/*
 * Copyright (C) 2008 Search Solution Corporation. All rights reserved by Search Solution.
 *
 *   This program is free software; you can redistribute it and/or modify
 *   it under the terms of the GNU General Public License as published by
 *   the Free Software Foundation; either version 2 of the License, or
 *   (at your option) any later version.
 *
 *  This program is distributed in the hope that it will be useful,
 *  but WITHOUT ANY WARRANTY; without even the implied warranty of
 *  MERCHANTABILITY or FITNESS FOR A PARTICULAR PURPOSE. See the
 *  GNU General Public License for more details.
 *
 *  You should have received a copy of the GNU General Public License
 *  along with this program; if not, write to the Free Software
 *  Foundation, Inc., 51 Franklin Street, Fifth Floor, Boston, MA 02110-1301 USA
 *
 */

/*
 * locator_sr.c : Transaction object locator (at server)
 */

#ident "$Id$"

#include "config.h"

#include <algorithm>

#include <stdlib.h>
#include <string.h>
#include <fcntl.h>
#include <assert.h>
#include <cstring>		// for std::memcpy

#include "locator_sr.h"

#include "boot_sr.h"
#include "btree_load.h"
#include "critical_section.h"
#include "dbtype.h"
#if defined(DMALLOC)
#include "dmalloc.h"
#endif /* DMALLOC */
#include "error_manager.h"
#include "fetch.h"
#include "filter_pred_cache.h"
#include "heap_file.h"
#include "list_file.h"
#include "log_lsa.hpp"
#include "lock_manager.h"
#include "object_primitive.h"
#include "object_representation.h"
#include "object_representation_sr.h"
#include "query_executor.h"
#include "query_manager.h"
#include "query_reevaluation.hpp"
#if defined(ENABLE_SYSTEMTAP)
#include "probes.h"
#endif /* ENABLE_SYSTEMTAP */
#include "record_descriptor.hpp"
#include "slotted_page.h"
#include "xasl_cache.h"
#include "xasl_predicate.hpp"
#include "thread_manager.hpp"	// for thread_get_thread_entry_info
#include "transaction_transient.hpp"
#include "xserver_interface.h"

/* TODO : remove */
extern bool catcls_Enable;

static const int LOCATOR_GUESS_NUM_NESTED_REFERENCES = 100;
#define LOCATOR_GUESS_HT_SIZE    LOCATOR_GUESS_NUM_NESTED_REFERENCES * 2

#define CLASSNAME_CACHE_SIZE            1024

/* flag for INSERT/UPDATE/DELETE statement */
typedef enum
{
  FOR_INSERT_OR_DELETE,		/* It is an delete or insert statement, not update statement */
  FOR_MOVE			/* It is an update statement on partitioned table, move a record from one partition to
				 * another */
} LOCATOR_INDEX_ACTION_FLAG;

extern int catcls_insert_catalog_classes (THREAD_ENTRY * thread_p, RECDES * record);
extern int catcls_delete_catalog_classes (THREAD_ENTRY * thread_p, const char *name, OID * class_oid);
extern int catcls_update_catalog_classes (THREAD_ENTRY * thread_p, const char *name, RECDES * record, OID * class_oid_p,
					  UPDATE_INPLACE_STYLE force_in_place);
extern int catcls_remove_entry (THREAD_ENTRY * thread_p, OID * class_oid);

typedef struct locator_classname_action LOCATOR_CLASSNAME_ACTION;
struct locator_classname_action
{
  LC_FIND_CLASSNAME action;	/* The transient operation, delete or reserve name */
  OID oid;			/* The class identifier of classname */
  LOG_LSA savep_lsa;		/* A top action LSA address (likely a savepoint) for return NULL is for current */
  LOCATOR_CLASSNAME_ACTION *prev;	/* To previous top action */
};

typedef struct locator_classname_entry LOCATOR_CLASSNAME_ENTRY;
struct locator_classname_entry
{
  char *e_name;			/* Name of the class */
  int e_tran_index;		/* Transaction of entry */
  LOCATOR_CLASSNAME_ACTION e_current;	/* The most current action */
};

typedef struct locator_return_nxobj LOCATOR_RETURN_NXOBJ;
struct locator_return_nxobj
{				/* Location of next object to return in communication (fetch) area */
  LC_COPYAREA *comm_area;	/* Communication area where objects are returned and described */
  LC_COPYAREA_MANYOBJS *mobjs;	/* Location in the communication area where all objects to be returned are described. */
  LC_COPYAREA_ONEOBJ *obj;	/* Location in the communication area where the next object to return is described. */
  HEAP_SCANCACHE *ptr_scancache;	/* Scan cache used for fetching purposes */
  HEAP_SCANCACHE area_scancache;	/* Scan cache used for fetching purposes */
  RECDES recdes;		/* Location in the communication area where the content of the next object to return is
				 * placed. */
  int area_offset;		/* Relative offset to recdes->data in the communication area */
};

bool locator_Dont_check_foreign_key = false;

static MHT_TABLE *locator_Mht_classnames = NULL;

static const HFID NULL_HFID = { {-1, -1}, -1 };

/* Pseudo pageid used to generate pseudo OID for reserved class names. */
static const INT32 locator_Pseudo_pageid_first = -2;
static const INT32 locator_Pseudo_pageid_last = -0x7FFF;
static INT32 locator_Pseudo_pageid_crt = -2;

static int locator_permoid_class_name (THREAD_ENTRY * thread_p, const char *classname, const OID * class_oid);
static int locator_defence_drop_class_name_entry (const void *name, void *ent, void *args);
static int locator_force_drop_class_name_entry (const void *name, void *ent, void *args);
static int locator_drop_class_name_entry (THREAD_ENTRY * thread_p, const char *classname, LOG_LSA * savep_lsa);
static int locator_savepoint_class_name_entry (const char *classname, LOG_LSA * savep_lsa);
static int locator_print_class_name (THREAD_ENTRY * thread_p, FILE * outfp, const void *key, void *ent, void *args);
static int locator_check_class_on_heap (const void *name, void *ent, void *args);
static SCAN_CODE locator_lock_and_return_object (THREAD_ENTRY * thread_p, LOCATOR_RETURN_NXOBJ * assign,
						 OID * class_oid, OID * oid, int chn, LOCK lock_mode,
						 SCAN_OPERATION_TYPE op_type);
static int locator_find_lockset_missing_class_oids (THREAD_ENTRY * thread_p, LC_LOCKSET * lockset);
static SCAN_CODE locator_return_object_assign (THREAD_ENTRY * thread_p, LOCATOR_RETURN_NXOBJ * assign, OID * class_oid,
					       OID * oid, int chn, int guess_chn, SCAN_CODE scan, int tran_index);
static LC_LOCKSET *locator_all_reference_lockset (THREAD_ENTRY * thread_p, OID * oid, int prune_level, LOCK inst_lock,
						  LOCK class_lock, bool quit_on_errors);
static bool locator_notify_decache (const OID * class_oid, const OID * oid, void *notify_area);
static int locator_guess_sub_classes (THREAD_ENTRY * thread_p, LC_LOCKHINT ** lockhint_subclasses);
static int locator_repl_prepare_force (THREAD_ENTRY * thread_p, LC_COPYAREA_ONEOBJ * obj, RECDES * old_recdes,
				       RECDES * recdes, DB_VALUE * key_value, HEAP_SCANCACHE * force_scancache);
static int locator_repl_get_key_value (DB_VALUE * key_value, LC_COPYAREA * force_area, LC_COPYAREA_ONEOBJ * obj);
static void locator_repl_add_error_to_copyarea (LC_COPYAREA ** copy_area, RECDES * recdes, LC_COPYAREA_ONEOBJ * obj,
						DB_VALUE * key_value, int err_code, const char *err_msg);
static int locator_update_force (THREAD_ENTRY * thread_p, HFID * hfid, OID * class_oid, OID * oid, RECDES * ikdrecdes,
				 RECDES * recdes, int has_index, ATTR_ID * att_id, int n_att_id, int op_type,
				 HEAP_SCANCACHE * scan_cache, int *force_count, bool not_check_fk,
				 REPL_INFO_TYPE repl_info_type, int pruning_type, PRUNING_CONTEXT * pcontext,
				 MVCC_REEV_DATA * mvcc_reev_data, UPDATE_INPLACE_STYLE force_in_place,
				 bool need_locking);
static int locator_move_record (THREAD_ENTRY * thread_p, HFID * old_hfid, OID * old_class_oid, OID * obj_oid,
				OID * new_class_oid, HFID * new_class_hfid, RECDES * recdes,
				HEAP_SCANCACHE * scan_cache, int op_type, int has_index, int *force_count,
				PRUNING_CONTEXT * context, MVCC_REEV_DATA * mvcc_reev_data, bool need_locking);
static int locator_delete_force_for_moving (THREAD_ENTRY * thread_p, HFID * hfid, OID * oid, int has_index, int op_type,
					    HEAP_SCANCACHE * scan_cache, int *force_count,
					    MVCC_REEV_DATA * mvcc_reev_data, OID * new_obj_oid, OID * partition_oid,
					    bool need_locking);
static int locator_delete_force_internal (THREAD_ENTRY * thread_p, HFID * hfid, OID * oid, int has_index, int op_type,
					  HEAP_SCANCACHE * scan_cache, int *force_count,
					  MVCC_REEV_DATA * mvcc_reev_data, LOCATOR_INDEX_ACTION_FLAG idx_action_flag,
					  OID * new_obj_oid, OID * partition_oid, bool need_locking);
static int locator_force_for_multi_update (THREAD_ENTRY * thread_p, LC_COPYAREA * force_area);

#if defined(ENABLE_UNUSED_FUNCTION)
static void locator_increase_catalog_count (THREAD_ENTRY * thread_p, OID * cls_oid);
static void locator_decrease_catalog_count (THREAD_ENTRY * thread_p, OID * cls_oid);
#endif

static int locator_add_or_remove_index_for_moving (THREAD_ENTRY * thread_p, RECDES * recdes, OID * inst_oid,
						   OID * class_oid, int is_insert, int op_type,
						   HEAP_SCANCACHE * scan_cache, bool datayn, bool need_replication,
						   HFID * hfid, FUNC_PRED_UNPACK_INFO * func_preds, bool has_BU_lock);
static int locator_add_or_remove_index_internal (THREAD_ENTRY * thread_p, RECDES * recdes, OID * inst_oid,
						 OID * class_oid, int is_insert, int op_type,
						 HEAP_SCANCACHE * scan_cache, bool datayn, bool replyn, HFID * hfid,
						 FUNC_PRED_UNPACK_INFO * func_preds,
						 LOCATOR_INDEX_ACTION_FLAG idx_action_flag, bool has_BU_lock,
						 bool skip_checking_fk);
static int locator_check_foreign_key (THREAD_ENTRY * thread_p, HFID * hfid, OID * class_oid, OID * inst_oid,
				      RECDES * recdes, RECDES * new_recdes, bool * is_cached, LC_COPYAREA ** copyarea);
static int locator_check_primary_key_delete (THREAD_ENTRY * thread_p, OR_INDEX * index, DB_VALUE * key);
static int locator_check_primary_key_update (THREAD_ENTRY * thread_p, OR_INDEX * index, DB_VALUE * key);
#if defined(ENABLE_UNUSED_FUNCTION)
static TP_DOMAIN *locator_make_midxkey_domain (OR_INDEX * index);
#endif
static DISK_ISVALID locator_check_unique_btree_entries (THREAD_ENTRY * thread_p, BTID * btid, OID * cls_oid,
							RECDES * classrec, ATTR_ID * attr_ids, const char *btname,
							bool repair);
static int locator_eval_filter_predicate (THREAD_ENTRY * thread_p, BTID * btid, OR_PREDICATE * or_pred, OID * class_oid,
					  OID ** inst_oids, int num_insts, RECDES ** recs, DB_LOGICAL * results);
static bool locator_was_index_already_applied (HEAP_CACHE_ATTRINFO * index_attrinfo, BTID * btid, int pos);
static LC_FIND_CLASSNAME xlocator_reserve_class_name (THREAD_ENTRY * thread_p, const char *classname, OID * class_oid);

static int locator_filter_errid (THREAD_ENTRY * thread_p, int num_ignore_error_count, int *ignore_error_list);
static int locator_area_op_to_pruning_type (LC_COPYAREA_OPERATION op);

static int locator_prefetch_index_page (THREAD_ENTRY * thread_p, OID * class_oid, RECDES * classrec, RECDES * recdes,
					int btid_index, HEAP_CACHE_ATTRINFO * attr_info);
static int locator_prefetch_index_page_internal (THREAD_ENTRY * thread_p, BTID * btid, OID * class_oid,
						 RECDES * classrec, RECDES * recdes);

static void locator_incr_num_transient_classnames (int tran_index);
static void locator_decr_num_transient_classnames (int tran_index);
static int locator_get_num_transient_classnames (int tran_index);
static bool locator_is_exist_class_name_entry (THREAD_ENTRY * thread_p, LOCATOR_CLASSNAME_ENTRY * entry);

static DISK_ISVALID locator_repair_btree_by_delete (THREAD_ENTRY * thread_p, OID * class_oid, BTID * btid,
						    OID * inst_oid);

static void locator_generate_class_pseudo_oid (THREAD_ENTRY * thread_p, OID * class_oid);

static int redistribute_partition_data (THREAD_ENTRY * thread_p, OID * class_oid, int no_oids, OID * oid_list);
static SCAN_CODE locator_lock_and_get_object_internal (THREAD_ENTRY * thread_p, HEAP_GET_CONTEXT * context,
						       LOCK lock_mode);
static DB_LOGICAL locator_mvcc_reev_cond_assigns (THREAD_ENTRY * thread_p, OID * class_oid, const OID * oid,
						  HEAP_SCANCACHE * scan_cache, RECDES * recdes,
						  MVCC_UPDDEL_REEV_DATA * mvcc_reev_data);
static DB_LOGICAL locator_mvcc_reeval_scan_filters (THREAD_ENTRY * thread_p, const OID * oid,
						    HEAP_SCANCACHE * scan_cache, RECDES * recdes,
						    UPDDEL_MVCC_COND_REEVAL * mvcc_cond_reeval, bool is_upddel);
static DB_LOGICAL locator_mvcc_reevaluate_filters (THREAD_ENTRY * thread_p, MVCC_SCAN_REEV_DATA * mvcc_reev_data,
						   const OID * oid, RECDES * recdes);
static DB_LOGICAL locator_mvcc_reev_cond_and_assignment (THREAD_ENTRY * thread_p, HEAP_SCANCACHE * scan_cache,
							 MVCC_REEV_DATA * mvcc_reev_data_p,
							 MVCC_REC_HEADER * mvcc_header_p,
							 const OID * curr_row_version_oid_p, RECDES * recdes);

/*
 * locator_initialize () - Initialize the locator on the server
 *
 * return: NO_ERROR if all OK, ER_ status otherwise
 *
 * Note: Initialize the server transaction object locator.
 *       Currently, only the classname memory hash table is initialized.
 */
int
locator_initialize (THREAD_ENTRY * thread_p)
{
  RECDES peek = RECDES_INITIALIZER;	/* Record descriptor for peeking object */
  HFID root_hfid;
  OID class_oid;
  char *classname = NULL;
  HEAP_SCANCACHE scan_cache;
  LOCATOR_CLASSNAME_ENTRY *entry;

  if (csect_enter (thread_p, CSECT_LOCATOR_SR_CLASSNAME_TABLE, INF_WAIT) != NO_ERROR)
    {
      /* Some kind of failure. We must notify the error to the caller. */
      assert (false);
      return DISK_ERROR;
    }

  if (csect_enter (thread_p, CSECT_CT_OID_TABLE, INF_WAIT) != NO_ERROR)
    {
      assert (false);
      csect_exit (thread_p, CSECT_LOCATOR_SR_CLASSNAME_TABLE);
      return DISK_ERROR;
    }

  if (locator_Mht_classnames != NULL)
    {
      (void) mht_map (locator_Mht_classnames, locator_force_drop_class_name_entry, NULL);
    }
  else
    {
      locator_Mht_classnames =
	mht_create ("Memory hash Classname to OID", CLASSNAME_CACHE_SIZE, mht_1strhash, mht_compare_strings_are_equal);
    }

  if (locator_Mht_classnames == NULL)
    {
      assert (false);
      goto error;
    }

  /* Find every single class */

  if (boot_find_root_heap (&root_hfid) != NO_ERROR || HFID_IS_NULL (&root_hfid))
    {
      goto error;
    }

  if (heap_scancache_start (thread_p, &scan_cache, &root_hfid, NULL, true, false, NULL) != NO_ERROR)
    {
      goto error;
    }

  OID_SET_NULL (&class_oid);

  while (heap_next (thread_p, &root_hfid, NULL, &class_oid, &peek, &scan_cache, PEEK) == S_SUCCESS)
    {
      assert (!OID_ISNULL (&class_oid));

      classname = or_class_name (&peek);
      assert (classname != NULL);
      assert (strlen (classname) < 255);

      entry = ((LOCATOR_CLASSNAME_ENTRY *) malloc (sizeof (*entry)));
      if (entry == NULL)
	{
	  er_set (ER_ERROR_SEVERITY, ARG_FILE_LINE, ER_OUT_OF_VIRTUAL_MEMORY, 1, sizeof (*entry));
	  goto error;
	}

      entry->e_name = strdup ((char *) classname);
      if (entry->e_name == NULL)
	{
	  free_and_init (entry);
	  er_set (ER_ERROR_SEVERITY, ARG_FILE_LINE, ER_OUT_OF_VIRTUAL_MEMORY, 1, (size_t) (strlen (classname) + 1));
	  goto error;
	}

      entry->e_tran_index = NULL_TRAN_INDEX;

      entry->e_current.action = LC_CLASSNAME_EXIST;
      COPY_OID (&entry->e_current.oid, &class_oid);
      LSA_SET_NULL (&entry->e_current.savep_lsa);
      entry->e_current.prev = NULL;

      assert (locator_is_exist_class_name_entry (thread_p, entry));

      (void) mht_put (locator_Mht_classnames, entry->e_name, entry);
    }

  /* End the scan cursor */
  if (heap_scancache_end (thread_p, &scan_cache) != NO_ERROR)
    {
      goto error;
    }

  csect_exit (thread_p, CSECT_CT_OID_TABLE);

  csect_exit (thread_p, CSECT_LOCATOR_SR_CLASSNAME_TABLE);

  return NO_ERROR;

error:

  csect_exit (thread_p, CSECT_CT_OID_TABLE);

  csect_exit (thread_p, CSECT_LOCATOR_SR_CLASSNAME_TABLE);

  return DISK_ERROR;
}

/*
 * locator_finalize () - Terminates the locator on the server
 *
 * return: nothing
 *
 * Note:Terminate the object locator on the server. Currently, only
 *              the classname memory hash table is removed.
 */
void
locator_finalize (THREAD_ENTRY * thread_p)
{
  if (csect_enter (thread_p, CSECT_LOCATOR_SR_CLASSNAME_TABLE, INF_WAIT) != NO_ERROR)
    {
      /* Some kind of failure. We will leak resources. */
      assert (false);
      return;
    }

  if (locator_Mht_classnames == NULL)
    {
      csect_exit (thread_p, CSECT_LOCATOR_SR_CLASSNAME_TABLE);
      return;
    }

  if (csect_enter (thread_p, CSECT_CT_OID_TABLE, INF_WAIT) != NO_ERROR)
    {
      assert (false);
      csect_exit (thread_p, CSECT_LOCATOR_SR_CLASSNAME_TABLE);
      return;
    }

  (void) mht_map (locator_Mht_classnames, locator_force_drop_class_name_entry, NULL);

  mht_destroy (locator_Mht_classnames);
  locator_Mht_classnames = NULL;

  csect_exit (thread_p, CSECT_CT_OID_TABLE);

  csect_exit (thread_p, CSECT_LOCATOR_SR_CLASSNAME_TABLE);
}

/*
 * xlocator_reserve_class_names () - Reserve several classnames
 *
 * return: LC_FIND_CLASSNAME
 *                       (either of LC_CLASSNAME_RESERVED,
 *                                  LC_CLASSNAME_EXIST,
 *                                  LC_CLASSNAME_ERROR)
 *
 *   num_classes(in): Number of classes
 *   classnames(in): Names of the classes
 *   class_oids(in/out): Object identifiers of the classes
 */
LC_FIND_CLASSNAME
xlocator_reserve_class_names (THREAD_ENTRY * thread_p, const int num_classes, const char **classnames, OID * class_oids)
{
  int i = 0;
  LC_FIND_CLASSNAME result = LC_CLASSNAME_RESERVED;

  for (i = 0; i < num_classes; ++i)
    {
      assert (classnames[i] != NULL);
      assert (strlen (classnames[i]) < 255);

      result = xlocator_reserve_class_name (thread_p, classnames[i], &class_oids[i]);
      if (result != LC_CLASSNAME_RESERVED)
	{
	  /* We could potentially revert the reservation but the transient entries should be properly cleaned up by the
	   * rollback so we don't really need to do this here. */
	  break;
	}
    }

  return result;
}

/*
 * xlocator_reserve_class_name () - Reserve a classname
 *
 * return: LC_FIND_CLASSNAME
 *                       (either of LC_CLASSNAME_RESERVED,
 *                                  LC_CLASSNAME_EXIST,
 *                                  LC_CLASSNAME_ERROR)
 *
 *   classname(in): Name of class
 *   class_oid(in/out): Object identifier of the class
 *
 * Note: Reserve the name of a class.
 *              If there is an entry on the memory classname table,
 *              we can proceed if the entry belongs to the current
 *              transaction, otherwise, we must wait until the transaction
 *              holding the entry terminates since the fate of the classname
 *              entry cannot be predicted. If the entry belongs to
 *              the current transaction, we can reserve the name only if the
 *              entry indicates that a class with such a name has been
 *              deleted or reserved. If there is not a entry with such a name,
 *              the classname is reserved or an error is returned.
 */
static LC_FIND_CLASSNAME
xlocator_reserve_class_name (THREAD_ENTRY * thread_p, const char *classname, OID * class_oid)
{
  LOCATOR_CLASSNAME_ENTRY *entry;
  LOCATOR_CLASSNAME_ACTION *old_action;
  LC_FIND_CLASSNAME reserve = LC_CLASSNAME_RESERVED;
  OID tmp_classoid;
  int tran_index;

  if (classname == NULL)
    {
      return LC_CLASSNAME_ERROR;
    }

  assert (classname != NULL);
  assert (strlen (classname) < 255);

  tran_index = LOG_FIND_THREAD_TRAN_INDEX (thread_p);

start:
  reserve = LC_CLASSNAME_RESERVED;

  if (csect_enter (thread_p, CSECT_LOCATOR_SR_CLASSNAME_TABLE, INF_WAIT) != NO_ERROR)
    {
      /* Some kind of failure. We must notify the error to the caller. */
      assert (false);
      return LC_CLASSNAME_ERROR;
    }

  /* Is there any entries on the classname hash table ? */
  entry = (LOCATOR_CLASSNAME_ENTRY *) mht_get (locator_Mht_classnames, classname);

  if (locator_is_exist_class_name_entry (thread_p, entry))
    {
      /* There is a class with such a name on the classname cache. */
      reserve = LC_CLASSNAME_EXIST;
    }
  else if (entry != NULL)
    {
      assert (entry->e_current.action != LC_CLASSNAME_EXIST);

      /*
       * We can only proceed if the entry belongs to the current transaction,
       * otherwise, we must lock the class associated with the classname and
       * retry the operation once the lock is granted.
       */
      if (entry->e_tran_index == tran_index)
	{
	  /*
	   * The name can be reserved only if it has been deleted or
	   * previously reserved. We allow double reservations in order for
	   * multiple table renaming to properly reserve all the names
	   * involved.
	   */
	  if (entry->e_current.action == LC_CLASSNAME_DELETED || entry->e_current.action == LC_CLASSNAME_DELETED_RENAME
	      || (entry->e_current.action == LC_CLASSNAME_RESERVED && LSA_ISNULL (&entry->e_current.savep_lsa)))
	    {
	      /*
	       * The entry can be changed.
	       * Do we need to save the old action...just in case we do a
	       * partial rollback ?
	       */
	      if (!LSA_ISNULL (&entry->e_current.savep_lsa))
		{
		  /*
		   * There is a possibility of returning to this top LSA
		   * (savepoint). Save the action.. just in case
		   */
		  old_action = (LOCATOR_CLASSNAME_ACTION *) malloc (sizeof (*old_action));

		  if (old_action == NULL)
		    {
		      er_set (ER_ERROR_SEVERITY, ARG_FILE_LINE, ER_OUT_OF_VIRTUAL_MEMORY, 1, sizeof (*old_action));
		      csect_exit (thread_p, CSECT_LOCATOR_SR_CLASSNAME_TABLE);
		      return LC_CLASSNAME_ERROR;
		    }

		  *old_action = entry->e_current;
		  LSA_SET_NULL (&entry->e_current.savep_lsa);
		  entry->e_current.prev = old_action;
		}

	      entry->e_current.action = LC_CLASSNAME_RESERVED;
	      if (OID_ISNULL (class_oid))
		{
		  locator_generate_class_pseudo_oid (thread_p, class_oid);
		}
	      COPY_OID (&entry->e_current.oid, class_oid);

	      /* Add dummy log to make sure we can revert transient state change. See comment in
	       * xlocator_rename_class_name. Since reserve has been moved before any change (or flush) is done, same
	       * scenario can happen here. */
	      log_append_redo_data2 (thread_p, RVLOC_CLASSNAME_DUMMY, NULL, NULL, 0, 0, NULL);
	    }
	  else
	    {
	      assert ((entry->e_current.action == LC_CLASSNAME_RESERVED && !LSA_ISNULL (&entry->e_current.savep_lsa))
		      || entry->e_current.action == LC_CLASSNAME_RESERVED_RENAME);

	      reserve = LC_CLASSNAME_EXIST;
	    }
	}
      else
	{
	  COPY_OID (&tmp_classoid, &entry->e_current.oid);

	  /*
	   * The fate of this entry is known when the transaction holding
	   * this entry either commits or aborts. Get the lock and try again.
	   */

	  /*
	   * Exit from critical section since we are going to be suspended and
	   * then retry again.
	   */
	  csect_exit (thread_p, CSECT_LOCATOR_SR_CLASSNAME_TABLE);

	  if (lock_object (thread_p, &tmp_classoid, oid_Root_class_oid, SCH_M_LOCK, LK_UNCOND_LOCK) != LK_GRANTED)
	    {
	      /*
	       * Unable to acquired lock
	       */
	      return LC_CLASSNAME_ERROR;
	    }
	  else
	    {
	      /*
	       * Try again
	       * Remove the lock.. since the above was a dirty read
	       */
	      lock_unlock_object (thread_p, &tmp_classoid, oid_Root_class_oid, SCH_M_LOCK, true);
	      goto start;
	    }
	}
    }
  else
    {
      entry = (LOCATOR_CLASSNAME_ENTRY *) malloc (sizeof (*entry));
      if (entry == NULL)
	{
	  er_set (ER_ERROR_SEVERITY, ARG_FILE_LINE, ER_OUT_OF_VIRTUAL_MEMORY, 1, sizeof (*entry));
	  csect_exit (thread_p, CSECT_LOCATOR_SR_CLASSNAME_TABLE);
	  return LC_CLASSNAME_ERROR;
	}

      entry->e_name = strdup ((char *) classname);
      if (entry->e_name == NULL)
	{
	  free_and_init (entry);
	  er_set (ER_ERROR_SEVERITY, ARG_FILE_LINE, ER_OUT_OF_VIRTUAL_MEMORY, 1, (size_t) (strlen (classname) + 1));
	  csect_exit (thread_p, CSECT_LOCATOR_SR_CLASSNAME_TABLE);
	  return LC_CLASSNAME_ERROR;
	}

      entry->e_tran_index = tran_index;

      entry->e_current.action = LC_CLASSNAME_RESERVED;
      if (OID_ISNULL (class_oid))
	{
	  locator_generate_class_pseudo_oid (thread_p, class_oid);
	}
      COPY_OID (&entry->e_current.oid, class_oid);
      LSA_SET_NULL (&entry->e_current.savep_lsa);
      entry->e_current.prev = NULL;

      /* Add dummy log to make sure we can revert transient state change. See comment in xlocator_rename_class_name.
       * Since reserve has been moved before any change (or flush) is done, same scenario can happen here. */
      log_append_redo_data2 (thread_p, RVLOC_CLASSNAME_DUMMY, NULL, NULL, 0, 0, NULL);

      assert (locator_is_exist_class_name_entry (thread_p, entry) == false);

      (void) mht_put (locator_Mht_classnames, entry->e_name, entry);

      locator_incr_num_transient_classnames (entry->e_tran_index);
    }

  /*
   * Note that the index has not been made permanently into the database.
   *      That is, it has not been inserted onto extendible hash.
   */

  csect_exit (thread_p, CSECT_LOCATOR_SR_CLASSNAME_TABLE);

  /*
   * Get the lock on the class if we were able to reserve the name
   */
  if (reserve == LC_CLASSNAME_RESERVED && entry != NULL)
    {
      assert (entry->e_tran_index == tran_index);

      if (lock_object (thread_p, class_oid, oid_Root_class_oid, SCH_M_LOCK, LK_UNCOND_LOCK) != LK_GRANTED)
	{
	  /*
	   * Something wrong. Remove the entry from hash table.
	   */
	  if (csect_enter (thread_p, CSECT_LOCATOR_SR_CLASSNAME_TABLE, INF_WAIT) != NO_ERROR)
	    {
	      assert (false);
	      return LC_CLASSNAME_ERROR;
	    }

	  if (entry->e_current.prev == NULL)
	    {
	      locator_decr_num_transient_classnames (entry->e_tran_index);

	      (void) mht_rem (locator_Mht_classnames, entry->e_name, NULL, NULL);

	      free_and_init (entry->e_name);
	      free_and_init (entry);
	    }
	  else
	    {
	      old_action = entry->e_current.prev;
	      entry->e_current = *old_action;
	      free_and_init (old_action);
	    }

	  csect_exit (thread_p, CSECT_LOCATOR_SR_CLASSNAME_TABLE);

	  reserve = LC_CLASSNAME_ERROR;
	}
    }

  return reserve;
}

/*
 * xlocator_get_reserved_class_name_oid () - Is class name reserved by this
 *					transaction?
 *
 * return          : Error code.
 * thread_p (in)   : Thread entry.
 * classname (in)  : Class name.
 * class_oid (out) : Class OID.
 */
int
xlocator_get_reserved_class_name_oid (THREAD_ENTRY * thread_p, const char *classname, OID * class_oid)
{
  int tran_index;
  LOCATOR_CLASSNAME_ENTRY *entry;

  tran_index = LOG_FIND_THREAD_TRAN_INDEX (thread_p);

  if (csect_enter_as_reader (thread_p, CSECT_LOCATOR_SR_CLASSNAME_TABLE, INF_WAIT) != NO_ERROR)
    {
      assert (false);
      return ER_FAILED;
    }
  entry = (LOCATOR_CLASSNAME_ENTRY *) mht_get (locator_Mht_classnames, classname);
  if (entry == NULL)
    {
      assert (false);
      goto error;
    }

  if (entry->e_current.action != LC_CLASSNAME_RESERVED)
    {
      assert (false);
      goto error;
    }

  if (entry->e_tran_index != tran_index)
    {
      assert (false);
      goto error;
    }

  COPY_OID (class_oid, &entry->e_current.oid);

  csect_exit (thread_p, CSECT_LOCATOR_SR_CLASSNAME_TABLE);

  return NO_ERROR;

error:
  csect_exit (thread_p, CSECT_LOCATOR_SR_CLASSNAME_TABLE);
  er_set (ER_ERROR_SEVERITY, ARG_FILE_LINE, ER_GENERIC_ERROR, 0);
  return ER_FAILED;
}

/*
 * xlocator_delete_class_name () - Remove a classname
 *
 * return: LC_FIND_CLASSNAME (either of LC_CLASSNAME_DELETED,
 *                                      LC_CLASSNAME_ERROR)
 *
 *   classname(in): Name of the class to delete
 *
 * Note: Indicate that a classname has been deleted.
 *              A classname to OID entry is created in memory to indicate the
 *              deletion.
 *              If there is an entry on the memory classname table,
 *              we can proceed if the entry belongs to the current
 *              transaction, otherwise, we must wait until the transaction
 *              holding the entry terminates since the fate of the classname
 *              entry cannot be predicted. If the entry belongs to
 *              the current transaction, we can delete the name only if the
 *              entry indicates that a class with such a name has been
 *              reserved. If there is not a entry with such a namek,
 *              the deleted class is locked and a entry is created informing
 *              of the deletion.
 */
LC_FIND_CLASSNAME
xlocator_delete_class_name (THREAD_ENTRY * thread_p, const char *classname)
{
  LOCATOR_CLASSNAME_ENTRY *entry;
  LOCATOR_CLASSNAME_ACTION *old_action;
  LC_FIND_CLASSNAME classname_delete = LC_CLASSNAME_DELETED;
  OID tmp_classoid;
  int tran_index;

  if (classname == NULL)
    {
      return LC_CLASSNAME_ERROR;
    }

  assert (classname != NULL);
  assert (strlen (classname) < 255);

  tran_index = LOG_FIND_THREAD_TRAN_INDEX (thread_p);

start:
  classname_delete = LC_CLASSNAME_DELETED;

  if (csect_enter (thread_p, CSECT_LOCATOR_SR_CLASSNAME_TABLE, INF_WAIT) != NO_ERROR)
    {
      /* Some kind of failure. We must notify the error to the caller. */
      assert (false);
      return LC_CLASSNAME_ERROR;
    }

  entry = (LOCATOR_CLASSNAME_ENTRY *) mht_get (locator_Mht_classnames, classname);
  if (entry != NULL)
    {
      assert (entry->e_tran_index == NULL_TRAN_INDEX || entry->e_tran_index == tran_index);

      COPY_OID (&tmp_classoid, &entry->e_current.oid);
    }

  if (locator_is_exist_class_name_entry (thread_p, entry))
    {
      /* There is a class with such a name on the classname cache. We should convert it to transient one. */
      entry->e_tran_index = tran_index;
      entry->e_current.action = LC_CLASSNAME_DELETED;

      locator_incr_num_transient_classnames (entry->e_tran_index);
    }
  else if (entry != NULL)
    {
      assert (entry->e_current.action != LC_CLASSNAME_EXIST);
      assert (entry->e_tran_index == tran_index);

      /*
       * We can only proceed if the entry belongs to the current transaction,
       * otherwise, we must lock the class associated with the classname and
       * retry the operation once the lock is granted.
       */
      if (entry->e_tran_index == tran_index)
	{
	  /*
	   * The name can be deleted only if it has been reserved by current
	   * transaction
	   */
	  if (entry->e_current.action == LC_CLASSNAME_DELETED || entry->e_current.action == LC_CLASSNAME_DELETED_RENAME)
	    {
	      classname_delete = LC_CLASSNAME_ERROR;
	      goto error;
	    }

	  assert (entry->e_current.action == LC_CLASSNAME_RESERVED
		  || entry->e_current.action == LC_CLASSNAME_RESERVED_RENAME);

	  /*
	   * The entry can be changed.
	   * Do we need to save the old action...just in case we do a partial
	   * rollback ?
	   */
	  if (!LSA_ISNULL (&entry->e_current.savep_lsa))
	    {
	      /*
	       * There is a possibility of returning to this top LSA (savepoint).
	       * Save the action.. just in case
	       */
	      old_action = (LOCATOR_CLASSNAME_ACTION *) malloc (sizeof (*old_action));
	      if (old_action == NULL)
		{
		  er_set (ER_ERROR_SEVERITY, ARG_FILE_LINE, ER_OUT_OF_VIRTUAL_MEMORY, 1, sizeof (*old_action));
		  classname_delete = LC_CLASSNAME_ERROR;
		  goto error;
		}

	      *old_action = entry->e_current;
	      LSA_SET_NULL (&entry->e_current.savep_lsa);
	      entry->e_current.prev = old_action;
	    }

	  entry->e_current.action = LC_CLASSNAME_DELETED;
	}
      else
	{
	  /*
	   * Do not know the fate of this entry until the transaction holding
	   * this entry either commits or aborts. Get the lock and try again.
	   */

	  /*
	   * Exit from critical section since we are going to be suspended and
	   * then retry again.
	   */

	  csect_exit (thread_p, CSECT_LOCATOR_SR_CLASSNAME_TABLE);

	  if (lock_object (thread_p, &tmp_classoid, oid_Root_class_oid, SCH_M_LOCK, LK_UNCOND_LOCK) != LK_GRANTED)
	    {
	      /*
	       * Unable to acquired lock
	       */
	      return LC_CLASSNAME_ERROR;
	    }
	  else
	    {
	      /*
	       * Try again
	       * Remove the lock.. since the above was a dirty read
	       */
	      lock_unlock_object (thread_p, &tmp_classoid, oid_Root_class_oid, SCH_M_LOCK, true);
	      goto start;
	    }
	}
    }
  else
    {
      /* Some kind of failure. We must notify the error to the caller. */
      classname_delete = LC_CLASSNAME_ERROR;
    }

error:
  csect_exit (thread_p, CSECT_LOCATOR_SR_CLASSNAME_TABLE);

  /*
   * We do not need to lock the entry->oid since it has already been locked
   * in exclusive mode when the class was deleted or renamed. Avoid duplicate
   * calls.
   */

  /* Note that the index has not been dropped permanently from the database */
  return classname_delete;
}

/*
 * xlocator_rename_class_name () - Rename a classname
 *
 * return: LC_FIND_CLASSNAME
 *                       (either of LC_CLASSNAME_RESERVED_RENAME,
 *                                  LC_CLASSNAME_EXIST,
 *                                  LC_CLASSNAME_ERROR)
 *
 *   oldname(in): Old name of class
 *   newname(in): New name of class
 *   class_oid(in/out): Object identifier of the class
 *
 * Note: Rename a class in transient form.
 */
LC_FIND_CLASSNAME
xlocator_rename_class_name (THREAD_ENTRY * thread_p, const char *oldname, const char *newname, OID * class_oid)
{
  LOCATOR_CLASSNAME_ENTRY *entry;
  LC_FIND_CLASSNAME renamed;
  int tran_index;

  if (oldname == NULL || newname == NULL)
    {
      return LC_CLASSNAME_ERROR;
    }

  assert (oldname != NULL);
  assert (strlen (oldname) < 255);
  assert (newname != NULL);
  assert (strlen (newname) < 255);
  assert (!OID_ISNULL (class_oid));

  tran_index = LOG_FIND_THREAD_TRAN_INDEX (thread_p);

  renamed = xlocator_reserve_class_name (thread_p, newname, class_oid);
  if (renamed != LC_CLASSNAME_RESERVED)
    {
      return renamed;
    }

  if (csect_enter (thread_p, CSECT_LOCATOR_SR_CLASSNAME_TABLE, INF_WAIT) != NO_ERROR)
    {
      /* Some kind of failure. We must notify the error to the caller. */
      assert (false);
      return LC_CLASSNAME_ERROR;
    }

  entry = (LOCATOR_CLASSNAME_ENTRY *) mht_get (locator_Mht_classnames, newname);
  if (entry != NULL)
    {
      assert (entry->e_current.action == LC_CLASSNAME_RESERVED);

      entry->e_current.action = LC_CLASSNAME_RESERVED_RENAME;
      renamed = xlocator_delete_class_name (thread_p, oldname);
      entry = (LOCATOR_CLASSNAME_ENTRY *) mht_get (locator_Mht_classnames, oldname);
      if (renamed == LC_CLASSNAME_DELETED && entry != NULL)
	{
	  entry->e_current.action = LC_CLASSNAME_DELETED_RENAME;
	  renamed = LC_CLASSNAME_RESERVED_RENAME;

	  /* Add new name to modified list, to correctly restore in case of abort. */
	  if (log_add_to_modified_class_list (thread_p, newname, class_oid) != NO_ERROR)
	    {
	      csect_exit (thread_p, CSECT_LOCATOR_SR_CLASSNAME_TABLE);
	      return LC_CLASSNAME_ERROR;
	    }

	  /* We need to add a dummy log here. If rename is the first clause of alter statement, there will be no log
	   * entries between parent system savepoint and next flush. Next flush will start a system operation which
	   * will mark the delete action of old class name with same LSA as parent system savepoint. Therefore, the
	   * delete action is not removed when alter statement is aborted and a new table with the same name may be
	   * created. */
	  log_append_redo_data2 (thread_p, RVLOC_CLASSNAME_DUMMY, NULL, NULL, 0, 0, NULL);
	}
      else
	{
	  entry = ((LOCATOR_CLASSNAME_ENTRY *) mht_get (locator_Mht_classnames, newname));
	  if (entry == NULL)
	    {
	      renamed = LC_CLASSNAME_ERROR;
	      goto error;
	    }

	  assert (locator_is_exist_class_name_entry (thread_p, entry) == false);
	  assert (entry->e_tran_index == tran_index);

	  if (csect_enter (thread_p, CSECT_CT_OID_TABLE, INF_WAIT) != NO_ERROR)
	    {
	      assert (false);
	      renamed = LC_CLASSNAME_ERROR;
	      goto error;
	    }

	  if (locator_drop_class_name_entry (thread_p, newname, NULL) != NO_ERROR)
	    {
	      csect_exit (thread_p, CSECT_CT_OID_TABLE);
	      renamed = LC_CLASSNAME_ERROR;
	      goto error;
	    }

	  csect_exit (thread_p, CSECT_CT_OID_TABLE);
	}
    }

error:

  csect_exit (thread_p, CSECT_LOCATOR_SR_CLASSNAME_TABLE);

  return renamed;
}

/*
 * xlocator_find_class_oid () - Find oid of a classname
 *
 * return: LC_FIND_CLASSNAME
 *                       (either of LC_CLASSNAME_EXIST,
 *                                  LC_CLASSNAME_DELETED,
 *                                  LC_CLASSNAME_ERROR)
 *
 *   classname(in): Name of class to find
 *   class_oid(out): Set as a side effect
 *   lock(in): Lock to acquire for the class
 *
 * Note: Find the class identifier of the given class name and lock the
 *              class with the given mode.
 *              If there is an entry on the memory classname table,
 *              we can proceed if the entry belongs to the current
 *              transaction, otherwise, we must wait until the transaction
 *              holding the entry terminates since the fate of the classname
 *              entry cannot be predicted.
 */
LC_FIND_CLASSNAME
xlocator_find_class_oid (THREAD_ENTRY * thread_p, const char *classname, OID * class_oid, LOCK lock)
{
  int tran_index;
  LOCATOR_CLASSNAME_ENTRY *entry;
  LOCK tmp_lock;
  LC_FIND_CLASSNAME find = LC_CLASSNAME_EXIST;

  tran_index = LOG_FIND_THREAD_TRAN_INDEX (thread_p);

start:
  find = LC_CLASSNAME_EXIST;

  if (csect_enter_as_reader (thread_p, CSECT_LOCATOR_SR_CLASSNAME_TABLE, INF_WAIT) != NO_ERROR)
    {
      assert (false);
      return LC_CLASSNAME_ERROR;
    }

  entry = (LOCATOR_CLASSNAME_ENTRY *) mht_get (locator_Mht_classnames, classname);

  if (entry != NULL)
    {
      COPY_OID (class_oid, &entry->e_current.oid);
      assert (find == LC_CLASSNAME_EXIST);
    }

  if (locator_is_exist_class_name_entry (thread_p, entry))
    {
      assert (find == LC_CLASSNAME_EXIST);	/* OK, go ahead */
    }
  else if (entry != NULL)
    {
      assert (entry->e_current.action != LC_CLASSNAME_EXIST);

      /*
       * We can only proceed if the entry belongs to the current transaction,
       * otherwise, we must lock the class associated with the classname and
       * retry the operation once the lock is granted.
       */
      assert (find == LC_CLASSNAME_EXIST);

      if (entry->e_tran_index == tran_index)
	{
	  if (entry->e_current.action == LC_CLASSNAME_DELETED || entry->e_current.action == LC_CLASSNAME_DELETED_RENAME)
	    {
	      OID_SET_NULL (class_oid);	/* clear */
	      find = LC_CLASSNAME_DELETED;
	    }
	  else
	    {
	      assert (find == LC_CLASSNAME_EXIST);	/* OK, go ahead */
	    }
	}
      else
	{
	  /*
	   * Do not know the fate of this entry until the transaction is
	   * committed or aborted. Get the lock and try again.
	   */
	  csect_exit (thread_p, CSECT_LOCATOR_SR_CLASSNAME_TABLE);

	  if (lock != NULL_LOCK)
	    {
	      tmp_lock = lock;
	    }
	  else
	    {
	      tmp_lock = IS_LOCK;
	    }

	  if (lock_object (thread_p, class_oid, oid_Root_class_oid, tmp_lock, LK_UNCOND_LOCK) != LK_GRANTED)
	    {
	      /*
	       * Unable to acquired lock
	       */
	      OID_SET_NULL (class_oid);	/* clear */
	      return LC_CLASSNAME_ERROR;
	    }
	  else
	    {
	      /*
	       * Try again
	       * Remove the lock.. since the above was a dirty read
	       */
	      lock_unlock_object (thread_p, class_oid, oid_Root_class_oid, tmp_lock, true);
	      goto start;
	    }
	}
    }
  else
    {
      find = LC_CLASSNAME_DELETED;
    }

  csect_exit (thread_p, CSECT_LOCATOR_SR_CLASSNAME_TABLE);

  if (lock != NULL_LOCK && find == LC_CLASSNAME_EXIST)
    {
      /* Now acquired the desired lock */
      if (lock_object (thread_p, class_oid, oid_Root_class_oid, lock, LK_UNCOND_LOCK) != LK_GRANTED)
	{
	  /*
	   * Unable to acquired lock
	   */
	  OID_SET_NULL (class_oid);	/* clear */
	  find = LC_CLASSNAME_ERROR;
	}
      else
	{
	  lock_unlock_object (thread_p, class_oid, oid_Root_class_oid, lock, false);
	}
    }

#if !defined(NDEBUG)
  if (find == LC_CLASSNAME_EXIST)
    {
      assert (!OID_ISNULL (class_oid));
    }
  else if (find == LC_CLASSNAME_ERROR)
    {
      assert (OID_ISNULL (class_oid));
    }
#endif

  return find;
}

/*
 * locator_permoid_class_name () - Change reserve name with permanent oid
 *
 * return: NO_ERROR if all OK, ER_ status otherwise
 *
 *   classname(in): Name of class
 *   class_oid(in):  New OID
 *
 * Note: Update the entry for the given classname with the
 *              given class identifier. The entry must belong to the
 *              current transaction.
 */
static int
locator_permoid_class_name (THREAD_ENTRY * thread_p, const char *classname, const OID * class_oid)
{
  LOCATOR_CLASSNAME_ENTRY *entry;
  LOCATOR_CLASSNAME_ACTION *old_action;
  int error_code = NO_ERROR;

  /* Is there any entries on the classname hash table ? */
  if (csect_enter (thread_p, CSECT_LOCATOR_SR_CLASSNAME_TABLE, INF_WAIT) != NO_ERROR)
    {
      assert (false);
      return ER_FAILED;
    }

  entry = (LOCATOR_CLASSNAME_ENTRY *) mht_get (locator_Mht_classnames, classname);
  if (entry == NULL || entry->e_tran_index != LOG_FIND_THREAD_TRAN_INDEX (thread_p))
    {
      assert (false);
      error_code = ER_FAILED;
      goto error;		/* should be impossible */
    }

  assert (locator_is_exist_class_name_entry (thread_p, entry) == false);
  assert (entry->e_tran_index == LOG_FIND_THREAD_TRAN_INDEX (thread_p));

  if (entry->e_current.action != LC_CLASSNAME_EXIST)
    {
      /*
       * Remove the old lock entry. The new entry has already been acquired by
       * the caller
       */
      lock_unlock_object (thread_p, &entry->e_current.oid, oid_Root_class_oid, X_LOCK, true);

      /*
       * Do we need to save the old action...just in case we do a partial
       * rollback ?
       */
      if (!LSA_ISNULL (&entry->e_current.savep_lsa))
	{
	  /*
	   * There is a possibility of returning to this top LSA (savepoint).
	   * Save the action.. just in case
	   */
	  old_action = (LOCATOR_CLASSNAME_ACTION *) malloc (sizeof (*old_action));
	  if (old_action == NULL)
	    {
	      error_code = ER_OUT_OF_VIRTUAL_MEMORY;
	      er_set (ER_ERROR_SEVERITY, ARG_FILE_LINE, error_code, 1, sizeof (*old_action));
	      goto error;
	    }

	  *old_action = entry->e_current;
	  LSA_SET_NULL (&entry->e_current.savep_lsa);
	  entry->e_current.prev = old_action;
	}

      COPY_OID (&entry->e_current.oid, class_oid);
    }

  csect_exit (thread_p, CSECT_LOCATOR_SR_CLASSNAME_TABLE);

  assert (error_code == NO_ERROR);

  return NO_ERROR;

error:

  csect_exit (thread_p, CSECT_LOCATOR_SR_CLASSNAME_TABLE);

  assert (error_code != NO_ERROR);

  return error_code;
}

/*
 * locator_drop_transient_class_name_entries () - Drop transient classname entries
 *
 * return: NO_ERROR if all OK, ER_ status otherwise
 *
 *   savep_lsa(in): up to given LSA
 *
 * Note: Remove all the classname transient entries of the given
 *              transaction up to the given savepoint.
 *              This is done when the transaction terminates.
 */
int
locator_drop_transient_class_name_entries (THREAD_ENTRY * thread_p, LOG_LSA * savep_lsa)
{
  int tran_index;
  LOG_TDES *tdes;		/* Transaction descriptor */
  int error_code = NO_ERROR;

  tran_index = LOG_FIND_THREAD_TRAN_INDEX (thread_p);

  if (tran_index != NULL_TRAN_INDEX)
    {
      if (locator_get_num_transient_classnames (tran_index) <= 0)
	{
	  return NO_ERROR;
	}
    }

  tdes = LOG_FIND_TDES (tran_index);

  if (csect_enter (thread_p, CSECT_LOCATOR_SR_CLASSNAME_TABLE, INF_WAIT) != NO_ERROR)
    {
      /* Some kind of failure. We must notify the error to the caller. */
      assert (false);
      return ER_FAILED;
    }

  if (csect_enter (thread_p, CSECT_CT_OID_TABLE, INF_WAIT) != NO_ERROR)
    {
      assert (false);
      csect_exit (thread_p, CSECT_LOCATOR_SR_CLASSNAME_TABLE);
      return ER_FAILED;
    }

  // *INDENT-OFF*
  const auto lambda_func = [&error_code, &thread_p, &savep_lsa] (const tx_transient_class_entry & t, bool & stop)
    {
      error_code = locator_drop_class_name_entry (thread_p, t.get_classname (), savep_lsa);
      if (error_code != NO_ERROR)
	{
	  assert (false);
	  stop = true;
	}
    };
  // *INDENT-ON*
  tdes->m_modified_classes.map (lambda_func);
  assert (locator_get_num_transient_classnames (tran_index) >= 0);

  /* defence for commit or rollback; include partial rollback */
  if (tran_index != NULL_TRAN_INDEX)
    {
      if (locator_get_num_transient_classnames (tran_index) > 0)
	{
	  (void) mht_map (locator_Mht_classnames, locator_defence_drop_class_name_entry, savep_lsa);
	}
    }

  if (error_code == NO_ERROR)
    {
      /* defence for commit or rollback; exclude partial rollback */
      if (savep_lsa == NULL)
	{
	  if (locator_get_num_transient_classnames (tran_index) != 0)
	    {
	      assert (false);	/* something wrong */
	      error_code = ER_FAILED;
	    }
	}
    }

  csect_exit (thread_p, CSECT_CT_OID_TABLE);

  csect_exit (thread_p, CSECT_LOCATOR_SR_CLASSNAME_TABLE);

  return error_code;
}

/*
 * locator_drop_class_name_entry () - Remove one transient entry
 *
 * return: NO_ERROR or error code
 *
 *   thread_p(in):
 *   classname(in): The classname (key)
 *   savep_lsa(in): up to given LSA
 *
 * Note: Remove transient entry if it belongs to current transaction.
 */
static int
locator_drop_class_name_entry (THREAD_ENTRY * thread_p, const char *classname, LOG_LSA * savep_lsa)
{
  int tran_index;
  LOG_TDES *tdes;		/* Transaction descriptor */
  LOCATOR_CLASSNAME_ENTRY *entry;
  LOCATOR_CLASSNAME_ACTION *old_action;

  tran_index = LOG_FIND_THREAD_TRAN_INDEX (thread_p);

  tdes = LOG_FIND_TDES (tran_index);

  assert (csect_check_own (thread_p, CSECT_CT_OID_TABLE) == 1);
  assert (csect_check_own (thread_p, CSECT_LOCATOR_SR_CLASSNAME_TABLE) == 1);

  entry = (LOCATOR_CLASSNAME_ENTRY *) mht_get (locator_Mht_classnames, classname);
  if (entry == NULL)
    {
      /* table is dropped by myself; not exist */
      return NO_ERROR;		/* do nothing */
    }

  if (!(entry->e_tran_index == NULL_TRAN_INDEX || entry->e_tran_index == tran_index))
    {
      /* table is dropped by myself and reserved by other tranx */
      return NO_ERROR;
    }

  assert (entry->e_name != NULL);
  assert (!OID_ISNULL (&entry->e_current.oid));

#if !defined(NDEBUG)
  if (entry->e_current.action == LC_CLASSNAME_EXIST)
    {
      assert (locator_is_exist_class_name_entry (thread_p, entry));
    }
#endif

  assert (savep_lsa == NULL || !LSA_ISNULL (savep_lsa));

  if (locator_is_exist_class_name_entry (thread_p, entry) == false)
    {
      assert (entry->e_tran_index == tran_index);

      if (savep_lsa == NULL && tdes->state != TRAN_UNACTIVE_ABORTED)
	{
	  /* is commit; get current */
	  while (entry->e_current.prev != NULL)
	    {
	      old_action = entry->e_current.prev;
	      entry->e_current.prev = old_action->prev;
	      free_and_init (old_action);
	    }
	  assert (entry->e_current.prev == NULL);

	  locator_decr_num_transient_classnames (entry->e_tran_index);

	  if (entry->e_current.action == LC_CLASSNAME_RESERVED
	      || entry->e_current.action == LC_CLASSNAME_RESERVED_RENAME)
	    {
	      entry->e_tran_index = NULL_TRAN_INDEX;

	      entry->e_current.action = LC_CLASSNAME_EXIST;
	      LSA_SET_NULL (&entry->e_current.savep_lsa);

	      assert (locator_is_exist_class_name_entry (thread_p, entry));
	    }
	  else
	    {
	      assert (entry->e_current.action == LC_CLASSNAME_DELETED
		      || entry->e_current.action == LC_CLASSNAME_DELETED_RENAME);

	      (void) locator_force_drop_class_name_entry (entry->e_name, entry, NULL);
	      entry = NULL;	/* clear */
	    }
	}
      else
	{
	  /* is rollback or partial rollback; get prev */
	  while (savep_lsa == NULL	/* is rollback */
		 || LSA_ISNULL (&entry->e_current.savep_lsa) || LSA_LT (savep_lsa, &entry->e_current.savep_lsa))
	    {
	      if (entry->e_current.prev == NULL)
		{
		  break;
		}

	      old_action = entry->e_current.prev;
	      entry->e_current = *old_action;
	      free_and_init (old_action);
	    }

	  if (savep_lsa == NULL	/* is rollback */
	      || LSA_ISNULL (&entry->e_current.savep_lsa) || LSA_LT (savep_lsa, &entry->e_current.savep_lsa))
	    {
	      assert (entry->e_current.prev == NULL);

	      locator_decr_num_transient_classnames (entry->e_tran_index);

	      if (entry->e_current.action == LC_CLASSNAME_DELETED
		  || entry->e_current.action == LC_CLASSNAME_DELETED_RENAME)
		{
		  entry->e_tran_index = NULL_TRAN_INDEX;

		  entry->e_current.action = LC_CLASSNAME_EXIST;
		  LSA_SET_NULL (&entry->e_current.savep_lsa);

		  assert (locator_is_exist_class_name_entry (thread_p, entry));
		}
	      else
		{
		  assert (entry->e_current.action == LC_CLASSNAME_RESERVED
			  || entry->e_current.action == LC_CLASSNAME_RESERVED_RENAME);

		  (void) locator_force_drop_class_name_entry (entry->e_name, entry, NULL);
		  entry = NULL;	/* clear */
		}
	    }
	}			/* else */
    }

#if !defined(NDEBUG)
  /* check iff permanent entry */
  if (locator_is_exist_class_name_entry (thread_p, entry))
    {
      OID class_oid;

      COPY_OID (&class_oid, &entry->e_current.oid);

      if (class_oid.slotid <= 0 || class_oid.volid < 0 || class_oid.pageid < 0)
	{
	  assert (false);
	}

      if (disk_is_page_sector_reserved_with_debug_crash (thread_p, class_oid.volid, class_oid.pageid, true)
	  != DISK_VALID)
	{
	  assert (false);
	}
    }
#endif

  return NO_ERROR;
}

/*
 * locator_defence_drop_class_name_entry () - Remove one transient entry
 *
 * return: NO_ERROR or error code
 *
 *   name(in):
 *   ent(in):
 *   args(in):
 *
 * Note: Remove transient entry if it belongs to current transaction.
 */
static int
locator_defence_drop_class_name_entry (const void *name, void *ent, void *args)
{
  LOCATOR_CLASSNAME_ENTRY *entry = (LOCATOR_CLASSNAME_ENTRY *) ent;
  LOG_LSA *savep_lsa = (LOG_LSA *) args;
  THREAD_ENTRY *thread_p;
  int tran_index;

  thread_p = thread_get_thread_entry_info ();

  assert (csect_check_own (thread_p, CSECT_CT_OID_TABLE) == 1);
  assert (csect_check_own (thread_p, CSECT_LOCATOR_SR_CLASSNAME_TABLE) == 1);

  tran_index = LOG_FIND_THREAD_TRAN_INDEX (thread_p);
  assert (tran_index != NULL_TRAN_INDEX);

#if !defined(NDEBUG)
  if (locator_is_exist_class_name_entry (thread_p, entry))
    {
      OID class_oid;

      COPY_OID (&class_oid, &entry->e_current.oid);

      assert (heap_does_exist (thread_p, oid_Root_class_oid, &class_oid));

      /* check class_oid */
      if (class_oid.slotid <= 0 || class_oid.volid < 0 || class_oid.pageid < 0)
	{
	  assert (false);
	}

      if (disk_is_page_sector_reserved_with_debug_crash (thread_p, class_oid.volid, class_oid.pageid, true)
	  != DISK_VALID)
	{
	  assert (false);
	}
    }
#endif

  /* check iff uncleared entry */
  if (entry->e_tran_index == tran_index)
    {
      assert (entry->e_tran_index != NULL_TRAN_INDEX);

      (void) locator_drop_class_name_entry (thread_p, entry->e_name, savep_lsa);
    }

  return NO_ERROR;
}

/*
 * locator_force_drop_class_name_entry () -
 *
 * return:
 *
 *   name(in):
 *   ent(in):
 *   args(in): Not used
 */
static int
locator_force_drop_class_name_entry (const void *name, void *ent, void *args)
{
  THREAD_ENTRY *thread_p;
  LOCATOR_CLASSNAME_ENTRY *entry = (LOCATOR_CLASSNAME_ENTRY *) ent;
  LOCATOR_CLASSNAME_ACTION *old_action;
  OID class_oid;

  thread_p = thread_get_thread_entry_info ();

  assert (csect_check_own (thread_p, CSECT_CT_OID_TABLE) == 1);
  assert (csect_check_own (thread_p, CSECT_LOCATOR_SR_CLASSNAME_TABLE) == 1);

  COPY_OID (&class_oid, &entry->e_current.oid);

  while (entry->e_current.prev != NULL)
    {
      old_action = entry->e_current.prev;
      entry->e_current = *old_action;
      free_and_init (old_action);
    }

  (void) mht_rem (locator_Mht_classnames, name, NULL, NULL);

  free_and_init (entry->e_name);
  free_and_init (entry);

  (void) catcls_remove_entry (thread_p, &class_oid);

  return NO_ERROR;
}

/*
 * locator_savepoint_transient_class_name_entries () - Reset savepoint of
 *                                                     classname entries
 *
 * return: NO_ERROR if all OK, ER_ status otherwise
 *
 *   savep_lsa(in): LSA of a possible rollback point
 *
 * Note: Reset the classname entries of the current
 *              transaction with the given LSA address. This is done when a
 *              new savepoint is taken or top system operations is started
 */
int
locator_savepoint_transient_class_name_entries (THREAD_ENTRY * thread_p, LOG_LSA * savep_lsa)
{
  int tran_index;
  LOG_TDES *tdes;		/* Transaction descriptor */
  int error_code = NO_ERROR;

  tran_index = LOG_FIND_THREAD_TRAN_INDEX (thread_p);

  if (tran_index != NULL_TRAN_INDEX)
    {
      if (locator_get_num_transient_classnames (tran_index) <= 0)
	{
	  return NO_ERROR;
	}
    }

  tdes = LOG_FIND_TDES (tran_index);

  if (tdes->m_modified_classes.empty ())
    {
      /* We may have new transient classnames or dropping classnames whose heap files have not yet been updated; Then,
       * Those classnames have not been added to the modifed list Refer locator_defence_drop_class_name_entry () */
      return NO_ERROR;		/* do nothing */
    }

  if (csect_enter (thread_p, CSECT_LOCATOR_SR_CLASSNAME_TABLE, INF_WAIT) != NO_ERROR)
    {
      /* Some kind of failure. We must notify the error to the caller. */
      assert (false);
      return ER_FAILED;
    }

  // *INDENT-OFF*
  const auto lambda_func = [&error_code, &savep_lsa] (const tx_transient_class_entry & t, bool & stop)
    {
      error_code = locator_savepoint_class_name_entry (t.get_classname (), savep_lsa);
      if (error_code != NO_ERROR)
	{
	  assert (false);
	  stop = true;
	}
    };
  // *INDENT-ON*
  tdes->m_modified_classes.map (lambda_func);

  csect_exit (thread_p, CSECT_LOCATOR_SR_CLASSNAME_TABLE);

  return error_code;
}

/*
 * locator_savepoint_class_name_entry () - Savepoint one transient entry
 *
 * return: NO_ERROR
 *
 *   classname(in):  The classname
 *   savep_lsa(in): LSA of a possible rollback point
 *
 * Note: Savepoint a transient entry if it belongs to current
 *              transaction and it does not have a savepoint as the last
 *              modified point.
 */
static int
locator_savepoint_class_name_entry (const char *classname, LOG_LSA * savep_lsa)
{
  THREAD_ENTRY *thread_p;
  int tran_index;
  LOCATOR_CLASSNAME_ENTRY *entry;

  thread_p = thread_get_thread_entry_info ();

  tran_index = LOG_FIND_THREAD_TRAN_INDEX (thread_p);

  assert (csect_check_own (thread_p, CSECT_LOCATOR_SR_CLASSNAME_TABLE) == 1);

  entry = (LOCATOR_CLASSNAME_ENTRY *) mht_get (locator_Mht_classnames, classname);
  if (entry == NULL)
    {
      /* table is dropped by myself; not exist */
      return NO_ERROR;		/* do nothing */
    }

  if (!(entry->e_tran_index == NULL_TRAN_INDEX || entry->e_tran_index == tran_index))
    {
      /* table is dropped by myself and reserved by other tranx */
      return NO_ERROR;		/* do nothing */
    }

  assert (entry->e_name != NULL);
  assert (!OID_ISNULL (&entry->e_current.oid));

  /* check iff need to savepoint */
  if (locator_is_exist_class_name_entry (thread_p, entry) == false)
    {
      assert (entry->e_tran_index == tran_index);

      if (LSA_ISNULL (&entry->e_current.savep_lsa))
	{
	  LSA_COPY (&entry->e_current.savep_lsa, savep_lsa);
	}
    }

  return NO_ERROR;
}

/*
 * locator_print_class_name () - Print an entry of classname memory hash table
 *
 * return: always return true
 *
 *   outfp(in): FILE stream where to dump the entry
 *   key(in): Classname
 *   ent(in): The entry associated with classname
 *   args(in): class No
 *
 * Note:Print an entry of the classname memory hash table.
 */
static int
locator_print_class_name (THREAD_ENTRY * thread_p, FILE * outfp, const void *key, void *ent, void *args)
{
  LOCATOR_CLASSNAME_ENTRY *entry = (LOCATOR_CLASSNAME_ENTRY *) ent;
  int *class_no_p = (int *) args;
  LOCATOR_CLASSNAME_ACTION *action;
  const char *str_action;
  size_t i;
  size_t key_size;

  assert (class_no_p != NULL);

  fprintf (outfp, "   %2d   %s   ", *class_no_p, (char *) key);
  (*class_no_p)++;
  key_size = strlen ((char *) key);
  for (i = 0; i < (29 - key_size); i++)
    {
      fprintf (outfp, " ");
    }
  fprintf (outfp, "TRAN_INDEX = %d\n", entry->e_tran_index);

  action = &entry->e_current;
  while (action != NULL)
    {
      switch (action->action)
	{
	case LC_CLASSNAME_RESERVED:
	  str_action = "LC_CLASSNAME_RESERVE";
	  break;
	case LC_CLASSNAME_DELETED:
	  str_action = "LC_CLASSNAME_DELETED";
	  break;
	case LC_CLASSNAME_EXIST:
	  str_action = "LC_CLASSNAME_EXIST";
	  break;
	case LC_CLASSNAME_RESERVED_RENAME:
	  str_action = "LC_CLASSNAME_RESERVED_RENAME";
	  break;
	case LC_CLASSNAME_DELETED_RENAME:
	  str_action = "LC_CLASSNAME_DELETED_RENAME";
	  break;
	default:
	  assert (action->action == LC_CLASSNAME_ERROR);
	  str_action = "UNKNOWN";
	  break;
	}
      fprintf (outfp, "           action = %s, OID = %d|%d|%d, Save_Lsa = %lld|%d\n", str_action, action->oid.volid,
	       action->oid.pageid, action->oid.slotid, LSA_AS_ARGS (&action->savep_lsa));
      action = action->prev;
    }

  return (true);
}

/*
 * locator_dump_class_names () - Dump all classname entries
 *
 * return:
 *
 *    out_fp(in): output file
 *
 * Note:Dump all names of classes and their corresponding OIDs.
 *              This function is used for debugging purposes.
 */
void
locator_dump_class_names (THREAD_ENTRY * thread_p, FILE * out_fp)
{
  int class_no;

#if defined(NDEBUG)		/* skip at debug build */
  if (csect_enter_as_reader (thread_p, CSECT_LOCATOR_SR_CLASSNAME_TABLE, INF_WAIT) != NO_ERROR)
    {
      assert (false);
      return;
    }
#endif

  class_no = 1;			/* init */
  (void) mht_dump (thread_p, out_fp, locator_Mht_classnames, false, locator_print_class_name, &class_no);

#if defined(NDEBUG)		/* skip at debug build */
  csect_exit (thread_p, CSECT_LOCATOR_SR_CLASSNAME_TABLE);
#endif
}

/*
 * locator_generate_class_pseudo_oid () - Generate a pseudo-OID to be used
 *					  by reserved class name until a
 *					  permanent one is provided.
 *
 * return :
 * thread_p (in) :
 * class_oid (in) :
 */
static void
locator_generate_class_pseudo_oid (THREAD_ENTRY * thread_p, OID * class_oid)
{
  assert (csect_check_own (thread_p, CSECT_LOCATOR_SR_CLASSNAME_TABLE) == 1);

  class_oid->volid = -2;
  class_oid->slotid = -2;
  class_oid->pageid = locator_Pseudo_pageid_crt;

  if (locator_Pseudo_pageid_crt == locator_Pseudo_pageid_last)
    {
      locator_Pseudo_pageid_crt = locator_Pseudo_pageid_first;
    }
  else
    {
      locator_Pseudo_pageid_crt--;
    }
}

/*
 * locator_check_class_on_heap () - Check the classname on the heap object
 *
 * return: NO_ERROR continue checking, error code stop checking, bad error
 *
 *   name(in): The expected class name
 *   ent(in):
 *   args(out): Could be set as a side effect to either: DISK_INVALID,
 *              DISK_ERROR when an inconsistency is found. Otherwise, it is
 *              left in touch. The caller should initialize it to DISK_VALID
 *
 * Note: Check if the classname of the class associated with ent
 *       is the same as the given class name.
 *       If class does not exist, or its name is different from the
 *       given one, isvalid is set to DISK_INVALID. In the case of other
 *       kind of error, isvalid is set to DISK_ERROR.
 *       If isvalid is set to DISK_ERROR, we return false to stop
 *       the map hash, otherwise, we return true to continue.
 */
static int
locator_check_class_on_heap (const void *name, void *ent, void *args)
{
  THREAD_ENTRY *thread_p;
  LOCATOR_CLASSNAME_ENTRY *entry = (LOCATOR_CLASSNAME_ENTRY *) ent;
  DISK_ISVALID *isvalid = (DISK_ISVALID *) args;
  const char *classname;
  char *heap_classname;
  OID *class_oid;

  thread_p = thread_get_thread_entry_info ();

  assert (csect_check_own (thread_p, CSECT_LOCATOR_SR_CLASSNAME_TABLE) == 1);

  if (entry->e_current.action != LC_CLASSNAME_EXIST)
    {
      /* is not permanent classname */
      return NO_ERROR;
    }

  classname = (char *) name;
  class_oid = &entry->e_current.oid;

  if (heap_get_class_name_alloc_if_diff (thread_p, class_oid, (char *) classname, &heap_classname) != NO_ERROR
      || heap_classname == NULL)
    {
      if (er_errid () == ER_HEAP_UNKNOWN_OBJECT)
	{
	  er_set (ER_FATAL_ERROR_SEVERITY, ARG_FILE_LINE, ER_LC_INCONSISTENT_CLASSNAME_TYPE4, 4, classname,
		  class_oid->volid, class_oid->pageid, class_oid->slotid);
	  *isvalid = DISK_INVALID;
	}
      else
	{
	  *isvalid = DISK_ERROR;
	}

      goto error;
    }

  /* Compare the classname pointers. If the same pointers classes are the same since the class was no malloc */
  if (heap_classname != classname)
    {
      /* Different names */
      er_set (ER_FATAL_ERROR_SEVERITY, ARG_FILE_LINE, ER_LC_INCONSISTENT_CLASSNAME_TYPE1, 5, class_oid->volid,
	      class_oid->pageid, class_oid->slotid, classname, heap_classname);
      *isvalid = DISK_INVALID;
      free_and_init (heap_classname);
    }

error:
  if (*isvalid == DISK_ERROR)
    {
      return ER_FAILED;
    }
  else
    {
      return NO_ERROR;
    }
}

/*
 * locator_check_class_names () - Check classname consistency
 *
 * return: DISK_ISVALID
 *
 * Note: Check the consistency of the classname_to_oid and the heap of
 *              classes and vice versa.
 */
DISK_ISVALID
locator_check_class_names (THREAD_ENTRY * thread_p)
{
  DISK_ISVALID isvalid;
  RECDES peek = RECDES_INITIALIZER;	/* Record descriptor for peeking object */
  HFID root_hfid;
  OID class_oid;
  char *classname = NULL;
  HEAP_SCANCACHE scan_cache;
  MVCC_SNAPSHOT *mvcc_snapshot = NULL;
  LOCATOR_CLASSNAME_ENTRY *entry;

  mvcc_snapshot = logtb_get_mvcc_snapshot (thread_p);
  if (mvcc_snapshot == NULL)
    {
      return DISK_ERROR;
    }

  if (csect_enter (thread_p, CSECT_LOCATOR_SR_CLASSNAME_TABLE, INF_WAIT) != NO_ERROR)
    {
      /* Some kind of failure. We must notify the error to the caller. */
      assert (false);
      return DISK_ERROR;
    }

  /*
   * CHECK 1: Each class that is found by scanning the heap of classes, must
   *          be part of the permanent classname_to_oid table.
   */

  /* Find the heap for the classes */

  /* Find every single class */

  if (boot_find_root_heap (&root_hfid) != NO_ERROR || HFID_IS_NULL (&root_hfid))
    {
      goto error;
    }

  if (heap_scancache_start (thread_p, &scan_cache, &root_hfid, oid_Root_class_oid, true, false, mvcc_snapshot) !=
      NO_ERROR)
    {
      goto error;
    }

  class_oid.volid = root_hfid.vfid.volid;
  class_oid.pageid = NULL_PAGEID;
  class_oid.slotid = NULL_SLOTID;

  isvalid = DISK_VALID;
  while (heap_next (thread_p, &root_hfid, oid_Root_class_oid, &class_oid, &peek, &scan_cache, PEEK) == S_SUCCESS)
    {
      classname = or_class_name (&peek);
      assert (classname != NULL);
      assert (strlen (classname) < 255);

      /*
       * Make sure that this class exists in classname_to_OID table and that
       * the OIDS matches
       */
      entry = (LOCATOR_CLASSNAME_ENTRY *) mht_get (locator_Mht_classnames, classname);
      if (entry == NULL)
	{
	  isvalid = DISK_INVALID;
	  er_set (ER_ERROR_SEVERITY, ARG_FILE_LINE, ER_LC_INCONSISTENT_CLASSNAME_TYPE3, 4, classname, class_oid.volid,
		  class_oid.pageid, class_oid.slotid);
	}
      else
	{
	  /* Are OIDs the same ? */
	  if (!OID_EQ (&class_oid, &entry->e_current.oid))
	    {
	      er_set (ER_FATAL_ERROR_SEVERITY, ARG_FILE_LINE, ER_LC_INCONSISTENT_CLASSNAME_TYPE2, 7, classname,
		      entry->e_current.oid.volid, entry->e_current.oid.pageid, entry->e_current.oid.slotid,
		      class_oid.volid, class_oid.pageid, class_oid.slotid);
	      isvalid = DISK_INVALID;
	    }
	}
    }				/* while (...) */

  /* End the scan cursor */
  if (heap_scancache_end (thread_p, &scan_cache) != NO_ERROR)
    {
      isvalid = DISK_ERROR;
    }

  /*
   * CHECK 2: Same that check1 but from classname_to_OID to existance of class
   */
  (void) mht_map (locator_Mht_classnames, locator_check_class_on_heap, &isvalid);

  csect_exit (thread_p, CSECT_LOCATOR_SR_CLASSNAME_TABLE);

  return isvalid;

error:
  csect_exit (thread_p, CSECT_LOCATOR_SR_CLASSNAME_TABLE);

  return DISK_ERROR;
}

/*
 * Functions related to fetching and flushing
 */

/*
 * xlocator_assign_oid () - Assign a permanent oid
 *
 * return: NO_ERROR if all OK, ER_ status otherwise
 *
 *   hfid(in): Heap where the object will be stored
 *   perm_oid(in/out): Object identifier.. (set as a side effect)
 *   expected_length(in): Expected length of the object
 *   class_oid(in): The class of the instance
 *   classname(in): Optional... classname for classes
 *
 * Note: A permanent oid is assigned, the object associated with that
 *              OID is locked through the new OID. If the object is a class
 *              the classname to OID entry is updated to reflect the
 *              newly assigned OID.
 */
int
xlocator_assign_oid (THREAD_ENTRY * thread_p, const HFID * hfid, OID * perm_oid, int expected_length, OID * class_oid,
		     const char *classname)
{
  int error_code = NO_ERROR;

  if (heap_assign_address (thread_p, hfid, class_oid, perm_oid, expected_length) != NO_ERROR)
    {
      return ER_FAILED;
    }

  if (classname != NULL)
    {
      error_code = locator_permoid_class_name (thread_p, classname, perm_oid);
      assert (error_code == NO_ERROR);
    }

  return error_code;
}

/*
 * locator_find_lockset_missing_class_oids () - Find missing class oids
 *
 * return: NO_ERROR if all OK, ER_ status otherwise
 *
 *   lockset(in): Request for finding missing classes
 *
 * Note: Find missing class oids in requested area.
 *              The function does not quit when an error is found if the value
 *              of lockset->quit_on_errors is false. In this case the
 *              object with the error is set to a NULL_OID. For example, when
 *              a class of an object does not exist.
 * Note: There must be enough space in the lockset area to define all
 *              missing classes.
 */
static int
locator_find_lockset_missing_class_oids (THREAD_ENTRY * thread_p, LC_LOCKSET * lockset)
{
  LC_LOCKSET_REQOBJ *reqobjs;	/* Description of one instance to fetch */
  LC_LOCKSET_CLASSOF *reqclasses;	/* Description of one class of a requested object */
  OID class_oid;		/* Uses to hold the class_oid when it is unknown */
  int i, j;
  int error_code = NO_ERROR;

  /* Locate array of objects and array of classes */

  reqobjs = lockset->objects;
  reqclasses = lockset->classes;

#if defined(CUBRID_DEBUG)
  i = (sizeof (*lockset) + (lockset->num_reqobjs * (sizeof (*reqclasses) + sizeof (*reqobjs))));

  if (lockset->length < i || lockset->classes != ((LC_LOCKSET_CLASSOF *) (lockset->mem + sizeof (*lockset)))
      || lockset->objects < ((LC_LOCKSET_REQOBJ *) (lockset->classes + lockset->num_reqobjs)))
    {
      er_log_debug (ARG_FILE_LINE,
		    "locator_find_lockset_missing_class_oids:  *** SYSTEM ERROR. Requesting area is incorrect,\n"
		    " either area is too small %d (expect at least %d),\n pointer to classes %p (expected %p), or\n"
		    " pointer to objects %p (expected >= %p) are incorrect\n", lockset->length, i, lockset->classes,
		    ((LC_LOCKSET_CLASSOF *) (lockset->mem + sizeof (*lockset))), lockset->objects,
		    ((LC_LOCKSET_REQOBJ *) (lockset->classes + lockset->num_reqobjs)));
      er_set (ER_FATAL_ERROR_SEVERITY, ARG_FILE_LINE, ER_GENERIC_ERROR, 0);

      error_code = ER_GENERIC_ERROR;
      goto error;
    }
#endif /* CUBRID_DEBUG */


  /*
   * All class identifiers of requested objects must be known. Find the ones
   * that the caller is unaware
   */

  for (i = 0; i < lockset->num_reqobjs; i++)
    {
      if (reqobjs[i].class_index != -1 || OID_ISNULL (&reqobjs[i].oid))
	{
	  continue;
	}
      /*
       * Caller does not know the class identifier of the requested object.
       * Get the class identifier from disk
       */
      if (heap_get_class_oid (thread_p, &reqobjs[i].oid, &class_oid) != S_SUCCESS)
	{
	  /*
	   * Unable to find the class of the object. Remove the object from
	   * the list of requested objects.
	   */
	  OID_SET_NULL (&reqobjs[i].oid);
	  if (lockset->quit_on_errors != false)
	    {
	      error_code = ER_FAILED;
	      goto error;
	    }
	  continue;
	}

      /*
       * Insert this class in the list of classes of requested objects.
       * Make sure that the class is not already present in the list.
       */

      for (j = 0; j < lockset->num_classes_of_reqobjs; j++)
	{
	  if (OID_EQ (&class_oid, &reqclasses[j].oid))
	    {
	      /* OID is already in the list */
	      reqobjs[i].class_index = j;
	      break;
	    }
	}
      if (j >= lockset->num_classes_of_reqobjs)
	{
	  /* OID is not in the list */
	  COPY_OID (&reqclasses[lockset->num_classes_of_reqobjs].oid, &class_oid);
	  reqclasses[lockset->num_classes_of_reqobjs].chn = CHN_UNKNOWN_ATCLIENT;
	  reqobjs[i].class_index = lockset->num_classes_of_reqobjs;
	  lockset->num_classes_of_reqobjs++;
	}
    }

error:
  return error_code;
}

static SCAN_CODE
locator_return_object_assign (THREAD_ENTRY * thread_p, LOCATOR_RETURN_NXOBJ * assign, OID * class_oid, OID * oid,
			      int chn, int guess_chn, SCAN_CODE scan, int tran_index)
{
  int round_length;		/* Length of object rounded to integer alignment */

  switch (scan)
    {
    case S_SUCCESS:
      /*
       * The cached object was obsolete.
       */
      round_length = DB_ALIGN (assign->recdes.length, MAX_ALIGNMENT);
      if (assign->recdes.area_size < (round_length + (int) sizeof (*assign->obj)))
	{
	  assign->recdes.area_size -= (round_length + sizeof (*assign->obj));
	  scan = S_DOESNT_FIT;
	}
      else
	{
	  if (OID_IS_ROOTOID (class_oid))
	    {
	      if (tran_index == NULL_TRAN_INDEX)
		{
		  tran_index = LOG_FIND_THREAD_TRAN_INDEX (thread_p);
		}
	      (void) heap_chnguess_put (thread_p, oid, tran_index, or_chn (&assign->recdes));
	    }
	  assign->mobjs->num_objs++;

	  COPY_OID (&assign->obj->class_oid, class_oid);
	  COPY_OID (&assign->obj->oid, oid);

	  /* Set object flag */
	  assign->obj->flag = 0;

	  assign->obj->hfid = NULL_HFID;
	  assign->obj->length = assign->recdes.length;
	  assign->obj->offset = assign->area_offset;
	  assign->obj->operation = LC_FETCH;
	  assign->obj = LC_NEXT_ONEOBJ_PTR_IN_COPYAREA (assign->obj);

#if !defined(NDEBUG)
	  /* suppress valgrind UMW error */
	  memset (assign->recdes.data + assign->recdes.length, 0,
		  MIN (round_length - assign->recdes.length, assign->recdes.area_size - assign->recdes.length));
#endif
	  assign->recdes.length = round_length;
	  assign->area_offset += round_length;
	  assign->recdes.data += round_length;
	  assign->recdes.area_size -= round_length + sizeof (*assign->obj);
	}

      break;

    case S_SUCCESS_CHN_UPTODATE:
      /*
       * the cached object was on the right state
       */
      scan = S_SUCCESS;

      if (guess_chn == CHN_UNKNOWN_ATCLIENT)
	{
	  if (assign->recdes.area_size < (int) sizeof (*assign->obj))
	    {
	      assign->recdes.area_size -= sizeof (*assign->obj);
	      scan = S_DOESNT_FIT;
	    }
	  else
	    {
	      assign->mobjs->num_objs++;

	      /* Indicate to the caller that the object does not exist any longer */
	      COPY_OID (&assign->obj->class_oid, class_oid);
	      COPY_OID (&assign->obj->oid, oid);
	      assign->obj->flag = 0;
	      assign->obj->hfid = NULL_HFID;
	      assign->obj->length = -chn;
	      assign->obj->offset = -1;
	      assign->obj->operation = LC_FETCH_VERIFY_CHN;
	      assign->obj = LC_NEXT_ONEOBJ_PTR_IN_COPYAREA (assign->obj);
	      assign->recdes.area_size -= sizeof (*assign->obj);
	    }
	}
      break;

    case S_DOESNT_EXIST:
      /*
       * The object does not exist
       */
      if (assign->recdes.area_size < (int) sizeof (*assign->obj))
	{
	  assign->recdes.area_size -= sizeof (*assign->obj);
	  scan = S_DOESNT_FIT;
	}
      else
	{
	  assign->mobjs->num_objs++;

	  /* Indicate to the caller that the object does not exist any longer */
	  COPY_OID (&assign->obj->class_oid, class_oid);
	  COPY_OID (&assign->obj->oid, oid);
	  assign->obj->flag = 0;
	  assign->obj->hfid = NULL_HFID;
	  assign->obj->length = -1;
	  assign->obj->offset = -1;
	  assign->obj->operation = LC_FETCH_DELETED;
	  assign->obj = LC_NEXT_ONEOBJ_PTR_IN_COPYAREA (assign->obj);
	  assign->recdes.area_size -= sizeof (*assign->obj);
	}

      break;

    default:
      break;

    }

  return scan;
}

/*
 * locator_lock_and_return_object () - Lock object, get its data and place it
 *				       in communication area.
 *
 * return : SCAN_CODE
 *              (Either of S_SUCCESS,
 *                         S_DOESNT_FIT,
 *                         S_DOESNT_EXIST,
 *                         S_ERROR)
 * thread_p (in)   : Thread entry.
 * assign (in/out) : Locator structure to store object data.
 * class_oid (in)  : Class OID.
 * oid (in)	   : Object OID.
 * chn (in)	   : Known object CHN (or NULL_CHN if not known).
 * lock_mode (in)  : Require lock on object.
 *
 * Note: The desired object is placed in the assigned return area when the
 *	 state of the object(chn) in the client workspace is different from
 *	 the one on disk. If the object does not fit in assigned return area,
 *	 the length of the object is returned as a negative value in the area
 *	 recdes length.
 */
static SCAN_CODE
locator_lock_and_return_object (THREAD_ENTRY * thread_p, LOCATOR_RETURN_NXOBJ * assign, OID * class_oid, OID * oid,
				int chn, LOCK lock_mode, SCAN_OPERATION_TYPE op_type)
{
  SCAN_CODE scan;		/* Scan return value for next operation */
  int guess_chn = chn;
  int tran_index = NULL_TRAN_INDEX;

  /*
   * The next object is placed in the assigned recdes area if the cached
   * object is obsolete and the object fits in the recdes
   */
  assert (oid != NULL);
  if (chn == CHN_UNKNOWN_ATCLIENT)
    {
      tran_index = LOG_FIND_THREAD_TRAN_INDEX (thread_p);
      chn = heap_chnguess_get (thread_p, oid, tran_index);
    }

  scan = locator_get_object (thread_p, oid, class_oid, &assign->recdes, assign->ptr_scancache, op_type, lock_mode, COPY,
			     chn);
  if (scan == S_ERROR || scan == S_SNAPSHOT_NOT_SATISFIED || scan == S_END || scan == S_DOESNT_EXIST)
    {
      return scan;
    }

  scan = locator_return_object_assign (thread_p, assign, class_oid, oid, chn, guess_chn, scan, tran_index);

  return scan;
}

/*
 * xlocator_fetch () - Lock and fetch an object, and prefetch some other objects
 *
 * return: NO_ERROR if all OK, ER_ status otherwise
 *
 *   thread_p(in):
 *   oid(in): Object identifier of requested object
 *   chn(in): Cache coherence number of object
 *   lock(in): Lock to acquire before the object is fetched
 *   fetch_version_type(in): fetch version type
 *   initial_fetch_version_type(in): initial fetch version type
 *   class_oid(in): Class identifier of the object
 *   class_chn(in): Cache coherence number of the class of the object
 *   prefetching(in): true when prefetching of neighbors is desired
 *   fetch_area(in/out): Pointer to area where the objects are placed
                         (set to point to fetching area)
 *
 * Note: This function locks and fetches the object associated with the
 *              given oid. The object is only placed in the fetch area when
 *              the state of the object (chn) in the workspace (client) is
 *              different from the one on disk. The class along with several
 *              other neighbors of the object may also be included in the
 *              fetch area. It is up to the caller if the additional objects
 *              are cached. Fetch_area is set to NULL when there is an error
 *              or when there is not a need to send any object back since the
 *              cache coherent numbers were the same as those on disk. The
 *              caller must check the return value of the function to find out
 *              if there was any error.
 *       The returned fetch area should be freed by the caller.
 */
int
xlocator_fetch (THREAD_ENTRY * thread_p, OID * oid, int chn, LOCK lock,
		LC_FETCH_VERSION_TYPE fetch_version_type, LC_FETCH_VERSION_TYPE initial_fetch_version_type,
		OID * class_oid, int class_chn, int prefetching, LC_COPYAREA ** fetch_area)
{
  OID tmp_oid;			/* Uses to hold the class_oid when it is not know by the caller */
  LC_COPYAREA_DESC prefetch_des;
  LOCATOR_RETURN_NXOBJ nxobj;	/* Description to return next obj */
  int copyarea_length;
  SCAN_CODE scan = S_ERROR;
  int error_code = NO_ERROR;
  MVCC_SNAPSHOT *mvcc_snapshot = NULL;
  MVCC_SNAPSHOT mvcc_snapshot_dirty;
  SCAN_OPERATION_TYPE operation_type;
  OID *p_oid = oid;
  bool object_locked = false;
  int is_mvcc_disabled_class = -1;
  LOCK class_lock;
  /* We assume that the object have to be locked; after it is locked or we determine that this is not necessary,
   * object_need_locking will be set to false; */
  bool object_need_locking = true;
  bool skip_fetch_version_type_check = false;

  if (fetch_version_type == LC_FETCH_CURRENT_VERSION_NO_CHECK)
    {
      /* The purpose was to fetch the current version. Avoid checks. */
      fetch_version_type = LC_FETCH_CURRENT_VERSION;
      skip_fetch_version_type_check = true;
    }

  if (LC_FETCH_IS_MVCC_VERSION_NEEDED (initial_fetch_version_type))
    {
      skip_fetch_version_type_check = true;
    }

  switch (fetch_version_type)
    {
    case LC_FETCH_MVCC_VERSION:
      mvcc_snapshot = logtb_get_mvcc_snapshot (thread_p);
      if (mvcc_snapshot == NULL)
	{
	  error_code = er_errid ();
	  return (error_code == NO_ERROR ? ER_FAILED : error_code);
	}
      break;

    case LC_FETCH_DIRTY_VERSION:
      mvcc_snapshot_dirty.snapshot_fnc = mvcc_satisfies_dirty;
      mvcc_snapshot = &mvcc_snapshot_dirty;
      break;

    case LC_FETCH_CURRENT_VERSION:
      mvcc_snapshot = NULL;
      break;

    default:
      /* no usage at this point */
      assert (0);
      break;
    }

  /* Compute operation type */
  operation_type = locator_decide_operation_type (lock, fetch_version_type);

  if (class_oid == NULL)
    {
      /* The class_oid is not known by the caller. */
      class_oid = &tmp_oid;
      OID_SET_NULL (class_oid);
    }

#if !defined (NDEBUG)
  if (OID_ISNULL (class_oid))
    {
      /*
       * Caller does not know the class of the object. Get the class
       * identifier from disk
       */
      scan = heap_get_class_oid (thread_p, oid, class_oid);
      if (scan != S_SUCCESS)
	{
	  /* Unable to find the class of the object.. return */
	  *fetch_area = NULL;

	  error_code = ER_HEAP_UNKNOWN_OBJECT;
	  if (er_errid () != error_code)
	    {
	      /* error was not previously set; set error in order to have it returned to client */
	      er_set (ER_WARNING_SEVERITY, ARG_FILE_LINE, error_code, 3, oid->volid, oid->pageid, oid->slotid);
	    }
	  return error_code;
	}
    }

  assert (!OID_ISNULL (class_oid));

  /* Current version or dirty version for instance with NULL_LOCK is allowed only if the transaction already has a
   * lock. This means that is not necessary to request the lock again. */
  assert (skip_fetch_version_type_check || (OID_EQ (class_oid, oid_Root_class_oid))
	  || ((lock != NULL_LOCK)
	      || (lock_get_object_lock (oid, class_oid) != NULL_LOCK)
	      || ((class_lock = lock_get_object_lock (class_oid, oid_Root_class_oid)) == S_LOCK
		  || class_lock >= SIX_LOCK)
	      || ((class_lock = lock_get_object_lock (oid_Root_class_oid, NULL)) == S_LOCK || class_lock >= SIX_LOCK)));

  /* LC_FETCH_CURRENT_VERSION should be used for classes only */
  assert (fetch_version_type != LC_FETCH_CURRENT_VERSION || OID_IS_ROOTOID (class_oid));
#endif /* DEBUG */

  /*
   * Lock and fetch the object.
   */

  /* Assume that the needed object can fit in one page */
  copyarea_length = DB_PAGESIZE;

  error_code = heap_scancache_start (thread_p, &nxobj.area_scancache, NULL, NULL, false, false, mvcc_snapshot);
  if (error_code != NO_ERROR)
    {
      nxobj.mobjs = NULL;
      error_code = ER_FAILED;
      goto error;
    }
  nxobj.ptr_scancache = &nxobj.area_scancache;

  while (true)
    {
      nxobj.comm_area = *fetch_area = locator_allocate_copy_area_by_length (copyarea_length);
      if (nxobj.comm_area == NULL)
	{
	  heap_scancache_end (thread_p, &nxobj.area_scancache);
	  nxobj.mobjs = NULL;
	  error_code = ER_FAILED;
	  goto error;
	}

      nxobj.mobjs = LC_MANYOBJS_PTR_IN_COPYAREA (nxobj.comm_area);
      nxobj.obj = LC_START_ONEOBJ_PTR_IN_COPYAREA (nxobj.mobjs);
      LC_RECDES_IN_COPYAREA (nxobj.comm_area, &nxobj.recdes);
      nxobj.area_offset = 0;
      nxobj.mobjs->num_objs = 0;

      /* Get the interested object first */
      scan = locator_lock_and_return_object (thread_p, &nxobj, class_oid, p_oid, chn,
					     object_need_locking ? lock : NULL_LOCK, operation_type);
      if (scan == S_SUCCESS)
	{
	  if (object_need_locking)
	    {
	      object_need_locking = false;
	      is_mvcc_disabled_class = mvcc_is_mvcc_disabled_class (class_oid) ? 1 : 0;
	      if (is_mvcc_disabled_class == 1)
		{
		  if (lock > NULL_LOCK)
		    {
		      /* Non-MVCC: Always lock object */
		      object_locked = true;
		    }
		}
	      else if (lock == X_LOCK)
		{
		  /* MVCC X_LOCK: Need exclusive lock on object. Get MVCC object version for delete/update. */
		  object_locked = true;
		}
	      else if (operation_type == S_SELECT_WITH_LOCK)
		{
		  /* MVCC S_SELECT_WITH_LOCK: We need to read and lock last object version found with satisfy dirty
		   * rules. This object must be also locked. */
		  object_locked = true;
		}
	    }
	  break;
	}

      /* Get the real length of current fetch/copy area */
      copyarea_length = nxobj.comm_area->length;
      locator_free_copy_area (nxobj.comm_area);

      /*
       * If the object does not fit even when the copy area seems to be
       * large enough, increase the copy area by at least one page size.
       */
      if (scan == S_DOESNT_EXIST || scan == S_SNAPSHOT_NOT_SATISFIED)
	{
	  heap_scancache_end (thread_p, &nxobj.area_scancache);
	  nxobj.comm_area = *fetch_area = NULL;
	  error_code = ER_HEAP_UNKNOWN_OBJECT;
	  if (er_errid () != error_code)
	    {
	      /* error was not previously set; set error in order to have it returned to client */
	      er_set (ER_WARNING_SEVERITY, ARG_FILE_LINE, error_code, 3, oid->volid, oid->pageid, oid->slotid);
	    }
	  goto error;
	}
      else if (scan != S_DOESNT_FIT)
	{
	  heap_scancache_end (thread_p, &nxobj.area_scancache);
	  nxobj.comm_area = *fetch_area = NULL;
	  error_code = ER_FAILED;
	  goto error;
	}

      if ((-nxobj.recdes.length) > copyarea_length)
	{
	  copyarea_length = (DB_ALIGN (-nxobj.recdes.length, MAX_ALIGNMENT) + sizeof (*nxobj.mobjs));
	}
      else
	{
	  copyarea_length += DB_PAGESIZE;
	}
    }

  /*
   * Then, get the interested class, if given class coherency number is not
   * current.
   */
  scan = locator_lock_and_return_object (thread_p, &nxobj, oid_Root_class_oid, class_oid, class_chn, NULL_LOCK,
					 S_SELECT);
  if (scan == S_SUCCESS && nxobj.mobjs->num_objs == 2)
    {
      LC_COPYAREA_ONEOBJ *first, *second;
      LC_COPYAREA_ONEOBJ save;
      /*
       * It is better if the class is cached first, so swap the
       * description. The object was stored first because it has
       * priority of retrieval, however, if both the object and its
       * class fits, the class should go first for performance reasons
       */

      /* Save the object information, then move the class information */
      first = LC_START_ONEOBJ_PTR_IN_COPYAREA (nxobj.mobjs);
      second = LC_NEXT_ONEOBJ_PTR_IN_COPYAREA (first);

      /* Swap the values */
      save = *first;
      *first = *second;
      *second = save;
    }

  error_code = heap_scancache_end (thread_p, &nxobj.area_scancache);
  if (error_code != NO_ERROR)
    {
      locator_free_copy_area (nxobj.comm_area);
      *fetch_area = NULL;
      error_code = ER_FAILED;
      goto error;
    }
  nxobj.ptr_scancache = NULL;


  prefetch_des.mobjs = nxobj.mobjs;
  prefetch_des.obj = &nxobj.obj;

  prefetch_des.offset = &nxobj.area_offset;
  prefetch_des.recdes = &nxobj.recdes;

  /*
   * Find any decache notifications and prefetch any neighbors of the
   * instance
   */

  lock_notify_isolation_incons (thread_p, locator_notify_decache, &prefetch_des);
  if (prefetching && nxobj.mobjs->num_objs > 0)
    {
      error_code = heap_prefetch (thread_p, class_oid, oid, &prefetch_des);
    }

  if (nxobj.mobjs->num_objs == 0)
    {
      /*
       * Don't need to send anything. The cache coherency numbers were
       * identical. Deallocate the area and return without failure
       */
      locator_free_copy_area (nxobj.comm_area);
      *fetch_area = NULL;
    }

error:
  if (lock != NULL_LOCK)
    {
      if (error_code != NO_ERROR)
	{
	  if (object_locked)
	    {
	      lock_unlock_object_donot_move_to_non2pl (thread_p, p_oid, class_oid, lock);
	    }
	}
      else if (is_mvcc_disabled_class == 1 || (is_mvcc_disabled_class == -1 && mvcc_is_mvcc_disabled_class (class_oid)))
	{
	  if (lock <= S_LOCK)
	    {
	      assert (object_locked);
	      lock_unlock_object (thread_p, p_oid, class_oid, lock, false);
	    }
	}
    }

  return error_code;
}

/*
 * xlocator_get_class () - Lock and fetch the class of an instance, and prefetch
 *                    given instance and some other instances of class
 *
 * return: NO_ERROR if all OK, ER_ status otherwise
 *
 *   class_oid(in/out): Class identifier of the object. (It is set as a side
 *                 effect when its initial value is a null OID)
 *   class_chn(in): Cache coherence number of the class of the object
 *   oid(in): Object identifier of the instance of the desired class
 *   lock(in): Lock to acquire before the class is acquired/fetched
 *                 Note that the lock is for the class.
 *   prefetching(in): true when pretching of neighbors is desired
 *   fetch_area(in/out): Pointer to area where the objects are placed (set to
 *                 point to fetching area)
 *
 * Note: This function locks and fetches the class of the given
 *              instance. The class is only placed in a communication copy
 *              area when the state of the class (class_chn) in the workspace
 *              (client) is different from the one on disk. Other neighbors of
 *              the class are included in the copy_area. It is up to the
 *              caller if the additional classes are cached.  Fetch_area is
 *              set to NULL when there is an error or when there is not a need
 *              to send any object back since the cache coherent numbers were
 *              the same as those on disk. The caller must check the return
 *              value of the function to find out if there was any error.
 *
 * Note: The returned fetch area should be freed by the caller.
 */
int
xlocator_get_class (THREAD_ENTRY * thread_p, OID * class_oid, int class_chn, const OID * oid, LOCK lock,
		    int prefetching, LC_COPYAREA ** fetch_area)
{
  int error_code;

  if (OID_ISNULL (class_oid))
    {
      /*
       * Caller does not know the class of the object. Get the class identifier
       * from disk
       */
      if (heap_get_class_oid (thread_p, oid, class_oid) != S_SUCCESS)
	{
	  /*
	   * Unable to find out the class identifier.
	   */
	  ASSERT_ERROR_AND_SET (error_code);
	  *fetch_area = NULL;
	  return error_code;
	}
    }

  /* Now acquired the desired lock */
  if (lock != NULL_LOCK)
    {
      /* Now acquired the desired lock */
      if (lock_object (thread_p, class_oid, oid_Root_class_oid, lock, LK_UNCOND_LOCK) != LK_GRANTED)
	{
	  /*
	   * Unable to acquired lock
	   */
	  *fetch_area = NULL;
	  return ER_FAILED;
	}
    }

  /*
   * Now fetch the class, the instance and optionally prefetch some
   * neighbors of the instance. No need to get the last version for class.
   */

  error_code =
    xlocator_fetch (thread_p, class_oid, class_chn, NULL_LOCK, LC_FETCH_CURRENT_VERSION, LC_FETCH_CURRENT_VERSION,
		    oid_Root_class_oid, -1, prefetching, fetch_area);

  if (error_code != NO_ERROR && lock != NULL_LOCK)
    {
      lock_unlock_object (thread_p, class_oid, oid_Root_class_oid, lock, false);
    }

  return error_code;
}

/*
 * xlocator_fetch_all () - Fetch all instances of a class
 *
 * return: NO_ERROR if all OK, ER_ status otherwise
 *
 *   hfid(in): Heap file where the instances of the class are placed
 *   lock(in): Lock to acquired (Set as a side effect to NULL_LOCKID)
 *   fetch_version_type(in): fetch version type
 *   class_oid(in): Class identifier of the instances to fetch
 *   nobjects(out): Total number of objects to fetch.
 *   nfetched(out): Current number of object fetched.
 *   last_oid(out): Object identifier of last fetched object
 *   fetch_area(in/out): Pointer to area where the objects are placed
 *
 */
int
xlocator_fetch_all (THREAD_ENTRY * thread_p, const HFID * hfid, LOCK * lock, LC_FETCH_VERSION_TYPE fetch_version_type,
		    OID * class_oid, int *nobjects, int *nfetched, OID * last_oid, LC_COPYAREA ** fetch_area)
{
  LC_COPYAREA_DESC prefetch_des;	/* Descriptor for decache of objects related to transaction isolation level */
  LC_COPYAREA_MANYOBJS *mobjs;	/* Describe multiple objects in area */
  LC_COPYAREA_ONEOBJ *obj;	/* Describe on object in area */
  RECDES recdes;		/* Record descriptor for insertion */
  int offset;			/* Place to store next object in area */
  int round_length;		/* Length of object rounded to integer alignment */
  int copyarea_length;
  OID oid;
  HEAP_SCANCACHE scan_cache;
  SCAN_CODE scan;
  int error_code = NO_ERROR;
  MVCC_SNAPSHOT *mvcc_snapshot = NULL;
  MVCC_SNAPSHOT mvcc_snapshot_dirty;

  assert (lock != NULL);
  if (OID_ISNULL (last_oid))
    {
      /* FIRST TIME. */

      /* Obtain the desired lock for the class scan */
      if (*lock != NULL_LOCK
	  && lock_object (thread_p, class_oid, oid_Root_class_oid, *lock, LK_UNCOND_LOCK) != LK_GRANTED)
	{
	  /*
	   * Unable to acquired lock
	   */
	  *fetch_area = NULL;
	  *lock = NULL_LOCK;
	  *nobjects = -1;
	  *nfetched = -1;

	  error_code = ER_FAILED;
	  goto error;
	}

      /* Get statistics */
      last_oid->volid = hfid->vfid.volid;
      last_oid->pageid = NULL_PAGEID;
      last_oid->slotid = NULL_SLOTID;
      /* Estimate the number of objects to be fetched */
      *nobjects = heap_estimate_num_objects (thread_p, hfid);
      *nfetched = 0;
      if (*nobjects == -1)
	{
	  if (*lock != NULL_LOCK)
	    {
	      lock_unlock_object (thread_p, class_oid, oid_Root_class_oid, *lock, false);
	    }
	  *fetch_area = NULL;
	  error_code = ER_FAILED;
	  goto error;
	}
    }

  switch (fetch_version_type)
    {
    case LC_FETCH_MVCC_VERSION:
      mvcc_snapshot = logtb_get_mvcc_snapshot (thread_p);
      if (mvcc_snapshot == NULL)
	{
	  error_code = er_errid ();
	  if (error_code == NO_ERROR)
	    {
	      error_code = ER_FAILED;
	    }
	  goto error;
	}
      break;

    case LC_FETCH_DIRTY_VERSION:
      mvcc_snapshot_dirty.snapshot_fnc = mvcc_satisfies_dirty;
      mvcc_snapshot = &mvcc_snapshot_dirty;
      break;

    case LC_FETCH_CURRENT_VERSION:
      mvcc_snapshot = NULL;
      break;

    default:
      assert (0);
    }

  /* Set OID to last fetched object */
  COPY_OID (&oid, last_oid);

  /* Start a scan cursor for getting several classes */
  error_code = heap_scancache_start (thread_p, &scan_cache, hfid, class_oid, true, false, mvcc_snapshot);
  if (error_code != NO_ERROR)
    {
      if (*lock != NULL_LOCK)
	{
	  lock_unlock_object (thread_p, class_oid, oid_Root_class_oid, *lock, false);
	}
      *fetch_area = NULL;

      goto error;
    }

  /* Assume that the next object can fit in one page */
  copyarea_length = DB_PAGESIZE;

  while (true)
    {
      *fetch_area = locator_allocate_copy_area_by_length (copyarea_length);
      if (*fetch_area == NULL)
	{
	  (void) heap_scancache_end (thread_p, &scan_cache);
	  if (*lock != NULL_LOCK)
	    {
	      lock_unlock_object (thread_p, class_oid, oid_Root_class_oid, *lock, false);
	    }

	  error_code = ER_FAILED;
	  goto error;
	}

      mobjs = LC_MANYOBJS_PTR_IN_COPYAREA (*fetch_area);
      LC_RECDES_IN_COPYAREA (*fetch_area, &recdes);
      obj = LC_START_ONEOBJ_PTR_IN_COPYAREA (mobjs);
      mobjs->num_objs = 0;
      offset = 0;

      while ((scan = heap_next (thread_p, hfid, class_oid, &oid, &recdes, &scan_cache, COPY)) == S_SUCCESS)
	{
	  mobjs->num_objs++;
	  COPY_OID (&obj->class_oid, class_oid);
	  COPY_OID (&obj->oid, &oid);
	  obj->flag = 0;
	  obj->hfid = NULL_HFID;
	  obj->length = recdes.length;
	  obj->offset = offset;
	  obj->operation = LC_FETCH;
	  obj = LC_NEXT_ONEOBJ_PTR_IN_COPYAREA (obj);
	  round_length = DB_ALIGN (recdes.length, MAX_ALIGNMENT);
#if !defined(NDEBUG)
	  /* suppress valgrind UMW error */
	  memset (recdes.data + recdes.length, 0, MIN (round_length - recdes.length, recdes.area_size - recdes.length));
#endif
	  offset += round_length;
	  recdes.data += round_length;
	  recdes.area_size -= round_length + sizeof (*obj);

	  if (mobjs->num_objs == DB_INT32_MAX)
	    {
	      /* Prevent overflow */
	      break;
	    }
	}

      if (scan != S_DOESNT_FIT || mobjs->num_objs > 0)
	{
	  break;
	}
      /*
       * The first object does not fit into given copy area
       * Get a larger area
       */

      /* Get the real length of current fetch/copy area */
      copyarea_length = (*fetch_area)->length;
      locator_free_copy_area (*fetch_area);

      /*
       * If the object does not fit even when the copy area seems to be
       * large enough, increase the copy area by at least one page size.
       */

      if ((-recdes.length) > copyarea_length)
	{
	  copyarea_length = DB_ALIGN (-recdes.length, MAX_ALIGNMENT) + sizeof (*mobjs);
	}
      else
	{
	  copyarea_length += DB_PAGESIZE;
	}
    }

  if (scan == S_END)
    {
      /*
       * This is the end of the loop. Indicate the caller that no more calls
       * are needed by setting nobjects and nfetched to the same value.
       */
      error_code = heap_scancache_end (thread_p, &scan_cache);
      if (error_code != NO_ERROR)
	{
	  locator_free_copy_area (*fetch_area);
	  *fetch_area = NULL;
	  if (*lock != NULL_LOCK)
	    {
	      lock_unlock_object (thread_p, class_oid, oid_Root_class_oid, *lock, false);
	    }
	  *nobjects = *nfetched = -1;

	  goto error;
	}

      *nfetched += mobjs->num_objs;
      *nobjects = *nfetched;
      OID_SET_NULL (last_oid);
      if (*lock != NULL_LOCK)
	{
	  lock_unlock_object (thread_p, class_oid, oid_Root_class_oid, *lock, false);
	}
    }
  else if (scan == S_ERROR)
    {
      /* There was an error.. */
      (void) heap_scancache_end (thread_p, &scan_cache);

      locator_free_copy_area (*fetch_area);
      *fetch_area = NULL;
      if (*lock != NULL_LOCK)
	{
	  lock_unlock_object (thread_p, class_oid, oid_Root_class_oid, *lock, false);
	}
      *nobjects = *nfetched = -1;

      error_code = ER_FAILED;
      goto error;
    }
  else if (mobjs->num_objs != 0)
    {
      heap_scancache_end_when_scan_will_resume (thread_p, &scan_cache);
      /* Set the last_oid.. and the number of fetched objects */
      obj = LC_PRIOR_ONEOBJ_PTR_IN_COPYAREA (obj);
      COPY_OID (last_oid, &obj->oid);
      *nfetched += mobjs->num_objs;
      /*
       * If the guess on the number of objects to fetch was low, reset the
       * value, so that the caller continue to call us until the end of the
       * scan
       */
      if (*nobjects <= *nfetched)
	{
	  *nobjects = *nfetched + 10;
	}
    }
  else
    {
      error_code = heap_scancache_end (thread_p, &scan_cache);
      if (error_code != NO_ERROR)
	{
	  goto error;
	}
    }

  if (*fetch_area != NULL)
    {
      prefetch_des.mobjs = mobjs;
      prefetch_des.obj = &obj;
      prefetch_des.offset = &offset;
      prefetch_des.recdes = &recdes;
      lock_notify_isolation_incons (thread_p, locator_notify_decache, &prefetch_des);
    }

error:
  return error_code;
}

/*
 * xlocator_fetch_lockset () - Lock and fetch many objects
 *
 * return: NO_ERROR if all OK, ER_ status otherwise
 *
 *   lockset(in/out): Request for finding missing classes and the lock
 *		      requested objects (Set as a side effect).
 *   fetch_area(in/out): Pointer to area where the objects are placed
 *
 */
int
xlocator_fetch_lockset (THREAD_ENTRY * thread_p, LC_LOCKSET * lockset, LC_COPYAREA ** fetch_area)
{
  LC_COPYAREA_DESC prefetch_des;	/* Descriptor for decache of objects related to transaction isolation level */
  LOCATOR_RETURN_NXOBJ nxobj;	/* Description to return next obj */
  struct lc_lockset_reqobj *reqobjs;	/* Description of requested objects */
  struct lc_lockset_classof *reqclasses;	/* Description of classes of requested objects. */
  int copyarea_length;
  SCAN_CODE scan = S_SUCCESS;
  int i, j;
  int error_code = NO_ERROR;
  MVCC_SNAPSHOT *mvcc_snapshot = NULL;

  mvcc_snapshot = logtb_get_mvcc_snapshot (thread_p);
  if (mvcc_snapshot == NULL)
    {
      error_code = er_errid ();
      return (error_code == NO_ERROR ? ER_FAILED : error_code);
    }

  *fetch_area = NULL;

  reqobjs = lockset->objects;
  reqclasses = lockset->classes;

  if (lockset->num_reqobjs_processed == -1)
    {
      /*
       * FIRST CALL.
       * Initialize num of object processed.
       * Make sure that all classes are known and lock the classes and objects
       */
      lockset->num_reqobjs_processed = 0;
      lockset->num_classes_of_reqobjs_processed = 0;

      error_code = locator_find_lockset_missing_class_oids (thread_p, lockset);
      if (error_code != NO_ERROR)
	{
	  goto error;
	}
    }

  /* Start a scan cursor for getting several classes */
  error_code = heap_scancache_start (thread_p, &nxobj.area_scancache, NULL, NULL, true, false, NULL);
  if (error_code != NO_ERROR)
    {
      lock_unlock_objects_lock_set (thread_p, lockset);
      goto error;
    }
  nxobj.ptr_scancache = &nxobj.area_scancache;

  /*
   * Assume that there are not any objects larger than one page. If there are
   * the number of pages is fixed later.
   */

  copyarea_length = DB_PAGESIZE;

  nxobj.mobjs = NULL;
  nxobj.comm_area = NULL;

  while (scan == S_SUCCESS
	 && ((lockset->num_classes_of_reqobjs_processed < lockset->num_classes_of_reqobjs)
	     || (lockset->num_reqobjs_processed < lockset->num_reqobjs)))
    {
      nxobj.comm_area = locator_allocate_copy_area_by_length (copyarea_length);
      if (nxobj.comm_area == NULL)
	{
	  (void) heap_scancache_end (thread_p, &nxobj.area_scancache);
	  lock_unlock_objects_lock_set (thread_p, lockset);
	  error_code = ER_FAILED;
	  goto error;
	}

      nxobj.mobjs = LC_MANYOBJS_PTR_IN_COPYAREA (nxobj.comm_area);
      nxobj.obj = LC_START_ONEOBJ_PTR_IN_COPYAREA (nxobj.mobjs);
      LC_RECDES_IN_COPYAREA (nxobj.comm_area, &nxobj.recdes);
      nxobj.area_offset = 0;
      nxobj.mobjs->num_objs = 0;

      /*
       * CLASSES
       * Place the classes on the communication area, don't place those classes
       * with correct chns.
       */

      for (i = lockset->num_classes_of_reqobjs_processed; scan == S_SUCCESS && i < lockset->num_classes_of_reqobjs; i++)
	{
	  if (OID_ISNULL (&reqclasses[i].oid))
	    {
	      lockset->num_classes_of_reqobjs_processed++;
	      continue;
	    }
	  if (OID_ISTEMP (&reqclasses[i].oid))
	    {
	      lockset->num_classes_of_reqobjs_processed++;
	      continue;
	    }
	  scan =
	    locator_lock_and_return_object (thread_p, &nxobj, oid_Root_class_oid, &reqclasses[i].oid, reqclasses[i].chn,
					    lockset->reqobj_class_lock, S_SELECT);
	  if (scan == S_SUCCESS)
	    {
	      lockset->num_classes_of_reqobjs_processed++;
	    }
	  else if (scan == S_DOESNT_FIT && nxobj.mobjs->num_objs == 0)
	    {
	      /*
	       * The first object does not fit into given copy area
	       * Get a larger area
	       */

	      /* Get the real length of current fetch/copy area */

	      copyarea_length = nxobj.comm_area->length;

	      /*
	       * If the object does not fit even when the copy area seems
	       * to be large enough, increase the copy area by at least one
	       * page size.
	       */

	      if ((-nxobj.recdes.length) > copyarea_length)
		{
		  copyarea_length = (DB_ALIGN (-nxobj.recdes.length, MAX_ALIGNMENT) + sizeof (*nxobj.mobjs));
		}
	      else
		{
		  copyarea_length += DB_PAGESIZE;
		}

	      locator_free_copy_area (nxobj.comm_area);
	      scan = S_SUCCESS;
	      break;		/* finish the for */
	    }
	  else if (scan != S_DOESNT_FIT && (scan == S_DOESNT_EXIST || lockset->quit_on_errors == false))
	    {
	      OID_SET_NULL (&reqclasses[i].oid);
	      lockset->num_classes_of_reqobjs_processed += 1;
	      scan = S_SUCCESS;
	    }
	  else
	    {
	      break;		/* Quit on errors */
	    }
	}

      if (i >= lockset->num_classes_of_reqobjs)
	{
	  /*
	   * DONE WITH CLASSES... NOW START WITH INSTANCES
	   * Place the instances in the fetching area, don't place those
	   * instances with correct chns or when they have been placed through
	   * the class array
	   */

	  for (i = lockset->num_reqobjs_processed; scan == S_SUCCESS && i < lockset->num_reqobjs; i++)
	    {
	      if (OID_ISNULL (&reqobjs[i].oid) || OID_ISTEMP (&reqobjs[i].oid) || reqobjs[i].class_index == -1
		  || OID_ISNULL (&reqclasses[reqobjs[i].class_index].oid))
		{
		  lockset->num_reqobjs_processed += 1;
		  continue;
		}

	      if (OID_IS_ROOTOID (&reqclasses[reqobjs[i].class_index].oid))
		{
		  /*
		   * The requested object is a class. If this object is a class
		   * of other requested objects, the object has already been
		   * processed in the previous class iteration
		   */
		  for (j = 0; j < lockset->num_classes_of_reqobjs; j++)
		    {
		      if (OID_EQ (&reqobjs[i].oid, &reqclasses[j].oid))
			{
			  /* It has already been processed */
			  lockset->num_reqobjs_processed += 1;
			  break;
			}
		    }
		  if (j < lockset->num_classes_of_reqobjs)
		    {
		      continue;
		    }
		  nxobj.ptr_scancache->mvcc_snapshot = NULL;
		}
	      else
		{
		  nxobj.ptr_scancache->mvcc_snapshot = mvcc_snapshot;
		}

	      /* Now return the object */
	      scan = locator_lock_and_return_object (thread_p, &nxobj, &reqclasses[reqobjs[i].class_index].oid,
						     &reqobjs[i].oid, reqobjs[i].chn, lockset->reqobj_inst_lock,
						     S_SELECT);
	      if (scan == S_SUCCESS)
		{
		  lockset->num_reqobjs_processed++;
		  continue;
		}

	      if (scan == S_DOESNT_FIT && nxobj.mobjs->num_objs == 0)
		{
		  /*
		   * The first object does not fit into given copy area
		   * Get a larger area
		   */

		  /* Get the real length of current fetch/copy area */

		  copyarea_length = nxobj.comm_area->length;

		  /*
		   * If the object does not fit even when the copy area
		   * seems to be large enough, increase the copy area by at
		   * least one page size.
		   */

		  if ((-nxobj.recdes.length) > copyarea_length)
		    {
		      copyarea_length = ((-nxobj.recdes.length) + sizeof (*nxobj.mobjs));
		    }
		  else
		    {
		      copyarea_length += DB_PAGESIZE;
		    }

		  locator_free_copy_area (nxobj.comm_area);
		  scan = S_SUCCESS;
		  break;	/* finish the for */
		}
	      else if (scan != S_DOESNT_FIT && (scan == S_DOESNT_EXIST || lockset->quit_on_errors == false))
		{
		  OID_SET_NULL (&reqobjs[i].oid);
		  lockset->num_reqobjs_processed += 1;
		  scan = S_SUCCESS;
		}
	    }
	}
    }

  /* End the scan cursor */
  error_code = heap_scancache_end (thread_p, &nxobj.area_scancache);
  if (error_code != NO_ERROR)
    {
      /* There was an error.. */
      if (nxobj.mobjs != NULL)
	{
	  locator_free_copy_area (nxobj.comm_area);
	}
      lock_unlock_objects_lock_set (thread_p, lockset);
      goto error;
    }

  if (scan == S_ERROR)
    {
      /* There was an error.. */
      if (nxobj.mobjs != NULL)
	{
	  locator_free_copy_area (nxobj.comm_area);
	}
      lock_unlock_objects_lock_set (thread_p, lockset);
      error_code = ER_FAILED;
      goto error;
    }
  else if (nxobj.mobjs != NULL && nxobj.mobjs->num_objs == 0)
    {
      locator_free_copy_area (nxobj.comm_area);
    }
  else
    {
      *fetch_area = nxobj.comm_area;
    }

  if (*fetch_area != NULL)
    {
      prefetch_des.mobjs = nxobj.mobjs;
      prefetch_des.obj = &nxobj.obj;
      prefetch_des.offset = &nxobj.area_offset;
      prefetch_des.recdes = &nxobj.recdes;
      lock_notify_isolation_incons (thread_p, locator_notify_decache, &prefetch_des);
    }

  if ((lockset->num_classes_of_reqobjs_processed >= lockset->num_classes_of_reqobjs)
      && lockset->num_reqobjs_processed >= lockset->num_reqobjs)
    {
      lock_unlock_objects_lock_set (thread_p, lockset);
    }

error:
  return error_code;
}

/*
 * locator_all_reference_lockset () - Find all objects referenced by given object
 *
 * return: LC_LOCKSET * or NULL (in case of error)
 *
 *   oid(in): The desired object.
 *   prune_level(in): Get references up to this level. If the value is <= 0
 *                     means up to an infinite level (i.e., all references).
 *   inst_lock(in): Indicate this lock in the request area for objects that
 *                     are instances.
 *   class_lock(in): Indicate this lock in the request area for objects that
 *                     are classes.
 *   quit_on_errors(in): Quit when an error is found such as cannot lock all
 *                 nested objects.
 *
 * Note: This function find all direct and indirect references from the
 *              given object upto the given prune level in the nested graph.
 *              The given object is also included as a reference. Thus, the
 *              function can be seen as listing a graph of referenced/nested
 *              objects.
 *
 *        For performance reasons, the search for duplicate oids now uses an
 *        mht (hash table).  This means that we have to copy the oids into a
 *        non-relocatable place (see lc_ht_permoids below) until the entire
 *        graph is known.
 */
static LC_LOCKSET *
locator_all_reference_lockset (THREAD_ENTRY * thread_p, OID * oid, int prune_level, LOCK inst_lock, LOCK class_lock,
			       bool quit_on_errors)
{
  OID class_oid;		/* The class_oid of an inst */
  int max_refs, ref_num;	/* Max and reference number in request area */
  int max_stack;		/* Total size of stack */
  int stack_actual_size;	/* Actual size of stack */
  int level;			/* The current listing level */
  int oid_list_size = 0;	/* Oid list size */
  OID *oid_list = NULL;		/* List of ref for one object */
  LC_LOCKSET *lockset = NULL;	/* Building request for obj. */
  struct lc_lockset_reqobj *reqobjs;	/* Description of one inst */
  struct lc_lockset_reqobj *to_reqobjs;	/* Description of one inst */
  struct lc_lockset_classof *reqclasses;	/* Description of one class */
  int *stack = NULL;		/* The stack for the search */
  HEAP_SCANCACHE scan_cache;	/* Scan cache used for fetching purposes */
  SCAN_CODE scan;		/* Scan return value for an object */
  RECDES peek_recdes = RECDES_INITIALIZER;
  void *new_ptr;
  int i, tmp_ref_num, number;
  MHT_TABLE *lc_ht_permoids = NULL;	/* Hash table of already found oids */
  HL_HEAPID heap_id = HL_NULL_HEAPID;	/* Id of Heap allocator */
  MVCC_SNAPSHOT *mvcc_snapshot = NULL;

  struct ht_obj_info
  {
    OID oid;
    int ref_num;
  };				/* info stored into hash table */
  struct ht_obj_info *ht_obj;

  /* Make sure that the object exists ? */
  if (!heap_does_exist (thread_p, NULL, oid))
    {
      if (er_errid () != ER_INTERRUPTED)
	{
	  er_set (ER_ERROR_SEVERITY, ARG_FILE_LINE, ER_HEAP_UNKNOWN_OBJECT, 3, oid->volid, oid->pageid, oid->slotid);
	}

      goto error;
    }

  /* Let's assume a number of references for allocation start purposes */
  max_refs = max_stack = LOCATOR_GUESS_NUM_NESTED_REFERENCES;

  lockset = locator_allocate_lockset (max_refs, inst_lock, class_lock, quit_on_errors);
  if (lockset == NULL)
    {
      goto error;
    }

  stack = (int *) malloc (sizeof (*stack) * max_stack);
  if (stack == NULL)
    {
      er_set (ER_ERROR_SEVERITY, ARG_FILE_LINE, ER_OUT_OF_VIRTUAL_MEMORY, 1, sizeof (*stack) * max_stack);
      goto error;
    }

  /* Use a hash table to speed up lockset verification when looking for cycles in the graph */
  lc_ht_permoids = mht_create ("Memory hash lc_allrefs", LOCATOR_GUESS_HT_SIZE, oid_hash, oid_compare_equals);
  if (lc_ht_permoids == NULL)
    {
      goto error;
    }

  /* Use a chunky memory manager, for fewer mallocs of small stuff */
  heap_id = db_create_fixed_heap (sizeof (struct ht_obj_info), LOCATOR_GUESS_HT_SIZE);
  if (heap_id == HL_NULL_HEAPID)
    {
      goto error;
    }

  /* Initialize the stack */
  stack_actual_size = 0;
  level = 0;

  reqobjs = lockset->objects;
  reqclasses = lockset->classes;

  /*
   * Add first object to the stack and request structure.
   * Indicate that the object is only on the stack. That is, the object has
   * not been visited.
   * The cache coherence number is used to hold the level of the object in
   * the nested graph/tree
   */

  COPY_OID (&reqobjs->oid, oid);
  reqobjs->class_index = -1;
  reqobjs->chn = level;
  stack[stack_actual_size++] = lockset->num_reqobjs++;	/* Push */
  reqobjs++;

  mvcc_snapshot = logtb_get_mvcc_snapshot (thread_p);
  if (mvcc_snapshot == NULL)
    {
      goto error;
    }

  /*
   * Start a kind of depth-first search algorithm to find out all references
   * until the prune level is reached
   */

  /* Start a scan cursor for getting several classes */
  if (heap_scancache_start (thread_p, &scan_cache, NULL, NULL, true, false, mvcc_snapshot) != NO_ERROR)
    {
      goto error;
    }

  while (stack_actual_size > 0)
    {
      ref_num = stack[--stack_actual_size];	/* Pop */

      /* Get the object to find out its direct references */
      OID_SET_NULL (&class_oid);
      scan = heap_get_visible_version (thread_p, &lockset->objects[ref_num].oid, &class_oid, &peek_recdes, &scan_cache,
				       PEEK, NULL_CHN);
      if (scan != S_SUCCESS)
	{
	  if (scan != S_DOESNT_EXIST && (quit_on_errors == true || er_errid () == ER_INTERRUPTED))
	    {
	      (void) heap_scancache_end (thread_p, &scan_cache);
	      goto error;
	    }

	  /* Remove the object from the list of requested objects */
	  if (ref_num == lockset->num_reqobjs - 1)
	    {
	      /* Last element remove it */
	      lockset->num_reqobjs--;
	      reqobjs--;
	    }
	  else
	    {
	      /* Marked it as invalid */
	      OID_SET_NULL (&lockset->objects[ref_num].oid);
	    }
	  er_clear ();
	  continue;
	}

      /*
       * has the object been visited ?
       */
      if (lockset->objects[ref_num].class_index == -1)
	{
	  /*
	   * Object has never been visited. First time in the stack.
	   * Find its class and marked as listed in the lockset structure
	   */

	  /* Is this class already stored ? */

	  for (i = 0; i < lockset->num_classes_of_reqobjs; i++)
	    {
	      if (OID_EQ (&class_oid, &lockset->classes[i].oid))
		{
		  break;
		}
	    }
	  if (i < lockset->num_classes_of_reqobjs)
	    {
	      /* Class is already in the lockset class list array */
	      lockset->objects[ref_num].class_index = i;
	    }
	  else
	    {
	      /*
	       * Class is not in the lockset class list array.
	       * Make sure that this is a valid class
	       */
	      if (!heap_does_exist (thread_p, oid_Root_class_oid, &class_oid))
		{
		  /* Remove the object from the list of requested objects */
		  if (ref_num == lockset->num_reqobjs - 1)
		    {
		      /* Last element remove it */
		      lockset->num_reqobjs--;
		      reqobjs--;
		    }
		  else
		    {
		      /* Marked it as invalid */
		      OID_SET_NULL (&lockset->objects[ref_num].oid);
		    }
		  continue;
		}
	      COPY_OID (&reqclasses->oid, &class_oid);
	      reqclasses->chn = NULL_CHN;	/* Note that this is a level */
	      lockset->objects[ref_num].class_index = lockset->num_classes_of_reqobjs;
	      lockset->num_classes_of_reqobjs++;
	      reqclasses++;
	    }
	}

      /* Level for the directly referenced objects */

      level = lockset->objects[ref_num].chn + 1;
      if (prune_level >= 0 && level > prune_level)
	{
	  continue;
	}

      /*
       * Find all direct references from the given object
       */
      if (OID_IS_ROOTOID (&class_oid))
	{
	  continue;
	}
      number =
	heap_get_referenced_by (thread_p, &class_oid, &lockset->objects[ref_num].oid, &peek_recdes, &oid_list_size,
				&oid_list);
      if (number <= 0)
	{
	  continue;
	}

      /*
       * Add the above references to the stack if these objects have not
       * been alredy visited or if their current level is smaller than their
       * visited level
       */

      if (oid_list == NULL || number <= 0)
	{
	  continue;
	}
      for (i = 0; i < number; i++)
	{
	  if (OID_ISNULL (&oid_list[i]))
	    {
	      continue;
	    }

	  ht_obj = (struct ht_obj_info *) mht_get (lc_ht_permoids, &oid_list[i]);
	  if (ht_obj != NULL)
	    {
	      tmp_ref_num = ht_obj->ref_num;
	      if (lockset->objects[tmp_ref_num].chn > level)
		{
		  /*
		   * Re-visit the object again since some of its
		   * references may have been pruned
		   */
		  lockset->objects[tmp_ref_num].chn = level;
		  /* push */
		  stack[stack_actual_size++] = tmp_ref_num;
		}
	    }
	  else
	    {
	      tmp_ref_num = lockset->num_reqobjs;
	      /*
	       * Push the object onto the stack.
	       * Make sure that we have area in the stack and the
	       * request area
	       */
	      if (stack_actual_size >= max_stack)
		{
		  /* Expand the stack */
		  if (number > LOCATOR_GUESS_NUM_NESTED_REFERENCES)
		    {
		      max_stack += number;
		    }
		  else
		    {
		      max_stack += LOCATOR_GUESS_NUM_NESTED_REFERENCES;
		    }
		  new_ptr = realloc (stack, sizeof (*stack) * max_stack);
		  if (new_ptr == NULL)
		    {
		      er_set (ER_ERROR_SEVERITY, ARG_FILE_LINE, ER_OUT_OF_VIRTUAL_MEMORY, 1,
			      sizeof (*stack) * max_stack);
		      if (quit_on_errors == false)
			{
			  break;
			}
		      (void) heap_scancache_end (thread_p, &scan_cache);
		      goto error;
		    }
		  stack = (int *) new_ptr;
		}

	      if ((lockset->num_reqobjs + 1) > max_refs)
		{
		  if (number > LOCATOR_GUESS_NUM_NESTED_REFERENCES)
		    {
		      max_refs += number;
		    }
		  else
		    {
		      max_refs += LOCATOR_GUESS_NUM_NESTED_REFERENCES;
		    }
		  new_ptr = locator_reallocate_lockset (lockset, max_refs);
		  if (new_ptr == NULL)
		    {
		      if (quit_on_errors == false)
			{
			  break;
			}
		      (void) heap_scancache_end (thread_p, &scan_cache);
		      goto error;
		    }
		  lockset = (LC_LOCKSET *) new_ptr;
		  /* Find the new locations since the structure was reallocated */
		  reqobjs = lockset->objects + lockset->num_reqobjs;
		  reqclasses = lockset->classes + lockset->num_classes_of_reqobjs;
		}

	      /* Put object in the hash table */
	      ht_obj = (struct ht_obj_info *) db_fixed_alloc (heap_id, sizeof (*ht_obj));
	      if (ht_obj == NULL)
		{
		  if (quit_on_errors == false)
		    {
		      break;
		    }
		  (void) heap_scancache_end (thread_p, &scan_cache);
		  goto error;
		}
	      COPY_OID (&ht_obj->oid, &oid_list[i]);
	      ht_obj->ref_num = tmp_ref_num;

	      if (mht_put (lc_ht_permoids, &ht_obj->oid, ht_obj) != ht_obj)
		{
		  if (quit_on_errors == false)
		    {
		      break;
		    }
		  (void) heap_scancache_end (thread_p, &scan_cache);
		  goto error;
		}

	      /*
	       * Push the object
	       * Indicate that the object is only on the stack. That is,
	       * the object has not been visited.
	       * The cache coherence number is used to hold the level of
	       * the object in the nested graph/tree
	       */
	      COPY_OID (&reqobjs->oid, &oid_list[i]);
	      reqobjs->class_index = -1;
	      reqobjs->chn = level;
	      /* Push */
	      stack[stack_actual_size++] = lockset->num_reqobjs++;
	      reqobjs++;
	    }
	}
    }

  /* Cleanup */
  if (oid_list != NULL)
    {
      free_and_init (oid_list);
    }
  free_and_init (stack);
  (void) heap_scancache_end (thread_p, &scan_cache);
  db_destroy_fixed_heap (heap_id);
  mht_destroy (lc_ht_permoids);

  /*
   * Set the cache coherence numbers as unknown (these are the ones of the
   * client workspace) and compact the array of requested objects. Note that
   * before we have used the chn as the level, so it needs to be reset.
   */

  number = 0;
  to_reqobjs = reqobjs = lockset->objects;
  for (i = 0; i < lockset->num_reqobjs; i++)
    {
      if (!OID_ISNULL (&reqobjs->oid))
	{
	  /* Move it to */
	  if (to_reqobjs != reqobjs)
	    {
	      memcpy (to_reqobjs, reqobjs, sizeof (*reqobjs));
	    }
	  to_reqobjs->chn = NULL_CHN;
	  to_reqobjs++;
	}
      else
	{
	  number++;
	}
      reqobjs++;
    }
  lockset->num_reqobjs -= number;

  for (i = 0; i < lockset->num_classes_of_reqobjs; i++)
    {
      lockset->classes[i].chn = CHN_UNKNOWN_ATCLIENT;
    }

  return lockset;

error:
  if (oid_list != NULL)
    {
      free_and_init (oid_list);
    }
  if (lc_ht_permoids != NULL)
    {
      mht_destroy (lc_ht_permoids);
      lc_ht_permoids = NULL;
    }
  if (stack != NULL)
    {
      free_and_init (stack);
    }
  if (lockset != NULL)
    {
      locator_free_lockset (lockset);
      lockset = NULL;
    }
  if (heap_id != HL_NULL_HEAPID)
    {
      db_destroy_fixed_heap (heap_id);
    }

  return NULL;
}

/*
 * xlocator_fetch_all_reference_lockset () - Lock and fetch the requested objects and its
 *                                direct and indirect references
 *
 * return: NO_ERROR if all OK, ER_ status otherwise
 *
 *   oid(in): The desired object in the root of nested references
 *   chn(in): Cache coherence number of desired object
 *   class_oid(in): Class identifier of the desired object
 *   class_chn(in): Cache coherence number of the class of the desired object
 *   lock(in): Lock to acquire on the desired object and its references
 *   quit_on_errors(in): Wheater to continue in case an error, such as an
 *                 object can be locked
 *   prune_level(in): Get references upto this level. If the value is <= 0
 *                 means upto an infonite level (i.e., all references).
 *   lockset(in/out): Request for finding the all references. This is set to
 *                 NULL when the references are unknown.
 *   fetch_area(in/out): Pointer to area where the objects are placed (Set as a
 *                 side effect)
 *
 */
int
xlocator_fetch_all_reference_lockset (THREAD_ENTRY * thread_p, OID * oid, int chn, OID * class_oid, int class_chn,
				      LOCK lock, int quit_on_errors, int prune_level, LC_LOCKSET ** lockset,
				      LC_COPYAREA ** fetch_area)
{
  int i;
  LOCK instance_lock;

  /* Find all the references */
  if (lock <= S_LOCK)
    {
      instance_lock = IS_LOCK;
    }
  else
    {
      instance_lock = IX_LOCK;
    }
  *lockset = locator_all_reference_lockset (thread_p, oid, prune_level, lock, instance_lock, quit_on_errors != 0);
  if (*lockset == NULL)
    {
      return ER_FAILED;
    }

  /*
   * Set the known cache coherence numbers of the desired object and its
   * class
   */

  if (chn != NULL_CHN)
    {
      for (i = 0; i < (*lockset)->num_reqobjs; i++)
	{
	  if (OID_EQ (oid, &(*lockset)->objects[i].oid))
	    {
	      (*lockset)->objects[i].chn = chn;
	      break;
	    }
	}
    }

  if (class_oid != NULL && class_chn != NULL_CHN)
    {
      for (i = 0; i < (*lockset)->num_classes_of_reqobjs; i++)
	{
	  if (OID_EQ (class_oid, &(*lockset)->classes[i].oid))
	    {
	      (*lockset)->classes[i].chn = class_chn;
	      break;
	    }
	}
    }

  /* Get the first batch of classes and objects */
  return xlocator_fetch_lockset (thread_p, *lockset, fetch_area);
}

/*
 * xlocator_does_exist () - Does object exist? if it does prefetch it
 *
 * return: Either of (LC_EXIST, LC_DOESNOT_EXIST, LC_ERROR)
 *
 *   oid(in): Object identifier of desired object
 *   chn(in): Cache coherence number of object
 *   lock(in): Lock to acquire for the object
 *   fetch_type(in): fetch type
 *   class_oid(in): Class identifier of the object
 *   class_chn(in): Cache coherence number of the class of the object
 *   need_fetching(in):
 *   prefetching(in): true if prefetching of some of the object neighbors is
 *                 desired.
 *   fetch_area(in/out):  Pointer to area where the objects are placed
                   (set to point to fetching area)
 *
 * Note:This function checks if the desired object exist. An error is
 *              not set if the object does not exist. If the object exists and
 *              prefetching is desired, prefetching is done for the object and
 *              some of its neighbors.
 */
int
xlocator_does_exist (THREAD_ENTRY * thread_p, OID * oid, int chn, LOCK lock, LC_FETCH_VERSION_TYPE fetch_version_type,
		     OID * class_oid, int class_chn, int need_fetching, int prefetching, LC_COPYAREA ** fetch_area)
{
  OID tmp_oid;
  SCAN_CODE scan_code = S_SUCCESS;

  if (need_fetching && fetch_area != NULL)
    {
      *fetch_area = NULL;
    }

  if (class_oid == NULL)
    {
      class_oid = &tmp_oid;
      OID_SET_NULL (class_oid);
    }

  /* Quick fix: we need to check if OID is valid - meaning that page is still valid. This code is going to be
   * removed with one of the refactoring issues anyway.
   */
  if (HEAP_ISVALID_OID (thread_p, oid) != DISK_VALID)
    {
      return LC_DOESNOT_EXIST;
    }

  /* Prefetch the object if that operation is desirable */
  if (need_fetching && fetch_area != NULL)
    {
      int ret = xlocator_fetch (thread_p, oid, NULL_CHN, lock, fetch_version_type, fetch_version_type,
				class_oid, class_chn, prefetching, fetch_area);
      if (ret == ER_FAILED)
	{
	  ASSERT_ERROR ();
	  if (lock != NULL_LOCK)
	    {
	      lock_unlock_object (thread_p, oid, class_oid, lock, false);
	    }
	  return LC_ERROR;
	}
      else if (ret != NO_ERROR)
	{
	  return LC_DOESNOT_EXIST;
	}

      /* success -> fall through */
    }
  else
    {
      if (lock != NULL_LOCK)
	{
	  /* try to aquire requested lock or the appropriate one; it will be decided according to class type */
	  SCAN_OPERATION_TYPE op_type;
	  HEAP_SCANCACHE scan_cache;

	  op_type = locator_decide_operation_type (lock, fetch_version_type);

	  (void) heap_scancache_quick_start (&scan_cache);

	  scan_code = locator_get_object (thread_p, oid, class_oid, NULL, &scan_cache, op_type, lock, PEEK, NULL_CHN);
	  heap_scancache_end (thread_p, &scan_cache);
	  if (scan_code == S_ERROR)
	    {
	      ASSERT_ERROR ();
	      return LC_ERROR;
	    }
	  else if (scan_code != S_SUCCESS)
	    {
	      return LC_DOESNOT_EXIST;
	    }
	}
      else if (!heap_does_exist (thread_p, class_oid, oid))
	{
	  /* object doesn't exist */
	  return LC_DOESNOT_EXIST;
	}

      /* success -> fall through */
    }

  /* Success */
  return LC_EXIST;
}

/*
 * locator_start_force_scan_cache () -
 *
 * return: NO_ERROR if all OK, ER_ status otherwise
 *
 *   scan_cache(in/out):
 *   hfid(in):
 *   class_oid(in):
 *   op_type(in):
 */
int
locator_start_force_scan_cache (THREAD_ENTRY * thread_p, HEAP_SCANCACHE * scan_cache, const HFID * hfid,
				const OID * class_oid, int op_type)
{
  return heap_scancache_start_modify (thread_p, scan_cache, hfid, class_oid, op_type, NULL);
}

/*
 * locator_end_force_scan_cache () -
 *
 * return:
 *
 *   scan_cache(in):
 */
void
locator_end_force_scan_cache (THREAD_ENTRY * thread_p, HEAP_SCANCACHE * scan_cache)
{
  heap_scancache_end_modify (thread_p, scan_cache);
}

/*
 * locator_check_foreign_key () -
 *
 * return: NO_ERROR if all OK, ER_ status otherwise
 *
 *   hfid(in):
 *   class_oid(in):
 *   inst_oid(in):
 *   recdes(in):
 *   new_recdes(in):
 *   is_cached(in):
 *   copyarea(in):
 */
static int
locator_check_foreign_key (THREAD_ENTRY * thread_p, HFID * hfid, OID * class_oid, OID * inst_oid, RECDES * recdes,
			   RECDES * new_recdes, bool * is_cached, LC_COPYAREA ** copyarea)
{
  int num_found, i;
  HEAP_CACHE_ATTRINFO index_attrinfo;
  HEAP_IDX_ELEMENTS_INFO idx_info;
  BTID btid, local_btid;
  DB_VALUE *key_dbvalue;
  DB_VALUE dbvalue;
  char buf[DBVAL_BUFSIZE + MAX_ALIGNMENT], *aligned_buf;
  OR_INDEX *index;
  OID unique_oid;
  OID part_oid;
  HFID class_hfid;
  bool has_null;
  int error_code = NO_ERROR;
  PRUNING_CONTEXT pcontext;
  bool clear_pcontext = false;
  OR_CLASSREP *classrepr = NULL;
  int classrepr_cacheindex = -1;
  BTREE_SEARCH ret;

  db_make_null (&dbvalue);

  aligned_buf = PTR_ALIGN (buf, MAX_ALIGNMENT);

  num_found = heap_attrinfo_start_with_index (thread_p, class_oid, NULL, &index_attrinfo, &idx_info);
  if (num_found <= 0)
    {
      return error_code;
    }

  if (idx_info.has_single_col)
    {
      error_code = heap_attrinfo_read_dbvalues (thread_p, inst_oid, recdes, NULL, &index_attrinfo);
      if (error_code != NO_ERROR)
	{
	  goto error;
	}
    }

  for (i = 0; i < idx_info.num_btids; i++)
    {
      index = &(index_attrinfo.last_classrepr->indexes[i]);
      if (index->type != BTREE_FOREIGN_KEY)
	{
	  continue;
	}

      /* must be updated when key_prefix_length will be added for FK and PK */
      key_dbvalue =
	heap_attrvalue_get_key (thread_p, i, &index_attrinfo, recdes, &btid, &dbvalue, aligned_buf, NULL, NULL);
      if (key_dbvalue == NULL)
	{
	  error_code = ER_FAILED;
	  goto error;
	}

      /* SQL standard defines as follows:
       * If no <match type> was specified then, for each row R1 of the referencing table,
       * either at least one of the values of the referencing columns in R1 shall be a null value,
       * or the value of each referencing column in R1 shall be equal to the value of
       * the corresponding referenced column in some row of the referenced table.
       * Please notice that we don't currently support <match type>.
       */
      if (index->n_atts > 1)
	{

	  has_null = btree_multicol_key_has_null (key_dbvalue);
	}
      else
	{
	  has_null = DB_IS_NULL (key_dbvalue);
	}

      if (!has_null)
	{
	  /* get class representation to find partition information */
	  classrepr =
	    heap_classrepr_get (thread_p, &index->fk->ref_class_oid, NULL, NULL_REPRID, &classrepr_cacheindex);
	  if (classrepr == NULL)
	    {
	      error_code = ER_FAILED;
	      goto error;
	    }
	  if (classrepr->has_partition_info > 0)
	    {
	      (void) partition_init_pruning_context (&pcontext);
	      clear_pcontext = true;
	      error_code =
		partition_load_pruning_context (thread_p, &index->fk->ref_class_oid, DB_PARTITIONED_CLASS, &pcontext);
	      if (error_code != NO_ERROR)
		{
		  goto error;
		}
	    }

	  BTID_COPY (&local_btid, &index->fk->ref_class_pk_btid);
	  COPY_OID (&part_oid, &index->fk->ref_class_oid);

	  if (classrepr->has_partition_info > 0 && pcontext.partitions != NULL)
	    {
	      error_code = partition_prune_unique_btid (&pcontext, key_dbvalue, &part_oid, &class_hfid, &local_btid);
	      if (error_code != NO_ERROR)
		{
		  goto error;
		}
	    }
	  ret =
	    xbtree_find_unique (thread_p, &local_btid, S_SELECT_WITH_LOCK, key_dbvalue, &part_oid, &unique_oid, true);
	  if (ret == BTREE_KEY_NOTFOUND)
	    {
	      char *val_print = NULL;

	      val_print = pr_valstring (key_dbvalue);
	      er_set (ER_ERROR_SEVERITY, ARG_FILE_LINE, ER_FK_INVALID, 2, index->fk->fkname,
		      (val_print ? val_print : "unknown value"));
	      error_code = ER_FK_INVALID;
	      if (val_print)
		{
		  db_private_free (thread_p, val_print);
		}

	      if (key_dbvalue == &dbvalue)
		{
		  pr_clear_value (&dbvalue);
		}

	      if (LOG_CHECK_LOG_APPLIER (thread_p))
		{
		  continue;
		}

	      goto error;
	    }
	  else if (ret == BTREE_ERROR_OCCURRED)
	    {
	      ASSERT_ERROR_AND_SET (error_code);
	      goto error;
	    }
	  assert (ret == BTREE_KEY_FOUND);
	  /* TODO: For read committed... Do we need to keep the lock? */
	}

      if (key_dbvalue == &dbvalue)
	{
	  pr_clear_value (&dbvalue);
	}
    }

error:
  if (clear_pcontext == true)
    {
      partition_clear_pruning_context (&pcontext);
    }
  if (classrepr != NULL)
    {
      heap_classrepr_free_and_init (classrepr, &classrepr_cacheindex);
    }
  heap_attrinfo_end (thread_p, &index_attrinfo);
  return error_code;
}

/*
 * locator_check_primary_key_delete () -
 *
 * return: NO_ERROR if all OK, ER_ status otherwise
 *
 *   fkref(in):
 *   key(in):
 */
static int
locator_check_primary_key_delete (THREAD_ENTRY * thread_p, OR_INDEX * index, DB_VALUE * key)
{
  OR_FOREIGN_KEY *fkref;
  int oid_cnt, force_count, i;
  RECDES recdes;
  HEAP_SCANCACHE scan_cache;
  HFID hfid;
  BTREE_SCAN bt_scan;
  INDX_SCAN_ID isid;
  KEY_VAL_RANGE key_val_range;
  bool is_upd_scan_init;
  int error_code = NO_ERROR;
  HEAP_CACHE_ATTRINFO attr_info;
  DB_VALUE null_value;
  ATTR_ID *attr_ids = NULL;
  int num_attrs = 0;
  int k;
  int *keys_prefix_length = NULL;
  MVCC_SNAPSHOT *mvcc_snapshot = NULL;
  OID found_oid;
  BTREE_ISCAN_OID_LIST oid_list;

  oid_list.oidp = NULL;

  mvcc_snapshot = logtb_get_mvcc_snapshot (thread_p);
  if (mvcc_snapshot == NULL)
    {
      error_code = er_errid ();
      return (error_code == NO_ERROR ? ER_FAILED : error_code);
    }

  db_make_null (&null_value);
  db_make_null (&key_val_range.key1);
  db_make_null (&key_val_range.key2);

  heap_attrinfo_start (thread_p, NULL, 0, NULL, &attr_info);

  for (fkref = index->fk; fkref != NULL; fkref = fkref->next)
    {
      if (fkref->del_action == SM_FOREIGN_KEY_RESTRICT || fkref->del_action == SM_FOREIGN_KEY_NO_ACTION)
	{
	  if (!LOG_CHECK_LOG_APPLIER (thread_p))
	    {
	      error_code = btree_find_foreign_key (thread_p, &fkref->self_btid, key, &fkref->self_oid, &found_oid);
	      if (error_code != NO_ERROR)
		{
		  assert (er_errid () != NO_ERROR);
		  goto error3;
		}
	      if (!OID_ISNULL (&found_oid))
		{
		  er_set (ER_ERROR_SEVERITY, ARG_FILE_LINE, ER_FK_RESTRICT, 1, fkref->fkname);
		  error_code = ER_FK_RESTRICT;
		  /* Unlock child object. */
		  lock_unlock_object_donot_move_to_non2pl (thread_p, &found_oid, &fkref->self_oid, S_LOCK);
		  goto error3;
		}
	    }
	}
      else if (fkref->del_action == SM_FOREIGN_KEY_CASCADE || fkref->del_action == SM_FOREIGN_KEY_SET_NULL)
	{
	  if (attr_ids)
	    {
	      db_private_free_and_init (thread_p, attr_ids);
	    }
	  error_code =
	    heap_get_indexinfo_of_btid (thread_p, &fkref->self_oid, &fkref->self_btid, NULL, &num_attrs, &attr_ids,
					&keys_prefix_length, NULL, NULL);
	  if (error_code != NO_ERROR)
	    {
	      goto error3;
	    }
	  assert (num_attrs == index->n_atts);
	  /* We might check for foreign key and schema consistency problems here but we rely on the schema manager to
	   * prevent inconsistency; see do_check_fk_constraints() for details */

	  error_code = heap_get_class_info (thread_p, &fkref->self_oid, &hfid, NULL, NULL);
	  if (error_code != NO_ERROR)
	    {
	      goto error3;
	    }

	  if (oid_list.oidp == NULL)
	    {
	      oid_list.oidp = (OID *) db_private_alloc (thread_p, ISCAN_OID_BUFFER_CAPACITY);
	      if (oid_list.oidp == NULL)
		{
		  error_code = ER_OUT_OF_VIRTUAL_MEMORY;
		  er_set (ER_ERROR_SEVERITY, ARG_FILE_LINE, error_code, 1, ISCAN_OID_BUFFER_CAPACITY);
		  goto error3;
		}
	      oid_list.oid_cnt = 0;
	      oid_list.capacity = ISCAN_OID_BUFFER_CAPACITY / OR_OID_SIZE;
	      oid_list.max_oid_cnt = oid_list.capacity;
	      oid_list.next_list = NULL;
	    }

	  error_code = heap_scancache_start (thread_p, &isid.scan_cache, &hfid, &fkref->self_oid, true, true, NULL);
	  if (error_code != NO_ERROR)
	    {
	      ASSERT_ERROR ();
	      goto error3;
	    }
	  scan_init_index_scan (&isid, &oid_list, mvcc_snapshot);
	  is_upd_scan_init = false;
	  pr_clone_value (key, &key_val_range.key1);
	  pr_clone_value (key, &key_val_range.key2);
	  key_val_range.range = GE_LE;
	  key_val_range.num_index_term = 0;
	  BTREE_INIT_SCAN (&bt_scan);

	  do
	    {
	      bool lob_exist = false;

	      error_code =
		btree_prepare_bts (thread_p, &bt_scan, &fkref->self_btid, &isid, &key_val_range, NULL, &fkref->self_oid,
				   NULL, NULL, false, NULL);
	      if (error_code != NO_ERROR)
		{
		  assert (er_errid () != NO_ERROR);
		  goto error2;
		}
	      error_code = btree_range_scan (thread_p, &bt_scan, btree_range_scan_select_visible_oids);
	      if (error_code != NO_ERROR)
		{
		  assert (er_errid () != NO_ERROR);
		  goto error2;
		}
	      oid_cnt = bt_scan.n_oids_read_last_iteration;

	      if (oid_cnt < 0)
		{
		  assert (false);
		  error_code = ER_FAILED;
		  goto error2;
		}
	      else if (oid_cnt == 0)
		{
		  break;
		}

	      if (is_upd_scan_init == false)
		{
		  int op_type = -1;
		  if (fkref->del_action == SM_FOREIGN_KEY_CASCADE)
		    {
		      op_type = SINGLE_ROW_DELETE;
		    }
		  else if (fkref->del_action == SM_FOREIGN_KEY_SET_NULL)
		    {
		      op_type = SINGLE_ROW_UPDATE;
		    }
		  else
		    {
		      assert (false);
		    }
		  error_code =
		    heap_scancache_start_modify (thread_p, &scan_cache, &hfid, &fkref->self_oid, op_type, NULL);
		  if (error_code != NO_ERROR)
		    {
		      goto error2;
		    }
		  is_upd_scan_init = true;
		  if (fkref->del_action == SM_FOREIGN_KEY_CASCADE || fkref->del_action == SM_FOREIGN_KEY_SET_NULL)
		    {
		      HEAP_ATTRVALUE *value;
		      error_code = heap_attrinfo_start (thread_p, &fkref->self_oid, -1, NULL, &attr_info);
		      if (error_code != NO_ERROR)
			{
			  goto error1;
			}

		      for (i = 0; i < attr_info.num_values; i++)
			{
			  value = &attr_info.values[i];
			  if (value->last_attrepr->type == DB_TYPE_BLOB || value->last_attrepr->type == DB_TYPE_CLOB)
			    {
			      lob_exist = true;
			      break;
			    }
			}
		    }
		}

	      for (i = 0; i < oid_cnt; i++)
		{
		  OID *oid_ptr = &(oid_list.oidp[i]);
		  SCAN_CODE scan_code = S_SUCCESS;
		  recdes.data = NULL;
		  /* TO DO - handle reevaluation */

		  scan_code = locator_lock_and_get_object (thread_p, oid_ptr, &fkref->self_oid, &recdes, &scan_cache,
							   X_LOCK, COPY, NULL_CHN, LOG_ERROR_IF_DELETED);
		  if (scan_code != S_SUCCESS)
		    {
		      if (scan_code == S_DOESNT_EXIST && er_errid () != ER_HEAP_UNKNOWN_OBJECT)
			{
			  er_set (ER_ERROR_SEVERITY, ARG_FILE_LINE, ER_HEAP_UNKNOWN_OBJECT, oid_ptr->volid,
				  oid_ptr->pageid, oid_ptr->slotid);
			}

		      if (er_errid () == ER_HEAP_UNKNOWN_OBJECT)
			{
			  er_log_debug (ARG_FILE_LINE, "locator_update_force: unknown oid ( %d|%d|%d )\n",
					oid_ptr->pageid, oid_ptr->slotid, oid_ptr->volid);
			  continue;
			}

		      error_code = er_errid ();
		      error_code = (error_code == NO_ERROR ? ER_FAILED : error_code);
		      goto error1;
		    }

		  if (fkref->del_action == SM_FOREIGN_KEY_CASCADE)
		    {
		      if (lob_exist)
			{
			  error_code = locator_delete_lob_force (thread_p, &fkref->self_oid, oid_ptr, NULL);
			}
		      if (error_code != NO_ERROR)
			{
			  goto error1;
			}

		      /* oid already locked at locator_lock_and_get_object */
		      error_code =
			locator_delete_force (thread_p, &hfid, oid_ptr, true, SINGLE_ROW_DELETE, &scan_cache,
					      &force_count, NULL, false);
		      if (error_code == ER_MVCC_NOT_SATISFIED_REEVALUATION)
			{
			  /* skip foreign keys that were already deleted. For example the "cross type" reference */
			  error_code = NO_ERROR;
			}
		      else if (error_code != NO_ERROR)
			{
			  er_set (ER_ERROR_SEVERITY, ARG_FILE_LINE, ER_FK_CANT_DELETE_INSTANCE, 1, fkref->fkname);
			  goto error1;
			}
		    }
		  else if (fkref->del_action == SM_FOREIGN_KEY_SET_NULL)
		    {
		      error_code = heap_attrinfo_clear_dbvalues (&attr_info);
		      if (error_code != NO_ERROR)
			{
			  goto error1;
			}
		      for (k = 0; k < num_attrs; ++k)
			{
			  error_code = heap_attrinfo_set (oid_ptr, attr_ids[k], &null_value, &attr_info);
			  if (error_code != NO_ERROR)
			    {
			      goto error1;
			    }
			}
		      /* oid already locked at locator_lock_and_get_object */
		      error_code =
			locator_attribute_info_force (thread_p, &hfid, oid_ptr, &attr_info, attr_ids, index->n_atts,
						      LC_FLUSH_UPDATE, SINGLE_ROW_UPDATE, &scan_cache, &force_count,
						      false, REPL_INFO_TYPE_RBR_NORMAL, DB_NOT_PARTITIONED_CLASS, NULL,
						      NULL, NULL, UPDATE_INPLACE_NONE, &recdes, false);
		      if (error_code != NO_ERROR)
			{
			  if (error_code == ER_MVCC_NOT_SATISFIED_REEVALUATION)
			    {
			      error_code = NO_ERROR;
			    }
			  else
			    {
			      goto error1;
			    }
			}
		    }
		  else
		    {
		      assert (false);
		    }
		}
	    }
	  while (!BTREE_END_OF_SCAN (&bt_scan));

	  if (is_upd_scan_init)
	    {
	      heap_scancache_end_modify (thread_p, &scan_cache);
	      if (fkref->del_action == SM_FOREIGN_KEY_CASCADE || fkref->del_action == SM_FOREIGN_KEY_SET_NULL)
		{
		  heap_attrinfo_end (thread_p, &attr_info);
		}
	    }

	  btree_scan_clear_key (&bt_scan);
	  pr_clear_value (&key_val_range.key1);
	  pr_clear_value (&key_val_range.key2);
	  error_code = heap_scancache_end (thread_p, &isid.scan_cache);
	  if (error_code != NO_ERROR)
	    {
	      error_code = NO_ERROR;
	      goto end;
	    }
	}
      else
	{
	  assert (false);
	}
    }

end:
  if (oid_list.oidp)
    {
      db_private_free_and_init (thread_p, oid_list.oidp);
    }
  if (attr_ids)
    {
      db_private_free_and_init (thread_p, attr_ids);
    }
  if (keys_prefix_length)
    {
      db_private_free_and_init (thread_p, keys_prefix_length);
    }

  return error_code;

error1:
  heap_scancache_end_modify (thread_p, &scan_cache);

error2:
  btree_scan_clear_key (&bt_scan);
  pr_clear_value (&key_val_range.key1);
  pr_clear_value (&key_val_range.key2);
  (void) heap_scancache_end (thread_p, &isid.scan_cache);

error3:
  heap_attrinfo_end (thread_p, &attr_info);

  goto end;
}

/*
 * locator_check_primary_key_update () -
 *
 * return: NO_ERROR if all OK, ER_ status otherwise
 *
 *   index(in):
 *   key(in):
 */
static int
locator_check_primary_key_update (THREAD_ENTRY * thread_p, OR_INDEX * index, DB_VALUE * key)
{
  OR_FOREIGN_KEY *fkref;
  int oid_cnt, force_count, i;
  RECDES recdes;
  HEAP_SCANCACHE scan_cache;
  HFID hfid;
  BTREE_SCAN bt_scan;
  INDX_SCAN_ID isid;
  KEY_VAL_RANGE key_val_range;
  bool is_upd_scan_init;
  int error_code = NO_ERROR;
  HEAP_CACHE_ATTRINFO attr_info;
  DB_VALUE null_value;
  ATTR_ID *attr_ids = NULL;
  int num_attrs = 0;
  int k;
  int *keys_prefix_length = NULL;
  MVCC_SNAPSHOT *mvcc_snapshot = NULL;
  OID found_oid;
  BTREE_ISCAN_OID_LIST oid_list;

  oid_list.oidp = NULL;

  mvcc_snapshot = logtb_get_mvcc_snapshot (thread_p);
  if (mvcc_snapshot == NULL)
    {
      error_code = er_errid ();
      return (error_code == NO_ERROR ? ER_FAILED : error_code);
    }

  db_make_null (&key_val_range.key1);
  db_make_null (&key_val_range.key2);
  db_make_null (&null_value);
  heap_attrinfo_start (thread_p, NULL, 0, NULL, &attr_info);

  for (fkref = index->fk; fkref != NULL; fkref = fkref->next)
    {
      if (fkref->upd_action == SM_FOREIGN_KEY_RESTRICT || fkref->upd_action == SM_FOREIGN_KEY_NO_ACTION)
	{
	  if (!LOG_CHECK_LOG_APPLIER (thread_p))
	    {
	      error_code = btree_find_foreign_key (thread_p, &fkref->self_btid, key, &fkref->self_oid, &found_oid);
	      if (error_code != NO_ERROR)
		{
		  assert (er_errid () != NO_ERROR);
		  goto error3;
		}
	      if (!OID_ISNULL (&found_oid))
		{
		  er_set (ER_ERROR_SEVERITY, ARG_FILE_LINE, ER_FK_RESTRICT, 1, fkref->fkname);
		  error_code = ER_FK_RESTRICT;
		  /* Unlock child object. */
		  lock_unlock_object_donot_move_to_non2pl (thread_p, &found_oid, &fkref->self_oid, S_LOCK);
		  goto error3;
		}
	    }
	}
      else if (fkref->upd_action == SM_FOREIGN_KEY_CASCADE || fkref->upd_action == SM_FOREIGN_KEY_SET_NULL)
	{
	  if (attr_ids)
	    {
	      db_private_free_and_init (thread_p, attr_ids);
	    }
	  error_code =
	    heap_get_indexinfo_of_btid (thread_p, &fkref->self_oid, &fkref->self_btid, NULL, &num_attrs, &attr_ids,
					&keys_prefix_length, NULL, NULL);
	  if (error_code != NO_ERROR)
	    {
	      goto error3;
	    }
	  assert (num_attrs == index->n_atts);
	  /* We might check for foreign key and schema consistency problems here but we rely on the schema manager to
	   * prevent inconsistency; see do_check_fk_constraints() for details */

	  error_code = heap_get_class_info (thread_p, &fkref->self_oid, &hfid, NULL, NULL);
	  if (error_code != NO_ERROR)
	    {
	      goto error3;
	    }

	  if (oid_list.oidp == NULL)
	    {
	      oid_list.oidp = (OID *) db_private_alloc (thread_p, ISCAN_OID_BUFFER_CAPACITY);
	      if (oid_list.oidp == NULL)
		{
		  error_code = ER_OUT_OF_VIRTUAL_MEMORY;
		  er_set (ER_ERROR_SEVERITY, ARG_FILE_LINE, error_code, 1, ISCAN_OID_BUFFER_CAPACITY);
		  goto error3;
		}
	      oid_list.capacity = ISCAN_OID_BUFFER_CAPACITY / OR_OID_SIZE;
	      oid_list.max_oid_cnt = oid_list.capacity;
	      oid_list.oid_cnt = 0;
	      oid_list.next_list = NULL;
	    }

	  error_code = heap_scancache_start (thread_p, &isid.scan_cache, &hfid, &fkref->self_oid, true, true, NULL);
	  if (error_code != NO_ERROR)
	    {
	      ASSERT_ERROR ();
	      goto error3;
	    }

	  scan_init_index_scan (&isid, &oid_list, mvcc_snapshot);

	  is_upd_scan_init = false;
	  pr_clone_value (key, &key_val_range.key1);
	  pr_clone_value (key, &key_val_range.key2);
	  key_val_range.range = GE_LE;
	  key_val_range.num_index_term = 0;
	  BTREE_INIT_SCAN (&bt_scan);

	  do
	    {
	      error_code =
		btree_prepare_bts (thread_p, &bt_scan, &fkref->self_btid, &isid, &key_val_range, NULL, &fkref->self_oid,
				   NULL, NULL, false, NULL);
	      if (error_code != NO_ERROR)
		{
		  assert (er_errid () != NO_ERROR);
		  goto error2;
		}
	      error_code = btree_range_scan (thread_p, &bt_scan, btree_range_scan_select_visible_oids);
	      if (error_code != NO_ERROR)
		{
		  assert (er_errid () != NO_ERROR);
		  goto error2;
		}
	      oid_cnt = bt_scan.n_oids_read_last_iteration;
	      if (oid_cnt < 0)
		{
		  assert (er_errid () != NO_ERROR);
		  error_code = er_errid ();
		  if (error_code == NO_ERROR)
		    {
		      error_code = ER_FAILED;
		    }

		  goto error2;
		}
	      else if (oid_cnt == 0)
		{
		  break;
		}

	      if (is_upd_scan_init == false)
		{
		  error_code =
		    heap_scancache_start_modify (thread_p, &scan_cache, &hfid, &fkref->self_oid, SINGLE_ROW_UPDATE,
						 NULL);
		  if (error_code != NO_ERROR)
		    {
		      goto error2;
		    }
		  is_upd_scan_init = true;
		  error_code = heap_attrinfo_start (thread_p, &fkref->self_oid, -1, NULL, &attr_info);
		  if (error_code != NO_ERROR)
		    {
		      goto error1;
		    }
		}

	      for (i = 0; i < oid_cnt; i++)
		{
		  OID *oid_ptr = &(oid_list.oidp[i]);
		  SCAN_CODE scan_code = S_SUCCESS;
		  recdes.data = NULL;
		  /* TO DO - handle reevaluation */

		  scan_code = locator_lock_and_get_object (thread_p, oid_ptr, &fkref->self_oid, &recdes, &scan_cache,
							   X_LOCK, COPY, NULL_CHN, LOG_ERROR_IF_DELETED);
		  if (scan_code != S_SUCCESS)
		    {
		      if (scan_code == S_DOESNT_EXIST && er_errid () != ER_HEAP_UNKNOWN_OBJECT)
			{
			  er_set (ER_ERROR_SEVERITY, ARG_FILE_LINE, ER_HEAP_UNKNOWN_OBJECT, oid_ptr->volid,
				  oid_ptr->pageid, oid_ptr->slotid);
			}
		      if (er_errid () == ER_HEAP_UNKNOWN_OBJECT)
			{
			  er_log_debug (ARG_FILE_LINE, "locator_update_force: unknown oid ( %d|%d|%d )\n",
					oid_ptr->pageid, oid_ptr->slotid, oid_ptr->volid);
			  continue;
			}

		      error_code = er_errid ();
		      error_code = (error_code == NO_ERROR ? ER_FAILED : error_code);
		      goto error1;
		    }

		  if ((error_code = heap_attrinfo_clear_dbvalues (&attr_info)) != NO_ERROR)
		    {
		      goto error1;
		    }

		  if (fkref->upd_action == SM_FOREIGN_KEY_CASCADE)
		    {
		      /* This is not yet implemented and this code should not be reached. */
		      assert (false);
		      er_set (ER_ERROR_SEVERITY, ARG_FILE_LINE, ER_FK_RESTRICT, 1, fkref->fkname);
		      error_code = ER_FK_RESTRICT;
		      goto error1;
		    }
		  else if (fkref->upd_action == SM_FOREIGN_KEY_SET_NULL)
		    {
		      for (k = 0; k < num_attrs; ++k)
			{
			  error_code = heap_attrinfo_set (oid_ptr, attr_ids[k], &null_value, &attr_info);
			  if (error_code != NO_ERROR)
			    {
			      goto error1;
			    }
			}
		    }
		  else
		    {
		      assert (false);
		    }
		  /* oid already locked at locator_lock_and_get_object */
		  error_code =
		    locator_attribute_info_force (thread_p, &hfid, oid_ptr, &attr_info, attr_ids, index->n_atts,
						  LC_FLUSH_UPDATE, SINGLE_ROW_UPDATE, &scan_cache, &force_count, false,
						  REPL_INFO_TYPE_RBR_NORMAL, DB_NOT_PARTITIONED_CLASS, NULL, NULL, NULL,
						  UPDATE_INPLACE_NONE, &recdes, false);
		  if (error_code != NO_ERROR)
		    {
		      if (error_code == ER_MVCC_NOT_SATISFIED_REEVALUATION)
			{
			  error_code = NO_ERROR;
			}
		      else
			{
			  goto error1;
			}
		    }
		}
	    }
	  while (!BTREE_END_OF_SCAN (&bt_scan));

	  if (is_upd_scan_init)
	    {
	      heap_scancache_end_modify (thread_p, &scan_cache);
	      heap_attrinfo_end (thread_p, &attr_info);
	    }

	  btree_scan_clear_key (&bt_scan);
	  pr_clear_value (&key_val_range.key1);
	  pr_clear_value (&key_val_range.key2);
	  error_code = heap_scancache_end (thread_p, &isid.scan_cache);
	  if (error_code != NO_ERROR)
	    {
	      error_code = NO_ERROR;
	      goto end;
	    }
	}
      else
	{
	  assert (false);
	}
    }

end:
  if (oid_list.oidp)
    {
      db_private_free_and_init (thread_p, oid_list.oidp);
    }
  if (attr_ids)
    {
      db_private_free_and_init (thread_p, attr_ids);
    }
  if (keys_prefix_length)
    {
      db_private_free_and_init (thread_p, keys_prefix_length);
    }

  return error_code;

error1:
  heap_scancache_end_modify (thread_p, &scan_cache);

error2:
  btree_scan_clear_key (&bt_scan);
  pr_clear_value (&key_val_range.key1);
  pr_clear_value (&key_val_range.key2);
  (void) heap_scancache_end (thread_p, &isid.scan_cache);

error3:
  heap_attrinfo_end (thread_p, &attr_info);

  goto end;
}

/*
 * locator_insert_force () - Insert the given object on this heap
 *
 * return: NO_ERROR if all OK, ER_ status otherwise
 *
 *   hfid(in): Heap where the object is going to be inserted
 *   class_oid(in/out): the class OID in which it was inserted
 *		(in case of a partitioned class: it will hold the class OID of
 *		 the actual partition in which the record was inserted)
 *   oid(in/out): The new object identifier
 *   recdes(in): The object in disk format
 *   has_index(in): false if we now for sure that there is not any index on the
 *              instances of the class.
 *   op_type(in):
 *   scan_cache(in/out): Scan cache used to estimate the best space pages
 *              between heap changes.
 *   force_count(in):
 *   pruning_type(in): type of pruning that should be performed
 *   pcontext(in): partition pruning context
 *   func_preds(in): cached function index expressions
 *   force_in_place:
 *
 * Note: The given object is inserted on this heap and all appropriate
 *              index entries are inserted.
 */
int
locator_insert_force (THREAD_ENTRY * thread_p, HFID * hfid, OID * class_oid, OID * oid, RECDES * recdes, int has_index,
		      int op_type, HEAP_SCANCACHE * scan_cache, int *force_count, int pruning_type,
		      PRUNING_CONTEXT * pcontext, FUNC_PRED_UNPACK_INFO * func_preds,
		      UPDATE_INPLACE_STYLE force_in_place, PGBUF_WATCHER * home_hint_p, bool has_BU_lock,
		      bool dont_check_fk, bool use_bulk_logging)
{
#if 0				/* TODO - dead code; do not delete me */
  OID rep_dir = { NULL_PAGEID, NULL_SLOTID, NULL_VOLID };
#endif
  bool isold_object;		/* Make sure that this is an old object */
  RECDES new_recdes;
  bool is_cached = false;
  LC_COPYAREA *cache_attr_copyarea = NULL;
  int error_code = NO_ERROR;
  OID real_class_oid;
  HFID real_hfid;
  HEAP_SCANCACHE *local_scan_cache = NULL;
  FUNC_PRED_UNPACK_INFO *local_func_preds = NULL;
  HEAP_OPERATION_CONTEXT context;
  bool skip_checking_fk;

  assert (class_oid != NULL);
  assert (!OID_ISNULL (class_oid));
  assert (!OID_IS_ROOTOID (class_oid));

  HFID_COPY (&real_hfid, hfid);
  COPY_OID (&real_class_oid, class_oid);

  local_scan_cache = scan_cache;
  local_func_preds = func_preds;

  if (pruning_type != DB_NOT_PARTITIONED_CLASS)
    {
      OID superclass_oid;
      int granted;
      /* Perform partition pruning on the given class */
      error_code =
	partition_prune_insert (thread_p, class_oid, recdes, scan_cache, pcontext, pruning_type, &real_class_oid,
				&real_hfid, &superclass_oid);
      if (error_code != NO_ERROR)
	{
	  goto error2;
	}
      if (!OID_ISNULL (&superclass_oid))
	{
	  granted = lock_subclass (thread_p, &real_class_oid, &superclass_oid, IX_LOCK, LK_UNCOND_LOCK);
	  if (granted != LK_GRANTED)
	    {
	      assert (er_errid () != NO_ERROR);
	      error_code = er_errid ();
	      if (error_code == NO_ERROR)
		{
		  error_code = ER_FAILED;
		}
	      goto error2;
	    }
	  if (pcontext != NULL)
	    {
	      /* The scan_cache above is started for the partitioned class, not for the actual partition in which we
	       * will be performing the insert. See if we already have a scan_cache structure created for the target
	       * partition and use that one instead of the one supplied to this function */
	      PRUNING_SCAN_CACHE *ins_cache = NULL;
	      bool has_func_idx = (func_preds != NULL);

	      ins_cache =
		locator_get_partition_scancache (pcontext, &real_class_oid, &real_hfid, op_type, has_func_idx);
	      if (ins_cache == NULL)
		{
		  assert (er_errid () != NO_ERROR);
		  error_code = er_errid ();
		  if (error_code == NO_ERROR)
		    {
		      error_code = ER_FAILED;
		    }
		  goto error2;
		}
	      local_func_preds = ins_cache->func_index_pred;
	      local_scan_cache = &ins_cache->scan_cache;
	    }
	  else
	    {
	      /* disable function indexes optimization if we don't have access to a pruning context */
	      local_func_preds = NULL;
	    }
	}
      else
	{
	  /* class_oid was not a partitioned class. This can happen if, for example, this is a request from HA. In this
	   * which case class_oid already points to the designated partition */
	  assert_release (OID_EQ (class_oid, &real_class_oid));
	}
    }

  *force_count = 0;

  /*
   * This is a new object. The object must be locked in exclusive mode,
   * once its OID is assigned. We just do it for the classes, the new
   * instances are not locked since another client cannot get to them,
   * in any way. How can a client know their OIDs
   */

  /* insert object and lock it */

  assert (!OID_IS_ROOTOID (&real_class_oid));

  /* adjust recdes type (if we got here it should be REC_HOME or REC_BIGONE; REC_BIGONE is detected and handled in
   * heap_insert_logical */
  recdes->type = REC_HOME;

  /* prepare context */
  heap_create_insert_context (&context, &real_hfid, &real_class_oid, recdes, local_scan_cache);
  context.update_in_place = force_in_place;
  context.is_bulk_op = has_BU_lock;
  context.use_bulk_logging = use_bulk_logging;

  if (force_in_place == UPDATE_INPLACE_OLD_MVCCID)
    {
      REPR_ID rep;

      /* insert due to redistribute partition data - set the correct representation id of the new class */

      rep = heap_get_class_repr_id (thread_p, &real_class_oid);
      (void) or_replace_rep_id (context.recdes_p, rep);
    }

  /* execute insert */
  if (heap_insert_logical (thread_p, &context, home_hint_p) != NO_ERROR)
    {
      /*
       * Problems inserting the object...Maybe, the transaction should be
       * aborted by the caller...Quit..
       */
      assert (er_errid () != NO_ERROR);
      error_code = er_errid ();
      if (error_code == NO_ERROR)
	{
	  error_code = ER_FAILED;
	}
      goto error2;
    }
  COPY_OID (oid, &context.res_oid);

#if 0				/* TODO - dead code; do not delete me */
  if (OID_IS_ROOTOID (&real_class_oid))
    {
      assert (false);		/* is impossible */

      /*
       * A CLASS: Add the classname to class_OID entry and add the class
       *          to the catalog.
       *          Update the classname table.
       *          Remove XASL cache entries which is relevant with that class.
       */

      classname = or_class_name (recdes);
      assert (classname != NULL);
      assert (strlen (classname) < 255);

      /* Indicate new oid to classname table */
      if (locator_permoid_class_name (thread_p, classname, oid) != NO_ERROR)
	{
	  assert (false);	/* should be impossible */
	  goto error1;
	}

      if (!OID_IS_ROOTOID (oid))
	{
	  HEAP_OPERATION_CONTEXT update_context;
	  char *rep_dir_offset;

	  or_class_rep_dir (recdes, &rep_dir);
	  assert (OID_ISNULL (&rep_dir));

	  if (catalog_insert (thread_p, recdes, oid, &rep_dir) < 0)
	    {
	      /*
	       * There is an error inserting the hash entry or catalog
	       * information. Maybe, the transaction should be aborted by
	       * the caller...Quit
	       */
	      assert (er_errid () != NO_ERROR);
	      error_code = er_errid ();
	      if (error_code == NO_ERROR)
		{
		  error_code = ER_FAILED;
		}
	      goto error1;
	    }

	  assert (!OID_ISNULL (&rep_dir));

	  /* save oid of the representation directory */
	  rep_dir_offset =
	    (char *) recdes->data + OR_FIXED_ATTRIBUTES_OFFSET (recdes->data,
								ORC_CLASS_VAR_ATT_COUNT) + ORC_REP_DIR_OFFSET;

	  OR_PUT_OID (rep_dir_offset, &rep_dir);

	  heap_create_update_context (&update_context, &real_hfid, oid, &real_class_oid, recdes, local_scan_cache);
	  update_context.force_non_mvcc = true;

	  if (heap_update_logical (thread_p, &update_context) != NO_ERROR)
	    {
	      /*
	       * Problems updating the object...Maybe, the transaction should be
	       * aborted by the caller...Quit..
	       */
	      error_code = er_errid ();
	      if (error_code == NO_ERROR)
		{
		  error_code = ER_FAILED;
		}
	      goto error1;
	    }

	  assert (isold_object == true);

#if !defined(NDEBUG)
	  or_class_rep_dir (recdes, &rep_dir);
	  assert (!OID_ISNULL (&rep_dir));
#endif
	}

      if (catcls_Enable == true && catcls_insert_catalog_classes (thread_p, recdes) != NO_ERROR)
	{
	  assert (er_errid () != NO_ERROR);
	  error_code = er_errid ();
	  if (error_code == NO_ERROR)
	    {
	      error_code = ER_FAILED;
	    }
	  goto error1;
	}

      /* system class do not include foreign keys, we need not check here. */
    }
  else
    {
#endif
      /*
       * AN INSTANCE: Apply the necessary index insertions
       */
      skip_checking_fk = locator_Dont_check_foreign_key || dont_check_fk;

      if (has_index
	  && locator_add_or_remove_index (thread_p, recdes, oid, &real_class_oid, true, op_type, local_scan_cache, true,
					  true, &real_hfid, local_func_preds, has_BU_lock,
					  skip_checking_fk) != NO_ERROR)
	{
	  assert (er_errid () != NO_ERROR);
	  error_code = er_errid ();
	  if (error_code == NO_ERROR)
	    {
	      error_code = ER_FAILED;
	    }
	  goto error1;
	}

      /* check the foreign key constraints */
      if (has_index && !skip_checking_fk)
	{
	  error_code =
	    locator_check_foreign_key (thread_p, &real_hfid, &real_class_oid, oid, recdes, &new_recdes, &is_cached,
				       &cache_attr_copyarea);
	  if (error_code != NO_ERROR)
	    {
	      goto error1;
	    }

	  if (is_cached)
	    {
	      HEAP_OPERATION_CONTEXT update_context;

	      recdes = &new_recdes;
	      /* Cache object has been updated, we need update the value again */
	      heap_create_update_context (&update_context, &real_hfid, oid, &real_class_oid, recdes, local_scan_cache,
					  UPDATE_INPLACE_CURRENT_MVCCID);
	      if (heap_update_logical (thread_p, &update_context) != NO_ERROR)
		{
		  assert (er_errid () != NO_ERROR);
		  error_code = er_errid ();
		  if (error_code == NO_ERROR)
		    {
		      error_code = ER_FAILED;
		    }
		  goto error1;
		}

	      assert (update_context.is_logical_old);
	      isold_object = update_context.is_logical_old;
	    }
	}

#if defined(ENABLE_UNUSED_FUNCTION)
      /* increase the counter of the catalog */
      locator_increase_catalog_count (thread_p, &real_class_oid);
#endif

      /* remove query result cache entries which are relevant with this class */
      if (!QFILE_IS_LIST_CACHE_DISABLED)
	{
	  if (qexec_clear_list_cache_by_class (thread_p, &real_class_oid) != NO_ERROR)
	    {
	      er_log_debug (ARG_FILE_LINE,
			    "locator_insert_force: qexec_clear_list_cache_by_class failed for class { %d %d %d }\n",
			    real_class_oid.pageid, real_class_oid.slotid, real_class_oid.volid);
	    }
	  qmgr_add_modified_class (thread_p, &real_class_oid);
	}
#if 0				/* TODO - dead code; do not delete me */
    }
#endif

  *force_count = 1;

error1:
  /* update the OID of the class with the actual partition in which the object was inserted */
  COPY_OID (class_oid, &real_class_oid);
  HFID_COPY (hfid, &real_hfid);

error2:
  if (cache_attr_copyarea != NULL)
    {
      locator_free_copy_area (cache_attr_copyarea);
    }

  return error_code;
}

/*
 * locator_move_record () - relocate a record from a partitioned class
 * return : error code or NO_ERROR
 * thread_p (in)	: caller thread
 * old_hfid (in)	: source location of the record
 * old_class_oid (in)	: class owning the record
 * obj_oid (in)		: record OID
 * new_class_oid (in)	: destination class
 * new_class_hfid (in)	: destination hfid
 * recdes (in)		: record
 * scan_cache (in)	: scan cache
 * op_type (in)		: operation type
 * has_index (in)	: true if the class has indexes
 * force_count (in/out)	:
 * context(in)	        : pruning context
 * mvcc_reev_data(in)	: MVCC reevaluation data
 * need_locking(in)	: true, if need locking
 *
 * Note: this function calls locator_delete_force on the current object oid
 * and locator_insert_force for the RECDES it receives. The record has already
 * been set to be used by the receiving class when it went through the pruning
 * algorithm (see function partition_find_partition_for_record)
 */
static int
locator_move_record (THREAD_ENTRY * thread_p, HFID * old_hfid, OID * old_class_oid, OID * obj_oid, OID * new_class_oid,
		     HFID * new_class_hfid, RECDES * recdes, HEAP_SCANCACHE * scan_cache, int op_type, int has_index,
		     int *force_count, PRUNING_CONTEXT * context, MVCC_REEV_DATA * mvcc_reev_data, bool need_locking)
{
  int error = NO_ERROR;
  OID new_obj_oid;

  assert (!OID_IS_ROOTOID (old_class_oid));
  assert (!OID_IS_ROOTOID (new_class_oid));

  if (context != NULL)
    {
      /* setup a PRUNING_SCAN_CACHE object for this class */
      HEAP_SCANCACHE *insert_cache = NULL;
      PRUNING_SCAN_CACHE *ins_cache = NULL;
      ins_cache = locator_get_partition_scancache (context, new_class_oid, new_class_hfid, op_type, false);
      if (ins_cache == NULL)
	{
	  assert (er_errid () != NO_ERROR);
	  error = er_errid ();
	  return (error != NO_ERROR) ? error : ER_FAILED;
	}

      insert_cache = &ins_cache->scan_cache;

      error =
	locator_insert_force (thread_p, new_class_hfid, new_class_oid, &new_obj_oid, recdes, has_index, op_type,
			      insert_cache, force_count, context->pruning_type, NULL, NULL, UPDATE_INPLACE_NONE, NULL,
			      false, false);
    }
  else
    {
      HEAP_SCANCACHE insert_cache;

      error =
	locator_start_force_scan_cache (thread_p, &insert_cache, new_class_hfid, new_class_oid, SINGLE_ROW_INSERT);
      if (error != NO_ERROR)
	{
	  return error;
	}

      /* insert the new record */
      error =
	locator_insert_force (thread_p, new_class_hfid, new_class_oid, &new_obj_oid, recdes, has_index, op_type,
			      &insert_cache, force_count, DB_NOT_PARTITIONED_CLASS, NULL, NULL, UPDATE_INPLACE_NONE,
			      NULL, false, false);
      heap_scancache_end (thread_p, &insert_cache);
    }

  if (error != NO_ERROR)
    {
      return error;
    }

  /* delete this record from the class it currently resides in */
  error =
    locator_delete_force_for_moving (thread_p, old_hfid, obj_oid, true, op_type, scan_cache, force_count,
				     mvcc_reev_data, &new_obj_oid, new_class_oid, need_locking);
  if (error != NO_ERROR)
    {
      return error;
    }

  COPY_OID (obj_oid, &new_obj_oid);

  return NO_ERROR;
}

/*
 * locator_update_force () - Update the given object
 *
 * return: NO_ERROR if all OK, ER_ status otherwise
 *
 *   hfid(in): Heap where the object is going to be inserted
 *   class_oid(in):
 *   oid(in): The object identifier
 *   oldrecdes(in):
 *   recdes(in):  The object in disk format
 *   has_index(in): false if we now for sure that there is not any index
 *                   on the instances of the class.
 *   att_id(in): Updated attr id array
 *   n_att_id(in): Updated attr id array length
 *   op_type(in):
 *   scan_cache(in/out): Scan cache used to estimate the best space pages
 *                   between heap changes.
 *   force_count(in):
 *   not_check_fk(in):
 *   repl_inf(in): replication info
 *   pruning_type(in): pruning type
 *   pcontext(in): pruning context
 *   mvcc_reev_data(in): MVCC reevaluation data
 *   force_in_place(in): if UPDATE_INPLACE_NONE then the 'in place' will not be forced
 *			 and the update style will be decided in this function.
 *			 Otherwise the update of the instance will be made in
 *			 place and according to provided style.
 *
 * Note: The given object is updated on this heap and all appropriate
 *              index entries are updated.
 */
static int
locator_update_force (THREAD_ENTRY * thread_p, HFID * hfid, OID * class_oid, OID * oid, RECDES * oldrecdes,
		      RECDES * recdes, int has_index, ATTR_ID * att_id, int n_att_id, int op_type,
		      HEAP_SCANCACHE * scan_cache, int *force_count, bool not_check_fk, REPL_INFO_TYPE repl_info_type,
		      int pruning_type, PRUNING_CONTEXT * pcontext, MVCC_REEV_DATA * mvcc_reev_data,
		      UPDATE_INPLACE_STYLE force_in_place, bool need_locking)
{
  OID rep_dir = { NULL_PAGEID, NULL_SLOTID, NULL_VOLID };
  char *rep_dir_offset;
  char *classname = NULL;	/* Classname to update */
  char *old_classname = NULL;	/* Classname that may have been renamed */

  bool isold_object;		/* Make sure that this is an old object */
  RECDES copy_recdes = RECDES_INITIALIZER;
  SCAN_CODE scan = S_SUCCESS;

  RECDES new_record;
  bool is_cached = false;
  LC_COPYAREA *cache_attr_copyarea = NULL;
  int error_code = NO_ERROR;
  HEAP_SCANCACHE *local_scan_cache;
  bool no_data_new_address = false;
  REPL_INFO repl_info;

  assert (class_oid != NULL && !OID_ISNULL (class_oid));

  /*
   * While scanning objects, the given scancache does not fix the last
   * accessed page. So, the object must be copied to the record descriptor.
   */
  copy_recdes.data = NULL;

  *force_count = 0;

  repl_info.repl_info_type = repl_info_type;
  repl_info.need_replication = true;
  repl_info.info = NULL;

  if (OID_IS_ROOTOID (class_oid))
    {
      HEAP_OPERATION_CONTEXT update_context;

      /*
       * A CLASS: classes do not have any indices...however, the classname
       * to oid table may need to be updated
       */
      classname = or_class_name (recdes);
      assert (classname != NULL);
      assert (strlen (classname) < 255);

      if (heap_get_class_name_alloc_if_diff (thread_p, oid, classname, &old_classname) != NO_ERROR)
	{
	  /* it is unexpected to fail to get the classname of an existing class */
	  ASSERT_ERROR_AND_SET (error_code);
	  goto error;
	}

      /*
       * Compare the classname pointers. If the same pointers classes are the
       * same since the class was no malloc
       */
      if (old_classname != NULL && old_classname != classname)
	{
	  assert (old_classname != NULL);
	  assert (strlen (old_classname) < 255);

	  /* Different names, the class was renamed. */
	  error_code = log_add_to_modified_class_list (thread_p, old_classname, oid);
	  if (error_code != NO_ERROR)
	    {
	      goto error;
	    }
	}

      if ((catcls_Enable == true) && (old_classname != NULL))
	{
	  error_code = catcls_update_catalog_classes (thread_p, old_classname, recdes, oid, force_in_place);
	  if (error_code != NO_ERROR)
	    {
	      goto error;
	    }
	}

      /* TODO - defence code to save oid of the representation directory */
      if (!OID_IS_ROOTOID (oid))
	{
	  or_class_rep_dir (recdes, &rep_dir);

	  if (OID_ISNULL (&rep_dir))
	    {
	      OID old_rep_dir = { NULL_PAGEID, NULL_SLOTID, NULL_VOLID };
	      RECDES old_record, *old_recdes;

	      old_record.data = NULL;
	      old_recdes = &old_record;

	      if (heap_get_class_record (thread_p, oid, old_recdes, scan_cache, PEEK) == S_SUCCESS)
		{
		  or_class_rep_dir (old_recdes, &old_rep_dir);

		  /* save current oid of the representation directory */
		  if (!OID_ISNULL (&old_rep_dir))
		    {
		      assert (false);	/* should avoid */

		      rep_dir_offset =
			(char *) recdes->data + OR_FIXED_ATTRIBUTES_OFFSET (recdes->data, ORC_CLASS_VAR_ATT_COUNT)
			+ ORC_REP_DIR_OFFSET;

		      OR_PUT_OID (rep_dir_offset, &old_rep_dir);
		    }
		}
	      else
		{
		  /* ignore if the class hasn't been flushed yet */
		  if (er_errid () == ER_HEAP_NODATA_NEWADDRESS)
		    {
		      er_clear ();	/* clear ER_HEAP_NODATA_NEWADDRESS */
		    }
		}
	    }
	}

      heap_create_update_context (&update_context, hfid, oid, class_oid, recdes, scan_cache,
				  UPDATE_INPLACE_CURRENT_MVCCID);
      error_code = heap_update_logical (thread_p, &update_context);
      if (error_code != NO_ERROR)
	{
	  /*
	   * Problems updating the object...Maybe, the transaction should be
	   * aborted by the caller...Quit..
	   */
	  if (error_code == ER_FAILED)
	    {
	      ASSERT_ERROR_AND_SET (error_code);
	      /* FIXME: better to make functions to return ER_INTERRUPTED rather than ER_FAILED for the case */
	      assert (error_code == ER_INTERRUPTED);
	    }
	  else
	    {
	      ASSERT_ERROR ();
	    }

	  goto error;
	}
      isold_object = update_context.is_logical_old;

      if (update_context.is_logical_old)
	{
	  /* Update the catalog as long as it is not the root class */
	  if (!OID_IS_ROOTOID (oid))
	    {
#if !defined(NDEBUG)
	      or_class_rep_dir (recdes, &rep_dir);
	      assert (!OID_ISNULL (&rep_dir));
#endif
	      error_code = catalog_update (thread_p, recdes, oid);
	      if (error_code < 0)
		{
		  /*
		   * An error occurred during the update of the catalog
		   */
		  goto error;
		}
	    }
	}
      else
	{
	  /*
	   * NEW CLASS
	   */
	  if (!OID_IS_ROOTOID (oid))
	    {
	      HEAP_OPERATION_CONTEXT update_context;
	      or_class_rep_dir (recdes, &rep_dir);
	      assert (OID_ISNULL (&rep_dir));

	      if (catalog_insert (thread_p, recdes, oid, &rep_dir) < 0)
		{
		  /*
		   * There is an error inserting the hash entry or catalog
		   * information. The transaction must be aborted by the caller
		   */
		  error_code = ER_FAILED;
		  goto error;
		}

	      assert (!OID_ISNULL (&rep_dir));

	      /* save oid of the representation directory */
	      rep_dir_offset =
		(char *) recdes->data + OR_FIXED_ATTRIBUTES_OFFSET (recdes->data, ORC_CLASS_VAR_ATT_COUNT)
		+ ORC_REP_DIR_OFFSET;

	      OR_PUT_OID (rep_dir_offset, &rep_dir);

	      heap_create_update_context (&update_context, hfid, oid, class_oid, recdes, scan_cache,
					  UPDATE_INPLACE_CURRENT_MVCCID);
	      error_code = heap_update_logical (thread_p, &update_context);
	      if (error_code != NO_ERROR)
		{
		  /*
		   * Problems updating the object...Maybe, the transaction should be
		   * aborted by the caller...Quit..
		   */
		  if (error_code == ER_FAILED)
		    {
		      ASSERT_ERROR_AND_SET (error_code);
		    }
		  else
		    {
		      ASSERT_ERROR ();
		    }
		  goto error;
		}
	      isold_object = update_context.is_logical_old;

#if !defined(NDEBUG)
	      or_class_rep_dir (recdes, &rep_dir);
	      assert (!OID_ISNULL (&rep_dir));
#endif
	    }

	  if (catcls_Enable == true)
	    {
	      error_code = catcls_insert_catalog_classes (thread_p, recdes);
	      if (error_code != NO_ERROR)
		{
		  goto error;
		}
	    }
	}

      /* system class do not include foreign keys. we need not check here. */

      /* remove XASL cache entries which is relevant with that class */
      if (!OID_IS_ROOTOID (oid))
	{
	  xcache_remove_by_oid (thread_p, oid);
	}

      if (!OID_IS_ROOTOID (oid))
	{
	  fpcache_remove_by_class (thread_p, oid);
	}
    }
  else
    {
      HEAP_OPERATION_CONTEXT update_context;

      local_scan_cache = scan_cache;
      if (pruning_type != DB_NOT_PARTITIONED_CLASS && pcontext != NULL)
	{
	  /* Get a scan_cache object for the actual class which is updated. This object is kept in a list in the
	   * pruning context */
	  OID real_class_oid;
	  HFID real_hfid;
	  PRUNING_SCAN_CACHE *pcache;

	  HFID_COPY (&real_hfid, hfid);
	  COPY_OID (&real_class_oid, class_oid);
	  pcache = locator_get_partition_scancache (pcontext, &real_class_oid, &real_hfid, op_type, false);
	  if (pcache == NULL)
	    {
	      return ER_FAILED;
	    }
	  local_scan_cache = &pcache->scan_cache;
	}

      /* There will be no pruning after this point so we should reset op_type to a non pruning operation */

      if (!mvcc_is_mvcc_disabled_class (class_oid))
	{
	  if (oldrecdes == NULL)
	    {
	      copy_recdes.data = NULL;
	      if (mvcc_reev_data != NULL && mvcc_reev_data->type == REEV_DATA_UPDDEL)
		{
		  /* The new recdes can be changed during reevaluation. That's because new recdes fields may refer
		   * fields of old recdes */
		  mvcc_reev_data->upddel_reev_data->new_recdes = recdes;
		}

	      if (need_locking)
		{
		  scan = locator_lock_and_get_object_with_evaluation (thread_p, oid, class_oid, &copy_recdes,
								      local_scan_cache, COPY, NULL_CHN, mvcc_reev_data,
								      LOG_ERROR_IF_DELETED);
		}
	      else
		{
		  scan = heap_get_visible_version (thread_p, oid, class_oid, &copy_recdes, local_scan_cache, COPY,
						   NULL_CHN);
		}


	      if (scan == S_SUCCESS && mvcc_reev_data != NULL && mvcc_reev_data->filter_result == V_FALSE)
		{
		  return ER_MVCC_NOT_SATISFIED_REEVALUATION;
		}
	      else if (scan != S_SUCCESS)
		{
		  if (er_errid () == ER_HEAP_NODATA_NEWADDRESS)
		    {
		      force_in_place = UPDATE_INPLACE_CURRENT_MVCCID;

		      /* The object is a new instance, that is only the address (no content) is known by the heap
		       * manager. This is a normal behavior and, if we have an index, we need to add the object to the
		       * index later. Because the following processing can remove this error, we save it here in
		       * no_data_new_address */
		      no_data_new_address = true;
		      er_clear ();	/* clear ER_HEAP_NODATA_NEWADDRESS */
		    }
		  else
		    {
		      if ((scan == S_DOESNT_EXIST || scan == S_SNAPSHOT_NOT_SATISFIED)
			  && er_errid () != ER_HEAP_UNKNOWN_OBJECT)
			{
			  er_set (ER_ERROR_SEVERITY, ARG_FILE_LINE, ER_HEAP_UNKNOWN_OBJECT, oid->volid, oid->pageid,
				  oid->slotid);
			}
		      error_code = er_errid ();
		      if (error_code == ER_HEAP_UNKNOWN_OBJECT)
			{
			  er_log_debug (ARG_FILE_LINE, "locator_update_force: unknown oid ( %d|%d|%d )\n",
					oid->pageid, oid->slotid, oid->volid);
			}
		      else if (error_code == NO_ERROR)
			{
			  error_code = ER_FAILED;
			}

		      goto error;
		    }
		}
	      else
		{
		  oldrecdes = &copy_recdes;
		}
	    }

	  if (!HEAP_IS_UPDATE_INPLACE (force_in_place))
	    {
	      LOG_TDES *tdes;

	      tdes = LOG_FIND_CURRENT_TDES (thread_p);
	      if (!(has_index & LC_FLAG_HAS_UNIQUE_INDEX))
		{
		  MVCC_REC_HEADER old_rec_header;

		  or_mvcc_get_header (oldrecdes, &old_rec_header);
		  if (logtb_find_current_mvccid (thread_p) != old_rec_header.mvcc_ins_id)
		    {
#if defined (SERVER_MODE)
		      /* If not inserted by me, I must have lock. */
		      assert (lock_has_lock_on_object (oid, class_oid, X_LOCK) > 0);
#endif /* SERVER_MODE */
		    }
		}
	    }
	  else if (force_in_place == UPDATE_INPLACE_OLD_MVCCID)
	    {
	      MVCC_REC_HEADER old_rec_header, new_rec_header;

	      if (or_mvcc_get_header (oldrecdes, &old_rec_header) != NO_ERROR
		  || or_mvcc_get_header (recdes, &new_rec_header) != NO_ERROR)
		{
		  goto error;
		}

	      if (MVCC_IS_FLAG_SET (&old_rec_header, OR_MVCC_FLAG_VALID_INSID))
		{
		  MVCC_SET_FLAG_BITS (&new_rec_header, OR_MVCC_FLAG_VALID_INSID);
		  MVCC_SET_INSID (&new_rec_header, MVCC_GET_INSID (&old_rec_header));
		}
	      else
		{
		  MVCC_CLEAR_FLAG_BITS (&new_rec_header, OR_MVCC_FLAG_VALID_INSID);
		}

	      if (MVCC_IS_HEADER_DELID_VALID (&old_rec_header))
		{
		  MVCC_SET_FLAG_BITS (&new_rec_header, OR_MVCC_FLAG_VALID_DELID);
		  MVCC_SET_DELID (&new_rec_header, MVCC_GET_DELID (&old_rec_header));
		}
	      else
		{
		  MVCC_CLEAR_FLAG_BITS (&new_rec_header, OR_MVCC_FLAG_VALID_DELID);
		}

	      if (MVCC_IS_FLAG_SET (&old_rec_header, OR_MVCC_FLAG_VALID_PREV_VERSION))
		{
		  MVCC_SET_FLAG_BITS (&new_rec_header, OR_MVCC_FLAG_VALID_PREV_VERSION);
		  MVCC_SET_PREVIOUS_VERSION_LSA (&new_rec_header, &MVCC_GET_PREV_VERSION_LSA (&old_rec_header));
		}
	      else
		{
		  MVCC_CLEAR_FLAG_BITS (&new_rec_header, OR_MVCC_FLAG_VALID_PREV_VERSION);
		}

	      if (or_mvcc_set_header (recdes, &new_rec_header) != NO_ERROR)
		{
		  goto error;
		}
	    }
	}
      else
	{
	  if (!HEAP_IS_UPDATE_INPLACE (force_in_place))
	    {
	      force_in_place = UPDATE_INPLACE_CURRENT_MVCCID;
	    }

	  if (lock_object (thread_p, oid, class_oid, X_LOCK, LK_UNCOND_LOCK) != LK_GRANTED)
	    {
	      ASSERT_ERROR_AND_SET (error_code);
	      goto error;
	    }

	  if (has_index && oldrecdes == NULL)
	    {
	      /* get the old record first */
	      local_scan_cache->mvcc_snapshot = logtb_get_mvcc_snapshot (thread_p);
	      if (local_scan_cache->mvcc_snapshot == NULL)
		{
		  error_code = er_errid ();
		  if (error_code == NO_ERROR)
		    {
		      error_code = ER_FAILED;
		    }
		  goto error;
		}

	      scan =
		heap_get_visible_version (thread_p, oid, class_oid, &copy_recdes, local_scan_cache, COPY, NULL_CHN);
	      if (scan == S_SUCCESS)
		{
		  oldrecdes = &copy_recdes;
		}
	      else if (er_errid () == ER_HEAP_NODATA_NEWADDRESS)
		{
		  er_clear ();	/* clear ER_HEAP_NODATA_NEWADDRESS */

		  /* The object is a new instance, that is only the address (no content) is known by the heap manager.
		   * This is a normal behaviour and, if we have an index, we need to add the object to the index later.
		   * Because the following processing can remove this error, we save it here in no_data_new_address */
		  no_data_new_address = true;
		}
	      else
		{
		  error_code = er_errid ();
		  if (error_code == ER_HEAP_UNKNOWN_OBJECT)
		    {
		      er_log_debug (ARG_FILE_LINE, "locator_update_force: unknown oid ( %d|%d|%d )\n", oid->pageid,
				    oid->slotid, oid->volid);
		    }
		  else if (error_code == ER_INTERRUPTED)
		    {
		      // expected error
		    }
		  else
		    {
		      // todo - why do we force error code?
		      error_code = ER_HEAP_UNKNOWN_OBJECT;
		    }
		  goto error;
		}
	    }
	}

      if (pruning_type != DB_NOT_PARTITIONED_CLASS)
	{
	  OID superclass_oid;
	  OID real_class_oid;
	  HFID real_hfid;
	  int granted;

	  HFID_COPY (&real_hfid, hfid);
	  COPY_OID (&real_class_oid, class_oid);
	  error_code =
	    partition_prune_update (thread_p, class_oid, recdes, pcontext, pruning_type, &real_class_oid, &real_hfid,
				    &superclass_oid);
	  if (error_code != NO_ERROR)
	    {
	      goto error;
	    }

	  /* make sure we use the correct class oid - we could be dealing with a classoid resulted from a unique btid
	   * pruning */
	  if (heap_get_class_oid (thread_p, oid, class_oid) != S_SUCCESS)
	    {
	      ASSERT_ERROR_AND_SET (error_code);
	      goto error;
	    }

	  if (heap_get_class_info (thread_p, class_oid, hfid, NULL, NULL) != NO_ERROR)
	    {
	      goto error;
	    }

	  if (!OID_EQ (class_oid, &real_class_oid))
	    {
	      /* If we have to move the record to another partition, we have to lock the target partition for insert.
	       * The class from which we delete was already locked (X_LOCK for heap scan or IX_LOCK for index scan)
	       * during the SELECT phase of UPDATE */
	      granted = lock_subclass (thread_p, &real_class_oid, &superclass_oid, IX_LOCK, LK_UNCOND_LOCK);
	      if (granted != LK_GRANTED)
		{
		  assert (er_errid () != NO_ERROR);
		  error_code = er_errid ();
		  if (error_code == NO_ERROR)
		    {
		      error_code = ER_FAILED;
		    }
		  goto error;
		}

	      error_code =
		locator_move_record (thread_p, hfid, class_oid, oid, &real_class_oid, &real_hfid, recdes, scan_cache,
				     op_type, has_index, force_count, pcontext, mvcc_reev_data, need_locking);
	      if (error_code == NO_ERROR)
		{
		  COPY_OID (class_oid, &real_class_oid);
		  HFID_COPY (hfid, &real_hfid);
		}
	      return error_code;
	    }
	}

      /* AN INSTANCE: Update indices if any */
      if (has_index)
	{
	  if (scan == S_SUCCESS)
	    {
	      error_code =
		locator_update_index (thread_p, recdes, oldrecdes, att_id, n_att_id, oid, class_oid, op_type,
				      local_scan_cache, &repl_info);
	      if (error_code != NO_ERROR)
		{
		  /*
		   * There is an error updating the index... Quit... The
		   * transaction must be aborted by the caller
		   */
		  ASSERT_ERROR ();
		  goto error;
		}
	    }
	  else
	    {
	      /*
	       * We could not get the object.
	       * The object may be a new instance, that is only the address
	       * (no content) is known by the heap manager.
	       */

	      if (no_data_new_address)
		{
		  er_clear ();	/* clear the error code */
		  if (op_type == SINGLE_ROW_MODIFY)
		    {		/* to enable uniqueness checking */
		      op_type = SINGLE_ROW_INSERT;
		    }

		  error_code =
		    locator_add_or_remove_index (thread_p, recdes, oid, class_oid, true, op_type, local_scan_cache,
						 true, true, hfid, NULL, false, false);
		  if (error_code != NO_ERROR)
		    {
		      ASSERT_ERROR ();
		      goto error;
		    }
		}
	    }

	  /* check the foreign key constraints */
	  if (!not_check_fk && !locator_Dont_check_foreign_key)
	    {
	      error_code =
		locator_check_foreign_key (thread_p, hfid, class_oid, oid, recdes, &new_record, &is_cached,
					   &cache_attr_copyarea);
	      if (error_code != NO_ERROR)
		{
		  goto error;
		}

	      if (is_cached)
		{
		  recdes = &new_record;
		}
	    }
	}

      heap_create_update_context (&update_context, hfid, oid, class_oid, recdes, local_scan_cache, force_in_place);
      error_code = heap_update_logical (thread_p, &update_context);
      if (error_code != NO_ERROR)
	{
	  /*
	   * Problems updating the object...Maybe, the transaction should be aborted by the caller...Quit..
	   */
	  if (error_code == ER_FAILED)
	    {
	      ASSERT_ERROR_AND_SET (error_code);
	      assert (error_code == ER_INTERRUPTED);
	    }
	  else
	    {
	      ASSERT_ERROR ();
	    }
	  goto error;
	}
      isold_object = update_context.is_logical_old;

      /*
       * for replication,
       * We have to set UPDATE LSA number to the log info.
       * The target log info was already created when the locator_update_index
       */
      if (!LOG_CHECK_LOG_APPLIER (thread_p) && log_does_allow_replication () == true
	  && repl_info.need_replication == true)
	{
	  repl_add_update_lsa (thread_p, oid);
	}

#if defined(ENABLE_UNUSED_FUNCTION)
      if (isold_object == false)
	{
	  locator_increase_catalog_count (thread_p, class_oid);
	}
#endif

      /* remove query result cache entries which are relevant with this class */
      if (!QFILE_IS_LIST_CACHE_DISABLED)
	{
	  if (qexec_clear_list_cache_by_class (thread_p, class_oid) != NO_ERROR)
	    {
	      er_log_debug (ARG_FILE_LINE,
			    "locator_update_force: qexec_clear_list_cache_by_class failed for class { %d %d %d }\n",
			    class_oid->pageid, class_oid->slotid, class_oid->volid);
	    }
	  qmgr_add_modified_class (thread_p, class_oid);
	}
    }

  *force_count = 1;

error:

  if (old_classname != NULL && old_classname != classname)
    {
      free_and_init (old_classname);
    }

  if (cache_attr_copyarea != NULL)
    {
      locator_free_copy_area (cache_attr_copyarea);
    }

  return error_code;
}

/*
 * locator_delete_force () - Delete the given object
 *
 * return: NO_ERROR if all OK, ER_ status otherwise
 *
 *   hfid(in): Heap where the object is going to be inserted
 *   oid(in): The object identifier
 *   has_index(in): false if we now for sure that there is not any index on the instances of the class.
 *   op_type(in):
 *   scan_cache(in/out): Scan cache used to estimate the best space pages between heap changes.
 *   force_count(in):
 *   mvcc_reev_data(in): MVCC data
 *   need_locking(in): true, if need locking
 *
 * Note: The given object is deleted on this heap and all appropiate index entries are deleted.
 */
int
locator_delete_force (THREAD_ENTRY * thread_p, HFID * hfid, OID * oid, int has_index, int op_type,
		      HEAP_SCANCACHE * scan_cache, int *force_count, MVCC_REEV_DATA * mvcc_reev_data, bool need_locking)
{
  return locator_delete_force_internal (thread_p, hfid, oid, has_index, op_type, scan_cache, force_count,
					mvcc_reev_data, FOR_INSERT_OR_DELETE, NULL, NULL, need_locking);
}

/*
 * locator_delete_force_for_moving () - Delete the given object
 *                                      To move record between partitions.
 *
 * return: NO_ERROR if all OK, ER_ status otherwise
 *
 *   thread_p(in):
 *   hfid(in): Heap where the object is going to be inserted
 *   oid(in): The object identifier
 *   has_index(in): false if we now for sure that there is not any index on the instances of the class.
 *   op_type(in):
 *   scan_cache(in/out): Scan cache used to estimate the best space pages between heap changes.
 *   force_count(in):
 *   mvcc_reev_data(in): MVCC data
 *   new_obj_oid(in): next version - only to be used with records relocated in other partitions, in MVCC.
 *   partition_oid(in): new partition class oid
 *   need_locking(in): true, if need locking
 *
 * Note: The given object is deleted on this heap and all appropriate index entries are deleted.
 */
static int
locator_delete_force_for_moving (THREAD_ENTRY * thread_p, HFID * hfid, OID * oid, int has_index, int op_type,
				 HEAP_SCANCACHE * scan_cache, int *force_count, MVCC_REEV_DATA * mvcc_reev_data,
				 OID * new_obj_oid, OID * partition_oid, bool need_locking)
{
  return locator_delete_force_internal (thread_p, hfid, oid, has_index, op_type, scan_cache, force_count,
					mvcc_reev_data, FOR_MOVE, new_obj_oid, partition_oid, need_locking);
}

/*
 * locator_delete_force_internal () - helper function of locator_delete_force
 *
 *   hfid(in): Heap where the object is going to be inserted
 *   oid(in): The object identifier
 *   has_index(in): false if we now for sure that there is not any index on the instances of the class.
 *   op_type(in):
 *   scan_cache(in/out): Scan cache used to estimate the best space pages between heap changes.
 *   force_count(in):
 *   mvcc_reev_data(in): MVCC data
 *   idx_action_flag(in): is moving record between partitioned table?
 *			  If FOR_MOVE, this delete&insert is caused by
 *			  'UPDATE ... SET ...', NOT 'DELETE FROM ...'
 *   new_obj_oid(in): next version - only to be used with records relocated in other partitions, in MVCC.
 *   partition_oid(in): new partition class oid
 *   need_locking(in): true, if need locking
 *
 * Note: The given object is deleted on this heap and all appropriate index entries are deleted.
 */
static int
locator_delete_force_internal (THREAD_ENTRY * thread_p, HFID * hfid, OID * oid, int has_index, int op_type,
			       HEAP_SCANCACHE * scan_cache, int *force_count, MVCC_REEV_DATA * mvcc_reev_data,
			       LOCATOR_INDEX_ACTION_FLAG idx_action_flag, OID * new_obj_oid, OID * partition_oid,
			       bool need_locking)
{
  bool isold_object;		/* Make sure that this is an old object during the deletion */
  OID class_oid = { NULL_PAGEID, NULL_SLOTID, NULL_VOLID };
  /* Class identifier */
  char *classname;		/* Classname to update */
  RECDES copy_recdes;
  int error_code = NO_ERROR;
  bool deleted = false;
  SCAN_CODE scan_code = S_SUCCESS;

  /* Update note : While scanning objects, the given scancache does not fix the last accessed page. So, the object must
   * be copied to the record descriptor. Changes : (1) variable name : peek_recdes => copy_recdes (2) function call :
   * heap_get_visible_version(..., PEEK, ...) => heap_get_visible_version(..., COPY, ...) (3) SCAN_CODE scan, char *new_area are added */

  copy_recdes.data = NULL;

  *force_count = 0;

  /*
   * Is the object a class ?
   */
  isold_object = true;

  copy_recdes.data = NULL;

  if (need_locking == false)
    {
      /* the reevaluation is not necessary if the object is already locked */
      mvcc_reev_data = NULL;
    }

  /* IMPORTANT TODO: use a different get function when need_locking==false, but make sure it gets the last version,
     not the visible one; we need only the last version to use it to retrieve the last version of the btree key */
  scan_code =
    locator_lock_and_get_object_with_evaluation (thread_p, oid, &class_oid, &copy_recdes, scan_cache, COPY, NULL_CHN,
						 mvcc_reev_data, LOG_WARNING_IF_DELETED);

  if (scan_code == S_SUCCESS && mvcc_reev_data != NULL && mvcc_reev_data->filter_result == V_FALSE)
    {
      return ER_MVCC_NOT_SATISFIED_REEVALUATION;
    }

  if (scan_code != S_SUCCESS)
    {
      error_code = er_errid ();

      if (error_code == ER_HEAP_NODATA_NEWADDRESS)
	{
	  isold_object = false;
	  er_clear ();		/* clear ER_HEAP_NODATA_NEWADDRESS */

	  error_code = NO_ERROR;
	}
      else if (error_code == ER_HEAP_UNKNOWN_OBJECT || scan_code == S_DOESNT_EXIST)
	{
	  isold_object = false;
	  er_clear ();

	  error_code = NO_ERROR;
	  goto error;
	}
      else
	{
	  /*
	   * Problems reading the object...Maybe, the transaction should be
	   * aborted by the caller...Quit..
	   */
	  if (error_code == NO_ERROR)
	    {
	      error_code = ER_FAILED;
	    }
	  goto error;
	}
    }

  if (isold_object == false)
    {
      OID_SET_NULL (&class_oid);
    }

  if (isold_object == true && OID_IS_ROOTOID (&class_oid))
    {
      /*
       * A CLASS: Remove class from catalog and
       *          remove any indices on that class
       *          remove XASL cache entries which is relevant with that class
       */

      /* Delete the classname entry */
      classname = or_class_name (&copy_recdes);
      assert (classname != NULL);
      assert (strlen (classname) < 255);

      /* Note: by now, the client has probably already requested this class be deleted. We try again here just to be
       * sure it has been marked properly.  Note that we would normally want to check the return code, but we must not
       * check the return code for this one function in its current form, because we cannot distinguish between a class
       * that has already been marked deleted and a real error. */
      (void) xlocator_delete_class_name (thread_p, classname);
      /* remove from the catalog... when is not the root */
      if (!OID_IS_ROOTOID (oid))
	{
	  error_code = catalog_delete (thread_p, oid);
	  if (error_code != NO_ERROR)
	    {
	      er_log_debug (ARG_FILE_LINE, "locator_delete_force: ct_delete_catalog failed for tran %d\n",
			    LOG_FIND_THREAD_TRAN_INDEX (thread_p));
	      goto error;
	    }
	}
      if (catcls_Enable)
	{
	  error_code = catcls_delete_catalog_classes (thread_p, classname, oid);
	  if (error_code != NO_ERROR)
	    {
	      goto error;
	    }
	}

      /* remove XASL cache entries which is relevant with that class */
      if (!OID_IS_ROOTOID (oid))
	{
	  xcache_remove_by_oid (thread_p, oid);
	}

      if (!OID_IS_ROOTOID (oid))
	{
	  fpcache_remove_by_class (thread_p, oid);
	}
    }
  else
    {
      /*
       * Likely an INSTANCE: Apply the necessary index deletions
       *
       * If this is a server delete on an instance, the object must be locked
       * in exclusive  mode since it is likely that we have just added an
       * SIX lock on the class at this moment.
       *
       * Note that we cannot have server deletes on classes.
       */
      if (isold_object == true && has_index)
	{
	  /* if MVCC then delete before updating index */
	  if (!mvcc_is_mvcc_disabled_class (&class_oid))
	    {
	      HEAP_OPERATION_CONTEXT delete_context;

	      /* build operation context */
	      heap_create_delete_context (&delete_context, hfid, oid, &class_oid, scan_cache);

	      /* attempt delete */
	      if (heap_delete_logical (thread_p, &delete_context) != NO_ERROR)
		{
		  /*
		   * Problems deleting the object...Maybe, the transaction should be
		   * aborted by the caller...Quit..
		   */
		  error_code = er_errid ();
		  er_log_debug (ARG_FILE_LINE, "locator_delete_force: hf_delete failed for tran %d\n",
				LOG_FIND_THREAD_TRAN_INDEX (thread_p));
		  if (error_code == NO_ERROR)
		    {
		      error_code = ER_FAILED;
		    }
		  goto error;
		}

	      deleted = true;
	    }

	  if (idx_action_flag == FOR_INSERT_OR_DELETE)
	    {
	      error_code =
		locator_add_or_remove_index (thread_p, &copy_recdes, oid, &class_oid, false, op_type, scan_cache, true,
					     true, hfid, NULL, false, false);
	    }
	  else
	    {
	      error_code =
		locator_add_or_remove_index_for_moving (thread_p, &copy_recdes, oid, &class_oid, false, op_type,
							scan_cache, true, true, hfid, NULL, false);
	    }

	  if (error_code != NO_ERROR)
	    {
	      /*
	       * There is an error deleting the index... Quit... The
	       * transaction must be aborted by the caller
	       */
	      goto error;
	    }
	}

      /* remove query result cache entries which are relevant with this class */
      if (!QFILE_IS_LIST_CACHE_DISABLED)
	{
	  if (qexec_clear_list_cache_by_class (thread_p, &class_oid) != NO_ERROR)
	    {
	      er_log_debug (ARG_FILE_LINE,
			    "locator_delete_force: qexec_clear_list_cache_by_class failed for class { %d %d %d }\n",
			    class_oid.pageid, class_oid.slotid, class_oid.volid);
	    }
	  qmgr_add_modified_class (thread_p, &class_oid);
	}
    }

  if (!deleted)
    {
      HEAP_OPERATION_CONTEXT delete_context;

      /* build operation context */
      heap_create_delete_context (&delete_context, hfid, oid, &class_oid, scan_cache);

      /* attempt delete */
      if (heap_delete_logical (thread_p, &delete_context) != NO_ERROR)
	{
	  /*
	   * Problems deleting the object...Maybe, the transaction should be
	   * aborted by the caller...Quit..
	   */
	  er_log_debug (ARG_FILE_LINE, "locator_delete_force: hf_delete failed for tran %d\n",
			LOG_FIND_THREAD_TRAN_INDEX (thread_p));
	  assert (er_errid () != NO_ERROR);
	  error_code = er_errid ();
	  if (error_code == NO_ERROR)
	    {
	      error_code = ER_FAILED;
	    }
	  goto error;
	}
      deleted = true;
    }
  *force_count = 1;

#if defined(ENABLE_UNUSED_FUNCTION)
  if (isold_object == true && !OID_IS_ROOTOID (&class_oid))
    {
      /* decrease the counter of the catalog */
      locator_decrease_catalog_count (thread_p, &class_oid);
    }
#endif

error:

  return error_code;
}

/*
 * locator_delete_lob_force () - Delete all blob which is in the given object
 *
 * return: NO_ERROR if all OK, ER_ status otherwise
 *
 *   thread_p(in):
 *   class_oid(in):
 *   oid(in):
 *   recdes(in):
 */
int
locator_delete_lob_force (THREAD_ENTRY * thread_p, OID * class_oid, OID * oid, RECDES * recdes)
{
  HEAP_CACHE_ATTRINFO attr_info;
  HEAP_ATTRVALUE *value;
  bool attr_info_inited;
  HEAP_SCANCACHE scan_cache;
  RECDES copy_recdes = RECDES_INITIALIZER;
  bool scan_cache_inited;
  bool found;
  int i;
  int error_code = NO_ERROR;

  assert ((class_oid != NULL) && (recdes != NULL || oid != NULL));

  attr_info_inited = false;
  scan_cache_inited = false;
  found = false;

  error_code = heap_attrinfo_start (thread_p, class_oid, -1, NULL, &attr_info);
  if (error_code != NO_ERROR)
    {
      goto error;
    }
  attr_info_inited = true;

  /* check if lob attribute exists */
  for (i = 0; i < attr_info.num_values; i++)
    {
      value = &attr_info.values[i];
      if (value->last_attrepr->type == DB_TYPE_BLOB || value->last_attrepr->type == DB_TYPE_CLOB)
	{
	  found = true;
	  break;
	}
    }

  if (found)
    {
      if (recdes == NULL)
	{
	  SCAN_CODE scan;

	  error_code = heap_scancache_quick_start (&scan_cache);
	  if (error_code != NO_ERROR)
	    {
	      goto error;
	    }
	  scan_cache_inited = true;

	  scan = heap_get_visible_version (thread_p, oid, class_oid, &copy_recdes, &scan_cache, COPY, NULL_CHN);
	  if (scan != S_SUCCESS)
	    {
	      goto error;
	    }
	  recdes = &copy_recdes;
	}

      error_code = heap_attrinfo_delete_lob (thread_p, recdes, &attr_info);
    }

error:

  if (attr_info_inited)
    {
      heap_attrinfo_end (thread_p, &attr_info);
    }
  if (scan_cache_inited)
    {
      error_code = heap_scancache_end (thread_p, &scan_cache);
    }

  return error_code;
}

/*
 * locator_force_for_multi_update () -
 *
 * return: NO_ERROR if all OK, ER_ status otherwise
 *
 *   force_area(in):  Copy area where objects are placed
 *
 * Note: This function update given objects that are sent by clients.
 *              The objects are updated by multiple row update performed
 *              on client and sent to the server through flush request.
 */
static int
locator_force_for_multi_update (THREAD_ENTRY * thread_p, LC_COPYAREA * force_area)
{
  LC_COPYAREA_MANYOBJS *mobjs;	/* Describe multiple objects in area */
  LC_COPYAREA_ONEOBJ *obj;	/* Describe on object in area */
  RECDES recdes;		/* Record descriptor for object */
  HEAP_SCANCACHE scan_cache;
  int scan_cache_inited = 0;
  LOG_TDES *tdes;
  int i;
  int force_count;
  int tran_index;
  int error_code = NO_ERROR;
  REPL_INFO_TYPE repl_info;
  int has_index;

  tran_index = LOG_FIND_THREAD_TRAN_INDEX (thread_p);
  tdes = LOG_FIND_TDES (tran_index);
  if (tdes == NULL)
    {
      er_set (ER_FATAL_ERROR_SEVERITY, ARG_FILE_LINE, ER_LOG_UNKNOWN_TRANINDEX, 1, tran_index);
      error_code = ER_LOG_UNKNOWN_TRANINDEX;
      goto error;
    }

  mobjs = LC_MANYOBJS_PTR_IN_COPYAREA (force_area);

  if (locator_manyobj_flag_is_set (mobjs, START_MULTI_UPDATE))
    {
      assert (tdes->m_multiupd_stats.empty ());
    }

  if (mobjs->num_objs > 0)
    {
      int first_update_obj = -1, last_update_obj = -1;

      /*
       * Find first and last UPDATE objects
       */
      obj = LC_START_ONEOBJ_PTR_IN_COPYAREA (mobjs);
      obj = LC_PRIOR_ONEOBJ_PTR_IN_COPYAREA (obj);
      for (i = 0; i < mobjs->num_objs; i++)
	{
	  obj = LC_NEXT_ONEOBJ_PTR_IN_COPYAREA (obj);
	  if (LC_IS_FLUSH_UPDATE (obj->operation))
	    {
	      last_update_obj = i;
	      if (first_update_obj == -1)
		{
		  first_update_obj = i;
		}
	    }
	}
      if (last_update_obj == -1)
	{
	  /* this is not exactly an error case, but we somehow managed to generate a multi-update flush with no updated
	   * objects */
	  error_code = NO_ERROR;
	  goto error;
	}

      /*
       * Flush objects
       */
      obj = LC_START_ONEOBJ_PTR_IN_COPYAREA (mobjs);
      obj = LC_PRIOR_ONEOBJ_PTR_IN_COPYAREA (obj);
      LC_RECDES_IN_COPYAREA (force_area, &recdes);

      for (i = 0; i < mobjs->num_objs; i++)
	{
	  obj = LC_NEXT_ONEOBJ_PTR_IN_COPYAREA (obj);
	  LC_RECDES_TO_GET_ONEOBJ (force_area, obj, &recdes);

	  /* skip all non-updates operations and updates of class objects (non-updates operations and class objects are
	   * already flushed in xlocator_force) */
	  if (!LC_IS_FLUSH_UPDATE (obj->operation) || OID_EQ (&obj->class_oid, oid_Root_class_oid))
	    {
	      continue;
	    }

	  if (!scan_cache_inited)
	    {
	      /* Initialize a modify scancache */
	      error_code =
		locator_start_force_scan_cache (thread_p, &scan_cache, &obj->hfid, &obj->class_oid, MULTI_ROW_UPDATE);
	      if (error_code != NO_ERROR)
		{
		  goto error;
		}
	      scan_cache_inited = 1;
	    }

	  if (locator_manyobj_flag_is_set (mobjs, START_MULTI_UPDATE) && i == first_update_obj)
	    {
	      repl_info = REPL_INFO_TYPE_RBR_START;
	    }
	  else if (locator_manyobj_flag_is_set (mobjs, END_MULTI_UPDATE) && i == last_update_obj)
	    {
	      repl_info = REPL_INFO_TYPE_RBR_END;
	    }
	  else
	    {
	      repl_info = REPL_INFO_TYPE_RBR_NORMAL;
	    }
	  has_index = LC_ONEOBJ_GET_INDEX_FLAG (obj);

	  scan_cache.mvcc_snapshot = logtb_get_mvcc_snapshot (thread_p);
	  if (scan_cache.mvcc_snapshot == NULL)
	    {
	      error_code = er_errid ();
	      if (error_code == NO_ERROR)
		{
		  error_code = ER_FAILED;
		}

	      goto error;
	    }

	  /* update */
	  error_code =
	    locator_update_force (thread_p, &obj->hfid, &obj->class_oid, &obj->oid, NULL, &recdes,
				  has_index, NULL, 0, MULTI_ROW_UPDATE, &scan_cache, &force_count, false, repl_info,
				  DB_NOT_PARTITIONED_CLASS, NULL, NULL, UPDATE_INPLACE_NONE, true);
	  if (error_code != NO_ERROR)
	    {
	      /*
	       * Problems updating the object...Maybe, the transaction should be
	       * aborted by the caller...Quit..
	       */
	      goto error;
	    }
	}			/* end-for */

      if (scan_cache.m_index_stats != NULL)
	{
	  tdes->m_multiupd_stats += *scan_cache.m_index_stats;
	}
      locator_end_force_scan_cache (thread_p, &scan_cache);
      scan_cache_inited = 0;
    }

  if (locator_manyobj_flag_is_set (mobjs, END_MULTI_UPDATE))
    {
      // *INDENT-OFF*
      for (const auto & it:tdes->m_multiupd_stats.get_map ())
	{
	  if (!it.second.is_unique ())
	    {
	      BTREE_SET_UNIQUE_VIOLATION_ERROR (thread_p, NULL, NULL, &mobjs->objs.class_oid, &it.first, NULL);
	      error_code = ER_BTREE_UNIQUE_FAILED;
	      goto error;
	    }
	  error_code = logtb_tran_update_unique_stats (thread_p, it.first, it.second, true);
	  if (error_code != NO_ERROR)
	    {
	      ASSERT_ERROR ();
	      goto error;
	    }
	}
      // *INDENT-ON*
      tdes->m_multiupd_stats.clear ();
    }

  return error_code;

error:
  if (scan_cache_inited)
    {
      locator_end_force_scan_cache (thread_p, &scan_cache);
    }

  if (tdes != NULL)
    {
      tdes->m_multiupd_stats.clear ();
    }

  return error_code;
}

/*
 * locator_repl_add_error_to_copyarea () - place error info into copy area that
 *                                         will be sent to client
 *
 * return:
 *
 *   copy_area(out): copy area where error info will be placed
 *   recdes(in): struct that describes copy_area
 *   obj(in): object that describes the operation which caused an error
 *   key_value(in): primary key value
 *   err_code(in):
 *   err_msg(in):
 */
static void
locator_repl_add_error_to_copyarea (LC_COPYAREA ** copy_area, RECDES * recdes, LC_COPYAREA_ONEOBJ * obj,
				    DB_VALUE * key_value, int err_code, const char *err_msg)
{
  LC_COPYAREA *new_copy_area = NULL;
  LC_COPYAREA_MANYOBJS *reply_mobjs = NULL;
  LC_COPYAREA_ONEOBJ *reply_obj = NULL;
  char *ptr;
  int packed_length = 0, round_length;
  int prev_offset, prev_length;

  packed_length += OR_VALUE_ALIGNED_SIZE (key_value);
  packed_length += OR_INT_SIZE;
  packed_length += or_packed_string_length (err_msg, NULL);

  if (packed_length > recdes->area_size)
    {
      int new_length, nw_pagesize;

      prev_offset = CAST_BUFLEN (recdes->data - (*copy_area)->mem);
      prev_length = (*copy_area)->length;

      nw_pagesize = db_network_page_size ();
      new_length = prev_length + CEIL_PTVDIV (packed_length - recdes->area_size, nw_pagesize) * nw_pagesize;

      new_copy_area = locator_reallocate_copy_area_by_length (*copy_area, new_length);
      if (new_copy_area == NULL)
	{
	  /* failed to reallocate copy area. skip the current error */
	  return;
	}
      else
	{
	  recdes->data = new_copy_area->mem + prev_offset;
	  recdes->area_size += CAST_BUFLEN (new_copy_area->length - prev_length);
	  *copy_area = new_copy_area;
	}
    }

  reply_mobjs = LC_MANYOBJS_PTR_IN_COPYAREA (*copy_area);
  reply_obj = LC_FIND_ONEOBJ_PTR_IN_COPYAREA (reply_mobjs, reply_mobjs->num_objs);

  ptr = recdes->data;
  ptr = or_pack_mem_value (ptr, key_value, NULL);
  ptr = or_pack_int (ptr, err_code);
  ptr = or_pack_string (ptr, err_msg);

  reply_obj->length = CAST_BUFLEN (ptr - recdes->data);
  reply_obj->offset = CAST_BUFLEN (recdes->data - (*copy_area)->mem);
  COPY_OID (&reply_obj->class_oid, &obj->class_oid);
  reply_obj->operation = obj->operation;

  reply_mobjs->num_objs++;

  recdes->length = reply_obj->length;
  round_length = DB_ALIGN (recdes->length, MAX_ALIGNMENT);
#if !defined(NDEBUG)
  /* suppress valgrind UMW error */
  memset (recdes->data + recdes->length, 0, MIN (round_length - recdes->length, recdes->area_size - recdes->length));
#endif
  recdes->data += round_length;
  recdes->area_size -= round_length + sizeof (*reply_obj);
}

/*
 * locator_repl_prepare_force () - prepare required info for each operation
 *
 * return: NO_ERROR if all OK, ER_ status otherwise
 *
 *   thread_p(in):
 *   obj(in): object that describes the current operation
 *   old_recdes(out): original record needed for update operation
 *   recdes(in/out): record to be applied
 *   key_value(in): primary key value
 *   force_scancache(in):
 */
static int
locator_repl_prepare_force (THREAD_ENTRY * thread_p, LC_COPYAREA_ONEOBJ * obj, RECDES * old_recdes, RECDES * recdes,
			    DB_VALUE * key_value, HEAP_SCANCACHE * force_scancache)
{
  int error_code = NO_ERROR;
  int last_repr_id = -1;
  int old_chn = -1;
  BTID btid;
  SCAN_CODE scan;
  SCAN_OPERATION_TYPE scan_op_type;

  if (obj->operation == LC_FLUSH_DELETE)
    {
      scan_op_type = S_DELETE;
    }
  else if (LC_IS_FLUSH_UPDATE (obj->operation) == true)
    {
      scan_op_type = S_UPDATE;
    }

  if (obj->operation != LC_FLUSH_DELETE)
    {
      last_repr_id = heap_get_class_repr_id (thread_p, &obj->class_oid);
      if (last_repr_id == 0)
	{
	  er_set (ER_ERROR_SEVERITY, ARG_FILE_LINE, ER_CT_INVALID_REPRID, 1, last_repr_id);
	  return ER_CT_INVALID_REPRID;
	}

      error_code = or_replace_rep_id (recdes, last_repr_id);
      if (error_code != NO_ERROR)
	{
	  return error_code;
	}
    }

  if (LC_IS_FLUSH_INSERT (obj->operation) == false)
    {
      error_code = btree_get_pkey_btid (thread_p, &obj->class_oid, &btid);
      if (error_code != NO_ERROR)
	{
	  return error_code;
	}

      if (xbtree_find_unique (thread_p, &btid, scan_op_type, key_value, &obj->class_oid, &obj->oid, true) !=
	  BTREE_KEY_FOUND)
	{
	  er_set (ER_WARNING_SEVERITY, ARG_FILE_LINE, ER_OBJ_OBJECT_NOT_FOUND, 0);
	  return ER_OBJ_OBJECT_NOT_FOUND;
	}
    }


  if (LC_IS_FLUSH_UPDATE (obj->operation) == true)
    {
      assert (OID_ISNULL (&obj->oid) != true);

      scan =
	heap_get_visible_version (thread_p, &obj->oid, &obj->class_oid, old_recdes, force_scancache, PEEK, NULL_CHN);

      if (scan != S_SUCCESS)
	{
	  assert (er_errid () != NO_ERROR);
	  error_code = er_errid ();
	  if (error_code == ER_HEAP_UNKNOWN_OBJECT)
	    {
	      er_log_debug (ARG_FILE_LINE, "locator_repl_prepare_force : unknown oid ( %d|%d|%d )\n",
			    obj->oid.pageid, obj->oid.slotid, obj->oid.volid);
	    }

	  return error_code;
	}

      old_chn = or_chn (old_recdes);

      error_code = or_replace_chn (recdes, old_chn + 1);
      if (error_code != NO_ERROR)
	{
	  return error_code;
	}
    }

  return NO_ERROR;
}

/*
 * locator_repl_get_key_value () - read pkey value from copy_area
 *
 * return: length of unpacked key value
 *
 *   key_value(out): primary key value
 *   force_area(in):
 *   obj(in): object that describes memory location of key_value
 *
 */
static int
locator_repl_get_key_value (DB_VALUE * key_value, LC_COPYAREA * force_area, LC_COPYAREA_ONEOBJ * obj)
{
  char *ptr, *start_ptr;

  start_ptr = ptr = force_area->mem + obj->offset;
  ptr = or_unpack_mem_value (ptr, key_value);

  return (int) (ptr - start_ptr);
}

/*
 * xlocator_force () - Updates objects sent by log applier
 *
 * return: NO_ERROR if all OK, ER_ status otherwise
 *
 *   force_area(in): Copy area where objects are placed
 *
 * Note: This function applies all the desired operations on each of
 *              object placed in the force_area.
 */
int
xlocator_repl_force (THREAD_ENTRY * thread_p, LC_COPYAREA * force_area, LC_COPYAREA ** reply_area)
{
  LC_COPYAREA_MANYOBJS *mobjs;	/* Describe multiple objects in area */
  LC_COPYAREA_ONEOBJ *obj;	/* Describe on object in area */
  RECDES recdes;		/* Record descriptor for object */
  RECDES old_recdes = RECDES_INITIALIZER;
  RECDES reply_recdes;		/* Describe copy area for reply */
  int i;
  HEAP_SCANCACHE *force_scancache = NULL;
  HEAP_SCANCACHE scan_cache;
  int force_count;
  LOG_LSA lsa, oneobj_lsa;
  int error_code = NO_ERROR;
  int pruning_type = 0;
  int num_continue_on_error = 0;
  DB_VALUE key_value;
  int packed_key_value_len;
  HFID prev_hfid = HFID_INITIALIZER;
  int has_index;

  /* need to start a topop to ensure the atomic operation. */
  error_code = xtran_server_start_topop (thread_p, &lsa);
  if (error_code != NO_ERROR)
    {
      return error_code;
    }

  mobjs = LC_MANYOBJS_PTR_IN_COPYAREA (force_area);

  obj = LC_START_ONEOBJ_PTR_IN_COPYAREA (mobjs);
  obj = LC_PRIOR_ONEOBJ_PTR_IN_COPYAREA (obj);

  HFID_SET_NULL (&prev_hfid);
  db_value_put_null (&key_value);

  LC_RECDES_IN_COPYAREA (*reply_area, &reply_recdes);

  for (i = 0; i < mobjs->num_objs; i++)
    {
      er_clear ();

      obj = LC_NEXT_ONEOBJ_PTR_IN_COPYAREA (obj);

      packed_key_value_len = locator_repl_get_key_value (&key_value, force_area, obj);

      LC_REPL_RECDES_FOR_ONEOBJ (force_area, obj, packed_key_value_len, &recdes);

      error_code = heap_get_class_info (thread_p, &obj->class_oid, &obj->hfid, NULL, NULL);
      if (error_code != NO_ERROR)
	{
	  goto exit_on_error;
	}

      if (HFID_EQ (&prev_hfid, &obj->hfid) != true && force_scancache != NULL)
	{
	  locator_end_force_scan_cache (thread_p, force_scancache);
	  force_scancache = NULL;
	}

      if (force_scancache == NULL)
	{
	  /* Initialize a modify scancache */
	  error_code =
	    locator_start_force_scan_cache (thread_p, &scan_cache, &obj->hfid, &obj->class_oid, SINGLE_ROW_UPDATE);
	  if (error_code != NO_ERROR)
	    {
	      goto exit_on_error;
	    }
	  force_scancache = &scan_cache;
	  HFID_COPY (&prev_hfid, &obj->hfid);
	}

      error_code = xtran_server_start_topop (thread_p, &oneobj_lsa);
      if (error_code != NO_ERROR)
	{
	  goto exit_on_error;
	}

      error_code = locator_repl_prepare_force (thread_p, obj, &old_recdes, &recdes, &key_value, force_scancache);
      if (error_code == NO_ERROR)
	{
	  has_index = LC_ONEOBJ_GET_INDEX_FLAG (obj);

	  switch (obj->operation)
	    {
	    case LC_FLUSH_INSERT:
	    case LC_FLUSH_INSERT_PRUNE:
	    case LC_FLUSH_INSERT_PRUNE_VERIFY:
	      pruning_type = locator_area_op_to_pruning_type (obj->operation);
	      error_code =
		locator_insert_force (thread_p, &obj->hfid, &obj->class_oid, &obj->oid, &recdes, has_index,
				      SINGLE_ROW_INSERT, force_scancache, &force_count, pruning_type, NULL, NULL,
				      UPDATE_INPLACE_NONE, NULL, false, false);

	      if (error_code == NO_ERROR)
		{
		  /* monitor */
		  perfmon_inc_stat (thread_p, PSTAT_QM_NUM_INSERTS);
		}
	      break;

	    case LC_FLUSH_UPDATE:
	    case LC_FLUSH_UPDATE_PRUNE:
	    case LC_FLUSH_UPDATE_PRUNE_VERIFY:
	      pruning_type = locator_area_op_to_pruning_type (obj->operation);
	      error_code =
		locator_update_force (thread_p, &obj->hfid, &obj->class_oid, &obj->oid, NULL, &recdes, has_index,
				      NULL, 0, SINGLE_ROW_UPDATE, force_scancache, &force_count, false,
				      REPL_INFO_TYPE_RBR_NORMAL, pruning_type, NULL, NULL, UPDATE_INPLACE_NONE, true);

	      if (error_code == NO_ERROR)
		{
		  /* monitor */
		  perfmon_inc_stat (thread_p, PSTAT_QM_NUM_UPDATES);
		}
	      break;

	    case LC_FLUSH_DELETE:
	      error_code =
		locator_delete_force (thread_p, &obj->hfid, &obj->oid, has_index, SINGLE_ROW_DELETE, force_scancache,
				      &force_count, NULL, true);

	      if (error_code == NO_ERROR)
		{
		  /* monitor */
		  perfmon_inc_stat (thread_p, PSTAT_QM_NUM_DELETES);
		}
	      break;

	    default:
	      /*
	       * Problems forcing the object. Don't known what flush/force operation
	       * to execute on the object... This is a system error...
	       * Maybe, the transaction should be aborted by the caller...Quit..
	       */
	      er_set (ER_ERROR_SEVERITY, ARG_FILE_LINE, ER_LC_BADFORCE_OPERATION, 4, obj->operation, obj->oid.volid,
		      obj->oid.pageid, obj->oid.slotid);
	      error_code = ER_LC_BADFORCE_OPERATION;
	      break;
	    }			/* end-switch */
	}

      if (error_code != NO_ERROR)
	{
	  assert (er_errid () != NO_ERROR);
	  locator_repl_add_error_to_copyarea (reply_area, &reply_recdes, obj, &key_value, er_errid (), er_msg ());

	  error_code = NO_ERROR;
	  num_continue_on_error++;

	  (void) xtran_server_end_topop (thread_p, LOG_RESULT_TOPOP_ABORT, &oneobj_lsa);
	}
      else
	{
	  (void) xtran_server_end_topop (thread_p, LOG_RESULT_TOPOP_ATTACH_TO_OUTER, &oneobj_lsa);
	}
      pr_clear_value (&key_value);
    }

  if (force_scancache != NULL)
    {
      locator_end_force_scan_cache (thread_p, force_scancache);
    }

  (void) xtran_server_end_topop (thread_p, LOG_RESULT_TOPOP_ATTACH_TO_OUTER, &lsa);

  if (num_continue_on_error > 0)
    {
      return ER_LC_PARTIALLY_FAILED_TO_FLUSH;
    }

  return error_code;

exit_on_error:
  assert_release (error_code == ER_FAILED || error_code == er_errid ());

  if (DB_IS_NULL (&key_value) == false)
    {
      pr_clear_value (&key_value);
    }

  if (force_scancache != NULL)
    {
      locator_end_force_scan_cache (thread_p, force_scancache);
    }

  (void) xtran_server_end_topop (thread_p, LOG_RESULT_TOPOP_ABORT, &lsa);

  return error_code;
}

/*
 * xlocator_force () - Updates objects placed on page
 *
 * return: NO_ERROR if all OK, ER_ status otherwise
 *
 *   force_area(in): Copy area where objects are placed
 *
 * Note: This function applies all the desired operations on each of
 *              object placed in the force_area.
 */
int
xlocator_force (THREAD_ENTRY * thread_p, LC_COPYAREA * force_area, int num_ignore_error, int *ignore_error_list)
{
  LC_COPYAREA_MANYOBJS *mobjs;	/* Describe multiple objects in area */
  LC_COPYAREA_ONEOBJ *obj;	/* Describe on object in area */
  RECDES recdes;		/* Record descriptor for object */
  int i;
  HEAP_SCANCACHE *force_scancache = NULL;
  HEAP_SCANCACHE scan_cache;
  int force_count;
  LOG_LSA lsa, oneobj_lsa;
  int error_code = NO_ERROR;
  int pruning_type = 0;
  int has_index;

  /* need to start a topop to ensure the atomic operation. */
  error_code = xtran_server_start_topop (thread_p, &lsa);
  if (error_code != NO_ERROR)
    {
      return error_code;
    }

  mobjs = LC_MANYOBJS_PTR_IN_COPYAREA (force_area);
  obj = LC_START_ONEOBJ_PTR_IN_COPYAREA (mobjs);
  obj = LC_PRIOR_ONEOBJ_PTR_IN_COPYAREA (obj);
  LC_RECDES_IN_COPYAREA (force_area, &recdes);

  for (i = 0; i < mobjs->num_objs; i++)
    {
      obj = LC_NEXT_ONEOBJ_PTR_IN_COPYAREA (obj);
      LC_RECDES_TO_GET_ONEOBJ (force_area, obj, &recdes);

      if (i == 0)
	{
	  /*
	   * Initialize a modify scancache
	   */
	  error_code =
	    locator_start_force_scan_cache (thread_p, &scan_cache, &obj->hfid, &obj->class_oid, SINGLE_ROW_UPDATE);
	  if (error_code != NO_ERROR)
	    {
	      goto error;
	    }
	  force_scancache = &scan_cache;
	}

      has_index = LC_ONEOBJ_GET_INDEX_FLAG (obj);

      /* For multi update, we're just interested in the INSERT and DELETE operations here, which were generated by
       * triggers operating on the same class that is being updated; treat these operations as single row and skip all
       * updates. Also, for multi UPDATE operations, the class objects should be flushed here as single row. Instance
       * updates will be handled by locator_force_for_multi_update() */
      if (locator_manyobj_flag_is_set (mobjs, IS_MULTI_UPDATE) && LC_IS_FLUSH_UPDATE (obj->operation)
	  && !OID_EQ (&obj->class_oid, oid_Root_class_oid))
	{
	  continue;
	}

      bool topop_started = false;
      if (LOG_CHECK_LOG_APPLIER (thread_p) || num_ignore_error > 0)
	{
	  error_code = xtran_server_start_topop (thread_p, &oneobj_lsa);
	  if (error_code != NO_ERROR)
	    {
	      goto error;
	    }
	  else
	    {
	      topop_started = true;
	    }
	}

      /* delete old row must be set to true for system classes and false for others, therefore it must be updated for
       * each object. */

      switch (obj->operation)
	{
	case LC_FLUSH_INSERT:
	case LC_FLUSH_INSERT_PRUNE:
	case LC_FLUSH_INSERT_PRUNE_VERIFY:
	  pruning_type = locator_area_op_to_pruning_type (obj->operation);
	  error_code =
	    locator_insert_force (thread_p, &obj->hfid, &obj->class_oid, &obj->oid, &recdes, has_index,
				  SINGLE_ROW_INSERT, force_scancache, &force_count, pruning_type, NULL, NULL,
				  UPDATE_INPLACE_NONE, NULL, false, false);

	  if (error_code == NO_ERROR)
	    {
	      /* monitor */
	      perfmon_inc_stat (thread_p, PSTAT_QM_NUM_INSERTS);
	    }
	  break;

	case LC_FLUSH_UPDATE:
	case LC_FLUSH_UPDATE_PRUNE:
	case LC_FLUSH_UPDATE_PRUNE_VERIFY:
	  pruning_type = locator_area_op_to_pruning_type (obj->operation);
	  error_code =
	    locator_update_force (thread_p, &obj->hfid, &obj->class_oid, &obj->oid, NULL, &recdes,
				  has_index, NULL, 0, SINGLE_ROW_UPDATE, force_scancache, &force_count, false,
				  REPL_INFO_TYPE_RBR_NORMAL, pruning_type, NULL, NULL, UPDATE_INPLACE_NONE, true);

	  if (error_code == NO_ERROR)
	    {
	      /* monitor */
	      perfmon_inc_stat (thread_p, PSTAT_QM_NUM_UPDATES);
	    }
	  break;

	case LC_FLUSH_DELETE:
	  error_code =
	    locator_delete_force (thread_p, &obj->hfid, &obj->oid, has_index, SINGLE_ROW_DELETE, force_scancache,
				  &force_count, NULL, true);

	  if (error_code == NO_ERROR)
	    {
	      /* monitor */
	      perfmon_inc_stat (thread_p, PSTAT_QM_NUM_DELETES);
	    }
	  break;

	default:
	  /*
	   * Problems forcing the object. Don't known what flush/force operation
	   * to execute on the object... This is a system error...
	   * Maybe, the transaction should be aborted by the caller...Quit..
	   */
	  er_set (ER_ERROR_SEVERITY, ARG_FILE_LINE, ER_LC_BADFORCE_OPERATION, 4, obj->operation, obj->oid.volid,
		  obj->oid.pageid, obj->oid.slotid);
	  error_code = ER_LC_BADFORCE_OPERATION;
	  break;
	}			/* end-switch */

      if (LOG_CHECK_LOG_APPLIER (thread_p) || num_ignore_error > 0)
	{
	  bool need_to_abort_oneobj = false;

	  if (error_code != NO_ERROR)
	    {
	      if (LOG_CHECK_LOG_APPLIER (thread_p))
		{
		  need_to_abort_oneobj = true;
		}
	      else
		{
		  error_code = locator_filter_errid (thread_p, num_ignore_error, ignore_error_list);
		  if (error_code == NO_ERROR)
		    {
		      /* error is filtered out */
		      OID_SET_NULL (&obj->oid);
		      need_to_abort_oneobj = true;
		    }
		}
	    }

	  if (topop_started)
	    {
	      LOG_RESULT_TOPOP result_topop =
		need_to_abort_oneobj ? LOG_RESULT_TOPOP_ABORT : LOG_RESULT_TOPOP_ATTACH_TO_OUTER;
	      (void) xtran_server_end_topop (thread_p, result_topop, &oneobj_lsa);
	    }
	}

      if (error_code != NO_ERROR)
	{
	  /*
	   * Problems... Maybe, the transaction should
	   * be aborted by the caller...Quit..
	   */
	  goto error;
	}
    }				/* end-for */

  if (force_scancache != NULL)
    {
      locator_end_force_scan_cache (thread_p, force_scancache);
      force_scancache = NULL;
    }

  /* handle multi-update case */
  if (locator_manyobj_flag_is_set (mobjs, IS_MULTI_UPDATE))
    {
      error_code = locator_force_for_multi_update (thread_p, force_area);
      if (error_code != NO_ERROR)
	{
	  goto error;
	}
    }

  (void) xtran_server_end_topop (thread_p, LOG_RESULT_TOPOP_ATTACH_TO_OUTER, &lsa);

  return error_code;

error:

  /* The reevaluation at update phase of update is currently disabled */
  assert (error_code != ER_MVCC_NOT_SATISFIED_REEVALUATION);
  assert_release (error_code == ER_FAILED || error_code == er_errid ());

  if (force_scancache != NULL)
    {
      locator_end_force_scan_cache (thread_p, force_scancache);
    }

  (void) xtran_server_end_topop (thread_p, LOG_RESULT_TOPOP_ABORT, &lsa);

  return error_code;
}

/*
 * locator_allocate_copy_area_by_attr_info () - Transforms attribute
 *              information into a disk representation and allocates a
 *              LC_COPYAREA big enough to fit the representation
 *
 * return: the allocated LC_COPYAREA if all OK, NULL otherwise
 *
 *   attr_info(in/out): Attribute information
 *                      (Set as a side effect to fill the rest of values)
 *   old_recdes(in): The old representation of the object or NULL if this is a
 *                   new object (to be inserted).
 *   new_recdes(in): The resulting new representation of the object.
 *   copyarea_length_hint(in): An estimated size for the LC_COPYAREA or -1 if
 *                             an estimated size is not known.
 *   lob_create_flag(in) :
 *
 * Note: The allocated should be freed by using locator_free_copy_area ()
 */
LC_COPYAREA *
locator_allocate_copy_area_by_attr_info (THREAD_ENTRY * thread_p, HEAP_CACHE_ATTRINFO * attr_info, RECDES * old_recdes,
					 RECDES * new_recdes, const int copyarea_length_hint, int lob_create_flag)
{
  LC_COPYAREA *copyarea = NULL;
  int copyarea_length = copyarea_length_hint <= 0 ? DB_PAGESIZE : copyarea_length_hint;
  SCAN_CODE scan = S_DOESNT_FIT;
  // *INDENT-OFF*
  record_descriptor build_record (cubmem::CSTYLE_BLOCK_ALLOCATOR);
  // *INDENT-ON*

  new_recdes->data = NULL;
  new_recdes->area_size = 0;

  copyarea = locator_allocate_copy_area_by_length (copyarea_length);
  if (copyarea == NULL)
    {
      return NULL;
    }

  assert (copyarea->length > 0);
  build_record.set_external_buffer (copyarea->mem, (size_t) copyarea->length);

  new_recdes->data = copyarea->mem;
  new_recdes->area_size = copyarea->length;

  if (lob_create_flag == LOB_FLAG_EXCLUDE_LOB)
    {
      scan = heap_attrinfo_transform_to_disk_except_lob (thread_p, attr_info, old_recdes, &build_record);
    }
  else
    {
      scan = heap_attrinfo_transform_to_disk (thread_p, attr_info, old_recdes, &build_record);
    }
  if (scan != S_SUCCESS)
    {
      /* Get the real length used in the copy area */
      copyarea_length = copyarea->length;
      locator_free_copy_area (copyarea);
      return NULL;
    }

  char *allocated_data = NULL;
  size_t allocated_size = 0;
  build_record.release_buffer (allocated_data, allocated_size);
  if (allocated_data != NULL)
    {
      assert (allocated_size > (size_t) copyarea_length);
      locator_free_copy_area (copyarea);

      copyarea_length = DB_ALIGN ((int) allocated_size, DB_PAGESIZE);
      copyarea = locator_allocate_copy_area_by_length (copyarea_length);
      if (copyarea == NULL)
	{
	  return NULL;
	}
      std::memcpy (copyarea->mem, allocated_data, build_record.get_size ());

      free (allocated_data);	// c-style allocator was used
    }

  *new_recdes = build_record.get_recdes ();
  new_recdes->data = copyarea->mem;
  new_recdes->area_size = copyarea->length;
  return copyarea;
}

/*
 * locator_attribute_info_force () - Force an object represented by attribute
 *                                   information structure
 *
 * return: NO_ERROR if all OK, ER_ status otherwise
 *
 *   hfid(in): Where of the object
 *   oid(in/out): The object identifier
 *                   (Set as a side effect when operation is insert)
 *   attr_info(in/out): Attribute information
 *                   (Set as a side effect to fill the rest of values)
 *   att_id(in): Updated attr id array
 *   n_att_id(in/out): Updated attr id array length
 *                   (Set as a side effect to fill the rest of values)
 *   operation(in): Type of operation (either LC_FLUSH_INSERT,
 *                   LC_FLUSH_UPDATE, or LC_FLUSH_DELETE)
 *   op_type(in):
 *   scan_cache(in):
 *   force_count(in):
 *   not_check_fk(in):
 *   pruning_type(in):
 *   pcontext(in): partition pruning context
 *   func_preds(in): cached function index expressions
 *   mvcc_reev_data(in): MVCC reevaluation data
 *   force_in_place(in): if UPDATE_INPLACE_NONE then the 'in place' will not be
 *			 forced and the update style will be decided in this
 *			 function. Otherwise the update of the instance will be
 *			 made in place and according to provided style.
 *  need_locking(in): true, if need locking
 *
 * Note: Force an object represented by an attribute information structure.
 *       For insert the oid is set as a side effect.
 *       For delete, the attr_info does not need to be given.
 */
int
locator_attribute_info_force (THREAD_ENTRY * thread_p, const HFID * hfid, OID * oid, HEAP_CACHE_ATTRINFO * attr_info,
			      ATTR_ID * att_id, int n_att_id, LC_COPYAREA_OPERATION operation, int op_type,
			      HEAP_SCANCACHE * scan_cache, int *force_count, bool not_check_fk,
			      REPL_INFO_TYPE repl_info, int pruning_type, PRUNING_CONTEXT * pcontext,
			      FUNC_PRED_UNPACK_INFO * func_preds, MVCC_REEV_DATA * mvcc_reev_data,
			      UPDATE_INPLACE_STYLE force_update_inplace, RECDES * rec_descriptor, bool need_locking)
{
  LC_COPYAREA *copyarea = NULL;
  RECDES new_recdes;
  SCAN_CODE scan = S_SUCCESS;	/* Scan return value for next operation */
  RECDES copy_recdes;
  RECDES *old_recdes = NULL;
  int error_code = NO_ERROR;
  HFID class_hfid;
  OID class_oid;
  MVCC_SNAPSHOT *saved_mvcc_snapshot = NULL;

  /*
   * While scanning objects, the given scancache does not fix the last
   * accessed page. So, the object must be copied to the record descriptor.
   */
  copy_recdes.data = NULL;

  /* Backup the provided class_oid and class_hfid because the locator actions bellow will change them if this is a
   * pruning operation. This changes must not be reflected in the calls to this function. */
  HFID_COPY (&class_hfid, hfid);
  if (attr_info != NULL)
    {
      COPY_OID (&class_oid, &attr_info->class_oid);
    }
  switch (operation)
    {
    case LC_FLUSH_UPDATE:
    case LC_FLUSH_UPDATE_PRUNE:
    case LC_FLUSH_UPDATE_PRUNE_VERIFY:
      /* MVCC snapshot no needed for now scan_cache->mvcc_snapshot = logtb_get_mvcc_snapshot (thread_p); */
      if (rec_descriptor != NULL)
	{
	  copy_recdes = *rec_descriptor;
	}
      else if (HEAP_IS_UPDATE_INPLACE (force_update_inplace) || need_locking == false)
	{
	  HEAP_GET_CONTEXT context;

	  /* don't consider visiblity, just get the last version of the object */
	  heap_init_get_context (thread_p, &context, oid, &class_oid, &copy_recdes, scan_cache, COPY, NULL_CHN);
	  scan = heap_get_last_version (thread_p, &context);
	  heap_clean_get_context (thread_p, &context);

	  assert ((lock_get_object_lock (oid, &class_oid) >= X_LOCK)
		  || (lock_get_object_lock (&class_oid, oid_Root_class_oid) >= X_LOCK));
	}
      else
	{
	  /* The oid has been already locked in select phase, however need to get the last object that may differ by
	   * the current one in case that transaction updates same OID many times during command execution */
	  /* TODO: investigate if this is still true */
	  if (scan_cache && scan_cache->mvcc_snapshot != NULL)
	    {
	      /* Why is snapshot set to NULL? */
	      saved_mvcc_snapshot = scan_cache->mvcc_snapshot;
	      scan_cache->mvcc_snapshot = NULL;
	    }

	  scan = locator_lock_and_get_object (thread_p, oid, &class_oid, &copy_recdes, scan_cache, X_LOCK, COPY,
					      NULL_CHN, LOG_ERROR_IF_DELETED);
	  if (saved_mvcc_snapshot != NULL)
	    {
	      scan_cache->mvcc_snapshot = saved_mvcc_snapshot;
	    }
	}

      if (scan == S_SUCCESS)
	{
	  /* do nothing for the moment */
	}
      else if (scan == S_ERROR || scan == S_DOESNT_FIT)
	{
	  /* Whenever an error including an interrupt was broken out, quit the update. */
	  return ER_FAILED;
	}
      else if (scan == S_DOESNT_EXIST)
	{
	  int err_id = er_errid ();
	  if (err_id == ER_HEAP_NODATA_NEWADDRESS)
	    {
	      /* it is an immature record. go ahead to update */
	      er_clear ();	/* clear ER_HEAP_NODATA_NEWADDRESS */
	    }
	  else
	    {
	      return ((err_id == NO_ERROR) ? ER_HEAP_UNKNOWN_OBJECT : err_id);	/* other errors should return S_ERROR? */
	    }
	}
      else if (scan == S_SNAPSHOT_NOT_SATISFIED)
	{
	  return ER_FAILED;
	}
      else
	{
	  assert (false);
	  return ER_FAILED;
	}

      old_recdes = &copy_recdes;

      /* Fall through */

    case LC_FLUSH_INSERT:
    case LC_FLUSH_INSERT_PRUNE:
    case LC_FLUSH_INSERT_PRUNE_VERIFY:
      copyarea =
	locator_allocate_copy_area_by_attr_info (thread_p, attr_info, old_recdes, &new_recdes, -1,
						 LOB_FLAG_INCLUDE_LOB);
      if (copyarea == NULL)
	{
	  error_code = ER_FAILED;
	  break;
	}

      /* Assume that it has indices */
      if (LC_IS_FLUSH_INSERT (operation))
	{
	  error_code =
	    locator_insert_force (thread_p, &class_hfid, &class_oid, oid, &new_recdes, true, op_type, scan_cache,
				  force_count, pruning_type, pcontext, func_preds, UPDATE_INPLACE_NONE, NULL, false,
				  false);
	}
      else
	{
	  int has_index;

	  assert (LC_IS_FLUSH_UPDATE (operation));

	  /* MVCC snapshot no needed for now scan_cache->mvcc_snapshot = logtb_get_mvcc_snapshot (thread_p); */
	  has_index = LC_FLAG_HAS_INDEX;
	  if (heap_attrinfo_check_unique_index (thread_p, attr_info, att_id, n_att_id))
	    {
	      has_index |= LC_FLAG_HAS_UNIQUE_INDEX;
	    }

	  error_code =
	    locator_update_force (thread_p, &class_hfid, &class_oid, oid, old_recdes, &new_recdes, has_index,
				  att_id, n_att_id, op_type, scan_cache, force_count, not_check_fk, repl_info,
				  pruning_type, pcontext, mvcc_reev_data, force_update_inplace, need_locking);
	  if (error_code != NO_ERROR)
	    {
	      ASSERT_ERROR ();
	    }
	}

      if (copyarea != NULL)
	{
	  locator_free_copy_area (copyarea);
	  copyarea = NULL;
	  new_recdes.data = NULL;
	  new_recdes.area_size = 0;
	}
      break;

    case LC_FLUSH_DELETE:
      error_code =
	locator_delete_force (thread_p, &class_hfid, oid, true, op_type, scan_cache, force_count, mvcc_reev_data,
			      need_locking);
      break;

    default:
      /*
       * Problems forcing the object. Don't known what flush/force operation
       * to execute on the object... This is a system error...
       * Maybe, the transaction should be aborted by the caller...Quit..
       */
      er_set (ER_ERROR_SEVERITY, ARG_FILE_LINE, ER_LC_BADFORCE_OPERATION, 4, operation, oid->volid, oid->pageid,
	      oid->slotid);
      error_code = ER_LC_BADFORCE_OPERATION;
      break;
    }

  return error_code;
}

/*
 * locator_was_index_already_applied () - Check B-Tree was already added
 *                                        or removed entries
 *
 * return: true if index was already applied
 *
 *   index_attrinfo(in): information of indices
 *   btid(in): btid of index
 *   pos(in): index position on indices
 *
 * Note: B-Tree can be shared by constraints (PK, or FK). The shared B-Tree can
 * be added or removed entries one more times during one INSERT or DELETE
 * statement is executing. Therefore, we need to check B-Tree was already added
 * or removed entries.
 */
static bool
locator_was_index_already_applied (HEAP_CACHE_ATTRINFO * index_attrinfo, BTID * btid, int pos)
{
  OR_INDEX *index;
  int i;

  for (i = 0; i < pos; i++)
    {
      index = &(index_attrinfo->last_classrepr->indexes[i]);
      if (BTID_IS_EQUAL (btid, &index->btid))
	{
	  return true;
	}
    }

  return false;
}

/*
 * locator_add_or_remove_index () - Add or remove index entries
 *
 * return: NO_ERROR if all OK, ER_ status otherwise
 *
 *   recdes(in): The object
 *   inst_oid(in): The object identifier
 *   class_oid(in): The class object identifier
 *   is_insert(in): whether to add or remove the object from the indexes
 *   op_type(in):
 *   scan_cache(in):
 *   datayn(in): true if the target object is "data",
 *                false if the target object is "schema"
 *   need_replication(in): true if replication is needed
 *   hfid(in):
 *   func_preds(in): cached function index expressions
 *
 * Note:Either insert indices (in_insert) or delete indices.
 */
int
locator_add_or_remove_index (THREAD_ENTRY * thread_p, RECDES * recdes, OID * inst_oid, OID * class_oid, int is_insert,
			     int op_type, HEAP_SCANCACHE * scan_cache, bool datayn, bool need_replication, HFID * hfid,
			     FUNC_PRED_UNPACK_INFO * func_preds, bool has_BU_lock, bool skip_checking_fk)
{
  return locator_add_or_remove_index_internal (thread_p, recdes, inst_oid, class_oid, is_insert, op_type, scan_cache,
					       datayn, need_replication, hfid, func_preds, FOR_INSERT_OR_DELETE,
					       has_BU_lock, skip_checking_fk);
}

/*
 * locator_add_or_remove_index_for_moving () - Add or remove index entries
 *                                             To move record between partitions.
 *
 * return: NO_ERROR if all OK, ER_ status otherwise
 *
 *   recdes(in): The object
 *   inst_oid(in): The object identifier
 *   class_oid(in): The class object identifier
 *   is_insert(in): whether to add or remove the object from the indexes
 *   op_type(in):
 *   scan_cache(in):
 *   datayn(in): true if the target object is "data",
 *                false if the target object is "schema"
 *   need_replication(in): true if replication is needed
 *   hfid(in):
 *   func_preds(in): cached function index expressions
 *
 * Note:Either insert indices (in_insert) or delete indices.
 */
static int
locator_add_or_remove_index_for_moving (THREAD_ENTRY * thread_p, RECDES * recdes, OID * inst_oid, OID * class_oid,
					int is_insert, int op_type, HEAP_SCANCACHE * scan_cache, bool datayn,
					bool need_replication, HFID * hfid, FUNC_PRED_UNPACK_INFO * func_preds,
					bool has_BU_lock)
{
  return locator_add_or_remove_index_internal (thread_p, recdes, inst_oid, class_oid, is_insert, op_type, scan_cache,
					       datayn, need_replication, hfid, func_preds, FOR_MOVE, has_BU_lock,
					       false);
}

/*
 * locator_add_or_remove_index_internal () - helper function for
 *                                     locator_add_or_remove_index () and
 *                                     locator_add_or_remove_index_for_moving ()
 *
 * return: NO_ERROR if all OK, ER_ status otherwise
 *
 *   recdes(in): The object
 *   inst_oid(in): The object identifier
 *   class_oid(in): The class object identifier
 *   is_insert(in): whether to add or remove the object from the indexes
 *   op_type(in):
 *   scan_cache(in):
 *   datayn(in): true if the target object is "data",
 *                false if the target object is "schema"
 *   need_replication(in): true if replication is needed
 *   hfid(in):
 *   func_preds(in): cached function index expressions
 *   idx_action_flag(in): is moving record between partitioned table?
 *			 If FOR_MOVE, this delete(&insert) is caused by
 *			 'UPDATE ... SET ...', NOT 'DELETE FROM ...'
 *
 * Note:Either insert indices (in_insert) or delete indices.
 */
static int
locator_add_or_remove_index_internal (THREAD_ENTRY * thread_p, RECDES * recdes, OID * inst_oid, OID * class_oid,
				      int is_insert, int op_type, HEAP_SCANCACHE * scan_cache, bool datayn,
				      bool need_replication, HFID * hfid, FUNC_PRED_UNPACK_INFO * func_preds,
				      LOCATOR_INDEX_ACTION_FLAG idx_action_flag, bool has_BU_lock,
				      bool skip_checking_fk)
{
  int num_found;
  int i, num_btids;
  HEAP_CACHE_ATTRINFO index_attrinfo;
  BTID btid;
  DB_VALUE *key_dbvalue, *key_ins_del = NULL;
  DB_VALUE dbvalue;
  int unique_pk;
  btree_unique_stats *unique_stat_info;
  HEAP_IDX_ELEMENTS_INFO idx_info;
  char buf[DBVAL_BUFSIZE + MAX_ALIGNMENT], *aligned_buf;
  OR_INDEX *index;
  int error_code = NO_ERROR;
  OR_PREDICATE *or_pred = NULL;
  DB_LOGICAL ev_res = V_UNKNOWN;
  bool use_mvcc = false;
  MVCCID mvccid;
  MVCC_REC_HEADER *p_mvcc_rec_header = NULL;
  bool classname_was_alloced = false;

/* temporary disable standalone optimization (non-mvcc insert/delete style).
 * Must be activated when dynamic heap is introduced */
/* #if defined (SERVER_MODE) */
  MVCC_REC_HEADER mvcc_rec_header[2];
/* #endif */

#if defined(ENABLE_SYSTEMTAP)
  const char *classname = scan_cache->node.classname;
#endif /* ENABLE_SYSTEMTAP */

  assert_release (class_oid != NULL);
  assert_release (!OID_ISNULL (class_oid));

  key_dbvalue = NULL;
  db_make_null (&dbvalue);

  aligned_buf = PTR_ALIGN (buf, MAX_ALIGNMENT);

#if defined(SERVER_MODE)
  if (!mvcc_is_mvcc_disabled_class (class_oid) && !has_BU_lock)
    {
      /* Use MVCC if it's not disabled for current class */
      use_mvcc = true;
      mvccid = logtb_get_current_mvccid (thread_p);
    }
#endif /* SERVER_MODE */

  /*
   *  Populate the index_attrinfo structure.
   *  Return the number of indexed attributes found.
   */
  num_found = heap_attrinfo_start_with_index (thread_p, class_oid, NULL, &index_attrinfo, &idx_info);
  num_btids = idx_info.num_btids;

  if (num_found == 0)
    {
      return NO_ERROR;
    }
  else if (num_found < 0)
    {
      return ER_FAILED;
    }

  /*
   *  At this point, there are indices and the index attrinfo has
   *  been initialized
   *
   *  Read the values of the indexed attributes
   */
  if (idx_info.has_single_col)
    {
      error_code = heap_attrinfo_read_dbvalues (thread_p, inst_oid, recdes, NULL, &index_attrinfo);
      if (error_code != NO_ERROR)
	{
	  goto error;
	}
    }

#if defined(ENABLE_SYSTEMTAP)
  if (classname == NULL)
    {
      char *heap_class_name = NULL;
      if (heap_get_class_name (thread_p, class_oid, &heap_class_name) != NO_ERROR || heap_class_name == NULL)
	{
	  ASSERT_ERROR_AND_SET (error_code);
	  goto error;
	}

      classname = heap_class_name;
      classname_was_alloced = true;
    }

  assert (classname != NULL);
#endif /* ENABLE_SYSTEMTAP */

  for (i = 0; i < num_btids; i++)
    {
      index = &(index_attrinfo.last_classrepr->indexes[i]);
      or_pred = index->filter_predicate;
      if (or_pred && or_pred->pred_stream)
	{
	  error_code =
	    locator_eval_filter_predicate (thread_p, &index->btid, or_pred, class_oid, &inst_oid, 1, &recdes, &ev_res);
	  if (error_code == ER_FAILED)
	    {
	      goto error;
	    }
	  else if (ev_res != V_TRUE)
	    {
	      continue;
	    }
	}
      /*
       *  Generate a B-tree key contained in a DB_VALUE and return a
       *  pointer to it.
       */
      key_dbvalue =
	heap_attrvalue_get_key (thread_p, i, &index_attrinfo, recdes, &btid, &dbvalue, aligned_buf,
				(func_preds ? &func_preds[i] : NULL), NULL);
      if (key_dbvalue == NULL)
	{
	  error_code = ER_FAILED;
	  goto error;
	}

      if (i < 1 || !locator_was_index_already_applied (&index_attrinfo, &index->btid, i))
	{
	  if (scan_cache == NULL)
	    {
	      unique_stat_info = NULL;
	    }
	  else
	    {
	      if (op_type == MULTI_ROW_UPDATE || op_type == MULTI_ROW_INSERT || op_type == MULTI_ROW_DELETE)
		{
		  assert (scan_cache->m_index_stats != NULL);
		  unique_stat_info = &scan_cache->m_index_stats->get_stats_of (index->btid);
		}
	      else
		{
		  unique_stat_info = NULL;
		}
	    }
	  if (use_mvcc)
	    {
	      btree_set_mvcc_header_ids_for_update (thread_p, !is_insert, is_insert, &mvccid, mvcc_rec_header);
	      p_mvcc_rec_header = mvcc_rec_header;
	    }

	  unique_pk = 0;
	  if (index->type == BTREE_UNIQUE || index->type == BTREE_REVERSE_UNIQUE)
	    {
	      unique_pk = BTREE_CONSTRAINT_UNIQUE;
	    }
	  else if (index->type == BTREE_PRIMARY_KEY)
	    {
	      unique_pk = BTREE_CONSTRAINT_UNIQUE | BTREE_CONSTRAINT_PRIMARY_KEY;
	    }

	  if (is_insert)
	    {
#if defined(ENABLE_SYSTEMTAP)
	      CUBRID_IDX_INSERT_START (classname, index->btname);
#endif /* ENABLE_SYSTEMTAP */

	      if (index->type == BTREE_FOREIGN_KEY && !skip_checking_fk)
		{
		  if (lock_object (thread_p, inst_oid, class_oid, X_LOCK, LK_UNCOND_LOCK) != LK_GRANTED)
		    {
		      goto error;
		    }
		}

	      if (index->index_status == OR_ONLINE_INDEX_BUILDING_IN_PROGRESS)
		{
		  /* Online index is currently loading. */
		  error_code =
		    btree_online_index_dispatcher (thread_p, &btid, key_dbvalue, class_oid, inst_oid, unique_pk,
						   BTREE_OP_ONLINE_INDEX_TRAN_INSERT, NULL);
		}
	      else
		{
		  error_code =
		    btree_insert (thread_p, &btid, key_dbvalue, class_oid, inst_oid, op_type, unique_stat_info,
				  &unique_pk, p_mvcc_rec_header);
		}
#if defined(ENABLE_SYSTEMTAP)
	      CUBRID_IDX_INSERT_END (classname, index->btname, (error_code != NO_ERROR));
#endif /* ENABLE_SYSTEMTAP */
	    }
	  else
	    {
#if defined(ENABLE_SYSTEMTAP)
	      CUBRID_IDX_DELETE_START (classname, index->btname);
#endif /* ENABLE_SYSTEMTAP */

	      if (use_mvcc == true)
		{
		  if (index->index_status == OR_ONLINE_INDEX_BUILDING_IN_PROGRESS)
		    {
		      /* Online index is currently loading. */
		      error_code =
			btree_online_index_dispatcher (thread_p, &btid, key_dbvalue, class_oid, inst_oid,
						       unique_pk, BTREE_OP_ONLINE_INDEX_TRAN_DELETE, NULL);
		    }
		  else
		    {
		      /* in MVCC logical deletion means MVCC DEL_ID insertion */
		      error_code =
			btree_mvcc_delete (thread_p, &btid, key_dbvalue, class_oid, inst_oid, op_type, unique_stat_info,
					   &unique_pk, p_mvcc_rec_header);
		    }
		}
	      else
		{
		  error_code =
		    btree_physical_delete (thread_p, &btid, key_dbvalue, inst_oid, class_oid, &unique_pk, op_type,
					   unique_stat_info);
		  if (error_code != NO_ERROR)
		    {
		      ASSERT_ERROR ();

#if defined(ENABLE_SYSTEMTAP)
		      CUBRID_IDX_DELETE_END (classname, index->btname, 1);
#endif /* ENABLE_SYSTEMTAP */

		      goto error;
		    }
		}
#if defined(ENABLE_SYSTEMTAP)
	      CUBRID_IDX_DELETE_END (classname, index->btname, (error_code != NO_ERROR));
#endif /* ENABLE_SYSTEMTAP */

	    }
	}

      if (!locator_Dont_check_foreign_key && index->type == BTREE_PRIMARY_KEY && index->fk)
	{
	  /* actually key_prefix_length is -1 for BTREE_PRIMARY_KEY; must be changed when key_prefix_length will be
	   * added to FK and PK */
	  if (is_insert)
	    {
	      ;			/* nop */
	    }
	  else
	    {
	      if (idx_action_flag == FOR_MOVE)
		{
		  /* This delete is caused by 'UPDATE ... SET ...' between partitioned tables. It first delete a
		   * record in a partitioned table and insert a record in another partitioned table. It should check
		   * the 'ON UPDATE ...' condition, not check 'ON DELETE ...' condition. */
		  error_code = locator_check_primary_key_update (thread_p, index, key_dbvalue);
		}
	      else
		{
		  error_code = locator_check_primary_key_delete (thread_p, index, key_dbvalue);
		}
	      if (error_code != NO_ERROR)
		{
		  goto error;
		}
	    }
	}

      /*
       * for replication,
       * Following step would be executed only when the target index is a
       * primary key.
       * The right place to insert a replication log info is here
       * to avoid another "fetching key values"
       * Generates the replication log info. for data insert/delete
       * for the update cases, refer to locator_update_force()
       */
      if (need_replication && index->type == BTREE_PRIMARY_KEY && error_code == NO_ERROR
	  && !LOG_CHECK_LOG_APPLIER (thread_p) && log_does_allow_replication () == true)
	{
	  error_code =
	    repl_log_insert (thread_p, class_oid, inst_oid, datayn ? LOG_REPLICATION_DATA : LOG_REPLICATION_STATEMENT,
			     is_insert ? RVREPL_DATA_INSERT : RVREPL_DATA_DELETE, key_dbvalue,
			     REPL_INFO_TYPE_RBR_NORMAL);
	}
      if (error_code != NO_ERROR)
	{
	  assert (er_errid () != NO_ERROR);
	  goto error;
	}

#if 0
      if (key_ins_del != NULL && !DB_IS_NULL (key_dbvalue) && !btree_multicol_key_is_null (key_dbvalue))
	{
	  BTREE_CHECKSCAN bt_checkscan;
	  DISK_ISVALID isvalid = DISK_VALID;

	  /* start a check-scan on index */
	  if (btree_keyoid_checkscan_start (thread_p, &btid, &bt_checkscan) != NO_ERROR)
	    {
	      goto error;
	    }

	  isvalid = btree_keyoid_checkscan_check (thread_p, &bt_checkscan, class_oid, key_dbvalue, inst_oid);

	  if (er_errid () == ER_INTERRUPTED)
	    {
	      /* in case of user interrupt */
	      ;			/* do not check isvalid */
	    }
	  else
	    {
	      if (is_insert)
		{
		  assert (isvalid == DISK_VALID);	/* found */
		}
	      else
		{
		  assert (isvalid == DISK_INVALID);	/* not found */
		}
	    }

	  /* close the index check-scan */
	  btree_keyoid_checkscan_end (thread_p, &bt_checkscan);
	}
#endif

      if (key_dbvalue == &dbvalue)
	{
	  pr_clear_value (&dbvalue);
	  key_dbvalue = NULL;
	}
    }

error:

  heap_attrinfo_end (thread_p, &index_attrinfo);

  if (key_dbvalue == &dbvalue)
    {
      pr_clear_value (&dbvalue);
      key_dbvalue = NULL;
    }

#if defined(ENABLE_SYSTEMTAP)
  if (classname != NULL && classname_was_alloced)
    {
      free_and_init (classname);
    }
#endif /* ENABLE_SYSTEMTAP */

  return error_code;
}

#if defined(ENABLE_UNUSED_FUNCTION)
/*
 * locator_make_midxkey_domain () -
 *
 * return:
 *
 *   index(in):
 */
static TP_DOMAIN *
locator_make_midxkey_domain (OR_INDEX * index)
{
  TP_DOMAIN *set_domain;
  TP_DOMAIN *domain = NULL;

  OR_ATTRIBUTE **atts;
  int num_atts, i;

  if (index == NULL || index->n_atts < 2)
    {
      return NULL;
    }

  num_atts = index->n_atts;
  atts = index->atts;

  set_domain = NULL;
  for (i = 0; i < num_atts; i++)
    {
      if (i == 0)
	{
	  set_domain = tp_domain_copy (atts[i]->domain, 0);
	  if (set_domain == NULL)
	    {
	      return NULL;
	    }
	  domain = set_domain;
	}
      else
	{
	  domain->next = tp_domain_copy (atts[i]->domain, 0);
	  if (domain->next == NULL)
	    {
	      goto error;
	    }
	  domain = domain->next;
	}
    }

  domain = tp_domain_construct (DB_TYPE_MIDXKEY, (DB_OBJECT *) 0, num_atts, 0, set_domain);

  if (domain)
    {
      return tp_domain_cache (domain);
    }
  else
    {
      goto error;
    }

error:

  if (set_domain)
    {
      TP_DOMAIN *td, *next;

      /* tp_domain_free(set_domain); */
      for (td = set_domain, next = NULL; td != NULL; td = next)
	{
	  next = td->next;
	  tp_domain_free (td);
	}
    }

  return NULL;
}
#endif /* ENABLE_UNUSED_FUNCTION */

/*
 * locator_eval_filter_predicate () - evaluate index filter predicate
 *
 *   return: error code
 *
 *   btid(in): btid of index
 *   or_pred(in): index filter predicate
 *   class_oid(in): object identifier of the class
 *   inst_oids(in): object identifiers of the instances
 *   num_insts(in): the length of inst_oids, recs, results
 *   recs(in): record descriptors
 *   results(out): predicate evaluation results
 */
static int
locator_eval_filter_predicate (THREAD_ENTRY * thread_p, BTID * btid, OR_PREDICATE * or_pred, OID * class_oid,
			       OID ** inst_oids, int num_insts, RECDES ** recs, DB_LOGICAL * results)
{
  int i;
  PRED_EXPR_WITH_CONTEXT *pred_filter = NULL;
  PR_EVAL_FNC filter_eval_func = NULL;
  DB_TYPE single_node_type = DB_TYPE_NULL;
  HL_HEAPID old_pri_heap_id = HL_NULL_HEAPID;
  int error_code = NO_ERROR;

  if (or_pred == NULL || class_oid == NULL || recs == NULL || inst_oids == NULL || num_insts <= 0 || results == NULL
      || or_pred->pred_stream == NULL || btid == NULL)
    {
      assert (false);
      return ER_FAILED;
    }

  error_code = fpcache_claim (thread_p, btid, or_pred, &pred_filter);
  if (error_code != NO_ERROR)
    {
      ASSERT_ERROR ();
      return error_code;
    }
  assert (pred_filter != NULL);

  error_code =
    heap_attrinfo_start (thread_p, class_oid, pred_filter->num_attrs_pred, pred_filter->attrids_pred,
			 pred_filter->cache_pred);
  if (error_code != NO_ERROR)
    {
      ASSERT_ERROR ();
      goto end;
    }
  filter_eval_func = eval_fnc (thread_p, pred_filter->pred, &single_node_type);
  assert (filter_eval_func != NULL);

  for (i = 0; i < num_insts; i++)
    {
      error_code = heap_attrinfo_read_dbvalues (thread_p, inst_oids[i], recs[i], NULL, pred_filter->cache_pred);
      if (error_code != NO_ERROR)
	{
	  goto end;
	}

      /* use global heap for memory allocation */
      old_pri_heap_id = db_change_private_heap (thread_p, 0);
      results[i] = (*filter_eval_func) (thread_p, pred_filter->pred, NULL, inst_oids[i]);
      if (results[i] == V_ERROR)
	{
	  /* restore private heap */
	  (void) db_change_private_heap (thread_p, old_pri_heap_id);
	  error_code = ER_FAILED;
	  goto end;
	}
      /* restore private heap */
      (void) db_change_private_heap (thread_p, old_pri_heap_id);
    }

end:
  if (pred_filter)
    {
      heap_attrinfo_end (thread_p, pred_filter->cache_pred);
      /* Except for db_value regu variable, all regu variables from pred expression are cleared. */
      old_pri_heap_id = db_change_private_heap (thread_p, 0);
      qexec_clear_pred_context (thread_p, pred_filter, false);
      (void) db_change_private_heap (thread_p, old_pri_heap_id);
    }

  fpcache_retire (thread_p, class_oid, btid, pred_filter);
  return error_code;
}

/*
 * locator_update_index () - Update index entries
 *
 * return: NO_ERROR if all OK, ER_ status otherwise
 *
 *   new_recdes(in): The new recdes object
 *   old_recdes(in): The old recdes object
 *   att_id(in): Updated attr id array
 *   n_att_id(in): Updated attr id array length
 *   oid(in): The identifier of old/new object
 *   class_oid(in): The class object identifier
 *   op_type(in):
 *   scan_cache(in):
 *   repl_info(in/out): replication info, set need_replication to false when
 *                      no primary is found
 *
 * Note: Update the index entries of the given object.
 */
int
locator_update_index (THREAD_ENTRY * thread_p, RECDES * new_recdes, RECDES * old_recdes, ATTR_ID * att_id, int n_att_id,
		      OID * oid, OID * class_oid, int op_type, HEAP_SCANCACHE * scan_cache, REPL_INFO * repl_info)
{
  HEAP_CACHE_ATTRINFO space_attrinfo[2];
  HEAP_CACHE_ATTRINFO *new_attrinfo = NULL;
  HEAP_CACHE_ATTRINFO *old_attrinfo = NULL;
  int new_num_found, old_num_found;
  BTID new_btid, old_btid;
  int pk_btid_index = -1;
  DB_VALUE *new_key = NULL, *old_key = NULL;
  DB_VALUE *repl_old_key = NULL;
  DB_VALUE new_dbvalue, old_dbvalue;
  bool new_isnull, old_isnull;
  PR_TYPE *pr_type;
  OR_INDEX *index = NULL;
  int i, j, k, num_btids, old_num_btids, unique_pk;
  bool found_btid = true;
  btree_unique_stats *unique_stat_info;
  HEAP_IDX_ELEMENTS_INFO new_idx_info;
  HEAP_IDX_ELEMENTS_INFO old_idx_info;
  char newbuf[DBVAL_BUFSIZE + MAX_ALIGNMENT], *aligned_newbuf;
  char oldbuf[DBVAL_BUFSIZE + MAX_ALIGNMENT], *aligned_oldbuf;
  DB_TYPE dbval_type;
  TP_DOMAIN *key_domain = NULL;
  int error_code;
  DB_LOGICAL ev_results[2];
  bool do_delete_only = false;
  bool do_insert_only = false;
  OID *inst_oids[2];
  RECDES *recs[2];
  bool same_key = true;
  int c = DB_UNK;
  bool use_mvcc = false;
  MVCC_REC_HEADER *p_mvcc_rec_header = NULL;
  /* TODO: MVCC_BTREE_DELETE_OBJECT is removed due to recovery issue regarding MVCCID. Must find a solution to recover
   * MVCC info on rollback (otherwise we will have inconsistencies regarding visibility). */
  /* MVCC_BTREE_OP_ARGUMENTS mvcc_args, *mvcc_args_p = NULL; */
  MVCCID mvccid;
/* temporary disable standalone optimization (non-mvcc insert/delete style).
 * Must be activated when dynamic heap is introduced */
/* #if defined(SERVER_MODE) */
  MVCC_REC_HEADER mvcc_rec_header[2];
/* #endif */
#if defined(ENABLE_SYSTEMTAP)
  char *classname = NULL;
  bool is_started = false;
#endif /* ENABLE_SYSTEMTAP */
  LOG_TDES *tdes;
  LOG_LSA preserved_repl_lsa;
  int tran_index;

  assert_release (class_oid != NULL);
  assert_release (!OID_ISNULL (class_oid));

  mvccid = MVCCID_NULL;

#if defined(SERVER_MODE)
  if (!mvcc_is_mvcc_disabled_class (class_oid))
    {
      use_mvcc = true;

      mvccid = logtb_get_current_mvccid (thread_p);
    }
#endif /* SERVER_MODE */

  LSA_SET_NULL (&preserved_repl_lsa);

  db_make_null (&new_dbvalue);
  db_make_null (&old_dbvalue);

  aligned_newbuf = PTR_ALIGN (newbuf, MAX_ALIGNMENT);
  aligned_oldbuf = PTR_ALIGN (oldbuf, MAX_ALIGNMENT);

  new_num_found = heap_attrinfo_start_with_index (thread_p, class_oid, NULL, &space_attrinfo[0], &new_idx_info);
  num_btids = new_idx_info.num_btids;
  if (new_num_found < 0)
    {
      return ER_FAILED;
    }
  new_attrinfo = &space_attrinfo[0];

  old_num_found = heap_attrinfo_start_with_index (thread_p, class_oid, NULL, &space_attrinfo[1], &old_idx_info);
  old_num_btids = old_idx_info.num_btids;
  if (old_num_found < 0)
    {
      error_code = ER_FAILED;
      goto error;
    }
  old_attrinfo = &space_attrinfo[1];

  if (new_num_found != old_num_found)
    {
      if (new_num_found > 0)
	{
	  heap_attrinfo_end (thread_p, &space_attrinfo[0]);
	}
      if (old_num_found > 0)
	{
	  heap_attrinfo_end (thread_p, &space_attrinfo[1]);
	}
      return ER_FAILED;
    }

  if (new_num_found == 0)
    {
      /* No need to replicate this record since there is no primary key */
      if (repl_info != NULL)
	{
	  repl_info->need_replication = false;
	}

      return NO_ERROR;
    }

  /*
   * There are indices and the index attrinfo has been initialized
   * Indices must be updated when the indexed attributes have changed in value
   * Get the new and old values of key and update the index when
   * the keys are different
   */

  new_attrinfo = &space_attrinfo[0];
  old_attrinfo = &space_attrinfo[1];

  error_code = heap_attrinfo_read_dbvalues (thread_p, oid, new_recdes, NULL, new_attrinfo);
  if (error_code != NO_ERROR)
    {
      goto error;
    }
  error_code = heap_attrinfo_read_dbvalues (thread_p, oid, old_recdes, NULL, old_attrinfo);
  if (error_code != NO_ERROR)
    {
      goto error;
    }

  /*
   *  Ensure that we have the same number of indexes and
   *  get the number of B-tree IDs.
   */
  if (old_attrinfo->last_classrepr->n_indexes != new_attrinfo->last_classrepr->n_indexes)
    {
      error_code = ER_FAILED;
      goto error;
    }

#if defined(ENABLE_SYSTEMTAP)
  if (heap_get_class_name (thread_p, class_oid, &classname) != NO_ERROR || classname == NULL)
    {
      ASSERT_ERROR_AND_SET (error_code);
      goto error;
    }
#endif /* ENABLE_SYSTEMTAP */

  for (i = 0; i < num_btids; i++)
    {
      index = &(new_attrinfo->last_classrepr->indexes[i]);
      if (pk_btid_index == -1 && repl_info != NULL && repl_info->need_replication == true
	  && !LOG_CHECK_LOG_APPLIER (thread_p) && index->type == BTREE_PRIMARY_KEY
	  && log_does_allow_replication () == true)
	{
	  pk_btid_index = i;
	}

      /* check for specified update attributes */
      if ((att_id != NULL) && ((use_mvcc == false) || (index->type == BTREE_PRIMARY_KEY && index->fk != NULL)))
	{
	  found_btid = false;	/* guess as not found */

	  for (j = 0; j < n_att_id && !found_btid; j++)
	    {
	      for (k = 0; k < index->n_atts && !found_btid; k++)
		{
		  if (att_id[j] == (ATTR_ID) (index->atts[k]->id))
		    {		/* the index key_type has updated attr */
		      found_btid = true;
		    }
		}
	    }

	  /* in MVCC, in case of BTREE_PRIMARY_KEY having FK need to update PK index but skip foreign key restrictions
	   * checking */
	  if (!found_btid && !index->filter_predicate && (index->type != BTREE_PRIMARY_KEY || index->fk == NULL))
	    {
	      continue;		/* skip and go ahead */
	    }
	}

      do_delete_only = false;
      do_insert_only = false;
      if (index->filter_predicate)
	{
	  inst_oids[0] = inst_oids[1] = oid;
	  recs[0] = old_recdes;
	  recs[1] = new_recdes;
	  error_code =
	    locator_eval_filter_predicate (thread_p, &index->btid, index->filter_predicate, class_oid, inst_oids, 2,
					   recs, ev_results);
	  if (error_code == ER_FAILED)
	    {
	      goto error;
	    }

	  if (ev_results[0] != V_TRUE)
	    {
	      if (ev_results[1] != V_TRUE)
		{
		  /* the old rec and the new rec does not satisfied the filter predicate */
		  continue;
		}
	      else
		{
		  /* the old rec does not satisfied the filter predicate */
		  /* the new rec satisfied the filter predicate */
		  do_insert_only = true;
		}
	    }
	  else
	    {
	      if (ev_results[1] != V_TRUE)
		{
		  /* the old rec satisfied the filter predicate the new rec does not satisfied the filter predicate */
		  do_delete_only = true;
		}
	      else
		{
		  if (found_btid == false)
		    {
		      /* the old rec satisfied the filter predicate the new rec satisfied the filter predicate the
		       * index does not contain updated attributes */
		      continue;
		    }
		  /* nothing to do - update operation */
		}
	    }
	}

      new_key =
	heap_attrvalue_get_key (thread_p, i, new_attrinfo, new_recdes, &new_btid, &new_dbvalue, aligned_newbuf, NULL,
				NULL);
      old_key =
	heap_attrvalue_get_key (thread_p, i, old_attrinfo, old_recdes, &old_btid, &old_dbvalue, aligned_oldbuf, NULL,
				&key_domain);

      if ((new_key == NULL) || (old_key == NULL))
	{
	  error_code = ER_FAILED;
	  goto error;
	}

      dbval_type = DB_VALUE_DOMAIN_TYPE (old_key);
      if (DB_VALUE_DOMAIN_TYPE (new_key) != dbval_type)
	{
	  error_code = ER_FAILED;
	  goto error;
	}

      if (scan_cache == NULL)
	{
	  unique_stat_info = NULL;
	}
      else
	{
	  if (op_type == MULTI_ROW_UPDATE || op_type == MULTI_ROW_INSERT || op_type == MULTI_ROW_DELETE)
	    {
	      assert (scan_cache->m_index_stats != NULL);
	      unique_stat_info = &scan_cache->m_index_stats->get_stats_of (index->btid);
	    }
	  else
	    {
	      unique_stat_info = NULL;
	    }
	}

      new_isnull = db_value_is_null (new_key);
      old_isnull = db_value_is_null (old_key);
      pr_type = pr_type_from_id (dbval_type);
      if (pr_type == NULL)
	{
	  error_code = ER_FAILED;
	  goto error;
	}

      assert (key_domain != NULL);
      if (pr_type->id == DB_TYPE_MIDXKEY)
	{
	  assert (TP_DOMAIN_TYPE (key_domain) == DB_TYPE_MIDXKEY);
	  new_key->data.midxkey.domain = old_key->data.midxkey.domain = key_domain;
	}
      else
	{
	  assert (old_isnull || TP_ARE_COMPARABLE_KEY_TYPES (TP_DOMAIN_TYPE (key_domain), pr_type->id));
	}

      same_key = true;		/* init */
      if ((new_isnull && !old_isnull) || (old_isnull && !new_isnull))
	{
	  same_key = false;
	}
      else
	{
	  if (!(new_isnull && old_isnull))
	    {
	      c = btree_compare_key (old_key, new_key, key_domain, 0, 1, NULL);

	      if (c == DB_UNK)
		{
		  assert (er_errid () != NO_ERROR);
		  error_code = er_errid ();
		  goto error;
		}

	      if (c != DB_EQ)
		{
		  same_key = false;
		}
	    }
	}

#if defined(ENABLE_SYSTEMTAP)
      CUBRID_IDX_UPDATE_START (classname, index->btname);
      is_started = true;
#endif /* ENABLE_SYSTEMTAP */

      if (!same_key || do_delete_only || do_insert_only)
	{
	  if (i < 1 || !locator_was_index_already_applied (new_attrinfo, &index->btid, i))
	    {
	      if (mvccid != MVCCID_NULL)
		{
		  btree_set_mvcc_header_ids_for_update (thread_p, do_delete_only, do_insert_only, &mvccid,
							mvcc_rec_header);
		  p_mvcc_rec_header = mvcc_rec_header;
		}

	      unique_pk = 0;
	      if (index->type == BTREE_UNIQUE || index->type == BTREE_REVERSE_UNIQUE)
		{
		  unique_pk = BTREE_CONSTRAINT_UNIQUE;
		}
	      else if (index->type == BTREE_PRIMARY_KEY)
		{
		  unique_pk = BTREE_CONSTRAINT_UNIQUE | BTREE_CONSTRAINT_PRIMARY_KEY;
		}

	      if (do_delete_only)
		{
		  if (index->index_status == OR_ONLINE_INDEX_BUILDING_IN_PROGRESS)
		    {
		      error_code =
			btree_online_index_dispatcher (thread_p, &index->btid, old_key, class_oid, oid, unique_pk,
						       BTREE_OP_ONLINE_INDEX_TRAN_DELETE, NULL);
		      if (error_code != NO_ERROR)
			{
			  ASSERT_ERROR ();
			  goto error;
			}
		    }
		  else
		    {		/* Not online index. */
		      if (use_mvcc)
			{
			  /* in MVCC logical deletion means MVCC DEL_ID insertion */
			  error_code =
			    btree_mvcc_delete (thread_p, &old_btid, old_key, class_oid, oid, op_type, unique_stat_info,
					       &unique_pk, p_mvcc_rec_header);
			  if (error_code != NO_ERROR)
			    {
			      assert (er_errid () != NO_ERROR);
			      goto error;
			    }
			}
		      else
			{
			  error_code =
			    btree_physical_delete (thread_p, &old_btid, old_key, oid, class_oid, &unique_pk, op_type,
						   unique_stat_info);
			  if (error_code != NO_ERROR)
			    {
			      ASSERT_ERROR ();
			      goto error;
			    }
			}
		    }
		}
	      else
		{
		  /* in MVCC - update index key means insert index key */
		  if ((do_insert_only == true))
		    {
		      if (index->type == BTREE_FOREIGN_KEY)
			{
			  if (lock_object (thread_p, oid, class_oid, X_LOCK, LK_UNCOND_LOCK) != LK_GRANTED)
			    {
			      goto error;
			    }
			}

		      if (index->index_status == OR_ONLINE_INDEX_BUILDING_IN_PROGRESS)
			{
			  /* Online index loading on current index. */
			  error_code =
			    btree_online_index_dispatcher (thread_p, &index->btid, new_key, class_oid, oid,
							   unique_pk, BTREE_OP_ONLINE_INDEX_TRAN_INSERT, NULL);
			}
		      else
			{
			  error_code =
			    btree_insert (thread_p, &old_btid, new_key, class_oid, oid, op_type, unique_stat_info,
					  &unique_pk, p_mvcc_rec_header);
			}

		      if (error_code != NO_ERROR)
			{
			  ASSERT_ERROR ();
			  goto error;
			}
		    }
		  else
		    {
		      if (index->index_status == OR_ONLINE_INDEX_BUILDING_IN_PROGRESS)
			{
			  /* Online index loading on current index. */
			  /* This translates into a delete of the old key and an insert of the new key. */

			  /* Delete old key. */
			  error_code =
			    btree_online_index_dispatcher (thread_p, &index->btid, old_key, class_oid, oid,
							   unique_pk, BTREE_OP_ONLINE_INDEX_TRAN_DELETE, NULL);
			  if (error_code != NO_ERROR)
			    {
			      goto error;
			    }

			  /* Insert new key. */
			  error_code =
			    btree_online_index_dispatcher (thread_p, &index->btid, new_key, class_oid, oid,
							   unique_pk, BTREE_OP_ONLINE_INDEX_TRAN_INSERT, NULL);
			}
		      else
			{
			  error_code =
			    btree_update (thread_p, &old_btid, old_key, new_key, class_oid, oid, op_type,
					  unique_stat_info, &unique_pk, p_mvcc_rec_header);

			  if (error_code != NO_ERROR)
			    {
			      goto error;
			    }
			}
		    }
		}
	    }

#if defined(ENABLE_SYSTEMTAP)
	  CUBRID_IDX_UPDATE_END (classname, index->btname, 0);
#endif /* ENABLE_SYSTEMTAP */

	  /* In MVCC need to check for specified update attributes */
	  if (!locator_Dont_check_foreign_key && !same_key && index->type == BTREE_PRIMARY_KEY && index->fk
	      && found_btid)
	    {
	      assert (do_insert_only == false && do_delete_only == false);

	      tran_index = LOG_FIND_THREAD_TRAN_INDEX (thread_p);
	      tdes = LOG_FIND_TDES (tran_index);

	      if (pk_btid_index == i)
		{
		  /*
		   * save lsa before it is overwritten by FK action. No need
		   * to consider in-place update (repl_update_lsa) since it updates
		   * index first and then updates heap
		   */
		  LSA_COPY (&preserved_repl_lsa, &tdes->repl_insert_lsa);
		  LSA_SET_NULL (&tdes->repl_insert_lsa);
		}

	      error_code = locator_check_primary_key_update (thread_p, index, old_key);
	      if (error_code != NO_ERROR)
		{
		  goto error;
		}

	      if (pk_btid_index == i)
		{
		  /* restore repl_insert_lsa */
		  assert (LSA_ISNULL (&tdes->repl_insert_lsa));
		  LSA_COPY (&tdes->repl_insert_lsa, &preserved_repl_lsa);
		}
	    }

#if 0
	  {
	    BTREE_CHECKSCAN bt_checkscan;
	    DISK_ISVALID isvalid = DISK_VALID;

	    /* start a check-scan on index */
	    if (btree_keyoid_checkscan_start (thread_p, &old_btid, &bt_checkscan) != NO_ERROR)
	      {
		goto error;
	      }

	    if (!do_insert_only && !DB_IS_NULL (old_key) && !btree_multicol_key_is_null (old_key))
	      {
		isvalid = btree_keyoid_checkscan_check (thread_p, &bt_checkscan, class_oid, old_key, old_oid);

		if (er_errid () == ER_INTERRUPTED)
		  {
		    /* in case of user interrupt */
		    ;		/* do not check isvalid */
		  }
		else
		  {
		    assert (isvalid == DISK_INVALID);	/* not found */
		  }
	      }

	    if (!do_delete_only && !DB_IS_NULL (new_key) && !btree_multicol_key_is_null (new_key))
	      {

		isvalid = btree_keyoid_checkscan_check (thread_p, &bt_checkscan, class_oid, new_key, new_oid);
		if (er_errid () == ER_INTERRUPTED)
		  {
		    /* in case of user interrupt */
		    ;		/* do not check isvalid */
		  }
		else
		  {
		    assert (isvalid == DISK_VALID);	/* found */
		  }
	      }

	    /* close the index check-scan */
	    btree_keyoid_checkscan_end (thread_p, &bt_checkscan);
	  }
#endif
	}

      if (pk_btid_index == i && repl_old_key == NULL)
	{
	  repl_old_key = pr_make_ext_value ();
	  pr_clone_value (old_key, repl_old_key);
	}

      if (new_key == &new_dbvalue)
	{
	  pr_clear_value (&new_dbvalue);
	  new_key = NULL;
	}
      if (old_key == &old_dbvalue)
	{
	  pr_clear_value (&old_dbvalue);
	  old_key = NULL;
	}
    }

  if (pk_btid_index != -1)
    {
      assert (repl_info != NULL);

      if (repl_old_key == NULL)
	{
	  key_domain = NULL;
	  repl_old_key =
	    heap_attrvalue_get_key (thread_p, pk_btid_index, old_attrinfo, old_recdes, &old_btid, &old_dbvalue,
				    aligned_oldbuf, NULL, &key_domain);
	  if (repl_old_key == NULL)
	    {
	      error_code = ER_FAILED;
	      goto error;
	    }

	  old_isnull = db_value_is_null (repl_old_key);
	  pr_type = pr_type_from_id (DB_VALUE_DOMAIN_TYPE (repl_old_key));
	  if (pr_type == NULL)
	    {
	      error_code = ER_FAILED;
	      goto error;
	    }

	  if (pr_type->id == DB_TYPE_MIDXKEY)
	    {
	      /*
	       * The asc/desc properties in midxkey from log_applier may be
	       * inaccurate. therefore, we should use btree header's domain
	       * while processing btree search request from log_applier.
	       */
	      repl_old_key->data.midxkey.domain = key_domain;
	    }

	  error_code =
	    repl_log_insert (thread_p, class_oid, oid, LOG_REPLICATION_DATA, RVREPL_DATA_UPDATE, repl_old_key,
			     (REPL_INFO_TYPE) repl_info->repl_info_type);
	  if (repl_old_key == &old_dbvalue)
	    {
	      pr_clear_value (&old_dbvalue);
	    }
	}
      else
	{
	  error_code =
	    repl_log_insert (thread_p, class_oid, oid, LOG_REPLICATION_DATA, RVREPL_DATA_UPDATE, repl_old_key,
			     (REPL_INFO_TYPE) repl_info->repl_info_type);
	  pr_free_ext_value (repl_old_key);
	  repl_old_key = NULL;
	}
    }
  else
    {
      /*
       * clear repl_insert_lsa to make sure that FK action
       * does not overwrite the original update's target lsa.
       */
      tran_index = LOG_FIND_THREAD_TRAN_INDEX (thread_p);
      tdes = LOG_FIND_TDES (tran_index);

      LSA_SET_NULL (&tdes->repl_insert_lsa);

      /* No need to replicate this record since there is no primary key */
      if (repl_info != NULL)
	{
	  repl_info->need_replication = false;
	}
    }

  heap_attrinfo_end (thread_p, new_attrinfo);
  heap_attrinfo_end (thread_p, old_attrinfo);

#if defined(ENABLE_SYSTEMTAP)
  if (classname != NULL)
    {
      free_and_init (classname);
    }
#endif /* ENABLE_SYSTEMTAP */

  return error_code;

error:

  if (new_key == &new_dbvalue)
    {
      pr_clear_value (&new_dbvalue);
      new_key = NULL;
    }
  if (old_key == &old_dbvalue)
    {
      pr_clear_value (&old_dbvalue);
      old_key = NULL;
    }

  if (repl_old_key != NULL)
    {
      pr_free_ext_value (repl_old_key);
    }

  /* Deallocate any index_list .. if any */

  if (new_attrinfo != NULL)
    {
      heap_attrinfo_end (thread_p, new_attrinfo);
    }

  if (old_attrinfo != NULL)
    {
      heap_attrinfo_end (thread_p, old_attrinfo);
    }

#if defined(ENABLE_SYSTEMTAP)
  if (is_started == true)
    {
      CUBRID_IDX_UPDATE_END (classname, index->btname, 1);
    }
  if (classname != NULL)
    {
      free_and_init (classname);
    }
#endif /* ENABLE_SYSTEMTAP */

  return error_code;
}

/*
 * xlocator_remove_class_from_index () - Removes class instances from the B-tree
 *
 * return: NO_ERROR if all OK, ER_ status otherwise
 *
 *   class_oid(in): The class object identifier
 *   btid(in): B-tree ID
 *   hfid(in): Heap ID
 *
 * Note: This function searches for instances belonging to the passes
 *      class OID and removes the ones found.  This function is used to
 *      remove a class from a spanning B-tree such as a UNIQUE.
 */
int
xlocator_remove_class_from_index (THREAD_ENTRY * thread_p, OID * class_oid, BTID * btid, HFID * hfid)
{
  HEAP_CACHE_ATTRINFO index_attrinfo;
  HEAP_SCANCACHE scan_cache;
  OID inst_oid, *p_inst_oid = &inst_oid;
  int key_index, i, num_btids, num_found, dummy_unique, key_found;
  RECDES copy_rec, *p_copy_rec = &copy_rec;
  BTID inst_btid;
  DB_VALUE dbvalue;
  DB_VALUE *dbvalue_ptr = NULL;
  SCAN_CODE scan;
  char *new_area;
  btree_unique_stats unique_info;
  HEAP_IDX_ELEMENTS_INFO idx_info;
  char buf[DBVAL_BUFSIZE + MAX_ALIGNMENT], *aligned_buf;
  int error_code = NO_ERROR;
  OR_INDEX *index = NULL;
  DB_LOGICAL ev_res;
  MVCC_SNAPSHOT *mvcc_snapshot = NULL;

  if (class_oid != NULL && !OID_IS_ROOTOID (class_oid))
    {
      mvcc_snapshot = logtb_get_mvcc_snapshot (thread_p);
      if (mvcc_snapshot == NULL)
	{
	  error_code = er_errid ();
	  return (error_code == NO_ERROR ? ER_FAILED : error_code);
	}
    }

  db_make_null (&dbvalue);

  aligned_buf = PTR_ALIGN (buf, MAX_ALIGNMENT);

  /* allocate memory space for copying an instance image. */
  copy_rec.area_size = DB_PAGESIZE;
  copy_rec.data = (char *) malloc (copy_rec.area_size);
  if (copy_rec.data == NULL)
    {
      er_set (ER_ERROR_SEVERITY, ARG_FILE_LINE, ER_OUT_OF_VIRTUAL_MEMORY, 1, (size_t) (copy_rec.area_size));
      return ER_OUT_OF_VIRTUAL_MEMORY;
    }

  /* Start a scan cursor */
  error_code = heap_scancache_start (thread_p, &scan_cache, hfid, class_oid, false, false, mvcc_snapshot);
  if (error_code != NO_ERROR)
    {
      free_and_init (copy_rec.data);
      return error_code;
    }

  /*
   *  Populate the index_attrinfo structure.
   *  Return the number of indexed attributes found.
   */
  num_found = heap_attrinfo_start_with_index (thread_p, class_oid, NULL, &index_attrinfo, &idx_info);
  num_btids = idx_info.num_btids;
  if (num_found < 1)
    {
      (void) heap_scancache_end (thread_p, &scan_cache);
      free_and_init (copy_rec.data);
      return ER_FAILED;
    }

  /* Loop over each instance of the class found in the heap */
  inst_oid.volid = hfid->vfid.volid;
  inst_oid.pageid = NULL_PAGEID;
  inst_oid.slotid = NULL_SLOTID;
  key_found = false;
  key_index = 0;

  while (true)
    {
      if (dbvalue_ptr == &dbvalue)
	{
	  pr_clear_value (&dbvalue);
	  dbvalue_ptr = NULL;
	}

      scan = heap_next (thread_p, hfid, class_oid, &inst_oid, &copy_rec, &scan_cache, COPY);
      if (scan != S_SUCCESS)
	{
	  if (scan != S_DOESNT_FIT)
	    {
	      break;
	    }

	  new_area = (char *) realloc (copy_rec.data, -(copy_rec.length));
	  if (new_area == NULL)
	    {
	      er_set (ER_ERROR_SEVERITY, ARG_FILE_LINE, ER_OUT_OF_VIRTUAL_MEMORY, 1, (size_t) (-(copy_rec.length)));
	      error_code = ER_OUT_OF_VIRTUAL_MEMORY;
	      goto error;
	    }
	  copy_rec.area_size = -copy_rec.length;
	  copy_rec.data = new_area;
	  continue;
	}

      error_code = heap_attrinfo_read_dbvalues (thread_p, &inst_oid, &copy_rec, NULL, &index_attrinfo);
      if (error_code != NO_ERROR)
	{
	  goto error;
	}

      /* Find the correct key by matching the BTID */
      if (key_found == false)
	{
	  for (i = 0; i < num_btids; i++)
	    {
	      if (dbvalue_ptr == &dbvalue)
		{
		  pr_clear_value (&dbvalue);
		  dbvalue_ptr = NULL;
		}

	      dbvalue_ptr =
		heap_attrvalue_get_key (thread_p, i, &index_attrinfo, &copy_rec, &inst_btid, &dbvalue, aligned_buf,
					NULL, NULL);
	      if (dbvalue_ptr == NULL)
		{
		  continue;
		}

	      if (BTID_IS_EQUAL (btid, &inst_btid))
		{
		  key_found = true;
		  key_index = i;
		  index = &(index_attrinfo.last_classrepr->indexes[key_index]);
		  break;
		}
	    }
	}
      /*
       * We already know the correct BTID index (key_index) so just use it
       * to retrieve the key
       */
      else
	{
	  dbvalue_ptr =
	    heap_attrvalue_get_key (thread_p, key_index, &index_attrinfo, &copy_rec, &inst_btid, &dbvalue, aligned_buf,
				    NULL, NULL);
	}

      /* Delete the instance from the B-tree */
      if (key_found == false || dbvalue_ptr == NULL)
	{
	  error_code = ER_FAILED;
	  goto error;
	}

      assert (index != NULL);
      if (index->filter_predicate)
	{
	  error_code =
	    locator_eval_filter_predicate (thread_p, &index->btid, index->filter_predicate, class_oid, &p_inst_oid, 1,
					   &p_copy_rec, &ev_res);
	  if (error_code != NO_ERROR)
	    {
	      goto error;
	    }

	  if (ev_res != V_TRUE)
	    {
	      continue;
	    }
	}

      error_code =
	btree_physical_delete (thread_p, btid, dbvalue_ptr, &inst_oid, class_oid, &dummy_unique, MULTI_ROW_DELETE,
			       &unique_info);
      if (error_code != NO_ERROR)
	{
	  ASSERT_ERROR ();
	  goto error;
	}
    }

  error_code = logtb_tran_update_unique_stats (thread_p, *btid, unique_info, true);
  if (error_code != NO_ERROR)
    {
      goto error;
    }

  error_code = heap_scancache_end (thread_p, &scan_cache);
  if (error_code != NO_ERROR)
    {
      goto error;
    }
  heap_attrinfo_end (thread_p, &index_attrinfo);

end:
  if (copy_rec.data != NULL)
    {
      free_and_init (copy_rec.data);
    }

  if (dbvalue_ptr == &dbvalue)
    {
      pr_clear_value (dbvalue_ptr);
      dbvalue_ptr = NULL;
    }

  return error_code;

error:

  (void) heap_scancache_end (thread_p, &scan_cache);
  heap_attrinfo_end (thread_p, &index_attrinfo);

  goto end;
}

/*
 * locator_notify_decache  () - Notify of a decache
 *
 * return:
 *
 *   class_oid(in):
 *   oid(in): Oid to decache
 *   notify_area(in): Information used for notification purposes
 *
 * Note: Add an entry in the fetch area with respect to decaching an
 *              object at the workspace.
 */
static bool
locator_notify_decache (const OID * class_oid, const OID * oid, void *notify_area)
{
  LC_COPYAREA_DESC *notify;
  LC_COPYAREA_ONEOBJ *obj;	/* Describe on object in area */
  int i;

  /* safe guard. oid must be not null. */
  if (OID_ISNULL (oid))
    {
      assert (false);
      return true;
    }

  notify = (LC_COPYAREA_DESC *) notify_area;
  if (notify->recdes->area_size <= SSIZEOF (**notify->obj))
    {
      return false;
    }

  /*
   * Make sure that the object is not already part of the notification area
   */
  obj = LC_START_ONEOBJ_PTR_IN_COPYAREA (notify->mobjs);
  obj = LC_PRIOR_ONEOBJ_PTR_IN_COPYAREA (obj);
  for (i = 0; i < notify->mobjs->num_objs; i++)
    {
      obj = LC_NEXT_ONEOBJ_PTR_IN_COPYAREA (obj);
      if (OID_EQ (&obj->oid, oid))
	{
	  /* The object is already in the notification/fetch area */
	  obj->operation = LC_FETCH_DECACHE_LOCK;
	  return true;
	}
    }
  /*
   * The object was not part of the notification/fetch area
   */
  notify->mobjs->num_objs++;
  COPY_OID (&((*notify->obj)->class_oid), class_oid);
  COPY_OID (&((*notify->obj)->oid), oid);
  (*notify->obj)->flag = 0;
  (*notify->obj)->hfid = NULL_HFID;
  (*notify->obj)->length = -1;
  (*notify->obj)->operation = LC_FETCH_DECACHE_LOCK;

  (*notify->obj)->offset = -1;
  *notify->obj = LC_NEXT_ONEOBJ_PTR_IN_COPYAREA (*notify->obj);
  notify->recdes->area_size -= sizeof (**notify->obj);

  return true;
}

/*
 * xlocator_notify_isolation_incons () - Synchronize possible inconsistencies related
 *                                  to non two phase locking
 *
 * return:
 *
 *   synch_area(in): Pointer to area where the name of the objects are placed.
 *
 * Note: Notify all inconsistencies related to the transaction
 *              isolation level.
 */
bool
xlocator_notify_isolation_incons (THREAD_ENTRY * thread_p, LC_COPYAREA ** synch_area)
{
  LC_COPYAREA_DESC prefetch_des;	/* Descriptor for decache of objects related to transaction isolation level */
  LC_COPYAREA_MANYOBJS *mobjs;	/* Describe multiple objects in area */
  LC_COPYAREA_ONEOBJ *obj;	/* Describe on object in area */
  RECDES recdes;		/* Record descriptor for insertion */
  int offset;			/* Place to store next object in area */
  bool more_synch = false;

  *synch_area = locator_allocate_copy_area_by_length (DB_PAGESIZE);
  if (*synch_area == NULL)
    {
      return false;
    }

  mobjs = LC_MANYOBJS_PTR_IN_COPYAREA (*synch_area);
  LC_RECDES_IN_COPYAREA (*synch_area, &recdes);
  obj = LC_START_ONEOBJ_PTR_IN_COPYAREA (mobjs);
  mobjs->num_objs = 0;
  offset = 0;

  prefetch_des.mobjs = mobjs;
  prefetch_des.obj = &obj;
  prefetch_des.offset = &offset;
  prefetch_des.recdes = &recdes;
  lock_notify_isolation_incons (thread_p, locator_notify_decache, &prefetch_des);
  if (mobjs->num_objs == 0)
    {
      /*
       * Don't need to notify of any client workspace lock decaches
       * (i.e., possible object inconsistencies).
       */
      locator_free_copy_area (*synch_area);
      *synch_area = NULL;
    }
  else if (recdes.area_size >= SSIZEOF (*obj))
    {
      more_synch = true;
    }

  return more_synch;
}

static DISK_ISVALID
locator_repair_btree_by_insert (THREAD_ENTRY * thread_p, OID * class_oid, BTID * btid, DB_VALUE * key, OID * inst_oid)
{
  DISK_ISVALID isvalid = DISK_INVALID;
#if defined(SERVER_MODE)
  int tran_index;

  tran_index = LOG_FIND_THREAD_TRAN_INDEX (thread_p);
#endif /* SERVER_MODE */

  if (lock_object (thread_p, inst_oid, class_oid, X_LOCK, LK_UNCOND_LOCK) != LK_GRANTED)
    {
      return DISK_INVALID;
    }

  log_sysop_start (thread_p);

  if (btree_insert (thread_p, btid, key, class_oid, inst_oid, SINGLE_ROW_INSERT, NULL, NULL, NULL) == NO_ERROR)
    {
      isvalid = DISK_VALID;
      log_sysop_commit (thread_p);
    }
  else
    {
      ASSERT_ERROR ();
      log_sysop_abort (thread_p);
    }

#if defined(SERVER_MODE)
  lock_remove_all_inst_locks (thread_p, tran_index, class_oid, X_LOCK);
#endif /* SERVER_MODE */

  return isvalid;
}

static DISK_ISVALID
locator_repair_btree_by_delete (THREAD_ENTRY * thread_p, OID * class_oid, BTID * btid, OID * inst_oid)
{
  DB_VALUE key;
  bool clear_key = false;
  int dummy_unique;
  DISK_ISVALID isvalid = DISK_INVALID;
#if defined(SERVER_MODE)
  int tran_index;

  tran_index = LOG_FIND_THREAD_TRAN_INDEX (thread_p);
#endif /* SERVER_MODE */

  btree_init_temp_key_value (&clear_key, &key);

  if (btree_find_key (thread_p, btid, inst_oid, &key, &clear_key) != DISK_VALID)
    {
      return DISK_INVALID;
    }

  if (lock_object (thread_p, inst_oid, class_oid, X_LOCK, LK_UNCOND_LOCK) == LK_GRANTED)
    {
      log_sysop_start (thread_p);

      if (btree_physical_delete (thread_p, btid, &key, inst_oid, class_oid, &dummy_unique, SINGLE_ROW_DELETE, NULL) ==
	  NO_ERROR)
	{
	  isvalid = DISK_VALID;
	  log_sysop_commit (thread_p);
	}
      else
	{
	  ASSERT_ERROR ();
	  log_sysop_abort (thread_p);
	}

#if defined(SERVER_MODE)
      lock_remove_all_inst_locks (thread_p, tran_index, class_oid, X_LOCK);
#endif /* SERVER_MODE */
    }

  if (clear_key)
    {
      pr_clear_value (&key);
    }

  return isvalid;
}

/*
 * locator_check_btree_entries () - Check consistency of btree entries and heap
 *
 * return: valid
 *
 *   btid(in): Btree identifier
 *   hfid(in): Heap identfier of the instances of class that are indexed
 *   class_oid(in): The class identifier
 *   n_attr_ids(in):  Number of attribute ids (size of the array).
 *   attr_ids(in): Attribute ID array.
 *   btname(in) :
 *   repair(in):
 *
 * Note: Check the consistency of the btree entries against the
 *              instances stored on heap and vive versa.
 */
DISK_ISVALID
locator_check_btree_entries (THREAD_ENTRY * thread_p, BTID * btid, HFID * hfid, OID * class_oid, int n_attr_ids,
			     ATTR_ID * attr_ids, int *atts_prefix_length, const char *btname, bool repair)
{
  DISK_ISVALID isvalid = DISK_VALID;
  DISK_ISVALID isallvalid = DISK_VALID;
  OID inst_oid, *p_inst_oid = &inst_oid;
  RECDES record = RECDES_INITIALIZER, *recordp = &record;	/* Record descriptor for copying object */
  SCAN_CODE scan;
  HEAP_SCANCACHE scan_cache;
  BTREE_CHECKSCAN bt_checkscan;
  BTREE_SCAN bt_scan;
  HEAP_CACHE_ATTRINFO attr_info;
  int num_btree_oids = 0;
  int num_heap_oids = 0;
  int oid_cnt;
  OID *oid_area = NULL;
  INDX_SCAN_ID isid;
  BTREE_ISCAN_OID_LIST oid_list;
  int i;
  DB_VALUE dbvalue;
  DB_VALUE *key = NULL;
  char buf[DBVAL_BUFSIZE + MAX_ALIGNMENT], *aligned_buf;
  char *classname = NULL;
  KEY_VAL_RANGE key_val_range;
  int index_id;
  OR_INDEX *index = NULL;
  DB_LOGICAL ev_res;
  OR_CLASSREP *classrepr = NULL;
  MVCC_SNAPSHOT *mvcc_snapshot = NULL;
  BTID btid_info;
#if defined(SERVER_MODE)
  int tran_index;
#endif /* SERVER_MODE */
  bool is_scancache_started = false;
  bool is_attrinfo_started = false;
  bool is_bt_checkscan_started = false;

  mvcc_snapshot = logtb_get_mvcc_snapshot (thread_p);
  if (mvcc_snapshot == NULL)
    {
      return DISK_ERROR;
    }
  db_make_null (&dbvalue);

  aligned_buf = PTR_ALIGN (buf, MAX_ALIGNMENT);

#if defined(SERVER_MODE)
  tran_index = LOG_FIND_THREAD_TRAN_INDEX (thread_p);
#endif /* SERVER_MODE */

  scan_init_index_scan (&isid, NULL, mvcc_snapshot);

  /* Start a scan cursor and a class attribute information */
  if (heap_scancache_start (thread_p, &scan_cache, hfid, class_oid, false, false, mvcc_snapshot) != NO_ERROR)
    {
      return DISK_ERROR;
    }
  is_scancache_started = true;

  if (heap_attrinfo_start (thread_p, class_oid, n_attr_ids, attr_ids, &attr_info) != NO_ERROR)
    {
      goto error;
    }
  is_attrinfo_started = true;

  classrepr = attr_info.last_classrepr;
  if (classrepr == NULL)
    {
      goto error;
    }
  index_id = -1;
  for (i = 0; i < classrepr->n_indexes; i++)
    {
      if (BTID_IS_EQUAL (&(classrepr->indexes[i].btid), btid))
	{
	  index_id = i;
	  break;
	}
    }
  assert (index_id != -1);

  index = &(attr_info.last_classrepr->indexes[index_id]);
  assert (index != NULL);

  /*
   * Step 1) From Heap to B+tree
   */

  /* start a check-scan on index */
  if (btree_keyoid_checkscan_start (thread_p, btid, &bt_checkscan) != NO_ERROR)
    {
      goto error;
    }
  is_bt_checkscan_started = true;

  inst_oid.volid = hfid->vfid.volid;
  inst_oid.pageid = NULL_PAGEID;
  inst_oid.slotid = NULL_SLOTID;

  while ((scan = heap_next (thread_p, hfid, class_oid, &inst_oid, &record, &scan_cache, COPY)) == S_SUCCESS)
    {
      num_heap_oids++;

      if (index->filter_predicate)
	{
	  if (locator_eval_filter_predicate (thread_p, &index->btid, index->filter_predicate, class_oid, &p_inst_oid, 1,
					     &recordp, &ev_res) != NO_ERROR)
	    {
	      isallvalid = DISK_ERROR;
	    }
	  else if (ev_res != V_TRUE)
	    {
	      /*
	       * To exclude the heap OID of which record cannot satisfy the
	       * conditions of the index filter predicate.
	       */
	      num_heap_oids--;
	      continue;
	    }
	}

      /* Make sure that the index entry exist */
      if ((n_attr_ids == 1 && heap_attrinfo_read_dbvalues (thread_p, &inst_oid, &record, NULL, &attr_info) != NO_ERROR)
	  || (key = heap_attrvalue_get_key (thread_p, index_id, &attr_info, &record, &btid_info, &dbvalue, aligned_buf,
					    NULL, NULL)) == NULL)
	{
	  if (isallvalid != DISK_INVALID)
	    {
	      isallvalid = DISK_ERROR;
	    }
	}
      else
	{
	  assert (key != NULL);

	  if (db_value_is_null (key) || btree_multicol_key_is_null (key))
	    {
	      /* Do not check the btree since unbound values are not recorded */
	      num_heap_oids--;
	    }
	  else
	    {
	      isvalid = btree_keyoid_checkscan_check (thread_p, &bt_checkscan, class_oid, key, &inst_oid);

	      if (er_errid () == ER_INTERRUPTED)
		{
		  /* in case of user interrupt */
		  goto error;
		}

	      if (isvalid == DISK_INVALID)
		{
		  if (repair)
		    {
		      isvalid = locator_repair_btree_by_insert (thread_p, class_oid, btid, key, &inst_oid);
		    }

		  if (isvalid == DISK_INVALID)
		    {
		      char *key_dmp;

		      key_dmp = pr_valstring (key);

		      if (!OID_ISNULL (class_oid))
			{
			  if (heap_get_class_name (thread_p, class_oid, &classname) != NO_ERROR)
			    {
			      /* ignore */
			      er_clear ();
			    }
			}

		      er_set (ER_ERROR_SEVERITY, ARG_FILE_LINE, ER_LC_INCONSISTENT_BTREE_ENTRY_TYPE1, 12,
			      (btname) ? btname : "*UNKNOWN-INDEX*", (classname) ? classname : "*UNKNOWN-CLASS*",
			      class_oid->volid, class_oid->pageid, class_oid->slotid, (key_dmp) ? key_dmp : "_NULL_KEY",
			      inst_oid.volid, inst_oid.pageid, inst_oid.slotid, btid->vfid.volid, btid->vfid.fileid,
			      btid->root_pageid);

		      if (key_dmp)
			{
			  db_private_free (thread_p, key_dmp);
			}

		      if (classname)
			{
			  free_and_init (classname);
			}

		      if (isallvalid != DISK_INVALID)
			{
			  isallvalid = isvalid;
			}
		    }
		}
	    }
	}

      if (key == &dbvalue)
	{
	  pr_clear_value (key);
	  key = NULL;
	}
    }

  if (scan != S_END && isallvalid != DISK_INVALID)
    {
      isallvalid = DISK_ERROR;
    }

  /* close the index check-scan */
  btree_keyoid_checkscan_end (thread_p, &bt_checkscan);
  is_bt_checkscan_started = false;

  /* Finish scan cursor and class attribute cache information */
  heap_attrinfo_end (thread_p, &attr_info);
  is_attrinfo_started = false;

  /*
   * Step 2) From B+tree to Heap
   */

  BTREE_INIT_SCAN (&bt_scan);

  isid.oid_list = &oid_list;
  isid.oid_list->oid_cnt = 0;
  isid.oid_list->oidp = (OID *) malloc (ISCAN_OID_BUFFER_CAPACITY);
  if (isid.oid_list->oidp == NULL)
    {
      er_set (ER_ERROR_SEVERITY, ARG_FILE_LINE, ER_OUT_OF_VIRTUAL_MEMORY, 1, (size_t) ISCAN_OID_BUFFER_SIZE);

      isallvalid = DISK_ERROR;
      goto error;
    }
  isid.oid_list->capacity = ISCAN_OID_BUFFER_CAPACITY / OR_OID_SIZE;
  isid.oid_list->max_oid_cnt = isid.oid_list->capacity;
  isid.oid_list->next_list = NULL;
  isid.indx_info = NULL;

  /* alloc index key copy_buf */
  isid.copy_buf = (char *) db_private_alloc (thread_p, DBVAL_BUFSIZE);
  if (isid.copy_buf == NULL)
    {
      isallvalid = DISK_ERROR;
      goto error;
    }
  isid.copy_buf_len = DBVAL_BUFSIZE;
  memset ((void *) (&(isid.indx_cov)), 0, sizeof (INDX_COV));
  memset ((void *) (&(isid.multi_range_opt)), 0, sizeof (MULTI_RANGE_OPT));

  scan_init_iss (&isid);

  if (heap_scancache_start (thread_p, &isid.scan_cache, hfid, class_oid, true, true, mvcc_snapshot) != NO_ERROR)
    {
      isallvalid = DISK_ERROR;
      goto error;
    }

  isid.check_not_vacuumed = true;
  db_make_null (&key_val_range.key1);
  db_make_null (&key_val_range.key2);
  key_val_range.range = INF_INF;
  key_val_range.num_index_term = 0;
  do
    {
      /* search index */
      if (btree_prepare_bts (thread_p, &bt_scan, btid, &isid, &key_val_range, NULL, class_oid, NULL, NULL, false, NULL)
	  != NO_ERROR)
	{
	  assert (er_errid () != NO_ERROR);
	  break;
	}
      if (btree_range_scan (thread_p, &bt_scan, btree_range_scan_select_visible_oids) != NO_ERROR)
	{
	  assert (er_errid () != NO_ERROR);
	  break;
	}
      oid_cnt = bt_scan.n_oids_read_last_iteration;
      if (oid_cnt < 0)
	{
	  assert (false);
	  break;
	}
      oid_area = isid.oid_list->oidp;
      num_btree_oids += oid_cnt;
      for (i = 0; i < oid_cnt; i++)
	{
	  if (!heap_does_exist (thread_p, class_oid, &oid_area[i]))
	    {
	      isvalid = DISK_INVALID;

	      if (repair)
		{
		  /* don't care about filter predicate here since we are sure that oid_area[i] is contained in tree,
		   * the keys has been already S_LOCK-ed. */
		  isvalid = locator_repair_btree_by_delete (thread_p, class_oid, btid, &oid_area[i]);
		}

	      if (isvalid == DISK_VALID)
		{
		  num_btree_oids--;
		}
	      else
		{
		  if (!OID_ISNULL (class_oid))
		    {
		      if (heap_get_class_name (thread_p, class_oid, &classname) != NO_ERROR)
			{
			  /* ignore */
			  er_clear ();
			}
		    }

		  er_set (ER_ERROR_SEVERITY, ARG_FILE_LINE, ER_LC_INCONSISTENT_BTREE_ENTRY_TYPE2, 11,
			  (btname) ? btname : "*UNKNOWN-INDEX*", (classname) ? classname : "*UNKNOWN-CLASS*",
			  class_oid->volid, class_oid->pageid, class_oid->slotid, oid_area[i].volid, oid_area[i].pageid,
			  oid_area[i].slotid, btid->vfid.volid, btid->vfid.fileid, btid->root_pageid);

		  if (classname)
		    {
		      free_and_init (classname);
		    }

		  isallvalid = DISK_INVALID;
		}
	    }
	}

    }
  while (!BTREE_END_OF_SCAN (&bt_scan));

  if (heap_scancache_end (thread_p, &isid.scan_cache) != NO_ERROR)
    {
      isallvalid = DISK_INVALID;
    }

  if (num_heap_oids != num_btree_oids)
    {
      if (!OID_ISNULL (class_oid))
	{
	  if (heap_get_class_name (thread_p, class_oid, &classname) != NO_ERROR)
	    {
	      /* ignore */
	      er_clear ();
	    }
	}

      er_set (ER_ERROR_SEVERITY, ARG_FILE_LINE, ER_LC_INCONSISTENT_BTREE_ENTRY_TYPE3, 10,
	      (btname) ? btname : "*UNKNOWN-INDEX*", (classname) ? classname : "*UNKNOWN-CLASS*", class_oid->volid,
	      class_oid->pageid, class_oid->slotid, num_heap_oids, num_btree_oids, btid->vfid.volid, btid->vfid.fileid,
	      btid->root_pageid);

      if (classname)
	{
	  free_and_init (classname);
	}

      isallvalid = DISK_INVALID;
    }

  if (isid.check_not_vacuumed && isid.not_vacuumed_res != DISK_VALID)
    {
      er_set (ER_FATAL_ERROR_SEVERITY, ARG_FILE_LINE, ER_INDEX_FOUND_NOT_VACUUMED, 5,
	      (btname) ? btname : "*UNKNOWN-INDEX*", (classname) ? classname : "*UNKNOWN-CLASS*", class_oid->volid,
	      class_oid->pageid, class_oid->slotid);
      isallvalid = isid.not_vacuumed_res;
    }

end:

  if (key == &dbvalue)
    {
      pr_clear_value (key);
    }

  if (isid.oid_list != NULL && isid.oid_list->oidp != NULL)
    {
      free_and_init (isid.oid_list->oidp);
    }

  /* free index key copy_buf */
  if (isid.copy_buf)
    {
      db_private_free_and_init (thread_p, isid.copy_buf);
    }

  if (is_scancache_started && heap_scancache_end (thread_p, &scan_cache) != NO_ERROR)
    {
      isallvalid = DISK_INVALID;
    }

  if (is_bt_checkscan_started)
    {
      btree_keyoid_checkscan_end (thread_p, &bt_checkscan);
    }

  if (is_attrinfo_started)
    {
      heap_attrinfo_end (thread_p, &attr_info);
    }

  return isallvalid;

error:
  isallvalid = DISK_ERROR;
  goto end;
}

/*
 * locator_check_unique_btree_entries () - Check consistency of unique btree entries
 *                                    and heaps
 *
 * return: valid
 *
 *   btid(in): Btree identifier
 *   class_oid(in):
 *   classrec(in):
 *   attr_ids(in): Array of indexed attributes for the btid
 *   repair(in):
 *
 * Note: Check the consistency of the unique btree entries against the
 *              instances stored on heap and vice versa.  Unique btrees are
 *              special because they span hierarchies and can have multiple
 *              heaps associated with them.
 */
static DISK_ISVALID
locator_check_unique_btree_entries (THREAD_ENTRY * thread_p, BTID * btid, OID * cls_oid, RECDES * classrec,
				    ATTR_ID * attr_ids, const char *btname, bool repair)
{
  DISK_ISVALID isvalid = DISK_VALID, isallvalid = DISK_VALID;
  OID inst_oid, *p_inst_oid = &inst_oid;
  RECDES peek = RECDES_INITIALIZER, *p_peek = &peek;
  SCAN_CODE scan;
  HEAP_SCANCACHE *scan_cache = NULL;
  BTREE_CHECKSCAN bt_checkscan;
  BTREE_SCAN bt_scan;
  HEAP_CACHE_ATTRINFO attr_info;
  DB_VALUE *key = NULL;
  DB_VALUE dbvalue;
  int num_btree_oids = 0, num_heap_oids = 0, num_nulls = 0;
  int oid_cnt;
  OID *oid_area = NULL;
  int num_classes, scancache_inited = 0, attrinfo_inited = 0;
  int i, j, index_id;
  HFID *hfids = NULL, *hfid = NULL;
  OID *class_oids = NULL, *class_oid = NULL;
  INDX_SCAN_ID isid;
  BTREE_ISCAN_OID_LIST oid_list;
  char buf[DBVAL_BUFSIZE + MAX_ALIGNMENT], *aligned_buf;
  char *classname = NULL;
  KEY_VAL_RANGE key_val_range;
  OR_INDEX *index;
  DB_LOGICAL ev_res;
  int partition_local_index = 0;
  MVCC_SNAPSHOT *mvcc_snapshot = NULL;
#if defined(SERVER_MODE)
  int tran_index;
#else
  int btree_oid_cnt, btree_null_cnt, btree_key_cnt;
#endif /* SERVER_MODE */
  bool bt_checkscan_inited = false;

  mvcc_snapshot = logtb_get_mvcc_snapshot (thread_p);
  if (mvcc_snapshot == NULL)
    {
      return DISK_ERROR;
    }
  db_make_null (&dbvalue);

  aligned_buf = PTR_ALIGN (buf, MAX_ALIGNMENT);

#if defined(SERVER_MODE)
  tran_index = LOG_FIND_THREAD_TRAN_INDEX (thread_p);
#endif /* SERVER_MODE */

  scan_init_index_scan (&isid, NULL, mvcc_snapshot);

  /* get all the heap files associated with this unique btree */
  if (or_get_unique_hierarchy (thread_p, classrec, attr_ids[0], btid, &class_oids, &hfids, &num_classes,
			       &partition_local_index) != NO_ERROR
      || class_oids == NULL || hfids == NULL || num_classes < 1)
    {
      if (class_oids != NULL)
	{
	  free_and_init (class_oids);
	}

      if (hfids != NULL)
	{
	  free_and_init (hfids);
	}

      goto error;
    }

  /*
   * Step 1) Check if all instances of all the heaps are in the unique btree.
   */

  scan_cache = (HEAP_SCANCACHE *) malloc (num_classes * sizeof (HEAP_SCANCACHE));
  if (scan_cache == NULL)
    {
      er_set (ER_ERROR_SEVERITY, ARG_FILE_LINE, ER_OUT_OF_VIRTUAL_MEMORY, 1, num_classes * sizeof (HEAP_SCANCACHE));
      goto error;
    }

  if (partition_local_index == 1)
    {
      if (num_classes == 1)
	{
	  /* partition class with local index */
	  COPY_OID (&class_oids[0], cls_oid);
	  or_class_hfid (classrec, &hfids[0]);
	}
      else
	{
	  /* a partitioned class and a local index */
	  goto end;
	}
    }

  for (j = 0; j < num_classes; j++)
    {
      hfid = &hfids[j];
      class_oid = &class_oids[j];

      /* Start a scan cursor and a class attribute information */
      if (heap_scancache_start (thread_p, &scan_cache[j], hfid, class_oid, true, false, mvcc_snapshot) != NO_ERROR)
	{
	  goto error;
	}
      scancache_inited++;

      index_id = heap_attrinfo_start_with_btid (thread_p, class_oid, btid, &attr_info);
      if (index_id < 0)
	{
	  goto error;
	}
      index = &(attr_info.last_classrepr->indexes[index_id]);
      assert (index != NULL);

      attrinfo_inited = 1;

      /* start a check-scan on index */
      if (btree_keyoid_checkscan_start (thread_p, btid, &bt_checkscan) != NO_ERROR)
	{
	  goto error;
	}
      bt_checkscan_inited = true;

      inst_oid.volid = hfid->vfid.volid;
      inst_oid.pageid = NULL_PAGEID;
      inst_oid.slotid = NULL_SLOTID;

      while ((scan = heap_next (thread_p, hfid, class_oid, &inst_oid, &peek, &scan_cache[j], PEEK)) == S_SUCCESS)
	{
	  num_heap_oids++;

	  if (index->filter_predicate)
	    {
	      if (locator_eval_filter_predicate
		  (thread_p, btid, index->filter_predicate, class_oid, &p_inst_oid, 1, &p_peek, &ev_res) != NO_ERROR)
		{
		  goto error;
		}
	      else if (ev_res != V_TRUE)
		{
		  continue;
		}
	    }

	  /* Make sure that the index entry exists */
	  if ((heap_attrinfo_read_dbvalues (thread_p, &inst_oid, &peek, NULL, &attr_info) != NO_ERROR)
	      ||
	      ((key =
		heap_attrvalue_get_key (thread_p, index_id, &attr_info, &peek, btid, &dbvalue, aligned_buf, NULL,
					NULL)) == NULL))
	    {
	      if (isallvalid != DISK_INVALID)
		{
		  isallvalid = DISK_ERROR;
		}
	    }
	  else
	    {
	      assert (key != NULL);

	      if (db_value_is_null (key) || btree_multicol_key_is_null (key))
		{
		  num_nulls++;
		}
	      else
		{
		  isvalid = btree_keyoid_checkscan_check (thread_p, &bt_checkscan, class_oid, key, &inst_oid);

		  if (er_errid () == ER_INTERRUPTED)
		    {
		      /* in case of user interrupt */
		      goto error;
		    }

		  if (isvalid == DISK_INVALID)
		    {
		      if (repair)
			{
			  isvalid = locator_repair_btree_by_insert (thread_p, class_oid, btid, key, &inst_oid);
			}

		      if (isvalid == DISK_INVALID)
			{
			  char *key_dmp;

			  key_dmp = pr_valstring (key);
			  if (!OID_ISNULL (class_oid))
			    {
			      if (heap_get_class_name (thread_p, class_oid, &classname) != NO_ERROR)
				{
				  /* ignore */
				  er_clear ();
				}
			    }

			  er_set (ER_ERROR_SEVERITY, ARG_FILE_LINE, ER_LC_INCONSISTENT_BTREE_ENTRY_TYPE1, 12,
				  (btname) ? btname : "*UNKNOWN-INDEX*", (classname) ? classname : "*UNKNOWN-CLASS*",
				  class_oid->volid, class_oid->pageid, class_oid->slotid,
				  (key_dmp) ? key_dmp : "_NULL_KEY", inst_oid.volid, inst_oid.pageid, inst_oid.slotid,
				  btid->vfid.volid, btid->vfid.fileid, btid->root_pageid);

			  if (key_dmp)
			    {
			      db_private_free (thread_p, key_dmp);
			    }

			  if (classname)
			    {
			      free_and_init (classname);
			    }

			  if (isallvalid != DISK_INVALID)
			    {
			      isallvalid = isvalid;
			    }
			}
		    }
		}
	    }

	  if (key == &dbvalue)
	    {
	      pr_clear_value (key);
	    }
	}

      if (scan != S_END && isallvalid != DISK_INVALID)
	{
	  isallvalid = DISK_ERROR;
	}

      /* close the index check-scan */
      btree_keyoid_checkscan_end (thread_p, &bt_checkscan);
      bt_checkscan_inited = false;

      /* Finish scan cursor and class attribute cache information */
      heap_attrinfo_end (thread_p, &attr_info);
      attrinfo_inited = 0;
    }

  /*
   * Step 2) Check that all the btree entries are members of one of the heaps.
   */

  BTREE_INIT_SCAN (&bt_scan);

  isid.oid_list = &oid_list;
  isid.oid_list->oid_cnt = 0;
  isid.oid_list->oidp = (OID *) malloc (ISCAN_OID_BUFFER_CAPACITY);
  if (isid.oid_list->oidp == NULL)
    {
      er_set (ER_ERROR_SEVERITY, ARG_FILE_LINE, ER_OUT_OF_VIRTUAL_MEMORY, 1, (size_t) ISCAN_OID_BUFFER_SIZE);
      goto error;
    }
  isid.oid_list->capacity = ISCAN_OID_BUFFER_CAPACITY / OR_OID_SIZE;
  isid.oid_list->max_oid_cnt = isid.oid_list->capacity;
  isid.oid_list->next_list = NULL;
  /* alloc index key copy_buf */
  isid.copy_buf = (char *) db_private_alloc (thread_p, DBVAL_BUFSIZE);
  if (isid.copy_buf == NULL)
    {
      goto error;
    }
  isid.copy_buf_len = DBVAL_BUFSIZE;

  if (heap_scancache_start (thread_p, &isid.scan_cache, hfid, class_oid, true, true, mvcc_snapshot) != NO_ERROR)
    {
      goto error;
    }

  isid.check_not_vacuumed = true;
  db_make_null (&key_val_range.key1);
  db_make_null (&key_val_range.key2);
  key_val_range.range = INF_INF;
  key_val_range.num_index_term = 0;

  do
    {
      /* search index */
      if (btree_prepare_bts (thread_p, &bt_scan, btid, &isid, &key_val_range, NULL, NULL, NULL, NULL, false, NULL) !=
	  NO_ERROR)
	{
	  assert (er_errid () != NO_ERROR);
	  break;
	}
      if (btree_range_scan (thread_p, &bt_scan, btree_range_scan_select_visible_oids) != NO_ERROR)
	{
	  assert (er_errid () != NO_ERROR);
	  break;
	}
      oid_cnt = bt_scan.n_oids_read_last_iteration;

      /* TODO: unique with prefix length */
      /* ^ What is this TODO? ^ */

      if (oid_cnt == -1)
	{
	  assert (false);
	  break;
	}

      oid_area = isid.oid_list->oidp;

      num_btree_oids += oid_cnt;
      for (i = 0; i < oid_cnt; i++)
	{
	  if (!heap_does_exist (thread_p, NULL, &oid_area[i]))
	    {
	      isvalid = DISK_INVALID;
	      if (repair)
		{
		  /* don't care about filter predicate here since we are sure that oid_area[i] is contained in tree the
		   * keys has been already S_LOCK-ed. */
		  isvalid = locator_repair_btree_by_delete (thread_p, class_oid, btid, &oid_area[i]);
		}

	      if (isvalid == DISK_VALID)
		{
		  num_btree_oids--;
		}
	      else
		{
		  if (!OID_ISNULL (class_oid))
		    {
		      if (heap_get_class_name (thread_p, class_oid, &classname) != NO_ERROR)
			{
			  /* ignore */
			  er_clear ();
			}
		    }

		  er_set (ER_ERROR_SEVERITY, ARG_FILE_LINE, ER_LC_INCONSISTENT_BTREE_ENTRY_TYPE2, 11,
			  (btname) ? btname : "*UNKNOWN-INDEX*", (classname) ? classname : "*UNKNOWN-CLASS*",
			  class_oid->volid, class_oid->pageid, class_oid->slotid, oid_area[i].volid, oid_area[i].pageid,
			  oid_area[i].slotid, btid->vfid.volid, btid->vfid.fileid, btid->root_pageid);

		  if (classname)
		    {
		      free_and_init (classname);
		    }

		  isallvalid = DISK_INVALID;
		}
	    }
	  else
	    {
	      OID cl_oid;
	      int found = 0;

	      /*
	       * check to make sure that the OID is one of the OIDs from our
	       * list of classes.
	       */
	      if (heap_get_class_oid (thread_p, &oid_area[i], &cl_oid) != S_SUCCESS)
		{
		  (void) heap_scancache_end (thread_p, &isid.scan_cache);
		  goto error;
		}

	      for (j = 0, found = 0; found == 0 && class_oids != NULL && j < num_classes; j++)
		{
		  if (OID_EQ (&cl_oid, &(class_oids[j])))
		    {
		      found = 1;
		    }
		}

	      if (!found)
		{
		  if (!OID_ISNULL (class_oid))
		    {
		      if (heap_get_class_name (thread_p, class_oid, &classname) != NO_ERROR)
			{
			  /* ignore */
			  er_clear ();
			}
		    }

		  er_set (ER_ERROR_SEVERITY, ARG_FILE_LINE, ER_LC_INCONSISTENT_BTREE_ENTRY_TYPE8, 11,
			  (btname) ? btname : "*UNKNOWN-INDEX*", (classname) ? classname : "*UNKNOWN-CLASS*",
			  class_oid->volid, class_oid->pageid, class_oid->slotid, oid_area[i].volid, oid_area[i].pageid,
			  oid_area[i].slotid, btid->vfid.volid, btid->vfid.fileid, btid->root_pageid);

		  if (classname)
		    {
		      free_and_init (classname);
		    }
		  isallvalid = DISK_INVALID;
		}
	    }
	}
    }
  while (!BTREE_END_OF_SCAN (&bt_scan));

  free_and_init (isid.oid_list->oidp);
  /* free index key copy_buf */
  if (isid.copy_buf)
    {
      db_private_free_and_init (thread_p, isid.copy_buf);
    }

  if (heap_scancache_end (thread_p, &isid.scan_cache) != NO_ERROR)
    {
      goto error;
    }

  /* check to see that the btree root statistics are correct. */
#if defined(SA_MODE)
  if (logtb_get_global_unique_stats (thread_p, btid, &btree_oid_cnt, &btree_null_cnt, &btree_key_cnt) != NO_ERROR)
    {
      goto error;
    }
#endif

  /* Do the numbers add up? */
  if (num_heap_oids != num_btree_oids + num_nulls)
    {
      if (!OID_ISNULL (class_oid))
	{
	  if (heap_get_class_name (thread_p, class_oid, &classname) != NO_ERROR)
	    {
	      /* ignore */
	      er_clear ();
	    }
	}

      er_set (ER_ERROR_SEVERITY, ARG_FILE_LINE, ER_LC_INCONSISTENT_BTREE_ENTRY_TYPE4, 11,
	      (btname) ? btname : "*UNKNOWN-INDEX*", (classname) ? classname : "*UNKNOWN-CLASS*", class_oid->volid,
	      class_oid->pageid, class_oid->slotid, num_heap_oids, num_btree_oids, num_nulls, btid->vfid.volid,
	      btid->vfid.fileid, btid->root_pageid);

      if (classname)
	{
	  free_and_init (classname);
	}

      isallvalid = DISK_INVALID;
    }

#if defined(SA_MODE)
  if (num_heap_oids != btree_oid_cnt)
    {
      if (!OID_ISNULL (class_oid))
	{
	  if (heap_get_class_name (thread_p, class_oid, &classname) != NO_ERROR)
	    {
	      /* ignore */
	      er_clear ();
	    }
	}

      er_set (ER_ERROR_SEVERITY, ARG_FILE_LINE, ER_LC_INCONSISTENT_BTREE_ENTRY_TYPE5, 10,
	      (btname) ? btname : "*UNKNOWN-INDEX*", (classname) ? classname : "*UNKNOWN-CLASS*", class_oid->volid,
	      class_oid->pageid, class_oid->slotid, num_heap_oids, btree_oid_cnt, btid->vfid.volid, btid->vfid.fileid,
	      btid->root_pageid);

      if (classname)
	{
	  free_and_init (classname);
	}

      isallvalid = DISK_INVALID;
    }

  if (num_nulls != btree_null_cnt)
    {
      if (!OID_ISNULL (class_oid))
	{
	  if (heap_get_class_name (thread_p, class_oid, &classname) != NO_ERROR)
	    {
	      /* ignore */
	      er_clear ();
	    }
	}

      er_set (ER_ERROR_SEVERITY, ARG_FILE_LINE, ER_LC_INCONSISTENT_BTREE_ENTRY_TYPE7, 10,
	      (btname) ? btname : "*UNKNOWN-INDEX*", (classname) ? classname : "*UNKNOWN-CLASS*", class_oid->volid,
	      class_oid->pageid, class_oid->slotid, num_nulls, btree_null_cnt, btid->vfid.volid, btid->vfid.fileid,
	      btid->root_pageid);

      if (classname)
	{
	  free_and_init (classname);
	}
      isallvalid = DISK_INVALID;
    }

  /* finally check if the btree thinks that it is unique */
  if (btree_oid_cnt != btree_null_cnt + btree_key_cnt)
    {
      if (!OID_ISNULL (class_oid))
	{
	  if (heap_get_class_name (thread_p, class_oid, &classname) != NO_ERROR)
	    {
	      /* ignore */
	      er_clear ();
	    }
	}

      er_set (ER_ERROR_SEVERITY, ARG_FILE_LINE, ER_LC_INCONSISTENT_BTREE_ENTRY_TYPE6, 11,
	      (btname) ? btname : "*UNKNOWN-INDEX*", (classname) ? classname : "*UNKNOWN-CLASS*", class_oid->volid,
	      class_oid->pageid, class_oid->slotid, btree_oid_cnt, btree_null_cnt, btree_key_cnt, btid->vfid.volid,
	      btid->vfid.fileid, btid->root_pageid);

      if (classname)
	{
	  free_and_init (classname);
	}

      isallvalid = DISK_INVALID;
    }
#endif

  if (isid.check_not_vacuumed && isid.not_vacuumed_res != DISK_VALID)
    {
      er_set (ER_FATAL_ERROR_SEVERITY, ARG_FILE_LINE, ER_INDEX_FOUND_NOT_VACUUMED, 5,
	      (btname) ? btname : "*UNKNOWN-INDEX*", (classname) ? classname : "*UNKNOWN-CLASS*", class_oid->volid,
	      class_oid->pageid, class_oid->slotid);
      isallvalid = isid.not_vacuumed_res;
    }

end:

  for (j = 0; j < scancache_inited; j++)
    {
      if (heap_scancache_end (thread_p, &scan_cache[j]) != NO_ERROR)
	{
	  goto error;
	}
    }

  if (scan_cache)
    {
      free_and_init (scan_cache);
    }

  free_and_init (class_oids);
  free_and_init (hfids);

  return isallvalid;

error:

  if (isid.oid_list != NULL && isid.oid_list->oidp != NULL)
    {
      free_and_init (isid.oid_list->oidp);
    }

  /* free index key copy_buf */
  if (isid.copy_buf)
    {
      db_private_free_and_init (thread_p, isid.copy_buf);
    }

  if (class_oids)
    {
      free_and_init (class_oids);
    }

  if (hfids)
    {
      free_and_init (hfids);
    }

  if (attrinfo_inited)
    {
      heap_attrinfo_end (thread_p, &attr_info);
    }

  for (j = 0; j < scancache_inited; j++)
    {
      (void) heap_scancache_end (thread_p, &scan_cache[j]);
    }

  if (scan_cache)
    {
      free_and_init (scan_cache);
    }

  if (bt_checkscan_inited)
    {
      btree_keyoid_checkscan_end (thread_p, &bt_checkscan);
    }

  return DISK_ERROR;
}

/*
 * locator_check_class () - Check consistency of a class
 *
 * return: valid
 *
 *   repair(in):
 */
DISK_ISVALID
locator_check_class (THREAD_ENTRY * thread_p, OID * class_oid, RECDES * peek, HFID * class_hfid, BTID * index_btid,
		     bool repair)
{
  DISK_ISVALID isvalid = DISK_VALID, rv = DISK_VALID;
  HEAP_CACHE_ATTRINFO attr_info;
  int i;
  HEAP_IDX_ELEMENTS_INFO idx_info;
  BTID *btid;
  ATTR_ID *attrids = NULL;
  int n_attrs;
  char *btname = NULL;
  int *attrs_prefix_length = NULL;

  if (heap_attrinfo_start_with_index (thread_p, class_oid, peek, &attr_info, &idx_info) < 0)
    {
      return DISK_ERROR;
    }

  if (idx_info.num_btids <= 0)
    {
      heap_attrinfo_end (thread_p, &attr_info);
      return DISK_VALID;
    }

  for (i = 0; i < idx_info.num_btids && rv != DISK_ERROR; i++)
    {
      btid = heap_indexinfo_get_btid (i, &attr_info);
      if (btid == NULL)
	{
	  isvalid = DISK_ERROR;
	  break;
	}

      if (index_btid != NULL && !BTID_IS_EQUAL (btid, index_btid))
	{
	  continue;
	}

      n_attrs = heap_indexinfo_get_num_attrs (i, &attr_info);
      if (n_attrs <= 0)
	{
	  isvalid = DISK_ERROR;
	  break;
	}

      attrids = (ATTR_ID *) malloc (n_attrs * sizeof (ATTR_ID));
      if (attrids == NULL)
	{
	  er_set (ER_ERROR_SEVERITY, ARG_FILE_LINE, ER_OUT_OF_VIRTUAL_MEMORY, 1, n_attrs * sizeof (ATTR_ID));
	  isvalid = DISK_ERROR;
	  break;
	}

      if (heap_indexinfo_get_attrids (i, &attr_info, attrids) != NO_ERROR)
	{
	  free_and_init (attrids);
	  isvalid = DISK_ERROR;
	  break;
	}

      attrs_prefix_length = (int *) malloc (n_attrs * sizeof (int));
      if (attrs_prefix_length == NULL)
	{
	  free_and_init (attrids);
	  er_set (ER_ERROR_SEVERITY, ARG_FILE_LINE, ER_OUT_OF_VIRTUAL_MEMORY, 1, n_attrs * sizeof (int));
	  isvalid = DISK_ERROR;
	  break;
	}

      if (heap_indexinfo_get_attrs_prefix_length (i, &attr_info, attrs_prefix_length, n_attrs) != NO_ERROR)
	{
	  free_and_init (attrids);
	  free_and_init (attrs_prefix_length);
	  isvalid = DISK_ERROR;
	  break;
	}

      if (heap_get_indexinfo_of_btid (thread_p, class_oid, btid, NULL, NULL, NULL, NULL, &btname, NULL) != NO_ERROR)
	{
	  free_and_init (attrids);
	  free_and_init (attrs_prefix_length);
	  isvalid = DISK_ERROR;
	  break;
	}

      if (xbtree_get_unique_pk (thread_p, btid))
	{
	  rv = locator_check_unique_btree_entries (thread_p, btid, class_oid, peek, attrids, btname, repair);
	}
      else
	{
	  rv =
	    locator_check_btree_entries (thread_p, btid, class_hfid, class_oid, n_attrs, attrids, attrs_prefix_length,
					 btname, repair);
	}
      if (rv != DISK_VALID)
	{
	  isvalid = DISK_ERROR;
	}

      free_and_init (attrids);
      if (attrs_prefix_length)
	{
	  free_and_init (attrs_prefix_length);
	}
      if (btname)
	{
	  free_and_init (btname);
	}
    }

  heap_attrinfo_end (thread_p, &attr_info);
  return isvalid;
}

/*
 * locator_check_by_class_oid () - Check consistency of a class
 *
 * return: valid
 *
 *   repair(in):
 *
 */
DISK_ISVALID
locator_check_by_class_oid (THREAD_ENTRY * thread_p, OID * cls_oid, HFID * hfid, BTID * index_btid, bool repair)
{
  RECDES copy_rec = RECDES_INITIALIZER;
  HEAP_SCANCACHE scan;
  HFID root_hfid;
  DISK_ISVALID rv = DISK_ERROR;
  MVCC_SNAPSHOT *mvcc_snapshot = NULL;

  mvcc_snapshot = logtb_get_mvcc_snapshot (thread_p);
  if (mvcc_snapshot == NULL)
    {
      return DISK_ERROR;
    }

  if (boot_find_root_heap (&root_hfid) != NO_ERROR || HFID_IS_NULL (&root_hfid))
    {
      return DISK_ERROR;
    }

  if (heap_scancache_start (thread_p, &scan, &root_hfid, oid_Root_class_oid, true, false, mvcc_snapshot) != NO_ERROR)
    {
      return DISK_ERROR;
    }

  if (heap_get_class_record (thread_p, cls_oid, &copy_rec, &scan, COPY) != S_SUCCESS)
    {
      heap_scancache_end (thread_p, &scan);
      return DISK_ERROR;
    }

  /* lock class and unlatch page */
  if (lock_object (thread_p, cls_oid, oid_Root_class_oid, IS_LOCK, LK_COND_LOCK) != LK_GRANTED)
    {
      if (scan.page_watcher.pgptr != NULL)
	{
	  pgbuf_ordered_unfix (thread_p, &scan.page_watcher);
	}

      if (lock_object (thread_p, cls_oid, oid_Root_class_oid, IS_LOCK, LK_UNCOND_LOCK) != LK_GRANTED)
	{
	  heap_scancache_end (thread_p, &scan);
	  return DISK_ERROR;
	}

      copy_rec.data = NULL;
      if (heap_get_class_record (thread_p, cls_oid, &copy_rec, &scan, COPY) != S_SUCCESS)
	{
	  lock_unlock_object (thread_p, cls_oid, oid_Root_class_oid, IS_LOCK, true);
	  heap_scancache_end (thread_p, &scan);
	  return DISK_ERROR;
	}
    }

  /* we have lock on class_oid, record COPYed, while page is latched */
  if (scan.page_watcher.pgptr != NULL)
    {
      pgbuf_ordered_unfix (thread_p, &scan.page_watcher);
    }

  rv = locator_check_class (thread_p, cls_oid, &copy_rec, hfid, index_btid, repair);

  lock_unlock_object (thread_p, cls_oid, oid_Root_class_oid, IS_LOCK, true);

  heap_scancache_end (thread_p, &scan);

  return rv;
}

/*
 * locator_check_all_entries_of_all_btrees () - Check consistency of all
 *						entries of all btrees
 *
 * return: valid
 *
 *   repair(in):
 *
 * Note: Check the consistency of all entries of all btrees against the
 *              the corresponding heaps.
 */
DISK_ISVALID
locator_check_all_entries_of_all_btrees (THREAD_ENTRY * thread_p, bool repair)
{
  RECDES copy_rec = RECDES_INITIALIZER;	/* Record descriptor for copy object */
  HFID root_hfid;
  HFID hfid;
  OID oid;
  HEAP_SCANCACHE scan;
  SCAN_CODE code = S_SUCCESS;
  DISK_ISVALID isallvalid = DISK_VALID;
  MVCC_SNAPSHOT *mvcc_snapshot = NULL;

  mvcc_snapshot = logtb_get_mvcc_snapshot (thread_p);
  if (mvcc_snapshot == NULL)
    {
      return DISK_ERROR;
    }

  /*
   * Find all the classes.
   * If the class has an index, check the logical consistency of the index
   */

  /* Find the heap for the root classes */

  if (boot_find_root_heap (&root_hfid) != NO_ERROR || HFID_IS_NULL (&root_hfid))
    {
      return DISK_ERROR;
    }

  if (heap_scancache_start (thread_p, &scan, &root_hfid, oid_Root_class_oid, true, false, mvcc_snapshot) != NO_ERROR)
    {
      return DISK_ERROR;
    }

  oid.volid = root_hfid.vfid.volid;
  oid.pageid = NULL_PAGEID;
  oid.slotid = NULL_SLOTID;

  while (isallvalid != DISK_ERROR)
    {
      copy_rec.data = NULL;
      code = heap_next (thread_p, &root_hfid, oid_Root_class_oid, &oid, &copy_rec, &scan, COPY);
      if (code != S_SUCCESS)
	{
	  break;
	}

      or_class_hfid (&copy_rec, &hfid);
      if (HFID_IS_NULL (&hfid))
	{
	  continue;
	}

      /* lock class and unlatch page */
      if (lock_object (thread_p, &oid, oid_Root_class_oid, IS_LOCK, LK_COND_LOCK) != LK_GRANTED)
	{
	  if (scan.page_watcher.pgptr != NULL)
	    {
	      pgbuf_ordered_unfix (thread_p, &scan.page_watcher);
	    }

	  if (lock_object (thread_p, &oid, oid_Root_class_oid, IS_LOCK, LK_UNCOND_LOCK) != LK_GRANTED)
	    {
	      break;
	    }

	  copy_rec.data = NULL;
	  code = heap_get_class_record (thread_p, &oid, &copy_rec, &scan, COPY);
	  if (code != S_SUCCESS)
	    {
	      break;
	    }
	}

      /* we have lock on class_oid, record COPYed, while page is latched */
      if (scan.page_watcher.pgptr != NULL)
	{
	  pgbuf_ordered_unfix (thread_p, &scan.page_watcher);
	}

      if (locator_check_class (thread_p, &oid, &copy_rec, &hfid, NULL, repair) != DISK_VALID)
	{
	  isallvalid = DISK_ERROR;
	}

      lock_unlock_object (thread_p, &oid, oid_Root_class_oid, IS_LOCK, true);
    }

  if (code != S_END)
    {
      isallvalid = DISK_ERROR;
    }

  /* End the scan cursor */
  if (heap_scancache_end (thread_p, &scan) != NO_ERROR)
    {
      isallvalid = DISK_ERROR;
    }

  return isallvalid;
}

/*
 * locator_guess_sub_classes () - Guess the subclasses of the given hinted classes
 *
 * return: NO_ERROR if all OK, ER_ status otherwise
 *
 *   lockhint_subclasses(in): lockhint structure which describes classes
 *             The content is updated and the structure itself may be
 *             reallocated
 *
 * Note:This function guess the subclasses identifiers of requested
 *              subclasses for the classes referenced by the lockhint
 *              structure. The lockhint structure is updated to contain the
 *              needed subclasses.
 *
 *              The subclasses are only guessed for lock hint purposes and
 *              they should not be used for any other purposes (it is OK, to
 *              send the objects to the client). That is, the found subclasses
 *              reflects the classes on the server(database volumes) as they
 *              are when the function is invoked; the function does not wait
 *              even when the classes/subclasses may be in the process of been
 *              updated by any transaction.
 *
 *              In general the function is used to approximately find out all
 *              needed subclasses, so that they can be locked along with a
 *              requested set of classes all at once...and not in pieces since
 *              the later can produce deadlocks.
 */
static int
locator_guess_sub_classes (THREAD_ENTRY * thread_p, LC_LOCKHINT ** lockhint_subclasses)
{
  int ref_num;			/* Max and reference number in request area */
  int max_stack;		/* Total size of stack */
  int stack_actual_size;	/* Actual size of stack */
  int *stack;			/* The stack for the search */
  int max_oid_list;		/* Max number of immediate subclasses */
  OID *oid_list = NULL;		/* List of ref for one object */
  HEAP_SCANCACHE scan_cache;	/* Scan cache used for fetching purposes */
  SCAN_CODE scan;		/* Scan return value for an object */
  void *new_ptr;
  RECDES peek_recdes;
  LC_LOCKHINT *lockhint;
  int num_original_classes;
  LOCK lock;
  int i, j, k;
  int error_code = NO_ERROR;

  /*
   * Start a scan cursor for fetching the desired classes.
   */

  error_code = heap_scancache_start (thread_p, &scan_cache, NULL, NULL, true, false, NULL);
  if (error_code != NO_ERROR)
    {
      return error_code;
    }

  lockhint = *lockhint_subclasses;

  /*
   * Let's assume a number of subclasses for allocation purposes of the stack.
   * We will assume at least one subclass per class and a minimum of 10
   * subclasses for all requested classes.
   */

  max_stack = lockhint->max_classes * 2;
  if (max_stack < 10)
    {
      max_stack = 10;
    }
  max_oid_list = max_stack;

  stack = (int *) malloc (sizeof (*stack) * max_stack);
  if (stack == NULL)
    {
      er_set (ER_ERROR_SEVERITY, ARG_FILE_LINE, ER_OUT_OF_VIRTUAL_MEMORY, 1, sizeof (*stack) * max_stack);
      error_code = ER_OUT_OF_VIRTUAL_MEMORY;
      goto error;
    }
  oid_list = (OID *) malloc (sizeof (*oid_list) * max_oid_list);
  if (oid_list == NULL)
    {
      er_set (ER_ERROR_SEVERITY, ARG_FILE_LINE, ER_OUT_OF_VIRTUAL_MEMORY, 1, sizeof (*oid_list) * max_oid_list);
      error_code = ER_OUT_OF_VIRTUAL_MEMORY;
      goto error;
    }

  /*
   * Obtain the subclasses requested.
   */

  num_original_classes = lockhint->num_classes;
  for (i = 0; i < num_original_classes; i++)
    {
      if (OID_ISNULL (&lockhint->classes[i].oid) || OID_ISTEMP (&lockhint->classes[i].oid)
	  || lockhint->classes[i].need_subclasses <= 0)
	{
	  /*
	   * It has already been visited or we don't care about its subclasses
	   */
	  continue;
	}

      /*
       * Make sure that this is a valid class
       */

      if (!heap_does_exist (thread_p, NULL, &lockhint->classes[i].oid))
	{
	  if (er_errid () == ER_INTERRUPTED)
	    {
	      error_code = ER_INTERRUPTED;
	      goto error;
	    }

	  er_set (ER_ERROR_SEVERITY, ARG_FILE_LINE, ER_HEAP_UNKNOWN_OBJECT, 3, lockhint->classes[i].oid.volid,
		  lockhint->classes[i].oid.pageid, lockhint->classes[i].oid.slotid);
	  /*
	   * The class did not exist, continue even in the event of errors.
	   * Eliminate this class from the list of requested classes.
	   */
	  OID_SET_NULL (&lockhint->classes[i].oid);
	  continue;
	}

      /*
       * Add the class to the stack and indicate that it has not been visited.
       */

      /* Initialize the stack and push the element */
      stack_actual_size = 0;
      stack[stack_actual_size++] = i;

      /*
       * Star a kind of depth-first search algorithm to find out subclasses
       */

      while (stack_actual_size > 0)
	{
	  /* Pop */
	  ref_num = stack[--stack_actual_size];

	  /*
	   * Get the class to find out its immediate subclasses
	   */

	  scan = heap_get_class_record (thread_p, &lockhint->classes[ref_num].oid, &peek_recdes, &scan_cache, PEEK);
	  if (scan != S_SUCCESS)
	    {
	      if (scan != S_DOESNT_EXIST && (lockhint->quit_on_errors == (int) true || er_errid () == ER_INTERRUPTED))
		{
		  error_code = ER_FAILED;
		  goto error;
		}

	      /*
	       * Continue after an error. Remove the class from the list of
	       * requested classes
	       */

	      if (ref_num == lockhint->num_classes - 1)
		{
		  /* Last element remove it */
		  lockhint->num_classes--;
		}
	      else
		{
		  /* Marked it as invalid */
		  OID_SET_NULL (&lockhint->classes[ref_num].oid);
		}
	      er_clear ();
	      continue;
	    }

	  /*
	   * has the class been visited ?
	   */

	  if (lockhint->classes[i].need_subclasses <= 0)
	    {
	      /*
	       * This class has already been visited;
	       */
	      continue;
	    }


	  /*
	   * Object has never been visited. First time in the stack.
	   * Mark this class as visited.
	   */

	  lockhint->classes[ref_num].need_subclasses = -lockhint->classes[ref_num].need_subclasses;

	  /*
	   * Find all immediate subclasses for this class
	   */

	  OID_SET_NULL (&oid_list[0]);

	  error_code = orc_subclasses_from_record (&peek_recdes, &max_oid_list, &oid_list);
	  if (error_code != NO_ERROR)
	    {
	      if (lockhint->quit_on_errors == (int) true)
		{
		  goto error;
		}

	      /* Continue even in the case of an error */
	      error_code = NO_ERROR;
	      continue;
	    }

	  /*
	   * Add the above references to the stack if these classes have not
	   * been already been visited or if their current level is smaller
	   * than their visited level
	   */

	  for (k = 0; k < max_oid_list && !OID_ISNULL (&oid_list[k]); k++)
	    {
	      /*
	       * Has this class already been listed ?
	       */
	      for (j = 0; j < lockhint->num_classes; j++)
		{
		  if (OID_EQ (&oid_list[k], &lockhint->classes[j].oid))
		    {
		      break;	/* It is already listed */
		    }
		}

	      if (j == lockhint->num_classes)
		{
		  /*
		   * This is the first time we have seen this class. Push the
		   * class onto the stack.
		   * Make sure that we have area in the stack and the lockhint
		   * area
		   */

		  if (stack_actual_size >= max_stack)
		    {
		      /* Expand the stack by two */
		      max_stack = max_stack * 2;
		      new_ptr = realloc (stack, sizeof (*stack) * max_stack);
		      if (new_ptr == NULL)
			{
			  er_set (ER_ERROR_SEVERITY, ARG_FILE_LINE, ER_OUT_OF_VIRTUAL_MEMORY, 1,
				  sizeof (*stack) * max_stack);
			  if (lockhint->quit_on_errors == false)
			    {
			      /* Finish but without an error */
			      break;
			    }
			  error_code = ER_OUT_OF_VIRTUAL_MEMORY;
			  goto error;
			}
		      stack = (int *) new_ptr;
		    }
		  if (lockhint->num_classes >= lockhint->max_classes)
		    {
		      /* Expand the lockhint area by two */
		      new_ptr = locator_reallocate_lockhint (lockhint, (lockhint->max_classes * 2));
		      if (new_ptr == NULL)
			{
			  if (lockhint->quit_on_errors == false)
			    {
			      /* Finish but without an error */
			      break;
			    }
			  error_code = ER_OUT_OF_VIRTUAL_MEMORY;
			  goto error;
			}
		      lockhint = *lockhint_subclasses = (LC_LOCKHINT *) new_ptr;
		    }

		  /*
		   * Push the class on the stack.
		   */

		  /* Push */
		  stack[stack_actual_size++] = lockhint->num_classes;

		  COPY_OID (&lockhint->classes[lockhint->num_classes].oid, &oid_list[k]);
		  lockhint->classes[lockhint->num_classes].chn = CHN_UNKNOWN_ATCLIENT;
		  lockhint->classes[lockhint->num_classes].lock = lockhint->classes[ref_num].lock;
		  lockhint->classes[lockhint->num_classes].need_subclasses = 1;
		  lockhint->num_classes++;

		}
	      else
		{
		  /*
		   * This is a class that has already been listed and it may
		   * have already been visited.
		   */
		  assert (lockhint->classes[j].lock >= NULL_LOCK && lockhint->classes[ref_num].lock >= NULL_LOCK);

		  if (lockhint->classes[j].need_subclasses >= 0)
		    {
		      /*
		       * The class is only listed at this point. It will be
		       * visited later. The lock may need to be changed, as well
		       * as its subclass flag
		       */

		      /* May be lock change */
		      lockhint->classes[j].lock = lock_Conv[lockhint->classes[j].lock][lockhint->classes[ref_num].lock];
		      assert (lockhint->classes[j].lock != NA_LOCK);

		      /* Make sure that subclasses are obtained */
		      lockhint->classes[j].need_subclasses = 1;
		    }
		  else
		    {
		      /*
		       * This class has already been visited. We may need to
		       * revisit if a lock conversion is needed as a result of
		       * several super classes
		       */
		      lock = lock_Conv[lockhint->classes[j].lock][lockhint->classes[ref_num].lock];
		      assert (lock != NA_LOCK);

		      if (lockhint->classes[j].lock != lock)
			{
			  /*
			   * Re-visit
			   */
			  lockhint->classes[j].lock = lock;
			  lockhint->classes[j].need_subclasses = 1;
			  /* Push */
			  stack[stack_actual_size++] = j;
			}
		    }
		}
	    }
	}
    }

  free_and_init (stack);
  free_and_init (oid_list);
  error_code = heap_scancache_end (thread_p, &scan_cache);
  if (error_code != NO_ERROR)
    {
      return error_code;
    }

  /*
   * Scan the lockhint area to make the prune levels positive
   */

  for (i = 0; i < lockhint->num_classes; i++)
    {
      lockhint->classes[i].need_subclasses = -lockhint->classes[i].need_subclasses;
    }

  return error_code;

error:

  if (stack)
    {
      free_and_init (stack);
    }
  if (oid_list)
    {
      free_and_init (oid_list);
    }
  (void) heap_scancache_end (thread_p, &scan_cache);

  return error_code;
}

/*
 * xlocator_find_lockhint_class_oids () - Find the oids associated with the given
 *                                  classes
 *
 * return: LC_FIND_CLASSNAME
 *                        (either of LC_CLASSNAME_EXIST,
 *                                   LC_CLASSNAME_DELETED,
 *                                   LC_CLASSNAME_ERROR)
 *
 *   num_classes(in): Number of needed classes
 *   many_classnames(in): Name of the classes
 *   many_locks(in): The desired lock for each class
 *   many_need_subclasses(in): Wheater or not the subclasses are needed.
 *   many_flags(in): flags associated with class names
 *   guessed_class_oids(in):
 *   guessed_class_chns(in):
 *   quit_on_errors(in): Wheater to continue finding the classes in case of
 *                          an error, such as a class does not exist or a lock
 *                          one a may not be granted.
 *   hlock(in): hlock structure which is set to describe the
 *                          classes
 *   fetch_area(in):
 *
 * Note: This function find the class identifiers of the given class
 *              names and requested subclasses of the above classes, and lock
 *              the classes with given locks. The function does not quit when
 *              an error is found and the value of quit_on_errors is false.
 *              In this case the class (an may be its subclasses) with the
 *              error is not locked/fetched.
 *              The function tries to lock all the classes at once, however if
 *              this fails and the function is allowed to continue when errors
 *              are detected, the classes are locked individually.
 *
 *              The subclasses are only guessed for locking purposed and they
 *              should not be used for any other purposes. For example, the
 *              subclasses should not given to the upper levels of the system.
 *
 *              In general the function is used to find out all needed classes
 *              and lock them togheter.
 */
LC_FIND_CLASSNAME
xlocator_find_lockhint_class_oids (THREAD_ENTRY * thread_p, int num_classes, const char **many_classnames,
				   LOCK * many_locks, int *many_need_subclasses, LC_PREFETCH_FLAGS * many_flags,
				   OID * guessed_class_oids, int *guessed_class_chns, bool quit_on_errors,
				   LC_LOCKHINT ** hlock, LC_COPYAREA ** fetch_area)
{
  int tran_index;
  LOCATOR_CLASSNAME_ENTRY *entry;
  const char *classname;
  LOCK tmp_lock;
  LC_FIND_CLASSNAME find = LC_CLASSNAME_EXIST;
  LC_FIND_CLASSNAME allfind = LC_CLASSNAME_EXIST;
  bool allneed_subclasses = false;
  int retry;
  int i, j;
  int n;
#if !defined(NDEBUG)
  int check_own;
#endif

  *fetch_area = NULL;

  /*
   * Let's assume the number of classes that are going to be described in the
   * lockhint area.
   */

  *hlock = locator_allocate_lockhint (num_classes, quit_on_errors);
  if (*hlock == NULL)
    {
      return LC_CLASSNAME_ERROR;
    }

  /*
   * Find the class oids of the given classnames.
   */

  tran_index = LOG_FIND_THREAD_TRAN_INDEX (thread_p);

  for (i = 0; i < num_classes && (allfind == LC_CLASSNAME_EXIST || quit_on_errors == false); i++)
    {
      classname = many_classnames[i];
      if (classname == NULL || !(many_flags[i] & LC_PREF_FLAG_LOCK))
	{
	  continue;
	}

      if (many_need_subclasses[i])
	{
	  allneed_subclasses = true;
	}

      n = (*hlock)->num_classes;
      find = LC_CLASSNAME_EXIST;
      retry = 1;

      while (retry)
	{
	  retry = 0;

	  /*
	   * Describe the hinted class
	   */

	  (*hlock)->classes[n].chn = CHN_UNKNOWN_ATCLIENT;
	  (*hlock)->classes[n].lock = many_locks[i];
	  (*hlock)->classes[n].need_subclasses = many_need_subclasses[i];

	  if (csect_enter_as_reader (thread_p, CSECT_LOCATOR_SR_CLASSNAME_TABLE, INF_WAIT) != NO_ERROR)
	    {
	      assert (false);
	      return LC_CLASSNAME_ERROR;
	    }

	  entry = ((LOCATOR_CLASSNAME_ENTRY *) mht_get (locator_Mht_classnames, classname));

	  if (entry != NULL)
	    {
	      COPY_OID (&(*hlock)->classes[n].oid, &entry->e_current.oid);
	      assert (find == LC_CLASSNAME_EXIST);

	      if (locator_is_exist_class_name_entry (thread_p, entry))
		{
		  assert (find == LC_CLASSNAME_EXIST);	/* OK, go ahead */
		}
	      else
		{
		  assert (entry->e_current.action != LC_CLASSNAME_EXIST);

		  /*
		   * We can only proceed if the entry belongs to the current
		   * transaction, otherwise, we must lock the class associated
		   * with the classname and retry the operation once the lock
		   * is granted.
		   */
		  assert (find == LC_CLASSNAME_EXIST);

		  if (entry->e_tran_index == tran_index)
		    {
		      if (entry->e_current.action == LC_CLASSNAME_DELETED
			  || entry->e_current.action == LC_CLASSNAME_DELETED_RENAME)
			{
			  find = LC_CLASSNAME_DELETED;
			}
		      else
			{
			  assert (find == LC_CLASSNAME_EXIST);	/* OK, go ahead */
			}
		    }
		  else
		    {
		      csect_exit (thread_p, CSECT_LOCATOR_SR_CLASSNAME_TABLE);

		      /*
		       * Do not know the fate of this entry until the transaction is
		       * committed or aborted. Get the lock and retry later on.
		       */
		      if ((*hlock)->classes[n].lock != NULL_LOCK)
			{
			  tmp_lock = (*hlock)->classes[n].lock;
			}
		      else
			{
			  tmp_lock = IS_LOCK;
			}

		      if (lock_object (thread_p, &(*hlock)->classes[n].oid, oid_Root_class_oid, tmp_lock,
				       LK_UNCOND_LOCK) != LK_GRANTED)
			{
			  /*
			   * Unable to acquired the lock; exit retry-loop
			   */
			  allfind = find = LC_CLASSNAME_ERROR;
			  assert (allfind == LC_CLASSNAME_ERROR);
			}
		      else
			{
			  /*
			   * Try again
			   * Remove the lock.. since the above was a dirty read
			   */
			  lock_unlock_object (thread_p, &(*hlock)->classes[n].oid, oid_Root_class_oid, tmp_lock, true);
			  retry = 1;
			}

		      /* already exit cset */
		      continue;
		    }
		}
	    }
	  else
	    {
	      assert (entry == NULL);

	      find = LC_CLASSNAME_DELETED;
	    }

#if !defined(NDEBUG)
	  check_own = csect_check_own (thread_p, CSECT_LOCATOR_SR_CLASSNAME_TABLE);
	  assert (check_own >= 1);
#endif

	  csect_exit (thread_p, CSECT_LOCATOR_SR_CLASSNAME_TABLE);

	}			/* while (retry) */

      if (find == LC_CLASSNAME_EXIST)
	{
	  /*
	   * If the client has guessed the right class_oid, use the cache
	   * coherency number on the client to avoid sending the class object
	   */
	  if (guessed_class_oids != NULL && OID_EQ (&(*hlock)->classes[n].oid, &guessed_class_oids[i]))
	    {
	      (*hlock)->classes[n].chn = guessed_class_chns[i];
	    }

	  n++;
	  (*hlock)->num_classes = n;
	}
      else
	{
	  if (allfind != LC_CLASSNAME_ERROR)
	    {
	      allfind = find;
	    }
	  if (find == LC_CLASSNAME_DELETED)
	    {
	      er_set (ER_WARNING_SEVERITY, ARG_FILE_LINE, ER_LC_UNKNOWN_CLASSNAME, 1, classname);
	    }
	}
    }				/* for (i = 0; ... ) */

  /*
   * Eliminate any duplicates. Note that we did not want to do above since
   * we did not want to modify the original arrays.
   */

  for (i = 0; i < (*hlock)->num_classes; i++)
    {
      if (OID_ISNULL (&(*hlock)->classes[i].oid))
	{
	  continue;
	}
      /*
       * Is this duplicated ?
       */
      for (j = i + 1; j < (*hlock)->num_classes; j++)
	{
	  if (OID_EQ (&(*hlock)->classes[i].oid, &(*hlock)->classes[j].oid))
	    {
	      /* Duplicate class, merge the lock and the subclass entry */
	      assert ((*hlock)->classes[i].lock >= NULL_LOCK && (*hlock)->classes[j].lock >= NULL_LOCK);
	      (*hlock)->classes[i].lock = lock_Conv[(*hlock)->classes[i].lock][(*hlock)->classes[j].lock];
	      assert ((*hlock)->classes[i].lock != NA_LOCK);

	      if ((*hlock)->classes[i].need_subclasses == 0)
		{
		  (*hlock)->classes[i].need_subclasses = (*hlock)->classes[j].need_subclasses;
		}

	      /* Now eliminate the entry */
	      OID_SET_NULL (&(*hlock)->classes[j].oid);
	    }
	}
    }

  /*
   * Do we need to get subclasses ?
   */

  if (allneed_subclasses == true && (allfind == LC_CLASSNAME_EXIST || quit_on_errors == false))
    {
      if (locator_guess_sub_classes (thread_p, &(*hlock)) != NO_ERROR)
	{
	  allfind = LC_CLASSNAME_ERROR;
	}
    }

  if (allfind == LC_CLASSNAME_EXIST || quit_on_errors == false)
    {
      if (xlocator_fetch_lockhint_classes (thread_p, (*hlock), fetch_area) != NO_ERROR)
	{
	  allfind = LC_CLASSNAME_ERROR;
	  if (quit_on_errors == true)
	    {
	      locator_free_lockhint ((*hlock));
	      *hlock = NULL;
	    }
	}
    }
  else
    {
      locator_free_lockhint ((*hlock));
      *hlock = NULL;
    }

  if (logtb_tran_prepare_count_optim_classes (thread_p, many_classnames, many_flags, num_classes) != NO_ERROR)
    {
      allfind = LC_CLASSNAME_ERROR;
    }

  return allfind;
}

/*
 * xlocator_fetch_lockhint_classes () - Lock and fetch a set of classes
 *
 * return: NO_ERROR if all OK, ER_ status otherwise
 *
 *   lockhint(in): Description of hinted classses
 *   fetch_area(in/out): Pointer to area where the objects are placed
 *
 */
int
xlocator_fetch_lockhint_classes (THREAD_ENTRY * thread_p, LC_LOCKHINT * lockhint, LC_COPYAREA ** fetch_area)
{
  LOCATOR_RETURN_NXOBJ nxobj;	/* Description to return next object */
  LC_COPYAREA_DESC prefetch_des;	/* Descriptor for decache of objects related to transaction isolation level */
  SCAN_CODE scan = S_SUCCESS;
  int copyarea_length;
  int i;
  int error_code = NO_ERROR;

  *fetch_area = NULL;

  if (lockhint->num_classes <= 0)
    {
      lockhint->num_classes_processed = lockhint->num_classes;
      return NO_ERROR;
    }

  if (lockhint->num_classes_processed == -1)
    {
      /*
       * FIRST CALL.
       * Initialize num of object processed.
       */
      lockhint->num_classes_processed = 0;

      /* Obtain the locks */
      if (lock_classes_lock_hint (thread_p, lockhint) != LK_GRANTED)
	{
	  if (lockhint->quit_on_errors != false)
	    {
	      return ER_FAILED;
	    }
	  else
	    {
	      error_code = ER_FAILED;
	      /* Lock individual classes */
	      for (i = 0; i < lockhint->num_classes; i++)
		{
		  if (OID_ISNULL (&lockhint->classes[i].oid))
		    {
		      continue;
		    }
		  if (lock_object (thread_p, &lockhint->classes[i].oid, oid_Root_class_oid, lockhint->classes[i].lock,
				   LK_UNCOND_LOCK) != LK_GRANTED)
		    {
		      OID_SET_NULL (&lockhint->classes[i].oid);
		    }
		  else
		    {
		      /* We are unable to continue since we lock at least one */
		      error_code = NO_ERROR;
		    }
		}
	      if (error_code != NO_ERROR)
		{
		  return error_code;
		}
	    }
	}
    }

  /*
   * Start a scan cursor for getting the classes
   */

  error_code = heap_scancache_start (thread_p, &nxobj.area_scancache, NULL, NULL, true, false, NULL);
  if (error_code != NO_ERROR)
    {
      lock_unlock_classes_lock_hint (thread_p, lockhint);
      return error_code;
    }

  nxobj.ptr_scancache = &nxobj.area_scancache;

  /*
   * Assume that there are not any classes larger than one page. If there are
   * the number of pages is fixed later.
   */

  /* Assume that the needed object can fit in one page */
  copyarea_length = DB_PAGESIZE;

  nxobj.mobjs = NULL;
  nxobj.comm_area = NULL;

  while (scan == S_SUCCESS && (lockhint->num_classes_processed < lockhint->num_classes))
    {
      nxobj.comm_area = locator_allocate_copy_area_by_length (copyarea_length);
      if (nxobj.comm_area == NULL)
	{
	  (void) heap_scancache_end (thread_p, &nxobj.area_scancache);
	  lock_unlock_classes_lock_hint (thread_p, lockhint);
	  return ER_FAILED;
	}

      nxobj.mobjs = LC_MANYOBJS_PTR_IN_COPYAREA (nxobj.comm_area);
      nxobj.obj = LC_START_ONEOBJ_PTR_IN_COPYAREA (nxobj.mobjs);
      LC_RECDES_IN_COPYAREA (nxobj.comm_area, &nxobj.recdes);
      nxobj.area_offset = 0;
      nxobj.mobjs->num_objs = 0;

      /*
       * Place the classes on the communication area, don't place those classes
       * with correct chns.
       */

      for (i = lockhint->num_classes_processed; scan == S_SUCCESS && i < lockhint->num_classes; i++)
	{
	  if (OID_ISNULL (&lockhint->classes[i].oid) || OID_ISTEMP (&lockhint->classes[i].oid))
	    {
	      lockhint->num_classes_processed += 1;
	      continue;
	    }

	  /* Now return the object */
	  /* Since classes are already locked, call locator_lock_and_return_object with NULL_LOCK as lock_mode argument
	   * to skip locking. */
	  scan =
	    locator_lock_and_return_object (thread_p, &nxobj, oid_Root_class_oid, &lockhint->classes[i].oid,
					    lockhint->classes[i].chn, NULL_LOCK, S_SELECT);
	  if (scan == S_SUCCESS)
	    {
	      lockhint->num_classes_processed += 1;
	    }
	  else if (scan == S_DOESNT_FIT && nxobj.mobjs->num_objs == 0)
	    {
	      /*
	       * The first object on the copy area does not fit.
	       * Get a larger area
	       */

	      /* Get the real length of the fetch/copy area */

	      copyarea_length = nxobj.comm_area->length;

	      if ((-nxobj.recdes.length) > copyarea_length)
		{
		  copyarea_length = (DB_ALIGN (-nxobj.recdes.length, MAX_ALIGNMENT) + sizeof (*nxobj.mobjs));
		}
	      else
		{
		  copyarea_length += DB_PAGESIZE;
		}

	      locator_free_copy_area (nxobj.comm_area);
	      scan = S_SUCCESS;
	      break;		/* finish the for */
	    }
	  else if (scan != S_DOESNT_FIT && (scan == S_DOESNT_EXIST || lockhint->quit_on_errors == false))
	    {
	      OID_SET_NULL (&lockhint->classes[i].oid);
	      lockhint->num_classes_processed += 1;
	      scan = S_SUCCESS;
	    }
	  else
	    {
	      break;		/* Quit on errors */
	    }
	}
    }

  /* End the scan cursor */
  error_code = heap_scancache_end (thread_p, &nxobj.area_scancache);
  if (error_code != NO_ERROR)
    {
      /* There was an error.. */
      if (nxobj.mobjs != NULL)
	{
	  locator_free_copy_area (nxobj.comm_area);
	}
      lock_unlock_classes_lock_hint (thread_p, lockhint);
      return error_code;
    }

  if (scan == S_ERROR)
    {
      /* There was an error.. */
      if (nxobj.mobjs != NULL)
	{
	  locator_free_copy_area (nxobj.comm_area);
	}
      lock_unlock_classes_lock_hint (thread_p, lockhint);
      return ER_FAILED;
    }
  else if (nxobj.mobjs != NULL && nxobj.mobjs->num_objs == 0)
    {
      locator_free_copy_area (nxobj.comm_area);
    }
  else
    {
      *fetch_area = nxobj.comm_area;
    }

  if (*fetch_area != NULL)
    {
      prefetch_des.mobjs = nxobj.mobjs;
      prefetch_des.obj = &nxobj.obj;
      prefetch_des.offset = &nxobj.area_offset;
      prefetch_des.recdes = &nxobj.recdes;
      lock_notify_isolation_incons (thread_p, locator_notify_decache, &prefetch_des);
    }

  if (lockhint->num_classes_processed >= lockhint->num_classes)
    {
      lock_unlock_classes_lock_hint (thread_p, lockhint);
    }

  return NO_ERROR;
}

/*
 * xlocator_assign_oid_batch () - Assign a group of permanent oids
 *
 * return:  NO_ERROR if all OK, ER_ status otherwise
 *
 *   oidset(in): LC_OIDSET describing all of the temp oids
 *
 * Note:Permanent oids are assigned to each of the temporary oids
 *              listed in the LC_OIDSET.
 */
int
xlocator_assign_oid_batch (THREAD_ENTRY * thread_p, LC_OIDSET * oidset)
{
  LC_CLASS_OIDSET *class_oidset;
  LC_OIDMAP *oid;
  int error_code = NO_ERROR;

  /* establish a rollback point in case we get an error part way through */
  log_sysop_start (thread_p);

  /* Now assign the OID's stop on the first error */
  for (class_oidset = oidset->classes; class_oidset != NULL; class_oidset = class_oidset->next)
    {
      for (oid = class_oidset->oids; oid != NULL; oid = oid->next)
	{
	  error_code =
	    xlocator_assign_oid (thread_p, &class_oidset->hfid, &oid->oid, oid->est_size, &class_oidset->class_oid,
				 NULL);
	  if (error_code != NO_ERROR)
	    {
	      goto error;
	    }
	}
    }

  /* accept the operation */
  log_sysop_attach_to_outer (thread_p);

  return error_code;

error:
  /* rollback the operation */
  log_sysop_abort (thread_p);
  return error_code;
}

#if defined(ENABLE_UNUSED_FUNCTION)
/*
 * locator_increase_catalog_count () -
 *
 * return:
 *
 *   cls_oid(in): Class OID
 *
 * Note:Increase the 'tot_objects' counter of the CLS_INFO
 *        and do update the catalog record in-place.
 */
static void
locator_increase_catalog_count (THREAD_ENTRY * thread_p, OID * cls_oid)
{
  CLS_INFO *cls_infop = NULL;

  /* retrieve the class information */
  cls_infop = catalog_get_class_info (thread_p, cls_oid);
  if (cls_infop == NULL)
    {
      return;
    }

  if (cls_infop->ci_hfid.vfid.fileid < 0 || cls_infop->ci_hfid.vfid.volid < 0)
    {
      /* The class does not have a heap file (i.e. it has no instances); so no statistics can be obtained for this
       * class; just set 'tot_objects' field to 0. */
      /* Is it safe not to initialize the other fields of CLS_INFO? */
      cls_infop->ci_tot_objects = 0;
    }
  else
    {
      /* increase the 'tot_objects' counter */
      cls_infop->ci_tot_objects++;
    }

  /* update the class information to the catalog */
  /* NOTE that tot_objects may not be correct because changes are NOT logged. */
  (void) catalog_update_class_info (thread_p, cls_oid, cls_infop, true);

  catalog_free_class_info_and_init (cls_infop);
}

/*
 * locator_decrease_catalog_count  () -
 *
 * return:
 *
 *   cls_oid(in): Class OID
 *
 * Note: Descrease the 'tot_objects' counter of the CLS_INFO
 *        and do update the catalog record in-place.
 */
static void
locator_decrease_catalog_count (THREAD_ENTRY * thread_p, OID * cls_oid)
{
  CLS_INFO *cls_infop = NULL;

  /* retrieve the class information */
  cls_infop = catalog_get_class_info (thread_p, cls_oid);
  if (cls_infop == NULL)
    {
      return;
    }

  if (cls_infop->ci_hfid.vfid.fileid < 0 || cls_infop->ci_hfid.vfid.volid < 0)
    {
      /* The class does not have a heap file (i.e. it has no instances); so no statistics can be obtained for this
       * class; just set 'tot_objects' field to 0. */
      /* Is it an error to delete an instance with no heap file? */
      cls_infop->ci_tot_objects = 0;
    }

  /* decrease the 'tot_objects' counter */
  if (cls_infop->ci_tot_objects > 0)
    {
      cls_infop->ci_tot_objects--;
    }

  /* update the class information to the catalog */
  /* NOTE that tot_objects may not be correct because changes are NOT logged. */
  (void) catalog_update_class_info (thread_p, cls_oid, cls_infop, true);

  catalog_free_class_info_and_init (cls_infop);
}
#endif /* ENABLE_UNUSED_FUNCTION */

/*
 * xrepl_set_info () -
 *
 * return:
 *
 *   repl_info(in):
 */
int
xrepl_set_info (THREAD_ENTRY * thread_p, REPL_INFO * repl_info)
{
  int error_code = NO_ERROR;

  if (!LOG_CHECK_LOG_APPLIER (thread_p) && log_does_allow_replication () == true)
    {
      switch (repl_info->repl_info_type)
	{
	case REPL_INFO_TYPE_SBR:
	  error_code = repl_log_insert_statement (thread_p, (REPL_INFO_SBR *) repl_info->info);
	  break;
	default:
	  error_code = ER_REPL_ERROR;
	  er_set (ER_WARNING_SEVERITY, ARG_FILE_LINE, ER_REPL_ERROR, 1, "can't make repl sbr info");
	  break;
	}
    }

  return error_code;
}

/*
 * xrepl_log_get_append_lsa () -
 *
 * return:
 */
LOG_LSA *
xrepl_log_get_append_lsa (void)
{
  return log_get_append_lsa ();
}

/*
 * xlocator_check_fk_validity () -
 *
 * return: NO_ERROR if all OK, ER_ status otherwise
 *
 *   cls_oid(in):
 *   hfid(in):
 *   key_type(in):
 *   n_attrs(in):
 *   attr_ids(in):
 *   pk_cls_oid(in):
 *   pk_btid(in):
 *   fk_name(in):
 */
int
xlocator_check_fk_validity (THREAD_ENTRY * thread_p, OID * cls_oid, HFID * hfid, TP_DOMAIN * key_type, int n_attrs,
			    int *attr_ids, OID * pk_cls_oid, BTID * pk_btid, char *fk_name)
{
  HEAP_SCANCACHE scan_cache;
  HEAP_CACHE_ATTRINFO attr_info;
  OID oid;
  RECDES copy_recdes;
  DB_VALUE *key_val, tmpval;
  char midxkey_buf[DBVAL_BUFSIZE + MAX_ALIGNMENT], *aligned_midxkey_buf;
  int error_code;
  MVCC_SNAPSHOT *mvcc_snapshot = NULL;

  mvcc_snapshot = logtb_get_mvcc_snapshot (thread_p);
  if (mvcc_snapshot == NULL)
    {
      error_code = er_errid ();
      return (error_code == NO_ERROR ? ER_FAILED : error_code);
    }

  db_make_null (&tmpval);

  aligned_midxkey_buf = PTR_ALIGN (midxkey_buf, MAX_ALIGNMENT);

  error_code = heap_scancache_start (thread_p, &scan_cache, hfid, cls_oid, false, false, mvcc_snapshot);
  if (error_code != NO_ERROR)
    {
      return error_code;
    }

  error_code = heap_attrinfo_start (thread_p, cls_oid, n_attrs, attr_ids, &attr_info);
  if (error_code != NO_ERROR)
    {
      (void) heap_scancache_end (thread_p, &scan_cache);
      return error_code;
    }

  OID_SET_NULL (&oid);
  oid.volid = hfid->vfid.volid;

  copy_recdes.data = NULL;
  while (heap_next (thread_p, hfid, NULL, &oid, &copy_recdes, &scan_cache, COPY) == S_SUCCESS)
    {
      if (n_attrs == 1)
	{
	  error_code = heap_attrinfo_read_dbvalues (thread_p, &oid, &copy_recdes, NULL, &attr_info);
	  if (error_code != NO_ERROR)
	    {
	      goto end;
	    }
	}

      key_val =
	heap_attrinfo_generate_key (thread_p, n_attrs, attr_ids, NULL, &attr_info, &copy_recdes, &tmpval,
				    aligned_midxkey_buf, NULL, NULL);
      if (key_val == NULL)
	{
	  error_code = ER_FAILED;
	  goto end;
	}

      error_code =
	btree_check_foreign_key (thread_p, cls_oid, hfid, &oid, key_val, n_attrs, pk_cls_oid, pk_btid, fk_name);

      if (key_val == &tmpval)
	{
	  pr_clear_value (&tmpval);
	}

      if (error_code != NO_ERROR)
	{
	  goto end;
	}
    }

end:

  (void) heap_scancache_end (thread_p, &scan_cache);
  heap_attrinfo_end (thread_p, &attr_info);

  return error_code;
}

/*
 * xlocator_lock_and_fetch_all () - Fetch all class instances that can be locked
 *				    in specified locked time
 * return: NO_ERROR if all OK, ER_ status otherwise
 *
 *   hfid(in): Heap file where the instances of the class are placed
 *   instance_lock(in): Instance lock to aquire
 *   instance_lock_timeout(in): Timeout for instance lock
 *   class_oid(in): Class identifier of the instances to fetch
 *   class_lock(in): Lock to acquire (Set as a side effect to NULL_LOCKID)
 *   nobjects(out): Total number of objects to fetch.
 *   nfetched(out): Current number of object fetched.
 *   nfailed_instance_locks(out): count failed instance locks
 *   last_oid(out): Object identifier of last fetched object
 *   fetch_area(in/out): Pointer to area where the objects are placed
 *   mvcc_snapshot(in): the snapshot to be applied in scan
 *
 */
int
xlocator_lock_and_fetch_all (THREAD_ENTRY * thread_p, const HFID * hfid, LOCK * instance_lock,
			     int *instance_lock_timeout, OID * class_oid, LOCK * class_lock, int *nobjects,
			     int *nfetched, int *nfailed_instance_locks, OID * last_oid, LC_COPYAREA ** fetch_area,
			     MVCC_SNAPSHOT * mvcc_snapshot)
{
  LC_COPYAREA_DESC prefetch_des;	/* Descriptor for decache of objects related to transaction isolation level */
  LC_COPYAREA_MANYOBJS *mobjs;	/* Describe multiple objects in area */
  LC_COPYAREA_ONEOBJ *obj;	/* Describe on object in area */
  RECDES recdes;		/* Record descriptor for insertion */
  int offset;			/* Place to store next object in area */
  int round_length;		/* Length of object rounded to integer alignment */
  int copyarea_length;
  OID oid;
  HEAP_SCANCACHE scan_cache;
  SCAN_CODE scan;
  int error_code = NO_ERROR;

  if (fetch_area == NULL)
    {
      return ER_FAILED;
    }
  *fetch_area = NULL;

  if (nfailed_instance_locks == NULL)
    {
      return ER_FAILED;
    }
  *nfailed_instance_locks = 0;

  if (OID_ISNULL (last_oid))
    {
      /* FIRST TIME. */

      /* Obtain the desired lock for the class scan */
      if (*class_lock != NULL_LOCK
	  && lock_object (thread_p, class_oid, oid_Root_class_oid, *class_lock, LK_UNCOND_LOCK) != LK_GRANTED)
	{
	  /*
	   * Unable to acquired lock
	   */
	  *class_lock = NULL_LOCK;
	  *nobjects = -1;
	  *nfetched = -1;

	  error_code = ER_FAILED;
	  goto error;
	}

      /* Get statistics */
      last_oid->volid = hfid->vfid.volid;
      last_oid->pageid = NULL_PAGEID;
      last_oid->slotid = NULL_SLOTID;
      /* Estimate the number of objects to be fetched */
      *nobjects = heap_estimate_num_objects (thread_p, hfid);
      *nfetched = 0;
      if (*nobjects == -1)
	{
	  error_code = ER_FAILED;
	  goto error;
	}
    }

  /* Set OID to last fetched object */
  COPY_OID (&oid, last_oid);

  /* Start a scan cursor for getting several classes */
  error_code = heap_scancache_start (thread_p, &scan_cache, hfid, class_oid, true, false, mvcc_snapshot);
  if (error_code != NO_ERROR)
    {
      goto error;
    }

  /* Assume that the next object can fit in one page */
  copyarea_length = DB_PAGESIZE;

  while (true)
    {
      *fetch_area = locator_allocate_copy_area_by_length (copyarea_length);
      if (*fetch_area == NULL)
	{
	  (void) heap_scancache_end (thread_p, &scan_cache);
	  error_code = ER_FAILED;
	  goto error;
	}

      mobjs = LC_MANYOBJS_PTR_IN_COPYAREA (*fetch_area);
      LC_RECDES_IN_COPYAREA (*fetch_area, &recdes);
      obj = LC_START_ONEOBJ_PTR_IN_COPYAREA (mobjs);
      mobjs->num_objs = 0;
      offset = 0;

      while (true)
	{
	  if (instance_lock && (*instance_lock != NULL_LOCK))
	    {
	      int lock_result = 0;

	      scan = heap_next (thread_p, hfid, class_oid, &oid, &recdes, &scan_cache, COPY);
	      if (scan != S_SUCCESS)
		{
		  break;
		}

	      if (instance_lock_timeout == NULL)
		{
		  lock_result = lock_object (thread_p, &oid, class_oid, *instance_lock, LK_UNCOND_LOCK);
		}
	      else
		{
		  lock_result =
		    lock_object_wait_msecs (thread_p, &oid, class_oid, *instance_lock, LK_UNCOND_LOCK,
					    *instance_lock_timeout);
		}

	      if (lock_result != LK_GRANTED)
		{
		  (*nfailed_instance_locks)++;
		  continue;
		}

	      scan = heap_get_visible_version (thread_p, &oid, class_oid, &recdes, &scan_cache, COPY, NULL_CHN);
	      if (scan != S_SUCCESS)
		{
		  (*nfailed_instance_locks)++;
		  continue;
		}

	    }
	  else
	    {
	      scan = heap_next (thread_p, hfid, class_oid, &oid, &recdes, &scan_cache, COPY);
	      if (scan != S_SUCCESS)
		{
		  break;
		}
	    }

	  mobjs->num_objs++;
	  COPY_OID (&obj->class_oid, class_oid);
	  COPY_OID (&obj->oid, &oid);
	  obj->flag = 0;
	  obj->hfid = NULL_HFID;
	  obj->length = recdes.length;
	  obj->offset = offset;
	  obj->operation = LC_FETCH;
	  obj = LC_NEXT_ONEOBJ_PTR_IN_COPYAREA (obj);
	  round_length = DB_ALIGN (recdes.length, MAX_ALIGNMENT);
#if !defined(NDEBUG)
	  /* suppress valgrind UMW error */
	  memset (recdes.data + recdes.length, 0, MIN (round_length - recdes.length, recdes.area_size - recdes.length));
#endif
	  offset += round_length;
	  recdes.data += round_length;
	  recdes.area_size -= round_length + sizeof (*obj);
	}

      if (scan != S_DOESNT_FIT || mobjs->num_objs > 0)
	{
	  break;
	}
      /*
       * The first object does not fit into given copy area
       * Get a larger area
       */

      /* Get the real length of current fetch/copy area */
      copyarea_length = (*fetch_area)->length;
      locator_free_copy_area (*fetch_area);

      /*
       * If the object does not fit even when the copy area seems to be
       * large enough, increase the copy area by at least one page size.
       */

      if ((-recdes.length) > copyarea_length)
	{
	  copyarea_length = DB_ALIGN (-recdes.length, MAX_ALIGNMENT) + sizeof (*mobjs);
	}
      else
	{
	  copyarea_length += DB_PAGESIZE;
	}
    }

  if (scan == S_END)
    {
      /*
       * This is the end of the loop. Indicate the caller that no more calls
       * are needed by setting nobjects and nfetched to the same value.
       */
      error_code = heap_scancache_end (thread_p, &scan_cache);
      if (error_code != NO_ERROR)
	{
	  *nobjects = *nfetched = -1;
	  goto error;
	}

      *nfetched += mobjs->num_objs;
      *nobjects = *nfetched;
      OID_SET_NULL (last_oid);
    }
  else if (scan == S_ERROR)
    {
      /* There was an error.. */
      (void) heap_scancache_end (thread_p, &scan_cache);
      *nobjects = *nfetched = -1;
      error_code = ER_FAILED;
      goto error;
    }
  else if (mobjs->num_objs != 0)
    {
      heap_scancache_end_when_scan_will_resume (thread_p, &scan_cache);
      /* Set the last_oid.. and the number of fetched objects */
      obj = LC_PRIOR_ONEOBJ_PTR_IN_COPYAREA (obj);
      COPY_OID (last_oid, &obj->oid);
      *nfetched += mobjs->num_objs;
      /*
       * If the guess on the number of objects to fetch was low, reset the
       * value, so that the caller continue to call us until the end of the
       * scan
       */
      if (*nobjects <= *nfetched)
	{
	  *nobjects = *nfetched + 10;
	}
    }
  else
    {
      error_code = heap_scancache_end (thread_p, &scan_cache);
      if (error_code != NO_ERROR)
	{
	  goto end;
	}
    }

  if (*fetch_area != NULL)
    {
      prefetch_des.mobjs = mobjs;
      prefetch_des.obj = &obj;
      prefetch_des.offset = &offset;
      prefetch_des.recdes = &recdes;
      lock_notify_isolation_incons (thread_p, locator_notify_decache, &prefetch_des);
    }

end:

  return error_code;

error:
  if (*class_lock != NULL_LOCK)
    {
      lock_unlock_object (thread_p, class_oid, oid_Root_class_oid, *class_lock, false);
    }
  if (*fetch_area != NULL)
    {
      locator_free_copy_area (*fetch_area);
      *fetch_area = NULL;
    }
  return error_code;
}

/*
 * xlocator_upgrade_instances_domain () - scans all instances of a class and
 *		performs an in-place domain upgrade of the specified attribute
 *		(identified by its id) from the domain found in its current
 *		stored representation to the domain found in the last
 *		representation
 *
 * return: NO_ERROR if all OK, ER_ status otherwise
 *
 *   thread_p(in): thread context
 *   class_oid(in): class to upgrade
 *   att_id(in): attribute id within class to update
 *
 *  Note: This function is used in context of ALTER CHANGE (type change
 *	  syntax). Proper lock (SCH_M_LOCK) is assumed when this function
 *	  is reached.
 *	  The entire tuple is rewritten using the new latest representation.
 */
int
xlocator_upgrade_instances_domain (THREAD_ENTRY * thread_p, OID * class_oid, int att_id)
{
  LOCK class_lock = SCH_M_LOCK;
  LOCK oid_lock = X_LOCK;
  LC_COPYAREA *fetch_area = NULL;	/* Area where objects are received */
  LC_COPYAREA_MANYOBJS *mobjs = NULL;	/* Describe multiple objects in area */
  LC_COPYAREA_ONEOBJ *obj = NULL;	/* Describe one object in area */
  RECDES recdes;
  HEAP_CACHE_ATTRINFO attr_info;
  HEAP_SCANCACHE upd_scancache;
  int error = NO_ERROR;
  HFID hfid;
  int nobjects = 0, nfetched = 0, i = 0;
  OID last_oid;
  bool scancache_inited = false;
  bool attrinfo_inited = false;
  int tran_index;
  LOG_TDES *tdes = LOG_FIND_CURRENT_TDES (thread_p);
  MVCCID threshold_mvccid;

  HFID_SET_NULL (&hfid);
  OID_SET_NULL (&last_oid);

  if (class_oid == NULL || OID_ISNULL (class_oid) || att_id < 0)
    {
      error = ER_UNEXPECTED;
      er_set (ER_ERROR_SEVERITY, ARG_FILE_LINE, error, 1, "Unexpected argument of class OID or attribute id.");
      goto error_exit;
    }

  tran_index = LOG_FIND_THREAD_TRAN_INDEX (thread_p);
  nobjects = 0;
  nfetched = -1;

  error = heap_get_class_info (thread_p, class_oid, &hfid, NULL, NULL);
  if (error != NO_ERROR)
    {
      goto error_exit;
    }

  error = heap_scancache_start_modify (thread_p, &upd_scancache, &hfid, class_oid, SINGLE_ROW_UPDATE, NULL);
  if (error != NO_ERROR)
    {
      goto error_exit;
    }
  scancache_inited = true;

  tdes->lock_global_oldest_visible_mvccid ();
  threshold_mvccid = log_Gl.mvcc_table.get_global_oldest_visible ();

  /* VACUUM all cleanable heap objects before upgrading the domain */
  error = heap_vacuum_all_objects (thread_p, &upd_scancache, threshold_mvccid);
  if (error != NO_ERROR)
    {
      goto error_exit;
    }

  error = heap_attrinfo_start (thread_p, class_oid, -1, NULL, &attr_info);
  if (error != NO_ERROR)
    {
      goto error_exit;
    }
  attrinfo_inited = true;

  while (nobjects != nfetched)
    {
      int nfailed_instances = 0;

      error =
	xlocator_lock_and_fetch_all (thread_p, &hfid, &oid_lock, NULL, class_oid, &class_lock, &nobjects, &nfetched,
				     &nfailed_instances, &last_oid, &fetch_area, NULL);
      if (error != NO_ERROR)
	{
	  goto error_exit;
	}

      if (nfailed_instances != 0)
	{
	  error = ER_UNEXPECTED;
	  er_set (ER_ERROR_SEVERITY, ARG_FILE_LINE, error, 1, "Some instance is not locked.");
	  goto error_exit;
	}

      if (fetch_area == NULL)
	{
	  error = ER_UNEXPECTED;
	  er_set (ER_ERROR_SEVERITY, ARG_FILE_LINE, error, 1, "Fetch area should not be NULL.");
	  goto error_exit;
	}
      mobjs = LC_MANYOBJS_PTR_IN_COPYAREA (fetch_area);
      obj = LC_START_ONEOBJ_PTR_IN_COPYAREA (mobjs);

      for (i = 0; i < mobjs->num_objs; i++)
	{
	  if (obj->operation == LC_FETCH_DECACHE_LOCK)
	    {
	      /* Skip decache lock objects, they have been added by lock_notify_isolation_incons function. */
	      obj = LC_NEXT_ONEOBJ_PTR_IN_COPYAREA (obj);
	      continue;
	    }
	  LC_RECDES_TO_GET_ONEOBJ (fetch_area, obj, &recdes);

	  error = heap_attrinfo_clear_dbvalues (&attr_info);
	  if (error != NO_ERROR)
	    {
	      goto error_exit;
	    }

	  error = heap_attrinfo_read_dbvalues (thread_p, &obj->oid, &recdes, NULL, &attr_info);
	  if (error != NO_ERROR)
	    {
	      goto error_exit;
	    }

	  error = heap_object_upgrade_domain (thread_p, &upd_scancache, &attr_info, &obj->oid, att_id);

	  if (error != NO_ERROR)
	    {
	      goto error_exit;
	    }

	  COPY_OID (&last_oid, &obj->oid);
	  obj = LC_NEXT_ONEOBJ_PTR_IN_COPYAREA (obj);
	}
      if (fetch_area)
	{
	  locator_free_copy_area (fetch_area);
	  fetch_area = NULL;
	}
    }

error_exit:

  if (fetch_area)
    {
      locator_free_copy_area (fetch_area);
      fetch_area = NULL;
    }
  if (attrinfo_inited)
    {
      heap_attrinfo_end (thread_p, &attr_info);
    }
  if (scancache_inited)
    {
      heap_scancache_end_modify (thread_p, &upd_scancache);
    }

  return error;
}

/*
 * locator_filter_errid() -
 *
 * return:
 *   num_ignore_error_count(in):
 *   ignore_error_list(in):
 *   error_code(in):
 */
static int
locator_filter_errid (THREAD_ENTRY * thread_p, int num_ignore_error_count, int *ignore_error_list)
{
  int i;
  int error_code;

  assert (er_errid () != NO_ERROR);
  error_code = er_errid ();

  for (i = 0; i < num_ignore_error_count; i++)
    {
      if (ignore_error_list[i] == error_code)
	{
	  er_clear ();
	  return NO_ERROR;
	}
    }
  return error_code;
}

/*
 * locator_get_partition_scancache () - setup a cache for repeated operations
 *					which require partition pruning
 * return : PRUNING_SCAN_CACHE on success, NULL on error
 * pcontext (in)  : pruning context
 * class_oid (in) : OID of the pruned partition
 * hfid (in)	  : HFID of the pruned partition
 * op_type (in)	  : operation type
 * has_function_indexes (in)  : true if function indexes should be cached
 */
PRUNING_SCAN_CACHE *
locator_get_partition_scancache (PRUNING_CONTEXT * pcontext, const OID * class_oid, const HFID * hfid, int op_type,
				 bool has_function_indexes)
{
  PRUNING_SCAN_CACHE *scan_cache = NULL;
  int error_code = NO_ERROR;

  scan_cache = partition_get_scancache (pcontext, class_oid);
  if (scan_cache != NULL)
    {
      /* already cached, return it */
      return scan_cache;
    }

  /* create a new one and cache it */
  scan_cache = partition_new_scancache (pcontext);
  if (scan_cache == NULL)
    {
      return NULL;
    }
  error_code = locator_start_force_scan_cache (pcontext->thread_p, &scan_cache->scan_cache, hfid, class_oid, op_type);
  if (error_code != NO_ERROR)
    {
      return NULL;
    }

  scan_cache->is_scan_cache_started = true;

  if (has_function_indexes)
    {
      HEAP_CACHE_ATTRINFO attr_info;

      error_code = heap_attrinfo_start (pcontext->thread_p, class_oid, -1, NULL, &attr_info);
      if (error_code != NO_ERROR)
	{
	  return NULL;
	}
      scan_cache->n_indexes = attr_info.last_classrepr->n_indexes;
      error_code =
	heap_init_func_pred_unpack_info (pcontext->thread_p, &attr_info, class_oid, &scan_cache->func_index_pred);
      heap_attrinfo_end (pcontext->thread_p, &attr_info);
      if (error_code != NO_ERROR)
	{
	  scan_cache->n_indexes = 0;
	  scan_cache->func_index_pred = NULL;
	  return NULL;
	}
    }

  return scan_cache;
}

/*
 * locator_area_op_to_pruning_type () - get pruning_type operation from
 *					locator area operation
 * return: pruning type
 * op (in)	    : locator operation
 */
static int
locator_area_op_to_pruning_type (LC_COPYAREA_OPERATION op)
{
  switch (op)
    {
    case LC_FLUSH_INSERT:
    case LC_FLUSH_UPDATE:
    case LC_FLUSH_DELETE:
      return DB_NOT_PARTITIONED_CLASS;

    case LC_FLUSH_INSERT_PRUNE:
    case LC_FLUSH_UPDATE_PRUNE:
      return DB_PARTITIONED_CLASS;

    case LC_FLUSH_INSERT_PRUNE_VERIFY:
    case LC_FLUSH_UPDATE_PRUNE_VERIFY:
      return DB_PARTITION_CLASS;

    default:
      assert (false);
      return 0;
    }
  return 0;
}

static int
locator_prefetch_index_page (THREAD_ENTRY * thread_p, OID * class_oid, RECDES * classrec, RECDES * recdes,
			     int btid_index, HEAP_CACHE_ATTRINFO * attr_info)
{
  int error = NO_ERROR;
  BTID *btid = NULL;

  btid = heap_indexinfo_get_btid (btid_index, attr_info);
  if (btid == NULL)
    {
      return ER_FAILED;
    }

  error = locator_prefetch_index_page_internal (thread_p, btid, class_oid, classrec, recdes);
  return error;
}

static int
locator_prefetch_index_page_internal (THREAD_ENTRY * thread_p, BTID * btid, OID * class_oid, RECDES * classrec,
				      RECDES * recdes)
{
  int error = NO_ERROR;
  BTREE_CHECKSCAN bt_checkscan, *bt_checkscan_p = NULL;
  HEAP_CACHE_ATTRINFO attr_info;
  HEAP_CACHE_ATTRINFO *attr_info_p = NULL;
  HFID hfid;
  int index_id = -1;
  char buf[DBVAL_BUFSIZE + MAX_ALIGNMENT], *aligned_buf;
  DB_VALUE dbvalue;
  DB_VALUE *key = NULL;
  KEY_VAL_RANGE key_val_range;
  INDX_SCAN_ID isid;
  BTID tmp_btid = *btid;

  aligned_buf = PTR_ALIGN (buf, MAX_ALIGNMENT);

  or_class_hfid (classrec, &hfid);
  if (HFID_IS_NULL (&hfid))
    {
      return NO_ERROR;
    }

  index_id = heap_attrinfo_start_with_btid (thread_p, class_oid, &tmp_btid, &attr_info);
  if (index_id < 0)
    {
      goto free_and_return;
    }
  attr_info_p = &attr_info;

  if (btree_keyoid_checkscan_start (thread_p, &tmp_btid, &bt_checkscan) != NO_ERROR)
    {
      error = ER_FAILED;
      goto free_and_return;
    }
  bt_checkscan_p = &bt_checkscan;

  BTREE_INIT_SCAN (&bt_checkscan_p->btree_scan);
  scan_init_index_scan (&isid, &bt_checkscan_p->oid_list, NULL);

  if (heap_attrinfo_read_dbvalues_without_oid (thread_p, recdes, attr_info_p) != NO_ERROR)
    {
      error = ER_FAILED;
      goto free_and_return;
    }

  key = heap_attrvalue_get_key (thread_p, index_id, attr_info_p, recdes, &tmp_btid, &dbvalue, aligned_buf, NULL, NULL);
  if (key == NULL)
    {
      error = ER_FAILED;
      goto free_and_return;
    }

  pr_share_value (key, &key_val_range.key1);
  pr_share_value (key, &key_val_range.key2);
  key_val_range.range = GE_LE;
  key_val_range.num_index_term = 0;

  btree_keyval_search (thread_p, &tmp_btid, S_SELECT, &bt_checkscan_p->btree_scan, &key_val_range, class_oid, NULL,
		       &isid, false);

  btree_scan_clear_key (&bt_checkscan.btree_scan);

free_and_return:
  if (key == &dbvalue)
    {
      pr_clear_value (key);
    }

  if (bt_checkscan_p)
    {
      btree_keyoid_checkscan_end (thread_p, bt_checkscan_p);
    }

  if (attr_info_p)
    {
      heap_attrinfo_end (thread_p, attr_info_p);
    }

  return error;
}

/*
 * locator_incr_num_transient_classnames - increase number
 *
 * return:
 *
 *   tran_index(in):
 *
 */
static void
locator_incr_num_transient_classnames (int tran_index)
{
  LOG_TDES *tdes;

  tdes = LOG_FIND_TDES (tran_index);
  /* ignore ER_LOG_UNKNOWN_TRANINDEX : It may be detected somewhere else. */
  if (tdes != NULL)
    {
      assert (tdes->num_transient_classnames >= 0);
      tdes->num_transient_classnames += 1;
    }
}

/*
 * locator_decr_num_transient_classnames - decrease number
 *
 * return:
 *
 *   tran_index(in):
 *
 * NOTE:
 */
static void
locator_decr_num_transient_classnames (int tran_index)
{
  LOG_TDES *tdes;

  tdes = LOG_FIND_TDES (tran_index);
  /* ignore ER_LOG_UNKNOWN_TRANINDEX : It may be detected somewhere else. */
  if (tdes != NULL)
    {
      tdes->num_transient_classnames -= 1;
      assert (tdes->num_transient_classnames >= 0);
    }
}

/*
 * locator_get_num_transient_classnames -
 *
 * return:
 *
 *   tran_index(in):
 *
 * NOTE:
 */
static int
locator_get_num_transient_classnames (int tran_index)
{
  LOG_TDES *tdes;

  tdes = LOG_FIND_TDES (tran_index);
  /* ignore ER_LOG_UNKNOWN_TRANINDEX : It may be detected somewhere else. */
  if (tdes != NULL)
    {
      assert (tdes->num_transient_classnames >= 0);
      return tdes->num_transient_classnames;
    }
  else
    {
      return 1;			/* someone exists */
    }
}

/*
 * locator_is_exist_class_name_entry -
 *
 * return:
 *
 *   entry(in):
 *
 * NOTE: debugging function
 */
static bool
locator_is_exist_class_name_entry (THREAD_ENTRY * thread_p, LOCATOR_CLASSNAME_ENTRY * entry)
{
#if !defined(NDEBUG)
  int check_own;

  check_own = csect_check_own (thread_p, CSECT_LOCATOR_SR_CLASSNAME_TABLE);
  assert (check_own >= 1);
#endif

  if (entry != NULL && entry->e_current.action == LC_CLASSNAME_EXIST)
    {
      assert (entry->e_name != NULL);
      assert (entry->e_tran_index == NULL_TRAN_INDEX);

      assert (!OID_ISNULL (&entry->e_current.oid));
      assert (heap_does_exist (thread_p, oid_Root_class_oid, &entry->e_current.oid));

      assert (LSA_ISNULL (&entry->e_current.savep_lsa));
      assert (entry->e_current.prev == NULL);

      return true;
    }

  return false;
}

/*
 * xchksum_insert_repl_log_and_demote_table_lock -
 *
 * return: error code
 *
 *   repl_info(in):
 *
 * NOTE: insert replication log and demote the read lock of the table
 */
int
xchksum_insert_repl_log_and_demote_table_lock (THREAD_ENTRY * thread_p, REPL_INFO * repl_info, const OID * class_oidp)
{
  LOG_TDES *tdes;
  int error = NO_ERROR;

  tdes = LOG_FIND_CURRENT_TDES (thread_p);
  if (tdes == NULL)
    {
      er_set (ER_FATAL_ERROR_SEVERITY, ARG_FILE_LINE, ER_LOG_UNKNOWN_TRANINDEX, 1,
	      LOG_FIND_THREAD_TRAN_INDEX (thread_p));

      return ER_LOG_UNKNOWN_TRANINDEX;
    }

  /* need to start a topop to make sure the repl log is inserted in a correct order */
  log_sysop_start (thread_p);

  repl_start_flush_mark (thread_p);

  error = xrepl_set_info (thread_p, repl_info);

  repl_end_flush_mark (thread_p, false);

  if (error != NO_ERROR)
    {
      ASSERT_ERROR ();
      log_sysop_abort (thread_p);
    }
  else
    {
      /* manually append repl info */
      log_append_repl_info (thread_p, tdes, false);

      log_sysop_commit (thread_p);
    }

#if defined (SERVER_MODE)
  /* demote S-lock to IS-lock to allow blocking writers to resume. This will not hurt transactional consistencies of
   * checksumdb. */
  lock_demote_read_class_lock_for_checksumdb (thread_p, tdes->tran_index, class_oidp);

  assert (lock_get_object_lock (class_oidp, oid_Root_class_oid) == IS_LOCK);
#endif /* SERVER_MODE */

  return error;
}

/*
 * locator_rv_redo_rename () - Dummy logical redo function that does nothing.
 *
 * return	 : NO_ERROR
 * thread_p (in) : Thread entry.
 * rcv (in)	 : Recovery data.
 */
int
locator_rv_redo_rename (THREAD_ENTRY * thread_p, LOG_RCV * rcv)
{
  /* Does nothing on recovery. */
  return NO_ERROR;
}

/*
 * redistribute_partition_data () - redistribute partition data
 *
 * return : error code
 *
 * thread_p (in)      :
 * class_oid (in)     : parent class OID
 * no_oids (in)	      : number of OIDs in the list (promoted partitions)
 * oid_list (in)      : partition OID list (promoted partitions)
 */
static int
redistribute_partition_data (THREAD_ENTRY * thread_p, OID * class_oid, int no_oids, OID * oid_list)
{
  int error = NO_ERROR;
  int i = 0;
  RECDES recdes;
  HFID hfid, class_hfid;
  OID inst_oid;
  SCAN_CODE scan = S_SUCCESS;
  VPID vpid;
  PGBUF_WATCHER old_page_watcher;
  PGSLOTID slotid;
  HEAP_SCANCACHE parent_scan_cache, scan_cache;
  PRUNING_CONTEXT pcontext;
  bool is_scan_end = false;
  bool is_parent_scancache_started = false;
  bool is_part_scancache_started = false;
  bool is_pcontext_inited = false;
  int force_count = -1;
  OID oid;
  OID cls_oid;
  LOG_TDES *tdes = LOG_FIND_CURRENT_TDES (thread_p);
  MVCCID threshold_mvccid = MVCCID_NULL;

  assert (tdes != NULL);

  PGBUF_INIT_WATCHER (&old_page_watcher, PGBUF_ORDERED_RANK_UNDEFINED, PGBUF_ORDERED_NULL_HFID);

  error = heap_get_class_info (thread_p, class_oid, &class_hfid, NULL, NULL);
  if (error != NO_ERROR || HFID_IS_NULL (&class_hfid))
    {
      error = ER_FAILED;
      goto exit;
    }

  /* start scan cache for insert on parent class */
  error = heap_scancache_start_modify (thread_p, &parent_scan_cache, &class_hfid, class_oid, SINGLE_ROW_INSERT, NULL);
  if (error != NO_ERROR)
    {
      goto exit;
    }
  is_parent_scancache_started = true;

  /* initialize pruning context for parent class */
  (void) partition_init_pruning_context (&pcontext);
  error = partition_load_pruning_context (thread_p, class_oid, DB_PARTITIONED_CLASS, &pcontext);
  if (error != NO_ERROR)
    {
      goto exit;
    }
  is_pcontext_inited = true;

  recdes.data = NULL;

  tdes->lock_global_oldest_visible_mvccid ();
  threshold_mvccid = log_Gl.mvcc_table.get_global_oldest_visible ();

  for (i = 0; i < no_oids; i++)
    {
      if (OID_ISNULL (&oid_list[i]))
	{
	  goto exit;
	}

      error = heap_get_class_info (thread_p, &oid_list[i], &hfid, NULL, NULL);
      if (error != NO_ERROR || HFID_IS_NULL (&hfid))
	{
	  error = ER_FAILED;
	  goto exit;
	}

      PGBUF_INIT_WATCHER (&old_page_watcher, PGBUF_ORDERED_HEAP_NORMAL, &hfid);

      error = heap_scancache_start (thread_p, &scan_cache, &hfid, &oid_list[i], false, false, NULL);
      if (error != NO_ERROR)
	{
	  goto exit;
	}
      is_part_scancache_started = true;

      /* VACUUM all cleanable heap objects before upgrading the domain */
      error = heap_vacuum_all_objects (thread_p, &scan_cache, threshold_mvccid);
      if (error != NO_ERROR)
	{
	  ASSERT_ERROR ();
	  goto exit;
	}

      /* start with first OID of the first page */
      vpid.volid = hfid.vfid.volid;
      vpid.pageid = hfid.hpgid;
      is_scan_end = false;
      while (!is_scan_end)
	{
	  if (scan_cache.page_watcher.pgptr == NULL)
	    {
	      error =
		pgbuf_ordered_fix (thread_p, &vpid, OLD_PAGE_PREVENT_DEALLOC, PGBUF_LATCH_WRITE,
				   &scan_cache.page_watcher);
	      if (old_page_watcher.pgptr != NULL)
		{
		  pgbuf_ordered_unfix (thread_p, &old_page_watcher);
		}
	      if (error != NO_ERROR)
		{
		  goto exit;
		}
	    }

	  slotid = 0;
	  while (true)
	    {
	      /* get next record */
	      scan = spage_next_record (scan_cache.page_watcher.pgptr, &slotid, &recdes, PEEK);
	      if (scan == S_ERROR)
		{
		  error = ER_FAILED;
		  goto exit;
		}
	      else if (scan == S_END)
		{
		  /* move to next page */
		  error = heap_vpid_next (thread_p, &hfid, scan_cache.page_watcher.pgptr, &vpid);
		  if (error != NO_ERROR)
		    {
		      goto exit;
		    }

		  /* keep latch on current page until the next page is fixed */
		  pgbuf_replace_watcher (thread_p, &scan_cache.page_watcher, &old_page_watcher);

		  if (VPID_ISNULL (&vpid))
		    {
		      /* no more pages in the current heap file */
		      is_scan_end = true;
		    }
		  break;
		}

	      if (slotid == HEAP_HEADER_AND_CHAIN_SLOTID)
		{
		  /* skip the header */
		  continue;
		}

	      if (recdes.type != REC_HOME && recdes.type != REC_BIGONE && recdes.type != REC_RELOCATION)
		{
		  continue;
		}

	      inst_oid.pageid = vpid.pageid;
	      inst_oid.volid = vpid.volid;
	      inst_oid.slotid = slotid;

	      recdes.data = NULL;

	      if (heap_get_visible_version (thread_p, &inst_oid, class_oid, &recdes, &scan_cache, COPY, NULL_CHN) !=
		  S_SUCCESS)
		{
		  error = ER_FAILED;
		  goto exit;
		}

	      /* make sure that pruning does not change the given class OID */
	      COPY_OID (&cls_oid, class_oid);
	      error =
		locator_insert_force (thread_p, &class_hfid, &cls_oid, &oid, &recdes, true, SINGLE_ROW_INSERT,
				      &parent_scan_cache, &force_count, DB_PARTITIONED_CLASS, &pcontext, NULL,
				      UPDATE_INPLACE_OLD_MVCCID, NULL, false, false);
	      if (error != NO_ERROR)
		{
		  goto exit;
		}
	    }
	}

      if (old_page_watcher.pgptr != NULL)
	{
	  pgbuf_ordered_unfix (thread_p, &old_page_watcher);
	}
      if (is_part_scancache_started == true)
	{
	  (void) heap_scancache_end (thread_p, &scan_cache);
	  is_part_scancache_started = false;
	}
    }

exit:
  if (old_page_watcher.pgptr != NULL)
    {
      pgbuf_ordered_unfix (thread_p, &old_page_watcher);
    }
  if (scan_cache.page_watcher.pgptr != NULL)
    {
      pgbuf_ordered_unfix (thread_p, &scan_cache.page_watcher);
    }
  if (is_parent_scancache_started == true)
    {
      (void) heap_scancache_end (thread_p, &parent_scan_cache);
    }
  if (is_part_scancache_started == true)
    {
      (void) heap_scancache_end (thread_p, &scan_cache);
    }
  if (is_pcontext_inited == true)
    {
      partition_clear_pruning_context (&pcontext);
    }

  return error;
}

/*
 * xlocator_redistribute_partition_data () - redistribute partition data
 *
 * return : error code
 *
 * thread_p (in)      :
 * class_oid (in)     : parent class OID
 * no_oids (in)	      : number of OIDs in the list (promoted partitions)
 * oid_list (in)      : partition OID list (promoted partitions)
 */
int
xlocator_redistribute_partition_data (THREAD_ENTRY * thread_p, OID * class_oid, int no_oids, OID * oid_list)
{
  return redistribute_partition_data (thread_p, class_oid, no_oids, oid_list);
}

/*
 * locator_lock_and_get_object_internal () - Internal function: aquire lock and return object
 *
 * return : scan code
 * thread_p (in)   :
 * context (in/out): Heap get context .
 * lock_mode (in)  : Type of lock.
 *
 * NOTE: Caller must handle the cleanup of context
 */
static SCAN_CODE
locator_lock_and_get_object_internal (THREAD_ENTRY * thread_p, HEAP_GET_CONTEXT * context, LOCK lock_mode)
{
  SCAN_CODE scan = S_SUCCESS;
  bool lock_acquired = false;

  assert (context != NULL);
  assert (context->oid_p != NULL && !OID_ISNULL (context->oid_p));
  assert (context->class_oid_p != NULL && !OID_ISNULL (context->class_oid_p));
  assert (lock_mode > NULL_LOCK);	/* this is not the appropriate function for NULL_LOCK */
  assert (context->scan_cache != NULL);

  /* try to lock the object conditionally, if it fails unfix page watchers and try unconditionally */

  if (lock_object (thread_p, context->oid_p, context->class_oid_p, lock_mode, LK_COND_LOCK) != LK_GRANTED)
    {
      if (context->scan_cache && context->scan_cache->cache_last_fix_page && context->home_page_watcher.pgptr != NULL)
	{
	  /* prevent caching home page watcher in scan_cache */
	  pgbuf_ordered_unfix (thread_p, &context->home_page_watcher);
	}
      heap_clean_get_context (thread_p, context);
      if (lock_object (thread_p, context->oid_p, context->class_oid_p, lock_mode, LK_UNCOND_LOCK) != LK_GRANTED)
	{
	  goto error;
	}

      lock_acquired = true;

      /* Prepare for getting record again. Since pages have been unlatched, others may have changed them */
      scan = heap_prepare_get_context (thread_p, context, false, LOG_WARNING_IF_DELETED);
      if (scan != S_SUCCESS)
	{
	  goto error;
	}
    }
  else
    {
      lock_acquired = true;
    }

  assert (OID_IS_ROOTOID (context->class_oid_p) || lock_mode == S_LOCK || lock_mode == X_LOCK);

  /* Lock should be aquired now -> get recdes */
  if (context->recdes_p != NULL)
    {
      scan = heap_get_last_version (thread_p, context);
      /* this scan_code must be preserved until the end of this function to be returned; - unless an error occur */
      if (scan != S_SUCCESS && scan != S_SUCCESS_CHN_UPTODATE)
	{
	  goto error;
	}
    }

  /* Check isolation restrictions and the visibility of the object if it belongs to a mvcc class */
  if (!mvcc_is_mvcc_disabled_class (context->class_oid_p))
    {
      MVCC_REC_HEADER recdes_header;

      /* get header: directly from recdes if it has been obtained, otherwise from heap */
      if (context->recdes_p == NULL || scan == S_SUCCESS_CHN_UPTODATE)
	{
	  /* ensure context is prepared to get header of the record */
	  if (heap_prepare_get_context (thread_p, context, false, LOG_WARNING_IF_DELETED) != S_SUCCESS)
	    {
	      scan = S_ERROR;
	      goto error;
	    }
	  if (heap_get_mvcc_header (thread_p, context, &recdes_header) != S_SUCCESS)
	    {
	      scan = S_ERROR;
	      goto error;
	    }
	}
      else if (or_mvcc_get_header (context->recdes_p, &recdes_header) != NO_ERROR)
	{
	  goto error;
	}

      /* Check REPEATABLE READ/SERIALIZABLE isolation restrictions. */
      if (logtb_find_current_isolation (thread_p) > TRAN_READ_COMMITTED
	  && logtb_check_class_for_rr_isolation_err (context->class_oid_p))
	{
	  /* In these isolation levels, the transaction is not allowed to modify an object that was already
	   * modified by other transactions. This would be true if last version matched the visible version.
	   *
	   * TODO: We already know here that this last row version is not deleted. It would be enough to just
	   * check whether the insert MVCCID is considered active relatively to transaction's snapshot.
	   */
	  MVCC_SNAPSHOT *tran_snapshot = logtb_get_mvcc_snapshot (thread_p);
	  MVCC_SATISFIES_SNAPSHOT_RESULT snapshot_res;

	  assert (tran_snapshot != NULL && tran_snapshot->snapshot_fnc != NULL);
	  snapshot_res = tran_snapshot->snapshot_fnc (thread_p, &recdes_header, tran_snapshot);
	  if (snapshot_res == TOO_OLD_FOR_SNAPSHOT)
	    {
	      /* Not visible. */
	      er_set (ER_WARNING_SEVERITY, ARG_FILE_LINE, ER_HEAP_UNKNOWN_OBJECT, 3, context->oid_p->volid,
		      context->oid_p->pageid, context->oid_p->slotid);
	      scan = S_DOESNT_EXIST;
	      goto error;
	    }
	  else if (snapshot_res == TOO_NEW_FOR_SNAPSHOT)
	    {
	      /* Trying to modify a version already modified by concurrent transaction, which is an isolation conflict.
	       */
	      er_set (ER_ERROR_SEVERITY, ARG_FILE_LINE, ER_MVCC_SERIALIZABLE_CONFLICT, 0);
	      goto error;
	    }
	  else if (MVCC_IS_HEADER_DELID_VALID (&recdes_header))
	    {
	      /* Trying to modify version deleted by concurrent transaction, which is an isolation conflict. */
	      er_set (ER_ERROR_SEVERITY, ARG_FILE_LINE, ER_MVCC_SERIALIZABLE_CONFLICT, 0);
	      goto error;
	    }
	  else
	    {
	      /* Last version is also visible version and it is not deleted. Fall through. */
	    }
	}

      if (MVCC_IS_HEADER_DELID_VALID (&recdes_header))
	{
	  scan = S_DOESNT_EXIST;
	  goto error;
	}
    }

  return scan;

error:

  if (scan == S_ERROR)
    {
      /* Caller should handle error setting for other scan codes e.g. S_DOESNT_EXIST, S_DOESNT_FIT. */
      ASSERT_ERROR ();
    }

  if (lock_acquired)
    {
      lock_unlock_object_donot_move_to_non2pl (thread_p, context->oid_p, context->class_oid_p, lock_mode);
    }

  return (scan != S_SUCCESS && scan != S_SUCCESS_CHN_UPTODATE) ? scan : S_ERROR;
}

/*
 * locator_lock_and_get_object_with_evaluation () - Get MVCC object version for delete/update and check reevaluation.
 *
 * return	       : SCAN_CODE.
 * thread_p (in)       : Thread entry.
 * oid (in)	       : Object OID.
 * class_oid (in)      : Class OID.
 * recdes (out)	       : Record descriptor.
 * scan_cache (in)     : Heap scan cache.
 * ispeeking (in)      : PEEK or COPY.
 * old_chn (in)	       : CHN of known record data.
 * mvcc_reev_data (in) : MVCC reevaluation data.
 * (obsolete) non_ex_handling_type (in): - LOG_ERROR_IF_DELETED: write the
 *				ER_HEAP_UNKNOWN_OBJECT error to log
 *                            - LOG_WARNING_IF_DELETED: set only warning
 *
 * Note: This function will lock the object with X_LOCK. This lock type should correspond to delete/update operations.
 */
SCAN_CODE
locator_lock_and_get_object_with_evaluation (THREAD_ENTRY * thread_p, OID * oid, OID * class_oid, RECDES * recdes,
					     HEAP_SCANCACHE * scan_cache, int ispeeking, int old_chn,
					     MVCC_REEV_DATA * mvcc_reev_data,
					     NON_EXISTENT_HANDLING non_ex_handling_type)
{
  HEAP_GET_CONTEXT context;
  SCAN_CODE scan = S_SUCCESS;
  RECDES recdes_local = RECDES_INITIALIZER;
  MVCC_REC_HEADER mvcc_header = MVCC_REC_HEADER_INITIALIZER;
  DB_LOGICAL ev_res = V_UNKNOWN;	/* Re-evaluation result. */
  OID class_oid_local = OID_INITIALIZER;
  LOCK lock_mode = X_LOCK;
  int err = NO_ERROR;

  if (recdes == NULL && mvcc_reev_data != NULL)
    {
      /* peek if only for reevaluation */
      recdes = &recdes_local;
      ispeeking = PEEK;
      old_chn = NULL_CHN;
    }

  if (class_oid == NULL)
    {
      class_oid = &class_oid_local;
    }

  if (scan_cache && ispeeking == COPY && recdes != NULL)
    {
      /* Allocate an area to hold the object. Assume that the object will fit in two pages for not better estimates. */
      if (heap_scan_cache_allocate_area (thread_p, scan_cache, DB_PAGESIZE * 2) != NO_ERROR)
	{
	  return S_ERROR;
	}
    }
  heap_init_get_context (thread_p, &context, oid, class_oid, recdes, scan_cache, ispeeking, old_chn);

  /* get class_oid if it is unknown */
  if (OID_ISNULL (class_oid))
    {
      err = heap_prepare_object_page (thread_p, oid, &context.home_page_watcher, context.latch_mode);
      if (err != NO_ERROR)
	{
	  ASSERT_ERROR ();
	  heap_clean_get_context (thread_p, &context);

	  /* for non existent object, return S_DOESNT_EXIST and let the caller handle the case */
	  return err == ER_HEAP_UNKNOWN_OBJECT ? S_DOESNT_EXIST : S_ERROR;
	}
      if (heap_get_class_oid_from_page (thread_p, context.home_page_watcher.pgptr, class_oid) != NO_ERROR)
	{
	  heap_clean_get_context (thread_p, &context);
	  return S_DOESNT_EXIST;
	}
    }

  scan = locator_lock_and_get_object_internal (thread_p, &context, lock_mode);

  /* perform reevaluation */
  if (mvcc_reev_data != NULL && (scan == S_SUCCESS || scan == S_SUCCESS_CHN_UPTODATE))
    {
      if (scan == S_SUCCESS_CHN_UPTODATE)
	{
	  /* PEEK record */
	  scan = heap_get_record_data_when_all_ready (thread_p, &context);
	  assert (scan == S_SUCCESS);
	}

      if (or_mvcc_get_header (recdes, &mvcc_header) != NO_ERROR)
	{
	  scan = S_ERROR;
	  goto exit;
	}

      if (scan_cache->mvcc_snapshot)
	{
	  MVCC_SATISFIES_SNAPSHOT_RESULT snapshot_res;

	  snapshot_res = scan_cache->mvcc_snapshot->snapshot_fnc (thread_p, &mvcc_header, scan_cache->mvcc_snapshot);
	  if (snapshot_res == SNAPSHOT_SATISFIED)
	    {
	      /* Skip the re-evaluation if last version is visible. It should be the same as the visible version
	       * which was already evaluated. */
	      goto exit;
	    }
	}
      ev_res = locator_mvcc_reev_cond_and_assignment (thread_p, scan_cache, mvcc_reev_data, &mvcc_header, oid, recdes);
      if (ev_res != V_TRUE)
	{
	  /* did not pass the evaluation or error occurred - unlock object */
	  lock_unlock_object_donot_move_to_non2pl (thread_p, oid, class_oid, lock_mode);
	}
      switch (ev_res)
	{
	case V_TRUE:
	  /* Object was locked and passed re-evaluation. Get record. */
	  goto exit;
	case V_ERROR:
	  /* Error. */
	  assert (er_errid () != NO_ERROR);
	  scan = S_ERROR;
	  goto exit;
	case V_FALSE:
	case V_UNKNOWN:
	  /* Record didn't pass re-evaluation. Return S_SUCCESS and let the caller handle the case. */
	  goto exit;
	default:
	  /* Unhandled. */
	  assert_release (false);
	  scan = S_ERROR;
	  goto exit;
	}

    }

exit:
  heap_clean_get_context (thread_p, &context);
  return scan;
}

/*
 * locator_get_object () - Retrieve heap objects and decide the type of lock according to the operation type
 *
 * return	  : Scan code.
 * thread_p (in)  : Thread entry.
 * oid (in)       : Object identifier.
 * class_oid (in) : Class oid.
 * recdes (out)	  : Record descriptor.
 * scan_cache (in): Scan cache.
 * op_type (in)	  : Requested type of operation.
 * lock_mode (in) : Lock type, see note.
 * ispeeking (in) : Peek record or copy.
 *
 * Note: This function should be used when class_oid is unknown, which is required to decide lock_mode;
 *       When lock_mode is known, a more appropriate function is recommended.
 *
 *	 op_type and lock_mode exclude each other according to class type:
 *	    - root class    : lock_mode is considered, op_type is ignored
 *	    - instance class: op_type is considered, a new lock_mode is used (according to op_type)
 */
SCAN_CODE
locator_get_object (THREAD_ENTRY * thread_p, const OID * oid, OID * class_oid, RECDES * recdes,
		    HEAP_SCANCACHE * scan_cache, SCAN_OPERATION_TYPE op_type, LOCK lock_mode, int ispeeking, int chn)
{
  SCAN_CODE scan_code;
  OID class_oid_local = OID_INITIALIZER;
  HEAP_GET_CONTEXT context;
  int err;

  /* decide the type of lock before anything */

  assert (oid != NULL && !OID_ISNULL (oid));

  if (class_oid == NULL)
    {
      /* mandatory to decide the lock type */
      class_oid = &class_oid_local;
    }

  if (scan_cache && ispeeking == COPY && recdes != NULL)
    {
      /* Allocate an area to hold the object. Assume that the object will fit in two pages for not better estimates. */
      if (heap_scan_cache_allocate_area (thread_p, scan_cache, DB_PAGESIZE * 2) != NO_ERROR)
	{
	  return S_ERROR;
	}
    }

  heap_init_get_context (thread_p, &context, oid, class_oid, recdes, scan_cache, ispeeking, chn);

  /* get class_oid if it is unknown */
  if (OID_ISNULL (class_oid))
    {
      err = heap_prepare_object_page (thread_p, oid, &context.home_page_watcher, context.latch_mode);
      if (err != NO_ERROR)
	{
	  ASSERT_ERROR ();
	  heap_clean_get_context (thread_p, &context);

	  /* for non existent object, return S_DOESNT_EXIST and let the caller handle the case */
	  return err == ER_HEAP_UNKNOWN_OBJECT ? S_DOESNT_EXIST : S_ERROR;
	}
      if (heap_get_class_oid_from_page (thread_p, context.home_page_watcher.pgptr, class_oid) != NO_ERROR)
	{
	  heap_clean_get_context (thread_p, &context);
	  return S_DOESNT_EXIST;
	}
    }

  /* decide lock_mode according to class_oid and op_type */
  if (!OID_IS_ROOTOID (class_oid))
    {
      if (op_type == S_SELECT && !mvcc_is_mvcc_disabled_class (class_oid))
	{
	  /* S_SELECT and mvcc class */
	  lock_mode = NULL_LOCK;
	}
      else if (op_type == S_DELETE || op_type == S_UPDATE)
	{
	  assert (lock_mode > S_LOCK);
	  lock_mode = X_LOCK;
	}
      else
	{
	  /* S_SELECT and non-mvcc class || S_SELECT_WITH_LOCK */
	  assert (op_type == S_SELECT || op_type == S_SELECT_WITH_LOCK);
	  if (lock_mode > S_LOCK)
	    {
	      assert (false);
	      lock_mode = X_LOCK;
	    }
	  else
	    {
	      lock_mode = S_LOCK;
	    }
	}
    }

  if (op_type == S_SELECT && lock_mode == NULL_LOCK)
    {
      /* No locking */
      scan_code = heap_get_visible_version_internal (thread_p, &context, false);
    }
  else
    {
      /* Locking */
      scan_code = locator_lock_and_get_object_internal (thread_p, &context, lock_mode);
    }

  heap_clean_get_context (thread_p, &context);

  return scan_code;
}


/*
 * locator_lock_and_get_object () - Get MVCC object version for delete/update.
 *
 * return	       : SCAN_CODE.
 * thread_p (in)       : Thread entry.
 * oid (in)	       : Object OID.
 * class_oid (in)      : Class OID.
 * recdes (out)	       : Record descriptor.
 * scan_cache (in)     : Heap scan cache.
 * ispeeking (in)      : PEEK or COPY.
 * old_chn (in)	       : CHN of known record data.
 * mvcc_reev_data (in) : MVCC reevaluation data.
 * (obsolete) non_ex_handling_type (in): - LOG_ERROR_IF_DELETED: write the
 *				ER_HEAP_UNKNOWN_OBJECT error to log
 *                            - LOG_WARNING_IF_DELETED: set only warning
 */
SCAN_CODE
locator_lock_and_get_object (THREAD_ENTRY * thread_p, const OID * oid, OID * class_oid, RECDES * recdes,
			     HEAP_SCANCACHE * scan_cache, LOCK lock, int ispeeking, int old_chn,
			     NON_EXISTENT_HANDLING non_ex_handling_type)
{
  HEAP_GET_CONTEXT context;
  SCAN_CODE scan_code;

  if (scan_cache && ispeeking == COPY && recdes != NULL)
    {
      /* Allocate an area to hold the object. Assume that the object will fit in two pages for not better estimates. */
      if (heap_scan_cache_allocate_area (thread_p, scan_cache, DB_PAGESIZE * 2) != NO_ERROR)
	{
	  return S_ERROR;
	}
    }

  heap_init_get_context (thread_p, &context, oid, class_oid, recdes, scan_cache, ispeeking, old_chn);
  scan_code = locator_lock_and_get_object_internal (thread_p, &context, lock);
  heap_clean_get_context (thread_p, &context);
  return scan_code;
}

/*
 * locator_mvcc_reev_cond_and_assignment () -
 *
 *   return: DB_LOGICAL
 *   thread_p(in): thread entry
 *   scan_cache(in):
 *   mvcc_reev_data_p(in/out):
 *   mvcc_header_p(in):
 *   curr_row_version_oid_p(in):
 *   recdes(in):
 */
/* TODO: We need to reevaluate relation between primary key * and foreign key. */
static DB_LOGICAL
locator_mvcc_reev_cond_and_assignment (THREAD_ENTRY * thread_p, HEAP_SCANCACHE * scan_cache,
				       MVCC_REEV_DATA * mvcc_reev_data_p, MVCC_REC_HEADER * mvcc_header_p,
				       const OID * curr_row_version_oid_p, RECDES * recdes)
{
  DB_LOGICAL ev_res = V_TRUE;

  if (mvcc_reev_data_p == NULL)
    {
      return ev_res;
    }

  assert (mvcc_header_p != NULL && curr_row_version_oid_p != NULL);

  ev_res = V_TRUE;
  if (!MVCC_IS_REC_INSERTED_BY_ME (thread_p, mvcc_header_p))
    {
      switch (mvcc_reev_data_p->type)
	{
	case REEV_DATA_SCAN:
	  ev_res = locator_mvcc_reevaluate_filters (thread_p, mvcc_reev_data_p->select_reev_data,
						    curr_row_version_oid_p, recdes);
	  mvcc_reev_data_p->filter_result = ev_res;
	  break;

	case REEV_DATA_UPDDEL:
	  ev_res =
	    locator_mvcc_reev_cond_assigns (thread_p, &scan_cache->node.class_oid, curr_row_version_oid_p, scan_cache,
					    recdes, mvcc_reev_data_p->upddel_reev_data);
	  mvcc_reev_data_p->filter_result = ev_res;
	  break;

	default:
	  break;
	}
    }
  else
    {
      mvcc_reev_data_p->filter_result = V_TRUE;
    }

  return ev_res;
}

/*
 * locator_mvcc_reev_cond_assigns () - reevaluates conditions and assignments
 *				    at update/delete stage of an UPDATE/DELETE
 *				    statement
 *   return: result of reevaluation
 *   thread_p(in): thread entry
 *   class_oid(in): OID of the class that triggered reevaluation
 *   oid(in) : The OID of the latest version of record that triggered
 *	       reevaluation
 *   scan_cache(in): scan_cache
 *   recdes(in): Record descriptor that will contain the updated/deleted record
 *   mvcc_reev_data(in): The structure that contains data needed for
 *			 reevaluation
 *
 *  Note: the current transaction already acquired X-LOCK on oid parameter
 *	    before calling this function. If the condition returns false then
 *	    the lock must be released by the caller.
 *	  The function reevaluates entire condition: key range, key filter and
 *	    data filter.
 *	  This function allocates memory for recdes and deallocates it if it
 *	    was already allocated for previous reevaluated record. After last
 *	    reevaluation this memory must be deallocated by one of its callers
 *	    (e.g. qexec_execute_update).
 */
static DB_LOGICAL
locator_mvcc_reev_cond_assigns (THREAD_ENTRY * thread_p, OID * class_oid, const OID * oid, HEAP_SCANCACHE * scan_cache,
				RECDES * recdes, MVCC_UPDDEL_REEV_DATA * mvcc_reev_data)
{
  DB_LOGICAL ev_res = V_TRUE;
  UPDDEL_MVCC_COND_REEVAL *mvcc_cond_reeval = NULL;
  int idx;

  /* reevaluate condition for each class involved into */
  for (mvcc_cond_reeval = mvcc_reev_data->mvcc_cond_reev_list; mvcc_cond_reeval != NULL;
       mvcc_cond_reeval = mvcc_cond_reeval->next)
    {
      ev_res =
	locator_mvcc_reeval_scan_filters (thread_p, oid, scan_cache, recdes, mvcc_cond_reeval,
					  mvcc_reev_data->curr_upddel == mvcc_cond_reeval);
      if (ev_res != V_TRUE)
	{
	  goto end;
	}
    }

  if (mvcc_reev_data->new_recdes == NULL)
    {
      /* Seems that the caller wants to reevaluate only the condition */
      goto end;
    }

  /* reload data from classes involved only in right side of assignments (not in condition) */
  if (mvcc_reev_data->curr_extra_assign_reev != NULL)
    {
      for (idx = 0; idx < mvcc_reev_data->curr_extra_assign_cnt; idx++)
	{
	  mvcc_cond_reeval = mvcc_reev_data->curr_extra_assign_reev[idx];
	  ev_res = locator_mvcc_reeval_scan_filters (thread_p, oid, scan_cache, recdes, mvcc_cond_reeval, false);
	  if (ev_res != V_TRUE)
	    {
	      goto end;
	    }
	}
    }

  /* after reevaluation perform assignments */
  if (mvcc_reev_data->curr_assigns != NULL)
    {
      UPDATE_MVCC_REEV_ASSIGNMENT *assign = mvcc_reev_data->curr_assigns;
      int rc;
      DB_VALUE *dbval = NULL;

      if (heap_attrinfo_clear_dbvalues (mvcc_reev_data->curr_attrinfo) != NO_ERROR)
	{
	  ev_res = V_ERROR;
	  goto end;
	}
      for (; assign != NULL; assign = assign->next)
	{
	  if (assign->constant != NULL)
	    {
	      rc = heap_attrinfo_set (oid, assign->att_id, assign->constant, mvcc_reev_data->curr_attrinfo);
	    }
	  else
	    {
	      if (fetch_peek_dbval (thread_p, assign->regu_right, mvcc_reev_data->vd, (OID *) class_oid, (OID *) oid,
				    NULL, &dbval) != NO_ERROR)
		{
		  ev_res = V_ERROR;
		  goto end;
		}
	      rc = heap_attrinfo_set (oid, assign->att_id, dbval, mvcc_reev_data->curr_attrinfo);
	      if (dbval->need_clear)
		{
		  pr_clear_value (dbval);
		}
	    }
	  if (rc != NO_ERROR)
	    {
	      ev_res = V_ERROR;
	      goto end;
	    }
	}

      /* TO DO - reuse already allocated area */
      if (mvcc_reev_data->copyarea != NULL)
	{
	  locator_free_copy_area (mvcc_reev_data->copyarea);
	  mvcc_reev_data->new_recdes->data = NULL;
	  mvcc_reev_data->new_recdes->area_size = 0;
	}
      mvcc_reev_data->copyarea =
	locator_allocate_copy_area_by_attr_info (thread_p, mvcc_reev_data->curr_attrinfo, recdes,
						 mvcc_reev_data->new_recdes, -1, LOB_FLAG_INCLUDE_LOB);
      if (mvcc_reev_data->copyarea == NULL)
	{
	  ev_res = V_ERROR;
	  goto end;
	}
    }

end:

  return ev_res;
}

/*
 * locator_mvcc_reeval_scan_filters () - reevaluates conditions for a scan table
 *				    at update/delete stage of an UPDATE/DELETE
 *				    statement
 *   return: result of reevaluation
 *   thread_p(in): thread entry
 *   oid(in) : The OID of the latest version of record that triggered
 *	       reevaluation
 *   scan_cache(in): scan_cache
 *   recdes(in): Record descriptor of the record to be updated/deleted.
 *   mvcc_cond_reeval(in): The structure that contains data needed for
 *			   reevaluation
 *   is_upddel(in): true if current scan is updated/deleted when reevaluation
 *		    occured.
 *
 *  Note: The current transaction already acquired X-LOCK on oid parameter
 *	    before calling this function. If the condition returns false then
 *	    the lock must be released by the caller.
 *	  The function reevaluates entire condition: key range, key filter and
 *	    data filter.
 */
static DB_LOGICAL
locator_mvcc_reeval_scan_filters (THREAD_ENTRY * thread_p, const OID * oid, HEAP_SCANCACHE * scan_cache,
				  RECDES * recdes, UPDDEL_MVCC_COND_REEVAL * mvcc_cond_reeval, bool is_upddel)
{
  OID *cls_oid = NULL;
  const OID *oid_inst = NULL;
  MVCC_SCAN_REEV_DATA scan_reev;
  RECDES temp_recdes = RECDES_INITIALIZER, *recdesp = NULL;
  HEAP_SCANCACHE local_scan_cache;
  bool scan_cache_inited = false;
  SCAN_CODE scan_code;
  DB_LOGICAL ev_res = V_TRUE;

  cls_oid = &mvcc_cond_reeval->cls_oid;
  if (!is_upddel)
    {
      /* the class is different than the class to be updated/deleted, so use the latest version of row */
      recdesp = &temp_recdes;
      oid_inst = oid;
      if (heap_scancache_quick_start_with_class_hfid (thread_p, &local_scan_cache, &scan_cache->node.hfid) != NO_ERROR)
	{
	  ev_res = V_ERROR;
	  goto end;
	}
      scan_cache_inited = true;
      scan_code = heap_get_visible_version (thread_p, oid_inst, NULL, recdesp, &local_scan_cache, PEEK, NULL_CHN);
      if (scan_code != S_SUCCESS)
	{
	  ev_res = V_ERROR;
	  goto end;
	}
    }
  else
    {
      /* the class to be updated/deleted */
      recdesp = recdes;
      oid_inst = mvcc_cond_reeval->inst_oid;
    }

  if (mvcc_cond_reeval->rest_attrs->num_attrs != 0)
    {
      if (heap_attrinfo_read_dbvalues (thread_p, oid_inst, recdesp, NULL, mvcc_cond_reeval->rest_attrs->attr_cache) !=
	  NO_ERROR)
	{
	  ev_res = V_ERROR;
	  goto end;
	}

      if (fetch_val_list (thread_p, mvcc_cond_reeval->rest_regu_list, NULL, cls_oid, (OID *) oid_inst, NULL, PEEK)
	  != NO_ERROR)
	{
	  ev_res = V_ERROR;
	  goto end;
	}
    }

  if (mvcc_cond_reeval->range_filter.scan_pred != NULL || mvcc_cond_reeval->key_filter.scan_pred != NULL
      || mvcc_cond_reeval->data_filter.scan_pred != NULL)
    {
      /* evaluate conditions */
      scan_reev.set_filters (*mvcc_cond_reeval);
      scan_reev.qualification = &mvcc_cond_reeval->qualification;
      ev_res = locator_mvcc_reevaluate_filters (thread_p, &scan_reev, oid_inst, recdesp);
    }

end:
  if (scan_cache_inited)
    {
      heap_scancache_end (thread_p, &local_scan_cache);
    }

  return ev_res;
}

/*
 * locator_mvcc_reevaluate_filters () - reevaluates key range, key filter and data filter predicates
 *   return: result of reevaluation
 *   thread_p(in): thread entry
 *   mvcc_reev_data(in): The structure that contains data needed for reevaluation
 *   oid(in) : The record that was modified by other transactions and is involved in filters.
 *   recdes(in): Record descriptor that will contain the record
 */
static DB_LOGICAL
locator_mvcc_reevaluate_filters (THREAD_ENTRY * thread_p, MVCC_SCAN_REEV_DATA * mvcc_reev_data, const OID * oid,
				 RECDES * recdes)
{
  FILTER_INFO *filter;
  DB_LOGICAL ev_res = V_TRUE;

  filter = mvcc_reev_data->range_filter;
  if (filter != NULL && filter->scan_pred != NULL && filter->scan_pred->pred_expr != NULL)
    {
      if (heap_attrinfo_read_dbvalues (thread_p, oid, recdes, NULL, filter->scan_attrs->attr_cache) != NO_ERROR)
	{
	  return V_ERROR;
	}
      ev_res = (*filter->scan_pred->pr_eval_fnc) (thread_p, filter->scan_pred->pred_expr, filter->val_descr,
						  (OID *) oid);
      ev_res = update_logical_result (thread_p, ev_res, NULL);
      if (ev_res != V_TRUE)
	{
	  return ev_res;
	}
    }

  filter = mvcc_reev_data->key_filter;
  if (filter != NULL && filter->scan_pred != NULL && filter->scan_pred->pred_expr != NULL)
    {
      if (heap_attrinfo_read_dbvalues (thread_p, oid, recdes, NULL, filter->scan_attrs->attr_cache) != NO_ERROR)
	{
	  return V_ERROR;
	}
      ev_res = (*filter->scan_pred->pr_eval_fnc) (thread_p, filter->scan_pred->pred_expr, filter->val_descr,
						  (OID *) oid);
      ev_res = update_logical_result (thread_p, ev_res, NULL);
      if (ev_res != V_TRUE)
	{
	  return ev_res;
	}
    }

  filter = mvcc_reev_data->data_filter;
  if (filter != NULL && filter->scan_pred != NULL && filter->scan_pred->pred_expr != NULL)
    {
      ev_res = eval_data_filter (thread_p, (OID *) oid, recdes, NULL, filter);
      ev_res = update_logical_result (thread_p, ev_res, (int *) mvcc_reev_data->qualification);
    }

  return ev_res;
}

/*
 * locator_decide_operation_type () - returns the operation type that corresponds to the provided lock mode.
 *
 * return	  : operation type
 * lock_mode (in) : lock_mode
 */
SCAN_OPERATION_TYPE
locator_decide_operation_type (LOCK lock_mode, LC_FETCH_VERSION_TYPE fetch_version_type)
{
  SCAN_OPERATION_TYPE op_type;

  if (lock_mode == NULL_LOCK)
    {
      /* for non-mvcc classes, corresponding lock for S_SELECT is S_LOCK;
       * this inconsistency should be acceptable, as the operation type is ignored anyway for non-mvcc classes */
      op_type = S_SELECT;
    }
  else if (lock_mode <= S_LOCK)
    {
      op_type = S_SELECT_WITH_LOCK;
    }
  else
    {
      op_type = S_DELETE;
      /* equivalent to S_UPDATE */
    }

  if (lock_mode > NULL_LOCK && lock_mode <= S_LOCK
      && (fetch_version_type == LC_FETCH_MVCC_VERSION || fetch_version_type == LC_FETCH_CURRENT_VERSION))
    {
      /* In this situation, the operation type must be changed to S_SELECT.
       * The final lock mode will be decided when class type will be known */
      assert (op_type == S_SELECT_WITH_LOCK);
      op_type = S_SELECT;
    }

  return op_type;
}

/*
 * locator_get_lock_mode_from_op_type () - returns the lock mode that corresponds to the provided operation type.
 *
 * return	  : lock mode
 * lock_mode (in) : operation type
 */
LOCK
locator_get_lock_mode_from_op_type (SCAN_OPERATION_TYPE op_type)
{
  switch (op_type)
    {
    case S_SELECT:
    case S_SELECT_WITH_LOCK:
      /* S_LOCK -> will be converted to NULL_LOCK for mvcc classes */
      return S_LOCK;
    case S_UPDATE:
    case S_DELETE:
      return X_LOCK;
    default:
      assert (false);
      return NA_LOCK;
    }
}

int
xlocator_demote_class_lock (THREAD_ENTRY * thread_p, const OID * class_oid, LOCK lock, LOCK * ex_lock)
{
  return lock_demote_class_lock (thread_p, class_oid, lock, ex_lock);
}

// *INDENT-OFF*
int
locator_multi_insert_force (THREAD_ENTRY * thread_p, HFID * hfid, OID * class_oid,
<<<<<<< HEAD
                            const std::vector<RECDES> &recdes, int has_index, int op_type, HEAP_SCANCACHE * scan_cache,
                            int *force_count, int pruning_type, PRUNING_CONTEXT * pcontext,
                            FUNC_PRED_UNPACK_INFO * func_preds, UPDATE_INPLACE_STYLE force_in_place)
=======
			    const std::vector<record_descriptor> &recdes, int has_index, int op_type,
			    HEAP_SCANCACHE * scan_cache, int *force_count, int pruning_type, PRUNING_CONTEXT * pcontext,
			    FUNC_PRED_UNPACK_INFO * func_preds, UPDATE_INPLACE_STYLE force_in_place, bool dont_check_fk)
>>>>>>> 45be4dd7
{
  int error_code = NO_ERROR;
  size_t accumulated_records_size = 0;
  size_t heap_max_page_size;
  OID dummy_oid;
  std::vector<RECDES> recdes_array;
  std::vector<VPID> heap_pages_array;
<<<<<<< HEAD
=======
  RECDES local_record;
  bool has_BU_lock = lock_has_lock_on_object (class_oid, oid_Root_class_oid, BU_LOCK);
  size_t record_overhead = spage_slot_size ();
>>>>>>> 45be4dd7

  // Early-out
  if (recdes.size () == 0)
    {
      // Nothing to insert.
      return NO_ERROR;
    }

  *force_count = 0;

  // Take into account the unfill factor of the heap file.
  heap_max_page_size = heap_nonheader_page_capacity () * (1.0f - prm_get_float_value (PRM_ID_HF_UNFILL_FACTOR));

  for (size_t i = 0; i < recdes.size (); i++)
    {
      local_record = recdes[i].get_recdes ();
      // Loop until we insert all records.

<<<<<<< HEAD
      if (heap_is_big_length (recdes[i].length))
        {
=======
      if (heap_is_big_length (local_record.length))
	{
	  scan_cache->cache_last_fix_page = false;
>>>>>>> 45be4dd7
	  // We insert other records normally.
	  error_code = locator_insert_force (thread_p, hfid, class_oid, &dummy_oid, &local_record, has_index,
					     op_type, scan_cache, force_count, pruning_type, pcontext, func_preds,
					     force_in_place, NULL, has_BU_lock, dont_check_fk, false);
	  if (error_code != NO_ERROR)
	    {
	      ASSERT_ERROR ();
	      return error_code;
	    }
        }
      else
        {
	  // get records until we fit the size of a page.
	  if ((DB_ALIGN (local_record.length, HEAP_MAX_ALIGN) + record_overhead + accumulated_records_size)
	      >= heap_max_page_size)
	    {
	      VPID new_page_vpid;
	      PGBUF_WATCHER home_hint_p;

	      VPID_SET_NULL (&new_page_vpid);
	      scan_cache->cache_last_fix_page = true;

	      // First alloc a new empty heap page.
	      error_code = heap_alloc_new_page (thread_p, hfid, *class_oid, &home_hint_p, &new_page_vpid);
	      if (error_code != NO_ERROR)
	        {
		  ASSERT_ERROR ();
		  return error_code;
	        }

	      for (size_t j = 0; j < recdes_array.size (); j++)
	        {
		  error_code = locator_insert_force (thread_p, hfid, class_oid, &dummy_oid, &recdes_array[j], has_index,
						     op_type, scan_cache, force_count, pruning_type, pcontext,
						     func_preds, force_in_place, &home_hint_p, has_BU_lock,
						     dont_check_fk, true);
		  if (error_code != NO_ERROR)
		    {
		      ASSERT_ERROR ();

		      if (home_hint_p.pgptr)
			{
			  pgbuf_ordered_unfix_and_init (thread_p, home_hint_p.pgptr, &home_hint_p);
			}

		      if (scan_cache->page_watcher.pgptr)
			{
			  pgbuf_ordered_unfix_and_init (thread_p, scan_cache->page_watcher.pgptr,
							&scan_cache->page_watcher);
			}

		      assert (!pgbuf_is_page_fixed_by_thread (thread_p, &new_page_vpid));

		      return error_code;
		    }

<<<<<<< HEAD
		  // Safeguard. We should not have the page fixed here.
		  assert (home_hint_p.pgptr == NULL);
	        }
=======
		  pgbuf_replace_watcher (thread_p, &scan_cache->page_watcher, &home_hint_p);
		}
>>>>>>> 45be4dd7

	      // Now log the whole page.
	      pgbuf_log_redo_new_page (thread_p, home_hint_p.pgptr, DB_PAGESIZE, PAGE_HEAP);

	      // Add the new VPID to the VPID array.
	      assert (!VPID_ISNULL (&new_page_vpid));
	      heap_pages_array.push_back (new_page_vpid);

	      // Clear the recdes array.
	      recdes_array.clear ();
	      accumulated_records_size = 0;

	      // Unfix the page.
	      pgbuf_ordered_unfix_and_init (thread_p, home_hint_p.pgptr, &home_hint_p);

	      assert (!pgbuf_is_page_fixed_by_thread (thread_p, &new_page_vpid));
	    }

	  // Add this record to the recdes array and increase the accumulated size.
<<<<<<< HEAD
	  recdes_array.push_back (recdes[i]);
	  accumulated_records_size += recdes[i].length;
        }
=======
	  recdes_array.push_back (local_record);
	  accumulated_records_size += DB_ALIGN (local_record.length, HEAP_MAX_ALIGN);
	  accumulated_records_size += record_overhead;	// Add the slot overhead for the record.
	}
>>>>>>> 45be4dd7
    }

  // We must check if we have records which did not fill an entire page.
  for (size_t i = 0; i < recdes_array.size (); i++)
    {
      scan_cache->cache_last_fix_page = false;
      error_code = locator_insert_force (thread_p, hfid, class_oid, &dummy_oid, &recdes_array[i], has_index, op_type,
<<<<<<< HEAD
				         scan_cache, force_count, pruning_type, pcontext, func_preds, force_in_place,
				         NULL);
=======
					 scan_cache, force_count, pruning_type, pcontext, func_preds, force_in_place,
					 NULL, has_BU_lock, dont_check_fk, false);
>>>>>>> 45be4dd7
      if (error_code != NO_ERROR)
        {
	  ASSERT_ERROR ();
	  return error_code;
        }
    }

<<<<<<< HEAD
  // Now form a heap chain with the pages and add the chain to the current heap.
  error_code = heap_append_pages_to_heap (thread_p, hfid, *class_oid, heap_pages_array);
  if (error_code != NO_ERROR)
    {
      ASSERT_ERROR ();
      return error_code;
    }

  return error_code;
=======
  // Log the postpone operation
  heap_log_postpone_heap_append_pages (thread_p, hfid, class_oid, heap_pages_array);

  return NO_ERROR;
}

bool
has_errors_filtered_for_insert (std::vector<int> error_filter_array)
{
  if (std::find (error_filter_array.begin(), error_filter_array.end(), ER_BTREE_UNIQUE_FAILED)
                 != error_filter_array.end ())
  {
    return true;
  }

  return false;
>>>>>>> 45be4dd7
}
// *INDENT-ON*<|MERGE_RESOLUTION|>--- conflicted
+++ resolved
@@ -13703,15 +13703,9 @@
 // *INDENT-OFF*
 int
 locator_multi_insert_force (THREAD_ENTRY * thread_p, HFID * hfid, OID * class_oid,
-<<<<<<< HEAD
-                            const std::vector<RECDES> &recdes, int has_index, int op_type, HEAP_SCANCACHE * scan_cache,
-                            int *force_count, int pruning_type, PRUNING_CONTEXT * pcontext,
-                            FUNC_PRED_UNPACK_INFO * func_preds, UPDATE_INPLACE_STYLE force_in_place)
-=======
 			    const std::vector<record_descriptor> &recdes, int has_index, int op_type,
 			    HEAP_SCANCACHE * scan_cache, int *force_count, int pruning_type, PRUNING_CONTEXT * pcontext,
 			    FUNC_PRED_UNPACK_INFO * func_preds, UPDATE_INPLACE_STYLE force_in_place, bool dont_check_fk)
->>>>>>> 45be4dd7
 {
   int error_code = NO_ERROR;
   size_t accumulated_records_size = 0;
@@ -13719,12 +13713,9 @@
   OID dummy_oid;
   std::vector<RECDES> recdes_array;
   std::vector<VPID> heap_pages_array;
-<<<<<<< HEAD
-=======
   RECDES local_record;
   bool has_BU_lock = lock_has_lock_on_object (class_oid, oid_Root_class_oid, BU_LOCK);
   size_t record_overhead = spage_slot_size ();
->>>>>>> 45be4dd7
 
   // Early-out
   if (recdes.size () == 0)
@@ -13743,14 +13734,9 @@
       local_record = recdes[i].get_recdes ();
       // Loop until we insert all records.
 
-<<<<<<< HEAD
-      if (heap_is_big_length (recdes[i].length))
-        {
-=======
       if (heap_is_big_length (local_record.length))
 	{
 	  scan_cache->cache_last_fix_page = false;
->>>>>>> 45be4dd7
 	  // We insert other records normally.
 	  error_code = locator_insert_force (thread_p, hfid, class_oid, &dummy_oid, &local_record, has_index,
 					     op_type, scan_cache, force_count, pruning_type, pcontext, func_preds,
@@ -13760,9 +13746,9 @@
 	      ASSERT_ERROR ();
 	      return error_code;
 	    }
-        }
+	}
       else
-        {
+	{
 	  // get records until we fit the size of a page.
 	  if ((DB_ALIGN (local_record.length, HEAP_MAX_ALIGN) + record_overhead + accumulated_records_size)
 	      >= heap_max_page_size)
@@ -13776,13 +13762,13 @@
 	      // First alloc a new empty heap page.
 	      error_code = heap_alloc_new_page (thread_p, hfid, *class_oid, &home_hint_p, &new_page_vpid);
 	      if (error_code != NO_ERROR)
-	        {
+		{
 		  ASSERT_ERROR ();
 		  return error_code;
-	        }
+		}
 
 	      for (size_t j = 0; j < recdes_array.size (); j++)
-	        {
+		{
 		  error_code = locator_insert_force (thread_p, hfid, class_oid, &dummy_oid, &recdes_array[j], has_index,
 						     op_type, scan_cache, force_count, pruning_type, pcontext,
 						     func_preds, force_in_place, &home_hint_p, has_BU_lock,
@@ -13807,14 +13793,8 @@
 		      return error_code;
 		    }
 
-<<<<<<< HEAD
-		  // Safeguard. We should not have the page fixed here.
-		  assert (home_hint_p.pgptr == NULL);
-	        }
-=======
 		  pgbuf_replace_watcher (thread_p, &scan_cache->page_watcher, &home_hint_p);
 		}
->>>>>>> 45be4dd7
 
 	      // Now log the whole page.
 	      pgbuf_log_redo_new_page (thread_p, home_hint_p.pgptr, DB_PAGESIZE, PAGE_HEAP);
@@ -13834,16 +13814,10 @@
 	    }
 
 	  // Add this record to the recdes array and increase the accumulated size.
-<<<<<<< HEAD
-	  recdes_array.push_back (recdes[i]);
-	  accumulated_records_size += recdes[i].length;
-        }
-=======
 	  recdes_array.push_back (local_record);
 	  accumulated_records_size += DB_ALIGN (local_record.length, HEAP_MAX_ALIGN);
 	  accumulated_records_size += record_overhead;	// Add the slot overhead for the record.
 	}
->>>>>>> 45be4dd7
     }
 
   // We must check if we have records which did not fill an entire page.
@@ -13851,31 +13825,15 @@
     {
       scan_cache->cache_last_fix_page = false;
       error_code = locator_insert_force (thread_p, hfid, class_oid, &dummy_oid, &recdes_array[i], has_index, op_type,
-<<<<<<< HEAD
-				         scan_cache, force_count, pruning_type, pcontext, func_preds, force_in_place,
-				         NULL);
-=======
 					 scan_cache, force_count, pruning_type, pcontext, func_preds, force_in_place,
 					 NULL, has_BU_lock, dont_check_fk, false);
->>>>>>> 45be4dd7
       if (error_code != NO_ERROR)
-        {
+	{
 	  ASSERT_ERROR ();
 	  return error_code;
-        }
-    }
-
-<<<<<<< HEAD
-  // Now form a heap chain with the pages and add the chain to the current heap.
-  error_code = heap_append_pages_to_heap (thread_p, hfid, *class_oid, heap_pages_array);
-  if (error_code != NO_ERROR)
-    {
-      ASSERT_ERROR ();
-      return error_code;
-    }
-
-  return error_code;
-=======
+	}
+    }
+
   // Log the postpone operation
   heap_log_postpone_heap_append_pages (thread_p, hfid, class_oid, heap_pages_array);
 
@@ -13892,6 +13850,5 @@
   }
 
   return false;
->>>>>>> 45be4dd7
 }
 // *INDENT-ON*