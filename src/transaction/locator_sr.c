/*
 * Copyright (C) 2008 Search Solution Corporation. All rights reserved by Search Solution.
 *
 *   This program is free software; you can redistribute it and/or modify
 *   it under the terms of the GNU General Public License as published by
 *   the Free Software Foundation; either version 2 of the License, or
 *   (at your option) any later version.
 *
 *  This program is distributed in the hope that it will be useful,
 *  but WITHOUT ANY WARRANTY; without even the implied warranty of
 *  MERCHANTABILITY or FITNESS FOR A PARTICULAR PURPOSE. See the
 *  GNU General Public License for more details.
 *
 *  You should have received a copy of the GNU General Public License
 *  along with this program; if not, write to the Free Software
 *  Foundation, Inc., 51 Franklin Street, Fifth Floor, Boston, MA 02110-1301 USA
 *
 */

/*
 * locator_sr.c : Transaction object locator (at server)
 */

#ident "$Id$"

#include "config.h"

#include <stdlib.h>
#include <string.h>
#include <fcntl.h>
#include <assert.h>

#include "locator_sr.h"

#include "boot_sr.h"
#include "btree_load.h"
#include "critical_section.h"
#include "dbtype.h"
#if defined(DMALLOC)
#include "dmalloc.h"
#endif /* DMALLOC */
#include "environment_variable.h"
#include "error_manager.h"
#include "fetch.h"
#include "filter_pred_cache.h"
#include "heap_file.h"
#include "list_file.h"
#include "log_generator.hpp"
#include "log_lsa.hpp"
#include "lock_manager.h"
#include "network.h"
#include "object_primitive.h"
#include "object_representation_sr.h"
#include "query_executor.h"
#include "query_manager.h"
#include "query_reevaluation.hpp"
#if defined(ENABLE_SYSTEMTAP)
#include "probes.h"
#endif /* ENABLE_SYSTEMTAP */
#include "process_util.h"
#include "replication_common.hpp"
#include "replication_object.hpp"
#include "session.h"
#include "slotted_page.h"
#include "string_buffer.hpp"
#include "utility.h"
#include "xasl_cache.h"
#include "xasl_predicate.hpp"
#include "thread_manager.hpp"	// for thread_get_thread_entry_info
#include "transaction_transient.hpp"
#include "xserver_interface.h"

/* TODO : remove */
extern bool catcls_Enable;

static const int LOCATOR_GUESS_NUM_NESTED_REFERENCES = 100;
#define LOCATOR_GUESS_HT_SIZE    LOCATOR_GUESS_NUM_NESTED_REFERENCES * 2

#define CLASSNAME_CACHE_SIZE            1024

#define HA_DDL_PROXY_MAX_STATEMENT_LENGTH 2000

/* flag for INSERT/UPDATE/DELETE statement */
typedef enum
{
  FOR_INSERT_OR_DELETE,		/* It is an delete or insert statement, not update statement */
  FOR_MOVE			/* It is an update statement on partitioned table, move a record from one partition to
				 * another */
} LOCATOR_INDEX_ACTION_FLAG;

extern int catcls_insert_catalog_classes (THREAD_ENTRY * thread_p, RECDES * record);
extern int catcls_delete_catalog_classes (THREAD_ENTRY * thread_p, const char *name, OID * class_oid);
extern int catcls_update_catalog_classes (THREAD_ENTRY * thread_p, const char *name, RECDES * record, OID * class_oid_p,
					  UPDATE_INPLACE_STYLE force_in_place);
extern int catcls_remove_entry (THREAD_ENTRY * thread_p, OID * class_oid);

typedef struct locator_classname_action LOCATOR_CLASSNAME_ACTION;
struct locator_classname_action
{
  LC_FIND_CLASSNAME action;	/* The transient operation, delete or reserve name */
  OID oid;			/* The class identifier of classname */
  LOG_LSA savep_lsa;		/* A top action LSA address (likely a savepoint) for return NULL is for current */
  LOCATOR_CLASSNAME_ACTION *prev;	/* To previous top action */
};

typedef struct locator_classname_entry LOCATOR_CLASSNAME_ENTRY;
struct locator_classname_entry
{
  char *e_name;			/* Name of the class */
  int e_tran_index;		/* Transaction of entry */
  LOCATOR_CLASSNAME_ACTION e_current;	/* The most current action */
};

typedef struct locator_return_nxobj LOCATOR_RETURN_NXOBJ;
struct locator_return_nxobj
{				/* Location of next object to return in communication (fetch) area */
  LC_COPYAREA *comm_area;	/* Communication area where objects are returned and described */
  LC_COPYAREA_MANYOBJS *mobjs;	/* Location in the communication area where all objects to be returned are described. */
  LC_COPYAREA_ONEOBJ *obj;	/* Location in the communication area where the next object to return is described. */
  HEAP_SCANCACHE *ptr_scancache;	/* Scan cache used for fetching purposes */
  HEAP_SCANCACHE area_scancache;	/* Scan cache used for fetching purposes */
  RECDES recdes;		/* Location in the communication area where the content of the next object to return is
				 * placed. */
  int area_offset;		/* Relative offset to recdes->data in the communication area */
};

extern INT32 vacuum_Global_oldest_active_blockers_counter;

bool locator_Dont_check_foreign_key = false;

static MHT_TABLE *locator_Mht_classnames = NULL;

static const HFID NULL_HFID = { {-1, -1}, -1 };

/* Pseudo pageid used to generate pseudo OID for reserved class names. */
static const INT32 locator_Pseudo_pageid_first = -2;
static const INT32 locator_Pseudo_pageid_last = -0x7FFF;
static INT32 locator_Pseudo_pageid_crt = -2;

static int locator_permoid_class_name (THREAD_ENTRY * thread_p, const char *classname, const OID * class_oid);
static int locator_defence_drop_class_name_entry (const void *name, void *ent, void *args);
static int locator_force_drop_class_name_entry (const void *name, void *ent, void *args);
static int locator_drop_class_name_entry (THREAD_ENTRY * thread_p, const char *classname, LOG_LSA * savep_lsa);
static int locator_savepoint_class_name_entry (const char *classname, LOG_LSA * savep_lsa);
static int locator_print_class_name (THREAD_ENTRY * thread_p, FILE * outfp, const void *key, void *ent, void *args);
static int locator_check_class_on_heap (const void *name, void *ent, void *args);
static SCAN_CODE locator_lock_and_return_object (THREAD_ENTRY * thread_p, LOCATOR_RETURN_NXOBJ * assign,
						 OID * class_oid, OID * oid, int chn, LOCK lock_mode,
						 SCAN_OPERATION_TYPE op_type);
static int locator_find_lockset_missing_class_oids (THREAD_ENTRY * thread_p, LC_LOCKSET * lockset);
static SCAN_CODE locator_return_object_assign (THREAD_ENTRY * thread_p, LOCATOR_RETURN_NXOBJ * assign, OID * class_oid,
					       OID * oid, int chn, int guess_chn, SCAN_CODE scan, int tran_index);
static LC_LOCKSET *locator_all_reference_lockset (THREAD_ENTRY * thread_p, OID * oid, int prune_level, LOCK inst_lock,
						  LOCK class_lock, bool quit_on_errors);
static bool locator_notify_decache (const OID * class_oid, const OID * oid, void *notify_area);
static int locator_guess_sub_classes (THREAD_ENTRY * thread_p, LC_LOCKHINT ** lockhint_subclasses);
static int locator_repl_prepare_force (THREAD_ENTRY * thread_p, LC_COPYAREA_ONEOBJ * obj, RECDES * old_recdes,
				       RECDES * recdes, DB_VALUE * key_value, HEAP_SCANCACHE * force_scancache);
static int locator_repl_get_key_value (DB_VALUE * key_value, LC_COPYAREA * force_area, LC_COPYAREA_ONEOBJ * obj);
static void locator_repl_add_error_to_copyarea (LC_COPYAREA ** copy_area, RECDES * recdes, LC_COPYAREA_ONEOBJ * obj,
						DB_VALUE * key_value, int err_code, const char *err_msg);
static int locator_insert_force (THREAD_ENTRY * thread_p, HFID * hfid, OID * class_oid, OID * oid, RECDES * recdes,
				 int has_index, int op_type, HEAP_SCANCACHE * scan_cache, int *force_count,
				 int pruning_type, PRUNING_CONTEXT * pcontext, FUNC_PRED_UNPACK_INFO * func_preds,
				 UPDATE_INPLACE_STYLE force_in_place, PGBUF_WATCHER * home_hint_p);
static int locator_update_force (THREAD_ENTRY * thread_p, HFID * hfid, OID * class_oid, OID * oid, RECDES * ikdrecdes,
				 RECDES * recdes, int has_index, ATTR_ID * att_id, int n_att_id, int op_type,
				 HEAP_SCANCACHE * scan_cache, int *force_count, bool not_check_fk,
				 REPL_INFO_TYPE repl_info_type, int pruning_type, PRUNING_CONTEXT * pcontext,
				 MVCC_REEV_DATA * mvcc_reev_data, UPDATE_INPLACE_STYLE force_in_place,
				 bool need_locking);
static int locator_move_record (THREAD_ENTRY * thread_p, HFID * old_hfid, OID * old_class_oid, OID * obj_oid,
				OID * new_class_oid, HFID * new_class_hfid, RECDES * recdes,
				HEAP_SCANCACHE * scan_cache, int op_type, int has_index, int *force_count,
				PRUNING_CONTEXT * context, MVCC_REEV_DATA * mvcc_reev_data, bool need_locking);
static int locator_delete_force_for_moving (THREAD_ENTRY * thread_p, HFID * hfid, OID * oid, int has_index, int op_type,
					    HEAP_SCANCACHE * scan_cache, int *force_count,
					    MVCC_REEV_DATA * mvcc_reev_data, OID * new_obj_oid, OID * partition_oid,
					    bool need_locking);
static int locator_delete_force_internal (THREAD_ENTRY * thread_p, HFID * hfid, OID * oid, int has_index, int op_type,
					  HEAP_SCANCACHE * scan_cache, int *force_count,
					  MVCC_REEV_DATA * mvcc_reev_data, LOCATOR_INDEX_ACTION_FLAG idx_action_flag,
					  OID * new_obj_oid, OID * partition_oid, bool need_locking);
static int locator_force_for_multi_update (THREAD_ENTRY * thread_p, LC_COPYAREA * force_area);

#if defined(ENABLE_UNUSED_FUNCTION)
static void locator_increase_catalog_count (THREAD_ENTRY * thread_p, OID * cls_oid);
static void locator_decrease_catalog_count (THREAD_ENTRY * thread_p, OID * cls_oid);
#endif

static int locator_add_or_remove_index_for_moving (THREAD_ENTRY * thread_p, RECDES * recdes, OID * inst_oid,
						   OID * class_oid, int is_insert, int op_type,
						   HEAP_SCANCACHE * scan_cache, bool datayn, bool need_replication,
						   HFID * hfid, FUNC_PRED_UNPACK_INFO * func_preds);
static int locator_add_or_remove_index_internal (THREAD_ENTRY * thread_p, RECDES * recdes, OID * inst_oid,
						 OID * class_oid, int is_insert, int op_type,
						 HEAP_SCANCACHE * scan_cache, bool datayn, bool replyn, HFID * hfid,
						 FUNC_PRED_UNPACK_INFO * func_preds,
						 LOCATOR_INDEX_ACTION_FLAG idx_action_flag);
static int locator_check_foreign_key (THREAD_ENTRY * thread_p, HFID * hfid, OID * class_oid, OID * inst_oid,
				      RECDES * recdes, RECDES * new_recdes, bool * is_cached, LC_COPYAREA ** copyarea);
static int locator_check_primary_key_delete (THREAD_ENTRY * thread_p, OR_INDEX * index, DB_VALUE * key);
static int locator_check_primary_key_update (THREAD_ENTRY * thread_p, OR_INDEX * index, DB_VALUE * key);
#if defined(ENABLE_UNUSED_FUNCTION)
static TP_DOMAIN *locator_make_midxkey_domain (OR_INDEX * index);
#endif
static DISK_ISVALID locator_check_unique_btree_entries (THREAD_ENTRY * thread_p, BTID * btid, OID * cls_oid,
							RECDES * classrec, ATTR_ID * attr_ids, const char *btname,
							bool repair);
static int locator_eval_filter_predicate (THREAD_ENTRY * thread_p, BTID * btid, OR_PREDICATE * or_pred, OID * class_oid,
					  OID ** inst_oids, int num_insts, RECDES ** recs, DB_LOGICAL * results);
static bool locator_was_index_already_applied (HEAP_CACHE_ATTRINFO * index_attrinfo, BTID * btid, int pos);
static LC_FIND_CLASSNAME xlocator_reserve_class_name (THREAD_ENTRY * thread_p, const char *classname, OID * class_oid);

static int locator_filter_errid (THREAD_ENTRY * thread_p, int num_ignore_error_count, int *ignore_error_list);
static int locator_area_op_to_pruning_type (LC_COPYAREA_OPERATION op);

static int locator_prefetch_index_page (THREAD_ENTRY * thread_p, OID * class_oid, RECDES * classrec, RECDES * recdes,
					int btid_index, HEAP_CACHE_ATTRINFO * attr_info);
static int locator_prefetch_index_page_internal (THREAD_ENTRY * thread_p, BTID * btid, OID * class_oid,
						 RECDES * classrec, RECDES * recdes);

static void locator_incr_num_transient_classnames (int tran_index);
static void locator_decr_num_transient_classnames (int tran_index);
static int locator_get_num_transient_classnames (int tran_index);
static bool locator_is_exist_class_name_entry (THREAD_ENTRY * thread_p, LOCATOR_CLASSNAME_ENTRY * entry);

static DISK_ISVALID locator_repair_btree_by_delete (THREAD_ENTRY * thread_p, OID * class_oid, BTID * btid,
						    OID * inst_oid);

static void locator_generate_class_pseudo_oid (THREAD_ENTRY * thread_p, OID * class_oid);

static int redistribute_partition_data (THREAD_ENTRY * thread_p, OID * class_oid, int no_oids, OID * oid_list);
static SCAN_CODE locator_lock_and_get_object_internal (THREAD_ENTRY * thread_p, HEAP_GET_CONTEXT * context,
						       LOCK lock_mode);
static DB_LOGICAL locator_mvcc_reev_cond_assigns (THREAD_ENTRY * thread_p, OID * class_oid, const OID * oid,
						  HEAP_SCANCACHE * scan_cache, RECDES * recdes,
						  MVCC_UPDDEL_REEV_DATA * mvcc_reev_data);
static DB_LOGICAL locator_mvcc_reeval_scan_filters (THREAD_ENTRY * thread_p, const OID * oid,
						    HEAP_SCANCACHE * scan_cache, RECDES * recdes,
						    UPDDEL_MVCC_COND_REEVAL * mvcc_cond_reeval, bool is_upddel);
static DB_LOGICAL locator_mvcc_reevaluate_filters (THREAD_ENTRY * thread_p, MVCC_SCAN_REEV_DATA * mvcc_reev_data,
						   const OID * oid, RECDES * recdes);
static DB_LOGICAL locator_mvcc_reev_cond_and_assignment (THREAD_ENTRY * thread_p, HEAP_SCANCACHE * scan_cache,
							 MVCC_REEV_DATA * mvcc_reev_data_p,
							 MVCC_REC_HEADER * mvcc_header_p,
							 const OID * curr_row_version_oid_p, RECDES * recdes);

/*
 * locator_initialize () - Initialize the locator on the server
 *
 * return: NO_ERROR if all OK, ER_ status otherwise
 *
 * Note: Initialize the server transaction object locator.
 *       Currently, only the classname memory hash table is initialized.
 */
int
locator_initialize (THREAD_ENTRY * thread_p)
{
  RECDES peek = RECDES_INITIALIZER;	/* Record descriptor for peeking object */
  HFID root_hfid;
  OID class_oid;
  char *classname = NULL;
  HEAP_SCANCACHE scan_cache;
  LOCATOR_CLASSNAME_ENTRY *entry;

  if (csect_enter (thread_p, CSECT_LOCATOR_SR_CLASSNAME_TABLE, INF_WAIT) != NO_ERROR)
    {
      /* Some kind of failure. We must notify the error to the caller. */
      assert (false);
      return DISK_ERROR;
    }

  if (csect_enter (thread_p, CSECT_CT_OID_TABLE, INF_WAIT) != NO_ERROR)
    {
      assert (false);
      csect_exit (thread_p, CSECT_LOCATOR_SR_CLASSNAME_TABLE);
      return DISK_ERROR;
    }

  if (locator_Mht_classnames != NULL)
    {
      (void) mht_map (locator_Mht_classnames, locator_force_drop_class_name_entry, NULL);
    }
  else
    {
      locator_Mht_classnames =
	mht_create ("Memory hash Classname to OID", CLASSNAME_CACHE_SIZE, mht_1strhash, mht_compare_strings_are_equal);
    }

  if (locator_Mht_classnames == NULL)
    {
      assert (false);
      goto error;
    }

  /* Find every single class */

  if (boot_find_root_heap (&root_hfid) != NO_ERROR || HFID_IS_NULL (&root_hfid))
    {
      goto error;
    }

  if (heap_scancache_start (thread_p, &scan_cache, &root_hfid, NULL, true, false, NULL) != NO_ERROR)
    {
      goto error;
    }

  OID_SET_NULL (&class_oid);

  while (heap_next (thread_p, &root_hfid, NULL, &class_oid, &peek, &scan_cache, PEEK) == S_SUCCESS)
    {
      assert (!OID_ISNULL (&class_oid));

      classname = or_class_name (&peek);
      assert (classname != NULL);
      assert (strlen (classname) < 255);

      entry = ((LOCATOR_CLASSNAME_ENTRY *) malloc (sizeof (*entry)));
      if (entry == NULL)
	{
	  er_set (ER_ERROR_SEVERITY, ARG_FILE_LINE, ER_OUT_OF_VIRTUAL_MEMORY, 1, sizeof (*entry));
	  goto error;
	}

      entry->e_name = strdup ((char *) classname);
      if (entry->e_name == NULL)
	{
	  free_and_init (entry);
	  er_set (ER_ERROR_SEVERITY, ARG_FILE_LINE, ER_OUT_OF_VIRTUAL_MEMORY, 1, (size_t) (strlen (classname) + 1));
	  goto error;
	}

      entry->e_tran_index = NULL_TRAN_INDEX;

      entry->e_current.action = LC_CLASSNAME_EXIST;
      COPY_OID (&entry->e_current.oid, &class_oid);
      LSA_SET_NULL (&entry->e_current.savep_lsa);
      entry->e_current.prev = NULL;

      assert (locator_is_exist_class_name_entry (thread_p, entry));

      (void) mht_put (locator_Mht_classnames, entry->e_name, entry);
    }

  /* End the scan cursor */
  if (heap_scancache_end (thread_p, &scan_cache) != NO_ERROR)
    {
      goto error;
    }

  csect_exit (thread_p, CSECT_CT_OID_TABLE);

  csect_exit (thread_p, CSECT_LOCATOR_SR_CLASSNAME_TABLE);

  return NO_ERROR;

error:

  csect_exit (thread_p, CSECT_CT_OID_TABLE);

  csect_exit (thread_p, CSECT_LOCATOR_SR_CLASSNAME_TABLE);

  return DISK_ERROR;
}

/*
 * locator_finalize () - Terminates the locator on the server
 *
 * return: nothing
 *
 * Note:Terminate the object locator on the server. Currently, only
 *              the classname memory hash table is removed.
 */
void
locator_finalize (THREAD_ENTRY * thread_p)
{
  if (csect_enter (thread_p, CSECT_LOCATOR_SR_CLASSNAME_TABLE, INF_WAIT) != NO_ERROR)
    {
      /* Some kind of failure. We will leak resources. */
      assert (false);
      return;
    }

  if (locator_Mht_classnames == NULL)
    {
      csect_exit (thread_p, CSECT_LOCATOR_SR_CLASSNAME_TABLE);
      return;
    }

  if (csect_enter (thread_p, CSECT_CT_OID_TABLE, INF_WAIT) != NO_ERROR)
    {
      assert (false);
      csect_exit (thread_p, CSECT_LOCATOR_SR_CLASSNAME_TABLE);
      return;
    }

  (void) mht_map (locator_Mht_classnames, locator_force_drop_class_name_entry, NULL);

  mht_destroy (locator_Mht_classnames);
  locator_Mht_classnames = NULL;

  csect_exit (thread_p, CSECT_CT_OID_TABLE);

  csect_exit (thread_p, CSECT_LOCATOR_SR_CLASSNAME_TABLE);
}

/*
 * xlocator_reserve_class_names () - Reserve several classnames
 *
 * return: LC_FIND_CLASSNAME
 *                       (either of LC_CLASSNAME_RESERVED,
 *                                  LC_CLASSNAME_EXIST,
 *                                  LC_CLASSNAME_ERROR)
 *
 *   num_classes(in): Number of classes
 *   classnames(in): Names of the classes
 *   class_oids(in/out): Object identifiers of the classes
 */
LC_FIND_CLASSNAME
xlocator_reserve_class_names (THREAD_ENTRY * thread_p, const int num_classes, const char **classnames, OID * class_oids)
{
  int i = 0;
  LC_FIND_CLASSNAME result = LC_CLASSNAME_RESERVED;

  for (i = 0; i < num_classes; ++i)
    {
      assert (classnames[i] != NULL);
      assert (strlen (classnames[i]) < 255);

      result = xlocator_reserve_class_name (thread_p, classnames[i], &class_oids[i]);
      if (result != LC_CLASSNAME_RESERVED)
	{
	  /* We could potentially revert the reservation but the transient entries should be properly cleaned up by the
	   * rollback so we don't really need to do this here. */
	  break;
	}
    }

  return result;
}

/*
 * xlocator_reserve_class_name () - Reserve a classname
 *
 * return: LC_FIND_CLASSNAME
 *                       (either of LC_CLASSNAME_RESERVED,
 *                                  LC_CLASSNAME_EXIST,
 *                                  LC_CLASSNAME_ERROR)
 *
 *   classname(in): Name of class
 *   class_oid(in/out): Object identifier of the class
 *
 * Note: Reserve the name of a class.
 *              If there is an entry on the memory classname table,
 *              we can proceed if the entry belongs to the current
 *              transaction, otherwise, we must wait until the transaction
 *              holding the entry terminates since the fate of the classname
 *              entry cannot be predicted. If the entry belongs to
 *              the current transaction, we can reserve the name only if the
 *              entry indicates that a class with such a name has been
 *              deleted or reserved. If there is not a entry with such a name,
 *              the classname is reserved or an error is returned.
 */
static LC_FIND_CLASSNAME
xlocator_reserve_class_name (THREAD_ENTRY * thread_p, const char *classname, OID * class_oid)
{
  LOCATOR_CLASSNAME_ENTRY *entry;
  LOCATOR_CLASSNAME_ACTION *old_action;
  LC_FIND_CLASSNAME reserve = LC_CLASSNAME_RESERVED;
  OID tmp_classoid;
  int tran_index;

  if (classname == NULL)
    {
      return LC_CLASSNAME_ERROR;
    }

  assert (classname != NULL);
  assert (strlen (classname) < 255);

  tran_index = LOG_FIND_THREAD_TRAN_INDEX (thread_p);

start:
  reserve = LC_CLASSNAME_RESERVED;

  if (csect_enter (thread_p, CSECT_LOCATOR_SR_CLASSNAME_TABLE, INF_WAIT) != NO_ERROR)
    {
      /* Some kind of failure. We must notify the error to the caller. */
      assert (false);
      return LC_CLASSNAME_ERROR;
    }

  /* Is there any entries on the classname hash table ? */
  entry = (LOCATOR_CLASSNAME_ENTRY *) mht_get (locator_Mht_classnames, classname);

  if (locator_is_exist_class_name_entry (thread_p, entry))
    {
      /* There is a class with such a name on the classname cache. */
      reserve = LC_CLASSNAME_EXIST;
    }
  else if (entry != NULL)
    {
      assert (entry->e_current.action != LC_CLASSNAME_EXIST);

      /*
       * We can only proceed if the entry belongs to the current transaction,
       * otherwise, we must lock the class associated with the classname and
       * retry the operation once the lock is granted.
       */
      if (entry->e_tran_index == tran_index)
	{
	  /*
	   * The name can be reserved only if it has been deleted or
	   * previously reserved. We allow double reservations in order for
	   * multiple table renaming to properly reserve all the names
	   * involved.
	   */
	  if (entry->e_current.action == LC_CLASSNAME_DELETED || entry->e_current.action == LC_CLASSNAME_DELETED_RENAME
	      || (entry->e_current.action == LC_CLASSNAME_RESERVED && LSA_ISNULL (&entry->e_current.savep_lsa)))
	    {
	      /*
	       * The entry can be changed.
	       * Do we need to save the old action...just in case we do a
	       * partial rollback ?
	       */
	      if (!LSA_ISNULL (&entry->e_current.savep_lsa))
		{
		  /*
		   * There is a possibility of returning to this top LSA
		   * (savepoint). Save the action.. just in case
		   */
		  old_action = (LOCATOR_CLASSNAME_ACTION *) malloc (sizeof (*old_action));

		  if (old_action == NULL)
		    {
		      er_set (ER_ERROR_SEVERITY, ARG_FILE_LINE, ER_OUT_OF_VIRTUAL_MEMORY, 1, sizeof (*old_action));
		      csect_exit (thread_p, CSECT_LOCATOR_SR_CLASSNAME_TABLE);
		      return LC_CLASSNAME_ERROR;
		    }

		  *old_action = entry->e_current;
		  LSA_SET_NULL (&entry->e_current.savep_lsa);
		  entry->e_current.prev = old_action;
		}

	      entry->e_current.action = LC_CLASSNAME_RESERVED;
	      if (OID_ISNULL (class_oid))
		{
		  locator_generate_class_pseudo_oid (thread_p, class_oid);
		}
	      COPY_OID (&entry->e_current.oid, class_oid);

	      /* Add dummy log to make sure we can revert transient state change. See comment in
	       * xlocator_rename_class_name. Since reserve has been moved before any change (or flush) is done, same
	       * scenario can happen here. */
	      log_append_redo_data2 (thread_p, RVLOC_CLASSNAME_DUMMY, NULL, NULL, 0, 0, NULL);
	    }
	  else
	    {
	      assert ((entry->e_current.action == LC_CLASSNAME_RESERVED && !LSA_ISNULL (&entry->e_current.savep_lsa))
		      || entry->e_current.action == LC_CLASSNAME_RESERVED_RENAME);

	      reserve = LC_CLASSNAME_EXIST;
	    }
	}
      else
	{
	  COPY_OID (&tmp_classoid, &entry->e_current.oid);

	  /*
	   * The fate of this entry is known when the transaction holding
	   * this entry either commits or aborts. Get the lock and try again.
	   */

	  /*
	   * Exit from critical section since we are going to be suspended and
	   * then retry again.
	   */
	  csect_exit (thread_p, CSECT_LOCATOR_SR_CLASSNAME_TABLE);

	  if (lock_object (thread_p, &tmp_classoid, oid_Root_class_oid, SCH_M_LOCK, LK_UNCOND_LOCK) != LK_GRANTED)
	    {
	      /*
	       * Unable to acquired lock
	       */
	      return LC_CLASSNAME_ERROR;
	    }
	  else
	    {
	      /*
	       * Try again
	       * Remove the lock.. since the above was a dirty read
	       */
	      lock_unlock_object (thread_p, &tmp_classoid, oid_Root_class_oid, SCH_M_LOCK, true);
	      goto start;
	    }
	}
    }
  else
    {
      entry = (LOCATOR_CLASSNAME_ENTRY *) malloc (sizeof (*entry));
      if (entry == NULL)
	{
	  er_set (ER_ERROR_SEVERITY, ARG_FILE_LINE, ER_OUT_OF_VIRTUAL_MEMORY, 1, sizeof (*entry));
	  csect_exit (thread_p, CSECT_LOCATOR_SR_CLASSNAME_TABLE);
	  return LC_CLASSNAME_ERROR;
	}

      entry->e_name = strdup ((char *) classname);
      if (entry->e_name == NULL)
	{
	  free_and_init (entry);
	  er_set (ER_ERROR_SEVERITY, ARG_FILE_LINE, ER_OUT_OF_VIRTUAL_MEMORY, 1, (size_t) (strlen (classname) + 1));
	  csect_exit (thread_p, CSECT_LOCATOR_SR_CLASSNAME_TABLE);
	  return LC_CLASSNAME_ERROR;
	}

      entry->e_tran_index = tran_index;

      entry->e_current.action = LC_CLASSNAME_RESERVED;
      if (OID_ISNULL (class_oid))
	{
	  locator_generate_class_pseudo_oid (thread_p, class_oid);
	}
      COPY_OID (&entry->e_current.oid, class_oid);
      LSA_SET_NULL (&entry->e_current.savep_lsa);
      entry->e_current.prev = NULL;

      /* Add dummy log to make sure we can revert transient state change. See comment in xlocator_rename_class_name.
       * Since reserve has been moved before any change (or flush) is done, same scenario can happen here. */
      log_append_redo_data2 (thread_p, RVLOC_CLASSNAME_DUMMY, NULL, NULL, 0, 0, NULL);

      assert (locator_is_exist_class_name_entry (thread_p, entry) == false);

      (void) mht_put (locator_Mht_classnames, entry->e_name, entry);

      locator_incr_num_transient_classnames (entry->e_tran_index);
    }

  /*
   * Note that the index has not been made permanently into the database.
   *      That is, it has not been inserted onto extendible hash.
   */

  csect_exit (thread_p, CSECT_LOCATOR_SR_CLASSNAME_TABLE);

  /*
   * Get the lock on the class if we were able to reserve the name
   */
  if (reserve == LC_CLASSNAME_RESERVED && entry != NULL)
    {
      assert (entry->e_tran_index == tran_index);

      if (lock_object (thread_p, class_oid, oid_Root_class_oid, SCH_M_LOCK, LK_UNCOND_LOCK) != LK_GRANTED)
	{
	  /*
	   * Something wrong. Remove the entry from hash table.
	   */
	  if (csect_enter (thread_p, CSECT_LOCATOR_SR_CLASSNAME_TABLE, INF_WAIT) != NO_ERROR)
	    {
	      assert (false);
	      return LC_CLASSNAME_ERROR;
	    }

	  if (entry->e_current.prev == NULL)
	    {
	      locator_decr_num_transient_classnames (entry->e_tran_index);

	      (void) mht_rem (locator_Mht_classnames, entry->e_name, NULL, NULL);

	      free_and_init (entry->e_name);
	      free_and_init (entry);
	    }
	  else
	    {
	      old_action = entry->e_current.prev;
	      entry->e_current = *old_action;
	      free_and_init (old_action);
	    }

	  csect_exit (thread_p, CSECT_LOCATOR_SR_CLASSNAME_TABLE);

	  reserve = LC_CLASSNAME_ERROR;
	}
    }

  return reserve;
}

/*
 * xlocator_get_reserved_class_name_oid () - Is class name reserved by this
 *					transaction?
 *
 * return          : Error code.
 * thread_p (in)   : Thread entry.
 * classname (in)  : Class name.
 * class_oid (out) : Class OID.
 */
int
xlocator_get_reserved_class_name_oid (THREAD_ENTRY * thread_p, const char *classname, OID * class_oid)
{
  int tran_index;
  LOCATOR_CLASSNAME_ENTRY *entry;

  tran_index = LOG_FIND_THREAD_TRAN_INDEX (thread_p);

  if (csect_enter_as_reader (thread_p, CSECT_LOCATOR_SR_CLASSNAME_TABLE, INF_WAIT) != NO_ERROR)
    {
      assert (false);
      return ER_FAILED;
    }
  entry = (LOCATOR_CLASSNAME_ENTRY *) mht_get (locator_Mht_classnames, classname);
  if (entry == NULL)
    {
      assert (false);
      goto error;
    }

  if (entry->e_current.action != LC_CLASSNAME_RESERVED)
    {
      assert (false);
      goto error;
    }

  if (entry->e_tran_index != tran_index)
    {
      assert (false);
      goto error;
    }

  COPY_OID (class_oid, &entry->e_current.oid);

  csect_exit (thread_p, CSECT_LOCATOR_SR_CLASSNAME_TABLE);

  return NO_ERROR;

error:
  csect_exit (thread_p, CSECT_LOCATOR_SR_CLASSNAME_TABLE);
  er_set (ER_ERROR_SEVERITY, ARG_FILE_LINE, ER_GENERIC_ERROR, 0);
  return ER_FAILED;
}

/*
 * xlocator_delete_class_name () - Remove a classname
 *
 * return: LC_FIND_CLASSNAME (either of LC_CLASSNAME_DELETED,
 *                                      LC_CLASSNAME_ERROR)
 *
 *   classname(in): Name of the class to delete
 *
 * Note: Indicate that a classname has been deleted.
 *              A classname to OID entry is created in memory to indicate the
 *              deletion.
 *              If there is an entry on the memory classname table,
 *              we can proceed if the entry belongs to the current
 *              transaction, otherwise, we must wait until the transaction
 *              holding the entry terminates since the fate of the classname
 *              entry cannot be predicted. If the entry belongs to
 *              the current transaction, we can delete the name only if the
 *              entry indicates that a class with such a name has been
 *              reserved. If there is not a entry with such a namek,
 *              the deleted class is locked and a entry is created informing
 *              of the deletion.
 */
LC_FIND_CLASSNAME
xlocator_delete_class_name (THREAD_ENTRY * thread_p, const char *classname)
{
  LOCATOR_CLASSNAME_ENTRY *entry;
  LOCATOR_CLASSNAME_ACTION *old_action;
  LC_FIND_CLASSNAME classname_delete = LC_CLASSNAME_DELETED;
  OID tmp_classoid;
  int tran_index;

  if (classname == NULL)
    {
      return LC_CLASSNAME_ERROR;
    }

  assert (classname != NULL);
  assert (strlen (classname) < 255);

  tran_index = LOG_FIND_THREAD_TRAN_INDEX (thread_p);

start:
  classname_delete = LC_CLASSNAME_DELETED;

  if (csect_enter (thread_p, CSECT_LOCATOR_SR_CLASSNAME_TABLE, INF_WAIT) != NO_ERROR)
    {
      /* Some kind of failure. We must notify the error to the caller. */
      assert (false);
      return LC_CLASSNAME_ERROR;
    }

  entry = (LOCATOR_CLASSNAME_ENTRY *) mht_get (locator_Mht_classnames, classname);
  if (entry != NULL)
    {
      assert (entry->e_tran_index == NULL_TRAN_INDEX || entry->e_tran_index == tran_index);

      COPY_OID (&tmp_classoid, &entry->e_current.oid);
    }

  if (locator_is_exist_class_name_entry (thread_p, entry))
    {
      /* There is a class with such a name on the classname cache. We should convert it to transient one. */
      entry->e_tran_index = tran_index;
      entry->e_current.action = LC_CLASSNAME_DELETED;

      locator_incr_num_transient_classnames (entry->e_tran_index);
    }
  else if (entry != NULL)
    {
      assert (entry->e_current.action != LC_CLASSNAME_EXIST);
      assert (entry->e_tran_index == tran_index);

      /*
       * We can only proceed if the entry belongs to the current transaction,
       * otherwise, we must lock the class associated with the classname and
       * retry the operation once the lock is granted.
       */
      if (entry->e_tran_index == tran_index)
	{
	  /*
	   * The name can be deleted only if it has been reserved by current
	   * transaction
	   */
	  if (entry->e_current.action == LC_CLASSNAME_DELETED || entry->e_current.action == LC_CLASSNAME_DELETED_RENAME)
	    {
	      classname_delete = LC_CLASSNAME_ERROR;
	      goto error;
	    }

	  assert (entry->e_current.action == LC_CLASSNAME_RESERVED
		  || entry->e_current.action == LC_CLASSNAME_RESERVED_RENAME);

	  /*
	   * The entry can be changed.
	   * Do we need to save the old action...just in case we do a partial
	   * rollback ?
	   */
	  if (!LSA_ISNULL (&entry->e_current.savep_lsa))
	    {
	      /*
	       * There is a possibility of returning to this top LSA (savepoint).
	       * Save the action.. just in case
	       */
	      old_action = (LOCATOR_CLASSNAME_ACTION *) malloc (sizeof (*old_action));
	      if (old_action == NULL)
		{
		  er_set (ER_ERROR_SEVERITY, ARG_FILE_LINE, ER_OUT_OF_VIRTUAL_MEMORY, 1, sizeof (*old_action));
		  classname_delete = LC_CLASSNAME_ERROR;
		  goto error;
		}

	      *old_action = entry->e_current;
	      LSA_SET_NULL (&entry->e_current.savep_lsa);
	      entry->e_current.prev = old_action;
	    }

	  entry->e_current.action = LC_CLASSNAME_DELETED;
	}
      else
	{
	  /*
	   * Do not know the fate of this entry until the transaction holding
	   * this entry either commits or aborts. Get the lock and try again.
	   */

	  /*
	   * Exit from critical section since we are going to be suspended and
	   * then retry again.
	   */

	  csect_exit (thread_p, CSECT_LOCATOR_SR_CLASSNAME_TABLE);

	  if (lock_object (thread_p, &tmp_classoid, oid_Root_class_oid, SCH_M_LOCK, LK_UNCOND_LOCK) != LK_GRANTED)
	    {
	      /*
	       * Unable to acquired lock
	       */
	      return LC_CLASSNAME_ERROR;
	    }
	  else
	    {
	      /*
	       * Try again
	       * Remove the lock.. since the above was a dirty read
	       */
	      lock_unlock_object (thread_p, &tmp_classoid, oid_Root_class_oid, SCH_M_LOCK, true);
	      goto start;
	    }
	}
    }
  else
    {
      /* Some kind of failure. We must notify the error to the caller. */
      classname_delete = LC_CLASSNAME_ERROR;
    }

error:
  csect_exit (thread_p, CSECT_LOCATOR_SR_CLASSNAME_TABLE);

  /*
   * We do not need to lock the entry->oid since it has already been locked
   * in exclusive mode when the class was deleted or renamed. Avoid duplicate
   * calls.
   */

  /* Note that the index has not been dropped permanently from the database */
  return classname_delete;
}

/*
 * xlocator_rename_class_name () - Rename a classname
 *
 * return: LC_FIND_CLASSNAME
 *                       (either of LC_CLASSNAME_RESERVED_RENAME,
 *                                  LC_CLASSNAME_EXIST,
 *                                  LC_CLASSNAME_ERROR)
 *
 *   oldname(in): Old name of class
 *   newname(in): New name of class
 *   class_oid(in/out): Object identifier of the class
 *
 * Note: Rename a class in transient form.
 */
LC_FIND_CLASSNAME
xlocator_rename_class_name (THREAD_ENTRY * thread_p, const char *oldname, const char *newname, OID * class_oid)
{
  LOCATOR_CLASSNAME_ENTRY *entry;
  LC_FIND_CLASSNAME renamed;
  int tran_index;

  if (oldname == NULL || newname == NULL)
    {
      return LC_CLASSNAME_ERROR;
    }

  assert (oldname != NULL);
  assert (strlen (oldname) < 255);
  assert (newname != NULL);
  assert (strlen (newname) < 255);
  assert (!OID_ISNULL (class_oid));

  tran_index = LOG_FIND_THREAD_TRAN_INDEX (thread_p);

  renamed = xlocator_reserve_class_name (thread_p, newname, class_oid);
  if (renamed != LC_CLASSNAME_RESERVED)
    {
      return renamed;
    }

  if (csect_enter (thread_p, CSECT_LOCATOR_SR_CLASSNAME_TABLE, INF_WAIT) != NO_ERROR)
    {
      /* Some kind of failure. We must notify the error to the caller. */
      assert (false);
      return LC_CLASSNAME_ERROR;
    }

  entry = (LOCATOR_CLASSNAME_ENTRY *) mht_get (locator_Mht_classnames, newname);
  if (entry != NULL)
    {
      assert (entry->e_current.action == LC_CLASSNAME_RESERVED);

      entry->e_current.action = LC_CLASSNAME_RESERVED_RENAME;
      renamed = xlocator_delete_class_name (thread_p, oldname);
      entry = (LOCATOR_CLASSNAME_ENTRY *) mht_get (locator_Mht_classnames, oldname);
      if (renamed == LC_CLASSNAME_DELETED && entry != NULL)
	{
	  entry->e_current.action = LC_CLASSNAME_DELETED_RENAME;
	  renamed = LC_CLASSNAME_RESERVED_RENAME;

	  /* We need to add a dummy log here. If rename is the first clause of alter statement, there will be no log
	   * entries between parent system savepoint and next flush. Next flush will start a system operation which
	   * will mark the delete action of old class name with same LSA as parent system savepoint. Therefore, the
	   * delete action is not removed when alter statement is aborted and a new table with the same name may be
	   * created. */
	  log_append_redo_data2 (thread_p, RVLOC_CLASSNAME_DUMMY, NULL, NULL, 0, 0, NULL);
	}
      else
	{
	  entry = ((LOCATOR_CLASSNAME_ENTRY *) mht_get (locator_Mht_classnames, newname));
	  if (entry == NULL)
	    {
	      renamed = LC_CLASSNAME_ERROR;
	      goto error;
	    }

	  assert (locator_is_exist_class_name_entry (thread_p, entry) == false);
	  assert (entry->e_tran_index == tran_index);

	  if (csect_enter (thread_p, CSECT_CT_OID_TABLE, INF_WAIT) != NO_ERROR)
	    {
	      assert (false);
	      renamed = LC_CLASSNAME_ERROR;
	      goto error;
	    }

	  if (locator_drop_class_name_entry (thread_p, newname, NULL) != NO_ERROR)
	    {
	      csect_exit (thread_p, CSECT_CT_OID_TABLE);
	      renamed = LC_CLASSNAME_ERROR;
	      goto error;
	    }

	  csect_exit (thread_p, CSECT_CT_OID_TABLE);
	}
    }

error:

  csect_exit (thread_p, CSECT_LOCATOR_SR_CLASSNAME_TABLE);

  return renamed;
}

/*
 * xlocator_find_class_oid () - Find oid of a classname
 *
 * return: LC_FIND_CLASSNAME
 *                       (either of LC_CLASSNAME_EXIST,
 *                                  LC_CLASSNAME_DELETED,
 *                                  LC_CLASSNAME_ERROR)
 *
 *   classname(in): Name of class to find
 *   class_oid(out): Set as a side effect
 *   lock(in): Lock to acquire for the class
 *
 * Note: Find the class identifier of the given class name and lock the
 *              class with the given mode.
 *              If there is an entry on the memory classname table,
 *              we can proceed if the entry belongs to the current
 *              transaction, otherwise, we must wait until the transaction
 *              holding the entry terminates since the fate of the classname
 *              entry cannot be predicted.
 */
LC_FIND_CLASSNAME
xlocator_find_class_oid (THREAD_ENTRY * thread_p, const char *classname, OID * class_oid, LOCK lock)
{
  int tran_index;
  LOCATOR_CLASSNAME_ENTRY *entry;
  LOCK tmp_lock;
  LC_FIND_CLASSNAME find = LC_CLASSNAME_EXIST;

  tran_index = LOG_FIND_THREAD_TRAN_INDEX (thread_p);

start:
  find = LC_CLASSNAME_EXIST;

  if (csect_enter_as_reader (thread_p, CSECT_LOCATOR_SR_CLASSNAME_TABLE, INF_WAIT) != NO_ERROR)
    {
      assert (false);
      return LC_CLASSNAME_ERROR;
    }

  entry = (LOCATOR_CLASSNAME_ENTRY *) mht_get (locator_Mht_classnames, classname);

  if (entry != NULL)
    {
      COPY_OID (class_oid, &entry->e_current.oid);
      assert (find == LC_CLASSNAME_EXIST);
    }

  if (locator_is_exist_class_name_entry (thread_p, entry))
    {
      assert (find == LC_CLASSNAME_EXIST);	/* OK, go ahead */
    }
  else if (entry != NULL)
    {
      assert (entry->e_current.action != LC_CLASSNAME_EXIST);

      /*
       * We can only proceed if the entry belongs to the current transaction,
       * otherwise, we must lock the class associated with the classname and
       * retry the operation once the lock is granted.
       */
      assert (find == LC_CLASSNAME_EXIST);

      if (entry->e_tran_index == tran_index)
	{
	  if (entry->e_current.action == LC_CLASSNAME_DELETED || entry->e_current.action == LC_CLASSNAME_DELETED_RENAME)
	    {
	      OID_SET_NULL (class_oid);	/* clear */
	      find = LC_CLASSNAME_DELETED;
	    }
	  else
	    {
	      assert (find == LC_CLASSNAME_EXIST);	/* OK, go ahead */
	    }
	}
      else
	{
	  /*
	   * Do not know the fate of this entry until the transaction is
	   * committed or aborted. Get the lock and try again.
	   */
	  csect_exit (thread_p, CSECT_LOCATOR_SR_CLASSNAME_TABLE);

	  if (lock != NULL_LOCK)
	    {
	      tmp_lock = lock;
	    }
	  else
	    {
	      tmp_lock = IS_LOCK;
	    }

	  if (lock_object (thread_p, class_oid, oid_Root_class_oid, tmp_lock, LK_UNCOND_LOCK) != LK_GRANTED)
	    {
	      /*
	       * Unable to acquired lock
	       */
	      OID_SET_NULL (class_oid);	/* clear */
	      return LC_CLASSNAME_ERROR;
	    }
	  else
	    {
	      /*
	       * Try again
	       * Remove the lock.. since the above was a dirty read
	       */
	      lock_unlock_object (thread_p, class_oid, oid_Root_class_oid, tmp_lock, true);
	      goto start;
	    }
	}
    }
  else
    {
      find = LC_CLASSNAME_DELETED;
    }

  csect_exit (thread_p, CSECT_LOCATOR_SR_CLASSNAME_TABLE);

  if (lock != NULL_LOCK && find == LC_CLASSNAME_EXIST)
    {
      /* Now acquired the desired lock */
      if (lock_object (thread_p, class_oid, oid_Root_class_oid, lock, LK_UNCOND_LOCK) != LK_GRANTED)
	{
	  /*
	   * Unable to acquired lock
	   */
	  OID_SET_NULL (class_oid);	/* clear */
	  find = LC_CLASSNAME_ERROR;
	}
      else
	{
	  lock_unlock_object (thread_p, class_oid, oid_Root_class_oid, lock, false);
	}
    }

#if !defined(NDEBUG)
  if (find == LC_CLASSNAME_EXIST)
    {
      assert (!OID_ISNULL (class_oid));
    }
  else if (find == LC_CLASSNAME_ERROR)
    {
      assert (OID_ISNULL (class_oid));
    }
#endif

  return find;
}

/*
 * locator_permoid_class_name () - Change reserve name with permanent oid
 *
 * return: NO_ERROR if all OK, ER_ status otherwise
 *
 *   classname(in): Name of class
 *   class_oid(in):  New OID
 *
 * Note: Update the entry for the given classname with the
 *              given class identifier. The entry must belong to the
 *              current transaction.
 */
static int
locator_permoid_class_name (THREAD_ENTRY * thread_p, const char *classname, const OID * class_oid)
{
  LOCATOR_CLASSNAME_ENTRY *entry;
  LOCATOR_CLASSNAME_ACTION *old_action;
  int error_code = NO_ERROR;

  /* Is there any entries on the classname hash table ? */
  if (csect_enter (thread_p, CSECT_LOCATOR_SR_CLASSNAME_TABLE, INF_WAIT) != NO_ERROR)
    {
      assert (false);
      return ER_FAILED;
    }

  entry = (LOCATOR_CLASSNAME_ENTRY *) mht_get (locator_Mht_classnames, classname);
  if (entry == NULL || entry->e_tran_index != LOG_FIND_THREAD_TRAN_INDEX (thread_p))
    {
      assert (false);
      error_code = ER_FAILED;
      goto error;		/* should be impossible */
    }

  assert (locator_is_exist_class_name_entry (thread_p, entry) == false);
  assert (entry->e_tran_index == LOG_FIND_THREAD_TRAN_INDEX (thread_p));

  if (entry->e_current.action != LC_CLASSNAME_EXIST)
    {
      /*
       * Remove the old lock entry. The new entry has already been acquired by
       * the caller
       */
      lock_unlock_object (thread_p, &entry->e_current.oid, oid_Root_class_oid, X_LOCK, true);

      /*
       * Do we need to save the old action...just in case we do a partial
       * rollback ?
       */
      if (!LSA_ISNULL (&entry->e_current.savep_lsa))
	{
	  /*
	   * There is a possibility of returning to this top LSA (savepoint).
	   * Save the action.. just in case
	   */
	  old_action = (LOCATOR_CLASSNAME_ACTION *) malloc (sizeof (*old_action));
	  if (old_action == NULL)
	    {
	      error_code = ER_OUT_OF_VIRTUAL_MEMORY;
	      er_set (ER_ERROR_SEVERITY, ARG_FILE_LINE, error_code, 1, sizeof (*old_action));
	      goto error;
	    }

	  *old_action = entry->e_current;
	  LSA_SET_NULL (&entry->e_current.savep_lsa);
	  entry->e_current.prev = old_action;
	}

      COPY_OID (&entry->e_current.oid, class_oid);
    }

  csect_exit (thread_p, CSECT_LOCATOR_SR_CLASSNAME_TABLE);

  assert (error_code == NO_ERROR);

  return NO_ERROR;

error:

  csect_exit (thread_p, CSECT_LOCATOR_SR_CLASSNAME_TABLE);

  assert (error_code != NO_ERROR);

  return error_code;
}

/*
 * locator_drop_transient_class_name_entries () - Drop transient classname entries
 *
 * return: NO_ERROR if all OK, ER_ status otherwise
 *
 *   savep_lsa(in): up to given LSA
 *
 * Note: Remove all the classname transient entries of the given
 *              transaction up to the given savepoint.
 *              This is done when the transaction terminates.
 */
int
locator_drop_transient_class_name_entries (THREAD_ENTRY * thread_p, LOG_LSA * savep_lsa)
{
  int tran_index;
  LOG_TDES *tdes;		/* Transaction descriptor */
  int error_code = NO_ERROR;

  tran_index = LOG_FIND_THREAD_TRAN_INDEX (thread_p);

  if (tran_index != NULL_TRAN_INDEX)
    {
      if (locator_get_num_transient_classnames (tran_index) <= 0)
	{
	  return NO_ERROR;
	}
    }

  tdes = LOG_FIND_TDES (tran_index);

  if (csect_enter (thread_p, CSECT_LOCATOR_SR_CLASSNAME_TABLE, INF_WAIT) != NO_ERROR)
    {
      /* Some kind of failure. We must notify the error to the caller. */
      assert (false);
      return ER_FAILED;
    }

  if (csect_enter (thread_p, CSECT_CT_OID_TABLE, INF_WAIT) != NO_ERROR)
    {
      assert (false);
      csect_exit (thread_p, CSECT_LOCATOR_SR_CLASSNAME_TABLE);
      return ER_FAILED;
    }

  // *INDENT-OFF*
  const auto lambda_func =[&error_code, &thread_p, &savep_lsa] (const tx_transient_class_entry & t, bool & stop)
    {
      error_code = locator_drop_class_name_entry (thread_p, t.get_classname (), savep_lsa);
      if (error_code != NO_ERROR)
        {
	  assert (false);
	  stop = true;
        }
    };
  // *INDENT-ON*
  tdes->m_modified_classes.map (lambda_func);
  assert (locator_get_num_transient_classnames (tran_index) >= 0);

  /* defence for commit or rollback; include partial rollback */
  if (tran_index != NULL_TRAN_INDEX)
    {
      if (locator_get_num_transient_classnames (tran_index) > 0)
	{
	  (void) mht_map (locator_Mht_classnames, locator_defence_drop_class_name_entry, savep_lsa);
	}
    }

  if (error_code == NO_ERROR)
    {
      /* defence for commit or rollback; exclude partial rollback */
      if (savep_lsa == NULL)
	{
	  if (locator_get_num_transient_classnames (tran_index) != 0)
	    {
	      assert (false);	/* something wrong */
	      error_code = ER_FAILED;
	    }
	}
    }

  csect_exit (thread_p, CSECT_CT_OID_TABLE);

  csect_exit (thread_p, CSECT_LOCATOR_SR_CLASSNAME_TABLE);

  return error_code;
}

/*
 * locator_drop_class_name_entry () - Remove one transient entry
 *
 * return: NO_ERROR or error code
 *
 *   thread_p(in):
 *   classname(in): The classname (key)
 *   savep_lsa(in): up to given LSA
 *
 * Note: Remove transient entry if it belongs to current transaction.
 */
static int
locator_drop_class_name_entry (THREAD_ENTRY * thread_p, const char *classname, LOG_LSA * savep_lsa)
{
  int tran_index;
  LOG_TDES *tdes;		/* Transaction descriptor */
  LOCATOR_CLASSNAME_ENTRY *entry;
  LOCATOR_CLASSNAME_ACTION *old_action;

  tran_index = LOG_FIND_THREAD_TRAN_INDEX (thread_p);

  tdes = LOG_FIND_TDES (tran_index);

  assert (csect_check_own (thread_p, CSECT_CT_OID_TABLE) == 1);
  assert (csect_check_own (thread_p, CSECT_LOCATOR_SR_CLASSNAME_TABLE) == 1);

  entry = (LOCATOR_CLASSNAME_ENTRY *) mht_get (locator_Mht_classnames, classname);
  if (entry == NULL)
    {
      /* table is dropped by myself; not exist */
      return NO_ERROR;		/* do nothing */
    }

  if (!(entry->e_tran_index == NULL_TRAN_INDEX || entry->e_tran_index == tran_index))
    {
      /* table is dropped by myself and reserved by other tranx */
      return NO_ERROR;
    }

  assert (entry->e_name != NULL);
  assert (!OID_ISNULL (&entry->e_current.oid));

#if !defined(NDEBUG)
  if (entry->e_current.action == LC_CLASSNAME_EXIST)
    {
      assert (locator_is_exist_class_name_entry (thread_p, entry));
    }
#endif

  assert (savep_lsa == NULL || !LSA_ISNULL (savep_lsa));

  if (locator_is_exist_class_name_entry (thread_p, entry) == false)
    {
      assert (entry->e_tran_index == tran_index);

      if (savep_lsa == NULL && tdes->state != TRAN_UNACTIVE_ABORTED)
	{
	  /* is commit; get current */
	  while (entry->e_current.prev != NULL)
	    {
	      old_action = entry->e_current.prev;
	      entry->e_current.prev = old_action->prev;
	      free_and_init (old_action);
	    }
	  assert (entry->e_current.prev == NULL);

	  locator_decr_num_transient_classnames (entry->e_tran_index);

	  if (entry->e_current.action == LC_CLASSNAME_RESERVED
	      || entry->e_current.action == LC_CLASSNAME_RESERVED_RENAME)
	    {
	      entry->e_tran_index = NULL_TRAN_INDEX;

	      entry->e_current.action = LC_CLASSNAME_EXIST;
	      LSA_SET_NULL (&entry->e_current.savep_lsa);

	      assert (locator_is_exist_class_name_entry (thread_p, entry));
	    }
	  else
	    {
	      assert (entry->e_current.action == LC_CLASSNAME_DELETED
		      || entry->e_current.action == LC_CLASSNAME_DELETED_RENAME);

	      (void) locator_force_drop_class_name_entry (entry->e_name, entry, NULL);
	      entry = NULL;	/* clear */
	    }
	}
      else
	{
	  /* is rollback or partial rollback; get prev */
	  while (savep_lsa == NULL	/* is rollback */
		 || LSA_ISNULL (&entry->e_current.savep_lsa) || LSA_LT (savep_lsa, &entry->e_current.savep_lsa))
	    {
	      if (entry->e_current.prev == NULL)
		{
		  break;
		}

	      old_action = entry->e_current.prev;
	      entry->e_current = *old_action;
	      free_and_init (old_action);
	    }

	  if (savep_lsa == NULL	/* is rollback */
	      || LSA_ISNULL (&entry->e_current.savep_lsa) || LSA_LT (savep_lsa, &entry->e_current.savep_lsa))
	    {
	      assert (entry->e_current.prev == NULL);

	      locator_decr_num_transient_classnames (entry->e_tran_index);

	      if (entry->e_current.action == LC_CLASSNAME_DELETED
		  || entry->e_current.action == LC_CLASSNAME_DELETED_RENAME)
		{
		  entry->e_tran_index = NULL_TRAN_INDEX;

		  entry->e_current.action = LC_CLASSNAME_EXIST;
		  LSA_SET_NULL (&entry->e_current.savep_lsa);

		  assert (locator_is_exist_class_name_entry (thread_p, entry));
		}
	      else
		{
		  assert (entry->e_current.action == LC_CLASSNAME_RESERVED
			  || entry->e_current.action == LC_CLASSNAME_RESERVED_RENAME);

		  (void) locator_force_drop_class_name_entry (entry->e_name, entry, NULL);
		  entry = NULL;	/* clear */
		}
	    }
	}			/* else */
    }

#if !defined(NDEBUG)
  /* check iff permanent entry */
  if (locator_is_exist_class_name_entry (thread_p, entry))
    {
      OID class_oid;

      COPY_OID (&class_oid, &entry->e_current.oid);

      if (class_oid.slotid <= 0 || class_oid.volid < 0 || class_oid.pageid < 0)
	{
	  assert (false);
	}

      if (disk_is_page_sector_reserved_with_debug_crash (thread_p, class_oid.volid, class_oid.pageid, true)
	  != DISK_VALID)
	{
	  assert (false);
	}
    }
#endif

  return NO_ERROR;
}

/*
 * locator_defence_drop_class_name_entry () - Remove one transient entry
 *
 * return: NO_ERROR or error code
 *
 *   name(in):
 *   ent(in):
 *   args(in):
 *
 * Note: Remove transient entry if it belongs to current transaction.
 */
static int
locator_defence_drop_class_name_entry (const void *name, void *ent, void *args)
{
  LOCATOR_CLASSNAME_ENTRY *entry = (LOCATOR_CLASSNAME_ENTRY *) ent;
  LOG_LSA *savep_lsa = (LOG_LSA *) args;
  THREAD_ENTRY *thread_p;
  int tran_index;

  thread_p = thread_get_thread_entry_info ();

  assert (csect_check_own (thread_p, CSECT_CT_OID_TABLE) == 1);
  assert (csect_check_own (thread_p, CSECT_LOCATOR_SR_CLASSNAME_TABLE) == 1);

  tran_index = LOG_FIND_THREAD_TRAN_INDEX (thread_p);
  assert (tran_index != NULL_TRAN_INDEX);

#if !defined(NDEBUG)
  if (locator_is_exist_class_name_entry (thread_p, entry))
    {
      OID class_oid;

      COPY_OID (&class_oid, &entry->e_current.oid);

      assert (heap_does_exist (thread_p, oid_Root_class_oid, &class_oid));

      /* check class_oid */
      if (class_oid.slotid <= 0 || class_oid.volid < 0 || class_oid.pageid < 0)
	{
	  assert (false);
	}

      if (disk_is_page_sector_reserved_with_debug_crash (thread_p, class_oid.volid, class_oid.pageid, true)
	  != DISK_VALID)
	{
	  assert (false);
	}
    }
#endif

  /* check iff uncleared entry */
  if (entry->e_tran_index == tran_index)
    {
      assert (entry->e_tran_index != NULL_TRAN_INDEX);

      (void) locator_drop_class_name_entry (thread_p, entry->e_name, savep_lsa);
    }

  return NO_ERROR;
}

/*
 * locator_force_drop_class_name_entry () -
 *
 * return:
 *
 *   name(in):
 *   ent(in):
 *   args(in): Not used
 */
static int
locator_force_drop_class_name_entry (const void *name, void *ent, void *args)
{
  THREAD_ENTRY *thread_p;
  LOCATOR_CLASSNAME_ENTRY *entry = (LOCATOR_CLASSNAME_ENTRY *) ent;
  LOCATOR_CLASSNAME_ACTION *old_action;
  OID class_oid;

  thread_p = thread_get_thread_entry_info ();

  assert (csect_check_own (thread_p, CSECT_CT_OID_TABLE) == 1);
  assert (csect_check_own (thread_p, CSECT_LOCATOR_SR_CLASSNAME_TABLE) == 1);

  COPY_OID (&class_oid, &entry->e_current.oid);

  while (entry->e_current.prev != NULL)
    {
      old_action = entry->e_current.prev;
      entry->e_current = *old_action;
      free_and_init (old_action);
    }

  (void) mht_rem (locator_Mht_classnames, name, NULL, NULL);

  free_and_init (entry->e_name);
  free_and_init (entry);

  (void) catcls_remove_entry (thread_p, &class_oid);

  return NO_ERROR;
}

/*
 * locator_savepoint_transient_class_name_entries () - Reset savepoint of
 *                                                     classname entries
 *
 * return: NO_ERROR if all OK, ER_ status otherwise
 *
 *   savep_lsa(in): LSA of a possible rollback point
 *
 * Note: Reset the classname entries of the current
 *              transaction with the given LSA address. This is done when a
 *              new savepoint is taken or top system operations is started
 */
int
locator_savepoint_transient_class_name_entries (THREAD_ENTRY * thread_p, LOG_LSA * savep_lsa)
{
  int tran_index;
  LOG_TDES *tdes;		/* Transaction descriptor */
  int error_code = NO_ERROR;

  tran_index = LOG_FIND_THREAD_TRAN_INDEX (thread_p);

  if (tran_index != NULL_TRAN_INDEX)
    {
      if (locator_get_num_transient_classnames (tran_index) <= 0)
	{
	  return NO_ERROR;
	}
    }

  tdes = LOG_FIND_TDES (tran_index);

  if (tdes->m_modified_classes.empty ())
    {
      /* We may have new transient classnames or dropping classnames whose heap files have not yet been updated; Then,
       * Those classnames have not been added to the modifed list Refer locator_defence_drop_class_name_entry () */
      return NO_ERROR;		/* do nothing */
    }

  if (csect_enter (thread_p, CSECT_LOCATOR_SR_CLASSNAME_TABLE, INF_WAIT) != NO_ERROR)
    {
      /* Some kind of failure. We must notify the error to the caller. */
      assert (false);
      return ER_FAILED;
    }

  // *INDENT-OFF*
  const auto lambda_func = [&error_code, &savep_lsa] (const tx_transient_class_entry & t, bool & stop)
    {
      error_code = locator_savepoint_class_name_entry (t.get_classname (), savep_lsa);
      if (error_code != NO_ERROR)
        {
	  assert (false);
	  stop = true;
        }
    };
  // *INDENT-ON*
  tdes->m_modified_classes.map (lambda_func);

  csect_exit (thread_p, CSECT_LOCATOR_SR_CLASSNAME_TABLE);

  return error_code;
}

/*
 * locator_savepoint_class_name_entry () - Savepoint one transient entry
 *
 * return: NO_ERROR
 *
 *   classname(in):  The classname
 *   savep_lsa(in): LSA of a possible rollback point
 *
 * Note: Savepoint a transient entry if it belongs to current
 *              transaction and it does not have a savepoint as the last
 *              modified point.
 */
static int
locator_savepoint_class_name_entry (const char *classname, LOG_LSA * savep_lsa)
{
  THREAD_ENTRY *thread_p;
  int tran_index;
  LOCATOR_CLASSNAME_ENTRY *entry;

  thread_p = thread_get_thread_entry_info ();

  tran_index = LOG_FIND_THREAD_TRAN_INDEX (thread_p);

  assert (csect_check_own (thread_p, CSECT_LOCATOR_SR_CLASSNAME_TABLE) == 1);

  entry = (LOCATOR_CLASSNAME_ENTRY *) mht_get (locator_Mht_classnames, classname);
  if (entry == NULL)
    {
      /* table is dropped by myself; not exist */
      return NO_ERROR;		/* do nothing */
    }

  if (!(entry->e_tran_index == NULL_TRAN_INDEX || entry->e_tran_index == tran_index))
    {
      /* table is dropped by myself and reserved by other tranx */
      return NO_ERROR;		/* do nothing */
    }

  assert (entry->e_name != NULL);
  assert (!OID_ISNULL (&entry->e_current.oid));

  /* check iff need to savepoint */
  if (locator_is_exist_class_name_entry (thread_p, entry) == false)
    {
      assert (entry->e_tran_index == tran_index);

      if (LSA_ISNULL (&entry->e_current.savep_lsa))
	{
	  LSA_COPY (&entry->e_current.savep_lsa, savep_lsa);
	}
    }

  return NO_ERROR;
}

/*
 * locator_print_class_name () - Print an entry of classname memory hash table
 *
 * return: always return true
 *
 *   outfp(in): FILE stream where to dump the entry
 *   key(in): Classname
 *   ent(in): The entry associated with classname
 *   args(in): class No
 *
 * Note:Print an entry of the classname memory hash table.
 */
static int
locator_print_class_name (THREAD_ENTRY * thread_p, FILE * outfp, const void *key, void *ent, void *args)
{
  LOCATOR_CLASSNAME_ENTRY *entry = (LOCATOR_CLASSNAME_ENTRY *) ent;
  int *class_no_p = (int *) args;
  LOCATOR_CLASSNAME_ACTION *action;
  const char *str_action;
  size_t i;
  size_t key_size;

  assert (class_no_p != NULL);

  fprintf (outfp, "   %2d   %s   ", *class_no_p, (char *) key);
  (*class_no_p)++;
  key_size = strlen ((char *) key);
  for (i = 0; i < (29 - key_size); i++)
    {
      fprintf (outfp, " ");
    }
  fprintf (outfp, "TRAN_INDEX = %d\n", entry->e_tran_index);

  action = &entry->e_current;
  while (action != NULL)
    {
      switch (action->action)
	{
	case LC_CLASSNAME_RESERVED:
	  str_action = "LC_CLASSNAME_RESERVE";
	  break;
	case LC_CLASSNAME_DELETED:
	  str_action = "LC_CLASSNAME_DELETED";
	  break;
	case LC_CLASSNAME_EXIST:
	  str_action = "LC_CLASSNAME_EXIST";
	  break;
	case LC_CLASSNAME_RESERVED_RENAME:
	  str_action = "LC_CLASSNAME_RESERVED_RENAME";
	  break;
	case LC_CLASSNAME_DELETED_RENAME:
	  str_action = "LC_CLASSNAME_DELETED_RENAME";
	  break;
	default:
	  assert (action->action == LC_CLASSNAME_ERROR);
	  str_action = "UNKNOWN";
	  break;
	}
      fprintf (outfp, "           action = %s, OID = %d|%d|%d, Save_Lsa = %lld|%d\n", str_action, action->oid.volid,
	       action->oid.pageid, action->oid.slotid, LSA_AS_ARGS (&action->savep_lsa));
      action = action->prev;
    }

  return (true);
}

/*
 * locator_dump_class_names () - Dump all classname entries
 *
 * return:
 *
 *    out_fp(in): output file
 *
 * Note:Dump all names of classes and their corresponding OIDs.
 *              This function is used for debugging purposes.
 */
void
locator_dump_class_names (THREAD_ENTRY * thread_p, FILE * out_fp)
{
  int class_no;

#if defined(NDEBUG)		/* skip at debug build */
  if (csect_enter_as_reader (thread_p, CSECT_LOCATOR_SR_CLASSNAME_TABLE, INF_WAIT) != NO_ERROR)
    {
      assert (false);
      return;
    }
#endif

  class_no = 1;			/* init */
  (void) mht_dump (thread_p, out_fp, locator_Mht_classnames, false, locator_print_class_name, &class_no);

#if defined(NDEBUG)		/* skip at debug build */
  csect_exit (thread_p, CSECT_LOCATOR_SR_CLASSNAME_TABLE);
#endif
}

/*
 * locator_generate_class_pseudo_oid () - Generate a pseudo-OID to be used
 *					  by reserved class name until a
 *					  permanent one is provided.
 *
 * return :
 * thread_p (in) :
 * class_oid (in) :
 */
static void
locator_generate_class_pseudo_oid (THREAD_ENTRY * thread_p, OID * class_oid)
{
  assert (csect_check_own (thread_p, CSECT_LOCATOR_SR_CLASSNAME_TABLE) == 1);

  class_oid->volid = -2;
  class_oid->slotid = -2;
  class_oid->pageid = locator_Pseudo_pageid_crt;

  if (locator_Pseudo_pageid_crt == locator_Pseudo_pageid_last)
    {
      locator_Pseudo_pageid_crt = locator_Pseudo_pageid_first;
    }
  else
    {
      locator_Pseudo_pageid_crt--;
    }
}

/*
 * locator_check_class_on_heap () - Check the classname on the heap object
 *
 * return: NO_ERROR continue checking, error code stop checking, bad error
 *
 *   name(in): The expected class name
 *   ent(in):
 *   args(out): Could be set as a side effect to either: DISK_INVALID,
 *              DISK_ERROR when an inconsistency is found. Otherwise, it is
 *              left in touch. The caller should initialize it to DISK_VALID
 *
 * Note: Check if the classname of the class associated with ent
 *       is the same as the given class name.
 *       If class does not exist, or its name is different from the
 *       given one, isvalid is set to DISK_INVALID. In the case of other
 *       kind of error, isvalid is set to DISK_ERROR.
 *       If isvalid is set to DISK_ERROR, we return false to stop
 *       the map hash, otherwise, we return true to continue.
 */
static int
locator_check_class_on_heap (const void *name, void *ent, void *args)
{
  THREAD_ENTRY *thread_p;
  LOCATOR_CLASSNAME_ENTRY *entry = (LOCATOR_CLASSNAME_ENTRY *) ent;
  DISK_ISVALID *isvalid = (DISK_ISVALID *) args;
  const char *classname;
  char *heap_classname;
  OID *class_oid;

  thread_p = thread_get_thread_entry_info ();

  assert (csect_check_own (thread_p, CSECT_LOCATOR_SR_CLASSNAME_TABLE) == 1);

  if (entry->e_current.action != LC_CLASSNAME_EXIST)
    {
      /* is not permanent classname */
      return NO_ERROR;
    }

  classname = (char *) name;
  class_oid = &entry->e_current.oid;

  if (heap_get_class_name_alloc_if_diff (thread_p, class_oid, (char *) classname, &heap_classname) != NO_ERROR
      || heap_classname == NULL)
    {
      if (er_errid () == ER_HEAP_UNKNOWN_OBJECT)
	{
	  er_set (ER_FATAL_ERROR_SEVERITY, ARG_FILE_LINE, ER_LC_INCONSISTENT_CLASSNAME_TYPE4, 4, classname,
		  class_oid->volid, class_oid->pageid, class_oid->slotid);
	  *isvalid = DISK_INVALID;
	}
      else
	{
	  *isvalid = DISK_ERROR;
	}

      goto error;
    }

  /* Compare the classname pointers. If the same pointers classes are the same since the class was no malloc */
  if (heap_classname != classname)
    {
      /* Different names */
      er_set (ER_FATAL_ERROR_SEVERITY, ARG_FILE_LINE, ER_LC_INCONSISTENT_CLASSNAME_TYPE1, 5, class_oid->volid,
	      class_oid->pageid, class_oid->slotid, classname, heap_classname);
      *isvalid = DISK_INVALID;
      free_and_init (heap_classname);
    }

error:
  if (*isvalid == DISK_ERROR)
    {
      return ER_FAILED;
    }
  else
    {
      return NO_ERROR;
    }
}

/*
 * locator_check_class_names () - Check classname consistency
 *
 * return: DISK_ISVALID
 *
 * Note: Check the consistency of the classname_to_oid and the heap of
 *              classes and vice versa.
 */
DISK_ISVALID
locator_check_class_names (THREAD_ENTRY * thread_p)
{
  DISK_ISVALID isvalid;
  RECDES peek = RECDES_INITIALIZER;	/* Record descriptor for peeking object */
  HFID root_hfid;
  OID class_oid;
  char *classname = NULL;
  HEAP_SCANCACHE scan_cache;
  MVCC_SNAPSHOT *mvcc_snapshot = NULL;
  LOCATOR_CLASSNAME_ENTRY *entry;

  mvcc_snapshot = logtb_get_mvcc_snapshot (thread_p);
  if (mvcc_snapshot == NULL)
    {
      return DISK_ERROR;
    }

  if (csect_enter (thread_p, CSECT_LOCATOR_SR_CLASSNAME_TABLE, INF_WAIT) != NO_ERROR)
    {
      /* Some kind of failure. We must notify the error to the caller. */
      assert (false);
      return DISK_ERROR;
    }

  /*
   * CHECK 1: Each class that is found by scanning the heap of classes, must
   *          be part of the permanent classname_to_oid table.
   */

  /* Find the heap for the classes */

  /* Find every single class */

  if (boot_find_root_heap (&root_hfid) != NO_ERROR || HFID_IS_NULL (&root_hfid))
    {
      goto error;
    }

  if (heap_scancache_start (thread_p, &scan_cache, &root_hfid, oid_Root_class_oid, true, false, mvcc_snapshot) !=
      NO_ERROR)
    {
      goto error;
    }

  class_oid.volid = root_hfid.vfid.volid;
  class_oid.pageid = NULL_PAGEID;
  class_oid.slotid = NULL_SLOTID;

  isvalid = DISK_VALID;
  while (heap_next (thread_p, &root_hfid, oid_Root_class_oid, &class_oid, &peek, &scan_cache, PEEK) == S_SUCCESS)
    {
      classname = or_class_name (&peek);
      assert (classname != NULL);
      assert (strlen (classname) < 255);

      /*
       * Make sure that this class exists in classname_to_OID table and that
       * the OIDS matches
       */
      entry = (LOCATOR_CLASSNAME_ENTRY *) mht_get (locator_Mht_classnames, classname);
      if (entry == NULL)
	{
	  isvalid = DISK_INVALID;
	  er_set (ER_ERROR_SEVERITY, ARG_FILE_LINE, ER_LC_INCONSISTENT_CLASSNAME_TYPE3, 4, classname, class_oid.volid,
		  class_oid.pageid, class_oid.slotid);
	}
      else
	{
	  /* Are OIDs the same ? */
	  if (!OID_EQ (&class_oid, &entry->e_current.oid))
	    {
	      er_set (ER_FATAL_ERROR_SEVERITY, ARG_FILE_LINE, ER_LC_INCONSISTENT_CLASSNAME_TYPE2, 7, classname,
		      entry->e_current.oid.volid, entry->e_current.oid.pageid, entry->e_current.oid.slotid,
		      class_oid.volid, class_oid.pageid, class_oid.slotid);
	      isvalid = DISK_INVALID;
	    }
	}
    }				/* while (...) */

  /* End the scan cursor */
  if (heap_scancache_end (thread_p, &scan_cache) != NO_ERROR)
    {
      isvalid = DISK_ERROR;
    }

  /*
   * CHECK 2: Same that check1 but from classname_to_OID to existance of class
   */
  (void) mht_map (locator_Mht_classnames, locator_check_class_on_heap, &isvalid);

  csect_exit (thread_p, CSECT_LOCATOR_SR_CLASSNAME_TABLE);

  return isvalid;

error:
  csect_exit (thread_p, CSECT_LOCATOR_SR_CLASSNAME_TABLE);

  return DISK_ERROR;
}

/*
 * Functions related to fetching and flushing
 */

/*
 * xlocator_assign_oid () - Assign a permanent oid
 *
 * return: NO_ERROR if all OK, ER_ status otherwise
 *
 *   hfid(in): Heap where the object will be stored
 *   perm_oid(in/out): Object identifier.. (set as a side effect)
 *   expected_length(in): Expected length of the object
 *   class_oid(in): The class of the instance
 *   classname(in): Optional... classname for classes
 *
 * Note: A permanent oid is assigned, the object associated with that
 *              OID is locked through the new OID. If the object is a class
 *              the classname to OID entry is updated to reflect the
 *              newly assigned OID.
 */
int
xlocator_assign_oid (THREAD_ENTRY * thread_p, const HFID * hfid, OID * perm_oid, int expected_length, OID * class_oid,
		     const char *classname)
{
  int error_code = NO_ERROR;

  if (heap_assign_address (thread_p, hfid, class_oid, perm_oid, expected_length) != NO_ERROR)
    {
      return ER_FAILED;
    }

  if (classname != NULL)
    {
      error_code = locator_permoid_class_name (thread_p, classname, perm_oid);
      assert (error_code == NO_ERROR);
    }

  return error_code;
}

/*
 * locator_find_lockset_missing_class_oids () - Find missing class oids
 *
 * return: NO_ERROR if all OK, ER_ status otherwise
 *
 *   lockset(in): Request for finding missing classes
 *
 * Note: Find missing class oids in requested area.
 *              The function does not quit when an error is found if the value
 *              of lockset->quit_on_errors is false. In this case the
 *              object with the error is set to a NULL_OID. For example, when
 *              a class of an object does not exist.
 * Note: There must be enough space in the lockset area to define all
 *              missing classes.
 */
static int
locator_find_lockset_missing_class_oids (THREAD_ENTRY * thread_p, LC_LOCKSET * lockset)
{
  LC_LOCKSET_REQOBJ *reqobjs;	/* Description of one instance to fetch */
  LC_LOCKSET_CLASSOF *reqclasses;	/* Description of one class of a requested object */
  OID class_oid;		/* Uses to hold the class_oid when it is unknown */
  int i, j;
  int error_code = NO_ERROR;

  /* Locate array of objects and array of classes */

  reqobjs = lockset->objects;
  reqclasses = lockset->classes;

#if defined(CUBRID_DEBUG)
  i = (sizeof (*lockset) + (lockset->num_reqobjs * (sizeof (*reqclasses) + sizeof (*reqobjs))));

  if (lockset->length < i || lockset->classes != ((LC_LOCKSET_CLASSOF *) (lockset->mem + sizeof (*lockset)))
      || lockset->objects < ((LC_LOCKSET_REQOBJ *) (lockset->classes + lockset->num_reqobjs)))
    {
      er_log_debug (ARG_FILE_LINE,
		    "locator_find_lockset_missing_class_oids:  *** SYSTEM ERROR. Requesting area is incorrect,\n"
		    " either area is too small %d (expect at least %d),\n pointer to classes %p (expected %p), or\n"
		    " pointer to objects %p (expected >= %p) are incorrect\n", lockset->length, i, lockset->classes,
		    ((LC_LOCKSET_CLASSOF *) (lockset->mem + sizeof (*lockset))), lockset->objects,
		    ((LC_LOCKSET_REQOBJ *) (lockset->classes + lockset->num_reqobjs)));
      er_set (ER_FATAL_ERROR_SEVERITY, ARG_FILE_LINE, ER_GENERIC_ERROR, 0);

      error_code = ER_GENERIC_ERROR;
      goto error;
    }
#endif /* CUBRID_DEBUG */


  /*
   * All class identifiers of requested objects must be known. Find the ones
   * that the caller is unaware
   */

  for (i = 0; i < lockset->num_reqobjs; i++)
    {
      if (reqobjs[i].class_index != -1 || OID_ISNULL (&reqobjs[i].oid))
	{
	  continue;
	}
      /*
       * Caller does not know the class identifier of the requested object.
       * Get the class identifier from disk
       */
      if (heap_get_class_oid (thread_p, &reqobjs[i].oid, &class_oid) != S_SUCCESS)
	{
	  /*
	   * Unable to find the class of the object. Remove the object from
	   * the list of requested objects.
	   */
	  OID_SET_NULL (&reqobjs[i].oid);
	  if (lockset->quit_on_errors != false)
	    {
	      error_code = ER_FAILED;
	      goto error;
	    }
	  continue;
	}

      /*
       * Insert this class in the list of classes of requested objects.
       * Make sure that the class is not already present in the list.
       */

      for (j = 0; j < lockset->num_classes_of_reqobjs; j++)
	{
	  if (OID_EQ (&class_oid, &reqclasses[j].oid))
	    {
	      /* OID is already in the list */
	      reqobjs[i].class_index = j;
	      break;
	    }
	}
      if (j >= lockset->num_classes_of_reqobjs)
	{
	  /* OID is not in the list */
	  COPY_OID (&reqclasses[lockset->num_classes_of_reqobjs].oid, &class_oid);
	  reqclasses[lockset->num_classes_of_reqobjs].chn = CHN_UNKNOWN_ATCLIENT;
	  reqobjs[i].class_index = lockset->num_classes_of_reqobjs;
	  lockset->num_classes_of_reqobjs++;
	}
    }

error:
  return error_code;
}

static SCAN_CODE
locator_return_object_assign (THREAD_ENTRY * thread_p, LOCATOR_RETURN_NXOBJ * assign, OID * class_oid, OID * oid,
			      int chn, int guess_chn, SCAN_CODE scan, int tran_index)
{
  int round_length;		/* Length of object rounded to integer alignment */

  switch (scan)
    {
    case S_SUCCESS:
      /*
       * The cached object was obsolete.
       */
      round_length = DB_ALIGN (assign->recdes.length, MAX_ALIGNMENT);
      if (assign->recdes.area_size < (round_length + (int) sizeof (*assign->obj)))
	{
	  assign->recdes.area_size -= (round_length + sizeof (*assign->obj));
	  scan = S_DOESNT_FIT;
	}
      else
	{
	  if (OID_IS_ROOTOID (class_oid))
	    {
	      if (tran_index == NULL_TRAN_INDEX)
		{
		  tran_index = LOG_FIND_THREAD_TRAN_INDEX (thread_p);
		}
	      (void) heap_chnguess_put (thread_p, oid, tran_index, or_chn (&assign->recdes));
	    }
	  assign->mobjs->num_objs++;

	  COPY_OID (&assign->obj->class_oid, class_oid);
	  COPY_OID (&assign->obj->oid, oid);

	  /* Set object flag */
	  assign->obj->flag = 0;

	  assign->obj->hfid = NULL_HFID;
	  assign->obj->length = assign->recdes.length;
	  assign->obj->offset = assign->area_offset;
	  assign->obj->operation = LC_FETCH;
	  assign->obj = LC_NEXT_ONEOBJ_PTR_IN_COPYAREA (assign->obj);

#if !defined(NDEBUG)
	  /* suppress valgrind UMW error */
	  memset (assign->recdes.data + assign->recdes.length, 0,
		  MIN (round_length - assign->recdes.length, assign->recdes.area_size - assign->recdes.length));
#endif
	  assign->recdes.length = round_length;
	  assign->area_offset += round_length;
	  assign->recdes.data += round_length;
	  assign->recdes.area_size -= round_length + sizeof (*assign->obj);
	}

      break;

    case S_SUCCESS_CHN_UPTODATE:
      /*
       * the cached object was on the right state
       */
      scan = S_SUCCESS;

      if (guess_chn == CHN_UNKNOWN_ATCLIENT)
	{
	  if (assign->recdes.area_size < (int) sizeof (*assign->obj))
	    {
	      assign->recdes.area_size -= sizeof (*assign->obj);
	      scan = S_DOESNT_FIT;
	    }
	  else
	    {
	      assign->mobjs->num_objs++;

	      /* Indicate to the caller that the object does not exist any longer */
	      COPY_OID (&assign->obj->class_oid, class_oid);
	      COPY_OID (&assign->obj->oid, oid);
	      assign->obj->flag = 0;
	      assign->obj->hfid = NULL_HFID;
	      assign->obj->length = -chn;
	      assign->obj->offset = -1;
	      assign->obj->operation = LC_FETCH_VERIFY_CHN;
	      assign->obj = LC_NEXT_ONEOBJ_PTR_IN_COPYAREA (assign->obj);
	      assign->recdes.area_size -= sizeof (*assign->obj);
	    }
	}
      break;

    case S_DOESNT_EXIST:
      /*
       * The object does not exist
       */
      if (assign->recdes.area_size < (int) sizeof (*assign->obj))
	{
	  assign->recdes.area_size -= sizeof (*assign->obj);
	  scan = S_DOESNT_FIT;
	}
      else
	{
	  assign->mobjs->num_objs++;

	  /* Indicate to the caller that the object does not exist any longer */
	  COPY_OID (&assign->obj->class_oid, class_oid);
	  COPY_OID (&assign->obj->oid, oid);
	  assign->obj->flag = 0;
	  assign->obj->hfid = NULL_HFID;
	  assign->obj->length = -1;
	  assign->obj->offset = -1;
	  assign->obj->operation = LC_FETCH_DELETED;
	  assign->obj = LC_NEXT_ONEOBJ_PTR_IN_COPYAREA (assign->obj);
	  assign->recdes.area_size -= sizeof (*assign->obj);
	}

      break;

    default:
      break;

    }

  return scan;
}

/*
 * locator_lock_and_return_object () - Lock object, get its data and place it
 *				       in communication area.
 *
 * return : SCAN_CODE
 *              (Either of S_SUCCESS,
 *                         S_DOESNT_FIT,
 *                         S_DOESNT_EXIST,
 *                         S_ERROR)
 * thread_p (in)   : Thread entry.
 * assign (in/out) : Locator structure to store object data.
 * class_oid (in)  : Class OID.
 * oid (in)	   : Object OID.
 * chn (in)	   : Known object CHN (or NULL_CHN if not known).
 * lock_mode (in)  : Require lock on object.
 *
 * Note: The desired object is placed in the assigned return area when the
 *	 state of the object(chn) in the client workspace is different from
 *	 the one on disk. If the object does not fit in assigned return area,
 *	 the length of the object is returned as a negative value in the area
 *	 recdes length.
 */
static SCAN_CODE
locator_lock_and_return_object (THREAD_ENTRY * thread_p, LOCATOR_RETURN_NXOBJ * assign, OID * class_oid, OID * oid,
				int chn, LOCK lock_mode, SCAN_OPERATION_TYPE op_type)
{
  SCAN_CODE scan;		/* Scan return value for next operation */
  int guess_chn = chn;
  int tran_index = NULL_TRAN_INDEX;

  /*
   * The next object is placed in the assigned recdes area if the cached
   * object is obsolete and the object fits in the recdes
   */
  assert (oid != NULL);
  if (chn == CHN_UNKNOWN_ATCLIENT)
    {
      tran_index = LOG_FIND_THREAD_TRAN_INDEX (thread_p);
      chn = heap_chnguess_get (thread_p, oid, tran_index);
    }

  scan = locator_get_object (thread_p, oid, class_oid, &assign->recdes, assign->ptr_scancache, op_type, lock_mode, COPY,
			     chn);
  if (scan == S_ERROR || scan == S_SNAPSHOT_NOT_SATISFIED || scan == S_END || scan == S_DOESNT_EXIST)
    {
      return scan;
    }

  scan = locator_return_object_assign (thread_p, assign, class_oid, oid, chn, guess_chn, scan, tran_index);

  return scan;
}

/*
 * xlocator_fetch () - Lock and fetch an object, and prefetch some other objects
 *
 * return: NO_ERROR if all OK, ER_ status otherwise
 *
 *   thread_p(in):
 *   oid(in): Object identifier of requested object
 *   chn(in): Cache coherence number of object
 *   lock(in): Lock to acquire before the object is fetched
 *   fetch_version_type(in): fetch version type
 *   initial_fetch_version_type(in): initial fetch version type
 *   class_oid(in): Class identifier of the object
 *   class_chn(in): Cache coherence number of the class of the object
 *   prefetching(in): true when prefetching of neighbors is desired
 *   fetch_area(in/out): Pointer to area where the objects are placed
                         (set to point to fetching area)
 *
 * Note: This function locks and fetches the object associated with the
 *              given oid. The object is only placed in the fetch area when
 *              the state of the object (chn) in the workspace (client) is
 *              different from the one on disk. The class along with several
 *              other neighbors of the object may also be included in the
 *              fetch area. It is up to the caller if the additional objects
 *              are cached. Fetch_area is set to NULL when there is an error
 *              or when there is not a need to send any object back since the
 *              cache coherent numbers were the same as those on disk. The
 *              caller must check the return value of the function to find out
 *              if there was any error.
 *       The returned fetch area should be freed by the caller.
 */
int
xlocator_fetch (THREAD_ENTRY * thread_p, OID * oid, int chn, LOCK lock,
		LC_FETCH_VERSION_TYPE fetch_version_type, LC_FETCH_VERSION_TYPE initial_fetch_version_type,
		OID * class_oid, int class_chn, int prefetching, LC_COPYAREA ** fetch_area)
{
  OID tmp_oid;			/* Uses to hold the class_oid when it is not know by the caller */
  LC_COPYAREA_DESC prefetch_des;
  LOCATOR_RETURN_NXOBJ nxobj;	/* Description to return next obj */
  int copyarea_length;
  SCAN_CODE scan = S_ERROR;
  int error_code = NO_ERROR;
  MVCC_SNAPSHOT *mvcc_snapshot;
  MVCC_SNAPSHOT mvcc_snapshot_dirty;
  SCAN_OPERATION_TYPE operation_type;
  OID *p_oid = oid;
  bool object_locked = false;
  int is_mvcc_disabled_class = -1;
  LOCK class_lock;
  /* We assume that the object have to be locked; after it is locked or we determine that this is not necessary,
   * object_need_locking will be set to false; */
  bool object_need_locking = true;
  bool skip_fetch_version_type_check = false;

  if (fetch_version_type == LC_FETCH_CURRENT_VERSION_NO_CHECK)
    {
      /* The purpose was to fetch the current version. Avoid checks. */
      fetch_version_type = LC_FETCH_CURRENT_VERSION;
      skip_fetch_version_type_check = true;
    }

  if (LC_FETCH_IS_MVCC_VERSION_NEEDED (initial_fetch_version_type))
    {
      skip_fetch_version_type_check = true;
    }

  switch (fetch_version_type)
    {
    case LC_FETCH_MVCC_VERSION:
      mvcc_snapshot = logtb_get_mvcc_snapshot (thread_p);
      if (mvcc_snapshot == NULL)
	{
	  error_code = er_errid ();
	  return (error_code == NO_ERROR ? ER_FAILED : error_code);
	}
      break;

    case LC_FETCH_DIRTY_VERSION:
      mvcc_snapshot_dirty.snapshot_fnc = mvcc_satisfies_dirty;
      mvcc_snapshot = &mvcc_snapshot_dirty;
      break;

    case LC_FETCH_CURRENT_VERSION:
      mvcc_snapshot = NULL;
      break;

    default:
      /* no usage at this point */
      assert (0);
      break;
    }

  /* Compute operation type */
  operation_type = locator_decide_operation_type (lock, fetch_version_type);

  if (class_oid == NULL)
    {
      /* The class_oid is not known by the caller. */
      class_oid = &tmp_oid;
      OID_SET_NULL (class_oid);
    }

#if !defined (NDEBUG)
  if (OID_ISNULL (class_oid))
    {
      /*
       * Caller does not know the class of the object. Get the class
       * identifier from disk
       */
      scan = heap_get_class_oid (thread_p, oid, class_oid);
      if (scan != S_SUCCESS)
	{
	  /* Unable to find the class of the object.. return */
	  *fetch_area = NULL;

	  error_code = ER_HEAP_UNKNOWN_OBJECT;
	  if (er_errid () != error_code)
	    {
	      /* error was not previously set; set error in order to have it returned to client */
	      er_set (ER_WARNING_SEVERITY, ARG_FILE_LINE, error_code, 3, oid->volid, oid->pageid, oid->slotid);
	    }
	  return error_code;
	}
    }

  assert (!OID_ISNULL (class_oid));

  /* Current version or dirty version for instance with NULL_LOCK is allowed only if the transaction already has a
   * lock. This means that is not necessary to request the lock again. */
  assert (skip_fetch_version_type_check || (OID_EQ (class_oid, oid_Root_class_oid))
	  || ((lock != NULL_LOCK)
	      || (lock_get_object_lock (oid, class_oid, LOG_FIND_THREAD_TRAN_INDEX (thread_p)) != NULL_LOCK)
	      || ((class_lock = lock_get_object_lock (class_oid, oid_Root_class_oid,
						      LOG_FIND_THREAD_TRAN_INDEX (thread_p))) == S_LOCK
		  || class_lock >= SIX_LOCK)
	      || ((class_lock = lock_get_object_lock (oid_Root_class_oid, NULL,
						      LOG_FIND_THREAD_TRAN_INDEX (thread_p))) == S_LOCK
		  || class_lock >= SIX_LOCK)));

  /* LC_FETCH_CURRENT_VERSION should be used for classes only */
  assert (fetch_version_type != LC_FETCH_CURRENT_VERSION || OID_IS_ROOTOID (class_oid));
#endif /* DEBUG */

  /*
   * Lock and fetch the object.
   */

  /* Assume that the needed object can fit in one page */
  copyarea_length = DB_PAGESIZE;

  error_code = heap_scancache_start (thread_p, &nxobj.area_scancache, NULL, NULL, false, false, mvcc_snapshot);
  if (error_code != NO_ERROR)
    {
      nxobj.mobjs = NULL;
      error_code = ER_FAILED;
      goto error;
    }
  nxobj.ptr_scancache = &nxobj.area_scancache;

  while (true)
    {
      nxobj.comm_area = *fetch_area = locator_allocate_copy_area_by_length (copyarea_length);
      if (nxobj.comm_area == NULL)
	{
	  heap_scancache_end (thread_p, &nxobj.area_scancache);
	  nxobj.mobjs = NULL;
	  error_code = ER_FAILED;
	  goto error;
	}

      nxobj.mobjs = LC_MANYOBJS_PTR_IN_COPYAREA (nxobj.comm_area);
      nxobj.obj = LC_START_ONEOBJ_PTR_IN_COPYAREA (nxobj.mobjs);
      LC_RECDES_IN_COPYAREA (nxobj.comm_area, &nxobj.recdes);
      nxobj.area_offset = 0;
      nxobj.mobjs->num_objs = 0;

      /* Get the interested object first */
      scan = locator_lock_and_return_object (thread_p, &nxobj, class_oid, p_oid, chn,
					     object_need_locking ? lock : NULL_LOCK, operation_type);
      if (scan == S_SUCCESS)
	{
	  if (object_need_locking)
	    {
	      object_need_locking = false;
	      is_mvcc_disabled_class = mvcc_is_mvcc_disabled_class (class_oid) ? 1 : 0;
	      if (is_mvcc_disabled_class == 1)
		{
		  if (lock > NULL_LOCK)
		    {
		      /* Non-MVCC: Always lock object */
		      object_locked = true;
		    }
		}
	      else if (lock == X_LOCK)
		{
		  /* MVCC X_LOCK: Need exclusive lock on object. Get MVCC object version for delete/update. */
		  object_locked = true;
		}
	      else if (operation_type == S_SELECT_WITH_LOCK)
		{
		  /* MVCC S_SELECT_WITH_LOCK: We need to read and lock last object version found with satisfy dirty
		   * rules. This object must be also locked. */
		  object_locked = true;
		}
	    }
	  break;
	}

      /* Get the real length of current fetch/copy area */
      copyarea_length = nxobj.comm_area->length;
      locator_free_copy_area (nxobj.comm_area);

      /*
       * If the object does not fit even when the copy area seems to be
       * large enough, increase the copy area by at least one page size.
       */
      if (scan == S_DOESNT_EXIST || scan == S_SNAPSHOT_NOT_SATISFIED)
	{
	  heap_scancache_end (thread_p, &nxobj.area_scancache);
	  nxobj.comm_area = *fetch_area = NULL;
	  error_code = ER_HEAP_UNKNOWN_OBJECT;
	  if (er_errid () != error_code)
	    {
	      /* error was not previously set; set error in order to have it returned to client */
	      er_set (ER_WARNING_SEVERITY, ARG_FILE_LINE, error_code, 3, oid->volid, oid->pageid, oid->slotid);
	    }
	  goto error;
	}
      else if (scan != S_DOESNT_FIT)
	{
	  heap_scancache_end (thread_p, &nxobj.area_scancache);
	  nxobj.comm_area = *fetch_area = NULL;
	  error_code = ER_FAILED;
	  goto error;
	}

      if ((-nxobj.recdes.length) > copyarea_length)
	{
	  copyarea_length = (DB_ALIGN (-nxobj.recdes.length, MAX_ALIGNMENT) + sizeof (*nxobj.mobjs));
	}
      else
	{
	  copyarea_length += DB_PAGESIZE;
	}
    }

  /*
   * Then, get the interested class, if given class coherency number is not
   * current.
   */
  scan = locator_lock_and_return_object (thread_p, &nxobj, oid_Root_class_oid, class_oid, class_chn, NULL_LOCK,
					 S_SELECT);
  if (scan == S_SUCCESS && nxobj.mobjs->num_objs == 2)
    {
      LC_COPYAREA_ONEOBJ *first, *second;
      LC_COPYAREA_ONEOBJ save;
      /*
       * It is better if the class is cached first, so swap the
       * description. The object was stored first because it has
       * priority of retrieval, however, if both the object and its
       * class fits, the class should go first for performance reasons
       */

      /* Save the object information, then move the class information */
      first = LC_START_ONEOBJ_PTR_IN_COPYAREA (nxobj.mobjs);
      second = LC_NEXT_ONEOBJ_PTR_IN_COPYAREA (first);

      /* Swap the values */
      save = *first;
      *first = *second;
      *second = save;
    }

  error_code = heap_scancache_end (thread_p, &nxobj.area_scancache);
  if (error_code != NO_ERROR)
    {
      locator_free_copy_area (nxobj.comm_area);
      *fetch_area = NULL;
      error_code = ER_FAILED;
      goto error;
    }
  nxobj.ptr_scancache = NULL;


  prefetch_des.mobjs = nxobj.mobjs;
  prefetch_des.obj = &nxobj.obj;

  prefetch_des.offset = &nxobj.area_offset;
  prefetch_des.recdes = &nxobj.recdes;

  /*
   * Find any decache notifications and prefetch any neighbors of the
   * instance
   */

  lock_notify_isolation_incons (thread_p, locator_notify_decache, &prefetch_des);
  if (prefetching && nxobj.mobjs->num_objs > 0)
    {
      error_code = heap_prefetch (thread_p, class_oid, oid, &prefetch_des);
    }

  if (nxobj.mobjs->num_objs == 0)
    {
      /*
       * Don't need to send anything. The cache coherency numbers were
       * identical. Deallocate the area and return without failure
       */
      locator_free_copy_area (nxobj.comm_area);
      *fetch_area = NULL;
    }

error:
  if (lock != NULL_LOCK)
    {
      if (error_code != NO_ERROR)
	{
	  if (object_locked)
	    {
	      lock_unlock_object_donot_move_to_non2pl (thread_p, p_oid, class_oid, lock);
	    }
	}
      else if (is_mvcc_disabled_class == 1 || (is_mvcc_disabled_class == -1 && mvcc_is_mvcc_disabled_class (class_oid)))
	{
	  if (lock <= S_LOCK)
	    {
	      assert (object_locked);
	      lock_unlock_object (thread_p, p_oid, class_oid, lock, false);
	    }
	}
    }

  return error_code;
}

/*
 * xlocator_get_class () - Lock and fetch the class of an instance, and prefetch
 *                    given instance and some other instances of class
 *
 * return: NO_ERROR if all OK, ER_ status otherwise
 *
 *   class_oid(in/out): Class identifier of the object. (It is set as a side
 *                 effect when its initial value is a null OID)
 *   class_chn(in): Cache coherence number of the class of the object
 *   oid(in): Object identifier of the instance of the desired class
 *   lock(in): Lock to acquire before the class is acquired/fetched
 *                 Note that the lock is for the class.
 *   prefetching(in): true when pretching of neighbors is desired
 *   fetch_area(in/out): Pointer to area where the objects are placed (set to
 *                 point to fetching area)
 *
 * Note: This function locks and fetches the class of the given
 *              instance. The class is only placed in a communication copy
 *              area when the state of the class (class_chn) in the workspace
 *              (client) is different from the one on disk. Other neighbors of
 *              the class are included in the copy_area. It is up to the
 *              caller if the additional classes are cached.  Fetch_area is
 *              set to NULL when there is an error or when there is not a need
 *              to send any object back since the cache coherent numbers were
 *              the same as those on disk. The caller must check the return
 *              value of the function to find out if there was any error.
 *
 * Note: The returned fetch area should be freed by the caller.
 */
int
xlocator_get_class (THREAD_ENTRY * thread_p, OID * class_oid, int class_chn, const OID * oid, LOCK lock,
		    int prefetching, LC_COPYAREA ** fetch_area)
{
  int error_code;

  if (OID_ISNULL (class_oid))
    {
      /*
       * Caller does not know the class of the object. Get the class identifier
       * from disk
       */
      if (heap_get_class_oid (thread_p, oid, class_oid) != S_SUCCESS)
	{
	  /*
	   * Unable to find out the class identifier.
	   */
	  ASSERT_ERROR_AND_SET (error_code);
	  *fetch_area = NULL;
	  return error_code;
	}
    }

  /* Now acquired the desired lock */
  if (lock != NULL_LOCK)
    {
      /* Now acquired the desired lock */
      if (lock_object (thread_p, class_oid, oid_Root_class_oid, lock, LK_UNCOND_LOCK) != LK_GRANTED)
	{
	  /*
	   * Unable to acquired lock
	   */
	  *fetch_area = NULL;
	  return ER_FAILED;
	}
    }

  /*
   * Now fetch the class, the instance and optionally prefetch some
   * neighbors of the instance. No need to get the last version for class.
   */

  error_code =
    xlocator_fetch (thread_p, class_oid, class_chn, NULL_LOCK, LC_FETCH_CURRENT_VERSION, LC_FETCH_CURRENT_VERSION,
		    oid_Root_class_oid, -1, prefetching, fetch_area);

  if (error_code != NO_ERROR && lock != NULL_LOCK)
    {
      lock_unlock_object (thread_p, class_oid, oid_Root_class_oid, lock, false);
    }

  return error_code;
}

/*
 * xlocator_fetch_all () - Fetch all instances of a class
 *
 * return: NO_ERROR if all OK, ER_ status otherwise
 *
 *   hfid(in): Heap file where the instances of the class are placed
 *   lock(in): Lock to acquired (Set as a side effect to NULL_LOCKID)
 *   fetch_version_type(in): fetch version type
 *   class_oid(in): Class identifier of the instances to fetch
 *   nobjects(out): Total number of objects to fetch.
 *   nfetched(out): Current number of object fetched.
 *   last_oid(out): Object identifier of last fetched object
 *   fetch_area(in/out): Pointer to area where the objects are placed
 *
 */
int
xlocator_fetch_all (THREAD_ENTRY * thread_p, const HFID * hfid, LOCK * lock, LC_FETCH_VERSION_TYPE fetch_version_type,
		    OID * class_oid, int *nobjects, int *nfetched, OID * last_oid, LC_COPYAREA ** fetch_area)
{
  LC_COPYAREA_DESC prefetch_des;	/* Descriptor for decache of objects related to transaction isolation level */
  LC_COPYAREA_MANYOBJS *mobjs;	/* Describe multiple objects in area */
  LC_COPYAREA_ONEOBJ *obj;	/* Describe on object in area */
  RECDES recdes;		/* Record descriptor for insertion */
  int offset;			/* Place to store next object in area */
  int round_length;		/* Length of object rounded to integer alignment */
  int copyarea_length;
  OID oid;
  HEAP_SCANCACHE scan_cache;
  SCAN_CODE scan;
  int error_code = NO_ERROR;
  MVCC_SNAPSHOT *mvcc_snapshot = NULL;
  MVCC_SNAPSHOT mvcc_snapshot_dirty;

  assert (lock != NULL);
  if (OID_ISNULL (last_oid))
    {
      /* FIRST TIME. */

      /* Obtain the desired lock for the class scan */
      if (*lock != NULL_LOCK
	  && lock_object (thread_p, class_oid, oid_Root_class_oid, *lock, LK_UNCOND_LOCK) != LK_GRANTED)
	{
	  /*
	   * Unable to acquired lock
	   */
	  *fetch_area = NULL;
	  *lock = NULL_LOCK;
	  *nobjects = -1;
	  *nfetched = -1;

	  error_code = ER_FAILED;
	  goto error;
	}

      /* Get statistics */
      last_oid->volid = hfid->vfid.volid;
      last_oid->pageid = NULL_PAGEID;
      last_oid->slotid = NULL_SLOTID;
      /* Estimate the number of objects to be fetched */
      *nobjects = heap_estimate_num_objects (thread_p, hfid);
      *nfetched = 0;
      if (*nobjects == -1)
	{
	  if (*lock != NULL_LOCK)
	    {
	      lock_unlock_object (thread_p, class_oid, oid_Root_class_oid, *lock, false);
	    }
	  *fetch_area = NULL;
	  error_code = ER_FAILED;
	  goto error;
	}
    }

  switch (fetch_version_type)
    {
    case LC_FETCH_MVCC_VERSION:
      mvcc_snapshot = logtb_get_mvcc_snapshot (thread_p);
      if (mvcc_snapshot == NULL)
	{
	  error_code = er_errid ();
	  if (error_code == NO_ERROR)
	    {
	      error_code = ER_FAILED;
	    }
	  goto error;
	}
      break;

    case LC_FETCH_DIRTY_VERSION:
      mvcc_snapshot_dirty.snapshot_fnc = mvcc_satisfies_dirty;
      mvcc_snapshot = &mvcc_snapshot_dirty;
      break;

    case LC_FETCH_CURRENT_VERSION:
      mvcc_snapshot = NULL;
      break;

    default:
      assert (0);
    }

  /* Set OID to last fetched object */
  COPY_OID (&oid, last_oid);

  /* Start a scan cursor for getting several classes */
  error_code = heap_scancache_start (thread_p, &scan_cache, hfid, class_oid, true, false, mvcc_snapshot);
  if (error_code != NO_ERROR)
    {
      if (*lock != NULL_LOCK)
	{
	  lock_unlock_object (thread_p, class_oid, oid_Root_class_oid, *lock, false);
	}
      *fetch_area = NULL;

      goto error;
    }

  /* Assume that the next object can fit in one page */
  copyarea_length = DB_PAGESIZE;

  while (true)
    {
      *fetch_area = locator_allocate_copy_area_by_length (copyarea_length);
      if (*fetch_area == NULL)
	{
	  (void) heap_scancache_end (thread_p, &scan_cache);
	  if (*lock != NULL_LOCK)
	    {
	      lock_unlock_object (thread_p, class_oid, oid_Root_class_oid, *lock, false);
	    }

	  error_code = ER_FAILED;
	  goto error;
	}

      mobjs = LC_MANYOBJS_PTR_IN_COPYAREA (*fetch_area);
      LC_RECDES_IN_COPYAREA (*fetch_area, &recdes);
      obj = LC_START_ONEOBJ_PTR_IN_COPYAREA (mobjs);
      mobjs->num_objs = 0;
      offset = 0;

      while ((scan = heap_next (thread_p, hfid, class_oid, &oid, &recdes, &scan_cache, COPY)) == S_SUCCESS)
	{
	  mobjs->num_objs++;
	  COPY_OID (&obj->class_oid, class_oid);
	  COPY_OID (&obj->oid, &oid);
	  obj->flag = 0;
	  obj->hfid = NULL_HFID;
	  obj->length = recdes.length;
	  obj->offset = offset;
	  obj->operation = LC_FETCH;
	  obj = LC_NEXT_ONEOBJ_PTR_IN_COPYAREA (obj);
	  round_length = DB_ALIGN (recdes.length, MAX_ALIGNMENT);
#if !defined(NDEBUG)
	  /* suppress valgrind UMW error */
	  memset (recdes.data + recdes.length, 0, MIN (round_length - recdes.length, recdes.area_size - recdes.length));
#endif
	  offset += round_length;
	  recdes.data += round_length;
	  recdes.area_size -= round_length + sizeof (*obj);

	  if (mobjs->num_objs == DB_INT32_MAX)
	    {
	      /* Prevent overflow */
	      break;
	    }
	}

      if (scan != S_DOESNT_FIT || mobjs->num_objs > 0)
	{
	  break;
	}
      /*
       * The first object does not fit into given copy area
       * Get a larger area
       */

      /* Get the real length of current fetch/copy area */
      copyarea_length = (*fetch_area)->length;
      locator_free_copy_area (*fetch_area);

      /*
       * If the object does not fit even when the copy area seems to be
       * large enough, increase the copy area by at least one page size.
       */

      if ((-recdes.length) > copyarea_length)
	{
	  copyarea_length = DB_ALIGN (-recdes.length, MAX_ALIGNMENT) + sizeof (*mobjs);
	}
      else
	{
	  copyarea_length += DB_PAGESIZE;
	}
    }

  if (scan == S_END)
    {
      /*
       * This is the end of the loop. Indicate the caller that no more calls
       * are needed by setting nobjects and nfetched to the same value.
       */
      error_code = heap_scancache_end (thread_p, &scan_cache);
      if (error_code != NO_ERROR)
	{
	  locator_free_copy_area (*fetch_area);
	  *fetch_area = NULL;
	  if (*lock != NULL_LOCK)
	    {
	      lock_unlock_object (thread_p, class_oid, oid_Root_class_oid, *lock, false);
	    }
	  *nobjects = *nfetched = -1;

	  goto error;
	}

      *nfetched += mobjs->num_objs;
      *nobjects = *nfetched;
      OID_SET_NULL (last_oid);
      if (*lock != NULL_LOCK)
	{
	  lock_unlock_object (thread_p, class_oid, oid_Root_class_oid, *lock, false);
	}
    }
  else if (scan == S_ERROR)
    {
      /* There was an error.. */
      (void) heap_scancache_end (thread_p, &scan_cache);

      locator_free_copy_area (*fetch_area);
      *fetch_area = NULL;
      if (*lock != NULL_LOCK)
	{
	  lock_unlock_object (thread_p, class_oid, oid_Root_class_oid, *lock, false);
	}
      *nobjects = *nfetched = -1;

      error_code = ER_FAILED;
      goto error;
    }
  else if (mobjs->num_objs != 0)
    {
      heap_scancache_end_when_scan_will_resume (thread_p, &scan_cache);
      /* Set the last_oid.. and the number of fetched objects */
      obj = LC_PRIOR_ONEOBJ_PTR_IN_COPYAREA (obj);
      COPY_OID (last_oid, &obj->oid);
      *nfetched += mobjs->num_objs;
      /*
       * If the guess on the number of objects to fetch was low, reset the
       * value, so that the caller continue to call us until the end of the
       * scan
       */
      if (*nobjects <= *nfetched)
	{
	  *nobjects = *nfetched + 10;
	}
    }
  else
    {
      error_code = heap_scancache_end (thread_p, &scan_cache);
      if (error_code != NO_ERROR)
	{
	  goto error;
	}
    }

  if (*fetch_area != NULL)
    {
      prefetch_des.mobjs = mobjs;
      prefetch_des.obj = &obj;
      prefetch_des.offset = &offset;
      prefetch_des.recdes = &recdes;
      lock_notify_isolation_incons (thread_p, locator_notify_decache, &prefetch_des);
    }

error:
  return error_code;
}

/*
 * xlocator_fetch_lockset () - Lock and fetch many objects
 *
 * return: NO_ERROR if all OK, ER_ status otherwise
 *
 *   lockset(in/out): Request for finding missing classes and the lock
 *		      requested objects (Set as a side effect).
 *   fetch_area(in/out): Pointer to area where the objects are placed
 *
 */
int
xlocator_fetch_lockset (THREAD_ENTRY * thread_p, LC_LOCKSET * lockset, LC_COPYAREA ** fetch_area)
{
  LC_COPYAREA_DESC prefetch_des;	/* Descriptor for decache of objects related to transaction isolation level */
  LOCATOR_RETURN_NXOBJ nxobj;	/* Description to return next obj */
  struct lc_lockset_reqobj *reqobjs;	/* Description of requested objects */
  struct lc_lockset_classof *reqclasses;	/* Description of classes of requested objects. */
  int copyarea_length;
  SCAN_CODE scan = S_SUCCESS;
  int i, j;
  int error_code = NO_ERROR;
  MVCC_SNAPSHOT *mvcc_snapshot = NULL;

  mvcc_snapshot = logtb_get_mvcc_snapshot (thread_p);
  if (mvcc_snapshot == NULL)
    {
      error_code = er_errid ();
      return (error_code == NO_ERROR ? ER_FAILED : error_code);
    }

  *fetch_area = NULL;

  reqobjs = lockset->objects;
  reqclasses = lockset->classes;

  if (lockset->num_reqobjs_processed == -1)
    {
      /*
       * FIRST CALL.
       * Initialize num of object processed.
       * Make sure that all classes are known and lock the classes and objects
       */
      lockset->num_reqobjs_processed = 0;
      lockset->num_classes_of_reqobjs_processed = 0;

      error_code = locator_find_lockset_missing_class_oids (thread_p, lockset);
      if (error_code != NO_ERROR)
	{
	  goto error;
	}
    }

  /* Start a scan cursor for getting several classes */
  error_code = heap_scancache_start (thread_p, &nxobj.area_scancache, NULL, NULL, true, false, NULL);
  if (error_code != NO_ERROR)
    {
      lock_unlock_objects_lock_set (thread_p, lockset);
      goto error;
    }
  nxobj.ptr_scancache = &nxobj.area_scancache;

  /*
   * Assume that there are not any objects larger than one page. If there are
   * the number of pages is fixed later.
   */

  copyarea_length = DB_PAGESIZE;

  nxobj.mobjs = NULL;
  nxobj.comm_area = NULL;

  while (scan == S_SUCCESS
	 && ((lockset->num_classes_of_reqobjs_processed < lockset->num_classes_of_reqobjs)
	     || (lockset->num_reqobjs_processed < lockset->num_reqobjs)))
    {
      nxobj.comm_area = locator_allocate_copy_area_by_length (copyarea_length);
      if (nxobj.comm_area == NULL)
	{
	  (void) heap_scancache_end (thread_p, &nxobj.area_scancache);
	  lock_unlock_objects_lock_set (thread_p, lockset);
	  error_code = ER_FAILED;
	  goto error;
	}

      nxobj.mobjs = LC_MANYOBJS_PTR_IN_COPYAREA (nxobj.comm_area);
      nxobj.obj = LC_START_ONEOBJ_PTR_IN_COPYAREA (nxobj.mobjs);
      LC_RECDES_IN_COPYAREA (nxobj.comm_area, &nxobj.recdes);
      nxobj.area_offset = 0;
      nxobj.mobjs->num_objs = 0;

      /*
       * CLASSES
       * Place the classes on the communication area, don't place those classes
       * with correct chns.
       */

      for (i = lockset->num_classes_of_reqobjs_processed; scan == S_SUCCESS && i < lockset->num_classes_of_reqobjs; i++)
	{
	  if (OID_ISNULL (&reqclasses[i].oid))
	    {
	      lockset->num_classes_of_reqobjs_processed++;
	      continue;
	    }
	  if (OID_ISTEMP (&reqclasses[i].oid))
	    {
	      lockset->num_classes_of_reqobjs_processed++;
	      continue;
	    }
	  scan =
	    locator_lock_and_return_object (thread_p, &nxobj, oid_Root_class_oid, &reqclasses[i].oid, reqclasses[i].chn,
					    lockset->reqobj_class_lock, S_SELECT);
	  if (scan == S_SUCCESS)
	    {
	      lockset->num_classes_of_reqobjs_processed++;
	    }
	  else if (scan == S_DOESNT_FIT && nxobj.mobjs->num_objs == 0)
	    {
	      /*
	       * The first object does not fit into given copy area
	       * Get a larger area
	       */

	      /* Get the real length of current fetch/copy area */

	      copyarea_length = nxobj.comm_area->length;

	      /*
	       * If the object does not fit even when the copy area seems
	       * to be large enough, increase the copy area by at least one
	       * page size.
	       */

	      if ((-nxobj.recdes.length) > copyarea_length)
		{
		  copyarea_length = (DB_ALIGN (-nxobj.recdes.length, MAX_ALIGNMENT) + sizeof (*nxobj.mobjs));
		}
	      else
		{
		  copyarea_length += DB_PAGESIZE;
		}

	      locator_free_copy_area (nxobj.comm_area);
	      scan = S_SUCCESS;
	      break;		/* finish the for */
	    }
	  else if (scan != S_DOESNT_FIT && (scan == S_DOESNT_EXIST || lockset->quit_on_errors == false))
	    {
	      OID_SET_NULL (&reqclasses[i].oid);
	      lockset->num_classes_of_reqobjs_processed += 1;
	      scan = S_SUCCESS;
	    }
	  else
	    {
	      break;		/* Quit on errors */
	    }
	}

      if (i >= lockset->num_classes_of_reqobjs)
	{
	  /*
	   * DONE WITH CLASSES... NOW START WITH INSTANCES
	   * Place the instances in the fetching area, don't place those
	   * instances with correct chns or when they have been placed through
	   * the class array
	   */

	  for (i = lockset->num_reqobjs_processed; scan == S_SUCCESS && i < lockset->num_reqobjs; i++)
	    {
	      if (OID_ISNULL (&reqobjs[i].oid) || OID_ISTEMP (&reqobjs[i].oid) || reqobjs[i].class_index == -1
		  || OID_ISNULL (&reqclasses[reqobjs[i].class_index].oid))
		{
		  lockset->num_reqobjs_processed += 1;
		  continue;
		}

	      if (OID_IS_ROOTOID (&reqclasses[reqobjs[i].class_index].oid))
		{
		  /*
		   * The requested object is a class. If this object is a class
		   * of other requested objects, the object has already been
		   * processed in the previous class iteration
		   */
		  for (j = 0; j < lockset->num_classes_of_reqobjs; j++)
		    {
		      if (OID_EQ (&reqobjs[i].oid, &reqclasses[j].oid))
			{
			  /* It has already been processed */
			  lockset->num_reqobjs_processed += 1;
			  break;
			}
		    }
		  if (j < lockset->num_classes_of_reqobjs)
		    {
		      continue;
		    }
		  nxobj.ptr_scancache->mvcc_snapshot = NULL;
		}
	      else
		{
		  nxobj.ptr_scancache->mvcc_snapshot = mvcc_snapshot;
		}

	      /* Now return the object */
	      scan = locator_lock_and_return_object (thread_p, &nxobj, &reqclasses[reqobjs[i].class_index].oid,
						     &reqobjs[i].oid, reqobjs[i].chn, lockset->reqobj_inst_lock,
						     S_SELECT);
	      if (scan == S_SUCCESS)
		{
		  lockset->num_reqobjs_processed++;
		  continue;
		}

	      if (scan == S_DOESNT_FIT && nxobj.mobjs->num_objs == 0)
		{
		  /*
		   * The first object does not fit into given copy area
		   * Get a larger area
		   */

		  /* Get the real length of current fetch/copy area */

		  copyarea_length = nxobj.comm_area->length;

		  /*
		   * If the object does not fit even when the copy area
		   * seems to be large enough, increase the copy area by at
		   * least one page size.
		   */

		  if ((-nxobj.recdes.length) > copyarea_length)
		    {
		      copyarea_length = ((-nxobj.recdes.length) + sizeof (*nxobj.mobjs));
		    }
		  else
		    {
		      copyarea_length += DB_PAGESIZE;
		    }

		  locator_free_copy_area (nxobj.comm_area);
		  scan = S_SUCCESS;
		  break;	/* finish the for */
		}
	      else if (scan != S_DOESNT_FIT && (scan == S_DOESNT_EXIST || lockset->quit_on_errors == false))
		{
		  OID_SET_NULL (&reqobjs[i].oid);
		  lockset->num_reqobjs_processed += 1;
		  scan = S_SUCCESS;
		}
	    }
	}
    }

  /* End the scan cursor */
  error_code = heap_scancache_end (thread_p, &nxobj.area_scancache);
  if (error_code != NO_ERROR)
    {
      /* There was an error.. */
      if (nxobj.mobjs != NULL)
	{
	  locator_free_copy_area (nxobj.comm_area);
	}
      lock_unlock_objects_lock_set (thread_p, lockset);
      goto error;
    }

  if (scan == S_ERROR)
    {
      /* There was an error.. */
      if (nxobj.mobjs != NULL)
	{
	  locator_free_copy_area (nxobj.comm_area);
	}
      lock_unlock_objects_lock_set (thread_p, lockset);
      error_code = ER_FAILED;
      goto error;
    }
  else if (nxobj.mobjs != NULL && nxobj.mobjs->num_objs == 0)
    {
      locator_free_copy_area (nxobj.comm_area);
    }
  else
    {
      *fetch_area = nxobj.comm_area;
    }

  if (*fetch_area != NULL)
    {
      prefetch_des.mobjs = nxobj.mobjs;
      prefetch_des.obj = &nxobj.obj;
      prefetch_des.offset = &nxobj.area_offset;
      prefetch_des.recdes = &nxobj.recdes;
      lock_notify_isolation_incons (thread_p, locator_notify_decache, &prefetch_des);
    }

  if ((lockset->num_classes_of_reqobjs_processed >= lockset->num_classes_of_reqobjs)
      && lockset->num_reqobjs_processed >= lockset->num_reqobjs)
    {
      lock_unlock_objects_lock_set (thread_p, lockset);
    }

error:
  return error_code;
}

/*
 * locator_all_reference_lockset () - Find all objects referenced by given object
 *
 * return: LC_LOCKSET * or NULL (in case of error)
 *
 *   oid(in): The desired object.
 *   prune_level(in): Get references up to this level. If the value is <= 0
 *                     means up to an infinite level (i.e., all references).
 *   inst_lock(in): Indicate this lock in the request area for objects that
 *                     are instances.
 *   class_lock(in): Indicate this lock in the request area for objects that
 *                     are classes.
 *   quit_on_errors(in): Quit when an error is found such as cannot lock all
 *                 nested objects.
 *
 * Note: This function find all direct and indirect references from the
 *              given object upto the given prune level in the nested graph.
 *              The given object is also included as a reference. Thus, the
 *              function can be seen as listing a graph of referenced/nested
 *              objects.
 *
 *        For performance reasons, the search for duplicate oids now uses an
 *        mht (hash table).  This means that we have to copy the oids into a
 *        non-relocatable place (see lc_ht_permoids below) until the entire
 *        graph is known.
 */
static LC_LOCKSET *
locator_all_reference_lockset (THREAD_ENTRY * thread_p, OID * oid, int prune_level, LOCK inst_lock, LOCK class_lock,
			       bool quit_on_errors)
{
  OID class_oid;		/* The class_oid of an inst */
  int max_refs, ref_num;	/* Max and reference number in request area */
  int max_stack;		/* Total size of stack */
  int stack_actual_size;	/* Actual size of stack */
  int level;			/* The current listing level */
  int oid_list_size = 0;	/* Oid list size */
  OID *oid_list = NULL;		/* List of ref for one object */
  LC_LOCKSET *lockset = NULL;	/* Building request for obj. */
  struct lc_lockset_reqobj *reqobjs;	/* Description of one inst */
  struct lc_lockset_reqobj *to_reqobjs;	/* Description of one inst */
  struct lc_lockset_classof *reqclasses;	/* Description of one class */
  int *stack = NULL;		/* The stack for the search */
  HEAP_SCANCACHE scan_cache;	/* Scan cache used for fetching purposes */
  SCAN_CODE scan;		/* Scan return value for an object */
  RECDES peek_recdes = RECDES_INITIALIZER;
  void *new_ptr;
  int i, tmp_ref_num, number;
  MHT_TABLE *lc_ht_permoids = NULL;	/* Hash table of already found oids */
  HL_HEAPID heap_id = HL_NULL_HEAPID;	/* Id of Heap allocator */
  MVCC_SNAPSHOT *mvcc_snapshot = NULL;

  struct ht_obj_info
  {
    OID oid;
    int ref_num;
  };				/* info stored into hash table */
  struct ht_obj_info *ht_obj;

  /* Make sure that the object exists ? */
  if (!heap_does_exist (thread_p, NULL, oid))
    {
      if (er_errid () != ER_INTERRUPTED)
	{
	  er_set (ER_ERROR_SEVERITY, ARG_FILE_LINE, ER_HEAP_UNKNOWN_OBJECT, 3, oid->volid, oid->pageid, oid->slotid);
	}

      goto error;
    }

  /* Let's assume a number of references for allocation start purposes */
  max_refs = max_stack = LOCATOR_GUESS_NUM_NESTED_REFERENCES;

  lockset = locator_allocate_lockset (max_refs, inst_lock, class_lock, quit_on_errors);
  if (lockset == NULL)
    {
      goto error;
    }

  stack = (int *) malloc (sizeof (*stack) * max_stack);
  if (stack == NULL)
    {
      er_set (ER_ERROR_SEVERITY, ARG_FILE_LINE, ER_OUT_OF_VIRTUAL_MEMORY, 1, sizeof (*stack) * max_stack);
      goto error;
    }

  /* Use a hash table to speed up lockset verification when looking for cycles in the graph */
  lc_ht_permoids = mht_create ("Memory hash lc_allrefs", LOCATOR_GUESS_HT_SIZE, oid_hash, oid_compare_equals);
  if (lc_ht_permoids == NULL)
    {
      goto error;
    }

  /* Use a chunky memory manager, for fewer mallocs of small stuff */
  heap_id = db_create_fixed_heap (sizeof (struct ht_obj_info), LOCATOR_GUESS_HT_SIZE);
  if (heap_id == HL_NULL_HEAPID)
    {
      goto error;
    }

  /* Initialize the stack */
  stack_actual_size = 0;
  level = 0;

  reqobjs = lockset->objects;
  reqclasses = lockset->classes;

  /*
   * Add first object to the stack and request structure.
   * Indicate that the object is only on the stack. That is, the object has
   * not been visited.
   * The cache coherence number is used to hold the level of the object in
   * the nested graph/tree
   */

  COPY_OID (&reqobjs->oid, oid);
  reqobjs->class_index = -1;
  reqobjs->chn = level;
  stack[stack_actual_size++] = lockset->num_reqobjs++;	/* Push */
  reqobjs++;

  mvcc_snapshot = logtb_get_mvcc_snapshot (thread_p);
  if (mvcc_snapshot == NULL)
    {
      goto error;
    }

  /*
   * Start a kind of depth-first search algorithm to find out all references
   * until the prune level is reached
   */

  /* Start a scan cursor for getting several classes */
  if (heap_scancache_start (thread_p, &scan_cache, NULL, NULL, true, false, mvcc_snapshot) != NO_ERROR)
    {
      goto error;
    }

  while (stack_actual_size > 0)
    {
      ref_num = stack[--stack_actual_size];	/* Pop */

      /* Get the object to find out its direct references */
      OID_SET_NULL (&class_oid);
      scan = heap_get_visible_version (thread_p, &lockset->objects[ref_num].oid, &class_oid, &peek_recdes, &scan_cache,
				       PEEK, NULL_CHN);
      if (scan != S_SUCCESS)
	{
	  if (scan != S_DOESNT_EXIST && (quit_on_errors == true || er_errid () == ER_INTERRUPTED))
	    {
	      (void) heap_scancache_end (thread_p, &scan_cache);
	      goto error;
	    }

	  /* Remove the object from the list of requested objects */
	  if (ref_num == lockset->num_reqobjs - 1)
	    {
	      /* Last element remove it */
	      lockset->num_reqobjs--;
	      reqobjs--;
	    }
	  else
	    {
	      /* Marked it as invalid */
	      OID_SET_NULL (&lockset->objects[ref_num].oid);
	    }
	  er_clear ();
	  continue;
	}

      /*
       * has the object been visited ?
       */
      if (lockset->objects[ref_num].class_index == -1)
	{
	  /*
	   * Object has never been visited. First time in the stack.
	   * Find its class and marked as listed in the lockset structure
	   */

	  /* Is this class already stored ? */

	  for (i = 0; i < lockset->num_classes_of_reqobjs; i++)
	    {
	      if (OID_EQ (&class_oid, &lockset->classes[i].oid))
		{
		  break;
		}
	    }
	  if (i < lockset->num_classes_of_reqobjs)
	    {
	      /* Class is already in the lockset class list array */
	      lockset->objects[ref_num].class_index = i;
	    }
	  else
	    {
	      /*
	       * Class is not in the lockset class list array.
	       * Make sure that this is a valid class
	       */
	      if (!heap_does_exist (thread_p, oid_Root_class_oid, &class_oid))
		{
		  /* Remove the object from the list of requested objects */
		  if (ref_num == lockset->num_reqobjs - 1)
		    {
		      /* Last element remove it */
		      lockset->num_reqobjs--;
		      reqobjs--;
		    }
		  else
		    {
		      /* Marked it as invalid */
		      OID_SET_NULL (&lockset->objects[ref_num].oid);
		    }
		  continue;
		}
	      COPY_OID (&reqclasses->oid, &class_oid);
	      reqclasses->chn = NULL_CHN;	/* Note that this is a level */
	      lockset->objects[ref_num].class_index = lockset->num_classes_of_reqobjs;
	      lockset->num_classes_of_reqobjs++;
	      reqclasses++;
	    }
	}

      /* Level for the directly referenced objects */

      level = lockset->objects[ref_num].chn + 1;
      if (prune_level >= 0 && level > prune_level)
	{
	  continue;
	}

      /*
       * Find all direct references from the given object
       */
      if (OID_IS_ROOTOID (&class_oid))
	{
	  continue;
	}
      number =
	heap_get_referenced_by (thread_p, &class_oid, &lockset->objects[ref_num].oid, &peek_recdes, &oid_list_size,
				&oid_list);
      if (number <= 0)
	{
	  continue;
	}

      /*
       * Add the above references to the stack if these objects have not
       * been alredy visited or if their current level is smaller than their
       * visited level
       */

      if (oid_list == NULL || number <= 0)
	{
	  continue;
	}
      for (i = 0; i < number; i++)
	{
	  if (OID_ISNULL (&oid_list[i]))
	    {
	      continue;
	    }

	  ht_obj = (struct ht_obj_info *) mht_get (lc_ht_permoids, &oid_list[i]);
	  if (ht_obj != NULL)
	    {
	      tmp_ref_num = ht_obj->ref_num;
	      if (lockset->objects[tmp_ref_num].chn > level)
		{
		  /*
		   * Re-visit the object again since some of its
		   * references may have been pruned
		   */
		  lockset->objects[tmp_ref_num].chn = level;
		  /* push */
		  stack[stack_actual_size++] = tmp_ref_num;
		}
	    }
	  else
	    {
	      tmp_ref_num = lockset->num_reqobjs;
	      /*
	       * Push the object onto the stack.
	       * Make sure that we have area in the stack and the
	       * request area
	       */
	      if (stack_actual_size >= max_stack)
		{
		  /* Expand the stack */
		  if (number > LOCATOR_GUESS_NUM_NESTED_REFERENCES)
		    {
		      max_stack += number;
		    }
		  else
		    {
		      max_stack += LOCATOR_GUESS_NUM_NESTED_REFERENCES;
		    }
		  new_ptr = realloc (stack, sizeof (*stack) * max_stack);
		  if (new_ptr == NULL)
		    {
		      er_set (ER_ERROR_SEVERITY, ARG_FILE_LINE, ER_OUT_OF_VIRTUAL_MEMORY, 1,
			      sizeof (*stack) * max_stack);
		      if (quit_on_errors == false)
			{
			  break;
			}
		      (void) heap_scancache_end (thread_p, &scan_cache);
		      goto error;
		    }
		  stack = (int *) new_ptr;
		}

	      if ((lockset->num_reqobjs + 1) > max_refs)
		{
		  if (number > LOCATOR_GUESS_NUM_NESTED_REFERENCES)
		    {
		      max_refs += number;
		    }
		  else
		    {
		      max_refs += LOCATOR_GUESS_NUM_NESTED_REFERENCES;
		    }
		  new_ptr = locator_reallocate_lockset (lockset, max_refs);
		  if (new_ptr == NULL)
		    {
		      if (quit_on_errors == false)
			{
			  break;
			}
		      (void) heap_scancache_end (thread_p, &scan_cache);
		      goto error;
		    }
		  lockset = (LC_LOCKSET *) new_ptr;
		  /* Find the new locations since the structure was reallocated */
		  reqobjs = lockset->objects + lockset->num_reqobjs;
		  reqclasses = lockset->classes + lockset->num_classes_of_reqobjs;
		}

	      /* Put object in the hash table */
	      ht_obj = (struct ht_obj_info *) db_fixed_alloc (heap_id, sizeof (*ht_obj));
	      if (ht_obj == NULL)
		{
		  if (quit_on_errors == false)
		    {
		      break;
		    }
		  (void) heap_scancache_end (thread_p, &scan_cache);
		  goto error;
		}
	      COPY_OID (&ht_obj->oid, &oid_list[i]);
	      ht_obj->ref_num = tmp_ref_num;

	      if (mht_put (lc_ht_permoids, &ht_obj->oid, ht_obj) != ht_obj)
		{
		  if (quit_on_errors == false)
		    {
		      break;
		    }
		  (void) heap_scancache_end (thread_p, &scan_cache);
		  goto error;
		}

	      /*
	       * Push the object
	       * Indicate that the object is only on the stack. That is,
	       * the object has not been visited.
	       * The cache coherence number is used to hold the level of
	       * the object in the nested graph/tree
	       */
	      COPY_OID (&reqobjs->oid, &oid_list[i]);
	      reqobjs->class_index = -1;
	      reqobjs->chn = level;
	      /* Push */
	      stack[stack_actual_size++] = lockset->num_reqobjs++;
	      reqobjs++;
	    }
	}
    }

  /* Cleanup */
  if (oid_list != NULL)
    {
      free_and_init (oid_list);
    }
  free_and_init (stack);
  (void) heap_scancache_end (thread_p, &scan_cache);
  db_destroy_fixed_heap (heap_id);
  mht_destroy (lc_ht_permoids);

  /*
   * Set the cache coherence numbers as unknown (these are the ones of the
   * client workspace) and compact the array of requested objects. Note that
   * before we have used the chn as the level, so it needs to be reset.
   */

  number = 0;
  to_reqobjs = reqobjs = lockset->objects;
  for (i = 0; i < lockset->num_reqobjs; i++)
    {
      if (!OID_ISNULL (&reqobjs->oid))
	{
	  /* Move it to */
	  if (to_reqobjs != reqobjs)
	    {
	      memcpy (to_reqobjs, reqobjs, sizeof (*reqobjs));
	    }
	  to_reqobjs->chn = NULL_CHN;
	  to_reqobjs++;
	}
      else
	{
	  number++;
	}
      reqobjs++;
    }
  lockset->num_reqobjs -= number;

  for (i = 0; i < lockset->num_classes_of_reqobjs; i++)
    {
      lockset->classes[i].chn = CHN_UNKNOWN_ATCLIENT;
    }

  return lockset;

error:
  if (oid_list != NULL)
    {
      free_and_init (oid_list);
    }
  if (lc_ht_permoids != NULL)
    {
      mht_destroy (lc_ht_permoids);
      lc_ht_permoids = NULL;
    }
  if (stack != NULL)
    {
      free_and_init (stack);
    }
  if (lockset != NULL)
    {
      locator_free_lockset (lockset);
      lockset = NULL;
    }
  if (heap_id != HL_NULL_HEAPID)
    {
      db_destroy_fixed_heap (heap_id);
    }

  return NULL;
}

/*
 * xlocator_fetch_all_reference_lockset () - Lock and fetch the requested objects and its
 *                                direct and indirect references
 *
 * return: NO_ERROR if all OK, ER_ status otherwise
 *
 *   oid(in): The desired object in the root of nested references
 *   chn(in): Cache coherence number of desired object
 *   class_oid(in): Class identifier of the desired object
 *   class_chn(in): Cache coherence number of the class of the desired object
 *   lock(in): Lock to acquire on the desired object and its references
 *   quit_on_errors(in): Wheater to continue in case an error, such as an
 *                 object can be locked
 *   prune_level(in): Get references upto this level. If the value is <= 0
 *                 means upto an infonite level (i.e., all references).
 *   lockset(in/out): Request for finding the all references. This is set to
 *                 NULL when the references are unknown.
 *   fetch_area(in/out): Pointer to area where the objects are placed (Set as a
 *                 side effect)
 *
 */
int
xlocator_fetch_all_reference_lockset (THREAD_ENTRY * thread_p, OID * oid, int chn, OID * class_oid, int class_chn,
				      LOCK lock, int quit_on_errors, int prune_level, LC_LOCKSET ** lockset,
				      LC_COPYAREA ** fetch_area)
{
  int i;
  LOCK instance_lock;

  /* Find all the references */
  if (lock <= S_LOCK)
    {
      instance_lock = IS_LOCK;
    }
  else
    {
      instance_lock = IX_LOCK;
    }
  *lockset = locator_all_reference_lockset (thread_p, oid, prune_level, lock, instance_lock, quit_on_errors != 0);
  if (*lockset == NULL)
    {
      return ER_FAILED;
    }

  /*
   * Set the known cache coherence numbers of the desired object and its
   * class
   */

  if (chn != NULL_CHN)
    {
      for (i = 0; i < (*lockset)->num_reqobjs; i++)
	{
	  if (OID_EQ (oid, &(*lockset)->objects[i].oid))
	    {
	      (*lockset)->objects[i].chn = chn;
	      break;
	    }
	}
    }

  if (class_oid != NULL && class_chn != NULL_CHN)
    {
      for (i = 0; i < (*lockset)->num_classes_of_reqobjs; i++)
	{
	  if (OID_EQ (class_oid, &(*lockset)->classes[i].oid))
	    {
	      (*lockset)->classes[i].chn = class_chn;
	      break;
	    }
	}
    }

  /* Get the first batch of classes and objects */
  return xlocator_fetch_lockset (thread_p, *lockset, fetch_area);
}

/*
 * xlocator_does_exist () - Does object exist? if it does prefetch it
 *
 * return: Either of (LC_EXIST, LC_DOESNOT_EXIST, LC_ERROR)
 *
 *   oid(in): Object identifier of desired object
 *   chn(in): Cache coherence number of object
 *   lock(in): Lock to acquire for the object
 *   fetch_type(in): fetch type
 *   class_oid(in): Class identifier of the object
 *   class_chn(in): Cache coherence number of the class of the object
 *   need_fetching(in):
 *   prefetching(in): true if prefetching of some of the object neighbors is
 *                 desired.
 *   fetch_area(in/out):  Pointer to area where the objects are placed
                   (set to point to fetching area)
 *
 * Note:This function checks if the desired object exist. An error is
 *              not set if the object does not exist. If the object exists and
 *              prefetching is desired, prefetching is done for the object and
 *              some of its neighbors.
 */
int
xlocator_does_exist (THREAD_ENTRY * thread_p, OID * oid, int chn, LOCK lock, LC_FETCH_VERSION_TYPE fetch_version_type,
		     OID * class_oid, int class_chn, int need_fetching, int prefetching, LC_COPYAREA ** fetch_area)
{
  OID tmp_oid;
  SCAN_CODE scan_code = S_SUCCESS;

  if (need_fetching && fetch_area != NULL)
    {
      *fetch_area = NULL;
    }

  if (class_oid == NULL)
    {
      class_oid = &tmp_oid;
      OID_SET_NULL (class_oid);
    }

  /* Quick fix: we need to check if OID is valid - meaning that page is still valid. This code is going to be
   * removed with one of the refactoring issues anyway.
   */
  if (HEAP_ISVALID_OID (thread_p, oid) != DISK_VALID)
    {
      return LC_DOESNOT_EXIST;
    }

  /* Prefetch the object if that operation is desirable */
  if (need_fetching && fetch_area != NULL)
    {
      int ret = xlocator_fetch (thread_p, oid, NULL_CHN, lock, fetch_version_type, fetch_version_type,
				class_oid, class_chn, prefetching, fetch_area);
      if (ret == ER_FAILED)
	{
	  ASSERT_ERROR ();
	  if (lock != NULL_LOCK)
	    {
	      lock_unlock_object (thread_p, oid, class_oid, lock, false);
	    }
	  return LC_ERROR;
	}
      else if (ret != NO_ERROR)
	{
	  return LC_DOESNOT_EXIST;
	}

      /* success -> fall through */
    }
  else
    {
      if (lock != NULL_LOCK)
	{
	  /* try to aquire requested lock or the appropriate one; it will be decided according to class type */
	  SCAN_OPERATION_TYPE op_type;
	  HEAP_SCANCACHE scan_cache;

	  op_type = locator_decide_operation_type (lock, fetch_version_type);

	  (void) heap_scancache_quick_start (&scan_cache);

	  scan_code = locator_get_object (thread_p, oid, class_oid, NULL, &scan_cache, op_type, lock, PEEK, NULL_CHN);
	  heap_scancache_end (thread_p, &scan_cache);
	  if (scan_code == S_ERROR)
	    {
	      ASSERT_ERROR ();
	      return LC_ERROR;
	    }
	  else if (scan_code != S_SUCCESS)
	    {
	      return LC_DOESNOT_EXIST;
	    }
	}
      else if (!heap_does_exist (thread_p, class_oid, oid))
	{
	  /* object doesn't exist */
	  return LC_DOESNOT_EXIST;
	}

      /* success -> fall through */
    }

  /* Success */
  return LC_EXIST;
}

/*
 * locator_start_force_scan_cache () -
 *
 * return: NO_ERROR if all OK, ER_ status otherwise
 *
 *   scan_cache(in/out):
 *   hfid(in):
 *   class_oid(in):
 *   op_type(in):
 */
int
locator_start_force_scan_cache (THREAD_ENTRY * thread_p, HEAP_SCANCACHE * scan_cache, const HFID * hfid,
				const OID * class_oid, int op_type)
{
  return heap_scancache_start_modify (thread_p, scan_cache, hfid, class_oid, op_type, NULL);
}

/*
 * locator_end_force_scan_cache () -
 *
 * return:
 *
 *   scan_cache(in):
 */
void
locator_end_force_scan_cache (THREAD_ENTRY * thread_p, HEAP_SCANCACHE * scan_cache)
{
  heap_scancache_end_modify (thread_p, scan_cache);
}

/*
 * locator_check_foreign_key () -
 *
 * return: NO_ERROR if all OK, ER_ status otherwise
 *
 *   hfid(in):
 *   class_oid(in):
 *   inst_oid(in):
 *   recdes(in):
 *   new_recdes(in):
 *   is_cached(in):
 *   copyarea(in):
 */
static int
locator_check_foreign_key (THREAD_ENTRY * thread_p, HFID * hfid, OID * class_oid, OID * inst_oid, RECDES * recdes,
			   RECDES * new_recdes, bool * is_cached, LC_COPYAREA ** copyarea)
{
  int num_found, i;
  HEAP_CACHE_ATTRINFO index_attrinfo;
  HEAP_IDX_ELEMENTS_INFO idx_info;
  BTID btid, local_btid;
  DB_VALUE *key_dbvalue;
  DB_VALUE dbvalue;
  char buf[DBVAL_BUFSIZE + MAX_ALIGNMENT], *aligned_buf;
  OR_INDEX *index;
  OID unique_oid;
  OID part_oid;
  HFID class_hfid;
  bool has_null;
  int error_code = NO_ERROR;
  PRUNING_CONTEXT pcontext;
  bool clear_pcontext = false;
  OR_CLASSREP *classrepr = NULL;
  int classrepr_cacheindex = -1;
  BTREE_SEARCH ret;

  db_make_null (&dbvalue);

  aligned_buf = PTR_ALIGN (buf, MAX_ALIGNMENT);

  num_found = heap_attrinfo_start_with_index (thread_p, class_oid, NULL, &index_attrinfo, &idx_info);
  if (num_found <= 0)
    {
      return error_code;
    }

  if (idx_info.has_single_col)
    {
      error_code = heap_attrinfo_read_dbvalues (thread_p, inst_oid, recdes, NULL, &index_attrinfo);
      if (error_code != NO_ERROR)
	{
	  goto error;
	}
    }

  for (i = 0; i < idx_info.num_btids; i++)
    {
      index = &(index_attrinfo.last_classrepr->indexes[i]);
      if (index->type != BTREE_FOREIGN_KEY)
	{
	  continue;
	}

      /* must be updated when key_prefix_length will be added for FK and PK */
      key_dbvalue =
	heap_attrvalue_get_key (thread_p, i, &index_attrinfo, recdes, &btid, &dbvalue, aligned_buf, NULL, NULL);
      if (key_dbvalue == NULL)
	{
	  error_code = ER_FAILED;
	  goto error;
	}

      /* SQL standard defines as follows:
       * If no <match type> was specified then, for each row R1 of the referencing table,
       * either at least one of the values of the referencing columns in R1 shall be a null value,
       * or the value of each referencing column in R1 shall be equal to the value of
       * the corresponding referenced column in some row of the referenced table.
       * Please notice that we don't currently support <match type>.
       */
      if (index->n_atts > 1)
	{

	  has_null = btree_multicol_key_has_null (key_dbvalue);
	}
      else
	{
	  has_null = DB_IS_NULL (key_dbvalue);
	}

      if (!has_null)
	{
	  /* get class representation to find partition information */
	  classrepr =
	    heap_classrepr_get (thread_p, &index->fk->ref_class_oid, NULL, NULL_REPRID, &classrepr_cacheindex);
	  if (classrepr == NULL)
	    {
	      error_code = ER_FAILED;
	      goto error;
	    }
	  if (classrepr->has_partition_info > 0)
	    {
	      (void) partition_init_pruning_context (&pcontext);
	      clear_pcontext = true;
	      error_code =
		partition_load_pruning_context (thread_p, &index->fk->ref_class_oid, DB_PARTITIONED_CLASS, &pcontext);
	      if (error_code != NO_ERROR)
		{
		  goto error;
		}
	    }

	  BTID_COPY (&local_btid, &index->fk->ref_class_pk_btid);
	  COPY_OID (&part_oid, &index->fk->ref_class_oid);

	  if (classrepr->has_partition_info > 0 && pcontext.partitions != NULL)
	    {
	      error_code = partition_prune_unique_btid (&pcontext, key_dbvalue, &part_oid, &class_hfid, &local_btid);
	      if (error_code != NO_ERROR)
		{
		  goto error;
		}
	    }
	  ret =
	    xbtree_find_unique (thread_p, &local_btid, S_SELECT_WITH_LOCK, key_dbvalue, &part_oid, &unique_oid, true);
	  if (ret == BTREE_KEY_NOTFOUND)
	    {
	      char *val_print = NULL;

	      val_print = pr_valstring (key_dbvalue);
	      er_set (ER_ERROR_SEVERITY, ARG_FILE_LINE, ER_FK_INVALID, 2, index->fk->fkname,
		      (val_print ? val_print : "unknown value"));
	      error_code = ER_FK_INVALID;
	      if (val_print)
		{
		  db_private_free (thread_p, val_print);
		}

	      if (key_dbvalue == &dbvalue)
		{
		  pr_clear_value (&dbvalue);
		}

	      if (LOG_CHECK_LOG_APPLIER (thread_p))
		{
		  continue;
		}

	      goto error;
	    }
	  else if (ret == BTREE_ERROR_OCCURRED)
	    {
	      ASSERT_ERROR_AND_SET (error_code);
	      goto error;
	    }
	  assert (ret == BTREE_KEY_FOUND);
	  /* TODO: For read committed... Do we need to keep the lock? */
	}

      if (key_dbvalue == &dbvalue)
	{
	  pr_clear_value (&dbvalue);
	}
    }

error:
  if (clear_pcontext == true)
    {
      partition_clear_pruning_context (&pcontext);
    }
  if (classrepr != NULL)
    {
      heap_classrepr_free_and_init (classrepr, &classrepr_cacheindex);
    }
  heap_attrinfo_end (thread_p, &index_attrinfo);
  return error_code;
}

/*
 * locator_check_primary_key_delete () -
 *
 * return: NO_ERROR if all OK, ER_ status otherwise
 *
 *   fkref(in):
 *   key(in):
 */
static int
locator_check_primary_key_delete (THREAD_ENTRY * thread_p, OR_INDEX * index, DB_VALUE * key)
{
  OR_FOREIGN_KEY *fkref;
  int oid_cnt, force_count, i;
  RECDES recdes;
  HEAP_SCANCACHE scan_cache;
  HFID hfid;
  BTREE_SCAN bt_scan;
  INDX_SCAN_ID isid;
  KEY_VAL_RANGE key_val_range;
  bool is_upd_scan_init;
  int error_code = NO_ERROR;
  HEAP_CACHE_ATTRINFO attr_info;
  DB_VALUE null_value;
  ATTR_ID *attr_ids = NULL;
  int num_attrs = 0;
  int k;
  int *keys_prefix_length = NULL;
  MVCC_SNAPSHOT *mvcc_snapshot = NULL;
  OID found_oid;
  BTREE_ISCAN_OID_LIST oid_list;

  oid_list.oidp = NULL;

  mvcc_snapshot = logtb_get_mvcc_snapshot (thread_p);
  if (mvcc_snapshot == NULL)
    {
      error_code = er_errid ();
      return (error_code == NO_ERROR ? ER_FAILED : error_code);
    }

  db_make_null (&null_value);
  db_make_null (&key_val_range.key1);
  db_make_null (&key_val_range.key2);

  heap_attrinfo_start (thread_p, NULL, 0, NULL, &attr_info);

  for (fkref = index->fk; fkref != NULL; fkref = fkref->next)
    {
      if (fkref->del_action == SM_FOREIGN_KEY_RESTRICT || fkref->del_action == SM_FOREIGN_KEY_NO_ACTION)
	{
	  if (!LOG_CHECK_LOG_APPLIER (thread_p))
	    {
	      error_code = btree_find_foreign_key (thread_p, &fkref->self_btid, key, &fkref->self_oid, &found_oid);
	      if (error_code != NO_ERROR)
		{
		  assert (er_errid () != NO_ERROR);
		  goto error3;
		}
	      if (!OID_ISNULL (&found_oid))
		{
		  er_set (ER_ERROR_SEVERITY, ARG_FILE_LINE, ER_FK_RESTRICT, 1, fkref->fkname);
		  error_code = ER_FK_RESTRICT;
		  /* Unlock child object. */
		  lock_unlock_object_donot_move_to_non2pl (thread_p, &found_oid, &fkref->self_oid, S_LOCK);
		  goto error3;
		}
	    }
	}
      else if (fkref->del_action == SM_FOREIGN_KEY_CASCADE || fkref->del_action == SM_FOREIGN_KEY_SET_NULL)
	{
	  if (attr_ids)
	    {
	      db_private_free_and_init (thread_p, attr_ids);
	    }
	  error_code =
	    heap_get_indexinfo_of_btid (thread_p, &fkref->self_oid, &fkref->self_btid, NULL, &num_attrs, &attr_ids,
					&keys_prefix_length, NULL, NULL);
	  if (error_code != NO_ERROR)
	    {
	      goto error3;
	    }
	  assert (num_attrs == index->n_atts);
	  /* We might check for foreign key and schema consistency problems here but we rely on the schema manager to
	   * prevent inconsistency; see do_check_fk_constraints() for details */

	  error_code = heap_get_hfid_from_class_oid (thread_p, &fkref->self_oid, &hfid);
	  if (error_code != NO_ERROR)
	    {
	      goto error3;
	    }

	  if (oid_list.oidp == NULL)
	    {
	      oid_list.oidp = (OID *) db_private_alloc (thread_p, ISCAN_OID_BUFFER_CAPACITY);
	      if (oid_list.oidp == NULL)
		{
		  error_code = ER_OUT_OF_VIRTUAL_MEMORY;
		  er_set (ER_ERROR_SEVERITY, ARG_FILE_LINE, error_code, 1, ISCAN_OID_BUFFER_CAPACITY);
		  goto error3;
		}
	      oid_list.oid_cnt = 0;
	      oid_list.capacity = ISCAN_OID_BUFFER_CAPACITY / OR_OID_SIZE;
	      oid_list.max_oid_cnt = oid_list.capacity;
	      oid_list.next_list = NULL;
	    }

	  error_code = heap_scancache_start (thread_p, &isid.scan_cache, &hfid, &fkref->self_oid, true, true, NULL);
	  if (error_code != NO_ERROR)
	    {
	      ASSERT_ERROR ();
	      goto error3;
	    }
	  scan_init_index_scan (&isid, &oid_list, mvcc_snapshot);
	  is_upd_scan_init = false;
	  pr_clone_value (key, &key_val_range.key1);
	  pr_clone_value (key, &key_val_range.key2);
	  key_val_range.range = GE_LE;
	  key_val_range.num_index_term = 0;
	  BTREE_INIT_SCAN (&bt_scan);

	  do
	    {
	      bool lob_exist = false;

	      error_code =
		btree_prepare_bts (thread_p, &bt_scan, &fkref->self_btid, &isid, &key_val_range, NULL, &fkref->self_oid,
				   NULL, NULL, false, NULL);
	      if (error_code != NO_ERROR)
		{
		  assert (er_errid () != NO_ERROR);
		  goto error2;
		}
	      error_code = btree_range_scan (thread_p, &bt_scan, btree_range_scan_select_visible_oids);
	      if (error_code != NO_ERROR)
		{
		  assert (er_errid () != NO_ERROR);
		  goto error2;
		}
	      oid_cnt = bt_scan.n_oids_read_last_iteration;

	      if (oid_cnt < 0)
		{
		  assert (false);
		  error_code = ER_FAILED;
		  goto error2;
		}
	      else if (oid_cnt == 0)
		{
		  break;
		}

	      if (is_upd_scan_init == false)
		{
		  int op_type = -1;
		  if (fkref->del_action == SM_FOREIGN_KEY_CASCADE)
		    {
		      op_type = SINGLE_ROW_DELETE;
		    }
		  else if (fkref->del_action == SM_FOREIGN_KEY_SET_NULL)
		    {
		      op_type = SINGLE_ROW_UPDATE;
		    }
		  else
		    {
		      assert (false);
		    }
		  error_code =
		    heap_scancache_start_modify (thread_p, &scan_cache, &hfid, &fkref->self_oid, op_type, NULL);
		  if (error_code != NO_ERROR)
		    {
		      goto error2;
		    }
		  is_upd_scan_init = true;
		  if (fkref->del_action == SM_FOREIGN_KEY_CASCADE || fkref->del_action == SM_FOREIGN_KEY_SET_NULL)
		    {
		      HEAP_ATTRVALUE *value;
		      error_code = heap_attrinfo_start (thread_p, &fkref->self_oid, -1, NULL, &attr_info);
		      if (error_code != NO_ERROR)
			{
			  goto error1;
			}

		      for (i = 0; i < attr_info.num_values; i++)
			{
			  value = &attr_info.values[i];
			  if (value->last_attrepr->type == DB_TYPE_BLOB || value->last_attrepr->type == DB_TYPE_CLOB)
			    {
			      lob_exist = true;
			      break;
			    }
			}
		    }
		}

	      for (i = 0; i < oid_cnt; i++)
		{
		  OID *oid_ptr = &(oid_list.oidp[i]);
		  SCAN_CODE scan_code = S_SUCCESS;
		  recdes.data = NULL;
		  /* TO DO - handle reevaluation */

		  scan_code = locator_lock_and_get_object (thread_p, oid_ptr, &fkref->self_oid, &recdes, &scan_cache,
							   X_LOCK, COPY, NULL_CHN, LOG_ERROR_IF_DELETED);
		  if (scan_code != S_SUCCESS)
		    {
		      if (scan_code == S_DOESNT_EXIST && er_errid () != ER_HEAP_UNKNOWN_OBJECT)
			{
			  er_set (ER_ERROR_SEVERITY, ARG_FILE_LINE, ER_HEAP_UNKNOWN_OBJECT, oid_ptr->volid,
				  oid_ptr->pageid, oid_ptr->slotid);
			}

		      if (er_errid () == ER_HEAP_UNKNOWN_OBJECT)
			{
			  er_log_debug (ARG_FILE_LINE, "locator_update_force: unknown oid ( %d|%d|%d )\n",
					oid_ptr->pageid, oid_ptr->slotid, oid_ptr->volid);
			  continue;
			}

		      error_code = er_errid ();
		      error_code = (error_code == NO_ERROR ? ER_FAILED : error_code);
		      goto error1;
		    }

		  if (fkref->del_action == SM_FOREIGN_KEY_CASCADE)
		    {
		      bool disabled_row_replication = false;

		      if (lob_exist)
			{
			  error_code = locator_delete_lob_force (thread_p, &fkref->self_oid, oid_ptr, NULL);
			}
		      if (error_code != NO_ERROR)
			{
			  goto error1;
			}

		      if (!LOG_CHECK_LOG_APPLIER (thread_p) && log_does_allow_replication () == true)
			{
			  if (!logtb_get_tdes (thread_p)->get_replication_generator ().is_row_replication_disabled ())
			    {
			      /* Disable row replication: SM_FOREIGN_KEY_CASCADE constraint from slave will make sure
			       * these changes are replicated */
			      logtb_get_tdes (thread_p)->get_replication_generator ().
				set_row_replication_disabled (true);
			      disabled_row_replication = true;
			    }
			}

		      /* oid already locked at locator_lock_and_get_object */
		      error_code =
			locator_delete_force (thread_p, &hfid, oid_ptr, true, SINGLE_ROW_DELETE, &scan_cache,
					      &force_count, NULL, false);

		      if (disabled_row_replication)
			{
			  /* Enable row replication. */
			  logtb_get_tdes (thread_p)->get_replication_generator ().set_row_replication_disabled (false);
			}

		      if (error_code == ER_MVCC_NOT_SATISFIED_REEVALUATION)
			{
			  /* skip foreign keys that were already deleted. For example the "cross type" reference */
			  error_code = NO_ERROR;
			}
		      else if (error_code != NO_ERROR)
			{
			  er_set (ER_ERROR_SEVERITY, ARG_FILE_LINE, ER_FK_CANT_DELETE_INSTANCE, 1, fkref->fkname);
			  goto error1;
			}
		    }
		  else if (fkref->del_action == SM_FOREIGN_KEY_SET_NULL)
		    {
		      error_code = heap_attrinfo_clear_dbvalues (&attr_info);
		      if (error_code != NO_ERROR)
			{
			  goto error1;
			}
		      for (k = 0; k < num_attrs; ++k)
			{
			  error_code = heap_attrinfo_set (oid_ptr, attr_ids[k], &null_value, &attr_info);
			  if (error_code != NO_ERROR)
			    {
			      goto error1;
			    }
			}
		      /* oid already locked at locator_lock_and_get_object */
		      error_code =
			locator_attribute_info_force (thread_p, &hfid, oid_ptr, &attr_info, attr_ids, index->n_atts,
						      LC_FLUSH_UPDATE, SINGLE_ROW_UPDATE, &scan_cache, &force_count,
						      false, REPL_INFO_TYPE_RBR_NORMAL, DB_NOT_PARTITIONED_CLASS, NULL,
						      NULL, NULL, UPDATE_INPLACE_NONE, &recdes, false);
		      if (error_code != NO_ERROR)
			{
			  if (error_code == ER_MVCC_NOT_SATISFIED_REEVALUATION)
			    {
			      error_code = NO_ERROR;
			    }
			  else
			    {
			      goto error1;
			    }
			}
		    }
		  else
		    {
		      assert (false);
		    }
		}
	    }
	  while (!BTREE_END_OF_SCAN (&bt_scan));

	  if (is_upd_scan_init)
	    {
	      heap_scancache_end_modify (thread_p, &scan_cache);
	      if (fkref->del_action == SM_FOREIGN_KEY_CASCADE || fkref->del_action == SM_FOREIGN_KEY_SET_NULL)
		{
		  heap_attrinfo_end (thread_p, &attr_info);
		}
	    }

	  btree_scan_clear_key (&bt_scan);
	  pr_clear_value (&key_val_range.key1);
	  pr_clear_value (&key_val_range.key2);
	  error_code = heap_scancache_end (thread_p, &isid.scan_cache);
	  if (error_code != NO_ERROR)
	    {
	      error_code = NO_ERROR;
	      goto end;
	    }
	}
      else
	{
	  assert (false);
	}
    }

end:
  if (oid_list.oidp)
    {
      db_private_free_and_init (thread_p, oid_list.oidp);
    }
  if (attr_ids)
    {
      db_private_free_and_init (thread_p, attr_ids);
    }
  if (keys_prefix_length)
    {
      db_private_free_and_init (thread_p, keys_prefix_length);
    }

  return error_code;

error1:
  heap_scancache_end_modify (thread_p, &scan_cache);

error2:
  btree_scan_clear_key (&bt_scan);
  pr_clear_value (&key_val_range.key1);
  pr_clear_value (&key_val_range.key2);
  (void) heap_scancache_end (thread_p, &isid.scan_cache);

error3:
  heap_attrinfo_end (thread_p, &attr_info);

  goto end;
}

/*
 * locator_check_primary_key_update () -
 *
 * return: NO_ERROR if all OK, ER_ status otherwise
 *
 *   index(in):
 *   key(in):
 */
static int
locator_check_primary_key_update (THREAD_ENTRY * thread_p, OR_INDEX * index, DB_VALUE * key)
{
  OR_FOREIGN_KEY *fkref;
  int oid_cnt, force_count, i;
  RECDES recdes;
  HEAP_SCANCACHE scan_cache;
  HFID hfid;
  BTREE_SCAN bt_scan;
  INDX_SCAN_ID isid;
  KEY_VAL_RANGE key_val_range;
  bool is_upd_scan_init;
  int error_code = NO_ERROR;
  HEAP_CACHE_ATTRINFO attr_info;
  DB_VALUE null_value;
  ATTR_ID *attr_ids = NULL;
  int num_attrs = 0;
  int k;
  int *keys_prefix_length = NULL;
  MVCC_SNAPSHOT *mvcc_snapshot = NULL;
  OID found_oid;
  BTREE_ISCAN_OID_LIST oid_list;

  oid_list.oidp = NULL;

  mvcc_snapshot = logtb_get_mvcc_snapshot (thread_p);
  if (mvcc_snapshot == NULL)
    {
      error_code = er_errid ();
      return (error_code == NO_ERROR ? ER_FAILED : error_code);
    }

  db_make_null (&key_val_range.key1);
  db_make_null (&key_val_range.key2);
  db_make_null (&null_value);
  heap_attrinfo_start (thread_p, NULL, 0, NULL, &attr_info);

  for (fkref = index->fk; fkref != NULL; fkref = fkref->next)
    {
      if (fkref->upd_action == SM_FOREIGN_KEY_RESTRICT || fkref->upd_action == SM_FOREIGN_KEY_NO_ACTION)
	{
	  if (!LOG_CHECK_LOG_APPLIER (thread_p))
	    {
	      error_code = btree_find_foreign_key (thread_p, &fkref->self_btid, key, &fkref->self_oid, &found_oid);
	      if (error_code != NO_ERROR)
		{
		  assert (er_errid () != NO_ERROR);
		  goto error3;
		}
	      if (!OID_ISNULL (&found_oid))
		{
		  er_set (ER_ERROR_SEVERITY, ARG_FILE_LINE, ER_FK_RESTRICT, 1, fkref->fkname);
		  error_code = ER_FK_RESTRICT;
		  /* Unlock child object. */
		  lock_unlock_object_donot_move_to_non2pl (thread_p, &found_oid, &fkref->self_oid, S_LOCK);
		  goto error3;
		}
	    }
	}
      else if (fkref->upd_action == SM_FOREIGN_KEY_CASCADE || fkref->upd_action == SM_FOREIGN_KEY_SET_NULL)
	{
	  if (attr_ids)
	    {
	      db_private_free_and_init (thread_p, attr_ids);
	    }
	  error_code =
	    heap_get_indexinfo_of_btid (thread_p, &fkref->self_oid, &fkref->self_btid, NULL, &num_attrs, &attr_ids,
					&keys_prefix_length, NULL, NULL);
	  if (error_code != NO_ERROR)
	    {
	      goto error3;
	    }
	  assert (num_attrs == index->n_atts);
	  /* We might check for foreign key and schema consistency problems here but we rely on the schema manager to
	   * prevent inconsistency; see do_check_fk_constraints() for details */

	  error_code = heap_get_hfid_from_class_oid (thread_p, &fkref->self_oid, &hfid);
	  if (error_code != NO_ERROR)
	    {
	      goto error3;
	    }

	  if (oid_list.oidp == NULL)
	    {
	      oid_list.oidp = (OID *) db_private_alloc (thread_p, ISCAN_OID_BUFFER_CAPACITY);
	      if (oid_list.oidp == NULL)
		{
		  error_code = ER_OUT_OF_VIRTUAL_MEMORY;
		  er_set (ER_ERROR_SEVERITY, ARG_FILE_LINE, error_code, 1, ISCAN_OID_BUFFER_CAPACITY);
		  goto error3;
		}
	      oid_list.capacity = ISCAN_OID_BUFFER_CAPACITY / OR_OID_SIZE;
	      oid_list.max_oid_cnt = oid_list.capacity;
	      oid_list.oid_cnt = 0;
	      oid_list.next_list = NULL;
	    }

	  error_code = heap_scancache_start (thread_p, &isid.scan_cache, &hfid, &fkref->self_oid, true, true, NULL);
	  if (error_code != NO_ERROR)
	    {
	      ASSERT_ERROR ();
	      goto error3;
	    }

	  scan_init_index_scan (&isid, &oid_list, mvcc_snapshot);

	  is_upd_scan_init = false;
	  pr_clone_value (key, &key_val_range.key1);
	  pr_clone_value (key, &key_val_range.key2);
	  key_val_range.range = GE_LE;
	  key_val_range.num_index_term = 0;
	  BTREE_INIT_SCAN (&bt_scan);

	  do
	    {
	      error_code =
		btree_prepare_bts (thread_p, &bt_scan, &fkref->self_btid, &isid, &key_val_range, NULL, &fkref->self_oid,
				   NULL, NULL, false, NULL);
	      if (error_code != NO_ERROR)
		{
		  assert (er_errid () != NO_ERROR);
		  goto error2;
		}
	      error_code = btree_range_scan (thread_p, &bt_scan, btree_range_scan_select_visible_oids);
	      if (error_code != NO_ERROR)
		{
		  assert (er_errid () != NO_ERROR);
		  goto error2;
		}
	      oid_cnt = bt_scan.n_oids_read_last_iteration;
	      if (oid_cnt < 0)
		{
		  assert (er_errid () != NO_ERROR);
		  error_code = er_errid ();
		  if (error_code == NO_ERROR)
		    {
		      error_code = ER_FAILED;
		    }

		  goto error2;
		}
	      else if (oid_cnt == 0)
		{
		  break;
		}

	      if (is_upd_scan_init == false)
		{
		  error_code =
		    heap_scancache_start_modify (thread_p, &scan_cache, &hfid, &fkref->self_oid, SINGLE_ROW_UPDATE,
						 NULL);
		  if (error_code != NO_ERROR)
		    {
		      goto error2;
		    }
		  is_upd_scan_init = true;
		  error_code = heap_attrinfo_start (thread_p, &fkref->self_oid, -1, NULL, &attr_info);
		  if (error_code != NO_ERROR)
		    {
		      goto error1;
		    }
		}

	      for (i = 0; i < oid_cnt; i++)
		{
		  OID *oid_ptr = &(oid_list.oidp[i]);
		  SCAN_CODE scan_code = S_SUCCESS;
		  recdes.data = NULL;
		  /* TO DO - handle reevaluation */

		  scan_code = locator_lock_and_get_object (thread_p, oid_ptr, &fkref->self_oid, &recdes, &scan_cache,
							   X_LOCK, COPY, NULL_CHN, LOG_ERROR_IF_DELETED);
		  if (scan_code != S_SUCCESS)
		    {
		      if (scan_code == S_DOESNT_EXIST && er_errid () != ER_HEAP_UNKNOWN_OBJECT)
			{
			  er_set (ER_ERROR_SEVERITY, ARG_FILE_LINE, ER_HEAP_UNKNOWN_OBJECT, oid_ptr->volid,
				  oid_ptr->pageid, oid_ptr->slotid);
			}
		      if (er_errid () == ER_HEAP_UNKNOWN_OBJECT)
			{
			  er_log_debug (ARG_FILE_LINE, "locator_update_force: unknown oid ( %d|%d|%d )\n",
					oid_ptr->pageid, oid_ptr->slotid, oid_ptr->volid);
			  continue;
			}

		      error_code = er_errid ();
		      error_code = (error_code == NO_ERROR ? ER_FAILED : error_code);
		      goto error1;
		    }

		  if ((error_code = heap_attrinfo_clear_dbvalues (&attr_info)) != NO_ERROR)
		    {
		      goto error1;
		    }

		  if (fkref->upd_action == SM_FOREIGN_KEY_CASCADE)
		    {
		      /* This is not yet implemented and this code should not be reached. */
		      assert (false);
		      er_set (ER_ERROR_SEVERITY, ARG_FILE_LINE, ER_FK_RESTRICT, 1, fkref->fkname);
		      error_code = ER_FK_RESTRICT;
		      goto error1;
		    }
		  else if (fkref->upd_action == SM_FOREIGN_KEY_SET_NULL)
		    {
		      for (k = 0; k < num_attrs; ++k)
			{
			  error_code = heap_attrinfo_set (oid_ptr, attr_ids[k], &null_value, &attr_info);
			  if (error_code != NO_ERROR)
			    {
			      goto error1;
			    }
			}
		    }
		  else
		    {
		      assert (false);
		    }
		  /* oid already locked at locator_lock_and_get_object */
		  error_code =
		    locator_attribute_info_force (thread_p, &hfid, oid_ptr, &attr_info, attr_ids, index->n_atts,
						  LC_FLUSH_UPDATE, SINGLE_ROW_UPDATE, &scan_cache, &force_count, false,
						  REPL_INFO_TYPE_RBR_NORMAL, DB_NOT_PARTITIONED_CLASS, NULL, NULL, NULL,
						  UPDATE_INPLACE_NONE, &recdes, false);
		  if (error_code != NO_ERROR)
		    {
		      if (error_code == ER_MVCC_NOT_SATISFIED_REEVALUATION)
			{
			  error_code = NO_ERROR;
			}
		      else
			{
			  goto error1;
			}
		    }
		}
	    }
	  while (!BTREE_END_OF_SCAN (&bt_scan));

	  if (is_upd_scan_init)
	    {
	      heap_scancache_end_modify (thread_p, &scan_cache);
	      heap_attrinfo_end (thread_p, &attr_info);
	    }

	  btree_scan_clear_key (&bt_scan);
	  pr_clear_value (&key_val_range.key1);
	  pr_clear_value (&key_val_range.key2);
	  error_code = heap_scancache_end (thread_p, &isid.scan_cache);
	  if (error_code != NO_ERROR)
	    {
	      error_code = NO_ERROR;
	      goto end;
	    }
	}
      else
	{
	  assert (false);
	}
    }

end:
  if (oid_list.oidp)
    {
      db_private_free_and_init (thread_p, oid_list.oidp);
    }
  if (attr_ids)
    {
      db_private_free_and_init (thread_p, attr_ids);
    }
  if (keys_prefix_length)
    {
      db_private_free_and_init (thread_p, keys_prefix_length);
    }

  return error_code;

error1:
  heap_scancache_end_modify (thread_p, &scan_cache);

error2:
  btree_scan_clear_key (&bt_scan);
  pr_clear_value (&key_val_range.key1);
  pr_clear_value (&key_val_range.key2);
  (void) heap_scancache_end (thread_p, &isid.scan_cache);

error3:
  heap_attrinfo_end (thread_p, &attr_info);

  goto end;
}

/*
 * locator_insert_force () - Insert the given object on this heap
 *
 * return: NO_ERROR if all OK, ER_ status otherwise
 *
 *   hfid(in): Heap where the object is going to be inserted
 *   class_oid(in/out): the class OID in which it was inserted
 *		(in case of a partitioned class: it will hold the class OID of
 *		 the actual partition in which the record was inserted)
 *   oid(in/out): The new object identifier
 *   recdes(in): The object in disk format
 *   has_index(in): false if we now for sure that there is not any index on the
 *              instances of the class.
 *   op_type(in):
 *   scan_cache(in/out): Scan cache used to estimate the best space pages
 *              between heap changes.
 *   force_count(in):
 *   pruning_type(in): type of pruning that should be performed
 *   pcontext(in): partition pruning context
 *   func_preds(in): cached function index expressions
 *   force_in_place:
 *
 * Note: The given object is inserted on this heap and all appropriate
 *              index entries are inserted.
 */
static int
locator_insert_force (THREAD_ENTRY * thread_p, HFID * hfid, OID * class_oid, OID * oid, RECDES * recdes, int has_index,
		      int op_type, HEAP_SCANCACHE * scan_cache, int *force_count, int pruning_type,
		      PRUNING_CONTEXT * pcontext, FUNC_PRED_UNPACK_INFO * func_preds,
		      UPDATE_INPLACE_STYLE force_in_place, PGBUF_WATCHER * home_hint_p)
{
#if 0				/* TODO - dead code; do not delete me */
  OID rep_dir = { NULL_PAGEID, NULL_SLOTID, NULL_VOLID };
#endif
  bool isold_object;		/* Make sure that this is an old object */
  RECDES new_recdes;
  bool is_cached = false;
  LC_COPYAREA *cache_attr_copyarea = NULL;
  int error_code = NO_ERROR;
  OID real_class_oid;
  HFID real_hfid;
  HEAP_SCANCACHE *local_scan_cache = NULL;
  FUNC_PRED_UNPACK_INFO *local_func_preds = NULL;
  HEAP_OPERATION_CONTEXT context;

  assert (class_oid != NULL);
  assert (!OID_ISNULL (class_oid));
  assert (!OID_IS_ROOTOID (class_oid));

  HFID_COPY (&real_hfid, hfid);
  COPY_OID (&real_class_oid, class_oid);

  local_scan_cache = scan_cache;
  local_func_preds = func_preds;

  if (pruning_type != DB_NOT_PARTITIONED_CLASS)
    {
      OID superclass_oid;
      int granted;
      /* Perform partition pruning on the given class */
      error_code =
	partition_prune_insert (thread_p, class_oid, recdes, scan_cache, pcontext, pruning_type, &real_class_oid,
				&real_hfid, &superclass_oid);
      if (error_code != NO_ERROR)
	{
	  goto error2;
	}
      if (!OID_ISNULL (&superclass_oid))
	{
	  granted = lock_subclass (thread_p, &real_class_oid, &superclass_oid, IX_LOCK, LK_UNCOND_LOCK);
	  if (granted != LK_GRANTED)
	    {
	      assert (er_errid () != NO_ERROR);
	      error_code = er_errid ();
	      if (error_code == NO_ERROR)
		{
		  error_code = ER_FAILED;
		}
	      goto error2;
	    }
	  if (pcontext != NULL)
	    {
	      /* The scan_cache above is started for the partitioned class, not for the actual partition in which we
	       * will be performing the insert. See if we already have a scan_cache structure created for the target
	       * partition and use that one instead of the one supplied to this function */
	      PRUNING_SCAN_CACHE *ins_cache = NULL;
	      bool has_func_idx = (func_preds != NULL);

	      ins_cache =
		locator_get_partition_scancache (pcontext, &real_class_oid, &real_hfid, op_type, has_func_idx);
	      if (ins_cache == NULL)
		{
		  assert (er_errid () != NO_ERROR);
		  error_code = er_errid ();
		  if (error_code == NO_ERROR)
		    {
		      error_code = ER_FAILED;
		    }
		  goto error2;
		}
	      local_func_preds = ins_cache->func_index_pred;
	      local_scan_cache = &ins_cache->scan_cache;
	    }
	  else
	    {
	      /* disable function indexes optimization if we don't have access to a pruning context */
	      local_func_preds = NULL;
	    }
	}
      else
	{
	  /* class_oid was not a partitioned class. This can happen if, for example, this is a request from HA. In this
	   * which case class_oid already points to the designated partition */
	  assert_release (OID_EQ (class_oid, &real_class_oid));
	}
    }

  *force_count = 0;

  /*
   * This is a new object. The object must be locked in exclusive mode,
   * once its OID is assigned. We just do it for the classes, the new
   * instances are not locked since another client cannot get to them,
   * in any way. How can a client know their OIDs
   */

  /* insert object and lock it */

  assert (!OID_IS_ROOTOID (&real_class_oid));

  /* adjust recdes type (if we got here it should be REC_HOME or REC_BIGONE; REC_BIGONE is detected and handled in
   * heap_insert_logical */
  recdes->type = REC_HOME;

  /* prepare context */
  heap_create_insert_context (&context, &real_hfid, &real_class_oid, recdes, local_scan_cache);
  context.update_in_place = force_in_place;

  if (force_in_place == UPDATE_INPLACE_OLD_MVCCID)
    {
      REPR_ID rep;

      /* insert due to redistribute partition data - set the correct representation id of the new class */

      rep = heap_get_class_repr_id (thread_p, &real_class_oid);
      (void) or_replace_rep_id (context.recdes_p, rep);
    }

  /* execute insert */
  if (heap_insert_logical (thread_p, &context, home_hint_p) != NO_ERROR)
    {
      /*
       * Problems inserting the object...Maybe, the transaction should be
       * aborted by the caller...Quit..
       */
      assert (er_errid () != NO_ERROR);
      error_code = er_errid ();
      if (error_code == NO_ERROR)
	{
	  error_code = ER_FAILED;
	}
      goto error2;
    }
  COPY_OID (oid, &context.res_oid);

#if 0				/* TODO - dead code; do not delete me */
  if (OID_IS_ROOTOID (&real_class_oid))
    {
      assert (false);		/* is impossible */

      /*
       * A CLASS: Add the classname to class_OID entry and add the class
       *          to the catalog.
       *          Update the classname table.
       *          Remove XASL cache entries which is relevant with that class.
       */

      classname = or_class_name (recdes);
      assert (classname != NULL);
      assert (strlen (classname) < 255);

      /* Indicate new oid to classname table */
      if (locator_permoid_class_name (thread_p, classname, oid) != NO_ERROR)
	{
	  assert (false);	/* should be impossible */
	  goto error1;
	}

      if (!OID_IS_ROOTOID (oid))
	{
	  HEAP_OPERATION_CONTEXT update_context;
	  char *rep_dir_offset;

	  or_class_rep_dir (recdes, &rep_dir);
	  assert (OID_ISNULL (&rep_dir));

	  if (catalog_insert (thread_p, recdes, oid, &rep_dir) < 0)
	    {
	      /*
	       * There is an error inserting the hash entry or catalog
	       * information. Maybe, the transaction should be aborted by
	       * the caller...Quit
	       */
	      assert (er_errid () != NO_ERROR);
	      error_code = er_errid ();
	      if (error_code == NO_ERROR)
		{
		  error_code = ER_FAILED;
		}
	      goto error1;
	    }

	  assert (!OID_ISNULL (&rep_dir));

	  /* save oid of the representation directory */
	  rep_dir_offset =
	    (char *) recdes->data + OR_FIXED_ATTRIBUTES_OFFSET (recdes->data,
								ORC_CLASS_VAR_ATT_COUNT) + ORC_REP_DIR_OFFSET;

	  OR_PUT_OID (rep_dir_offset, &rep_dir);

	  heap_create_update_context (&update_context, &real_hfid, oid, &real_class_oid, recdes, local_scan_cache);
	  update_context.force_non_mvcc = true;

	  if (heap_update_logical (thread_p, &update_context) != NO_ERROR)
	    {
	      /*
	       * Problems updating the object...Maybe, the transaction should be
	       * aborted by the caller...Quit..
	       */
	      error_code = er_errid ();
	      if (error_code == NO_ERROR)
		{
		  error_code = ER_FAILED;
		}
	      goto error1;
	    }

	  assert (isold_object == true);

#if !defined(NDEBUG)
	  or_class_rep_dir (recdes, &rep_dir);
	  assert (!OID_ISNULL (&rep_dir));
#endif
	}

      if (catcls_Enable == true && catcls_insert_catalog_classes (thread_p, recdes) != NO_ERROR)
	{
	  assert (er_errid () != NO_ERROR);
	  error_code = er_errid ();
	  if (error_code == NO_ERROR)
	    {
	      error_code = ER_FAILED;
	    }
	  goto error1;
	}

      /* system class do not include foreign keys, we need not check here. */
    }
  else
    {
#endif
      /*
       * AN INSTANCE: Apply the necessary index insertions
       */
      if (has_index
	  && locator_add_or_remove_index (thread_p, recdes, oid, &real_class_oid, true, op_type, local_scan_cache, true,
					  true, &real_hfid, local_func_preds) != NO_ERROR)
	{
	  assert (er_errid () != NO_ERROR);
	  error_code = er_errid ();
	  if (error_code == NO_ERROR)
	    {
	      error_code = ER_FAILED;
	    }
	  goto error1;
	}

      /* check the foreign key constraints */
      if (has_index && !locator_Dont_check_foreign_key)
	{
	  error_code =
	    locator_check_foreign_key (thread_p, &real_hfid, &real_class_oid, oid, recdes, &new_recdes, &is_cached,
				       &cache_attr_copyarea);
	  if (error_code != NO_ERROR)
	    {
	      goto error1;
	    }

	  if (is_cached)
	    {
	      HEAP_OPERATION_CONTEXT update_context;

	      recdes = &new_recdes;
	      /* Cache object has been updated, we need update the value again */
	      heap_create_update_context (&update_context, &real_hfid, oid, &real_class_oid, recdes, local_scan_cache,
					  UPDATE_INPLACE_CURRENT_MVCCID);
	      if (heap_update_logical (thread_p, &update_context) != NO_ERROR)
		{
		  assert (er_errid () != NO_ERROR);
		  error_code = er_errid ();
		  if (error_code == NO_ERROR)
		    {
		      error_code = ER_FAILED;
		    }
		  goto error1;
		}

	      assert (update_context.is_logical_old);
	      isold_object = update_context.is_logical_old;
	    }
	}

#if defined(ENABLE_UNUSED_FUNCTION)
      /* increase the counter of the catalog */
      locator_increase_catalog_count (thread_p, &real_class_oid);
#endif

      /* remove query result cache entries which are relevant with this class */
      if (!QFILE_IS_LIST_CACHE_DISABLED)
	{
	  if (qexec_clear_list_cache_by_class (thread_p, &real_class_oid) != NO_ERROR)
	    {
	      er_log_debug (ARG_FILE_LINE,
			    "locator_insert_force: qexec_clear_list_cache_by_class failed for class { %d %d %d }\n",
			    real_class_oid.pageid, real_class_oid.slotid, real_class_oid.volid);
	    }
	  qmgr_add_modified_class (thread_p, &real_class_oid);
	}
#if 0				/* TODO - dead code; do not delete me */
    }
#endif

  *force_count = 1;

error1:
  /* update the OID of the class with the actual partition in which the object was inserted */
  COPY_OID (class_oid, &real_class_oid);
  HFID_COPY (hfid, &real_hfid);

error2:
  if (cache_attr_copyarea != NULL)
    {
      locator_free_copy_area (cache_attr_copyarea);
    }

  return error_code;
}

/*
 * locator_move_record () - relocate a record from a partitioned class
 * return : error code or NO_ERROR
 * thread_p (in)	: caller thread
 * old_hfid (in)	: source location of the record
 * old_class_oid (in)	: class owning the record
 * obj_oid (in)		: record OID
 * new_class_oid (in)	: destination class
 * new_class_hfid (in)	: destination hfid
 * recdes (in)		: record
 * scan_cache (in)	: scan cache
 * op_type (in)		: operation type
 * has_index (in)	: true if the class has indexes
 * force_count (in/out)	:
 * context(in)	        : pruning context
 * mvcc_reev_data(in)	: MVCC reevaluation data
 * need_locking(in)	: true, if need locking
 *
 * Note: this function calls locator_delete_force on the current object oid
 * and locator_insert_force for the RECDES it receives. The record has already
 * been set to be used by the receiving class when it went through the pruning
 * algorithm (see function partition_find_partition_for_record)
 */
static int
locator_move_record (THREAD_ENTRY * thread_p, HFID * old_hfid, OID * old_class_oid, OID * obj_oid, OID * new_class_oid,
		     HFID * new_class_hfid, RECDES * recdes, HEAP_SCANCACHE * scan_cache, int op_type, int has_index,
		     int *force_count, PRUNING_CONTEXT * context, MVCC_REEV_DATA * mvcc_reev_data, bool need_locking)
{
  int error = NO_ERROR;
  OID new_obj_oid;

  assert (!OID_IS_ROOTOID (old_class_oid));
  assert (!OID_IS_ROOTOID (new_class_oid));

  if (context != NULL)
    {
      /* setup a PRUNING_SCAN_CACHE object for this class */
      HEAP_SCANCACHE *insert_cache = NULL;
      PRUNING_SCAN_CACHE *ins_cache = NULL;
      ins_cache = locator_get_partition_scancache (context, new_class_oid, new_class_hfid, op_type, false);
      if (ins_cache == NULL)
	{
	  assert (er_errid () != NO_ERROR);
	  error = er_errid ();
	  return (error != NO_ERROR) ? error : ER_FAILED;
	}

      insert_cache = &ins_cache->scan_cache;

      error =
	locator_insert_force (thread_p, new_class_hfid, new_class_oid, &new_obj_oid, recdes, has_index, op_type,
			      insert_cache, force_count, context->pruning_type, NULL, NULL, UPDATE_INPLACE_NONE, NULL);
    }
  else
    {
      HEAP_SCANCACHE insert_cache;

      error =
	locator_start_force_scan_cache (thread_p, &insert_cache, new_class_hfid, new_class_oid, SINGLE_ROW_INSERT);
      if (error != NO_ERROR)
	{
	  return error;
	}

      /* insert the new record */
      error =
	locator_insert_force (thread_p, new_class_hfid, new_class_oid, &new_obj_oid, recdes, has_index, op_type,
			      &insert_cache, force_count, DB_NOT_PARTITIONED_CLASS, NULL, NULL, UPDATE_INPLACE_NONE,
			      NULL);
      heap_scancache_end (thread_p, &insert_cache);
    }

  if (error != NO_ERROR)
    {
      return error;
    }

  /* delete this record from the class it currently resides in */
  error =
    locator_delete_force_for_moving (thread_p, old_hfid, obj_oid, true, op_type, scan_cache, force_count,
				     mvcc_reev_data, &new_obj_oid, new_class_oid, need_locking);
  if (error != NO_ERROR)
    {
      return error;
    }

  if (!LOG_CHECK_LOG_APPLIER (thread_p) && log_does_allow_replication () == true)
    {
      /* Remove attribute change since we moved, instead of doing update. At abort, all pending objects are removed. */
      logtb_get_tdes (thread_p)->get_replication_generator ().remove_attribute_change (*old_class_oid, *obj_oid);
    }

  COPY_OID (obj_oid, &new_obj_oid);

  return NO_ERROR;
}

/*
 * locator_update_force () - Update the given object
 *
 * return: NO_ERROR if all OK, ER_ status otherwise
 *
 *   hfid(in): Heap where the object is going to be inserted
 *   class_oid(in):
 *   oid(in): The object identifier
 *   oldrecdes(in):
 *   recdes(in):  The object in disk format
 *   has_index(in): false if we now for sure that there is not any index
 *                   on the instances of the class.
 *   att_id(in): Updated attr id array
 *   n_att_id(in): Updated attr id array length
 *   op_type(in):
 *   scan_cache(in/out): Scan cache used to estimate the best space pages
 *                   between heap changes.
 *   force_count(in):
 *   not_check_fk(in):
 *   repl_inf(in): replication info
 *   pruning_type(in): pruning type
 *   pcontext(in): pruning context
 *   mvcc_reev_data(in): MVCC reevaluation data
 *   force_in_place(in): if UPDATE_INPLACE_NONE then the 'in place' will not be forced
 *			 and the update style will be decided in this function.
 *			 Otherwise the update of the instance will be made in
 *			 place and according to provided style.
 *
 * Note: The given object is updated on this heap and all appropriate
 *              index entries are updated.
 */
static int
locator_update_force (THREAD_ENTRY * thread_p, HFID * hfid, OID * class_oid, OID * oid, RECDES * oldrecdes,
		      RECDES * recdes, int has_index, ATTR_ID * att_id, int n_att_id, int op_type,
		      HEAP_SCANCACHE * scan_cache, int *force_count, bool not_check_fk, REPL_INFO_TYPE repl_info_type,
		      int pruning_type, PRUNING_CONTEXT * pcontext, MVCC_REEV_DATA * mvcc_reev_data,
		      UPDATE_INPLACE_STYLE force_in_place, bool need_locking)
{
  OID rep_dir = { NULL_PAGEID, NULL_SLOTID, NULL_VOLID };
  char *rep_dir_offset;
  char *classname = NULL;	/* Classname to update */
  char *old_classname = NULL;	/* Classname that may have been renamed */

  bool isold_object;		/* Make sure that this is an old object */
  RECDES copy_recdes = RECDES_INITIALIZER;
  SCAN_CODE scan = S_SUCCESS;

  RECDES new_record;
  bool is_cached = false;
  LC_COPYAREA *cache_attr_copyarea = NULL;
  int error_code = NO_ERROR;
  HEAP_SCANCACHE *local_scan_cache;
  bool no_data_new_address = false;
  REPL_INFO repl_info;

  assert (class_oid != NULL && !OID_ISNULL (class_oid));

  /*
   * While scanning objects, the given scancache does not fix the last
   * accessed page. So, the object must be copied to the record descriptor.
   */
  copy_recdes.data = NULL;

  *force_count = 0;

  repl_info.repl_info_type = repl_info_type;
  repl_info.need_replication = true;
  repl_info.info = NULL;

  if (OID_IS_ROOTOID (class_oid))
    {
      HEAP_OPERATION_CONTEXT update_context;

      /*
       * A CLASS: classes do not have any indices...however, the classname
       * to oid table may need to be updated
       */
      classname = or_class_name (recdes);
      assert (classname != NULL);
      assert (strlen (classname) < 255);

      if (heap_get_class_name_alloc_if_diff (thread_p, oid, classname, &old_classname) != NO_ERROR)
	{
	  /* it is unexpected to fail to get the classname of an existing class */
	  ASSERT_ERROR_AND_SET (error_code);
	  goto error;
	}

      /*
       * Compare the classname pointers. If the same pointers classes are the
       * same since the class was no malloc
       */
      if (old_classname != NULL && old_classname != classname)
	{
	  assert (old_classname != NULL);
	  assert (strlen (old_classname) < 255);

	  /* Different names, the class was renamed. */
	  error_code = log_add_to_modified_class_list (thread_p, old_classname, oid);
	  if (error_code != NO_ERROR)
	    {
	      ASSERT_ERROR ();
	      goto error;
	    }
	}

      if ((catcls_Enable == true) && (old_classname != NULL))
	{
	  error_code = catcls_update_catalog_classes (thread_p, old_classname, recdes, oid, force_in_place);
	  if (error_code != NO_ERROR)
	    {
	      ASSERT_ERROR ();
	      goto error;
	    }
	}

      /* TODO - defence code to save oid of the representation directory */
      if (!OID_IS_ROOTOID (oid))
	{
	  or_class_rep_dir (recdes, &rep_dir);

	  if (OID_ISNULL (&rep_dir))
	    {
	      OID old_rep_dir = { NULL_PAGEID, NULL_SLOTID, NULL_VOLID };
	      RECDES old_record, *old_recdes;

	      old_record.data = NULL;
	      old_recdes = &old_record;

	      if (heap_get_class_record (thread_p, oid, old_recdes, scan_cache, PEEK) == S_SUCCESS)
		{
		  or_class_rep_dir (old_recdes, &old_rep_dir);

		  /* save current oid of the representation directory */
		  if (!OID_ISNULL (&old_rep_dir))
		    {
		      assert (false);	/* should avoid */

		      rep_dir_offset =
			(char *) recdes->data + OR_FIXED_ATTRIBUTES_OFFSET (recdes->data, ORC_CLASS_VAR_ATT_COUNT)
			+ ORC_REP_DIR_OFFSET;

		      OR_PUT_OID (rep_dir_offset, &old_rep_dir);
		    }
		}
	      else
		{
		  /* ignore if the class hasn't been flushed yet */
		  if (er_errid () == ER_HEAP_NODATA_NEWADDRESS)
		    {
		      er_clear ();	/* clear ER_HEAP_NODATA_NEWADDRESS */
		    }
		}
	    }
	}

      heap_create_update_context (&update_context, hfid, oid, class_oid, recdes, scan_cache,
				  UPDATE_INPLACE_CURRENT_MVCCID);
      error_code = heap_update_logical (thread_p, &update_context);
      if (error_code != NO_ERROR)
	{
	  /*
	   * Problems updating the object...Maybe, the transaction should be
	   * aborted by the caller...Quit..
	   */
	  if (error_code == ER_FAILED)
	    {
	      ASSERT_ERROR_AND_SET (error_code);
	      /* FIXME: better to make functions to return ER_INTERRUPTED rather than ER_FAILED for the case */
	      assert (error_code == ER_INTERRUPTED);
	    }
	  else
	    {
	      ASSERT_ERROR ();
	    }

	  goto error;
	}
      isold_object = update_context.is_logical_old;

      if (update_context.is_logical_old)
	{
	  /* Update the catalog as long as it is not the root class */
	  if (!OID_IS_ROOTOID (oid))
	    {
#if !defined(NDEBUG)
	      or_class_rep_dir (recdes, &rep_dir);
	      assert (!OID_ISNULL (&rep_dir));
#endif
	      error_code = catalog_update (thread_p, recdes, oid);
	      if (error_code < 0)
		{
		  /*
		   * An error occurred during the update of the catalog
		   */
		  ASSERT_ERROR ();
		  goto error;
		}
	    }
	}
      else
	{
	  /*
	   * NEW CLASS
	   */
	  if (!OID_IS_ROOTOID (oid))
	    {
	      HEAP_OPERATION_CONTEXT update_context;
	      or_class_rep_dir (recdes, &rep_dir);
	      assert (OID_ISNULL (&rep_dir));

	      if (catalog_insert (thread_p, recdes, oid, &rep_dir) < 0)
		{
		  /*
		   * There is an error inserting the hash entry or catalog
		   * information. The transaction must be aborted by the caller
		   */
		  ASSERT_ERROR_AND_SET (error_code);
		  goto error;
		}

	      assert (!OID_ISNULL (&rep_dir));

	      /* save oid of the representation directory */
	      rep_dir_offset =
		(char *) recdes->data + OR_FIXED_ATTRIBUTES_OFFSET (recdes->data, ORC_CLASS_VAR_ATT_COUNT)
		+ ORC_REP_DIR_OFFSET;

	      OR_PUT_OID (rep_dir_offset, &rep_dir);

	      heap_create_update_context (&update_context, hfid, oid, class_oid, recdes, scan_cache,
					  UPDATE_INPLACE_CURRENT_MVCCID);
	      error_code = heap_update_logical (thread_p, &update_context);
	      if (error_code != NO_ERROR)
		{
		  /*
		   * Problems updating the object...Maybe, the transaction should be
		   * aborted by the caller...Quit..
		   */
		  if (error_code == ER_FAILED)
		    {
		      ASSERT_ERROR_AND_SET (error_code);
		    }
		  else
		    {
		      ASSERT_ERROR ();
		    }
		  goto error;
		}
	      isold_object = update_context.is_logical_old;

#if !defined(NDEBUG)
	      or_class_rep_dir (recdes, &rep_dir);
	      assert (!OID_ISNULL (&rep_dir));
#endif
	    }

	  if (catcls_Enable == true)
	    {
	      error_code = catcls_insert_catalog_classes (thread_p, recdes);
	      if (error_code != NO_ERROR)
		{
		  ASSERT_ERROR ();
		  goto error;
		}
	    }
	}

      /* system class do not include foreign keys. we need not check here. */

      /* remove XASL cache entries which is relevant with that class */
      if (!OID_IS_ROOTOID (oid))
	{
	  xcache_remove_by_oid (thread_p, oid);
	}

      if (!OID_IS_ROOTOID (oid))
	{
	  fpcache_remove_by_class (thread_p, oid);
	}
    }
  else
    {
      HEAP_OPERATION_CONTEXT update_context;

      local_scan_cache = scan_cache;
      if (pruning_type != DB_NOT_PARTITIONED_CLASS && pcontext != NULL)
	{
	  /* Get a scan_cache object for the actual class which is updated. This object is kept in a list in the
	   * pruning context */
	  OID real_class_oid;
	  HFID real_hfid;
	  PRUNING_SCAN_CACHE *pcache;

	  HFID_COPY (&real_hfid, hfid);
	  COPY_OID (&real_class_oid, class_oid);
	  pcache = locator_get_partition_scancache (pcontext, &real_class_oid, &real_hfid, op_type, false);
	  if (pcache == NULL)
	    {
	      assert (false);
	      return ER_FAILED;
	    }
	  local_scan_cache = &pcache->scan_cache;
	}

      /* There will be no pruning after this point so we should reset op_type to a non pruning operation */

      if (!mvcc_is_mvcc_disabled_class (class_oid))
	{
	  if (oldrecdes == NULL)
	    {
	      copy_recdes.data = NULL;
	      if (mvcc_reev_data != NULL && mvcc_reev_data->type == REEV_DATA_UPDDEL)
		{
		  /* The new recdes can be changed during reevaluation. That's because new recdes fields may refer
		   * fields of old recdes */
		  mvcc_reev_data->upddel_reev_data->new_recdes = recdes;
		}

	      if (need_locking)
		{
		  scan = locator_lock_and_get_object_with_evaluation (thread_p, oid, class_oid, &copy_recdes,
								      local_scan_cache, COPY, NULL_CHN, mvcc_reev_data,
								      LOG_ERROR_IF_DELETED);
		}
	      else
		{
		  scan = heap_get_visible_version (thread_p, oid, class_oid, &copy_recdes, local_scan_cache, COPY,
						   NULL_CHN);
		}


	      if (scan == S_SUCCESS && mvcc_reev_data != NULL && mvcc_reev_data->filter_result == V_FALSE)
		{
		  return ER_MVCC_NOT_SATISFIED_REEVALUATION;
		}
	      else if (scan != S_SUCCESS)
		{
		  if (er_errid () == ER_HEAP_NODATA_NEWADDRESS)
		    {
		      force_in_place = UPDATE_INPLACE_CURRENT_MVCCID;

		      /* The object is a new instance, that is only the address (no content) is known by the heap
		       * manager. This is a normal behavior and, if we have an index, we need to add the object to the
		       * index later. Because the following processing can remove this error, we save it here in
		       * no_data_new_address */
		      no_data_new_address = true;
		      er_clear ();	/* clear ER_HEAP_NODATA_NEWADDRESS */
		    }
		  else
		    {
		      if ((scan == S_DOESNT_EXIST || scan == S_SNAPSHOT_NOT_SATISFIED)
			  && er_errid () != ER_HEAP_UNKNOWN_OBJECT)
			{
			  er_set (ER_ERROR_SEVERITY, ARG_FILE_LINE, ER_HEAP_UNKNOWN_OBJECT, oid->volid, oid->pageid,
				  oid->slotid);
			}
		      error_code = er_errid ();
		      if (error_code == ER_HEAP_UNKNOWN_OBJECT)
			{
			  er_log_debug (ARG_FILE_LINE, "locator_update_force: unknown oid ( %d|%d|%d )\n",
					oid->pageid, oid->slotid, oid->volid);
			}
		      else
			{
			  ASSERT_ERROR_AND_SET (error_code);
			}

		      goto error;
		    }
		}
	      else
		{
		  oldrecdes = &copy_recdes;
		}
	    }

	  if (!HEAP_IS_UPDATE_INPLACE (force_in_place))
	    {
	      LOG_TDES *tdes;

	      tdes = LOG_FIND_CURRENT_TDES (thread_p);
	      if (!(has_index & LC_FLAG_HAS_UNIQUE_INDEX))
		{
		  MVCC_REC_HEADER old_rec_header;

		  or_mvcc_get_header (oldrecdes, &old_rec_header);
		  if (logtb_find_current_mvccid (thread_p) != old_rec_header.mvcc_ins_id)
		    {
#if defined (SERVER_MODE)
		      /* If not inserted by me, I must have lock. */
		      assert (lock_has_lock_on_object (oid, class_oid, logtb_get_current_tran_index (), X_LOCK) > 0);
#endif /* SERVER_MODE */
		    }
		}
	    }
	  else if (force_in_place == UPDATE_INPLACE_OLD_MVCCID)
	    {
	      MVCC_REC_HEADER old_rec_header, new_rec_header;

	      if (or_mvcc_get_header (oldrecdes, &old_rec_header) != NO_ERROR
		  || or_mvcc_get_header (recdes, &new_rec_header) != NO_ERROR)
		{
		  assert (false);
		  goto error;
		}

	      if (MVCC_IS_FLAG_SET (&old_rec_header, OR_MVCC_FLAG_VALID_INSID))
		{
		  MVCC_SET_FLAG_BITS (&new_rec_header, OR_MVCC_FLAG_VALID_INSID);
		  MVCC_SET_INSID (&new_rec_header, MVCC_GET_INSID (&old_rec_header));
		}
	      else
		{
		  MVCC_CLEAR_FLAG_BITS (&new_rec_header, OR_MVCC_FLAG_VALID_INSID);
		}

	      if (MVCC_IS_HEADER_DELID_VALID (&old_rec_header))
		{
		  MVCC_SET_FLAG_BITS (&new_rec_header, OR_MVCC_FLAG_VALID_DELID);
		  MVCC_SET_DELID (&new_rec_header, MVCC_GET_DELID (&old_rec_header));
		}
	      else
		{
		  MVCC_CLEAR_FLAG_BITS (&new_rec_header, OR_MVCC_FLAG_VALID_DELID);
		}

	      if (MVCC_IS_FLAG_SET (&old_rec_header, OR_MVCC_FLAG_VALID_PREV_VERSION))
		{
		  MVCC_SET_FLAG_BITS (&new_rec_header, OR_MVCC_FLAG_VALID_PREV_VERSION);
		  MVCC_SET_PREVIOUS_VERSION_LSA (&new_rec_header, &MVCC_GET_PREV_VERSION_LSA (&old_rec_header));
		}
	      else
		{
		  MVCC_CLEAR_FLAG_BITS (&new_rec_header, OR_MVCC_FLAG_VALID_PREV_VERSION);
		}

	      if (or_mvcc_set_header (recdes, &new_rec_header) != NO_ERROR)
		{
		  assert (false);
		  goto error;
		}
	    }
	}
      else
	{
	  if (!HEAP_IS_UPDATE_INPLACE (force_in_place))
	    {
	      force_in_place = UPDATE_INPLACE_CURRENT_MVCCID;
	    }

	  if (lock_object (thread_p, oid, class_oid, X_LOCK, LK_UNCOND_LOCK) != LK_GRANTED)
	    {
	      ASSERT_ERROR_AND_SET (error_code);
	      goto error;
	    }

	  if (has_index && oldrecdes == NULL)
	    {
	      /* get the old record first */
	      local_scan_cache->mvcc_snapshot = logtb_get_mvcc_snapshot (thread_p);
	      if (local_scan_cache->mvcc_snapshot == NULL)
		{
		  error_code = er_errid ();
		  if (error_code == NO_ERROR)
		    {
		      error_code = ER_FAILED;
		    }
		  goto error;
		}

	      scan =
		heap_get_visible_version (thread_p, oid, class_oid, &copy_recdes, local_scan_cache, COPY, NULL_CHN);
	      if (scan == S_SUCCESS)
		{
		  oldrecdes = &copy_recdes;
		}
	      else if (er_errid () == ER_HEAP_NODATA_NEWADDRESS)
		{
		  er_clear ();	/* clear ER_HEAP_NODATA_NEWADDRESS */

		  /* The object is a new instance, that is only the address (no content) is known by the heap manager.
		   * This is a normal behaviour and, if we have an index, we need to add the object to the index later.
		   * Because the following processing can remove this error, we save it here in no_data_new_address */
		  no_data_new_address = true;
		}
	      else
		{
		  if (er_errid () == ER_HEAP_UNKNOWN_OBJECT)
		    {
		      er_log_debug (ARG_FILE_LINE, "locator_update_force: unknown oid ( %d|%d|%d )\n", oid->pageid,
				    oid->slotid, oid->volid);
		    }

		  ASSERT_ERROR ();
		  error_code = ER_HEAP_UNKNOWN_OBJECT;
		  goto error;
		}
	    }
	}

      if (pruning_type != DB_NOT_PARTITIONED_CLASS)
	{
	  OID superclass_oid;
	  OID real_class_oid;
	  HFID real_hfid;
	  int granted;

	  HFID_COPY (&real_hfid, hfid);
	  COPY_OID (&real_class_oid, class_oid);
	  error_code =
	    partition_prune_update (thread_p, class_oid, recdes, pcontext, pruning_type, &real_class_oid, &real_hfid,
				    &superclass_oid);
	  if (error_code != NO_ERROR)
	    {
	      ASSERT_ERROR ();
	      goto error;
	    }

	  /* make sure we use the correct class oid - we could be dealing with a classoid resulted from a unique btid
	   * pruning */
	  if (heap_get_class_oid (thread_p, oid, class_oid) != S_SUCCESS)
	    {
	      ASSERT_ERROR_AND_SET (error_code);
	      goto error;
	    }

	  error_code = heap_get_hfid_from_class_oid (thread_p, class_oid, hfid);
	  if (error_code != NO_ERROR)
	    {
	      ASSERT_ERROR ();
	      goto error;
	    }

	  if (!OID_EQ (class_oid, &real_class_oid))
	    {
	      /* If we have to move the record to another partition, we have to lock the target partition for insert.
	       * The class from which we delete was already locked (X_LOCK for heap scan or IX_LOCK for index scan)
	       * during the SELECT phase of UPDATE */
	      granted = lock_subclass (thread_p, &real_class_oid, &superclass_oid, IX_LOCK, LK_UNCOND_LOCK);
	      if (granted != LK_GRANTED)
		{
		  ASSERT_ERROR_AND_SET (error_code);
		  goto error;
		}

	      error_code =
		locator_move_record (thread_p, hfid, class_oid, oid, &real_class_oid, &real_hfid, recdes, scan_cache,
				     op_type, has_index, force_count, pcontext, mvcc_reev_data, need_locking);
	      if (error_code == NO_ERROR)
		{
		  COPY_OID (class_oid, &real_class_oid);
		  HFID_COPY (hfid, &real_hfid);
		}
	      return error_code;
	    }
	}

      /* AN INSTANCE: Update indices if any */
      if (has_index)
	{
	  if (scan == S_SUCCESS)
	    {
	      error_code =
		locator_update_index (thread_p, recdes, oldrecdes, att_id, n_att_id, oid, class_oid, op_type,
				      local_scan_cache, &repl_info);
	      if (error_code != NO_ERROR)
		{
		  /*
		   * There is an error updating the index... Quit... The
		   * transaction must be aborted by the caller
		   */
		  ASSERT_ERROR ();
		  goto error;
		}
	    }
	  else
	    {
	      /*
	       * We could not get the object.
	       * The object may be a new instance, that is only the address
	       * (no content) is known by the heap manager.
	       */

	      if (no_data_new_address)
		{
		  er_clear ();	/* clear the error code */
		  if (op_type == SINGLE_ROW_MODIFY)
		    {		/* to enable uniqueness checking */
		      op_type = SINGLE_ROW_INSERT;
		    }

		  error_code =
		    locator_add_or_remove_index (thread_p, recdes, oid, class_oid, true, op_type, local_scan_cache,
						 true, true, hfid, NULL);
		  if (error_code != NO_ERROR)
		    {
		      ASSERT_ERROR ();
		      goto error;
		    }
		}
	    }

	  /* check the foreign key constraints */
	  if (!not_check_fk && !locator_Dont_check_foreign_key)
	    {
	      error_code =
		locator_check_foreign_key (thread_p, hfid, class_oid, oid, recdes, &new_record, &is_cached,
					   &cache_attr_copyarea);
	      if (error_code != NO_ERROR)
		{
		  ASSERT_ERROR ();
		  goto error;
		}

	      if (is_cached)
		{
		  recdes = &new_record;
		}
	    }
	}

      heap_create_update_context (&update_context, hfid, oid, class_oid, recdes, local_scan_cache, force_in_place);
      error_code = heap_update_logical (thread_p, &update_context);
      if (error_code != NO_ERROR)
	{
	  /*
	   * Problems updating the object...Maybe, the transaction should be aborted by the caller...Quit..
	   */
	  if (error_code == ER_FAILED)
	    {
	      ASSERT_ERROR_AND_SET (error_code);
	      assert (error_code == ER_INTERRUPTED);
	    }
	  else
	    {
	      ASSERT_ERROR ();
	    }
	  goto error;
	}
      isold_object = update_context.is_logical_old;


      if (!LOG_CHECK_LOG_APPLIER (thread_p) && log_does_allow_replication () == true)
	{
	  /* Update lsa to be sure that the object is part of current sys operation. */
	  logtb_get_tdes (thread_p)->get_replication_generator ().update_lsastamp_for_changed_repl_object (*oid);
	}

#if defined(ENABLE_UNUSED_FUNCTION)
      if (isold_object == false)
	{
	  locator_increase_catalog_count (thread_p, class_oid);
	}
#endif

      /* remove query result cache entries which are relevant with this class */
      if (!QFILE_IS_LIST_CACHE_DISABLED)
	{
	  if (qexec_clear_list_cache_by_class (thread_p, class_oid) != NO_ERROR)
	    {
	      er_log_debug (ARG_FILE_LINE,
			    "locator_update_force: qexec_clear_list_cache_by_class failed for class { %d %d %d }\n",
			    class_oid->pageid, class_oid->slotid, class_oid->volid);
	    }
	  qmgr_add_modified_class (thread_p, class_oid);
	}
    }

  *force_count = 1;

error:

  if (old_classname != NULL && old_classname != classname)
    {
      free_and_init (old_classname);
    }

  if (cache_attr_copyarea != NULL)
    {
      locator_free_copy_area (cache_attr_copyarea);
    }

  return error_code;
}

/*
 * locator_delete_force () - Delete the given object
 *
 * return: NO_ERROR if all OK, ER_ status otherwise
 *
 *   hfid(in): Heap where the object is going to be inserted
 *   oid(in): The object identifier
 *   has_index(in): false if we now for sure that there is not any index on the instances of the class.
 *   op_type(in):
 *   scan_cache(in/out): Scan cache used to estimate the best space pages between heap changes.
 *   force_count(in):
 *   mvcc_reev_data(in): MVCC data
 *   need_locking(in): true, if need locking
 *
 * Note: The given object is deleted on this heap and all appropiate index entries are deleted.
 */
int
locator_delete_force (THREAD_ENTRY * thread_p, HFID * hfid, OID * oid, int has_index, int op_type,
		      HEAP_SCANCACHE * scan_cache, int *force_count, MVCC_REEV_DATA * mvcc_reev_data, bool need_locking)
{
  return locator_delete_force_internal (thread_p, hfid, oid, has_index, op_type, scan_cache, force_count,
					mvcc_reev_data, FOR_INSERT_OR_DELETE, NULL, NULL, need_locking);
}

/*
 * locator_delete_force_for_moving () - Delete the given object
 *                                      To move record between partitions.
 *
 * return: NO_ERROR if all OK, ER_ status otherwise
 *
 *   thread_p(in):
 *   hfid(in): Heap where the object is going to be inserted
 *   oid(in): The object identifier
 *   has_index(in): false if we now for sure that there is not any index on the instances of the class.
 *   op_type(in):
 *   scan_cache(in/out): Scan cache used to estimate the best space pages between heap changes.
 *   force_count(in):
 *   mvcc_reev_data(in): MVCC data
 *   new_obj_oid(in): next version - only to be used with records relocated in other partitions, in MVCC.
 *   partition_oid(in): new partition class oid
 *   need_locking(in): true, if need locking
 *
 * Note: The given object is deleted on this heap and all appropriate index entries are deleted.
 */
static int
locator_delete_force_for_moving (THREAD_ENTRY * thread_p, HFID * hfid, OID * oid, int has_index, int op_type,
				 HEAP_SCANCACHE * scan_cache, int *force_count, MVCC_REEV_DATA * mvcc_reev_data,
				 OID * new_obj_oid, OID * partition_oid, bool need_locking)
{
  return locator_delete_force_internal (thread_p, hfid, oid, has_index, op_type, scan_cache, force_count,
					mvcc_reev_data, FOR_MOVE, new_obj_oid, partition_oid, need_locking);
}

/*
 * locator_delete_force_internal () - helper function of locator_delete_force
 *
 *   hfid(in): Heap where the object is going to be inserted
 *   oid(in): The object identifier
 *   has_index(in): false if we now for sure that there is not any index on the instances of the class.
 *   op_type(in):
 *   scan_cache(in/out): Scan cache used to estimate the best space pages between heap changes.
 *   force_count(in):
 *   mvcc_reev_data(in): MVCC data
 *   idx_action_flag(in): is moving record between partitioned table?
 *			  If FOR_MOVE, this delete&insert is caused by
 *			  'UPDATE ... SET ...', NOT 'DELETE FROM ...'
 *   new_obj_oid(in): next version - only to be used with records relocated in other partitions, in MVCC.
 *   partition_oid(in): new partition class oid
 *   need_locking(in): true, if need locking
 *
 * Note: The given object is deleted on this heap and all appropriate index entries are deleted.
 */
static int
locator_delete_force_internal (THREAD_ENTRY * thread_p, HFID * hfid, OID * oid, int has_index, int op_type,
			       HEAP_SCANCACHE * scan_cache, int *force_count, MVCC_REEV_DATA * mvcc_reev_data,
			       LOCATOR_INDEX_ACTION_FLAG idx_action_flag, OID * new_obj_oid, OID * partition_oid,
			       bool need_locking)
{
  bool isold_object;		/* Make sure that this is an old object during the deletion */
  OID class_oid = { NULL_PAGEID, NULL_SLOTID, NULL_VOLID };
  /* Class identifier */
  char *classname;		/* Classname to update */
  RECDES copy_recdes;
  int error_code = NO_ERROR;
  bool deleted = false;
  SCAN_CODE scan_code = S_SUCCESS;

  /* Update note : While scanning objects, the given scancache does not fix the last accessed page. So, the object must
   * be copied to the record descriptor. Changes : (1) variable name : peek_recdes => copy_recdes (2) function call :
   * heap_get_visible_version(..., PEEK, ...) => heap_get_visible_version(..., COPY, ...) (3) SCAN_CODE scan, char *new_area are added */

  copy_recdes.data = NULL;

  *force_count = 0;

  /*
   * Is the object a class ?
   */
  isold_object = true;

  copy_recdes.data = NULL;

  if (need_locking == false)
    {
      /* the reevaluation is not necessary if the object is already locked */
      mvcc_reev_data = NULL;
    }

  /* IMPORTANT TODO: use a different get function when need_locking==false, but make sure it gets the last version,
     not the visible one; we need only the last version to use it to retrieve the last version of the btree key */
  scan_code =
    locator_lock_and_get_object_with_evaluation (thread_p, oid, &class_oid, &copy_recdes, scan_cache, COPY, NULL_CHN,
						 mvcc_reev_data, LOG_WARNING_IF_DELETED);

  if (scan_code == S_SUCCESS && mvcc_reev_data != NULL && mvcc_reev_data->filter_result == V_FALSE)
    {
      return ER_MVCC_NOT_SATISFIED_REEVALUATION;
    }

  if (scan_code != S_SUCCESS)
    {
      error_code = er_errid ();

      if (error_code == ER_HEAP_NODATA_NEWADDRESS)
	{
	  isold_object = false;
	  er_clear ();		/* clear ER_HEAP_NODATA_NEWADDRESS */

	  error_code = NO_ERROR;
	}
      else if (error_code == ER_HEAP_UNKNOWN_OBJECT || scan_code == S_DOESNT_EXIST)
	{
	  isold_object = false;
	  er_clear ();

	  error_code = NO_ERROR;
	  goto error;
	}
      else
	{
	  /*
	   * Problems reading the object...Maybe, the transaction should be
	   * aborted by the caller...Quit..
	   */
	  if (error_code == NO_ERROR)
	    {
	      error_code = ER_FAILED;
	    }
	  goto error;
	}
    }

  if (isold_object == false)
    {
      OID_SET_NULL (&class_oid);
    }

  if (isold_object == true && OID_IS_ROOTOID (&class_oid))
    {
      /*
       * A CLASS: Remove class from catalog and
       *          remove any indices on that class
       *          remove XASL cache entries which is relevant with that class
       */

      /* Delete the classname entry */
      classname = or_class_name (&copy_recdes);
      assert (classname != NULL);
      assert (strlen (classname) < 255);

      /* Note: by now, the client has probably already requested this class be deleted. We try again here just to be
       * sure it has been marked properly.  Note that we would normally want to check the return code, but we must not
       * check the return code for this one function in its current form, because we cannot distinguish between a class
       * that has already been marked deleted and a real error. */
      (void) xlocator_delete_class_name (thread_p, classname);
      /* remove from the catalog... when is not the root */
      if (!OID_IS_ROOTOID (oid))
	{
	  error_code = catalog_delete (thread_p, oid);
	  if (error_code != NO_ERROR)
	    {
	      er_log_debug (ARG_FILE_LINE, "locator_delete_force: ct_delete_catalog failed for tran %d\n",
			    LOG_FIND_THREAD_TRAN_INDEX (thread_p));
	      goto error;
	    }
	}
      if (catcls_Enable)
	{
	  error_code = catcls_delete_catalog_classes (thread_p, classname, oid);
	  if (error_code != NO_ERROR)
	    {
	      goto error;
	    }
	}

      /* remove XASL cache entries which is relevant with that class */
      if (!OID_IS_ROOTOID (oid))
	{
	  xcache_remove_by_oid (thread_p, oid);
	}

      if (!OID_IS_ROOTOID (oid))
	{
	  fpcache_remove_by_class (thread_p, oid);
	}
    }
  else
    {
      /*
       * Likely an INSTANCE: Apply the necessary index deletions
       *
       * If this is a server delete on an instance, the object must be locked
       * in exclusive  mode since it is likely that we have just added an
       * SIX lock on the class at this moment.
       *
       * Note that we cannot have server deletes on classes.
       */
      if (isold_object == true && has_index)
	{
	  /* if MVCC then delete before updating index */
	  if (!mvcc_is_mvcc_disabled_class (&class_oid))
	    {
	      HEAP_OPERATION_CONTEXT delete_context;

	      /* build operation context */
	      heap_create_delete_context (&delete_context, hfid, oid, &class_oid, scan_cache);

	      /* attempt delete */
	      if (heap_delete_logical (thread_p, &delete_context) != NO_ERROR)
		{
		  /*
		   * Problems deleting the object...Maybe, the transaction should be
		   * aborted by the caller...Quit..
		   */
		  error_code = er_errid ();
		  er_log_debug (ARG_FILE_LINE, "locator_delete_force: hf_delete failed for tran %d\n",
				LOG_FIND_THREAD_TRAN_INDEX (thread_p));
		  if (error_code == NO_ERROR)
		    {
		      error_code = ER_FAILED;
		    }
		  goto error;
		}

	      deleted = true;
	    }

	  if (idx_action_flag == FOR_INSERT_OR_DELETE)
	    {
	      error_code =
		locator_add_or_remove_index (thread_p, &copy_recdes, oid, &class_oid, false, op_type, scan_cache, true,
					     true, hfid, NULL);
	    }
	  else
	    {
	      error_code =
		locator_add_or_remove_index_for_moving (thread_p, &copy_recdes, oid, &class_oid, false, op_type,
							scan_cache, true, true, hfid, NULL);
	    }

	  if (error_code != NO_ERROR)
	    {
	      /*
	       * There is an error deleting the index... Quit... The
	       * transaction must be aborted by the caller
	       */
	      goto error;
	    }
	}

      /* remove query result cache entries which are relevant with this class */
      if (!QFILE_IS_LIST_CACHE_DISABLED)
	{
	  if (qexec_clear_list_cache_by_class (thread_p, &class_oid) != NO_ERROR)
	    {
	      er_log_debug (ARG_FILE_LINE,
			    "locator_delete_force: qexec_clear_list_cache_by_class failed for class { %d %d %d }\n",
			    class_oid.pageid, class_oid.slotid, class_oid.volid);
	    }
	  qmgr_add_modified_class (thread_p, &class_oid);
	}
    }

  if (!deleted)
    {
      HEAP_OPERATION_CONTEXT delete_context;

      /* build operation context */
      heap_create_delete_context (&delete_context, hfid, oid, &class_oid, scan_cache);

      /* attempt delete */
      if (heap_delete_logical (thread_p, &delete_context) != NO_ERROR)
	{
	  /*
	   * Problems deleting the object...Maybe, the transaction should be
	   * aborted by the caller...Quit..
	   */
	  er_log_debug (ARG_FILE_LINE, "locator_delete_force: hf_delete failed for tran %d\n",
			LOG_FIND_THREAD_TRAN_INDEX (thread_p));
	  assert (er_errid () != NO_ERROR);
	  error_code = er_errid ();
	  if (error_code == NO_ERROR)
	    {
	      error_code = ER_FAILED;
	    }
	  goto error;
	}
      deleted = true;
    }
  *force_count = 1;

#if defined(ENABLE_UNUSED_FUNCTION)
  if (isold_object == true && !OID_IS_ROOTOID (&class_oid))
    {
      /* decrease the counter of the catalog */
      locator_decrease_catalog_count (thread_p, &class_oid);
    }
#endif

error:

  return error_code;
}

/*
 * locator_delete_lob_force () - Delete all blob which is in the given object
 *
 * return: NO_ERROR if all OK, ER_ status otherwise
 *
 *   thread_p(in):
 *   class_oid(in):
 *   oid(in):
 *   recdes(in):
 */
int
locator_delete_lob_force (THREAD_ENTRY * thread_p, OID * class_oid, OID * oid, RECDES * recdes)
{
  HEAP_CACHE_ATTRINFO attr_info;
  HEAP_ATTRVALUE *value;
  bool attr_info_inited;
  HEAP_SCANCACHE scan_cache;
  RECDES copy_recdes = RECDES_INITIALIZER;
  bool scan_cache_inited;
  bool found;
  int i;
  int error_code = NO_ERROR;

  assert ((class_oid != NULL) && (recdes != NULL || oid != NULL));

  attr_info_inited = false;
  scan_cache_inited = false;
  found = false;

  error_code = heap_attrinfo_start (thread_p, class_oid, -1, NULL, &attr_info);
  if (error_code != NO_ERROR)
    {
      goto error;
    }
  attr_info_inited = true;

  /* check if lob attribute exists */
  for (i = 0; i < attr_info.num_values; i++)
    {
      value = &attr_info.values[i];
      if (value->last_attrepr->type == DB_TYPE_BLOB || value->last_attrepr->type == DB_TYPE_CLOB)
	{
	  found = true;
	  break;
	}
    }

  if (found)
    {
      if (recdes == NULL)
	{
	  SCAN_CODE scan;

	  error_code = heap_scancache_quick_start (&scan_cache);
	  if (error_code != NO_ERROR)
	    {
	      goto error;
	    }
	  scan_cache_inited = true;

	  scan = heap_get_visible_version (thread_p, oid, class_oid, &copy_recdes, &scan_cache, COPY, NULL_CHN);
	  if (scan != S_SUCCESS)
	    {
	      goto error;
	    }
	  recdes = &copy_recdes;
	}

      error_code = heap_attrinfo_delete_lob (thread_p, recdes, &attr_info);
    }

error:

  if (attr_info_inited)
    {
      heap_attrinfo_end (thread_p, &attr_info);
    }
  if (scan_cache_inited)
    {
      error_code = heap_scancache_end (thread_p, &scan_cache);
    }

  return error_code;
}

/*
 * locator_force_for_multi_update () -
 *
 * return: NO_ERROR if all OK, ER_ status otherwise
 *
 *   force_area(in):  Copy area where objects are placed
 *
 * Note: This function update given objects that are sent by clients.
 *              The objects are updated by multiple row update performed
 *              on client and sent to the server through flush request.
 */
static int
locator_force_for_multi_update (THREAD_ENTRY * thread_p, LC_COPYAREA * force_area)
{
  LC_COPYAREA_MANYOBJS *mobjs;	/* Describe multiple objects in area */
  LC_COPYAREA_ONEOBJ *obj;	/* Describe on object in area */
  RECDES recdes;		/* Record descriptor for object */
  HEAP_SCANCACHE scan_cache;
  int scan_cache_inited = 0;
  LOG_TDES *tdes;
  int i;
  int force_count;
  int tran_index;
  int error_code = NO_ERROR;
  REPL_INFO_TYPE repl_info;
  int has_index;

  tran_index = LOG_FIND_THREAD_TRAN_INDEX (thread_p);
  tdes = LOG_FIND_TDES (tran_index);
  if (tdes == NULL)
    {
      er_set (ER_FATAL_ERROR_SEVERITY, ARG_FILE_LINE, ER_LOG_UNKNOWN_TRANINDEX, 1, tran_index);
      error_code = ER_LOG_UNKNOWN_TRANINDEX;
      goto error;
    }

  mobjs = LC_MANYOBJS_PTR_IN_COPYAREA (force_area);

  if (mobjs->start_multi_update)
    {
      // todo - fix multi-update; in the meantime disable safe-guard and just clear stats
      // assert (tdes->m_multiupd_stats.empty ());
      tdes->m_multiupd_stats.clear ();
    }

  if (mobjs->num_objs > 0)
    {
      int first_update_obj = -1, last_update_obj = -1;

      /*
       * Find first and last UPDATE objects
       */
      obj = LC_START_ONEOBJ_PTR_IN_COPYAREA (mobjs);
      obj = LC_PRIOR_ONEOBJ_PTR_IN_COPYAREA (obj);
      for (i = 0; i < mobjs->num_objs; i++)
	{
	  obj = LC_NEXT_ONEOBJ_PTR_IN_COPYAREA (obj);
	  if (LC_IS_FLUSH_UPDATE (obj->operation))
	    {
	      last_update_obj = i;
	      if (first_update_obj == -1)
		{
		  first_update_obj = i;
		}
	    }
	}
      if (last_update_obj == -1)
	{
	  /* this is not exactly an error case, but we somehow managed to generate a multi-update flush with no updated
	   * objects */
	  error_code = NO_ERROR;
	  goto error;
	}

      /*
       * Flush objects
       */
      obj = LC_START_ONEOBJ_PTR_IN_COPYAREA (mobjs);
      obj = LC_PRIOR_ONEOBJ_PTR_IN_COPYAREA (obj);
      LC_RECDES_IN_COPYAREA (force_area, &recdes);

      for (i = 0; i < mobjs->num_objs; i++)
	{
	  obj = LC_NEXT_ONEOBJ_PTR_IN_COPYAREA (obj);
	  LC_RECDES_TO_GET_ONEOBJ (force_area, obj, &recdes);

	  /* skip all non-updates operations and updates of class objects (non-updates operations and class objects are
	   * already flushed in xlocator_force) */
	  if (!LC_IS_FLUSH_UPDATE (obj->operation) || OID_EQ (&obj->class_oid, oid_Root_class_oid))
	    {
	      continue;
	    }

	  if (!scan_cache_inited)
	    {
	      /* Initialize a modify scancache */
	      error_code =
		locator_start_force_scan_cache (thread_p, &scan_cache, &obj->hfid, &obj->class_oid, MULTI_ROW_UPDATE);
	      if (error_code != NO_ERROR)
		{
		  goto error;
		}
	      scan_cache_inited = 1;
	    }

	  if (mobjs->start_multi_update && i == first_update_obj)
	    {
	      repl_info = REPL_INFO_TYPE_RBR_START;
	    }
	  else if (mobjs->end_multi_update && i == last_update_obj)
	    {
	      repl_info = REPL_INFO_TYPE_RBR_END;
	    }
	  else
	    {
	      repl_info = REPL_INFO_TYPE_RBR_NORMAL;
	    }
	  has_index = LC_ONEOBJ_GET_INDEX_FLAG (obj);

	  scan_cache.mvcc_snapshot = logtb_get_mvcc_snapshot (thread_p);
	  if (scan_cache.mvcc_snapshot == NULL)
	    {
	      if (thread_p->type != TT_REPL_SUBTRAN_APPLIER)
		{
		  assert (false);
		  error_code = ER_FAILED;
		  goto error;
		}
	      else
		{
		  // accept this for sub-transaction applier; it doesn't have and doesn't need snapshot
		}
	    }

	  /* update */
	  error_code =
	    locator_update_force (thread_p, &obj->hfid, &obj->class_oid, &obj->oid, NULL, &recdes,
				  has_index, NULL, 0, MULTI_ROW_UPDATE, &scan_cache, &force_count, false, repl_info,
				  DB_NOT_PARTITIONED_CLASS, NULL, NULL, UPDATE_INPLACE_NONE, true);
	  if (error_code != NO_ERROR)
	    {
	      /*
	       * Problems updating the object...Maybe, the transaction should be
	       * aborted by the caller...Quit..
	       */
	      goto error;
	    }
	}			/* end-for */

      if (scan_cache.m_index_stats != NULL)
	{
	  tdes->m_multiupd_stats += *scan_cache.m_index_stats;
	}
      locator_end_force_scan_cache (thread_p, &scan_cache);
      scan_cache_inited = 0;
    }

  if (mobjs->end_multi_update)
    {
    for (const auto & it:tdes->m_multiupd_stats.get_map ())
	{
	  if (!it.second.is_unique ())
	    {
	      BTREE_SET_UNIQUE_VIOLATION_ERROR (thread_p, NULL, NULL, &mobjs->objs.class_oid, &it.first, NULL);
	      error_code = ER_BTREE_UNIQUE_FAILED;
	      goto error;
	    }
	  error_code = logtb_tran_update_unique_stats (thread_p, it.first, it.second, true);
	  if (error_code != NO_ERROR)
	    {
	      ASSERT_ERROR ();
	      goto error;
	    }
	}
      tdes->m_multiupd_stats.clear ();
    }

  return error_code;

error:
  if (scan_cache_inited)
    {
      locator_end_force_scan_cache (thread_p, &scan_cache);
    }

  if (tdes != NULL)
    {
      tdes->m_multiupd_stats.clear ();
    }

  return error_code;
}

/*
 * locator_repl_add_error_to_copyarea () - place error info into copy area that
 *                                         will be sent to client
 *
 * return:
 *
 *   copy_area(out): copy area where error info will be placed
 *   recdes(in): struct that describes copy_area
 *   obj(in): object that describes the operation which caused an error
 *   key_value(in): primary key value
 *   err_code(in):
 *   err_msg(in):
 */
static void
locator_repl_add_error_to_copyarea (LC_COPYAREA ** copy_area, RECDES * recdes, LC_COPYAREA_ONEOBJ * obj,
				    DB_VALUE * key_value, int err_code, const char *err_msg)
{
  LC_COPYAREA *new_copy_area = NULL;
  LC_COPYAREA_MANYOBJS *reply_mobjs = NULL;
  LC_COPYAREA_ONEOBJ *reply_obj = NULL;
  char *ptr;
  int packed_length = 0, round_length;
  int prev_offset, prev_length;

  packed_length += OR_VALUE_ALIGNED_SIZE (key_value);
  packed_length += OR_INT_SIZE;
  packed_length += or_packed_string_length (err_msg, NULL);

  if (packed_length > recdes->area_size)
    {
      int new_length, nw_pagesize;

      prev_offset = CAST_BUFLEN (recdes->data - (*copy_area)->mem);
      prev_length = (*copy_area)->length;

      nw_pagesize = db_network_page_size ();
      new_length = prev_length + CEIL_PTVDIV (packed_length - recdes->area_size, nw_pagesize) * nw_pagesize;

      new_copy_area = locator_reallocate_copy_area_by_length (*copy_area, new_length);
      if (new_copy_area == NULL)
	{
	  /* failed to reallocate copy area. skip the current error */
	  return;
	}
      else
	{
	  recdes->data = new_copy_area->mem + prev_offset;
	  recdes->area_size += CAST_BUFLEN (new_copy_area->length - prev_length);
	  *copy_area = new_copy_area;
	}
    }

  reply_mobjs = LC_MANYOBJS_PTR_IN_COPYAREA (*copy_area);
  reply_obj = LC_FIND_ONEOBJ_PTR_IN_COPYAREA (reply_mobjs, reply_mobjs->num_objs);

  ptr = recdes->data;
  ptr = or_pack_mem_value (ptr, key_value, NULL);
  ptr = or_pack_int (ptr, err_code);
  ptr = or_pack_string (ptr, err_msg);

  reply_obj->length = CAST_BUFLEN (ptr - recdes->data);
  reply_obj->offset = CAST_BUFLEN (recdes->data - (*copy_area)->mem);
  COPY_OID (&reply_obj->class_oid, &obj->class_oid);
  reply_obj->operation = obj->operation;

  reply_mobjs->num_objs++;

  recdes->length = reply_obj->length;
  round_length = DB_ALIGN (recdes->length, MAX_ALIGNMENT);
#if !defined(NDEBUG)
  /* suppress valgrind UMW error */
  memset (recdes->data + recdes->length, 0, MIN (round_length - recdes->length, recdes->area_size - recdes->length));
#endif
  recdes->data += round_length;
  recdes->area_size -= round_length + sizeof (*reply_obj);
}

/*
 * locator_repl_prepare_force () - prepare required info for each operation
 *
 * return: NO_ERROR if all OK, ER_ status otherwise
 *
 *   thread_p(in):
 *   obj(in): object that describes the current operation
 *   old_recdes(out): original record needed for update operation
 *   recdes(in/out): record to be applied
 *   key_value(in): primary key value
 *   force_scancache(in):
 */
static int
locator_repl_prepare_force (THREAD_ENTRY * thread_p, LC_COPYAREA_ONEOBJ * obj, RECDES * old_recdes, RECDES * recdes,
			    DB_VALUE * key_value, HEAP_SCANCACHE * force_scancache)
{
  int error_code = NO_ERROR;
  int last_repr_id = -1;
  int old_chn = -1;
  BTID btid;
  SCAN_CODE scan;
  SCAN_OPERATION_TYPE scan_op_type;

  if (obj->operation == LC_FLUSH_DELETE)
    {
      scan_op_type = S_DELETE;
    }
  else if (LC_IS_FLUSH_UPDATE (obj->operation) == true)
    {
      scan_op_type = S_UPDATE;
    }

  if (obj->operation != LC_FLUSH_DELETE)
    {
      last_repr_id = heap_get_class_repr_id (thread_p, &obj->class_oid);
      if (last_repr_id == 0)
	{
	  er_set (ER_ERROR_SEVERITY, ARG_FILE_LINE, ER_CT_INVALID_REPRID, 1, last_repr_id);
	  return ER_CT_INVALID_REPRID;
	}

      error_code = or_replace_rep_id (recdes, last_repr_id);
      if (error_code != NO_ERROR)
	{
	  return error_code;
	}
    }

  if (LC_IS_FLUSH_INSERT (obj->operation) == false)
    {
      error_code = btree_get_pkey_btid (thread_p, &obj->class_oid, &btid);
      if (error_code != NO_ERROR)
	{
	  return error_code;
	}

      if (xbtree_find_unique (thread_p, &btid, scan_op_type, key_value, &obj->class_oid, &obj->oid, true) !=
	  BTREE_KEY_FOUND)
	{
	  er_set (ER_WARNING_SEVERITY, ARG_FILE_LINE, ER_OBJ_OBJECT_NOT_FOUND, 0);
	  return ER_OBJ_OBJECT_NOT_FOUND;
	}
    }


  if (LC_IS_FLUSH_UPDATE (obj->operation) == true)
    {
      assert (OID_ISNULL (&obj->oid) != true);

      scan =
	heap_get_visible_version (thread_p, &obj->oid, &obj->class_oid, old_recdes, force_scancache, PEEK, NULL_CHN);

      if (scan != S_SUCCESS)
	{
	  assert (er_errid () != NO_ERROR);
	  error_code = er_errid ();
	  if (error_code == ER_HEAP_UNKNOWN_OBJECT)
	    {
	      er_log_debug (ARG_FILE_LINE, "locator_repl_prepare_force : unknown oid ( %d|%d|%d )\n",
			    obj->oid.pageid, obj->oid.slotid, obj->oid.volid);
	    }

	  return error_code;
	}

      old_chn = or_chn (old_recdes);

      error_code = or_replace_chn (recdes, old_chn + 1);
      if (error_code != NO_ERROR)
	{
	  return error_code;
	}
    }

  return NO_ERROR;
}

/*
 * locator_repl_get_key_value () - read pkey value from copy_area
 *
 * return: length of unpacked key value
 *
 *   key_value(out): primary key value
 *   force_area(in):
 *   obj(in): object that describes memory location of key_value
 *
 */
static int
locator_repl_get_key_value (DB_VALUE * key_value, LC_COPYAREA * force_area, LC_COPYAREA_ONEOBJ * obj)
{
  char *ptr, *start_ptr;

  start_ptr = ptr = force_area->mem + obj->offset;
  ptr = or_unpack_mem_value (ptr, key_value);

  return (int) (ptr - start_ptr);
}

/*
 * xlocator_force () - Updates objects sent by log applier
 *
 * return: NO_ERROR if all OK, ER_ status otherwise
 *
 *   force_area(in): Copy area where objects are placed
 *
 * Note: This function applies all the desired operations on each of
 *              object placed in the force_area.
 */
int
xlocator_repl_force (THREAD_ENTRY * thread_p, LC_COPYAREA * force_area, LC_COPYAREA ** reply_area)
{
  LC_COPYAREA_MANYOBJS *mobjs;	/* Describe multiple objects in area */
  LC_COPYAREA_ONEOBJ *obj;	/* Describe on object in area */
  RECDES recdes;		/* Record descriptor for object */
  RECDES old_recdes = RECDES_INITIALIZER;
  RECDES reply_recdes;		/* Describe copy area for reply */
  int i;
  HEAP_SCANCACHE *force_scancache = NULL;
  HEAP_SCANCACHE scan_cache;
  int force_count;
  LOG_LSA lsa, oneobj_lsa;
  int error_code = NO_ERROR;
  int pruning_type = 0;
  int num_continue_on_error = 0;
  DB_VALUE key_value;
  int packed_key_value_len;
  HFID prev_hfid;
  int has_index;

  /* need to start a topop to ensure the atomic operation. */
  error_code = xtran_server_start_topop (thread_p, &lsa);
  if (error_code != NO_ERROR)
    {
      return error_code;
    }

  mobjs = LC_MANYOBJS_PTR_IN_COPYAREA (force_area);

  obj = LC_START_ONEOBJ_PTR_IN_COPYAREA (mobjs);
  obj = LC_PRIOR_ONEOBJ_PTR_IN_COPYAREA (obj);

  HFID_SET_NULL (&prev_hfid);
  db_value_put_null (&key_value);

  LC_RECDES_IN_COPYAREA (*reply_area, &reply_recdes);

  for (i = 0; i < mobjs->num_objs; i++)
    {
      er_clear ();

      obj = LC_NEXT_ONEOBJ_PTR_IN_COPYAREA (obj);

      packed_key_value_len = locator_repl_get_key_value (&key_value, force_area, obj);

      LC_REPL_RECDES_FOR_ONEOBJ (force_area, obj, packed_key_value_len, &recdes);

      error_code = heap_get_hfid_from_class_oid (thread_p, &obj->class_oid, &obj->hfid);
      if (error_code != NO_ERROR)
	{
	  goto exit_on_error;
	}

      if (HFID_EQ (&prev_hfid, &obj->hfid) != true && force_scancache != NULL)
	{
	  locator_end_force_scan_cache (thread_p, force_scancache);
	  force_scancache = NULL;
	}

      if (force_scancache == NULL)
	{
	  /* Initialize a modify scancache */
	  error_code =
	    locator_start_force_scan_cache (thread_p, &scan_cache, &obj->hfid, &obj->class_oid, SINGLE_ROW_UPDATE);
	  if (error_code != NO_ERROR)
	    {
	      goto exit_on_error;
	    }
	  force_scancache = &scan_cache;
	  HFID_COPY (&prev_hfid, &obj->hfid);
	}

      error_code = xtran_server_start_topop (thread_p, &oneobj_lsa);
      if (error_code != NO_ERROR)
	{
	  goto exit_on_error;
	}

      error_code = locator_repl_prepare_force (thread_p, obj, &old_recdes, &recdes, &key_value, force_scancache);
      if (error_code == NO_ERROR)
	{
	  has_index = LC_ONEOBJ_GET_INDEX_FLAG (obj);

	  switch (obj->operation)
	    {
	    case LC_FLUSH_INSERT:
	    case LC_FLUSH_INSERT_PRUNE:
	    case LC_FLUSH_INSERT_PRUNE_VERIFY:
	      pruning_type = locator_area_op_to_pruning_type (obj->operation);
	      error_code =
		locator_insert_force (thread_p, &obj->hfid, &obj->class_oid, &obj->oid, &recdes, has_index,
				      SINGLE_ROW_INSERT, force_scancache, &force_count, pruning_type, NULL, NULL,
				      UPDATE_INPLACE_NONE, NULL);

	      if (error_code == NO_ERROR)
		{
		  /* monitor */
		  perfmon_inc_stat (thread_p, PSTAT_QM_NUM_INSERTS);
		}
	      break;

	    case LC_FLUSH_UPDATE:
	    case LC_FLUSH_UPDATE_PRUNE:
	    case LC_FLUSH_UPDATE_PRUNE_VERIFY:
	      pruning_type = locator_area_op_to_pruning_type (obj->operation);
	      error_code =
		locator_update_force (thread_p, &obj->hfid, &obj->class_oid, &obj->oid, NULL, &recdes, has_index,
				      NULL, 0, SINGLE_ROW_UPDATE, force_scancache, &force_count, false,
				      REPL_INFO_TYPE_RBR_NORMAL, pruning_type, NULL, NULL, UPDATE_INPLACE_NONE, true);

	      if (error_code == NO_ERROR)
		{
		  /* monitor */
		  perfmon_inc_stat (thread_p, PSTAT_QM_NUM_UPDATES);
		}
	      break;

	    case LC_FLUSH_DELETE:
	      error_code =
		locator_delete_force (thread_p, &obj->hfid, &obj->oid, has_index, SINGLE_ROW_DELETE, force_scancache,
				      &force_count, NULL, true);

	      if (error_code == NO_ERROR)
		{
		  /* monitor */
		  perfmon_inc_stat (thread_p, PSTAT_QM_NUM_DELETES);
		}
	      break;

	    default:
	      /*
	       * Problems forcing the object. Don't known what flush/force operation
	       * to execute on the object... This is a system error...
	       * Maybe, the transaction should be aborted by the caller...Quit..
	       */
	      er_set (ER_ERROR_SEVERITY, ARG_FILE_LINE, ER_LC_BADFORCE_OPERATION, 4, obj->operation, obj->oid.volid,
		      obj->oid.pageid, obj->oid.slotid);
	      error_code = ER_LC_BADFORCE_OPERATION;
	      break;
	    }			/* end-switch */
	}

      if (error_code != NO_ERROR)
	{
	  assert (er_errid () != NO_ERROR);
	  locator_repl_add_error_to_copyarea (reply_area, &reply_recdes, obj, &key_value, er_errid (), er_msg ());

	  error_code = NO_ERROR;
	  num_continue_on_error++;

	  (void) xtran_server_end_topop (thread_p, LOG_RESULT_TOPOP_ABORT, &oneobj_lsa);
	}
      else
	{
	  (void) xtran_server_end_topop (thread_p, LOG_RESULT_TOPOP_ATTACH_TO_OUTER, &oneobj_lsa);
	}
      pr_clear_value (&key_value);
    }

  if (force_scancache != NULL)
    {
      locator_end_force_scan_cache (thread_p, force_scancache);
    }

  (void) xtran_server_end_topop (thread_p, LOG_RESULT_TOPOP_ATTACH_TO_OUTER, &lsa);

  if (num_continue_on_error > 0)
    {
      return ER_LC_PARTIALLY_FAILED_TO_FLUSH;
    }

  return error_code;

exit_on_error:
  assert_release (error_code == ER_FAILED || error_code == er_errid ());

  if (DB_IS_NULL (&key_value) == false)
    {
      pr_clear_value (&key_value);
    }

  if (force_scancache != NULL)
    {
      locator_end_force_scan_cache (thread_p, force_scancache);
    }

  (void) xtran_server_end_topop (thread_p, LOG_RESULT_TOPOP_ABORT, &lsa);

  return error_code;
}

/*
 * xlocator_force () - Updates objects placed on page
 *
 * return: NO_ERROR if all OK, ER_ status otherwise
 *
 *   force_area(in): Copy area where objects are placed
 *
 * Note: This function applies all the desired operations on each of
 *              object placed in the force_area.
 */
int
xlocator_force (THREAD_ENTRY * thread_p, LC_COPYAREA * force_area, int num_ignore_error, int *ignore_error_list)
{
  LC_COPYAREA_MANYOBJS *mobjs;	/* Describe multiple objects in area */
  LC_COPYAREA_ONEOBJ *obj;	/* Describe on object in area */
  RECDES recdes;		/* Record descriptor for object */
  int i;
  HEAP_SCANCACHE *force_scancache = NULL;
  HEAP_SCANCACHE scan_cache;
  int force_count;
  LOG_LSA lsa, oneobj_lsa;
  int error_code = NO_ERROR;
  int pruning_type = 0;
  int has_index;
#if !defined(NDEBUG)
  bool disabled_row_replication = false;
#endif

  /* need to start a topop to ensure the atomic operation. */
  error_code = xtran_server_start_topop (thread_p, &lsa);
  if (error_code != NO_ERROR)
    {
      return error_code;
    }

#if !defined(NDEBUG) && defined (SERVER_MODE)
  if (!LOG_CHECK_LOG_APPLIER (thread_p) && prm_get_bool_value (PRM_ID_REPL_LOG_LOCAL_DEBUG)
      && !logtb_get_tdes (thread_p)->get_replication_generator ().is_row_replication_disabled ())
    {
      /* TODO - Remove this code, test and fix. For now, disable testing HA. */
      logtb_get_tdes (thread_p)->get_replication_generator ().set_row_replication_disabled (true);
      disabled_row_replication = true;
    }
#endif

  mobjs = LC_MANYOBJS_PTR_IN_COPYAREA (force_area);
  obj = LC_START_ONEOBJ_PTR_IN_COPYAREA (mobjs);
  obj = LC_PRIOR_ONEOBJ_PTR_IN_COPYAREA (obj);
  LC_RECDES_IN_COPYAREA (force_area, &recdes);

  for (i = 0; i < mobjs->num_objs; i++)
    {
      obj = LC_NEXT_ONEOBJ_PTR_IN_COPYAREA (obj);
      LC_RECDES_TO_GET_ONEOBJ (force_area, obj, &recdes);

      if (i == 0)
	{
	  /*
	   * Initialize a modify scancache
	   */
	  error_code =
	    locator_start_force_scan_cache (thread_p, &scan_cache, &obj->hfid, &obj->class_oid, SINGLE_ROW_UPDATE);
	  if (error_code != NO_ERROR)
	    {
	      goto error;
	    }
	  force_scancache = &scan_cache;
	}

      has_index = LC_ONEOBJ_GET_INDEX_FLAG (obj);

      /* For multi update, we're just interested in the INSERT and DELETE operations here, which were generated by
       * triggers operating on the same class that is being updated; treat these operations as single row and skip all
       * updates. Also, for multi UPDATE operations, the class objects should be flushed here as single row. Instance
       * updates will be handled by locator_force_for_multi_update() TODO: trigger generated updates will not be
       * treated correctly. */
      if (mobjs->start_multi_update && LC_IS_FLUSH_UPDATE (obj->operation)
	  && !OID_EQ (&obj->class_oid, oid_Root_class_oid))
	{
	  continue;
	}

      bool topop_started = false;
      if (LOG_CHECK_LOG_APPLIER (thread_p) || num_ignore_error > 0)
	{
	  error_code = xtran_server_start_topop (thread_p, &oneobj_lsa);
	  if (error_code != NO_ERROR)
	    {
	      goto error;
	    }
	  else
	    {
	      topop_started = true;
	    }
	}

      /* delete old row must be set to true for system classes and false for others, therefore it must be updated for
       * each object. */

      switch (obj->operation)
	{
	case LC_FLUSH_INSERT:
	case LC_FLUSH_INSERT_PRUNE:
	case LC_FLUSH_INSERT_PRUNE_VERIFY:
	  pruning_type = locator_area_op_to_pruning_type (obj->operation);
	  error_code =
	    locator_insert_force (thread_p, &obj->hfid, &obj->class_oid, &obj->oid, &recdes, has_index,
				  SINGLE_ROW_INSERT, force_scancache, &force_count, pruning_type, NULL, NULL,
				  UPDATE_INPLACE_NONE, NULL);

	  if (error_code == NO_ERROR)
	    {
	      /* monitor */
	      perfmon_inc_stat (thread_p, PSTAT_QM_NUM_INSERTS);
	    }
	  break;

	case LC_FLUSH_UPDATE:
	case LC_FLUSH_UPDATE_PRUNE:
	case LC_FLUSH_UPDATE_PRUNE_VERIFY:
	  pruning_type = locator_area_op_to_pruning_type (obj->operation);
	  error_code =
	    locator_update_force (thread_p, &obj->hfid, &obj->class_oid, &obj->oid, NULL, &recdes,
				  has_index, NULL, 0, SINGLE_ROW_UPDATE, force_scancache, &force_count, false,
				  REPL_INFO_TYPE_RBR_NORMAL, pruning_type, NULL, NULL, UPDATE_INPLACE_NONE, true);

	  if (error_code == NO_ERROR)
	    {
	      /* monitor */
	      perfmon_inc_stat (thread_p, PSTAT_QM_NUM_UPDATES);
	    }
	  break;

	case LC_FLUSH_DELETE:
	  error_code =
	    locator_delete_force (thread_p, &obj->hfid, &obj->oid, has_index, SINGLE_ROW_DELETE, force_scancache,
				  &force_count, NULL, true);

	  if (error_code == NO_ERROR)
	    {
	      /* monitor */
	      perfmon_inc_stat (thread_p, PSTAT_QM_NUM_DELETES);
	    }
	  break;

	default:
	  /*
	   * Problems forcing the object. Don't known what flush/force operation
	   * to execute on the object... This is a system error...
	   * Maybe, the transaction should be aborted by the caller...Quit..
	   */
	  er_set (ER_ERROR_SEVERITY, ARG_FILE_LINE, ER_LC_BADFORCE_OPERATION, 4, obj->operation, obj->oid.volid,
		  obj->oid.pageid, obj->oid.slotid);
	  error_code = ER_LC_BADFORCE_OPERATION;
	  break;
	}			/* end-switch */

      if (LOG_CHECK_LOG_APPLIER (thread_p) || num_ignore_error > 0)
	{
	  bool need_to_abort_oneobj = false;

	  if (error_code != NO_ERROR)
	    {
	      if (LOG_CHECK_LOG_APPLIER (thread_p))
		{
		  need_to_abort_oneobj = true;
		}
	      else
		{
		  error_code = locator_filter_errid (thread_p, num_ignore_error, ignore_error_list);
		  if (error_code == NO_ERROR)
		    {
		      /* error is filtered out */
		      OID_SET_NULL (&obj->oid);
		      need_to_abort_oneobj = true;
		    }
		}
	    }

	  if (topop_started)
	    {
	      LOG_RESULT_TOPOP result_topop =
		need_to_abort_oneobj ? LOG_RESULT_TOPOP_ABORT : LOG_RESULT_TOPOP_ATTACH_TO_OUTER;
	      (void) xtran_server_end_topop (thread_p, result_topop, &oneobj_lsa);
	    }
	}

      if (error_code != NO_ERROR)
	{
	  /*
	   * Problems... Maybe, the transaction should
	   * be aborted by the caller...Quit..
	   */
	  goto error;
	}
    }				/* end-for */

  if (force_scancache != NULL)
    {
      locator_end_force_scan_cache (thread_p, force_scancache);
      force_scancache = NULL;
    }

  /* handle multi-update case */
  if (mobjs->start_multi_update)
    {
      // todo - this looks badly managed.
      error_code = locator_force_for_multi_update (thread_p, force_area);
      if (error_code != NO_ERROR)
	{
	  goto error;
	}
    }

  (void) xtran_server_end_topop (thread_p, LOG_RESULT_TOPOP_ATTACH_TO_OUTER, &lsa);

#if !defined(NDEBUG) && defined (SERVER_MODE)
  if (disabled_row_replication)
    {
      /* Enable row replication. */
      logtb_get_tdes (thread_p)->get_replication_generator ().set_row_replication_disabled (false);
    }
#endif

  return error_code;

error:

  /* The reevaluation at update phase of update is currently disabled */
  assert (error_code != ER_MVCC_NOT_SATISFIED_REEVALUATION);
  assert_release (error_code == ER_FAILED || error_code == er_errid ());

  if (force_scancache != NULL)
    {
      locator_end_force_scan_cache (thread_p, force_scancache);
    }

  (void) xtran_server_end_topop (thread_p, LOG_RESULT_TOPOP_ABORT, &lsa);

#if !defined(NDEBUG) && defined (SERVER_MODE)
  if (disabled_row_replication)
    {
      logtb_get_tdes (thread_p)->get_replication_generator ().set_row_replication_disabled (false);
    }
#endif

  return error_code;
}

/*
 * locator_allocate_copy_area_by_attr_info () - Transforms attribute
 *              information into a disk representation and allocates a
 *              LC_COPYAREA big enough to fit the representation
 *
 * return: the allocated LC_COPYAREA if all OK, NULL otherwise
 *
 *   attr_info(in/out): Attribute information
 *                      (Set as a side effect to fill the rest of values)
 *   old_recdes(in): The old representation of the object or NULL if this is a
 *                   new object (to be inserted).
 *   new_recdes(in): The resulting new representation of the object.
 *   copyarea_length_hint(in): An estimated size for the LC_COPYAREA or -1 if
 *                             an estimated size is not known.
 *   lob_create_flag(in) :
 *
 * Note: The allocated should be freed by using locator_free_copy_area ()
 */
LC_COPYAREA *
locator_allocate_copy_area_by_attr_info (THREAD_ENTRY * thread_p, HEAP_CACHE_ATTRINFO * attr_info, RECDES * old_recdes,
					 RECDES * new_recdes, const int copyarea_length_hint, int lob_create_flag)
{
  LC_COPYAREA *copyarea = NULL;
  int copyarea_length = copyarea_length_hint <= 0 ? DB_PAGESIZE : copyarea_length_hint;
  SCAN_CODE scan = S_DOESNT_FIT;
  // *INDENT-OFF*
  record_descriptor build_record (cubmem::CSTYLE_BLOCK_ALLOCATOR);
  // *INDENT-ON*

  new_recdes->data = NULL;
  new_recdes->area_size = 0;

  copyarea = locator_allocate_copy_area_by_length (copyarea_length);
  if (copyarea == NULL)
    {
      return NULL;
    }

  assert (copyarea->length > 0);
  build_record.set_external_buffer (copyarea->mem, (size_t) copyarea->length);

  new_recdes->data = copyarea->mem;
  new_recdes->area_size = copyarea->length;

  if (lob_create_flag == LOB_FLAG_EXCLUDE_LOB)
    {
      scan = heap_attrinfo_transform_to_disk_except_lob (thread_p, attr_info, old_recdes, &build_record);
    }
  else
    {
      scan = heap_attrinfo_transform_to_disk (thread_p, attr_info, old_recdes, &build_record);
    }
  if (scan != S_SUCCESS)
    {
      /* Get the real length used in the copy area */
      copyarea_length = copyarea->length;
      locator_free_copy_area (copyarea);
      return NULL;
    }

  char *allocated_data = NULL;
  size_t allocated_size = 0;
  build_record.release_buffer (allocated_data, allocated_size);
  if (allocated_data != NULL)
    {
      assert (allocated_size > (size_t) copyarea_length);
      locator_free_copy_area (copyarea);

      copyarea_length = DB_ALIGN ((int) allocated_size, DB_PAGESIZE);
      copyarea = locator_allocate_copy_area_by_length (copyarea_length);
      if (copyarea == NULL)
	{
	  return NULL;
	}
      std::memcpy (copyarea->mem, allocated_data, build_record.get_size ());

      free (allocated_data);	// c-style allocator was used
    }

  *new_recdes = build_record.get_recdes ();
  new_recdes->data = copyarea->mem;
  new_recdes->area_size = copyarea->length;
  return copyarea;
}

/*
 * locator_attribute_info_force () - Force an object represented by attribute
 *                                   information structure
 *
 * return: NO_ERROR if all OK, ER_ status otherwise
 *
 *   hfid(in): Where of the object
 *   oid(in/out): The object identifier
 *                   (Set as a side effect when operation is insert)
 *   attr_info(in/out): Attribute information
 *                   (Set as a side effect to fill the rest of values)
 *   att_id(in): Updated attr id array
 *   n_att_id(in/out): Updated attr id array length
 *                   (Set as a side effect to fill the rest of values)
 *   operation(in): Type of operation (either LC_FLUSH_INSERT,
 *                   LC_FLUSH_UPDATE, or LC_FLUSH_DELETE)
 *   op_type(in):
 *   scan_cache(in):
 *   force_count(in):
 *   not_check_fk(in):
 *   pruning_type(in):
 *   pcontext(in): partition pruning context
 *   func_preds(in): cached function index expressions
 *   mvcc_reev_data(in): MVCC reevaluation data
 *   force_in_place(in): if UPDATE_INPLACE_NONE then the 'in place' will not be
 *			 forced and the update style will be decided in this
 *			 function. Otherwise the update of the instance will be
 *			 made in place and according to provided style.
 *  need_locking(in): true, if need locking
 *
 * Note: Force an object represented by an attribute information structure.
 *       For insert the oid is set as a side effect.
 *       For delete, the attr_info does not need to be given.
 */
int
locator_attribute_info_force (THREAD_ENTRY * thread_p, const HFID * hfid, OID * oid, HEAP_CACHE_ATTRINFO * attr_info,
			      ATTR_ID * att_id, int n_att_id, LC_COPYAREA_OPERATION operation, int op_type,
			      HEAP_SCANCACHE * scan_cache, int *force_count, bool not_check_fk,
			      REPL_INFO_TYPE repl_info, int pruning_type, PRUNING_CONTEXT * pcontext,
			      FUNC_PRED_UNPACK_INFO * func_preds, MVCC_REEV_DATA * mvcc_reev_data,
			      UPDATE_INPLACE_STYLE force_update_inplace, RECDES * rec_descriptor, bool need_locking)
{
  LC_COPYAREA *copyarea = NULL;
  RECDES new_recdes;
  SCAN_CODE scan = S_SUCCESS;	/* Scan return value for next operation */
  RECDES copy_recdes;
  RECDES *old_recdes = NULL;
  int error_code = NO_ERROR;
  HFID class_hfid;
  OID class_oid;
  MVCC_SNAPSHOT *saved_mvcc_snapshot = NULL;
#if !defined(NDEBUG) && defined (SERVER_MODE)
  LOG_LSA filter_replication_lsa;
  bool sysop_started = false;
#endif
  /*
   * While scanning objects, the given scancache does not fix the last
   * accessed page. So, the object must be copied to the record descriptor.
   */
  copy_recdes.data = NULL;

  /* Backup the provided class_oid and class_hfid because the locator actions bellow will change them if this is a
   * pruning operation. This changes must not be reflected in the calls to this function. */
  OID_SET_NULL (&class_oid);
  HFID_COPY (&class_hfid, hfid);
  if (attr_info != NULL)
    {
      COPY_OID (&class_oid, &attr_info->class_oid);
    }
  else
    {
      heap_get_class_oid (thread_p, oid, &class_oid);
    }

#if !defined(NDEBUG) && defined (SERVER_MODE)
  if (!LOG_CHECK_LOG_APPLIER (thread_p) && prm_get_bool_value (PRM_ID_REPL_LOG_LOCAL_DEBUG)
      && !logtb_get_tdes (thread_p)->get_replication_generator ().is_row_replication_disabled ())
    {
      /* Used for testing apply on master. */
      assert (log_does_allow_replication ());
      log_sysop_start (thread_p);
      LSA_COPY (&filter_replication_lsa, &logtb_get_tdes (thread_p)->tail_lsa);

      sysop_started = true;
    }
#endif

  switch (operation)
    {
    case LC_FLUSH_UPDATE:
    case LC_FLUSH_UPDATE_PRUNE:
    case LC_FLUSH_UPDATE_PRUNE_VERIFY:
      /* MVCC snapshot no needed for now scan_cache->mvcc_snapshot = logtb_get_mvcc_snapshot (thread_p); */
      if (rec_descriptor != NULL)
	{
	  copy_recdes = *rec_descriptor;
	}
      else if (HEAP_IS_UPDATE_INPLACE (force_update_inplace) || need_locking == false)
	{
	  HEAP_GET_CONTEXT context;

	  /* don't consider visiblity, just get the last version of the object */
	  heap_init_get_context (thread_p, &context, oid, &class_oid, &copy_recdes, scan_cache, COPY, NULL_CHN);
	  scan = heap_get_last_version (thread_p, &context);
	  heap_clean_get_context (thread_p, &context);

	  assert ((lock_get_object_lock (oid, &class_oid, LOG_FIND_THREAD_TRAN_INDEX (thread_p)) >= X_LOCK)
		  || (lock_get_object_lock (&class_oid, oid_Root_class_oid,
					    LOG_FIND_THREAD_TRAN_INDEX (thread_p) >= X_LOCK)));
	}
      else
	{
	  /* The oid has been already locked in select phase, however need to get the last object that may differ by
	   * the current one in case that transaction updates same OID many times during command execution */
	  /* TODO: investigate if this is still true */
	  if (scan_cache && scan_cache->mvcc_snapshot != NULL)
	    {
	      /* Why is snapshot set to NULL? */
	      saved_mvcc_snapshot = scan_cache->mvcc_snapshot;
	      scan_cache->mvcc_snapshot = NULL;
	    }

	  scan = locator_lock_and_get_object (thread_p, oid, &class_oid, &copy_recdes, scan_cache, X_LOCK, COPY,
					      NULL_CHN, LOG_ERROR_IF_DELETED);
	  if (saved_mvcc_snapshot != NULL)
	    {
	      scan_cache->mvcc_snapshot = saved_mvcc_snapshot;
	    }
	}

      if (scan == S_SUCCESS)
	{
	  /* do nothing for the moment */
	}
      else if (scan == S_ERROR || scan == S_DOESNT_FIT)
	{
	  /* Whenever an error including an interrupt was broken out, quit the update. */
	  error_code = ER_FAILED;
	  goto end;
	}
      else if (scan == S_DOESNT_EXIST)
	{
	  int err_id = er_errid ();
	  if (err_id == ER_HEAP_NODATA_NEWADDRESS)
	    {
	      /* it is an immature record. go ahead to update */
	      er_clear ();	/* clear ER_HEAP_NODATA_NEWADDRESS */
	    }
	  else
	    {
	      error_code = ((err_id == NO_ERROR) ? ER_HEAP_UNKNOWN_OBJECT : err_id);	/* other errors should return S_ERROR? */
	      goto end;
	    }
	}
      else if (scan == S_SNAPSHOT_NOT_SATISFIED)
	{
	  error_code = ER_FAILED;
	  goto end;
	}
      else
	{
	  assert (false);
	  error_code = ER_FAILED;
	  goto end;
	}

      old_recdes = &copy_recdes;

      /* Fall through */
    case LC_FLUSH_INSERT:
    case LC_FLUSH_INSERT_PRUNE:
    case LC_FLUSH_INSERT_PRUNE_VERIFY:
      copyarea =
	locator_allocate_copy_area_by_attr_info (thread_p, attr_info, old_recdes, &new_recdes, -1,
						 LOB_FLAG_INCLUDE_LOB);
      if (copyarea == NULL)
	{
	  error_code = ER_FAILED;
	  break;
	}

      /* Assume that it has indices */
      if (LC_IS_FLUSH_INSERT (operation))
	{
	  error_code =
	    locator_insert_force (thread_p, &class_hfid, &class_oid, oid, &new_recdes, true, op_type, scan_cache,
				  force_count, pruning_type, pcontext, func_preds, UPDATE_INPLACE_NONE, NULL);
	}
      else
	{
	  int has_index;

	  assert (LC_IS_FLUSH_UPDATE (operation));

	  /* MVCC snapshot no needed for now scan_cache->mvcc_snapshot = logtb_get_mvcc_snapshot (thread_p); */
	  has_index = LC_FLAG_HAS_INDEX;
	  if (heap_attrinfo_check_unique_index (thread_p, attr_info, att_id, n_att_id))
	    {
	      has_index |= LC_FLAG_HAS_UNIQUE_INDEX;
	    }

	  error_code =
	    locator_update_force (thread_p, &class_hfid, &class_oid, oid, old_recdes, &new_recdes, has_index,
				  att_id, n_att_id, op_type, scan_cache, force_count, not_check_fk, repl_info,
				  pruning_type, pcontext, mvcc_reev_data, force_update_inplace, need_locking);
	  if (error_code != NO_ERROR)
	    {
	      ASSERT_ERROR ();
	    }
	}

      if (copyarea != NULL)
	{
	  locator_free_copy_area (copyarea);
	  copyarea = NULL;
	  new_recdes.data = NULL;
	  new_recdes.area_size = 0;
	}
      break;

    case LC_FLUSH_DELETE:
      error_code =
	locator_delete_force (thread_p, &class_hfid, oid, true, op_type, scan_cache, force_count, mvcc_reev_data,
			      need_locking);
      break;

    default:
      /*
       * Problems forcing the object. Don't known what flush/force operation
       * to execute on the object... This is a system error...
       * Maybe, the transaction should be aborted by the caller...Quit..
       */
      er_set (ER_ERROR_SEVERITY, ARG_FILE_LINE, ER_LC_BADFORCE_OPERATION, 4, operation, oid->volid, oid->pageid,
	      oid->slotid);
      error_code = ER_LC_BADFORCE_OPERATION;
      break;
    }

end:
#if !defined(NDEBUG) && defined (SERVER_MODE)
  if (sysop_started)
    {
      assert (!LOG_CHECK_LOG_APPLIER (thread_p) && prm_get_bool_value (PRM_ID_REPL_LOG_LOCAL_DEBUG));
      if (error_code == NO_ERROR)
	{
	  cubreplication::stream_entry * stream_entry =
	    logtb_get_tdes (thread_p)->get_replication_generator ().get_stream_entry ();
	  if (stream_entry->count_entries () > 0)
	    {
	      /* Aborts and simulate apply replication RBR on master node. */
	      error_code =
		logtb_get_tdes (thread_p)->get_replication_generator ().
		abort_sysop_and_simulate_apply_repl_rbr_on_master (filter_replication_lsa);
	    }
	  else
	    {
	      log_sysop_attach_to_outer (thread_p);
	    }
	}
      else
	{
	  log_sysop_abort (thread_p);
	}
    }
#endif

  return error_code;
}

/*
 * locator_was_index_already_applied () - Check B-Tree was already added
 *                                        or removed entries
 *
 * return: true if index was already applied
 *
 *   index_attrinfo(in): information of indices
 *   btid(in): btid of index
 *   pos(in): index position on indices
 *
 * Note: B-Tree can be shared by constraints (PK, or FK). The shared B-Tree can
 * be added or removed entries one more times during one INSERT or DELETE
 * statement is executing. Therefore, we need to check B-Tree was already added
 * or removed entries.
 */
static bool
locator_was_index_already_applied (HEAP_CACHE_ATTRINFO * index_attrinfo, BTID * btid, int pos)
{
  OR_INDEX *index;
  int i;

  for (i = 0; i < pos; i++)
    {
      index = &(index_attrinfo->last_classrepr->indexes[i]);
      if (BTID_IS_EQUAL (btid, &index->btid))
	{
	  return true;
	}
    }

  return false;
}

/*
 * locator_add_or_remove_index () - Add or remove index entries
 *
 * return: NO_ERROR if all OK, ER_ status otherwise
 *
 *   recdes(in): The object
 *   inst_oid(in): The object identifier
 *   class_oid(in): The class object identifier
 *   is_insert(in): whether to add or remove the object from the indexes
 *   op_type(in):
 *   scan_cache(in):
 *   datayn(in): true if the target object is "data",
 *                false if the target object is "schema"
 *   need_replication(in): true if replication is needed
 *   hfid(in):
 *   func_preds(in): cached function index expressions
 *
 * Note:Either insert indices (in_insert) or delete indices.
 */
int
locator_add_or_remove_index (THREAD_ENTRY * thread_p, RECDES * recdes, OID * inst_oid, OID * class_oid, int is_insert,
			     int op_type, HEAP_SCANCACHE * scan_cache, bool datayn, bool need_replication, HFID * hfid,
			     FUNC_PRED_UNPACK_INFO * func_preds)
{
  return locator_add_or_remove_index_internal (thread_p, recdes, inst_oid, class_oid, is_insert, op_type, scan_cache,
					       datayn, need_replication, hfid, func_preds, FOR_INSERT_OR_DELETE);
}

/*
 * locator_add_or_remove_index_for_moving () - Add or remove index entries
 *                                             To move record between partitions.
 *
 * return: NO_ERROR if all OK, ER_ status otherwise
 *
 *   recdes(in): The object
 *   inst_oid(in): The object identifier
 *   class_oid(in): The class object identifier
 *   is_insert(in): whether to add or remove the object from the indexes
 *   op_type(in):
 *   scan_cache(in):
 *   datayn(in): true if the target object is "data",
 *                false if the target object is "schema"
 *   need_replication(in): true if replication is needed
 *   hfid(in):
 *   func_preds(in): cached function index expressions
 *
 * Note:Either insert indices (in_insert) or delete indices.
 */
static int
locator_add_or_remove_index_for_moving (THREAD_ENTRY * thread_p, RECDES * recdes, OID * inst_oid, OID * class_oid,
					int is_insert, int op_type, HEAP_SCANCACHE * scan_cache, bool datayn,
					bool need_replication, HFID * hfid, FUNC_PRED_UNPACK_INFO * func_preds)
{
  return locator_add_or_remove_index_internal (thread_p, recdes, inst_oid, class_oid, is_insert, op_type, scan_cache,
					       datayn, need_replication, hfid, func_preds, FOR_MOVE);
}

/*
 * locator_add_or_remove_index_internal () - helper function for
 *                                     locator_add_or_remove_index () and
 *                                     locator_add_or_remove_index_for_moving ()
 *
 * return: NO_ERROR if all OK, ER_ status otherwise
 *
 *   recdes(in): The object
 *   inst_oid(in): The object identifier
 *   class_oid(in): The class object identifier
 *   is_insert(in): whether to add or remove the object from the indexes
 *   op_type(in):
 *   scan_cache(in):
 *   datayn(in): true if the target object is "data",
 *                false if the target object is "schema"
 *   need_replication(in): true if replication is needed
 *   hfid(in):
 *   func_preds(in): cached function index expressions
 *   idx_action_flag(in): is moving record between partitioned table?
 *			 If FOR_MOVE, this delete(&insert) is caused by
 *			 'UPDATE ... SET ...', NOT 'DELETE FROM ...'
 *
 * Note:Either insert indices (in_insert) or delete indices.
 */
static int
locator_add_or_remove_index_internal (THREAD_ENTRY * thread_p, RECDES * recdes, OID * inst_oid, OID * class_oid,
				      int is_insert, int op_type, HEAP_SCANCACHE * scan_cache, bool datayn,
				      bool need_replication, HFID * hfid, FUNC_PRED_UNPACK_INFO * func_preds,
				      LOCATOR_INDEX_ACTION_FLAG idx_action_flag)
{
  int num_found;
  int i, num_btids;
  HEAP_CACHE_ATTRINFO index_attrinfo;
  BTID btid;
  DB_VALUE *key_dbvalue, *key_ins_del = NULL;
  DB_VALUE dbvalue;
  int unique_pk;
  btree_unique_stats *unique_stat_info;
  HEAP_IDX_ELEMENTS_INFO idx_info;
  char buf[DBVAL_BUFSIZE + MAX_ALIGNMENT], *aligned_buf;
  OR_INDEX *index;
  int error_code = NO_ERROR;
  OR_PREDICATE *or_pred = NULL;
  DB_LOGICAL ev_res;
  bool use_mvcc = false;
  MVCCID mvccid;
  MVCC_REC_HEADER *p_mvcc_rec_header = NULL;

/* temporary disable standalone optimization (non-mvcc insert/delete style).
 * Must be activated when dynamic heap is introduced */
/* #if defined (SERVER_MODE) */
  MVCC_REC_HEADER mvcc_rec_header[2];
/* #endif */

#if defined(ENABLE_SYSTEMTAP)
  char *classname = NULL;
#endif /* ENABLE_SYSTEMTAP */

  assert_release (class_oid != NULL);
  assert_release (!OID_ISNULL (class_oid));

  key_dbvalue = NULL;
  db_make_null (&dbvalue);

  aligned_buf = PTR_ALIGN (buf, MAX_ALIGNMENT);

#if defined(SERVER_MODE)
  if (!mvcc_is_mvcc_disabled_class (class_oid))
    {
      /* Use MVCC if it's not disabled for current class */
      use_mvcc = true;
      mvccid = logtb_get_current_mvccid (thread_p);
    }
#endif /* SERVER_MODE */

  /*
   *  Populate the index_attrinfo structure.
   *  Return the number of indexed attributes found.
   */
  num_found = heap_attrinfo_start_with_index (thread_p, class_oid, NULL, &index_attrinfo, &idx_info);
  num_btids = idx_info.num_btids;

  if (num_found == 0)
    {
      return NO_ERROR;
    }
  else if (num_found < 0)
    {
      return ER_FAILED;
    }

  /*
   *  At this point, there are indices and the index attrinfo has
   *  been initialized
   *
   *  Read the values of the indexed attributes
   */
  if (idx_info.has_single_col)
    {
      error_code = heap_attrinfo_read_dbvalues (thread_p, inst_oid, recdes, NULL, &index_attrinfo);
      if (error_code != NO_ERROR)
	{
	  goto error;
	}
    }

#if defined(ENABLE_SYSTEMTAP)
  if (heap_get_class_name (thread_p, class_oid, &classname) != NO_ERROR || classname == NULL)
    {
      ASSERT_ERROR_AND_SET (error_code);
      goto error;
    }
#endif /* ENABLE_SYSTEMTAP */

  for (i = 0; i < num_btids; i++)
    {
      index = &(index_attrinfo.last_classrepr->indexes[i]);
      or_pred = index->filter_predicate;
      if (or_pred && or_pred->pred_stream)
	{
	  error_code =
	    locator_eval_filter_predicate (thread_p, &index->btid, or_pred, class_oid, &inst_oid, 1, &recdes, &ev_res);
	  if (error_code == ER_FAILED)
	    {
	      goto error;
	    }
	  else if (ev_res != V_TRUE)
	    {
	      continue;
	    }
	}
      /*
       *  Generate a B-tree key contained in a DB_VALUE and return a
       *  pointer to it.
       */
      key_dbvalue =
	heap_attrvalue_get_key (thread_p, i, &index_attrinfo, recdes, &btid, &dbvalue, aligned_buf,
				(func_preds ? &func_preds[i] : NULL), NULL);
      if (key_dbvalue == NULL)
	{
	  error_code = ER_FAILED;
	  goto error;
	}

      if (i < 1 || !locator_was_index_already_applied (&index_attrinfo, &index->btid, i))
	{
	  if (scan_cache == NULL)
	    {
	      unique_stat_info = NULL;
	    }
	  else
	    {
	      if (op_type == MULTI_ROW_UPDATE || op_type == MULTI_ROW_INSERT || op_type == MULTI_ROW_DELETE)
		{
		  assert (scan_cache->m_index_stats != NULL);
		  unique_stat_info = &scan_cache->m_index_stats->get_stats_of (index->btid);
		}
	      else
		{
		  unique_stat_info = NULL;
		}
	    }
	  if (use_mvcc)
	    {
	      btree_set_mvcc_header_ids_for_update (thread_p, !is_insert, is_insert, &mvccid, mvcc_rec_header);
	      p_mvcc_rec_header = mvcc_rec_header;
	    }

	  unique_pk = 0;
	  if (index->type == BTREE_UNIQUE || index->type == BTREE_REVERSE_UNIQUE)
	    {
	      unique_pk = BTREE_CONSTRAINT_UNIQUE;
	    }
	  else if (index->type == BTREE_PRIMARY_KEY)
	    {
	      unique_pk = BTREE_CONSTRAINT_UNIQUE | BTREE_CONSTRAINT_PRIMARY_KEY;
	    }

	  if (is_insert)
	    {
#if defined(ENABLE_SYSTEMTAP)
	      CUBRID_IDX_INSERT_START (classname, index->btname);
#endif /* ENABLE_SYSTEMTAP */

	      if (index->type == BTREE_FOREIGN_KEY)
		{
		  if (lock_object (thread_p, inst_oid, class_oid, X_LOCK, LK_UNCOND_LOCK) != LK_GRANTED)
		    {
		      goto error;
		    }
		}

	      if (index->index_status == OR_ONLINE_INDEX_BUILDING_IN_PROGRESS)
		{
		  /* Online index is currently loading. */
		  error_code =
		    btree_online_index_dispatcher (thread_p, &btid, key_dbvalue, class_oid, inst_oid, unique_pk,
						   BTREE_OP_ONLINE_INDEX_TRAN_INSERT, NULL);
		}
	      else
		{
		  error_code =
		    btree_insert (thread_p, &btid, key_dbvalue, class_oid, inst_oid, op_type, unique_stat_info,
				  &unique_pk, p_mvcc_rec_header);
		}
#if defined(ENABLE_SYSTEMTAP)
	      CUBRID_IDX_INSERT_END (classname, index->btname, (error_code != NO_ERROR));
#endif /* ENABLE_SYSTEMTAP */
	    }
	  else
	    {
#if defined(ENABLE_SYSTEMTAP)
	      CUBRID_IDX_DELETE_START (classname, index->btname);
#endif /* ENABLE_SYSTEMTAP */

	      if (use_mvcc == true)
		{
		  if (index->index_status == OR_ONLINE_INDEX_BUILDING_IN_PROGRESS)
		    {
		      /* Online index is currently loading. */
		      error_code =
			btree_online_index_dispatcher (thread_p, &btid, key_dbvalue, class_oid, inst_oid,
						       unique_pk, BTREE_OP_ONLINE_INDEX_TRAN_DELETE, NULL);
		    }
		  else
		    {
		      /* in MVCC logical deletion means MVCC DEL_ID insertion */
		      error_code =
			btree_mvcc_delete (thread_p, &btid, key_dbvalue, class_oid, inst_oid, op_type, unique_stat_info,
					   &unique_pk, p_mvcc_rec_header);
		    }
		}
	      else
		{
		  error_code =
		    btree_physical_delete (thread_p, &btid, key_dbvalue, inst_oid, class_oid, &unique_pk, op_type,
					   unique_stat_info);
		  if (error_code != NO_ERROR)
		    {
		      ASSERT_ERROR ();

#if defined(ENABLE_SYSTEMTAP)
		      CUBRID_IDX_DELETE_END (classname, index->btname, 1);
#endif /* ENABLE_SYSTEMTAP */

		      goto error;
		    }
		}
#if defined(ENABLE_SYSTEMTAP)
	      CUBRID_IDX_DELETE_END (classname, index->btname, (error_code != NO_ERROR));
#endif /* ENABLE_SYSTEMTAP */

	    }
	}

      if (!locator_Dont_check_foreign_key && index->type == BTREE_PRIMARY_KEY && index->fk)
	{
	  /* actually key_prefix_length is -1 for BTREE_PRIMARY_KEY; must be changed when key_prefix_length will be
	   * added to FK and PK */
	  if (is_insert)
	    {
	      ;			/* nop */
	    }
	  else
	    {
	      if (idx_action_flag == FOR_MOVE)
		{
		  /* This delete is caused by 'UPDATE ... SET ...' between partitioned tables. It first delete a
		   * record in a partitioned table and insert a record in another partitioned table. It should check
		   * the 'ON UPDATE ...' condition, not check 'ON DELETE ...' condition. */
		  error_code = locator_check_primary_key_update (thread_p, index, key_dbvalue);
		}
	      else
		{
		  error_code = locator_check_primary_key_delete (thread_p, index, key_dbvalue);
		}
	      if (error_code != NO_ERROR)
		{
		  goto error;
		}
	    }
	}

      /*
       * for replication,
       * Following step would be executed only when the target index is a
       * primary key.
       * The right place to insert a replication log info is here
       * to avoid another "fetching key values"
       * Generates the replication log info. for data insert/delete
       * for the update cases, refer to locator_update_force()
       */
      if (need_replication && index->type == BTREE_PRIMARY_KEY && error_code == NO_ERROR
	  && !LOG_CHECK_LOG_APPLIER (thread_p) && log_does_allow_replication () == true)
	{
	  if (is_insert)
	    {
	      logtb_get_tdes (thread_p)->get_replication_generator ().add_insert_row (*key_dbvalue, *class_oid,
										      *recdes);
	    }
	  else			// is delete
	    {
	      logtb_get_tdes (thread_p)->get_replication_generator ().add_delete_row (*key_dbvalue, *class_oid);
	    }
	}
      if (error_code != NO_ERROR)
	{
	  assert (er_errid () != NO_ERROR);
	  goto error;
	}

#if 0
      if (key_ins_del != NULL && !DB_IS_NULL (key_dbvalue) && !btree_multicol_key_is_null (key_dbvalue))
	{
	  BTREE_CHECKSCAN bt_checkscan;
	  DISK_ISVALID isvalid = DISK_VALID;

	  /* start a check-scan on index */
	  if (btree_keyoid_checkscan_start (thread_p, &btid, &bt_checkscan) != NO_ERROR)
	    {
	      goto error;
	    }

	  isvalid = btree_keyoid_checkscan_check (thread_p, &bt_checkscan, class_oid, key_dbvalue, inst_oid);

	  if (er_errid () == ER_INTERRUPTED)
	    {
	      /* in case of user interrupt */
	      ;			/* do not check isvalid */
	    }
	  else
	    {
	      if (is_insert)
		{
		  assert (isvalid == DISK_VALID);	/* found */
		}
	      else
		{
		  assert (isvalid == DISK_INVALID);	/* not found */
		}
	    }

	  /* close the index check-scan */
	  btree_keyoid_checkscan_end (thread_p, &bt_checkscan);
	}
#endif

      if (key_dbvalue == &dbvalue)
	{
	  pr_clear_value (&dbvalue);
	  key_dbvalue = NULL;
	}
    }

error:

  heap_attrinfo_end (thread_p, &index_attrinfo);

  if (key_dbvalue == &dbvalue)
    {
      pr_clear_value (&dbvalue);
      key_dbvalue = NULL;
    }

#if defined(ENABLE_SYSTEMTAP)
  if (classname != NULL)
    {
      free_and_init (classname);
    }
#endif /* ENABLE_SYSTEMTAP */

  return error_code;
}

#if defined(ENABLE_UNUSED_FUNCTION)
/*
 * locator_make_midxkey_domain () -
 *
 * return:
 *
 *   index(in):
 */
static TP_DOMAIN *
locator_make_midxkey_domain (OR_INDEX * index)
{
  TP_DOMAIN *set_domain;
  TP_DOMAIN *domain = NULL;

  OR_ATTRIBUTE **atts;
  int num_atts, i;

  if (index == NULL || index->n_atts < 2)
    {
      return NULL;
    }

  num_atts = index->n_atts;
  atts = index->atts;

  set_domain = NULL;
  for (i = 0; i < num_atts; i++)
    {
      if (i == 0)
	{
	  set_domain = tp_domain_copy (atts[i]->domain, 0);
	  if (set_domain == NULL)
	    {
	      return NULL;
	    }
	  domain = set_domain;
	}
      else
	{
	  domain->next = tp_domain_copy (atts[i]->domain, 0);
	  if (domain->next == NULL)
	    {
	      goto error;
	    }
	  domain = domain->next;
	}
    }

  domain = tp_domain_construct (DB_TYPE_MIDXKEY, (DB_OBJECT *) 0, num_atts, 0, set_domain);

  if (domain)
    {
      return tp_domain_cache (domain);
    }
  else
    {
      goto error;
    }

error:

  if (set_domain)
    {
      TP_DOMAIN *td, *next;

      /* tp_domain_free(set_domain); */
      for (td = set_domain, next = NULL; td != NULL; td = next)
	{
	  next = td->next;
	  tp_domain_free (td);
	}
    }

  return NULL;
}
#endif /* ENABLE_UNUSED_FUNCTION */

/*
 * locator_eval_filter_predicate () - evaluate index filter predicate
 *
 *   return: error code
 *
 *   btid(in): btid of index
 *   or_pred(in): index filter predicate
 *   class_oid(in): object identifier of the class
 *   inst_oids(in): object identifiers of the instances
 *   num_insts(in): the length of inst_oids, recs, results
 *   recs(in): record descriptors
 *   results(out): predicate evaluation results
 */
static int
locator_eval_filter_predicate (THREAD_ENTRY * thread_p, BTID * btid, OR_PREDICATE * or_pred, OID * class_oid,
			       OID ** inst_oids, int num_insts, RECDES ** recs, DB_LOGICAL * results)
{
  int i;
  PRED_EXPR_WITH_CONTEXT *pred_filter = NULL;
  PR_EVAL_FNC filter_eval_func = NULL;
  DB_TYPE single_node_type = DB_TYPE_NULL;
  HL_HEAPID old_pri_heap_id = HL_NULL_HEAPID;
  int error_code = NO_ERROR;

  if (or_pred == NULL || class_oid == NULL || recs == NULL || inst_oids == NULL || num_insts <= 0 || results == NULL
      || or_pred->pred_stream == NULL || btid == NULL)
    {
      assert (false);
      return ER_FAILED;
    }

  error_code = fpcache_claim (thread_p, btid, or_pred, &pred_filter);
  if (error_code != NO_ERROR)
    {
      ASSERT_ERROR ();
      return error_code;
    }
  assert (pred_filter != NULL);

  error_code =
    heap_attrinfo_start (thread_p, class_oid, pred_filter->num_attrs_pred, pred_filter->attrids_pred,
			 pred_filter->cache_pred);
  if (error_code != NO_ERROR)
    {
      ASSERT_ERROR ();
      goto end;
    }
  filter_eval_func = eval_fnc (thread_p, pred_filter->pred, &single_node_type);
  assert (filter_eval_func != NULL);

  for (i = 0; i < num_insts; i++)
    {
      error_code = heap_attrinfo_read_dbvalues (thread_p, inst_oids[i], recs[i], NULL, pred_filter->cache_pred);
      if (error_code != NO_ERROR)
	{
	  goto end;
	}

      /* use global heap for memory allocation */
      old_pri_heap_id = db_change_private_heap (thread_p, 0);
      results[i] = (*filter_eval_func) (thread_p, pred_filter->pred, NULL, inst_oids[i]);
      if (results[i] == V_ERROR)
	{
	  /* restore private heap */
	  (void) db_change_private_heap (thread_p, old_pri_heap_id);
	  error_code = ER_FAILED;
	  goto end;
	}
      /* restore private heap */
      (void) db_change_private_heap (thread_p, old_pri_heap_id);
    }

end:
  if (pred_filter)
    {
      heap_attrinfo_end (thread_p, pred_filter->cache_pred);
      /* Except for db_value regu variable, all regu variables from pred expression are cleared. */
      old_pri_heap_id = db_change_private_heap (thread_p, 0);
      qexec_clear_pred_context (thread_p, pred_filter, false);
      (void) db_change_private_heap (thread_p, old_pri_heap_id);
    }

  fpcache_retire (thread_p, class_oid, btid, pred_filter);
  return error_code;
}

/*
 * locator_update_index () - Update index entries
 *
 * return: NO_ERROR if all OK, ER_ status otherwise
 *
 *   new_recdes(in): The new recdes object
 *   old_recdes(in): The old recdes object
 *   att_id(in): Updated attr id array
 *   n_att_id(in): Updated attr id array length
 *   oid(in): The identifier of old/new object
 *   class_oid(in): The class object identifier
 *   op_type(in):
 *   scan_cache(in):
 *   repl_info(in/out): replication info, set need_replication to false when
 *                      no primary is found
 *
 * Note: Update the index entries of the given object.
 */
int
locator_update_index (THREAD_ENTRY * thread_p, RECDES * new_recdes, RECDES * old_recdes, ATTR_ID * att_id, int n_att_id,
		      OID * oid, OID * class_oid, int op_type, HEAP_SCANCACHE * scan_cache, REPL_INFO * repl_info)
{
  HEAP_CACHE_ATTRINFO space_attrinfo[2];
  HEAP_CACHE_ATTRINFO *new_attrinfo = NULL;
  HEAP_CACHE_ATTRINFO *old_attrinfo = NULL;
  int new_num_found, old_num_found;
  BTID new_btid, old_btid;
  int pk_btid_index = -1;
  DB_VALUE *new_key = NULL, *old_key = NULL;
  DB_VALUE *repl_old_key = NULL;
  DB_VALUE new_dbvalue, old_dbvalue;
  bool new_isnull, old_isnull;
  PR_TYPE *pr_type;
  OR_INDEX *index = NULL;
  int i, j, k, num_btids, old_num_btids, unique_pk;
  bool found_btid = true;
  btree_unique_stats *unique_stat_info;
  HEAP_IDX_ELEMENTS_INFO new_idx_info;
  HEAP_IDX_ELEMENTS_INFO old_idx_info;
  char newbuf[DBVAL_BUFSIZE + MAX_ALIGNMENT], *aligned_newbuf;
  char oldbuf[DBVAL_BUFSIZE + MAX_ALIGNMENT], *aligned_oldbuf;
  DB_TYPE dbval_type;
  TP_DOMAIN *key_domain = NULL;
  int error_code;
  DB_LOGICAL ev_results[2];
  bool do_delete_only = false;
  bool do_insert_only = false;
  OID *inst_oids[2];
  RECDES *recs[2];
  bool same_key = true;
  int c = DB_UNK;
  bool use_mvcc = false;
  MVCC_REC_HEADER *p_mvcc_rec_header = NULL;
  /* TODO: MVCC_BTREE_DELETE_OBJECT is removed due to recovery issue regarding MVCCID. Must find a solution to recover
   * MVCC info on rollback (otherwise we will have inconsistencies regarding visibility). */
  /* MVCC_BTREE_OP_ARGUMENTS mvcc_args, *mvcc_args_p = NULL; */
  MVCCID mvccid;
/* temporary disable standalone optimization (non-mvcc insert/delete style).
 * Must be activated when dynamic heap is introduced */
/* #if defined(SERVER_MODE) */
  MVCC_REC_HEADER mvcc_rec_header[2];
/* #endif */
#if defined(ENABLE_SYSTEMTAP)
  char *classname = NULL;
  bool is_started = false;
#endif /* ENABLE_SYSTEMTAP */
  LOG_TDES *tdes = NULL;
  int tran_index;

  assert_release (class_oid != NULL);
  assert_release (!OID_ISNULL (class_oid));

  mvccid = MVCCID_NULL;

#if defined(SERVER_MODE)
  if (!mvcc_is_mvcc_disabled_class (class_oid))
    {
      use_mvcc = true;

      mvccid = logtb_get_current_mvccid (thread_p);
    }
#endif /* SERVER_MODE */

  db_make_null (&new_dbvalue);
  db_make_null (&old_dbvalue);

  aligned_newbuf = PTR_ALIGN (newbuf, MAX_ALIGNMENT);
  aligned_oldbuf = PTR_ALIGN (oldbuf, MAX_ALIGNMENT);

  new_num_found = heap_attrinfo_start_with_index (thread_p, class_oid, NULL, &space_attrinfo[0], &new_idx_info);
  num_btids = new_idx_info.num_btids;
  if (new_num_found < 0)
    {
      return ER_FAILED;
    }
  new_attrinfo = &space_attrinfo[0];

  old_num_found = heap_attrinfo_start_with_index (thread_p, class_oid, NULL, &space_attrinfo[1], &old_idx_info);
  old_num_btids = old_idx_info.num_btids;
  if (old_num_found < 0)
    {
      error_code = ER_FAILED;
      goto error;
    }
  old_attrinfo = &space_attrinfo[1];

  if (new_num_found != old_num_found)
    {
      if (new_num_found > 0)
	{
	  heap_attrinfo_end (thread_p, &space_attrinfo[0]);
	}
      if (old_num_found > 0)
	{
	  heap_attrinfo_end (thread_p, &space_attrinfo[1]);
	}
      return ER_FAILED;
    }

  if (new_num_found == 0)
    {
      /* No need to replicate this record since there is no primary key */
      if (repl_info != NULL)
	{
	  repl_info->need_replication = false;
	}

      if (!LOG_CHECK_LOG_APPLIER (thread_p) && log_does_allow_replication () == true)
	{
	  /* Remove attribute change since we don't have primary key. At abort, all pending objects are removed. */
	  logtb_get_tdes (thread_p)->get_replication_generator ().remove_attribute_change (*class_oid, *oid);
	}

      return NO_ERROR;
    }

  /*
   * There are indices and the index attrinfo has been initialized
   * Indices must be updated when the indexed attributes have changed in value
   * Get the new and old values of key and update the index when
   * the keys are different
   */

  new_attrinfo = &space_attrinfo[0];
  old_attrinfo = &space_attrinfo[1];

  error_code = heap_attrinfo_read_dbvalues (thread_p, oid, new_recdes, NULL, new_attrinfo);
  if (error_code != NO_ERROR)
    {
      goto error;
    }
  error_code = heap_attrinfo_read_dbvalues (thread_p, oid, old_recdes, NULL, old_attrinfo);
  if (error_code != NO_ERROR)
    {
      goto error;
    }

  /*
   *  Ensure that we have the same number of indexes and
   *  get the number of B-tree IDs.
   */
  if (old_attrinfo->last_classrepr->n_indexes != new_attrinfo->last_classrepr->n_indexes)
    {
      error_code = ER_FAILED;
      goto error;
    }

#if defined(ENABLE_SYSTEMTAP)
  if (heap_get_class_name (thread_p, class_oid, &classname) != NO_ERROR || classname == NULL)
    {
      ASSERT_ERROR_AND_SET (error_code);
      goto error;
    }
#endif /* ENABLE_SYSTEMTAP */

  for (i = 0; i < num_btids; i++)
    {
      index = &(new_attrinfo->last_classrepr->indexes[i]);
      if (pk_btid_index == -1 && repl_info != NULL && repl_info->need_replication == true
	  && !LOG_CHECK_LOG_APPLIER (thread_p) && index->type == BTREE_PRIMARY_KEY
	  && log_does_allow_replication () == true)
	{
	  pk_btid_index = i;
	}

      /* check for specified update attributes */
      if ((att_id != NULL) && ((use_mvcc == false) || (index->type == BTREE_PRIMARY_KEY && index->fk != NULL)))
	{
	  found_btid = false;	/* guess as not found */

	  for (j = 0; j < n_att_id && !found_btid; j++)
	    {
	      for (k = 0; k < index->n_atts && !found_btid; k++)
		{
		  if (att_id[j] == (ATTR_ID) (index->atts[k]->id))
		    {		/* the index key_type has updated attr */
		      found_btid = true;
		    }
		}
	    }

	  /* in MVCC, in case of BTREE_PRIMARY_KEY having FK need to update PK index but skip foreign key restrictions
	   * checking */
	  if (!found_btid && !index->filter_predicate && (index->type != BTREE_PRIMARY_KEY || index->fk == NULL))
	    {
	      continue;		/* skip and go ahead */
	    }
	}

      do_delete_only = false;
      do_insert_only = false;
      if (index->filter_predicate)
	{
	  inst_oids[0] = inst_oids[1] = oid;
	  recs[0] = old_recdes;
	  recs[1] = new_recdes;
	  error_code =
	    locator_eval_filter_predicate (thread_p, &index->btid, index->filter_predicate, class_oid, inst_oids, 2,
					   recs, ev_results);
	  if (error_code == ER_FAILED)
	    {
	      goto error;
	    }

	  if (ev_results[0] != V_TRUE)
	    {
	      if (ev_results[1] != V_TRUE)
		{
		  /* the old rec and the new rec does not satisfied the filter predicate */
		  continue;
		}
	      else
		{
		  /* the old rec does not satisfied the filter predicate */
		  /* the new rec satisfied the filter predicate */
		  do_insert_only = true;
		}
	    }
	  else
	    {
	      if (ev_results[1] != V_TRUE)
		{
		  /* the old rec satisfied the filter predicate the new rec does not satisfied the filter predicate */
		  do_delete_only = true;
		}
	      else
		{
		  if (found_btid == false)
		    {
		      /* the old rec satisfied the filter predicate the new rec satisfied the filter predicate the
		       * index does not contain updated attributes */
		      continue;
		    }
		  /* nothing to do - update operation */
		}
	    }
	}

      new_key =
	heap_attrvalue_get_key (thread_p, i, new_attrinfo, new_recdes, &new_btid, &new_dbvalue, aligned_newbuf, NULL,
				NULL);
      old_key =
	heap_attrvalue_get_key (thread_p, i, old_attrinfo, old_recdes, &old_btid, &old_dbvalue, aligned_oldbuf, NULL,
				&key_domain);

      if ((new_key == NULL) || (old_key == NULL))
	{
	  error_code = ER_FAILED;
	  goto error;
	}

      dbval_type = DB_VALUE_DOMAIN_TYPE (old_key);
      if (DB_VALUE_DOMAIN_TYPE (new_key) != dbval_type)
	{
	  error_code = ER_FAILED;
	  goto error;
	}

      if (scan_cache == NULL)
	{
	  unique_stat_info = NULL;
	}
      else
	{
	  if (op_type == MULTI_ROW_UPDATE || op_type == MULTI_ROW_INSERT || op_type == MULTI_ROW_DELETE)
	    {
	      assert (scan_cache->m_index_stats != NULL);
	      unique_stat_info = &scan_cache->m_index_stats->get_stats_of (index->btid);
	    }
	  else
	    {
	      unique_stat_info = NULL;
	    }
	}

      new_isnull = db_value_is_null (new_key);
      old_isnull = db_value_is_null (old_key);
      pr_type = pr_type_from_id (dbval_type);
      if (pr_type == NULL)
	{
	  error_code = ER_FAILED;
	  goto error;
	}

      assert (key_domain != NULL);
      if (pr_type->id == DB_TYPE_MIDXKEY)
	{
	  assert (TP_DOMAIN_TYPE (key_domain) == DB_TYPE_MIDXKEY);
	  new_key->data.midxkey.domain = old_key->data.midxkey.domain = key_domain;
	}
      else
	{
	  assert (old_isnull || TP_ARE_COMPARABLE_KEY_TYPES (TP_DOMAIN_TYPE (key_domain), pr_type->id));
	}

      same_key = true;		/* init */
      if ((new_isnull && !old_isnull) || (old_isnull && !new_isnull))
	{
	  same_key = false;
	}
      else
	{
	  if (!(new_isnull && old_isnull))
	    {
	      c = btree_compare_key (old_key, new_key, key_domain, 0, 1, NULL);

	      if (c == DB_UNK)
		{
		  assert (er_errid () != NO_ERROR);
		  error_code = er_errid ();
		  goto error;
		}

	      if (c != DB_EQ)
		{
		  same_key = false;
		}
	    }
	}

#if defined(ENABLE_SYSTEMTAP)
      CUBRID_IDX_UPDATE_START (classname, index->btname);
      is_started = true;
#endif /* ENABLE_SYSTEMTAP */

      if (!same_key || do_delete_only || do_insert_only)
	{
	  if (i < 1 || !locator_was_index_already_applied (new_attrinfo, &index->btid, i))
	    {
	      if (mvccid != MVCCID_NULL)
		{
		  btree_set_mvcc_header_ids_for_update (thread_p, do_delete_only, do_insert_only, &mvccid,
							mvcc_rec_header);
		  p_mvcc_rec_header = mvcc_rec_header;
		}

	      unique_pk = 0;
	      if (index->type == BTREE_UNIQUE || index->type == BTREE_REVERSE_UNIQUE)
		{
		  unique_pk = BTREE_CONSTRAINT_UNIQUE;
		}
	      else if (index->type == BTREE_PRIMARY_KEY)
		{
		  unique_pk = BTREE_CONSTRAINT_UNIQUE | BTREE_CONSTRAINT_PRIMARY_KEY;
		}

	      if (do_delete_only)
		{
		  if (index->index_status == OR_ONLINE_INDEX_BUILDING_IN_PROGRESS)
		    {
		      error_code =
			btree_online_index_dispatcher (thread_p, &index->btid, old_key, class_oid, oid, unique_pk,
						       BTREE_OP_ONLINE_INDEX_TRAN_DELETE, NULL);
		      if (error_code != NO_ERROR)
			{
			  ASSERT_ERROR ();
			  goto error;
			}
		    }
		  else
		    {		/* Not online index. */
		      if (use_mvcc)
			{
			  /* in MVCC logical deletion means MVCC DEL_ID insertion */
			  error_code =
			    btree_mvcc_delete (thread_p, &old_btid, old_key, class_oid, oid, op_type, unique_stat_info,
					       &unique_pk, p_mvcc_rec_header);
			  if (error_code != NO_ERROR)
			    {
			      assert (er_errid () != NO_ERROR);
			      goto error;
			    }
			}
		      else
			{
			  error_code =
			    btree_physical_delete (thread_p, &old_btid, old_key, oid, class_oid, &unique_pk, op_type,
						   unique_stat_info);
			  if (error_code != NO_ERROR)
			    {
			      ASSERT_ERROR ();
			      goto error;
			    }
			}
		    }
		}
	      else
		{
		  /* in MVCC - update index key means insert index key */
		  if ((do_insert_only == true))
		    {
		      if (index->type == BTREE_FOREIGN_KEY)
			{
			  if (lock_object (thread_p, oid, class_oid, X_LOCK, LK_UNCOND_LOCK) != LK_GRANTED)
			    {
			      goto error;
			    }
			}

		      if (index->index_status == OR_ONLINE_INDEX_BUILDING_IN_PROGRESS)
			{
			  /* Online index loading on current index. */
			  error_code =
			    btree_online_index_dispatcher (thread_p, &index->btid, new_key, class_oid, oid,
							   unique_pk, BTREE_OP_ONLINE_INDEX_TRAN_INSERT, NULL);
			}
		      else
			{
			  error_code =
			    btree_insert (thread_p, &old_btid, new_key, class_oid, oid, op_type, unique_stat_info,
					  &unique_pk, p_mvcc_rec_header);
			}

		      if (error_code != NO_ERROR)
			{
			  ASSERT_ERROR ();
			  goto error;
			}
		    }
		  else
		    {
		      if (index->index_status == OR_ONLINE_INDEX_BUILDING_IN_PROGRESS)
			{
			  /* Online index loading on current index. */
			  /* This translates into a delete of the old key and an insert of the new key. */

			  /* Delete old key. */

			  error_code =
			    btree_online_index_dispatcher (thread_p, &index->btid, old_key, class_oid, oid,
							   unique_pk, BTREE_OP_ONLINE_INDEX_TRAN_DELETE, NULL);
			  if (error_code != NO_ERROR)
			    {
			      goto error;
			    }

			  /* Insert new key. */
			  error_code =
			    btree_online_index_dispatcher (thread_p, &index->btid, new_key, class_oid, oid,
							   unique_pk, BTREE_OP_ONLINE_INDEX_TRAN_INSERT, NULL);
			}
		      else
			{
			  error_code =
			    btree_update (thread_p, &old_btid, old_key, new_key, class_oid, oid, op_type,
					  unique_stat_info, &unique_pk, p_mvcc_rec_header);

			  if (error_code != NO_ERROR)
			    {
			      goto error;
			    }
			}
		    }
		}
	    }

#if defined(ENABLE_SYSTEMTAP)
	  CUBRID_IDX_UPDATE_END (classname, index->btname, 0);
#endif /* ENABLE_SYSTEMTAP */

	  /* In MVCC need to check for specified update attributes */
	  if (!locator_Dont_check_foreign_key && !same_key && index->type == BTREE_PRIMARY_KEY && index->fk
	      && found_btid)
	    {
	      assert (do_insert_only == false && do_delete_only == false);

	      tran_index = LOG_FIND_THREAD_TRAN_INDEX (thread_p);
	      tdes = LOG_FIND_TDES (tran_index);

	      error_code = locator_check_primary_key_update (thread_p, index, old_key);
	      if (error_code != NO_ERROR)
		{
		  goto error;
		}
	    }

#if 0
	  {
	    BTREE_CHECKSCAN bt_checkscan;
	    DISK_ISVALID isvalid = DISK_VALID;

	    /* start a check-scan on index */
	    if (btree_keyoid_checkscan_start (thread_p, &old_btid, &bt_checkscan) != NO_ERROR)
	      {
		goto error;
	      }

	    if (!do_insert_only && !DB_IS_NULL (old_key) && !btree_multicol_key_is_null (old_key))
	      {
		isvalid = btree_keyoid_checkscan_check (thread_p, &bt_checkscan, class_oid, old_key, old_oid);

		if (er_errid () == ER_INTERRUPTED)
		  {
		    /* in case of user interrupt */
		    ;		/* do not check isvalid */
		  }
		else
		  {
		    assert (isvalid == DISK_INVALID);	/* not found */
		  }
	      }

	    if (!do_delete_only && !DB_IS_NULL (new_key) && !btree_multicol_key_is_null (new_key))
	      {

		isvalid = btree_keyoid_checkscan_check (thread_p, &bt_checkscan, class_oid, new_key, new_oid);
		if (er_errid () == ER_INTERRUPTED)
		  {
		    /* in case of user interrupt */
		    ;		/* do not check isvalid */
		  }
		else
		  {
		    assert (isvalid == DISK_VALID);	/* found */
		  }
	      }

	    /* close the index check-scan */
	    btree_keyoid_checkscan_end (thread_p, &bt_checkscan);
	  }
#endif
	}

      if (pk_btid_index == i && repl_old_key == NULL)
	{
	  repl_old_key = pr_make_ext_value ();
	  pr_clone_value (old_key, repl_old_key);
	}

      if (new_key == &new_dbvalue)
	{
	  pr_clear_value (&new_dbvalue);
	  new_key = NULL;
	}
      if (old_key == &old_dbvalue)
	{
	  pr_clear_value (&old_dbvalue);
	  old_key = NULL;
	}
    }

  if (pk_btid_index != -1)
    {
      assert (repl_info != NULL);

      if (tdes == NULL)
	{
	  tran_index = LOG_FIND_THREAD_TRAN_INDEX (thread_p);
	  tdes = LOG_FIND_TDES (tran_index);
	}

      assert (oid != NULL);
      if (repl_old_key == NULL)
	{
	  key_domain = NULL;
	  repl_old_key =
	    heap_attrvalue_get_key (thread_p, pk_btid_index, old_attrinfo, old_recdes, &old_btid, &old_dbvalue,
				    aligned_oldbuf, NULL, &key_domain);
	  if (repl_old_key == NULL)
	    {
	      error_code = ER_FAILED;
	      goto error;
	    }

	  old_isnull = db_value_is_null (repl_old_key);
	  pr_type = pr_type_from_id (DB_VALUE_DOMAIN_TYPE (repl_old_key));
	  if (pr_type == NULL)
	    {
	      error_code = ER_FAILED;
	      goto error;
	    }

	  if (pr_type->id == DB_TYPE_MIDXKEY)
	    {
	      /*
	       * The asc/desc properties in midxkey from log_applier may be
	       * inaccurate. therefore, we should use btree header's domain
	       * while processing btree search request from log_applier.
	       */
	      repl_old_key->data.midxkey.domain = key_domain;
	    }

	  tdes->get_replication_generator ().add_update_row (*repl_old_key, *oid, *class_oid, new_recdes);

	  if (repl_old_key == &old_dbvalue)
	    {
	      pr_clear_value (&old_dbvalue);
	    }
	}
      else
	{
	  tdes->get_replication_generator ().add_update_row (*repl_old_key, *oid, *class_oid, new_recdes);

	  pr_free_ext_value (repl_old_key);
	  repl_old_key = NULL;
	}
    }
  else
    {
      /* No need to replicate this record since there is no primary key */
      if (!LOG_CHECK_LOG_APPLIER (thread_p) && log_does_allow_replication () == true)
	{
	  /* Remove attribute change since we don't have primary key. At abort, all pending objects are removed. */
	  logtb_get_tdes (thread_p)->get_replication_generator ().remove_attribute_change (*class_oid, *oid);
	}

      if (repl_info != NULL)
	{
	  repl_info->need_replication = false;
	}
    }

  heap_attrinfo_end (thread_p, new_attrinfo);
  heap_attrinfo_end (thread_p, old_attrinfo);

#if defined(ENABLE_SYSTEMTAP)
  if (classname != NULL)
    {
      free_and_init (classname);
    }
#endif /* ENABLE_SYSTEMTAP */

  return error_code;

error:

  if (new_key == &new_dbvalue)
    {
      pr_clear_value (&new_dbvalue);
      new_key = NULL;
    }
  if (old_key == &old_dbvalue)
    {
      pr_clear_value (&old_dbvalue);
      old_key = NULL;
    }

  if (repl_old_key != NULL)
    {
      pr_free_ext_value (repl_old_key);
    }

  /* Deallocate any index_list .. if any */

  if (new_attrinfo != NULL)
    {
      heap_attrinfo_end (thread_p, new_attrinfo);
    }

  if (old_attrinfo != NULL)
    {
      heap_attrinfo_end (thread_p, old_attrinfo);
    }

#if defined(ENABLE_SYSTEMTAP)
  if (is_started == true)
    {
      CUBRID_IDX_UPDATE_END (classname, index->btname, 1);
    }
  if (classname != NULL)
    {
      free_and_init (classname);
    }
#endif /* ENABLE_SYSTEMTAP */

  return error_code;
}

/*
 * xlocator_remove_class_from_index () - Removes class instances from the B-tree
 *
 * return: NO_ERROR if all OK, ER_ status otherwise
 *
 *   class_oid(in): The class object identifier
 *   btid(in): B-tree ID
 *   hfid(in): Heap ID
 *
 * Note: This function searches for instances belonging to the passes
 *      class OID and removes the ones found.  This function is used to
 *      remove a class from a spanning B-tree such as a UNIQUE.
 */
int
xlocator_remove_class_from_index (THREAD_ENTRY * thread_p, OID * class_oid, BTID * btid, HFID * hfid)
{
  HEAP_CACHE_ATTRINFO index_attrinfo;
  HEAP_SCANCACHE scan_cache;
  OID inst_oid, *p_inst_oid = &inst_oid;
  int key_index, i, num_btids, num_found, dummy_unique, key_found;
  RECDES copy_rec, *p_copy_rec = &copy_rec;
  BTID inst_btid;
  DB_VALUE dbvalue;
  DB_VALUE *dbvalue_ptr = NULL;
  SCAN_CODE scan;
  char *new_area;
  btree_unique_stats unique_info;
  HEAP_IDX_ELEMENTS_INFO idx_info;
  char buf[DBVAL_BUFSIZE + MAX_ALIGNMENT], *aligned_buf;
  int error_code = NO_ERROR;
  OR_INDEX *index = NULL;
  DB_LOGICAL ev_res;
  MVCC_SNAPSHOT *mvcc_snapshot = NULL;

  if (class_oid != NULL && !OID_IS_ROOTOID (class_oid))
    {
      mvcc_snapshot = logtb_get_mvcc_snapshot (thread_p);
      if (mvcc_snapshot == NULL)
	{
	  error_code = er_errid ();
	  return (error_code == NO_ERROR ? ER_FAILED : error_code);
	}
    }

  db_make_null (&dbvalue);

  aligned_buf = PTR_ALIGN (buf, MAX_ALIGNMENT);

  /* allocate memory space for copying an instance image. */
  copy_rec.area_size = DB_PAGESIZE;
  copy_rec.data = (char *) malloc (copy_rec.area_size);
  if (copy_rec.data == NULL)
    {
      er_set (ER_ERROR_SEVERITY, ARG_FILE_LINE, ER_OUT_OF_VIRTUAL_MEMORY, 1, (size_t) (copy_rec.area_size));
      return ER_OUT_OF_VIRTUAL_MEMORY;
    }

  /* Start a scan cursor */
  error_code = heap_scancache_start (thread_p, &scan_cache, hfid, class_oid, false, false, mvcc_snapshot);
  if (error_code != NO_ERROR)
    {
      free_and_init (copy_rec.data);
      return error_code;
    }

  /*
   *  Populate the index_attrinfo structure.
   *  Return the number of indexed attributes found.
   */
  num_found = heap_attrinfo_start_with_index (thread_p, class_oid, NULL, &index_attrinfo, &idx_info);
  num_btids = idx_info.num_btids;
  if (num_found < 1)
    {
      (void) heap_scancache_end (thread_p, &scan_cache);
      free_and_init (copy_rec.data);
      return ER_FAILED;
    }

  /* Loop over each instance of the class found in the heap */
  inst_oid.volid = hfid->vfid.volid;
  inst_oid.pageid = NULL_PAGEID;
  inst_oid.slotid = NULL_SLOTID;
  key_found = false;
  key_index = 0;

  while (true)
    {
      if (dbvalue_ptr == &dbvalue)
	{
	  pr_clear_value (&dbvalue);
	  dbvalue_ptr = NULL;
	}

      scan = heap_next (thread_p, hfid, class_oid, &inst_oid, &copy_rec, &scan_cache, COPY);
      if (scan != S_SUCCESS)
	{
	  if (scan != S_DOESNT_FIT)
	    {
	      break;
	    }

	  new_area = (char *) realloc (copy_rec.data, -(copy_rec.length));
	  if (new_area == NULL)
	    {
	      er_set (ER_ERROR_SEVERITY, ARG_FILE_LINE, ER_OUT_OF_VIRTUAL_MEMORY, 1, (size_t) (-(copy_rec.length)));
	      error_code = ER_OUT_OF_VIRTUAL_MEMORY;
	      goto error;
	    }
	  copy_rec.area_size = -copy_rec.length;
	  copy_rec.data = new_area;
	  continue;
	}

      error_code = heap_attrinfo_read_dbvalues (thread_p, &inst_oid, &copy_rec, NULL, &index_attrinfo);
      if (error_code != NO_ERROR)
	{
	  goto error;
	}

      /* Find the correct key by matching the BTID */
      if (key_found == false)
	{
	  for (i = 0; i < num_btids; i++)
	    {
	      if (dbvalue_ptr == &dbvalue)
		{
		  pr_clear_value (&dbvalue);
		  dbvalue_ptr = NULL;
		}

	      dbvalue_ptr =
		heap_attrvalue_get_key (thread_p, i, &index_attrinfo, &copy_rec, &inst_btid, &dbvalue, aligned_buf,
					NULL, NULL);
	      if (dbvalue_ptr == NULL)
		{
		  continue;
		}

	      if (BTID_IS_EQUAL (btid, &inst_btid))
		{
		  key_found = true;
		  key_index = i;
		  index = &(index_attrinfo.last_classrepr->indexes[key_index]);
		  break;
		}
	    }
	}
      /*
       * We already know the correct BTID index (key_index) so just use it
       * to retrieve the key
       */
      else
	{
	  dbvalue_ptr =
	    heap_attrvalue_get_key (thread_p, key_index, &index_attrinfo, &copy_rec, &inst_btid, &dbvalue, aligned_buf,
				    NULL, NULL);
	}

      /* Delete the instance from the B-tree */
      if (key_found == false || dbvalue_ptr == NULL)
	{
	  error_code = ER_FAILED;
	  goto error;
	}

      assert (index != NULL);
      if (index->filter_predicate)
	{
	  error_code =
	    locator_eval_filter_predicate (thread_p, &index->btid, index->filter_predicate, class_oid, &p_inst_oid, 1,
					   &p_copy_rec, &ev_res);
	  if (error_code != NO_ERROR)
	    {
	      goto error;
	    }

	  if (ev_res != V_TRUE)
	    {
	      continue;
	    }
	}

      error_code =
	btree_physical_delete (thread_p, btid, dbvalue_ptr, &inst_oid, class_oid, &dummy_unique, MULTI_ROW_DELETE,
			       &unique_info);
      if (error_code != NO_ERROR)
	{
	  ASSERT_ERROR ();
	  goto error;
	}
    }

  error_code = logtb_tran_update_unique_stats (thread_p, *btid, unique_info, true);
  if (error_code != NO_ERROR)
    {
      goto error;
    }

  error_code = heap_scancache_end (thread_p, &scan_cache);
  if (error_code != NO_ERROR)
    {
      goto error;
    }
  heap_attrinfo_end (thread_p, &index_attrinfo);

end:
  if (copy_rec.data != NULL)
    {
      free_and_init (copy_rec.data);
    }

  if (dbvalue_ptr == &dbvalue)
    {
      pr_clear_value (dbvalue_ptr);
      dbvalue_ptr = NULL;
    }

  return error_code;

error:

  (void) heap_scancache_end (thread_p, &scan_cache);
  heap_attrinfo_end (thread_p, &index_attrinfo);

  goto end;
}

/*
 * locator_notify_decache  () - Notify of a decache
 *
 * return:
 *
 *   class_oid(in):
 *   oid(in): Oid to decache
 *   notify_area(in): Information used for notification purposes
 *
 * Note: Add an entry in the fetch area with respect to decaching an
 *              object at the workspace.
 */
static bool
locator_notify_decache (const OID * class_oid, const OID * oid, void *notify_area)
{
  LC_COPYAREA_DESC *notify;
  LC_COPYAREA_ONEOBJ *obj;	/* Describe on object in area */
  int i;

  /* safe guard. oid must be not null. */
  if (OID_ISNULL (oid))
    {
      assert (false);
      return true;
    }

  notify = (LC_COPYAREA_DESC *) notify_area;
  if (notify->recdes->area_size <= SSIZEOF (**notify->obj))
    {
      return false;
    }

  /*
   * Make sure that the object is not already part of the notification area
   */
  obj = LC_START_ONEOBJ_PTR_IN_COPYAREA (notify->mobjs);
  obj = LC_PRIOR_ONEOBJ_PTR_IN_COPYAREA (obj);
  for (i = 0; i < notify->mobjs->num_objs; i++)
    {
      obj = LC_NEXT_ONEOBJ_PTR_IN_COPYAREA (obj);
      if (OID_EQ (&obj->oid, oid))
	{
	  /* The object is already in the notification/fetch area */
	  obj->operation = LC_FETCH_DECACHE_LOCK;
	  return true;
	}
    }
  /*
   * The object was not part of the notification/fetch area
   */
  notify->mobjs->num_objs++;
  COPY_OID (&((*notify->obj)->class_oid), class_oid);
  COPY_OID (&((*notify->obj)->oid), oid);
  (*notify->obj)->flag = 0;
  (*notify->obj)->hfid = NULL_HFID;
  (*notify->obj)->length = -1;
  (*notify->obj)->operation = LC_FETCH_DECACHE_LOCK;

  (*notify->obj)->offset = -1;
  *notify->obj = LC_NEXT_ONEOBJ_PTR_IN_COPYAREA (*notify->obj);
  notify->recdes->area_size -= sizeof (**notify->obj);

  return true;
}

/*
 * xlocator_notify_isolation_incons () - Synchronize possible inconsistencies related
 *                                  to non two phase locking
 *
 * return:
 *
 *   synch_area(in): Pointer to area where the name of the objects are placed.
 *
 * Note: Notify all inconsistencies related to the transaction
 *              isolation level.
 */
bool
xlocator_notify_isolation_incons (THREAD_ENTRY * thread_p, LC_COPYAREA ** synch_area)
{
  LC_COPYAREA_DESC prefetch_des;	/* Descriptor for decache of objects related to transaction isolation level */
  LC_COPYAREA_MANYOBJS *mobjs;	/* Describe multiple objects in area */
  LC_COPYAREA_ONEOBJ *obj;	/* Describe on object in area */
  RECDES recdes;		/* Record descriptor for insertion */
  int offset;			/* Place to store next object in area */
  bool more_synch = false;

  *synch_area = locator_allocate_copy_area_by_length (DB_PAGESIZE);
  if (*synch_area == NULL)
    {
      return false;
    }

  mobjs = LC_MANYOBJS_PTR_IN_COPYAREA (*synch_area);
  LC_RECDES_IN_COPYAREA (*synch_area, &recdes);
  obj = LC_START_ONEOBJ_PTR_IN_COPYAREA (mobjs);
  mobjs->num_objs = 0;
  offset = 0;

  prefetch_des.mobjs = mobjs;
  prefetch_des.obj = &obj;
  prefetch_des.offset = &offset;
  prefetch_des.recdes = &recdes;
  lock_notify_isolation_incons (thread_p, locator_notify_decache, &prefetch_des);
  if (mobjs->num_objs == 0)
    {
      /*
       * Don't need to notify of any client workspace lock decaches
       * (i.e., possible object inconsistencies).
       */
      locator_free_copy_area (*synch_area);
      *synch_area = NULL;
    }
  else if (recdes.area_size >= SSIZEOF (*obj))
    {
      more_synch = true;
    }

  return more_synch;
}

static DISK_ISVALID
locator_repair_btree_by_insert (THREAD_ENTRY * thread_p, OID * class_oid, BTID * btid, DB_VALUE * key, OID * inst_oid)
{
  DISK_ISVALID isvalid = DISK_INVALID;
#if defined(SERVER_MODE)
  int tran_index;

  tran_index = LOG_FIND_THREAD_TRAN_INDEX (thread_p);
#endif /* SERVER_MODE */

  if (lock_object (thread_p, inst_oid, class_oid, X_LOCK, LK_UNCOND_LOCK) != LK_GRANTED)
    {
      return DISK_INVALID;
    }

  log_sysop_start (thread_p);

  if (btree_insert (thread_p, btid, key, class_oid, inst_oid, SINGLE_ROW_INSERT, NULL, NULL, NULL) == NO_ERROR)
    {
      isvalid = DISK_VALID;
      log_sysop_commit (thread_p);
    }
  else
    {
      ASSERT_ERROR ();
      log_sysop_abort (thread_p);
    }

#if defined(SERVER_MODE)
  lock_remove_all_inst_locks (thread_p, tran_index, class_oid, X_LOCK);
#endif /* SERVER_MODE */

  return isvalid;
}

static DISK_ISVALID
locator_repair_btree_by_delete (THREAD_ENTRY * thread_p, OID * class_oid, BTID * btid, OID * inst_oid)
{
  DB_VALUE key;
  bool clear_key = false;
  int dummy_unique;
  DISK_ISVALID isvalid = DISK_INVALID;
#if defined(SERVER_MODE)
  int tran_index;

  tran_index = LOG_FIND_THREAD_TRAN_INDEX (thread_p);
#endif /* SERVER_MODE */

  btree_init_temp_key_value (&clear_key, &key);

  if (btree_find_key (thread_p, btid, inst_oid, &key, &clear_key) != DISK_VALID)
    {
      return DISK_INVALID;
    }

  if (lock_object (thread_p, inst_oid, class_oid, X_LOCK, LK_UNCOND_LOCK) == LK_GRANTED)
    {
      log_sysop_start (thread_p);

      if (btree_physical_delete (thread_p, btid, &key, inst_oid, class_oid, &dummy_unique, SINGLE_ROW_DELETE, NULL) ==
	  NO_ERROR)
	{
	  isvalid = DISK_VALID;
	  log_sysop_commit (thread_p);
	}
      else
	{
	  ASSERT_ERROR ();
	  log_sysop_abort (thread_p);
	}

#if defined(SERVER_MODE)
      lock_remove_all_inst_locks (thread_p, tran_index, class_oid, X_LOCK);
#endif /* SERVER_MODE */
    }

  if (clear_key)
    {
      pr_clear_value (&key);
    }

  return isvalid;
}

/*
 * locator_check_btree_entries () - Check consistency of btree entries and heap
 *
 * return: valid
 *
 *   btid(in): Btree identifier
 *   hfid(in): Heap identfier of the instances of class that are indexed
 *   class_oid(in): The class identifier
 *   n_attr_ids(in):  Number of attribute ids (size of the array).
 *   attr_ids(in): Attribute ID array.
 *   btname(in) :
 *   repair(in):
 *
 * Note: Check the consistency of the btree entries against the
 *              instances stored on heap and vive versa.
 */
DISK_ISVALID
locator_check_btree_entries (THREAD_ENTRY * thread_p, BTID * btid, HFID * hfid, OID * class_oid, int n_attr_ids,
			     ATTR_ID * attr_ids, int *atts_prefix_length, const char *btname, bool repair)
{
  DISK_ISVALID isvalid = DISK_VALID;
  DISK_ISVALID isallvalid = DISK_VALID;
  OID inst_oid, *p_inst_oid = &inst_oid;
  RECDES record = RECDES_INITIALIZER, *recordp = &record;	/* Record descriptor for copying object */
  SCAN_CODE scan;
  HEAP_SCANCACHE scan_cache;
  BTREE_CHECKSCAN bt_checkscan;
  BTREE_SCAN bt_scan;
  HEAP_CACHE_ATTRINFO attr_info;
  int num_btree_oids = 0;
  int num_heap_oids = 0;
  int oid_cnt;
  OID *oid_area = NULL;
  INDX_SCAN_ID isid;
  BTREE_ISCAN_OID_LIST oid_list;
  int i;
  DB_VALUE dbvalue;
  DB_VALUE *key = NULL;
  char buf[DBVAL_BUFSIZE + MAX_ALIGNMENT], *aligned_buf;
  char *classname = NULL;
  KEY_VAL_RANGE key_val_range;
  int index_id;
  OR_INDEX *index = NULL;
  DB_LOGICAL ev_res;
  OR_CLASSREP *classrepr = NULL;
  MVCC_SNAPSHOT *mvcc_snapshot = NULL;
  BTID btid_info;
#if defined(SERVER_MODE)
  int tran_index;
#endif /* SERVER_MODE */
  bool is_scancache_started = false;
  bool is_attrinfo_started = false;
  bool is_bt_checkscan_started = false;

  mvcc_snapshot = logtb_get_mvcc_snapshot (thread_p);
  if (mvcc_snapshot == NULL)
    {
      return DISK_ERROR;
    }
  db_make_null (&dbvalue);

  aligned_buf = PTR_ALIGN (buf, MAX_ALIGNMENT);

#if defined(SERVER_MODE)
  tran_index = LOG_FIND_THREAD_TRAN_INDEX (thread_p);
#endif /* SERVER_MODE */

  scan_init_index_scan (&isid, NULL, mvcc_snapshot);

  /* Start a scan cursor and a class attribute information */
  if (heap_scancache_start (thread_p, &scan_cache, hfid, class_oid, false, false, mvcc_snapshot) != NO_ERROR)
    {
      return DISK_ERROR;
    }
  is_scancache_started = true;

  if (heap_attrinfo_start (thread_p, class_oid, n_attr_ids, attr_ids, &attr_info) != NO_ERROR)
    {
      goto error;
    }
  is_attrinfo_started = true;

  classrepr = attr_info.last_classrepr;
  if (classrepr == NULL)
    {
      goto error;
    }
  index_id = -1;
  for (i = 0; i < classrepr->n_indexes; i++)
    {
      if (BTID_IS_EQUAL (&(classrepr->indexes[i].btid), btid))
	{
	  index_id = i;
	  break;
	}
    }
  assert (index_id != -1);

  index = &(attr_info.last_classrepr->indexes[index_id]);
  assert (index != NULL);

  /*
   * Step 1) From Heap to B+tree
   */

  /* start a check-scan on index */
  if (btree_keyoid_checkscan_start (thread_p, btid, &bt_checkscan) != NO_ERROR)
    {
      goto error;
    }
  is_bt_checkscan_started = true;

  inst_oid.volid = hfid->vfid.volid;
  inst_oid.pageid = NULL_PAGEID;
  inst_oid.slotid = NULL_SLOTID;

  while ((scan = heap_next (thread_p, hfid, class_oid, &inst_oid, &record, &scan_cache, COPY)) == S_SUCCESS)
    {
      num_heap_oids++;

      if (index->filter_predicate)
	{
	  if (locator_eval_filter_predicate (thread_p, &index->btid, index->filter_predicate, class_oid, &p_inst_oid, 1,
					     &recordp, &ev_res) != NO_ERROR)
	    {
	      isallvalid = DISK_ERROR;
	    }
	  else if (ev_res != V_TRUE)
	    {
	      /*
	       * To exclude the heap OID of which record cannot satisfy the
	       * conditions of the index filter predicate.
	       */
	      num_heap_oids--;
	      continue;
	    }
	}

      /* Make sure that the index entry exist */
      if ((n_attr_ids == 1 && heap_attrinfo_read_dbvalues (thread_p, &inst_oid, &record, NULL, &attr_info) != NO_ERROR)
	  || (key = heap_attrvalue_get_key (thread_p, index_id, &attr_info, &record, &btid_info, &dbvalue, aligned_buf,
					    NULL, NULL)) == NULL)
	{
	  if (isallvalid != DISK_INVALID)
	    {
	      isallvalid = DISK_ERROR;
	    }
	}
      else
	{
	  assert (key != NULL);

	  if (db_value_is_null (key) || btree_multicol_key_is_null (key))
	    {
	      /* Do not check the btree since unbound values are not recorded */
	      num_heap_oids--;
	    }
	  else
	    {
	      isvalid = btree_keyoid_checkscan_check (thread_p, &bt_checkscan, class_oid, key, &inst_oid);

	      if (er_errid () == ER_INTERRUPTED)
		{
		  /* in case of user interrupt */
		  goto error;
		}

	      if (isvalid == DISK_INVALID)
		{
		  if (repair)
		    {
		      isvalid = locator_repair_btree_by_insert (thread_p, class_oid, btid, key, &inst_oid);
		    }

		  if (isvalid == DISK_INVALID)
		    {
		      char *key_dmp;

		      key_dmp = pr_valstring (key);

		      if (!OID_ISNULL (class_oid))
			{
			  if (heap_get_class_name (thread_p, class_oid, &classname) != NO_ERROR)
			    {
			      /* ignore */
			      er_clear ();
			    }
			}

		      er_set (ER_ERROR_SEVERITY, ARG_FILE_LINE, ER_LC_INCONSISTENT_BTREE_ENTRY_TYPE1, 12,
			      (btname) ? btname : "*UNKNOWN-INDEX*", (classname) ? classname : "*UNKNOWN-CLASS*",
			      class_oid->volid, class_oid->pageid, class_oid->slotid, (key_dmp) ? key_dmp : "_NULL_KEY",
			      inst_oid.volid, inst_oid.pageid, inst_oid.slotid, btid->vfid.volid, btid->vfid.fileid,
			      btid->root_pageid);

		      if (key_dmp)
			{
			  db_private_free (thread_p, key_dmp);
			}

		      if (classname)
			{
			  free_and_init (classname);
			}

		      if (isallvalid != DISK_INVALID)
			{
			  isallvalid = isvalid;
			}
		    }
		}
	    }
	}

      if (key == &dbvalue)
	{
	  pr_clear_value (key);
	  key = NULL;
	}
    }

  if (scan != S_END && isallvalid != DISK_INVALID)
    {
      isallvalid = DISK_ERROR;
    }

  /* close the index check-scan */
  btree_keyoid_checkscan_end (thread_p, &bt_checkscan);
  is_bt_checkscan_started = false;

  /* Finish scan cursor and class attribute cache information */
  heap_attrinfo_end (thread_p, &attr_info);
  is_attrinfo_started = false;

  /*
   * Step 2) From B+tree to Heap
   */

  BTREE_INIT_SCAN (&bt_scan);

  isid.oid_list = &oid_list;
  isid.oid_list->oid_cnt = 0;
  isid.oid_list->oidp = (OID *) malloc (ISCAN_OID_BUFFER_CAPACITY);
  if (isid.oid_list->oidp == NULL)
    {
      er_set (ER_ERROR_SEVERITY, ARG_FILE_LINE, ER_OUT_OF_VIRTUAL_MEMORY, 1, (size_t) ISCAN_OID_BUFFER_SIZE);

      isallvalid = DISK_ERROR;
      goto error;
    }
  isid.oid_list->capacity = ISCAN_OID_BUFFER_CAPACITY / OR_OID_SIZE;
  isid.oid_list->max_oid_cnt = isid.oid_list->capacity;
  isid.oid_list->next_list = NULL;
  isid.indx_info = NULL;

  /* alloc index key copy_buf */
  isid.copy_buf = (char *) db_private_alloc (thread_p, DBVAL_BUFSIZE);
  if (isid.copy_buf == NULL)
    {
      isallvalid = DISK_ERROR;
      goto error;
    }
  isid.copy_buf_len = DBVAL_BUFSIZE;
  memset ((void *) (&(isid.indx_cov)), 0, sizeof (INDX_COV));
  memset ((void *) (&(isid.multi_range_opt)), 0, sizeof (MULTI_RANGE_OPT));

  scan_init_iss (&isid);

  if (heap_scancache_start (thread_p, &isid.scan_cache, hfid, class_oid, true, true, mvcc_snapshot) != NO_ERROR)
    {
      isallvalid = DISK_ERROR;
      goto error;
    }

  isid.check_not_vacuumed = true;
  db_make_null (&key_val_range.key1);
  db_make_null (&key_val_range.key2);
  key_val_range.range = INF_INF;
  key_val_range.num_index_term = 0;
  do
    {
      /* search index */
      if (btree_prepare_bts (thread_p, &bt_scan, btid, &isid, &key_val_range, NULL, class_oid, NULL, NULL, false, NULL)
	  != NO_ERROR)
	{
	  assert (er_errid () != NO_ERROR);
	  break;
	}
      if (btree_range_scan (thread_p, &bt_scan, btree_range_scan_select_visible_oids) != NO_ERROR)
	{
	  assert (er_errid () != NO_ERROR);
	  break;
	}
      oid_cnt = bt_scan.n_oids_read_last_iteration;
      if (oid_cnt < 0)
	{
	  assert (false);
	  break;
	}
      oid_area = isid.oid_list->oidp;
      num_btree_oids += oid_cnt;
      for (i = 0; i < oid_cnt; i++)
	{
	  if (!heap_does_exist (thread_p, class_oid, &oid_area[i]))
	    {
	      isvalid = DISK_INVALID;

	      if (repair)
		{
		  /* don't care about filter predicate here since we are sure that oid_area[i] is contained in tree,
		   * the keys has been already S_LOCK-ed. */
		  isvalid = locator_repair_btree_by_delete (thread_p, class_oid, btid, &oid_area[i]);
		}

	      if (isvalid == DISK_VALID)
		{
		  num_btree_oids--;
		}
	      else
		{
		  if (!OID_ISNULL (class_oid))
		    {
		      if (heap_get_class_name (thread_p, class_oid, &classname) != NO_ERROR)
			{
			  /* ignore */
			  er_clear ();
			}
		    }

		  er_set (ER_ERROR_SEVERITY, ARG_FILE_LINE, ER_LC_INCONSISTENT_BTREE_ENTRY_TYPE2, 11,
			  (btname) ? btname : "*UNKNOWN-INDEX*", (classname) ? classname : "*UNKNOWN-CLASS*",
			  class_oid->volid, class_oid->pageid, class_oid->slotid, oid_area[i].volid, oid_area[i].pageid,
			  oid_area[i].slotid, btid->vfid.volid, btid->vfid.fileid, btid->root_pageid);

		  if (classname)
		    {
		      free_and_init (classname);
		    }

		  isallvalid = DISK_INVALID;
		}
	    }
	}

    }
  while (!BTREE_END_OF_SCAN (&bt_scan));

  if (heap_scancache_end (thread_p, &isid.scan_cache) != NO_ERROR)
    {
      isallvalid = DISK_INVALID;
    }

  if (num_heap_oids != num_btree_oids)
    {
      if (!OID_ISNULL (class_oid))
	{
	  if (heap_get_class_name (thread_p, class_oid, &classname) != NO_ERROR)
	    {
	      /* ignore */
	      er_clear ();
	    }
	}

      er_set (ER_ERROR_SEVERITY, ARG_FILE_LINE, ER_LC_INCONSISTENT_BTREE_ENTRY_TYPE3, 10,
	      (btname) ? btname : "*UNKNOWN-INDEX*", (classname) ? classname : "*UNKNOWN-CLASS*", class_oid->volid,
	      class_oid->pageid, class_oid->slotid, num_heap_oids, num_btree_oids, btid->vfid.volid, btid->vfid.fileid,
	      btid->root_pageid);

      if (classname)
	{
	  free_and_init (classname);
	}

      isallvalid = DISK_INVALID;
    }

  if (isid.check_not_vacuumed && isid.not_vacuumed_res != DISK_VALID)
    {
      er_set (ER_FATAL_ERROR_SEVERITY, ARG_FILE_LINE, ER_INDEX_FOUND_NOT_VACUUMED, 5,
	      (btname) ? btname : "*UNKNOWN-INDEX*", (classname) ? classname : "*UNKNOWN-CLASS*", class_oid->volid,
	      class_oid->pageid, class_oid->slotid);
      isallvalid = isid.not_vacuumed_res;
    }

end:

  if (key == &dbvalue)
    {
      pr_clear_value (key);
    }

  if (isid.oid_list != NULL && isid.oid_list->oidp != NULL)
    {
      free_and_init (isid.oid_list->oidp);
    }

  /* free index key copy_buf */
  if (isid.copy_buf)
    {
      db_private_free_and_init (thread_p, isid.copy_buf);
    }

  if (is_scancache_started && heap_scancache_end (thread_p, &scan_cache) != NO_ERROR)
    {
      isallvalid = DISK_INVALID;
    }

  if (is_bt_checkscan_started)
    {
      btree_keyoid_checkscan_end (thread_p, &bt_checkscan);
    }

  if (is_attrinfo_started)
    {
      heap_attrinfo_end (thread_p, &attr_info);
    }

  return isallvalid;

error:
  isallvalid = DISK_ERROR;
  goto end;
}

/*
 * locator_check_unique_btree_entries () - Check consistency of unique btree entries
 *                                    and heaps
 *
 * return: valid
 *
 *   btid(in): Btree identifier
 *   class_oid(in):
 *   classrec(in):
 *   attr_ids(in): Array of indexed attributes for the btid
 *   repair(in):
 *
 * Note: Check the consistency of the unique btree entries against the
 *              instances stored on heap and vice versa.  Unique btrees are
 *              special because they span hierarchies and can have multiple
 *              heaps associated with them.
 */
static DISK_ISVALID
locator_check_unique_btree_entries (THREAD_ENTRY * thread_p, BTID * btid, OID * cls_oid, RECDES * classrec,
				    ATTR_ID * attr_ids, const char *btname, bool repair)
{
  DISK_ISVALID isvalid = DISK_VALID, isallvalid = DISK_VALID;
  OID inst_oid, *p_inst_oid = &inst_oid;
  RECDES peek = RECDES_INITIALIZER, *p_peek = &peek;
  SCAN_CODE scan;
  HEAP_SCANCACHE *scan_cache = NULL;
  BTREE_CHECKSCAN bt_checkscan;
  BTREE_SCAN bt_scan;
  HEAP_CACHE_ATTRINFO attr_info;
  DB_VALUE *key = NULL;
  DB_VALUE dbvalue;
  int num_btree_oids = 0, num_heap_oids = 0, num_nulls = 0;
  int oid_cnt;
  OID *oid_area = NULL;
  int num_classes, scancache_inited = 0, attrinfo_inited = 0;
  int i, j, index_id;
  HFID *hfids = NULL, *hfid = NULL;
  OID *class_oids = NULL, *class_oid = NULL;
  INDX_SCAN_ID isid;
  BTREE_ISCAN_OID_LIST oid_list;
  char buf[DBVAL_BUFSIZE + MAX_ALIGNMENT], *aligned_buf;
  char *classname = NULL;
  KEY_VAL_RANGE key_val_range;
  OR_INDEX *index;
  DB_LOGICAL ev_res;
  int partition_local_index = 0;
  MVCC_SNAPSHOT *mvcc_snapshot = NULL;
#if defined(SERVER_MODE)
  int tran_index;
#else
  int btree_oid_cnt, btree_null_cnt, btree_key_cnt;
#endif /* SERVER_MODE */
  bool bt_checkscan_inited = false;

  mvcc_snapshot = logtb_get_mvcc_snapshot (thread_p);
  if (mvcc_snapshot == NULL)
    {
      return DISK_ERROR;
    }
  db_make_null (&dbvalue);

  aligned_buf = PTR_ALIGN (buf, MAX_ALIGNMENT);

#if defined(SERVER_MODE)
  tran_index = LOG_FIND_THREAD_TRAN_INDEX (thread_p);
#endif /* SERVER_MODE */

  scan_init_index_scan (&isid, NULL, mvcc_snapshot);

  /* get all the heap files associated with this unique btree */
  if (or_get_unique_hierarchy (thread_p, classrec, attr_ids[0], btid, &class_oids, &hfids, &num_classes,
			       &partition_local_index) != NO_ERROR
      || class_oids == NULL || hfids == NULL || num_classes < 1)
    {
      if (class_oids != NULL)
	{
	  free_and_init (class_oids);
	}

      if (hfids != NULL)
	{
	  free_and_init (hfids);
	}

      goto error;
    }

  /*
   * Step 1) Check if all instances of all the heaps are in the unique btree.
   */

  scan_cache = (HEAP_SCANCACHE *) malloc (num_classes * sizeof (HEAP_SCANCACHE));
  if (scan_cache == NULL)
    {
      er_set (ER_ERROR_SEVERITY, ARG_FILE_LINE, ER_OUT_OF_VIRTUAL_MEMORY, 1, num_classes * sizeof (HEAP_SCANCACHE));
      goto error;
    }

  if (partition_local_index == 1)
    {
      if (num_classes == 1)
	{
	  /* partition class with local index */
	  COPY_OID (&class_oids[0], cls_oid);
	  or_class_hfid (classrec, &hfids[0]);
	}
      else
	{
	  /* a partitioned class and a local index */
	  goto end;
	}
    }

  for (j = 0; j < num_classes; j++)
    {
      hfid = &hfids[j];
      class_oid = &class_oids[j];

      /* Start a scan cursor and a class attribute information */
      if (heap_scancache_start (thread_p, &scan_cache[j], hfid, class_oid, true, false, mvcc_snapshot) != NO_ERROR)
	{
	  goto error;
	}
      scancache_inited++;

      index_id = heap_attrinfo_start_with_btid (thread_p, class_oid, btid, &attr_info);
      if (index_id < 0)
	{
	  goto error;
	}
      index = &(attr_info.last_classrepr->indexes[index_id]);
      assert (index != NULL);

      attrinfo_inited = 1;

      /* start a check-scan on index */
      if (btree_keyoid_checkscan_start (thread_p, btid, &bt_checkscan) != NO_ERROR)
	{
	  goto error;
	}
      bt_checkscan_inited = true;

      inst_oid.volid = hfid->vfid.volid;
      inst_oid.pageid = NULL_PAGEID;
      inst_oid.slotid = NULL_SLOTID;

      while ((scan = heap_next (thread_p, hfid, class_oid, &inst_oid, &peek, &scan_cache[j], PEEK)) == S_SUCCESS)
	{
	  num_heap_oids++;

	  if (index->filter_predicate)
	    {
	      if (locator_eval_filter_predicate
		  (thread_p, btid, index->filter_predicate, class_oid, &p_inst_oid, 1, &p_peek, &ev_res) != NO_ERROR)
		{
		  goto error;
		}
	      else if (ev_res != V_TRUE)
		{
		  continue;
		}
	    }

	  /* Make sure that the index entry exists */
	  if ((heap_attrinfo_read_dbvalues (thread_p, &inst_oid, &peek, NULL, &attr_info) != NO_ERROR)
	      ||
	      ((key =
		heap_attrvalue_get_key (thread_p, index_id, &attr_info, &peek, btid, &dbvalue, aligned_buf, NULL,
					NULL)) == NULL))
	    {
	      if (isallvalid != DISK_INVALID)
		{
		  isallvalid = DISK_ERROR;
		}
	    }
	  else
	    {
	      assert (key != NULL);

	      if (db_value_is_null (key) || btree_multicol_key_is_null (key))
		{
		  num_nulls++;
		}
	      else
		{
		  isvalid = btree_keyoid_checkscan_check (thread_p, &bt_checkscan, class_oid, key, &inst_oid);

		  if (er_errid () == ER_INTERRUPTED)
		    {
		      /* in case of user interrupt */
		      goto error;
		    }

		  if (isvalid == DISK_INVALID)
		    {
		      if (repair)
			{
			  isvalid = locator_repair_btree_by_insert (thread_p, class_oid, btid, key, &inst_oid);
			}

		      if (isvalid == DISK_INVALID)
			{
			  char *key_dmp;

			  key_dmp = pr_valstring (key);
			  if (!OID_ISNULL (class_oid))
			    {
			      if (heap_get_class_name (thread_p, class_oid, &classname) != NO_ERROR)
				{
				  /* ignore */
				  er_clear ();
				}
			    }

			  er_set (ER_ERROR_SEVERITY, ARG_FILE_LINE, ER_LC_INCONSISTENT_BTREE_ENTRY_TYPE1, 12,
				  (btname) ? btname : "*UNKNOWN-INDEX*", (classname) ? classname : "*UNKNOWN-CLASS*",
				  class_oid->volid, class_oid->pageid, class_oid->slotid,
				  (key_dmp) ? key_dmp : "_NULL_KEY", inst_oid.volid, inst_oid.pageid, inst_oid.slotid,
				  btid->vfid.volid, btid->vfid.fileid, btid->root_pageid);

			  if (key_dmp)
			    {
			      db_private_free (thread_p, key_dmp);
			    }

			  if (classname)
			    {
			      free_and_init (classname);
			    }

			  if (isallvalid != DISK_INVALID)
			    {
			      isallvalid = isvalid;
			    }
			}
		    }
		}
	    }

	  if (key == &dbvalue)
	    {
	      pr_clear_value (key);
	    }
	}

      if (scan != S_END && isallvalid != DISK_INVALID)
	{
	  isallvalid = DISK_ERROR;
	}

      /* close the index check-scan */
      btree_keyoid_checkscan_end (thread_p, &bt_checkscan);
      bt_checkscan_inited = false;

      /* Finish scan cursor and class attribute cache information */
      heap_attrinfo_end (thread_p, &attr_info);
      attrinfo_inited = 0;
    }

  /*
   * Step 2) Check that all the btree entries are members of one of the heaps.
   */

  BTREE_INIT_SCAN (&bt_scan);

  isid.oid_list = &oid_list;
  isid.oid_list->oid_cnt = 0;
  isid.oid_list->oidp = (OID *) malloc (ISCAN_OID_BUFFER_CAPACITY);
  if (isid.oid_list->oidp == NULL)
    {
      er_set (ER_ERROR_SEVERITY, ARG_FILE_LINE, ER_OUT_OF_VIRTUAL_MEMORY, 1, (size_t) ISCAN_OID_BUFFER_SIZE);
      goto error;
    }
  isid.oid_list->capacity = ISCAN_OID_BUFFER_CAPACITY / OR_OID_SIZE;
  isid.oid_list->max_oid_cnt = isid.oid_list->capacity;
  isid.oid_list->next_list = NULL;
  /* alloc index key copy_buf */
  isid.copy_buf = (char *) db_private_alloc (thread_p, DBVAL_BUFSIZE);
  if (isid.copy_buf == NULL)
    {
      goto error;
    }
  isid.copy_buf_len = DBVAL_BUFSIZE;

  if (heap_scancache_start (thread_p, &isid.scan_cache, hfid, class_oid, true, true, mvcc_snapshot) != NO_ERROR)
    {
      goto error;
    }

  isid.check_not_vacuumed = true;
  db_make_null (&key_val_range.key1);
  db_make_null (&key_val_range.key2);
  key_val_range.range = INF_INF;
  key_val_range.num_index_term = 0;

  do
    {
      /* search index */
      if (btree_prepare_bts (thread_p, &bt_scan, btid, &isid, &key_val_range, NULL, NULL, NULL, NULL, false, NULL) !=
	  NO_ERROR)
	{
	  assert (er_errid () != NO_ERROR);
	  break;
	}
      if (btree_range_scan (thread_p, &bt_scan, btree_range_scan_select_visible_oids) != NO_ERROR)
	{
	  assert (er_errid () != NO_ERROR);
	  break;
	}
      oid_cnt = bt_scan.n_oids_read_last_iteration;

      /* TODO: unique with prefix length */
      /* ^ What is this TODO? ^ */

      if (oid_cnt == -1)
	{
	  assert (false);
	  break;
	}

      oid_area = isid.oid_list->oidp;

      num_btree_oids += oid_cnt;
      for (i = 0; i < oid_cnt; i++)
	{
	  if (!heap_does_exist (thread_p, NULL, &oid_area[i]))
	    {
	      isvalid = DISK_INVALID;
	      if (repair)
		{
		  /* don't care about filter predicate here since we are sure that oid_area[i] is contained in tree the
		   * keys has been already S_LOCK-ed. */
		  isvalid = locator_repair_btree_by_delete (thread_p, class_oid, btid, &oid_area[i]);
		}

	      if (isvalid == DISK_VALID)
		{
		  num_btree_oids--;
		}
	      else
		{
		  if (!OID_ISNULL (class_oid))
		    {
		      if (heap_get_class_name (thread_p, class_oid, &classname) != NO_ERROR)
			{
			  /* ignore */
			  er_clear ();
			}
		    }

		  er_set (ER_ERROR_SEVERITY, ARG_FILE_LINE, ER_LC_INCONSISTENT_BTREE_ENTRY_TYPE2, 11,
			  (btname) ? btname : "*UNKNOWN-INDEX*", (classname) ? classname : "*UNKNOWN-CLASS*",
			  class_oid->volid, class_oid->pageid, class_oid->slotid, oid_area[i].volid, oid_area[i].pageid,
			  oid_area[i].slotid, btid->vfid.volid, btid->vfid.fileid, btid->root_pageid);

		  if (classname)
		    {
		      free_and_init (classname);
		    }

		  isallvalid = DISK_INVALID;
		}
	    }
	  else
	    {
	      OID cl_oid;
	      int found = 0;

	      /*
	       * check to make sure that the OID is one of the OIDs from our
	       * list of classes.
	       */
	      if (heap_get_class_oid (thread_p, &oid_area[i], &cl_oid) != S_SUCCESS)
		{
		  (void) heap_scancache_end (thread_p, &isid.scan_cache);
		  goto error;
		}

	      for (j = 0, found = 0; found == 0 && class_oids != NULL && j < num_classes; j++)
		{
		  if (OID_EQ (&cl_oid, &(class_oids[j])))
		    {
		      found = 1;
		    }
		}

	      if (!found)
		{
		  if (!OID_ISNULL (class_oid))
		    {
		      if (heap_get_class_name (thread_p, class_oid, &classname) != NO_ERROR)
			{
			  /* ignore */
			  er_clear ();
			}
		    }

		  er_set (ER_ERROR_SEVERITY, ARG_FILE_LINE, ER_LC_INCONSISTENT_BTREE_ENTRY_TYPE8, 11,
			  (btname) ? btname : "*UNKNOWN-INDEX*", (classname) ? classname : "*UNKNOWN-CLASS*",
			  class_oid->volid, class_oid->pageid, class_oid->slotid, oid_area[i].volid, oid_area[i].pageid,
			  oid_area[i].slotid, btid->vfid.volid, btid->vfid.fileid, btid->root_pageid);

		  if (classname)
		    {
		      free_and_init (classname);
		    }
		  isallvalid = DISK_INVALID;
		}
	    }
	}
    }
  while (!BTREE_END_OF_SCAN (&bt_scan));

  free_and_init (isid.oid_list->oidp);
  /* free index key copy_buf */
  if (isid.copy_buf)
    {
      db_private_free_and_init (thread_p, isid.copy_buf);
    }

  if (heap_scancache_end (thread_p, &isid.scan_cache) != NO_ERROR)
    {
      goto error;
    }

  /* check to see that the btree root statistics are correct. */
#if defined(SA_MODE)
  if (logtb_get_global_unique_stats (thread_p, btid, &btree_oid_cnt, &btree_null_cnt, &btree_key_cnt) != NO_ERROR)
    {
      goto error;
    }
#endif

  /* Do the numbers add up? */
  if (num_heap_oids != num_btree_oids + num_nulls)
    {
      if (!OID_ISNULL (class_oid))
	{
	  if (heap_get_class_name (thread_p, class_oid, &classname) != NO_ERROR)
	    {
	      /* ignore */
	      er_clear ();
	    }
	}

      er_set (ER_ERROR_SEVERITY, ARG_FILE_LINE, ER_LC_INCONSISTENT_BTREE_ENTRY_TYPE4, 11,
	      (btname) ? btname : "*UNKNOWN-INDEX*", (classname) ? classname : "*UNKNOWN-CLASS*", class_oid->volid,
	      class_oid->pageid, class_oid->slotid, num_heap_oids, num_btree_oids, num_nulls, btid->vfid.volid,
	      btid->vfid.fileid, btid->root_pageid);

      if (classname)
	{
	  free_and_init (classname);
	}

      isallvalid = DISK_INVALID;
    }

#if defined(SA_MODE)
  if (num_heap_oids != btree_oid_cnt)
    {
      if (!OID_ISNULL (class_oid))
	{
	  if (heap_get_class_name (thread_p, class_oid, &classname) != NO_ERROR)
	    {
	      /* ignore */
	      er_clear ();
	    }
	}

      er_set (ER_ERROR_SEVERITY, ARG_FILE_LINE, ER_LC_INCONSISTENT_BTREE_ENTRY_TYPE5, 10,
	      (btname) ? btname : "*UNKNOWN-INDEX*", (classname) ? classname : "*UNKNOWN-CLASS*", class_oid->volid,
	      class_oid->pageid, class_oid->slotid, num_heap_oids, btree_oid_cnt, btid->vfid.volid, btid->vfid.fileid,
	      btid->root_pageid);

      if (classname)
	{
	  free_and_init (classname);
	}

      isallvalid = DISK_INVALID;
    }

  if (num_nulls != btree_null_cnt)
    {
      if (!OID_ISNULL (class_oid))
	{
	  if (heap_get_class_name (thread_p, class_oid, &classname) != NO_ERROR)
	    {
	      /* ignore */
	      er_clear ();
	    }
	}

      er_set (ER_ERROR_SEVERITY, ARG_FILE_LINE, ER_LC_INCONSISTENT_BTREE_ENTRY_TYPE7, 10,
	      (btname) ? btname : "*UNKNOWN-INDEX*", (classname) ? classname : "*UNKNOWN-CLASS*", class_oid->volid,
	      class_oid->pageid, class_oid->slotid, num_nulls, btree_null_cnt, btid->vfid.volid, btid->vfid.fileid,
	      btid->root_pageid);

      if (classname)
	{
	  free_and_init (classname);
	}
      isallvalid = DISK_INVALID;
    }

  /* finally check if the btree thinks that it is unique */
  if (btree_oid_cnt != btree_null_cnt + btree_key_cnt)
    {
      if (!OID_ISNULL (class_oid))
	{
	  if (heap_get_class_name (thread_p, class_oid, &classname) != NO_ERROR)
	    {
	      /* ignore */
	      er_clear ();
	    }
	}

      er_set (ER_ERROR_SEVERITY, ARG_FILE_LINE, ER_LC_INCONSISTENT_BTREE_ENTRY_TYPE6, 11,
	      (btname) ? btname : "*UNKNOWN-INDEX*", (classname) ? classname : "*UNKNOWN-CLASS*", class_oid->volid,
	      class_oid->pageid, class_oid->slotid, btree_oid_cnt, btree_null_cnt, btree_key_cnt, btid->vfid.volid,
	      btid->vfid.fileid, btid->root_pageid);

      if (classname)
	{
	  free_and_init (classname);
	}

      isallvalid = DISK_INVALID;
    }
#endif

  if (isid.check_not_vacuumed && isid.not_vacuumed_res != DISK_VALID)
    {
      er_set (ER_FATAL_ERROR_SEVERITY, ARG_FILE_LINE, ER_INDEX_FOUND_NOT_VACUUMED, 5,
	      (btname) ? btname : "*UNKNOWN-INDEX*", (classname) ? classname : "*UNKNOWN-CLASS*", class_oid->volid,
	      class_oid->pageid, class_oid->slotid);
      isallvalid = isid.not_vacuumed_res;
    }

end:

  for (j = 0; j < scancache_inited; j++)
    {
      if (heap_scancache_end (thread_p, &scan_cache[j]) != NO_ERROR)
	{
	  goto error;
	}
    }

  if (scan_cache)
    {
      free_and_init (scan_cache);
    }

  free_and_init (class_oids);
  free_and_init (hfids);

  return isallvalid;

error:

  if (isid.oid_list != NULL && isid.oid_list->oidp != NULL)
    {
      free_and_init (isid.oid_list->oidp);
    }

  /* free index key copy_buf */
  if (isid.copy_buf)
    {
      db_private_free_and_init (thread_p, isid.copy_buf);
    }

  if (class_oids)
    {
      free_and_init (class_oids);
    }

  if (hfids)
    {
      free_and_init (hfids);
    }

  if (attrinfo_inited)
    {
      heap_attrinfo_end (thread_p, &attr_info);
    }

  for (j = 0; j < scancache_inited; j++)
    {
      (void) heap_scancache_end (thread_p, &scan_cache[j]);
    }

  if (scan_cache)
    {
      free_and_init (scan_cache);
    }

  if (bt_checkscan_inited)
    {
      btree_keyoid_checkscan_end (thread_p, &bt_checkscan);
    }

  return DISK_ERROR;
}

/*
 * locator_check_class () - Check consistency of a class
 *
 * return: valid
 *
 *   repair(in):
 */
DISK_ISVALID
locator_check_class (THREAD_ENTRY * thread_p, OID * class_oid, RECDES * peek, HFID * class_hfid, BTID * index_btid,
		     bool repair)
{
  DISK_ISVALID isvalid = DISK_VALID, rv = DISK_VALID;
  HEAP_CACHE_ATTRINFO attr_info;
  int i;
  HEAP_IDX_ELEMENTS_INFO idx_info;
  BTID *btid;
  ATTR_ID *attrids = NULL;
  int n_attrs;
  char *btname = NULL;
  int *attrs_prefix_length = NULL;

  if (heap_attrinfo_start_with_index (thread_p, class_oid, peek, &attr_info, &idx_info) < 0)
    {
      return DISK_ERROR;
    }

  if (idx_info.num_btids <= 0)
    {
      heap_attrinfo_end (thread_p, &attr_info);
      return DISK_VALID;
    }

  for (i = 0; i < idx_info.num_btids && rv != DISK_ERROR; i++)
    {
      btid = heap_indexinfo_get_btid (i, &attr_info);
      if (btid == NULL)
	{
	  isvalid = DISK_ERROR;
	  break;
	}

      if (index_btid != NULL && !BTID_IS_EQUAL (btid, index_btid))
	{
	  continue;
	}

      n_attrs = heap_indexinfo_get_num_attrs (i, &attr_info);
      if (n_attrs <= 0)
	{
	  isvalid = DISK_ERROR;
	  break;
	}

      attrids = (ATTR_ID *) malloc (n_attrs * sizeof (ATTR_ID));
      if (attrids == NULL)
	{
	  er_set (ER_ERROR_SEVERITY, ARG_FILE_LINE, ER_OUT_OF_VIRTUAL_MEMORY, 1, n_attrs * sizeof (ATTR_ID));
	  isvalid = DISK_ERROR;
	  break;
	}

      if (heap_indexinfo_get_attrids (i, &attr_info, attrids) != NO_ERROR)
	{
	  free_and_init (attrids);
	  isvalid = DISK_ERROR;
	  break;
	}

      attrs_prefix_length = (int *) malloc (n_attrs * sizeof (int));
      if (attrs_prefix_length == NULL)
	{
	  free_and_init (attrids);
	  er_set (ER_ERROR_SEVERITY, ARG_FILE_LINE, ER_OUT_OF_VIRTUAL_MEMORY, 1, n_attrs * sizeof (int));
	  isvalid = DISK_ERROR;
	  break;
	}

      if (heap_indexinfo_get_attrs_prefix_length (i, &attr_info, attrs_prefix_length, n_attrs) != NO_ERROR)
	{
	  free_and_init (attrids);
	  free_and_init (attrs_prefix_length);
	  isvalid = DISK_ERROR;
	  break;
	}

      if (heap_get_indexinfo_of_btid (thread_p, class_oid, btid, NULL, NULL, NULL, NULL, &btname, NULL) != NO_ERROR)
	{
	  free_and_init (attrids);
	  free_and_init (attrs_prefix_length);
	  isvalid = DISK_ERROR;
	  break;
	}

      if (xbtree_get_unique_pk (thread_p, btid))
	{
	  rv = locator_check_unique_btree_entries (thread_p, btid, class_oid, peek, attrids, btname, repair);
	}
      else
	{
	  rv =
	    locator_check_btree_entries (thread_p, btid, class_hfid, class_oid, n_attrs, attrids, attrs_prefix_length,
					 btname, repair);
	}
      if (rv != DISK_VALID)
	{
	  isvalid = DISK_ERROR;
	}

      free_and_init (attrids);
      if (attrs_prefix_length)
	{
	  free_and_init (attrs_prefix_length);
	}
      if (btname)
	{
	  free_and_init (btname);
	}
    }

  heap_attrinfo_end (thread_p, &attr_info);
  return isvalid;
}

/*
 * locator_check_by_class_oid () - Check consistency of a class
 *
 * return: valid
 *
 *   repair(in):
 *
 */
DISK_ISVALID
locator_check_by_class_oid (THREAD_ENTRY * thread_p, OID * cls_oid, HFID * hfid, BTID * index_btid, bool repair)
{
  RECDES copy_rec = RECDES_INITIALIZER;
  HEAP_SCANCACHE scan;
  HFID root_hfid;
  DISK_ISVALID rv = DISK_ERROR;
  MVCC_SNAPSHOT *mvcc_snapshot = NULL;

  mvcc_snapshot = logtb_get_mvcc_snapshot (thread_p);
  if (mvcc_snapshot == NULL)
    {
      return DISK_ERROR;
    }

  if (boot_find_root_heap (&root_hfid) != NO_ERROR || HFID_IS_NULL (&root_hfid))
    {
      return DISK_ERROR;
    }

  if (heap_scancache_start (thread_p, &scan, &root_hfid, oid_Root_class_oid, true, false, mvcc_snapshot) != NO_ERROR)
    {
      return DISK_ERROR;
    }

  if (heap_get_class_record (thread_p, cls_oid, &copy_rec, &scan, COPY) != S_SUCCESS)
    {
      heap_scancache_end (thread_p, &scan);
      return DISK_ERROR;
    }

  /* lock class and unlatch page */
  if (lock_object (thread_p, cls_oid, oid_Root_class_oid, IS_LOCK, LK_COND_LOCK) != LK_GRANTED)
    {
      if (scan.page_watcher.pgptr != NULL)
	{
	  pgbuf_ordered_unfix (thread_p, &scan.page_watcher);
	}

      if (lock_object (thread_p, cls_oid, oid_Root_class_oid, IS_LOCK, LK_UNCOND_LOCK) != LK_GRANTED)
	{
	  heap_scancache_end (thread_p, &scan);
	  return DISK_ERROR;
	}

      copy_rec.data = NULL;
      if (heap_get_class_record (thread_p, cls_oid, &copy_rec, &scan, COPY) != S_SUCCESS)
	{
	  lock_unlock_object (thread_p, cls_oid, oid_Root_class_oid, IS_LOCK, true);
	  heap_scancache_end (thread_p, &scan);
	  return DISK_ERROR;
	}
    }

  /* we have lock on class_oid, record COPYed, while page is latched */
  if (scan.page_watcher.pgptr != NULL)
    {
      pgbuf_ordered_unfix (thread_p, &scan.page_watcher);
    }

  rv = locator_check_class (thread_p, cls_oid, &copy_rec, hfid, index_btid, repair);

  lock_unlock_object (thread_p, cls_oid, oid_Root_class_oid, IS_LOCK, true);

  heap_scancache_end (thread_p, &scan);

  return rv;
}

/*
 * locator_check_all_entries_of_all_btrees () - Check consistency of all
 *						entries of all btrees
 *
 * return: valid
 *
 *   repair(in):
 *
 * Note: Check the consistency of all entries of all btrees against the
 *              the corresponding heaps.
 */
DISK_ISVALID
locator_check_all_entries_of_all_btrees (THREAD_ENTRY * thread_p, bool repair)
{
  RECDES copy_rec = RECDES_INITIALIZER;	/* Record descriptor for copy object */
  HFID root_hfid;
  HFID hfid;
  OID oid;
  HEAP_SCANCACHE scan;
  SCAN_CODE code = S_SUCCESS;
  DISK_ISVALID isallvalid = DISK_VALID;
  MVCC_SNAPSHOT *mvcc_snapshot = NULL;

  mvcc_snapshot = logtb_get_mvcc_snapshot (thread_p);
  if (mvcc_snapshot == NULL)
    {
      return DISK_ERROR;
    }

  /*
   * Find all the classes.
   * If the class has an index, check the logical consistency of the index
   */

  /* Find the heap for the root classes */

  if (boot_find_root_heap (&root_hfid) != NO_ERROR || HFID_IS_NULL (&root_hfid))
    {
      return DISK_ERROR;
    }

  if (heap_scancache_start (thread_p, &scan, &root_hfid, oid_Root_class_oid, true, false, mvcc_snapshot) != NO_ERROR)
    {
      return DISK_ERROR;
    }

  oid.volid = root_hfid.vfid.volid;
  oid.pageid = NULL_PAGEID;
  oid.slotid = NULL_SLOTID;

  while (isallvalid != DISK_ERROR)
    {
      copy_rec.data = NULL;
      code = heap_next (thread_p, &root_hfid, oid_Root_class_oid, &oid, &copy_rec, &scan, COPY);
      if (code != S_SUCCESS)
	{
	  break;
	}

      or_class_hfid (&copy_rec, &hfid);
      if (HFID_IS_NULL (&hfid))
	{
	  continue;
	}

      /* lock class and unlatch page */
      if (lock_object (thread_p, &oid, oid_Root_class_oid, IS_LOCK, LK_COND_LOCK) != LK_GRANTED)
	{
	  if (scan.page_watcher.pgptr != NULL)
	    {
	      pgbuf_ordered_unfix (thread_p, &scan.page_watcher);
	    }

	  if (lock_object (thread_p, &oid, oid_Root_class_oid, IS_LOCK, LK_UNCOND_LOCK) != LK_GRANTED)
	    {
	      break;
	    }

	  copy_rec.data = NULL;
	  code = heap_get_class_record (thread_p, &oid, &copy_rec, &scan, COPY);
	  if (code != S_SUCCESS)
	    {
	      break;
	    }
	}

      /* we have lock on class_oid, record COPYed, while page is latched */
      if (scan.page_watcher.pgptr != NULL)
	{
	  pgbuf_ordered_unfix (thread_p, &scan.page_watcher);
	}

      if (locator_check_class (thread_p, &oid, &copy_rec, &hfid, NULL, repair) != DISK_VALID)
	{
	  isallvalid = DISK_ERROR;
	}

      lock_unlock_object (thread_p, &oid, oid_Root_class_oid, IS_LOCK, true);
    }

  if (code != S_END)
    {
      isallvalid = DISK_ERROR;
    }

  /* End the scan cursor */
  if (heap_scancache_end (thread_p, &scan) != NO_ERROR)
    {
      isallvalid = DISK_ERROR;
    }

  return isallvalid;
}

/*
 * locator_guess_sub_classes () - Guess the subclasses of the given hinted classes
 *
 * return: NO_ERROR if all OK, ER_ status otherwise
 *
 *   lockhint_subclasses(in): lockhint structure which describes classes
 *             The content is updated and the structure itself may be
 *             reallocated
 *
 * Note:This function guess the subclasses identifiers of requested
 *              subclasses for the classes referenced by the lockhint
 *              structure. The lockhint structure is updated to contain the
 *              needed subclasses.
 *
 *              The subclasses are only guessed for lock hint purposes and
 *              they should not be used for any other purposes (it is OK, to
 *              send the objects to the client). That is, the found subclasses
 *              reflects the classes on the server(database volumes) as they
 *              are when the function is invoked; the function does not wait
 *              even when the classes/subclasses may be in the process of been
 *              updated by any transaction.
 *
 *              In general the function is used to approximately find out all
 *              needed subclasses, so that they can be locked along with a
 *              requested set of classes all at once...and not in pieces since
 *              the later can produce deadlocks.
 */
static int
locator_guess_sub_classes (THREAD_ENTRY * thread_p, LC_LOCKHINT ** lockhint_subclasses)
{
  int ref_num;			/* Max and reference number in request area */
  int max_stack;		/* Total size of stack */
  int stack_actual_size;	/* Actual size of stack */
  int *stack;			/* The stack for the search */
  int max_oid_list;		/* Max number of immediate subclasses */
  OID *oid_list = NULL;		/* List of ref for one object */
  HEAP_SCANCACHE scan_cache;	/* Scan cache used for fetching purposes */
  SCAN_CODE scan;		/* Scan return value for an object */
  void *new_ptr;
  RECDES peek_recdes;
  LC_LOCKHINT *lockhint;
  int num_original_classes;
  LOCK lock;
  int i, j, k;
  int error_code = NO_ERROR;

  /*
   * Start a scan cursor for fetching the desired classes.
   */

  error_code = heap_scancache_start (thread_p, &scan_cache, NULL, NULL, true, false, NULL);
  if (error_code != NO_ERROR)
    {
      return error_code;
    }

  lockhint = *lockhint_subclasses;

  /*
   * Let's assume a number of subclasses for allocation purposes of the stack.
   * We will assume at least one subclass per class and a minimum of 10
   * subclasses for all requested classes.
   */

  max_stack = lockhint->max_classes * 2;
  if (max_stack < 10)
    {
      max_stack = 10;
    }
  max_oid_list = max_stack;

  stack = (int *) malloc (sizeof (*stack) * max_stack);
  if (stack == NULL)
    {
      er_set (ER_ERROR_SEVERITY, ARG_FILE_LINE, ER_OUT_OF_VIRTUAL_MEMORY, 1, sizeof (*stack) * max_stack);
      error_code = ER_OUT_OF_VIRTUAL_MEMORY;
      goto error;
    }
  oid_list = (OID *) malloc (sizeof (*oid_list) * max_oid_list);
  if (oid_list == NULL)
    {
      er_set (ER_ERROR_SEVERITY, ARG_FILE_LINE, ER_OUT_OF_VIRTUAL_MEMORY, 1, sizeof (*oid_list) * max_oid_list);
      error_code = ER_OUT_OF_VIRTUAL_MEMORY;
      goto error;
    }

  /*
   * Obtain the subclasses requested.
   */

  num_original_classes = lockhint->num_classes;
  for (i = 0; i < num_original_classes; i++)
    {
      if (OID_ISNULL (&lockhint->classes[i].oid) || OID_ISTEMP (&lockhint->classes[i].oid)
	  || lockhint->classes[i].need_subclasses <= 0)
	{
	  /*
	   * It has already been visited or we don't care about its subclasses
	   */
	  continue;
	}

      /*
       * Make sure that this is a valid class
       */

      if (!heap_does_exist (thread_p, NULL, &lockhint->classes[i].oid))
	{
	  if (er_errid () == ER_INTERRUPTED)
	    {
	      error_code = ER_INTERRUPTED;
	      goto error;
	    }

	  er_set (ER_ERROR_SEVERITY, ARG_FILE_LINE, ER_HEAP_UNKNOWN_OBJECT, 3, lockhint->classes[i].oid.volid,
		  lockhint->classes[i].oid.pageid, lockhint->classes[i].oid.slotid);
	  /*
	   * The class did not exist, continue even in the event of errors.
	   * Eliminate this class from the list of requested classes.
	   */
	  OID_SET_NULL (&lockhint->classes[i].oid);
	  continue;
	}

      /*
       * Add the class to the stack and indicate that it has not been visited.
       */

      /* Initialize the stack and push the element */
      stack_actual_size = 0;
      stack[stack_actual_size++] = i;

      /*
       * Star a kind of depth-first search algorithm to find out subclasses
       */

      while (stack_actual_size > 0)
	{
	  /* Pop */
	  ref_num = stack[--stack_actual_size];

	  /*
	   * Get the class to find out its immediate subclasses
	   */

	  scan = heap_get_class_record (thread_p, &lockhint->classes[ref_num].oid, &peek_recdes, &scan_cache, PEEK);
	  if (scan != S_SUCCESS)
	    {
	      if (scan != S_DOESNT_EXIST && (lockhint->quit_on_errors == (int) true || er_errid () == ER_INTERRUPTED))
		{
		  error_code = ER_FAILED;
		  goto error;
		}

	      /*
	       * Continue after an error. Remove the class from the list of
	       * requested classes
	       */

	      if (ref_num == lockhint->num_classes - 1)
		{
		  /* Last element remove it */
		  lockhint->num_classes--;
		}
	      else
		{
		  /* Marked it as invalid */
		  OID_SET_NULL (&lockhint->classes[ref_num].oid);
		}
	      er_clear ();
	      continue;
	    }

	  /*
	   * has the class been visited ?
	   */

	  if (lockhint->classes[i].need_subclasses <= 0)
	    {
	      /*
	       * This class has already been visited;
	       */
	      continue;
	    }


	  /*
	   * Object has never been visited. First time in the stack.
	   * Mark this class as visited.
	   */

	  lockhint->classes[ref_num].need_subclasses = -lockhint->classes[ref_num].need_subclasses;

	  /*
	   * Find all immediate subclasses for this class
	   */

	  OID_SET_NULL (&oid_list[0]);

	  error_code = orc_subclasses_from_record (&peek_recdes, &max_oid_list, &oid_list);
	  if (error_code != NO_ERROR)
	    {
	      if (lockhint->quit_on_errors == (int) true)
		{
		  goto error;
		}

	      /* Continue even in the case of an error */
	      error_code = NO_ERROR;
	      continue;
	    }

	  /*
	   * Add the above references to the stack if these classes have not
	   * been already been visited or if their current level is smaller
	   * than their visited level
	   */

	  for (k = 0; k < max_oid_list && !OID_ISNULL (&oid_list[k]); k++)
	    {
	      /*
	       * Has this class already been listed ?
	       */
	      for (j = 0; j < lockhint->num_classes; j++)
		{
		  if (OID_EQ (&oid_list[k], &lockhint->classes[j].oid))
		    {
		      break;	/* It is already listed */
		    }
		}

	      if (j == lockhint->num_classes)
		{
		  /*
		   * This is the first time we have seen this class. Push the
		   * class onto the stack.
		   * Make sure that we have area in the stack and the lockhint
		   * area
		   */

		  if (stack_actual_size >= max_stack)
		    {
		      /* Expand the stack by two */
		      max_stack = max_stack * 2;
		      new_ptr = realloc (stack, sizeof (*stack) * max_stack);
		      if (new_ptr == NULL)
			{
			  er_set (ER_ERROR_SEVERITY, ARG_FILE_LINE, ER_OUT_OF_VIRTUAL_MEMORY, 1,
				  sizeof (*stack) * max_stack);
			  if (lockhint->quit_on_errors == false)
			    {
			      /* Finish but without an error */
			      break;
			    }
			  error_code = ER_OUT_OF_VIRTUAL_MEMORY;
			  goto error;
			}
		      stack = (int *) new_ptr;
		    }
		  if (lockhint->num_classes >= lockhint->max_classes)
		    {
		      /* Expand the lockhint area by two */
		      new_ptr = locator_reallocate_lockhint (lockhint, (lockhint->max_classes * 2));
		      if (new_ptr == NULL)
			{
			  if (lockhint->quit_on_errors == false)
			    {
			      /* Finish but without an error */
			      break;
			    }
			  error_code = ER_OUT_OF_VIRTUAL_MEMORY;
			  goto error;
			}
		      lockhint = *lockhint_subclasses = (LC_LOCKHINT *) new_ptr;
		    }

		  /*
		   * Push the class on the stack.
		   */

		  /* Push */
		  stack[stack_actual_size++] = lockhint->num_classes;

		  COPY_OID (&lockhint->classes[lockhint->num_classes].oid, &oid_list[k]);
		  lockhint->classes[lockhint->num_classes].chn = CHN_UNKNOWN_ATCLIENT;
		  lockhint->classes[lockhint->num_classes].lock = lockhint->classes[ref_num].lock;
		  lockhint->classes[lockhint->num_classes].need_subclasses = 1;
		  lockhint->num_classes++;

		}
	      else
		{
		  /*
		   * This is a class that has already been listed and it may
		   * have already been visited.
		   */
		  assert (lockhint->classes[j].lock >= NULL_LOCK && lockhint->classes[ref_num].lock >= NULL_LOCK);

		  if (lockhint->classes[j].need_subclasses >= 0)
		    {
		      /*
		       * The class is only listed at this point. It will be
		       * visited later. The lock may need to be changed, as well
		       * as its subclass flag
		       */

		      /* May be lock change */
		      lockhint->classes[j].lock = lock_Conv[lockhint->classes[j].lock][lockhint->classes[ref_num].lock];
		      assert (lockhint->classes[j].lock != NA_LOCK);

		      /* Make sure that subclasses are obtained */
		      lockhint->classes[j].need_subclasses = 1;
		    }
		  else
		    {
		      /*
		       * This class has already been visited. We may need to
		       * revisit if a lock conversion is needed as a result of
		       * several super classes
		       */
		      lock = lock_Conv[lockhint->classes[j].lock][lockhint->classes[ref_num].lock];
		      assert (lock != NA_LOCK);

		      if (lockhint->classes[j].lock != lock)
			{
			  /*
			   * Re-visit
			   */
			  lockhint->classes[j].lock = lock;
			  lockhint->classes[j].need_subclasses = 1;
			  /* Push */
			  stack[stack_actual_size++] = j;
			}
		    }
		}
	    }
	}
    }

  free_and_init (stack);
  free_and_init (oid_list);
  error_code = heap_scancache_end (thread_p, &scan_cache);
  if (error_code != NO_ERROR)
    {
      return error_code;
    }

  /*
   * Scan the lockhint area to make the prune levels positive
   */

  for (i = 0; i < lockhint->num_classes; i++)
    {
      lockhint->classes[i].need_subclasses = -lockhint->classes[i].need_subclasses;
    }

  return error_code;

error:

  if (stack)
    {
      free_and_init (stack);
    }
  if (oid_list)
    {
      free_and_init (oid_list);
    }
  (void) heap_scancache_end (thread_p, &scan_cache);

  return error_code;
}

/*
 * xlocator_find_lockhint_class_oids () - Find the oids associated with the given
 *                                  classes
 *
 * return: LC_FIND_CLASSNAME
 *                        (either of LC_CLASSNAME_EXIST,
 *                                   LC_CLASSNAME_DELETED,
 *                                   LC_CLASSNAME_ERROR)
 *
 *   num_classes(in): Number of needed classes
 *   many_classnames(in): Name of the classes
 *   many_locks(in): The desired lock for each class
 *   many_need_subclasses(in): Wheater or not the subclasses are needed.
 *   many_flags(in): flags associated with class names
 *   guessed_class_oids(in):
 *   guessed_class_chns(in):
 *   quit_on_errors(in): Wheater to continue finding the classes in case of
 *                          an error, such as a class does not exist or a lock
 *                          one a may not be granted.
 *   hlock(in): hlock structure which is set to describe the
 *                          classes
 *   fetch_area(in):
 *
 * Note: This function find the class identifiers of the given class
 *              names and requested subclasses of the above classes, and lock
 *              the classes with given locks. The function does not quit when
 *              an error is found and the value of quit_on_errors is false.
 *              In this case the class (an may be its subclasses) with the
 *              error is not locked/fetched.
 *              The function tries to lock all the classes at once, however if
 *              this fails and the function is allowed to continue when errors
 *              are detected, the classes are locked individually.
 *
 *              The subclasses are only guessed for locking purposed and they
 *              should not be used for any other purposes. For example, the
 *              subclasses should not given to the upper levels of the system.
 *
 *              In general the function is used to find out all needed classes
 *              and lock them togheter.
 */
LC_FIND_CLASSNAME
xlocator_find_lockhint_class_oids (THREAD_ENTRY * thread_p, int num_classes, const char **many_classnames,
				   LOCK * many_locks, int *many_need_subclasses, LC_PREFETCH_FLAGS * many_flags,
				   OID * guessed_class_oids, int *guessed_class_chns, bool quit_on_errors,
				   LC_LOCKHINT ** hlock, LC_COPYAREA ** fetch_area)
{
  int tran_index;
  LOCATOR_CLASSNAME_ENTRY *entry;
  const char *classname;
  LOCK tmp_lock;
  LC_FIND_CLASSNAME find = LC_CLASSNAME_EXIST;
  LC_FIND_CLASSNAME allfind = LC_CLASSNAME_EXIST;
  bool allneed_subclasses = false;
  int retry;
  int i, j;
  int n;
#if !defined(NDEBUG)
  int check_own;
#endif

  *fetch_area = NULL;

  /*
   * Let's assume the number of classes that are going to be described in the
   * lockhint area.
   */

  *hlock = locator_allocate_lockhint (num_classes, quit_on_errors);
  if (*hlock == NULL)
    {
      return LC_CLASSNAME_ERROR;
    }

  /*
   * Find the class oids of the given classnames.
   */

  tran_index = LOG_FIND_THREAD_TRAN_INDEX (thread_p);

  for (i = 0; i < num_classes && (allfind == LC_CLASSNAME_EXIST || quit_on_errors == false); i++)
    {
      classname = many_classnames[i];
      if (classname == NULL || !(many_flags[i] & LC_PREF_FLAG_LOCK))
	{
	  continue;
	}

      if (many_need_subclasses[i])
	{
	  allneed_subclasses = true;
	}

      n = (*hlock)->num_classes;
      find = LC_CLASSNAME_EXIST;
      retry = 1;

      while (retry)
	{
	  retry = 0;

	  /*
	   * Describe the hinted class
	   */

	  (*hlock)->classes[n].chn = CHN_UNKNOWN_ATCLIENT;
	  (*hlock)->classes[n].lock = many_locks[i];
	  (*hlock)->classes[n].need_subclasses = many_need_subclasses[i];

	  if (csect_enter_as_reader (thread_p, CSECT_LOCATOR_SR_CLASSNAME_TABLE, INF_WAIT) != NO_ERROR)
	    {
	      assert (false);
	      return LC_CLASSNAME_ERROR;
	    }

	  entry = ((LOCATOR_CLASSNAME_ENTRY *) mht_get (locator_Mht_classnames, classname));

	  if (entry != NULL)
	    {
	      COPY_OID (&(*hlock)->classes[n].oid, &entry->e_current.oid);
	      assert (find == LC_CLASSNAME_EXIST);

	      if (locator_is_exist_class_name_entry (thread_p, entry))
		{
		  assert (find == LC_CLASSNAME_EXIST);	/* OK, go ahead */
		}
	      else
		{
		  assert (entry->e_current.action != LC_CLASSNAME_EXIST);

		  /*
		   * We can only proceed if the entry belongs to the current
		   * transaction, otherwise, we must lock the class associated
		   * with the classname and retry the operation once the lock
		   * is granted.
		   */
		  assert (find == LC_CLASSNAME_EXIST);

		  if (entry->e_tran_index == tran_index)
		    {
		      if (entry->e_current.action == LC_CLASSNAME_DELETED
			  || entry->e_current.action == LC_CLASSNAME_DELETED_RENAME)
			{
			  find = LC_CLASSNAME_DELETED;
			}
		      else
			{
			  assert (find == LC_CLASSNAME_EXIST);	/* OK, go ahead */
			}
		    }
		  else
		    {
		      csect_exit (thread_p, CSECT_LOCATOR_SR_CLASSNAME_TABLE);

		      /*
		       * Do not know the fate of this entry until the transaction is
		       * committed or aborted. Get the lock and retry later on.
		       */
		      if ((*hlock)->classes[n].lock != NULL_LOCK)
			{
			  tmp_lock = (*hlock)->classes[n].lock;
			}
		      else
			{
			  tmp_lock = IS_LOCK;
			}

		      if (lock_object (thread_p, &(*hlock)->classes[n].oid, oid_Root_class_oid, tmp_lock,
				       LK_UNCOND_LOCK) != LK_GRANTED)
			{
			  /*
			   * Unable to acquired the lock; exit retry-loop
			   */
			  allfind = find = LC_CLASSNAME_ERROR;
			  assert (allfind == LC_CLASSNAME_ERROR);
			}
		      else
			{
			  /*
			   * Try again
			   * Remove the lock.. since the above was a dirty read
			   */
			  lock_unlock_object (thread_p, &(*hlock)->classes[n].oid, oid_Root_class_oid, tmp_lock, true);
			  retry = 1;
			}

		      /* already exit cset */
		      continue;
		    }
		}
	    }
	  else
	    {
	      assert (entry == NULL);

	      find = LC_CLASSNAME_DELETED;
	    }

#if !defined(NDEBUG)
	  check_own = csect_check_own (thread_p, CSECT_LOCATOR_SR_CLASSNAME_TABLE);
	  assert (check_own >= 1);
#endif

	  csect_exit (thread_p, CSECT_LOCATOR_SR_CLASSNAME_TABLE);

	}			/* while (retry) */

      if (find == LC_CLASSNAME_EXIST)
	{
	  /*
	   * If the client has guessed the right class_oid, use the cache
	   * coherency number on the client to avoid sending the class object
	   */
	  if (guessed_class_oids != NULL && OID_EQ (&(*hlock)->classes[n].oid, &guessed_class_oids[i]))
	    {
	      (*hlock)->classes[n].chn = guessed_class_chns[i];
	    }

	  n++;
	  (*hlock)->num_classes = n;
	}
      else
	{
	  if (allfind != LC_CLASSNAME_ERROR)
	    {
	      allfind = find;
	    }
	  if (find == LC_CLASSNAME_DELETED)
	    {
	      er_set (ER_WARNING_SEVERITY, ARG_FILE_LINE, ER_LC_UNKNOWN_CLASSNAME, 1, classname);
	    }
	}
    }				/* for (i = 0; ... ) */

  /*
   * Eliminate any duplicates. Note that we did not want to do above since
   * we did not want to modify the original arrays.
   */

  for (i = 0; i < (*hlock)->num_classes; i++)
    {
      if (OID_ISNULL (&(*hlock)->classes[i].oid))
	{
	  continue;
	}
      /*
       * Is this duplicated ?
       */
      for (j = i + 1; j < (*hlock)->num_classes; j++)
	{
	  if (OID_EQ (&(*hlock)->classes[i].oid, &(*hlock)->classes[j].oid))
	    {
	      /* Duplicate class, merge the lock and the subclass entry */
	      assert ((*hlock)->classes[i].lock >= NULL_LOCK && (*hlock)->classes[j].lock >= NULL_LOCK);
	      (*hlock)->classes[i].lock = lock_Conv[(*hlock)->classes[i].lock][(*hlock)->classes[j].lock];
	      assert ((*hlock)->classes[i].lock != NA_LOCK);

	      if ((*hlock)->classes[i].need_subclasses == 0)
		{
		  (*hlock)->classes[i].need_subclasses = (*hlock)->classes[j].need_subclasses;
		}

	      /* Now eliminate the entry */
	      OID_SET_NULL (&(*hlock)->classes[j].oid);
	    }
	}
    }

  /*
   * Do we need to get subclasses ?
   */

  if (allneed_subclasses == true && (allfind == LC_CLASSNAME_EXIST || quit_on_errors == false))
    {
      if (locator_guess_sub_classes (thread_p, &(*hlock)) != NO_ERROR)
	{
	  allfind = LC_CLASSNAME_ERROR;
	}
    }

  if (allfind == LC_CLASSNAME_EXIST || quit_on_errors == false)
    {
      if (xlocator_fetch_lockhint_classes (thread_p, (*hlock), fetch_area) != NO_ERROR)
	{
	  allfind = LC_CLASSNAME_ERROR;
	  if (quit_on_errors == true)
	    {
	      locator_free_lockhint ((*hlock));
	      *hlock = NULL;
	    }
	}
    }
  else
    {
      locator_free_lockhint ((*hlock));
      *hlock = NULL;
    }

  if (logtb_tran_prepare_count_optim_classes (thread_p, many_classnames, many_flags, num_classes) != NO_ERROR)
    {
      allfind = LC_CLASSNAME_ERROR;
    }

  return allfind;
}

/*
 * xlocator_fetch_lockhint_classes () - Lock and fetch a set of classes
 *
 * return: NO_ERROR if all OK, ER_ status otherwise
 *
 *   lockhint(in): Description of hinted classses
 *   fetch_area(in/out): Pointer to area where the objects are placed
 *
 */
int
xlocator_fetch_lockhint_classes (THREAD_ENTRY * thread_p, LC_LOCKHINT * lockhint, LC_COPYAREA ** fetch_area)
{
  LOCATOR_RETURN_NXOBJ nxobj;	/* Description to return next object */
  LC_COPYAREA_DESC prefetch_des;	/* Descriptor for decache of objects related to transaction isolation level */
  SCAN_CODE scan = S_SUCCESS;
  int copyarea_length;
  int i;
  int error_code = NO_ERROR;

  *fetch_area = NULL;

  if (lockhint->num_classes <= 0)
    {
      lockhint->num_classes_processed = lockhint->num_classes;
      return NO_ERROR;
    }

  if (lockhint->num_classes_processed == -1)
    {
      /*
       * FIRST CALL.
       * Initialize num of object processed.
       */
      lockhint->num_classes_processed = 0;

      /* Obtain the locks */
      if (lock_classes_lock_hint (thread_p, lockhint) != LK_GRANTED)
	{
	  if (lockhint->quit_on_errors != false)
	    {
	      return ER_FAILED;
	    }
	  else
	    {
	      error_code = ER_FAILED;
	      /* Lock individual classes */
	      for (i = 0; i < lockhint->num_classes; i++)
		{
		  if (OID_ISNULL (&lockhint->classes[i].oid))
		    {
		      continue;
		    }
		  if (lock_object (thread_p, &lockhint->classes[i].oid, oid_Root_class_oid, lockhint->classes[i].lock,
				   LK_UNCOND_LOCK) != LK_GRANTED)
		    {
		      OID_SET_NULL (&lockhint->classes[i].oid);
		    }
		  else
		    {
		      /* We are unable to continue since we lock at least one */
		      error_code = NO_ERROR;
		    }
		}
	      if (error_code != NO_ERROR)
		{
		  return error_code;
		}
	    }
	}
    }

  /*
   * Start a scan cursor for getting the classes
   */

  error_code = heap_scancache_start (thread_p, &nxobj.area_scancache, NULL, NULL, true, false, NULL);
  if (error_code != NO_ERROR)
    {
      lock_unlock_classes_lock_hint (thread_p, lockhint);
      return error_code;
    }

  nxobj.ptr_scancache = &nxobj.area_scancache;

  /*
   * Assume that there are not any classes larger than one page. If there are
   * the number of pages is fixed later.
   */

  /* Assume that the needed object can fit in one page */
  copyarea_length = DB_PAGESIZE;

  nxobj.mobjs = NULL;
  nxobj.comm_area = NULL;

  while (scan == S_SUCCESS && (lockhint->num_classes_processed < lockhint->num_classes))
    {
      nxobj.comm_area = locator_allocate_copy_area_by_length (copyarea_length);
      if (nxobj.comm_area == NULL)
	{
	  (void) heap_scancache_end (thread_p, &nxobj.area_scancache);
	  lock_unlock_classes_lock_hint (thread_p, lockhint);
	  return ER_FAILED;
	}

      nxobj.mobjs = LC_MANYOBJS_PTR_IN_COPYAREA (nxobj.comm_area);
      nxobj.obj = LC_START_ONEOBJ_PTR_IN_COPYAREA (nxobj.mobjs);
      LC_RECDES_IN_COPYAREA (nxobj.comm_area, &nxobj.recdes);
      nxobj.area_offset = 0;
      nxobj.mobjs->num_objs = 0;

      /*
       * Place the classes on the communication area, don't place those classes
       * with correct chns.
       */

      for (i = lockhint->num_classes_processed; scan == S_SUCCESS && i < lockhint->num_classes; i++)
	{
	  if (OID_ISNULL (&lockhint->classes[i].oid) || OID_ISTEMP (&lockhint->classes[i].oid))
	    {
	      lockhint->num_classes_processed += 1;
	      continue;
	    }

	  /* Now return the object */
	  /* Since classes are already locked, call locator_lock_and_return_object with NULL_LOCK as lock_mode argument
	   * to skip locking. */
	  scan =
	    locator_lock_and_return_object (thread_p, &nxobj, oid_Root_class_oid, &lockhint->classes[i].oid,
					    lockhint->classes[i].chn, NULL_LOCK, S_SELECT);
	  if (scan == S_SUCCESS)
	    {
	      lockhint->num_classes_processed += 1;
	    }
	  else if (scan == S_DOESNT_FIT && nxobj.mobjs->num_objs == 0)
	    {
	      /*
	       * The first object on the copy area does not fit.
	       * Get a larger area
	       */

	      /* Get the real length of the fetch/copy area */

	      copyarea_length = nxobj.comm_area->length;

	      if ((-nxobj.recdes.length) > copyarea_length)
		{
		  copyarea_length = (DB_ALIGN (-nxobj.recdes.length, MAX_ALIGNMENT) + sizeof (*nxobj.mobjs));
		}
	      else
		{
		  copyarea_length += DB_PAGESIZE;
		}

	      locator_free_copy_area (nxobj.comm_area);
	      scan = S_SUCCESS;
	      break;		/* finish the for */
	    }
	  else if (scan != S_DOESNT_FIT && (scan == S_DOESNT_EXIST || lockhint->quit_on_errors == false))
	    {
	      OID_SET_NULL (&lockhint->classes[i].oid);
	      lockhint->num_classes_processed += 1;
	      scan = S_SUCCESS;
	    }
	  else
	    {
	      break;		/* Quit on errors */
	    }
	}
    }

  /* End the scan cursor */
  error_code = heap_scancache_end (thread_p, &nxobj.area_scancache);
  if (error_code != NO_ERROR)
    {
      /* There was an error.. */
      if (nxobj.mobjs != NULL)
	{
	  locator_free_copy_area (nxobj.comm_area);
	}
      lock_unlock_classes_lock_hint (thread_p, lockhint);
      return error_code;
    }

  if (scan == S_ERROR)
    {
      /* There was an error.. */
      if (nxobj.mobjs != NULL)
	{
	  locator_free_copy_area (nxobj.comm_area);
	}
      lock_unlock_classes_lock_hint (thread_p, lockhint);
      return ER_FAILED;
    }
  else if (nxobj.mobjs != NULL && nxobj.mobjs->num_objs == 0)
    {
      locator_free_copy_area (nxobj.comm_area);
    }
  else
    {
      *fetch_area = nxobj.comm_area;
    }

  if (*fetch_area != NULL)
    {
      prefetch_des.mobjs = nxobj.mobjs;
      prefetch_des.obj = &nxobj.obj;
      prefetch_des.offset = &nxobj.area_offset;
      prefetch_des.recdes = &nxobj.recdes;
      lock_notify_isolation_incons (thread_p, locator_notify_decache, &prefetch_des);
    }

  if (lockhint->num_classes_processed >= lockhint->num_classes)
    {
      lock_unlock_classes_lock_hint (thread_p, lockhint);
    }

  return NO_ERROR;
}

/*
 * xlocator_assign_oid_batch () - Assign a group of permanent oids
 *
 * return:  NO_ERROR if all OK, ER_ status otherwise
 *
 *   oidset(in): LC_OIDSET describing all of the temp oids
 *
 * Note:Permanent oids are assigned to each of the temporary oids
 *              listed in the LC_OIDSET.
 */
int
xlocator_assign_oid_batch (THREAD_ENTRY * thread_p, LC_OIDSET * oidset)
{
  LC_CLASS_OIDSET *class_oidset;
  LC_OIDMAP *oid;
  int error_code = NO_ERROR;

  /* establish a rollback point in case we get an error part way through */
  log_sysop_start (thread_p);

  /* Now assign the OID's stop on the first error */
  for (class_oidset = oidset->classes; class_oidset != NULL; class_oidset = class_oidset->next)
    {
      for (oid = class_oidset->oids; oid != NULL; oid = oid->next)
	{
	  error_code =
	    xlocator_assign_oid (thread_p, &class_oidset->hfid, &oid->oid, oid->est_size, &class_oidset->class_oid,
				 NULL);
	  if (error_code != NO_ERROR)
	    {
	      goto error;
	    }
	}
    }

  /* accept the operation */
  log_sysop_attach_to_outer (thread_p);

  return error_code;

error:
  /* rollback the operation */
  log_sysop_abort (thread_p);
  return error_code;
}

#if defined(ENABLE_UNUSED_FUNCTION)
/*
 * locator_increase_catalog_count () -
 *
 * return:
 *
 *   cls_oid(in): Class OID
 *
 * Note:Increase the 'tot_objects' counter of the CLS_INFO
 *        and do update the catalog record in-place.
 */
static void
locator_increase_catalog_count (THREAD_ENTRY * thread_p, OID * cls_oid)
{
  CLS_INFO *cls_infop = NULL;

  /* retrieve the class information */
  cls_infop = catalog_get_class_info (thread_p, cls_oid);
  if (cls_infop == NULL)
    {
      return;
    }

  if (cls_infop->ci_hfid.vfid.fileid < 0 || cls_infop->ci_hfid.vfid.volid < 0)
    {
      /* The class does not have a heap file (i.e. it has no instances); so no statistics can be obtained for this
       * class; just set 'tot_objects' field to 0. */
      /* Is it safe not to initialize the other fields of CLS_INFO? */
      cls_infop->ci_tot_objects = 0;
    }
  else
    {
      /* increase the 'tot_objects' counter */
      cls_infop->ci_tot_objects++;
    }

  /* update the class information to the catalog */
  /* NOTE that tot_objects may not be correct because changes are NOT logged. */
  (void) catalog_update_class_info (thread_p, cls_oid, cls_infop, true);

  catalog_free_class_info_and_init (cls_infop);
}

/*
 * locator_decrease_catalog_count  () -
 *
 * return:
 *
 *   cls_oid(in): Class OID
 *
 * Note: Descrease the 'tot_objects' counter of the CLS_INFO
 *        and do update the catalog record in-place.
 */
static void
locator_decrease_catalog_count (THREAD_ENTRY * thread_p, OID * cls_oid)
{
  CLS_INFO *cls_infop = NULL;

  /* retrieve the class information */
  cls_infop = catalog_get_class_info (thread_p, cls_oid);
  if (cls_infop == NULL)
    {
      return;
    }

  if (cls_infop->ci_hfid.vfid.fileid < 0 || cls_infop->ci_hfid.vfid.volid < 0)
    {
      /* The class does not have a heap file (i.e. it has no instances); so no statistics can be obtained for this
       * class; just set 'tot_objects' field to 0. */
      /* Is it an error to delete an instance with no heap file? */
      cls_infop->ci_tot_objects = 0;
    }

  /* decrease the 'tot_objects' counter */
  if (cls_infop->ci_tot_objects > 0)
    {
      cls_infop->ci_tot_objects--;
    }

  /* update the class information to the catalog */
  /* NOTE that tot_objects may not be correct because changes are NOT logged. */
  (void) catalog_update_class_info (thread_p, cls_oid, cls_infop, true);

  catalog_free_class_info_and_init (cls_infop);
}
#endif /* ENABLE_UNUSED_FUNCTION */

/*
 * xrepl_statement () -
 *
 * return:
 *
 *   repl_info(in):
 */
int
xrepl_statement (THREAD_ENTRY * thread_p, REPL_INFO * repl_info)
{
  int err = NO_ERROR;
  LOG_TDES *tdes = LOG_FIND_CURRENT_TDES (thread_p);

  if (LOG_CHECK_LOG_APPLIER (thread_p) || !log_does_allow_replication ())
    {
      return NO_ERROR;
    }

  switch (repl_info->repl_info_type)
    {
    case REPL_INFO_TYPE_SBR:
      tdes->get_replication_generator ().add_statement (*(REPL_INFO_SBR *) repl_info->info);

#if !defined(NDEBUG) && defined (SERVER_MODE)
      if (!LOG_CHECK_LOG_APPLIER (thread_p) && prm_get_bool_value (PRM_ID_REPL_LOG_LOCAL_DEBUG))
	{
	  /* Aborts and simulate apply SBR on master node. */
	  char *savepoint_name = ((REPL_INFO_SBR *) repl_info->info)->savepoint_name;
	  if (savepoint_name != NULL)
	    {
	      err =
		tdes->get_replication_generator ().abort_partial_and_simulate_apply_sbr_repl_on_master (savepoint_name);
	    }
	}
#endif
      break;

    default:
      err = ER_REPL_ERROR;
      er_set (ER_WARNING_SEVERITY, ARG_FILE_LINE, ER_REPL_ERROR, 1, "can't make repl sbr info");
      break;
    }

  return err;
}

/*
 * xrepl_log_get_append_lsa () -
 *
 * return:
 */
LOG_LSA *
xrepl_log_get_append_lsa (void)
{
  return log_get_append_lsa ();
}

/*
 * xlocator_check_fk_validity () -
 *
 * return: NO_ERROR if all OK, ER_ status otherwise
 *
 *   cls_oid(in):
 *   hfid(in):
 *   key_type(in):
 *   n_attrs(in):
 *   attr_ids(in):
 *   pk_cls_oid(in):
 *   pk_btid(in):
 *   fk_name(in):
 */
int
xlocator_check_fk_validity (THREAD_ENTRY * thread_p, OID * cls_oid, HFID * hfid, TP_DOMAIN * key_type, int n_attrs,
			    int *attr_ids, OID * pk_cls_oid, BTID * pk_btid, char *fk_name)
{
  HEAP_SCANCACHE scan_cache;
  HEAP_CACHE_ATTRINFO attr_info;
  OID oid;
  RECDES copy_recdes;
  DB_VALUE *key_val, tmpval;
  char midxkey_buf[DBVAL_BUFSIZE + MAX_ALIGNMENT], *aligned_midxkey_buf;
  int error_code;
  MVCC_SNAPSHOT *mvcc_snapshot = NULL;

  mvcc_snapshot = logtb_get_mvcc_snapshot (thread_p);
  if (mvcc_snapshot == NULL)
    {
      error_code = er_errid ();
      return (error_code == NO_ERROR ? ER_FAILED : error_code);
    }

  db_make_null (&tmpval);

  aligned_midxkey_buf = PTR_ALIGN (midxkey_buf, MAX_ALIGNMENT);

  error_code = heap_scancache_start (thread_p, &scan_cache, hfid, cls_oid, false, false, mvcc_snapshot);
  if (error_code != NO_ERROR)
    {
      return error_code;
    }

  error_code = heap_attrinfo_start (thread_p, cls_oid, n_attrs, attr_ids, &attr_info);
  if (error_code != NO_ERROR)
    {
      (void) heap_scancache_end (thread_p, &scan_cache);
      return error_code;
    }

  OID_SET_NULL (&oid);
  oid.volid = hfid->vfid.volid;

  copy_recdes.data = NULL;
  while (heap_next (thread_p, hfid, NULL, &oid, &copy_recdes, &scan_cache, COPY) == S_SUCCESS)
    {
      if (n_attrs == 1)
	{
	  error_code = heap_attrinfo_read_dbvalues (thread_p, &oid, &copy_recdes, NULL, &attr_info);
	  if (error_code != NO_ERROR)
	    {
	      goto end;
	    }
	}

      key_val =
	heap_attrinfo_generate_key (thread_p, n_attrs, attr_ids, NULL, &attr_info, &copy_recdes, &tmpval,
				    aligned_midxkey_buf, NULL);
      if (key_val == NULL)
	{
	  error_code = ER_FAILED;
	  goto end;
	}

      error_code =
	btree_check_foreign_key (thread_p, cls_oid, hfid, &oid, key_val, n_attrs, pk_cls_oid, pk_btid, fk_name);

      if (key_val == &tmpval)
	{
	  pr_clear_value (&tmpval);
	}

      if (error_code != NO_ERROR)
	{
	  goto end;
	}
    }

end:

  (void) heap_scancache_end (thread_p, &scan_cache);
  heap_attrinfo_end (thread_p, &attr_info);

  return error_code;
}

/*
 * xlocator_lock_and_fetch_all () - Fetch all class instances that can be locked
 *				    in specified locked time
 * return: NO_ERROR if all OK, ER_ status otherwise
 *
 *   hfid(in): Heap file where the instances of the class are placed
 *   instance_lock(in): Instance lock to aquire
 *   instance_lock_timeout(in): Timeout for instance lock
 *   class_oid(in): Class identifier of the instances to fetch
 *   class_lock(in): Lock to acquire (Set as a side effect to NULL_LOCKID)
 *   nobjects(out): Total number of objects to fetch.
 *   nfetched(out): Current number of object fetched.
 *   nfailed_instance_locks(out): count failed instance locks
 *   last_oid(out): Object identifier of last fetched object
 *   fetch_area(in/out): Pointer to area where the objects are placed
 *   mvcc_snapshot(in): the snapshot to be applied in scan
 *
 */
int
xlocator_lock_and_fetch_all (THREAD_ENTRY * thread_p, const HFID * hfid, LOCK * instance_lock,
			     int *instance_lock_timeout, OID * class_oid, LOCK * class_lock, int *nobjects,
			     int *nfetched, int *nfailed_instance_locks, OID * last_oid, LC_COPYAREA ** fetch_area,
			     MVCC_SNAPSHOT * mvcc_snapshot)
{
  LC_COPYAREA_DESC prefetch_des;	/* Descriptor for decache of objects related to transaction isolation level */
  LC_COPYAREA_MANYOBJS *mobjs;	/* Describe multiple objects in area */
  LC_COPYAREA_ONEOBJ *obj;	/* Describe on object in area */
  RECDES recdes;		/* Record descriptor for insertion */
  int offset;			/* Place to store next object in area */
  int round_length;		/* Length of object rounded to integer alignment */
  int copyarea_length;
  OID oid;
  HEAP_SCANCACHE scan_cache;
  SCAN_CODE scan;
  int error_code = NO_ERROR;

  if (fetch_area == NULL)
    {
      return ER_FAILED;
    }
  *fetch_area = NULL;

  if (nfailed_instance_locks == NULL)
    {
      return ER_FAILED;
    }
  *nfailed_instance_locks = 0;

  if (OID_ISNULL (last_oid))
    {
      /* FIRST TIME. */

      /* Obtain the desired lock for the class scan */
      if (*class_lock != NULL_LOCK
	  && lock_object (thread_p, class_oid, oid_Root_class_oid, *class_lock, LK_UNCOND_LOCK) != LK_GRANTED)
	{
	  /*
	   * Unable to acquired lock
	   */
	  *class_lock = NULL_LOCK;
	  *nobjects = -1;
	  *nfetched = -1;

	  error_code = ER_FAILED;
	  goto error;
	}

      /* Get statistics */
      last_oid->volid = hfid->vfid.volid;
      last_oid->pageid = NULL_PAGEID;
      last_oid->slotid = NULL_SLOTID;
      /* Estimate the number of objects to be fetched */
      *nobjects = heap_estimate_num_objects (thread_p, hfid);
      *nfetched = 0;
      if (*nobjects == -1)
	{
	  error_code = ER_FAILED;
	  goto error;
	}
    }

  /* Set OID to last fetched object */
  COPY_OID (&oid, last_oid);

  /* Start a scan cursor for getting several classes */
  error_code = heap_scancache_start (thread_p, &scan_cache, hfid, class_oid, true, false, mvcc_snapshot);
  if (error_code != NO_ERROR)
    {
      goto error;
    }

  /* Assume that the next object can fit in one page */
  copyarea_length = DB_PAGESIZE;

  while (true)
    {
      *fetch_area = locator_allocate_copy_area_by_length (copyarea_length);
      if (*fetch_area == NULL)
	{
	  (void) heap_scancache_end (thread_p, &scan_cache);
	  error_code = ER_FAILED;
	  goto error;
	}

      mobjs = LC_MANYOBJS_PTR_IN_COPYAREA (*fetch_area);
      LC_RECDES_IN_COPYAREA (*fetch_area, &recdes);
      obj = LC_START_ONEOBJ_PTR_IN_COPYAREA (mobjs);
      mobjs->num_objs = 0;
      offset = 0;

      while (true)
	{
	  if (instance_lock && (*instance_lock != NULL_LOCK))
	    {
	      int lock_result = 0;

	      scan = heap_next (thread_p, hfid, class_oid, &oid, &recdes, &scan_cache, COPY);
	      if (scan != S_SUCCESS)
		{
		  break;
		}

	      if (instance_lock_timeout == NULL)
		{
		  lock_result = lock_object (thread_p, &oid, class_oid, *instance_lock, LK_UNCOND_LOCK);
		}
	      else
		{
		  lock_result =
		    lock_object_wait_msecs (thread_p, &oid, class_oid, *instance_lock, LK_UNCOND_LOCK,
					    *instance_lock_timeout);
		}

	      if (lock_result != LK_GRANTED)
		{
		  (*nfailed_instance_locks)++;
		  continue;
		}

	      scan = heap_get_visible_version (thread_p, &oid, class_oid, &recdes, &scan_cache, COPY, NULL_CHN);
	      if (scan != S_SUCCESS)
		{
		  (*nfailed_instance_locks)++;
		  continue;
		}

	    }
	  else
	    {
	      scan = heap_next (thread_p, hfid, class_oid, &oid, &recdes, &scan_cache, COPY);
	      if (scan != S_SUCCESS)
		{
		  break;
		}
	    }

	  mobjs->num_objs++;
	  COPY_OID (&obj->class_oid, class_oid);
	  COPY_OID (&obj->oid, &oid);
	  obj->flag = 0;
	  obj->hfid = NULL_HFID;
	  obj->length = recdes.length;
	  obj->offset = offset;
	  obj->operation = LC_FETCH;
	  obj = LC_NEXT_ONEOBJ_PTR_IN_COPYAREA (obj);
	  round_length = DB_ALIGN (recdes.length, MAX_ALIGNMENT);
#if !defined(NDEBUG)
	  /* suppress valgrind UMW error */
	  memset (recdes.data + recdes.length, 0, MIN (round_length - recdes.length, recdes.area_size - recdes.length));
#endif
	  offset += round_length;
	  recdes.data += round_length;
	  recdes.area_size -= round_length + sizeof (*obj);
	}

      if (scan != S_DOESNT_FIT || mobjs->num_objs > 0)
	{
	  break;
	}
      /*
       * The first object does not fit into given copy area
       * Get a larger area
       */

      /* Get the real length of current fetch/copy area */
      copyarea_length = (*fetch_area)->length;
      locator_free_copy_area (*fetch_area);

      /*
       * If the object does not fit even when the copy area seems to be
       * large enough, increase the copy area by at least one page size.
       */

      if ((-recdes.length) > copyarea_length)
	{
	  copyarea_length = DB_ALIGN (-recdes.length, MAX_ALIGNMENT) + sizeof (*mobjs);
	}
      else
	{
	  copyarea_length += DB_PAGESIZE;
	}
    }

  if (scan == S_END)
    {
      /*
       * This is the end of the loop. Indicate the caller that no more calls
       * are needed by setting nobjects and nfetched to the same value.
       */
      error_code = heap_scancache_end (thread_p, &scan_cache);
      if (error_code != NO_ERROR)
	{
	  *nobjects = *nfetched = -1;
	  goto error;
	}

      *nfetched += mobjs->num_objs;
      *nobjects = *nfetched;
      OID_SET_NULL (last_oid);
    }
  else if (scan == S_ERROR)
    {
      /* There was an error.. */
      (void) heap_scancache_end (thread_p, &scan_cache);
      *nobjects = *nfetched = -1;
      error_code = ER_FAILED;
      goto error;
    }
  else if (mobjs->num_objs != 0)
    {
      heap_scancache_end_when_scan_will_resume (thread_p, &scan_cache);
      /* Set the last_oid.. and the number of fetched objects */
      obj = LC_PRIOR_ONEOBJ_PTR_IN_COPYAREA (obj);
      COPY_OID (last_oid, &obj->oid);
      *nfetched += mobjs->num_objs;
      /*
       * If the guess on the number of objects to fetch was low, reset the
       * value, so that the caller continue to call us until the end of the
       * scan
       */
      if (*nobjects <= *nfetched)
	{
	  *nobjects = *nfetched + 10;
	}
    }
  else
    {
      error_code = heap_scancache_end (thread_p, &scan_cache);
      if (error_code != NO_ERROR)
	{
	  goto end;
	}
    }

  if (*fetch_area != NULL)
    {
      prefetch_des.mobjs = mobjs;
      prefetch_des.obj = &obj;
      prefetch_des.offset = &offset;
      prefetch_des.recdes = &recdes;
      lock_notify_isolation_incons (thread_p, locator_notify_decache, &prefetch_des);
    }

end:

  return error_code;

error:
  if (*class_lock != NULL_LOCK)
    {
      lock_unlock_object (thread_p, class_oid, oid_Root_class_oid, *class_lock, false);
    }
  if (*fetch_area != NULL)
    {
      locator_free_copy_area (*fetch_area);
      *fetch_area = NULL;
    }
  return error_code;
}

/*
 * xlocator_upgrade_instances_domain () - scans all instances of a class and
 *		performs an in-place domain upgrade of the specified attribute
 *		(identified by its id) from the domain found in its current
 *		stored representation to the domain found in the last
 *		representation
 *
 * return: NO_ERROR if all OK, ER_ status otherwise
 *
 *   thread_p(in): thread context
 *   class_oid(in): class to upgrade
 *   att_id(in): attribute id within class to update
 *
 *  Note: This function is used in context of ALTER CHANGE (type change
 *	  syntax). Proper lock (SCH_M_LOCK) is assumed when this function
 *	  is reached.
 *	  The entire tuple is rewritten using the new latest representation.
 */
int
xlocator_upgrade_instances_domain (THREAD_ENTRY * thread_p, OID * class_oid, int att_id)
{
  LOCK class_lock = SCH_M_LOCK;
  LOCK oid_lock = X_LOCK;
  LC_COPYAREA *fetch_area = NULL;	/* Area where objects are received */
  LC_COPYAREA_MANYOBJS *mobjs = NULL;	/* Describe multiple objects in area */
  LC_COPYAREA_ONEOBJ *obj = NULL;	/* Describe one object in area */
  RECDES recdes;
  HEAP_CACHE_ATTRINFO attr_info;
  HEAP_SCANCACHE upd_scancache;
  int error = NO_ERROR;
  HFID hfid;
  int nobjects = 0, nfetched = 0, i = 0;
  OID last_oid;
  bool scancache_inited = false;
  bool attrinfo_inited = false;
  int tran_index;
  LOG_TDES *tdes = LOG_FIND_CURRENT_TDES (thread_p);
  MVCCID threshold_mvccid;
#if !defined(NDEBUG) && defined (SERVER_MODE)
  bool disabled_row_replication = false;
#endif

  HFID_SET_NULL (&hfid);
  OID_SET_NULL (&last_oid);

#if !defined(NDEBUG) && defined (SERVER_MODE)
  if (!LOG_CHECK_LOG_APPLIER (thread_p) && prm_get_bool_value (PRM_ID_REPL_LOG_LOCAL_DEBUG)
      && !logtb_get_tdes (thread_p)->get_replication_generator ().is_row_replication_disabled ())
    {
      /* TODO - Remove this code, test and fix. For now, disable testing HA. */
      logtb_get_tdes (thread_p)->get_replication_generator ().set_row_replication_disabled (true);
      disabled_row_replication = true;
    }
#endif

  if (class_oid == NULL || OID_ISNULL (class_oid) || att_id < 0)
    {
      error = ER_UNEXPECTED;
      er_set (ER_ERROR_SEVERITY, ARG_FILE_LINE, error, 1, "Unexpected argument of class OID or attribute id.");
      goto error_exit;
    }

  tran_index = LOG_FIND_THREAD_TRAN_INDEX (thread_p);
  nobjects = 0;
  nfetched = -1;

  error = heap_get_hfid_from_class_oid (thread_p, class_oid, &hfid);
  if (error != NO_ERROR)
    {
      goto error_exit;
    }

  error = heap_scancache_start_modify (thread_p, &upd_scancache, &hfid, class_oid, SINGLE_ROW_UPDATE, NULL);
  if (error != NO_ERROR)
    {
      goto error_exit;
    }
  scancache_inited = true;

  if (tdes->block_global_oldest_active_until_commit == false)
    {
      /* do not allow to advance with vacuum_Global_oldest_active_mvccid */
      ATOMIC_INC_32 (&vacuum_Global_oldest_active_blockers_counter, 1);
      tdes->block_global_oldest_active_until_commit = true;
    }
  else
    {
      assert (vacuum_Global_oldest_active_blockers_counter > 0);
    }

  /* Can't use vacuum_Global_oldest_active_mvccid here. That's because we want to avoid scenarios where VACUUM compute
   * oldest active mvccid, but didn't set yet vacuum_Global_oldest_active_mvccid, current transaction uses the old
   * value of vacuum_Global_oldest_active_mvccid, then VACUUM uses updated value of vacuum_Global_oldest_active_mvccid.
   * In such scenario, VACUUM can remove heap records that can't be removed by the current thread. */
  threshold_mvccid = logtb_get_oldest_active_mvccid (thread_p);

  /* VACUUM all cleanable heap objects before upgrading the domain */
  error = heap_vacuum_all_objects (thread_p, &upd_scancache, threshold_mvccid);
  if (error != NO_ERROR)
    {
      goto error_exit;
    }

  error = heap_attrinfo_start (thread_p, class_oid, -1, NULL, &attr_info);
  if (error != NO_ERROR)
    {
      goto error_exit;
    }
  attrinfo_inited = true;

  while (nobjects != nfetched)
    {
      int nfailed_instances = 0;

      error =
	xlocator_lock_and_fetch_all (thread_p, &hfid, &oid_lock, NULL, class_oid, &class_lock, &nobjects, &nfetched,
				     &nfailed_instances, &last_oid, &fetch_area, NULL);
      if (error != NO_ERROR)
	{
	  goto error_exit;
	}

      if (nfailed_instances != 0)
	{
	  error = ER_UNEXPECTED;
	  er_set (ER_ERROR_SEVERITY, ARG_FILE_LINE, error, 1, "Some instance is not locked.");
	  goto error_exit;
	}

      if (fetch_area == NULL)
	{
	  error = ER_UNEXPECTED;
	  er_set (ER_ERROR_SEVERITY, ARG_FILE_LINE, error, 1, "Fetch area should not be NULL.");
	  goto error_exit;
	}
      mobjs = LC_MANYOBJS_PTR_IN_COPYAREA (fetch_area);
      obj = LC_START_ONEOBJ_PTR_IN_COPYAREA (mobjs);

      for (i = 0; i < mobjs->num_objs; i++)
	{
	  if (obj->operation == LC_FETCH_DECACHE_LOCK)
	    {
	      /* Skip decache lock objects, they have been added by lock_notify_isolation_incons function. */
	      obj = LC_NEXT_ONEOBJ_PTR_IN_COPYAREA (obj);
	      continue;
	    }
	  LC_RECDES_TO_GET_ONEOBJ (fetch_area, obj, &recdes);

	  error = heap_attrinfo_clear_dbvalues (&attr_info);
	  if (error != NO_ERROR)
	    {
	      goto error_exit;
	    }

	  error = heap_attrinfo_read_dbvalues (thread_p, &obj->oid, &recdes, NULL, &attr_info);
	  if (error != NO_ERROR)
	    {
	      goto error_exit;
	    }

	  error = heap_object_upgrade_domain (thread_p, &upd_scancache, &attr_info, &obj->oid, att_id);

	  if (error != NO_ERROR)
	    {
	      goto error_exit;
	    }

	  COPY_OID (&last_oid, &obj->oid);
	  obj = LC_NEXT_ONEOBJ_PTR_IN_COPYAREA (obj);
	}
      if (fetch_area)
	{
	  locator_free_copy_area (fetch_area);
	  fetch_area = NULL;
	}
    }

error_exit:

  if (fetch_area)
    {
      locator_free_copy_area (fetch_area);
      fetch_area = NULL;
    }
  if (attrinfo_inited)
    {
      heap_attrinfo_end (thread_p, &attr_info);
    }
  if (scancache_inited)
    {
      heap_scancache_end_modify (thread_p, &upd_scancache);
    }

#if !defined(NDEBUG) && defined (SERVER_MODE)
  if (disabled_row_replication)
    {
      /* Enable row replication. */
      logtb_get_tdes (thread_p)->get_replication_generator ().set_row_replication_disabled (false);
    }
#endif

  return error;
}

/*
 * locator_filter_errid() -
 *
 * return:
 *   num_ignore_error_count(in):
 *   ignore_error_list(in):
 *   error_code(in):
 */
static int
locator_filter_errid (THREAD_ENTRY * thread_p, int num_ignore_error_count, int *ignore_error_list)
{
  int i;
  int error_code;

  assert (er_errid () != NO_ERROR);
  error_code = er_errid ();

  for (i = 0; i < num_ignore_error_count; i++)
    {
      if (ignore_error_list[i] == error_code)
	{
	  er_clear ();
	  return NO_ERROR;
	}
    }
  return error_code;
}

/*
 * locator_get_partition_scancache () - setup a cache for repeated operations
 *					which require partition pruning
 * return : PRUNING_SCAN_CACHE on success, NULL on error
 * pcontext (in)  : pruning context
 * class_oid (in) : OID of the pruned partition
 * hfid (in)	  : HFID of the pruned partition
 * op_type (in)	  : operation type
 * has_function_indexes (in)  : true if function indexes should be cached
 */
PRUNING_SCAN_CACHE *
locator_get_partition_scancache (PRUNING_CONTEXT * pcontext, const OID * class_oid, const HFID * hfid, int op_type,
				 bool has_function_indexes)
{
  PRUNING_SCAN_CACHE *scan_cache = NULL;
  int error_code = NO_ERROR;

  scan_cache = partition_get_scancache (pcontext, class_oid);
  if (scan_cache != NULL)
    {
      /* already cached, return it */
      return scan_cache;
    }

  /* create a new one and cache it */
  scan_cache = partition_new_scancache (pcontext);
  if (scan_cache == NULL)
    {
      return NULL;
    }
  error_code = locator_start_force_scan_cache (pcontext->thread_p, &scan_cache->scan_cache, hfid, class_oid, op_type);
  if (error_code != NO_ERROR)
    {
      return NULL;
    }

  scan_cache->is_scan_cache_started = true;

  if (has_function_indexes)
    {
      HEAP_CACHE_ATTRINFO attr_info;

      error_code = heap_attrinfo_start (pcontext->thread_p, class_oid, -1, NULL, &attr_info);
      if (error_code != NO_ERROR)
	{
	  return NULL;
	}
      scan_cache->n_indexes = attr_info.last_classrepr->n_indexes;
      error_code =
	heap_init_func_pred_unpack_info (pcontext->thread_p, &attr_info, class_oid, &scan_cache->func_index_pred);
      heap_attrinfo_end (pcontext->thread_p, &attr_info);
      if (error_code != NO_ERROR)
	{
	  scan_cache->n_indexes = 0;
	  scan_cache->func_index_pred = NULL;
	  return NULL;
	}
    }

  return scan_cache;
}

/*
 * locator_area_op_to_pruning_type () - get pruning_type operation from
 *					locator area operation
 * return: pruning type
 * op (in)	    : locator operation
 */
static int
locator_area_op_to_pruning_type (LC_COPYAREA_OPERATION op)
{
  switch (op)
    {
    case LC_FLUSH_INSERT:
    case LC_FLUSH_UPDATE:
    case LC_FLUSH_DELETE:
      return DB_NOT_PARTITIONED_CLASS;

    case LC_FLUSH_INSERT_PRUNE:
    case LC_FLUSH_UPDATE_PRUNE:
      return DB_PARTITIONED_CLASS;

    case LC_FLUSH_INSERT_PRUNE_VERIFY:
    case LC_FLUSH_UPDATE_PRUNE_VERIFY:
      return DB_PARTITION_CLASS;

    default:
      assert (false);
      return 0;
    }
  return 0;
}

static int
locator_prefetch_index_page (THREAD_ENTRY * thread_p, OID * class_oid, RECDES * classrec, RECDES * recdes,
			     int btid_index, HEAP_CACHE_ATTRINFO * attr_info)
{
  int error = NO_ERROR;
  BTID *btid = NULL;

  btid = heap_indexinfo_get_btid (btid_index, attr_info);
  if (btid == NULL)
    {
      return ER_FAILED;
    }

  error = locator_prefetch_index_page_internal (thread_p, btid, class_oid, classrec, recdes);
  return error;
}

static int
locator_prefetch_index_page_internal (THREAD_ENTRY * thread_p, BTID * btid, OID * class_oid, RECDES * classrec,
				      RECDES * recdes)
{
  int error = NO_ERROR;
  BTREE_CHECKSCAN bt_checkscan, *bt_checkscan_p = NULL;
  HEAP_CACHE_ATTRINFO attr_info;
  HEAP_CACHE_ATTRINFO *attr_info_p = NULL;
  HFID hfid;
  int index_id = -1;
  char buf[DBVAL_BUFSIZE + MAX_ALIGNMENT], *aligned_buf;
  DB_VALUE dbvalue;
  DB_VALUE *key = NULL;
  KEY_VAL_RANGE key_val_range;
  INDX_SCAN_ID isid;
  BTID tmp_btid = *btid;

  aligned_buf = PTR_ALIGN (buf, MAX_ALIGNMENT);

  or_class_hfid (classrec, &hfid);
  if (HFID_IS_NULL (&hfid))
    {
      return NO_ERROR;
    }

  index_id = heap_attrinfo_start_with_btid (thread_p, class_oid, &tmp_btid, &attr_info);
  if (index_id < 0)
    {
      goto free_and_return;
    }
  attr_info_p = &attr_info;

  if (btree_keyoid_checkscan_start (thread_p, &tmp_btid, &bt_checkscan) != NO_ERROR)
    {
      error = ER_FAILED;
      goto free_and_return;
    }
  bt_checkscan_p = &bt_checkscan;

  BTREE_INIT_SCAN (&bt_checkscan_p->btree_scan);
  scan_init_index_scan (&isid, &bt_checkscan_p->oid_list, NULL);

  if (heap_attrinfo_read_dbvalues_without_oid (thread_p, recdes, attr_info_p) != NO_ERROR)
    {
      error = ER_FAILED;
      goto free_and_return;
    }

  key = heap_attrvalue_get_key (thread_p, index_id, attr_info_p, recdes, &tmp_btid, &dbvalue, aligned_buf, NULL, NULL);
  if (key == NULL)
    {
      error = ER_FAILED;
      goto free_and_return;
    }

  pr_share_value (key, &key_val_range.key1);
  pr_share_value (key, &key_val_range.key2);
  key_val_range.range = GE_LE;
  key_val_range.num_index_term = 0;

  btree_keyval_search (thread_p, &tmp_btid, S_SELECT, &bt_checkscan_p->btree_scan, &key_val_range, class_oid, NULL,
		       &isid, false);

  btree_scan_clear_key (&bt_checkscan.btree_scan);

free_and_return:
  if (key == &dbvalue)
    {
      pr_clear_value (key);
    }

  if (bt_checkscan_p)
    {
      btree_keyoid_checkscan_end (thread_p, bt_checkscan_p);
    }

  if (attr_info_p)
    {
      heap_attrinfo_end (thread_p, attr_info_p);
    }

  return error;
}

/*
 * locator_incr_num_transient_classnames - increase number
 *
 * return:
 *
 *   tran_index(in):
 *
 */
static void
locator_incr_num_transient_classnames (int tran_index)
{
  LOG_TDES *tdes;

  tdes = LOG_FIND_TDES (tran_index);
  /* ignore ER_LOG_UNKNOWN_TRANINDEX : It may be detected somewhere else. */
  if (tdes != NULL)
    {
      assert (tdes->num_transient_classnames >= 0);
      tdes->num_transient_classnames += 1;
    }
}

/*
 * locator_decr_num_transient_classnames - decrease number
 *
 * return:
 *
 *   tran_index(in):
 *
 * NOTE:
 */
static void
locator_decr_num_transient_classnames (int tran_index)
{
  LOG_TDES *tdes;

  tdes = LOG_FIND_TDES (tran_index);
  /* ignore ER_LOG_UNKNOWN_TRANINDEX : It may be detected somewhere else. */
  if (tdes != NULL)
    {
      tdes->num_transient_classnames -= 1;
      assert (tdes->num_transient_classnames >= 0);
    }
}

/*
 * locator_get_num_transient_classnames -
 *
 * return:
 *
 *   tran_index(in):
 *
 * NOTE:
 */
static int
locator_get_num_transient_classnames (int tran_index)
{
  LOG_TDES *tdes;

  tdes = LOG_FIND_TDES (tran_index);
  /* ignore ER_LOG_UNKNOWN_TRANINDEX : It may be detected somewhere else. */
  if (tdes != NULL)
    {
      assert (tdes->num_transient_classnames >= 0);
      return tdes->num_transient_classnames;
    }
  else
    {
      return 1;			/* someone exists */
    }
}

/*
 * locator_is_exist_class_name_entry -
 *
 * return:
 *
 *   entry(in):
 *
 * NOTE: debugging function
 */
static bool
locator_is_exist_class_name_entry (THREAD_ENTRY * thread_p, LOCATOR_CLASSNAME_ENTRY * entry)
{
#if !defined(NDEBUG)
  int check_own;

  check_own = csect_check_own (thread_p, CSECT_LOCATOR_SR_CLASSNAME_TABLE);
  assert (check_own >= 1);
#endif

  if (entry != NULL && entry->e_current.action == LC_CLASSNAME_EXIST)
    {
      assert (entry->e_name != NULL);
      assert (entry->e_tran_index == NULL_TRAN_INDEX);

      assert (!OID_ISNULL (&entry->e_current.oid));
      assert (heap_does_exist (thread_p, oid_Root_class_oid, &entry->e_current.oid));

      assert (LSA_ISNULL (&entry->e_current.savep_lsa));
      assert (entry->e_current.prev == NULL);

      return true;
    }

  return false;
}

/*
 * xchksum_insert_repl_log_and_demote_table_lock -
 *
 * return: error code
 *
 *   repl_info(in):
 *
 * NOTE: insert replication log and demote the read lock of the table
 */
int
xchksum_insert_repl_log_and_demote_table_lock (THREAD_ENTRY * thread_p, REPL_INFO * repl_info, const OID * class_oidp)
{
  // todo - implement this on new replication system
  // http://jira.cubrid.org/browse/CBRD-22339
  er_set (ER_ERROR_SEVERITY, ARG_FILE_LINE, ER_GENERIC_ERROR, 0);
  return ER_FAILED;
}

/*
 * locator_rv_redo_rename () - Dummy logical redo function that does nothing.
 *
 * return	 : NO_ERROR
 * thread_p (in) : Thread entry.
 * rcv (in)	 : Recovery data.
 */
int
locator_rv_redo_rename (THREAD_ENTRY * thread_p, LOG_RCV * rcv)
{
  /* Does nothing on recovery. */
  return NO_ERROR;
}

/*
 * redistribute_partition_data () - redistribute partition data
 *
 * return : error code
 *
 * thread_p (in)      :
 * class_oid (in)     : parent class OID
 * no_oids (in)	      : number of OIDs in the list (promoted partitions)
 * oid_list (in)      : partition OID list (promoted partitions)
 */
static int
redistribute_partition_data (THREAD_ENTRY * thread_p, OID * class_oid, int no_oids, OID * oid_list)
{
  int error = NO_ERROR;
  int i = 0;
  RECDES recdes;
  HFID hfid, class_hfid;
  OID inst_oid;
  SCAN_CODE scan = S_SUCCESS;
  VPID vpid;
  PGBUF_WATCHER old_page_watcher;
  PGSLOTID slotid;
  HEAP_SCANCACHE parent_scan_cache, scan_cache;
  PRUNING_CONTEXT pcontext;
  bool is_scan_end = false;
  bool is_parent_scancache_started = false;
  bool is_part_scancache_started = false;
  bool is_pcontext_inited = false;
  int force_count = -1;
  OID oid;
  OID cls_oid;
  LOG_TDES *tdes = LOG_FIND_CURRENT_TDES (thread_p);
  MVCCID threshold_mvccid = MVCCID_NULL;

  assert (tdes != NULL);

  PGBUF_INIT_WATCHER (&old_page_watcher, PGBUF_ORDERED_RANK_UNDEFINED, PGBUF_ORDERED_NULL_HFID);

  error = heap_get_hfid_from_class_oid (thread_p, class_oid, &class_hfid);
  if (error != NO_ERROR || HFID_IS_NULL (&class_hfid))
    {
      error = ER_FAILED;
      goto exit;
    }

  /* start scan cache for insert on parent class */
  error = heap_scancache_start_modify (thread_p, &parent_scan_cache, &class_hfid, class_oid, SINGLE_ROW_INSERT, NULL);
  if (error != NO_ERROR)
    {
      goto exit;
    }
  is_parent_scancache_started = true;

  /* initialize pruning context for parent class */
  (void) partition_init_pruning_context (&pcontext);
  error = partition_load_pruning_context (thread_p, class_oid, DB_PARTITIONED_CLASS, &pcontext);
  if (error != NO_ERROR)
    {
      goto exit;
    }
  is_pcontext_inited = true;

  recdes.data = NULL;

  for (i = 0; i < no_oids; i++)
    {
      if (OID_ISNULL (&oid_list[i]))
	{
	  goto exit;
	}

      error = heap_get_hfid_from_class_oid (thread_p, &oid_list[i], &hfid);
      if (error != NO_ERROR || HFID_IS_NULL (&hfid))
	{
	  error = ER_FAILED;
	  goto exit;
	}

      PGBUF_INIT_WATCHER (&old_page_watcher, PGBUF_ORDERED_HEAP_NORMAL, &hfid);

      error = heap_scancache_start (thread_p, &scan_cache, &hfid, &oid_list[i], false, false, NULL);
      if (error != NO_ERROR)
	{
	  goto exit;
	}
      is_part_scancache_started = true;

      if (tdes->block_global_oldest_active_until_commit == false)
	{
	  /* do not allow to advance with vacuum_Global_oldest_active_mvccid */
	  ATOMIC_INC_32 (&vacuum_Global_oldest_active_blockers_counter, 1);
	  tdes->block_global_oldest_active_until_commit = true;
	}
      else
	{
	  assert (vacuum_Global_oldest_active_blockers_counter > 0);
	}

      if (threshold_mvccid == MVCCID_NULL)
	{
	  /* Can't use vacuum_Global_oldest_active_mvccid here. That's because we want to avoid scenarios where VACUUM
	   * compute oldest active mvccid, but didn't set yet vacuum_Global_oldest_active_mvccid, current transaction
	   * uses the old value of vacuum_Global_oldest_active_mvccid, then VACUUM uses updated value of
	   * vacuum_Global_oldest_active_mvccid.
	   * In such scenario, VACUUM can remove heap records that can't be removed by the current thread. */
	  threshold_mvccid = logtb_get_oldest_active_mvccid (thread_p);
	}

      /* VACUUM all cleanable heap objects before upgrading the domain */
      error = heap_vacuum_all_objects (thread_p, &scan_cache, threshold_mvccid);
      if (error != NO_ERROR)
	{
	  ASSERT_ERROR ();
	  goto exit;
	}

      /* start with first OID of the first page */
      vpid.volid = hfid.vfid.volid;
      vpid.pageid = hfid.hpgid;
      is_scan_end = false;
      while (!is_scan_end)
	{
	  if (scan_cache.page_watcher.pgptr == NULL)
	    {
	      error =
		pgbuf_ordered_fix (thread_p, &vpid, OLD_PAGE_PREVENT_DEALLOC, PGBUF_LATCH_WRITE,
				   &scan_cache.page_watcher);
	      if (old_page_watcher.pgptr != NULL)
		{
		  pgbuf_ordered_unfix (thread_p, &old_page_watcher);
		}
	      if (error != NO_ERROR)
		{
		  goto exit;
		}
	    }

	  slotid = 0;
	  while (true)
	    {
	      /* get next record */
	      scan = spage_next_record (scan_cache.page_watcher.pgptr, &slotid, &recdes, PEEK);
	      if (scan == S_ERROR)
		{
		  error = ER_FAILED;
		  goto exit;
		}
	      else if (scan == S_END)
		{
		  /* move to next page */
		  error = heap_vpid_next (thread_p, &hfid, scan_cache.page_watcher.pgptr, &vpid);
		  if (error != NO_ERROR)
		    {
		      goto exit;
		    }

		  /* keep latch on current page until the next page is fixed */
		  pgbuf_replace_watcher (thread_p, &scan_cache.page_watcher, &old_page_watcher);

		  if (VPID_ISNULL (&vpid))
		    {
		      /* no more pages in the current heap file */
		      is_scan_end = true;
		    }
		  break;
		}

	      if (slotid == HEAP_HEADER_AND_CHAIN_SLOTID)
		{
		  /* skip the header */
		  continue;
		}

	      if (recdes.type != REC_HOME && recdes.type != REC_BIGONE && recdes.type != REC_RELOCATION)
		{
		  continue;
		}

	      inst_oid.pageid = vpid.pageid;
	      inst_oid.volid = vpid.volid;
	      inst_oid.slotid = slotid;

	      recdes.data = NULL;

	      if (heap_get_visible_version (thread_p, &inst_oid, class_oid, &recdes, &scan_cache, COPY, NULL_CHN) !=
		  S_SUCCESS)
		{
		  error = ER_FAILED;
		  goto exit;
		}

	      /* make sure that pruning does not change the given class OID */
	      COPY_OID (&cls_oid, class_oid);
	      error =
		locator_insert_force (thread_p, &class_hfid, &cls_oid, &oid, &recdes, true, SINGLE_ROW_INSERT,
				      &parent_scan_cache, &force_count, DB_PARTITIONED_CLASS, &pcontext, NULL,
				      UPDATE_INPLACE_OLD_MVCCID, NULL);
	      if (error != NO_ERROR)
		{
		  goto exit;
		}
	    }
	}

      if (old_page_watcher.pgptr != NULL)
	{
	  pgbuf_ordered_unfix (thread_p, &old_page_watcher);
	}
      if (is_part_scancache_started == true)
	{
	  (void) heap_scancache_end (thread_p, &scan_cache);
	  is_part_scancache_started = false;
	}
    }

exit:
  if (old_page_watcher.pgptr != NULL)
    {
      pgbuf_ordered_unfix (thread_p, &old_page_watcher);
    }
  if (scan_cache.page_watcher.pgptr != NULL)
    {
      pgbuf_ordered_unfix (thread_p, &scan_cache.page_watcher);
    }
  if (is_parent_scancache_started == true)
    {
      (void) heap_scancache_end (thread_p, &parent_scan_cache);
    }
  if (is_part_scancache_started == true)
    {
      (void) heap_scancache_end (thread_p, &scan_cache);
    }
  if (is_pcontext_inited == true)
    {
      partition_clear_pruning_context (&pcontext);
    }

  return error;
}

/*
 * xlocator_redistribute_partition_data () - redistribute partition data
 *
 * return : error code
 *
 * thread_p (in)      :
 * class_oid (in)     : parent class OID
 * no_oids (in)	      : number of OIDs in the list (promoted partitions)
 * oid_list (in)      : partition OID list (promoted partitions)
 */
int
xlocator_redistribute_partition_data (THREAD_ENTRY * thread_p, OID * class_oid, int no_oids, OID * oid_list)
{
  return redistribute_partition_data (thread_p, class_oid, no_oids, oid_list);
}

/*
 * locator_lock_and_get_object_internal () - Internal function: aquire lock and return object
 *
 * return : scan code
 * thread_p (in)   :
 * context (in/out): Heap get context .
 * lock_mode (in)  : Type of lock.
 *
 * NOTE: Caller must handle the cleanup of context
 */
static SCAN_CODE
locator_lock_and_get_object_internal (THREAD_ENTRY * thread_p, HEAP_GET_CONTEXT * context, LOCK lock_mode)
{
  SCAN_CODE scan = S_SUCCESS;
  bool lock_acquired = false;

  assert (context != NULL);
  assert (context->oid_p != NULL && !OID_ISNULL (context->oid_p));
  assert (context->class_oid_p != NULL && !OID_ISNULL (context->class_oid_p));
  assert (lock_mode > NULL_LOCK);	/* this is not the appropriate function for NULL_LOCK */
  assert (context->scan_cache != NULL);

  /* try to lock the object conditionally, if it fails unfix page watchers and try unconditionally */

  if (lock_object (thread_p, context->oid_p, context->class_oid_p, lock_mode, LK_COND_LOCK) != LK_GRANTED)
    {
      if (context->scan_cache && context->scan_cache->cache_last_fix_page && context->home_page_watcher.pgptr != NULL)
	{
	  /* prevent caching home page watcher in scan_cache */
	  pgbuf_ordered_unfix (thread_p, &context->home_page_watcher);
	}
      heap_clean_get_context (thread_p, context);
      if (lock_object (thread_p, context->oid_p, context->class_oid_p, lock_mode, LK_UNCOND_LOCK) != LK_GRANTED)
	{
	  goto error;
	}

      lock_acquired = true;

      /* Prepare for getting record again. Since pages have been unlatched, others may have changed them */
      scan = heap_prepare_get_context (thread_p, context, false, LOG_WARNING_IF_DELETED);
      if (scan != S_SUCCESS)
	{
	  goto error;
	}
    }
  else
    {
      lock_acquired = true;
    }

  assert (OID_IS_ROOTOID (context->class_oid_p) || lock_mode == S_LOCK || lock_mode == X_LOCK);

  /* Lock should be aquired now -> get recdes */
  if (context->recdes_p != NULL)
    {
      scan = heap_get_last_version (thread_p, context);
      /* this scan_code must be preserved until the end of this function to be returned; - unless an error occur */
      if (scan != S_SUCCESS && scan != S_SUCCESS_CHN_UPTODATE)
	{
	  goto error;
	}
    }

  /* Check isolation restrictions and the visibility of the object if it belongs to a mvcc class */
  if (!mvcc_is_mvcc_disabled_class (context->class_oid_p))
    {
      MVCC_REC_HEADER recdes_header;

      /* get header: directly from recdes if it has been obtained, otherwise from heap */
      if (context->recdes_p == NULL || scan == S_SUCCESS_CHN_UPTODATE)
	{
	  /* ensure context is prepared to get header of the record */
	  if (heap_prepare_get_context (thread_p, context, false, LOG_WARNING_IF_DELETED) != S_SUCCESS)
	    {
	      scan = S_ERROR;
	      goto error;
	    }
	  if (heap_get_mvcc_header (thread_p, context, &recdes_header) != S_SUCCESS)
	    {
	      scan = S_ERROR;
	      goto error;
	    }
	}
      else if (or_mvcc_get_header (context->recdes_p, &recdes_header) != NO_ERROR)
	{
	  goto error;
	}

      /* Check REPEATABLE READ/SERIALIZABLE isolation restrictions. */
      if (logtb_find_current_isolation (thread_p) > TRAN_READ_COMMITTED
	  && logtb_check_class_for_rr_isolation_err (context->class_oid_p))
	{
	  /* In these isolation levels, the transaction is not allowed to modify an object that was already
	   * modified by other transactions. This would be true if last version matched the visible version.
	   *
	   * TODO: We already know here that this last row version is not deleted. It would be enough to just
	   * check whether the insert MVCCID is considered active relatively to transaction's snapshot.
	   */
	  MVCC_SNAPSHOT *tran_snapshot = logtb_get_mvcc_snapshot (thread_p);
	  MVCC_SATISFIES_SNAPSHOT_RESULT snapshot_res;

	  assert (tran_snapshot != NULL && tran_snapshot->snapshot_fnc != NULL);
	  snapshot_res = tran_snapshot->snapshot_fnc (thread_p, &recdes_header, tran_snapshot);
	  if (snapshot_res == TOO_OLD_FOR_SNAPSHOT)
	    {
	      /* Not visible. */
	      er_set (ER_WARNING_SEVERITY, ARG_FILE_LINE, ER_HEAP_UNKNOWN_OBJECT, 3, context->oid_p->volid,
		      context->oid_p->pageid, context->oid_p->slotid);
	      scan = S_DOESNT_EXIST;
	      goto error;
	    }
	  else if (snapshot_res == TOO_NEW_FOR_SNAPSHOT)
	    {
	      /* Trying to modify a version already modified by concurrent transaction, which is an isolation conflict.
	       */
	      er_set (ER_ERROR_SEVERITY, ARG_FILE_LINE, ER_MVCC_SERIALIZABLE_CONFLICT, 0);
	      goto error;
	    }
	  else if (MVCC_IS_HEADER_DELID_VALID (&recdes_header))
	    {
	      /* Trying to modify version deleted by concurrent transaction, which is an isolation conflict. */
	      er_set (ER_ERROR_SEVERITY, ARG_FILE_LINE, ER_MVCC_SERIALIZABLE_CONFLICT, 0);
	      goto error;
	    }
	  else
	    {
	      /* Last version is also visible version and it is not deleted. Fall through. */
	    }
	}

      if (MVCC_IS_HEADER_DELID_VALID (&recdes_header))
	{
	  scan = S_DOESNT_EXIST;
	  goto error;
	}
    }

  return scan;

error:

  if (scan == S_ERROR)
    {
      /* Caller should handle error setting for other scan codes e.g. S_DOESNT_EXIST, S_DOESNT_FIT. */
      ASSERT_ERROR ();
    }

  if (lock_acquired)
    {
      lock_unlock_object_donot_move_to_non2pl (thread_p, context->oid_p, context->class_oid_p, lock_mode);
    }

  return (scan != S_SUCCESS && scan != S_SUCCESS_CHN_UPTODATE) ? scan : S_ERROR;
}

/*
 * locator_lock_and_get_object_with_evaluation () - Get MVCC object version for delete/update and check reevaluation.
 *
 * return	       : SCAN_CODE.
 * thread_p (in)       : Thread entry.
 * oid (in)	       : Object OID.
 * class_oid (in)      : Class OID.
 * recdes (out)	       : Record descriptor.
 * scan_cache (in)     : Heap scan cache.
 * ispeeking (in)      : PEEK or COPY.
 * old_chn (in)	       : CHN of known record data.
 * mvcc_reev_data (in) : MVCC reevaluation data.
 * (obsolete) non_ex_handling_type (in): - LOG_ERROR_IF_DELETED: write the
 *				ER_HEAP_UNKNOWN_OBJECT error to log
 *                            - LOG_WARNING_IF_DELETED: set only warning
 *
 * Note: This function will lock the object with X_LOCK. This lock type should correspond to delete/update operations.
 */
SCAN_CODE
locator_lock_and_get_object_with_evaluation (THREAD_ENTRY * thread_p, OID * oid, OID * class_oid, RECDES * recdes,
					     HEAP_SCANCACHE * scan_cache, int ispeeking, int old_chn,
					     MVCC_REEV_DATA * mvcc_reev_data,
					     NON_EXISTENT_HANDLING non_ex_handling_type)
{
  HEAP_GET_CONTEXT context;
  SCAN_CODE scan = S_SUCCESS;
  RECDES recdes_local = RECDES_INITIALIZER;
  MVCC_REC_HEADER mvcc_header = MVCC_REC_HEADER_INITIALIZER;
  DB_LOGICAL ev_res = V_UNKNOWN;	/* Re-evaluation result. */
  OID class_oid_local = OID_INITIALIZER;
  LOCK lock_mode = X_LOCK;
  int err = NO_ERROR;

  if (recdes == NULL && mvcc_reev_data != NULL)
    {
      /* peek if only for reevaluation */
      recdes = &recdes_local;
      ispeeking = PEEK;
      old_chn = NULL_CHN;
    }

  if (class_oid == NULL)
    {
      class_oid = &class_oid_local;
    }

  if (scan_cache && ispeeking == COPY && recdes != NULL)
    {
      /* Allocate an area to hold the object. Assume that the object will fit in two pages for not better estimates. */
      if (heap_scan_cache_allocate_area (thread_p, scan_cache, DB_PAGESIZE * 2) != NO_ERROR)
	{
	  return S_ERROR;
	}
    }
  heap_init_get_context (thread_p, &context, oid, class_oid, recdes, scan_cache, ispeeking, old_chn);

  /* get class_oid if it is unknown */
  if (OID_ISNULL (class_oid))
    {
      err = heap_prepare_object_page (thread_p, oid, &context.home_page_watcher, context.latch_mode);
      if (err != NO_ERROR)
	{
	  ASSERT_ERROR ();
	  heap_clean_get_context (thread_p, &context);

	  /* for non existent object, return S_DOESNT_EXIST and let the caller handle the case */
	  return err == ER_HEAP_UNKNOWN_OBJECT ? S_DOESNT_EXIST : S_ERROR;
	}
      if (heap_get_class_oid_from_page (thread_p, context.home_page_watcher.pgptr, class_oid) != NO_ERROR)
	{
	  heap_clean_get_context (thread_p, &context);
	  return S_DOESNT_EXIST;
	}
    }

  scan = locator_lock_and_get_object_internal (thread_p, &context, lock_mode);

  /* perform reevaluation */
  if (mvcc_reev_data != NULL && (scan == S_SUCCESS || scan == S_SUCCESS_CHN_UPTODATE))
    {
      if (scan == S_SUCCESS_CHN_UPTODATE)
	{
	  /* PEEK record */
	  scan = heap_get_record_data_when_all_ready (thread_p, &context);
	  assert (scan == S_SUCCESS);
	}

      if (or_mvcc_get_header (recdes, &mvcc_header) != NO_ERROR)
	{
	  scan = S_ERROR;
	  goto exit;
	}

      if (scan_cache->mvcc_snapshot)
	{
	  MVCC_SATISFIES_SNAPSHOT_RESULT snapshot_res;

	  snapshot_res = scan_cache->mvcc_snapshot->snapshot_fnc (thread_p, &mvcc_header, scan_cache->mvcc_snapshot);
	  if (snapshot_res == SNAPSHOT_SATISFIED)
	    {
	      /* Skip the re-evaluation if last version is visible. It should be the same as the visible version
	       * which was already evaluated. */
	      goto exit;
	    }
	}
      ev_res = locator_mvcc_reev_cond_and_assignment (thread_p, scan_cache, mvcc_reev_data, &mvcc_header, oid, recdes);
      if (ev_res != V_TRUE)
	{
	  /* did not pass the evaluation or error occurred - unlock object */
	  lock_unlock_object_donot_move_to_non2pl (thread_p, oid, class_oid, lock_mode);
	}
      switch (ev_res)
	{
	case V_TRUE:
	  /* Object was locked and passed re-evaluation. Get record. */
	  goto exit;
	case V_ERROR:
	  /* Error. */
	  assert (er_errid () != NO_ERROR);
	  scan = S_ERROR;
	  goto exit;
	case V_FALSE:
	case V_UNKNOWN:
	  /* Record didn't pass re-evaluation. Return S_SUCCESS and let the caller handle the case. */
	  goto exit;
	default:
	  /* Unhandled. */
	  assert_release (false);
	  scan = S_ERROR;
	  goto exit;
	}

    }

exit:
  heap_clean_get_context (thread_p, &context);
  return scan;
}

/*
 * locator_get_object () - Retrieve heap objects and decide the type of lock according to the operation type
 *
 * return	  : Scan code.
 * thread_p (in)  : Thread entry.
 * oid (in)       : Object identifier.
 * class_oid (in) : Class oid.
 * recdes (out)	  : Record descriptor.
 * scan_cache (in): Scan cache.
 * op_type (in)	  : Requested type of operation.
 * lock_mode (in) : Lock type, see note.
 * ispeeking (in) : Peek record or copy.
 *
 * Note: This function should be used when class_oid is unknown, which is required to decide lock_mode;
 *       When lock_mode is known, a more appropriate function is recommended.
 *
 *	 op_type and lock_mode exclude each other according to class type:
 *	    - root class    : lock_mode is considered, op_type is ignored
 *	    - instance class: op_type is considered, a new lock_mode is used (according to op_type)
 */
SCAN_CODE
locator_get_object (THREAD_ENTRY * thread_p, const OID * oid, OID * class_oid, RECDES * recdes,
		    HEAP_SCANCACHE * scan_cache, SCAN_OPERATION_TYPE op_type, LOCK lock_mode, int ispeeking, int chn)
{
  SCAN_CODE scan_code;
  OID class_oid_local = OID_INITIALIZER;
  HEAP_GET_CONTEXT context;
  int err;

  /* decide the type of lock before anything */

  assert (oid != NULL && !OID_ISNULL (oid));

  if (class_oid == NULL)
    {
      /* mandatory to decide the lock type */
      class_oid = &class_oid_local;
    }

  if (scan_cache && ispeeking == COPY && recdes != NULL)
    {
      /* Allocate an area to hold the object. Assume that the object will fit in two pages for not better estimates. */
      if (heap_scan_cache_allocate_area (thread_p, scan_cache, DB_PAGESIZE * 2) != NO_ERROR)
	{
	  return S_ERROR;
	}
    }

  heap_init_get_context (thread_p, &context, oid, class_oid, recdes, scan_cache, ispeeking, chn);

  /* get class_oid if it is unknown */
  if (OID_ISNULL (class_oid))
    {
      err = heap_prepare_object_page (thread_p, oid, &context.home_page_watcher, context.latch_mode);
      if (err != NO_ERROR)
	{
	  ASSERT_ERROR ();
	  heap_clean_get_context (thread_p, &context);

	  /* for non existent object, return S_DOESNT_EXIST and let the caller handle the case */
	  return err == ER_HEAP_UNKNOWN_OBJECT ? S_DOESNT_EXIST : S_ERROR;
	}
      if (heap_get_class_oid_from_page (thread_p, context.home_page_watcher.pgptr, class_oid) != NO_ERROR)
	{
	  heap_clean_get_context (thread_p, &context);
	  return S_DOESNT_EXIST;
	}
    }

  /* decide lock_mode according to class_oid and op_type */
  if (!OID_IS_ROOTOID (class_oid))
    {
      if (op_type == S_SELECT && !mvcc_is_mvcc_disabled_class (class_oid))
	{
	  /* S_SELECT and mvcc class */
	  lock_mode = NULL_LOCK;
	}
      else if (op_type == S_DELETE || op_type == S_UPDATE)
	{
	  assert (lock_mode > S_LOCK);
	  lock_mode = X_LOCK;
	}
      else
	{
	  /* S_SELECT and non-mvcc class || S_SELECT_WITH_LOCK */
	  assert (op_type == S_SELECT || op_type == S_SELECT_WITH_LOCK);
	  if (lock_mode > S_LOCK)
	    {
	      assert (false);
	      lock_mode = X_LOCK;
	    }
	  else
	    {
	      lock_mode = S_LOCK;
	    }
	}
    }

  if (op_type == S_SELECT && lock_mode == NULL_LOCK)
    {
      /* No locking */
      scan_code = heap_get_visible_version_internal (thread_p, &context, false);
    }
  else
    {
      /* Locking */
      scan_code = locator_lock_and_get_object_internal (thread_p, &context, lock_mode);
    }

  heap_clean_get_context (thread_p, &context);

  return scan_code;
}


/*
 * locator_lock_and_get_object () - Get MVCC object version for delete/update.
 *
 * return	       : SCAN_CODE.
 * thread_p (in)       : Thread entry.
 * oid (in)	       : Object OID.
 * class_oid (in)      : Class OID.
 * recdes (out)	       : Record descriptor.
 * scan_cache (in)     : Heap scan cache.
 * ispeeking (in)      : PEEK or COPY.
 * old_chn (in)	       : CHN of known record data.
 * mvcc_reev_data (in) : MVCC reevaluation data.
 * (obsolete) non_ex_handling_type (in): - LOG_ERROR_IF_DELETED: write the
 *				ER_HEAP_UNKNOWN_OBJECT error to log
 *                            - LOG_WARNING_IF_DELETED: set only warning
 */
SCAN_CODE
locator_lock_and_get_object (THREAD_ENTRY * thread_p, const OID * oid, OID * class_oid, RECDES * recdes,
			     HEAP_SCANCACHE * scan_cache, LOCK lock, int ispeeking, int old_chn,
			     NON_EXISTENT_HANDLING non_ex_handling_type)
{
  HEAP_GET_CONTEXT context;
  SCAN_CODE scan_code;

  if (scan_cache && ispeeking == COPY && recdes != NULL)
    {
      /* Allocate an area to hold the object. Assume that the object will fit in two pages for not better estimates. */
      if (heap_scan_cache_allocate_area (thread_p, scan_cache, DB_PAGESIZE * 2) != NO_ERROR)
	{
	  return S_ERROR;
	}
    }

  heap_init_get_context (thread_p, &context, oid, class_oid, recdes, scan_cache, ispeeking, old_chn);
  scan_code = locator_lock_and_get_object_internal (thread_p, &context, lock);
  heap_clean_get_context (thread_p, &context);
  return scan_code;
}

/*
 * locator_mvcc_reev_cond_and_assignment () -
 *
 *   return: DB_LOGICAL
 *   thread_p(in): thread entry
 *   scan_cache(in):
 *   mvcc_reev_data_p(in/out):
 *   mvcc_header_p(in):
 *   curr_row_version_oid_p(in):
 *   recdes(in):
 */
/* TODO: We need to reevaluate relation between primary key * and foreign key. */
static DB_LOGICAL
locator_mvcc_reev_cond_and_assignment (THREAD_ENTRY * thread_p, HEAP_SCANCACHE * scan_cache,
				       MVCC_REEV_DATA * mvcc_reev_data_p, MVCC_REC_HEADER * mvcc_header_p,
				       const OID * curr_row_version_oid_p, RECDES * recdes)
{
  DB_LOGICAL ev_res = V_TRUE;

  if (mvcc_reev_data_p == NULL)
    {
      return ev_res;
    }

  assert (mvcc_header_p != NULL && curr_row_version_oid_p != NULL);

  ev_res = V_TRUE;
  if (!MVCC_IS_REC_INSERTED_BY_ME (thread_p, mvcc_header_p))
    {
      switch (mvcc_reev_data_p->type)
	{
	case REEV_DATA_SCAN:
	  ev_res = locator_mvcc_reevaluate_filters (thread_p, mvcc_reev_data_p->select_reev_data,
						    curr_row_version_oid_p, recdes);
	  mvcc_reev_data_p->filter_result = ev_res;
	  break;

	case REEV_DATA_UPDDEL:
	  ev_res =
	    locator_mvcc_reev_cond_assigns (thread_p, &scan_cache->node.class_oid, curr_row_version_oid_p, scan_cache,
					    recdes, mvcc_reev_data_p->upddel_reev_data);
	  mvcc_reev_data_p->filter_result = ev_res;
	  break;

	default:
	  break;
	}
    }
  else
    {
      mvcc_reev_data_p->filter_result = V_TRUE;
    }

  return ev_res;
}

/*
 * locator_mvcc_reev_cond_assigns () - reevaluates conditions and assignments
 *				    at update/delete stage of an UPDATE/DELETE
 *				    statement
 *   return: result of reevaluation
 *   thread_p(in): thread entry
 *   class_oid(in): OID of the class that triggered reevaluation
 *   oid(in) : The OID of the latest version of record that triggered
 *	       reevaluation
 *   scan_cache(in): scan_cache
 *   recdes(in): Record descriptor that will contain the updated/deleted record
 *   mvcc_reev_data(in): The structure that contains data needed for
 *			 reevaluation
 *
 *  Note: the current transaction already acquired X-LOCK on oid parameter
 *	    before calling this function. If the condition returns false then
 *	    the lock must be released by the caller.
 *	  The function reevaluates entire condition: key range, key filter and
 *	    data filter.
 *	  This function allocates memory for recdes and deallocates it if it
 *	    was already allocated for previous reevaluated record. After last
 *	    reevaluation this memory must be deallocated by one of its callers
 *	    (e.g. qexec_execute_update).
 */
static DB_LOGICAL
locator_mvcc_reev_cond_assigns (THREAD_ENTRY * thread_p, OID * class_oid, const OID * oid, HEAP_SCANCACHE * scan_cache,
				RECDES * recdes, MVCC_UPDDEL_REEV_DATA * mvcc_reev_data)
{
  DB_LOGICAL ev_res = V_TRUE;
  UPDDEL_MVCC_COND_REEVAL *mvcc_cond_reeval = NULL;
  int idx;

  /* reevaluate condition for each class involved into */
  for (mvcc_cond_reeval = mvcc_reev_data->mvcc_cond_reev_list; mvcc_cond_reeval != NULL;
       mvcc_cond_reeval = mvcc_cond_reeval->next)
    {
      ev_res =
	locator_mvcc_reeval_scan_filters (thread_p, oid, scan_cache, recdes, mvcc_cond_reeval,
					  mvcc_reev_data->curr_upddel == mvcc_cond_reeval);
      if (ev_res != V_TRUE)
	{
	  goto end;
	}
    }

  if (mvcc_reev_data->new_recdes == NULL)
    {
      /* Seems that the caller wants to reevaluate only the condition */
      goto end;
    }

  /* reload data from classes involved only in right side of assignments (not in condition) */
  if (mvcc_reev_data->curr_extra_assign_reev != NULL)
    {
      for (idx = 0; idx < mvcc_reev_data->curr_extra_assign_cnt; idx++)
	{
	  mvcc_cond_reeval = mvcc_reev_data->curr_extra_assign_reev[idx];
	  ev_res = locator_mvcc_reeval_scan_filters (thread_p, oid, scan_cache, recdes, mvcc_cond_reeval, false);
	  if (ev_res != V_TRUE)
	    {
	      goto end;
	    }
	}
    }

  /* after reevaluation perform assignments */
  if (mvcc_reev_data->curr_assigns != NULL)
    {
      UPDATE_MVCC_REEV_ASSIGNMENT *assign = mvcc_reev_data->curr_assigns;
      int rc;
      DB_VALUE *dbval = NULL;

      if (heap_attrinfo_clear_dbvalues (mvcc_reev_data->curr_attrinfo) != NO_ERROR)
	{
	  ev_res = V_ERROR;
	  goto end;
	}
      for (; assign != NULL; assign = assign->next)
	{
	  if (assign->constant != NULL)
	    {
	      rc = heap_attrinfo_set (oid, assign->att_id, assign->constant, mvcc_reev_data->curr_attrinfo);
	    }
	  else
	    {
	      if (fetch_peek_dbval (thread_p, assign->regu_right, mvcc_reev_data->vd, (OID *) class_oid, (OID *) oid,
				    NULL, &dbval) != NO_ERROR)
		{
		  ev_res = V_ERROR;
		  goto end;
		}
	      rc = heap_attrinfo_set (oid, assign->att_id, dbval, mvcc_reev_data->curr_attrinfo);
	      if (dbval->need_clear)
		{
		  pr_clear_value (dbval);
		}
	    }
	  if (rc != NO_ERROR)
	    {
	      ev_res = V_ERROR;
	      goto end;
	    }
	}

      /* TO DO - reuse already allocated area */
      if (mvcc_reev_data->copyarea != NULL)
	{
	  locator_free_copy_area (mvcc_reev_data->copyarea);
	  mvcc_reev_data->new_recdes->data = NULL;
	  mvcc_reev_data->new_recdes->area_size = 0;
	}
      mvcc_reev_data->copyarea =
	locator_allocate_copy_area_by_attr_info (thread_p, mvcc_reev_data->curr_attrinfo, recdes,
						 mvcc_reev_data->new_recdes, -1, LOB_FLAG_INCLUDE_LOB);
      if (mvcc_reev_data->copyarea == NULL)
	{
	  ev_res = V_ERROR;
	  goto end;
	}
    }

end:

  return ev_res;
}

/*
 * locator_mvcc_reeval_scan_filters () - reevaluates conditions for a scan table
 *				    at update/delete stage of an UPDATE/DELETE
 *				    statement
 *   return: result of reevaluation
 *   thread_p(in): thread entry
 *   oid(in) : The OID of the latest version of record that triggered
 *	       reevaluation
 *   scan_cache(in): scan_cache
 *   recdes(in): Record descriptor of the record to be updated/deleted.
 *   mvcc_cond_reeval(in): The structure that contains data needed for
 *			   reevaluation
 *   is_upddel(in): true if current scan is updated/deleted when reevaluation
 *		    occured.
 *
 *  Note: The current transaction already acquired X-LOCK on oid parameter
 *	    before calling this function. If the condition returns false then
 *	    the lock must be released by the caller.
 *	  The function reevaluates entire condition: key range, key filter and
 *	    data filter.
 */
static DB_LOGICAL
locator_mvcc_reeval_scan_filters (THREAD_ENTRY * thread_p, const OID * oid, HEAP_SCANCACHE * scan_cache,
				  RECDES * recdes, UPDDEL_MVCC_COND_REEVAL * mvcc_cond_reeval, bool is_upddel)
{
  OID *cls_oid = NULL;
  const OID *oid_inst = NULL;
  MVCC_SCAN_REEV_DATA scan_reev;
  RECDES temp_recdes = RECDES_INITIALIZER, *recdesp = NULL;
  HEAP_SCANCACHE local_scan_cache;
  bool scan_cache_inited = false;
  SCAN_CODE scan_code;
  DB_LOGICAL ev_res = V_TRUE;

  cls_oid = &mvcc_cond_reeval->cls_oid;
  if (!is_upddel)
    {
      /* the class is different than the class to be updated/deleted, so use the latest version of row */
      recdesp = &temp_recdes;
      oid_inst = oid;
      if (heap_scancache_quick_start_with_class_hfid (thread_p, &local_scan_cache, &scan_cache->node.hfid) != NO_ERROR)
	{
	  ev_res = V_ERROR;
	  goto end;
	}
      scan_cache_inited = true;
      scan_code = heap_get_visible_version (thread_p, oid_inst, NULL, recdesp, &local_scan_cache, PEEK, NULL_CHN);
      if (scan_code != S_SUCCESS)
	{
	  ev_res = V_ERROR;
	  goto end;
	}
    }
  else
    {
      /* the class to be updated/deleted */
      recdesp = recdes;
      oid_inst = mvcc_cond_reeval->inst_oid;
    }

  if (mvcc_cond_reeval->rest_attrs->num_attrs != 0)
    {
      if (heap_attrinfo_read_dbvalues (thread_p, oid_inst, recdesp, NULL, mvcc_cond_reeval->rest_attrs->attr_cache) !=
	  NO_ERROR)
	{
	  ev_res = V_ERROR;
	  goto end;
	}

      if (fetch_val_list (thread_p, mvcc_cond_reeval->rest_regu_list, NULL, cls_oid, (OID *) oid_inst, NULL, PEEK)
	  != NO_ERROR)
	{
	  ev_res = V_ERROR;
	  goto end;
	}
    }

  if (mvcc_cond_reeval->range_filter.scan_pred != NULL || mvcc_cond_reeval->key_filter.scan_pred != NULL
      || mvcc_cond_reeval->data_filter.scan_pred != NULL)
    {
      /* evaluate conditions */
      scan_reev.set_filters (*mvcc_cond_reeval);
      scan_reev.qualification = &mvcc_cond_reeval->qualification;
      ev_res = locator_mvcc_reevaluate_filters (thread_p, &scan_reev, oid_inst, recdesp);
    }

end:
  if (scan_cache_inited)
    {
      heap_scancache_end (thread_p, &local_scan_cache);
    }

  return ev_res;
}

/*
 * locator_mvcc_reevaluate_filters () - reevaluates key range, key filter and data
 *				filter predicates
 *   return: result of reevaluation
 *   thread_p(in): thread entry
 *   mvcc_reev_data(in): The structure that contains data needed for
 *			 reevaluation
 *   oid(in) : The record that was modified by other transactions and is
 *	       involved in filters.
 *   recdes(in): Record descriptor that will contain the record
 */
static DB_LOGICAL
locator_mvcc_reevaluate_filters (THREAD_ENTRY * thread_p, MVCC_SCAN_REEV_DATA * mvcc_reev_data, const OID * oid,
				 RECDES * recdes)
{
  FILTER_INFO *filter;
  DB_LOGICAL ev_res = V_TRUE;

  filter = mvcc_reev_data->range_filter;
  if (filter != NULL && filter->scan_pred != NULL && filter->scan_pred->pred_expr != NULL)
    {
      if (heap_attrinfo_read_dbvalues (thread_p, oid, recdes, NULL, filter->scan_attrs->attr_cache) != NO_ERROR)
	{
	  return V_ERROR;
	}
      ev_res =
	(*filter->scan_pred->pr_eval_fnc) (thread_p, filter->scan_pred->pred_expr, filter->val_descr, (OID *) oid);
      ev_res = update_logical_result (thread_p, ev_res, NULL, NULL, NULL, NULL);
      if (ev_res != V_TRUE)
	{
	  goto end;
	}
    }

  filter = mvcc_reev_data->key_filter;
  if (filter != NULL && filter->scan_pred != NULL && filter->scan_pred->pred_expr != NULL)
    {
      if (heap_attrinfo_read_dbvalues (thread_p, oid, recdes, NULL, filter->scan_attrs->attr_cache) != NO_ERROR)
	{
	  return V_ERROR;
	}
      ev_res =
	(*filter->scan_pred->pr_eval_fnc) (thread_p, filter->scan_pred->pred_expr, filter->val_descr, (OID *) oid);
      ev_res = update_logical_result (thread_p, ev_res, NULL, NULL, NULL, NULL);
      if (ev_res != V_TRUE)
	{
	  goto end;
	}
    }

  filter = mvcc_reev_data->data_filter;
  if (filter != NULL && filter->scan_pred != NULL && filter->scan_pred->pred_expr != NULL)
    {
      ev_res = eval_data_filter (thread_p, (OID *) oid, recdes, NULL, filter);
      ev_res =
	update_logical_result (thread_p, ev_res, (int *) mvcc_reev_data->qualification, mvcc_reev_data->key_filter,
			       recdes, oid);
    }

end:
  return ev_res;
}

/*
 * locator_decide_operation_type () - returns the operation type that corresponds to the provided lock mode.
 *
 * return	  : operation type
 * lock_mode (in) : lock_mode
 */
SCAN_OPERATION_TYPE
locator_decide_operation_type (LOCK lock_mode, LC_FETCH_VERSION_TYPE fetch_version_type)
{
  SCAN_OPERATION_TYPE op_type;

  if (lock_mode == NULL_LOCK)
    {
      /* for non-mvcc classes, corresponding lock for S_SELECT is S_LOCK;
       * this inconsistency should be acceptable, as the operation type is ignored anyway for non-mvcc classes */
      op_type = S_SELECT;
    }
  else if (lock_mode <= S_LOCK)
    {
      op_type = S_SELECT_WITH_LOCK;
    }
  else
    {
      op_type = S_DELETE;
      /* equivalent to S_UPDATE */
    }

  if (lock_mode > NULL_LOCK && lock_mode <= S_LOCK
      && (fetch_version_type == LC_FETCH_MVCC_VERSION || fetch_version_type == LC_FETCH_CURRENT_VERSION))
    {
      /* In this situation, the operation type must be changed to S_SELECT.
       * The final lock mode will be decided when class type will be known */
      assert (op_type == S_SELECT_WITH_LOCK);
      op_type = S_SELECT;
    }

  return op_type;
}

/*
 * locator_get_lock_mode_from_op_type () - returns the lock mode that corresponds to the provided operation type.
 *
 * return	  : lock mode
 * lock_mode (in) : operation type
 */
LOCK
locator_get_lock_mode_from_op_type (SCAN_OPERATION_TYPE op_type)
{
  switch (op_type)
    {
    case S_SELECT:
    case S_SELECT_WITH_LOCK:
      /* S_LOCK -> will be converted to NULL_LOCK for mvcc classes */
      return S_LOCK;
    case S_UPDATE:
    case S_DELETE:
      return X_LOCK;
    default:
      assert (false);
      return NA_LOCK;
    }
}

int
xlocator_demote_class_lock (THREAD_ENTRY * thread_p, const OID * class_oid, LOCK lock, LOCK * ex_lock)
{
  return lock_demote_class_lock (thread_p, class_oid, lock, ex_lock);
}

int
xlocator_get_proxy_command (THREAD_ENTRY * thread_p, const char **proxy_command, const char **proxy_sys_param)
{
  LOG_TDES *tdes;
  assert (proxy_command != NULL);

  tdes = LOG_FIND_CURRENT_TDES (thread_p);
  *proxy_command = tdes->ha_sbr_statement;
  *proxy_sys_param = tdes->ha_sys_param;

  return NO_ERROR;
}

/*
 * xlocator_send_proxy_buffer - receives a proxy buffer to server
 *
 * return : error code
 * thread_p (in):
 * type (in): type of buffer
 * id (in): identification of buffer (optional, may be null)
 * buf_size (in): size of buffer
 * buffer (in): buffer
 *
 */
int
xlocator_send_proxy_buffer (THREAD_ENTRY * thread_p, const int type, const char *id, const size_t buf_size,
			    const char *buffer)
{
#if defined(SERVER_MODE)
  LOG_TDES *tdes;
  size_t id_size = (id != NULL) ? strlen (id) : 0;

  assert (thread_p != NULL);

  /* TODO[replication] : protect access to tdes against deletion of replication_copy_context */
  tdes = LOG_FIND_CURRENT_TDES (thread_p);
  cubreplication::source_copy_context & repl_copy_ctxt = *tdes->replication_copy_context;

  switch (type)
    {
      /* schema of classes may be send with multiple requests/buffers;
       * for last the last one, the client uses NET_PROXY_BUF_TYPE_EXTRACT_CLASSES_END
       */
    case NET_PROXY_BUF_TYPE_EXTRACT_CLASSES:
      /* force all classes into the same SBR : id = NULL */
      repl_copy_ctxt.append_class_schema (NULL, 0, buffer, buf_size);
      break;

    case NET_PROXY_BUF_TYPE_EXTRACT_CLASSES_END:
      /* force all classes into the same SBR : id = NULL */
      repl_copy_ctxt.append_class_schema (NULL, 0, buffer, buf_size);
      repl_copy_ctxt.execute_and_transit_phase (cubreplication::source_copy_context::SCHEMA_EXTRACT_CLASSES);
      repl_copy_ctxt.execute_and_transit_phase (cubreplication::source_copy_context::SCHEMA_EXTRACT_CLASSES_FINISHED);
      break;

    case NET_PROXY_BUF_TYPE_EXTRACT_TRIGGER:
      /* force all triggers into the same SBR : id = NULL */
      repl_copy_ctxt.append_trigger_schema (NULL, 0, buffer, buf_size);
      break;

    case NET_PROXY_BUF_TYPE_EXTRACT_TRIGGERS_END:
      /* force all triggers into the same SBR : id = NULL */
      repl_copy_ctxt.append_trigger_schema (NULL, 0, buffer, buf_size);
      repl_copy_ctxt.execute_and_transit_phase (cubreplication::source_copy_context::SCHEMA_EXTRACT_TRIGGERS);
      break;

    case NET_PROXY_BUF_TYPE_EXTRACT_INDEX:
      repl_copy_ctxt.append_index_schema (id, id_size, buffer, buf_size);
      break;

    case NET_PROXY_BUF_TYPE_EXTRACT_INDEXES_END:
      repl_copy_ctxt.append_index_schema (id, id_size, buffer, buf_size);
      repl_copy_ctxt.execute_and_transit_phase (cubreplication::source_copy_context::SCHEMA_EXTRACT_INDEXES);
      break;

    case NET_PROXY_BUF_TYPE_OID_LIST:
      repl_copy_ctxt.unpack_class_oid_list (buffer, buf_size);
      repl_copy_ctxt.execute_and_transit_phase (cubreplication::source_copy_context::SCHEMA_CLASSES_LIST_FINISHED);
      break;

    default:
      assert (false);
    }

  return NO_ERROR;
#else /* SERVER_MODE */
  assert (false);
  return ER_FAILED;
#endif /* SERVER_MODE */
}


#if defined(SERVER_MODE)
int
locator_repl_apply_sbr (THREAD_ENTRY * thread_p, const char *db_user, const char *ha_sys_prm_context,
			const char *statement)
{
  char path[PATH_MAX];
  static const char *db_name = boot_db_name ();
  int error = NO_ERROR, exit_status;
  char tran_index_str[DB_BIGINT_PRECISION + 1] = { 0 };
  const char *command_option = NULL, *command = NULL;
  int tran_index = LOG_FIND_THREAD_TRAN_INDEX (thread_p);
  LOG_TDES *tdes = LOG_FIND_CURRENT_TDES (thread_p);
  const char *ha_sys_param_option = NULL;
  const char *ha_sys_param = NULL;

  assert (db_user != NULL && statement != NULL && tdes != NULL);
  sprintf (tran_index_str, "%d", tran_index);

  if (*statement == '\0')
    {
      er_log_debug_replication (ARG_FILE_LINE, "locator_repl_apply_sbr : empty statement : nothing to do");
      return error;
    }

  /* TODO - maybe we have to decide based on whole argv length rather than statement length. */
  if (strlen (statement) <= HA_DDL_PROXY_MAX_STATEMENT_LENGTH && (strpbrk (statement, "\"\'\t") == NULL))
    {
      /* Uses command option. */
      command_option = "-c";
      command = statement;
      ha_sys_param_option = (ha_sys_prm_context != NULL) ? "-s" : NULL;
      ha_sys_param = ha_sys_prm_context;
    }
  else
    {
      /* Uses request option. */
      tdes->ha_sbr_statement = statement;
      tdes->ha_sys_param = ha_sys_prm_context;
      command_option = "-r";
      command = NULL;
      ha_sys_param_option = NULL;
      ha_sys_param = NULL;
    }

  // connect explicitly to localhost
  string_buffer db_name_buffer;
  db_name_buffer ("%s@%s", db_name, "localhost");

  const char *ddl_argv[11] = {
    path,
    "-u",
    db_user,
    db_name_buffer.get_buffer (),
    "-t",
    tran_index_str,
    command_option,
    command,
    ha_sys_param_option,
    ha_sys_param,
    NULL
  };

  envvar_bindir_file (path, PATH_MAX, UTIL_DDL_PROXY_CLIENT);

  er_log_debug_replication (ARG_FILE_LINE, "apply SBR: executing:\n%s %s %s %s %s %s %s %s %s %s %s\n",
			    ddl_argv[0], ddl_argv[1], ddl_argv[2], ddl_argv[3], ddl_argv[4], ddl_argv[5], ddl_argv[6],
			    ddl_argv[7], ddl_argv[8], ddl_argv[9], ddl_argv[10]);

  error = create_child_process (ddl_argv, 1, NULL, NULL, NULL, &exit_status);
  tdes->ha_sbr_statement = NULL;
  if (error != NO_ERROR)
    {
      return error;
    }

  er_log_debug_replication (ARG_FILE_LINE, "apply SBR: tran_index:%d, exit_status:%d, stmt:\n%s\n", tran_index,
			    exit_status, statement);

  if (exit_status != 0)
    {
      /* TODO : get error from ddl_proxy & set error */
      error = ER_FAILED;
    }

  return error;
}

int
locator_repl_extract_schema (THREAD_ENTRY * thread_p, const char *db_user, const char *ha_sys_prm_context)
{
  char path[PATH_MAX];
  int error = NO_ERROR, exit_status;
  char tran_index_str[DB_BIGINT_PRECISION + 1] = { 0 };
  int tran_index = LOG_FIND_THREAD_TRAN_INDEX (thread_p);
  LOG_TDES *tdes = LOG_FIND_CURRENT_TDES (thread_p);

  assert (db_user != NULL && tdes != NULL);
  sprintf (tran_index_str, "%d", tran_index);

  string_buffer db_name_buffer;
  db_name_buffer ("%s@%s", boot_db_name (), "localhost");

  const char *ddl_argv[10] = {
    path,
    "-u",
    db_user,
    db_name_buffer.get_buffer (),
    "-t",
    tran_index_str,
    "-e",
    (ha_sys_prm_context != NULL) ? "-s" : NULL,
    ha_sys_prm_context,
    NULL
  };

  envvar_bindir_file (path, PATH_MAX, UTIL_DDL_PROXY_CLIENT);

  error = create_child_process (ddl_argv, 1, NULL, NULL, NULL, &exit_status);
  tdes->ha_sbr_statement = NULL;
  if (error != NO_ERROR)
    {
      return error;
    }

  er_log_debug_replication (ARG_FILE_LINE, "extract schema: tran_index:%d, exit_status:%d\n", tran_index, exit_status);

  if (exit_status != 0)
    {
      /* TODO : get error from ddl_proxy & set error */
      error = ER_FAILED;
    }

  return error;
}

int
locator_repl_start_tran (THREAD_ENTRY * thread_p)
{
  /* TODO */
  int error_code = NO_ERROR;
  BOOT_CLIENT_CREDENTIAL applier_Client_credentials;
<<<<<<< HEAD

  applier_Client_credentials.client_type = BOOT_CLIENT_LOG_APPLIER;
=======
  applier_Client_credentials.client_type = DB_CLIENT_TYPE_LOG_APPLIER;
>>>>>>> 702f5850
  applier_Client_credentials.program_name = "(repl_applier)";
  applier_Client_credentials.process_id = -1;

  int client_lock_wait = TRAN_LOCK_INFINITE_WAIT;
  TRAN_ISOLATION client_isolation = TRAN_DEFAULT_ISOLATION;

  int tran_index =
    logtb_assign_tran_index (thread_p, NULL_TRANID, TRAN_ACTIVE, &applier_Client_credentials, NULL, client_lock_wait,
			     client_isolation);
  if (tran_index == NULL_TRAN_INDEX)
    {
      ASSERT_ERROR_AND_SET (error_code);
      return error_code;
    }

  SESSION_ID id = DB_EMPTY_SESSION;

  error_code = session_state_create (thread_p, &id, SESSION_WITHOUT_CONNECTION);
  if (error_code != NO_ERROR)
    {
      ASSERT_ERROR_AND_SET (error_code);
      return error_code;
    }

  return error_code;
}

int
locator_repl_end_tran (THREAD_ENTRY * thread_p, bool commit)
{
  int saved_tran_index = LOG_FIND_THREAD_TRAN_INDEX (thread_p);

  if (commit)
    {
      xtran_server_commit (thread_p, false);
      er_log_debug_replication (ARG_FILE_LINE, "locator_repl_end_tran : tran_index :%d committed", saved_tran_index);
    }
  else
    {
      xtran_server_abort (thread_p);
      er_log_debug_replication (ARG_FILE_LINE, "locator_repl_end_tran : tran_index :%d aborted", saved_tran_index);
    }

  logtb_release_tran_index (thread_p, saved_tran_index);

  logtb_set_current_tran_index (thread_p, saved_tran_index);

  (void) session_state_destroy (thread_p, thread_p->get_session_id ());

  return NO_ERROR;
}

#endif /* SERVER_MODE */

// *INDENT-OFF*
int
locator_multi_insert_force (THREAD_ENTRY * thread_p, HFID * hfid, OID * class_oid,
                            const std::vector<RECDES> &recdes, int has_index, int op_type, HEAP_SCANCACHE * scan_cache,
                            int *force_count, int pruning_type, PRUNING_CONTEXT * pcontext,
                            FUNC_PRED_UNPACK_INFO * func_preds, UPDATE_INPLACE_STYLE force_in_place)
{
  int error_code = NO_ERROR;
  size_t accumulated_records_size = 0;
  size_t heap_max_page_size;
  OID dummy_oid;
  std::vector<RECDES> recdes_array;
  std::vector<VPID> heap_pages_array;

  // Early-out
  if (recdes.size () == 0)
    {
      // Nothing to insert.
      return NO_ERROR;
    }

  *force_count = 0;

  // Take into account the unfill factor of the heap file.
  heap_max_page_size = heap_nonheader_page_capacity () * (1.0f - prm_get_float_value (PRM_ID_HF_UNFILL_FACTOR));

  for (size_t i = 0; i < recdes.size (); i++)
    {
      // Loop until we insert all records.

      if (heap_is_big_length (recdes[i].length))
        {
	  // We insert other records normally.
	  error_code = locator_insert_force (thread_p, hfid, class_oid, &dummy_oid, (RECDES *) (&recdes[i]), has_index,
					     op_type, scan_cache, force_count, pruning_type, pcontext, func_preds,
					     force_in_place, NULL);
	  if (error_code != NO_ERROR)
	    {
	      ASSERT_ERROR ();
	      return error_code;
	    }
        }
      else
        {
	  // get records until we fit the size of a page.
	  if ((recdes[i].length + accumulated_records_size) >= heap_max_page_size)
	    {
	      VPID new_page_vpid;
	      PGBUF_WATCHER home_hint_p;

	      VPID_SET_NULL (&new_page_vpid);

	      // First alloc a new empty heap page.
	      error_code = heap_alloc_new_page (thread_p, hfid, *class_oid, &home_hint_p, &new_page_vpid);
	      if (error_code != NO_ERROR)
	        {
		  ASSERT_ERROR ();
		  return error_code;
	        }

	      for (size_t j = 0; j < recdes_array.size (); j++)
	        {
		  error_code = locator_insert_force (thread_p, hfid, class_oid, &dummy_oid, &recdes_array[j], has_index,
						     op_type, scan_cache, force_count, pruning_type, pcontext,
						     func_preds, force_in_place, &home_hint_p);
		  if (error_code != NO_ERROR)
		    {
		      ASSERT_ERROR ();
		      return error_code;
		    }

		  // Safeguard. We should not have the page fixed here.
		  assert (home_hint_p.pgptr == NULL);
	        }

	      // Add the new VPID to the VPID array.
	      assert (!VPID_ISNULL (&new_page_vpid));
	      heap_pages_array.push_back (new_page_vpid);

	      // Clear the recdes array.
	      recdes_array.clear ();
	      accumulated_records_size = 0;

	    }

	  // Add this record to the recdes array and increase the accumulated size.
	  recdes_array.push_back (recdes[i]);
	  accumulated_records_size += recdes[i].length;
        }
    }

  // We must check if we have records which did not fill an entire page.
  for (size_t i = 0; i < recdes_array.size (); i++)
    {
      error_code = locator_insert_force (thread_p, hfid, class_oid, &dummy_oid, &recdes_array[i], has_index, op_type,
				         scan_cache, force_count, pruning_type, pcontext, func_preds, force_in_place,
				         NULL);
      if (error_code != NO_ERROR)
        {
	  ASSERT_ERROR ();
	  return error_code;
        }
    }

  // Now form a heap chain with the pages and add the chain to the current heap.
  error_code = heap_append_pages_to_heap (thread_p, hfid, *class_oid, heap_pages_array);
  if (error_code != NO_ERROR)
    {
      ASSERT_ERROR ();
      return error_code;
    }

  return error_code;
}

// *INDENT-OFF*
int
locator_insert_record (THREAD_ENTRY & thread_ref, HEAP_SCANCACHE & scan_cache, RECDES & recdes, OID & oid_inserted)
{
  return locator_prune_insert_record (thread_ref, scan_cache, recdes, LC_FLUSH_INSERT, NULL, oid_inserted);
}

int
locator_prune_insert_record (THREAD_ENTRY & thread_ref, HEAP_SCANCACHE & scan_cache, RECDES & recdes,
                             LC_COPYAREA_OPERATION op_type, PRUNING_CONTEXT * pcontext, OID & oid_inserted)
{
  DB_CLASS_PARTITION_TYPE ptype = (DB_CLASS_PARTITION_TYPE) locator_area_op_to_pruning_type (op_type);
  int force_count_out;
  return locator_insert_force (&thread_ref, &scan_cache.node.hfid, &scan_cache.node.class_oid, &oid_inserted, &recdes,
                               LC_FLAG_HAS_INDEX, SINGLE_ROW_INSERT, &scan_cache, &force_count_out, ptype, pcontext,
                               NULL, UPDATE_INPLACE_NONE, NULL);
}

int
locator_delete_record (THREAD_ENTRY & thread_ref, HEAP_SCANCACHE & scan_cache, const OID &oid)
{
  int force_count_out;
  return locator_delete_force (&thread_ref, &scan_cache.node.hfid,
                               const_cast<OID *> (&oid) /* todo: fix locator_delete_force signature */,
                               LC_FLAG_HAS_INDEX, SINGLE_ROW_DELETE, &scan_cache, &force_count_out, NULL, true);
}

int
locator_update_record (THREAD_ENTRY & thread_ref, HEAP_SCANCACHE & scan_cache, const OID &oid, RECDES & old_recdes,
                       RECDES & new_recdes, bool disable_fk_check)
{
  return locator_prune_update_record (thread_ref, scan_cache, oid, old_recdes, new_recdes, LC_FLUSH_UPDATE, NULL,
                                      disable_fk_check);
}

int
locator_prune_update_record (THREAD_ENTRY & thread_ref, HEAP_SCANCACHE & scan_cache, const OID &oid,
                             RECDES & old_recdes, RECDES & new_recdes, LC_COPYAREA_OPERATION op,
                             PRUNING_CONTEXT * pcontext, bool disable_fk_check)
{
  int force_count_out;
  DB_CLASS_PARTITION_TYPE ptype = (DB_CLASS_PARTITION_TYPE) locator_area_op_to_pruning_type (op);
  return locator_update_force (&thread_ref, &scan_cache.node.hfid, &scan_cache.node.class_oid,
                               const_cast<OID *> (&oid) /* todo: fix locator_update_force signature */, &old_recdes,
                               &new_recdes, LC_FLAG_HAS_INDEX, NULL, 0, SINGLE_ROW_UPDATE, &scan_cache,
                               &force_count_out, disable_fk_check, REPL_INFO_TYPE_RBR_NORMAL, ptype, pcontext, NULL,
                               UPDATE_INPLACE_NONE, true);
}
// *INDENT-ON*<|MERGE_RESOLUTION|>--- conflicted
+++ resolved
@@ -14056,12 +14056,7 @@
   /* TODO */
   int error_code = NO_ERROR;
   BOOT_CLIENT_CREDENTIAL applier_Client_credentials;
-<<<<<<< HEAD
-
-  applier_Client_credentials.client_type = BOOT_CLIENT_LOG_APPLIER;
-=======
   applier_Client_credentials.client_type = DB_CLIENT_TYPE_LOG_APPLIER;
->>>>>>> 702f5850
   applier_Client_credentials.program_name = "(repl_applier)";
   applier_Client_credentials.process_id = -1;
 
