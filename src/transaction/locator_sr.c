/*
 * Copyright (C) 2008 Search Solution Corporation. All rights reserved by Search Solution.
 *
 *   This program is free software; you can redistribute it and/or modify
 *   it under the terms of the GNU General Public License as published by
 *   the Free Software Foundation; either version 2 of the License, or
 *   (at your option) any later version.
 *
 *  This program is distributed in the hope that it will be useful,
 *  but WITHOUT ANY WARRANTY; without even the implied warranty of
 *  MERCHANTABILITY or FITNESS FOR A PARTICULAR PURPOSE. See the
 *  GNU General Public License for more details.
 *
 *  You should have received a copy of the GNU General Public License
 *  along with this program; if not, write to the Free Software
 *  Foundation, Inc., 51 Franklin Street, Fifth Floor, Boston, MA 02110-1301 USA
 *
 */

/*
 * locator_sr.c : Transaction object locator (at server)
 */

#ident "$Id$"

#include "config.h"

#include <stdlib.h>
#include <string.h>
#include <fcntl.h>
#include <assert.h>

#include "locator_sr.h"

#include "boot_sr.h"
#include "btree_load.h"
#include "critical_section.h"
#include "dbtype.h"
#if defined(DMALLOC)
#include "dmalloc.h"
#endif /* DMALLOC */
#include "environment_variable.h"
#include "error_manager.h"
#include "fetch.h"
#include "filter_pred_cache.h"
#include "heap_file.h"
#include "list_file.h"
#include "log_generator.hpp"
#include "log_lsa.hpp"
#include "lock_manager.h"
#include "network.h"
#include "object_primitive.h"
#include "object_representation_sr.h"
#include "query_executor.h"
#include "query_manager.h"
#include "query_reevaluation.hpp"
#if defined(ENABLE_SYSTEMTAP)
#include "probes.h"
#endif /* ENABLE_SYSTEMTAP */
#include "process_util.h"
<<<<<<< HEAD
#include "replication_source_db_copy.hpp"
=======
>>>>>>> 28896ae0
#include "replication_object.hpp"
#include "session.h"
#include "slotted_page.h"
#include "string_buffer.hpp"
#include "utility.h"
#include "xasl_cache.h"
#include "xasl_predicate.hpp"
#include "thread_manager.hpp"	// for thread_get_thread_entry_info
#include "transaction_transient.hpp"
#include "xserver_interface.h"

/* TODO : remove */
extern bool catcls_Enable;

static const int LOCATOR_GUESS_NUM_NESTED_REFERENCES = 100;
#define LOCATOR_GUESS_HT_SIZE    LOCATOR_GUESS_NUM_NESTED_REFERENCES * 2

#define CLASSNAME_CACHE_SIZE            1024

#define HA_DDL_PROXY_MAX_STATEMENT_LENGTH 2000

/* flag for INSERT/UPDATE/DELETE statement */
typedef enum
{
  FOR_INSERT_OR_DELETE,		/* It is an delete or insert statement, not update statement */
  FOR_MOVE			/* It is an update statement on partitioned table, move a record from one partition to
				 * another */
} LOCATOR_INDEX_ACTION_FLAG;

extern int catcls_insert_catalog_classes (THREAD_ENTRY * thread_p, RECDES * record);
extern int catcls_delete_catalog_classes (THREAD_ENTRY * thread_p, const char *name, OID * class_oid);
extern int catcls_update_catalog_classes (THREAD_ENTRY * thread_p, const char *name, RECDES * record, OID * class_oid_p,
					  UPDATE_INPLACE_STYLE force_in_place);
extern int catcls_remove_entry (THREAD_ENTRY * thread_p, OID * class_oid);

typedef struct locator_classname_action LOCATOR_CLASSNAME_ACTION;
struct locator_classname_action
{
  LC_FIND_CLASSNAME action;	/* The transient operation, delete or reserve name */
  OID oid;			/* The class identifier of classname */
  LOG_LSA savep_lsa;		/* A top action LSA address (likely a savepoint) for return NULL is for current */
  LOCATOR_CLASSNAME_ACTION *prev;	/* To previous top action */
};

typedef struct locator_classname_entry LOCATOR_CLASSNAME_ENTRY;
struct locator_classname_entry
{
  char *e_name;			/* Name of the class */
  int e_tran_index;		/* Transaction of entry */
  LOCATOR_CLASSNAME_ACTION e_current;	/* The most current action */
};

typedef struct locator_return_nxobj LOCATOR_RETURN_NXOBJ;
struct locator_return_nxobj
{				/* Location of next object to return in communication (fetch) area */
  LC_COPYAREA *comm_area;	/* Communication area where objects are returned and described */
  LC_COPYAREA_MANYOBJS *mobjs;	/* Location in the communication area where all objects to be returned are described. */
  LC_COPYAREA_ONEOBJ *obj;	/* Location in the communication area where the next object to return is described. */
  HEAP_SCANCACHE *ptr_scancache;	/* Scan cache used for fetching purposes */
  HEAP_SCANCACHE area_scancache;	/* Scan cache used for fetching purposes */
  RECDES recdes;		/* Location in the communication area where the content of the next object to return is
				 * placed. */
  int area_offset;		/* Relative offset to recdes->data in the communication area */
};

extern INT32 vacuum_Global_oldest_active_blockers_counter;

bool locator_Dont_check_foreign_key = false;

static MHT_TABLE *locator_Mht_classnames = NULL;

static const HFID NULL_HFID = { {-1, -1}, -1 };

/* Pseudo pageid used to generate pseudo OID for reserved class names. */
static const INT32 locator_Pseudo_pageid_first = -2;
static const INT32 locator_Pseudo_pageid_last = -0x7FFF;
static INT32 locator_Pseudo_pageid_crt = -2;

static int locator_permoid_class_name (THREAD_ENTRY * thread_p, const char *classname, const OID * class_oid);
static int locator_defence_drop_class_name_entry (const void *name, void *ent, void *args);
static int locator_force_drop_class_name_entry (const void *name, void *ent, void *args);
static int locator_drop_class_name_entry (THREAD_ENTRY * thread_p, const char *classname, LOG_LSA * savep_lsa);
static int locator_savepoint_class_name_entry (const char *classname, LOG_LSA * savep_lsa);
static int locator_print_class_name (THREAD_ENTRY * thread_p, FILE * outfp, const void *key, void *ent, void *args);
static int locator_check_class_on_heap (const void *name, void *ent, void *args);
static SCAN_CODE locator_lock_and_return_object (THREAD_ENTRY * thread_p, LOCATOR_RETURN_NXOBJ * assign,
						 OID * class_oid, OID * oid, int chn, LOCK lock_mode,
						 SCAN_OPERATION_TYPE op_type);
static int locator_find_lockset_missing_class_oids (THREAD_ENTRY * thread_p, LC_LOCKSET * lockset);
static SCAN_CODE locator_return_object_assign (THREAD_ENTRY * thread_p, LOCATOR_RETURN_NXOBJ * assign, OID * class_oid,
					       OID * oid, int chn, int guess_chn, SCAN_CODE scan, int tran_index);
static LC_LOCKSET *locator_all_reference_lockset (THREAD_ENTRY * thread_p, OID * oid, int prune_level, LOCK inst_lock,
						  LOCK class_lock, bool quit_on_errors);
static bool locator_notify_decache (const OID * class_oid, const OID * oid, void *notify_area);
static int locator_guess_sub_classes (THREAD_ENTRY * thread_p, LC_LOCKHINT ** lockhint_subclasses);
static int locator_repl_prepare_force (THREAD_ENTRY * thread_p, LC_COPYAREA_ONEOBJ * obj, RECDES * old_recdes,
				       RECDES * recdes, DB_VALUE * key_value, HEAP_SCANCACHE * force_scancache);
static int locator_repl_get_key_value (DB_VALUE * key_value, LC_COPYAREA * force_area, LC_COPYAREA_ONEOBJ * obj);
static void locator_repl_add_error_to_copyarea (LC_COPYAREA ** copy_area, RECDES * recdes, LC_COPYAREA_ONEOBJ * obj,
						DB_VALUE * key_value, int err_code, const char *err_msg);
static int locator_insert_force (THREAD_ENTRY * thread_p, HFID * hfid, OID * class_oid, OID * oid, RECDES * recdes,
				 int has_index, int op_type, HEAP_SCANCACHE * scan_cache, int *force_count,
				 int pruning_type, PRUNING_CONTEXT * pcontext, FUNC_PRED_UNPACK_INFO * func_preds,
				 UPDATE_INPLACE_STYLE force_in_place, PGBUF_WATCHER * home_hint_p);
static int locator_update_force (THREAD_ENTRY * thread_p, HFID * hfid, OID * class_oid, OID * oid, RECDES * ikdrecdes,
				 RECDES * recdes, int has_index, ATTR_ID * att_id, int n_att_id, int op_type,
				 HEAP_SCANCACHE * scan_cache, int *force_count, bool not_check_fk,
				 REPL_INFO_TYPE repl_info_type, int pruning_type, PRUNING_CONTEXT * pcontext,
				 MVCC_REEV_DATA * mvcc_reev_data, UPDATE_INPLACE_STYLE force_in_place,
				 bool need_locking);
static int locator_move_record (THREAD_ENTRY * thread_p, HFID * old_hfid, OID * old_class_oid, OID * obj_oid,
				OID * new_class_oid, HFID * new_class_hfid, RECDES * recdes,
				HEAP_SCANCACHE * scan_cache, int op_type, int has_index, int *force_count,
				PRUNING_CONTEXT * context, MVCC_REEV_DATA * mvcc_reev_data, bool need_locking);
static int locator_delete_force_for_moving (THREAD_ENTRY * thread_p, HFID * hfid, OID * oid, int has_index, int op_type,
					    HEAP_SCANCACHE * scan_cache, int *force_count,
					    MVCC_REEV_DATA * mvcc_reev_data, OID * new_obj_oid, OID * partition_oid,
					    bool need_locking);
static int locator_delete_force_internal (THREAD_ENTRY * thread_p, HFID * hfid, OID * oid, int has_index, int op_type,
					  HEAP_SCANCACHE * scan_cache, int *force_count,
					  MVCC_REEV_DATA * mvcc_reev_data, LOCATOR_INDEX_ACTION_FLAG idx_action_flag,
					  OID * new_obj_oid, OID * partition_oid, bool need_locking);
static int locator_force_for_multi_update (THREAD_ENTRY * thread_p, LC_COPYAREA * force_area);

#if defined(ENABLE_UNUSED_FUNCTION)
static void locator_increase_catalog_count (THREAD_ENTRY * thread_p, OID * cls_oid);
static void locator_decrease_catalog_count (THREAD_ENTRY * thread_p, OID * cls_oid);
#endif

static int locator_add_or_remove_index_for_moving (THREAD_ENTRY * thread_p, RECDES * recdes, OID * inst_oid,
						   OID * class_oid, int is_insert, int op_type,
						   HEAP_SCANCACHE * scan_cache, bool datayn, bool need_replication,
						   HFID * hfid, FUNC_PRED_UNPACK_INFO * func_preds);
static int locator_add_or_remove_index_internal (THREAD_ENTRY * thread_p, RECDES * recdes, OID * inst_oid,
						 OID * class_oid, int is_insert, int op_type,
						 HEAP_SCANCACHE * scan_cache, bool datayn, bool replyn, HFID * hfid,
						 FUNC_PRED_UNPACK_INFO * func_preds,
						 LOCATOR_INDEX_ACTION_FLAG idx_action_flag);
static int locator_check_foreign_key (THREAD_ENTRY * thread_p, HFID * hfid, OID * class_oid, OID * inst_oid,
				      RECDES * recdes, RECDES * new_recdes, bool * is_cached, LC_COPYAREA ** copyarea);
static int locator_check_primary_key_delete (THREAD_ENTRY * thread_p, OR_INDEX * index, DB_VALUE * key);
static int locator_check_primary_key_update (THREAD_ENTRY * thread_p, OR_INDEX * index, DB_VALUE * key);
#if defined(ENABLE_UNUSED_FUNCTION)
static TP_DOMAIN *locator_make_midxkey_domain (OR_INDEX * index);
#endif
static DISK_ISVALID locator_check_unique_btree_entries (THREAD_ENTRY * thread_p, BTID * btid, OID * cls_oid,
							RECDES * classrec, ATTR_ID * attr_ids, const char *btname,
							bool repair);
static int locator_eval_filter_predicate (THREAD_ENTRY * thread_p, BTID * btid, OR_PREDICATE * or_pred, OID * class_oid,
					  OID ** inst_oids, int num_insts, RECDES ** recs, DB_LOGICAL * results);
static bool locator_was_index_already_applied (HEAP_CACHE_ATTRINFO * index_attrinfo, BTID * btid, int pos);
static LC_FIND_CLASSNAME xlocator_reserve_class_name (THREAD_ENTRY * thread_p, const char *classname, OID * class_oid);

static int locator_filter_errid (THREAD_ENTRY * thread_p, int num_ignore_error_count, int *ignore_error_list);
static int locator_area_op_to_pruning_type (LC_COPYAREA_OPERATION op);

static int locator_prefetch_index_page (THREAD_ENTRY * thread_p, OID * class_oid, RECDES * classrec, RECDES * recdes,
					int btid_index, HEAP_CACHE_ATTRINFO * attr_info);
static int locator_prefetch_index_page_internal (THREAD_ENTRY * thread_p, BTID * btid, OID * class_oid,
						 RECDES * classrec, RECDES * recdes);

static void locator_incr_num_transient_classnames (int tran_index);
static void locator_decr_num_transient_classnames (int tran_index);
static int locator_get_num_transient_classnames (int tran_index);
static bool locator_is_exist_class_name_entry (THREAD_ENTRY * thread_p, LOCATOR_CLASSNAME_ENTRY * entry);

static DISK_ISVALID locator_repair_btree_by_delete (THREAD_ENTRY * thread_p, OID * class_oid, BTID * btid,
						    OID * inst_oid);

static void locator_generate_class_pseudo_oid (THREAD_ENTRY * thread_p, OID * class_oid);

static int redistribute_partition_data (THREAD_ENTRY * thread_p, OID * class_oid, int no_oids, OID * oid_list);
static SCAN_CODE locator_lock_and_get_object_internal (THREAD_ENTRY * thread_p, HEAP_GET_CONTEXT * context,
						       LOCK lock_mode);
static DB_LOGICAL locator_mvcc_reev_cond_assigns (THREAD_ENTRY * thread_p, OID * class_oid, const OID * oid,
						  HEAP_SCANCACHE * scan_cache, RECDES * recdes,
						  MVCC_UPDDEL_REEV_DATA * mvcc_reev_data);
static DB_LOGICAL locator_mvcc_reeval_scan_filters (THREAD_ENTRY * thread_p, const OID * oid,
						    HEAP_SCANCACHE * scan_cache, RECDES * recdes,
						    UPDDEL_MVCC_COND_REEVAL * mvcc_cond_reeval, bool is_upddel);
static DB_LOGICAL locator_mvcc_reevaluate_filters (THREAD_ENTRY * thread_p, MVCC_SCAN_REEV_DATA * mvcc_reev_data,
						   const OID * oid, RECDES * recdes);
static DB_LOGICAL locator_mvcc_reev_cond_and_assignment (THREAD_ENTRY * thread_p, HEAP_SCANCACHE * scan_cache,
							 MVCC_REEV_DATA * mvcc_reev_data_p,
							 MVCC_REC_HEADER * mvcc_header_p,
							 const OID * curr_row_version_oid_p, RECDES * recdes);

/*
 * locator_initialize () - Initialize the locator on the server
 *
 * return: NO_ERROR if all OK, ER_ status otherwise
 *
 * Note: Initialize the server transaction object locator.
 *       Currently, only the classname memory hash table is initialized.
 */
int
locator_initialize (THREAD_ENTRY * thread_p)
{
  RECDES peek = RECDES_INITIALIZER;	/* Record descriptor for peeking object */
  HFID root_hfid;
  OID class_oid;
  char *classname = NULL;
  HEAP_SCANCACHE scan_cache;
  LOCATOR_CLASSNAME_ENTRY *entry;

  if (csect_enter (thread_p, CSECT_LOCATOR_SR_CLASSNAME_TABLE, INF_WAIT) != NO_ERROR)
    {
      /* Some kind of failure. We must notify the error to the caller. */
      assert (false);
      return DISK_ERROR;
    }

  if (csect_enter (thread_p, CSECT_CT_OID_TABLE, INF_WAIT) != NO_ERROR)
    {
      assert (false);
      csect_exit (thread_p, CSECT_LOCATOR_SR_CLASSNAME_TABLE);
      return DISK_ERROR;
    }

  if (locator_Mht_classnames != NULL)
    {
      (void) mht_map (locator_Mht_classnames, locator_force_drop_class_name_entry, NULL);
    }
  else
    {
      locator_Mht_classnames =
	mht_create ("Memory hash Classname to OID", CLASSNAME_CACHE_SIZE, mht_1strhash, mht_compare_strings_are_equal);
    }

  if (locator_Mht_classnames == NULL)
    {
      assert (false);
      goto error;
    }

  /* Find every single class */

  if (boot_find_root_heap (&root_hfid) != NO_ERROR || HFID_IS_NULL (&root_hfid))
    {
      goto error;
    }

  if (heap_scancache_start (thread_p, &scan_cache, &root_hfid, NULL, true, false, NULL) != NO_ERROR)
    {
      goto error;
    }

  OID_SET_NULL (&class_oid);

  while (heap_next (thread_p, &root_hfid, NULL, &class_oid, &peek, &scan_cache, PEEK) == S_SUCCESS)
    {
      assert (!OID_ISNULL (&class_oid));

      classname = or_class_name (&peek);
      assert (classname != NULL);
      assert (strlen (classname) < 255);

      entry = ((LOCATOR_CLASSNAME_ENTRY *) malloc (sizeof (*entry)));
      if (entry == NULL)
	{
	  er_set (ER_ERROR_SEVERITY, ARG_FILE_LINE, ER_OUT_OF_VIRTUAL_MEMORY, 1, sizeof (*entry));
	  goto error;
	}

      entry->e_name = strdup ((char *) classname);
      if (entry->e_name == NULL)
	{
	  free_and_init (entry);
	  er_set (ER_ERROR_SEVERITY, ARG_FILE_LINE, ER_OUT_OF_VIRTUAL_MEMORY, 1, (size_t) (strlen (classname) + 1));
	  goto error;
	}

      entry->e_tran_index = NULL_TRAN_INDEX;

      entry->e_current.action = LC_CLASSNAME_EXIST;
      COPY_OID (&entry->e_current.oid, &class_oid);
      LSA_SET_NULL (&entry->e_current.savep_lsa);
      entry->e_current.prev = NULL;

      assert (locator_is_exist_class_name_entry (thread_p, entry));

      (void) mht_put (locator_Mht_classnames, entry->e_name, entry);
    }

  /* End the scan cursor */
  if (heap_scancache_end (thread_p, &scan_cache) != NO_ERROR)
    {
      goto error;
    }

  csect_exit (thread_p, CSECT_CT_OID_TABLE);

  csect_exit (thread_p, CSECT_LOCATOR_SR_CLASSNAME_TABLE);

  return NO_ERROR;

error:

  csect_exit (thread_p, CSECT_CT_OID_TABLE);

  csect_exit (thread_p, CSECT_LOCATOR_SR_CLASSNAME_TABLE);

  return DISK_ERROR;
}

/*
 * locator_finalize () - Terminates the locator on the server
 *
 * return: nothing
 *
 * Note:Terminate the object locator on the server. Currently, only
 *              the classname memory hash table is removed.
 */
void
locator_finalize (THREAD_ENTRY * thread_p)
{
  if (csect_enter (thread_p, CSECT_LOCATOR_SR_CLASSNAME_TABLE, INF_WAIT) != NO_ERROR)
    {
      /* Some kind of failure. We will leak resources. */
      assert (false);
      return;
    }

  if (locator_Mht_classnames == NULL)
    {
      csect_exit (thread_p, CSECT_LOCATOR_SR_CLASSNAME_TABLE);
      return;
    }

  if (csect_enter (thread_p, CSECT_CT_OID_TABLE, INF_WAIT) != NO_ERROR)
    {
      assert (false);
      csect_exit (thread_p, CSECT_LOCATOR_SR_CLASSNAME_TABLE);
      return;
    }

  (void) mht_map (locator_Mht_classnames, locator_force_drop_class_name_entry, NULL);

  mht_destroy (locator_Mht_classnames);
  locator_Mht_classnames = NULL;

  csect_exit (thread_p, CSECT_CT_OID_TABLE);

  csect_exit (thread_p, CSECT_LOCATOR_SR_CLASSNAME_TABLE);
}

/*
 * xlocator_reserve_class_names () - Reserve several classnames
 *
 * return: LC_FIND_CLASSNAME
 *                       (either of LC_CLASSNAME_RESERVED,
 *                                  LC_CLASSNAME_EXIST,
 *                                  LC_CLASSNAME_ERROR)
 *
 *   num_classes(in): Number of classes
 *   classnames(in): Names of the classes
 *   class_oids(in/out): Object identifiers of the classes
 */
LC_FIND_CLASSNAME
xlocator_reserve_class_names (THREAD_ENTRY * thread_p, const int num_classes, const char **classnames, OID * class_oids)
{
  int i = 0;
  LC_FIND_CLASSNAME result = LC_CLASSNAME_RESERVED;

  for (i = 0; i < num_classes; ++i)
    {
      assert (classnames[i] != NULL);
      assert (strlen (classnames[i]) < 255);

      result = xlocator_reserve_class_name (thread_p, classnames[i], &class_oids[i]);
      if (result != LC_CLASSNAME_RESERVED)
	{
	  /* We could potentially revert the reservation but the transient entries should be properly cleaned up by the
	   * rollback so we don't really need to do this here. */
	  break;
	}
    }

  return result;
}

/*
 * xlocator_reserve_class_name () - Reserve a classname
 *
 * return: LC_FIND_CLASSNAME
 *                       (either of LC_CLASSNAME_RESERVED,
 *                                  LC_CLASSNAME_EXIST,
 *                                  LC_CLASSNAME_ERROR)
 *
 *   classname(in): Name of class
 *   class_oid(in/out): Object identifier of the class
 *
 * Note: Reserve the name of a class.
 *              If there is an entry on the memory classname table,
 *              we can proceed if the entry belongs to the current
 *              transaction, otherwise, we must wait until the transaction
 *              holding the entry terminates since the fate of the classname
 *              entry cannot be predicted. If the entry belongs to
 *              the current transaction, we can reserve the name only if the
 *              entry indicates that a class with such a name has been
 *              deleted or reserved. If there is not a entry with such a name,
 *              the classname is reserved or an error is returned.
 */
static LC_FIND_CLASSNAME
xlocator_reserve_class_name (THREAD_ENTRY * thread_p, const char *classname, OID * class_oid)
{
  LOCATOR_CLASSNAME_ENTRY *entry;
  LOCATOR_CLASSNAME_ACTION *old_action;
  LC_FIND_CLASSNAME reserve = LC_CLASSNAME_RESERVED;
  OID tmp_classoid;
  int tran_index;

  if (classname == NULL)
    {
      return LC_CLASSNAME_ERROR;
    }

  assert (classname != NULL);
  assert (strlen (classname) < 255);

  tran_index = LOG_FIND_THREAD_TRAN_INDEX (thread_p);

start:
  reserve = LC_CLASSNAME_RESERVED;

  if (csect_enter (thread_p, CSECT_LOCATOR_SR_CLASSNAME_TABLE, INF_WAIT) != NO_ERROR)
    {
      /* Some kind of failure. We must notify the error to the caller. */
      assert (false);
      return LC_CLASSNAME_ERROR;
    }

  /* Is there any entries on the classname hash table ? */
  entry = (LOCATOR_CLASSNAME_ENTRY *) mht_get (locator_Mht_classnames, classname);

  if (locator_is_exist_class_name_entry (thread_p, entry))
    {
      /* There is a class with such a name on the classname cache. */
      reserve = LC_CLASSNAME_EXIST;
    }
  else if (entry != NULL)
    {
      assert (entry->e_current.action != LC_CLASSNAME_EXIST);

      /*
       * We can only proceed if the entry belongs to the current transaction,
       * otherwise, we must lock the class associated with the classname and
       * retry the operation once the lock is granted.
       */
      if (entry->e_tran_index == tran_index)
	{
	  /*
	   * The name can be reserved only if it has been deleted or
	   * previously reserved. We allow double reservations in order for
	   * multiple table renaming to properly reserve all the names
	   * involved.
	   */
	  if (entry->e_current.action == LC_CLASSNAME_DELETED || entry->e_current.action == LC_CLASSNAME_DELETED_RENAME
	      || (entry->e_current.action == LC_CLASSNAME_RESERVED && LSA_ISNULL (&entry->e_current.savep_lsa)))
	    {
	      /*
	       * The entry can be changed.
	       * Do we need to save the old action...just in case we do a
	       * partial rollback ?
	       */
	      if (!LSA_ISNULL (&entry->e_current.savep_lsa))
		{
		  /*
		   * There is a possibility of returning to this top LSA
		   * (savepoint). Save the action.. just in case
		   */
		  old_action = (LOCATOR_CLASSNAME_ACTION *) malloc (sizeof (*old_action));

		  if (old_action == NULL)
		    {
		      er_set (ER_ERROR_SEVERITY, ARG_FILE_LINE, ER_OUT_OF_VIRTUAL_MEMORY, 1, sizeof (*old_action));
		      csect_exit (thread_p, CSECT_LOCATOR_SR_CLASSNAME_TABLE);
		      return LC_CLASSNAME_ERROR;
		    }

		  *old_action = entry->e_current;
		  LSA_SET_NULL (&entry->e_current.savep_lsa);
		  entry->e_current.prev = old_action;
		}

	      entry->e_current.action = LC_CLASSNAME_RESERVED;
	      if (OID_ISNULL (class_oid))
		{
		  locator_generate_class_pseudo_oid (thread_p, class_oid);
		}
	      COPY_OID (&entry->e_current.oid, class_oid);

	      /* Add dummy log to make sure we can revert transient state change. See comment in
	       * xlocator_rename_class_name. Since reserve has been moved before any change (or flush) is done, same
	       * scenario can happen here. */
	      log_append_redo_data2 (thread_p, RVLOC_CLASSNAME_DUMMY, NULL, NULL, 0, 0, NULL);
	    }
	  else
	    {
	      assert ((entry->e_current.action == LC_CLASSNAME_RESERVED && !LSA_ISNULL (&entry->e_current.savep_lsa))
		      || entry->e_current.action == LC_CLASSNAME_RESERVED_RENAME);

	      reserve = LC_CLASSNAME_EXIST;
	    }
	}
      else
	{
	  COPY_OID (&tmp_classoid, &entry->e_current.oid);

	  /*
	   * The fate of this entry is known when the transaction holding
	   * this entry either commits or aborts. Get the lock and try again.
	   */

	  /*
	   * Exit from critical section since we are going to be suspended and
	   * then retry again.
	   */
	  csect_exit (thread_p, CSECT_LOCATOR_SR_CLASSNAME_TABLE);

	  if (lock_object (thread_p, &tmp_classoid, oid_Root_class_oid, SCH_M_LOCK, LK_UNCOND_LOCK) != LK_GRANTED)
	    {
	      /*
	       * Unable to acquired lock
	       */
	      return LC_CLASSNAME_ERROR;
	    }
	  else
	    {
	      /*
	       * Try again
	       * Remove the lock.. since the above was a dirty read
	       */
	      lock_unlock_object (thread_p, &tmp_classoid, oid_Root_class_oid, SCH_M_LOCK, true);
	      goto start;
	    }
	}
    }
  else
    {
      entry = (LOCATOR_CLASSNAME_ENTRY *) malloc (sizeof (*entry));
      if (entry == NULL)
	{
	  er_set (ER_ERROR_SEVERITY, ARG_FILE_LINE, ER_OUT_OF_VIRTUAL_MEMORY, 1, sizeof (*entry));
	  csect_exit (thread_p, CSECT_LOCATOR_SR_CLASSNAME_TABLE);
	  return LC_CLASSNAME_ERROR;
	}

      entry->e_name = strdup ((char *) classname);
      if (entry->e_name == NULL)
	{
	  free_and_init (entry);
	  er_set (ER_ERROR_SEVERITY, ARG_FILE_LINE, ER_OUT_OF_VIRTUAL_MEMORY, 1, (size_t) (strlen (classname) + 1));
	  csect_exit (thread_p, CSECT_LOCATOR_SR_CLASSNAME_TABLE);
	  return LC_CLASSNAME_ERROR;
	}

      entry->e_tran_index = tran_index;

      entry->e_current.action = LC_CLASSNAME_RESERVED;
      if (OID_ISNULL (class_oid))
	{
	  locator_generate_class_pseudo_oid (thread_p, class_oid);
	}
      COPY_OID (&entry->e_current.oid, class_oid);
      LSA_SET_NULL (&entry->e_current.savep_lsa);
      entry->e_current.prev = NULL;

      /* Add dummy log to make sure we can revert transient state change. See comment in xlocator_rename_class_name.
       * Since reserve has been moved before any change (or flush) is done, same scenario can happen here. */
      log_append_redo_data2 (thread_p, RVLOC_CLASSNAME_DUMMY, NULL, NULL, 0, 0, NULL);

      assert (locator_is_exist_class_name_entry (thread_p, entry) == false);

      (void) mht_put (locator_Mht_classnames, entry->e_name, entry);

      locator_incr_num_transient_classnames (entry->e_tran_index);
    }

  /*
   * Note that the index has not been made permanently into the database.
   *      That is, it has not been inserted onto extendible hash.
   */

  csect_exit (thread_p, CSECT_LOCATOR_SR_CLASSNAME_TABLE);

  /*
   * Get the lock on the class if we were able to reserve the name
   */
  if (reserve == LC_CLASSNAME_RESERVED && entry != NULL)
    {
      assert (entry->e_tran_index == tran_index);

      if (lock_object (thread_p, class_oid, oid_Root_class_oid, SCH_M_LOCK, LK_UNCOND_LOCK) != LK_GRANTED)
	{
	  /*
	   * Something wrong. Remove the entry from hash table.
	   */
	  if (csect_enter (thread_p, CSECT_LOCATOR_SR_CLASSNAME_TABLE, INF_WAIT) != NO_ERROR)
	    {
	      assert (false);
	      return LC_CLASSNAME_ERROR;
	    }

	  if (entry->e_current.prev == NULL)
	    {
	      locator_decr_num_transient_classnames (entry->e_tran_index);

	      (void) mht_rem (locator_Mht_classnames, entry->e_name, NULL, NULL);

	      free_and_init (entry->e_name);
	      free_and_init (entry);
	    }
	  else
	    {
	      old_action = entry->e_current.prev;
	      entry->e_current = *old_action;
	      free_and_init (old_action);
	    }

	  csect_exit (thread_p, CSECT_LOCATOR_SR_CLASSNAME_TABLE);

	  reserve = LC_CLASSNAME_ERROR;
	}
    }

  return reserve;
}

/*
 * xlocator_get_reserved_class_name_oid () - Is class name reserved by this
 *					transaction?
 *
 * return          : Error code.
 * thread_p (in)   : Thread entry.
 * classname (in)  : Class name.
 * class_oid (out) : Class OID.
 */
int
xlocator_get_reserved_class_name_oid (THREAD_ENTRY * thread_p, const char *classname, OID * class_oid)
{
  int tran_index;
  LOCATOR_CLASSNAME_ENTRY *entry;

  tran_index = LOG_FIND_THREAD_TRAN_INDEX (thread_p);

  if (csect_enter_as_reader (thread_p, CSECT_LOCATOR_SR_CLASSNAME_TABLE, INF_WAIT) != NO_ERROR)
    {
      assert (false);
      return ER_FAILED;
    }
  entry = (LOCATOR_CLASSNAME_ENTRY *) mht_get (locator_Mht_classnames, classname);
  if (entry == NULL)
    {
      assert (false);
      goto error;
    }

  if (entry->e_current.action != LC_CLASSNAME_RESERVED)
    {
      assert (false);
      goto error;
    }

  if (entry->e_tran_index != tran_index)
    {
      assert (false);
      goto error;
    }

  COPY_OID (class_oid, &entry->e_current.oid);

  csect_exit (thread_p, CSECT_LOCATOR_SR_CLASSNAME_TABLE);

  return NO_ERROR;

error:
  csect_exit (thread_p, CSECT_LOCATOR_SR_CLASSNAME_TABLE);
  er_set (ER_ERROR_SEVERITY, ARG_FILE_LINE, ER_GENERIC_ERROR, 0);
  return ER_FAILED;
}

/*
 * xlocator_delete_class_name () - Remove a classname
 *
 * return: LC_FIND_CLASSNAME (either of LC_CLASSNAME_DELETED,
 *                                      LC_CLASSNAME_ERROR)
 *
 *   classname(in): Name of the class to delete
 *
 * Note: Indicate that a classname has been deleted.
 *              A classname to OID entry is created in memory to indicate the
 *              deletion.
 *              If there is an entry on the memory classname table,
 *              we can proceed if the entry belongs to the current
 *              transaction, otherwise, we must wait until the transaction
 *              holding the entry terminates since the fate of the classname
 *              entry cannot be predicted. If the entry belongs to
 *              the current transaction, we can delete the name only if the
 *              entry indicates that a class with such a name has been
 *              reserved. If there is not a entry with such a namek,
 *              the deleted class is locked and a entry is created informing
 *              of the deletion.
 */
LC_FIND_CLASSNAME
xlocator_delete_class_name (THREAD_ENTRY * thread_p, const char *classname)
{
  LOCATOR_CLASSNAME_ENTRY *entry;
  LOCATOR_CLASSNAME_ACTION *old_action;
  LC_FIND_CLASSNAME classname_delete = LC_CLASSNAME_DELETED;
  OID tmp_classoid;
  int tran_index;

  if (classname == NULL)
    {
      return LC_CLASSNAME_ERROR;
    }

  assert (classname != NULL);
  assert (strlen (classname) < 255);

  tran_index = LOG_FIND_THREAD_TRAN_INDEX (thread_p);

start:
  classname_delete = LC_CLASSNAME_DELETED;

  if (csect_enter (thread_p, CSECT_LOCATOR_SR_CLASSNAME_TABLE, INF_WAIT) != NO_ERROR)
    {
      /* Some kind of failure. We must notify the error to the caller. */
      assert (false);
      return LC_CLASSNAME_ERROR;
    }

  entry = (LOCATOR_CLASSNAME_ENTRY *) mht_get (locator_Mht_classnames, classname);
  if (entry != NULL)
    {
      assert (entry->e_tran_index == NULL_TRAN_INDEX || entry->e_tran_index == tran_index);

      COPY_OID (&tmp_classoid, &entry->e_current.oid);
    }

  if (locator_is_exist_class_name_entry (thread_p, entry))
    {
      /* There is a class with such a name on the classname cache. We should convert it to transient one. */
      entry->e_tran_index = tran_index;
      entry->e_current.action = LC_CLASSNAME_DELETED;

      locator_incr_num_transient_classnames (entry->e_tran_index);
    }
  else if (entry != NULL)
    {
      assert (entry->e_current.action != LC_CLASSNAME_EXIST);
      assert (entry->e_tran_index == tran_index);

      /*
       * We can only proceed if the entry belongs to the current transaction,
       * otherwise, we must lock the class associated with the classname and
       * retry the operation once the lock is granted.
       */
      if (entry->e_tran_index == tran_index)
	{
	  /*
	   * The name can be deleted only if it has been reserved by current
	   * transaction
	   */
	  if (entry->e_current.action == LC_CLASSNAME_DELETED || entry->e_current.action == LC_CLASSNAME_DELETED_RENAME)
	    {
	      classname_delete = LC_CLASSNAME_ERROR;
	      goto error;
	    }

	  assert (entry->e_current.action == LC_CLASSNAME_RESERVED
		  || entry->e_current.action == LC_CLASSNAME_RESERVED_RENAME);

	  /*
	   * The entry can be changed.
	   * Do we need to save the old action...just in case we do a partial
	   * rollback ?
	   */
	  if (!LSA_ISNULL (&entry->e_current.savep_lsa))
	    {
	      /*
	       * There is a possibility of returning to this top LSA (savepoint).
	       * Save the action.. just in case
	       */
	      old_action = (LOCATOR_CLASSNAME_ACTION *) malloc (sizeof (*old_action));
	      if (old_action == NULL)
		{
		  er_set (ER_ERROR_SEVERITY, ARG_FILE_LINE, ER_OUT_OF_VIRTUAL_MEMORY, 1, sizeof (*old_action));
		  classname_delete = LC_CLASSNAME_ERROR;
		  goto error;
		}

	      *old_action = entry->e_current;
	      LSA_SET_NULL (&entry->e_current.savep_lsa);
	      entry->e_current.prev = old_action;
	    }

	  entry->e_current.action = LC_CLASSNAME_DELETED;
	}
      else
	{
	  /*
	   * Do not know the fate of this entry until the transaction holding
	   * this entry either commits or aborts. Get the lock and try again.
	   */

	  /*
	   * Exit from critical section since we are going to be suspended and
	   * then retry again.
	   */

	  csect_exit (thread_p, CSECT_LOCATOR_SR_CLASSNAME_TABLE);

	  if (lock_object (thread_p, &tmp_classoid, oid_Root_class_oid, SCH_M_LOCK, LK_UNCOND_LOCK) != LK_GRANTED)
	    {
	      /*
	       * Unable to acquired lock
	       */
	      return LC_CLASSNAME_ERROR;
	    }
	  else
	    {
	      /*
	       * Try again
	       * Remove the lock.. since the above was a dirty read
	       */
	      lock_unlock_object (thread_p, &tmp_classoid, oid_Root_class_oid, SCH_M_LOCK, true);
	      goto start;
	    }
	}
    }
  else
    {
      /* Some kind of failure. We must notify the error to the caller. */
      classname_delete = LC_CLASSNAME_ERROR;
    }

error:
  csect_exit (thread_p, CSECT_LOCATOR_SR_CLASSNAME_TABLE);

  /*
   * We do not need to lock the entry->oid since it has already been locked
   * in exclusive mode when the class was deleted or renamed. Avoid duplicate
   * calls.
   */

  /* Note that the index has not been dropped permanently from the database */
  return classname_delete;
}

/*
 * xlocator_rename_class_name () - Rename a classname
 *
 * return: LC_FIND_CLASSNAME
 *                       (either of LC_CLASSNAME_RESERVED_RENAME,
 *                                  LC_CLASSNAME_EXIST,
 *                                  LC_CLASSNAME_ERROR)
 *
 *   oldname(in): Old name of class
 *   newname(in): New name of class
 *   class_oid(in/out): Object identifier of the class
 *
 * Note: Rename a class in transient form.
 */
LC_FIND_CLASSNAME
xlocator_rename_class_name (THREAD_ENTRY * thread_p, const char *oldname, const char *newname, OID * class_oid)
{
  LOCATOR_CLASSNAME_ENTRY *entry;
  LC_FIND_CLASSNAME renamed;
  int tran_index;

  if (oldname == NULL || newname == NULL)
    {
      return LC_CLASSNAME_ERROR;
    }

  assert (oldname != NULL);
  assert (strlen (oldname) < 255);
  assert (newname != NULL);
  assert (strlen (newname) < 255);
  assert (!OID_ISNULL (class_oid));

  tran_index = LOG_FIND_THREAD_TRAN_INDEX (thread_p);

  renamed = xlocator_reserve_class_name (thread_p, newname, class_oid);
  if (renamed != LC_CLASSNAME_RESERVED)
    {
      return renamed;
    }

  if (csect_enter (thread_p, CSECT_LOCATOR_SR_CLASSNAME_TABLE, INF_WAIT) != NO_ERROR)
    {
      /* Some kind of failure. We must notify the error to the caller. */
      assert (false);
      return LC_CLASSNAME_ERROR;
    }

  entry = (LOCATOR_CLASSNAME_ENTRY *) mht_get (locator_Mht_classnames, newname);
  if (entry != NULL)
    {
      assert (entry->e_current.action == LC_CLASSNAME_RESERVED);

      entry->e_current.action = LC_CLASSNAME_RESERVED_RENAME;
      renamed = xlocator_delete_class_name (thread_p, oldname);
      entry = (LOCATOR_CLASSNAME_ENTRY *) mht_get (locator_Mht_classnames, oldname);
      if (renamed == LC_CLASSNAME_DELETED && entry != NULL)
	{
	  entry->e_current.action = LC_CLASSNAME_DELETED_RENAME;
	  renamed = LC_CLASSNAME_RESERVED_RENAME;

	  /* We need to add a dummy log here. If rename is the first clause of alter statement, there will be no log
	   * entries between parent system savepoint and next flush. Next flush will start a system operation which
	   * will mark the delete action of old class name with same LSA as parent system savepoint. Therefore, the
	   * delete action is not removed when alter statement is aborted and a new table with the same name may be
	   * created. */
	  log_append_redo_data2 (thread_p, RVLOC_CLASSNAME_DUMMY, NULL, NULL, 0, 0, NULL);
	}
      else
	{
	  entry = ((LOCATOR_CLASSNAME_ENTRY *) mht_get (locator_Mht_classnames, newname));
	  if (entry == NULL)
	    {
	      renamed = LC_CLASSNAME_ERROR;
	      goto error;
	    }

	  assert (locator_is_exist_class_name_entry (thread_p, entry) == false);
	  assert (entry->e_tran_index == tran_index);

	  if (csect_enter (thread_p, CSECT_CT_OID_TABLE, INF_WAIT) != NO_ERROR)
	    {
	      assert (false);
	      renamed = LC_CLASSNAME_ERROR;
	      goto error;
	    }

	  if (locator_drop_class_name_entry (thread_p, newname, NULL) != NO_ERROR)
	    {
	      csect_exit (thread_p, CSECT_CT_OID_TABLE);
	      renamed = LC_CLASSNAME_ERROR;
	      goto error;
	    }

	  csect_exit (thread_p, CSECT_CT_OID_TABLE);
	}
    }

error:

  csect_exit (thread_p, CSECT_LOCATOR_SR_CLASSNAME_TABLE);

  return renamed;
}

/*
 * xlocator_find_class_oid () - Find oid of a classname
 *
 * return: LC_FIND_CLASSNAME
 *                       (either of LC_CLASSNAME_EXIST,
 *                                  LC_CLASSNAME_DELETED,
 *                                  LC_CLASSNAME_ERROR)
 *
 *   classname(in): Name of class to find
 *   class_oid(out): Set as a side effect
 *   lock(in): Lock to acquire for the class
 *
 * Note: Find the class identifier of the given class name and lock the
 *              class with the given mode.
 *              If there is an entry on the memory classname table,
 *              we can proceed if the entry belongs to the current
 *              transaction, otherwise, we must wait until the transaction
 *              holding the entry terminates since the fate of the classname
 *              entry cannot be predicted.
 */
LC_FIND_CLASSNAME
xlocator_find_class_oid (THREAD_ENTRY * thread_p, const char *classname, OID * class_oid, LOCK lock)
{
  int tran_index;
  LOCATOR_CLASSNAME_ENTRY *entry;
  LOCK tmp_lock;
  LC_FIND_CLASSNAME find = LC_CLASSNAME_EXIST;

  tran_index = LOG_FIND_THREAD_TRAN_INDEX (thread_p);

start:
  find = LC_CLASSNAME_EXIST;

  if (csect_enter_as_reader (thread_p, CSECT_LOCATOR_SR_CLASSNAME_TABLE, INF_WAIT) != NO_ERROR)
    {
      assert (false);
      return LC_CLASSNAME_ERROR;
    }

  entry = (LOCATOR_CLASSNAME_ENTRY *) mht_get (locator_Mht_classnames, classname);

  if (entry != NULL)
    {
      COPY_OID (class_oid, &entry->e_current.oid);
      assert (find == LC_CLASSNAME_EXIST);
    }

  if (locator_is_exist_class_name_entry (thread_p, entry))
    {
      assert (find == LC_CLASSNAME_EXIST);	/* OK, go ahead */
    }
  else if (entry != NULL)
    {
      assert (entry->e_current.action != LC_CLASSNAME_EXIST);

      /*
       * We can only proceed if the entry belongs to the current transaction,
       * otherwise, we must lock the class associated with the classname and
       * retry the operation once the lock is granted.
       */
      assert (find == LC_CLASSNAME_EXIST);

      if (entry->e_tran_index == tran_index)
	{
	  if (entry->e_current.action == LC_CLASSNAME_DELETED || entry->e_current.action == LC_CLASSNAME_DELETED_RENAME)
	    {
	      OID_SET_NULL (class_oid);	/* clear */
	      find = LC_CLASSNAME_DELETED;
	    }
	  else
	    {
	      assert (find == LC_CLASSNAME_EXIST);	/* OK, go ahead */
	    }
	}
      else
	{
	  /*
	   * Do not know the fate of this entry until the transaction is
	   * committed or aborted. Get the lock and try again.
	   */
	  csect_exit (thread_p, CSECT_LOCATOR_SR_CLASSNAME_TABLE);

	  if (lock != NULL_LOCK)
	    {
	      tmp_lock = lock;
	    }
	  else
	    {
	      tmp_lock = IS_LOCK;
	    }

	  if (lock_object (thread_p, class_oid, oid_Root_class_oid, tmp_lock, LK_UNCOND_LOCK) != LK_GRANTED)
	    {
	      /*
	       * Unable to acquired lock
	       */
	      OID_SET_NULL (class_oid);	/* clear */
	      return LC_CLASSNAME_ERROR;
	    }
	  else
	    {
	      /*
	       * Try again
	       * Remove the lock.. since the above was a dirty read
	       */
	      lock_unlock_object (thread_p, class_oid, oid_Root_class_oid, tmp_lock, true);
	      goto start;
	    }
	}
    }
  else
    {
      find = LC_CLASSNAME_DELETED;
    }

  csect_exit (thread_p, CSECT_LOCATOR_SR_CLASSNAME_TABLE);

  if (lock != NULL_LOCK && find == LC_CLASSNAME_EXIST)
    {
      /* Now acquired the desired lock */
      if (lock_object (thread_p, class_oid, oid_Root_class_oid, lock, LK_UNCOND_LOCK) != LK_GRANTED)
	{
	  /*
	   * Unable to acquired lock
	   */
	  OID_SET_NULL (class_oid);	/* clear */
	  find = LC_CLASSNAME_ERROR;
	}
      else
	{
	  lock_unlock_object (thread_p, class_oid, oid_Root_class_oid, lock, false);
	}
    }

#if !defined(NDEBUG)
  if (find == LC_CLASSNAME_EXIST)
    {
      assert (!OID_ISNULL (class_oid));
    }
  else if (find == LC_CLASSNAME_ERROR)
    {
      assert (OID_ISNULL (class_oid));
    }
#endif

  return find;
}

/*
 * locator_permoid_class_name () - Change reserve name with permanent oid
 *
 * return: NO_ERROR if all OK, ER_ status otherwise
 *
 *   classname(in): Name of class
 *   class_oid(in):  New OID
 *
 * Note: Update the entry for the given classname with the
 *              given class identifier. The entry must belong to the
 *              current transaction.
 */
static int
locator_permoid_class_name (THREAD_ENTRY * thread_p, const char *classname, const OID * class_oid)
{
  LOCATOR_CLASSNAME_ENTRY *entry;
  LOCATOR_CLASSNAME_ACTION *old_action;
  int error_code = NO_ERROR;

  /* Is there any entries on the classname hash table ? */
  if (csect_enter (thread_p, CSECT_LOCATOR_SR_CLASSNAME_TABLE, INF_WAIT) != NO_ERROR)
    {
      assert (false);
      return ER_FAILED;
    }

  entry = (LOCATOR_CLASSNAME_ENTRY *) mht_get (locator_Mht_classnames, classname);
  if (entry == NULL || entry->e_tran_index != LOG_FIND_THREAD_TRAN_INDEX (thread_p))
    {
      assert (false);
      error_code = ER_FAILED;
      goto error;		/* should be impossible */
    }

  assert (locator_is_exist_class_name_entry (thread_p, entry) == false);
  assert (entry->e_tran_index == LOG_FIND_THREAD_TRAN_INDEX (thread_p));

  if (entry->e_current.action != LC_CLASSNAME_EXIST)
    {
      /*
       * Remove the old lock entry. The new entry has already been acquired by
       * the caller
       */
      lock_unlock_object (thread_p, &entry->e_current.oid, oid_Root_class_oid, X_LOCK, true);

      /*
       * Do we need to save the old action...just in case we do a partial
       * rollback ?
       */
      if (!LSA_ISNULL (&entry->e_current.savep_lsa))
	{
	  /*
	   * There is a possibility of returning to this top LSA (savepoint).
	   * Save the action.. just in case
	   */
	  old_action = (LOCATOR_CLASSNAME_ACTION *) malloc (sizeof (*old_action));
	  if (old_action == NULL)
	    {
	      error_code = ER_OUT_OF_VIRTUAL_MEMORY;
	      er_set (ER_ERROR_SEVERITY, ARG_FILE_LINE, error_code, 1, sizeof (*old_action));
	      goto error;
	    }

	  *old_action = entry->e_current;
	  LSA_SET_NULL (&entry->e_current.savep_lsa);
	  entry->e_current.prev = old_action;
	}

      COPY_OID (&entry->e_current.oid, class_oid);
    }

  csect_exit (thread_p, CSECT_LOCATOR_SR_CLASSNAME_TABLE);

  assert (error_code == NO_ERROR);

  return NO_ERROR;

error:

  csect_exit (thread_p, CSECT_LOCATOR_SR_CLASSNAME_TABLE);

  assert (error_code != NO_ERROR);

  return error_code;
}

/*
 * locator_drop_transient_class_name_entries () - Drop transient classname entries
 *
 * return: NO_ERROR if all OK, ER_ status otherwise
 *
 *   savep_lsa(in): up to given LSA
 *
 * Note: Remove all the classname transient entries of the given
 *              transaction up to the given savepoint.
 *              This is done when the transaction terminates.
 */
int
locator_drop_transient_class_name_entries (THREAD_ENTRY * thread_p, LOG_LSA * savep_lsa)
{
  int tran_index;
  LOG_TDES *tdes;		/* Transaction descriptor */
  int error_code = NO_ERROR;

  tran_index = LOG_FIND_THREAD_TRAN_INDEX (thread_p);

  if (tran_index != NULL_TRAN_INDEX)
    {
      if (locator_get_num_transient_classnames (tran_index) <= 0)
	{
	  return NO_ERROR;
	}
    }

  tdes = LOG_FIND_TDES (tran_index);

  if (csect_enter (thread_p, CSECT_LOCATOR_SR_CLASSNAME_TABLE, INF_WAIT) != NO_ERROR)
    {
      /* Some kind of failure. We must notify the error to the caller. */
      assert (false);
      return ER_FAILED;
    }

  if (csect_enter (thread_p, CSECT_CT_OID_TABLE, INF_WAIT) != NO_ERROR)
    {
      assert (false);
      csect_exit (thread_p, CSECT_LOCATOR_SR_CLASSNAME_TABLE);
      return ER_FAILED;
    }

  // *INDENT-OFF*
  const auto lambda_func =[&error_code, &thread_p, &savep_lsa] (const tx_transient_class_entry & t, bool & stop)
    {
      error_code = locator_drop_class_name_entry (thread_p, t.get_classname (), savep_lsa);
      if (error_code != NO_ERROR)
        {
	  assert (false);
	  stop = true;
        }
    };
  // *INDENT-ON*
  tdes->m_modified_classes.map (lambda_func);
  assert (locator_get_num_transient_classnames (tran_index) >= 0);

  /* defence for commit or rollback; include partial rollback */
  if (tran_index != NULL_TRAN_INDEX)
    {
      if (locator_get_num_transient_classnames (tran_index) > 0)
	{
	  (void) mht_map (locator_Mht_classnames, locator_defence_drop_class_name_entry, savep_lsa);
	}
    }

  if (error_code == NO_ERROR)
    {
      /* defence for commit or rollback; exclude partial rollback */
      if (savep_lsa == NULL)
	{
	  if (locator_get_num_transient_classnames (tran_index) != 0)
	    {
	      assert (false);	/* something wrong */
	      error_code = ER_FAILED;
	    }
	}
    }

  csect_exit (thread_p, CSECT_CT_OID_TABLE);

  csect_exit (thread_p, CSECT_LOCATOR_SR_CLASSNAME_TABLE);

  return error_code;
}

/*
 * locator_drop_class_name_entry () - Remove one transient entry
 *
 * return: NO_ERROR or error code
 *
 *   thread_p(in):
 *   classname(in): The classname (key)
 *   savep_lsa(in): up to given LSA
 *
 * Note: Remove transient entry if it belongs to current transaction.
 */
static int
locator_drop_class_name_entry (THREAD_ENTRY * thread_p, const char *classname, LOG_LSA * savep_lsa)
{
  int tran_index;
  LOG_TDES *tdes;		/* Transaction descriptor */
  LOCATOR_CLASSNAME_ENTRY *entry;
  LOCATOR_CLASSNAME_ACTION *old_action;

  tran_index = LOG_FIND_THREAD_TRAN_INDEX (thread_p);

  tdes = LOG_FIND_TDES (tran_index);

  assert (csect_check_own (thread_p, CSECT_CT_OID_TABLE) == 1);
  assert (csect_check_own (thread_p, CSECT_LOCATOR_SR_CLASSNAME_TABLE) == 1);

  entry = (LOCATOR_CLASSNAME_ENTRY *) mht_get (locator_Mht_classnames, classname);
  if (entry == NULL)
    {
      /* table is dropped by myself; not exist */
      return NO_ERROR;		/* do nothing */
    }

  if (!(entry->e_tran_index == NULL_TRAN_INDEX || entry->e_tran_index == tran_index))
    {
      /* table is dropped by myself and reserved by other tranx */
      return NO_ERROR;
    }

  assert (entry->e_name != NULL);
  assert (!OID_ISNULL (&entry->e_current.oid));

#if !defined(NDEBUG)
  if (entry->e_current.action == LC_CLASSNAME_EXIST)
    {
      assert (locator_is_exist_class_name_entry (thread_p, entry));
    }
#endif

  assert (savep_lsa == NULL || !LSA_ISNULL (savep_lsa));

  if (locator_is_exist_class_name_entry (thread_p, entry) == false)
    {
      assert (entry->e_tran_index == tran_index);

      if (savep_lsa == NULL && tdes->state != TRAN_UNACTIVE_ABORTED)
	{
	  /* is commit; get current */
	  while (entry->e_current.prev != NULL)
	    {
	      old_action = entry->e_current.prev;
	      entry->e_current.prev = old_action->prev;
	      free_and_init (old_action);
	    }
	  assert (entry->e_current.prev == NULL);

	  locator_decr_num_transient_classnames (entry->e_tran_index);

	  if (entry->e_current.action == LC_CLASSNAME_RESERVED
	      || entry->e_current.action == LC_CLASSNAME_RESERVED_RENAME)
	    {
	      entry->e_tran_index = NULL_TRAN_INDEX;

	      entry->e_current.action = LC_CLASSNAME_EXIST;
	      LSA_SET_NULL (&entry->e_current.savep_lsa);

	      assert (locator_is_exist_class_name_entry (thread_p, entry));
	    }
	  else
	    {
	      assert (entry->e_current.action == LC_CLASSNAME_DELETED
		      || entry->e_current.action == LC_CLASSNAME_DELETED_RENAME);

	      (void) locator_force_drop_class_name_entry (entry->e_name, entry, NULL);
	      entry = NULL;	/* clear */
	    }
	}
      else
	{
	  /* is rollback or partial rollback; get prev */
	  while (savep_lsa == NULL	/* is rollback */
		 || LSA_ISNULL (&entry->e_current.savep_lsa) || LSA_LT (savep_lsa, &entry->e_current.savep_lsa))
	    {
	      if (entry->e_current.prev == NULL)
		{
		  break;
		}

	      old_action = entry->e_current.prev;
	      entry->e_current = *old_action;
	      free_and_init (old_action);
	    }

	  if (savep_lsa == NULL	/* is rollback */
	      || LSA_ISNULL (&entry->e_current.savep_lsa) || LSA_LT (savep_lsa, &entry->e_current.savep_lsa))
	    {
	      assert (entry->e_current.prev == NULL);

	      locator_decr_num_transient_classnames (entry->e_tran_index);

	      if (entry->e_current.action == LC_CLASSNAME_DELETED
		  || entry->e_current.action == LC_CLASSNAME_DELETED_RENAME)
		{
		  entry->e_tran_index = NULL_TRAN_INDEX;

		  entry->e_current.action = LC_CLASSNAME_EXIST;
		  LSA_SET_NULL (&entry->e_current.savep_lsa);

		  assert (locator_is_exist_class_name_entry (thread_p, entry));
		}
	      else
		{
		  assert (entry->e_current.action == LC_CLASSNAME_RESERVED
			  || entry->e_current.action == LC_CLASSNAME_RESERVED_RENAME);

		  (void) locator_force_drop_class_name_entry (entry->e_name, entry, NULL);
		  entry = NULL;	/* clear */
		}
	    }
	}			/* else */
    }

#if !defined(NDEBUG)
  /* check iff permanent entry */
  if (locator_is_exist_class_name_entry (thread_p, entry))
    {
      OID class_oid;

      COPY_OID (&class_oid, &entry->e_current.oid);

      if (class_oid.slotid <= 0 || class_oid.volid < 0 || class_oid.pageid < 0)
	{
	  assert (false);
	}

      if (disk_is_page_sector_reserved_with_debug_crash (thread_p, class_oid.volid, class_oid.pageid, true)
	  != DISK_VALID)
	{
	  assert (false);
	}
    }
#endif

  return NO_ERROR;
}

/*
 * locator_defence_drop_class_name_entry () - Remove one transient entry
 *
 * return: NO_ERROR or error code
 *
 *   name(in):
 *   ent(in):
 *   args(in):
 *
 * Note: Remove transient entry if it belongs to current transaction.
 */
static int
locator_defence_drop_class_name_entry (const void *name, void *ent, void *args)
{
  LOCATOR_CLASSNAME_ENTRY *entry = (LOCATOR_CLASSNAME_ENTRY *) ent;
  LOG_LSA *savep_lsa = (LOG_LSA *) args;
  THREAD_ENTRY *thread_p;
  int tran_index;

  thread_p = thread_get_thread_entry_info ();

  assert (csect_check_own (thread_p, CSECT_CT_OID_TABLE) == 1);
  assert (csect_check_own (thread_p, CSECT_LOCATOR_SR_CLASSNAME_TABLE) == 1);

  tran_index = LOG_FIND_THREAD_TRAN_INDEX (thread_p);
  assert (tran_index != NULL_TRAN_INDEX);

#if !defined(NDEBUG)
  if (locator_is_exist_class_name_entry (thread_p, entry))
    {
      OID class_oid;

      COPY_OID (&class_oid, &entry->e_current.oid);

      assert (heap_does_exist (thread_p, oid_Root_class_oid, &class_oid));

      /* check class_oid */
      if (class_oid.slotid <= 0 || class_oid.volid < 0 || class_oid.pageid < 0)
	{
	  assert (false);
	}

      if (disk_is_page_sector_reserved_with_debug_crash (thread_p, class_oid.volid, class_oid.pageid, true)
	  != DISK_VALID)
	{
	  assert (false);
	}
    }
#endif

  /* check iff uncleared entry */
  if (entry->e_tran_index == tran_index)
    {
      assert (entry->e_tran_index != NULL_TRAN_INDEX);

      (void) locator_drop_class_name_entry (thread_p, entry->e_name, savep_lsa);
    }

  return NO_ERROR;
}

/*
 * locator_force_drop_class_name_entry () -
 *
 * return:
 *
 *   name(in):
 *   ent(in):
 *   args(in): Not used
 */
static int
locator_force_drop_class_name_entry (const void *name, void *ent, void *args)
{
  THREAD_ENTRY *thread_p;
  LOCATOR_CLASSNAME_ENTRY *entry = (LOCATOR_CLASSNAME_ENTRY *) ent;
  LOCATOR_CLASSNAME_ACTION *old_action;
  OID class_oid;

  thread_p = thread_get_thread_entry_info ();

  assert (csect_check_own (thread_p, CSECT_CT_OID_TABLE) == 1);
  assert (csect_check_own (thread_p, CSECT_LOCATOR_SR_CLASSNAME_TABLE) == 1);

  COPY_OID (&class_oid, &entry->e_current.oid);

  while (entry->e_current.prev != NULL)
    {
      old_action = entry->e_current.prev;
      entry->e_current = *old_action;
      free_and_init (old_action);
    }

  (void) mht_rem (locator_Mht_classnames, name, NULL, NULL);

  free_and_init (entry->e_name);
  free_and_init (entry);

  (void) catcls_remove_entry (thread_p, &class_oid);

  return NO_ERROR;
}

/*
 * locator_savepoint_transient_class_name_entries () - Reset savepoint of
 *                                                     classname entries
 *
 * return: NO_ERROR if all OK, ER_ status otherwise
 *
 *   savep_lsa(in): LSA of a possible rollback point
 *
 * Note: Reset the classname entries of the current
 *              transaction with the given LSA address. This is done when a
 *              new savepoint is taken or top system operations is started
 */
int
locator_savepoint_transient_class_name_entries (THREAD_ENTRY * thread_p, LOG_LSA * savep_lsa)
{
  int tran_index;
  LOG_TDES *tdes;		/* Transaction descriptor */
  int error_code = NO_ERROR;

  tran_index = LOG_FIND_THREAD_TRAN_INDEX (thread_p);

  if (tran_index != NULL_TRAN_INDEX)
    {
      if (locator_get_num_transient_classnames (tran_index) <= 0)
	{
	  return NO_ERROR;
	}
    }

  tdes = LOG_FIND_TDES (tran_index);

  if (tdes->m_modified_classes.empty ())
    {
      /* We may have new transient classnames or dropping classnames whose heap files have not yet been updated; Then,
       * Those classnames have not been added to the modifed list Refer locator_defence_drop_class_name_entry () */
      return NO_ERROR;		/* do nothing */
    }

  if (csect_enter (thread_p, CSECT_LOCATOR_SR_CLASSNAME_TABLE, INF_WAIT) != NO_ERROR)
    {
      /* Some kind of failure. We must notify the error to the caller. */
      assert (false);
      return ER_FAILED;
    }

  // *INDENT-OFF*
  const auto lambda_func = [&error_code, &savep_lsa] (const tx_transient_class_entry & t, bool & stop)
    {
      error_code = locator_savepoint_class_name_entry (t.get_classname (), savep_lsa);
      if (error_code != NO_ERROR)
        {
	  assert (false);
	  stop = true;
        }
    };
  // *INDENT-ON*
  tdes->m_modified_classes.map (lambda_func);

  csect_exit (thread_p, CSECT_LOCATOR_SR_CLASSNAME_TABLE);

  return error_code;
}

/*
 * locator_savepoint_class_name_entry () - Savepoint one transient entry
 *
 * return: NO_ERROR
 *
 *   classname(in):  The classname
 *   savep_lsa(in): LSA of a possible rollback point
 *
 * Note: Savepoint a transient entry if it belongs to current
 *              transaction and it does not have a savepoint as the last
 *              modified point.
 */
static int
locator_savepoint_class_name_entry (const char *classname, LOG_LSA * savep_lsa)
{
  THREAD_ENTRY *thread_p;
  int tran_index;
  LOCATOR_CLASSNAME_ENTRY *entry;

  thread_p = thread_get_thread_entry_info ();

  tran_index = LOG_FIND_THREAD_TRAN_INDEX (thread_p);

  assert (csect_check_own (thread_p, CSECT_LOCATOR_SR_CLASSNAME_TABLE) == 1);

  entry = (LOCATOR_CLASSNAME_ENTRY *) mht_get (locator_Mht_classnames, classname);
  if (entry == NULL)
    {
      /* table is dropped by myself; not exist */
      return NO_ERROR;		/* do nothing */
    }

  if (!(entry->e_tran_index == NULL_TRAN_INDEX || entry->e_tran_index == tran_index))
    {
      /* table is dropped by myself and reserved by other tranx */
      return NO_ERROR;		/* do nothing */
    }

  assert (entry->e_name != NULL);
  assert (!OID_ISNULL (&entry->e_current.oid));

  /* check iff need to savepoint */
  if (locator_is_exist_class_name_entry (thread_p, entry) == false)
    {
      assert (entry->e_tran_index == tran_index);

      if (LSA_ISNULL (&entry->e_current.savep_lsa))
	{
	  LSA_COPY (&entry->e_current.savep_lsa, savep_lsa);
	}
    }

  return NO_ERROR;
}

/*
 * locator_print_class_name () - Print an entry of classname memory hash table
 *
 * return: always return true
 *
 *   outfp(in): FILE stream where to dump the entry
 *   key(in): Classname
 *   ent(in): The entry associated with classname
 *   args(in): class No
 *
 * Note:Print an entry of the classname memory hash table.
 */
static int
locator_print_class_name (THREAD_ENTRY * thread_p, FILE * outfp, const void *key, void *ent, void *args)
{
  LOCATOR_CLASSNAME_ENTRY *entry = (LOCATOR_CLASSNAME_ENTRY *) ent;
  int *class_no_p = (int *) args;
  LOCATOR_CLASSNAME_ACTION *action;
  const char *str_action;
  size_t i;
  size_t key_size;

  assert (class_no_p != NULL);

  fprintf (outfp, "   %2d   %s   ", *class_no_p, (char *) key);
  (*class_no_p)++;
  key_size = strlen ((char *) key);
  for (i = 0; i < (29 - key_size); i++)
    {
      fprintf (outfp, " ");
    }
  fprintf (outfp, "TRAN_INDEX = %d\n", entry->e_tran_index);

  action = &entry->e_current;
  while (action != NULL)
    {
      switch (action->action)
	{
	case LC_CLASSNAME_RESERVED:
	  str_action = "LC_CLASSNAME_RESERVE";
	  break;
	case LC_CLASSNAME_DELETED:
	  str_action = "LC_CLASSNAME_DELETED";
	  break;
	case LC_CLASSNAME_EXIST:
	  str_action = "LC_CLASSNAME_EXIST";
	  break;
	case LC_CLASSNAME_RESERVED_RENAME:
	  str_action = "LC_CLASSNAME_RESERVED_RENAME";
	  break;
	case LC_CLASSNAME_DELETED_RENAME:
	  str_action = "LC_CLASSNAME_DELETED_RENAME";
	  break;
	default:
	  assert (action->action == LC_CLASSNAME_ERROR);
	  str_action = "UNKNOWN";
	  break;
	}
      fprintf (outfp, "           action = %s, OID = %d|%d|%d, Save_Lsa = %lld|%d\n", str_action, action->oid.volid,
	       action->oid.pageid, action->oid.slotid, LSA_AS_ARGS (&action->savep_lsa));
      action = action->prev;
    }

  return (true);
}

/*
 * locator_dump_class_names () - Dump all classname entries
 *
 * return:
 *
 *    out_fp(in): output file
 *
 * Note:Dump all names of classes and their corresponding OIDs.
 *              This function is used for debugging purposes.
 */
void
locator_dump_class_names (THREAD_ENTRY * thread_p, FILE * out_fp)
{
  int class_no;

#if defined(NDEBUG)		/* skip at debug build */
  if (csect_enter_as_reader (thread_p, CSECT_LOCATOR_SR_CLASSNAME_TABLE, INF_WAIT) != NO_ERROR)
    {
      assert (false);
      return;
    }
#endif

  class_no = 1;			/* init */
  (void) mht_dump (thread_p, out_fp, locator_Mht_classnames, false, locator_print_class_name, &class_no);

#if defined(NDEBUG)		/* skip at debug build */
  csect_exit (thread_p, CSECT_LOCATOR_SR_CLASSNAME_TABLE);
#endif
}

/*
 * locator_generate_class_pseudo_oid () - Generate a pseudo-OID to be used
 *					  by reserved class name until a
 *					  permanent one is provided.
 *
 * return :
 * thread_p (in) :
 * class_oid (in) :
 */
static void
locator_generate_class_pseudo_oid (THREAD_ENTRY * thread_p, OID * class_oid)
{
  assert (csect_check_own (thread_p, CSECT_LOCATOR_SR_CLASSNAME_TABLE) == 1);

  class_oid->volid = -2;
  class_oid->slotid = -2;
  class_oid->pageid = locator_Pseudo_pageid_crt;

  if (locator_Pseudo_pageid_crt == locator_Pseudo_pageid_last)
    {
      locator_Pseudo_pageid_crt = locator_Pseudo_pageid_first;
    }
  else
    {
      locator_Pseudo_pageid_crt--;
    }
}

/*
 * locator_check_class_on_heap () - Check the classname on the heap object
 *
 * return: NO_ERROR continue checking, error code stop checking, bad error
 *
 *   name(in): The expected class name
 *   ent(in):
 *   args(out): Could be set as a side effect to either: DISK_INVALID,
 *              DISK_ERROR when an inconsistency is found. Otherwise, it is
 *              left in touch. The caller should initialize it to DISK_VALID
 *
 * Note: Check if the classname of the class associated with ent
 *       is the same as the given class name.
 *       If class does not exist, or its name is different from the
 *       given one, isvalid is set to DISK_INVALID. In the case of other
 *       kind of error, isvalid is set to DISK_ERROR.
 *       If isvalid is set to DISK_ERROR, we return false to stop
 *       the map hash, otherwise, we return true to continue.
 */
static int
locator_check_class_on_heap (const void *name, void *ent, void *args)
{
  THREAD_ENTRY *thread_p;
  LOCATOR_CLASSNAME_ENTRY *entry = (LOCATOR_CLASSNAME_ENTRY *) ent;
  DISK_ISVALID *isvalid = (DISK_ISVALID *) args;
  const char *classname;
  char *heap_classname;
  OID *class_oid;

  thread_p = thread_get_thread_entry_info ();

  assert (csect_check_own (thread_p, CSECT_LOCATOR_SR_CLASSNAME_TABLE) == 1);

  if (entry->e_current.action != LC_CLASSNAME_EXIST)
    {
      /* is not permanent classname */
      return NO_ERROR;
    }

  classname = (char *) name;
  class_oid = &entry->e_current.oid;

  if (heap_get_class_name_alloc_if_diff (thread_p, class_oid, (char *) classname, &heap_classname) != NO_ERROR
      || heap_classname == NULL)
    {
      if (er_errid () == ER_HEAP_UNKNOWN_OBJECT)
	{
	  er_set (ER_FATAL_ERROR_SEVERITY, ARG_FILE_LINE, ER_LC_INCONSISTENT_CLASSNAME_TYPE4, 4, classname,
		  class_oid->volid, class_oid->pageid, class_oid->slotid);
	  *isvalid = DISK_INVALID;
	}
      else
	{
	  *isvalid = DISK_ERROR;
	}

      goto error;
    }

  /* Compare the classname pointers. If the same pointers classes are the same since the class was no malloc */
  if (heap_classname != classname)
    {
      /* Different names */
      er_set (ER_FATAL_ERROR_SEVERITY, ARG_FILE_LINE, ER_LC_INCONSISTENT_CLASSNAME_TYPE1, 5, class_oid->volid,
	      class_oid->pageid, class_oid->slotid, classname, heap_classname);
      *isvalid = DISK_INVALID;
      free_and_init (heap_classname);
    }

error:
  if (*isvalid == DISK_ERROR)
    {
      return ER_FAILED;
    }
  else
    {
      return NO_ERROR;
    }
}

/*
 * locator_check_class_names () - Check classname consistency
 *
 * return: DISK_ISVALID
 *
 * Note: Check the consistency of the classname_to_oid and the heap of
 *              classes and vice versa.
 */
DISK_ISVALID
locator_check_class_names (THREAD_ENTRY * thread_p)
{
  DISK_ISVALID isvalid;
  RECDES peek = RECDES_INITIALIZER;	/* Record descriptor for peeking object */
  HFID root_hfid;
  OID class_oid;
  char *classname = NULL;
  HEAP_SCANCACHE scan_cache;
  MVCC_SNAPSHOT *mvcc_snapshot = NULL;
  LOCATOR_CLASSNAME_ENTRY *entry;

  mvcc_snapshot = logtb_get_mvcc_snapshot (thread_p);
  if (mvcc_snapshot == NULL)
    {
      return DISK_ERROR;
    }

  if (csect_enter (thread_p, CSECT_LOCATOR_SR_CLASSNAME_TABLE, INF_WAIT) != NO_ERROR)
    {
      /* Some kind of failure. We must notify the error to the caller. */
      assert (false);
      return DISK_ERROR;
    }

  /*
   * CHECK 1: Each class that is found by scanning the heap of classes, must
   *          be part of the permanent classname_to_oid table.
   */

  /* Find the heap for the classes */

  /* Find every single class */

  if (boot_find_root_heap (&root_hfid) != NO_ERROR || HFID_IS_NULL (&root_hfid))
    {
      goto error;
    }

  if (heap_scancache_start (thread_p, &scan_cache, &root_hfid, oid_Root_class_oid, true, false, mvcc_snapshot) !=
      NO_ERROR)
    {
      goto error;
    }

  class_oid.volid = root_hfid.vfid.volid;
  class_oid.pageid = NULL_PAGEID;
  class_oid.slotid = NULL_SLOTID;

  isvalid = DISK_VALID;
  while (heap_next (thread_p, &root_hfid, oid_Root_class_oid, &class_oid, &peek, &scan_cache, PEEK) == S_SUCCESS)
    {
      classname = or_class_name (&peek);
      assert (classname != NULL);
      assert (strlen (classname) < 255);

      /*
       * Make sure that this class exists in classname_to_OID table and that
       * the OIDS matches
       */
      entry = (LOCATOR_CLASSNAME_ENTRY *) mht_get (locator_Mht_classnames, classname);
      if (entry == NULL)
	{
	  isvalid = DISK_INVALID;
	  er_set (ER_ERROR_SEVERITY, ARG_FILE_LINE, ER_LC_INCONSISTENT_CLASSNAME_TYPE3, 4, classname, class_oid.volid,
		  class_oid.pageid, class_oid.slotid);
	}
      else
	{
	  /* Are OIDs the same ? */
	  if (!OID_EQ (&class_oid, &entry->e_current.oid))
	    {
	      er_set (ER_FATAL_ERROR_SEVERITY, ARG_FILE_LINE, ER_LC_INCONSISTENT_CLASSNAME_TYPE2, 7, classname,
		      entry->e_current.oid.volid, entry->e_current.oid.pageid, entry->e_current.oid.slotid,
		      class_oid.volid, class_oid.pageid, class_oid.slotid);
	      isvalid = DISK_INVALID;
	    }
	}
    }				/* while (...) */

  /* End the scan cursor */
  if (heap_scancache_end (thread_p, &scan_cache) != NO_ERROR)
    {
      isvalid = DISK_ERROR;
    }

  /*
   * CHECK 2: Same that check1 but from classname_to_OID to existance of class
   */
  (void) mht_map (locator_Mht_classnames, locator_check_class_on_heap, &isvalid);

  csect_exit (thread_p, CSECT_LOCATOR_SR_CLASSNAME_TABLE);

  return isvalid;

error:
  csect_exit (thread_p, CSECT_LOCATOR_SR_CLASSNAME_TABLE);

  return DISK_ERROR;
}

/*
 * Functions related to fetching and flushing
 */

/*
 * xlocator_assign_oid () - Assign a permanent oid
 *
 * return: NO_ERROR if all OK, ER_ status otherwise
 *
 *   hfid(in): Heap where the object will be stored
 *   perm_oid(in/out): Object identifier.. (set as a side effect)
 *   expected_length(in): Expected length of the object
 *   class_oid(in): The class of the instance
 *   classname(in): Optional... classname for classes
 *
 * Note: A permanent oid is assigned, the object associated with that
 *              OID is locked through the new OID. If the object is a class
 *              the classname to OID entry is updated to reflect the
 *              newly assigned OID.
 */
int
xlocator_assign_oid (THREAD_ENTRY * thread_p, const HFID * hfid, OID * perm_oid, int expected_length, OID * class_oid,
		     const char *classname)
{
  int error_code = NO_ERROR;

  if (heap_assign_address (thread_p, hfid, class_oid, perm_oid, expected_length) != NO_ERROR)
    {
      return ER_FAILED;
    }

  if (classname != NULL)
    {
      error_code = locator_permoid_class_name (thread_p, classname, perm_oid);
      assert (error_code == NO_ERROR);
    }

  return error_code;
}

/*
 * locator_find_lockset_missing_class_oids () - Find missing class oids
 *
 * return: NO_ERROR if all OK, ER_ status otherwise
 *
 *   lockset(in): Request for finding missing classes
 *
 * Note: Find missing class oids in requested area.
 *              The function does not quit when an error is found if the value
 *              of lockset->quit_on_errors is false. In this case the
 *              object with the error is set to a NULL_OID. For example, when
 *              a class of an object does not exist.
 * Note: There must be enough space in the lockset area to define all
 *              missing classes.
 */
static int
locator_find_lockset_missing_class_oids (THREAD_ENTRY * thread_p, LC_LOCKSET * lockset)
{
  LC_LOCKSET_REQOBJ *reqobjs;	/* Description of one instance to fetch */
  LC_LOCKSET_CLASSOF *reqclasses;	/* Description of one class of a requested object */
  OID class_oid;		/* Uses to hold the class_oid when it is unknown */
  int i, j;
  int error_code = NO_ERROR;

  /* Locate array of objects and array of classes */

  reqobjs = lockset->objects;
  reqclasses = lockset->classes;

#if defined(CUBRID_DEBUG)
  i = (sizeof (*lockset) + (lockset->num_reqobjs * (sizeof (*reqclasses) + sizeof (*reqobjs))));

  if (lockset->length < i || lockset->classes != ((LC_LOCKSET_CLASSOF *) (lockset->mem + sizeof (*lockset)))
      || lockset->objects < ((LC_LOCKSET_REQOBJ *) (lockset->classes + lockset->num_reqobjs)))
    {
      er_log_debug (ARG_FILE_LINE,
		    "locator_find_lockset_missing_class_oids:  *** SYSTEM ERROR. Requesting area is incorrect,\n"
		    " either area is too small %d (expect at least %d),\n pointer to classes %p (expected %p), or\n"
		    " pointer to objects %p (expected >= %p) are incorrect\n", lockset->length, i, lockset->classes,
		    ((LC_LOCKSET_CLASSOF *) (lockset->mem + sizeof (*lockset))), lockset->objects,
		    ((LC_LOCKSET_REQOBJ *) (lockset->classes + lockset->num_reqobjs)));
      er_set (ER_FATAL_ERROR_SEVERITY, ARG_FILE_LINE, ER_GENERIC_ERROR, 0);

      error_code = ER_GENERIC_ERROR;
      goto error;
    }
#endif /* CUBRID_DEBUG */


  /*
   * All class identifiers of requested objects must be known. Find the ones
   * that the caller is unaware
   */

  for (i = 0; i < lockset->num_reqobjs; i++)
    {
      if (reqobjs[i].class_index != -1 || OID_ISNULL (&reqobjs[i].oid))
	{
	  continue;
	}
      /*
       * Caller does not know the class identifier of the requested object.
       * Get the class identifier from disk
       */
      if (heap_get_class_oid (thread_p, &reqobjs[i].oid, &class_oid) != S_SUCCESS)
	{
	  /*
	   * Unable to find the class of the object. Remove the object from
	   * the list of requested objects.
	   */
	  OID_SET_NULL (&reqobjs[i].oid);
	  if (lockset->quit_on_errors != false)
	    {
	      error_code = ER_FAILED;
	      goto error;
	    }
	  continue;
	}

      /*
       * Insert this class in the list of classes of requested objects.
       * Make sure that the class is not already present in the list.
       */

      for (j = 0; j < lockset->num_classes_of_reqobjs; j++)
	{
	  if (OID_EQ (&class_oid, &reqclasses[j].oid))
	    {
	      /* OID is already in the list */
	      reqobjs[i].class_index = j;
	      break;
	    }
	}
      if (j >= lockset->num_classes_of_reqobjs)
	{
	  /* OID is not in the list */
	  COPY_OID (&reqclasses[lockset->num_classes_of_reqobjs].oid, &class_oid);
	  reqclasses[lockset->num_classes_of_reqobjs].chn = CHN_UNKNOWN_ATCLIENT;
	  reqobjs[i].class_index = lockset->num_classes_of_reqobjs;
	  lockset->num_classes_of_reqobjs++;
	}
    }

error:
  return error_code;
}

static SCAN_CODE
locator_return_object_assign (THREAD_ENTRY * thread_p, LOCATOR_RETURN_NXOBJ * assign, OID * class_oid, OID * oid,
			      int chn, int guess_chn, SCAN_CODE scan, int tran_index)
{
  int round_length;		/* Length of object rounded to integer alignment */

  switch (scan)
    {
    case S_SUCCESS:
      /*
       * The cached object was obsolete.
       */
      round_length = DB_ALIGN (assign->recdes.length, MAX_ALIGNMENT);
      if (assign->recdes.area_size < (round_length + (int) sizeof (*assign->obj)))
	{
	  assign->recdes.area_size -= (round_length + sizeof (*assign->obj));
	  scan = S_DOESNT_FIT;
	}
      else
	{
	  if (OID_IS_ROOTOID (class_oid))
	    {
	      if (tran_index == NULL_TRAN_INDEX)
		{
		  tran_index = LOG_FIND_THREAD_TRAN_INDEX (thread_p);
		}
	      (void) heap_chnguess_put (thread_p, oid, tran_index, or_chn (&assign->recdes));
	    }
	  assign->mobjs->num_objs++;

	  COPY_OID (&assign->obj->class_oid, class_oid);
	  COPY_OID (&assign->obj->oid, oid);

	  /* Set object flag */
	  assign->obj->flag = 0;

	  assign->obj->hfid = NULL_HFID;
	  assign->obj->length = assign->recdes.length;
	  assign->obj->offset = assign->area_offset;
	  assign->obj->operation = LC_FETCH;
	  assign->obj = LC_NEXT_ONEOBJ_PTR_IN_COPYAREA (assign->obj);

#if !defined(NDEBUG)
	  /* suppress valgrind UMW error */
	  memset (assign->recdes.data + assign->recdes.length, 0,
		  MIN (round_length - assign->recdes.length, assign->recdes.area_size - assign->recdes.length));
#endif
	  assign->recdes.length = round_length;
	  assign->area_offset += round_length;
	  assign->recdes.data += round_length;
	  assign->recdes.area_size -= round_length + sizeof (*assign->obj);
	}

      break;

    case S_SUCCESS_CHN_UPTODATE:
      /*
       * the cached object was on the right state
       */
      scan = S_SUCCESS;

      if (guess_chn == CHN_UNKNOWN_ATCLIENT)
	{
	  if (assign->recdes.area_size < (int) sizeof (*assign->obj))
	    {
	      assign->recdes.area_size -= sizeof (*assign->obj);
	      scan = S_DOESNT_FIT;
	    }
	  else
	    {
	      assign->mobjs->num_objs++;

	      /* Indicate to the caller that the object does not exist any longer */
	      COPY_OID (&assign->obj->class_oid, class_oid);
	      COPY_OID (&assign->obj->oid, oid);
	      assign->obj->flag = 0;
	      assign->obj->hfid = NULL_HFID;
	      assign->obj->length = -chn;
	      assign->obj->offset = -1;
	      assign->obj->operation = LC_FETCH_VERIFY_CHN;
	      assign->obj = LC_NEXT_ONEOBJ_PTR_IN_COPYAREA (assign->obj);
	      assign->recdes.area_size -= sizeof (*assign->obj);
	    }
	}
      break;

    case S_DOESNT_EXIST:
      /*
       * The object does not exist
       */
      if (assign->recdes.area_size < (int) sizeof (*assign->obj))
	{
	  assign->recdes.area_size -= sizeof (*assign->obj);
	  scan = S_DOESNT_FIT;
	}
      else
	{
	  assign->mobjs->num_objs++;

	  /* Indicate to the caller that the object does not exist any longer */
	  COPY_OID (&assign->obj->class_oid, class_oid);
	  COPY_OID (&assign->obj->oid, oid);
	  assign->obj->flag = 0;
	  assign->obj->hfid = NULL_HFID;
	  assign->obj->length = -1;
	  assign->obj->offset = -1;
	  assign->obj->operation = LC_FETCH_DELETED;
	  assign->obj = LC_NEXT_ONEOBJ_PTR_IN_COPYAREA (assign->obj);
	  assign->recdes.area_size -= sizeof (*assign->obj);
	}

      break;

    default:
      break;

    }

  return scan;
}

/*
 * locator_lock_and_return_object () - Lock object, get its data and place it
 *				       in communication area.
 *
 * return : SCAN_CODE
 *              (Either of S_SUCCESS,
 *                         S_DOESNT_FIT,
 *                         S_DOESNT_EXIST,
 *                         S_ERROR)
 * thread_p (in)   : Thread entry.
 * assign (in/out) : Locator structure to store object data.
 * class_oid (in)  : Class OID.
 * oid (in)	   : Object OID.
 * chn (in)	   : Known object CHN (or NULL_CHN if not known).
 * lock_mode (in)  : Require lock on object.
 *
 * Note: The desired object is placed in the assigned return area when the
 *	 state of the object(chn) in the client workspace is different from
 *	 the one on disk. If the object does not fit in assigned return area,
 *	 the length of the object is returned as a negative value in the area
 *	 recdes length.
 */
static SCAN_CODE
locator_lock_and_return_object (THREAD_ENTRY * thread_p, LOCATOR_RETURN_NXOBJ * assign, OID * class_oid, OID * oid,
				int chn, LOCK lock_mode, SCAN_OPERATION_TYPE op_type)
{
  SCAN_CODE scan;		/* Scan return value for next operation */
  int guess_chn = chn;
  int tran_index = NULL_TRAN_INDEX;

  /*
   * The next object is placed in the assigned recdes area if the cached
   * object is obsolete and the object fits in the recdes
   */
  assert (oid != NULL);
  if (chn == CHN_UNKNOWN_ATCLIENT)
    {
      tran_index = LOG_FIND_THREAD_TRAN_INDEX (thread_p);
      chn = heap_chnguess_get (thread_p, oid, tran_index);
    }

  scan = locator_get_object (thread_p, oid, class_oid, &assign->recdes, assign->ptr_scancache, op_type, lock_mode, COPY,
			     chn);
  if (scan == S_ERROR || scan == S_SNAPSHOT_NOT_SATISFIED || scan == S_END || scan == S_DOESNT_EXIST)
    {
      return scan;
    }

  scan = locator_return_object_assign (thread_p, assign, class_oid, oid, chn, guess_chn, scan, tran_index);

  return scan;
}

/*
 * xlocator_fetch () - Lock and fetch an object, and prefetch some other objects
 *
 * return: NO_ERROR if all OK, ER_ status otherwise
 *
 *   thread_p(in):
 *   oid(in): Object identifier of requested object
 *   chn(in): Cache coherence number of object
 *   lock(in): Lock to acquire before the object is fetched
 *   fetch_version_type(in): fetch version type
 *   initial_fetch_version_type(in): initial fetch version type
 *   class_oid(in): Class identifier of the object
 *   class_chn(in): Cache coherence number of the class of the object
 *   prefetching(in): true when prefetching of neighbors is desired
 *   fetch_area(in/out): Pointer to area where the objects are placed
                         (set to point to fetching area)
 *
 * Note: This function locks and fetches the object associated with the
 *              given oid. The object is only placed in the fetch area when
 *              the state of the object (chn) in the workspace (client) is
 *              different from the one on disk. The class along with several
 *              other neighbors of the object may also be included in the
 *              fetch area. It is up to the caller if the additional objects
 *              are cached. Fetch_area is set to NULL when there is an error
 *              or when there is not a need to send any object back since the
 *              cache coherent numbers were the same as those on disk. The
 *              caller must check the return value of the function to find out
 *              if there was any error.
 *       The returned fetch area should be freed by the caller.
 */
int
xlocator_fetch (THREAD_ENTRY * thread_p, OID * oid, int chn, LOCK lock,
		LC_FETCH_VERSION_TYPE fetch_version_type, LC_FETCH_VERSION_TYPE initial_fetch_version_type,
		OID * class_oid, int class_chn, int prefetching, LC_COPYAREA ** fetch_area)
{
  OID tmp_oid;			/* Uses to hold the class_oid when it is not know by the caller */
  LC_COPYAREA_DESC prefetch_des;
  LOCATOR_RETURN_NXOBJ nxobj;	/* Description to return next obj */
  int copyarea_length;
  SCAN_CODE scan = S_ERROR;
  int error_code = NO_ERROR;
  MVCC_SNAPSHOT *mvcc_snapshot;
  MVCC_SNAPSHOT mvcc_snapshot_dirty;
  SCAN_OPERATION_TYPE operation_type;
  OID *p_oid = oid;
  bool object_locked = false;
  int is_mvcc_disabled_class = -1;
  LOCK class_lock;
  /* We assume that the object have to be locked; after it is locked or we determine that this is not necessary,
   * object_need_locking will be set to false; */
  bool object_need_locking = true;
  bool skip_fetch_version_type_check = false;

  if (fetch_version_type == LC_FETCH_CURRENT_VERSION_NO_CHECK)
    {
      /* The purpose was to fetch the current version. Avoid checks. */
      fetch_version_type = LC_FETCH_CURRENT_VERSION;
      skip_fetch_version_type_check = true;
    }

  if (LC_FETCH_IS_MVCC_VERSION_NEEDED (initial_fetch_version_type))
    {
      skip_fetch_version_type_check = true;
    }

  switch (fetch_version_type)
    {
    case LC_FETCH_MVCC_VERSION:
      mvcc_snapshot = logtb_get_mvcc_snapshot (thread_p);
      if (mvcc_snapshot == NULL)
	{
	  error_code = er_errid ();
	  return (error_code == NO_ERROR ? ER_FAILED : error_code);
	}
      break;

    case LC_FETCH_DIRTY_VERSION:
      mvcc_snapshot_dirty.snapshot_fnc = mvcc_satisfies_dirty;
      mvcc_snapshot = &mvcc_snapshot_dirty;
      break;

    case LC_FETCH_CURRENT_VERSION:
      mvcc_snapshot = NULL;
      break;

    default:
      /* no usage at this point */
      assert (0);
      break;
    }

  /* Compute operation type */
  operation_type = locator_decide_operation_type (lock, fetch_version_type);

  if (class_oid == NULL)
    {
      /* The class_oid is not known by the caller. */
      class_oid = &tmp_oid;
      OID_SET_NULL (class_oid);
    }

#if !defined (NDEBUG)
  if (OID_ISNULL (class_oid))
    {
      /*
       * Caller does not know the class of the object. Get the class
       * identifier from disk
       */
      scan = heap_get_class_oid (thread_p, oid, class_oid);
      if (scan != S_SUCCESS)
	{
	  /* Unable to find the class of the object.. return */
	  *fetch_area = NULL;

	  error_code = ER_HEAP_UNKNOWN_OBJECT;
	  if (er_errid () != error_code)
	    {
	      /* error was not previously set; set error in order to have it returned to client */
	      er_set (ER_WARNING_SEVERITY, ARG_FILE_LINE, error_code, 3, oid->volid, oid->pageid, oid->slotid);
	    }
	  return error_code;
	}
    }

  assert (!OID_ISNULL (class_oid));

  /* Current version or dirty version for instance with NULL_LOCK is allowed only if the transaction already has a
   * lock. This means that is not necessary to request the lock again. */
  assert (skip_fetch_version_type_check || (OID_EQ (class_oid, oid_Root_class_oid))
	  || ((lock != NULL_LOCK)
	      || (lock_get_object_lock (oid, class_oid, LOG_FIND_THREAD_TRAN_INDEX (thread_p)) != NULL_LOCK)
	      || ((class_lock = lock_get_object_lock (class_oid, oid_Root_class_oid,
						      LOG_FIND_THREAD_TRAN_INDEX (thread_p))) == S_LOCK
		  || class_lock >= SIX_LOCK)
	      || ((class_lock = lock_get_object_lock (oid_Root_class_oid, NULL,
						      LOG_FIND_THREAD_TRAN_INDEX (thread_p))) == S_LOCK
		  || class_lock >= SIX_LOCK)));

  /* LC_FETCH_CURRENT_VERSION should be used for classes only */
  assert (fetch_version_type != LC_FETCH_CURRENT_VERSION || OID_IS_ROOTOID (class_oid));
#endif /* DEBUG */

  /*
   * Lock and fetch the object.
   */

  /* Assume that the needed object can fit in one page */
  copyarea_length = DB_PAGESIZE;

  error_code = heap_scancache_start (thread_p, &nxobj.area_scancache, NULL, NULL, false, false, mvcc_snapshot);
  if (error_code != NO_ERROR)
    {
      nxobj.mobjs = NULL;
      error_code = ER_FAILED;
      goto error;
    }
  nxobj.ptr_scancache = &nxobj.area_scancache;

  while (true)
    {
      nxobj.comm_area = *fetch_area = locator_allocate_copy_area_by_length (copyarea_length);
      if (nxobj.comm_area == NULL)
	{
	  heap_scancache_end (thread_p, &nxobj.area_scancache);
	  nxobj.mobjs = NULL;
	  error_code = ER_FAILED;
	  goto error;
	}

      nxobj.mobjs = LC_MANYOBJS_PTR_IN_COPYAREA (nxobj.comm_area);
      nxobj.obj = LC_START_ONEOBJ_PTR_IN_COPYAREA (nxobj.mobjs);
      LC_RECDES_IN_COPYAREA (nxobj.comm_area, &nxobj.recdes);
      nxobj.area_offset = 0;
      nxobj.mobjs->num_objs = 0;

      /* Get the interested object first */
      scan = locator_lock_and_return_object (thread_p, &nxobj, class_oid, p_oid, chn,
					     object_need_locking ? lock : NULL_LOCK, operation_type);
      if (scan == S_SUCCESS)
	{
	  if (object_need_locking)
	    {
	      object_need_locking = false;
	      is_mvcc_disabled_class = mvcc_is_mvcc_disabled_class (class_oid) ? 1 : 0;
	      if (is_mvcc_disabled_class == 1)
		{
		  if (lock > NULL_LOCK)
		    {
		      /* Non-MVCC: Always lock object */
		      object_locked = true;
		    }
		}
	      else if (lock == X_LOCK)
		{
		  /* MVCC X_LOCK: Need exclusive lock on object. Get MVCC object version for delete/update. */
		  object_locked = true;
		}
	      else if (operation_type == S_SELECT_WITH_LOCK)
		{
		  /* MVCC S_SELECT_WITH_LOCK: We need to read and lock last object version found with satisfy dirty
		   * rules. This object must be also locked. */
		  object_locked = true;
		}
	    }
	  break;
	}

      /* Get the real length of current fetch/copy area */
      copyarea_length = nxobj.comm_area->length;
      locator_free_copy_area (nxobj.comm_area);

      /*
       * If the object does not fit even when the copy area seems to be
       * large enough, increase the copy area by at least one page size.
       */
      if (scan == S_DOESNT_EXIST || scan == S_SNAPSHOT_NOT_SATISFIED)
	{
	  heap_scancache_end (thread_p, &nxobj.area_scancache);
	  nxobj.comm_area = *fetch_area = NULL;
	  error_code = ER_HEAP_UNKNOWN_OBJECT;
	  if (er_errid () != error_code)
	    {
	      /* error was not previously set; set error in order to have it returned to client */
	      er_set (ER_WARNING_SEVERITY, ARG_FILE_LINE, error_code, 3, oid->volid, oid->pageid, oid->slotid);
	    }
	  goto error;
	}
      else if (scan != S_DOESNT_FIT)
	{
	  heap_scancache_end (thread_p, &nxobj.area_scancache);
	  nxobj.comm_area = *fetch_area = NULL;
	  error_code = ER_FAILED;
	  goto error;
	}

      if ((-nxobj.recdes.length) > copyarea_length)
	{
	  copyarea_length = (DB_ALIGN (-nxobj.recdes.length, MAX_ALIGNMENT) + sizeof (*nxobj.mobjs));
	}
      else
	{
	  copyarea_length += DB_PAGESIZE;
	}
    }

  /*
   * Then, get the interested class, if given class coherency number is not
   * current.
   */
  scan = locator_lock_and_return_object (thread_p, &nxobj, oid_Root_class_oid, class_oid, class_chn, NULL_LOCK,
					 S_SELECT);
  if (scan == S_SUCCESS && nxobj.mobjs->num_objs == 2)
    {
      LC_COPYAREA_ONEOBJ *first, *second;
      LC_COPYAREA_ONEOBJ save;
      /*
       * It is better if the class is cached first, so swap the
       * description. The object was stored first because it has
       * priority of retrieval, however, if both the object and its
       * class fits, the class should go first for performance reasons
       */

      /* Save the object information, then move the class information */
      first = LC_START_ONEOBJ_PTR_IN_COPYAREA (nxobj.mobjs);
      second = LC_NEXT_ONEOBJ_PTR_IN_COPYAREA (first);

      /* Swap the values */
      save = *first;
      *first = *second;
      *second = save;
    }

  error_code = heap_scancache_end (thread_p, &nxobj.area_scancache);
  if (error_code != NO_ERROR)
    {
      locator_free_copy_area (nxobj.comm_area);
      *fetch_area = NULL;
      error_code = ER_FAILED;
      goto error;
    }
  nxobj.ptr_scancache = NULL;


  prefetch_des.mobjs = nxobj.mobjs;
  prefetch_des.obj = &nxobj.obj;

  prefetch_des.offset = &nxobj.area_offset;
  prefetch_des.recdes = &nxobj.recdes;

  /*
   * Find any decache notifications and prefetch any neighbors of the
   * instance
   */

  lock_notify_isolation_incons (thread_p, locator_notify_decache, &prefetch_des);
  if (prefetching && nxobj.mobjs->num_objs > 0)
    {
      error_code = heap_prefetch (thread_p, class_oid, oid, &prefetch_des);
    }

  if (nxobj.mobjs->num_objs == 0)
    {
      /*
       * Don't need to send anything. The cache coherency numbers were
       * identical. Deallocate the area and return without failure
       */
      locator_free_copy_area (nxobj.comm_area);
      *fetch_area = NULL;
    }

error:
  if (lock != NULL_LOCK)
    {
      if (error_code != NO_ERROR)
	{
	  if (object_locked)
	    {
	      lock_unlock_object_donot_move_to_non2pl (thread_p, p_oid, class_oid, lock);
	    }
	}
      else if (is_mvcc_disabled_class == 1 || (is_mvcc_disabled_class == -1 && mvcc_is_mvcc_disabled_class (class_oid)))
	{
	  if (lock <= S_LOCK)
	    {
	      assert (object_locked);
	      lock_unlock_object (thread_p, p_oid, class_oid, lock, false);
	    }
	}
    }

  return error_code;
}

/*
 * xlocator_get_class () - Lock and fetch the class of an instance, and prefetch
 *                    given instance and some other instances of class
 *
 * return: NO_ERROR if all OK, ER_ status otherwise
 *
 *   class_oid(in/out): Class identifier of the object. (It is set as a side
 *                 effect when its initial value is a null OID)
 *   class_chn(in): Cache coherence number of the class of the object
 *   oid(in): Object identifier of the instance of the desired class
 *   lock(in): Lock to acquire before the class is acquired/fetched
 *                 Note that the lock is for the class.
 *   prefetching(in): true when pretching of neighbors is desired
 *   fetch_area(in/out): Pointer to area where the objects are placed (set to
 *                 point to fetching area)
 *
 * Note: This function locks and fetches the class of the given
 *              instance. The class is only placed in a communication copy
 *              area when the state of the class (class_chn) in the workspace
 *              (client) is different from the one on disk. Other neighbors of
 *              the class are included in the copy_area. It is up to the
 *              caller if the additional classes are cached.  Fetch_area is
 *              set to NULL when there is an error or when there is not a need
 *              to send any object back since the cache coherent numbers were
 *              the same as those on disk. The caller must check the return
 *              value of the function to find out if there was any error.
 *
 * Note: The returned fetch area should be freed by the caller.
 */
int
xlocator_get_class (THREAD_ENTRY * thread_p, OID * class_oid, int class_chn, const OID * oid, LOCK lock,
		    int prefetching, LC_COPYAREA ** fetch_area)
{
  int error_code;

  if (OID_ISNULL (class_oid))
    {
      /*
       * Caller does not know the class of the object. Get the class identifier
       * from disk
       */
      if (heap_get_class_oid (thread_p, oid, class_oid) != S_SUCCESS)
	{
	  /*
	   * Unable to find out the class identifier.
	   */
	  ASSERT_ERROR_AND_SET (error_code);
	  *fetch_area = NULL;
	  return error_code;
	}
    }

  /* Now acquired the desired lock */
  if (lock != NULL_LOCK)
    {
      /* Now acquired the desired lock */
      if (lock_object (thread_p, class_oid, oid_Root_class_oid, lock, LK_UNCOND_LOCK) != LK_GRANTED)
	{
	  /*
	   * Unable to acquired lock
	   */
	  *fetch_area = NULL;
	  return ER_FAILED;
	}
    }

  /*
   * Now fetch the class, the instance and optionally prefetch some
   * neighbors of the instance. No need to get the last version for class.
   */

  error_code =
    xlocator_fetch (thread_p, class_oid, class_chn, NULL_LOCK, LC_FETCH_CURRENT_VERSION, LC_FETCH_CURRENT_VERSION,
		    oid_Root_class_oid, -1, prefetching, fetch_area);

  if (error_code != NO_ERROR && lock != NULL_LOCK)
    {
      lock_unlock_object (thread_p, class_oid, oid_Root_class_oid, lock, false);
    }

  return error_code;
}

/*
 * xlocator_fetch_all () - Fetch all instances of a class
 *
 * return: NO_ERROR if all OK, ER_ status otherwise
 *
 *   hfid(in): Heap file where the instances of the class are placed
 *   lock(in): Lock to acquired (Set as a side effect to NULL_LOCKID)
 *   fetch_version_type(in): fetch version type
 *   class_oid(in): Class identifier of the instances to fetch
 *   nobjects(out): Total number of objects to fetch.
 *   nfetched(out): Current number of object fetched.
 *   last_oid(out): Object identifier of last fetched object
 *   fetch_area(in/out): Pointer to area where the objects are placed
 *
 */
int
xlocator_fetch_all (THREAD_ENTRY * thread_p, const HFID * hfid, LOCK * lock, LC_FETCH_VERSION_TYPE fetch_version_type,
		    OID * class_oid, int *nobjects, int *nfetched, OID * last_oid, LC_COPYAREA ** fetch_area)
{
  LC_COPYAREA_DESC prefetch_des;	/* Descriptor for decache of objects related to transaction isolation level */
  LC_COPYAREA_MANYOBJS *mobjs;	/* Describe multiple objects in area */
  LC_COPYAREA_ONEOBJ *obj;	/* Describe on object in area */
  RECDES recdes;		/* Record descriptor for insertion */
  int offset;			/* Place to store next object in area */
  int round_length;		/* Length of object rounded to integer alignment */
  int copyarea_length;
  OID oid;
  HEAP_SCANCACHE scan_cache;
  SCAN_CODE scan;
  int error_code = NO_ERROR;
  MVCC_SNAPSHOT *mvcc_snapshot = NULL;
  MVCC_SNAPSHOT mvcc_snapshot_dirty;

  assert (lock != NULL);
  if (OID_ISNULL (last_oid))
    {
      /* FIRST TIME. */

      /* Obtain the desired lock for the class scan */
      if (*lock != NULL_LOCK
	  && lock_object (thread_p, class_oid, oid_Root_class_oid, *lock, LK_UNCOND_LOCK) != LK_GRANTED)
	{
	  /*
	   * Unable to acquired lock
	   */
	  *fetch_area = NULL;
	  *lock = NULL_LOCK;
	  *nobjects = -1;
	  *nfetched = -1;

	  error_code = ER_FAILED;
	  goto error;
	}

      /* Get statistics */
      last_oid->volid = hfid->vfid.volid;
      last_oid->pageid = NULL_PAGEID;
      last_oid->slotid = NULL_SLOTID;
      /* Estimate the number of objects to be fetched */
      *nobjects = heap_estimate_num_objects (thread_p, hfid);
      *nfetched = 0;
      if (*nobjects == -1)
	{
	  if (*lock != NULL_LOCK)
	    {
	      lock_unlock_object (thread_p, class_oid, oid_Root_class_oid, *lock, false);
	    }
	  *fetch_area = NULL;
	  error_code = ER_FAILED;
	  goto error;
	}
    }

  switch (fetch_version_type)
    {
    case LC_FETCH_MVCC_VERSION:
      mvcc_snapshot = logtb_get_mvcc_snapshot (thread_p);
      if (mvcc_snapshot == NULL)
	{
	  error_code = er_errid ();
	  if (error_code == NO_ERROR)
	    {
	      error_code = ER_FAILED;
	    }
	  goto error;
	}
      break;

    case LC_FETCH_DIRTY_VERSION:
      mvcc_snapshot_dirty.snapshot_fnc = mvcc_satisfies_dirty;
      mvcc_snapshot = &mvcc_snapshot_dirty;
      break;

    case LC_FETCH_CURRENT_VERSION:
      mvcc_snapshot = NULL;
      break;

    default:
      assert (0);
    }

  /* Set OID to last fetched object */
  COPY_OID (&oid, last_oid);

  /* Start a scan cursor for getting several classes */
  error_code = heap_scancache_start (thread_p, &scan_cache, hfid, class_oid, true, false, mvcc_snapshot);
  if (error_code != NO_ERROR)
    {
      if (*lock != NULL_LOCK)
	{
	  lock_unlock_object (thread_p, class_oid, oid_Root_class_oid, *lock, false);
	}
      *fetch_area = NULL;

      goto error;
    }

  /* Assume that the next object can fit in one page */
  copyarea_length = DB_PAGESIZE;

  while (true)
    {
      *fetch_area = locator_allocate_copy_area_by_length (copyarea_length);
      if (*fetch_area == NULL)
	{
	  (void) heap_scancache_end (thread_p, &scan_cache);
	  if (*lock != NULL_LOCK)
	    {
	      lock_unlock_object (thread_p, class_oid, oid_Root_class_oid, *lock, false);
	    }

	  error_code = ER_FAILED;
	  goto error;
	}

      mobjs = LC_MANYOBJS_PTR_IN_COPYAREA (*fetch_area);
      LC_RECDES_IN_COPYAREA (*fetch_area, &recdes);
      obj = LC_START_ONEOBJ_PTR_IN_COPYAREA (mobjs);
      mobjs->num_objs = 0;
      offset = 0;

      while ((scan = heap_next (thread_p, hfid, class_oid, &oid, &recdes, &scan_cache, COPY)) == S_SUCCESS)
	{
	  mobjs->num_objs++;
	  COPY_OID (&obj->class_oid, class_oid);
	  COPY_OID (&obj->oid, &oid);
	  obj->flag = 0;
	  obj->hfid = NULL_HFID;
	  obj->length = recdes.length;
	  obj->offset = offset;
	  obj->operation = LC_FETCH;
	  obj = LC_NEXT_ONEOBJ_PTR_IN_COPYAREA (obj);
	  round_length = DB_ALIGN (recdes.length, MAX_ALIGNMENT);
#if !defined(NDEBUG)
	  /* suppress valgrind UMW error */
	  memset (recdes.data + recdes.length, 0, MIN (round_length - recdes.length, recdes.area_size - recdes.length));
#endif
	  offset += round_length;
	  recdes.data += round_length;
	  recdes.area_size -= round_length + sizeof (*obj);

	  if (mobjs->num_objs == DB_INT32_MAX)
	    {
	      /* Prevent overflow */
	      break;
	    }
	}

      if (scan != S_DOESNT_FIT || mobjs->num_objs > 0)
	{
	  break;
	}
      /*
       * The first object does not fit into given copy area
       * Get a larger area
       */

      /* Get the real length of current fetch/copy area */
      copyarea_length = (*fetch_area)->length;
      locator_free_copy_area (*fetch_area);

      /*
       * If the object does not fit even when the copy area seems to be
       * large enough, increase the copy area by at least one page size.
       */

      if ((-recdes.length) > copyarea_length)
	{
	  copyarea_length = DB_ALIGN (-recdes.length, MAX_ALIGNMENT) + sizeof (*mobjs);
	}
      else
	{
	  copyarea_length += DB_PAGESIZE;
	}
    }

  if (scan == S_END)
    {
      /*
       * This is the end of the loop. Indicate the caller that no more calls
       * are needed by setting nobjects and nfetched to the same value.
       */
      error_code = heap_scancache_end (thread_p, &scan_cache);
      if (error_code != NO_ERROR)
	{
	  locator_free_copy_area (*fetch_area);
	  *fetch_area = NULL;
	  if (*lock != NULL_LOCK)
	    {
	      lock_unlock_object (thread_p, class_oid, oid_Root_class_oid, *lock, false);
	    }
	  *nobjects = *nfetched = -1;

	  goto error;
	}

      *nfetched += mobjs->num_objs;
      *nobjects = *nfetched;
      OID_SET_NULL (last_oid);
      if (*lock != NULL_LOCK)
	{
	  lock_unlock_object (thread_p, class_oid, oid_Root_class_oid, *lock, false);
	}
    }
  else if (scan == S_ERROR)
    {
      /* There was an error.. */
      (void) heap_scancache_end (thread_p, &scan_cache);

      locator_free_copy_area (*fetch_area);
      *fetch_area = NULL;
      if (*lock != NULL_LOCK)
	{
	  lock_unlock_object (thread_p, class_oid, oid_Root_class_oid, *lock, false);
	}
      *nobjects = *nfetched = -1;

      error_code = ER_FAILED;
      goto error;
    }
  else if (mobjs->num_objs != 0)
    {
      heap_scancache_end_when_scan_will_resume (thread_p, &scan_cache);
      /* Set the last_oid.. and the number of fetched objects */
      obj = LC_PRIOR_ONEOBJ_PTR_IN_COPYAREA (obj);
      COPY_OID (last_oid, &obj->oid);
      *nfetched += mobjs->num_objs;
      /*
       * If the guess on the number of objects to fetch was low, reset the
       * value, so that the caller continue to call us until the end of the
       * scan
       */
      if (*nobjects <= *nfetched)
	{
	  *nobjects = *nfetched + 10;
	}
    }
  else
    {
      error_code = heap_scancache_end (thread_p, &scan_cache);
      if (error_code != NO_ERROR)
	{
	  goto error;
	}
    }

  if (*fetch_area != NULL)
    {
      prefetch_des.mobjs = mobjs;
      prefetch_des.obj = &obj;
      prefetch_des.offset = &offset;
      prefetch_des.recdes = &recdes;
      lock_notify_isolation_incons (thread_p, locator_notify_decache, &prefetch_des);
    }

error:
  return error_code;
}

/*
 * xlocator_fetch_lockset () - Lock and fetch many objects
 *
 * return: NO_ERROR if all OK, ER_ status otherwise
 *
 *   lockset(in/out): Request for finding missing classes and the lock
 *		      requested objects (Set as a side effect).
 *   fetch_area(in/out): Pointer to area where the objects are placed
 *
 */
int
xlocator_fetch_lockset (THREAD_ENTRY * thread_p, LC_LOCKSET * lockset, LC_COPYAREA ** fetch_area)
{
  LC_COPYAREA_DESC prefetch_des;	/* Descriptor for decache of objects related to transaction isolation level */
  LOCATOR_RETURN_NXOBJ nxobj;	/* Description to return next obj */
  struct lc_lockset_reqobj *reqobjs;	/* Description of requested objects */
  struct lc_lockset_classof *reqclasses;	/* Description of classes of requested objects. */
  int copyarea_length;
  SCAN_CODE scan = S_SUCCESS;
  int i, j;
  int error_code = NO_ERROR;
  MVCC_SNAPSHOT *mvcc_snapshot = NULL;

  mvcc_snapshot = logtb_get_mvcc_snapshot (thread_p);
  if (mvcc_snapshot == NULL)
    {
      error_code = er_errid ();
      return (error_code == NO_ERROR ? ER_FAILED : error_code);
    }

  *fetch_area = NULL;

  reqobjs = lockset->objects;
  reqclasses = lockset->classes;

  if (lockset->num_reqobjs_processed == -1)
    {
      /*
       * FIRST CALL.
       * Initialize num of object processed.
       * Make sure that all classes are known and lock the classes and objects
       */
      lockset->num_reqobjs_processed = 0;
      lockset->num_classes_of_reqobjs_processed = 0;

      error_code = locator_find_lockset_missing_class_oids (thread_p, lockset);
      if (error_code != NO_ERROR)
	{
	  goto error;
	}
    }

  /* Start a scan cursor for getting several classes */
  error_code = heap_scancache_start (thread_p, &nxobj.area_scancache, NULL, NULL, true, false, NULL);
  if (error_code != NO_ERROR)
    {
      lock_unlock_objects_lock_set (thread_p, lockset);
      goto error;
    }
  nxobj.ptr_scancache = &nxobj.area_scancache;

  /*
   * Assume that there are not any objects larger than one page. If there are
   * the number of pages is fixed later.
   */

  copyarea_length = DB_PAGESIZE;

  nxobj.mobjs = NULL;
  nxobj.comm_area = NULL;

  while (scan == S_SUCCESS
	 && ((lockset->num_classes_of_reqobjs_processed < lockset->num_classes_of_reqobjs)
	     || (lockset->num_reqobjs_processed < lockset->num_reqobjs)))
    {
      nxobj.comm_area = locator_allocate_copy_area_by_length (copyarea_length);
      if (nxobj.comm_area == NULL)
	{
	  (void) heap_scancache_end (thread_p, &nxobj.area_scancache);
	  lock_unlock_objects_lock_set (thread_p, lockset);
	  error_code = ER_FAILED;
	  goto error;
	}

      nxobj.mobjs = LC_MANYOBJS_PTR_IN_COPYAREA (nxobj.comm_area);
      nxobj.obj = LC_START_ONEOBJ_PTR_IN_COPYAREA (nxobj.mobjs);
      LC_RECDES_IN_COPYAREA (nxobj.comm_area, &nxobj.recdes);
      nxobj.area_offset = 0;
      nxobj.mobjs->num_objs = 0;

      /*
       * CLASSES
       * Place the classes on the communication area, don't place those classes
       * with correct chns.
       */

      for (i = lockset->num_classes_of_reqobjs_processed; scan == S_SUCCESS && i < lockset->num_classes_of_reqobjs; i++)
	{
	  if (OID_ISNULL (&reqclasses[i].oid))
	    {
	      lockset->num_classes_of_reqobjs_processed++;
	      continue;
	    }
	  if (OID_ISTEMP (&reqclasses[i].oid))
	    {
	      lockset->num_classes_of_reqobjs_processed++;
	      continue;
	    }
	  scan =
	    locator_lock_and_return_object (thread_p, &nxobj, oid_Root_class_oid, &reqclasses[i].oid, reqclasses[i].chn,
					    lockset->reqobj_class_lock, S_SELECT);
	  if (scan == S_SUCCESS)
	    {
	      lockset->num_classes_of_reqobjs_processed++;
	    }
	  else if (scan == S_DOESNT_FIT && nxobj.mobjs->num_objs == 0)
	    {
	      /*
	       * The first object does not fit into given copy area
	       * Get a larger area
	       */

	      /* Get the real length of current fetch/copy area */

	      copyarea_length = nxobj.comm_area->length;

	      /*
	       * If the object does not fit even when the copy area seems
	       * to be large enough, increase the copy area by at least one
	       * page size.
	       */

	      if ((-nxobj.recdes.length) > copyarea_length)
		{
		  copyarea_length = (DB_ALIGN (-nxobj.recdes.length, MAX_ALIGNMENT) + sizeof (*nxobj.mobjs));
		}
	      else
		{
		  copyarea_length += DB_PAGESIZE;
		}

	      locator_free_copy_area (nxobj.comm_area);
	      scan = S_SUCCESS;
	      break;		/* finish the for */
	    }
	  else if (scan != S_DOESNT_FIT && (scan == S_DOESNT_EXIST || lockset->quit_on_errors == false))
	    {
	      OID_SET_NULL (&reqclasses[i].oid);
	      lockset->num_classes_of_reqobjs_processed += 1;
	      scan = S_SUCCESS;
	    }
	  else
	    {
	      break;		/* Quit on errors */
	    }
	}

      if (i >= lockset->num_classes_of_reqobjs)
	{
	  /*
	   * DONE WITH CLASSES... NOW START WITH INSTANCES
	   * Place the instances in the fetching area, don't place those
	   * instances with correct chns or when they have been placed through
	   * the class array
	   */

	  for (i = lockset->num_reqobjs_processed; scan == S_SUCCESS && i < lockset->num_reqobjs; i++)
	    {
	      if (OID_ISNULL (&reqobjs[i].oid) || OID_ISTEMP (&reqobjs[i].oid) || reqobjs[i].class_index == -1
		  || OID_ISNULL (&reqclasses[reqobjs[i].class_index].oid))
		{
		  lockset->num_reqobjs_processed += 1;
		  continue;
		}

	      if (OID_IS_ROOTOID (&reqclasses[reqobjs[i].class_index].oid))
		{
		  /*
		   * The requested object is a class. If this object is a class
		   * of other requested objects, the object has already been
		   * processed in the previous class iteration
		   */
		  for (j = 0; j < lockset->num_classes_of_reqobjs; j++)
		    {
		      if (OID_EQ (&reqobjs[i].oid, &reqclasses[j].oid))
			{
			  /* It has already been processed */
			  lockset->num_reqobjs_processed += 1;
			  break;
			}
		    }
		  if (j < lockset->num_classes_of_reqobjs)
		    {
		      continue;
		    }
		  nxobj.ptr_scancache->mvcc_snapshot = NULL;
		}
	      else
		{
		  nxobj.ptr_scancache->mvcc_snapshot = mvcc_snapshot;
		}

	      /* Now return the object */
	      scan = locator_lock_and_return_object (thread_p, &nxobj, &reqclasses[reqobjs[i].class_index].oid,
						     &reqobjs[i].oid, reqobjs[i].chn, lockset->reqobj_inst_lock,
						     S_SELECT);
	      if (scan == S_SUCCESS)
		{
		  lockset->num_reqobjs_processed++;
		  continue;
		}

	      if (scan == S_DOESNT_FIT && nxobj.mobjs->num_objs == 0)
		{
		  /*
		   * The first object does not fit into given copy area
		   * Get a larger area
		   */

		  /* Get the real length of current fetch/copy area */

		  copyarea_length = nxobj.comm_area->length;

		  /*
		   * If the object does not fit even when the copy area
		   * seems to be large enough, increase the copy area by at
		   * least one page size.
		   */

		  if ((-nxobj.recdes.length) > copyarea_length)
		    {
		      copyarea_length = ((-nxobj.recdes.length) + sizeof (*nxobj.mobjs));
		    }
		  else
		    {
		      copyarea_length += DB_PAGESIZE;
		    }

		  locator_free_copy_area (nxobj.comm_area);
		  scan = S_SUCCESS;
		  break;	/* finish the for */
		}
	      else if (scan != S_DOESNT_FIT && (scan == S_DOESNT_EXIST || lockset->quit_on_errors == false))
		{
		  OID_SET_NULL (&reqobjs[i].oid);
		  lockset->num_reqobjs_processed += 1;
		  scan = S_SUCCESS;
		}
	    }
	}
    }

  /* End the scan cursor */
  error_code = heap_scancache_end (thread_p, &nxobj.area_scancache);
  if (error_code != NO_ERROR)
    {
      /* There was an error.. */
      if (nxobj.mobjs != NULL)
	{
	  locator_free_copy_area (nxobj.comm_area);
	}
      lock_unlock_objects_lock_set (thread_p, lockset);
      goto error;
    }

  if (scan == S_ERROR)
    {
      /* There was an error.. */
      if (nxobj.mobjs != NULL)
	{
	  locator_free_copy_area (nxobj.comm_area);
	}
      lock_unlock_objects_lock_set (thread_p, lockset);
      error_code = ER_FAILED;
      goto error;
    }
  else if (nxobj.mobjs != NULL && nxobj.mobjs->num_objs == 0)
    {
      locator_free_copy_area (nxobj.comm_area);
    }
  else
    {
      *fetch_area = nxobj.comm_area;
    }

  if (*fetch_area != NULL)
    {
      prefetch_des.mobjs = nxobj.mobjs;
      prefetch_des.obj = &nxobj.obj;
      prefetch_des.offset = &nxobj.area_offset;
      prefetch_des.recdes = &nxobj.recdes;
      lock_notify_isolation_incons (thread_p, locator_notify_decache, &prefetch_des);
    }

  if ((lockset->num_classes_of_reqobjs_processed >= lockset->num_classes_of_reqobjs)
      && lockset->num_reqobjs_processed >= lockset->num_reqobjs)
    {
      lock_unlock_objects_lock_set (thread_p, lockset);
    }

error:
  return error_code;
}

/*
 * locator_all_reference_lockset () - Find all objects referenced by given object
 *
 * return: LC_LOCKSET * or NULL (in case of error)
 *
 *   oid(in): The desired object.
 *   prune_level(in): Get references up to this level. If the value is <= 0
 *                     means up to an infinite level (i.e., all references).
 *   inst_lock(in): Indicate this lock in the request area for objects that
 *                     are instances.
 *   class_lock(in): Indicate this lock in the request area for objects that
 *                     are classes.
 *   quit_on_errors(in): Quit when an error is found such as cannot lock all
 *                 nested objects.
 *
 * Note: This function find all direct and indirect references from the
 *              given object upto the given prune level in the nested graph.
 *              The given object is also included as a reference. Thus, the
 *              function can be seen as listing a graph of referenced/nested
 *              objects.
 *
 *        For performance reasons, the search for duplicate oids now uses an
 *        mht (hash table).  This means that we have to copy the oids into a
 *        non-relocatable place (see lc_ht_permoids below) until the entire
 *        graph is known.
 */
static LC_LOCKSET *
locator_all_reference_lockset (THREAD_ENTRY * thread_p, OID * oid, int prune_level, LOCK inst_lock, LOCK class_lock,
			       bool quit_on_errors)
{
  OID class_oid;		/* The class_oid of an inst */
  int max_refs, ref_num;	/* Max and reference number in request area */
  int max_stack;		/* Total size of stack */
  int stack_actual_size;	/* Actual size of stack */
  int level;			/* The current listing level */
  int oid_list_size = 0;	/* Oid list size */
  OID *oid_list = NULL;		/* List of ref for one object */
  LC_LOCKSET *lockset = NULL;	/* Building request for obj. */
  struct lc_lockset_reqobj *reqobjs;	/* Description of one inst */
  struct lc_lockset_reqobj *to_reqobjs;	/* Description of one inst */
  struct lc_lockset_classof *reqclasses;	/* Description of one class */
  int *stack = NULL;		/* The stack for the search */
  HEAP_SCANCACHE scan_cache;	/* Scan cache used for fetching purposes */
  SCAN_CODE scan;		/* Scan return value for an object */
  RECDES peek_recdes = RECDES_INITIALIZER;
  void *new_ptr;
  int i, tmp_ref_num, number;
  MHT_TABLE *lc_ht_permoids = NULL;	/* Hash table of already found oids */
  HL_HEAPID heap_id = HL_NULL_HEAPID;	/* Id of Heap allocator */
  MVCC_SNAPSHOT *mvcc_snapshot = NULL;

  struct ht_obj_info
  {
    OID oid;
    int ref_num;
  };				/* info stored into hash table */
  struct ht_obj_info *ht_obj;

  /* Make sure that the object exists ? */
  if (!heap_does_exist (thread_p, NULL, oid))
    {
      if (er_errid () != ER_INTERRUPTED)
	{
	  er_set (ER_ERROR_SEVERITY, ARG_FILE_LINE, ER_HEAP_UNKNOWN_OBJECT, 3, oid->volid, oid->pageid, oid->slotid);
	}

      goto error;
    }

  /* Let's assume a number of references for allocation start purposes */
  max_refs = max_stack = LOCATOR_GUESS_NUM_NESTED_REFERENCES;

  lockset = locator_allocate_lockset (max_refs, inst_lock, class_lock, quit_on_errors);
  if (lockset == NULL)
    {
      goto error;
    }

  stack = (int *) malloc (sizeof (*stack) * max_stack);
  if (stack == NULL)
    {
      er_set (ER_ERROR_SEVERITY, ARG_FILE_LINE, ER_OUT_OF_VIRTUAL_MEMORY, 1, sizeof (*stack) * max_stack);
      goto error;
    }

  /* Use a hash table to speed up lockset verification when looking for cycles in the graph */
  lc_ht_permoids = mht_create ("Memory hash lc_allrefs", LOCATOR_GUESS_HT_SIZE, oid_hash, oid_compare_equals);
  if (lc_ht_permoids == NULL)
    {
      goto error;
    }

  /* Use a chunky memory manager, for fewer mallocs of small stuff */
  heap_id = db_create_fixed_heap (sizeof (struct ht_obj_info), LOCATOR_GUESS_HT_SIZE);
  if (heap_id == HL_NULL_HEAPID)
    {
      goto error;
    }

  /* Initialize the stack */
  stack_actual_size = 0;
  level = 0;

  reqobjs = lockset->objects;
  reqclasses = lockset->classes;

  /*
   * Add first object to the stack and request structure.
   * Indicate that the object is only on the stack. That is, the object has
   * not been visited.
   * The cache coherence number is used to hold the level of the object in
   * the nested graph/tree
   */

  COPY_OID (&reqobjs->oid, oid);
  reqobjs->class_index = -1;
  reqobjs->chn = level;
  stack[stack_actual_size++] = lockset->num_reqobjs++;	/* Push */
  reqobjs++;

  mvcc_snapshot = logtb_get_mvcc_snapshot (thread_p);
  if (mvcc_snapshot == NULL)
    {
      goto error;
    }

  /*
   * Start a kind of depth-first search algorithm to find out all references
   * until the prune level is reached
   */

  /* Start a scan cursor for getting several classes */
  if (heap_scancache_start (thread_p, &scan_cache, NULL, NULL, true, false, mvcc_snapshot) != NO_ERROR)
    {
      goto error;
    }

  while (stack_actual_size > 0)
    {
      ref_num = stack[--stack_actual_size];	/* Pop */

      /* Get the object to find out its direct references */
      OID_SET_NULL (&class_oid);
      scan = heap_get_visible_version (thread_p, &lockset->objects[ref_num].oid, &class_oid, &peek_recdes, &scan_cache,
				       PEEK, NULL_CHN);
      if (scan != S_SUCCESS)
	{
	  if (scan != S_DOESNT_EXIST && (quit_on_errors == true || er_errid () == ER_INTERRUPTED))
	    {
	      (void) heap_scancache_end (thread_p, &scan_cache);
	      goto error;
	    }

	  /* Remove the object from the list of requested objects */
	  if (ref_num == lockset->num_reqobjs - 1)
	    {
	      /* Last element remove it */
	      lockset->num_reqobjs--;
	      reqobjs--;
	    }
	  else
	    {
	      /* Marked it as invalid */
	      OID_SET_NULL (&lockset->objects[ref_num].oid);
	    }
	  er_clear ();
	  continue;
	}

      /*
       * has the object been visited ?
       */
      if (lockset->objects[ref_num].class_index == -1)
	{
	  /*
	   * Object has never been visited. First time in the stack.
	   * Find its class and marked as listed in the lockset structure
	   */

	  /* Is this class already stored ? */

	  for (i = 0; i < lockset->num_classes_of_reqobjs; i++)
	    {
	      if (OID_EQ (&class_oid, &lockset->classes[i].oid))
		{
		  break;
		}
	    }
	  if (i < lockset->num_classes_of_reqobjs)
	    {
	      /* Class is already in the lockset class list array */
	      lockset->objects[ref_num].class_index = i;
	    }
	  else
	    {
	      /*
	       * Class is not in the lockset class list array.
	       * Make sure that this is a valid class
	       */
	      if (!heap_does_exist (thread_p, oid_Root_class_oid, &class_oid))
		{
		  /* Remove the object from the list of requested objects */
		  if (ref_num == lockset->num_reqobjs - 1)
		    {
		      /* Last element remove it */
		      lockset->num_reqobjs--;
		      reqobjs--;
		    }
		  else
		    {
		      /* Marked it as invalid */
		      OID_SET_NULL (&lockset->objects[ref_num].oid);
		    }
		  continue;
		}
	      COPY_OID (&reqclasses->oid, &class_oid);
	      reqclasses->chn = NULL_CHN;	/* Note that this is a level */
	      lockset->objects[ref_num].class_index = lockset->num_classes_of_reqobjs;
	      lockset->num_classes_of_reqobjs++;
	      reqclasses++;
	    }
	}

      /* Level for the directly referenced objects */

      level = lockset->objects[ref_num].chn + 1;
      if (prune_level >= 0 && level > prune_level)
	{
	  continue;
	}

      /*
       * Find all direct references from the given object
       */
      if (OID_IS_ROOTOID (&class_oid))
	{
	  continue;
	}
      number =
	heap_get_referenced_by (thread_p, &class_oid, &lockset->objects[ref_num].oid, &peek_recdes, &oid_list_size,
				&oid_list);
      if (number <= 0)
	{
	  continue;
	}

      /*
       * Add the above references to the stack if these objects have not
       * been alredy visited or if their current level is smaller than their
       * visited level
       */

      if (oid_list == NULL || number <= 0)
	{
	  continue;
	}
      for (i = 0; i < number; i++)
	{
	  if (OID_ISNULL (&oid_list[i]))
	    {
	      continue;
	    }

	  ht_obj = (struct ht_obj_info *) mht_get (lc_ht_permoids, &oid_list[i]);
	  if (ht_obj != NULL)
	    {
	      tmp_ref_num = ht_obj->ref_num;
	      if (lockset->objects[tmp_ref_num].chn > level)
		{
		  /*
		   * Re-visit the object again since some of its
		   * references may have been pruned
		   */
		  lockset->objects[tmp_ref_num].chn = level;
		  /* push */
		  stack[stack_actual_size++] = tmp_ref_num;
		}
	    }
	  else
	    {
	      tmp_ref_num = lockset->num_reqobjs;
	      /*
	       * Push the object onto the stack.
	       * Make sure that we have area in the stack and the
	       * request area
	       */
	      if (stack_actual_size >= max_stack)
		{
		  /* Expand the stack */
		  if (number > LOCATOR_GUESS_NUM_NESTED_REFERENCES)
		    {
		      max_stack += number;
		    }
		  else
		    {
		      max_stack += LOCATOR_GUESS_NUM_NESTED_REFERENCES;
		    }
		  new_ptr = realloc (stack, sizeof (*stack) * max_stack);
		  if (new_ptr == NULL)
		    {
		      er_set (ER_ERROR_SEVERITY, ARG_FILE_LINE, ER_OUT_OF_VIRTUAL_MEMORY, 1,
			      sizeof (*stack) * max_stack);
		      if (quit_on_errors == false)
			{
			  break;
			}
		      (void) heap_scancache_end (thread_p, &scan_cache);
		      goto error;
		    }
		  stack = (int *) new_ptr;
		}

	      if ((lockset->num_reqobjs + 1) > max_refs)
		{
		  if (number > LOCATOR_GUESS_NUM_NESTED_REFERENCES)
		    {
		      max_refs += number;
		    }
		  else
		    {
		      max_refs += LOCATOR_GUESS_NUM_NESTED_REFERENCES;
		    }
		  new_ptr = locator_reallocate_lockset (lockset, max_refs);
		  if (new_ptr == NULL)
		    {
		      if (quit_on_errors == false)
			{
			  break;
			}
		      (void) heap_scancache_end (thread_p, &scan_cache);
		      goto error;
		    }
		  lockset = (LC_LOCKSET *) new_ptr;
		  /* Find the new locations since the structure was reallocated */
		  reqobjs = lockset->objects + lockset->num_reqobjs;
		  reqclasses = lockset->classes + lockset->num_classes_of_reqobjs;
		}

	      /* Put object in the hash table */
	      ht_obj = (struct ht_obj_info *) db_fixed_alloc (heap_id, sizeof (*ht_obj));
	      if (ht_obj == NULL)
		{
		  if (quit_on_errors == false)
		    {
		      break;
		    }
		  (void) heap_scancache_end (thread_p, &scan_cache);
		  goto error;
		}
	      COPY_OID (&ht_obj->oid, &oid_list[i]);
	      ht_obj->ref_num = tmp_ref_num;

	      if (mht_put (lc_ht_permoids, &ht_obj->oid, ht_obj) != ht_obj)
		{
		  if (quit_on_errors == false)
		    {
		      break;
		    }
		  (void) heap_scancache_end (thread_p, &scan_cache);
		  goto error;
		}

	      /*
	       * Push the object
	       * Indicate that the object is only on the stack. That is,
	       * the object has not been visited.
	       * The cache coherence number is used to hold the level of
	       * the object in the nested graph/tree
	       */
	      COPY_OID (&reqobjs->oid, &oid_list[i]);
	      reqobjs->class_index = -1;
	      reqobjs->chn = level;
	      /* Push */
	      stack[stack_actual_size++] = lockset->num_reqobjs++;
	      reqobjs++;
	    }
	}
    }

  /* Cleanup */
  if (oid_list != NULL)
    {
      free_and_init (oid_list);
    }
  free_and_init (stack);
  (void) heap_scancache_end (thread_p, &scan_cache);
  db_destroy_fixed_heap (heap_id);
  mht_destroy (lc_ht_permoids);

  /*
   * Set the cache coherence numbers as unknown (these are the ones of the
   * client workspace) and compact the array of requested objects. Note that
   * before we have used the chn as the level, so it needs to be reset.
   */

  number = 0;
  to_reqobjs = reqobjs = lockset->objects;
  for (i = 0; i < lockset->num_reqobjs; i++)
    {
      if (!OID_ISNULL (&reqobjs->oid))
	{
	  /* Move it to */
	  if (to_reqobjs != reqobjs)
	    {
	      memcpy (to_reqobjs, reqobjs, sizeof (*reqobjs));
	    }
	  to_reqobjs->chn = NULL_CHN;
	  to_reqobjs++;
	}
      else
	{
	  number++;
	}
      reqobjs++;
    }
  lockset->num_reqobjs -= number;

  for (i = 0; i < lockset->num_classes_of_reqobjs; i++)
    {
      lockset->classes[i].chn = CHN_UNKNOWN_ATCLIENT;
    }

  return lockset;

error:
  if (oid_list != NULL)
    {
      free_and_init (oid_list);
    }
  if (lc_ht_permoids != NULL)
    {
      mht_destroy (lc_ht_permoids);
      lc_ht_permoids = NULL;
    }
  if (stack != NULL)
    {
      free_and_init (stack);
    }
  if (lockset != NULL)
    {
      locator_free_lockset (lockset);
      lockset = NULL;
    }
  if (heap_id != HL_NULL_HEAPID)
    {
      db_destroy_fixed_heap (heap_id);
    }

  return NULL;
}

/*
 * xlocator_fetch_all_reference_lockset () - Lock and fetch the requested objects and its
 *                                direct and indirect references
 *
 * return: NO_ERROR if all OK, ER_ status otherwise
 *
 *   oid(in): The desired object in the root of nested references
 *   chn(in): Cache coherence number of desired object
 *   class_oid(in): Class identifier of the desired object
 *   class_chn(in): Cache coherence number of the class of the desired object
 *   lock(in): Lock to acquire on the desired object and its references
 *   quit_on_errors(in): Wheater to continue in case an error, such as an
 *                 object can be locked
 *   prune_level(in): Get references upto this level. If the value is <= 0
 *                 means upto an infonite level (i.e., all references).
 *   lockset(in/out): Request for finding the all references. This is set to
 *                 NULL when the references are unknown.
 *   fetch_area(in/out): Pointer to area where the objects are placed (Set as a
 *                 side effect)
 *
 */
int
xlocator_fetch_all_reference_lockset (THREAD_ENTRY * thread_p, OID * oid, int chn, OID * class_oid, int class_chn,
				      LOCK lock, int quit_on_errors, int prune_level, LC_LOCKSET ** lockset,
				      LC_COPYAREA ** fetch_area)
{
  int i;
  LOCK instance_lock;

  /* Find all the references */
  if (lock <= S_LOCK)
    {
      instance_lock = IS_LOCK;
    }
  else
    {
      instance_lock = IX_LOCK;
    }
  *lockset = locator_all_reference_lockset (thread_p, oid, prune_level, lock, instance_lock, quit_on_errors != 0);
  if (*lockset == NULL)
    {
      return ER_FAILED;
    }

  /*
   * Set the known cache coherence numbers of the desired object and its
   * class
   */

  if (chn != NULL_CHN)
    {
      for (i = 0; i < (*lockset)->num_reqobjs; i++)
	{
	  if (OID_EQ (oid, &(*lockset)->objects[i].oid))
	    {
	      (*lockset)->objects[i].chn = chn;
	      break;
	    }
	}
    }

  if (class_oid != NULL && class_chn != NULL_CHN)
    {
      for (i = 0; i < (*lockset)->num_classes_of_reqobjs; i++)
	{
	  if (OID_EQ (class_oid, &(*lockset)->classes[i].oid))
	    {
	      (*lockset)->classes[i].chn = class_chn;
	      break;
	    }
	}
    }

  /* Get the first batch of classes and objects */
  return xlocator_fetch_lockset (thread_p, *lockset, fetch_area);
}

/*
 * xlocator_does_exist () - Does object exist? if it does prefetch it
 *
 * return: Either of (LC_EXIST, LC_DOESNOT_EXIST, LC_ERROR)
 *
 *   oid(in): Object identifier of desired object
 *   chn(in): Cache coherence number of object
 *   lock(in): Lock to acquire for the object
 *   fetch_type(in): fetch type
 *   class_oid(in): Class identifier of the object
 *   class_chn(in): Cache coherence number of the class of the object
 *   need_fetching(in):
 *   prefetching(in): true if prefetching of some of the object neighbors is
 *                 desired.
 *   fetch_area(in/out):  Pointer to area where the objects are placed
                   (set to point to fetching area)
 *
 * Note:This function checks if the desired object exist. An error is
 *              not set if the object does not exist. If the object exists and
 *              prefetching is desired, prefetching is done for the object and
 *              some of its neighbors.
 */
int
xlocator_does_exist (THREAD_ENTRY * thread_p, OID * oid, int chn, LOCK lock, LC_FETCH_VERSION_TYPE fetch_version_type,
		     OID * class_oid, int class_chn, int need_fetching, int prefetching, LC_COPYAREA ** fetch_area)
{
  OID tmp_oid;
  SCAN_CODE scan_code = S_SUCCESS;

  if (need_fetching && fetch_area != NULL)
    {
      *fetch_area = NULL;
    }

  if (class_oid == NULL)
    {
      class_oid = &tmp_oid;
      OID_SET_NULL (class_oid);
    }

  /* Quick fix: we need to check if OID is valid - meaning that page is still valid. This code is going to be
   * removed with one of the refactoring issues anyway.
   */
  if (HEAP_ISVALID_OID (thread_p, oid) != DISK_VALID)
    {
      return LC_DOESNOT_EXIST;
    }

  /* Prefetch the object if that operation is desirable */
  if (need_fetching && fetch_area != NULL)
    {
      int ret = xlocator_fetch (thread_p, oid, NULL_CHN, lock, fetch_version_type, fetch_version_type,
				class_oid, class_chn, prefetching, fetch_area);
      if (ret == ER_FAILED)
	{
	  ASSERT_ERROR ();
	  if (lock != NULL_LOCK)
	    {
	      lock_unlock_object (thread_p, oid, class_oid, lock, false);
	    }
	  return LC_ERROR;
	}
      else if (ret != NO_ERROR)
	{
	  return LC_DOESNOT_EXIST;
	}

      /* success -> fall through */
    }
  else
    {
      if (lock != NULL_LOCK)
	{
	  /* try to aquire requested lock or the appropriate one; it will be decided according to class type */
	  SCAN_OPERATION_TYPE op_type;
	  HEAP_SCANCACHE scan_cache;

	  op_type = locator_decide_operation_type (lock, fetch_version_type);

	  (void) heap_scancache_quick_start (&scan_cache);

	  scan_code = locator_get_object (thread_p, oid, class_oid, NULL, &scan_cache, op_type, lock, PEEK, NULL_CHN);
	  heap_scancache_end (thread_p, &scan_cache);
	  if (scan_code == S_ERROR)
	    {
	      ASSERT_ERROR ();
	      return LC_ERROR;
	    }
	  else if (scan_code != S_SUCCESS)
	    {
	      return LC_DOESNOT_EXIST;
	    }
	}
      else if (!heap_does_exist (thread_p, class_oid, oid))
	{
	  /* object doesn't exist */
	  return LC_DOESNOT_EXIST;
	}

      /* success -> fall through */
    }

  /* Success */
  return LC_EXIST;
}

/*
 * locator_start_force_scan_cache () -
 *
 * return: NO_ERROR if all OK, ER_ status otherwise
 *
 *   scan_cache(in/out):
 *   hfid(in):
 *   class_oid(in):
 *   op_type(in):
 */
int
locator_start_force_scan_cache (THREAD_ENTRY * thread_p, HEAP_SCANCACHE * scan_cache, const HFID * hfid,
				const OID * class_oid, int op_type)
{
  return heap_scancache_start_modify (thread_p, scan_cache, hfid, class_oid, op_type, NULL);
}

/*
 * locator_end_force_scan_cache () -
 *
 * return:
 *
 *   scan_cache(in):
 */
void
locator_end_force_scan_cache (THREAD_ENTRY * thread_p, HEAP_SCANCACHE * scan_cache)
{
  heap_scancache_end_modify (thread_p, scan_cache);
}

/*
 * locator_check_foreign_key () -
 *
 * return: NO_ERROR if all OK, ER_ status otherwise
 *
 *   hfid(in):
 *   class_oid(in):
 *   inst_oid(in):
 *   recdes(in):
 *   new_recdes(in):
 *   is_cached(in):
 *   copyarea(in):
 */
static int
locator_check_foreign_key (THREAD_ENTRY * thread_p, HFID * hfid, OID * class_oid, OID * inst_oid, RECDES * recdes,
			   RECDES * new_recdes, bool * is_cached, LC_COPYAREA ** copyarea)
{
  int num_found, i;
  HEAP_CACHE_ATTRINFO index_attrinfo;
  HEAP_IDX_ELEMENTS_INFO idx_info;
  BTID btid, local_btid;
  DB_VALUE *key_dbvalue;
  DB_VALUE dbvalue;
  char buf[DBVAL_BUFSIZE + MAX_ALIGNMENT], *aligned_buf;
  OR_INDEX *index;
  OID unique_oid;
  OID part_oid;
  HFID class_hfid;
  bool has_null;
  int error_code = NO_ERROR;
  PRUNING_CONTEXT pcontext;
  bool clear_pcontext = false;
  OR_CLASSREP *classrepr = NULL;
  int classrepr_cacheindex = -1;
  BTREE_SEARCH ret;

  db_make_null (&dbvalue);

  aligned_buf = PTR_ALIGN (buf, MAX_ALIGNMENT);

  num_found = heap_attrinfo_start_with_index (thread_p, class_oid, NULL, &index_attrinfo, &idx_info);
  if (num_found <= 0)
    {
      return error_code;
    }

  if (idx_info.has_single_col)
    {
      error_code = heap_attrinfo_read_dbvalues (thread_p, inst_oid, recdes, NULL, &index_attrinfo);
      if (error_code != NO_ERROR)
	{
	  goto error;
	}
    }

  for (i = 0; i < idx_info.num_btids; i++)
    {
      index = &(index_attrinfo.last_classrepr->indexes[i]);
      if (index->type != BTREE_FOREIGN_KEY)
	{
	  continue;
	}

      /* must be updated when key_prefix_length will be added for FK and PK */
      key_dbvalue =
	heap_attrvalue_get_key (thread_p, i, &index_attrinfo, recdes, &btid, &dbvalue, aligned_buf, NULL, NULL);
      if (key_dbvalue == NULL)
	{
	  error_code = ER_FAILED;
	  goto error;
	}

      /* SQL standard defines as follows:
       * If no <match type> was specified then, for each row R1 of the referencing table,
       * either at least one of the values of the referencing columns in R1 shall be a null value,
       * or the value of each referencing column in R1 shall be equal to the value of
       * the corresponding referenced column in some row of the referenced table.
       * Please notice that we don't currently support <match type>.
       */
      if (index->n_atts > 1)
	{

	  has_null = btree_multicol_key_has_null (key_dbvalue);
	}
      else
	{
	  has_null = DB_IS_NULL (key_dbvalue);
	}

      if (!has_null)
	{
	  /* get class representation to find partition information */
	  classrepr =
	    heap_classrepr_get (thread_p, &index->fk->ref_class_oid, NULL, NULL_REPRID, &classrepr_cacheindex);
	  if (classrepr == NULL)
	    {
	      error_code = ER_FAILED;
	      goto error;
	    }
	  if (classrepr->has_partition_info > 0)
	    {
	      (void) partition_init_pruning_context (&pcontext);
	      clear_pcontext = true;
	      error_code =
		partition_load_pruning_context (thread_p, &index->fk->ref_class_oid, DB_PARTITIONED_CLASS, &pcontext);
	      if (error_code != NO_ERROR)
		{
		  goto error;
		}
	    }

	  BTID_COPY (&local_btid, &index->fk->ref_class_pk_btid);
	  COPY_OID (&part_oid, &index->fk->ref_class_oid);

	  if (classrepr->has_partition_info > 0 && pcontext.partitions != NULL)
	    {
	      error_code = partition_prune_unique_btid (&pcontext, key_dbvalue, &part_oid, &class_hfid, &local_btid);
	      if (error_code != NO_ERROR)
		{
		  goto error;
		}
	    }
	  ret =
	    xbtree_find_unique (thread_p, &local_btid, S_SELECT_WITH_LOCK, key_dbvalue, &part_oid, &unique_oid, true);
	  if (ret == BTREE_KEY_NOTFOUND)
	    {
	      char *val_print = NULL;

	      val_print = pr_valstring (key_dbvalue);
	      er_set (ER_ERROR_SEVERITY, ARG_FILE_LINE, ER_FK_INVALID, 2, index->fk->fkname,
		      (val_print ? val_print : "unknown value"));
	      error_code = ER_FK_INVALID;
	      if (val_print)
		{
		  db_private_free (thread_p, val_print);
		}

	      if (key_dbvalue == &dbvalue)
		{
		  pr_clear_value (&dbvalue);
		}

	      if (LOG_CHECK_LOG_APPLIER (thread_p))
		{
		  continue;
		}

	      goto error;
	    }
	  else if (ret == BTREE_ERROR_OCCURRED)
	    {
	      ASSERT_ERROR_AND_SET (error_code);
	      goto error;
	    }
	  assert (ret == BTREE_KEY_FOUND);
	  /* TODO: For read committed... Do we need to keep the lock? */
	}

      if (key_dbvalue == &dbvalue)
	{
	  pr_clear_value (&dbvalue);
	}
    }

error:
  if (clear_pcontext == true)
    {
      partition_clear_pruning_context (&pcontext);
    }
  if (classrepr != NULL)
    {
      heap_classrepr_free_and_init (classrepr, &classrepr_cacheindex);
    }
  heap_attrinfo_end (thread_p, &index_attrinfo);
  return error_code;
}

/*
 * locator_check_primary_key_delete () -
 *
 * return: NO_ERROR if all OK, ER_ status otherwise
 *
 *   fkref(in):
 *   key(in):
 */
static int
locator_check_primary_key_delete (THREAD_ENTRY * thread_p, OR_INDEX * index, DB_VALUE * key)
{
  OR_FOREIGN_KEY *fkref;
  int oid_cnt, force_count, i;
  RECDES recdes;
  HEAP_SCANCACHE scan_cache;
  HFID hfid;
  BTREE_SCAN bt_scan;
  INDX_SCAN_ID isid;
  KEY_VAL_RANGE key_val_range;
  bool is_upd_scan_init;
  int error_code = NO_ERROR;
  HEAP_CACHE_ATTRINFO attr_info;
  DB_VALUE null_value;
  ATTR_ID *attr_ids = NULL;
  int num_attrs = 0;
  int k;
  int *keys_prefix_length = NULL;
  MVCC_SNAPSHOT *mvcc_snapshot = NULL;
  OID found_oid;
  BTREE_ISCAN_OID_LIST oid_list;

  oid_list.oidp = NULL;

  mvcc_snapshot = logtb_get_mvcc_snapshot (thread_p);
  if (mvcc_snapshot == NULL)
    {
      error_code = er_errid ();
      return (error_code == NO_ERROR ? ER_FAILED : error_code);
    }

  db_make_null (&null_value);
  db_make_null (&key_val_range.key1);
  db_make_null (&key_val_range.key2);

  heap_attrinfo_start (thread_p, NULL, 0, NULL, &attr_info);

  for (fkref = index->fk; fkref != NULL; fkref = fkref->next)
    {
      if (fkref->del_action == SM_FOREIGN_KEY_RESTRICT || fkref->del_action == SM_FOREIGN_KEY_NO_ACTION)
	{
	  if (!LOG_CHECK_LOG_APPLIER (thread_p))
	    {
	      error_code = btree_find_foreign_key (thread_p, &fkref->self_btid, key, &fkref->self_oid, &found_oid);
	      if (error_code != NO_ERROR)
		{
		  assert (er_errid () != NO_ERROR);
		  goto error3;
		}
	      if (!OID_ISNULL (&found_oid))
		{
		  er_set (ER_ERROR_SEVERITY, ARG_FILE_LINE, ER_FK_RESTRICT, 1, fkref->fkname);
		  error_code = ER_FK_RESTRICT;
		  /* Unlock child object. */
		  lock_unlock_object_donot_move_to_non2pl (thread_p, &found_oid, &fkref->self_oid, S_LOCK);
		  goto error3;
		}
	    }
	}
      else if (fkref->del_action == SM_FOREIGN_KEY_CASCADE || fkref->del_action == SM_FOREIGN_KEY_SET_NULL)
	{
	  if (attr_ids)
	    {
	      db_private_free_and_init (thread_p, attr_ids);
	    }
	  error_code =
	    heap_get_indexinfo_of_btid (thread_p, &fkref->self_oid, &fkref->self_btid, NULL, &num_attrs, &attr_ids,
					&keys_prefix_length, NULL, NULL);
	  if (error_code != NO_ERROR)
	    {
	      goto error3;
	    }
	  assert (num_attrs == index->n_atts);
	  /* We might check for foreign key and schema consistency problems here but we rely on the schema manager to
	   * prevent inconsistency; see do_check_fk_constraints() for details */

	  error_code = heap_get_hfid_from_class_oid (thread_p, &fkref->self_oid, &hfid);
	  if (error_code != NO_ERROR)
	    {
	      goto error3;
	    }

	  if (oid_list.oidp == NULL)
	    {
	      oid_list.oidp = (OID *) db_private_alloc (thread_p, ISCAN_OID_BUFFER_CAPACITY);
	      if (oid_list.oidp == NULL)
		{
		  error_code = ER_OUT_OF_VIRTUAL_MEMORY;
		  er_set (ER_ERROR_SEVERITY, ARG_FILE_LINE, error_code, 1, ISCAN_OID_BUFFER_CAPACITY);
		  goto error3;
		}
	      oid_list.oid_cnt = 0;
	      oid_list.capacity = ISCAN_OID_BUFFER_CAPACITY / OR_OID_SIZE;
	      oid_list.max_oid_cnt = oid_list.capacity;
	      oid_list.next_list = NULL;
	    }

	  error_code = heap_scancache_start (thread_p, &isid.scan_cache, &hfid, &fkref->self_oid, true, true, NULL);
	  if (error_code != NO_ERROR)
	    {
	      ASSERT_ERROR ();
	      goto error3;
	    }
	  scan_init_index_scan (&isid, &oid_list, mvcc_snapshot);
	  is_upd_scan_init = false;
	  pr_clone_value (key, &key_val_range.key1);
	  pr_clone_value (key, &key_val_range.key2);
	  key_val_range.range = GE_LE;
	  key_val_range.num_index_term = 0;
	  BTREE_INIT_SCAN (&bt_scan);

	  do
	    {
	      bool lob_exist = false;

	      error_code =
		btree_prepare_bts (thread_p, &bt_scan, &fkref->self_btid, &isid, &key_val_range, NULL, &fkref->self_oid,
				   NULL, NULL, false, NULL);
	      if (error_code != NO_ERROR)
		{
		  assert (er_errid () != NO_ERROR);
		  goto error2;
		}
	      error_code = btree_range_scan (thread_p, &bt_scan, btree_range_scan_select_visible_oids);
	      if (error_code != NO_ERROR)
		{
		  assert (er_errid () != NO_ERROR);
		  goto error2;
		}
	      oid_cnt = bt_scan.n_oids_read_last_iteration;

	      if (oid_cnt < 0)
		{
		  assert (false);
		  error_code = ER_FAILED;
		  goto error2;
		}
	      else if (oid_cnt == 0)
		{
		  break;
		}

	      if (is_upd_scan_init == false)
		{
		  int op_type = -1;
		  if (fkref->del_action == SM_FOREIGN_KEY_CASCADE)
		    {
		      op_type = SINGLE_ROW_DELETE;
		    }
		  else if (fkref->del_action == SM_FOREIGN_KEY_SET_NULL)
		    {
		      op_type = SINGLE_ROW_UPDATE;
		    }
		  else
		    {
		      assert (false);
		    }
		  error_code =
		    heap_scancache_start_modify (thread_p, &scan_cache, &hfid, &fkref->self_oid, op_type, NULL);
		  if (error_code != NO_ERROR)
		    {
		      goto error2;
		    }
		  is_upd_scan_init = true;
		  if (fkref->del_action == SM_FOREIGN_KEY_CASCADE || fkref->del_action == SM_FOREIGN_KEY_SET_NULL)
		    {
		      HEAP_ATTRVALUE *value;
		      error_code = heap_attrinfo_start (thread_p, &fkref->self_oid, -1, NULL, &attr_info);
		      if (error_code != NO_ERROR)
			{
			  goto error1;
			}

		      for (i = 0; i < attr_info.num_values; i++)
			{
			  value = &attr_info.values[i];
			  if (value->last_attrepr->type == DB_TYPE_BLOB || value->last_attrepr->type == DB_TYPE_CLOB)
			    {
			      lob_exist = true;
			      break;
			    }
			}
		    }
		}

	      for (i = 0; i < oid_cnt; i++)
		{
		  OID *oid_ptr = &(oid_list.oidp[i]);
		  SCAN_CODE scan_code = S_SUCCESS;
		  recdes.data = NULL;
		  /* TO DO - handle reevaluation */

		  scan_code = locator_lock_and_get_object (thread_p, oid_ptr, &fkref->self_oid, &recdes, &scan_cache,
							   X_LOCK, COPY, NULL_CHN, LOG_ERROR_IF_DELETED);
		  if (scan_code != S_SUCCESS)
		    {
		      if (scan_code == S_DOESNT_EXIST && er_errid () != ER_HEAP_UNKNOWN_OBJECT)
			{
			  er_set (ER_ERROR_SEVERITY, ARG_FILE_LINE, ER_HEAP_UNKNOWN_OBJECT, oid_ptr->volid,
				  oid_ptr->pageid, oid_ptr->slotid);
			}

		      if (er_errid () == ER_HEAP_UNKNOWN_OBJECT)
			{
			  er_log_debug (ARG_FILE_LINE, "locator_update_force: unknown oid ( %d|%d|%d )\n",
					oid_ptr->pageid, oid_ptr->slotid, oid_ptr->volid);
			  continue;
			}

		      error_code = er_errid ();
		      error_code = (error_code == NO_ERROR ? ER_FAILED : error_code);
		      goto error1;
		    }

		  if (fkref->del_action == SM_FOREIGN_KEY_CASCADE)
		    {
		      bool disabled_row_replication = false;

		      if (lob_exist)
			{
			  error_code = locator_delete_lob_force (thread_p, &fkref->self_oid, oid_ptr, NULL);
			}
		      if (error_code != NO_ERROR)
			{
			  goto error1;
			}

		      if (!LOG_CHECK_LOG_APPLIER (thread_p) && log_does_allow_replication () == true)
			{
			  if (!logtb_get_tdes (thread_p)->get_replication_generator ().is_row_replication_disabled ())
			    {
			      /* Disable row replication: SM_FOREIGN_KEY_CASCADE constraint from slave will make sure
			       * these changes are replicated */
			      logtb_get_tdes (thread_p)->
				get_replication_generator ().set_row_replication_disabled (true);
			      disabled_row_replication = true;
			    }
			}

		      /* oid already locked at locator_lock_and_get_object */
		      error_code =
			locator_delete_force (thread_p, &hfid, oid_ptr, true, SINGLE_ROW_DELETE, &scan_cache,
					      &force_count, NULL, false);

		      if (disabled_row_replication)
			{
			  /* Enable row replication. */
			  logtb_get_tdes (thread_p)->get_replication_generator ().set_row_replication_disabled (false);
			}

		      if (error_code == ER_MVCC_NOT_SATISFIED_REEVALUATION)
			{
			  /* skip foreign keys that were already deleted. For example the "cross type" reference */
			  error_code = NO_ERROR;
			}
		      else if (error_code != NO_ERROR)
			{
			  er_set (ER_ERROR_SEVERITY, ARG_FILE_LINE, ER_FK_CANT_DELETE_INSTANCE, 1, fkref->fkname);
			  goto error1;
			}
		    }
		  else if (fkref->del_action == SM_FOREIGN_KEY_SET_NULL)
		    {
		      error_code = heap_attrinfo_clear_dbvalues (&attr_info);
		      if (error_code != NO_ERROR)
			{
			  goto error1;
			}
		      for (k = 0; k < num_attrs; ++k)
			{
			  error_code = heap_attrinfo_set (oid_ptr, attr_ids[k], &null_value, &attr_info);
			  if (error_code != NO_ERROR)
			    {
			      goto error1;
			    }
			}
		      /* oid already locked at locator_lock_and_get_object */
		      error_code =
			locator_attribute_info_force (thread_p, &hfid, oid_ptr, &attr_info, attr_ids, index->n_atts,
						      LC_FLUSH_UPDATE, SINGLE_ROW_UPDATE, &scan_cache, &force_count,
						      false, REPL_INFO_TYPE_RBR_NORMAL, DB_NOT_PARTITIONED_CLASS, NULL,
						      NULL, NULL, UPDATE_INPLACE_NONE, &recdes, false);
		      if (error_code != NO_ERROR)
			{
			  if (error_code == ER_MVCC_NOT_SATISFIED_REEVALUATION)
			    {
			      error_code = NO_ERROR;
			    }
			  else
			    {
			      goto error1;
			    }
			}
		    }
		  else
		    {
		      assert (false);
		    }
		}
	    }
	  while (!BTREE_END_OF_SCAN (&bt_scan));

	  if (is_upd_scan_init)
	    {
	      heap_scancache_end_modify (thread_p, &scan_cache);
	      if (fkref->del_action == SM_FOREIGN_KEY_CASCADE || fkref->del_action == SM_FOREIGN_KEY_SET_NULL)
		{
		  heap_attrinfo_end (thread_p, &attr_info);
		}
	    }

	  btree_scan_clear_key (&bt_scan);
	  pr_clear_value (&key_val_range.key1);
	  pr_clear_value (&key_val_range.key2);
	  error_code = heap_scancache_end (thread_p, &isid.scan_cache);
	  if (error_code != NO_ERROR)
	    {
	      error_code = NO_ERROR;
	      goto end;
	    }
	}
      else
	{
	  assert (false);
	}
    }

end:
  if (oid_list.oidp)
    {
      db_private_free_and_init (thread_p, oid_list.oidp);
    }
  if (attr_ids)
    {
      db_private_free_and_init (thread_p, attr_ids);
    }
  if (keys_prefix_length)
    {
      db_private_free_and_init (thread_p, keys_prefix_length);
    }

  return error_code;

error1:
  heap_scancache_end_modify (thread_p, &scan_cache);

error2:
  btree_scan_clear_key (&bt_scan);
  pr_clear_value (&key_val_range.key1);
  pr_clear_value (&key_val_range.key2);
  (void) heap_scancache_end (thread_p, &isid.scan_cache);

error3:
  heap_attrinfo_end (thread_p, &attr_info);

  goto end;
}

/*
 * locator_check_primary_key_update () -
 *
 * return: NO_ERROR if all OK, ER_ status otherwise
 *
 *   index(in):
 *   key(in):
 */
static int
locator_check_primary_key_update (THREAD_ENTRY * thread_p, OR_INDEX * index, DB_VALUE * key)
{
  OR_FOREIGN_KEY *fkref;
  int oid_cnt, force_count, i;
  RECDES recdes;
  HEAP_SCANCACHE scan_cache;
  HFID hfid;
  BTREE_SCAN bt_scan;
  INDX_SCAN_ID isid;
  KEY_VAL_RANGE key_val_range;
  bool is_upd_scan_init;
  int error_code = NO_ERROR;
  HEAP_CACHE_ATTRINFO attr_info;
  DB_VALUE null_value;
  ATTR_ID *attr_ids = NULL;
  int num_attrs = 0;
  int k;
  int *keys_prefix_length = NULL;
  MVCC_SNAPSHOT *mvcc_snapshot = NULL;
  OID found_oid;
  BTREE_ISCAN_OID_LIST oid_list;

  oid_list.oidp = NULL;

  mvcc_snapshot = logtb_get_mvcc_snapshot (thread_p);
  if (mvcc_snapshot == NULL)
    {
      error_code = er_errid ();
      return (error_code == NO_ERROR ? ER_FAILED : error_code);
    }

  db_make_null (&key_val_range.key1);
  db_make_null (&key_val_range.key2);
  db_make_null (&null_value);
  heap_attrinfo_start (thread_p, NULL, 0, NULL, &attr_info);

  for (fkref = index->fk; fkref != NULL; fkref = fkref->next)
    {
      if (fkref->upd_action == SM_FOREIGN_KEY_RESTRICT || fkref->upd_action == SM_FOREIGN_KEY_NO_ACTION)
	{
	  if (!LOG_CHECK_LOG_APPLIER (thread_p))
	    {
	      error_code = btree_find_foreign_key (thread_p, &fkref->self_btid, key, &fkref->self_oid, &found_oid);
	      if (error_code != NO_ERROR)
		{
		  assert (er_errid () != NO_ERROR);
		  goto error3;
		}
	      if (!OID_ISNULL (&found_oid))
		{
		  er_set (ER_ERROR_SEVERITY, ARG_FILE_LINE, ER_FK_RESTRICT, 1, fkref->fkname);
		  error_code = ER_FK_RESTRICT;
		  /* Unlock child object. */
		  lock_unlock_object_donot_move_to_non2pl (thread_p, &found_oid, &fkref->self_oid, S_LOCK);
		  goto error3;
		}
	    }
	}
      else if (fkref->upd_action == SM_FOREIGN_KEY_CASCADE || fkref->upd_action == SM_FOREIGN_KEY_SET_NULL)
	{
	  if (attr_ids)
	    {
	      db_private_free_and_init (thread_p, attr_ids);
	    }
	  error_code =
	    heap_get_indexinfo_of_btid (thread_p, &fkref->self_oid, &fkref->self_btid, NULL, &num_attrs, &attr_ids,
					&keys_prefix_length, NULL, NULL);
	  if (error_code != NO_ERROR)
	    {
	      goto error3;
	    }
	  assert (num_attrs == index->n_atts);
	  /* We might check for foreign key and schema consistency problems here but we rely on the schema manager to
	   * prevent inconsistency; see do_check_fk_constraints() for details */

	  error_code = heap_get_hfid_from_class_oid (thread_p, &fkref->self_oid, &hfid);
	  if (error_code != NO_ERROR)
	    {
	      goto error3;
	    }

	  if (oid_list.oidp == NULL)
	    {
	      oid_list.oidp = (OID *) db_private_alloc (thread_p, ISCAN_OID_BUFFER_CAPACITY);
	      if (oid_list.oidp == NULL)
		{
		  error_code = ER_OUT_OF_VIRTUAL_MEMORY;
		  er_set (ER_ERROR_SEVERITY, ARG_FILE_LINE, error_code, 1, ISCAN_OID_BUFFER_CAPACITY);
		  goto error3;
		}
	      oid_list.capacity = ISCAN_OID_BUFFER_CAPACITY / OR_OID_SIZE;
	      oid_list.max_oid_cnt = oid_list.capacity;
	      oid_list.oid_cnt = 0;
	      oid_list.next_list = NULL;
	    }

	  error_code = heap_scancache_start (thread_p, &isid.scan_cache, &hfid, &fkref->self_oid, true, true, NULL);
	  if (error_code != NO_ERROR)
	    {
	      ASSERT_ERROR ();
	      goto error3;
	    }

	  scan_init_index_scan (&isid, &oid_list, mvcc_snapshot);

	  is_upd_scan_init = false;
	  pr_clone_value (key, &key_val_range.key1);
	  pr_clone_value (key, &key_val_range.key2);
	  key_val_range.range = GE_LE;
	  key_val_range.num_index_term = 0;
	  BTREE_INIT_SCAN (&bt_scan);

	  do
	    {
	      error_code =
		btree_prepare_bts (thread_p, &bt_scan, &fkref->self_btid, &isid, &key_val_range, NULL, &fkref->self_oid,
				   NULL, NULL, false, NULL);
	      if (error_code != NO_ERROR)
		{
		  assert (er_errid () != NO_ERROR);
		  goto error2;
		}
	      error_code = btree_range_scan (thread_p, &bt_scan, btree_range_scan_select_visible_oids);
	      if (error_code != NO_ERROR)
		{
		  assert (er_errid () != NO_ERROR);
		  goto error2;
		}
	      oid_cnt = bt_scan.n_oids_read_last_iteration;
	      if (oid_cnt < 0)
		{
		  assert (er_errid () != NO_ERROR);
		  error_code = er_errid ();
		  if (error_code == NO_ERROR)
		    {
		      error_code = ER_FAILED;
		    }

		  goto error2;
		}
	      else if (oid_cnt == 0)
		{
		  break;
		}

	      if (is_upd_scan_init == false)
		{
		  error_code =
		    heap_scancache_start_modify (thread_p, &scan_cache, &hfid, &fkref->self_oid, SINGLE_ROW_UPDATE,
						 NULL);
		  if (error_code != NO_ERROR)
		    {
		      goto error2;
		    }
		  is_upd_scan_init = true;
		  error_code = heap_attrinfo_start (thread_p, &fkref->self_oid, -1, NULL, &attr_info);
		  if (error_code != NO_ERROR)
		    {
		      goto error1;
		    }
		}

	      for (i = 0; i < oid_cnt; i++)
		{
		  OID *oid_ptr = &(oid_list.oidp[i]);
		  SCAN_CODE scan_code = S_SUCCESS;
		  recdes.data = NULL;
		  /* TO DO - handle reevaluation */

		  scan_code = locator_lock_and_get_object (thread_p, oid_ptr, &fkref->self_oid, &recdes, &scan_cache,
							   X_LOCK, COPY, NULL_CHN, LOG_ERROR_IF_DELETED);
		  if (scan_code != S_SUCCESS)
		    {
		      if (scan_code == S_DOESNT_EXIST && er_errid () != ER_HEAP_UNKNOWN_OBJECT)
			{
			  er_set (ER_ERROR_SEVERITY, ARG_FILE_LINE, ER_HEAP_UNKNOWN_OBJECT, oid_ptr->volid,
				  oid_ptr->pageid, oid_ptr->slotid);
			}
		      if (er_errid () == ER_HEAP_UNKNOWN_OBJECT)
			{
			  er_log_debug (ARG_FILE_LINE, "locator_update_force: unknown oid ( %d|%d|%d )\n",
					oid_ptr->pageid, oid_ptr->slotid, oid_ptr->volid);
			  continue;
			}

		      error_code = er_errid ();
		      error_code = (error_code == NO_ERROR ? ER_FAILED : error_code);
		      goto error1;
		    }

		  if ((error_code = heap_attrinfo_clear_dbvalues (&attr_info)) != NO_ERROR)
		    {
		      goto error1;
		    }

		  if (fkref->upd_action == SM_FOREIGN_KEY_CASCADE)
		    {
		      /* This is not yet implemented and this code should not be reached. */
		      assert (false);
		      er_set (ER_ERROR_SEVERITY, ARG_FILE_LINE, ER_FK_RESTRICT, 1, fkref->fkname);
		      error_code = ER_FK_RESTRICT;
		      goto error1;
		    }
		  else if (fkref->upd_action == SM_FOREIGN_KEY_SET_NULL)
		    {
		      for (k = 0; k < num_attrs; ++k)
			{
			  error_code = heap_attrinfo_set (oid_ptr, attr_ids[k], &null_value, &attr_info);
			  if (error_code != NO_ERROR)
			    {
			      goto error1;
			    }
			}
		    }
		  else
		    {
		      assert (false);
		    }
		  /* oid already locked at locator_lock_and_get_object */
		  error_code =
		    locator_attribute_info_force (thread_p, &hfid, oid_ptr, &attr_info, attr_ids, index->n_atts,
						  LC_FLUSH_UPDATE, SINGLE_ROW_UPDATE, &scan_cache, &force_count, false,
						  REPL_INFO_TYPE_RBR_NORMAL, DB_NOT_PARTITIONED_CLASS, NULL, NULL, NULL,
						  UPDATE_INPLACE_NONE, &recdes, false);
		  if (error_code != NO_ERROR)
		    {
		      if (error_code == ER_MVCC_NOT_SATISFIED_REEVALUATION)
			{
			  error_code = NO_ERROR;
			}
		      else
			{
			  goto error1;
			}
		    }
		}
	    }
	  while (!BTREE_END_OF_SCAN (&bt_scan));

	  if (is_upd_scan_init)
	    {
	      heap_scancache_end_modify (thread_p, &scan_cache);
	      heap_attrinfo_end (thread_p, &attr_info);
	    }

	  btree_scan_clear_key (&bt_scan);
	  pr_clear_value (&key_val_range.key1);
	  pr_clear_value (&key_val_range.key2);
	  error_code = heap_scancache_end (thread_p, &isid.scan_cache);
	  if (error_code != NO_ERROR)
	    {
	      error_code = NO_ERROR;
	      goto end;
	    }
	}
      else
	{
	  assert (false);
	}
    }

end:
  if (oid_list.oidp)
    {
      db_private_free_and_init (thread_p, oid_list.oidp);
    }
  if (attr_ids)
    {
      db_private_free_and_init (thread_p, attr_ids);
    }
  if (keys_prefix_length)
    {
      db_private_free_and_init (thread_p, keys_prefix_length);
    }

  return error_code;

error1:
  heap_scancache_end_modify (thread_p, &scan_cache);

error2:
  btree_scan_clear_key (&bt_scan);
  pr_clear_value (&key_val_range.key1);
  pr_clear_value (&key_val_range.key2);
  (void) heap_scancache_end (thread_p, &isid.scan_cache);

error3:
  heap_attrinfo_end (thread_p, &attr_info);

  goto end;
}

/*
 * locator_insert_force () - Insert the given object on this heap
 *
 * return: NO_ERROR if all OK, ER_ status otherwise
 *
 *   hfid(in): Heap where the object is going to be inserted
 *   class_oid(in/out): the class OID in which it was inserted
 *		(in case of a partitioned class: it will hold the class OID of
 *		 the actual partition in which the record was inserted)
 *   oid(in/out): The new object identifier
 *   recdes(in): The object in disk format
 *   has_index(in): false if we now for sure that there is not any index on the
 *              instances of the class.
 *   op_type(in):
 *   scan_cache(in/out): Scan cache used to estimate the best space pages
 *              between heap changes.
 *   force_count(in):
 *   pruning_type(in): type of pruning that should be performed
 *   pcontext(in): partition pruning context
 *   func_preds(in): cached function index expressions
 *   force_in_place:
 *
 * Note: The given object is inserted on this heap and all appropriate
 *              index entries are inserted.
 */
static int
locator_insert_force (THREAD_ENTRY * thread_p, HFID * hfid, OID * class_oid, OID * oid, RECDES * recdes, int has_index,
		      int op_type, HEAP_SCANCACHE * scan_cache, int *force_count, int pruning_type,
		      PRUNING_CONTEXT * pcontext, FUNC_PRED_UNPACK_INFO * func_preds,
		      UPDATE_INPLACE_STYLE force_in_place, PGBUF_WATCHER * home_hint_p)
{
#if 0				/* TODO - dead code; do not delete me */
  OID rep_dir = { NULL_PAGEID, NULL_SLOTID, NULL_VOLID };
#endif
  bool isold_object;		/* Make sure that this is an old object */
  RECDES new_recdes;
  bool is_cached = false;
  LC_COPYAREA *cache_attr_copyarea = NULL;
  int error_code = NO_ERROR;
  OID real_class_oid;
  HFID real_hfid;
  HEAP_SCANCACHE *local_scan_cache = NULL;
  FUNC_PRED_UNPACK_INFO *local_func_preds = NULL;
  HEAP_OPERATION_CONTEXT context;

  assert (class_oid != NULL);
  assert (!OID_ISNULL (class_oid));
  assert (!OID_IS_ROOTOID (class_oid));

  HFID_COPY (&real_hfid, hfid);
  COPY_OID (&real_class_oid, class_oid);

  local_scan_cache = scan_cache;
  local_func_preds = func_preds;

  if (pruning_type != DB_NOT_PARTITIONED_CLASS)
    {
      OID superclass_oid;
      int granted;
      /* Perform partition pruning on the given class */
      error_code =
	partition_prune_insert (thread_p, class_oid, recdes, scan_cache, pcontext, pruning_type, &real_class_oid,
				&real_hfid, &superclass_oid);
      if (error_code != NO_ERROR)
	{
	  goto error2;
	}
      if (!OID_ISNULL (&superclass_oid))
	{
	  granted = lock_subclass (thread_p, &real_class_oid, &superclass_oid, IX_LOCK, LK_UNCOND_LOCK);
	  if (granted != LK_GRANTED)
	    {
	      assert (er_errid () != NO_ERROR);
	      error_code = er_errid ();
	      if (error_code == NO_ERROR)
		{
		  error_code = ER_FAILED;
		}
	      goto error2;
	    }
	  if (pcontext != NULL)
	    {
	      /* The scan_cache above is started for the partitioned class, not for the actual partition in which we
	       * will be performing the insert. See if we already have a scan_cache structure created for the target
	       * partition and use that one instead of the one supplied to this function */
	      PRUNING_SCAN_CACHE *ins_cache = NULL;
	      bool has_func_idx = (func_preds != NULL);

	      ins_cache =
		locator_get_partition_scancache (pcontext, &real_class_oid, &real_hfid, op_type, has_func_idx);
	      if (ins_cache == NULL)
		{
		  assert (er_errid () != NO_ERROR);
		  error_code = er_errid ();
		  if (error_code == NO_ERROR)
		    {
		      error_code = ER_FAILED;
		    }
		  goto error2;
		}
	      local_func_preds = ins_cache->func_index_pred;
	      local_scan_cache = &ins_cache->scan_cache;
	    }
	  else
	    {
	      /* disable function indexes optimization if we don't have access to a pruning context */
	      local_func_preds = NULL;
	    }
	}
      else
	{
	  /* class_oid was not a partitioned class. This can happen if, for example, this is a request from HA. In this
	   * which case class_oid already points to the designated partition */
	  assert_release (OID_EQ (class_oid, &real_class_oid));
	}
    }

  *force_count = 0;

  /*
   * This is a new object. The object must be locked in exclusive mode,
   * once its OID is assigned. We just do it for the classes, the new
   * instances are not locked since another client cannot get to them,
   * in any way. How can a client know their OIDs
   */

  /* insert object and lock it */

  assert (!OID_IS_ROOTOID (&real_class_oid));

  /* adjust recdes type (if we got here it should be REC_HOME or REC_BIGONE; REC_BIGONE is detected and handled in
   * heap_insert_logical */
  recdes->type = REC_HOME;

  /* prepare context */
  heap_create_insert_context (&context, &real_hfid, &real_class_oid, recdes, local_scan_cache);
  context.update_in_place = force_in_place;

  if (force_in_place == UPDATE_INPLACE_OLD_MVCCID)
    {
      REPR_ID rep;

      /* insert due to redistribute partition data - set the correct representation id of the new class */

      rep = heap_get_class_repr_id (thread_p, &real_class_oid);
      (void) or_replace_rep_id (context.recdes_p, rep);
    }

  /* execute insert */
  if (heap_insert_logical (thread_p, &context, home_hint_p) != NO_ERROR)
    {
      /*
       * Problems inserting the object...Maybe, the transaction should be
       * aborted by the caller...Quit..
       */
      assert (er_errid () != NO_ERROR);
      error_code = er_errid ();
      if (error_code == NO_ERROR)
	{
	  error_code = ER_FAILED;
	}
      goto error2;
    }
  COPY_OID (oid, &context.res_oid);

#if 0				/* TODO - dead code; do not delete me */
  if (OID_IS_ROOTOID (&real_class_oid))
    {
      assert (false);		/* is impossible */

      /*
       * A CLASS: Add the classname to class_OID entry and add the class
       *          to the catalog.
       *          Update the classname table.
       *          Remove XASL cache entries which is relevant with that class.
       */

      classname = or_class_name (recdes);
      assert (classname != NULL);
      assert (strlen (classname) < 255);

      /* Indicate new oid to classname table */
      if (locator_permoid_class_name (thread_p, classname, oid) != NO_ERROR)
	{
	  assert (false);	/* should be impossible */
	  goto error1;
	}

      if (!OID_IS_ROOTOID (oid))
	{
	  HEAP_OPERATION_CONTEXT update_context;
	  char *rep_dir_offset;

	  or_class_rep_dir (recdes, &rep_dir);
	  assert (OID_ISNULL (&rep_dir));

	  if (catalog_insert (thread_p, recdes, oid, &rep_dir) < 0)
	    {
	      /*
	       * There is an error inserting the hash entry or catalog
	       * information. Maybe, the transaction should be aborted by
	       * the caller...Quit
	       */
	      assert (er_errid () != NO_ERROR);
	      error_code = er_errid ();
	      if (error_code == NO_ERROR)
		{
		  error_code = ER_FAILED;
		}
	      goto error1;
	    }

	  assert (!OID_ISNULL (&rep_dir));

	  /* save oid of the representation directory */
	  rep_dir_offset =
	    (char *) recdes->data + OR_FIXED_ATTRIBUTES_OFFSET (recdes->data,
								ORC_CLASS_VAR_ATT_COUNT) + ORC_REP_DIR_OFFSET;

	  OR_PUT_OID (rep_dir_offset, &rep_dir);

	  heap_create_update_context (&update_context, &real_hfid, oid, &real_class_oid, recdes, local_scan_cache);
	  update_context.force_non_mvcc = true;

	  if (heap_update_logical (thread_p, &update_context) != NO_ERROR)
	    {
	      /*
	       * Problems updating the object...Maybe, the transaction should be
	       * aborted by the caller...Quit..
	       */
	      error_code = er_errid ();
	      if (error_code == NO_ERROR)
		{
		  error_code = ER_FAILED;
		}
	      goto error1;
	    }

	  assert (isold_object == true);

#if !defined(NDEBUG)
	  or_class_rep_dir (recdes, &rep_dir);
	  assert (!OID_ISNULL (&rep_dir));
#endif
	}

      if (catcls_Enable == true && catcls_insert_catalog_classes (thread_p, recdes) != NO_ERROR)
	{
	  assert (er_errid () != NO_ERROR);
	  error_code = er_errid ();
	  if (error_code == NO_ERROR)
	    {
	      error_code = ER_FAILED;
	    }
	  goto error1;
	}

      /* system class do not include foreign keys, we need not check here. */
    }
  else
    {
#endif
      /*
       * AN INSTANCE: Apply the necessary index insertions
       */
      if (has_index
	  && locator_add_or_remove_index (thread_p, recdes, oid, &real_class_oid, true, op_type, local_scan_cache, true,
					  true, &real_hfid, local_func_preds) != NO_ERROR)
	{
	  assert (er_errid () != NO_ERROR);
	  error_code = er_errid ();
	  if (error_code == NO_ERROR)
	    {
	      error_code = ER_FAILED;
	    }
	  goto error1;
	}

      /* check the foreign key constraints */
      if (has_index && !locator_Dont_check_foreign_key)
	{
	  error_code =
	    locator_check_foreign_key (thread_p, &real_hfid, &real_class_oid, oid, recdes, &new_recdes, &is_cached,
				       &cache_attr_copyarea);
	  if (error_code != NO_ERROR)
	    {
	      goto error1;
	    }

	  if (is_cached)
	    {
	      HEAP_OPERATION_CONTEXT update_context;

	      recdes = &new_recdes;
	      /* Cache object has been updated, we need update the value again */
	      heap_create_update_context (&update_context, &real_hfid, oid, &real_class_oid, recdes, local_scan_cache,
					  UPDATE_INPLACE_CURRENT_MVCCID);
	      if (heap_update_logical (thread_p, &update_context) != NO_ERROR)
		{
		  assert (er_errid () != NO_ERROR);
		  error_code = er_errid ();
		  if (error_code == NO_ERROR)
		    {
		      error_code = ER_FAILED;
		    }
		  goto error1;
		}

	      assert (update_context.is_logical_old);
	      isold_object = update_context.is_logical_old;
	    }
	}

#if defined(ENABLE_UNUSED_FUNCTION)
      /* increase the counter of the catalog */
      locator_increase_catalog_count (thread_p, &real_class_oid);
#endif

      /* remove query result cache entries which are relevant with this class */
      if (!QFILE_IS_LIST_CACHE_DISABLED)
	{
	  if (qexec_clear_list_cache_by_class (thread_p, &real_class_oid) != NO_ERROR)
	    {
	      er_log_debug (ARG_FILE_LINE,
			    "locator_insert_force: qexec_clear_list_cache_by_class failed for class { %d %d %d }\n",
			    real_class_oid.pageid, real_class_oid.slotid, real_class_oid.volid);
	    }
	  qmgr_add_modified_class (thread_p, &real_class_oid);
	}
#if 0				/* TODO - dead code; do not delete me */
    }
#endif

  *force_count = 1;

error1:
  /* update the OID of the class with the actual partition in which the object was inserted */
  COPY_OID (class_oid, &real_class_oid);
  HFID_COPY (hfid, &real_hfid);

error2:
  if (cache_attr_copyarea != NULL)
    {
      locator_free_copy_area (cache_attr_copyarea);
    }

  return error_code;
}

/*
 * locator_move_record () - relocate a record from a partitioned class
 * return : error code or NO_ERROR
 * thread_p (in)	: caller thread
 * old_hfid (in)	: source location of the record
 * old_class_oid (in)	: class owning the record
 * obj_oid (in)		: record OID
 * new_class_oid (in)	: destination class
 * new_class_hfid (in)	: destination hfid
 * recdes (in)		: record
 * scan_cache (in)	: scan cache
 * op_type (in)		: operation type
 * has_index (in)	: true if the class has indexes
 * force_count (in/out)	:
 * context(in)	        : pruning context
 * mvcc_reev_data(in)	: MVCC reevaluation data
 * need_locking(in)	: true, if need locking
 *
 * Note: this function calls locator_delete_force on the current object oid
 * and locator_insert_force for the RECDES it receives. The record has already
 * been set to be used by the receiving class when it went through the pruning
 * algorithm (see function partition_find_partition_for_record)
 */
static int
locator_move_record (THREAD_ENTRY * thread_p, HFID * old_hfid, OID * old_class_oid, OID * obj_oid, OID * new_class_oid,
		     HFID * new_class_hfid, RECDES * recdes, HEAP_SCANCACHE * scan_cache, int op_type, int has_index,
		     int *force_count, PRUNING_CONTEXT * context, MVCC_REEV_DATA * mvcc_reev_data, bool need_locking)
{
  int error = NO_ERROR;
  OID new_obj_oid;

  assert (!OID_IS_ROOTOID (old_class_oid));
  assert (!OID_IS_ROOTOID (new_class_oid));

  if (context != NULL)
    {
      /* setup a PRUNING_SCAN_CACHE object for this class */
      HEAP_SCANCACHE *insert_cache = NULL;
      PRUNING_SCAN_CACHE *ins_cache = NULL;
      ins_cache = locator_get_partition_scancache (context, new_class_oid, new_class_hfid, op_type, false);
      if (ins_cache == NULL)
	{
	  assert (er_errid () != NO_ERROR);
	  error = er_errid ();
	  return (error != NO_ERROR) ? error : ER_FAILED;
	}

      insert_cache = &ins_cache->scan_cache;

      error =
	locator_insert_force (thread_p, new_class_hfid, new_class_oid, &new_obj_oid, recdes, has_index, op_type,
			      insert_cache, force_count, context->pruning_type, NULL, NULL, UPDATE_INPLACE_NONE, NULL);
    }
  else
    {
      HEAP_SCANCACHE insert_cache;

      error =
	locator_start_force_scan_cache (thread_p, &insert_cache, new_class_hfid, new_class_oid, SINGLE_ROW_INSERT);
      if (error != NO_ERROR)
	{
	  return error;
	}

      /* insert the new record */
      error =
	locator_insert_force (thread_p, new_class_hfid, new_class_oid, &new_obj_oid, recdes, has_index, op_type,
			      &insert_cache, force_count, DB_NOT_PARTITIONED_CLASS, NULL, NULL, UPDATE_INPLACE_NONE,
			      NULL);
      heap_scancache_end (thread_p, &insert_cache);
    }

  if (error != NO_ERROR)
    {
      return error;
    }

  /* delete this record from the class it currently resides in */
  error =
    locator_delete_force_for_moving (thread_p, old_hfid, obj_oid, true, op_type, scan_cache, force_count,
				     mvcc_reev_data, &new_obj_oid, new_class_oid, need_locking);
  if (error != NO_ERROR)
    {
      return error;
    }

  if (!LOG_CHECK_LOG_APPLIER (thread_p) && log_does_allow_replication () == true)
    {
      /* Remove attribute change since we moved, instead of doing update. At abort, all pending objects are removed. */
      logtb_get_tdes (thread_p)->get_replication_generator ().remove_attribute_change (*old_class_oid, *obj_oid);
    }

  COPY_OID (obj_oid, &new_obj_oid);

  return NO_ERROR;
}

/*
 * locator_update_force () - Update the given object
 *
 * return: NO_ERROR if all OK, ER_ status otherwise
 *
 *   hfid(in): Heap where the object is going to be inserted
 *   class_oid(in):
 *   oid(in): The object identifier
 *   oldrecdes(in):
 *   recdes(in):  The object in disk format
 *   has_index(in): false if we now for sure that there is not any index
 *                   on the instances of the class.
 *   att_id(in): Updated attr id array
 *   n_att_id(in): Updated attr id array length
 *   op_type(in):
 *   scan_cache(in/out): Scan cache used to estimate the best space pages
 *                   between heap changes.
 *   force_count(in):
 *   not_check_fk(in):
 *   repl_inf(in): replication info
 *   pruning_type(in): pruning type
 *   pcontext(in): pruning context
 *   mvcc_reev_data(in): MVCC reevaluation data
 *   force_in_place(in): if UPDATE_INPLACE_NONE then the 'in place' will not be forced
 *			 and the update style will be decided in this function.
 *			 Otherwise the update of the instance will be made in
 *			 place and according to provided style.
 *
 * Note: The given object is updated on this heap and all appropriate
 *              index entries are updated.
 */
static int
locator_update_force (THREAD_ENTRY * thread_p, HFID * hfid, OID * class_oid, OID * oid, RECDES * oldrecdes,
		      RECDES * recdes, int has_index, ATTR_ID * att_id, int n_att_id, int op_type,
		      HEAP_SCANCACHE * scan_cache, int *force_count, bool not_check_fk, REPL_INFO_TYPE repl_info_type,
		      int pruning_type, PRUNING_CONTEXT * pcontext, MVCC_REEV_DATA * mvcc_reev_data,
		      UPDATE_INPLACE_STYLE force_in_place, bool need_locking)
{
  OID rep_dir = { NULL_PAGEID, NULL_SLOTID, NULL_VOLID };
  char *rep_dir_offset;
  char *classname = NULL;	/* Classname to update */
  char *old_classname = NULL;	/* Classname that may have been renamed */

  bool isold_object;		/* Make sure that this is an old object */
  RECDES copy_recdes = RECDES_INITIALIZER;
  SCAN_CODE scan = S_SUCCESS;

  RECDES new_record;
  bool is_cached = false;
  LC_COPYAREA *cache_attr_copyarea = NULL;
  int error_code = NO_ERROR;
  HEAP_SCANCACHE *local_scan_cache;
  bool no_data_new_address = false;
  REPL_INFO repl_info;

  assert (class_oid != NULL && !OID_ISNULL (class_oid));

  /*
   * While scanning objects, the given scancache does not fix the last
   * accessed page. So, the object must be copied to the record descriptor.
   */
  copy_recdes.data = NULL;

  *force_count = 0;

  repl_info.repl_info_type = repl_info_type;
  repl_info.need_replication = true;
  repl_info.info = NULL;

  if (OID_IS_ROOTOID (class_oid))
    {
      HEAP_OPERATION_CONTEXT update_context;

      /*
       * A CLASS: classes do not have any indices...however, the classname
       * to oid table may need to be updated
       */
      classname = or_class_name (recdes);
      assert (classname != NULL);
      assert (strlen (classname) < 255);

      if (heap_get_class_name_alloc_if_diff (thread_p, oid, classname, &old_classname) != NO_ERROR)
	{
	  /* it is unexpected to fail to get the classname of an existing class */
	  ASSERT_ERROR_AND_SET (error_code);
	  goto error;
	}

      /*
       * Compare the classname pointers. If the same pointers classes are the
       * same since the class was no malloc
       */
      if (old_classname != NULL && old_classname != classname)
	{
	  assert (old_classname != NULL);
	  assert (strlen (old_classname) < 255);

	  /* Different names, the class was renamed. */
	  error_code = log_add_to_modified_class_list (thread_p, old_classname, oid);
	  if (error_code != NO_ERROR)
	    {
	      ASSERT_ERROR ();
	      goto error;
	    }
	}

      if ((catcls_Enable == true) && (old_classname != NULL))
	{
	  error_code = catcls_update_catalog_classes (thread_p, old_classname, recdes, oid, force_in_place);
	  if (error_code != NO_ERROR)
	    {
	      ASSERT_ERROR ();
	      goto error;
	    }
	}

      /* TODO - defence code to save oid of the representation directory */
      if (!OID_IS_ROOTOID (oid))
	{
	  or_class_rep_dir (recdes, &rep_dir);

	  if (OID_ISNULL (&rep_dir))
	    {
	      OID old_rep_dir = { NULL_PAGEID, NULL_SLOTID, NULL_VOLID };
	      RECDES old_record, *old_recdes;

	      old_record.data = NULL;
	      old_recdes = &old_record;

	      if (heap_get_class_record (thread_p, oid, old_recdes, scan_cache, PEEK) == S_SUCCESS)
		{
		  or_class_rep_dir (old_recdes, &old_rep_dir);

		  /* save current oid of the representation directory */
		  if (!OID_ISNULL (&old_rep_dir))
		    {
		      assert (false);	/* should avoid */

		      rep_dir_offset =
			(char *) recdes->data + OR_FIXED_ATTRIBUTES_OFFSET (recdes->data, ORC_CLASS_VAR_ATT_COUNT)
			+ ORC_REP_DIR_OFFSET;

		      OR_PUT_OID (rep_dir_offset, &old_rep_dir);
		    }
		}
	      else
		{
		  /* ignore if the class hasn't been flushed yet */
		  if (er_errid () == ER_HEAP_NODATA_NEWADDRESS)
		    {
		      er_clear ();	/* clear ER_HEAP_NODATA_NEWADDRESS */
		    }
		}
	    }
	}

      heap_create_update_context (&update_context, hfid, oid, class_oid, recdes, scan_cache,
				  UPDATE_INPLACE_CURRENT_MVCCID);
      error_code = heap_update_logical (thread_p, &update_context);
      if (error_code != NO_ERROR)
	{
	  /*
	   * Problems updating the object...Maybe, the transaction should be
	   * aborted by the caller...Quit..
	   */
	  if (error_code == ER_FAILED)
	    {
	      ASSERT_ERROR_AND_SET (error_code);
	      /* FIXME: better to make functions to return ER_INTERRUPTED rather than ER_FAILED for the case */
	      assert (error_code == ER_INTERRUPTED);
	    }
	  else
	    {
	      ASSERT_ERROR ();
	    }

	  goto error;
	}
      isold_object = update_context.is_logical_old;

      if (update_context.is_logical_old)
	{
	  /* Update the catalog as long as it is not the root class */
	  if (!OID_IS_ROOTOID (oid))
	    {
#if !defined(NDEBUG)
	      or_class_rep_dir (recdes, &rep_dir);
	      assert (!OID_ISNULL (&rep_dir));
#endif
	      error_code = catalog_update (thread_p, recdes, oid);
	      if (error_code < 0)
		{
		  /*
		   * An error occurred during the update of the catalog
		   */
		  ASSERT_ERROR ();
		  goto error;
		}
	    }
	}
      else
	{
	  /*
	   * NEW CLASS
	   */
	  if (!OID_IS_ROOTOID (oid))
	    {
	      HEAP_OPERATION_CONTEXT update_context;
	      or_class_rep_dir (recdes, &rep_dir);
	      assert (OID_ISNULL (&rep_dir));

	      if (catalog_insert (thread_p, recdes, oid, &rep_dir) < 0)
		{
		  /*
		   * There is an error inserting the hash entry or catalog
		   * information. The transaction must be aborted by the caller
		   */
		  ASSERT_ERROR_AND_SET (error_code);
		  goto error;
		}

	      assert (!OID_ISNULL (&rep_dir));

	      /* save oid of the representation directory */
	      rep_dir_offset =
		(char *) recdes->data + OR_FIXED_ATTRIBUTES_OFFSET (recdes->data, ORC_CLASS_VAR_ATT_COUNT)
		+ ORC_REP_DIR_OFFSET;

	      OR_PUT_OID (rep_dir_offset, &rep_dir);

	      heap_create_update_context (&update_context, hfid, oid, class_oid, recdes, scan_cache,
					  UPDATE_INPLACE_CURRENT_MVCCID);
	      error_code = heap_update_logical (thread_p, &update_context);
	      if (error_code != NO_ERROR)
		{
		  /*
		   * Problems updating the object...Maybe, the transaction should be
		   * aborted by the caller...Quit..
		   */
		  if (error_code == ER_FAILED)
		    {
		      ASSERT_ERROR_AND_SET (error_code);
		    }
		  else
		    {
		      ASSERT_ERROR ();
		    }
		  goto error;
		}
	      isold_object = update_context.is_logical_old;

#if !defined(NDEBUG)
	      or_class_rep_dir (recdes, &rep_dir);
	      assert (!OID_ISNULL (&rep_dir));
#endif
	    }

	  if (catcls_Enable == true)
	    {
	      error_code = catcls_insert_catalog_classes (thread_p, recdes);
	      if (error_code != NO_ERROR)
		{
		  ASSERT_ERROR ();
		  goto error;
		}
	    }
	}

      /* system class do not include foreign keys. we need not check here. */

      /* remove XASL cache entries which is relevant with that class */
      if (!OID_IS_ROOTOID (oid))
	{
	  xcache_remove_by_oid (thread_p, oid);
	}

      if (!OID_IS_ROOTOID (oid))
	{
	  fpcache_remove_by_class (thread_p, oid);
	}
    }
  else
    {
      HEAP_OPERATION_CONTEXT update_context;

      local_scan_cache = scan_cache;
      if (pruning_type != DB_NOT_PARTITIONED_CLASS && pcontext != NULL)
	{
	  /* Get a scan_cache object for the actual class which is updated. This object is kept in a list in the
	   * pruning context */
	  OID real_class_oid;
	  HFID real_hfid;
	  PRUNING_SCAN_CACHE *pcache;

	  HFID_COPY (&real_hfid, hfid);
	  COPY_OID (&real_class_oid, class_oid);
	  pcache = locator_get_partition_scancache (pcontext, &real_class_oid, &real_hfid, op_type, false);
	  if (pcache == NULL)
	    {
	      assert (false);
	      return ER_FAILED;
	    }
	  local_scan_cache = &pcache->scan_cache;
	}

      /* There will be no pruning after this point so we should reset op_type to a non pruning operation */

      if (!mvcc_is_mvcc_disabled_class (class_oid))
	{
	  if (oldrecdes == NULL)
	    {
	      copy_recdes.data = NULL;
	      if (mvcc_reev_data != NULL && mvcc_reev_data->type == REEV_DATA_UPDDEL)
		{
		  /* The new recdes can be changed during reevaluation. That's because new recdes fields may refer
		   * fields of old recdes */
		  mvcc_reev_data->upddel_reev_data->new_recdes = recdes;
		}

	      if (need_locking)
		{
		  scan = locator_lock_and_get_object_with_evaluation (thread_p, oid, class_oid, &copy_recdes,
								      local_scan_cache, COPY, NULL_CHN, mvcc_reev_data,
								      LOG_ERROR_IF_DELETED);
		}
	      else
		{
		  scan = heap_get_visible_version (thread_p, oid, class_oid, &copy_recdes, local_scan_cache, COPY,
						   NULL_CHN);
		}


	      if (scan == S_SUCCESS && mvcc_reev_data != NULL && mvcc_reev_data->filter_result == V_FALSE)
		{
		  return ER_MVCC_NOT_SATISFIED_REEVALUATION;
		}
	      else if (scan != S_SUCCESS)
		{
		  if (er_errid () == ER_HEAP_NODATA_NEWADDRESS)
		    {
		      force_in_place = UPDATE_INPLACE_CURRENT_MVCCID;

		      /* The object is a new instance, that is only the address (no content) is known by the heap
		       * manager. This is a normal behavior and, if we have an index, we need to add the object to the
		       * index later. Because the following processing can remove this error, we save it here in
		       * no_data_new_address */
		      no_data_new_address = true;
		      er_clear ();	/* clear ER_HEAP_NODATA_NEWADDRESS */
		    }
		  else
		    {
		      if ((scan == S_DOESNT_EXIST || scan == S_SNAPSHOT_NOT_SATISFIED)
			  && er_errid () != ER_HEAP_UNKNOWN_OBJECT)
			{
			  er_set (ER_ERROR_SEVERITY, ARG_FILE_LINE, ER_HEAP_UNKNOWN_OBJECT, oid->volid, oid->pageid,
				  oid->slotid);
			}
		      error_code = er_errid ();
		      if (error_code == ER_HEAP_UNKNOWN_OBJECT)
			{
			  er_log_debug (ARG_FILE_LINE, "locator_update_force: unknown oid ( %d|%d|%d )\n",
					oid->pageid, oid->slotid, oid->volid);
			}
		      else
			{
			  ASSERT_ERROR_AND_SET (error_code);
			}

		      goto error;
		    }
		}
	      else
		{
		  oldrecdes = &copy_recdes;
		}
	    }

	  if (!HEAP_IS_UPDATE_INPLACE (force_in_place))
	    {
	      LOG_TDES *tdes;

	      tdes = LOG_FIND_CURRENT_TDES (thread_p);
	      if (!(has_index & LC_FLAG_HAS_UNIQUE_INDEX))
		{
		  MVCC_REC_HEADER old_rec_header;

		  or_mvcc_get_header (oldrecdes, &old_rec_header);
		  if (logtb_find_current_mvccid (thread_p) != old_rec_header.mvcc_ins_id)
		    {
#if defined (SERVER_MODE)
		      /* If not inserted by me, I must have lock. */
		      assert (lock_has_lock_on_object (oid, class_oid, logtb_get_current_tran_index (), X_LOCK) > 0);
#endif /* SERVER_MODE */
		    }
		}
	    }
	  else if (force_in_place == UPDATE_INPLACE_OLD_MVCCID)
	    {
	      MVCC_REC_HEADER old_rec_header, new_rec_header;

	      if (or_mvcc_get_header (oldrecdes, &old_rec_header) != NO_ERROR
		  || or_mvcc_get_header (recdes, &new_rec_header) != NO_ERROR)
		{
		  assert (false);
		  goto error;
		}

	      if (MVCC_IS_FLAG_SET (&old_rec_header, OR_MVCC_FLAG_VALID_INSID))
		{
		  MVCC_SET_FLAG_BITS (&new_rec_header, OR_MVCC_FLAG_VALID_INSID);
		  MVCC_SET_INSID (&new_rec_header, MVCC_GET_INSID (&old_rec_header));
		}
	      else
		{
		  MVCC_CLEAR_FLAG_BITS (&new_rec_header, OR_MVCC_FLAG_VALID_INSID);
		}

	      if (MVCC_IS_HEADER_DELID_VALID (&old_rec_header))
		{
		  MVCC_SET_FLAG_BITS (&new_rec_header, OR_MVCC_FLAG_VALID_DELID);
		  MVCC_SET_DELID (&new_rec_header, MVCC_GET_DELID (&old_rec_header));
		}
	      else
		{
		  MVCC_CLEAR_FLAG_BITS (&new_rec_header, OR_MVCC_FLAG_VALID_DELID);
		}

	      if (MVCC_IS_FLAG_SET (&old_rec_header, OR_MVCC_FLAG_VALID_PREV_VERSION))
		{
		  MVCC_SET_FLAG_BITS (&new_rec_header, OR_MVCC_FLAG_VALID_PREV_VERSION);
		  MVCC_SET_PREVIOUS_VERSION_LSA (&new_rec_header, &MVCC_GET_PREV_VERSION_LSA (&old_rec_header));
		}
	      else
		{
		  MVCC_CLEAR_FLAG_BITS (&new_rec_header, OR_MVCC_FLAG_VALID_PREV_VERSION);
		}

	      if (or_mvcc_set_header (recdes, &new_rec_header) != NO_ERROR)
		{
		  assert (false);
		  goto error;
		}
	    }
	}
      else
	{
	  if (!HEAP_IS_UPDATE_INPLACE (force_in_place))
	    {
	      force_in_place = UPDATE_INPLACE_CURRENT_MVCCID;
	    }

	  if (lock_object (thread_p, oid, class_oid, X_LOCK, LK_UNCOND_LOCK) != LK_GRANTED)
	    {
	      ASSERT_ERROR_AND_SET (error_code);
	      goto error;
	    }

	  if (has_index && oldrecdes == NULL)
	    {
	      /* get the old record first */
	      local_scan_cache->mvcc_snapshot = logtb_get_mvcc_snapshot (thread_p);
	      if (local_scan_cache->mvcc_snapshot == NULL)
		{
		  error_code = er_errid ();
		  if (error_code == NO_ERROR)
		    {
		      error_code = ER_FAILED;
		    }
		  goto error;
		}

	      scan =
		heap_get_visible_version (thread_p, oid, class_oid, &copy_recdes, local_scan_cache, COPY, NULL_CHN);
	      if (scan == S_SUCCESS)
		{
		  oldrecdes = &copy_recdes;
		}
	      else if (er_errid () == ER_HEAP_NODATA_NEWADDRESS)
		{
		  er_clear ();	/* clear ER_HEAP_NODATA_NEWADDRESS */

		  /* The object is a new instance, that is only the address (no content) is known by the heap manager.
		   * This is a normal behaviour and, if we have an index, we need to add the object to the index later.
		   * Because the following processing can remove this error, we save it here in no_data_new_address */
		  no_data_new_address = true;
		}
	      else
		{
		  if (er_errid () == ER_HEAP_UNKNOWN_OBJECT)
		    {
		      er_log_debug (ARG_FILE_LINE, "locator_update_force: unknown oid ( %d|%d|%d )\n", oid->pageid,
				    oid->slotid, oid->volid);
		    }

		  ASSERT_ERROR ();
		  error_code = ER_HEAP_UNKNOWN_OBJECT;
		  goto error;
		}
	    }
	}

      if (pruning_type != DB_NOT_PARTITIONED_CLASS)
	{
	  OID superclass_oid;
	  OID real_class_oid;
	  HFID real_hfid;
	  int granted;

	  HFID_COPY (&real_hfid, hfid);
	  COPY_OID (&real_class_oid, class_oid);
	  error_code =
	    partition_prune_update (thread_p, class_oid, recdes, pcontext, pruning_type, &real_class_oid, &real_hfid,
				    &superclass_oid);
	  if (error_code != NO_ERROR)
	    {
	      ASSERT_ERROR ();
	      goto error;
	    }

	  /* make sure we use the correct class oid - we could be dealing with a classoid resulted from a unique btid
	   * pruning */
	  if (heap_get_class_oid (thread_p, oid, class_oid) != S_SUCCESS)
	    {
	      ASSERT_ERROR_AND_SET (error_code);
	      goto error;
	    }

	  error_code = heap_get_hfid_from_class_oid (thread_p, class_oid, hfid);
	  if (error_code != NO_ERROR)
	    {
	      ASSERT_ERROR ();
	      goto error;
	    }

	  if (!OID_EQ (class_oid, &real_class_oid))
	    {
	      /* If we have to move the record to another partition, we have to lock the target partition for insert.
	       * The class from which we delete was already locked (X_LOCK for heap scan or IX_LOCK for index scan)
	       * during the SELECT phase of UPDATE */
	      granted = lock_subclass (thread_p, &real_class_oid, &superclass_oid, IX_LOCK, LK_UNCOND_LOCK);
	      if (granted != LK_GRANTED)
		{
		  ASSERT_ERROR_AND_SET (error_code);
		  goto error;
		}

	      error_code =
		locator_move_record (thread_p, hfid, class_oid, oid, &real_class_oid, &real_hfid, recdes, scan_cache,
				     op_type, has_index, force_count, pcontext, mvcc_reev_data, need_locking);
	      if (error_code == NO_ERROR)
		{
		  COPY_OID (class_oid, &real_class_oid);
		  HFID_COPY (hfid, &real_hfid);
		}
	      return error_code;
	    }
	}

      /* AN INSTANCE: Update indices if any */
      if (has_index)
	{
	  if (scan == S_SUCCESS)
	    {
	      error_code =
		locator_update_index (thread_p, recdes, oldrecdes, att_id, n_att_id, oid, class_oid, op_type,
				      local_scan_cache, &repl_info);
	      if (error_code != NO_ERROR)
		{
		  /*
		   * There is an error updating the index... Quit... The
		   * transaction must be aborted by the caller
		   */
		  ASSERT_ERROR ();
		  goto error;
		}
	    }
	  else
	    {
	      /*
	       * We could not get the object.
	       * The object may be a new instance, that is only the address
	       * (no content) is known by the heap manager.
	       */

	      if (no_data_new_address)
		{
		  er_clear ();	/* clear the error code */
		  if (op_type == SINGLE_ROW_MODIFY)
		    {		/* to enable uniqueness checking */
		      op_type = SINGLE_ROW_INSERT;
		    }

		  error_code =
		    locator_add_or_remove_index (thread_p, recdes, oid, class_oid, true, op_type, local_scan_cache,
						 true, true, hfid, NULL);
		  if (error_code != NO_ERROR)
		    {
		      ASSERT_ERROR ();
		      goto error;
		    }
		}
	    }

	  /* check the foreign key constraints */
	  if (!not_check_fk && !locator_Dont_check_foreign_key)
	    {
	      error_code =
		locator_check_foreign_key (thread_p, hfid, class_oid, oid, recdes, &new_record, &is_cached,
					   &cache_attr_copyarea);
	      if (error_code != NO_ERROR)
		{
		  ASSERT_ERROR ();
		  goto error;
		}

	      if (is_cached)
		{
		  recdes = &new_record;
		}
	    }
	}

      heap_create_update_context (&update_context, hfid, oid, class_oid, recdes, local_scan_cache, force_in_place);
      error_code = heap_update_logical (thread_p, &update_context);
      if (error_code != NO_ERROR)
	{
	  /*
	   * Problems updating the object...Maybe, the transaction should be aborted by the caller...Quit..
	   */
	  if (error_code == ER_FAILED)
	    {
	      ASSERT_ERROR_AND_SET (error_code);
	      assert (error_code == ER_INTERRUPTED);
	    }
	  else
	    {
	      ASSERT_ERROR ();
	    }
	  goto error;
	}
      isold_object = update_context.is_logical_old;


      if (!LOG_CHECK_LOG_APPLIER (thread_p) && log_does_allow_replication () == true)
	{
	  /* Update lsa to be sure that the object is part of current sys operation. */
	  logtb_get_tdes (thread_p)->get_replication_generator ().update_lsastamp_for_changed_repl_object (*oid);
	}

#if defined(ENABLE_UNUSED_FUNCTION)
      if (isold_object == false)
	{
	  locator_increase_catalog_count (thread_p, class_oid);
	}
#endif

      /* remove query result cache entries which are relevant with this class */
      if (!QFILE_IS_LIST_CACHE_DISABLED)
	{
	  if (qexec_clear_list_cache_by_class (thread_p, class_oid) != NO_ERROR)
	    {
	      er_log_debug (ARG_FILE_LINE,
			    "locator_update_force: qexec_clear_list_cache_by_class failed for class { %d %d %d }\n",
			    class_oid->pageid, class_oid->slotid, class_oid->volid);
	    }
	  qmgr_add_modified_class (thread_p, class_oid);
	}
    }

  *force_count = 1;

error:

  if (old_classname != NULL && old_classname != classname)
    {
      free_and_init (old_classname);
    }

  if (cache_attr_copyarea != NULL)
    {
      locator_free_copy_area (cache_attr_copyarea);
    }

  return error_code;
}

/*
 * locator_delete_force () - Delete the given object
 *
 * return: NO_ERROR if all OK, ER_ status otherwise
 *
 *   hfid(in): Heap where the object is going to be inserted
 *   oid(in): The object identifier
 *   has_index(in): false if we now for sure that there is not any index on the instances of the class.
 *   op_type(in):
 *   scan_cache(in/out): Scan cache used to estimate the best space pages between heap changes.
 *   force_count(in):
 *   mvcc_reev_data(in): MVCC data
 *   need_locking(in): true, if need locking
 *
 * Note: The given object is deleted on this heap and all appropiate index entries are deleted.
 */
int
locator_delete_force (THREAD_ENTRY * thread_p, HFID * hfid, OID * oid, int has_index, int op_type,
		      HEAP_SCANCACHE * scan_cache, int *force_count, MVCC_REEV_DATA * mvcc_reev_data, bool need_locking)
{
  return locator_delete_force_internal (thread_p, hfid, oid, has_index, op_type, scan_cache, force_count,
					mvcc_reev_data, FOR_INSERT_OR_DELETE, NULL, NULL, need_locking);
}

/*
 * locator_delete_force_for_moving () - Delete the given object
 *                                      To move record between partitions.
 *
 * return: NO_ERROR if all OK, ER_ status otherwise
 *
 *   thread_p(in):
 *   hfid(in): Heap where the object is going to be inserted
 *   oid(in): The object identifier
 *   has_index(in): false if we now for sure that there is not any index on the instances of the class.
 *   op_type(in):
 *   scan_cache(in/out): Scan cache used to estimate the best space pages between heap changes.
 *   force_count(in):
 *   mvcc_reev_data(in): MVCC data
 *   new_obj_oid(in): next version - only to be used with records relocated in other partitions, in MVCC.
 *   partition_oid(in): new partition class oid
 *   need_locking(in): true, if need locking
 *
 * Note: The given object is deleted on this heap and all appropriate index entries are deleted.
 */
static int
locator_delete_force_for_moving (THREAD_ENTRY * thread_p, HFID * hfid, OID * oid, int has_index, int op_type,
				 HEAP_SCANCACHE * scan_cache, int *force_count, MVCC_REEV_DATA * mvcc_reev_data,
				 OID * new_obj_oid, OID * partition_oid, bool need_locking)
{
  return locator_delete_force_internal (thread_p, hfid, oid, has_index, op_type, scan_cache, force_count,
					mvcc_reev_data, FOR_MOVE, new_obj_oid, partition_oid, need_locking);
}

/*
 * locator_delete_force_internal () - helper function of locator_delete_force
 *
 *   hfid(in): Heap where the object is going to be inserted
 *   oid(in): The object identifier
 *   has_index(in): false if we now for sure that there is not any index on the instances of the class.
 *   op_type(in):
 *   scan_cache(in/out): Scan cache used to estimate the best space pages between heap changes.
 *   force_count(in):
 *   mvcc_reev_data(in): MVCC data
 *   idx_action_flag(in): is moving record between partitioned table?
 *			  If FOR_MOVE, this delete&insert is caused by
 *			  'UPDATE ... SET ...', NOT 'DELETE FROM ...'
 *   new_obj_oid(in): next version - only to be used with records relocated in other partitions, in MVCC.
 *   partition_oid(in): new partition class oid
 *   need_locking(in): true, if need locking
 *
 * Note: The given object is deleted on this heap and all appropriate index entries are deleted.
 */
static int
locator_delete_force_internal (THREAD_ENTRY * thread_p, HFID * hfid, OID * oid, int has_index, int op_type,
			       HEAP_SCANCACHE * scan_cache, int *force_count, MVCC_REEV_DATA * mvcc_reev_data,
			       LOCATOR_INDEX_ACTION_FLAG idx_action_flag, OID * new_obj_oid, OID * partition_oid,
			       bool need_locking)
{
  bool isold_object;		/* Make sure that this is an old object during the deletion */
  OID class_oid = { NULL_PAGEID, NULL_SLOTID, NULL_VOLID };
  /* Class identifier */
  char *classname;		/* Classname to update */
  RECDES copy_recdes;
  int error_code = NO_ERROR;
  bool deleted = false;
  SCAN_CODE scan_code = S_SUCCESS;

  /* Update note : While scanning objects, the given scancache does not fix the last accessed page. So, the object must
   * be copied to the record descriptor. Changes : (1) variable name : peek_recdes => copy_recdes (2) function call :
   * heap_get_visible_version(..., PEEK, ...) => heap_get_visible_version(..., COPY, ...) (3) SCAN_CODE scan, char *new_area are added */

  copy_recdes.data = NULL;

  *force_count = 0;

  /*
   * Is the object a class ?
   */
  isold_object = true;

  copy_recdes.data = NULL;

  if (need_locking == false)
    {
      /* the reevaluation is not necessary if the object is already locked */
      mvcc_reev_data = NULL;
    }

  /* IMPORTANT TODO: use a different get function when need_locking==false, but make sure it gets the last version,
     not the visible one; we need only the last version to use it to retrieve the last version of the btree key */
  scan_code =
    locator_lock_and_get_object_with_evaluation (thread_p, oid, &class_oid, &copy_recdes, scan_cache, COPY, NULL_CHN,
						 mvcc_reev_data, LOG_WARNING_IF_DELETED);

  if (scan_code == S_SUCCESS && mvcc_reev_data != NULL && mvcc_reev_data->filter_result == V_FALSE)
    {
      return ER_MVCC_NOT_SATISFIED_REEVALUATION;
    }

  if (scan_code != S_SUCCESS)
    {
      error_code = er_errid ();

      if (error_code == ER_HEAP_NODATA_NEWADDRESS)
	{
	  isold_object = false;
	  er_clear ();		/* clear ER_HEAP_NODATA_NEWADDRESS */

	  error_code = NO_ERROR;
	}
      else if (error_code == ER_HEAP_UNKNOWN_OBJECT || scan_code == S_DOESNT_EXIST)
	{
	  isold_object = false;
	  er_clear ();

	  error_code = NO_ERROR;
	  goto error;
	}
      else
	{
	  /*
	   * Problems reading the object...Maybe, the transaction should be
	   * aborted by the caller...Quit..
	   */
	  if (error_code == NO_ERROR)
	    {
	      error_code = ER_FAILED;
	    }
	  goto error;
	}
    }

  if (isold_object == false)
    {
      OID_SET_NULL (&class_oid);
    }

  if (isold_object == true && OID_IS_ROOTOID (&class_oid))
    {
      /*
       * A CLASS: Remove class from catalog and
       *          remove any indices on that class
       *          remove XASL cache entries which is relevant with that class
       */

      /* Delete the classname entry */
      classname = or_class_name (&copy_recdes);
      assert (classname != NULL);
      assert (strlen (classname) < 255);

      /* Note: by now, the client has probably already requested this class be deleted. We try again here just to be
       * sure it has been marked properly.  Note that we would normally want to check the return code, but we must not
       * check the return code for this one function in its current form, because we cannot distinguish between a class
       * that has already been marked deleted and a real error. */
      (void) xlocator_delete_class_name (thread_p, classname);
      /* remove from the catalog... when is not the root */
      if (!OID_IS_ROOTOID (oid))
	{
	  error_code = catalog_delete (thread_p, oid);
	  if (error_code != NO_ERROR)
	    {
	      er_log_debug (ARG_FILE_LINE, "locator_delete_force: ct_delete_catalog failed for tran %d\n",
			    LOG_FIND_THREAD_TRAN_INDEX (thread_p));
	      goto error;
	    }
	}
      if (catcls_Enable)
	{
	  error_code = catcls_delete_catalog_classes (thread_p, classname, oid);
	  if (error_code != NO_ERROR)
	    {
	      goto error;
	    }
	}

      /* remove XASL cache entries which is relevant with that class */
      if (!OID_IS_ROOTOID (oid))
	{
	  xcache_remove_by_oid (thread_p, oid);
	}

      if (!OID_IS_ROOTOID (oid))
	{
	  fpcache_remove_by_class (thread_p, oid);
	}
    }
  else
    {
      /*
       * Likely an INSTANCE: Apply the necessary index deletions
       *
       * If this is a server delete on an instance, the object must be locked
       * in exclusive  mode since it is likely that we have just added an
       * SIX lock on the class at this moment.
       *
       * Note that we cannot have server deletes on classes.
       */
      if (isold_object == true && has_index)
	{
	  /* if MVCC then delete before updating index */
	  if (!mvcc_is_mvcc_disabled_class (&class_oid))
	    {
	      HEAP_OPERATION_CONTEXT delete_context;

	      /* build operation context */
	      heap_create_delete_context (&delete_context, hfid, oid, &class_oid, scan_cache);

	      /* attempt delete */
	      if (heap_delete_logical (thread_p, &delete_context) != NO_ERROR)
		{
		  /*
		   * Problems deleting the object...Maybe, the transaction should be
		   * aborted by the caller...Quit..
		   */
		  error_code = er_errid ();
		  er_log_debug (ARG_FILE_LINE, "locator_delete_force: hf_delete failed for tran %d\n",
				LOG_FIND_THREAD_TRAN_INDEX (thread_p));
		  if (error_code == NO_ERROR)
		    {
		      error_code = ER_FAILED;
		    }
		  goto error;
		}

	      deleted = true;
	    }

	  if (idx_action_flag == FOR_INSERT_OR_DELETE)
	    {
	      error_code =
		locator_add_or_remove_index (thread_p, &copy_recdes, oid, &class_oid, false, op_type, scan_cache, true,
					     true, hfid, NULL);
	    }
	  else
	    {
	      error_code =
		locator_add_or_remove_index_for_moving (thread_p, &copy_recdes, oid, &class_oid, false, op_type,
							scan_cache, true, true, hfid, NULL);
	    }

	  if (error_code != NO_ERROR)
	    {
	      /*
	       * There is an error deleting the index... Quit... The
	       * transaction must be aborted by the caller
	       */
	      goto error;
	    }
	}

      /* remove query result cache entries which are relevant with this class */
      if (!QFILE_IS_LIST_CACHE_DISABLED)
	{
	  if (qexec_clear_list_cache_by_class (thread_p, &class_oid) != NO_ERROR)
	    {
	      er_log_debug (ARG_FILE_LINE,
			    "locator_delete_force: qexec_clear_list_cache_by_class failed for class { %d %d %d }\n",
			    class_oid.pageid, class_oid.slotid, class_oid.volid);
	    }
	  qmgr_add_modified_class (thread_p, &class_oid);
	}
    }

  if (!deleted)
    {
      HEAP_OPERATION_CONTEXT delete_context;

      /* build operation context */
      heap_create_delete_context (&delete_context, hfid, oid, &class_oid, scan_cache);

      /* attempt delete */
      if (heap_delete_logical (thread_p, &delete_context) != NO_ERROR)
	{
	  /*
	   * Problems deleting the object...Maybe, the transaction should be
	   * aborted by the caller...Quit..
	   */
	  er_log_debug (ARG_FILE_LINE, "locator_delete_force: hf_delete failed for tran %d\n",
			LOG_FIND_THREAD_TRAN_INDEX (thread_p));
	  assert (er_errid () != NO_ERROR);
	  error_code = er_errid ();
	  if (error_code == NO_ERROR)
	    {
	      error_code = ER_FAILED;
	    }
	  goto error;
	}
      deleted = true;
    }
  *force_count = 1;

#if defined(ENABLE_UNUSED_FUNCTION)
  if (isold_object == true && !OID_IS_ROOTOID (&class_oid))
    {
      /* decrease the counter of the catalog */
      locator_decrease_catalog_count (thread_p, &class_oid);
    }
#endif

error:

  return error_code;
}

/*
 * locator_delete_lob_force () - Delete all blob which is in the given object
 *
 * return: NO_ERROR if all OK, ER_ status otherwise
 *
 *   thread_p(in):
 *   class_oid(in):
 *   oid(in):
 *   recdes(in):
 */
int
locator_delete_lob_force (THREAD_ENTRY * thread_p, OID * class_oid, OID * oid, RECDES * recdes)
{
  HEAP_CACHE_ATTRINFO attr_info;
  HEAP_ATTRVALUE *value;
  bool attr_info_inited;
  HEAP_SCANCACHE scan_cache;
  RECDES copy_recdes = RECDES_INITIALIZER;
  bool scan_cache_inited;
  bool found;
  int i;
  int error_code = NO_ERROR;

  assert ((class_oid != NULL) && (recdes != NULL || oid != NULL));

  attr_info_inited = false;
  scan_cache_inited = false;
  found = false;

  error_code = heap_attrinfo_start (thread_p, class_oid, -1, NULL, &attr_info);
  if (error_code != NO_ERROR)
    {
      goto error;
    }
  attr_info_inited = true;

  /* check if lob attribute exists */
  for (i = 0; i < attr_info.num_values; i++)
    {
      value = &attr_info.values[i];
      if (value->last_attrepr->type == DB_TYPE_BLOB || value->last_attrepr->type == DB_TYPE_CLOB)
	{
	  found = true;
	  break;
	}
    }

  if (found)
    {
      if (recdes == NULL)
	{
	  SCAN_CODE scan;

	  error_code = heap_scancache_quick_start (&scan_cache);
	  if (error_code != NO_ERROR)
	    {
	      goto error;
	    }
	  scan_cache_inited = true;

	  scan = heap_get_visible_version (thread_p, oid, class_oid, &copy_recdes, &scan_cache, COPY, NULL_CHN);
	  if (scan != S_SUCCESS)
	    {
	      goto error;
	    }
	  recdes = &copy_recdes;
	}

      error_code = heap_attrinfo_delete_lob (thread_p, recdes, &attr_info);
    }

error:

  if (attr_info_inited)
    {
      heap_attrinfo_end (thread_p, &attr_info);
    }
  if (scan_cache_inited)
    {
      error_code = heap_scancache_end (thread_p, &scan_cache);
    }

  return error_code;
}

/*
 * locator_force_for_multi_update () -
 *
 * return: NO_ERROR if all OK, ER_ status otherwise
 *
 *   force_area(in):  Copy area where objects are placed
 *
 * Note: This function update given objects that are sent by clients.
 *              The objects are updated by multiple row update performed
 *              on client and sent to the server through flush request.
 */
static int
locator_force_for_multi_update (THREAD_ENTRY * thread_p, LC_COPYAREA * force_area)
{
  LC_COPYAREA_MANYOBJS *mobjs;	/* Describe multiple objects in area */
  LC_COPYAREA_ONEOBJ *obj;	/* Describe on object in area */
  RECDES recdes;		/* Record descriptor for object */
  HEAP_SCANCACHE scan_cache;
  int scan_cache_inited = 0;
  LOG_TDES *tdes;
  int i;
  int force_count;
  int tran_index;
  int error_code = NO_ERROR;
  REPL_INFO_TYPE repl_info;
  int has_index;

  tran_index = LOG_FIND_THREAD_TRAN_INDEX (thread_p);
  tdes = LOG_FIND_TDES (tran_index);
  if (tdes == NULL)
    {
      er_set (ER_FATAL_ERROR_SEVERITY, ARG_FILE_LINE, ER_LOG_UNKNOWN_TRANINDEX, 1, tran_index);
      error_code = ER_LOG_UNKNOWN_TRANINDEX;
      goto error;
    }

  mobjs = LC_MANYOBJS_PTR_IN_COPYAREA (force_area);

  if (mobjs->start_multi_update)
    {
      // todo - fix multi-update; in the meantime disable safe-guard and just clear stats
      // assert (tdes->m_multiupd_stats.empty ());
      tdes->m_multiupd_stats.clear ();
    }

  if (mobjs->num_objs > 0)
    {
      int first_update_obj = -1, last_update_obj = -1;

      /*
       * Find first and last UPDATE objects
       */
      obj = LC_START_ONEOBJ_PTR_IN_COPYAREA (mobjs);
      obj = LC_PRIOR_ONEOBJ_PTR_IN_COPYAREA (obj);
      for (i = 0; i < mobjs->num_objs; i++)
	{
	  obj = LC_NEXT_ONEOBJ_PTR_IN_COPYAREA (obj);
	  if (LC_IS_FLUSH_UPDATE (obj->operation))
	    {
	      last_update_obj = i;
	      if (first_update_obj == -1)
		{
		  first_update_obj = i;
		}
	    }
	}
      if (last_update_obj == -1)
	{
	  /* this is not exactly an error case, but we somehow managed to generate a multi-update flush with no updated
	   * objects */
	  error_code = NO_ERROR;
	  goto error;
	}

      /*
       * Flush objects
       */
      obj = LC_START_ONEOBJ_PTR_IN_COPYAREA (mobjs);
      obj = LC_PRIOR_ONEOBJ_PTR_IN_COPYAREA (obj);
      LC_RECDES_IN_COPYAREA (force_area, &recdes);

      for (i = 0; i < mobjs->num_objs; i++)
	{
	  obj = LC_NEXT_ONEOBJ_PTR_IN_COPYAREA (obj);
	  LC_RECDES_TO_GET_ONEOBJ (force_area, obj, &recdes);

	  /* skip all non-updates operations and updates of class objects (non-updates operations and class objects are
	   * already flushed in xlocator_force) */
	  if (!LC_IS_FLUSH_UPDATE (obj->operation) || OID_EQ (&obj->class_oid, oid_Root_class_oid))
	    {
	      continue;
	    }

	  if (!scan_cache_inited)
	    {
	      /* Initialize a modify scancache */
	      error_code =
		locator_start_force_scan_cache (thread_p, &scan_cache, &obj->hfid, &obj->class_oid, MULTI_ROW_UPDATE);
	      if (error_code != NO_ERROR)
		{
		  goto error;
		}
	      scan_cache_inited = 1;
	    }

	  if (mobjs->start_multi_update && i == first_update_obj)
	    {
	      repl_info = REPL_INFO_TYPE_RBR_START;
	    }
	  else if (mobjs->end_multi_update && i == last_update_obj)
	    {
	      repl_info = REPL_INFO_TYPE_RBR_END;
	    }
	  else
	    {
	      repl_info = REPL_INFO_TYPE_RBR_NORMAL;
	    }
	  has_index = LC_ONEOBJ_GET_INDEX_FLAG (obj);

	  scan_cache.mvcc_snapshot = logtb_get_mvcc_snapshot (thread_p);
	  if (scan_cache.mvcc_snapshot == NULL)
	    {
	      if (thread_p->type != TT_REPL_SUBTRAN_APPLIER)
		{
		  assert (false);
		  error_code = ER_FAILED;
		  goto error;
		}
	      else
		{
		  // accept this for sub-transaction applier; it doesn't have and doesn't need snapshot
		}
	    }

	  /* update */
	  error_code =
	    locator_update_force (thread_p, &obj->hfid, &obj->class_oid, &obj->oid, NULL, &recdes,
				  has_index, NULL, 0, MULTI_ROW_UPDATE, &scan_cache, &force_count, false, repl_info,
				  DB_NOT_PARTITIONED_CLASS, NULL, NULL, UPDATE_INPLACE_NONE, true);
	  if (error_code != NO_ERROR)
	    {
	      /*
	       * Problems updating the object...Maybe, the transaction should be
	       * aborted by the caller...Quit..
	       */
	      goto error;
	    }
	}			/* end-for */

      if (scan_cache.m_index_stats != NULL)
	{
	  tdes->m_multiupd_stats += *scan_cache.m_index_stats;
	}
      locator_end_force_scan_cache (thread_p, &scan_cache);
      scan_cache_inited = 0;
    }

  if (mobjs->end_multi_update)
    {
    for (const auto & it:tdes->m_multiupd_stats.get_map ())
	{
	  if (!it.second.is_unique ())
	    {
	      BTREE_SET_UNIQUE_VIOLATION_ERROR (thread_p, NULL, NULL, &mobjs->objs.class_oid, &it.first, NULL);
	      error_code = ER_BTREE_UNIQUE_FAILED;
	      goto error;
	    }
	  error_code = logtb_tran_update_unique_stats (thread_p, it.first, it.second, true);
	  if (error_code != NO_ERROR)
	    {
	      ASSERT_ERROR ();
	      goto error;
	    }
	}
      tdes->m_multiupd_stats.clear ();
    }

  return error_code;

error:
  if (scan_cache_inited)
    {
      locator_end_force_scan_cache (thread_p, &scan_cache);
    }

  if (tdes != NULL)
    {
      tdes->m_multiupd_stats.clear ();
    }

  return error_code;
}

/*
 * locator_repl_add_error_to_copyarea () - place error info into copy area that
 *                                         will be sent to client
 *
 * return:
 *
 *   copy_area(out): copy area where error info will be placed
 *   recdes(in): struct that describes copy_area
 *   obj(in): object that describes the operation which caused an error
 *   key_value(in): primary key value
 *   err_code(in):
 *   err_msg(in):
 */
static void
locator_repl_add_error_to_copyarea (LC_COPYAREA ** copy_area, RECDES * recdes, LC_COPYAREA_ONEOBJ * obj,
				    DB_VALUE * key_value, int err_code, const char *err_msg)
{
  LC_COPYAREA *new_copy_area = NULL;
  LC_COPYAREA_MANYOBJS *reply_mobjs = NULL;
  LC_COPYAREA_ONEOBJ *reply_obj = NULL;
  char *ptr;
  int packed_length = 0, round_length;
  int prev_offset, prev_length;

  packed_length += OR_VALUE_ALIGNED_SIZE (key_value);
  packed_length += OR_INT_SIZE;
  packed_length += or_packed_string_length (err_msg, NULL);

  if (packed_length > recdes->area_size)
    {
      int new_length, nw_pagesize;

      prev_offset = CAST_BUFLEN (recdes->data - (*copy_area)->mem);
      prev_length = (*copy_area)->length;

      nw_pagesize = db_network_page_size ();
      new_length = prev_length + CEIL_PTVDIV (packed_length - recdes->area_size, nw_pagesize) * nw_pagesize;

      new_copy_area = locator_reallocate_copy_area_by_length (*copy_area, new_length);
      if (new_copy_area == NULL)
	{
	  /* failed to reallocate copy area. skip the current error */
	  return;
	}
      else
	{
	  recdes->data = new_copy_area->mem + prev_offset;
	  recdes->area_size += CAST_BUFLEN (new_copy_area->length - prev_length);
	  *copy_area = new_copy_area;
	}
    }

  reply_mobjs = LC_MANYOBJS_PTR_IN_COPYAREA (*copy_area);
  reply_obj = LC_FIND_ONEOBJ_PTR_IN_COPYAREA (reply_mobjs, reply_mobjs->num_objs);

  ptr = recdes->data;
  ptr = or_pack_mem_value (ptr, key_value, NULL);
  ptr = or_pack_int (ptr, err_code);
  ptr = or_pack_string (ptr, err_msg);

  reply_obj->length = CAST_BUFLEN (ptr - recdes->data);
  reply_obj->offset = CAST_BUFLEN (recdes->data - (*copy_area)->mem);
  COPY_OID (&reply_obj->class_oid, &obj->class_oid);
  reply_obj->operation = obj->operation;

  reply_mobjs->num_objs++;

  recdes->length = reply_obj->length;
  round_length = DB_ALIGN (recdes->length, MAX_ALIGNMENT);
#if !defined(NDEBUG)
  /* suppress valgrind UMW error */
  memset (recdes->data + recdes->length, 0, MIN (round_length - recdes->length, recdes->area_size - recdes->length));
#endif
  recdes->data += round_length;
  recdes->area_size -= round_length + sizeof (*reply_obj);
}

/*
 * locator_repl_prepare_force () - prepare required info for each operation
 *
 * return: NO_ERROR if all OK, ER_ status otherwise
 *
 *   thread_p(in):
 *   obj(in): object that describes the current operation
 *   old_recdes(out): original record needed for update operation
 *   recdes(in/out): record to be applied
 *   key_value(in): primary key value
 *   force_scancache(in):
 */
static int
locator_repl_prepare_force (THREAD_ENTRY * thread_p, LC_COPYAREA_ONEOBJ * obj, RECDES * old_recdes, RECDES * recdes,
			    DB_VALUE * key_value, HEAP_SCANCACHE * force_scancache)
{
  int error_code = NO_ERROR;
  int last_repr_id = -1;
  int old_chn = -1;
  BTID btid;
  SCAN_CODE scan;
  SCAN_OPERATION_TYPE scan_op_type;

  if (obj->operation == LC_FLUSH_DELETE)
    {
      scan_op_type = S_DELETE;
    }
  else if (LC_IS_FLUSH_UPDATE (obj->operation) == true)
    {
      scan_op_type = S_UPDATE;
    }

  if (obj->operation != LC_FLUSH_DELETE)
    {
      last_repr_id = heap_get_class_repr_id (thread_p, &obj->class_oid);
      if (last_repr_id == 0)
	{
	  er_set (ER_ERROR_SEVERITY, ARG_FILE_LINE, ER_CT_INVALID_REPRID, 1, last_repr_id);
	  return ER_CT_INVALID_REPRID;
	}

      error_code = or_replace_rep_id (recdes, last_repr_id);
      if (error_code != NO_ERROR)
	{
	  return error_code;
	}
    }

  if (LC_IS_FLUSH_INSERT (obj->operation) == false)
    {
      error_code = btree_get_pkey_btid (thread_p, &obj->class_oid, &btid);
      if (error_code != NO_ERROR)
	{
	  return error_code;
	}

      if (xbtree_find_unique (thread_p, &btid, scan_op_type, key_value, &obj->class_oid, &obj->oid, true) !=
	  BTREE_KEY_FOUND)
	{
	  er_set (ER_WARNING_SEVERITY, ARG_FILE_LINE, ER_OBJ_OBJECT_NOT_FOUND, 0);
	  return ER_OBJ_OBJECT_NOT_FOUND;
	}
    }


  if (LC_IS_FLUSH_UPDATE (obj->operation) == true)
    {
      assert (OID_ISNULL (&obj->oid) != true);

      scan =
	heap_get_visible_version (thread_p, &obj->oid, &obj->class_oid, old_recdes, force_scancache, PEEK, NULL_CHN);

      if (scan != S_SUCCESS)
	{
	  assert (er_errid () != NO_ERROR);
	  error_code = er_errid ();
	  if (error_code == ER_HEAP_UNKNOWN_OBJECT)
	    {
	      er_log_debug (ARG_FILE_LINE, "locator_repl_prepare_force : unknown oid ( %d|%d|%d )\n",
			    obj->oid.pageid, obj->oid.slotid, obj->oid.volid);
	    }

	  return error_code;
	}

      old_chn = or_chn (old_recdes);

      error_code = or_replace_chn (recdes, old_chn + 1);
      if (error_code != NO_ERROR)
	{
	  return error_code;
	}
    }

  return NO_ERROR;
}

/*
 * locator_repl_get_key_value () - read pkey value from copy_area
 *
 * return: length of unpacked key value
 *
 *   key_value(out): primary key value
 *   force_area(in):
 *   obj(in): object that describes memory location of key_value
 *
 */
static int
locator_repl_get_key_value (DB_VALUE * key_value, LC_COPYAREA * force_area, LC_COPYAREA_ONEOBJ * obj)
{
  char *ptr, *start_ptr;

  start_ptr = ptr = force_area->mem + obj->offset;
  ptr = or_unpack_mem_value (ptr, key_value);

  return (int) (ptr - start_ptr);
}

/*
 * xlocator_force () - Updates objects sent by log applier
 *
 * return: NO_ERROR if all OK, ER_ status otherwise
 *
 *   force_area(in): Copy area where objects are placed
 *
 * Note: This function applies all the desired operations on each of
 *              object placed in the force_area.
 */
int
xlocator_repl_force (THREAD_ENTRY * thread_p, LC_COPYAREA * force_area, LC_COPYAREA ** reply_area)
{
  LC_COPYAREA_MANYOBJS *mobjs;	/* Describe multiple objects in area */
  LC_COPYAREA_ONEOBJ *obj;	/* Describe on object in area */
  RECDES recdes;		/* Record descriptor for object */
  RECDES old_recdes = RECDES_INITIALIZER;
  RECDES reply_recdes;		/* Describe copy area for reply */
  int i;
  HEAP_SCANCACHE *force_scancache = NULL;
  HEAP_SCANCACHE scan_cache;
  int force_count;
  LOG_LSA lsa, oneobj_lsa;
  int error_code = NO_ERROR;
  int pruning_type = 0;
  int num_continue_on_error = 0;
  DB_VALUE key_value;
  int packed_key_value_len;
  HFID prev_hfid;
  int has_index;

  /* need to start a topop to ensure the atomic operation. */
  error_code = xtran_server_start_topop (thread_p, &lsa);
  if (error_code != NO_ERROR)
    {
      return error_code;
    }

  mobjs = LC_MANYOBJS_PTR_IN_COPYAREA (force_area);

  obj = LC_START_ONEOBJ_PTR_IN_COPYAREA (mobjs);
  obj = LC_PRIOR_ONEOBJ_PTR_IN_COPYAREA (obj);

  HFID_SET_NULL (&prev_hfid);
  db_value_put_null (&key_value);

  LC_RECDES_IN_COPYAREA (*reply_area, &reply_recdes);

  for (i = 0; i < mobjs->num_objs; i++)
    {
      er_clear ();

      obj = LC_NEXT_ONEOBJ_PTR_IN_COPYAREA (obj);

      packed_key_value_len = locator_repl_get_key_value (&key_value, force_area, obj);

      LC_REPL_RECDES_FOR_ONEOBJ (force_area, obj, packed_key_value_len, &recdes);

      error_code = heap_get_hfid_from_class_oid (thread_p, &obj->class_oid, &obj->hfid);
      if (error_code != NO_ERROR)
	{
	  goto exit_on_error;
	}

      if (HFID_EQ (&prev_hfid, &obj->hfid) != true && force_scancache != NULL)
	{
	  locator_end_force_scan_cache (thread_p, force_scancache);
	  force_scancache = NULL;
	}

      if (force_scancache == NULL)
	{
	  /* Initialize a modify scancache */
	  error_code =
	    locator_start_force_scan_cache (thread_p, &scan_cache, &obj->hfid, &obj->class_oid, SINGLE_ROW_UPDATE);
	  if (error_code != NO_ERROR)
	    {
	      goto exit_on_error;
	    }
	  force_scancache = &scan_cache;
	  HFID_COPY (&prev_hfid, &obj->hfid);
	}

      error_code = xtran_server_start_topop (thread_p, &oneobj_lsa);
      if (error_code != NO_ERROR)
	{
	  goto exit_on_error;
	}

      error_code = locator_repl_prepare_force (thread_p, obj, &old_recdes, &recdes, &key_value, force_scancache);
      if (error_code == NO_ERROR)
	{
	  has_index = LC_ONEOBJ_GET_INDEX_FLAG (obj);

	  switch (obj->operation)
	    {
	    case LC_FLUSH_INSERT:
	    case LC_FLUSH_INSERT_PRUNE:
	    case LC_FLUSH_INSERT_PRUNE_VERIFY:
	      pruning_type = locator_area_op_to_pruning_type (obj->operation);
	      error_code =
		locator_insert_force (thread_p, &obj->hfid, &obj->class_oid, &obj->oid, &recdes, has_index,
				      SINGLE_ROW_INSERT, force_scancache, &force_count, pruning_type, NULL, NULL,
				      UPDATE_INPLACE_NONE, NULL);

	      if (error_code == NO_ERROR)
		{
		  /* monitor */
		  perfmon_inc_stat (thread_p, PSTAT_QM_NUM_INSERTS);
		}
	      break;

	    case LC_FLUSH_UPDATE:
	    case LC_FLUSH_UPDATE_PRUNE:
	    case LC_FLUSH_UPDATE_PRUNE_VERIFY:
	      pruning_type = locator_area_op_to_pruning_type (obj->operation);
	      error_code =
		locator_update_force (thread_p, &obj->hfid, &obj->class_oid, &obj->oid, NULL, &recdes, has_index,
				      NULL, 0, SINGLE_ROW_UPDATE, force_scancache, &force_count, false,
				      REPL_INFO_TYPE_RBR_NORMAL, pruning_type, NULL, NULL, UPDATE_INPLACE_NONE, true);

	      if (error_code == NO_ERROR)
		{
		  /* monitor */
		  perfmon_inc_stat (thread_p, PSTAT_QM_NUM_UPDATES);
		}
	      break;

	    case LC_FLUSH_DELETE:
	      error_code =
		locator_delete_force (thread_p, &obj->hfid, &obj->oid, has_index, SINGLE_ROW_DELETE, force_scancache,
				      &force_count, NULL, true);

	      if (error_code == NO_ERROR)
		{
		  /* monitor */
		  perfmon_inc_stat (thread_p, PSTAT_QM_NUM_DELETES);
		}
	      break;

	    default:
	      /*
	       * Problems forcing the object. Don't known what flush/force operation
	       * to execute on the object... This is a system error...
	       * Maybe, the transaction should be aborted by the caller...Quit..
	       */
	      er_set (ER_ERROR_SEVERITY, ARG_FILE_LINE, ER_LC_BADFORCE_OPERATION, 4, obj->operation, obj->oid.volid,
		      obj->oid.pageid, obj->oid.slotid);
	      error_code = ER_LC_BADFORCE_OPERATION;
	      break;
	    }			/* end-switch */
	}

      if (error_code != NO_ERROR)
	{
	  assert (er_errid () != NO_ERROR);
	  locator_repl_add_error_to_copyarea (reply_area, &reply_recdes, obj, &key_value, er_errid (), er_msg ());

	  error_code = NO_ERROR;
	  num_continue_on_error++;

	  (void) xtran_server_end_topop (thread_p, LOG_RESULT_TOPOP_ABORT, &oneobj_lsa);
	}
      else
	{
	  (void) xtran_server_end_topop (thread_p, LOG_RESULT_TOPOP_ATTACH_TO_OUTER, &oneobj_lsa);
	}
      pr_clear_value (&key_value);
    }

  if (force_scancache != NULL)
    {
      locator_end_force_scan_cache (thread_p, force_scancache);
    }

  (void) xtran_server_end_topop (thread_p, LOG_RESULT_TOPOP_ATTACH_TO_OUTER, &lsa);

  if (num_continue_on_error > 0)
    {
      return ER_LC_PARTIALLY_FAILED_TO_FLUSH;
    }

  return error_code;

exit_on_error:
  assert_release (error_code == ER_FAILED || error_code == er_errid ());

  if (DB_IS_NULL (&key_value) == false)
    {
      pr_clear_value (&key_value);
    }

  if (force_scancache != NULL)
    {
      locator_end_force_scan_cache (thread_p, force_scancache);
    }

  (void) xtran_server_end_topop (thread_p, LOG_RESULT_TOPOP_ABORT, &lsa);

  return error_code;
}

/*
 * xlocator_force () - Updates objects placed on page
 *
 * return: NO_ERROR if all OK, ER_ status otherwise
 *
 *   force_area(in): Copy area where objects are placed
 *
 * Note: This function applies all the desired operations on each of
 *              object placed in the force_area.
 */
int
xlocator_force (THREAD_ENTRY * thread_p, LC_COPYAREA * force_area, int num_ignore_error, int *ignore_error_list)
{
  LC_COPYAREA_MANYOBJS *mobjs;	/* Describe multiple objects in area */
  LC_COPYAREA_ONEOBJ *obj;	/* Describe on object in area */
  RECDES recdes;		/* Record descriptor for object */
  int i;
  HEAP_SCANCACHE *force_scancache = NULL;
  HEAP_SCANCACHE scan_cache;
  int force_count;
  LOG_LSA lsa, oneobj_lsa;
  int error_code = NO_ERROR;
  int pruning_type = 0;
  int has_index;
#if !defined(NDEBUG)
  bool disabled_row_replication = false;
#endif

  /* need to start a topop to ensure the atomic operation. */
  error_code = xtran_server_start_topop (thread_p, &lsa);
  if (error_code != NO_ERROR)
    {
      return error_code;
    }

#if !defined(NDEBUG) && defined (SERVER_MODE)
  if (!LOG_CHECK_LOG_APPLIER (thread_p) && prm_get_bool_value (PRM_ID_REPL_LOG_LOCAL_DEBUG)
      && !logtb_get_tdes (thread_p)->get_replication_generator ().is_row_replication_disabled ())
    {
      /* TODO - Remove this code, test and fix. For now, disable testing HA. */
      logtb_get_tdes (thread_p)->get_replication_generator ().set_row_replication_disabled (true);
      disabled_row_replication = true;
    }
#endif

  mobjs = LC_MANYOBJS_PTR_IN_COPYAREA (force_area);
  obj = LC_START_ONEOBJ_PTR_IN_COPYAREA (mobjs);
  obj = LC_PRIOR_ONEOBJ_PTR_IN_COPYAREA (obj);
  LC_RECDES_IN_COPYAREA (force_area, &recdes);

  for (i = 0; i < mobjs->num_objs; i++)
    {
      obj = LC_NEXT_ONEOBJ_PTR_IN_COPYAREA (obj);
      LC_RECDES_TO_GET_ONEOBJ (force_area, obj, &recdes);

      if (i == 0)
	{
	  /*
	   * Initialize a modify scancache
	   */
	  error_code =
	    locator_start_force_scan_cache (thread_p, &scan_cache, &obj->hfid, &obj->class_oid, SINGLE_ROW_UPDATE);
	  if (error_code != NO_ERROR)
	    {
	      goto error;
	    }
	  force_scancache = &scan_cache;
	}

      has_index = LC_ONEOBJ_GET_INDEX_FLAG (obj);

      /* For multi update, we're just interested in the INSERT and DELETE operations here, which were generated by
       * triggers operating on the same class that is being updated; treat these operations as single row and skip all
       * updates. Also, for multi UPDATE operations, the class objects should be flushed here as single row. Instance
       * updates will be handled by locator_force_for_multi_update() TODO: trigger generated updates will not be
       * treated correctly. */
      if (mobjs->start_multi_update && LC_IS_FLUSH_UPDATE (obj->operation)
	  && !OID_EQ (&obj->class_oid, oid_Root_class_oid))
	{
	  continue;
	}

      bool topop_started = false;
      if (LOG_CHECK_LOG_APPLIER (thread_p) || num_ignore_error > 0)
	{
	  error_code = xtran_server_start_topop (thread_p, &oneobj_lsa);
	  if (error_code != NO_ERROR)
	    {
	      goto error;
	    }
	  else
	    {
	      topop_started = true;
	    }
	}

      /* delete old row must be set to true for system classes and false for others, therefore it must be updated for
       * each object. */

      switch (obj->operation)
	{
	case LC_FLUSH_INSERT:
	case LC_FLUSH_INSERT_PRUNE:
	case LC_FLUSH_INSERT_PRUNE_VERIFY:
	  pruning_type = locator_area_op_to_pruning_type (obj->operation);
	  error_code =
	    locator_insert_force (thread_p, &obj->hfid, &obj->class_oid, &obj->oid, &recdes, has_index,
				  SINGLE_ROW_INSERT, force_scancache, &force_count, pruning_type, NULL, NULL,
				  UPDATE_INPLACE_NONE, NULL);

	  if (error_code == NO_ERROR)
	    {
	      /* monitor */
	      perfmon_inc_stat (thread_p, PSTAT_QM_NUM_INSERTS);
	    }
	  break;

	case LC_FLUSH_UPDATE:
	case LC_FLUSH_UPDATE_PRUNE:
	case LC_FLUSH_UPDATE_PRUNE_VERIFY:
	  pruning_type = locator_area_op_to_pruning_type (obj->operation);
	  error_code =
	    locator_update_force (thread_p, &obj->hfid, &obj->class_oid, &obj->oid, NULL, &recdes,
				  has_index, NULL, 0, SINGLE_ROW_UPDATE, force_scancache, &force_count, false,
				  REPL_INFO_TYPE_RBR_NORMAL, pruning_type, NULL, NULL, UPDATE_INPLACE_NONE, true);

	  if (error_code == NO_ERROR)
	    {
	      /* monitor */
	      perfmon_inc_stat (thread_p, PSTAT_QM_NUM_UPDATES);
	    }
	  break;

	case LC_FLUSH_DELETE:
	  error_code =
	    locator_delete_force (thread_p, &obj->hfid, &obj->oid, has_index, SINGLE_ROW_DELETE, force_scancache,
				  &force_count, NULL, true);

	  if (error_code == NO_ERROR)
	    {
	      /* monitor */
	      perfmon_inc_stat (thread_p, PSTAT_QM_NUM_DELETES);
	    }
	  break;

	default:
	  /*
	   * Problems forcing the object. Don't known what flush/force operation
	   * to execute on the object... This is a system error...
	   * Maybe, the transaction should be aborted by the caller...Quit..
	   */
	  er_set (ER_ERROR_SEVERITY, ARG_FILE_LINE, ER_LC_BADFORCE_OPERATION, 4, obj->operation, obj->oid.volid,
		  obj->oid.pageid, obj->oid.slotid);
	  error_code = ER_LC_BADFORCE_OPERATION;
	  break;
	}			/* end-switch */

      if (LOG_CHECK_LOG_APPLIER (thread_p) || num_ignore_error > 0)
	{
	  bool need_to_abort_oneobj = false;

	  if (error_code != NO_ERROR)
	    {
	      if (LOG_CHECK_LOG_APPLIER (thread_p))
		{
		  need_to_abort_oneobj = true;
		}
	      else
		{
		  error_code = locator_filter_errid (thread_p, num_ignore_error, ignore_error_list);
		  if (error_code == NO_ERROR)
		    {
		      /* error is filtered out */
		      OID_SET_NULL (&obj->oid);
		      need_to_abort_oneobj = true;
		    }
		}
	    }

	  if (topop_started)
	    {
	      LOG_RESULT_TOPOP result_topop =
		need_to_abort_oneobj ? LOG_RESULT_TOPOP_ABORT : LOG_RESULT_TOPOP_ATTACH_TO_OUTER;
	      (void) xtran_server_end_topop (thread_p, result_topop, &oneobj_lsa);
	    }
	}

      if (error_code != NO_ERROR)
	{
	  /*
	   * Problems... Maybe, the transaction should
	   * be aborted by the caller...Quit..
	   */
	  goto error;
	}
    }				/* end-for */

  if (force_scancache != NULL)
    {
      locator_end_force_scan_cache (thread_p, force_scancache);
      force_scancache = NULL;
    }

  /* handle multi-update case */
  if (mobjs->start_multi_update)
    {
      // todo - this looks badly managed.
      error_code = locator_force_for_multi_update (thread_p, force_area);
      if (error_code != NO_ERROR)
	{
	  goto error;
	}
    }

  (void) xtran_server_end_topop (thread_p, LOG_RESULT_TOPOP_ATTACH_TO_OUTER, &lsa);

#if !defined(NDEBUG) && defined (SERVER_MODE)
  if (disabled_row_replication)
    {
      /* Enable row replication. */
      logtb_get_tdes (thread_p)->get_replication_generator ().set_row_replication_disabled (false);
    }
#endif

  return error_code;

error:

  /* The reevaluation at update phase of update is currently disabled */
  assert (error_code != ER_MVCC_NOT_SATISFIED_REEVALUATION);
  assert_release (error_code == ER_FAILED || error_code == er_errid ());

  if (force_scancache != NULL)
    {
      locator_end_force_scan_cache (thread_p, force_scancache);
    }

  (void) xtran_server_end_topop (thread_p, LOG_RESULT_TOPOP_ABORT, &lsa);

#if !defined(NDEBUG) && defined (SERVER_MODE)
  if (disabled_row_replication)
    {
      logtb_get_tdes (thread_p)->get_replication_generator ().set_row_replication_disabled (false);
    }
#endif

  return error_code;
}

/*
 * locator_allocate_copy_area_by_attr_info () - Transforms attribute
 *              information into a disk representation and allocates a
 *              LC_COPYAREA big enough to fit the representation
 *
 * return: the allocated LC_COPYAREA if all OK, NULL otherwise
 *
 *   attr_info(in/out): Attribute information
 *                      (Set as a side effect to fill the rest of values)
 *   old_recdes(in): The old representation of the object or NULL if this is a
 *                   new object (to be inserted).
 *   new_recdes(in): The resulting new representation of the object.
 *   copyarea_length_hint(in): An estimated size for the LC_COPYAREA or -1 if
 *                             an estimated size is not known.
 *   lob_create_flag(in) :
 *
 * Note: The allocated should be freed by using locator_free_copy_area ()
 */
LC_COPYAREA *
locator_allocate_copy_area_by_attr_info (THREAD_ENTRY * thread_p, HEAP_CACHE_ATTRINFO * attr_info, RECDES * old_recdes,
					 RECDES * new_recdes, const int copyarea_length_hint, int lob_create_flag)
{
  LC_COPYAREA *copyarea = NULL;
  int copyarea_length = copyarea_length_hint <= 0 ? DB_PAGESIZE : copyarea_length_hint;
  SCAN_CODE scan = S_DOESNT_FIT;
  // *INDENT-OFF*
  record_descriptor build_record (cubmem::CSTYLE_BLOCK_ALLOCATOR);
  // *INDENT-ON*

  new_recdes->data = NULL;
  new_recdes->area_size = 0;

  copyarea = locator_allocate_copy_area_by_length (copyarea_length);
  if (copyarea == NULL)
    {
      return NULL;
    }

  assert (copyarea->length > 0);
  build_record.set_external_buffer (copyarea->mem, (size_t) copyarea->length);

  new_recdes->data = copyarea->mem;
  new_recdes->area_size = copyarea->length;

  if (lob_create_flag == LOB_FLAG_EXCLUDE_LOB)
    {
      scan = heap_attrinfo_transform_to_disk_except_lob (thread_p, attr_info, old_recdes, &build_record);
    }
  else
    {
      scan = heap_attrinfo_transform_to_disk (thread_p, attr_info, old_recdes, &build_record);
    }
  if (scan != S_SUCCESS)
    {
      /* Get the real length used in the copy area */
      copyarea_length = copyarea->length;
      locator_free_copy_area (copyarea);
      return NULL;
    }

  char *allocated_data = NULL;
  size_t allocated_size = 0;
  build_record.release_buffer (allocated_data, allocated_size);
  if (allocated_data != NULL)
    {
      assert (allocated_size > (size_t) copyarea_length);
      locator_free_copy_area (copyarea);

      copyarea_length = DB_ALIGN ((int) allocated_size, DB_PAGESIZE);
      copyarea = locator_allocate_copy_area_by_length (copyarea_length);
      if (copyarea == NULL)
	{
	  return NULL;
	}
      std::memcpy (copyarea->mem, allocated_data, build_record.get_size ());

      free (allocated_data);	// c-style allocator was used
    }

  *new_recdes = build_record.get_recdes ();
  new_recdes->data = copyarea->mem;
  new_recdes->area_size = copyarea->length;
  return copyarea;
}

/*
 * locator_attribute_info_force () - Force an object represented by attribute
 *                                   information structure
 *
 * return: NO_ERROR if all OK, ER_ status otherwise
 *
 *   hfid(in): Where of the object
 *   oid(in/out): The object identifier
 *                   (Set as a side effect when operation is insert)
 *   attr_info(in/out): Attribute information
 *                   (Set as a side effect to fill the rest of values)
 *   att_id(in): Updated attr id array
 *   n_att_id(in/out): Updated attr id array length
 *                   (Set as a side effect to fill the rest of values)
 *   operation(in): Type of operation (either LC_FLUSH_INSERT,
 *                   LC_FLUSH_UPDATE, or LC_FLUSH_DELETE)
 *   op_type(in):
 *   scan_cache(in):
 *   force_count(in):
 *   not_check_fk(in):
 *   pruning_type(in):
 *   pcontext(in): partition pruning context
 *   func_preds(in): cached function index expressions
 *   mvcc_reev_data(in): MVCC reevaluation data
 *   force_in_place(in): if UPDATE_INPLACE_NONE then the 'in place' will not be
 *			 forced and the update style will be decided in this
 *			 function. Otherwise the update of the instance will be
 *			 made in place and according to provided style.
 *  need_locking(in): true, if need locking
 *
 * Note: Force an object represented by an attribute information structure.
 *       For insert the oid is set as a side effect.
 *       For delete, the attr_info does not need to be given.
 */
int
locator_attribute_info_force (THREAD_ENTRY * thread_p, const HFID * hfid, OID * oid, HEAP_CACHE_ATTRINFO * attr_info,
			      ATTR_ID * att_id, int n_att_id, LC_COPYAREA_OPERATION operation, int op_type,
			      HEAP_SCANCACHE * scan_cache, int *force_count, bool not_check_fk,
			      REPL_INFO_TYPE repl_info, int pruning_type, PRUNING_CONTEXT * pcontext,
			      FUNC_PRED_UNPACK_INFO * func_preds, MVCC_REEV_DATA * mvcc_reev_data,
			      UPDATE_INPLACE_STYLE force_update_inplace, RECDES * rec_descriptor, bool need_locking)
{
  LC_COPYAREA *copyarea = NULL;
  RECDES new_recdes;
  SCAN_CODE scan = S_SUCCESS;	/* Scan return value for next operation */
  RECDES copy_recdes;
  RECDES *old_recdes = NULL;
  int error_code = NO_ERROR;
  HFID class_hfid;
  OID class_oid;
  MVCC_SNAPSHOT *saved_mvcc_snapshot = NULL;
#if !defined(NDEBUG) && defined (SERVER_MODE)
  LOG_LSA filter_replication_lsa;
  bool sysop_started = false;
#endif
  /*
   * While scanning objects, the given scancache does not fix the last
   * accessed page. So, the object must be copied to the record descriptor.
   */
  copy_recdes.data = NULL;

  /* Backup the provided class_oid and class_hfid because the locator actions bellow will change them if this is a
   * pruning operation. This changes must not be reflected in the calls to this function. */
  OID_SET_NULL (&class_oid);
  HFID_COPY (&class_hfid, hfid);
  if (attr_info != NULL)
    {
      COPY_OID (&class_oid, &attr_info->class_oid);
    }
  else
    {
      heap_get_class_oid (thread_p, oid, &class_oid);
    }

#if !defined(NDEBUG) && defined (SERVER_MODE)
  if (!LOG_CHECK_LOG_APPLIER (thread_p) && prm_get_bool_value (PRM_ID_REPL_LOG_LOCAL_DEBUG)
      && !logtb_get_tdes (thread_p)->get_replication_generator ().is_row_replication_disabled ())
    {
      /* Used for testing apply on master. */
      assert (log_does_allow_replication ());
      log_sysop_start (thread_p);
      LSA_COPY (&filter_replication_lsa, &logtb_get_tdes (thread_p)->tail_lsa);

      sysop_started = true;
    }
#endif

  switch (operation)
    {
    case LC_FLUSH_UPDATE:
    case LC_FLUSH_UPDATE_PRUNE:
    case LC_FLUSH_UPDATE_PRUNE_VERIFY:
      /* MVCC snapshot no needed for now scan_cache->mvcc_snapshot = logtb_get_mvcc_snapshot (thread_p); */
      if (rec_descriptor != NULL)
	{
	  copy_recdes = *rec_descriptor;
	}
      else if (HEAP_IS_UPDATE_INPLACE (force_update_inplace) || need_locking == false)
	{
	  HEAP_GET_CONTEXT context;

	  /* don't consider visiblity, just get the last version of the object */
	  heap_init_get_context (thread_p, &context, oid, &class_oid, &copy_recdes, scan_cache, COPY, NULL_CHN);
	  scan = heap_get_last_version (thread_p, &context);
	  heap_clean_get_context (thread_p, &context);

	  assert ((lock_get_object_lock (oid, &class_oid, LOG_FIND_THREAD_TRAN_INDEX (thread_p)) >= X_LOCK)
		  || (lock_get_object_lock (&class_oid, oid_Root_class_oid,
					    LOG_FIND_THREAD_TRAN_INDEX (thread_p) >= X_LOCK)));
	}
      else
	{
	  /* The oid has been already locked in select phase, however need to get the last object that may differ by
	   * the current one in case that transaction updates same OID many times during command execution */
	  /* TODO: investigate if this is still true */
	  if (scan_cache && scan_cache->mvcc_snapshot != NULL)
	    {
	      /* Why is snapshot set to NULL? */
	      saved_mvcc_snapshot = scan_cache->mvcc_snapshot;
	      scan_cache->mvcc_snapshot = NULL;
	    }

	  scan = locator_lock_and_get_object (thread_p, oid, &class_oid, &copy_recdes, scan_cache, X_LOCK, COPY,
					      NULL_CHN, LOG_ERROR_IF_DELETED);
	  if (saved_mvcc_snapshot != NULL)
	    {
	      scan_cache->mvcc_snapshot = saved_mvcc_snapshot;
	    }
	}

      if (scan == S_SUCCESS)
	{
	  /* do nothing for the moment */
	}
      else if (scan == S_ERROR || scan == S_DOESNT_FIT)
	{
	  /* Whenever an error including an interrupt was broken out, quit the update. */
	  error_code = ER_FAILED;
	  goto end;
	}
      else if (scan == S_DOESNT_EXIST)
	{
	  int err_id = er_errid ();
	  if (err_id == ER_HEAP_NODATA_NEWADDRESS)
	    {
	      /* it is an immature record. go ahead to update */
	      er_clear ();	/* clear ER_HEAP_NODATA_NEWADDRESS */
	    }
	  else
	    {
	      error_code = ((err_id == NO_ERROR) ? ER_HEAP_UNKNOWN_OBJECT : err_id);	/* other errors should return S_ERROR? */
	      goto end;
	    }
	}
      else if (scan == S_SNAPSHOT_NOT_SATISFIED)
	{
	  error_code = ER_FAILED;
	  goto end;
	}
      else
	{
	  assert (false);
	  error_code = ER_FAILED;
	  goto end;
	}

      old_recdes = &copy_recdes;

      /* Fall through */
    case LC_FLUSH_INSERT:
    case LC_FLUSH_INSERT_PRUNE:
    case LC_FLUSH_INSERT_PRUNE_VERIFY:
      copyarea =
	locator_allocate_copy_area_by_attr_info (thread_p, attr_info, old_recdes, &new_recdes, -1,
						 LOB_FLAG_INCLUDE_LOB);
      if (copyarea == NULL)
	{
	  error_code = ER_FAILED;
	  break;
	}

      /* Assume that it has indices */
      if (LC_IS_FLUSH_INSERT (operation))
	{
	  error_code =
	    locator_insert_force (thread_p, &class_hfid, &class_oid, oid, &new_recdes, true, op_type, scan_cache,
				  force_count, pruning_type, pcontext, func_preds, UPDATE_INPLACE_NONE, NULL);
	}
      else
	{
	  int has_index;

	  assert (LC_IS_FLUSH_UPDATE (operation));

	  /* MVCC snapshot no needed for now scan_cache->mvcc_snapshot = logtb_get_mvcc_snapshot (thread_p); */
	  has_index = LC_FLAG_HAS_INDEX;
	  if (heap_attrinfo_check_unique_index (thread_p, attr_info, att_id, n_att_id))
	    {
	      has_index |= LC_FLAG_HAS_UNIQUE_INDEX;
	    }

	  error_code =
	    locator_update_force (thread_p, &class_hfid, &class_oid, oid, old_recdes, &new_recdes, has_index,
				  att_id, n_att_id, op_type, scan_cache, force_count, not_check_fk, repl_info,
				  pruning_type, pcontext, mvcc_reev_data, force_update_inplace, need_locking);
	  if (error_code != NO_ERROR)
	    {
	      ASSERT_ERROR ();
	    }
	}

      if (copyarea != NULL)
	{
	  locator_free_copy_area (copyarea);
	  copyarea = NULL;
	  new_recdes.data = NULL;
	  new_recdes.area_size = 0;
	}
      break;

    case LC_FLUSH_DELETE:
      error_code =
	locator_delete_force (thread_p, &class_hfid, oid, true, op_type, scan_cache, force_count, mvcc_reev_data,
			      need_locking);
      break;

    default:
      /*
       * Problems forcing the object. Don't known what flush/force operation
       * to execute on the object... This is a system error...
       * Maybe, the transaction should be aborted by the caller...Quit..
       */
      er_set (ER_ERROR_SEVERITY, ARG_FILE_LINE, ER_LC_BADFORCE_OPERATION, 4, operation, oid->volid, oid->pageid,
	      oid->slotid);
      error_code = ER_LC_BADFORCE_OPERATION;
      break;
    }

end:
#if !defined(NDEBUG) && defined (SERVER_MODE)
  if (sysop_started)
    {
      assert (!LOG_CHECK_LOG_APPLIER (thread_p) && prm_get_bool_value (PRM_ID_REPL_LOG_LOCAL_DEBUG));
      if (error_code == NO_ERROR)
	{
	  cubreplication::stream_entry * stream_entry =
	    logtb_get_tdes (thread_p)->get_replication_generator ().get_stream_entry ();
	  if (stream_entry->count_entries () > 0)
	    {
	      /* Aborts and simulate apply replication RBR on master node. */
	      error_code =
		logtb_get_tdes (thread_p)->
		get_replication_generator ().abort_sysop_and_simulate_apply_repl_rbr_on_master (filter_replication_lsa);
	    }
	  else
	    {
	      log_sysop_attach_to_outer (thread_p);
	    }
	}
      else
	{
	  log_sysop_abort (thread_p);
	}
    }
#endif

  return error_code;
}

/*
 * locator_was_index_already_applied () - Check B-Tree was already added
 *                                        or removed entries
 *
 * return: true if index was already applied
 *
 *   index_attrinfo(in): information of indices
 *   btid(in): btid of index
 *   pos(in): index position on indices
 *
 * Note: B-Tree can be shared by constraints (PK, or FK). The shared B-Tree can
 * be added or removed entries one more times during one INSERT or DELETE
 * statement is executing. Therefore, we need to check B-Tree was already added
 * or removed entries.
 */
static bool
locator_was_index_already_applied (HEAP_CACHE_ATTRINFO * index_attrinfo, BTID * btid, int pos)
{
  OR_INDEX *index;
  int i;

  for (i = 0; i < pos; i++)
    {
      index = &(index_attrinfo->last_classrepr->indexes[i]);
      if (BTID_IS_EQUAL (btid, &index->btid))
	{
	  return true;
	}
    }

  return false;
}

/*
 * locator_add_or_remove_index () - Add or remove index entries
 *
 * return: NO_ERROR if all OK, ER_ status otherwise
 *
 *   recdes(in): The object
 *   inst_oid(in): The object identifier
 *   class_oid(in): The class object identifier
 *   is_insert(in): whether to add or remove the object from the indexes
 *   op_type(in):
 *   scan_cache(in):
 *   datayn(in): true if the target object is "data",
 *                false if the target object is "schema"
 *   need_replication(in): true if replication is needed
 *   hfid(in):
 *   func_preds(in): cached function index expressions
 *
 * Note:Either insert indices (in_insert) or delete indices.
 */
int
locator_add_or_remove_index (THREAD_ENTRY * thread_p, RECDES * recdes, OID * inst_oid, OID * class_oid, int is_insert,
			     int op_type, HEAP_SCANCACHE * scan_cache, bool datayn, bool need_replication, HFID * hfid,
			     FUNC_PRED_UNPACK_INFO * func_preds)
{
  return locator_add_or_remove_index_internal (thread_p, recdes, inst_oid, class_oid, is_insert, op_type, scan_cache,
					       datayn, need_replication, hfid, func_preds, FOR_INSERT_OR_DELETE);
}

/*
 * locator_add_or_remove_index_for_moving () - Add or remove index entries
 *                                             To move record between partitions.
 *
 * return: NO_ERROR if all OK, ER_ status otherwise
 *
 *   recdes(in): The object
 *   inst_oid(in): The object identifier
 *   class_oid(in): The class object identifier
 *   is_insert(in): whether to add or remove the object from the indexes
 *   op_type(in):
 *   scan_cache(in):
 *   datayn(in): true if the target object is "data",
 *                false if the target object is "schema"
 *   need_replication(in): true if replication is needed
 *   hfid(in):
 *   func_preds(in): cached function index expressions
 *
 * Note:Either insert indices (in_insert) or delete indices.
 */
static int
locator_add_or_remove_index_for_moving (THREAD_ENTRY * thread_p, RECDES * recdes, OID * inst_oid, OID * class_oid,
					int is_insert, int op_type, HEAP_SCANCACHE * scan_cache, bool datayn,
					bool need_replication, HFID * hfid, FUNC_PRED_UNPACK_INFO * func_preds)
{
  return locator_add_or_remove_index_internal (thread_p, recdes, inst_oid, class_oid, is_insert, op_type, scan_cache,
					       datayn, need_replication, hfid, func_preds, FOR_MOVE);
}

/*
 * locator_add_or_remove_index_internal () - helper function for
 *                                     locator_add_or_remove_index () and
 *                                     locator_add_or_remove_index_for_moving ()
 *
 * return: NO_ERROR if all OK, ER_ status otherwise
 *
 *   recdes(in): The object
 *   inst_oid(in): The object identifier
 *   class_oid(in): The class object identifier
 *   is_insert(in): whether to add or remove the object from the indexes
 *   op_type(in):
 *   scan_cache(in):
 *   datayn(in): true if the target object is "data",
 *                false if the target object is "schema"
 *   need_replication(in): true if replication is needed
 *   hfid(in):
 *   func_preds(in): cached function index expressions
 *   idx_action_flag(in): is moving record between partitioned table?
 *			 If FOR_MOVE, this delete(&insert) is caused by
 *			 'UPDATE ... SET ...', NOT 'DELETE FROM ...'
 *
 * Note:Either insert indices (in_insert) or delete indices.
 */
static int
locator_add_or_remove_index_internal (THREAD_ENTRY * thread_p, RECDES * recdes, OID * inst_oid, OID * class_oid,
				      int is_insert, int op_type, HEAP_SCANCACHE * scan_cache, bool datayn,
				      bool need_replication, HFID * hfid, FUNC_PRED_UNPACK_INFO * func_preds,
				      LOCATOR_INDEX_ACTION_FLAG idx_action_flag)
{
  int num_found;
  int i, num_btids;
  HEAP_CACHE_ATTRINFO index_attrinfo;
  BTID btid;
  DB_VALUE *key_dbvalue, *key_ins_del = NULL;
  DB_VALUE dbvalue;
  int unique_pk;
  btree_unique_stats *unique_stat_info;
  HEAP_IDX_ELEMENTS_INFO idx_info;
  char buf[DBVAL_BUFSIZE + MAX_ALIGNMENT], *aligned_buf;
  OR_INDEX *index;
  int error_code = NO_ERROR;
  OR_PREDICATE *or_pred = NULL;
  DB_LOGICAL ev_res;
  bool use_mvcc = false;
  MVCCID mvccid;
  MVCC_REC_HEADER *p_mvcc_rec_header = NULL;

/* temporary disable standalone optimization (non-mvcc insert/delete style).
 * Must be activated when dynamic heap is introduced */
/* #if defined (SERVER_MODE) */
  MVCC_REC_HEADER mvcc_rec_header[2];
/* #endif */

#if defined(ENABLE_SYSTEMTAP)
  char *classname = NULL;
#endif /* ENABLE_SYSTEMTAP */

  assert_release (class_oid != NULL);
  assert_release (!OID_ISNULL (class_oid));

  key_dbvalue = NULL;
  db_make_null (&dbvalue);

  aligned_buf = PTR_ALIGN (buf, MAX_ALIGNMENT);

#if defined(SERVER_MODE)
  if (!mvcc_is_mvcc_disabled_class (class_oid))
    {
      /* Use MVCC if it's not disabled for current class */
      use_mvcc = true;
      mvccid = logtb_get_current_mvccid (thread_p);
    }
#endif /* SERVER_MODE */

  /*
   *  Populate the index_attrinfo structure.
   *  Return the number of indexed attributes found.
   */
  num_found = heap_attrinfo_start_with_index (thread_p, class_oid, NULL, &index_attrinfo, &idx_info);
  num_btids = idx_info.num_btids;

  if (num_found == 0)
    {
      return NO_ERROR;
    }
  else if (num_found < 0)
    {
      return ER_FAILED;
    }

  /*
   *  At this point, there are indices and the index attrinfo has
   *  been initialized
   *
   *  Read the values of the indexed attributes
   */
  if (idx_info.has_single_col)
    {
      error_code = heap_attrinfo_read_dbvalues (thread_p, inst_oid, recdes, NULL, &index_attrinfo);
      if (error_code != NO_ERROR)
	{
	  goto error;
	}
    }

#if defined(ENABLE_SYSTEMTAP)
  if (heap_get_class_name (thread_p, class_oid, &classname) != NO_ERROR || classname == NULL)
    {
      ASSERT_ERROR_AND_SET (error_code);
      goto error;
    }
#endif /* ENABLE_SYSTEMTAP */

  for (i = 0; i < num_btids; i++)
    {
      index = &(index_attrinfo.last_classrepr->indexes[i]);
      or_pred = index->filter_predicate;
      if (or_pred && or_pred->pred_stream)
	{
	  error_code =
	    locator_eval_filter_predicate (thread_p, &index->btid, or_pred, class_oid, &inst_oid, 1, &recdes, &ev_res);
	  if (error_code == ER_FAILED)
	    {
	      goto error;
	    }
	  else if (ev_res != V_TRUE)
	    {
	      continue;
	    }
	}
      /*
       *  Generate a B-tree key contained in a DB_VALUE and return a
       *  pointer to it.
       */
      key_dbvalue =
	heap_attrvalue_get_key (thread_p, i, &index_attrinfo, recdes, &btid, &dbvalue, aligned_buf,
				(func_preds ? &func_preds[i] : NULL), NULL);
      if (key_dbvalue == NULL)
	{
	  error_code = ER_FAILED;
	  goto error;
	}

      if (i < 1 || !locator_was_index_already_applied (&index_attrinfo, &index->btid, i))
	{
	  if (scan_cache == NULL)
	    {
	      unique_stat_info = NULL;
	    }
	  else
	    {
	      if (op_type == MULTI_ROW_UPDATE || op_type == MULTI_ROW_INSERT || op_type == MULTI_ROW_DELETE)
		{
		  assert (scan_cache->m_index_stats != NULL);
		  unique_stat_info = &scan_cache->m_index_stats->get_stats_of (index->btid);
		}
	      else
		{
		  unique_stat_info = NULL;
		}
	    }
	  if (use_mvcc)
	    {
	      btree_set_mvcc_header_ids_for_update (thread_p, !is_insert, is_insert, &mvccid, mvcc_rec_header);
	      p_mvcc_rec_header = mvcc_rec_header;
	    }

	  unique_pk = 0;
	  if (index->type == BTREE_UNIQUE || index->type == BTREE_REVERSE_UNIQUE)
	    {
	      unique_pk = BTREE_CONSTRAINT_UNIQUE;
	    }
	  else if (index->type == BTREE_PRIMARY_KEY)
	    {
	      unique_pk = BTREE_CONSTRAINT_UNIQUE | BTREE_CONSTRAINT_PRIMARY_KEY;
	    }

	  if (is_insert)
	    {
#if defined(ENABLE_SYSTEMTAP)
	      CUBRID_IDX_INSERT_START (classname, index->btname);
#endif /* ENABLE_SYSTEMTAP */

	      if (index->type == BTREE_FOREIGN_KEY)
		{
		  if (lock_object (thread_p, inst_oid, class_oid, X_LOCK, LK_UNCOND_LOCK) != LK_GRANTED)
		    {
		      goto error;
		    }
		}

	      if (index->index_status == OR_ONLINE_INDEX_BUILDING_IN_PROGRESS)
		{
		  /* Online index is currently loading. */
		  error_code =
		    btree_online_index_dispatcher (thread_p, &btid, key_dbvalue, class_oid, inst_oid, unique_pk,
						   BTREE_OP_ONLINE_INDEX_TRAN_INSERT, NULL);
		}
	      else
		{
		  error_code =
		    btree_insert (thread_p, &btid, key_dbvalue, class_oid, inst_oid, op_type, unique_stat_info,
				  &unique_pk, p_mvcc_rec_header);
		}
#if defined(ENABLE_SYSTEMTAP)
	      CUBRID_IDX_INSERT_END (classname, index->btname, (error_code != NO_ERROR));
#endif /* ENABLE_SYSTEMTAP */
	    }
	  else
	    {
#if defined(ENABLE_SYSTEMTAP)
	      CUBRID_IDX_DELETE_START (classname, index->btname);
#endif /* ENABLE_SYSTEMTAP */

	      if (use_mvcc == true)
		{
		  if (index->index_status == OR_ONLINE_INDEX_BUILDING_IN_PROGRESS)
		    {
		      /* Online index is currently loading. */
		      error_code =
			btree_online_index_dispatcher (thread_p, &btid, key_dbvalue, class_oid, inst_oid,
						       unique_pk, BTREE_OP_ONLINE_INDEX_TRAN_DELETE, NULL);
		    }
		  else
		    {
		      /* in MVCC logical deletion means MVCC DEL_ID insertion */
		      error_code =
			btree_mvcc_delete (thread_p, &btid, key_dbvalue, class_oid, inst_oid, op_type, unique_stat_info,
					   &unique_pk, p_mvcc_rec_header);
		    }
		}
	      else
		{
		  error_code =
		    btree_physical_delete (thread_p, &btid, key_dbvalue, inst_oid, class_oid, &unique_pk, op_type,
					   unique_stat_info);
		  if (error_code != NO_ERROR)
		    {
		      ASSERT_ERROR ();

#if defined(ENABLE_SYSTEMTAP)
		      CUBRID_IDX_DELETE_END (classname, index->btname, 1);
#endif /* ENABLE_SYSTEMTAP */

		      goto error;
		    }
		}
#if defined(ENABLE_SYSTEMTAP)
	      CUBRID_IDX_DELETE_END (classname, index->btname, (error_code != NO_ERROR));
#endif /* ENABLE_SYSTEMTAP */

	    }
	}

      if (!locator_Dont_check_foreign_key && index->type == BTREE_PRIMARY_KEY && index->fk)
	{
	  /* actually key_prefix_length is -1 for BTREE_PRIMARY_KEY; must be changed when key_prefix_length will be
	   * added to FK and PK */
	  if (is_insert)
	    {
	      ;			/* nop */
	    }
	  else
	    {
	      if (idx_action_flag == FOR_MOVE)
		{
		  /* This delete is caused by 'UPDATE ... SET ...' between partitioned tables. It first delete a
		   * record in a partitioned table and insert a record in another partitioned table. It should check
		   * the 'ON UPDATE ...' condition, not check 'ON DELETE ...' condition. */
		  error_code = locator_check_primary_key_update (thread_p, index, key_dbvalue);
		}
	      else
		{
		  error_code = locator_check_primary_key_delete (thread_p, index, key_dbvalue);
		}
	      if (error_code != NO_ERROR)
		{
		  goto error;
		}
	    }
	}

      /*
       * for replication,
       * Following step would be executed only when the target index is a
       * primary key.
       * The right place to insert a replication log info is here
       * to avoid another "fetching key values"
       * Generates the replication log info. for data insert/delete
       * for the update cases, refer to locator_update_force()
       */
      if (need_replication && index->type == BTREE_PRIMARY_KEY && error_code == NO_ERROR
	  && !LOG_CHECK_LOG_APPLIER (thread_p) && log_does_allow_replication () == true)
	{
	  if (is_insert)
	    {
	      logtb_get_tdes (thread_p)->get_replication_generator ().add_insert_row (*key_dbvalue, *class_oid,
										      *recdes);
	    }
	  else			// is delete
	    {
	      logtb_get_tdes (thread_p)->get_replication_generator ().add_delete_row (*key_dbvalue, *class_oid);
	    }
	}
      if (error_code != NO_ERROR)
	{
	  assert (er_errid () != NO_ERROR);
	  goto error;
	}

#if 0
      if (key_ins_del != NULL && !DB_IS_NULL (key_dbvalue) && !btree_multicol_key_is_null (key_dbvalue))
	{
	  BTREE_CHECKSCAN bt_checkscan;
	  DISK_ISVALID isvalid = DISK_VALID;

	  /* start a check-scan on index */
	  if (btree_keyoid_checkscan_start (thread_p, &btid, &bt_checkscan) != NO_ERROR)
	    {
	      goto error;
	    }

	  isvalid = btree_keyoid_checkscan_check (thread_p, &bt_checkscan, class_oid, key_dbvalue, inst_oid);

	  if (er_errid () == ER_INTERRUPTED)
	    {
	      /* in case of user interrupt */
	      ;			/* do not check isvalid */
	    }
	  else
	    {
	      if (is_insert)
		{
		  assert (isvalid == DISK_VALID);	/* found */
		}
	      else
		{
		  assert (isvalid == DISK_INVALID);	/* not found */
		}
	    }

	  /* close the index check-scan */
	  btree_keyoid_checkscan_end (thread_p, &bt_checkscan);
	}
#endif

      if (key_dbvalue == &dbvalue)
	{
	  pr_clear_value (&dbvalue);
	  key_dbvalue = NULL;
	}
    }

error:

  heap_attrinfo_end (thread_p, &index_attrinfo);

  if (key_dbvalue == &dbvalue)
    {
      pr_clear_value (&dbvalue);
      key_dbvalue = NULL;
    }

#if defined(ENABLE_SYSTEMTAP)
  if (classname != NULL)
    {
      free_and_init (classname);
    }
#endif /* ENABLE_SYSTEMTAP */

  return error_code;
}

#if defined(ENABLE_UNUSED_FUNCTION)
/*
 * locator_make_midxkey_domain () -
 *
 * return:
 *
 *   index(in):
 */
static TP_DOMAIN *
locator_make_midxkey_domain (OR_INDEX * index)
{
  TP_DOMAIN *set_domain;
  TP_DOMAIN *domain = NULL;

  OR_ATTRIBUTE **atts;
  int num_atts, i;

  if (index == NULL || index->n_atts < 2)
    {
      return NULL;
    }

  num_atts = index->n_atts;
  atts = index->atts;

  set_domain = NULL;
  for (i = 0; i < num_atts; i++)
    {
      if (i == 0)
	{
	  set_domain = tp_domain_copy (atts[i]->domain, 0);
	  if (set_domain == NULL)
	    {
	      return NULL;
	    }
	  domain = set_domain;
	}
      else
	{
	  domain->next = tp_domain_copy (atts[i]->domain, 0);
	  if (domain->next == NULL)
	    {
	      goto error;
	    }
	  domain = domain->next;
	}
    }

  domain = tp_domain_construct (DB_TYPE_MIDXKEY, (DB_OBJECT *) 0, num_atts, 0, set_domain);

  if (domain)
    {
      return tp_domain_cache (domain);
    }
  else
    {
      goto error;
    }

error:

  if (set_domain)
    {
      TP_DOMAIN *td, *next;

      /* tp_domain_free(set_domain); */
      for (td = set_domain, next = NULL; td != NULL; td = next)
	{
	  next = td->next;
	  tp_domain_free (td);
	}
    }

  return NULL;
}
#endif /* ENABLE_UNUSED_FUNCTION */

/*
 * locator_eval_filter_predicate () - evaluate index filter predicate
 *
 *   return: error code
 *
 *   btid(in): btid of index
 *   or_pred(in): index filter predicate
 *   class_oid(in): object identifier of the class
 *   inst_oids(in): object identifiers of the instances
 *   num_insts(in): the length of inst_oids, recs, results
 *   recs(in): record descriptors
 *   results(out): predicate evaluation results
 */
static int
locator_eval_filter_predicate (THREAD_ENTRY * thread_p, BTID * btid, OR_PREDICATE * or_pred, OID * class_oid,
			       OID ** inst_oids, int num_insts, RECDES ** recs, DB_LOGICAL * results)
{
  int i;
  PRED_EXPR_WITH_CONTEXT *pred_filter = NULL;
  PR_EVAL_FNC filter_eval_func = NULL;
  DB_TYPE single_node_type = DB_TYPE_NULL;
  HL_HEAPID old_pri_heap_id = HL_NULL_HEAPID;
  int error_code = NO_ERROR;

  if (or_pred == NULL || class_oid == NULL || recs == NULL || inst_oids == NULL || num_insts <= 0 || results == NULL
      || or_pred->pred_stream == NULL || btid == NULL)
    {
      assert (false);
      return ER_FAILED;
    }

  error_code = fpcache_claim (thread_p, btid, or_pred, &pred_filter);
  if (error_code != NO_ERROR)
    {
      ASSERT_ERROR ();
      return error_code;
    }
  assert (pred_filter != NULL);

  error_code =
    heap_attrinfo_start (thread_p, class_oid, pred_filter->num_attrs_pred, pred_filter->attrids_pred,
			 pred_filter->cache_pred);
  if (error_code != NO_ERROR)
    {
      ASSERT_ERROR ();
      goto end;
    }
  filter_eval_func = eval_fnc (thread_p, pred_filter->pred, &single_node_type);
  assert (filter_eval_func != NULL);

  for (i = 0; i < num_insts; i++)
    {
      error_code = heap_attrinfo_read_dbvalues (thread_p, inst_oids[i], recs[i], NULL, pred_filter->cache_pred);
      if (error_code != NO_ERROR)
	{
	  goto end;
	}

      /* use global heap for memory allocation */
      old_pri_heap_id = db_change_private_heap (thread_p, 0);
      results[i] = (*filter_eval_func) (thread_p, pred_filter->pred, NULL, inst_oids[i]);
      if (results[i] == V_ERROR)
	{
	  /* restore private heap */
	  (void) db_change_private_heap (thread_p, old_pri_heap_id);
	  error_code = ER_FAILED;
	  goto end;
	}
      /* restore private heap */
      (void) db_change_private_heap (thread_p, old_pri_heap_id);
    }

end:
  if (pred_filter)
    {
      heap_attrinfo_end (thread_p, pred_filter->cache_pred);
      /* Except for db_value regu variable, all regu variables from pred expression are cleared. */
      old_pri_heap_id = db_change_private_heap (thread_p, 0);
      qexec_clear_pred_context (thread_p, pred_filter, false);
      (void) db_change_private_heap (thread_p, old_pri_heap_id);
    }

  fpcache_retire (thread_p, class_oid, btid, pred_filter);
  return error_code;
}

/*
 * locator_update_index () - Update index entries
 *
 * return: NO_ERROR if all OK, ER_ status otherwise
 *
 *   new_recdes(in): The new recdes object
 *   old_recdes(in): The old recdes object
 *   att_id(in): Updated attr id array
 *   n_att_id(in): Updated attr id array length
 *   oid(in): The identifier of old/new object
 *   class_oid(in): The class object identifier
 *   op_type(in):
 *   scan_cache(in):
 *   repl_info(in/out): replication info, set need_replication to false when
 *                      no primary is found
 *
 * Note: Update the index entries of the given object.
 */
int
locator_update_index (THREAD_ENTRY * thread_p, RECDES * new_recdes, RECDES * old_recdes, ATTR_ID * att_id, int n_att_id,
		      OID * oid, OID * class_oid, int op_type, HEAP_SCANCACHE * scan_cache, REPL_INFO * repl_info)
{
  HEAP_CACHE_ATTRINFO space_attrinfo[2];
  HEAP_CACHE_ATTRINFO *new_attrinfo = NULL;
  HEAP_CACHE_ATTRINFO *old_attrinfo = NULL;
  int new_num_found, old_num_found;
  BTID new_btid, old_btid;
  int pk_btid_index = -1;
  DB_VALUE *new_key = NULL, *old_key = NULL;
  DB_VALUE *repl_old_key = NULL;
  DB_VALUE new_dbvalue, old_dbvalue;
  bool new_isnull, old_isnull;
  PR_TYPE *pr_type;
  OR_INDEX *index = NULL;
  int i, j, k, num_btids, old_num_btids, unique_pk;
  bool found_btid = true;
  btree_unique_stats *unique_stat_info;
  HEAP_IDX_ELEMENTS_INFO new_idx_info;
  HEAP_IDX_ELEMENTS_INFO old_idx_info;
  char newbuf[DBVAL_BUFSIZE + MAX_ALIGNMENT], *aligned_newbuf;
  char oldbuf[DBVAL_BUFSIZE + MAX_ALIGNMENT], *aligned_oldbuf;
  DB_TYPE dbval_type;
  TP_DOMAIN *key_domain = NULL;
  int error_code;
  DB_LOGICAL ev_results[2];
  bool do_delete_only = false;
  bool do_insert_only = false;
  OID *inst_oids[2];
  RECDES *recs[2];
  bool same_key = true;
  int c = DB_UNK;
  bool use_mvcc = false;
  MVCC_REC_HEADER *p_mvcc_rec_header = NULL;
  /* TODO: MVCC_BTREE_DELETE_OBJECT is removed due to recovery issue regarding MVCCID. Must find a solution to recover
   * MVCC info on rollback (otherwise we will have inconsistencies regarding visibility). */
  /* MVCC_BTREE_OP_ARGUMENTS mvcc_args, *mvcc_args_p = NULL; */
  MVCCID mvccid;
/* temporary disable standalone optimization (non-mvcc insert/delete style).
 * Must be activated when dynamic heap is introduced */
/* #if defined(SERVER_MODE) */
  MVCC_REC_HEADER mvcc_rec_header[2];
/* #endif */
#if defined(ENABLE_SYSTEMTAP)
  char *classname = NULL;
  bool is_started = false;
#endif /* ENABLE_SYSTEMTAP */
  LOG_TDES *tdes = NULL;
  int tran_index;

  assert_release (class_oid != NULL);
  assert_release (!OID_ISNULL (class_oid));

  mvccid = MVCCID_NULL;

#if defined(SERVER_MODE)
  if (!mvcc_is_mvcc_disabled_class (class_oid))
    {
      use_mvcc = true;

      mvccid = logtb_get_current_mvccid (thread_p);
    }
#endif /* SERVER_MODE */

  db_make_null (&new_dbvalue);
  db_make_null (&old_dbvalue);

  aligned_newbuf = PTR_ALIGN (newbuf, MAX_ALIGNMENT);
  aligned_oldbuf = PTR_ALIGN (oldbuf, MAX_ALIGNMENT);

  new_num_found = heap_attrinfo_start_with_index (thread_p, class_oid, NULL, &space_attrinfo[0], &new_idx_info);
  num_btids = new_idx_info.num_btids;
  if (new_num_found < 0)
    {
      return ER_FAILED;
    }
  new_attrinfo = &space_attrinfo[0];

  old_num_found = heap_attrinfo_start_with_index (thread_p, class_oid, NULL, &space_attrinfo[1], &old_idx_info);
  old_num_btids = old_idx_info.num_btids;
  if (old_num_found < 0)
    {
      error_code = ER_FAILED;
      goto error;
    }
  old_attrinfo = &space_attrinfo[1];

  if (new_num_found != old_num_found)
    {
      if (new_num_found > 0)
	{
	  heap_attrinfo_end (thread_p, &space_attrinfo[0]);
	}
      if (old_num_found > 0)
	{
	  heap_attrinfo_end (thread_p, &space_attrinfo[1]);
	}
      return ER_FAILED;
    }

  if (new_num_found == 0)
    {
      /* No need to replicate this record since there is no primary key */
      if (repl_info != NULL)
	{
	  repl_info->need_replication = false;
	}

      if (!LOG_CHECK_LOG_APPLIER (thread_p) && log_does_allow_replication () == true)
	{
	  /* Remove attribute change since we don't have primary key. At abort, all pending objects are removed. */
	  logtb_get_tdes (thread_p)->get_replication_generator ().remove_attribute_change (*class_oid, *oid);
	}

      return NO_ERROR;
    }

  /*
   * There are indices and the index attrinfo has been initialized
   * Indices must be updated when the indexed attributes have changed in value
   * Get the new and old values of key and update the index when
   * the keys are different
   */

  new_attrinfo = &space_attrinfo[0];
  old_attrinfo = &space_attrinfo[1];

  error_code = heap_attrinfo_read_dbvalues (thread_p, oid, new_recdes, NULL, new_attrinfo);
  if (error_code != NO_ERROR)
    {
      goto error;
    }
  error_code = heap_attrinfo_read_dbvalues (thread_p, oid, old_recdes, NULL, old_attrinfo);
  if (error_code != NO_ERROR)
    {
      goto error;
    }

  /*
   *  Ensure that we have the same number of indexes and
   *  get the number of B-tree IDs.
   */
  if (old_attrinfo->last_classrepr->n_indexes != new_attrinfo->last_classrepr->n_indexes)
    {
      error_code = ER_FAILED;
      goto error;
    }

#if defined(ENABLE_SYSTEMTAP)
  if (heap_get_class_name (thread_p, class_oid, &classname) != NO_ERROR || classname == NULL)
    {
      ASSERT_ERROR_AND_SET (error_code);
      goto error;
    }
#endif /* ENABLE_SYSTEMTAP */

  for (i = 0; i < num_btids; i++)
    {
      index = &(new_attrinfo->last_classrepr->indexes[i]);
      if (pk_btid_index == -1 && repl_info != NULL && repl_info->need_replication == true
	  && !LOG_CHECK_LOG_APPLIER (thread_p) && index->type == BTREE_PRIMARY_KEY
	  && log_does_allow_replication () == true)
	{
	  pk_btid_index = i;
	}

      /* check for specified update attributes */
      if ((att_id != NULL) && ((use_mvcc == false) || (index->type == BTREE_PRIMARY_KEY && index->fk != NULL)))
	{
	  found_btid = false;	/* guess as not found */

	  for (j = 0; j < n_att_id && !found_btid; j++)
	    {
	      for (k = 0; k < index->n_atts && !found_btid; k++)
		{
		  if (att_id[j] == (ATTR_ID) (index->atts[k]->id))
		    {		/* the index key_type has updated attr */
		      found_btid = true;
		    }
		}
	    }

	  /* in MVCC, in case of BTREE_PRIMARY_KEY having FK need to update PK index but skip foreign key restrictions
	   * checking */
	  if (!found_btid && !index->filter_predicate && (index->type != BTREE_PRIMARY_KEY || index->fk == NULL))
	    {
	      continue;		/* skip and go ahead */
	    }
	}

      do_delete_only = false;
      do_insert_only = false;
      if (index->filter_predicate)
	{
	  inst_oids[0] = inst_oids[1] = oid;
	  recs[0] = old_recdes;
	  recs[1] = new_recdes;
	  error_code =
	    locator_eval_filter_predicate (thread_p, &index->btid, index->filter_predicate, class_oid, inst_oids, 2,
					   recs, ev_results);
	  if (error_code == ER_FAILED)
	    {
	      goto error;
	    }

	  if (ev_results[0] != V_TRUE)
	    {
	      if (ev_results[1] != V_TRUE)
		{
		  /* the old rec and the new rec does not satisfied the filter predicate */
		  continue;
		}
	      else
		{
		  /* the old rec does not satisfied the filter predicate */
		  /* the new rec satisfied the filter predicate */
		  do_insert_only = true;
		}
	    }
	  else
	    {
	      if (ev_results[1] != V_TRUE)
		{
		  /* the old rec satisfied the filter predicate the new rec does not satisfied the filter predicate */
		  do_delete_only = true;
		}
	      else
		{
		  if (found_btid == false)
		    {
		      /* the old rec satisfied the filter predicate the new rec satisfied the filter predicate the
		       * index does not contain updated attributes */
		      continue;
		    }
		  /* nothing to do - update operation */
		}
	    }
	}

      new_key =
	heap_attrvalue_get_key (thread_p, i, new_attrinfo, new_recdes, &new_btid, &new_dbvalue, aligned_newbuf, NULL,
				NULL);
      old_key =
	heap_attrvalue_get_key (thread_p, i, old_attrinfo, old_recdes, &old_btid, &old_dbvalue, aligned_oldbuf, NULL,
				&key_domain);

      if ((new_key == NULL) || (old_key == NULL))
	{
	  error_code = ER_FAILED;
	  goto error;
	}

      dbval_type = DB_VALUE_DOMAIN_TYPE (old_key);
      if (DB_VALUE_DOMAIN_TYPE (new_key) != dbval_type)
	{
	  error_code = ER_FAILED;
	  goto error;
	}

      if (scan_cache == NULL)
	{
	  unique_stat_info = NULL;
	}
      else
	{
	  if (op_type == MULTI_ROW_UPDATE || op_type == MULTI_ROW_INSERT || op_type == MULTI_ROW_DELETE)
	    {
	      assert (scan_cache->m_index_stats != NULL);
	      unique_stat_info = &scan_cache->m_index_stats->get_stats_of (index->btid);
	    }
	  else
	    {
	      unique_stat_info = NULL;
	    }
	}

      new_isnull = db_value_is_null (new_key);
      old_isnull = db_value_is_null (old_key);
      pr_type = pr_type_from_id (dbval_type);
      if (pr_type == NULL)
	{
	  error_code = ER_FAILED;
	  goto error;
	}

      assert (key_domain != NULL);
      if (pr_type->id == DB_TYPE_MIDXKEY)
	{
	  assert (TP_DOMAIN_TYPE (key_domain) == DB_TYPE_MIDXKEY);
	  new_key->data.midxkey.domain = old_key->data.midxkey.domain = key_domain;
	}
      else
	{
	  assert (old_isnull || TP_ARE_COMPARABLE_KEY_TYPES (TP_DOMAIN_TYPE (key_domain), pr_type->id));
	}

      same_key = true;		/* init */
      if ((new_isnull && !old_isnull) || (old_isnull && !new_isnull))
	{
	  same_key = false;
	}
      else
	{
	  if (!(new_isnull && old_isnull))
	    {
	      c = btree_compare_key (old_key, new_key, key_domain, 0, 1, NULL);

	      if (c == DB_UNK)
		{
		  assert (er_errid () != NO_ERROR);
		  error_code = er_errid ();
		  goto error;
		}

	      if (c != DB_EQ)
		{
		  same_key = false;
		}
	    }
	}

#if defined(ENABLE_SYSTEMTAP)
      CUBRID_IDX_UPDATE_START (classname, index->btname);
      is_started = true;
#endif /* ENABLE_SYSTEMTAP */

      if (!same_key || do_delete_only || do_insert_only)
	{
	  if (i < 1 || !locator_was_index_already_applied (new_attrinfo, &index->btid, i))
	    {
	      if (mvccid != MVCCID_NULL)
		{
		  btree_set_mvcc_header_ids_for_update (thread_p, do_delete_only, do_insert_only, &mvccid,
							mvcc_rec_header);
		  p_mvcc_rec_header = mvcc_rec_header;
		}

	      unique_pk = 0;
	      if (index->type == BTREE_UNIQUE || index->type == BTREE_REVERSE_UNIQUE)
		{
		  unique_pk = BTREE_CONSTRAINT_UNIQUE;
		}
	      else if (index->type == BTREE_PRIMARY_KEY)
		{
		  unique_pk = BTREE_CONSTRAINT_UNIQUE | BTREE_CONSTRAINT_PRIMARY_KEY;
		}

	      if (do_delete_only)
		{
		  if (index->index_status == OR_ONLINE_INDEX_BUILDING_IN_PROGRESS)
		    {
		      error_code =
			btree_online_index_dispatcher (thread_p, &index->btid, old_key, class_oid, oid, unique_pk,
						       BTREE_OP_ONLINE_INDEX_TRAN_DELETE, NULL);
		      if (error_code != NO_ERROR)
			{
			  ASSERT_ERROR ();
			  goto error;
			}
		    }
		  else
		    {		/* Not online index. */
		      if (use_mvcc)
			{
			  /* in MVCC logical deletion means MVCC DEL_ID insertion */
			  error_code =
			    btree_mvcc_delete (thread_p, &old_btid, old_key, class_oid, oid, op_type, unique_stat_info,
					       &unique_pk, p_mvcc_rec_header);
			  if (error_code != NO_ERROR)
			    {
			      assert (er_errid () != NO_ERROR);
			      goto error;
			    }
			}
		      else
			{
			  error_code =
			    btree_physical_delete (thread_p, &old_btid, old_key, oid, class_oid, &unique_pk, op_type,
						   unique_stat_info);
			  if (error_code != NO_ERROR)
			    {
			      ASSERT_ERROR ();
			      goto error;
			    }
			}
		    }
		}
	      else
		{
		  /* in MVCC - update index key means insert index key */
		  if ((do_insert_only == true))
		    {
		      if (index->type == BTREE_FOREIGN_KEY)
			{
			  if (lock_object (thread_p, oid, class_oid, X_LOCK, LK_UNCOND_LOCK) != LK_GRANTED)
			    {
			      goto error;
			    }
			}

		      if (index->index_status == OR_ONLINE_INDEX_BUILDING_IN_PROGRESS)
			{
			  /* Online index loading on current index. */
			  error_code =
			    btree_online_index_dispatcher (thread_p, &index->btid, new_key, class_oid, oid,
							   unique_pk, BTREE_OP_ONLINE_INDEX_TRAN_INSERT, NULL);
			}
		      else
			{
			  error_code =
			    btree_insert (thread_p, &old_btid, new_key, class_oid, oid, op_type, unique_stat_info,
					  &unique_pk, p_mvcc_rec_header);
			}

		      if (error_code != NO_ERROR)
			{
			  ASSERT_ERROR ();
			  goto error;
			}
		    }
		  else
		    {
		      if (index->index_status == OR_ONLINE_INDEX_BUILDING_IN_PROGRESS)
			{
			  /* Online index loading on current index. */
			  /* This translates into a delete of the old key and an insert of the new key. */

			  /* Delete old key. */

			  error_code =
			    btree_online_index_dispatcher (thread_p, &index->btid, old_key, class_oid, oid,
							   unique_pk, BTREE_OP_ONLINE_INDEX_TRAN_DELETE, NULL);
			  if (error_code != NO_ERROR)
			    {
			      goto error;
			    }

			  /* Insert new key. */
			  error_code =
			    btree_online_index_dispatcher (thread_p, &index->btid, new_key, class_oid, oid,
							   unique_pk, BTREE_OP_ONLINE_INDEX_TRAN_INSERT, NULL);
			}
		      else
			{
			  error_code =
			    btree_update (thread_p, &old_btid, old_key, new_key, class_oid, oid, op_type,
					  unique_stat_info, &unique_pk, p_mvcc_rec_header);

			  if (error_code != NO_ERROR)
			    {
			      goto error;
			    }
			}
		    }
		}
	    }

#if defined(ENABLE_SYSTEMTAP)
	  CUBRID_IDX_UPDATE_END (classname, index->btname, 0);
#endif /* ENABLE_SYSTEMTAP */

	  /* In MVCC need to check for specified update attributes */
	  if (!locator_Dont_check_foreign_key && !same_key && index->type == BTREE_PRIMARY_KEY && index->fk
	      && found_btid)
	    {
	      assert (do_insert_only == false && do_delete_only == false);

	      tran_index = LOG_FIND_THREAD_TRAN_INDEX (thread_p);
	      tdes = LOG_FIND_TDES (tran_index);

	      error_code = locator_check_primary_key_update (thread_p, index, old_key);
	      if (error_code != NO_ERROR)
		{
		  goto error;
		}
	    }

#if 0
	  {
	    BTREE_CHECKSCAN bt_checkscan;
	    DISK_ISVALID isvalid = DISK_VALID;

	    /* start a check-scan on index */
	    if (btree_keyoid_checkscan_start (thread_p, &old_btid, &bt_checkscan) != NO_ERROR)
	      {
		goto error;
	      }

	    if (!do_insert_only && !DB_IS_NULL (old_key) && !btree_multicol_key_is_null (old_key))
	      {
		isvalid = btree_keyoid_checkscan_check (thread_p, &bt_checkscan, class_oid, old_key, old_oid);

		if (er_errid () == ER_INTERRUPTED)
		  {
		    /* in case of user interrupt */
		    ;		/* do not check isvalid */
		  }
		else
		  {
		    assert (isvalid == DISK_INVALID);	/* not found */
		  }
	      }

	    if (!do_delete_only && !DB_IS_NULL (new_key) && !btree_multicol_key_is_null (new_key))
	      {

		isvalid = btree_keyoid_checkscan_check (thread_p, &bt_checkscan, class_oid, new_key, new_oid);
		if (er_errid () == ER_INTERRUPTED)
		  {
		    /* in case of user interrupt */
		    ;		/* do not check isvalid */
		  }
		else
		  {
		    assert (isvalid == DISK_VALID);	/* found */
		  }
	      }

	    /* close the index check-scan */
	    btree_keyoid_checkscan_end (thread_p, &bt_checkscan);
	  }
#endif
	}

      if (pk_btid_index == i && repl_old_key == NULL)
	{
	  repl_old_key = pr_make_ext_value ();
	  pr_clone_value (old_key, repl_old_key);
	}

      if (new_key == &new_dbvalue)
	{
	  pr_clear_value (&new_dbvalue);
	  new_key = NULL;
	}
      if (old_key == &old_dbvalue)
	{
	  pr_clear_value (&old_dbvalue);
	  old_key = NULL;
	}
    }

  if (pk_btid_index != -1)
    {
      assert (repl_info != NULL);

      if (tdes == NULL)
	{
	  tran_index = LOG_FIND_THREAD_TRAN_INDEX (thread_p);
	  tdes = LOG_FIND_TDES (tran_index);
	}

      assert (oid != NULL);
      if (repl_old_key == NULL)
	{
	  key_domain = NULL;
	  repl_old_key =
	    heap_attrvalue_get_key (thread_p, pk_btid_index, old_attrinfo, old_recdes, &old_btid, &old_dbvalue,
				    aligned_oldbuf, NULL, &key_domain);
	  if (repl_old_key == NULL)
	    {
	      error_code = ER_FAILED;
	      goto error;
	    }

	  old_isnull = db_value_is_null (repl_old_key);
	  pr_type = pr_type_from_id (DB_VALUE_DOMAIN_TYPE (repl_old_key));
	  if (pr_type == NULL)
	    {
	      error_code = ER_FAILED;
	      goto error;
	    }

	  if (pr_type->id == DB_TYPE_MIDXKEY)
	    {
	      /*
	       * The asc/desc properties in midxkey from log_applier may be
	       * inaccurate. therefore, we should use btree header's domain
	       * while processing btree search request from log_applier.
	       */
	      repl_old_key->data.midxkey.domain = key_domain;
	    }

	  tdes->get_replication_generator ().add_update_row (*repl_old_key, *oid, *class_oid, new_recdes);

	  if (repl_old_key == &old_dbvalue)
	    {
	      pr_clear_value (&old_dbvalue);
	    }
	}
      else
	{
	  tdes->get_replication_generator ().add_update_row (*repl_old_key, *oid, *class_oid, new_recdes);

	  pr_free_ext_value (repl_old_key);
	  repl_old_key = NULL;
	}
    }
  else
    {
      /* No need to replicate this record since there is no primary key */
      if (!LOG_CHECK_LOG_APPLIER (thread_p) && log_does_allow_replication () == true)
	{
	  /* Remove attribute change since we don't have primary key. At abort, all pending objects are removed. */
	  logtb_get_tdes (thread_p)->get_replication_generator ().remove_attribute_change (*class_oid, *oid);
	}

      if (repl_info != NULL)
	{
	  repl_info->need_replication = false;
	}
    }

  heap_attrinfo_end (thread_p, new_attrinfo);
  heap_attrinfo_end (thread_p, old_attrinfo);

#if defined(ENABLE_SYSTEMTAP)
  if (classname != NULL)
    {
      free_and_init (classname);
    }
#endif /* ENABLE_SYSTEMTAP */

  return error_code;

error:

  if (new_key == &new_dbvalue)
    {
      pr_clear_value (&new_dbvalue);
      new_key = NULL;
    }
  if (old_key == &old_dbvalue)
    {
      pr_clear_value (&old_dbvalue);
      old_key = NULL;
    }

  if (repl_old_key != NULL)
    {
      pr_free_ext_value (repl_old_key);
    }

  /* Deallocate any index_list .. if any */

  if (new_attrinfo != NULL)
    {
      heap_attrinfo_end (thread_p, new_attrinfo);
    }

  if (old_attrinfo != NULL)
    {
      heap_attrinfo_end (thread_p, old_attrinfo);
    }

#if defined(ENABLE_SYSTEMTAP)
  if (is_started == true)
    {
      CUBRID_IDX_UPDATE_END (classname, index->btname, 1);
    }
  if (classname != NULL)
    {
      free_and_init (classname);
    }
#endif /* ENABLE_SYSTEMTAP */

  return error_code;
}

/*
 * xlocator_remove_class_from_index () - Removes class instances from the B-tree
 *
 * return: NO_ERROR if all OK, ER_ status otherwise
 *
 *   class_oid(in): The class object identifier
 *   btid(in): B-tree ID
 *   hfid(in): Heap ID
 *
 * Note: This function searches for instances belonging to the passes
 *      class OID and removes the ones found.  This function is used to
 *      remove a class from a spanning B-tree such as a UNIQUE.
 */
int
xlocator_remove_class_from_index (THREAD_ENTRY * thread_p, OID * class_oid, BTID * btid, HFID * hfid)
{
  HEAP_CACHE_ATTRINFO index_attrinfo;
  HEAP_SCANCACHE scan_cache;
  OID inst_oid, *p_inst_oid = &inst_oid;
  int key_index, i, num_btids, num_found, dummy_unique, key_found;
  RECDES copy_rec, *p_copy_rec = &copy_rec;
  BTID inst_btid;
  DB_VALUE dbvalue;
  DB_VALUE *dbvalue_ptr = NULL;
  SCAN_CODE scan;
  char *new_area;
  btree_unique_stats unique_info;
  HEAP_IDX_ELEMENTS_INFO idx_info;
  char buf[DBVAL_BUFSIZE + MAX_ALIGNMENT], *aligned_buf;
  int error_code = NO_ERROR;
  OR_INDEX *index = NULL;
  DB_LOGICAL ev_res;
  MVCC_SNAPSHOT *mvcc_snapshot = NULL;

  if (class_oid != NULL && !OID_IS_ROOTOID (class_oid))
    {
      mvcc_snapshot = logtb_get_mvcc_snapshot (thread_p);
      if (mvcc_snapshot == NULL)
	{
	  error_code = er_errid ();
	  return (error_code == NO_ERROR ? ER_FAILED : error_code);
	}
    }

  db_make_null (&dbvalue);

  aligned_buf = PTR_ALIGN (buf, MAX_ALIGNMENT);

  /* allocate memory space for copying an instance image. */
  copy_rec.area_size = DB_PAGESIZE;
  copy_rec.data = (char *) malloc (copy_rec.area_size);
  if (copy_rec.data == NULL)
    {
      er_set (ER_ERROR_SEVERITY, ARG_FILE_LINE, ER_OUT_OF_VIRTUAL_MEMORY, 1, (size_t) (copy_rec.area_size));
      return ER_OUT_OF_VIRTUAL_MEMORY;
    }

  /* Start a scan cursor */
  error_code = heap_scancache_start (thread_p, &scan_cache, hfid, class_oid, false, false, mvcc_snapshot);
  if (error_code != NO_ERROR)
    {
      free_and_init (copy_rec.data);
      return error_code;
    }

  /*
   *  Populate the index_attrinfo structure.
   *  Return the number of indexed attributes found.
   */
  num_found = heap_attrinfo_start_with_index (thread_p, class_oid, NULL, &index_attrinfo, &idx_info);
  num_btids = idx_info.num_btids;
  if (num_found < 1)
    {
      (void) heap_scancache_end (thread_p, &scan_cache);
      free_and_init (copy_rec.data);
      return ER_FAILED;
    }

  /* Loop over each instance of the class found in the heap */
  inst_oid.volid = hfid->vfid.volid;
  inst_oid.pageid = NULL_PAGEID;
  inst_oid.slotid = NULL_SLOTID;
  key_found = false;
  key_index = 0;

  while (true)
    {
      if (dbvalue_ptr == &dbvalue)
	{
	  pr_clear_value (&dbvalue);
	  dbvalue_ptr = NULL;
	}

      scan = heap_next (thread_p, hfid, class_oid, &inst_oid, &copy_rec, &scan_cache, COPY);
      if (scan != S_SUCCESS)
	{
	  if (scan != S_DOESNT_FIT)
	    {
	      break;
	    }

	  new_area = (char *) realloc (copy_rec.data, -(copy_rec.length));
	  if (new_area == NULL)
	    {
	      er_set (ER_ERROR_SEVERITY, ARG_FILE_LINE, ER_OUT_OF_VIRTUAL_MEMORY, 1, (size_t) (-(copy_rec.length)));
	      error_code = ER_OUT_OF_VIRTUAL_MEMORY;
	      goto error;
	    }
	  copy_rec.area_size = -copy_rec.length;
	  copy_rec.data = new_area;
	  continue;
	}

      error_code = heap_attrinfo_read_dbvalues (thread_p, &inst_oid, &copy_rec, NULL, &index_attrinfo);
      if (error_code != NO_ERROR)
	{
	  goto error;
	}

      /* Find the correct key by matching the BTID */
      if (key_found == false)
	{
	  for (i = 0; i < num_btids; i++)
	    {
	      if (dbvalue_ptr == &dbvalue)
		{
		  pr_clear_value (&dbvalue);
		  dbvalue_ptr = NULL;
		}

	      dbvalue_ptr =
		heap_attrvalue_get_key (thread_p, i, &index_attrinfo, &copy_rec, &inst_btid, &dbvalue, aligned_buf,
					NULL, NULL);
	      if (dbvalue_ptr == NULL)
		{
		  continue;
		}

	      if (BTID_IS_EQUAL (btid, &inst_btid))
		{
		  key_found = true;
		  key_index = i;
		  index = &(index_attrinfo.last_classrepr->indexes[key_index]);
		  break;
		}
	    }
	}
      /*
       * We already know the correct BTID index (key_index) so just use it
       * to retrieve the key
       */
      else
	{
	  dbvalue_ptr =
	    heap_attrvalue_get_key (thread_p, key_index, &index_attrinfo, &copy_rec, &inst_btid, &dbvalue, aligned_buf,
				    NULL, NULL);
	}

      /* Delete the instance from the B-tree */
      if (key_found == false || dbvalue_ptr == NULL)
	{
	  error_code = ER_FAILED;
	  goto error;
	}

      assert (index != NULL);
      if (index->filter_predicate)
	{
	  error_code =
	    locator_eval_filter_predicate (thread_p, &index->btid, index->filter_predicate, class_oid, &p_inst_oid, 1,
					   &p_copy_rec, &ev_res);
	  if (error_code != NO_ERROR)
	    {
	      goto error;
	    }

	  if (ev_res != V_TRUE)
	    {
	      continue;
	    }
	}

      error_code =
	btree_physical_delete (thread_p, btid, dbvalue_ptr, &inst_oid, class_oid, &dummy_unique, MULTI_ROW_DELETE,
			       &unique_info);
      if (error_code != NO_ERROR)
	{
	  ASSERT_ERROR ();
	  goto error;
	}
    }

  error_code = logtb_tran_update_unique_stats (thread_p, *btid, unique_info, true);
  if (error_code != NO_ERROR)
    {
      goto error;
    }

  error_code = heap_scancache_end (thread_p, &scan_cache);
  if (error_code != NO_ERROR)
    {
      goto error;
    }
  heap_attrinfo_end (thread_p, &index_attrinfo);

end:
  if (copy_rec.data != NULL)
    {
      free_and_init (copy_rec.data);
    }

  if (dbvalue_ptr == &dbvalue)
    {
      pr_clear_value (dbvalue_ptr);
      dbvalue_ptr = NULL;
    }

  return error_code;

error:

  (void) heap_scancache_end (thread_p, &scan_cache);
  heap_attrinfo_end (thread_p, &index_attrinfo);

  goto end;
}

/*
 * locator_notify_decache  () - Notify of a decache
 *
 * return:
 *
 *   class_oid(in):
 *   oid(in): Oid to decache
 *   notify_area(in): Information used for notification purposes
 *
 * Note: Add an entry in the fetch area with respect to decaching an
 *              object at the workspace.
 */
static bool
locator_notify_decache (const OID * class_oid, const OID * oid, void *notify_area)
{
  LC_COPYAREA_DESC *notify;
  LC_COPYAREA_ONEOBJ *obj;	/* Describe on object in area */
  int i;

  /* safe guard. oid must be not null. */
  if (OID_ISNULL (oid))
    {
      assert (false);
      return true;
    }

  notify = (LC_COPYAREA_DESC *) notify_area;
  if (notify->recdes->area_size <= SSIZEOF (**notify->obj))
    {
      return false;
    }

  /*
   * Make sure that the object is not already part of the notification area
   */
  obj = LC_START_ONEOBJ_PTR_IN_COPYAREA (notify->mobjs);
  obj = LC_PRIOR_ONEOBJ_PTR_IN_COPYAREA (obj);
  for (i = 0; i < notify->mobjs->num_objs; i++)
    {
      obj = LC_NEXT_ONEOBJ_PTR_IN_COPYAREA (obj);
      if (OID_EQ (&obj->oid, oid))
	{
	  /* The object is already in the notification/fetch area */
	  obj->operation = LC_FETCH_DECACHE_LOCK;
	  return true;
	}
    }
  /*
   * The object was not part of the notification/fetch area
   */
  notify->mobjs->num_objs++;
  COPY_OID (&((*notify->obj)->class_oid), class_oid);
  COPY_OID (&((*notify->obj)->oid), oid);
  (*notify->obj)->flag = 0;
  (*notify->obj)->hfid = NULL_HFID;
  (*notify->obj)->length = -1;
  (*notify->obj)->operation = LC_FETCH_DECACHE_LOCK;

  (*notify->obj)->offset = -1;
  *notify->obj = LC_NEXT_ONEOBJ_PTR_IN_COPYAREA (*notify->obj);
  notify->recdes->area_size -= sizeof (**notify->obj);

  return true;
}

/*
 * xlocator_notify_isolation_incons () - Synchronize possible inconsistencies related
 *                                  to non two phase locking
 *
 * return:
 *
 *   synch_area(in): Pointer to area where the name of the objects are placed.
 *
 * Note: Notify all inconsistencies related to the transaction
 *              isolation level.
 */
bool
xlocator_notify_isolation_incons (THREAD_ENTRY * thread_p, LC_COPYAREA ** synch_area)
{
  LC_COPYAREA_DESC prefetch_des;	/* Descriptor for decache of objects related to transaction isolation level */
  LC_COPYAREA_MANYOBJS *mobjs;	/* Describe multiple objects in area */
  LC_COPYAREA_ONEOBJ *obj;	/* Describe on object in area */
  RECDES recdes;		/* Record descriptor for insertion */
  int offset;			/* Place to store next object in area */
  bool more_synch = false;

  *synch_area = locator_allocate_copy_area_by_length (DB_PAGESIZE);
  if (*synch_area == NULL)
    {
      return false;
    }

  mobjs = LC_MANYOBJS_PTR_IN_COPYAREA (*synch_area);
  LC_RECDES_IN_COPYAREA (*synch_area, &recdes);
  obj = LC_START_ONEOBJ_PTR_IN_COPYAREA (mobjs);
  mobjs->num_objs = 0;
  offset = 0;

  prefetch_des.mobjs = mobjs;
  prefetch_des.obj = &obj;
  prefetch_des.offset = &offset;
  prefetch_des.recdes = &recdes;
  lock_notify_isolation_incons (thread_p, locator_notify_decache, &prefetch_des);
  if (mobjs->num_objs == 0)
    {
      /*
       * Don't need to notify of any client workspace lock decaches
       * (i.e., possible object inconsistencies).
       */
      locator_free_copy_area (*synch_area);
      *synch_area = NULL;
    }
  else if (recdes.area_size >= SSIZEOF (*obj))
    {
      more_synch = true;
    }

  return more_synch;
}

static DISK_ISVALID
locator_repair_btree_by_insert (THREAD_ENTRY * thread_p, OID * class_oid, BTID * btid, DB_VALUE * key, OID * inst_oid)
{
  DISK_ISVALID isvalid = DISK_INVALID;
#if defined(SERVER_MODE)
  int tran_index;

  tran_index = LOG_FIND_THREAD_TRAN_INDEX (thread_p);
#endif /* SERVER_MODE */

  if (lock_object (thread_p, inst_oid, class_oid, X_LOCK, LK_UNCOND_LOCK) != LK_GRANTED)
    {
      return DISK_INVALID;
    }

  log_sysop_start (thread_p);

  if (btree_insert (thread_p, btid, key, class_oid, inst_oid, SINGLE_ROW_INSERT, NULL, NULL, NULL) == NO_ERROR)
    {
      isvalid = DISK_VALID;
      log_sysop_commit (thread_p);
    }
  else
    {
      ASSERT_ERROR ();
      log_sysop_abort (thread_p);
    }

#if defined(SERVER_MODE)
  lock_remove_all_inst_locks (thread_p, tran_index, class_oid, X_LOCK);
#endif /* SERVER_MODE */

  return isvalid;
}

static DISK_ISVALID
locator_repair_btree_by_delete (THREAD_ENTRY * thread_p, OID * class_oid, BTID * btid, OID * inst_oid)
{
  DB_VALUE key;
  bool clear_key = false;
  int dummy_unique;
  DISK_ISVALID isvalid = DISK_INVALID;
#if defined(SERVER_MODE)
  int tran_index;

  tran_index = LOG_FIND_THREAD_TRAN_INDEX (thread_p);
#endif /* SERVER_MODE */

  btree_init_temp_key_value (&clear_key, &key);

  if (btree_find_key (thread_p, btid, inst_oid, &key, &clear_key) != DISK_VALID)
    {
      return DISK_INVALID;
    }

  if (lock_object (thread_p, inst_oid, class_oid, X_LOCK, LK_UNCOND_LOCK) == LK_GRANTED)
    {
      log_sysop_start (thread_p);

      if (btree_physical_delete (thread_p, btid, &key, inst_oid, class_oid, &dummy_unique, SINGLE_ROW_DELETE, NULL) ==
	  NO_ERROR)
	{
	  isvalid = DISK_VALID;
	  log_sysop_commit (thread_p);
	}
      else
	{
	  ASSERT_ERROR ();
	  log_sysop_abort (thread_p);
	}

#if defined(SERVER_MODE)
      lock_remove_all_inst_locks (thread_p, tran_index, class_oid, X_LOCK);
#endif /* SERVER_MODE */
    }

  if (clear_key)
    {
      pr_clear_value (&key);
    }

  return isvalid;
}

/*
 * locator_check_btree_entries () - Check consistency of btree entries and heap
 *
 * return: valid
 *
 *   btid(in): Btree identifier
 *   hfid(in): Heap identfier of the instances of class that are indexed
 *   class_oid(in): The class identifier
 *   n_attr_ids(in):  Number of attribute ids (size of the array).
 *   attr_ids(in): Attribute ID array.
 *   btname(in) :
 *   repair(in):
 *
 * Note: Check the consistency of the btree entries against the
 *              instances stored on heap and vive versa.
 */
DISK_ISVALID
locator_check_btree_entries (THREAD_ENTRY * thread_p, BTID * btid, HFID * hfid, OID * class_oid, int n_attr_ids,
			     ATTR_ID * attr_ids, int *atts_prefix_length, const char *btname, bool repair)
{
  DISK_ISVALID isvalid = DISK_VALID;
  DISK_ISVALID isallvalid = DISK_VALID;
  OID inst_oid, *p_inst_oid = &inst_oid;
  RECDES record = RECDES_INITIALIZER, *recordp = &record;	/* Record descriptor for copying object */
  SCAN_CODE scan;
  HEAP_SCANCACHE scan_cache;
  BTREE_CHECKSCAN bt_checkscan;
  BTREE_SCAN bt_scan;
  HEAP_CACHE_ATTRINFO attr_info;
  int num_btree_oids = 0;
  int num_heap_oids = 0;
  int oid_cnt;
  OID *oid_area = NULL;
  INDX_SCAN_ID isid;
  BTREE_ISCAN_OID_LIST oid_list;
  int i;
  DB_VALUE dbvalue;
  DB_VALUE *key = NULL;
  char buf[DBVAL_BUFSIZE + MAX_ALIGNMENT], *aligned_buf;
  char *classname = NULL;
  KEY_VAL_RANGE key_val_range;
  int index_id;
  OR_INDEX *index = NULL;
  DB_LOGICAL ev_res;
  OR_CLASSREP *classrepr = NULL;
  MVCC_SNAPSHOT *mvcc_snapshot = NULL;
  BTID btid_info;
#if defined(SERVER_MODE)
  int tran_index;
#endif /* SERVER_MODE */
  bool is_scancache_started = false;
  bool is_attrinfo_started = false;
  bool is_bt_checkscan_started = false;

  mvcc_snapshot = logtb_get_mvcc_snapshot (thread_p);
  if (mvcc_snapshot == NULL)
    {
      return DISK_ERROR;
    }
  db_make_null (&dbvalue);

  aligned_buf = PTR_ALIGN (buf, MAX_ALIGNMENT);

#if defined(SERVER_MODE)
  tran_index = LOG_FIND_THREAD_TRAN_INDEX (thread_p);
#endif /* SERVER_MODE */

  scan_init_index_scan (&isid, NULL, mvcc_snapshot);

  /* Start a scan cursor and a class attribute information */
  if (heap_scancache_start (thread_p, &scan_cache, hfid, class_oid, false, false, mvcc_snapshot) != NO_ERROR)
    {
      return DISK_ERROR;
    }
  is_scancache_started = true;

  if (heap_attrinfo_start (thread_p, class_oid, n_attr_ids, attr_ids, &attr_info) != NO_ERROR)
    {
      goto error;
    }
  is_attrinfo_started = true;

  classrepr = attr_info.last_classrepr;
  if (classrepr == NULL)
    {
      goto error;
    }
  index_id = -1;
  for (i = 0; i < classrepr->n_indexes; i++)
    {
      if (BTID_IS_EQUAL (&(classrepr->indexes[i].btid), btid))
	{
	  index_id = i;
	  break;
	}
    }
  assert (index_id != -1);

  index = &(attr_info.last_classrepr->indexes[index_id]);
  assert (index != NULL);

  /*
   * Step 1) From Heap to B+tree
   */

  /* start a check-scan on index */
  if (btree_keyoid_checkscan_start (thread_p, btid, &bt_checkscan) != NO_ERROR)
    {
      goto error;
    }
  is_bt_checkscan_started = true;

  inst_oid.volid = hfid->vfid.volid;
  inst_oid.pageid = NULL_PAGEID;
  inst_oid.slotid = NULL_SLOTID;

  while ((scan = heap_next (thread_p, hfid, class_oid, &inst_oid, &record, &scan_cache, COPY)) == S_SUCCESS)
    {
      num_heap_oids++;

      if (index->filter_predicate)
	{
	  if (locator_eval_filter_predicate (thread_p, &index->btid, index->filter_predicate, class_oid, &p_inst_oid, 1,
					     &recordp, &ev_res) != NO_ERROR)
	    {
	      isallvalid = DISK_ERROR;
	    }
	  else if (ev_res != V_TRUE)
	    {
	      /*
	       * To exclude the heap OID of which record cannot satisfy the
	       * conditions of the index filter predicate.
	       */
	      num_heap_oids--;
	      continue;
	    }
	}

      /* Make sure that the index entry exist */
      if ((n_attr_ids == 1 && heap_attrinfo_read_dbvalues (thread_p, &inst_oid, &record, NULL, &attr_info) != NO_ERROR)
	  || (key = heap_attrvalue_get_key (thread_p, index_id, &attr_info, &record, &btid_info, &dbvalue, aligned_buf,
					    NULL, NULL)) == NULL)
	{
	  if (isallvalid != DISK_INVALID)
	    {
	      isallvalid = DISK_ERROR;
	    }
	}
      else
	{
	  assert (key != NULL);

	  if (db_value_is_null (key) || btree_multicol_key_is_null (key))
	    {
	      /* Do not check the btree since unbound values are not recorded */
	      num_heap_oids--;
	    }
	  else
	    {
	      isvalid = btree_keyoid_checkscan_check (thread_p, &bt_checkscan, class_oid, key, &inst_oid);

	      if (er_errid () == ER_INTERRUPTED)
		{
		  /* in case of user interrupt */
		  goto error;
		}

	      if (isvalid == DISK_INVALID)
		{
		  if (repair)
		    {
		      isvalid = locator_repair_btree_by_insert (thread_p, class_oid, btid, key, &inst_oid);
		    }

		  if (isvalid == DISK_INVALID)
		    {
		      char *key_dmp;

		      key_dmp = pr_valstring (key);

		      if (!OID_ISNULL (class_oid))
			{
			  if (heap_get_class_name (thread_p, class_oid, &classname) != NO_ERROR)
			    {
			      /* ignore */
			      er_clear ();
			    }
			}

		      er_set (ER_ERROR_SEVERITY, ARG_FILE_LINE, ER_LC_INCONSISTENT_BTREE_ENTRY_TYPE1, 12,
			      (btname) ? btname : "*UNKNOWN-INDEX*", (classname) ? classname : "*UNKNOWN-CLASS*",
			      class_oid->volid, class_oid->pageid, class_oid->slotid, (key_dmp) ? key_dmp : "_NULL_KEY",
			      inst_oid.volid, inst_oid.pageid, inst_oid.slotid, btid->vfid.volid, btid->vfid.fileid,
			      btid->root_pageid);

		      if (key_dmp)
			{
			  db_private_free (thread_p, key_dmp);
			}

		      if (classname)
			{
			  free_and_init (classname);
			}

		      if (isallvalid != DISK_INVALID)
			{
			  isallvalid = isvalid;
			}
		    }
		}
	    }
	}

      if (key == &dbvalue)
	{
	  pr_clear_value (key);
	  key = NULL;
	}
    }

  if (scan != S_END && isallvalid != DISK_INVALID)
    {
      isallvalid = DISK_ERROR;
    }

  /* close the index check-scan */
  btree_keyoid_checkscan_end (thread_p, &bt_checkscan);
  is_bt_checkscan_started = false;

  /* Finish scan cursor and class attribute cache information */
  heap_attrinfo_end (thread_p, &attr_info);
  is_attrinfo_started = false;

  /*
   * Step 2) From B+tree to Heap
   */

  BTREE_INIT_SCAN (&bt_scan);

  isid.oid_list = &oid_list;
  isid.oid_list->oid_cnt = 0;
  isid.oid_list->oidp = (OID *) malloc (ISCAN_OID_BUFFER_CAPACITY);
  if (isid.oid_list->oidp == NULL)
    {
      er_set (ER_ERROR_SEVERITY, ARG_FILE_LINE, ER_OUT_OF_VIRTUAL_MEMORY, 1, (size_t) ISCAN_OID_BUFFER_SIZE);

      isallvalid = DISK_ERROR;
      goto error;
    }
  isid.oid_list->capacity = ISCAN_OID_BUFFER_CAPACITY / OR_OID_SIZE;
  isid.oid_list->max_oid_cnt = isid.oid_list->capacity;
  isid.oid_list->next_list = NULL;
  isid.indx_info = NULL;

  /* alloc index key copy_buf */
  isid.copy_buf = (char *) db_private_alloc (thread_p, DBVAL_BUFSIZE);
  if (isid.copy_buf == NULL)
    {
      isallvalid = DISK_ERROR;
      goto error;
    }
  isid.copy_buf_len = DBVAL_BUFSIZE;
  memset ((void *) (&(isid.indx_cov)), 0, sizeof (INDX_COV));
  memset ((void *) (&(isid.multi_range_opt)), 0, sizeof (MULTI_RANGE_OPT));

  scan_init_iss (&isid);

  if (heap_scancache_start (thread_p, &isid.scan_cache, hfid, class_oid, true, true, mvcc_snapshot) != NO_ERROR)
    {
      isallvalid = DISK_ERROR;
      goto error;
    }

  isid.check_not_vacuumed = true;
  db_make_null (&key_val_range.key1);
  db_make_null (&key_val_range.key2);
  key_val_range.range = INF_INF;
  key_val_range.num_index_term = 0;
  do
    {
      /* search index */
      if (btree_prepare_bts (thread_p, &bt_scan, btid, &isid, &key_val_range, NULL, class_oid, NULL, NULL, false, NULL)
	  != NO_ERROR)
	{
	  assert (er_errid () != NO_ERROR);
	  break;
	}
      if (btree_range_scan (thread_p, &bt_scan, btree_range_scan_select_visible_oids) != NO_ERROR)
	{
	  assert (er_errid () != NO_ERROR);
	  break;
	}
      oid_cnt = bt_scan.n_oids_read_last_iteration;
      if (oid_cnt < 0)
	{
	  assert (false);
	  break;
	}
      oid_area = isid.oid_list->oidp;
      num_btree_oids += oid_cnt;
      for (i = 0; i < oid_cnt; i++)
	{
	  if (!heap_does_exist (thread_p, class_oid, &oid_area[i]))
	    {
	      isvalid = DISK_INVALID;

	      if (repair)
		{
		  /* don't care about filter predicate here since we are sure that oid_area[i] is contained in tree,
		   * the keys has been already S_LOCK-ed. */
		  isvalid = locator_repair_btree_by_delete (thread_p, class_oid, btid, &oid_area[i]);
		}

	      if (isvalid == DISK_VALID)
		{
		  num_btree_oids--;
		}
	      else
		{
		  if (!OID_ISNULL (class_oid))
		    {
		      if (heap_get_class_name (thread_p, class_oid, &classname) != NO_ERROR)
			{
			  /* ignore */
			  er_clear ();
			}
		    }

		  er_set (ER_ERROR_SEVERITY, ARG_FILE_LINE, ER_LC_INCONSISTENT_BTREE_ENTRY_TYPE2, 11,
			  (btname) ? btname : "*UNKNOWN-INDEX*", (classname) ? classname : "*UNKNOWN-CLASS*",
			  class_oid->volid, class_oid->pageid, class_oid->slotid, oid_area[i].volid, oid_area[i].pageid,
			  oid_area[i].slotid, btid->vfid.volid, btid->vfid.fileid, btid->root_pageid);

		  if (classname)
		    {
		      free_and_init (classname);
		    }

		  isallvalid = DISK_INVALID;
		}
	    }
	}

    }
  while (!BTREE_END_OF_SCAN (&bt_scan));

  if (heap_scancache_end (thread_p, &isid.scan_cache) != NO_ERROR)
    {
      isallvalid = DISK_INVALID;
    }

  if (num_heap_oids != num_btree_oids)
    {
      if (!OID_ISNULL (class_oid))
	{
	  if (heap_get_class_name (thread_p, class_oid, &classname) != NO_ERROR)
	    {
	      /* ignore */
	      er_clear ();
	    }
	}

      er_set (ER_ERROR_SEVERITY, ARG_FILE_LINE, ER_LC_INCONSISTENT_BTREE_ENTRY_TYPE3, 10,
	      (btname) ? btname : "*UNKNOWN-INDEX*", (classname) ? classname : "*UNKNOWN-CLASS*", class_oid->volid,
	      class_oid->pageid, class_oid->slotid, num_heap_oids, num_btree_oids, btid->vfid.volid, btid->vfid.fileid,
	      btid->root_pageid);

      if (classname)
	{
	  free_and_init (classname);
	}

      isallvalid = DISK_INVALID;
    }

  if (isid.check_not_vacuumed && isid.not_vacuumed_res != DISK_VALID)
    {
      er_set (ER_FATAL_ERROR_SEVERITY, ARG_FILE_LINE, ER_INDEX_FOUND_NOT_VACUUMED, 5,
	      (btname) ? btname : "*UNKNOWN-INDEX*", (classname) ? classname : "*UNKNOWN-CLASS*", class_oid->volid,
	      class_oid->pageid, class_oid->slotid);
      isallvalid = isid.not_vacuumed_res;
    }

end:

  if (key == &dbvalue)
    {
      pr_clear_value (key);
    }

  if (isid.oid_list != NULL && isid.oid_list->oidp != NULL)
    {
      free_and_init (isid.oid_list->oidp);
    }

  /* free index key copy_buf */
  if (isid.copy_buf)
    {
      db_private_free_and_init (thread_p, isid.copy_buf);
    }

  if (is_scancache_started && heap_scancache_end (thread_p, &scan_cache) != NO_ERROR)
    {
      isallvalid = DISK_INVALID;
    }

  if (is_bt_checkscan_started)
    {
      btree_keyoid_checkscan_end (thread_p, &bt_checkscan);
    }

  if (is_attrinfo_started)
    {
      heap_attrinfo_end (thread_p, &attr_info);
    }

  return isallvalid;

error:
  isallvalid = DISK_ERROR;
  goto end;
}

/*
 * locator_check_unique_btree_entries () - Check consistency of unique btree entries
 *                                    and heaps
 *
 * return: valid
 *
 *   btid(in): Btree identifier
 *   class_oid(in):
 *   classrec(in):
 *   attr_ids(in): Array of indexed attributes for the btid
 *   repair(in):
 *
 * Note: Check the consistency of the unique btree entries against the
 *              instances stored on heap and vice versa.  Unique btrees are
 *              special because they span hierarchies and can have multiple
 *              heaps associated with them.
 */
static DISK_ISVALID
locator_check_unique_btree_entries (THREAD_ENTRY * thread_p, BTID * btid, OID * cls_oid, RECDES * classrec,
				    ATTR_ID * attr_ids, const char *btname, bool repair)
{
  DISK_ISVALID isvalid = DISK_VALID, isallvalid = DISK_VALID;
  OID inst_oid, *p_inst_oid = &inst_oid;
  RECDES peek = RECDES_INITIALIZER, *p_peek = &peek;
  SCAN_CODE scan;
  HEAP_SCANCACHE *scan_cache = NULL;
  BTREE_CHECKSCAN bt_checkscan;
  BTREE_SCAN bt_scan;
  HEAP_CACHE_ATTRINFO attr_info;
  DB_VALUE *key = NULL;
  DB_VALUE dbvalue;
  int num_btree_oids = 0, num_heap_oids = 0, num_nulls = 0;
  int oid_cnt;
  OID *oid_area = NULL;
  int num_classes, scancache_inited = 0, attrinfo_inited = 0;
  int i, j, index_id;
  HFID *hfids = NULL, *hfid = NULL;
  OID *class_oids = NULL, *class_oid = NULL;
  INDX_SCAN_ID isid;
  BTREE_ISCAN_OID_LIST oid_list;
  char buf[DBVAL_BUFSIZE + MAX_ALIGNMENT], *aligned_buf;
  char *classname = NULL;
  KEY_VAL_RANGE key_val_range;
  OR_INDEX *index;
  DB_LOGICAL ev_res;
  int partition_local_index = 0;
  MVCC_SNAPSHOT *mvcc_snapshot = NULL;
#if defined(SERVER_MODE)
  int tran_index;
#else
  int btree_oid_cnt, btree_null_cnt, btree_key_cnt;
#endif /* SERVER_MODE */
  bool bt_checkscan_inited = false;

  mvcc_snapshot = logtb_get_mvcc_snapshot (thread_p);
  if (mvcc_snapshot == NULL)
    {
      return DISK_ERROR;
    }
  db_make_null (&dbvalue);

  aligned_buf = PTR_ALIGN (buf, MAX_ALIGNMENT);

#if defined(SERVER_MODE)
  tran_index = LOG_FIND_THREAD_TRAN_INDEX (thread_p);
#endif /* SERVER_MODE */

  scan_init_index_scan (&isid, NULL, mvcc_snapshot);

  /* get all the heap files associated with this unique btree */
  if (or_get_unique_hierarchy (thread_p, classrec, attr_ids[0], btid, &class_oids, &hfids, &num_classes,
			       &partition_local_index) != NO_ERROR
      || class_oids == NULL || hfids == NULL || num_classes < 1)
    {
      if (class_oids != NULL)
	{
	  free_and_init (class_oids);
	}

      if (hfids != NULL)
	{
	  free_and_init (hfids);
	}

      goto error;
    }

  /*
   * Step 1) Check if all instances of all the heaps are in the unique btree.
   */

  scan_cache = (HEAP_SCANCACHE *) malloc (num_classes * sizeof (HEAP_SCANCACHE));
  if (scan_cache == NULL)
    {
      er_set (ER_ERROR_SEVERITY, ARG_FILE_LINE, ER_OUT_OF_VIRTUAL_MEMORY, 1, num_classes * sizeof (HEAP_SCANCACHE));
      goto error;
    }

  if (partition_local_index == 1)
    {
      if (num_classes == 1)
	{
	  /* partition class with local index */
	  COPY_OID (&class_oids[0], cls_oid);
	  or_class_hfid (classrec, &hfids[0]);
	}
      else
	{
	  /* a partitioned class and a local index */
	  goto end;
	}
    }

  for (j = 0; j < num_classes; j++)
    {
      hfid = &hfids[j];
      class_oid = &class_oids[j];

      /* Start a scan cursor and a class attribute information */
      if (heap_scancache_start (thread_p, &scan_cache[j], hfid, class_oid, true, false, mvcc_snapshot) != NO_ERROR)
	{
	  goto error;
	}
      scancache_inited++;

      index_id = heap_attrinfo_start_with_btid (thread_p, class_oid, btid, &attr_info);
      if (index_id < 0)
	{
	  goto error;
	}
      index = &(attr_info.last_classrepr->indexes[index_id]);
      assert (index != NULL);

      attrinfo_inited = 1;

      /* start a check-scan on index */
      if (btree_keyoid_checkscan_start (thread_p, btid, &bt_checkscan) != NO_ERROR)
	{
	  goto error;
	}
      bt_checkscan_inited = true;

      inst_oid.volid = hfid->vfid.volid;
      inst_oid.pageid = NULL_PAGEID;
      inst_oid.slotid = NULL_SLOTID;

      while ((scan = heap_next (thread_p, hfid, class_oid, &inst_oid, &peek, &scan_cache[j], PEEK)) == S_SUCCESS)
	{
	  num_heap_oids++;

	  if (index->filter_predicate)
	    {
	      if (locator_eval_filter_predicate
		  (thread_p, btid, index->filter_predicate, class_oid, &p_inst_oid, 1, &p_peek, &ev_res) != NO_ERROR)
		{
		  goto error;
		}
	      else if (ev_res != V_TRUE)
		{
		  continue;
		}
	    }

	  /* Make sure that the index entry exists */
	  if ((heap_attrinfo_read_dbvalues (thread_p, &inst_oid, &peek, NULL, &attr_info) != NO_ERROR)
	      ||
	      ((key =
		heap_attrvalue_get_key (thread_p, index_id, &attr_info, &peek, btid, &dbvalue, aligned_buf, NULL,
					NULL)) == NULL))
	    {
	      if (isallvalid != DISK_INVALID)
		{
		  isallvalid = DISK_ERROR;
		}
	    }
	  else
	    {
	      assert (key != NULL);

	      if (db_value_is_null (key) || btree_multicol_key_is_null (key))
		{
		  num_nulls++;
		}
	      else
		{
		  isvalid = btree_keyoid_checkscan_check (thread_p, &bt_checkscan, class_oid, key, &inst_oid);

		  if (er_errid () == ER_INTERRUPTED)
		    {
		      /* in case of user interrupt */
		      goto error;
		    }

		  if (isvalid == DISK_INVALID)
		    {
		      if (repair)
			{
			  isvalid = locator_repair_btree_by_insert (thread_p, class_oid, btid, key, &inst_oid);
			}

		      if (isvalid == DISK_INVALID)
			{
			  char *key_dmp;

			  key_dmp = pr_valstring (key);
			  if (!OID_ISNULL (class_oid))
			    {
			      if (heap_get_class_name (thread_p, class_oid, &classname) != NO_ERROR)
				{
				  /* ignore */
				  er_clear ();
				}
			    }

			  er_set (ER_ERROR_SEVERITY, ARG_FILE_LINE, ER_LC_INCONSISTENT_BTREE_ENTRY_TYPE1, 12,
				  (btname) ? btname : "*UNKNOWN-INDEX*", (classname) ? classname : "*UNKNOWN-CLASS*",
				  class_oid->volid, class_oid->pageid, class_oid->slotid,
				  (key_dmp) ? key_dmp : "_NULL_KEY", inst_oid.volid, inst_oid.pageid, inst_oid.slotid,
				  btid->vfid.volid, btid->vfid.fileid, btid->root_pageid);

			  if (key_dmp)
			    {
			      db_private_free (thread_p, key_dmp);
			    }

			  if (classname)
			    {
			      free_and_init (classname);
			    }

			  if (isallvalid != DISK_INVALID)
			    {
			      isallvalid = isvalid;
			    }
			}
		    }
		}
	    }

	  if (key == &dbvalue)
	    {
	      pr_clear_value (key);
	    }
	}

      if (scan != S_END && isallvalid != DISK_INVALID)
	{
	  isallvalid = DISK_ERROR;
	}

      /* close the index check-scan */
      btree_keyoid_checkscan_end (thread_p, &bt_checkscan);
      bt_checkscan_inited = false;

      /* Finish scan cursor and class attribute cache information */
      heap_attrinfo_end (thread_p, &attr_info);
      attrinfo_inited = 0;
    }

  /*
   * Step 2) Check that all the btree entries are members of one of the heaps.
   */

  BTREE_INIT_SCAN (&bt_scan);

  isid.oid_list = &oid_list;
  isid.oid_list->oid_cnt = 0;
  isid.oid_list->oidp = (OID *) malloc (ISCAN_OID_BUFFER_CAPACITY);
  if (isid.oid_list->oidp == NULL)
    {
      er_set (ER_ERROR_SEVERITY, ARG_FILE_LINE, ER_OUT_OF_VIRTUAL_MEMORY, 1, (size_t) ISCAN_OID_BUFFER_SIZE);
      goto error;
    }
  isid.oid_list->capacity = ISCAN_OID_BUFFER_CAPACITY / OR_OID_SIZE;
  isid.oid_list->max_oid_cnt = isid.oid_list->capacity;
  isid.oid_list->next_list = NULL;
  /* alloc index key copy_buf */
  isid.copy_buf = (char *) db_private_alloc (thread_p, DBVAL_BUFSIZE);
  if (isid.copy_buf == NULL)
    {
      goto error;
    }
  isid.copy_buf_len = DBVAL_BUFSIZE;

  if (heap_scancache_start (thread_p, &isid.scan_cache, hfid, class_oid, true, true, mvcc_snapshot) != NO_ERROR)
    {
      goto error;
    }

  isid.check_not_vacuumed = true;
  db_make_null (&key_val_range.key1);
  db_make_null (&key_val_range.key2);
  key_val_range.range = INF_INF;
  key_val_range.num_index_term = 0;

  do
    {
      /* search index */
      if (btree_prepare_bts (thread_p, &bt_scan, btid, &isid, &key_val_range, NULL, NULL, NULL, NULL, false, NULL) !=
	  NO_ERROR)
	{
	  assert (er_errid () != NO_ERROR);
	  break;
	}
      if (btree_range_scan (thread_p, &bt_scan, btree_range_scan_select_visible_oids) != NO_ERROR)
	{
	  assert (er_errid () != NO_ERROR);
	  break;
	}
      oid_cnt = bt_scan.n_oids_read_last_iteration;

      /* TODO: unique with prefix length */
      /* ^ What is this TODO? ^ */

      if (oid_cnt == -1)
	{
	  assert (false);
	  break;
	}

      oid_area = isid.oid_list->oidp;

      num_btree_oids += oid_cnt;
      for (i = 0; i < oid_cnt; i++)
	{
	  if (!heap_does_exist (thread_p, NULL, &oid_area[i]))
	    {
	      isvalid = DISK_INVALID;
	      if (repair)
		{
		  /* don't care about filter predicate here since we are sure that oid_area[i] is contained in tree the
		   * keys has been already S_LOCK-ed. */
		  isvalid = locator_repair_btree_by_delete (thread_p, class_oid, btid, &oid_area[i]);
		}

	      if (isvalid == DISK_VALID)
		{
		  num_btree_oids--;
		}
	      else
		{
		  if (!OID_ISNULL (class_oid))
		    {
		      if (heap_get_class_name (thread_p, class_oid, &classname) != NO_ERROR)
			{
			  /* ignore */
			  er_clear ();
			}
		    }

		  er_set (ER_ERROR_SEVERITY, ARG_FILE_LINE, ER_LC_INCONSISTENT_BTREE_ENTRY_TYPE2, 11,
			  (btname) ? btname : "*UNKNOWN-INDEX*", (classname) ? classname : "*UNKNOWN-CLASS*",
			  class_oid->volid, class_oid->pageid, class_oid->slotid, oid_area[i].volid, oid_area[i].pageid,
			  oid_area[i].slotid, btid->vfid.volid, btid->vfid.fileid, btid->root_pageid);

		  if (classname)
		    {
		      free_and_init (classname);
		    }

		  isallvalid = DISK_INVALID;
		}
	    }
	  else
	    {
	      OID cl_oid;
	      int found = 0;

	      /*
	       * check to make sure that the OID is one of the OIDs from our
	       * list of classes.
	       */
	      if (heap_get_class_oid (thread_p, &oid_area[i], &cl_oid) != S_SUCCESS)
		{
		  (void) heap_scancache_end (thread_p, &isid.scan_cache);
		  goto error;
		}

	      for (j = 0, found = 0; found == 0 && class_oids != NULL && j < num_classes; j++)
		{
		  if (OID_EQ (&cl_oid, &(class_oids[j])))
		    {
		      found = 1;
		    }
		}

	      if (!found)
		{
		  if (!OID_ISNULL (class_oid))
		    {
		      if (heap_get_class_name (thread_p, class_oid, &classname) != NO_ERROR)
			{
			  /* ignore */
			  er_clear ();
			}
		    }

		  er_set (ER_ERROR_SEVERITY, ARG_FILE_LINE, ER_LC_INCONSISTENT_BTREE_ENTRY_TYPE8, 11,
			  (btname) ? btname : "*UNKNOWN-INDEX*", (classname) ? classname : "*UNKNOWN-CLASS*",
			  class_oid->volid, class_oid->pageid, class_oid->slotid, oid_area[i].volid, oid_area[i].pageid,
			  oid_area[i].slotid, btid->vfid.volid, btid->vfid.fileid, btid->root_pageid);

		  if (classname)
		    {
		      free_and_init (classname);
		    }
		  isallvalid = DISK_INVALID;
		}
	    }
	}
    }
  while (!BTREE_END_OF_SCAN (&bt_scan));

  free_and_init (isid.oid_list->oidp);
  /* free index key copy_buf */
  if (isid.copy_buf)
    {
      db_private_free_and_init (thread_p, isid.copy_buf);
    }

  if (heap_scancache_end (thread_p, &isid.scan_cache) != NO_ERROR)
    {
      goto error;
    }

  /* check to see that the btree root statistics are correct. */
#if defined(SA_MODE)
  if (logtb_get_global_unique_stats (thread_p, btid, &btree_oid_cnt, &btree_null_cnt, &btree_key_cnt) != NO_ERROR)
    {
      goto error;
    }
#endif

  /* Do the numbers add up? */
  if (num_heap_oids != num_btree_oids + num_nulls)
    {
      if (!OID_ISNULL (class_oid))
	{
	  if (heap_get_class_name (thread_p, class_oid, &classname) != NO_ERROR)
	    {
	      /* ignore */
	      er_clear ();
	    }
	}

      er_set (ER_ERROR_SEVERITY, ARG_FILE_LINE, ER_LC_INCONSISTENT_BTREE_ENTRY_TYPE4, 11,
	      (btname) ? btname : "*UNKNOWN-INDEX*", (classname) ? classname : "*UNKNOWN-CLASS*", class_oid->volid,
	      class_oid->pageid, class_oid->slotid, num_heap_oids, num_btree_oids, num_nulls, btid->vfid.volid,
	      btid->vfid.fileid, btid->root_pageid);

      if (classname)
	{
	  free_and_init (classname);
	}

      isallvalid = DISK_INVALID;
    }

#if defined(SA_MODE)
  if (num_heap_oids != btree_oid_cnt)
    {
      if (!OID_ISNULL (class_oid))
	{
	  if (heap_get_class_name (thread_p, class_oid, &classname) != NO_ERROR)
	    {
	      /* ignore */
	      er_clear ();
	    }
	}

      er_set (ER_ERROR_SEVERITY, ARG_FILE_LINE, ER_LC_INCONSISTENT_BTREE_ENTRY_TYPE5, 10,
	      (btname) ? btname : "*UNKNOWN-INDEX*", (classname) ? classname : "*UNKNOWN-CLASS*", class_oid->volid,
	      class_oid->pageid, class_oid->slotid, num_heap_oids, btree_oid_cnt, btid->vfid.volid, btid->vfid.fileid,
	      btid->root_pageid);

      if (classname)
	{
	  free_and_init (classname);
	}

      isallvalid = DISK_INVALID;
    }

  if (num_nulls != btree_null_cnt)
    {
      if (!OID_ISNULL (class_oid))
	{
	  if (heap_get_class_name (thread_p, class_oid, &classname) != NO_ERROR)
	    {
	      /* ignore */
	      er_clear ();
	    }
	}

      er_set (ER_ERROR_SEVERITY, ARG_FILE_LINE, ER_LC_INCONSISTENT_BTREE_ENTRY_TYPE7, 10,
	      (btname) ? btname : "*UNKNOWN-INDEX*", (classname) ? classname : "*UNKNOWN-CLASS*", class_oid->volid,
	      class_oid->pageid, class_oid->slotid, num_nulls, btree_null_cnt, btid->vfid.volid, btid->vfid.fileid,
	      btid->root_pageid);

      if (classname)
	{
	  free_and_init (classname);
	}
      isallvalid = DISK_INVALID;
    }

  /* finally check if the btree thinks that it is unique */
  if (btree_oid_cnt != btree_null_cnt + btree_key_cnt)
    {
      if (!OID_ISNULL (class_oid))
	{
	  if (heap_get_class_name (thread_p, class_oid, &classname) != NO_ERROR)
	    {
	      /* ignore */
	      er_clear ();
	    }
	}

      er_set (ER_ERROR_SEVERITY, ARG_FILE_LINE, ER_LC_INCONSISTENT_BTREE_ENTRY_TYPE6, 11,
	      (btname) ? btname : "*UNKNOWN-INDEX*", (classname) ? classname : "*UNKNOWN-CLASS*", class_oid->volid,
	      class_oid->pageid, class_oid->slotid, btree_oid_cnt, btree_null_cnt, btree_key_cnt, btid->vfid.volid,
	      btid->vfid.fileid, btid->root_pageid);

      if (classname)
	{
	  free_and_init (classname);
	}

      isallvalid = DISK_INVALID;
    }
#endif

  if (isid.check_not_vacuumed && isid.not_vacuumed_res != DISK_VALID)
    {
      er_set (ER_FATAL_ERROR_SEVERITY, ARG_FILE_LINE, ER_INDEX_FOUND_NOT_VACUUMED, 5,
	      (btname) ? btname : "*UNKNOWN-INDEX*", (classname) ? classname : "*UNKNOWN-CLASS*", class_oid->volid,
	      class_oid->pageid, class_oid->slotid);
      isallvalid = isid.not_vacuumed_res;
    }

end:

  for (j = 0; j < scancache_inited; j++)
    {
      if (heap_scancache_end (thread_p, &scan_cache[j]) != NO_ERROR)
	{
	  goto error;
	}
    }

  if (scan_cache)
    {
      free_and_init (scan_cache);
    }

  free_and_init (class_oids);
  free_and_init (hfids);

  return isallvalid;

error:

  if (isid.oid_list != NULL && isid.oid_list->oidp != NULL)
    {
      free_and_init (isid.oid_list->oidp);
    }

  /* free index key copy_buf */
  if (isid.copy_buf)
    {
      db_private_free_and_init (thread_p, isid.copy_buf);
    }

  if (class_oids)
    {
      free_and_init (class_oids);
    }

  if (hfids)
    {
      free_and_init (hfids);
    }

  if (attrinfo_inited)
    {
      heap_attrinfo_end (thread_p, &attr_info);
    }

  for (j = 0; j < scancache_inited; j++)
    {
      (void) heap_scancache_end (thread_p, &scan_cache[j]);
    }

  if (scan_cache)
    {
      free_and_init (scan_cache);
    }

  if (bt_checkscan_inited)
    {
      btree_keyoid_checkscan_end (thread_p, &bt_checkscan);
    }

  return DISK_ERROR;
}

/*
 * locator_check_class () - Check consistency of a class
 *
 * return: valid
 *
 *   repair(in):
 */
DISK_ISVALID
locator_check_class (THREAD_ENTRY * thread_p, OID * class_oid, RECDES * peek, HFID * class_hfid, BTID * index_btid,
		     bool repair)
{
  DISK_ISVALID isvalid = DISK_VALID, rv = DISK_VALID;
  HEAP_CACHE_ATTRINFO attr_info;
  int i;
  HEAP_IDX_ELEMENTS_INFO idx_info;
  BTID *btid;
  ATTR_ID *attrids = NULL;
  int n_attrs;
  char *btname = NULL;
  int *attrs_prefix_length = NULL;

  if (heap_attrinfo_start_with_index (thread_p, class_oid, peek, &attr_info, &idx_info) < 0)
    {
      return DISK_ERROR;
    }

  if (idx_info.num_btids <= 0)
    {
      heap_attrinfo_end (thread_p, &attr_info);
      return DISK_VALID;
    }

  for (i = 0; i < idx_info.num_btids && rv != DISK_ERROR; i++)
    {
      btid = heap_indexinfo_get_btid (i, &attr_info);
      if (btid == NULL)
	{
	  isvalid = DISK_ERROR;
	  break;
	}

      if (index_btid != NULL && !BTID_IS_EQUAL (btid, index_btid))
	{
	  continue;
	}

      n_attrs = heap_indexinfo_get_num_attrs (i, &attr_info);
      if (n_attrs <= 0)
	{
	  isvalid = DISK_ERROR;
	  break;
	}

      attrids = (ATTR_ID *) malloc (n_attrs * sizeof (ATTR_ID));
      if (attrids == NULL)
	{
	  er_set (ER_ERROR_SEVERITY, ARG_FILE_LINE, ER_OUT_OF_VIRTUAL_MEMORY, 1, n_attrs * sizeof (ATTR_ID));
	  isvalid = DISK_ERROR;
	  break;
	}

      if (heap_indexinfo_get_attrids (i, &attr_info, attrids) != NO_ERROR)
	{
	  free_and_init (attrids);
	  isvalid = DISK_ERROR;
	  break;
	}

      attrs_prefix_length = (int *) malloc (n_attrs * sizeof (int));
      if (attrs_prefix_length == NULL)
	{
	  free_and_init (attrids);
	  er_set (ER_ERROR_SEVERITY, ARG_FILE_LINE, ER_OUT_OF_VIRTUAL_MEMORY, 1, n_attrs * sizeof (int));
	  isvalid = DISK_ERROR;
	  break;
	}

      if (heap_indexinfo_get_attrs_prefix_length (i, &attr_info, attrs_prefix_length, n_attrs) != NO_ERROR)
	{
	  free_and_init (attrids);
	  free_and_init (attrs_prefix_length);
	  isvalid = DISK_ERROR;
	  break;
	}

      if (heap_get_indexinfo_of_btid (thread_p, class_oid, btid, NULL, NULL, NULL, NULL, &btname, NULL) != NO_ERROR)
	{
	  free_and_init (attrids);
	  free_and_init (attrs_prefix_length);
	  isvalid = DISK_ERROR;
	  break;
	}

      if (xbtree_get_unique_pk (thread_p, btid))
	{
	  rv = locator_check_unique_btree_entries (thread_p, btid, class_oid, peek, attrids, btname, repair);
	}
      else
	{
	  rv =
	    locator_check_btree_entries (thread_p, btid, class_hfid, class_oid, n_attrs, attrids, attrs_prefix_length,
					 btname, repair);
	}
      if (rv != DISK_VALID)
	{
	  isvalid = DISK_ERROR;
	}

      free_and_init (attrids);
      if (attrs_prefix_length)
	{
	  free_and_init (attrs_prefix_length);
	}
      if (btname)
	{
	  free_and_init (btname);
	}
    }

  heap_attrinfo_end (thread_p, &attr_info);
  return isvalid;
}

/*
 * locator_check_by_class_oid () - Check consistency of a class
 *
 * return: valid
 *
 *   repair(in):
 *
 */
DISK_ISVALID
locator_check_by_class_oid (THREAD_ENTRY * thread_p, OID * cls_oid, HFID * hfid, BTID * index_btid, bool repair)
{
  RECDES copy_rec = RECDES_INITIALIZER;
  HEAP_SCANCACHE scan;
  HFID root_hfid;
  DISK_ISVALID rv = DISK_ERROR;
  MVCC_SNAPSHOT *mvcc_snapshot = NULL;

  mvcc_snapshot = logtb_get_mvcc_snapshot (thread_p);
  if (mvcc_snapshot == NULL)
    {
      return DISK_ERROR;
    }

  if (boot_find_root_heap (&root_hfid) != NO_ERROR || HFID_IS_NULL (&root_hfid))
    {
      return DISK_ERROR;
    }

  if (heap_scancache_start (thread_p, &scan, &root_hfid, oid_Root_class_oid, true, false, mvcc_snapshot) != NO_ERROR)
    {
      return DISK_ERROR;
    }

  if (heap_get_class_record (thread_p, cls_oid, &copy_rec, &scan, COPY) != S_SUCCESS)
    {
      heap_scancache_end (thread_p, &scan);
      return DISK_ERROR;
    }

  /* lock class and unlatch page */
  if (lock_object (thread_p, cls_oid, oid_Root_class_oid, IS_LOCK, LK_COND_LOCK) != LK_GRANTED)
    {
      if (scan.page_watcher.pgptr != NULL)
	{
	  pgbuf_ordered_unfix (thread_p, &scan.page_watcher);
	}

      if (lock_object (thread_p, cls_oid, oid_Root_class_oid, IS_LOCK, LK_UNCOND_LOCK) != LK_GRANTED)
	{
	  heap_scancache_end (thread_p, &scan);
	  return DISK_ERROR;
	}

      copy_rec.data = NULL;
      if (heap_get_class_record (thread_p, cls_oid, &copy_rec, &scan, COPY) != S_SUCCESS)
	{
	  lock_unlock_object (thread_p, cls_oid, oid_Root_class_oid, IS_LOCK, true);
	  heap_scancache_end (thread_p, &scan);
	  return DISK_ERROR;
	}
    }

  /* we have lock on class_oid, record COPYed, while page is latched */
  if (scan.page_watcher.pgptr != NULL)
    {
      pgbuf_ordered_unfix (thread_p, &scan.page_watcher);
    }

  rv = locator_check_class (thread_p, cls_oid, &copy_rec, hfid, index_btid, repair);

  lock_unlock_object (thread_p, cls_oid, oid_Root_class_oid, IS_LOCK, true);

  heap_scancache_end (thread_p, &scan);

  return rv;
}

/*
 * locator_check_all_entries_of_all_btrees () - Check consistency of all
 *						entries of all btrees
 *
 * return: valid
 *
 *   repair(in):
 *
 * Note: Check the consistency of all entries of all btrees against the
 *              the corresponding heaps.
 */
DISK_ISVALID
locator_check_all_entries_of_all_btrees (THREAD_ENTRY * thread_p, bool repair)
{
  RECDES copy_rec = RECDES_INITIALIZER;	/* Record descriptor for copy object */
  HFID root_hfid;
  HFID hfid;
  OID oid;
  HEAP_SCANCACHE scan;
  SCAN_CODE code = S_SUCCESS;
  DISK_ISVALID isallvalid = DISK_VALID;
  MVCC_SNAPSHOT *mvcc_snapshot = NULL;

  mvcc_snapshot = logtb_get_mvcc_snapshot (thread_p);
  if (mvcc_snapshot == NULL)
    {
      return DISK_ERROR;
    }

  /*
   * Find all the classes.
   * If the class has an index, check the logical consistency of the index
   */

  /* Find the heap for the root classes */

  if (boot_find_root_heap (&root_hfid) != NO_ERROR || HFID_IS_NULL (&root_hfid))
    {
      return DISK_ERROR;
    }

  if (heap_scancache_start (thread_p, &scan, &root_hfid, oid_Root_class_oid, true, false, mvcc_snapshot) != NO_ERROR)
    {
      return DISK_ERROR;
    }

  oid.volid = root_hfid.vfid.volid;
  oid.pageid = NULL_PAGEID;
  oid.slotid = NULL_SLOTID;

  while (isallvalid != DISK_ERROR)
    {
      copy_rec.data = NULL;
      code = heap_next (thread_p, &root_hfid, oid_Root_class_oid, &oid, &copy_rec, &scan, COPY);
      if (code != S_SUCCESS)
	{
	  break;
	}

      or_class_hfid (&copy_rec, &hfid);
      if (HFID_IS_NULL (&hfid))
	{
	  continue;
	}

      /* lock class and unlatch page */
      if (lock_object (thread_p, &oid, oid_Root_class_oid, IS_LOCK, LK_COND_LOCK) != LK_GRANTED)
	{
	  if (scan.page_watcher.pgptr != NULL)
	    {
	      pgbuf_ordered_unfix (thread_p, &scan.page_watcher);
	    }

	  if (lock_object (thread_p, &oid, oid_Root_class_oid, IS_LOCK, LK_UNCOND_LOCK) != LK_GRANTED)
	    {
	      break;
	    }

	  copy_rec.data = NULL;
	  code = heap_get_class_record (thread_p, &oid, &copy_rec, &scan, COPY);
	  if (code != S_SUCCESS)
	    {
	      break;
	    }
	}

      /* we have lock on class_oid, record COPYed, while page is latched */
      if (scan.page_watcher.pgptr != NULL)
	{
	  pgbuf_ordered_unfix (thread_p, &scan.page_watcher);
	}

      if (locator_check_class (thread_p, &oid, &copy_rec, &hfid, NULL, repair) != DISK_VALID)
	{
	  isallvalid = DISK_ERROR;
	}

      lock_unlock_object (thread_p, &oid, oid_Root_class_oid, IS_LOCK, true);
    }

  if (code != S_END)
    {
      isallvalid = DISK_ERROR;
    }

  /* End the scan cursor */
  if (heap_scancache_end (thread_p, &scan) != NO_ERROR)
    {
      isallvalid = DISK_ERROR;
    }

  return isallvalid;
}

/*
 * locator_guess_sub_classes () - Guess the subclasses of the given hinted classes
 *
 * return: NO_ERROR if all OK, ER_ status otherwise
 *
 *   lockhint_subclasses(in): lockhint structure which describes classes
 *             The content is updated and the structure itself may be
 *             reallocated
 *
 * Note:This function guess the subclasses identifiers of requested
 *              subclasses for the classes referenced by the lockhint
 *              structure. The lockhint structure is updated to contain the
 *              needed subclasses.
 *
 *              The subclasses are only guessed for lock hint purposes and
 *              they should not be used for any other purposes (it is OK, to
 *              send the objects to the client). That is, the found subclasses
 *              reflects the classes on the server(database volumes) as they
 *              are when the function is invoked; the function does not wait
 *              even when the classes/subclasses may be in the process of been
 *              updated by any transaction.
 *
 *              In general the function is used to approximately find out all
 *              needed subclasses, so that they can be locked along with a
 *              requested set of classes all at once...and not in pieces since
 *              the later can produce deadlocks.
 */
static int
locator_guess_sub_classes (THREAD_ENTRY * thread_p, LC_LOCKHINT ** lockhint_subclasses)
{
  int ref_num;			/* Max and reference number in request area */
  int max_stack;		/* Total size of stack */
  int stack_actual_size;	/* Actual size of stack */
  int *stack;			/* The stack for the search */
  int max_oid_list;		/* Max number of immediate subclasses */
  OID *oid_list = NULL;		/* List of ref for one object */
  HEAP_SCANCACHE scan_cache;	/* Scan cache used for fetching purposes */
  SCAN_CODE scan;		/* Scan return value for an object */
  void *new_ptr;
  RECDES peek_recdes;
  LC_LOCKHINT *lockhint;
  int num_original_classes;
  LOCK lock;
  int i, j, k;
  int error_code = NO_ERROR;

  /*
   * Start a scan cursor for fetching the desired classes.
   */

  error_code = heap_scancache_start (thread_p, &scan_cache, NULL, NULL, true, false, NULL);
  if (error_code != NO_ERROR)
    {
      return error_code;
    }

  lockhint = *lockhint_subclasses;

  /*
   * Let's assume a number of subclasses for allocation purposes of the stack.
   * We will assume at least one subclass per class and a minimum of 10
   * subclasses for all requested classes.
   */

  max_stack = lockhint->max_classes * 2;
  if (max_stack < 10)
    {
      max_stack = 10;
    }
  max_oid_list = max_stack;

  stack = (int *) malloc (sizeof (*stack) * max_stack);
  if (stack == NULL)
    {
      er_set (ER_ERROR_SEVERITY, ARG_FILE_LINE, ER_OUT_OF_VIRTUAL_MEMORY, 1, sizeof (*stack) * max_stack);
      error_code = ER_OUT_OF_VIRTUAL_MEMORY;
      goto error;
    }
  oid_list = (OID *) malloc (sizeof (*oid_list) * max_oid_list);
  if (oid_list == NULL)
    {
      er_set (ER_ERROR_SEVERITY, ARG_FILE_LINE, ER_OUT_OF_VIRTUAL_MEMORY, 1, sizeof (*oid_list) * max_oid_list);
      error_code = ER_OUT_OF_VIRTUAL_MEMORY;
      goto error;
    }

  /*
   * Obtain the subclasses requested.
   */

  num_original_classes = lockhint->num_classes;
  for (i = 0; i < num_original_classes; i++)
    {
      if (OID_ISNULL (&lockhint->classes[i].oid) || OID_ISTEMP (&lockhint->classes[i].oid)
	  || lockhint->classes[i].need_subclasses <= 0)
	{
	  /*
	   * It has already been visited or we don't care about its subclasses
	   */
	  continue;
	}

      /*
       * Make sure that this is a valid class
       */

      if (!heap_does_exist (thread_p, NULL, &lockhint->classes[i].oid))
	{
	  if (er_errid () == ER_INTERRUPTED)
	    {
	      error_code = ER_INTERRUPTED;
	      goto error;
	    }

	  er_set (ER_ERROR_SEVERITY, ARG_FILE_LINE, ER_HEAP_UNKNOWN_OBJECT, 3, lockhint->classes[i].oid.volid,
		  lockhint->classes[i].oid.pageid, lockhint->classes[i].oid.slotid);
	  /*
	   * The class did not exist, continue even in the event of errors.
	   * Eliminate this class from the list of requested classes.
	   */
	  OID_SET_NULL (&lockhint->classes[i].oid);
	  continue;
	}

      /*
       * Add the class to the stack and indicate that it has not been visited.
       */

      /* Initialize the stack and push the element */
      stack_actual_size = 0;
      stack[stack_actual_size++] = i;

      /*
       * Star a kind of depth-first search algorithm to find out subclasses
       */

      while (stack_actual_size > 0)
	{
	  /* Pop */
	  ref_num = stack[--stack_actual_size];

	  /*
	   * Get the class to find out its immediate subclasses
	   */

	  scan = heap_get_class_record (thread_p, &lockhint->classes[ref_num].oid, &peek_recdes, &scan_cache, PEEK);
	  if (scan != S_SUCCESS)
	    {
	      if (scan != S_DOESNT_EXIST && (lockhint->quit_on_errors == (int) true || er_errid () == ER_INTERRUPTED))
		{
		  error_code = ER_FAILED;
		  goto error;
		}

	      /*
	       * Continue after an error. Remove the class from the list of
	       * requested classes
	       */

	      if (ref_num == lockhint->num_classes - 1)
		{
		  /* Last element remove it */
		  lockhint->num_classes--;
		}
	      else
		{
		  /* Marked it as invalid */
		  OID_SET_NULL (&lockhint->classes[ref_num].oid);
		}
	      er_clear ();
	      continue;
	    }

	  /*
	   * has the class been visited ?
	   */

	  if (lockhint->classes[i].need_subclasses <= 0)
	    {
	      /*
	       * This class has already been visited;
	       */
	      continue;
	    }


	  /*
	   * Object has never been visited. First time in the stack.
	   * Mark this class as visited.
	   */

	  lockhint->classes[ref_num].need_subclasses = -lockhint->classes[ref_num].need_subclasses;

	  /*
	   * Find all immediate subclasses for this class
	   */

	  OID_SET_NULL (&oid_list[0]);

	  error_code = orc_subclasses_from_record (&peek_recdes, &max_oid_list, &oid_list);
	  if (error_code != NO_ERROR)
	    {
	      if (lockhint->quit_on_errors == (int) true)
		{
		  goto error;
		}

	      /* Continue even in the case of an error */
	      error_code = NO_ERROR;
	      continue;
	    }

	  /*
	   * Add the above references to the stack if these classes have not
	   * been already been visited or if their current level is smaller
	   * than their visited level
	   */

	  for (k = 0; k < max_oid_list && !OID_ISNULL (&oid_list[k]); k++)
	    {
	      /*
	       * Has this class already been listed ?
	       */
	      for (j = 0; j < lockhint->num_classes; j++)
		{
		  if (OID_EQ (&oid_list[k], &lockhint->classes[j].oid))
		    {
		      break;	/* It is already listed */
		    }
		}

	      if (j == lockhint->num_classes)
		{
		  /*
		   * This is the first time we have seen this class. Push the
		   * class onto the stack.
		   * Make sure that we have area in the stack and the lockhint
		   * area
		   */

		  if (stack_actual_size >= max_stack)
		    {
		      /* Expand the stack by two */
		      max_stack = max_stack * 2;
		      new_ptr = realloc (stack, sizeof (*stack) * max_stack);
		      if (new_ptr == NULL)
			{
			  er_set (ER_ERROR_SEVERITY, ARG_FILE_LINE, ER_OUT_OF_VIRTUAL_MEMORY, 1,
				  sizeof (*stack) * max_stack);
			  if (lockhint->quit_on_errors == false)
			    {
			      /* Finish but without an error */
			      break;
			    }
			  error_code = ER_OUT_OF_VIRTUAL_MEMORY;
			  goto error;
			}
		      stack = (int *) new_ptr;
		    }
		  if (lockhint->num_classes >= lockhint->max_classes)
		    {
		      /* Expand the lockhint area by two */
		      new_ptr = locator_reallocate_lockhint (lockhint, (lockhint->max_classes * 2));
		      if (new_ptr == NULL)
			{
			  if (lockhint->quit_on_errors == false)
			    {
			      /* Finish but without an error */
			      break;
			    }
			  error_code = ER_OUT_OF_VIRTUAL_MEMORY;
			  goto error;
			}
		      lockhint = *lockhint_subclasses = (LC_LOCKHINT *) new_ptr;
		    }

		  /*
		   * Push the class on the stack.
		   */

		  /* Push */
		  stack[stack_actual_size++] = lockhint->num_classes;

		  COPY_OID (&lockhint->classes[lockhint->num_classes].oid, &oid_list[k]);
		  lockhint->classes[lockhint->num_classes].chn = CHN_UNKNOWN_ATCLIENT;
		  lockhint->classes[lockhint->num_classes].lock = lockhint->classes[ref_num].lock;
		  lockhint->classes[lockhint->num_classes].need_subclasses = 1;
		  lockhint->num_classes++;

		}
	      else
		{
		  /*
		   * This is a class that has already been listed and it may
		   * have already been visited.
		   */
		  assert (lockhint->classes[j].lock >= NULL_LOCK && lockhint->classes[ref_num].lock >= NULL_LOCK);

		  if (lockhint->classes[j].need_subclasses >= 0)
		    {
		      /*
		       * The class is only listed at this point. It will be
		       * visited later. The lock may need to be changed, as well
		       * as its subclass flag
		       */

		      /* May be lock change */
		      lockhint->classes[j].lock = lock_Conv[lockhint->classes[j].lock][lockhint->classes[ref_num].lock];
		      assert (lockhint->classes[j].lock != NA_LOCK);

		      /* Make sure that subclasses are obtained */
		      lockhint->classes[j].need_subclasses = 1;
		    }
		  else
		    {
		      /*
		       * This class has already been visited. We may need to
		       * revisit if a lock conversion is needed as a result of
		       * several super classes
		       */
		      lock = lock_Conv[lockhint->classes[j].lock][lockhint->classes[ref_num].lock];
		      assert (lock != NA_LOCK);

		      if (lockhint->classes[j].lock != lock)
			{
			  /*
			   * Re-visit
			   */
			  lockhint->classes[j].lock = lock;
			  lockhint->classes[j].need_subclasses = 1;
			  /* Push */
			  stack[stack_actual_size++] = j;
			}
		    }
		}
	    }
	}
    }

  free_and_init (stack);
  free_and_init (oid_list);
  error_code = heap_scancache_end (thread_p, &scan_cache);
  if (error_code != NO_ERROR)
    {
      return error_code;
    }

  /*
   * Scan the lockhint area to make the prune levels positive
   */

  for (i = 0; i < lockhint->num_classes; i++)
    {
      lockhint->classes[i].need_subclasses = -lockhint->classes[i].need_subclasses;
    }

  return error_code;

error:

  if (stack)
    {
      free_and_init (stack);
    }
  if (oid_list)
    {
      free_and_init (oid_list);
    }
  (void) heap_scancache_end (thread_p, &scan_cache);

  return error_code;
}

/*
 * xlocator_find_lockhint_class_oids () - Find the oids associated with the given
 *                                  classes
 *
 * return: LC_FIND_CLASSNAME
 *                        (either of LC_CLASSNAME_EXIST,
 *                                   LC_CLASSNAME_DELETED,
 *                                   LC_CLASSNAME_ERROR)
 *
 *   num_classes(in): Number of needed classes
 *   many_classnames(in): Name of the classes
 *   many_locks(in): The desired lock for each class
 *   many_need_subclasses(in): Wheater or not the subclasses are needed.
 *   many_flags(in): flags associated with class names
 *   guessed_class_oids(in):
 *   guessed_class_chns(in):
 *   quit_on_errors(in): Wheater to continue finding the classes in case of
 *                          an error, such as a class does not exist or a lock
 *                          one a may not be granted.
 *   hlock(in): hlock structure which is set to describe the
 *                          classes
 *   fetch_area(in):
 *
 * Note: This function find the class identifiers of the given class
 *              names and requested subclasses of the above classes, and lock
 *              the classes with given locks. The function does not quit when
 *              an error is found and the value of quit_on_errors is false.
 *              In this case the class (an may be its subclasses) with the
 *              error is not locked/fetched.
 *              The function tries to lock all the classes at once, however if
 *              this fails and the function is allowed to continue when errors
 *              are detected, the classes are locked individually.
 *
 *              The subclasses are only guessed for locking purposed and they
 *              should not be used for any other purposes. For example, the
 *              subclasses should not given to the upper levels of the system.
 *
 *              In general the function is used to find out all needed classes
 *              and lock them togheter.
 */
LC_FIND_CLASSNAME
xlocator_find_lockhint_class_oids (THREAD_ENTRY * thread_p, int num_classes, const char **many_classnames,
				   LOCK * many_locks, int *many_need_subclasses, LC_PREFETCH_FLAGS * many_flags,
				   OID * guessed_class_oids, int *guessed_class_chns, bool quit_on_errors,
				   LC_LOCKHINT ** hlock, LC_COPYAREA ** fetch_area)
{
  int tran_index;
  LOCATOR_CLASSNAME_ENTRY *entry;
  const char *classname;
  LOCK tmp_lock;
  LC_FIND_CLASSNAME find = LC_CLASSNAME_EXIST;
  LC_FIND_CLASSNAME allfind = LC_CLASSNAME_EXIST;
  bool allneed_subclasses = false;
  int retry;
  int i, j;
  int n;
#if !defined(NDEBUG)
  int check_own;
#endif

  *fetch_area = NULL;

  /*
   * Let's assume the number of classes that are going to be described in the
   * lockhint area.
   */

  *hlock = locator_allocate_lockhint (num_classes, quit_on_errors);
  if (*hlock == NULL)
    {
      return LC_CLASSNAME_ERROR;
    }

  /*
   * Find the class oids of the given classnames.
   */

  tran_index = LOG_FIND_THREAD_TRAN_INDEX (thread_p);

  for (i = 0; i < num_classes && (allfind == LC_CLASSNAME_EXIST || quit_on_errors == false); i++)
    {
      classname = many_classnames[i];
      if (classname == NULL || !(many_flags[i] & LC_PREF_FLAG_LOCK))
	{
	  continue;
	}

      if (many_need_subclasses[i])
	{
	  allneed_subclasses = true;
	}

      n = (*hlock)->num_classes;
      find = LC_CLASSNAME_EXIST;
      retry = 1;

      while (retry)
	{
	  retry = 0;

	  /*
	   * Describe the hinted class
	   */

	  (*hlock)->classes[n].chn = CHN_UNKNOWN_ATCLIENT;
	  (*hlock)->classes[n].lock = many_locks[i];
	  (*hlock)->classes[n].need_subclasses = many_need_subclasses[i];

	  if (csect_enter_as_reader (thread_p, CSECT_LOCATOR_SR_CLASSNAME_TABLE, INF_WAIT) != NO_ERROR)
	    {
	      assert (false);
	      return LC_CLASSNAME_ERROR;
	    }

	  entry = ((LOCATOR_CLASSNAME_ENTRY *) mht_get (locator_Mht_classnames, classname));

	  if (entry != NULL)
	    {
	      COPY_OID (&(*hlock)->classes[n].oid, &entry->e_current.oid);
	      assert (find == LC_CLASSNAME_EXIST);

	      if (locator_is_exist_class_name_entry (thread_p, entry))
		{
		  assert (find == LC_CLASSNAME_EXIST);	/* OK, go ahead */
		}
	      else
		{
		  assert (entry->e_current.action != LC_CLASSNAME_EXIST);

		  /*
		   * We can only proceed if the entry belongs to the current
		   * transaction, otherwise, we must lock the class associated
		   * with the classname and retry the operation once the lock
		   * is granted.
		   */
		  assert (find == LC_CLASSNAME_EXIST);

		  if (entry->e_tran_index == tran_index)
		    {
		      if (entry->e_current.action == LC_CLASSNAME_DELETED
			  || entry->e_current.action == LC_CLASSNAME_DELETED_RENAME)
			{
			  find = LC_CLASSNAME_DELETED;
			}
		      else
			{
			  assert (find == LC_CLASSNAME_EXIST);	/* OK, go ahead */
			}
		    }
		  else
		    {
		      csect_exit (thread_p, CSECT_LOCATOR_SR_CLASSNAME_TABLE);

		      /*
		       * Do not know the fate of this entry until the transaction is
		       * committed or aborted. Get the lock and retry later on.
		       */
		      if ((*hlock)->classes[n].lock != NULL_LOCK)
			{
			  tmp_lock = (*hlock)->classes[n].lock;
			}
		      else
			{
			  tmp_lock = IS_LOCK;
			}

		      if (lock_object (thread_p, &(*hlock)->classes[n].oid, oid_Root_class_oid, tmp_lock,
				       LK_UNCOND_LOCK) != LK_GRANTED)
			{
			  /*
			   * Unable to acquired the lock; exit retry-loop
			   */
			  allfind = find = LC_CLASSNAME_ERROR;
			  assert (allfind == LC_CLASSNAME_ERROR);
			}
		      else
			{
			  /*
			   * Try again
			   * Remove the lock.. since the above was a dirty read
			   */
			  lock_unlock_object (thread_p, &(*hlock)->classes[n].oid, oid_Root_class_oid, tmp_lock, true);
			  retry = 1;
			}

		      /* already exit cset */
		      continue;
		    }
		}
	    }
	  else
	    {
	      assert (entry == NULL);

	      find = LC_CLASSNAME_DELETED;
	    }

#if !defined(NDEBUG)
	  check_own = csect_check_own (thread_p, CSECT_LOCATOR_SR_CLASSNAME_TABLE);
	  assert (check_own >= 1);
#endif

	  csect_exit (thread_p, CSECT_LOCATOR_SR_CLASSNAME_TABLE);

	}			/* while (retry) */

      if (find == LC_CLASSNAME_EXIST)
	{
	  /*
	   * If the client has guessed the right class_oid, use the cache
	   * coherency number on the client to avoid sending the class object
	   */
	  if (guessed_class_oids != NULL && OID_EQ (&(*hlock)->classes[n].oid, &guessed_class_oids[i]))
	    {
	      (*hlock)->classes[n].chn = guessed_class_chns[i];
	    }

	  n++;
	  (*hlock)->num_classes = n;
	}
      else
	{
	  if (allfind != LC_CLASSNAME_ERROR)
	    {
	      allfind = find;
	    }
	  if (find == LC_CLASSNAME_DELETED)
	    {
	      er_set (ER_WARNING_SEVERITY, ARG_FILE_LINE, ER_LC_UNKNOWN_CLASSNAME, 1, classname);
	    }
	}
    }				/* for (i = 0; ... ) */

  /*
   * Eliminate any duplicates. Note that we did not want to do above since
   * we did not want to modify the original arrays.
   */

  for (i = 0; i < (*hlock)->num_classes; i++)
    {
      if (OID_ISNULL (&(*hlock)->classes[i].oid))
	{
	  continue;
	}
      /*
       * Is this duplicated ?
       */
      for (j = i + 1; j < (*hlock)->num_classes; j++)
	{
	  if (OID_EQ (&(*hlock)->classes[i].oid, &(*hlock)->classes[j].oid))
	    {
	      /* Duplicate class, merge the lock and the subclass entry */
	      assert ((*hlock)->classes[i].lock >= NULL_LOCK && (*hlock)->classes[j].lock >= NULL_LOCK);
	      (*hlock)->classes[i].lock = lock_Conv[(*hlock)->classes[i].lock][(*hlock)->classes[j].lock];
	      assert ((*hlock)->classes[i].lock != NA_LOCK);

	      if ((*hlock)->classes[i].need_subclasses == 0)
		{
		  (*hlock)->classes[i].need_subclasses = (*hlock)->classes[j].need_subclasses;
		}

	      /* Now eliminate the entry */
	      OID_SET_NULL (&(*hlock)->classes[j].oid);
	    }
	}
    }

  /*
   * Do we need to get subclasses ?
   */

  if (allneed_subclasses == true && (allfind == LC_CLASSNAME_EXIST || quit_on_errors == false))
    {
      if (locator_guess_sub_classes (thread_p, &(*hlock)) != NO_ERROR)
	{
	  allfind = LC_CLASSNAME_ERROR;
	}
    }

  if (allfind == LC_CLASSNAME_EXIST || quit_on_errors == false)
    {
      if (xlocator_fetch_lockhint_classes (thread_p, (*hlock), fetch_area) != NO_ERROR)
	{
	  allfind = LC_CLASSNAME_ERROR;
	  if (quit_on_errors == true)
	    {
	      locator_free_lockhint ((*hlock));
	      *hlock = NULL;
	    }
	}
    }
  else
    {
      locator_free_lockhint ((*hlock));
      *hlock = NULL;
    }

  if (logtb_tran_prepare_count_optim_classes (thread_p, many_classnames, many_flags, num_classes) != NO_ERROR)
    {
      allfind = LC_CLASSNAME_ERROR;
    }

  return allfind;
}

/*
 * xlocator_fetch_lockhint_classes () - Lock and fetch a set of classes
 *
 * return: NO_ERROR if all OK, ER_ status otherwise
 *
 *   lockhint(in): Description of hinted classses
 *   fetch_area(in/out): Pointer to area where the objects are placed
 *
 */
int
xlocator_fetch_lockhint_classes (THREAD_ENTRY * thread_p, LC_LOCKHINT * lockhint, LC_COPYAREA ** fetch_area)
{
  LOCATOR_RETURN_NXOBJ nxobj;	/* Description to return next object */
  LC_COPYAREA_DESC prefetch_des;	/* Descriptor for decache of objects related to transaction isolation level */
  SCAN_CODE scan = S_SUCCESS;
  int copyarea_length;
  int i;
  int error_code = NO_ERROR;

  *fetch_area = NULL;

  if (lockhint->num_classes <= 0)
    {
      lockhint->num_classes_processed = lockhint->num_classes;
      return NO_ERROR;
    }

  if (lockhint->num_classes_processed == -1)
    {
      /*
       * FIRST CALL.
       * Initialize num of object processed.
       */
      lockhint->num_classes_processed = 0;

      /* Obtain the locks */
      if (lock_classes_lock_hint (thread_p, lockhint) != LK_GRANTED)
	{
	  if (lockhint->quit_on_errors != false)
	    {
	      return ER_FAILED;
	    }
	  else
	    {
	      error_code = ER_FAILED;
	      /* Lock individual classes */
	      for (i = 0; i < lockhint->num_classes; i++)
		{
		  if (OID_ISNULL (&lockhint->classes[i].oid))
		    {
		      continue;
		    }
		  if (lock_object (thread_p, &lockhint->classes[i].oid, oid_Root_class_oid, lockhint->classes[i].lock,
				   LK_UNCOND_LOCK) != LK_GRANTED)
		    {
		      OID_SET_NULL (&lockhint->classes[i].oid);
		    }
		  else
		    {
		      /* We are unable to continue since we lock at least one */
		      error_code = NO_ERROR;
		    }
		}
	      if (error_code != NO_ERROR)
		{
		  return error_code;
		}
	    }
	}
    }

  /*
   * Start a scan cursor for getting the classes
   */

  error_code = heap_scancache_start (thread_p, &nxobj.area_scancache, NULL, NULL, true, false, NULL);
  if (error_code != NO_ERROR)
    {
      lock_unlock_classes_lock_hint (thread_p, lockhint);
      return error_code;
    }

  nxobj.ptr_scancache = &nxobj.area_scancache;

  /*
   * Assume that there are not any classes larger than one page. If there are
   * the number of pages is fixed later.
   */

  /* Assume that the needed object can fit in one page */
  copyarea_length = DB_PAGESIZE;

  nxobj.mobjs = NULL;
  nxobj.comm_area = NULL;

  while (scan == S_SUCCESS && (lockhint->num_classes_processed < lockhint->num_classes))
    {
      nxobj.comm_area = locator_allocate_copy_area_by_length (copyarea_length);
      if (nxobj.comm_area == NULL)
	{
	  (void) heap_scancache_end (thread_p, &nxobj.area_scancache);
	  lock_unlock_classes_lock_hint (thread_p, lockhint);
	  return ER_FAILED;
	}

      nxobj.mobjs = LC_MANYOBJS_PTR_IN_COPYAREA (nxobj.comm_area);
      nxobj.obj = LC_START_ONEOBJ_PTR_IN_COPYAREA (nxobj.mobjs);
      LC_RECDES_IN_COPYAREA (nxobj.comm_area, &nxobj.recdes);
      nxobj.area_offset = 0;
      nxobj.mobjs->num_objs = 0;

      /*
       * Place the classes on the communication area, don't place those classes
       * with correct chns.
       */

      for (i = lockhint->num_classes_processed; scan == S_SUCCESS && i < lockhint->num_classes; i++)
	{
	  if (OID_ISNULL (&lockhint->classes[i].oid) || OID_ISTEMP (&lockhint->classes[i].oid))
	    {
	      lockhint->num_classes_processed += 1;
	      continue;
	    }

	  /* Now return the object */
	  /* Since classes are already locked, call locator_lock_and_return_object with NULL_LOCK as lock_mode argument
	   * to skip locking. */
	  scan =
	    locator_lock_and_return_object (thread_p, &nxobj, oid_Root_class_oid, &lockhint->classes[i].oid,
					    lockhint->classes[i].chn, NULL_LOCK, S_SELECT);
	  if (scan == S_SUCCESS)
	    {
	      lockhint->num_classes_processed += 1;
	    }
	  else if (scan == S_DOESNT_FIT && nxobj.mobjs->num_objs == 0)
	    {
	      /*
	       * The first object on the copy area does not fit.
	       * Get a larger area
	       */

	      /* Get the real length of the fetch/copy area */

	      copyarea_length = nxobj.comm_area->length;

	      if ((-nxobj.recdes.length) > copyarea_length)
		{
		  copyarea_length = (DB_ALIGN (-nxobj.recdes.length, MAX_ALIGNMENT) + sizeof (*nxobj.mobjs));
		}
	      else
		{
		  copyarea_length += DB_PAGESIZE;
		}

	      locator_free_copy_area (nxobj.comm_area);
	      scan = S_SUCCESS;
	      break;		/* finish the for */
	    }
	  else if (scan != S_DOESNT_FIT && (scan == S_DOESNT_EXIST || lockhint->quit_on_errors == false))
	    {
	      OID_SET_NULL (&lockhint->classes[i].oid);
	      lockhint->num_classes_processed += 1;
	      scan = S_SUCCESS;
	    }
	  else
	    {
	      break;		/* Quit on errors */
	    }
	}
    }

  /* End the scan cursor */
  error_code = heap_scancache_end (thread_p, &nxobj.area_scancache);
  if (error_code != NO_ERROR)
    {
      /* There was an error.. */
      if (nxobj.mobjs != NULL)
	{
	  locator_free_copy_area (nxobj.comm_area);
	}
      lock_unlock_classes_lock_hint (thread_p, lockhint);
      return error_code;
    }

  if (scan == S_ERROR)
    {
      /* There was an error.. */
      if (nxobj.mobjs != NULL)
	{
	  locator_free_copy_area (nxobj.comm_area);
	}
      lock_unlock_classes_lock_hint (thread_p, lockhint);
      return ER_FAILED;
    }
  else if (nxobj.mobjs != NULL && nxobj.mobjs->num_objs == 0)
    {
      locator_free_copy_area (nxobj.comm_area);
    }
  else
    {
      *fetch_area = nxobj.comm_area;
    }

  if (*fetch_area != NULL)
    {
      prefetch_des.mobjs = nxobj.mobjs;
      prefetch_des.obj = &nxobj.obj;
      prefetch_des.offset = &nxobj.area_offset;
      prefetch_des.recdes = &nxobj.recdes;
      lock_notify_isolation_incons (thread_p, locator_notify_decache, &prefetch_des);
    }

  if (lockhint->num_classes_processed >= lockhint->num_classes)
    {
      lock_unlock_classes_lock_hint (thread_p, lockhint);
    }

  return NO_ERROR;
}

/*
 * xlocator_assign_oid_batch () - Assign a group of permanent oids
 *
 * return:  NO_ERROR if all OK, ER_ status otherwise
 *
 *   oidset(in): LC_OIDSET describing all of the temp oids
 *
 * Note:Permanent oids are assigned to each of the temporary oids
 *              listed in the LC_OIDSET.
 */
int
xlocator_assign_oid_batch (THREAD_ENTRY * thread_p, LC_OIDSET * oidset)
{
  LC_CLASS_OIDSET *class_oidset;
  LC_OIDMAP *oid;
  int error_code = NO_ERROR;

  /* establish a rollback point in case we get an error part way through */
  log_sysop_start (thread_p);

  /* Now assign the OID's stop on the first error */
  for (class_oidset = oidset->classes; class_oidset != NULL; class_oidset = class_oidset->next)
    {
      for (oid = class_oidset->oids; oid != NULL; oid = oid->next)
	{
	  error_code =
	    xlocator_assign_oid (thread_p, &class_oidset->hfid, &oid->oid, oid->est_size, &class_oidset->class_oid,
				 NULL);
	  if (error_code != NO_ERROR)
	    {
	      goto error;
	    }
	}
    }

  /* accept the operation */
  log_sysop_attach_to_outer (thread_p);

  return error_code;

error:
  /* rollback the operation */
  log_sysop_abort (thread_p);
  return error_code;
}

#if defined(ENABLE_UNUSED_FUNCTION)
/*
 * locator_increase_catalog_count () -
 *
 * return:
 *
 *   cls_oid(in): Class OID
 *
 * Note:Increase the 'tot_objects' counter of the CLS_INFO
 *        and do update the catalog record in-place.
 */
static void
locator_increase_catalog_count (THREAD_ENTRY * thread_p, OID * cls_oid)
{
  CLS_INFO *cls_infop = NULL;

  /* retrieve the class information */
  cls_infop = catalog_get_class_info (thread_p, cls_oid);
  if (cls_infop == NULL)
    {
      return;
    }

  if (cls_infop->ci_hfid.vfid.fileid < 0 || cls_infop->ci_hfid.vfid.volid < 0)
    {
      /* The class does not have a heap file (i.e. it has no instances); so no statistics can be obtained for this
       * class; just set 'tot_objects' field to 0. */
      /* Is it safe not to initialize the other fields of CLS_INFO? */
      cls_infop->ci_tot_objects = 0;
    }
  else
    {
      /* increase the 'tot_objects' counter */
      cls_infop->ci_tot_objects++;
    }

  /* update the class information to the catalog */
  /* NOTE that tot_objects may not be correct because changes are NOT logged. */
  (void) catalog_update_class_info (thread_p, cls_oid, cls_infop, true);

  catalog_free_class_info_and_init (cls_infop);
}

/*
 * locator_decrease_catalog_count  () -
 *
 * return:
 *
 *   cls_oid(in): Class OID
 *
 * Note: Descrease the 'tot_objects' counter of the CLS_INFO
 *        and do update the catalog record in-place.
 */
static void
locator_decrease_catalog_count (THREAD_ENTRY * thread_p, OID * cls_oid)
{
  CLS_INFO *cls_infop = NULL;

  /* retrieve the class information */
  cls_infop = catalog_get_class_info (thread_p, cls_oid);
  if (cls_infop == NULL)
    {
      return;
    }

  if (cls_infop->ci_hfid.vfid.fileid < 0 || cls_infop->ci_hfid.vfid.volid < 0)
    {
      /* The class does not have a heap file (i.e. it has no instances); so no statistics can be obtained for this
       * class; just set 'tot_objects' field to 0. */
      /* Is it an error to delete an instance with no heap file? */
      cls_infop->ci_tot_objects = 0;
    }

  /* decrease the 'tot_objects' counter */
  if (cls_infop->ci_tot_objects > 0)
    {
      cls_infop->ci_tot_objects--;
    }

  /* update the class information to the catalog */
  /* NOTE that tot_objects may not be correct because changes are NOT logged. */
  (void) catalog_update_class_info (thread_p, cls_oid, cls_infop, true);

  catalog_free_class_info_and_init (cls_infop);
}
#endif /* ENABLE_UNUSED_FUNCTION */

/*
 * xrepl_statement () -
 *
 * return:
 *
 *   repl_info(in):
 */
int
xrepl_statement (THREAD_ENTRY * thread_p, REPL_INFO * repl_info)
{
  int err = NO_ERROR;
  LOG_TDES *tdes = LOG_FIND_CURRENT_TDES (thread_p);

  if (LOG_CHECK_LOG_APPLIER (thread_p) || !log_does_allow_replication ())
    {
      return NO_ERROR;
    }

  switch (repl_info->repl_info_type)
    {
    case REPL_INFO_TYPE_SBR:
      tdes->get_replication_generator ().add_statement (*(REPL_INFO_SBR *) repl_info->info);

#if !defined(NDEBUG) && defined (SERVER_MODE)
      if (!LOG_CHECK_LOG_APPLIER (thread_p) && prm_get_bool_value (PRM_ID_REPL_LOG_LOCAL_DEBUG))
	{
	  /* Aborts and simulate apply SBR on master node. */
	  char *savepoint_name = ((REPL_INFO_SBR *) repl_info->info)->savepoint_name;
	  if (savepoint_name != NULL)
	    {
	      err =
		tdes->get_replication_generator ().abort_partial_and_simulate_apply_sbr_repl_on_master (savepoint_name);
	    }
	}
#endif
      break;

    default:
      err = ER_REPL_ERROR;
      er_set (ER_WARNING_SEVERITY, ARG_FILE_LINE, ER_REPL_ERROR, 1, "can't make repl sbr info");
      break;
    }

  return err;
}

/*
 * xrepl_log_get_append_lsa () -
 *
 * return:
 */
LOG_LSA *
xrepl_log_get_append_lsa (void)
{
  return log_get_append_lsa ();
}

/*
 * xlocator_check_fk_validity () -
 *
 * return: NO_ERROR if all OK, ER_ status otherwise
 *
 *   cls_oid(in):
 *   hfid(in):
 *   key_type(in):
 *   n_attrs(in):
 *   attr_ids(in):
 *   pk_cls_oid(in):
 *   pk_btid(in):
 *   fk_name(in):
 */
int
xlocator_check_fk_validity (THREAD_ENTRY * thread_p, OID * cls_oid, HFID * hfid, TP_DOMAIN * key_type, int n_attrs,
			    int *attr_ids, OID * pk_cls_oid, BTID * pk_btid, char *fk_name)
{
  HEAP_SCANCACHE scan_cache;
  HEAP_CACHE_ATTRINFO attr_info;
  OID oid;
  RECDES copy_recdes;
  DB_VALUE *key_val, tmpval;
  char midxkey_buf[DBVAL_BUFSIZE + MAX_ALIGNMENT], *aligned_midxkey_buf;
  int error_code;
  MVCC_SNAPSHOT *mvcc_snapshot = NULL;

  mvcc_snapshot = logtb_get_mvcc_snapshot (thread_p);
  if (mvcc_snapshot == NULL)
    {
      error_code = er_errid ();
      return (error_code == NO_ERROR ? ER_FAILED : error_code);
    }

  db_make_null (&tmpval);

  aligned_midxkey_buf = PTR_ALIGN (midxkey_buf, MAX_ALIGNMENT);

  error_code = heap_scancache_start (thread_p, &scan_cache, hfid, cls_oid, false, false, mvcc_snapshot);
  if (error_code != NO_ERROR)
    {
      return error_code;
    }

  error_code = heap_attrinfo_start (thread_p, cls_oid, n_attrs, attr_ids, &attr_info);
  if (error_code != NO_ERROR)
    {
      (void) heap_scancache_end (thread_p, &scan_cache);
      return error_code;
    }

  OID_SET_NULL (&oid);
  oid.volid = hfid->vfid.volid;

  copy_recdes.data = NULL;
  while (heap_next (thread_p, hfid, NULL, &oid, &copy_recdes, &scan_cache, COPY) == S_SUCCESS)
    {
      if (n_attrs == 1)
	{
	  error_code = heap_attrinfo_read_dbvalues (thread_p, &oid, &copy_recdes, NULL, &attr_info);
	  if (error_code != NO_ERROR)
	    {
	      goto end;
	    }
	}

      key_val =
	heap_attrinfo_generate_key (thread_p, n_attrs, attr_ids, NULL, &attr_info, &copy_recdes, &tmpval,
				    aligned_midxkey_buf, NULL);
      if (key_val == NULL)
	{
	  error_code = ER_FAILED;
	  goto end;
	}

      error_code =
	btree_check_foreign_key (thread_p, cls_oid, hfid, &oid, key_val, n_attrs, pk_cls_oid, pk_btid, fk_name);

      if (key_val == &tmpval)
	{
	  pr_clear_value (&tmpval);
	}

      if (error_code != NO_ERROR)
	{
	  goto end;
	}
    }

end:

  (void) heap_scancache_end (thread_p, &scan_cache);
  heap_attrinfo_end (thread_p, &attr_info);

  return error_code;
}

/*
 * xlocator_lock_and_fetch_all () - Fetch all class instances that can be locked
 *				    in specified locked time
 * return: NO_ERROR if all OK, ER_ status otherwise
 *
 *   hfid(in): Heap file where the instances of the class are placed
 *   instance_lock(in): Instance lock to aquire
 *   instance_lock_timeout(in): Timeout for instance lock
 *   class_oid(in): Class identifier of the instances to fetch
 *   class_lock(in): Lock to acquire (Set as a side effect to NULL_LOCKID)
 *   nobjects(out): Total number of objects to fetch.
 *   nfetched(out): Current number of object fetched.
 *   nfailed_instance_locks(out): count failed instance locks
 *   last_oid(out): Object identifier of last fetched object
 *   fetch_area(in/out): Pointer to area where the objects are placed
 *   mvcc_snapshot(in): the snapshot to be applied in scan
 *
 */
int
xlocator_lock_and_fetch_all (THREAD_ENTRY * thread_p, const HFID * hfid, LOCK * instance_lock,
			     int *instance_lock_timeout, OID * class_oid, LOCK * class_lock, int *nobjects,
			     int *nfetched, int *nfailed_instance_locks, OID * last_oid, LC_COPYAREA ** fetch_area,
			     MVCC_SNAPSHOT * mvcc_snapshot)
{
  LC_COPYAREA_DESC prefetch_des;	/* Descriptor for decache of objects related to transaction isolation level */
  LC_COPYAREA_MANYOBJS *mobjs;	/* Describe multiple objects in area */
  LC_COPYAREA_ONEOBJ *obj;	/* Describe on object in area */
  RECDES recdes;		/* Record descriptor for insertion */
  int offset;			/* Place to store next object in area */
  int round_length;		/* Length of object rounded to integer alignment */
  int copyarea_length;
  OID oid;
  HEAP_SCANCACHE scan_cache;
  SCAN_CODE scan;
  int error_code = NO_ERROR;

  if (fetch_area == NULL)
    {
      return ER_FAILED;
    }
  *fetch_area = NULL;

  if (nfailed_instance_locks == NULL)
    {
      return ER_FAILED;
    }
  *nfailed_instance_locks = 0;

  if (OID_ISNULL (last_oid))
    {
      /* FIRST TIME. */

      /* Obtain the desired lock for the class scan */
      if (*class_lock != NULL_LOCK
	  && lock_object (thread_p, class_oid, oid_Root_class_oid, *class_lock, LK_UNCOND_LOCK) != LK_GRANTED)
	{
	  /*
	   * Unable to acquired lock
	   */
	  *class_lock = NULL_LOCK;
	  *nobjects = -1;
	  *nfetched = -1;

	  error_code = ER_FAILED;
	  goto error;
	}

      /* Get statistics */
      last_oid->volid = hfid->vfid.volid;
      last_oid->pageid = NULL_PAGEID;
      last_oid->slotid = NULL_SLOTID;
      /* Estimate the number of objects to be fetched */
      *nobjects = heap_estimate_num_objects (thread_p, hfid);
      *nfetched = 0;
      if (*nobjects == -1)
	{
	  error_code = ER_FAILED;
	  goto error;
	}
    }

  /* Set OID to last fetched object */
  COPY_OID (&oid, last_oid);

  /* Start a scan cursor for getting several classes */
  error_code = heap_scancache_start (thread_p, &scan_cache, hfid, class_oid, true, false, mvcc_snapshot);
  if (error_code != NO_ERROR)
    {
      goto error;
    }

  /* Assume that the next object can fit in one page */
  copyarea_length = DB_PAGESIZE;

  while (true)
    {
      *fetch_area = locator_allocate_copy_area_by_length (copyarea_length);
      if (*fetch_area == NULL)
	{
	  (void) heap_scancache_end (thread_p, &scan_cache);
	  error_code = ER_FAILED;
	  goto error;
	}

      mobjs = LC_MANYOBJS_PTR_IN_COPYAREA (*fetch_area);
      LC_RECDES_IN_COPYAREA (*fetch_area, &recdes);
      obj = LC_START_ONEOBJ_PTR_IN_COPYAREA (mobjs);
      mobjs->num_objs = 0;
      offset = 0;

      while (true)
	{
	  if (instance_lock && (*instance_lock != NULL_LOCK))
	    {
	      int lock_result = 0;

	      scan = heap_next (thread_p, hfid, class_oid, &oid, &recdes, &scan_cache, COPY);
	      if (scan != S_SUCCESS)
		{
		  break;
		}

	      if (instance_lock_timeout == NULL)
		{
		  lock_result = lock_object (thread_p, &oid, class_oid, *instance_lock, LK_UNCOND_LOCK);
		}
	      else
		{
		  lock_result =
		    lock_object_wait_msecs (thread_p, &oid, class_oid, *instance_lock, LK_UNCOND_LOCK,
					    *instance_lock_timeout);
		}

	      if (lock_result != LK_GRANTED)
		{
		  (*nfailed_instance_locks)++;
		  continue;
		}

	      scan = heap_get_visible_version (thread_p, &oid, class_oid, &recdes, &scan_cache, COPY, NULL_CHN);
	      if (scan != S_SUCCESS)
		{
		  (*nfailed_instance_locks)++;
		  continue;
		}

	    }
	  else
	    {
	      scan = heap_next (thread_p, hfid, class_oid, &oid, &recdes, &scan_cache, COPY);
	      if (scan != S_SUCCESS)
		{
		  break;
		}
	    }

	  mobjs->num_objs++;
	  COPY_OID (&obj->class_oid, class_oid);
	  COPY_OID (&obj->oid, &oid);
	  obj->flag = 0;
	  obj->hfid = NULL_HFID;
	  obj->length = recdes.length;
	  obj->offset = offset;
	  obj->operation = LC_FETCH;
	  obj = LC_NEXT_ONEOBJ_PTR_IN_COPYAREA (obj);
	  round_length = DB_ALIGN (recdes.length, MAX_ALIGNMENT);
#if !defined(NDEBUG)
	  /* suppress valgrind UMW error */
	  memset (recdes.data + recdes.length, 0, MIN (round_length - recdes.length, recdes.area_size - recdes.length));
#endif
	  offset += round_length;
	  recdes.data += round_length;
	  recdes.area_size -= round_length + sizeof (*obj);
	}

      if (scan != S_DOESNT_FIT || mobjs->num_objs > 0)
	{
	  break;
	}
      /*
       * The first object does not fit into given copy area
       * Get a larger area
       */

      /* Get the real length of current fetch/copy area */
      copyarea_length = (*fetch_area)->length;
      locator_free_copy_area (*fetch_area);

      /*
       * If the object does not fit even when the copy area seems to be
       * large enough, increase the copy area by at least one page size.
       */

      if ((-recdes.length) > copyarea_length)
	{
	  copyarea_length = DB_ALIGN (-recdes.length, MAX_ALIGNMENT) + sizeof (*mobjs);
	}
      else
	{
	  copyarea_length += DB_PAGESIZE;
	}
    }

  if (scan == S_END)
    {
      /*
       * This is the end of the loop. Indicate the caller that no more calls
       * are needed by setting nobjects and nfetched to the same value.
       */
      error_code = heap_scancache_end (thread_p, &scan_cache);
      if (error_code != NO_ERROR)
	{
	  *nobjects = *nfetched = -1;
	  goto error;
	}

      *nfetched += mobjs->num_objs;
      *nobjects = *nfetched;
      OID_SET_NULL (last_oid);
    }
  else if (scan == S_ERROR)
    {
      /* There was an error.. */
      (void) heap_scancache_end (thread_p, &scan_cache);
      *nobjects = *nfetched = -1;
      error_code = ER_FAILED;
      goto error;
    }
  else if (mobjs->num_objs != 0)
    {
      heap_scancache_end_when_scan_will_resume (thread_p, &scan_cache);
      /* Set the last_oid.. and the number of fetched objects */
      obj = LC_PRIOR_ONEOBJ_PTR_IN_COPYAREA (obj);
      COPY_OID (last_oid, &obj->oid);
      *nfetched += mobjs->num_objs;
      /*
       * If the guess on the number of objects to fetch was low, reset the
       * value, so that the caller continue to call us until the end of the
       * scan
       */
      if (*nobjects <= *nfetched)
	{
	  *nobjects = *nfetched + 10;
	}
    }
  else
    {
      error_code = heap_scancache_end (thread_p, &scan_cache);
      if (error_code != NO_ERROR)
	{
	  goto end;
	}
    }

  if (*fetch_area != NULL)
    {
      prefetch_des.mobjs = mobjs;
      prefetch_des.obj = &obj;
      prefetch_des.offset = &offset;
      prefetch_des.recdes = &recdes;
      lock_notify_isolation_incons (thread_p, locator_notify_decache, &prefetch_des);
    }

end:

  return error_code;

error:
  if (*class_lock != NULL_LOCK)
    {
      lock_unlock_object (thread_p, class_oid, oid_Root_class_oid, *class_lock, false);
    }
  if (*fetch_area != NULL)
    {
      locator_free_copy_area (*fetch_area);
      *fetch_area = NULL;
    }
  return error_code;
}

/*
 * xlocator_upgrade_instances_domain () - scans all instances of a class and
 *		performs an in-place domain upgrade of the specified attribute
 *		(identified by its id) from the domain found in its current
 *		stored representation to the domain found in the last
 *		representation
 *
 * return: NO_ERROR if all OK, ER_ status otherwise
 *
 *   thread_p(in): thread context
 *   class_oid(in): class to upgrade
 *   att_id(in): attribute id within class to update
 *
 *  Note: This function is used in context of ALTER CHANGE (type change
 *	  syntax). Proper lock (SCH_M_LOCK) is assumed when this function
 *	  is reached.
 *	  The entire tuple is rewritten using the new latest representation.
 */
int
xlocator_upgrade_instances_domain (THREAD_ENTRY * thread_p, OID * class_oid, int att_id)
{
  LOCK class_lock = SCH_M_LOCK;
  LOCK oid_lock = X_LOCK;
  LC_COPYAREA *fetch_area = NULL;	/* Area where objects are received */
  LC_COPYAREA_MANYOBJS *mobjs = NULL;	/* Describe multiple objects in area */
  LC_COPYAREA_ONEOBJ *obj = NULL;	/* Describe one object in area */
  RECDES recdes;
  HEAP_CACHE_ATTRINFO attr_info;
  HEAP_SCANCACHE upd_scancache;
  int error = NO_ERROR;
  HFID hfid;
  int nobjects = 0, nfetched = 0, i = 0;
  OID last_oid;
  bool scancache_inited = false;
  bool attrinfo_inited = false;
  int tran_index;
  LOG_TDES *tdes = LOG_FIND_CURRENT_TDES (thread_p);
  MVCCID threshold_mvccid;
#if !defined(NDEBUG) && defined (SERVER_MODE)
  bool disabled_row_replication = false;
#endif

  HFID_SET_NULL (&hfid);
  OID_SET_NULL (&last_oid);

#if !defined(NDEBUG) && defined (SERVER_MODE)
  if (!LOG_CHECK_LOG_APPLIER (thread_p) && prm_get_bool_value (PRM_ID_REPL_LOG_LOCAL_DEBUG)
      && !logtb_get_tdes (thread_p)->get_replication_generator ().is_row_replication_disabled ())
    {
      /* TODO - Remove this code, test and fix. For now, disable testing HA. */
      logtb_get_tdes (thread_p)->get_replication_generator ().set_row_replication_disabled (true);
      disabled_row_replication = true;
    }
#endif

  if (class_oid == NULL || OID_ISNULL (class_oid) || att_id < 0)
    {
      error = ER_UNEXPECTED;
      er_set (ER_ERROR_SEVERITY, ARG_FILE_LINE, error, 1, "Unexpected argument of class OID or attribute id.");
      goto error_exit;
    }

  tran_index = LOG_FIND_THREAD_TRAN_INDEX (thread_p);
  nobjects = 0;
  nfetched = -1;

  error = heap_get_hfid_from_class_oid (thread_p, class_oid, &hfid);
  if (error != NO_ERROR)
    {
      goto error_exit;
    }

  error = heap_scancache_start_modify (thread_p, &upd_scancache, &hfid, class_oid, SINGLE_ROW_UPDATE, NULL);
  if (error != NO_ERROR)
    {
      goto error_exit;
    }
  scancache_inited = true;

  if (tdes->block_global_oldest_active_until_commit == false)
    {
      /* do not allow to advance with vacuum_Global_oldest_active_mvccid */
      ATOMIC_INC_32 (&vacuum_Global_oldest_active_blockers_counter, 1);
      tdes->block_global_oldest_active_until_commit = true;
    }
  else
    {
      assert (vacuum_Global_oldest_active_blockers_counter > 0);
    }

  /* Can't use vacuum_Global_oldest_active_mvccid here. That's because we want to avoid scenarios where VACUUM compute
   * oldest active mvccid, but didn't set yet vacuum_Global_oldest_active_mvccid, current transaction uses the old
   * value of vacuum_Global_oldest_active_mvccid, then VACUUM uses updated value of vacuum_Global_oldest_active_mvccid.
   * In such scenario, VACUUM can remove heap records that can't be removed by the current thread. */
  threshold_mvccid = logtb_get_oldest_active_mvccid (thread_p);

  /* VACUUM all cleanable heap objects before upgrading the domain */
  error = heap_vacuum_all_objects (thread_p, &upd_scancache, threshold_mvccid);
  if (error != NO_ERROR)
    {
      goto error_exit;
    }

  error = heap_attrinfo_start (thread_p, class_oid, -1, NULL, &attr_info);
  if (error != NO_ERROR)
    {
      goto error_exit;
    }
  attrinfo_inited = true;

  while (nobjects != nfetched)
    {
      int nfailed_instances = 0;

      error =
	xlocator_lock_and_fetch_all (thread_p, &hfid, &oid_lock, NULL, class_oid, &class_lock, &nobjects, &nfetched,
				     &nfailed_instances, &last_oid, &fetch_area, NULL);
      if (error != NO_ERROR)
	{
	  goto error_exit;
	}

      if (nfailed_instances != 0)
	{
	  error = ER_UNEXPECTED;
	  er_set (ER_ERROR_SEVERITY, ARG_FILE_LINE, error, 1, "Some instance is not locked.");
	  goto error_exit;
	}

      if (fetch_area == NULL)
	{
	  error = ER_UNEXPECTED;
	  er_set (ER_ERROR_SEVERITY, ARG_FILE_LINE, error, 1, "Fetch area should not be NULL.");
	  goto error_exit;
	}
      mobjs = LC_MANYOBJS_PTR_IN_COPYAREA (fetch_area);
      obj = LC_START_ONEOBJ_PTR_IN_COPYAREA (mobjs);

      for (i = 0; i < mobjs->num_objs; i++)
	{
	  if (obj->operation == LC_FETCH_DECACHE_LOCK)
	    {
	      /* Skip decache lock objects, they have been added by lock_notify_isolation_incons function. */
	      obj = LC_NEXT_ONEOBJ_PTR_IN_COPYAREA (obj);
	      continue;
	    }
	  LC_RECDES_TO_GET_ONEOBJ (fetch_area, obj, &recdes);

	  error = heap_attrinfo_clear_dbvalues (&attr_info);
	  if (error != NO_ERROR)
	    {
	      goto error_exit;
	    }

	  error = heap_attrinfo_read_dbvalues (thread_p, &obj->oid, &recdes, NULL, &attr_info);
	  if (error != NO_ERROR)
	    {
	      goto error_exit;
	    }

	  error = heap_object_upgrade_domain (thread_p, &upd_scancache, &attr_info, &obj->oid, att_id);

	  if (error != NO_ERROR)
	    {
	      goto error_exit;
	    }

	  COPY_OID (&last_oid, &obj->oid);
	  obj = LC_NEXT_ONEOBJ_PTR_IN_COPYAREA (obj);
	}
      if (fetch_area)
	{
	  locator_free_copy_area (fetch_area);
	  fetch_area = NULL;
	}
    }

error_exit:

  if (fetch_area)
    {
      locator_free_copy_area (fetch_area);
      fetch_area = NULL;
    }
  if (attrinfo_inited)
    {
      heap_attrinfo_end (thread_p, &attr_info);
    }
  if (scancache_inited)
    {
      heap_scancache_end_modify (thread_p, &upd_scancache);
    }

#if !defined(NDEBUG) && defined (SERVER_MODE)
  if (disabled_row_replication)
    {
      /* Enable row replication. */
      logtb_get_tdes (thread_p)->get_replication_generator ().set_row_replication_disabled (false);
    }
#endif

  return error;
}

/*
 * locator_filter_errid() -
 *
 * return:
 *   num_ignore_error_count(in):
 *   ignore_error_list(in):
 *   error_code(in):
 */
static int
locator_filter_errid (THREAD_ENTRY * thread_p, int num_ignore_error_count, int *ignore_error_list)
{
  int i;
  int error_code;

  assert (er_errid () != NO_ERROR);
  error_code = er_errid ();

  for (i = 0; i < num_ignore_error_count; i++)
    {
      if (ignore_error_list[i] == error_code)
	{
	  er_clear ();
	  return NO_ERROR;
	}
    }
  return error_code;
}

/*
 * locator_get_partition_scancache () - setup a cache for repeated operations
 *					which require partition pruning
 * return : PRUNING_SCAN_CACHE on success, NULL on error
 * pcontext (in)  : pruning context
 * class_oid (in) : OID of the pruned partition
 * hfid (in)	  : HFID of the pruned partition
 * op_type (in)	  : operation type
 * has_function_indexes (in)  : true if function indexes should be cached
 */
PRUNING_SCAN_CACHE *
locator_get_partition_scancache (PRUNING_CONTEXT * pcontext, const OID * class_oid, const HFID * hfid, int op_type,
				 bool has_function_indexes)
{
  PRUNING_SCAN_CACHE *scan_cache = NULL;
  int error_code = NO_ERROR;

  scan_cache = partition_get_scancache (pcontext, class_oid);
  if (scan_cache != NULL)
    {
      /* already cached, return it */
      return scan_cache;
    }

  /* create a new one and cache it */
  scan_cache = partition_new_scancache (pcontext);
  if (scan_cache == NULL)
    {
      return NULL;
    }
  error_code = locator_start_force_scan_cache (pcontext->thread_p, &scan_cache->scan_cache, hfid, class_oid, op_type);
  if (error_code != NO_ERROR)
    {
      return NULL;
    }

  scan_cache->is_scan_cache_started = true;

  if (has_function_indexes)
    {
      HEAP_CACHE_ATTRINFO attr_info;

      error_code = heap_attrinfo_start (pcontext->thread_p, class_oid, -1, NULL, &attr_info);
      if (error_code != NO_ERROR)
	{
	  return NULL;
	}
      scan_cache->n_indexes = attr_info.last_classrepr->n_indexes;
      error_code =
	heap_init_func_pred_unpack_info (pcontext->thread_p, &attr_info, class_oid, &scan_cache->func_index_pred);
      heap_attrinfo_end (pcontext->thread_p, &attr_info);
      if (error_code != NO_ERROR)
	{
	  scan_cache->n_indexes = 0;
	  scan_cache->func_index_pred = NULL;
	  return NULL;
	}
    }

  return scan_cache;
}

/*
 * locator_area_op_to_pruning_type () - get pruning_type operation from
 *					locator area operation
 * return: pruning type
 * op (in)	    : locator operation
 */
static int
locator_area_op_to_pruning_type (LC_COPYAREA_OPERATION op)
{
  switch (op)
    {
    case LC_FLUSH_INSERT:
    case LC_FLUSH_UPDATE:
    case LC_FLUSH_DELETE:
      return DB_NOT_PARTITIONED_CLASS;

    case LC_FLUSH_INSERT_PRUNE:
    case LC_FLUSH_UPDATE_PRUNE:
      return DB_PARTITIONED_CLASS;

    case LC_FLUSH_INSERT_PRUNE_VERIFY:
    case LC_FLUSH_UPDATE_PRUNE_VERIFY:
      return DB_PARTITION_CLASS;

    default:
      assert (false);
      return 0;
    }
  return 0;
}

static int
locator_prefetch_index_page (THREAD_ENTRY * thread_p, OID * class_oid, RECDES * classrec, RECDES * recdes,
			     int btid_index, HEAP_CACHE_ATTRINFO * attr_info)
{
  int error = NO_ERROR;
  BTID *btid = NULL;

  btid = heap_indexinfo_get_btid (btid_index, attr_info);
  if (btid == NULL)
    {
      return ER_FAILED;
    }

  error = locator_prefetch_index_page_internal (thread_p, btid, class_oid, classrec, recdes);
  return error;
}

static int
locator_prefetch_index_page_internal (THREAD_ENTRY * thread_p, BTID * btid, OID * class_oid, RECDES * classrec,
				      RECDES * recdes)
{
  int error = NO_ERROR;
  BTREE_CHECKSCAN bt_checkscan, *bt_checkscan_p = NULL;
  HEAP_CACHE_ATTRINFO attr_info;
  HEAP_CACHE_ATTRINFO *attr_info_p = NULL;
  HFID hfid;
  int index_id = -1;
  char buf[DBVAL_BUFSIZE + MAX_ALIGNMENT], *aligned_buf;
  DB_VALUE dbvalue;
  DB_VALUE *key = NULL;
  KEY_VAL_RANGE key_val_range;
  INDX_SCAN_ID isid;
  BTID tmp_btid = *btid;

  aligned_buf = PTR_ALIGN (buf, MAX_ALIGNMENT);

  or_class_hfid (classrec, &hfid);
  if (HFID_IS_NULL (&hfid))
    {
      return NO_ERROR;
    }

  index_id = heap_attrinfo_start_with_btid (thread_p, class_oid, &tmp_btid, &attr_info);
  if (index_id < 0)
    {
      goto free_and_return;
    }
  attr_info_p = &attr_info;

  if (btree_keyoid_checkscan_start (thread_p, &tmp_btid, &bt_checkscan) != NO_ERROR)
    {
      error = ER_FAILED;
      goto free_and_return;
    }
  bt_checkscan_p = &bt_checkscan;

  BTREE_INIT_SCAN (&bt_checkscan_p->btree_scan);
  scan_init_index_scan (&isid, &bt_checkscan_p->oid_list, NULL);

  if (heap_attrinfo_read_dbvalues_without_oid (thread_p, recdes, attr_info_p) != NO_ERROR)
    {
      error = ER_FAILED;
      goto free_and_return;
    }

  key = heap_attrvalue_get_key (thread_p, index_id, attr_info_p, recdes, &tmp_btid, &dbvalue, aligned_buf, NULL, NULL);
  if (key == NULL)
    {
      error = ER_FAILED;
      goto free_and_return;
    }

  pr_share_value (key, &key_val_range.key1);
  pr_share_value (key, &key_val_range.key2);
  key_val_range.range = GE_LE;
  key_val_range.num_index_term = 0;

  btree_keyval_search (thread_p, &tmp_btid, S_SELECT, &bt_checkscan_p->btree_scan, &key_val_range, class_oid, NULL,
		       &isid, false);

  btree_scan_clear_key (&bt_checkscan.btree_scan);

free_and_return:
  if (key == &dbvalue)
    {
      pr_clear_value (key);
    }

  if (bt_checkscan_p)
    {
      btree_keyoid_checkscan_end (thread_p, bt_checkscan_p);
    }

  if (attr_info_p)
    {
      heap_attrinfo_end (thread_p, attr_info_p);
    }

  return error;
}

/*
 * locator_incr_num_transient_classnames - increase number
 *
 * return:
 *
 *   tran_index(in):
 *
 */
static void
locator_incr_num_transient_classnames (int tran_index)
{
  LOG_TDES *tdes;

  tdes = LOG_FIND_TDES (tran_index);
  /* ignore ER_LOG_UNKNOWN_TRANINDEX : It may be detected somewhere else. */
  if (tdes != NULL)
    {
      assert (tdes->num_transient_classnames >= 0);
      tdes->num_transient_classnames += 1;
    }
}

/*
 * locator_decr_num_transient_classnames - decrease number
 *
 * return:
 *
 *   tran_index(in):
 *
 * NOTE:
 */
static void
locator_decr_num_transient_classnames (int tran_index)
{
  LOG_TDES *tdes;

  tdes = LOG_FIND_TDES (tran_index);
  /* ignore ER_LOG_UNKNOWN_TRANINDEX : It may be detected somewhere else. */
  if (tdes != NULL)
    {
      tdes->num_transient_classnames -= 1;
      assert (tdes->num_transient_classnames >= 0);
    }
}

/*
 * locator_get_num_transient_classnames -
 *
 * return:
 *
 *   tran_index(in):
 *
 * NOTE:
 */
static int
locator_get_num_transient_classnames (int tran_index)
{
  LOG_TDES *tdes;

  tdes = LOG_FIND_TDES (tran_index);
  /* ignore ER_LOG_UNKNOWN_TRANINDEX : It may be detected somewhere else. */
  if (tdes != NULL)
    {
      assert (tdes->num_transient_classnames >= 0);
      return tdes->num_transient_classnames;
    }
  else
    {
      return 1;			/* someone exists */
    }
}

/*
 * locator_is_exist_class_name_entry -
 *
 * return:
 *
 *   entry(in):
 *
 * NOTE: debugging function
 */
static bool
locator_is_exist_class_name_entry (THREAD_ENTRY * thread_p, LOCATOR_CLASSNAME_ENTRY * entry)
{
#if !defined(NDEBUG)
  int check_own;

  check_own = csect_check_own (thread_p, CSECT_LOCATOR_SR_CLASSNAME_TABLE);
  assert (check_own >= 1);
#endif

  if (entry != NULL && entry->e_current.action == LC_CLASSNAME_EXIST)
    {
      assert (entry->e_name != NULL);
      assert (entry->e_tran_index == NULL_TRAN_INDEX);

      assert (!OID_ISNULL (&entry->e_current.oid));
      assert (heap_does_exist (thread_p, oid_Root_class_oid, &entry->e_current.oid));

      assert (LSA_ISNULL (&entry->e_current.savep_lsa));
      assert (entry->e_current.prev == NULL);

      return true;
    }

  return false;
}

/*
 * xchksum_insert_repl_log_and_demote_table_lock -
 *
 * return: error code
 *
 *   repl_info(in):
 *
 * NOTE: insert replication log and demote the read lock of the table
 */
int
xchksum_insert_repl_log_and_demote_table_lock (THREAD_ENTRY * thread_p, REPL_INFO * repl_info, const OID * class_oidp)
{
  // todo - implement this on new replication system
  // http://jira.cubrid.org/browse/CBRD-22339
  er_set (ER_ERROR_SEVERITY, ARG_FILE_LINE, ER_GENERIC_ERROR, 0);
  return ER_FAILED;
}

/*
 * locator_rv_redo_rename () - Dummy logical redo function that does nothing.
 *
 * return	 : NO_ERROR
 * thread_p (in) : Thread entry.
 * rcv (in)	 : Recovery data.
 */
int
locator_rv_redo_rename (THREAD_ENTRY * thread_p, LOG_RCV * rcv)
{
  /* Does nothing on recovery. */
  return NO_ERROR;
}

/*
 * redistribute_partition_data () - redistribute partition data
 *
 * return : error code
 *
 * thread_p (in)      :
 * class_oid (in)     : parent class OID
 * no_oids (in)	      : number of OIDs in the list (promoted partitions)
 * oid_list (in)      : partition OID list (promoted partitions)
 */
static int
redistribute_partition_data (THREAD_ENTRY * thread_p, OID * class_oid, int no_oids, OID * oid_list)
{
  int error = NO_ERROR;
  int i = 0;
  RECDES recdes;
  HFID hfid, class_hfid;
  OID inst_oid;
  SCAN_CODE scan = S_SUCCESS;
  VPID vpid;
  PGBUF_WATCHER old_page_watcher;
  PGSLOTID slotid;
  HEAP_SCANCACHE parent_scan_cache, scan_cache;
  PRUNING_CONTEXT pcontext;
  bool is_scan_end = false;
  bool is_parent_scancache_started = false;
  bool is_part_scancache_started = false;
  bool is_pcontext_inited = false;
  int force_count = -1;
  OID oid;
  OID cls_oid;
  LOG_TDES *tdes = LOG_FIND_CURRENT_TDES (thread_p);
  MVCCID threshold_mvccid = MVCCID_NULL;

  assert (tdes != NULL);

  PGBUF_INIT_WATCHER (&old_page_watcher, PGBUF_ORDERED_RANK_UNDEFINED, PGBUF_ORDERED_NULL_HFID);

  error = heap_get_hfid_from_class_oid (thread_p, class_oid, &class_hfid);
  if (error != NO_ERROR || HFID_IS_NULL (&class_hfid))
    {
      error = ER_FAILED;
      goto exit;
    }

  /* start scan cache for insert on parent class */
  error = heap_scancache_start_modify (thread_p, &parent_scan_cache, &class_hfid, class_oid, SINGLE_ROW_INSERT, NULL);
  if (error != NO_ERROR)
    {
      goto exit;
    }
  is_parent_scancache_started = true;

  /* initialize pruning context for parent class */
  (void) partition_init_pruning_context (&pcontext);
  error = partition_load_pruning_context (thread_p, class_oid, DB_PARTITIONED_CLASS, &pcontext);
  if (error != NO_ERROR)
    {
      goto exit;
    }
  is_pcontext_inited = true;

  recdes.data = NULL;

  for (i = 0; i < no_oids; i++)
    {
      if (OID_ISNULL (&oid_list[i]))
	{
	  goto exit;
	}

      error = heap_get_hfid_from_class_oid (thread_p, &oid_list[i], &hfid);
      if (error != NO_ERROR || HFID_IS_NULL (&hfid))
	{
	  error = ER_FAILED;
	  goto exit;
	}

      PGBUF_INIT_WATCHER (&old_page_watcher, PGBUF_ORDERED_HEAP_NORMAL, &hfid);

      error = heap_scancache_start (thread_p, &scan_cache, &hfid, &oid_list[i], false, false, NULL);
      if (error != NO_ERROR)
	{
	  goto exit;
	}
      is_part_scancache_started = true;

      if (tdes->block_global_oldest_active_until_commit == false)
	{
	  /* do not allow to advance with vacuum_Global_oldest_active_mvccid */
	  ATOMIC_INC_32 (&vacuum_Global_oldest_active_blockers_counter, 1);
	  tdes->block_global_oldest_active_until_commit = true;
	}
      else
	{
	  assert (vacuum_Global_oldest_active_blockers_counter > 0);
	}

      if (threshold_mvccid == MVCCID_NULL)
	{
	  /* Can't use vacuum_Global_oldest_active_mvccid here. That's because we want to avoid scenarios where VACUUM
	   * compute oldest active mvccid, but didn't set yet vacuum_Global_oldest_active_mvccid, current transaction
	   * uses the old value of vacuum_Global_oldest_active_mvccid, then VACUUM uses updated value of
	   * vacuum_Global_oldest_active_mvccid.
	   * In such scenario, VACUUM can remove heap records that can't be removed by the current thread. */
	  threshold_mvccid = logtb_get_oldest_active_mvccid (thread_p);
	}

      /* VACUUM all cleanable heap objects before upgrading the domain */
      error = heap_vacuum_all_objects (thread_p, &scan_cache, threshold_mvccid);
      if (error != NO_ERROR)
	{
	  ASSERT_ERROR ();
	  goto exit;
	}

      /* start with first OID of the first page */
      vpid.volid = hfid.vfid.volid;
      vpid.pageid = hfid.hpgid;
      is_scan_end = false;
      while (!is_scan_end)
	{
	  if (scan_cache.page_watcher.pgptr == NULL)
	    {
	      error =
		pgbuf_ordered_fix (thread_p, &vpid, OLD_PAGE_PREVENT_DEALLOC, PGBUF_LATCH_WRITE,
				   &scan_cache.page_watcher);
	      if (old_page_watcher.pgptr != NULL)
		{
		  pgbuf_ordered_unfix (thread_p, &old_page_watcher);
		}
	      if (error != NO_ERROR)
		{
		  goto exit;
		}
	    }

	  slotid = 0;
	  while (true)
	    {
	      /* get next record */
	      scan = spage_next_record (scan_cache.page_watcher.pgptr, &slotid, &recdes, PEEK);
	      if (scan == S_ERROR)
		{
		  error = ER_FAILED;
		  goto exit;
		}
	      else if (scan == S_END)
		{
		  /* move to next page */
		  error = heap_vpid_next (thread_p, &hfid, scan_cache.page_watcher.pgptr, &vpid);
		  if (error != NO_ERROR)
		    {
		      goto exit;
		    }

		  /* keep latch on current page until the next page is fixed */
		  pgbuf_replace_watcher (thread_p, &scan_cache.page_watcher, &old_page_watcher);

		  if (VPID_ISNULL (&vpid))
		    {
		      /* no more pages in the current heap file */
		      is_scan_end = true;
		    }
		  break;
		}

	      if (slotid == HEAP_HEADER_AND_CHAIN_SLOTID)
		{
		  /* skip the header */
		  continue;
		}

	      if (recdes.type != REC_HOME && recdes.type != REC_BIGONE && recdes.type != REC_RELOCATION)
		{
		  continue;
		}

	      inst_oid.pageid = vpid.pageid;
	      inst_oid.volid = vpid.volid;
	      inst_oid.slotid = slotid;

	      recdes.data = NULL;

	      if (heap_get_visible_version (thread_p, &inst_oid, class_oid, &recdes, &scan_cache, COPY, NULL_CHN) !=
		  S_SUCCESS)
		{
		  error = ER_FAILED;
		  goto exit;
		}

	      /* make sure that pruning does not change the given class OID */
	      COPY_OID (&cls_oid, class_oid);
	      error =
		locator_insert_force (thread_p, &class_hfid, &cls_oid, &oid, &recdes, true, SINGLE_ROW_INSERT,
				      &parent_scan_cache, &force_count, DB_PARTITIONED_CLASS, &pcontext, NULL,
				      UPDATE_INPLACE_OLD_MVCCID, NULL);
	      if (error != NO_ERROR)
		{
		  goto exit;
		}
	    }
	}

      if (old_page_watcher.pgptr != NULL)
	{
	  pgbuf_ordered_unfix (thread_p, &old_page_watcher);
	}
      if (is_part_scancache_started == true)
	{
	  (void) heap_scancache_end (thread_p, &scan_cache);
	  is_part_scancache_started = false;
	}
    }

exit:
  if (old_page_watcher.pgptr != NULL)
    {
      pgbuf_ordered_unfix (thread_p, &old_page_watcher);
    }
  if (scan_cache.page_watcher.pgptr != NULL)
    {
      pgbuf_ordered_unfix (thread_p, &scan_cache.page_watcher);
    }
  if (is_parent_scancache_started == true)
    {
      (void) heap_scancache_end (thread_p, &parent_scan_cache);
    }
  if (is_part_scancache_started == true)
    {
      (void) heap_scancache_end (thread_p, &scan_cache);
    }
  if (is_pcontext_inited == true)
    {
      partition_clear_pruning_context (&pcontext);
    }

  return error;
}

/*
 * xlocator_redistribute_partition_data () - redistribute partition data
 *
 * return : error code
 *
 * thread_p (in)      :
 * class_oid (in)     : parent class OID
 * no_oids (in)	      : number of OIDs in the list (promoted partitions)
 * oid_list (in)      : partition OID list (promoted partitions)
 */
int
xlocator_redistribute_partition_data (THREAD_ENTRY * thread_p, OID * class_oid, int no_oids, OID * oid_list)
{
  return redistribute_partition_data (thread_p, class_oid, no_oids, oid_list);
}

/*
 * locator_lock_and_get_object_internal () - Internal function: aquire lock and return object
 *
 * return : scan code
 * thread_p (in)   :
 * context (in/out): Heap get context .
 * lock_mode (in)  : Type of lock.
 *
 * NOTE: Caller must handle the cleanup of context
 */
static SCAN_CODE
locator_lock_and_get_object_internal (THREAD_ENTRY * thread_p, HEAP_GET_CONTEXT * context, LOCK lock_mode)
{
  SCAN_CODE scan = S_SUCCESS;
  bool lock_acquired = false;

  assert (context != NULL);
  assert (context->oid_p != NULL && !OID_ISNULL (context->oid_p));
  assert (context->class_oid_p != NULL && !OID_ISNULL (context->class_oid_p));
  assert (lock_mode > NULL_LOCK);	/* this is not the appropriate function for NULL_LOCK */
  assert (context->scan_cache != NULL);

  /* try to lock the object conditionally, if it fails unfix page watchers and try unconditionally */

  if (lock_object (thread_p, context->oid_p, context->class_oid_p, lock_mode, LK_COND_LOCK) != LK_GRANTED)
    {
      if (context->scan_cache && context->scan_cache->cache_last_fix_page && context->home_page_watcher.pgptr != NULL)
	{
	  /* prevent caching home page watcher in scan_cache */
	  pgbuf_ordered_unfix (thread_p, &context->home_page_watcher);
	}
      heap_clean_get_context (thread_p, context);
      if (lock_object (thread_p, context->oid_p, context->class_oid_p, lock_mode, LK_UNCOND_LOCK) != LK_GRANTED)
	{
	  goto error;
	}

      lock_acquired = true;

      /* Prepare for getting record again. Since pages have been unlatched, others may have changed them */
      scan = heap_prepare_get_context (thread_p, context, false, LOG_WARNING_IF_DELETED);
      if (scan != S_SUCCESS)
	{
	  goto error;
	}
    }
  else
    {
      lock_acquired = true;
    }

  assert (OID_IS_ROOTOID (context->class_oid_p) || lock_mode == S_LOCK || lock_mode == X_LOCK);

  /* Lock should be aquired now -> get recdes */
  if (context->recdes_p != NULL)
    {
      scan = heap_get_last_version (thread_p, context);
      /* this scan_code must be preserved until the end of this function to be returned; - unless an error occur */
      if (scan != S_SUCCESS && scan != S_SUCCESS_CHN_UPTODATE)
	{
	  goto error;
	}
    }

  /* Check isolation restrictions and the visibility of the object if it belongs to a mvcc class */
  if (!mvcc_is_mvcc_disabled_class (context->class_oid_p))
    {
      MVCC_REC_HEADER recdes_header;

      /* get header: directly from recdes if it has been obtained, otherwise from heap */
      if (context->recdes_p == NULL || scan == S_SUCCESS_CHN_UPTODATE)
	{
	  /* ensure context is prepared to get header of the record */
	  if (heap_prepare_get_context (thread_p, context, false, LOG_WARNING_IF_DELETED) != S_SUCCESS)
	    {
	      scan = S_ERROR;
	      goto error;
	    }
	  if (heap_get_mvcc_header (thread_p, context, &recdes_header) != S_SUCCESS)
	    {
	      scan = S_ERROR;
	      goto error;
	    }
	}
      else if (or_mvcc_get_header (context->recdes_p, &recdes_header) != NO_ERROR)
	{
	  goto error;
	}

      /* Check REPEATABLE READ/SERIALIZABLE isolation restrictions. */
      if (logtb_find_current_isolation (thread_p) > TRAN_READ_COMMITTED
	  && logtb_check_class_for_rr_isolation_err (context->class_oid_p))
	{
	  /* In these isolation levels, the transaction is not allowed to modify an object that was already
	   * modified by other transactions. This would be true if last version matched the visible version.
	   *
	   * TODO: We already know here that this last row version is not deleted. It would be enough to just
	   * check whether the insert MVCCID is considered active relatively to transaction's snapshot.
	   */
	  MVCC_SNAPSHOT *tran_snapshot = logtb_get_mvcc_snapshot (thread_p);
	  MVCC_SATISFIES_SNAPSHOT_RESULT snapshot_res;

	  assert (tran_snapshot != NULL && tran_snapshot->snapshot_fnc != NULL);
	  snapshot_res = tran_snapshot->snapshot_fnc (thread_p, &recdes_header, tran_snapshot);
	  if (snapshot_res == TOO_OLD_FOR_SNAPSHOT)
	    {
	      /* Not visible. */
	      er_set (ER_WARNING_SEVERITY, ARG_FILE_LINE, ER_HEAP_UNKNOWN_OBJECT, 3, context->oid_p->volid,
		      context->oid_p->pageid, context->oid_p->slotid);
	      scan = S_DOESNT_EXIST;
	      goto error;
	    }
	  else if (snapshot_res == TOO_NEW_FOR_SNAPSHOT)
	    {
	      /* Trying to modify a version already modified by concurrent transaction, which is an isolation conflict.
	       */
	      er_set (ER_ERROR_SEVERITY, ARG_FILE_LINE, ER_MVCC_SERIALIZABLE_CONFLICT, 0);
	      goto error;
	    }
	  else if (MVCC_IS_HEADER_DELID_VALID (&recdes_header))
	    {
	      /* Trying to modify version deleted by concurrent transaction, which is an isolation conflict. */
	      er_set (ER_ERROR_SEVERITY, ARG_FILE_LINE, ER_MVCC_SERIALIZABLE_CONFLICT, 0);
	      goto error;
	    }
	  else
	    {
	      /* Last version is also visible version and it is not deleted. Fall through. */
	    }
	}

      if (MVCC_IS_HEADER_DELID_VALID (&recdes_header))
	{
	  scan = S_DOESNT_EXIST;
	  goto error;
	}
    }

  return scan;

error:

  if (scan == S_ERROR)
    {
      /* Caller should handle error setting for other scan codes e.g. S_DOESNT_EXIST, S_DOESNT_FIT. */
      ASSERT_ERROR ();
    }

  if (lock_acquired)
    {
      lock_unlock_object_donot_move_to_non2pl (thread_p, context->oid_p, context->class_oid_p, lock_mode);
    }

  return (scan != S_SUCCESS && scan != S_SUCCESS_CHN_UPTODATE) ? scan : S_ERROR;
}

/*
 * locator_lock_and_get_object_with_evaluation () - Get MVCC object version for delete/update and check reevaluation.
 *
 * return	       : SCAN_CODE.
 * thread_p (in)       : Thread entry.
 * oid (in)	       : Object OID.
 * class_oid (in)      : Class OID.
 * recdes (out)	       : Record descriptor.
 * scan_cache (in)     : Heap scan cache.
 * ispeeking (in)      : PEEK or COPY.
 * old_chn (in)	       : CHN of known record data.
 * mvcc_reev_data (in) : MVCC reevaluation data.
 * (obsolete) non_ex_handling_type (in): - LOG_ERROR_IF_DELETED: write the
 *				ER_HEAP_UNKNOWN_OBJECT error to log
 *                            - LOG_WARNING_IF_DELETED: set only warning
 *
 * Note: This function will lock the object with X_LOCK. This lock type should correspond to delete/update operations.
 */
SCAN_CODE
locator_lock_and_get_object_with_evaluation (THREAD_ENTRY * thread_p, OID * oid, OID * class_oid, RECDES * recdes,
					     HEAP_SCANCACHE * scan_cache, int ispeeking, int old_chn,
					     MVCC_REEV_DATA * mvcc_reev_data,
					     NON_EXISTENT_HANDLING non_ex_handling_type)
{
  HEAP_GET_CONTEXT context;
  SCAN_CODE scan = S_SUCCESS;
  RECDES recdes_local = RECDES_INITIALIZER;
  MVCC_REC_HEADER mvcc_header = MVCC_REC_HEADER_INITIALIZER;
  DB_LOGICAL ev_res = V_UNKNOWN;	/* Re-evaluation result. */
  OID class_oid_local = OID_INITIALIZER;
  LOCK lock_mode = X_LOCK;
  int err = NO_ERROR;

  if (recdes == NULL && mvcc_reev_data != NULL)
    {
      /* peek if only for reevaluation */
      recdes = &recdes_local;
      ispeeking = PEEK;
      old_chn = NULL_CHN;
    }

  if (class_oid == NULL)
    {
      class_oid = &class_oid_local;
    }

  if (scan_cache && ispeeking == COPY && recdes != NULL)
    {
      /* Allocate an area to hold the object. Assume that the object will fit in two pages for not better estimates. */
      if (heap_scan_cache_allocate_area (thread_p, scan_cache, DB_PAGESIZE * 2) != NO_ERROR)
	{
	  return S_ERROR;
	}
    }
  heap_init_get_context (thread_p, &context, oid, class_oid, recdes, scan_cache, ispeeking, old_chn);

  /* get class_oid if it is unknown */
  if (OID_ISNULL (class_oid))
    {
      err = heap_prepare_object_page (thread_p, oid, &context.home_page_watcher, context.latch_mode);
      if (err != NO_ERROR)
	{
	  ASSERT_ERROR ();
	  heap_clean_get_context (thread_p, &context);

	  /* for non existent object, return S_DOESNT_EXIST and let the caller handle the case */
	  return err == ER_HEAP_UNKNOWN_OBJECT ? S_DOESNT_EXIST : S_ERROR;
	}
      if (heap_get_class_oid_from_page (thread_p, context.home_page_watcher.pgptr, class_oid) != NO_ERROR)
	{
	  heap_clean_get_context (thread_p, &context);
	  return S_DOESNT_EXIST;
	}
    }

  scan = locator_lock_and_get_object_internal (thread_p, &context, lock_mode);

  /* perform reevaluation */
  if (mvcc_reev_data != NULL && (scan == S_SUCCESS || scan == S_SUCCESS_CHN_UPTODATE))
    {
      if (scan == S_SUCCESS_CHN_UPTODATE)
	{
	  /* PEEK record */
	  scan = heap_get_record_data_when_all_ready (thread_p, &context);
	  assert (scan == S_SUCCESS);
	}

      if (or_mvcc_get_header (recdes, &mvcc_header) != NO_ERROR)
	{
	  scan = S_ERROR;
	  goto exit;
	}

      if (scan_cache->mvcc_snapshot)
	{
	  MVCC_SATISFIES_SNAPSHOT_RESULT snapshot_res;

	  snapshot_res = scan_cache->mvcc_snapshot->snapshot_fnc (thread_p, &mvcc_header, scan_cache->mvcc_snapshot);
	  if (snapshot_res == SNAPSHOT_SATISFIED)
	    {
	      /* Skip the re-evaluation if last version is visible. It should be the same as the visible version
	       * which was already evaluated. */
	      goto exit;
	    }
	}
      ev_res = locator_mvcc_reev_cond_and_assignment (thread_p, scan_cache, mvcc_reev_data, &mvcc_header, oid, recdes);
      if (ev_res != V_TRUE)
	{
	  /* did not pass the evaluation or error occurred - unlock object */
	  lock_unlock_object_donot_move_to_non2pl (thread_p, oid, class_oid, lock_mode);
	}
      switch (ev_res)
	{
	case V_TRUE:
	  /* Object was locked and passed re-evaluation. Get record. */
	  goto exit;
	case V_ERROR:
	  /* Error. */
	  assert (er_errid () != NO_ERROR);
	  scan = S_ERROR;
	  goto exit;
	case V_FALSE:
	case V_UNKNOWN:
	  /* Record didn't pass re-evaluation. Return S_SUCCESS and let the caller handle the case. */
	  goto exit;
	default:
	  /* Unhandled. */
	  assert_release (false);
	  scan = S_ERROR;
	  goto exit;
	}

    }

exit:
  heap_clean_get_context (thread_p, &context);
  return scan;
}

/*
 * locator_get_object () - Retrieve heap objects and decide the type of lock according to the operation type
 *
 * return	  : Scan code.
 * thread_p (in)  : Thread entry.
 * oid (in)       : Object identifier.
 * class_oid (in) : Class oid.
 * recdes (out)	  : Record descriptor.
 * scan_cache (in): Scan cache.
 * op_type (in)	  : Requested type of operation.
 * lock_mode (in) : Lock type, see note.
 * ispeeking (in) : Peek record or copy.
 *
 * Note: This function should be used when class_oid is unknown, which is required to decide lock_mode;
 *       When lock_mode is known, a more appropriate function is recommended.
 *
 *	 op_type and lock_mode exclude each other according to class type:
 *	    - root class    : lock_mode is considered, op_type is ignored
 *	    - instance class: op_type is considered, a new lock_mode is used (according to op_type)
 */
SCAN_CODE
locator_get_object (THREAD_ENTRY * thread_p, const OID * oid, OID * class_oid, RECDES * recdes,
		    HEAP_SCANCACHE * scan_cache, SCAN_OPERATION_TYPE op_type, LOCK lock_mode, int ispeeking, int chn)
{
  SCAN_CODE scan_code;
  OID class_oid_local = OID_INITIALIZER;
  HEAP_GET_CONTEXT context;
  int err;

  /* decide the type of lock before anything */

  assert (oid != NULL && !OID_ISNULL (oid));

  if (class_oid == NULL)
    {
      /* mandatory to decide the lock type */
      class_oid = &class_oid_local;
    }

  if (scan_cache && ispeeking == COPY && recdes != NULL)
    {
      /* Allocate an area to hold the object. Assume that the object will fit in two pages for not better estimates. */
      if (heap_scan_cache_allocate_area (thread_p, scan_cache, DB_PAGESIZE * 2) != NO_ERROR)
	{
	  return S_ERROR;
	}
    }

  heap_init_get_context (thread_p, &context, oid, class_oid, recdes, scan_cache, ispeeking, chn);

  /* get class_oid if it is unknown */
  if (OID_ISNULL (class_oid))
    {
      err = heap_prepare_object_page (thread_p, oid, &context.home_page_watcher, context.latch_mode);
      if (err != NO_ERROR)
	{
	  ASSERT_ERROR ();
	  heap_clean_get_context (thread_p, &context);

	  /* for non existent object, return S_DOESNT_EXIST and let the caller handle the case */
	  return err == ER_HEAP_UNKNOWN_OBJECT ? S_DOESNT_EXIST : S_ERROR;
	}
      if (heap_get_class_oid_from_page (thread_p, context.home_page_watcher.pgptr, class_oid) != NO_ERROR)
	{
	  heap_clean_get_context (thread_p, &context);
	  return S_DOESNT_EXIST;
	}
    }

  /* decide lock_mode according to class_oid and op_type */
  if (!OID_IS_ROOTOID (class_oid))
    {
      if (op_type == S_SELECT && !mvcc_is_mvcc_disabled_class (class_oid))
	{
	  /* S_SELECT and mvcc class */
	  lock_mode = NULL_LOCK;
	}
      else if (op_type == S_DELETE || op_type == S_UPDATE)
	{
	  assert (lock_mode > S_LOCK);
	  lock_mode = X_LOCK;
	}
      else
	{
	  /* S_SELECT and non-mvcc class || S_SELECT_WITH_LOCK */
	  assert (op_type == S_SELECT || op_type == S_SELECT_WITH_LOCK);
	  if (lock_mode > S_LOCK)
	    {
	      assert (false);
	      lock_mode = X_LOCK;
	    }
	  else
	    {
	      lock_mode = S_LOCK;
	    }
	}
    }

  if (op_type == S_SELECT && lock_mode == NULL_LOCK)
    {
      /* No locking */
      scan_code = heap_get_visible_version_internal (thread_p, &context, false);
    }
  else
    {
      /* Locking */
      scan_code = locator_lock_and_get_object_internal (thread_p, &context, lock_mode);
    }

  heap_clean_get_context (thread_p, &context);

  return scan_code;
}


/*
 * locator_lock_and_get_object () - Get MVCC object version for delete/update.
 *
 * return	       : SCAN_CODE.
 * thread_p (in)       : Thread entry.
 * oid (in)	       : Object OID.
 * class_oid (in)      : Class OID.
 * recdes (out)	       : Record descriptor.
 * scan_cache (in)     : Heap scan cache.
 * ispeeking (in)      : PEEK or COPY.
 * old_chn (in)	       : CHN of known record data.
 * mvcc_reev_data (in) : MVCC reevaluation data.
 * (obsolete) non_ex_handling_type (in): - LOG_ERROR_IF_DELETED: write the
 *				ER_HEAP_UNKNOWN_OBJECT error to log
 *                            - LOG_WARNING_IF_DELETED: set only warning
 */
SCAN_CODE
locator_lock_and_get_object (THREAD_ENTRY * thread_p, const OID * oid, OID * class_oid, RECDES * recdes,
			     HEAP_SCANCACHE * scan_cache, LOCK lock, int ispeeking, int old_chn,
			     NON_EXISTENT_HANDLING non_ex_handling_type)
{
  HEAP_GET_CONTEXT context;
  SCAN_CODE scan_code;

  if (scan_cache && ispeeking == COPY && recdes != NULL)
    {
      /* Allocate an area to hold the object. Assume that the object will fit in two pages for not better estimates. */
      if (heap_scan_cache_allocate_area (thread_p, scan_cache, DB_PAGESIZE * 2) != NO_ERROR)
	{
	  return S_ERROR;
	}
    }

  heap_init_get_context (thread_p, &context, oid, class_oid, recdes, scan_cache, ispeeking, old_chn);
  scan_code = locator_lock_and_get_object_internal (thread_p, &context, lock);
  heap_clean_get_context (thread_p, &context);
  return scan_code;
}

/*
 * locator_mvcc_reev_cond_and_assignment () -
 *
 *   return: DB_LOGICAL
 *   thread_p(in): thread entry
 *   scan_cache(in):
 *   mvcc_reev_data_p(in/out):
 *   mvcc_header_p(in):
 *   curr_row_version_oid_p(in):
 *   recdes(in):
 */
/* TODO: We need to reevaluate relation between primary key * and foreign key. */
static DB_LOGICAL
locator_mvcc_reev_cond_and_assignment (THREAD_ENTRY * thread_p, HEAP_SCANCACHE * scan_cache,
				       MVCC_REEV_DATA * mvcc_reev_data_p, MVCC_REC_HEADER * mvcc_header_p,
				       const OID * curr_row_version_oid_p, RECDES * recdes)
{
  DB_LOGICAL ev_res = V_TRUE;

  if (mvcc_reev_data_p == NULL)
    {
      return ev_res;
    }

  assert (mvcc_header_p != NULL && curr_row_version_oid_p != NULL);

  ev_res = V_TRUE;
  if (!MVCC_IS_REC_INSERTED_BY_ME (thread_p, mvcc_header_p))
    {
      switch (mvcc_reev_data_p->type)
	{
	case REEV_DATA_SCAN:
	  ev_res = locator_mvcc_reevaluate_filters (thread_p, mvcc_reev_data_p->select_reev_data,
						    curr_row_version_oid_p, recdes);
	  mvcc_reev_data_p->filter_result = ev_res;
	  break;

	case REEV_DATA_UPDDEL:
	  ev_res =
	    locator_mvcc_reev_cond_assigns (thread_p, &scan_cache->node.class_oid, curr_row_version_oid_p, scan_cache,
					    recdes, mvcc_reev_data_p->upddel_reev_data);
	  mvcc_reev_data_p->filter_result = ev_res;
	  break;

	default:
	  break;
	}
    }
  else
    {
      mvcc_reev_data_p->filter_result = V_TRUE;
    }

  return ev_res;
}

/*
 * locator_mvcc_reev_cond_assigns () - reevaluates conditions and assignments
 *				    at update/delete stage of an UPDATE/DELETE
 *				    statement
 *   return: result of reevaluation
 *   thread_p(in): thread entry
 *   class_oid(in): OID of the class that triggered reevaluation
 *   oid(in) : The OID of the latest version of record that triggered
 *	       reevaluation
 *   scan_cache(in): scan_cache
 *   recdes(in): Record descriptor that will contain the updated/deleted record
 *   mvcc_reev_data(in): The structure that contains data needed for
 *			 reevaluation
 *
 *  Note: the current transaction already acquired X-LOCK on oid parameter
 *	    before calling this function. If the condition returns false then
 *	    the lock must be released by the caller.
 *	  The function reevaluates entire condition: key range, key filter and
 *	    data filter.
 *	  This function allocates memory for recdes and deallocates it if it
 *	    was already allocated for previous reevaluated record. After last
 *	    reevaluation this memory must be deallocated by one of its callers
 *	    (e.g. qexec_execute_update).
 */
static DB_LOGICAL
locator_mvcc_reev_cond_assigns (THREAD_ENTRY * thread_p, OID * class_oid, const OID * oid, HEAP_SCANCACHE * scan_cache,
				RECDES * recdes, MVCC_UPDDEL_REEV_DATA * mvcc_reev_data)
{
  DB_LOGICAL ev_res = V_TRUE;
  UPDDEL_MVCC_COND_REEVAL *mvcc_cond_reeval = NULL;
  int idx;

  /* reevaluate condition for each class involved into */
  for (mvcc_cond_reeval = mvcc_reev_data->mvcc_cond_reev_list; mvcc_cond_reeval != NULL;
       mvcc_cond_reeval = mvcc_cond_reeval->next)
    {
      ev_res =
	locator_mvcc_reeval_scan_filters (thread_p, oid, scan_cache, recdes, mvcc_cond_reeval,
					  mvcc_reev_data->curr_upddel == mvcc_cond_reeval);
      if (ev_res != V_TRUE)
	{
	  goto end;
	}
    }

  if (mvcc_reev_data->new_recdes == NULL)
    {
      /* Seems that the caller wants to reevaluate only the condition */
      goto end;
    }

  /* reload data from classes involved only in right side of assignments (not in condition) */
  if (mvcc_reev_data->curr_extra_assign_reev != NULL)
    {
      for (idx = 0; idx < mvcc_reev_data->curr_extra_assign_cnt; idx++)
	{
	  mvcc_cond_reeval = mvcc_reev_data->curr_extra_assign_reev[idx];
	  ev_res = locator_mvcc_reeval_scan_filters (thread_p, oid, scan_cache, recdes, mvcc_cond_reeval, false);
	  if (ev_res != V_TRUE)
	    {
	      goto end;
	    }
	}
    }

  /* after reevaluation perform assignments */
  if (mvcc_reev_data->curr_assigns != NULL)
    {
      UPDATE_MVCC_REEV_ASSIGNMENT *assign = mvcc_reev_data->curr_assigns;
      int rc;
      DB_VALUE *dbval = NULL;

      if (heap_attrinfo_clear_dbvalues (mvcc_reev_data->curr_attrinfo) != NO_ERROR)
	{
	  ev_res = V_ERROR;
	  goto end;
	}
      for (; assign != NULL; assign = assign->next)
	{
	  if (assign->constant != NULL)
	    {
	      rc = heap_attrinfo_set (oid, assign->att_id, assign->constant, mvcc_reev_data->curr_attrinfo);
	    }
	  else
	    {
	      if (fetch_peek_dbval (thread_p, assign->regu_right, mvcc_reev_data->vd, (OID *) class_oid, (OID *) oid,
				    NULL, &dbval) != NO_ERROR)
		{
		  ev_res = V_ERROR;
		  goto end;
		}
	      rc = heap_attrinfo_set (oid, assign->att_id, dbval, mvcc_reev_data->curr_attrinfo);
	      if (dbval->need_clear)
		{
		  pr_clear_value (dbval);
		}
	    }
	  if (rc != NO_ERROR)
	    {
	      ev_res = V_ERROR;
	      goto end;
	    }
	}

      /* TO DO - reuse already allocated area */
      if (mvcc_reev_data->copyarea != NULL)
	{
	  locator_free_copy_area (mvcc_reev_data->copyarea);
	  mvcc_reev_data->new_recdes->data = NULL;
	  mvcc_reev_data->new_recdes->area_size = 0;
	}
      mvcc_reev_data->copyarea =
	locator_allocate_copy_area_by_attr_info (thread_p, mvcc_reev_data->curr_attrinfo, recdes,
						 mvcc_reev_data->new_recdes, -1, LOB_FLAG_INCLUDE_LOB);
      if (mvcc_reev_data->copyarea == NULL)
	{
	  ev_res = V_ERROR;
	  goto end;
	}
    }

end:

  return ev_res;
}

/*
 * locator_mvcc_reeval_scan_filters () - reevaluates conditions for a scan table
 *				    at update/delete stage of an UPDATE/DELETE
 *				    statement
 *   return: result of reevaluation
 *   thread_p(in): thread entry
 *   oid(in) : The OID of the latest version of record that triggered
 *	       reevaluation
 *   scan_cache(in): scan_cache
 *   recdes(in): Record descriptor of the record to be updated/deleted.
 *   mvcc_cond_reeval(in): The structure that contains data needed for
 *			   reevaluation
 *   is_upddel(in): true if current scan is updated/deleted when reevaluation
 *		    occured.
 *
 *  Note: The current transaction already acquired X-LOCK on oid parameter
 *	    before calling this function. If the condition returns false then
 *	    the lock must be released by the caller.
 *	  The function reevaluates entire condition: key range, key filter and
 *	    data filter.
 */
static DB_LOGICAL
locator_mvcc_reeval_scan_filters (THREAD_ENTRY * thread_p, const OID * oid, HEAP_SCANCACHE * scan_cache,
				  RECDES * recdes, UPDDEL_MVCC_COND_REEVAL * mvcc_cond_reeval, bool is_upddel)
{
  OID *cls_oid = NULL;
  const OID *oid_inst = NULL;
  MVCC_SCAN_REEV_DATA scan_reev;
  RECDES temp_recdes = RECDES_INITIALIZER, *recdesp = NULL;
  HEAP_SCANCACHE local_scan_cache;
  bool scan_cache_inited = false;
  SCAN_CODE scan_code;
  DB_LOGICAL ev_res = V_TRUE;

  cls_oid = &mvcc_cond_reeval->cls_oid;
  if (!is_upddel)
    {
      /* the class is different than the class to be updated/deleted, so use the latest version of row */
      recdesp = &temp_recdes;
      oid_inst = oid;
      if (heap_scancache_quick_start_with_class_hfid (thread_p, &local_scan_cache, &scan_cache->node.hfid) != NO_ERROR)
	{
	  ev_res = V_ERROR;
	  goto end;
	}
      scan_cache_inited = true;
      scan_code = heap_get_visible_version (thread_p, oid_inst, NULL, recdesp, &local_scan_cache, PEEK, NULL_CHN);
      if (scan_code != S_SUCCESS)
	{
	  ev_res = V_ERROR;
	  goto end;
	}
    }
  else
    {
      /* the class to be updated/deleted */
      recdesp = recdes;
      oid_inst = mvcc_cond_reeval->inst_oid;
    }

  if (mvcc_cond_reeval->rest_attrs->num_attrs != 0)
    {
      if (heap_attrinfo_read_dbvalues (thread_p, oid_inst, recdesp, NULL, mvcc_cond_reeval->rest_attrs->attr_cache) !=
	  NO_ERROR)
	{
	  ev_res = V_ERROR;
	  goto end;
	}

      if (fetch_val_list (thread_p, mvcc_cond_reeval->rest_regu_list, NULL, cls_oid, (OID *) oid_inst, NULL, PEEK)
	  != NO_ERROR)
	{
	  ev_res = V_ERROR;
	  goto end;
	}
    }

  if (mvcc_cond_reeval->range_filter.scan_pred != NULL || mvcc_cond_reeval->key_filter.scan_pred != NULL
      || mvcc_cond_reeval->data_filter.scan_pred != NULL)
    {
      /* evaluate conditions */
      scan_reev.set_filters (*mvcc_cond_reeval);
      scan_reev.qualification = &mvcc_cond_reeval->qualification;
      ev_res = locator_mvcc_reevaluate_filters (thread_p, &scan_reev, oid_inst, recdesp);
    }

end:
  if (scan_cache_inited)
    {
      heap_scancache_end (thread_p, &local_scan_cache);
    }

  return ev_res;
}

/*
 * locator_mvcc_reevaluate_filters () - reevaluates key range, key filter and data
 *				filter predicates
 *   return: result of reevaluation
 *   thread_p(in): thread entry
 *   mvcc_reev_data(in): The structure that contains data needed for
 *			 reevaluation
 *   oid(in) : The record that was modified by other transactions and is
 *	       involved in filters.
 *   recdes(in): Record descriptor that will contain the record
 */
static DB_LOGICAL
locator_mvcc_reevaluate_filters (THREAD_ENTRY * thread_p, MVCC_SCAN_REEV_DATA * mvcc_reev_data, const OID * oid,
				 RECDES * recdes)
{
  FILTER_INFO *filter;
  DB_LOGICAL ev_res = V_TRUE;

  filter = mvcc_reev_data->range_filter;
  if (filter != NULL && filter->scan_pred != NULL && filter->scan_pred->pred_expr != NULL)
    {
      if (heap_attrinfo_read_dbvalues (thread_p, oid, recdes, NULL, filter->scan_attrs->attr_cache) != NO_ERROR)
	{
	  return V_ERROR;
	}
      ev_res =
	(*filter->scan_pred->pr_eval_fnc) (thread_p, filter->scan_pred->pred_expr, filter->val_descr, (OID *) oid);
      ev_res = update_logical_result (thread_p, ev_res, NULL, NULL, NULL, NULL);
      if (ev_res != V_TRUE)
	{
	  goto end;
	}
    }

  filter = mvcc_reev_data->key_filter;
  if (filter != NULL && filter->scan_pred != NULL && filter->scan_pred->pred_expr != NULL)
    {
      if (heap_attrinfo_read_dbvalues (thread_p, oid, recdes, NULL, filter->scan_attrs->attr_cache) != NO_ERROR)
	{
	  return V_ERROR;
	}
      ev_res =
	(*filter->scan_pred->pr_eval_fnc) (thread_p, filter->scan_pred->pred_expr, filter->val_descr, (OID *) oid);
      ev_res = update_logical_result (thread_p, ev_res, NULL, NULL, NULL, NULL);
      if (ev_res != V_TRUE)
	{
	  goto end;
	}
    }

  filter = mvcc_reev_data->data_filter;
  if (filter != NULL && filter->scan_pred != NULL && filter->scan_pred->pred_expr != NULL)
    {
      ev_res = eval_data_filter (thread_p, (OID *) oid, recdes, NULL, filter);
      ev_res =
	update_logical_result (thread_p, ev_res, (int *) mvcc_reev_data->qualification, mvcc_reev_data->key_filter,
			       recdes, oid);
    }

end:
  return ev_res;
}

/*
 * locator_decide_operation_type () - returns the operation type that corresponds to the provided lock mode.
 *
 * return	  : operation type
 * lock_mode (in) : lock_mode
 */
SCAN_OPERATION_TYPE
locator_decide_operation_type (LOCK lock_mode, LC_FETCH_VERSION_TYPE fetch_version_type)
{
  SCAN_OPERATION_TYPE op_type;

  if (lock_mode == NULL_LOCK)
    {
      /* for non-mvcc classes, corresponding lock for S_SELECT is S_LOCK;
       * this inconsistency should be acceptable, as the operation type is ignored anyway for non-mvcc classes */
      op_type = S_SELECT;
    }
  else if (lock_mode <= S_LOCK)
    {
      op_type = S_SELECT_WITH_LOCK;
    }
  else
    {
      op_type = S_DELETE;
      /* equivalent to S_UPDATE */
    }

  if (lock_mode > NULL_LOCK && lock_mode <= S_LOCK
      && (fetch_version_type == LC_FETCH_MVCC_VERSION || fetch_version_type == LC_FETCH_CURRENT_VERSION))
    {
      /* In this situation, the operation type must be changed to S_SELECT.
       * The final lock mode will be decided when class type will be known */
      assert (op_type == S_SELECT_WITH_LOCK);
      op_type = S_SELECT;
    }

  return op_type;
}

/*
 * locator_get_lock_mode_from_op_type () - returns the lock mode that corresponds to the provided operation type.
 *
 * return	  : lock mode
 * lock_mode (in) : operation type
 */
LOCK
locator_get_lock_mode_from_op_type (SCAN_OPERATION_TYPE op_type)
{
  switch (op_type)
    {
    case S_SELECT:
    case S_SELECT_WITH_LOCK:
      /* S_LOCK -> will be converted to NULL_LOCK for mvcc classes */
      return S_LOCK;
    case S_UPDATE:
    case S_DELETE:
      return X_LOCK;
    default:
      assert (false);
      return NA_LOCK;
    }
}

int
xlocator_demote_class_lock (THREAD_ENTRY * thread_p, const OID * class_oid, LOCK lock, LOCK * ex_lock)
{
  return lock_demote_class_lock (thread_p, class_oid, lock, ex_lock);
}

int
xlocator_get_proxy_command (THREAD_ENTRY * thread_p, const char **proxy_command, const char **proxy_sys_param)
{
  LOG_TDES *tdes;
  assert (proxy_command != NULL);

  tdes = LOG_FIND_CURRENT_TDES (thread_p);
  *proxy_command = tdes->ha_sbr_statement;
  *proxy_sys_param = tdes->ha_sys_param;

  return NO_ERROR;
}

int
xlocator_send_proxy_buffer (THREAD_ENTRY * thread_p, const int type, const size_t buf_size, const char *buffer)
{
#if defined(SERVER_MODE)
  LOG_TDES *tdes;

  assert (thread_p != NULL);

  /* TODO[replication] : protect access to tdes against deletion of replication_copy_context */
  tdes = LOG_FIND_CURRENT_TDES (thread_p);
  cubreplication::source_copy_context & repl_copy_ctxt = *tdes->replication_copy_context;

  switch (type)
    {
      /* schema of classes may be send with multiple requests/buffers;
       * for last the last one, the client uses NET_PROXY_BUF_TYPE_EXTRACT_CLASSES_END
       */
    case NET_PROXY_BUF_TYPE_EXTRACT_CLASSES:
      repl_copy_ctxt.append_class_schema (buffer, buf_size);
      break;

    case NET_PROXY_BUF_TYPE_EXTRACT_CLASSES_END:
      repl_copy_ctxt.append_class_schema (buffer, buf_size);
      repl_copy_ctxt.execute_and_transit_phase (cubreplication::source_copy_context::SCHEMA_EXTRACT_CLASSES);
      repl_copy_ctxt.execute_and_transit_phase (cubreplication::source_copy_context::SCHEMA_EXTRACT_CLASSES_FINISHED);
      break;

    case NET_PROXY_BUF_TYPE_EXTRACT_TRIGGERS:
      repl_copy_ctxt.append_triggers_schema (buffer, buf_size);
      break;

    case NET_PROXY_BUF_TYPE_EXTRACT_TRIGGERS_END:
      repl_copy_ctxt.append_triggers_schema (buffer, buf_size);
      repl_copy_ctxt.execute_and_transit_phase (cubreplication::source_copy_context::SCHEMA_EXTRACT_TRIGGERS);
      break;

    case NET_PROXY_BUF_TYPE_EXTRACT_INDEXES:
      repl_copy_ctxt.append_indexes_schema (buffer, buf_size);
      break;

    case NET_PROXY_BUF_TYPE_EXTRACT_INDEXES_END:
      repl_copy_ctxt.append_indexes_schema (buffer, buf_size);
      repl_copy_ctxt.execute_and_transit_phase (cubreplication::source_copy_context::SCHEMA_EXTRACT_INDEXES);
<<<<<<< HEAD
      break;

    case NET_PROXY_BUF_TYPE_OID_LIST:
      repl_copy_ctxt.unpack_class_oid_list (buffer, buf_size);
      repl_copy_ctxt.execute_and_transit_phase (cubreplication::source_copy_context::SCHEMA_CLASSES_LIST_FINISHED);
=======
>>>>>>> 28896ae0
      break;

    default:
      assert (false);
    }

  return NO_ERROR;
#else /* SERVER_MODE */
  assert (false);
  return ER_FAILED;
#endif /* SERVER_MODE */
}


#if defined(SERVER_MODE)
int
locator_repl_apply_sbr (THREAD_ENTRY * thread_p, const char *db_user, const char *ha_sys_prm_context,
			const char *statement)
{
  char path[PATH_MAX];
  static const char *db_name = boot_db_name ();
  int error = NO_ERROR, exit_status;
  char tran_index_str[DB_BIGINT_PRECISION + 1] = { 0 };
  const char *command_option = NULL, *command = NULL;
  int tran_index = LOG_FIND_THREAD_TRAN_INDEX (thread_p);
  LOG_TDES *tdes = LOG_FIND_CURRENT_TDES (thread_p);
  const char *ha_sys_param_option = NULL;
  const char *ha_sys_param = NULL;

  assert (db_user != NULL && statement != NULL && tdes != NULL);
  sprintf (tran_index_str, "%d", tran_index);

  if (*statement == '\0')
    {
      _er_log_debug (ARG_FILE_LINE, "locator_repl_apply_sbr : empty statement : nothing to do");
      return error;
    }

  /* TODO - maybe we have to decide based on whole argv length rather than statement length. */
  if (strlen (statement) <= HA_DDL_PROXY_MAX_STATEMENT_LENGTH && (strpbrk (statement, "\"\'\t") == NULL))
    {
      /* Uses command option. */
      command_option = "-c";
      command = statement;
      ha_sys_param_option = (ha_sys_prm_context != NULL) ? "-s" : NULL;
      ha_sys_param = ha_sys_prm_context;
    }
  else
    {
      /* Uses request option. */
      tdes->ha_sbr_statement = statement;
      tdes->ha_sys_param = ha_sys_prm_context;
      command_option = "-r";
      command = NULL;
      ha_sys_param_option = NULL;
      ha_sys_param = NULL;
    }

  // connect explicitly to localhost
  string_buffer db_name_buffer;
  db_name_buffer ("%s@%s", db_name, "localhost");

  const char *ddl_argv[11] = {
    path,
    "-u",
    db_user,
    db_name_buffer.get_buffer (),
    "-t",
    tran_index_str,
    command_option,
    command,
    ha_sys_param_option,
    ha_sys_param,
    NULL
  };

  envvar_bindir_file (path, PATH_MAX, UTIL_DDL_PROXY_CLIENT);

  _er_log_debug (ARG_FILE_LINE, "apply SBR: executing:\n%s %s %s %s %s %s %s %s %s %s %s",
		 ddl_argv[0], ddl_argv[1], ddl_argv[2], ddl_argv[3], ddl_argv[4], ddl_argv[5], ddl_argv[6],
		 ddl_argv[7], ddl_argv[8], ddl_argv[9], ddl_argv[10]);

  error = create_child_process (ddl_argv, 1, NULL, NULL, NULL, &exit_status);
  tdes->ha_sbr_statement = NULL;
  if (error != NO_ERROR)
    {
      return error;
    }

  _er_log_debug (ARG_FILE_LINE, "apply SBR: tran_index:%d, exit_status:%d, stmt:\n%s", tran_index, exit_status,
		 statement);

  if (exit_status != 0)
    {
      /* TODO : get error from ddl_proxy & set error */
      error = ER_FAILED;
    }

  return error;
}

int
locator_repl_extract_schema (THREAD_ENTRY * thread_p, const char *db_user, const char *ha_sys_prm_context)
{
  char path[PATH_MAX];
  int error = NO_ERROR, exit_status;
  char tran_index_str[DB_BIGINT_PRECISION + 1] = { 0 };
  int tran_index = LOG_FIND_THREAD_TRAN_INDEX (thread_p);
  LOG_TDES *tdes = LOG_FIND_CURRENT_TDES (thread_p);

  assert (db_user != NULL && tdes != NULL);
  sprintf (tran_index_str, "%d", tran_index);

  string_buffer db_name_buffer;
  db_name_buffer ("%s@%s", boot_db_name (), "localhost");

  const char *ddl_argv[10] = {
    path,
    "-u",
    db_user,
    db_name_buffer.get_buffer (),
    "-t",
    tran_index_str,
    "-e",
    (ha_sys_prm_context != NULL) ? "-s" : NULL,
    ha_sys_prm_context,
    NULL
  };

  envvar_bindir_file (path, PATH_MAX, UTIL_DDL_PROXY_CLIENT);

  error = create_child_process (ddl_argv, 1, NULL, NULL, NULL, &exit_status);
  tdes->ha_sbr_statement = NULL;
  if (error != NO_ERROR)
    {
      return error;
    }

  _er_log_debug (ARG_FILE_LINE, "extract schema: tran_index:%d, exit_status:%d\n", tran_index, exit_status);

  if (exit_status != 0)
    {
      /* TODO : get error from ddl_proxy & set error */
      error = ER_FAILED;
    }

  return error;
}

int
locator_repl_start_tran (THREAD_ENTRY * thread_p, const boot_client_type client_type)
{
  /* TODO */
  int error_code = NO_ERROR;
  BOOT_CLIENT_CREDENTIAL applier_Client_credentials;
  applier_Client_credentials.client_type = client_type;

  if (client_type == BOOT_PSEUDO_CLIENT_REPL_APPLIER)
    {
      applier_Client_credentials.program_name = "(repl_applier)";
    }
  else if (client_type == BOOT_CLIENT_DDL_PROXY)
    {
      applier_Client_credentials.program_name = "(dll_proxy)";
    }
  else if (client_type == BOOT_PSEUDO_CLIENT_REPL_COPIER)
    {
      applier_Client_credentials.program_name = "(repl_db_copy)";
    }
  applier_Client_credentials.process_id = -1;

  /* TODO : configurable lock wait for replication
   * zero time is not correct, since applier transaction may attempt to latch pages being currently vacuumed */
  int client_lock_wait = TRAN_LOCK_INFINITE_WAIT;
  TRAN_ISOLATION client_isolation = TRAN_DEFAULT_ISOLATION;

  int tran_index =
    logtb_assign_tran_index (thread_p, NULL_TRANID, TRAN_ACTIVE, &applier_Client_credentials, NULL, client_lock_wait,
			     client_isolation);
  if (tran_index == NULL_TRAN_INDEX)
    {
      ASSERT_ERROR_AND_SET (error_code);
      return error_code;
    }

  SESSION_ID id = DB_EMPTY_SESSION;

  error_code = session_state_create (thread_p, &id, SESSION_WITHOUT_CONNECTION);
  if (error_code != NO_ERROR)
    {
      ASSERT_ERROR_AND_SET (error_code);
      return error_code;
    }

  return error_code;
}

int
locator_repl_end_tran (THREAD_ENTRY * thread_p, bool commit)
{
  int saved_tran_index = LOG_FIND_THREAD_TRAN_INDEX (thread_p);

  if (commit)
    {
      xtran_server_commit (thread_p, false);
      _er_log_debug (ARG_FILE_LINE, "replication_apply : tran_index :%d committed", saved_tran_index);
    }
  else
    {
      xtran_server_abort (thread_p);
      _er_log_debug (ARG_FILE_LINE, "replication_apply : tran_index :%d aborted", saved_tran_index);
    }

  logtb_release_tran_index (thread_p, saved_tran_index);

  logtb_set_current_tran_index (thread_p, saved_tran_index);

  (void) session_state_destroy (thread_p, thread_p->get_session_id ());

  return NO_ERROR;
}

#endif /* SERVER_MODE */

// *INDENT-OFF*
int
locator_multi_insert_force (THREAD_ENTRY * thread_p, HFID * hfid, OID * class_oid,
                            const std::vector<RECDES> &recdes, int has_index, int op_type, HEAP_SCANCACHE * scan_cache,
                            int *force_count, int pruning_type, PRUNING_CONTEXT * pcontext,
                            FUNC_PRED_UNPACK_INFO * func_preds, UPDATE_INPLACE_STYLE force_in_place)
{
  int error_code = NO_ERROR;
  size_t accumulated_records_size = 0;
  size_t heap_max_page_size;
  OID dummy_oid;
  std::vector<RECDES> recdes_array;
  std::vector<VPID> heap_pages_array;

  // Early-out
  if (recdes.size () == 0)
    {
      // Nothing to insert.
      return NO_ERROR;
    }

  *force_count = 0;

  // Take into account the unfill factor of the heap file.
  heap_max_page_size = heap_nonheader_page_capacity () * (1.0f - prm_get_float_value (PRM_ID_HF_UNFILL_FACTOR));

  for (size_t i = 0; i < recdes.size (); i++)
    {
      // Loop until we insert all records.

      if (heap_is_big_length (recdes[i].length))
        {
	  // We insert other records normally.
	  error_code = locator_insert_force (thread_p, hfid, class_oid, &dummy_oid, (RECDES *) (&recdes[i]), has_index,
					     op_type, scan_cache, force_count, pruning_type, pcontext, func_preds,
					     force_in_place, NULL);
	  if (error_code != NO_ERROR)
	    {
	      ASSERT_ERROR ();
	      return error_code;
	    }
        }
      else
        {
	  // get records until we fit the size of a page.
	  if ((recdes[i].length + accumulated_records_size) >= heap_max_page_size)
	    {
	      VPID new_page_vpid;
	      PGBUF_WATCHER home_hint_p;

	      VPID_SET_NULL (&new_page_vpid);

	      // First alloc a new empty heap page.
	      error_code = heap_alloc_new_page (thread_p, hfid, *class_oid, &home_hint_p, &new_page_vpid);
	      if (error_code != NO_ERROR)
	        {
		  ASSERT_ERROR ();
		  return error_code;
	        }

	      for (size_t j = 0; j < recdes_array.size (); j++)
	        {
		  error_code = locator_insert_force (thread_p, hfid, class_oid, &dummy_oid, &recdes_array[j], has_index,
						     op_type, scan_cache, force_count, pruning_type, pcontext,
						     func_preds, force_in_place, &home_hint_p);
		  if (error_code != NO_ERROR)
		    {
		      ASSERT_ERROR ();
		      return error_code;
		    }

		  // Safeguard. We should not have the page fixed here.
		  assert (home_hint_p.pgptr == NULL);
	        }

	      // Add the new VPID to the VPID array.
	      assert (!VPID_ISNULL (&new_page_vpid));
	      heap_pages_array.push_back (new_page_vpid);

	      // Clear the recdes array.
	      recdes_array.clear ();
	      accumulated_records_size = 0;

	    }

	  // Add this record to the recdes array and increase the accumulated size.
	  recdes_array.push_back (recdes[i]);
	  accumulated_records_size += recdes[i].length;
        }
    }

  // We must check if we have records which did not fill an entire page.
  for (size_t i = 0; i < recdes_array.size (); i++)
    {
      error_code = locator_insert_force (thread_p, hfid, class_oid, &dummy_oid, &recdes_array[i], has_index, op_type,
				         scan_cache, force_count, pruning_type, pcontext, func_preds, force_in_place,
				         NULL);
      if (error_code != NO_ERROR)
        {
	  ASSERT_ERROR ();
	  return error_code;
        }
    }

  // Now form a heap chain with the pages and add the chain to the current heap.
  error_code = heap_append_pages_to_heap (thread_p, hfid, *class_oid, heap_pages_array);
  if (error_code != NO_ERROR)
    {
      ASSERT_ERROR ();
      return error_code;
    }

  return error_code;
}

// *INDENT-OFF*
int
locator_insert_record (THREAD_ENTRY & thread_ref, HEAP_SCANCACHE & scan_cache, RECDES & recdes, OID & oid_inserted)
{
  return locator_prune_insert_record (thread_ref, scan_cache, recdes, LC_FLUSH_INSERT, NULL, oid_inserted);
}

int
locator_prune_insert_record (THREAD_ENTRY & thread_ref, HEAP_SCANCACHE & scan_cache, RECDES & recdes,
                             LC_COPYAREA_OPERATION op_type, PRUNING_CONTEXT * pcontext, OID & oid_inserted)
{
  DB_CLASS_PARTITION_TYPE ptype = (DB_CLASS_PARTITION_TYPE) locator_area_op_to_pruning_type (op_type);
  int force_count_out;
  return locator_insert_force (&thread_ref, &scan_cache.node.hfid, &scan_cache.node.class_oid, &oid_inserted, &recdes,
                               LC_FLAG_HAS_INDEX, SINGLE_ROW_INSERT, &scan_cache, &force_count_out, ptype, pcontext,
                               NULL, UPDATE_INPLACE_NONE, NULL);
}

int
locator_delete_record (THREAD_ENTRY & thread_ref, HEAP_SCANCACHE & scan_cache, const OID &oid)
{
  int force_count_out;
  return locator_delete_force (&thread_ref, &scan_cache.node.hfid,
                               const_cast<OID *> (&oid) /* todo: fix locator_delete_force signature */,
                               LC_FLAG_HAS_INDEX, SINGLE_ROW_DELETE, &scan_cache, &force_count_out, NULL, true);
}

int
locator_update_record (THREAD_ENTRY & thread_ref, HEAP_SCANCACHE & scan_cache, const OID &oid, RECDES & old_recdes,
                       RECDES & new_recdes, bool disable_fk_check)
{
  return locator_prune_update_record (thread_ref, scan_cache, oid, old_recdes, new_recdes, LC_FLUSH_UPDATE, NULL,
                                      disable_fk_check);
}

int
locator_prune_update_record (THREAD_ENTRY & thread_ref, HEAP_SCANCACHE & scan_cache, const OID &oid,
                             RECDES & old_recdes, RECDES & new_recdes, LC_COPYAREA_OPERATION op,
                             PRUNING_CONTEXT * pcontext, bool disable_fk_check)
{
  int force_count_out;
  DB_CLASS_PARTITION_TYPE ptype = (DB_CLASS_PARTITION_TYPE) locator_area_op_to_pruning_type (op);
  return locator_update_force (&thread_ref, &scan_cache.node.hfid, &scan_cache.node.class_oid,
                               const_cast<OID *> (&oid) /* todo: fix locator_update_force signature */, &old_recdes,
                               &new_recdes, LC_FLAG_HAS_INDEX, NULL, 0, SINGLE_ROW_UPDATE, &scan_cache,
                               &force_count_out, disable_fk_check, REPL_INFO_TYPE_RBR_NORMAL, ptype, pcontext, NULL,
                               UPDATE_INPLACE_NONE, true);
}
// *INDENT-ON*<|MERGE_RESOLUTION|>--- conflicted
+++ resolved
@@ -58,11 +58,8 @@
 #include "probes.h"
 #endif /* ENABLE_SYSTEMTAP */
 #include "process_util.h"
-<<<<<<< HEAD
+#include "replication_object.hpp"
 #include "replication_source_db_copy.hpp"
-=======
->>>>>>> 28896ae0
-#include "replication_object.hpp"
 #include "session.h"
 #include "slotted_page.h"
 #include "string_buffer.hpp"
@@ -13882,14 +13879,11 @@
     case NET_PROXY_BUF_TYPE_EXTRACT_INDEXES_END:
       repl_copy_ctxt.append_indexes_schema (buffer, buf_size);
       repl_copy_ctxt.execute_and_transit_phase (cubreplication::source_copy_context::SCHEMA_EXTRACT_INDEXES);
-<<<<<<< HEAD
       break;
 
     case NET_PROXY_BUF_TYPE_OID_LIST:
       repl_copy_ctxt.unpack_class_oid_list (buffer, buf_size);
       repl_copy_ctxt.execute_and_transit_phase (cubreplication::source_copy_context::SCHEMA_CLASSES_LIST_FINISHED);
-=======
->>>>>>> 28896ae0
       break;
 
     default:
