/*
 * Copyright (C) 2008 Search Solution Corporation. All rights reserved by Search Solution.
 *
 *   This program is free software; you can redistribute it and/or modify
 *   it under the terms of the GNU General Public License as published by
 *   the Free Software Foundation; either version 2 of the License, or
 *   (at your option) any later version.
 *
 *  This program is distributed in the hope that it will be useful,
 *  but WITHOUT ANY WARRANTY; without even the implied warranty of
 *  MERCHANTABILITY or FITNESS FOR A PARTICULAR PURPOSE. See the
 *  GNU General Public License for more details.
 *
 *  You should have received a copy of the GNU General Public License
 *  along with this program; if not, write to the Free Software
 *  Foundation, Inc., 51 Franklin Street, Fifth Floor, Boston, MA 02110-1301 USA
 *
 */

/*
 * locator_sr.c : Transaction object locator (at server)
 */

#ident "$Id$"

#include "config.h"

#include <stdlib.h>
#include <string.h>
#include <fcntl.h>
#include <assert.h>

#include "locator_sr.h"
#include "locator.h"
#include "memory_alloc.h"
#include "storage_common.h"
#include "oid.h"
#include "memory_hash.h"
#include "error_manager.h"
#include "xserver_interface.h"
#include "list_file.h"
#include "query_manager.h"
#include "slotted_page.h"
#include "extendible_hash.h"
#include "btree.h"
#include "btree_load.h"
#include "heap_file.h"
#include "object_representation.h"
#include "object_representation_sr.h"
#include "log_manager.h"
#include "lock_manager.h"
#include "system_catalog.h"
#include "replication.h"
#include "critical_section.h"
#if defined(SERVER_MODE)
#include "connection_error.h"
#include "thread.h"
#endif /* SERVER_MODE */
#include "object_print.h"
#include "object_primitive.h"
#include "object_domain.h"
#include "system_parameter.h"
#include "log_impl.h"
#include "transaction_sr.h"
#include "boot_sr.h"
#include "partition.h"
#include "vacuum.h"
#if defined(ENABLE_SYSTEMTAP)
#include "probes.h"
#endif /* ENABLE_SYSTEMTAP */
#include "db.h"

#if defined(DMALLOC)
#include "dmalloc.h"
#endif /* DMALLOC */

/* TODO : remove */
extern bool catcls_Enable;

static const int LOCATOR_GUESS_NUM_NESTED_REFERENCES = 100;
#define LOCATOR_GUESS_HT_SIZE    LOCATOR_GUESS_NUM_NESTED_REFERENCES * 2

#define CLASSNAME_CACHE_SIZE            1024

/* flag for INSERT/UPDATE/DELETE statement */
typedef enum
{
  FOR_INSERT_OR_DELETE,		/* It is an delete or insert statement, not update statement */
  FOR_MOVE			/* It is an update statement on partitioned table, move a record from one partition to
				 * another */
} LOCATOR_INDEX_ACTION_FLAG;

extern int catcls_insert_catalog_classes (THREAD_ENTRY * thread_p, RECDES * record);
extern int catcls_delete_catalog_classes (THREAD_ENTRY * thread_p, const char *name, OID * class_oid);
extern int catcls_update_catalog_classes (THREAD_ENTRY * thread_p, const char *name, RECDES * record, OID * class_oid_p,
					  UPDATE_INPLACE_STYLE force_in_place);
extern int catcls_remove_entry (THREAD_ENTRY * thread_p, OID * class_oid);

typedef struct locator_classname_action LOCATOR_CLASSNAME_ACTION;
struct locator_classname_action
{
  LC_FIND_CLASSNAME action;	/* The transient operation, delete or reserve name */
  OID oid;			/* The class identifier of classname */
  LOG_LSA savep_lsa;		/* A top action LSA address (likely a savepoint) for return NULL is for current */
  LOCATOR_CLASSNAME_ACTION *prev;	/* To previous top action */
};

typedef struct locator_classname_entry LOCATOR_CLASSNAME_ENTRY;
struct locator_classname_entry
{
  char *e_name;			/* Name of the class */
  int e_tran_index;		/* Transaction of entry */
  LOCATOR_CLASSNAME_ACTION e_current;	/* The most current action */
};

typedef struct locator_return_nxobj LOCATOR_RETURN_NXOBJ;
struct locator_return_nxobj
{				/* Location of next object to return in communication (fetch) area */
  LC_COPYAREA *comm_area;	/* Communication area where objects are returned and described */
  LC_COPYAREA_MANYOBJS *mobjs;	/* Location in the communication area where all objects to be returned are described. */
  LC_COPYAREA_ONEOBJ *obj;	/* Location in the communication area where the next object to return is described. */
  HEAP_SCANCACHE *ptr_scancache;	/* Scan cache used for fetching purposes */
  HEAP_SCANCACHE area_scancache;	/* Scan cache used for fetching purposes */
  RECDES recdes;		/* Location in the communication area where the content of the next object to return is 
				 * placed. */
  int area_offset;		/* Relative offset to recdes->data in the communication area */
};

extern int vacuum_Global_oldest_active_blockers_counter;

bool locator_Dont_check_foreign_key = false;

static MHT_TABLE *locator_Mht_classnames = NULL;

static const HFID NULL_HFID = { {-1, -1}, -1 };

/* Pseudo pageid used to generate pseudo OID for reserved class names. */
static const INT32 locator_Pseudo_pageid_first = -2;
static const INT32 locator_Pseudo_pageid_last = -0x7FFF;
static INT32 locator_Pseudo_pageid_crt = -2;

static int locator_permoid_class_name (THREAD_ENTRY * thread_p, const char *classname, const OID * class_oid);
static int locator_defence_drop_class_name_entry (const void *name, void *ent, void *args);
static int locator_force_drop_class_name_entry (const void *name, void *ent, void *args);
static int locator_drop_class_name_entry (THREAD_ENTRY * thread_p, const char *classname, LOG_LSA * savep_lsa);
static int locator_savepoint_class_name_entry (const char *classname, LOG_LSA * savep_lsa);
static int locator_print_class_name (FILE * outfp, const void *key, void *ent, void *args);
static int locator_check_class_on_heap (const void *name, void *ent, void *args);
static SCAN_CODE locator_lock_and_return_object (THREAD_ENTRY * thread_p, LOCATOR_RETURN_NXOBJ * assign,
						 OID * class_oid, OID * oid, int chn, LOCK lock_mode,
						 SCAN_OPERATION_TYPE op_type);
static int locator_find_lockset_missing_class_oids (THREAD_ENTRY * thread_p, LC_LOCKSET * lockset);
static SCAN_CODE locator_return_object_assign (THREAD_ENTRY * thread_p, LOCATOR_RETURN_NXOBJ * assign, OID * class_oid,
					       OID * oid, int chn, int guess_chn, SCAN_CODE scan, int tran_index);
static LC_LOCKSET *locator_all_reference_lockset (THREAD_ENTRY * thread_p, OID * oid, int prune_level, LOCK inst_lock,
						  LOCK class_lock, int quit_on_errors);
static bool locator_notify_decache (const OID * class_oid, const OID * oid, void *notify_area);
static int locator_guess_sub_classes (THREAD_ENTRY * thread_p, LC_LOCKHINT ** lockhint_subclasses);
static int locator_repl_prepare_force (THREAD_ENTRY * thread_p, LC_COPYAREA_ONEOBJ * obj, RECDES * old_recdes,
				       RECDES * recdes, DB_VALUE * key_value, HEAP_SCANCACHE * force_scancache);
static int locator_repl_get_key_value (DB_VALUE * key_value, LC_COPYAREA * force_area, LC_COPYAREA_ONEOBJ * obj);
static void locator_repl_add_error_to_copyarea (LC_COPYAREA ** copy_area, RECDES * recdes, LC_COPYAREA_ONEOBJ * obj,
						DB_VALUE * key_value, int err_code, const char *err_msg);
static int locator_insert_force (THREAD_ENTRY * thread_p, HFID * hfid, OID * class_oid, OID * oid, RECDES * recdes,
				 OUT_OF_ROW_RECDES * out_of_row_recdes, int has_index, int op_type,
				 HEAP_SCANCACHE * scan_cache, int *force_count, int pruning_type,
				 PRUNING_CONTEXT * pcontext, FUNC_PRED_UNPACK_INFO * func_preds,
				 UPDATE_INPLACE_STYLE force_in_place);
static int locator_update_force (THREAD_ENTRY * thread_p, HFID * hfid, OID * class_oid, OID * oid, RECDES * ikdrecdes,
				 RECDES * recdes, OUT_OF_ROW_RECDES * out_of_row_recdes,
				 int has_index, ATTR_ID * att_id, int n_att_id,
				 int op_type, HEAP_SCANCACHE * scan_cache, int *force_count, bool not_check_fk,
				 REPL_INFO_TYPE repl_info_type, int pruning_type, PRUNING_CONTEXT * pcontext,
				 MVCC_REEV_DATA * mvcc_reev_data, UPDATE_INPLACE_STYLE force_in_place,
				 bool need_locking);
static int locator_move_record (THREAD_ENTRY * thread_p, HFID * old_hfid, OID * old_class_oid, OID * obj_oid,
				OID * new_class_oid, HFID * new_class_hfid, RECDES * recdes,
				HEAP_SCANCACHE * scan_cache, int op_type, int has_index, int *force_count,
				PRUNING_CONTEXT * context, MVCC_REEV_DATA * mvcc_reev_data, bool need_locking);
static int locator_delete_force_for_moving (THREAD_ENTRY * thread_p, HFID * hfid, OID * oid, int has_index, int op_type,
					    HEAP_SCANCACHE * scan_cache, int *force_count,
					    MVCC_REEV_DATA * mvcc_reev_data, OID * new_obj_oid, OID * partition_oid,
					    bool need_locking);
static int locator_delete_force_internal (THREAD_ENTRY * thread_p, HFID * hfid, OID * oid, int has_index, int op_type,
					  HEAP_SCANCACHE * scan_cache, int *force_count,
					  MVCC_REEV_DATA * mvcc_reev_data, LOCATOR_INDEX_ACTION_FLAG idx_action_flag,
					  OID * new_obj_oid, OID * partition_oid, bool need_locking);
static int locator_force_for_multi_update (THREAD_ENTRY * thread_p, LC_COPYAREA * force_area);

#if defined(ENABLE_UNUSED_FUNCTION)
static void locator_increase_catalog_count (THREAD_ENTRY * thread_p, OID * cls_oid);
static void locator_decrease_catalog_count (THREAD_ENTRY * thread_p, OID * cls_oid);
#endif

static int locator_add_or_remove_index_for_moving (THREAD_ENTRY * thread_p, RECDES * recdes, OID * inst_oid,
						   OID * class_oid, int is_insert, int op_type,
						   HEAP_SCANCACHE * scan_cache, bool datayn, bool need_replication,
						   HFID * hfid, FUNC_PRED_UNPACK_INFO * func_preds);
static int locator_add_or_remove_index_internal (THREAD_ENTRY * thread_p, RECDES * recdes, OID * inst_oid,
						 OID * class_oid, int is_insert, int op_type,
						 HEAP_SCANCACHE * scan_cache, bool datayn, bool replyn, HFID * hfid,
						 FUNC_PRED_UNPACK_INFO * func_preds,
						 LOCATOR_INDEX_ACTION_FLAG idx_action_flag);
static int locator_check_foreign_key (THREAD_ENTRY * thread_p, HFID * hfid, OID * class_oid, OID * inst_oid,
				      RECDES * recdes, RECDES * new_recdes, bool * is_cached, LC_COPYAREA ** copyarea);
static int locator_check_primary_key_delete (THREAD_ENTRY * thread_p, OR_INDEX * index, DB_VALUE * key);
static int locator_check_primary_key_update (THREAD_ENTRY * thread_p, OR_INDEX * index, DB_VALUE * key);
#if defined(ENABLE_UNUSED_FUNCTION)
static TP_DOMAIN *locator_make_midxkey_domain (OR_INDEX * index);
#endif
static DISK_ISVALID locator_check_unique_btree_entries (THREAD_ENTRY * thread_p, BTID * btid, OID * cls_oid,
							RECDES * classrec, ATTR_ID * attr_ids, const char *btname,
							bool repair);
static int locator_eval_filter_predicate (THREAD_ENTRY * thread_p, BTID * btid, OR_PREDICATE * or_pred, OID * class_oid,
					  OID ** inst_oids, int num_insts, RECDES ** recs, DB_LOGICAL * results);
static bool locator_was_index_already_applied (HEAP_CACHE_ATTRINFO * index_attrinfo, BTID * btid, int pos);
static LC_FIND_CLASSNAME xlocator_reserve_class_name (THREAD_ENTRY * thread_p, const char *classname, OID * class_oid);

static int locator_filter_errid (THREAD_ENTRY * thread_p, int num_ignore_error_count, int *ignore_error_list);
static int locator_area_op_to_pruning_type (LC_COPYAREA_OPERATION op);

static int locator_prefetch_index_page (THREAD_ENTRY * thread_p, OID * class_oid, RECDES * classrec, RECDES * recdes,
					int btid_index, HEAP_CACHE_ATTRINFO * attr_info);
static int locator_prefetch_index_page_internal (THREAD_ENTRY * thread_p, BTID * btid, OID * class_oid,
						 RECDES * classrec, RECDES * recdes);

static int locator_check_primary_key_upddel (THREAD_ENTRY * thread_p, OID * class_oid, OID * inst_oid, RECDES * recdes,
					     LOCATOR_INDEX_ACTION_FLAG idx_action_flag);

static void locator_incr_num_transient_classnames (int tran_index);
static void locator_decr_num_transient_classnames (int tran_index);
static int locator_get_num_transient_classnames (int tran_index);
static bool locator_is_exist_class_name_entry (THREAD_ENTRY * thread_p, LOCATOR_CLASSNAME_ENTRY * entry);

static DISK_ISVALID locator_repair_btree_by_delete (THREAD_ENTRY * thread_p, OID * class_oid, BTID * btid,
						    OID * inst_oid);

static void locator_generate_class_pseudo_oid (THREAD_ENTRY * thread_p, OID * class_oid);

static int redistribute_partition_data (THREAD_ENTRY * thread_p, OID * class_oid, int no_oids, OID * oid_list);

/*
 * locator_initialize () - Initialize the locator on the server
 *
 * return: NO_ERROR if all OK, ER_ status otherwise
 *
 * Note: Initialize the server transaction object locator.
 *       Currently, only the classname memory hash table is initialized.
 */
int
locator_initialize (THREAD_ENTRY * thread_p)
{
  RECDES peek = RECDES_INITIALIZER;	/* Record descriptor for peeking object */
  HFID root_hfid;
  OID class_oid;
  char *classname = NULL;
  HEAP_SCANCACHE scan_cache;
  LOCATOR_CLASSNAME_ENTRY *entry;

  if (csect_enter (thread_p, CSECT_LOCATOR_SR_CLASSNAME_TABLE, INF_WAIT) != NO_ERROR)
    {
      /* Some kind of failure. We must notify the error to the caller. */
      assert (false);
      return DISK_ERROR;
    }

  if (csect_enter (thread_p, CSECT_CT_OID_TABLE, INF_WAIT) != NO_ERROR)
    {
      assert (false);
      csect_exit (thread_p, CSECT_LOCATOR_SR_CLASSNAME_TABLE);
      return DISK_ERROR;
    }

  if (locator_Mht_classnames != NULL)
    {
      (void) mht_map (locator_Mht_classnames, locator_force_drop_class_name_entry, NULL);
    }
  else
    {
      locator_Mht_classnames =
	mht_create ("Memory hash Classname to OID", CLASSNAME_CACHE_SIZE, mht_1strhash, mht_compare_strings_are_equal);
    }

  if (locator_Mht_classnames == NULL)
    {
      assert (false);
      goto error;
    }

  /* Find every single class */

  if (boot_find_root_heap (&root_hfid) != NO_ERROR || HFID_IS_NULL (&root_hfid))
    {
      goto error;
    }

  if (heap_scancache_start (thread_p, &scan_cache, &root_hfid, NULL, true, false, NULL) != NO_ERROR)
    {
      goto error;
    }

  OID_SET_NULL (&class_oid);

  while (heap_next (thread_p, &root_hfid, NULL, &class_oid, &peek, &scan_cache, PEEK) == S_SUCCESS)
    {
      assert (!OID_ISNULL (&class_oid));

      classname = or_class_name (&peek);
      assert (classname != NULL);
      assert (strlen (classname) < 255);

      entry = ((LOCATOR_CLASSNAME_ENTRY *) malloc (sizeof (*entry)));
      if (entry == NULL)
	{
	  er_set (ER_ERROR_SEVERITY, ARG_FILE_LINE, ER_OUT_OF_VIRTUAL_MEMORY, 1, sizeof (*entry));
	  goto error;
	}

      entry->e_name = strdup ((char *) classname);
      if (entry->e_name == NULL)
	{
	  free_and_init (entry);
	  er_set (ER_ERROR_SEVERITY, ARG_FILE_LINE, ER_OUT_OF_VIRTUAL_MEMORY, 1, (size_t) (strlen (classname) + 1));
	  goto error;
	}

      entry->e_tran_index = NULL_TRAN_INDEX;

      entry->e_current.action = LC_CLASSNAME_EXIST;
      COPY_OID (&entry->e_current.oid, &class_oid);
      LSA_SET_NULL (&entry->e_current.savep_lsa);
      entry->e_current.prev = NULL;

      assert (locator_is_exist_class_name_entry (thread_p, entry));

      (void) mht_put (locator_Mht_classnames, entry->e_name, entry);
    }

  /* End the scan cursor */
  if (heap_scancache_end (thread_p, &scan_cache) != NO_ERROR)
    {
      goto error;
    }

  csect_exit (thread_p, CSECT_CT_OID_TABLE);

  csect_exit (thread_p, CSECT_LOCATOR_SR_CLASSNAME_TABLE);

  return NO_ERROR;

error:

  csect_exit (thread_p, CSECT_CT_OID_TABLE);

  csect_exit (thread_p, CSECT_LOCATOR_SR_CLASSNAME_TABLE);

  return DISK_ERROR;
}

/*
 * locator_finalize () - Terminates the locator on the server
 *
 * return: nothing
 *
 * Note:Terminate the object locator on the server. Currently, only
 *              the classname memory hash table is removed.
 */
void
locator_finalize (THREAD_ENTRY * thread_p)
{
  if (csect_enter (thread_p, CSECT_LOCATOR_SR_CLASSNAME_TABLE, INF_WAIT) != NO_ERROR)
    {
      /* Some kind of failure. We will leak resources. */
      assert (false);
      return;
    }

  if (locator_Mht_classnames == NULL)
    {
      csect_exit (thread_p, CSECT_LOCATOR_SR_CLASSNAME_TABLE);
      return;
    }

  if (csect_enter (thread_p, CSECT_CT_OID_TABLE, INF_WAIT) != NO_ERROR)
    {
      assert (false);
      csect_exit (thread_p, CSECT_LOCATOR_SR_CLASSNAME_TABLE);
      return;
    }

  (void) mht_map (locator_Mht_classnames, locator_force_drop_class_name_entry, NULL);

  mht_destroy (locator_Mht_classnames);
  locator_Mht_classnames = NULL;

  csect_exit (thread_p, CSECT_CT_OID_TABLE);

  csect_exit (thread_p, CSECT_LOCATOR_SR_CLASSNAME_TABLE);
}

/*
 * xlocator_reserve_class_names () - Reserve several classnames
 *
 * return: LC_FIND_CLASSNAME
 *                       (either of LC_CLASSNAME_RESERVED,
 *                                  LC_CLASSNAME_EXIST,
 *                                  LC_CLASSNAME_ERROR)
 *
 *   num_classes(in): Number of classes
 *   classnames(in): Names of the classes
 *   class_oids(in/out): Object identifiers of the classes
 */
LC_FIND_CLASSNAME
xlocator_reserve_class_names (THREAD_ENTRY * thread_p, const int num_classes, const char **classnames, OID * class_oids)
{
  int i = 0;
  LC_FIND_CLASSNAME result = LC_CLASSNAME_RESERVED;

  for (i = 0; i < num_classes; ++i)
    {
      assert (classnames[i] != NULL);
      assert (strlen (classnames[i]) < 255);

      result = xlocator_reserve_class_name (thread_p, classnames[i], &class_oids[i]);
      if (result != LC_CLASSNAME_RESERVED)
	{
	  /* We could potentially revert the reservation but the transient entries should be properly cleaned up by the 
	   * rollback so we don't really need to do this here. */
	  break;
	}
    }

  return result;
}

/*
 * xlocator_reserve_class_name () - Reserve a classname
 *
 * return: LC_FIND_CLASSNAME
 *                       (either of LC_CLASSNAME_RESERVED,
 *                                  LC_CLASSNAME_EXIST,
 *                                  LC_CLASSNAME_ERROR)
 *
 *   classname(in): Name of class
 *   class_oid(in/out): Object identifier of the class
 *
 * Note: Reserve the name of a class.
 *              If there is an entry on the memory classname table,
 *              we can proceed if the entry belongs to the current
 *              transaction, otherwise, we must wait until the transaction
 *              holding the entry terminates since the fate of the classname
 *              entry cannot be predicted. If the entry belongs to
 *              the current transaction, we can reserve the name only if the
 *              entry indicates that a class with such a name has been
 *              deleted or reserved. If there is not a entry with such a name,
 *              the classname is reserved or an error is returned.
 */
static LC_FIND_CLASSNAME
xlocator_reserve_class_name (THREAD_ENTRY * thread_p, const char *classname, OID * class_oid)
{
  LOCATOR_CLASSNAME_ENTRY *entry;
  LOCATOR_CLASSNAME_ACTION *old_action;
  LC_FIND_CLASSNAME reserve = LC_CLASSNAME_RESERVED;
  OID tmp_classoid;
  int tran_index;

  if (classname == NULL)
    {
      return LC_CLASSNAME_ERROR;
    }

  assert (classname != NULL);
  assert (strlen (classname) < 255);

  tran_index = LOG_FIND_THREAD_TRAN_INDEX (thread_p);

start:
  reserve = LC_CLASSNAME_RESERVED;

  if (csect_enter (thread_p, CSECT_LOCATOR_SR_CLASSNAME_TABLE, INF_WAIT) != NO_ERROR)
    {
      /* Some kind of failure. We must notify the error to the caller. */
      assert (false);
      return LC_CLASSNAME_ERROR;
    }

  /* Is there any entries on the classname hash table ? */
  entry = (LOCATOR_CLASSNAME_ENTRY *) mht_get (locator_Mht_classnames, classname);

  if (locator_is_exist_class_name_entry (thread_p, entry))
    {
      /* There is a class with such a name on the classname cache. */
      reserve = LC_CLASSNAME_EXIST;
    }
  else if (entry != NULL)
    {
      assert (entry->e_current.action != LC_CLASSNAME_EXIST);

      /* 
       * We can only proceed if the entry belongs to the current transaction,
       * otherwise, we must lock the class associated with the classname and
       * retry the operation once the lock is granted.
       */
      if (entry->e_tran_index == tran_index)
	{
	  /* 
	   * The name can be reserved only if it has been deleted or
	   * previously reserved. We allow double reservations in order for
	   * multiple table renaming to properly reserve all the names
	   * involved.
	   */
	  if (entry->e_current.action == LC_CLASSNAME_DELETED || entry->e_current.action == LC_CLASSNAME_DELETED_RENAME
	      || (entry->e_current.action == LC_CLASSNAME_RESERVED && LSA_ISNULL (&entry->e_current.savep_lsa)))
	    {
	      /* 
	       * The entry can be changed.
	       * Do we need to save the old action...just in case we do a
	       * partial rollback ?
	       */
	      if (!LSA_ISNULL (&entry->e_current.savep_lsa))
		{
		  /* 
		   * There is a possibility of returning to this top LSA
		   * (savepoint). Save the action.. just in case
		   */
		  old_action = (LOCATOR_CLASSNAME_ACTION *) malloc (sizeof (*old_action));

		  if (old_action == NULL)
		    {
		      er_set (ER_ERROR_SEVERITY, ARG_FILE_LINE, ER_OUT_OF_VIRTUAL_MEMORY, 1, sizeof (*old_action));
		      csect_exit (thread_p, CSECT_LOCATOR_SR_CLASSNAME_TABLE);
		      return LC_CLASSNAME_ERROR;
		    }

		  *old_action = entry->e_current;
		  LSA_SET_NULL (&entry->e_current.savep_lsa);
		  entry->e_current.prev = old_action;
		}

	      entry->e_current.action = LC_CLASSNAME_RESERVED;
	      if (OID_ISNULL (class_oid))
		{
		  locator_generate_class_pseudo_oid (thread_p, class_oid);
		}
	      COPY_OID (&entry->e_current.oid, class_oid);

	      /* Add dummy log to make sure we can revert transient state change. See comment in
	       * xlocator_rename_class_name. Since reserve has been moved before any change (or flush) is done, same
	       * scenario can happen here. */
	      log_append_redo_data2 (thread_p, RVLOC_CLASSNAME_DUMMY, NULL, NULL, 0, 0, NULL);
	    }
	  else
	    {
	      assert ((entry->e_current.action == LC_CLASSNAME_RESERVED && !LSA_ISNULL (&entry->e_current.savep_lsa))
		      || entry->e_current.action == LC_CLASSNAME_RESERVED_RENAME);

	      reserve = LC_CLASSNAME_EXIST;
	    }
	}
      else
	{
	  COPY_OID (&tmp_classoid, &entry->e_current.oid);

	  /* 
	   * The fate of this entry is known when the transaction holding
	   * this entry either commits or aborts. Get the lock and try again.
	   */

	  /* 
	   * Exit from critical section since we are going to be suspended and
	   * then retry again.
	   */
	  csect_exit (thread_p, CSECT_LOCATOR_SR_CLASSNAME_TABLE);

	  if (lock_object (thread_p, &tmp_classoid, oid_Root_class_oid, SCH_M_LOCK, LK_UNCOND_LOCK) != LK_GRANTED)
	    {
	      /* 
	       * Unable to acquired lock
	       */
	      return LC_CLASSNAME_ERROR;
	    }
	  else
	    {
	      /* 
	       * Try again
	       * Remove the lock.. since the above was a dirty read
	       */
	      lock_unlock_object (thread_p, &tmp_classoid, oid_Root_class_oid, SCH_M_LOCK, true);
	      goto start;
	    }
	}
    }
  else
    {
      entry = (LOCATOR_CLASSNAME_ENTRY *) malloc (sizeof (*entry));
      if (entry == NULL)
	{
	  er_set (ER_ERROR_SEVERITY, ARG_FILE_LINE, ER_OUT_OF_VIRTUAL_MEMORY, 1, sizeof (*entry));
	  csect_exit (thread_p, CSECT_LOCATOR_SR_CLASSNAME_TABLE);
	  return LC_CLASSNAME_ERROR;
	}

      entry->e_name = strdup ((char *) classname);
      if (entry->e_name == NULL)
	{
	  free_and_init (entry);
	  er_set (ER_ERROR_SEVERITY, ARG_FILE_LINE, ER_OUT_OF_VIRTUAL_MEMORY, 1, (size_t) (strlen (classname) + 1));
	  csect_exit (thread_p, CSECT_LOCATOR_SR_CLASSNAME_TABLE);
	  return LC_CLASSNAME_ERROR;
	}

      entry->e_tran_index = tran_index;

      entry->e_current.action = LC_CLASSNAME_RESERVED;
      if (OID_ISNULL (class_oid))
	{
	  locator_generate_class_pseudo_oid (thread_p, class_oid);
	}
      COPY_OID (&entry->e_current.oid, class_oid);
      LSA_SET_NULL (&entry->e_current.savep_lsa);
      entry->e_current.prev = NULL;

      /* Add dummy log to make sure we can revert transient state change. See comment in xlocator_rename_class_name.
       * Since reserve has been moved before any change (or flush) is done, same scenario can happen here. */
      log_append_redo_data2 (thread_p, RVLOC_CLASSNAME_DUMMY, NULL, NULL, 0, 0, NULL);

      assert (locator_is_exist_class_name_entry (thread_p, entry) == false);

      (void) mht_put (locator_Mht_classnames, entry->e_name, entry);

      locator_incr_num_transient_classnames (entry->e_tran_index);
    }

  /* 
   * Note that the index has not been made permanently into the database.
   *      That is, it has not been inserted onto extendible hash.
   */

  csect_exit (thread_p, CSECT_LOCATOR_SR_CLASSNAME_TABLE);

  /* 
   * Get the lock on the class if we were able to reserve the name
   */
  if (reserve == LC_CLASSNAME_RESERVED && entry != NULL)
    {
      assert (entry->e_tran_index == tran_index);

      if (lock_object (thread_p, class_oid, oid_Root_class_oid, SCH_M_LOCK, LK_UNCOND_LOCK) != LK_GRANTED)
	{
	  /* 
	   * Something wrong. Remove the entry from hash table.
	   */
	  if (csect_enter (thread_p, CSECT_LOCATOR_SR_CLASSNAME_TABLE, INF_WAIT) != NO_ERROR)
	    {
	      assert (false);
	      return LC_CLASSNAME_ERROR;
	    }

	  if (entry->e_current.prev == NULL)
	    {
	      locator_decr_num_transient_classnames (entry->e_tran_index);

	      (void) mht_rem (locator_Mht_classnames, entry->e_name, NULL, NULL);

	      free_and_init (entry->e_name);
	      free_and_init (entry);
	    }
	  else
	    {
	      old_action = entry->e_current.prev;
	      entry->e_current = *old_action;
	      free_and_init (old_action);
	    }

	  csect_exit (thread_p, CSECT_LOCATOR_SR_CLASSNAME_TABLE);

	  reserve = LC_CLASSNAME_ERROR;
	}
    }

  return reserve;
}

/*
 * xlocator_get_reserved_class_name_oid () - Is class name reserved by this
 *					transaction?
 *
 * return          : Error code.
 * thread_p (in)   : Thread entry.
 * classname (in)  : Class name.
 * class_oid (out) : Class OID.
 */
int
xlocator_get_reserved_class_name_oid (THREAD_ENTRY * thread_p, const char *classname, OID * class_oid)
{
  int tran_index;
  LOCATOR_CLASSNAME_ENTRY *entry;
  bool is_reserved = false;

  tran_index = LOG_FIND_THREAD_TRAN_INDEX (thread_p);

  if (csect_enter_as_reader (thread_p, CSECT_LOCATOR_SR_CLASSNAME_TABLE, INF_WAIT) != NO_ERROR)
    {
      assert (false);
      return ER_FAILED;
    }
  entry = (LOCATOR_CLASSNAME_ENTRY *) mht_get (locator_Mht_classnames, classname);
  if (entry == NULL)
    {
      assert (false);
      goto error;
    }

  if (entry->e_current.action != LC_CLASSNAME_RESERVED)
    {
      assert (false);
      goto error;
    }

  if (entry->e_tran_index != tran_index)
    {
      assert (false);
      goto error;
    }

  COPY_OID (class_oid, &entry->e_current.oid);

  csect_exit (thread_p, CSECT_LOCATOR_SR_CLASSNAME_TABLE);

  return NO_ERROR;

error:
  csect_exit (thread_p, CSECT_LOCATOR_SR_CLASSNAME_TABLE);
  er_set (ER_ERROR_SEVERITY, ARG_FILE_LINE, ER_GENERIC_ERROR, 0);
  return ER_FAILED;
}

/*
 * xlocator_delete_class_name () - Remove a classname
 *
 * return: LC_FIND_CLASSNAME (either of LC_CLASSNAME_DELETED,
 *                                      LC_CLASSNAME_ERROR)
 *
 *   classname(in): Name of the class to delete
 *
 * Note: Indicate that a classname has been deleted.
 *              A classname to OID entry is created in memory to indicate the
 *              deletion.
 *              If there is an entry on the memory classname table,
 *              we can proceed if the entry belongs to the current
 *              transaction, otherwise, we must wait until the transaction
 *              holding the entry terminates since the fate of the classname
 *              entry cannot be predicted. If the entry belongs to
 *              the current transaction, we can delete the name only if the
 *              entry indicates that a class with such a name has been
 *              reserved. If there is not a entry with such a namek,
 *              the deleted class is locked and a entry is created informing
 *              of the deletion.
 */
LC_FIND_CLASSNAME
xlocator_delete_class_name (THREAD_ENTRY * thread_p, const char *classname)
{
  LOCATOR_CLASSNAME_ENTRY *entry;
  LOCATOR_CLASSNAME_ACTION *old_action;
  LC_FIND_CLASSNAME classname_delete = LC_CLASSNAME_DELETED;
  OID tmp_classoid;
  int tran_index;

  if (classname == NULL)
    {
      return LC_CLASSNAME_ERROR;
    }

  assert (classname != NULL);
  assert (strlen (classname) < 255);

  tran_index = LOG_FIND_THREAD_TRAN_INDEX (thread_p);

start:
  classname_delete = LC_CLASSNAME_DELETED;

  if (csect_enter (thread_p, CSECT_LOCATOR_SR_CLASSNAME_TABLE, INF_WAIT) != NO_ERROR)
    {
      /* Some kind of failure. We must notify the error to the caller. */
      assert (false);
      return LC_CLASSNAME_ERROR;
    }

  entry = (LOCATOR_CLASSNAME_ENTRY *) mht_get (locator_Mht_classnames, classname);
  if (entry != NULL)
    {
      assert (entry->e_tran_index == NULL_TRAN_INDEX || entry->e_tran_index == tran_index);

      COPY_OID (&tmp_classoid, &entry->e_current.oid);
    }

  if (locator_is_exist_class_name_entry (thread_p, entry))
    {
      /* There is a class with such a name on the classname cache. We should convert it to transient one. */
      entry->e_tran_index = tran_index;
      entry->e_current.action = LC_CLASSNAME_DELETED;

      locator_incr_num_transient_classnames (entry->e_tran_index);
    }
  else if (entry != NULL)
    {
      assert (entry->e_current.action != LC_CLASSNAME_EXIST);
      assert (entry->e_tran_index == tran_index);

      /* 
       * We can only proceed if the entry belongs to the current transaction,
       * otherwise, we must lock the class associated with the classname and
       * retry the operation once the lock is granted.
       */
      if (entry->e_tran_index == tran_index)
	{
	  /* 
	   * The name can be deleted only if it has been reserved by current
	   * transaction
	   */
	  if (entry->e_current.action == LC_CLASSNAME_DELETED || entry->e_current.action == LC_CLASSNAME_DELETED_RENAME)
	    {
	      classname_delete = LC_CLASSNAME_ERROR;
	      goto error;
	    }

	  assert (entry->e_current.action == LC_CLASSNAME_RESERVED
		  || entry->e_current.action == LC_CLASSNAME_RESERVED_RENAME);

	  /* 
	   * The entry can be changed.
	   * Do we need to save the old action...just in case we do a partial
	   * rollback ?
	   */
	  if (!LSA_ISNULL (&entry->e_current.savep_lsa))
	    {
	      /* 
	       * There is a possibility of returning to this top LSA (savepoint).
	       * Save the action.. just in case
	       */
	      old_action = (LOCATOR_CLASSNAME_ACTION *) malloc (sizeof (*old_action));
	      if (old_action == NULL)
		{
		  er_set (ER_ERROR_SEVERITY, ARG_FILE_LINE, ER_OUT_OF_VIRTUAL_MEMORY, 1, sizeof (*old_action));
		  classname_delete = LC_CLASSNAME_ERROR;
		  goto error;
		}

	      *old_action = entry->e_current;
	      LSA_SET_NULL (&entry->e_current.savep_lsa);
	      entry->e_current.prev = old_action;
	    }

	  entry->e_current.action = LC_CLASSNAME_DELETED;
	}
      else
	{
	  /* 
	   * Do not know the fate of this entry until the transaction holding
	   * this entry either commits or aborts. Get the lock and try again.
	   */

	  /* 
	   * Exit from critical section since we are going to be suspended and
	   * then retry again.
	   */

	  csect_exit (thread_p, CSECT_LOCATOR_SR_CLASSNAME_TABLE);

	  if (lock_object (thread_p, &tmp_classoid, oid_Root_class_oid, SCH_M_LOCK, LK_UNCOND_LOCK) != LK_GRANTED)
	    {
	      /* 
	       * Unable to acquired lock
	       */
	      return LC_CLASSNAME_ERROR;
	    }
	  else
	    {
	      /* 
	       * Try again
	       * Remove the lock.. since the above was a dirty read
	       */
	      lock_unlock_object (thread_p, &tmp_classoid, oid_Root_class_oid, SCH_M_LOCK, true);
	      goto start;
	    }
	}
    }
  else
    {
      /* Some kind of failure. We must notify the error to the caller. */
      classname_delete = LC_CLASSNAME_ERROR;
    }

error:
  csect_exit (thread_p, CSECT_LOCATOR_SR_CLASSNAME_TABLE);

  /* 
   * We do not need to lock the entry->oid since it has already been locked
   * in exclusive mode when the class was deleted or renamed. Avoid duplicate
   * calls.
   */

  /* Note that the index has not been dropped permanently from the database */
  return classname_delete;
}

/*
 * xlocator_rename_class_name () - Rename a classname
 *
 * return: LC_FIND_CLASSNAME
 *                       (either of LC_CLASSNAME_RESERVED_RENAME,
 *                                  LC_CLASSNAME_EXIST,
 *                                  LC_CLASSNAME_ERROR)
 *
 *   oldname(in): Old name of class
 *   newname(in): New name of class
 *   class_oid(in/out): Object identifier of the class
 *
 * Note: Rename a class in transient form.
 */
LC_FIND_CLASSNAME
xlocator_rename_class_name (THREAD_ENTRY * thread_p, const char *oldname, const char *newname, OID * class_oid)
{
  LOCATOR_CLASSNAME_ENTRY *entry;
  LC_FIND_CLASSNAME renamed;
  int tran_index;

  if (oldname == NULL || newname == NULL)
    {
      return LC_CLASSNAME_ERROR;
    }

  assert (oldname != NULL);
  assert (strlen (oldname) < 255);
  assert (newname != NULL);
  assert (strlen (newname) < 255);
  assert (!OID_ISNULL (class_oid));

  tran_index = LOG_FIND_THREAD_TRAN_INDEX (thread_p);

  renamed = xlocator_reserve_class_name (thread_p, newname, class_oid);
  if (renamed != LC_CLASSNAME_RESERVED)
    {
      return renamed;
    }

  if (csect_enter (thread_p, CSECT_LOCATOR_SR_CLASSNAME_TABLE, INF_WAIT) != NO_ERROR)
    {
      /* Some kind of failure. We must notify the error to the caller. */
      assert (false);
      return LC_CLASSNAME_ERROR;
    }

  entry = (LOCATOR_CLASSNAME_ENTRY *) mht_get (locator_Mht_classnames, newname);
  if (entry != NULL)
    {
      assert (entry->e_current.action == LC_CLASSNAME_RESERVED);

      entry->e_current.action = LC_CLASSNAME_RESERVED_RENAME;
      renamed = xlocator_delete_class_name (thread_p, oldname);
      entry = (LOCATOR_CLASSNAME_ENTRY *) mht_get (locator_Mht_classnames, oldname);
      if (renamed == LC_CLASSNAME_DELETED && entry != NULL)
	{
	  entry->e_current.action = LC_CLASSNAME_DELETED_RENAME;
	  renamed = LC_CLASSNAME_RESERVED_RENAME;

	  /* We need to add a dummy log here. If rename is the first clause of alter statement, there will be no log
	   * entries between parent system savepoint and next flush. Next flush will start a system operation which
	   * will mark the delete action of old class name with same LSA as parent system savepoint. Therefore, the
	   * delete action is not removed when alter statement is aborted and a new table with the same name may be
	   * created. */
	  log_append_redo_data2 (thread_p, RVLOC_CLASSNAME_DUMMY, NULL, NULL, 0, 0, NULL);
	}
      else
	{
	  entry = ((LOCATOR_CLASSNAME_ENTRY *) mht_get (locator_Mht_classnames, newname));
	  if (entry == NULL)
	    {
	      renamed = LC_CLASSNAME_ERROR;
	      goto error;
	    }

	  assert (locator_is_exist_class_name_entry (thread_p, entry) == false);
	  assert (entry->e_tran_index == tran_index);

	  if (csect_enter (thread_p, CSECT_CT_OID_TABLE, INF_WAIT) != NO_ERROR)
	    {
	      assert (false);
	      renamed = LC_CLASSNAME_ERROR;
	      goto error;
	    }

	  if (locator_drop_class_name_entry (thread_p, newname, NULL) != NO_ERROR)
	    {
	      csect_exit (thread_p, CSECT_CT_OID_TABLE);
	      renamed = LC_CLASSNAME_ERROR;
	      goto error;
	    }

	  csect_exit (thread_p, CSECT_CT_OID_TABLE);
	}
    }

error:

  csect_exit (thread_p, CSECT_LOCATOR_SR_CLASSNAME_TABLE);

  return renamed;
}

/*
 * xlocator_find_class_oid () - Find oid of a classname
 *
 * return: LC_FIND_CLASSNAME
 *                       (either of LC_CLASSNAME_EXIST,
 *                                  LC_CLASSNAME_DELETED,
 *                                  LC_CLASSNAME_ERROR)
 *
 *   classname(in): Name of class to find
 *   class_oid(out): Set as a side effect
 *   lock(in): Lock to acquire for the class
 *
 * Note: Find the class identifier of the given class name and lock the
 *              class with the given mode.
 *              If there is an entry on the memory classname table,
 *              we can proceed if the entry belongs to the current
 *              transaction, otherwise, we must wait until the transaction
 *              holding the entry terminates since the fate of the classname
 *              entry cannot be predicted.
 */
LC_FIND_CLASSNAME
xlocator_find_class_oid (THREAD_ENTRY * thread_p, const char *classname, OID * class_oid, LOCK lock)
{
  int tran_index;
  LOCATOR_CLASSNAME_ENTRY *entry;
  LOCK tmp_lock;
  LC_FIND_CLASSNAME find = LC_CLASSNAME_EXIST;

  tran_index = LOG_FIND_THREAD_TRAN_INDEX (thread_p);

start:
  find = LC_CLASSNAME_EXIST;

  if (csect_enter_as_reader (thread_p, CSECT_LOCATOR_SR_CLASSNAME_TABLE, INF_WAIT) != NO_ERROR)
    {
      assert (false);
      return LC_CLASSNAME_ERROR;
    }

  entry = (LOCATOR_CLASSNAME_ENTRY *) mht_get (locator_Mht_classnames, classname);

  if (entry != NULL)
    {
      COPY_OID (class_oid, &entry->e_current.oid);
      assert (find == LC_CLASSNAME_EXIST);
    }

  if (locator_is_exist_class_name_entry (thread_p, entry))
    {
      assert (find == LC_CLASSNAME_EXIST);	/* OK, go ahead */
    }
  else if (entry != NULL)
    {
      assert (entry->e_current.action != LC_CLASSNAME_EXIST);

      /* 
       * We can only proceed if the entry belongs to the current transaction,
       * otherwise, we must lock the class associated with the classname and
       * retry the operation once the lock is granted.
       */
      assert (find == LC_CLASSNAME_EXIST);

      if (entry->e_tran_index == tran_index)
	{
	  if (entry->e_current.action == LC_CLASSNAME_DELETED || entry->e_current.action == LC_CLASSNAME_DELETED_RENAME)
	    {
	      OID_SET_NULL (class_oid);	/* clear */
	      find = LC_CLASSNAME_DELETED;
	    }
	  else
	    {
	      assert (find == LC_CLASSNAME_EXIST);	/* OK, go ahead */
	    }
	}
      else
	{
	  /* 
	   * Do not know the fate of this entry until the transaction is
	   * committed or aborted. Get the lock and try again.
	   */
	  csect_exit (thread_p, CSECT_LOCATOR_SR_CLASSNAME_TABLE);

	  if (lock != NULL_LOCK)
	    {
	      tmp_lock = lock;
	    }
	  else
	    {
	      tmp_lock = IS_LOCK;
	    }

	  if (lock_object (thread_p, class_oid, oid_Root_class_oid, tmp_lock, LK_UNCOND_LOCK) != LK_GRANTED)
	    {
	      /* 
	       * Unable to acquired lock
	       */
	      OID_SET_NULL (class_oid);	/* clear */
	      return LC_CLASSNAME_ERROR;
	    }
	  else
	    {
	      /* 
	       * Try again
	       * Remove the lock.. since the above was a dirty read
	       */
	      lock_unlock_object (thread_p, class_oid, oid_Root_class_oid, tmp_lock, true);
	      goto start;
	    }
	}
    }
  else
    {
      find = LC_CLASSNAME_DELETED;
    }

  csect_exit (thread_p, CSECT_LOCATOR_SR_CLASSNAME_TABLE);

  if (lock != NULL_LOCK && find == LC_CLASSNAME_EXIST)
    {
      /* Now acquired the desired lock */
      if (lock_object (thread_p, class_oid, oid_Root_class_oid, lock, LK_UNCOND_LOCK) != LK_GRANTED)
	{
	  /* 
	   * Unable to acquired lock
	   */
	  OID_SET_NULL (class_oid);	/* clear */
	  find = LC_CLASSNAME_ERROR;
	}
      else
	{
	  lock_unlock_object (thread_p, class_oid, oid_Root_class_oid, lock, false);
	}
    }

#if !defined(NDEBUG)
  if (find == LC_CLASSNAME_EXIST)
    {
      assert (!OID_ISNULL (class_oid));
    }
  else if (find == LC_CLASSNAME_ERROR)
    {
      assert (OID_ISNULL (class_oid));
    }
#endif

  return find;
}

/*
 * locator_permoid_class_name () - Change reserve name with permanent oid
 *
 * return: NO_ERROR if all OK, ER_ status otherwise
 *
 *   classname(in): Name of class
 *   class_oid(in):  New OID
 *
 * Note: Update the entry for the given classname with the
 *              given class identifier. The entry must belong to the
 *              current transaction.
 */
static int
locator_permoid_class_name (THREAD_ENTRY * thread_p, const char *classname, const OID * class_oid)
{
  LOCATOR_CLASSNAME_ENTRY *entry;
  LOCATOR_CLASSNAME_ACTION *old_action;
  int error_code = NO_ERROR;

  /* Is there any entries on the classname hash table ? */
  if (csect_enter (thread_p, CSECT_LOCATOR_SR_CLASSNAME_TABLE, INF_WAIT) != NO_ERROR)
    {
      assert (false);
      return ER_FAILED;
    }

  entry = (LOCATOR_CLASSNAME_ENTRY *) mht_get (locator_Mht_classnames, classname);
  if (entry == NULL || entry->e_tran_index != LOG_FIND_THREAD_TRAN_INDEX (thread_p))
    {
      assert (false);
      error_code = ER_FAILED;
      goto error;		/* should be impossible */
    }

  assert (locator_is_exist_class_name_entry (thread_p, entry) == false);
  assert (entry->e_tran_index == LOG_FIND_THREAD_TRAN_INDEX (thread_p));

  if (entry->e_current.action != LC_CLASSNAME_EXIST)
    {
      /* 
       * Remove the old lock entry. The new entry has already been acquired by
       * the caller
       */
      lock_unlock_object (thread_p, &entry->e_current.oid, oid_Root_class_oid, X_LOCK, true);

      /* 
       * Do we need to save the old action...just in case we do a partial
       * rollback ?
       */
      if (!LSA_ISNULL (&entry->e_current.savep_lsa))
	{
	  /* 
	   * There is a possibility of returning to this top LSA (savepoint).
	   * Save the action.. just in case
	   */
	  old_action = (LOCATOR_CLASSNAME_ACTION *) malloc (sizeof (*old_action));
	  if (old_action == NULL)
	    {
	      error_code = ER_OUT_OF_VIRTUAL_MEMORY;
	      er_set (ER_ERROR_SEVERITY, ARG_FILE_LINE, error_code, 1, sizeof (*old_action));
	      goto error;
	    }

	  *old_action = entry->e_current;
	  LSA_SET_NULL (&entry->e_current.savep_lsa);
	  entry->e_current.prev = old_action;
	}

      COPY_OID (&entry->e_current.oid, class_oid);
    }

  csect_exit (thread_p, CSECT_LOCATOR_SR_CLASSNAME_TABLE);

  assert (error_code == NO_ERROR);

  return NO_ERROR;

error:

  csect_exit (thread_p, CSECT_LOCATOR_SR_CLASSNAME_TABLE);

  assert (error_code != NO_ERROR);

  return error_code;
}

/*
 * locator_drop_transient_class_name_entries () - Drop transient classname entries
 *
 * return: NO_ERROR if all OK, ER_ status otherwise
 *
 *   savep_lsa(in): up to given LSA
 *
 * Note: Remove all the classname transient entries of the given
 *              transaction up to the given savepoint.
 *              This is done when the transaction terminates.
 */
int
locator_drop_transient_class_name_entries (THREAD_ENTRY * thread_p, LOG_LSA * savep_lsa)
{
  MODIFIED_CLASS_ENTRY *t;
  int tran_index;
  LOG_TDES *tdes;		/* Transaction descriptor */
  int error_code = NO_ERROR;

  tran_index = LOG_FIND_THREAD_TRAN_INDEX (thread_p);

  if (tran_index != NULL_TRAN_INDEX)
    {
      if (locator_get_num_transient_classnames (tran_index) <= 0)
	{
	  return NO_ERROR;
	}
    }

  tdes = LOG_FIND_TDES (tran_index);

  if (csect_enter (thread_p, CSECT_LOCATOR_SR_CLASSNAME_TABLE, INF_WAIT) != NO_ERROR)
    {
      /* Some kind of failure. We must notify the error to the caller. */
      assert (false);
      return ER_FAILED;
    }

  if (csect_enter (thread_p, CSECT_CT_OID_TABLE, INF_WAIT) != NO_ERROR)
    {
      assert (false);
      csect_exit (thread_p, CSECT_LOCATOR_SR_CLASSNAME_TABLE);
      return ER_FAILED;
    }

  for (t = tdes->modified_class_list; t != NULL; t = t->m_next)
    {
      assert (t->m_classname != NULL);
      error_code = locator_drop_class_name_entry (thread_p, t->m_classname, savep_lsa);
      if (error_code != NO_ERROR)
	{
	  assert (false);	/* is impossible */
	  break;
	}
    }
  assert (locator_get_num_transient_classnames (tran_index) >= 0);

  /* defence for commit or rollback; include partial rollback */
  if (tran_index != NULL_TRAN_INDEX)
    {
      if (locator_get_num_transient_classnames (tran_index) > 0)
	{
	  (void) mht_map (locator_Mht_classnames, locator_defence_drop_class_name_entry, savep_lsa);
	}
    }

  if (error_code == NO_ERROR)
    {
      /* defence for commit or rollback; exclude partial rollback */
      if (savep_lsa == NULL)
	{
	  if (locator_get_num_transient_classnames (tran_index) != 0)
	    {
	      assert (false);	/* something wrong */
	      error_code = ER_FAILED;
	    }
	}
    }

  csect_exit (thread_p, CSECT_CT_OID_TABLE);

  csect_exit (thread_p, CSECT_LOCATOR_SR_CLASSNAME_TABLE);

  return error_code;
}

/*
 * locator_drop_class_name_entry () - Remove one transient entry
 *
 * return: NO_ERROR or error code
 *
 *   thread_p(in):
 *   classname(in): The classname (key)
 *   savep_lsa(in): up to given LSA
 *
 * Note: Remove transient entry if it belongs to current transaction.
 */
static int
locator_drop_class_name_entry (THREAD_ENTRY * thread_p, const char *classname, LOG_LSA * savep_lsa)
{
  int tran_index;
  LOG_TDES *tdes;		/* Transaction descriptor */
  LOCATOR_CLASSNAME_ENTRY *entry;
  LOCATOR_CLASSNAME_ACTION *old_action;

  tran_index = LOG_FIND_THREAD_TRAN_INDEX (thread_p);

  tdes = LOG_FIND_TDES (tran_index);

  assert (csect_check_own (thread_p, CSECT_CT_OID_TABLE) == 1);
  assert (csect_check_own (thread_p, CSECT_LOCATOR_SR_CLASSNAME_TABLE) == 1);

  entry = (LOCATOR_CLASSNAME_ENTRY *) mht_get (locator_Mht_classnames, classname);
  if (entry == NULL)
    {
      /* table is dropped by myself; not exist */
      return NO_ERROR;		/* do nothing */
    }

  if (!(entry->e_tran_index == NULL_TRAN_INDEX || entry->e_tran_index == tran_index))
    {
      /* table is dropped by myself and reserved by other tranx */
      return NO_ERROR;
    }

  assert (entry->e_name != NULL);
  assert (!OID_ISNULL (&entry->e_current.oid));

#if !defined(NDEBUG)
  if (entry->e_current.action == LC_CLASSNAME_EXIST)
    {
      assert (locator_is_exist_class_name_entry (thread_p, entry));
    }
#endif

  assert (savep_lsa == NULL || !LSA_ISNULL (savep_lsa));

  if (locator_is_exist_class_name_entry (thread_p, entry) == false)
    {
      assert (entry->e_tran_index == tran_index);

      if (savep_lsa == NULL && tdes->state != TRAN_UNACTIVE_ABORTED)
	{
	  /* is commit; get current */
	  while (entry->e_current.prev != NULL)
	    {
	      old_action = entry->e_current.prev;
	      entry->e_current.prev = old_action->prev;
	      free_and_init (old_action);
	    }
	  assert (entry->e_current.prev == NULL);

	  locator_decr_num_transient_classnames (entry->e_tran_index);

	  if (entry->e_current.action == LC_CLASSNAME_RESERVED
	      || entry->e_current.action == LC_CLASSNAME_RESERVED_RENAME)
	    {
	      entry->e_tran_index = NULL_TRAN_INDEX;

	      entry->e_current.action = LC_CLASSNAME_EXIST;
	      LSA_SET_NULL (&entry->e_current.savep_lsa);

	      assert (locator_is_exist_class_name_entry (thread_p, entry));
	    }
	  else
	    {
	      assert (entry->e_current.action == LC_CLASSNAME_DELETED
		      || entry->e_current.action == LC_CLASSNAME_DELETED_RENAME);

	      (void) locator_force_drop_class_name_entry (entry->e_name, entry, NULL);
	      entry = NULL;	/* clear */
	    }
	}
      else
	{
	  /* is rollback or partial rollback; get prev */
	  while (savep_lsa == NULL	/* is rollback */
		 || LSA_ISNULL (&entry->e_current.savep_lsa) || LSA_LT (savep_lsa, &entry->e_current.savep_lsa))
	    {
	      if (entry->e_current.prev == NULL)
		{
		  break;
		}

	      old_action = entry->e_current.prev;
	      entry->e_current = *old_action;
	      free_and_init (old_action);
	    }

	  if (savep_lsa == NULL	/* is rollback */
	      || LSA_ISNULL (&entry->e_current.savep_lsa) || LSA_LT (savep_lsa, &entry->e_current.savep_lsa))
	    {
	      assert (entry->e_current.prev == NULL);

	      locator_decr_num_transient_classnames (entry->e_tran_index);

	      if (entry->e_current.action == LC_CLASSNAME_DELETED
		  || entry->e_current.action == LC_CLASSNAME_DELETED_RENAME)
		{
		  entry->e_tran_index = NULL_TRAN_INDEX;

		  entry->e_current.action = LC_CLASSNAME_EXIST;
		  LSA_SET_NULL (&entry->e_current.savep_lsa);

		  assert (locator_is_exist_class_name_entry (thread_p, entry));
		}
	      else
		{
		  assert (entry->e_current.action == LC_CLASSNAME_RESERVED
			  || entry->e_current.action == LC_CLASSNAME_RESERVED_RENAME);

		  (void) locator_force_drop_class_name_entry (entry->e_name, entry, NULL);
		  entry = NULL;	/* clear */
		}
	    }
	}			/* else */
    }

#if !defined(NDEBUG)
  /* check iff permanent entry */
  if (locator_is_exist_class_name_entry (thread_p, entry))
    {
      OID class_oid;

      COPY_OID (&class_oid, &entry->e_current.oid);

      if (class_oid.slotid <= 0 || class_oid.volid < 0 || class_oid.pageid < 0)
	{
	  assert (false);
	}

      if (disk_isvalid_page (thread_p, class_oid.volid, class_oid.pageid) != DISK_VALID)
	{
	  assert (false);
	}
    }
#endif

  return NO_ERROR;
}

/*
 * locator_defence_drop_class_name_entry () - Remove one transient entry
 *
 * return: NO_ERROR or error code
 *
 *   name(in):
 *   ent(in):
 *   args(in):
 *
 * Note: Remove transient entry if it belongs to current transaction.
 */
static int
locator_defence_drop_class_name_entry (const void *name, void *ent, void *args)
{
  LOCATOR_CLASSNAME_ENTRY *entry = (LOCATOR_CLASSNAME_ENTRY *) ent;
  LOG_LSA *savep_lsa = (LOG_LSA *) args;
  THREAD_ENTRY *thread_p;
  int tran_index;

  thread_p = thread_get_thread_entry_info ();

  assert (csect_check_own (thread_p, CSECT_CT_OID_TABLE) == 1);
  assert (csect_check_own (thread_p, CSECT_LOCATOR_SR_CLASSNAME_TABLE) == 1);

  tran_index = LOG_FIND_THREAD_TRAN_INDEX (thread_p);
  assert (tran_index != NULL_TRAN_INDEX);

#if !defined(NDEBUG)
  if (locator_is_exist_class_name_entry (thread_p, entry))
    {
      OID class_oid;

      COPY_OID (&class_oid, &entry->e_current.oid);

      assert (heap_does_exist (thread_p, oid_Root_class_oid, &class_oid));

      /* check class_oid */
      if (class_oid.slotid <= 0 || class_oid.volid < 0 || class_oid.pageid < 0)
	{
	  assert (false);
	}

      if (disk_isvalid_page (thread_p, class_oid.volid, class_oid.pageid) != DISK_VALID)
	{
	  assert (false);
	}
    }
#endif

  /* check iff uncleared entry */
  if (entry->e_tran_index == tran_index)
    {
      assert (entry->e_tran_index != NULL_TRAN_INDEX);

      (void) locator_drop_class_name_entry (thread_p, entry->e_name, savep_lsa);
    }

  return NO_ERROR;
}

/*
 * locator_force_drop_class_name_entry () -
 *
 * return:
 *
 *   name(in):
 *   ent(in):
 *   args(in): Not used
 */
static int
locator_force_drop_class_name_entry (const void *name, void *ent, void *args)
{
  THREAD_ENTRY *thread_p;
  LOCATOR_CLASSNAME_ENTRY *entry = (LOCATOR_CLASSNAME_ENTRY *) ent;
  LOCATOR_CLASSNAME_ACTION *old_action;
  OID class_oid;

  thread_p = thread_get_thread_entry_info ();

  assert (csect_check_own (thread_p, CSECT_CT_OID_TABLE) == 1);
  assert (csect_check_own (thread_p, CSECT_LOCATOR_SR_CLASSNAME_TABLE) == 1);

  COPY_OID (&class_oid, &entry->e_current.oid);

  while (entry->e_current.prev != NULL)
    {
      old_action = entry->e_current.prev;
      entry->e_current = *old_action;
      free_and_init (old_action);
    }

  (void) mht_rem (locator_Mht_classnames, name, NULL, NULL);

  free_and_init (entry->e_name);
  free_and_init (entry);

  (void) catcls_remove_entry (thread_p, &class_oid);

  return NO_ERROR;
}

/*
 * locator_savepoint_transient_class_name_entries () - Reset savepoint of
 *                                                     classname entries
 *
 * return: NO_ERROR if all OK, ER_ status otherwise
 *
 *   savep_lsa(in): LSA of a possible rollback point
 *
 * Note: Reset the classname entries of the current
 *              transaction with the given LSA address. This is done when a
 *              new savepoint is taken or top system operations is started
 */
int
locator_savepoint_transient_class_name_entries (THREAD_ENTRY * thread_p, LOG_LSA * savep_lsa)
{
  MODIFIED_CLASS_ENTRY *t;
  int tran_index;
  LOG_TDES *tdes;		/* Transaction descriptor */
  int error_code = NO_ERROR;

  tran_index = LOG_FIND_THREAD_TRAN_INDEX (thread_p);

  if (tran_index != NULL_TRAN_INDEX)
    {
      if (locator_get_num_transient_classnames (tran_index) <= 0)
	{
	  return NO_ERROR;
	}
    }

  tdes = LOG_FIND_TDES (tran_index);

  if (tdes->modified_class_list == NULL)
    {
      /* We may have new transient classnames or dropping classnames whose heap files have not yet been updated; Then,
       * Those classnames have not been added to the modifed list Refer locator_defence_drop_class_name_entry () */
      return NO_ERROR;		/* do nothing */
    }

  if (csect_enter (thread_p, CSECT_LOCATOR_SR_CLASSNAME_TABLE, INF_WAIT) != NO_ERROR)
    {
      /* Some kind of failure. We must notify the error to the caller. */
      assert (false);
      return ER_FAILED;
    }

  for (t = tdes->modified_class_list; t != NULL; t = t->m_next)
    {
      assert (t->m_classname != NULL);
      error_code = locator_savepoint_class_name_entry (t->m_classname, savep_lsa);
      if (error_code != NO_ERROR)
	{
	  assert (false);	/* is impossible */
	  break;
	}
    }

  csect_exit (thread_p, CSECT_LOCATOR_SR_CLASSNAME_TABLE);

  return error_code;
}

/*
 * locator_savepoint_class_name_entry () - Savepoint one transient entry
 *
 * return: NO_ERROR
 *
 *   classname(in):  The classname
 *   savep_lsa(in): LSA of a possible rollback point
 *
 * Note: Savepoint a transient entry if it belongs to current
 *              transaction and it does not have a savepoint as the last
 *              modified point.
 */
static int
locator_savepoint_class_name_entry (const char *classname, LOG_LSA * savep_lsa)
{
  THREAD_ENTRY *thread_p;
  int tran_index;
  LOCATOR_CLASSNAME_ENTRY *entry;

  thread_p = thread_get_thread_entry_info ();

  tran_index = LOG_FIND_THREAD_TRAN_INDEX (thread_p);

  assert (csect_check_own (thread_p, CSECT_LOCATOR_SR_CLASSNAME_TABLE) == 1);

  entry = (LOCATOR_CLASSNAME_ENTRY *) mht_get (locator_Mht_classnames, classname);
  if (entry == NULL)
    {
      /* table is dropped by myself; not exist */
      return NO_ERROR;		/* do nothing */
    }

  if (!(entry->e_tran_index == NULL_TRAN_INDEX || entry->e_tran_index == tran_index))
    {
      /* table is dropped by myself and reserved by other tranx */
      return NO_ERROR;		/* do nothing */
    }

  assert (entry->e_name != NULL);
  assert (!OID_ISNULL (&entry->e_current.oid));

  /* check iff need to savepoint */
  if (locator_is_exist_class_name_entry (thread_p, entry) == false)
    {
      assert (entry->e_tran_index == tran_index);

      if (LSA_ISNULL (&entry->e_current.savep_lsa))
	{
	  LSA_COPY (&entry->e_current.savep_lsa, savep_lsa);
	}
    }

  return NO_ERROR;
}

/*
 * locator_print_class_name () - Print an entry of classname memory hash table
 *
 * return: always return true
 *
 *   outfp(in): FILE stream where to dump the entry
 *   key(in): Classname
 *   ent(in): The entry associated with classname
 *   args(in): class No
 *
 * Note:Print an entry of the classname memory hash table.
 */
static int
locator_print_class_name (FILE * outfp, const void *key, void *ent, void *args)
{
  LOCATOR_CLASSNAME_ENTRY *entry = (LOCATOR_CLASSNAME_ENTRY *) ent;
  int *class_no_p = (int *) args;
  LOCATOR_CLASSNAME_ACTION *action;
  const char *str_action;
  int key_size, i;

  assert (class_no_p != NULL);

  fprintf (outfp, "   %2d   %s   ", *class_no_p, (char *) key);
  (*class_no_p)++;
  key_size = strlen ((char *) key);
  for (i = 0; i < (29 - key_size); i++)
    {
      fprintf (outfp, " ");
    }
  fprintf (outfp, "TRAN_INDEX = %d\n", entry->e_tran_index);

  action = &entry->e_current;
  while (action != NULL)
    {
      switch (action->action)
	{
	case LC_CLASSNAME_RESERVED:
	  str_action = "LC_CLASSNAME_RESERVE";
	  break;
	case LC_CLASSNAME_DELETED:
	  str_action = "LC_CLASSNAME_DELETED";
	  break;
	case LC_CLASSNAME_EXIST:
	  str_action = "LC_CLASSNAME_EXIST";
	  break;
	case LC_CLASSNAME_RESERVED_RENAME:
	  str_action = "LC_CLASSNAME_RESERVED_RENAME";
	  break;
	case LC_CLASSNAME_DELETED_RENAME:
	  str_action = "LC_CLASSNAME_DELETED_RENAME";
	  break;
	default:
	  assert (action->action == LC_CLASSNAME_ERROR);
	  str_action = "UNKNOWN";
	  break;
	}
      fprintf (outfp, "           action = %s, OID = %d|%d|%d, Save_Lsa = %lld|%d\n", str_action, action->oid.volid,
	       action->oid.pageid, action->oid.slotid, (long long int) action->savep_lsa.pageid,
	       action->savep_lsa.offset);
      action = action->prev;
    }

  return (true);
}

/*
 * locator_dump_class_names () - Dump all classname entries
 *
 * return:
 *
 *    out_fp(in): output file
 *
 * Note:Dump all names of classes and their corresponding OIDs.
 *              This function is used for debugging purposes.
 */
void
locator_dump_class_names (THREAD_ENTRY * thread_p, FILE * out_fp)
{
  int class_no;

#if defined(NDEBUG)		/* skip at debug build */
  if (csect_enter_as_reader (thread_p, CSECT_LOCATOR_SR_CLASSNAME_TABLE, INF_WAIT) != NO_ERROR)
    {
      assert (false);
      return;
    }
#endif

  class_no = 1;			/* init */
  (void) mht_dump (out_fp, locator_Mht_classnames, false, locator_print_class_name, &class_no);

#if defined(NDEBUG)		/* skip at debug build */
  csect_exit (thread_p, CSECT_LOCATOR_SR_CLASSNAME_TABLE);
#endif
}

/*
 * locator_generate_class_pseudo_oid () - Generate a pseudo-OID to be used
 *					  by reserved class name until a
 *					  permanent one is provided.
 *
 * return : 
 * thread_p (in) :
 * class_oid (in) :
 */
static void
locator_generate_class_pseudo_oid (THREAD_ENTRY * thread_p, OID * class_oid)
{
  assert (csect_check_own (thread_p, CSECT_LOCATOR_SR_CLASSNAME_TABLE) == 1);

  class_oid->volid = -2;
  class_oid->slotid = -2;
  class_oid->pageid = locator_Pseudo_pageid_crt;

  if (locator_Pseudo_pageid_crt == locator_Pseudo_pageid_last)
    {
      locator_Pseudo_pageid_crt = locator_Pseudo_pageid_first;
    }
  else
    {
      locator_Pseudo_pageid_crt--;
    }
}

/*
 * locator_check_class_on_heap () - Check the classname on the heap object
 *
 * return: NO_ERROR continue checking, error code stop checking, bad error
 *
 *   name(in): The expected class name
 *   ent(in):
 *   args(out): Could be set as a side effect to either: DISK_INVALID,
 *              DISK_ERROR when an inconsistency is found. Otherwise, it is
 *              left in touch. The caller should initialize it to DISK_VALID
 *
 * Note: Check if the classname of the class associated with ent
 *       is the same as the given class name.
 *       If class does not exist, or its name is different from the
 *       given one, isvalid is set to DISK_INVALID. In the case of other
 *       kind of error, isvalid is set to DISK_ERROR.
 *       If isvalid is set to DISK_ERROR, we return false to stop
 *       the map hash, otherwise, we return true to continue.
 */
static int
locator_check_class_on_heap (const void *name, void *ent, void *args)
{
  THREAD_ENTRY *thread_p;
  LOCATOR_CLASSNAME_ENTRY *entry = (LOCATOR_CLASSNAME_ENTRY *) ent;
  DISK_ISVALID *isvalid = (DISK_ISVALID *) args;
  const char *classname;
  char *heap_classname;
  OID *class_oid;

  thread_p = thread_get_thread_entry_info ();

  assert (csect_check_own (thread_p, CSECT_LOCATOR_SR_CLASSNAME_TABLE) == 1);

  if (entry->e_current.action != LC_CLASSNAME_EXIST)
    {
      /* is not permanent classname */
      return NO_ERROR;
    }

  classname = (char *) name;
  class_oid = &entry->e_current.oid;

  heap_classname = heap_get_class_name_alloc_if_diff (thread_p, class_oid, (char *) classname);
  if (heap_classname == NULL)
    {
      if (er_errid () == ER_HEAP_UNKNOWN_OBJECT)
	{
	  er_set (ER_FATAL_ERROR_SEVERITY, ARG_FILE_LINE, ER_LC_INCONSISTENT_CLASSNAME_TYPE4, 4, classname,
		  class_oid->volid, class_oid->pageid, class_oid->slotid);
	  *isvalid = DISK_INVALID;
	}
      else
	{
	  *isvalid = DISK_ERROR;
	}

      goto error;
    }

  /* Compare the classname pointers. If the same pointers classes are the same since the class was no malloc */
  if (heap_classname != classname)
    {
      /* Different names */
      er_set (ER_FATAL_ERROR_SEVERITY, ARG_FILE_LINE, ER_LC_INCONSISTENT_CLASSNAME_TYPE1, 5, class_oid->volid,
	      class_oid->pageid, class_oid->slotid, classname, heap_classname);
      *isvalid = DISK_INVALID;
      free_and_init (heap_classname);
    }

error:
  if (*isvalid == DISK_ERROR)
    {
      return ER_FAILED;
    }
  else
    {
      return NO_ERROR;
    }
}

/*
 * locator_check_class_names () - Check classname consistency
 *
 * return: DISK_ISVALID
 *
 * Note: Check the consistency of the classname_to_oid and the heap of
 *              classes and vice versa.
 */
DISK_ISVALID
locator_check_class_names (THREAD_ENTRY * thread_p)
{
  DISK_ISVALID isvalid;
  RECDES peek = RECDES_INITIALIZER;	/* Record descriptor for peeking object */
  HFID root_hfid;
  OID class_oid;
  char *classname = NULL;
  HEAP_SCANCACHE scan_cache;
  MVCC_SNAPSHOT *mvcc_snapshot = NULL;
  LOCATOR_CLASSNAME_ENTRY *entry;

  mvcc_snapshot = logtb_get_mvcc_snapshot (thread_p);
  if (mvcc_snapshot == NULL)
    {
      return DISK_ERROR;
    }

  if (csect_enter (thread_p, CSECT_LOCATOR_SR_CLASSNAME_TABLE, INF_WAIT) != NO_ERROR)
    {
      /* Some kind of failure. We must notify the error to the caller. */
      assert (false);
      return DISK_ERROR;
    }

  /* 
   * CHECK 1: Each class that is found by scanning the heap of classes, must
   *          be part of the permanent classname_to_oid table.
   */

  /* Find the heap for the classes */

  /* Find every single class */

  if (boot_find_root_heap (&root_hfid) != NO_ERROR || HFID_IS_NULL (&root_hfid))
    {
      goto error;
    }

  if (heap_scancache_start (thread_p, &scan_cache, &root_hfid, oid_Root_class_oid, true, false, mvcc_snapshot) !=
      NO_ERROR)
    {
      goto error;
    }

  class_oid.volid = root_hfid.vfid.volid;
  class_oid.pageid = NULL_PAGEID;
  class_oid.slotid = NULL_SLOTID;

  isvalid = DISK_VALID;
  while (heap_next (thread_p, &root_hfid, oid_Root_class_oid, &class_oid, &peek, &scan_cache, PEEK) == S_SUCCESS)
    {
      classname = or_class_name (&peek);
      assert (classname != NULL);
      assert (strlen (classname) < 255);

      /* 
       * Make sure that this class exists in classname_to_OID table and that
       * the OIDS matches
       */
      entry = (LOCATOR_CLASSNAME_ENTRY *) mht_get (locator_Mht_classnames, classname);
      if (entry == NULL)
	{
	  isvalid = DISK_INVALID;
	  er_set (ER_ERROR_SEVERITY, ARG_FILE_LINE, ER_LC_INCONSISTENT_CLASSNAME_TYPE3, 4, classname, class_oid.volid,
		  class_oid.pageid, class_oid.slotid);
	}
      else
	{
	  /* Are OIDs the same ? */
	  if (!OID_EQ (&class_oid, &entry->e_current.oid))
	    {
	      er_set (ER_FATAL_ERROR_SEVERITY, ARG_FILE_LINE, ER_LC_INCONSISTENT_CLASSNAME_TYPE2, 7, classname,
		      entry->e_current.oid.volid, entry->e_current.oid.pageid, entry->e_current.oid.slotid,
		      class_oid.volid, class_oid.pageid, class_oid.slotid);
	      isvalid = DISK_INVALID;
	    }
	}
    }				/* while (...) */

  /* End the scan cursor */
  if (heap_scancache_end (thread_p, &scan_cache) != NO_ERROR)
    {
      isvalid = DISK_ERROR;
    }

  /* 
   * CHECK 2: Same that check1 but from classname_to_OID to existance of class
   */
  (void) mht_map (locator_Mht_classnames, locator_check_class_on_heap, &isvalid);

  csect_exit (thread_p, CSECT_LOCATOR_SR_CLASSNAME_TABLE);

  return isvalid;

error:
  csect_exit (thread_p, CSECT_LOCATOR_SR_CLASSNAME_TABLE);

  return DISK_ERROR;
}

/*
 * Functions related to fetching and flushing
 */

/*
 * xlocator_assign_oid () - Assign a permanent oid
 *
 * return: NO_ERROR if all OK, ER_ status otherwise
 *
 *   hfid(in): Heap where the object will be stored
 *   perm_oid(in/out): Object identifier.. (set as a side effect)
 *   expected_length(in): Expected length of the object
 *   class_oid(in): The class of the instance
 *   classname(in): Optional... classname for classes
 *
 * Note: A permanent oid is assigned, the object associated with that
 *              OID is locked through the new OID. If the object is a class
 *              the classname to OID entry is updated to reflect the
 *              newly assigned OID.
 */
int
xlocator_assign_oid (THREAD_ENTRY * thread_p, const HFID * hfid, OID * perm_oid, int expected_length, OID * class_oid,
		     const char *classname)
{
  int error_code = NO_ERROR;

  if (heap_assign_address (thread_p, hfid, class_oid, perm_oid, expected_length) != NO_ERROR)
    {
      return ER_FAILED;
    }

  if (classname != NULL)
    {
      error_code = locator_permoid_class_name (thread_p, classname, perm_oid);
      assert (error_code == NO_ERROR);
    }

  /* Release the lock which was set in heap_assign_address_with_class_oid according to isolation level */
  lock_unlock_object (thread_p, perm_oid, class_oid, X_LOCK, false);

  return error_code;
}

/*
 * locator_find_lockset_missing_class_oids () - Find missing class oids
 *
 * return: NO_ERROR if all OK, ER_ status otherwise
 *
 *   lockset(in): Request for finding missing classes
 *
 * Note: Find missing class oids in requested area.
 *              The function does not quit when an error is found if the value
 *              of lockset->quit_on_errors is false. In this case the
 *              object with the error is set to a NULL_OID. For example, when
 *              a class of an object does not exist.
 * Note: There must be enough space in the lockset area to define all
 *              missing classes.
 */
static int
locator_find_lockset_missing_class_oids (THREAD_ENTRY * thread_p, LC_LOCKSET * lockset)
{
  LC_LOCKSET_REQOBJ *reqobjs;	/* Description of one instance to fetch */
  LC_LOCKSET_CLASSOF *reqclasses;	/* Description of one class of a requested object */
  OID class_oid;		/* Uses to hold the class_oid when it is unknown */
  int i, j;
  int error_code = NO_ERROR;

  /* Locate array of objects and array of classes */

  reqobjs = lockset->objects;
  reqclasses = lockset->classes;

#if defined(CUBRID_DEBUG)
  i = (sizeof (*lockset) + (lockset->num_reqobjs * (sizeof (*reqclasses) + sizeof (*reqobjs))));

  if (lockset->length < i || lockset->classes != ((LC_LOCKSET_CLASSOF *) (lockset->mem + sizeof (*lockset)))
      || lockset->objects < ((LC_LOCKSET_REQOBJ *) (lockset->classes + lockset->num_reqobjs)))
    {
      er_log_debug (ARG_FILE_LINE,
		    "locator_find_lockset_missing_class_oids:  *** SYSTEM ERROR. Requesting area is incorrect,\n"
		    " either area is too small %d (expect at least %d),\n pointer to classes %p (expected %p), or\n"
		    " pointer to objects %p (expected >= %p) are incorrect\n", lockset->length, i, lockset->classes,
		    ((LC_LOCKSET_CLASSOF *) (lockset->mem + sizeof (*lockset))), lockset->objects,
		    ((LC_LOCKSET_REQOBJ *) (lockset->classes + lockset->num_reqobjs)));
      er_set (ER_FATAL_ERROR_SEVERITY, ARG_FILE_LINE, ER_GENERIC_ERROR, 0);

      error_code = ER_GENERIC_ERROR;
      goto error;
    }
#endif /* CUBRID_DEBUG */


  /* 
   * All class identifiers of requested objects must be known. Find the ones
   * that the caller is unaware
   */

  for (i = 0; i < lockset->num_reqobjs; i++)
    {
      if (reqobjs[i].class_index != -1 || OID_ISNULL (&reqobjs[i].oid))
	{
	  continue;
	}
      /* 
       * Caller does not know the class identifier of the requested object.
       * Get the class identifier from disk
       */
      if (heap_get_class_oid_with_lock (thread_p, &class_oid, &reqobjs[i].oid, SNAPSHOT_TYPE_MVCC, NULL_LOCK) !=
	  S_SUCCESS)
	{
	  /* 
	   * Unable to find the class of the object. Remove the object from
	   * the list of requested objects.
	   */
	  OID_SET_NULL (&reqobjs[i].oid);
	  if (lockset->quit_on_errors != false)
	    {
	      error_code = ER_FAILED;
	      goto error;
	    }
	  continue;
	}

      /* 
       * Insert this class in the list of classes of requested objects.
       * Make sure that the class is not already present in the list.
       */

      for (j = 0; j < lockset->num_classes_of_reqobjs; j++)
	{
	  if (OID_EQ (&class_oid, &reqclasses[j].oid))
	    {
	      /* OID is already in the list */
	      reqobjs[i].class_index = j;
	      break;
	    }
	}
      if (j >= lockset->num_classes_of_reqobjs)
	{
	  /* OID is not in the list */
	  COPY_OID (&reqclasses[lockset->num_classes_of_reqobjs].oid, &class_oid);
	  reqclasses[lockset->num_classes_of_reqobjs].chn = CHN_UNKNOWN_ATCLIENT;
	  reqobjs[i].class_index = lockset->num_classes_of_reqobjs;
	  lockset->num_classes_of_reqobjs++;
	}
    }

error:
  return error_code;
}

static SCAN_CODE
locator_return_object_assign (THREAD_ENTRY * thread_p, LOCATOR_RETURN_NXOBJ * assign, OID * class_oid, OID * oid,
			      int chn, int guess_chn, SCAN_CODE scan, int tran_index)
{
  int round_length;		/* Length of object rounded to integer alignment */

  switch (scan)
    {
    case S_SUCCESS:
      /* 
       * The cached object was obsolete.
       */
      round_length = DB_ALIGN (assign->recdes.length, MAX_ALIGNMENT);
      if (assign->recdes.area_size < (round_length + sizeof (*assign->obj)))
	{
	  assign->recdes.area_size -= (round_length + sizeof (*assign->obj));
	  scan = S_DOESNT_FIT;
	}
      else
	{
	  if (OID_IS_ROOTOID (class_oid))
	    {
	      if (tran_index == NULL_TRAN_INDEX)
		{
		  tran_index = LOG_FIND_THREAD_TRAN_INDEX (thread_p);
		}
	      (void) heap_chnguess_put (thread_p, oid, tran_index, or_chn (&assign->recdes));
	    }
	  assign->mobjs->num_objs++;

	  COPY_OID (&assign->obj->class_oid, class_oid);
	  COPY_OID (&assign->obj->oid, oid);

	  /* Set object flag */
	  assign->obj->flag = 0;

	  assign->obj->hfid = NULL_HFID;
	  assign->obj->length = assign->recdes.length;
	  assign->obj->offset = assign->area_offset;
	  assign->obj->operation = LC_FETCH;
	  assign->obj = LC_NEXT_ONEOBJ_PTR_IN_COPYAREA (assign->obj);

#if !defined(NDEBUG)
	  /* suppress valgrind UMW error */
	  memset (assign->recdes.data + assign->recdes.length, 0,
		  MIN (round_length - assign->recdes.length, assign->recdes.area_size - assign->recdes.length));
#endif
	  assign->recdes.length = round_length;
	  assign->area_offset += round_length;
	  assign->recdes.data += round_length;
	  assign->recdes.area_size -= round_length + sizeof (*assign->obj);
	}

      break;

    case S_SUCCESS_CHN_UPTODATE:
      /* 
       * the cached object was on the right state
       */
      scan = S_SUCCESS;

      if (guess_chn == CHN_UNKNOWN_ATCLIENT)
	{
	  if (assign->recdes.area_size < sizeof (*assign->obj))
	    {
	      assign->recdes.area_size -= sizeof (*assign->obj);
	      scan = S_DOESNT_FIT;
	    }
	  else
	    {
	      assign->mobjs->num_objs++;

	      /* Indicate to the caller that the object does not exist any longer */
	      COPY_OID (&assign->obj->class_oid, class_oid);
	      COPY_OID (&assign->obj->oid, oid);
	      assign->obj->flag = 0;
	      assign->obj->hfid = NULL_HFID;
	      assign->obj->length = -chn;
	      assign->obj->offset = -1;
	      assign->obj->operation = LC_FETCH_VERIFY_CHN;
	      assign->obj = LC_NEXT_ONEOBJ_PTR_IN_COPYAREA (assign->obj);
	      assign->recdes.area_size -= sizeof (*assign->obj);
	    }
	}
      break;

    case S_DOESNT_EXIST:
      /* 
       * The object does not exist
       */
      if (assign->recdes.area_size < sizeof (*assign->obj))
	{
	  assign->recdes.area_size -= sizeof (*assign->obj);
	  scan = S_DOESNT_FIT;
	}
      else
	{
	  assign->mobjs->num_objs++;

	  /* Indicate to the caller that the object does not exist any longer */
	  COPY_OID (&assign->obj->class_oid, class_oid);
	  COPY_OID (&assign->obj->oid, oid);
	  assign->obj->flag = 0;
	  assign->obj->hfid = NULL_HFID;
	  assign->obj->length = -1;
	  assign->obj->offset = -1;
	  assign->obj->operation = LC_FETCH_DELETED;
	  assign->obj = LC_NEXT_ONEOBJ_PTR_IN_COPYAREA (assign->obj);
	  assign->recdes.area_size -= sizeof (*assign->obj);
	}

      break;

    default:
      break;

    }

  return scan;
}

/*
 * locator_lock_and_return_object () - Lock object, get its data and place it
 *				       in communication area.
 *
 * return : SCAN_CODE
 *              (Either of S_SUCCESS,
 *                         S_DOESNT_FIT,
 *                         S_DOESNT_EXIST,
 *                         S_ERROR)
 * thread_p (in)   : Thread entry.
 * assign (in/out) : Locator structure to store object data.
 * class_oid (in)  : Class OID.
 * oid (in)	   : Object OID.
 * chn (in)	   : Known object CHN (or NULL_CHN if not known).
 * lock_mode (in)  : Require lock on object.
 *
 * Note: The desired object is placed in the assigned return area when the
 *	 state of the object(chn) in the client workspace is different from
 *	 the one on disk. If the object does not fit in assigned return area,
 *	 the length of the object is returned as a negative value in the area
 *	 recdes length.
 */
static SCAN_CODE
locator_lock_and_return_object (THREAD_ENTRY * thread_p, LOCATOR_RETURN_NXOBJ * assign, OID * class_oid, OID * oid,
				int chn, LOCK lock_mode, SCAN_OPERATION_TYPE op_type)
{
  SCAN_CODE scan;		/* Scan return value for next operation */
  int guess_chn = chn;
  int tran_index = NULL_TRAN_INDEX;
  int lock_ret;

  /* 
   * The next object is placed in the assigned recdes area if the cached
   * object is obsolete and the object fits in the recdes
   */
  assert (oid != NULL);
  if (chn == CHN_UNKNOWN_ATCLIENT)
    {
      tran_index = LOG_FIND_THREAD_TRAN_INDEX (thread_p);
      chn = heap_chnguess_get (thread_p, oid, tran_index);
    }

  /* Locking rules: 1. Non-MVCC: Always lock before getting object. This applies for root class instances and other
   * classes for which MVCC was disabled (e.g.  db_serial). 2. MVCC S_LOCK: Read locks are not required due to
   * snapshot.  Use heap_mvcc_get_visible (to obtain visible version with no locks). 3. MVCC X_LOCK: Need exclusive
   * lock on object. Since the object may have several version, always last version must be locked.  Use
   * heap_mvcc_get_version_for_delete function. 4. NULL_LOCK: No locks and just call heap_mvcc_get_visible. */
  /* First check intention locks are not used for instances. */
  if (!OID_IS_ROOTOID (class_oid) && lock_mode > NULL_LOCK)
    {
      if (lock_mode == IS_LOCK)
	{
	  /* Use S_LOCK. This lock will be transformed into NULL_LOCK if op_type is S_SELECT and MVCC is not disabled
	   * for class OID. */
	  if (op_type == S_SELECT && !heap_is_mvcc_disabled_for_class (class_oid))
	    {
	      lock_mode = NULL_LOCK;
	    }
	  else
	    {
	      lock_mode = S_LOCK;
	    }

	}
      else if (lock_mode == IX_LOCK)
	{
	  assert (0);
	  lock_mode = X_LOCK;
	}
      assert (lock_mode == S_LOCK || lock_mode == X_LOCK);
    }

  if (heap_is_mvcc_disabled_for_class (class_oid))
    {
      if (lock_mode > NULL_LOCK)
	{
	  /* Lock object now. */
	  lock_ret = lock_object (thread_p, oid, class_oid, lock_mode, LK_UNCOND_LOCK);
	  if (lock_ret != LK_GRANTED)
	    {
	      /* Could not lock. */
	      return S_ERROR;
	    }
	}
      /* Get object. */
      scan = heap_get (thread_p, oid, &assign->recdes, assign->ptr_scancache, COPY, chn);
    }
  else if (lock_mode == X_LOCK || lock_mode == S_LOCK)
    {
      /* Get and lock last object version. */
      scan =
	heap_mvcc_lock_and_get_object_version (thread_p, oid, class_oid, &assign->recdes, assign->ptr_scancache,
					       op_type, COPY, chn, NULL, LOG_WARNING_IF_DELETED);
    }
  else
    {
      /* !heap_is_mvcc_disabled_for_class && (lock_mode == NULL_LOCK) */
      assert (!heap_is_mvcc_disabled_for_class (class_oid) && (lock_mode == NULL_LOCK));
      /* Don't lock anything and get visible object version. */
      scan =
	heap_get_visible_version (thread_p, oid, class_oid, &assign->recdes, assign->ptr_scancache, COPY, NULL_CHN,
				  false);
    }

  if (scan == S_ERROR || scan == S_SNAPSHOT_NOT_SATISFIED || scan == S_END)
    {
      return scan;
    }

  scan = locator_return_object_assign (thread_p, assign, class_oid, oid, chn, guess_chn, scan, tran_index);

  return scan;
}

/*
 * xlocator_fetch () - Lock and fetch an object, and prefetch some other objects
 *
 * return: NO_ERROR if all OK, ER_ status otherwise
 *
 *   thread_p(in):
 *   oid(in): Object identifier of requested object
 *   chn(in): Cache coherence number of object
 *   lock(in): Lock to acquire before the object is fetched
 *   fetch_version_type(in): fetch version type
 *   initial_fetch_version_type(in): initial fetch version type
 *   class_oid(in): Class identifier of the object
 *   class_chn(in): Cache coherence number of the class of the object
 *   prefetching(in): true when prefetching of neighbors is desired
 *   fetch_area(in/out): Pointer to area where the objects are placed
                         (set to point to fetching area)
 *
 * Note: This function locks and fetches the object associated with the
 *              given oid. The object is only placed in the fetch area when
 *              the state of the object (chn) in the workspace (client) is
 *              different from the one on disk. The class along with several
 *              other neighbors of the object may also be included in the
 *              fetch area. It is up to the caller if the additional objects
 *              are cached. Fetch_area is set to NULL when there is an error
 *              or when there is not a need to send any object back since the
 *              cache coherent numbers were the same as those on disk. The
 *              caller must check the return value of the function to find out
 *              if there was any error.
 *       The returned fetch area should be freed by the caller.
 */
int
xlocator_fetch (THREAD_ENTRY * thread_p, OID * oid, int chn, LOCK lock,
		LC_FETCH_VERSION_TYPE fetch_version_type, LC_FETCH_VERSION_TYPE initial_fetch_version_type,
		OID * class_oid, int class_chn, int prefetching, LC_COPYAREA ** fetch_area)
{
  OID tmp_oid;			/* Uses to hold the class_oid when it is not know by the caller */
  LC_COPYAREA_DESC prefetch_des;
  LOCATOR_RETURN_NXOBJ nxobj;	/* Description to return next obj */
  int copyarea_length;
  SCAN_CODE scan = S_ERROR;
  int error_code = NO_ERROR;
  MVCC_SNAPSHOT *mvcc_snapshot;
  MVCC_SNAPSHOT mvcc_snapshot_dirty;
  SCAN_OPERATION_TYPE operation_type;
  OID *p_oid = oid;
  bool object_locked = false;
  int is_mvcc_disabled_class = -1;
  LOCK class_lock;
  /* We assume that the object have to be locked; after it is locked or we determine that this is not necessary,
   * object_need_locking will be set to false; */
  bool object_need_locking = true;
  bool skip_fetch_version_type_check = false;

  if (fetch_version_type == LC_FETCH_CURRENT_VERSION_NO_CHECK)
    {
      /* The purpose was to fetch the current version. Avoid checks. */
      fetch_version_type = LC_FETCH_CURRENT_VERSION;
      skip_fetch_version_type_check = true;
    }

  if (LC_FETCH_IS_MVCC_VERSION_NEEDED (initial_fetch_version_type))
    {
      skip_fetch_version_type_check = true;
    }

  if (class_oid == NULL)
    {
      /* The class_oid is not known by the caller. */
      class_oid = &tmp_oid;
      OID_SET_NULL (class_oid);
    }

  if (OID_ISNULL (class_oid))
    {
      /* 
       * Caller does not know the class of the object. Get the class
       * identifier from disk
       */
      SNAPSHOT_TYPE snapshot_type = SNAPSHOT_TYPE_NONE;

      switch (fetch_version_type)
	{
	case LC_FETCH_MVCC_VERSION:
	  snapshot_type = SNAPSHOT_TYPE_MVCC;
	  operation_type = S_SELECT;
	  break;

	case LC_FETCH_DIRTY_VERSION:
	  snapshot_type = SNAPSHOT_TYPE_DIRTY;
	  operation_type = S_SELECT_WITH_LOCK;
	  break;

	case LC_FETCH_CURRENT_VERSION:
	  snapshot_type = SNAPSHOT_TYPE_NONE;
	  operation_type = S_SELECT;
	  break;

	default:
	  assert (0);
	}

      scan = heap_get_class_oid_with_lock (thread_p, class_oid, oid, snapshot_type, lock);
      if (scan != S_SUCCESS)
	{
	  /* Unable to find the class of the object.. return */
	  *fetch_area = NULL;

	  if (scan == S_DOESNT_EXIST || scan == S_SNAPSHOT_NOT_SATISFIED)
	    {
	      error_code = ER_HEAP_UNKNOWN_OBJECT;
	      if (er_errid () != error_code)
		{
		  /* error has not been previously set */
		  er_set (ER_ERROR_SEVERITY, ARG_FILE_LINE, error_code, 3, oid->volid, oid->pageid, oid->slotid);
		}
	      return error_code;
	    }
	  else
	    {
	      assert (scan == S_ERROR);
	      ASSERT_ERROR_AND_SET (error_code);
	      return error_code;
	    }
	}

      /* prepare for getting the current OID (no snapshot) without lock */
      mvcc_snapshot = NULL;
      operation_type = S_SELECT;

      /* object already locked or it doesn't need locking */
      object_need_locking = false;

      if (lock > NULL_LOCK && (snapshot_type != SNAPSHOT_TYPE_MVCC || heap_is_mvcc_disabled_for_class (class_oid)))
	{
	  object_locked = true;
	}
    }
  else
    {
      switch (fetch_version_type)
	{
	case LC_FETCH_MVCC_VERSION:
	  mvcc_snapshot = logtb_get_mvcc_snapshot (thread_p);
	  if (mvcc_snapshot == NULL)
	    {
	      error_code = er_errid ();
	      return (error_code == NO_ERROR ? ER_FAILED : error_code);
	    }
	  operation_type = S_SELECT;
	  break;

	case LC_FETCH_DIRTY_VERSION:
	  mvcc_snapshot_dirty.snapshot_fnc = mvcc_satisfies_dirty;
	  mvcc_snapshot = &mvcc_snapshot_dirty;
	  operation_type = S_SELECT_WITH_LOCK;
	  break;

	case LC_FETCH_CURRENT_VERSION:
	  mvcc_snapshot = NULL;
	  operation_type = S_SELECT;
	  break;

	default:
	  assert (0);
	}
    }

  assert (!OID_ISNULL (class_oid));

  /* Current version or dirty version for instance with NULL_LOCK is allowed only if the transaction already has a
   * lock. This means that is not necessary to request the lock again. */
  assert (skip_fetch_version_type_check || (OID_EQ (class_oid, oid_Root_class_oid))
	  || ((lock != NULL_LOCK)
	      || (lock_get_object_lock (oid, class_oid, LOG_FIND_THREAD_TRAN_INDEX (thread_p)) != NULL_LOCK)
	      || ((class_lock = lock_get_object_lock (class_oid, oid_Root_class_oid,
						      LOG_FIND_THREAD_TRAN_INDEX (thread_p))) == S_LOCK
		  || class_lock >= SIX_LOCK)
	      || ((class_lock = lock_get_object_lock (oid_Root_class_oid, NULL,
						      LOG_FIND_THREAD_TRAN_INDEX (thread_p))) == S_LOCK
		  || class_lock >= SIX_LOCK)));

  if (!OID_IS_ROOTOID (class_oid) && lock > NULL_LOCK && !object_locked)
    {
      if (lock == IS_LOCK)
	{
	  /* Use S_LOCK. This lock will be transformed into NULL_LOCK if op_type is S_SELECT and MVCC is not disabled
	   * for class OID. */
	  lock = S_LOCK;
	}
      else if (lock == IX_LOCK)
	{
	  assert (0);
	  lock = X_LOCK;
	}
      assert (lock == S_LOCK || lock == X_LOCK);
    }

  /* 
   * Lock and fetch the object and its class.
   */

  error_code = NO_ERROR;

  /* Assume that the needed object can fit in one page */
  copyarea_length = DB_PAGESIZE;

  error_code = heap_scancache_start (thread_p, &nxobj.area_scancache, NULL, NULL, false, false, mvcc_snapshot);
  if (error_code != NO_ERROR)
    {
      nxobj.mobjs = NULL;
      error_code = ER_FAILED;
      goto error;
    }
  nxobj.ptr_scancache = &nxobj.area_scancache;

  while (true)
    {
      nxobj.comm_area = *fetch_area = locator_allocate_copy_area_by_length (copyarea_length);
      if (nxobj.comm_area == NULL)
	{
	  heap_scancache_end (thread_p, &nxobj.area_scancache);
	  nxobj.mobjs = NULL;
	  error_code = ER_FAILED;
	  goto error;
	}

      nxobj.mobjs = LC_MANYOBJS_PTR_IN_COPYAREA (nxobj.comm_area);
      nxobj.obj = LC_START_ONEOBJ_PTR_IN_COPYAREA (nxobj.mobjs);
      LC_RECDES_IN_COPYAREA (nxobj.comm_area, &nxobj.recdes);
      nxobj.area_offset = 0;
      nxobj.mobjs->num_objs = 0;

      /* Get the interested object first */
      scan =
	locator_lock_and_return_object (thread_p, &nxobj, class_oid, p_oid, chn, object_need_locking ? lock : NULL_LOCK,
					operation_type);
      if (scan == S_SUCCESS)
	{
	  if (object_need_locking)
	    {
	      object_need_locking = false;
	      is_mvcc_disabled_class = heap_is_mvcc_disabled_for_class (class_oid);
	      if (is_mvcc_disabled_class == true)
		{
		  if (lock > NULL_LOCK)
		    {
		      /* Non-MVCC: Always lock object */
		      object_locked = true;
		    }
		}
	      else if (lock == X_LOCK)
		{
		  /* MVCC X_LOCK: Need exclusive lock on object. Get MVCC object version for delete/update. */
		  object_locked = true;
		}
	      else if (operation_type == S_SELECT_WITH_LOCK)
		{
		  /* MVCC S_SELECT_WITH_LOCK: We need to read and lock last object version found with satisfy dirty
		   * rules. This object must be also locked. */
		  object_locked = true;
		}
	    }
	  break;
	}

      /* Get the real length of current fetch/copy area */
      copyarea_length = nxobj.comm_area->length;
      locator_free_copy_area (nxobj.comm_area);

      /* 
       * If the object does not fit even when the copy area seems to be
       * large enough, increase the copy area by at least one page size.
       */
      if (scan == S_DOESNT_EXIST)
	{
	  heap_scancache_end (thread_p, &nxobj.area_scancache);
	  nxobj.comm_area = *fetch_area = NULL;
	  error_code = ER_HEAP_UNKNOWN_OBJECT;
	  if (er_errid () != error_code)
	    {
	      /* error was not previously set */
	      er_set (ER_ERROR_SEVERITY, ARG_FILE_LINE, ER_HEAP_UNKNOWN_OBJECT, 3, oid->volid, oid->pageid,
		      oid->slotid);
	    }
	  goto error;
	}
      else if (scan != S_DOESNT_FIT)
	{
	  heap_scancache_end (thread_p, &nxobj.area_scancache);
	  nxobj.comm_area = *fetch_area = NULL;
	  error_code = ER_FAILED;
	  goto error;
	}

      if ((-nxobj.recdes.length) > copyarea_length)
	{
	  copyarea_length = (DB_ALIGN (-nxobj.recdes.length, MAX_ALIGNMENT) + sizeof (*nxobj.mobjs));
	}
      else
	{
	  copyarea_length += DB_PAGESIZE;
	}
    }

  error_code = heap_scancache_end (thread_p, &nxobj.area_scancache);
  if (error_code != NO_ERROR)
    {
      locator_free_copy_area (nxobj.comm_area);
      *fetch_area = NULL;
      error_code = ER_FAILED;
      goto error;
    }
  nxobj.ptr_scancache = NULL;

  /* 
   * Then, get the interested class, if given class coherency number is not
   * current.
   */
  scan =
    locator_lock_and_return_object (thread_p, &nxobj, oid_Root_class_oid, class_oid, class_chn, NULL_LOCK, S_SELECT);
  if (scan == S_SUCCESS && nxobj.mobjs->num_objs == 2)
    {
      LC_COPYAREA_ONEOBJ *first, *second;
      LC_COPYAREA_ONEOBJ save;
      /* 
       * It is better if the class is cached first, so swap the
       * description. The object was stored first because it has
       * priority of retrieval, however, if both the object and its
       * class fits, the class should go first for performance reasons
       */

      /* Save the object information, then move the class information */
      first = LC_START_ONEOBJ_PTR_IN_COPYAREA (nxobj.mobjs);
      second = LC_NEXT_ONEOBJ_PTR_IN_COPYAREA (first);

      /* Swap the values */
      save = *first;
      *first = *second;
      *second = save;
    }

  prefetch_des.mobjs = nxobj.mobjs;
  prefetch_des.obj = &nxobj.obj;

  prefetch_des.offset = &nxobj.area_offset;
  prefetch_des.recdes = &nxobj.recdes;

  /* 
   * Find any decache notifications and prefetch any neighbors of the
   * instance
   */

  lock_notify_isolation_incons (thread_p, locator_notify_decache, &prefetch_des);
  if (prefetching && nxobj.mobjs->num_objs > 0)
    {
      error_code = heap_prefetch (thread_p, class_oid, oid, &prefetch_des);
    }

  if (nxobj.mobjs->num_objs == 0)
    {
      /* 
       * Don't need to send anything. The cache coherency numbers were
       * identical. Deallocate the area and return without failure
       */
      locator_free_copy_area (nxobj.comm_area);
      *fetch_area = NULL;
    }

error:
  if (lock != NULL_LOCK)
    {
      if (error_code != NO_ERROR)
	{
	  if (object_locked)
	    {
	      lock_unlock_object_donot_move_to_non2pl (thread_p, p_oid, class_oid, lock);
	    }
	}
      else if (is_mvcc_disabled_class == true
	       || (is_mvcc_disabled_class == -1 && heap_is_mvcc_disabled_for_class (class_oid)))
	{
	  if (lock <= S_LOCK)
	    {
	      assert (object_locked);
	      lock_unlock_object (thread_p, p_oid, class_oid, lock, false);
	    }
	}
    }

  return error_code;
}

/*
 * xlocator_get_class () - Lock and fetch the class of an instance, and prefetch
 *                    given instance and some other instances of class
 *
 * return: NO_ERROR if all OK, ER_ status otherwise
 *
 *   class_oid(in/out): Class identifier of the object. (It is set as a side
 *                 effect when its initial value is a null OID)
 *   class_chn(in): Cache coherence number of the class of the object
 *   oid(in): Object identifier of the instance of the desired class
 *   lock(in): Lock to acquire before the class is acquired/fetched
 *                 Note that the lock is for the class.
 *   prefetching(in): true when pretching of neighbors is desired
 *   fetch_area(in/out): Pointer to area where the objects are placed (set to
 *                 point to fetching area)
 *
 * Note: This function locks and fetches the class of the given
 *              instance. The class is only placed in a communication copy
 *              area when the state of the class (class_chn) in the workspace
 *              (client) is different from the one on disk. Other neighbors of
 *              the class are included in the copy_area. It is up to the
 *              caller if the additional classes are cached.  Fetch_area is
 *              set to NULL when there is an error or when there is not a need
 *              to send any object back since the cache coherent numbers were
 *              the same as those on disk. The caller must check the return
 *              value of the function to find out if there was any error.
 *
 * Note: The returned fetch area should be freed by the caller.
 */
int
xlocator_get_class (THREAD_ENTRY * thread_p, OID * class_oid, int class_chn, const OID * oid, LOCK lock,
		    int prefetching, LC_COPYAREA ** fetch_area)
{
  int error_code;

  if (OID_ISNULL (class_oid))
    {
      /* 
       * Caller does not know the class of the object. Get the class identifier
       * from disk
       */
      if (heap_get_class_oid_with_lock (thread_p, class_oid, oid, SNAPSHOT_TYPE_MVCC, NULL_LOCK) != S_SUCCESS)
	{
	  /* 
	   * Unable to find out the class identifier.
	   */
	  *fetch_area = NULL;
	  return ER_FAILED;
	}
    }

  /* Now acquired the desired lock */
  if (lock != NULL_LOCK)
    {
      /* Now acquired the desired lock */
      if (lock_object (thread_p, class_oid, oid_Root_class_oid, lock, LK_UNCOND_LOCK) != LK_GRANTED)
	{
	  /* 
	   * Unable to acquired lock
	   */
	  *fetch_area = NULL;
	  return ER_FAILED;
	}
    }

  /* 
   * Now fetch the class, the instance and optionally prefetch some
   * neighbors of the instance. No need to get the last version for class.
   */

  error_code =
    xlocator_fetch (thread_p, class_oid, class_chn, NULL_LOCK, LC_FETCH_CURRENT_VERSION, LC_FETCH_CURRENT_VERSION,
		    oid_Root_class_oid, -1, prefetching, fetch_area);

  if (error_code != NO_ERROR && lock != NULL_LOCK)
    {
      lock_unlock_object (thread_p, class_oid, oid_Root_class_oid, lock, false);
    }

  return error_code;
}

/*
 * xlocator_fetch_all () - Fetch all instances of a class
 *
 * return: NO_ERROR if all OK, ER_ status otherwise
 *
 *   hfid(in): Heap file where the instances of the class are placed
 *   lock(in): Lock to acquired (Set as a side effect to NULL_LOCKID)
 *   fetch_version_type(in): fetch version type
 *   class_oid(in): Class identifier of the instances to fetch
 *   nobjects(out): Total number of objects to fetch.
 *   nfetched(out): Current number of object fetched.
 *   last_oid(out): Object identifier of last fetched object
 *   fetch_area(in/out): Pointer to area where the objects are placed
 *
 */
int
xlocator_fetch_all (THREAD_ENTRY * thread_p, const HFID * hfid, LOCK * lock, LC_FETCH_VERSION_TYPE fetch_version_type,
		    OID * class_oid, int *nobjects, int *nfetched, OID * last_oid, LC_COPYAREA ** fetch_area)
{
  LC_COPYAREA_DESC prefetch_des;	/* Descriptor for decache of objects related to transaction isolation level */
  LC_COPYAREA_MANYOBJS *mobjs;	/* Describe multiple objects in area */
  LC_COPYAREA_ONEOBJ *obj;	/* Describe on object in area */
  RECDES recdes;		/* Record descriptor for insertion */
  int offset;			/* Place to store next object in area */
  int round_length;		/* Length of object rounded to integer alignment */
  int copyarea_length;
  OID oid;
  HEAP_SCANCACHE scan_cache;
  SCAN_CODE scan;
  int error_code = NO_ERROR;
  MVCC_SNAPSHOT *mvcc_snapshot = NULL;
  MVCC_SNAPSHOT mvcc_snapshot_dirty;

  assert (lock != NULL);
  if (OID_ISNULL (last_oid))
    {
      /* FIRST TIME. */

      /* Obtain the desired lock for the class scan */
      if (*lock != NULL_LOCK
	  && lock_object (thread_p, class_oid, oid_Root_class_oid, *lock, LK_UNCOND_LOCK) != LK_GRANTED)
	{
	  /* 
	   * Unable to acquired lock
	   */
	  *fetch_area = NULL;
	  *lock = NULL_LOCK;
	  *nobjects = -1;
	  *nfetched = -1;

	  error_code = ER_FAILED;
	  goto error;
	}

      /* Get statistics */
      last_oid->volid = hfid->vfid.volid;
      last_oid->pageid = NULL_PAGEID;
      last_oid->slotid = NULL_SLOTID;
      /* Estimate the number of objects to be fetched */
      *nobjects = heap_estimate_num_objects (thread_p, hfid);
      *nfetched = 0;
      if (*nobjects == -1)
	{
	  if (*lock != NULL_LOCK)
	    {
	      lock_unlock_object (thread_p, class_oid, oid_Root_class_oid, *lock, false);
	    }
	  *fetch_area = NULL;
	  error_code = ER_FAILED;
	  goto error;
	}
    }

  switch (fetch_version_type)
    {
    case LC_FETCH_MVCC_VERSION:
      mvcc_snapshot = logtb_get_mvcc_snapshot (thread_p);
      if (mvcc_snapshot == NULL)
	{
	  error_code = er_errid ();
	  if (error_code == NO_ERROR)
	    {
	      error_code = ER_FAILED;
	    }
	  goto error;
	}
      break;

    case LC_FETCH_DIRTY_VERSION:
      mvcc_snapshot_dirty.snapshot_fnc = mvcc_satisfies_dirty;
      mvcc_snapshot = &mvcc_snapshot_dirty;
      break;

    case LC_FETCH_CURRENT_VERSION:
      mvcc_snapshot = NULL;
      break;

    default:
      assert (0);
    }

  /* Set OID to last fetched object */
  COPY_OID (&oid, last_oid);

  /* Start a scan cursor for getting several classes */
  error_code = heap_scancache_start (thread_p, &scan_cache, hfid, class_oid, true, false, mvcc_snapshot);
  if (error_code != NO_ERROR)
    {
      if (*lock != NULL_LOCK)
	{
	  lock_unlock_object (thread_p, class_oid, oid_Root_class_oid, *lock, false);
	}
      *fetch_area = NULL;

      goto error;
    }

  /* Assume that the next object can fit in one page */
  copyarea_length = DB_PAGESIZE;

  while (true)
    {
      *fetch_area = locator_allocate_copy_area_by_length (copyarea_length);
      if (*fetch_area == NULL)
	{
	  (void) heap_scancache_end (thread_p, &scan_cache);
	  if (*lock != NULL_LOCK)
	    {
	      lock_unlock_object (thread_p, class_oid, oid_Root_class_oid, *lock, false);
	    }

	  error_code = ER_FAILED;
	  goto error;
	}

      mobjs = LC_MANYOBJS_PTR_IN_COPYAREA (*fetch_area);
      LC_RECDES_IN_COPYAREA (*fetch_area, &recdes);
      obj = LC_START_ONEOBJ_PTR_IN_COPYAREA (mobjs);
      mobjs->num_objs = 0;
      offset = 0;

      while ((scan = heap_next (thread_p, hfid, class_oid, &oid, &recdes, &scan_cache, COPY)) == S_SUCCESS)
	{
	  mobjs->num_objs++;
	  COPY_OID (&obj->class_oid, class_oid);
	  COPY_OID (&obj->oid, &oid);
	  obj->flag = 0;
	  obj->hfid = NULL_HFID;
	  obj->length = recdes.length;
	  obj->offset = offset;
	  obj->operation = LC_FETCH;
	  obj = LC_NEXT_ONEOBJ_PTR_IN_COPYAREA (obj);
	  round_length = DB_ALIGN (recdes.length, MAX_ALIGNMENT);
#if !defined(NDEBUG)
	  /* suppress valgrind UMW error */
	  memset (recdes.data + recdes.length, 0, MIN (round_length - recdes.length, recdes.area_size - recdes.length));
#endif
	  offset += round_length;
	  recdes.data += round_length;
	  recdes.area_size -= round_length + sizeof (*obj);

	  if (mobjs->num_objs == DB_INT32_MAX)
	    {
	      /* Prevent overflow */
	      break;
	    }
	}

      if (scan != S_DOESNT_FIT || mobjs->num_objs > 0)
	{
	  break;
	}
      /* 
       * The first object does not fit into given copy area
       * Get a larger area
       */

      /* Get the real length of current fetch/copy area */
      copyarea_length = (*fetch_area)->length;
      locator_free_copy_area (*fetch_area);

      /* 
       * If the object does not fit even when the copy area seems to be
       * large enough, increase the copy area by at least one page size.
       */

      if ((-recdes.length) > copyarea_length)
	{
	  copyarea_length = DB_ALIGN (-recdes.length, MAX_ALIGNMENT) + sizeof (*mobjs);
	}
      else
	{
	  copyarea_length += DB_PAGESIZE;
	}
    }

  if (scan == S_END)
    {
      /* 
       * This is the end of the loop. Indicate the caller that no more calls
       * are needed by setting nobjects and nfetched to the same value.
       */
      error_code = heap_scancache_end (thread_p, &scan_cache);
      if (error_code != NO_ERROR)
	{
	  locator_free_copy_area (*fetch_area);
	  *fetch_area = NULL;
	  if (*lock != NULL_LOCK)
	    {
	      lock_unlock_object (thread_p, class_oid, oid_Root_class_oid, *lock, false);
	    }
	  *nobjects = *nfetched = -1;

	  goto error;
	}

      *nfetched += mobjs->num_objs;
      *nobjects = *nfetched;
      OID_SET_NULL (last_oid);
      if (*lock != NULL_LOCK)
	{
	  lock_unlock_object (thread_p, class_oid, oid_Root_class_oid, *lock, false);
	}
    }
  else if (scan == S_ERROR)
    {
      /* There was an error.. */
      (void) heap_scancache_end (thread_p, &scan_cache);

      locator_free_copy_area (*fetch_area);
      *fetch_area = NULL;
      if (*lock != NULL_LOCK)
	{
	  lock_unlock_object (thread_p, class_oid, oid_Root_class_oid, *lock, false);
	}
      *nobjects = *nfetched = -1;

      error_code = ER_FAILED;
      goto error;
    }
  else if (mobjs->num_objs != 0)
    {
      heap_scancache_end_when_scan_will_resume (thread_p, &scan_cache);
      /* Set the last_oid.. and the number of fetched objects */
      obj = LC_PRIOR_ONEOBJ_PTR_IN_COPYAREA (obj);
      COPY_OID (last_oid, &obj->oid);
      *nfetched += mobjs->num_objs;
      /* 
       * If the guess on the number of objects to fetch was low, reset the
       * value, so that the caller continue to call us until the end of the
       * scan
       */
      if (*nobjects <= *nfetched)
	{
	  *nobjects = *nfetched + 10;
	}
    }
  else
    {
      error_code = heap_scancache_end (thread_p, &scan_cache);
      if (error_code != NO_ERROR)
	{
	  goto error;
	}
    }

  if (*fetch_area != NULL)
    {
      prefetch_des.mobjs = mobjs;
      prefetch_des.obj = &obj;
      prefetch_des.offset = &offset;
      prefetch_des.recdes = &recdes;
      lock_notify_isolation_incons (thread_p, locator_notify_decache, &prefetch_des);
    }

error:
  return error_code;
}

/*
 * xlocator_fetch_lockset () - Lock and fetch many objects
 *
 * return: NO_ERROR if all OK, ER_ status otherwise
 *
 *   lockset(in/out): Request for finding missing classes and the lock
 *		      requested objects (Set as a side effect).
 *   fetch_area(in/out): Pointer to area where the objects are placed
 *
 */
int
xlocator_fetch_lockset (THREAD_ENTRY * thread_p, LC_LOCKSET * lockset, LC_COPYAREA ** fetch_area)
{
  LC_COPYAREA_DESC prefetch_des;	/* Descriptor for decache of objects related to transaction isolation level */
  LOCATOR_RETURN_NXOBJ nxobj;	/* Description to return next obj */
  struct lc_lockset_reqobj *reqobjs;	/* Description of requested objects */
  struct lc_lockset_classof *reqclasses;	/* Description of classes of requested objects. */
  int copyarea_length;
  SCAN_CODE scan = S_SUCCESS;
  int i, j;
  int error_code = NO_ERROR;
  MVCC_SNAPSHOT *mvcc_snapshot = NULL;

  mvcc_snapshot = logtb_get_mvcc_snapshot (thread_p);
  if (mvcc_snapshot == NULL)
    {
      error_code = er_errid ();
      return (error_code == NO_ERROR ? ER_FAILED : error_code);
    }

  *fetch_area = NULL;

  reqobjs = lockset->objects;
  reqclasses = lockset->classes;

  if (lockset->num_reqobjs_processed == -1)
    {
      /* 
       * FIRST CALL.
       * Initialize num of object processed.
       * Make sure that all classes are known and lock the classes and objects
       */
      lockset->num_reqobjs_processed = 0;
      lockset->num_classes_of_reqobjs_processed = 0;

      error_code = locator_find_lockset_missing_class_oids (thread_p, lockset);
      if (error_code != NO_ERROR)
	{
	  goto error;
	}
    }

  /* Start a scan cursor for getting several classes */
  error_code = heap_scancache_start (thread_p, &nxobj.area_scancache, NULL, NULL, true, false, NULL);
  if (error_code != NO_ERROR)
    {
      lock_unlock_objects_lock_set (thread_p, lockset);
      goto error;
    }
  nxobj.ptr_scancache = &nxobj.area_scancache;

  /* 
   * Assume that there are not any objects larger than one page. If there are
   * the number of pages is fixed later.
   */

  copyarea_length = DB_PAGESIZE;

  nxobj.mobjs = NULL;
  nxobj.comm_area = NULL;

  while (scan == S_SUCCESS
	 && ((lockset->num_classes_of_reqobjs_processed < lockset->num_classes_of_reqobjs)
	     || (lockset->num_reqobjs_processed < lockset->num_reqobjs)))
    {
      nxobj.comm_area = locator_allocate_copy_area_by_length (copyarea_length);
      if (nxobj.comm_area == NULL)
	{
	  (void) heap_scancache_end (thread_p, &nxobj.area_scancache);
	  lock_unlock_objects_lock_set (thread_p, lockset);
	  error_code = ER_FAILED;
	  goto error;
	}

      nxobj.mobjs = LC_MANYOBJS_PTR_IN_COPYAREA (nxobj.comm_area);
      nxobj.obj = LC_START_ONEOBJ_PTR_IN_COPYAREA (nxobj.mobjs);
      LC_RECDES_IN_COPYAREA (nxobj.comm_area, &nxobj.recdes);
      nxobj.area_offset = 0;
      nxobj.mobjs->num_objs = 0;

      /* 
       * CLASSES
       * Place the classes on the communication area, don't place those classes
       * with correct chns.
       */

      for (i = lockset->num_classes_of_reqobjs_processed; scan == S_SUCCESS && i < lockset->num_classes_of_reqobjs; i++)
	{
	  if (OID_ISNULL (&reqclasses[i].oid))
	    {
	      lockset->num_classes_of_reqobjs_processed++;
	      continue;
	    }
	  if (OID_ISTEMP (&reqclasses[i].oid))
	    {
	      lockset->num_classes_of_reqobjs_processed++;
	      continue;
	    }
	  scan =
	    locator_lock_and_return_object (thread_p, &nxobj, oid_Root_class_oid, &reqclasses[i].oid, reqclasses[i].chn,
					    lockset->reqobj_class_lock, S_SELECT);
	  if (scan == S_SUCCESS)
	    {
	      lockset->num_classes_of_reqobjs_processed++;
	    }
	  else if (scan == S_DOESNT_FIT && nxobj.mobjs->num_objs == 0)
	    {
	      /* 
	       * The first object does not fit into given copy area
	       * Get a larger area
	       */

	      /* Get the real length of current fetch/copy area */

	      copyarea_length = nxobj.comm_area->length;

	      /* 
	       * If the object does not fit even when the copy area seems
	       * to be large enough, increase the copy area by at least one
	       * page size.
	       */

	      if ((-nxobj.recdes.length) > copyarea_length)
		{
		  copyarea_length = (DB_ALIGN (-nxobj.recdes.length, MAX_ALIGNMENT) + sizeof (*nxobj.mobjs));
		}
	      else
		{
		  copyarea_length += DB_PAGESIZE;
		}

	      locator_free_copy_area (nxobj.comm_area);
	      scan = S_SUCCESS;
	      break;		/* finish the for */
	    }
	  else if (scan != S_DOESNT_FIT && (scan == S_DOESNT_EXIST || lockset->quit_on_errors == false))
	    {
	      OID_SET_NULL (&reqclasses[i].oid);
	      lockset->num_classes_of_reqobjs_processed += 1;
	      scan = S_SUCCESS;
	    }
	  else
	    {
	      break;		/* Quit on errors */
	    }
	}

      if (i >= lockset->num_classes_of_reqobjs)
	{
	  /* 
	   * DONE WITH CLASSES... NOW START WITH INSTANCES
	   * Place the instances in the fetching area, don't place those
	   * instances with correct chns or when they have been placed through
	   * the class array
	   */

	  for (i = lockset->num_reqobjs_processed; scan == S_SUCCESS && i < lockset->num_reqobjs; i++)
	    {
	      if (OID_ISNULL (&reqobjs[i].oid) || OID_ISTEMP (&reqobjs[i].oid) || reqobjs[i].class_index == -1
		  || OID_ISNULL (&reqclasses[reqobjs[i].class_index].oid))
		{
		  lockset->num_reqobjs_processed += 1;
		  continue;
		}

	      if (OID_IS_ROOTOID (&reqclasses[reqobjs[i].class_index].oid))
		{
		  /* 
		   * The requested object is a class. If this object is a class
		   * of other requested objects, the object has already been
		   * processed in the previous class iteration
		   */
		  for (j = 0; j < lockset->num_classes_of_reqobjs; j++)
		    {
		      if (OID_EQ (&reqobjs[i].oid, &reqclasses[j].oid))
			{
			  /* It has already been processed */
			  lockset->num_reqobjs_processed += 1;
			  break;
			}
		    }
		  if (j < lockset->num_classes_of_reqobjs)
		    {
		      continue;
		    }
		  nxobj.ptr_scancache->mvcc_snapshot = NULL;
		}
	      else
		{
		  nxobj.ptr_scancache->mvcc_snapshot = mvcc_snapshot;
		}

	      /* Now return the object */
	      scan = locator_lock_and_return_object (thread_p, &nxobj, &reqclasses[reqobjs[i].class_index].oid,
						     &reqobjs[i].oid, reqobjs[i].chn, lockset->reqobj_inst_lock,
						     S_SELECT);
	      if (scan == S_SUCCESS)
		{
		  lockset->num_reqobjs_processed++;
		  continue;
		}

	      if (scan == S_DOESNT_FIT && nxobj.mobjs->num_objs == 0)
		{
		  /* 
		   * The first object does not fit into given copy area
		   * Get a larger area
		   */

		  /* Get the real length of current fetch/copy area */

		  copyarea_length = nxobj.comm_area->length;

		  /* 
		   * If the object does not fit even when the copy area
		   * seems to be large enough, increase the copy area by at
		   * least one page size.
		   */

		  if ((-nxobj.recdes.length) > copyarea_length)
		    {
		      copyarea_length = ((-nxobj.recdes.length) + sizeof (*nxobj.mobjs));
		    }
		  else
		    {
		      copyarea_length += DB_PAGESIZE;
		    }

		  locator_free_copy_area (nxobj.comm_area);
		  scan = S_SUCCESS;
		  break;	/* finish the for */
		}
	      else if (scan != S_DOESNT_FIT && (scan == S_DOESNT_EXIST || lockset->quit_on_errors == false))
		{
		  OID_SET_NULL (&reqobjs[i].oid);
		  lockset->num_reqobjs_processed += 1;
		  scan = S_SUCCESS;
		}
	    }
	}
    }

  /* End the scan cursor */
  error_code = heap_scancache_end (thread_p, &nxobj.area_scancache);
  if (error_code != NO_ERROR)
    {
      /* There was an error.. */
      if (nxobj.mobjs != NULL)
	{
	  locator_free_copy_area (nxobj.comm_area);
	}
      lock_unlock_objects_lock_set (thread_p, lockset);
      goto error;
    }

  if (scan == S_ERROR)
    {
      /* There was an error.. */
      if (nxobj.mobjs != NULL)
	{
	  locator_free_copy_area (nxobj.comm_area);
	}
      lock_unlock_objects_lock_set (thread_p, lockset);
      error_code = ER_FAILED;
      goto error;
    }
  else if (nxobj.mobjs != NULL && nxobj.mobjs->num_objs == 0)
    {
      locator_free_copy_area (nxobj.comm_area);
    }
  else
    {
      *fetch_area = nxobj.comm_area;
    }

  if (*fetch_area != NULL)
    {
      prefetch_des.mobjs = nxobj.mobjs;
      prefetch_des.obj = &nxobj.obj;
      prefetch_des.offset = &nxobj.area_offset;
      prefetch_des.recdes = &nxobj.recdes;
      lock_notify_isolation_incons (thread_p, locator_notify_decache, &prefetch_des);
    }

  if ((lockset->num_classes_of_reqobjs_processed >= lockset->num_classes_of_reqobjs)
      && lockset->num_reqobjs_processed >= lockset->num_reqobjs)
    {
      lock_unlock_objects_lock_set (thread_p, lockset);
    }

error:
  return error_code;
}

/*
 * locator_all_reference_lockset () - Find all objects referenced by given object
 *
 * return: LC_LOCKSET * or NULL (in case of error)
 *
 *   oid(in): The desired object.
 *   prune_level(in): Get references up to this level. If the value is <= 0
 *                     means up to an infinite level (i.e., all references).
 *   inst_lock(in): Indicate this lock in the request area for objects that
 *                     are instances.
 *   class_lock(in): Indicate this lock in the request area for objects that
 *                     are classes.
 *   quit_on_errors(in): Quit when an error is found such as cannot lock all
 *                 nested objects.
 *
 * Note: This function find all direct and indirect references from the
 *              given object upto the given prune level in the nested graph.
 *              The given object is also included as a reference. Thus, the
 *              function can be seen as listing a graph of referenced/nested
 *              objects.
 *
 *        For performance reasons, the search for duplicate oids now uses an
 *        mht (hash table).  This means that we have to copy the oids into a
 *        non-relocatable place (see lc_ht_permoids below) until the entire
 *        graph is known.
 */
static LC_LOCKSET *
locator_all_reference_lockset (THREAD_ENTRY * thread_p, OID * oid, int prune_level, LOCK inst_lock, LOCK class_lock,
			       int quit_on_errors)
{
  OID class_oid;		/* The class_oid of an inst */
  int max_refs, ref_num;	/* Max and reference number in request area */
  int max_stack;		/* Total size of stack */
  int stack_actual_size;	/* Actual size of stack */
  int level;			/* The current listing level */
  int oid_list_size = 0;	/* Oid list size */
  OID *oid_list = NULL;		/* List of ref for one object */
  LC_LOCKSET *lockset = NULL;	/* Building request for obj. */
  struct lc_lockset_reqobj *reqobjs;	/* Description of one inst */
  struct lc_lockset_reqobj *to_reqobjs;	/* Description of one inst */
  struct lc_lockset_classof *reqclasses;	/* Description of one class */
  int *stack = NULL;		/* The stack for the search */
  HEAP_SCANCACHE scan_cache;	/* Scan cache used for fetching purposes */
  SCAN_CODE scan;		/* Scan return value for an object */
  RECDES peek_recdes;
  void *new_ptr;
  int i, tmp_ref_num, number;
  MHT_TABLE *lc_ht_permoids = NULL;	/* Hash table of already found oids */
  HL_HEAPID heap_id = HL_NULL_HEAPID;	/* Id of Heap allocator */
  MVCC_SNAPSHOT *mvcc_snapshot = NULL;

  struct ht_obj_info
  {
    OID oid;
    int ref_num;
  };				/* info stored into hash table */
  struct ht_obj_info *ht_obj;

  /* Make sure that the object exists ? */
  if (!heap_does_exist (thread_p, NULL, oid))
    {
      if (er_errid () != ER_INTERRUPTED)
	{
	  er_set (ER_ERROR_SEVERITY, ARG_FILE_LINE, ER_HEAP_UNKNOWN_OBJECT, 3, oid->volid, oid->pageid, oid->slotid);
	}

      goto error;
    }

  /* Let's assume a number of references for allocation start purposes */
  max_refs = max_stack = LOCATOR_GUESS_NUM_NESTED_REFERENCES;

  lockset = locator_allocate_lockset (max_refs, inst_lock, class_lock, quit_on_errors);
  if (lockset == NULL)
    {
      goto error;
    }

  stack = (int *) malloc (sizeof (*stack) * max_stack);
  if (stack == NULL)
    {
      er_set (ER_ERROR_SEVERITY, ARG_FILE_LINE, ER_OUT_OF_VIRTUAL_MEMORY, 1, sizeof (*stack) * max_stack);
      goto error;
    }

  /* Use a hash table to speed up lockset verification when looking for cycles in the graph */
  lc_ht_permoids = mht_create ("Memory hash lc_allrefs", LOCATOR_GUESS_HT_SIZE, oid_hash, oid_compare_equals);
  if (lc_ht_permoids == NULL)
    {
      goto error;
    }

  /* Use a chunky memory manager, for fewer mallocs of small stuff */
  heap_id = db_create_fixed_heap (sizeof (struct ht_obj_info), LOCATOR_GUESS_HT_SIZE);
  if (heap_id == HL_NULL_HEAPID)
    {
      goto error;
    }

  /* Initialize the stack */
  stack_actual_size = 0;
  level = 0;

  reqobjs = lockset->objects;
  reqclasses = lockset->classes;

  /* 
   * Add first object to the stack and request structure.
   * Indicate that the object is only on the stack. That is, the object has
   * not been visited.
   * The cache coherence number is used to hold the level of the object in
   * the nested graph/tree
   */

  COPY_OID (&reqobjs->oid, oid);
  reqobjs->class_index = -1;
  reqobjs->chn = level;
  stack[stack_actual_size++] = lockset->num_reqobjs++;	/* Push */
  reqobjs++;

  mvcc_snapshot = logtb_get_mvcc_snapshot (thread_p);
  if (mvcc_snapshot == NULL)
    {
      goto error;
    }

  /* 
   * Start a kind of depth-first search algorithm to find out all references
   * until the prune level is reached
   */

  /* Start a scan cursor for getting several classes */
  if (heap_scancache_start (thread_p, &scan_cache, NULL, NULL, true, false, mvcc_snapshot) != NO_ERROR)
    {
      goto error;
    }

  while (stack_actual_size > 0)
    {
      ref_num = stack[--stack_actual_size];	/* Pop */
      /* Get the object to find out its direct references */
      scan =
	heap_get_with_class_oid (thread_p, &class_oid, &lockset->objects[ref_num].oid, &peek_recdes, &scan_cache,
				 S_SELECT, PEEK, LOG_WARNING_IF_DELETED);
      if (scan != S_SUCCESS)
	{
	  if (scan != S_DOESNT_EXIST && (quit_on_errors == true || er_errid () == ER_INTERRUPTED))
	    {
	      (void) heap_scancache_end (thread_p, &scan_cache);
	      goto error;
	    }

	  /* Remove the object from the list of requested objects */
	  if (ref_num == lockset->num_reqobjs - 1)
	    {
	      /* Last element remove it */
	      lockset->num_reqobjs--;
	      reqobjs--;
	    }
	  else
	    {
	      /* Marked it as invalid */
	      OID_SET_NULL (&lockset->objects[ref_num].oid);
	    }
	  er_clear ();
	  continue;
	}

      /* 
       * has the object been visited ?
       */
      if (lockset->objects[ref_num].class_index == -1)
	{
	  /* 
	   * Object has never been visited. First time in the stack.
	   * Find its class and marked as listed in the lockset structure
	   */

	  /* Is this class already stored ? */

	  for (i = 0; i < lockset->num_classes_of_reqobjs; i++)
	    {
	      if (OID_EQ (&class_oid, &lockset->classes[i].oid))
		{
		  break;
		}
	    }
	  if (i < lockset->num_classes_of_reqobjs)
	    {
	      /* Class is already in the lockset class list array */
	      lockset->objects[ref_num].class_index = i;
	    }
	  else
	    {
	      /* 
	       * Class is not in the lockset class list array.
	       * Make sure that this is a valid class
	       */
	      if (!heap_does_exist (thread_p, oid_Root_class_oid, &class_oid))
		{
		  /* Remove the object from the list of requested objects */
		  if (ref_num == lockset->num_reqobjs - 1)
		    {
		      /* Last element remove it */
		      lockset->num_reqobjs--;
		      reqobjs--;
		    }
		  else
		    {
		      /* Marked it as invalid */
		      OID_SET_NULL (&lockset->objects[ref_num].oid);
		    }
		  continue;
		}
	      COPY_OID (&reqclasses->oid, &class_oid);
	      reqclasses->chn = NULL_CHN;	/* Note that this is a level */
	      lockset->objects[ref_num].class_index = lockset->num_classes_of_reqobjs;
	      lockset->num_classes_of_reqobjs++;
	      reqclasses++;
	    }
	}

      /* Level for the directly referenced objects */

      level = lockset->objects[ref_num].chn + 1;
      if (prune_level >= 0 && level > prune_level)
	{
	  continue;
	}

      /* 
       * Find all direct references from the given object
       */
      if (OID_IS_ROOTOID (&class_oid))
	{
	  continue;
	}
      number =
	heap_get_referenced_by (thread_p, &class_oid, &lockset->objects[ref_num].oid, &peek_recdes, &oid_list_size,
				&oid_list);
      if (number <= 0)
	{
	  continue;
	}

      /* 
       * Add the above references to the stack if these objects have not
       * been alredy visited or if their current level is smaller than their
       * visited level
       */

      if (oid_list == NULL || number <= 0)
	{
	  continue;
	}
      for (i = 0; i < number; i++)
	{
	  if (OID_ISNULL (&oid_list[i]))
	    {
	      continue;
	    }

	  ht_obj = (struct ht_obj_info *) mht_get (lc_ht_permoids, &oid_list[i]);
	  if (ht_obj != NULL)
	    {
	      tmp_ref_num = ht_obj->ref_num;
	      if (lockset->objects[tmp_ref_num].chn > level)
		{
		  /* 
		   * Re-visit the object again since some of its
		   * references may have been pruned
		   */
		  lockset->objects[tmp_ref_num].chn = level;
		  /* push */
		  stack[stack_actual_size++] = tmp_ref_num;
		}
	    }
	  else
	    {
	      tmp_ref_num = lockset->num_reqobjs;
	      /* 
	       * Push the object onto the stack.
	       * Make sure that we have area in the stack and the
	       * request area
	       */
	      if (stack_actual_size >= max_stack)
		{
		  /* Expand the stack */
		  if (number > LOCATOR_GUESS_NUM_NESTED_REFERENCES)
		    {
		      max_stack += number;
		    }
		  else
		    {
		      max_stack += LOCATOR_GUESS_NUM_NESTED_REFERENCES;
		    }
		  new_ptr = realloc (stack, sizeof (*stack) * max_stack);
		  if (new_ptr == NULL)
		    {
		      er_set (ER_ERROR_SEVERITY, ARG_FILE_LINE, ER_OUT_OF_VIRTUAL_MEMORY, 1,
			      sizeof (*stack) * max_stack);
		      if (quit_on_errors == false)
			{
			  break;
			}
		      (void) heap_scancache_end (thread_p, &scan_cache);
		      goto error;
		    }
		  stack = (int *) new_ptr;
		}

	      if ((lockset->num_reqobjs + 1) > max_refs)
		{
		  if (number > LOCATOR_GUESS_NUM_NESTED_REFERENCES)
		    {
		      max_refs += number;
		    }
		  else
		    {
		      max_refs += LOCATOR_GUESS_NUM_NESTED_REFERENCES;
		    }
		  new_ptr = locator_reallocate_lockset (lockset, max_refs);
		  if (new_ptr == NULL)
		    {
		      if (quit_on_errors == false)
			{
			  break;
			}
		      (void) heap_scancache_end (thread_p, &scan_cache);
		      goto error;
		    }
		  lockset = (LC_LOCKSET *) new_ptr;
		  /* Find the new locations since the structure was reallocated */
		  reqobjs = lockset->objects + lockset->num_reqobjs;
		  reqclasses = lockset->classes + lockset->num_classes_of_reqobjs;
		}

	      /* Put object in the hash table */
	      ht_obj = (struct ht_obj_info *) db_fixed_alloc (heap_id, sizeof (*ht_obj));
	      if (ht_obj == NULL)
		{
		  if (quit_on_errors == false)
		    {
		      break;
		    }
		  (void) heap_scancache_end (thread_p, &scan_cache);
		  goto error;
		}
	      COPY_OID (&ht_obj->oid, &oid_list[i]);
	      ht_obj->ref_num = tmp_ref_num;

	      if (mht_put (lc_ht_permoids, &ht_obj->oid, ht_obj) != ht_obj)
		{
		  if (quit_on_errors == false)
		    {
		      break;
		    }
		  (void) heap_scancache_end (thread_p, &scan_cache);
		  goto error;
		}

	      /* 
	       * Push the object
	       * Indicate that the object is only on the stack. That is,
	       * the object has not been visited.
	       * The cache coherence number is used to hold the level of
	       * the object in the nested graph/tree
	       */
	      COPY_OID (&reqobjs->oid, &oid_list[i]);
	      reqobjs->class_index = -1;
	      reqobjs->chn = level;
	      /* Push */
	      stack[stack_actual_size++] = lockset->num_reqobjs++;
	      reqobjs++;
	    }
	}
    }

  /* Cleanup */
  if (oid_list != NULL)
    {
      free_and_init (oid_list);
    }
  free_and_init (stack);
  (void) heap_scancache_end (thread_p, &scan_cache);
  db_destroy_fixed_heap (heap_id);
  mht_destroy (lc_ht_permoids);

  /* 
   * Set the cache coherence numbers as unknown (these are the ones of the
   * client workspace) and compact the array of requested objects. Note that
   * before we have used the chn as the level, so it needs to be reset.
   */

  number = 0;
  to_reqobjs = reqobjs = lockset->objects;
  for (i = 0; i < lockset->num_reqobjs; i++)
    {
      if (!OID_ISNULL (&reqobjs->oid))
	{
	  /* Move it to */
	  if (to_reqobjs != reqobjs)
	    {
	      memcpy (to_reqobjs, reqobjs, sizeof (*reqobjs));
	    }
	  to_reqobjs->chn = NULL_CHN;
	  to_reqobjs++;
	}
      else
	{
	  number++;
	}
      reqobjs++;
    }
  lockset->num_reqobjs -= number;

  for (i = 0; i < lockset->num_classes_of_reqobjs; i++)
    {
      lockset->classes[i].chn = CHN_UNKNOWN_ATCLIENT;
    }

  return lockset;

error:
  if (oid_list != NULL)
    {
      free_and_init (oid_list);
    }
  if (lc_ht_permoids != NULL)
    {
      mht_destroy (lc_ht_permoids);
      lc_ht_permoids = NULL;
    }
  if (stack != NULL)
    {
      free_and_init (stack);
    }
  if (lockset != NULL)
    {
      locator_free_lockset (lockset);
      lockset = NULL;
    }
  if (heap_id != HL_NULL_HEAPID)
    {
      db_destroy_fixed_heap (heap_id);
    }

  return NULL;
}

/*
 * xlocator_fetch_all_reference_lockset () - Lock and fetch the requested objects and its
 *                                direct and indirect references
 *
 * return: NO_ERROR if all OK, ER_ status otherwise
 *
 *   oid(in): The desired object in the root of nested references
 *   chn(in): Cache coherence number of desired object
 *   class_oid(in): Class identifier of the desired object
 *   class_chn(in): Cache coherence number of the class of the desired object
 *   lock(in): Lock to acquire on the desired object and its references
 *   quit_on_errors(in): Wheater to continue in case an error, such as an
 *                 object can be locked
 *   prune_level(in): Get references upto this level. If the value is <= 0
 *                 means upto an infonite level (i.e., all references).
 *   lockset(in/out): Request for finding the all references. This is set to
 *                 NULL when the references are unknown.
 *   fetch_area(in/out): Pointer to area where the objects are placed (Set as a
 *                 side effect)
 *
 */
int
xlocator_fetch_all_reference_lockset (THREAD_ENTRY * thread_p, OID * oid, int chn, OID * class_oid, int class_chn,
				      LOCK lock, int quit_on_errors, int prune_level, LC_LOCKSET ** lockset,
				      LC_COPYAREA ** fetch_area)
{
  int i;
  LOCK instance_lock;

  /* Find all the references */
  if (lock <= S_LOCK)
    {
      instance_lock = IS_LOCK;
    }
  else
    {
      instance_lock = IX_LOCK;
    }
  *lockset = locator_all_reference_lockset (thread_p, oid, prune_level, lock, instance_lock, quit_on_errors);
  if (*lockset == NULL)
    {
      return ER_FAILED;
    }

  /* 
   * Set the known cache coherence numbers of the desired object and its
   * class
   */

  if (chn != NULL_CHN)
    {
      for (i = 0; i < (*lockset)->num_reqobjs; i++)
	{
	  if (OID_EQ (oid, &(*lockset)->objects[i].oid))
	    {
	      (*lockset)->objects[i].chn = chn;
	      break;
	    }
	}
    }

  if (class_oid != NULL && class_chn != NULL_CHN)
    {
      for (i = 0; i < (*lockset)->num_classes_of_reqobjs; i++)
	{
	  if (OID_EQ (class_oid, &(*lockset)->classes[i].oid))
	    {
	      (*lockset)->classes[i].chn = class_chn;
	      break;
	    }
	}
    }

  /* Get the first batch of classes and objects */
  return xlocator_fetch_lockset (thread_p, *lockset, fetch_area);
}

/*
 * xlocator_does_exist () - Does object exist? if it does prefetch it
 *
 * return: Either of (LC_EXIST, LC_DOESNOT_EXIST, LC_ERROR)
 *
 *   oid(in): Object identifier of desired object
 *   chn(in): Cache coherence number of object
 *   lock(in): Lock to acquire for the object
 *   fetch_type(in): fetch type
 *   class_oid(in): Class identifier of the object
 *   class_chn(in): Cache coherence number of the class of the object
 *   need_fetching(in):
 *   prefetching(in): true if prefetching of some of the object neighbors is
 *                 desired.
 *   fetch_area(in/out):  Pointer to area where the objects are placed
                   (set to point to fetching area)
 *
 * Note:This function checks if the desired object exist. An error is
 *              not set if the object does not exist. If the object exists and
 *              prefetching is desired, prefetching is done for the object and
 *              some of its neighbors.
 */
int
xlocator_does_exist (THREAD_ENTRY * thread_p, OID * oid, int chn, LOCK lock, LC_FETCH_VERSION_TYPE fetch_version_type,
		     OID * class_oid, int class_chn, int need_fetching, int prefetching, LC_COPYAREA ** fetch_area)
{
  OID tmp_oid;
  SNAPSHOT_TYPE snapshot_type;
  bool check_oid_heap = true;
  bool object_locked = false;
  SCAN_CODE scan_code = S_SUCCESS;
  LC_FETCH_VERSION_TYPE initial_fetch_version_type = fetch_version_type;

  if (need_fetching && fetch_area != NULL)
    {
      *fetch_area = NULL;
    }

  if (class_oid == NULL)
    {
      class_oid = &tmp_oid;
      OID_SET_NULL (class_oid);
    }

  switch (fetch_version_type)
    {
    case LC_FETCH_MVCC_VERSION:
      snapshot_type = SNAPSHOT_TYPE_MVCC;
      break;

    case LC_FETCH_DIRTY_VERSION:
      snapshot_type = SNAPSHOT_TYPE_DIRTY;
      break;

    case LC_FETCH_CURRENT_VERSION:
      snapshot_type = SNAPSHOT_TYPE_NONE;
      break;

    default:
      assert (0);
    }

  if (OID_ISNULL (class_oid))
    {
      /* 
       * Caller does not know the class of the object. Get the class identifier
       * from disk
       */
      class_chn = CHN_UNKNOWN_ATCLIENT;
      scan_code = heap_get_class_oid_with_lock (thread_p, class_oid, oid, snapshot_type, lock);
      if (scan_code == S_ERROR)
	{
	  ASSERT_ERROR ();
	  return LC_ERROR;
	}
      else if (scan_code != S_SUCCESS)
	{
	  /* Unable to find the class of the object.. return */
	  return LC_DOESNOT_EXIST;
	}

      if (heap_is_mvcc_disabled_for_class (class_oid))
	{
	  if (!heap_does_exist (thread_p, class_oid, oid))
	    {
	      if (lock != NULL_LOCK)
		{
		  lock_unlock_object (thread_p, oid, class_oid, lock, false);
		}
	      return LC_DOESNOT_EXIST;
	    }
	}

      /* fetch current version without lock */
      fetch_version_type = LC_FETCH_CURRENT_VERSION;
    }
  else if (heap_is_mvcc_disabled_for_class (class_oid))
    {
      /* Non-MVCC class, just lock and check object exists. */
      if (lock != NULL_LOCK && (lock_object (thread_p, oid, class_oid, lock, LK_UNCOND_LOCK) != LK_GRANTED))
	{
	  ASSERT_ERROR ();
	  return LC_ERROR;
	}
      if (!heap_does_exist (thread_p, class_oid, oid))
	{
	  if (lock != NULL_LOCK)
	    {
	      lock_unlock_object (thread_p, oid, class_oid, lock, false);
	    }
	  return LC_DOESNOT_EXIST;
	}
      /* Fall through to fetch if needed. */
    }
  else
    {
      /* MVCC class, call heap_mvcc_lock_object (it also verifies object exists). */
      scan_code = heap_mvcc_lock_object (thread_p, oid, class_oid, lock, snapshot_type);
      if (scan_code == S_ERROR)
	{
	  ASSERT_ERROR ();
	  return LC_ERROR;
	}
      else if (scan_code != S_SUCCESS)
	{
	  return LC_DOESNOT_EXIST;
	}
      /* Fall through to fetch if needed. */
    }

  /* The object exist. Prefetch the object if that operation is desirable */
  if (need_fetching && fetch_area != NULL)
    {
      if (xlocator_fetch (thread_p, oid, NULL_CHN, NULL_LOCK, fetch_version_type,
			  initial_fetch_version_type, class_oid, class_chn, prefetching, fetch_area) != NO_ERROR)
	{
	  ASSERT_ERROR ();
	  if (lock != NULL_LOCK)
	    {
	      lock_unlock_object (thread_p, oid, class_oid, lock, false);
	    }
	  return LC_ERROR;
	}
    }

  /* Success */
  return LC_EXIST;
}

/*
 * locator_start_force_scan_cache () -
 *
 * return: NO_ERROR if all OK, ER_ status otherwise
 *
 *   scan_cache(in/out):
 *   hfid(in):
 *   class_oid(in):
 *   op_type(in):
 */
int
locator_start_force_scan_cache (THREAD_ENTRY * thread_p, HEAP_SCANCACHE * scan_cache, const HFID * hfid,
				const OID * class_oid, int op_type)
{
  return heap_scancache_start_modify (thread_p, scan_cache, hfid, class_oid, op_type, NULL);
}

/*
 * locator_end_force_scan_cache () -
 *
 * return:
 *
 *   scan_cache(in):
 */
void
locator_end_force_scan_cache (THREAD_ENTRY * thread_p, HEAP_SCANCACHE * scan_cache)
{
  heap_scancache_end_modify (thread_p, scan_cache);
}


/*
 * locator_check_primary_key_upddel () -
 *
 * return: NO_ERROR if all OK, ER_ status otherwise
 *
 *   thread_p(in):
 *   class_oid(in):
 *   inst_oid(in):
 *   recdes(in):
 *   idx_action_flag(in): is moving record between partitioned table? 
 *			 If FOR_MOVE, this delete(&insert) is caused by 
 *			 'UPDATE ... SET ...', NOT 'DELETE FROM ...'
 */
static int
locator_check_primary_key_upddel (THREAD_ENTRY * thread_p, OID * class_oid, OID * inst_oid, RECDES * recdes,
				  LOCATOR_INDEX_ACTION_FLAG idx_action_flag)
{
  int num_found, i;
  HEAP_CACHE_ATTRINFO index_attrinfo;
  HEAP_IDX_ELEMENTS_INFO idx_info;
  BTID btid;
  DB_VALUE dbvalue;
  DB_VALUE *key_dbvalue;
  char buf[DBVAL_BUFSIZE + MAX_ALIGNMENT], *aligned_buf;
  OR_INDEX *index;
  bool is_null;
  int error_code = NO_ERROR;

  DB_MAKE_NULL (&dbvalue);

  aligned_buf = PTR_ALIGN (buf, MAX_ALIGNMENT);

  num_found = heap_attrinfo_start_with_index (thread_p, class_oid, NULL, &index_attrinfo, &idx_info);
  if (num_found <= 0)
    {
      return error_code;
    }

  if (idx_info.has_single_col)
    {
      error_code = heap_attrinfo_read_dbvalues (thread_p, inst_oid, recdes, NULL, &index_attrinfo, HEAPATTR_READ_OOR);
      if (error_code != NO_ERROR)
	{
	  goto error;
	}
    }

  for (i = 0; i < idx_info.num_btids; i++)
    {
      index = &(index_attrinfo.last_classrepr->indexes[i]);
      if (index->type != BTREE_PRIMARY_KEY || index->fk == NULL)
	{
	  continue;
	}

      key_dbvalue =
	heap_attrvalue_get_key (thread_p, i, &index_attrinfo, recdes, &btid, &dbvalue, aligned_buf, NULL, NULL);
      if (key_dbvalue == NULL)
	{
	  error_code = ER_FAILED;
	  goto error;
	}

      if (index->n_atts > 1)
	{
	  is_null = btree_multicol_key_is_null (key_dbvalue);
	}
      else
	{
	  is_null = DB_IS_NULL (key_dbvalue);
	}

      if (!is_null)
	{
	  switch (idx_action_flag)
	    {
	    case FOR_MOVE:
	      error_code = locator_check_primary_key_update (thread_p, index, key_dbvalue);
	      if (error_code != NO_ERROR)
		{
		  goto error;
		}
	      break;
	    case FOR_INSERT_OR_DELETE:
	      error_code = locator_check_primary_key_delete (thread_p, index, key_dbvalue);
	      if (error_code != NO_ERROR)
		{
		  goto error;
		}
	      break;
	    default:
	      error_code = ER_FAILED;
	      goto error;
	    }
	}
    }

error:
  if (key_dbvalue == &dbvalue)
    {
      pr_clear_value (&dbvalue);
    }

  heap_attrinfo_end (thread_p, &index_attrinfo);
  return error_code;
}

/*
 * locator_check_foreign_key () -
 *
 * return: NO_ERROR if all OK, ER_ status otherwise
 *
 *   hfid(in):
 *   class_oid(in):
 *   inst_oid(in):
 *   recdes(in):
 *   new_recdes(in):
 *   is_cached(in):
 *   copyarea(in):
 */
static int
locator_check_foreign_key (THREAD_ENTRY * thread_p, HFID * hfid, OID * class_oid, OID * inst_oid, RECDES * recdes,
			   RECDES * new_recdes, bool * is_cached, LC_COPYAREA ** copyarea)
{
  int num_found, i;
  HEAP_CACHE_ATTRINFO index_attrinfo;
  HEAP_IDX_ELEMENTS_INFO idx_info;
  BTID btid, local_btid;
  DB_VALUE *key_dbvalue;
  DB_VALUE dbvalue;
  char buf[DBVAL_BUFSIZE + MAX_ALIGNMENT], *aligned_buf;
  OR_INDEX *index;
  OID unique_oid;
  OID part_oid;
  HFID class_hfid;
  bool is_null;
  int error_code = NO_ERROR;
  PRUNING_CONTEXT pcontext;
  bool clear_pcontext = false;
  OR_CLASSREP *classrepr = NULL;
  int classrepr_cacheindex = -1;
  BTREE_SEARCH ret;

  DB_MAKE_NULL (&dbvalue);

  aligned_buf = PTR_ALIGN (buf, MAX_ALIGNMENT);

  num_found = heap_attrinfo_start_with_index (thread_p, class_oid, NULL, &index_attrinfo, &idx_info);
  if (num_found <= 0)
    {
      return error_code;
    }

  if (idx_info.has_single_col)
    {
      error_code = heap_attrinfo_read_dbvalues (thread_p, inst_oid, recdes, NULL, &index_attrinfo, HEAPATTR_READ_OOR);
      if (error_code != NO_ERROR)
	{
	  goto error;
	}
    }

  for (i = 0; i < idx_info.num_btids; i++)
    {
      index = &(index_attrinfo.last_classrepr->indexes[i]);
      if (index->type != BTREE_FOREIGN_KEY)
	{
	  continue;
	}

      /* must be updated when key_prefix_length will be added for FK and PK */
      key_dbvalue =
	heap_attrvalue_get_key (thread_p, i, &index_attrinfo, recdes, &btid, &dbvalue, aligned_buf, NULL, NULL);
      if (key_dbvalue == NULL)
	{
	  error_code = ER_FAILED;
	  goto error;
	}

      if (index->n_atts > 1)
	{
	  is_null = btree_multicol_key_is_null (key_dbvalue);
	}
      else
	{
	  is_null = DB_IS_NULL (key_dbvalue);
	}

      if (!is_null)
	{
	  /* get class representation to find partition information */
	  classrepr =
	    heap_classrepr_get (thread_p, &index->fk->ref_class_oid, NULL, NULL_REPRID, &classrepr_cacheindex);
	  if (classrepr == NULL)
	    {
	      error_code = ER_FAILED;
	      goto error;
	    }
	  if (classrepr->has_partition_info > 0)
	    {
	      (void) partition_init_pruning_context (&pcontext);
	      clear_pcontext = true;
	      error_code =
		partition_load_pruning_context (thread_p, &index->fk->ref_class_oid, DB_PARTITIONED_CLASS, &pcontext);
	      if (error_code != NO_ERROR)
		{
		  goto error;
		}
	    }

	  BTID_COPY (&local_btid, &index->fk->ref_class_pk_btid);
	  COPY_OID (&part_oid, &index->fk->ref_class_oid);

	  if (classrepr->has_partition_info > 0 && pcontext.partitions != NULL)
	    {
	      error_code = partition_prune_unique_btid (&pcontext, key_dbvalue, &part_oid, &class_hfid, &local_btid);
	      if (error_code != NO_ERROR)
		{
		  goto error;
		}
	    }
	  ret =
	    xbtree_find_unique (thread_p, &local_btid, S_SELECT_WITH_LOCK, key_dbvalue, &part_oid, &unique_oid, true);
	  if (ret == BTREE_KEY_NOTFOUND)
	    {
	      char *val_print = NULL;

	      val_print = pr_valstring (key_dbvalue);
	      er_set (ER_ERROR_SEVERITY, ARG_FILE_LINE, ER_FK_INVALID, 2, index->fk->fkname,
		      (val_print ? val_print : "unknown value"));
	      error_code = ER_FK_INVALID;
	      if (val_print)
		{
		  free_and_init (val_print);
		}

	      if (key_dbvalue == &dbvalue)
		{
		  pr_clear_value (&dbvalue);
		}

	      if (LOG_CHECK_LOG_APPLIER (thread_p))
		{
		  continue;
		}

	      goto error;
	    }
	  else if (ret == BTREE_ERROR_OCCURRED)
	    {
	      ASSERT_ERROR_AND_SET (error_code);
	      goto error;
	    }
	  assert (ret == BTREE_KEY_FOUND);
	  /* TODO: For read committed... Do we need to keep the lock? */
	}

      if (key_dbvalue == &dbvalue)
	{
	  pr_clear_value (&dbvalue);
	}
    }

error:
  if (clear_pcontext == true)
    {
      partition_clear_pruning_context (&pcontext);
    }
  if (classrepr != NULL)
    {
      (void) heap_classrepr_free (classrepr, &classrepr_cacheindex);
    }
  heap_attrinfo_end (thread_p, &index_attrinfo);
  return error_code;
}

/*
 * locator_check_primary_key_delete () -
 *
 * return: NO_ERROR if all OK, ER_ status otherwise
 *
 *   fkref(in):
 *   key(in):
 */
static int
locator_check_primary_key_delete (THREAD_ENTRY * thread_p, OR_INDEX * index, DB_VALUE * key)
{
  OR_FOREIGN_KEY *fkref;
  int oid_cnt, force_count, i;
  RECDES recdes;
  HEAP_SCANCACHE scan_cache;
  HFID hfid;
  BTREE_SCAN bt_scan;
  INDX_SCAN_ID isid;
  KEY_VAL_RANGE key_val_range;
  bool is_upd_scan_init;
  int error_code = NO_ERROR;
  HEAP_CACHE_ATTRINFO attr_info;
  DB_VALUE null_value;
  ATTR_ID *attr_ids = NULL;
  int num_attrs = 0;
  int k;
  int *keys_prefix_length = NULL;
  MVCC_SNAPSHOT *mvcc_snapshot = NULL;
  OID found_oid;
  BTREE_ISCAN_OID_LIST oid_list;

  oid_list.oidp = NULL;

  mvcc_snapshot = logtb_get_mvcc_snapshot (thread_p);
  if (mvcc_snapshot == NULL)
    {
      error_code = er_errid ();
      return (error_code == NO_ERROR ? ER_FAILED : error_code);
    }

  db_make_null (&null_value);
  db_make_null (&key_val_range.key1);
  db_make_null (&key_val_range.key2);

  heap_attrinfo_start (thread_p, NULL, 0, NULL, &attr_info);

  for (fkref = index->fk; fkref != NULL; fkref = fkref->next)
    {
      if (fkref->del_action == SM_FOREIGN_KEY_RESTRICT || fkref->del_action == SM_FOREIGN_KEY_NO_ACTION)
	{
	  if (!LOG_CHECK_LOG_APPLIER (thread_p))
	    {
	      error_code = btree_find_foreign_key (thread_p, &fkref->self_btid, key, &fkref->self_oid, &found_oid);
	      if (error_code != NO_ERROR)
		{
		  assert (er_errid () != NO_ERROR);
		  goto error3;
		}
	      if (!OID_ISNULL (&found_oid))
		{
		  er_set (ER_ERROR_SEVERITY, ARG_FILE_LINE, ER_FK_RESTRICT, 1, fkref->fkname);
		  error_code = ER_FK_RESTRICT;
		  /* Unlock child object. */
		  lock_unlock_object_donot_move_to_non2pl (thread_p, &found_oid, &fkref->self_oid, S_LOCK);
		  goto error3;
		}
	    }
	}
      else if (fkref->del_action == SM_FOREIGN_KEY_CASCADE || fkref->del_action == SM_FOREIGN_KEY_SET_NULL)
	{
	  if (attr_ids)
	    {
	      db_private_free_and_init (thread_p, attr_ids);
	    }
	  error_code =
	    heap_get_indexinfo_of_btid (thread_p, &fkref->self_oid, &fkref->self_btid, NULL, &num_attrs, &attr_ids,
					&keys_prefix_length, NULL, NULL);
	  if (error_code != NO_ERROR)
	    {
	      goto error3;
	    }
	  assert (num_attrs == index->n_atts);
	  /* We might check for foreign key and schema consistency problems here but we rely on the schema manager to
	   * prevent inconsistency; see do_check_fk_constraints() for details */

	  error_code = heap_get_hfid_from_class_oid (thread_p, &fkref->self_oid, &hfid);
	  if (error_code != NO_ERROR)
	    {
	      goto error3;
	    }

	  if (oid_list.oidp == NULL)
	    {
	      oid_list.oidp = (OID *) db_private_alloc (thread_p, ISCAN_OID_BUFFER_CAPACITY);
	      if (oid_list.oidp == NULL)
		{
		  error_code = ER_OUT_OF_VIRTUAL_MEMORY;
		  er_set (ER_ERROR_SEVERITY, ARG_FILE_LINE, error_code, 1, ISCAN_OID_BUFFER_CAPACITY);
		  goto error3;
		}
	      oid_list.oid_cnt = 0;
	      oid_list.capacity = ISCAN_OID_BUFFER_CAPACITY / OR_OID_SIZE;
	      oid_list.max_oid_cnt = oid_list.capacity;
	      oid_list.next_list = NULL;
	    }

	  error_code = heap_scancache_start (thread_p, &isid.scan_cache, &hfid, &fkref->self_oid, true, true, NULL);
	  if (error_code != NO_ERROR)
	    {
	      ASSERT_ERROR ();
	      goto error3;
	    }
	  scan_init_index_scan (&isid, &oid_list, mvcc_snapshot);
	  is_upd_scan_init = false;
	  pr_clone_value (key, &key_val_range.key1);
	  pr_clone_value (key, &key_val_range.key2);
	  key_val_range.range = GE_LE;
	  key_val_range.num_index_term = 0;
	  BTREE_INIT_SCAN (&bt_scan);

	  do
	    {
	      bool lob_exist = false;

	      error_code =
		btree_prepare_bts (thread_p, &bt_scan, &fkref->self_btid, &isid, &key_val_range, NULL, &fkref->self_oid,
				   NULL, NULL, false, NULL);
	      if (error_code != NO_ERROR)
		{
		  assert (er_errid () != NO_ERROR);
		  goto error2;
		}
	      error_code = btree_range_scan (thread_p, &bt_scan, btree_range_scan_select_visible_oids);
	      if (error_code != NO_ERROR)
		{
		  assert (er_errid () != NO_ERROR);
		  goto error2;
		}
	      oid_cnt = bt_scan.n_oids_read_last_iteration;

	      if (oid_cnt < 0)
		{
		  assert (false);
		  error_code = ER_FAILED;
		  goto error2;
		}
	      else if (oid_cnt == 0)
		{
		  break;
		}

	      if (is_upd_scan_init == false)
		{
		  int op_type = -1;
		  if (fkref->del_action == SM_FOREIGN_KEY_CASCADE)
		    {
		      op_type = SINGLE_ROW_DELETE;
		    }
		  else if (fkref->del_action == SM_FOREIGN_KEY_SET_NULL)
		    {
		      op_type = SINGLE_ROW_UPDATE;
		    }
		  else
		    {
		      assert (false);
		    }
		  error_code =
		    heap_scancache_start_modify (thread_p, &scan_cache, &hfid, &fkref->self_oid, op_type, NULL);
		  if (error_code != NO_ERROR)
		    {
		      goto error2;
		    }
		  is_upd_scan_init = true;
		  if (fkref->del_action == SM_FOREIGN_KEY_CASCADE || fkref->del_action == SM_FOREIGN_KEY_SET_NULL)
		    {
		      HEAP_ATTRVALUE *value;
		      error_code = heap_attrinfo_start (thread_p, &fkref->self_oid, -1, NULL, &attr_info);
		      if (error_code != NO_ERROR)
			{
			  goto error1;
			}

		      for (i = 0; i < attr_info.num_values; i++)
			{
			  value = &attr_info.values[i];
			  if (value->last_attrepr->type == DB_TYPE_BLOB || value->last_attrepr->type == DB_TYPE_CLOB)
			    {
			      lob_exist = true;
			      break;
			    }
			}
		    }
		}

	      for (i = 0; i < oid_cnt; i++)
		{
		  OID *oid_ptr = &(oid_list.oidp[i]);
		  SCAN_CODE scan_code = S_SUCCESS;
		  recdes.data = NULL;
		  /* TO DO - handle reevaluation */

		  scan_code =
		    heap_mvcc_get_for_delete (thread_p, oid_ptr, &fkref->self_oid, &recdes, &scan_cache, COPY, NULL_CHN,
					      NULL, LOG_ERROR_IF_DELETED);
		  if (scan_code != S_SUCCESS)
		    {
		      if (er_errid () == ER_HEAP_UNKNOWN_OBJECT)
			{
			  er_log_debug (ARG_FILE_LINE, "locator_update_force: unknown oid ( %d|%d|%d )\n",
					oid_ptr->pageid, oid_ptr->slotid, oid_ptr->volid);
			  continue;
			}

		      error_code = er_errid ();
		      error_code = (error_code == NO_ERROR ? ER_FAILED : error_code);
		      goto error1;
		    }

		  if (fkref->del_action == SM_FOREIGN_KEY_CASCADE)
		    {
		      if (lob_exist)
			{
			  error_code = locator_delete_lob_force (thread_p, &fkref->self_oid, oid_ptr, NULL);
			}
		      if (error_code != NO_ERROR)
			{
			  goto error1;
			}

		      /* oid already locked at heap_mvcc_get_for_delete */
		      error_code =
			locator_delete_force (thread_p, &hfid, oid_ptr, true, SINGLE_ROW_DELETE, &scan_cache,
					      &force_count, NULL, false);
		      if (error_code == ER_MVCC_NOT_SATISFIED_REEVALUATION)
			{
			  /* skip foreign keys that were already deleted. For example the "cross type" reference */
			  error_code = NO_ERROR;
			}
		      else if (error_code != NO_ERROR)
			{
			  er_set (ER_ERROR_SEVERITY, ARG_FILE_LINE, ER_FK_CANT_DELETE_INSTANCE, 1, fkref->fkname);
			  goto error1;
			}
		    }
		  else if (fkref->del_action == SM_FOREIGN_KEY_SET_NULL)
		    {
		      error_code = heap_attrinfo_clear_dbvalues (&attr_info);
		      if (error_code != NO_ERROR)
			{
			  goto error1;
			}
		      for (k = 0; k < num_attrs; ++k)
			{
			  error_code = heap_attrinfo_set (oid_ptr, attr_ids[k], &null_value, &attr_info);
			  if (error_code != NO_ERROR)
			    {
			      goto error1;
			    }
			}
		      /* oid already locked at heap_mvcc_get_for_delete */
		      error_code =
			locator_attribute_info_force (thread_p, &hfid, oid_ptr, &attr_info, attr_ids, index->n_atts,
						      LC_FLUSH_UPDATE, SINGLE_ROW_UPDATE, &scan_cache, &force_count,
						      false, REPL_INFO_TYPE_RBR_NORMAL, DB_NOT_PARTITIONED_CLASS, NULL,
						      NULL, NULL, UPDATE_INPLACE_NONE, &recdes, false);
		      if (error_code != NO_ERROR)
			{
			  if (error_code == ER_MVCC_NOT_SATISFIED_REEVALUATION)
			    {
			      error_code = NO_ERROR;
			    }
			  else
			    {
			      goto error1;
			    }
			}
		    }
		  else
		    {
		      assert (false);
		    }
		}
	    }
	  while (!BTREE_END_OF_SCAN (&bt_scan));

	  if (is_upd_scan_init)
	    {
	      heap_scancache_end_modify (thread_p, &scan_cache);
	      if (fkref->del_action == SM_FOREIGN_KEY_CASCADE || fkref->del_action == SM_FOREIGN_KEY_SET_NULL)
		{
		  heap_attrinfo_end (thread_p, &attr_info);
		}
	    }

	  btree_scan_clear_key (&bt_scan);
	  pr_clear_value (&key_val_range.key1);
	  pr_clear_value (&key_val_range.key2);
	  error_code = heap_scancache_end (thread_p, &isid.scan_cache);
	  if (error_code != NO_ERROR)
	    {
	      error_code = NO_ERROR;
	      goto end;
	    }
	}
      else
	{
	  assert (false);
	}
    }

end:
  if (oid_list.oidp)
    {
      db_private_free_and_init (thread_p, oid_list.oidp);
    }
  if (attr_ids)
    {
      db_private_free_and_init (thread_p, attr_ids);
    }
  if (keys_prefix_length)
    {
      db_private_free_and_init (thread_p, keys_prefix_length);
    }

  return error_code;

error1:
  heap_scancache_end_modify (thread_p, &scan_cache);

error2:
  btree_scan_clear_key (&bt_scan);
  pr_clear_value (&key_val_range.key1);
  pr_clear_value (&key_val_range.key2);
  (void) heap_scancache_end (thread_p, &isid.scan_cache);

error3:
  heap_attrinfo_end (thread_p, &attr_info);

  goto end;
}

/*
 * locator_check_primary_key_update () -
 *
 * return: NO_ERROR if all OK, ER_ status otherwise
 *
 *   index(in):
 *   key(in):
 */
static int
locator_check_primary_key_update (THREAD_ENTRY * thread_p, OR_INDEX * index, DB_VALUE * key)
{
  OR_FOREIGN_KEY *fkref;
  int oid_cnt, force_count, i;
  RECDES recdes;
  HEAP_SCANCACHE scan_cache;
  HFID hfid;
  BTREE_SCAN bt_scan;
  INDX_SCAN_ID isid;
  KEY_VAL_RANGE key_val_range;
  bool is_upd_scan_init;
  int error_code = NO_ERROR;
  HEAP_CACHE_ATTRINFO attr_info;
  DB_VALUE null_value;
  ATTR_ID *attr_ids = NULL;
  int num_attrs = 0;
  int k;
  int *keys_prefix_length = NULL;
  MVCC_SNAPSHOT *mvcc_snapshot = NULL;
  OID found_oid;
  BTREE_ISCAN_OID_LIST oid_list;

  oid_list.oidp = NULL;

  mvcc_snapshot = logtb_get_mvcc_snapshot (thread_p);
  if (mvcc_snapshot == NULL)
    {
      error_code = er_errid ();
      return (error_code == NO_ERROR ? ER_FAILED : error_code);
    }

  db_make_null (&key_val_range.key1);
  db_make_null (&key_val_range.key2);
  db_make_null (&null_value);
  heap_attrinfo_start (thread_p, NULL, 0, NULL, &attr_info);

  for (fkref = index->fk; fkref != NULL; fkref = fkref->next)
    {
      if (fkref->upd_action == SM_FOREIGN_KEY_RESTRICT || fkref->upd_action == SM_FOREIGN_KEY_NO_ACTION)
	{
	  if (!LOG_CHECK_LOG_APPLIER (thread_p))
	    {
	      error_code = btree_find_foreign_key (thread_p, &fkref->self_btid, key, &fkref->self_oid, &found_oid);
	      if (error_code != NO_ERROR)
		{
		  assert (er_errid () != NO_ERROR);
		  goto error3;
		}
	      if (!OID_ISNULL (&found_oid))
		{
		  er_set (ER_ERROR_SEVERITY, ARG_FILE_LINE, ER_FK_RESTRICT, 1, fkref->fkname);
		  error_code = ER_FK_RESTRICT;
		  /* Unlock child object. */
		  lock_unlock_object_donot_move_to_non2pl (thread_p, &found_oid, &fkref->self_oid, S_LOCK);
		  goto error3;
		}
	    }
	}
      else if (fkref->upd_action == SM_FOREIGN_KEY_CASCADE || fkref->upd_action == SM_FOREIGN_KEY_SET_NULL)
	{
	  if (attr_ids)
	    {
	      db_private_free_and_init (thread_p, attr_ids);
	    }
	  error_code =
	    heap_get_indexinfo_of_btid (thread_p, &fkref->self_oid, &fkref->self_btid, NULL, &num_attrs, &attr_ids,
					&keys_prefix_length, NULL, NULL);
	  if (error_code != NO_ERROR)
	    {
	      goto error3;
	    }
	  assert (num_attrs == index->n_atts);
	  /* We might check for foreign key and schema consistency problems here but we rely on the schema manager to
	   * prevent inconsistency; see do_check_fk_constraints() for details */

	  error_code = heap_get_hfid_from_class_oid (thread_p, &fkref->self_oid, &hfid);
	  if (error_code != NO_ERROR)
	    {
	      goto error3;
	    }

	  if (oid_list.oidp == NULL)
	    {
	      oid_list.oidp = (OID *) db_private_alloc (thread_p, ISCAN_OID_BUFFER_CAPACITY);
	      if (oid_list.oidp == NULL)
		{
		  error_code = ER_OUT_OF_VIRTUAL_MEMORY;
		  er_set (ER_ERROR_SEVERITY, ARG_FILE_LINE, error_code, 1, ISCAN_OID_BUFFER_CAPACITY);
		  goto error3;
		}
	      oid_list.capacity = ISCAN_OID_BUFFER_CAPACITY / OR_OID_SIZE;
	      oid_list.max_oid_cnt = oid_list.capacity;
	      oid_list.oid_cnt = 0;
	      oid_list.next_list = NULL;
	    }

	  error_code = heap_scancache_start (thread_p, &isid.scan_cache, &hfid, &fkref->self_oid, true, true, NULL);
	  if (error_code != NO_ERROR)
	    {
	      ASSERT_ERROR ();
	      goto error3;
	    }

	  scan_init_index_scan (&isid, &oid_list, mvcc_snapshot);

	  is_upd_scan_init = false;
	  pr_clone_value (key, &key_val_range.key1);
	  pr_clone_value (key, &key_val_range.key2);
	  key_val_range.range = GE_LE;
	  key_val_range.num_index_term = 0;
	  BTREE_INIT_SCAN (&bt_scan);

	  do
	    {
	      error_code =
		btree_prepare_bts (thread_p, &bt_scan, &fkref->self_btid, &isid, &key_val_range, NULL, &fkref->self_oid,
				   NULL, NULL, false, NULL);
	      if (error_code != NO_ERROR)
		{
		  assert (er_errid () != NO_ERROR);
		  goto error2;
		}
	      error_code = btree_range_scan (thread_p, &bt_scan, btree_range_scan_select_visible_oids);
	      if (error_code != NO_ERROR)
		{
		  assert (er_errid () != NO_ERROR);
		  goto error2;
		}
	      oid_cnt = bt_scan.n_oids_read_last_iteration;
	      if (oid_cnt < 0)
		{
		  assert (er_errid () != NO_ERROR);
		  error_code = er_errid ();
		  if (error_code == NO_ERROR)
		    {
		      error_code = ER_FAILED;
		    }

		  goto error2;
		}
	      else if (oid_cnt == 0)
		{
		  break;
		}

	      if (is_upd_scan_init == false)
		{
		  error_code =
		    heap_scancache_start_modify (thread_p, &scan_cache, &hfid, &fkref->self_oid, SINGLE_ROW_UPDATE,
						 NULL);
		  if (error_code != NO_ERROR)
		    {
		      goto error2;
		    }
		  is_upd_scan_init = true;
		  error_code = heap_attrinfo_start (thread_p, &fkref->self_oid, -1, NULL, &attr_info);
		  if (error_code != NO_ERROR)
		    {
		      goto error1;
		    }
		}

	      for (i = 0; i < oid_cnt; i++)
		{
		  OID *oid_ptr = &(oid_list.oidp[i]);
		  SCAN_CODE scan_code = S_SUCCESS;
		  recdes.data = NULL;
		  /* TO DO - handle reevaluation */

		  scan_code =
		    heap_mvcc_get_for_delete (thread_p, oid_ptr, &fkref->self_oid, &recdes, &scan_cache, COPY, NULL_CHN,
					      NULL, LOG_ERROR_IF_DELETED);
		  if (scan_code != S_SUCCESS)
		    {
		      if (er_errid () == ER_HEAP_UNKNOWN_OBJECT)
			{
			  er_log_debug (ARG_FILE_LINE, "locator_update_force: unknown oid ( %d|%d|%d )\n",
					oid_ptr->pageid, oid_ptr->slotid, oid_ptr->volid);
			  continue;
			}

		      error_code = er_errid ();
		      error_code = (error_code == NO_ERROR ? ER_FAILED : error_code);
		      goto error1;
		    }

		  if ((error_code = heap_attrinfo_clear_dbvalues (&attr_info)) != NO_ERROR)
		    {
		      goto error1;
		    }

		  if (fkref->upd_action == SM_FOREIGN_KEY_CASCADE)
		    {
		      /* This is not yet implemented and this code should not be reached. */
		      assert (false);
		      er_set (ER_ERROR_SEVERITY, ARG_FILE_LINE, ER_FK_RESTRICT, 1, fkref->fkname);
		      error_code = ER_FK_RESTRICT;
		      goto error1;
		    }
		  else if (fkref->upd_action == SM_FOREIGN_KEY_SET_NULL)
		    {
		      for (k = 0; k < num_attrs; ++k)
			{
			  error_code = heap_attrinfo_set (oid_ptr, attr_ids[k], &null_value, &attr_info);
			  if (error_code != NO_ERROR)
			    {
			      goto error1;
			    }
			}
		    }
		  else
		    {
		      assert (false);
		    }
		  /* oid already locked at heap_mvcc_get_for_delete */
		  error_code =
		    locator_attribute_info_force (thread_p, &hfid, oid_ptr, &attr_info, attr_ids, index->n_atts,
						  LC_FLUSH_UPDATE, SINGLE_ROW_UPDATE, &scan_cache, &force_count, false,
						  REPL_INFO_TYPE_RBR_NORMAL, DB_NOT_PARTITIONED_CLASS, NULL, NULL, NULL,
						  UPDATE_INPLACE_NONE, &recdes, false);
		  if (error_code != NO_ERROR)
		    {
		      if (error_code == ER_MVCC_NOT_SATISFIED_REEVALUATION)
			{
			  error_code = NO_ERROR;
			}
		      else
			{
			  goto error1;
			}
		    }
		}
	    }
	  while (!BTREE_END_OF_SCAN (&bt_scan));

	  if (is_upd_scan_init)
	    {
	      heap_scancache_end_modify (thread_p, &scan_cache);
	      heap_attrinfo_end (thread_p, &attr_info);
	    }

	  btree_scan_clear_key (&bt_scan);
	  pr_clear_value (&key_val_range.key1);
	  pr_clear_value (&key_val_range.key2);
	  error_code = heap_scancache_end (thread_p, &isid.scan_cache);
	  if (error_code != NO_ERROR)
	    {
	      error_code = NO_ERROR;
	      goto end;
	    }
	}
      else
	{
	  assert (false);
	}
    }

end:
  if (oid_list.oidp)
    {
      db_private_free_and_init (thread_p, oid_list.oidp);
    }
  if (attr_ids)
    {
      db_private_free_and_init (thread_p, attr_ids);
    }
  if (keys_prefix_length)
    {
      db_private_free_and_init (thread_p, keys_prefix_length);
    }

  return error_code;

error1:
  heap_scancache_end_modify (thread_p, &scan_cache);

error2:
  btree_scan_clear_key (&bt_scan);
  pr_clear_value (&key_val_range.key1);
  pr_clear_value (&key_val_range.key2);
  (void) heap_scancache_end (thread_p, &isid.scan_cache);

error3:
  heap_attrinfo_end (thread_p, &attr_info);

  goto end;
}

/*
 * locator_insert_force () - Insert the given object on this heap
 *
 * return: NO_ERROR if all OK, ER_ status otherwise
 *
 *   hfid(in): Heap where the object is going to be inserted
 *   class_oid(in/out): the class OID in which it was inserted
 *		(in case of a partitioned class: it will hold the class OID of
 *		 the actual partition in which the record was inserted)
 *   oid(in/out): The new object identifier
 *   recdes(in): The object in disk format
 *   out_of_row_recdes(in): Overflow column objects in disk format
 *   has_index(in): false if we now for sure that there is not any index on the
 *              instances of the class.
 *   op_type(in):
 *   scan_cache(in/out): Scan cache used to estimate the best space pages
 *              between heap changes.
 *   force_count(in):
 *   pruning_type(in): type of pruning that should be performed
 *   pcontext(in): partition pruning context
 *   func_preds(in): cached function index expressions
 *   force_in_place:
 *
 * Note: The given object is inserted on this heap and all appropriate
 *              index entries are inserted.
 */
static int
locator_insert_force (THREAD_ENTRY * thread_p, HFID * hfid, OID * class_oid, OID * oid, RECDES * recdes,
		      OUT_OF_ROW_RECDES * out_of_row_recdes, int has_index, int op_type, HEAP_SCANCACHE * scan_cache,
		      int *force_count, int pruning_type, PRUNING_CONTEXT * pcontext,
		      FUNC_PRED_UNPACK_INFO * func_preds, UPDATE_INPLACE_STYLE force_in_place)
{
#if 0				/* TODO - dead code; do not delete me */
  OID rep_dir = { NULL_PAGEID, NULL_SLOTID, NULL_VOLID };
#endif
  bool isold_object;		/* Make sure that this is an old object */
  RECDES new_recdes;
  bool is_cached = false;
  LC_COPYAREA *cache_attr_copyarea = NULL;
  int error_code = NO_ERROR;
  OID real_class_oid;
  HFID real_hfid;
  HEAP_SCANCACHE *local_scan_cache = NULL;
  FUNC_PRED_UNPACK_INFO *local_func_preds = NULL;
  OID null_oid = { NULL_PAGEID, NULL_SLOTID, NULL_VOLID };
  HEAP_OPERATION_CONTEXT context;

  assert (class_oid != NULL);
  assert (!OID_ISNULL (class_oid));
  assert (!OID_IS_ROOTOID (class_oid));

  HFID_COPY (&real_hfid, hfid);
  COPY_OID (&real_class_oid, class_oid);

  local_scan_cache = scan_cache;
  local_func_preds = func_preds;

  if (pruning_type != DB_NOT_PARTITIONED_CLASS)
    {
      OID superclass_oid;
      int granted;
      /* Perform partition pruning on the given class */
      /* TODO[arnia] : disable overflow column on partitioned columns */
      error_code =
	partition_prune_insert (thread_p, class_oid, recdes, scan_cache, pcontext, pruning_type, &real_class_oid,
				&real_hfid, &superclass_oid);
      if (error_code != NO_ERROR)
	{
	  goto error2;
	}
      if (!OID_ISNULL (&superclass_oid))
	{
	  granted = lock_subclass (thread_p, &real_class_oid, &superclass_oid, IX_LOCK, LK_UNCOND_LOCK);
	  if (granted != LK_GRANTED)
	    {
	      assert (er_errid () != NO_ERROR);
	      error_code = er_errid ();
	      if (error_code == NO_ERROR)
		{
		  error_code = ER_FAILED;
		}
	      goto error2;
	    }
	  if (pcontext != NULL)
	    {
	      /* The scan_cache above is started for the partitioned class, not for the actual partition in which we
	       * will be performing the insert. See if we already have a scan_cache structure created for the target
	       * partition and use that one instead of the one supplied to this function */
	      PRUNING_SCAN_CACHE *ins_cache = NULL;
	      bool has_func_idx = (func_preds != NULL);

	      ins_cache =
		locator_get_partition_scancache (pcontext, &real_class_oid, &real_hfid, op_type, has_func_idx);
	      if (ins_cache == NULL)
		{
		  assert (er_errid () != NO_ERROR);
		  error_code = er_errid ();
		  if (error_code == NO_ERROR)
		    {
		      error_code = ER_FAILED;
		    }
		  goto error2;
		}
	      local_func_preds = ins_cache->func_index_pred;
	      local_scan_cache = &ins_cache->scan_cache;
	    }
	  else
	    {
	      /* disable function indexes optimization if we don't have access to a pruning context */
	      local_func_preds = NULL;
	    }
	}
      else
	{
	  /* class_oid was not a partitioned class. This can happen if, for example, this is a request from HA. In this 
	   * which case class_oid already points to the designated partition */
	  assert_release (OID_EQ (class_oid, &real_class_oid));
	}
    }

  *force_count = 0;

  /* 
   * This is a new object. The object must be locked in exclusive mode,
   * once its OID is assigned. We just do it for the classes, the new
   * instances are not locked since another client cannot get to them,
   * in any way. How can a client know their OIDs
   */

  /* insert object and lock it */

  assert (!OID_IS_ROOTOID (&real_class_oid));

  /* adjust recdes type (if we got here it should be REC_HOME or REC_BIGONE; REC_BIGONE is detected and handled in
   * heap_insert_logical */
  recdes->type = REC_HOME;

  /* prepare context */
<<<<<<< HEAD
  heap_create_insert_context (&context, &real_hfid, &real_class_oid, recdes, out_of_row_recdes, local_scan_cache,
			      use_bigone_maxsize);
=======
  heap_create_insert_context (&context, &real_hfid, &real_class_oid, recdes, local_scan_cache);
>>>>>>> 4f1000c3
  context.update_in_place = force_in_place;

  if (force_in_place == UPDATE_INPLACE_OLD_MVCCID)
    {
      REPR_ID rep;

      /* insert due to redistribute partition data - set the correct representation id of the new class */

      rep = heap_get_class_repr_id (thread_p, &real_class_oid);
      (void) or_replace_rep_id (context.recdes_p, rep);
      /* TODO[arnia] : replace in oor recdes */
    }

  /* execute insert */
  if (heap_insert_logical (thread_p, &context) != NO_ERROR)
    {
      /* 
       * Problems inserting the object...Maybe, the transaction should be
       * aborted by the caller...Quit..
       */
      assert (er_errid () != NO_ERROR);
      error_code = er_errid ();
      if (error_code == NO_ERROR)
	{
	  error_code = ER_FAILED;
	}
      goto error2;
    }
  COPY_OID (oid, &context.res_oid);

#if 0				/* TODO - dead code; do not delete me */
  if (OID_IS_ROOTOID (&real_class_oid))
    {
      assert (false);		/* is impossible */

      /* 
       * A CLASS: Add the classname to class_OID entry and add the class
       *          to the catalog.
       *          Update the classname table.
       *          Remove XASL cache entries which is relevant with that class.
       */

      classname = or_class_name (recdes);
      assert (classname != NULL);
      assert (strlen (classname) < 255);

      /* Indicate new oid to classname table */
      if (locator_permoid_class_name (thread_p, classname, oid) != NO_ERROR)
	{
	  assert (false);	/* should be impossible */
	  goto error1;
	}

      if (!OID_IS_ROOTOID (oid))
	{
	  HEAP_OPERATION_CONTEXT update_context;
	  char *rep_dir_offset;

	  or_class_rep_dir (recdes, &rep_dir);
	  assert (OID_ISNULL (&rep_dir));

	  if (catalog_insert (thread_p, recdes, oid, &rep_dir) < 0)
	    {
	      /* 
	       * There is an error inserting the hash entry or catalog
	       * information. Maybe, the transaction should be aborted by
	       * the caller...Quit
	       */
	      assert (er_errid () != NO_ERROR);
	      error_code = er_errid ();
	      if (error_code == NO_ERROR)
		{
		  error_code = ER_FAILED;
		}
	      goto error1;
	    }

	  assert (!OID_ISNULL (&rep_dir));

	  /* save oid of the representation directory */
	  rep_dir_offset =
	    (char *) recdes->data + OR_FIXED_ATTRIBUTES_OFFSET (recdes->data,
								ORC_CLASS_VAR_ATT_COUNT) + ORC_REP_DIR_OFFSET;

	  OR_PUT_OID (rep_dir_offset, &rep_dir);

	  heap_create_update_context (&update_context, &real_hfid, oid, &real_class_oid, recdes, NULL, local_scan_cache);
	  update_context.force_non_mvcc = true;

	  if (heap_update_logical (thread_p, &update_context) != NO_ERROR)
	    {
	      /* 
	       * Problems updating the object...Maybe, the transaction should be
	       * aborted by the caller...Quit..
	       */
	      error_code = er_errid ();
	      if (error_code == NO_ERROR)
		{
		  error_code = ER_FAILED;
		}
	      goto error1;
	    }

	  assert (isold_object == true);

#if !defined(NDEBUG)
	  or_class_rep_dir (recdes, &rep_dir);
	  assert (!OID_ISNULL (&rep_dir));
#endif
	}

      if (catcls_Enable == true && catcls_insert_catalog_classes (thread_p, recdes) != NO_ERROR)
	{
	  assert (er_errid () != NO_ERROR);
	  error_code = er_errid ();
	  if (error_code == NO_ERROR)
	    {
	      error_code = ER_FAILED;
	    }
	  goto error1;
	}

      /* system class do not include foreign keys, we need not check here. */
    }
  else
    {
#endif
      /* 
       * AN INSTANCE: Apply the necessary index insertions
       */
      if (has_index
	  && locator_add_or_remove_index (thread_p, recdes, oid, &real_class_oid, true, op_type, local_scan_cache, true,
					  true, &real_hfid, local_func_preds) != NO_ERROR)
	{
	  assert (er_errid () != NO_ERROR);
	  error_code = er_errid ();
	  if (error_code == NO_ERROR)
	    {
	      error_code = ER_FAILED;
	    }
	  goto error1;
	}

      /* check the foreign key constraints */
      if (has_index && !locator_Dont_check_foreign_key)
	{
	  error_code =
	    locator_check_foreign_key (thread_p, &real_hfid, &real_class_oid, oid, recdes, &new_recdes, &is_cached,
				       &cache_attr_copyarea);
	  if (error_code != NO_ERROR)
	    {
	      goto error1;
	    }

	  if (is_cached)
	    {
	      HEAP_OPERATION_CONTEXT update_context;

	      recdes = &new_recdes;
	      /* Cache object has been updated, we need update the value again */
<<<<<<< HEAD
	      heap_create_update_context (&update_context, &real_hfid, oid, &real_class_oid, recdes, out_of_row_recdes,
					  local_scan_cache, UPDATE_INPLACE_CURRENT_MVCCID, false);
=======
	      heap_create_update_context (&update_context, &real_hfid, oid, &real_class_oid, recdes, local_scan_cache,
					  UPDATE_INPLACE_CURRENT_MVCCID);
>>>>>>> 4f1000c3
	      if (heap_update_logical (thread_p, &update_context) != NO_ERROR)
		{
		  assert (er_errid () != NO_ERROR);
		  error_code = er_errid ();
		  if (error_code == NO_ERROR)
		    {
		      error_code = ER_FAILED;
		    }
		  goto error1;
		}

	      assert (update_context.is_logical_old);
	      isold_object = update_context.is_logical_old;
	    }
	}

#if defined(ENABLE_UNUSED_FUNCTION)
      /* increase the counter of the catalog */
      locator_increase_catalog_count (thread_p, &real_class_oid);
#endif

      /* remove query result cache entries which are relevant with this class */
      if (!QFILE_IS_LIST_CACHE_DISABLED)
	{
	  if (qexec_clear_list_cache_by_class (thread_p, &real_class_oid) != NO_ERROR)
	    {
	      er_log_debug (ARG_FILE_LINE,
			    "locator_insert_force: qexec_clear_list_cache_by_class failed for class { %d %d %d }\n",
			    real_class_oid.pageid, real_class_oid.slotid, real_class_oid.volid);
	    }
	  qmgr_add_modified_class (thread_p, &real_class_oid);
	}
#if 0				/* TODO - dead code; do not delete me */
    }
#endif

  /* Unlock the object according to isolation level */
  /* locked by heap_insert */
  /* manual duration */
  lock_unlock_object (thread_p, &null_oid, &real_class_oid, X_LOCK, false);

  *force_count = 1;

error1:
  /* update the OID of the class with the actual partition in which the object was inserted */
  COPY_OID (class_oid, &real_class_oid);
  HFID_COPY (hfid, &real_hfid);
  if (error_code != NO_ERROR)
    {
      lock_unlock_object (thread_p, oid, class_oid, X_LOCK, false);
    }

error2:
  if (cache_attr_copyarea != NULL)
    {
      locator_free_copy_area (cache_attr_copyarea);
    }

  return error_code;
}

/*
 * locator_move_record () - relocate a record from a partitioned class
 * return : error code or NO_ERROR
 * thread_p (in)	: caller thread
 * old_hfid (in)	: source location of the record
 * old_class_oid (in)	: class owning the record
 * obj_oid (in)		: record OID
 * new_class_oid (in)	: destination class
 * new_class_hfid (in)	: destination hfid
 * recdes (in)		: record
 * scan_cache (in)	: scan cache
 * op_type (in)		: operation type
 * has_index (in)	: true if the class has indexes
 * force_count (in/out)	:
 * context(in)	        : pruning context
 * mvcc_reev_data(in)	: MVCC reevaluation data
 * need_locking(in)	: true, if need locking
 *
 * Note: this function calls locator_delete_force on the current object oid
 * and locator_insert_force for the RECDES it receives. The record has already
 * been set to be used by the receiving class when it went through the pruning
 * algorithm (see function partition_find_partition_for_record)
 */
static int
locator_move_record (THREAD_ENTRY * thread_p, HFID * old_hfid, OID * old_class_oid, OID * obj_oid, OID * new_class_oid,
		     HFID * new_class_hfid, RECDES * recdes, HEAP_SCANCACHE * scan_cache, int op_type, int has_index,
		     int *force_count, PRUNING_CONTEXT * context, MVCC_REEV_DATA * mvcc_reev_data, bool need_locking)
{
  int error = NO_ERROR;
  OID new_obj_oid;

  assert (!OID_IS_ROOTOID (old_class_oid));
  assert (!OID_IS_ROOTOID (new_class_oid));

  if (context != NULL)
    {
      /* setup a PRUNING_SCAN_CACHE object for this class */
      HEAP_SCANCACHE *insert_cache = NULL;
      PRUNING_SCAN_CACHE *ins_cache = NULL;
      ins_cache = locator_get_partition_scancache (context, new_class_oid, new_class_hfid, op_type, false);
      if (ins_cache == NULL)
	{
	  assert (er_errid () != NO_ERROR);
	  error = er_errid ();
	  return (error != NO_ERROR) ? error : ER_FAILED;
	}

      insert_cache = &ins_cache->scan_cache;

      /* TODO[arnia] : overflow columns */
      error =
	locator_insert_force (thread_p, new_class_hfid, new_class_oid, &new_obj_oid, recdes, NULL, has_index, op_type,
			      insert_cache, force_count, context->pruning_type, NULL, NULL, UPDATE_INPLACE_NONE);
    }
  else
    {
      HEAP_SCANCACHE insert_cache;

      error =
	locator_start_force_scan_cache (thread_p, &insert_cache, new_class_hfid, new_class_oid, SINGLE_ROW_INSERT);
      if (error != NO_ERROR)
	{
	  return error;
	}

      /* TODO[arnia] : overflow columns */
      /* insert the new record */
      error =
	locator_insert_force (thread_p, new_class_hfid, new_class_oid, &new_obj_oid, recdes, NULL, has_index, op_type,
			      &insert_cache, force_count, DB_NOT_PARTITIONED_CLASS, NULL, NULL, UPDATE_INPLACE_NONE);
      heap_scancache_end (thread_p, &insert_cache);
    }

  if (error != NO_ERROR)
    {
      return error;
    }

  /* delete this record from the class it currently resides in */
  error =
    locator_delete_force_for_moving (thread_p, old_hfid, obj_oid, true, op_type, scan_cache, force_count,
				     mvcc_reev_data, &new_obj_oid, new_class_oid, need_locking);
  if (error != NO_ERROR)
    {
      return error;
    }

  COPY_OID (obj_oid, &new_obj_oid);

  return NO_ERROR;
}

/*
 * locator_update_force () - Update the given object
 *
 * return: NO_ERROR if all OK, ER_ status otherwise
 *
 *   hfid(in): Heap where the object is going to be inserted
 *   class_oid(in):
 *   oid(in): The object identifier
 *   oldrecdes(in):
 *   recdes(in):  The object in disk format
 *   has_index(in): false if we now for sure that there is not any index
 *                   on the instances of the class.
 *   att_id(in): Updated attr id array
 *   n_att_id(in): Updated attr id array length
 *   op_type(in):
 *   scan_cache(in/out): Scan cache used to estimate the best space pages
 *                   between heap changes.
 *   force_count(in):
 *   not_check_fk(in):
 *   repl_inf(in): replication info
 *   pruning_type(in): pruning type
 *   pcontext(in): pruning context
 *   mvcc_reev_data(in): MVCC reevaluation data
 *   force_in_place(in): if UPDATE_INPLACE_NONE then the 'in place' will not be forced
 *			 and the update style will be decided in this function.
 *			 Otherwise the update of the instance will be made in
 *			 place and according to provided style.
 *
 * Note: The given object is updated on this heap and all appropriate
 *              index entries are updated.
 */
locator_update_force (THREAD_ENTRY * thread_p, HFID * hfid, OID * class_oid, OID * oid, RECDES * oldrecdes,
		      RECDES * recdes, OUT_OF_ROW_RECDES * out_of_row_recdes, 
		      int has_index, ATTR_ID * att_id, int n_att_id, int op_type,
		      HEAP_SCANCACHE * scan_cache, int *force_count, bool not_check_fk, REPL_INFO_TYPE repl_info_type,
		      int pruning_type, PRUNING_CONTEXT * pcontext, MVCC_REEV_DATA * mvcc_reev_data,
		      UPDATE_INPLACE_STYLE force_in_place, bool need_locking)
{
  OID rep_dir = { NULL_PAGEID, NULL_SLOTID, NULL_VOLID };
  char *rep_dir_offset;
  char *classname = NULL;	/* Classname to update */
  char *old_classname = NULL;	/* Classname that may have been renamed */

  bool isold_object;		/* Make sure that this is an old object */
  RECDES copy_recdes;
  SCAN_CODE scan = S_SUCCESS;

  RECDES new_record;
  bool is_cached = false;
  LC_COPYAREA *cache_attr_copyarea = NULL;
  int error_code = NO_ERROR;
  HEAP_SCANCACHE *local_scan_cache;
  bool no_data_new_address = false;
  REPL_INFO repl_info;

  assert (class_oid != NULL && !OID_ISNULL (class_oid));

  /* 
   * While scanning objects, the given scancache does not fix the last
   * accessed page. So, the object must be copied to the record descriptor.
   */
  copy_recdes.data = NULL;

  *force_count = 0;

  repl_info.repl_info_type = repl_info_type;
  repl_info.need_replication = true;
  repl_info.info = NULL;

  if (OID_IS_ROOTOID (class_oid))
    {
      HEAP_OPERATION_CONTEXT update_context;

      /* 
       * A CLASS: classes do not have any indices...however, the classname
       * to oid table may need to be updated
       */
      classname = or_class_name (recdes);
      assert (classname != NULL);
      assert (strlen (classname) < 255);

      old_classname = heap_get_class_name_alloc_if_diff (thread_p, oid, classname);

      /* 
       * Compare the classname pointers. If the same pointers classes are the
       * same since the class was no malloc
       */
      if (old_classname != NULL && old_classname != classname)
	{
	  assert (old_classname != NULL);
	  assert (strlen (old_classname) < 255);

	  /* Different names, the class was renamed. */
	  error_code = log_add_to_modified_class_list (thread_p, old_classname, oid);
	  if (error_code != NO_ERROR)
	    {
	      goto error;
	    }
	}

      if ((catcls_Enable == true) && (old_classname != NULL))
	{
	  error_code = catcls_update_catalog_classes (thread_p, old_classname, recdes, oid, force_in_place);
	  if (error_code != NO_ERROR)
	    {
	      goto error;
	    }
	}

      /* TODO - defence code to save oid of the representation directory */
      if (!OID_IS_ROOTOID (oid))
	{
	  or_class_rep_dir (recdes, &rep_dir);

	  if (OID_ISNULL (&rep_dir))
	    {
	      OID old_rep_dir = { NULL_PAGEID, NULL_SLOTID, NULL_VOLID };
	      RECDES old_record, *old_recdes;

	      old_record.data = NULL;
	      old_recdes = &old_record;

	      if (heap_get (thread_p, oid, old_recdes, scan_cache, PEEK, NULL_CHN) == S_SUCCESS)
		{
		  or_class_rep_dir (old_recdes, &old_rep_dir);

		  /* save current oid of the representation directory */
		  if (!OID_ISNULL (&old_rep_dir))
		    {
		      assert (false);	/* should avoid */

		      rep_dir_offset =
			(char *) recdes->data + OR_FIXED_ATTRIBUTES_OFFSET (recdes->data, ORC_CLASS_VAR_ATT_COUNT)
			+ ORC_REP_DIR_OFFSET;

		      OR_PUT_OID (rep_dir_offset, &old_rep_dir);
		    }
		}
	      else
		{
		  /* ignore if the class hasn't been flushed yet */
		  if (er_errid () == ER_HEAP_NODATA_NEWADDRESS)
		    {
		      er_clear ();	/* clear ER_HEAP_NODATA_NEWADDRESS */
		    }
		}
	    }
	}

<<<<<<< HEAD
      heap_create_update_context (&update_context, hfid, oid, class_oid, recdes, out_of_row_recdes, scan_cache,
				  UPDATE_INPLACE_CURRENT_MVCCID, false);
=======
      heap_create_update_context (&update_context, hfid, oid, class_oid, recdes, scan_cache,
				  UPDATE_INPLACE_CURRENT_MVCCID);
>>>>>>> 4f1000c3
      error_code = heap_update_logical (thread_p, &update_context);
      if (error_code != NO_ERROR)
	{
	  /* 
	   * Problems updating the object...Maybe, the transaction should be
	   * aborted by the caller...Quit..
	   */
	  if (error_code == ER_FAILED)
	    {
	      ASSERT_ERROR_AND_SET (error_code);
	      assert (false);
	    }
	  else
	    {
	      ASSERT_ERROR ();
	    }

	  goto error;
	}
      isold_object = update_context.is_logical_old;

      if (update_context.is_logical_old)
	{
	  /* Update the catalog as long as it is not the root class */
	  if (!OID_IS_ROOTOID (oid))
	    {
#if !defined(NDEBUG)
	      or_class_rep_dir (recdes, &rep_dir);
	      assert (!OID_ISNULL (&rep_dir));
#endif
	      error_code = catalog_update (thread_p, recdes, oid);
	      if (error_code < 0)
		{
		  /* 
		   * An error occurred during the update of the catalog
		   */
		  goto error;
		}
	    }
	}
      else
	{
	  /* 
	   * NEW CLASS
	   */
	  if (!OID_IS_ROOTOID (oid))
	    {
	      HEAP_OPERATION_CONTEXT update_context;
	      or_class_rep_dir (recdes, &rep_dir);
	      assert (OID_ISNULL (&rep_dir));

	      if (catalog_insert (thread_p, recdes, oid, &rep_dir) < 0)
		{
		  /* 
		   * There is an error inserting the hash entry or catalog
		   * information. The transaction must be aborted by the caller
		   */
		  error_code = ER_FAILED;
		  goto error;
		}

	      assert (!OID_ISNULL (&rep_dir));

	      /* save oid of the representation directory */
	      rep_dir_offset =
		(char *) recdes->data + OR_FIXED_ATTRIBUTES_OFFSET (recdes->data, ORC_CLASS_VAR_ATT_COUNT)
		+ ORC_REP_DIR_OFFSET;

	      OR_PUT_OID (rep_dir_offset, &rep_dir);

<<<<<<< HEAD
	      heap_create_update_context (&update_context, hfid, oid, class_oid, recdes, out_of_row_recdes, scan_cache,
					  UPDATE_INPLACE_CURRENT_MVCCID, false);
=======
	      heap_create_update_context (&update_context, hfid, oid, class_oid, recdes, scan_cache,
					  UPDATE_INPLACE_CURRENT_MVCCID);
>>>>>>> 4f1000c3
	      error_code = heap_update_logical (thread_p, &update_context);
	      if (error_code != NO_ERROR)
		{
		  /* 
		   * Problems updating the object...Maybe, the transaction should be
		   * aborted by the caller...Quit..
		   */
		  if (error_code == ER_FAILED)
		    {
		      ASSERT_ERROR_AND_SET (error_code);
		      assert (false);
		    }
		  else
		    {
		      ASSERT_ERROR ();
		    }
		  goto error;
		}
	      isold_object = update_context.is_logical_old;

#if !defined(NDEBUG)
	      or_class_rep_dir (recdes, &rep_dir);
	      assert (!OID_ISNULL (&rep_dir));
#endif
	    }

	  if (catcls_Enable == true)
	    {
	      error_code = catcls_insert_catalog_classes (thread_p, recdes);
	      if (error_code != NO_ERROR)
		{
		  goto error;
		}
	    }
	}

      /* system class do not include foreign keys. we need not check here. */

      /* remove XASL cache entries which is relevant with that class */
      if (!OID_IS_ROOTOID (oid) && prm_get_integer_value (PRM_ID_XASL_MAX_PLAN_CACHE_ENTRIES) > 0
	  && qexec_remove_xasl_cache_ent_by_class (thread_p, oid, 1) != NO_ERROR)
	{
	  er_log_debug (ARG_FILE_LINE,
			"locator_update_force: qexec_remove_xasl_cache_ent_by_class"
			" failed for class { %d %d %d }\n", oid->pageid, oid->slotid, oid->volid);
	}

      if (!OID_IS_ROOTOID (oid) && prm_get_integer_value (PRM_ID_FILTER_PRED_MAX_CACHE_ENTRIES) > 0
	  && qexec_remove_filter_pred_cache_ent_by_class (thread_p, oid) != NO_ERROR)
	{
	  er_log_debug (ARG_FILE_LINE,
			"locator_update_force: xs_remove_filter_pred_cache_ent_by_class"
			" failed for class { %d %d %d }\n", oid->pageid, oid->slotid, oid->volid);
	}
    }
  else
    {
      HEAP_OPERATION_CONTEXT update_context;

      local_scan_cache = scan_cache;
      if (pruning_type != DB_NOT_PARTITIONED_CLASS && pcontext != NULL)
	{
	  /* Get a scan_cache object for the actual class which is updated. This object is kept in a list in the
	   * pruning context */
	  OID real_class_oid;
	  HFID real_hfid;
	  PRUNING_SCAN_CACHE *pcache;

	  HFID_COPY (&real_hfid, hfid);
	  COPY_OID (&real_class_oid, class_oid);
	  pcache = locator_get_partition_scancache (pcontext, &real_class_oid, &real_hfid, op_type, false);
	  if (pcache == NULL)
	    {
	      return ER_FAILED;
	    }
	  local_scan_cache = &pcache->scan_cache;
	}

      /* There will be no pruning after this point so we should reset op_type to a non pruning operation */

      if (!heap_is_mvcc_disabled_for_class (class_oid))
	{
	  if (oldrecdes == NULL)
	    {
	      copy_recdes.data = NULL;
	      if (mvcc_reev_data != NULL && mvcc_reev_data->type == REEV_DATA_UPDDEL)
		{
		  /* The new recdes can be changed during reevaluation. That's because new recdes fields may refer
		   * fields of old recdes */
		  mvcc_reev_data->upddel_reev_data->new_recdes = recdes;
		}

	      if (need_locking)
		{
		  if (pruning_type == DB_NOT_PARTITIONED_CLASS)
		    {
		      scan =
			heap_mvcc_get_for_delete (thread_p, oid, class_oid, &copy_recdes, local_scan_cache, COPY,
						  NULL_CHN, mvcc_reev_data, LOG_ERROR_IF_DELETED);
		    }
		  else
		    {
		      /* do not affect class_oid since is used at partition pruning */
		      scan =
			heap_mvcc_get_for_delete (thread_p, oid, NULL, &copy_recdes, local_scan_cache, COPY, NULL_CHN,
						  mvcc_reev_data, LOG_ERROR_IF_DELETED);
		    }
		}
	      else
		{
		  scan = heap_get (thread_p, oid, &copy_recdes, local_scan_cache, COPY, NULL_CHN);
		}


	      if (scan == S_SUCCESS && mvcc_reev_data != NULL && mvcc_reev_data->filter_result == V_FALSE)
		{
		  return ER_MVCC_NOT_SATISFIED_REEVALUATION;
		}
	      else if (scan != S_SUCCESS)
		{
		  if (er_errid () == ER_HEAP_NODATA_NEWADDRESS)
		    {
		      force_in_place = UPDATE_INPLACE_CURRENT_MVCCID;

		      /* The object is a new instance, that is only the address (no content) is known by the heap
		       * manager. This is a normal behavior and, if we have an index, we need to add the object to the 
		       * index later. Because the following processing can remove this error, we save it here in
		       * no_data_new_address */
		      no_data_new_address = true;
		      er_clear ();	/* clear ER_HEAP_NODATA_NEWADDRESS */
		    }
		  else
		    {
		      error_code = er_errid ();
		      if (error_code == ER_HEAP_UNKNOWN_OBJECT)
			{
			  er_log_debug (ARG_FILE_LINE, "locator_update_force: unknown oid ( %d|%d|%d )\n",
					oid->pageid, oid->slotid, oid->volid);
			}
		      else if (error_code == NO_ERROR)
			{
			  error_code = ER_FAILED;
			}

		      goto error;
		    }
		}
	      else
		{
		  oldrecdes = &copy_recdes;
		}
	    }

	  if (!HEAP_IS_UPDATE_INPLACE (force_in_place))
	    {
	      LOG_TDES *tdes;

	      tdes = LOG_FIND_CURRENT_TDES (thread_p);
	      if (!(has_index & LC_FLAG_HAS_UNIQUE_INDEX))
		{
		  MVCC_REC_HEADER old_rec_header;

		  or_mvcc_get_header (oldrecdes, &old_rec_header);
		  if (logtb_find_current_mvccid (thread_p) != old_rec_header.mvcc_ins_id)
		    {
#if defined (SERVER_MODE)
		      /* If not inserted by me, I must have lock. */
		      assert (lock_has_lock_on_object (oid, class_oid, thread_get_current_tran_index (), X_LOCK) > 0);
#endif /* SERVER_MODE */
		    }
		}
	    }
	  else if (force_in_place == UPDATE_INPLACE_OLD_MVCCID)
	    {
	      MVCC_REC_HEADER old_rec_header, new_rec_header;

	      if (or_mvcc_get_header (oldrecdes, &old_rec_header) != NO_ERROR
		  || or_mvcc_get_header (recdes, &new_rec_header) != NO_ERROR)
		{
		  goto error;
		}

	      if (MVCC_IS_FLAG_SET (&old_rec_header, OR_MVCC_FLAG_VALID_INSID))
		{
		  MVCC_SET_FLAG_BITS (&new_rec_header, OR_MVCC_FLAG_VALID_INSID);
		  MVCC_SET_INSID (&new_rec_header, MVCC_GET_INSID (&old_rec_header));
		}
	      else
		{
		  MVCC_CLEAR_FLAG_BITS (&new_rec_header, OR_MVCC_FLAG_VALID_INSID);
		}

	      if (MVCC_IS_FLAG_SET (&old_rec_header, OR_MVCC_FLAG_VALID_DELID))
		{
		  MVCC_SET_FLAG_BITS (&new_rec_header, OR_MVCC_FLAG_VALID_DELID);
		  MVCC_SET_DELID (&new_rec_header, MVCC_GET_DELID (&old_rec_header));
		}
	      else
		{
		  MVCC_CLEAR_FLAG_BITS (&new_rec_header, OR_MVCC_FLAG_VALID_DELID);
		}

	      if (MVCC_IS_FLAG_SET (&old_rec_header, OR_MVCC_FLAG_VALID_PREV_VERSION))
		{
		  MVCC_SET_FLAG_BITS (&new_rec_header, OR_MVCC_FLAG_VALID_PREV_VERSION);
		  MVCC_SET_PREVIOUS_VERSION_LSA (&new_rec_header, &MVCC_GET_PREV_VERSION_LSA (&old_rec_header));
		}
	      else
		{
		  MVCC_CLEAR_FLAG_BITS (&new_rec_header, OR_MVCC_FLAG_VALID_PREV_VERSION);
		}

	      if (or_mvcc_set_header (recdes, &new_rec_header) != NO_ERROR)
		{
		  goto error;
		}
	    }
	}
      else
	{
	  if (!HEAP_IS_UPDATE_INPLACE (force_in_place))
	    {
	      force_in_place = UPDATE_INPLACE_CURRENT_MVCCID;
	    }

	  if (lock_object (thread_p, oid, class_oid, X_LOCK, LK_UNCOND_LOCK) != LK_GRANTED)
	    {
	      ASSERT_ERROR_AND_SET (error_code);
	      goto error;
	    }

	  if (has_index && oldrecdes == NULL)
	    {
	      /* get the old record first */
	      local_scan_cache->mvcc_snapshot = logtb_get_mvcc_snapshot (thread_p);
	      if (local_scan_cache->mvcc_snapshot == NULL)
		{
		  error_code = er_errid ();
		  if (error_code == NO_ERROR)
		    {
		      error_code = ER_FAILED;
		    }
		  goto error;
		}

	      scan = heap_get (thread_p, oid, &copy_recdes, local_scan_cache, COPY, NULL_CHN);
	      if (scan == S_SUCCESS)
		{
		  oldrecdes = &copy_recdes;
		}
	      else if (er_errid () == ER_HEAP_NODATA_NEWADDRESS)
		{
		  er_clear ();	/* clear ER_HEAP_NODATA_NEWADDRESS */

		  /* The object is a new instance, that is only the address (no content) is known by the heap manager.
		   * This is a normal behaviour and, if we have an index, we need to add the object to the index later. 
		   * Because the following processing can remove this error, we save it here in no_data_new_address */
		  no_data_new_address = true;
		}
	      else
		{
		  if (er_errid () == ER_HEAP_UNKNOWN_OBJECT)
		    {
		      er_log_debug (ARG_FILE_LINE, "locator_update_force: unknown oid ( %d|%d|%d )\n", oid->pageid,
				    oid->slotid, oid->volid);
		    }

		  error_code = ER_HEAP_UNKNOWN_OBJECT;
		  goto error;
		}
	    }
	}

      if (pruning_type != DB_NOT_PARTITIONED_CLASS)
	{
	  OID superclass_oid;
	  OID real_class_oid;
	  HFID real_hfid;
	  int granted;

	  HFID_COPY (&real_hfid, hfid);
	  COPY_OID (&real_class_oid, class_oid);
	  error_code =
	    partition_prune_update (thread_p, class_oid, recdes, pcontext, pruning_type, &real_class_oid, &real_hfid,
				    &superclass_oid);
	  if (error_code != NO_ERROR)
	    {
	      goto error;
	    }

	  /* make sure we use the correct class oid - we could be dealing with a classoid resulted from a unique btid
	   * pruning */
	  if (heap_get_class_oid (thread_p, class_oid, oid) != S_SUCCESS)
	    {
	      ASSERT_ERROR_AND_SET (error_code);
	      goto error;
	    }

	  if (heap_get_hfid_from_class_oid (thread_p, class_oid, hfid) != NO_ERROR)
	    {
	      goto error;
	    }

	  if (!OID_EQ (class_oid, &real_class_oid))
	    {
	      /* If we have to move the record to another partition, we have to lock the target partition for insert.
	       * The class from which we delete was already locked (X_LOCK for heap scan or IX_LOCK for index scan)
	       * during the SELECT phase of UPDATE */
	      granted = lock_subclass (thread_p, &real_class_oid, &superclass_oid, IX_LOCK, LK_UNCOND_LOCK);
	      if (granted != LK_GRANTED)
		{
		  assert (er_errid () != NO_ERROR);
		  error_code = er_errid ();
		  if (error_code == NO_ERROR)
		    {
		      error_code = ER_FAILED;
		    }
		  goto error;
		}

	      error_code =
		locator_move_record (thread_p, hfid, class_oid, oid, &real_class_oid, &real_hfid, recdes, scan_cache,
				     op_type, has_index, force_count, pcontext, mvcc_reev_data, need_locking);
	      if (error_code == NO_ERROR)
		{
		  COPY_OID (class_oid, &real_class_oid);
		  HFID_COPY (hfid, &real_hfid);
		}
	      return error_code;
	    }
	}

<<<<<<< HEAD
      /* use REC_BIGONE maximum record length only for partitioned classes and partitions. */
      use_bigone_maxsize = (pruning_type != DB_NOT_PARTITIONED_CLASS);
      if (!HEAP_IS_UPDATE_INPLACE (force_in_place))
	{
	  HEAP_OPERATION_CONTEXT update_context;

	  /* in MVCC update heap and then indexes */
	  heap_create_update_context (&update_context, hfid, oid, class_oid, recdes, out_of_row_recdes,
				      local_scan_cache, force_in_place, use_bigone_maxsize);
	  error_code = heap_update_logical (thread_p, &update_context);
	  if (error_code != NO_ERROR)
	    {
	      /*
	       * Problems updating the object...Maybe, the transaction should be
	       * aborted by the caller...Quit..
	       */
	      if (error_code == ER_FAILED)
		{
		  ASSERT_ERROR_AND_SET (error_code);
		  assert (false);
		}
	      else
		{
		  ASSERT_ERROR ();
		}
	      goto error;
	    }
	  isold_object = update_context.is_logical_old;
	}
=======
>>>>>>> 4f1000c3
      /* AN INSTANCE: Update indices if any */
      if (has_index)
	{
	  if (scan == S_SUCCESS)
	    {
	      error_code =
		locator_update_index (thread_p, recdes, oldrecdes, att_id, n_att_id, oid, class_oid, op_type,
				      local_scan_cache, &repl_info);
	      if (error_code != NO_ERROR)
		{
		  /* 
		   * There is an error updating the index... Quit... The
		   * transaction must be aborted by the caller
		   */
		  goto error;
		}
	    }
	  else
	    {
	      /* 
	       * We could not get the object.
	       * The object may be a new instance, that is only the address
	       * (no content) is known by the heap manager.
	       */

	      if (no_data_new_address)
		{
		  er_clear ();	/* clear the error code */
		  if (op_type == SINGLE_ROW_MODIFY)
		    {		/* to enable uniqueness checking */
		      op_type = SINGLE_ROW_INSERT;
		    }

		  error_code =
		    locator_add_or_remove_index (thread_p, recdes, oid, class_oid, true, op_type, local_scan_cache,
						 true, true, hfid, NULL);
		  if (error_code != NO_ERROR)
		    {
		      goto error;
		    }
		}
	    }

	  /* check the foreign key constraints */
	  if (!not_check_fk && !locator_Dont_check_foreign_key)
	    {
	      error_code =
		locator_check_foreign_key (thread_p, hfid, class_oid, oid, recdes, &new_record, &is_cached,
					   &cache_attr_copyarea);
	      if (error_code != NO_ERROR)
		{
		  goto error;
		}

	      if (is_cached)
		{
		  recdes = &new_record;
		}
	    }
	}

      heap_create_update_context (&update_context, hfid, oid, class_oid, recdes, local_scan_cache, force_in_place);
      error_code = heap_update_logical (thread_p, &update_context);
      if (error_code != NO_ERROR)
	{
<<<<<<< HEAD
	  HEAP_OPERATION_CONTEXT update_context;

	  heap_create_update_context (&update_context, hfid, oid, class_oid, recdes, out_of_row_recdes,
				      local_scan_cache, force_in_place, use_bigone_maxsize);
	  error_code = heap_update_logical (thread_p, &update_context);
	  if (error_code != NO_ERROR)
=======
	  /*
	   * Problems updating the object...Maybe, the transaction should be aborted by the caller...Quit..
	   */
	  if (error_code == ER_FAILED)
>>>>>>> 4f1000c3
	    {
	      ASSERT_ERROR_AND_SET (error_code);
	      assert (false);
	    }
	  else
	    {
	      ASSERT_ERROR ();
	    }
	  goto error;
	}
      isold_object = update_context.is_logical_old;

      /* 
       * for replication,
       * We have to set UPDATE LSA number to the log info.
       * The target log info was already created when the locator_update_index
       */
      if (!LOG_CHECK_LOG_APPLIER (thread_p) && log_does_allow_replication () == true
	  && repl_info.need_replication == true)
	{
	  repl_add_update_lsa (thread_p, oid);
	}

#if defined(ENABLE_UNUSED_FUNCTION)
      if (isold_object == false)
	{
	  locator_increase_catalog_count (thread_p, class_oid);
	}
#endif

      /* remove query result cache entries which are relevant with this class */
      if (!QFILE_IS_LIST_CACHE_DISABLED)
	{
	  if (qexec_clear_list_cache_by_class (thread_p, class_oid) != NO_ERROR)
	    {
	      er_log_debug (ARG_FILE_LINE,
			    "locator_update_force: qexec_clear_list_cache_by_class failed for class { %d %d %d }\n",
			    class_oid->pageid, class_oid->slotid, class_oid->volid);
	    }
	  qmgr_add_modified_class (thread_p, class_oid);
	}
    }

  *force_count = 1;

error:

  if (old_classname != NULL && old_classname != classname)
    {
      free_and_init (old_classname);
    }

  if (cache_attr_copyarea != NULL)
    {
      locator_free_copy_area (cache_attr_copyarea);
    }

  return error_code;
}

/*
 * locator_delete_force () - Delete the given object
 *
 * return: NO_ERROR if all OK, ER_ status otherwise
 *
 *   hfid(in): Heap where the object is going to be inserted
 *   oid(in): The object identifier
 *   has_index(in): false if we now for sure that there is not any index
 *                   on the instances of the class.
 *   op_type(in):
 *   scan_cache(in/out): Scan cache used to estimate the best space pages
 *                   between heap changes.
 *   force_count(in):
 *   mvcc_reev_data(in): MVCC data
 *   idx_action_flag(in): is moving record between partitioned table? 
 *			  If FOR_MOVE, this delete&insert is caused by 
 *			  'UPDATE ... SET ...', NOT 'DELETE FROM ...'
 *   need_locking(in): true, if need locking
 *
 * Note: The given object is deleted on this heap and all appropiate
 *              index entries are deleted.
 */
int
locator_delete_force (THREAD_ENTRY * thread_p, HFID * hfid, OID * oid, int has_index, int op_type,
		      HEAP_SCANCACHE * scan_cache, int *force_count, MVCC_REEV_DATA * mvcc_reev_data, bool need_locking)
{
  return locator_delete_force_internal (thread_p, hfid, oid, has_index, op_type, scan_cache, force_count,
					mvcc_reev_data, FOR_INSERT_OR_DELETE, NULL, NULL, need_locking);
}

/*
 * locator_delete_force_for_moving () - Delete the given object
 *                                      To move record between partitions.
 *
 * return: NO_ERROR if all OK, ER_ status otherwise
 *
 *   thread_p(in):
 *   hfid(in): Heap where the object is going to be inserted
 *   oid(in): The object identifier
 *   has_index(in): false if we now for sure that there is not any index
 *                   on the instances of the class.
 *   op_type(in):
 *   scan_cache(in/out): Scan cache used to estimate the best space pages
 *                   between heap changes.
 *   force_count(in):
 *   mvcc_reev_data(in): MVCC data
 *   idx_action_flag(in): is moving record between partitioned table? 
 *			  If FOR_MOVE, this delete&insert is caused by 
 *			  'UPDATE ... SET ...', NOT 'DELETE FROM ...'
 *   new_obj_oid(in): next version - only to be used with records relocated in
 *				  other partitions, in MVCC.
 *   partition_oid(in): new partition class oid
 *   need_locking(in): true, if need locking
 *
 * Note: The given object is deleted on this heap and all appropriate
 *              index entries are deleted.
 */
static int
locator_delete_force_for_moving (THREAD_ENTRY * thread_p, HFID * hfid, OID * oid, int has_index, int op_type,
				 HEAP_SCANCACHE * scan_cache, int *force_count, MVCC_REEV_DATA * mvcc_reev_data,
				 OID * new_obj_oid, OID * partition_oid, bool need_locking)
{
  return locator_delete_force_internal (thread_p, hfid, oid, has_index, op_type, scan_cache, force_count,
					mvcc_reev_data, FOR_MOVE, new_obj_oid, partition_oid, need_locking);
}

/*
 *
 *   hfid(in): Heap where the object is going to be inserted
 *   oid(in): The object identifier
 *   has_index(in): false if we now for sure that there is not any index
 *                   on the instances of the class.
 *   op_type(in):
 *   scan_cache(in/out): Scan cache used to estimate the best space pages
 *                   between heap changes.
 *   force_count(in):
 *   mvcc_reev_data(in): MVCC data
 *   idx_action_flag(in): is moving record between partitioned table? 
 *			  If FOR_MOVE, this delete&insert is caused by 
 *			  'UPDATE ... SET ...', NOT 'DELETE FROM ...'
 *   new_obj_oid(in): next version - only to be used with records relocated in
 *				  other partitions, in MVCC.
 *   partition_oid(in): new partition class oid
 *   need_locking(in): true, if need locking
 *
 * Note: The given object is deleted on this heap and all appropriate
 *              index entries are deleted.
 */
static int
locator_delete_force_internal (THREAD_ENTRY * thread_p, HFID * hfid, OID * oid, int has_index, int op_type,
			       HEAP_SCANCACHE * scan_cache, int *force_count, MVCC_REEV_DATA * mvcc_reev_data,
			       LOCATOR_INDEX_ACTION_FLAG idx_action_flag, OID * new_obj_oid, OID * partition_oid,
			       bool need_locking)
{
  bool isold_object;		/* Make sure that this is an old object during the deletion */
  OID class_oid = { NULL_PAGEID, NULL_SLOTID, NULL_VOLID };
  /* Class identifier */
  char *classname;		/* Classname to update */
  RECDES copy_recdes;
  int error_code = NO_ERROR;
  bool deleted = false;
  SCAN_CODE scan_code = S_SUCCESS;

  /* Update note : While scanning objects, the given scancache does not fix the last accessed page. So, the object must 
   * be copied to the record descriptor. Changes : (1) variable name : peek_recdes => copy_recdes (2) function call :
   * heap_get(..., PEEK, ...) => heap_get(..., COPY, ...) (3) SCAN_CODE scan, char *new_area are added */

  copy_recdes.data = NULL;

  *force_count = 0;

  /* 
   * Is the object a class ?
   */
  isold_object = true;

  copy_recdes.data = NULL;

  if (need_locking == false)
    {
      /* the reevaluation is not necessary if the object is already locked */
      mvcc_reev_data = NULL;
    }

  /* IMPORTANT TODO: use a different get function when need_locking==false, but make sure it gets the last version,
     not the visible one; we need only the last version to use it to retrieve the last version of the btree key */
  scan_code = heap_mvcc_get_for_delete (thread_p, oid, &class_oid, &copy_recdes, scan_cache, COPY, NULL_CHN,
					mvcc_reev_data, LOG_WARNING_IF_DELETED);

  if (scan_code == S_SUCCESS && mvcc_reev_data != NULL && mvcc_reev_data->filter_result == V_FALSE)
    {
      return ER_MVCC_NOT_SATISFIED_REEVALUATION;
    }

  if (scan_code != S_SUCCESS)
    {
      assert (er_errid () != NO_ERROR);
      error_code = er_errid ();

      if (error_code == ER_HEAP_NODATA_NEWADDRESS)
	{
	  isold_object = false;
	  er_clear ();		/* clear ER_HEAP_NODATA_NEWADDRESS */

	  error_code = NO_ERROR;
	}
      else if (error_code == ER_HEAP_UNKNOWN_OBJECT)
	{
	  isold_object = false;
	  er_clear ();

	  error_code = NO_ERROR;
	  goto error;
	}
      else
	{
	  /* 
	   * Problems reading the object...Maybe, the transaction should be
	   * aborted by the caller...Quit..
	   */
	  if (error_code == NO_ERROR)
	    {
	      error_code = ER_FAILED;
	    }
	  goto error;
	}
    }

  if (isold_object == false)
    {
      OID_SET_NULL (&class_oid);
    }

  if (isold_object == true && OID_IS_ROOTOID (&class_oid))
    {
      /* 
       * A CLASS: Remove class from catalog and
       *          remove any indices on that class
       *          remove XASL cache entries which is relevant with that class
       */

      /* Delete the classname entry */
      classname = or_class_name (&copy_recdes);
      assert (classname != NULL);
      assert (strlen (classname) < 255);

      /* Note: by now, the client has probably already requested this class be deleted. We try again here just to be
       * sure it has been marked properly.  Note that we would normally want to check the return code, but we must not
       * check the return code for this one function in its current form, because we cannot distinguish between a class 
       * that has already been marked deleted and a real error. */
      (void) xlocator_delete_class_name (thread_p, classname);
      /* remove from the catalog... when is not the root */
      if (!OID_IS_ROOTOID (oid))
	{
	  error_code = catalog_delete (thread_p, oid);
	  if (error_code != NO_ERROR)
	    {
	      er_log_debug (ARG_FILE_LINE, "locator_delete_force: ct_delete_catalog failed for tran %d\n",
			    LOG_FIND_THREAD_TRAN_INDEX (thread_p));
	      goto error;
	    }
	}
      if (catcls_Enable)
	{
	  error_code = catcls_delete_catalog_classes (thread_p, classname, oid);
	  if (error_code != NO_ERROR)
	    {
	      goto error;
	    }
	}

      /* remove XASL cache entries which is relevant with that class */
      if (!OID_IS_ROOTOID (oid) && prm_get_integer_value (PRM_ID_XASL_MAX_PLAN_CACHE_ENTRIES) > 0
	  && qexec_remove_xasl_cache_ent_by_class (thread_p, oid, 1) != NO_ERROR)
	{
	  er_log_debug (ARG_FILE_LINE,
			"locator_delete_force: qexec_remove_xasl_cache_ent_by_class"
			" failed for class { %d %d %d }\n", oid->pageid, oid->slotid, oid->volid);
	}

      if (!OID_IS_ROOTOID (oid) && prm_get_integer_value (PRM_ID_FILTER_PRED_MAX_CACHE_ENTRIES) > 0
	  && qexec_remove_filter_pred_cache_ent_by_class (thread_p, oid) != NO_ERROR)
	{
	  er_log_debug (ARG_FILE_LINE,
			"locator_delete_force: xs_remove_filter_pred_cache_ent_by_class"
			" failed for class { %d %d %d }\n", oid->pageid, oid->slotid, oid->volid);
	}
    }
  else
    {
      /* 
       * Likely an INSTANCE: Apply the necessary index deletions
       *
       * If this is a server delete on an instance, the object must be locked
       * in exclusive  mode since it is likely that we have just added an
       * SIX lock on the class at this moment.
       *
       * Note that we cannot have server deletes on classes.
       */
      if (isold_object == true && has_index)
	{
	  /* if MVCC then delete before updating index */
	  if (!heap_is_mvcc_disabled_for_class (&class_oid))
	    {
	      HEAP_OPERATION_CONTEXT delete_context;

	      /* build operation context */
	      heap_create_delete_context (&delete_context, hfid, oid, &class_oid, scan_cache);

	      /* attempt delete */
	      if (heap_delete_logical (thread_p, &delete_context) != NO_ERROR)
		{
		  /* 
		   * Problems deleting the object...Maybe, the transaction should be
		   * aborted by the caller...Quit..
		   */
		  error_code = er_errid ();
		  er_log_debug (ARG_FILE_LINE, "locator_delete_force: hf_delete failed for tran %d\n",
				LOG_FIND_THREAD_TRAN_INDEX (thread_p));
		  if (error_code == NO_ERROR)
		    {
		      error_code = ER_FAILED;
		    }
		  goto error;
		}

	      deleted = true;
	    }

	  if (idx_action_flag == FOR_INSERT_OR_DELETE)
	    {
	      error_code =
		locator_add_or_remove_index (thread_p, &copy_recdes, oid, &class_oid, false, op_type, scan_cache, true,
					     true, hfid, NULL);
	    }
	  else
	    {
	      error_code =
		locator_add_or_remove_index_for_moving (thread_p, &copy_recdes, oid, &class_oid, false, op_type,
							scan_cache, true, true, hfid, NULL);
	    }

	  if (error_code != NO_ERROR)
	    {
	      /* 
	       * There is an error deleting the index... Quit... The
	       * transaction must be aborted by the caller
	       */
	      goto error;
	    }
	}

      /* remove query result cache entries which are relevant with this class */
      if (!QFILE_IS_LIST_CACHE_DISABLED)
	{
	  if (qexec_clear_list_cache_by_class (thread_p, &class_oid) != NO_ERROR)
	    {
	      er_log_debug (ARG_FILE_LINE,
			    "locator_delete_force: qexec_clear_list_cache_by_class failed for class { %d %d %d }\n",
			    class_oid.pageid, class_oid.slotid, class_oid.volid);
	    }
	  qmgr_add_modified_class (thread_p, &class_oid);
	}
    }

  if (!deleted)
    {
      HEAP_OPERATION_CONTEXT delete_context;

      /* build operation context */
      heap_create_delete_context (&delete_context, hfid, oid, &class_oid, scan_cache);

      /* attempt delete */
      if (heap_delete_logical (thread_p, &delete_context) != NO_ERROR)
	{
	  /* 
	   * Problems deleting the object...Maybe, the transaction should be
	   * aborted by the caller...Quit..
	   */
	  er_log_debug (ARG_FILE_LINE, "locator_delete_force: hf_delete failed for tran %d\n",
			LOG_FIND_THREAD_TRAN_INDEX (thread_p));
	  assert (er_errid () != NO_ERROR);
	  error_code = er_errid ();
	  if (error_code == NO_ERROR)
	    {
	      error_code = ER_FAILED;
	    }
	  goto error;
	}
      deleted = true;
    }
  *force_count = 1;

#if defined(ENABLE_UNUSED_FUNCTION)
  if (isold_object == true && !OID_IS_ROOTOID (&class_oid))
    {
      /* decrease the counter of the catalog */
      locator_decrease_catalog_count (thread_p, &class_oid);
    }
#endif

error:

  return error_code;
}

/*
 * locator_delete_lob_force () - Delete all blob which is in the given object
 *
 * return: NO_ERROR if all OK, ER_ status otherwise
 *
 *   thread_p(in):
 *   class_oid(in):
 *   oid(in):
 *   recdes(in):
 */
int
locator_delete_lob_force (THREAD_ENTRY * thread_p, OID * class_oid, OID * oid, RECDES * recdes)
{
  HEAP_CACHE_ATTRINFO attr_info;
  HEAP_ATTRVALUE *value;
  bool attr_info_inited;
  HEAP_SCANCACHE scan_cache;
  RECDES copy_recdes;
  bool scan_cache_inited;
  bool found;
  int i;
  int error_code = NO_ERROR;

  assert ((class_oid != NULL) && (recdes != NULL || oid != NULL));

  attr_info_inited = false;
  scan_cache_inited = false;
  found = false;

  error_code = heap_attrinfo_start (thread_p, class_oid, -1, NULL, &attr_info);
  if (error_code != NO_ERROR)
    {
      goto error;
    }
  attr_info_inited = true;

  /* check if lob attribute exists */
  for (i = 0; i < attr_info.num_values; i++)
    {
      value = &attr_info.values[i];
      if (value->last_attrepr->type == DB_TYPE_BLOB || value->last_attrepr->type == DB_TYPE_CLOB)
	{
	  found = true;
	  break;
	}
    }

  if (found)
    {
      if (recdes == NULL)
	{
	  SCAN_CODE scan;
	  error_code = heap_scancache_quick_start (&scan_cache);
	  if (error_code != NO_ERROR)
	    {
	      goto error;
	    }
	  scan_cache_inited = true;
	  copy_recdes.data = NULL;
	  scan = heap_get (thread_p, oid, &copy_recdes, &scan_cache, COPY, NULL_CHN);
	  if (scan != S_SUCCESS)
	    {
	      goto error;
	    }
	  recdes = &copy_recdes;
	}

      error_code = heap_attrinfo_delete_lob (thread_p, recdes, &attr_info);
    }

error:

  if (attr_info_inited)
    {
      heap_attrinfo_end (thread_p, &attr_info);
    }
  if (scan_cache_inited)
    {
      error_code = heap_scancache_end (thread_p, &scan_cache);
    }

  return error_code;
}

/*
 * locator_force_for_multi_update () -
 *
 * return: NO_ERROR if all OK, ER_ status otherwise
 *
 *   force_area(in):  Copy area where objects are placed
 *
 * Note: This function update given objects that are sent by clients.
 *              The objects are updated by multiple row update performed
 *              on client and sent to the server through flush request.
 */
static int
locator_force_for_multi_update (THREAD_ENTRY * thread_p, LC_COPYAREA * force_area)
{
  LC_COPYAREA_MANYOBJS *mobjs;	/* Describe multiple objects in area */
  LC_COPYAREA_ONEOBJ *obj;	/* Describe on object in area */
  RECDES recdes;		/* Record descriptor for object */
  HEAP_SCANCACHE scan_cache;
  int scan_cache_inited = 0;
  LOG_TDES *tdes;
  int i, s, t;
  int malloc_size;
  BTREE_UNIQUE_STATS *temp_info;
  char *ptr;
  int force_count;
  int tran_index;
  int error_code = NO_ERROR;
  REPL_INFO_TYPE repl_info;
  int has_index;

  tran_index = LOG_FIND_THREAD_TRAN_INDEX (thread_p);
  tdes = LOG_FIND_TDES (tran_index);
  if (tdes == NULL)
    {
      er_set (ER_FATAL_ERROR_SEVERITY, ARG_FILE_LINE, ER_LOG_UNKNOWN_TRANINDEX, 1, tran_index);
      error_code = ER_LOG_UNKNOWN_TRANINDEX;
      goto error;
    }

  mobjs = LC_MANYOBJS_PTR_IN_COPYAREA (force_area);

  if (mobjs->start_multi_update && tdes->tran_unique_stats == NULL)
    {
      tdes->num_unique_btrees = 0;
      tdes->max_unique_btrees = UNIQUE_STAT_INFO_INCREMENT;

      malloc_size = sizeof (BTREE_UNIQUE_STATS) * UNIQUE_STAT_INFO_INCREMENT;

      /* Do not use db_private_alloc */
      tdes->tran_unique_stats = (BTREE_UNIQUE_STATS *) malloc (malloc_size);
      if (tdes->tran_unique_stats == NULL)
	{
	  error_code = ER_OUT_OF_VIRTUAL_MEMORY;
	  goto error;
	}
    }

  if (mobjs->num_objs > 0)
    {
      int first_update_obj = -1, last_update_obj = -1;

      /* 
       * Find first and last UPDATE objects
       */
      obj = LC_START_ONEOBJ_PTR_IN_COPYAREA (mobjs);
      obj = LC_PRIOR_ONEOBJ_PTR_IN_COPYAREA (obj);
      for (i = 0; i < mobjs->num_objs; i++)
	{
	  obj = LC_NEXT_ONEOBJ_PTR_IN_COPYAREA (obj);
	  if (LC_IS_FLUSH_UPDATE (obj->operation))
	    {
	      last_update_obj = i;
	      if (first_update_obj == -1)
		{
		  first_update_obj = i;
		}
	    }
	}
      if (last_update_obj == -1)
	{
	  /* this is not exactly an error case, but we somehow managed to generate a multi-update flush with no updated 
	   * objects */
	  error_code = NO_ERROR;
	  goto error;
	}

      /* 
       * Flush objects
       */
      obj = LC_START_ONEOBJ_PTR_IN_COPYAREA (mobjs);
      obj = LC_PRIOR_ONEOBJ_PTR_IN_COPYAREA (obj);
      LC_RECDES_IN_COPYAREA (force_area, &recdes);

      for (i = 0; i < mobjs->num_objs; i++)
	{
	  obj = LC_NEXT_ONEOBJ_PTR_IN_COPYAREA (obj);
	  LC_RECDES_TO_GET_ONEOBJ (force_area, obj, &recdes);

	  /* skip all non-updates operations and updates of class objects (non-updates operations and class objects are 
	   * already flushed in xlocator_force) */
	  if (!LC_IS_FLUSH_UPDATE (obj->operation) || OID_EQ (&obj->class_oid, oid_Root_class_oid))
	    {
	      continue;
	    }

	  if (!scan_cache_inited)
	    {
	      /* Initialize a modify scancache */
	      error_code =
		locator_start_force_scan_cache (thread_p, &scan_cache, &obj->hfid, &obj->class_oid, MULTI_ROW_UPDATE);
	      if (error_code != NO_ERROR)
		{
		  goto error;
		}
	      scan_cache_inited = 1;
	    }

	  if (mobjs->start_multi_update && i == first_update_obj)
	    {
	      repl_info = REPL_INFO_TYPE_RBR_START;
	    }
	  else if (mobjs->end_multi_update && i == last_update_obj)
	    {
	      repl_info = REPL_INFO_TYPE_RBR_END;
	    }
	  else
	    {
	      repl_info = REPL_INFO_TYPE_RBR_NORMAL;
	    }
	  has_index = LC_ONEOBJ_GET_INDEX_FLAG (obj);

	  scan_cache.mvcc_snapshot = logtb_get_mvcc_snapshot (thread_p);
	  if (scan_cache.mvcc_snapshot == NULL)
	    {
	      error_code = er_errid ();
	      if (error_code == NO_ERROR)
		{
		  error_code = ER_FAILED;
		}

	      goto error;
	    }

	  /* update */
	  error_code =
	    locator_update_force (thread_p, &obj->hfid, &obj->class_oid, &obj->oid, NULL, &recdes,
				  NULL /* TODO[arnia]: out of record */, 
				  has_index, NULL, 0, MULTI_ROW_UPDATE, &scan_cache, &force_count, false, repl_info,
				  DB_NOT_PARTITIONED_CLASS, NULL, NULL, UPDATE_INPLACE_NONE, true);
	  if (error_code != NO_ERROR)
	    {
	      /* 
	       * Problems updating the object...Maybe, the transaction should be
	       * aborted by the caller...Quit..
	       */
	      goto error;
	    }
	}			/* end-for */

      for (s = 0; s < scan_cache.num_btids; s++)
	{
	  temp_info = &(scan_cache.index_stat_info[s]);
	  if (temp_info->num_nulls == 0 && temp_info->num_keys == 0 && temp_info->num_oids == 0)
	    {
	      continue;
	    }
	  /* non-unique index would be filtered out at above statement. */

	  for (t = 0; t < tdes->num_unique_btrees; t++)
	    {
	      if (BTID_IS_EQUAL (&temp_info->btid, &tdes->tran_unique_stats[t].btid))
		{
		  break;
		}
	    }
	  if (t < tdes->num_unique_btrees)
	    {
	      /* The same unique index has been found */
	      tdes->tran_unique_stats[t].num_nulls += temp_info->num_nulls;
	      tdes->tran_unique_stats[t].num_keys += temp_info->num_keys;
	      tdes->tran_unique_stats[t].num_oids += temp_info->num_oids;
	    }
	  else
	    {
	      /* The same unique index has not been found */
	      if (tdes->num_unique_btrees == tdes->max_unique_btrees)
		{
		  /* we need more space for storing unique index stat. info.  */
		  tdes->max_unique_btrees += UNIQUE_STAT_INFO_INCREMENT;
		  malloc_size = (sizeof (BTREE_UNIQUE_STATS) * tdes->max_unique_btrees);

		  /* Do not use db_private_realloc */
		  ptr = (char *) realloc (tdes->tran_unique_stats, malloc_size);
		  if (ptr == NULL)
		    {
		      error_code = ER_OUT_OF_VIRTUAL_MEMORY;
		      goto error;
		    }
		  tdes->tran_unique_stats = (BTREE_UNIQUE_STATS *) ptr;
		}
	      t = tdes->num_unique_btrees;
	      BTID_COPY (&tdes->tran_unique_stats[t].btid, &temp_info->btid);
	      tdes->tran_unique_stats[t].num_nulls = temp_info->num_nulls;
	      tdes->tran_unique_stats[t].num_keys = temp_info->num_keys;
	      tdes->tran_unique_stats[t].num_oids = temp_info->num_oids;
	      tdes->num_unique_btrees++;	/* increment */
	    }
	}

      locator_end_force_scan_cache (thread_p, &scan_cache);
      scan_cache_inited = 0;
    }

  if (mobjs->end_multi_update)
    {
      BTREE_UNIQUE_STATS *unique_stats = NULL;

      for (s = 0; s < tdes->num_unique_btrees; s++)
	{
	  unique_stats = &tdes->tran_unique_stats[s];
	  if (unique_stats->num_nulls == 0 && unique_stats->num_keys == 0 && unique_stats->num_oids == 0)
	    {
	      continue;		/* no modification : non-unique index */
	    }
	  if ((unique_stats->num_nulls + unique_stats->num_keys) != unique_stats->num_oids)
	    {
	      BTREE_SET_UNIQUE_VIOLATION_ERROR (thread_p, NULL, NULL, &mobjs->objs.class_oid, &unique_stats->btid,
						NULL);
	      error_code = ER_BTREE_UNIQUE_FAILED;
	      goto error;
	    }

	  error_code =
	    logtb_tran_update_unique_stats (thread_p, &unique_stats->btid, unique_stats->num_keys,
					    unique_stats->num_oids, unique_stats->num_nulls, true);
	  if (error_code != NO_ERROR)
	    {
	      goto error;
	    }
	}

      if (tdes->tran_unique_stats != NULL)
	{
	  free_and_init (tdes->tran_unique_stats);
	}
    }

  return error_code;

error:
  if (scan_cache_inited)
    {
      locator_end_force_scan_cache (thread_p, &scan_cache);
    }

  if (tdes != NULL && tdes->tran_unique_stats != NULL)
    {
      free_and_init (tdes->tran_unique_stats);
    }

  return error_code;
}

/*
 * locator_repl_add_error_to_copyarea () - place error info into copy area that
 *                                         will be sent to client
 *
 * return:
 *
 *   copy_area(out): copy area where error info will be placed
 *   recdes(in): struct that describes copy_area
 *   obj(in): object that describes the operation which caused an error
 *   key_value(in): primary key value
 *   err_code(in):
 *   err_msg(in):
 */
static void
locator_repl_add_error_to_copyarea (LC_COPYAREA ** copy_area, RECDES * recdes, LC_COPYAREA_ONEOBJ * obj,
				    DB_VALUE * key_value, int err_code, const char *err_msg)
{
  LC_COPYAREA *new_copy_area = NULL;
  LC_COPYAREA_MANYOBJS *reply_mobjs = NULL;
  LC_COPYAREA_ONEOBJ *reply_obj = NULL;
  char *ptr;
  int packed_length = 0, round_length;
  int prev_offset, prev_length;

  reply_mobjs = LC_MANYOBJS_PTR_IN_COPYAREA (*copy_area);

  reply_obj = LC_FIND_ONEOBJ_PTR_IN_COPYAREA (reply_mobjs, reply_mobjs->num_objs);

  packed_length += OR_VALUE_ALIGNED_SIZE (key_value);
  packed_length += OR_INT_SIZE;
  packed_length += or_packed_string_length (err_msg, NULL);

  if (packed_length > recdes->area_size)
    {
      prev_offset = CAST_BUFLEN (recdes->data - (*copy_area)->mem);
      prev_length = (*copy_area)->length;

      new_copy_area = locator_reallocate_copy_area_by_length (*copy_area, (*copy_area)->length + DB_PAGESIZE);
      if (new_copy_area == NULL)
	{
	  /* failed to reallocate copy area. skip the current error */
	  return;
	}
      else
	{
	  recdes->data = new_copy_area->mem + prev_offset;
	  recdes->area_size += CAST_BUFLEN (new_copy_area->length - prev_length);
	  *copy_area = new_copy_area;
	}
    }

  ptr = recdes->data;
  ptr = or_pack_mem_value (ptr, key_value);
  ptr = or_pack_int (ptr, err_code);
  ptr = or_pack_string (ptr, err_msg);

  reply_obj->length = CAST_BUFLEN (ptr - recdes->data);
  reply_obj->offset = CAST_BUFLEN (recdes->data - (*copy_area)->mem);
  COPY_OID (&reply_obj->class_oid, &obj->class_oid);
  reply_obj->operation = obj->operation;

  reply_mobjs->num_objs++;

  recdes->length = reply_obj->length;
  round_length = DB_ALIGN (recdes->length, MAX_ALIGNMENT);
#if !defined(NDEBUG)
  /* suppress valgrind UMW error */
  memset (recdes->data + recdes->length, 0, MIN (round_length - recdes->length, recdes->area_size - recdes->length));
#endif
  recdes->data += round_length;
  recdes->area_size -= round_length + sizeof (*reply_obj);

  return;
}

/*
 * locator_repl_prepare_force () - prepare required info for each operation
 *
 * return: NO_ERROR if all OK, ER_ status otherwise
 *
 *   thread_p(in):
 *   obj(in): object that describes the current operation
 *   old_recdes(out): original record needed for update operation
 *   recdes(in/out): record to be applied
 *   key_value(in): primary key value
 *   force_scancache(in):
 */
static int
locator_repl_prepare_force (THREAD_ENTRY * thread_p, LC_COPYAREA_ONEOBJ * obj, RECDES * old_recdes, RECDES * recdes,
			    DB_VALUE * key_value, HEAP_SCANCACHE * force_scancache)
{
  int error_code = NO_ERROR;
  int last_repr_id = -1;
  int old_chn = -1;
  BTID btid;
  SCAN_CODE scan;
  SCAN_OPERATION_TYPE scan_op_type;

  if (obj->operation == LC_FLUSH_DELETE)
    {
      scan_op_type = S_DELETE;
    }
  else if (LC_IS_FLUSH_UPDATE (obj->operation) == true)
    {
      scan_op_type = S_UPDATE;
    }

  if (obj->operation != LC_FLUSH_DELETE)
    {
      last_repr_id = heap_get_class_repr_id (thread_p, &obj->class_oid);
      if (last_repr_id == 0)
	{
	  er_set (ER_ERROR_SEVERITY, ARG_FILE_LINE, ER_CT_INVALID_REPRID, 1, last_repr_id);
	  return ER_CT_INVALID_REPRID;
	}

      error_code = or_replace_rep_id (recdes, last_repr_id);
      if (error_code != NO_ERROR)
	{
	  return error_code;
	}
    }

  if (LC_IS_FLUSH_INSERT (obj->operation) == false)
    {
      error_code = btree_get_pkey_btid (thread_p, &obj->class_oid, &btid);
      if (error_code != NO_ERROR)
	{
	  return error_code;
	}

      if (xbtree_find_unique (thread_p, &btid, scan_op_type, key_value, &obj->class_oid, &obj->oid, true) !=
	  BTREE_KEY_FOUND)
	{
	  er_set (ER_WARNING_SEVERITY, ARG_FILE_LINE, ER_OBJ_OBJECT_NOT_FOUND, 0);
	  return ER_OBJ_OBJECT_NOT_FOUND;
	}
    }


  if (LC_IS_FLUSH_UPDATE (obj->operation) == true)
    {
      assert (OID_ISNULL (&obj->oid) != true);

      scan = heap_get (thread_p, &obj->oid, old_recdes, force_scancache, PEEK, NULL_CHN);

      if (scan != S_SUCCESS)
	{
	  assert (er_errid () != NO_ERROR);
	  error_code = er_errid ();
	  if (error_code == ER_HEAP_UNKNOWN_OBJECT)
	    {
	      er_log_debug (ARG_FILE_LINE, "locator_repl_prepare_force : unknown oid ( %d|%d|%d )\n",
			    obj->oid.pageid, obj->oid.slotid, obj->oid.volid);
	    }

	  return error_code;
	}

      old_chn = or_chn (old_recdes);

      error_code = or_replace_chn (recdes, old_chn + 1);
      if (error_code != NO_ERROR)
	{
	  return error_code;
	}
    }

  return NO_ERROR;
}

/*
 * locator_repl_get_key_value () - read pkey value from copy_area
 *
 * return: length of unpacked key value
 *
 *   key_value(out): primary key value
 *   force_area(in):
 *   obj(in): object that describes memory location of key_value
 *
 */
static int
locator_repl_get_key_value (DB_VALUE * key_value, LC_COPYAREA * force_area, LC_COPYAREA_ONEOBJ * obj)
{
  char *ptr, *start_ptr;

  start_ptr = ptr = force_area->mem + obj->offset;
  ptr = or_unpack_mem_value (ptr, key_value);

  return (int) (ptr - start_ptr);
}

/*
 * xlocator_force () - Updates objects sent by log applier
 *
 * return: NO_ERROR if all OK, ER_ status otherwise
 *
 *   force_area(in): Copy area where objects are placed
 *
 * Note: This function applies all the desired operations on each of
 *              object placed in the force_area.
 */
int
xlocator_repl_force (THREAD_ENTRY * thread_p, LC_COPYAREA * force_area, LC_COPYAREA ** reply_area)
{
  LC_COPYAREA_MANYOBJS *mobjs;	/* Describe multiple objects in area */
  LC_COPYAREA_ONEOBJ *obj;	/* Describe on object in area */
  RECDES recdes;		/* Record descriptor for object */
  RECDES old_recdes;
  RECDES reply_recdes;		/* Describe copy area for reply */
  int i;
  HEAP_SCANCACHE *force_scancache = NULL;
  HEAP_SCANCACHE scan_cache;
  int force_count;
  LOG_LSA lsa, oneobj_lsa;
  int error_code = NO_ERROR;
  int pruning_type = 0;
  int num_continue_on_error = 0;
  DB_VALUE key_value;
  int packed_key_value_len;
  HFID prev_hfid;
  int has_index;

  /* need to start a topop to ensure the atomic operation. */
  error_code = xtran_server_start_topop (thread_p, &lsa);
  if (error_code != NO_ERROR)
    {
      return error_code;
    }

  mobjs = LC_MANYOBJS_PTR_IN_COPYAREA (force_area);

  obj = LC_START_ONEOBJ_PTR_IN_COPYAREA (mobjs);
  obj = LC_PRIOR_ONEOBJ_PTR_IN_COPYAREA (obj);

  HFID_SET_NULL (&prev_hfid);
  db_value_put_null (&key_value);

  LC_RECDES_IN_COPYAREA (*reply_area, &reply_recdes);

  for (i = 0; i < mobjs->num_objs; i++)
    {
      er_clear ();

      obj = LC_NEXT_ONEOBJ_PTR_IN_COPYAREA (obj);

      packed_key_value_len = locator_repl_get_key_value (&key_value, force_area, obj);

      LC_REPL_RECDES_FOR_ONEOBJ (force_area, obj, packed_key_value_len, &recdes);

      error_code = heap_get_hfid_from_class_oid (thread_p, &obj->class_oid, &obj->hfid);
      if (error_code != NO_ERROR)
	{
	  goto exit_on_error;
	}

      if (HFID_EQ (&prev_hfid, &obj->hfid) != true && force_scancache != NULL)
	{
	  locator_end_force_scan_cache (thread_p, force_scancache);
	  force_scancache = NULL;
	}

      if (force_scancache == NULL)
	{
	  /* Initialize a modify scancache */
	  error_code =
	    locator_start_force_scan_cache (thread_p, &scan_cache, &obj->hfid, &obj->class_oid, SINGLE_ROW_UPDATE);
	  if (error_code != NO_ERROR)
	    {
	      goto exit_on_error;
	    }
	  force_scancache = &scan_cache;
	  HFID_COPY (&prev_hfid, &obj->hfid);
	}

      error_code = xtran_server_start_topop (thread_p, &oneobj_lsa);
      if (error_code != NO_ERROR)
	{
	  goto exit_on_error;
	}

      error_code = locator_repl_prepare_force (thread_p, obj, &old_recdes, &recdes, &key_value, force_scancache);
      if (error_code == NO_ERROR)
	{
	  has_index = LC_ONEOBJ_GET_INDEX_FLAG (obj);

	  switch (obj->operation)
	    {
	    case LC_FLUSH_INSERT:
	    case LC_FLUSH_INSERT_PRUNE:
	    case LC_FLUSH_INSERT_PRUNE_VERIFY:
	      pruning_type = locator_area_op_to_pruning_type (obj->operation);
	      /* TODO[arnia] : overflow columns */
	      error_code =
		locator_insert_force (thread_p, &obj->hfid, &obj->class_oid, &obj->oid, &recdes, NULL, has_index,
				      SINGLE_ROW_INSERT, force_scancache, &force_count, pruning_type, NULL, NULL,
				      UPDATE_INPLACE_NONE);

	      if (error_code == NO_ERROR)
		{
		  /* monitor */
		  mnt_qm_inserts (thread_p);
		}
	      break;

	    case LC_FLUSH_UPDATE:
	    case LC_FLUSH_UPDATE_PRUNE:
	    case LC_FLUSH_UPDATE_PRUNE_VERIFY:
	      pruning_type = locator_area_op_to_pruning_type (obj->operation);
	      /* TODO[arnia] : overflow columns */
	      error_code =
		locator_update_force (thread_p, &obj->hfid, &obj->class_oid, &obj->oid, NULL, &recdes, NULL,
				      has_index, NULL, 0, SINGLE_ROW_UPDATE, force_scancache, &force_count, false,
				      REPL_INFO_TYPE_RBR_NORMAL, pruning_type, NULL, NULL, UPDATE_INPLACE_NONE, true);

	      if (error_code == NO_ERROR)
		{
		  /* monitor */
		  mnt_qm_updates (thread_p);
		}
	      break;

	    case LC_FLUSH_DELETE:
	      error_code =
		locator_delete_force (thread_p, &obj->hfid, &obj->oid, has_index, SINGLE_ROW_DELETE, force_scancache,
				      &force_count, NULL, true);

	      if (error_code == NO_ERROR)
		{
		  /* monitor */
		  mnt_qm_deletes (thread_p);
		}
	      break;

	    default:
	      /* 
	       * Problems forcing the object. Don't known what flush/force operation
	       * to execute on the object... This is a system error...
	       * Maybe, the transaction should be aborted by the caller...Quit..
	       */
	      er_set (ER_ERROR_SEVERITY, ARG_FILE_LINE, ER_LC_BADFORCE_OPERATION, 4, obj->operation, obj->oid.volid,
		      obj->oid.pageid, obj->oid.slotid);
	      error_code = ER_LC_BADFORCE_OPERATION;
	      break;
	    }			/* end-switch */
	}

      if (error_code != NO_ERROR)
	{
	  assert (er_errid () != NO_ERROR);
	  locator_repl_add_error_to_copyarea (reply_area, &reply_recdes, obj, &key_value, er_errid (), er_msg ());

	  error_code = NO_ERROR;
	  num_continue_on_error++;

	  (void) xtran_server_end_topop (thread_p, LOG_RESULT_TOPOP_ABORT, &oneobj_lsa);
	}
      else
	{
	  (void) xtran_server_end_topop (thread_p, LOG_RESULT_TOPOP_ATTACH_TO_OUTER, &oneobj_lsa);
	}
      pr_clear_value (&key_value);
    }

  if (force_scancache != NULL)
    {
      locator_end_force_scan_cache (thread_p, force_scancache);
    }

  (void) xtran_server_end_topop (thread_p, LOG_RESULT_TOPOP_ATTACH_TO_OUTER, &lsa);

  if (num_continue_on_error > 0)
    {
      return ER_LC_PARTIALLY_FAILED_TO_FLUSH;
    }

  return error_code;

exit_on_error:
  if (DB_IS_NULL (&key_value) == false)
    {
      pr_clear_value (&key_value);
    }

  if (force_scancache != NULL)
    {
      locator_end_force_scan_cache (thread_p, force_scancache);
    }

  (void) xtran_server_end_topop (thread_p, LOG_RESULT_TOPOP_ABORT, &lsa);

  assert_release (error_code == ER_FAILED || error_code == er_errid ());
  return error_code;
}

/*
 * xlocator_force () - Updates objects placed on page
 *
 * return: NO_ERROR if all OK, ER_ status otherwise
 *
 *   force_area(in): Copy area where objects are placed
 *
 * Note: This function applies all the desired operations on each of
 *              object placed in the force_area.
 */
int
xlocator_force (THREAD_ENTRY * thread_p, LC_COPYAREA * force_area, int num_ignore_error, int *ignore_error_list)
{
  LC_COPYAREA_MANYOBJS *mobjs;	/* Describe multiple objects in area */
  LC_COPYAREA_ONEOBJ *obj;	/* Describe on object in area */
  RECDES recdes;		/* Record descriptor for object */
  int i;
  HEAP_SCANCACHE *force_scancache = NULL;
  HEAP_SCANCACHE scan_cache;
  int force_count;
  LOG_LSA lsa, oneobj_lsa;
  int error_code = NO_ERROR;
  int pruning_type = 0;
  int has_index;

  /* need to start a topop to ensure the atomic operation. */
  error_code = xtran_server_start_topop (thread_p, &lsa);
  if (error_code != NO_ERROR)
    {
      return error_code;
    }

  mobjs = LC_MANYOBJS_PTR_IN_COPYAREA (force_area);
  obj = LC_START_ONEOBJ_PTR_IN_COPYAREA (mobjs);
  obj = LC_PRIOR_ONEOBJ_PTR_IN_COPYAREA (obj);
  LC_RECDES_IN_COPYAREA (force_area, &recdes);

  for (i = 0; i < mobjs->num_objs; i++)
    {
      obj = LC_NEXT_ONEOBJ_PTR_IN_COPYAREA (obj);
      LC_RECDES_TO_GET_ONEOBJ (force_area, obj, &recdes);

      if (i == 0)
	{
	  /* 
	   * Initialize a modify scancache
	   */
	  error_code =
	    locator_start_force_scan_cache (thread_p, &scan_cache, &obj->hfid, &obj->class_oid, SINGLE_ROW_UPDATE);
	  if (error_code != NO_ERROR)
	    {
	      goto error;
	    }
	  force_scancache = &scan_cache;
	}

      if (LOG_CHECK_LOG_APPLIER (thread_p) || num_ignore_error > 0)
	{
	  error_code = xtran_server_start_topop (thread_p, &oneobj_lsa);
	  if (error_code != NO_ERROR)
	    {
	      goto error;
	    }
	}

      has_index = LC_ONEOBJ_GET_INDEX_FLAG (obj);

      /* For multi update, we're just interested in the INSERT and DELETE operations here, which were generated by
       * triggers operating on the same class that is being updated; treat these operations as single row and skip all
       * updates. Also, for multi UPDATE operations, the class objects should be flushed here as single row. Instance
       * updates will be handled by locator_force_for_multi_update() TODO: trigger generated updates will not be
       * treated correctly. */
      if (mobjs->start_multi_update && LC_IS_FLUSH_UPDATE (obj->operation)
	  && !OID_EQ (&obj->class_oid, oid_Root_class_oid))
	{
	  continue;
	}

      /* delete old row must be set to true for system classes and false for others, therefore it must be updated for
       * each object. */

      switch (obj->operation)
	{
	case LC_FLUSH_INSERT:
	case LC_FLUSH_INSERT_PRUNE:
	case LC_FLUSH_INSERT_PRUNE_VERIFY:
	  pruning_type = locator_area_op_to_pruning_type (obj->operation);
	  /* TODO[arnia] : overflow columns */
	  error_code =
	    locator_insert_force (thread_p, &obj->hfid, &obj->class_oid, &obj->oid, &recdes, NULL, has_index,
				  SINGLE_ROW_INSERT, force_scancache, &force_count, pruning_type, NULL, NULL,
				  UPDATE_INPLACE_NONE);

	  if (error_code == NO_ERROR)
	    {
	      /* monitor */
	      mnt_qm_inserts (thread_p);
	    }
	  break;

	case LC_FLUSH_UPDATE:
	case LC_FLUSH_UPDATE_PRUNE:
	case LC_FLUSH_UPDATE_PRUNE_VERIFY:
	  pruning_type = locator_area_op_to_pruning_type (obj->operation);
	  /* TODO[arnia] : overflow columns */
	  error_code =
	    locator_update_force (thread_p, &obj->hfid, &obj->class_oid, &obj->oid, NULL, &recdes,
				  NULL,
				  has_index, NULL, 0, SINGLE_ROW_UPDATE, force_scancache, &force_count, false,
				  REPL_INFO_TYPE_RBR_NORMAL, pruning_type, NULL, NULL, UPDATE_INPLACE_NONE, true);

	  if (error_code == NO_ERROR)
	    {
	      /* monitor */
	      mnt_qm_updates (thread_p);
	    }
	  break;

	case LC_FLUSH_DELETE:
	  error_code =
	    locator_delete_force (thread_p, &obj->hfid, &obj->oid, has_index, SINGLE_ROW_DELETE, force_scancache,
				  &force_count, NULL, true);

	  if (error_code == NO_ERROR)
	    {
	      /* monitor */
	      mnt_qm_deletes (thread_p);
	    }
	  break;

	default:
	  /* 
	   * Problems forcing the object. Don't known what flush/force operation
	   * to execute on the object... This is a system error...
	   * Maybe, the transaction should be aborted by the caller...Quit..
	   */
	  er_set (ER_ERROR_SEVERITY, ARG_FILE_LINE, ER_LC_BADFORCE_OPERATION, 4, obj->operation, obj->oid.volid,
		  obj->oid.pageid, obj->oid.slotid);
	  error_code = ER_LC_BADFORCE_OPERATION;
	  break;
	}			/* end-switch */

      if (LOG_CHECK_LOG_APPLIER (thread_p) || num_ignore_error > 0)
	{
	  bool need_to_abort_oneobj = false;

	  if (error_code != NO_ERROR)
	    {
	      if (LOG_CHECK_LOG_APPLIER (thread_p))
		{
		  need_to_abort_oneobj = true;
		}
	      else
		{
		  error_code = locator_filter_errid (thread_p, num_ignore_error, ignore_error_list);
		  if (error_code == NO_ERROR)
		    {
		      /* error is filtered out */
		      OID_SET_NULL (&obj->oid);
		      need_to_abort_oneobj = true;
		    }
		}
	    }

	  if (need_to_abort_oneobj)
	    {
	      (void) xtran_server_end_topop (thread_p, LOG_RESULT_TOPOP_ABORT, &oneobj_lsa);
	    }
	  else
	    {
	      (void) xtran_server_end_topop (thread_p, LOG_RESULT_TOPOP_ATTACH_TO_OUTER, &oneobj_lsa);
	    }
	}

      if (error_code != NO_ERROR)
	{
	  /* 
	   * Problems... Maybe, the transaction should
	   * be aborted by the caller...Quit..
	   */
	  goto error;
	}
    }				/* end-for */

  if (force_scancache != NULL)
    {
      locator_end_force_scan_cache (thread_p, force_scancache);
      force_scancache = NULL;
    }

  /* handle multi-update case */
  if (mobjs->start_multi_update)
    {
      error_code = locator_force_for_multi_update (thread_p, force_area);
      if (error_code != NO_ERROR)
	{
	  goto error;
	}
    }

  (void) xtran_server_end_topop (thread_p, LOG_RESULT_TOPOP_ATTACH_TO_OUTER, &lsa);

  return error_code;

error:

  /* The reevaluation at update phase of update is currently disabled */
  assert (error_code != ER_MVCC_NOT_SATISFIED_REEVALUATION);

  if (force_scancache != NULL)
    {
      locator_end_force_scan_cache (thread_p, force_scancache);
    }

  (void) xtran_server_end_topop (thread_p, LOG_RESULT_TOPOP_ABORT, &lsa);

  assert_release (error_code == ER_FAILED || error_code == er_errid ());
  return error_code;
}

/*
 * locator_allocate_copy_area_by_attr_info () - Transforms attribute
 *              information into a disk representation and allocates a
 *              LC_COPYAREA big enough to fit the representation
 *
 * return: the allocated LC_COPYAREA if all OK, NULL otherwise
 *
 *   attr_info(in/out): Attribute information
 *                      (Set as a side effect to fill the rest of values)
 *   old_recdes(in): The old representation of the object or NULL if this is a
 *                   new object (to be inserted).
 *   new_recdes(in): The resulting new representation of the object.
 *   copyarea_length_hint(in): An estimated size for the LC_COPYAREA or -1 if
 *                             an estimated size is not known.
 *   lob_create_flag(in) :
 *
 * Note: The allocated should be freed by using locator_free_copy_area ()
 */
LC_COPYAREA *
locator_allocate_copy_area_by_attr_info (THREAD_ENTRY * thread_p, HEAP_CACHE_ATTRINFO * attr_info, RECDES * old_recdes,
					 RECDES * new_recdes, const int copyarea_length_hint,
					 OUT_OF_ROW_RECDES * out_of_row_recdes,
					 int lob_create_flag)
{
  LC_COPYAREA *copyarea = NULL;
  int copyarea_length = copyarea_length_hint <= 0 ? DB_PAGESIZE : copyarea_length_hint;
  SCAN_CODE scan = S_DOESNT_FIT;

  while (scan == S_DOESNT_FIT)
    {
      copyarea = locator_allocate_copy_area_by_length (copyarea_length);
      if (copyarea == NULL)
	{
	  break;
	}

      new_recdes->data = copyarea->mem;
      new_recdes->area_size = copyarea->length;

      if (lob_create_flag == LOB_FLAG_EXCLUDE_LOB)
	{
	  scan = heap_attrinfo_transform_to_disk_except_lob (thread_p, attr_info, old_recdes, new_recdes, out_of_row_recdes);
	}
      else
	{
	  scan = heap_attrinfo_transform_to_disk (thread_p, attr_info, old_recdes, new_recdes, out_of_row_recdes);
	}

      if (scan != S_SUCCESS)
	{
	  /* Get the real length used in the copy area */
	  copyarea_length = copyarea->length;
	  locator_free_copy_area (copyarea);
	  copyarea = NULL;
	  new_recdes->data = NULL;
	  new_recdes->area_size = 0;

	  /* Is more space needed ? */
	  if (scan == S_DOESNT_FIT)
	    {
	      /* 
	       * The object does not fit into copy area, increase the area
	       * to estimated size included in length of record descriptor.
	       */
	      if (copyarea_length < (-new_recdes->length))
		{
		  copyarea_length = DB_ALIGN (-new_recdes->length, MAX_ALIGNMENT);
		}
	      else
		{
		  /* 
		   * This is done for security purposes only, since the
		   * transformation may not have given us the correct length,
		   * somehow.
		   */
		  copyarea_length += DB_PAGESIZE;
		}
	    }
	}
    }
  return copyarea;
}

/*
 * locator_attribute_info_force () - Force an object represented by attribute
 *                                   information structure
 *
 * return: NO_ERROR if all OK, ER_ status otherwise
 *
 *   hfid(in): Where of the object
 *   oid(in/out): The object identifier
 *                   (Set as a side effect when operation is insert)
 *   attr_info(in/out): Attribute information
 *                   (Set as a side effect to fill the rest of values)
 *   att_id(in): Updated attr id array
 *   n_att_id(in/out): Updated attr id array length
 *                   (Set as a side effect to fill the rest of values)
 *   operation(in): Type of operation (either LC_FLUSH_INSERT,
 *                   LC_FLUSH_UPDATE, or LC_FLUSH_DELETE)
 *   op_type(in):
 *   scan_cache(in):
 *   force_count(in):
 *   not_check_fk(in):
 *   pruning_type(in):
 *   pcontext(in): partition pruning context
 *   func_preds(in): cached function index expressions
 *   mvcc_reev_data(in): MVCC reevaluation data
 *   force_in_place(in): if UPDATE_INPLACE_NONE then the 'in place' will not be
 *			 forced and the update style will be decided in this
 *			 function. Otherwise the update of the instance will be
 *			 made in place and according to provided style.
 *  need_locking(in): true, if need locking
 *
 * Note: Force an object represented by an attribute information structure.
 *       For insert the oid is set as a side effect.
 *       For delete, the attr_info does not need to be given.
 */
int
locator_attribute_info_force (THREAD_ENTRY * thread_p, const HFID * hfid, OID * oid, HEAP_CACHE_ATTRINFO * attr_info,
			      ATTR_ID * att_id, int n_att_id, LC_COPYAREA_OPERATION operation, int op_type,
			      HEAP_SCANCACHE * scan_cache, int *force_count, bool not_check_fk,
			      REPL_INFO_TYPE repl_info, int pruning_type, PRUNING_CONTEXT * pcontext,
			      FUNC_PRED_UNPACK_INFO * func_preds, MVCC_REEV_DATA * mvcc_reev_data,
			      UPDATE_INPLACE_STYLE force_update_inplace, RECDES * rec_descriptor, bool need_locking)
{
  LC_COPYAREA *copyarea = NULL;
  RECDES new_recdes;
  SCAN_CODE scan = S_SUCCESS;	/* Scan return value for next operation */
  RECDES copy_recdes;
  RECDES *old_recdes = NULL;
  int error_code = NO_ERROR;
  HFID class_hfid;
  OID class_oid;
  MVCC_SNAPSHOT *saved_mvcc_snapshot = NULL;
  OUT_OF_ROW_RECDES out_of_row_recdes = OUT_OF_ROW_RECDES_INITILIAZER;

  /* 
   * While scanning objects, the given scancache does not fix the last
   * accessed page. So, the object must be copied to the record descriptor.
   */
  copy_recdes.data = NULL;

  /* Backup the provided class_oid and class_hfid because the locator actions bellow will change them if this is a
   * pruning operation. This changes must not be reflected in the calls to this function. */
  HFID_COPY (&class_hfid, hfid);
  if (attr_info != NULL)
    {
      COPY_OID (&class_oid, &attr_info->class_oid);
    }
  switch (operation)
    {
    case LC_FLUSH_UPDATE:
    case LC_FLUSH_UPDATE_PRUNE:
    case LC_FLUSH_UPDATE_PRUNE_VERIFY:
      /* MVCC snapshot no needed for now scan_cache->mvcc_snapshot = logtb_get_mvcc_snapshot (thread_p); */
      if (rec_descriptor != NULL)
	{
	  copy_recdes = *rec_descriptor;
	}
      else if (HEAP_IS_UPDATE_INPLACE (force_update_inplace) || need_locking == false)
	{
	  scan = heap_get (thread_p, oid, &copy_recdes, scan_cache, COPY, NULL_CHN);
	  assert ((lock_get_object_lock (oid, &class_oid, LOG_FIND_THREAD_TRAN_INDEX (thread_p)) >= X_LOCK)
		  || (lock_get_object_lock (&class_oid, oid_Root_class_oid,
					    LOG_FIND_THREAD_TRAN_INDEX (thread_p) >= X_LOCK)));
	}
      else
	{
	  /* The oid has been already locked in select phase, however need to get the last object that may differ by
	   * the current one in case that transaction updates same OID many times during command execution */
	  /* TODO: investigate if this is still true */
	  if (scan_cache && scan_cache->mvcc_snapshot != NULL)
	    {
	      /* Why is snapshot set to NULL? */
	      saved_mvcc_snapshot = scan_cache->mvcc_snapshot;
	      scan_cache->mvcc_snapshot = NULL;
	    }

	  if (need_locking)
	    {
	      scan =
		heap_mvcc_get_for_delete (thread_p, oid, &class_oid, &copy_recdes, scan_cache, COPY, NULL_CHN, NULL,
					  LOG_ERROR_IF_DELETED);
	    }
	  else
	    {			/* unreachable code. need_locking == false is covered above */
	      assert ((lock_get_object_lock (oid, &class_oid, LOG_FIND_THREAD_TRAN_INDEX (thread_p)) >= X_LOCK)
		      || (lock_get_object_lock (&class_oid, oid_Root_class_oid,
						LOG_FIND_THREAD_TRAN_INDEX (thread_p) >= X_LOCK)));
	      scan = heap_get (thread_p, oid, &copy_recdes, scan_cache, COPY, NULL_CHN);
	    }

	  if (saved_mvcc_snapshot != NULL)
	    {
	      scan_cache->mvcc_snapshot = saved_mvcc_snapshot;
	    }
	}

      if (scan == S_SUCCESS)
	{
	  /* do nothing for the moment */
	}
      else if (scan == S_ERROR || scan == S_DOESNT_FIT)
	{
	  /* Whenever an error including an interrupt was broken out, quit the update. */
	  return ER_FAILED;
	}
      else if (scan == S_DOESNT_EXIST)
	{
	  int err_id;

	  assert (er_errid () != NO_ERROR);
	  err_id = er_errid ();
	  if (err_id == ER_HEAP_NODATA_NEWADDRESS)
	    {
	      /* it is an immature record. go ahead to update */
	      er_clear ();	/* clear ER_HEAP_NODATA_NEWADDRESS */
	    }
	  else if (err_id == ER_HEAP_UNKNOWN_OBJECT)
	    {
	      /* This means that the object we're looking for does not exist. This information is useful for the caller 
	       * of this function so return this error code instead of ER_FAILD. An example for which we need to know
	       * this error code is when we're updating partitioned tables and previous iterations removed this record
	       * and placed it in another partition. */
	      return err_id;
	    }
	  else
	    {
	      return ((err_id == NO_ERROR) ? ER_FAILED : err_id);
	    }
	}
      else if (scan == S_SNAPSHOT_NOT_SATISFIED)
	{
	  return ER_FAILED;
	}
      else
	{
	  assert (false);
	  return ER_FAILED;
	}

      old_recdes = &copy_recdes;

      /* Fall through */

    case LC_FLUSH_INSERT:
    case LC_FLUSH_INSERT_PRUNE:
    case LC_FLUSH_INSERT_PRUNE_VERIFY:
      copyarea =
	locator_allocate_copy_area_by_attr_info (thread_p, attr_info, old_recdes, &new_recdes, -1, &out_of_row_recdes,
						 LOB_FLAG_INCLUDE_LOB);
      if (copyarea == NULL)
	{
	  error_code = ER_FAILED;
	  break;
	}

      /* Assume that it has indices */
      if (LC_IS_FLUSH_INSERT (operation))
	{
	  error_code =
	    locator_insert_force (thread_p, &class_hfid, &class_oid, oid, &new_recdes, &out_of_row_recdes, true, op_type,
				  scan_cache, force_count, pruning_type, pcontext, func_preds, UPDATE_INPLACE_NONE);
	}
      else
	{
	  int has_index;

	  assert (LC_IS_FLUSH_UPDATE (operation));

	  /* MVCC snapshot no needed for now scan_cache->mvcc_snapshot = logtb_get_mvcc_snapshot (thread_p); */
	  has_index = LC_FLAG_HAS_INDEX;
	  if (heap_attrinfo_check_unique_index (thread_p, attr_info, att_id, n_att_id))
	    {
	      has_index |= LC_FLAG_HAS_UNIQUE_INDEX;
	    }

	  error_code =
	    locator_update_force (thread_p, &class_hfid, &class_oid, oid, old_recdes, &new_recdes,
				  &out_of_row_recdes, has_index,
				  att_id, n_att_id, op_type, scan_cache, force_count, not_check_fk, repl_info,
				  pruning_type, pcontext, mvcc_reev_data, force_update_inplace, need_locking);
	  if (error_code != NO_ERROR)
	    {
	      ASSERT_ERROR ();
	    }
	}

      if (copyarea != NULL)
	{
	  locator_free_copy_area (copyarea);
	  copyarea = NULL;
	  new_recdes.data = NULL;
	  new_recdes.area_size = 0;
	}
      break;

    case LC_FLUSH_DELETE:
      error_code =
	locator_delete_force (thread_p, &class_hfid, oid, true, op_type, scan_cache, force_count, mvcc_reev_data,
			      need_locking);
      break;

    default:
      /* 
       * Problems forcing the object. Don't known what flush/force operation
       * to execute on the object... This is a system error...
       * Maybe, the transaction should be aborted by the caller...Quit..
       */
      er_set (ER_ERROR_SEVERITY, ARG_FILE_LINE, ER_LC_BADFORCE_OPERATION, 4, operation, oid->volid, oid->pageid,
	      oid->slotid);
      error_code = ER_LC_BADFORCE_OPERATION;
      break;
    }

  return error_code;
}

/*
 * locator_was_index_already_applied () - Check B-Tree was already added
 *                                        or removed entries
 *
 * return: true if index was already applied
 *
 *   index_attrinfo(in): information of indices
 *   btid(in): btid of index
 *   pos(in): index position on indices
 *
 * Note: B-Tree can be shared by constraints (PK, or FK). The shared B-Tree can
 * be added or removed entries one more times during one INSERT or DELETE
 * statement is executing. Therefore, we need to check B-Tree was already added
 * or removed entries.
 */
static bool
locator_was_index_already_applied (HEAP_CACHE_ATTRINFO * index_attrinfo, BTID * btid, int pos)
{
  OR_INDEX *index;
  int i;

  for (i = 0; i < pos; i++)
    {
      index = &(index_attrinfo->last_classrepr->indexes[i]);
      if (BTID_IS_EQUAL (btid, &index->btid))
	{
	  return true;
	}
    }

  return false;
}

/*
 * locator_add_or_remove_index () - Add or remove index entries
 *
 * return: NO_ERROR if all OK, ER_ status otherwise
 *
 *   recdes(in): The object
 *   inst_oid(in): The object identifier
 *   class_oid(in): The class object identifier
 *   is_insert(in): whether to add or remove the object from the indexes
 *   op_type(in):
 *   scan_cache(in):
 *   datayn(in): true if the target object is "data",
 *                false if the target object is "schema"
 *   need_replication(in): true if replication is needed
 *   hfid(in):
 *   func_preds(in): cached function index expressions
 *   idx_action_flag(in): is moving record between partitioned table?
 *			 If FOR_MOVE, this delete(&insert) is caused by
 *			 'UPDATE ... SET ...', NOT 'DELETE FROM ...'
 *
 * Note:Either insert indices (in_insert) or delete indices.
 */
int
locator_add_or_remove_index (THREAD_ENTRY * thread_p, RECDES * recdes, OID * inst_oid, OID * class_oid, int is_insert,
			     int op_type, HEAP_SCANCACHE * scan_cache, bool datayn, bool need_replication, HFID * hfid,
			     FUNC_PRED_UNPACK_INFO * func_preds)
{
  return locator_add_or_remove_index_internal (thread_p, recdes, inst_oid, class_oid, is_insert, op_type, scan_cache,
					       datayn, need_replication, hfid, func_preds, FOR_INSERT_OR_DELETE);
}

/*
 * locator_add_or_remove_index_for_moving () - Add or remove index entries
 *                                             To move record between partitions.
 *
 * return: NO_ERROR if all OK, ER_ status otherwise
 *
 *   recdes(in): The object
 *   inst_oid(in): The object identifier
 *   class_oid(in): The class object identifier
 *   is_insert(in): whether to add or remove the object from the indexes
 *   op_type(in):
 *   scan_cache(in):
 *   datayn(in): true if the target object is "data",
 *                false if the target object is "schema"
 *   need_replication(in): true if replication is needed
 *   hfid(in):
 *   func_preds(in): cached function index expressions
 *   idx_action_flag(in): is moving record between partitioned table?
 *			 If FOR_MOVE, this delete(&insert) is caused by
 *			 'UPDATE ... SET ...', NOT 'DELETE FROM ...'
 *
 * Note:Either insert indices (in_insert) or delete indices.
 */
static int
locator_add_or_remove_index_for_moving (THREAD_ENTRY * thread_p, RECDES * recdes, OID * inst_oid, OID * class_oid,
					int is_insert, int op_type, HEAP_SCANCACHE * scan_cache, bool datayn,
					bool need_replication, HFID * hfid, FUNC_PRED_UNPACK_INFO * func_preds)
{
  return locator_add_or_remove_index_internal (thread_p, recdes, inst_oid, class_oid, is_insert, op_type, scan_cache,
					       datayn, need_replication, hfid, func_preds, FOR_MOVE);
}

/*
 * locator_add_or_remove_index_internal () - helper function for
 *                                     locator_add_or_remove_index () and
 *                                     locator_add_or_remove_index_for_moving ()
 *
 * return: NO_ERROR if all OK, ER_ status otherwise
 *
 *   recdes(in): The object
 *   inst_oid(in): The object identifier
 *   class_oid(in): The class object identifier
 *   is_insert(in): whether to add or remove the object from the indexes
 *   op_type(in):
 *   scan_cache(in):
 *   datayn(in): true if the target object is "data",
 *                false if the target object is "schema"
 *   need_replication(in): true if replication is needed
 *   hfid(in):
 *   func_preds(in): cached function index expressions
 *   idx_action_flag(in): is moving record between partitioned table?
 *			 If FOR_MOVE, this delete(&insert) is caused by
 *			 'UPDATE ... SET ...', NOT 'DELETE FROM ...'
 *
 * Note:Either insert indices (in_insert) or delete indices.
 */
static int
locator_add_or_remove_index_internal (THREAD_ENTRY * thread_p, RECDES * recdes, OID * inst_oid, OID * class_oid,
				      int is_insert, int op_type, HEAP_SCANCACHE * scan_cache, bool datayn,
				      bool need_replication, HFID * hfid, FUNC_PRED_UNPACK_INFO * func_preds,
				      LOCATOR_INDEX_ACTION_FLAG idx_action_flag)
{
  int num_found;
  int i, num_btids;
  HEAP_CACHE_ATTRINFO index_attrinfo;
  BTID btid;
  DB_VALUE *key_dbvalue, *key_ins_del = NULL;
  DB_VALUE dbvalue;
  int dummy_unique;
  BTREE_UNIQUE_STATS *unique_stat_info;
  HEAP_IDX_ELEMENTS_INFO idx_info;
  char buf[DBVAL_BUFSIZE + MAX_ALIGNMENT], *aligned_buf;
  OR_INDEX *index;
  int error_code = NO_ERROR;
  PR_EVAL_FNC filter_eval_func = NULL;
  DB_TYPE single_node_type = DB_TYPE_NULL;
  OR_PREDICATE *or_pred = NULL;
  PRED_EXPR_WITH_CONTEXT *pred_filter = NULL;
  DB_LOGICAL ev_res;
  bool use_mvcc = false;
  MVCCID mvccid;
  MVCC_REC_HEADER *p_mvcc_rec_header = NULL;

/* temporary disable standalone optimization (non-mvcc insert/delete style).
 * Must be activated when dynamic heap is introduced */
/* #if defined (SERVER_MODE) */
  MVCC_REC_HEADER mvcc_rec_header[2];
/* #endif */

#if defined(ENABLE_SYSTEMTAP)
  char *classname = NULL;
#endif /* ENABLE_SYSTEMTAP */

  assert_release (class_oid != NULL);
  assert_release (!OID_ISNULL (class_oid));

  key_dbvalue = NULL;
  DB_MAKE_NULL (&dbvalue);

  aligned_buf = PTR_ALIGN (buf, MAX_ALIGNMENT);

#if defined(SERVER_MODE)
  if (!heap_is_mvcc_disabled_for_class (class_oid))
    {
      /* Use MVCC if it's not disabled for current class */
      use_mvcc = true;
      mvccid = logtb_get_current_mvccid (thread_p);
    }
#endif /* SERVER_MODE */

  /* 
   *  Populate the index_attrinfo structure.
   *  Return the number of indexed attributes found.
   */
  num_found = heap_attrinfo_start_with_index (thread_p, class_oid, NULL, &index_attrinfo, &idx_info);
  num_btids = idx_info.num_btids;

  if (num_found == 0)
    {
      return NO_ERROR;
    }
  else if (num_found < 0)
    {
      return ER_FAILED;
    }

  /* 
   *  At this point, there are indices and the index attrinfo has
   *  been initialized
   *
   *  Read the values of the indexed attributes
   */
  if (idx_info.has_single_col)
    {
      error_code = heap_attrinfo_read_dbvalues (thread_p, inst_oid, recdes, NULL, &index_attrinfo, HEAPATTR_READ_OOR);
      if (error_code != NO_ERROR)
	{
	  goto error;
	}
    }

#if defined(ENABLE_SYSTEMTAP)
  classname = heap_get_class_name (thread_p, class_oid);
#endif /* ENABLE_SYSTEMTAP */

  for (i = 0; i < num_btids; i++)
    {
      index = &(index_attrinfo.last_classrepr->indexes[i]);
      or_pred = index->filter_predicate;
      if (or_pred && or_pred->pred_stream)
	{
	  error_code =
	    locator_eval_filter_predicate (thread_p, &index->btid, or_pred, class_oid, &inst_oid, 1, &recdes, &ev_res);
	  if (error_code == ER_FAILED)
	    {
	      goto error;
	    }
	  else if (ev_res != V_TRUE)
	    {
	      continue;
	    }
	}
      /* 
       *  Generate a B-tree key contained in a DB_VALUE and return a
       *  pointer to it.
       */
      key_dbvalue =
	heap_attrvalue_get_key (thread_p, i, &index_attrinfo, recdes, &btid, &dbvalue, aligned_buf,
				(func_preds ? &func_preds[i] : NULL), NULL);
      if (key_dbvalue == NULL)
	{
	  error_code = ER_FAILED;
	  goto error;
	}

      if (i < 1 || !locator_was_index_already_applied (&index_attrinfo, &index->btid, i))
	{
	  if (scan_cache == NULL)
	    {
	      unique_stat_info = NULL;
	    }
	  else
	    {
	      if (op_type == MULTI_ROW_UPDATE || op_type == MULTI_ROW_INSERT || op_type == MULTI_ROW_DELETE)
		{
		  unique_stat_info = &(scan_cache->index_stat_info[i]);
		}
	      else
		{
		  unique_stat_info = NULL;
		}
	    }
	  if (use_mvcc)
	    {
	      btree_set_mvcc_header_ids_for_update (thread_p, !is_insert, is_insert, &mvccid, mvcc_rec_header);
	      p_mvcc_rec_header = mvcc_rec_header;
	    }

	  if (is_insert)
	    {
#if defined(ENABLE_SYSTEMTAP)
	      CUBRID_IDX_INSERT_START (classname, index->btname);
#endif /* ENABLE_SYSTEMTAP */

	      if (index->type == BTREE_FOREIGN_KEY)
		{
		  if (lock_object (thread_p, inst_oid, class_oid, X_LOCK, LK_UNCOND_LOCK) != LK_GRANTED)
		    {
		      goto error;
		    }
		}

	      error_code =
		btree_insert (thread_p, &btid, key_dbvalue, class_oid, inst_oid, op_type, unique_stat_info,
			      &dummy_unique, p_mvcc_rec_header);

#if defined(ENABLE_SYSTEMTAP)
	      CUBRID_IDX_INSERT_END (classname, index->btname, (error_code != NO_ERROR));
#endif /* ENABLE_SYSTEMTAP */
	    }
	  else
	    {
#if defined(ENABLE_SYSTEMTAP)
	      CUBRID_IDX_DELETE_START (classname, index->btname);
#endif /* ENABLE_SYSTEMTAP */

	      if (use_mvcc == true)
		{
		  /* in MVCC logical deletion means MVCC DEL_ID insertion */
		  error_code =
		    btree_mvcc_delete (thread_p, &btid, key_dbvalue, class_oid, inst_oid, op_type, unique_stat_info,
				       &dummy_unique, p_mvcc_rec_header);
		}
	      else
		{
		  error_code =
		    btree_physical_delete (thread_p, &btid, key_dbvalue, inst_oid, class_oid, &dummy_unique, op_type,
					   unique_stat_info);
		  if (error_code != NO_ERROR)
		    {
		      ASSERT_ERROR ();

#if defined(ENABLE_SYSTEMTAP)
		      CUBRID_IDX_DELETE_END (classname, index->btname, 1);
#endif /* ENABLE_SYSTEMTAP */

		      goto error;
		    }
		}
#if defined(ENABLE_SYSTEMTAP)
	      CUBRID_IDX_DELETE_END (classname, index->btname, (error_code != NO_ERROR));
#endif /* ENABLE_SYSTEMTAP */

	    }
	}

      if (!locator_Dont_check_foreign_key && index->type == BTREE_PRIMARY_KEY && index->fk)
	{
	  /* actually key_prefix_length is -1 for BTREE_PRIMARY_KEY; must be changed when key_prefix_length will be
	   * added to FK and PK */
	  if (is_insert)
	    {
	      ;			/* nop */
	    }
	  else
	    {
	      if (idx_action_flag == FOR_MOVE)
		{
		  /* This delete is caused by 'UPDATE ... SET ...' between partitioned tables. It first delete a
		   * record in a partitioned table and insert a record in another partitioned table. It should check
		   * the 'ON UPDATE ...' condition, not check 'ON DELETE ...' condition. */
		  error_code = locator_check_primary_key_update (thread_p, index, key_dbvalue);
		}
	      else
		{
		  error_code = locator_check_primary_key_delete (thread_p, index, key_dbvalue);
		}
	      if (error_code != NO_ERROR)
		{
		  goto error;
		}
	    }
	}

      /* 
       * for replication,
       * Following step would be executed only when the target index is a
       * primary key.
       * The right place to insert a replication log info is here
       * to avoid another "fetching key values"
       * Generates the replication log info. for data insert/delete
       * for the update cases, refer to locator_update_force()
       */
      if (need_replication && index->type == BTREE_PRIMARY_KEY && error_code == NO_ERROR
	  && !LOG_CHECK_LOG_APPLIER (thread_p) && log_does_allow_replication () == true)
	{
	  error_code =
	    repl_log_insert (thread_p, class_oid, inst_oid, datayn ? LOG_REPLICATION_DATA : LOG_REPLICATION_STATEMENT,
			     is_insert ? RVREPL_DATA_INSERT : RVREPL_DATA_DELETE, key_dbvalue,
			     REPL_INFO_TYPE_RBR_NORMAL);
	}
      if (error_code != NO_ERROR)
	{
	  assert (er_errid () != NO_ERROR);
	  goto error;
	}

#if 0
      if (key_ins_del != NULL && !DB_IS_NULL (key_dbvalue) && !btree_multicol_key_is_null (key_dbvalue))
	{
	  BTREE_CHECKSCAN bt_checkscan;
	  DISK_ISVALID isvalid = DISK_VALID;

	  /* start a check-scan on index */
	  if (btree_keyoid_checkscan_start (thread_p, &btid, &bt_checkscan) != NO_ERROR)
	    {
	      goto error;
	    }

	  isvalid = btree_keyoid_checkscan_check (thread_p, &bt_checkscan, class_oid, key_dbvalue, inst_oid);

	  if (er_errid () == ER_INTERRUPTED)
	    {
	      /* in case of user interrupt */
	      ;			/* do not check isvalid */
	    }
	  else
	    {
	      if (is_insert)
		{
		  assert (isvalid == DISK_VALID);	/* found */
		}
	      else
		{
		  assert (isvalid == DISK_INVALID);	/* not found */
		}
	    }

	  /* close the index check-scan */
	  btree_keyoid_checkscan_end (thread_p, &bt_checkscan);
	}
#endif

      if (key_dbvalue == &dbvalue)
	{
	  pr_clear_value (&dbvalue);
	  key_dbvalue = NULL;
	}
    }

error:

  heap_attrinfo_end (thread_p, &index_attrinfo);

  if (key_dbvalue == &dbvalue)
    {
      pr_clear_value (&dbvalue);
      key_dbvalue = NULL;
    }

#if defined(ENABLE_SYSTEMTAP)
  if (classname != NULL)
    {
      free_and_init (classname);
    }
#endif /* ENABLE_SYSTEMTAP */

  return error_code;
}

#if defined(ENABLE_UNUSED_FUNCTION)
/*
 * locator_make_midxkey_domain () -
 *
 * return:
 *
 *   index(in):
 */
static TP_DOMAIN *
locator_make_midxkey_domain (OR_INDEX * index)
{
  TP_DOMAIN *set_domain;
  TP_DOMAIN *domain = NULL;

  OR_ATTRIBUTE **atts;
  int num_atts, i;

  if (index == NULL || index->n_atts < 2)
    {
      return NULL;
    }

  num_atts = index->n_atts;
  atts = index->atts;

  set_domain = NULL;
  for (i = 0; i < num_atts; i++)
    {
      if (i == 0)
	{
	  set_domain = tp_domain_copy (atts[i]->domain, 0);
	  if (set_domain == NULL)
	    {
	      return NULL;
	    }
	  domain = set_domain;
	}
      else
	{
	  domain->next = tp_domain_copy (atts[i]->domain, 0);
	  if (domain->next == NULL)
	    {
	      goto error;
	    }
	  domain = domain->next;
	}
    }

  domain = tp_domain_construct (DB_TYPE_MIDXKEY, (DB_OBJECT *) 0, num_atts, 0, set_domain);

  if (domain)
    {
      return tp_domain_cache (domain);
    }
  else
    {
      goto error;
    }

error:

  if (set_domain)
    {
      TP_DOMAIN *td, *next;

      /* tp_domain_free(set_domain); */
      for (td = set_domain, next = NULL; td != NULL; td = next)
	{
	  next = td->next;
	  tp_domain_free (td);
	}
    }

  return NULL;
}
#endif /* ENABLE_UNUSED_FUNCTION */

/*
 * locator_eval_filter_predicate () - evaluate index filter predicate
 *
 *   return: error code
 *
 *   btid(in): btid of index
 *   or_pred(in): index filter predicate
 *   class_oid(in): object identifier of the class
 *   inst_oids(in): object identifiers of the instances
 *   num_insts(in): the length of inst_oids, recs, results
 *   recs(in): record descriptors
 *   results(out): predicate evaluation results
 */
static int
locator_eval_filter_predicate (THREAD_ENTRY * thread_p, BTID * btid, OR_PREDICATE * or_pred, OID * class_oid,
			       OID ** inst_oids, int num_insts, RECDES ** recs, DB_LOGICAL * results)
{
  XASL_CACHE_ENTRY *cache_entry_p = NULL;
  XASL_CACHE_ENTRY *checked_entry_p = NULL;
  OID null_oid;
  XASL_ID pseudo_xasl_id, temp_xasl_id;
  int i;
  XASL_CACHE_CLONE *cache_clone_p = NULL;
  void *pred_filter_cache_context = NULL;
  PRED_EXPR_WITH_CONTEXT *pred_filter = NULL;
  PR_EVAL_FNC filter_eval_func = NULL;
  DB_TYPE single_node_type = DB_TYPE_NULL;
  HL_HEAPID old_pri_heap_id = HL_NULL_HEAPID;
  int error_code = NO_ERROR;

  if (or_pred == NULL || class_oid == NULL || recs == NULL || inst_oids == NULL || num_insts <= 0 || results == NULL
      || or_pred->pred_stream == NULL || btid == NULL)
    {
      return ER_FAILED;
    }

  OR_PUT_NULL_OID (&null_oid);
  XASL_ID_SET_NULL (&pseudo_xasl_id);
  cache_entry_p = qexec_lookup_filter_pred_cache_ent (thread_p, or_pred->pred_string, &null_oid);
  if (cache_entry_p == NULL)
    {
      struct timeval time_stored;

      /* make unique pseudo XASL_ID from BTID */
      MAKE_PSEUDO_XASL_ID_FROM_BTREE (&pseudo_xasl_id, btid);
      (void) gettimeofday (&time_stored, NULL);
      CACHE_TIME_MAKE (&(pseudo_xasl_id.time_stored), &time_stored);
      XASL_ID_COPY (&temp_xasl_id, &pseudo_xasl_id);

      /* create new entry */
      cache_entry_p =
	qexec_update_filter_pred_cache_ent (thread_p, or_pred->pred_string, &pseudo_xasl_id, &null_oid, 1, class_oid,
					    NULL, 0);
      if (cache_entry_p == NULL)
	{
	  er_log_debug (ARG_FILE_LINE,
			"locator_eval_filter_predicate: qexec_update_predxasl_cache_ent failed pseudo_xasl_id"
			" { first_vpid { %d %d } temp_vfid { %d %d } }\n", pseudo_xasl_id.first_vpid.pageid,
			pseudo_xasl_id.first_vpid.volid, pseudo_xasl_id.temp_vfid.fileid,
			pseudo_xasl_id.temp_vfid.volid);
	  er_set (ER_ERROR_SEVERITY, ARG_FILE_LINE, ER_QPROC_INVALID_XASLNODE, 0);
	  return ER_QPROC_INVALID_XASLNODE;
	}

      /* check whether qexec_update_xasl_cache_ent() changed the XASL_ID */
      if (!XASL_ID_EQ (&temp_xasl_id, &pseudo_xasl_id))
	{
	  (void) qexec_end_use_of_filter_pred_cache_ent (thread_p, &pseudo_xasl_id, false);
	  er_log_debug (ARG_FILE_LINE,
			"locator_eval_filter_predicate: "
			"qexec_update_xasl_cache_ent changed pseudo_xasl_id { first_vpid {"
			"%d %d } temp_vfid { %d %d } } to pseudo_xasl_id { first_vpid"
			"{ %d %d } temp_vfid { %d %d } }\n", temp_xasl_id.first_vpid.pageid,
			temp_xasl_id.first_vpid.volid, temp_xasl_id.temp_vfid.fileid, temp_xasl_id.temp_vfid.volid,
			pseudo_xasl_id.first_vpid.pageid, pseudo_xasl_id.first_vpid.volid,
			pseudo_xasl_id.temp_vfid.fileid, pseudo_xasl_id.temp_vfid.volid);
	  /* the other competing thread which is running the has updated the cache very after the moment of the
	   * previous check; however pseudo_xasl_id generated by the other thread must be equal with pseudo_xasl_id
	   * generated by the current thread That's because pseudo_xasl_id is generated from BTID */
	  er_set (ER_ERROR_SEVERITY, ARG_FILE_LINE, ER_QPROC_INVALID_XASLNODE, 0);
	  return ER_QPROC_INVALID_XASLNODE;
	}
    }
  else
    {
      XASL_ID_COPY (&pseudo_xasl_id, &cache_entry_p->xasl_id);
    }

  cache_clone_p = NULL;		/* mark as pop */
  checked_entry_p = qexec_check_filter_pred_cache_ent_by_xasl (thread_p, &pseudo_xasl_id, 0, &cache_clone_p);
  if (checked_entry_p == NULL)
    {
      /* It doesn't be there or was marked to be deleted. */
      er_log_debug (ARG_FILE_LINE,
		    "locator_eval_filter_predicate: qexec_check_xasl_cache_ent_by_xasl failed"
		    " pseudo_xasl_id { first_vpid { %d %d } temp_vfid { %d %d } }\n", pseudo_xasl_id.first_vpid.pageid,
		    pseudo_xasl_id.first_vpid.volid, pseudo_xasl_id.temp_vfid.fileid, pseudo_xasl_id.temp_vfid.volid);

      (void) qexec_end_use_of_filter_pred_cache_ent (thread_p, &pseudo_xasl_id, false);

      er_set (ER_ERROR_SEVERITY, ARG_FILE_LINE, ER_QPROC_INVALID_XASLNODE, 0);
      return ER_QPROC_INVALID_XASLNODE;
    }

  /* load the XASL stream from the file of pseudo_xasl_id */
  if (cache_clone_p == NULL || cache_clone_p->xasl == NULL)
    {
      if (cache_clone_p)
	{
	  /* use predicate cloning, allocate in global heap context (0, malloc/free) */
	  old_pri_heap_id = db_change_private_heap (thread_p, 0);
	}
      error_code =
	stx_map_stream_to_filter_pred (thread_p, (PRED_EXPR_WITH_CONTEXT **) (&pred_filter), or_pred->pred_stream,
				       or_pred->pred_stream_size, &pred_filter_cache_context);
      if (error_code != NO_ERROR)
	{
	  /* error occurred during unpacking */
	  if (cache_clone_p)
	    {
	      /* free allocated memory */
	      if (pred_filter_cache_context)
		{
		  stx_free_additional_buff (thread_p, pred_filter_cache_context);
		  stx_free_xasl_unpack_info (pred_filter_cache_context);
		  db_private_free_and_init (thread_p, pred_filter_cache_context);
		}
	      pred_filter = NULL;
	      (void) db_change_private_heap (thread_p, old_pri_heap_id);
	      /* add clone to free list */
	      qexec_free_filter_pred_cache_clo (thread_p, cache_clone_p);
	      cache_clone_p = NULL;
	    }

	  goto end;
	}

      if (cache_clone_p)
	{
	  /* restore private heap */
	  (void) db_change_private_heap (thread_p, old_pri_heap_id);
	  /* save unpacked XASL tree info */
	  cache_clone_p->xasl = pred_filter;
	  cache_clone_p->xasl_buf_info = pred_filter_cache_context;
	  pred_filter_cache_context = NULL;	/* clear */
	}
    }
  else
    {
      pred_filter = cache_clone_p->xasl;
    }

  error_code =
    heap_attrinfo_start (thread_p, class_oid, pred_filter->num_attrs_pred, pred_filter->attrids_pred,
			 pred_filter->cache_pred);
  if (error_code != NO_ERROR)
    {
      goto end;
    }
  filter_eval_func = eval_fnc (thread_p, pred_filter->pred, &single_node_type);
  assert (filter_eval_func != NULL);

  for (i = 0; i < num_insts; i++)
    {
      error_code = heap_attrinfo_read_dbvalues (thread_p, inst_oids[i], recs[i], NULL, pred_filter->cache_pred, HEAPATTR_READ_OOR);
      if (error_code != NO_ERROR)
	{
	  goto end;
	}

      /* use global heap for memory allocation */
      old_pri_heap_id = db_change_private_heap (thread_p, 0);
      results[i] = (*filter_eval_func) (thread_p, pred_filter->pred, NULL, inst_oids[i]);
      if (results[i] == V_ERROR)
	{
	  /* restore private heap */
	  (void) db_change_private_heap (thread_p, old_pri_heap_id);
	  error_code = ER_FAILED;
	  goto end;
	}
      /* restore private heap */
      (void) db_change_private_heap (thread_p, old_pri_heap_id);
    }

end:
  if (pred_filter)
    {
      heap_attrinfo_end (thread_p, pred_filter->cache_pred);
      /* Except for db_value regu variable, all regu variables from pred expression are cleared. */
      old_pri_heap_id = db_change_private_heap (thread_p, 0);
      qexec_clear_pred_context (thread_p, pred_filter, false);
      (void) db_change_private_heap (thread_p, old_pri_heap_id);
    }

  if (cache_clone_p)
    {
      /* cloned - save XASL tree */
      (void) qexec_check_filter_pred_cache_ent_by_xasl (thread_p, &pseudo_xasl_id, -1, &cache_clone_p);
    }
  else
    {
      /* not cloned, predicate was allocated in private space free the filter predicatetree */
      if (pred_filter_cache_context)
	{
	  stx_free_additional_buff (thread_p, pred_filter_cache_context);
	  stx_free_xasl_unpack_info (pred_filter_cache_context);
	  db_private_free_and_init (thread_p, pred_filter_cache_context);
	  pred_filter = NULL;
	}
    }
  if (cache_entry_p)
    {
      (void) qexec_end_use_of_filter_pred_cache_ent (thread_p, &pseudo_xasl_id, false);
    }
  return error_code;
}

/*
 * locator_update_index () - Update index entries
 *
 * return: NO_ERROR if all OK, ER_ status otherwise
 *
 *   new_recdes(in): The new recdes object
 *   old_recdes(in): The old recdes object
 *   att_id(in): Updated attr id array
 *   n_att_id(in): Updated attr id array length
 *   oid(in): The identifier of old/new object
 *   class_oid(in): The class object identifier
 *   op_type(in):
 *   scan_cache(in):
 *   repl_info(in/out): replication info, set need_replication to false when
 *                      no primary is found
 *
 * Note: Update the index entries of the given object.
 */
int
locator_update_index (THREAD_ENTRY * thread_p, RECDES * new_recdes, RECDES * old_recdes, ATTR_ID * att_id, int n_att_id,
		      OID * oid, OID * class_oid, int op_type, HEAP_SCANCACHE * scan_cache, REPL_INFO * repl_info)
{
  HEAP_CACHE_ATTRINFO space_attrinfo[2];
  HEAP_CACHE_ATTRINFO *new_attrinfo = NULL;
  HEAP_CACHE_ATTRINFO *old_attrinfo = NULL;
  int new_num_found, old_num_found;
  BTID new_btid, old_btid;
  int pk_btid_index = -1;
  DB_VALUE *new_key = NULL, *old_key = NULL;
  DB_VALUE *repl_old_key = NULL;
  DB_VALUE new_dbvalue, old_dbvalue;
  bool new_isnull, old_isnull;
  PR_TYPE *pr_type;
  OR_INDEX *index = NULL;
  int i, j, k, num_btids, old_num_btids, unique;
  bool found_btid = true;
  BTREE_UNIQUE_STATS *unique_stat_info;
  HEAP_IDX_ELEMENTS_INFO new_idx_info;
  HEAP_IDX_ELEMENTS_INFO old_idx_info;
  char newbuf[DBVAL_BUFSIZE + MAX_ALIGNMENT], *aligned_newbuf;
  char oldbuf[DBVAL_BUFSIZE + MAX_ALIGNMENT], *aligned_oldbuf;
  DB_TYPE dbval_type;
  TP_DOMAIN *key_domain = NULL;
  int error_code;
  DB_LOGICAL ev_results[2];
  bool do_delete_only = false;
  bool do_insert_only = false;
  OID *inst_oids[2];
  RECDES *recs[2];
  bool same_key = true;
  int c = DB_UNK;
  bool use_mvcc = false;
  MVCC_REC_HEADER *p_mvcc_rec_header = NULL;
  /* TODO: MVCC_BTREE_DELETE_OBJECT is removed due to recovery issue regarding MVCCID. Must find a solution to recover
   * MVCC info on rollback (otherwise we will have inconsistencies regarding visibility). */
  /* MVCC_BTREE_OP_ARGUMENTS mvcc_args, *mvcc_args_p = NULL; */
  MVCCID mvccid;
/* temporary disable standalone optimization (non-mvcc insert/delete style).
 * Must be activated when dynamic heap is introduced */
/* #if defined(SERVER_MODE) */
  MVCC_REC_HEADER mvcc_rec_header[2];
/* #endif */
#if defined(ENABLE_SYSTEMTAP)
  char *classname = NULL;
  bool is_started = false;
#endif /* ENABLE_SYSTEMTAP */
  LOG_TDES *tdes;
  LOG_LSA preserved_repl_lsa;
  int tran_index;

  assert_release (class_oid != NULL);
  assert_release (!OID_ISNULL (class_oid));

  mvccid = MVCCID_NULL;

#if defined(SERVER_MODE)
  if (!heap_is_mvcc_disabled_for_class (class_oid))
    {
      use_mvcc = true;

      mvccid = logtb_get_current_mvccid (thread_p);
    }
#endif /* SERVER_MODE */

  LSA_SET_NULL (&preserved_repl_lsa);

  DB_MAKE_NULL (&new_dbvalue);
  DB_MAKE_NULL (&old_dbvalue);

  aligned_newbuf = PTR_ALIGN (newbuf, MAX_ALIGNMENT);
  aligned_oldbuf = PTR_ALIGN (oldbuf, MAX_ALIGNMENT);

  new_num_found = heap_attrinfo_start_with_index (thread_p, class_oid, NULL, &space_attrinfo[0], &new_idx_info);
  num_btids = new_idx_info.num_btids;
  if (new_num_found < 0)
    {
      return ER_FAILED;
    }
  new_attrinfo = &space_attrinfo[0];

  old_num_found = heap_attrinfo_start_with_index (thread_p, class_oid, NULL, &space_attrinfo[1], &old_idx_info);
  old_num_btids = old_idx_info.num_btids;
  if (old_num_found < 0)
    {
      error_code = ER_FAILED;
      goto error;
    }
  old_attrinfo = &space_attrinfo[1];

  if (new_num_found != old_num_found)
    {
      if (new_num_found > 0)
	{
	  heap_attrinfo_end (thread_p, &space_attrinfo[0]);
	}
      if (old_num_found > 0)
	{
	  heap_attrinfo_end (thread_p, &space_attrinfo[1]);
	}
      return ER_FAILED;
    }

  if (new_num_found == 0)
    {
      /* No need to replicate this record since there is no primary key */
      if (repl_info != NULL)
	{
	  repl_info->need_replication = false;
	}

      return NO_ERROR;
    }

  /* 
   * There are indices and the index attrinfo has been initialized
   * Indices must be updated when the indexed attributes have changed in value
   * Get the new and old values of key and update the index when
   * the keys are different
   */

  new_attrinfo = &space_attrinfo[0];
  old_attrinfo = &space_attrinfo[1];

  error_code = heap_attrinfo_read_dbvalues (thread_p, oid, new_recdes, NULL, new_attrinfo, HEAPATTR_READ_OOR);
  if (error_code != NO_ERROR)
    {
      goto error;
    }
  error_code = heap_attrinfo_read_dbvalues (thread_p, oid, old_recdes, NULL, old_attrinfo, HEAPATTR_READ_OOR);
  if (error_code != NO_ERROR)
    {
      goto error;
    }

  /* 
   *  Ensure that we have the same number of indexes and
   *  get the number of B-tree IDs.
   */
  if (old_attrinfo->last_classrepr->n_indexes != new_attrinfo->last_classrepr->n_indexes)
    {
      error_code = ER_FAILED;
      goto error;
    }

#if defined(ENABLE_SYSTEMTAP)
  classname = heap_get_class_name (thread_p, class_oid);
#endif /* ENABLE_SYSTEMTAP */

  for (i = 0; i < num_btids; i++)
    {
      index = &(new_attrinfo->last_classrepr->indexes[i]);
      if (pk_btid_index == -1 && repl_info != NULL && repl_info->need_replication == true
	  && !LOG_CHECK_LOG_APPLIER (thread_p) && index->type == BTREE_PRIMARY_KEY
	  && log_does_allow_replication () == true)
	{
	  pk_btid_index = i;
	}

      /* check for specified update attributes */
      if ((att_id != NULL) && ((use_mvcc == false) || (index->type == BTREE_PRIMARY_KEY && index->fk != NULL)))
	{
	  found_btid = false;	/* guess as not found */

	  for (j = 0; j < n_att_id && !found_btid; j++)
	    {
	      for (k = 0; k < index->n_atts && !found_btid; k++)
		{
		  if (att_id[j] == (ATTR_ID) (index->atts[k]->id))
		    {		/* the index key_type has updated attr */
		      found_btid = true;
		    }
		}
	    }

	  /* in MVCC, in case of BTREE_PRIMARY_KEY having FK need to update PK index but skip foreign key restrictions
	   * checking */
	  if (!found_btid && !index->filter_predicate && (index->type != BTREE_PRIMARY_KEY || index->fk == NULL))
	    {
	      continue;		/* skip and go ahead */
	    }
	}

      do_delete_only = false;
      do_insert_only = false;
      if (index->filter_predicate)
	{
	  inst_oids[0] = inst_oids[1] = oid;
	  recs[0] = old_recdes;
	  recs[1] = new_recdes;
	  error_code =
	    locator_eval_filter_predicate (thread_p, &index->btid, index->filter_predicate, class_oid, inst_oids, 2,
					   recs, ev_results);
	  if (error_code == ER_FAILED)
	    {
	      goto error;
	    }

	  if (ev_results[0] != V_TRUE)
	    {
	      if (ev_results[1] != V_TRUE)
		{
		  /* the old rec and the new rec does not satisfied the filter predicate */
		  continue;
		}
	      else
		{
		  /* the old rec does not satisfied the filter predicate */
		  /* the new rec satisfied the filter predicate */
		  do_insert_only = true;
		}
	    }
	  else
	    {
	      if (ev_results[1] != V_TRUE)
		{
		  /* the old rec satisfied the filter predicate the new rec does not satisfied the filter predicate */
		  do_delete_only = true;
		}
	      else
		{
		  if (found_btid == false)
		    {
		      /* the old rec satisfied the filter predicate the new rec satisfied the filter predicate the
		       * index does not contain updated attributes */
		      continue;
		    }
		  /* nothing to do - update operation */
		}
	    }
	}

      new_key =
	heap_attrvalue_get_key (thread_p, i, new_attrinfo, new_recdes, &new_btid, &new_dbvalue, aligned_newbuf, NULL,
				NULL);
      old_key =
	heap_attrvalue_get_key (thread_p, i, old_attrinfo, old_recdes, &old_btid, &old_dbvalue, aligned_oldbuf, NULL,
				&key_domain);

      if ((new_key == NULL) || (old_key == NULL))
	{
	  error_code = ER_FAILED;
	  goto error;
	}

      dbval_type = DB_VALUE_DOMAIN_TYPE (old_key);
      if (DB_VALUE_DOMAIN_TYPE (new_key) != dbval_type)
	{
	  error_code = ER_FAILED;
	  goto error;
	}

      if (scan_cache == NULL)
	{
	  unique_stat_info = NULL;
	}
      else
	{
	  if (op_type == MULTI_ROW_UPDATE || op_type == MULTI_ROW_INSERT || op_type == MULTI_ROW_DELETE)
	    {
	      unique_stat_info = &(scan_cache->index_stat_info[i]);
	    }
	  else
	    {
	      unique_stat_info = NULL;
	    }
	}

      new_isnull = db_value_is_null (new_key);
      old_isnull = db_value_is_null (old_key);
      pr_type = PR_TYPE_FROM_ID (dbval_type);
      if (pr_type == NULL)
	{
	  error_code = ER_FAILED;
	  goto error;
	}

      assert (key_domain != NULL);
      if (pr_type->id == DB_TYPE_MIDXKEY)
	{
	  assert (TP_DOMAIN_TYPE (key_domain) == DB_TYPE_MIDXKEY);
	  new_key->data.midxkey.domain = old_key->data.midxkey.domain = key_domain;
	}
      else
	{
	  assert (old_isnull || TP_ARE_COMPARABLE_KEY_TYPES (TP_DOMAIN_TYPE (key_domain), pr_type->id));
	}

      same_key = true;		/* init */
      if ((new_isnull && !old_isnull) || (old_isnull && !new_isnull))
	{
	  same_key = false;
	}
      else
	{
	  if (!(new_isnull && old_isnull))
	    {
	      c = btree_compare_key (old_key, new_key, key_domain, 0, 1, NULL);

	      if (c == DB_UNK)
		{
		  assert (er_errid () != NO_ERROR);
		  error_code = er_errid ();
		  goto error;
		}

	      if (c != DB_EQ)
		{
		  same_key = false;
		}
	    }
	}

#if defined(ENABLE_SYSTEMTAP)
      CUBRID_IDX_UPDATE_START (classname, index->btname);
      is_started = true;
#endif /* ENABLE_SYSTEMTAP */

      if (!same_key || do_delete_only || do_insert_only)
	{
	  if (i < 1 || !locator_was_index_already_applied (new_attrinfo, &index->btid, i))
	    {
	      if (mvccid != MVCCID_NULL)
		{
		  btree_set_mvcc_header_ids_for_update (thread_p, do_delete_only, do_insert_only, &mvccid,
							mvcc_rec_header);
		  p_mvcc_rec_header = mvcc_rec_header;
		}
	      if (do_delete_only)
		{
		  if (use_mvcc)
		    {
		      /* in MVCC logical deletion means MVCC DEL_ID insertion */
		      error_code =
			btree_mvcc_delete (thread_p, &old_btid, old_key, class_oid, oid, op_type, unique_stat_info,
					   &unique, p_mvcc_rec_header);
		      if (error_code != NO_ERROR)
			{
			  assert (er_errid () != NO_ERROR);
			  goto error;
			}
		    }
		  else
		    {
		      error_code =
			btree_physical_delete (thread_p, &old_btid, old_key, oid, class_oid, &unique, op_type,
					       unique_stat_info);
		      if (error_code != NO_ERROR)
			{
			  ASSERT_ERROR ();
			  goto error;
			}
		    }
		}
	      else
		{
		  /* in MVCC - update index key means insert index key */
		  if ((do_insert_only == true))
		    {
		      if (index->type == BTREE_FOREIGN_KEY)
			{
			  if (lock_object (thread_p, oid, class_oid, X_LOCK, LK_UNCOND_LOCK) != LK_GRANTED)
			    {
			      goto error;
			    }
			}

		      error_code =
			btree_insert (thread_p, &old_btid, new_key, class_oid, oid, op_type, unique_stat_info,
				      &unique, p_mvcc_rec_header);
		      if (error_code != NO_ERROR)
			{
			  ASSERT_ERROR ();
			  goto error;
			}
		    }
		  else
		    {
		      error_code =
			btree_update (thread_p, &old_btid, old_key, new_key, class_oid, oid, op_type,
				      unique_stat_info, &unique, p_mvcc_rec_header);

		      if (error_code != NO_ERROR)
			{
			  goto error;
			}
		    }
		}
	    }

#if defined(ENABLE_SYSTEMTAP)
	  CUBRID_IDX_UPDATE_END (classname, index->btname, 0);
#endif /* ENABLE_SYSTEMTAP */

	  /* In MVCC need to check for specified update attributes */
	  if (!locator_Dont_check_foreign_key && !same_key && index->type == BTREE_PRIMARY_KEY && index->fk
	      && found_btid)
	    {
	      assert (do_insert_only == false && do_delete_only == false);

	      tran_index = LOG_FIND_THREAD_TRAN_INDEX (thread_p);
	      tdes = LOG_FIND_TDES (tran_index);

	      if (pk_btid_index == i)
		{
		  /* 
		   * save lsa before it is overwritten by FK action. No need
		   * to consider in-place update (repl_update_lsa) since it updates
		   * index first and then updates heap
		   */
		  LSA_COPY (&preserved_repl_lsa, &tdes->repl_insert_lsa);
		  LSA_SET_NULL (&tdes->repl_insert_lsa);
		}

	      error_code = locator_check_primary_key_update (thread_p, index, old_key);
	      if (error_code != NO_ERROR)
		{
		  goto error;
		}

	      if (pk_btid_index == i)
		{
		  /* restore repl_insert_lsa */
		  assert (LSA_ISNULL (&tdes->repl_insert_lsa));
		  LSA_COPY (&tdes->repl_insert_lsa, &preserved_repl_lsa);
		}
	    }

#if 0
	  {
	    BTREE_CHECKSCAN bt_checkscan;
	    DISK_ISVALID isvalid = DISK_VALID;

	    /* start a check-scan on index */
	    if (btree_keyoid_checkscan_start (thread_p, &old_btid, &bt_checkscan) != NO_ERROR)
	      {
		goto error;
	      }

	    if (!do_insert_only && !DB_IS_NULL (old_key) && !btree_multicol_key_is_null (old_key))
	      {
		isvalid = btree_keyoid_checkscan_check (thread_p, &bt_checkscan, class_oid, old_key, old_oid);

		if (er_errid () == ER_INTERRUPTED)
		  {
		    /* in case of user interrupt */
		    ;		/* do not check isvalid */
		  }
		else
		  {
		    assert (isvalid == DISK_INVALID);	/* not found */
		  }
	      }

	    if (!do_delete_only && !DB_IS_NULL (new_key) && !btree_multicol_key_is_null (new_key))
	      {

		isvalid = btree_keyoid_checkscan_check (thread_p, &bt_checkscan, class_oid, new_key, new_oid);
		if (er_errid () == ER_INTERRUPTED)
		  {
		    /* in case of user interrupt */
		    ;		/* do not check isvalid */
		  }
		else
		  {
		    assert (isvalid == DISK_VALID);	/* found */
		  }
	      }

	    /* close the index check-scan */
	    btree_keyoid_checkscan_end (thread_p, &bt_checkscan);
	  }
#endif
	}

      if (pk_btid_index == i && repl_old_key == NULL)
	{
	  repl_old_key = pr_make_ext_value ();
	  pr_clone_value (old_key, repl_old_key);
	}

      if (new_key == &new_dbvalue)
	{
	  pr_clear_value (&new_dbvalue);
	  new_key = NULL;
	}
      if (old_key == &old_dbvalue)
	{
	  pr_clear_value (&old_dbvalue);
	  old_key = NULL;
	}
    }

  if (pk_btid_index != -1)
    {
      assert (repl_info != NULL);

      if (repl_old_key == NULL)
	{
	  key_domain = NULL;
	  repl_old_key =
	    heap_attrvalue_get_key (thread_p, pk_btid_index, old_attrinfo, old_recdes, &old_btid, &old_dbvalue,
				    aligned_oldbuf, NULL, &key_domain);
	  if (repl_old_key == NULL)
	    {
	      error_code = ER_FAILED;
	      goto error;
	    }

	  old_isnull = db_value_is_null (repl_old_key);
	  pr_type = pr_type_from_id (DB_VALUE_DOMAIN_TYPE (repl_old_key));
	  if (pr_type == NULL)
	    {
	      error_code = ER_FAILED;
	      goto error;
	    }

	  if (pr_type->id == DB_TYPE_MIDXKEY)
	    {
	      /* 
	       * The asc/desc properties in midxkey from log_applier may be
	       * inaccurate. therefore, we should use btree header's domain
	       * while processing btree search request from log_applier.
	       */
	      repl_old_key->data.midxkey.domain = key_domain;
	    }

	  error_code =
	    repl_log_insert (thread_p, class_oid, oid, LOG_REPLICATION_DATA, RVREPL_DATA_UPDATE, repl_old_key,
			     repl_info->repl_info_type);
	  if (repl_old_key == &old_dbvalue)
	    {
	      pr_clear_value (&old_dbvalue);
	    }
	}
      else
	{
	  error_code =
	    repl_log_insert (thread_p, class_oid, oid, LOG_REPLICATION_DATA, RVREPL_DATA_UPDATE, repl_old_key,
			     repl_info->repl_info_type);
	  pr_free_ext_value (repl_old_key);
	  repl_old_key = NULL;
	}
    }
  else
    {
      /* 
       * clear repl_insert_lsa to make sure that FK action
       * does not overwrite the original update's target lsa.
       */
      tran_index = LOG_FIND_THREAD_TRAN_INDEX (thread_p);
      tdes = LOG_FIND_TDES (tran_index);

      LSA_SET_NULL (&tdes->repl_insert_lsa);

      /* No need to replicate this record since there is no primary key */
      if (repl_info != NULL)
	{
	  repl_info->need_replication = false;
	}
    }

  heap_attrinfo_end (thread_p, new_attrinfo);
  heap_attrinfo_end (thread_p, old_attrinfo);

#if defined(ENABLE_SYSTEMTAP)
  if (classname != NULL)
    {
      free_and_init (classname);
    }
#endif /* ENABLE_SYSTEMTAP */

  return error_code;

error:

  if (new_key == &new_dbvalue)
    {
      pr_clear_value (&new_dbvalue);
      new_key = NULL;
    }
  if (old_key == &old_dbvalue)
    {
      pr_clear_value (&old_dbvalue);
      old_key = NULL;
    }

  if (repl_old_key != NULL)
    {
      pr_free_ext_value (repl_old_key);
    }

  /* Deallocate any index_list .. if any */

  if (new_attrinfo != NULL)
    {
      heap_attrinfo_end (thread_p, new_attrinfo);
    }

  if (old_attrinfo != NULL)
    {
      heap_attrinfo_end (thread_p, old_attrinfo);
    }

#if defined(ENABLE_SYSTEMTAP)
  if (is_started == true)
    {
      CUBRID_IDX_UPDATE_END (classname, index->btname, 1);
    }
  if (classname != NULL)
    {
      free_and_init (classname);
    }
#endif /* ENABLE_SYSTEMTAP */

  return error_code;
}

/*
 * xlocator_remove_class_from_index () - Removes class instances from the B-tree
 *
 * return: NO_ERROR if all OK, ER_ status otherwise
 *
 *   class_oid(in): The class object identifier
 *   btid(in): B-tree ID
 *   hfid(in): Heap ID
 *
 * Note: This function searches for instances belonging to the passes
 *      class OID and removes the ones found.  This function is used to
 *      remove a class from a spanning B-tree such as a UNIQUE.
 */
int
xlocator_remove_class_from_index (THREAD_ENTRY * thread_p, OID * class_oid, BTID * btid, HFID * hfid)
{
  HEAP_CACHE_ATTRINFO index_attrinfo;
  HEAP_SCANCACHE scan_cache;
  OID inst_oid, *p_inst_oid = &inst_oid;
  int key_index, i, num_btids, num_found, dummy_unique, key_found;
  RECDES copy_rec, *p_copy_rec = &copy_rec;
  BTID inst_btid;
  DB_VALUE dbvalue;
  DB_VALUE *dbvalue_ptr = NULL;
  DB_VALUE *key_del = NULL;
  SCAN_CODE scan;
  char *new_area;
  BTREE_UNIQUE_STATS unique_info;
  HEAP_IDX_ELEMENTS_INFO idx_info;
  char buf[DBVAL_BUFSIZE + MAX_ALIGNMENT], *aligned_buf;
  int error_code = NO_ERROR;
  OR_INDEX *index = NULL;
  DB_LOGICAL ev_res;
  MVCC_SNAPSHOT *mvcc_snapshot = NULL;

  if (class_oid != NULL && !OID_IS_ROOTOID (class_oid))
    {
      mvcc_snapshot = logtb_get_mvcc_snapshot (thread_p);
      if (mvcc_snapshot == NULL)
	{
	  error_code = er_errid ();
	  return (error_code == NO_ERROR ? ER_FAILED : error_code);
	}
    }

  DB_MAKE_NULL (&dbvalue);

  aligned_buf = PTR_ALIGN (buf, MAX_ALIGNMENT);

  /* allocate memory space for copying an instance image. */
  copy_rec.area_size = DB_PAGESIZE;
  copy_rec.data = (char *) malloc (copy_rec.area_size);
  if (copy_rec.data == NULL)
    {
      er_set (ER_ERROR_SEVERITY, ARG_FILE_LINE, ER_OUT_OF_VIRTUAL_MEMORY, 1, (size_t) (copy_rec.area_size));
      return ER_OUT_OF_VIRTUAL_MEMORY;
    }

  /* initialize 'unique_info' structure. */
  BTID_COPY (&(unique_info.btid), btid);
  unique_info.num_nulls = 0;
  unique_info.num_keys = 0;
  unique_info.num_oids = 0;

  /* Start a scan cursor */
  error_code = heap_scancache_start (thread_p, &scan_cache, hfid, class_oid, false, false, mvcc_snapshot);
  if (error_code != NO_ERROR)
    {
      free_and_init (copy_rec.data);
      return error_code;
    }

  /* 
   *  Populate the index_attrinfo structure.
   *  Return the number of indexed attributes found.
   */
  num_found = heap_attrinfo_start_with_index (thread_p, class_oid, NULL, &index_attrinfo, &idx_info);
  num_btids = idx_info.num_btids;
  if (num_found < 1)
    {
      (void) heap_scancache_end (thread_p, &scan_cache);
      free_and_init (copy_rec.data);
      return ER_FAILED;
    }

  /* Loop over each instance of the class found in the heap */
  inst_oid.volid = hfid->vfid.volid;
  inst_oid.pageid = NULL_PAGEID;
  inst_oid.slotid = NULL_SLOTID;
  key_found = false;
  key_index = 0;

  while (true)
    {
      if (dbvalue_ptr == &dbvalue)
	{
	  pr_clear_value (&dbvalue);
	  dbvalue_ptr = NULL;
	}

      scan = heap_next (thread_p, hfid, class_oid, &inst_oid, &copy_rec, &scan_cache, COPY);
      if (scan != S_SUCCESS)
	{
	  if (scan != S_DOESNT_FIT)
	    {
	      break;
	    }

	  new_area = (char *) realloc (copy_rec.data, -(copy_rec.length));
	  if (new_area == NULL)
	    {
	      er_set (ER_ERROR_SEVERITY, ARG_FILE_LINE, ER_OUT_OF_VIRTUAL_MEMORY, 1, (size_t) (-(copy_rec.length)));
	      error_code = ER_OUT_OF_VIRTUAL_MEMORY;
	      goto error;
	    }
	  copy_rec.area_size = -copy_rec.length;
	  copy_rec.data = new_area;
	  continue;
	}

      error_code = heap_attrinfo_read_dbvalues (thread_p, &inst_oid, &copy_rec, NULL, &index_attrinfo, HEAPATTR_READ_OOR);
      if (error_code != NO_ERROR)
	{
	  goto error;
	}

      /* Find the correct key by matching the BTID */
      if (key_found == false)
	{
	  for (i = 0; i < num_btids; i++)
	    {
	      if (dbvalue_ptr == &dbvalue)
		{
		  pr_clear_value (&dbvalue);
		  dbvalue_ptr = NULL;
		}

	      dbvalue_ptr =
		heap_attrvalue_get_key (thread_p, i, &index_attrinfo, &copy_rec, &inst_btid, &dbvalue, aligned_buf,
					NULL, NULL);
	      if (dbvalue_ptr == NULL)
		{
		  continue;
		}

	      if (BTID_IS_EQUAL (btid, &inst_btid))
		{
		  key_found = true;
		  key_index = i;
		  index = &(index_attrinfo.last_classrepr->indexes[key_index]);
		  break;
		}
	    }
	}
      /* 
       * We already know the correct BTID index (key_index) so just use it
       * to retrieve the key
       */
      else
	{
	  dbvalue_ptr =
	    heap_attrvalue_get_key (thread_p, key_index, &index_attrinfo, &copy_rec, &inst_btid, &dbvalue, aligned_buf,
				    NULL, NULL);
	}

      /* Delete the instance from the B-tree */
      if (key_found == false || dbvalue_ptr == NULL)
	{
	  error_code = ER_FAILED;
	  goto error;
	}

      assert (index != NULL);
      if (index->filter_predicate)
	{
	  error_code =
	    locator_eval_filter_predicate (thread_p, &index->btid, index->filter_predicate, class_oid, &p_inst_oid, 1,
					   &p_copy_rec, &ev_res);
	  if (error_code != NO_ERROR)
	    {
	      goto error;
	    }

	  if (ev_res != V_TRUE)
	    {
	      continue;
	    }
	}

      error_code =
	btree_physical_delete (thread_p, btid, dbvalue_ptr, &inst_oid, class_oid, &dummy_unique, MULTI_ROW_DELETE,
			       &unique_info);
      if (error_code != NO_ERROR)
	{
	  ASSERT_ERROR ();
	  goto error;
	}
    }

  if (unique_info.num_nulls != 0 || unique_info.num_keys != 0 || unique_info.num_oids != 0)
    {
      error_code =
	logtb_tran_update_unique_stats (thread_p, btid, unique_info.num_keys, unique_info.num_oids,
					unique_info.num_nulls, true);
      if (error_code != NO_ERROR)
	{
	  goto error;
	}
    }

  error_code = heap_scancache_end (thread_p, &scan_cache);
  if (error_code != NO_ERROR)
    {
      goto error;
    }
  heap_attrinfo_end (thread_p, &index_attrinfo);

end:
  if (copy_rec.data != NULL)
    {
      free_and_init (copy_rec.data);
    }

  if (dbvalue_ptr == &dbvalue)
    {
      pr_clear_value (dbvalue_ptr);
      dbvalue_ptr = NULL;
    }

  return error_code;

error:

  (void) heap_scancache_end (thread_p, &scan_cache);
  heap_attrinfo_end (thread_p, &index_attrinfo);

  goto end;
}

/*
 * locator_notify_decache  () - Notify of a decache
 *
 * return:
 *
 *   class_oid(in):
 *   oid(in): Oid to decache
 *   notify_area(in): Information used for notification purposes
 *
 * Note: Add an entry in the fetch area with respect to decaching an
 *              object at the workspace.
 */
static bool
locator_notify_decache (const OID * class_oid, const OID * oid, void *notify_area)
{
  LC_COPYAREA_DESC *notify;
  LC_COPYAREA_ONEOBJ *obj;	/* Describe on object in area */
  int i;

  /* safe guard. oid must be not null. */
  if (OID_ISNULL (oid))
    {
      assert (false);
      return true;
    }

  notify = (LC_COPYAREA_DESC *) notify_area;
  if (notify->recdes->area_size <= SSIZEOF (**notify->obj))
    {
      return false;
    }

  /* 
   * Make sure that the object is not already part of the notification area
   */
  obj = LC_START_ONEOBJ_PTR_IN_COPYAREA (notify->mobjs);
  obj = LC_PRIOR_ONEOBJ_PTR_IN_COPYAREA (obj);
  for (i = 0; i < notify->mobjs->num_objs; i++)
    {
      obj = LC_NEXT_ONEOBJ_PTR_IN_COPYAREA (obj);
      if (OID_EQ (&obj->oid, oid))
	{
	  /* The object is already in the notification/fetch area */
	  obj->operation = LC_FETCH_DECACHE_LOCK;
	  return true;
	}
    }
  /* 
   * The object was not part of the notification/fetch area
   */
  notify->mobjs->num_objs++;
  COPY_OID (&((*notify->obj)->class_oid), class_oid);
  COPY_OID (&((*notify->obj)->oid), oid);
  (*notify->obj)->flag = 0;
  (*notify->obj)->hfid = NULL_HFID;
  (*notify->obj)->length = -1;
  (*notify->obj)->operation = LC_FETCH_DECACHE_LOCK;

  (*notify->obj)->offset = -1;
  *notify->obj = LC_NEXT_ONEOBJ_PTR_IN_COPYAREA (*notify->obj);
  notify->recdes->area_size -= sizeof (**notify->obj);

  return true;
}

/*
 * xlocator_notify_isolation_incons () - Synchronize possible inconsistencies related
 *                                  to non two phase locking
 *
 * return:
 *
 *   synch_area(in): Pointer to area where the name of the objects are placed.
 *
 * Note: Notify all inconsistencies related to the transaction
 *              isolation level.
 */
bool
xlocator_notify_isolation_incons (THREAD_ENTRY * thread_p, LC_COPYAREA ** synch_area)
{
  LC_COPYAREA_DESC prefetch_des;	/* Descriptor for decache of objects related to transaction isolation level */
  LC_COPYAREA_MANYOBJS *mobjs;	/* Describe multiple objects in area */
  LC_COPYAREA_ONEOBJ *obj;	/* Describe on object in area */
  RECDES recdes;		/* Record descriptor for insertion */
  int offset;			/* Place to store next object in area */
  bool more_synch = false;

  *synch_area = locator_allocate_copy_area_by_length (DB_PAGESIZE);
  if (*synch_area == NULL)
    {
      return false;
    }

  mobjs = LC_MANYOBJS_PTR_IN_COPYAREA (*synch_area);
  LC_RECDES_IN_COPYAREA (*synch_area, &recdes);
  obj = LC_START_ONEOBJ_PTR_IN_COPYAREA (mobjs);
  mobjs->num_objs = 0;
  offset = 0;

  prefetch_des.mobjs = mobjs;
  prefetch_des.obj = &obj;
  prefetch_des.offset = &offset;
  prefetch_des.recdes = &recdes;
  lock_notify_isolation_incons (thread_p, locator_notify_decache, &prefetch_des);
  if (mobjs->num_objs == 0)
    {
      /* 
       * Don't need to notify of any client workspace lock decaches
       * (i.e., possible object inconsistencies).
       */
      locator_free_copy_area (*synch_area);
      *synch_area = NULL;
    }
  else if (recdes.area_size >= SSIZEOF (*obj))
    {
      more_synch = true;
    }
  else
    {
      lock_unlock_by_isolation_level (thread_p);
    }

  return more_synch;
}

static DISK_ISVALID
locator_repair_btree_by_insert (THREAD_ENTRY * thread_p, OID * class_oid, BTID * btid, DB_VALUE * key, OID * inst_oid)
{
  DISK_ISVALID isvalid = DISK_INVALID;
#if defined(SERVER_MODE)
  int tran_index;

  tran_index = LOG_FIND_THREAD_TRAN_INDEX (thread_p);
#endif /* SERVER_MODE */

  if (lock_object (thread_p, inst_oid, class_oid, X_LOCK, LK_UNCOND_LOCK) != LK_GRANTED)
    {
      return DISK_INVALID;
    }

  log_start_system_op (thread_p);

  if (btree_insert (thread_p, btid, key, class_oid, inst_oid, SINGLE_ROW_INSERT, NULL, NULL, NULL /* TO DO */ )
      == NO_ERROR)
    {
      isvalid = DISK_VALID;
      log_end_system_op (thread_p, LOG_RESULT_TOPOP_COMMIT);
    }
  else
    {
      assert (er_errid () != NO_ERROR);
      log_end_system_op (thread_p, LOG_RESULT_TOPOP_ABORT);
    }

#if defined(SERVER_MODE)
  lock_remove_all_inst_locks (thread_p, tran_index, class_oid, X_LOCK);
#endif /* SERVER_MODE */

  return isvalid;
}

static DISK_ISVALID
locator_repair_btree_by_delete (THREAD_ENTRY * thread_p, OID * class_oid, BTID * btid, OID * inst_oid)
{
  DB_VALUE key;
  bool clear_key = false;
  int dummy_unique;
  DISK_ISVALID isvalid = DISK_INVALID;
#if defined(SERVER_MODE)
  int tran_index;

  tran_index = LOG_FIND_THREAD_TRAN_INDEX (thread_p);
#endif /* SERVER_MODE */

  if (btree_find_key (thread_p, btid, inst_oid, &key, &clear_key) != DISK_VALID)
    {
      return DISK_INVALID;
    }

  if (lock_object (thread_p, inst_oid, class_oid, X_LOCK, LK_UNCOND_LOCK) == LK_GRANTED)
    {
      log_start_system_op (thread_p);

      if (btree_physical_delete (thread_p, btid, &key, inst_oid, class_oid, &dummy_unique, SINGLE_ROW_DELETE, NULL) ==
	  NO_ERROR)
	{
	  isvalid = DISK_VALID;
	  log_end_system_op (thread_p, LOG_RESULT_TOPOP_COMMIT);
	}
      else
	{
	  log_end_system_op (thread_p, LOG_RESULT_TOPOP_ABORT);
	}

#if defined(SERVER_MODE)
      lock_remove_all_inst_locks (thread_p, tran_index, class_oid, X_LOCK);
#endif /* SERVER_MODE */
    }

  if (clear_key)
    {
      pr_clear_value (&key);
    }

  return isvalid;
}

/*
 * locator_check_btree_entries () - Check consistency of btree entries and heap
 *
 * return: valid
 *
 *   btid(in): Btree identifier
 *   hfid(in): Heap identfier of the instances of class that are indexed
 *   class_oid(in): The class identifier
 *   n_attr_ids(in):  Number of attribute ids (size of the array).
 *   attr_ids(in): Attribute ID array.
 *   btname(in) :
 *   repair(in):
 *
 * Note: Check the consistency of the btree entries against the
 *              instances stored on heap and vive versa.
 */
DISK_ISVALID
locator_check_btree_entries (THREAD_ENTRY * thread_p, BTID * btid, HFID * hfid, OID * class_oid, int n_attr_ids,
			     ATTR_ID * attr_ids, int *atts_prefix_length, const char *btname, bool repair)
{
  DISK_ISVALID isvalid = DISK_VALID;
  DISK_ISVALID isallvalid = DISK_VALID;
  OID inst_oid, *p_inst_oid = &inst_oid;
  RECDES record = RECDES_INITIALIZER, *recordp = &record;	/* Record descriptor for copying object */
  SCAN_CODE scan;
  HEAP_SCANCACHE scan_cache;
  BTREE_CHECKSCAN bt_checkscan;
  BTREE_SCAN bt_scan;
  HEAP_CACHE_ATTRINFO attr_info;
  int num_btree_oids = 0;
  int num_heap_oids = 0;
  int oid_cnt;
  OID *oid_area = NULL;
  INDX_SCAN_ID isid;
  BTREE_ISCAN_OID_LIST oid_list;
  int i;
  DB_VALUE dbvalue;
  DB_VALUE *key = NULL;
  char buf[DBVAL_BUFSIZE + MAX_ALIGNMENT], *aligned_buf;
  char *classname = NULL;
  KEY_VAL_RANGE key_val_range;
  int index_id;
  OR_INDEX *index = NULL;
  DB_LOGICAL ev_res;
  OR_CLASSREP *classrepr = NULL;
  MVCC_SNAPSHOT *mvcc_snapshot = NULL;
  BTID btid_info;
#if defined(SERVER_MODE)
  int tran_index;
#endif /* SERVER_MODE */
  bool is_scancache_started = false;
  bool is_attrinfo_started = false;
  bool is_bt_checkscan_started = false;

  mvcc_snapshot = logtb_get_mvcc_snapshot (thread_p);
  if (mvcc_snapshot == NULL)
    {
      return DISK_ERROR;
    }
  DB_MAKE_NULL (&dbvalue);

  aligned_buf = PTR_ALIGN (buf, MAX_ALIGNMENT);

#if defined(SERVER_MODE)
  tran_index = LOG_FIND_THREAD_TRAN_INDEX (thread_p);
#endif /* SERVER_MODE */

  scan_init_index_scan (&isid, NULL, mvcc_snapshot);

  /* Start a scan cursor and a class attribute information */
  if (heap_scancache_start (thread_p, &scan_cache, hfid, class_oid, false, false, mvcc_snapshot) != NO_ERROR)
    {
      return DISK_ERROR;
    }
  is_scancache_started = true;

  if (heap_attrinfo_start (thread_p, class_oid, n_attr_ids, attr_ids, &attr_info) != NO_ERROR)
    {
      goto error;
    }
  is_attrinfo_started = true;

  classrepr = attr_info.last_classrepr;
  if (classrepr == NULL)
    {
      goto error;
    }
  index_id = -1;
  for (i = 0; i < classrepr->n_indexes; i++)
    {
      if (BTID_IS_EQUAL (&(classrepr->indexes[i].btid), btid))
	{
	  index_id = i;
	  break;
	}
    }
  assert (index_id != -1);

  index = &(attr_info.last_classrepr->indexes[index_id]);
  assert (index != NULL);

  /* 
   * Step 1) From Heap to B+tree
   */

  /* start a check-scan on index */
  if (btree_keyoid_checkscan_start (thread_p, btid, &bt_checkscan) != NO_ERROR)
    {
      goto error;
    }
  is_bt_checkscan_started = true;

  inst_oid.volid = hfid->vfid.volid;
  inst_oid.pageid = NULL_PAGEID;
  inst_oid.slotid = NULL_SLOTID;

  while ((scan = heap_next (thread_p, hfid, class_oid, &inst_oid, &record, &scan_cache, COPY)) == S_SUCCESS)
    {
      num_heap_oids++;

      if (index->filter_predicate)
	{
	  if (locator_eval_filter_predicate (thread_p, &index->btid, index->filter_predicate, class_oid, &p_inst_oid, 1,
					     &recordp, &ev_res) != NO_ERROR)
	    {
	      isallvalid = DISK_ERROR;
	    }
	  else if (ev_res != V_TRUE)
	    {
	      /* 
	       * To exclude the heap OID of which record cannot satisfy the
	       * conditions of the index filter predicate.
	       */
	      num_heap_oids--;
	      continue;
	    }
	}

      /* Make sure that the index entry exist */
<<<<<<< HEAD
      if ((n_attr_ids == 1 && heap_attrinfo_read_dbvalues (thread_p, &inst_oid, &peek, NULL, &attr_info, HEAPATTR_READ_OOR) != NO_ERROR)
	  || (key = heap_attrvalue_get_key (thread_p, index_id, &attr_info, &peek, &btid_info, &dbvalue, aligned_buf,
=======
      if ((n_attr_ids == 1 && heap_attrinfo_read_dbvalues (thread_p, &inst_oid, &record, NULL, &attr_info) != NO_ERROR)
	  || (key = heap_attrvalue_get_key (thread_p, index_id, &attr_info, &record, &btid_info, &dbvalue, aligned_buf,
>>>>>>> 4f1000c3
					    NULL, NULL)) == NULL)
	{
	  if (isallvalid != DISK_INVALID)
	    {
	      isallvalid = DISK_ERROR;
	    }
	}
      else
	{
	  assert (key != NULL);

	  if (db_value_is_null (key) || btree_multicol_key_is_null (key))
	    {
	      /* Do not check the btree since unbound values are not recorded */
	      num_heap_oids--;
	    }
	  else
	    {
	      isvalid = btree_keyoid_checkscan_check (thread_p, &bt_checkscan, class_oid, key, &inst_oid);

	      if (er_errid () == ER_INTERRUPTED)
		{
		  /* in case of user interrupt */
		  goto error;
		}

	      if (isvalid == DISK_INVALID)
		{
		  if (repair)
		    {
		      isvalid = locator_repair_btree_by_insert (thread_p, class_oid, btid, key, &inst_oid);
		    }

		  if (isvalid == DISK_INVALID)
		    {
		      char *key_dmp;

		      key_dmp = pr_valstring (key);

		      if (!OID_ISNULL (class_oid))
			{
			  classname = heap_get_class_name (thread_p, class_oid);
			}

		      er_set (ER_ERROR_SEVERITY, ARG_FILE_LINE, ER_LC_INCONSISTENT_BTREE_ENTRY_TYPE1, 12,
			      (btname) ? btname : "*UNKNOWN-INDEX*", (classname) ? classname : "*UNKNOWN-CLASS*",
			      class_oid->volid, class_oid->pageid, class_oid->slotid, (key_dmp) ? key_dmp : "_NULL_KEY",
			      inst_oid.volid, inst_oid.pageid, inst_oid.slotid, btid->vfid.volid, btid->vfid.fileid,
			      btid->root_pageid);

		      if (key_dmp)
			{
			  free_and_init (key_dmp);
			}

		      if (classname)
			{
			  free_and_init (classname);
			}

		      if (isallvalid != DISK_INVALID)
			{
			  isallvalid = isvalid;
			}
		    }
		}
	    }
	}

      if (key == &dbvalue)
	{
	  pr_clear_value (key);
	  key = NULL;
	}
    }

  if (scan != S_END && isallvalid != DISK_INVALID)
    {
      isallvalid = DISK_ERROR;
    }

  /* close the index check-scan */
  btree_keyoid_checkscan_end (thread_p, &bt_checkscan);
  is_bt_checkscan_started = false;

  /* Finish scan cursor and class attribute cache information */
  heap_attrinfo_end (thread_p, &attr_info);
  is_attrinfo_started = false;

  /* 
   * Step 2) From B+tree to Heap
   */

  BTREE_INIT_SCAN (&bt_scan);

  isid.oid_list = &oid_list;
  isid.oid_list->oid_cnt = 0;
  isid.oid_list->oidp = (OID *) malloc (ISCAN_OID_BUFFER_CAPACITY);
  if (isid.oid_list->oidp == NULL)
    {
      er_set (ER_ERROR_SEVERITY, ARG_FILE_LINE, ER_OUT_OF_VIRTUAL_MEMORY, 1, (size_t) ISCAN_OID_BUFFER_SIZE);

      isallvalid = DISK_ERROR;
      goto error;
    }
  isid.oid_list->capacity = ISCAN_OID_BUFFER_CAPACITY / OR_OID_SIZE;
  isid.oid_list->max_oid_cnt = isid.oid_list->capacity;
  isid.oid_list->next_list = NULL;
  isid.indx_info = NULL;

  /* alloc index key copy_buf */
  isid.copy_buf = (char *) db_private_alloc (thread_p, DBVAL_BUFSIZE);
  if (isid.copy_buf == NULL)
    {
      isallvalid = DISK_ERROR;
      goto error;
    }
  isid.copy_buf_len = DBVAL_BUFSIZE;
  memset ((void *) (&(isid.indx_cov)), 0, sizeof (INDX_COV));
  memset ((void *) (&(isid.multi_range_opt)), 0, sizeof (MULTI_RANGE_OPT));

  scan_init_iss (&isid);

  if (heap_scancache_start (thread_p, &isid.scan_cache, hfid, class_oid, true, true, mvcc_snapshot) != NO_ERROR)
    {
      isallvalid = DISK_ERROR;
      goto error;
    }

  isid.check_not_vacuumed = true;
  db_make_null (&key_val_range.key1);
  db_make_null (&key_val_range.key2);
  key_val_range.range = INF_INF;
  key_val_range.num_index_term = 0;
  do
    {
      /* search index */
      if (btree_prepare_bts (thread_p, &bt_scan, btid, &isid, &key_val_range, NULL, class_oid, NULL, NULL, false, NULL)
	  != NO_ERROR)
	{
	  assert (er_errid () != NO_ERROR);
	  break;
	}
      if (btree_range_scan (thread_p, &bt_scan, btree_range_scan_select_visible_oids) != NO_ERROR)
	{
	  assert (er_errid () != NO_ERROR);
	  break;
	}
      oid_cnt = bt_scan.n_oids_read_last_iteration;
      if (oid_cnt < 0)
	{
	  assert (false);
	  break;
	}
      oid_area = isid.oid_list->oidp;
      num_btree_oids += oid_cnt;
      for (i = 0; i < oid_cnt; i++)
	{
	  if (!heap_does_exist (thread_p, class_oid, &oid_area[i]))
	    {
	      isvalid = DISK_INVALID;

	      if (repair)
		{
		  /* don't care about filter predicate here since we are sure that oid_area[i] is contained in tree,
		   * the keys has been already S_LOCK-ed. */
		  isvalid = locator_repair_btree_by_delete (thread_p, class_oid, btid, &oid_area[i]);
		}

	      if (isvalid == DISK_VALID)
		{
		  num_btree_oids--;
		}
	      else
		{
		  if (!OID_ISNULL (class_oid))
		    {
		      classname = heap_get_class_name (thread_p, class_oid);
		    }

		  er_set (ER_ERROR_SEVERITY, ARG_FILE_LINE, ER_LC_INCONSISTENT_BTREE_ENTRY_TYPE2, 11,
			  (btname) ? btname : "*UNKNOWN-INDEX*", (classname) ? classname : "*UNKNOWN-CLASS*",
			  class_oid->volid, class_oid->pageid, class_oid->slotid, oid_area[i].volid, oid_area[i].pageid,
			  oid_area[i].slotid, btid->vfid.volid, btid->vfid.fileid, btid->root_pageid);

		  if (classname)
		    {
		      free_and_init (classname);
		    }

		  isallvalid = DISK_INVALID;
		}
	    }
	}

    }
  while (!BTREE_END_OF_SCAN (&bt_scan));

  if (heap_scancache_end (thread_p, &isid.scan_cache) != NO_ERROR)
    {
      isallvalid = DISK_INVALID;
    }

  if (num_heap_oids != num_btree_oids)
    {
      if (!OID_ISNULL (class_oid))
	{
	  classname = heap_get_class_name (thread_p, class_oid);
	}

      er_set (ER_ERROR_SEVERITY, ARG_FILE_LINE, ER_LC_INCONSISTENT_BTREE_ENTRY_TYPE3, 10,
	      (btname) ? btname : "*UNKNOWN-INDEX*", (classname) ? classname : "*UNKNOWN-CLASS*", class_oid->volid,
	      class_oid->pageid, class_oid->slotid, num_heap_oids, num_btree_oids, btid->vfid.volid, btid->vfid.fileid,
	      btid->root_pageid);

      if (classname)
	{
	  free_and_init (classname);
	}

      isallvalid = DISK_INVALID;
    }

  if (isid.check_not_vacuumed && isid.not_vacuumed_res != DISK_VALID)
    {
      er_set (ER_FATAL_ERROR_SEVERITY, ARG_FILE_LINE, ER_INDEX_FOUND_NOT_VACUUMED, 5,
	      (btname) ? btname : "*UNKNOWN-INDEX*", (classname) ? classname : "*UNKNOWN-CLASS*", class_oid->volid,
	      class_oid->pageid, class_oid->slotid);
      isallvalid = isid.not_vacuumed_res;
    }

end:

  if (key == &dbvalue)
    {
      pr_clear_value (key);
    }

  if (isid.oid_list != NULL && isid.oid_list->oidp != NULL)
    {
      free_and_init (isid.oid_list->oidp);
    }

  /* free index key copy_buf */
  if (isid.copy_buf)
    {
      db_private_free_and_init (thread_p, isid.copy_buf);
    }

  if (is_scancache_started && heap_scancache_end (thread_p, &scan_cache) != NO_ERROR)
    {
      isallvalid = DISK_INVALID;
    }

  if (is_bt_checkscan_started)
    {
      btree_keyoid_checkscan_end (thread_p, &bt_checkscan);
    }

  if (is_attrinfo_started)
    {
      heap_attrinfo_end (thread_p, &attr_info);
    }

  return isallvalid;

error:
  isallvalid = DISK_ERROR;
  goto end;
}

/*
 * locator_check_unique_btree_entries () - Check consistency of unique btree entries
 *                                    and heaps
 *
 * return: valid
 *
 *   btid(in): Btree identifier
 *   class_oid(in):
 *   classrec(in):
 *   attr_ids(in): Array of indexed attributes for the btid
 *   repair(in):
 *
 * Note: Check the consistency of the unique btree entries against the
 *              instances stored on heap and vice versa.  Unique btrees are
 *              special because they span hierarchies and can have multiple
 *              heaps associated with them.
 */
static DISK_ISVALID
locator_check_unique_btree_entries (THREAD_ENTRY * thread_p, BTID * btid, OID * cls_oid, RECDES * classrec,
				    ATTR_ID * attr_ids, const char *btname, bool repair)
{
  DISK_ISVALID isvalid = DISK_VALID, isallvalid = DISK_VALID;
  OID inst_oid, *p_inst_oid = &inst_oid;
  RECDES peek, *p_peek = &peek;
  SCAN_CODE scan;
  HEAP_SCANCACHE *scan_cache = NULL;
  BTREE_CHECKSCAN bt_checkscan;
  BTREE_SCAN bt_scan;
  HEAP_CACHE_ATTRINFO attr_info;
  DB_VALUE *key = NULL;
  DB_VALUE dbvalue;
  int num_btree_oids = 0, num_heap_oids = 0, num_nulls = 0;
  int oid_cnt;
  OID *oid_area = NULL;
  int num_classes, scancache_inited = 0, attrinfo_inited = 0;
  int i, j, index_id;
  HFID *hfids = NULL, *hfid = NULL;
  OID *class_oids = NULL, *class_oid = NULL;
  INDX_SCAN_ID isid;
  BTREE_ISCAN_OID_LIST oid_list;
  char buf[DBVAL_BUFSIZE + MAX_ALIGNMENT], *aligned_buf;
  char *classname = NULL;
  KEY_VAL_RANGE key_val_range;
  OR_INDEX *index;
  DB_LOGICAL ev_res;
  int partition_local_index = 0;
  MVCC_SNAPSHOT *mvcc_snapshot = NULL;
#if defined(SERVER_MODE)
  int tran_index;
#else
  int btree_oid_cnt, btree_null_cnt, btree_key_cnt;
#endif /* SERVER_MODE */
  bool bt_checkscan_inited = false;

  mvcc_snapshot = logtb_get_mvcc_snapshot (thread_p);
  if (mvcc_snapshot == NULL)
    {
      return DISK_ERROR;
    }
  DB_MAKE_NULL (&dbvalue);

  aligned_buf = PTR_ALIGN (buf, MAX_ALIGNMENT);

#if defined(SERVER_MODE)
  tran_index = LOG_FIND_THREAD_TRAN_INDEX (thread_p);
#endif /* SERVER_MODE */

  scan_init_index_scan (&isid, NULL, mvcc_snapshot);

  /* get all the heap files associated with this unique btree */
  if (or_get_unique_hierarchy (thread_p, classrec, attr_ids[0], btid, &class_oids, &hfids, &num_classes,
			       &partition_local_index) != NO_ERROR
      || class_oids == NULL || hfids == NULL || num_classes < 1)
    {
      if (class_oids != NULL)
	{
	  free_and_init (class_oids);
	}

      if (hfids != NULL)
	{
	  free_and_init (hfids);
	}

      goto error;
    }

  /* 
   * Step 1) Check if all instances of all the heaps are in the unique btree.
   */

  scan_cache = (HEAP_SCANCACHE *) malloc (num_classes * sizeof (HEAP_SCANCACHE));
  if (scan_cache == NULL)
    {
      er_set (ER_ERROR_SEVERITY, ARG_FILE_LINE, ER_OUT_OF_VIRTUAL_MEMORY, 1, num_classes * sizeof (HEAP_SCANCACHE));
      goto error;
    }

  if (partition_local_index == 1)
    {
      if (num_classes == 1)
	{
	  /* partition class with local index */
	  COPY_OID (&class_oids[0], cls_oid);
	  or_class_hfid (classrec, &hfids[0]);
	}
      else
	{
	  /* a partitioned class and a local index */
	  goto end;
	}
    }

  for (j = 0; j < num_classes; j++)
    {
      hfid = &hfids[j];
      class_oid = &class_oids[j];

      /* Start a scan cursor and a class attribute information */
      if (heap_scancache_start (thread_p, &scan_cache[j], hfid, class_oid, true, false, mvcc_snapshot) != NO_ERROR)
	{
	  goto error;
	}
      scancache_inited++;

      index_id = heap_attrinfo_start_with_btid (thread_p, class_oid, btid, &attr_info);
      if (index_id < 0)
	{
	  goto error;
	}
      index = &(attr_info.last_classrepr->indexes[index_id]);
      assert (index != NULL);

      attrinfo_inited = 1;

      /* start a check-scan on index */
      if (btree_keyoid_checkscan_start (thread_p, btid, &bt_checkscan) != NO_ERROR)
	{
	  goto error;
	}
      bt_checkscan_inited = true;

      inst_oid.volid = hfid->vfid.volid;
      inst_oid.pageid = NULL_PAGEID;
      inst_oid.slotid = NULL_SLOTID;

      while ((scan = heap_next (thread_p, hfid, class_oid, &inst_oid, &peek, &scan_cache[j], PEEK)) == S_SUCCESS)
	{
	  num_heap_oids++;

	  if (index->filter_predicate)
	    {
	      if (locator_eval_filter_predicate
		  (thread_p, btid, index->filter_predicate, class_oid, &p_inst_oid, 1, &p_peek, &ev_res) != NO_ERROR)
		{
		  goto error;
		}
	      else if (ev_res != V_TRUE)
		{
		  continue;
		}
	    }

	  /* Make sure that the index entry exists */
	  if ((heap_attrinfo_read_dbvalues (thread_p, &inst_oid, &peek, NULL, &attr_info, HEAPATTR_READ_OOR) != NO_ERROR)
	      ||
	      ((key =
		heap_attrvalue_get_key (thread_p, index_id, &attr_info, &peek, btid, &dbvalue, aligned_buf, NULL,
					NULL)) == NULL))
	    {
	      if (isallvalid != DISK_INVALID)
		{
		  isallvalid = DISK_ERROR;
		}
	    }
	  else
	    {
	      assert (key != NULL);

	      if (db_value_is_null (key) || btree_multicol_key_is_null (key))
		{
		  num_nulls++;
		}
	      else
		{
		  isvalid = btree_keyoid_checkscan_check (thread_p, &bt_checkscan, class_oid, key, &inst_oid);

		  if (er_errid () == ER_INTERRUPTED)
		    {
		      /* in case of user interrupt */
		      goto error;
		    }

		  if (isvalid == DISK_INVALID)
		    {
		      if (repair)
			{
			  isvalid = locator_repair_btree_by_insert (thread_p, class_oid, btid, key, &inst_oid);
			}

		      if (isvalid == DISK_INVALID)
			{
			  char *key_dmp;

			  key_dmp = pr_valstring (key);
			  if (!OID_ISNULL (class_oid))
			    {
			      classname = heap_get_class_name (thread_p, class_oid);
			    }

			  er_set (ER_ERROR_SEVERITY, ARG_FILE_LINE, ER_LC_INCONSISTENT_BTREE_ENTRY_TYPE1, 12,
				  (btname) ? btname : "*UNKNOWN-INDEX*", (classname) ? classname : "*UNKNOWN-CLASS*",
				  class_oid->volid, class_oid->pageid, class_oid->slotid,
				  (key_dmp) ? key_dmp : "_NULL_KEY", inst_oid.volid, inst_oid.pageid, inst_oid.slotid,
				  btid->vfid.volid, btid->vfid.fileid, btid->root_pageid);

			  if (key_dmp)
			    {
			      free_and_init (key_dmp);
			    }

			  if (classname)
			    {
			      free_and_init (classname);
			    }

			  if (isallvalid != DISK_INVALID)
			    {
			      isallvalid = isvalid;
			    }
			}
		    }
		}
	    }

	  if (key == &dbvalue)
	    {
	      pr_clear_value (key);
	    }
	}

      if (scan != S_END && isallvalid != DISK_INVALID)
	{
	  isallvalid = DISK_ERROR;
	}

      /* close the index check-scan */
      btree_keyoid_checkscan_end (thread_p, &bt_checkscan);
      bt_checkscan_inited = false;

      /* Finish scan cursor and class attribute cache information */
      heap_attrinfo_end (thread_p, &attr_info);
      attrinfo_inited = 0;
    }

  /* 
   * Step 2) Check that all the btree entries are members of one of the heaps.
   */

  BTREE_INIT_SCAN (&bt_scan);

  isid.oid_list = &oid_list;
  isid.oid_list->oid_cnt = 0;
  isid.oid_list->oidp = (OID *) malloc (ISCAN_OID_BUFFER_CAPACITY);
  if (isid.oid_list->oidp == NULL)
    {
      er_set (ER_ERROR_SEVERITY, ARG_FILE_LINE, ER_OUT_OF_VIRTUAL_MEMORY, 1, (size_t) ISCAN_OID_BUFFER_SIZE);
      goto error;
    }
  isid.oid_list->capacity = ISCAN_OID_BUFFER_CAPACITY / OR_OID_SIZE;
  isid.oid_list->max_oid_cnt = isid.oid_list->capacity;
  isid.oid_list->next_list = NULL;
  /* alloc index key copy_buf */
  isid.copy_buf = (char *) db_private_alloc (thread_p, DBVAL_BUFSIZE);
  if (isid.copy_buf == NULL)
    {
      goto error;
    }
  isid.copy_buf_len = DBVAL_BUFSIZE;

  if (heap_scancache_start (thread_p, &isid.scan_cache, hfid, class_oid, true, true, mvcc_snapshot) != NO_ERROR)
    {
      goto error;
    }

  isid.check_not_vacuumed = true;
  db_make_null (&key_val_range.key1);
  db_make_null (&key_val_range.key2);
  key_val_range.range = INF_INF;
  key_val_range.num_index_term = 0;

  do
    {
      /* search index */
      if (btree_prepare_bts (thread_p, &bt_scan, btid, &isid, &key_val_range, NULL, NULL, NULL, NULL, false, NULL) !=
	  NO_ERROR)
	{
	  assert (er_errid () != NO_ERROR);
	  break;
	}
      if (btree_range_scan (thread_p, &bt_scan, btree_range_scan_select_visible_oids) != NO_ERROR)
	{
	  assert (er_errid () != NO_ERROR);
	  break;
	}
      oid_cnt = bt_scan.n_oids_read_last_iteration;

      /* TODO: unique with prefix length */
      /* ^ What is this TODO? ^ */

      if (oid_cnt == -1)
	{
	  assert (false);
	  break;
	}

      oid_area = isid.oid_list->oidp;

      num_btree_oids += oid_cnt;
      for (i = 0; i < oid_cnt; i++)
	{
	  if (!heap_does_exist (thread_p, NULL, &oid_area[i]))
	    {
	      isvalid = DISK_INVALID;
	      if (repair)
		{
		  /* don't care about filter predicate here since we are sure that oid_area[i] is contained in tree the 
		   * keys has been already S_LOCK-ed. */
		  isvalid = locator_repair_btree_by_delete (thread_p, class_oid, btid, &oid_area[i]);
		}

	      if (isvalid == DISK_VALID)
		{
		  num_btree_oids--;
		}
	      else
		{
		  if (!OID_ISNULL (class_oid))
		    {
		      classname = heap_get_class_name (thread_p, class_oid);
		    }

		  er_set (ER_ERROR_SEVERITY, ARG_FILE_LINE, ER_LC_INCONSISTENT_BTREE_ENTRY_TYPE2, 11,
			  (btname) ? btname : "*UNKNOWN-INDEX*", (classname) ? classname : "*UNKNOWN-CLASS*",
			  class_oid->volid, class_oid->pageid, class_oid->slotid, oid_area[i].volid, oid_area[i].pageid,
			  oid_area[i].slotid, btid->vfid.volid, btid->vfid.fileid, btid->root_pageid);

		  if (classname)
		    {
		      free_and_init (classname);
		    }

		  isallvalid = DISK_INVALID;
		}
	    }
	  else
	    {
	      OID cl_oid;
	      int found = 0;

	      /* 
	       * check to make sure that the OID is one of the OIDs from our
	       * list of classes.
	       */
	      if (heap_get_class_oid (thread_p, &cl_oid, &oid_area[i]) != S_SUCCESS)
		{
		  (void) heap_scancache_end (thread_p, &isid.scan_cache);
		  goto error;
		}

	      for (j = 0, found = 0; found == 0 && class_oids != NULL && j < num_classes; j++)
		{
		  if (OID_EQ (&cl_oid, &(class_oids[j])))
		    {
		      found = 1;
		    }
		}

	      if (!found)
		{
		  if (!OID_ISNULL (class_oid))
		    {
		      classname = heap_get_class_name (thread_p, class_oid);
		    }

		  er_set (ER_ERROR_SEVERITY, ARG_FILE_LINE, ER_LC_INCONSISTENT_BTREE_ENTRY_TYPE8, 11,
			  (btname) ? btname : "*UNKNOWN-INDEX*", (classname) ? classname : "*UNKNOWN-CLASS*",
			  class_oid->volid, class_oid->pageid, class_oid->slotid, oid_area[i].volid, oid_area[i].pageid,
			  oid_area[i].slotid, btid->vfid.volid, btid->vfid.fileid, btid->root_pageid);

		  if (classname)
		    {
		      free_and_init (classname);
		    }
		  isallvalid = DISK_INVALID;
		}
	    }
	}
    }
  while (!BTREE_END_OF_SCAN (&bt_scan));

  free_and_init (isid.oid_list->oidp);
  /* free index key copy_buf */
  if (isid.copy_buf)
    {
      db_private_free_and_init (thread_p, isid.copy_buf);
    }

  if (heap_scancache_end (thread_p, &isid.scan_cache) != NO_ERROR)
    {
      goto error;
    }

  /* check to see that the btree root statistics are correct. */
#if defined(SA_MODE)
  if (logtb_get_global_unique_stats (thread_p, btid, &btree_oid_cnt, &btree_null_cnt, &btree_key_cnt) != NO_ERROR)
    {
      goto error;
    }
#endif

  /* Do the numbers add up? */
  if (num_heap_oids != num_btree_oids + num_nulls)
    {
      if (!OID_ISNULL (class_oid))
	{
	  classname = heap_get_class_name (thread_p, class_oid);
	}

      er_set (ER_ERROR_SEVERITY, ARG_FILE_LINE, ER_LC_INCONSISTENT_BTREE_ENTRY_TYPE4, 11,
	      (btname) ? btname : "*UNKNOWN-INDEX*", (classname) ? classname : "*UNKNOWN-CLASS*", class_oid->volid,
	      class_oid->pageid, class_oid->slotid, num_heap_oids, num_btree_oids, num_nulls, btid->vfid.volid,
	      btid->vfid.fileid, btid->root_pageid);

      if (classname)
	{
	  free_and_init (classname);
	}

      isallvalid = DISK_INVALID;
    }

#if defined(SA_MODE)
  if (num_heap_oids != btree_oid_cnt)
    {
      if (!OID_ISNULL (class_oid))
	{
	  classname = heap_get_class_name (thread_p, class_oid);
	}

      er_set (ER_ERROR_SEVERITY, ARG_FILE_LINE, ER_LC_INCONSISTENT_BTREE_ENTRY_TYPE5, 10,
	      (btname) ? btname : "*UNKNOWN-INDEX*", (classname) ? classname : "*UNKNOWN-CLASS*", class_oid->volid,
	      class_oid->pageid, class_oid->slotid, num_heap_oids, btree_oid_cnt, btid->vfid.volid, btid->vfid.fileid,
	      btid->root_pageid);

      if (classname)
	{
	  free_and_init (classname);
	}

      isallvalid = DISK_INVALID;
    }

  if (num_nulls != btree_null_cnt)
    {
      if (!OID_ISNULL (class_oid))
	{
	  classname = heap_get_class_name (thread_p, class_oid);
	}

      er_set (ER_ERROR_SEVERITY, ARG_FILE_LINE, ER_LC_INCONSISTENT_BTREE_ENTRY_TYPE7, 10,
	      (btname) ? btname : "*UNKNOWN-INDEX*", (classname) ? classname : "*UNKNOWN-CLASS*", class_oid->volid,
	      class_oid->pageid, class_oid->slotid, num_nulls, btree_null_cnt, btid->vfid.volid, btid->vfid.fileid,
	      btid->root_pageid);

      if (classname)
	{
	  free_and_init (classname);
	}
      isallvalid = DISK_INVALID;
    }

  /* finally check if the btree thinks that it is unique */
  if (btree_oid_cnt != btree_null_cnt + btree_key_cnt)
    {
      if (!OID_ISNULL (class_oid))
	{
	  classname = heap_get_class_name (thread_p, class_oid);
	}

      er_set (ER_ERROR_SEVERITY, ARG_FILE_LINE, ER_LC_INCONSISTENT_BTREE_ENTRY_TYPE6, 11,
	      (btname) ? btname : "*UNKNOWN-INDEX*", (classname) ? classname : "*UNKNOWN-CLASS*", class_oid->volid,
	      class_oid->pageid, class_oid->slotid, btree_oid_cnt, btree_null_cnt, btree_key_cnt, btid->vfid.volid,
	      btid->vfid.fileid, btid->root_pageid);

      if (classname)
	{
	  free_and_init (classname);
	}

      isallvalid = DISK_INVALID;
    }
#endif

  if (isid.check_not_vacuumed && isid.not_vacuumed_res != DISK_VALID)
    {
      er_set (ER_FATAL_ERROR_SEVERITY, ARG_FILE_LINE, ER_INDEX_FOUND_NOT_VACUUMED, 5,
	      (btname) ? btname : "*UNKNOWN-INDEX*", (classname) ? classname : "*UNKNOWN-CLASS*", class_oid->volid,
	      class_oid->pageid, class_oid->slotid);
      isallvalid = isid.not_vacuumed_res;
    }

end:

  for (j = 0; j < scancache_inited; j++)
    {
      if (heap_scancache_end (thread_p, &scan_cache[j]) != NO_ERROR)
	{
	  goto error;
	}
    }

  if (scan_cache)
    {
      free_and_init (scan_cache);
    }

  free_and_init (class_oids);
  free_and_init (hfids);

  return isallvalid;

error:

  if (isid.oid_list != NULL && isid.oid_list->oidp != NULL)
    {
      free_and_init (isid.oid_list->oidp);
    }

  /* free index key copy_buf */
  if (isid.copy_buf)
    {
      db_private_free_and_init (thread_p, isid.copy_buf);
    }

  if (class_oids)
    {
      free_and_init (class_oids);
    }

  if (hfids)
    {
      free_and_init (hfids);
    }

  if (attrinfo_inited)
    {
      heap_attrinfo_end (thread_p, &attr_info);
    }

  for (j = 0; j < scancache_inited; j++)
    {
      (void) heap_scancache_end (thread_p, &scan_cache[j]);
    }

  if (scan_cache)
    {
      free_and_init (scan_cache);
    }

  if (bt_checkscan_inited)
    {
      btree_keyoid_checkscan_end (thread_p, &bt_checkscan);
    }

  return DISK_ERROR;
}

/*
 * locator_check_class () - Check consistency of a class
 *
 * return: valid
 *
 *   repair(in):
 */
DISK_ISVALID
locator_check_class (THREAD_ENTRY * thread_p, OID * class_oid, RECDES * peek, HFID * class_hfid, BTID * index_btid,
		     bool repair)
{
  DISK_ISVALID isvalid = DISK_VALID, rv = DISK_VALID;
  HEAP_CACHE_ATTRINFO attr_info;
  int i;
  HEAP_IDX_ELEMENTS_INFO idx_info;
  BTID *btid;
  ATTR_ID *attrids = NULL;
  int n_attrs;
  char *btname = NULL;
  int *attrs_prefix_length = NULL;

  if (heap_attrinfo_start_with_index (thread_p, class_oid, peek, &attr_info, &idx_info) < 0)
    {
      return DISK_ERROR;
    }

  if (idx_info.num_btids <= 0)
    {
      heap_attrinfo_end (thread_p, &attr_info);
      return DISK_VALID;
    }

  for (i = 0; i < idx_info.num_btids && rv != DISK_ERROR; i++)
    {
      btid = heap_indexinfo_get_btid (i, &attr_info);
      if (btid == NULL)
	{
	  isvalid = DISK_ERROR;
	  break;
	}

      if (index_btid != NULL && !BTID_IS_EQUAL (btid, index_btid))
	{
	  continue;
	}

      n_attrs = heap_indexinfo_get_num_attrs (i, &attr_info);
      if (n_attrs <= 0)
	{
	  isvalid = DISK_ERROR;
	  break;
	}

      attrids = (ATTR_ID *) malloc (n_attrs * sizeof (ATTR_ID));
      if (attrids == NULL)
	{
	  er_set (ER_ERROR_SEVERITY, ARG_FILE_LINE, ER_OUT_OF_VIRTUAL_MEMORY, 1, n_attrs * sizeof (ATTR_ID));
	  isvalid = DISK_ERROR;
	  break;
	}

      if (heap_indexinfo_get_attrids (i, &attr_info, attrids) != NO_ERROR)
	{
	  free_and_init (attrids);
	  isvalid = DISK_ERROR;
	  break;
	}

      attrs_prefix_length = (int *) malloc (n_attrs * sizeof (int));
      if (attrs_prefix_length == NULL)
	{
	  free_and_init (attrids);
	  er_set (ER_ERROR_SEVERITY, ARG_FILE_LINE, ER_OUT_OF_VIRTUAL_MEMORY, 1, n_attrs * sizeof (int));
	  isvalid = DISK_ERROR;
	  break;
	}

      if (heap_indexinfo_get_attrs_prefix_length (i, &attr_info, attrs_prefix_length, n_attrs) != NO_ERROR)
	{
	  free_and_init (attrids);
	  free_and_init (attrs_prefix_length);
	  isvalid = DISK_ERROR;
	  break;
	}

      if (heap_get_indexinfo_of_btid (thread_p, class_oid, btid, NULL, NULL, NULL, NULL, &btname, NULL) != NO_ERROR)
	{
	  free_and_init (attrids);
	  free_and_init (attrs_prefix_length);
	  isvalid = DISK_ERROR;
	  break;
	}

      if (xbtree_get_unique_pk (thread_p, btid))
	{
	  rv = locator_check_unique_btree_entries (thread_p, btid, class_oid, peek, attrids, btname, repair);
	}
      else
	{
	  rv =
	    locator_check_btree_entries (thread_p, btid, class_hfid, class_oid, n_attrs, attrids, attrs_prefix_length,
					 btname, repair);
	}
      if (rv != DISK_VALID)
	{
	  isvalid = DISK_ERROR;
	}

      free_and_init (attrids);
      if (attrs_prefix_length)
	{
	  free_and_init (attrs_prefix_length);
	}
      if (btname)
	{
	  free_and_init (btname);
	}
    }

  heap_attrinfo_end (thread_p, &attr_info);
  return isvalid;
}

/*
 * locator_check_by_class_oid () - Check consistency of a class
 *
 * return: valid
 *
 *   repair(in):
 *
 */
DISK_ISVALID
locator_check_by_class_oid (THREAD_ENTRY * thread_p, OID * cls_oid, HFID * hfid, BTID * index_btid, bool repair)
{
  RECDES copy_rec = RECDES_INITIALIZER;
  HEAP_SCANCACHE scan;
  HFID root_hfid;
  DISK_ISVALID rv = DISK_ERROR;
  MVCC_SNAPSHOT *mvcc_snapshot = NULL;

  mvcc_snapshot = logtb_get_mvcc_snapshot (thread_p);
  if (mvcc_snapshot == NULL)
    {
      return DISK_ERROR;
    }

  if (boot_find_root_heap (&root_hfid) != NO_ERROR || HFID_IS_NULL (&root_hfid))
    {
      return DISK_ERROR;
    }

  if (heap_scancache_start (thread_p, &scan, &root_hfid, oid_Root_class_oid, true, false, mvcc_snapshot) != NO_ERROR)
    {
      return DISK_ERROR;
    }

  if (heap_get (thread_p, cls_oid, &copy_rec, &scan, COPY, NULL_CHN) != S_SUCCESS)
    {
      heap_scancache_end (thread_p, &scan);
      return DISK_ERROR;
    }

  /* lock class and unlatch page */
  if (lock_object (thread_p, cls_oid, oid_Root_class_oid, IS_LOCK, LK_COND_LOCK) != LK_GRANTED)
    {
      if (scan.page_watcher.pgptr != NULL)
	{
	  pgbuf_ordered_unfix (thread_p, &scan.page_watcher);
	}

      if (lock_object (thread_p, cls_oid, oid_Root_class_oid, IS_LOCK, LK_UNCOND_LOCK) != LK_GRANTED)
	{
	  heap_scancache_end (thread_p, &scan);
	  return DISK_ERROR;
	}

      copy_rec.data = NULL;
      if (heap_get (thread_p, cls_oid, &copy_rec, &scan, COPY, NULL_CHN) != S_SUCCESS)
	{
	  lock_unlock_object (thread_p, cls_oid, oid_Root_class_oid, IS_LOCK, true);
	  heap_scancache_end (thread_p, &scan);
	  return DISK_ERROR;
	}
    }

  /* we have lock on class_oid, record COPYed, while page is latched */
  if (scan.page_watcher.pgptr != NULL)
    {
      pgbuf_ordered_unfix (thread_p, &scan.page_watcher);
    }

  rv = locator_check_class (thread_p, cls_oid, &copy_rec, hfid, index_btid, repair);

  lock_unlock_object (thread_p, cls_oid, oid_Root_class_oid, IS_LOCK, true);

  heap_scancache_end (thread_p, &scan);

  return rv;
}

/*
 * locator_check_all_entries_of_all_btrees () - Check consistency of all
 *						entries of all btrees
 *
 * return: valid
 *
 *   repair(in):
 *
 * Note: Check the consistency of all entries of all btrees against the
 *              the corresponding heaps.
 */
DISK_ISVALID
locator_check_all_entries_of_all_btrees (THREAD_ENTRY * thread_p, bool repair)
{
  RECDES copy_rec = RECDES_INITIALIZER;	/* Record descriptor for copy object */
  HFID root_hfid;
  HFID hfid;
  OID oid;
  HEAP_SCANCACHE scan;
  SCAN_CODE code = S_SUCCESS;
  DISK_ISVALID isallvalid = DISK_VALID;
  MVCC_SNAPSHOT *mvcc_snapshot = NULL;

  mvcc_snapshot = logtb_get_mvcc_snapshot (thread_p);
  if (mvcc_snapshot == NULL)
    {
      return DISK_ERROR;
    }

  /* 
   * Find all the classes.
   * If the class has an index, check the logical consistency of the index
   */

  /* Find the heap for the root classes */

  if (boot_find_root_heap (&root_hfid) != NO_ERROR || HFID_IS_NULL (&root_hfid))
    {
      return DISK_ERROR;
    }

  if (heap_scancache_start (thread_p, &scan, &root_hfid, oid_Root_class_oid, true, false, mvcc_snapshot) != NO_ERROR)
    {
      return DISK_ERROR;
    }

  oid.volid = root_hfid.vfid.volid;
  oid.pageid = NULL_PAGEID;
  oid.slotid = NULL_SLOTID;

  while (isallvalid != DISK_ERROR)
    {
      copy_rec.data = NULL;
      code = heap_next (thread_p, &root_hfid, oid_Root_class_oid, &oid, &copy_rec, &scan, COPY);
      if (code != S_SUCCESS)
	{
	  break;
	}

      or_class_hfid (&copy_rec, &hfid);
      if (HFID_IS_NULL (&hfid))
	{
	  continue;
	}

      /* lock class and unlatch page */
      if (lock_object (thread_p, &oid, oid_Root_class_oid, IS_LOCK, LK_COND_LOCK) != LK_GRANTED)
	{
	  if (scan.page_watcher.pgptr != NULL)
	    {
	      pgbuf_ordered_unfix (thread_p, &scan.page_watcher);
	    }

	  if (lock_object (thread_p, &oid, oid_Root_class_oid, IS_LOCK, LK_UNCOND_LOCK) != LK_GRANTED)
	    {
	      break;
	    }

	  copy_rec.data = NULL;
	  code = heap_get (thread_p, &oid, &copy_rec, &scan, COPY, NULL_CHN);
	  if (code != S_SUCCESS)
	    {
	      break;
	    }
	}

      /* we have lock on class_oid, record COPYed, while page is latched */
      if (scan.page_watcher.pgptr != NULL)
	{
	  pgbuf_ordered_unfix (thread_p, &scan.page_watcher);
	}

      if (locator_check_class (thread_p, &oid, &copy_rec, &hfid, NULL, repair) != DISK_VALID)
	{
	  isallvalid = DISK_ERROR;
	}

      lock_unlock_object (thread_p, &oid, oid_Root_class_oid, IS_LOCK, true);
    }

  if (code != S_END)
    {
      isallvalid = DISK_ERROR;
    }

  /* End the scan cursor */
  if (heap_scancache_end (thread_p, &scan) != NO_ERROR)
    {
      isallvalid = DISK_ERROR;
    }

  return isallvalid;
}

/*
 * locator_guess_sub_classes () - Guess the subclasses of the given hinted classes
 *
 * return: NO_ERROR if all OK, ER_ status otherwise
 *
 *   lockhint_subclasses(in): lockhint structure which describes classes
 *             The content is updated and the structure itself may be
 *             reallocated
 *
 * Note:This function guess the subclasses identifiers of requested
 *              subclasses for the classes referenced by the lockhint
 *              structure. The lockhint structure is updated to contain the
 *              needed subclasses.
 *
 *              The subclasses are only guessed for lock hint purposes and
 *              they should not be used for any other purposes (it is OK, to
 *              send the objects to the client). That is, the found subclasses
 *              reflects the classes on the server(database volumes) as they
 *              are when the function is invoked; the function does not wait
 *              even when the classes/subclasses may be in the process of been
 *              updated by any transaction.
 *
 *              In general the function is used to approximately find out all
 *              needed subclasses, so that they can be locked along with a
 *              requested set of classes all at once...and not in pieces since
 *              the later can produce deadlocks.
 */
static int
locator_guess_sub_classes (THREAD_ENTRY * thread_p, LC_LOCKHINT ** lockhint_subclasses)
{
  int ref_num;			/* Max and reference number in request area */
  int max_stack;		/* Total size of stack */
  int stack_actual_size;	/* Actual size of stack */
  int *stack;			/* The stack for the search */
  int max_oid_list;		/* Max number of immediate subclasses */
  OID *oid_list = NULL;		/* List of ref for one object */
  HEAP_SCANCACHE scan_cache;	/* Scan cache used for fetching purposes */
  SCAN_CODE scan;		/* Scan return value for an object */
  void *new_ptr;
  RECDES peek_recdes;
  LC_LOCKHINT *lockhint;
  int num_original_classes;
  LOCK lock;
  int i, j, k;
  int error_code = NO_ERROR;

  /* 
   * Start a scan cursor for fetching the desired classes.
   */

  error_code = heap_scancache_start (thread_p, &scan_cache, NULL, NULL, true, false, NULL);
  if (error_code != NO_ERROR)
    {
      return error_code;
    }

  lockhint = *lockhint_subclasses;

  /* 
   * Let's assume a number of subclasses for allocation purposes of the stack.
   * We will assume at least one subclass per class and a minimum of 10
   * subclasses for all requested classes.
   */

  max_stack = lockhint->max_classes * 2;
  if (max_stack < 10)
    {
      max_stack = 10;
    }
  max_oid_list = max_stack;

  stack = (int *) malloc (sizeof (*stack) * max_stack);
  if (stack == NULL)
    {
      er_set (ER_ERROR_SEVERITY, ARG_FILE_LINE, ER_OUT_OF_VIRTUAL_MEMORY, 1, sizeof (*stack) * max_stack);
      error_code = ER_OUT_OF_VIRTUAL_MEMORY;
      goto error;
    }
  oid_list = (OID *) malloc (sizeof (*oid_list) * max_oid_list);
  if (oid_list == NULL)
    {
      er_set (ER_ERROR_SEVERITY, ARG_FILE_LINE, ER_OUT_OF_VIRTUAL_MEMORY, 1, sizeof (*oid_list) * max_oid_list);
      error_code = ER_OUT_OF_VIRTUAL_MEMORY;
      goto error;
    }

  /* 
   * Obtain the subclasses requested.
   */

  num_original_classes = lockhint->num_classes;
  for (i = 0; i < num_original_classes; i++)
    {
      if (OID_ISNULL (&lockhint->classes[i].oid) || OID_ISTEMP (&lockhint->classes[i].oid)
	  || lockhint->classes[i].need_subclasses <= 0)
	{
	  /* 
	   * It has already been visited or we don't care about its subclasses
	   */
	  continue;
	}

      /* 
       * Make sure that this is a valid class
       */

      if (!heap_does_exist (thread_p, NULL, &lockhint->classes[i].oid))
	{
	  if (er_errid () == ER_INTERRUPTED)
	    {
	      error_code = ER_INTERRUPTED;
	      goto error;
	    }

	  er_set (ER_ERROR_SEVERITY, ARG_FILE_LINE, ER_HEAP_UNKNOWN_OBJECT, 3, lockhint->classes[i].oid.volid,
		  lockhint->classes[i].oid.pageid, lockhint->classes[i].oid.slotid);
	  /* 
	   * The class did not exist, continue even in the event of errors.
	   * Eliminate this class from the list of requested classes.
	   */
	  OID_SET_NULL (&lockhint->classes[i].oid);
	  continue;
	}

      /* 
       * Add the class to the stack and indicate that it has not been visited.
       */

      /* Initialize the stack and push the element */
      stack_actual_size = 0;
      stack[stack_actual_size++] = i;

      /* 
       * Star a kind of depth-first search algorithm to find out subclasses
       */

      while (stack_actual_size > 0)
	{
	  /* Pop */
	  ref_num = stack[--stack_actual_size];

	  /* 
	   * Get the class to find out its immediate subclasses
	   */

	  scan = heap_get (thread_p, &lockhint->classes[ref_num].oid, &peek_recdes, &scan_cache, PEEK, NULL_CHN);
	  if (scan != S_SUCCESS)
	    {
	      if (scan != S_DOESNT_EXIST && (lockhint->quit_on_errors == true || er_errid () == ER_INTERRUPTED))
		{
		  error_code = ER_FAILED;
		  goto error;
		}

	      /* 
	       * Continue after an error. Remove the class from the list of
	       * requested classes
	       */

	      if (ref_num == lockhint->num_classes - 1)
		{
		  /* Last element remove it */
		  lockhint->num_classes--;
		}
	      else
		{
		  /* Marked it as invalid */
		  OID_SET_NULL (&lockhint->classes[ref_num].oid);
		}
	      er_clear ();
	      continue;
	    }

	  /* 
	   * has the class been visited ?
	   */

	  if (lockhint->classes[i].need_subclasses <= 0)
	    {
	      /* 
	       * This class has already been visited;
	       */
	      continue;
	    }


	  /* 
	   * Object has never been visited. First time in the stack.
	   * Mark this class as visited.
	   */

	  lockhint->classes[ref_num].need_subclasses = -lockhint->classes[ref_num].need_subclasses;

	  /* 
	   * Find all immediate subclasses for this class
	   */

	  OID_SET_NULL (&oid_list[0]);

	  error_code = orc_subclasses_from_record (&peek_recdes, &max_oid_list, &oid_list);
	  if (error_code != NO_ERROR)
	    {
	      if (lockhint->quit_on_errors == true)
		{
		  goto error;
		}

	      /* Continue even in the case of an error */
	      error_code = NO_ERROR;
	      continue;
	    }

	  /* 
	   * Add the above references to the stack if these classes have not
	   * been already been visited or if their current level is smaller
	   * than their visited level
	   */

	  for (k = 0; k < max_oid_list && !OID_ISNULL (&oid_list[k]); k++)
	    {
	      /* 
	       * Has this class already been listed ?
	       */
	      for (j = 0; j < lockhint->num_classes; j++)
		{
		  if (OID_EQ (&oid_list[k], &lockhint->classes[j].oid))
		    {
		      break;	/* It is already listed */
		    }
		}

	      if (j == lockhint->num_classes)
		{
		  /* 
		   * This is the first time we have seen this class. Push the
		   * class onto the stack.
		   * Make sure that we have area in the stack and the lockhint
		   * area
		   */

		  if (stack_actual_size >= max_stack)
		    {
		      /* Expand the stack by two */
		      max_stack = max_stack * 2;
		      new_ptr = realloc (stack, sizeof (*stack) * max_stack);
		      if (new_ptr == NULL)
			{
			  er_set (ER_ERROR_SEVERITY, ARG_FILE_LINE, ER_OUT_OF_VIRTUAL_MEMORY, 1,
				  sizeof (*stack) * max_stack);
			  if (lockhint->quit_on_errors == false)
			    {
			      /* Finish but without an error */
			      break;
			    }
			  error_code = ER_OUT_OF_VIRTUAL_MEMORY;
			  goto error;
			}
		      stack = (int *) new_ptr;
		    }
		  if (lockhint->num_classes >= lockhint->max_classes)
		    {
		      /* Expand the lockhint area by two */
		      new_ptr = locator_reallocate_lockhint (lockhint, (lockhint->max_classes * 2));
		      if (new_ptr == NULL)
			{
			  if (lockhint->quit_on_errors == false)
			    {
			      /* Finish but without an error */
			      break;
			    }
			  error_code = ER_OUT_OF_VIRTUAL_MEMORY;
			  goto error;
			}
		      lockhint = *lockhint_subclasses = (LC_LOCKHINT *) new_ptr;
		    }

		  /* 
		   * Push the class on the stack.
		   */

		  /* Push */
		  stack[stack_actual_size++] = lockhint->num_classes;

		  COPY_OID (&lockhint->classes[lockhint->num_classes].oid, &oid_list[k]);
		  lockhint->classes[lockhint->num_classes].chn = CHN_UNKNOWN_ATCLIENT;
		  lockhint->classes[lockhint->num_classes].lock = lockhint->classes[ref_num].lock;
		  lockhint->classes[lockhint->num_classes].need_subclasses = 1;
		  lockhint->num_classes++;

		}
	      else
		{
		  /* 
		   * This is a class that has already been listed and it may
		   * have already been visited.
		   */
		  assert (lockhint->classes[j].lock >= NULL_LOCK && lockhint->classes[ref_num].lock >= NULL_LOCK);

		  if (lockhint->classes[j].need_subclasses >= 0)
		    {
		      /* 
		       * The class is only listed at this point. It will be
		       * visited later. The lock may need to be changed, as well
		       * as its subclass flag
		       */

		      /* May be lock change */
		      lockhint->classes[j].lock = lock_Conv[lockhint->classes[j].lock][lockhint->classes[ref_num].lock];
		      assert (lockhint->classes[j].lock != NA_LOCK);

		      /* Make sure that subclasses are obtained */
		      lockhint->classes[j].need_subclasses = 1;
		    }
		  else
		    {
		      /* 
		       * This class has already been visited. We may need to
		       * revisit if a lock conversion is needed as a result of
		       * several super classes
		       */
		      lock = lock_Conv[lockhint->classes[j].lock][lockhint->classes[ref_num].lock];
		      assert (lock != NA_LOCK);

		      if (lockhint->classes[j].lock != lock)
			{
			  /* 
			   * Re-visit
			   */
			  lockhint->classes[j].lock = lock;
			  lockhint->classes[j].need_subclasses = 1;
			  /* Push */
			  stack[stack_actual_size++] = j;
			}
		    }
		}
	    }
	}
    }

  free_and_init (stack);
  free_and_init (oid_list);
  error_code = heap_scancache_end (thread_p, &scan_cache);
  if (error_code != NO_ERROR)
    {
      return error_code;
    }

  /* 
   * Scan the lockhint area to make the prune levels positive
   */

  for (i = 0; i < lockhint->num_classes; i++)
    {
      lockhint->classes[i].need_subclasses = -lockhint->classes[i].need_subclasses;
    }

  return error_code;

error:

  if (stack)
    {
      free_and_init (stack);
    }
  if (oid_list)
    {
      free_and_init (oid_list);
    }
  (void) heap_scancache_end (thread_p, &scan_cache);

  return error_code;
}

/*
 * xlocator_find_lockhint_class_oids () - Find the oids associated with the given
 *                                  classes
 *
 * return: LC_FIND_CLASSNAME
 *                        (either of LC_CLASSNAME_EXIST,
 *                                   LC_CLASSNAME_DELETED,
 *                                   LC_CLASSNAME_ERROR)
 *
 *   num_classes(in): Number of needed classes
 *   many_classnames(in): Name of the classes
 *   many_locks(in): The desired lock for each class
 *   many_need_subclasses(in): Wheater or not the subclasses are needed.
 *   many_flags(in): flags associated with class names
 *   guessed_class_oids(in):
 *   guessed_class_chns(in):
 *   quit_on_errors(in): Wheater to continue finding the classes in case of
 *                          an error, such as a class does not exist or a lock
 *                          one a may not be granted.
 *   hlock(in): hlock structure which is set to describe the
 *                          classes
 *   fetch_area(in):
 *
 * Note: This function find the class identifiers of the given class
 *              names and requested subclasses of the above classes, and lock
 *              the classes with given locks. The function does not quit when
 *              an error is found and the value of quit_on_errors is false.
 *              In this case the class (an may be its subclasses) with the
 *              error is not locked/fetched.
 *              The function tries to lock all the classes at once, however if
 *              this fails and the function is allowed to continue when errors
 *              are detected, the classes are locked individually.
 *
 *              The subclasses are only guessed for locking purposed and they
 *              should not be used for any other purposes. For example, the
 *              subclasses should not given to the upper levels of the system.
 *
 *              In general the function is used to find out all needed classes
 *              and lock them togheter.
 */
LC_FIND_CLASSNAME
xlocator_find_lockhint_class_oids (THREAD_ENTRY * thread_p, int num_classes, const char **many_classnames,
				   LOCK * many_locks, int *many_need_subclasses, LC_PREFETCH_FLAGS * many_flags,
				   OID * guessed_class_oids, int *guessed_class_chns, int quit_on_errors,
				   LC_LOCKHINT ** hlock, LC_COPYAREA ** fetch_area)
{
  int tran_index;
  LOCATOR_CLASSNAME_ENTRY *entry;
  const char *classname;
  LOCK tmp_lock;
  LC_FIND_CLASSNAME find = LC_CLASSNAME_EXIST;
  LC_FIND_CLASSNAME allfind = LC_CLASSNAME_EXIST;
  bool allneed_subclasses = false;
  int retry;
  int i, j;
  int n;
#if !defined(NDEBUG)
  int check_own;
#endif

  *fetch_area = NULL;

  /* 
   * Let's assume the number of classes that are going to be described in the
   * lockhint area.
   */

  *hlock = locator_allocate_lockhint (num_classes, quit_on_errors);
  if (*hlock == NULL)
    {
      return LC_CLASSNAME_ERROR;
    }

  /* 
   * Find the class oids of the given classnames.
   */

  tran_index = LOG_FIND_THREAD_TRAN_INDEX (thread_p);

  for (i = 0; i < num_classes && (allfind == LC_CLASSNAME_EXIST || quit_on_errors == false); i++)
    {
      classname = many_classnames[i];
      if (classname == NULL || !(many_flags[i] & LC_PREF_FLAG_LOCK))
	{
	  continue;
	}

      if (many_need_subclasses[i])
	{
	  allneed_subclasses = true;
	}

      n = (*hlock)->num_classes;
      find = LC_CLASSNAME_EXIST;
      retry = 1;

      while (retry)
	{
	  retry = 0;

	  /* 
	   * Describe the hinted class
	   */

	  (*hlock)->classes[n].chn = CHN_UNKNOWN_ATCLIENT;
	  (*hlock)->classes[n].lock = many_locks[i];
	  (*hlock)->classes[n].need_subclasses = many_need_subclasses[i];

	  if (csect_enter_as_reader (thread_p, CSECT_LOCATOR_SR_CLASSNAME_TABLE, INF_WAIT) != NO_ERROR)
	    {
	      assert (false);
	      return LC_CLASSNAME_ERROR;
	    }

	  entry = ((LOCATOR_CLASSNAME_ENTRY *) mht_get (locator_Mht_classnames, classname));

	  if (entry != NULL)
	    {
	      COPY_OID (&(*hlock)->classes[n].oid, &entry->e_current.oid);
	      assert (find == LC_CLASSNAME_EXIST);

	      if (locator_is_exist_class_name_entry (thread_p, entry))
		{
		  assert (find == LC_CLASSNAME_EXIST);	/* OK, go ahead */
		}
	      else
		{
		  assert (entry->e_current.action != LC_CLASSNAME_EXIST);

		  /* 
		   * We can only proceed if the entry belongs to the current
		   * transaction, otherwise, we must lock the class associated
		   * with the classname and retry the operation once the lock
		   * is granted.
		   */
		  assert (find == LC_CLASSNAME_EXIST);

		  if (entry->e_tran_index == tran_index)
		    {
		      if (entry->e_current.action == LC_CLASSNAME_DELETED
			  || entry->e_current.action == LC_CLASSNAME_DELETED_RENAME)
			{
			  find = LC_CLASSNAME_DELETED;
			}
		      else
			{
			  assert (find == LC_CLASSNAME_EXIST);	/* OK, go ahead */
			}
		    }
		  else
		    {
		      csect_exit (thread_p, CSECT_LOCATOR_SR_CLASSNAME_TABLE);

		      /* 
		       * Do not know the fate of this entry until the transaction is
		       * committed or aborted. Get the lock and retry later on.
		       */
		      if ((*hlock)->classes[n].lock != NULL_LOCK)
			{
			  tmp_lock = (*hlock)->classes[n].lock;
			}
		      else
			{
			  tmp_lock = IS_LOCK;
			}

		      if (lock_object (thread_p, &(*hlock)->classes[n].oid, oid_Root_class_oid, tmp_lock,
				       LK_UNCOND_LOCK) != LK_GRANTED)
			{
			  /* 
			   * Unable to acquired the lock; exit retry-loop
			   */
			  allfind = find = LC_CLASSNAME_ERROR;
			  assert (allfind == LC_CLASSNAME_ERROR);
			}
		      else
			{
			  /* 
			   * Try again
			   * Remove the lock.. since the above was a dirty read
			   */
			  lock_unlock_object (thread_p, &(*hlock)->classes[n].oid, oid_Root_class_oid, tmp_lock, true);
			  retry = 1;
			}

		      /* already exit cset */
		      continue;
		    }
		}
	    }
	  else
	    {
	      assert (entry == NULL);

	      find = LC_CLASSNAME_DELETED;
	    }

#if !defined(NDEBUG)
	  check_own = csect_check_own (thread_p, CSECT_LOCATOR_SR_CLASSNAME_TABLE);
	  assert (check_own >= 1);
#endif

	  csect_exit (thread_p, CSECT_LOCATOR_SR_CLASSNAME_TABLE);

	}			/* while (retry) */

      if (find == LC_CLASSNAME_EXIST)
	{
	  /* 
	   * If the client has guessed the right class_oid, use the cache
	   * coherency number on the client to avoid sending the class object
	   */
	  if (guessed_class_oids != NULL && OID_EQ (&(*hlock)->classes[n].oid, &guessed_class_oids[i]))
	    {
	      (*hlock)->classes[n].chn = guessed_class_chns[i];
	    }

	  n++;
	  (*hlock)->num_classes = n;
	}
      else
	{
	  if (allfind != LC_CLASSNAME_ERROR)
	    {
	      allfind = find;
	    }
	  if (find == LC_CLASSNAME_DELETED)
	    {
	      er_set (ER_WARNING_SEVERITY, ARG_FILE_LINE, ER_LC_UNKNOWN_CLASSNAME, 1, classname);
	    }
	}
    }				/* for (i = 0; ... ) */

  /* 
   * Eliminate any duplicates. Note that we did not want to do above since
   * we did not want to modify the original arrays.
   */

  for (i = 0; i < (*hlock)->num_classes; i++)
    {
      if (OID_ISNULL (&(*hlock)->classes[i].oid))
	{
	  continue;
	}
      /* 
       * Is this duplicated ?
       */
      for (j = i + 1; j < (*hlock)->num_classes; j++)
	{
	  if (OID_EQ (&(*hlock)->classes[i].oid, &(*hlock)->classes[j].oid))
	    {
	      /* Duplicate class, merge the lock and the subclass entry */
	      assert ((*hlock)->classes[i].lock >= NULL_LOCK && (*hlock)->classes[j].lock >= NULL_LOCK);
	      (*hlock)->classes[i].lock = lock_Conv[(*hlock)->classes[i].lock][(*hlock)->classes[j].lock];
	      assert ((*hlock)->classes[i].lock != NA_LOCK);

	      if ((*hlock)->classes[i].need_subclasses == 0)
		{
		  (*hlock)->classes[i].need_subclasses = (*hlock)->classes[j].need_subclasses;
		}

	      /* Now eliminate the entry */
	      OID_SET_NULL (&(*hlock)->classes[j].oid);
	    }
	}
    }

  /* 
   * Do we need to get subclasses ?
   */

  if (allneed_subclasses == true && (allfind == LC_CLASSNAME_EXIST || quit_on_errors == false))
    {
      if (locator_guess_sub_classes (thread_p, &(*hlock)) != NO_ERROR)
	{
	  allfind = LC_CLASSNAME_ERROR;
	}
    }

  if (allfind == LC_CLASSNAME_EXIST || quit_on_errors == false)
    {
      if (xlocator_fetch_lockhint_classes (thread_p, (*hlock), fetch_area) != NO_ERROR)
	{
	  allfind = LC_CLASSNAME_ERROR;
	  if (quit_on_errors == true)
	    {
	      locator_free_lockhint ((*hlock));
	      *hlock = NULL;
	    }
	}
    }
  else
    {
      locator_free_lockhint ((*hlock));
      *hlock = NULL;
    }

  if (logtb_tran_prepare_count_optim_classes (thread_p, many_classnames, many_flags, num_classes) != NO_ERROR)
    {
      allfind = LC_CLASSNAME_ERROR;
    }

  return allfind;
}

/*
 * xlocator_fetch_lockhint_classes () - Lock and fetch a set of classes
 *
 * return: NO_ERROR if all OK, ER_ status otherwise
 *
 *   lockhint(in): Description of hinted classses
 *   fetch_area(in/out): Pointer to area where the objects are placed
 *
 */
int
xlocator_fetch_lockhint_classes (THREAD_ENTRY * thread_p, LC_LOCKHINT * lockhint, LC_COPYAREA ** fetch_area)
{
  LOCATOR_RETURN_NXOBJ nxobj;	/* Description to return next object */
  LC_COPYAREA_DESC prefetch_des;	/* Descriptor for decache of objects related to transaction isolation level */
  SCAN_CODE scan = S_SUCCESS;
  int copyarea_length;
  int i;
  int error_code = NO_ERROR;

  *fetch_area = NULL;

  if (lockhint->num_classes <= 0)
    {
      lockhint->num_classes_processed = lockhint->num_classes;
      return NO_ERROR;
    }

  if (lockhint->num_classes_processed == -1)
    {
      /* 
       * FIRST CALL.
       * Initialize num of object processed.
       */
      lockhint->num_classes_processed = 0;

      /* Obtain the locks */
      if (lock_classes_lock_hint (thread_p, lockhint) != LK_GRANTED)
	{
	  if (lockhint->quit_on_errors != false)
	    {
	      return ER_FAILED;
	    }
	  else
	    {
	      error_code = ER_FAILED;
	      /* Lock individual classes */
	      for (i = 0; i < lockhint->num_classes; i++)
		{
		  if (OID_ISNULL (&lockhint->classes[i].oid))
		    {
		      continue;
		    }
		  if (lock_object (thread_p, &lockhint->classes[i].oid, oid_Root_class_oid, lockhint->classes[i].lock,
				   LK_UNCOND_LOCK) != LK_GRANTED)
		    {
		      OID_SET_NULL (&lockhint->classes[i].oid);
		    }
		  else
		    {
		      /* We are unable to continue since we lock at least one */
		      error_code = NO_ERROR;
		    }
		}
	      if (error_code != NO_ERROR)
		{
		  return error_code;
		}
	    }
	}
    }

  /* 
   * Start a scan cursor for getting the classes
   */

  error_code = heap_scancache_start (thread_p, &nxobj.area_scancache, NULL, NULL, true, false, NULL);
  if (error_code != NO_ERROR)
    {
      lock_unlock_classes_lock_hint (thread_p, lockhint);
      return error_code;
    }

  nxobj.ptr_scancache = &nxobj.area_scancache;

  /* 
   * Assume that there are not any classes larger than one page. If there are
   * the number of pages is fixed later.
   */

  /* Assume that the needed object can fit in one page */
  copyarea_length = DB_PAGESIZE;

  nxobj.mobjs = NULL;
  nxobj.comm_area = NULL;

  while (scan == S_SUCCESS && (lockhint->num_classes_processed < lockhint->num_classes))
    {
      nxobj.comm_area = locator_allocate_copy_area_by_length (copyarea_length);
      if (nxobj.comm_area == NULL)
	{
	  (void) heap_scancache_end (thread_p, &nxobj.area_scancache);
	  lock_unlock_classes_lock_hint (thread_p, lockhint);
	  return ER_FAILED;
	}

      nxobj.mobjs = LC_MANYOBJS_PTR_IN_COPYAREA (nxobj.comm_area);
      nxobj.obj = LC_START_ONEOBJ_PTR_IN_COPYAREA (nxobj.mobjs);
      LC_RECDES_IN_COPYAREA (nxobj.comm_area, &nxobj.recdes);
      nxobj.area_offset = 0;
      nxobj.mobjs->num_objs = 0;

      /* 
       * Place the classes on the communication area, don't place those classes
       * with correct chns.
       */

      for (i = lockhint->num_classes_processed; scan == S_SUCCESS && i < lockhint->num_classes; i++)
	{
	  if (OID_ISNULL (&lockhint->classes[i].oid) || OID_ISTEMP (&lockhint->classes[i].oid))
	    {
	      lockhint->num_classes_processed += 1;
	      continue;
	    }

	  /* Now return the object */
	  /* Since classes are already locked, call locator_lock_and_return_object with NULL_LOCK as lock_mode argument 
	   * to skip locking. */
	  scan =
	    locator_lock_and_return_object (thread_p, &nxobj, oid_Root_class_oid, &lockhint->classes[i].oid,
					    lockhint->classes[i].chn, NULL_LOCK, S_SELECT);
	  if (scan == S_SUCCESS)
	    {
	      lockhint->num_classes_processed += 1;
	    }
	  else if (scan == S_DOESNT_FIT && nxobj.mobjs->num_objs == 0)
	    {
	      /* 
	       * The first object on the copy area does not fit.
	       * Get a larger area
	       */

	      /* Get the real length of the fetch/copy area */

	      copyarea_length = nxobj.comm_area->length;

	      if ((-nxobj.recdes.length) > copyarea_length)
		{
		  copyarea_length = (DB_ALIGN (-nxobj.recdes.length, MAX_ALIGNMENT) + sizeof (*nxobj.mobjs));
		}
	      else
		{
		  copyarea_length += DB_PAGESIZE;
		}

	      locator_free_copy_area (nxobj.comm_area);
	      scan = S_SUCCESS;
	      break;		/* finish the for */
	    }
	  else if (scan != S_DOESNT_FIT && (scan == S_DOESNT_EXIST || lockhint->quit_on_errors == false))
	    {
	      OID_SET_NULL (&lockhint->classes[i].oid);
	      lockhint->num_classes_processed += 1;
	      scan = S_SUCCESS;
	    }
	  else
	    {
	      break;		/* Quit on errors */
	    }
	}
    }

  /* End the scan cursor */
  error_code = heap_scancache_end (thread_p, &nxobj.area_scancache);
  if (error_code != NO_ERROR)
    {
      /* There was an error.. */
      if (nxobj.mobjs != NULL)
	{
	  locator_free_copy_area (nxobj.comm_area);
	}
      lock_unlock_classes_lock_hint (thread_p, lockhint);
      return error_code;
    }

  if (scan == S_ERROR)
    {
      /* There was an error.. */
      if (nxobj.mobjs != NULL)
	{
	  locator_free_copy_area (nxobj.comm_area);
	}
      lock_unlock_classes_lock_hint (thread_p, lockhint);
      return ER_FAILED;
    }
  else if (nxobj.mobjs != NULL && nxobj.mobjs->num_objs == 0)
    {
      locator_free_copy_area (nxobj.comm_area);
    }
  else
    {
      *fetch_area = nxobj.comm_area;
    }

  if (*fetch_area != NULL)
    {
      prefetch_des.mobjs = nxobj.mobjs;
      prefetch_des.obj = &nxobj.obj;
      prefetch_des.offset = &nxobj.area_offset;
      prefetch_des.recdes = &nxobj.recdes;
      lock_notify_isolation_incons (thread_p, locator_notify_decache, &prefetch_des);
    }

  if (lockhint->num_classes_processed >= lockhint->num_classes)
    {
      lock_unlock_classes_lock_hint (thread_p, lockhint);
    }

  return NO_ERROR;
}

/*
 * xlocator_assign_oid_batch () - Assign a group of permanent oids
 *
 * return:  NO_ERROR if all OK, ER_ status otherwise
 *
 *   oidset(in): LC_OIDSET describing all of the temp oids
 *
 * Note:Permanent oids are assigned to each of the temporary oids
 *              listed in the LC_OIDSET.
 */
int
xlocator_assign_oid_batch (THREAD_ENTRY * thread_p, LC_OIDSET * oidset)
{
  LC_CLASS_OIDSET *class_oidset;
  LC_OIDMAP *oid;
  int error_code = NO_ERROR;

  /* establish a rollback point in case we get an error part way through */
  if (log_start_system_op (thread_p) == NULL)
    {
      return ER_FAILED;
    }

  /* Now assign the OID's stop on the first error */
  for (class_oidset = oidset->classes; class_oidset != NULL; class_oidset = class_oidset->next)
    {
      for (oid = class_oidset->oids; oid != NULL; oid = oid->next)
	{
	  error_code =
	    xlocator_assign_oid (thread_p, &class_oidset->hfid, &oid->oid, oid->est_size, &class_oidset->class_oid,
				 NULL);
	  if (error_code != NO_ERROR)
	    {
	      goto error;
	    }
	}
    }

  /* accept the operation */
  log_end_system_op (thread_p, LOG_RESULT_TOPOP_ATTACH_TO_OUTER);

  return error_code;

error:
  /* rollback the operation */
  log_end_system_op (thread_p, LOG_RESULT_TOPOP_ABORT);
  return error_code;
}

#if defined(ENABLE_UNUSED_FUNCTION)
/*
 * locator_increase_catalog_count () -
 *
 * return:
 *
 *   cls_oid(in): Class OID
 *
 * Note:Increase the 'tot_objects' counter of the CLS_INFO
 *        and do update the catalog record in-place.
 */
static void
locator_increase_catalog_count (THREAD_ENTRY * thread_p, OID * cls_oid)
{
  CLS_INFO *cls_infop = NULL;

  /* retrieve the class information */
  cls_infop = catalog_get_class_info (thread_p, cls_oid);
  if (cls_infop == NULL)
    {
      return;
    }

  if (cls_infop->ci_hfid.vfid.fileid < 0 || cls_infop->ci_hfid.vfid.volid < 0)
    {
      /* The class does not have a heap file (i.e. it has no instances); so no statistics can be obtained for this
       * class; just set 'tot_objects' field to 0. */
      /* Is it safe not to initialize the other fields of CLS_INFO? */
      cls_infop->ci_tot_objects = 0;
    }
  else
    {
      /* increase the 'tot_objects' counter */
      cls_infop->ci_tot_objects++;
    }

  /* update the class information to the catalog */
  /* NOTE that tot_objects may not be correct because changes are NOT logged. */
  (void) catalog_update_class_info (thread_p, cls_oid, cls_infop, true);

  catalog_free_class_info (cls_infop);
}

/*
 * locator_decrease_catalog_count  () -
 *
 * return:
 *
 *   cls_oid(in): Class OID
 *
 * Note: Descrease the 'tot_objects' counter of the CLS_INFO
 *        and do update the catalog record in-place.
 */
static void
locator_decrease_catalog_count (THREAD_ENTRY * thread_p, OID * cls_oid)
{
  CLS_INFO *cls_infop = NULL;

  /* retrieve the class information */
  cls_infop = catalog_get_class_info (thread_p, cls_oid);
  if (cls_infop == NULL)
    {
      return;
    }

  if (cls_infop->ci_hfid.vfid.fileid < 0 || cls_infop->ci_hfid.vfid.volid < 0)
    {
      /* The class does not have a heap file (i.e. it has no instances); so no statistics can be obtained for this
       * class; just set 'tot_objects' field to 0. */
      /* Is it an error to delete an instance with no heap file? */
      cls_infop->ci_tot_objects = 0;
    }

  /* decrease the 'tot_objects' counter */
  if (cls_infop->ci_tot_objects > 0)
    {
      cls_infop->ci_tot_objects--;
    }

  /* update the class information to the catalog */
  /* NOTE that tot_objects may not be correct because changes are NOT logged. */
  (void) catalog_update_class_info (thread_p, cls_oid, cls_infop, true);

  catalog_free_class_info (cls_infop);
}
#endif /* ENABLE_UNUSED_FUNCTION */

/*
 * xrepl_set_info () -
 *
 * return:
 *
 *   repl_info(in):
 */
int
xrepl_set_info (THREAD_ENTRY * thread_p, REPL_INFO * repl_info)
{
  int error_code = NO_ERROR;

  if (!LOG_CHECK_LOG_APPLIER (thread_p) && log_does_allow_replication () == true)
    {
      switch (repl_info->repl_info_type)
	{
	case REPL_INFO_TYPE_SBR:
	  error_code = repl_log_insert_statement (thread_p, (REPL_INFO_SBR *) repl_info->info);
	  break;
	default:
	  error_code = ER_REPL_ERROR;
	  er_set (ER_WARNING_SEVERITY, ARG_FILE_LINE, ER_REPL_ERROR, 1, "can't make repl sbr info");
	  break;
	}
    }

  return error_code;
}

/*
 * xrepl_log_get_append_lsa () -
 *
 * return:
 */
LOG_LSA *
xrepl_log_get_append_lsa (void)
{
  return log_get_append_lsa ();
}

/*
 * xlocator_check_fk_validity () -
 *
 * return: NO_ERROR if all OK, ER_ status otherwise
 *
 *   cls_oid(in):
 *   hfid(in):
 *   key_type(in):
 *   n_attrs(in):
 *   attr_ids(in):
 *   pk_cls_oid(in):
 *   pk_btid(in):
 *   fk_name(in):
 */
int
xlocator_check_fk_validity (THREAD_ENTRY * thread_p, OID * cls_oid, HFID * hfid, TP_DOMAIN * key_type, int n_attrs,
			    int *attr_ids, OID * pk_cls_oid, BTID * pk_btid, char *fk_name)
{
  HEAP_SCANCACHE scan_cache;
  HEAP_CACHE_ATTRINFO attr_info;
  OID oid;
  RECDES copy_recdes;
  DB_VALUE *key_val, tmpval;
  char midxkey_buf[DBVAL_BUFSIZE + MAX_ALIGNMENT], *aligned_midxkey_buf;
  int error_code;
  MVCC_SNAPSHOT *mvcc_snapshot = NULL;

  mvcc_snapshot = logtb_get_mvcc_snapshot (thread_p);
  if (mvcc_snapshot == NULL)
    {
      error_code = er_errid ();
      return (error_code == NO_ERROR ? ER_FAILED : error_code);
    }

  DB_MAKE_NULL (&tmpval);

  aligned_midxkey_buf = PTR_ALIGN (midxkey_buf, MAX_ALIGNMENT);

  error_code = heap_scancache_start (thread_p, &scan_cache, hfid, cls_oid, false, false, mvcc_snapshot);
  if (error_code != NO_ERROR)
    {
      return error_code;
    }

  error_code = heap_attrinfo_start (thread_p, cls_oid, n_attrs, attr_ids, &attr_info);
  if (error_code != NO_ERROR)
    {
      (void) heap_scancache_end (thread_p, &scan_cache);
      return error_code;
    }

  OID_SET_NULL (&oid);
  oid.volid = hfid->vfid.volid;

  copy_recdes.data = NULL;
  while (heap_next (thread_p, hfid, NULL, &oid, &copy_recdes, &scan_cache, COPY) == S_SUCCESS)
    {
      if (n_attrs == 1)
	{
	  error_code = heap_attrinfo_read_dbvalues (thread_p, &oid, &copy_recdes, NULL, &attr_info, HEAPATTR_READ_OOR);
	  if (error_code != NO_ERROR)
	    {
	      goto end;
	    }
	}

      key_val =
	heap_attrinfo_generate_key (thread_p, n_attrs, attr_ids, NULL, &attr_info, &copy_recdes, &tmpval,
				    aligned_midxkey_buf, NULL);
      if (key_val == NULL)
	{
	  error_code = ER_FAILED;
	  goto end;
	}

      error_code =
	btree_check_foreign_key (thread_p, cls_oid, hfid, &oid, key_val, n_attrs, pk_cls_oid, pk_btid, fk_name);

      if (key_val == &tmpval)
	{
	  pr_clear_value (&tmpval);
	}

      if (error_code != NO_ERROR)
	{
	  goto end;
	}
    }

end:

  (void) heap_scancache_end (thread_p, &scan_cache);
  heap_attrinfo_end (thread_p, &attr_info);

  return error_code;
}

int
xlocator_prefetch_repl_insert (THREAD_ENTRY * thread_p, OID * class_oid, RECDES * recdes, bool update_last_reprid)
{
  int error = NO_ERROR;
  int i = 0;
  REPR_ID last_repr_id;
  RECDES classrec;
  HEAP_SCANCACHE scan;
  HEAP_CACHE_ATTRINFO attr_info;
  HEAP_IDX_ELEMENTS_INFO idx_info;

  if (heap_scancache_quick_start_root_hfid (thread_p, &scan) != NO_ERROR)
    {
      return ER_FAILED;
    }

  if (heap_get (thread_p, class_oid, &classrec, &scan, PEEK, NULL_CHN) != S_SUCCESS)
    {
      heap_scancache_end (thread_p, &scan);
      return ER_FAILED;
    }

  if (heap_attrinfo_start_with_index (thread_p, class_oid, &classrec, &attr_info, &idx_info) < 0)
    {
      heap_scancache_end (thread_p, &scan);
      return ER_FAILED;
    }

  /**
   * if we prefetch for update or delete,
   * we don't need to update last representation id
   */
  if (update_last_reprid)
    {
      last_repr_id = heap_get_class_repr_id (thread_p, class_oid);
      if (last_repr_id == 0)
	{
	  er_set (ER_ERROR_SEVERITY, ARG_FILE_LINE, ER_CT_INVALID_REPRID, 1, last_repr_id);
	  error = ER_CT_INVALID_REPRID;
	  goto free_and_return;
	}

      or_replace_rep_id (recdes, last_repr_id);
    }

  if (idx_info.num_btids <= 0)
    {
      goto free_and_return;
    }

  for (i = 0; i < idx_info.num_btids; i++)
    {
      error = locator_prefetch_index_page (thread_p, class_oid, &classrec, recdes, i, &attr_info);
      if (error != NO_ERROR)
	{
	  goto free_and_return;
	}
    }

free_and_return:
  heap_attrinfo_end (thread_p, &attr_info);
  heap_scancache_end (thread_p, &scan);

  return error;
}

int
xlocator_prefetch_repl_update_or_delete (THREAD_ENTRY * thread_p, BTID * btid, OID * class_oid, DB_VALUE * key_value)
{
  int error = NO_ERROR;
  OID unique_oid;
  RECDES recdes;
  HEAP_SCANCACHE scan;

  if (xbtree_find_unique (thread_p, btid, S_SELECT, key_value, class_oid, &unique_oid, true) == BTREE_KEY_FOUND)
    {
      if (heap_scancache_quick_start (&scan) != NO_ERROR)
	{
	  return ER_FAILED;
	}

      if (heap_get (thread_p, &unique_oid, &recdes, &scan, PEEK, NULL_CHN) != S_SUCCESS)
	{
	  heap_scancache_end (thread_p, &scan);
	  return ER_FAILED;
	}

      error = xlocator_prefetch_repl_insert (thread_p, class_oid, &recdes, false);

      heap_scancache_end (thread_p, &scan);
    }

  return error;
}

/*
 * xlocator_lock_and_fetch_all () - Fetch all class instances that can be locked
 *				    in specified locked time
 * return: NO_ERROR if all OK, ER_ status otherwise
 *
 *   hfid(in): Heap file where the instances of the class are placed
 *   instance_lock(in): Instance lock to aquire
 *   instance_lock_timeout(in): Timeout for instance lock
 *   class_oid(in): Class identifier of the instances to fetch
 *   class_lock(in): Lock to acquire (Set as a side effect to NULL_LOCKID)
 *   nobjects(out): Total number of objects to fetch.
 *   nfetched(out): Current number of object fetched.
 *   nfailed_instance_locks(out): count failed instance locks
 *   last_oid(out): Object identifier of last fetched object
 *   fetch_area(in/out): Pointer to area where the objects are placed
 *   mvcc_snapshot(in): the snapshot to be applied in scan
 *
 */
int
xlocator_lock_and_fetch_all (THREAD_ENTRY * thread_p, const HFID * hfid, LOCK * instance_lock,
			     int *instance_lock_timeout, OID * class_oid, LOCK * class_lock, int *nobjects,
			     int *nfetched, int *nfailed_instance_locks, OID * last_oid, LC_COPYAREA ** fetch_area,
			     MVCC_SNAPSHOT * mvcc_snapshot)
{
  LC_COPYAREA_DESC prefetch_des;	/* Descriptor for decache of objects related to transaction isolation level */
  LC_COPYAREA_MANYOBJS *mobjs;	/* Describe multiple objects in area */
  LC_COPYAREA_ONEOBJ *obj;	/* Describe on object in area */
  RECDES recdes;		/* Record descriptor for insertion */
  int offset;			/* Place to store next object in area */
  int round_length;		/* Length of object rounded to integer alignment */
  int copyarea_length;
  OID oid;
  HEAP_SCANCACHE scan_cache;
  SCAN_CODE scan;
  int error_code = NO_ERROR;

  if (fetch_area == NULL)
    {
      return ER_FAILED;
    }
  *fetch_area = NULL;

  if (nfailed_instance_locks == NULL)
    {
      return ER_FAILED;
    }
  *nfailed_instance_locks = 0;

  if (OID_ISNULL (last_oid))
    {
      /* FIRST TIME. */

      /* Obtain the desired lock for the class scan */
      if (*class_lock != NULL_LOCK
	  && lock_object (thread_p, class_oid, oid_Root_class_oid, *class_lock, LK_UNCOND_LOCK) != LK_GRANTED)
	{
	  /* 
	   * Unable to acquired lock
	   */
	  *class_lock = NULL_LOCK;
	  *nobjects = -1;
	  *nfetched = -1;

	  error_code = ER_FAILED;
	  goto error;
	}

      /* Get statistics */
      last_oid->volid = hfid->vfid.volid;
      last_oid->pageid = NULL_PAGEID;
      last_oid->slotid = NULL_SLOTID;
      /* Estimate the number of objects to be fetched */
      *nobjects = heap_estimate_num_objects (thread_p, hfid);
      *nfetched = 0;
      if (*nobjects == -1)
	{
	  error_code = ER_FAILED;
	  goto error;
	}
    }

  /* Set OID to last fetched object */
  COPY_OID (&oid, last_oid);

  /* Start a scan cursor for getting several classes */
  error_code = heap_scancache_start (thread_p, &scan_cache, hfid, class_oid, true, false, mvcc_snapshot);
  if (error_code != NO_ERROR)
    {
      goto error;
    }

  /* Assume that the next object can fit in one page */
  copyarea_length = DB_PAGESIZE;

  while (true)
    {
      *fetch_area = locator_allocate_copy_area_by_length (copyarea_length);
      if (*fetch_area == NULL)
	{
	  (void) heap_scancache_end (thread_p, &scan_cache);
	  error_code = ER_FAILED;
	  goto error;
	}

      mobjs = LC_MANYOBJS_PTR_IN_COPYAREA (*fetch_area);
      LC_RECDES_IN_COPYAREA (*fetch_area, &recdes);
      obj = LC_START_ONEOBJ_PTR_IN_COPYAREA (mobjs);
      mobjs->num_objs = 0;
      offset = 0;

      while (true)
	{
	  if (instance_lock && (*instance_lock != NULL_LOCK))
	    {
	      int lock_result = 0;

	      scan = heap_next (thread_p, hfid, class_oid, &oid, &recdes, &scan_cache, COPY);
	      if (scan != S_SUCCESS)
		{
		  break;
		}

	      if (instance_lock_timeout == NULL)
		{
		  lock_result = lock_object (thread_p, &oid, class_oid, *instance_lock, LK_UNCOND_LOCK);
		}
	      else
		{
		  lock_result =
		    lock_object_wait_msecs (thread_p, &oid, class_oid, *instance_lock, LK_UNCOND_LOCK,
					    *instance_lock_timeout);
		}

	      if (lock_result != LK_GRANTED)
		{
		  (*nfailed_instance_locks)++;
		  continue;
		}

	      scan = heap_get (thread_p, &oid, &recdes, &scan_cache, COPY, NULL_CHN);
	      if (scan != S_SUCCESS)
		{
		  (*nfailed_instance_locks)++;
		  continue;
		}

	    }
	  else
	    {
	      scan = heap_next (thread_p, hfid, class_oid, &oid, &recdes, &scan_cache, COPY);
	      if (scan != S_SUCCESS)
		{
		  break;
		}
	    }

	  mobjs->num_objs++;
	  COPY_OID (&obj->class_oid, class_oid);
	  COPY_OID (&obj->oid, &oid);
	  obj->flag = 0;
	  obj->hfid = NULL_HFID;
	  obj->length = recdes.length;
	  obj->offset = offset;
	  obj->operation = LC_FETCH;
	  obj = LC_NEXT_ONEOBJ_PTR_IN_COPYAREA (obj);
	  round_length = DB_ALIGN (recdes.length, MAX_ALIGNMENT);
#if !defined(NDEBUG)
	  /* suppress valgrind UMW error */
	  memset (recdes.data + recdes.length, 0, MIN (round_length - recdes.length, recdes.area_size - recdes.length));
#endif
	  offset += round_length;
	  recdes.data += round_length;
	  recdes.area_size -= round_length + sizeof (*obj);
	}

      if (scan != S_DOESNT_FIT || mobjs->num_objs > 0)
	{
	  break;
	}
      /* 
       * The first object does not fit into given copy area
       * Get a larger area
       */

      /* Get the real length of current fetch/copy area */
      copyarea_length = (*fetch_area)->length;
      locator_free_copy_area (*fetch_area);

      /* 
       * If the object does not fit even when the copy area seems to be
       * large enough, increase the copy area by at least one page size.
       */

      if ((-recdes.length) > copyarea_length)
	{
	  copyarea_length = DB_ALIGN (-recdes.length, MAX_ALIGNMENT) + sizeof (*mobjs);
	}
      else
	{
	  copyarea_length += DB_PAGESIZE;
	}
    }

  if (scan == S_END)
    {
      /* 
       * This is the end of the loop. Indicate the caller that no more calls
       * are needed by setting nobjects and nfetched to the same value.
       */
      error_code = heap_scancache_end (thread_p, &scan_cache);
      if (error_code != NO_ERROR)
	{
	  *nobjects = *nfetched = -1;
	  goto error;
	}

      *nfetched += mobjs->num_objs;
      *nobjects = *nfetched;
      OID_SET_NULL (last_oid);
    }
  else if (scan == S_ERROR)
    {
      /* There was an error.. */
      (void) heap_scancache_end (thread_p, &scan_cache);
      *nobjects = *nfetched = -1;
      error_code = ER_FAILED;
      goto error;
    }
  else if (mobjs->num_objs != 0)
    {
      heap_scancache_end_when_scan_will_resume (thread_p, &scan_cache);
      /* Set the last_oid.. and the number of fetched objects */
      obj = LC_PRIOR_ONEOBJ_PTR_IN_COPYAREA (obj);
      COPY_OID (last_oid, &obj->oid);
      *nfetched += mobjs->num_objs;
      /* 
       * If the guess on the number of objects to fetch was low, reset the
       * value, so that the caller continue to call us until the end of the
       * scan
       */
      if (*nobjects <= *nfetched)
	{
	  *nobjects = *nfetched + 10;
	}
    }
  else
    {
      error_code = heap_scancache_end (thread_p, &scan_cache);
      if (error_code != NO_ERROR)
	{
	  goto end;
	}
    }

  if (*fetch_area != NULL)
    {
      prefetch_des.mobjs = mobjs;
      prefetch_des.obj = &obj;
      prefetch_des.offset = &offset;
      prefetch_des.recdes = &recdes;
      lock_notify_isolation_incons (thread_p, locator_notify_decache, &prefetch_des);
    }

end:

  return error_code;

error:
  if (*class_lock != NULL_LOCK)
    {
      lock_unlock_object (thread_p, class_oid, oid_Root_class_oid, *class_lock, false);
    }
  if (*fetch_area != NULL)
    {
      locator_free_copy_area (*fetch_area);
      *fetch_area = NULL;
    }
  return error_code;
}

/*
 * xlocator_upgrade_instances_domain () - scans all instances of a class and
 *		performs an in-place domain upgrade of the specified attribute
 *		(identified by its id) from the domain found in its current
 *		stored representation to the domain found in the last
 *		representation
 *
 * return: NO_ERROR if all OK, ER_ status otherwise
 *
 *   thread_p(in): thread context
 *   class_oid(in): class to upgrade
 *   att_id(in): attribute id within class to update
 *
 *  Note: This function is used in context of ALTER CHANGE (type change
 *	  syntax). Proper lock (SCH_M_LOCK) is assumed when this function
 *	  is reached.
 *	  The entire tuple is rewritten using the new latest representation.
 */
int
xlocator_upgrade_instances_domain (THREAD_ENTRY * thread_p, OID * class_oid, int att_id)
{
  LOCK class_lock = SCH_M_LOCK;
  LOCK oid_lock = X_LOCK;
  LC_COPYAREA *fetch_area = NULL;	/* Area where objects are received */
  LC_COPYAREA_MANYOBJS *mobjs = NULL;	/* Describe multiple objects in area */
  LC_COPYAREA_ONEOBJ *obj = NULL;	/* Describe one object in area */
  RECDES recdes;
  HEAP_CACHE_ATTRINFO attr_info;
  HEAP_SCANCACHE upd_scancache;
  int error = NO_ERROR;
  HFID hfid;
  int nobjects = 0, nfetched = 0, i = 0;
  OID last_oid;
  bool scancache_inited = false;
  bool attrinfo_inited = false;
  int tran_index;
  LOG_TDES *tdes = LOG_FIND_CURRENT_TDES (thread_p);
  MVCCID threshold_mvccid;

  HFID_SET_NULL (&hfid);
  OID_SET_NULL (&last_oid);

  if (class_oid == NULL || OID_ISNULL (class_oid) || att_id < 0)
    {
      error = ER_UNEXPECTED;
      er_set (ER_ERROR_SEVERITY, ARG_FILE_LINE, error, 1, "Unexpected argument of class OID or attribute id.");
      goto error_exit;
    }

  tran_index = LOG_FIND_THREAD_TRAN_INDEX (thread_p);
  nobjects = 0;
  nfetched = -1;

  error = heap_get_hfid_from_class_oid (thread_p, class_oid, &hfid);
  if (error != NO_ERROR)
    {
      goto error_exit;
    }

  error = heap_scancache_start_modify (thread_p, &upd_scancache, &hfid, class_oid, SINGLE_ROW_UPDATE, NULL);
  if (error != NO_ERROR)
    {
      goto error_exit;
    }
  scancache_inited = true;

  if (tdes->block_global_oldest_active_until_commit == false)
    {
      /* do not allow to advance with vacuum_Global_oldest_active_mvccid */
      ATOMIC_INC_32 (&vacuum_Global_oldest_active_blockers_counter, 1);
      tdes->block_global_oldest_active_until_commit = true;
    }
  else
    {
      assert (ATOMIC_INC_32 (&vacuum_Global_oldest_active_blockers_counter, 0) > 0);
    }

  /* Can't use vacuum_Global_oldest_active_mvccid here. That's because we want to avoid scenarios where VACUUM compute
   * oldest active mvccid, but didn't set yet vacuum_Global_oldest_active_mvccid, current transaction uses the old
   * value of vacuum_Global_oldest_active_mvccid, then VACUUM uses updated value of vacuum_Global_oldest_active_mvccid. 
   * In such scenario, VACUUM can remove heap records that can't be removed by the current thread. */
  threshold_mvccid = logtb_get_oldest_active_mvccid (thread_p);

  /* VACUUM all cleanable heap objects before upgrading the domain */
  error = heap_vacuum_all_objects (thread_p, &upd_scancache, threshold_mvccid);
  if (error != NO_ERROR)
    {
      goto error_exit;
    }

  error = heap_attrinfo_start (thread_p, class_oid, -1, NULL, &attr_info);
  if (error != NO_ERROR)
    {
      goto error_exit;
    }
  attrinfo_inited = true;

  while (nobjects != nfetched)
    {
      int nfailed_instances = 0;

      error =
	xlocator_lock_and_fetch_all (thread_p, &hfid, &oid_lock, NULL, class_oid, &class_lock, &nobjects, &nfetched,
				     &nfailed_instances, &last_oid, &fetch_area, NULL);
      if (error != NO_ERROR)
	{
	  goto error_exit;
	}

      if (nfailed_instances != 0)
	{
	  error = ER_UNEXPECTED;
	  er_set (ER_ERROR_SEVERITY, ARG_FILE_LINE, error, 1, "Some instance is not locked.");
	  goto error_exit;
	}

      if (fetch_area == NULL)
	{
	  error = ER_UNEXPECTED;
	  er_set (ER_ERROR_SEVERITY, ARG_FILE_LINE, error, 1, "Fetch area should not be NULL.");
	  goto error_exit;
	}
      mobjs = LC_MANYOBJS_PTR_IN_COPYAREA (fetch_area);
      obj = LC_START_ONEOBJ_PTR_IN_COPYAREA (mobjs);

      for (i = 0; i < mobjs->num_objs; i++)
	{
	  if (obj->operation == LC_FETCH_DECACHE_LOCK)
	    {
	      /* Skip decache lock objects, they have been added by lock_notify_isolation_incons function. */
	      obj = LC_NEXT_ONEOBJ_PTR_IN_COPYAREA (obj);
	      continue;
	    }
	  LC_RECDES_TO_GET_ONEOBJ (fetch_area, obj, &recdes);

	  error = heap_attrinfo_clear_dbvalues (&attr_info);
	  if (error != NO_ERROR)
	    {
	      goto error_exit;
	    }

	  error = heap_attrinfo_read_dbvalues (thread_p, &obj->oid, &recdes, NULL, &attr_info, HEAPATTR_READ_OOR);
	  if (error != NO_ERROR)
	    {
	      goto error_exit;
	    }

	  error = heap_object_upgrade_domain (thread_p, &upd_scancache, &attr_info, &obj->oid, att_id);

	  if (error != NO_ERROR)
	    {
	      goto error_exit;
	    }

	  COPY_OID (&last_oid, &obj->oid);
	  obj = LC_NEXT_ONEOBJ_PTR_IN_COPYAREA (obj);
	}
      if (fetch_area)
	{
	  locator_free_copy_area (fetch_area);
	  fetch_area = NULL;
	}
    }

error_exit:

  if (fetch_area)
    {
      locator_free_copy_area (fetch_area);
      fetch_area = NULL;
    }
  if (attrinfo_inited)
    {
      heap_attrinfo_end (thread_p, &attr_info);
    }
  if (scancache_inited)
    {
      heap_scancache_end_modify (thread_p, &upd_scancache);
    }

  return error;
}

/*
 * locator_filter_errid() -
 *
 * return:
 *   num_ignore_error_count(in):
 *   ignore_error_list(in):
 *   error_code(in):
 */
static int
locator_filter_errid (THREAD_ENTRY * thread_p, int num_ignore_error_count, int *ignore_error_list)
{
  int i;
  int error_code;

  assert (er_errid () != NO_ERROR);
  error_code = er_errid ();

  for (i = 0; i < num_ignore_error_count; i++)
    {
      if (ignore_error_list[i] == error_code)
	{
	  er_clear ();
	  return NO_ERROR;
	}
    }
  return error_code;
}

/*
 * locator_get_partition_scancache () - setup a cache for repeated operations
 *					which require partition pruning
 * return : PRUNING_SCAN_CACHE on success, NULL on error
 * pcontext (in)  : pruning context
 * class_oid (in) : OID of the pruned partition
 * hfid (in)	  : HFID of the pruned partition
 * op_type (in)	  : operation type
 * has_function_indexes (in)  : true if function indexes should be cached
 */
PRUNING_SCAN_CACHE *
locator_get_partition_scancache (PRUNING_CONTEXT * pcontext, const OID * class_oid, const HFID * hfid, int op_type,
				 bool has_function_indexes)
{
  PRUNING_SCAN_CACHE *scan_cache = NULL;
  int error_code = NO_ERROR;

  scan_cache = partition_get_scancache (pcontext, class_oid);
  if (scan_cache != NULL)
    {
      /* already cached, return it */
      return scan_cache;
    }

  /* create a new one and cache it */
  scan_cache = partition_new_scancache (pcontext);
  if (scan_cache == NULL)
    {
      return NULL;
    }
  error_code = locator_start_force_scan_cache (pcontext->thread_p, &scan_cache->scan_cache, hfid, class_oid, op_type);
  if (error_code != NO_ERROR)
    {
      return NULL;
    }

  scan_cache->is_scan_cache_started = true;

  if (has_function_indexes)
    {
      HEAP_CACHE_ATTRINFO attr_info;

      error_code = heap_attrinfo_start (pcontext->thread_p, class_oid, -1, NULL, &attr_info);
      if (error_code != NO_ERROR)
	{
	  return NULL;
	}
      scan_cache->n_indexes = attr_info.last_classrepr->n_indexes;
      error_code =
	heap_init_func_pred_unpack_info (pcontext->thread_p, &attr_info, class_oid, &scan_cache->func_index_pred);
      heap_attrinfo_end (pcontext->thread_p, &attr_info);
      if (error_code != NO_ERROR)
	{
	  scan_cache->n_indexes = 0;
	  scan_cache->func_index_pred = NULL;
	  return NULL;
	}
    }

  return scan_cache;
}

/*
 * locator_area_op_to_pruning_type () - get pruning_type operation from
 *					locator area operation
 * return: pruning type
 * op (in)	    : locator operation
 */
static int
locator_area_op_to_pruning_type (LC_COPYAREA_OPERATION op)
{
  switch (op)
    {
    case LC_FLUSH_INSERT:
    case LC_FLUSH_UPDATE:
    case LC_FLUSH_DELETE:
      return DB_NOT_PARTITIONED_CLASS;

    case LC_FLUSH_INSERT_PRUNE:
    case LC_FLUSH_UPDATE_PRUNE:
      return DB_PARTITIONED_CLASS;

    case LC_FLUSH_INSERT_PRUNE_VERIFY:
    case LC_FLUSH_UPDATE_PRUNE_VERIFY:
      return DB_PARTITION_CLASS;

    default:
      assert (false);
      return 0;
    }
  return 0;
}

static int
locator_prefetch_index_page (THREAD_ENTRY * thread_p, OID * class_oid, RECDES * classrec, RECDES * recdes,
			     int btid_index, HEAP_CACHE_ATTRINFO * attr_info)
{
  int error = NO_ERROR;
  BTID *btid = NULL;

  btid = heap_indexinfo_get_btid (btid_index, attr_info);
  if (btid == NULL)
    {
      return ER_FAILED;
    }

  error = locator_prefetch_index_page_internal (thread_p, btid, class_oid, classrec, recdes);
  return error;
}

static int
locator_prefetch_index_page_internal (THREAD_ENTRY * thread_p, BTID * btid, OID * class_oid, RECDES * classrec,
				      RECDES * recdes)
{
  int error = NO_ERROR;
  BTREE_CHECKSCAN bt_checkscan, *bt_checkscan_p = NULL;
  HEAP_CACHE_ATTRINFO attr_info;
  HEAP_CACHE_ATTRINFO *attr_info_p = NULL;
  HFID hfid;
  int index_id = -1;
  char buf[DBVAL_BUFSIZE + MAX_ALIGNMENT], *aligned_buf;
  DB_VALUE dbvalue;
  DB_VALUE *key = NULL;
  KEY_VAL_RANGE key_val_range;
  INDX_SCAN_ID isid;
  BTID tmp_btid = *btid;

  aligned_buf = PTR_ALIGN (buf, MAX_ALIGNMENT);

  or_class_hfid (classrec, &hfid);
  if (HFID_IS_NULL (&hfid))
    {
      return NO_ERROR;
    }

  index_id = heap_attrinfo_start_with_btid (thread_p, class_oid, &tmp_btid, &attr_info);
  if (index_id < 0)
    {
      goto free_and_return;
    }
  attr_info_p = &attr_info;

  if (btree_keyoid_checkscan_start (thread_p, &tmp_btid, &bt_checkscan) != NO_ERROR)
    {
      error = ER_FAILED;
      goto free_and_return;
    }
  bt_checkscan_p = &bt_checkscan;

  BTREE_INIT_SCAN (&bt_checkscan_p->btree_scan);
  scan_init_index_scan (&isid, &bt_checkscan_p->oid_list, NULL);

  if (heap_attrinfo_read_dbvalues_without_oid (thread_p, recdes, attr_info_p) != NO_ERROR)
    {
      error = ER_FAILED;
      goto free_and_return;
    }

  key = heap_attrvalue_get_key (thread_p, index_id, attr_info_p, recdes, &tmp_btid, &dbvalue, aligned_buf, NULL, NULL);
  if (key == NULL)
    {
      error = ER_FAILED;
      goto free_and_return;
    }

  PR_SHARE_VALUE (key, &key_val_range.key1);
  PR_SHARE_VALUE (key, &key_val_range.key2);
  key_val_range.range = GE_LE;
  key_val_range.num_index_term = 0;

  btree_keyval_search (thread_p, &tmp_btid, S_SELECT, &bt_checkscan_p->btree_scan, &key_val_range, class_oid, NULL,
		       &isid, false);

  btree_scan_clear_key (&bt_checkscan.btree_scan);

free_and_return:
  if (key == &dbvalue)
    {
      pr_clear_value (key);
    }

  if (bt_checkscan_p)
    {
      btree_keyoid_checkscan_end (thread_p, bt_checkscan_p);
    }

  if (attr_info_p)
    {
      heap_attrinfo_end (thread_p, attr_info_p);
    }

  return error;
}

/*
 * locator_incr_num_transient_classnames - increase number
 *
 * return:
 *
 *   tran_index(in):
 *
 */
static void
locator_incr_num_transient_classnames (int tran_index)
{
  LOG_TDES *tdes;

  tdes = LOG_FIND_TDES (tran_index);
  /* ignore ER_LOG_UNKNOWN_TRANINDEX : It may be detected somewhere else. */
  if (tdes != NULL)
    {
      assert (tdes->num_transient_classnames >= 0);
      tdes->num_transient_classnames += 1;
    }
}

/*
 * locator_decr_num_transient_classnames - decrease number
 *
 * return:
 *
 *   tran_index(in):
 *
 * NOTE:
 */
static void
locator_decr_num_transient_classnames (int tran_index)
{
  LOG_TDES *tdes;

  tdes = LOG_FIND_TDES (tran_index);
  /* ignore ER_LOG_UNKNOWN_TRANINDEX : It may be detected somewhere else. */
  if (tdes != NULL)
    {
      tdes->num_transient_classnames -= 1;
      assert (tdes->num_transient_classnames >= 0);
    }
}

/*
 * locator_get_num_transient_classnames -
 *
 * return:
 *
 *   tran_index(in):
 *
 * NOTE:
 */
static int
locator_get_num_transient_classnames (int tran_index)
{
  LOG_TDES *tdes;

  tdes = LOG_FIND_TDES (tran_index);
  /* ignore ER_LOG_UNKNOWN_TRANINDEX : It may be detected somewhere else. */
  if (tdes != NULL)
    {
      assert (tdes->num_transient_classnames >= 0);
      return tdes->num_transient_classnames;
    }
  else
    {
      return 1;			/* someone exists */
    }
}

/*
 * locator_is_exist_class_name_entry -
 *
 * return:
 *
 *   entry(in):
 *
 * NOTE: debugging function
 */
static bool
locator_is_exist_class_name_entry (THREAD_ENTRY * thread_p, LOCATOR_CLASSNAME_ENTRY * entry)
{
#if !defined(NDEBUG)
  int check_own;

  check_own = csect_check_own (thread_p, CSECT_LOCATOR_SR_CLASSNAME_TABLE);
  assert (check_own >= 1);
#endif

  if (entry != NULL && entry->e_current.action == LC_CLASSNAME_EXIST)
    {
      assert (entry->e_name != NULL);
      assert (entry->e_tran_index == NULL_TRAN_INDEX);

      assert (!OID_ISNULL (&entry->e_current.oid));
      assert (heap_does_exist (thread_p, oid_Root_class_oid, &entry->e_current.oid));

      assert (LSA_ISNULL (&entry->e_current.savep_lsa));
      assert (entry->e_current.prev == NULL);

      return true;
    }

  return false;
}

/*
 * xchksum_insert_repl_log_and_demote_table_lock -
 *
 * return: error code
 *
 *   repl_info(in):
 *
 * NOTE: insert replication log and demote the read lock of the table
 */
int
xchksum_insert_repl_log_and_demote_table_lock (THREAD_ENTRY * thread_p, REPL_INFO * repl_info, const OID * class_oidp)
{
  LOG_TDES *tdes;
  int error = NO_ERROR;

  tdes = LOG_FIND_CURRENT_TDES (thread_p);
  if (tdes == NULL)
    {
      er_set (ER_FATAL_ERROR_SEVERITY, ARG_FILE_LINE, ER_LOG_UNKNOWN_TRANINDEX, 1,
	      LOG_FIND_THREAD_TRAN_INDEX (thread_p));

      return ER_LOG_UNKNOWN_TRANINDEX;
    }

  /* 
   * need to start a topop to make sure the repl log is
   * inserted in a correct order
   */
  if (log_start_system_op (thread_p) == NULL)
    {
      return er_errid ();
    }

  repl_start_flush_mark (thread_p);

  error = xrepl_set_info (thread_p, repl_info);

  repl_end_flush_mark (thread_p, false);

  if (error != NO_ERROR)
    {
      (void) log_end_system_op (thread_p, LOG_RESULT_TOPOP_ABORT);
    }
  else
    {
      /* manually append repl info */
      log_append_repl_info (thread_p, tdes, false);

      (void) log_end_system_op (thread_p, LOG_RESULT_TOPOP_COMMIT);
    }

#if defined (SERVER_MODE)
  /* demote S-lock to IS-lock to allow blocking writers to resume. This will not hurt transactional consistencies of
   * checksumdb. */
  lock_demote_read_class_lock_for_checksumdb (thread_p, tdes->tran_index, class_oidp);

  assert (lock_get_object_lock (class_oidp, oid_Root_class_oid, tdes->tran_index) == IS_LOCK);
#endif /* SERVER_MODE */

  return error;
}

/*
 * locator_rv_redo_rename () - Dummy logical redo function that does nothing.
 *
 * return	 : NO_ERROR
 * thread_p (in) : Thread entry.
 * rcv (in)	 : Recovery data.
 */
int
locator_rv_redo_rename (THREAD_ENTRY * thread_p, LOG_RCV * rcv)
{
  /* Does nothing on recovery. */
  return NO_ERROR;
}

/*
 * redistribute_partition_data () - redistribute partition data
 *
 * return : error code
 *
 * thread_p (in)      :
 * class_oid (in)     : parent class OID
 * no_oids (in)	      : number of OIDs in the list (promoted partitions)
 * oid_list (in)      : partition OID list (promoted partitions)
 */
static int
redistribute_partition_data (THREAD_ENTRY * thread_p, OID * class_oid, int no_oids, OID * oid_list)
{
  int error = NO_ERROR;
  int i = 0, j = 0;
  RECDES recdes;
  HFID hfid, class_hfid;
  OID inst_oid;
  SCAN_CODE scan = S_SUCCESS;
  VPID vpid;
  PGBUF_WATCHER old_page_watcher;
  PGSLOTID slotid;
  HEAP_SCANCACHE parent_scan_cache, scan_cache;
  PRUNING_CONTEXT pcontext;
  bool is_scan_end = false;
  bool is_parent_scancache_started = false;
  bool is_part_scancache_started = false;
  bool is_pcontext_inited = false;
  int force_count = -1;
  OID oid;
  OID cls_oid;
  LOG_TDES *tdes = LOG_FIND_CURRENT_TDES (thread_p);
  MVCCID threshold_mvccid = MVCCID_NULL;

  assert (tdes != NULL);

  PGBUF_INIT_WATCHER (&old_page_watcher, PGBUF_ORDERED_RANK_UNDEFINED, PGBUF_ORDERED_NULL_HFID);

  error = heap_get_hfid_from_class_oid (thread_p, class_oid, &class_hfid);
  if (error != NO_ERROR || HFID_IS_NULL (&class_hfid))
    {
      error = ER_FAILED;
      goto exit;
    }

  /* start scan cache for insert on parent class */
  error = heap_scancache_start_modify (thread_p, &parent_scan_cache, &class_hfid, class_oid, SINGLE_ROW_INSERT, NULL);
  if (error != NO_ERROR)
    {
      goto exit;
    }
  is_parent_scancache_started = true;

  /* initialize pruning context for parent class */
  (void) partition_init_pruning_context (&pcontext);
  error = partition_load_pruning_context (thread_p, class_oid, DB_PARTITIONED_CLASS, &pcontext);
  if (error != NO_ERROR)
    {
      goto exit;
    }
  is_pcontext_inited = true;

  recdes.data = NULL;

  for (i = 0; i < no_oids; i++)
    {
      if (OID_ISNULL (&oid_list[i]))
	{
	  goto exit;
	}

      error = heap_get_hfid_from_class_oid (thread_p, &oid_list[i], &hfid);
      if (error != NO_ERROR || HFID_IS_NULL (&hfid))
	{
	  error = ER_FAILED;
	  goto exit;
	}

      PGBUF_INIT_WATCHER (&old_page_watcher, PGBUF_ORDERED_HEAP_NORMAL, &hfid);

      error = heap_scancache_start (thread_p, &scan_cache, &hfid, &oid_list[i], false, false, NULL);
      if (error != NO_ERROR)
	{
	  goto exit;
	}
      is_part_scancache_started = true;

      if (tdes->block_global_oldest_active_until_commit == false)
	{
	  /* do not allow to advance with vacuum_Global_oldest_active_mvccid */
	  ATOMIC_INC_32 (&vacuum_Global_oldest_active_blockers_counter, 1);
	  tdes->block_global_oldest_active_until_commit = true;
	}
      else
	{
	  assert (ATOMIC_INC_32 (&vacuum_Global_oldest_active_blockers_counter, 0) > 0);
	}

      if (threshold_mvccid == MVCCID_NULL)
	{
	  /* Can't use vacuum_Global_oldest_active_mvccid here. That's because we want to avoid scenarios where VACUUM
	   * compute oldest active mvccid, but didn't set yet vacuum_Global_oldest_active_mvccid, current transaction
	   * uses the old value of vacuum_Global_oldest_active_mvccid, then VACUUM uses updated value of
	   * vacuum_Global_oldest_active_mvccid.
	   * In such scenario, VACUUM can remove heap records that can't be removed by the current thread. */
	  threshold_mvccid = logtb_get_oldest_active_mvccid (thread_p);
	}

      /* VACUUM all cleanable heap objects before upgrading the domain */
      error = heap_vacuum_all_objects (thread_p, &scan_cache, threshold_mvccid);
      if (error != NO_ERROR)
	{
	  ASSERT_ERROR ();
	  goto exit;
	}

      /* start with first OID of the first page */
      vpid.volid = hfid.vfid.volid;
      vpid.pageid = hfid.hpgid;
      is_scan_end = false;
      while (!is_scan_end)
	{
	  if (scan_cache.page_watcher.pgptr == NULL)
	    {
	      error =
		pgbuf_ordered_fix (thread_p, &vpid, OLD_PAGE_PREVENT_DEALLOC, PGBUF_LATCH_WRITE,
				   &scan_cache.page_watcher);
	      if (old_page_watcher.pgptr != NULL)
		{
		  pgbuf_ordered_unfix (thread_p, &old_page_watcher);
		}
	      if (error != NO_ERROR)
		{
		  goto exit;
		}
	    }

	  slotid = 0;
	  while (true)
	    {
	      /* get next record */
	      scan = spage_next_record (scan_cache.page_watcher.pgptr, &slotid, &recdes, PEEK);
	      if (scan == S_ERROR)
		{
		  error = ER_FAILED;
		  goto exit;
		}
	      else if (scan == S_END)
		{
		  /* move to next page */
		  error = heap_vpid_next (&hfid, scan_cache.page_watcher.pgptr, &vpid);
		  if (error != NO_ERROR)
		    {
		      goto exit;
		    }

		  /* keep latch on current page until the next page is fixed */
		  pgbuf_replace_watcher (thread_p, &scan_cache.page_watcher, &old_page_watcher);

		  if (VPID_ISNULL (&vpid))
		    {
		      /* no more pages in the current heap file */
		      is_scan_end = true;
		    }
		  break;
		}

	      if (slotid == HEAP_HEADER_AND_CHAIN_SLOTID)
		{
		  /* skip the header */
		  continue;
		}

	      if (recdes.type != REC_HOME && recdes.type != REC_BIGONE && recdes.type != REC_RELOCATION)
		{
		  continue;
		}

	      inst_oid.pageid = vpid.pageid;
	      inst_oid.volid = vpid.volid;
	      inst_oid.slotid = slotid;

	      recdes.data = NULL;

	      if (heap_get (thread_p, &inst_oid, &recdes, &scan_cache, COPY, NULL_CHN) != S_SUCCESS)
		{
		  error = ER_FAILED;
		  goto exit;
		}

	      /* make sure that pruning does not change the given class OID */
	      COPY_OID (&cls_oid, class_oid);
	      /* TODO[arnia] : overflow columns */
	      error =
		locator_insert_force (thread_p, &class_hfid, &cls_oid, &oid, &recdes, NULL, true, SINGLE_ROW_INSERT,
				      &parent_scan_cache, &force_count, DB_PARTITIONED_CLASS, &pcontext, NULL,
				      UPDATE_INPLACE_OLD_MVCCID);
	      if (error != NO_ERROR)
		{
		  goto exit;
		}
	    }
	}

      if (old_page_watcher.pgptr != NULL)
	{
	  pgbuf_ordered_unfix (thread_p, &old_page_watcher);
	}
      if (is_part_scancache_started == true)
	{
	  (void) heap_scancache_end (thread_p, &scan_cache);
	  is_part_scancache_started = false;
	}
    }

exit:
  if (old_page_watcher.pgptr != NULL)
    {
      pgbuf_ordered_unfix (thread_p, &old_page_watcher);
    }
  if (scan_cache.page_watcher.pgptr != NULL)
    {
      pgbuf_ordered_unfix (thread_p, &scan_cache.page_watcher);
    }
  if (is_parent_scancache_started == true)
    {
      (void) heap_scancache_end (thread_p, &parent_scan_cache);
    }
  if (is_part_scancache_started == true)
    {
      (void) heap_scancache_end (thread_p, &scan_cache);
    }
  if (is_pcontext_inited == true)
    {
      partition_clear_pruning_context (&pcontext);
    }

  return error;
}

/*
 * xlocator_redistribute_partition_data () - redistribute partition data
 *
 * return : error code
 *
 * thread_p (in)      :
 * class_oid (in)     : parent class OID
 * no_oids (in)	      : number of OIDs in the list (promoted partitions)
 * oid_list (in)      : partition OID list (promoted partitions)
 */
int
xlocator_redistribute_partition_data (THREAD_ENTRY * thread_p, OID * class_oid, int no_oids, OID * oid_list)
{
  return redistribute_partition_data (thread_p, class_oid, no_oids, oid_list);
}<|MERGE_RESOLUTION|>--- conflicted
+++ resolved
@@ -5217,12 +5217,7 @@
   recdes->type = REC_HOME;
 
   /* prepare context */
-<<<<<<< HEAD
-  heap_create_insert_context (&context, &real_hfid, &real_class_oid, recdes, out_of_row_recdes, local_scan_cache,
-			      use_bigone_maxsize);
-=======
-  heap_create_insert_context (&context, &real_hfid, &real_class_oid, recdes, local_scan_cache);
->>>>>>> 4f1000c3
+  heap_create_insert_context (&context, &real_hfid, &real_class_oid, recdes, out_of_row_recdes, local_scan_cache);
   context.update_in_place = force_in_place;
 
   if (force_in_place == UPDATE_INPLACE_OLD_MVCCID)
@@ -5383,13 +5378,8 @@
 
 	      recdes = &new_recdes;
 	      /* Cache object has been updated, we need update the value again */
-<<<<<<< HEAD
 	      heap_create_update_context (&update_context, &real_hfid, oid, &real_class_oid, recdes, out_of_row_recdes,
-					  local_scan_cache, UPDATE_INPLACE_CURRENT_MVCCID, false);
-=======
-	      heap_create_update_context (&update_context, &real_hfid, oid, &real_class_oid, recdes, local_scan_cache,
-					  UPDATE_INPLACE_CURRENT_MVCCID);
->>>>>>> 4f1000c3
+					  local_scan_cache, UPDATE_INPLACE_CURRENT_MVCCID);
 	      if (heap_update_logical (thread_p, &update_context) != NO_ERROR)
 		{
 		  assert (er_errid () != NO_ERROR);
@@ -5692,13 +5682,8 @@
 	    }
 	}
 
-<<<<<<< HEAD
       heap_create_update_context (&update_context, hfid, oid, class_oid, recdes, out_of_row_recdes, scan_cache,
-				  UPDATE_INPLACE_CURRENT_MVCCID, false);
-=======
-      heap_create_update_context (&update_context, hfid, oid, class_oid, recdes, scan_cache,
 				  UPDATE_INPLACE_CURRENT_MVCCID);
->>>>>>> 4f1000c3
       error_code = heap_update_logical (thread_p, &update_context);
       if (error_code != NO_ERROR)
 	{
@@ -5769,13 +5754,8 @@
 
 	      OR_PUT_OID (rep_dir_offset, &rep_dir);
 
-<<<<<<< HEAD
 	      heap_create_update_context (&update_context, hfid, oid, class_oid, recdes, out_of_row_recdes, scan_cache,
-					  UPDATE_INPLACE_CURRENT_MVCCID, false);
-=======
-	      heap_create_update_context (&update_context, hfid, oid, class_oid, recdes, scan_cache,
 					  UPDATE_INPLACE_CURRENT_MVCCID);
->>>>>>> 4f1000c3
 	      error_code = heap_update_logical (thread_p, &update_context);
 	      if (error_code != NO_ERROR)
 		{
@@ -6108,38 +6088,6 @@
 	    }
 	}
 
-<<<<<<< HEAD
-      /* use REC_BIGONE maximum record length only for partitioned classes and partitions. */
-      use_bigone_maxsize = (pruning_type != DB_NOT_PARTITIONED_CLASS);
-      if (!HEAP_IS_UPDATE_INPLACE (force_in_place))
-	{
-	  HEAP_OPERATION_CONTEXT update_context;
-
-	  /* in MVCC update heap and then indexes */
-	  heap_create_update_context (&update_context, hfid, oid, class_oid, recdes, out_of_row_recdes,
-				      local_scan_cache, force_in_place, use_bigone_maxsize);
-	  error_code = heap_update_logical (thread_p, &update_context);
-	  if (error_code != NO_ERROR)
-	    {
-	      /*
-	       * Problems updating the object...Maybe, the transaction should be
-	       * aborted by the caller...Quit..
-	       */
-	      if (error_code == ER_FAILED)
-		{
-		  ASSERT_ERROR_AND_SET (error_code);
-		  assert (false);
-		}
-	      else
-		{
-		  ASSERT_ERROR ();
-		}
-	      goto error;
-	    }
-	  isold_object = update_context.is_logical_old;
-	}
-=======
->>>>>>> 4f1000c3
       /* AN INSTANCE: Update indices if any */
       if (has_index)
 	{
@@ -6201,23 +6149,17 @@
 	    }
 	}
 
-      heap_create_update_context (&update_context, hfid, oid, class_oid, recdes, local_scan_cache, force_in_place);
+      /* TODO[arnia] : out_of_row */
+      heap_create_update_context (&update_context, hfid, oid, class_oid, recdes, NULL, local_scan_cache, force_in_place);
       error_code = heap_update_logical (thread_p, &update_context);
       if (error_code != NO_ERROR)
 	{
-<<<<<<< HEAD
 	  HEAP_OPERATION_CONTEXT update_context;
 
 	  heap_create_update_context (&update_context, hfid, oid, class_oid, recdes, out_of_row_recdes,
-				      local_scan_cache, force_in_place, use_bigone_maxsize);
+				      local_scan_cache, force_in_place);
 	  error_code = heap_update_logical (thread_p, &update_context);
 	  if (error_code != NO_ERROR)
-=======
-	  /*
-	   * Problems updating the object...Maybe, the transaction should be aborted by the caller...Quit..
-	   */
-	  if (error_code == ER_FAILED)
->>>>>>> 4f1000c3
 	    {
 	      ASSERT_ERROR_AND_SET (error_code);
 	      assert (false);
@@ -9853,13 +9795,8 @@
 	}
 
       /* Make sure that the index entry exist */
-<<<<<<< HEAD
-      if ((n_attr_ids == 1 && heap_attrinfo_read_dbvalues (thread_p, &inst_oid, &peek, NULL, &attr_info, HEAPATTR_READ_OOR) != NO_ERROR)
-	  || (key = heap_attrvalue_get_key (thread_p, index_id, &attr_info, &peek, &btid_info, &dbvalue, aligned_buf,
-=======
-      if ((n_attr_ids == 1 && heap_attrinfo_read_dbvalues (thread_p, &inst_oid, &record, NULL, &attr_info) != NO_ERROR)
+      if ((n_attr_ids == 1 && heap_attrinfo_read_dbvalues (thread_p, &inst_oid, &record, NULL, &attr_info, HEAPATTR_READ_OOR) != NO_ERROR)
 	  || (key = heap_attrvalue_get_key (thread_p, index_id, &attr_info, &record, &btid_info, &dbvalue, aligned_buf,
->>>>>>> 4f1000c3
 					    NULL, NULL)) == NULL)
 	{
 	  if (isallvalid != DISK_INVALID)
