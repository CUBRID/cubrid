/*
 * Copyright (C) 2008 Search Solution Corporation. All rights reserved by Search Solution.
 *
 *   This program is free software; you can redistribute it and/or modify
 *   it under the terms of the GNU General Public License as published by
 *   the Free Software Foundation; either version 2 of the License, or
 *   (at your option) any later version.
 *
 *  This program is distributed in the hope that it will be useful,
 *  but WITHOUT ANY WARRANTY; without even the implied warranty of
 *  MERCHANTABILITY or FITNESS FOR A PARTICULAR PURPOSE. See the
 *  GNU General Public License for more details.
 *
 *  You should have received a copy of the GNU General Public License
 *  along with this program; if not, write to the Free Software
 *  Foundation, Inc., 51 Franklin Street, Fifth Floor, Boston, MA 02110-1301 USA
 *
 */

/*
 * locator_sr.c : Transaction object locator (at server)
 */

#ident "$Id$"

#include "config.h"

#include <stdlib.h>
#include <string.h>
#include <fcntl.h>
#include <assert.h>

#include "locator_sr.h"
#include "locator.h"
#include "memory_alloc.h"
#include "storage_common.h"
#include "oid.h"
#include "memory_hash.h"
#include "error_manager.h"
#include "xserver_interface.h"
#include "list_file.h"
#include "query_manager.h"
#include "slotted_page.h"
#include "extendible_hash.h"
#include "btree.h"
#include "btree_load.h"
#include "heap_file.h"
#include "object_representation.h"
#include "object_representation_sr.h"
#include "log_manager.h"
#include "lock_manager.h"
#include "system_catalog.h"
#include "replication.h"
#include "critical_section.h"
#if defined(SERVER_MODE)
#include "connection_error.h"
#include "thread.h"
#endif /* SERVER_MODE */
#include "object_print.h"
#include "object_primitive.h"
#include "object_domain.h"
#include "system_parameter.h"
#include "log_impl.h"
#include "transaction_sr.h"
#include "boot_sr.h"
#include "partition.h"
#include "vacuum.h"
#if defined(ENABLE_SYSTEMTAP)
#include "probes.h"
#endif /* ENABLE_SYSTEMTAP */
#include "db.h"
<<<<<<< HEAD
#include "fetch.h"
=======
#include "filter_pred_cache.h"
>>>>>>> e726f995

#if defined(DMALLOC)
#include "dmalloc.h"
#endif /* DMALLOC */

/* TODO : remove */
extern bool catcls_Enable;

static const int LOCATOR_GUESS_NUM_NESTED_REFERENCES = 100;
#define LOCATOR_GUESS_HT_SIZE    LOCATOR_GUESS_NUM_NESTED_REFERENCES * 2

#define CLASSNAME_CACHE_SIZE            1024

/* flag for INSERT/UPDATE/DELETE statement */
typedef enum
{
  FOR_INSERT_OR_DELETE,		/* It is an delete or insert statement, not update statement */
  FOR_MOVE			/* It is an update statement on partitioned table, move a record from one partition to
				 * another */
} LOCATOR_INDEX_ACTION_FLAG;

extern int catcls_insert_catalog_classes (THREAD_ENTRY * thread_p, RECDES * record);
extern int catcls_delete_catalog_classes (THREAD_ENTRY * thread_p, const char *name, OID * class_oid);
extern int catcls_update_catalog_classes (THREAD_ENTRY * thread_p, const char *name, RECDES * record, OID * class_oid_p,
					  UPDATE_INPLACE_STYLE force_in_place);
extern int catcls_remove_entry (THREAD_ENTRY * thread_p, OID * class_oid);

typedef struct locator_classname_action LOCATOR_CLASSNAME_ACTION;
struct locator_classname_action
{
  LC_FIND_CLASSNAME action;	/* The transient operation, delete or reserve name */
  OID oid;			/* The class identifier of classname */
  LOG_LSA savep_lsa;		/* A top action LSA address (likely a savepoint) for return NULL is for current */
  LOCATOR_CLASSNAME_ACTION *prev;	/* To previous top action */
};

typedef struct locator_classname_entry LOCATOR_CLASSNAME_ENTRY;
struct locator_classname_entry
{
  char *e_name;			/* Name of the class */
  int e_tran_index;		/* Transaction of entry */
  LOCATOR_CLASSNAME_ACTION e_current;	/* The most current action */
};

typedef struct locator_return_nxobj LOCATOR_RETURN_NXOBJ;
struct locator_return_nxobj
{				/* Location of next object to return in communication (fetch) area */
  LC_COPYAREA *comm_area;	/* Communication area where objects are returned and described */
  LC_COPYAREA_MANYOBJS *mobjs;	/* Location in the communication area where all objects to be returned are described. */
  LC_COPYAREA_ONEOBJ *obj;	/* Location in the communication area where the next object to return is described. */
  HEAP_SCANCACHE *ptr_scancache;	/* Scan cache used for fetching purposes */
  HEAP_SCANCACHE area_scancache;	/* Scan cache used for fetching purposes */
  RECDES recdes;		/* Location in the communication area where the content of the next object to return is 
				 * placed. */
  int area_offset;		/* Relative offset to recdes->data in the communication area */
};

extern INT32 vacuum_Global_oldest_active_blockers_counter;

bool locator_Dont_check_foreign_key = false;

static MHT_TABLE *locator_Mht_classnames = NULL;

static const HFID NULL_HFID = { {-1, -1}, -1 };

/* Pseudo pageid used to generate pseudo OID for reserved class names. */
static const INT32 locator_Pseudo_pageid_first = -2;
static const INT32 locator_Pseudo_pageid_last = -0x7FFF;
static INT32 locator_Pseudo_pageid_crt = -2;

static int locator_permoid_class_name (THREAD_ENTRY * thread_p, const char *classname, const OID * class_oid);
static int locator_defence_drop_class_name_entry (const void *name, void *ent, void *args);
static int locator_force_drop_class_name_entry (const void *name, void *ent, void *args);
static int locator_drop_class_name_entry (THREAD_ENTRY * thread_p, const char *classname, LOG_LSA * savep_lsa);
static int locator_savepoint_class_name_entry (const char *classname, LOG_LSA * savep_lsa);
static int locator_print_class_name (FILE * outfp, const void *key, void *ent, void *args);
static int locator_check_class_on_heap (const void *name, void *ent, void *args);
static SCAN_CODE locator_lock_and_return_object (THREAD_ENTRY * thread_p, LOCATOR_RETURN_NXOBJ * assign,
						 OID * class_oid, OID * oid, int chn, LOCK lock_mode,
						 SCAN_OPERATION_TYPE op_type);
static int locator_find_lockset_missing_class_oids (THREAD_ENTRY * thread_p, LC_LOCKSET * lockset);
static SCAN_CODE locator_return_object_assign (THREAD_ENTRY * thread_p, LOCATOR_RETURN_NXOBJ * assign, OID * class_oid,
					       OID * oid, int chn, int guess_chn, SCAN_CODE scan, int tran_index);
static LC_LOCKSET *locator_all_reference_lockset (THREAD_ENTRY * thread_p, OID * oid, int prune_level, LOCK inst_lock,
						  LOCK class_lock, int quit_on_errors);
static bool locator_notify_decache (const OID * class_oid, const OID * oid, void *notify_area);
static int locator_guess_sub_classes (THREAD_ENTRY * thread_p, LC_LOCKHINT ** lockhint_subclasses);
static int locator_repl_prepare_force (THREAD_ENTRY * thread_p, LC_COPYAREA_ONEOBJ * obj, RECDES * old_recdes,
				       RECDES * recdes, DB_VALUE * key_value, HEAP_SCANCACHE * force_scancache);
static int locator_repl_get_key_value (DB_VALUE * key_value, LC_COPYAREA * force_area, LC_COPYAREA_ONEOBJ * obj);
static void locator_repl_add_error_to_copyarea (LC_COPYAREA ** copy_area, RECDES * recdes, LC_COPYAREA_ONEOBJ * obj,
						DB_VALUE * key_value, int err_code, const char *err_msg);
static int locator_insert_force (THREAD_ENTRY * thread_p, HFID * hfid, OID * class_oid, OID * oid, RECDES * recdes,
				 int has_index, int op_type, HEAP_SCANCACHE * scan_cache, int *force_count,
				 int pruning_type, PRUNING_CONTEXT * pcontext, FUNC_PRED_UNPACK_INFO * func_preds,
				 UPDATE_INPLACE_STYLE force_in_place);
static int locator_update_force (THREAD_ENTRY * thread_p, HFID * hfid, OID * class_oid, OID * oid, RECDES * ikdrecdes,
				 RECDES * recdes, int has_index, ATTR_ID * att_id, int n_att_id, int op_type,
				 HEAP_SCANCACHE * scan_cache, int *force_count, bool not_check_fk,
				 REPL_INFO_TYPE repl_info_type, int pruning_type, PRUNING_CONTEXT * pcontext,
				 MVCC_REEV_DATA * mvcc_reev_data, UPDATE_INPLACE_STYLE force_in_place,
				 bool need_locking);
static int locator_move_record (THREAD_ENTRY * thread_p, HFID * old_hfid, OID * old_class_oid, OID * obj_oid,
				OID * new_class_oid, HFID * new_class_hfid, RECDES * recdes,
				HEAP_SCANCACHE * scan_cache, int op_type, int has_index, int *force_count,
				PRUNING_CONTEXT * context, MVCC_REEV_DATA * mvcc_reev_data, bool need_locking);
static int locator_delete_force_for_moving (THREAD_ENTRY * thread_p, HFID * hfid, OID * oid, int has_index, int op_type,
					    HEAP_SCANCACHE * scan_cache, int *force_count,
					    MVCC_REEV_DATA * mvcc_reev_data, OID * new_obj_oid, OID * partition_oid,
					    bool need_locking);
static int locator_delete_force_internal (THREAD_ENTRY * thread_p, HFID * hfid, OID * oid, int has_index, int op_type,
					  HEAP_SCANCACHE * scan_cache, int *force_count,
					  MVCC_REEV_DATA * mvcc_reev_data, LOCATOR_INDEX_ACTION_FLAG idx_action_flag,
					  OID * new_obj_oid, OID * partition_oid, bool need_locking);
static int locator_force_for_multi_update (THREAD_ENTRY * thread_p, LC_COPYAREA * force_area);

#if defined(ENABLE_UNUSED_FUNCTION)
static void locator_increase_catalog_count (THREAD_ENTRY * thread_p, OID * cls_oid);
static void locator_decrease_catalog_count (THREAD_ENTRY * thread_p, OID * cls_oid);
#endif

static int locator_add_or_remove_index_for_moving (THREAD_ENTRY * thread_p, RECDES * recdes, OID * inst_oid,
						   OID * class_oid, int is_insert, int op_type,
						   HEAP_SCANCACHE * scan_cache, bool datayn, bool need_replication,
						   HFID * hfid, FUNC_PRED_UNPACK_INFO * func_preds);
static int locator_add_or_remove_index_internal (THREAD_ENTRY * thread_p, RECDES * recdes, OID * inst_oid,
						 OID * class_oid, int is_insert, int op_type,
						 HEAP_SCANCACHE * scan_cache, bool datayn, bool replyn, HFID * hfid,
						 FUNC_PRED_UNPACK_INFO * func_preds,
						 LOCATOR_INDEX_ACTION_FLAG idx_action_flag);
static int locator_check_foreign_key (THREAD_ENTRY * thread_p, HFID * hfid, OID * class_oid, OID * inst_oid,
				      RECDES * recdes, RECDES * new_recdes, bool * is_cached, LC_COPYAREA ** copyarea);
static int locator_check_primary_key_delete (THREAD_ENTRY * thread_p, OR_INDEX * index, DB_VALUE * key);
static int locator_check_primary_key_update (THREAD_ENTRY * thread_p, OR_INDEX * index, DB_VALUE * key);
#if defined(ENABLE_UNUSED_FUNCTION)
static TP_DOMAIN *locator_make_midxkey_domain (OR_INDEX * index);
#endif
static DISK_ISVALID locator_check_unique_btree_entries (THREAD_ENTRY * thread_p, BTID * btid, OID * cls_oid,
							RECDES * classrec, ATTR_ID * attr_ids, const char *btname,
							bool repair);
static int locator_eval_filter_predicate (THREAD_ENTRY * thread_p, BTID * btid, OR_PREDICATE * or_pred, OID * class_oid,
					  OID ** inst_oids, int num_insts, RECDES ** recs, DB_LOGICAL * results);
static bool locator_was_index_already_applied (HEAP_CACHE_ATTRINFO * index_attrinfo, BTID * btid, int pos);
static LC_FIND_CLASSNAME xlocator_reserve_class_name (THREAD_ENTRY * thread_p, const char *classname, OID * class_oid);

static int locator_filter_errid (THREAD_ENTRY * thread_p, int num_ignore_error_count, int *ignore_error_list);
static int locator_area_op_to_pruning_type (LC_COPYAREA_OPERATION op);

static int locator_prefetch_index_page (THREAD_ENTRY * thread_p, OID * class_oid, RECDES * classrec, RECDES * recdes,
					int btid_index, HEAP_CACHE_ATTRINFO * attr_info);
static int locator_prefetch_index_page_internal (THREAD_ENTRY * thread_p, BTID * btid, OID * class_oid,
						 RECDES * classrec, RECDES * recdes);

static int locator_check_primary_key_upddel (THREAD_ENTRY * thread_p, OID * class_oid, OID * inst_oid, RECDES * recdes,
					     LOCATOR_INDEX_ACTION_FLAG idx_action_flag);

static void locator_incr_num_transient_classnames (int tran_index);
static void locator_decr_num_transient_classnames (int tran_index);
static int locator_get_num_transient_classnames (int tran_index);
static bool locator_is_exist_class_name_entry (THREAD_ENTRY * thread_p, LOCATOR_CLASSNAME_ENTRY * entry);

static DISK_ISVALID locator_repair_btree_by_delete (THREAD_ENTRY * thread_p, OID * class_oid, BTID * btid,
						    OID * inst_oid);

static void locator_generate_class_pseudo_oid (THREAD_ENTRY * thread_p, OID * class_oid);

static int redistribute_partition_data (THREAD_ENTRY * thread_p, OID * class_oid, int no_oids, OID * oid_list);
static SCAN_CODE locator_lock_and_get_object_internal (THREAD_ENTRY * thread_p, HEAP_GET_CONTEXT * context,
						       LOCK lock_mode);
static DB_LOGICAL locator_mvcc_reev_cond_assigns (THREAD_ENTRY * thread_p, OID * class_oid, const OID * oid,
						  HEAP_SCANCACHE * scan_cache, RECDES * recdes,
						  MVCC_UPDDEL_REEV_DATA * mvcc_reev_data);
static DB_LOGICAL locator_mvcc_reeval_scan_filters (THREAD_ENTRY * thread_p, const OID * oid,
						    HEAP_SCANCACHE * scan_cache, RECDES * recdes,
						    UPDDEL_MVCC_COND_REEVAL * mvcc_cond_reeval, bool is_upddel);
static DB_LOGICAL mvcc_reevaluate_filters (THREAD_ENTRY * thread_p, MVCC_SCAN_REEV_DATA * mvcc_reev_data,
					   const OID * oid, RECDES * recdes);
static DB_LOGICAL locator_mvcc_reev_cond_and_assignment (THREAD_ENTRY * thread_p, HEAP_SCANCACHE * scan_cache,
							 MVCC_REEV_DATA * mvcc_reev_data_p,
							 MVCC_REC_HEADER * mvcc_header_p,
							 const OID * curr_row_version_oid_p, RECDES * recdes);

/*
 * locator_initialize () - Initialize the locator on the server
 *
 * return: NO_ERROR if all OK, ER_ status otherwise
 *
 * Note: Initialize the server transaction object locator.
 *       Currently, only the classname memory hash table is initialized.
 */
int
locator_initialize (THREAD_ENTRY * thread_p)
{
  RECDES peek = RECDES_INITIALIZER;	/* Record descriptor for peeking object */
  HFID root_hfid;
  OID class_oid;
  char *classname = NULL;
  HEAP_SCANCACHE scan_cache;
  LOCATOR_CLASSNAME_ENTRY *entry;

  if (csect_enter (thread_p, CSECT_LOCATOR_SR_CLASSNAME_TABLE, INF_WAIT) != NO_ERROR)
    {
      /* Some kind of failure. We must notify the error to the caller. */
      assert (false);
      return DISK_ERROR;
    }

  if (csect_enter (thread_p, CSECT_CT_OID_TABLE, INF_WAIT) != NO_ERROR)
    {
      assert (false);
      csect_exit (thread_p, CSECT_LOCATOR_SR_CLASSNAME_TABLE);
      return DISK_ERROR;
    }

  if (locator_Mht_classnames != NULL)
    {
      (void) mht_map (locator_Mht_classnames, locator_force_drop_class_name_entry, NULL);
    }
  else
    {
      locator_Mht_classnames =
	mht_create ("Memory hash Classname to OID", CLASSNAME_CACHE_SIZE, mht_1strhash, mht_compare_strings_are_equal);
    }

  if (locator_Mht_classnames == NULL)
    {
      assert (false);
      goto error;
    }

  /* Find every single class */

  if (boot_find_root_heap (&root_hfid) != NO_ERROR || HFID_IS_NULL (&root_hfid))
    {
      goto error;
    }

  if (heap_scancache_start (thread_p, &scan_cache, &root_hfid, NULL, true, false, NULL) != NO_ERROR)
    {
      goto error;
    }

  OID_SET_NULL (&class_oid);

  while (heap_next (thread_p, &root_hfid, NULL, &class_oid, &peek, &scan_cache, PEEK) == S_SUCCESS)
    {
      assert (!OID_ISNULL (&class_oid));

      classname = or_class_name (&peek);
      assert (classname != NULL);
      assert (strlen (classname) < 255);

      entry = ((LOCATOR_CLASSNAME_ENTRY *) malloc (sizeof (*entry)));
      if (entry == NULL)
	{
	  er_set (ER_ERROR_SEVERITY, ARG_FILE_LINE, ER_OUT_OF_VIRTUAL_MEMORY, 1, sizeof (*entry));
	  goto error;
	}

      entry->e_name = strdup ((char *) classname);
      if (entry->e_name == NULL)
	{
	  free_and_init (entry);
	  er_set (ER_ERROR_SEVERITY, ARG_FILE_LINE, ER_OUT_OF_VIRTUAL_MEMORY, 1, (size_t) (strlen (classname) + 1));
	  goto error;
	}

      entry->e_tran_index = NULL_TRAN_INDEX;

      entry->e_current.action = LC_CLASSNAME_EXIST;
      COPY_OID (&entry->e_current.oid, &class_oid);
      LSA_SET_NULL (&entry->e_current.savep_lsa);
      entry->e_current.prev = NULL;

      assert (locator_is_exist_class_name_entry (thread_p, entry));

      (void) mht_put (locator_Mht_classnames, entry->e_name, entry);
    }

  /* End the scan cursor */
  if (heap_scancache_end (thread_p, &scan_cache) != NO_ERROR)
    {
      goto error;
    }

  csect_exit (thread_p, CSECT_CT_OID_TABLE);

  csect_exit (thread_p, CSECT_LOCATOR_SR_CLASSNAME_TABLE);

  return NO_ERROR;

error:

  csect_exit (thread_p, CSECT_CT_OID_TABLE);

  csect_exit (thread_p, CSECT_LOCATOR_SR_CLASSNAME_TABLE);

  return DISK_ERROR;
}

/*
 * locator_finalize () - Terminates the locator on the server
 *
 * return: nothing
 *
 * Note:Terminate the object locator on the server. Currently, only
 *              the classname memory hash table is removed.
 */
void
locator_finalize (THREAD_ENTRY * thread_p)
{
  if (csect_enter (thread_p, CSECT_LOCATOR_SR_CLASSNAME_TABLE, INF_WAIT) != NO_ERROR)
    {
      /* Some kind of failure. We will leak resources. */
      assert (false);
      return;
    }

  if (locator_Mht_classnames == NULL)
    {
      csect_exit (thread_p, CSECT_LOCATOR_SR_CLASSNAME_TABLE);
      return;
    }

  if (csect_enter (thread_p, CSECT_CT_OID_TABLE, INF_WAIT) != NO_ERROR)
    {
      assert (false);
      csect_exit (thread_p, CSECT_LOCATOR_SR_CLASSNAME_TABLE);
      return;
    }

  (void) mht_map (locator_Mht_classnames, locator_force_drop_class_name_entry, NULL);

  mht_destroy (locator_Mht_classnames);
  locator_Mht_classnames = NULL;

  csect_exit (thread_p, CSECT_CT_OID_TABLE);

  csect_exit (thread_p, CSECT_LOCATOR_SR_CLASSNAME_TABLE);
}

/*
 * xlocator_reserve_class_names () - Reserve several classnames
 *
 * return: LC_FIND_CLASSNAME
 *                       (either of LC_CLASSNAME_RESERVED,
 *                                  LC_CLASSNAME_EXIST,
 *                                  LC_CLASSNAME_ERROR)
 *
 *   num_classes(in): Number of classes
 *   classnames(in): Names of the classes
 *   class_oids(in/out): Object identifiers of the classes
 */
LC_FIND_CLASSNAME
xlocator_reserve_class_names (THREAD_ENTRY * thread_p, const int num_classes, const char **classnames, OID * class_oids)
{
  int i = 0;
  LC_FIND_CLASSNAME result = LC_CLASSNAME_RESERVED;

  for (i = 0; i < num_classes; ++i)
    {
      assert (classnames[i] != NULL);
      assert (strlen (classnames[i]) < 255);

      result = xlocator_reserve_class_name (thread_p, classnames[i], &class_oids[i]);
      if (result != LC_CLASSNAME_RESERVED)
	{
	  /* We could potentially revert the reservation but the transient entries should be properly cleaned up by the 
	   * rollback so we don't really need to do this here. */
	  break;
	}
    }

  return result;
}

/*
 * xlocator_reserve_class_name () - Reserve a classname
 *
 * return: LC_FIND_CLASSNAME
 *                       (either of LC_CLASSNAME_RESERVED,
 *                                  LC_CLASSNAME_EXIST,
 *                                  LC_CLASSNAME_ERROR)
 *
 *   classname(in): Name of class
 *   class_oid(in/out): Object identifier of the class
 *
 * Note: Reserve the name of a class.
 *              If there is an entry on the memory classname table,
 *              we can proceed if the entry belongs to the current
 *              transaction, otherwise, we must wait until the transaction
 *              holding the entry terminates since the fate of the classname
 *              entry cannot be predicted. If the entry belongs to
 *              the current transaction, we can reserve the name only if the
 *              entry indicates that a class with such a name has been
 *              deleted or reserved. If there is not a entry with such a name,
 *              the classname is reserved or an error is returned.
 */
static LC_FIND_CLASSNAME
xlocator_reserve_class_name (THREAD_ENTRY * thread_p, const char *classname, OID * class_oid)
{
  LOCATOR_CLASSNAME_ENTRY *entry;
  LOCATOR_CLASSNAME_ACTION *old_action;
  LC_FIND_CLASSNAME reserve = LC_CLASSNAME_RESERVED;
  OID tmp_classoid;
  int tran_index;

  if (classname == NULL)
    {
      return LC_CLASSNAME_ERROR;
    }

  assert (classname != NULL);
  assert (strlen (classname) < 255);

  tran_index = LOG_FIND_THREAD_TRAN_INDEX (thread_p);

start:
  reserve = LC_CLASSNAME_RESERVED;

  if (csect_enter (thread_p, CSECT_LOCATOR_SR_CLASSNAME_TABLE, INF_WAIT) != NO_ERROR)
    {
      /* Some kind of failure. We must notify the error to the caller. */
      assert (false);
      return LC_CLASSNAME_ERROR;
    }

  /* Is there any entries on the classname hash table ? */
  entry = (LOCATOR_CLASSNAME_ENTRY *) mht_get (locator_Mht_classnames, classname);

  if (locator_is_exist_class_name_entry (thread_p, entry))
    {
      /* There is a class with such a name on the classname cache. */
      reserve = LC_CLASSNAME_EXIST;
    }
  else if (entry != NULL)
    {
      assert (entry->e_current.action != LC_CLASSNAME_EXIST);

      /* 
       * We can only proceed if the entry belongs to the current transaction,
       * otherwise, we must lock the class associated with the classname and
       * retry the operation once the lock is granted.
       */
      if (entry->e_tran_index == tran_index)
	{
	  /* 
	   * The name can be reserved only if it has been deleted or
	   * previously reserved. We allow double reservations in order for
	   * multiple table renaming to properly reserve all the names
	   * involved.
	   */
	  if (entry->e_current.action == LC_CLASSNAME_DELETED || entry->e_current.action == LC_CLASSNAME_DELETED_RENAME
	      || (entry->e_current.action == LC_CLASSNAME_RESERVED && LSA_ISNULL (&entry->e_current.savep_lsa)))
	    {
	      /* 
	       * The entry can be changed.
	       * Do we need to save the old action...just in case we do a
	       * partial rollback ?
	       */
	      if (!LSA_ISNULL (&entry->e_current.savep_lsa))
		{
		  /* 
		   * There is a possibility of returning to this top LSA
		   * (savepoint). Save the action.. just in case
		   */
		  old_action = (LOCATOR_CLASSNAME_ACTION *) malloc (sizeof (*old_action));

		  if (old_action == NULL)
		    {
		      er_set (ER_ERROR_SEVERITY, ARG_FILE_LINE, ER_OUT_OF_VIRTUAL_MEMORY, 1, sizeof (*old_action));
		      csect_exit (thread_p, CSECT_LOCATOR_SR_CLASSNAME_TABLE);
		      return LC_CLASSNAME_ERROR;
		    }

		  *old_action = entry->e_current;
		  LSA_SET_NULL (&entry->e_current.savep_lsa);
		  entry->e_current.prev = old_action;
		}

	      entry->e_current.action = LC_CLASSNAME_RESERVED;
	      if (OID_ISNULL (class_oid))
		{
		  locator_generate_class_pseudo_oid (thread_p, class_oid);
		}
	      COPY_OID (&entry->e_current.oid, class_oid);

	      /* Add dummy log to make sure we can revert transient state change. See comment in
	       * xlocator_rename_class_name. Since reserve has been moved before any change (or flush) is done, same
	       * scenario can happen here. */
	      log_append_redo_data2 (thread_p, RVLOC_CLASSNAME_DUMMY, NULL, NULL, 0, 0, NULL);
	    }
	  else
	    {
	      assert ((entry->e_current.action == LC_CLASSNAME_RESERVED && !LSA_ISNULL (&entry->e_current.savep_lsa))
		      || entry->e_current.action == LC_CLASSNAME_RESERVED_RENAME);

	      reserve = LC_CLASSNAME_EXIST;
	    }
	}
      else
	{
	  COPY_OID (&tmp_classoid, &entry->e_current.oid);

	  /* 
	   * The fate of this entry is known when the transaction holding
	   * this entry either commits or aborts. Get the lock and try again.
	   */

	  /* 
	   * Exit from critical section since we are going to be suspended and
	   * then retry again.
	   */
	  csect_exit (thread_p, CSECT_LOCATOR_SR_CLASSNAME_TABLE);

	  if (lock_object (thread_p, &tmp_classoid, oid_Root_class_oid, SCH_M_LOCK, LK_UNCOND_LOCK) != LK_GRANTED)
	    {
	      /* 
	       * Unable to acquired lock
	       */
	      return LC_CLASSNAME_ERROR;
	    }
	  else
	    {
	      /* 
	       * Try again
	       * Remove the lock.. since the above was a dirty read
	       */
	      lock_unlock_object (thread_p, &tmp_classoid, oid_Root_class_oid, SCH_M_LOCK, true);
	      goto start;
	    }
	}
    }
  else
    {
      entry = (LOCATOR_CLASSNAME_ENTRY *) malloc (sizeof (*entry));
      if (entry == NULL)
	{
	  er_set (ER_ERROR_SEVERITY, ARG_FILE_LINE, ER_OUT_OF_VIRTUAL_MEMORY, 1, sizeof (*entry));
	  csect_exit (thread_p, CSECT_LOCATOR_SR_CLASSNAME_TABLE);
	  return LC_CLASSNAME_ERROR;
	}

      entry->e_name = strdup ((char *) classname);
      if (entry->e_name == NULL)
	{
	  free_and_init (entry);
	  er_set (ER_ERROR_SEVERITY, ARG_FILE_LINE, ER_OUT_OF_VIRTUAL_MEMORY, 1, (size_t) (strlen (classname) + 1));
	  csect_exit (thread_p, CSECT_LOCATOR_SR_CLASSNAME_TABLE);
	  return LC_CLASSNAME_ERROR;
	}

      entry->e_tran_index = tran_index;

      entry->e_current.action = LC_CLASSNAME_RESERVED;
      if (OID_ISNULL (class_oid))
	{
	  locator_generate_class_pseudo_oid (thread_p, class_oid);
	}
      COPY_OID (&entry->e_current.oid, class_oid);
      LSA_SET_NULL (&entry->e_current.savep_lsa);
      entry->e_current.prev = NULL;

      /* Add dummy log to make sure we can revert transient state change. See comment in xlocator_rename_class_name.
       * Since reserve has been moved before any change (or flush) is done, same scenario can happen here. */
      log_append_redo_data2 (thread_p, RVLOC_CLASSNAME_DUMMY, NULL, NULL, 0, 0, NULL);

      assert (locator_is_exist_class_name_entry (thread_p, entry) == false);

      (void) mht_put (locator_Mht_classnames, entry->e_name, entry);

      locator_incr_num_transient_classnames (entry->e_tran_index);
    }

  /* 
   * Note that the index has not been made permanently into the database.
   *      That is, it has not been inserted onto extendible hash.
   */

  csect_exit (thread_p, CSECT_LOCATOR_SR_CLASSNAME_TABLE);

  /* 
   * Get the lock on the class if we were able to reserve the name
   */
  if (reserve == LC_CLASSNAME_RESERVED && entry != NULL)
    {
      assert (entry->e_tran_index == tran_index);

      if (lock_object (thread_p, class_oid, oid_Root_class_oid, SCH_M_LOCK, LK_UNCOND_LOCK) != LK_GRANTED)
	{
	  /* 
	   * Something wrong. Remove the entry from hash table.
	   */
	  if (csect_enter (thread_p, CSECT_LOCATOR_SR_CLASSNAME_TABLE, INF_WAIT) != NO_ERROR)
	    {
	      assert (false);
	      return LC_CLASSNAME_ERROR;
	    }

	  if (entry->e_current.prev == NULL)
	    {
	      locator_decr_num_transient_classnames (entry->e_tran_index);

	      (void) mht_rem (locator_Mht_classnames, entry->e_name, NULL, NULL);

	      free_and_init (entry->e_name);
	      free_and_init (entry);
	    }
	  else
	    {
	      old_action = entry->e_current.prev;
	      entry->e_current = *old_action;
	      free_and_init (old_action);
	    }

	  csect_exit (thread_p, CSECT_LOCATOR_SR_CLASSNAME_TABLE);

	  reserve = LC_CLASSNAME_ERROR;
	}
    }

  return reserve;
}

/*
 * xlocator_get_reserved_class_name_oid () - Is class name reserved by this
 *					transaction?
 *
 * return          : Error code.
 * thread_p (in)   : Thread entry.
 * classname (in)  : Class name.
 * class_oid (out) : Class OID.
 */
int
xlocator_get_reserved_class_name_oid (THREAD_ENTRY * thread_p, const char *classname, OID * class_oid)
{
  int tran_index;
  LOCATOR_CLASSNAME_ENTRY *entry;
  bool is_reserved = false;

  tran_index = LOG_FIND_THREAD_TRAN_INDEX (thread_p);

  if (csect_enter_as_reader (thread_p, CSECT_LOCATOR_SR_CLASSNAME_TABLE, INF_WAIT) != NO_ERROR)
    {
      assert (false);
      return ER_FAILED;
    }
  entry = (LOCATOR_CLASSNAME_ENTRY *) mht_get (locator_Mht_classnames, classname);
  if (entry == NULL)
    {
      assert (false);
      goto error;
    }

  if (entry->e_current.action != LC_CLASSNAME_RESERVED)
    {
      assert (false);
      goto error;
    }

  if (entry->e_tran_index != tran_index)
    {
      assert (false);
      goto error;
    }

  COPY_OID (class_oid, &entry->e_current.oid);

  csect_exit (thread_p, CSECT_LOCATOR_SR_CLASSNAME_TABLE);

  return NO_ERROR;

error:
  csect_exit (thread_p, CSECT_LOCATOR_SR_CLASSNAME_TABLE);
  er_set (ER_ERROR_SEVERITY, ARG_FILE_LINE, ER_GENERIC_ERROR, 0);
  return ER_FAILED;
}

/*
 * xlocator_delete_class_name () - Remove a classname
 *
 * return: LC_FIND_CLASSNAME (either of LC_CLASSNAME_DELETED,
 *                                      LC_CLASSNAME_ERROR)
 *
 *   classname(in): Name of the class to delete
 *
 * Note: Indicate that a classname has been deleted.
 *              A classname to OID entry is created in memory to indicate the
 *              deletion.
 *              If there is an entry on the memory classname table,
 *              we can proceed if the entry belongs to the current
 *              transaction, otherwise, we must wait until the transaction
 *              holding the entry terminates since the fate of the classname
 *              entry cannot be predicted. If the entry belongs to
 *              the current transaction, we can delete the name only if the
 *              entry indicates that a class with such a name has been
 *              reserved. If there is not a entry with such a namek,
 *              the deleted class is locked and a entry is created informing
 *              of the deletion.
 */
LC_FIND_CLASSNAME
xlocator_delete_class_name (THREAD_ENTRY * thread_p, const char *classname)
{
  LOCATOR_CLASSNAME_ENTRY *entry;
  LOCATOR_CLASSNAME_ACTION *old_action;
  LC_FIND_CLASSNAME classname_delete = LC_CLASSNAME_DELETED;
  OID tmp_classoid;
  int tran_index;

  if (classname == NULL)
    {
      return LC_CLASSNAME_ERROR;
    }

  assert (classname != NULL);
  assert (strlen (classname) < 255);

  tran_index = LOG_FIND_THREAD_TRAN_INDEX (thread_p);

start:
  classname_delete = LC_CLASSNAME_DELETED;

  if (csect_enter (thread_p, CSECT_LOCATOR_SR_CLASSNAME_TABLE, INF_WAIT) != NO_ERROR)
    {
      /* Some kind of failure. We must notify the error to the caller. */
      assert (false);
      return LC_CLASSNAME_ERROR;
    }

  entry = (LOCATOR_CLASSNAME_ENTRY *) mht_get (locator_Mht_classnames, classname);
  if (entry != NULL)
    {
      assert (entry->e_tran_index == NULL_TRAN_INDEX || entry->e_tran_index == tran_index);

      COPY_OID (&tmp_classoid, &entry->e_current.oid);
    }

  if (locator_is_exist_class_name_entry (thread_p, entry))
    {
      /* There is a class with such a name on the classname cache. We should convert it to transient one. */
      entry->e_tran_index = tran_index;
      entry->e_current.action = LC_CLASSNAME_DELETED;

      locator_incr_num_transient_classnames (entry->e_tran_index);
    }
  else if (entry != NULL)
    {
      assert (entry->e_current.action != LC_CLASSNAME_EXIST);
      assert (entry->e_tran_index == tran_index);

      /* 
       * We can only proceed if the entry belongs to the current transaction,
       * otherwise, we must lock the class associated with the classname and
       * retry the operation once the lock is granted.
       */
      if (entry->e_tran_index == tran_index)
	{
	  /* 
	   * The name can be deleted only if it has been reserved by current
	   * transaction
	   */
	  if (entry->e_current.action == LC_CLASSNAME_DELETED || entry->e_current.action == LC_CLASSNAME_DELETED_RENAME)
	    {
	      classname_delete = LC_CLASSNAME_ERROR;
	      goto error;
	    }

	  assert (entry->e_current.action == LC_CLASSNAME_RESERVED
		  || entry->e_current.action == LC_CLASSNAME_RESERVED_RENAME);

	  /* 
	   * The entry can be changed.
	   * Do we need to save the old action...just in case we do a partial
	   * rollback ?
	   */
	  if (!LSA_ISNULL (&entry->e_current.savep_lsa))
	    {
	      /* 
	       * There is a possibility of returning to this top LSA (savepoint).
	       * Save the action.. just in case
	       */
	      old_action = (LOCATOR_CLASSNAME_ACTION *) malloc (sizeof (*old_action));
	      if (old_action == NULL)
		{
		  er_set (ER_ERROR_SEVERITY, ARG_FILE_LINE, ER_OUT_OF_VIRTUAL_MEMORY, 1, sizeof (*old_action));
		  classname_delete = LC_CLASSNAME_ERROR;
		  goto error;
		}

	      *old_action = entry->e_current;
	      LSA_SET_NULL (&entry->e_current.savep_lsa);
	      entry->e_current.prev = old_action;
	    }

	  entry->e_current.action = LC_CLASSNAME_DELETED;
	}
      else
	{
	  /* 
	   * Do not know the fate of this entry until the transaction holding
	   * this entry either commits or aborts. Get the lock and try again.
	   */

	  /* 
	   * Exit from critical section since we are going to be suspended and
	   * then retry again.
	   */

	  csect_exit (thread_p, CSECT_LOCATOR_SR_CLASSNAME_TABLE);

	  if (lock_object (thread_p, &tmp_classoid, oid_Root_class_oid, SCH_M_LOCK, LK_UNCOND_LOCK) != LK_GRANTED)
	    {
	      /* 
	       * Unable to acquired lock
	       */
	      return LC_CLASSNAME_ERROR;
	    }
	  else
	    {
	      /* 
	       * Try again
	       * Remove the lock.. since the above was a dirty read
	       */
	      lock_unlock_object (thread_p, &tmp_classoid, oid_Root_class_oid, SCH_M_LOCK, true);
	      goto start;
	    }
	}
    }
  else
    {
      /* Some kind of failure. We must notify the error to the caller. */
      classname_delete = LC_CLASSNAME_ERROR;
    }

error:
  csect_exit (thread_p, CSECT_LOCATOR_SR_CLASSNAME_TABLE);

  /* 
   * We do not need to lock the entry->oid since it has already been locked
   * in exclusive mode when the class was deleted or renamed. Avoid duplicate
   * calls.
   */

  /* Note that the index has not been dropped permanently from the database */
  return classname_delete;
}

/*
 * xlocator_rename_class_name () - Rename a classname
 *
 * return: LC_FIND_CLASSNAME
 *                       (either of LC_CLASSNAME_RESERVED_RENAME,
 *                                  LC_CLASSNAME_EXIST,
 *                                  LC_CLASSNAME_ERROR)
 *
 *   oldname(in): Old name of class
 *   newname(in): New name of class
 *   class_oid(in/out): Object identifier of the class
 *
 * Note: Rename a class in transient form.
 */
LC_FIND_CLASSNAME
xlocator_rename_class_name (THREAD_ENTRY * thread_p, const char *oldname, const char *newname, OID * class_oid)
{
  LOCATOR_CLASSNAME_ENTRY *entry;
  LC_FIND_CLASSNAME renamed;
  int tran_index;

  if (oldname == NULL || newname == NULL)
    {
      return LC_CLASSNAME_ERROR;
    }

  assert (oldname != NULL);
  assert (strlen (oldname) < 255);
  assert (newname != NULL);
  assert (strlen (newname) < 255);
  assert (!OID_ISNULL (class_oid));

  tran_index = LOG_FIND_THREAD_TRAN_INDEX (thread_p);

  renamed = xlocator_reserve_class_name (thread_p, newname, class_oid);
  if (renamed != LC_CLASSNAME_RESERVED)
    {
      return renamed;
    }

  if (csect_enter (thread_p, CSECT_LOCATOR_SR_CLASSNAME_TABLE, INF_WAIT) != NO_ERROR)
    {
      /* Some kind of failure. We must notify the error to the caller. */
      assert (false);
      return LC_CLASSNAME_ERROR;
    }

  entry = (LOCATOR_CLASSNAME_ENTRY *) mht_get (locator_Mht_classnames, newname);
  if (entry != NULL)
    {
      assert (entry->e_current.action == LC_CLASSNAME_RESERVED);

      entry->e_current.action = LC_CLASSNAME_RESERVED_RENAME;
      renamed = xlocator_delete_class_name (thread_p, oldname);
      entry = (LOCATOR_CLASSNAME_ENTRY *) mht_get (locator_Mht_classnames, oldname);
      if (renamed == LC_CLASSNAME_DELETED && entry != NULL)
	{
	  entry->e_current.action = LC_CLASSNAME_DELETED_RENAME;
	  renamed = LC_CLASSNAME_RESERVED_RENAME;

	  /* We need to add a dummy log here. If rename is the first clause of alter statement, there will be no log
	   * entries between parent system savepoint and next flush. Next flush will start a system operation which
	   * will mark the delete action of old class name with same LSA as parent system savepoint. Therefore, the
	   * delete action is not removed when alter statement is aborted and a new table with the same name may be
	   * created. */
	  log_append_redo_data2 (thread_p, RVLOC_CLASSNAME_DUMMY, NULL, NULL, 0, 0, NULL);
	}
      else
	{
	  entry = ((LOCATOR_CLASSNAME_ENTRY *) mht_get (locator_Mht_classnames, newname));
	  if (entry == NULL)
	    {
	      renamed = LC_CLASSNAME_ERROR;
	      goto error;
	    }

	  assert (locator_is_exist_class_name_entry (thread_p, entry) == false);
	  assert (entry->e_tran_index == tran_index);

	  if (csect_enter (thread_p, CSECT_CT_OID_TABLE, INF_WAIT) != NO_ERROR)
	    {
	      assert (false);
	      renamed = LC_CLASSNAME_ERROR;
	      goto error;
	    }

	  if (locator_drop_class_name_entry (thread_p, newname, NULL) != NO_ERROR)
	    {
	      csect_exit (thread_p, CSECT_CT_OID_TABLE);
	      renamed = LC_CLASSNAME_ERROR;
	      goto error;
	    }

	  csect_exit (thread_p, CSECT_CT_OID_TABLE);
	}
    }

error:

  csect_exit (thread_p, CSECT_LOCATOR_SR_CLASSNAME_TABLE);

  return renamed;
}

/*
 * xlocator_find_class_oid () - Find oid of a classname
 *
 * return: LC_FIND_CLASSNAME
 *                       (either of LC_CLASSNAME_EXIST,
 *                                  LC_CLASSNAME_DELETED,
 *                                  LC_CLASSNAME_ERROR)
 *
 *   classname(in): Name of class to find
 *   class_oid(out): Set as a side effect
 *   lock(in): Lock to acquire for the class
 *
 * Note: Find the class identifier of the given class name and lock the
 *              class with the given mode.
 *              If there is an entry on the memory classname table,
 *              we can proceed if the entry belongs to the current
 *              transaction, otherwise, we must wait until the transaction
 *              holding the entry terminates since the fate of the classname
 *              entry cannot be predicted.
 */
LC_FIND_CLASSNAME
xlocator_find_class_oid (THREAD_ENTRY * thread_p, const char *classname, OID * class_oid, LOCK lock)
{
  int tran_index;
  LOCATOR_CLASSNAME_ENTRY *entry;
  LOCK tmp_lock;
  LC_FIND_CLASSNAME find = LC_CLASSNAME_EXIST;

  tran_index = LOG_FIND_THREAD_TRAN_INDEX (thread_p);

start:
  find = LC_CLASSNAME_EXIST;

  if (csect_enter_as_reader (thread_p, CSECT_LOCATOR_SR_CLASSNAME_TABLE, INF_WAIT) != NO_ERROR)
    {
      assert (false);
      return LC_CLASSNAME_ERROR;
    }

  entry = (LOCATOR_CLASSNAME_ENTRY *) mht_get (locator_Mht_classnames, classname);

  if (entry != NULL)
    {
      COPY_OID (class_oid, &entry->e_current.oid);
      assert (find == LC_CLASSNAME_EXIST);
    }

  if (locator_is_exist_class_name_entry (thread_p, entry))
    {
      assert (find == LC_CLASSNAME_EXIST);	/* OK, go ahead */
    }
  else if (entry != NULL)
    {
      assert (entry->e_current.action != LC_CLASSNAME_EXIST);

      /* 
       * We can only proceed if the entry belongs to the current transaction,
       * otherwise, we must lock the class associated with the classname and
       * retry the operation once the lock is granted.
       */
      assert (find == LC_CLASSNAME_EXIST);

      if (entry->e_tran_index == tran_index)
	{
	  if (entry->e_current.action == LC_CLASSNAME_DELETED || entry->e_current.action == LC_CLASSNAME_DELETED_RENAME)
	    {
	      OID_SET_NULL (class_oid);	/* clear */
	      find = LC_CLASSNAME_DELETED;
	    }
	  else
	    {
	      assert (find == LC_CLASSNAME_EXIST);	/* OK, go ahead */
	    }
	}
      else
	{
	  /* 
	   * Do not know the fate of this entry until the transaction is
	   * committed or aborted. Get the lock and try again.
	   */
	  csect_exit (thread_p, CSECT_LOCATOR_SR_CLASSNAME_TABLE);

	  if (lock != NULL_LOCK)
	    {
	      tmp_lock = lock;
	    }
	  else
	    {
	      tmp_lock = IS_LOCK;
	    }

	  if (lock_object (thread_p, class_oid, oid_Root_class_oid, tmp_lock, LK_UNCOND_LOCK) != LK_GRANTED)
	    {
	      /* 
	       * Unable to acquired lock
	       */
	      OID_SET_NULL (class_oid);	/* clear */
	      return LC_CLASSNAME_ERROR;
	    }
	  else
	    {
	      /* 
	       * Try again
	       * Remove the lock.. since the above was a dirty read
	       */
	      lock_unlock_object (thread_p, class_oid, oid_Root_class_oid, tmp_lock, true);
	      goto start;
	    }
	}
    }
  else
    {
      find = LC_CLASSNAME_DELETED;
    }

  csect_exit (thread_p, CSECT_LOCATOR_SR_CLASSNAME_TABLE);

  if (lock != NULL_LOCK && find == LC_CLASSNAME_EXIST)
    {
      /* Now acquired the desired lock */
      if (lock_object (thread_p, class_oid, oid_Root_class_oid, lock, LK_UNCOND_LOCK) != LK_GRANTED)
	{
	  /* 
	   * Unable to acquired lock
	   */
	  OID_SET_NULL (class_oid);	/* clear */
	  find = LC_CLASSNAME_ERROR;
	}
      else
	{
	  lock_unlock_object (thread_p, class_oid, oid_Root_class_oid, lock, false);
	}
    }

#if !defined(NDEBUG)
  if (find == LC_CLASSNAME_EXIST)
    {
      assert (!OID_ISNULL (class_oid));
    }
  else if (find == LC_CLASSNAME_ERROR)
    {
      assert (OID_ISNULL (class_oid));
    }
#endif

  return find;
}

/*
 * locator_permoid_class_name () - Change reserve name with permanent oid
 *
 * return: NO_ERROR if all OK, ER_ status otherwise
 *
 *   classname(in): Name of class
 *   class_oid(in):  New OID
 *
 * Note: Update the entry for the given classname with the
 *              given class identifier. The entry must belong to the
 *              current transaction.
 */
static int
locator_permoid_class_name (THREAD_ENTRY * thread_p, const char *classname, const OID * class_oid)
{
  LOCATOR_CLASSNAME_ENTRY *entry;
  LOCATOR_CLASSNAME_ACTION *old_action;
  int error_code = NO_ERROR;

  /* Is there any entries on the classname hash table ? */
  if (csect_enter (thread_p, CSECT_LOCATOR_SR_CLASSNAME_TABLE, INF_WAIT) != NO_ERROR)
    {
      assert (false);
      return ER_FAILED;
    }

  entry = (LOCATOR_CLASSNAME_ENTRY *) mht_get (locator_Mht_classnames, classname);
  if (entry == NULL || entry->e_tran_index != LOG_FIND_THREAD_TRAN_INDEX (thread_p))
    {
      assert (false);
      error_code = ER_FAILED;
      goto error;		/* should be impossible */
    }

  assert (locator_is_exist_class_name_entry (thread_p, entry) == false);
  assert (entry->e_tran_index == LOG_FIND_THREAD_TRAN_INDEX (thread_p));

  if (entry->e_current.action != LC_CLASSNAME_EXIST)
    {
      /* 
       * Remove the old lock entry. The new entry has already been acquired by
       * the caller
       */
      lock_unlock_object (thread_p, &entry->e_current.oid, oid_Root_class_oid, X_LOCK, true);

      /* 
       * Do we need to save the old action...just in case we do a partial
       * rollback ?
       */
      if (!LSA_ISNULL (&entry->e_current.savep_lsa))
	{
	  /* 
	   * There is a possibility of returning to this top LSA (savepoint).
	   * Save the action.. just in case
	   */
	  old_action = (LOCATOR_CLASSNAME_ACTION *) malloc (sizeof (*old_action));
	  if (old_action == NULL)
	    {
	      error_code = ER_OUT_OF_VIRTUAL_MEMORY;
	      er_set (ER_ERROR_SEVERITY, ARG_FILE_LINE, error_code, 1, sizeof (*old_action));
	      goto error;
	    }

	  *old_action = entry->e_current;
	  LSA_SET_NULL (&entry->e_current.savep_lsa);
	  entry->e_current.prev = old_action;
	}

      COPY_OID (&entry->e_current.oid, class_oid);
    }

  csect_exit (thread_p, CSECT_LOCATOR_SR_CLASSNAME_TABLE);

  assert (error_code == NO_ERROR);

  return NO_ERROR;

error:

  csect_exit (thread_p, CSECT_LOCATOR_SR_CLASSNAME_TABLE);

  assert (error_code != NO_ERROR);

  return error_code;
}

/*
 * locator_drop_transient_class_name_entries () - Drop transient classname entries
 *
 * return: NO_ERROR if all OK, ER_ status otherwise
 *
 *   savep_lsa(in): up to given LSA
 *
 * Note: Remove all the classname transient entries of the given
 *              transaction up to the given savepoint.
 *              This is done when the transaction terminates.
 */
int
locator_drop_transient_class_name_entries (THREAD_ENTRY * thread_p, LOG_LSA * savep_lsa)
{
  MODIFIED_CLASS_ENTRY *t;
  int tran_index;
  LOG_TDES *tdes;		/* Transaction descriptor */
  int error_code = NO_ERROR;

  tran_index = LOG_FIND_THREAD_TRAN_INDEX (thread_p);

  if (tran_index != NULL_TRAN_INDEX)
    {
      if (locator_get_num_transient_classnames (tran_index) <= 0)
	{
	  return NO_ERROR;
	}
    }

  tdes = LOG_FIND_TDES (tran_index);

  if (csect_enter (thread_p, CSECT_LOCATOR_SR_CLASSNAME_TABLE, INF_WAIT) != NO_ERROR)
    {
      /* Some kind of failure. We must notify the error to the caller. */
      assert (false);
      return ER_FAILED;
    }

  if (csect_enter (thread_p, CSECT_CT_OID_TABLE, INF_WAIT) != NO_ERROR)
    {
      assert (false);
      csect_exit (thread_p, CSECT_LOCATOR_SR_CLASSNAME_TABLE);
      return ER_FAILED;
    }

  for (t = tdes->modified_class_list; t != NULL; t = t->m_next)
    {
      assert (t->m_classname != NULL);
      error_code = locator_drop_class_name_entry (thread_p, t->m_classname, savep_lsa);
      if (error_code != NO_ERROR)
	{
	  assert (false);	/* is impossible */
	  break;
	}
    }
  assert (locator_get_num_transient_classnames (tran_index) >= 0);

  /* defence for commit or rollback; include partial rollback */
  if (tran_index != NULL_TRAN_INDEX)
    {
      if (locator_get_num_transient_classnames (tran_index) > 0)
	{
	  (void) mht_map (locator_Mht_classnames, locator_defence_drop_class_name_entry, savep_lsa);
	}
    }

  if (error_code == NO_ERROR)
    {
      /* defence for commit or rollback; exclude partial rollback */
      if (savep_lsa == NULL)
	{
	  if (locator_get_num_transient_classnames (tran_index) != 0)
	    {
	      assert (false);	/* something wrong */
	      error_code = ER_FAILED;
	    }
	}
    }

  csect_exit (thread_p, CSECT_CT_OID_TABLE);

  csect_exit (thread_p, CSECT_LOCATOR_SR_CLASSNAME_TABLE);

  return error_code;
}

/*
 * locator_drop_class_name_entry () - Remove one transient entry
 *
 * return: NO_ERROR or error code
 *
 *   thread_p(in):
 *   classname(in): The classname (key)
 *   savep_lsa(in): up to given LSA
 *
 * Note: Remove transient entry if it belongs to current transaction.
 */
static int
locator_drop_class_name_entry (THREAD_ENTRY * thread_p, const char *classname, LOG_LSA * savep_lsa)
{
  int tran_index;
  LOG_TDES *tdes;		/* Transaction descriptor */
  LOCATOR_CLASSNAME_ENTRY *entry;
  LOCATOR_CLASSNAME_ACTION *old_action;

  tran_index = LOG_FIND_THREAD_TRAN_INDEX (thread_p);

  tdes = LOG_FIND_TDES (tran_index);

  assert (csect_check_own (thread_p, CSECT_CT_OID_TABLE) == 1);
  assert (csect_check_own (thread_p, CSECT_LOCATOR_SR_CLASSNAME_TABLE) == 1);

  entry = (LOCATOR_CLASSNAME_ENTRY *) mht_get (locator_Mht_classnames, classname);
  if (entry == NULL)
    {
      /* table is dropped by myself; not exist */
      return NO_ERROR;		/* do nothing */
    }

  if (!(entry->e_tran_index == NULL_TRAN_INDEX || entry->e_tran_index == tran_index))
    {
      /* table is dropped by myself and reserved by other tranx */
      return NO_ERROR;
    }

  assert (entry->e_name != NULL);
  assert (!OID_ISNULL (&entry->e_current.oid));

#if !defined(NDEBUG)
  if (entry->e_current.action == LC_CLASSNAME_EXIST)
    {
      assert (locator_is_exist_class_name_entry (thread_p, entry));
    }
#endif

  assert (savep_lsa == NULL || !LSA_ISNULL (savep_lsa));

  if (locator_is_exist_class_name_entry (thread_p, entry) == false)
    {
      assert (entry->e_tran_index == tran_index);

      if (savep_lsa == NULL && tdes->state != TRAN_UNACTIVE_ABORTED)
	{
	  /* is commit; get current */
	  while (entry->e_current.prev != NULL)
	    {
	      old_action = entry->e_current.prev;
	      entry->e_current.prev = old_action->prev;
	      free_and_init (old_action);
	    }
	  assert (entry->e_current.prev == NULL);

	  locator_decr_num_transient_classnames (entry->e_tran_index);

	  if (entry->e_current.action == LC_CLASSNAME_RESERVED
	      || entry->e_current.action == LC_CLASSNAME_RESERVED_RENAME)
	    {
	      entry->e_tran_index = NULL_TRAN_INDEX;

	      entry->e_current.action = LC_CLASSNAME_EXIST;
	      LSA_SET_NULL (&entry->e_current.savep_lsa);

	      assert (locator_is_exist_class_name_entry (thread_p, entry));
	    }
	  else
	    {
	      assert (entry->e_current.action == LC_CLASSNAME_DELETED
		      || entry->e_current.action == LC_CLASSNAME_DELETED_RENAME);

	      (void) locator_force_drop_class_name_entry (entry->e_name, entry, NULL);
	      entry = NULL;	/* clear */
	    }
	}
      else
	{
	  /* is rollback or partial rollback; get prev */
	  while (savep_lsa == NULL	/* is rollback */
		 || LSA_ISNULL (&entry->e_current.savep_lsa) || LSA_LT (savep_lsa, &entry->e_current.savep_lsa))
	    {
	      if (entry->e_current.prev == NULL)
		{
		  break;
		}

	      old_action = entry->e_current.prev;
	      entry->e_current = *old_action;
	      free_and_init (old_action);
	    }

	  if (savep_lsa == NULL	/* is rollback */
	      || LSA_ISNULL (&entry->e_current.savep_lsa) || LSA_LT (savep_lsa, &entry->e_current.savep_lsa))
	    {
	      assert (entry->e_current.prev == NULL);

	      locator_decr_num_transient_classnames (entry->e_tran_index);

	      if (entry->e_current.action == LC_CLASSNAME_DELETED
		  || entry->e_current.action == LC_CLASSNAME_DELETED_RENAME)
		{
		  entry->e_tran_index = NULL_TRAN_INDEX;

		  entry->e_current.action = LC_CLASSNAME_EXIST;
		  LSA_SET_NULL (&entry->e_current.savep_lsa);

		  assert (locator_is_exist_class_name_entry (thread_p, entry));
		}
	      else
		{
		  assert (entry->e_current.action == LC_CLASSNAME_RESERVED
			  || entry->e_current.action == LC_CLASSNAME_RESERVED_RENAME);

		  (void) locator_force_drop_class_name_entry (entry->e_name, entry, NULL);
		  entry = NULL;	/* clear */
		}
	    }
	}			/* else */
    }

#if !defined(NDEBUG)
  /* check iff permanent entry */
  if (locator_is_exist_class_name_entry (thread_p, entry))
    {
      OID class_oid;

      COPY_OID (&class_oid, &entry->e_current.oid);

      if (class_oid.slotid <= 0 || class_oid.volid < 0 || class_oid.pageid < 0)
	{
	  assert (false);
	}

      if (disk_isvalid_page (thread_p, class_oid.volid, class_oid.pageid) != DISK_VALID)
	{
	  assert (false);
	}
    }
#endif

  return NO_ERROR;
}

/*
 * locator_defence_drop_class_name_entry () - Remove one transient entry
 *
 * return: NO_ERROR or error code
 *
 *   name(in):
 *   ent(in):
 *   args(in):
 *
 * Note: Remove transient entry if it belongs to current transaction.
 */
static int
locator_defence_drop_class_name_entry (const void *name, void *ent, void *args)
{
  LOCATOR_CLASSNAME_ENTRY *entry = (LOCATOR_CLASSNAME_ENTRY *) ent;
  LOG_LSA *savep_lsa = (LOG_LSA *) args;
  THREAD_ENTRY *thread_p;
  int tran_index;

  thread_p = thread_get_thread_entry_info ();

  assert (csect_check_own (thread_p, CSECT_CT_OID_TABLE) == 1);
  assert (csect_check_own (thread_p, CSECT_LOCATOR_SR_CLASSNAME_TABLE) == 1);

  tran_index = LOG_FIND_THREAD_TRAN_INDEX (thread_p);
  assert (tran_index != NULL_TRAN_INDEX);

#if !defined(NDEBUG)
  if (locator_is_exist_class_name_entry (thread_p, entry))
    {
      OID class_oid;

      COPY_OID (&class_oid, &entry->e_current.oid);

      assert (heap_does_exist (thread_p, oid_Root_class_oid, &class_oid));

      /* check class_oid */
      if (class_oid.slotid <= 0 || class_oid.volid < 0 || class_oid.pageid < 0)
	{
	  assert (false);
	}

      if (disk_isvalid_page (thread_p, class_oid.volid, class_oid.pageid) != DISK_VALID)
	{
	  assert (false);
	}
    }
#endif

  /* check iff uncleared entry */
  if (entry->e_tran_index == tran_index)
    {
      assert (entry->e_tran_index != NULL_TRAN_INDEX);

      (void) locator_drop_class_name_entry (thread_p, entry->e_name, savep_lsa);
    }

  return NO_ERROR;
}

/*
 * locator_force_drop_class_name_entry () -
 *
 * return:
 *
 *   name(in):
 *   ent(in):
 *   args(in): Not used
 */
static int
locator_force_drop_class_name_entry (const void *name, void *ent, void *args)
{
  THREAD_ENTRY *thread_p;
  LOCATOR_CLASSNAME_ENTRY *entry = (LOCATOR_CLASSNAME_ENTRY *) ent;
  LOCATOR_CLASSNAME_ACTION *old_action;
  OID class_oid;

  thread_p = thread_get_thread_entry_info ();

  assert (csect_check_own (thread_p, CSECT_CT_OID_TABLE) == 1);
  assert (csect_check_own (thread_p, CSECT_LOCATOR_SR_CLASSNAME_TABLE) == 1);

  COPY_OID (&class_oid, &entry->e_current.oid);

  while (entry->e_current.prev != NULL)
    {
      old_action = entry->e_current.prev;
      entry->e_current = *old_action;
      free_and_init (old_action);
    }

  (void) mht_rem (locator_Mht_classnames, name, NULL, NULL);

  free_and_init (entry->e_name);
  free_and_init (entry);

  (void) catcls_remove_entry (thread_p, &class_oid);

  return NO_ERROR;
}

/*
 * locator_savepoint_transient_class_name_entries () - Reset savepoint of
 *                                                     classname entries
 *
 * return: NO_ERROR if all OK, ER_ status otherwise
 *
 *   savep_lsa(in): LSA of a possible rollback point
 *
 * Note: Reset the classname entries of the current
 *              transaction with the given LSA address. This is done when a
 *              new savepoint is taken or top system operations is started
 */
int
locator_savepoint_transient_class_name_entries (THREAD_ENTRY * thread_p, LOG_LSA * savep_lsa)
{
  MODIFIED_CLASS_ENTRY *t;
  int tran_index;
  LOG_TDES *tdes;		/* Transaction descriptor */
  int error_code = NO_ERROR;

  tran_index = LOG_FIND_THREAD_TRAN_INDEX (thread_p);

  if (tran_index != NULL_TRAN_INDEX)
    {
      if (locator_get_num_transient_classnames (tran_index) <= 0)
	{
	  return NO_ERROR;
	}
    }

  tdes = LOG_FIND_TDES (tran_index);

  if (tdes->modified_class_list == NULL)
    {
      /* We may have new transient classnames or dropping classnames whose heap files have not yet been updated; Then,
       * Those classnames have not been added to the modifed list Refer locator_defence_drop_class_name_entry () */
      return NO_ERROR;		/* do nothing */
    }

  if (csect_enter (thread_p, CSECT_LOCATOR_SR_CLASSNAME_TABLE, INF_WAIT) != NO_ERROR)
    {
      /* Some kind of failure. We must notify the error to the caller. */
      assert (false);
      return ER_FAILED;
    }

  for (t = tdes->modified_class_list; t != NULL; t = t->m_next)
    {
      assert (t->m_classname != NULL);
      error_code = locator_savepoint_class_name_entry (t->m_classname, savep_lsa);
      if (error_code != NO_ERROR)
	{
	  assert (false);	/* is impossible */
	  break;
	}
    }

  csect_exit (thread_p, CSECT_LOCATOR_SR_CLASSNAME_TABLE);

  return error_code;
}

/*
 * locator_savepoint_class_name_entry () - Savepoint one transient entry
 *
 * return: NO_ERROR
 *
 *   classname(in):  The classname
 *   savep_lsa(in): LSA of a possible rollback point
 *
 * Note: Savepoint a transient entry if it belongs to current
 *              transaction and it does not have a savepoint as the last
 *              modified point.
 */
static int
locator_savepoint_class_name_entry (const char *classname, LOG_LSA * savep_lsa)
{
  THREAD_ENTRY *thread_p;
  int tran_index;
  LOCATOR_CLASSNAME_ENTRY *entry;

  thread_p = thread_get_thread_entry_info ();

  tran_index = LOG_FIND_THREAD_TRAN_INDEX (thread_p);

  assert (csect_check_own (thread_p, CSECT_LOCATOR_SR_CLASSNAME_TABLE) == 1);

  entry = (LOCATOR_CLASSNAME_ENTRY *) mht_get (locator_Mht_classnames, classname);
  if (entry == NULL)
    {
      /* table is dropped by myself; not exist */
      return NO_ERROR;		/* do nothing */
    }

  if (!(entry->e_tran_index == NULL_TRAN_INDEX || entry->e_tran_index == tran_index))
    {
      /* table is dropped by myself and reserved by other tranx */
      return NO_ERROR;		/* do nothing */
    }

  assert (entry->e_name != NULL);
  assert (!OID_ISNULL (&entry->e_current.oid));

  /* check iff need to savepoint */
  if (locator_is_exist_class_name_entry (thread_p, entry) == false)
    {
      assert (entry->e_tran_index == tran_index);

      if (LSA_ISNULL (&entry->e_current.savep_lsa))
	{
	  LSA_COPY (&entry->e_current.savep_lsa, savep_lsa);
	}
    }

  return NO_ERROR;
}

/*
 * locator_print_class_name () - Print an entry of classname memory hash table
 *
 * return: always return true
 *
 *   outfp(in): FILE stream where to dump the entry
 *   key(in): Classname
 *   ent(in): The entry associated with classname
 *   args(in): class No
 *
 * Note:Print an entry of the classname memory hash table.
 */
static int
locator_print_class_name (FILE * outfp, const void *key, void *ent, void *args)
{
  LOCATOR_CLASSNAME_ENTRY *entry = (LOCATOR_CLASSNAME_ENTRY *) ent;
  int *class_no_p = (int *) args;
  LOCATOR_CLASSNAME_ACTION *action;
  const char *str_action;
  int key_size, i;

  assert (class_no_p != NULL);

  fprintf (outfp, "   %2d   %s   ", *class_no_p, (char *) key);
  (*class_no_p)++;
  key_size = strlen ((char *) key);
  for (i = 0; i < (29 - key_size); i++)
    {
      fprintf (outfp, " ");
    }
  fprintf (outfp, "TRAN_INDEX = %d\n", entry->e_tran_index);

  action = &entry->e_current;
  while (action != NULL)
    {
      switch (action->action)
	{
	case LC_CLASSNAME_RESERVED:
	  str_action = "LC_CLASSNAME_RESERVE";
	  break;
	case LC_CLASSNAME_DELETED:
	  str_action = "LC_CLASSNAME_DELETED";
	  break;
	case LC_CLASSNAME_EXIST:
	  str_action = "LC_CLASSNAME_EXIST";
	  break;
	case LC_CLASSNAME_RESERVED_RENAME:
	  str_action = "LC_CLASSNAME_RESERVED_RENAME";
	  break;
	case LC_CLASSNAME_DELETED_RENAME:
	  str_action = "LC_CLASSNAME_DELETED_RENAME";
	  break;
	default:
	  assert (action->action == LC_CLASSNAME_ERROR);
	  str_action = "UNKNOWN";
	  break;
	}
      fprintf (outfp, "           action = %s, OID = %d|%d|%d, Save_Lsa = %lld|%d\n", str_action, action->oid.volid,
	       action->oid.pageid, action->oid.slotid, (long long int) action->savep_lsa.pageid,
	       action->savep_lsa.offset);
      action = action->prev;
    }

  return (true);
}

/*
 * locator_dump_class_names () - Dump all classname entries
 *
 * return:
 *
 *    out_fp(in): output file
 *
 * Note:Dump all names of classes and their corresponding OIDs.
 *              This function is used for debugging purposes.
 */
void
locator_dump_class_names (THREAD_ENTRY * thread_p, FILE * out_fp)
{
  int class_no;

#if defined(NDEBUG)		/* skip at debug build */
  if (csect_enter_as_reader (thread_p, CSECT_LOCATOR_SR_CLASSNAME_TABLE, INF_WAIT) != NO_ERROR)
    {
      assert (false);
      return;
    }
#endif

  class_no = 1;			/* init */
  (void) mht_dump (out_fp, locator_Mht_classnames, false, locator_print_class_name, &class_no);

#if defined(NDEBUG)		/* skip at debug build */
  csect_exit (thread_p, CSECT_LOCATOR_SR_CLASSNAME_TABLE);
#endif
}

/*
 * locator_generate_class_pseudo_oid () - Generate a pseudo-OID to be used
 *					  by reserved class name until a
 *					  permanent one is provided.
 *
 * return : 
 * thread_p (in) :
 * class_oid (in) :
 */
static void
locator_generate_class_pseudo_oid (THREAD_ENTRY * thread_p, OID * class_oid)
{
  assert (csect_check_own (thread_p, CSECT_LOCATOR_SR_CLASSNAME_TABLE) == 1);

  class_oid->volid = -2;
  class_oid->slotid = -2;
  class_oid->pageid = locator_Pseudo_pageid_crt;

  if (locator_Pseudo_pageid_crt == locator_Pseudo_pageid_last)
    {
      locator_Pseudo_pageid_crt = locator_Pseudo_pageid_first;
    }
  else
    {
      locator_Pseudo_pageid_crt--;
    }
}

/*
 * locator_check_class_on_heap () - Check the classname on the heap object
 *
 * return: NO_ERROR continue checking, error code stop checking, bad error
 *
 *   name(in): The expected class name
 *   ent(in):
 *   args(out): Could be set as a side effect to either: DISK_INVALID,
 *              DISK_ERROR when an inconsistency is found. Otherwise, it is
 *              left in touch. The caller should initialize it to DISK_VALID
 *
 * Note: Check if the classname of the class associated with ent
 *       is the same as the given class name.
 *       If class does not exist, or its name is different from the
 *       given one, isvalid is set to DISK_INVALID. In the case of other
 *       kind of error, isvalid is set to DISK_ERROR.
 *       If isvalid is set to DISK_ERROR, we return false to stop
 *       the map hash, otherwise, we return true to continue.
 */
static int
locator_check_class_on_heap (const void *name, void *ent, void *args)
{
  THREAD_ENTRY *thread_p;
  LOCATOR_CLASSNAME_ENTRY *entry = (LOCATOR_CLASSNAME_ENTRY *) ent;
  DISK_ISVALID *isvalid = (DISK_ISVALID *) args;
  const char *classname;
  char *heap_classname;
  OID *class_oid;

  thread_p = thread_get_thread_entry_info ();

  assert (csect_check_own (thread_p, CSECT_LOCATOR_SR_CLASSNAME_TABLE) == 1);

  if (entry->e_current.action != LC_CLASSNAME_EXIST)
    {
      /* is not permanent classname */
      return NO_ERROR;
    }

  classname = (char *) name;
  class_oid = &entry->e_current.oid;

  heap_classname = heap_get_class_name_alloc_if_diff (thread_p, class_oid, (char *) classname);
  if (heap_classname == NULL)
    {
      if (er_errid () == ER_HEAP_UNKNOWN_OBJECT)
	{
	  er_set (ER_FATAL_ERROR_SEVERITY, ARG_FILE_LINE, ER_LC_INCONSISTENT_CLASSNAME_TYPE4, 4, classname,
		  class_oid->volid, class_oid->pageid, class_oid->slotid);
	  *isvalid = DISK_INVALID;
	}
      else
	{
	  *isvalid = DISK_ERROR;
	}

      goto error;
    }

  /* Compare the classname pointers. If the same pointers classes are the same since the class was no malloc */
  if (heap_classname != classname)
    {
      /* Different names */
      er_set (ER_FATAL_ERROR_SEVERITY, ARG_FILE_LINE, ER_LC_INCONSISTENT_CLASSNAME_TYPE1, 5, class_oid->volid,
	      class_oid->pageid, class_oid->slotid, classname, heap_classname);
      *isvalid = DISK_INVALID;
      free_and_init (heap_classname);
    }

error:
  if (*isvalid == DISK_ERROR)
    {
      return ER_FAILED;
    }
  else
    {
      return NO_ERROR;
    }
}

/*
 * locator_check_class_names () - Check classname consistency
 *
 * return: DISK_ISVALID
 *
 * Note: Check the consistency of the classname_to_oid and the heap of
 *              classes and vice versa.
 */
DISK_ISVALID
locator_check_class_names (THREAD_ENTRY * thread_p)
{
  DISK_ISVALID isvalid;
  RECDES peek = RECDES_INITIALIZER;	/* Record descriptor for peeking object */
  HFID root_hfid;
  OID class_oid;
  char *classname = NULL;
  HEAP_SCANCACHE scan_cache;
  MVCC_SNAPSHOT *mvcc_snapshot = NULL;
  LOCATOR_CLASSNAME_ENTRY *entry;

  mvcc_snapshot = logtb_get_mvcc_snapshot (thread_p);
  if (mvcc_snapshot == NULL)
    {
      return DISK_ERROR;
    }

  if (csect_enter (thread_p, CSECT_LOCATOR_SR_CLASSNAME_TABLE, INF_WAIT) != NO_ERROR)
    {
      /* Some kind of failure. We must notify the error to the caller. */
      assert (false);
      return DISK_ERROR;
    }

  /* 
   * CHECK 1: Each class that is found by scanning the heap of classes, must
   *          be part of the permanent classname_to_oid table.
   */

  /* Find the heap for the classes */

  /* Find every single class */

  if (boot_find_root_heap (&root_hfid) != NO_ERROR || HFID_IS_NULL (&root_hfid))
    {
      goto error;
    }

  if (heap_scancache_start (thread_p, &scan_cache, &root_hfid, oid_Root_class_oid, true, false, mvcc_snapshot) !=
      NO_ERROR)
    {
      goto error;
    }

  class_oid.volid = root_hfid.vfid.volid;
  class_oid.pageid = NULL_PAGEID;
  class_oid.slotid = NULL_SLOTID;

  isvalid = DISK_VALID;
  while (heap_next (thread_p, &root_hfid, oid_Root_class_oid, &class_oid, &peek, &scan_cache, PEEK) == S_SUCCESS)
    {
      classname = or_class_name (&peek);
      assert (classname != NULL);
      assert (strlen (classname) < 255);

      /* 
       * Make sure that this class exists in classname_to_OID table and that
       * the OIDS matches
       */
      entry = (LOCATOR_CLASSNAME_ENTRY *) mht_get (locator_Mht_classnames, classname);
      if (entry == NULL)
	{
	  isvalid = DISK_INVALID;
	  er_set (ER_ERROR_SEVERITY, ARG_FILE_LINE, ER_LC_INCONSISTENT_CLASSNAME_TYPE3, 4, classname, class_oid.volid,
		  class_oid.pageid, class_oid.slotid);
	}
      else
	{
	  /* Are OIDs the same ? */
	  if (!OID_EQ (&class_oid, &entry->e_current.oid))
	    {
	      er_set (ER_FATAL_ERROR_SEVERITY, ARG_FILE_LINE, ER_LC_INCONSISTENT_CLASSNAME_TYPE2, 7, classname,
		      entry->e_current.oid.volid, entry->e_current.oid.pageid, entry->e_current.oid.slotid,
		      class_oid.volid, class_oid.pageid, class_oid.slotid);
	      isvalid = DISK_INVALID;
	    }
	}
    }				/* while (...) */

  /* End the scan cursor */
  if (heap_scancache_end (thread_p, &scan_cache) != NO_ERROR)
    {
      isvalid = DISK_ERROR;
    }

  /* 
   * CHECK 2: Same that check1 but from classname_to_OID to existance of class
   */
  (void) mht_map (locator_Mht_classnames, locator_check_class_on_heap, &isvalid);

  csect_exit (thread_p, CSECT_LOCATOR_SR_CLASSNAME_TABLE);

  return isvalid;

error:
  csect_exit (thread_p, CSECT_LOCATOR_SR_CLASSNAME_TABLE);

  return DISK_ERROR;
}

/*
 * Functions related to fetching and flushing
 */

/*
 * xlocator_assign_oid () - Assign a permanent oid
 *
 * return: NO_ERROR if all OK, ER_ status otherwise
 *
 *   hfid(in): Heap where the object will be stored
 *   perm_oid(in/out): Object identifier.. (set as a side effect)
 *   expected_length(in): Expected length of the object
 *   class_oid(in): The class of the instance
 *   classname(in): Optional... classname for classes
 *
 * Note: A permanent oid is assigned, the object associated with that
 *              OID is locked through the new OID. If the object is a class
 *              the classname to OID entry is updated to reflect the
 *              newly assigned OID.
 */
int
xlocator_assign_oid (THREAD_ENTRY * thread_p, const HFID * hfid, OID * perm_oid, int expected_length, OID * class_oid,
		     const char *classname)
{
  int error_code = NO_ERROR;

  if (heap_assign_address (thread_p, hfid, class_oid, perm_oid, expected_length) != NO_ERROR)
    {
      return ER_FAILED;
    }

  if (classname != NULL)
    {
      error_code = locator_permoid_class_name (thread_p, classname, perm_oid);
      assert (error_code == NO_ERROR);
    }

  /* Release the lock which was set in heap_assign_address_with_class_oid according to isolation level */
  lock_unlock_object (thread_p, perm_oid, class_oid, X_LOCK, false);

  return error_code;
}

/*
 * locator_find_lockset_missing_class_oids () - Find missing class oids
 *
 * return: NO_ERROR if all OK, ER_ status otherwise
 *
 *   lockset(in): Request for finding missing classes
 *
 * Note: Find missing class oids in requested area.
 *              The function does not quit when an error is found if the value
 *              of lockset->quit_on_errors is false. In this case the
 *              object with the error is set to a NULL_OID. For example, when
 *              a class of an object does not exist.
 * Note: There must be enough space in the lockset area to define all
 *              missing classes.
 */
static int
locator_find_lockset_missing_class_oids (THREAD_ENTRY * thread_p, LC_LOCKSET * lockset)
{
  LC_LOCKSET_REQOBJ *reqobjs;	/* Description of one instance to fetch */
  LC_LOCKSET_CLASSOF *reqclasses;	/* Description of one class of a requested object */
  OID class_oid;		/* Uses to hold the class_oid when it is unknown */
  int i, j;
  int error_code = NO_ERROR;

  /* Locate array of objects and array of classes */

  reqobjs = lockset->objects;
  reqclasses = lockset->classes;

#if defined(CUBRID_DEBUG)
  i = (sizeof (*lockset) + (lockset->num_reqobjs * (sizeof (*reqclasses) + sizeof (*reqobjs))));

  if (lockset->length < i || lockset->classes != ((LC_LOCKSET_CLASSOF *) (lockset->mem + sizeof (*lockset)))
      || lockset->objects < ((LC_LOCKSET_REQOBJ *) (lockset->classes + lockset->num_reqobjs)))
    {
      er_log_debug (ARG_FILE_LINE,
		    "locator_find_lockset_missing_class_oids:  *** SYSTEM ERROR. Requesting area is incorrect,\n"
		    " either area is too small %d (expect at least %d),\n pointer to classes %p (expected %p), or\n"
		    " pointer to objects %p (expected >= %p) are incorrect\n", lockset->length, i, lockset->classes,
		    ((LC_LOCKSET_CLASSOF *) (lockset->mem + sizeof (*lockset))), lockset->objects,
		    ((LC_LOCKSET_REQOBJ *) (lockset->classes + lockset->num_reqobjs)));
      er_set (ER_FATAL_ERROR_SEVERITY, ARG_FILE_LINE, ER_GENERIC_ERROR, 0);

      error_code = ER_GENERIC_ERROR;
      goto error;
    }
#endif /* CUBRID_DEBUG */


  /* 
   * All class identifiers of requested objects must be known. Find the ones
   * that the caller is unaware
   */

  for (i = 0; i < lockset->num_reqobjs; i++)
    {
      if (reqobjs[i].class_index != -1 || OID_ISNULL (&reqobjs[i].oid))
	{
	  continue;
	}
      /* 
       * Caller does not know the class identifier of the requested object.
       * Get the class identifier from disk
       */
      if (heap_get_class_oid (thread_p, &reqobjs[i].oid, &class_oid) != S_SUCCESS)
	{
	  /* 
	   * Unable to find the class of the object. Remove the object from
	   * the list of requested objects.
	   */
	  OID_SET_NULL (&reqobjs[i].oid);
	  if (lockset->quit_on_errors != false)
	    {
	      error_code = ER_FAILED;
	      goto error;
	    }
	  continue;
	}

      /* 
       * Insert this class in the list of classes of requested objects.
       * Make sure that the class is not already present in the list.
       */

      for (j = 0; j < lockset->num_classes_of_reqobjs; j++)
	{
	  if (OID_EQ (&class_oid, &reqclasses[j].oid))
	    {
	      /* OID is already in the list */
	      reqobjs[i].class_index = j;
	      break;
	    }
	}
      if (j >= lockset->num_classes_of_reqobjs)
	{
	  /* OID is not in the list */
	  COPY_OID (&reqclasses[lockset->num_classes_of_reqobjs].oid, &class_oid);
	  reqclasses[lockset->num_classes_of_reqobjs].chn = CHN_UNKNOWN_ATCLIENT;
	  reqobjs[i].class_index = lockset->num_classes_of_reqobjs;
	  lockset->num_classes_of_reqobjs++;
	}
    }

error:
  return error_code;
}

static SCAN_CODE
locator_return_object_assign (THREAD_ENTRY * thread_p, LOCATOR_RETURN_NXOBJ * assign, OID * class_oid, OID * oid,
			      int chn, int guess_chn, SCAN_CODE scan, int tran_index)
{
  int round_length;		/* Length of object rounded to integer alignment */

  switch (scan)
    {
    case S_SUCCESS:
      /* 
       * The cached object was obsolete.
       */
      round_length = DB_ALIGN (assign->recdes.length, MAX_ALIGNMENT);
      if (assign->recdes.area_size < (round_length + sizeof (*assign->obj)))
	{
	  assign->recdes.area_size -= (round_length + sizeof (*assign->obj));
	  scan = S_DOESNT_FIT;
	}
      else
	{
	  if (OID_IS_ROOTOID (class_oid))
	    {
	      if (tran_index == NULL_TRAN_INDEX)
		{
		  tran_index = LOG_FIND_THREAD_TRAN_INDEX (thread_p);
		}
	      (void) heap_chnguess_put (thread_p, oid, tran_index, or_chn (&assign->recdes));
	    }
	  assign->mobjs->num_objs++;

	  COPY_OID (&assign->obj->class_oid, class_oid);
	  COPY_OID (&assign->obj->oid, oid);

	  /* Set object flag */
	  assign->obj->flag = 0;

	  assign->obj->hfid = NULL_HFID;
	  assign->obj->length = assign->recdes.length;
	  assign->obj->offset = assign->area_offset;
	  assign->obj->operation = LC_FETCH;
	  assign->obj = LC_NEXT_ONEOBJ_PTR_IN_COPYAREA (assign->obj);

#if !defined(NDEBUG)
	  /* suppress valgrind UMW error */
	  memset (assign->recdes.data + assign->recdes.length, 0,
		  MIN (round_length - assign->recdes.length, assign->recdes.area_size - assign->recdes.length));
#endif
	  assign->recdes.length = round_length;
	  assign->area_offset += round_length;
	  assign->recdes.data += round_length;
	  assign->recdes.area_size -= round_length + sizeof (*assign->obj);
	}

      break;

    case S_SUCCESS_CHN_UPTODATE:
      /* 
       * the cached object was on the right state
       */
      scan = S_SUCCESS;

      if (guess_chn == CHN_UNKNOWN_ATCLIENT)
	{
	  if (assign->recdes.area_size < sizeof (*assign->obj))
	    {
	      assign->recdes.area_size -= sizeof (*assign->obj);
	      scan = S_DOESNT_FIT;
	    }
	  else
	    {
	      assign->mobjs->num_objs++;

	      /* Indicate to the caller that the object does not exist any longer */
	      COPY_OID (&assign->obj->class_oid, class_oid);
	      COPY_OID (&assign->obj->oid, oid);
	      assign->obj->flag = 0;
	      assign->obj->hfid = NULL_HFID;
	      assign->obj->length = -chn;
	      assign->obj->offset = -1;
	      assign->obj->operation = LC_FETCH_VERIFY_CHN;
	      assign->obj = LC_NEXT_ONEOBJ_PTR_IN_COPYAREA (assign->obj);
	      assign->recdes.area_size -= sizeof (*assign->obj);
	    }
	}
      break;

    case S_DOESNT_EXIST:
      /* 
       * The object does not exist
       */
      if (assign->recdes.area_size < sizeof (*assign->obj))
	{
	  assign->recdes.area_size -= sizeof (*assign->obj);
	  scan = S_DOESNT_FIT;
	}
      else
	{
	  assign->mobjs->num_objs++;

	  /* Indicate to the caller that the object does not exist any longer */
	  COPY_OID (&assign->obj->class_oid, class_oid);
	  COPY_OID (&assign->obj->oid, oid);
	  assign->obj->flag = 0;
	  assign->obj->hfid = NULL_HFID;
	  assign->obj->length = -1;
	  assign->obj->offset = -1;
	  assign->obj->operation = LC_FETCH_DELETED;
	  assign->obj = LC_NEXT_ONEOBJ_PTR_IN_COPYAREA (assign->obj);
	  assign->recdes.area_size -= sizeof (*assign->obj);
	}

      break;

    default:
      break;

    }

  return scan;
}

/*
 * locator_lock_and_return_object () - Lock object, get its data and place it
 *				       in communication area.
 *
 * return : SCAN_CODE
 *              (Either of S_SUCCESS,
 *                         S_DOESNT_FIT,
 *                         S_DOESNT_EXIST,
 *                         S_ERROR)
 * thread_p (in)   : Thread entry.
 * assign (in/out) : Locator structure to store object data.
 * class_oid (in)  : Class OID.
 * oid (in)	   : Object OID.
 * chn (in)	   : Known object CHN (or NULL_CHN if not known).
 * lock_mode (in)  : Require lock on object.
 *
 * Note: The desired object is placed in the assigned return area when the
 *	 state of the object(chn) in the client workspace is different from
 *	 the one on disk. If the object does not fit in assigned return area,
 *	 the length of the object is returned as a negative value in the area
 *	 recdes length.
 */
static SCAN_CODE
locator_lock_and_return_object (THREAD_ENTRY * thread_p, LOCATOR_RETURN_NXOBJ * assign, OID * class_oid, OID * oid,
				int chn, LOCK lock_mode, SCAN_OPERATION_TYPE op_type)
{
  SCAN_CODE scan;		/* Scan return value for next operation */
  int guess_chn = chn;
  int tran_index = NULL_TRAN_INDEX;
  int lock_ret;

  /* 
   * The next object is placed in the assigned recdes area if the cached
   * object is obsolete and the object fits in the recdes
   */
  assert (oid != NULL);
  if (chn == CHN_UNKNOWN_ATCLIENT)
    {
      tran_index = LOG_FIND_THREAD_TRAN_INDEX (thread_p);
      chn = heap_chnguess_get (thread_p, oid, tran_index);
    }

  scan = locator_get_object (thread_p, oid, class_oid, &assign->recdes, assign->ptr_scancache, op_type, lock_mode, COPY,
			     chn);
  if (scan == S_ERROR || scan == S_SNAPSHOT_NOT_SATISFIED || scan == S_END)
    {
      return scan;
    }

  scan = locator_return_object_assign (thread_p, assign, class_oid, oid, chn, guess_chn, scan, tran_index);

  return scan;
}

/*
 * xlocator_fetch () - Lock and fetch an object, and prefetch some other objects
 *
 * return: NO_ERROR if all OK, ER_ status otherwise
 *
 *   thread_p(in):
 *   oid(in): Object identifier of requested object
 *   chn(in): Cache coherence number of object
 *   lock(in): Lock to acquire before the object is fetched
 *   fetch_version_type(in): fetch version type
 *   initial_fetch_version_type(in): initial fetch version type
 *   class_oid(in): Class identifier of the object
 *   class_chn(in): Cache coherence number of the class of the object
 *   prefetching(in): true when prefetching of neighbors is desired
 *   fetch_area(in/out): Pointer to area where the objects are placed
                         (set to point to fetching area)
 *
 * Note: This function locks and fetches the object associated with the
 *              given oid. The object is only placed in the fetch area when
 *              the state of the object (chn) in the workspace (client) is
 *              different from the one on disk. The class along with several
 *              other neighbors of the object may also be included in the
 *              fetch area. It is up to the caller if the additional objects
 *              are cached. Fetch_area is set to NULL when there is an error
 *              or when there is not a need to send any object back since the
 *              cache coherent numbers were the same as those on disk. The
 *              caller must check the return value of the function to find out
 *              if there was any error.
 *       The returned fetch area should be freed by the caller.
 */
int
xlocator_fetch (THREAD_ENTRY * thread_p, OID * oid, int chn, LOCK lock,
		LC_FETCH_VERSION_TYPE fetch_version_type, LC_FETCH_VERSION_TYPE initial_fetch_version_type,
		OID * class_oid, int class_chn, int prefetching, LC_COPYAREA ** fetch_area)
{
  OID tmp_oid;			/* Uses to hold the class_oid when it is not know by the caller */
  LC_COPYAREA_DESC prefetch_des;
  LOCATOR_RETURN_NXOBJ nxobj;	/* Description to return next obj */
  int copyarea_length;
  SCAN_CODE scan = S_ERROR;
  int error_code = NO_ERROR;
  MVCC_SNAPSHOT *mvcc_snapshot;
  MVCC_SNAPSHOT mvcc_snapshot_dirty;
  SCAN_OPERATION_TYPE operation_type;
  OID *p_oid = oid;
  bool object_locked = false;
  int is_mvcc_disabled_class = -1;
  LOCK class_lock;
  /* We assume that the object have to be locked; after it is locked or we determine that this is not necessary,
   * object_need_locking will be set to false; */
  bool object_need_locking = true;
  bool skip_fetch_version_type_check = false;

  if (fetch_version_type == LC_FETCH_CURRENT_VERSION_NO_CHECK)
    {
      /* The purpose was to fetch the current version. Avoid checks. */
      fetch_version_type = LC_FETCH_CURRENT_VERSION;
      skip_fetch_version_type_check = true;
    }

  if (LC_FETCH_IS_MVCC_VERSION_NEEDED (initial_fetch_version_type))
  {
    skip_fetch_version_type_check = true;
  }

  switch (fetch_version_type)
    {
    case LC_FETCH_MVCC_VERSION:
      mvcc_snapshot = logtb_get_mvcc_snapshot (thread_p);
      if (mvcc_snapshot == NULL)
	{
	  error_code = er_errid ();
	  return (error_code == NO_ERROR ? ER_FAILED : error_code);
	}
      break;

    case LC_FETCH_DIRTY_VERSION:
      mvcc_snapshot_dirty.snapshot_fnc = mvcc_satisfies_dirty;
      mvcc_snapshot = &mvcc_snapshot_dirty;
      break;

    case LC_FETCH_CURRENT_VERSION:
      mvcc_snapshot = NULL;
      break;
    }

  /* Compute operation type */
  operation_type = locator_decide_operation_type (lock, fetch_version_type);

#if !defined (NDEBUG)
  if (class_oid == NULL)
  {
    /* The class_oid is not known by the caller. */
    class_oid = &tmp_oid;
    OID_SET_NULL (class_oid);
  }

  if (OID_ISNULL (class_oid))
  {
    /*
    * Caller does not know the class of the object. Get the class
    * identifier from disk
    */
    scan = heap_get_class_oid (thread_p, oid, class_oid);
    if (scan != S_SUCCESS)
    {
      /* Unable to find the class of the object.. return */
      *fetch_area = NULL;
      error_code = ER_HEAP_UNKNOWN_OBJECT;
      if (er_errid () != error_code)
      {
	/* error has not been previously set */
	er_set (ER_ERROR_SEVERITY, ARG_FILE_LINE, error_code, 3, oid->volid, oid->pageid, oid->slotid);
      }
      return error_code;
    }
  }

  assert (!OID_ISNULL (class_oid));

  /* Current version or dirty version for instance with NULL_LOCK is allowed only if the transaction already has a
  * lock. This means that is not necessary to request the lock again. */
  assert (skip_fetch_version_type_check || (OID_EQ (class_oid, oid_Root_class_oid))
    || ((lock != NULL_LOCK)
      || (lock_get_object_lock (oid, class_oid, LOG_FIND_THREAD_TRAN_INDEX (thread_p)) != NULL_LOCK)
      || ((class_lock = lock_get_object_lock (class_oid, oid_Root_class_oid,
	LOG_FIND_THREAD_TRAN_INDEX (thread_p))) == S_LOCK
	|| class_lock >= SIX_LOCK)
      || ((class_lock = lock_get_object_lock (oid_Root_class_oid, NULL,
	LOG_FIND_THREAD_TRAN_INDEX (thread_p))) == S_LOCK
	|| class_lock >= SIX_LOCK)));
#endif

  /* 
   * Lock and fetch the object.
   */

  /* Assume that the needed object can fit in one page */
  copyarea_length = DB_PAGESIZE;

  error_code = heap_scancache_start (thread_p, &nxobj.area_scancache, NULL, NULL, false, false, mvcc_snapshot);
  if (error_code != NO_ERROR)
    {
      nxobj.mobjs = NULL;
      error_code = ER_FAILED;
      goto error;
    }
  nxobj.ptr_scancache = &nxobj.area_scancache;

  while (true)
    {
      nxobj.comm_area = *fetch_area = locator_allocate_copy_area_by_length (copyarea_length);
      if (nxobj.comm_area == NULL)
	{
	  heap_scancache_end (thread_p, &nxobj.area_scancache);
	  nxobj.mobjs = NULL;
	  error_code = ER_FAILED;
	  goto error;
	}

      nxobj.mobjs = LC_MANYOBJS_PTR_IN_COPYAREA (nxobj.comm_area);
      nxobj.obj = LC_START_ONEOBJ_PTR_IN_COPYAREA (nxobj.mobjs);
      LC_RECDES_IN_COPYAREA (nxobj.comm_area, &nxobj.recdes);
      nxobj.area_offset = 0;
      nxobj.mobjs->num_objs = 0;

      /* Get the interested object first */
      scan = locator_lock_and_return_object (thread_p, &nxobj, class_oid, p_oid, chn,
					     object_need_locking ? lock : NULL_LOCK, operation_type);
      if (scan == S_SUCCESS)
	{
	  if (object_need_locking)
	    {
	      object_need_locking = false;
	      is_mvcc_disabled_class = mvcc_is_mvcc_disabled_class (class_oid);
	      if (is_mvcc_disabled_class == true)
		{
		  if (lock > NULL_LOCK)
		    {
		      /* Non-MVCC: Always lock object */
		      object_locked = true;
		    }
		}
	      else if (lock == X_LOCK)
		{
		  /* MVCC X_LOCK: Need exclusive lock on object. Get MVCC object version for delete/update. */
		  object_locked = true;
		}
	      else if (operation_type == S_SELECT_WITH_LOCK)
		{
		  /* MVCC S_SELECT_WITH_LOCK: We need to read and lock last object version found with satisfy dirty
		   * rules. This object must be also locked. */
		  object_locked = true;
		}
	    }
	  break;
	}

      /* Get the real length of current fetch/copy area */
      copyarea_length = nxobj.comm_area->length;
      locator_free_copy_area (nxobj.comm_area);

      /* 
       * If the object does not fit even when the copy area seems to be
       * large enough, increase the copy area by at least one page size.
       */
      if (scan == S_DOESNT_EXIST || scan == S_SNAPSHOT_NOT_SATISFIED)
	{
	  heap_scancache_end (thread_p, &nxobj.area_scancache);
	  nxobj.comm_area = *fetch_area = NULL;
	  error_code = ER_HEAP_UNKNOWN_OBJECT;
	  if (er_errid () != error_code)
	    {
	      /* error was not previously set */
	      er_set (ER_ERROR_SEVERITY, ARG_FILE_LINE, ER_HEAP_UNKNOWN_OBJECT, 3, oid->volid, oid->pageid,
		      oid->slotid);
	    }
	  goto error;
	}
      else if (scan != S_DOESNT_FIT)
	{
	  heap_scancache_end (thread_p, &nxobj.area_scancache);
	  nxobj.comm_area = *fetch_area = NULL;
	  error_code = ER_FAILED;
	  goto error;
	}

      if ((-nxobj.recdes.length) > copyarea_length)
	{
	  copyarea_length = (DB_ALIGN (-nxobj.recdes.length, MAX_ALIGNMENT) + sizeof (*nxobj.mobjs));
	}
      else
	{
	  copyarea_length += DB_PAGESIZE;
	}
    }

  /* 
   * Then, get the interested class, if given class coherency number is not
   * current.
   */
  scan = locator_lock_and_return_object (thread_p, &nxobj, oid_Root_class_oid, class_oid, class_chn, NULL_LOCK,
					 S_SELECT);
  if (scan == S_SUCCESS && nxobj.mobjs->num_objs == 2)
    {
      LC_COPYAREA_ONEOBJ *first, *second;
      LC_COPYAREA_ONEOBJ save;
      /*
       * It is better if the class is cached first, so swap the
       * description. The object was stored first because it has
       * priority of retrieval, however, if both the object and its
       * class fits, the class should go first for performance reasons
       */

      /* Save the object information, then move the class information */
      first = LC_START_ONEOBJ_PTR_IN_COPYAREA (nxobj.mobjs);
      second = LC_NEXT_ONEOBJ_PTR_IN_COPYAREA (first);

      /* Swap the values */
      save = *first;
      *first = *second;
      *second = save;
    }

  error_code = heap_scancache_end (thread_p, &nxobj.area_scancache);
  if (error_code != NO_ERROR)
    {
      locator_free_copy_area (nxobj.comm_area);
      *fetch_area = NULL;
      error_code = ER_FAILED;
      goto error;
    }
  nxobj.ptr_scancache = NULL;


  prefetch_des.mobjs = nxobj.mobjs;
  prefetch_des.obj = &nxobj.obj;

  prefetch_des.offset = &nxobj.area_offset;
  prefetch_des.recdes = &nxobj.recdes;

  /* 
   * Find any decache notifications and prefetch any neighbors of the
   * instance
   */

  lock_notify_isolation_incons (thread_p, locator_notify_decache, &prefetch_des);
  if (prefetching && nxobj.mobjs->num_objs > 0)
    {
      error_code = heap_prefetch (thread_p, class_oid, oid, &prefetch_des);
    }

  if (nxobj.mobjs->num_objs == 0)
    {
      /* 
       * Don't need to send anything. The cache coherency numbers were
       * identical. Deallocate the area and return without failure
       */
      locator_free_copy_area (nxobj.comm_area);
      *fetch_area = NULL;
    }

error:
  if (lock != NULL_LOCK)
    {
      if (error_code != NO_ERROR)
	{
	  if (object_locked)
	    {
	      lock_unlock_object_donot_move_to_non2pl (thread_p, p_oid, class_oid, lock);
	    }
	}
      else if (is_mvcc_disabled_class == true
	       || (is_mvcc_disabled_class == -1 && mvcc_is_mvcc_disabled_class (class_oid)))
	{
	  if (lock <= S_LOCK)
	    {
	      assert (object_locked);
	      lock_unlock_object (thread_p, p_oid, class_oid, lock, false);
	    }
	}
    }

  return error_code;
}

/*
 * xlocator_get_class () - Lock and fetch the class of an instance, and prefetch
 *                    given instance and some other instances of class
 *
 * return: NO_ERROR if all OK, ER_ status otherwise
 *
 *   class_oid(in/out): Class identifier of the object. (It is set as a side
 *                 effect when its initial value is a null OID)
 *   class_chn(in): Cache coherence number of the class of the object
 *   oid(in): Object identifier of the instance of the desired class
 *   lock(in): Lock to acquire before the class is acquired/fetched
 *                 Note that the lock is for the class.
 *   prefetching(in): true when pretching of neighbors is desired
 *   fetch_area(in/out): Pointer to area where the objects are placed (set to
 *                 point to fetching area)
 *
 * Note: This function locks and fetches the class of the given
 *              instance. The class is only placed in a communication copy
 *              area when the state of the class (class_chn) in the workspace
 *              (client) is different from the one on disk. Other neighbors of
 *              the class are included in the copy_area. It is up to the
 *              caller if the additional classes are cached.  Fetch_area is
 *              set to NULL when there is an error or when there is not a need
 *              to send any object back since the cache coherent numbers were
 *              the same as those on disk. The caller must check the return
 *              value of the function to find out if there was any error.
 *
 * Note: The returned fetch area should be freed by the caller.
 */
int
xlocator_get_class (THREAD_ENTRY * thread_p, OID * class_oid, int class_chn, const OID * oid, LOCK lock,
		    int prefetching, LC_COPYAREA ** fetch_area)
{
  int error_code;

  if (OID_ISNULL (class_oid))
    {
      /* 
       * Caller does not know the class of the object. Get the class identifier
       * from disk
       */
      if (heap_get_class_oid (thread_p, oid, class_oid) != S_SUCCESS)
	{
	  /* 
	   * Unable to find out the class identifier.
	   */
	  *fetch_area = NULL;
	  return ER_FAILED;
	}
    }

  /* Now acquired the desired lock */
  if (lock != NULL_LOCK)
    {
      /* Now acquired the desired lock */
      if (lock_object (thread_p, class_oid, oid_Root_class_oid, lock, LK_UNCOND_LOCK) != LK_GRANTED)
	{
	  /* 
	   * Unable to acquired lock
	   */
	  *fetch_area = NULL;
	  return ER_FAILED;
	}
    }

  /* 
   * Now fetch the class, the instance and optionally prefetch some
   * neighbors of the instance. No need to get the last version for class.
   */

  error_code =
    xlocator_fetch (thread_p, class_oid, class_chn, NULL_LOCK, LC_FETCH_CURRENT_VERSION, LC_FETCH_CURRENT_VERSION,
		    oid_Root_class_oid, -1, prefetching, fetch_area);

  if (error_code != NO_ERROR && lock != NULL_LOCK)
    {
      lock_unlock_object (thread_p, class_oid, oid_Root_class_oid, lock, false);
    }

  return error_code;
}

/*
 * xlocator_fetch_all () - Fetch all instances of a class
 *
 * return: NO_ERROR if all OK, ER_ status otherwise
 *
 *   hfid(in): Heap file where the instances of the class are placed
 *   lock(in): Lock to acquired (Set as a side effect to NULL_LOCKID)
 *   fetch_version_type(in): fetch version type
 *   class_oid(in): Class identifier of the instances to fetch
 *   nobjects(out): Total number of objects to fetch.
 *   nfetched(out): Current number of object fetched.
 *   last_oid(out): Object identifier of last fetched object
 *   fetch_area(in/out): Pointer to area where the objects are placed
 *
 */
int
xlocator_fetch_all (THREAD_ENTRY * thread_p, const HFID * hfid, LOCK * lock, LC_FETCH_VERSION_TYPE fetch_version_type,
		    OID * class_oid, int *nobjects, int *nfetched, OID * last_oid, LC_COPYAREA ** fetch_area)
{
  LC_COPYAREA_DESC prefetch_des;	/* Descriptor for decache of objects related to transaction isolation level */
  LC_COPYAREA_MANYOBJS *mobjs;	/* Describe multiple objects in area */
  LC_COPYAREA_ONEOBJ *obj;	/* Describe on object in area */
  RECDES recdes;		/* Record descriptor for insertion */
  int offset;			/* Place to store next object in area */
  int round_length;		/* Length of object rounded to integer alignment */
  int copyarea_length;
  OID oid;
  HEAP_SCANCACHE scan_cache;
  SCAN_CODE scan;
  int error_code = NO_ERROR;
  MVCC_SNAPSHOT *mvcc_snapshot = NULL;
  MVCC_SNAPSHOT mvcc_snapshot_dirty;

  assert (lock != NULL);
  if (OID_ISNULL (last_oid))
    {
      /* FIRST TIME. */

      /* Obtain the desired lock for the class scan */
      if (*lock != NULL_LOCK
	  && lock_object (thread_p, class_oid, oid_Root_class_oid, *lock, LK_UNCOND_LOCK) != LK_GRANTED)
	{
	  /* 
	   * Unable to acquired lock
	   */
	  *fetch_area = NULL;
	  *lock = NULL_LOCK;
	  *nobjects = -1;
	  *nfetched = -1;

	  error_code = ER_FAILED;
	  goto error;
	}

      /* Get statistics */
      last_oid->volid = hfid->vfid.volid;
      last_oid->pageid = NULL_PAGEID;
      last_oid->slotid = NULL_SLOTID;
      /* Estimate the number of objects to be fetched */
      *nobjects = heap_estimate_num_objects (thread_p, hfid);
      *nfetched = 0;
      if (*nobjects == -1)
	{
	  if (*lock != NULL_LOCK)
	    {
	      lock_unlock_object (thread_p, class_oid, oid_Root_class_oid, *lock, false);
	    }
	  *fetch_area = NULL;
	  error_code = ER_FAILED;
	  goto error;
	}
    }

  switch (fetch_version_type)
    {
    case LC_FETCH_MVCC_VERSION:
      mvcc_snapshot = logtb_get_mvcc_snapshot (thread_p);
      if (mvcc_snapshot == NULL)
	{
	  error_code = er_errid ();
	  if (error_code == NO_ERROR)
	    {
	      error_code = ER_FAILED;
	    }
	  goto error;
	}
      break;

    case LC_FETCH_DIRTY_VERSION:
      mvcc_snapshot_dirty.snapshot_fnc = mvcc_satisfies_dirty;
      mvcc_snapshot = &mvcc_snapshot_dirty;
      break;

    case LC_FETCH_CURRENT_VERSION:
      mvcc_snapshot = NULL;
      break;

    default:
      assert (0);
    }

  /* Set OID to last fetched object */
  COPY_OID (&oid, last_oid);

  /* Start a scan cursor for getting several classes */
  error_code = heap_scancache_start (thread_p, &scan_cache, hfid, class_oid, true, false, mvcc_snapshot);
  if (error_code != NO_ERROR)
    {
      if (*lock != NULL_LOCK)
	{
	  lock_unlock_object (thread_p, class_oid, oid_Root_class_oid, *lock, false);
	}
      *fetch_area = NULL;

      goto error;
    }

  /* Assume that the next object can fit in one page */
  copyarea_length = DB_PAGESIZE;

  while (true)
    {
      *fetch_area = locator_allocate_copy_area_by_length (copyarea_length);
      if (*fetch_area == NULL)
	{
	  (void) heap_scancache_end (thread_p, &scan_cache);
	  if (*lock != NULL_LOCK)
	    {
	      lock_unlock_object (thread_p, class_oid, oid_Root_class_oid, *lock, false);
	    }

	  error_code = ER_FAILED;
	  goto error;
	}

      mobjs = LC_MANYOBJS_PTR_IN_COPYAREA (*fetch_area);
      LC_RECDES_IN_COPYAREA (*fetch_area, &recdes);
      obj = LC_START_ONEOBJ_PTR_IN_COPYAREA (mobjs);
      mobjs->num_objs = 0;
      offset = 0;

      while ((scan = heap_next (thread_p, hfid, class_oid, &oid, &recdes, &scan_cache, COPY)) == S_SUCCESS)
	{
	  mobjs->num_objs++;
	  COPY_OID (&obj->class_oid, class_oid);
	  COPY_OID (&obj->oid, &oid);
	  obj->flag = 0;
	  obj->hfid = NULL_HFID;
	  obj->length = recdes.length;
	  obj->offset = offset;
	  obj->operation = LC_FETCH;
	  obj = LC_NEXT_ONEOBJ_PTR_IN_COPYAREA (obj);
	  round_length = DB_ALIGN (recdes.length, MAX_ALIGNMENT);
#if !defined(NDEBUG)
	  /* suppress valgrind UMW error */
	  memset (recdes.data + recdes.length, 0, MIN (round_length - recdes.length, recdes.area_size - recdes.length));
#endif
	  offset += round_length;
	  recdes.data += round_length;
	  recdes.area_size -= round_length + sizeof (*obj);

	  if (mobjs->num_objs == DB_INT32_MAX)
	    {
	      /* Prevent overflow */
	      break;
	    }
	}

      if (scan != S_DOESNT_FIT || mobjs->num_objs > 0)
	{
	  break;
	}
      /* 
       * The first object does not fit into given copy area
       * Get a larger area
       */

      /* Get the real length of current fetch/copy area */
      copyarea_length = (*fetch_area)->length;
      locator_free_copy_area (*fetch_area);

      /* 
       * If the object does not fit even when the copy area seems to be
       * large enough, increase the copy area by at least one page size.
       */

      if ((-recdes.length) > copyarea_length)
	{
	  copyarea_length = DB_ALIGN (-recdes.length, MAX_ALIGNMENT) + sizeof (*mobjs);
	}
      else
	{
	  copyarea_length += DB_PAGESIZE;
	}
    }

  if (scan == S_END)
    {
      /* 
       * This is the end of the loop. Indicate the caller that no more calls
       * are needed by setting nobjects and nfetched to the same value.
       */
      error_code = heap_scancache_end (thread_p, &scan_cache);
      if (error_code != NO_ERROR)
	{
	  locator_free_copy_area (*fetch_area);
	  *fetch_area = NULL;
	  if (*lock != NULL_LOCK)
	    {
	      lock_unlock_object (thread_p, class_oid, oid_Root_class_oid, *lock, false);
	    }
	  *nobjects = *nfetched = -1;

	  goto error;
	}

      *nfetched += mobjs->num_objs;
      *nobjects = *nfetched;
      OID_SET_NULL (last_oid);
      if (*lock != NULL_LOCK)
	{
	  lock_unlock_object (thread_p, class_oid, oid_Root_class_oid, *lock, false);
	}
    }
  else if (scan == S_ERROR)
    {
      /* There was an error.. */
      (void) heap_scancache_end (thread_p, &scan_cache);

      locator_free_copy_area (*fetch_area);
      *fetch_area = NULL;
      if (*lock != NULL_LOCK)
	{
	  lock_unlock_object (thread_p, class_oid, oid_Root_class_oid, *lock, false);
	}
      *nobjects = *nfetched = -1;

      error_code = ER_FAILED;
      goto error;
    }
  else if (mobjs->num_objs != 0)
    {
      heap_scancache_end_when_scan_will_resume (thread_p, &scan_cache);
      /* Set the last_oid.. and the number of fetched objects */
      obj = LC_PRIOR_ONEOBJ_PTR_IN_COPYAREA (obj);
      COPY_OID (last_oid, &obj->oid);
      *nfetched += mobjs->num_objs;
      /* 
       * If the guess on the number of objects to fetch was low, reset the
       * value, so that the caller continue to call us until the end of the
       * scan
       */
      if (*nobjects <= *nfetched)
	{
	  *nobjects = *nfetched + 10;
	}
    }
  else
    {
      error_code = heap_scancache_end (thread_p, &scan_cache);
      if (error_code != NO_ERROR)
	{
	  goto error;
	}
    }

  if (*fetch_area != NULL)
    {
      prefetch_des.mobjs = mobjs;
      prefetch_des.obj = &obj;
      prefetch_des.offset = &offset;
      prefetch_des.recdes = &recdes;
      lock_notify_isolation_incons (thread_p, locator_notify_decache, &prefetch_des);
    }

error:
  return error_code;
}

/*
 * xlocator_fetch_lockset () - Lock and fetch many objects
 *
 * return: NO_ERROR if all OK, ER_ status otherwise
 *
 *   lockset(in/out): Request for finding missing classes and the lock
 *		      requested objects (Set as a side effect).
 *   fetch_area(in/out): Pointer to area where the objects are placed
 *
 */
int
xlocator_fetch_lockset (THREAD_ENTRY * thread_p, LC_LOCKSET * lockset, LC_COPYAREA ** fetch_area)
{
  LC_COPYAREA_DESC prefetch_des;	/* Descriptor for decache of objects related to transaction isolation level */
  LOCATOR_RETURN_NXOBJ nxobj;	/* Description to return next obj */
  struct lc_lockset_reqobj *reqobjs;	/* Description of requested objects */
  struct lc_lockset_classof *reqclasses;	/* Description of classes of requested objects. */
  int copyarea_length;
  SCAN_CODE scan = S_SUCCESS;
  int i, j;
  int error_code = NO_ERROR;
  MVCC_SNAPSHOT *mvcc_snapshot = NULL;

  mvcc_snapshot = logtb_get_mvcc_snapshot (thread_p);
  if (mvcc_snapshot == NULL)
    {
      error_code = er_errid ();
      return (error_code == NO_ERROR ? ER_FAILED : error_code);
    }

  *fetch_area = NULL;

  reqobjs = lockset->objects;
  reqclasses = lockset->classes;

  if (lockset->num_reqobjs_processed == -1)
    {
      /* 
       * FIRST CALL.
       * Initialize num of object processed.
       * Make sure that all classes are known and lock the classes and objects
       */
      lockset->num_reqobjs_processed = 0;
      lockset->num_classes_of_reqobjs_processed = 0;

      error_code = locator_find_lockset_missing_class_oids (thread_p, lockset);
      if (error_code != NO_ERROR)
	{
	  goto error;
	}
    }

  /* Start a scan cursor for getting several classes */
  error_code = heap_scancache_start (thread_p, &nxobj.area_scancache, NULL, NULL, true, false, NULL);
  if (error_code != NO_ERROR)
    {
      lock_unlock_objects_lock_set (thread_p, lockset);
      goto error;
    }
  nxobj.ptr_scancache = &nxobj.area_scancache;

  /* 
   * Assume that there are not any objects larger than one page. If there are
   * the number of pages is fixed later.
   */

  copyarea_length = DB_PAGESIZE;

  nxobj.mobjs = NULL;
  nxobj.comm_area = NULL;

  while (scan == S_SUCCESS
	 && ((lockset->num_classes_of_reqobjs_processed < lockset->num_classes_of_reqobjs)
	     || (lockset->num_reqobjs_processed < lockset->num_reqobjs)))
    {
      nxobj.comm_area = locator_allocate_copy_area_by_length (copyarea_length);
      if (nxobj.comm_area == NULL)
	{
	  (void) heap_scancache_end (thread_p, &nxobj.area_scancache);
	  lock_unlock_objects_lock_set (thread_p, lockset);
	  error_code = ER_FAILED;
	  goto error;
	}

      nxobj.mobjs = LC_MANYOBJS_PTR_IN_COPYAREA (nxobj.comm_area);
      nxobj.obj = LC_START_ONEOBJ_PTR_IN_COPYAREA (nxobj.mobjs);
      LC_RECDES_IN_COPYAREA (nxobj.comm_area, &nxobj.recdes);
      nxobj.area_offset = 0;
      nxobj.mobjs->num_objs = 0;

      /* 
       * CLASSES
       * Place the classes on the communication area, don't place those classes
       * with correct chns.
       */

      for (i = lockset->num_classes_of_reqobjs_processed; scan == S_SUCCESS && i < lockset->num_classes_of_reqobjs; i++)
	{
	  if (OID_ISNULL (&reqclasses[i].oid))
	    {
	      lockset->num_classes_of_reqobjs_processed++;
	      continue;
	    }
	  if (OID_ISTEMP (&reqclasses[i].oid))
	    {
	      lockset->num_classes_of_reqobjs_processed++;
	      continue;
	    }
	  scan =
	    locator_lock_and_return_object (thread_p, &nxobj, oid_Root_class_oid, &reqclasses[i].oid, reqclasses[i].chn,
					    lockset->reqobj_class_lock, S_SELECT);
	  if (scan == S_SUCCESS)
	    {
	      lockset->num_classes_of_reqobjs_processed++;
	    }
	  else if (scan == S_DOESNT_FIT && nxobj.mobjs->num_objs == 0)
	    {
	      /* 
	       * The first object does not fit into given copy area
	       * Get a larger area
	       */

	      /* Get the real length of current fetch/copy area */

	      copyarea_length = nxobj.comm_area->length;

	      /* 
	       * If the object does not fit even when the copy area seems
	       * to be large enough, increase the copy area by at least one
	       * page size.
	       */

	      if ((-nxobj.recdes.length) > copyarea_length)
		{
		  copyarea_length = (DB_ALIGN (-nxobj.recdes.length, MAX_ALIGNMENT) + sizeof (*nxobj.mobjs));
		}
	      else
		{
		  copyarea_length += DB_PAGESIZE;
		}

	      locator_free_copy_area (nxobj.comm_area);
	      scan = S_SUCCESS;
	      break;		/* finish the for */
	    }
	  else if (scan != S_DOESNT_FIT && (scan == S_DOESNT_EXIST || lockset->quit_on_errors == false))
	    {
	      OID_SET_NULL (&reqclasses[i].oid);
	      lockset->num_classes_of_reqobjs_processed += 1;
	      scan = S_SUCCESS;
	    }
	  else
	    {
	      break;		/* Quit on errors */
	    }
	}

      if (i >= lockset->num_classes_of_reqobjs)
	{
	  /* 
	   * DONE WITH CLASSES... NOW START WITH INSTANCES
	   * Place the instances in the fetching area, don't place those
	   * instances with correct chns or when they have been placed through
	   * the class array
	   */

	  for (i = lockset->num_reqobjs_processed; scan == S_SUCCESS && i < lockset->num_reqobjs; i++)
	    {
	      if (OID_ISNULL (&reqobjs[i].oid) || OID_ISTEMP (&reqobjs[i].oid) || reqobjs[i].class_index == -1
		  || OID_ISNULL (&reqclasses[reqobjs[i].class_index].oid))
		{
		  lockset->num_reqobjs_processed += 1;
		  continue;
		}

	      if (OID_IS_ROOTOID (&reqclasses[reqobjs[i].class_index].oid))
		{
		  /* 
		   * The requested object is a class. If this object is a class
		   * of other requested objects, the object has already been
		   * processed in the previous class iteration
		   */
		  for (j = 0; j < lockset->num_classes_of_reqobjs; j++)
		    {
		      if (OID_EQ (&reqobjs[i].oid, &reqclasses[j].oid))
			{
			  /* It has already been processed */
			  lockset->num_reqobjs_processed += 1;
			  break;
			}
		    }
		  if (j < lockset->num_classes_of_reqobjs)
		    {
		      continue;
		    }
		  nxobj.ptr_scancache->mvcc_snapshot = NULL;
		}
	      else
		{
		  nxobj.ptr_scancache->mvcc_snapshot = mvcc_snapshot;
		}

	      /* Now return the object */
	      scan = locator_lock_and_return_object (thread_p, &nxobj, &reqclasses[reqobjs[i].class_index].oid,
						     &reqobjs[i].oid, reqobjs[i].chn, lockset->reqobj_inst_lock,
						     S_SELECT);
	      if (scan == S_SUCCESS)
		{
		  lockset->num_reqobjs_processed++;
		  continue;
		}

	      if (scan == S_DOESNT_FIT && nxobj.mobjs->num_objs == 0)
		{
		  /* 
		   * The first object does not fit into given copy area
		   * Get a larger area
		   */

		  /* Get the real length of current fetch/copy area */

		  copyarea_length = nxobj.comm_area->length;

		  /* 
		   * If the object does not fit even when the copy area
		   * seems to be large enough, increase the copy area by at
		   * least one page size.
		   */

		  if ((-nxobj.recdes.length) > copyarea_length)
		    {
		      copyarea_length = ((-nxobj.recdes.length) + sizeof (*nxobj.mobjs));
		    }
		  else
		    {
		      copyarea_length += DB_PAGESIZE;
		    }

		  locator_free_copy_area (nxobj.comm_area);
		  scan = S_SUCCESS;
		  break;	/* finish the for */
		}
	      else if (scan != S_DOESNT_FIT && (scan == S_DOESNT_EXIST || lockset->quit_on_errors == false))
		{
		  OID_SET_NULL (&reqobjs[i].oid);
		  lockset->num_reqobjs_processed += 1;
		  scan = S_SUCCESS;
		}
	    }
	}
    }

  /* End the scan cursor */
  error_code = heap_scancache_end (thread_p, &nxobj.area_scancache);
  if (error_code != NO_ERROR)
    {
      /* There was an error.. */
      if (nxobj.mobjs != NULL)
	{
	  locator_free_copy_area (nxobj.comm_area);
	}
      lock_unlock_objects_lock_set (thread_p, lockset);
      goto error;
    }

  if (scan == S_ERROR)
    {
      /* There was an error.. */
      if (nxobj.mobjs != NULL)
	{
	  locator_free_copy_area (nxobj.comm_area);
	}
      lock_unlock_objects_lock_set (thread_p, lockset);
      error_code = ER_FAILED;
      goto error;
    }
  else if (nxobj.mobjs != NULL && nxobj.mobjs->num_objs == 0)
    {
      locator_free_copy_area (nxobj.comm_area);
    }
  else
    {
      *fetch_area = nxobj.comm_area;
    }

  if (*fetch_area != NULL)
    {
      prefetch_des.mobjs = nxobj.mobjs;
      prefetch_des.obj = &nxobj.obj;
      prefetch_des.offset = &nxobj.area_offset;
      prefetch_des.recdes = &nxobj.recdes;
      lock_notify_isolation_incons (thread_p, locator_notify_decache, &prefetch_des);
    }

  if ((lockset->num_classes_of_reqobjs_processed >= lockset->num_classes_of_reqobjs)
      && lockset->num_reqobjs_processed >= lockset->num_reqobjs)
    {
      lock_unlock_objects_lock_set (thread_p, lockset);
    }

error:
  return error_code;
}

/*
 * locator_all_reference_lockset () - Find all objects referenced by given object
 *
 * return: LC_LOCKSET * or NULL (in case of error)
 *
 *   oid(in): The desired object.
 *   prune_level(in): Get references up to this level. If the value is <= 0
 *                     means up to an infinite level (i.e., all references).
 *   inst_lock(in): Indicate this lock in the request area for objects that
 *                     are instances.
 *   class_lock(in): Indicate this lock in the request area for objects that
 *                     are classes.
 *   quit_on_errors(in): Quit when an error is found such as cannot lock all
 *                 nested objects.
 *
 * Note: This function find all direct and indirect references from the
 *              given object upto the given prune level in the nested graph.
 *              The given object is also included as a reference. Thus, the
 *              function can be seen as listing a graph of referenced/nested
 *              objects.
 *
 *        For performance reasons, the search for duplicate oids now uses an
 *        mht (hash table).  This means that we have to copy the oids into a
 *        non-relocatable place (see lc_ht_permoids below) until the entire
 *        graph is known.
 */
static LC_LOCKSET *
locator_all_reference_lockset (THREAD_ENTRY * thread_p, OID * oid, int prune_level, LOCK inst_lock, LOCK class_lock,
			       int quit_on_errors)
{
  OID class_oid;		/* The class_oid of an inst */
  int max_refs, ref_num;	/* Max and reference number in request area */
  int max_stack;		/* Total size of stack */
  int stack_actual_size;	/* Actual size of stack */
  int level;			/* The current listing level */
  int oid_list_size = 0;	/* Oid list size */
  OID *oid_list = NULL;		/* List of ref for one object */
  LC_LOCKSET *lockset = NULL;	/* Building request for obj. */
  struct lc_lockset_reqobj *reqobjs;	/* Description of one inst */
  struct lc_lockset_reqobj *to_reqobjs;	/* Description of one inst */
  struct lc_lockset_classof *reqclasses;	/* Description of one class */
  int *stack = NULL;		/* The stack for the search */
  HEAP_SCANCACHE scan_cache;	/* Scan cache used for fetching purposes */
  SCAN_CODE scan;		/* Scan return value for an object */
  RECDES peek_recdes;
  void *new_ptr;
  int i, tmp_ref_num, number;
  MHT_TABLE *lc_ht_permoids = NULL;	/* Hash table of already found oids */
  HL_HEAPID heap_id = HL_NULL_HEAPID;	/* Id of Heap allocator */
  MVCC_SNAPSHOT *mvcc_snapshot = NULL;

  struct ht_obj_info
  {
    OID oid;
    int ref_num;
  };				/* info stored into hash table */
  struct ht_obj_info *ht_obj;

  /* Make sure that the object exists ? */
  if (!heap_does_exist (thread_p, NULL, oid))
    {
      if (er_errid () != ER_INTERRUPTED)
	{
	  er_set (ER_ERROR_SEVERITY, ARG_FILE_LINE, ER_HEAP_UNKNOWN_OBJECT, 3, oid->volid, oid->pageid, oid->slotid);
	}

      goto error;
    }

  /* Let's assume a number of references for allocation start purposes */
  max_refs = max_stack = LOCATOR_GUESS_NUM_NESTED_REFERENCES;

  lockset = locator_allocate_lockset (max_refs, inst_lock, class_lock, quit_on_errors);
  if (lockset == NULL)
    {
      goto error;
    }

  stack = (int *) malloc (sizeof (*stack) * max_stack);
  if (stack == NULL)
    {
      er_set (ER_ERROR_SEVERITY, ARG_FILE_LINE, ER_OUT_OF_VIRTUAL_MEMORY, 1, sizeof (*stack) * max_stack);
      goto error;
    }

  /* Use a hash table to speed up lockset verification when looking for cycles in the graph */
  lc_ht_permoids = mht_create ("Memory hash lc_allrefs", LOCATOR_GUESS_HT_SIZE, oid_hash, oid_compare_equals);
  if (lc_ht_permoids == NULL)
    {
      goto error;
    }

  /* Use a chunky memory manager, for fewer mallocs of small stuff */
  heap_id = db_create_fixed_heap (sizeof (struct ht_obj_info), LOCATOR_GUESS_HT_SIZE);
  if (heap_id == HL_NULL_HEAPID)
    {
      goto error;
    }

  /* Initialize the stack */
  stack_actual_size = 0;
  level = 0;

  reqobjs = lockset->objects;
  reqclasses = lockset->classes;

  /* 
   * Add first object to the stack and request structure.
   * Indicate that the object is only on the stack. That is, the object has
   * not been visited.
   * The cache coherence number is used to hold the level of the object in
   * the nested graph/tree
   */

  COPY_OID (&reqobjs->oid, oid);
  reqobjs->class_index = -1;
  reqobjs->chn = level;
  stack[stack_actual_size++] = lockset->num_reqobjs++;	/* Push */
  reqobjs++;

  mvcc_snapshot = logtb_get_mvcc_snapshot (thread_p);
  if (mvcc_snapshot == NULL)
    {
      goto error;
    }

  /* 
   * Start a kind of depth-first search algorithm to find out all references
   * until the prune level is reached
   */

  /* Start a scan cursor for getting several classes */
  if (heap_scancache_start (thread_p, &scan_cache, NULL, NULL, true, false, mvcc_snapshot) != NO_ERROR)
    {
      goto error;
    }

  while (stack_actual_size > 0)
    {
      ref_num = stack[--stack_actual_size];	/* Pop */

      /* Get the object to find out its direct references */
      OID_SET_NULL (&class_oid);
      scan = heap_get_visible_version (thread_p, &lockset->objects[ref_num].oid, &class_oid, &peek_recdes, &scan_cache,
				       PEEK, NULL_CHN);
      if (scan != S_SUCCESS)
	{
	  if (scan != S_DOESNT_EXIST && (quit_on_errors == true || er_errid () == ER_INTERRUPTED))
	    {
	      (void) heap_scancache_end (thread_p, &scan_cache);
	      goto error;
	    }

	  /* Remove the object from the list of requested objects */
	  if (ref_num == lockset->num_reqobjs - 1)
	    {
	      /* Last element remove it */
	      lockset->num_reqobjs--;
	      reqobjs--;
	    }
	  else
	    {
	      /* Marked it as invalid */
	      OID_SET_NULL (&lockset->objects[ref_num].oid);
	    }
	  er_clear ();
	  continue;
	}

      /* 
       * has the object been visited ?
       */
      if (lockset->objects[ref_num].class_index == -1)
	{
	  /* 
	   * Object has never been visited. First time in the stack.
	   * Find its class and marked as listed in the lockset structure
	   */

	  /* Is this class already stored ? */

	  for (i = 0; i < lockset->num_classes_of_reqobjs; i++)
	    {
	      if (OID_EQ (&class_oid, &lockset->classes[i].oid))
		{
		  break;
		}
	    }
	  if (i < lockset->num_classes_of_reqobjs)
	    {
	      /* Class is already in the lockset class list array */
	      lockset->objects[ref_num].class_index = i;
	    }
	  else
	    {
	      /* 
	       * Class is not in the lockset class list array.
	       * Make sure that this is a valid class
	       */
	      if (!heap_does_exist (thread_p, oid_Root_class_oid, &class_oid))
		{
		  /* Remove the object from the list of requested objects */
		  if (ref_num == lockset->num_reqobjs - 1)
		    {
		      /* Last element remove it */
		      lockset->num_reqobjs--;
		      reqobjs--;
		    }
		  else
		    {
		      /* Marked it as invalid */
		      OID_SET_NULL (&lockset->objects[ref_num].oid);
		    }
		  continue;
		}
	      COPY_OID (&reqclasses->oid, &class_oid);
	      reqclasses->chn = NULL_CHN;	/* Note that this is a level */
	      lockset->objects[ref_num].class_index = lockset->num_classes_of_reqobjs;
	      lockset->num_classes_of_reqobjs++;
	      reqclasses++;
	    }
	}

      /* Level for the directly referenced objects */

      level = lockset->objects[ref_num].chn + 1;
      if (prune_level >= 0 && level > prune_level)
	{
	  continue;
	}

      /* 
       * Find all direct references from the given object
       */
      if (OID_IS_ROOTOID (&class_oid))
	{
	  continue;
	}
      number =
	heap_get_referenced_by (thread_p, &class_oid, &lockset->objects[ref_num].oid, &peek_recdes, &oid_list_size,
				&oid_list);
      if (number <= 0)
	{
	  continue;
	}

      /* 
       * Add the above references to the stack if these objects have not
       * been alredy visited or if their current level is smaller than their
       * visited level
       */

      if (oid_list == NULL || number <= 0)
	{
	  continue;
	}
      for (i = 0; i < number; i++)
	{
	  if (OID_ISNULL (&oid_list[i]))
	    {
	      continue;
	    }

	  ht_obj = (struct ht_obj_info *) mht_get (lc_ht_permoids, &oid_list[i]);
	  if (ht_obj != NULL)
	    {
	      tmp_ref_num = ht_obj->ref_num;
	      if (lockset->objects[tmp_ref_num].chn > level)
		{
		  /* 
		   * Re-visit the object again since some of its
		   * references may have been pruned
		   */
		  lockset->objects[tmp_ref_num].chn = level;
		  /* push */
		  stack[stack_actual_size++] = tmp_ref_num;
		}
	    }
	  else
	    {
	      tmp_ref_num = lockset->num_reqobjs;
	      /* 
	       * Push the object onto the stack.
	       * Make sure that we have area in the stack and the
	       * request area
	       */
	      if (stack_actual_size >= max_stack)
		{
		  /* Expand the stack */
		  if (number > LOCATOR_GUESS_NUM_NESTED_REFERENCES)
		    {
		      max_stack += number;
		    }
		  else
		    {
		      max_stack += LOCATOR_GUESS_NUM_NESTED_REFERENCES;
		    }
		  new_ptr = realloc (stack, sizeof (*stack) * max_stack);
		  if (new_ptr == NULL)
		    {
		      er_set (ER_ERROR_SEVERITY, ARG_FILE_LINE, ER_OUT_OF_VIRTUAL_MEMORY, 1,
			      sizeof (*stack) * max_stack);
		      if (quit_on_errors == false)
			{
			  break;
			}
		      (void) heap_scancache_end (thread_p, &scan_cache);
		      goto error;
		    }
		  stack = (int *) new_ptr;
		}

	      if ((lockset->num_reqobjs + 1) > max_refs)
		{
		  if (number > LOCATOR_GUESS_NUM_NESTED_REFERENCES)
		    {
		      max_refs += number;
		    }
		  else
		    {
		      max_refs += LOCATOR_GUESS_NUM_NESTED_REFERENCES;
		    }
		  new_ptr = locator_reallocate_lockset (lockset, max_refs);
		  if (new_ptr == NULL)
		    {
		      if (quit_on_errors == false)
			{
			  break;
			}
		      (void) heap_scancache_end (thread_p, &scan_cache);
		      goto error;
		    }
		  lockset = (LC_LOCKSET *) new_ptr;
		  /* Find the new locations since the structure was reallocated */
		  reqobjs = lockset->objects + lockset->num_reqobjs;
		  reqclasses = lockset->classes + lockset->num_classes_of_reqobjs;
		}

	      /* Put object in the hash table */
	      ht_obj = (struct ht_obj_info *) db_fixed_alloc (heap_id, sizeof (*ht_obj));
	      if (ht_obj == NULL)
		{
		  if (quit_on_errors == false)
		    {
		      break;
		    }
		  (void) heap_scancache_end (thread_p, &scan_cache);
		  goto error;
		}
	      COPY_OID (&ht_obj->oid, &oid_list[i]);
	      ht_obj->ref_num = tmp_ref_num;

	      if (mht_put (lc_ht_permoids, &ht_obj->oid, ht_obj) != ht_obj)
		{
		  if (quit_on_errors == false)
		    {
		      break;
		    }
		  (void) heap_scancache_end (thread_p, &scan_cache);
		  goto error;
		}

	      /* 
	       * Push the object
	       * Indicate that the object is only on the stack. That is,
	       * the object has not been visited.
	       * The cache coherence number is used to hold the level of
	       * the object in the nested graph/tree
	       */
	      COPY_OID (&reqobjs->oid, &oid_list[i]);
	      reqobjs->class_index = -1;
	      reqobjs->chn = level;
	      /* Push */
	      stack[stack_actual_size++] = lockset->num_reqobjs++;
	      reqobjs++;
	    }
	}
    }

  /* Cleanup */
  if (oid_list != NULL)
    {
      free_and_init (oid_list);
    }
  free_and_init (stack);
  (void) heap_scancache_end (thread_p, &scan_cache);
  db_destroy_fixed_heap (heap_id);
  mht_destroy (lc_ht_permoids);

  /* 
   * Set the cache coherence numbers as unknown (these are the ones of the
   * client workspace) and compact the array of requested objects. Note that
   * before we have used the chn as the level, so it needs to be reset.
   */

  number = 0;
  to_reqobjs = reqobjs = lockset->objects;
  for (i = 0; i < lockset->num_reqobjs; i++)
    {
      if (!OID_ISNULL (&reqobjs->oid))
	{
	  /* Move it to */
	  if (to_reqobjs != reqobjs)
	    {
	      memcpy (to_reqobjs, reqobjs, sizeof (*reqobjs));
	    }
	  to_reqobjs->chn = NULL_CHN;
	  to_reqobjs++;
	}
      else
	{
	  number++;
	}
      reqobjs++;
    }
  lockset->num_reqobjs -= number;

  for (i = 0; i < lockset->num_classes_of_reqobjs; i++)
    {
      lockset->classes[i].chn = CHN_UNKNOWN_ATCLIENT;
    }

  return lockset;

error:
  if (oid_list != NULL)
    {
      free_and_init (oid_list);
    }
  if (lc_ht_permoids != NULL)
    {
      mht_destroy (lc_ht_permoids);
      lc_ht_permoids = NULL;
    }
  if (stack != NULL)
    {
      free_and_init (stack);
    }
  if (lockset != NULL)
    {
      locator_free_lockset (lockset);
      lockset = NULL;
    }
  if (heap_id != HL_NULL_HEAPID)
    {
      db_destroy_fixed_heap (heap_id);
    }

  return NULL;
}

/*
 * xlocator_fetch_all_reference_lockset () - Lock and fetch the requested objects and its
 *                                direct and indirect references
 *
 * return: NO_ERROR if all OK, ER_ status otherwise
 *
 *   oid(in): The desired object in the root of nested references
 *   chn(in): Cache coherence number of desired object
 *   class_oid(in): Class identifier of the desired object
 *   class_chn(in): Cache coherence number of the class of the desired object
 *   lock(in): Lock to acquire on the desired object and its references
 *   quit_on_errors(in): Wheater to continue in case an error, such as an
 *                 object can be locked
 *   prune_level(in): Get references upto this level. If the value is <= 0
 *                 means upto an infonite level (i.e., all references).
 *   lockset(in/out): Request for finding the all references. This is set to
 *                 NULL when the references are unknown.
 *   fetch_area(in/out): Pointer to area where the objects are placed (Set as a
 *                 side effect)
 *
 */
int
xlocator_fetch_all_reference_lockset (THREAD_ENTRY * thread_p, OID * oid, int chn, OID * class_oid, int class_chn,
				      LOCK lock, int quit_on_errors, int prune_level, LC_LOCKSET ** lockset,
				      LC_COPYAREA ** fetch_area)
{
  int i;
  LOCK instance_lock;

  /* Find all the references */
  if (lock <= S_LOCK)
    {
      instance_lock = IS_LOCK;
    }
  else
    {
      instance_lock = IX_LOCK;
    }
  *lockset = locator_all_reference_lockset (thread_p, oid, prune_level, lock, instance_lock, quit_on_errors);
  if (*lockset == NULL)
    {
      return ER_FAILED;
    }

  /* 
   * Set the known cache coherence numbers of the desired object and its
   * class
   */

  if (chn != NULL_CHN)
    {
      for (i = 0; i < (*lockset)->num_reqobjs; i++)
	{
	  if (OID_EQ (oid, &(*lockset)->objects[i].oid))
	    {
	      (*lockset)->objects[i].chn = chn;
	      break;
	    }
	}
    }

  if (class_oid != NULL && class_chn != NULL_CHN)
    {
      for (i = 0; i < (*lockset)->num_classes_of_reqobjs; i++)
	{
	  if (OID_EQ (class_oid, &(*lockset)->classes[i].oid))
	    {
	      (*lockset)->classes[i].chn = class_chn;
	      break;
	    }
	}
    }

  /* Get the first batch of classes and objects */
  return xlocator_fetch_lockset (thread_p, *lockset, fetch_area);
}

/*
 * xlocator_does_exist () - Does object exist? if it does prefetch it
 *
 * return: Either of (LC_EXIST, LC_DOESNOT_EXIST, LC_ERROR)
 *
 *   oid(in): Object identifier of desired object
 *   chn(in): Cache coherence number of object
 *   lock(in): Lock to acquire for the object
 *   fetch_type(in): fetch type
 *   class_oid(in): Class identifier of the object
 *   class_chn(in): Cache coherence number of the class of the object
 *   need_fetching(in):
 *   prefetching(in): true if prefetching of some of the object neighbors is
 *                 desired.
 *   fetch_area(in/out):  Pointer to area where the objects are placed
                   (set to point to fetching area)
 *
 * Note:This function checks if the desired object exist. An error is
 *              not set if the object does not exist. If the object exists and
 *              prefetching is desired, prefetching is done for the object and
 *              some of its neighbors.
 */
int
xlocator_does_exist (THREAD_ENTRY * thread_p, OID * oid, int chn, LOCK lock, LC_FETCH_VERSION_TYPE fetch_version_type,
		     OID * class_oid, int class_chn, int need_fetching, int prefetching, LC_COPYAREA ** fetch_area)
{
  OID tmp_oid;
  SCAN_CODE scan_code = S_SUCCESS;

  if (need_fetching && fetch_area != NULL)
    {
      *fetch_area = NULL;
    }

  if (class_oid == NULL)
    {
      class_oid = &tmp_oid;
      OID_SET_NULL (class_oid);
    }

  /* Quick fix: we need to check if OID is valid - meaning that page is still valid. This code is going to be
   * removed with one of the refactoring issues anyway.
   */
  if (HEAP_ISVALID_OID (oid) != DISK_VALID)
    {
      return LC_DOESNOT_EXIST;
    }

  /* Prefetch the object if that operation is desirable */
  if (need_fetching && fetch_area != NULL)
    {
      int ret = xlocator_fetch (thread_p, oid, NULL_CHN, lock, fetch_version_type, fetch_version_type,
				class_oid, class_chn, prefetching, fetch_area);
      if (ret == ER_FAILED)
	{
	  ASSERT_ERROR ();
	  if (lock != NULL_LOCK)
	    {
	      lock_unlock_object (thread_p, oid, class_oid, lock, false);
	    }
	  return LC_ERROR;
	}
      else if (ret != NO_ERROR)
	{
	  return LC_DOESNOT_EXIST;
	}

      /* success -> fall through */
    }
  else
    {
      if (lock != NULL_LOCK)
	{
	  /* try to aquire requested lock or the appropriate one; it will be decided according to class type */
	  SCAN_OPERATION_TYPE op_type = get_lock_mode_from_op_type (lock);

	  scan_code = locator_get_object (thread_p, oid, class_oid, NULL, NULL, op_type, lock, PEEK, NULL_CHN);
	  if (scan_code == S_ERROR)
	    {
	      ASSERT_ERROR ();
	      return LC_ERROR;
	    }
	  else if (scan_code != S_SUCCESS)
	    {
	      return LC_DOESNOT_EXIST;
	    }
	}
      else if (!heap_does_exist (thread_p, class_oid, oid))
	{
	  /* object doesn't exist */
	  return LC_DOESNOT_EXIST;
	}

      /* success -> fall through */
    }

  /* Success */
  return LC_EXIST;
}

/*
 * locator_start_force_scan_cache () -
 *
 * return: NO_ERROR if all OK, ER_ status otherwise
 *
 *   scan_cache(in/out):
 *   hfid(in):
 *   class_oid(in):
 *   op_type(in):
 */
int
locator_start_force_scan_cache (THREAD_ENTRY * thread_p, HEAP_SCANCACHE * scan_cache, const HFID * hfid,
				const OID * class_oid, int op_type)
{
  return heap_scancache_start_modify (thread_p, scan_cache, hfid, class_oid, op_type, NULL);
}

/*
 * locator_end_force_scan_cache () -
 *
 * return:
 *
 *   scan_cache(in):
 */
void
locator_end_force_scan_cache (THREAD_ENTRY * thread_p, HEAP_SCANCACHE * scan_cache)
{
  heap_scancache_end_modify (thread_p, scan_cache);
}


/*
 * locator_check_primary_key_upddel () -
 *
 * return: NO_ERROR if all OK, ER_ status otherwise
 *
 *   thread_p(in):
 *   class_oid(in):
 *   inst_oid(in):
 *   recdes(in):
 *   idx_action_flag(in): is moving record between partitioned table? 
 *			 If FOR_MOVE, this delete(&insert) is caused by 
 *			 'UPDATE ... SET ...', NOT 'DELETE FROM ...'
 */
static int
locator_check_primary_key_upddel (THREAD_ENTRY * thread_p, OID * class_oid, OID * inst_oid, RECDES * recdes,
				  LOCATOR_INDEX_ACTION_FLAG idx_action_flag)
{
  int num_found, i;
  HEAP_CACHE_ATTRINFO index_attrinfo;
  HEAP_IDX_ELEMENTS_INFO idx_info;
  BTID btid;
  DB_VALUE dbvalue;
  DB_VALUE *key_dbvalue;
  char buf[DBVAL_BUFSIZE + MAX_ALIGNMENT], *aligned_buf;
  OR_INDEX *index;
  bool is_null;
  int error_code = NO_ERROR;

  DB_MAKE_NULL (&dbvalue);

  aligned_buf = PTR_ALIGN (buf, MAX_ALIGNMENT);

  num_found = heap_attrinfo_start_with_index (thread_p, class_oid, NULL, &index_attrinfo, &idx_info);
  if (num_found <= 0)
    {
      return error_code;
    }

  if (idx_info.has_single_col)
    {
      error_code = heap_attrinfo_read_dbvalues (thread_p, inst_oid, recdes, NULL, &index_attrinfo);
      if (error_code != NO_ERROR)
	{
	  goto error;
	}
    }

  for (i = 0; i < idx_info.num_btids; i++)
    {
      index = &(index_attrinfo.last_classrepr->indexes[i]);
      if (index->type != BTREE_PRIMARY_KEY || index->fk == NULL)
	{
	  continue;
	}

      key_dbvalue =
	heap_attrvalue_get_key (thread_p, i, &index_attrinfo, recdes, &btid, &dbvalue, aligned_buf, NULL, NULL);
      if (key_dbvalue == NULL)
	{
	  error_code = ER_FAILED;
	  goto error;
	}

      if (index->n_atts > 1)
	{
	  is_null = btree_multicol_key_is_null (key_dbvalue);
	}
      else
	{
	  is_null = DB_IS_NULL (key_dbvalue);
	}

      if (!is_null)
	{
	  switch (idx_action_flag)
	    {
	    case FOR_MOVE:
	      error_code = locator_check_primary_key_update (thread_p, index, key_dbvalue);
	      if (error_code != NO_ERROR)
		{
		  goto error;
		}
	      break;
	    case FOR_INSERT_OR_DELETE:
	      error_code = locator_check_primary_key_delete (thread_p, index, key_dbvalue);
	      if (error_code != NO_ERROR)
		{
		  goto error;
		}
	      break;
	    default:
	      error_code = ER_FAILED;
	      goto error;
	    }
	}
    }

error:
  if (key_dbvalue == &dbvalue)
    {
      pr_clear_value (&dbvalue);
    }

  heap_attrinfo_end (thread_p, &index_attrinfo);
  return error_code;
}

/*
 * locator_check_foreign_key () -
 *
 * return: NO_ERROR if all OK, ER_ status otherwise
 *
 *   hfid(in):
 *   class_oid(in):
 *   inst_oid(in):
 *   recdes(in):
 *   new_recdes(in):
 *   is_cached(in):
 *   copyarea(in):
 */
static int
locator_check_foreign_key (THREAD_ENTRY * thread_p, HFID * hfid, OID * class_oid, OID * inst_oid, RECDES * recdes,
			   RECDES * new_recdes, bool * is_cached, LC_COPYAREA ** copyarea)
{
  int num_found, i;
  HEAP_CACHE_ATTRINFO index_attrinfo;
  HEAP_IDX_ELEMENTS_INFO idx_info;
  BTID btid, local_btid;
  DB_VALUE *key_dbvalue;
  DB_VALUE dbvalue;
  char buf[DBVAL_BUFSIZE + MAX_ALIGNMENT], *aligned_buf;
  OR_INDEX *index;
  OID unique_oid;
  OID part_oid;
  HFID class_hfid;
  bool is_null;
  int error_code = NO_ERROR;
  PRUNING_CONTEXT pcontext;
  bool clear_pcontext = false;
  OR_CLASSREP *classrepr = NULL;
  int classrepr_cacheindex = -1;
  BTREE_SEARCH ret;

  DB_MAKE_NULL (&dbvalue);

  aligned_buf = PTR_ALIGN (buf, MAX_ALIGNMENT);

  num_found = heap_attrinfo_start_with_index (thread_p, class_oid, NULL, &index_attrinfo, &idx_info);
  if (num_found <= 0)
    {
      return error_code;
    }

  if (idx_info.has_single_col)
    {
      error_code = heap_attrinfo_read_dbvalues (thread_p, inst_oid, recdes, NULL, &index_attrinfo);
      if (error_code != NO_ERROR)
	{
	  goto error;
	}
    }

  for (i = 0; i < idx_info.num_btids; i++)
    {
      index = &(index_attrinfo.last_classrepr->indexes[i]);
      if (index->type != BTREE_FOREIGN_KEY)
	{
	  continue;
	}

      /* must be updated when key_prefix_length will be added for FK and PK */
      key_dbvalue =
	heap_attrvalue_get_key (thread_p, i, &index_attrinfo, recdes, &btid, &dbvalue, aligned_buf, NULL, NULL);
      if (key_dbvalue == NULL)
	{
	  error_code = ER_FAILED;
	  goto error;
	}

      if (index->n_atts > 1)
	{
	  is_null = btree_multicol_key_is_null (key_dbvalue);
	}
      else
	{
	  is_null = DB_IS_NULL (key_dbvalue);
	}

      if (!is_null)
	{
	  /* get class representation to find partition information */
	  classrepr =
	    heap_classrepr_get (thread_p, &index->fk->ref_class_oid, NULL, NULL_REPRID, &classrepr_cacheindex);
	  if (classrepr == NULL)
	    {
	      error_code = ER_FAILED;
	      goto error;
	    }
	  if (classrepr->has_partition_info > 0)
	    {
	      (void) partition_init_pruning_context (&pcontext);
	      clear_pcontext = true;
	      error_code =
		partition_load_pruning_context (thread_p, &index->fk->ref_class_oid, DB_PARTITIONED_CLASS, &pcontext);
	      if (error_code != NO_ERROR)
		{
		  goto error;
		}
	    }

	  BTID_COPY (&local_btid, &index->fk->ref_class_pk_btid);
	  COPY_OID (&part_oid, &index->fk->ref_class_oid);

	  if (classrepr->has_partition_info > 0 && pcontext.partitions != NULL)
	    {
	      error_code = partition_prune_unique_btid (&pcontext, key_dbvalue, &part_oid, &class_hfid, &local_btid);
	      if (error_code != NO_ERROR)
		{
		  goto error;
		}
	    }
	  ret =
	    xbtree_find_unique (thread_p, &local_btid, S_SELECT_WITH_LOCK, key_dbvalue, &part_oid, &unique_oid, true);
	  if (ret == BTREE_KEY_NOTFOUND)
	    {
	      char *val_print = NULL;

	      val_print = pr_valstring (key_dbvalue);
	      er_set (ER_ERROR_SEVERITY, ARG_FILE_LINE, ER_FK_INVALID, 2, index->fk->fkname,
		      (val_print ? val_print : "unknown value"));
	      error_code = ER_FK_INVALID;
	      if (val_print)
		{
		  free_and_init (val_print);
		}

	      if (key_dbvalue == &dbvalue)
		{
		  pr_clear_value (&dbvalue);
		}

	      if (LOG_CHECK_LOG_APPLIER (thread_p))
		{
		  continue;
		}

	      goto error;
	    }
	  else if (ret == BTREE_ERROR_OCCURRED)
	    {
	      ASSERT_ERROR_AND_SET (error_code);
	      goto error;
	    }
	  assert (ret == BTREE_KEY_FOUND);
	  /* TODO: For read committed... Do we need to keep the lock? */
	}

      if (key_dbvalue == &dbvalue)
	{
	  pr_clear_value (&dbvalue);
	}
    }

error:
  if (clear_pcontext == true)
    {
      partition_clear_pruning_context (&pcontext);
    }
  if (classrepr != NULL)
    {
      (void) heap_classrepr_free (classrepr, &classrepr_cacheindex);
    }
  heap_attrinfo_end (thread_p, &index_attrinfo);
  return error_code;
}

/*
 * locator_check_primary_key_delete () -
 *
 * return: NO_ERROR if all OK, ER_ status otherwise
 *
 *   fkref(in):
 *   key(in):
 */
static int
locator_check_primary_key_delete (THREAD_ENTRY * thread_p, OR_INDEX * index, DB_VALUE * key)
{
  OR_FOREIGN_KEY *fkref;
  int oid_cnt, force_count, i;
  RECDES recdes;
  HEAP_SCANCACHE scan_cache;
  HFID hfid;
  BTREE_SCAN bt_scan;
  INDX_SCAN_ID isid;
  KEY_VAL_RANGE key_val_range;
  bool is_upd_scan_init;
  int error_code = NO_ERROR;
  HEAP_CACHE_ATTRINFO attr_info;
  DB_VALUE null_value;
  ATTR_ID *attr_ids = NULL;
  int num_attrs = 0;
  int k;
  int *keys_prefix_length = NULL;
  MVCC_SNAPSHOT *mvcc_snapshot = NULL;
  OID found_oid;
  BTREE_ISCAN_OID_LIST oid_list;

  oid_list.oidp = NULL;

  mvcc_snapshot = logtb_get_mvcc_snapshot (thread_p);
  if (mvcc_snapshot == NULL)
    {
      error_code = er_errid ();
      return (error_code == NO_ERROR ? ER_FAILED : error_code);
    }

  db_make_null (&null_value);
  db_make_null (&key_val_range.key1);
  db_make_null (&key_val_range.key2);

  heap_attrinfo_start (thread_p, NULL, 0, NULL, &attr_info);

  for (fkref = index->fk; fkref != NULL; fkref = fkref->next)
    {
      if (fkref->del_action == SM_FOREIGN_KEY_RESTRICT || fkref->del_action == SM_FOREIGN_KEY_NO_ACTION)
	{
	  if (!LOG_CHECK_LOG_APPLIER (thread_p))
	    {
	      error_code = btree_find_foreign_key (thread_p, &fkref->self_btid, key, &fkref->self_oid, &found_oid);
	      if (error_code != NO_ERROR)
		{
		  assert (er_errid () != NO_ERROR);
		  goto error3;
		}
	      if (!OID_ISNULL (&found_oid))
		{
		  er_set (ER_ERROR_SEVERITY, ARG_FILE_LINE, ER_FK_RESTRICT, 1, fkref->fkname);
		  error_code = ER_FK_RESTRICT;
		  /* Unlock child object. */
		  lock_unlock_object_donot_move_to_non2pl (thread_p, &found_oid, &fkref->self_oid, S_LOCK);
		  goto error3;
		}
	    }
	}
      else if (fkref->del_action == SM_FOREIGN_KEY_CASCADE || fkref->del_action == SM_FOREIGN_KEY_SET_NULL)
	{
	  if (attr_ids)
	    {
	      db_private_free_and_init (thread_p, attr_ids);
	    }
	  error_code =
	    heap_get_indexinfo_of_btid (thread_p, &fkref->self_oid, &fkref->self_btid, NULL, &num_attrs, &attr_ids,
					&keys_prefix_length, NULL, NULL);
	  if (error_code != NO_ERROR)
	    {
	      goto error3;
	    }
	  assert (num_attrs == index->n_atts);
	  /* We might check for foreign key and schema consistency problems here but we rely on the schema manager to
	   * prevent inconsistency; see do_check_fk_constraints() for details */

	  error_code = heap_get_hfid_from_class_oid (thread_p, &fkref->self_oid, &hfid);
	  if (error_code != NO_ERROR)
	    {
	      goto error3;
	    }

	  if (oid_list.oidp == NULL)
	    {
	      oid_list.oidp = (OID *) db_private_alloc (thread_p, ISCAN_OID_BUFFER_CAPACITY);
	      if (oid_list.oidp == NULL)
		{
		  error_code = ER_OUT_OF_VIRTUAL_MEMORY;
		  er_set (ER_ERROR_SEVERITY, ARG_FILE_LINE, error_code, 1, ISCAN_OID_BUFFER_CAPACITY);
		  goto error3;
		}
	      oid_list.oid_cnt = 0;
	      oid_list.capacity = ISCAN_OID_BUFFER_CAPACITY / OR_OID_SIZE;
	      oid_list.max_oid_cnt = oid_list.capacity;
	      oid_list.next_list = NULL;
	    }

	  error_code = heap_scancache_start (thread_p, &isid.scan_cache, &hfid, &fkref->self_oid, true, true, NULL);
	  if (error_code != NO_ERROR)
	    {
	      ASSERT_ERROR ();
	      goto error3;
	    }
	  scan_init_index_scan (&isid, &oid_list, mvcc_snapshot);
	  is_upd_scan_init = false;
	  pr_clone_value (key, &key_val_range.key1);
	  pr_clone_value (key, &key_val_range.key2);
	  key_val_range.range = GE_LE;
	  key_val_range.num_index_term = 0;
	  BTREE_INIT_SCAN (&bt_scan);

	  do
	    {
	      bool lob_exist = false;

	      error_code =
		btree_prepare_bts (thread_p, &bt_scan, &fkref->self_btid, &isid, &key_val_range, NULL, &fkref->self_oid,
				   NULL, NULL, false, NULL);
	      if (error_code != NO_ERROR)
		{
		  assert (er_errid () != NO_ERROR);
		  goto error2;
		}
	      error_code = btree_range_scan (thread_p, &bt_scan, btree_range_scan_select_visible_oids);
	      if (error_code != NO_ERROR)
		{
		  assert (er_errid () != NO_ERROR);
		  goto error2;
		}
	      oid_cnt = bt_scan.n_oids_read_last_iteration;

	      if (oid_cnt < 0)
		{
		  assert (false);
		  error_code = ER_FAILED;
		  goto error2;
		}
	      else if (oid_cnt == 0)
		{
		  break;
		}

	      if (is_upd_scan_init == false)
		{
		  int op_type = -1;
		  if (fkref->del_action == SM_FOREIGN_KEY_CASCADE)
		    {
		      op_type = SINGLE_ROW_DELETE;
		    }
		  else if (fkref->del_action == SM_FOREIGN_KEY_SET_NULL)
		    {
		      op_type = SINGLE_ROW_UPDATE;
		    }
		  else
		    {
		      assert (false);
		    }
		  error_code =
		    heap_scancache_start_modify (thread_p, &scan_cache, &hfid, &fkref->self_oid, op_type, NULL);
		  if (error_code != NO_ERROR)
		    {
		      goto error2;
		    }
		  is_upd_scan_init = true;
		  if (fkref->del_action == SM_FOREIGN_KEY_CASCADE || fkref->del_action == SM_FOREIGN_KEY_SET_NULL)
		    {
		      HEAP_ATTRVALUE *value;
		      error_code = heap_attrinfo_start (thread_p, &fkref->self_oid, -1, NULL, &attr_info);
		      if (error_code != NO_ERROR)
			{
			  goto error1;
			}

		      for (i = 0; i < attr_info.num_values; i++)
			{
			  value = &attr_info.values[i];
			  if (value->last_attrepr->type == DB_TYPE_BLOB || value->last_attrepr->type == DB_TYPE_CLOB)
			    {
			      lob_exist = true;
			      break;
			    }
			}
		    }
		}

	      for (i = 0; i < oid_cnt; i++)
		{
		  OID *oid_ptr = &(oid_list.oidp[i]);
		  SCAN_CODE scan_code = S_SUCCESS;
		  recdes.data = NULL;
		  /* TO DO - handle reevaluation */

		  scan_code = locator_lock_and_get_object (thread_p, oid_ptr, &fkref->self_oid, &recdes, &scan_cache,
							   X_LOCK, COPY, NULL_CHN, LOG_ERROR_IF_DELETED);
		  if (scan_code != S_SUCCESS)
		    {
		      if (scan_code == S_DOESNT_EXIST && er_errid () != ER_HEAP_UNKNOWN_OBJECT)
			{
			  er_set (ER_ERROR_SEVERITY, ARG_FILE_LINE, ER_HEAP_UNKNOWN_OBJECT, oid_ptr->volid,
				  oid_ptr->pageid, oid_ptr->slotid);
			}

		      if (er_errid () == ER_HEAP_UNKNOWN_OBJECT)
			{
			  er_log_debug (ARG_FILE_LINE, "locator_update_force: unknown oid ( %d|%d|%d )\n",
					oid_ptr->pageid, oid_ptr->slotid, oid_ptr->volid);
			  continue;
			}

		      error_code = er_errid ();
		      error_code = (error_code == NO_ERROR ? ER_FAILED : error_code);
		      goto error1;
		    }

		  if (fkref->del_action == SM_FOREIGN_KEY_CASCADE)
		    {
		      if (lob_exist)
			{
			  error_code = locator_delete_lob_force (thread_p, &fkref->self_oid, oid_ptr, NULL);
			}
		      if (error_code != NO_ERROR)
			{
			  goto error1;
			}

		      /* oid already locked at locator_lock_and_get_object */
		      error_code =
			locator_delete_force (thread_p, &hfid, oid_ptr, true, SINGLE_ROW_DELETE, &scan_cache,
					      &force_count, NULL, false);
		      if (error_code == ER_MVCC_NOT_SATISFIED_REEVALUATION)
			{
			  /* skip foreign keys that were already deleted. For example the "cross type" reference */
			  error_code = NO_ERROR;
			}
		      else if (error_code != NO_ERROR)
			{
			  er_set (ER_ERROR_SEVERITY, ARG_FILE_LINE, ER_FK_CANT_DELETE_INSTANCE, 1, fkref->fkname);
			  goto error1;
			}
		    }
		  else if (fkref->del_action == SM_FOREIGN_KEY_SET_NULL)
		    {
		      error_code = heap_attrinfo_clear_dbvalues (&attr_info);
		      if (error_code != NO_ERROR)
			{
			  goto error1;
			}
		      for (k = 0; k < num_attrs; ++k)
			{
			  error_code = heap_attrinfo_set (oid_ptr, attr_ids[k], &null_value, &attr_info);
			  if (error_code != NO_ERROR)
			    {
			      goto error1;
			    }
			}
		      /* oid already locked at locator_lock_and_get_object */
		      error_code =
			locator_attribute_info_force (thread_p, &hfid, oid_ptr, &attr_info, attr_ids, index->n_atts,
						      LC_FLUSH_UPDATE, SINGLE_ROW_UPDATE, &scan_cache, &force_count,
						      false, REPL_INFO_TYPE_RBR_NORMAL, DB_NOT_PARTITIONED_CLASS, NULL,
						      NULL, NULL, UPDATE_INPLACE_NONE, &recdes, false);
		      if (error_code != NO_ERROR)
			{
			  if (error_code == ER_MVCC_NOT_SATISFIED_REEVALUATION)
			    {
			      error_code = NO_ERROR;
			    }
			  else
			    {
			      goto error1;
			    }
			}
		    }
		  else
		    {
		      assert (false);
		    }
		}
	    }
	  while (!BTREE_END_OF_SCAN (&bt_scan));

	  if (is_upd_scan_init)
	    {
	      heap_scancache_end_modify (thread_p, &scan_cache);
	      if (fkref->del_action == SM_FOREIGN_KEY_CASCADE || fkref->del_action == SM_FOREIGN_KEY_SET_NULL)
		{
		  heap_attrinfo_end (thread_p, &attr_info);
		}
	    }

	  btree_scan_clear_key (&bt_scan);
	  pr_clear_value (&key_val_range.key1);
	  pr_clear_value (&key_val_range.key2);
	  error_code = heap_scancache_end (thread_p, &isid.scan_cache);
	  if (error_code != NO_ERROR)
	    {
	      error_code = NO_ERROR;
	      goto end;
	    }
	}
      else
	{
	  assert (false);
	}
    }

end:
  if (oid_list.oidp)
    {
      db_private_free_and_init (thread_p, oid_list.oidp);
    }
  if (attr_ids)
    {
      db_private_free_and_init (thread_p, attr_ids);
    }
  if (keys_prefix_length)
    {
      db_private_free_and_init (thread_p, keys_prefix_length);
    }

  return error_code;

error1:
  heap_scancache_end_modify (thread_p, &scan_cache);

error2:
  btree_scan_clear_key (&bt_scan);
  pr_clear_value (&key_val_range.key1);
  pr_clear_value (&key_val_range.key2);
  (void) heap_scancache_end (thread_p, &isid.scan_cache);

error3:
  heap_attrinfo_end (thread_p, &attr_info);

  goto end;
}

/*
 * locator_check_primary_key_update () -
 *
 * return: NO_ERROR if all OK, ER_ status otherwise
 *
 *   index(in):
 *   key(in):
 */
static int
locator_check_primary_key_update (THREAD_ENTRY * thread_p, OR_INDEX * index, DB_VALUE * key)
{
  OR_FOREIGN_KEY *fkref;
  int oid_cnt, force_count, i;
  RECDES recdes;
  HEAP_SCANCACHE scan_cache;
  HFID hfid;
  BTREE_SCAN bt_scan;
  INDX_SCAN_ID isid;
  KEY_VAL_RANGE key_val_range;
  bool is_upd_scan_init;
  int error_code = NO_ERROR;
  HEAP_CACHE_ATTRINFO attr_info;
  DB_VALUE null_value;
  ATTR_ID *attr_ids = NULL;
  int num_attrs = 0;
  int k;
  int *keys_prefix_length = NULL;
  MVCC_SNAPSHOT *mvcc_snapshot = NULL;
  OID found_oid;
  BTREE_ISCAN_OID_LIST oid_list;

  oid_list.oidp = NULL;

  mvcc_snapshot = logtb_get_mvcc_snapshot (thread_p);
  if (mvcc_snapshot == NULL)
    {
      error_code = er_errid ();
      return (error_code == NO_ERROR ? ER_FAILED : error_code);
    }

  db_make_null (&key_val_range.key1);
  db_make_null (&key_val_range.key2);
  db_make_null (&null_value);
  heap_attrinfo_start (thread_p, NULL, 0, NULL, &attr_info);

  for (fkref = index->fk; fkref != NULL; fkref = fkref->next)
    {
      if (fkref->upd_action == SM_FOREIGN_KEY_RESTRICT || fkref->upd_action == SM_FOREIGN_KEY_NO_ACTION)
	{
	  if (!LOG_CHECK_LOG_APPLIER (thread_p))
	    {
	      error_code = btree_find_foreign_key (thread_p, &fkref->self_btid, key, &fkref->self_oid, &found_oid);
	      if (error_code != NO_ERROR)
		{
		  assert (er_errid () != NO_ERROR);
		  goto error3;
		}
	      if (!OID_ISNULL (&found_oid))
		{
		  er_set (ER_ERROR_SEVERITY, ARG_FILE_LINE, ER_FK_RESTRICT, 1, fkref->fkname);
		  error_code = ER_FK_RESTRICT;
		  /* Unlock child object. */
		  lock_unlock_object_donot_move_to_non2pl (thread_p, &found_oid, &fkref->self_oid, S_LOCK);
		  goto error3;
		}
	    }
	}
      else if (fkref->upd_action == SM_FOREIGN_KEY_CASCADE || fkref->upd_action == SM_FOREIGN_KEY_SET_NULL)
	{
	  if (attr_ids)
	    {
	      db_private_free_and_init (thread_p, attr_ids);
	    }
	  error_code =
	    heap_get_indexinfo_of_btid (thread_p, &fkref->self_oid, &fkref->self_btid, NULL, &num_attrs, &attr_ids,
					&keys_prefix_length, NULL, NULL);
	  if (error_code != NO_ERROR)
	    {
	      goto error3;
	    }
	  assert (num_attrs == index->n_atts);
	  /* We might check for foreign key and schema consistency problems here but we rely on the schema manager to
	   * prevent inconsistency; see do_check_fk_constraints() for details */

	  error_code = heap_get_hfid_from_class_oid (thread_p, &fkref->self_oid, &hfid);
	  if (error_code != NO_ERROR)
	    {
	      goto error3;
	    }

	  if (oid_list.oidp == NULL)
	    {
	      oid_list.oidp = (OID *) db_private_alloc (thread_p, ISCAN_OID_BUFFER_CAPACITY);
	      if (oid_list.oidp == NULL)
		{
		  error_code = ER_OUT_OF_VIRTUAL_MEMORY;
		  er_set (ER_ERROR_SEVERITY, ARG_FILE_LINE, error_code, 1, ISCAN_OID_BUFFER_CAPACITY);
		  goto error3;
		}
	      oid_list.capacity = ISCAN_OID_BUFFER_CAPACITY / OR_OID_SIZE;
	      oid_list.max_oid_cnt = oid_list.capacity;
	      oid_list.oid_cnt = 0;
	      oid_list.next_list = NULL;
	    }

	  error_code = heap_scancache_start (thread_p, &isid.scan_cache, &hfid, &fkref->self_oid, true, true, NULL);
	  if (error_code != NO_ERROR)
	    {
	      ASSERT_ERROR ();
	      goto error3;
	    }

	  scan_init_index_scan (&isid, &oid_list, mvcc_snapshot);

	  is_upd_scan_init = false;
	  pr_clone_value (key, &key_val_range.key1);
	  pr_clone_value (key, &key_val_range.key2);
	  key_val_range.range = GE_LE;
	  key_val_range.num_index_term = 0;
	  BTREE_INIT_SCAN (&bt_scan);

	  do
	    {
	      error_code =
		btree_prepare_bts (thread_p, &bt_scan, &fkref->self_btid, &isid, &key_val_range, NULL, &fkref->self_oid,
				   NULL, NULL, false, NULL);
	      if (error_code != NO_ERROR)
		{
		  assert (er_errid () != NO_ERROR);
		  goto error2;
		}
	      error_code = btree_range_scan (thread_p, &bt_scan, btree_range_scan_select_visible_oids);
	      if (error_code != NO_ERROR)
		{
		  assert (er_errid () != NO_ERROR);
		  goto error2;
		}
	      oid_cnt = bt_scan.n_oids_read_last_iteration;
	      if (oid_cnt < 0)
		{
		  assert (er_errid () != NO_ERROR);
		  error_code = er_errid ();
		  if (error_code == NO_ERROR)
		    {
		      error_code = ER_FAILED;
		    }

		  goto error2;
		}
	      else if (oid_cnt == 0)
		{
		  break;
		}

	      if (is_upd_scan_init == false)
		{
		  error_code =
		    heap_scancache_start_modify (thread_p, &scan_cache, &hfid, &fkref->self_oid, SINGLE_ROW_UPDATE,
						 NULL);
		  if (error_code != NO_ERROR)
		    {
		      goto error2;
		    }
		  is_upd_scan_init = true;
		  error_code = heap_attrinfo_start (thread_p, &fkref->self_oid, -1, NULL, &attr_info);
		  if (error_code != NO_ERROR)
		    {
		      goto error1;
		    }
		}

	      for (i = 0; i < oid_cnt; i++)
		{
		  OID *oid_ptr = &(oid_list.oidp[i]);
		  SCAN_CODE scan_code = S_SUCCESS;
		  recdes.data = NULL;
		  /* TO DO - handle reevaluation */

		  scan_code = locator_lock_and_get_object (thread_p, oid_ptr, &fkref->self_oid, &recdes, &scan_cache,
							   X_LOCK, COPY, NULL_CHN, LOG_ERROR_IF_DELETED);
		  if (scan_code != S_SUCCESS)
		    {
		      if (scan_code == S_DOESNT_EXIST && er_errid () != ER_HEAP_UNKNOWN_OBJECT)
			{
			  er_set (ER_ERROR_SEVERITY, ARG_FILE_LINE, ER_HEAP_UNKNOWN_OBJECT, oid_ptr->volid,
				  oid_ptr->pageid, oid_ptr->slotid);
			}
		      if (er_errid () == ER_HEAP_UNKNOWN_OBJECT)
			{
			  er_log_debug (ARG_FILE_LINE, "locator_update_force: unknown oid ( %d|%d|%d )\n",
					oid_ptr->pageid, oid_ptr->slotid, oid_ptr->volid);
			  continue;
			}

		      error_code = er_errid ();
		      error_code = (error_code == NO_ERROR ? ER_FAILED : error_code);
		      goto error1;
		    }

		  if ((error_code = heap_attrinfo_clear_dbvalues (&attr_info)) != NO_ERROR)
		    {
		      goto error1;
		    }

		  if (fkref->upd_action == SM_FOREIGN_KEY_CASCADE)
		    {
		      /* This is not yet implemented and this code should not be reached. */
		      assert (false);
		      er_set (ER_ERROR_SEVERITY, ARG_FILE_LINE, ER_FK_RESTRICT, 1, fkref->fkname);
		      error_code = ER_FK_RESTRICT;
		      goto error1;
		    }
		  else if (fkref->upd_action == SM_FOREIGN_KEY_SET_NULL)
		    {
		      for (k = 0; k < num_attrs; ++k)
			{
			  error_code = heap_attrinfo_set (oid_ptr, attr_ids[k], &null_value, &attr_info);
			  if (error_code != NO_ERROR)
			    {
			      goto error1;
			    }
			}
		    }
		  else
		    {
		      assert (false);
		    }
		  /* oid already locked at locator_lock_and_get_object */
		  error_code =
		    locator_attribute_info_force (thread_p, &hfid, oid_ptr, &attr_info, attr_ids, index->n_atts,
						  LC_FLUSH_UPDATE, SINGLE_ROW_UPDATE, &scan_cache, &force_count, false,
						  REPL_INFO_TYPE_RBR_NORMAL, DB_NOT_PARTITIONED_CLASS, NULL, NULL, NULL,
						  UPDATE_INPLACE_NONE, &recdes, false);
		  if (error_code != NO_ERROR)
		    {
		      if (error_code == ER_MVCC_NOT_SATISFIED_REEVALUATION)
			{
			  error_code = NO_ERROR;
			}
		      else
			{
			  goto error1;
			}
		    }
		}
	    }
	  while (!BTREE_END_OF_SCAN (&bt_scan));

	  if (is_upd_scan_init)
	    {
	      heap_scancache_end_modify (thread_p, &scan_cache);
	      heap_attrinfo_end (thread_p, &attr_info);
	    }

	  btree_scan_clear_key (&bt_scan);
	  pr_clear_value (&key_val_range.key1);
	  pr_clear_value (&key_val_range.key2);
	  error_code = heap_scancache_end (thread_p, &isid.scan_cache);
	  if (error_code != NO_ERROR)
	    {
	      error_code = NO_ERROR;
	      goto end;
	    }
	}
      else
	{
	  assert (false);
	}
    }

end:
  if (oid_list.oidp)
    {
      db_private_free_and_init (thread_p, oid_list.oidp);
    }
  if (attr_ids)
    {
      db_private_free_and_init (thread_p, attr_ids);
    }
  if (keys_prefix_length)
    {
      db_private_free_and_init (thread_p, keys_prefix_length);
    }

  return error_code;

error1:
  heap_scancache_end_modify (thread_p, &scan_cache);

error2:
  btree_scan_clear_key (&bt_scan);
  pr_clear_value (&key_val_range.key1);
  pr_clear_value (&key_val_range.key2);
  (void) heap_scancache_end (thread_p, &isid.scan_cache);

error3:
  heap_attrinfo_end (thread_p, &attr_info);

  goto end;
}

/*
 * locator_insert_force () - Insert the given object on this heap
 *
 * return: NO_ERROR if all OK, ER_ status otherwise
 *
 *   hfid(in): Heap where the object is going to be inserted
 *   class_oid(in/out): the class OID in which it was inserted
 *		(in case of a partitioned class: it will hold the class OID of
 *		 the actual partition in which the record was inserted)
 *   oid(in/out): The new object identifier
 *   recdes(in): The object in disk format
 *   has_index(in): false if we now for sure that there is not any index on the
 *              instances of the class.
 *   op_type(in):
 *   scan_cache(in/out): Scan cache used to estimate the best space pages
 *              between heap changes.
 *   force_count(in):
 *   pruning_type(in): type of pruning that should be performed
 *   pcontext(in): partition pruning context
 *   func_preds(in): cached function index expressions
 *   force_in_place:
 *
 * Note: The given object is inserted on this heap and all appropriate
 *              index entries are inserted.
 */
static int
locator_insert_force (THREAD_ENTRY * thread_p, HFID * hfid, OID * class_oid, OID * oid, RECDES * recdes, int has_index,
		      int op_type, HEAP_SCANCACHE * scan_cache, int *force_count, int pruning_type,
		      PRUNING_CONTEXT * pcontext, FUNC_PRED_UNPACK_INFO * func_preds,
		      UPDATE_INPLACE_STYLE force_in_place)
{
#if 0				/* TODO - dead code; do not delete me */
  OID rep_dir = { NULL_PAGEID, NULL_SLOTID, NULL_VOLID };
#endif
  bool isold_object;		/* Make sure that this is an old object */
  RECDES new_recdes;
  bool is_cached = false;
  LC_COPYAREA *cache_attr_copyarea = NULL;
  int error_code = NO_ERROR;
  OID real_class_oid;
  HFID real_hfid;
  HEAP_SCANCACHE *local_scan_cache = NULL;
  FUNC_PRED_UNPACK_INFO *local_func_preds = NULL;
  OID null_oid = { NULL_PAGEID, NULL_SLOTID, NULL_VOLID };
  HEAP_OPERATION_CONTEXT context;

  assert (class_oid != NULL);
  assert (!OID_ISNULL (class_oid));
  assert (!OID_IS_ROOTOID (class_oid));

  HFID_COPY (&real_hfid, hfid);
  COPY_OID (&real_class_oid, class_oid);

  local_scan_cache = scan_cache;
  local_func_preds = func_preds;

  if (pruning_type != DB_NOT_PARTITIONED_CLASS)
    {
      OID superclass_oid;
      int granted;
      /* Perform partition pruning on the given class */
      error_code =
	partition_prune_insert (thread_p, class_oid, recdes, scan_cache, pcontext, pruning_type, &real_class_oid,
				&real_hfid, &superclass_oid);
      if (error_code != NO_ERROR)
	{
	  goto error2;
	}
      if (!OID_ISNULL (&superclass_oid))
	{
	  granted = lock_subclass (thread_p, &real_class_oid, &superclass_oid, IX_LOCK, LK_UNCOND_LOCK);
	  if (granted != LK_GRANTED)
	    {
	      assert (er_errid () != NO_ERROR);
	      error_code = er_errid ();
	      if (error_code == NO_ERROR)
		{
		  error_code = ER_FAILED;
		}
	      goto error2;
	    }
	  if (pcontext != NULL)
	    {
	      /* The scan_cache above is started for the partitioned class, not for the actual partition in which we
	       * will be performing the insert. See if we already have a scan_cache structure created for the target
	       * partition and use that one instead of the one supplied to this function */
	      PRUNING_SCAN_CACHE *ins_cache = NULL;
	      bool has_func_idx = (func_preds != NULL);

	      ins_cache =
		locator_get_partition_scancache (pcontext, &real_class_oid, &real_hfid, op_type, has_func_idx);
	      if (ins_cache == NULL)
		{
		  assert (er_errid () != NO_ERROR);
		  error_code = er_errid ();
		  if (error_code == NO_ERROR)
		    {
		      error_code = ER_FAILED;
		    }
		  goto error2;
		}
	      local_func_preds = ins_cache->func_index_pred;
	      local_scan_cache = &ins_cache->scan_cache;
	    }
	  else
	    {
	      /* disable function indexes optimization if we don't have access to a pruning context */
	      local_func_preds = NULL;
	    }
	}
      else
	{
	  /* class_oid was not a partitioned class. This can happen if, for example, this is a request from HA. In this 
	   * which case class_oid already points to the designated partition */
	  assert_release (OID_EQ (class_oid, &real_class_oid));
	}
    }

  *force_count = 0;

  /* 
   * This is a new object. The object must be locked in exclusive mode,
   * once its OID is assigned. We just do it for the classes, the new
   * instances are not locked since another client cannot get to them,
   * in any way. How can a client know their OIDs
   */

  /* insert object and lock it */

  assert (!OID_IS_ROOTOID (&real_class_oid));

  /* adjust recdes type (if we got here it should be REC_HOME or REC_BIGONE; REC_BIGONE is detected and handled in
   * heap_insert_logical */
  recdes->type = REC_HOME;

  /* prepare context */
  heap_create_insert_context (&context, &real_hfid, &real_class_oid, recdes, local_scan_cache);
  context.update_in_place = force_in_place;

  if (force_in_place == UPDATE_INPLACE_OLD_MVCCID)
    {
      REPR_ID rep;

      /* insert due to redistribute partition data - set the correct representation id of the new class */

      rep = heap_get_class_repr_id (thread_p, &real_class_oid);
      (void) or_replace_rep_id (context.recdes_p, rep);
    }

  /* execute insert */
  if (heap_insert_logical (thread_p, &context) != NO_ERROR)
    {
      /* 
       * Problems inserting the object...Maybe, the transaction should be
       * aborted by the caller...Quit..
       */
      assert (er_errid () != NO_ERROR);
      error_code = er_errid ();
      if (error_code == NO_ERROR)
	{
	  error_code = ER_FAILED;
	}
      goto error2;
    }
  COPY_OID (oid, &context.res_oid);

#if 0				/* TODO - dead code; do not delete me */
  if (OID_IS_ROOTOID (&real_class_oid))
    {
      assert (false);		/* is impossible */

      /* 
       * A CLASS: Add the classname to class_OID entry and add the class
       *          to the catalog.
       *          Update the classname table.
       *          Remove XASL cache entries which is relevant with that class.
       */

      classname = or_class_name (recdes);
      assert (classname != NULL);
      assert (strlen (classname) < 255);

      /* Indicate new oid to classname table */
      if (locator_permoid_class_name (thread_p, classname, oid) != NO_ERROR)
	{
	  assert (false);	/* should be impossible */
	  goto error1;
	}

      if (!OID_IS_ROOTOID (oid))
	{
	  HEAP_OPERATION_CONTEXT update_context;
	  char *rep_dir_offset;

	  or_class_rep_dir (recdes, &rep_dir);
	  assert (OID_ISNULL (&rep_dir));

	  if (catalog_insert (thread_p, recdes, oid, &rep_dir) < 0)
	    {
	      /* 
	       * There is an error inserting the hash entry or catalog
	       * information. Maybe, the transaction should be aborted by
	       * the caller...Quit
	       */
	      assert (er_errid () != NO_ERROR);
	      error_code = er_errid ();
	      if (error_code == NO_ERROR)
		{
		  error_code = ER_FAILED;
		}
	      goto error1;
	    }

	  assert (!OID_ISNULL (&rep_dir));

	  /* save oid of the representation directory */
	  rep_dir_offset =
	    (char *) recdes->data + OR_FIXED_ATTRIBUTES_OFFSET (recdes->data,
								ORC_CLASS_VAR_ATT_COUNT) + ORC_REP_DIR_OFFSET;

	  OR_PUT_OID (rep_dir_offset, &rep_dir);

	  heap_create_update_context (&update_context, &real_hfid, oid, &real_class_oid, recdes, local_scan_cache);
	  update_context.force_non_mvcc = true;

	  if (heap_update_logical (thread_p, &update_context) != NO_ERROR)
	    {
	      /* 
	       * Problems updating the object...Maybe, the transaction should be
	       * aborted by the caller...Quit..
	       */
	      error_code = er_errid ();
	      if (error_code == NO_ERROR)
		{
		  error_code = ER_FAILED;
		}
	      goto error1;
	    }

	  assert (isold_object == true);

#if !defined(NDEBUG)
	  or_class_rep_dir (recdes, &rep_dir);
	  assert (!OID_ISNULL (&rep_dir));
#endif
	}

      if (catcls_Enable == true && catcls_insert_catalog_classes (thread_p, recdes) != NO_ERROR)
	{
	  assert (er_errid () != NO_ERROR);
	  error_code = er_errid ();
	  if (error_code == NO_ERROR)
	    {
	      error_code = ER_FAILED;
	    }
	  goto error1;
	}

      /* system class do not include foreign keys, we need not check here. */
    }
  else
    {
#endif
      /* 
       * AN INSTANCE: Apply the necessary index insertions
       */
      if (has_index
	  && locator_add_or_remove_index (thread_p, recdes, oid, &real_class_oid, true, op_type, local_scan_cache, true,
					  true, &real_hfid, local_func_preds) != NO_ERROR)
	{
	  assert (er_errid () != NO_ERROR);
	  error_code = er_errid ();
	  if (error_code == NO_ERROR)
	    {
	      error_code = ER_FAILED;
	    }
	  goto error1;
	}

      /* check the foreign key constraints */
      if (has_index && !locator_Dont_check_foreign_key)
	{
	  error_code =
	    locator_check_foreign_key (thread_p, &real_hfid, &real_class_oid, oid, recdes, &new_recdes, &is_cached,
				       &cache_attr_copyarea);
	  if (error_code != NO_ERROR)
	    {
	      goto error1;
	    }

	  if (is_cached)
	    {
	      HEAP_OPERATION_CONTEXT update_context;

	      recdes = &new_recdes;
	      /* Cache object has been updated, we need update the value again */
	      heap_create_update_context (&update_context, &real_hfid, oid, &real_class_oid, recdes, local_scan_cache,
					  UPDATE_INPLACE_CURRENT_MVCCID);
	      if (heap_update_logical (thread_p, &update_context) != NO_ERROR)
		{
		  assert (er_errid () != NO_ERROR);
		  error_code = er_errid ();
		  if (error_code == NO_ERROR)
		    {
		      error_code = ER_FAILED;
		    }
		  goto error1;
		}

	      assert (update_context.is_logical_old);
	      isold_object = update_context.is_logical_old;
	    }
	}

#if defined(ENABLE_UNUSED_FUNCTION)
      /* increase the counter of the catalog */
      locator_increase_catalog_count (thread_p, &real_class_oid);
#endif

      /* remove query result cache entries which are relevant with this class */
      if (!QFILE_IS_LIST_CACHE_DISABLED)
	{
	  if (qexec_clear_list_cache_by_class (thread_p, &real_class_oid) != NO_ERROR)
	    {
	      er_log_debug (ARG_FILE_LINE,
			    "locator_insert_force: qexec_clear_list_cache_by_class failed for class { %d %d %d }\n",
			    real_class_oid.pageid, real_class_oid.slotid, real_class_oid.volid);
	    }
	  qmgr_add_modified_class (thread_p, &real_class_oid);
	}
#if 0				/* TODO - dead code; do not delete me */
    }
#endif

  /* Unlock the object according to isolation level */
  /* locked by heap_insert */
  /* manual duration */
  lock_unlock_object (thread_p, &null_oid, &real_class_oid, X_LOCK, false);

  *force_count = 1;

error1:
  /* update the OID of the class with the actual partition in which the object was inserted */
  COPY_OID (class_oid, &real_class_oid);
  HFID_COPY (hfid, &real_hfid);
  if (error_code != NO_ERROR)
    {
      lock_unlock_object (thread_p, oid, class_oid, X_LOCK, false);
    }

error2:
  if (cache_attr_copyarea != NULL)
    {
      locator_free_copy_area (cache_attr_copyarea);
    }

  return error_code;
}

/*
 * locator_move_record () - relocate a record from a partitioned class
 * return : error code or NO_ERROR
 * thread_p (in)	: caller thread
 * old_hfid (in)	: source location of the record
 * old_class_oid (in)	: class owning the record
 * obj_oid (in)		: record OID
 * new_class_oid (in)	: destination class
 * new_class_hfid (in)	: destination hfid
 * recdes (in)		: record
 * scan_cache (in)	: scan cache
 * op_type (in)		: operation type
 * has_index (in)	: true if the class has indexes
 * force_count (in/out)	:
 * context(in)	        : pruning context
 * mvcc_reev_data(in)	: MVCC reevaluation data
 * need_locking(in)	: true, if need locking
 *
 * Note: this function calls locator_delete_force on the current object oid
 * and locator_insert_force for the RECDES it receives. The record has already
 * been set to be used by the receiving class when it went through the pruning
 * algorithm (see function partition_find_partition_for_record)
 */
static int
locator_move_record (THREAD_ENTRY * thread_p, HFID * old_hfid, OID * old_class_oid, OID * obj_oid, OID * new_class_oid,
		     HFID * new_class_hfid, RECDES * recdes, HEAP_SCANCACHE * scan_cache, int op_type, int has_index,
		     int *force_count, PRUNING_CONTEXT * context, MVCC_REEV_DATA * mvcc_reev_data, bool need_locking)
{
  int error = NO_ERROR;
  OID new_obj_oid;

  assert (!OID_IS_ROOTOID (old_class_oid));
  assert (!OID_IS_ROOTOID (new_class_oid));

  if (context != NULL)
    {
      /* setup a PRUNING_SCAN_CACHE object for this class */
      HEAP_SCANCACHE *insert_cache = NULL;
      PRUNING_SCAN_CACHE *ins_cache = NULL;
      ins_cache = locator_get_partition_scancache (context, new_class_oid, new_class_hfid, op_type, false);
      if (ins_cache == NULL)
	{
	  assert (er_errid () != NO_ERROR);
	  error = er_errid ();
	  return (error != NO_ERROR) ? error : ER_FAILED;
	}

      insert_cache = &ins_cache->scan_cache;

      error =
	locator_insert_force (thread_p, new_class_hfid, new_class_oid, &new_obj_oid, recdes, has_index, op_type,
			      insert_cache, force_count, context->pruning_type, NULL, NULL, UPDATE_INPLACE_NONE);
    }
  else
    {
      HEAP_SCANCACHE insert_cache;

      error =
	locator_start_force_scan_cache (thread_p, &insert_cache, new_class_hfid, new_class_oid, SINGLE_ROW_INSERT);
      if (error != NO_ERROR)
	{
	  return error;
	}

      /* insert the new record */
      error =
	locator_insert_force (thread_p, new_class_hfid, new_class_oid, &new_obj_oid, recdes, has_index, op_type,
			      &insert_cache, force_count, DB_NOT_PARTITIONED_CLASS, NULL, NULL, UPDATE_INPLACE_NONE);
      heap_scancache_end (thread_p, &insert_cache);
    }

  if (error != NO_ERROR)
    {
      return error;
    }

  /* delete this record from the class it currently resides in */
  error =
    locator_delete_force_for_moving (thread_p, old_hfid, obj_oid, true, op_type, scan_cache, force_count,
				     mvcc_reev_data, &new_obj_oid, new_class_oid, need_locking);
  if (error != NO_ERROR)
    {
      return error;
    }

  COPY_OID (obj_oid, &new_obj_oid);

  return NO_ERROR;
}

/*
 * locator_update_force () - Update the given object
 *
 * return: NO_ERROR if all OK, ER_ status otherwise
 *
 *   hfid(in): Heap where the object is going to be inserted
 *   class_oid(in):
 *   oid(in): The object identifier
 *   oldrecdes(in):
 *   recdes(in):  The object in disk format
 *   has_index(in): false if we now for sure that there is not any index
 *                   on the instances of the class.
 *   att_id(in): Updated attr id array
 *   n_att_id(in): Updated attr id array length
 *   op_type(in):
 *   scan_cache(in/out): Scan cache used to estimate the best space pages
 *                   between heap changes.
 *   force_count(in):
 *   not_check_fk(in):
 *   repl_inf(in): replication info
 *   pruning_type(in): pruning type
 *   pcontext(in): pruning context
 *   mvcc_reev_data(in): MVCC reevaluation data
 *   force_in_place(in): if UPDATE_INPLACE_NONE then the 'in place' will not be forced
 *			 and the update style will be decided in this function.
 *			 Otherwise the update of the instance will be made in
 *			 place and according to provided style.
 *
 * Note: The given object is updated on this heap and all appropriate
 *              index entries are updated.
 */
static int
locator_update_force (THREAD_ENTRY * thread_p, HFID * hfid, OID * class_oid, OID * oid, RECDES * oldrecdes,
		      RECDES * recdes, int has_index, ATTR_ID * att_id, int n_att_id, int op_type,
		      HEAP_SCANCACHE * scan_cache, int *force_count, bool not_check_fk, REPL_INFO_TYPE repl_info_type,
		      int pruning_type, PRUNING_CONTEXT * pcontext, MVCC_REEV_DATA * mvcc_reev_data,
		      UPDATE_INPLACE_STYLE force_in_place, bool need_locking)
{
  OID rep_dir = { NULL_PAGEID, NULL_SLOTID, NULL_VOLID };
  char *rep_dir_offset;
  char *classname = NULL;	/* Classname to update */
  char *old_classname = NULL;	/* Classname that may have been renamed */

  bool isold_object;		/* Make sure that this is an old object */
  RECDES copy_recdes;
  SCAN_CODE scan = S_SUCCESS;

  RECDES new_record;
  bool is_cached = false;
  LC_COPYAREA *cache_attr_copyarea = NULL;
  int error_code = NO_ERROR;
  HEAP_SCANCACHE *local_scan_cache;
  bool no_data_new_address = false;
  REPL_INFO repl_info;

  assert (class_oid != NULL && !OID_ISNULL (class_oid));

  /* 
   * While scanning objects, the given scancache does not fix the last
   * accessed page. So, the object must be copied to the record descriptor.
   */
  copy_recdes.data = NULL;

  *force_count = 0;

  repl_info.repl_info_type = repl_info_type;
  repl_info.need_replication = true;
  repl_info.info = NULL;

  if (OID_IS_ROOTOID (class_oid))
    {
      HEAP_OPERATION_CONTEXT update_context;

      /* 
       * A CLASS: classes do not have any indices...however, the classname
       * to oid table may need to be updated
       */
      classname = or_class_name (recdes);
      assert (classname != NULL);
      assert (strlen (classname) < 255);

      old_classname = heap_get_class_name_alloc_if_diff (thread_p, oid, classname);

      /* 
       * Compare the classname pointers. If the same pointers classes are the
       * same since the class was no malloc
       */
      if (old_classname != NULL && old_classname != classname)
	{
	  assert (old_classname != NULL);
	  assert (strlen (old_classname) < 255);

	  /* Different names, the class was renamed. */
	  error_code = log_add_to_modified_class_list (thread_p, old_classname, oid);
	  if (error_code != NO_ERROR)
	    {
	      goto error;
	    }
	}

      if ((catcls_Enable == true) && (old_classname != NULL))
	{
	  error_code = catcls_update_catalog_classes (thread_p, old_classname, recdes, oid, force_in_place);
	  if (error_code != NO_ERROR)
	    {
	      goto error;
	    }
	}

      /* TODO - defence code to save oid of the representation directory */
      if (!OID_IS_ROOTOID (oid))
	{
	  or_class_rep_dir (recdes, &rep_dir);

	  if (OID_ISNULL (&rep_dir))
	    {
	      OID old_rep_dir = { NULL_PAGEID, NULL_SLOTID, NULL_VOLID };
	      RECDES old_record, *old_recdes;

	      old_record.data = NULL;
	      old_recdes = &old_record;

	      if (heap_get_class_record (thread_p, oid, old_recdes, scan_cache, PEEK) == S_SUCCESS)
		{
		  or_class_rep_dir (old_recdes, &old_rep_dir);

		  /* save current oid of the representation directory */
		  if (!OID_ISNULL (&old_rep_dir))
		    {
		      assert (false);	/* should avoid */

		      rep_dir_offset =
			(char *) recdes->data + OR_FIXED_ATTRIBUTES_OFFSET (recdes->data, ORC_CLASS_VAR_ATT_COUNT)
			+ ORC_REP_DIR_OFFSET;

		      OR_PUT_OID (rep_dir_offset, &old_rep_dir);
		    }
		}
	      else
		{
		  /* ignore if the class hasn't been flushed yet */
		  if (er_errid () == ER_HEAP_NODATA_NEWADDRESS)
		    {
		      er_clear ();	/* clear ER_HEAP_NODATA_NEWADDRESS */
		    }
		}
	    }
	}

      heap_create_update_context (&update_context, hfid, oid, class_oid, recdes, scan_cache,
				  UPDATE_INPLACE_CURRENT_MVCCID);
      error_code = heap_update_logical (thread_p, &update_context);
      if (error_code != NO_ERROR)
	{
	  /* 
	   * Problems updating the object...Maybe, the transaction should be
	   * aborted by the caller...Quit..
	   */
	  if (error_code == ER_FAILED)
	    {
	      ASSERT_ERROR_AND_SET (error_code);
	      assert (false);
	    }
	  else
	    {
	      ASSERT_ERROR ();
	    }

	  goto error;
	}
      isold_object = update_context.is_logical_old;

      if (update_context.is_logical_old)
	{
	  /* Update the catalog as long as it is not the root class */
	  if (!OID_IS_ROOTOID (oid))
	    {
#if !defined(NDEBUG)
	      or_class_rep_dir (recdes, &rep_dir);
	      assert (!OID_ISNULL (&rep_dir));
#endif
	      error_code = catalog_update (thread_p, recdes, oid);
	      if (error_code < 0)
		{
		  /* 
		   * An error occurred during the update of the catalog
		   */
		  goto error;
		}
	    }
	}
      else
	{
	  /* 
	   * NEW CLASS
	   */
	  if (!OID_IS_ROOTOID (oid))
	    {
	      HEAP_OPERATION_CONTEXT update_context;
	      or_class_rep_dir (recdes, &rep_dir);
	      assert (OID_ISNULL (&rep_dir));

	      if (catalog_insert (thread_p, recdes, oid, &rep_dir) < 0)
		{
		  /* 
		   * There is an error inserting the hash entry or catalog
		   * information. The transaction must be aborted by the caller
		   */
		  error_code = ER_FAILED;
		  goto error;
		}

	      assert (!OID_ISNULL (&rep_dir));

	      /* save oid of the representation directory */
	      rep_dir_offset =
		(char *) recdes->data + OR_FIXED_ATTRIBUTES_OFFSET (recdes->data, ORC_CLASS_VAR_ATT_COUNT)
		+ ORC_REP_DIR_OFFSET;

	      OR_PUT_OID (rep_dir_offset, &rep_dir);

	      heap_create_update_context (&update_context, hfid, oid, class_oid, recdes, scan_cache,
					  UPDATE_INPLACE_CURRENT_MVCCID);
	      error_code = heap_update_logical (thread_p, &update_context);
	      if (error_code != NO_ERROR)
		{
		  /* 
		   * Problems updating the object...Maybe, the transaction should be
		   * aborted by the caller...Quit..
		   */
		  if (error_code == ER_FAILED)
		    {
		      ASSERT_ERROR_AND_SET (error_code);
		      assert (false);
		    }
		  else
		    {
		      ASSERT_ERROR ();
		    }
		  goto error;
		}
	      isold_object = update_context.is_logical_old;

#if !defined(NDEBUG)
	      or_class_rep_dir (recdes, &rep_dir);
	      assert (!OID_ISNULL (&rep_dir));
#endif
	    }

	  if (catcls_Enable == true)
	    {
	      error_code = catcls_insert_catalog_classes (thread_p, recdes);
	      if (error_code != NO_ERROR)
		{
		  goto error;
		}
	    }
	}

      /* system class do not include foreign keys. we need not check here. */

      /* remove XASL cache entries which is relevant with that class */
      if (!OID_IS_ROOTOID (oid))
	{
	  xcache_remove_by_oid (thread_p, oid);
	}

      if (!OID_IS_ROOTOID (oid))
	{
	  fpcache_remove_by_class (thread_p, oid);
	}
    }
  else
    {
      HEAP_OPERATION_CONTEXT update_context;

      local_scan_cache = scan_cache;
      if (pruning_type != DB_NOT_PARTITIONED_CLASS && pcontext != NULL)
	{
	  /* Get a scan_cache object for the actual class which is updated. This object is kept in a list in the
	   * pruning context */
	  OID real_class_oid;
	  HFID real_hfid;
	  PRUNING_SCAN_CACHE *pcache;

	  HFID_COPY (&real_hfid, hfid);
	  COPY_OID (&real_class_oid, class_oid);
	  pcache = locator_get_partition_scancache (pcontext, &real_class_oid, &real_hfid, op_type, false);
	  if (pcache == NULL)
	    {
	      return ER_FAILED;
	    }
	  local_scan_cache = &pcache->scan_cache;
	}

      /* There will be no pruning after this point so we should reset op_type to a non pruning operation */

      if (!mvcc_is_mvcc_disabled_class (class_oid))
	{
	  if (oldrecdes == NULL)
	    {
	      copy_recdes.data = NULL;
	      if (mvcc_reev_data != NULL && mvcc_reev_data->type == REEV_DATA_UPDDEL)
		{
		  /* The new recdes can be changed during reevaluation. That's because new recdes fields may refer
		   * fields of old recdes */
		  mvcc_reev_data->upddel_reev_data->new_recdes = recdes;
		}

	      if (need_locking)
		{
		  scan = locator_lock_and_get_object_with_evaluation (thread_p, oid, class_oid, &copy_recdes,
								      local_scan_cache, COPY, NULL_CHN, mvcc_reev_data,
								      LOG_ERROR_IF_DELETED);
		}
	      else
		{
		  scan = heap_get_visible_version (thread_p, oid, class_oid, &copy_recdes, local_scan_cache, COPY,
						   NULL_CHN);
		}


	      if (scan == S_SUCCESS && mvcc_reev_data != NULL && mvcc_reev_data->filter_result == V_FALSE)
		{
		  return ER_MVCC_NOT_SATISFIED_REEVALUATION;
		}
	      else if (scan != S_SUCCESS)
		{
		  if (er_errid () == ER_HEAP_NODATA_NEWADDRESS)
		    {
		      force_in_place = UPDATE_INPLACE_CURRENT_MVCCID;

		      /* The object is a new instance, that is only the address (no content) is known by the heap
		       * manager. This is a normal behavior and, if we have an index, we need to add the object to the 
		       * index later. Because the following processing can remove this error, we save it here in
		       * no_data_new_address */
		      no_data_new_address = true;
		      er_clear ();	/* clear ER_HEAP_NODATA_NEWADDRESS */
		    }
		  else
		    {
		      if ((scan == S_DOESNT_EXIST || scan == S_SNAPSHOT_NOT_SATISFIED)
			  && er_errid () != ER_HEAP_UNKNOWN_OBJECT)
			{
			  er_set (ER_ERROR_SEVERITY, ARG_FILE_LINE, ER_HEAP_UNKNOWN_OBJECT, oid->volid, oid->pageid,
				  oid->slotid);
			}
		      error_code = er_errid ();
		      if (error_code == ER_HEAP_UNKNOWN_OBJECT)
			{
			  er_log_debug (ARG_FILE_LINE, "locator_update_force: unknown oid ( %d|%d|%d )\n",
					oid->pageid, oid->slotid, oid->volid);
			}
		      else if (error_code == NO_ERROR)
			{
			  error_code = ER_FAILED;
			}

		      goto error;
		    }
		}
	      else
		{
		  oldrecdes = &copy_recdes;
		}
	    }

	  if (!HEAP_IS_UPDATE_INPLACE (force_in_place))
	    {
	      LOG_TDES *tdes;

	      tdes = LOG_FIND_CURRENT_TDES (thread_p);
	      if (!(has_index & LC_FLAG_HAS_UNIQUE_INDEX))
		{
		  MVCC_REC_HEADER old_rec_header;

		  or_mvcc_get_header (oldrecdes, &old_rec_header);
		  if (logtb_find_current_mvccid (thread_p) != old_rec_header.mvcc_ins_id)
		    {
#if defined (SERVER_MODE)
		      /* If not inserted by me, I must have lock. */
		      assert (lock_has_lock_on_object (oid, class_oid, thread_get_current_tran_index (), X_LOCK) > 0);
#endif /* SERVER_MODE */
		    }
		}
	    }
	  else if (force_in_place == UPDATE_INPLACE_OLD_MVCCID)
	    {
	      MVCC_REC_HEADER old_rec_header, new_rec_header;

	      if (or_mvcc_get_header (oldrecdes, &old_rec_header) != NO_ERROR
		  || or_mvcc_get_header (recdes, &new_rec_header) != NO_ERROR)
		{
		  goto error;
		}

	      if (MVCC_IS_FLAG_SET (&old_rec_header, OR_MVCC_FLAG_VALID_INSID))
		{
		  MVCC_SET_FLAG_BITS (&new_rec_header, OR_MVCC_FLAG_VALID_INSID);
		  MVCC_SET_INSID (&new_rec_header, MVCC_GET_INSID (&old_rec_header));
		}
	      else
		{
		  MVCC_CLEAR_FLAG_BITS (&new_rec_header, OR_MVCC_FLAG_VALID_INSID);
		}

	      if (MVCC_IS_FLAG_SET (&old_rec_header, OR_MVCC_FLAG_VALID_DELID))
		{
		  MVCC_SET_FLAG_BITS (&new_rec_header, OR_MVCC_FLAG_VALID_DELID);
		  MVCC_SET_DELID (&new_rec_header, MVCC_GET_DELID (&old_rec_header));
		}
	      else
		{
		  MVCC_CLEAR_FLAG_BITS (&new_rec_header, OR_MVCC_FLAG_VALID_DELID);
		}

	      if (MVCC_IS_FLAG_SET (&old_rec_header, OR_MVCC_FLAG_VALID_PREV_VERSION))
		{
		  MVCC_SET_FLAG_BITS (&new_rec_header, OR_MVCC_FLAG_VALID_PREV_VERSION);
		  MVCC_SET_PREVIOUS_VERSION_LSA (&new_rec_header, &MVCC_GET_PREV_VERSION_LSA (&old_rec_header));
		}
	      else
		{
		  MVCC_CLEAR_FLAG_BITS (&new_rec_header, OR_MVCC_FLAG_VALID_PREV_VERSION);
		}

	      if (or_mvcc_set_header (recdes, &new_rec_header) != NO_ERROR)
		{
		  goto error;
		}
	    }
	}
      else
	{
	  if (!HEAP_IS_UPDATE_INPLACE (force_in_place))
	    {
	      force_in_place = UPDATE_INPLACE_CURRENT_MVCCID;
	    }

	  if (lock_object (thread_p, oid, class_oid, X_LOCK, LK_UNCOND_LOCK) != LK_GRANTED)
	    {
	      ASSERT_ERROR_AND_SET (error_code);
	      goto error;
	    }

	  if (has_index && oldrecdes == NULL)
	    {
	      /* get the old record first */
	      local_scan_cache->mvcc_snapshot = logtb_get_mvcc_snapshot (thread_p);
	      if (local_scan_cache->mvcc_snapshot == NULL)
		{
		  error_code = er_errid ();
		  if (error_code == NO_ERROR)
		    {
		      error_code = ER_FAILED;
		    }
		  goto error;
		}

	      scan = heap_get_visible_version (thread_p, oid, class_oid, &copy_recdes, local_scan_cache, COPY, NULL_CHN);
	      if (scan == S_SUCCESS)
		{
		  oldrecdes = &copy_recdes;
		}
	      else if (er_errid () == ER_HEAP_NODATA_NEWADDRESS)
		{
		  er_clear ();	/* clear ER_HEAP_NODATA_NEWADDRESS */

		  /* The object is a new instance, that is only the address (no content) is known by the heap manager.
		   * This is a normal behaviour and, if we have an index, we need to add the object to the index later. 
		   * Because the following processing can remove this error, we save it here in no_data_new_address */
		  no_data_new_address = true;
		}
	      else
		{
		  if (er_errid () == ER_HEAP_UNKNOWN_OBJECT)
		    {
		      er_log_debug (ARG_FILE_LINE, "locator_update_force: unknown oid ( %d|%d|%d )\n", oid->pageid,
				    oid->slotid, oid->volid);
		    }

		  error_code = ER_HEAP_UNKNOWN_OBJECT;
		  goto error;
		}
	    }
	}

      if (pruning_type != DB_NOT_PARTITIONED_CLASS)
	{
	  OID superclass_oid;
	  OID real_class_oid;
	  HFID real_hfid;
	  int granted;

	  HFID_COPY (&real_hfid, hfid);
	  COPY_OID (&real_class_oid, class_oid);
	  error_code =
	    partition_prune_update (thread_p, class_oid, recdes, pcontext, pruning_type, &real_class_oid, &real_hfid,
				    &superclass_oid);
	  if (error_code != NO_ERROR)
	    {
	      goto error;
	    }

	  /* make sure we use the correct class oid - we could be dealing with a classoid resulted from a unique btid
	   * pruning */
	  if (heap_get_class_oid (thread_p, oid, class_oid) != S_SUCCESS)
	    {
	      ASSERT_ERROR_AND_SET (error_code);
	      goto error;
	    }

	  if (heap_get_hfid_from_class_oid (thread_p, class_oid, hfid) != NO_ERROR)
	    {
	      goto error;
	    }

	  if (!OID_EQ (class_oid, &real_class_oid))
	    {
	      /* If we have to move the record to another partition, we have to lock the target partition for insert.
	       * The class from which we delete was already locked (X_LOCK for heap scan or IX_LOCK for index scan)
	       * during the SELECT phase of UPDATE */
	      granted = lock_subclass (thread_p, &real_class_oid, &superclass_oid, IX_LOCK, LK_UNCOND_LOCK);
	      if (granted != LK_GRANTED)
		{
		  assert (er_errid () != NO_ERROR);
		  error_code = er_errid ();
		  if (error_code == NO_ERROR)
		    {
		      error_code = ER_FAILED;
		    }
		  goto error;
		}

	      error_code =
		locator_move_record (thread_p, hfid, class_oid, oid, &real_class_oid, &real_hfid, recdes, scan_cache,
				     op_type, has_index, force_count, pcontext, mvcc_reev_data, need_locking);
	      if (error_code == NO_ERROR)
		{
		  COPY_OID (class_oid, &real_class_oid);
		  HFID_COPY (hfid, &real_hfid);
		}
	      return error_code;
	    }
	}

      /* AN INSTANCE: Update indices if any */
      if (has_index)
	{
	  if (scan == S_SUCCESS)
	    {
	      error_code =
		locator_update_index (thread_p, recdes, oldrecdes, att_id, n_att_id, oid, class_oid, op_type,
				      local_scan_cache, &repl_info);
	      if (error_code != NO_ERROR)
		{
		  /* 
		   * There is an error updating the index... Quit... The
		   * transaction must be aborted by the caller
		   */
		  goto error;
		}
	    }
	  else
	    {
	      /* 
	       * We could not get the object.
	       * The object may be a new instance, that is only the address
	       * (no content) is known by the heap manager.
	       */

	      if (no_data_new_address)
		{
		  er_clear ();	/* clear the error code */
		  if (op_type == SINGLE_ROW_MODIFY)
		    {		/* to enable uniqueness checking */
		      op_type = SINGLE_ROW_INSERT;
		    }

		  error_code =
		    locator_add_or_remove_index (thread_p, recdes, oid, class_oid, true, op_type, local_scan_cache,
						 true, true, hfid, NULL);
		  if (error_code != NO_ERROR)
		    {
		      goto error;
		    }
		}
	    }

	  /* check the foreign key constraints */
	  if (!not_check_fk && !locator_Dont_check_foreign_key)
	    {
	      error_code =
		locator_check_foreign_key (thread_p, hfid, class_oid, oid, recdes, &new_record, &is_cached,
					   &cache_attr_copyarea);
	      if (error_code != NO_ERROR)
		{
		  goto error;
		}

	      if (is_cached)
		{
		  recdes = &new_record;
		}
	    }
	}

      heap_create_update_context (&update_context, hfid, oid, class_oid, recdes, local_scan_cache, force_in_place);
      error_code = heap_update_logical (thread_p, &update_context);
      if (error_code != NO_ERROR)
	{
	  /*
	   * Problems updating the object...Maybe, the transaction should be aborted by the caller...Quit..
	   */
	  if (error_code == ER_FAILED)
	    {
	      ASSERT_ERROR_AND_SET (error_code);
	      assert (error_code == ER_INTERRUPTED);
	    }
	  else
	    {
	      ASSERT_ERROR ();
	    }
	  goto error;
	}
      isold_object = update_context.is_logical_old;

      /* 
       * for replication,
       * We have to set UPDATE LSA number to the log info.
       * The target log info was already created when the locator_update_index
       */
      if (!LOG_CHECK_LOG_APPLIER (thread_p) && log_does_allow_replication () == true
	  && repl_info.need_replication == true)
	{
	  repl_add_update_lsa (thread_p, oid);
	}

#if defined(ENABLE_UNUSED_FUNCTION)
      if (isold_object == false)
	{
	  locator_increase_catalog_count (thread_p, class_oid);
	}
#endif

      /* remove query result cache entries which are relevant with this class */
      if (!QFILE_IS_LIST_CACHE_DISABLED)
	{
	  if (qexec_clear_list_cache_by_class (thread_p, class_oid) != NO_ERROR)
	    {
	      er_log_debug (ARG_FILE_LINE,
			    "locator_update_force: qexec_clear_list_cache_by_class failed for class { %d %d %d }\n",
			    class_oid->pageid, class_oid->slotid, class_oid->volid);
	    }
	  qmgr_add_modified_class (thread_p, class_oid);
	}
    }

  *force_count = 1;

error:

  if (old_classname != NULL && old_classname != classname)
    {
      free_and_init (old_classname);
    }

  if (cache_attr_copyarea != NULL)
    {
      locator_free_copy_area (cache_attr_copyarea);
    }

  return error_code;
}

/*
 * locator_delete_force () - Delete the given object
 *
 * return: NO_ERROR if all OK, ER_ status otherwise
 *
 *   hfid(in): Heap where the object is going to be inserted
 *   oid(in): The object identifier
 *   has_index(in): false if we now for sure that there is not any index
 *                   on the instances of the class.
 *   op_type(in):
 *   scan_cache(in/out): Scan cache used to estimate the best space pages
 *                   between heap changes.
 *   force_count(in):
 *   mvcc_reev_data(in): MVCC data
 *   idx_action_flag(in): is moving record between partitioned table? 
 *			  If FOR_MOVE, this delete&insert is caused by 
 *			  'UPDATE ... SET ...', NOT 'DELETE FROM ...'
 *   need_locking(in): true, if need locking
 *
 * Note: The given object is deleted on this heap and all appropiate
 *              index entries are deleted.
 */
int
locator_delete_force (THREAD_ENTRY * thread_p, HFID * hfid, OID * oid, int has_index, int op_type,
		      HEAP_SCANCACHE * scan_cache, int *force_count, MVCC_REEV_DATA * mvcc_reev_data, bool need_locking)
{
  return locator_delete_force_internal (thread_p, hfid, oid, has_index, op_type, scan_cache, force_count,
					mvcc_reev_data, FOR_INSERT_OR_DELETE, NULL, NULL, need_locking);
}

/*
 * locator_delete_force_for_moving () - Delete the given object
 *                                      To move record between partitions.
 *
 * return: NO_ERROR if all OK, ER_ status otherwise
 *
 *   thread_p(in):
 *   hfid(in): Heap where the object is going to be inserted
 *   oid(in): The object identifier
 *   has_index(in): false if we now for sure that there is not any index
 *                   on the instances of the class.
 *   op_type(in):
 *   scan_cache(in/out): Scan cache used to estimate the best space pages
 *                   between heap changes.
 *   force_count(in):
 *   mvcc_reev_data(in): MVCC data
 *   idx_action_flag(in): is moving record between partitioned table? 
 *			  If FOR_MOVE, this delete&insert is caused by 
 *			  'UPDATE ... SET ...', NOT 'DELETE FROM ...'
 *   new_obj_oid(in): next version - only to be used with records relocated in
 *				  other partitions, in MVCC.
 *   partition_oid(in): new partition class oid
 *   need_locking(in): true, if need locking
 *
 * Note: The given object is deleted on this heap and all appropriate
 *              index entries are deleted.
 */
static int
locator_delete_force_for_moving (THREAD_ENTRY * thread_p, HFID * hfid, OID * oid, int has_index, int op_type,
				 HEAP_SCANCACHE * scan_cache, int *force_count, MVCC_REEV_DATA * mvcc_reev_data,
				 OID * new_obj_oid, OID * partition_oid, bool need_locking)
{
  return locator_delete_force_internal (thread_p, hfid, oid, has_index, op_type, scan_cache, force_count,
					mvcc_reev_data, FOR_MOVE, new_obj_oid, partition_oid, need_locking);
}

/*
 *
 *   hfid(in): Heap where the object is going to be inserted
 *   oid(in): The object identifier
 *   has_index(in): false if we now for sure that there is not any index
 *                   on the instances of the class.
 *   op_type(in):
 *   scan_cache(in/out): Scan cache used to estimate the best space pages
 *                   between heap changes.
 *   force_count(in):
 *   mvcc_reev_data(in): MVCC data
 *   idx_action_flag(in): is moving record between partitioned table? 
 *			  If FOR_MOVE, this delete&insert is caused by 
 *			  'UPDATE ... SET ...', NOT 'DELETE FROM ...'
 *   new_obj_oid(in): next version - only to be used with records relocated in
 *				  other partitions, in MVCC.
 *   partition_oid(in): new partition class oid
 *   need_locking(in): true, if need locking
 *
 * Note: The given object is deleted on this heap and all appropriate
 *              index entries are deleted.
 */
static int
locator_delete_force_internal (THREAD_ENTRY * thread_p, HFID * hfid, OID * oid, int has_index, int op_type,
			       HEAP_SCANCACHE * scan_cache, int *force_count, MVCC_REEV_DATA * mvcc_reev_data,
			       LOCATOR_INDEX_ACTION_FLAG idx_action_flag, OID * new_obj_oid, OID * partition_oid,
			       bool need_locking)
{
  bool isold_object;		/* Make sure that this is an old object during the deletion */
  OID class_oid = { NULL_PAGEID, NULL_SLOTID, NULL_VOLID };
  /* Class identifier */
  char *classname;		/* Classname to update */
  RECDES copy_recdes;
  int error_code = NO_ERROR;
  bool deleted = false;
  SCAN_CODE scan_code = S_SUCCESS;

  /* Update note : While scanning objects, the given scancache does not fix the last accessed page. So, the object must 
   * be copied to the record descriptor. Changes : (1) variable name : peek_recdes => copy_recdes (2) function call :
   * heap_get_visible_version(..., PEEK, ...) => heap_get_visible_version(..., COPY, ...) (3) SCAN_CODE scan, char *new_area are added */

  copy_recdes.data = NULL;

  *force_count = 0;

  /* 
   * Is the object a class ?
   */
  isold_object = true;

  copy_recdes.data = NULL;

  if (need_locking == false)
    {
      /* the reevaluation is not necessary if the object is already locked */
      mvcc_reev_data = NULL;
    }

  /* IMPORTANT TODO: use a different get function when need_locking==false, but make sure it gets the last version,
     not the visible one; we need only the last version to use it to retrieve the last version of the btree key */
  scan_code =
    locator_lock_and_get_object_with_evaluation (thread_p, oid, &class_oid, &copy_recdes, scan_cache, COPY, NULL_CHN,
						 mvcc_reev_data, LOG_WARNING_IF_DELETED);

  if (scan_code == S_SUCCESS && mvcc_reev_data != NULL && mvcc_reev_data->filter_result == V_FALSE)
    {
      return ER_MVCC_NOT_SATISFIED_REEVALUATION;
    }

  if (scan_code != S_SUCCESS)
    {
      error_code = er_errid ();

      if (error_code == ER_HEAP_NODATA_NEWADDRESS)
	{
	  isold_object = false;
	  er_clear ();		/* clear ER_HEAP_NODATA_NEWADDRESS */

	  error_code = NO_ERROR;
	}
      else if (error_code == ER_HEAP_UNKNOWN_OBJECT || scan_code == S_DOESNT_EXIST)
	{
	  isold_object = false;
	  er_clear ();

	  error_code = NO_ERROR;
	  goto error;
	}
      else
	{
	  /* 
	   * Problems reading the object...Maybe, the transaction should be
	   * aborted by the caller...Quit..
	   */
	  if (error_code == NO_ERROR)
	    {
	      error_code = ER_FAILED;
	    }
	  goto error;
	}
    }

  if (isold_object == false)
    {
      OID_SET_NULL (&class_oid);
    }

  if (isold_object == true && OID_IS_ROOTOID (&class_oid))
    {
      /* 
       * A CLASS: Remove class from catalog and
       *          remove any indices on that class
       *          remove XASL cache entries which is relevant with that class
       */

      /* Delete the classname entry */
      classname = or_class_name (&copy_recdes);
      assert (classname != NULL);
      assert (strlen (classname) < 255);

      /* Note: by now, the client has probably already requested this class be deleted. We try again here just to be
       * sure it has been marked properly.  Note that we would normally want to check the return code, but we must not
       * check the return code for this one function in its current form, because we cannot distinguish between a class 
       * that has already been marked deleted and a real error. */
      (void) xlocator_delete_class_name (thread_p, classname);
      /* remove from the catalog... when is not the root */
      if (!OID_IS_ROOTOID (oid))
	{
	  error_code = catalog_delete (thread_p, oid);
	  if (error_code != NO_ERROR)
	    {
	      er_log_debug (ARG_FILE_LINE, "locator_delete_force: ct_delete_catalog failed for tran %d\n",
			    LOG_FIND_THREAD_TRAN_INDEX (thread_p));
	      goto error;
	    }
	}
      if (catcls_Enable)
	{
	  error_code = catcls_delete_catalog_classes (thread_p, classname, oid);
	  if (error_code != NO_ERROR)
	    {
	      goto error;
	    }
	}

      /* remove XASL cache entries which is relevant with that class */
      if (!OID_IS_ROOTOID (oid))
	{
	  xcache_remove_by_oid (thread_p, oid);
	}

      if (!OID_IS_ROOTOID (oid))
	{
	  fpcache_remove_by_class (thread_p, oid);
	}
    }
  else
    {
      /* 
       * Likely an INSTANCE: Apply the necessary index deletions
       *
       * If this is a server delete on an instance, the object must be locked
       * in exclusive  mode since it is likely that we have just added an
       * SIX lock on the class at this moment.
       *
       * Note that we cannot have server deletes on classes.
       */
      if (isold_object == true && has_index)
	{
	  /* if MVCC then delete before updating index */
	  if (!mvcc_is_mvcc_disabled_class (&class_oid))
	    {
	      HEAP_OPERATION_CONTEXT delete_context;

	      /* build operation context */
	      heap_create_delete_context (&delete_context, hfid, oid, &class_oid, scan_cache);

	      /* attempt delete */
	      if (heap_delete_logical (thread_p, &delete_context) != NO_ERROR)
		{
		  /* 
		   * Problems deleting the object...Maybe, the transaction should be
		   * aborted by the caller...Quit..
		   */
		  error_code = er_errid ();
		  er_log_debug (ARG_FILE_LINE, "locator_delete_force: hf_delete failed for tran %d\n",
				LOG_FIND_THREAD_TRAN_INDEX (thread_p));
		  if (error_code == NO_ERROR)
		    {
		      error_code = ER_FAILED;
		    }
		  goto error;
		}

	      deleted = true;
	    }

	  if (idx_action_flag == FOR_INSERT_OR_DELETE)
	    {
	      error_code =
		locator_add_or_remove_index (thread_p, &copy_recdes, oid, &class_oid, false, op_type, scan_cache, true,
					     true, hfid, NULL);
	    }
	  else
	    {
	      error_code =
		locator_add_or_remove_index_for_moving (thread_p, &copy_recdes, oid, &class_oid, false, op_type,
							scan_cache, true, true, hfid, NULL);
	    }

	  if (error_code != NO_ERROR)
	    {
	      /* 
	       * There is an error deleting the index... Quit... The
	       * transaction must be aborted by the caller
	       */
	      goto error;
	    }
	}

      /* remove query result cache entries which are relevant with this class */
      if (!QFILE_IS_LIST_CACHE_DISABLED)
	{
	  if (qexec_clear_list_cache_by_class (thread_p, &class_oid) != NO_ERROR)
	    {
	      er_log_debug (ARG_FILE_LINE,
			    "locator_delete_force: qexec_clear_list_cache_by_class failed for class { %d %d %d }\n",
			    class_oid.pageid, class_oid.slotid, class_oid.volid);
	    }
	  qmgr_add_modified_class (thread_p, &class_oid);
	}
    }

  if (!deleted)
    {
      HEAP_OPERATION_CONTEXT delete_context;

      /* build operation context */
      heap_create_delete_context (&delete_context, hfid, oid, &class_oid, scan_cache);

      /* attempt delete */
      if (heap_delete_logical (thread_p, &delete_context) != NO_ERROR)
	{
	  /* 
	   * Problems deleting the object...Maybe, the transaction should be
	   * aborted by the caller...Quit..
	   */
	  er_log_debug (ARG_FILE_LINE, "locator_delete_force: hf_delete failed for tran %d\n",
			LOG_FIND_THREAD_TRAN_INDEX (thread_p));
	  assert (er_errid () != NO_ERROR);
	  error_code = er_errid ();
	  if (error_code == NO_ERROR)
	    {
	      error_code = ER_FAILED;
	    }
	  goto error;
	}
      deleted = true;
    }
  *force_count = 1;

#if defined(ENABLE_UNUSED_FUNCTION)
  if (isold_object == true && !OID_IS_ROOTOID (&class_oid))
    {
      /* decrease the counter of the catalog */
      locator_decrease_catalog_count (thread_p, &class_oid);
    }
#endif

error:

  return error_code;
}

/*
 * locator_delete_lob_force () - Delete all blob which is in the given object
 *
 * return: NO_ERROR if all OK, ER_ status otherwise
 *
 *   thread_p(in):
 *   class_oid(in):
 *   oid(in):
 *   recdes(in):
 */
int
locator_delete_lob_force (THREAD_ENTRY * thread_p, OID * class_oid, OID * oid, RECDES * recdes)
{
  HEAP_CACHE_ATTRINFO attr_info;
  HEAP_ATTRVALUE *value;
  bool attr_info_inited;
  HEAP_SCANCACHE scan_cache;
  RECDES copy_recdes;
  bool scan_cache_inited;
  bool found;
  int i;
  int error_code = NO_ERROR;

  assert ((class_oid != NULL) && (recdes != NULL || oid != NULL));

  attr_info_inited = false;
  scan_cache_inited = false;
  found = false;

  error_code = heap_attrinfo_start (thread_p, class_oid, -1, NULL, &attr_info);
  if (error_code != NO_ERROR)
    {
      goto error;
    }
  attr_info_inited = true;

  /* check if lob attribute exists */
  for (i = 0; i < attr_info.num_values; i++)
    {
      value = &attr_info.values[i];
      if (value->last_attrepr->type == DB_TYPE_BLOB || value->last_attrepr->type == DB_TYPE_CLOB)
	{
	  found = true;
	  break;
	}
    }

  if (found)
    {
      if (recdes == NULL)
	{
	  SCAN_CODE scan;
	  error_code = heap_scancache_quick_start (&scan_cache);
	  if (error_code != NO_ERROR)
	    {
	      goto error;
	    }
	  scan_cache_inited = true;
	  copy_recdes.data = NULL;
	  scan = heap_get_visible_version (thread_p, oid, class_oid, &copy_recdes, &scan_cache, COPY, NULL_CHN);
	  if (scan != S_SUCCESS)
	    {
	      goto error;
	    }
	  recdes = &copy_recdes;
	}

      error_code = heap_attrinfo_delete_lob (thread_p, recdes, &attr_info);
    }

error:

  if (attr_info_inited)
    {
      heap_attrinfo_end (thread_p, &attr_info);
    }
  if (scan_cache_inited)
    {
      error_code = heap_scancache_end (thread_p, &scan_cache);
    }

  return error_code;
}

/*
 * locator_force_for_multi_update () -
 *
 * return: NO_ERROR if all OK, ER_ status otherwise
 *
 *   force_area(in):  Copy area where objects are placed
 *
 * Note: This function update given objects that are sent by clients.
 *              The objects are updated by multiple row update performed
 *              on client and sent to the server through flush request.
 */
static int
locator_force_for_multi_update (THREAD_ENTRY * thread_p, LC_COPYAREA * force_area)
{
  LC_COPYAREA_MANYOBJS *mobjs;	/* Describe multiple objects in area */
  LC_COPYAREA_ONEOBJ *obj;	/* Describe on object in area */
  RECDES recdes;		/* Record descriptor for object */
  HEAP_SCANCACHE scan_cache;
  int scan_cache_inited = 0;
  LOG_TDES *tdes;
  int i, s, t;
  int malloc_size;
  BTREE_UNIQUE_STATS *temp_info;
  char *ptr;
  int force_count;
  int tran_index;
  int error_code = NO_ERROR;
  REPL_INFO_TYPE repl_info;
  int has_index;

  tran_index = LOG_FIND_THREAD_TRAN_INDEX (thread_p);
  tdes = LOG_FIND_TDES (tran_index);
  if (tdes == NULL)
    {
      er_set (ER_FATAL_ERROR_SEVERITY, ARG_FILE_LINE, ER_LOG_UNKNOWN_TRANINDEX, 1, tran_index);
      error_code = ER_LOG_UNKNOWN_TRANINDEX;
      goto error;
    }

  mobjs = LC_MANYOBJS_PTR_IN_COPYAREA (force_area);

  if (mobjs->start_multi_update && tdes->tran_unique_stats == NULL)
    {
      tdes->num_unique_btrees = 0;
      tdes->max_unique_btrees = UNIQUE_STAT_INFO_INCREMENT;

      malloc_size = sizeof (BTREE_UNIQUE_STATS) * UNIQUE_STAT_INFO_INCREMENT;

      /* Do not use db_private_alloc */
      tdes->tran_unique_stats = (BTREE_UNIQUE_STATS *) malloc (malloc_size);
      if (tdes->tran_unique_stats == NULL)
	{
	  error_code = ER_OUT_OF_VIRTUAL_MEMORY;
	  goto error;
	}
    }

  if (mobjs->num_objs > 0)
    {
      int first_update_obj = -1, last_update_obj = -1;

      /* 
       * Find first and last UPDATE objects
       */
      obj = LC_START_ONEOBJ_PTR_IN_COPYAREA (mobjs);
      obj = LC_PRIOR_ONEOBJ_PTR_IN_COPYAREA (obj);
      for (i = 0; i < mobjs->num_objs; i++)
	{
	  obj = LC_NEXT_ONEOBJ_PTR_IN_COPYAREA (obj);
	  if (LC_IS_FLUSH_UPDATE (obj->operation))
	    {
	      last_update_obj = i;
	      if (first_update_obj == -1)
		{
		  first_update_obj = i;
		}
	    }
	}
      if (last_update_obj == -1)
	{
	  /* this is not exactly an error case, but we somehow managed to generate a multi-update flush with no updated 
	   * objects */
	  error_code = NO_ERROR;
	  goto error;
	}

      /* 
       * Flush objects
       */
      obj = LC_START_ONEOBJ_PTR_IN_COPYAREA (mobjs);
      obj = LC_PRIOR_ONEOBJ_PTR_IN_COPYAREA (obj);
      LC_RECDES_IN_COPYAREA (force_area, &recdes);

      for (i = 0; i < mobjs->num_objs; i++)
	{
	  obj = LC_NEXT_ONEOBJ_PTR_IN_COPYAREA (obj);
	  LC_RECDES_TO_GET_ONEOBJ (force_area, obj, &recdes);

	  /* skip all non-updates operations and updates of class objects (non-updates operations and class objects are 
	   * already flushed in xlocator_force) */
	  if (!LC_IS_FLUSH_UPDATE (obj->operation) || OID_EQ (&obj->class_oid, oid_Root_class_oid))
	    {
	      continue;
	    }

	  if (!scan_cache_inited)
	    {
	      /* Initialize a modify scancache */
	      error_code =
		locator_start_force_scan_cache (thread_p, &scan_cache, &obj->hfid, &obj->class_oid, MULTI_ROW_UPDATE);
	      if (error_code != NO_ERROR)
		{
		  goto error;
		}
	      scan_cache_inited = 1;
	    }

	  if (mobjs->start_multi_update && i == first_update_obj)
	    {
	      repl_info = REPL_INFO_TYPE_RBR_START;
	    }
	  else if (mobjs->end_multi_update && i == last_update_obj)
	    {
	      repl_info = REPL_INFO_TYPE_RBR_END;
	    }
	  else
	    {
	      repl_info = REPL_INFO_TYPE_RBR_NORMAL;
	    }
	  has_index = LC_ONEOBJ_GET_INDEX_FLAG (obj);

	  scan_cache.mvcc_snapshot = logtb_get_mvcc_snapshot (thread_p);
	  if (scan_cache.mvcc_snapshot == NULL)
	    {
	      error_code = er_errid ();
	      if (error_code == NO_ERROR)
		{
		  error_code = ER_FAILED;
		}

	      goto error;
	    }

	  /* update */
	  error_code =
	    locator_update_force (thread_p, &obj->hfid, &obj->class_oid, &obj->oid, NULL, &recdes,
				  has_index, NULL, 0, MULTI_ROW_UPDATE, &scan_cache, &force_count, false, repl_info,
				  DB_NOT_PARTITIONED_CLASS, NULL, NULL, UPDATE_INPLACE_NONE, true);
	  if (error_code != NO_ERROR)
	    {
	      /* 
	       * Problems updating the object...Maybe, the transaction should be
	       * aborted by the caller...Quit..
	       */
	      goto error;
	    }
	}			/* end-for */

      for (s = 0; s < scan_cache.num_btids; s++)
	{
	  temp_info = &(scan_cache.index_stat_info[s]);
	  if (temp_info->num_nulls == 0 && temp_info->num_keys == 0 && temp_info->num_oids == 0)
	    {
	      continue;
	    }
	  /* non-unique index would be filtered out at above statement. */

	  for (t = 0; t < tdes->num_unique_btrees; t++)
	    {
	      if (BTID_IS_EQUAL (&temp_info->btid, &tdes->tran_unique_stats[t].btid))
		{
		  break;
		}
	    }
	  if (t < tdes->num_unique_btrees)
	    {
	      /* The same unique index has been found */
	      tdes->tran_unique_stats[t].num_nulls += temp_info->num_nulls;
	      tdes->tran_unique_stats[t].num_keys += temp_info->num_keys;
	      tdes->tran_unique_stats[t].num_oids += temp_info->num_oids;
	    }
	  else
	    {
	      /* The same unique index has not been found */
	      if (tdes->num_unique_btrees == tdes->max_unique_btrees)
		{
		  /* we need more space for storing unique index stat. info.  */
		  tdes->max_unique_btrees += UNIQUE_STAT_INFO_INCREMENT;
		  malloc_size = (sizeof (BTREE_UNIQUE_STATS) * tdes->max_unique_btrees);

		  /* Do not use db_private_realloc */
		  ptr = (char *) realloc (tdes->tran_unique_stats, malloc_size);
		  if (ptr == NULL)
		    {
		      error_code = ER_OUT_OF_VIRTUAL_MEMORY;
		      goto error;
		    }
		  tdes->tran_unique_stats = (BTREE_UNIQUE_STATS *) ptr;
		}
	      t = tdes->num_unique_btrees;
	      BTID_COPY (&tdes->tran_unique_stats[t].btid, &temp_info->btid);
	      tdes->tran_unique_stats[t].num_nulls = temp_info->num_nulls;
	      tdes->tran_unique_stats[t].num_keys = temp_info->num_keys;
	      tdes->tran_unique_stats[t].num_oids = temp_info->num_oids;
	      tdes->num_unique_btrees++;	/* increment */
	    }
	}

      locator_end_force_scan_cache (thread_p, &scan_cache);
      scan_cache_inited = 0;
    }

  if (mobjs->end_multi_update)
    {
      BTREE_UNIQUE_STATS *unique_stats = NULL;

      for (s = 0; s < tdes->num_unique_btrees; s++)
	{
	  unique_stats = &tdes->tran_unique_stats[s];
	  if (unique_stats->num_nulls == 0 && unique_stats->num_keys == 0 && unique_stats->num_oids == 0)
	    {
	      continue;		/* no modification : non-unique index */
	    }
	  if ((unique_stats->num_nulls + unique_stats->num_keys) != unique_stats->num_oids)
	    {
	      BTREE_SET_UNIQUE_VIOLATION_ERROR (thread_p, NULL, NULL, &mobjs->objs.class_oid, &unique_stats->btid,
						NULL);
	      error_code = ER_BTREE_UNIQUE_FAILED;
	      goto error;
	    }

	  error_code =
	    logtb_tran_update_unique_stats (thread_p, &unique_stats->btid, unique_stats->num_keys,
					    unique_stats->num_oids, unique_stats->num_nulls, true);
	  if (error_code != NO_ERROR)
	    {
	      goto error;
	    }
	}

      if (tdes->tran_unique_stats != NULL)
	{
	  free_and_init (tdes->tran_unique_stats);
	}
    }

  return error_code;

error:
  if (scan_cache_inited)
    {
      locator_end_force_scan_cache (thread_p, &scan_cache);
    }

  if (tdes != NULL && tdes->tran_unique_stats != NULL)
    {
      free_and_init (tdes->tran_unique_stats);
    }

  return error_code;
}

/*
 * locator_repl_add_error_to_copyarea () - place error info into copy area that
 *                                         will be sent to client
 *
 * return:
 *
 *   copy_area(out): copy area where error info will be placed
 *   recdes(in): struct that describes copy_area
 *   obj(in): object that describes the operation which caused an error
 *   key_value(in): primary key value
 *   err_code(in):
 *   err_msg(in):
 */
static void
locator_repl_add_error_to_copyarea (LC_COPYAREA ** copy_area, RECDES * recdes, LC_COPYAREA_ONEOBJ * obj,
				    DB_VALUE * key_value, int err_code, const char *err_msg)
{
  LC_COPYAREA *new_copy_area = NULL;
  LC_COPYAREA_MANYOBJS *reply_mobjs = NULL;
  LC_COPYAREA_ONEOBJ *reply_obj = NULL;
  char *ptr;
  int packed_length = 0, round_length;
  int prev_offset, prev_length;

  reply_mobjs = LC_MANYOBJS_PTR_IN_COPYAREA (*copy_area);

  reply_obj = LC_FIND_ONEOBJ_PTR_IN_COPYAREA (reply_mobjs, reply_mobjs->num_objs);

  packed_length += OR_VALUE_ALIGNED_SIZE (key_value);
  packed_length += OR_INT_SIZE;
  packed_length += or_packed_string_length (err_msg, NULL);

  if (packed_length > recdes->area_size)
    {
      prev_offset = CAST_BUFLEN (recdes->data - (*copy_area)->mem);
      prev_length = (*copy_area)->length;

      new_copy_area = locator_reallocate_copy_area_by_length (*copy_area, (*copy_area)->length + DB_PAGESIZE);
      if (new_copy_area == NULL)
	{
	  /* failed to reallocate copy area. skip the current error */
	  return;
	}
      else
	{
	  recdes->data = new_copy_area->mem + prev_offset;
	  recdes->area_size += CAST_BUFLEN (new_copy_area->length - prev_length);
	  *copy_area = new_copy_area;
	}
    }

  ptr = recdes->data;
  ptr = or_pack_mem_value (ptr, key_value);
  ptr = or_pack_int (ptr, err_code);
  ptr = or_pack_string (ptr, err_msg);

  reply_obj->length = CAST_BUFLEN (ptr - recdes->data);
  reply_obj->offset = CAST_BUFLEN (recdes->data - (*copy_area)->mem);
  COPY_OID (&reply_obj->class_oid, &obj->class_oid);
  reply_obj->operation = obj->operation;

  reply_mobjs->num_objs++;

  recdes->length = reply_obj->length;
  round_length = DB_ALIGN (recdes->length, MAX_ALIGNMENT);
#if !defined(NDEBUG)
  /* suppress valgrind UMW error */
  memset (recdes->data + recdes->length, 0, MIN (round_length - recdes->length, recdes->area_size - recdes->length));
#endif
  recdes->data += round_length;
  recdes->area_size -= round_length + sizeof (*reply_obj);

  return;
}

/*
 * locator_repl_prepare_force () - prepare required info for each operation
 *
 * return: NO_ERROR if all OK, ER_ status otherwise
 *
 *   thread_p(in):
 *   obj(in): object that describes the current operation
 *   old_recdes(out): original record needed for update operation
 *   recdes(in/out): record to be applied
 *   key_value(in): primary key value
 *   force_scancache(in):
 */
static int
locator_repl_prepare_force (THREAD_ENTRY * thread_p, LC_COPYAREA_ONEOBJ * obj, RECDES * old_recdes, RECDES * recdes,
			    DB_VALUE * key_value, HEAP_SCANCACHE * force_scancache)
{
  int error_code = NO_ERROR;
  int last_repr_id = -1;
  int old_chn = -1;
  BTID btid;
  SCAN_CODE scan;
  SCAN_OPERATION_TYPE scan_op_type;

  if (obj->operation == LC_FLUSH_DELETE)
    {
      scan_op_type = S_DELETE;
    }
  else if (LC_IS_FLUSH_UPDATE (obj->operation) == true)
    {
      scan_op_type = S_UPDATE;
    }

  if (obj->operation != LC_FLUSH_DELETE)
    {
      last_repr_id = heap_get_class_repr_id (thread_p, &obj->class_oid);
      if (last_repr_id == 0)
	{
	  er_set (ER_ERROR_SEVERITY, ARG_FILE_LINE, ER_CT_INVALID_REPRID, 1, last_repr_id);
	  return ER_CT_INVALID_REPRID;
	}

      error_code = or_replace_rep_id (recdes, last_repr_id);
      if (error_code != NO_ERROR)
	{
	  return error_code;
	}
    }

  if (LC_IS_FLUSH_INSERT (obj->operation) == false)
    {
      error_code = btree_get_pkey_btid (thread_p, &obj->class_oid, &btid);
      if (error_code != NO_ERROR)
	{
	  return error_code;
	}

      if (xbtree_find_unique (thread_p, &btid, scan_op_type, key_value, &obj->class_oid, &obj->oid, true) !=
	  BTREE_KEY_FOUND)
	{
	  er_set (ER_WARNING_SEVERITY, ARG_FILE_LINE, ER_OBJ_OBJECT_NOT_FOUND, 0);
	  return ER_OBJ_OBJECT_NOT_FOUND;
	}
    }


  if (LC_IS_FLUSH_UPDATE (obj->operation) == true)
    {
      assert (OID_ISNULL (&obj->oid) != true);

      scan = heap_get_visible_version (thread_p, &obj->oid, &obj->class_oid, old_recdes, force_scancache, PEEK, NULL_CHN);

      if (scan != S_SUCCESS)
	{
	  assert (er_errid () != NO_ERROR);
	  error_code = er_errid ();
	  if (error_code == ER_HEAP_UNKNOWN_OBJECT)
	    {
	      er_log_debug (ARG_FILE_LINE, "locator_repl_prepare_force : unknown oid ( %d|%d|%d )\n",
			    obj->oid.pageid, obj->oid.slotid, obj->oid.volid);
	    }

	  return error_code;
	}

      old_chn = or_chn (old_recdes);

      error_code = or_replace_chn (recdes, old_chn + 1);
      if (error_code != NO_ERROR)
	{
	  return error_code;
	}
    }

  return NO_ERROR;
}

/*
 * locator_repl_get_key_value () - read pkey value from copy_area
 *
 * return: length of unpacked key value
 *
 *   key_value(out): primary key value
 *   force_area(in):
 *   obj(in): object that describes memory location of key_value
 *
 */
static int
locator_repl_get_key_value (DB_VALUE * key_value, LC_COPYAREA * force_area, LC_COPYAREA_ONEOBJ * obj)
{
  char *ptr, *start_ptr;

  start_ptr = ptr = force_area->mem + obj->offset;
  ptr = or_unpack_mem_value (ptr, key_value);

  return (int) (ptr - start_ptr);
}

/*
 * xlocator_force () - Updates objects sent by log applier
 *
 * return: NO_ERROR if all OK, ER_ status otherwise
 *
 *   force_area(in): Copy area where objects are placed
 *
 * Note: This function applies all the desired operations on each of
 *              object placed in the force_area.
 */
int
xlocator_repl_force (THREAD_ENTRY * thread_p, LC_COPYAREA * force_area, LC_COPYAREA ** reply_area)
{
  LC_COPYAREA_MANYOBJS *mobjs;	/* Describe multiple objects in area */
  LC_COPYAREA_ONEOBJ *obj;	/* Describe on object in area */
  RECDES recdes;		/* Record descriptor for object */
  RECDES old_recdes;
  RECDES reply_recdes;		/* Describe copy area for reply */
  int i;
  HEAP_SCANCACHE *force_scancache = NULL;
  HEAP_SCANCACHE scan_cache;
  int force_count;
  LOG_LSA lsa, oneobj_lsa;
  int error_code = NO_ERROR;
  int pruning_type = 0;
  int num_continue_on_error = 0;
  DB_VALUE key_value;
  int packed_key_value_len;
  HFID prev_hfid;
  int has_index;

  /* need to start a topop to ensure the atomic operation. */
  error_code = xtran_server_start_topop (thread_p, &lsa);
  if (error_code != NO_ERROR)
    {
      return error_code;
    }

  mobjs = LC_MANYOBJS_PTR_IN_COPYAREA (force_area);

  obj = LC_START_ONEOBJ_PTR_IN_COPYAREA (mobjs);
  obj = LC_PRIOR_ONEOBJ_PTR_IN_COPYAREA (obj);

  HFID_SET_NULL (&prev_hfid);
  db_value_put_null (&key_value);

  LC_RECDES_IN_COPYAREA (*reply_area, &reply_recdes);

  for (i = 0; i < mobjs->num_objs; i++)
    {
      er_clear ();

      obj = LC_NEXT_ONEOBJ_PTR_IN_COPYAREA (obj);

      packed_key_value_len = locator_repl_get_key_value (&key_value, force_area, obj);

      LC_REPL_RECDES_FOR_ONEOBJ (force_area, obj, packed_key_value_len, &recdes);

      error_code = heap_get_hfid_from_class_oid (thread_p, &obj->class_oid, &obj->hfid);
      if (error_code != NO_ERROR)
	{
	  goto exit_on_error;
	}

      if (HFID_EQ (&prev_hfid, &obj->hfid) != true && force_scancache != NULL)
	{
	  locator_end_force_scan_cache (thread_p, force_scancache);
	  force_scancache = NULL;
	}

      if (force_scancache == NULL)
	{
	  /* Initialize a modify scancache */
	  error_code =
	    locator_start_force_scan_cache (thread_p, &scan_cache, &obj->hfid, &obj->class_oid, SINGLE_ROW_UPDATE);
	  if (error_code != NO_ERROR)
	    {
	      goto exit_on_error;
	    }
	  force_scancache = &scan_cache;
	  HFID_COPY (&prev_hfid, &obj->hfid);
	}

      error_code = xtran_server_start_topop (thread_p, &oneobj_lsa);
      if (error_code != NO_ERROR)
	{
	  goto exit_on_error;
	}

      error_code = locator_repl_prepare_force (thread_p, obj, &old_recdes, &recdes, &key_value, force_scancache);
      if (error_code == NO_ERROR)
	{
	  has_index = LC_ONEOBJ_GET_INDEX_FLAG (obj);

	  switch (obj->operation)
	    {
	    case LC_FLUSH_INSERT:
	    case LC_FLUSH_INSERT_PRUNE:
	    case LC_FLUSH_INSERT_PRUNE_VERIFY:
	      pruning_type = locator_area_op_to_pruning_type (obj->operation);
	      error_code =
		locator_insert_force (thread_p, &obj->hfid, &obj->class_oid, &obj->oid, &recdes, has_index,
				      SINGLE_ROW_INSERT, force_scancache, &force_count, pruning_type, NULL, NULL,
				      UPDATE_INPLACE_NONE);

	      if (error_code == NO_ERROR)
		{
		  /* monitor */
		  mnt_qm_inserts (thread_p);
		}
	      break;

	    case LC_FLUSH_UPDATE:
	    case LC_FLUSH_UPDATE_PRUNE:
	    case LC_FLUSH_UPDATE_PRUNE_VERIFY:
	      pruning_type = locator_area_op_to_pruning_type (obj->operation);
	      error_code =
		locator_update_force (thread_p, &obj->hfid, &obj->class_oid, &obj->oid, NULL, &recdes, has_index,
				      NULL, 0, SINGLE_ROW_UPDATE, force_scancache, &force_count, false,
				      REPL_INFO_TYPE_RBR_NORMAL, pruning_type, NULL, NULL, UPDATE_INPLACE_NONE, true);

	      if (error_code == NO_ERROR)
		{
		  /* monitor */
		  mnt_qm_updates (thread_p);
		}
	      break;

	    case LC_FLUSH_DELETE:
	      error_code =
		locator_delete_force (thread_p, &obj->hfid, &obj->oid, has_index, SINGLE_ROW_DELETE, force_scancache,
				      &force_count, NULL, true);

	      if (error_code == NO_ERROR)
		{
		  /* monitor */
		  mnt_qm_deletes (thread_p);
		}
	      break;

	    default:
	      /* 
	       * Problems forcing the object. Don't known what flush/force operation
	       * to execute on the object... This is a system error...
	       * Maybe, the transaction should be aborted by the caller...Quit..
	       */
	      er_set (ER_ERROR_SEVERITY, ARG_FILE_LINE, ER_LC_BADFORCE_OPERATION, 4, obj->operation, obj->oid.volid,
		      obj->oid.pageid, obj->oid.slotid);
	      error_code = ER_LC_BADFORCE_OPERATION;
	      break;
	    }			/* end-switch */
	}

      if (error_code != NO_ERROR)
	{
	  assert (er_errid () != NO_ERROR);
	  locator_repl_add_error_to_copyarea (reply_area, &reply_recdes, obj, &key_value, er_errid (), er_msg ());

	  error_code = NO_ERROR;
	  num_continue_on_error++;

	  (void) xtran_server_end_topop (thread_p, LOG_RESULT_TOPOP_ABORT, &oneobj_lsa);
	}
      else
	{
	  (void) xtran_server_end_topop (thread_p, LOG_RESULT_TOPOP_ATTACH_TO_OUTER, &oneobj_lsa);
	}
      pr_clear_value (&key_value);
    }

  if (force_scancache != NULL)
    {
      locator_end_force_scan_cache (thread_p, force_scancache);
    }

  (void) xtran_server_end_topop (thread_p, LOG_RESULT_TOPOP_ATTACH_TO_OUTER, &lsa);

  if (num_continue_on_error > 0)
    {
      return ER_LC_PARTIALLY_FAILED_TO_FLUSH;
    }

  return error_code;

exit_on_error:
  if (DB_IS_NULL (&key_value) == false)
    {
      pr_clear_value (&key_value);
    }

  if (force_scancache != NULL)
    {
      locator_end_force_scan_cache (thread_p, force_scancache);
    }

  (void) xtran_server_end_topop (thread_p, LOG_RESULT_TOPOP_ABORT, &lsa);

  assert_release (error_code == ER_FAILED || error_code == er_errid ());
  return error_code;
}

/*
 * xlocator_force () - Updates objects placed on page
 *
 * return: NO_ERROR if all OK, ER_ status otherwise
 *
 *   force_area(in): Copy area where objects are placed
 *
 * Note: This function applies all the desired operations on each of
 *              object placed in the force_area.
 */
int
xlocator_force (THREAD_ENTRY * thread_p, LC_COPYAREA * force_area, int num_ignore_error, int *ignore_error_list)
{
  LC_COPYAREA_MANYOBJS *mobjs;	/* Describe multiple objects in area */
  LC_COPYAREA_ONEOBJ *obj;	/* Describe on object in area */
  RECDES recdes;		/* Record descriptor for object */
  int i;
  HEAP_SCANCACHE *force_scancache = NULL;
  HEAP_SCANCACHE scan_cache;
  int force_count;
  LOG_LSA lsa, oneobj_lsa;
  int error_code = NO_ERROR;
  int pruning_type = 0;
  int has_index;

  /* need to start a topop to ensure the atomic operation. */
  error_code = xtran_server_start_topop (thread_p, &lsa);
  if (error_code != NO_ERROR)
    {
      return error_code;
    }

  mobjs = LC_MANYOBJS_PTR_IN_COPYAREA (force_area);
  obj = LC_START_ONEOBJ_PTR_IN_COPYAREA (mobjs);
  obj = LC_PRIOR_ONEOBJ_PTR_IN_COPYAREA (obj);
  LC_RECDES_IN_COPYAREA (force_area, &recdes);

  for (i = 0; i < mobjs->num_objs; i++)
    {
      obj = LC_NEXT_ONEOBJ_PTR_IN_COPYAREA (obj);
      LC_RECDES_TO_GET_ONEOBJ (force_area, obj, &recdes);

      if (i == 0)
	{
	  /* 
	   * Initialize a modify scancache
	   */
	  error_code =
	    locator_start_force_scan_cache (thread_p, &scan_cache, &obj->hfid, &obj->class_oid, SINGLE_ROW_UPDATE);
	  if (error_code != NO_ERROR)
	    {
	      goto error;
	    }
	  force_scancache = &scan_cache;
	}

      if (LOG_CHECK_LOG_APPLIER (thread_p) || num_ignore_error > 0)
	{
	  error_code = xtran_server_start_topop (thread_p, &oneobj_lsa);
	  if (error_code != NO_ERROR)
	    {
	      goto error;
	    }
	}

      has_index = LC_ONEOBJ_GET_INDEX_FLAG (obj);

      /* For multi update, we're just interested in the INSERT and DELETE operations here, which were generated by
       * triggers operating on the same class that is being updated; treat these operations as single row and skip all
       * updates. Also, for multi UPDATE operations, the class objects should be flushed here as single row. Instance
       * updates will be handled by locator_force_for_multi_update() TODO: trigger generated updates will not be
       * treated correctly. */
      if (mobjs->start_multi_update && LC_IS_FLUSH_UPDATE (obj->operation)
	  && !OID_EQ (&obj->class_oid, oid_Root_class_oid))
	{
	  continue;
	}

      /* delete old row must be set to true for system classes and false for others, therefore it must be updated for
       * each object. */

      switch (obj->operation)
	{
	case LC_FLUSH_INSERT:
	case LC_FLUSH_INSERT_PRUNE:
	case LC_FLUSH_INSERT_PRUNE_VERIFY:
	  pruning_type = locator_area_op_to_pruning_type (obj->operation);
	  error_code =
	    locator_insert_force (thread_p, &obj->hfid, &obj->class_oid, &obj->oid, &recdes, has_index,
				  SINGLE_ROW_INSERT, force_scancache, &force_count, pruning_type, NULL, NULL,
				  UPDATE_INPLACE_NONE);

	  if (error_code == NO_ERROR)
	    {
	      /* monitor */
	      mnt_qm_inserts (thread_p);
	    }
	  break;

	case LC_FLUSH_UPDATE:
	case LC_FLUSH_UPDATE_PRUNE:
	case LC_FLUSH_UPDATE_PRUNE_VERIFY:
	  pruning_type = locator_area_op_to_pruning_type (obj->operation);
	  error_code =
	    locator_update_force (thread_p, &obj->hfid, &obj->class_oid, &obj->oid, NULL, &recdes,
				  has_index, NULL, 0, SINGLE_ROW_UPDATE, force_scancache, &force_count, false,
				  REPL_INFO_TYPE_RBR_NORMAL, pruning_type, NULL, NULL, UPDATE_INPLACE_NONE, true);

	  if (error_code == NO_ERROR)
	    {
	      /* monitor */
	      mnt_qm_updates (thread_p);
	    }
	  break;

	case LC_FLUSH_DELETE:
	  error_code =
	    locator_delete_force (thread_p, &obj->hfid, &obj->oid, has_index, SINGLE_ROW_DELETE, force_scancache,
				  &force_count, NULL, true);

	  if (error_code == NO_ERROR)
	    {
	      /* monitor */
	      mnt_qm_deletes (thread_p);
	    }
	  break;

	default:
	  /* 
	   * Problems forcing the object. Don't known what flush/force operation
	   * to execute on the object... This is a system error...
	   * Maybe, the transaction should be aborted by the caller...Quit..
	   */
	  er_set (ER_ERROR_SEVERITY, ARG_FILE_LINE, ER_LC_BADFORCE_OPERATION, 4, obj->operation, obj->oid.volid,
		  obj->oid.pageid, obj->oid.slotid);
	  error_code = ER_LC_BADFORCE_OPERATION;
	  break;
	}			/* end-switch */

      if (LOG_CHECK_LOG_APPLIER (thread_p) || num_ignore_error > 0)
	{
	  bool need_to_abort_oneobj = false;

	  if (error_code != NO_ERROR)
	    {
	      if (LOG_CHECK_LOG_APPLIER (thread_p))
		{
		  need_to_abort_oneobj = true;
		}
	      else
		{
		  error_code = locator_filter_errid (thread_p, num_ignore_error, ignore_error_list);
		  if (error_code == NO_ERROR)
		    {
		      /* error is filtered out */
		      OID_SET_NULL (&obj->oid);
		      need_to_abort_oneobj = true;
		    }
		}
	    }

	  if (need_to_abort_oneobj)
	    {
	      (void) xtran_server_end_topop (thread_p, LOG_RESULT_TOPOP_ABORT, &oneobj_lsa);
	    }
	  else
	    {
	      (void) xtran_server_end_topop (thread_p, LOG_RESULT_TOPOP_ATTACH_TO_OUTER, &oneobj_lsa);
	    }
	}

      if (error_code != NO_ERROR)
	{
	  /* 
	   * Problems... Maybe, the transaction should
	   * be aborted by the caller...Quit..
	   */
	  goto error;
	}
    }				/* end-for */

  if (force_scancache != NULL)
    {
      locator_end_force_scan_cache (thread_p, force_scancache);
      force_scancache = NULL;
    }

  /* handle multi-update case */
  if (mobjs->start_multi_update)
    {
      error_code = locator_force_for_multi_update (thread_p, force_area);
      if (error_code != NO_ERROR)
	{
	  goto error;
	}
    }

  (void) xtran_server_end_topop (thread_p, LOG_RESULT_TOPOP_ATTACH_TO_OUTER, &lsa);

  return error_code;

error:

  /* The reevaluation at update phase of update is currently disabled */
  assert (error_code != ER_MVCC_NOT_SATISFIED_REEVALUATION);

  if (force_scancache != NULL)
    {
      locator_end_force_scan_cache (thread_p, force_scancache);
    }

  (void) xtran_server_end_topop (thread_p, LOG_RESULT_TOPOP_ABORT, &lsa);

  assert_release (error_code == ER_FAILED || error_code == er_errid ());
  return error_code;
}

/*
 * locator_allocate_copy_area_by_attr_info () - Transforms attribute
 *              information into a disk representation and allocates a
 *              LC_COPYAREA big enough to fit the representation
 *
 * return: the allocated LC_COPYAREA if all OK, NULL otherwise
 *
 *   attr_info(in/out): Attribute information
 *                      (Set as a side effect to fill the rest of values)
 *   old_recdes(in): The old representation of the object or NULL if this is a
 *                   new object (to be inserted).
 *   new_recdes(in): The resulting new representation of the object.
 *   copyarea_length_hint(in): An estimated size for the LC_COPYAREA or -1 if
 *                             an estimated size is not known.
 *   lob_create_flag(in) :
 *
 * Note: The allocated should be freed by using locator_free_copy_area ()
 */
LC_COPYAREA *
locator_allocate_copy_area_by_attr_info (THREAD_ENTRY * thread_p, HEAP_CACHE_ATTRINFO * attr_info, RECDES * old_recdes,
					 RECDES * new_recdes, const int copyarea_length_hint, int lob_create_flag)
{
  LC_COPYAREA *copyarea = NULL;
  int copyarea_length = copyarea_length_hint <= 0 ? DB_PAGESIZE : copyarea_length_hint;
  SCAN_CODE scan = S_DOESNT_FIT;

  while (scan == S_DOESNT_FIT)
    {
      copyarea = locator_allocate_copy_area_by_length (copyarea_length);
      if (copyarea == NULL)
	{
	  break;
	}

      new_recdes->data = copyarea->mem;
      new_recdes->area_size = copyarea->length;

      if (lob_create_flag == LOB_FLAG_EXCLUDE_LOB)
	{
	  scan = heap_attrinfo_transform_to_disk_except_lob (thread_p, attr_info, old_recdes, new_recdes);
	}
      else
	{
	  scan = heap_attrinfo_transform_to_disk (thread_p, attr_info, old_recdes, new_recdes);
	}

      if (scan != S_SUCCESS)
	{
	  /* Get the real length used in the copy area */
	  copyarea_length = copyarea->length;
	  locator_free_copy_area (copyarea);
	  copyarea = NULL;
	  new_recdes->data = NULL;
	  new_recdes->area_size = 0;

	  /* Is more space needed ? */
	  if (scan == S_DOESNT_FIT)
	    {
	      /* 
	       * The object does not fit into copy area, increase the area
	       * to estimated size included in length of record descriptor.
	       */
	      if (copyarea_length < (-new_recdes->length))
		{
		  copyarea_length = DB_ALIGN (-new_recdes->length, MAX_ALIGNMENT);
		}
	      else
		{
		  /* 
		   * This is done for security purposes only, since the
		   * transformation may not have given us the correct length,
		   * somehow.
		   */
		  copyarea_length += DB_PAGESIZE;
		}
	    }
	}
    }
  return copyarea;
}

/*
 * locator_attribute_info_force () - Force an object represented by attribute
 *                                   information structure
 *
 * return: NO_ERROR if all OK, ER_ status otherwise
 *
 *   hfid(in): Where of the object
 *   oid(in/out): The object identifier
 *                   (Set as a side effect when operation is insert)
 *   attr_info(in/out): Attribute information
 *                   (Set as a side effect to fill the rest of values)
 *   att_id(in): Updated attr id array
 *   n_att_id(in/out): Updated attr id array length
 *                   (Set as a side effect to fill the rest of values)
 *   operation(in): Type of operation (either LC_FLUSH_INSERT,
 *                   LC_FLUSH_UPDATE, or LC_FLUSH_DELETE)
 *   op_type(in):
 *   scan_cache(in):
 *   force_count(in):
 *   not_check_fk(in):
 *   pruning_type(in):
 *   pcontext(in): partition pruning context
 *   func_preds(in): cached function index expressions
 *   mvcc_reev_data(in): MVCC reevaluation data
 *   force_in_place(in): if UPDATE_INPLACE_NONE then the 'in place' will not be
 *			 forced and the update style will be decided in this
 *			 function. Otherwise the update of the instance will be
 *			 made in place and according to provided style.
 *  need_locking(in): true, if need locking
 *
 * Note: Force an object represented by an attribute information structure.
 *       For insert the oid is set as a side effect.
 *       For delete, the attr_info does not need to be given.
 */
int
locator_attribute_info_force (THREAD_ENTRY * thread_p, const HFID * hfid, OID * oid, HEAP_CACHE_ATTRINFO * attr_info,
			      ATTR_ID * att_id, int n_att_id, LC_COPYAREA_OPERATION operation, int op_type,
			      HEAP_SCANCACHE * scan_cache, int *force_count, bool not_check_fk,
			      REPL_INFO_TYPE repl_info, int pruning_type, PRUNING_CONTEXT * pcontext,
			      FUNC_PRED_UNPACK_INFO * func_preds, MVCC_REEV_DATA * mvcc_reev_data,
			      UPDATE_INPLACE_STYLE force_update_inplace, RECDES * rec_descriptor, bool need_locking)
{
  LC_COPYAREA *copyarea = NULL;
  RECDES new_recdes;
  SCAN_CODE scan = S_SUCCESS;	/* Scan return value for next operation */
  RECDES copy_recdes;
  RECDES *old_recdes = NULL;
  int error_code = NO_ERROR;
  HFID class_hfid;
  OID class_oid;
  MVCC_SNAPSHOT *saved_mvcc_snapshot = NULL;

  /* 
   * While scanning objects, the given scancache does not fix the last
   * accessed page. So, the object must be copied to the record descriptor.
   */
  copy_recdes.data = NULL;

  /* Backup the provided class_oid and class_hfid because the locator actions bellow will change them if this is a
   * pruning operation. This changes must not be reflected in the calls to this function. */
  HFID_COPY (&class_hfid, hfid);
  if (attr_info != NULL)
    {
      COPY_OID (&class_oid, &attr_info->class_oid);
    }
  switch (operation)
    {
    case LC_FLUSH_UPDATE:
    case LC_FLUSH_UPDATE_PRUNE:
    case LC_FLUSH_UPDATE_PRUNE_VERIFY:
      /* MVCC snapshot no needed for now scan_cache->mvcc_snapshot = logtb_get_mvcc_snapshot (thread_p); */
      if (rec_descriptor != NULL)
	{
	  copy_recdes = *rec_descriptor;
	}
      else if (HEAP_IS_UPDATE_INPLACE (force_update_inplace) || need_locking == false)
	{
	  scan = heap_get_visible_version (thread_p, oid, &class_oid, &copy_recdes, scan_cache, COPY, NULL_CHN);
	  assert ((lock_get_object_lock (oid, &class_oid, LOG_FIND_THREAD_TRAN_INDEX (thread_p)) >= X_LOCK)
		  || (lock_get_object_lock (&class_oid, oid_Root_class_oid,
					    LOG_FIND_THREAD_TRAN_INDEX (thread_p) >= X_LOCK)));
	}
      else
	{
	  /* The oid has been already locked in select phase, however need to get the last object that may differ by
	   * the current one in case that transaction updates same OID many times during command execution */
	  /* TODO: investigate if this is still true */
	  if (scan_cache && scan_cache->mvcc_snapshot != NULL)
	    {
	      /* Why is snapshot set to NULL? */
	      saved_mvcc_snapshot = scan_cache->mvcc_snapshot;
	      scan_cache->mvcc_snapshot = NULL;
	    }

	  scan = locator_lock_and_get_object (thread_p, oid, &class_oid, &copy_recdes, scan_cache, X_LOCK, COPY,
					      NULL_CHN, LOG_ERROR_IF_DELETED);
	  if (saved_mvcc_snapshot != NULL)
	    {
	      scan_cache->mvcc_snapshot = saved_mvcc_snapshot;
	    }
	}

      if (scan == S_SUCCESS)
	{
	  /* do nothing for the moment */
	}
      else if (scan == S_ERROR || scan == S_DOESNT_FIT)
	{
	  /* Whenever an error including an interrupt was broken out, quit the update. */
	  return ER_FAILED;
	}
      else if (scan == S_DOESNT_EXIST)
	{
	  int err_id = er_errid ();
	  if (err_id == ER_HEAP_NODATA_NEWADDRESS)
	    {
	      /* it is an immature record. go ahead to update */
	      er_clear ();	/* clear ER_HEAP_NODATA_NEWADDRESS */
	    }
	  else
	    {
	      return ((err_id == NO_ERROR) ? ER_HEAP_UNKNOWN_OBJECT : err_id);	/* other errors should return S_ERROR? */
	    }
	}
      else if (scan == S_SNAPSHOT_NOT_SATISFIED)
	{
	  return ER_FAILED;
	}
      else
	{
	  assert (false);
	  return ER_FAILED;
	}

      old_recdes = &copy_recdes;

      /* Fall through */

    case LC_FLUSH_INSERT:
    case LC_FLUSH_INSERT_PRUNE:
    case LC_FLUSH_INSERT_PRUNE_VERIFY:
      copyarea =
	locator_allocate_copy_area_by_attr_info (thread_p, attr_info, old_recdes, &new_recdes, -1,
						 LOB_FLAG_INCLUDE_LOB);
      if (copyarea == NULL)
	{
	  error_code = ER_FAILED;
	  break;
	}

      /* Assume that it has indices */
      if (LC_IS_FLUSH_INSERT (operation))
	{
	  error_code =
	    locator_insert_force (thread_p, &class_hfid, &class_oid, oid, &new_recdes, true, op_type, scan_cache,
				  force_count, pruning_type, pcontext, func_preds, UPDATE_INPLACE_NONE);
	}
      else
	{
	  int has_index;

	  assert (LC_IS_FLUSH_UPDATE (operation));

	  /* MVCC snapshot no needed for now scan_cache->mvcc_snapshot = logtb_get_mvcc_snapshot (thread_p); */
	  has_index = LC_FLAG_HAS_INDEX;
	  if (heap_attrinfo_check_unique_index (thread_p, attr_info, att_id, n_att_id))
	    {
	      has_index |= LC_FLAG_HAS_UNIQUE_INDEX;
	    }

	  error_code =
	    locator_update_force (thread_p, &class_hfid, &class_oid, oid, old_recdes, &new_recdes, has_index,
				  att_id, n_att_id, op_type, scan_cache, force_count, not_check_fk, repl_info,
				  pruning_type, pcontext, mvcc_reev_data, force_update_inplace, need_locking);
	  if (error_code != NO_ERROR)
	    {
	      ASSERT_ERROR ();
	    }
	}

      if (copyarea != NULL)
	{
	  locator_free_copy_area (copyarea);
	  copyarea = NULL;
	  new_recdes.data = NULL;
	  new_recdes.area_size = 0;
	}
      break;

    case LC_FLUSH_DELETE:
      error_code =
	locator_delete_force (thread_p, &class_hfid, oid, true, op_type, scan_cache, force_count, mvcc_reev_data,
			      need_locking);
      break;

    default:
      /* 
       * Problems forcing the object. Don't known what flush/force operation
       * to execute on the object... This is a system error...
       * Maybe, the transaction should be aborted by the caller...Quit..
       */
      er_set (ER_ERROR_SEVERITY, ARG_FILE_LINE, ER_LC_BADFORCE_OPERATION, 4, operation, oid->volid, oid->pageid,
	      oid->slotid);
      error_code = ER_LC_BADFORCE_OPERATION;
      break;
    }

  return error_code;
}

/*
 * locator_was_index_already_applied () - Check B-Tree was already added
 *                                        or removed entries
 *
 * return: true if index was already applied
 *
 *   index_attrinfo(in): information of indices
 *   btid(in): btid of index
 *   pos(in): index position on indices
 *
 * Note: B-Tree can be shared by constraints (PK, or FK). The shared B-Tree can
 * be added or removed entries one more times during one INSERT or DELETE
 * statement is executing. Therefore, we need to check B-Tree was already added
 * or removed entries.
 */
static bool
locator_was_index_already_applied (HEAP_CACHE_ATTRINFO * index_attrinfo, BTID * btid, int pos)
{
  OR_INDEX *index;
  int i;

  for (i = 0; i < pos; i++)
    {
      index = &(index_attrinfo->last_classrepr->indexes[i]);
      if (BTID_IS_EQUAL (btid, &index->btid))
	{
	  return true;
	}
    }

  return false;
}

/*
 * locator_add_or_remove_index () - Add or remove index entries
 *
 * return: NO_ERROR if all OK, ER_ status otherwise
 *
 *   recdes(in): The object
 *   inst_oid(in): The object identifier
 *   class_oid(in): The class object identifier
 *   is_insert(in): whether to add or remove the object from the indexes
 *   op_type(in):
 *   scan_cache(in):
 *   datayn(in): true if the target object is "data",
 *                false if the target object is "schema"
 *   need_replication(in): true if replication is needed
 *   hfid(in):
 *   func_preds(in): cached function index expressions
 *   idx_action_flag(in): is moving record between partitioned table?
 *			 If FOR_MOVE, this delete(&insert) is caused by
 *			 'UPDATE ... SET ...', NOT 'DELETE FROM ...'
 *
 * Note:Either insert indices (in_insert) or delete indices.
 */
int
locator_add_or_remove_index (THREAD_ENTRY * thread_p, RECDES * recdes, OID * inst_oid, OID * class_oid, int is_insert,
			     int op_type, HEAP_SCANCACHE * scan_cache, bool datayn, bool need_replication, HFID * hfid,
			     FUNC_PRED_UNPACK_INFO * func_preds)
{
  return locator_add_or_remove_index_internal (thread_p, recdes, inst_oid, class_oid, is_insert, op_type, scan_cache,
					       datayn, need_replication, hfid, func_preds, FOR_INSERT_OR_DELETE);
}

/*
 * locator_add_or_remove_index_for_moving () - Add or remove index entries
 *                                             To move record between partitions.
 *
 * return: NO_ERROR if all OK, ER_ status otherwise
 *
 *   recdes(in): The object
 *   inst_oid(in): The object identifier
 *   class_oid(in): The class object identifier
 *   is_insert(in): whether to add or remove the object from the indexes
 *   op_type(in):
 *   scan_cache(in):
 *   datayn(in): true if the target object is "data",
 *                false if the target object is "schema"
 *   need_replication(in): true if replication is needed
 *   hfid(in):
 *   func_preds(in): cached function index expressions
 *   idx_action_flag(in): is moving record between partitioned table?
 *			 If FOR_MOVE, this delete(&insert) is caused by
 *			 'UPDATE ... SET ...', NOT 'DELETE FROM ...'
 *
 * Note:Either insert indices (in_insert) or delete indices.
 */
static int
locator_add_or_remove_index_for_moving (THREAD_ENTRY * thread_p, RECDES * recdes, OID * inst_oid, OID * class_oid,
					int is_insert, int op_type, HEAP_SCANCACHE * scan_cache, bool datayn,
					bool need_replication, HFID * hfid, FUNC_PRED_UNPACK_INFO * func_preds)
{
  return locator_add_or_remove_index_internal (thread_p, recdes, inst_oid, class_oid, is_insert, op_type, scan_cache,
					       datayn, need_replication, hfid, func_preds, FOR_MOVE);
}

/*
 * locator_add_or_remove_index_internal () - helper function for
 *                                     locator_add_or_remove_index () and
 *                                     locator_add_or_remove_index_for_moving ()
 *
 * return: NO_ERROR if all OK, ER_ status otherwise
 *
 *   recdes(in): The object
 *   inst_oid(in): The object identifier
 *   class_oid(in): The class object identifier
 *   is_insert(in): whether to add or remove the object from the indexes
 *   op_type(in):
 *   scan_cache(in):
 *   datayn(in): true if the target object is "data",
 *                false if the target object is "schema"
 *   need_replication(in): true if replication is needed
 *   hfid(in):
 *   func_preds(in): cached function index expressions
 *   idx_action_flag(in): is moving record between partitioned table?
 *			 If FOR_MOVE, this delete(&insert) is caused by
 *			 'UPDATE ... SET ...', NOT 'DELETE FROM ...'
 *
 * Note:Either insert indices (in_insert) or delete indices.
 */
static int
locator_add_or_remove_index_internal (THREAD_ENTRY * thread_p, RECDES * recdes, OID * inst_oid, OID * class_oid,
				      int is_insert, int op_type, HEAP_SCANCACHE * scan_cache, bool datayn,
				      bool need_replication, HFID * hfid, FUNC_PRED_UNPACK_INFO * func_preds,
				      LOCATOR_INDEX_ACTION_FLAG idx_action_flag)
{
  int num_found;
  int i, num_btids;
  HEAP_CACHE_ATTRINFO index_attrinfo;
  BTID btid;
  DB_VALUE *key_dbvalue, *key_ins_del = NULL;
  DB_VALUE dbvalue;
  int dummy_unique;
  BTREE_UNIQUE_STATS *unique_stat_info;
  HEAP_IDX_ELEMENTS_INFO idx_info;
  char buf[DBVAL_BUFSIZE + MAX_ALIGNMENT], *aligned_buf;
  OR_INDEX *index;
  int error_code = NO_ERROR;
  PR_EVAL_FNC filter_eval_func = NULL;
  DB_TYPE single_node_type = DB_TYPE_NULL;
  OR_PREDICATE *or_pred = NULL;
  PRED_EXPR_WITH_CONTEXT *pred_filter = NULL;
  DB_LOGICAL ev_res;
  bool use_mvcc = false;
  MVCCID mvccid;
  MVCC_REC_HEADER *p_mvcc_rec_header = NULL;

/* temporary disable standalone optimization (non-mvcc insert/delete style).
 * Must be activated when dynamic heap is introduced */
/* #if defined (SERVER_MODE) */
  MVCC_REC_HEADER mvcc_rec_header[2];
/* #endif */

#if defined(ENABLE_SYSTEMTAP)
  char *classname = NULL;
#endif /* ENABLE_SYSTEMTAP */

  assert_release (class_oid != NULL);
  assert_release (!OID_ISNULL (class_oid));

  key_dbvalue = NULL;
  DB_MAKE_NULL (&dbvalue);

  aligned_buf = PTR_ALIGN (buf, MAX_ALIGNMENT);

#if defined(SERVER_MODE)
  if (!mvcc_is_mvcc_disabled_class (class_oid))
    {
      /* Use MVCC if it's not disabled for current class */
      use_mvcc = true;
      mvccid = logtb_get_current_mvccid (thread_p);
    }
#endif /* SERVER_MODE */

  /* 
   *  Populate the index_attrinfo structure.
   *  Return the number of indexed attributes found.
   */
  num_found = heap_attrinfo_start_with_index (thread_p, class_oid, NULL, &index_attrinfo, &idx_info);
  num_btids = idx_info.num_btids;

  if (num_found == 0)
    {
      return NO_ERROR;
    }
  else if (num_found < 0)
    {
      return ER_FAILED;
    }

  /* 
   *  At this point, there are indices and the index attrinfo has
   *  been initialized
   *
   *  Read the values of the indexed attributes
   */
  if (idx_info.has_single_col)
    {
      error_code = heap_attrinfo_read_dbvalues (thread_p, inst_oid, recdes, NULL, &index_attrinfo);
      if (error_code != NO_ERROR)
	{
	  goto error;
	}
    }

#if defined(ENABLE_SYSTEMTAP)
  classname = heap_get_class_name (thread_p, class_oid);
#endif /* ENABLE_SYSTEMTAP */

  for (i = 0; i < num_btids; i++)
    {
      index = &(index_attrinfo.last_classrepr->indexes[i]);
      or_pred = index->filter_predicate;
      if (or_pred && or_pred->pred_stream)
	{
	  error_code =
	    locator_eval_filter_predicate (thread_p, &index->btid, or_pred, class_oid, &inst_oid, 1, &recdes, &ev_res);
	  if (error_code == ER_FAILED)
	    {
	      goto error;
	    }
	  else if (ev_res != V_TRUE)
	    {
	      continue;
	    }
	}
      /* 
       *  Generate a B-tree key contained in a DB_VALUE and return a
       *  pointer to it.
       */
      key_dbvalue =
	heap_attrvalue_get_key (thread_p, i, &index_attrinfo, recdes, &btid, &dbvalue, aligned_buf,
				(func_preds ? &func_preds[i] : NULL), NULL);
      if (key_dbvalue == NULL)
	{
	  error_code = ER_FAILED;
	  goto error;
	}

      if (i < 1 || !locator_was_index_already_applied (&index_attrinfo, &index->btid, i))
	{
	  if (scan_cache == NULL)
	    {
	      unique_stat_info = NULL;
	    }
	  else
	    {
	      if (op_type == MULTI_ROW_UPDATE || op_type == MULTI_ROW_INSERT || op_type == MULTI_ROW_DELETE)
		{
		  unique_stat_info = &(scan_cache->index_stat_info[i]);
		}
	      else
		{
		  unique_stat_info = NULL;
		}
	    }
	  if (use_mvcc)
	    {
	      btree_set_mvcc_header_ids_for_update (thread_p, !is_insert, is_insert, &mvccid, mvcc_rec_header);
	      p_mvcc_rec_header = mvcc_rec_header;
	    }

	  if (is_insert)
	    {
#if defined(ENABLE_SYSTEMTAP)
	      CUBRID_IDX_INSERT_START (classname, index->btname);
#endif /* ENABLE_SYSTEMTAP */

	      if (index->type == BTREE_FOREIGN_KEY)
		{
		  if (lock_object (thread_p, inst_oid, class_oid, X_LOCK, LK_UNCOND_LOCK) != LK_GRANTED)
		    {
		      goto error;
		    }
		}

	      error_code =
		btree_insert (thread_p, &btid, key_dbvalue, class_oid, inst_oid, op_type, unique_stat_info,
			      &dummy_unique, p_mvcc_rec_header);

#if defined(ENABLE_SYSTEMTAP)
	      CUBRID_IDX_INSERT_END (classname, index->btname, (error_code != NO_ERROR));
#endif /* ENABLE_SYSTEMTAP */
	    }
	  else
	    {
#if defined(ENABLE_SYSTEMTAP)
	      CUBRID_IDX_DELETE_START (classname, index->btname);
#endif /* ENABLE_SYSTEMTAP */

	      if (use_mvcc == true)
		{
		  /* in MVCC logical deletion means MVCC DEL_ID insertion */
		  error_code =
		    btree_mvcc_delete (thread_p, &btid, key_dbvalue, class_oid, inst_oid, op_type, unique_stat_info,
				       &dummy_unique, p_mvcc_rec_header);
		}
	      else
		{
		  error_code =
		    btree_physical_delete (thread_p, &btid, key_dbvalue, inst_oid, class_oid, &dummy_unique, op_type,
					   unique_stat_info);
		  if (error_code != NO_ERROR)
		    {
		      ASSERT_ERROR ();

#if defined(ENABLE_SYSTEMTAP)
		      CUBRID_IDX_DELETE_END (classname, index->btname, 1);
#endif /* ENABLE_SYSTEMTAP */

		      goto error;
		    }
		}
#if defined(ENABLE_SYSTEMTAP)
	      CUBRID_IDX_DELETE_END (classname, index->btname, (error_code != NO_ERROR));
#endif /* ENABLE_SYSTEMTAP */

	    }
	}

      if (!locator_Dont_check_foreign_key && index->type == BTREE_PRIMARY_KEY && index->fk)
	{
	  /* actually key_prefix_length is -1 for BTREE_PRIMARY_KEY; must be changed when key_prefix_length will be
	   * added to FK and PK */
	  if (is_insert)
	    {
	      ;			/* nop */
	    }
	  else
	    {
	      if (idx_action_flag == FOR_MOVE)
		{
		  /* This delete is caused by 'UPDATE ... SET ...' between partitioned tables. It first delete a
		   * record in a partitioned table and insert a record in another partitioned table. It should check
		   * the 'ON UPDATE ...' condition, not check 'ON DELETE ...' condition. */
		  error_code = locator_check_primary_key_update (thread_p, index, key_dbvalue);
		}
	      else
		{
		  error_code = locator_check_primary_key_delete (thread_p, index, key_dbvalue);
		}
	      if (error_code != NO_ERROR)
		{
		  goto error;
		}
	    }
	}

      /* 
       * for replication,
       * Following step would be executed only when the target index is a
       * primary key.
       * The right place to insert a replication log info is here
       * to avoid another "fetching key values"
       * Generates the replication log info. for data insert/delete
       * for the update cases, refer to locator_update_force()
       */
      if (need_replication && index->type == BTREE_PRIMARY_KEY && error_code == NO_ERROR
	  && !LOG_CHECK_LOG_APPLIER (thread_p) && log_does_allow_replication () == true)
	{
	  error_code =
	    repl_log_insert (thread_p, class_oid, inst_oid, datayn ? LOG_REPLICATION_DATA : LOG_REPLICATION_STATEMENT,
			     is_insert ? RVREPL_DATA_INSERT : RVREPL_DATA_DELETE, key_dbvalue,
			     REPL_INFO_TYPE_RBR_NORMAL);
	}
      if (error_code != NO_ERROR)
	{
	  assert (er_errid () != NO_ERROR);
	  goto error;
	}

#if 0
      if (key_ins_del != NULL && !DB_IS_NULL (key_dbvalue) && !btree_multicol_key_is_null (key_dbvalue))
	{
	  BTREE_CHECKSCAN bt_checkscan;
	  DISK_ISVALID isvalid = DISK_VALID;

	  /* start a check-scan on index */
	  if (btree_keyoid_checkscan_start (thread_p, &btid, &bt_checkscan) != NO_ERROR)
	    {
	      goto error;
	    }

	  isvalid = btree_keyoid_checkscan_check (thread_p, &bt_checkscan, class_oid, key_dbvalue, inst_oid);

	  if (er_errid () == ER_INTERRUPTED)
	    {
	      /* in case of user interrupt */
	      ;			/* do not check isvalid */
	    }
	  else
	    {
	      if (is_insert)
		{
		  assert (isvalid == DISK_VALID);	/* found */
		}
	      else
		{
		  assert (isvalid == DISK_INVALID);	/* not found */
		}
	    }

	  /* close the index check-scan */
	  btree_keyoid_checkscan_end (thread_p, &bt_checkscan);
	}
#endif

      if (key_dbvalue == &dbvalue)
	{
	  pr_clear_value (&dbvalue);
	  key_dbvalue = NULL;
	}
    }

error:

  heap_attrinfo_end (thread_p, &index_attrinfo);

  if (key_dbvalue == &dbvalue)
    {
      pr_clear_value (&dbvalue);
      key_dbvalue = NULL;
    }

#if defined(ENABLE_SYSTEMTAP)
  if (classname != NULL)
    {
      free_and_init (classname);
    }
#endif /* ENABLE_SYSTEMTAP */

  return error_code;
}

#if defined(ENABLE_UNUSED_FUNCTION)
/*
 * locator_make_midxkey_domain () -
 *
 * return:
 *
 *   index(in):
 */
static TP_DOMAIN *
locator_make_midxkey_domain (OR_INDEX * index)
{
  TP_DOMAIN *set_domain;
  TP_DOMAIN *domain = NULL;

  OR_ATTRIBUTE **atts;
  int num_atts, i;

  if (index == NULL || index->n_atts < 2)
    {
      return NULL;
    }

  num_atts = index->n_atts;
  atts = index->atts;

  set_domain = NULL;
  for (i = 0; i < num_atts; i++)
    {
      if (i == 0)
	{
	  set_domain = tp_domain_copy (atts[i]->domain, 0);
	  if (set_domain == NULL)
	    {
	      return NULL;
	    }
	  domain = set_domain;
	}
      else
	{
	  domain->next = tp_domain_copy (atts[i]->domain, 0);
	  if (domain->next == NULL)
	    {
	      goto error;
	    }
	  domain = domain->next;
	}
    }

  domain = tp_domain_construct (DB_TYPE_MIDXKEY, (DB_OBJECT *) 0, num_atts, 0, set_domain);

  if (domain)
    {
      return tp_domain_cache (domain);
    }
  else
    {
      goto error;
    }

error:

  if (set_domain)
    {
      TP_DOMAIN *td, *next;

      /* tp_domain_free(set_domain); */
      for (td = set_domain, next = NULL; td != NULL; td = next)
	{
	  next = td->next;
	  tp_domain_free (td);
	}
    }

  return NULL;
}
#endif /* ENABLE_UNUSED_FUNCTION */

/*
 * locator_eval_filter_predicate () - evaluate index filter predicate
 *
 *   return: error code
 *
 *   btid(in): btid of index
 *   or_pred(in): index filter predicate
 *   class_oid(in): object identifier of the class
 *   inst_oids(in): object identifiers of the instances
 *   num_insts(in): the length of inst_oids, recs, results
 *   recs(in): record descriptors
 *   results(out): predicate evaluation results
 */
static int
locator_eval_filter_predicate (THREAD_ENTRY * thread_p, BTID * btid, OR_PREDICATE * or_pred, OID * class_oid,
			       OID ** inst_oids, int num_insts, RECDES ** recs, DB_LOGICAL * results)
{
  int i;
  PRED_EXPR_WITH_CONTEXT *pred_filter = NULL;
  PR_EVAL_FNC filter_eval_func = NULL;
  DB_TYPE single_node_type = DB_TYPE_NULL;
  HL_HEAPID old_pri_heap_id = HL_NULL_HEAPID;
  int error_code = NO_ERROR;

  if (or_pred == NULL || class_oid == NULL || recs == NULL || inst_oids == NULL || num_insts <= 0 || results == NULL
      || or_pred->pred_stream == NULL || btid == NULL)
    {
      assert (false);
      return ER_FAILED;
    }

  error_code = fpcache_claim (thread_p, btid, or_pred, &pred_filter);
  if (error_code != NO_ERROR)
    {
      ASSERT_ERROR ();
      return error_code;
    }
  assert (pred_filter != NULL);

  error_code =
    heap_attrinfo_start (thread_p, class_oid, pred_filter->num_attrs_pred, pred_filter->attrids_pred,
			 pred_filter->cache_pred);
  if (error_code != NO_ERROR)
    {
      ASSERT_ERROR ();
      goto end;
    }
  filter_eval_func = eval_fnc (thread_p, pred_filter->pred, &single_node_type);
  assert (filter_eval_func != NULL);

  for (i = 0; i < num_insts; i++)
    {
      error_code = heap_attrinfo_read_dbvalues (thread_p, inst_oids[i], recs[i], NULL, pred_filter->cache_pred);
      if (error_code != NO_ERROR)
	{
	  goto end;
	}

      /* use global heap for memory allocation */
      old_pri_heap_id = db_change_private_heap (thread_p, 0);
      results[i] = (*filter_eval_func) (thread_p, pred_filter->pred, NULL, inst_oids[i]);
      if (results[i] == V_ERROR)
	{
	  /* restore private heap */
	  (void) db_change_private_heap (thread_p, old_pri_heap_id);
	  error_code = ER_FAILED;
	  goto end;
	}
      /* restore private heap */
      (void) db_change_private_heap (thread_p, old_pri_heap_id);
    }

end:
  if (pred_filter)
    {
      heap_attrinfo_end (thread_p, pred_filter->cache_pred);
      /* Except for db_value regu variable, all regu variables from pred expression are cleared. */
      old_pri_heap_id = db_change_private_heap (thread_p, 0);
      qexec_clear_pred_context (thread_p, pred_filter, false);
      (void) db_change_private_heap (thread_p, old_pri_heap_id);
    }

  fpcache_retire (thread_p, class_oid, btid, pred_filter);
  return error_code;
}

/*
 * locator_update_index () - Update index entries
 *
 * return: NO_ERROR if all OK, ER_ status otherwise
 *
 *   new_recdes(in): The new recdes object
 *   old_recdes(in): The old recdes object
 *   att_id(in): Updated attr id array
 *   n_att_id(in): Updated attr id array length
 *   oid(in): The identifier of old/new object
 *   class_oid(in): The class object identifier
 *   op_type(in):
 *   scan_cache(in):
 *   repl_info(in/out): replication info, set need_replication to false when
 *                      no primary is found
 *
 * Note: Update the index entries of the given object.
 */
int
locator_update_index (THREAD_ENTRY * thread_p, RECDES * new_recdes, RECDES * old_recdes, ATTR_ID * att_id, int n_att_id,
		      OID * oid, OID * class_oid, int op_type, HEAP_SCANCACHE * scan_cache, REPL_INFO * repl_info)
{
  HEAP_CACHE_ATTRINFO space_attrinfo[2];
  HEAP_CACHE_ATTRINFO *new_attrinfo = NULL;
  HEAP_CACHE_ATTRINFO *old_attrinfo = NULL;
  int new_num_found, old_num_found;
  BTID new_btid, old_btid;
  int pk_btid_index = -1;
  DB_VALUE *new_key = NULL, *old_key = NULL;
  DB_VALUE *repl_old_key = NULL;
  DB_VALUE new_dbvalue, old_dbvalue;
  bool new_isnull, old_isnull;
  PR_TYPE *pr_type;
  OR_INDEX *index = NULL;
  int i, j, k, num_btids, old_num_btids, unique;
  bool found_btid = true;
  BTREE_UNIQUE_STATS *unique_stat_info;
  HEAP_IDX_ELEMENTS_INFO new_idx_info;
  HEAP_IDX_ELEMENTS_INFO old_idx_info;
  char newbuf[DBVAL_BUFSIZE + MAX_ALIGNMENT], *aligned_newbuf;
  char oldbuf[DBVAL_BUFSIZE + MAX_ALIGNMENT], *aligned_oldbuf;
  DB_TYPE dbval_type;
  TP_DOMAIN *key_domain = NULL;
  int error_code;
  DB_LOGICAL ev_results[2];
  bool do_delete_only = false;
  bool do_insert_only = false;
  OID *inst_oids[2];
  RECDES *recs[2];
  bool same_key = true;
  int c = DB_UNK;
  bool use_mvcc = false;
  MVCC_REC_HEADER *p_mvcc_rec_header = NULL;
  /* TODO: MVCC_BTREE_DELETE_OBJECT is removed due to recovery issue regarding MVCCID. Must find a solution to recover
   * MVCC info on rollback (otherwise we will have inconsistencies regarding visibility). */
  /* MVCC_BTREE_OP_ARGUMENTS mvcc_args, *mvcc_args_p = NULL; */
  MVCCID mvccid;
/* temporary disable standalone optimization (non-mvcc insert/delete style).
 * Must be activated when dynamic heap is introduced */
/* #if defined(SERVER_MODE) */
  MVCC_REC_HEADER mvcc_rec_header[2];
/* #endif */
#if defined(ENABLE_SYSTEMTAP)
  char *classname = NULL;
  bool is_started = false;
#endif /* ENABLE_SYSTEMTAP */
  LOG_TDES *tdes;
  LOG_LSA preserved_repl_lsa;
  int tran_index;

  assert_release (class_oid != NULL);
  assert_release (!OID_ISNULL (class_oid));

  mvccid = MVCCID_NULL;

#if defined(SERVER_MODE)
  if (!mvcc_is_mvcc_disabled_class (class_oid))
    {
      use_mvcc = true;

      mvccid = logtb_get_current_mvccid (thread_p);
    }
#endif /* SERVER_MODE */

  LSA_SET_NULL (&preserved_repl_lsa);

  DB_MAKE_NULL (&new_dbvalue);
  DB_MAKE_NULL (&old_dbvalue);

  aligned_newbuf = PTR_ALIGN (newbuf, MAX_ALIGNMENT);
  aligned_oldbuf = PTR_ALIGN (oldbuf, MAX_ALIGNMENT);

  new_num_found = heap_attrinfo_start_with_index (thread_p, class_oid, NULL, &space_attrinfo[0], &new_idx_info);
  num_btids = new_idx_info.num_btids;
  if (new_num_found < 0)
    {
      return ER_FAILED;
    }
  new_attrinfo = &space_attrinfo[0];

  old_num_found = heap_attrinfo_start_with_index (thread_p, class_oid, NULL, &space_attrinfo[1], &old_idx_info);
  old_num_btids = old_idx_info.num_btids;
  if (old_num_found < 0)
    {
      error_code = ER_FAILED;
      goto error;
    }
  old_attrinfo = &space_attrinfo[1];

  if (new_num_found != old_num_found)
    {
      if (new_num_found > 0)
	{
	  heap_attrinfo_end (thread_p, &space_attrinfo[0]);
	}
      if (old_num_found > 0)
	{
	  heap_attrinfo_end (thread_p, &space_attrinfo[1]);
	}
      return ER_FAILED;
    }

  if (new_num_found == 0)
    {
      /* No need to replicate this record since there is no primary key */
      if (repl_info != NULL)
	{
	  repl_info->need_replication = false;
	}

      return NO_ERROR;
    }

  /* 
   * There are indices and the index attrinfo has been initialized
   * Indices must be updated when the indexed attributes have changed in value
   * Get the new and old values of key and update the index when
   * the keys are different
   */

  new_attrinfo = &space_attrinfo[0];
  old_attrinfo = &space_attrinfo[1];

  error_code = heap_attrinfo_read_dbvalues (thread_p, oid, new_recdes, NULL, new_attrinfo);
  if (error_code != NO_ERROR)
    {
      goto error;
    }
  error_code = heap_attrinfo_read_dbvalues (thread_p, oid, old_recdes, NULL, old_attrinfo);
  if (error_code != NO_ERROR)
    {
      goto error;
    }

  /* 
   *  Ensure that we have the same number of indexes and
   *  get the number of B-tree IDs.
   */
  if (old_attrinfo->last_classrepr->n_indexes != new_attrinfo->last_classrepr->n_indexes)
    {
      error_code = ER_FAILED;
      goto error;
    }

#if defined(ENABLE_SYSTEMTAP)
  classname = heap_get_class_name (thread_p, class_oid);
#endif /* ENABLE_SYSTEMTAP */

  for (i = 0; i < num_btids; i++)
    {
      index = &(new_attrinfo->last_classrepr->indexes[i]);
      if (pk_btid_index == -1 && repl_info != NULL && repl_info->need_replication == true
	  && !LOG_CHECK_LOG_APPLIER (thread_p) && index->type == BTREE_PRIMARY_KEY
	  && log_does_allow_replication () == true)
	{
	  pk_btid_index = i;
	}

      /* check for specified update attributes */
      if ((att_id != NULL) && ((use_mvcc == false) || (index->type == BTREE_PRIMARY_KEY && index->fk != NULL)))
	{
	  found_btid = false;	/* guess as not found */

	  for (j = 0; j < n_att_id && !found_btid; j++)
	    {
	      for (k = 0; k < index->n_atts && !found_btid; k++)
		{
		  if (att_id[j] == (ATTR_ID) (index->atts[k]->id))
		    {		/* the index key_type has updated attr */
		      found_btid = true;
		    }
		}
	    }

	  /* in MVCC, in case of BTREE_PRIMARY_KEY having FK need to update PK index but skip foreign key restrictions
	   * checking */
	  if (!found_btid && !index->filter_predicate && (index->type != BTREE_PRIMARY_KEY || index->fk == NULL))
	    {
	      continue;		/* skip and go ahead */
	    }
	}

      do_delete_only = false;
      do_insert_only = false;
      if (index->filter_predicate)
	{
	  inst_oids[0] = inst_oids[1] = oid;
	  recs[0] = old_recdes;
	  recs[1] = new_recdes;
	  error_code =
	    locator_eval_filter_predicate (thread_p, &index->btid, index->filter_predicate, class_oid, inst_oids, 2,
					   recs, ev_results);
	  if (error_code == ER_FAILED)
	    {
	      goto error;
	    }

	  if (ev_results[0] != V_TRUE)
	    {
	      if (ev_results[1] != V_TRUE)
		{
		  /* the old rec and the new rec does not satisfied the filter predicate */
		  continue;
		}
	      else
		{
		  /* the old rec does not satisfied the filter predicate */
		  /* the new rec satisfied the filter predicate */
		  do_insert_only = true;
		}
	    }
	  else
	    {
	      if (ev_results[1] != V_TRUE)
		{
		  /* the old rec satisfied the filter predicate the new rec does not satisfied the filter predicate */
		  do_delete_only = true;
		}
	      else
		{
		  if (found_btid == false)
		    {
		      /* the old rec satisfied the filter predicate the new rec satisfied the filter predicate the
		       * index does not contain updated attributes */
		      continue;
		    }
		  /* nothing to do - update operation */
		}
	    }
	}

      new_key =
	heap_attrvalue_get_key (thread_p, i, new_attrinfo, new_recdes, &new_btid, &new_dbvalue, aligned_newbuf, NULL,
				NULL);
      old_key =
	heap_attrvalue_get_key (thread_p, i, old_attrinfo, old_recdes, &old_btid, &old_dbvalue, aligned_oldbuf, NULL,
				&key_domain);

      if ((new_key == NULL) || (old_key == NULL))
	{
	  error_code = ER_FAILED;
	  goto error;
	}

      dbval_type = DB_VALUE_DOMAIN_TYPE (old_key);
      if (DB_VALUE_DOMAIN_TYPE (new_key) != dbval_type)
	{
	  error_code = ER_FAILED;
	  goto error;
	}

      if (scan_cache == NULL)
	{
	  unique_stat_info = NULL;
	}
      else
	{
	  if (op_type == MULTI_ROW_UPDATE || op_type == MULTI_ROW_INSERT || op_type == MULTI_ROW_DELETE)
	    {
	      unique_stat_info = &(scan_cache->index_stat_info[i]);
	    }
	  else
	    {
	      unique_stat_info = NULL;
	    }
	}

      new_isnull = db_value_is_null (new_key);
      old_isnull = db_value_is_null (old_key);
      pr_type = PR_TYPE_FROM_ID (dbval_type);
      if (pr_type == NULL)
	{
	  error_code = ER_FAILED;
	  goto error;
	}

      assert (key_domain != NULL);
      if (pr_type->id == DB_TYPE_MIDXKEY)
	{
	  assert (TP_DOMAIN_TYPE (key_domain) == DB_TYPE_MIDXKEY);
	  new_key->data.midxkey.domain = old_key->data.midxkey.domain = key_domain;
	}
      else
	{
	  assert (old_isnull || TP_ARE_COMPARABLE_KEY_TYPES (TP_DOMAIN_TYPE (key_domain), pr_type->id));
	}

      same_key = true;		/* init */
      if ((new_isnull && !old_isnull) || (old_isnull && !new_isnull))
	{
	  same_key = false;
	}
      else
	{
	  if (!(new_isnull && old_isnull))
	    {
	      c = btree_compare_key (old_key, new_key, key_domain, 0, 1, NULL);

	      if (c == DB_UNK)
		{
		  assert (er_errid () != NO_ERROR);
		  error_code = er_errid ();
		  goto error;
		}

	      if (c != DB_EQ)
		{
		  same_key = false;
		}
	    }
	}

#if defined(ENABLE_SYSTEMTAP)
      CUBRID_IDX_UPDATE_START (classname, index->btname);
      is_started = true;
#endif /* ENABLE_SYSTEMTAP */

      if (!same_key || do_delete_only || do_insert_only)
	{
	  if (i < 1 || !locator_was_index_already_applied (new_attrinfo, &index->btid, i))
	    {
	      if (mvccid != MVCCID_NULL)
		{
		  btree_set_mvcc_header_ids_for_update (thread_p, do_delete_only, do_insert_only, &mvccid,
							mvcc_rec_header);
		  p_mvcc_rec_header = mvcc_rec_header;
		}
	      if (do_delete_only)
		{
		  if (use_mvcc)
		    {
		      /* in MVCC logical deletion means MVCC DEL_ID insertion */
		      error_code =
			btree_mvcc_delete (thread_p, &old_btid, old_key, class_oid, oid, op_type, unique_stat_info,
					   &unique, p_mvcc_rec_header);
		      if (error_code != NO_ERROR)
			{
			  assert (er_errid () != NO_ERROR);
			  goto error;
			}
		    }
		  else
		    {
		      error_code =
			btree_physical_delete (thread_p, &old_btid, old_key, oid, class_oid, &unique, op_type,
					       unique_stat_info);
		      if (error_code != NO_ERROR)
			{
			  ASSERT_ERROR ();
			  goto error;
			}
		    }
		}
	      else
		{
		  /* in MVCC - update index key means insert index key */
		  if ((do_insert_only == true))
		    {
		      if (index->type == BTREE_FOREIGN_KEY)
			{
			  if (lock_object (thread_p, oid, class_oid, X_LOCK, LK_UNCOND_LOCK) != LK_GRANTED)
			    {
			      goto error;
			    }
			}

		      error_code =
			btree_insert (thread_p, &old_btid, new_key, class_oid, oid, op_type, unique_stat_info,
				      &unique, p_mvcc_rec_header);
		      if (error_code != NO_ERROR)
			{
			  ASSERT_ERROR ();
			  goto error;
			}
		    }
		  else
		    {
		      error_code =
			btree_update (thread_p, &old_btid, old_key, new_key, class_oid, oid, op_type,
				      unique_stat_info, &unique, p_mvcc_rec_header);

		      if (error_code != NO_ERROR)
			{
			  goto error;
			}
		    }
		}
	    }

#if defined(ENABLE_SYSTEMTAP)
	  CUBRID_IDX_UPDATE_END (classname, index->btname, 0);
#endif /* ENABLE_SYSTEMTAP */

	  /* In MVCC need to check for specified update attributes */
	  if (!locator_Dont_check_foreign_key && !same_key && index->type == BTREE_PRIMARY_KEY && index->fk
	      && found_btid)
	    {
	      assert (do_insert_only == false && do_delete_only == false);

	      tran_index = LOG_FIND_THREAD_TRAN_INDEX (thread_p);
	      tdes = LOG_FIND_TDES (tran_index);

	      if (pk_btid_index == i)
		{
		  /* 
		   * save lsa before it is overwritten by FK action. No need
		   * to consider in-place update (repl_update_lsa) since it updates
		   * index first and then updates heap
		   */
		  LSA_COPY (&preserved_repl_lsa, &tdes->repl_insert_lsa);
		  LSA_SET_NULL (&tdes->repl_insert_lsa);
		}

	      error_code = locator_check_primary_key_update (thread_p, index, old_key);
	      if (error_code != NO_ERROR)
		{
		  goto error;
		}

	      if (pk_btid_index == i)
		{
		  /* restore repl_insert_lsa */
		  assert (LSA_ISNULL (&tdes->repl_insert_lsa));
		  LSA_COPY (&tdes->repl_insert_lsa, &preserved_repl_lsa);
		}
	    }

#if 0
	  {
	    BTREE_CHECKSCAN bt_checkscan;
	    DISK_ISVALID isvalid = DISK_VALID;

	    /* start a check-scan on index */
	    if (btree_keyoid_checkscan_start (thread_p, &old_btid, &bt_checkscan) != NO_ERROR)
	      {
		goto error;
	      }

	    if (!do_insert_only && !DB_IS_NULL (old_key) && !btree_multicol_key_is_null (old_key))
	      {
		isvalid = btree_keyoid_checkscan_check (thread_p, &bt_checkscan, class_oid, old_key, old_oid);

		if (er_errid () == ER_INTERRUPTED)
		  {
		    /* in case of user interrupt */
		    ;		/* do not check isvalid */
		  }
		else
		  {
		    assert (isvalid == DISK_INVALID);	/* not found */
		  }
	      }

	    if (!do_delete_only && !DB_IS_NULL (new_key) && !btree_multicol_key_is_null (new_key))
	      {

		isvalid = btree_keyoid_checkscan_check (thread_p, &bt_checkscan, class_oid, new_key, new_oid);
		if (er_errid () == ER_INTERRUPTED)
		  {
		    /* in case of user interrupt */
		    ;		/* do not check isvalid */
		  }
		else
		  {
		    assert (isvalid == DISK_VALID);	/* found */
		  }
	      }

	    /* close the index check-scan */
	    btree_keyoid_checkscan_end (thread_p, &bt_checkscan);
	  }
#endif
	}

      if (pk_btid_index == i && repl_old_key == NULL)
	{
	  repl_old_key = pr_make_ext_value ();
	  pr_clone_value (old_key, repl_old_key);
	}

      if (new_key == &new_dbvalue)
	{
	  pr_clear_value (&new_dbvalue);
	  new_key = NULL;
	}
      if (old_key == &old_dbvalue)
	{
	  pr_clear_value (&old_dbvalue);
	  old_key = NULL;
	}
    }

  if (pk_btid_index != -1)
    {
      assert (repl_info != NULL);

      if (repl_old_key == NULL)
	{
	  key_domain = NULL;
	  repl_old_key =
	    heap_attrvalue_get_key (thread_p, pk_btid_index, old_attrinfo, old_recdes, &old_btid, &old_dbvalue,
				    aligned_oldbuf, NULL, &key_domain);
	  if (repl_old_key == NULL)
	    {
	      error_code = ER_FAILED;
	      goto error;
	    }

	  old_isnull = db_value_is_null (repl_old_key);
	  pr_type = pr_type_from_id (DB_VALUE_DOMAIN_TYPE (repl_old_key));
	  if (pr_type == NULL)
	    {
	      error_code = ER_FAILED;
	      goto error;
	    }

	  if (pr_type->id == DB_TYPE_MIDXKEY)
	    {
	      /* 
	       * The asc/desc properties in midxkey from log_applier may be
	       * inaccurate. therefore, we should use btree header's domain
	       * while processing btree search request from log_applier.
	       */
	      repl_old_key->data.midxkey.domain = key_domain;
	    }

	  error_code =
	    repl_log_insert (thread_p, class_oid, oid, LOG_REPLICATION_DATA, RVREPL_DATA_UPDATE, repl_old_key,
			     repl_info->repl_info_type);
	  if (repl_old_key == &old_dbvalue)
	    {
	      pr_clear_value (&old_dbvalue);
	    }
	}
      else
	{
	  error_code =
	    repl_log_insert (thread_p, class_oid, oid, LOG_REPLICATION_DATA, RVREPL_DATA_UPDATE, repl_old_key,
			     repl_info->repl_info_type);
	  pr_free_ext_value (repl_old_key);
	  repl_old_key = NULL;
	}
    }
  else
    {
      /* 
       * clear repl_insert_lsa to make sure that FK action
       * does not overwrite the original update's target lsa.
       */
      tran_index = LOG_FIND_THREAD_TRAN_INDEX (thread_p);
      tdes = LOG_FIND_TDES (tran_index);

      LSA_SET_NULL (&tdes->repl_insert_lsa);

      /* No need to replicate this record since there is no primary key */
      if (repl_info != NULL)
	{
	  repl_info->need_replication = false;
	}
    }

  heap_attrinfo_end (thread_p, new_attrinfo);
  heap_attrinfo_end (thread_p, old_attrinfo);

#if defined(ENABLE_SYSTEMTAP)
  if (classname != NULL)
    {
      free_and_init (classname);
    }
#endif /* ENABLE_SYSTEMTAP */

  return error_code;

error:

  if (new_key == &new_dbvalue)
    {
      pr_clear_value (&new_dbvalue);
      new_key = NULL;
    }
  if (old_key == &old_dbvalue)
    {
      pr_clear_value (&old_dbvalue);
      old_key = NULL;
    }

  if (repl_old_key != NULL)
    {
      pr_free_ext_value (repl_old_key);
    }

  /* Deallocate any index_list .. if any */

  if (new_attrinfo != NULL)
    {
      heap_attrinfo_end (thread_p, new_attrinfo);
    }

  if (old_attrinfo != NULL)
    {
      heap_attrinfo_end (thread_p, old_attrinfo);
    }

#if defined(ENABLE_SYSTEMTAP)
  if (is_started == true)
    {
      CUBRID_IDX_UPDATE_END (classname, index->btname, 1);
    }
  if (classname != NULL)
    {
      free_and_init (classname);
    }
#endif /* ENABLE_SYSTEMTAP */

  return error_code;
}

/*
 * xlocator_remove_class_from_index () - Removes class instances from the B-tree
 *
 * return: NO_ERROR if all OK, ER_ status otherwise
 *
 *   class_oid(in): The class object identifier
 *   btid(in): B-tree ID
 *   hfid(in): Heap ID
 *
 * Note: This function searches for instances belonging to the passes
 *      class OID and removes the ones found.  This function is used to
 *      remove a class from a spanning B-tree such as a UNIQUE.
 */
int
xlocator_remove_class_from_index (THREAD_ENTRY * thread_p, OID * class_oid, BTID * btid, HFID * hfid)
{
  HEAP_CACHE_ATTRINFO index_attrinfo;
  HEAP_SCANCACHE scan_cache;
  OID inst_oid, *p_inst_oid = &inst_oid;
  int key_index, i, num_btids, num_found, dummy_unique, key_found;
  RECDES copy_rec, *p_copy_rec = &copy_rec;
  BTID inst_btid;
  DB_VALUE dbvalue;
  DB_VALUE *dbvalue_ptr = NULL;
  DB_VALUE *key_del = NULL;
  SCAN_CODE scan;
  char *new_area;
  BTREE_UNIQUE_STATS unique_info;
  HEAP_IDX_ELEMENTS_INFO idx_info;
  char buf[DBVAL_BUFSIZE + MAX_ALIGNMENT], *aligned_buf;
  int error_code = NO_ERROR;
  OR_INDEX *index = NULL;
  DB_LOGICAL ev_res;
  MVCC_SNAPSHOT *mvcc_snapshot = NULL;

  if (class_oid != NULL && !OID_IS_ROOTOID (class_oid))
    {
      mvcc_snapshot = logtb_get_mvcc_snapshot (thread_p);
      if (mvcc_snapshot == NULL)
	{
	  error_code = er_errid ();
	  return (error_code == NO_ERROR ? ER_FAILED : error_code);
	}
    }

  DB_MAKE_NULL (&dbvalue);

  aligned_buf = PTR_ALIGN (buf, MAX_ALIGNMENT);

  /* allocate memory space for copying an instance image. */
  copy_rec.area_size = DB_PAGESIZE;
  copy_rec.data = (char *) malloc (copy_rec.area_size);
  if (copy_rec.data == NULL)
    {
      er_set (ER_ERROR_SEVERITY, ARG_FILE_LINE, ER_OUT_OF_VIRTUAL_MEMORY, 1, (size_t) (copy_rec.area_size));
      return ER_OUT_OF_VIRTUAL_MEMORY;
    }

  /* initialize 'unique_info' structure. */
  BTID_COPY (&(unique_info.btid), btid);
  unique_info.num_nulls = 0;
  unique_info.num_keys = 0;
  unique_info.num_oids = 0;

  /* Start a scan cursor */
  error_code = heap_scancache_start (thread_p, &scan_cache, hfid, class_oid, false, false, mvcc_snapshot);
  if (error_code != NO_ERROR)
    {
      free_and_init (copy_rec.data);
      return error_code;
    }

  /* 
   *  Populate the index_attrinfo structure.
   *  Return the number of indexed attributes found.
   */
  num_found = heap_attrinfo_start_with_index (thread_p, class_oid, NULL, &index_attrinfo, &idx_info);
  num_btids = idx_info.num_btids;
  if (num_found < 1)
    {
      (void) heap_scancache_end (thread_p, &scan_cache);
      free_and_init (copy_rec.data);
      return ER_FAILED;
    }

  /* Loop over each instance of the class found in the heap */
  inst_oid.volid = hfid->vfid.volid;
  inst_oid.pageid = NULL_PAGEID;
  inst_oid.slotid = NULL_SLOTID;
  key_found = false;
  key_index = 0;

  while (true)
    {
      if (dbvalue_ptr == &dbvalue)
	{
	  pr_clear_value (&dbvalue);
	  dbvalue_ptr = NULL;
	}

      scan = heap_next (thread_p, hfid, class_oid, &inst_oid, &copy_rec, &scan_cache, COPY);
      if (scan != S_SUCCESS)
	{
	  if (scan != S_DOESNT_FIT)
	    {
	      break;
	    }

	  new_area = (char *) realloc (copy_rec.data, -(copy_rec.length));
	  if (new_area == NULL)
	    {
	      er_set (ER_ERROR_SEVERITY, ARG_FILE_LINE, ER_OUT_OF_VIRTUAL_MEMORY, 1, (size_t) (-(copy_rec.length)));
	      error_code = ER_OUT_OF_VIRTUAL_MEMORY;
	      goto error;
	    }
	  copy_rec.area_size = -copy_rec.length;
	  copy_rec.data = new_area;
	  continue;
	}

      error_code = heap_attrinfo_read_dbvalues (thread_p, &inst_oid, &copy_rec, NULL, &index_attrinfo);
      if (error_code != NO_ERROR)
	{
	  goto error;
	}

      /* Find the correct key by matching the BTID */
      if (key_found == false)
	{
	  for (i = 0; i < num_btids; i++)
	    {
	      if (dbvalue_ptr == &dbvalue)
		{
		  pr_clear_value (&dbvalue);
		  dbvalue_ptr = NULL;
		}

	      dbvalue_ptr =
		heap_attrvalue_get_key (thread_p, i, &index_attrinfo, &copy_rec, &inst_btid, &dbvalue, aligned_buf,
					NULL, NULL);
	      if (dbvalue_ptr == NULL)
		{
		  continue;
		}

	      if (BTID_IS_EQUAL (btid, &inst_btid))
		{
		  key_found = true;
		  key_index = i;
		  index = &(index_attrinfo.last_classrepr->indexes[key_index]);
		  break;
		}
	    }
	}
      /* 
       * We already know the correct BTID index (key_index) so just use it
       * to retrieve the key
       */
      else
	{
	  dbvalue_ptr =
	    heap_attrvalue_get_key (thread_p, key_index, &index_attrinfo, &copy_rec, &inst_btid, &dbvalue, aligned_buf,
				    NULL, NULL);
	}

      /* Delete the instance from the B-tree */
      if (key_found == false || dbvalue_ptr == NULL)
	{
	  error_code = ER_FAILED;
	  goto error;
	}

      assert (index != NULL);
      if (index->filter_predicate)
	{
	  error_code =
	    locator_eval_filter_predicate (thread_p, &index->btid, index->filter_predicate, class_oid, &p_inst_oid, 1,
					   &p_copy_rec, &ev_res);
	  if (error_code != NO_ERROR)
	    {
	      goto error;
	    }

	  if (ev_res != V_TRUE)
	    {
	      continue;
	    }
	}

      error_code =
	btree_physical_delete (thread_p, btid, dbvalue_ptr, &inst_oid, class_oid, &dummy_unique, MULTI_ROW_DELETE,
			       &unique_info);
      if (error_code != NO_ERROR)
	{
	  ASSERT_ERROR ();
	  goto error;
	}
    }

  if (unique_info.num_nulls != 0 || unique_info.num_keys != 0 || unique_info.num_oids != 0)
    {
      error_code =
	logtb_tran_update_unique_stats (thread_p, btid, unique_info.num_keys, unique_info.num_oids,
					unique_info.num_nulls, true);
      if (error_code != NO_ERROR)
	{
	  goto error;
	}
    }

  error_code = heap_scancache_end (thread_p, &scan_cache);
  if (error_code != NO_ERROR)
    {
      goto error;
    }
  heap_attrinfo_end (thread_p, &index_attrinfo);

end:
  if (copy_rec.data != NULL)
    {
      free_and_init (copy_rec.data);
    }

  if (dbvalue_ptr == &dbvalue)
    {
      pr_clear_value (dbvalue_ptr);
      dbvalue_ptr = NULL;
    }

  return error_code;

error:

  (void) heap_scancache_end (thread_p, &scan_cache);
  heap_attrinfo_end (thread_p, &index_attrinfo);

  goto end;
}

/*
 * locator_notify_decache  () - Notify of a decache
 *
 * return:
 *
 *   class_oid(in):
 *   oid(in): Oid to decache
 *   notify_area(in): Information used for notification purposes
 *
 * Note: Add an entry in the fetch area with respect to decaching an
 *              object at the workspace.
 */
static bool
locator_notify_decache (const OID * class_oid, const OID * oid, void *notify_area)
{
  LC_COPYAREA_DESC *notify;
  LC_COPYAREA_ONEOBJ *obj;	/* Describe on object in area */
  int i;

  /* safe guard. oid must be not null. */
  if (OID_ISNULL (oid))
    {
      assert (false);
      return true;
    }

  notify = (LC_COPYAREA_DESC *) notify_area;
  if (notify->recdes->area_size <= SSIZEOF (**notify->obj))
    {
      return false;
    }

  /* 
   * Make sure that the object is not already part of the notification area
   */
  obj = LC_START_ONEOBJ_PTR_IN_COPYAREA (notify->mobjs);
  obj = LC_PRIOR_ONEOBJ_PTR_IN_COPYAREA (obj);
  for (i = 0; i < notify->mobjs->num_objs; i++)
    {
      obj = LC_NEXT_ONEOBJ_PTR_IN_COPYAREA (obj);
      if (OID_EQ (&obj->oid, oid))
	{
	  /* The object is already in the notification/fetch area */
	  obj->operation = LC_FETCH_DECACHE_LOCK;
	  return true;
	}
    }
  /* 
   * The object was not part of the notification/fetch area
   */
  notify->mobjs->num_objs++;
  COPY_OID (&((*notify->obj)->class_oid), class_oid);
  COPY_OID (&((*notify->obj)->oid), oid);
  (*notify->obj)->flag = 0;
  (*notify->obj)->hfid = NULL_HFID;
  (*notify->obj)->length = -1;
  (*notify->obj)->operation = LC_FETCH_DECACHE_LOCK;

  (*notify->obj)->offset = -1;
  *notify->obj = LC_NEXT_ONEOBJ_PTR_IN_COPYAREA (*notify->obj);
  notify->recdes->area_size -= sizeof (**notify->obj);

  return true;
}

/*
 * xlocator_notify_isolation_incons () - Synchronize possible inconsistencies related
 *                                  to non two phase locking
 *
 * return:
 *
 *   synch_area(in): Pointer to area where the name of the objects are placed.
 *
 * Note: Notify all inconsistencies related to the transaction
 *              isolation level.
 */
bool
xlocator_notify_isolation_incons (THREAD_ENTRY * thread_p, LC_COPYAREA ** synch_area)
{
  LC_COPYAREA_DESC prefetch_des;	/* Descriptor for decache of objects related to transaction isolation level */
  LC_COPYAREA_MANYOBJS *mobjs;	/* Describe multiple objects in area */
  LC_COPYAREA_ONEOBJ *obj;	/* Describe on object in area */
  RECDES recdes;		/* Record descriptor for insertion */
  int offset;			/* Place to store next object in area */
  bool more_synch = false;

  *synch_area = locator_allocate_copy_area_by_length (DB_PAGESIZE);
  if (*synch_area == NULL)
    {
      return false;
    }

  mobjs = LC_MANYOBJS_PTR_IN_COPYAREA (*synch_area);
  LC_RECDES_IN_COPYAREA (*synch_area, &recdes);
  obj = LC_START_ONEOBJ_PTR_IN_COPYAREA (mobjs);
  mobjs->num_objs = 0;
  offset = 0;

  prefetch_des.mobjs = mobjs;
  prefetch_des.obj = &obj;
  prefetch_des.offset = &offset;
  prefetch_des.recdes = &recdes;
  lock_notify_isolation_incons (thread_p, locator_notify_decache, &prefetch_des);
  if (mobjs->num_objs == 0)
    {
      /* 
       * Don't need to notify of any client workspace lock decaches
       * (i.e., possible object inconsistencies).
       */
      locator_free_copy_area (*synch_area);
      *synch_area = NULL;
    }
  else if (recdes.area_size >= SSIZEOF (*obj))
    {
      more_synch = true;
    }
  else
    {
      lock_unlock_by_isolation_level (thread_p);
    }

  return more_synch;
}

static DISK_ISVALID
locator_repair_btree_by_insert (THREAD_ENTRY * thread_p, OID * class_oid, BTID * btid, DB_VALUE * key, OID * inst_oid)
{
  DISK_ISVALID isvalid = DISK_INVALID;
#if defined(SERVER_MODE)
  int tran_index;

  tran_index = LOG_FIND_THREAD_TRAN_INDEX (thread_p);
#endif /* SERVER_MODE */

  if (lock_object (thread_p, inst_oid, class_oid, X_LOCK, LK_UNCOND_LOCK) != LK_GRANTED)
    {
      return DISK_INVALID;
    }

  log_start_system_op (thread_p);

  if (btree_insert (thread_p, btid, key, class_oid, inst_oid, SINGLE_ROW_INSERT, NULL, NULL, NULL /* TO DO */ )
      == NO_ERROR)
    {
      isvalid = DISK_VALID;
      log_end_system_op (thread_p, LOG_RESULT_TOPOP_COMMIT);
    }
  else
    {
      assert (er_errid () != NO_ERROR);
      log_end_system_op (thread_p, LOG_RESULT_TOPOP_ABORT);
    }

#if defined(SERVER_MODE)
  lock_remove_all_inst_locks (thread_p, tran_index, class_oid, X_LOCK);
#endif /* SERVER_MODE */

  return isvalid;
}

static DISK_ISVALID
locator_repair_btree_by_delete (THREAD_ENTRY * thread_p, OID * class_oid, BTID * btid, OID * inst_oid)
{
  DB_VALUE key;
  bool clear_key = false;
  int dummy_unique;
  DISK_ISVALID isvalid = DISK_INVALID;
#if defined(SERVER_MODE)
  int tran_index;

  tran_index = LOG_FIND_THREAD_TRAN_INDEX (thread_p);
#endif /* SERVER_MODE */

  if (btree_find_key (thread_p, btid, inst_oid, &key, &clear_key) != DISK_VALID)
    {
      return DISK_INVALID;
    }

  if (lock_object (thread_p, inst_oid, class_oid, X_LOCK, LK_UNCOND_LOCK) == LK_GRANTED)
    {
      log_start_system_op (thread_p);

      if (btree_physical_delete (thread_p, btid, &key, inst_oid, class_oid, &dummy_unique, SINGLE_ROW_DELETE, NULL) ==
	  NO_ERROR)
	{
	  isvalid = DISK_VALID;
	  log_end_system_op (thread_p, LOG_RESULT_TOPOP_COMMIT);
	}
      else
	{
	  log_end_system_op (thread_p, LOG_RESULT_TOPOP_ABORT);
	}

#if defined(SERVER_MODE)
      lock_remove_all_inst_locks (thread_p, tran_index, class_oid, X_LOCK);
#endif /* SERVER_MODE */
    }

  if (clear_key)
    {
      pr_clear_value (&key);
    }

  return isvalid;
}

/*
 * locator_check_btree_entries () - Check consistency of btree entries and heap
 *
 * return: valid
 *
 *   btid(in): Btree identifier
 *   hfid(in): Heap identfier of the instances of class that are indexed
 *   class_oid(in): The class identifier
 *   n_attr_ids(in):  Number of attribute ids (size of the array).
 *   attr_ids(in): Attribute ID array.
 *   btname(in) :
 *   repair(in):
 *
 * Note: Check the consistency of the btree entries against the
 *              instances stored on heap and vive versa.
 */
DISK_ISVALID
locator_check_btree_entries (THREAD_ENTRY * thread_p, BTID * btid, HFID * hfid, OID * class_oid, int n_attr_ids,
			     ATTR_ID * attr_ids, int *atts_prefix_length, const char *btname, bool repair)
{
  DISK_ISVALID isvalid = DISK_VALID;
  DISK_ISVALID isallvalid = DISK_VALID;
  OID inst_oid, *p_inst_oid = &inst_oid;
  RECDES record = RECDES_INITIALIZER, *recordp = &record;	/* Record descriptor for copying object */
  SCAN_CODE scan;
  HEAP_SCANCACHE scan_cache;
  BTREE_CHECKSCAN bt_checkscan;
  BTREE_SCAN bt_scan;
  HEAP_CACHE_ATTRINFO attr_info;
  int num_btree_oids = 0;
  int num_heap_oids = 0;
  int oid_cnt;
  OID *oid_area = NULL;
  INDX_SCAN_ID isid;
  BTREE_ISCAN_OID_LIST oid_list;
  int i;
  DB_VALUE dbvalue;
  DB_VALUE *key = NULL;
  char buf[DBVAL_BUFSIZE + MAX_ALIGNMENT], *aligned_buf;
  char *classname = NULL;
  KEY_VAL_RANGE key_val_range;
  int index_id;
  OR_INDEX *index = NULL;
  DB_LOGICAL ev_res;
  OR_CLASSREP *classrepr = NULL;
  MVCC_SNAPSHOT *mvcc_snapshot = NULL;
  BTID btid_info;
#if defined(SERVER_MODE)
  int tran_index;
#endif /* SERVER_MODE */
  bool is_scancache_started = false;
  bool is_attrinfo_started = false;
  bool is_bt_checkscan_started = false;

  mvcc_snapshot = logtb_get_mvcc_snapshot (thread_p);
  if (mvcc_snapshot == NULL)
    {
      return DISK_ERROR;
    }
  DB_MAKE_NULL (&dbvalue);

  aligned_buf = PTR_ALIGN (buf, MAX_ALIGNMENT);

#if defined(SERVER_MODE)
  tran_index = LOG_FIND_THREAD_TRAN_INDEX (thread_p);
#endif /* SERVER_MODE */

  scan_init_index_scan (&isid, NULL, mvcc_snapshot);

  /* Start a scan cursor and a class attribute information */
  if (heap_scancache_start (thread_p, &scan_cache, hfid, class_oid, false, false, mvcc_snapshot) != NO_ERROR)
    {
      return DISK_ERROR;
    }
  is_scancache_started = true;

  if (heap_attrinfo_start (thread_p, class_oid, n_attr_ids, attr_ids, &attr_info) != NO_ERROR)
    {
      goto error;
    }
  is_attrinfo_started = true;

  classrepr = attr_info.last_classrepr;
  if (classrepr == NULL)
    {
      goto error;
    }
  index_id = -1;
  for (i = 0; i < classrepr->n_indexes; i++)
    {
      if (BTID_IS_EQUAL (&(classrepr->indexes[i].btid), btid))
	{
	  index_id = i;
	  break;
	}
    }
  assert (index_id != -1);

  index = &(attr_info.last_classrepr->indexes[index_id]);
  assert (index != NULL);

  /* 
   * Step 1) From Heap to B+tree
   */

  /* start a check-scan on index */
  if (btree_keyoid_checkscan_start (thread_p, btid, &bt_checkscan) != NO_ERROR)
    {
      goto error;
    }
  is_bt_checkscan_started = true;

  inst_oid.volid = hfid->vfid.volid;
  inst_oid.pageid = NULL_PAGEID;
  inst_oid.slotid = NULL_SLOTID;

  while ((scan = heap_next (thread_p, hfid, class_oid, &inst_oid, &record, &scan_cache, COPY)) == S_SUCCESS)
    {
      num_heap_oids++;

      if (index->filter_predicate)
	{
	  if (locator_eval_filter_predicate (thread_p, &index->btid, index->filter_predicate, class_oid, &p_inst_oid, 1,
					     &recordp, &ev_res) != NO_ERROR)
	    {
	      isallvalid = DISK_ERROR;
	    }
	  else if (ev_res != V_TRUE)
	    {
	      /* 
	       * To exclude the heap OID of which record cannot satisfy the
	       * conditions of the index filter predicate.
	       */
	      num_heap_oids--;
	      continue;
	    }
	}

      /* Make sure that the index entry exist */
      if ((n_attr_ids == 1 && heap_attrinfo_read_dbvalues (thread_p, &inst_oid, &record, NULL, &attr_info) != NO_ERROR)
	  || (key = heap_attrvalue_get_key (thread_p, index_id, &attr_info, &record, &btid_info, &dbvalue, aligned_buf,
					    NULL, NULL)) == NULL)
	{
	  if (isallvalid != DISK_INVALID)
	    {
	      isallvalid = DISK_ERROR;
	    }
	}
      else
	{
	  assert (key != NULL);

	  if (db_value_is_null (key) || btree_multicol_key_is_null (key))
	    {
	      /* Do not check the btree since unbound values are not recorded */
	      num_heap_oids--;
	    }
	  else
	    {
	      isvalid = btree_keyoid_checkscan_check (thread_p, &bt_checkscan, class_oid, key, &inst_oid);

	      if (er_errid () == ER_INTERRUPTED)
		{
		  /* in case of user interrupt */
		  goto error;
		}

	      if (isvalid == DISK_INVALID)
		{
		  if (repair)
		    {
		      isvalid = locator_repair_btree_by_insert (thread_p, class_oid, btid, key, &inst_oid);
		    }

		  if (isvalid == DISK_INVALID)
		    {
		      char *key_dmp;

		      key_dmp = pr_valstring (key);

		      if (!OID_ISNULL (class_oid))
			{
			  classname = heap_get_class_name (thread_p, class_oid);
			}

		      er_set (ER_ERROR_SEVERITY, ARG_FILE_LINE, ER_LC_INCONSISTENT_BTREE_ENTRY_TYPE1, 12,
			      (btname) ? btname : "*UNKNOWN-INDEX*", (classname) ? classname : "*UNKNOWN-CLASS*",
			      class_oid->volid, class_oid->pageid, class_oid->slotid, (key_dmp) ? key_dmp : "_NULL_KEY",
			      inst_oid.volid, inst_oid.pageid, inst_oid.slotid, btid->vfid.volid, btid->vfid.fileid,
			      btid->root_pageid);

		      if (key_dmp)
			{
			  free_and_init (key_dmp);
			}

		      if (classname)
			{
			  free_and_init (classname);
			}

		      if (isallvalid != DISK_INVALID)
			{
			  isallvalid = isvalid;
			}
		    }
		}
	    }
	}

      if (key == &dbvalue)
	{
	  pr_clear_value (key);
	  key = NULL;
	}
    }

  if (scan != S_END && isallvalid != DISK_INVALID)
    {
      isallvalid = DISK_ERROR;
    }

  /* close the index check-scan */
  btree_keyoid_checkscan_end (thread_p, &bt_checkscan);
  is_bt_checkscan_started = false;

  /* Finish scan cursor and class attribute cache information */
  heap_attrinfo_end (thread_p, &attr_info);
  is_attrinfo_started = false;

  /* 
   * Step 2) From B+tree to Heap
   */

  BTREE_INIT_SCAN (&bt_scan);

  isid.oid_list = &oid_list;
  isid.oid_list->oid_cnt = 0;
  isid.oid_list->oidp = (OID *) malloc (ISCAN_OID_BUFFER_CAPACITY);
  if (isid.oid_list->oidp == NULL)
    {
      er_set (ER_ERROR_SEVERITY, ARG_FILE_LINE, ER_OUT_OF_VIRTUAL_MEMORY, 1, (size_t) ISCAN_OID_BUFFER_SIZE);

      isallvalid = DISK_ERROR;
      goto error;
    }
  isid.oid_list->capacity = ISCAN_OID_BUFFER_CAPACITY / OR_OID_SIZE;
  isid.oid_list->max_oid_cnt = isid.oid_list->capacity;
  isid.oid_list->next_list = NULL;
  isid.indx_info = NULL;

  /* alloc index key copy_buf */
  isid.copy_buf = (char *) db_private_alloc (thread_p, DBVAL_BUFSIZE);
  if (isid.copy_buf == NULL)
    {
      isallvalid = DISK_ERROR;
      goto error;
    }
  isid.copy_buf_len = DBVAL_BUFSIZE;
  memset ((void *) (&(isid.indx_cov)), 0, sizeof (INDX_COV));
  memset ((void *) (&(isid.multi_range_opt)), 0, sizeof (MULTI_RANGE_OPT));

  scan_init_iss (&isid);

  if (heap_scancache_start (thread_p, &isid.scan_cache, hfid, class_oid, true, true, mvcc_snapshot) != NO_ERROR)
    {
      isallvalid = DISK_ERROR;
      goto error;
    }

  isid.check_not_vacuumed = true;
  db_make_null (&key_val_range.key1);
  db_make_null (&key_val_range.key2);
  key_val_range.range = INF_INF;
  key_val_range.num_index_term = 0;
  do
    {
      /* search index */
      if (btree_prepare_bts (thread_p, &bt_scan, btid, &isid, &key_val_range, NULL, class_oid, NULL, NULL, false, NULL)
	  != NO_ERROR)
	{
	  assert (er_errid () != NO_ERROR);
	  break;
	}
      if (btree_range_scan (thread_p, &bt_scan, btree_range_scan_select_visible_oids) != NO_ERROR)
	{
	  assert (er_errid () != NO_ERROR);
	  break;
	}
      oid_cnt = bt_scan.n_oids_read_last_iteration;
      if (oid_cnt < 0)
	{
	  assert (false);
	  break;
	}
      oid_area = isid.oid_list->oidp;
      num_btree_oids += oid_cnt;
      for (i = 0; i < oid_cnt; i++)
	{
	  if (!heap_does_exist (thread_p, class_oid, &oid_area[i]))
	    {
	      isvalid = DISK_INVALID;

	      if (repair)
		{
		  /* don't care about filter predicate here since we are sure that oid_area[i] is contained in tree,
		   * the keys has been already S_LOCK-ed. */
		  isvalid = locator_repair_btree_by_delete (thread_p, class_oid, btid, &oid_area[i]);
		}

	      if (isvalid == DISK_VALID)
		{
		  num_btree_oids--;
		}
	      else
		{
		  if (!OID_ISNULL (class_oid))
		    {
		      classname = heap_get_class_name (thread_p, class_oid);
		    }

		  er_set (ER_ERROR_SEVERITY, ARG_FILE_LINE, ER_LC_INCONSISTENT_BTREE_ENTRY_TYPE2, 11,
			  (btname) ? btname : "*UNKNOWN-INDEX*", (classname) ? classname : "*UNKNOWN-CLASS*",
			  class_oid->volid, class_oid->pageid, class_oid->slotid, oid_area[i].volid, oid_area[i].pageid,
			  oid_area[i].slotid, btid->vfid.volid, btid->vfid.fileid, btid->root_pageid);

		  if (classname)
		    {
		      free_and_init (classname);
		    }

		  isallvalid = DISK_INVALID;
		}
	    }
	}

    }
  while (!BTREE_END_OF_SCAN (&bt_scan));

  if (heap_scancache_end (thread_p, &isid.scan_cache) != NO_ERROR)
    {
      isallvalid = DISK_INVALID;
    }

  if (num_heap_oids != num_btree_oids)
    {
      if (!OID_ISNULL (class_oid))
	{
	  classname = heap_get_class_name (thread_p, class_oid);
	}

      er_set (ER_ERROR_SEVERITY, ARG_FILE_LINE, ER_LC_INCONSISTENT_BTREE_ENTRY_TYPE3, 10,
	      (btname) ? btname : "*UNKNOWN-INDEX*", (classname) ? classname : "*UNKNOWN-CLASS*", class_oid->volid,
	      class_oid->pageid, class_oid->slotid, num_heap_oids, num_btree_oids, btid->vfid.volid, btid->vfid.fileid,
	      btid->root_pageid);

      if (classname)
	{
	  free_and_init (classname);
	}

      isallvalid = DISK_INVALID;
    }

  if (isid.check_not_vacuumed && isid.not_vacuumed_res != DISK_VALID)
    {
      er_set (ER_FATAL_ERROR_SEVERITY, ARG_FILE_LINE, ER_INDEX_FOUND_NOT_VACUUMED, 5,
	      (btname) ? btname : "*UNKNOWN-INDEX*", (classname) ? classname : "*UNKNOWN-CLASS*", class_oid->volid,
	      class_oid->pageid, class_oid->slotid);
      isallvalid = isid.not_vacuumed_res;
    }

end:

  if (key == &dbvalue)
    {
      pr_clear_value (key);
    }

  if (isid.oid_list != NULL && isid.oid_list->oidp != NULL)
    {
      free_and_init (isid.oid_list->oidp);
    }

  /* free index key copy_buf */
  if (isid.copy_buf)
    {
      db_private_free_and_init (thread_p, isid.copy_buf);
    }

  if (is_scancache_started && heap_scancache_end (thread_p, &scan_cache) != NO_ERROR)
    {
      isallvalid = DISK_INVALID;
    }

  if (is_bt_checkscan_started)
    {
      btree_keyoid_checkscan_end (thread_p, &bt_checkscan);
    }

  if (is_attrinfo_started)
    {
      heap_attrinfo_end (thread_p, &attr_info);
    }

  return isallvalid;

error:
  isallvalid = DISK_ERROR;
  goto end;
}

/*
 * locator_check_unique_btree_entries () - Check consistency of unique btree entries
 *                                    and heaps
 *
 * return: valid
 *
 *   btid(in): Btree identifier
 *   class_oid(in):
 *   classrec(in):
 *   attr_ids(in): Array of indexed attributes for the btid
 *   repair(in):
 *
 * Note: Check the consistency of the unique btree entries against the
 *              instances stored on heap and vice versa.  Unique btrees are
 *              special because they span hierarchies and can have multiple
 *              heaps associated with them.
 */
static DISK_ISVALID
locator_check_unique_btree_entries (THREAD_ENTRY * thread_p, BTID * btid, OID * cls_oid, RECDES * classrec,
				    ATTR_ID * attr_ids, const char *btname, bool repair)
{
  DISK_ISVALID isvalid = DISK_VALID, isallvalid = DISK_VALID;
  OID inst_oid, *p_inst_oid = &inst_oid;
  RECDES peek, *p_peek = &peek;
  SCAN_CODE scan;
  HEAP_SCANCACHE *scan_cache = NULL;
  BTREE_CHECKSCAN bt_checkscan;
  BTREE_SCAN bt_scan;
  HEAP_CACHE_ATTRINFO attr_info;
  DB_VALUE *key = NULL;
  DB_VALUE dbvalue;
  int num_btree_oids = 0, num_heap_oids = 0, num_nulls = 0;
  int oid_cnt;
  OID *oid_area = NULL;
  int num_classes, scancache_inited = 0, attrinfo_inited = 0;
  int i, j, index_id;
  HFID *hfids = NULL, *hfid = NULL;
  OID *class_oids = NULL, *class_oid = NULL;
  INDX_SCAN_ID isid;
  BTREE_ISCAN_OID_LIST oid_list;
  char buf[DBVAL_BUFSIZE + MAX_ALIGNMENT], *aligned_buf;
  char *classname = NULL;
  KEY_VAL_RANGE key_val_range;
  OR_INDEX *index;
  DB_LOGICAL ev_res;
  int partition_local_index = 0;
  MVCC_SNAPSHOT *mvcc_snapshot = NULL;
#if defined(SERVER_MODE)
  int tran_index;
#else
  int btree_oid_cnt, btree_null_cnt, btree_key_cnt;
#endif /* SERVER_MODE */
  bool bt_checkscan_inited = false;

  mvcc_snapshot = logtb_get_mvcc_snapshot (thread_p);
  if (mvcc_snapshot == NULL)
    {
      return DISK_ERROR;
    }
  DB_MAKE_NULL (&dbvalue);

  aligned_buf = PTR_ALIGN (buf, MAX_ALIGNMENT);

#if defined(SERVER_MODE)
  tran_index = LOG_FIND_THREAD_TRAN_INDEX (thread_p);
#endif /* SERVER_MODE */

  scan_init_index_scan (&isid, NULL, mvcc_snapshot);

  /* get all the heap files associated with this unique btree */
  if (or_get_unique_hierarchy (thread_p, classrec, attr_ids[0], btid, &class_oids, &hfids, &num_classes,
			       &partition_local_index) != NO_ERROR
      || class_oids == NULL || hfids == NULL || num_classes < 1)
    {
      if (class_oids != NULL)
	{
	  free_and_init (class_oids);
	}

      if (hfids != NULL)
	{
	  free_and_init (hfids);
	}

      goto error;
    }

  /* 
   * Step 1) Check if all instances of all the heaps are in the unique btree.
   */

  scan_cache = (HEAP_SCANCACHE *) malloc (num_classes * sizeof (HEAP_SCANCACHE));
  if (scan_cache == NULL)
    {
      er_set (ER_ERROR_SEVERITY, ARG_FILE_LINE, ER_OUT_OF_VIRTUAL_MEMORY, 1, num_classes * sizeof (HEAP_SCANCACHE));
      goto error;
    }

  if (partition_local_index == 1)
    {
      if (num_classes == 1)
	{
	  /* partition class with local index */
	  COPY_OID (&class_oids[0], cls_oid);
	  or_class_hfid (classrec, &hfids[0]);
	}
      else
	{
	  /* a partitioned class and a local index */
	  goto end;
	}
    }

  for (j = 0; j < num_classes; j++)
    {
      hfid = &hfids[j];
      class_oid = &class_oids[j];

      /* Start a scan cursor and a class attribute information */
      if (heap_scancache_start (thread_p, &scan_cache[j], hfid, class_oid, true, false, mvcc_snapshot) != NO_ERROR)
	{
	  goto error;
	}
      scancache_inited++;

      index_id = heap_attrinfo_start_with_btid (thread_p, class_oid, btid, &attr_info);
      if (index_id < 0)
	{
	  goto error;
	}
      index = &(attr_info.last_classrepr->indexes[index_id]);
      assert (index != NULL);

      attrinfo_inited = 1;

      /* start a check-scan on index */
      if (btree_keyoid_checkscan_start (thread_p, btid, &bt_checkscan) != NO_ERROR)
	{
	  goto error;
	}
      bt_checkscan_inited = true;

      inst_oid.volid = hfid->vfid.volid;
      inst_oid.pageid = NULL_PAGEID;
      inst_oid.slotid = NULL_SLOTID;

      while ((scan = heap_next (thread_p, hfid, class_oid, &inst_oid, &peek, &scan_cache[j], PEEK)) == S_SUCCESS)
	{
	  num_heap_oids++;

	  if (index->filter_predicate)
	    {
	      if (locator_eval_filter_predicate
		  (thread_p, btid, index->filter_predicate, class_oid, &p_inst_oid, 1, &p_peek, &ev_res) != NO_ERROR)
		{
		  goto error;
		}
	      else if (ev_res != V_TRUE)
		{
		  continue;
		}
	    }

	  /* Make sure that the index entry exists */
	  if ((heap_attrinfo_read_dbvalues (thread_p, &inst_oid, &peek, NULL, &attr_info) != NO_ERROR)
	      ||
	      ((key =
		heap_attrvalue_get_key (thread_p, index_id, &attr_info, &peek, btid, &dbvalue, aligned_buf, NULL,
					NULL)) == NULL))
	    {
	      if (isallvalid != DISK_INVALID)
		{
		  isallvalid = DISK_ERROR;
		}
	    }
	  else
	    {
	      assert (key != NULL);

	      if (db_value_is_null (key) || btree_multicol_key_is_null (key))
		{
		  num_nulls++;
		}
	      else
		{
		  isvalid = btree_keyoid_checkscan_check (thread_p, &bt_checkscan, class_oid, key, &inst_oid);

		  if (er_errid () == ER_INTERRUPTED)
		    {
		      /* in case of user interrupt */
		      goto error;
		    }

		  if (isvalid == DISK_INVALID)
		    {
		      if (repair)
			{
			  isvalid = locator_repair_btree_by_insert (thread_p, class_oid, btid, key, &inst_oid);
			}

		      if (isvalid == DISK_INVALID)
			{
			  char *key_dmp;

			  key_dmp = pr_valstring (key);
			  if (!OID_ISNULL (class_oid))
			    {
			      classname = heap_get_class_name (thread_p, class_oid);
			    }

			  er_set (ER_ERROR_SEVERITY, ARG_FILE_LINE, ER_LC_INCONSISTENT_BTREE_ENTRY_TYPE1, 12,
				  (btname) ? btname : "*UNKNOWN-INDEX*", (classname) ? classname : "*UNKNOWN-CLASS*",
				  class_oid->volid, class_oid->pageid, class_oid->slotid,
				  (key_dmp) ? key_dmp : "_NULL_KEY", inst_oid.volid, inst_oid.pageid, inst_oid.slotid,
				  btid->vfid.volid, btid->vfid.fileid, btid->root_pageid);

			  if (key_dmp)
			    {
			      free_and_init (key_dmp);
			    }

			  if (classname)
			    {
			      free_and_init (classname);
			    }

			  if (isallvalid != DISK_INVALID)
			    {
			      isallvalid = isvalid;
			    }
			}
		    }
		}
	    }

	  if (key == &dbvalue)
	    {
	      pr_clear_value (key);
	    }
	}

      if (scan != S_END && isallvalid != DISK_INVALID)
	{
	  isallvalid = DISK_ERROR;
	}

      /* close the index check-scan */
      btree_keyoid_checkscan_end (thread_p, &bt_checkscan);
      bt_checkscan_inited = false;

      /* Finish scan cursor and class attribute cache information */
      heap_attrinfo_end (thread_p, &attr_info);
      attrinfo_inited = 0;
    }

  /* 
   * Step 2) Check that all the btree entries are members of one of the heaps.
   */

  BTREE_INIT_SCAN (&bt_scan);

  isid.oid_list = &oid_list;
  isid.oid_list->oid_cnt = 0;
  isid.oid_list->oidp = (OID *) malloc (ISCAN_OID_BUFFER_CAPACITY);
  if (isid.oid_list->oidp == NULL)
    {
      er_set (ER_ERROR_SEVERITY, ARG_FILE_LINE, ER_OUT_OF_VIRTUAL_MEMORY, 1, (size_t) ISCAN_OID_BUFFER_SIZE);
      goto error;
    }
  isid.oid_list->capacity = ISCAN_OID_BUFFER_CAPACITY / OR_OID_SIZE;
  isid.oid_list->max_oid_cnt = isid.oid_list->capacity;
  isid.oid_list->next_list = NULL;
  /* alloc index key copy_buf */
  isid.copy_buf = (char *) db_private_alloc (thread_p, DBVAL_BUFSIZE);
  if (isid.copy_buf == NULL)
    {
      goto error;
    }
  isid.copy_buf_len = DBVAL_BUFSIZE;

  if (heap_scancache_start (thread_p, &isid.scan_cache, hfid, class_oid, true, true, mvcc_snapshot) != NO_ERROR)
    {
      goto error;
    }

  isid.check_not_vacuumed = true;
  db_make_null (&key_val_range.key1);
  db_make_null (&key_val_range.key2);
  key_val_range.range = INF_INF;
  key_val_range.num_index_term = 0;

  do
    {
      /* search index */
      if (btree_prepare_bts (thread_p, &bt_scan, btid, &isid, &key_val_range, NULL, NULL, NULL, NULL, false, NULL) !=
	  NO_ERROR)
	{
	  assert (er_errid () != NO_ERROR);
	  break;
	}
      if (btree_range_scan (thread_p, &bt_scan, btree_range_scan_select_visible_oids) != NO_ERROR)
	{
	  assert (er_errid () != NO_ERROR);
	  break;
	}
      oid_cnt = bt_scan.n_oids_read_last_iteration;

      /* TODO: unique with prefix length */
      /* ^ What is this TODO? ^ */

      if (oid_cnt == -1)
	{
	  assert (false);
	  break;
	}

      oid_area = isid.oid_list->oidp;

      num_btree_oids += oid_cnt;
      for (i = 0; i < oid_cnt; i++)
	{
	  if (!heap_does_exist (thread_p, NULL, &oid_area[i]))
	    {
	      isvalid = DISK_INVALID;
	      if (repair)
		{
		  /* don't care about filter predicate here since we are sure that oid_area[i] is contained in tree the 
		   * keys has been already S_LOCK-ed. */
		  isvalid = locator_repair_btree_by_delete (thread_p, class_oid, btid, &oid_area[i]);
		}

	      if (isvalid == DISK_VALID)
		{
		  num_btree_oids--;
		}
	      else
		{
		  if (!OID_ISNULL (class_oid))
		    {
		      classname = heap_get_class_name (thread_p, class_oid);
		    }

		  er_set (ER_ERROR_SEVERITY, ARG_FILE_LINE, ER_LC_INCONSISTENT_BTREE_ENTRY_TYPE2, 11,
			  (btname) ? btname : "*UNKNOWN-INDEX*", (classname) ? classname : "*UNKNOWN-CLASS*",
			  class_oid->volid, class_oid->pageid, class_oid->slotid, oid_area[i].volid, oid_area[i].pageid,
			  oid_area[i].slotid, btid->vfid.volid, btid->vfid.fileid, btid->root_pageid);

		  if (classname)
		    {
		      free_and_init (classname);
		    }

		  isallvalid = DISK_INVALID;
		}
	    }
	  else
	    {
	      OID cl_oid;
	      int found = 0;

	      /* 
	       * check to make sure that the OID is one of the OIDs from our
	       * list of classes.
	       */
	      if (heap_get_class_oid (thread_p, &oid_area[i], &cl_oid) != S_SUCCESS)
		{
		  (void) heap_scancache_end (thread_p, &isid.scan_cache);
		  goto error;
		}

	      for (j = 0, found = 0; found == 0 && class_oids != NULL && j < num_classes; j++)
		{
		  if (OID_EQ (&cl_oid, &(class_oids[j])))
		    {
		      found = 1;
		    }
		}

	      if (!found)
		{
		  if (!OID_ISNULL (class_oid))
		    {
		      classname = heap_get_class_name (thread_p, class_oid);
		    }

		  er_set (ER_ERROR_SEVERITY, ARG_FILE_LINE, ER_LC_INCONSISTENT_BTREE_ENTRY_TYPE8, 11,
			  (btname) ? btname : "*UNKNOWN-INDEX*", (classname) ? classname : "*UNKNOWN-CLASS*",
			  class_oid->volid, class_oid->pageid, class_oid->slotid, oid_area[i].volid, oid_area[i].pageid,
			  oid_area[i].slotid, btid->vfid.volid, btid->vfid.fileid, btid->root_pageid);

		  if (classname)
		    {
		      free_and_init (classname);
		    }
		  isallvalid = DISK_INVALID;
		}
	    }
	}
    }
  while (!BTREE_END_OF_SCAN (&bt_scan));

  free_and_init (isid.oid_list->oidp);
  /* free index key copy_buf */
  if (isid.copy_buf)
    {
      db_private_free_and_init (thread_p, isid.copy_buf);
    }

  if (heap_scancache_end (thread_p, &isid.scan_cache) != NO_ERROR)
    {
      goto error;
    }

  /* check to see that the btree root statistics are correct. */
#if defined(SA_MODE)
  if (logtb_get_global_unique_stats (thread_p, btid, &btree_oid_cnt, &btree_null_cnt, &btree_key_cnt) != NO_ERROR)
    {
      goto error;
    }
#endif

  /* Do the numbers add up? */
  if (num_heap_oids != num_btree_oids + num_nulls)
    {
      if (!OID_ISNULL (class_oid))
	{
	  classname = heap_get_class_name (thread_p, class_oid);
	}

      er_set (ER_ERROR_SEVERITY, ARG_FILE_LINE, ER_LC_INCONSISTENT_BTREE_ENTRY_TYPE4, 11,
	      (btname) ? btname : "*UNKNOWN-INDEX*", (classname) ? classname : "*UNKNOWN-CLASS*", class_oid->volid,
	      class_oid->pageid, class_oid->slotid, num_heap_oids, num_btree_oids, num_nulls, btid->vfid.volid,
	      btid->vfid.fileid, btid->root_pageid);

      if (classname)
	{
	  free_and_init (classname);
	}

      isallvalid = DISK_INVALID;
    }

#if defined(SA_MODE)
  if (num_heap_oids != btree_oid_cnt)
    {
      if (!OID_ISNULL (class_oid))
	{
	  classname = heap_get_class_name (thread_p, class_oid);
	}

      er_set (ER_ERROR_SEVERITY, ARG_FILE_LINE, ER_LC_INCONSISTENT_BTREE_ENTRY_TYPE5, 10,
	      (btname) ? btname : "*UNKNOWN-INDEX*", (classname) ? classname : "*UNKNOWN-CLASS*", class_oid->volid,
	      class_oid->pageid, class_oid->slotid, num_heap_oids, btree_oid_cnt, btid->vfid.volid, btid->vfid.fileid,
	      btid->root_pageid);

      if (classname)
	{
	  free_and_init (classname);
	}

      isallvalid = DISK_INVALID;
    }

  if (num_nulls != btree_null_cnt)
    {
      if (!OID_ISNULL (class_oid))
	{
	  classname = heap_get_class_name (thread_p, class_oid);
	}

      er_set (ER_ERROR_SEVERITY, ARG_FILE_LINE, ER_LC_INCONSISTENT_BTREE_ENTRY_TYPE7, 10,
	      (btname) ? btname : "*UNKNOWN-INDEX*", (classname) ? classname : "*UNKNOWN-CLASS*", class_oid->volid,
	      class_oid->pageid, class_oid->slotid, num_nulls, btree_null_cnt, btid->vfid.volid, btid->vfid.fileid,
	      btid->root_pageid);

      if (classname)
	{
	  free_and_init (classname);
	}
      isallvalid = DISK_INVALID;
    }

  /* finally check if the btree thinks that it is unique */
  if (btree_oid_cnt != btree_null_cnt + btree_key_cnt)
    {
      if (!OID_ISNULL (class_oid))
	{
	  classname = heap_get_class_name (thread_p, class_oid);
	}

      er_set (ER_ERROR_SEVERITY, ARG_FILE_LINE, ER_LC_INCONSISTENT_BTREE_ENTRY_TYPE6, 11,
	      (btname) ? btname : "*UNKNOWN-INDEX*", (classname) ? classname : "*UNKNOWN-CLASS*", class_oid->volid,
	      class_oid->pageid, class_oid->slotid, btree_oid_cnt, btree_null_cnt, btree_key_cnt, btid->vfid.volid,
	      btid->vfid.fileid, btid->root_pageid);

      if (classname)
	{
	  free_and_init (classname);
	}

      isallvalid = DISK_INVALID;
    }
#endif

  if (isid.check_not_vacuumed && isid.not_vacuumed_res != DISK_VALID)
    {
      er_set (ER_FATAL_ERROR_SEVERITY, ARG_FILE_LINE, ER_INDEX_FOUND_NOT_VACUUMED, 5,
	      (btname) ? btname : "*UNKNOWN-INDEX*", (classname) ? classname : "*UNKNOWN-CLASS*", class_oid->volid,
	      class_oid->pageid, class_oid->slotid);
      isallvalid = isid.not_vacuumed_res;
    }

end:

  for (j = 0; j < scancache_inited; j++)
    {
      if (heap_scancache_end (thread_p, &scan_cache[j]) != NO_ERROR)
	{
	  goto error;
	}
    }

  if (scan_cache)
    {
      free_and_init (scan_cache);
    }

  free_and_init (class_oids);
  free_and_init (hfids);

  return isallvalid;

error:

  if (isid.oid_list != NULL && isid.oid_list->oidp != NULL)
    {
      free_and_init (isid.oid_list->oidp);
    }

  /* free index key copy_buf */
  if (isid.copy_buf)
    {
      db_private_free_and_init (thread_p, isid.copy_buf);
    }

  if (class_oids)
    {
      free_and_init (class_oids);
    }

  if (hfids)
    {
      free_and_init (hfids);
    }

  if (attrinfo_inited)
    {
      heap_attrinfo_end (thread_p, &attr_info);
    }

  for (j = 0; j < scancache_inited; j++)
    {
      (void) heap_scancache_end (thread_p, &scan_cache[j]);
    }

  if (scan_cache)
    {
      free_and_init (scan_cache);
    }

  if (bt_checkscan_inited)
    {
      btree_keyoid_checkscan_end (thread_p, &bt_checkscan);
    }

  return DISK_ERROR;
}

/*
 * locator_check_class () - Check consistency of a class
 *
 * return: valid
 *
 *   repair(in):
 */
DISK_ISVALID
locator_check_class (THREAD_ENTRY * thread_p, OID * class_oid, RECDES * peek, HFID * class_hfid, BTID * index_btid,
		     bool repair)
{
  DISK_ISVALID isvalid = DISK_VALID, rv = DISK_VALID;
  HEAP_CACHE_ATTRINFO attr_info;
  int i;
  HEAP_IDX_ELEMENTS_INFO idx_info;
  BTID *btid;
  ATTR_ID *attrids = NULL;
  int n_attrs;
  char *btname = NULL;
  int *attrs_prefix_length = NULL;

  if (heap_attrinfo_start_with_index (thread_p, class_oid, peek, &attr_info, &idx_info) < 0)
    {
      return DISK_ERROR;
    }

  if (idx_info.num_btids <= 0)
    {
      heap_attrinfo_end (thread_p, &attr_info);
      return DISK_VALID;
    }

  for (i = 0; i < idx_info.num_btids && rv != DISK_ERROR; i++)
    {
      btid = heap_indexinfo_get_btid (i, &attr_info);
      if (btid == NULL)
	{
	  isvalid = DISK_ERROR;
	  break;
	}

      if (index_btid != NULL && !BTID_IS_EQUAL (btid, index_btid))
	{
	  continue;
	}

      n_attrs = heap_indexinfo_get_num_attrs (i, &attr_info);
      if (n_attrs <= 0)
	{
	  isvalid = DISK_ERROR;
	  break;
	}

      attrids = (ATTR_ID *) malloc (n_attrs * sizeof (ATTR_ID));
      if (attrids == NULL)
	{
	  er_set (ER_ERROR_SEVERITY, ARG_FILE_LINE, ER_OUT_OF_VIRTUAL_MEMORY, 1, n_attrs * sizeof (ATTR_ID));
	  isvalid = DISK_ERROR;
	  break;
	}

      if (heap_indexinfo_get_attrids (i, &attr_info, attrids) != NO_ERROR)
	{
	  free_and_init (attrids);
	  isvalid = DISK_ERROR;
	  break;
	}

      attrs_prefix_length = (int *) malloc (n_attrs * sizeof (int));
      if (attrs_prefix_length == NULL)
	{
	  free_and_init (attrids);
	  er_set (ER_ERROR_SEVERITY, ARG_FILE_LINE, ER_OUT_OF_VIRTUAL_MEMORY, 1, n_attrs * sizeof (int));
	  isvalid = DISK_ERROR;
	  break;
	}

      if (heap_indexinfo_get_attrs_prefix_length (i, &attr_info, attrs_prefix_length, n_attrs) != NO_ERROR)
	{
	  free_and_init (attrids);
	  free_and_init (attrs_prefix_length);
	  isvalid = DISK_ERROR;
	  break;
	}

      if (heap_get_indexinfo_of_btid (thread_p, class_oid, btid, NULL, NULL, NULL, NULL, &btname, NULL) != NO_ERROR)
	{
	  free_and_init (attrids);
	  free_and_init (attrs_prefix_length);
	  isvalid = DISK_ERROR;
	  break;
	}

      if (xbtree_get_unique_pk (thread_p, btid))
	{
	  rv = locator_check_unique_btree_entries (thread_p, btid, class_oid, peek, attrids, btname, repair);
	}
      else
	{
	  rv =
	    locator_check_btree_entries (thread_p, btid, class_hfid, class_oid, n_attrs, attrids, attrs_prefix_length,
					 btname, repair);
	}
      if (rv != DISK_VALID)
	{
	  isvalid = DISK_ERROR;
	}

      free_and_init (attrids);
      if (attrs_prefix_length)
	{
	  free_and_init (attrs_prefix_length);
	}
      if (btname)
	{
	  free_and_init (btname);
	}
    }

  heap_attrinfo_end (thread_p, &attr_info);
  return isvalid;
}

/*
 * locator_check_by_class_oid () - Check consistency of a class
 *
 * return: valid
 *
 *   repair(in):
 *
 */
DISK_ISVALID
locator_check_by_class_oid (THREAD_ENTRY * thread_p, OID * cls_oid, HFID * hfid, BTID * index_btid, bool repair)
{
  RECDES copy_rec = RECDES_INITIALIZER;
  HEAP_SCANCACHE scan;
  HFID root_hfid;
  DISK_ISVALID rv = DISK_ERROR;
  MVCC_SNAPSHOT *mvcc_snapshot = NULL;

  mvcc_snapshot = logtb_get_mvcc_snapshot (thread_p);
  if (mvcc_snapshot == NULL)
    {
      return DISK_ERROR;
    }

  if (boot_find_root_heap (&root_hfid) != NO_ERROR || HFID_IS_NULL (&root_hfid))
    {
      return DISK_ERROR;
    }

  if (heap_scancache_start (thread_p, &scan, &root_hfid, oid_Root_class_oid, true, false, mvcc_snapshot) != NO_ERROR)
    {
      return DISK_ERROR;
    }

  if (heap_get_class_record (thread_p, cls_oid, &copy_rec, &scan, COPY) != S_SUCCESS)
    {
      heap_scancache_end (thread_p, &scan);
      return DISK_ERROR;
    }

  /* lock class and unlatch page */
  if (lock_object (thread_p, cls_oid, oid_Root_class_oid, IS_LOCK, LK_COND_LOCK) != LK_GRANTED)
    {
      if (scan.page_watcher.pgptr != NULL)
	{
	  pgbuf_ordered_unfix (thread_p, &scan.page_watcher);
	}

      if (lock_object (thread_p, cls_oid, oid_Root_class_oid, IS_LOCK, LK_UNCOND_LOCK) != LK_GRANTED)
	{
	  heap_scancache_end (thread_p, &scan);
	  return DISK_ERROR;
	}

      copy_rec.data = NULL;
      if (heap_get_class_record (thread_p, cls_oid, &copy_rec, &scan, COPY) != S_SUCCESS)
	{
	  lock_unlock_object (thread_p, cls_oid, oid_Root_class_oid, IS_LOCK, true);
	  heap_scancache_end (thread_p, &scan);
	  return DISK_ERROR;
	}
    }

  /* we have lock on class_oid, record COPYed, while page is latched */
  if (scan.page_watcher.pgptr != NULL)
    {
      pgbuf_ordered_unfix (thread_p, &scan.page_watcher);
    }

  rv = locator_check_class (thread_p, cls_oid, &copy_rec, hfid, index_btid, repair);

  lock_unlock_object (thread_p, cls_oid, oid_Root_class_oid, IS_LOCK, true);

  heap_scancache_end (thread_p, &scan);

  return rv;
}

/*
 * locator_check_all_entries_of_all_btrees () - Check consistency of all
 *						entries of all btrees
 *
 * return: valid
 *
 *   repair(in):
 *
 * Note: Check the consistency of all entries of all btrees against the
 *              the corresponding heaps.
 */
DISK_ISVALID
locator_check_all_entries_of_all_btrees (THREAD_ENTRY * thread_p, bool repair)
{
  RECDES copy_rec = RECDES_INITIALIZER;	/* Record descriptor for copy object */
  HFID root_hfid;
  HFID hfid;
  OID oid;
  HEAP_SCANCACHE scan;
  SCAN_CODE code = S_SUCCESS;
  DISK_ISVALID isallvalid = DISK_VALID;
  MVCC_SNAPSHOT *mvcc_snapshot = NULL;

  mvcc_snapshot = logtb_get_mvcc_snapshot (thread_p);
  if (mvcc_snapshot == NULL)
    {
      return DISK_ERROR;
    }

  /* 
   * Find all the classes.
   * If the class has an index, check the logical consistency of the index
   */

  /* Find the heap for the root classes */

  if (boot_find_root_heap (&root_hfid) != NO_ERROR || HFID_IS_NULL (&root_hfid))
    {
      return DISK_ERROR;
    }

  if (heap_scancache_start (thread_p, &scan, &root_hfid, oid_Root_class_oid, true, false, mvcc_snapshot) != NO_ERROR)
    {
      return DISK_ERROR;
    }

  oid.volid = root_hfid.vfid.volid;
  oid.pageid = NULL_PAGEID;
  oid.slotid = NULL_SLOTID;

  while (isallvalid != DISK_ERROR)
    {
      copy_rec.data = NULL;
      code = heap_next (thread_p, &root_hfid, oid_Root_class_oid, &oid, &copy_rec, &scan, COPY);
      if (code != S_SUCCESS)
	{
	  break;
	}

      or_class_hfid (&copy_rec, &hfid);
      if (HFID_IS_NULL (&hfid))
	{
	  continue;
	}

      /* lock class and unlatch page */
      if (lock_object (thread_p, &oid, oid_Root_class_oid, IS_LOCK, LK_COND_LOCK) != LK_GRANTED)
	{
	  if (scan.page_watcher.pgptr != NULL)
	    {
	      pgbuf_ordered_unfix (thread_p, &scan.page_watcher);
	    }

	  if (lock_object (thread_p, &oid, oid_Root_class_oid, IS_LOCK, LK_UNCOND_LOCK) != LK_GRANTED)
	    {
	      break;
	    }

	  copy_rec.data = NULL;
	  code = heap_get_class_record (thread_p, &oid, &copy_rec, &scan, COPY);
	  if (code != S_SUCCESS)
	    {
	      break;
	    }
	}

      /* we have lock on class_oid, record COPYed, while page is latched */
      if (scan.page_watcher.pgptr != NULL)
	{
	  pgbuf_ordered_unfix (thread_p, &scan.page_watcher);
	}

      if (locator_check_class (thread_p, &oid, &copy_rec, &hfid, NULL, repair) != DISK_VALID)
	{
	  isallvalid = DISK_ERROR;
	}

      lock_unlock_object (thread_p, &oid, oid_Root_class_oid, IS_LOCK, true);
    }

  if (code != S_END)
    {
      isallvalid = DISK_ERROR;
    }

  /* End the scan cursor */
  if (heap_scancache_end (thread_p, &scan) != NO_ERROR)
    {
      isallvalid = DISK_ERROR;
    }

  return isallvalid;
}

/*
 * locator_guess_sub_classes () - Guess the subclasses of the given hinted classes
 *
 * return: NO_ERROR if all OK, ER_ status otherwise
 *
 *   lockhint_subclasses(in): lockhint structure which describes classes
 *             The content is updated and the structure itself may be
 *             reallocated
 *
 * Note:This function guess the subclasses identifiers of requested
 *              subclasses for the classes referenced by the lockhint
 *              structure. The lockhint structure is updated to contain the
 *              needed subclasses.
 *
 *              The subclasses are only guessed for lock hint purposes and
 *              they should not be used for any other purposes (it is OK, to
 *              send the objects to the client). That is, the found subclasses
 *              reflects the classes on the server(database volumes) as they
 *              are when the function is invoked; the function does not wait
 *              even when the classes/subclasses may be in the process of been
 *              updated by any transaction.
 *
 *              In general the function is used to approximately find out all
 *              needed subclasses, so that they can be locked along with a
 *              requested set of classes all at once...and not in pieces since
 *              the later can produce deadlocks.
 */
static int
locator_guess_sub_classes (THREAD_ENTRY * thread_p, LC_LOCKHINT ** lockhint_subclasses)
{
  int ref_num;			/* Max and reference number in request area */
  int max_stack;		/* Total size of stack */
  int stack_actual_size;	/* Actual size of stack */
  int *stack;			/* The stack for the search */
  int max_oid_list;		/* Max number of immediate subclasses */
  OID *oid_list = NULL;		/* List of ref for one object */
  HEAP_SCANCACHE scan_cache;	/* Scan cache used for fetching purposes */
  SCAN_CODE scan;		/* Scan return value for an object */
  void *new_ptr;
  RECDES peek_recdes;
  LC_LOCKHINT *lockhint;
  int num_original_classes;
  LOCK lock;
  int i, j, k;
  int error_code = NO_ERROR;

  /* 
   * Start a scan cursor for fetching the desired classes.
   */

  error_code = heap_scancache_start (thread_p, &scan_cache, NULL, NULL, true, false, NULL);
  if (error_code != NO_ERROR)
    {
      return error_code;
    }

  lockhint = *lockhint_subclasses;

  /* 
   * Let's assume a number of subclasses for allocation purposes of the stack.
   * We will assume at least one subclass per class and a minimum of 10
   * subclasses for all requested classes.
   */

  max_stack = lockhint->max_classes * 2;
  if (max_stack < 10)
    {
      max_stack = 10;
    }
  max_oid_list = max_stack;

  stack = (int *) malloc (sizeof (*stack) * max_stack);
  if (stack == NULL)
    {
      er_set (ER_ERROR_SEVERITY, ARG_FILE_LINE, ER_OUT_OF_VIRTUAL_MEMORY, 1, sizeof (*stack) * max_stack);
      error_code = ER_OUT_OF_VIRTUAL_MEMORY;
      goto error;
    }
  oid_list = (OID *) malloc (sizeof (*oid_list) * max_oid_list);
  if (oid_list == NULL)
    {
      er_set (ER_ERROR_SEVERITY, ARG_FILE_LINE, ER_OUT_OF_VIRTUAL_MEMORY, 1, sizeof (*oid_list) * max_oid_list);
      error_code = ER_OUT_OF_VIRTUAL_MEMORY;
      goto error;
    }

  /* 
   * Obtain the subclasses requested.
   */

  num_original_classes = lockhint->num_classes;
  for (i = 0; i < num_original_classes; i++)
    {
      if (OID_ISNULL (&lockhint->classes[i].oid) || OID_ISTEMP (&lockhint->classes[i].oid)
	  || lockhint->classes[i].need_subclasses <= 0)
	{
	  /* 
	   * It has already been visited or we don't care about its subclasses
	   */
	  continue;
	}

      /* 
       * Make sure that this is a valid class
       */

      if (!heap_does_exist (thread_p, NULL, &lockhint->classes[i].oid))
	{
	  if (er_errid () == ER_INTERRUPTED)
	    {
	      error_code = ER_INTERRUPTED;
	      goto error;
	    }

	  er_set (ER_ERROR_SEVERITY, ARG_FILE_LINE, ER_HEAP_UNKNOWN_OBJECT, 3, lockhint->classes[i].oid.volid,
		  lockhint->classes[i].oid.pageid, lockhint->classes[i].oid.slotid);
	  /* 
	   * The class did not exist, continue even in the event of errors.
	   * Eliminate this class from the list of requested classes.
	   */
	  OID_SET_NULL (&lockhint->classes[i].oid);
	  continue;
	}

      /* 
       * Add the class to the stack and indicate that it has not been visited.
       */

      /* Initialize the stack and push the element */
      stack_actual_size = 0;
      stack[stack_actual_size++] = i;

      /* 
       * Star a kind of depth-first search algorithm to find out subclasses
       */

      while (stack_actual_size > 0)
	{
	  /* Pop */
	  ref_num = stack[--stack_actual_size];

	  /* 
	   * Get the class to find out its immediate subclasses
	   */

	  scan = heap_get_class_record (thread_p, &lockhint->classes[ref_num].oid, &peek_recdes, &scan_cache, PEEK);
	  if (scan != S_SUCCESS)
	    {
	      if (scan != S_DOESNT_EXIST && (lockhint->quit_on_errors == true || er_errid () == ER_INTERRUPTED))
		{
		  error_code = ER_FAILED;
		  goto error;
		}

	      /* 
	       * Continue after an error. Remove the class from the list of
	       * requested classes
	       */

	      if (ref_num == lockhint->num_classes - 1)
		{
		  /* Last element remove it */
		  lockhint->num_classes--;
		}
	      else
		{
		  /* Marked it as invalid */
		  OID_SET_NULL (&lockhint->classes[ref_num].oid);
		}
	      er_clear ();
	      continue;
	    }

	  /* 
	   * has the class been visited ?
	   */

	  if (lockhint->classes[i].need_subclasses <= 0)
	    {
	      /* 
	       * This class has already been visited;
	       */
	      continue;
	    }


	  /* 
	   * Object has never been visited. First time in the stack.
	   * Mark this class as visited.
	   */

	  lockhint->classes[ref_num].need_subclasses = -lockhint->classes[ref_num].need_subclasses;

	  /* 
	   * Find all immediate subclasses for this class
	   */

	  OID_SET_NULL (&oid_list[0]);

	  error_code = orc_subclasses_from_record (&peek_recdes, &max_oid_list, &oid_list);
	  if (error_code != NO_ERROR)
	    {
	      if (lockhint->quit_on_errors == true)
		{
		  goto error;
		}

	      /* Continue even in the case of an error */
	      error_code = NO_ERROR;
	      continue;
	    }

	  /* 
	   * Add the above references to the stack if these classes have not
	   * been already been visited or if their current level is smaller
	   * than their visited level
	   */

	  for (k = 0; k < max_oid_list && !OID_ISNULL (&oid_list[k]); k++)
	    {
	      /* 
	       * Has this class already been listed ?
	       */
	      for (j = 0; j < lockhint->num_classes; j++)
		{
		  if (OID_EQ (&oid_list[k], &lockhint->classes[j].oid))
		    {
		      break;	/* It is already listed */
		    }
		}

	      if (j == lockhint->num_classes)
		{
		  /* 
		   * This is the first time we have seen this class. Push the
		   * class onto the stack.
		   * Make sure that we have area in the stack and the lockhint
		   * area
		   */

		  if (stack_actual_size >= max_stack)
		    {
		      /* Expand the stack by two */
		      max_stack = max_stack * 2;
		      new_ptr = realloc (stack, sizeof (*stack) * max_stack);
		      if (new_ptr == NULL)
			{
			  er_set (ER_ERROR_SEVERITY, ARG_FILE_LINE, ER_OUT_OF_VIRTUAL_MEMORY, 1,
				  sizeof (*stack) * max_stack);
			  if (lockhint->quit_on_errors == false)
			    {
			      /* Finish but without an error */
			      break;
			    }
			  error_code = ER_OUT_OF_VIRTUAL_MEMORY;
			  goto error;
			}
		      stack = (int *) new_ptr;
		    }
		  if (lockhint->num_classes >= lockhint->max_classes)
		    {
		      /* Expand the lockhint area by two */
		      new_ptr = locator_reallocate_lockhint (lockhint, (lockhint->max_classes * 2));
		      if (new_ptr == NULL)
			{
			  if (lockhint->quit_on_errors == false)
			    {
			      /* Finish but without an error */
			      break;
			    }
			  error_code = ER_OUT_OF_VIRTUAL_MEMORY;
			  goto error;
			}
		      lockhint = *lockhint_subclasses = (LC_LOCKHINT *) new_ptr;
		    }

		  /* 
		   * Push the class on the stack.
		   */

		  /* Push */
		  stack[stack_actual_size++] = lockhint->num_classes;

		  COPY_OID (&lockhint->classes[lockhint->num_classes].oid, &oid_list[k]);
		  lockhint->classes[lockhint->num_classes].chn = CHN_UNKNOWN_ATCLIENT;
		  lockhint->classes[lockhint->num_classes].lock = lockhint->classes[ref_num].lock;
		  lockhint->classes[lockhint->num_classes].need_subclasses = 1;
		  lockhint->num_classes++;

		}
	      else
		{
		  /* 
		   * This is a class that has already been listed and it may
		   * have already been visited.
		   */
		  assert (lockhint->classes[j].lock >= NULL_LOCK && lockhint->classes[ref_num].lock >= NULL_LOCK);

		  if (lockhint->classes[j].need_subclasses >= 0)
		    {
		      /* 
		       * The class is only listed at this point. It will be
		       * visited later. The lock may need to be changed, as well
		       * as its subclass flag
		       */

		      /* May be lock change */
		      lockhint->classes[j].lock = lock_Conv[lockhint->classes[j].lock][lockhint->classes[ref_num].lock];
		      assert (lockhint->classes[j].lock != NA_LOCK);

		      /* Make sure that subclasses are obtained */
		      lockhint->classes[j].need_subclasses = 1;
		    }
		  else
		    {
		      /* 
		       * This class has already been visited. We may need to
		       * revisit if a lock conversion is needed as a result of
		       * several super classes
		       */
		      lock = lock_Conv[lockhint->classes[j].lock][lockhint->classes[ref_num].lock];
		      assert (lock != NA_LOCK);

		      if (lockhint->classes[j].lock != lock)
			{
			  /* 
			   * Re-visit
			   */
			  lockhint->classes[j].lock = lock;
			  lockhint->classes[j].need_subclasses = 1;
			  /* Push */
			  stack[stack_actual_size++] = j;
			}
		    }
		}
	    }
	}
    }

  free_and_init (stack);
  free_and_init (oid_list);
  error_code = heap_scancache_end (thread_p, &scan_cache);
  if (error_code != NO_ERROR)
    {
      return error_code;
    }

  /* 
   * Scan the lockhint area to make the prune levels positive
   */

  for (i = 0; i < lockhint->num_classes; i++)
    {
      lockhint->classes[i].need_subclasses = -lockhint->classes[i].need_subclasses;
    }

  return error_code;

error:

  if (stack)
    {
      free_and_init (stack);
    }
  if (oid_list)
    {
      free_and_init (oid_list);
    }
  (void) heap_scancache_end (thread_p, &scan_cache);

  return error_code;
}

/*
 * xlocator_find_lockhint_class_oids () - Find the oids associated with the given
 *                                  classes
 *
 * return: LC_FIND_CLASSNAME
 *                        (either of LC_CLASSNAME_EXIST,
 *                                   LC_CLASSNAME_DELETED,
 *                                   LC_CLASSNAME_ERROR)
 *
 *   num_classes(in): Number of needed classes
 *   many_classnames(in): Name of the classes
 *   many_locks(in): The desired lock for each class
 *   many_need_subclasses(in): Wheater or not the subclasses are needed.
 *   many_flags(in): flags associated with class names
 *   guessed_class_oids(in):
 *   guessed_class_chns(in):
 *   quit_on_errors(in): Wheater to continue finding the classes in case of
 *                          an error, such as a class does not exist or a lock
 *                          one a may not be granted.
 *   hlock(in): hlock structure which is set to describe the
 *                          classes
 *   fetch_area(in):
 *
 * Note: This function find the class identifiers of the given class
 *              names and requested subclasses of the above classes, and lock
 *              the classes with given locks. The function does not quit when
 *              an error is found and the value of quit_on_errors is false.
 *              In this case the class (an may be its subclasses) with the
 *              error is not locked/fetched.
 *              The function tries to lock all the classes at once, however if
 *              this fails and the function is allowed to continue when errors
 *              are detected, the classes are locked individually.
 *
 *              The subclasses are only guessed for locking purposed and they
 *              should not be used for any other purposes. For example, the
 *              subclasses should not given to the upper levels of the system.
 *
 *              In general the function is used to find out all needed classes
 *              and lock them togheter.
 */
LC_FIND_CLASSNAME
xlocator_find_lockhint_class_oids (THREAD_ENTRY * thread_p, int num_classes, const char **many_classnames,
				   LOCK * many_locks, int *many_need_subclasses, LC_PREFETCH_FLAGS * many_flags,
				   OID * guessed_class_oids, int *guessed_class_chns, int quit_on_errors,
				   LC_LOCKHINT ** hlock, LC_COPYAREA ** fetch_area)
{
  int tran_index;
  LOCATOR_CLASSNAME_ENTRY *entry;
  const char *classname;
  LOCK tmp_lock;
  LC_FIND_CLASSNAME find = LC_CLASSNAME_EXIST;
  LC_FIND_CLASSNAME allfind = LC_CLASSNAME_EXIST;
  bool allneed_subclasses = false;
  int retry;
  int i, j;
  int n;
#if !defined(NDEBUG)
  int check_own;
#endif

  *fetch_area = NULL;

  /* 
   * Let's assume the number of classes that are going to be described in the
   * lockhint area.
   */

  *hlock = locator_allocate_lockhint (num_classes, quit_on_errors);
  if (*hlock == NULL)
    {
      return LC_CLASSNAME_ERROR;
    }

  /* 
   * Find the class oids of the given classnames.
   */

  tran_index = LOG_FIND_THREAD_TRAN_INDEX (thread_p);

  for (i = 0; i < num_classes && (allfind == LC_CLASSNAME_EXIST || quit_on_errors == false); i++)
    {
      classname = many_classnames[i];
      if (classname == NULL || !(many_flags[i] & LC_PREF_FLAG_LOCK))
	{
	  continue;
	}

      if (many_need_subclasses[i])
	{
	  allneed_subclasses = true;
	}

      n = (*hlock)->num_classes;
      find = LC_CLASSNAME_EXIST;
      retry = 1;

      while (retry)
	{
	  retry = 0;

	  /* 
	   * Describe the hinted class
	   */

	  (*hlock)->classes[n].chn = CHN_UNKNOWN_ATCLIENT;
	  (*hlock)->classes[n].lock = many_locks[i];
	  (*hlock)->classes[n].need_subclasses = many_need_subclasses[i];

	  if (csect_enter_as_reader (thread_p, CSECT_LOCATOR_SR_CLASSNAME_TABLE, INF_WAIT) != NO_ERROR)
	    {
	      assert (false);
	      return LC_CLASSNAME_ERROR;
	    }

	  entry = ((LOCATOR_CLASSNAME_ENTRY *) mht_get (locator_Mht_classnames, classname));

	  if (entry != NULL)
	    {
	      COPY_OID (&(*hlock)->classes[n].oid, &entry->e_current.oid);
	      assert (find == LC_CLASSNAME_EXIST);

	      if (locator_is_exist_class_name_entry (thread_p, entry))
		{
		  assert (find == LC_CLASSNAME_EXIST);	/* OK, go ahead */
		}
	      else
		{
		  assert (entry->e_current.action != LC_CLASSNAME_EXIST);

		  /* 
		   * We can only proceed if the entry belongs to the current
		   * transaction, otherwise, we must lock the class associated
		   * with the classname and retry the operation once the lock
		   * is granted.
		   */
		  assert (find == LC_CLASSNAME_EXIST);

		  if (entry->e_tran_index == tran_index)
		    {
		      if (entry->e_current.action == LC_CLASSNAME_DELETED
			  || entry->e_current.action == LC_CLASSNAME_DELETED_RENAME)
			{
			  find = LC_CLASSNAME_DELETED;
			}
		      else
			{
			  assert (find == LC_CLASSNAME_EXIST);	/* OK, go ahead */
			}
		    }
		  else
		    {
		      csect_exit (thread_p, CSECT_LOCATOR_SR_CLASSNAME_TABLE);

		      /* 
		       * Do not know the fate of this entry until the transaction is
		       * committed or aborted. Get the lock and retry later on.
		       */
		      if ((*hlock)->classes[n].lock != NULL_LOCK)
			{
			  tmp_lock = (*hlock)->classes[n].lock;
			}
		      else
			{
			  tmp_lock = IS_LOCK;
			}

		      if (lock_object (thread_p, &(*hlock)->classes[n].oid, oid_Root_class_oid, tmp_lock,
				       LK_UNCOND_LOCK) != LK_GRANTED)
			{
			  /* 
			   * Unable to acquired the lock; exit retry-loop
			   */
			  allfind = find = LC_CLASSNAME_ERROR;
			  assert (allfind == LC_CLASSNAME_ERROR);
			}
		      else
			{
			  /* 
			   * Try again
			   * Remove the lock.. since the above was a dirty read
			   */
			  lock_unlock_object (thread_p, &(*hlock)->classes[n].oid, oid_Root_class_oid, tmp_lock, true);
			  retry = 1;
			}

		      /* already exit cset */
		      continue;
		    }
		}
	    }
	  else
	    {
	      assert (entry == NULL);

	      find = LC_CLASSNAME_DELETED;
	    }

#if !defined(NDEBUG)
	  check_own = csect_check_own (thread_p, CSECT_LOCATOR_SR_CLASSNAME_TABLE);
	  assert (check_own >= 1);
#endif

	  csect_exit (thread_p, CSECT_LOCATOR_SR_CLASSNAME_TABLE);

	}			/* while (retry) */

      if (find == LC_CLASSNAME_EXIST)
	{
	  /* 
	   * If the client has guessed the right class_oid, use the cache
	   * coherency number on the client to avoid sending the class object
	   */
	  if (guessed_class_oids != NULL && OID_EQ (&(*hlock)->classes[n].oid, &guessed_class_oids[i]))
	    {
	      (*hlock)->classes[n].chn = guessed_class_chns[i];
	    }

	  n++;
	  (*hlock)->num_classes = n;
	}
      else
	{
	  if (allfind != LC_CLASSNAME_ERROR)
	    {
	      allfind = find;
	    }
	  if (find == LC_CLASSNAME_DELETED)
	    {
	      er_set (ER_WARNING_SEVERITY, ARG_FILE_LINE, ER_LC_UNKNOWN_CLASSNAME, 1, classname);
	    }
	}
    }				/* for (i = 0; ... ) */

  /* 
   * Eliminate any duplicates. Note that we did not want to do above since
   * we did not want to modify the original arrays.
   */

  for (i = 0; i < (*hlock)->num_classes; i++)
    {
      if (OID_ISNULL (&(*hlock)->classes[i].oid))
	{
	  continue;
	}
      /* 
       * Is this duplicated ?
       */
      for (j = i + 1; j < (*hlock)->num_classes; j++)
	{
	  if (OID_EQ (&(*hlock)->classes[i].oid, &(*hlock)->classes[j].oid))
	    {
	      /* Duplicate class, merge the lock and the subclass entry */
	      assert ((*hlock)->classes[i].lock >= NULL_LOCK && (*hlock)->classes[j].lock >= NULL_LOCK);
	      (*hlock)->classes[i].lock = lock_Conv[(*hlock)->classes[i].lock][(*hlock)->classes[j].lock];
	      assert ((*hlock)->classes[i].lock != NA_LOCK);

	      if ((*hlock)->classes[i].need_subclasses == 0)
		{
		  (*hlock)->classes[i].need_subclasses = (*hlock)->classes[j].need_subclasses;
		}

	      /* Now eliminate the entry */
	      OID_SET_NULL (&(*hlock)->classes[j].oid);
	    }
	}
    }

  /* 
   * Do we need to get subclasses ?
   */

  if (allneed_subclasses == true && (allfind == LC_CLASSNAME_EXIST || quit_on_errors == false))
    {
      if (locator_guess_sub_classes (thread_p, &(*hlock)) != NO_ERROR)
	{
	  allfind = LC_CLASSNAME_ERROR;
	}
    }

  if (allfind == LC_CLASSNAME_EXIST || quit_on_errors == false)
    {
      if (xlocator_fetch_lockhint_classes (thread_p, (*hlock), fetch_area) != NO_ERROR)
	{
	  allfind = LC_CLASSNAME_ERROR;
	  if (quit_on_errors == true)
	    {
	      locator_free_lockhint ((*hlock));
	      *hlock = NULL;
	    }
	}
    }
  else
    {
      locator_free_lockhint ((*hlock));
      *hlock = NULL;
    }

  if (logtb_tran_prepare_count_optim_classes (thread_p, many_classnames, many_flags, num_classes) != NO_ERROR)
    {
      allfind = LC_CLASSNAME_ERROR;
    }

  return allfind;
}

/*
 * xlocator_fetch_lockhint_classes () - Lock and fetch a set of classes
 *
 * return: NO_ERROR if all OK, ER_ status otherwise
 *
 *   lockhint(in): Description of hinted classses
 *   fetch_area(in/out): Pointer to area where the objects are placed
 *
 */
int
xlocator_fetch_lockhint_classes (THREAD_ENTRY * thread_p, LC_LOCKHINT * lockhint, LC_COPYAREA ** fetch_area)
{
  LOCATOR_RETURN_NXOBJ nxobj;	/* Description to return next object */
  LC_COPYAREA_DESC prefetch_des;	/* Descriptor for decache of objects related to transaction isolation level */
  SCAN_CODE scan = S_SUCCESS;
  int copyarea_length;
  int i;
  int error_code = NO_ERROR;

  *fetch_area = NULL;

  if (lockhint->num_classes <= 0)
    {
      lockhint->num_classes_processed = lockhint->num_classes;
      return NO_ERROR;
    }

  if (lockhint->num_classes_processed == -1)
    {
      /* 
       * FIRST CALL.
       * Initialize num of object processed.
       */
      lockhint->num_classes_processed = 0;

      /* Obtain the locks */
      if (lock_classes_lock_hint (thread_p, lockhint) != LK_GRANTED)
	{
	  if (lockhint->quit_on_errors != false)
	    {
	      return ER_FAILED;
	    }
	  else
	    {
	      error_code = ER_FAILED;
	      /* Lock individual classes */
	      for (i = 0; i < lockhint->num_classes; i++)
		{
		  if (OID_ISNULL (&lockhint->classes[i].oid))
		    {
		      continue;
		    }
		  if (lock_object (thread_p, &lockhint->classes[i].oid, oid_Root_class_oid, lockhint->classes[i].lock,
				   LK_UNCOND_LOCK) != LK_GRANTED)
		    {
		      OID_SET_NULL (&lockhint->classes[i].oid);
		    }
		  else
		    {
		      /* We are unable to continue since we lock at least one */
		      error_code = NO_ERROR;
		    }
		}
	      if (error_code != NO_ERROR)
		{
		  return error_code;
		}
	    }
	}
    }

  /* 
   * Start a scan cursor for getting the classes
   */

  error_code = heap_scancache_start (thread_p, &nxobj.area_scancache, NULL, NULL, true, false, NULL);
  if (error_code != NO_ERROR)
    {
      lock_unlock_classes_lock_hint (thread_p, lockhint);
      return error_code;
    }

  nxobj.ptr_scancache = &nxobj.area_scancache;

  /* 
   * Assume that there are not any classes larger than one page. If there are
   * the number of pages is fixed later.
   */

  /* Assume that the needed object can fit in one page */
  copyarea_length = DB_PAGESIZE;

  nxobj.mobjs = NULL;
  nxobj.comm_area = NULL;

  while (scan == S_SUCCESS && (lockhint->num_classes_processed < lockhint->num_classes))
    {
      nxobj.comm_area = locator_allocate_copy_area_by_length (copyarea_length);
      if (nxobj.comm_area == NULL)
	{
	  (void) heap_scancache_end (thread_p, &nxobj.area_scancache);
	  lock_unlock_classes_lock_hint (thread_p, lockhint);
	  return ER_FAILED;
	}

      nxobj.mobjs = LC_MANYOBJS_PTR_IN_COPYAREA (nxobj.comm_area);
      nxobj.obj = LC_START_ONEOBJ_PTR_IN_COPYAREA (nxobj.mobjs);
      LC_RECDES_IN_COPYAREA (nxobj.comm_area, &nxobj.recdes);
      nxobj.area_offset = 0;
      nxobj.mobjs->num_objs = 0;

      /* 
       * Place the classes on the communication area, don't place those classes
       * with correct chns.
       */

      for (i = lockhint->num_classes_processed; scan == S_SUCCESS && i < lockhint->num_classes; i++)
	{
	  if (OID_ISNULL (&lockhint->classes[i].oid) || OID_ISTEMP (&lockhint->classes[i].oid))
	    {
	      lockhint->num_classes_processed += 1;
	      continue;
	    }

	  /* Now return the object */
	  /* Since classes are already locked, call locator_lock_and_return_object with NULL_LOCK as lock_mode argument 
	   * to skip locking. */
	  scan =
	    locator_lock_and_return_object (thread_p, &nxobj, oid_Root_class_oid, &lockhint->classes[i].oid,
					    lockhint->classes[i].chn, NULL_LOCK, S_SELECT);
	  if (scan == S_SUCCESS)
	    {
	      lockhint->num_classes_processed += 1;
	    }
	  else if (scan == S_DOESNT_FIT && nxobj.mobjs->num_objs == 0)
	    {
	      /* 
	       * The first object on the copy area does not fit.
	       * Get a larger area
	       */

	      /* Get the real length of the fetch/copy area */

	      copyarea_length = nxobj.comm_area->length;

	      if ((-nxobj.recdes.length) > copyarea_length)
		{
		  copyarea_length = (DB_ALIGN (-nxobj.recdes.length, MAX_ALIGNMENT) + sizeof (*nxobj.mobjs));
		}
	      else
		{
		  copyarea_length += DB_PAGESIZE;
		}

	      locator_free_copy_area (nxobj.comm_area);
	      scan = S_SUCCESS;
	      break;		/* finish the for */
	    }
	  else if (scan != S_DOESNT_FIT && (scan == S_DOESNT_EXIST || lockhint->quit_on_errors == false))
	    {
	      OID_SET_NULL (&lockhint->classes[i].oid);
	      lockhint->num_classes_processed += 1;
	      scan = S_SUCCESS;
	    }
	  else
	    {
	      break;		/* Quit on errors */
	    }
	}
    }

  /* End the scan cursor */
  error_code = heap_scancache_end (thread_p, &nxobj.area_scancache);
  if (error_code != NO_ERROR)
    {
      /* There was an error.. */
      if (nxobj.mobjs != NULL)
	{
	  locator_free_copy_area (nxobj.comm_area);
	}
      lock_unlock_classes_lock_hint (thread_p, lockhint);
      return error_code;
    }

  if (scan == S_ERROR)
    {
      /* There was an error.. */
      if (nxobj.mobjs != NULL)
	{
	  locator_free_copy_area (nxobj.comm_area);
	}
      lock_unlock_classes_lock_hint (thread_p, lockhint);
      return ER_FAILED;
    }
  else if (nxobj.mobjs != NULL && nxobj.mobjs->num_objs == 0)
    {
      locator_free_copy_area (nxobj.comm_area);
    }
  else
    {
      *fetch_area = nxobj.comm_area;
    }

  if (*fetch_area != NULL)
    {
      prefetch_des.mobjs = nxobj.mobjs;
      prefetch_des.obj = &nxobj.obj;
      prefetch_des.offset = &nxobj.area_offset;
      prefetch_des.recdes = &nxobj.recdes;
      lock_notify_isolation_incons (thread_p, locator_notify_decache, &prefetch_des);
    }

  if (lockhint->num_classes_processed >= lockhint->num_classes)
    {
      lock_unlock_classes_lock_hint (thread_p, lockhint);
    }

  return NO_ERROR;
}

/*
 * xlocator_assign_oid_batch () - Assign a group of permanent oids
 *
 * return:  NO_ERROR if all OK, ER_ status otherwise
 *
 *   oidset(in): LC_OIDSET describing all of the temp oids
 *
 * Note:Permanent oids are assigned to each of the temporary oids
 *              listed in the LC_OIDSET.
 */
int
xlocator_assign_oid_batch (THREAD_ENTRY * thread_p, LC_OIDSET * oidset)
{
  LC_CLASS_OIDSET *class_oidset;
  LC_OIDMAP *oid;
  int error_code = NO_ERROR;

  /* establish a rollback point in case we get an error part way through */
  if (log_start_system_op (thread_p) == NULL)
    {
      return ER_FAILED;
    }

  /* Now assign the OID's stop on the first error */
  for (class_oidset = oidset->classes; class_oidset != NULL; class_oidset = class_oidset->next)
    {
      for (oid = class_oidset->oids; oid != NULL; oid = oid->next)
	{
	  error_code =
	    xlocator_assign_oid (thread_p, &class_oidset->hfid, &oid->oid, oid->est_size, &class_oidset->class_oid,
				 NULL);
	  if (error_code != NO_ERROR)
	    {
	      goto error;
	    }
	}
    }

  /* accept the operation */
  log_end_system_op (thread_p, LOG_RESULT_TOPOP_ATTACH_TO_OUTER);

  return error_code;

error:
  /* rollback the operation */
  log_end_system_op (thread_p, LOG_RESULT_TOPOP_ABORT);
  return error_code;
}

#if defined(ENABLE_UNUSED_FUNCTION)
/*
 * locator_increase_catalog_count () -
 *
 * return:
 *
 *   cls_oid(in): Class OID
 *
 * Note:Increase the 'tot_objects' counter of the CLS_INFO
 *        and do update the catalog record in-place.
 */
static void
locator_increase_catalog_count (THREAD_ENTRY * thread_p, OID * cls_oid)
{
  CLS_INFO *cls_infop = NULL;

  /* retrieve the class information */
  cls_infop = catalog_get_class_info (thread_p, cls_oid);
  if (cls_infop == NULL)
    {
      return;
    }

  if (cls_infop->ci_hfid.vfid.fileid < 0 || cls_infop->ci_hfid.vfid.volid < 0)
    {
      /* The class does not have a heap file (i.e. it has no instances); so no statistics can be obtained for this
       * class; just set 'tot_objects' field to 0. */
      /* Is it safe not to initialize the other fields of CLS_INFO? */
      cls_infop->ci_tot_objects = 0;
    }
  else
    {
      /* increase the 'tot_objects' counter */
      cls_infop->ci_tot_objects++;
    }

  /* update the class information to the catalog */
  /* NOTE that tot_objects may not be correct because changes are NOT logged. */
  (void) catalog_update_class_info (thread_p, cls_oid, cls_infop, true);

  catalog_free_class_info (cls_infop);
}

/*
 * locator_decrease_catalog_count  () -
 *
 * return:
 *
 *   cls_oid(in): Class OID
 *
 * Note: Descrease the 'tot_objects' counter of the CLS_INFO
 *        and do update the catalog record in-place.
 */
static void
locator_decrease_catalog_count (THREAD_ENTRY * thread_p, OID * cls_oid)
{
  CLS_INFO *cls_infop = NULL;

  /* retrieve the class information */
  cls_infop = catalog_get_class_info (thread_p, cls_oid);
  if (cls_infop == NULL)
    {
      return;
    }

  if (cls_infop->ci_hfid.vfid.fileid < 0 || cls_infop->ci_hfid.vfid.volid < 0)
    {
      /* The class does not have a heap file (i.e. it has no instances); so no statistics can be obtained for this
       * class; just set 'tot_objects' field to 0. */
      /* Is it an error to delete an instance with no heap file? */
      cls_infop->ci_tot_objects = 0;
    }

  /* decrease the 'tot_objects' counter */
  if (cls_infop->ci_tot_objects > 0)
    {
      cls_infop->ci_tot_objects--;
    }

  /* update the class information to the catalog */
  /* NOTE that tot_objects may not be correct because changes are NOT logged. */
  (void) catalog_update_class_info (thread_p, cls_oid, cls_infop, true);

  catalog_free_class_info (cls_infop);
}
#endif /* ENABLE_UNUSED_FUNCTION */

/*
 * xrepl_set_info () -
 *
 * return:
 *
 *   repl_info(in):
 */
int
xrepl_set_info (THREAD_ENTRY * thread_p, REPL_INFO * repl_info)
{
  int error_code = NO_ERROR;

  if (!LOG_CHECK_LOG_APPLIER (thread_p) && log_does_allow_replication () == true)
    {
      switch (repl_info->repl_info_type)
	{
	case REPL_INFO_TYPE_SBR:
	  error_code = repl_log_insert_statement (thread_p, (REPL_INFO_SBR *) repl_info->info);
	  break;
	default:
	  error_code = ER_REPL_ERROR;
	  er_set (ER_WARNING_SEVERITY, ARG_FILE_LINE, ER_REPL_ERROR, 1, "can't make repl sbr info");
	  break;
	}
    }

  return error_code;
}

/*
 * xrepl_log_get_append_lsa () -
 *
 * return:
 */
LOG_LSA *
xrepl_log_get_append_lsa (void)
{
  return log_get_append_lsa ();
}

/*
 * xlocator_check_fk_validity () -
 *
 * return: NO_ERROR if all OK, ER_ status otherwise
 *
 *   cls_oid(in):
 *   hfid(in):
 *   key_type(in):
 *   n_attrs(in):
 *   attr_ids(in):
 *   pk_cls_oid(in):
 *   pk_btid(in):
 *   fk_name(in):
 */
int
xlocator_check_fk_validity (THREAD_ENTRY * thread_p, OID * cls_oid, HFID * hfid, TP_DOMAIN * key_type, int n_attrs,
			    int *attr_ids, OID * pk_cls_oid, BTID * pk_btid, char *fk_name)
{
  HEAP_SCANCACHE scan_cache;
  HEAP_CACHE_ATTRINFO attr_info;
  OID oid;
  RECDES copy_recdes;
  DB_VALUE *key_val, tmpval;
  char midxkey_buf[DBVAL_BUFSIZE + MAX_ALIGNMENT], *aligned_midxkey_buf;
  int error_code;
  MVCC_SNAPSHOT *mvcc_snapshot = NULL;

  mvcc_snapshot = logtb_get_mvcc_snapshot (thread_p);
  if (mvcc_snapshot == NULL)
    {
      error_code = er_errid ();
      return (error_code == NO_ERROR ? ER_FAILED : error_code);
    }

  DB_MAKE_NULL (&tmpval);

  aligned_midxkey_buf = PTR_ALIGN (midxkey_buf, MAX_ALIGNMENT);

  error_code = heap_scancache_start (thread_p, &scan_cache, hfid, cls_oid, false, false, mvcc_snapshot);
  if (error_code != NO_ERROR)
    {
      return error_code;
    }

  error_code = heap_attrinfo_start (thread_p, cls_oid, n_attrs, attr_ids, &attr_info);
  if (error_code != NO_ERROR)
    {
      (void) heap_scancache_end (thread_p, &scan_cache);
      return error_code;
    }

  OID_SET_NULL (&oid);
  oid.volid = hfid->vfid.volid;

  copy_recdes.data = NULL;
  while (heap_next (thread_p, hfid, NULL, &oid, &copy_recdes, &scan_cache, COPY) == S_SUCCESS)
    {
      if (n_attrs == 1)
	{
	  error_code = heap_attrinfo_read_dbvalues (thread_p, &oid, &copy_recdes, NULL, &attr_info);
	  if (error_code != NO_ERROR)
	    {
	      goto end;
	    }
	}

      key_val =
	heap_attrinfo_generate_key (thread_p, n_attrs, attr_ids, NULL, &attr_info, &copy_recdes, &tmpval,
				    aligned_midxkey_buf, NULL);
      if (key_val == NULL)
	{
	  error_code = ER_FAILED;
	  goto end;
	}

      error_code =
	btree_check_foreign_key (thread_p, cls_oid, hfid, &oid, key_val, n_attrs, pk_cls_oid, pk_btid, fk_name);

      if (key_val == &tmpval)
	{
	  pr_clear_value (&tmpval);
	}

      if (error_code != NO_ERROR)
	{
	  goto end;
	}
    }

end:

  (void) heap_scancache_end (thread_p, &scan_cache);
  heap_attrinfo_end (thread_p, &attr_info);

  return error_code;
}

int
xlocator_prefetch_repl_insert (THREAD_ENTRY * thread_p, OID * class_oid, RECDES * recdes, bool update_last_reprid)
{
  int error = NO_ERROR;
  int i = 0;
  REPR_ID last_repr_id;
  RECDES classrec;
  HEAP_SCANCACHE scan;
  HEAP_CACHE_ATTRINFO attr_info;
  HEAP_IDX_ELEMENTS_INFO idx_info;

  if (heap_scancache_quick_start_root_hfid (thread_p, &scan) != NO_ERROR)
    {
      return ER_FAILED;
    }

  if (heap_get_class_record (thread_p, class_oid, &classrec, &scan, PEEK) != S_SUCCESS)
    {
      heap_scancache_end (thread_p, &scan);
      return ER_FAILED;
    }

  if (heap_attrinfo_start_with_index (thread_p, class_oid, &classrec, &attr_info, &idx_info) < 0)
    {
      heap_scancache_end (thread_p, &scan);
      return ER_FAILED;
    }

  /**
   * if we prefetch for update or delete,
   * we don't need to update last representation id
   */
  if (update_last_reprid)
    {
      last_repr_id = heap_get_class_repr_id (thread_p, class_oid);
      if (last_repr_id == 0)
	{
	  er_set (ER_ERROR_SEVERITY, ARG_FILE_LINE, ER_CT_INVALID_REPRID, 1, last_repr_id);
	  error = ER_CT_INVALID_REPRID;
	  goto free_and_return;
	}

      or_replace_rep_id (recdes, last_repr_id);
    }

  if (idx_info.num_btids <= 0)
    {
      goto free_and_return;
    }

  for (i = 0; i < idx_info.num_btids; i++)
    {
      error = locator_prefetch_index_page (thread_p, class_oid, &classrec, recdes, i, &attr_info);
      if (error != NO_ERROR)
	{
	  goto free_and_return;
	}
    }

free_and_return:
  heap_attrinfo_end (thread_p, &attr_info);
  heap_scancache_end (thread_p, &scan);

  return error;
}

int
xlocator_prefetch_repl_update_or_delete (THREAD_ENTRY * thread_p, BTID * btid, OID * class_oid, DB_VALUE * key_value)
{
  int error = NO_ERROR;
  OID unique_oid;
  RECDES recdes;
  HEAP_SCANCACHE scan;

  if (xbtree_find_unique (thread_p, btid, S_SELECT, key_value, class_oid, &unique_oid, true) == BTREE_KEY_FOUND)
    {
      if (heap_scancache_quick_start (&scan) != NO_ERROR)
	{
	  return ER_FAILED;
	}

      if (heap_get_visible_version (thread_p, &unique_oid, class_oid, &recdes, &scan, PEEK, NULL_CHN) != S_SUCCESS)
	{
	  heap_scancache_end (thread_p, &scan);
	  return ER_FAILED;
	}

      error = xlocator_prefetch_repl_insert (thread_p, class_oid, &recdes, false);

      heap_scancache_end (thread_p, &scan);
    }

  return error;
}

/*
 * xlocator_lock_and_fetch_all () - Fetch all class instances that can be locked
 *				    in specified locked time
 * return: NO_ERROR if all OK, ER_ status otherwise
 *
 *   hfid(in): Heap file where the instances of the class are placed
 *   instance_lock(in): Instance lock to aquire
 *   instance_lock_timeout(in): Timeout for instance lock
 *   class_oid(in): Class identifier of the instances to fetch
 *   class_lock(in): Lock to acquire (Set as a side effect to NULL_LOCKID)
 *   nobjects(out): Total number of objects to fetch.
 *   nfetched(out): Current number of object fetched.
 *   nfailed_instance_locks(out): count failed instance locks
 *   last_oid(out): Object identifier of last fetched object
 *   fetch_area(in/out): Pointer to area where the objects are placed
 *   mvcc_snapshot(in): the snapshot to be applied in scan
 *
 */
int
xlocator_lock_and_fetch_all (THREAD_ENTRY * thread_p, const HFID * hfid, LOCK * instance_lock,
			     int *instance_lock_timeout, OID * class_oid, LOCK * class_lock, int *nobjects,
			     int *nfetched, int *nfailed_instance_locks, OID * last_oid, LC_COPYAREA ** fetch_area,
			     MVCC_SNAPSHOT * mvcc_snapshot)
{
  LC_COPYAREA_DESC prefetch_des;	/* Descriptor for decache of objects related to transaction isolation level */
  LC_COPYAREA_MANYOBJS *mobjs;	/* Describe multiple objects in area */
  LC_COPYAREA_ONEOBJ *obj;	/* Describe on object in area */
  RECDES recdes;		/* Record descriptor for insertion */
  int offset;			/* Place to store next object in area */
  int round_length;		/* Length of object rounded to integer alignment */
  int copyarea_length;
  OID oid;
  HEAP_SCANCACHE scan_cache;
  SCAN_CODE scan;
  int error_code = NO_ERROR;

  if (fetch_area == NULL)
    {
      return ER_FAILED;
    }
  *fetch_area = NULL;

  if (nfailed_instance_locks == NULL)
    {
      return ER_FAILED;
    }
  *nfailed_instance_locks = 0;

  if (OID_ISNULL (last_oid))
    {
      /* FIRST TIME. */

      /* Obtain the desired lock for the class scan */
      if (*class_lock != NULL_LOCK
	  && lock_object (thread_p, class_oid, oid_Root_class_oid, *class_lock, LK_UNCOND_LOCK) != LK_GRANTED)
	{
	  /* 
	   * Unable to acquired lock
	   */
	  *class_lock = NULL_LOCK;
	  *nobjects = -1;
	  *nfetched = -1;

	  error_code = ER_FAILED;
	  goto error;
	}

      /* Get statistics */
      last_oid->volid = hfid->vfid.volid;
      last_oid->pageid = NULL_PAGEID;
      last_oid->slotid = NULL_SLOTID;
      /* Estimate the number of objects to be fetched */
      *nobjects = heap_estimate_num_objects (thread_p, hfid);
      *nfetched = 0;
      if (*nobjects == -1)
	{
	  error_code = ER_FAILED;
	  goto error;
	}
    }

  /* Set OID to last fetched object */
  COPY_OID (&oid, last_oid);

  /* Start a scan cursor for getting several classes */
  error_code = heap_scancache_start (thread_p, &scan_cache, hfid, class_oid, true, false, mvcc_snapshot);
  if (error_code != NO_ERROR)
    {
      goto error;
    }

  /* Assume that the next object can fit in one page */
  copyarea_length = DB_PAGESIZE;

  while (true)
    {
      *fetch_area = locator_allocate_copy_area_by_length (copyarea_length);
      if (*fetch_area == NULL)
	{
	  (void) heap_scancache_end (thread_p, &scan_cache);
	  error_code = ER_FAILED;
	  goto error;
	}

      mobjs = LC_MANYOBJS_PTR_IN_COPYAREA (*fetch_area);
      LC_RECDES_IN_COPYAREA (*fetch_area, &recdes);
      obj = LC_START_ONEOBJ_PTR_IN_COPYAREA (mobjs);
      mobjs->num_objs = 0;
      offset = 0;

      while (true)
	{
	  if (instance_lock && (*instance_lock != NULL_LOCK))
	    {
	      int lock_result = 0;

	      scan = heap_next (thread_p, hfid, class_oid, &oid, &recdes, &scan_cache, COPY);
	      if (scan != S_SUCCESS)
		{
		  break;
		}

	      if (instance_lock_timeout == NULL)
		{
		  lock_result = lock_object (thread_p, &oid, class_oid, *instance_lock, LK_UNCOND_LOCK);
		}
	      else
		{
		  lock_result =
		    lock_object_wait_msecs (thread_p, &oid, class_oid, *instance_lock, LK_UNCOND_LOCK,
					    *instance_lock_timeout);
		}

	      if (lock_result != LK_GRANTED)
		{
		  (*nfailed_instance_locks)++;
		  continue;
		}

	      scan = heap_get_visible_version (thread_p, &oid, class_oid, &recdes, &scan_cache, COPY, NULL_CHN);
	      if (scan != S_SUCCESS)
		{
		  (*nfailed_instance_locks)++;
		  continue;
		}

	    }
	  else
	    {
	      scan = heap_next (thread_p, hfid, class_oid, &oid, &recdes, &scan_cache, COPY);
	      if (scan != S_SUCCESS)
		{
		  break;
		}
	    }

	  mobjs->num_objs++;
	  COPY_OID (&obj->class_oid, class_oid);
	  COPY_OID (&obj->oid, &oid);
	  obj->flag = 0;
	  obj->hfid = NULL_HFID;
	  obj->length = recdes.length;
	  obj->offset = offset;
	  obj->operation = LC_FETCH;
	  obj = LC_NEXT_ONEOBJ_PTR_IN_COPYAREA (obj);
	  round_length = DB_ALIGN (recdes.length, MAX_ALIGNMENT);
#if !defined(NDEBUG)
	  /* suppress valgrind UMW error */
	  memset (recdes.data + recdes.length, 0, MIN (round_length - recdes.length, recdes.area_size - recdes.length));
#endif
	  offset += round_length;
	  recdes.data += round_length;
	  recdes.area_size -= round_length + sizeof (*obj);
	}

      if (scan != S_DOESNT_FIT || mobjs->num_objs > 0)
	{
	  break;
	}
      /* 
       * The first object does not fit into given copy area
       * Get a larger area
       */

      /* Get the real length of current fetch/copy area */
      copyarea_length = (*fetch_area)->length;
      locator_free_copy_area (*fetch_area);

      /* 
       * If the object does not fit even when the copy area seems to be
       * large enough, increase the copy area by at least one page size.
       */

      if ((-recdes.length) > copyarea_length)
	{
	  copyarea_length = DB_ALIGN (-recdes.length, MAX_ALIGNMENT) + sizeof (*mobjs);
	}
      else
	{
	  copyarea_length += DB_PAGESIZE;
	}
    }

  if (scan == S_END)
    {
      /* 
       * This is the end of the loop. Indicate the caller that no more calls
       * are needed by setting nobjects and nfetched to the same value.
       */
      error_code = heap_scancache_end (thread_p, &scan_cache);
      if (error_code != NO_ERROR)
	{
	  *nobjects = *nfetched = -1;
	  goto error;
	}

      *nfetched += mobjs->num_objs;
      *nobjects = *nfetched;
      OID_SET_NULL (last_oid);
    }
  else if (scan == S_ERROR)
    {
      /* There was an error.. */
      (void) heap_scancache_end (thread_p, &scan_cache);
      *nobjects = *nfetched = -1;
      error_code = ER_FAILED;
      goto error;
    }
  else if (mobjs->num_objs != 0)
    {
      heap_scancache_end_when_scan_will_resume (thread_p, &scan_cache);
      /* Set the last_oid.. and the number of fetched objects */
      obj = LC_PRIOR_ONEOBJ_PTR_IN_COPYAREA (obj);
      COPY_OID (last_oid, &obj->oid);
      *nfetched += mobjs->num_objs;
      /* 
       * If the guess on the number of objects to fetch was low, reset the
       * value, so that the caller continue to call us until the end of the
       * scan
       */
      if (*nobjects <= *nfetched)
	{
	  *nobjects = *nfetched + 10;
	}
    }
  else
    {
      error_code = heap_scancache_end (thread_p, &scan_cache);
      if (error_code != NO_ERROR)
	{
	  goto end;
	}
    }

  if (*fetch_area != NULL)
    {
      prefetch_des.mobjs = mobjs;
      prefetch_des.obj = &obj;
      prefetch_des.offset = &offset;
      prefetch_des.recdes = &recdes;
      lock_notify_isolation_incons (thread_p, locator_notify_decache, &prefetch_des);
    }

end:

  return error_code;

error:
  if (*class_lock != NULL_LOCK)
    {
      lock_unlock_object (thread_p, class_oid, oid_Root_class_oid, *class_lock, false);
    }
  if (*fetch_area != NULL)
    {
      locator_free_copy_area (*fetch_area);
      *fetch_area = NULL;
    }
  return error_code;
}

/*
 * xlocator_upgrade_instances_domain () - scans all instances of a class and
 *		performs an in-place domain upgrade of the specified attribute
 *		(identified by its id) from the domain found in its current
 *		stored representation to the domain found in the last
 *		representation
 *
 * return: NO_ERROR if all OK, ER_ status otherwise
 *
 *   thread_p(in): thread context
 *   class_oid(in): class to upgrade
 *   att_id(in): attribute id within class to update
 *
 *  Note: This function is used in context of ALTER CHANGE (type change
 *	  syntax). Proper lock (SCH_M_LOCK) is assumed when this function
 *	  is reached.
 *	  The entire tuple is rewritten using the new latest representation.
 */
int
xlocator_upgrade_instances_domain (THREAD_ENTRY * thread_p, OID * class_oid, int att_id)
{
  LOCK class_lock = SCH_M_LOCK;
  LOCK oid_lock = X_LOCK;
  LC_COPYAREA *fetch_area = NULL;	/* Area where objects are received */
  LC_COPYAREA_MANYOBJS *mobjs = NULL;	/* Describe multiple objects in area */
  LC_COPYAREA_ONEOBJ *obj = NULL;	/* Describe one object in area */
  RECDES recdes;
  HEAP_CACHE_ATTRINFO attr_info;
  HEAP_SCANCACHE upd_scancache;
  int error = NO_ERROR;
  HFID hfid;
  int nobjects = 0, nfetched = 0, i = 0;
  OID last_oid;
  bool scancache_inited = false;
  bool attrinfo_inited = false;
  int tran_index;
  LOG_TDES *tdes = LOG_FIND_CURRENT_TDES (thread_p);
  MVCCID threshold_mvccid;

  HFID_SET_NULL (&hfid);
  OID_SET_NULL (&last_oid);

  if (class_oid == NULL || OID_ISNULL (class_oid) || att_id < 0)
    {
      error = ER_UNEXPECTED;
      er_set (ER_ERROR_SEVERITY, ARG_FILE_LINE, error, 1, "Unexpected argument of class OID or attribute id.");
      goto error_exit;
    }

  tran_index = LOG_FIND_THREAD_TRAN_INDEX (thread_p);
  nobjects = 0;
  nfetched = -1;

  error = heap_get_hfid_from_class_oid (thread_p, class_oid, &hfid);
  if (error != NO_ERROR)
    {
      goto error_exit;
    }

  error = heap_scancache_start_modify (thread_p, &upd_scancache, &hfid, class_oid, SINGLE_ROW_UPDATE, NULL);
  if (error != NO_ERROR)
    {
      goto error_exit;
    }
  scancache_inited = true;

  if (tdes->block_global_oldest_active_until_commit == false)
    {
      /* do not allow to advance with vacuum_Global_oldest_active_mvccid */
      ATOMIC_INC_32 (&vacuum_Global_oldest_active_blockers_counter, 1);
      tdes->block_global_oldest_active_until_commit = true;
    }
  else
    {
      assert (vacuum_Global_oldest_active_blockers_counter > 0);
    }

  /* Can't use vacuum_Global_oldest_active_mvccid here. That's because we want to avoid scenarios where VACUUM compute
   * oldest active mvccid, but didn't set yet vacuum_Global_oldest_active_mvccid, current transaction uses the old
   * value of vacuum_Global_oldest_active_mvccid, then VACUUM uses updated value of vacuum_Global_oldest_active_mvccid. 
   * In such scenario, VACUUM can remove heap records that can't be removed by the current thread. */
  threshold_mvccid = logtb_get_oldest_active_mvccid (thread_p);

  /* VACUUM all cleanable heap objects before upgrading the domain */
  error = heap_vacuum_all_objects (thread_p, &upd_scancache, threshold_mvccid);
  if (error != NO_ERROR)
    {
      goto error_exit;
    }

  error = heap_attrinfo_start (thread_p, class_oid, -1, NULL, &attr_info);
  if (error != NO_ERROR)
    {
      goto error_exit;
    }
  attrinfo_inited = true;

  while (nobjects != nfetched)
    {
      int nfailed_instances = 0;

      error =
	xlocator_lock_and_fetch_all (thread_p, &hfid, &oid_lock, NULL, class_oid, &class_lock, &nobjects, &nfetched,
				     &nfailed_instances, &last_oid, &fetch_area, NULL);
      if (error != NO_ERROR)
	{
	  goto error_exit;
	}

      if (nfailed_instances != 0)
	{
	  error = ER_UNEXPECTED;
	  er_set (ER_ERROR_SEVERITY, ARG_FILE_LINE, error, 1, "Some instance is not locked.");
	  goto error_exit;
	}

      if (fetch_area == NULL)
	{
	  error = ER_UNEXPECTED;
	  er_set (ER_ERROR_SEVERITY, ARG_FILE_LINE, error, 1, "Fetch area should not be NULL.");
	  goto error_exit;
	}
      mobjs = LC_MANYOBJS_PTR_IN_COPYAREA (fetch_area);
      obj = LC_START_ONEOBJ_PTR_IN_COPYAREA (mobjs);

      for (i = 0; i < mobjs->num_objs; i++)
	{
	  if (obj->operation == LC_FETCH_DECACHE_LOCK)
	    {
	      /* Skip decache lock objects, they have been added by lock_notify_isolation_incons function. */
	      obj = LC_NEXT_ONEOBJ_PTR_IN_COPYAREA (obj);
	      continue;
	    }
	  LC_RECDES_TO_GET_ONEOBJ (fetch_area, obj, &recdes);

	  error = heap_attrinfo_clear_dbvalues (&attr_info);
	  if (error != NO_ERROR)
	    {
	      goto error_exit;
	    }

	  error = heap_attrinfo_read_dbvalues (thread_p, &obj->oid, &recdes, NULL, &attr_info);
	  if (error != NO_ERROR)
	    {
	      goto error_exit;
	    }

	  error = heap_object_upgrade_domain (thread_p, &upd_scancache, &attr_info, &obj->oid, att_id);

	  if (error != NO_ERROR)
	    {
	      goto error_exit;
	    }

	  COPY_OID (&last_oid, &obj->oid);
	  obj = LC_NEXT_ONEOBJ_PTR_IN_COPYAREA (obj);
	}
      if (fetch_area)
	{
	  locator_free_copy_area (fetch_area);
	  fetch_area = NULL;
	}
    }

error_exit:

  if (fetch_area)
    {
      locator_free_copy_area (fetch_area);
      fetch_area = NULL;
    }
  if (attrinfo_inited)
    {
      heap_attrinfo_end (thread_p, &attr_info);
    }
  if (scancache_inited)
    {
      heap_scancache_end_modify (thread_p, &upd_scancache);
    }

  return error;
}

/*
 * locator_filter_errid() -
 *
 * return:
 *   num_ignore_error_count(in):
 *   ignore_error_list(in):
 *   error_code(in):
 */
static int
locator_filter_errid (THREAD_ENTRY * thread_p, int num_ignore_error_count, int *ignore_error_list)
{
  int i;
  int error_code;

  assert (er_errid () != NO_ERROR);
  error_code = er_errid ();

  for (i = 0; i < num_ignore_error_count; i++)
    {
      if (ignore_error_list[i] == error_code)
	{
	  er_clear ();
	  return NO_ERROR;
	}
    }
  return error_code;
}

/*
 * locator_get_partition_scancache () - setup a cache for repeated operations
 *					which require partition pruning
 * return : PRUNING_SCAN_CACHE on success, NULL on error
 * pcontext (in)  : pruning context
 * class_oid (in) : OID of the pruned partition
 * hfid (in)	  : HFID of the pruned partition
 * op_type (in)	  : operation type
 * has_function_indexes (in)  : true if function indexes should be cached
 */
PRUNING_SCAN_CACHE *
locator_get_partition_scancache (PRUNING_CONTEXT * pcontext, const OID * class_oid, const HFID * hfid, int op_type,
				 bool has_function_indexes)
{
  PRUNING_SCAN_CACHE *scan_cache = NULL;
  int error_code = NO_ERROR;

  scan_cache = partition_get_scancache (pcontext, class_oid);
  if (scan_cache != NULL)
    {
      /* already cached, return it */
      return scan_cache;
    }

  /* create a new one and cache it */
  scan_cache = partition_new_scancache (pcontext);
  if (scan_cache == NULL)
    {
      return NULL;
    }
  error_code = locator_start_force_scan_cache (pcontext->thread_p, &scan_cache->scan_cache, hfid, class_oid, op_type);
  if (error_code != NO_ERROR)
    {
      return NULL;
    }

  scan_cache->is_scan_cache_started = true;

  if (has_function_indexes)
    {
      HEAP_CACHE_ATTRINFO attr_info;

      error_code = heap_attrinfo_start (pcontext->thread_p, class_oid, -1, NULL, &attr_info);
      if (error_code != NO_ERROR)
	{
	  return NULL;
	}
      scan_cache->n_indexes = attr_info.last_classrepr->n_indexes;
      error_code =
	heap_init_func_pred_unpack_info (pcontext->thread_p, &attr_info, class_oid, &scan_cache->func_index_pred);
      heap_attrinfo_end (pcontext->thread_p, &attr_info);
      if (error_code != NO_ERROR)
	{
	  scan_cache->n_indexes = 0;
	  scan_cache->func_index_pred = NULL;
	  return NULL;
	}
    }

  return scan_cache;
}

/*
 * locator_area_op_to_pruning_type () - get pruning_type operation from
 *					locator area operation
 * return: pruning type
 * op (in)	    : locator operation
 */
static int
locator_area_op_to_pruning_type (LC_COPYAREA_OPERATION op)
{
  switch (op)
    {
    case LC_FLUSH_INSERT:
    case LC_FLUSH_UPDATE:
    case LC_FLUSH_DELETE:
      return DB_NOT_PARTITIONED_CLASS;

    case LC_FLUSH_INSERT_PRUNE:
    case LC_FLUSH_UPDATE_PRUNE:
      return DB_PARTITIONED_CLASS;

    case LC_FLUSH_INSERT_PRUNE_VERIFY:
    case LC_FLUSH_UPDATE_PRUNE_VERIFY:
      return DB_PARTITION_CLASS;

    default:
      assert (false);
      return 0;
    }
  return 0;
}

static int
locator_prefetch_index_page (THREAD_ENTRY * thread_p, OID * class_oid, RECDES * classrec, RECDES * recdes,
			     int btid_index, HEAP_CACHE_ATTRINFO * attr_info)
{
  int error = NO_ERROR;
  BTID *btid = NULL;

  btid = heap_indexinfo_get_btid (btid_index, attr_info);
  if (btid == NULL)
    {
      return ER_FAILED;
    }

  error = locator_prefetch_index_page_internal (thread_p, btid, class_oid, classrec, recdes);
  return error;
}

static int
locator_prefetch_index_page_internal (THREAD_ENTRY * thread_p, BTID * btid, OID * class_oid, RECDES * classrec,
				      RECDES * recdes)
{
  int error = NO_ERROR;
  BTREE_CHECKSCAN bt_checkscan, *bt_checkscan_p = NULL;
  HEAP_CACHE_ATTRINFO attr_info;
  HEAP_CACHE_ATTRINFO *attr_info_p = NULL;
  HFID hfid;
  int index_id = -1;
  char buf[DBVAL_BUFSIZE + MAX_ALIGNMENT], *aligned_buf;
  DB_VALUE dbvalue;
  DB_VALUE *key = NULL;
  KEY_VAL_RANGE key_val_range;
  INDX_SCAN_ID isid;
  BTID tmp_btid = *btid;

  aligned_buf = PTR_ALIGN (buf, MAX_ALIGNMENT);

  or_class_hfid (classrec, &hfid);
  if (HFID_IS_NULL (&hfid))
    {
      return NO_ERROR;
    }

  index_id = heap_attrinfo_start_with_btid (thread_p, class_oid, &tmp_btid, &attr_info);
  if (index_id < 0)
    {
      goto free_and_return;
    }
  attr_info_p = &attr_info;

  if (btree_keyoid_checkscan_start (thread_p, &tmp_btid, &bt_checkscan) != NO_ERROR)
    {
      error = ER_FAILED;
      goto free_and_return;
    }
  bt_checkscan_p = &bt_checkscan;

  BTREE_INIT_SCAN (&bt_checkscan_p->btree_scan);
  scan_init_index_scan (&isid, &bt_checkscan_p->oid_list, NULL);

  if (heap_attrinfo_read_dbvalues_without_oid (thread_p, recdes, attr_info_p) != NO_ERROR)
    {
      error = ER_FAILED;
      goto free_and_return;
    }

  key = heap_attrvalue_get_key (thread_p, index_id, attr_info_p, recdes, &tmp_btid, &dbvalue, aligned_buf, NULL, NULL);
  if (key == NULL)
    {
      error = ER_FAILED;
      goto free_and_return;
    }

  PR_SHARE_VALUE (key, &key_val_range.key1);
  PR_SHARE_VALUE (key, &key_val_range.key2);
  key_val_range.range = GE_LE;
  key_val_range.num_index_term = 0;

  btree_keyval_search (thread_p, &tmp_btid, S_SELECT, &bt_checkscan_p->btree_scan, &key_val_range, class_oid, NULL,
		       &isid, false);

  btree_scan_clear_key (&bt_checkscan.btree_scan);

free_and_return:
  if (key == &dbvalue)
    {
      pr_clear_value (key);
    }

  if (bt_checkscan_p)
    {
      btree_keyoid_checkscan_end (thread_p, bt_checkscan_p);
    }

  if (attr_info_p)
    {
      heap_attrinfo_end (thread_p, attr_info_p);
    }

  return error;
}

/*
 * locator_incr_num_transient_classnames - increase number
 *
 * return:
 *
 *   tran_index(in):
 *
 */
static void
locator_incr_num_transient_classnames (int tran_index)
{
  LOG_TDES *tdes;

  tdes = LOG_FIND_TDES (tran_index);
  /* ignore ER_LOG_UNKNOWN_TRANINDEX : It may be detected somewhere else. */
  if (tdes != NULL)
    {
      assert (tdes->num_transient_classnames >= 0);
      tdes->num_transient_classnames += 1;
    }
}

/*
 * locator_decr_num_transient_classnames - decrease number
 *
 * return:
 *
 *   tran_index(in):
 *
 * NOTE:
 */
static void
locator_decr_num_transient_classnames (int tran_index)
{
  LOG_TDES *tdes;

  tdes = LOG_FIND_TDES (tran_index);
  /* ignore ER_LOG_UNKNOWN_TRANINDEX : It may be detected somewhere else. */
  if (tdes != NULL)
    {
      tdes->num_transient_classnames -= 1;
      assert (tdes->num_transient_classnames >= 0);
    }
}

/*
 * locator_get_num_transient_classnames -
 *
 * return:
 *
 *   tran_index(in):
 *
 * NOTE:
 */
static int
locator_get_num_transient_classnames (int tran_index)
{
  LOG_TDES *tdes;

  tdes = LOG_FIND_TDES (tran_index);
  /* ignore ER_LOG_UNKNOWN_TRANINDEX : It may be detected somewhere else. */
  if (tdes != NULL)
    {
      assert (tdes->num_transient_classnames >= 0);
      return tdes->num_transient_classnames;
    }
  else
    {
      return 1;			/* someone exists */
    }
}

/*
 * locator_is_exist_class_name_entry -
 *
 * return:
 *
 *   entry(in):
 *
 * NOTE: debugging function
 */
static bool
locator_is_exist_class_name_entry (THREAD_ENTRY * thread_p, LOCATOR_CLASSNAME_ENTRY * entry)
{
#if !defined(NDEBUG)
  int check_own;

  check_own = csect_check_own (thread_p, CSECT_LOCATOR_SR_CLASSNAME_TABLE);
  assert (check_own >= 1);
#endif

  if (entry != NULL && entry->e_current.action == LC_CLASSNAME_EXIST)
    {
      assert (entry->e_name != NULL);
      assert (entry->e_tran_index == NULL_TRAN_INDEX);

      assert (!OID_ISNULL (&entry->e_current.oid));
      assert (heap_does_exist (thread_p, oid_Root_class_oid, &entry->e_current.oid));

      assert (LSA_ISNULL (&entry->e_current.savep_lsa));
      assert (entry->e_current.prev == NULL);

      return true;
    }

  return false;
}

/*
 * xchksum_insert_repl_log_and_demote_table_lock -
 *
 * return: error code
 *
 *   repl_info(in):
 *
 * NOTE: insert replication log and demote the read lock of the table
 */
int
xchksum_insert_repl_log_and_demote_table_lock (THREAD_ENTRY * thread_p, REPL_INFO * repl_info, const OID * class_oidp)
{
  LOG_TDES *tdes;
  int error = NO_ERROR;

  tdes = LOG_FIND_CURRENT_TDES (thread_p);
  if (tdes == NULL)
    {
      er_set (ER_FATAL_ERROR_SEVERITY, ARG_FILE_LINE, ER_LOG_UNKNOWN_TRANINDEX, 1,
	      LOG_FIND_THREAD_TRAN_INDEX (thread_p));

      return ER_LOG_UNKNOWN_TRANINDEX;
    }

  /* 
   * need to start a topop to make sure the repl log is
   * inserted in a correct order
   */
  if (log_start_system_op (thread_p) == NULL)
    {
      return er_errid ();
    }

  repl_start_flush_mark (thread_p);

  error = xrepl_set_info (thread_p, repl_info);

  repl_end_flush_mark (thread_p, false);

  if (error != NO_ERROR)
    {
      (void) log_end_system_op (thread_p, LOG_RESULT_TOPOP_ABORT);
    }
  else
    {
      /* manually append repl info */
      log_append_repl_info (thread_p, tdes, false);

      (void) log_end_system_op (thread_p, LOG_RESULT_TOPOP_COMMIT);
    }

#if defined (SERVER_MODE)
  /* demote S-lock to IS-lock to allow blocking writers to resume. This will not hurt transactional consistencies of
   * checksumdb. */
  lock_demote_read_class_lock_for_checksumdb (thread_p, tdes->tran_index, class_oidp);

  assert (lock_get_object_lock (class_oidp, oid_Root_class_oid, tdes->tran_index) == IS_LOCK);
#endif /* SERVER_MODE */

  return error;
}

/*
 * locator_rv_redo_rename () - Dummy logical redo function that does nothing.
 *
 * return	 : NO_ERROR
 * thread_p (in) : Thread entry.
 * rcv (in)	 : Recovery data.
 */
int
locator_rv_redo_rename (THREAD_ENTRY * thread_p, LOG_RCV * rcv)
{
  /* Does nothing on recovery. */
  return NO_ERROR;
}

/*
 * redistribute_partition_data () - redistribute partition data
 *
 * return : error code
 *
 * thread_p (in)      :
 * class_oid (in)     : parent class OID
 * no_oids (in)	      : number of OIDs in the list (promoted partitions)
 * oid_list (in)      : partition OID list (promoted partitions)
 */
static int
redistribute_partition_data (THREAD_ENTRY * thread_p, OID * class_oid, int no_oids, OID * oid_list)
{
  int error = NO_ERROR;
  int i = 0, j = 0;
  RECDES recdes;
  HFID hfid, class_hfid;
  OID inst_oid;
  SCAN_CODE scan = S_SUCCESS;
  VPID vpid;
  PGBUF_WATCHER old_page_watcher;
  PGSLOTID slotid;
  HEAP_SCANCACHE parent_scan_cache, scan_cache;
  PRUNING_CONTEXT pcontext;
  bool is_scan_end = false;
  bool is_parent_scancache_started = false;
  bool is_part_scancache_started = false;
  bool is_pcontext_inited = false;
  int force_count = -1;
  OID oid;
  OID cls_oid;
  LOG_TDES *tdes = LOG_FIND_CURRENT_TDES (thread_p);
  MVCCID threshold_mvccid = MVCCID_NULL;

  assert (tdes != NULL);

  PGBUF_INIT_WATCHER (&old_page_watcher, PGBUF_ORDERED_RANK_UNDEFINED, PGBUF_ORDERED_NULL_HFID);

  error = heap_get_hfid_from_class_oid (thread_p, class_oid, &class_hfid);
  if (error != NO_ERROR || HFID_IS_NULL (&class_hfid))
    {
      error = ER_FAILED;
      goto exit;
    }

  /* start scan cache for insert on parent class */
  error = heap_scancache_start_modify (thread_p, &parent_scan_cache, &class_hfid, class_oid, SINGLE_ROW_INSERT, NULL);
  if (error != NO_ERROR)
    {
      goto exit;
    }
  is_parent_scancache_started = true;

  /* initialize pruning context for parent class */
  (void) partition_init_pruning_context (&pcontext);
  error = partition_load_pruning_context (thread_p, class_oid, DB_PARTITIONED_CLASS, &pcontext);
  if (error != NO_ERROR)
    {
      goto exit;
    }
  is_pcontext_inited = true;

  recdes.data = NULL;

  for (i = 0; i < no_oids; i++)
    {
      if (OID_ISNULL (&oid_list[i]))
	{
	  goto exit;
	}

      error = heap_get_hfid_from_class_oid (thread_p, &oid_list[i], &hfid);
      if (error != NO_ERROR || HFID_IS_NULL (&hfid))
	{
	  error = ER_FAILED;
	  goto exit;
	}

      PGBUF_INIT_WATCHER (&old_page_watcher, PGBUF_ORDERED_HEAP_NORMAL, &hfid);

      error = heap_scancache_start (thread_p, &scan_cache, &hfid, &oid_list[i], false, false, NULL);
      if (error != NO_ERROR)
	{
	  goto exit;
	}
      is_part_scancache_started = true;

      if (tdes->block_global_oldest_active_until_commit == false)
	{
	  /* do not allow to advance with vacuum_Global_oldest_active_mvccid */
	  ATOMIC_INC_32 (&vacuum_Global_oldest_active_blockers_counter, 1);
	  tdes->block_global_oldest_active_until_commit = true;
	}
      else
	{
	  assert (vacuum_Global_oldest_active_blockers_counter > 0);
	}

      if (threshold_mvccid == MVCCID_NULL)
	{
	  /* Can't use vacuum_Global_oldest_active_mvccid here. That's because we want to avoid scenarios where VACUUM
	   * compute oldest active mvccid, but didn't set yet vacuum_Global_oldest_active_mvccid, current transaction
	   * uses the old value of vacuum_Global_oldest_active_mvccid, then VACUUM uses updated value of
	   * vacuum_Global_oldest_active_mvccid.
	   * In such scenario, VACUUM can remove heap records that can't be removed by the current thread. */
	  threshold_mvccid = logtb_get_oldest_active_mvccid (thread_p);
	}

      /* VACUUM all cleanable heap objects before upgrading the domain */
      error = heap_vacuum_all_objects (thread_p, &scan_cache, threshold_mvccid);
      if (error != NO_ERROR)
	{
	  ASSERT_ERROR ();
	  goto exit;
	}

      /* start with first OID of the first page */
      vpid.volid = hfid.vfid.volid;
      vpid.pageid = hfid.hpgid;
      is_scan_end = false;
      while (!is_scan_end)
	{
	  if (scan_cache.page_watcher.pgptr == NULL)
	    {
	      error =
		pgbuf_ordered_fix (thread_p, &vpid, OLD_PAGE_PREVENT_DEALLOC, PGBUF_LATCH_WRITE,
				   &scan_cache.page_watcher);
	      if (old_page_watcher.pgptr != NULL)
		{
		  pgbuf_ordered_unfix (thread_p, &old_page_watcher);
		}
	      if (error != NO_ERROR)
		{
		  goto exit;
		}
	    }

	  slotid = 0;
	  while (true)
	    {
	      /* get next record */
	      scan = spage_next_record (scan_cache.page_watcher.pgptr, &slotid, &recdes, PEEK);
	      if (scan == S_ERROR)
		{
		  error = ER_FAILED;
		  goto exit;
		}
	      else if (scan == S_END)
		{
		  /* move to next page */
		  error = heap_vpid_next (&hfid, scan_cache.page_watcher.pgptr, &vpid);
		  if (error != NO_ERROR)
		    {
		      goto exit;
		    }

		  /* keep latch on current page until the next page is fixed */
		  pgbuf_replace_watcher (thread_p, &scan_cache.page_watcher, &old_page_watcher);

		  if (VPID_ISNULL (&vpid))
		    {
		      /* no more pages in the current heap file */
		      is_scan_end = true;
		    }
		  break;
		}

	      if (slotid == HEAP_HEADER_AND_CHAIN_SLOTID)
		{
		  /* skip the header */
		  continue;
		}

	      if (recdes.type != REC_HOME && recdes.type != REC_BIGONE && recdes.type != REC_RELOCATION)
		{
		  continue;
		}

	      inst_oid.pageid = vpid.pageid;
	      inst_oid.volid = vpid.volid;
	      inst_oid.slotid = slotid;

	      recdes.data = NULL;

	      if (heap_get_visible_version (thread_p, &inst_oid, class_oid, &recdes, &scan_cache, COPY, NULL_CHN) != S_SUCCESS)
		{
		  error = ER_FAILED;
		  goto exit;
		}

	      /* make sure that pruning does not change the given class OID */
	      COPY_OID (&cls_oid, class_oid);
	      error =
		locator_insert_force (thread_p, &class_hfid, &cls_oid, &oid, &recdes, true, SINGLE_ROW_INSERT,
				      &parent_scan_cache, &force_count, DB_PARTITIONED_CLASS, &pcontext, NULL,
				      UPDATE_INPLACE_OLD_MVCCID);
	      if (error != NO_ERROR)
		{
		  goto exit;
		}
	    }
	}

      if (old_page_watcher.pgptr != NULL)
	{
	  pgbuf_ordered_unfix (thread_p, &old_page_watcher);
	}
      if (is_part_scancache_started == true)
	{
	  (void) heap_scancache_end (thread_p, &scan_cache);
	  is_part_scancache_started = false;
	}
    }

exit:
  if (old_page_watcher.pgptr != NULL)
    {
      pgbuf_ordered_unfix (thread_p, &old_page_watcher);
    }
  if (scan_cache.page_watcher.pgptr != NULL)
    {
      pgbuf_ordered_unfix (thread_p, &scan_cache.page_watcher);
    }
  if (is_parent_scancache_started == true)
    {
      (void) heap_scancache_end (thread_p, &parent_scan_cache);
    }
  if (is_part_scancache_started == true)
    {
      (void) heap_scancache_end (thread_p, &scan_cache);
    }
  if (is_pcontext_inited == true)
    {
      partition_clear_pruning_context (&pcontext);
    }

  return error;
}

/*
 * xlocator_redistribute_partition_data () - redistribute partition data
 *
 * return : error code
 *
 * thread_p (in)      :
 * class_oid (in)     : parent class OID
 * no_oids (in)	      : number of OIDs in the list (promoted partitions)
 * oid_list (in)      : partition OID list (promoted partitions)
 */
int
xlocator_redistribute_partition_data (THREAD_ENTRY * thread_p, OID * class_oid, int no_oids, OID * oid_list)
{
  return redistribute_partition_data (thread_p, class_oid, no_oids, oid_list);
}

/*
 * locator_lock_and_get_object_internal () - Internal function: aquire lock and return object
 *
 * return : scan code
 * thread_p (in)   : 
 * context (in/out): Heap get context .
 * lock_mode (in)  : Type of lock.
 *
 * NOTE: Caller must handle the cleanup of context
 */
static SCAN_CODE
locator_lock_and_get_object_internal (THREAD_ENTRY * thread_p, HEAP_GET_CONTEXT * context, LOCK lock_mode)
{
  SCAN_CODE scan = S_SUCCESS;
  bool lock_acquired = false;

  assert (context != NULL);
  assert (context->oid_p != NULL && !OID_ISNULL (context->oid_p));
  assert (context->class_oid_p != NULL && !OID_ISNULL (context->class_oid_p));
  assert (lock_mode > NULL_LOCK);	/* this is not the appropriate function for NULL_LOCK */

  if (lock_object (thread_p, context->oid_p, context->class_oid_p, lock_mode, LK_COND_LOCK) != LK_GRANTED)
    {
      /* try to lock the object conditionally, if it fails unfix page watchers and try unconditionally */

      if (context->scan_cache && context->scan_cache->cache_last_fix_page && context->home_page_watcher.pgptr != NULL)
      {
	/* prevent caching home page watcher in scan_cache */
	pgbuf_ordered_unfix (thread_p, &context->home_page_watcher);
      }
      heap_clean_get_context (thread_p, context);
      if (lock_object (thread_p, context->oid_p, context->class_oid_p, lock_mode, LK_UNCOND_LOCK) != LK_GRANTED)
	{
	  goto error;
	}

      lock_acquired = true;

      /* Prepare for getting record again. Since pages have been unlatched, others may have changed them */
      scan = heap_prepare_get_context (thread_p, context, PGBUF_LATCH_READ, false, LOG_WARNING_IF_DELETED);
      if (scan != S_SUCCESS)
	{
	  goto error;
	}
    }
  else
    {
      lock_acquired = true;
    }

  assert (OID_IS_ROOTOID (context->class_oid_p) || lock_mode == S_LOCK || lock_mode == X_LOCK);

  /* Lock should be aquired now -> get recdes */
  if (context->recdes_p != NULL)
    {
      scan = heap_get_last_version (thread_p, context);
      /* this scan_code must be preserved until the end of this function to be returned; - unless an error occur */
      if (scan != S_SUCCESS && scan != S_SUCCESS_CHN_UPTODATE)
	{
	  goto error;
	}
    }

  /* Check isolation restrictions and the visibility of the object if it belongs to a mvcc class */
  if (!mvcc_is_mvcc_disabled_class (context->class_oid_p))
    {
      MVCC_REC_HEADER recdes_header;

      /* get header: directly from recdes if it has been obtained, otherwise from heap */
      if (context->recdes_p == NULL || scan == S_SUCCESS_CHN_UPTODATE)
	{
	  /* ensure context is prepared to get header of the record */
	  if (heap_prepare_get_context (thread_p, context, PGBUF_LATCH_READ, false, LOG_WARNING_IF_DELETED) !=
	      S_SUCCESS)
	    {
	      scan = S_ERROR;
	      goto error;
	    }
	  if (heap_get_mvcc_header (thread_p, context, &recdes_header) != S_SUCCESS)
	    {
	      scan = S_ERROR;
	      goto error;
	    }
	}
      else if (or_mvcc_get_header (context->recdes_p, &recdes_header) != NO_ERROR)
	{
	  goto error;
	}

      /* Check REPEATABLE READ/SERIALIZABLE isolation restrictions. */
      if (logtb_find_current_isolation (thread_p) > TRAN_READ_COMMITTED
	  && logtb_check_class_for_rr_isolation_err (context->class_oid_p))
	{
	  /* In these isolation levels, the transaction is not allowed to modify an object that was already
	   * modified by other transactions. This would be true if last version matched the visible version.
	   *
	   * TODO: We already know here that this last row version is not deleted. It would be enough to just
	   * check whether the insert MVCCID is considered active relatively to transaction's snapshot.
	   */
	  MVCC_SNAPSHOT *tran_snapshot = logtb_get_mvcc_snapshot (thread_p);
	  MVCC_SATISFIES_SNAPSHOT_RESULT snapshot_res;

	  assert (tran_snapshot != NULL && tran_snapshot->snapshot_fnc != NULL);
	  snapshot_res = tran_snapshot->snapshot_fnc (thread_p, &recdes_header, tran_snapshot);
	  if (snapshot_res == TOO_OLD_FOR_SNAPSHOT)
	    {
	      /* Not visible. */
	      er_set (ER_WARNING_SEVERITY, ARG_FILE_LINE, ER_HEAP_UNKNOWN_OBJECT, 3, context->oid_p->volid,
		      context->oid_p->pageid, context->oid_p->slotid);
	      scan = S_DOESNT_EXIST;
	      goto error;
	    }
	  else if (snapshot_res == TOO_NEW_FOR_SNAPSHOT)
	    {
	      /* Trying to modify a version already modified by concurrent transaction, which is an isolation conflict.
	       */
	      er_set (ER_ERROR_SEVERITY, ARG_FILE_LINE, ER_MVCC_SERIALIZABLE_CONFLICT, 0);
	      goto error;
	    }
	  else if (MVCC_IS_HEADER_DELID_VALID (&recdes_header))
	    {
	      /* Trying to modify version deleted by concurrent transaction, which is an isolation conflict. */
	      er_set (ER_ERROR_SEVERITY, ARG_FILE_LINE, ER_MVCC_SERIALIZABLE_CONFLICT, 0);
	      goto error;
	    }
	  else
	    {
	      /* Last version is also visible version and it is not deleted. Fall through. */
	    }
	}

      if (MVCC_IS_HEADER_DELID_VALID (&recdes_header))
	{
	  scan = S_DOESNT_EXIST;
	  goto error;
	}
    }

  return scan;

error:

  if (scan == S_ERROR)
    {
      /* Caller should handle error setting for other scan codes e.g. S_DOESNT_EXIST, S_DOESNT_FIT. */
      ASSERT_ERROR ();
    }

  if (lock_acquired)
    {
      lock_unlock_object_donot_move_to_non2pl (thread_p, context->oid_p, context->class_oid_p, lock_mode);
    }

  return (scan != S_SUCCESS && scan != S_SUCCESS_CHN_UPTODATE) ? scan : S_ERROR;
}

/*
 * locator_lock_and_get_object_with_evaluation () - Get MVCC object version for delete/update and check reevaluation.
 *
 * return	       : SCAN_CODE.
 * thread_p (in)       : Thread entry.
 * oid (in)	       : Object OID.
 * class_oid (in)      : Class OID.
 * recdes (out)	       : Record descriptor.
 * scan_cache (in)     : Heap scan cache.
 * ispeeking (in)      : PEEK or COPY.
 * old_chn (in)	       : CHN of known record data.
 * mvcc_reev_data (in) : MVCC reevaluation data.
 * (obsolete) non_ex_handling_type (in): - LOG_ERROR_IF_DELETED: write the
 *				ER_HEAP_UNKNOWN_OBJECT error to log
 *                            - LOG_WARNING_IF_DELETED: set only warning
 * 
 * Note: This function will lock the object with X_LOCK. This lock type should correspond to delete/update operations.
 */
SCAN_CODE
locator_lock_and_get_object_with_evaluation (THREAD_ENTRY * thread_p, OID * oid, OID * class_oid, RECDES * recdes,
					     HEAP_SCANCACHE * scan_cache, int ispeeking, int old_chn,
					     MVCC_REEV_DATA * mvcc_reev_data,
					     NON_EXISTENT_HANDLING non_ex_handling_type)
{
  HEAP_GET_CONTEXT context;
  SCAN_CODE scan;
  RECDES recdes_local = RECDES_INITIALIZER;
  MVCC_REC_HEADER mvcc_header;
  DB_LOGICAL ev_res;		/* Re-evaluation result. */
  OID class_oid_local = OID_INITIALIZER;
  LOCK lock_mode = X_LOCK;

  if (recdes == NULL && mvcc_reev_data != NULL)
    {
      /* peek if only for reevaluation */
      recdes = &recdes_local;
      ispeeking = PEEK;
      old_chn = NULL_CHN;
    }

  if (class_oid == NULL)
    {
      class_oid = &class_oid_local;
    }

  heap_init_get_context (thread_p, &context, oid, class_oid, recdes, scan_cache, ispeeking, old_chn);

  /* get class_oid if it is unknown */
  if (OID_ISNULL (class_oid))
    {
      if (heap_prepare_object_page (thread_p, oid, &context.home_page_watcher, PGBUF_LATCH_READ) != NO_ERROR
	  || heap_get_class_oid_from_page (thread_p, context.home_page_watcher.pgptr, class_oid) != NO_ERROR)
	{
	  ASSERT_ERROR ();
	  heap_clean_get_context (thread_p, &context);
	  return ER_FAILED;
	}
    }

  scan = locator_lock_and_get_object_internal (thread_p, &context, lock_mode);

  /* perform reevaluation */
  if (mvcc_reev_data != NULL && (scan == S_SUCCESS || scan == S_SUCCESS_CHN_UPTODATE))
    {
      if (scan == S_SUCCESS_CHN_UPTODATE)
	{
	  /* PEEK record */
	  scan = heap_get_record_data_when_all_ready (thread_p, &context);
	  assert (scan == S_SUCCESS);
	}

      if (or_mvcc_get_header (recdes, &mvcc_header) != NO_ERROR)
	{
	  scan = S_ERROR;
	  goto exit;
	}

      if (scan_cache->mvcc_snapshot)
	{
	  MVCC_SATISFIES_SNAPSHOT_RESULT snapshot_res;

	  snapshot_res = scan_cache->mvcc_snapshot->snapshot_fnc (thread_p, &mvcc_header, scan_cache->mvcc_snapshot);
	  if (snapshot_res == SNAPSHOT_SATISFIED)
	    {
	      /* Skip the re-evaluation if last version is visible. It should be the same as the visible version
	       * which was already evaluated. */
	      goto exit;
	    }
	}
      ev_res = locator_mvcc_reev_cond_and_assignment (thread_p, scan_cache, mvcc_reev_data, &mvcc_header, oid, recdes);
      if (ev_res != V_TRUE)
	{
	  /* did not pass the evaluation or error occurred - unlock object */
	  lock_unlock_object_donot_move_to_non2pl (thread_p, oid, class_oid, lock_mode);
	}
      switch (ev_res)
	{
	case V_TRUE:
	  /* Object was locked and passed re-evaluation. Get record. */
	  goto exit;
	case V_ERROR:
	  /* Error. */
	  assert (er_errid () != NO_ERROR);
	  scan = S_ERROR;
	  goto exit;
	case V_FALSE:
	case V_UNKNOWN:
	  /* Record didn't pass re-evaluation. Return S_SUCCESS and let the caller handle the case. */
	  goto exit;
	default:
	  /* Unhandled. */
	  assert_release (false);
	  scan = S_ERROR;
	  goto exit;
	}

    }

exit:
  heap_clean_get_context (thread_p, &context);
  return scan;
}

/*
 * locator_get_object () - Retrieve heap objects and decide the type of lock according to the operation type
 *
 * return	  : Scan code.
 * thread_p (in)  : Thread entry.
 * oid (in)       : Object identifier.
 * class_oid (in) : Class oid.
 * recdes (out)	  : Record descriptor.
 * scan_cache (in): Scan cache.
 * op_type (in)	  : Requested type of operation.
 * lock_mode (in) : Lock type, see note.
 * ispeeking (in) : Peek record or copy.
 *
 * Note: This function should be used when class_oid is unknown, which is required to decide lock_mode;
 *       When lock_mode is known, a more appropriate function is recommended.
 *
 *	 op_type and lock_mode exclude each other according to class type:
 *	    - root class    : lock_mode is considered, op_type is ignored
 *	    - instance class: op_type is considered, a new lock_mode is used (according to op_type)
 */
SCAN_CODE
locator_get_object (THREAD_ENTRY * thread_p, const OID * oid, OID * class_oid, RECDES * recdes,
		    HEAP_SCANCACHE * scan_cache, SCAN_OPERATION_TYPE op_type, LOCK lock_mode, int ispeeking, int chn)
{
  SCAN_CODE scan_code;
  OID class_oid_local = OID_INITIALIZER;
  HEAP_GET_CONTEXT context;

  /* decide the type of lock before anything */

  assert (oid != NULL && !OID_ISNULL (oid));

  if (class_oid == NULL)
    {
      /* mandatory to decide the lock type */
      class_oid = &class_oid_local;
    }

  heap_init_get_context (thread_p, &context, oid, class_oid, recdes, scan_cache, ispeeking, chn);

  /* get class_oid if it is unknown */
  if (OID_ISNULL (class_oid))
    {
      if (heap_prepare_object_page (thread_p, oid, &context.home_page_watcher, PGBUF_LATCH_READ) != NO_ERROR
	  || heap_get_class_oid_from_page (thread_p, context.home_page_watcher.pgptr, class_oid) != NO_ERROR)
	{
	  ASSERT_ERROR ();
	  heap_clean_get_context (thread_p, &context);
	  return ER_FAILED;
	}
    }

  /* decide lock_mode according to class_oid and op_type */
  if (!OID_IS_ROOTOID (class_oid))
    {
      if (op_type == S_SELECT && !mvcc_is_mvcc_disabled_class (class_oid))
	{
	  /* S_SELECT and mvcc class */
	  lock_mode = NULL_LOCK;
	}
      else if (op_type == S_DELETE || op_type == S_UPDATE)
	{
	  assert (lock_mode > S_LOCK);
	  lock_mode = X_LOCK;
	}
      else
	{
	  /* S_SELECT and non-mvcc class || S_SELECT_WITH_LOCK */
	  assert (op_type == S_SELECT || op_type == S_SELECT_WITH_LOCK);
	  if (lock_mode > S_LOCK)
	    {
	      assert (false);
	      lock_mode = X_LOCK;
	    }
	  else
	    {
	      lock_mode = S_LOCK;
	    }
	}
    }

  if (op_type == S_SELECT && lock_mode == NULL_LOCK)
    {
      /* No locking */
      scan_code = heap_get_visible_version_internal (thread_p, &context, false);
    }
  else
    {
      /* Locking */
      scan_code = locator_lock_and_get_object_internal (thread_p, &context, lock_mode);
    }

  heap_clean_get_context (thread_p, &context);

  return scan_code;
}


/*
 * locator_lock_and_get_object () - Get MVCC object version for delete/update.
 *
 * return	       : SCAN_CODE.
 * thread_p (in)       : Thread entry.
 * oid (in)	       : Object OID.
 * class_oid (in)      : Class OID.
 * recdes (out)	       : Record descriptor.
 * scan_cache (in)     : Heap scan cache.
 * ispeeking (in)      : PEEK or COPY.
 * old_chn (in)	       : CHN of known record data.
 * mvcc_reev_data (in) : MVCC reevaluation data.
 * (obsolete) non_ex_handling_type (in): - LOG_ERROR_IF_DELETED: write the
 *				ER_HEAP_UNKNOWN_OBJECT error to log
 *                            - LOG_WARNING_IF_DELETED: set only warning
 */
SCAN_CODE
locator_lock_and_get_object (THREAD_ENTRY * thread_p, const OID * oid, OID * class_oid, RECDES * recdes,
			     HEAP_SCANCACHE * scan_cache, LOCK lock, int ispeeking, int old_chn,
			     NON_EXISTENT_HANDLING non_ex_handling_type)
{
  HEAP_GET_CONTEXT context;
  SCAN_CODE scan_code;

  heap_init_get_context (thread_p, &context, oid, class_oid, recdes, scan_cache, ispeeking, old_chn);

  scan_code = locator_lock_and_get_object_internal (thread_p, &context, lock);

  heap_clean_get_context (thread_p, &context);
  return scan_code;
}

/*
 * locator_mvcc_reev_cond_and_assignment () -
 *
 *   return: DB_LOGICAL
 *   thread_p(in): thread entry
 *   scan_cache(in):
 *   mvcc_reev_data_p(in/out):
 *   mvcc_header_p(in):
 *   curr_row_version_oid_p(in):
 *   recdes(in):
 */
/* TODO: We need to reevaluate relation between primary key * and foreign key. */
static DB_LOGICAL
locator_mvcc_reev_cond_and_assignment (THREAD_ENTRY * thread_p, HEAP_SCANCACHE * scan_cache,
				       MVCC_REEV_DATA * mvcc_reev_data_p, MVCC_REC_HEADER * mvcc_header_p,
				       const OID * curr_row_version_oid_p, RECDES * recdes)
{
  bool ev_res = V_TRUE;

  if (mvcc_reev_data_p == NULL)
    {
      return ev_res;
    }

  assert (mvcc_header_p != NULL && curr_row_version_oid_p != NULL);

  ev_res = V_TRUE;
  if (!MVCC_IS_REC_INSERTED_BY_ME (thread_p, mvcc_header_p))
    {
      switch (mvcc_reev_data_p->type)
	{
	case REEV_DATA_SCAN:
	  ev_res =
	    mvcc_reevaluate_filters (thread_p, mvcc_reev_data_p->select_reev_data, curr_row_version_oid_p, recdes);
	  mvcc_reev_data_p->filter_result = ev_res;
	  break;

	case REEV_DATA_UPDDEL:
	  ev_res =
	    locator_mvcc_reev_cond_assigns (thread_p, &scan_cache->node.class_oid, curr_row_version_oid_p, scan_cache,
					    recdes, mvcc_reev_data_p->upddel_reev_data);
	  mvcc_reev_data_p->filter_result = ev_res;
	  break;

	default:
	  break;
	}
    }
  else
    {
      mvcc_reev_data_p->filter_result = V_TRUE;
    }

  return ev_res;
}

/*
 * locator_mvcc_reev_cond_assigns () - reevaluates conditions and assignments
 *				    at update/delete stage of an UPDATE/DELETE
 *				    statement
 *   return: result of reevaluation
 *   thread_p(in): thread entry
 *   class_oid(in): OID of the class that triggered reevaluation
 *   oid(in) : The OID of the latest version of record that triggered
 *	       reevaluation
 *   scan_cache(in): scan_cache
 *   recdes(in): Record descriptor that will contain the updated/deleted record
 *   mvcc_reev_data(in): The structure that contains data needed for
 *			 reevaluation
 *
 *  Note: the current transaction already acquired X-LOCK on oid parameter
 *	    before calling this function. If the condition returns false then
 *	    the lock must be released by the caller.
 *	  The function reevaluates entire condition: key range, key filter and
 *	    data filter.
 *	  This function allocates memory for recdes and deallocates it if it
 *	    was already allocated for previous reevaluated record. After last
 *	    reevaluation this memory must be deallocated by one of its callers
 *	    (e.g. qexec_execute_update).
 */
static DB_LOGICAL
locator_mvcc_reev_cond_assigns (THREAD_ENTRY * thread_p, OID * class_oid, const OID * oid, HEAP_SCANCACHE * scan_cache,
				RECDES * recdes, MVCC_UPDDEL_REEV_DATA * mvcc_reev_data)
{
  DB_LOGICAL ev_res = V_TRUE;
  UPDDEL_MVCC_COND_REEVAL *mvcc_cond_reeval = NULL;
  int idx;

  /* reevaluate condition for each class involved into */
  for (mvcc_cond_reeval = mvcc_reev_data->mvcc_cond_reev_list; mvcc_cond_reeval != NULL;
       mvcc_cond_reeval = mvcc_cond_reeval->next)
    {
      ev_res =
	locator_mvcc_reeval_scan_filters (thread_p, oid, scan_cache, recdes, mvcc_cond_reeval,
					  mvcc_reev_data->curr_upddel == mvcc_cond_reeval);
      if (ev_res != V_TRUE)
	{
	  goto end;
	}
    }

  if (mvcc_reev_data->new_recdes == NULL)
    {
      /* Seems that the caller wants to reevaluate only the condition */
      goto end;
    }

  /* reload data from classes involved only in right side of assignments (not in condition) */
  if (mvcc_reev_data->curr_extra_assign_reev != NULL)
    {
      for (idx = 0; idx < mvcc_reev_data->curr_extra_assign_cnt; idx++)
	{
	  mvcc_cond_reeval = mvcc_reev_data->curr_extra_assign_reev[idx];
	  ev_res = locator_mvcc_reeval_scan_filters (thread_p, oid, scan_cache, recdes, mvcc_cond_reeval, false);
	  if (ev_res != V_TRUE)
	    {
	      goto end;
	    }
	}
    }

  /* after reevaluation perform assignments */
  if (mvcc_reev_data->curr_assigns != NULL)
    {
      UPDATE_MVCC_REEV_ASSIGNMENT *assign = mvcc_reev_data->curr_assigns;
      int rc;
      DB_VALUE *dbval = NULL;

      if (heap_attrinfo_clear_dbvalues (mvcc_reev_data->curr_attrinfo) != NO_ERROR)
	{
	  ev_res = V_ERROR;
	  goto end;
	}
      for (; assign != NULL; assign = assign->next)
	{
	  if (assign->constant != NULL)
	    {
	      rc = heap_attrinfo_set (oid, assign->att_id, assign->constant, mvcc_reev_data->curr_attrinfo);
	    }
	  else
	    {
	      if (fetch_peek_dbval (thread_p, assign->regu_right, mvcc_reev_data->vd, (OID *) class_oid, (OID *) oid,
				    NULL, &dbval) != NO_ERROR)
		{
		  ev_res = V_ERROR;
		  goto end;
		}
	      rc = heap_attrinfo_set (oid, assign->att_id, dbval, mvcc_reev_data->curr_attrinfo);
	    }
	  if (rc != NO_ERROR)
	    {
	      ev_res = V_ERROR;
	      goto end;
	    }
	}

      /* TO DO - reuse already allocated area */
      if (mvcc_reev_data->copyarea != NULL)
	{
	  locator_free_copy_area (mvcc_reev_data->copyarea);
	  mvcc_reev_data->new_recdes->data = NULL;
	  mvcc_reev_data->new_recdes->area_size = 0;
	}
      mvcc_reev_data->copyarea =
	locator_allocate_copy_area_by_attr_info (thread_p, mvcc_reev_data->curr_attrinfo, recdes,
						 mvcc_reev_data->new_recdes, -1, LOB_FLAG_INCLUDE_LOB);
      if (mvcc_reev_data->copyarea == NULL)
	{
	  ev_res = V_ERROR;
	  goto end;
	}
    }

end:

  return ev_res;
}

/*
 * locator_mvcc_reeval_scan_filters () - reevaluates conditions for a scan table
 *				    at update/delete stage of an UPDATE/DELETE
 *				    statement
 *   return: result of reevaluation
 *   thread_p(in): thread entry
 *   oid(in) : The OID of the latest version of record that triggered
 *	       reevaluation
 *   scan_cache(in): scan_cache
 *   recdes(in): Record descriptor of the record to be updated/deleted.
 *   mvcc_cond_reeval(in): The structure that contains data needed for
 *			   reevaluation
 *   is_upddel(in): true if current scan is updated/deleted when reevaluation
 *		    occured.
 *
 *  Note: The current transaction already acquired X-LOCK on oid parameter
 *	    before calling this function. If the condition returns false then
 *	    the lock must be released by the caller.
 *	  The function reevaluates entire condition: key range, key filter and
 *	    data filter.
 */
static DB_LOGICAL
locator_mvcc_reeval_scan_filters (THREAD_ENTRY * thread_p, const OID * oid, HEAP_SCANCACHE * scan_cache,
				  RECDES * recdes, UPDDEL_MVCC_COND_REEVAL * mvcc_cond_reeval, bool is_upddel)
{
  OID *cls_oid = NULL;
  const OID *oid_inst = NULL;
  MVCC_SCAN_REEV_DATA scan_reev;
  RECDES temp_recdes, *recdesp = NULL;
  HEAP_SCANCACHE local_scan_cache;
  bool scan_cache_inited = false;
  SCAN_CODE scan_code;
  DB_LOGICAL ev_res = V_TRUE;

  cls_oid = &mvcc_cond_reeval->cls_oid;
  if (!is_upddel)
    {
      /* the class is different than the class to be updated/deleted, so use the latest version of row */
      recdesp = &temp_recdes;
      oid_inst = oid;
      if (heap_scancache_quick_start_with_class_hfid (thread_p, &local_scan_cache, &scan_cache->node.hfid) != NO_ERROR)
	{
	  ev_res = V_ERROR;
	  goto end;
	}
      scan_cache_inited = true;
      scan_code = heap_get_visible_version (thread_p, oid_inst, NULL, recdesp, &local_scan_cache, PEEK, NULL_CHN);
      if (scan_code != S_SUCCESS)
	{
	  ev_res = V_ERROR;
	  goto end;
	}
    }
  else
    {
      /* the class to be updated/deleted */
      recdesp = recdes;
      oid_inst = mvcc_cond_reeval->inst_oid;
    }

  if (mvcc_cond_reeval->rest_attrs->num_attrs != 0)
    {
      if (heap_attrinfo_read_dbvalues (thread_p, oid_inst, recdesp, NULL, mvcc_cond_reeval->rest_attrs->attr_cache) !=
	  NO_ERROR)
	{
	  ev_res = V_ERROR;
	  goto end;
	}

      if (fetch_val_list (thread_p, mvcc_cond_reeval->rest_regu_list, NULL, cls_oid, (OID *) oid_inst, NULL, PEEK)
	  != NO_ERROR)
	{
	  ev_res = V_ERROR;
	  goto end;
	}
    }

  if (mvcc_cond_reeval->range_filter.scan_pred != NULL || mvcc_cond_reeval->key_filter.scan_pred != NULL
      || mvcc_cond_reeval->data_filter.scan_pred != NULL)
    {
      /* evaluate conditions */
      scan_reev.range_filter = &mvcc_cond_reeval->range_filter;
      scan_reev.key_filter = &mvcc_cond_reeval->key_filter;
      scan_reev.data_filter = &mvcc_cond_reeval->data_filter;
      scan_reev.qualification = &mvcc_cond_reeval->qualification;
      ev_res = mvcc_reevaluate_filters (thread_p, &scan_reev, oid_inst, recdesp);
    }

end:
  if (scan_cache_inited)
    {
      heap_scancache_end (thread_p, &local_scan_cache);
    }

  return ev_res;
}

/*
 * mvcc_reevaluate_filters () - reevaluates key range, key filter and data
 *				filter predicates
 *   return: result of reevaluation
 *   thread_p(in): thread entry
 *   mvcc_reev_data(in): The structure that contains data needed for
 *			 reevaluation
 *   oid(in) : The record that was modified by other transactions and is
 *	       involved in filters.
 *   recdes(in): Record descriptor that will contain the record
 */
static DB_LOGICAL
mvcc_reevaluate_filters (THREAD_ENTRY * thread_p, MVCC_SCAN_REEV_DATA * mvcc_reev_data, const OID * oid,
			 RECDES * recdes)
{
  FILTER_INFO *filter;
  DB_LOGICAL ev_res = V_TRUE;

  filter = mvcc_reev_data->range_filter;
  if (filter != NULL && filter->scan_pred != NULL && filter->scan_pred->pred_expr != NULL)
    {
      if (heap_attrinfo_read_dbvalues (thread_p, oid, recdes, NULL, filter->scan_attrs->attr_cache) != NO_ERROR)
	{
	  return V_ERROR;
	}
      ev_res =
	(*filter->scan_pred->pr_eval_fnc) (thread_p, filter->scan_pred->pred_expr, filter->val_descr, (OID *) oid);
      ev_res = update_logical_result (thread_p, ev_res, NULL, NULL, NULL, NULL);
      if (ev_res != V_TRUE)
	{
	  goto end;
	}
    }

  filter = mvcc_reev_data->key_filter;
  if (filter != NULL && filter->scan_pred != NULL && filter->scan_pred->pred_expr != NULL)
    {
      if (heap_attrinfo_read_dbvalues (thread_p, oid, recdes, NULL, filter->scan_attrs->attr_cache) != NO_ERROR)
	{
	  return V_ERROR;
	}
      ev_res =
	(*filter->scan_pred->pr_eval_fnc) (thread_p, filter->scan_pred->pred_expr, filter->val_descr, (OID *) oid);
      ev_res = update_logical_result (thread_p, ev_res, NULL, NULL, NULL, NULL);
      if (ev_res != V_TRUE)
	{
	  goto end;
	}
    }

  filter = mvcc_reev_data->data_filter;
  if (filter != NULL && filter->scan_pred != NULL && filter->scan_pred->pred_expr != NULL)
    {
      ev_res = eval_data_filter (thread_p, (OID *) oid, recdes, NULL, filter);
      ev_res =
	update_logical_result (thread_p, ev_res, (int *) mvcc_reev_data->qualification, mvcc_reev_data->key_filter,
			       recdes, oid);
    }

end:
  return ev_res;
}

/*
 * locator_decide_operation_type () - returns the operation type that corresponds to the provided lock mode.
 *
 * return	  : operation type
 * lock_mode (in) : lock_mode
 */
SCAN_OPERATION_TYPE
locator_decide_operation_type (LOCK lock_mode, LC_FETCH_VERSION_TYPE fetch_version_type)
{
  SCAN_OPERATION_TYPE op_type;

  if (lock_mode == NULL_LOCK)
    {
      /* for non-mvcc classes, corresponding lock for S_SELECT is S_LOCK; 
       * this inconsistency should be acceptable, as the operation type is ignored anyway for non-mvcc classes */
      op_type = S_SELECT;
    }
  else if (lock_mode <= S_LOCK)
    {
      op_type = S_SELECT_WITH_LOCK;
    }
  else
    {
      op_type = S_DELETE;
      /* equivalent to S_UPDATE */
    }

  if (lock_mode > NULL_LOCK && lock_mode <= S_LOCK
    && (fetch_version_type == LC_FETCH_MVCC_VERSION || fetch_version_type == LC_FETCH_CURRENT_VERSION))
  {
    /* In this situation, the operation type must be changed to S_SELECT. 
     * The final lock mode will be decided when class type will be known */
    assert (op_type == S_SELECT_WITH_LOCK);
    op_type = S_SELECT;
  }

  return op_type;
}

/*
* get_lock_mode_from_op_type () - returns the lock mode that corresponds to the provided operation type.
*
* return	  : lock mode
* lock_mode (in) : operation type
*/
LOCK
get_lock_mode_from_op_type (SCAN_OPERATION_TYPE op_type)
{
  switch (op_type)
    {
    case S_SELECT:
    case S_SELECT_WITH_LOCK:
      /* S_LOCK -> will be converted to NULL_LOCK for mvcc classes */
      return S_LOCK;
    case S_UPDATE:
    case S_DELETE:
      return X_LOCK;
    default:
      assert (false);
      return NA_LOCK;
    }
}<|MERGE_RESOLUTION|>--- conflicted
+++ resolved
@@ -69,11 +69,8 @@
 #include "probes.h"
 #endif /* ENABLE_SYSTEMTAP */
 #include "db.h"
-<<<<<<< HEAD
+#include "filter_pred_cache.h"
 #include "fetch.h"
-=======
-#include "filter_pred_cache.h"
->>>>>>> e726f995
 
 #if defined(DMALLOC)
 #include "dmalloc.h"
@@ -2447,32 +2444,32 @@
   operation_type = locator_decide_operation_type (lock, fetch_version_type);
 
 #if !defined (NDEBUG)
-  if (class_oid == NULL)
-  {
-    /* The class_oid is not known by the caller. */
-    class_oid = &tmp_oid;
-    OID_SET_NULL (class_oid);
-  }
-
-  if (OID_ISNULL (class_oid))
-  {
-    /*
-    * Caller does not know the class of the object. Get the class
-    * identifier from disk
-    */
-    scan = heap_get_class_oid (thread_p, oid, class_oid);
-    if (scan != S_SUCCESS)
-    {
-      /* Unable to find the class of the object.. return */
-      *fetch_area = NULL;
-      error_code = ER_HEAP_UNKNOWN_OBJECT;
-      if (er_errid () != error_code)
-      {
-	/* error has not been previously set */
-	er_set (ER_ERROR_SEVERITY, ARG_FILE_LINE, error_code, 3, oid->volid, oid->pageid, oid->slotid);
-      }
-      return error_code;
-    }
+  if (class_oid == NULL)
+  {
+    /* The class_oid is not known by the caller. */
+    class_oid = &tmp_oid;
+    OID_SET_NULL (class_oid);
+  }
+
+  if (OID_ISNULL (class_oid))
+  {
+    /*
+    * Caller does not know the class of the object. Get the class
+    * identifier from disk
+    */
+    scan = heap_get_class_oid (thread_p, oid, class_oid);
+    if (scan != S_SUCCESS)
+    {
+      /* Unable to find the class of the object.. return */
+      *fetch_area = NULL;
+      error_code = ER_HEAP_UNKNOWN_OBJECT;
+      if (er_errid () != error_code)
+      {
+	/* error has not been previously set */
+	er_set (ER_ERROR_SEVERITY, ARG_FILE_LINE, error_code, 3, oid->volid, oid->pageid, oid->slotid);
+      }
+      return error_code;
+    }
   }
 
   assert (!OID_ISNULL (class_oid));
