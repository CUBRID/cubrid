--- conflicted
+++ resolved
@@ -5890,20 +5890,6 @@
 	}
       isold_object = update_context.is_logical_old;
 
-<<<<<<< HEAD
-=======
-      /*
-       * for replication,
-       * We have to set UPDATE LSA number to the log info.
-       * The target log info was already created when the locator_update_index
-       */
-      if (!LOG_CHECK_LOG_APPLIER (thread_p) && log_does_allow_replication () == true
-	  && repl_info.need_replication == true)
-	{
-	  repl_add_update_lsa (thread_p, oid);
-	}
-
->>>>>>> 6e0edf34
 #if defined(ENABLE_UNUSED_FUNCTION)
       if (isold_object == false)
 	{
@@ -8628,20 +8614,6 @@
 	      tran_index = LOG_FIND_THREAD_TRAN_INDEX (thread_p);
 	      tdes = LOG_FIND_TDES (tran_index);
 
-<<<<<<< HEAD
-=======
-	      if (pk_btid_index == i)
-		{
-		  /*
-		   * save lsa before it is overwritten by FK action. No need
-		   * to consider in-place update (repl_update_lsa) since it updates
-		   * index first and then updates heap
-		   */
-		  LSA_COPY (&preserved_repl_lsa, &tdes->repl_insert_lsa);
-		  LSA_SET_NULL (&tdes->repl_insert_lsa);
-		}
-
->>>>>>> 6e0edf34
 	      error_code = locator_check_primary_key_update (thread_p, index, old_key);
 	      if (error_code != NO_ERROR)
 		{
@@ -8772,19 +8744,7 @@
     }
   else
     {
-<<<<<<< HEAD
       // todo - handle no pk case
-=======
-      /*
-       * clear repl_insert_lsa to make sure that FK action
-       * does not overwrite the original update's target lsa.
-       */
-      tran_index = LOG_FIND_THREAD_TRAN_INDEX (thread_p);
-      tdes = LOG_FIND_TDES (tran_index);
-
-      LSA_SET_NULL (&tdes->repl_insert_lsa);
-
->>>>>>> 6e0edf34
       /* No need to replicate this record since there is no primary key */
       if (repl_info != NULL)
 	{
