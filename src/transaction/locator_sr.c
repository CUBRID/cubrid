--- conflicted
+++ resolved
@@ -7570,13 +7570,8 @@
 	    {
 	      /* Aborts and simulate apply replication RBR on master node. */
 	      error_code =
-<<<<<<< HEAD
-		logtb_get_tdes (thread_p)->
-		replication_log_generator.abort_sysop_and_simulate_apply_repl_rbr_on_master (filter_replication_lsa);
-=======
 		logtb_get_tdes (thread_p)->get_replication_generator ().
 		abort_sysop_and_simulate_apply_repl_rbr_on_master (filter_replication_lsa);
->>>>>>> 3dccf2d2
 	    }
 	  else
 	    {
