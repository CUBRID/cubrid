/*
 * Copyright 2008 Search Solution Corporation
 * Copyright 2016 CUBRID Corporation
 *
 *  Licensed under the Apache License, Version 2.0 (the "License");
 *  you may not use this file except in compliance with the License.
 *  You may obtain a copy of the License at
 *
 *      http://www.apache.org/licenses/LICENSE-2.0
 *
 *  Unless required by applicable law or agreed to in writing, software
 *  distributed under the License is distributed on an "AS IS" BASIS,
 *  WITHOUT WARRANTIES OR CONDITIONS OF ANY KIND, either express or implied.
 *  See the License for the specific language governing permissions and
 *  limitations under the License.
 *
 */

#ifndef LOG_READER_HPP
#define LOG_READER_HPP

#include "log_storage.hpp"

#include "log_lsa.hpp"
#include "log_impl.h"

#include <type_traits>

/* encapsulates reading of the log
 *
 * NOTE: not thread safe
 * NOTE: improvement: introduce an internal buffer to be used for copying and serving
 *    data from the log of arbitrary size; currently this is done manually outside this class
 *    using a support buffer structure of
 */
class log_reader final
{
  public:
    inline log_reader (LOG_CS_ACCESS_MODE cs_access);
    log_reader (log_reader const & ) = delete;
    log_reader (log_reader && ) = delete;

    log_reader &operator = (log_reader const & ) = delete;
    log_reader &operator = (log_reader && ) = delete;

    enum class fetch_mode
    {
      NORMAL,
      FORCE
    };

    inline const log_lsa &get_lsa () const
    {
      return m_lsa;
    }

    inline std::int64_t get_pageid () const
    {
      return m_lsa.pageid;
    }

    inline std::int16_t get_offset () const
    {
      return m_lsa.offset;
    }

    inline int set_lsa_and_fetch_page (const log_lsa &lsa, fetch_mode fetch_page_mode = fetch_mode::NORMAL);
    inline const log_hdrpage &get_page_header () const;

    inline const log_page *get_page () const;

    /*
     * Note: `remove_reference` helps if function is called with a typedef
     * that is actually a reference
     * eg:
     *    ..reinterpret_cptr<DUMMY_TYPE>()
     * where `DUMMY_TYPE` happens to be a reference
     */
    template <typename T>
    const typename std::remove_reference<T>::type *reinterpret_cptr () const;

    /* will copy the contents of the structure out of the log page and
     * advance and align afterwards
     */
    template <typename T>
    T reinterpret_copy_and_add_align ();

    /* equivalent to LOG_READ_ALIGN
     */
    inline void align ();

    /* equivalent to LOG_READ_ADD_ALIGN
     */
    inline void add_align (size_t size);

    template <typename T>
    inline void add_align ();

    /* equivalent to LOG_READ_ADVANCE_WHEN_DOESNT_FIT
     */
    inline void advance_when_does_not_fit (size_t size);

    /* returns whether the supplied lengths is contained in the currently
     * loaded log page (also considering the current offset)
     */
    inline bool does_fit_in_current_page (size_t size) const;

    /* copy from log into externally supplied buffer
     * also advancing the - internally kept - page pointer if needed
     */
    inline void copy_from_log (char *dest, size_t length);

    /*
     * TODO: somehow this function, add_align and advance_when_does_not_fit
     * have the same core functionality and could be combined
     */
    inline int skip (size_t size);

  private:
    inline const char *get_cptr () const;

    inline int fetch_page (THREAD_ENTRY *const thread_p);
    inline THREAD_ENTRY *get_thread_entry ();

  private:
    /* internally cached thread entry;
     * assumption is that the entire execution happens in the same thread
     */
    THREAD_ENTRY *m_thread_entry = nullptr;
    log_lsa m_lsa = NULL_LSA;
    LOG_CS_ACCESS_MODE m_cs_access = LOG_CS_FORCE_USE;
    log_page *m_page = nullptr;
    char m_area_buffer[IO_MAX_PAGE_SIZE + DOUBLE_ALIGNMENT];
};

inline void LOG_READ_ALIGN (THREAD_ENTRY *thread_p, LOG_LSA *lsa, LOG_PAGE *log_pgptr,
			    LOG_CS_ACCESS_MODE cs_access_mode = LOG_CS_FORCE_USE);
inline void LOG_READ_ADD_ALIGN (THREAD_ENTRY *thread_p, size_t add, LOG_LSA *lsa, LOG_PAGE *log_pgptr,
				LOG_CS_ACCESS_MODE cs_access_mode = LOG_CS_FORCE_USE);
inline void LOG_READ_ADVANCE_WHEN_DOESNT_FIT (THREAD_ENTRY *thread_p, size_t length, LOG_LSA *lsa,
    LOG_PAGE *log_pgptr, LOG_CS_ACCESS_MODE cs_access_mode = LOG_CS_FORCE_USE);


/* implementation
 */
#include "thread_manager.hpp"

#include <cstring>

log_reader::log_reader (LOG_CS_ACCESS_MODE cs_access)
  : m_cs_access (cs_access)
{
  m_page = reinterpret_cast<log_page *> (PTR_ALIGN (m_area_buffer, MAX_ALIGNMENT));
}

int log_reader::set_lsa_and_fetch_page (const log_lsa &lsa, fetch_mode fetch_page_mode)
{
  const bool do_fetch_page { fetch_page_mode == fetch_mode::FORCE || m_lsa.pageid != lsa.pageid };
  m_lsa = lsa;
  if (do_fetch_page)
    {
      THREAD_ENTRY *const thread_p = get_thread_entry ();
<<<<<<< HEAD
=======
      assert (thread_p == &cubthread::get_entry ());
>>>>>>> 5cb86290
      return fetch_page (thread_p);
    }
  return NO_ERROR;
}

const log_hdrpage &log_reader::get_page_header () const
{
  return m_page->hdr;
}

const log_page *log_reader::get_page () const
{
  return m_page;
}

void log_reader::align ()
{
  THREAD_ENTRY *const thread_p = get_thread_entry ();
<<<<<<< HEAD
=======
  assert (thread_p == &cubthread::get_entry ());
>>>>>>> 5cb86290
  LOG_READ_ALIGN (thread_p, &m_lsa, m_page);
}

void log_reader::add_align (size_t size)
{
  THREAD_ENTRY *const thread_p = get_thread_entry ();
<<<<<<< HEAD
=======
  assert (thread_p == &cubthread::get_entry ());
>>>>>>> 5cb86290
  LOG_READ_ADD_ALIGN (thread_p, size, &m_lsa, m_page);
}

void log_reader::advance_when_does_not_fit (size_t size)
{
  THREAD_ENTRY *const thread_p = get_thread_entry ();
<<<<<<< HEAD
=======
  assert (thread_p == &cubthread::get_entry ());
>>>>>>> 5cb86290
  LOG_READ_ADVANCE_WHEN_DOESNT_FIT (thread_p, size, &m_lsa, m_page);
}

bool log_reader::does_fit_in_current_page (size_t size) const
{
  return (m_lsa.offset + static_cast<int> (size) < LOGAREA_SIZE);
}

void log_reader::copy_from_log (char *dest, size_t length)
{
  THREAD_ENTRY *const thread_p = get_thread_entry ();
<<<<<<< HEAD
=======
  assert (thread_p == &cubthread::get_entry ());
>>>>>>> 5cb86290
  // will also advance log page if needed
  logpb_copy_from_log (thread_p, dest, static_cast<int> (length), &m_lsa, m_page);
}

const char *log_reader::get_cptr () const
{
  assert (!m_lsa.is_null ());
  return m_page->area + m_lsa.offset;
}

int log_reader::skip (size_t size)
{
  THREAD_ENTRY *const thread_p = get_thread_entry ();
<<<<<<< HEAD
=======
  assert (thread_p == &cubthread::get_entry ());
>>>>>>> 5cb86290
  int temp_length = static_cast<int> (size);

  if (m_lsa.offset + temp_length < static_cast<int> (LOGAREA_SIZE))
    {
      m_lsa.offset += temp_length;
    }
  else
    {
      while (temp_length > 0)
	{
	  if (m_lsa.offset + temp_length >= static_cast<int> (LOGAREA_SIZE))
	    {
	      temp_length -= static_cast<int> (LOGAREA_SIZE) - static_cast<int> (m_lsa.offset);

	      ++m_lsa.pageid;

	      LOG_LSA fetch_lsa;
	      fetch_lsa.pageid = m_lsa.pageid;
	      fetch_lsa.offset = LOG_PAGESIZE;

	      if (const auto err_fetch_page = fetch_page (thread_p) != NO_ERROR)
		{
		  return err_fetch_page;
		}
	      // in the newly retrieved page, we're back to square zero
	      m_lsa.offset = 0;

	      align ();
	    }
	  else
	    {
	      m_lsa.offset += temp_length;
	      temp_length = 0;
	    }
	}
    }

  return NO_ERROR;
}

int log_reader::fetch_page (THREAD_ENTRY *const thread_p)
{
  if (logpb_fetch_page (thread_p, &m_lsa, m_cs_access, m_page) != NO_ERROR)
    {
      logpb_fatal_error (thread_p, true, ARG_FILE_LINE, "log_reader::fetch_page");
      return ER_FAILED;
    }

  return NO_ERROR;
}

THREAD_ENTRY *log_reader::get_thread_entry ()
{
  if (m_thread_entry == nullptr)
    {
      m_thread_entry = &cubthread::get_entry ();
    }
  return m_thread_entry;
}

template <typename T>
const typename std::remove_reference<T>::type *log_reader::reinterpret_cptr () const
{
  using rem_ref_t = typename std::remove_reference<T>::type;
  const rem_ref_t *p = reinterpret_cast<const rem_ref_t *> (get_cptr ());
  return p;
}

template <typename T>
T log_reader::reinterpret_copy_and_add_align ()
{
  T data;
  constexpr auto size_of_t = sizeof (T);
  std::memcpy (&data, get_cptr (), size_of_t);
  add_align (size_of_t);
  // compiler's NRVO will hopefully kick in here and optimize this away
  return data;
}

template <typename T>
void log_reader::add_align ()
{
  const int type_size = sizeof (T);
  add_align (type_size);
}

void LOG_READ_ALIGN (THREAD_ENTRY *thread_p, LOG_LSA *lsa, LOG_PAGE *log_pgptr, LOG_CS_ACCESS_MODE cs_access_mode)
{
  lsa->offset = DB_ALIGN (lsa->offset, DOUBLE_ALIGNMENT);
  while (lsa->offset >= (int) LOGAREA_SIZE)
    {
      assert (log_pgptr != NULL);
      lsa->pageid++;
      if (logpb_fetch_page (thread_p, lsa, cs_access_mode, log_pgptr) != NO_ERROR)
	{
	  logpb_fatal_error (thread_p, true, ARG_FILE_LINE, "LOG_READ_ALIGN");
	}
      lsa->offset -= LOGAREA_SIZE;
      lsa->offset = DB_ALIGN (lsa->offset, DOUBLE_ALIGNMENT);
    }
}

void LOG_READ_ADD_ALIGN (THREAD_ENTRY *thread_p, size_t add, LOG_LSA *lsa, LOG_PAGE *log_pgptr,
			 LOG_CS_ACCESS_MODE cs_access_mode)
{
  lsa->offset += add;
  LOG_READ_ALIGN (thread_p, lsa, log_pgptr, cs_access_mode);
}

void LOG_READ_ADVANCE_WHEN_DOESNT_FIT (THREAD_ENTRY *thread_p, size_t length, LOG_LSA *lsa, LOG_PAGE *log_pgptr,
				       LOG_CS_ACCESS_MODE cs_access_mode)
{
  if (lsa->offset + static_cast<int> (length) >= static_cast<int> (LOGAREA_SIZE))
    {
      assert (log_pgptr != NULL);
      lsa->pageid++;
      if (logpb_fetch_page (thread_p, lsa, cs_access_mode, log_pgptr) != NO_ERROR)
	{
	  logpb_fatal_error (thread_p, true, ARG_FILE_LINE, "LOG_READ_ADVANCE_WHEN_DOESNT_FIT");
	}
      lsa->offset = 0;
    }
}

#endif // LOG_READER_HPP<|MERGE_RESOLUTION|>--- conflicted
+++ resolved
@@ -160,10 +160,7 @@
   if (do_fetch_page)
     {
       THREAD_ENTRY *const thread_p = get_thread_entry ();
-<<<<<<< HEAD
-=======
       assert (thread_p == &cubthread::get_entry ());
->>>>>>> 5cb86290
       return fetch_page (thread_p);
     }
   return NO_ERROR;
@@ -182,30 +179,21 @@
 void log_reader::align ()
 {
   THREAD_ENTRY *const thread_p = get_thread_entry ();
-<<<<<<< HEAD
-=======
-  assert (thread_p == &cubthread::get_entry ());
->>>>>>> 5cb86290
+  assert (thread_p == &cubthread::get_entry ());
   LOG_READ_ALIGN (thread_p, &m_lsa, m_page);
 }
 
 void log_reader::add_align (size_t size)
 {
   THREAD_ENTRY *const thread_p = get_thread_entry ();
-<<<<<<< HEAD
-=======
-  assert (thread_p == &cubthread::get_entry ());
->>>>>>> 5cb86290
+  assert (thread_p == &cubthread::get_entry ());
   LOG_READ_ADD_ALIGN (thread_p, size, &m_lsa, m_page);
 }
 
 void log_reader::advance_when_does_not_fit (size_t size)
 {
   THREAD_ENTRY *const thread_p = get_thread_entry ();
-<<<<<<< HEAD
-=======
-  assert (thread_p == &cubthread::get_entry ());
->>>>>>> 5cb86290
+  assert (thread_p == &cubthread::get_entry ());
   LOG_READ_ADVANCE_WHEN_DOESNT_FIT (thread_p, size, &m_lsa, m_page);
 }
 
@@ -217,10 +205,7 @@
 void log_reader::copy_from_log (char *dest, size_t length)
 {
   THREAD_ENTRY *const thread_p = get_thread_entry ();
-<<<<<<< HEAD
-=======
-  assert (thread_p == &cubthread::get_entry ());
->>>>>>> 5cb86290
+  assert (thread_p == &cubthread::get_entry ());
   // will also advance log page if needed
   logpb_copy_from_log (thread_p, dest, static_cast<int> (length), &m_lsa, m_page);
 }
@@ -234,10 +219,7 @@
 int log_reader::skip (size_t size)
 {
   THREAD_ENTRY *const thread_p = get_thread_entry ();
-<<<<<<< HEAD
-=======
-  assert (thread_p == &cubthread::get_entry ());
->>>>>>> 5cb86290
+  assert (thread_p == &cubthread::get_entry ());
   int temp_length = static_cast<int> (size);
 
   if (m_lsa.offset + temp_length < static_cast<int> (LOGAREA_SIZE))
