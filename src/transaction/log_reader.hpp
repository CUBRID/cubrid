/*
 * Copyright 2008 Search Solution Corporation
 * Copyright 2016 CUBRID Corporation
 *
 *  Licensed under the Apache License, Version 2.0 (the "License");
 *  you may not use this file except in compliance with the License.
 *  You may obtain a copy of the License at
 *
 *      http://www.apache.org/licenses/LICENSE-2.0
 *
 *  Unless required by applicable law or agreed to in writing, software
 *  distributed under the License is distributed on an "AS IS" BASIS,
 *  WITHOUT WARRANTIES OR CONDITIONS OF ANY KIND, either express or implied.
 *  See the License for the specific language governing permissions and
 *  limitations under the License.
 *
 */

#ifndef LOG_READER_HPP
#define LOG_READER_HPP

#include "log_storage.hpp"
#include "log_impl.h"

#include "log_lsa.hpp"

#include "thread_manager.hpp"

#include <type_traits>

inline void
LOG_READ_ALIGN (THREAD_ENTRY *thread_p, LOG_LSA *lsa, LOG_PAGE *log_pgptr,
		log_cs_access_mode cs_access_mode = LOG_CS_FORCE_USE);
inline void
LOG_READ_ADD_ALIGN (THREAD_ENTRY *thread_p, size_t add, LOG_LSA *lsa, LOG_PAGE *log_pgptr,
		    log_cs_access_mode cs_access_mode = LOG_CS_FORCE_USE);
inline void
LOG_READ_ADVANCE_WHEN_DOESNT_FIT (THREAD_ENTRY *thread_p, size_t length, LOG_LSA *lsa,
				  LOG_PAGE *log_pgptr,
				  log_cs_access_mode cs_access_mode = LOG_CS_FORCE_USE);

/* encapsulates reading of the log
 *
 * NOTE: not thread safe
 * NOTE: improvement: introduce an internal buffer to be used for copying and serving
 *    data from the log of arbitrary size; currently this is done manually outside this class
 *    using a support buffer structure of
 */
class log_reader final
{
  public:
<<<<<<< HEAD
    inline log_reader ()
    {
      m_page = reinterpret_cast<log_page *> (PTR_ALIGN (m_area_buffer, MAX_ALIGNMENT));
    }
=======
    inline log_reader ();
>>>>>>> bf14aa2e
    log_reader (log_reader const & ) = delete;
    log_reader (log_reader && ) = delete;

    log_reader &operator = (log_reader const & ) = delete;
    log_reader &operator = (log_reader && ) = delete;

    enum class fetch_mode
    {
      NORMAL,
      FORCE
    };

    inline const log_lsa &get_lsa () const
    {
      return m_lsa;
    }

    inline std::int64_t get_pageid () const
    {
      return m_lsa.pageid;
    }

    inline std::int16_t get_offset () const
    {
      return m_lsa.offset;
    }

<<<<<<< HEAD
    inline int set_lsa_and_fetch_page (const log_lsa &lsa, fetch_mode fetch_page_mode = fetch_mode::NORMAL)
    {
      const bool do_fetch_page { fetch_page_mode == fetch_mode::FORCE || m_lsa.pageid != lsa.pageid };
      m_lsa = lsa;
      if (do_fetch_page)
	{
	  THREAD_ENTRY *const thread_entry = get_thread_entry ();
	  assert (thread_entry == &cubthread::get_entry ());
	  return fetch_page (thread_entry);
	}
      return NO_ERROR;
    }
    inline const log_hdrpage &get_page_header () const
    {
      return m_page->hdr;
    }

    inline const log_page *get_page () const
    {
      return m_page;
    }
=======
    inline int set_lsa_and_fetch_page (const log_lsa &lsa, fetch_mode fetch_page_mode = fetch_mode::NORMAL);
    inline const log_hdrpage &get_page_header () const;

    inline const log_page *get_page () const;
>>>>>>> bf14aa2e

    /*
     * Note: `remove_reference` helps if function is called with a typedef
     * that is actually a reference
     * eg:
     *    ..reinterpret_cptr<DUMMY_TYPE>()
     * where `DUMMY_TYPE` happens to be a reference
     */
    template <typename T>
    const typename std::remove_reference<T>::type *reinterpret_cptr () const;

    /* will copy the contents of the structure out of the log page and
     * advance and align afterwards
     */
    template <typename T>
    T reinterpret_copy_and_add_align ();

    /* equivalent to LOG_READ_ALIGN (safe)
     */
<<<<<<< HEAD
    inline void align ()
    {
      THREAD_ENTRY *const thread_entry = get_thread_entry ();
      assert (thread_entry == &cubthread::get_entry ());
      LOG_READ_ALIGN (thread_entry, &m_lsa, m_page, LOG_CS_SAFE_READER);
    }
=======
    inline void align ();
>>>>>>> bf14aa2e

    /* equivalent to LOG_READ_ADD_ALIGN (safe)
     */
<<<<<<< HEAD
    inline void add_align (size_t size)
    {
      THREAD_ENTRY *const thread_entry = get_thread_entry ();
      assert (thread_entry == &cubthread::get_entry ());
      LOG_READ_ADD_ALIGN (thread_entry, size, &m_lsa, m_page, LOG_CS_SAFE_READER);
    }
=======
    inline void add_align (size_t size);
>>>>>>> bf14aa2e

    template <typename T>
    inline void add_align ();

    /* equivalent to LOG_READ_ADVANCE_WHEN_DOESNT_FIT (safe)
     */
<<<<<<< HEAD
    inline void advance_when_does_not_fit (size_t size)
    {
      THREAD_ENTRY *const thread_entry = get_thread_entry ();
      assert (thread_entry == &cubthread::get_entry ());
      LOG_READ_ADVANCE_WHEN_DOESNT_FIT (thread_entry, size, &m_lsa, m_page, LOG_CS_SAFE_READER);
    }
=======
    inline void advance_when_does_not_fit (size_t size);
>>>>>>> bf14aa2e

    /* returns whether the supplied lengths is contained in the currently
     * loaded log page (also considering the current offset)
     */
<<<<<<< HEAD
    inline bool does_fit_in_current_page (size_t size) const
    {
      return (m_lsa.offset + static_cast<int> (size) < LOGAREA_SIZE);
    }
=======
    inline bool does_fit_in_current_page (size_t size) const;
>>>>>>> bf14aa2e

    /* copy from log into externally supplied buffer
     * also advancing the - internally kept - page pointer if needed
     */
<<<<<<< HEAD
    inline void copy_from_log (char *dest, size_t length)
    {
      THREAD_ENTRY *const thread_entry = get_thread_entry ();
      assert (thread_entry == &cubthread::get_entry ());
      // will also advance log page if needed
      logpb_copy_from_log (thread_entry, dest, length, &m_lsa, m_page);
    }
=======
    inline void copy_from_log (char *dest, size_t length);
>>>>>>> bf14aa2e

    /*
     * TODO: somehow this function, add_align and advance_when_does_not_fit
     * have the same core functionality and could be combined
     */
<<<<<<< HEAD
    inline int skip (size_t size)
    {
      int temp_length = static_cast<int> (size);

      if (m_lsa.offset + temp_length < static_cast<int> (LOGAREA_SIZE))
	{
	  m_lsa.offset += temp_length;
	}
      else
	{
	  THREAD_ENTRY *const thread_entry = get_thread_entry ();
	  assert (thread_entry == &cubthread::get_entry ());
	  while (temp_length > 0)
	    {
	      if (m_lsa.offset + temp_length >= static_cast<int> (LOGAREA_SIZE))
		{
		  temp_length -= static_cast<int> (LOGAREA_SIZE) - static_cast<int> (m_lsa.offset);

		  ++m_lsa.pageid;

		  LOG_LSA fetch_lsa;
		  fetch_lsa.pageid = m_lsa.pageid;
		  fetch_lsa.offset = LOG_PAGESIZE;

		  if (const auto err_fetch_page = fetch_page (thread_entry) != NO_ERROR)
		    {
		      return err_fetch_page;
		    }
		  // in the newly retrieved page, we're back to square zero
		  m_lsa.offset = 0;

		  align ();
		}
	      else
		{
		  m_lsa.offset += temp_length;
		  temp_length = 0;
		}
	    }
	}

      return NO_ERROR;
    }

  private:
    inline const char *get_cptr () const
    {
      assert (!m_lsa.is_null ());
      return m_page->area + m_lsa.offset;
    }

    inline int fetch_page (THREAD_ENTRY *const thread_p)
    {
      if (logpb_fetch_page (thread_p, &m_lsa, LOG_CS_SAFE_READER, m_page) != NO_ERROR)
	{
	  logpb_fatal_error (thread_p, true, ARG_FILE_LINE, "log_reader::fetch_page");
	  return ER_FAILED;
	}

      return NO_ERROR;
    }
    inline THREAD_ENTRY *get_thread_entry ()
    {
      if (m_thread_entry == nullptr)
	{
	  m_thread_entry = &cubthread::get_entry ();
	}
      return m_thread_entry;
    }
=======
    inline int skip (size_t size);

  private:
    inline const char *get_cptr () const;

    inline int fetch_page_force_use (THREAD_ENTRY *const thread_p);
>>>>>>> bf14aa2e

  private:
    /* internally cached thread entry;
     * assumption is that the entire execution happens in the same thread
     */
    THREAD_ENTRY *m_thread_entry = nullptr;
    log_lsa m_lsa = NULL_LSA;
    log_page *m_page;
    char m_area_buffer[IO_MAX_PAGE_SIZE + DOUBLE_ALIGNMENT];
};

<<<<<<< HEAD
inline void
LOG_READ_ALIGN (THREAD_ENTRY *thread_p, LOG_LSA *lsa, LOG_PAGE *log_pgptr,
		log_cs_access_mode cs_access_mode)
{
  lsa->offset = DB_ALIGN (lsa->offset, DOUBLE_ALIGNMENT);
  while (lsa->offset >= (int) LOGAREA_SIZE)
    {
      assert (log_pgptr != NULL);
      lsa->pageid++;
      if (logpb_fetch_page (thread_p, lsa, cs_access_mode, log_pgptr) != NO_ERROR)
	{
	  logpb_fatal_error (thread_p, true, ARG_FILE_LINE, "LOG_READ_ALIGN (log_cs_access_mode: %d)",
			     (int)cs_access_mode);
	}
      lsa->offset -= LOGAREA_SIZE;
      lsa->offset = DB_ALIGN (lsa->offset, DOUBLE_ALIGNMENT);
    }
}
inline void
LOG_READ_ADD_ALIGN (THREAD_ENTRY *thread_p, size_t add, LOG_LSA *lsa, LOG_PAGE *log_pgptr,
		    log_cs_access_mode cs_access_mode)
{
  lsa->offset += add;
  LOG_READ_ALIGN (thread_p, lsa, log_pgptr, cs_access_mode);
}
inline void
LOG_READ_ADVANCE_WHEN_DOESNT_FIT (THREAD_ENTRY *thread_p, size_t length, LOG_LSA *lsa,
				  LOG_PAGE *log_pgptr,
				  log_cs_access_mode cs_access_mode)
{
  if (lsa->offset + static_cast < int > (length) >= static_cast < int > (LOGAREA_SIZE))
    {
      assert (log_pgptr != NULL);
      lsa->pageid++;
      if (logpb_fetch_page (thread_p, lsa, cs_access_mode, log_pgptr) != NO_ERROR)
	{
	  logpb_fatal_error (thread_p, true, ARG_FILE_LINE,
			     "LOG_READ_ADVANCE_WHEN_DOESNT_FIT (log_cs_access_mode: %d)",
			     (int)cs_access_mode);
	}
      lsa->offset = 0;
    }
}
=======
inline void LOG_READ_ALIGN (THREAD_ENTRY *thread_p, LOG_LSA *lsa, LOG_PAGE *log_pgptr);
inline void LOG_READ_ADD_ALIGN (THREAD_ENTRY *thread_p, size_t add, LOG_LSA *lsa, LOG_PAGE *log_pgptr);
inline void LOG_READ_ADVANCE_WHEN_DOESNT_FIT (THREAD_ENTRY *thread_p, size_t length, LOG_LSA *lsa,
    LOG_PAGE *log_pgptr);
>>>>>>> bf14aa2e


/* implementation
 */
#include "log_impl.h"
#include "thread_manager.hpp"

log_reader::log_reader ()
{
  m_page = reinterpret_cast<log_page *> (PTR_ALIGN (m_area_buffer, MAX_ALIGNMENT));
}

int log_reader::set_lsa_and_fetch_page (const log_lsa &lsa, fetch_mode fetch_page_mode)
{
  const bool do_fetch_page { fetch_page_mode == fetch_mode::FORCE || m_lsa.pageid != lsa.pageid };
  m_lsa = lsa;
  if (do_fetch_page)
    {
      THREAD_ENTRY *thread_p = &cubthread::get_entry ();
      return fetch_page_force_use (thread_p);
    }
  return NO_ERROR;
}

const log_hdrpage &log_reader::get_page_header () const
{
  return m_page->hdr;
}

const log_page *log_reader::get_page () const
{
  return m_page;
}

void log_reader::align ()
{
  THREAD_ENTRY *thread_p = &cubthread::get_entry ();
  LOG_READ_ALIGN (thread_p, &m_lsa, m_page);
}

void log_reader::add_align (size_t size)
{
  THREAD_ENTRY *thread_p = &cubthread::get_entry ();
  LOG_READ_ADD_ALIGN (thread_p, size, &m_lsa, m_page);
}

void log_reader::advance_when_does_not_fit (size_t size)
{
  THREAD_ENTRY *thread_p = &cubthread::get_entry ();
  LOG_READ_ADVANCE_WHEN_DOESNT_FIT (thread_p, size, &m_lsa, m_page);
}

bool log_reader::does_fit_in_current_page (size_t size) const
{
  return (m_lsa.offset + static_cast<int> (size) < LOGAREA_SIZE);
}

void log_reader::copy_from_log (char *dest, size_t length)
{
  THREAD_ENTRY *thread_p = &cubthread::get_entry ();
  // will also advance log page if needed
  logpb_copy_from_log (thread_p, dest, static_cast<int> (length), &m_lsa, m_page);
}

const char *log_reader::get_cptr () const
{
  assert (!m_lsa.is_null ());
  return m_page->area + m_lsa.offset;
}

int log_reader::skip (size_t size)
{
  THREAD_ENTRY *thread_p = &cubthread::get_entry ();
  int temp_length = static_cast<int> (size);

  if (m_lsa.offset + temp_length < static_cast<int> (LOGAREA_SIZE))
    {
      m_lsa.offset += temp_length;
    }
  else
    {
      while (temp_length > 0)
	{
	  if (m_lsa.offset + temp_length >= static_cast<int> (LOGAREA_SIZE))
	    {
	      temp_length -= static_cast<int> (LOGAREA_SIZE) - static_cast<int> (m_lsa.offset);

	      ++m_lsa.pageid;

	      LOG_LSA fetch_lsa;
	      fetch_lsa.pageid = m_lsa.pageid;
	      fetch_lsa.offset = LOG_PAGESIZE;

	      if (const auto err_fetch_page = fetch_page_force_use (thread_p) != NO_ERROR)
		{
		  return err_fetch_page;
		}
	      // in the newly retrieved page, we're back to square zero
	      m_lsa.offset = 0;

	      align ();
	    }
	  else
	    {
	      m_lsa.offset += temp_length;
	      temp_length = 0;
	    }
	}
    }

  return NO_ERROR;
}

int log_reader::fetch_page_force_use (THREAD_ENTRY *const thread_p)
{
  if (logpb_fetch_page (thread_p, &m_lsa, LOG_CS_FORCE_USE, m_page) != NO_ERROR)
    {
      logpb_fatal_error (thread_p, true, ARG_FILE_LINE, "log_reader::fetch_page");
      return ER_FAILED;
    }

  return NO_ERROR;
}

template <typename T>
const typename std::remove_reference<T>::type *log_reader::reinterpret_cptr () const
{
  using rem_ref_t = typename std::remove_reference<T>::type;
  const rem_ref_t *p = reinterpret_cast<const rem_ref_t *> (get_cptr ());
  return p;
}

template <typename T>
T log_reader::reinterpret_copy_and_add_align ()
{
  T data;
  constexpr auto size_of_t = sizeof (T);
  memcpy (&data, get_cptr (), size_of_t);
  add_align (size_of_t);
  // compiler's NRVO will hopefully kick in here and optimize this away
  return data;
}

template <typename T>
void log_reader::add_align ()
{
  const int type_size = sizeof (T);
  add_align (type_size);
}

void LOG_READ_ALIGN (THREAD_ENTRY *thread_p, LOG_LSA *lsa, LOG_PAGE *log_pgptr)
{
  lsa->offset = DB_ALIGN (lsa->offset, DOUBLE_ALIGNMENT);
  while (lsa->offset >= (int) LOGAREA_SIZE)
    {
      assert (log_pgptr != NULL);
      lsa->pageid++;
      if (logpb_fetch_page (thread_p, lsa, LOG_CS_FORCE_USE, log_pgptr) != NO_ERROR)
	{
	  logpb_fatal_error (thread_p, true, ARG_FILE_LINE, "LOG_READ_ALIGN");
	}
      lsa->offset -= LOGAREA_SIZE;
      lsa->offset = DB_ALIGN (lsa->offset, DOUBLE_ALIGNMENT);
    }
}

void LOG_READ_ADD_ALIGN (THREAD_ENTRY *thread_p, size_t add, LOG_LSA *lsa, LOG_PAGE *log_pgptr)
{
  lsa->offset += add;
  LOG_READ_ALIGN (thread_p, lsa, log_pgptr);
}

void LOG_READ_ADVANCE_WHEN_DOESNT_FIT (THREAD_ENTRY *thread_p, size_t length, LOG_LSA *lsa, LOG_PAGE *log_pgptr)
{
  if (lsa->offset + static_cast < int > (length) >= static_cast < int > (LOGAREA_SIZE))
    {
      assert (log_pgptr != NULL);
      lsa->pageid++;
      if (logpb_fetch_page (thread_p, lsa, LOG_CS_FORCE_USE, log_pgptr) != NO_ERROR)
	{
	  logpb_fatal_error (thread_p, true, ARG_FILE_LINE, "LOG_READ_ADVANCE_WHEN_DOESNT_FIT");
	}
      lsa->offset = 0;
    }
}

#endif // LOG_READER_HPP<|MERGE_RESOLUTION|>--- conflicted
+++ resolved
@@ -20,24 +20,10 @@
 #define LOG_READER_HPP
 
 #include "log_storage.hpp"
-#include "log_impl.h"
 
 #include "log_lsa.hpp"
 
-#include "thread_manager.hpp"
-
 #include <type_traits>
-
-inline void
-LOG_READ_ALIGN (THREAD_ENTRY *thread_p, LOG_LSA *lsa, LOG_PAGE *log_pgptr,
-		log_cs_access_mode cs_access_mode = LOG_CS_FORCE_USE);
-inline void
-LOG_READ_ADD_ALIGN (THREAD_ENTRY *thread_p, size_t add, LOG_LSA *lsa, LOG_PAGE *log_pgptr,
-		    log_cs_access_mode cs_access_mode = LOG_CS_FORCE_USE);
-inline void
-LOG_READ_ADVANCE_WHEN_DOESNT_FIT (THREAD_ENTRY *thread_p, size_t length, LOG_LSA *lsa,
-				  LOG_PAGE *log_pgptr,
-				  log_cs_access_mode cs_access_mode = LOG_CS_FORCE_USE);
 
 /* encapsulates reading of the log
  *
@@ -49,14 +35,7 @@
 class log_reader final
 {
   public:
-<<<<<<< HEAD
-    inline log_reader ()
-    {
-      m_page = reinterpret_cast<log_page *> (PTR_ALIGN (m_area_buffer, MAX_ALIGNMENT));
-    }
-=======
     inline log_reader ();
->>>>>>> bf14aa2e
     log_reader (log_reader const & ) = delete;
     log_reader (log_reader && ) = delete;
 
@@ -84,34 +63,10 @@
       return m_lsa.offset;
     }
 
-<<<<<<< HEAD
-    inline int set_lsa_and_fetch_page (const log_lsa &lsa, fetch_mode fetch_page_mode = fetch_mode::NORMAL)
-    {
-      const bool do_fetch_page { fetch_page_mode == fetch_mode::FORCE || m_lsa.pageid != lsa.pageid };
-      m_lsa = lsa;
-      if (do_fetch_page)
-	{
-	  THREAD_ENTRY *const thread_entry = get_thread_entry ();
-	  assert (thread_entry == &cubthread::get_entry ());
-	  return fetch_page (thread_entry);
-	}
-      return NO_ERROR;
-    }
-    inline const log_hdrpage &get_page_header () const
-    {
-      return m_page->hdr;
-    }
-
-    inline const log_page *get_page () const
-    {
-      return m_page;
-    }
-=======
     inline int set_lsa_and_fetch_page (const log_lsa &lsa, fetch_mode fetch_page_mode = fetch_mode::NORMAL);
     inline const log_hdrpage &get_page_header () const;
 
     inline const log_page *get_page () const;
->>>>>>> bf14aa2e
 
     /*
      * Note: `remove_reference` helps if function is called with a typedef
@@ -129,157 +84,42 @@
     template <typename T>
     T reinterpret_copy_and_add_align ();
 
-    /* equivalent to LOG_READ_ALIGN (safe)
-     */
-<<<<<<< HEAD
-    inline void align ()
-    {
-      THREAD_ENTRY *const thread_entry = get_thread_entry ();
-      assert (thread_entry == &cubthread::get_entry ());
-      LOG_READ_ALIGN (thread_entry, &m_lsa, m_page, LOG_CS_SAFE_READER);
-    }
-=======
+    /* equivalent to LOG_READ_ALIGN
+     */
     inline void align ();
->>>>>>> bf14aa2e
-
-    /* equivalent to LOG_READ_ADD_ALIGN (safe)
-     */
-<<<<<<< HEAD
-    inline void add_align (size_t size)
-    {
-      THREAD_ENTRY *const thread_entry = get_thread_entry ();
-      assert (thread_entry == &cubthread::get_entry ());
-      LOG_READ_ADD_ALIGN (thread_entry, size, &m_lsa, m_page, LOG_CS_SAFE_READER);
-    }
-=======
+
+    /* equivalent to LOG_READ_ADD_ALIGN
+     */
     inline void add_align (size_t size);
->>>>>>> bf14aa2e
 
     template <typename T>
     inline void add_align ();
 
-    /* equivalent to LOG_READ_ADVANCE_WHEN_DOESNT_FIT (safe)
-     */
-<<<<<<< HEAD
-    inline void advance_when_does_not_fit (size_t size)
-    {
-      THREAD_ENTRY *const thread_entry = get_thread_entry ();
-      assert (thread_entry == &cubthread::get_entry ());
-      LOG_READ_ADVANCE_WHEN_DOESNT_FIT (thread_entry, size, &m_lsa, m_page, LOG_CS_SAFE_READER);
-    }
-=======
+    /* equivalent to LOG_READ_ADVANCE_WHEN_DOESNT_FIT
+     */
     inline void advance_when_does_not_fit (size_t size);
->>>>>>> bf14aa2e
 
     /* returns whether the supplied lengths is contained in the currently
      * loaded log page (also considering the current offset)
      */
-<<<<<<< HEAD
-    inline bool does_fit_in_current_page (size_t size) const
-    {
-      return (m_lsa.offset + static_cast<int> (size) < LOGAREA_SIZE);
-    }
-=======
     inline bool does_fit_in_current_page (size_t size) const;
->>>>>>> bf14aa2e
 
     /* copy from log into externally supplied buffer
      * also advancing the - internally kept - page pointer if needed
      */
-<<<<<<< HEAD
-    inline void copy_from_log (char *dest, size_t length)
-    {
-      THREAD_ENTRY *const thread_entry = get_thread_entry ();
-      assert (thread_entry == &cubthread::get_entry ());
-      // will also advance log page if needed
-      logpb_copy_from_log (thread_entry, dest, length, &m_lsa, m_page);
-    }
-=======
     inline void copy_from_log (char *dest, size_t length);
->>>>>>> bf14aa2e
 
     /*
      * TODO: somehow this function, add_align and advance_when_does_not_fit
      * have the same core functionality and could be combined
      */
-<<<<<<< HEAD
-    inline int skip (size_t size)
-    {
-      int temp_length = static_cast<int> (size);
-
-      if (m_lsa.offset + temp_length < static_cast<int> (LOGAREA_SIZE))
-	{
-	  m_lsa.offset += temp_length;
-	}
-      else
-	{
-	  THREAD_ENTRY *const thread_entry = get_thread_entry ();
-	  assert (thread_entry == &cubthread::get_entry ());
-	  while (temp_length > 0)
-	    {
-	      if (m_lsa.offset + temp_length >= static_cast<int> (LOGAREA_SIZE))
-		{
-		  temp_length -= static_cast<int> (LOGAREA_SIZE) - static_cast<int> (m_lsa.offset);
-
-		  ++m_lsa.pageid;
-
-		  LOG_LSA fetch_lsa;
-		  fetch_lsa.pageid = m_lsa.pageid;
-		  fetch_lsa.offset = LOG_PAGESIZE;
-
-		  if (const auto err_fetch_page = fetch_page (thread_entry) != NO_ERROR)
-		    {
-		      return err_fetch_page;
-		    }
-		  // in the newly retrieved page, we're back to square zero
-		  m_lsa.offset = 0;
-
-		  align ();
-		}
-	      else
-		{
-		  m_lsa.offset += temp_length;
-		  temp_length = 0;
-		}
-	    }
-	}
-
-      return NO_ERROR;
-    }
-
-  private:
-    inline const char *get_cptr () const
-    {
-      assert (!m_lsa.is_null ());
-      return m_page->area + m_lsa.offset;
-    }
-
-    inline int fetch_page (THREAD_ENTRY *const thread_p)
-    {
-      if (logpb_fetch_page (thread_p, &m_lsa, LOG_CS_SAFE_READER, m_page) != NO_ERROR)
-	{
-	  logpb_fatal_error (thread_p, true, ARG_FILE_LINE, "log_reader::fetch_page");
-	  return ER_FAILED;
-	}
-
-      return NO_ERROR;
-    }
-    inline THREAD_ENTRY *get_thread_entry ()
-    {
-      if (m_thread_entry == nullptr)
-	{
-	  m_thread_entry = &cubthread::get_entry ();
-	}
-      return m_thread_entry;
-    }
-=======
     inline int skip (size_t size);
 
   private:
     inline const char *get_cptr () const;
 
     inline int fetch_page_force_use (THREAD_ENTRY *const thread_p);
->>>>>>> bf14aa2e
+    inline THREAD_ENTRY *get_thread_entry ();
 
   private:
     /* internally cached thread entry;
@@ -291,56 +131,10 @@
     char m_area_buffer[IO_MAX_PAGE_SIZE + DOUBLE_ALIGNMENT];
 };
 
-<<<<<<< HEAD
-inline void
-LOG_READ_ALIGN (THREAD_ENTRY *thread_p, LOG_LSA *lsa, LOG_PAGE *log_pgptr,
-		log_cs_access_mode cs_access_mode)
-{
-  lsa->offset = DB_ALIGN (lsa->offset, DOUBLE_ALIGNMENT);
-  while (lsa->offset >= (int) LOGAREA_SIZE)
-    {
-      assert (log_pgptr != NULL);
-      lsa->pageid++;
-      if (logpb_fetch_page (thread_p, lsa, cs_access_mode, log_pgptr) != NO_ERROR)
-	{
-	  logpb_fatal_error (thread_p, true, ARG_FILE_LINE, "LOG_READ_ALIGN (log_cs_access_mode: %d)",
-			     (int)cs_access_mode);
-	}
-      lsa->offset -= LOGAREA_SIZE;
-      lsa->offset = DB_ALIGN (lsa->offset, DOUBLE_ALIGNMENT);
-    }
-}
-inline void
-LOG_READ_ADD_ALIGN (THREAD_ENTRY *thread_p, size_t add, LOG_LSA *lsa, LOG_PAGE *log_pgptr,
-		    log_cs_access_mode cs_access_mode)
-{
-  lsa->offset += add;
-  LOG_READ_ALIGN (thread_p, lsa, log_pgptr, cs_access_mode);
-}
-inline void
-LOG_READ_ADVANCE_WHEN_DOESNT_FIT (THREAD_ENTRY *thread_p, size_t length, LOG_LSA *lsa,
-				  LOG_PAGE *log_pgptr,
-				  log_cs_access_mode cs_access_mode)
-{
-  if (lsa->offset + static_cast < int > (length) >= static_cast < int > (LOGAREA_SIZE))
-    {
-      assert (log_pgptr != NULL);
-      lsa->pageid++;
-      if (logpb_fetch_page (thread_p, lsa, cs_access_mode, log_pgptr) != NO_ERROR)
-	{
-	  logpb_fatal_error (thread_p, true, ARG_FILE_LINE,
-			     "LOG_READ_ADVANCE_WHEN_DOESNT_FIT (log_cs_access_mode: %d)",
-			     (int)cs_access_mode);
-	}
-      lsa->offset = 0;
-    }
-}
-=======
 inline void LOG_READ_ALIGN (THREAD_ENTRY *thread_p, LOG_LSA *lsa, LOG_PAGE *log_pgptr);
 inline void LOG_READ_ADD_ALIGN (THREAD_ENTRY *thread_p, size_t add, LOG_LSA *lsa, LOG_PAGE *log_pgptr);
 inline void LOG_READ_ADVANCE_WHEN_DOESNT_FIT (THREAD_ENTRY *thread_p, size_t length, LOG_LSA *lsa,
     LOG_PAGE *log_pgptr);
->>>>>>> bf14aa2e
 
 
 /* implementation
@@ -359,7 +153,7 @@
   m_lsa = lsa;
   if (do_fetch_page)
     {
-      THREAD_ENTRY *thread_p = &cubthread::get_entry ();
+      THREAD_ENTRY *const thread_p = get_thread_entry ();
       return fetch_page_force_use (thread_p);
     }
   return NO_ERROR;
@@ -377,19 +171,19 @@
 
 void log_reader::align ()
 {
-  THREAD_ENTRY *thread_p = &cubthread::get_entry ();
+  THREAD_ENTRY *const thread_p = get_thread_entry ();
   LOG_READ_ALIGN (thread_p, &m_lsa, m_page);
 }
 
 void log_reader::add_align (size_t size)
 {
-  THREAD_ENTRY *thread_p = &cubthread::get_entry ();
+  THREAD_ENTRY *const thread_p = get_thread_entry ();
   LOG_READ_ADD_ALIGN (thread_p, size, &m_lsa, m_page);
 }
 
 void log_reader::advance_when_does_not_fit (size_t size)
 {
-  THREAD_ENTRY *thread_p = &cubthread::get_entry ();
+  THREAD_ENTRY *const thread_p = get_thread_entry ();
   LOG_READ_ADVANCE_WHEN_DOESNT_FIT (thread_p, size, &m_lsa, m_page);
 }
 
@@ -400,7 +194,7 @@
 
 void log_reader::copy_from_log (char *dest, size_t length)
 {
-  THREAD_ENTRY *thread_p = &cubthread::get_entry ();
+  THREAD_ENTRY *const thread_p = get_thread_entry ();
   // will also advance log page if needed
   logpb_copy_from_log (thread_p, dest, static_cast<int> (length), &m_lsa, m_page);
 }
@@ -413,7 +207,7 @@
 
 int log_reader::skip (size_t size)
 {
-  THREAD_ENTRY *thread_p = &cubthread::get_entry ();
+  THREAD_ENTRY *const thread_p = get_thread_entry ();
   int temp_length = static_cast<int> (size);
 
   if (m_lsa.offset + temp_length < static_cast<int> (LOGAREA_SIZE))
@@ -465,6 +259,15 @@
   return NO_ERROR;
 }
 
+THREAD_ENTRY *log_reader::get_thread_entry ()
+{
+  if (m_thread_entry == nullptr)
+    {
+      m_thread_entry = &cubthread::get_entry ();
+    }
+  return m_thread_entry;
+}
+
 template <typename T>
 const typename std::remove_reference<T>::type *log_reader::reinterpret_cptr () const
 {
