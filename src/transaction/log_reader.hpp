/*
 * Copyright 2008 Search Solution Corporation
 * Copyright 2016 CUBRID Corporation
 *
 *  Licensed under the Apache License, Version 2.0 (the "License");
 *  you may not use this file except in compliance with the License.
 *  You may obtain a copy of the License at
 *
 *      http://www.apache.org/licenses/LICENSE-2.0
 *
 *  Unless required by applicable law or agreed to in writing, software
 *  distributed under the License is distributed on an "AS IS" BASIS,
 *  WITHOUT WARRANTIES OR CONDITIONS OF ANY KIND, either express or implied.
 *  See the License for the specific language governing permissions and
 *  limitations under the License.
 *
 */

#ifndef LOG_READER_HPP
#define LOG_READER_HPP

#include "log_storage.hpp"

#include "log_lsa.hpp"
#include "log_impl.h"

#include <type_traits>

/* encapsulates reading of the log
 *
 * NOTE: not thread safe
 * NOTE: improvement: introduce an internal buffer to be used for copying and serving
 *    data from the log of arbitrary size; currently this is done manually outside this class
 *    using a support buffer structure of
 */
class log_reader final
{
  public:
    inline log_reader (LOG_CS_ACCESS_MODE cs_access);
    log_reader (log_reader const & ) = delete;
    log_reader (log_reader && ) = delete;

    log_reader &operator = (log_reader const & ) = delete;
    log_reader &operator = (log_reader && ) = delete;

    enum class fetch_mode
    {
      NORMAL,
<<<<<<< HEAD
      FORCE // if fetch_mode is FORCE, then log_reader will fetch the log page regardless of the condition
=======
      FORCE     /* If fetch_mode is FORCE, then log_reader will fetch the log page regardless of the condition
                 * This is a remaining member after incorporating features from the LETS structure.
                 * The log_reader class is currently only used in log_recovery, so only NORMAL mode is used.
                 * However, since this class may be widely reused in the future, we are keeping this class and not removing it. */
>>>>>>> 31c7911c
    };

    inline const log_lsa &get_lsa() const
    {
      return m_lsa;
    }

    inline std::int64_t get_pageid() const
    {
      return m_lsa.pageid;
    }

    inline std::int16_t get_offset() const
    {
      return m_lsa.offset;
    }

    inline int set_lsa_and_fetch_page (const log_lsa &lsa, fetch_mode fetch_page_mode = fetch_mode::NORMAL);
    inline const log_hdrpage &get_page_header () const;

    inline const log_page *get_page () const;

    /*
     * Note: `remove_reference` helps if function is called with a typedef
     * that is actually a reference
     * eg:
     *    ..reinterpret_cptr<DUMMY_TYPE>()
     * where `DUMMY_TYPE` happens to be a reference
     */
    template <typename T>
    const typename std::remove_reference<T>::type *reinterpret_cptr () const;

    /* will copy the contents of the structure out of the log page and
     * advance and align afterwards
     */
    template <typename T>
    T reinterpret_copy_and_add_align ();

    /* equivalent to LOG_READ_ALIGN
     */
    inline void align ();

    /* equivalent to LOG_READ_ADD_ALIGN
     */
    inline void add_align (size_t size);

    template <typename T>
    inline void add_align ();

    /* equivalent to LOG_READ_ADVANCE_WHEN_DOESNT_FIT
     */
    inline void advance_when_does_not_fit (size_t size);

    /* returns whether the supplied lengths is contained in the currently
     * loaded log page (also considering the current offset)
     */
    inline bool does_fit_in_current_page (size_t size) const;

    /* copy from log into externally supplied buffer
     * also advancing the - internally kept - page pointer if needed
     */
    inline void copy_from_log (char *dest, size_t length);

    /*
     * TODO: somehow this function, add_align and advance_when_does_not_fit
     * have the same core functionality and could be combined
     */
    inline int skip (size_t size);

  private:
    inline const char *get_cptr () const;

    inline int fetch_page (THREAD_ENTRY *const thread_p);
    inline THREAD_ENTRY *get_thread_entry ();

  private:
    /* internally cached thread entry;
     * assumption is that the entire execution happens in the same thread
     */
    THREAD_ENTRY *m_thread_entry = nullptr;
    log_lsa m_lsa = NULL_LSA;
<<<<<<< HEAD
    LOG_CS_ACCESS_MODE m_cs_access = LOG_CS_FORCE_USE;
=======
    LOG_CS_ACCESS_MODE m_cs_access =
	    LOG_CS_FORCE_USE; /* This is a remaining member after porting features from the LETS structure.
                                                        * The log_reader class is currently only used in log_recovery,
                                                        * so m_cs_access has a fixed value. However, since this class may be widely
                                                        * re-used in the future, we are keeping this variable and not removing it.*/
>>>>>>> 31c7911c
    log_page *m_page = nullptr;
    char m_area_buffer[IO_MAX_PAGE_SIZE + DOUBLE_ALIGNMENT];
};

inline void LOG_READ_ALIGN (THREAD_ENTRY *thread_p, LOG_LSA *lsa, LOG_PAGE *log_pgptr,
			    LOG_CS_ACCESS_MODE cs_access_mode = LOG_CS_FORCE_USE);
inline void LOG_READ_ADD_ALIGN (THREAD_ENTRY *thread_p, size_t add, LOG_LSA *lsa, LOG_PAGE *log_pgptr,
				LOG_CS_ACCESS_MODE cs_access_mode = LOG_CS_FORCE_USE);
inline void LOG_READ_ADVANCE_WHEN_DOESNT_FIT (THREAD_ENTRY *thread_p, size_t length, LOG_LSA *lsa,
    LOG_PAGE *log_pgptr, LOG_CS_ACCESS_MODE cs_access_mode = LOG_CS_FORCE_USE);

/* implementation
 */
#include "thread_manager.hpp"

#include <cstring>

log_reader::log_reader (LOG_CS_ACCESS_MODE cs_access)
  : m_cs_access (cs_access)
{
  m_page = reinterpret_cast<log_page *> (PTR_ALIGN (m_area_buffer, MAX_ALIGNMENT));
}

int log_reader::set_lsa_and_fetch_page (const log_lsa &lsa, fetch_mode fetch_page_mode)
{
  const bool do_fetch_page { fetch_page_mode == fetch_mode::FORCE || m_lsa.pageid != lsa.pageid };
  m_lsa = lsa;
  if (do_fetch_page)
    {
      THREAD_ENTRY *const thread_p = get_thread_entry ();
      assert (thread_p == &cubthread::get_entry ());
      return fetch_page (thread_p);
    }
  return NO_ERROR;
}

const log_hdrpage &log_reader::get_page_header () const
{
  return m_page->hdr;
}

const log_page *log_reader::get_page () const
{
  return m_page;
}

void log_reader::align ()
{
  THREAD_ENTRY *const thread_p = get_thread_entry ();
  assert (thread_p == &cubthread::get_entry ());
  LOG_READ_ALIGN (thread_p, &m_lsa, m_page);
}

void log_reader::add_align (size_t size)
{
  THREAD_ENTRY *const thread_p = get_thread_entry ();
  assert (thread_p == &cubthread::get_entry ());
  LOG_READ_ADD_ALIGN (thread_p, size, &m_lsa, m_page);
}

void log_reader::advance_when_does_not_fit (size_t size)
{
  THREAD_ENTRY *const thread_p = get_thread_entry ();
  assert (thread_p == &cubthread::get_entry ());
  LOG_READ_ADVANCE_WHEN_DOESNT_FIT (thread_p, size, &m_lsa, m_page);
}

bool log_reader::does_fit_in_current_page (size_t size) const
{
  return (m_lsa.offset + static_cast<int> (size) < LOGAREA_SIZE);
}

void log_reader::copy_from_log (char *dest, size_t length)
{
  THREAD_ENTRY *const thread_p = get_thread_entry ();
  assert (thread_p == &cubthread::get_entry ());
  // will also advance log page if needed
  logpb_copy_from_log (thread_p, dest, static_cast<int> (length), &m_lsa, m_page);
}

const char *log_reader::get_cptr () const
{
  assert (!m_lsa.is_null ());
  return m_page->area + m_lsa.offset;
}

int log_reader::skip (size_t size)
{
  THREAD_ENTRY *const thread_p = get_thread_entry ();
  assert (thread_p == &cubthread::get_entry ());
  int temp_length = static_cast<int> (size);

  if (m_lsa.offset + temp_length < static_cast<int> (LOGAREA_SIZE))
    {
      m_lsa.offset += temp_length;
    }
  else
    {
      while (temp_length > 0)
	{
	  if (m_lsa.offset + temp_length >= static_cast<int> (LOGAREA_SIZE))
	    {
	      temp_length -= static_cast<int> (LOGAREA_SIZE) - static_cast<int> (m_lsa.offset);

	      ++m_lsa.pageid;

	      LOG_LSA fetch_lsa;
	      fetch_lsa.pageid = m_lsa.pageid;
	      fetch_lsa.offset = LOG_PAGESIZE;

	      if (const auto err_fetch_page = fetch_page (thread_p) != NO_ERROR)
		{
		  return err_fetch_page;
		}
	      // in the newly retrieved page, we're back to square zero
	      m_lsa.offset = 0;

	      align ();
	    }
	  else
	    {
	      m_lsa.offset += temp_length;
	      temp_length = 0;
	    }
	}
    }

  return NO_ERROR;
}

int log_reader::fetch_page (THREAD_ENTRY *const thread_p)
{
  if (logpb_fetch_page (thread_p, &m_lsa, m_cs_access, m_page) != NO_ERROR)
    {
      logpb_fatal_error (thread_p, true, ARG_FILE_LINE, "log_reader::fetch_page");
      return ER_FAILED;
    }

  return NO_ERROR;
}

THREAD_ENTRY *log_reader::get_thread_entry ()
{
  if (m_thread_entry == nullptr)
    {
      m_thread_entry = &cubthread::get_entry ();
    }
  return m_thread_entry;
}

template <typename T>
const typename std::remove_reference<T>::type *log_reader::reinterpret_cptr () const
{
  using rem_ref_t = typename std::remove_reference<T>::type;
  const rem_ref_t *p = reinterpret_cast<const rem_ref_t *> (get_cptr());
  return p;
}

template <typename T>
T log_reader::reinterpret_copy_and_add_align ()
{
  T data;
  constexpr auto size_of_t = sizeof (T);
  std::memcpy (&data, get_cptr (), size_of_t);
  add_align (size_of_t);
  // compiler's NRVO will hopefully kick in here and optimize this away
  return data;
}

template <typename T>
void log_reader::add_align ()
{
  const int type_size = sizeof (T);
  add_align (type_size);
}

void LOG_READ_ALIGN (THREAD_ENTRY *thread_p, LOG_LSA *lsa, LOG_PAGE *log_pgptr, LOG_CS_ACCESS_MODE cs_access_mode)
{
  lsa->offset = DB_ALIGN (lsa->offset, DOUBLE_ALIGNMENT);
  while (lsa->offset >= (int) LOGAREA_SIZE)
    {
      assert (log_pgptr != NULL);
      lsa->pageid++;
      if (logpb_fetch_page (thread_p, lsa, cs_access_mode, log_pgptr) != NO_ERROR)
	{
	  logpb_fatal_error (thread_p, true, ARG_FILE_LINE, "LOG_READ_ALIGN");
	}
      lsa->offset -= LOGAREA_SIZE;
      lsa->offset = DB_ALIGN (lsa->offset, DOUBLE_ALIGNMENT);
    }
}

void LOG_READ_ADD_ALIGN (THREAD_ENTRY *thread_p, size_t add, LOG_LSA *lsa, LOG_PAGE *log_pgptr,
			 LOG_CS_ACCESS_MODE cs_access_mode)
{
  lsa->offset += add;
  LOG_READ_ALIGN (thread_p, lsa, log_pgptr, cs_access_mode);
}

void LOG_READ_ADVANCE_WHEN_DOESNT_FIT (THREAD_ENTRY *thread_p, size_t length, LOG_LSA *lsa, LOG_PAGE *log_pgptr,
				       LOG_CS_ACCESS_MODE cs_access_mode)
{
  if (lsa->offset + static_cast<int> (length) >= static_cast<int> (LOGAREA_SIZE))
    {
      assert (log_pgptr != NULL);
      lsa->pageid++;
      if (logpb_fetch_page (thread_p, lsa, cs_access_mode, log_pgptr) != NO_ERROR)
	{
	  logpb_fatal_error (thread_p, true, ARG_FILE_LINE, "LOG_READ_ADVANCE_WHEN_DOESNT_FIT");
	}
      lsa->offset = 0;
    }
}

#endif // LOG_READER_HPP<|MERGE_RESOLUTION|>--- conflicted
+++ resolved
@@ -46,14 +46,10 @@
     enum class fetch_mode
     {
       NORMAL,
-<<<<<<< HEAD
-      FORCE // if fetch_mode is FORCE, then log_reader will fetch the log page regardless of the condition
-=======
       FORCE     /* If fetch_mode is FORCE, then log_reader will fetch the log page regardless of the condition
                  * This is a remaining member after incorporating features from the LETS structure.
                  * The log_reader class is currently only used in log_recovery, so only NORMAL mode is used.
                  * However, since this class may be widely reused in the future, we are keeping this class and not removing it. */
->>>>>>> 31c7911c
     };
 
     inline const log_lsa &get_lsa() const
@@ -135,15 +131,11 @@
      */
     THREAD_ENTRY *m_thread_entry = nullptr;
     log_lsa m_lsa = NULL_LSA;
-<<<<<<< HEAD
-    LOG_CS_ACCESS_MODE m_cs_access = LOG_CS_FORCE_USE;
-=======
     LOG_CS_ACCESS_MODE m_cs_access =
 	    LOG_CS_FORCE_USE; /* This is a remaining member after porting features from the LETS structure.
                                                         * The log_reader class is currently only used in log_recovery,
                                                         * so m_cs_access has a fixed value. However, since this class may be widely
                                                         * re-used in the future, we are keeping this variable and not removing it.*/
->>>>>>> 31c7911c
     log_page *m_page = nullptr;
     char m_area_buffer[IO_MAX_PAGE_SIZE + DOUBLE_ALIGNMENT];
 };
