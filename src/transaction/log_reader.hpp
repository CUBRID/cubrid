/*
 * Copyright 2008 Search Solution Corporation
 * Copyright 2016 CUBRID Corporation
 *
 *  Licensed under the Apache License, Version 2.0 (the "License");
 *  you may not use this file except in compliance with the License.
 *  You may obtain a copy of the License at
 *
 *      http://www.apache.org/licenses/LICENSE-2.0
 *
 *  Unless required by applicable law or agreed to in writing, software
 *  distributed under the License is distributed on an "AS IS" BASIS,
 *  WITHOUT WARRANTIES OR CONDITIONS OF ANY KIND, either express or implied.
 *  See the License for the specific language governing permissions and
 *  limitations under the License.
 *
 */

#ifndef LOG_READER_HPP
#define LOG_READER_HPP

#include "log_storage.hpp"

#include "log_lsa.hpp"
#include "log_impl.h"

#include <type_traits>

/* encapsulates reading of the log
 *
 * NOTE: not thread safe
 * NOTE: improvement: introduce an internal buffer to be used for copying and serving
 *    data from the log of arbitrary size; currently this is done manually outside this class
 *    using a support buffer structure of
 */
class log_reader final
{
  public:
    inline log_reader (LOG_CS_ACCESS_MODE cs_access);
    log_reader (log_reader const & ) = delete;
    log_reader (log_reader && ) = delete;

    log_reader &operator = (log_reader const & ) = delete;
    log_reader &operator = (log_reader && ) = delete;

    enum class fetch_mode
    {
      NORMAL,
      FORCE
    };

    inline const log_lsa &get_lsa () const
    {
      return m_lsa;
    }

    inline std::int64_t get_pageid () const
    {
      return m_lsa.pageid;
    }

    inline std::int16_t get_offset () const
    {
      return m_lsa.offset;
    }

    inline int set_lsa_and_fetch_page (const log_lsa &lsa, fetch_mode fetch_page_mode = fetch_mode::NORMAL);
    inline const log_hdrpage &get_page_header () const;

    inline const log_page *get_page () const;

    /*
     * Note: `remove_reference` helps if function is called with a typedef
     * that is actually a reference
     * eg:
     *    ..reinterpret_cptr<DUMMY_TYPE>()
     * where `DUMMY_TYPE` happens to be a reference
     */
    template <typename T>
    const typename std::remove_reference<T>::type *reinterpret_cptr () const;

    /* will copy the contents of the structure out of the log page and
     * advance and align afterwards
     */
    template <typename T>
    T reinterpret_copy_and_add_align ();

    /* equivalent to LOG_READ_ALIGN
     */
    inline void align ();

    /* equivalent to LOG_READ_ADD_ALIGN
     */
    inline void add_align (size_t size);

    template <typename T>
    inline void add_align ();

    /* equivalent to LOG_READ_ADVANCE_WHEN_DOESNT_FIT
     */
    inline void advance_when_does_not_fit (size_t size);

    /* returns whether the supplied lengths is contained in the currently
     * loaded log page (also considering the current offset)
     */
    inline bool does_fit_in_current_page (size_t size) const;

    /* copy from log into externally supplied buffer
     * also advancing the - internally kept - page pointer if needed
     */
    inline void copy_from_log (char *dest, size_t length);

    /*
     * TODO: somehow this function, add_align and advance_when_does_not_fit
     * have the same core functionality and could be combined
     */
    inline int skip (size_t size);

  private:
    inline const char *get_cptr () const;

<<<<<<< HEAD
    inline int fetch_page_force_use (THREAD_ENTRY *const thread_p);
    inline THREAD_ENTRY *get_thread_entry ();
=======
    inline int fetch_page (THREAD_ENTRY *const thread_p);
>>>>>>> 622143f0

  private:
    /* internally cached thread entry;
     * assumption is that the entire execution happens in the same thread
     */
    THREAD_ENTRY *m_thread_entry = nullptr;
    log_lsa m_lsa = NULL_LSA;
    LOG_CS_ACCESS_MODE m_cs_access = LOG_CS_FORCE_USE;
    log_page *m_page = nullptr;
    char m_area_buffer[IO_MAX_PAGE_SIZE + DOUBLE_ALIGNMENT];
};

inline void LOG_READ_ALIGN (THREAD_ENTRY *thread_p, LOG_LSA *lsa, LOG_PAGE *log_pgptr,
			    LOG_CS_ACCESS_MODE cs_access_mode = LOG_CS_FORCE_USE);
inline void LOG_READ_ADD_ALIGN (THREAD_ENTRY *thread_p, size_t add, LOG_LSA *lsa, LOG_PAGE *log_pgptr,
				LOG_CS_ACCESS_MODE cs_access_mode = LOG_CS_FORCE_USE);
inline void LOG_READ_ADVANCE_WHEN_DOESNT_FIT (THREAD_ENTRY *thread_p, size_t length, LOG_LSA *lsa,
    LOG_PAGE *log_pgptr, LOG_CS_ACCESS_MODE cs_access_mode = LOG_CS_FORCE_USE);


/* implementation
 */
#include "thread_manager.hpp"

#include <cstring>

log_reader::log_reader (LOG_CS_ACCESS_MODE cs_access)
  : m_cs_access (cs_access)
{
  m_page = reinterpret_cast<log_page *> (PTR_ALIGN (m_area_buffer, MAX_ALIGNMENT));
}

int log_reader::set_lsa_and_fetch_page (const log_lsa &lsa, fetch_mode fetch_page_mode)
{
  const bool do_fetch_page { fetch_page_mode == fetch_mode::FORCE || m_lsa.pageid != lsa.pageid };
  m_lsa = lsa;
  if (do_fetch_page)
    {
<<<<<<< HEAD
      THREAD_ENTRY *const thread_p = get_thread_entry ();
      return fetch_page_force_use (thread_p);
=======
      THREAD_ENTRY *thread_p = &cubthread::get_entry ();
      return fetch_page (thread_p);
>>>>>>> 622143f0
    }
  return NO_ERROR;
}

const log_hdrpage &log_reader::get_page_header () const
{
  return m_page->hdr;
}

const log_page *log_reader::get_page () const
{
  return m_page;
}

void log_reader::align ()
{
  THREAD_ENTRY *const thread_p = get_thread_entry ();
  LOG_READ_ALIGN (thread_p, &m_lsa, m_page);
}

void log_reader::add_align (size_t size)
{
  THREAD_ENTRY *const thread_p = get_thread_entry ();
  LOG_READ_ADD_ALIGN (thread_p, size, &m_lsa, m_page);
}

void log_reader::advance_when_does_not_fit (size_t size)
{
  THREAD_ENTRY *const thread_p = get_thread_entry ();
  LOG_READ_ADVANCE_WHEN_DOESNT_FIT (thread_p, size, &m_lsa, m_page);
}

bool log_reader::does_fit_in_current_page (size_t size) const
{
  return (m_lsa.offset + static_cast<int> (size) < LOGAREA_SIZE);
}

void log_reader::copy_from_log (char *dest, size_t length)
{
  THREAD_ENTRY *const thread_p = get_thread_entry ();
  // will also advance log page if needed
  logpb_copy_from_log (thread_p, dest, static_cast<int> (length), &m_lsa, m_page);
}

const char *log_reader::get_cptr () const
{
  assert (!m_lsa.is_null ());
  return m_page->area + m_lsa.offset;
}

int log_reader::skip (size_t size)
{
  THREAD_ENTRY *const thread_p = get_thread_entry ();
  int temp_length = static_cast<int> (size);

  if (m_lsa.offset + temp_length < static_cast<int> (LOGAREA_SIZE))
    {
      m_lsa.offset += temp_length;
    }
  else
    {
      while (temp_length > 0)
	{
	  if (m_lsa.offset + temp_length >= static_cast<int> (LOGAREA_SIZE))
	    {
	      temp_length -= static_cast<int> (LOGAREA_SIZE) - static_cast<int> (m_lsa.offset);

	      ++m_lsa.pageid;

	      LOG_LSA fetch_lsa;
	      fetch_lsa.pageid = m_lsa.pageid;
	      fetch_lsa.offset = LOG_PAGESIZE;

	      if (const auto err_fetch_page = fetch_page (thread_p) != NO_ERROR)
		{
		  return err_fetch_page;
		}
	      // in the newly retrieved page, we're back to square zero
	      m_lsa.offset = 0;

	      align ();
	    }
	  else
	    {
	      m_lsa.offset += temp_length;
	      temp_length = 0;
	    }
	}
    }

  return NO_ERROR;
}

int log_reader::fetch_page (THREAD_ENTRY *const thread_p)
{
  if (logpb_fetch_page (thread_p, &m_lsa, m_cs_access, m_page) != NO_ERROR)
    {
      logpb_fatal_error (thread_p, true, ARG_FILE_LINE, "log_reader::fetch_page");
      return ER_FAILED;
    }

  return NO_ERROR;
}

THREAD_ENTRY *log_reader::get_thread_entry ()
{
  if (m_thread_entry == nullptr)
    {
      m_thread_entry = &cubthread::get_entry ();
    }
  return m_thread_entry;
}

template <typename T>
const typename std::remove_reference<T>::type *log_reader::reinterpret_cptr () const
{
  using rem_ref_t = typename std::remove_reference<T>::type;
  const rem_ref_t *p = reinterpret_cast<const rem_ref_t *> (get_cptr ());
  return p;
}

template <typename T>
T log_reader::reinterpret_copy_and_add_align ()
{
  T data;
  constexpr auto size_of_t = sizeof (T);
  std::memcpy (&data, get_cptr (), size_of_t);
  add_align (size_of_t);
  // compiler's NRVO will hopefully kick in here and optimize this away
  return data;
}

template <typename T>
void log_reader::add_align ()
{
  const int type_size = sizeof (T);
  add_align (type_size);
}

void LOG_READ_ALIGN (THREAD_ENTRY *thread_p, LOG_LSA *lsa, LOG_PAGE *log_pgptr, LOG_CS_ACCESS_MODE cs_access_mode)
{
  lsa->offset = DB_ALIGN (lsa->offset, DOUBLE_ALIGNMENT);
  while (lsa->offset >= (int) LOGAREA_SIZE)
    {
      assert (log_pgptr != NULL);
      lsa->pageid++;
      if (logpb_fetch_page (thread_p, lsa, cs_access_mode, log_pgptr) != NO_ERROR)
	{
	  logpb_fatal_error (thread_p, true, ARG_FILE_LINE, "LOG_READ_ALIGN");
	}
      lsa->offset -= LOGAREA_SIZE;
      lsa->offset = DB_ALIGN (lsa->offset, DOUBLE_ALIGNMENT);
    }
}

void LOG_READ_ADD_ALIGN (THREAD_ENTRY *thread_p, size_t add, LOG_LSA *lsa, LOG_PAGE *log_pgptr,
			 LOG_CS_ACCESS_MODE cs_access_mode)
{
  lsa->offset += add;
  LOG_READ_ALIGN (thread_p, lsa, log_pgptr, cs_access_mode);
}

void LOG_READ_ADVANCE_WHEN_DOESNT_FIT (THREAD_ENTRY *thread_p, size_t length, LOG_LSA *lsa, LOG_PAGE *log_pgptr,
				       LOG_CS_ACCESS_MODE cs_access_mode)
{
  if (lsa->offset + static_cast<int> (length) >= static_cast<int> (LOGAREA_SIZE))
    {
      assert (log_pgptr != NULL);
      lsa->pageid++;
      if (logpb_fetch_page (thread_p, lsa, cs_access_mode, log_pgptr) != NO_ERROR)
	{
	  logpb_fatal_error (thread_p, true, ARG_FILE_LINE, "LOG_READ_ADVANCE_WHEN_DOESNT_FIT");
	}
      lsa->offset = 0;
    }
}

#endif // LOG_READER_HPP<|MERGE_RESOLUTION|>--- conflicted
+++ resolved
@@ -119,12 +119,8 @@
   private:
     inline const char *get_cptr () const;
 
-<<<<<<< HEAD
-    inline int fetch_page_force_use (THREAD_ENTRY *const thread_p);
+    inline int fetch_page (THREAD_ENTRY *const thread_p);
     inline THREAD_ENTRY *get_thread_entry ();
-=======
-    inline int fetch_page (THREAD_ENTRY *const thread_p);
->>>>>>> 622143f0
 
   private:
     /* internally cached thread entry;
@@ -163,13 +159,8 @@
   m_lsa = lsa;
   if (do_fetch_page)
     {
-<<<<<<< HEAD
       THREAD_ENTRY *const thread_p = get_thread_entry ();
-      return fetch_page_force_use (thread_p);
-=======
-      THREAD_ENTRY *thread_p = &cubthread::get_entry ();
       return fetch_page (thread_p);
->>>>>>> 622143f0
     }
   return NO_ERROR;
 }
