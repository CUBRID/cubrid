/*
 * Copyright (C) 2008 Search Solution Corporation. All rights reserved by Search Solution.
 *
 *   This program is free software; you can redistribute it and/or modify
 *   it under the terms of the GNU General Public License as published by
 *   the Free Software Foundation; either version 2 of the License, or
 *   (at your option) any later version.
 *
 *  This program is distributed in the hope that it will be useful,
 *  but WITHOUT ANY WARRANTY; without even the implied warranty of
 *  MERCHANTABILITY or FITNESS FOR A PARTICULAR PURPOSE. See the
 *  GNU General Public License for more details.
 *
 *  You should have received a copy of the GNU General Public License
 *  along with this program; if not, write to the Free Software
 *  Foundation, Inc., 51 Franklin Street, Fifth Floor, Boston, MA 02110-1301 USA
 *
 */

//
// Manager of completed group
//

#include "boot_sr.h"
#include "log_impl.h"
#include "log_manager.h"
#include "thread_manager.hpp"
#include "transaction_group_complete_manager.hpp"

namespace cubtx
{
  group_complete_manager::~group_complete_manager ()
  {
    assert (is_latest_closed_group_completed () && is_current_group_empty ());
  }

  //
  // register_transaction register the transaction that must wait for complete.
  //
  group_complete_manager::id_type group_complete_manager::register_transaction (int tran_index, MVCCID mvccid,
      TRAN_STATE state)
  {
    std::unique_lock<std::mutex> ulock (m_group_mutex);

    m_current_group.add (tran_index, mvccid, state);

    on_register_transaction ();

    er_log_group_complete_debug (ARG_FILE_LINE,
				 "group_complete_manager::register_transaction: (tran_index=%d, MVCCID=%llu, " \
				 "tran_state=%d, current group size = %d)\n", tran_index, (long long int) mvccid, (int) state,
				 m_current_group.get_container ().size ());

    return m_current_group_id;
  }

<<<<<<< HEAD
  //
  // complete_mvcc complete transactions MVCC.
  //
=======
>>>>>>> f8d433e7
  void group_complete_manager::complete_mvcc (id_type group_id)
  {
    if (group_id < m_latest_closed_group_id)
      {
	/* Already advanced to next group. No need to acquire mutex. */
	er_log_group_complete_debug (ARG_FILE_LINE,
				     "group_complete_manager::complete_mvcc: (tran_index = %d, group_id = %llu)\n",
				     LOG_FIND_THREAD_TRAN_INDEX (&cubthread::get_entry ()), group_id);
	return;
      }

#if defined (SERVER_MODE)
    if (BO_IS_SERVER_RESTARTED ())
      {
	if (group_id == m_latest_closed_group_id)
	  {
	    if (is_latest_closed_group_mvcc_completed ())
	      {
		/* Completed mvcc for group_id. No need to acquire mutex. */
		assert (group_id <= m_latest_closed_group_id);
		er_log_group_complete_debug (ARG_FILE_LINE,
					     "group_complete_manager::complete_mvcc: (tran_index = %d, group_id = %llu)\n",
					     LOG_FIND_THREAD_TRAN_INDEX (&cubthread::get_entry ()), group_id);
		return;
	      }
	  }

	/* Waits for MVCC complete event on specified group_id, even in async case. */
	std::unique_lock<std::mutex> ulock (m_group_complete_mutex);
<<<<<<< HEAD
	/* TODO - consider stop and optimize next call */
=======
	/* TODO - consider whether is better to use stop and wait with timeout */
>>>>>>> f8d433e7
	m_group_complete_condvar.wait (ulock, [&] {return is_group_mvcc_completed (group_id);});

	er_log_group_complete_debug (ARG_FILE_LINE,
				     "group_complete_manager::complete_mvcc: (tran_index = %d, group_id = %llu)\n",
				     LOG_FIND_THREAD_TRAN_INDEX (&cubthread::get_entry ()), group_id);
	return;
      }
#endif

<<<<<<< HEAD
    /* I'm the only thread. All completes are done by me. */
    cubthread::entry *thread_p = &cubthread::get_entry ();
    do_prepare_complete (thread_p);
    do_complete (thread_p);
=======
    execute_all ();
>>>>>>> f8d433e7
    assert (is_group_mvcc_completed (group_id));
    er_log_group_complete_debug (ARG_FILE_LINE, "group_complete_manager::complete_mvcc: (%llu)\n", group_id);
  }

  void group_complete_manager::complete_logging (id_type group_id)
  {
    if (group_id < m_latest_closed_group_id)
      {
	/* Already advanced to next group. No need to acquire mutex. */
	er_log_group_complete_debug (ARG_FILE_LINE,
				     "group_complete_manager::complete_logging: (tran_index = %d, group_id = %llu)\n",
				     LOG_FIND_THREAD_TRAN_INDEX (&cubthread::get_entry ()), group_id);
	return;
      }

#if defined (SERVER_MODE)
    if (BO_IS_SERVER_RESTARTED ())
      {
	if (group_id == m_latest_closed_group_id)
	  {
	    if (is_latest_closed_group_logged ())
	      {
		/* Logging completed for group_id. No need to acquire mutex. */
		assert (group_id <= m_latest_closed_group_id);
		er_log_group_complete_debug (ARG_FILE_LINE,
					     "group_complete_manager::complete_logging: (tran_index = %d, group_id = %llu)\n",
					     LOG_FIND_THREAD_TRAN_INDEX (&cubthread::get_entry ()), group_id);
		return;
	      }
	  }

	if (!need_wait_for_complete ())
	  {
	    /* Async case. */
	    er_log_group_complete_debug (ARG_FILE_LINE,
					 "group_complete_manager::complete_logging: (tran_index = %d, group_id = %llu)\n",
					 LOG_FIND_THREAD_TRAN_INDEX (&cubthread::get_entry ()), group_id);
	    return;
	  }

	/* Waits on group logged event on specified group_id */
	std::unique_lock<std::mutex> ulock (m_group_complete_mutex);
<<<<<<< HEAD
	/* TODO - consider stop and optimize next call */
=======
	/* TODO - consider whether is better to use stop and wait with timeout */
>>>>>>> f8d433e7
	m_group_complete_condvar.wait (ulock, [&] {return is_group_logged (group_id);});

	er_log_group_complete_debug (ARG_FILE_LINE, "group_complete_manager::complete_logging: (%llu)\n", group_id);
	return;
      }
#endif

<<<<<<< HEAD
    /* I'm the only thread. All completes are done by me. */
    cubthread::entry *thread_p = &cubthread::get_entry ();
    do_prepare_complete (thread_p);
    do_complete (thread_p);
=======
    execute_all ();
>>>>>>> f8d433e7
    assert (is_group_logged (group_id));
    er_log_group_complete_debug (ARG_FILE_LINE, "group_complete_manager::complete_logging: (%llu)\n", group_id);
  }

  void group_complete_manager::complete (id_type group_id)
  {
    if (group_id < m_latest_closed_group_id)
      {
	/* Already advanced to next group. No need to acquire mutex. */
	er_log_group_complete_debug (ARG_FILE_LINE, "group_complete_manager::complete: (tran_index = %d, group_id = %llu)\n",
				     LOG_FIND_THREAD_TRAN_INDEX (&cubthread::get_entry ()), group_id);
	return;
      }

#if defined (SERVER_MODE)
    if (BO_IS_SERVER_RESTARTED ())
      {
	if (group_id == m_latest_closed_group_id)
	  {
	    if (is_latest_closed_group_completed ())
	      {
		/* Group_id complete. No need to acquire mutex. */
		assert (group_id <= m_latest_closed_group_id);
		er_log_group_complete_debug (ARG_FILE_LINE, "group_complete_manager::complete: (tran_index = %d, group_id = %llu)\n",
					     LOG_FIND_THREAD_TRAN_INDEX (&cubthread::get_entry ()), group_id);
		return;
	      }
	  }

	if (!need_wait_for_complete ())
	  {
	    /* Async case. */
	    er_log_group_complete_debug (ARG_FILE_LINE, "group_complete_manager::complete: (tran_index = %d, group_id = %llu)\n",
					 LOG_FIND_THREAD_TRAN_INDEX (&cubthread::get_entry ()), group_id);
	    return;
	  }

	/* Waits for complete event on specified group_id. */
	std::unique_lock<std::mutex> ulock (m_group_complete_mutex);
<<<<<<< HEAD
	/* TODO - consider stop and optimize next call */
=======
	/* TODO - consider whether is better to use stop and wait with timeout */
>>>>>>> f8d433e7
	m_group_complete_condvar.wait (ulock, [&] {return is_group_completed (group_id);});
	er_log_group_complete_debug (ARG_FILE_LINE, "group_complete_manager::complete: (tran_index = %d, group_id = %llu)\n",
				     LOG_FIND_THREAD_TRAN_INDEX (&cubthread::get_entry ()), group_id);

	return;
      }
#endif

<<<<<<< HEAD
    /* I'm the only thread. All completes are done by me. */
    cubthread::entry *thread_p = &cubthread::get_entry ();
    do_prepare_complete (thread_p);
    do_complete (thread_p);
=======
    execute_all ();
>>>>>>> f8d433e7
    assert (is_group_completed (group_id));
    er_log_group_complete_debug (ARG_FILE_LINE, "group_complete_manager::complete: (%llu)\n", group_id);
  }

  //
  // notify_all notifies all waiting transactions. When a thread is waked up, it will
  //      check again waiting condition.
  //
  void group_complete_manager::notify_all ()
  {
#if defined (SERVER_MODE)
    std::unique_lock<std::mutex> ulock (m_group_complete_mutex);
    m_group_complete_condvar.notify_all ();
#endif
<<<<<<< HEAD
  }

#if defined(SERVER_MODE)
  bool group_complete_manager::need_wait_for_complete ()
  {
    bool need_wait;

    if (prm_get_bool_value (PRM_ID_LOG_ASYNC_COMMIT) == false)
      {
	need_wait = true;
      }
    else
      {
	need_wait = false;
	log_Stat.async_commit_request_count++;
      }

    return need_wait;
=======
>>>>>>> f8d433e7
  }
#endif

#if defined(SERVER_MODE)
  bool group_complete_manager::need_wait_for_complete ()
  {
    bool need_wait;

    if (prm_get_bool_value (PRM_ID_LOG_ASYNC_COMMIT) == false)
      {
	need_wait = true;
      }
    else
      {
	need_wait = false;
	log_Stat.async_commit_request_count++;
      }

    return need_wait;
  }
#endif

  //
<<<<<<< HEAD
  // set_current_group_minimum_transactions set minimum number of transactions for current group.
  //
  complete_manager::id_type group_complete_manager::set_current_group_minimum_transactions (
	  unsigned int count_minimum_transactions,
	  bool &has_group_enough_transactions)
  {
    assert (count_minimum_transactions >= 0);
    std::unique_lock<std::mutex> ulock (m_group_mutex);
    m_current_group_min_transactions = count_minimum_transactions;

    if (m_current_group_min_transactions <= m_current_group.get_container ().size ())
      {
	has_group_enough_transactions = true;
      }
    else
      {
	has_group_enough_transactions = false;
      }

    return m_current_group_id;
=======
  // execute_all - All completes are done by me.
  //
  void group_complete_manager::execute_all ()
  {
    /* I'm the only thread - SA, recovery. */
    cubthread::entry *thread_p = &cubthread::get_entry();
    do_prepare_complete (thread_p);
    do_complete (thread_p);
>>>>>>> f8d433e7
  }

  bool group_complete_manager::close_current_group ()
  {
    std::unique_lock<std::mutex> ulock (m_group_mutex);
    /* Check again under mutex protection. */
    if (can_close_current_group ())
      {
	/* Close the current group. */
	m_latest_closed_group_id.store (m_current_group_id);
	m_latest_closed_group_state = GROUP_CLOSED;
	er_log_group_complete_debug (ARG_FILE_LINE,
				     "group_complete_manager::close_current_group: (manager_type = %s, group = %llu, group_size = %d)\n",
				     logpb_complete_manager_string ((log_tran_complete_manager_type) get_manager_type ()),
				     (unsigned long long) m_latest_closed_group_id, m_current_group.get_container ().size ());

	/* Advance with the group - copy and reinit it. */
	m_current_group.transfer_to (m_latest_closed_group);
	m_current_group_id++;
	return true;
      }

    return false;
  }

  //
  // notify_group_mvcc_complete notify all threads waiting for group mvcc complete event.
  //
  void group_complete_manager::notify_group_mvcc_complete (const tx_group &closed_group)
  {
    m_latest_closed_group_state |= GROUP_MVCC_COMPLETED;

#if defined (SERVER_MODE)
    /* Notify threads waiting for MVCC complete. */
    notify_all ();
#endif
  }

  //
  // notify_group_logged notify all threads waiting for group logged event.
  //
  void group_complete_manager::notify_group_logged ()
  {
    m_latest_closed_group_state |= GROUP_LOGGED;

#if defined (SERVER_MODE)
    /* Notify threads waiting for logging. */
    notify_all ();
#endif
  }

  //
  // notify_group_complete notifies threads waiting for group complete event.
  //
  void group_complete_manager::notify_group_complete ()
  {
    m_latest_closed_group_state |= GROUP_COMPLETED;
    er_log_group_complete_debug (ARG_FILE_LINE,
				 "group_complete_manager::notify_group_complete latest_group_id: (manager_type = %s, closed group = %llu)\n",
				 logpb_complete_manager_string ((log_tran_complete_manager_type) get_manager_type ()),
				 (unsigned long long) m_latest_closed_group_id);

#if defined (SERVER_MODE)
    /* Notify threads waiting for complete. */
    notify_all ();
#endif
  }

  //
  // mark_latest_closed_group_prepared_for_complete mark group as prepared for complete.
  //
  void group_complete_manager::mark_latest_closed_group_prepared_for_complete ()
  {
    m_latest_closed_group_state |= GROUP_PREPARED_FOR_COMPLETE;
  }

  //
  // is_latest_closed_group_prepared_for_complete checks whether the latest closed group is preapared for complete.
  //
  bool group_complete_manager::is_latest_closed_group_prepared_for_complete ()
  {
    return ((m_latest_closed_group_state & GROUP_PREPARED_FOR_COMPLETE) == GROUP_PREPARED_FOR_COMPLETE);
  }

  //
  // starts_latest_closed_group_complete starts complete for latest closed group.
  //  Note: This function returns true if current thread sets GROUP_COMPLETE_STARTED flag,
  //    otherwise returns false.
  bool group_complete_manager::starts_latest_closed_group_complete ()
  {
    int expected, desired;

    do
      {
	expected = m_latest_closed_group_state.load ();
	if ((expected & GROUP_COMPLETE_STARTED) == GROUP_COMPLETE_STARTED)
	  {
	    /* Set by others. */
	    return false;
	  }

	desired = expected | GROUP_COMPLETE_STARTED;
      }
    while (!m_latest_closed_group_state.compare_exchange_weak (expected, desired));

    return true;
  }

  //
  // is_latest_closed_group_prepared_for_complete checks whether complete started for latest closed group.
  //
  bool group_complete_manager::is_latest_closed_group_complete_started ()
  {
    return ((m_latest_closed_group_state & GROUP_COMPLETE_STARTED) == GROUP_COMPLETE_STARTED);
  }

  //
  // mark_latest_closed_group_prepared_for_complete mark group as prepared for complete.
  //
  void group_complete_manager::mark_latest_closed_group_prepared_for_complete ()
  {
    m_latest_closed_group_state |= GROUP_PREPARED_FOR_COMPLETE;
  }

  //
  // is_latest_closed_group_prepared_for_complete checks whether the latest closed group is preapared for complete.
  //
  bool group_complete_manager::is_latest_closed_group_prepared_for_complete ()
  {
    return ((m_latest_closed_group_state & GROUP_PREPARED_FOR_COMPLETE) == GROUP_PREPARED_FOR_COMPLETE);
  }

  //
  // starts_latest_closed_group_complete starts complete for latest closed group.
  //  Note: This function returns true if current thread sets GROUP_COMPLETE_STARTED flag,
  //    otherwise returns false.
  bool group_complete_manager::starts_latest_closed_group_complete ()
  {
    int expected, desired;

    do
      {
	expected = m_latest_closed_group_state.load ();
	if ((expected & GROUP_COMPLETE_STARTED) == GROUP_COMPLETE_STARTED)
	  {
	    /* Set by others. */
	    return false;
	  }

	desired = expected | GROUP_COMPLETE_STARTED;
      }
    while (!m_latest_closed_group_state.compare_exchange_weak (expected, desired));

    return true;
  }

  //
  // is_latest_closed_group_prepared_for_complete checks whether complete started for latest closed group.
  //
  bool group_complete_manager::is_latest_closed_group_complete_started ()
  {
    return ((m_latest_closed_group_state & GROUP_COMPLETE_STARTED) == GROUP_COMPLETE_STARTED);
  }

  //
  // is_latest_closed_group_mvcc_completed checks whether the latest closed group has mvcc completed.
  //
  bool group_complete_manager::is_latest_closed_group_mvcc_completed ()
  {
    return ((m_latest_closed_group_state & GROUP_MVCC_COMPLETED) == GROUP_MVCC_COMPLETED);
  }

  //
  // is_latest_closed_group_logged checks whether the latest closed group is logged.
  //
  bool group_complete_manager::is_latest_closed_group_logged ()
  {
    return ((m_latest_closed_group_state & GROUP_LOGGED) == GROUP_LOGGED);
  }

  //
  // is_latest_closed_group_completed checks whether the latest closed group is completed.
  //
  bool group_complete_manager::is_latest_closed_group_completed ()
  {
    return ((m_latest_closed_group_state & GROUP_COMPLETED) == GROUP_COMPLETED);
  }

  //
  // is_current_group_empty checks whether the current group is empty.
  //  Note: This function must be called under m_group_mutex protection
  //
  bool group_complete_manager::is_current_group_empty ()
  {
    if (m_current_group.get_container ().empty ())
      {
	return true;
      }

    return false;
  }

  //
  // get_latest_closed_group get latest closed group.
  //
  tx_group &group_complete_manager::get_latest_closed_group ()
  {
    return m_latest_closed_group;
  }

  //
  // get_current_group get current group.
  //
  const tx_group &group_complete_manager::get_current_group ()
  {
    return m_current_group;
  }

  //
  // get_current_group get current group.
  //
  int group_complete_manager::get_current_group_min_transactions ()
  {
    return m_current_group_min_transactions;
  }

  //
  // is_group_mvcc_completed checks whether the group has MVCC completed.
  //  Note: This function must be called under m_group_mutex protection
  //
  bool group_complete_manager::is_group_mvcc_completed (id_type group_id)
  {
    if (group_id < m_latest_closed_group_id)
      {
	/* The requested group was closed and completed. */
	return true;
      }
    else if (group_id > m_latest_closed_group_id)
      {
	/* The requested group was not closed yet. */
	return false;
      }
    else
      {
	/* Current closed group - check whether MVCC was completed.*/
	return is_latest_closed_group_mvcc_completed ();
      }
  }

  //
  // is_group_logged checks whether the group is logged.
  //  Note: This function must be called under m_group_mutex protection
  //
  bool group_complete_manager::is_group_logged (id_type group_id)
  {
    if (group_id < m_latest_closed_group_id)
      {
	/* The requested group was closed and completed. */
	return true;
      }
    else if (group_id > m_latest_closed_group_id)
      {
	/* The requested group was not closed yet. */
	return false;
      }
    else
      {
	/* Current closed group - check whether the group was logged.*/
	return is_latest_closed_group_logged ();
      }
  }

  //
  // is_group_completed checks whether the group is completed.
  //  Note: This function must be called under m_group_mutex protection
  //
  bool group_complete_manager::is_group_completed (id_type group_id)
  {
    if (group_id < m_latest_closed_group_id)
      {
	/* The requested group was closed and completed. */
	return true;
      }
    else if (group_id > m_latest_closed_group_id)
      {
	/* The requested group was not closed yet. */
	return false;
      }
    else
      {
	/* Current closed group - check whether the group was completed.*/
	return is_latest_closed_group_completed ();
      }
  }
}<|MERGE_RESOLUTION|>--- conflicted
+++ resolved
@@ -54,12 +54,6 @@
     return m_current_group_id;
   }
 
-<<<<<<< HEAD
-  //
-  // complete_mvcc complete transactions MVCC.
-  //
-=======
->>>>>>> f8d433e7
   void group_complete_manager::complete_mvcc (id_type group_id)
   {
     if (group_id < m_latest_closed_group_id)
@@ -89,11 +83,7 @@
 
 	/* Waits for MVCC complete event on specified group_id, even in async case. */
 	std::unique_lock<std::mutex> ulock (m_group_complete_mutex);
-<<<<<<< HEAD
-	/* TODO - consider stop and optimize next call */
-=======
 	/* TODO - consider whether is better to use stop and wait with timeout */
->>>>>>> f8d433e7
 	m_group_complete_condvar.wait (ulock, [&] {return is_group_mvcc_completed (group_id);});
 
 	er_log_group_complete_debug (ARG_FILE_LINE,
@@ -103,14 +93,7 @@
       }
 #endif
 
-<<<<<<< HEAD
-    /* I'm the only thread. All completes are done by me. */
-    cubthread::entry *thread_p = &cubthread::get_entry ();
-    do_prepare_complete (thread_p);
-    do_complete (thread_p);
-=======
     execute_all ();
->>>>>>> f8d433e7
     assert (is_group_mvcc_completed (group_id));
     er_log_group_complete_debug (ARG_FILE_LINE, "group_complete_manager::complete_mvcc: (%llu)\n", group_id);
   }
@@ -153,11 +136,7 @@
 
 	/* Waits on group logged event on specified group_id */
 	std::unique_lock<std::mutex> ulock (m_group_complete_mutex);
-<<<<<<< HEAD
-	/* TODO - consider stop and optimize next call */
-=======
 	/* TODO - consider whether is better to use stop and wait with timeout */
->>>>>>> f8d433e7
 	m_group_complete_condvar.wait (ulock, [&] {return is_group_logged (group_id);});
 
 	er_log_group_complete_debug (ARG_FILE_LINE, "group_complete_manager::complete_logging: (%llu)\n", group_id);
@@ -165,14 +144,7 @@
       }
 #endif
 
-<<<<<<< HEAD
-    /* I'm the only thread. All completes are done by me. */
-    cubthread::entry *thread_p = &cubthread::get_entry ();
-    do_prepare_complete (thread_p);
-    do_complete (thread_p);
-=======
     execute_all ();
->>>>>>> f8d433e7
     assert (is_group_logged (group_id));
     er_log_group_complete_debug (ARG_FILE_LINE, "group_complete_manager::complete_logging: (%llu)\n", group_id);
   }
@@ -212,11 +184,7 @@
 
 	/* Waits for complete event on specified group_id. */
 	std::unique_lock<std::mutex> ulock (m_group_complete_mutex);
-<<<<<<< HEAD
-	/* TODO - consider stop and optimize next call */
-=======
 	/* TODO - consider whether is better to use stop and wait with timeout */
->>>>>>> f8d433e7
 	m_group_complete_condvar.wait (ulock, [&] {return is_group_completed (group_id);});
 	er_log_group_complete_debug (ARG_FILE_LINE, "group_complete_manager::complete: (tran_index = %d, group_id = %llu)\n",
 				     LOG_FIND_THREAD_TRAN_INDEX (&cubthread::get_entry ()), group_id);
@@ -225,14 +193,7 @@
       }
 #endif
 
-<<<<<<< HEAD
-    /* I'm the only thread. All completes are done by me. */
-    cubthread::entry *thread_p = &cubthread::get_entry ();
-    do_prepare_complete (thread_p);
-    do_complete (thread_p);
-=======
     execute_all ();
->>>>>>> f8d433e7
     assert (is_group_completed (group_id));
     er_log_group_complete_debug (ARG_FILE_LINE, "group_complete_manager::complete: (%llu)\n", group_id);
   }
@@ -247,7 +208,6 @@
     std::unique_lock<std::mutex> ulock (m_group_complete_mutex);
     m_group_complete_condvar.notify_all ();
 #endif
-<<<<<<< HEAD
   }
 
 #if defined(SERVER_MODE)
@@ -266,53 +226,10 @@
       }
 
     return need_wait;
-=======
->>>>>>> f8d433e7
-  }
-#endif
-
-#if defined(SERVER_MODE)
-  bool group_complete_manager::need_wait_for_complete ()
-  {
-    bool need_wait;
-
-    if (prm_get_bool_value (PRM_ID_LOG_ASYNC_COMMIT) == false)
-      {
-	need_wait = true;
-      }
-    else
-      {
-	need_wait = false;
-	log_Stat.async_commit_request_count++;
-      }
-
-    return need_wait;
-  }
-#endif
-
-  //
-<<<<<<< HEAD
-  // set_current_group_minimum_transactions set minimum number of transactions for current group.
-  //
-  complete_manager::id_type group_complete_manager::set_current_group_minimum_transactions (
-	  unsigned int count_minimum_transactions,
-	  bool &has_group_enough_transactions)
-  {
-    assert (count_minimum_transactions >= 0);
-    std::unique_lock<std::mutex> ulock (m_group_mutex);
-    m_current_group_min_transactions = count_minimum_transactions;
-
-    if (m_current_group_min_transactions <= m_current_group.get_container ().size ())
-      {
-	has_group_enough_transactions = true;
-      }
-    else
-      {
-	has_group_enough_transactions = false;
-      }
-
-    return m_current_group_id;
-=======
+  }
+#endif
+
+  //
   // execute_all - All completes are done by me.
   //
   void group_complete_manager::execute_all ()
@@ -321,7 +238,29 @@
     cubthread::entry *thread_p = &cubthread::get_entry();
     do_prepare_complete (thread_p);
     do_complete (thread_p);
->>>>>>> f8d433e7
+  }
+
+  //
+  // set_current_group_minimum_transactions set minimum number of transactions for current group.
+  //
+  complete_manager::id_type group_complete_manager::set_current_group_minimum_transactions (
+	  unsigned int count_minimum_transactions,
+	  bool &has_group_enough_transactions)
+  {
+    assert (count_minimum_transactions >= 0);
+    std::unique_lock<std::mutex> ulock (m_group_mutex);
+    m_current_group_min_transactions = count_minimum_transactions;
+
+    if (m_current_group_min_transactions <= m_current_group.get_container ().size ())
+      {
+	has_group_enough_transactions = true;
+      }
+    else
+      {
+	has_group_enough_transactions = false;
+      }
+
+    return m_current_group_id;
   }
 
   bool group_complete_manager::close_current_group ()
@@ -439,54 +378,6 @@
   }
 
   //
-  // mark_latest_closed_group_prepared_for_complete mark group as prepared for complete.
-  //
-  void group_complete_manager::mark_latest_closed_group_prepared_for_complete ()
-  {
-    m_latest_closed_group_state |= GROUP_PREPARED_FOR_COMPLETE;
-  }
-
-  //
-  // is_latest_closed_group_prepared_for_complete checks whether the latest closed group is preapared for complete.
-  //
-  bool group_complete_manager::is_latest_closed_group_prepared_for_complete ()
-  {
-    return ((m_latest_closed_group_state & GROUP_PREPARED_FOR_COMPLETE) == GROUP_PREPARED_FOR_COMPLETE);
-  }
-
-  //
-  // starts_latest_closed_group_complete starts complete for latest closed group.
-  //  Note: This function returns true if current thread sets GROUP_COMPLETE_STARTED flag,
-  //    otherwise returns false.
-  bool group_complete_manager::starts_latest_closed_group_complete ()
-  {
-    int expected, desired;
-
-    do
-      {
-	expected = m_latest_closed_group_state.load ();
-	if ((expected & GROUP_COMPLETE_STARTED) == GROUP_COMPLETE_STARTED)
-	  {
-	    /* Set by others. */
-	    return false;
-	  }
-
-	desired = expected | GROUP_COMPLETE_STARTED;
-      }
-    while (!m_latest_closed_group_state.compare_exchange_weak (expected, desired));
-
-    return true;
-  }
-
-  //
-  // is_latest_closed_group_prepared_for_complete checks whether complete started for latest closed group.
-  //
-  bool group_complete_manager::is_latest_closed_group_complete_started ()
-  {
-    return ((m_latest_closed_group_state & GROUP_COMPLETE_STARTED) == GROUP_COMPLETE_STARTED);
-  }
-
-  //
   // is_latest_closed_group_mvcc_completed checks whether the latest closed group has mvcc completed.
   //
   bool group_complete_manager::is_latest_closed_group_mvcc_completed ()
