/*
 * Copyright (C) 2008 Search Solution Corporation. All rights reserved by Search Solution.
 *
 *   This program is free software; you can redistribute it and/or modify
 *   it under the terms of the GNU General Public License as published by
 *   the Free Software Foundation; either version 2 of the License, or
 *   (at your option) any later version.
 *
 *  This program is distributed in the hope that it will be useful,
 *  but WITHOUT ANY WARRANTY; without even the implied warranty of
 *  MERCHANTABILITY or FITNESS FOR A PARTICULAR PURPOSE. See the
 *  GNU General Public License for more details.
 *
 *  You should have received a copy of the GNU General Public License
 *  along with this program; if not, write to the Free Software
 *  Foundation, Inc., 51 Franklin Street, Fifth Floor, Boston, MA 02110-1301 USA
 *
 */

//
// Manager of completed group
//

#include "boot_sr.h"
#include "log_impl.h"
#include "log_manager.h"
#include "thread_manager.hpp"
#include "transaction_group_complete_manager.hpp"

#include <cassert>

namespace cubtx
{
  group_complete_manager::~group_complete_manager ()
  {
    assert (is_latest_closed_group_completed () && is_current_group_empty ());
  }

  //
  // register_transaction register the transaction that must wait for complete.
  //
  group_complete_manager::id_type group_complete_manager::register_transaction (int tran_index, MVCCID mvccid,
      TRAN_STATE state)
  {
    std::unique_lock<std::mutex> ulock (m_group_mutex);

    m_current_group.add (tran_index, mvccid, state);

    on_register_transaction ();

    er_log_group_complete_debug (ARG_FILE_LINE,
				 "group_complete_manager::register_transaction: (tran_index=%d, MVCCID=%llu, " \
				 "tran_state=%d, current group size = %d)\n", tran_index, (long long int) mvccid, (int) state,
				 m_current_group.get_container ().size ());

    return m_current_group_id;
  }

  void group_complete_manager::complete_mvcc (id_type group_id)
  {
    if (group_id < m_latest_closed_group_id)
      {
	/* Already advanced to next group. No need to acquire mutex. */
	er_log_group_complete_debug (ARG_FILE_LINE,
				     "group_complete_manager::complete_mvcc: (tran_index = %d, group_id = %llu)\n",
				     LOG_FIND_THREAD_TRAN_INDEX (&cubthread::get_entry ()), group_id);
	return;
      }

#if defined (SERVER_MODE)
    if (BO_IS_SERVER_RESTARTED ())
      {
	if (group_id == m_latest_closed_group_id)
	  {
	    if (is_latest_closed_group_mvcc_completed ())
	      {
		/* Completed mvcc for group_id. No need to acquire mutex. */
		assert (group_id <= m_latest_closed_group_id);
		er_log_group_complete_debug (ARG_FILE_LINE,
					     "group_complete_manager::complete_mvcc: (tran_index = %d, group_id = %llu)\n",
					     LOG_FIND_THREAD_TRAN_INDEX (&cubthread::get_entry ()), group_id);
		return;
	      }
	  }

	/* Waits for MVCC complete event on specified group_id, even in async case. */
	std::unique_lock<std::mutex> ulock (m_group_complete_mutex);
	/* TODO - consider whether is better to use stop and wait with timeout */
	m_group_complete_condvar.wait (ulock, [&] {return is_group_mvcc_completed (group_id);});

	er_log_group_complete_debug (ARG_FILE_LINE,
				     "group_complete_manager::complete_mvcc: (tran_index = %d, group_id = %llu)\n",
				     LOG_FIND_THREAD_TRAN_INDEX (&cubthread::get_entry ()), group_id);
	return;
      }
#endif

    execute_all ();
    assert (is_group_mvcc_completed (group_id));
    er_log_group_complete_debug (ARG_FILE_LINE, "group_complete_manager::complete_mvcc: (%llu)\n", group_id);
  }

  void group_complete_manager::complete_logging (id_type group_id)
  {
    if (group_id < m_latest_closed_group_id)
      {
	/* Already advanced to next group. No need to acquire mutex. */
	er_log_group_complete_debug (ARG_FILE_LINE,
				     "group_complete_manager::complete_logging: (tran_index = %d, group_id = %llu)\n",
				     LOG_FIND_THREAD_TRAN_INDEX (&cubthread::get_entry ()), group_id);
	return;
      }

#if defined (SERVER_MODE)
    if (BO_IS_SERVER_RESTARTED ())
      {
	if (group_id == m_latest_closed_group_id)
	  {
	    if (is_latest_closed_group_logged ())
	      {
		/* Logging completed for group_id. No need to acquire mutex. */
		assert (group_id <= m_latest_closed_group_id);
		er_log_group_complete_debug (ARG_FILE_LINE,
					     "group_complete_manager::complete_logging: (tran_index = %d, group_id = %llu)\n",
					     LOG_FIND_THREAD_TRAN_INDEX (&cubthread::get_entry ()), group_id);
		return;
	      }
	  }

	if (!need_wait_for_complete ())
	  {
	    /* Async case. */
	    er_log_group_complete_debug (ARG_FILE_LINE,
					 "group_complete_manager::complete_logging: (tran_index = %d, group_id = %llu)\n",
					 LOG_FIND_THREAD_TRAN_INDEX (&cubthread::get_entry ()), group_id);
	    return;
	  }

	/* Waits on group logged event on specified group_id */
	std::unique_lock<std::mutex> ulock (m_group_complete_mutex);
	/* TODO - consider whether is better to use stop and wait with timeout */
	m_group_complete_condvar.wait (ulock, [&] {return is_group_logged (group_id);});

	er_log_group_complete_debug (ARG_FILE_LINE, "group_complete_manager::complete_logging: (%llu)\n", group_id);
	return;
      }
#endif

    execute_all ();
    assert (is_group_logged (group_id));
    er_log_group_complete_debug (ARG_FILE_LINE, "group_complete_manager::complete_logging: (%llu)\n", group_id);
  }

  void group_complete_manager::complete (id_type group_id)
  {
    if (group_id < m_latest_closed_group_id)
      {
	/* Already advanced to next group. No need to acquire mutex. */
	er_log_group_complete_debug (ARG_FILE_LINE,
				     "group_complete_manager::complete: (tran_index = %d, group_id = %llu)\n",
				     LOG_FIND_THREAD_TRAN_INDEX (&cubthread::get_entry ()), group_id);
	return;
      }

#if defined (SERVER_MODE)
    if (BO_IS_SERVER_RESTARTED ())
      {
	if (group_id == m_latest_closed_group_id)
	  {
	    if (is_latest_closed_group_completed ())
	      {
		/* Group_id complete. No need to acquire mutex. */
		assert (group_id <= m_latest_closed_group_id);
		er_log_group_complete_debug (ARG_FILE_LINE,
					     "group_complete_manager::complete: (tran_index = %d, group_id = %llu)\n",
					     LOG_FIND_THREAD_TRAN_INDEX (&cubthread::get_entry ()), group_id);
		return;
	      }
	  }

	if (!need_wait_for_complete ())
	  {
	    /* Async case. */
	    er_log_group_complete_debug (ARG_FILE_LINE,
					 "group_complete_manager::complete: (tran_index = %d, group_id = %llu)\n",
					 LOG_FIND_THREAD_TRAN_INDEX (&cubthread::get_entry ()), group_id);
	    return;
	  }

	/* Waits for complete event on specified group_id. */
	std::unique_lock<std::mutex> ulock (m_group_complete_mutex);
	/* TODO - consider whether is better to use stop and wait with timeout */
	m_group_complete_condvar.wait (ulock, [&] {return is_group_completed (group_id);});
	er_log_group_complete_debug (ARG_FILE_LINE,
				     "group_complete_manager::complete: (tran_index = %d, group_id = %llu)\n",
				     LOG_FIND_THREAD_TRAN_INDEX (&cubthread::get_entry ()), group_id);

	return;
      }
#endif

    execute_all ();
    assert (is_group_completed (group_id));
    er_log_group_complete_debug (ARG_FILE_LINE, "group_complete_manager::complete: (%llu)\n", group_id);
  }

  /* I'm the only thread. All completes are done by me. */
  // notify_all notifies all waiting transactions. When a thread is waked up, it will check again waiting condition.
  //
  void group_complete_manager::notify_all ()
  {
#if defined (SERVER_MODE)
    std::unique_lock<std::mutex> ulock (m_group_complete_mutex);
    m_group_complete_condvar.notify_all ();
#endif
  }

#if defined(SERVER_MODE)
  bool group_complete_manager::need_wait_for_complete ()
  {
    bool need_wait;

    if (prm_get_bool_value (PRM_ID_LOG_ASYNC_COMMIT) == false)
      {
	need_wait = true;
      }
    else
      {
	need_wait = false;
	log_Stat.async_commit_request_count++;
      }

    return need_wait;
  }
#endif

  //
  // execute_all - All completes are done by me.
  //
  void group_complete_manager::execute_all ()
  {
    /* I'm the only thread - SA, recovery. */
    cubthread::entry *thread_p = &cubthread::get_entry ();
    do_prepare_complete (thread_p);
    do_complete (thread_p);
  }

  //
<<<<<<< HEAD
  // set_current_group_minimum_transactions set minimum number of transactions for current group.
  //
  complete_manager::id_type group_complete_manager::set_current_group_minimum_transactions (
	  unsigned int count_minimum_transactions,
	  bool &has_group_enough_transactions)
  {
    assert (count_minimum_transactions >= 0);
    std::unique_lock<std::mutex> ulock (m_group_mutex);
    m_current_group_min_transactions = count_minimum_transactions;

    if (m_current_group_min_transactions <= m_current_group.get_container ().size ())
      {
	has_group_enough_transactions = true;
      }
    else
      {
	has_group_enough_transactions = false;
      }

    return m_current_group_id;
=======
  // has_transactions_in_current_group check whether the current group has specified number of transactions.
  //
  bool group_complete_manager::has_transactions_in_current_group (const unsigned int count_transactions,
      complete_manager::id_type &current_group_id)
  {
    std::unique_lock<std::mutex> ulock (m_group_mutex);

    current_group_id = m_current_group_id;
    return count_transactions == m_current_group.get_container ().size ();
>>>>>>> d86a2bf7
  }

  bool group_complete_manager::close_current_group ()
  {
    std::unique_lock<std::mutex> ulock (m_group_mutex);

    /* Check again under mutex protection. */
    if (can_close_current_group ())
      {
	/* Close the current group. */
	m_latest_closed_group_id.store (m_current_group_id);
	m_latest_closed_group_state = GROUP_CLOSED;
	er_log_group_complete_debug (ARG_FILE_LINE,
				     "group_complete_manager::close_current_group: (manager_type = %s, group = %llu, "
				     "group_size = %d)\n",
				     logpb_complete_manager_string ((log_tran_complete_manager_type) get_manager_type ()),
				     (unsigned long long) m_latest_closed_group_id,
				     m_current_group.get_container ().size ());

	/* Advance with the group - copy and reinit it. */
	m_current_group.transfer_to (m_latest_closed_group);
	m_current_group_id++;
	return true;
      }

    return false;
  }

  //
  // notify_group_mvcc_complete notifies all threads waiting for group mvcc complete event.
  //
  void group_complete_manager::notify_group_mvcc_complete (const tx_group &closed_group)
  {
    m_latest_closed_group_state |= GROUP_MVCC_COMPLETED;

    /* Notify threads waiting for MVCC complete. */
    notify_all ();
  }

  //
  // notify_group_logged notifies all threads waiting for group logged event.
  //
  void group_complete_manager::notify_group_logged ()
  {
    m_latest_closed_group_state |= GROUP_LOGGED;

    /* Notify threads waiting for logging. */
    notify_all ();
  }

  //
  // notify_group_complete notifies threads waiting for group complete event.
  //
  void group_complete_manager::notify_group_complete ()
  {
    m_latest_closed_group_state |= GROUP_COMPLETED;

    er_log_group_complete_debug (ARG_FILE_LINE,
				 "group_complete_manager::notify_group_complete latest_group_id: "
				 "(manager_type = %s, closed group = %llu)\n",
				 logpb_complete_manager_string ((log_tran_complete_manager_type) get_manager_type ()),
				 (unsigned long long) m_latest_closed_group_id);

    /* Notify threads waiting for complete. */
    notify_all ();
  }

  //
  // mark_latest_closed_group_prepared_for_complete marks group as prepared for complete.
  //
  void group_complete_manager::mark_latest_closed_group_prepared_for_complete ()
  {
    m_latest_closed_group_state |= GROUP_PREPARED_FOR_COMPLETE;
  }

  //
  // is_latest_closed_group_prepared_for_complete checks whether the latest closed group is prepared for complete.
  //
  bool group_complete_manager::is_latest_closed_group_prepared_for_complete () const
  {
    return ((m_latest_closed_group_state & GROUP_PREPARED_FOR_COMPLETE) == GROUP_PREPARED_FOR_COMPLETE);
  }

  //
  // starts_latest_closed_group_complete starts complete for latest closed group.
  //  Note: This function returns true if current thread sets GROUP_COMPLETE_STARTED flag,
  //    otherwise returns false.
  bool group_complete_manager::starts_latest_closed_group_complete ()
  {
    int expected, desired;

    do
      {
	expected = m_latest_closed_group_state.load ();
	if ((expected & GROUP_COMPLETE_STARTED) == GROUP_COMPLETE_STARTED)
	  {
	    /* Set by others. */
	    return false;
	  }

	desired = expected | GROUP_COMPLETE_STARTED;
      }
    while (!m_latest_closed_group_state.compare_exchange_weak (expected, desired));

    return true;
  }

  //
  // is_latest_closed_group_prepared_for_complete checks whether complete started for latest closed group.
  //
  bool group_complete_manager::is_latest_closed_group_complete_started () const
  {
    return ((m_latest_closed_group_state & GROUP_COMPLETE_STARTED) == GROUP_COMPLETE_STARTED);
  }

  //
  // is_latest_closed_group_mvcc_completed checks whether the latest closed group has mvcc completed.
  //
  bool group_complete_manager::is_latest_closed_group_mvcc_completed () const
  {
    return ((m_latest_closed_group_state & GROUP_MVCC_COMPLETED) == GROUP_MVCC_COMPLETED);
  }

  //
  // is_latest_closed_group_logged checks whether the latest closed group is logged.
  //
  bool group_complete_manager::is_latest_closed_group_logged () const
  {
    return ((m_latest_closed_group_state & GROUP_LOGGED) == GROUP_LOGGED);
  }

  //
  // is_latest_closed_group_completed checks whether the latest closed group is completed.
  //
  bool group_complete_manager::is_latest_closed_group_completed () const
  {
    return ((m_latest_closed_group_state & GROUP_COMPLETED) == GROUP_COMPLETED);
  }

  //
  // is_current_group_empty checks whether the current group is empty.
  //  Note: This function must be called under m_group_mutex protection
  //
  bool group_complete_manager::is_current_group_empty () const
  {
    if (m_current_group.get_container ().empty ())
      {
	return true;
      }

    return false;
  }

  //
  // get_latest_closed_group gets latest closed group.
  //
  tx_group &group_complete_manager::get_latest_closed_group ()
  {
    return m_latest_closed_group;
  }

  //
  // get_current_group gets current group.
  //
  const tx_group &group_complete_manager::get_current_group () const
  {
    return m_current_group;
  }

  //
  // is_group_mvcc_completed checks whether the group has MVCC completed.
  //  Note: This function must be called under m_group_mutex protection
  //
  bool group_complete_manager::is_group_mvcc_completed (id_type group_id)
  {
    if (group_id < m_latest_closed_group_id)
      {
	/* The requested group was closed and completed. */
	return true;
      }
    else if (group_id > m_latest_closed_group_id)
      {
	/* The requested group was not closed yet. */
	return false;
      }
    else
      {
	/* Current closed group - check whether MVCC was completed. */
	return is_latest_closed_group_mvcc_completed ();
      }
  }

  //
  // is_group_logged checks whether the group is logged.
  //  Note: This function must be called under m_group_mutex protection
  //
  bool group_complete_manager::is_group_logged (id_type group_id) const
  {
    if (group_id < m_latest_closed_group_id)
      {
	/* The requested group was closed and completed. */
	return true;
      }
    else if (group_id > m_latest_closed_group_id)
      {
	/* The requested group was not closed yet. */
	return false;
      }
    else
      {
	/* Current closed group - check whether the group was logged. */
	return is_latest_closed_group_logged ();
      }
  }

  //
  // is_group_completed checks whether the group is completed.
  //  Note: This function must be called under m_group_mutex protection
  //
  bool group_complete_manager::is_group_completed (id_type group_id) const
  {
    if (group_id < m_latest_closed_group_id)
      {
	/* The requested group was closed and completed. */
	return true;
      }
    else if (group_id > m_latest_closed_group_id)
      {
	/* The requested group was not closed yet. */
	return false;
      }
    else
      {
	/* Current closed group - check whether the group was completed. */
	return is_latest_closed_group_completed ();
      }
  }
}<|MERGE_RESOLUTION|>--- conflicted
+++ resolved
@@ -204,7 +204,7 @@
     er_log_group_complete_debug (ARG_FILE_LINE, "group_complete_manager::complete: (%llu)\n", group_id);
   }
 
-  /* I'm the only thread. All completes are done by me. */
+  //
   // notify_all notifies all waiting transactions. When a thread is waked up, it will check again waiting condition.
   //
   void group_complete_manager::notify_all ()
@@ -246,28 +246,6 @@
   }
 
   //
-<<<<<<< HEAD
-  // set_current_group_minimum_transactions set minimum number of transactions for current group.
-  //
-  complete_manager::id_type group_complete_manager::set_current_group_minimum_transactions (
-	  unsigned int count_minimum_transactions,
-	  bool &has_group_enough_transactions)
-  {
-    assert (count_minimum_transactions >= 0);
-    std::unique_lock<std::mutex> ulock (m_group_mutex);
-    m_current_group_min_transactions = count_minimum_transactions;
-
-    if (m_current_group_min_transactions <= m_current_group.get_container ().size ())
-      {
-	has_group_enough_transactions = true;
-      }
-    else
-      {
-	has_group_enough_transactions = false;
-      }
-
-    return m_current_group_id;
-=======
   // has_transactions_in_current_group check whether the current group has specified number of transactions.
   //
   bool group_complete_manager::has_transactions_in_current_group (const unsigned int count_transactions,
@@ -277,7 +255,6 @@
 
     current_group_id = m_current_group_id;
     return count_transactions == m_current_group.get_container ().size ();
->>>>>>> d86a2bf7
   }
 
   bool group_complete_manager::close_current_group ()
@@ -448,8 +425,8 @@
   }
 
   //
-  // is_group_mvcc_completed checks whether the group has MVCC completed.
-  //  Note: This function must be called under m_group_mutex protection
+  // get_current_group gets current group.
+  //
   //
   bool group_complete_manager::is_group_mvcc_completed (id_type group_id)
   {
