/*
 * Copyright (C) 2008 Search Solution Corporation. All rights reserved by Search Solution.
 *
 *   This program is free software; you can redistribute it and/or modify
 *   it under the terms of the GNU General Public License as published by
 *   the Free Software Foundation; either version 2 of the License, or
 *   (at your option) any later version.
 *
 *  This program is distributed in the hope that it will be useful,
 *  but WITHOUT ANY WARRANTY; without even the implied warranty of
 *  MERCHANTABILITY or FITNESS FOR A PARTICULAR PURPOSE. See the
 *  GNU General Public License for more details.
 *
 *  You should have received a copy of the GNU General Public License
 *  along with this program; if not, write to the Free Software
 *  Foundation, Inc., 51 Franklin Street, Fifth Floor, Boston, MA 02110-1301 USA
 *
 */

//
// Manager of completed group
//

#include "boot_sr.h"
#include "log_impl.h"
#include "log_manager.h"
#include "thread_manager.hpp"
#include "transaction_group_complete_manager.hpp"

#include <cassert>

namespace cubtx
{
  group_complete_manager::~group_complete_manager ()
  {
    assert (is_latest_closed_group_completed () && is_current_group_empty ());
  }

  //
  // register_transaction register the transaction that must wait for complete.
  //
  group_complete_manager::id_type group_complete_manager::register_transaction (int tran_index, MVCCID mvccid,
      TRAN_STATE state)
  {
    std::unique_lock<std::mutex> ulock (m_group_mutex);

    m_current_group.add (tran_index, mvccid, state);

    on_register_transaction ();

    er_log_group_complete_debug (ARG_FILE_LINE,
				 "group_complete_manager::register_transaction: (tran_index=%d, MVCCID=%llu, " \
				 "tran_state=%d, current group size = %d)\n", tran_index, (long long int) mvccid, (int) state,
				 m_current_group.get_container ().size ());

    return m_current_group_id;
  }

  void group_complete_manager::complete_mvcc (id_type group_id)
  {
    if (group_id < m_latest_closed_group_id)
      {
	/* Already advanced to next group. No need to acquire mutex. */
	er_log_group_complete_debug (ARG_FILE_LINE,
				     "group_complete_manager::complete_mvcc: (tran_index = %d, group_id = %llu)\n",
				     LOG_FIND_THREAD_TRAN_INDEX (&cubthread::get_entry ()), group_id);
	return;
      }

#if defined (SERVER_MODE)
    if (BO_IS_SERVER_RESTARTED ())
      {
	if (group_id == m_latest_closed_group_id)
	  {
	    if (is_latest_closed_group_mvcc_completed ())
	      {
		/* Completed mvcc for group_id. No need to acquire mutex. */
		assert (group_id <= m_latest_closed_group_id);
		er_log_group_complete_debug (ARG_FILE_LINE,
					     "group_complete_manager::complete_mvcc: (tran_index = %d, group_id = %llu)\n",
					     LOG_FIND_THREAD_TRAN_INDEX (&cubthread::get_entry ()), group_id);
		return;
	      }
	  }

	/* Waits for MVCC complete event on specified group_id, even in async case. */
	std::unique_lock<std::mutex> ulock (m_group_complete_mutex);
	/* TODO - consider whether is better to use stop and wait with timeout */
	m_group_complete_condvar.wait (ulock, [&] {return is_group_mvcc_completed (group_id);});

	er_log_group_complete_debug (ARG_FILE_LINE,
				     "group_complete_manager::complete_mvcc: (tran_index = %d, group_id = %llu)\n",
				     LOG_FIND_THREAD_TRAN_INDEX (&cubthread::get_entry ()), group_id);
	return;
      }
#endif

    execute_all ();
    assert (is_group_mvcc_completed (group_id));
    er_log_group_complete_debug (ARG_FILE_LINE, "group_complete_manager::complete_mvcc: (%llu)\n", group_id);
  }

  void group_complete_manager::complete_logging (id_type group_id)
  {
    if (group_id < m_latest_closed_group_id)
      {
	/* Already advanced to next group. No need to acquire mutex. */
	er_log_group_complete_debug (ARG_FILE_LINE,
				     "group_complete_manager::complete_logging: (tran_index = %d, group_id = %llu)\n",
				     LOG_FIND_THREAD_TRAN_INDEX (&cubthread::get_entry ()), group_id);
	return;
      }

#if defined (SERVER_MODE)
    if (BO_IS_SERVER_RESTARTED ())
      {
	if (group_id == m_latest_closed_group_id)
	  {
	    if (is_latest_closed_group_logged ())
	      {
		/* Logging completed for group_id. No need to acquire mutex. */
		assert (group_id <= m_latest_closed_group_id);
		er_log_group_complete_debug (ARG_FILE_LINE,
					     "group_complete_manager::complete_logging: (tran_index = %d, group_id = %llu)\n",
					     LOG_FIND_THREAD_TRAN_INDEX (&cubthread::get_entry ()), group_id);
		return;
	      }
	  }

	if (!need_wait_for_complete ())
	  {
	    /* Async case. */
	    er_log_group_complete_debug (ARG_FILE_LINE,
					 "group_complete_manager::complete_logging: (tran_index = %d, group_id = %llu)\n",
					 LOG_FIND_THREAD_TRAN_INDEX (&cubthread::get_entry ()), group_id);
	    return;
	  }

	/* Waits on group logged event on specified group_id */
	std::unique_lock<std::mutex> ulock (m_group_complete_mutex);
	/* TODO - consider whether is better to use stop and wait with timeout */
	m_group_complete_condvar.wait (ulock, [&] {return is_group_logged (group_id);});

	er_log_group_complete_debug (ARG_FILE_LINE, "group_complete_manager::complete_logging: (%llu)\n", group_id);
	return;
      }
#endif

    execute_all ();
    assert (is_group_logged (group_id));
    er_log_group_complete_debug (ARG_FILE_LINE, "group_complete_manager::complete_logging: (%llu)\n", group_id);
  }

  void group_complete_manager::complete (id_type group_id)
  {
    if (group_id < m_latest_closed_group_id)
      {
	/* Already advanced to next group. No need to acquire mutex. */
<<<<<<< HEAD
	er_log_group_complete_debug (ARG_FILE_LINE, "group_complete_manager::complete: (tran_index = %d, group_id = %llu)\n",
=======
	er_log_group_complete_debug (ARG_FILE_LINE,
				     "group_complete_manager::complete: (tran_index = %d, group_id = %llu)\n",
>>>>>>> 27048848
				     LOG_FIND_THREAD_TRAN_INDEX (&cubthread::get_entry ()), group_id);
	return;
      }

#if defined (SERVER_MODE)
    if (BO_IS_SERVER_RESTARTED ())
      {
	if (group_id == m_latest_closed_group_id)
	  {
	    if (is_latest_closed_group_completed ())
	      {
		/* Group_id complete. No need to acquire mutex. */
		assert (group_id <= m_latest_closed_group_id);
<<<<<<< HEAD
		er_log_group_complete_debug (ARG_FILE_LINE, "group_complete_manager::complete: (tran_index = %d, group_id = %llu)\n",
=======
		er_log_group_complete_debug (ARG_FILE_LINE,
					     "group_complete_manager::complete: (tran_index = %d, group_id = %llu)\n",
>>>>>>> 27048848
					     LOG_FIND_THREAD_TRAN_INDEX (&cubthread::get_entry ()), group_id);
		return;
	      }
	  }

	if (!need_wait_for_complete ())
	  {
	    /* Async case. */
<<<<<<< HEAD
	    er_log_group_complete_debug (ARG_FILE_LINE, "group_complete_manager::complete: (tran_index = %d, group_id = %llu)\n",
=======
	    er_log_group_complete_debug (ARG_FILE_LINE,
					 "group_complete_manager::complete: (tran_index = %d, group_id = %llu)\n",
>>>>>>> 27048848
					 LOG_FIND_THREAD_TRAN_INDEX (&cubthread::get_entry ()), group_id);
	    return;
	  }

	/* Waits for complete event on specified group_id. */
	std::unique_lock<std::mutex> ulock (m_group_complete_mutex);
	/* TODO - consider whether is better to use stop and wait with timeout */
	m_group_complete_condvar.wait (ulock, [&] {return is_group_completed (group_id);});
<<<<<<< HEAD
	er_log_group_complete_debug (ARG_FILE_LINE, "group_complete_manager::complete: (tran_index = %d, group_id = %llu)\n",
=======
	er_log_group_complete_debug (ARG_FILE_LINE,
				     "group_complete_manager::complete: (tran_index = %d, group_id = %llu)\n",
>>>>>>> 27048848
				     LOG_FIND_THREAD_TRAN_INDEX (&cubthread::get_entry ()), group_id);

	return;
      }
#endif

    execute_all ();
    assert (is_group_completed (group_id));
    er_log_group_complete_debug (ARG_FILE_LINE, "group_complete_manager::complete: (%llu)\n", group_id);
  }

  //
  // notify_all notifies all waiting transactions. When a thread is waked up, it will check again waiting condition.
  //
  void group_complete_manager::notify_all ()
  {
#if defined (SERVER_MODE)
    std::unique_lock<std::mutex> ulock (m_group_complete_mutex);
    m_group_complete_condvar.notify_all ();
#endif
  }

#if defined(SERVER_MODE)
  bool group_complete_manager::need_wait_for_complete ()
  {
    bool need_wait;

    if (prm_get_bool_value (PRM_ID_LOG_ASYNC_COMMIT) == false)
      {
	need_wait = true;
      }
    else
      {
	need_wait = false;
	log_Stat.async_commit_request_count++;
      }

    return need_wait;
  }
#endif

<<<<<<< HEAD
  //
  // execute_all - All completes are done by me.
  //
  void group_complete_manager::execute_all ()
  {
    /* I'm the only thread - SA, recovery. */
    cubthread::entry *thread_p = &cubthread::get_entry();
    do_prepare_complete (thread_p);
    do_complete (thread_p);
  }

  //
  // set_current_group_minimum_transactions set minimum number of transactions for current group.
  //
  complete_manager::id_type group_complete_manager::set_current_group_minimum_transactions (
	  unsigned int count_minimum_transactions,
	  bool &has_group_enough_transactions)
  {
    assert (count_minimum_transactions >= 0);
    std::unique_lock<std::mutex> ulock (m_group_mutex);
    m_current_group_min_transactions = count_minimum_transactions;

    if (m_current_group_min_transactions <= m_current_group.get_container ().size ())
      {
	has_group_enough_transactions = true;
      }
    else
      {
	has_group_enough_transactions = false;
      }

    return m_current_group_id;
=======
  //
  // execute_all - All completes are done by me.
  //
  void group_complete_manager::execute_all ()
  {
    /* I'm the only thread - SA, recovery. */
    cubthread::entry *thread_p = &cubthread::get_entry ();
    do_prepare_complete (thread_p);
    do_complete (thread_p);
>>>>>>> 27048848
  }

  bool group_complete_manager::close_current_group ()
  {
    std::unique_lock<std::mutex> ulock (m_group_mutex);

    /* Check again under mutex protection. */
    if (can_close_current_group ())
      {
	/* Close the current group. */
	m_latest_closed_group_id.store (m_current_group_id);
	m_latest_closed_group_state = GROUP_CLOSED;
	er_log_group_complete_debug (ARG_FILE_LINE,
<<<<<<< HEAD
				     "group_complete_manager::close_current_group: (manager_type = %s, group = %llu, group_size = %d)\n",
				     logpb_complete_manager_string ((log_tran_complete_manager_type) get_manager_type ()),
				     (unsigned long long) m_latest_closed_group_id, m_current_group.get_container ().size ());
=======
				     "group_complete_manager::close_current_group: (manager_type = %s, group = %llu, "
				     "group_size = %d)\n",
				     logpb_complete_manager_string ((log_tran_complete_manager_type) get_manager_type ()),
				     (unsigned long long) m_latest_closed_group_id,
				     m_current_group.get_container ().size ());
>>>>>>> 27048848

	/* Advance with the group - copy and reinit it. */
	m_current_group.transfer_to (m_latest_closed_group);
	m_current_group_id++;
	return true;
      }

    return false;
  }

  //
  // notify_group_mvcc_complete notifies all threads waiting for group mvcc complete event.
  //
  void group_complete_manager::notify_group_mvcc_complete (const tx_group &closed_group)
  {
    m_latest_closed_group_state |= GROUP_MVCC_COMPLETED;

#if defined (SERVER_MODE)
    /* Notify threads waiting for MVCC complete. */
    notify_all ();
#endif
  }

  //
  // notify_group_logged notifies all threads waiting for group logged event.
  //
  void group_complete_manager::notify_group_logged ()
  {
    m_latest_closed_group_state |= GROUP_LOGGED;

#if defined (SERVER_MODE)
    /* Notify threads waiting for logging. */
    notify_all ();
#endif
  }

  //
  // notify_group_complete notifies threads waiting for group complete event.
  //
  void group_complete_manager::notify_group_complete ()
  {
    m_latest_closed_group_state |= GROUP_COMPLETED;
    er_log_group_complete_debug (ARG_FILE_LINE,
				 "group_complete_manager::notify_group_complete latest_group_id: (manager_type = %s, closed group = %llu)\n",
				 logpb_complete_manager_string ((log_tran_complete_manager_type) get_manager_type ()),
				 (unsigned long long) m_latest_closed_group_id);

<<<<<<< HEAD
#if defined (SERVER_MODE)
=======
    er_log_group_complete_debug (ARG_FILE_LINE,
				 "group_complete_manager::notify_group_complete latest_group_id: "
				 "(manager_type = %s, closed group = %llu)\n",
				 logpb_complete_manager_string ((log_tran_complete_manager_type) get_manager_type ()),
				 (unsigned long long) m_latest_closed_group_id);

>>>>>>> 27048848
    /* Notify threads waiting for complete. */
    notify_all ();
#endif
  }

  //
  // mark_latest_closed_group_prepared_for_complete mark group as prepared for complete.
  //
  void group_complete_manager::mark_latest_closed_group_prepared_for_complete ()
  {
    m_latest_closed_group_state |= GROUP_PREPARED_FOR_COMPLETE;
  }

  //
  // is_latest_closed_group_prepared_for_complete checks whether the latest closed group is preapared for complete.
  //
  bool group_complete_manager::is_latest_closed_group_prepared_for_complete ()
  {
    return ((m_latest_closed_group_state & GROUP_PREPARED_FOR_COMPLETE) == GROUP_PREPARED_FOR_COMPLETE);
  }

  //
  // starts_latest_closed_group_complete starts complete for latest closed group.
  //  Note: This function returns true if current thread sets GROUP_COMPLETE_STARTED flag,
  //    otherwise returns false.
  bool group_complete_manager::starts_latest_closed_group_complete ()
  {
    int expected, desired;

    do
      {
	expected = m_latest_closed_group_state.load ();
	if ((expected & GROUP_COMPLETE_STARTED) == GROUP_COMPLETE_STARTED)
	  {
	    /* Set by others. */
	    return false;
	  }

	desired = expected | GROUP_COMPLETE_STARTED;
      }
    while (!m_latest_closed_group_state.compare_exchange_weak (expected, desired));

    return true;
  }

  //
  // is_latest_closed_group_prepared_for_complete checks whether complete started for latest closed group.
  //
  bool group_complete_manager::is_latest_closed_group_complete_started ()
  {
    return ((m_latest_closed_group_state & GROUP_COMPLETE_STARTED) == GROUP_COMPLETE_STARTED);
  }

  //
  // mark_latest_closed_group_prepared_for_complete marks group as prepared for complete.
  //
  void group_complete_manager::mark_latest_closed_group_prepared_for_complete ()
  {
    m_latest_closed_group_state |= GROUP_PREPARED_FOR_COMPLETE;
  }

  //
  // is_latest_closed_group_prepared_for_complete checks whether the latest closed group is prepared for complete.
  //
  bool group_complete_manager::is_latest_closed_group_prepared_for_complete ()
  {
    return ((m_latest_closed_group_state & GROUP_PREPARED_FOR_COMPLETE) == GROUP_PREPARED_FOR_COMPLETE);
  }

  //
  // starts_latest_closed_group_complete starts complete for latest closed group.
  //  Note: This function returns true if current thread sets GROUP_COMPLETE_STARTED flag,
  //    otherwise returns false.
  bool group_complete_manager::starts_latest_closed_group_complete ()
  {
    int expected, desired;

    do
      {
	expected = m_latest_closed_group_state.load ();
	if ((expected & GROUP_COMPLETE_STARTED) == GROUP_COMPLETE_STARTED)
	  {
	    /* Set by others. */
	    return false;
	  }

	desired = expected | GROUP_COMPLETE_STARTED;
      }
    while (!m_latest_closed_group_state.compare_exchange_weak (expected, desired));

    return true;
  }

  //
  // is_latest_closed_group_prepared_for_complete checks whether complete started for latest closed group.
  //
  bool group_complete_manager::is_latest_closed_group_complete_started ()
  {
    return ((m_latest_closed_group_state & GROUP_COMPLETE_STARTED) == GROUP_COMPLETE_STARTED);
  }

  //
  // is_latest_closed_group_mvcc_completed checks whether the latest closed group has mvcc completed.
  //
  bool group_complete_manager::is_latest_closed_group_mvcc_completed ()
  {
    return ((m_latest_closed_group_state & GROUP_MVCC_COMPLETED) == GROUP_MVCC_COMPLETED);
  }

  //
  // is_latest_closed_group_logged checks whether the latest closed group is logged.
  //
  bool group_complete_manager::is_latest_closed_group_logged ()
  {
    return ((m_latest_closed_group_state & GROUP_LOGGED) == GROUP_LOGGED);
  }

  //
  // is_latest_closed_group_completed checks whether the latest closed group is completed.
  //
  bool group_complete_manager::is_latest_closed_group_completed ()
  {
    return ((m_latest_closed_group_state & GROUP_COMPLETED) == GROUP_COMPLETED);
  }

  //
  // is_current_group_empty checks whether the current group is empty.
  //  Note: This function must be called under m_group_mutex protection
  //
  bool group_complete_manager::is_current_group_empty ()
  {
    if (m_current_group.get_container ().empty ())
      {
	return true;
      }

    return false;
  }

  //
  // get_latest_closed_group gets latest closed group.
  //
  tx_group &group_complete_manager::get_latest_closed_group ()
  {
    return m_latest_closed_group;
  }

  //
  // get_current_group gets current group.
  //
  const tx_group &group_complete_manager::get_current_group ()
  {
    return m_current_group;
  }

  //
<<<<<<< HEAD
  // get_current_group get current group.
=======
  // get_current_group gets current group.
>>>>>>> 27048848
  //
  int group_complete_manager::get_current_group_min_transactions ()
  {
    return m_current_group_min_transactions;
  }

  //
  // is_group_mvcc_completed checks whether the group has MVCC completed.
  //  Note: This function must be called under m_group_mutex protection
  //
  bool group_complete_manager::is_group_mvcc_completed (id_type group_id)
  {
    if (group_id < m_latest_closed_group_id)
      {
	/* The requested group was closed and completed. */
	return true;
      }
    else if (group_id > m_latest_closed_group_id)
      {
	/* The requested group was not closed yet. */
	return false;
      }
    else
      {
	/* Current closed group - check whether MVCC was completed.*/
	return is_latest_closed_group_mvcc_completed ();
      }
  }

  //
  // is_group_logged checks whether the group is logged.
  //  Note: This function must be called under m_group_mutex protection
  //
  bool group_complete_manager::is_group_logged (id_type group_id)
  {
    if (group_id < m_latest_closed_group_id)
      {
	/* The requested group was closed and completed. */
	return true;
      }
    else if (group_id > m_latest_closed_group_id)
      {
	/* The requested group was not closed yet. */
	return false;
      }
    else
      {
	/* Current closed group - check whether the group was logged.*/
	return is_latest_closed_group_logged ();
      }
  }

  //
  // is_group_completed checks whether the group is completed.
  //  Note: This function must be called under m_group_mutex protection
  //
  bool group_complete_manager::is_group_completed (id_type group_id)
  {
    if (group_id < m_latest_closed_group_id)
      {
	/* The requested group was closed and completed. */
	return true;
      }
    else if (group_id > m_latest_closed_group_id)
      {
	/* The requested group was not closed yet. */
	return false;
      }
    else
      {
	/* Current closed group - check whether the group was completed.*/
	return is_latest_closed_group_completed ();
      }
  }
}<|MERGE_RESOLUTION|>--- conflicted
+++ resolved
@@ -156,12 +156,8 @@
     if (group_id < m_latest_closed_group_id)
       {
 	/* Already advanced to next group. No need to acquire mutex. */
-<<<<<<< HEAD
-	er_log_group_complete_debug (ARG_FILE_LINE, "group_complete_manager::complete: (tran_index = %d, group_id = %llu)\n",
-=======
 	er_log_group_complete_debug (ARG_FILE_LINE,
 				     "group_complete_manager::complete: (tran_index = %d, group_id = %llu)\n",
->>>>>>> 27048848
 				     LOG_FIND_THREAD_TRAN_INDEX (&cubthread::get_entry ()), group_id);
 	return;
       }
@@ -175,12 +171,8 @@
 	      {
 		/* Group_id complete. No need to acquire mutex. */
 		assert (group_id <= m_latest_closed_group_id);
-<<<<<<< HEAD
-		er_log_group_complete_debug (ARG_FILE_LINE, "group_complete_manager::complete: (tran_index = %d, group_id = %llu)\n",
-=======
 		er_log_group_complete_debug (ARG_FILE_LINE,
 					     "group_complete_manager::complete: (tran_index = %d, group_id = %llu)\n",
->>>>>>> 27048848
 					     LOG_FIND_THREAD_TRAN_INDEX (&cubthread::get_entry ()), group_id);
 		return;
 	      }
@@ -189,12 +181,8 @@
 	if (!need_wait_for_complete ())
 	  {
 	    /* Async case. */
-<<<<<<< HEAD
-	    er_log_group_complete_debug (ARG_FILE_LINE, "group_complete_manager::complete: (tran_index = %d, group_id = %llu)\n",
-=======
 	    er_log_group_complete_debug (ARG_FILE_LINE,
 					 "group_complete_manager::complete: (tran_index = %d, group_id = %llu)\n",
->>>>>>> 27048848
 					 LOG_FIND_THREAD_TRAN_INDEX (&cubthread::get_entry ()), group_id);
 	    return;
 	  }
@@ -203,12 +191,8 @@
 	std::unique_lock<std::mutex> ulock (m_group_complete_mutex);
 	/* TODO - consider whether is better to use stop and wait with timeout */
 	m_group_complete_condvar.wait (ulock, [&] {return is_group_completed (group_id);});
-<<<<<<< HEAD
-	er_log_group_complete_debug (ARG_FILE_LINE, "group_complete_manager::complete: (tran_index = %d, group_id = %llu)\n",
-=======
 	er_log_group_complete_debug (ARG_FILE_LINE,
 				     "group_complete_manager::complete: (tran_index = %d, group_id = %llu)\n",
->>>>>>> 27048848
 				     LOG_FIND_THREAD_TRAN_INDEX (&cubthread::get_entry ()), group_id);
 
 	return;
@@ -221,8 +205,8 @@
   }
 
   //
-  // notify_all notifies all waiting transactions. When a thread is waked up, it will check again waiting condition.
-  //
+  // notify_all notifies all waiting transactions. When a thread is waked up, it will
+  //      check again waiting condition.
   void group_complete_manager::notify_all ()
   {
 #if defined (SERVER_MODE)
@@ -250,40 +234,6 @@
   }
 #endif
 
-<<<<<<< HEAD
-  //
-  // execute_all - All completes are done by me.
-  //
-  void group_complete_manager::execute_all ()
-  {
-    /* I'm the only thread - SA, recovery. */
-    cubthread::entry *thread_p = &cubthread::get_entry();
-    do_prepare_complete (thread_p);
-    do_complete (thread_p);
-  }
-
-  //
-  // set_current_group_minimum_transactions set minimum number of transactions for current group.
-  //
-  complete_manager::id_type group_complete_manager::set_current_group_minimum_transactions (
-	  unsigned int count_minimum_transactions,
-	  bool &has_group_enough_transactions)
-  {
-    assert (count_minimum_transactions >= 0);
-    std::unique_lock<std::mutex> ulock (m_group_mutex);
-    m_current_group_min_transactions = count_minimum_transactions;
-
-    if (m_current_group_min_transactions <= m_current_group.get_container ().size ())
-      {
-	has_group_enough_transactions = true;
-      }
-    else
-      {
-	has_group_enough_transactions = false;
-      }
-
-    return m_current_group_id;
-=======
   //
   // execute_all - All completes are done by me.
   //
@@ -293,7 +243,29 @@
     cubthread::entry *thread_p = &cubthread::get_entry ();
     do_prepare_complete (thread_p);
     do_complete (thread_p);
->>>>>>> 27048848
+  }
+
+  //
+  // set_current_group_minimum_transactions set minimum number of transactions for current group.
+  //
+  complete_manager::id_type group_complete_manager::set_current_group_minimum_transactions (
+	  unsigned int count_minimum_transactions,
+	  bool &has_group_enough_transactions)
+  {
+    assert (count_minimum_transactions >= 0);
+    std::unique_lock<std::mutex> ulock (m_group_mutex);
+    m_current_group_min_transactions = count_minimum_transactions;
+
+    if (m_current_group_min_transactions <= m_current_group.get_container ().size ())
+      {
+	has_group_enough_transactions = true;
+      }
+    else
+      {
+	has_group_enough_transactions = false;
+      }
+
+    return m_current_group_id;
   }
 
   bool group_complete_manager::close_current_group ()
@@ -307,17 +279,11 @@
 	m_latest_closed_group_id.store (m_current_group_id);
 	m_latest_closed_group_state = GROUP_CLOSED;
 	er_log_group_complete_debug (ARG_FILE_LINE,
-<<<<<<< HEAD
-				     "group_complete_manager::close_current_group: (manager_type = %s, group = %llu, group_size = %d)\n",
-				     logpb_complete_manager_string ((log_tran_complete_manager_type) get_manager_type ()),
-				     (unsigned long long) m_latest_closed_group_id, m_current_group.get_container ().size ());
-=======
 				     "group_complete_manager::close_current_group: (manager_type = %s, group = %llu, "
 				     "group_size = %d)\n",
 				     logpb_complete_manager_string ((log_tran_complete_manager_type) get_manager_type ()),
 				     (unsigned long long) m_latest_closed_group_id,
 				     m_current_group.get_container ().size ());
->>>>>>> 27048848
 
 	/* Advance with the group - copy and reinit it. */
 	m_current_group.transfer_to (m_latest_closed_group);
@@ -329,7 +295,7 @@
   }
 
   //
-  // notify_group_mvcc_complete notifies all threads waiting for group mvcc complete event.
+  // notify_group_mvcc_complete notify all threads waiting for group mvcc complete event.
   //
   void group_complete_manager::notify_group_mvcc_complete (const tx_group &closed_group)
   {
@@ -342,7 +308,7 @@
   }
 
   //
-  // notify_group_logged notifies all threads waiting for group logged event.
+  // notify_group_logged notify all threads waiting for group logged event.
   //
   void group_complete_manager::notify_group_logged ()
   {
@@ -365,23 +331,18 @@
 				 logpb_complete_manager_string ((log_tran_complete_manager_type) get_manager_type ()),
 				 (unsigned long long) m_latest_closed_group_id);
 
-<<<<<<< HEAD
-#if defined (SERVER_MODE)
-=======
     er_log_group_complete_debug (ARG_FILE_LINE,
 				 "group_complete_manager::notify_group_complete latest_group_id: "
 				 "(manager_type = %s, closed group = %llu)\n",
 				 logpb_complete_manager_string ((log_tran_complete_manager_type) get_manager_type ()),
 				 (unsigned long long) m_latest_closed_group_id);
 
->>>>>>> 27048848
     /* Notify threads waiting for complete. */
     notify_all ();
-#endif
-  }
-
-  //
-  // mark_latest_closed_group_prepared_for_complete mark group as prepared for complete.
+  }
+
+  //
+  // mark_latest_closed_group_prepared_for_complete marks group as prepared for complete.
   //
   void group_complete_manager::mark_latest_closed_group_prepared_for_complete ()
   {
@@ -389,7 +350,7 @@
   }
 
   //
-  // is_latest_closed_group_prepared_for_complete checks whether the latest closed group is preapared for complete.
+  // is_latest_closed_group_prepared_for_complete checks whether the latest closed group is prepared for complete.
   //
   bool group_complete_manager::is_latest_closed_group_prepared_for_complete ()
   {
@@ -429,54 +390,6 @@
   }
 
   //
-  // mark_latest_closed_group_prepared_for_complete marks group as prepared for complete.
-  //
-  void group_complete_manager::mark_latest_closed_group_prepared_for_complete ()
-  {
-    m_latest_closed_group_state |= GROUP_PREPARED_FOR_COMPLETE;
-  }
-
-  //
-  // is_latest_closed_group_prepared_for_complete checks whether the latest closed group is prepared for complete.
-  //
-  bool group_complete_manager::is_latest_closed_group_prepared_for_complete ()
-  {
-    return ((m_latest_closed_group_state & GROUP_PREPARED_FOR_COMPLETE) == GROUP_PREPARED_FOR_COMPLETE);
-  }
-
-  //
-  // starts_latest_closed_group_complete starts complete for latest closed group.
-  //  Note: This function returns true if current thread sets GROUP_COMPLETE_STARTED flag,
-  //    otherwise returns false.
-  bool group_complete_manager::starts_latest_closed_group_complete ()
-  {
-    int expected, desired;
-
-    do
-      {
-	expected = m_latest_closed_group_state.load ();
-	if ((expected & GROUP_COMPLETE_STARTED) == GROUP_COMPLETE_STARTED)
-	  {
-	    /* Set by others. */
-	    return false;
-	  }
-
-	desired = expected | GROUP_COMPLETE_STARTED;
-      }
-    while (!m_latest_closed_group_state.compare_exchange_weak (expected, desired));
-
-    return true;
-  }
-
-  //
-  // is_latest_closed_group_prepared_for_complete checks whether complete started for latest closed group.
-  //
-  bool group_complete_manager::is_latest_closed_group_complete_started ()
-  {
-    return ((m_latest_closed_group_state & GROUP_COMPLETE_STARTED) == GROUP_COMPLETE_STARTED);
-  }
-
-  //
   // is_latest_closed_group_mvcc_completed checks whether the latest closed group has mvcc completed.
   //
   bool group_complete_manager::is_latest_closed_group_mvcc_completed ()
@@ -515,7 +428,7 @@
   }
 
   //
-  // get_latest_closed_group gets latest closed group.
+  // get_latest_closed_group get latest closed group.
   //
   tx_group &group_complete_manager::get_latest_closed_group ()
   {
@@ -523,19 +436,15 @@
   }
 
   //
+  // get_current_group get current group.
+  //
+  const tx_group &group_complete_manager::get_current_group ()
+  {
+    return m_current_group;
+  }
+
+  //
   // get_current_group gets current group.
-  //
-  const tx_group &group_complete_manager::get_current_group ()
-  {
-    return m_current_group;
-  }
-
-  //
-<<<<<<< HEAD
-  // get_current_group get current group.
-=======
-  // get_current_group gets current group.
->>>>>>> 27048848
   //
   int group_complete_manager::get_current_group_min_transactions ()
   {
