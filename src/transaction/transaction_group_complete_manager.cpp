--- conflicted
+++ resolved
@@ -54,12 +54,6 @@
     return m_current_group_id;
   }
 
-<<<<<<< HEAD
-  //
-  // complete_mvcc complete transactions MVCC.
-  //
-=======
->>>>>>> 18ef4e10
   void group_complete_manager::complete_mvcc (id_type group_id)
   {
     if (group_id < m_latest_closed_group_id)
@@ -89,11 +83,7 @@
 
 	/* Waits for MVCC complete event on specified group_id, even in async case. */
 	std::unique_lock<std::mutex> ulock (m_group_complete_mutex);
-<<<<<<< HEAD
-	/* TODO - consider stop and optimize next call */
-=======
 	/* TODO - consider whether is better to use stop and wait with timeout */
->>>>>>> 18ef4e10
 	m_group_complete_condvar.wait (ulock, [&] {return is_group_mvcc_completed (group_id);});
 
 	er_log_group_complete_debug (ARG_FILE_LINE,
@@ -103,24 +93,11 @@
       }
 #endif
 
-<<<<<<< HEAD
-    /* I'm the only thread. All completes are done by me. */
-    cubthread::entry *thread_p = &cubthread::get_entry ();
-    do_prepare_complete (thread_p);
-    do_complete (thread_p);
-=======
     execute_all ();
->>>>>>> 18ef4e10
     assert (is_group_mvcc_completed (group_id));
     er_log_group_complete_debug (ARG_FILE_LINE, "group_complete_manager::complete_mvcc: (%llu)\n", group_id);
   }
 
-<<<<<<< HEAD
-  //
-  // complete_logging - complete transactions logging.
-  //
-=======
->>>>>>> 18ef4e10
   void group_complete_manager::complete_logging (id_type group_id)
   {
     if (group_id < m_latest_closed_group_id)
@@ -159,11 +136,7 @@
 
 	/* Waits on group logged event on specified group_id */
 	std::unique_lock<std::mutex> ulock (m_group_complete_mutex);
-<<<<<<< HEAD
-	/* TODO - consider stop and optimize next call */
-=======
 	/* TODO - consider whether is better to use stop and wait with timeout */
->>>>>>> 18ef4e10
 	m_group_complete_condvar.wait (ulock, [&] {return is_group_logged (group_id);});
 
 	er_log_group_complete_debug (ARG_FILE_LINE, "group_complete_manager::complete_logging: (%llu)\n", group_id);
@@ -171,24 +144,11 @@
       }
 #endif
 
-<<<<<<< HEAD
-    /* I'm the only thread. All completes are done by me. */
-    cubthread::entry *thread_p = &cubthread::get_entry ();
-    do_prepare_complete (thread_p);
-    do_complete (thread_p);
-=======
     execute_all ();
->>>>>>> 18ef4e10
     assert (is_group_logged (group_id));
     er_log_group_complete_debug (ARG_FILE_LINE, "group_complete_manager::complete_logging: (%llu)\n", group_id);
   }
 
-<<<<<<< HEAD
-  //
-  // is_any_unregistered_transaction - is there any unregistered transaction
-  //
-=======
->>>>>>> 18ef4e10
   void group_complete_manager::complete (id_type group_id)
   {
     if (group_id < m_latest_closed_group_id)
@@ -224,11 +184,7 @@
 
 	/* Waits for complete event on specified group_id. */
 	std::unique_lock<std::mutex> ulock (m_group_complete_mutex);
-<<<<<<< HEAD
-	/* TODO - consider stop and optimize next call */
-=======
 	/* TODO - consider whether is better to use stop and wait with timeout */
->>>>>>> 18ef4e10
 	m_group_complete_condvar.wait (ulock, [&] {return is_group_completed (group_id);});
 	er_log_group_complete_debug (ARG_FILE_LINE, "group_complete_manager::complete: (tran_index = %d, group_id = %llu)\n",
 				     LOG_FIND_THREAD_TRAN_INDEX (&cubthread::get_entry ()), group_id);
@@ -237,14 +193,7 @@
       }
 #endif
 
-<<<<<<< HEAD
-    /* I'm the only thread. All completes are done by me. */
-    cubthread::entry *thread_p = &cubthread::get_entry ();
-    do_prepare_complete (thread_p);
-    do_complete (thread_p);
-=======
     execute_all ();
->>>>>>> 18ef4e10
     assert (is_group_completed (group_id));
     er_log_group_complete_debug (ARG_FILE_LINE, "group_complete_manager::complete: (%llu)\n", group_id);
   }
@@ -262,54 +211,6 @@
   }
 
 #if defined(SERVER_MODE)
-<<<<<<< HEAD
-  //
-  // need_wait_for_complete check whether needs wait for complete
-  //
-  bool group_complete_manager::need_wait_for_complete ()
-  {
-    bool need_wait;
-
-    if (prm_get_bool_value (PRM_ID_LOG_ASYNC_COMMIT) == false)
-      {
-	need_wait = true;
-      }
-    else
-      {
-	need_wait = false;
-	log_Stat.async_commit_request_count++;
-      }
-
-    return need_wait;
-  }
-#endif
-
-  //
-  // set_current_group_minimum_transactions set minimum number of transactions for current group.
-  //
-  complete_manager::id_type group_complete_manager::set_current_group_minimum_transactions (
-	  unsigned int count_minimum_transactions,
-	  bool &has_group_enough_transactions)
-  {
-    assert (count_minimum_transactions >= 0);
-    std::unique_lock<std::mutex> ulock (m_group_mutex);
-    m_current_group_min_transactions = count_minimum_transactions;
-
-    if (m_current_group_min_transactions <= m_current_group.get_container ().size ())
-      {
-	has_group_enough_transactions = true;
-      }
-    else
-      {
-	has_group_enough_transactions = false;
-      }
-
-    return m_current_group_id;
-  }
-
-  //
-  // close_current_group close the current group. Next comming transactions will be added into the next group.
-=======
   bool group_complete_manager::need_wait_for_complete ()
   {
     bool need_wait;
@@ -339,7 +240,6 @@
     do_complete (thread_p);
   }
 
->>>>>>> 18ef4e10
   //
   // set_current_group_minimum_transactions set minimum number of transactions for current group.
   //
@@ -374,11 +274,7 @@
 	m_latest_closed_group_state = GROUP_CLOSED;
 	er_log_group_complete_debug (ARG_FILE_LINE,
 				     "group_complete_manager::close_current_group: (manager_type = %s, group = %llu, group_size = %d)\n",
-<<<<<<< HEAD
-				     logpb_complete_manager_string ((LOG_TRAN_COMPLETE_MANAGER_TYPE) get_manager_type ()),
-=======
 				     logpb_complete_manager_string ((log_tran_complete_manager_type) get_manager_type ()),
->>>>>>> 18ef4e10
 				     (unsigned long long) m_latest_closed_group_id, m_current_group.get_container ().size ());
 
 	/* Advance with the group - copy and reinit it. */
@@ -424,11 +320,7 @@
     m_latest_closed_group_state |= GROUP_COMPLETED;
     er_log_group_complete_debug (ARG_FILE_LINE,
 				 "group_complete_manager::notify_group_complete latest_group_id: (manager_type = %s, closed group = %llu)\n",
-<<<<<<< HEAD
-				 logpb_complete_manager_string ((LOG_TRAN_COMPLETE_MANAGER_TYPE) get_manager_type ()),
-=======
 				 logpb_complete_manager_string ((log_tran_complete_manager_type) get_manager_type ()),
->>>>>>> 18ef4e10
 				 (unsigned long long) m_latest_closed_group_id);
 
 #if defined (SERVER_MODE)
