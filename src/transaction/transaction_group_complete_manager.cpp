/*
 * Copyright (C) 2008 Search Solution Corporation. All rights reserved by Search Solution.
 *
 *   This program is free software; you can redistribute it and/or modify
 *   it under the terms of the GNU General Public License as published by
 *   the Free Software Foundation; either version 2 of the License, or
 *   (at your option) any later version.
 *
 *  This program is distributed in the hope that it will be useful,
 *  but WITHOUT ANY WARRANTY; without even the implied warranty of
 *  MERCHANTABILITY or FITNESS FOR A PARTICULAR PURPOSE. See the
 *  GNU General Public License for more details.
 *
 *  You should have received a copy of the GNU General Public License
 *  along with this program; if not, write to the Free Software
 *  Foundation, Inc., 51 Franklin Street, Fifth Floor, Boston, MA 02110-1301 USA
 *
 */

//
// Manager of completed group
//

#include "boot_sr.h"
#include "log_impl.h"
#include "log_manager.h"
#include "thread_manager.hpp"
#include "transaction_group_complete_manager.hpp"

namespace cubtx
{
  group_complete_manager::~group_complete_manager ()
  {
    assert (is_latest_closed_group_completed () && is_current_group_empty ());
  }

  //
  // register_transaction register the transaction that must wait for complete.
  //
  group_complete_manager::id_type group_complete_manager::register_transaction (int tran_index, MVCCID mvccid,
      TRAN_STATE state)
  {
    std::unique_lock<std::mutex> ulock (m_group_mutex);

    m_current_group.add (tran_index, mvccid, state);

    on_register_transaction ();

<<<<<<< HEAD
    er_log_group_complete_debug (ARG_FILE_LINE, "group_complete_manager::register_transaction: (tran_index=%d, MVCCID=%llu, " \
		  "tran_state=%d, current group size = %d)\n", tran_index, (long long int) mvccid, (int) state,
		  m_current_group.get_container ().size ());
=======
    er_log_group_complete_debug (ARG_FILE_LINE,
				 "group_complete_manager::register_transaction: (tran_index=%d, MVCCID=%llu, " \
				 "tran_state=%d, current group size = %d)\n", tran_index, (long long int) mvccid, (int) state,
				 m_current_group.get_container ().size ());
>>>>>>> 40928a83

    return m_current_group_id;
  }

<<<<<<< HEAD
  //
  // complete_mvcc complete transactions MVCC.
  //
=======
>>>>>>> 40928a83
  void group_complete_manager::complete_mvcc (id_type group_id)
  {
    if (group_id < m_latest_closed_group_id)
      {
	/* Already advanced to next group. No need to acquire mutex. */
<<<<<<< HEAD
	er_log_group_complete_debug (ARG_FILE_LINE, "group_complete_manager::complete_mvcc: (tran_index = %d, group_id = %llu)\n",
		      LOG_FIND_THREAD_TRAN_INDEX (&cubthread::get_entry ()), group_id);
=======
	er_log_group_complete_debug (ARG_FILE_LINE,
				     "group_complete_manager::complete_mvcc: (tran_index = %d, group_id = %llu)\n",
				     LOG_FIND_THREAD_TRAN_INDEX (&cubthread::get_entry ()), group_id);
>>>>>>> 40928a83
	return;
      }

#if defined (SERVER_MODE)
    if (BO_IS_SERVER_RESTARTED ())
      {
	if (group_id == m_latest_closed_group_id)
	  {
	    if (is_latest_closed_group_mvcc_completed ())
	      {
		/* Completed mvcc for group_id. No need to acquire mutex. */
		assert (group_id <= m_latest_closed_group_id);
<<<<<<< HEAD
		er_log_group_complete_debug (ARG_FILE_LINE, "group_complete_manager::complete_mvcc: (tran_index = %d, group_id = %llu)\n",
			      LOG_FIND_THREAD_TRAN_INDEX (&cubthread::get_entry ()), group_id);
=======
		er_log_group_complete_debug (ARG_FILE_LINE,
					     "group_complete_manager::complete_mvcc: (tran_index = %d, group_id = %llu)\n",
					     LOG_FIND_THREAD_TRAN_INDEX (&cubthread::get_entry ()), group_id);
>>>>>>> 40928a83
		return;
	      }
	  }

	/* Waits for MVCC complete event on specified group_id, even in async case. */
	std::unique_lock<std::mutex> ulock (m_group_complete_mutex);
<<<<<<< HEAD
	/* TODO - consider stop and optimize next call */
	m_group_complete_condvar.wait (ulock, [&] {return is_group_mvcc_completed (group_id);});

	er_log_group_complete_debug (ARG_FILE_LINE, "group_complete_manager::complete_mvcc: (tran_index = %d, group_id = %llu)\n",
		      LOG_FIND_THREAD_TRAN_INDEX (&cubthread::get_entry ()), group_id);
=======
	/* TODO - consider whether is better to use stop and wait with timeout */
	m_group_complete_condvar.wait (ulock, [&] {return is_group_mvcc_completed (group_id);});

	er_log_group_complete_debug (ARG_FILE_LINE,
				     "group_complete_manager::complete_mvcc: (tran_index = %d, group_id = %llu)\n",
				     LOG_FIND_THREAD_TRAN_INDEX (&cubthread::get_entry ()), group_id);
>>>>>>> 40928a83
	return;
      }
#endif

<<<<<<< HEAD
    /* I'm the only thread. All completes are done by me. */
    cubthread::entry *thread_p = &cubthread::get_entry ();
    do_prepare_complete (thread_p);
    do_complete (thread_p);
=======
    execute_all ();
>>>>>>> 40928a83
    assert (is_group_mvcc_completed (group_id));
    er_log_group_complete_debug (ARG_FILE_LINE, "group_complete_manager::complete_mvcc: (%llu)\n", group_id);
  }

<<<<<<< HEAD
  //
  // complete_logging - complete transactions logging.
  //
=======
>>>>>>> 40928a83
  void group_complete_manager::complete_logging (id_type group_id)
  {
    if (group_id < m_latest_closed_group_id)
      {
	/* Already advanced to next group. No need to acquire mutex. */
<<<<<<< HEAD
	er_log_group_complete_debug (ARG_FILE_LINE, "group_complete_manager::complete_logging: (tran_index = %d, group_id = %llu)\n",
		      LOG_FIND_THREAD_TRAN_INDEX (&cubthread::get_entry ()), group_id);
=======
	er_log_group_complete_debug (ARG_FILE_LINE,
				     "group_complete_manager::complete_logging: (tran_index = %d, group_id = %llu)\n",
				     LOG_FIND_THREAD_TRAN_INDEX (&cubthread::get_entry ()), group_id);
>>>>>>> 40928a83
	return;
      }

#if defined (SERVER_MODE)
    if (BO_IS_SERVER_RESTARTED ())
      {
	if (group_id == m_latest_closed_group_id)
	  {
	    if (is_latest_closed_group_logged ())
	      {
		/* Logging completed for group_id. No need to acquire mutex. */
		assert (group_id <= m_latest_closed_group_id);
<<<<<<< HEAD
		er_log_group_complete_debug (ARG_FILE_LINE, "group_complete_manager::complete_logging: (tran_index = %d, group_id = %llu)\n",
			      LOG_FIND_THREAD_TRAN_INDEX (&cubthread::get_entry ()), group_id);
=======
		er_log_group_complete_debug (ARG_FILE_LINE,
					     "group_complete_manager::complete_logging: (tran_index = %d, group_id = %llu)\n",
					     LOG_FIND_THREAD_TRAN_INDEX (&cubthread::get_entry ()), group_id);
>>>>>>> 40928a83
		return;
	      }
	  }

	if (!need_wait_for_complete ())
	  {
	    /* Async case. */
<<<<<<< HEAD
	    er_log_group_complete_debug (ARG_FILE_LINE, "group_complete_manager::complete_logging: (tran_index = %d, group_id = %llu)\n",
			  LOG_FIND_THREAD_TRAN_INDEX (&cubthread::get_entry ()), group_id);
=======
	    er_log_group_complete_debug (ARG_FILE_LINE,
					 "group_complete_manager::complete_logging: (tran_index = %d, group_id = %llu)\n",
					 LOG_FIND_THREAD_TRAN_INDEX (&cubthread::get_entry ()), group_id);
>>>>>>> 40928a83
	    return;
	  }

	/* Waits on group logged event on specified group_id */
	std::unique_lock<std::mutex> ulock (m_group_complete_mutex);
<<<<<<< HEAD
	/* TODO - consider stop and optimize next call */
=======
	/* TODO - consider whether is better to use stop and wait with timeout */
>>>>>>> 40928a83
	m_group_complete_condvar.wait (ulock, [&] {return is_group_logged (group_id);});

	er_log_group_complete_debug (ARG_FILE_LINE, "group_complete_manager::complete_logging: (%llu)\n", group_id);
	return;
      }
#endif

<<<<<<< HEAD
    /* I'm the only thread. All completes are done by me. */
    cubthread::entry *thread_p = &cubthread::get_entry ();
    do_prepare_complete (thread_p);
    do_complete (thread_p);
=======
    execute_all ();
>>>>>>> 40928a83
    assert (is_group_logged (group_id));
    er_log_group_complete_debug (ARG_FILE_LINE, "group_complete_manager::complete_logging: (%llu)\n", group_id);
  }

<<<<<<< HEAD
  //
  // is_any_unregistered_transaction - is there any unregistered transaction
  //
=======
>>>>>>> 40928a83
  void group_complete_manager::complete (id_type group_id)
  {
    if (group_id < m_latest_closed_group_id)
      {
	/* Already advanced to next group. No need to acquire mutex. */
	er_log_group_complete_debug (ARG_FILE_LINE, "group_complete_manager::complete: (tran_index = %d, group_id = %llu)\n",
<<<<<<< HEAD
		      LOG_FIND_THREAD_TRAN_INDEX (&cubthread::get_entry ()), group_id);
=======
				     LOG_FIND_THREAD_TRAN_INDEX (&cubthread::get_entry ()), group_id);
>>>>>>> 40928a83
	return;
      }

#if defined (SERVER_MODE)
    if (BO_IS_SERVER_RESTARTED ())
      {
	if (group_id == m_latest_closed_group_id)
	  {
	    if (is_latest_closed_group_completed ())
	      {
		/* Group_id complete. No need to acquire mutex. */
		assert (group_id <= m_latest_closed_group_id);
		er_log_group_complete_debug (ARG_FILE_LINE, "group_complete_manager::complete: (tran_index = %d, group_id = %llu)\n",
<<<<<<< HEAD
			      LOG_FIND_THREAD_TRAN_INDEX (&cubthread::get_entry ()), group_id);
=======
					     LOG_FIND_THREAD_TRAN_INDEX (&cubthread::get_entry ()), group_id);
>>>>>>> 40928a83
		return;
	      }
	  }

	if (!need_wait_for_complete ())
	  {
	    /* Async case. */
	    er_log_group_complete_debug (ARG_FILE_LINE, "group_complete_manager::complete: (tran_index = %d, group_id = %llu)\n",
<<<<<<< HEAD
			  LOG_FIND_THREAD_TRAN_INDEX (&cubthread::get_entry ()), group_id);
=======
					 LOG_FIND_THREAD_TRAN_INDEX (&cubthread::get_entry ()), group_id);
>>>>>>> 40928a83
	    return;
	  }

	/* Waits for complete event on specified group_id. */
	std::unique_lock<std::mutex> ulock (m_group_complete_mutex);
<<<<<<< HEAD
	/* TODO - consider stop and optimize next call */
	m_group_complete_condvar.wait (ulock, [&] {return is_group_completed (group_id);});
	er_log_group_complete_debug (ARG_FILE_LINE, "group_complete_manager::complete: (tran_index = %d, group_id = %llu)\n",
		      LOG_FIND_THREAD_TRAN_INDEX (&cubthread::get_entry ()), group_id);
=======
	/* TODO - consider whether is better to use stop and wait with timeout */
	m_group_complete_condvar.wait (ulock, [&] {return is_group_completed (group_id);});
	er_log_group_complete_debug (ARG_FILE_LINE, "group_complete_manager::complete: (tran_index = %d, group_id = %llu)\n",
				     LOG_FIND_THREAD_TRAN_INDEX (&cubthread::get_entry ()), group_id);
>>>>>>> 40928a83

	return;
      }
#endif

<<<<<<< HEAD
    /* I'm the only thread. All completes are done by me. */
    cubthread::entry *thread_p = &cubthread::get_entry ();
    do_prepare_complete (thread_p);
    do_complete (thread_p);
=======
    execute_all ();
>>>>>>> 40928a83
    assert (is_group_completed (group_id));
    er_log_group_complete_debug (ARG_FILE_LINE, "group_complete_manager::complete: (%llu)\n", group_id);
  }

  //
  // notify_all notifies all waiting transactions. When a thread is waked up, it will
  //      check again waiting condition.
  //
  void group_complete_manager::notify_all ()
  {
#if defined (SERVER_MODE)
    std::unique_lock<std::mutex> ulock (m_group_complete_mutex);
    m_group_complete_condvar.notify_all ();
#endif
  }

#if defined(SERVER_MODE)
<<<<<<< HEAD
  //
  // need_wait_for_complete check whether needs wait for complete
  //
  bool group_complete_manager::need_wait_for_complete ()
  {
    bool need_wait;

    if (prm_get_bool_value (PRM_ID_LOG_ASYNC_COMMIT) == false)
      {
	need_wait = true;
      }
    else
      {
	need_wait = false;
	log_Stat.async_commit_request_count++;
      }

    return need_wait;
  }
#endif

  //
  // set_current_group_minimum_transactions set minimum number of transactions for current group.
  //
  complete_manager::id_type group_complete_manager::set_current_group_minimum_transactions (
	  unsigned int count_minimum_transactions,
	  bool &has_group_enough_transactions)
  {
    assert (count_minimum_transactions >= 0);
    std::unique_lock<std::mutex> ulock (m_group_mutex);
    m_current_group_min_transactions = count_minimum_transactions;

    if (m_current_group_min_transactions <= m_current_group.get_container ().size ())
      {
	has_group_enough_transactions = true;
      }
    else
      {
	has_group_enough_transactions = false;
      }

    return m_current_group_id;
  }

  //
  // close_current_group close the current group. Next comming transactions will be added into the next group.
=======
  bool group_complete_manager::need_wait_for_complete ()
  {
    bool need_wait;

    if (prm_get_bool_value (PRM_ID_LOG_ASYNC_COMMIT) == false)
      {
	need_wait = true;
      }
    else
      {
	need_wait = false;
	log_Stat.async_commit_request_count++;
      }

    return need_wait;
  }
#endif

  //
  // execute_all - All completes are done by me.
  //
  void group_complete_manager::execute_all ()
  {
    /* I'm the only thread - SA, recovery. */
    cubthread::entry *thread_p = &cubthread::get_entry();
    do_prepare_complete (thread_p);
    do_complete (thread_p);
  }

>>>>>>> 40928a83
  //
  // set_current_group_minimum_transactions set minimum number of transactions for current group.
  //
  complete_manager::id_type group_complete_manager::set_current_group_minimum_transactions (
	  unsigned int count_minimum_transactions,
	  bool &has_group_enough_transactions)
  {
    assert (count_minimum_transactions >= 0);
    std::unique_lock<std::mutex> ulock (m_group_mutex);
    m_current_group_min_transactions = count_minimum_transactions;

    if (m_current_group_min_transactions <= m_current_group.get_container ().size ())
      {
	has_group_enough_transactions = true;
      }
    else
      {
	has_group_enough_transactions = false;
      }

    return m_current_group_id;
  }

  bool group_complete_manager::close_current_group ()
  {
    std::unique_lock<std::mutex> ulock (m_group_mutex);
    /* Check again under mutex protection. */
    if (can_close_current_group ())
      {
	/* Close the current group. */
	m_latest_closed_group_id.store (m_current_group_id);
	m_latest_closed_group_state = GROUP_CLOSED;
	er_log_group_complete_debug (ARG_FILE_LINE,
<<<<<<< HEAD
		      "group_complete_manager::close_current_group: (manager_type = %s, group = %llu, group_size = %d)\n",
		      logpb_complete_manager_string ((LOG_TRAN_COMPLETE_MANAGER_TYPE) get_manager_type ()),
		      (unsigned long long) m_latest_closed_group_id, m_current_group.get_container ().size ());
=======
				     "group_complete_manager::close_current_group: (manager_type = %s, group = %llu, group_size = %d)\n",
				     logpb_complete_manager_string ((log_tran_complete_manager_type) get_manager_type ()),
				     (unsigned long long) m_latest_closed_group_id, m_current_group.get_container ().size ());
>>>>>>> 40928a83

	/* Advance with the group - copy and reinit it. */
	m_current_group.transfer_to (m_latest_closed_group);
	m_current_group_id++;
	return true;
      }

    return false;
  }

  //
  // notify_group_mvcc_complete notify all threads waiting for group mvcc complete event.
  //
  void group_complete_manager::notify_group_mvcc_complete (const tx_group &closed_group)
  {
    m_latest_closed_group_state |= GROUP_MVCC_COMPLETED;

#if defined (SERVER_MODE)
    /* Notify threads waiting for MVCC complete. */
    notify_all ();
#endif
  }

  //
  // notify_group_logged notify all threads waiting for group logged event.
  //
  void group_complete_manager::notify_group_logged ()
  {
    m_latest_closed_group_state |= GROUP_LOGGED;

#if defined (SERVER_MODE)
    /* Notify threads waiting for logging. */
    notify_all ();
#endif
  }

  //
  // notify_group_complete notifies threads waiting for group complete event.
  //
  void group_complete_manager::notify_group_complete ()
  {
    m_latest_closed_group_state |= GROUP_COMPLETED;
    er_log_group_complete_debug (ARG_FILE_LINE,
<<<<<<< HEAD
		  "group_complete_manager::notify_group_complete latest_group_id: (manager_type = %s, closed group = %llu)\n",
		  logpb_complete_manager_string ((LOG_TRAN_COMPLETE_MANAGER_TYPE) get_manager_type ()),
		  (unsigned long long) m_latest_closed_group_id);
=======
				 "group_complete_manager::notify_group_complete latest_group_id: (manager_type = %s, closed group = %llu)\n",
				 logpb_complete_manager_string ((log_tran_complete_manager_type) get_manager_type ()),
				 (unsigned long long) m_latest_closed_group_id);
>>>>>>> 40928a83

#if defined (SERVER_MODE)
    /* Notify threads waiting for complete. */
    notify_all ();
#endif
  }

  //
  // mark_latest_closed_group_prepared_for_complete mark group as prepared for complete.
  //
  void group_complete_manager::mark_latest_closed_group_prepared_for_complete ()
  {
    m_latest_closed_group_state |= GROUP_PREPARED_FOR_COMPLETE;
  }

  //
  // is_latest_closed_group_prepared_for_complete checks whether the latest closed group is preapared for complete.
  //
  bool group_complete_manager::is_latest_closed_group_prepared_for_complete ()
  {
    return ((m_latest_closed_group_state & GROUP_PREPARED_FOR_COMPLETE) == GROUP_PREPARED_FOR_COMPLETE);
  }

  //
  // starts_latest_closed_group_complete starts complete for latest closed group.
  //  Note: This function returns true if current thread sets GROUP_COMPLETE_STARTED flag,
  //    otherwise returns false.
  bool group_complete_manager::starts_latest_closed_group_complete ()
  {
    int expected, desired;

    do
      {
	expected = m_latest_closed_group_state.load ();
	if ((expected & GROUP_COMPLETE_STARTED) == GROUP_COMPLETE_STARTED)
	  {
	    /* Set by others. */
	    return false;
	  }

	desired = expected | GROUP_COMPLETE_STARTED;
      }
    while (!m_latest_closed_group_state.compare_exchange_weak (expected, desired));

    return true;
  }

  //
  // is_latest_closed_group_prepared_for_complete checks whether complete started for latest closed group.
  //
  bool group_complete_manager::is_latest_closed_group_complete_started ()
  {
    return ((m_latest_closed_group_state & GROUP_COMPLETE_STARTED) == GROUP_COMPLETE_STARTED);
  }

  //
  // is_latest_closed_group_mvcc_completed checks whether the latest closed group has mvcc completed.
  //
  bool group_complete_manager::is_latest_closed_group_mvcc_completed ()
  {
    return ((m_latest_closed_group_state & GROUP_MVCC_COMPLETED) == GROUP_MVCC_COMPLETED);
  }

  //
  // is_latest_closed_group_logged checks whether the latest closed group is logged.
  //
  bool group_complete_manager::is_latest_closed_group_logged ()
  {
    return ((m_latest_closed_group_state & GROUP_LOGGED) == GROUP_LOGGED);
  }

  //
  // is_latest_closed_group_completed checks whether the latest closed group is completed.
  //
  bool group_complete_manager::is_latest_closed_group_completed ()
  {
    return ((m_latest_closed_group_state & GROUP_COMPLETED) == GROUP_COMPLETED);
  }

  //
  // is_current_group_empty checks whether the current group is empty.
  //  Note: This function must be called under m_group_mutex protection
  //
  bool group_complete_manager::is_current_group_empty ()
  {
    if (m_current_group.get_container ().empty ())
      {
	return true;
      }

    return false;
  }

  //
  // get_latest_closed_group get latest closed group.
  //
  tx_group &group_complete_manager::get_latest_closed_group ()
  {
    return m_latest_closed_group;
  }

  //
  // get_current_group get current group.
  //
  const tx_group &group_complete_manager::get_current_group ()
  {
    return m_current_group;
  }

  //
  // get_current_group get current group.
  //
  int group_complete_manager::get_current_group_min_transactions ()
  {
    return m_current_group_min_transactions;
  }

  //
  // is_group_mvcc_completed checks whether the group has MVCC completed.
  //  Note: This function must be called under m_group_mutex protection
  //
  bool group_complete_manager::is_group_mvcc_completed (id_type group_id)
  {
    if (group_id < m_latest_closed_group_id)
      {
	/* The requested group was closed and completed. */
	return true;
      }
    else if (group_id > m_latest_closed_group_id)
      {
	/* The requested group was not closed yet. */
	return false;
      }
    else
      {
	/* Current closed group - check whether MVCC was completed.*/
	return is_latest_closed_group_mvcc_completed ();
      }
  }

  //
  // is_group_logged checks whether the group is logged.
  //  Note: This function must be called under m_group_mutex protection
  //
  bool group_complete_manager::is_group_logged (id_type group_id)
  {
    if (group_id < m_latest_closed_group_id)
      {
	/* The requested group was closed and completed. */
	return true;
      }
    else if (group_id > m_latest_closed_group_id)
      {
	/* The requested group was not closed yet. */
	return false;
      }
    else
      {
	/* Current closed group - check whether the group was logged.*/
	return is_latest_closed_group_logged ();
      }
  }

  //
  // is_group_completed checks whether the group is completed.
  //  Note: This function must be called under m_group_mutex protection
  //
  bool group_complete_manager::is_group_completed (id_type group_id)
  {
    if (group_id < m_latest_closed_group_id)
      {
	/* The requested group was closed and completed. */
	return true;
      }
    else if (group_id > m_latest_closed_group_id)
      {
	/* The requested group was not closed yet. */
	return false;
      }
    else
      {
	/* Current closed group - check whether the group was completed.*/
	return is_latest_closed_group_completed ();
      }
  }
}<|MERGE_RESOLUTION|>--- conflicted
+++ resolved
@@ -46,39 +46,22 @@
 
     on_register_transaction ();
 
-<<<<<<< HEAD
-    er_log_group_complete_debug (ARG_FILE_LINE, "group_complete_manager::register_transaction: (tran_index=%d, MVCCID=%llu, " \
-		  "tran_state=%d, current group size = %d)\n", tran_index, (long long int) mvccid, (int) state,
-		  m_current_group.get_container ().size ());
-=======
     er_log_group_complete_debug (ARG_FILE_LINE,
 				 "group_complete_manager::register_transaction: (tran_index=%d, MVCCID=%llu, " \
 				 "tran_state=%d, current group size = %d)\n", tran_index, (long long int) mvccid, (int) state,
 				 m_current_group.get_container ().size ());
->>>>>>> 40928a83
 
     return m_current_group_id;
   }
 
-<<<<<<< HEAD
-  //
-  // complete_mvcc complete transactions MVCC.
-  //
-=======
->>>>>>> 40928a83
   void group_complete_manager::complete_mvcc (id_type group_id)
   {
     if (group_id < m_latest_closed_group_id)
       {
 	/* Already advanced to next group. No need to acquire mutex. */
-<<<<<<< HEAD
-	er_log_group_complete_debug (ARG_FILE_LINE, "group_complete_manager::complete_mvcc: (tran_index = %d, group_id = %llu)\n",
-		      LOG_FIND_THREAD_TRAN_INDEX (&cubthread::get_entry ()), group_id);
-=======
 	er_log_group_complete_debug (ARG_FILE_LINE,
 				     "group_complete_manager::complete_mvcc: (tran_index = %d, group_id = %llu)\n",
 				     LOG_FIND_THREAD_TRAN_INDEX (&cubthread::get_entry ()), group_id);
->>>>>>> 40928a83
 	return;
       }
 
@@ -91,69 +74,38 @@
 	      {
 		/* Completed mvcc for group_id. No need to acquire mutex. */
 		assert (group_id <= m_latest_closed_group_id);
-<<<<<<< HEAD
-		er_log_group_complete_debug (ARG_FILE_LINE, "group_complete_manager::complete_mvcc: (tran_index = %d, group_id = %llu)\n",
-			      LOG_FIND_THREAD_TRAN_INDEX (&cubthread::get_entry ()), group_id);
-=======
 		er_log_group_complete_debug (ARG_FILE_LINE,
 					     "group_complete_manager::complete_mvcc: (tran_index = %d, group_id = %llu)\n",
 					     LOG_FIND_THREAD_TRAN_INDEX (&cubthread::get_entry ()), group_id);
->>>>>>> 40928a83
 		return;
 	      }
 	  }
 
 	/* Waits for MVCC complete event on specified group_id, even in async case. */
 	std::unique_lock<std::mutex> ulock (m_group_complete_mutex);
-<<<<<<< HEAD
-	/* TODO - consider stop and optimize next call */
-	m_group_complete_condvar.wait (ulock, [&] {return is_group_mvcc_completed (group_id);});
-
-	er_log_group_complete_debug (ARG_FILE_LINE, "group_complete_manager::complete_mvcc: (tran_index = %d, group_id = %llu)\n",
-		      LOG_FIND_THREAD_TRAN_INDEX (&cubthread::get_entry ()), group_id);
-=======
 	/* TODO - consider whether is better to use stop and wait with timeout */
 	m_group_complete_condvar.wait (ulock, [&] {return is_group_mvcc_completed (group_id);});
 
 	er_log_group_complete_debug (ARG_FILE_LINE,
 				     "group_complete_manager::complete_mvcc: (tran_index = %d, group_id = %llu)\n",
 				     LOG_FIND_THREAD_TRAN_INDEX (&cubthread::get_entry ()), group_id);
->>>>>>> 40928a83
 	return;
       }
 #endif
 
-<<<<<<< HEAD
-    /* I'm the only thread. All completes are done by me. */
-    cubthread::entry *thread_p = &cubthread::get_entry ();
-    do_prepare_complete (thread_p);
-    do_complete (thread_p);
-=======
     execute_all ();
->>>>>>> 40928a83
     assert (is_group_mvcc_completed (group_id));
     er_log_group_complete_debug (ARG_FILE_LINE, "group_complete_manager::complete_mvcc: (%llu)\n", group_id);
   }
 
-<<<<<<< HEAD
-  //
-  // complete_logging - complete transactions logging.
-  //
-=======
->>>>>>> 40928a83
   void group_complete_manager::complete_logging (id_type group_id)
   {
     if (group_id < m_latest_closed_group_id)
       {
 	/* Already advanced to next group. No need to acquire mutex. */
-<<<<<<< HEAD
-	er_log_group_complete_debug (ARG_FILE_LINE, "group_complete_manager::complete_logging: (tran_index = %d, group_id = %llu)\n",
-		      LOG_FIND_THREAD_TRAN_INDEX (&cubthread::get_entry ()), group_id);
-=======
 	er_log_group_complete_debug (ARG_FILE_LINE,
 				     "group_complete_manager::complete_logging: (tran_index = %d, group_id = %llu)\n",
 				     LOG_FIND_THREAD_TRAN_INDEX (&cubthread::get_entry ()), group_id);
->>>>>>> 40928a83
 	return;
       }
 
@@ -166,14 +118,9 @@
 	      {
 		/* Logging completed for group_id. No need to acquire mutex. */
 		assert (group_id <= m_latest_closed_group_id);
-<<<<<<< HEAD
-		er_log_group_complete_debug (ARG_FILE_LINE, "group_complete_manager::complete_logging: (tran_index = %d, group_id = %llu)\n",
-			      LOG_FIND_THREAD_TRAN_INDEX (&cubthread::get_entry ()), group_id);
-=======
 		er_log_group_complete_debug (ARG_FILE_LINE,
 					     "group_complete_manager::complete_logging: (tran_index = %d, group_id = %llu)\n",
 					     LOG_FIND_THREAD_TRAN_INDEX (&cubthread::get_entry ()), group_id);
->>>>>>> 40928a83
 		return;
 	      }
 	  }
@@ -181,24 +128,15 @@
 	if (!need_wait_for_complete ())
 	  {
 	    /* Async case. */
-<<<<<<< HEAD
-	    er_log_group_complete_debug (ARG_FILE_LINE, "group_complete_manager::complete_logging: (tran_index = %d, group_id = %llu)\n",
-			  LOG_FIND_THREAD_TRAN_INDEX (&cubthread::get_entry ()), group_id);
-=======
 	    er_log_group_complete_debug (ARG_FILE_LINE,
 					 "group_complete_manager::complete_logging: (tran_index = %d, group_id = %llu)\n",
 					 LOG_FIND_THREAD_TRAN_INDEX (&cubthread::get_entry ()), group_id);
->>>>>>> 40928a83
 	    return;
 	  }
 
 	/* Waits on group logged event on specified group_id */
 	std::unique_lock<std::mutex> ulock (m_group_complete_mutex);
-<<<<<<< HEAD
-	/* TODO - consider stop and optimize next call */
-=======
 	/* TODO - consider whether is better to use stop and wait with timeout */
->>>>>>> 40928a83
 	m_group_complete_condvar.wait (ulock, [&] {return is_group_logged (group_id);});
 
 	er_log_group_complete_debug (ARG_FILE_LINE, "group_complete_manager::complete_logging: (%llu)\n", group_id);
@@ -206,35 +144,18 @@
       }
 #endif
 
-<<<<<<< HEAD
-    /* I'm the only thread. All completes are done by me. */
-    cubthread::entry *thread_p = &cubthread::get_entry ();
-    do_prepare_complete (thread_p);
-    do_complete (thread_p);
-=======
     execute_all ();
->>>>>>> 40928a83
     assert (is_group_logged (group_id));
     er_log_group_complete_debug (ARG_FILE_LINE, "group_complete_manager::complete_logging: (%llu)\n", group_id);
   }
 
-<<<<<<< HEAD
-  //
-  // is_any_unregistered_transaction - is there any unregistered transaction
-  //
-=======
->>>>>>> 40928a83
   void group_complete_manager::complete (id_type group_id)
   {
     if (group_id < m_latest_closed_group_id)
       {
 	/* Already advanced to next group. No need to acquire mutex. */
 	er_log_group_complete_debug (ARG_FILE_LINE, "group_complete_manager::complete: (tran_index = %d, group_id = %llu)\n",
-<<<<<<< HEAD
-		      LOG_FIND_THREAD_TRAN_INDEX (&cubthread::get_entry ()), group_id);
-=======
 				     LOG_FIND_THREAD_TRAN_INDEX (&cubthread::get_entry ()), group_id);
->>>>>>> 40928a83
 	return;
       }
 
@@ -248,11 +169,7 @@
 		/* Group_id complete. No need to acquire mutex. */
 		assert (group_id <= m_latest_closed_group_id);
 		er_log_group_complete_debug (ARG_FILE_LINE, "group_complete_manager::complete: (tran_index = %d, group_id = %llu)\n",
-<<<<<<< HEAD
-			      LOG_FIND_THREAD_TRAN_INDEX (&cubthread::get_entry ()), group_id);
-=======
 					     LOG_FIND_THREAD_TRAN_INDEX (&cubthread::get_entry ()), group_id);
->>>>>>> 40928a83
 		return;
 	      }
 	  }
@@ -261,40 +178,22 @@
 	  {
 	    /* Async case. */
 	    er_log_group_complete_debug (ARG_FILE_LINE, "group_complete_manager::complete: (tran_index = %d, group_id = %llu)\n",
-<<<<<<< HEAD
-			  LOG_FIND_THREAD_TRAN_INDEX (&cubthread::get_entry ()), group_id);
-=======
 					 LOG_FIND_THREAD_TRAN_INDEX (&cubthread::get_entry ()), group_id);
->>>>>>> 40928a83
 	    return;
 	  }
 
 	/* Waits for complete event on specified group_id. */
 	std::unique_lock<std::mutex> ulock (m_group_complete_mutex);
-<<<<<<< HEAD
-	/* TODO - consider stop and optimize next call */
-	m_group_complete_condvar.wait (ulock, [&] {return is_group_completed (group_id);});
-	er_log_group_complete_debug (ARG_FILE_LINE, "group_complete_manager::complete: (tran_index = %d, group_id = %llu)\n",
-		      LOG_FIND_THREAD_TRAN_INDEX (&cubthread::get_entry ()), group_id);
-=======
 	/* TODO - consider whether is better to use stop and wait with timeout */
 	m_group_complete_condvar.wait (ulock, [&] {return is_group_completed (group_id);});
 	er_log_group_complete_debug (ARG_FILE_LINE, "group_complete_manager::complete: (tran_index = %d, group_id = %llu)\n",
 				     LOG_FIND_THREAD_TRAN_INDEX (&cubthread::get_entry ()), group_id);
->>>>>>> 40928a83
 
 	return;
       }
 #endif
 
-<<<<<<< HEAD
-    /* I'm the only thread. All completes are done by me. */
-    cubthread::entry *thread_p = &cubthread::get_entry ();
-    do_prepare_complete (thread_p);
-    do_complete (thread_p);
-=======
     execute_all ();
->>>>>>> 40928a83
     assert (is_group_completed (group_id));
     er_log_group_complete_debug (ARG_FILE_LINE, "group_complete_manager::complete: (%llu)\n", group_id);
   }
@@ -312,54 +211,6 @@
   }
 
 #if defined(SERVER_MODE)
-<<<<<<< HEAD
-  //
-  // need_wait_for_complete check whether needs wait for complete
-  //
-  bool group_complete_manager::need_wait_for_complete ()
-  {
-    bool need_wait;
-
-    if (prm_get_bool_value (PRM_ID_LOG_ASYNC_COMMIT) == false)
-      {
-	need_wait = true;
-      }
-    else
-      {
-	need_wait = false;
-	log_Stat.async_commit_request_count++;
-      }
-
-    return need_wait;
-  }
-#endif
-
-  //
-  // set_current_group_minimum_transactions set minimum number of transactions for current group.
-  //
-  complete_manager::id_type group_complete_manager::set_current_group_minimum_transactions (
-	  unsigned int count_minimum_transactions,
-	  bool &has_group_enough_transactions)
-  {
-    assert (count_minimum_transactions >= 0);
-    std::unique_lock<std::mutex> ulock (m_group_mutex);
-    m_current_group_min_transactions = count_minimum_transactions;
-
-    if (m_current_group_min_transactions <= m_current_group.get_container ().size ())
-      {
-	has_group_enough_transactions = true;
-      }
-    else
-      {
-	has_group_enough_transactions = false;
-      }
-
-    return m_current_group_id;
-  }
-
-  //
-  // close_current_group close the current group. Next comming transactions will be added into the next group.
-=======
   bool group_complete_manager::need_wait_for_complete ()
   {
     bool need_wait;
@@ -389,7 +240,6 @@
     do_complete (thread_p);
   }
 
->>>>>>> 40928a83
   //
   // set_current_group_minimum_transactions set minimum number of transactions for current group.
   //
@@ -423,15 +273,9 @@
 	m_latest_closed_group_id.store (m_current_group_id);
 	m_latest_closed_group_state = GROUP_CLOSED;
 	er_log_group_complete_debug (ARG_FILE_LINE,
-<<<<<<< HEAD
-		      "group_complete_manager::close_current_group: (manager_type = %s, group = %llu, group_size = %d)\n",
-		      logpb_complete_manager_string ((LOG_TRAN_COMPLETE_MANAGER_TYPE) get_manager_type ()),
-		      (unsigned long long) m_latest_closed_group_id, m_current_group.get_container ().size ());
-=======
 				     "group_complete_manager::close_current_group: (manager_type = %s, group = %llu, group_size = %d)\n",
 				     logpb_complete_manager_string ((log_tran_complete_manager_type) get_manager_type ()),
 				     (unsigned long long) m_latest_closed_group_id, m_current_group.get_container ().size ());
->>>>>>> 40928a83
 
 	/* Advance with the group - copy and reinit it. */
 	m_current_group.transfer_to (m_latest_closed_group);
@@ -475,15 +319,9 @@
   {
     m_latest_closed_group_state |= GROUP_COMPLETED;
     er_log_group_complete_debug (ARG_FILE_LINE,
-<<<<<<< HEAD
-		  "group_complete_manager::notify_group_complete latest_group_id: (manager_type = %s, closed group = %llu)\n",
-		  logpb_complete_manager_string ((LOG_TRAN_COMPLETE_MANAGER_TYPE) get_manager_type ()),
-		  (unsigned long long) m_latest_closed_group_id);
-=======
 				 "group_complete_manager::notify_group_complete latest_group_id: (manager_type = %s, closed group = %llu)\n",
 				 logpb_complete_manager_string ((log_tran_complete_manager_type) get_manager_type ()),
 				 (unsigned long long) m_latest_closed_group_id);
->>>>>>> 40928a83
 
 #if defined (SERVER_MODE)
     /* Notify threads waiting for complete. */
