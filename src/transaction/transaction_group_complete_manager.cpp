/*
 * Copyright (C) 2008 Search Solution Corporation. All rights reserved by Search Solution.
 *
 *   This program is free software; you can redistribute it and/or modify
 *   it under the terms of the GNU General Public License as published by
 *   the Free Software Foundation; either version 2 of the License, or
 *   (at your option) any later version.
 *
 *  This program is distributed in the hope that it will be useful,
 *  but WITHOUT ANY WARRANTY; without even the implied warranty of
 *  MERCHANTABILITY or FITNESS FOR A PARTICULAR PURPOSE. See the
 *  GNU General Public License for more details.
 *
 *  You should have received a copy of the GNU General Public License
 *  along with this program; if not, write to the Free Software
 *  Foundation, Inc., 51 Franklin Street, Fifth Floor, Boston, MA 02110-1301 USA
 *
 */

//
// Manager of completed group
//

#include "boot_sr.h"
#include "log_impl.h"
#include "log_manager.h"
#include "thread_manager.hpp"
#include "transaction_group_complete_manager.hpp"

#include <cassert>

namespace cubtx
{
  group_complete_manager::~group_complete_manager ()
  {
    assert (is_latest_closed_group_completed () && is_current_group_empty ());
  }

  //
  // register_transaction register the transaction that must wait for complete.
  //
  group_complete_manager::id_type group_complete_manager::register_transaction (int tran_index, MVCCID mvccid,
      TRAN_STATE state)
  {
    std::unique_lock<std::mutex> ulock (m_group_mutex);

    m_current_group.add (tran_index, mvccid, state);

    on_register_transaction ();

<<<<<<< HEAD
    er_log_group_complete_debug (ARG_FILE_LINE, "group_complete_manager::register_transaction: (tran_index=%d, MVCCID=%llu, " \
		  "tran_state=%d, current group size = %d)\n", tran_index, (long long int) mvccid, (int) state,
		  m_current_group.get_container ().size ());
=======
    er_log_group_complete_debug (ARG_FILE_LINE,
				 "group_complete_manager::register_transaction: (tran_index=%d, MVCCID=%llu, " \
				 "tran_state=%d, current group size = %d)\n", tran_index, (long long int) mvccid, (int) state,
				 m_current_group.get_container ().size ());
>>>>>>> 33401703

    return m_current_group_id;
  }

<<<<<<< HEAD
  //
  // complete_mvcc complete transactions MVCC.
  //
=======
>>>>>>> 33401703
  void group_complete_manager::complete_mvcc (id_type group_id)
  {
    if (group_id < m_latest_closed_group_id)
      {
	/* Already advanced to next group. No need to acquire mutex. */
<<<<<<< HEAD
	er_log_group_complete_debug (ARG_FILE_LINE, "group_complete_manager::complete_mvcc: (tran_index = %d, group_id = %llu)\n",
		      LOG_FIND_THREAD_TRAN_INDEX (&cubthread::get_entry ()), group_id);
=======
	er_log_group_complete_debug (ARG_FILE_LINE,
				     "group_complete_manager::complete_mvcc: (tran_index = %d, group_id = %llu)\n",
				     LOG_FIND_THREAD_TRAN_INDEX (&cubthread::get_entry ()), group_id);
>>>>>>> 33401703
	return;
      }

#if defined (SERVER_MODE)
    if (BO_IS_SERVER_RESTARTED ())
      {
	if (group_id == m_latest_closed_group_id)
	  {
	    if (is_latest_closed_group_mvcc_completed ())
	      {
		/* Completed mvcc for group_id. No need to acquire mutex. */
		assert (group_id <= m_latest_closed_group_id);
<<<<<<< HEAD
		er_log_group_complete_debug (ARG_FILE_LINE, "group_complete_manager::complete_mvcc: (tran_index = %d, group_id = %llu)\n",
			      LOG_FIND_THREAD_TRAN_INDEX (&cubthread::get_entry ()), group_id);
=======
		er_log_group_complete_debug (ARG_FILE_LINE,
					     "group_complete_manager::complete_mvcc: (tran_index = %d, group_id = %llu)\n",
					     LOG_FIND_THREAD_TRAN_INDEX (&cubthread::get_entry ()), group_id);
>>>>>>> 33401703
		return;
	      }
	  }

	/* Waits for MVCC complete event on specified group_id, even in async case. */
	std::unique_lock<std::mutex> ulock (m_group_complete_mutex);
<<<<<<< HEAD
	/* TODO - consider stop and optimize next call */
	m_group_complete_condvar.wait (ulock, [&] {return is_group_mvcc_completed (group_id);});

	er_log_group_complete_debug (ARG_FILE_LINE, "group_complete_manager::complete_mvcc: (tran_index = %d, group_id = %llu)\n",
		      LOG_FIND_THREAD_TRAN_INDEX (&cubthread::get_entry ()), group_id);
=======
	/* TODO - consider whether is better to use stop and wait with timeout */
	m_group_complete_condvar.wait (ulock, [&] {return is_group_mvcc_completed (group_id);});

	er_log_group_complete_debug (ARG_FILE_LINE,
				     "group_complete_manager::complete_mvcc: (tran_index = %d, group_id = %llu)\n",
				     LOG_FIND_THREAD_TRAN_INDEX (&cubthread::get_entry ()), group_id);
>>>>>>> 33401703
	return;
      }
#endif

<<<<<<< HEAD
    /* I'm the only thread. All completes are done by me. */
    cubthread::entry *thread_p = &cubthread::get_entry ();
    do_prepare_complete (thread_p);
    do_complete (thread_p);
=======
    execute_all ();
>>>>>>> 33401703
    assert (is_group_mvcc_completed (group_id));
    er_log_group_complete_debug (ARG_FILE_LINE, "group_complete_manager::complete_mvcc: (%llu)\n", group_id);
  }

  void group_complete_manager::complete_logging (id_type group_id)
  {
    if (group_id < m_latest_closed_group_id)
      {
	/* Already advanced to next group. No need to acquire mutex. */
<<<<<<< HEAD
	er_log_group_complete_debug (ARG_FILE_LINE, "group_complete_manager::complete_logging: (tran_index = %d, group_id = %llu)\n",
		      LOG_FIND_THREAD_TRAN_INDEX (&cubthread::get_entry ()), group_id);
=======
	er_log_group_complete_debug (ARG_FILE_LINE,
				     "group_complete_manager::complete_logging: (tran_index = %d, group_id = %llu)\n",
				     LOG_FIND_THREAD_TRAN_INDEX (&cubthread::get_entry ()), group_id);
>>>>>>> 33401703
	return;
      }

#if defined (SERVER_MODE)
    if (BO_IS_SERVER_RESTARTED ())
      {
	if (group_id == m_latest_closed_group_id)
	  {
	    if (is_latest_closed_group_logged ())
	      {
		/* Logging completed for group_id. No need to acquire mutex. */
		assert (group_id <= m_latest_closed_group_id);
<<<<<<< HEAD
		er_log_group_complete_debug (ARG_FILE_LINE, "group_complete_manager::complete_logging: (tran_index = %d, group_id = %llu)\n",
			      LOG_FIND_THREAD_TRAN_INDEX (&cubthread::get_entry ()), group_id);
=======
		er_log_group_complete_debug (ARG_FILE_LINE,
					     "group_complete_manager::complete_logging: (tran_index = %d, group_id = %llu)\n",
					     LOG_FIND_THREAD_TRAN_INDEX (&cubthread::get_entry ()), group_id);
>>>>>>> 33401703
		return;
	      }
	  }

	if (!need_wait_for_complete ())
	  {
	    /* Async case. */
<<<<<<< HEAD
	    er_log_group_complete_debug (ARG_FILE_LINE, "group_complete_manager::complete_logging: (tran_index = %d, group_id = %llu)\n",
			  LOG_FIND_THREAD_TRAN_INDEX (&cubthread::get_entry ()), group_id);
=======
	    er_log_group_complete_debug (ARG_FILE_LINE,
					 "group_complete_manager::complete_logging: (tran_index = %d, group_id = %llu)\n",
					 LOG_FIND_THREAD_TRAN_INDEX (&cubthread::get_entry ()), group_id);
>>>>>>> 33401703
	    return;
	  }

	/* Waits on group logged event on specified group_id */
	std::unique_lock<std::mutex> ulock (m_group_complete_mutex);
<<<<<<< HEAD
	/* TODO - consider stop and optimize next call */
=======
	/* TODO - consider whether is better to use stop and wait with timeout */
>>>>>>> 33401703
	m_group_complete_condvar.wait (ulock, [&] {return is_group_logged (group_id);});

	er_log_group_complete_debug (ARG_FILE_LINE, "group_complete_manager::complete_logging: (%llu)\n", group_id);
	return;
      }
#endif

<<<<<<< HEAD
    /* I'm the only thread. All completes are done by me. */
    cubthread::entry *thread_p = &cubthread::get_entry ();
    do_prepare_complete (thread_p);
    do_complete (thread_p);
=======
    execute_all ();
>>>>>>> 33401703
    assert (is_group_logged (group_id));
    er_log_group_complete_debug (ARG_FILE_LINE, "group_complete_manager::complete_logging: (%llu)\n", group_id);
  }

  void group_complete_manager::complete (id_type group_id)
  {
    if (group_id < m_latest_closed_group_id)
      {
	/* Already advanced to next group. No need to acquire mutex. */
<<<<<<< HEAD
	er_log_group_complete_debug (ARG_FILE_LINE, "group_complete_manager::complete: (tran_index = %d, group_id = %llu)\n",
		      LOG_FIND_THREAD_TRAN_INDEX (&cubthread::get_entry ()), group_id);
=======
	er_log_group_complete_debug (ARG_FILE_LINE,
				     "group_complete_manager::complete: (tran_index = %d, group_id = %llu)\n",
				     LOG_FIND_THREAD_TRAN_INDEX (&cubthread::get_entry ()), group_id);
>>>>>>> 33401703
	return;
      }

#if defined (SERVER_MODE)
    if (BO_IS_SERVER_RESTARTED ())
      {
	if (group_id == m_latest_closed_group_id)
	  {
	    if (is_latest_closed_group_completed ())
	      {
		/* Group_id complete. No need to acquire mutex. */
		assert (group_id <= m_latest_closed_group_id);
<<<<<<< HEAD
		er_log_group_complete_debug (ARG_FILE_LINE, "group_complete_manager::complete: (tran_index = %d, group_id = %llu)\n",
			      LOG_FIND_THREAD_TRAN_INDEX (&cubthread::get_entry ()), group_id);
=======
		er_log_group_complete_debug (ARG_FILE_LINE,
					     "group_complete_manager::complete: (tran_index = %d, group_id = %llu)\n",
					     LOG_FIND_THREAD_TRAN_INDEX (&cubthread::get_entry ()), group_id);
>>>>>>> 33401703
		return;
	      }
	  }

	if (!need_wait_for_complete ())
	  {
	    /* Async case. */
<<<<<<< HEAD
	    er_log_group_complete_debug (ARG_FILE_LINE, "group_complete_manager::complete: (tran_index = %d, group_id = %llu)\n",
			  LOG_FIND_THREAD_TRAN_INDEX (&cubthread::get_entry ()), group_id);
=======
	    er_log_group_complete_debug (ARG_FILE_LINE,
					 "group_complete_manager::complete: (tran_index = %d, group_id = %llu)\n",
					 LOG_FIND_THREAD_TRAN_INDEX (&cubthread::get_entry ()), group_id);
>>>>>>> 33401703
	    return;
	  }

	/* Waits for complete event on specified group_id. */
	std::unique_lock<std::mutex> ulock (m_group_complete_mutex);
<<<<<<< HEAD
	/* TODO - consider stop and optimize next call */
	m_group_complete_condvar.wait (ulock, [&] {return is_group_completed (group_id);});
	er_log_group_complete_debug (ARG_FILE_LINE, "group_complete_manager::complete: (tran_index = %d, group_id = %llu)\n",
		      LOG_FIND_THREAD_TRAN_INDEX (&cubthread::get_entry ()), group_id);
=======
	/* TODO - consider whether is better to use stop and wait with timeout */
	m_group_complete_condvar.wait (ulock, [&] {return is_group_completed (group_id);});
	er_log_group_complete_debug (ARG_FILE_LINE,
				     "group_complete_manager::complete: (tran_index = %d, group_id = %llu)\n",
				     LOG_FIND_THREAD_TRAN_INDEX (&cubthread::get_entry ()), group_id);
>>>>>>> 33401703

	return;
      }
#endif

<<<<<<< HEAD
    /* I'm the only thread. All completes are done by me. */
    cubthread::entry *thread_p = &cubthread::get_entry ();
    do_prepare_complete (thread_p);
    do_complete (thread_p);
=======
    execute_all ();
>>>>>>> 33401703
    assert (is_group_completed (group_id));
    er_log_group_complete_debug (ARG_FILE_LINE, "group_complete_manager::complete: (%llu)\n", group_id);
  }

  //
  // notify_all notifies all waiting transactions. When a thread is waked up, it will check again waiting condition.
  //
  void group_complete_manager::notify_all ()
  {
#if defined (SERVER_MODE)
    std::unique_lock<std::mutex> ulock (m_group_complete_mutex);
    m_group_complete_condvar.notify_all ();
#endif
<<<<<<< HEAD
  }

#if defined(SERVER_MODE)
  bool group_complete_manager::need_wait_for_complete ()
  {
    bool need_wait;

    if (prm_get_bool_value (PRM_ID_LOG_ASYNC_COMMIT) == false)
      {
	need_wait = true;
      }
    else
      {
	need_wait = false;
	log_Stat.async_commit_request_count++;
      }

    return need_wait;
=======
>>>>>>> 33401703
  }
#endif

#if defined(SERVER_MODE)
  bool group_complete_manager::need_wait_for_complete ()
  {
    bool need_wait;

    if (prm_get_bool_value (PRM_ID_LOG_ASYNC_COMMIT) == false)
      {
	need_wait = true;
      }
    else
      {
	need_wait = false;
	log_Stat.async_commit_request_count++;
      }

    return need_wait;
  }
#endif

  //
<<<<<<< HEAD
  // set_current_group_minimum_transactions set minimum number of transactions for current group.
  //
  complete_manager::id_type group_complete_manager::set_current_group_minimum_transactions (
	  unsigned int count_minimum_transactions,
	  bool &has_group_enough_transactions)
  {
    assert (count_minimum_transactions >= 0);
    std::unique_lock<std::mutex> ulock (m_group_mutex);
    m_current_group_min_transactions = count_minimum_transactions;

    if (m_current_group_min_transactions <= m_current_group.get_container ().size ())
      {
	has_group_enough_transactions = true;
      }
    else
      {
	has_group_enough_transactions = false;
      }

    return m_current_group_id;
=======
  // execute_all - All completes are done by me.
  //
  void group_complete_manager::execute_all ()
  {
    /* I'm the only thread - SA, recovery. */
    cubthread::entry *thread_p = &cubthread::get_entry ();
    do_prepare_complete (thread_p);
    do_complete (thread_p);
>>>>>>> 33401703
  }

  bool group_complete_manager::close_current_group ()
  {
    std::unique_lock<std::mutex> ulock (m_group_mutex);

    /* Check again under mutex protection. */
    if (can_close_current_group ())
      {
	/* Close the current group. */
	m_latest_closed_group_id.store (m_current_group_id);
	m_latest_closed_group_state = GROUP_CLOSED;
	er_log_group_complete_debug (ARG_FILE_LINE,
<<<<<<< HEAD
		      "group_complete_manager::close_current_group: (manager_type = %s, group = %llu, group_size = %d)\n",
		      logpb_complete_manager_string ((log_tran_complete_manager_type) get_manager_type ()),
		      (unsigned long long) m_latest_closed_group_id, m_current_group.get_container ().size ());
=======
				     "group_complete_manager::close_current_group: (manager_type = %s, group = %llu, "
				     "group_size = %d)\n",
				     logpb_complete_manager_string ((log_tran_complete_manager_type) get_manager_type ()),
				     (unsigned long long) m_latest_closed_group_id,
				     m_current_group.get_container ().size ());
>>>>>>> 33401703

	/* Advance with the group - copy and reinit it. */
	m_current_group.transfer_to (m_latest_closed_group);
	m_current_group_id++;
	return true;
      }

    return false;
  }

  //
  // notify_group_mvcc_complete notifies all threads waiting for group mvcc complete event.
  //
  void group_complete_manager::notify_group_mvcc_complete (const tx_group &closed_group)
  {
    m_latest_closed_group_state |= GROUP_MVCC_COMPLETED;

#if defined (SERVER_MODE)
    /* Notify threads waiting for MVCC complete. */
    notify_all ();
#endif
  }

  //
  // notify_group_logged notifies all threads waiting for group logged event.
  //
  void group_complete_manager::notify_group_logged ()
  {
    m_latest_closed_group_state |= GROUP_LOGGED;

#if defined (SERVER_MODE)
    /* Notify threads waiting for logging. */
    notify_all ();
#endif
  }

  //
  // notify_group_complete notifies threads waiting for group complete event.
  //
  void group_complete_manager::notify_group_complete ()
  {
    m_latest_closed_group_state |= GROUP_COMPLETED;
    er_log_group_complete_debug (ARG_FILE_LINE,
		  "group_complete_manager::notify_group_complete latest_group_id: (manager_type = %s, closed group = %llu)\n",
		  logpb_complete_manager_string ((log_tran_complete_manager_type) get_manager_type ()),
		  (unsigned long long) m_latest_closed_group_id);

<<<<<<< HEAD
#if defined (SERVER_MODE)
=======
    er_log_group_complete_debug (ARG_FILE_LINE,
				 "group_complete_manager::notify_group_complete latest_group_id: "
				 "(manager_type = %s, closed group = %llu)\n",
				 logpb_complete_manager_string ((log_tran_complete_manager_type) get_manager_type ()),
				 (unsigned long long) m_latest_closed_group_id);

>>>>>>> 33401703
    /* Notify threads waiting for complete. */
    notify_all ();
#endif
  }

  //
  // mark_latest_closed_group_prepared_for_complete mark group as prepared for complete.
  //
  void group_complete_manager::mark_latest_closed_group_prepared_for_complete ()
  {
    m_latest_closed_group_state |= GROUP_PREPARED_FOR_COMPLETE;
  }

  //
  // is_latest_closed_group_prepared_for_complete checks whether the latest closed group is preapared for complete.
  //
  bool group_complete_manager::is_latest_closed_group_prepared_for_complete ()
  {
    return ((m_latest_closed_group_state & GROUP_PREPARED_FOR_COMPLETE) == GROUP_PREPARED_FOR_COMPLETE);
  }

  //
  // starts_latest_closed_group_complete starts complete for latest closed group.
  //  Note: This function returns true if current thread sets GROUP_COMPLETE_STARTED flag,
  //    otherwise returns false.
  bool group_complete_manager::starts_latest_closed_group_complete ()
  {
    int expected, desired;

    do
      {
	expected = m_latest_closed_group_state.load ();
	if ((expected & GROUP_COMPLETE_STARTED) == GROUP_COMPLETE_STARTED)
	  {
	    /* Set by others. */
	    return false;
	  }

	desired = expected | GROUP_COMPLETE_STARTED;
      }
    while (!m_latest_closed_group_state.compare_exchange_weak (expected, desired));

    return true;
  }

  //
  // is_latest_closed_group_prepared_for_complete checks whether complete started for latest closed group.
  //
  bool group_complete_manager::is_latest_closed_group_complete_started ()
  {
    return ((m_latest_closed_group_state & GROUP_COMPLETE_STARTED) == GROUP_COMPLETE_STARTED);
  }

  //
  // mark_latest_closed_group_prepared_for_complete marks group as prepared for complete.
  //
  void group_complete_manager::mark_latest_closed_group_prepared_for_complete ()
  {
    m_latest_closed_group_state |= GROUP_PREPARED_FOR_COMPLETE;
  }

  //
  // is_latest_closed_group_prepared_for_complete checks whether the latest closed group is prepared for complete.
  //
  bool group_complete_manager::is_latest_closed_group_prepared_for_complete ()
  {
    return ((m_latest_closed_group_state & GROUP_PREPARED_FOR_COMPLETE) == GROUP_PREPARED_FOR_COMPLETE);
  }

  //
  // starts_latest_closed_group_complete starts complete for latest closed group.
  //  Note: This function returns true if current thread sets GROUP_COMPLETE_STARTED flag,
  //    otherwise returns false.
  bool group_complete_manager::starts_latest_closed_group_complete ()
  {
    int expected, desired;

    do
      {
	expected = m_latest_closed_group_state.load ();
	if ((expected & GROUP_COMPLETE_STARTED) == GROUP_COMPLETE_STARTED)
	  {
	    /* Set by others. */
	    return false;
	  }

	desired = expected | GROUP_COMPLETE_STARTED;
      }
    while (!m_latest_closed_group_state.compare_exchange_weak (expected, desired));

    return true;
  }

  //
  // is_latest_closed_group_prepared_for_complete checks whether complete started for latest closed group.
  //
  bool group_complete_manager::is_latest_closed_group_complete_started ()
  {
    return ((m_latest_closed_group_state & GROUP_COMPLETE_STARTED) == GROUP_COMPLETE_STARTED);
  }

  //
  // is_latest_closed_group_mvcc_completed checks whether the latest closed group has mvcc completed.
  //
  bool group_complete_manager::is_latest_closed_group_mvcc_completed ()
  {
    return ((m_latest_closed_group_state & GROUP_MVCC_COMPLETED) == GROUP_MVCC_COMPLETED);
  }

  //
  // is_latest_closed_group_logged checks whether the latest closed group is logged.
  //
  bool group_complete_manager::is_latest_closed_group_logged ()
  {
    return ((m_latest_closed_group_state & GROUP_LOGGED) == GROUP_LOGGED);
  }

  //
  // is_latest_closed_group_completed checks whether the latest closed group is completed.
  //
  bool group_complete_manager::is_latest_closed_group_completed ()
  {
    return ((m_latest_closed_group_state & GROUP_COMPLETED) == GROUP_COMPLETED);
  }

  //
  // is_current_group_empty checks whether the current group is empty.
  //  Note: This function must be called under m_group_mutex protection
  //
  bool group_complete_manager::is_current_group_empty ()
  {
    if (m_current_group.get_container ().empty ())
      {
	return true;
      }

    return false;
  }

  //
  // get_latest_closed_group gets latest closed group.
  //
  tx_group &group_complete_manager::get_latest_closed_group ()
  {
    return m_latest_closed_group;
  }

  //
  // get_current_group gets current group.
  //
  const tx_group &group_complete_manager::get_current_group ()
  {
    return m_current_group;
  }

  //
<<<<<<< HEAD
  // get_current_group get current group.
=======
  // get_current_group gets current group.
>>>>>>> 33401703
  //
  int group_complete_manager::get_current_group_min_transactions ()
  {
    return m_current_group_min_transactions;
  }

  //
  // is_group_mvcc_completed checks whether the group has MVCC completed.
  //  Note: This function must be called under m_group_mutex protection
  //
  bool group_complete_manager::is_group_mvcc_completed (id_type group_id)
  {
    if (group_id < m_latest_closed_group_id)
      {
	/* The requested group was closed and completed. */
	return true;
      }
    else if (group_id > m_latest_closed_group_id)
      {
	/* The requested group was not closed yet. */
	return false;
      }
    else
      {
	/* Current closed group - check whether MVCC was completed.*/
	return is_latest_closed_group_mvcc_completed ();
      }
  }

  //
  // is_group_logged checks whether the group is logged.
  //  Note: This function must be called under m_group_mutex protection
  //
  bool group_complete_manager::is_group_logged (id_type group_id)
  {
    if (group_id < m_latest_closed_group_id)
      {
	/* The requested group was closed and completed. */
	return true;
      }
    else if (group_id > m_latest_closed_group_id)
      {
	/* The requested group was not closed yet. */
	return false;
      }
    else
      {
	/* Current closed group - check whether the group was logged.*/
	return is_latest_closed_group_logged ();
      }
  }

  //
  // is_group_completed checks whether the group is completed.
  //  Note: This function must be called under m_group_mutex protection
  //
  bool group_complete_manager::is_group_completed (id_type group_id)
  {
    if (group_id < m_latest_closed_group_id)
      {
	/* The requested group was closed and completed. */
	return true;
      }
    else if (group_id > m_latest_closed_group_id)
      {
	/* The requested group was not closed yet. */
	return false;
      }
    else
      {
	/* Current closed group - check whether the group was completed.*/
	return is_latest_closed_group_completed ();
      }
  }
}<|MERGE_RESOLUTION|>--- conflicted
+++ resolved
@@ -48,39 +48,22 @@
 
     on_register_transaction ();
 
-<<<<<<< HEAD
-    er_log_group_complete_debug (ARG_FILE_LINE, "group_complete_manager::register_transaction: (tran_index=%d, MVCCID=%llu, " \
-		  "tran_state=%d, current group size = %d)\n", tran_index, (long long int) mvccid, (int) state,
-		  m_current_group.get_container ().size ());
-=======
     er_log_group_complete_debug (ARG_FILE_LINE,
 				 "group_complete_manager::register_transaction: (tran_index=%d, MVCCID=%llu, " \
 				 "tran_state=%d, current group size = %d)\n", tran_index, (long long int) mvccid, (int) state,
 				 m_current_group.get_container ().size ());
->>>>>>> 33401703
 
     return m_current_group_id;
   }
 
-<<<<<<< HEAD
-  //
-  // complete_mvcc complete transactions MVCC.
-  //
-=======
->>>>>>> 33401703
   void group_complete_manager::complete_mvcc (id_type group_id)
   {
     if (group_id < m_latest_closed_group_id)
       {
 	/* Already advanced to next group. No need to acquire mutex. */
-<<<<<<< HEAD
-	er_log_group_complete_debug (ARG_FILE_LINE, "group_complete_manager::complete_mvcc: (tran_index = %d, group_id = %llu)\n",
-		      LOG_FIND_THREAD_TRAN_INDEX (&cubthread::get_entry ()), group_id);
-=======
 	er_log_group_complete_debug (ARG_FILE_LINE,
 				     "group_complete_manager::complete_mvcc: (tran_index = %d, group_id = %llu)\n",
 				     LOG_FIND_THREAD_TRAN_INDEX (&cubthread::get_entry ()), group_id);
->>>>>>> 33401703
 	return;
       }
 
@@ -93,46 +76,26 @@
 	      {
 		/* Completed mvcc for group_id. No need to acquire mutex. */
 		assert (group_id <= m_latest_closed_group_id);
-<<<<<<< HEAD
-		er_log_group_complete_debug (ARG_FILE_LINE, "group_complete_manager::complete_mvcc: (tran_index = %d, group_id = %llu)\n",
-			      LOG_FIND_THREAD_TRAN_INDEX (&cubthread::get_entry ()), group_id);
-=======
 		er_log_group_complete_debug (ARG_FILE_LINE,
 					     "group_complete_manager::complete_mvcc: (tran_index = %d, group_id = %llu)\n",
 					     LOG_FIND_THREAD_TRAN_INDEX (&cubthread::get_entry ()), group_id);
->>>>>>> 33401703
 		return;
 	      }
 	  }
 
 	/* Waits for MVCC complete event on specified group_id, even in async case. */
 	std::unique_lock<std::mutex> ulock (m_group_complete_mutex);
-<<<<<<< HEAD
-	/* TODO - consider stop and optimize next call */
-	m_group_complete_condvar.wait (ulock, [&] {return is_group_mvcc_completed (group_id);});
-
-	er_log_group_complete_debug (ARG_FILE_LINE, "group_complete_manager::complete_mvcc: (tran_index = %d, group_id = %llu)\n",
-		      LOG_FIND_THREAD_TRAN_INDEX (&cubthread::get_entry ()), group_id);
-=======
 	/* TODO - consider whether is better to use stop and wait with timeout */
 	m_group_complete_condvar.wait (ulock, [&] {return is_group_mvcc_completed (group_id);});
 
 	er_log_group_complete_debug (ARG_FILE_LINE,
 				     "group_complete_manager::complete_mvcc: (tran_index = %d, group_id = %llu)\n",
 				     LOG_FIND_THREAD_TRAN_INDEX (&cubthread::get_entry ()), group_id);
->>>>>>> 33401703
 	return;
       }
 #endif
 
-<<<<<<< HEAD
-    /* I'm the only thread. All completes are done by me. */
-    cubthread::entry *thread_p = &cubthread::get_entry ();
-    do_prepare_complete (thread_p);
-    do_complete (thread_p);
-=======
     execute_all ();
->>>>>>> 33401703
     assert (is_group_mvcc_completed (group_id));
     er_log_group_complete_debug (ARG_FILE_LINE, "group_complete_manager::complete_mvcc: (%llu)\n", group_id);
   }
@@ -142,14 +105,9 @@
     if (group_id < m_latest_closed_group_id)
       {
 	/* Already advanced to next group. No need to acquire mutex. */
-<<<<<<< HEAD
-	er_log_group_complete_debug (ARG_FILE_LINE, "group_complete_manager::complete_logging: (tran_index = %d, group_id = %llu)\n",
-		      LOG_FIND_THREAD_TRAN_INDEX (&cubthread::get_entry ()), group_id);
-=======
 	er_log_group_complete_debug (ARG_FILE_LINE,
 				     "group_complete_manager::complete_logging: (tran_index = %d, group_id = %llu)\n",
 				     LOG_FIND_THREAD_TRAN_INDEX (&cubthread::get_entry ()), group_id);
->>>>>>> 33401703
 	return;
       }
 
@@ -162,14 +120,9 @@
 	      {
 		/* Logging completed for group_id. No need to acquire mutex. */
 		assert (group_id <= m_latest_closed_group_id);
-<<<<<<< HEAD
-		er_log_group_complete_debug (ARG_FILE_LINE, "group_complete_manager::complete_logging: (tran_index = %d, group_id = %llu)\n",
-			      LOG_FIND_THREAD_TRAN_INDEX (&cubthread::get_entry ()), group_id);
-=======
 		er_log_group_complete_debug (ARG_FILE_LINE,
 					     "group_complete_manager::complete_logging: (tran_index = %d, group_id = %llu)\n",
 					     LOG_FIND_THREAD_TRAN_INDEX (&cubthread::get_entry ()), group_id);
->>>>>>> 33401703
 		return;
 	      }
 	  }
@@ -177,24 +130,15 @@
 	if (!need_wait_for_complete ())
 	  {
 	    /* Async case. */
-<<<<<<< HEAD
-	    er_log_group_complete_debug (ARG_FILE_LINE, "group_complete_manager::complete_logging: (tran_index = %d, group_id = %llu)\n",
-			  LOG_FIND_THREAD_TRAN_INDEX (&cubthread::get_entry ()), group_id);
-=======
 	    er_log_group_complete_debug (ARG_FILE_LINE,
 					 "group_complete_manager::complete_logging: (tran_index = %d, group_id = %llu)\n",
 					 LOG_FIND_THREAD_TRAN_INDEX (&cubthread::get_entry ()), group_id);
->>>>>>> 33401703
 	    return;
 	  }
 
 	/* Waits on group logged event on specified group_id */
 	std::unique_lock<std::mutex> ulock (m_group_complete_mutex);
-<<<<<<< HEAD
-	/* TODO - consider stop and optimize next call */
-=======
 	/* TODO - consider whether is better to use stop and wait with timeout */
->>>>>>> 33401703
 	m_group_complete_condvar.wait (ulock, [&] {return is_group_logged (group_id);});
 
 	er_log_group_complete_debug (ARG_FILE_LINE, "group_complete_manager::complete_logging: (%llu)\n", group_id);
@@ -202,14 +146,7 @@
       }
 #endif
 
-<<<<<<< HEAD
-    /* I'm the only thread. All completes are done by me. */
-    cubthread::entry *thread_p = &cubthread::get_entry ();
-    do_prepare_complete (thread_p);
-    do_complete (thread_p);
-=======
     execute_all ();
->>>>>>> 33401703
     assert (is_group_logged (group_id));
     er_log_group_complete_debug (ARG_FILE_LINE, "group_complete_manager::complete_logging: (%llu)\n", group_id);
   }
@@ -219,14 +156,9 @@
     if (group_id < m_latest_closed_group_id)
       {
 	/* Already advanced to next group. No need to acquire mutex. */
-<<<<<<< HEAD
-	er_log_group_complete_debug (ARG_FILE_LINE, "group_complete_manager::complete: (tran_index = %d, group_id = %llu)\n",
-		      LOG_FIND_THREAD_TRAN_INDEX (&cubthread::get_entry ()), group_id);
-=======
 	er_log_group_complete_debug (ARG_FILE_LINE,
 				     "group_complete_manager::complete: (tran_index = %d, group_id = %llu)\n",
 				     LOG_FIND_THREAD_TRAN_INDEX (&cubthread::get_entry ()), group_id);
->>>>>>> 33401703
 	return;
       }
 
@@ -239,14 +171,9 @@
 	      {
 		/* Group_id complete. No need to acquire mutex. */
 		assert (group_id <= m_latest_closed_group_id);
-<<<<<<< HEAD
-		er_log_group_complete_debug (ARG_FILE_LINE, "group_complete_manager::complete: (tran_index = %d, group_id = %llu)\n",
-			      LOG_FIND_THREAD_TRAN_INDEX (&cubthread::get_entry ()), group_id);
-=======
 		er_log_group_complete_debug (ARG_FILE_LINE,
 					     "group_complete_manager::complete: (tran_index = %d, group_id = %llu)\n",
 					     LOG_FIND_THREAD_TRAN_INDEX (&cubthread::get_entry ()), group_id);
->>>>>>> 33401703
 		return;
 	      }
 	  }
@@ -254,49 +181,30 @@
 	if (!need_wait_for_complete ())
 	  {
 	    /* Async case. */
-<<<<<<< HEAD
-	    er_log_group_complete_debug (ARG_FILE_LINE, "group_complete_manager::complete: (tran_index = %d, group_id = %llu)\n",
-			  LOG_FIND_THREAD_TRAN_INDEX (&cubthread::get_entry ()), group_id);
-=======
 	    er_log_group_complete_debug (ARG_FILE_LINE,
 					 "group_complete_manager::complete: (tran_index = %d, group_id = %llu)\n",
 					 LOG_FIND_THREAD_TRAN_INDEX (&cubthread::get_entry ()), group_id);
->>>>>>> 33401703
 	    return;
 	  }
 
 	/* Waits for complete event on specified group_id. */
 	std::unique_lock<std::mutex> ulock (m_group_complete_mutex);
-<<<<<<< HEAD
-	/* TODO - consider stop and optimize next call */
-	m_group_complete_condvar.wait (ulock, [&] {return is_group_completed (group_id);});
-	er_log_group_complete_debug (ARG_FILE_LINE, "group_complete_manager::complete: (tran_index = %d, group_id = %llu)\n",
-		      LOG_FIND_THREAD_TRAN_INDEX (&cubthread::get_entry ()), group_id);
-=======
 	/* TODO - consider whether is better to use stop and wait with timeout */
 	m_group_complete_condvar.wait (ulock, [&] {return is_group_completed (group_id);});
 	er_log_group_complete_debug (ARG_FILE_LINE,
 				     "group_complete_manager::complete: (tran_index = %d, group_id = %llu)\n",
 				     LOG_FIND_THREAD_TRAN_INDEX (&cubthread::get_entry ()), group_id);
->>>>>>> 33401703
 
 	return;
       }
 #endif
 
-<<<<<<< HEAD
-    /* I'm the only thread. All completes are done by me. */
-    cubthread::entry *thread_p = &cubthread::get_entry ();
-    do_prepare_complete (thread_p);
-    do_complete (thread_p);
-=======
     execute_all ();
->>>>>>> 33401703
     assert (is_group_completed (group_id));
     er_log_group_complete_debug (ARG_FILE_LINE, "group_complete_manager::complete: (%llu)\n", group_id);
   }
 
-  //
+  /* I'm the only thread. All completes are done by me. */
   // notify_all notifies all waiting transactions. When a thread is waked up, it will check again waiting condition.
   //
   void group_complete_manager::notify_all ()
@@ -305,7 +213,6 @@
     std::unique_lock<std::mutex> ulock (m_group_complete_mutex);
     m_group_complete_condvar.notify_all ();
 #endif
-<<<<<<< HEAD
   }
 
 #if defined(SERVER_MODE)
@@ -324,53 +231,10 @@
       }
 
     return need_wait;
-=======
->>>>>>> 33401703
   }
 #endif
 
-#if defined(SERVER_MODE)
-  bool group_complete_manager::need_wait_for_complete ()
-  {
-    bool need_wait;
-
-    if (prm_get_bool_value (PRM_ID_LOG_ASYNC_COMMIT) == false)
-      {
-	need_wait = true;
-      }
-    else
-      {
-	need_wait = false;
-	log_Stat.async_commit_request_count++;
-      }
-
-    return need_wait;
-  }
-#endif
-
-  //
-<<<<<<< HEAD
-  // set_current_group_minimum_transactions set minimum number of transactions for current group.
-  //
-  complete_manager::id_type group_complete_manager::set_current_group_minimum_transactions (
-	  unsigned int count_minimum_transactions,
-	  bool &has_group_enough_transactions)
-  {
-    assert (count_minimum_transactions >= 0);
-    std::unique_lock<std::mutex> ulock (m_group_mutex);
-    m_current_group_min_transactions = count_minimum_transactions;
-
-    if (m_current_group_min_transactions <= m_current_group.get_container ().size ())
-      {
-	has_group_enough_transactions = true;
-      }
-    else
-      {
-	has_group_enough_transactions = false;
-      }
-
-    return m_current_group_id;
-=======
+  //
   // execute_all - All completes are done by me.
   //
   void group_complete_manager::execute_all ()
@@ -379,7 +243,29 @@
     cubthread::entry *thread_p = &cubthread::get_entry ();
     do_prepare_complete (thread_p);
     do_complete (thread_p);
->>>>>>> 33401703
+  }
+
+  //
+  // set_current_group_minimum_transactions set minimum number of transactions for current group.
+  //
+  complete_manager::id_type group_complete_manager::set_current_group_minimum_transactions (
+	  unsigned int count_minimum_transactions,
+	  bool &has_group_enough_transactions)
+  {
+    assert (count_minimum_transactions >= 0);
+    std::unique_lock<std::mutex> ulock (m_group_mutex);
+    m_current_group_min_transactions = count_minimum_transactions;
+
+    if (m_current_group_min_transactions <= m_current_group.get_container ().size ())
+      {
+	has_group_enough_transactions = true;
+      }
+    else
+      {
+	has_group_enough_transactions = false;
+      }
+
+    return m_current_group_id;
   }
 
   bool group_complete_manager::close_current_group ()
@@ -393,17 +279,11 @@
 	m_latest_closed_group_id.store (m_current_group_id);
 	m_latest_closed_group_state = GROUP_CLOSED;
 	er_log_group_complete_debug (ARG_FILE_LINE,
-<<<<<<< HEAD
-		      "group_complete_manager::close_current_group: (manager_type = %s, group = %llu, group_size = %d)\n",
-		      logpb_complete_manager_string ((log_tran_complete_manager_type) get_manager_type ()),
-		      (unsigned long long) m_latest_closed_group_id, m_current_group.get_container ().size ());
-=======
 				     "group_complete_manager::close_current_group: (manager_type = %s, group = %llu, "
 				     "group_size = %d)\n",
 				     logpb_complete_manager_string ((log_tran_complete_manager_type) get_manager_type ()),
 				     (unsigned long long) m_latest_closed_group_id,
 				     m_current_group.get_container ().size ());
->>>>>>> 33401703
 
 	/* Advance with the group - copy and reinit it. */
 	m_current_group.transfer_to (m_latest_closed_group);
@@ -421,10 +301,8 @@
   {
     m_latest_closed_group_state |= GROUP_MVCC_COMPLETED;
 
-#if defined (SERVER_MODE)
     /* Notify threads waiting for MVCC complete. */
     notify_all ();
-#endif
   }
 
   //
@@ -434,10 +312,8 @@
   {
     m_latest_closed_group_state |= GROUP_LOGGED;
 
-#if defined (SERVER_MODE)
     /* Notify threads waiting for logging. */
     notify_all ();
-#endif
   }
 
   //
@@ -446,28 +322,19 @@
   void group_complete_manager::notify_group_complete ()
   {
     m_latest_closed_group_state |= GROUP_COMPLETED;
-    er_log_group_complete_debug (ARG_FILE_LINE,
-		  "group_complete_manager::notify_group_complete latest_group_id: (manager_type = %s, closed group = %llu)\n",
-		  logpb_complete_manager_string ((log_tran_complete_manager_type) get_manager_type ()),
-		  (unsigned long long) m_latest_closed_group_id);
-
-<<<<<<< HEAD
-#if defined (SERVER_MODE)
-=======
+
     er_log_group_complete_debug (ARG_FILE_LINE,
 				 "group_complete_manager::notify_group_complete latest_group_id: "
 				 "(manager_type = %s, closed group = %llu)\n",
 				 logpb_complete_manager_string ((log_tran_complete_manager_type) get_manager_type ()),
 				 (unsigned long long) m_latest_closed_group_id);
 
->>>>>>> 33401703
     /* Notify threads waiting for complete. */
     notify_all ();
-#endif
-  }
-
-  //
-  // mark_latest_closed_group_prepared_for_complete mark group as prepared for complete.
+  }
+
+  //
+  // mark_latest_closed_group_prepared_for_complete marks group as prepared for complete.
   //
   void group_complete_manager::mark_latest_closed_group_prepared_for_complete ()
   {
@@ -475,7 +342,7 @@
   }
 
   //
-  // is_latest_closed_group_prepared_for_complete checks whether the latest closed group is preapared for complete.
+  // is_latest_closed_group_prepared_for_complete checks whether the latest closed group is prepared for complete.
   //
   bool group_complete_manager::is_latest_closed_group_prepared_for_complete ()
   {
@@ -515,54 +382,6 @@
   }
 
   //
-  // mark_latest_closed_group_prepared_for_complete marks group as prepared for complete.
-  //
-  void group_complete_manager::mark_latest_closed_group_prepared_for_complete ()
-  {
-    m_latest_closed_group_state |= GROUP_PREPARED_FOR_COMPLETE;
-  }
-
-  //
-  // is_latest_closed_group_prepared_for_complete checks whether the latest closed group is prepared for complete.
-  //
-  bool group_complete_manager::is_latest_closed_group_prepared_for_complete ()
-  {
-    return ((m_latest_closed_group_state & GROUP_PREPARED_FOR_COMPLETE) == GROUP_PREPARED_FOR_COMPLETE);
-  }
-
-  //
-  // starts_latest_closed_group_complete starts complete for latest closed group.
-  //  Note: This function returns true if current thread sets GROUP_COMPLETE_STARTED flag,
-  //    otherwise returns false.
-  bool group_complete_manager::starts_latest_closed_group_complete ()
-  {
-    int expected, desired;
-
-    do
-      {
-	expected = m_latest_closed_group_state.load ();
-	if ((expected & GROUP_COMPLETE_STARTED) == GROUP_COMPLETE_STARTED)
-	  {
-	    /* Set by others. */
-	    return false;
-	  }
-
-	desired = expected | GROUP_COMPLETE_STARTED;
-      }
-    while (!m_latest_closed_group_state.compare_exchange_weak (expected, desired));
-
-    return true;
-  }
-
-  //
-  // is_latest_closed_group_prepared_for_complete checks whether complete started for latest closed group.
-  //
-  bool group_complete_manager::is_latest_closed_group_complete_started ()
-  {
-    return ((m_latest_closed_group_state & GROUP_COMPLETE_STARTED) == GROUP_COMPLETE_STARTED);
-  }
-
-  //
   // is_latest_closed_group_mvcc_completed checks whether the latest closed group has mvcc completed.
   //
   bool group_complete_manager::is_latest_closed_group_mvcc_completed ()
@@ -617,11 +436,7 @@
   }
 
   //
-<<<<<<< HEAD
-  // get_current_group get current group.
-=======
   // get_current_group gets current group.
->>>>>>> 33401703
   //
   int group_complete_manager::get_current_group_min_transactions ()
   {
@@ -646,7 +461,7 @@
       }
     else
       {
-	/* Current closed group - check whether MVCC was completed.*/
+	/* Current closed group - check whether MVCC was completed. */
 	return is_latest_closed_group_mvcc_completed ();
       }
   }
@@ -669,7 +484,7 @@
       }
     else
       {
-	/* Current closed group - check whether the group was logged.*/
+	/* Current closed group - check whether the group was logged. */
 	return is_latest_closed_group_logged ();
       }
   }
@@ -692,7 +507,7 @@
       }
     else
       {
-	/* Current closed group - check whether the group was completed.*/
+	/* Current closed group - check whether the group was completed. */
 	return is_latest_closed_group_completed ();
       }
   }
