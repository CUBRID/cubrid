/*
 * Copyright 2008 Search Solution Corporation
 * Copyright 2016 CUBRID Corporation
 *
 *  Licensed under the Apache License, Version 2.0 (the "License");
 *  you may not use this file except in compliance with the License.
 *  You may obtain a copy of the License at
 *
 *      http://www.apache.org/licenses/LICENSE-2.0
 *
 *  Unless required by applicable law or agreed to in writing, software
 *  distributed under the License is distributed on an "AS IS" BASIS,
 *  WITHOUT WARRANTIES OR CONDITIONS OF ANY KIND, either express or implied.
 *  See the License for the specific language governing permissions and
 *  limitations under the License.
 *
 */

#ifndef _ATOMIC_REPLICATION_HELPER_HPP_
#define _ATOMIC_REPLICATION_HELPER_HPP_

#include <map>
#include <vector>
#include <set>

#include "log_lsa.hpp"
#include "log_record.hpp"
#include "log_recovery_redo.hpp"
#include "page_buffer.h"
#include "thread_entry.hpp"
#include "vpid_utilities.hpp"

// various local checks; currently linked to the debug state (to be removed at some point)
#if !defined (NDEBUG)
#   define ATOMIC_REPL_PAGE_BELONGS_TO_SINGLE_ATOMIC_SEQUENCE_CHECK
#   define ATOMIC_REPL_PAGE_PTR_BOOKKEEPING_DUMP
#endif

namespace cublog
{
  /*
   * Helper class that provides methods to allow handling of all atomic replication sequences
   * generated on the active transaction server.
   *
   * For all scenarios details below, the following rules apply:
   * - from the helper's point of view, there are two types of log records:
   *  - control log records - see 'is_control'
   *  - proper log records
   * - control log records are also added to the atomic sequence as atomic log entries
   *    and they help in deciding for more advanced scenarios (and provide for future extensions)
   * - in-between control records are the proper log records
<<<<<<< HEAD
   * - a new new control record is added to the sequence, all proper log records are applied and
=======
   * - a new control record is added to the sequence, all proper log records are applied and
>>>>>>> 5123dc98
   *    the page handles are released (the bookkeeping implementation takes care of this)
   *
   * The following cases are covered by the implementation:
   *
<<<<<<< HEAD
   * 1. use transaction explicit atomic sequences
=======
   * (1)
   *    user transaction, explicit atomic sequences
>>>>>>> 5123dc98
   *
   *    LOG_START_ATOMIC_REPL
   *        (undo|redo|undoredo|..)+
   *    LOG_END_ATOMIC_REPL
   *
   * (2)
   *    standalone sysop atomic sequences whose ending condition is based on the sysop end's
   *    last parent LSA
   *
   *    LOG_SYSOP_ATOMIC_START
   *        (undo|redo|undoredo|..)+
   *    LOG_SYSOP_END with LOG_SYSOP_END_COMMIT
   *
   * (3)
   *    vacuum generated atomic sysops with nested postpone logical operations which, themselves,
   *    can contain atomic operations; these have the following layout:
   *
   *    LOG_SYSOP_ATOMIC_START
   *        (undo|redo|undoredo|..)+
   *        ..
   *        LOG_POSTPONE 1 (eg: with RVFL_DEALLOC - logical or physical change)
   *        (undo|redo|undoredo|..)*
   *        ..
   *        LOG_POSTPONE 2 (eg: other index)
   *        (undo|redo|undoredo|..)*
   *        ..
   *    LOG_SYSOP_START_POSTPONE
   *        log records for LOG_POSTPONE 1 (RVFL_DEALLOC) with postpone_lsa pointing to the
   *          LSA of LOG_POSTPONE 1
   *        LOG_SYSOP_END with LOG_SYSOP_END_LOGICAL_RUN_POSTPONE
   *        log records for LOG_POSTPONE 2 (other index) with postpone_lsa pointing *still* to the
   *          LSA of LOG_POSTPONE 1 (yes, it points to the start of all postpones, to allow recovery
   *          which, potentially needs to iterate and execute all postpones if not already executed)
   *        LOG_SYSOP_END with LOG_SYSOP_END_LOGICAL_RUN_POSTPONE
   *    LOG_SYSOP_END with LOG_SYSOP_END_COMMIT
   *
<<<<<<< HEAD
   * 4. use transaction explicit atomic sequence "hosting" one or more sysop's; the first
=======
   * (4)
   *    use transaction explicit atomic sequence "hosting" one or more sysop's; the first
>>>>>>> 5123dc98
   *    LOG_SYSOP_ATOMIC_START is actually two LOG_SYSOP_ATOMIC_START but there is an optimization
   *    in place to not add two consecutive log records of this type; special handling is
   *    implemented for this case
   *
   *    LOG_START_ATOMIC_REPL
   *      LOG_SYSOP_ATOMIC_START
   *        .. redo records ..
   *      LOG_SYSOP_END (with LOG_SYSOP_END_LOGICAL_UNDO )
   *        .. redo records ..
   *      LOG_SYSOP_END (with LOG_SYSOP_END_COMMIT)
   *        .. redo records ..
   *    LOG_END_ATOMIC_REPL
   */
  class atomic_replication_helper
  {
    public:
      atomic_replication_helper () = default;

      atomic_replication_helper (const atomic_replication_helper &) = delete;
      atomic_replication_helper (atomic_replication_helper &&) = delete;

      ~atomic_replication_helper () = default;

      atomic_replication_helper &operator= (const atomic_replication_helper &) = delete;
      atomic_replication_helper &operator= (atomic_replication_helper &&) = delete;

      // add a new log record as part of an already existing atomic replication
      // sequence (be it sysop or non-sysop)
<<<<<<< HEAD
      int append_log (THREAD_ENTRY *thread_p, TRANID tranid, LOG_LSA record_lsa,
=======
      int append_log (THREAD_ENTRY *thread_p, TRANID tranid, LOG_LSA lsa,
>>>>>>> 5123dc98
		      LOG_RCVINDEX rcvindex, VPID vpid);

      bool is_part_of_atomic_replication (TRANID tranid) const;
      bool all_log_entries_are_control (TRANID tranid) const;
<<<<<<< HEAD

      LOG_LSA get_the_lowest_start_lsa () const;

=======

      LOG_LSA get_the_lowest_start_lsa () const;

>>>>>>> 5123dc98
      void append_control_log (
	      THREAD_ENTRY *thread_p, TRANID trid, LOG_RECTYPE rectype, LOG_LSA lsa,
	      const log_rv_redo_context &redo_context);
      void append_control_log_sysop_end (
	      THREAD_ENTRY *thread_p, TRANID trid, LOG_LSA lsa, LOG_SYSOP_END_TYPE sysop_end_type,
	      LOG_LSA sysop_end_last_parent_lsa);

      void forcibly_remove_sequence (TRANID trid);

    private: // methods
      void start_sequence_internal (TRANID trid, LOG_LSA start_lsa, const log_rv_redo_context &redo_context);
#ifdef ATOMIC_REPL_PAGE_BELONGS_TO_SINGLE_ATOMIC_SEQUENCE_CHECK
      bool check_for_page_validity (VPID vpid, TRANID tranid) const;
#endif
      void dump (const char *message) const;

    private: // types
      class atomic_log_sequence
      {
	public:
	  atomic_log_sequence () = delete;
	  explicit atomic_log_sequence (const log_rv_redo_context &redo_context);

	  atomic_log_sequence (const atomic_log_sequence &) = delete;
	  atomic_log_sequence (atomic_log_sequence &&) = delete;

	  ~atomic_log_sequence ();

	  atomic_log_sequence &operator= (const atomic_log_sequence &) = delete;
	  atomic_log_sequence &operator= (atomic_log_sequence &&) = delete;

	  // technical: function is needed to avoid double constructing a redo_context - which is expensive -
	  // upon constructing a sequence
	  void initialize (TRANID trid, LOG_LSA start_lsa);

<<<<<<< HEAD
	  int append_log (THREAD_ENTRY *thread_p, LOG_LSA record_lsa, LOG_RCVINDEX rcvindex, VPID vpid);
=======
	  int append_log (THREAD_ENTRY *thread_p, LOG_LSA lsa, LOG_RCVINDEX rcvindex, VPID vpid);
>>>>>>> 5123dc98

	  void apply_and_unfix (THREAD_ENTRY *thread_p);

	  LOG_LSA get_start_lsa () const;

	  void append_control_log (LOG_RECTYPE rectype, LOG_LSA lsa);
	  void append_control_log_sysop_end (
		  LOG_LSA lsa, LOG_SYSOP_END_TYPE sysop_end_type, LOG_LSA sysop_end_last_parent_lsa);

	  bool all_log_entries_are_control () const;
	  bool can_purge ();

	  void dump (const char *message) const;
	  void dump_to_buffer (char *&buf_ptr, int &buf_len) const;

	private: // types
	  /*
	   * Holds the log record information necessary for recovery redo
	   */
	  struct atomic_log_entry
	  {
	    atomic_log_entry () = delete;
	    atomic_log_entry (LOG_LSA lsa, VPID vpid, LOG_RCVINDEX rcvindex, PAGE_PTR page_ptr);
	    atomic_log_entry (LOG_LSA lsa, LOG_RECTYPE rectype);
	    atomic_log_entry (LOG_LSA lsa, LOG_SYSOP_END_TYPE sysop_end_type, LOG_LSA sysop_end_last_parent_lsa);

	    atomic_log_entry (const atomic_log_entry &) = delete;
	    atomic_log_entry (atomic_log_entry &&that);

	    atomic_log_entry &operator= (const atomic_log_entry &) = delete;
	    atomic_log_entry &operator= (atomic_log_entry &&that);

	    void apply_log_redo (THREAD_ENTRY *thread_p, log_rv_redo_context &redo_context) const;
	    template <typename T>
	    void apply_log_by_type (THREAD_ENTRY *thread_p, log_rv_redo_context &redo_context,
				    LOG_RECTYPE rectype) const;

<<<<<<< HEAD
	    bool is_control () const;
=======
	    inline bool is_control () const;
>>>>>>> 5123dc98

	    void dump_to_buffer (char *&buf_ptr, int &buf_len) const;

	    VPID m_vpid;
	    LOG_RECTYPE m_rectype;
<<<<<<< HEAD
	    LOG_LSA m_record_lsa;
	    LOG_RCVINDEX m_record_index;
=======
	    LOG_LSA m_lsa;
	    LOG_RCVINDEX m_rcvindex;
>>>>>>> 5123dc98

	    // only meaningful when dealing with a sysop end log record
	    LOG_SYSOP_END_TYPE m_sysop_end_type;
	    LOG_LSA m_sysop_end_last_parent_lsa;

	    // ownership of page pointer is with the bookkeeper in the owning class; this is just a
	    // reference to allow applying the redo function when needed
	    PAGE_PTR m_page_ptr;
	  };

	  using page_ptr_watcher_uptr_type = std::unique_ptr<PGBUF_WATCHER>;

	  struct page_ptr_info
	  {
	    page_ptr_info () = default;

	    page_ptr_info (const page_ptr_info &) = delete;
	    page_ptr_info (page_ptr_info &&) = default;

	    page_ptr_info &operator= (const page_ptr_info &) = delete;
	    page_ptr_info &operator= (page_ptr_info &&) = delete;

	    ~page_ptr_info ();

	    VPID m_vpid = VPID_INITIALIZER;
	    LOG_RCVINDEX m_rcvindex = RV_NOT_DEFINED;
	    PAGE_PTR m_page_p = nullptr;
	    page_ptr_watcher_uptr_type m_watcher_p;
	    int m_ref_count = -1;
	  };

	  /*
	   * Implements a RAII-like reference counted functionality to bookkeep page pointers for
	   * a sequence of [possibly] nested atomic replication sub-sequences.
	   * A page can be needed by multiple levels of a nested atomic replication sequence which
	   * perfom changes on the page. Once the page is unfixed in a sequence at a certain
	   * level, it can be:
	   *  - either still kept fixed if a parent [sub]sequence did the fixing and still
	   *    needs the page
	   *  - or unfixed if there is no parent [sub]sequence which needs the page anymore (aka:
	   *    the [sub]sequence which just requested the fix is the outer-most one that needed
	   *    the page in the current overall sequence of possibly nested [sub]sequences
	   */
	  struct page_ptr_bookkeeping
	  {
	    page_ptr_bookkeeping () = default;
	    ~page_ptr_bookkeeping ();

	    page_ptr_bookkeeping (const page_ptr_bookkeeping &) = delete;
	    page_ptr_bookkeeping (page_ptr_bookkeeping &&) = delete;

	    page_ptr_bookkeeping &operator= (const page_ptr_bookkeeping &) = delete;
	    page_ptr_bookkeeping &operator= (page_ptr_bookkeeping &&) = delete;

	    int fix_page (THREAD_ENTRY *thread_p, VPID vpid, LOG_RCVINDEX rcvindex, PAGE_PTR &page_ptr_out);
	    int unfix_page (THREAD_ENTRY *thread_p, VPID vpid);

#ifdef ATOMIC_REPL_PAGE_PTR_BOOKKEEPING_DUMP
	    void dump () const;
#endif

	    using page_ptr_info_map_type = std::map<VPID, page_ptr_info>;

	    page_ptr_info_map_type m_page_ptr_info_map;
	  };

	  using atomic_log_entry_vector_type = std::vector<atomic_log_entry>;

	private: // variables
	  /* the transaction this sequence belongs to; for logging/debugging purposes only */
	  TRANID m_trid;
	  /* The LSA of the log record which started this atomic sequence.
	   * It is used for comparison to see whether a sysop end operation can close an
	   * atomic replication sequence. */
	  LOG_LSA m_start_lsa;

	  log_rv_redo_context m_redo_context;
	  atomic_log_entry_vector_type m_log_vec;
	  page_ptr_bookkeeping m_page_ptr_bookkeeping;
      };

      using sequence_map_type = std::map<TRANID, atomic_log_sequence>;

#ifdef ATOMIC_REPL_PAGE_BELONGS_TO_SINGLE_ATOMIC_SEQUENCE_CHECK
      // check validity of atomic sequences
      // one page can only be accessed by one atomic sequence within one transaction
      // this check makes sense because, on active transaction server, there is no
      // notion of an "atomic" sequence and, hence, it is totally possible that
      // another transaction might access the same page
      using vpid_set_type = std::set<VPID>;
#endif

    private: // variables
      sequence_map_type m_sequences_map;

#ifdef ATOMIC_REPL_PAGE_BELONGS_TO_SINGLE_ATOMIC_SEQUENCE_CHECK
      std::map<TRANID, vpid_set_type> m_vpid_sets_map;
#endif
  };

  /*********************************************************************************************************
   * standalone functions declarations
   *********************************************************************************************************/

  int pgbuf_fix_or_ordered_fix (THREAD_ENTRY *thread_p, VPID vpid, LOG_RCVINDEX rcvindex,
				std::unique_ptr<PGBUF_WATCHER> &watcher_uptr, PAGE_PTR &page_ptr);
  void pgbuf_unfix_or_ordered_unfix (THREAD_ENTRY *thread_p, LOG_RCVINDEX rcvindex,
				     std::unique_ptr<PGBUF_WATCHER> &watcher_uptr, PAGE_PTR &page_ptr);

  /*********************************************************************************************************
   * template/inline implementations
   *********************************************************************************************************/

  template <typename T>
  void
  atomic_replication_helper::atomic_log_sequence::atomic_log_entry::apply_log_by_type (
	  THREAD_ENTRY *thread_p, log_rv_redo_context &redo_context, LOG_RECTYPE rectype) const
  {
    LOG_RCV rcv;
    assert (m_page_ptr != nullptr);
    rcv.pgptr = m_page_ptr;

    redo_context.m_reader.advance_when_does_not_fit (sizeof (T));
    const log_rv_redo_rec_info<T> record_info (m_lsa, rectype,
	redo_context.m_reader.reinterpret_copy_and_add_align<T> ());
    if (log_rv_check_redo_is_needed (rcv.pgptr, record_info.m_start_lsa, redo_context.m_end_redo_lsa))
      {
	rcv.reference_lsa = m_lsa;
	log_rv_redo_record_sync_apply (thread_p, redo_context, record_info, m_vpid, rcv);
      }
  }

  inline bool
  atomic_replication_helper::atomic_log_sequence::atomic_log_entry::is_control () const
  {
    return (m_rectype == LOG_START_ATOMIC_REPL ||
	    m_rectype == LOG_END_ATOMIC_REPL ||
	    m_rectype == LOG_SYSOP_ATOMIC_START ||
	    m_rectype == LOG_SYSOP_END ||
	    m_rectype == LOG_SYSOP_START_POSTPONE);
  }
}

#endif // _ATOMIC_REPLICATION_HELPER_HPP_<|MERGE_RESOLUTION|>--- conflicted
+++ resolved
@@ -49,21 +49,13 @@
    * - control log records are also added to the atomic sequence as atomic log entries
    *    and they help in deciding for more advanced scenarios (and provide for future extensions)
    * - in-between control records are the proper log records
-<<<<<<< HEAD
-   * - a new new control record is added to the sequence, all proper log records are applied and
-=======
    * - a new control record is added to the sequence, all proper log records are applied and
->>>>>>> 5123dc98
    *    the page handles are released (the bookkeeping implementation takes care of this)
    *
    * The following cases are covered by the implementation:
    *
-<<<<<<< HEAD
-   * 1. use transaction explicit atomic sequences
-=======
    * (1)
    *    user transaction, explicit atomic sequences
->>>>>>> 5123dc98
    *
    *    LOG_START_ATOMIC_REPL
    *        (undo|redo|undoredo|..)+
@@ -100,12 +92,8 @@
    *        LOG_SYSOP_END with LOG_SYSOP_END_LOGICAL_RUN_POSTPONE
    *    LOG_SYSOP_END with LOG_SYSOP_END_COMMIT
    *
-<<<<<<< HEAD
-   * 4. use transaction explicit atomic sequence "hosting" one or more sysop's; the first
-=======
    * (4)
    *    use transaction explicit atomic sequence "hosting" one or more sysop's; the first
->>>>>>> 5123dc98
    *    LOG_SYSOP_ATOMIC_START is actually two LOG_SYSOP_ATOMIC_START but there is an optimization
    *    in place to not add two consecutive log records of this type; special handling is
    *    implemented for this case
@@ -134,24 +122,14 @@
 
       // add a new log record as part of an already existing atomic replication
       // sequence (be it sysop or non-sysop)
-<<<<<<< HEAD
-      int append_log (THREAD_ENTRY *thread_p, TRANID tranid, LOG_LSA record_lsa,
-=======
       int append_log (THREAD_ENTRY *thread_p, TRANID tranid, LOG_LSA lsa,
->>>>>>> 5123dc98
 		      LOG_RCVINDEX rcvindex, VPID vpid);
 
       bool is_part_of_atomic_replication (TRANID tranid) const;
       bool all_log_entries_are_control (TRANID tranid) const;
-<<<<<<< HEAD
 
       LOG_LSA get_the_lowest_start_lsa () const;
 
-=======
-
-      LOG_LSA get_the_lowest_start_lsa () const;
-
->>>>>>> 5123dc98
       void append_control_log (
 	      THREAD_ENTRY *thread_p, TRANID trid, LOG_RECTYPE rectype, LOG_LSA lsa,
 	      const log_rv_redo_context &redo_context);
@@ -187,11 +165,7 @@
 	  // upon constructing a sequence
 	  void initialize (TRANID trid, LOG_LSA start_lsa);
 
-<<<<<<< HEAD
-	  int append_log (THREAD_ENTRY *thread_p, LOG_LSA record_lsa, LOG_RCVINDEX rcvindex, VPID vpid);
-=======
 	  int append_log (THREAD_ENTRY *thread_p, LOG_LSA lsa, LOG_RCVINDEX rcvindex, VPID vpid);
->>>>>>> 5123dc98
 
 	  void apply_and_unfix (THREAD_ENTRY *thread_p);
 
@@ -229,23 +203,14 @@
 	    void apply_log_by_type (THREAD_ENTRY *thread_p, log_rv_redo_context &redo_context,
 				    LOG_RECTYPE rectype) const;
 
-<<<<<<< HEAD
-	    bool is_control () const;
-=======
 	    inline bool is_control () const;
->>>>>>> 5123dc98
 
 	    void dump_to_buffer (char *&buf_ptr, int &buf_len) const;
 
 	    VPID m_vpid;
 	    LOG_RECTYPE m_rectype;
-<<<<<<< HEAD
-	    LOG_LSA m_record_lsa;
-	    LOG_RCVINDEX m_record_index;
-=======
 	    LOG_LSA m_lsa;
 	    LOG_RCVINDEX m_rcvindex;
->>>>>>> 5123dc98
 
 	    // only meaningful when dealing with a sysop end log record
 	    LOG_SYSOP_END_TYPE m_sysop_end_type;
