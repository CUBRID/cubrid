--- conflicted
+++ resolved
@@ -58,7 +58,7 @@
 #endif
 
     private:
-<<<<<<< HEAD
+
       class atomic_replication_sequence
       {
 	public:
@@ -77,27 +77,6 @@
 	  int add_atomic_replication_unit (THREAD_ENTRY *thread_p, log_lsa record_lsa, LOG_RCVINDEX rcvindex, VPID vpid);
 	private:
 	  void apply_all_log_redos (THREAD_ENTRY *thread_p);
-=======
-
-      class atomic_replication_sequence
-      {
-	public:
-	  atomic_replication_sequence () = default;
-
-	  atomic_replication_sequence (const atomic_replication_sequence &) = delete;
-	  atomic_replication_sequence (atomic_replication_sequence &&) = delete;
-
-	  ~atomic_replication_sequence () = default;
-
-	  atomic_replication_sequence &operator= (const atomic_replication_sequence &) = delete;
-	  atomic_replication_sequence &operator= (atomic_replication_sequence &&) = delete;
-
-	  void unfix_sequence (THREAD_ENTRY *thread_p);
-	private:
-	  template <typename T>
-	  int add_atomic_replication_unit (THREAD_ENTRY *thread_p, log_lsa record_lsa, LOG_RCVINDEX rcvindex, VPID vpid,
-					   log_rv_redo_context &redo_context, const log_rv_redo_rec_info<T> &record_info);
->>>>>>> 8f2d7629
 
 	  /*
 	   * Atomic replication unit holds the log record information necessary for recovery redo
@@ -108,11 +87,7 @@
 	      atomic_replication_unit () = delete;
 	      atomic_replication_unit (log_lsa lsa, VPID vpid, LOG_RCVINDEX rcvindex);
 
-<<<<<<< HEAD
 	      atomic_replication_unit (const atomic_replication_unit &) = default;
-=======
-	      atomic_replication_unit (const atomic_replication_unit &) = delete;
->>>>>>> 8f2d7629
 	      atomic_replication_unit (atomic_replication_unit &&) = delete;
 
 	      ~atomic_replication_unit ();
@@ -120,15 +95,9 @@
 	      atomic_replication_unit &operator= (const atomic_replication_unit &) = delete;
 	      atomic_replication_unit &operator= (atomic_replication_unit &&) = delete;
 
-<<<<<<< HEAD
 	      void apply_log_redo (THREAD_ENTRY *thread_p, log_rv_redo_context &redo_context);
 	      template <typename T>
 	      void apply_log_by_type (THREAD_ENTRY *thread_p, log_rv_redo_context &redo_context, LOG_RECTYPE rectype);
-=======
-	      template <typename T>
-	      void apply_log_redo (THREAD_ENTRY *thread_p, log_rv_redo_context &redo_context,
-				   const log_rv_redo_rec_info<T> &record_info);
->>>>>>> 8f2d7629
 	      int fix_page (THREAD_ENTRY *thread_p);
 	      void unfix_page (THREAD_ENTRY *thread_p);
 	      PAGE_PTR get_page_ptr ();
@@ -142,10 +111,7 @@
 	      LOG_RCVINDEX m_record_index;
 	  };
 
-<<<<<<< HEAD
 	  log_rv_redo_context m_redo_context;
-=======
->>>>>>> 8f2d7629
 	  using atomic_unit_vector = std::vector<atomic_replication_unit>;
 	  atomic_unit_vector m_units;
 	  using vpid_to_page_ptr_map = std::map<VPID, PAGE_PTR>;
