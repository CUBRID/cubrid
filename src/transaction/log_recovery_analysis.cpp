--- conflicted
+++ resolved
@@ -41,16 +41,11 @@
 static void log_rv_analysis_handle_fetch_page_fail (THREAD_ENTRY *thread_p, log_recovery_context &context,
     LOG_PAGE *log_page_p, const LOG_RECORD_HEADER *log_rec,
     const log_lsa &prev_lsa, const log_lsa &prev_prev_lsa);
-<<<<<<< HEAD
-static int log_rv_analysis_undo_redo (THREAD_ENTRY *thread_p, int tran_id, LOG_LSA *log_lsa, LOG_PAGE *log_page_p,
-				      LOG_RECTYPE log_type, bool is_mvcc);
-=======
 static int log_rv_analysis_undo_redo_internal (THREAD_ENTRY *thread_p, int tran_id, const LOG_LSA *log_lsa,
     LOG_TDES *&tdes);
 static int log_rv_analysis_undo_redo (THREAD_ENTRY *thread_p, int tran_id, const LOG_LSA *log_lsa);
 static int log_rv_analysis_mvcc_undo_redo (THREAD_ENTRY *thread_p, int tran_id, LOG_LSA *log_lsa, LOG_PAGE *log_page_p,
     LOG_RECTYPE log_type);
->>>>>>> 199ecc69
 static int log_rv_analysis_dummy_head_postpone (THREAD_ENTRY *thread_p, int tran_id, LOG_LSA *log_lsa);
 static int log_rv_analysis_postpone (THREAD_ENTRY *thread_p, int tran_id, LOG_LSA *log_lsa);
 static int log_rv_analysis_run_postpone (THREAD_ENTRY *thread_p, int tran_id, LOG_LSA *log_lsa,
@@ -565,12 +560,7 @@
 }
 
 static int
-<<<<<<< HEAD
-log_rv_analysis_undo_redo (THREAD_ENTRY *thread_p, int tran_id, LOG_LSA *log_lsa, LOG_PAGE *log_page_p,
-			   LOG_RECTYPE log_type, bool is_mvcc)
-=======
 log_rv_analysis_undo_redo_internal (THREAD_ENTRY *thread_p, int tran_id, const LOG_LSA *log_lsa, LOG_TDES *&tdes)
->>>>>>> 199ecc69
 {
   assert (tdes == nullptr);
 
@@ -628,66 +618,7 @@
   int error_code = log_rv_analysis_undo_redo_internal (thread_p, tran_id, log_lsa, tdes);
   if (error_code != NO_ERROR)
     {
-<<<<<<< HEAD
-      tdes->last_mvcc_lsa = *log_lsa;
-
-      // assign transaction mvccid from log record to transaction descriptor
-      assert (log_page_p != nullptr);
-
-      // move read pointer past the log header which is actually read upper in the stack
-      _er_log_debug (ARG_FILE_LINE, "crsdbg: an_mvcc_complete 01 trid = %d log_lsa = %lld|%d\n",
-		     tran_id, LSA_AS_ARGS (log_lsa));
-      LOG_READ_ADD_ALIGN (thread_p, sizeof (LOG_RECORD_HEADER), log_lsa, log_page_p);
-      _er_log_debug (ARG_FILE_LINE, "crsdbg: an_mvcc_complete 02 trid = %d log_lsa = %lld|%d\n",
-		     tran_id, LSA_AS_ARGS (log_lsa));
-      switch (log_type)
-	{
-	case LOG_MVCC_UNDOREDO_DATA:
-	case LOG_MVCC_DIFF_UNDOREDO_DATA:
-	{
-	  // align to read the specific record info
-	  LOG_READ_ADVANCE_WHEN_DOESNT_FIT (thread_p, sizeof (LOG_REC_MVCC_UNDOREDO), log_lsa, log_page_p);
-	  _er_log_debug (ARG_FILE_LINE, "crsdbg: an_mvcc_complete 03 trid = %d log_lsa = %lld|%d\n",
-			 tran_id, LSA_AS_ARGS (log_lsa));
-	  const LOG_REC_MVCC_UNDOREDO *const log_rec
-	    = (const LOG_REC_MVCC_UNDOREDO *) ((char *)log_page_p->area + log_lsa->offset);
-	  tdes->mvccinfo.id = log_rec->mvccid;
-	  _er_log_debug (ARG_FILE_LINE, "crsdbg: an_mvcc_complete trid = %d mvccid = %llu last_mvcc_lsa = %lld|%d\n",
-			 tran_id, (unsigned long long)log_rec->mvccid, LSA_AS_ARGS (&tdes->last_mvcc_lsa));
-	  break;
-	}
-	case LOG_MVCC_UNDO_DATA:
-	{
-	  // align to read the specific record info
-	  LOG_READ_ADVANCE_WHEN_DOESNT_FIT (thread_p, sizeof (LOG_REC_MVCC_UNDO), log_lsa, log_page_p);
-	  _er_log_debug (ARG_FILE_LINE, "crsdbg: an_mvcc_complete 04 trid = %d log_lsa = %lld|%d\n",
-			 tran_id, LSA_AS_ARGS (log_lsa));
-	  const LOG_REC_MVCC_UNDO *const log_rec
-	    = (const LOG_REC_MVCC_UNDO *) ((char *)log_page_p->area + log_lsa->offset);
-	  tdes->mvccinfo.id = log_rec->mvccid;
-	  _er_log_debug (ARG_FILE_LINE, "crsdbg: an_mvcc_complete trid = %d mvccid = %llu last_mvcc_lsa = %lld|%d\n",
-			 tran_id, (unsigned long long)log_rec->mvccid, LSA_AS_ARGS (&tdes->last_mvcc_lsa));
-	  break;
-	}
-	case LOG_MVCC_REDO_DATA:
-	{
-	  // align to read the specific record info
-	  LOG_READ_ADVANCE_WHEN_DOESNT_FIT (thread_p, sizeof (LOG_REC_MVCC_REDO), log_lsa, log_page_p);
-	  _er_log_debug (ARG_FILE_LINE, "crsdbg: an_mvcc_complete 05 trid = %d log_lsa = %lld|%d\n",
-			 tran_id, LSA_AS_ARGS (log_lsa));
-	  const LOG_REC_MVCC_REDO *const log_rec
-	    = (const LOG_REC_MVCC_REDO *) ((char *)log_page_p->area + log_lsa->offset);
-	  tdes->mvccinfo.id = log_rec->mvccid;
-	  _er_log_debug (ARG_FILE_LINE, "crsdbg: an_mvcc_complete trid = %d mvccid = %llu last_mvcc_lsa = %lld|%d\n",
-			 tran_id, (unsigned long long)log_rec->mvccid, LSA_AS_ARGS (&tdes->last_mvcc_lsa));
-	  break;
-	}
-	default:
-	  assert ("other log record not expected to have mvccid" == nullptr);
-	}
-=======
       return error_code;
->>>>>>> 199ecc69
     }
   assert (tdes != nullptr);
 
@@ -1196,26 +1127,10 @@
       // The transaction has been fully completed. Therefore, it was not active at the time of the crash.
       if (tran_index != NULL_TRAN_INDEX)
 	{
-<<<<<<< HEAD
-	  // newer quick fix on top of older quick fix: mark the mvccid as completed
-	  LOG_TDES *const tdes = LOG_FIND_TDES (tran_index);
-	  if (is_passive_transaction_server ())
-	    {
-	      if (MVCCID_IS_VALID (tdes->mvccinfo.id))
-		{
-		  log_Gl.mvcc_table.complete_mvcc (tran_index, tdes->mvccinfo.id, true);
-		}
-	      else
-		{
-		  assert (LSA_ISNULL (&tdes->last_mvcc_lsa));
-		}
-	    }
-=======
 	  LOG_TDES *const tdes = LOG_FIND_TDES (tran_index);
 	  // newer quick fix on top of older quick fix: mark the mvccid as completed
 	  log_rv_analysis_complete_mvccid (tran_index, tdes);
 
->>>>>>> 199ecc69
 	  // quick fix: reset mvccid.
 	  tdes->mvccinfo.id = MVCCID_NULL;
 	  logtb_free_tran_index (thread_p, tran_index);
@@ -1263,26 +1178,10 @@
       // Transaction is completed.
       if (tran_index != NULL_TRAN_INDEX)
 	{
-<<<<<<< HEAD
-	  // newer quick fix on top of older quick fix: mark the mvccid as completed
-	  LOG_TDES *const tdes = LOG_FIND_TDES (tran_index);
-	  if (is_passive_transaction_server ())
-	    {
-	      if (MVCCID_IS_VALID (tdes->mvccinfo.id))
-		{
-		  log_Gl.mvcc_table.complete_mvcc (tran_index, tdes->mvccinfo.id, true);
-		}
-	      else
-		{
-		  assert (LSA_ISNULL (&tdes->last_mvcc_lsa));
-		}
-	    }
-=======
 	  LOG_TDES *const tdes = LOG_FIND_TDES (tran_index);
 	  // newer quick fix on top of older quick fix: mark the mvccid as completed
 	  log_rv_analysis_complete_mvccid (tran_index, tdes);
 
->>>>>>> 199ecc69
 	  // quick fix: reset mvccid.
 	  tdes->mvccinfo.id = MVCCID_NULL;
 	  logtb_free_tran_index (thread_p, tran_index);
@@ -1862,23 +1761,14 @@
     case LOG_MVCC_DIFF_UNDOREDO_DATA:
     case LOG_MVCC_UNDO_DATA:
     case LOG_MVCC_REDO_DATA:
-<<<<<<< HEAD
-      (void) log_rv_analysis_undo_redo (thread_p, tran_id, log_lsa, log_page_p, log_type, true);
-=======
       (void) log_rv_analysis_mvcc_undo_redo (thread_p, tran_id, log_lsa, log_page_p, log_type);
->>>>>>> 199ecc69
       break;
     case LOG_UNDOREDO_DATA:
     case LOG_DIFF_UNDOREDO_DATA:
     case LOG_UNDO_DATA:
     case LOG_REDO_DATA:
     case LOG_DBEXTERN_REDO_DATA:
-<<<<<<< HEAD
-      // sentinel value for log record type passes as an invalid value
-      (void) log_rv_analysis_undo_redo (thread_p, tran_id, log_lsa, nullptr, LOG_SMALLER_LOGREC_TYPE, false);
-=======
       (void) log_rv_analysis_undo_redo (thread_p, tran_id, log_lsa);
->>>>>>> 199ecc69
       break;
 
     case LOG_DUMMY_HEAD_POSTPONE:
