/*
 * Copyright 2008 Search Solution Corporation
 * Copyright 2016 CUBRID Corporation
 *
 *  Licensed under the Apache License, Version 2.0 (the "License");
 *  you may not use this file except in compliance with the License.
 *  You may obtain a copy of the License at
 *
 *      http://www.apache.org/licenses/LICENSE-2.0
 *
 *  Unless required by applicable law or agreed to in writing, software
 *  distributed under the License is distributed on an "AS IS" BASIS,
 *  WITHOUT WARRANTIES OR CONDITIONS OF ANY KIND, either express or implied.
 *  See the License for the specific language governing permissions and
 *  limitations under the License.
 *
 */

/*
 * log_page_buffer.c -
 */

#ident "$Id$"

#include "config.h"

#include <cstring>
#include <filesystem>
#include <stdio.h>
#include <stddef.h>
#include <stdlib.h>
#include <stdarg.h>
#include <string.h>
#include <time.h>
#include <limits.h>
#include <sys/stat.h>
#include <sys/types.h>
#if defined(WINDOWS)
#include <io.h>
#else /* !WINDOWS */
#include <unistd.h>
#endif /* !WINDOWS */
#include <stdarg.h>

#if defined(SOLARIS)
#include <netdb.h>
#endif /* SOLARIS */

#if !defined(WINDOWS)
#include <sys/param.h>
#include <fcntl.h>
#endif /* WINDOWS */

#include <assert.h>

#include "porting.h"
#include "porting_inline.hpp"
#include "connection_defs.h"
#include "language_support.h"
#include "log_append.hpp"
#include "log_checkpoint_info.hpp"
#include "log_comm.h"
#include "log_impl.h"
#include "log_lsa.hpp"
#include "log_manager.h"
#include "log_volids.hpp"
#include "log_writer.h"
#include "lock_manager.h"
#include "log_replication.hpp"
#include "log_system_tran.hpp"
#include "boot_sr.h"
#if !defined(SERVER_MODE)
#include "boot_cl.h"
#else /* !SERVER_MODE */
#include "connection_defs.h"
#include "connection_sr.h"
#endif
#include "active_tran_server.hpp"
#include "page_broker.hpp"
#include "tran_page_requests.hpp"
#include "critical_section.h"
#include "page_buffer.h"
#include "page_server.hpp"
#include "scope_exit.hpp"
#include "double_write_buffer.h"
#include "file_io.h"
#include "disk_manager.h"
#include "error_manager.h"
#include "xserver_interface.h"
#include "perf_monitor.h"
#if defined (SERVER_MODE)
#include "page_server.hpp"
#endif
#include "server_type.hpp"
#include "storage_common.h"
#include "system_parameter.h"
#include "memory_alloc.h"
#include "memory_hash.h"
#include "release_string.h"
#include "message_catalog.h"
#include "msgcat_set_log.hpp"
#include "environment_variable.h"
#include "util_func.h"
#include "errno.h"
#if defined(WINDOWS)
#include "wintcp.h"
#include "connection_error.h"
#else /* WINDOWS */
#include "tcp.h"
#endif /* WINDOWS */
#include "db.h"			/* for db_Connect_status */
#include "log_compress.h"
#include "event_log.h"
#include "tsc_timer.h"
#include "vacuum.h"
#include "thread_entry.hpp"
#include "thread_manager.hpp"
#include "crypt_opfunc.h"
#include "object_representation.h"

#if !defined(SERVER_MODE)
#define pthread_mutex_init(a, b)
#define pthread_mutex_destroy(a)
#define pthread_mutex_lock(a)	0
#define pthread_mutex_unlock(a)
static int rv;
#undef  COND_INIT
#define COND_INIT(a)
#undef  COND_BROADCAST
#define COND_BROADCAST(a)
#undef  COND_DESTROY
#define COND_DESTROY(a)
#endif /* !SERVER_MODE */

#define logpb_log(...) if (logpb_Logging) _er_log_debug (ARG_FILE_LINE, "LOGPB: " __VA_ARGS__)
#define log_archive_er_log(...) \
  if (prm_get_bool_value (PRM_ID_DEBUG_LOG_ARCHIVES)) _er_log_debug (ARG_FILE_LINE, __VA_ARGS__)

#define LOGPB_FIND_BUFPTR(bufid) &log_Pb.buffers[(bufid)]


/* PAGES OF ACTIVE LOG PORTION */
#define LOGPB_HEADER_PAGE_ID             (-9LL)	/* The first log page in the infinite log sequence. It is always kept
						 * on the active portion of the log. Log records are not stored on this
						 * page. This page is backed up in all archive logs */
#define LOGPB_NEXT_ARCHIVE_PAGE_ID    (log_Gl.hdr.nxarv_pageid)
#define LOGPB_FIRST_ACTIVE_PAGE_ID    (log_Gl.hdr.fpageid)
#define LOGPB_LAST_ACTIVE_PAGE_ID     (log_Gl.hdr.nxarv_pageid + log_Gl.hdr.npages - 1)
#define LOGPB_ACTIVE_NPAGES           (log_Gl.hdr.npages)

/*
 * TRANSLATING LOGICAL LOG PAGES (I.E., PAGES IN THE INFINITE LOG) TO PHYSICAL
 * PAGES IN THE CURRENT LOG FILE
 */
#define LOGPB_PHYSICAL_HEADER_PAGE_ID    0

#define LOGPB_IS_FIRST_PHYSICAL_PAGE(pageid) (logpb_to_physical_pageid(pageid) == 1)

/* ARCHIVE LOG PAGES */
inline bool
LOGPB_IS_ARCHIVE_PAGE (LOG_PAGEID pageid)
{
  assert (!is_tran_server_with_remote_storage ());
  return pageid != LOGPB_HEADER_PAGE_ID && pageid < LOGPB_NEXT_ARCHIVE_PAGE_ID;
}

inline bool
LOGPB_AT_NEXT_ARCHIVE_PAGE_ID (LOG_PAGEID pageid)
{
  return logpb_to_physical_pageid (pageid) == log_Gl.hdr.nxarv_phy_pageid;
}

#define ARV_PAGE_INFO_TABLE_SIZE    256

#define LOG_LAST_APPEND_PTR() ((char *) log_Gl.append.log_pgptr->area + LOGAREA_SIZE)

#define LOG_APPEND_ALIGN(thread_p, current_setdirty) \
  do { \
    if ((current_setdirty) == LOG_SET_DIRTY) \
      { \
        logpb_set_dirty ((thread_p), log_Gl.append.log_pgptr); \
      } \
    log_Gl.hdr.append_lsa.offset = DB_ALIGN (log_Gl.hdr.append_lsa.offset, DOUBLE_ALIGNMENT); \
    if (log_Gl.hdr.append_lsa.offset >= (int) LOGAREA_SIZE) \
      { \
        logpb_next_append_page((thread_p), LOG_DONT_SET_DIRTY); \
      } \
  } while (0)

#define LOG_APPEND_ADVANCE_WHEN_DOESNOT_FIT(thread_p, length) \
  do { \
    if (log_Gl.hdr.append_lsa.offset + (int) (length) >= (int) LOGAREA_SIZE) \
      { \
        logpb_next_append_page ((thread_p), LOG_DONT_SET_DIRTY); \
      } \
  } while (0)

#define LOG_APPEND_SETDIRTY_ADD_ALIGN(thread_p, add) \
  do { \
    log_Gl.hdr.append_lsa.offset += (add); \
    LOG_APPEND_ALIGN ((thread_p), LOG_SET_DIRTY); \
  } while (0)

/* LOG BUFFER STRUCTURE */

typedef struct log_buffer LOG_BUFFER;
struct log_buffer
{
  volatile LOG_PAGEID pageid;	/* Logical page of the log. (Page identifier of the infinite log) */
  volatile LOG_PHY_PAGEID phy_pageid;	/* Physical pageid for the active log portion */
  bool dirty;			/* Is page dirty */
  LOG_PAGE *logpage;		/* The actual buffered log page */
};

/* Status for append record status during logpb_flush_all_append_pages.
 * In normal conditions, only two statuses are used:
 * - LOGPB_APPENDREC_IN_PROGRESS (set when append record is started)
 * - LOGPB_APPENDREC_SUCCESS (set when append record is ended).
 *
 * If a log record append is not ended during flush, then we'll transition the states in the following order:
 * - LOGPB_APPENDREC_IN_PROGRESS => LOGPB_APPENDREC_PARTIAL_FLUSHED_END_OF_LOG
 *   prev_lsa record is overwritten with end of log record and flushed to disk.
 * - LOGPB_APPENDREC_PARTIAL_FLUSHED_END_OF_LOG => LOGPB_APPENDREC_PARTIAL_ENDED
 *   incomplete log record is now completely appended. logpb_flush_all_append_pages is called again.
 * - LOGPB_APPENDREC_PARTIAL_ENDED => LOGPB_APPENDREC_PARTIAL_FLUSHED_ORIGINAL
 *   at the end of last flush, the prev_lsa record is restored and its page is flushed again to disk.
 * - LOGPB_APPENDREC_PARTIAL_FLUSHED_ORIGINAL => LOGPB_APPENDREC_SUCCESS
 *   set the normal state of log record successful append.
 */
typedef enum
{
  LOGPB_APPENDREC_IN_PROGRESS,	/* append record started */

  /* only for partial appended record flush: */
  LOGPB_APPENDREC_PARTIAL_FLUSHED_END_OF_LOG,	/* when flush is forced and record is not fully appended, it is
						 * replaced with end of log and its header page is flushed. */
  LOGPB_APPENDREC_PARTIAL_ENDED,	/* all record has been successfully appended */
  LOGPB_APPENDREC_PARTIAL_FLUSHED_ORIGINAL,	/* original header page is flushed */

  LOGPB_APPENDREC_SUCCESS	/* finished appending record (in a stable way) */
} LOGPB_APPENDREC_STATUS;

/* used to handle records partially written when logpb_flush_all_append_pages is forced */
typedef struct logpb_partial_append LOGPB_PARTIAL_APPEND;
struct logpb_partial_append
{
  LOGPB_APPENDREC_STATUS status;

  char buffer_log_page[IO_MAX_PAGE_SIZE + MAX_ALIGNMENT];
  LOG_PAGE *log_page_record_header;
  LOG_RECORD_HEADER original_record_header;
  LOG_RECORD_HEADER *record_header_p;
};

/* Global structure to trantable, log buffer pool, etc   */
typedef struct log_pb_global_data LOG_PB_GLOBAL_DATA;
struct log_pb_global_data
{
  LOG_BUFFER *buffers;		/* Log buffer pool */
  LOG_PAGE *pages_area;
  LOG_BUFFER header_buffer;
  LOG_PAGE *header_page;
  int num_buffers;		/* Number of log buffers */

  LOGPB_PARTIAL_APPEND partial_append;
};

typedef struct arv_page_info
{
  int arv_num;
  LOG_PAGEID start_pageid;
  LOG_PAGEID end_pageid;
} ARV_PAGE_INFO;

typedef struct
{
  ARV_PAGE_INFO page_info[ARV_PAGE_INFO_TABLE_SIZE];
  int rear;
  int item_count;
} ARV_LOG_PAGE_INFO_TABLE;


#define LOG_MAX_LOGINFO_LINE (PATH_MAX * 4)

/* skip prompting for archive log location */
#if defined(SERVER_MODE)
int log_default_input_for_archive_log_location = 0;
#else
int log_default_input_for_archive_log_location = -1;
#endif

LOG_PB_GLOBAL_DATA log_Pb;

LOG_LOGGING_STAT log_Stat;
static ARV_LOG_PAGE_INFO_TABLE logpb_Arv_page_info_table;

static bool logpb_Initialized = false;
static bool logpb_Logging = false;

/*
 * Functions
 */

static LOG_PAGE *logpb_locate_page (THREAD_ENTRY * thread_p, LOG_PAGEID pageid, PAGE_FETCH_MODE fetch_mode);
static bool logpb_is_dirty (THREAD_ENTRY * thread_p, LOG_PAGE * log_pgptr);
#if !defined(NDEBUG)
static bool logpb_is_any_dirty (THREAD_ENTRY * thread_p);
#endif /* !NDEBUG */
#if defined(CUBRID_DEBUG)
static bool logpb_is_any_fix (THREAD_ENTRY * thread_p);
#endif /* CUBRID_DEBUG */
static void logpb_dump_information (FILE * out_fp);
static void logpb_dump_to_flush_page (FILE * out_fp);
static void logpb_dump_pages (FILE * out_fp);
static void logpb_initialize_backup_info (LOG_HEADER * loghdr);
static void logpb_fetch_header_with_buffer (THREAD_ENTRY * thread_p, LOG_HEADER * hdr, LOG_PAGE * log_pgptr);
static LOG_PAGE **logpb_writev_append_pages (THREAD_ENTRY * thread_p, LOG_PAGE ** to_flush, DKNPAGES npages);
static int logpb_get_guess_archive_num (THREAD_ENTRY * thread_p, LOG_PAGEID pageid);
static void logpb_set_unavailable_archive (THREAD_ENTRY * thread_p, int arv_num);
static void logpb_dismount_log_archive (THREAD_ENTRY * thread_p);
static bool logpb_is_archive_available (THREAD_ENTRY * thread_p, int arv_num);
static void logpb_archive_active_log (THREAD_ENTRY * thread_p);
#if defined (SERVER_MODE)
static void logpb_verify_page_read (LOG_PAGEID pageid, const LOG_PAGE * left_log_pgptr,
				    const LOG_PAGE * rite_log_pgptr);
#endif /* SERVER_MODE */
static int logpb_read_page_from_file (THREAD_ENTRY * thread_p, LOG_PAGEID pageid, LOG_CS_ACCESS_MODE access_mode,
				      LOG_PAGE * log_pgptr);
static int logpb_remove_archive_logs_internal (THREAD_ENTRY * thread_p, int first, int last, const char *info_reason);
static void logpb_append_archives_removed_to_log_info (int first, int last, const char *info_reason);
static int logpb_verify_length (const char *db_fullname, const char *log_path, const char *log_prefix);
static int logpb_backup_for_volume (THREAD_ENTRY * thread_p, VOLID volid, LOG_LSA * chkpt_lsa,
				    FILEIO_BACKUP_SESSION * session, bool only_updated);
static int logpb_update_backup_volume_info (const char *bkupinfo_file_name);
static int logpb_start_where_path (const char *to_db_fullname, const char *toext_path, const char **toext_name,
				   char **ext_path, char **alloc_extpath, const char *fileof_vols_and_wherepaths,
				   FILE ** where_paths_fp);
static int logpb_next_where_path (const char *to_db_fullname, const char *toext_path, const char *ext_name,
				  char *ext_path, const char *fileof_vols_and_wherepaths, FILE * where_paths_fp,
				  int num_perm_vols, VOLID volid, char *from_volname, char *to_volname);
static int logpb_copy_volume (THREAD_ENTRY * thread_p, VOLID from_volid, const char *tonew_volname, INT64 * db_creation,
			      LOG_LSA * vol_chkpt_lsa);
static bool logpb_check_if_exists (const char *fname, char *first_vol);
#if defined(SERVER_MODE)
static int logpb_backup_needed_archive_logs (THREAD_ENTRY * thread_p, FILEIO_BACKUP_SESSION * session,
					     int first_arv_num, int last_arv_num);
#endif /* SERVER_MODE */
static bool logpb_remote_ask_user_before_delete_volumes (THREAD_ENTRY * thread_p, const char *volpath);
static int logpb_initialize_flush_info (void);
static void logpb_finalize_flush_info (void);
static void logpb_finalize_writer_info (void);
static void logpb_dump_log_header (FILE * outfp);
static void logpb_dump_parameter (FILE * outfp);
static void logpb_dump_runtime (FILE * outfp);
static void logpb_initialize_log_buffer (LOG_BUFFER * log_buffer_p, LOG_PAGE * log_pg);

static int logpb_check_stop_at_time (FILEIO_BACKUP_SESSION * session, time_t stop_at, time_t backup_time);
static void logpb_write_toflush_pages_to_archive (THREAD_ENTRY * thread_p);
static int logpb_add_archive_page_info (THREAD_ENTRY * thread_p, int arv_num, LOG_PAGEID start_page,
					LOG_PAGEID end_page);
static int logpb_get_archive_num_from_info_table (THREAD_ENTRY * thread_p, LOG_PAGEID page_id);

static int logpb_flush_all_append_pages (THREAD_ENTRY * thread_p);
static int logpb_write_append_pages_to_disk (THREAD_ENTRY * thread_p);
static void logpb_skip_flush_append_pages ();
static int logpb_append_next_record (THREAD_ENTRY * thread_p, LOG_PRIOR_NODE * ndoe);

static void logpb_start_append (THREAD_ENTRY * thread_p, LOG_RECORD_HEADER * header);
static void logpb_end_append (THREAD_ENTRY * thread_p, LOG_RECORD_HEADER * header);
static void logpb_append_data (THREAD_ENTRY * thread_p, int length, const char *data);
static void logpb_append_crumbs (THREAD_ENTRY * thread_p, int num_crumbs, const LOG_CRUMB * crumbs);
static void logpb_next_append_page (THREAD_ENTRY * thread_p, LOG_SETDIRTY current_setdirty);
static LOG_PRIOR_NODE *prior_lsa_remove_prior_list (THREAD_ENTRY * thread_p);
static int logpb_append_prior_lsa_list (THREAD_ENTRY * thread_p, LOG_PRIOR_NODE * list);
static int logpb_copy_page (THREAD_ENTRY * thread_p, LOG_PAGEID pageid, LOG_CS_ACCESS_MODE access_mode,
			    LOG_PAGE * log_pgptr);
static void request_log_page_from_page_server (LOG_PAGEID log_pageid);

static void logpb_fatal_error_internal (THREAD_ENTRY * thread_p, bool log_exit, bool need_flush, const char *file_name,
					const int lineno, const char *fmt, va_list ap);

static int logpb_copy_log_header (THREAD_ENTRY * thread_p, LOG_HEADER * to_hdr, const LOG_HEADER * from_hdr);
STATIC_INLINE LOG_BUFFER *logpb_get_log_buffer (LOG_PAGE * log_pg) __attribute__ ((ALWAYS_INLINE));
STATIC_INLINE int logpb_get_log_buffer_index (LOG_PAGEID log_pageid) __attribute__ ((ALWAYS_INLINE));
static int logpb_fetch_header_from_page_server (LOG_HEADER * hdr, LOG_PAGE * log_pgptr);
static int logpb_fetch_header_from_file_or_page_server (THREAD_ENTRY * thread_p, const char *db_fullname,
							const char *logpath, const char *prefix_logname,
							LOG_HEADER * hdr);
<<<<<<< HEAD
static void logpb_fill_or_reset_header_parameters (const struct log_header *hdr, PGLENGTH & io_page_size,
						   PGLENGTH & log_page_size, INT64 & creation_time,
						   float &db_compatibility, int &db_charset);
=======
static void logpb_fill_header_parameters (const log_header & hdr, PGLENGTH & io_page_size,
					  PGLENGTH & log_page_size, INT64 & creation_time, float &db_compatibility,
					  int &db_charset);
static void logpb_reset_header_parameters (PGLENGTH & io_page_size, PGLENGTH & log_page_size, INT64 & creation_time,
					   float &db_compatibility, int &db_charset);
>>>>>>> 73ac267e
static int logpb_compute_page_checksum (const LOG_PAGE * log_pgptr);

static bool logpb_is_log_active_from_backup_useful (THREAD_ENTRY * thread_p, const char *active_log_path,
						    const char *db_full_name);
static int logpb_peek_header_of_active_log_from_backup (THREAD_ENTRY * thread_p, const char *active_log_path,
							LOG_HEADER * hdr);
static void logpb_delete_metainfo_files_internal (THREAD_ENTRY * thread_p, const char *logpath,
						  const char *prefix_logname);
#if defined (SERVER_MODE)
static void logpb_send_flushed_lsa_to_ats ();
#endif // SERVER_MODE

/*
 * FUNCTIONS RELATED TO LOG BUFFERING
 *
 */

/*
 * logpb_get_log_buffer_index - get the current index in the log buffer
 * return: index number
 * log_pageid (in) : the pageid number
 */
STATIC_INLINE int
logpb_get_log_buffer_index (LOG_PAGEID log_pageid)
{
  return log_pageid % log_Pb.num_buffers;
}

/*
 * logpb_get_log_buffer - get the buffer from the log page
 * return: the coresponding buffer
 * log_pg (in) : the log page
 * NOTE: the function finds the index of the log page and returns
 * the coresponding buffer
 */
STATIC_INLINE LOG_BUFFER *
logpb_get_log_buffer (LOG_PAGE * log_pg)
{
  int index;

  if (log_pg == log_Pb.header_page)
    {
      return &log_Pb.header_buffer;
    }

  assert ((UINT64) ((char *) log_pg - (char *) log_Pb.pages_area) / LOG_PAGESIZE < INT_MAX);
  index = (int) ((UINT64) ((char *) log_pg - (char *) log_Pb.pages_area) / LOG_PAGESIZE);

  /* Safe guard: index is valid. */
  assert (index >= 0 && index < log_Pb.num_buffers);
  /* Safe guard: log_pg is correctly aligned. */
  assert ((char *) log_Pb.pages_area + (UINT64) LOG_PAGESIZE * index == (char *) log_pg);

  return &log_Pb.buffers[index];
}

/*
 * logpb_initialize_log_buffer -
 *
 * return: nothing
 *
 *   log_buffer_p(in/oiut):
 *
 * NOTE:
 *
 */
static void
logpb_initialize_log_buffer (LOG_BUFFER * log_buffer_p, LOG_PAGE * log_pg)
{
  log_buffer_p->pageid = NULL_PAGEID;
  log_buffer_p->phy_pageid = NULL_PAGEID;
  log_buffer_p->dirty = false;
  log_buffer_p->logpage = log_pg;
  log_buffer_p->logpage->hdr.logical_pageid = NULL_PAGEID;
  log_buffer_p->logpage->hdr.offset = NULL_OFFSET;
  log_buffer_p->logpage->hdr.flags = 0;
}

/*
 * logpb_compute_page_checksum - Computes log page checksum.
 *
 *   Note: Currently CRC32 is used as checksum.
 *   Note: any changes to this requires changes to logwr_check_page_checksum
 */
static int
logpb_compute_page_checksum (const LOG_PAGE * log_pgptr)
{
  int saved_checksum_crc32;
  const int block_size = 4096;
  const int max_num_pages = IO_MAX_PAGE_SIZE / block_size;
  const int sample_nbytes = 16;
  int sampling_offset;
  char buf[max_num_pages * sample_nbytes * 2];
  const int num_pages = LOG_PAGESIZE / block_size;
  const size_t sizeof_buf = num_pages * sample_nbytes * 2;
  int checksum_crc32;

  assert (log_pgptr != NULL);

  // The checksum value itself must be stripped to compute a new checksum.
  // Strip the const from log_page. The initial value will be restored.
  // *INDENT-OFF*
  LOG_PAGE *nonconst_log_pgptr = const_cast<LOG_PAGE *> (log_pgptr);
  // *INDENT-ON*

  /* Save the old page checksum. */
  saved_checksum_crc32 = log_pgptr->hdr.checksum;

  /* Resets checksum to not affect the new computation. */
  nonconst_log_pgptr->hdr.checksum = 0;

  char *p = buf;
  for (int i = 0; i < num_pages; i++)
    {
      // first
      sampling_offset = (i * block_size);
      memcpy (p, ((char *) log_pgptr) + sampling_offset, sample_nbytes);
      p += sample_nbytes;

      // last
      sampling_offset = (i * block_size) + (block_size - sample_nbytes);
      memcpy (p, ((char *) log_pgptr) + sampling_offset, sample_nbytes);
      p += sample_nbytes;
    }

  crypt_crc32 ((char *) buf, (int) sizeof_buf, &checksum_crc32);

  /* Restores the saved checksum */
  nonconst_log_pgptr->hdr.checksum = saved_checksum_crc32;

  return checksum_crc32;
}

/*
 * logpb_set_page_checksum - Set log page checksum.
 *
 *   Note: Currently CRC32 is used as checksum.
 */
void
logpb_set_page_checksum (LOG_PAGE * log_pgptr)
{
  assert (log_pgptr != NULL);

  /* Computes the page checksum. */
  const int checksum_crc32 = logpb_compute_page_checksum (log_pgptr);

  log_pgptr->hdr.checksum = checksum_crc32;
  logpb_log ("logpb_set_page_checksum: log page %lld has checksum = %d\n",
	     (long long int) log_pgptr->hdr.logical_pageid, checksum_crc32);
}

/*
 * logpb_page_has_valid_checksum - Check whether the log page checksum is valid.
 */
bool
logpb_page_has_valid_checksum (const LOG_PAGE * log_pgptr)
{
  assert (log_pgptr != NULL);

  const int checksum_crc32 = logpb_compute_page_checksum (log_pgptr);
  const bool ret = (checksum_crc32 == log_pgptr->hdr.checksum);
  if (ret == false)
    {
      logpb_log ("logpb_page_has_valid_checksum: log page %lld has checksum = %d, computed checksum = %d\n",
		 (long long int) log_pgptr->hdr.logical_pageid, log_pgptr->hdr.checksum, checksum_crc32);
    }
  return ret;
}

/*
 * logpb_initialize_pool - Initialize the log buffer pool
 *
 * return: NO_ERROR if all OK, ER_ status otherwise
 *
 * NOTE:Initialize the log buffer pool. All resident pages are invalidated.
 */
int
logpb_initialize_pool (THREAD_ENTRY * thread_p)
{
  int error_code = NO_ERROR;
  int i;
  LOG_GROUP_COMMIT_INFO *group_commit_info = &log_Gl.group_commit_info;
  LOGWR_INFO *writer_info = log_Gl.writer_info;
  size_t size;

  assert (LOG_CS_OWN_WRITE_MODE (thread_p));

  log_append_init_zip ();

  if (logpb_Initialized == true)
    {
      logpb_finalize_pool (thread_p);
    }

  assert (log_Pb.pages_area == NULL);
  assert (logpb_Initialized == false);

  logpb_Logging = prm_get_bool_value (PRM_ID_LOGPB_LOGGING_DEBUG);

  /*
   * Create an area to keep the number of desired buffers
   */
  log_Pb.num_buffers = prm_get_integer_value (PRM_ID_LOG_NBUFFERS);

  /* allocate a pointer array to point to each buffer */
  size = ((size_t) log_Pb.num_buffers * sizeof (*log_Pb.buffers));
  log_Pb.buffers = (LOG_BUFFER *) malloc (size);
  if (log_Pb.buffers == NULL)
    {
      er_set (ER_ERROR_SEVERITY, ARG_FILE_LINE, ER_OUT_OF_VIRTUAL_MEMORY, 1, size);
      return ER_OUT_OF_VIRTUAL_MEMORY;
    }

  size = ((size_t) log_Pb.num_buffers * (LOG_PAGESIZE));
  log_Pb.pages_area = (LOG_PAGE *) malloc (size);
  if (log_Pb.pages_area == NULL)
    {
      free_and_init (log_Pb.buffers);
      er_set (ER_ERROR_SEVERITY, ARG_FILE_LINE, ER_OUT_OF_VIRTUAL_MEMORY, 1, size);
      return ER_OUT_OF_VIRTUAL_MEMORY;
    }

  /* Initialize every new buffer */
  memset (log_Pb.pages_area, LOG_PAGE_INIT_VALUE, size);
  for (i = 0; i < log_Pb.num_buffers; i++)
    {
      logpb_initialize_log_buffer (&log_Pb.buffers[i],
				   (LOG_PAGE *) ((char *) log_Pb.pages_area + (UINT64) i * (LOG_PAGESIZE)));
    }

  size = LOG_PAGESIZE;
  log_Pb.header_page = (LOG_PAGE *) malloc (size);
  if (log_Pb.header_page == NULL)
    {
      free_and_init (log_Pb.buffers);
      free_and_init (log_Pb.pages_area);
      er_set (ER_ERROR_SEVERITY, ARG_FILE_LINE, ER_OUT_OF_VIRTUAL_MEMORY, 1, size);
      return ER_OUT_OF_VIRTUAL_MEMORY;
    }

  memset (log_Pb.header_page, LOG_PAGE_INIT_VALUE, size);
  logpb_initialize_log_buffer (&log_Pb.header_buffer, log_Pb.header_page);

  error_code = logpb_initialize_flush_info ();
  if (error_code != NO_ERROR)
    {
      goto error;
    }

  /* Initialize partial append */
  log_Pb.partial_append.status = LOGPB_APPENDREC_SUCCESS;
  log_Pb.partial_append.log_page_record_header =
    (LOG_PAGE *) PTR_ALIGN (log_Pb.partial_append.buffer_log_page, MAX_ALIGNMENT);

#if !defined (NDEBUG)
  // suppress valgrind complaint.
  memset (log_Pb.partial_append.log_page_record_header, LOG_PAGE_INIT_VALUE, IO_MAX_PAGE_SIZE);
#endif // DEBUG

  logpb_Initialized = true;
  pthread_mutex_init (&log_Gl.chkpt_lsa_lock, NULL);

  pthread_cond_init (&group_commit_info->gc_cond, NULL);
  pthread_mutex_init (&group_commit_info->gc_mutex, NULL);

  pthread_mutex_init (&writer_info->wr_list_mutex, NULL);

  pthread_cond_init (&writer_info->flush_start_cond, NULL);
  pthread_mutex_init (&writer_info->flush_start_mutex, NULL);

  pthread_cond_init (&writer_info->flush_wait_cond, NULL);
  pthread_mutex_init (&writer_info->flush_wait_mutex, NULL);

  pthread_cond_init (&writer_info->flush_end_cond, NULL);
  pthread_mutex_init (&writer_info->flush_end_mutex, NULL);

  writer_info->is_init = true;

  return error_code;

error:

  logpb_finalize_pool (thread_p);
  logpb_fatal_error (thread_p, false, ARG_FILE_LINE, "log_pbpool_init");

  return error_code;
}

/*
 * logpb_finalize_pool - TERMINATES THE LOG BUFFER POOL
 *
 * return: nothing
 *
 * NOTE:Terminate the log buffer pool. All log resident pages are invalidated.
 */
void
logpb_finalize_pool (THREAD_ENTRY * thread_p)
{
  assert (LOG_CS_OWN_WRITE_MODE (NULL));

  if (logpb_Initialized == false)
    {
      /* logpb already finalized */
      return;
    }

  if (log_Gl.append.log_pgptr != NULL)
    {
      log_Gl.append.log_pgptr = NULL;
    }
  log_Gl.append.set_nxio_lsa (NULL_LSA);
  LSA_SET_NULL (&log_Gl.append.prev_lsa);
  /* copy log_Gl.append.prev_lsa to log_Gl.prior_info.prev_lsa */
  LOG_RESET_PREV_LSA (&log_Gl.append.prev_lsa);

#if defined(CUBRID_DEBUG)
  if (logpb_is_any_dirty (thread_p) == true || logpb_is_any_fix (thread_p) == true)
    {
      er_log_debug (ARG_FILE_LINE, "log_pbpool_final: Log Buffer pool contains dirty or fixed pages at the end.\n");
      logpb_dump (thread_p, stdout);
    }
#endif /* CUBRID_DEBUG */

  free_and_init (log_Pb.buffers);
  free_and_init (log_Pb.pages_area);
  free_and_init (log_Pb.header_page);
  log_Pb.num_buffers = 0;
  logpb_Initialized = false;
  logpb_finalize_flush_info ();

  pthread_mutex_destroy (&log_Gl.chkpt_lsa_lock);

  pthread_mutex_destroy (&log_Gl.group_commit_info.gc_mutex);
  pthread_cond_destroy (&log_Gl.group_commit_info.gc_cond);

  logpb_finalize_writer_info ();

  log_append_final_zip ();
}

/*
 * logpb_is_pool_initialized - Find out if buffer pool has been initialized
 *
 * return:
 *
 * NOTE:Find out if the buffer pool has been initialized.
 */
bool
logpb_is_pool_initialized (void)
{
  assert (LOG_CS_OWN_WRITE_MODE (NULL));

  return logpb_Initialized;
}

/*
 * logpb_invalidate_pool - Invalidate all buffers in buffer pool
 *
 * return: Pointer to the page or NULL
 *
 * NOTE:Invalidate all unfixed buffers in the buffer pool.
 *              This is needed when we reset the log header information.
 */
void
logpb_invalidate_pool (THREAD_ENTRY * thread_p)
{
  LOG_BUFFER *log_bufptr;	/* A log buffer */
  int i;

  assert (LOG_CS_OWN_WRITE_MODE (thread_p));

  if (logpb_Initialized == false)
    {
      return;
    }

  /*
   * Flush any append dirty buffers at this moment.
   */
  logpb_flush_pages_direct (thread_p);

  /*
   * Invalidate all buffers.
   */
  for (i = 0; i < log_Pb.num_buffers; i++)
    {
      log_bufptr = LOGPB_FIND_BUFPTR (i);
      if (log_bufptr->pageid != NULL_PAGEID)
	{
	  logpb_initialize_log_buffer (log_bufptr, log_bufptr->logpage);
	}
    }
}


/*
 * logpb_create_page - Create a log page on a log buffer
 *
 * return: Pointer to the page or NULL
 *
 *   pageid(in): Page identifier
 *
 * NOTE:Creates the log page identified by pageid on a log buffer and return such buffer.
 *              Just initializes log buffer hdr,
 *              To read a page from disk is not needed.
 */
LOG_PAGE *
logpb_create_page (THREAD_ENTRY * thread_p, LOG_PAGEID pageid)
{
  return logpb_locate_page (thread_p, pageid, NEW_PAGE);
}

/*
 * logpb_locate_page - Fetch a log page
 *
 * return: Pointer to the page or NULL
 *
 *   pageid(in): Page identifier
 *   fetch_mode(in): Is this a new log page ?. That is, can we avoid the I/O
 *
 * NOTE: first, the function checks if the pageid is the header page id.
 *       if it is not, it brings the coresponding page from the log page buffer.
 *       if the actual pageid differs from the buffer pageid, it means that it should
 *       be invalidated - it contains another page - and it is flushed to disk, if it
 *       is dirty. Now, if the pageid is null , we have a clear log page. If the fetch
 *       mode is NEW_PAGE, it set the fields in the buffer, else, if it is OLD_PAGE,
 *       it brings the page from the disk. The last case is if the page is not NULL, and
 *       it is equal with the pageid. This means it is an OLD_PAGE request, and it returns
 *       that page.
 */
static LOG_PAGE *
logpb_locate_page (THREAD_ENTRY * thread_p, LOG_PAGEID pageid, PAGE_FETCH_MODE fetch_mode)
{
  LOG_BUFFER *log_bufptr = NULL;	/* A log buffer */
  LOG_PHY_PAGEID phy_pageid = NULL_PAGEID;	/* The corresponding physical page */
  bool is_perf_tracking;
  TSC_TICKS start_tick, end_tick;
  TSCTIMEVAL tv_diff;
  UINT64 fix_wait_time;
  PERF_PAGE_MODE stat_page_found = PERF_PAGE_MODE_OLD_IN_BUFFER;
  int index;

  logpb_log ("called logpb_locate_page for pageid %lld, fetch_mode=%s", (long long int) pageid,
	     fetch_mode == NEW_PAGE ? "new_page" : "old_page\n");

  is_perf_tracking = perfmon_is_perf_tracking ();
  if (is_perf_tracking)
    {
      tsc_getticks (&start_tick);
    }

  assert (pageid != NULL_PAGEID);
  assert ((fetch_mode == NEW_PAGE) || (fetch_mode == OLD_PAGE));
  assert (LOG_CS_OWN_WRITE_MODE (thread_p));

  if (pageid == LOGPB_HEADER_PAGE_ID)
    {
      log_bufptr = &log_Pb.header_buffer;
    }
  else
    {
      index = logpb_get_log_buffer_index ((int) pageid);
      if (index >= 0 && index < log_Pb.num_buffers)
	{
	  log_bufptr = &log_Pb.buffers[index];
	}
      else
	{
	  er_set (ER_FATAL_ERROR_SEVERITY, ARG_FILE_LINE, ER_LOG_PAGE_CORRUPTED, 1, pageid);
	  return NULL;
	}

    }
  assert (log_bufptr != NULL);

  if (log_bufptr->pageid != NULL_PAGEID && log_bufptr->pageid != pageid)
    {
      if (log_bufptr->dirty == true && !is_tran_server_with_remote_storage ())
	{
	  /* should not happen */
	  assert_release (false);
	  logpb_log ("logpb_locate_page: fatal error, victimizing dirty log page %lld.\n",
		     (long long int) log_bufptr->pageid);

	  if (logpb_write_page_to_disk (thread_p, log_bufptr->logpage, log_bufptr->pageid) != NO_ERROR)
	    {
	      assert_release (false);
	      return NULL;
	    }
	  log_bufptr->dirty = false;
	  perfmon_inc_stat (thread_p, PSTAT_LOG_NUM_REPLACEMENTS_IOWRITES);
	}

      log_bufptr->pageid = NULL_PAGEID;	/* invalidate buffer */
      perfmon_inc_stat (thread_p, PSTAT_LOG_NUM_REPLACEMENTS);
    }

  if (log_bufptr->pageid == NULL_PAGEID)
    {
      if (fetch_mode == NEW_PAGE)
	{
	  /* Fills log page with 0xff, for checksum consistency. */
	  memset (log_bufptr->logpage, LOG_PAGE_INIT_VALUE, LOG_PAGESIZE);
	  log_bufptr->logpage->hdr.logical_pageid = pageid;
	  log_bufptr->logpage->hdr.offset = NULL_OFFSET;
	  log_bufptr->logpage->hdr.flags = 0;
	}
      else
	{
	  stat_page_found = PERF_PAGE_MODE_OLD_LOCK_WAIT;
	  if (logpb_read_page_from_file_or_page_server (thread_p, pageid, LOG_CS_FORCE_USE, log_bufptr->logpage)
	      != NO_ERROR)
	    {
	      return NULL;
	    }
	}
      phy_pageid = logpb_to_physical_pageid (pageid);
      log_bufptr->phy_pageid = phy_pageid;
      log_bufptr->pageid = pageid;
    }
  else
    {
      assert (fetch_mode == OLD_PAGE);
      assert (log_bufptr->pageid == pageid);
      logpb_log ("logpb_locate_page using log buffer entry for pageid = %lld", pageid);
    }

  perfmon_inc_stat (thread_p, PSTAT_LOG_NUM_FETCHES);
  if (is_perf_tracking)
    {
      tsc_getticks (&end_tick);
      tsc_elapsed_time_usec (&tv_diff, end_tick, start_tick);
      fix_wait_time = tv_diff.tv_sec * 1000000LL + tv_diff.tv_usec;
      if (fix_wait_time > 0)
	{
	  perfmon_pbx_fix_acquire_time (thread_p, PAGE_LOG, stat_page_found, PERF_HOLDER_LATCH_READ,
					PERF_UNCONDITIONAL_FIX_WITH_WAIT, fix_wait_time);
	}
    }

  ASSERT_ALIGN (log_bufptr->logpage->area, MAX_ALIGNMENT);
  return log_bufptr->logpage;
}

/*
 * logpb_set_dirty - Mark the current page dirty
 *
 * return: nothing
 *
 *   log_pgptr(in): Log page pointer
 *
 * NOTE:Mark the current log page as dirty.
 */
void
logpb_set_dirty (THREAD_ENTRY * thread_p, LOG_PAGE * log_pgptr)
{
  LOG_BUFFER *bufptr;		/* Log buffer associated with given page */

  /* Get the address of the buffer from the page. */
  bufptr = logpb_get_log_buffer (log_pgptr);
  if (!bufptr->dirty)
    {
      logpb_log ("dirty flag set for pageid = %lld\n", (long long int) bufptr->pageid);
    }
#if defined(CUBRID_DEBUG)
  if (bufptr->pageid != LOGPB_HEADER_PAGE_ID
      && (bufptr->pageid < LOGPB_NEXT_ARCHIVE_PAGE_ID || bufptr->pageid > LOGPB_LAST_ACTIVE_PAGE_ID))
    {
      er_set (ER_WARNING_SEVERITY, ARG_FILE_LINE, ER_LOG_FLUSHING_UNUPDATABLE, 1, bufptr->pageid);
    }
#endif /* CUBRID_DEBUG */

  bufptr->dirty = true;
}

/*
 * logpb_is_dirty - Find if current log page pointer is dirty
 *
 * return:
 *
 *   log_pgptr(in): Log page pointer
 *
 * NOTE:Find if the current log page is dirty.
 */
static bool
logpb_is_dirty (THREAD_ENTRY * thread_p, LOG_PAGE * log_pgptr)
{
  LOG_BUFFER *bufptr;		/* Log buffer associated with given page */
  bool is_dirty;

  assert (LOG_CS_OWN_WRITE_MODE (thread_p));

  /* Get the address of the buffer from the page. */
  bufptr = logpb_get_log_buffer (log_pgptr);
  is_dirty = (bool) bufptr->dirty;

  return is_dirty;
}

#if !defined(NDEBUG)
/*
 * logpb_is_any_dirty - FIND IF ANY LOG BUFFER IS DIRTY
 *
 * return:
 *
 * NOTE:Find if any log buffer is dirty.
 */
static bool
logpb_is_any_dirty (THREAD_ENTRY * thread_p)
{
  LOG_BUFFER *bufptr;		/* A log buffer */
  int i;
  bool ret;

  assert (LOG_CS_OWN_WRITE_MODE (thread_p));

  ret = false;
  for (i = 0; i < log_Pb.num_buffers; i++)
    {
      bufptr = LOGPB_FIND_BUFPTR (i);
      if (bufptr->dirty == true)
	{
	  ret = true;
	  break;
	}
    }

  return ret;
}
#endif /* !NDEBUG || CUBRID_DEBUG */

#if defined(CUBRID_DEBUG)
/*
 * logpb_is_any_fix - Find if any log buffer is fixed
 *
 * return:
 *
 * NOTE:Find if any buffer is fixed
 */
static bool
logpb_is_any_fix (THREAD_ENTRY * thread_p)
{
  LOG_BUFFER *bufptr;		/* A log buffer */
  int i, rv;
  bool ret;

  assert (LOG_CS_OWN_WRITE_MODE (thread_p));

  ret = false;
  for (i = 0; i < log_Pb.num_buffers; i++)
    {
      bufptr = LOGPB_FIND_BUFPTR (i);
      if (bufptr->pageid != NULL_PAGEID)
	{
	  ret = true;
	  break;
	}
    }

  return ret;
}
#endif /* CUBRID_DEBUG */

/*
 * logpb_flush_page - Flush a page of the active portion of the log to disk
 *
 * return: nothing
 *
 *   log_pgptr(in): Log page pointer
 *
 * NOTE:The log page (of the active portion of the log) associated
 *              with pageptr is written out to disk and is optionally freed.
 */
int
logpb_flush_page (THREAD_ENTRY * thread_p, LOG_PAGE * log_pgptr)
{
  LOG_BUFFER *bufptr;		/* Log buffer associated with given page */

  /* Get the address of the buffer from the page. */
  bufptr = logpb_get_log_buffer (log_pgptr);

  assert (LOG_CS_OWN_WRITE_MODE (thread_p));

  logpb_log ("called logpb_flush_page for pageid = %lld\n", (long long int) bufptr->pageid);

#if defined(CUBRID_DEBUG)
  if (bufptr->pageid != LOGPB_HEADER_PAGE_ID
      && (bufptr->pageid < LOGPB_NEXT_ARCHIVE_PAGE_ID || bufptr->pageid > LOGPB_LAST_ACTIVE_PAGE_ID))
    {
      er_set (ER_WARNING_SEVERITY, ARG_FILE_LINE, ER_LOG_FLUSHING_UNUPDATABLE, 1, bufptr->pageid);
      return ER_LOG_FLUSHING_UNUPDATABLE;
    }
  if (bufptr->phy_pageid == NULL_PAGEID || bufptr->phy_pageid != logpb_to_physical_pageid (bufptr->pageid))
    {
      /* Bad physical log page for such logical page */
      er_set (ER_FATAL_ERROR_SEVERITY, ARG_FILE_LINE, ER_LOG_PAGE_CORRUPTED, 1, bufptr->pageid);
      logpb_fatal_error (thread_p, true, ARG_FILE_LINE, "logpb_flush_page");
      return ER_LOG_PAGE_CORRUPTED;
    }
#endif /* CUBRID_DEBUG */

  if (bufptr->dirty == true)
    {
      /*
       * The buffer is dirty, flush it
       */

      /*
       * Even when the log has been open with the o_sync option, force a sync
       * since some Operationg system (HP) seems that does not have the effect
       * of forcing the page to disk without doing fync
       */

      if (logpb_write_page_to_disk (thread_p, log_pgptr, bufptr->pageid) != NO_ERROR)
	{
	  goto error;
	}
      else
	{
	  bufptr->dirty = false;
	}
    }

  return NO_ERROR;

error:

  return ER_FAILED;
}

/*
 * logpb_get_page_id - Logical pageid of log buffer/page
 *
 * return: pageid
 *
 *   log_pgptr(in): Log page pointer
 *
 * NOTE:The page identifier of the given log page/buffer.
 *              The page is always fix when this funtion is called.
 *              In replacement, the page cannot be replaced because fix > 0.
 *              So, it isn't needed to lock mutex.
 */
LOG_PAGEID
logpb_get_page_id (LOG_PAGE * log_pgptr)
{
  LOG_BUFFER *bufptr;		/* Log buffer associated with given page */

  bufptr = logpb_get_log_buffer (log_pgptr);

  return bufptr->pageid;
}

/*
 * logpb_dump - DUMP THE LOG PAGE BUFFER POOL
 *
 * return: nothing
 *
 * NOTE:Dump the log page buffer pool. This function is used for debugging purposes.
 */
void
logpb_dump (THREAD_ENTRY * thread_p, FILE * out_fp)
{
  if (logpb_Initialized == false)
    {
      return;
    }

  assert (LOG_CS_OWN_WRITE_MODE (thread_p));

  logpb_dump_information (out_fp);

  if (log_Gl.flush_info.num_toflush > 0)
    {
      logpb_dump_to_flush_page (out_fp);
    }

  (void) fprintf (out_fp, "\n\n");
  (void) fprintf (out_fp, "Buf Log_Pageid Phy_pageid Drt Rct Bufaddr   Pagearea    HDR:Pageid offset\n");

  logpb_dump_pages (out_fp);
}

/*
 * logpb_dump_information -
 *
 * return: nothing
 *
 * NOTE:
 */
static void
logpb_dump_information (FILE * out_fp)
{
  long long int append;
  int i;

  fprintf (out_fp, "\n\n ** DUMP OF LOG BUFFER POOL INFORMATION **\n\n");

  fprintf (out_fp, "\nHash table dump\n");
  for (i = 0; i < log_Pb.num_buffers; i++)
    {
      fprintf (out_fp, "Pageid = %5lld, Address = %p\n", (long long int) i, (void *) &log_Pb.buffers[i]);
    }
  fprintf (out_fp, "\n\n");

  fprintf (out_fp, " Next IO_LSA = %lld|%d, Current append LSA = %lld|%d, Prev append LSA = %lld|%d\n"
	   " Prior LSA = %lld|%d, Prev prior LSA = %lld|%d\n\n",
	   (long long int) log_Gl.append.get_nxio_lsa ().pageid, (int) log_Gl.append.get_nxio_lsa ().offset,
	   (long long int) log_Gl.hdr.append_lsa.pageid, (int) log_Gl.hdr.append_lsa.offset,
	   (long long int) log_Gl.append.prev_lsa.pageid, (int) log_Gl.append.prev_lsa.offset,
	   (long long int) log_Gl.prior_info.prior_lsa.pageid, (int) log_Gl.prior_info.prior_lsa.offset,
	   (long long int) log_Gl.prior_info.prev_lsa.pageid, (int) log_Gl.prior_info.prev_lsa.offset);

  if (log_Gl.append.log_pgptr == NULL)
    {
      append = NULL_PAGEID;
    }
  else
    {
      append = logpb_get_page_id (log_Gl.append.log_pgptr);
    }

  fprintf (out_fp, " Append to_flush array: max = %d, num_active = %d\n"
	   " Current append page = %lld\n", log_Gl.flush_info.max_toflush, log_Gl.flush_info.num_toflush, append);
}

/*
 * logpb_dump_to_flush_page -
 *
 * return: nothing
 *
 * NOTE:
 */
static void
logpb_dump_to_flush_page (FILE * out_fp)
{
  int i;
  LOG_BUFFER *log_bufptr;
  LOG_FLUSH_INFO *flush_info = &log_Gl.flush_info;

  (void) fprintf (out_fp, " Candidate append pages to flush are:\n");

  for (i = 0; i < flush_info->num_toflush; i++)
    {
      log_bufptr = logpb_get_log_buffer (flush_info->toflush[i]);
      if (i != 0)
	{
	  if ((i % 10) == 0)
	    {
	      fprintf (out_fp, ",\n");
	    }
	  else
	    {
	      fprintf (out_fp, ",");
	    }
	}
      fprintf (out_fp, " %4lld", (long long int) log_bufptr->pageid);
    }

  fprintf (out_fp, "\n");
}

/*
 * logpb_dump_pages -
 *
 * return: nothing
 *
 * NOTE:
 */
static void
logpb_dump_pages (FILE * out_fp)
{
  int i;
  LOG_BUFFER *log_bufptr;

  for (i = 0; i < log_Pb.num_buffers; i++)
    {
      log_bufptr = LOGPB_FIND_BUFPTR (i);
      if (log_bufptr->pageid == NULL_PAGEID)
	{
	  /* *** ** (void)fprintf(stdout, "%3d ..\n", i); */
	  continue;
	}
      else
	{
	  fprintf (out_fp, "%3d %10lld %10d %3d %p %p-%p %4s %5lld %5d\n",
		   i, (long long) log_bufptr->pageid, log_bufptr->phy_pageid, log_bufptr->dirty,
		   (void *) log_bufptr, (void *) (log_bufptr->logpage),
		   (void *) (&log_bufptr->logpage->area[LOGAREA_SIZE - 1]), "",
		   (long long) log_bufptr->logpage->hdr.logical_pageid, log_bufptr->logpage->hdr.offset);
	}
    }
  fprintf (out_fp, "\n");
}

/*
 * logpb_initialize_backup_info - initialized backup information
 *
 * return: nothing
 *
 * NOTE:
 */
static void
logpb_initialize_backup_info (LOG_HEADER * log_hdr)
{
  int i;

  for (i = 0; i < FILEIO_BACKUP_UNDEFINED_LEVEL; i++)
    {
      log_hdr->bkinfo[i].ndirty_pages_post_bkup = 0;
      log_hdr->bkinfo[i].io_baseln_time = 0;
      log_hdr->bkinfo[i].io_numpages = 0;
      log_hdr->bkinfo[i].io_bkuptime = 0;
    }
}

/*
 * logpb_initialize_header - Initialize log header structure
 *
 * return: nothing
 *
 *   loghdr(in/out): Log header structure
 *   prefix_logname(in): Name of the log volumes. It is usually set the same as
 *                      database name. For example, if the value is equal to
 *                      "db", the names of the log volumes created are as
 *                      follow:
 *                      Active_log      = db_logactive
 *                      Archive_logs    = db_logarchive.0
 *                                        db_logarchive.1
 *                                             .
 *                                             .
 *                                             .
 *                                        db_logarchive.n
 *                      Log_information = db_loginfo
 *                      Database Backup = db_backup
 *   npages(in): Size of active log in pages
 *   db_creation(in): Database creation time.
 *
 * NOTE:Initialize a log header structure.
 */
int
logpb_initialize_header (THREAD_ENTRY * thread_p, LOG_HEADER * loghdr, const char *prefix_logname,
			 DKNPAGES npages, INT64 * db_creation)
{
  int i;

  assert (LOG_CS_OWN_WRITE_MODE (thread_p));
  assert (loghdr != NULL);

  /* to also initialize padding bytes */
  loghdr->init ();

  strncpy (loghdr->magic, CUBRID_MAGIC_LOG_ACTIVE, CUBRID_MAGIC_MAX_LENGTH);

  if (db_creation != NULL)
    {
      loghdr->db_creation = *db_creation;
    }
  else
    {
      loghdr->db_creation = -1;
    }

  if (strlen (rel_release_string ()) >= REL_MAX_RELEASE_LENGTH)
    {
      er_set (ER_FATAL_ERROR_SEVERITY, ARG_FILE_LINE, ER_LOG_COMPILATION_RELEASE, 2, rel_release_string (),
	      REL_MAX_RELEASE_LENGTH);
      logpb_fatal_error (thread_p, true, ARG_FILE_LINE, "log_init_logheader");
      return ER_LOG_COMPILATION_RELEASE;
    }

  strncpy_bufsize (loghdr->db_release, rel_release_string ());
  loghdr->db_compatibility = rel_disk_compatible ();
  loghdr->db_iopagesize = IO_PAGESIZE;
  loghdr->db_logpagesize = LOG_PAGESIZE;
  loghdr->is_shutdown = true;
  loghdr->next_trid = LOG_SYSTEM_TRANID + 1;
  loghdr->mvcc_next_id = MVCCID_FIRST;
  loghdr->avg_ntrans = LOG_ESTIMATE_NACTIVE_TRANS;
  loghdr->avg_nlocks = LOG_ESTIMATE_NOBJ_LOCKS;
  loghdr->npages = npages - 1;	/* Hdr pg is stolen */
  loghdr->db_charset = lang_charset ();
  loghdr->fpageid = 0;
  loghdr->append_lsa.pageid = loghdr->fpageid;
  loghdr->append_lsa.offset = 0;
  LSA_COPY (&loghdr->chkpt_lsa, &loghdr->append_lsa);
  loghdr->nxarv_pageid = loghdr->fpageid;
  loghdr->nxarv_phy_pageid = 1;
  loghdr->nxarv_num = 0;
  loghdr->last_arv_num_for_syscrashes = -1;
  loghdr->last_deleted_arv_num = -1;
  loghdr->has_logging_been_skipped = false;
  LSA_SET_NULL (&loghdr->bkup_level0_lsa);
  LSA_SET_NULL (&loghdr->bkup_level1_lsa);
  LSA_SET_NULL (&loghdr->bkup_level2_lsa);
  if (prefix_logname != NULL)
    {
      strcpy (loghdr->prefix_name, prefix_logname);
    }
  else
    {
      loghdr->prefix_name[0] = '\0';
    }
  loghdr->vacuum_last_blockid = 0;
  loghdr->perm_status_obsolete = 0;

  for (i = 0; i < FILEIO_BACKUP_UNDEFINED_LEVEL; i++)
    {
      loghdr->bkinfo[i].bkup_attime = 0;
    }
  logpb_initialize_backup_info (loghdr);

  loghdr->ha_server_state = HA_SERVER_STATE_IDLE;
  loghdr->ha_file_status = -1;
  LSA_SET_NULL (&loghdr->eof_lsa);
  LSA_SET_NULL (&loghdr->smallest_lsa_at_last_chkpt);

  logpb_vacuum_reset_log_header_cache (thread_p, loghdr);

  return NO_ERROR;
}

/*
 * logpb_create_header_page - Create log header page
 *
 * return: Pointer to the page or NULL
 *
 * NOTE:Create the log header page.
 */
LOG_PAGE *
logpb_create_header_page (THREAD_ENTRY * thread_p)
{
  assert (LOG_CS_OWN_WRITE_MODE (thread_p));

  return logpb_create_page (thread_p, LOGPB_HEADER_PAGE_ID);
}

/*
 * logpb_copy_log_header - Copy a log header
 *
 * return: NO_ERROR if all OK
 *
 *   to_hdr(in): New log header
 *   from_hdr(in): Source log header
 *
 * NOTE: Copy a log header.
 */
static int
logpb_copy_log_header (THREAD_ENTRY * thread_p, LOG_HEADER * to_hdr, const LOG_HEADER * from_hdr)
{
  assert (LOG_CS_OWN_WRITE_MODE (thread_p));
  assert (to_hdr != NULL);
  assert (from_hdr != NULL);

  to_hdr->was_copied = true;	// should be reset on first restart

  to_hdr->mvcc_next_id = from_hdr->mvcc_next_id;

  /* Add other attributes that need to be copied */

  return NO_ERROR;
}

/*
 * logpb_fetch_header - Fetch log header
 *
 * return: nothing
 *
 *   hdr(in/out): Pointer where log header is stored
 *
 * NOTE:Read the log header into the area pointed by hdr.
 */
void
logpb_fetch_header (THREAD_ENTRY * thread_p, LOG_HEADER * hdr)
{
  assert (hdr != NULL);
  assert (LOG_CS_OWN_WRITE_MODE (thread_p));
  assert (log_Gl.loghdr_pgptr != NULL);

  logpb_fetch_header_with_buffer (thread_p, hdr, log_Gl.loghdr_pgptr);

  /* sync append_lsa to prior_lsa */
  LOG_RESET_APPEND_LSA (&log_Gl.hdr.append_lsa);
}

/*
 * logpb_fetch_header_with_buffer - Fetch log header using given buffer
 *
 * return: nothing
 *
 *   hdr(in/out): Pointer where log header is stored
 *   log_pgptr(in/out): log page buffer ptr
 *
 * NOTE:Read the log header into the area pointed by hdr
 */
void
logpb_fetch_header_with_buffer (THREAD_ENTRY * thread_p, LOG_HEADER * hdr, LOG_PAGE * log_pgptr)
{
  LOG_HEADER *log_hdr;		/* The log header */
  LOG_LSA header_lsa;

  assert (hdr != NULL);
  assert (LOG_CS_OWN_WRITE_MODE (thread_p));
  assert (log_pgptr != NULL);

  header_lsa.pageid = LOGPB_HEADER_PAGE_ID;
  header_lsa.offset = LOG_PAGESIZE;

  if ((logpb_fetch_page (thread_p, &header_lsa, LOG_CS_SAFE_READER, log_pgptr)) != NO_ERROR)
    {
      logpb_fatal_error (thread_p, true, ARG_FILE_LINE, "log_fetch_hdr_with_buf");
      /* This statement should not be reached */
      (void) logpb_initialize_header (thread_p, hdr, NULL, 0, NULL);
      return;
    }

  log_hdr = (LOG_HEADER *) (log_pgptr->area);
  *hdr = *log_hdr;

  assert (log_pgptr->hdr.logical_pageid == LOGPB_HEADER_PAGE_ID);
  assert (log_pgptr->hdr.offset == NULL_OFFSET);
}

/*
 * logpb_fetch_header_from_file - Fetch log header directly from active log file
 *
 * return: error code
 *
 *   hdr(in/out): Pointer where log header is stored
 *   log_pgptr(in/out): log page buffer ptr
 *
 * NOTE: Should be used only during boot sequence.
 */
int
logpb_fetch_header_from_file (THREAD_ENTRY * thread_p, const char *db_fullname, const char *logpath,
			      const char *prefix_logname, LOG_HEADER * hdr, LOG_PAGE * log_pgptr)
{
  LOG_HEADER *log_hdr;		/* The log header */
  LOG_PHY_PAGEID phy_pageid;
  int error_code = NO_ERROR;

  assert (db_fullname != NULL);
  assert (logpath != NULL);
  assert (prefix_logname != NULL);
  assert (hdr != NULL);
  assert (LOG_CS_OWN_WRITE_MODE (thread_p));
  assert (log_pgptr != NULL);

  assert (!is_tran_server_with_remote_storage ());

  error_code = logpb_initialize_log_names (thread_p, db_fullname, logpath, prefix_logname);
  if (error_code != NO_ERROR)
    {
      goto error;
    }

  if (fileio_is_volume_exist (log_Name_active) == false)
    {
      error_code = ER_FAILED;
      goto error;
    }

  log_Gl.append.vdes = fileio_mount (thread_p, db_fullname, log_Name_active, LOG_DBLOG_ACTIVE_VOLID, true, false);
  if (log_Gl.append.vdes == NULL_VOLDES)
    {
      error_code = ER_FAILED;
      goto error;
    }

  phy_pageid = logpb_to_physical_pageid (LOGPB_HEADER_PAGE_ID);
  logpb_log ("reading from active log:%s, physical page is : %lld\n", log_Name_active, (long long int) phy_pageid);

  if (fileio_read (thread_p, log_Gl.append.vdes, log_pgptr, phy_pageid, LOG_PAGESIZE) == NULL)
    {
      er_set (ER_FATAL_ERROR_SEVERITY, ARG_FILE_LINE, ER_LOG_READ, 3, LOGPB_HEADER_PAGE_ID, phy_pageid,
	      log_Name_active);
      error_code = ER_LOG_READ;
      goto error;
    }

  log_hdr = (LOG_HEADER *) (log_pgptr->area);
  *hdr = *log_hdr;

  /* keep active log mounted : this prevents other process to access/change DB parameters */

  if (log_pgptr->hdr.logical_pageid != LOGPB_HEADER_PAGE_ID || log_pgptr->hdr.offset != NULL_OFFSET)
    {
      er_set (ER_ERROR_SEVERITY, ARG_FILE_LINE, ER_LOG_PAGE_CORRUPTED, 1, LOGPB_HEADER_PAGE_ID);
      error_code = ER_LOG_PAGE_CORRUPTED;
      goto error;
    }

error:
  return error_code;
}

#if defined (SERVER_MODE)
/*
 * logpb_fetch_header_from_page_server - Fetch log header from page server
 *
 * return: error code
 *
 *   hdr(in/out): Pointer where log header is to be copied
 *   log_pgptr(in/out): log page buffer ptr
 *
 * NOTE: Should be used only: during boot sequence; on a transaction server with remote storage
 */
// *INDENT-OFF*
int
logpb_fetch_header_from_page_server (LOG_HEADER * hdr, LOG_PAGE * log_pgptr)
{
  assert (is_tran_server_with_remote_storage ());

  request_log_page_from_page_server (LOGPB_HEADER_PAGE_ID);

  std::shared_ptr<log_page_owner> brokered_log_hdr_page
    = ts_Gl->get_log_page_broker ().wait_for_page (LOGPB_HEADER_PAGE_ID);

  const LOG_PAGE *const log_hdr_page = brokered_log_hdr_page->get_log_page ();
  const LOG_HEADER *const log_hdr = reinterpret_cast<const LOG_HEADER*> (log_hdr_page->area);
  *hdr = *log_hdr;

  std::memcpy (log_pgptr, log_hdr_page, LOG_PAGESIZE);

  if (log_pgptr->hdr.logical_pageid != LOGPB_HEADER_PAGE_ID || log_pgptr->hdr.offset != NULL_OFFSET)
    {
      er_set (ER_ERROR_SEVERITY, ARG_FILE_LINE, ER_LOG_PAGE_CORRUPTED, 1, LOGPB_HEADER_PAGE_ID);
      return ER_LOG_PAGE_CORRUPTED;
    }

  return NO_ERROR;
}
// *INDENT-ON*
#endif // SERVER_MODE

/*
 * logpb_fetch_header_from_file_or_page_server - Fetch log header from page server or
 *          directly from active log file
 *
 * return: error code
 *
 *   hdr(in/out): Pointer where log header is to be copied
 *   log_pgptr(in/out): log page buffer ptr
 *
 * NOTE: Should be used only during boot sequence
 */
int
logpb_fetch_header_from_file_or_page_server (THREAD_ENTRY * thread_p, const char *db_fullname,
					     const char *logpath, const char *prefix_logname, LOG_HEADER * hdr)
{
  char log_pgbuf[IO_MAX_PAGE_SIZE + MAX_ALIGNMENT];
  char *const aligned_log_pgbuf = PTR_ALIGN (log_pgbuf, MAX_ALIGNMENT);
  LOG_PAGE *const log_pgptr = (LOG_PAGE *) aligned_log_pgbuf;

  assert (hdr != nullptr);

#if defined (SERVER_MODE)
  int res_code = NO_ERROR;
  if (is_tran_server_with_remote_storage ())
    {
      res_code = logpb_fetch_header_from_page_server (hdr, log_pgptr);
      if (res_code != NO_ERROR)
	{
	  ASSERT_ERROR ();
	}
    }
  else
    {
      res_code = logpb_fetch_header_from_file (thread_p, db_fullname, logpath, prefix_logname, hdr, log_pgptr);
    }
#else // SERVER_MODE
  const int res_code = logpb_fetch_header_from_file (thread_p, db_fullname, logpath, prefix_logname, hdr, log_pgptr);
#endif // SERVER_MODE

  if (res_code != NO_ERROR)
    {
      return res_code;
    }

#if !defined(NDEBUG)
  if (log_Gl.rcv_phase == LOG_RESTARTED)
    {
      logpb_debug_check_log_page (thread_p, log_pgptr);
    }
#endif

  return NO_ERROR;
}

// it peeks header page of the backuped log active file
static int
logpb_peek_header_of_active_log_from_backup (THREAD_ENTRY * thread_p, const char *active_log_path, LOG_HEADER * hdr)
{
  char log_pgbuf[IO_MAX_PAGE_SIZE + MAX_ALIGNMENT], *aligned_log_pgbuf;
  LOG_HEADER *log_hdr;
  LOG_PHY_PAGEID phy_pageid;
  int error_code = NO_ERROR;
  LOG_PAGE *log_pgptr;

  assert (active_log_path != NULL);
  assert (hdr != NULL);

  aligned_log_pgbuf = PTR_ALIGN (log_pgbuf, MAX_ALIGNMENT);

  if (fileio_is_volume_exist (active_log_path) == false)
    {
      return ER_FAILED;
    }

  int log_vdes = fileio_open (active_log_path, O_RDONLY, 0);
  if (log_vdes == NULL_VOLDES)
    {
      return ER_FAILED;
    }

  phy_pageid = LOGPB_PHYSICAL_HEADER_PAGE_ID;
  logpb_log ("reading from active log:%s, physical page is : %lld\n", active_log_path, (long long int) phy_pageid);

  log_pgptr = (LOG_PAGE *) aligned_log_pgbuf;

  if (fileio_read (thread_p, log_vdes, log_pgptr, phy_pageid, LOG_PAGESIZE) == NULL)
    {
      er_set (ER_ERROR_SEVERITY, ARG_FILE_LINE, ER_LOG_READ, 3, LOGPB_HEADER_PAGE_ID, phy_pageid, active_log_path);
      error_code = ER_LOG_READ;
      goto end;
    }

  log_hdr = (LOG_HEADER *) (log_pgptr->area);
  *hdr = *log_hdr;

  if (log_pgptr->hdr.logical_pageid != LOGPB_HEADER_PAGE_ID || log_pgptr->hdr.offset != NULL_OFFSET)
    {
      er_set (ER_ERROR_SEVERITY, ARG_FILE_LINE, ER_LOG_PAGE_CORRUPTED, 1, phy_pageid);
      error_code = ER_LOG_PAGE_CORRUPTED;
      goto end;
    }

end:
  fileio_close (log_vdes);

  return error_code;
}

// it probes whether the next archive file exists
// if the case, the backuped log active file is regarded as unuseful and restore will reset log.
static bool
logpb_is_log_active_from_backup_useful (THREAD_ENTRY * thread_p, const char *active_log_path, const char *db_full_name)
{
  LOG_HEADER hdr;

  if (logpb_peek_header_of_active_log_from_backup (thread_p, active_log_path, &hdr) != NO_ERROR)
    {
      // something bad happened
      return false;
    }

  // make next archive name
  char next_archive_file_path[PATH_MAX], log_path[PATH_MAX];

  fileio_get_directory_path (log_path, active_log_path);
  fileio_make_log_archive_name (next_archive_file_path, log_path, fileio_get_base_file_name (db_full_name),
				hdr.nxarv_num);

  if (fileio_is_volume_exist (next_archive_file_path))
    {
      // if the next archive exists, regard the backuped log active is older and useless.
      er_log_debug (ARG_FILE_LINE, "log active from backup is older than available archive (%s).\n",
		    next_archive_file_path);
      return false;
    }

  return true;
}

/*
 * logpb_flush_header - Flush log header
 *
 * return: nothing
 *
 * NOTE:Flush out the log header from the global variable log_Gl.hdr to disk. Note append pages are not flushed.
 */
void
logpb_flush_header (THREAD_ENTRY * thread_p)
{
  LOG_HEADER *log_hdr;
#if defined(CUBRID_DEBUG)
  struct timeval start_time = { 0, 0 };
  struct timeval end_time = { 0, 0 };

  css_gettimeofday (&start_time, NULL);
#endif /* CUBRID_DEBUG */

  assert (!is_tran_server_with_remote_storage ());
  assert (LOG_CS_OWN_WRITE_MODE (thread_p));

  if (log_Gl.loghdr_pgptr == NULL)
    {
      assert (log_Gl.loghdr_pgptr != NULL);

      /* This is just a safe guard. log_initialize frees log_Gl.loghdr_pgptr when it fails. It can only happen when
       * deletedb or emergency utilities fail to initialize log. */
      log_Gl.loghdr_pgptr = (LOG_PAGE *) malloc (LOG_PAGESIZE);
      if (log_Gl.loghdr_pgptr == NULL)
	{
	  er_set (ER_ERROR_SEVERITY, ARG_FILE_LINE, ER_OUT_OF_VIRTUAL_MEMORY, 1, (size_t) LOG_PAGESIZE);
	  logpb_fatal_error (thread_p, true, ARG_FILE_LINE, "logpb_flush_header");
	  return;
	}
      memset (log_Gl.loghdr_pgptr, LOG_PAGE_INIT_VALUE, LOG_PAGESIZE);
    }

  log_hdr = (LOG_HEADER *) (log_Gl.loghdr_pgptr->area);
  *log_hdr = log_Gl.hdr;

  log_Gl.loghdr_pgptr->hdr.logical_pageid = LOGPB_HEADER_PAGE_ID;
  log_Gl.loghdr_pgptr->hdr.offset = NULL_OFFSET;
  log_Gl.loghdr_pgptr->hdr.flags = 0;	/* Now flags in header page has always 0 value */

  logpb_write_page_to_disk (thread_p, log_Gl.loghdr_pgptr, LOGPB_HEADER_PAGE_ID);

  log_Stat.flush_hdr_call_count++;
#if defined(CUBRID_DEBUG)
  gettimeofday (&end_time, NULL);
  log_Stat.last_flush_hdr_sec_by_LFT = LOG_GET_ELAPSED_TIME (end_time, start_time);
  log_Stat.total_flush_hdr_sec_by_LFT += log_Stat.last_flush_hdr_sec_by_LFT;
#endif /* CUBRID_DEBUG */

#if defined(CUBRID_DEBUG)
  er_log_debug (ARG_FILE_LINE, "log_flush_hdr: call count(%ld) avg flush (%f) \n", log_Stat.flush_hdr_call_count,
		(double) log_Stat.total_flush_hdr_sec_by_LFT / log_Stat.flush_hdr_call_count);
#endif /* CUBRID_DEBUG */
}

/*
 * logpb_fetch_page - Fetch a exist_log page using local buffer
 *
 * return: NO_ERROR if everything is ok, else ER_FAILED
 *
 *   pageid(in): Page identifier
 *   log_pgptr(in/out): Page buffer to copy
 *
 * NOTE:Fetch the log page identified by pageid into a log buffer and return such buffer.
 *              If there is the page in the log page buffer, copy it to buffer and return it.
 *              If not, read log page from log.
 */
int
logpb_fetch_page (THREAD_ENTRY * thread_p, const LOG_LSA * req_lsa, LOG_CS_ACCESS_MODE access_mode,
		  LOG_PAGE * log_pgptr)
{
  LOG_LSA append_lsa, append_prev_lsa;
  int rv;

  assert (log_pgptr != NULL);
  assert (req_lsa != NULL);
  assert (req_lsa->pageid != NULL_PAGEID);

  logpb_log ("called logpb_fetch_page with pageid = %lld\n", (long long int) req_lsa->pageid);

  LSA_COPY (&append_lsa, &log_Gl.hdr.append_lsa);
  LSA_COPY (&append_prev_lsa, &log_Gl.append.prev_lsa);

  /*
   * This If block ensure belows,
   *  case 1. log page (of pageid) is in log page buffer (not prior_lsa list)
   *  case 2. EOL record which is written temporarily by
   *          logpb_flush_all_append_pages is cleared so there is no EOL
   *          in log page
   */

  if (LSA_LE (&append_lsa, req_lsa)	/* for case 1 */
      || LSA_LE (&append_prev_lsa, req_lsa))	/* for case 2 */
    {
      LOG_CS_ENTER (thread_p);

      assert (LSA_LE (&log_Gl.append.prev_lsa, &log_Gl.hdr.append_lsa));

      /*
       * copy prior lsa list to log page buffer to ensure that required
       * pageid is in log page buffer
       */
      if (LSA_LE (&log_Gl.hdr.append_lsa, req_lsa))	/* retry with mutex */
	{
	  logpb_prior_lsa_append_all_list (thread_p);
	}

      LOG_CS_EXIT (thread_p);
    }

  /*
   * most of the cases, we don't need calling logpb_copy_page with LOG_CS exclusive access,
   * if needed, we acquire READ mode in logpb_copy_page
   */
  rv = logpb_copy_page (thread_p, req_lsa->pageid, access_mode, log_pgptr);
  if (rv != NO_ERROR)
    {
      ASSERT_ERROR ();
      return ER_FAILED;
    }

  return NO_ERROR;
}

/*
 * logpb_copy_page_from_log_buffer -
 *
 * return: NO_ERROR if everything is ok
 *  pageid(in): Page identifier
 *  log_pgptr(in/out): Page buffer
 */
int
logpb_copy_page_from_log_buffer (THREAD_ENTRY * thread_p, LOG_PAGEID pageid, LOG_PAGE * log_pgptr)
{
  int rv;

  assert (log_pgptr != NULL);
  assert (pageid != NULL_PAGEID);
  assert (pageid <= log_Gl.hdr.append_lsa.pageid);

  logpb_log ("called logpb_copy_page_from_log_buffer with pageid = %lld\n", (long long int) pageid);

  rv = logpb_copy_page (thread_p, pageid, LOG_CS_FORCE_USE, log_pgptr);
  if (rv != NO_ERROR)
    {
      ASSERT_ERROR ();
      return ER_FAILED;
    }

  return NO_ERROR;
}

/*
 * logpb_copy_page_from_file -
 *  pageid(in): Page identifier
 *  log_pgptr(in/out): Page buffer
 * return: NO_ERROR if everything is ok
 *
 */
int
logpb_copy_page_from_file (THREAD_ENTRY * thread_p, LOG_PAGEID pageid, LOG_PAGE * log_pgptr)
{
  int rv;

  assert (log_pgptr != NULL);
  assert (pageid != NULL_PAGEID);
  assert (pageid <= log_Gl.hdr.append_lsa.pageid);

  logpb_log ("called logpb_copy_page_from_file with pageid = %lld\n", (long long int) pageid);

  LOG_CS_ENTER_READ_MODE (thread_p);
  if (log_pgptr != NULL)
    {
      rv = logpb_read_page_from_file_or_page_server (thread_p, pageid, LOG_CS_FORCE_USE, log_pgptr);
      if (rv != NO_ERROR)
	{
	  LOG_CS_EXIT (thread_p);
	  return ER_FAILED;
	}
    }
  LOG_CS_EXIT (thread_p);

  return NO_ERROR;
}

/*
 * logpb_copy_page - copy a exist_log page using local buffer
 *
 * return: NO_ERROR if everything is ok
 *
 *   pageid(in): Page identifier
 *   access_mode(in): access mode (reader, safe reader, writer)
 *   log_pgptr(in/out): Page buffer to copy
 *
 * NOTE:Fetch the log page identified by pageid into a log buffer and return such buffer.
 *              If there is the page in the log page buffer, copy it to buffer and return it.
 *              If not, read log page from log.
 */

static int
logpb_copy_page (THREAD_ENTRY * thread_p, LOG_PAGEID pageid, LOG_CS_ACCESS_MODE access_mode, LOG_PAGE * log_pgptr)
{
  LOG_BUFFER *log_bufptr = NULL;
  bool is_perf_tracking;
  TSC_TICKS start_tick, end_tick;
  TSCTIMEVAL tv_diff;
  UINT64 fix_wait_time;
  PERF_PAGE_MODE stat_page_found = PERF_PAGE_MODE_OLD_IN_BUFFER;
  bool log_csect_entered = false;
  int rv = NO_ERROR, index;

  assert (log_pgptr != NULL);
  assert (pageid != NULL_PAGEID);

  logpb_log ("called logpb_copy_page with pageid = %lld\n", (long long int) pageid);

  is_perf_tracking = perfmon_is_perf_tracking ();
  if (is_perf_tracking)
    {
      tsc_getticks (&start_tick);
    }

  if (access_mode != LOG_CS_SAFE_READER)
    {
      LOG_CS_ENTER_READ_MODE (thread_p);
      log_csect_entered = true;
    }

  if (pageid == LOGPB_HEADER_PAGE_ID)
    {
      /* copy header page into log_pgptr */
      log_bufptr = &log_Pb.header_buffer;

      if (log_bufptr->pageid == NULL_PAGEID)
	{
	  rv = logpb_read_page_from_file_or_page_server (thread_p, pageid, access_mode, log_pgptr);
	  if (rv != NO_ERROR)
	    {
	      rv = ER_FAILED;
	      goto exit;
	    }
	  stat_page_found = PERF_PAGE_MODE_OLD_LOCK_WAIT;
	}
      else
	{
	  memcpy (log_pgptr, log_bufptr->logpage, LOG_PAGESIZE);
	}

      goto exit;
    }

  index = logpb_get_log_buffer_index ((int) pageid);
  if (index >= 0 && index < log_Pb.num_buffers)
    {
      log_bufptr = &log_Pb.buffers[index];
    }
  else
    {
      er_set (ER_FATAL_ERROR_SEVERITY, ARG_FILE_LINE, ER_LOG_PAGE_CORRUPTED, 1, pageid);
      if (log_csect_entered)
	{
	  LOG_CS_EXIT (thread_p);
	}
      return ER_LOG_PAGE_CORRUPTED;
    }

  if (log_bufptr->pageid == pageid)
    {
      /* Copy page from log_bufptr into log_pgptr */
      memcpy (log_pgptr, log_bufptr->logpage, LOG_PAGESIZE);
      if (log_bufptr->pageid == pageid)
	{
	  goto exit;
	}
    }

  /* Could not get from log page buffer cache */

  rv = logpb_read_page_from_file_or_page_server (thread_p, pageid, access_mode, log_pgptr);
  if (rv != NO_ERROR)
    {
      rv = ER_FAILED;
      goto exit;
    }

  // Optimize log page fetching by caching
  // for now, only used to optimize recovery phase
  if (log_bufptr->pageid < pageid && !LOG_ISRESTARTED ())
    {
      // invalidate previous page
      log_bufptr->pageid = NULL_PAGEID;
      // cache new page
      std::memcpy (log_bufptr->logpage, log_pgptr, LOG_PAGESIZE);
      log_bufptr->pageid = pageid;
      log_bufptr->phy_pageid = logpb_to_physical_pageid (pageid);
    }

  stat_page_found = PERF_PAGE_MODE_OLD_LOCK_WAIT;

  /* Always exit through here */
exit:
  if (log_csect_entered)
    {
      LOG_CS_EXIT (thread_p);
    }
  perfmon_inc_stat (thread_p, PSTAT_LOG_NUM_FETCHES);

  if (is_perf_tracking)
    {
      tsc_getticks (&end_tick);
      tsc_elapsed_time_usec (&tv_diff, end_tick, start_tick);
      fix_wait_time = tv_diff.tv_sec * 1000000LL + tv_diff.tv_usec;
      /* log page fix time : use dummy values for latch type and conditional type; use PERF_PAGE_MODE_OLD_LOCK_WAIT and
       * PERF_PAGE_MODE_OLD_IN_BUFFER for page type : page is not found in log page buffer and must be read from
       * archive vs page is found in log page buffer */
      if (fix_wait_time > 0)
	{
	  perfmon_pbx_fix_acquire_time (thread_p, PAGE_LOG, stat_page_found, PERF_HOLDER_LATCH_READ,
					PERF_UNCONDITIONAL_FIX_WITH_WAIT, fix_wait_time);
	}
    }

  return rv;
}

static void
request_log_page_from_page_server (LOG_PAGEID log_pageid)
{
#if defined(SERVER_MODE)
  // *INDENT-OFF*
  constexpr size_t BIG_INT_SIZE = 8;
  char buffer[BIG_INT_SIZE];
  std::memcpy (buffer, &log_pageid, sizeof (log_pageid));
  std::string message (buffer, BIG_INT_SIZE);

  if (ts_Gl->get_log_page_broker ().register_entry (log_pageid) == page_broker_register_entry_state::ADDED)
    {
      // First to add an entry must also sent the request to the page server
      ts_Gl->push_request (tran_to_page_request::SEND_LOG_PAGE_FETCH, std::move (message));

      if (prm_get_bool_value (PRM_ID_ER_LOG_READ_LOG_PAGE))
        {
          _er_log_debug (ARG_FILE_LINE, "Sent request for log to Page Server. Page ID: %lld \n", log_pageid);
        }
    }
  // *INDENT-ON*
#endif // SERVER_MODE
}

#if defined (SERVER_MODE)
void
logpb_verify_page_read (LOG_PAGEID pageid, const LOG_PAGE * left_log_pgptr, const LOG_PAGE * rite_log_pgptr)
{
  bool pages_equal (*left_log_pgptr == *rite_log_pgptr || pageid == LOGPB_HEADER_PAGE_ID);

  if (!pages_equal && pageid == log_Gl.hdr.append_lsa.pageid)
    {
      const char *const left_log_page_area = left_log_pgptr->area;
      const char *const rite_log_page_area = rite_log_pgptr->area;
      const int cmp_res = strncmp (left_log_page_area, rite_log_page_area, log_Gl.hdr.append_lsa.offset);
      pages_equal = left_log_pgptr->hdr == rite_log_pgptr->hdr && cmp_res == 0;
    }

  assert (pages_equal);
}
#endif // SERVER_MODE

/*
 * logpb_read_page_from_file_or_page_server - depending on the server type and whether or not
 *        transaction server is being executed in a remote storage context, read log pages from
 *        either local storage or page server, or both
 *
 * return: error when reading from local storage fails
 *
 *   pageid(in): Page identifier
 *   access_mode(in): access mode
 *   log_pgptr(out): Page buffer to copy log page to
 */
int
logpb_read_page_from_file_or_page_server (THREAD_ENTRY * thread_p, LOG_PAGEID pageid,
					  LOG_CS_ACCESS_MODE access_mode, LOG_PAGE * log_pgptr)
{
#if defined (SERVER_MODE)
  // execution contexts:
  //  1) TS with remote storage: only read from PS
  //  2) TS with local storage + connected to PS: both read from PS and from file and compare results
  //  3) PS or TS with local storage + not connected to PS: only read from file

  const SERVER_TYPE server_type = get_server_type ();
  if (server_type == SERVER_TYPE_TRANSACTION && ts_Gl->is_page_server_connected ())
    {
      // context 1) or 2)
      request_log_page_from_page_server (pageid);
    }

  bool read_from_disk = false;
  if (!is_tran_server_with_remote_storage ())
    {
      // context 2) or 3)
      const int res_read_from_file = logpb_read_page_from_file (thread_p, pageid, access_mode, log_pgptr);
      if (res_read_from_file != NO_ERROR)
	{
	  ASSERT_ERROR ();
	  return res_read_from_file;
	}
      read_from_disk = true;
    }

  if (server_type == SERVER_TYPE_TRANSACTION && ts_Gl->is_page_server_connected ())
    {
      // *INDENT-OFF*
      std::shared_ptr<log_page_owner> brokered_log_page
          = ts_Gl->get_log_page_broker ().wait_for_page (pageid);
      // *INDENT-ON*
      const LOG_PAGE *const log_page_from_page_server = brokered_log_page->get_log_page ();
      if (read_from_disk)
	{
	  // context 2)
	  // log_pgptr already contains value read from local storage
	  logpb_verify_page_read (pageid, log_page_from_page_server, log_pgptr);
	}
      else
	{
	  // context 1)
          // *INDENT-OFF*
	  std::memcpy (log_pgptr, log_page_from_page_server, LOG_PAGESIZE);
          // *INDENT-ON*
	}
    }

  return NO_ERROR;
#else // SERVER_MODE
  return logpb_read_page_from_file (thread_p, pageid, access_mode, log_pgptr);
#endif // SERVER_MODE
}

/*
 * logpb_read_page_from_file - Fetch a exist_log page from log files
 *
 * return: NO_ERROR if everything is ok, else ER_GENERIC_ERROR
 *
 *   pageid(in): Page identifier
 *   log_pgptr(in/out): Page buffer to read
 *
 * NOTE:read the log page identified by pageid into a buffer from from archive or active log.
 */
int
logpb_read_page_from_file (THREAD_ENTRY * thread_p, LOG_PAGEID pageid, LOG_CS_ACCESS_MODE access_mode,
			   LOG_PAGE * log_pgptr)
{
  bool log_csect_entered = false;

  assert (log_pgptr != NULL);
  assert (pageid != NULL_PAGEID);

  logpb_log ("called logpb_read_page_from_file with pageid = %lld, hdr.logical_pageid = %lld, "
	     "LOGPB_ACTIVE_NPAGES = %d\n", (long long int) pageid, (long long int) log_pgptr->hdr.logical_pageid,
	     LOGPB_ACTIVE_NPAGES);

  if (access_mode == LOG_CS_SAFE_READER)
    {
      /* This is added here to block others from creating new archive or mounting/dismounting archives while the vacuum
       * workers is trying to fetch its page from file. */
      /* This was first done only for active pages. This allowed other transaction create a new archive from active log
       * after calling logpb_is_page_in_archive. Therefore the logpb_to_physical_pageid became flawed. */
      LOG_CS_ENTER_READ_MODE (thread_p);
      log_csect_entered = true;
    }
  else
    {
      assert (LOG_CS_OWN (thread_p));
    }

  // some archived pages may be still in active log; check if they can be fetched from active.
  bool fetch_from_archive = logpb_is_page_in_archive (pageid);
  if (fetch_from_archive)
    {
      bool is_archive_page_in_active_log = (pageid + LOGPB_ACTIVE_NPAGES) > log_Gl.hdr.append_lsa.pageid;
      bool dont_fetch_archive_from_active = !LOG_ISRESTARTED () || log_Gl.hdr.was_active_log_reset;

      if (is_archive_page_in_active_log && !dont_fetch_archive_from_active)
	{
	  // can fetch from active
	  fetch_from_archive = false;
	}
    }
  if (fetch_from_archive)
    {
      // fetch from archive
      if (logpb_fetch_from_archive (thread_p, pageid, log_pgptr, NULL, NULL, true) == NULL)
	{
#if defined (SERVER_MODE)
	  if (thread_p != NULL && thread_p->type == TT_VACUUM_MASTER)
	    {
	      vacuum_er_log_error (VACUUM_ER_LOG_MASTER | VACUUM_ER_LOG_ARCHIVES,
				   "Failed to fetch page %lld from archives.", pageid);
	    }
#endif /* SERVER_MODE */
	  goto error;
	}
    }
  else
    {
      // fetch from active
      LOG_PHY_PAGEID phy_pageid;

      /*
       * Page is contained in the active log.
       * Find the corresponding physical page and read the page form disk.
       */
      phy_pageid = logpb_to_physical_pageid (pageid);
      logpb_log ("phy_pageid in logpb_read_page_from_file is %lld\n", (long long int) phy_pageid);

      perfmon_inc_stat (thread_p, PSTAT_LOG_NUM_IOREADS);

      if (fileio_read (thread_p, log_Gl.append.vdes, log_pgptr, phy_pageid, LOG_PAGESIZE) == NULL)
	{
	  er_set (ER_FATAL_ERROR_SEVERITY, ARG_FILE_LINE, ER_LOG_READ, 3, pageid, phy_pageid, log_Name_active);
	  goto error;
	}
      else
	{
	  if (log_pgptr->hdr.logical_pageid != pageid)
	    {
	      if (log_pgptr->hdr.logical_pageid == pageid + LOGPB_ACTIVE_NPAGES)
		{
		  /* The active part where this archive page belonged was already, overwritten. Fetch the page from
		   * archive. */
		  if (logpb_fetch_from_archive (thread_p, pageid, log_pgptr, NULL, NULL, true) == NULL)
		    {
#if defined (SERVER_MODE)
		      if (thread_p != NULL && thread_p->type == TT_VACUUM_MASTER)
			{
			  vacuum_er_log_error (VACUUM_ER_LOG_MASTER | VACUUM_ER_LOG_ARCHIVES,
					       "Failed to fetch page %lld from archives.", pageid);
			}
#endif /* SERVER_MODE */
		      goto error;
		    }
		}
	      else
		{
		  /* Clean the buffer... since it may be corrupted */
		  er_set (ER_FATAL_ERROR_SEVERITY, ARG_FILE_LINE, ER_LOG_PAGE_CORRUPTED, 1, pageid);
		  goto error;
		}
	    }
	  else
	    {
	      /*
	       * fetched from active.
	       * In case of being fetched from archive log, no need to be decrypted
	       * because it already decrypted in logpb_fetch_from_archive()
	       */
	      TDE_ALGORITHM tde_algo = logpb_get_tde_algorithm ((LOG_PAGE *) log_pgptr);
	      if (tde_algo != TDE_ALGORITHM_NONE)
		{
		  if (tde_decrypt_log_page ((LOG_PAGE *) log_pgptr, tde_algo, (LOG_PAGE *) log_pgptr) != NO_ERROR)
		    {
		      ASSERT_ERROR ();
		      goto error;
		    }
		}
	    }
	}
    }

  if (log_csect_entered)
    {
      LOG_CS_EXIT (thread_p);
    }

  logpb_log ("logpb_read_page_from_file: log page %lld has checksum = %d\n",
	     (long long int) log_pgptr->hdr.logical_pageid, log_pgptr->hdr.checksum);

#if !defined(NDEBUG)
  if (log_Gl.rcv_phase == LOG_RESTARTED)
    {
      logpb_debug_check_log_page (thread_p, log_pgptr);
    }
#endif

  /* keep old function's usage */
  return NO_ERROR;

error:
  if (log_csect_entered)
    {
      LOG_CS_EXIT (thread_p);
    }
  return ER_FAILED;
}

/*
 * logpb_read_page_from_active_log -
 *
 *   return: new num_pages
 *
 *   pageid(in):
 *   num_pages(in):
 *   log_pgptr(in/out):
 */
int
logpb_read_page_from_active_log (THREAD_ENTRY * thread_p, LOG_PAGEID pageid, int num_pages, bool decrypt_needed,
				 LOG_PAGE * log_pgptr)
{
  LOG_PHY_PAGEID phy_start_pageid;

  assert (log_pgptr != NULL);
  assert (pageid != NULL_PAGEID);
  assert (num_pages > 0);

  assert (!is_tran_server_with_remote_storage ());

  logpb_log ("called logpb_read_page_from_active_log with pageid = %lld and num_pages = %d\n", (long long int) pageid,
	     num_pages);

  /*
   * Page is contained in the active log.
   * Find the corresponding physical page and read the page from disk.
   */
  phy_start_pageid = logpb_to_physical_pageid (pageid);
  num_pages = MIN (num_pages, LOGPB_ACTIVE_NPAGES - phy_start_pageid + 1);

  perfmon_inc_stat (thread_p, PSTAT_LOG_NUM_IOREADS);

  if (fileio_read_pages (thread_p, log_Gl.append.vdes, (char *) log_pgptr, phy_start_pageid, num_pages, LOG_PAGESIZE) ==
      NULL)
    {
      er_set (ER_ERROR_SEVERITY, ARG_FILE_LINE, ER_LOG_READ, 3, pageid, phy_start_pageid, log_Name_active);
      return -1;
    }
  else
    {
      if (log_pgptr->hdr.logical_pageid != pageid)
	{
	  er_set (ER_ERROR_SEVERITY, ARG_FILE_LINE, ER_LOG_PAGE_CORRUPTED, 1, pageid);
	  return -1;
	}
    }

  if (decrypt_needed)
    {
      char *ptr = (char *) log_pgptr;
      int i;
      for (i = 0; i < num_pages; i++)
	{
	  TDE_ALGORITHM tde_algo = logpb_get_tde_algorithm ((LOG_PAGE *) ptr);
	  if (tde_algo != TDE_ALGORITHM_NONE)
	    {
	      if (tde_decrypt_log_page ((LOG_PAGE *) ptr, tde_algo, (LOG_PAGE *) ptr) != NO_ERROR)
		{
		  ASSERT_ERROR ();
		  return -1;
		}
	    }
	  ptr += LOG_PAGESIZE;
	}
    }

#if !defined(NDEBUG)
  if (log_Gl.rcv_phase == LOG_RESTARTED)
    {
      char *ptr = NULL;
      int i;
      char log_pgbuf[IO_MAX_PAGE_SIZE + MAX_ALIGNMENT];
      char *aligned_log_pgbuf = PTR_ALIGN (log_pgbuf, MAX_ALIGNMENT);

      ptr = (char *) log_pgptr;
      for (i = 0; i < num_pages; i++)
	{
	  TDE_ALGORITHM tde_algo = logpb_get_tde_algorithm ((LOG_PAGE *) ptr);
	  /* checksum is calculated before tde-encryption */
	  if (!decrypt_needed && tde_algo != TDE_ALGORITHM_NONE)
	    {
	      /* This page is tde-ecnrypted page and has not yet decrypted.
	       * To check consistency, we need to decrypt it */
	      if (!tde_Cipher.is_loaded)
		{
		  ptr += LOG_PAGESIZE;
		  continue;	/* no way to check an encrypted page without tde module */
		}

	      if (tde_decrypt_log_page ((LOG_PAGE *) ptr, tde_algo, (LOG_PAGE *) aligned_log_pgbuf) != NO_ERROR)
		{
		  ASSERT_ERROR ();
		  assert (false);
		}
	      logpb_debug_check_log_page (thread_p, (LOG_PAGE *) aligned_log_pgbuf);
	      ptr += LOG_PAGESIZE;
	    }
	  else
	    {
	      logpb_debug_check_log_page (thread_p, (LOG_PAGE *) ptr);
	      ptr += LOG_PAGESIZE;
	    }
	}
    }
#endif

  return num_pages;
}

/*
 * logpb_write_page_to_disk - writes and syncs a log page to disk
 *
 * return: error code
 *
 *   log_pgptr(in/out): Log page pointer
 *   logical_pageid(in): logical page id
 *
 * NOTE:writes and syncs a log page to disk
 */
int
logpb_write_page_to_disk (THREAD_ENTRY * thread_p, LOG_PAGE * log_pgptr, LOG_PAGEID logical_pageid)
{
  int nbytes, error_code;
  LOG_PHY_PAGEID phy_pageid;
  FILEIO_WRITE_MODE write_mode;
  char enc_pgbuf[IO_MAX_PAGE_SIZE + MAX_ALIGNMENT];
  LOG_PAGE *enc_pgptr = NULL;

  enc_pgptr = (LOG_PAGE *) PTR_ALIGN (enc_pgbuf, MAX_ALIGNMENT);

  assert (log_pgptr != NULL);
  assert (log_pgptr->hdr.logical_pageid == logical_pageid);
  /* we allow writing page as long as they do not belong to archive area */
  assert (logical_pageid == LOGPB_HEADER_PAGE_ID
	  || (!LOGPB_IS_ARCHIVE_PAGE (logical_pageid) && logical_pageid <= LOGPB_LAST_ACTIVE_PAGE_ID));
  assert (!is_tran_server_with_remote_storage ());

  logpb_log ("called logpb_write_page_to_disk for logical_pageid = %lld\n", (long long int) logical_pageid);

  /* Set page CRC before writing to disk. */
  logpb_set_page_checksum (log_pgptr);

  phy_pageid = logpb_to_physical_pageid (logical_pageid);
  logpb_log ("phy_pageid in logpb_write_page_to_disk is %lld\n", (long long int) phy_pageid);

  /* log_Gl.append.vdes is only changed while starting or finishing or recovering server. So, log cs is not needed. */

  write_mode = dwb_is_created () == true ? FILEIO_WRITE_NO_COMPENSATE_WRITE : FILEIO_WRITE_DEFAULT_WRITE;

  logpb_log ("logpb_write_page_to_disk: The page (%lld) is being tde-encrypted: %d\n", (long long int) logical_pageid,
	     LOG_IS_PAGE_TDE_ENCRYPTED (log_pgptr));

  if (LOG_IS_PAGE_TDE_ENCRYPTED (log_pgptr))
    {
      error_code = tde_encrypt_log_page (log_pgptr, logpb_get_tde_algorithm (log_pgptr), enc_pgptr);
      if (error_code != NO_ERROR)
	{
	  /*
	   * if encrpytion fails, it just skip it and off the tde flag. The page will never be encrypted in this case.
	   * It menas once it fails, the page always spill user data un-encrypted from then.
	   */
	  logpb_set_tde_algorithm (thread_p, log_pgptr, TDE_ALGORITHM_NONE);
	  er_set (ER_ERROR_SEVERITY, ARG_FILE_LINE, ER_TDE_ENCRYPTION_LOGPAGE_ERORR_AND_OFF_TDE, 1, logical_pageid);
	}
      else
	{
	  log_pgptr = enc_pgptr;
	}
    }

  if (fileio_write (thread_p, log_Gl.append.vdes, log_pgptr, phy_pageid, LOG_PAGESIZE, write_mode) == NULL)
    {
      if (er_errid () == ER_IO_WRITE_OUT_OF_SPACE)
	{
	  nbytes = log_Gl.hdr.db_logpagesize;
	  er_set (ER_FATAL_ERROR_SEVERITY, ARG_FILE_LINE, ER_LOG_WRITE_OUT_OF_SPACE, 4, logical_pageid, phy_pageid,
		  log_Name_active, nbytes);
	}
      else
	{
	  er_set_with_oserror (ER_FATAL_ERROR_SEVERITY, ARG_FILE_LINE, ER_LOG_WRITE, 3, logical_pageid, phy_pageid,
			       log_Name_active);
	}

      logpb_fatal_error (thread_p, true, ARG_FILE_LINE, "logpb_write_page_to_disk");
      return ER_FAILED;
    }

  perfmon_inc_stat (thread_p, PSTAT_LOG_NUM_IOWRITES);
  return NO_ERROR;
}

/*
<<<<<<< HEAD
 * logpb_fill_or_reset_header_parameters - initialize values from header, or reset to invalid values if no header
 *                    argument is provided
 */
void
logpb_fill_or_reset_header_parameters (const struct log_header *hdr, PGLENGTH & io_page_size, PGLENGTH & log_page_size,
				       INT64 & creation_time, float &db_compatibility, int &db_charset)
{
  if (hdr != nullptr)
    {
      io_page_size = hdr->db_iopagesize;
      log_page_size = hdr->db_logpagesize;
      creation_time = hdr->db_creation;
      db_compatibility = hdr->db_compatibility;
      db_charset = hdr->db_charset;
    }
  else
    {
      io_page_size = -1;
      log_page_size = -1;
      creation_time = 0;
      db_compatibility = -1.0;
      db_charset = INTL_CODESET_ERROR;
    }
=======
 * logpb_fill_header_parameters - initialize values from header
 */
void
logpb_fill_header_parameters (const log_header & hdr, PGLENGTH & io_page_size, PGLENGTH & log_page_size,
			      INT64 & creation_time, float &db_compatibility, int &db_charset)
{
  io_page_size = hdr.db_iopagesize;
  log_page_size = hdr.db_logpagesize;
  creation_time = hdr.db_creation;
  db_compatibility = hdr.db_compatibility;
  db_charset = hdr.db_charset;
}

/*
 * logpb_reset_header_parameters -
 */
void
logpb_reset_header_parameters (PGLENGTH & io_page_size, PGLENGTH & log_page_size, INT64 & creation_time,
			       float &db_compatibility, int &db_charset)
{
  io_page_size = -1;
  log_page_size = -1;
  creation_time = 0;
  db_compatibility = -1.0;
  db_charset = INTL_CODESET_ERROR;
>>>>>>> 73ac267e
}

/*
 * logpb_find_header_parameters - Find some database creation parameters
 *
 * return: iopagesize or -1
 *
 *   db_fullname(in): Full name of the database
 *   force_read_log_header(in): force to read log header
 *   logpath(in): Directory where the log volumes reside
 *   prefix_logname(in): Name of the log volumes. It is usually set as database
 *                      name. For example, if the value is equal to "db", the
 *                      names of the log volumes created are as follow:
 *                      Active_log      = db_logactive
 *                      Archive_logs    = db_logarchive.0
 *                                        db_logarchive.1
 *                                             .
 *                                             .
 *                                             .
 *                                        db_logarchive.n
 *                      Log_information = db_loginfo
 *                      Database Backup = db_backup
 *   db_iopagesize(in): Set as a side effect to iopagesize
 *   db_creation(in): Set as a side effect to time of database creation
 *   db_compatibility(in): Set as a side effect to database disk compatibility
 *   db_charset(in): Set as a side effect to database charset
 *
 * NOTE:Find some database creation parameters such as pagesize, creation time, and disk compatability.
 */
PGLENGTH
logpb_find_header_parameters (THREAD_ENTRY * thread_p, const bool force_read_log_header, const char *db_fullname,
			      const char *logpath, const char *prefix_logname, PGLENGTH * io_page_size,
			      PGLENGTH * log_page_size, INT64 * creation_time, float *db_compatibility, int *db_charset)
{
  static LOG_HEADER hdr;	/* Log header */
  static bool is_header_read_from_file = false;
  static bool is_log_header_validated = false;
  int error_code = NO_ERROR;

  if (force_read_log_header)
    {
      is_header_read_from_file = false;
      is_log_header_validated = false;
    }

  assert (LOG_CS_OWN_WRITE_MODE (thread_p));

  /* Is the system restarted ? */
  if (log_Gl.trantable.area != NULL && log_Gl.append.log_pgptr != NULL)
    {
<<<<<<< HEAD
      logpb_fill_or_reset_header_parameters (&log_Gl.hdr, *io_page_size, *log_page_size, *creation_time,
					     *db_compatibility, *db_charset);
=======
      logpb_fill_header_parameters (log_Gl.hdr, *io_page_size, *log_page_size, *creation_time,
				    *db_compatibility, *db_charset);
>>>>>>> 73ac267e

      if (IO_PAGESIZE != *io_page_size || LOG_PAGESIZE != *log_page_size)
	{
	  if (db_set_page_size (*io_page_size, *log_page_size) != NO_ERROR)
	    {
	      goto error;
	    }

	  logpb_finalize_pool (thread_p);
	  error_code = logtb_define_trantable_log_latch (thread_p, log_Gl.trantable.num_total_indices);
	  if (error_code != NO_ERROR)
	    {
	      goto error;
	    }
	  error_code = logpb_initialize_pool (thread_p);
	  if (error_code != NO_ERROR)
	    {
	      goto error;
	    }
	  if (logpb_fetch_start_append_page (thread_p) != NO_ERROR)
	    {
	      goto error;
	    }
	}
      return *io_page_size;
    }

  if (!is_header_read_from_file)
    {
      error_code = logpb_fetch_header_from_file_or_page_server (thread_p, db_fullname, logpath, prefix_logname, &hdr);
      if (error_code != NO_ERROR)
	{
	  goto error;
	}
      is_header_read_from_file = true;
    }

<<<<<<< HEAD
  logpb_fill_or_reset_header_parameters (&hdr, *io_page_size, *log_page_size, *creation_time,
					 *db_compatibility, *db_charset);
=======
  logpb_fill_header_parameters (hdr, *io_page_size, *log_page_size, *creation_time, *db_compatibility, *db_charset);
>>>>>>> 73ac267e

  if (is_log_header_validated)
    {
      return *io_page_size;
    }

  /*
   * Make sure that the log is a log file and that it is compatible with the
   * running database and system
   */

  if (strcmp (hdr.prefix_name, prefix_logname) != 0)
    {
      /*
       * This does not look like the log or the log was renamed. Incompatible
       * prefix name with the prefix stored on disk
       */
      er_set (ER_NOTIFICATION_SEVERITY, ARG_FILE_LINE, ER_LOG_INCOMPATIBLE_PREFIX_NAME, 2, log_Name_active,
	      hdr.prefix_name);
      /* Continue anyhow.. */
    }

  /* only check for incompatibility here, this will be done again in log_xinit which will run the compatibility
   * functions if there are any. */
  /* We added disk compatibility rules to R2.2. Before that release, rel_get_disk_compatible function returned only
   * REL_FULLY_COMPATIBLE or REL_NOT_COMPATIBLE. However, it might return REL_BACKWARD_COMPATIBLE now. */
  if (rel_get_disk_compatible (*db_compatibility, NULL) != REL_FULLY_COMPATIBLE)
    {
      log_Gl.hdr.db_compatibility = *db_compatibility;
      er_set (ER_ERROR_SEVERITY, ARG_FILE_LINE, ER_LOG_INCOMPATIBLE_DATABASE, 2, rel_name (), rel_release_string ());
      error_code = ER_LOG_INCOMPATIBLE_DATABASE;
      goto error;
    }

  is_log_header_validated = true;

  return *io_page_size;

error:
<<<<<<< HEAD
  // null header argument will reset all values
  logpb_fill_or_reset_header_parameters (nullptr, *io_page_size, *log_page_size, *creation_time,
					 *db_compatibility, *db_charset);
=======
  logpb_reset_header_parameters (*io_page_size, *log_page_size, *creation_time, *db_compatibility, *db_charset);
>>>>>>> 73ac267e

  return *io_page_size;
}

/*
 *
 *       	       FUNCTIONS RELATED TO APPEND PAGES
 *
 */

/*
 * logpb_fetch_start_append_page - FETCH THE START APPEND PAGE
 *
 * return: Pointer to the page or NULL
 *
 * NOTE:Fetch the start append page.
 */
int
logpb_fetch_start_append_page (THREAD_ENTRY * thread_p)
{
  LOG_FLUSH_INFO *flush_info = &log_Gl.flush_info;
  PAGE_FETCH_MODE flag = OLD_PAGE;
  bool need_flush;
#if defined(SERVER_MODE)
  int rv;
#endif /* SERVER_MODE */

  assert (LOG_CS_OWN_WRITE_MODE (thread_p));

  logpb_log ("started logpb_fetch_start_append_page\n");

  /* detect empty log (page and offset of zero) */
  if ((log_Gl.hdr.append_lsa.pageid == 0) && (log_Gl.hdr.append_lsa.offset == 0))
    {
      flag = NEW_PAGE;
    }

  if (log_Gl.append.log_pgptr != NULL)
    {
      /*
       * Somehow we already have an append page, flush all current append page
       * and start form scratch
       */
      logpb_invalid_all_append_pages (thread_p);
    }

  /*
   * Fetch the start append page
   */

  log_Gl.append.log_pgptr = logpb_locate_page (thread_p, log_Gl.hdr.append_lsa.pageid, flag);
  if (log_Gl.append.log_pgptr == NULL)
    {
      return ER_FAILED;
    }

  log_Gl.append.set_nxio_lsa (log_Gl.hdr.append_lsa);
  /*
   * Save this log append page as an active page to be flushed at a later
   * time if the page is modified (dirty).
   * We must save the log append pages in the order that they are defined
   * and need to be flushed.
   */

  need_flush = false;

  rv = pthread_mutex_lock (&flush_info->flush_mutex);

  flush_info->toflush[flush_info->num_toflush] = log_Gl.append.log_pgptr;
  flush_info->num_toflush++;

  if (flush_info->num_toflush >= flush_info->max_toflush)
    {
      /*
       * Force the dirty pages including the current one at this moment
       */
      need_flush = true;
    }

  pthread_mutex_unlock (&flush_info->flush_mutex);

  if (need_flush)
    {
      logpb_flush_pages_direct (thread_p);
    }

  return NO_ERROR;
}

/*
 * logpb_fetch_start_append_page_new - FETCH THE NEW START APPEND PAGE
 *
 * return: Pointer to the page or NULL
 */
LOG_PAGE *
logpb_fetch_start_append_page_new (THREAD_ENTRY * thread_p)
{
  assert (LOG_CS_OWN_WRITE_MODE (thread_p));

  logpb_log ("started logpb_fetch_start_append_page_new\n");

  log_Gl.append.log_pgptr = logpb_locate_page (thread_p, log_Gl.hdr.append_lsa.pageid, NEW_PAGE);
  if (log_Gl.append.log_pgptr == NULL)
    {
      return NULL;
    }

  log_Gl.append.set_nxio_lsa (log_Gl.hdr.append_lsa);

  return log_Gl.append.log_pgptr;
}

/*
 * logpb_next_append_page - Fetch next append page
 *
 * return: nothing
 *
 *   current_setdirty(in): Set the current append page dirty ?
 *
 * NOTE:Fetch the next append page.
 *              If the current append page contains the beginning of the log
 *              record being appended (i.e., log record did fit on current
 *              append page), the freeing of this page is delayed until the
 *              record is completely appended/logged. This is needed since
 *              every log record has a forward pointer to next log record
 *              (i.e., next append address). In addition, we must avoid
 *              flushing this page to disk (e.g., page replacement),
 *              otherwise, during crash recovery we could try to read a log
 *              record that has never been finished and the end of the log may
 *              not be detected. That is, the log would be corrupted.
 *
 *              If the current append page does not contain the beginning of
 *              the log record, the page can be freed and flushed at any time.
 *
 *              If the next page to archive is located at the physical
 *              location of the desired append page, a set of log pages is
 *              archived, so we can continue the append operations.
 */
static void
logpb_next_append_page (THREAD_ENTRY * thread_p, LOG_SETDIRTY current_setdirty)
{
  LOG_FLUSH_INFO *flush_info = &log_Gl.flush_info;
  bool need_flush;
#if defined(SERVER_MODE)
  int rv;
#endif /* SERVER_MODE */
#if defined(CUBRID_DEBUG)
  long commit_count = 0;
  static struct timeval start_append_time = { 0, 0 };
  struct timeval end_append_time = { 0, 0 };
  static long prev_commit_count_in_append = 0;
  double elapsed = 0;

  gettimeofday (&end_append_time, NULL);
#endif /* CUBRID_DEBUG */

  assert (LOG_CS_OWN_WRITE_MODE (thread_p));

  logpb_log ("started logpb_next_append_page\n");

  if (current_setdirty == LOG_SET_DIRTY)
    {
      logpb_set_dirty (thread_p, log_Gl.append.log_pgptr);
    }

  log_Gl.append.log_pgptr = NULL;

  log_Gl.hdr.append_lsa.pageid++;
  log_Gl.hdr.append_lsa.offset = 0;

  if (!is_tran_server_with_remote_storage ())
    {
      /*
       * Is the next logical page to archive, currently located at the physical
       * location of the next logical append page ? (Remember the log is a RING).
       * If so, we need to archive the log from the next logical page to archive
       * up to the closest page that does not hold the current append log record.
       */

      if (LOGPB_AT_NEXT_ARCHIVE_PAGE_ID (log_Gl.hdr.append_lsa.pageid))
	{
	  /* The log must be archived */
	  logpb_archive_active_log (thread_p);
	}

      /*
       * Has the log been cycled ?
       */
      if (LOGPB_IS_FIRST_PHYSICAL_PAGE (log_Gl.hdr.append_lsa.pageid))
	{
	  log_Gl.hdr.fpageid += LOGPB_ACTIVE_NPAGES;

	  /* Flush the header to save updates by archiving. */
	  logpb_flush_header (thread_p);
	}
    }

  /*
   * Fetch the next page as a newly defined append page. Append pages are
   * always new pages
   */

  log_Gl.append.log_pgptr = logpb_create_page (thread_p, log_Gl.hdr.append_lsa.pageid);
  if (log_Gl.append.log_pgptr == NULL)
    {
      logpb_fatal_error (thread_p, true, ARG_FILE_LINE, "log_next_append_page");
      /* This statement should not be reached */
      return;
    }

  if (log_Gl.append.appending_page_tde_encrypted)
    {
      TDE_ALGORITHM tde_algo = (TDE_ALGORITHM) prm_get_integer_value (PRM_ID_TDE_DEFAULT_ALGORITHM);
      logpb_set_tde_algorithm (thread_p, log_Gl.append.log_pgptr, tde_algo);
      logpb_set_dirty (thread_p, log_Gl.append.log_pgptr);
    }

  logpb_log ("logpb_next_append_page: append the new page (%lld), tde_algorithm = %s\n",
	     (long long int) log_Gl.append.log_pgptr->hdr.logical_pageid,
	     tde_get_algorithm_name (logpb_get_tde_algorithm (log_Gl.append.log_pgptr)));

#if defined(CUBRID_DEBUG)
  {
    log_Stat.last_append_pageid = log_Gl.hdr.append_lsa.pageid;
  }
#endif /* CUBRID_DEBUG */

  /*
   * Save this log append page as an active page to be flushed at a later
   * time if the page is modified (dirty).
   * We must save the log append pages in the order that they are defined
   * and need to be flushed.
   */

  rv = pthread_mutex_lock (&flush_info->flush_mutex);

  flush_info->toflush[flush_info->num_toflush] = log_Gl.append.log_pgptr;
  flush_info->num_toflush++;

  need_flush = false;
  if (flush_info->num_toflush >= flush_info->max_toflush)
    {
      need_flush = true;
    }

  pthread_mutex_unlock (&flush_info->flush_mutex);

  if (need_flush)
    {
      logpb_flush_all_append_pages (thread_p);
    }

#if defined(CUBRID_DEBUG)
  if (start_append_time.tv_sec != 0 && start_append_time.tv_usec != 0)
    {
      elapsed = LOG_GET_ELAPSED_TIME (end_append_time, start_append_time);
    }

  log_Stat.use_append_page_sec = elapsed;
  gettimeofday (&start_append_time, NULL);

  commit_count = log_Stat.commit_count - prev_commit_count_in_append;

  prev_commit_count_in_append = log_Stat.commit_count;

  log_Stat.last_commit_count_while_using_a_page = commit_count;
  log_Stat.total_commit_count_while_using_a_page += log_Stat.last_commit_count_while_using_a_page;
#endif /* CUBRID_DEBUG */

  log_Stat.total_append_page_count++;

#if defined(CUBRID_DEBUG)
  er_log_debug (ARG_FILE_LINE,
		"log_next_append_page: new page id(%lld) total_append_page_count(%ld)"
		" num_toflush(%d) use_append_page_sec(%f) need_flush(%d) commit_count(%ld)"
		" total_commit_count(%ld)\n", (int) log_Stat.last_append_pageid, log_Stat.total_append_page_count,
		flush_info->num_toflush, log_Stat.use_append_page_sec, need_flush,
		log_Stat.last_commit_count_while_using_a_page, log_Stat.total_commit_count_while_using_a_page);
#endif /* CUBRID_DEBUG */
}

/*
 * log_writev_append_pages - Write a set of sequential pages
 *
 * return: to_flush or NULL
 *
 *   to_flush(in): Array to address of content of pages to flush
 *   npages(in): Number of pages to flush
 *
 * NOTE:Flush to disk a set of log contiguous pages.
 */
static LOG_PAGE **
logpb_writev_append_pages (THREAD_ENTRY * thread_p, LOG_PAGE ** to_flush, DKNPAGES npages)
{
  LOG_BUFFER *bufptr;
  LOG_PHY_PAGEID phy_pageid;
  int i;
  FILEIO_WRITE_MODE write_mode = FILEIO_WRITE_DEFAULT_WRITE;
  char enc_pgbuf[IO_MAX_PAGE_SIZE + MAX_ALIGNMENT];
  LOG_PAGE *log_pgptr = NULL;
  LOG_PAGE *enc_pgptr = NULL;

  assert (!is_tran_server_with_remote_storage ());

  enc_pgptr = (LOG_PAGE *) PTR_ALIGN (enc_pgbuf, MAX_ALIGNMENT);

#if !defined (CS_MODE)
  write_mode = dwb_is_created () == true ? FILEIO_WRITE_NO_COMPENSATE_WRITE : FILEIO_WRITE_DEFAULT_WRITE;
#endif

  /* In this point, flush buffer cannot be replaced by trans. So, bufptr's pageid and phy_pageid are not changed. */
  if (npages > 0)
    {
      bufptr = logpb_get_log_buffer (to_flush[0]);
      phy_pageid = bufptr->phy_pageid;

      logpb_log ("logpb_writev_append_pages: started with pageid = %lld and phy_pageid = %lld\n",
		 (long long int) bufptr->pageid, (long long int) phy_pageid);

      for (i = 0; i < npages; i++)
	{
	  /* Set page CRC before writing to disk. */
	  logpb_set_page_checksum (to_flush[i]);
	}
      for (i = 0; i < npages; i++)
	{
	  log_pgptr = to_flush[i];

	  logpb_log ("logpb_writev_append_pages: The page (%lld) is being tde-encrypted: %d\n",
		     (long long int) log_pgptr->hdr.logical_pageid, LOG_IS_PAGE_TDE_ENCRYPTED (log_pgptr));
	  if (LOG_IS_PAGE_TDE_ENCRYPTED (log_pgptr))
	    {
	      if (tde_encrypt_log_page (log_pgptr, logpb_get_tde_algorithm (log_pgptr), enc_pgptr) != NO_ERROR)
		{
		  /*
		   * if encrpytion fails, it just skip it and off the tde flag. The page will never be encrypted in this case.
		   * It menas once it fails, the page always spill user data un-encrypted from then.
		   */
		  logpb_set_tde_algorithm (thread_p, log_pgptr, TDE_ALGORITHM_NONE);
		  er_set (ER_ERROR_SEVERITY, ARG_FILE_LINE, ER_TDE_ENCRYPTION_LOGPAGE_ERORR_AND_OFF_TDE, 1,
			  log_pgptr->hdr.logical_pageid);
		}
	      else
		{
		  log_pgptr = enc_pgptr;
		}
	    }

	  if (fileio_write (thread_p, log_Gl.append.vdes, log_pgptr, phy_pageid + i, LOG_PAGESIZE, write_mode) == NULL)
	    {
	      if (er_errid () == ER_IO_WRITE_OUT_OF_SPACE)
		{
		  er_set (ER_FATAL_ERROR_SEVERITY, ARG_FILE_LINE, ER_LOG_WRITE_OUT_OF_SPACE, 4, bufptr->pageid,
			  phy_pageid, log_Name_active, log_Gl.hdr.db_logpagesize);
		}
	      else
		{
		  er_set_with_oserror (ER_FATAL_ERROR_SEVERITY, ARG_FILE_LINE, ER_LOG_WRITE, 3, bufptr->pageid,
				       phy_pageid, log_Name_active);
		}
	      to_flush = NULL;
	      break;
	    }
	}
    }

  return to_flush;
}

/*
 * logpb_write_toflush_pages_to_archive - Background archiving
 *
 * NOTE : write flushed pages to temporary archiving volume
 * (which will be renamed to real archiving volume) at this time.
 * but don't write last page because it will be modified & flushed again.
 * in error case, dismount temp archiving volume and give up background
 * archiving.
 */
static void
logpb_write_toflush_pages_to_archive (THREAD_ENTRY * thread_p)
{
  int i;
  LOG_PAGEID pageid, prev_lsa_pageid;
  LOG_PHY_PAGEID phy_pageid;
  char log_pgbuf[IO_MAX_PAGE_SIZE + MAX_ALIGNMENT];
  char enc_pgbuf[IO_MAX_PAGE_SIZE + MAX_ALIGNMENT];
  LOG_PAGE *log_pgptr = NULL;
  LOG_PAGE *enc_pgptr = NULL;
  LOG_BUFFER *bufptr;
  LOG_FLUSH_INFO *flush_info = &log_Gl.flush_info;
  BACKGROUND_ARCHIVING_INFO *bg_arv_info = &log_Gl.bg_archive_info;
  FILEIO_WRITE_MODE write_mode;

  assert (prm_get_bool_value (PRM_ID_LOG_BACKGROUND_ARCHIVING));
  assert (!is_tran_server_with_remote_storage ());

  if (log_Gl.bg_archive_info.vdes == NULL_VOLDES || flush_info->num_toflush <= 1)
    {
      return;
    }

  pageid = bg_arv_info->current_page_id;
  prev_lsa_pageid = log_Gl.append.prev_lsa.pageid;
  i = 0;
  write_mode = dwb_is_created () == true ? FILEIO_WRITE_NO_COMPENSATE_WRITE : FILEIO_WRITE_DEFAULT_WRITE;

  while (pageid < prev_lsa_pageid && i < flush_info->num_toflush)
    {
      bufptr = logpb_get_log_buffer (flush_info->toflush[i]);
      if (pageid > bufptr->pageid)
	{
	  assert_release (pageid <= bufptr->pageid);
	  fileio_dismount (thread_p, bg_arv_info->vdes);
	  bg_arv_info->vdes = NULL_VOLDES;
	  return;
	}
      else if (pageid < bufptr->pageid)
	{
	  LOG_LSA current_lsa;

	  current_lsa.pageid = pageid;
	  current_lsa.offset = LOG_PAGESIZE;
	  /* to flush all omitted pages by the previous archiving */
	  log_pgptr = (LOG_PAGE *) PTR_ALIGN (log_pgbuf, MAX_ALIGNMENT);

	  if (logpb_fetch_page (thread_p, &current_lsa, LOG_CS_FORCE_USE, log_pgptr) != NO_ERROR)
	    {
	      fileio_dismount (thread_p, bg_arv_info->vdes);
	      bg_arv_info->vdes = NULL_VOLDES;
	      return;
	    }
	}
      else
	{
	  log_pgptr = flush_info->toflush[i];
	  i++;
	}

#if !defined(NDEBUG)
      logpb_debug_check_log_page (thread_p, log_pgptr);
#endif
      phy_pageid = (LOG_PHY_PAGEID) (pageid - bg_arv_info->start_page_id + 1);
      assert_release (phy_pageid > 0);

      logpb_log ("logpb_write_toflush_pages_to_archive: The page (%lld) is being tde-encrypted: %d\n",
		 (long long int) pageid, LOG_IS_PAGE_TDE_ENCRYPTED (log_pgptr));

      if (LOG_IS_PAGE_TDE_ENCRYPTED (log_pgptr))
	{
	  enc_pgptr = (LOG_PAGE *) PTR_ALIGN (enc_pgbuf, MAX_ALIGNMENT);
	  if (tde_encrypt_log_page (log_pgptr, logpb_get_tde_algorithm (log_pgptr), enc_pgptr) != NO_ERROR)
	    {
	      /*
	       * if encrpytion fails, it just skip it and off the tde flag. The page will never be encrypted in this case.
	       * It menas once it fails, the page always spill user data un-encrypted from then.
	       */
	      logpb_set_tde_algorithm (thread_p, log_pgptr, TDE_ALGORITHM_NONE);
	      er_set (ER_ERROR_SEVERITY, ARG_FILE_LINE, ER_TDE_ENCRYPTION_LOGPAGE_ERORR_AND_OFF_TDE, 1, pageid);
	    }
	  else
	    {
	      log_pgptr = enc_pgptr;
	    }
	}

      if (fileio_write (thread_p, bg_arv_info->vdes, log_pgptr, phy_pageid, LOG_PAGESIZE, write_mode) == NULL)
	{
	  fileio_dismount (thread_p, bg_arv_info->vdes);
	  bg_arv_info->vdes = NULL_VOLDES;
	  return;
	}

      pageid++;
      bg_arv_info->current_page_id = pageid;
    }

  assert_release (bg_arv_info->current_page_id >= bg_arv_info->last_sync_pageid);
  if ((bg_arv_info->current_page_id - bg_arv_info->last_sync_pageid) > prm_get_integer_value (PRM_ID_PB_SYNC_ON_NFLUSH))
    {
      /* System volume. No need to sync DWB. */
      fileio_synchronize (thread_p, bg_arv_info->vdes, log_Name_bg_archive, FILEIO_SYNC_ONLY);
      bg_arv_info->last_sync_pageid = bg_arv_info->current_page_id;
    }
}

/*
 * logpb_append_next_record -
 *
 * return: NO_ERROR
 *
 *   node(in):
 */
static int
logpb_append_next_record (THREAD_ENTRY * thread_p, LOG_PRIOR_NODE * node)
{
  if (!LSA_EQ (&node->start_lsa, &log_Gl.hdr.append_lsa))
    {
      logpb_fatal_error (thread_p, true, ARG_FILE_LINE, "logpb_append_next_record");
    }

  /* forcing flush in the middle of log record append is a complicated business. try to avoid it if possible. */
  if (log_Gl.flush_info.num_toflush + 1 >= log_Gl.flush_info.max_toflush)	/* flush will be forced on next page */
    {
      /* flush early to avoid complicated case */
      logpb_flush_all_append_pages (thread_p);
    }

  /* to tde-encrypt pages which is being created while appending */
  log_Gl.append.appending_page_tde_encrypted = prior_is_tde_encrypted (node);

  logpb_log ("logpb_append_next_record: append a record\n"
	     "log_Gl.hdr.append_lsa.offset = %d, total record size = %d, TDE-encryption = %d\n",
	     log_Gl.hdr.append_lsa.offset,
	     sizeof (LOG_RECORD_HEADER) + node->data_header_length + node->ulength + node->rlength,
	     log_Gl.append.appending_page_tde_encrypted);


  logpb_start_append (thread_p, &node->log_header);

  if (node->data_header != NULL)
    {
      LOG_APPEND_ADVANCE_WHEN_DOESNOT_FIT (thread_p, node->data_header_length);
      logpb_append_data (thread_p, node->data_header_length, node->data_header);
    }

  if (node->udata != NULL)
    {
      logpb_append_data (thread_p, node->ulength, node->udata);
    }

  if (node->rdata != NULL)
    {
      logpb_append_data (thread_p, node->rlength, node->rdata);
    }

  logpb_end_append (thread_p, &node->log_header);

  log_Gl.append.appending_page_tde_encrypted = false;

  logpb_log ("logpb_append_next_record: append a record end.\n");

  return NO_ERROR;
}

/*
 * logpb_append_prior_lsa_list -
 *
 * return: NO_ERROR
 *
 *   list(in/out):
 */
static int
logpb_append_prior_lsa_list (THREAD_ENTRY * thread_p, LOG_PRIOR_NODE * list)
{
  LOG_PRIOR_NODE *node;

  assert (LOG_CS_OWN_WRITE_MODE (thread_p));

  /* append prior_flush_list */
  assert (log_Gl.prior_info.prior_flush_list_header == NULL);
  log_Gl.prior_info.prior_flush_list_header = list;

  log_Gl.m_prior_sender.send_list (list);

  /* append log buffer */
  while (log_Gl.prior_info.prior_flush_list_header != NULL)
    {
      node = log_Gl.prior_info.prior_flush_list_header;
      log_Gl.prior_info.prior_flush_list_header = node->next;

      logpb_append_next_record (thread_p, node);

      if (node->data_header != NULL)
	{
	  free_and_init (node->data_header);
	}
      if (node->udata != NULL)
	{
	  free_and_init (node->udata);
	}
      if (node->rdata != NULL)
	{
	  free_and_init (node->rdata);
	}

      free_and_init (node);
    }

  return NO_ERROR;
}

/*
 * prior_lsa_remove_prior_list:
 *
 * return: prior list
 *
 */
static LOG_PRIOR_NODE *
prior_lsa_remove_prior_list (THREAD_ENTRY * thread_p)
{
  LOG_PRIOR_NODE *prior_list;

  assert (LOG_CS_OWN_WRITE_MODE (thread_p));

  prior_list = log_Gl.prior_info.prior_list_header;

  log_Gl.prior_info.prior_list_header = NULL;
  log_Gl.prior_info.prior_list_tail = NULL;
  log_Gl.prior_info.list_size = 0;

  return prior_list;
}

/*
 * logpb_prior_lsa_append_all_list:
 *
 * return: NO_ERROR
 *
 */
int
logpb_prior_lsa_append_all_list (THREAD_ENTRY * thread_p)
{
  LOG_PRIOR_NODE *prior_list;
  INT64 current_size;

  assert (LOG_CS_OWN_WRITE_MODE (thread_p));

  log_Gl.prior_info.prior_lsa_mutex.lock ();
  current_size = log_Gl.prior_info.list_size;
  prior_list = prior_lsa_remove_prior_list (thread_p);
  log_Gl.prior_info.prior_lsa_mutex.unlock ();

  if (prior_list != NULL)
    {
      perfmon_add_stat (thread_p, PSTAT_PRIOR_LSA_LIST_SIZE, (unsigned int) current_size / ONE_K);	/* kbytes */
      perfmon_inc_stat (thread_p, PSTAT_PRIOR_LSA_LIST_REMOVED);

      logpb_append_prior_lsa_list (thread_p, prior_list);
    }

  return NO_ERROR;
}

/*
 * logpb_dump_log_page_area - Dump log page area.
 *
 * return: nothing
 *   log_pgptr(in): log page
 *   offset(in): offset in page area to start logging
 *   length(in): length to log
 */
void
logpb_dump_log_page_area (THREAD_ENTRY * thread_p, LOG_PAGE * log_pgptr, int offset, int length)
{
  const int block_size = 4 * ONE_K;
  char log_block_string[block_size * 4], log_header_string[200], *src_ptr, *dest_ptr;
  int count_remaining_bytes, count_bytes_to_dump, i;
  int line_no = 0;

  if (logpb_Logging == false)
    {
      return;
    }

  assert (log_pgptr != NULL);
  if (offset < 0 || length < 0 || length > LOGAREA_SIZE || offset + length > LOGAREA_SIZE)
    {
      return;
    }

  sprintf (log_header_string, "page_id = %lld, checksum = %d, offset = %d, length = %d\n",
	   (long long int) log_pgptr->hdr.logical_pageid, log_pgptr->hdr.checksum, offset, length);

  count_remaining_bytes = length;
  src_ptr = log_pgptr->area + offset;
  while (count_remaining_bytes > 0)
    {
      dest_ptr = log_block_string;
      count_bytes_to_dump = MIN (count_remaining_bytes, block_size);
      for (i = 0; i < count_bytes_to_dump; i++, src_ptr++)
	{
	  if (i % 32 == 0)
	    {
	      dest_ptr += sprintf (dest_ptr, "\n  %05d: ", line_no++);
	    }

	  dest_ptr += sprintf (dest_ptr, "%02X ", (unsigned char) (*src_ptr));
	}

      dest_ptr += sprintf (dest_ptr, "\n");
      logpb_log ("logpb_dump_log_page_area: header = %s data = %s\n", log_header_string, log_block_string);
      count_remaining_bytes -= count_bytes_to_dump;
    }
}

/*
 * logpb_flush_all_append_pages - Flush log append pages
 *
 * return: 1 : log flushed, 0 : do not need log flush, < 0 : error code
 *
 */
static int
logpb_flush_all_append_pages (THREAD_ENTRY * thread_p)
{
  if (is_tran_server_with_remote_storage ())
    {
      // log pages are not written to local disk; they are written by page server
      // skip flushing - aka: pretend that flushing has happened

      logpb_skip_flush_append_pages ();
      return NO_ERROR;
    }
  else
    {
      return logpb_write_append_pages_to_disk (thread_p);
    }
}

/*
 * logpb_skip_flush_append_pages - Skip flushing append pages to disk.
 *                  Set nxio_lsa and reset flush page count directly.
 *
 */
static void
logpb_skip_flush_append_pages ()
{
  logpb_log ("called logpb_skip_flush_append_pages\n");

  pthread_mutex_lock (&log_Gl.flush_info.flush_mutex);
  log_Gl.flush_info.num_toflush = 0;
  pthread_mutex_unlock (&log_Gl.flush_info.flush_mutex);

  log_Gl.append.set_nxio_lsa (log_Gl.hdr.append_lsa);
}

/*
 * logpb_write_append_pages_to_disk - Flush log append pages
 *
 * return: 1 : log flushed, 0 : do not need log flush, < 0 : error code
 *
 */
static int
logpb_write_append_pages_to_disk (THREAD_ENTRY * thread_p)
{
  LOG_BUFFER *bufptr = NULL;	/* The current buffer log append page scanned */
  LOG_BUFFER *prv_bufptr = NULL;	/* The previous buffer log append page scanned */
  int idxflush;			/* An index into the first log page buffer to flush */
  bool need_sync;		/* How we flush anything ? */

  int i;
  LOG_PAGEID first_append_pageid = NULL_PAGEID;
  bool need_flush = true;
  int error_code = NO_ERROR;
  int flush_page_count = 0;
#if defined(CUBRID_DEBUG)
  struct timeval start_time = { 0, 0 };
  struct timeval end_time = { 0, 0 };
  int dirty_page_count = 0;
  int curr_flush_count = 0;
  long commit_count = 0;
  static long prev_commit_count_in_flush = 0;
#endif /* CUBRID_DEBUG */
  bool hold_flush_mutex = false;
  LOG_FLUSH_INFO *flush_info = &log_Gl.flush_info;
  LOG_LSA nxio_lsa;

  int rv;
#if defined(SERVER_MODE)
  INT64 flush_start_time = 0;
  INT64 flush_completed_time = 0;
  INT64 all_writer_thr_end_time = 0;

  LOGWR_INFO *writer_info = log_Gl.writer_info;
  LOGWR_ENTRY *entry = NULL;
  THREAD_ENTRY *wait_thread_p = NULL;
#endif /* SERVER_MODE */

  assert (LOG_CS_OWN_WRITE_MODE (thread_p));
  assert (!is_tran_server_with_remote_storage ());

  logpb_log ("called logpb_write_append_pages_to_disk\n");

#if defined(CUBRID_DEBUG)
  er_log_debug (ARG_FILE_LINE, "logpb_write_append_pages_to_disk: start\n");

  gettimeofday (&start_time, NULL);
#endif /* CUBRID_DEBUG */

  rv = pthread_mutex_lock (&flush_info->flush_mutex);
  hold_flush_mutex = true;

  if (flush_info->num_toflush < 1)
    {
      need_flush = false;
    }
  else if (flush_info->num_toflush == 1)
    {
      /*
       * Don't need to do anything if the page is not dirty.
       *
       * This block is used to avoid updating the last page with an end of file log when it is not needed at all.
       */

      bufptr = logpb_get_log_buffer (flush_info->toflush[0]);
      if (!logpb_is_dirty (thread_p, flush_info->toflush[0]))
	{
	  need_flush = false;
	}
    }

  pthread_mutex_unlock (&flush_info->flush_mutex);
  hold_flush_mutex = false;

  if (!need_flush)
    {
      return 0;
    }

#if !defined(NDEBUG)
  {
    const char *env_value;
    int verbose_dump = -1;

    if (verbose_dump == -1)
      {
	/*
	 * Do we want to dump the buffer pool for future verification
	 */
	if ((env_value = envvar_get ("LOG_FLUSH_VERBOSE_DUMP")) != NULL)
	  {
	    verbose_dump = atoi (env_value) != 0 ? 1 : 0;
	  }
	else
	  {
	    verbose_dump = 0;
	  }
      }

    if (verbose_dump != 0)
      {
	fprintf (stdout, "\n DUMP BEFORE FLUSHING APPEND PAGES\n");
	logpb_dump (thread_p, stdout);
      }
  }
#endif

#if defined(SERVER_MODE)
  if (thread_p && thread_p->type != TT_DAEMON && thread_p->type != TT_VACUUM_MASTER
      && thread_p->type != TT_VACUUM_WORKER)
    {
      /* set event logging parameter */
      thread_p->event_stats.trace_log_flush_time = prm_get_integer_value (PRM_ID_LOG_TRACE_FLUSH_TIME_MSECS);
    }
#endif /* SERVER_MODE */

#if defined(CUBRID_DEBUG)
  if (log_Gl.append.get_nxio_lsa ().pageid != logpb_get_page_id (flush_info->toflush[0]))
    {
      er_log_debug (ARG_FILE_LINE,
		    "logpb_write_append_pages_to_disk: SYSTEM ERROR\n  NXIO_PAGE %d does not seem the same as next"
		    " free append page %d to flush\n", log_Gl.append.get_nxio_lsa ().pageid,
		    logpb_get_page_id (flush_info->toflush[0]));
      goto error;
    }
#endif /* CUBRID_DEBUG */

  /* how this works:
   * ok, so we might have to flush several pages here. if there is only one page, the implementation is straight
   * forward, just flush the page.
   *
   * however, if there are two or more pages, we really need to make sure that the first page, where previous end of log
   * record resides (where nxio_lsa points), is flushed last! we cannot validate the new end of log record until we are
   * sure all log pages have been flushed!
   * so, we'll do a two-step flushing: in the first step we skip nxio_lsa page and flush all other pages. in the second
   * step we flush the nxio_lsa page.
   *
   * the story becomes a lot more complicated when a log entry is only partially appended before flush is called. this
   * can happen for when log page buffer becomes full. the problem here is that we cannot yet validate the flushed pages
   * before flushing this record entirely; not all pages. what we do here is replace the incomplete record with end of
   * log record (very important! not in log page buffer, but in a copy of the log page; that way we allow others to read
   * the correct version from buffer). the overwritten copy is flushed to disk.
   * when the log record is fully appended (there can be several iterations of flush if we deal with a very large log
   * record and log page buffer is very small), we call again flush again to make sure all remaining record pages are
   * written to disk. at the end of this flush iteration, the original record is written back and page is flushed again,
   * validating new record.
   *
   * to see full implementation, follow references of log_Pb.partial_append.
   *
   * todo: we might think of a better and simpler solution. the most difficult case to handle is very large log record,
   *       larger than log page buffer. since log records can theoretically be any size, the solution will have to
   *       consider this case.
   *       for now I chose a solution similar to the implementation used before the log page buffer redesign.
   */

  /*
   * Add an end of log marker to detect the end of the log.
   * The marker should be added at the end of the log if there is only one page to be flushed.
   * That is, if we are not in the middle of appending a new log record. Otherwise, we need to change the label of
   * the last append record as log end record. Flush and then check it back.
   */

  if (log_Pb.partial_append.status == LOGPB_APPENDREC_IN_PROGRESS)
    {
      /* Flush all log append records on such page except the current log record which has not been finished.
       * Save the log record type of this record, overwrite an eof record on such position, and flush the page.
       * Then, restore the record back on the page and change the current append log sequence address.
       */
      logpb_log ("logpb_write_append_pages_to_disk: incomplete record at log_Gl.append.prev_lsa=%lld|%d when flush is "
		 "called. we'll overwrite the log record with eof.\n", (long long int) log_Gl.append.prev_lsa.pageid,
		 (int) log_Gl.append.prev_lsa.offset);

      /* first, let's see if this is page is still in log page buffer */
      first_append_pageid = log_Gl.append.prev_lsa.pageid;
      bufptr = &log_Pb.buffers[logpb_get_log_buffer_index (first_append_pageid)];

      if (bufptr->pageid != first_append_pageid)
	{
	  assert_release (false);
	  logpb_log ("logpb_write_append_pages_to_disk: fatal error, partial page not found in log page buffer.");
	  error_code = ER_FAILED;
	  goto error;
	}

      /* copy from log page buffer */
      memcpy (log_Pb.partial_append.log_page_record_header, bufptr->logpage, LOG_PAGESIZE);

      /* set entry in log page buffer not dirty. we don't want it to get flushed again */
      bufptr->dirty = false;

      /* Overwrite it with an end of log marker */
      log_Pb.partial_append.record_header_p =
	(LOG_RECORD_HEADER *) (log_Pb.partial_append.log_page_record_header->area + log_Gl.append.prev_lsa.offset);
      log_Pb.partial_append.original_record_header = *log_Pb.partial_append.record_header_p;
      LSA_SET_NULL (&log_Pb.partial_append.record_header_p->forw_lsa);
      log_Pb.partial_append.record_header_p->type = LOG_END_OF_LOG;

      /* write page to disk as it is */
      if (logpb_write_page_to_disk (thread_p, log_Pb.partial_append.log_page_record_header, first_append_pageid)
	  != NO_ERROR)
	{
	  error_code = ER_FAILED;
	  goto error;
	}
      LSA_COPY (&log_Gl.hdr.eof_lsa, &log_Gl.append.prev_lsa);

      log_Pb.partial_append.status = LOGPB_APPENDREC_PARTIAL_FLUSHED_END_OF_LOG;
    }
  else if (log_Pb.partial_append.status == LOGPB_APPENDREC_PARTIAL_FLUSHED_END_OF_LOG)
    {
      logpb_log ("logpb_write_append_pages_to_disk: continue flushing page of partially appended log record.\n");
    }
  else if (log_Pb.partial_append.status == LOGPB_APPENDREC_PARTIAL_ENDED
	   || log_Pb.partial_append.status == LOGPB_APPENDREC_SUCCESS)
    {
      /* Add an end of log marker to detect the end of the log.
       * Don't advance the log address, the log end of file is overwritten at a later point. */
      LOG_RECORD_HEADER eof;

      logpb_log ("logpb_write_append_pages_to_disk: append end of log record at append_lsa = %lld|%d.\n",
		 (long long int) log_Gl.hdr.append_lsa.pageid, (int) log_Gl.hdr.append_lsa.offset);
      eof.trid = LOG_READ_NEXT_TRANID;
      LSA_SET_NULL (&eof.prev_tranlsa);
      LSA_COPY (&eof.back_lsa, &log_Gl.append.prev_lsa);
      LSA_SET_NULL (&eof.forw_lsa);
      eof.type = LOG_END_OF_LOG;

      logpb_start_append (thread_p, &eof);
    }
  else
    {
      /* unexpected status here */
      assert_release (false);
      error_code = ER_FAILED;
      goto error;
    }

  /*
   * Now flush all contiguous log append dirty pages. The first log append dirty page is flushed at the end,
   * so we can synchronize it with the rest.
   */

#if defined(SERVER_MODE)
  /* It changes the status of waiting log writer threads and wakes them up */
  if (!HA_DISABLED () && !writer_info->skip_flush)
    {
      assert (hold_flush_mutex == false);
      LOG_CS_DEMOTE (thread_p);

      rv = pthread_mutex_lock (&writer_info->flush_start_mutex);
      rv = pthread_mutex_lock (&writer_info->wr_list_mutex);

      if (thread_p != NULL && thread_p->event_stats.trace_log_flush_time > 0)
	{
	  flush_start_time = log_get_clock_msec ();

          // *INDENT-OFF*
          new (&writer_info->last_writer_client_info) clientids ();
          // *INDENT-ON*

	  writer_info->trace_last_writer = true;
	  writer_info->last_writer_elapsed_time = 0;
	  writer_info->last_writer_client_info.client_type = DB_CLIENT_TYPE_UNKNOWN;
	}

      entry = writer_info->writer_list;
      while (entry)
	{
	  if (entry->status == LOGWR_STATUS_WAIT)
	    {
	      wait_thread_p = entry->thread_p;
	      assert (wait_thread_p != thread_p);

	      thread_lock_entry (wait_thread_p);

	      /* If THREAD_RESUME_DUE_TO_INTERRUPT, do not set the entry status to avoid deadlock
	       * between flush_end_cond and CSECT_LOG.
	       */
	      if (thread_p->resume_status != THREAD_RESUME_DUE_TO_INTERRUPT)
		{
		  /* Still waiting for LOGWR. */
		  entry->status = LOGWR_STATUS_FETCH;
		  if (wait_thread_p->resume_status == THREAD_LOGWR_SUSPENDED)
		    {
		      thread_wakeup_already_had_mutex (wait_thread_p, THREAD_LOGWR_RESUMED);
		    }
		}

	      thread_unlock_entry (wait_thread_p);
	    }
	  entry = entry->next;
	}

      rv = pthread_mutex_lock (&writer_info->flush_wait_mutex);
      writer_info->flush_completed = false;
      rv = pthread_mutex_unlock (&writer_info->flush_wait_mutex);

      pthread_mutex_unlock (&writer_info->wr_list_mutex);
      pthread_mutex_unlock (&writer_info->flush_start_mutex);
    }
#endif /* SERVER_MODE */

  idxflush = -1;
  prv_bufptr = NULL;
  need_sync = false;

  rv = pthread_mutex_lock (&flush_info->flush_mutex);
  hold_flush_mutex = true;

#if defined(CUBRID_DEBUG)
  log_scan_flush_info (log_dump_pageid);
  er_log_debug (ARG_FILE_LINE, "\n");
#endif /* CUBRID_DEBUG */

  /* Record number of writes in statistics */
  perfmon_add_stat (thread_p, PSTAT_LOG_NUM_IOWRITES, flush_info->num_toflush);

  /* loop through all to flush list. do a two-step process:
   * 1. skip all pages not dirty. also skip the page of nxio_lsa! it must be flushed last!
   * 2. collect and flush all dirty and successive pages.
   */
  i = 0;
  while (true)
    {
      /* skip all not dirty */
      for (; i < flush_info->num_toflush; i++)
	{
	  bufptr = logpb_get_log_buffer (flush_info->toflush[i]);
	  assert (bufptr->pageid == flush_info->toflush[i]->hdr.logical_pageid);
	  if (bufptr->dirty && bufptr->pageid != log_Gl.append.get_nxio_lsa ().pageid)
	    {
	      /* found dirty */
	      break;
	    }
	  logpb_log ("logpb_write_append_pages_to_disk: skip flushing not dirty page %lld.\n", bufptr->pageid);
	}
      if (i == flush_info->num_toflush)
	{
	  /* nothing left to flush */
	  break;
	}

      /* we have a dirty record */
      assert (bufptr->dirty);
      prv_bufptr = bufptr;
      idxflush = i;

      /* advance to next */
      i++;

      /* collect all consecutive pages that are dirty */
      for (; i < flush_info->num_toflush; i++)
	{
	  bufptr = logpb_get_log_buffer (flush_info->toflush[i]);

	  assert (bufptr->pageid == flush_info->toflush[i]->hdr.logical_pageid);

	  if (!bufptr->dirty)
	    {
	      /* not dirty */
	      break;
	    }
	  if (bufptr->pageid == log_Gl.append.get_nxio_lsa ().pageid)
	    {
	      /* this must be flushed last! */
	      break;
	    }
	  if (prv_bufptr->pageid + 1 != bufptr->pageid)
	    {
	      /* not successive pages */
	      break;
	    }
	  if (prv_bufptr->phy_pageid + 1 != bufptr->phy_pageid)
	    {
	      /* not successive pages on disk */
	      break;
	    }

	  prv_bufptr = bufptr;
	}

      if (logpb_writev_append_pages (thread_p, &flush_info->toflush[idxflush], i - idxflush) == NULL)
	{
	  /* is this acceptable? */
	  assert_release (false);
	  error_code = ER_FAILED;
	  goto error;
	}
      else
	{
	  int buf_iter;
	  need_sync = true;
	  flush_page_count += i - idxflush;

	  logpb_log ("logpb_write_append_pages_to_disk: flushed all pages in range [%lld, %lld].\n",
		     (long long int) flush_info->toflush[idxflush]->hdr.logical_pageid,
		     (long long int) flush_info->toflush[idxflush]->hdr.logical_pageid + i - idxflush - 1);

	  /* set not dirty what we have flushed */
	  for (buf_iter = idxflush; buf_iter < i; buf_iter++)
	    {
	      bufptr = logpb_get_log_buffer (flush_info->toflush[buf_iter]);
	      bufptr->dirty = false;
	    }
#if defined (CUBRID_DEBUG)
	  dirty_page_count += i - idxflush;
#endif /* CUBRID_DEBUG */
	}

      if (i == flush_info->num_toflush)
	{
	  /* nothing left to flush */
	  break;
	}
    }

  /* now flush the nxio_lsa page... unless it is the page of header for incomplete log record */
  nxio_lsa = log_Gl.append.get_nxio_lsa ();
  if (log_Pb.partial_append.status == LOGPB_APPENDREC_SUCCESS || (nxio_lsa.pageid != log_Gl.append.prev_lsa.pageid))
    {
      assert (log_Pb.partial_append.status == LOGPB_APPENDREC_SUCCESS
	      || log_Pb.partial_append.status == LOGPB_APPENDREC_PARTIAL_FLUSHED_END_OF_LOG);

      bufptr = &log_Pb.buffers[logpb_get_log_buffer_index (nxio_lsa.pageid)];

      if (bufptr->pageid != nxio_lsa.pageid)
	{
	  /* not expected. */
	  assert_release (false);

	  logpb_log ("logpb_write_append_pages_to_disk: fatal error, nxio_lsa %lld|%d page not found in buffer. "
		     "bufptr->pageid is %lld instead.\n",
		     (long long int) nxio_lsa.pageid, (int) nxio_lsa.offset, (long long int) bufptr->pageid);

	  error_code = ER_FAILED;
	  goto error;
	}

      if (!bufptr->dirty)
	{
	  /* not expected */
	  assert_release (false);

	  logpb_log ("logpb_write_append_pages_to_disk: fatal error, nxio_lsa %lld|%d page is not dirty.\n",
		     (long long int) nxio_lsa.pageid, (int) nxio_lsa.offset);

	  error_code = ER_FAILED;
	  goto error;
	}

      logpb_write_page_to_disk (thread_p, bufptr->logpage, bufptr->pageid);
      need_sync = true;
      bufptr->dirty = false;
      flush_page_count += 1;

      logpb_log ("logpb_write_append_pages_to_disk: flushed nxio_lsa = %lld|%d page to disk.\n",
		 (long long int) log_Gl.append.get_nxio_lsa ().pageid, (int) log_Gl.append.get_nxio_lsa ().offset);

      if (logpb_Logging)
	{
	  /* Dump latest portion of page, for debugging purpose. */
	  logpb_dump_log_page_area (thread_p, bufptr->logpage, (int) (log_Gl.append.get_nxio_lsa ().offset),
				    (int) sizeof (LOG_RECORD_HEADER));
	  logpb_dump_log_page_area (thread_p, bufptr->logpage, (int) (log_Gl.hdr.eof_lsa.offset),
				    (int) sizeof (LOG_RECORD_HEADER));
	}
    }
  else
    {
      logpb_log ("logpb_write_append_pages_to_disk: skipped flushing nxio_lsa = %lld|%d page to disk because it "
		 "matches the header page for incomplete record (prev_lsa = %lld|%d).\n",
		 (long long int) log_Gl.append.get_nxio_lsa ().pageid, (int) log_Gl.append.get_nxio_lsa ().offset,
		 (long long int) log_Gl.append.prev_lsa.pageid, (int) log_Gl.append.prev_lsa.offset);
    }

  /* Make sure that all of the above log writes are synchronized with any future log writes.
   * That is, the pages should be stored on physical disk.
   */
  if (need_sync == true)
    {
      if (prm_get_integer_value (PRM_ID_SUPPRESS_FSYNC) == 0
	  || (log_Stat.total_sync_count % prm_get_integer_value (PRM_ID_SUPPRESS_FSYNC) == 0))
	{
	  /* System volume. No need to sync DWB. */
	  if (fileio_synchronize (thread_p, log_Gl.append.vdes, log_Name_active, FILEIO_SYNC_ONLY) == NULL_VOLDES)
	    {
	      error_code = ER_FAILED;
	      goto error;
	    }
	  log_Stat.total_sync_count++;
	}
    }

  /* dual writing (Background archiving) */
  if (prm_get_bool_value (PRM_ID_LOG_BACKGROUND_ARCHIVING))
    {
      logpb_write_toflush_pages_to_archive (thread_p);
    }

#if !defined(NDEBUG)
  if (prm_get_bool_value (PRM_ID_LOG_TRACE_DEBUG) && logpb_is_any_dirty (thread_p) == true)
    {
      er_log_debug (ARG_FILE_LINE, "logpb_write_append_pages_to_disk: Log Buffer contains dirty pages\n");
      logpb_dump (thread_p, stdout);
      fflush (stdout);
    }
#endif

  if (flush_info->num_toflush == flush_info->max_toflush)
    {
      log_Stat.log_buffer_full_count++;
    }
#if defined(CUBRID_DEBUG)
  curr_flush_count = flush_info->num_toflush;
#endif /* CUBRID_DEBUG */

  /*
   * Change the log sequence address to indicate the next append address to flush and synchronize
   */
  if (log_Pb.partial_append.status == LOGPB_APPENDREC_PARTIAL_ENDED)
    {
      /* partially flushed log record is now complete */

      /* overwrite with original log record. */
      *log_Pb.partial_append.record_header_p = log_Pb.partial_append.original_record_header;
      error_code =
	logpb_write_page_to_disk (thread_p, log_Pb.partial_append.log_page_record_header,
				  log_Pb.partial_append.log_page_record_header->hdr.logical_pageid);
      if (error_code != NO_ERROR)
	{
	  goto error;
	}
      ++flush_page_count;

      /* Update checksum. */
      first_append_pageid = log_Pb.partial_append.log_page_record_header->hdr.logical_pageid;
      bufptr = &log_Pb.buffers[logpb_get_log_buffer_index (first_append_pageid)];
      if (bufptr->pageid == first_append_pageid)
	{
	  bufptr->logpage->hdr.checksum = log_Pb.partial_append.log_page_record_header->hdr.checksum;
	  assert (!memcmp (bufptr->logpage, log_Pb.partial_append.log_page_record_header, LOG_PAGESIZE));
#if !defined(NDEBUG)
	  logpb_debug_check_log_page (thread_p, bufptr->logpage);
#endif
	}

      /* we need to also sync again */
      if (fileio_synchronize (thread_p, log_Gl.append.vdes, log_Name_active, FILEIO_SYNC_ONLY) == NULL_VOLDES)
	{
	  error_code = ER_FAILED;
	  goto error;
	}

      /* now we can set the nxio_lsa to append_lsa */
      log_Gl.append.set_nxio_lsa (log_Gl.hdr.append_lsa);

      log_Pb.partial_append.status = LOGPB_APPENDREC_PARTIAL_FLUSHED_ORIGINAL;

      logpb_log ("logpb_write_append_pages_to_disk: completed partial record and flush again its first page %lld. "
		 "nxio_lsa = %lld|%d.\n",
		 (long long int) log_Pb.partial_append.log_page_record_header->hdr.logical_pageid,
		 (long long int) log_Gl.append.get_nxio_lsa ().pageid, (int) log_Gl.append.get_nxio_lsa ().offset);
    }
  else if (log_Pb.partial_append.status == LOGPB_APPENDREC_PARTIAL_FLUSHED_END_OF_LOG)
    {
      /* we cannot set nxio_lsa to append_lsa yet. set it to append.prev_lsa */
      log_Gl.append.set_nxio_lsa (log_Gl.append.prev_lsa);

      logpb_log ("logpb_write_append_pages_to_disk: partial record flushed... set nxio_lsa = %lld|%d.\n",
		 (long long int) log_Gl.append.get_nxio_lsa ().pageid, (int) log_Gl.append.get_nxio_lsa ().offset);
    }
  else if (log_Pb.partial_append.status == LOGPB_APPENDREC_SUCCESS)
    {
      log_Gl.append.set_nxio_lsa (log_Gl.hdr.append_lsa);

      logpb_log ("logpb_write_append_pages_to_disk: set nxio_lsa = %lld|%d.\n",
		 (long long int) log_Gl.append.get_nxio_lsa ().pageid, (int) log_Gl.append.get_nxio_lsa ().offset);
    }
  else
    {
      /* unexpected */
      assert_release (false);
      error_code = ER_FAILED;
      goto error;
    }
  flush_info->num_toflush = 0;

#if defined (SERVER_MODE)
  if (get_server_type () == SERVER_TYPE_PAGE)
    {
      logpb_send_flushed_lsa_to_ats ();
    }
#endif

  if (log_Gl.append.log_pgptr != NULL)
    {
      /* Add the append page */
      flush_info->toflush[flush_info->num_toflush] = log_Gl.append.log_pgptr;
      flush_info->num_toflush++;
    }

  log_Stat.flushall_append_pages_call_count++;
  log_Stat.last_flush_count_by_trans = flush_page_count;
  log_Stat.total_flush_count_by_trans += flush_page_count;

#if defined(CUBRID_DEBUG)
  gettimeofday (&end_time, NULL);

  log_Stat.last_flush_sec_by_trans = LOG_GET_ELAPSED_TIME (end_time, start_time);

  log_Stat.total_flush_sec_by_trans += log_Stat.last_flush_sec_by_trans;

  commit_count = log_Stat.commit_count - prev_commit_count_in_flush;
  prev_commit_count_in_flush = log_Stat.commit_count;

  log_Stat.last_commit_count_in_flush_pages = commit_count;
  log_Stat.total_commit_count_in_flush_pages += log_Stat.last_commit_count_in_flush_pages;

  er_log_debug (ARG_FILE_LINE,
		"logpb_write_append_pages_to_disk: flush page(%ld / %d / %ld) avg flush count(%f), avg flush sec(%f)"
		"commit count(%ld) avg commit count(%f)\n", log_Stat.last_flush_count_by_trans, dirty_page_count,
		curr_flush_count,
		(double) log_Stat.total_flush_count_by_trans / log_Stat.flushall_append_pages_call_count,
		log_Stat.total_flush_sec_by_trans / log_Stat.flushall_append_pages_call_count, commit_count,
		log_Stat.total_commit_count_in_flush_pages / log_Stat.flushall_append_pages_call_count);
#endif /* CUBRID_DEBUG */

  pthread_mutex_unlock (&flush_info->flush_mutex);
  hold_flush_mutex = false;

#if defined(SERVER_MODE)
  if (!HA_DISABLED () && !writer_info->skip_flush)
    {
      /* it sends signal to LWT to notify that flush is completed */
      rv = pthread_mutex_lock (&writer_info->flush_wait_mutex);

      if (thread_p != NULL && thread_p->event_stats.trace_log_flush_time > 0)
	{
	  flush_completed_time = log_get_clock_msec ();
	}

      writer_info->flush_completed = true;
      rv = pthread_cond_broadcast (&writer_info->flush_wait_cond);

      rv = pthread_mutex_unlock (&writer_info->flush_wait_mutex);

      /* It waits until all log writer threads are done */
      rv = pthread_mutex_lock (&writer_info->flush_end_mutex);

      rv = pthread_mutex_lock (&writer_info->wr_list_mutex);
      entry = writer_info->writer_list;
      while (entry != NULL)
	{
	  if (entry->status == LOGWR_STATUS_FETCH)
	    {
	      break;
	    }
	  entry = entry->next;
	}
      pthread_mutex_unlock (&writer_info->wr_list_mutex);

      if (entry != NULL)
	{
	  rv = pthread_cond_wait (&writer_info->flush_end_cond, &writer_info->flush_end_mutex);
	}

      rv = pthread_mutex_lock (&writer_info->wr_list_mutex);
      writer_info->trace_last_writer = false;

      if (thread_p != NULL && thread_p->event_stats.trace_log_flush_time > 0)
	{
	  all_writer_thr_end_time = log_get_clock_msec ();

	  if (all_writer_thr_end_time - flush_start_time > thread_p->event_stats.trace_log_flush_time)
	    {
	      event_log_log_flush_thr_wait (thread_p, flush_page_count, &writer_info->last_writer_client_info,
					    (int) (all_writer_thr_end_time - flush_start_time),
					    (int) (all_writer_thr_end_time - flush_completed_time),
					    (int) writer_info->last_writer_elapsed_time);
	    }
	}

      pthread_mutex_unlock (&writer_info->wr_list_mutex);

      pthread_mutex_unlock (&writer_info->flush_end_mutex);
      assert (hold_flush_mutex == false);
      LOG_CS_PROMOTE (thread_p);
    }
#endif /* SERVER_MODE */

#if defined(SERVER_MODE)
  if (thread_p && thread_p->type != TT_DAEMON && thread_p->type != TT_VACUUM_MASTER
      && thread_p->type != TT_VACUUM_WORKER)
    {
      /* reset event logging parameter */
      thread_p->event_stats.trace_log_flush_time = 0;
    }
#endif /* SERVER_MODE */

  return 1;

error:
  if (hold_flush_mutex)
    {
      pthread_mutex_unlock (&flush_info->flush_mutex);
    }

  logpb_fatal_error (thread_p, true, ARG_FILE_LINE, "logpb_write_append_pages_to_disk");

#if defined(SERVER_MODE)
  if (thread_p && thread_p->type != TT_DAEMON && thread_p->type != TT_VACUUM_MASTER
      && thread_p->type != TT_VACUUM_WORKER)
    {
      /* reset event logging parameter */
      thread_p->event_stats.trace_log_flush_time = 0;
    }
#endif /* SERVER_MODE */

  return error_code;
}

#if defined (SERVER_MODE)
void
logpb_send_flushed_lsa_to_ats ()
{
  const log_lsa saved_lsa = log_Gl.append.get_nxio_lsa ();
  if (prm_get_bool_value (PRM_ID_ER_LOG_COMMIT_CONFIRM))
    {
      _er_log_debug (ARG_FILE_LINE, "[COMMIT CONFIRM] Send saved LSA=%lld|%d.\n", LSA_AS_ARGS (&saved_lsa));
    }
  // *INDENT-OFF*
  std::string message (reinterpret_cast<const char *> (&saved_lsa), sizeof (saved_lsa));
  ps_Gl.push_request_to_active_tran_server (page_to_tran_request::SEND_SAVED_LSA, std::move (message));
  // *INDENT-ON*
}
#endif // SERVER_MODE

/*
 * logpb_flush_pages_direct - flush all pages by itself.
 *
 * return: nothing
 *
 */
void
logpb_flush_pages_direct (THREAD_ENTRY * thread_p)
{
#if defined(CUBRID_DEBUG)
  er_log_debug (ARG_FILE_LINE, "logpb_flush_pages_direct: [%d]flush direct\n", (int) THREAD_ID ());
#endif /* CUBRID_DEBUG */

  assert (LOG_CS_OWN_WRITE_MODE (thread_p));

  logpb_prior_lsa_append_all_list (thread_p);
  (void) logpb_flush_all_append_pages (thread_p);
  log_Stat.direct_flush_count++;
}

/*
 * logpb_flush_pages - FLUSH LOG APPEND PAGES
 *
 * return: nothing
 *
 *   flush_lsa(in):
 *
 * NOTE:There are 4 cases to commit.
 *              ASYNC | GROUP COMMIT
 *                X           X         : normal commit, wakeup LFT and wait
 *                X           O         : group commit, wait
 *                O           X         : async commit, wakeup LFT and return
 *                O           O         : async & group commit, just return
 */
void
logpb_flush_pages (THREAD_ENTRY * thread_p, const LOG_LSA * flush_lsa)
{
#if !defined(SERVER_MODE)
  LOG_CS_ENTER (thread_p);
  logpb_flush_pages_direct (thread_p);
  LOG_CS_EXIT (thread_p);
#else /* SERVER_MODE */
  int rv;
  struct timeval start_time = { 0, 0 };
  struct timeval tmp_timeval = { 0, 0 };
  struct timespec to = { 0, 0 };
  int max_wait_time_in_msec = 1000;
  bool need_wakeup_LFT, need_wait;
  bool async_commit, group_commit;
  LOG_LSA nxio_lsa;
  LOG_GROUP_COMMIT_INFO *group_commit_info = &log_Gl.group_commit_info;

  assert (flush_lsa != NULL && !LSA_ISNULL (flush_lsa));

  if (!BO_IS_SERVER_RESTARTED () || flush_lsa == NULL || LSA_ISNULL (flush_lsa))
    {
      LOG_CS_ENTER (thread_p);
      logpb_flush_pages_direct (thread_p);
      LOG_CS_EXIT (thread_p);

      return;
    }
  assert (!LOG_CS_OWN_WRITE_MODE (thread_p));

  if (!log_is_log_flush_daemon_available ())
    {
      LOG_CS_ENTER (thread_p);
      logpb_flush_pages_direct (thread_p);
      LOG_CS_EXIT (thread_p);

      return;
    }

  async_commit = prm_get_bool_value (PRM_ID_LOG_ASYNC_COMMIT);
  group_commit = LOG_IS_GROUP_COMMIT_ACTIVE ();

  if (async_commit == false)
    {
      need_wait = true;
      if (group_commit == false)
	{
	  /* Default case: synchorous & non-group commit */
	  need_wakeup_LFT = true;
	}
      else
	{
	  /* synchronous & group commit */
	  need_wakeup_LFT = false;
	  log_Stat.gc_commit_request_count++;
	}
    }
  else
    {
      need_wait = false;
      log_Stat.async_commit_request_count++;

      if (group_commit == false)
	{
	  /* asynchorous & non-group commit */
	  need_wakeup_LFT = true;
	}
      else
	{
	  /* asynchorous & group commit */
	  need_wakeup_LFT = false;
	  log_Stat.gc_commit_request_count++;
	}
    }

  if (need_wakeup_LFT == true && need_wait == false)
    {
      log_wakeup_log_flush_daemon ();
    }
  else if (need_wait == true)
    {
      nxio_lsa = log_Gl.append.get_nxio_lsa ();

      if (need_wakeup_LFT == false && pgbuf_has_perm_pages_fixed (thread_p))
	{
	  need_wakeup_LFT = true;
	}

      while (LSA_LT (&nxio_lsa, flush_lsa))
	{
	  gettimeofday (&start_time, NULL);
	  (void) timeval_add_msec (&tmp_timeval, &start_time, max_wait_time_in_msec);
	  (void) timeval_to_timespec (&to, &tmp_timeval);

	  rv = pthread_mutex_lock (&group_commit_info->gc_mutex);
	  nxio_lsa = log_Gl.append.get_nxio_lsa ();
	  if (LSA_GE (&nxio_lsa, flush_lsa))
	    {
	      pthread_mutex_unlock (&group_commit_info->gc_mutex);
	      break;
	    }

	  if (need_wakeup_LFT == true)
	    {
	      log_wakeup_log_flush_daemon ();
	    }
	  (void) pthread_cond_timedwait (&group_commit_info->gc_cond, &group_commit_info->gc_mutex, &to);
	  pthread_mutex_unlock (&group_commit_info->gc_mutex);

	  need_wakeup_LFT = true;
	  nxio_lsa = log_Gl.append.get_nxio_lsa ();
	}

      // *INDENT-OFF*
      if (get_server_type () == SERVER_TYPE_TRANSACTION && ts_Gl->is_page_server_connected ())
	{
	  log_Gl.wait_flushed_lsa (*flush_lsa);
	  if (prm_get_bool_value (PRM_ID_ER_LOG_COMMIT_CONFIRM))
	    {
	      _er_log_debug (ARG_FILE_LINE, "Page server committed LSA = %lld|%d.\n", LSA_AS_ARGS (&log_Gl.m_max_ps_flushed_lsa));
	    }
	}
      // *INDENT-ON*
    }
#endif /* SERVER_MODE */
}

void
logpb_force_flush_pages (THREAD_ENTRY * thread_p)
{
  LOG_CS_ENTER (thread_p);
  logpb_flush_pages_direct (thread_p);
  LOG_CS_EXIT (thread_p);
}

void
logpb_force_flush_header_and_pages (THREAD_ENTRY * thread_p)
{
  LOG_CS_ENTER (thread_p);
  logpb_flush_pages_direct (thread_p);
  if (!is_tran_server_with_remote_storage ())
    {
      logpb_flush_header (thread_p);
    }
  LOG_CS_EXIT (thread_p);
}

/*
 * logpb_invalid_all_append_pages - Invalidate all append pages
 *
 * return: nothing
 *
 * NOTE:Invalidate and free all append pages. Before invalidating the
 *              pages if their are dirty, they are flushed.
 */
void
logpb_invalid_all_append_pages (THREAD_ENTRY * thread_p)
{
  LOG_FLUSH_INFO *flush_info = &log_Gl.flush_info;
#if defined(SERVER_MODE)
  int rv;
#endif /* SERVER_MODE */

  assert (LOG_CS_OWN_WRITE_MODE (thread_p));

  logpb_log ("called logpb_invalid_all_append_pages\n");

  if (log_Gl.append.log_pgptr != NULL)
    {
      /*
       * Somehow we already have an append page, flush all current append page
       * and start form scratch
       */
      logpb_flush_pages_direct (thread_p);
      log_Gl.append.log_pgptr = NULL;
    }

  rv = pthread_mutex_lock (&flush_info->flush_mutex);

  flush_info->num_toflush = 0;
  flush_info->toflush[flush_info->num_toflush] = NULL;

  pthread_mutex_unlock (&flush_info->flush_mutex);
}

/*
 * logpb_flush_log_for_wal - Flush log if needed
 *
 * return: nothing
 *
 *   lsa_ptr(in): Force all log records up to this lsa
 *
 * NOTE:Flush the log up to given log sequence address according to the WAL rule.
 *              The page buffer manager must call this function whenever a
 *              page is about to be flushed due to a page replacement.
 */
void
logpb_flush_log_for_wal (THREAD_ENTRY * thread_p, const LOG_LSA * lsa_ptr)
{
  if (logpb_need_wal (lsa_ptr))
    {
      perfmon_inc_stat (thread_p, PSTAT_LOG_NUM_WALS);

      LOG_CS_ENTER (thread_p);
      if (logpb_need_wal (lsa_ptr))
	{
	  logpb_flush_pages_direct (thread_p);
	}
      else
	{
	  /* was flushed in the meantime */
	}
      LOG_CS_EXIT (thread_p);

      assert (LSA_ISNULL (lsa_ptr) || !logpb_need_wal (lsa_ptr));

#if defined(CUBRID_DEBUG)
      if (logpb_need_wal (lsa_ptr) && !LSA_EQ (&log_Gl.rcv_phase_lsa, lsa_ptr))
	{
	  er_log_debug (ARG_FILE_LINE, "log_wal: SYSTEM ERROR.. DUMP LOG BUFFER\n");
	  logpb_dump (thread_p, stdout);
	}
#endif /* CUBRID_DEBUG */
    }
}

/*
 *
 *       	   FUNCTIONS RELATED TO DATA APPEND
 *
 */

/*
 * logpb_start_append - Start appending a new log record
 *
 * return: nothing
 *
 *   header(in):
 *
 * NOTE:
 */
static void
logpb_start_append (THREAD_ENTRY * thread_p, LOG_RECORD_HEADER * header)
{
  LOG_RECORD_HEADER *log_rec;	/* Log record */

  assert (LOG_CS_OWN_WRITE_MODE (thread_p));

  /* Record number of append log record in statistics */
  perfmon_inc_stat (thread_p, PSTAT_LOG_NUM_APPENDRECS);

  /* Does the new log record fit in this page ? */
  LOG_APPEND_ADVANCE_WHEN_DOESNOT_FIT (thread_p, sizeof (LOG_RECORD_HEADER));

  if (!LSA_EQ (&header->back_lsa, &log_Gl.append.prev_lsa))
    {
      logpb_fatal_error (thread_p, true, ARG_FILE_LINE, "logpb_start_append");
    }

  assert (log_Gl.append.log_pgptr != NULL);

  if (log_Gl.append.appending_page_tde_encrypted)
    {
      if (!LOG_IS_PAGE_TDE_ENCRYPTED (log_Gl.append.log_pgptr))
	{
	  TDE_ALGORITHM tde_algo = (TDE_ALGORITHM) prm_get_integer_value (PRM_ID_TDE_DEFAULT_ALGORITHM);
	  logpb_set_tde_algorithm (thread_p, log_Gl.append.log_pgptr, tde_algo);
	  logpb_set_dirty (thread_p, log_Gl.append.log_pgptr);
	}
    }

  logpb_log ("logpb_start_append: start append on the page (%lld), tde_algorithm = %s\n",
	     (long long int) log_Gl.append.log_pgptr->hdr.logical_pageid,
	     tde_get_algorithm_name (logpb_get_tde_algorithm (log_Gl.append.log_pgptr)));

  log_rec = (LOG_RECORD_HEADER *) LOG_APPEND_PTR ();
  *log_rec = *header;

  /*
   * If the header of the append page does not have the offset set to the
   * first log record, this is the first log record in the page, set to it.
   */

  if (log_Gl.append.log_pgptr->hdr.offset == NULL_OFFSET)
    {
      log_Gl.append.log_pgptr->hdr.offset = (PGLENGTH) log_Gl.hdr.append_lsa.offset;
    }

  if (log_rec->type == LOG_END_OF_LOG)
    {
      /* this comes from logpb_flush_all_append_pages */
      assert (log_Pb.partial_append.status == LOGPB_APPENDREC_SUCCESS
	      || log_Pb.partial_append.status == LOGPB_APPENDREC_PARTIAL_ENDED);

      LSA_COPY (&log_Gl.hdr.eof_lsa, &log_Gl.hdr.append_lsa);

      logpb_set_dirty (thread_p, log_Gl.append.log_pgptr);
    }
  else
    {
      /* no record should be in progress now */
      assert (log_Pb.partial_append.status == LOGPB_APPENDREC_SUCCESS);

      LSA_COPY (&log_Gl.append.prev_lsa, &log_Gl.hdr.append_lsa);

      /*
       * Set the page dirty, increase and align the append offset
       */
      LOG_APPEND_SETDIRTY_ADD_ALIGN (thread_p, sizeof (LOG_RECORD_HEADER));

      log_Pb.partial_append.status = LOGPB_APPENDREC_IN_PROGRESS;
    }
}

/*
 * logpb_append_data - Append data
 *
 * return: nothing
 *
 *   length(in): Length of data to append
 *   data(in):  Data to append
 *
 * NOTE:Append data as part of current log record.
 */
static void
logpb_append_data (THREAD_ENTRY * thread_p, int length, const char *data)
{
  int copy_length;		/* Amount of contiguos data that can be copied */
  char *ptr;			/* Pointer for copy data into log append buffer */
  char *last_ptr;		/* Pointer to last portion available to copy into log append buffer */

  assert (LOG_CS_OWN_WRITE_MODE (thread_p));

  if (length == 0 || data == NULL)
    {
      return;
    }

  /*
   * Align if needed,
   * don't set it dirty since this function has not updated
   */
  LOG_APPEND_ALIGN (thread_p, LOG_DONT_SET_DIRTY);

  ptr = LOG_APPEND_PTR ();
  last_ptr = LOG_LAST_APPEND_PTR ();

  /* Does data fit completely in current page ? */
  if ((ptr + length) >= last_ptr)
    {
      while (length > 0)
	{
	  if (ptr >= last_ptr)
	    {
	      /*
	       * Get next page and set the current one dirty
	       */
	      logpb_next_append_page (thread_p, LOG_SET_DIRTY);
	      ptr = LOG_APPEND_PTR ();
	      last_ptr = LOG_LAST_APPEND_PTR ();
	    }
	  /* Find the amount of contiguous data that can be copied */
	  if (ptr + length >= last_ptr)
	    {
	      copy_length = CAST_BUFLEN (last_ptr - ptr);
	    }
	  else
	    {
	      copy_length = length;
	    }
	  memcpy (ptr, data, copy_length);
	  ptr += copy_length;
	  data += copy_length;
	  length -= copy_length;
	  log_Gl.hdr.append_lsa.offset += copy_length;
	}
    }
  else
    {
      memcpy (ptr, data, length);
      log_Gl.hdr.append_lsa.offset += length;
    }

  /*
   * Align the data for future appends.
   * Indicate that modifications were done
   */
  LOG_APPEND_ALIGN (thread_p, LOG_SET_DIRTY);
}

/*
 * logpb_append_crumbs - Append crumbs of data
 *
 * return: nothing
 *
 *   num_crumbs(in): Number of crumbs
 *   crumbs(in): The crumbs (length + data)
 *
 * NOTE: Append crumbs of data by gluing them. After this the log manager will lose track of what was glued.
 */
static void
logpb_append_crumbs (THREAD_ENTRY * thread_p, int num_crumbs, const LOG_CRUMB * crumbs)
{
  const char *data;		/* Data to copy */
  char *ptr;			/* Pointer for copy data into log append buffer */
  char *last_ptr;		/* Pointer to last portion available to copy into log append buffer */
  int copy_length;		/* Amount of contiguos data that can be copied */
  int length;
  int i;

  assert (LOG_CS_OWN_WRITE_MODE (thread_p));

  if (num_crumbs == 0)
    {
      return;
    }

  /*
   * Align if needed,
   * don't set it dirty since this function has not updated
   */
  LOG_APPEND_ALIGN (thread_p, LOG_DONT_SET_DIRTY);

  ptr = LOG_APPEND_PTR ();
  last_ptr = LOG_LAST_APPEND_PTR ();

  for (i = 0; i < num_crumbs; i++)
    {
      length = crumbs[i].length;
      data = (char *) crumbs[i].data;

      /* Does data fit completely in current page ? */
      if ((ptr + length) >= last_ptr)
	while (length > 0)
	  {
	    if (ptr >= last_ptr)
	      {
		/*
		 * Get next page and set the current one dirty
		 */
		logpb_next_append_page (thread_p, LOG_SET_DIRTY);
		ptr = LOG_APPEND_PTR ();
		last_ptr = LOG_LAST_APPEND_PTR ();
	      }
	    /* Find the amount of contiguous data that can be copied */
	    if ((ptr + length) >= last_ptr)
	      {
		copy_length = CAST_BUFLEN (last_ptr - ptr);
	      }
	    else
	      {
		copy_length = length;
	      }
	    memcpy (ptr, data, copy_length);
	    ptr += copy_length;
	    data += copy_length;
	    length -= copy_length;
	    log_Gl.hdr.append_lsa.offset += copy_length;
	  }
      else
	{
	  memcpy (ptr, data, length);
	  ptr += length;
	  log_Gl.hdr.append_lsa.offset += length;
	}
    }

  /*
   * Align the data for future appends.
   * Indicate that modifications were done
   */
  LOG_APPEND_ALIGN (thread_p, LOG_SET_DIRTY);
}

/*
 * logpb_end_append - Finish appending a log record
 *
 * return: nothing
 *
 *   flush(in): Is it a requirement to flush the log ?
 *   force_flush(in):
 *
 * NOTE:  Finish appending a log record. If the log record was appended
 *              in several log buffers, these buffers are flushed and freed.
 *              Only one append buffer will remain pin (fetched) in memory.
 *              If the log record was appended in only one buffer, the buffer
 *              is not flushed unless the caller requested flushing (e.g.,
 *              for a log_commit record).
 */
static void
logpb_end_append (THREAD_ENTRY * thread_p, LOG_RECORD_HEADER * header)
{
  assert (LOG_CS_OWN_WRITE_MODE (thread_p));

  LOG_APPEND_ALIGN (thread_p, LOG_DONT_SET_DIRTY);
  LOG_APPEND_ADVANCE_WHEN_DOESNOT_FIT (thread_p, sizeof (LOG_RECORD_HEADER));

  /*
   * Find the log_rec portion of the append record, it may not be in the
   * current append buffer since it can be stored in several buffers. Then,
   * make the log_rec point to next future append record, unless it is
   * the special record type used for archives created during backups
   * that cannot have a forward lsa and must waste the remaining space
   * on the current page.
   */
  assert (LSA_EQ (&header->forw_lsa, &log_Gl.hdr.append_lsa));

  if (!LSA_EQ (&log_Gl.append.prev_lsa, &log_Gl.hdr.append_lsa))
    {
      logpb_set_dirty (thread_p, log_Gl.append.log_pgptr);
    }

  if (log_Pb.partial_append.status == LOGPB_APPENDREC_IN_PROGRESS)
    {
      /* success, fall through */
    }
  else if (log_Pb.partial_append.status == LOGPB_APPENDREC_PARTIAL_FLUSHED_END_OF_LOG)
    {
      /* we need to flush the correct version now */
      log_Pb.partial_append.status = LOGPB_APPENDREC_PARTIAL_ENDED;
      logpb_flush_all_append_pages (thread_p);
      assert (log_Pb.partial_append.status == LOGPB_APPENDREC_PARTIAL_FLUSHED_ORIGINAL);
    }
  else
    {
      /* invalid state */
      assert_release (false);
    }
  log_Pb.partial_append.status = LOGPB_APPENDREC_SUCCESS;
}

/*
 *
 *       	   FUNCTIONS RELATED TO LOG INFORMATION FILE
 *
 */

/*
 * logpb_create_log_info - Create a log information file
 *
 * return: nothing
 *
 *   logname_info(in): Name of the log information file
 *   db_fullname(in): Name of the database or NULL (defualt to current one)
 *
 * NOTE: Creates a log information file. This file is used as a help
 *              for the DBA of what things has been archived and what archive
 *              logs are not needed during normal restart recovery (i.e.,
 *              other than media crash).
 */
void
logpb_create_log_info (const char *logname_info, const char *db_fullname)
{
  FILE *fp;			/* Pointer to file */
  const char *catmsg;
  const char *db_name = db_fullname;
  int error_code = NO_ERROR;

  /* Create the information file */
  fp = fopen (logname_info, "w");
  if (fp != NULL)
    {
      fclose (fp);
      catmsg = msgcat_message (MSGCAT_CATALOG_CUBRID, MSGCAT_SET_LOG, MSGCAT_LOG_LOGINFO_COMMENT);
      if (db_name == NULL)
	{
	  db_name = log_Db_fullname;
	}
      if (catmsg == NULL)
	{
	  catmsg = "COMMENT: %s for database %s\n";
	}
      error_code = log_dump_log_info (logname_info, false, catmsg, CUBRID_MAGIC_LOG_INFO, db_name);
      if (error_code != NO_ERROR)
	{
	  return;
	}

      (void) logpb_add_volume (db_fullname, LOG_DBLOG_INFO_VOLID, logname_info, DISK_UNKNOWN_PURPOSE);
    }
}

/*
 * logpb_get_guess_archive_num - Guess archive number
 *
 * return: arvnum or -1
 *
 *   pageid(in): Desired page
 *
 * NOTE: Guess the archive number where the desired page is archived by searching the log information file.
 */
static int
logpb_get_guess_archive_num (THREAD_ENTRY * thread_p, LOG_PAGEID pageid)
{
  FILE *fp;
  char line[LOG_MAX_LOGINFO_LINE];
  int arv_num = -1;
  int last_arvnum = -1;
  int next_arvnum;
  bool isfound = false;
  LOG_PAGEID from_pageid;
  LOG_PAGEID to_pageid;
  long long int f, t;

  assert (LOG_CS_OWN (thread_p));
  assert (!is_tran_server_with_remote_storage ());

  arv_num = logpb_get_archive_num_from_info_table (thread_p, pageid);

  if (arv_num >= 0)
    {
      return arv_num;
    }

  /*
   * Guess by looking into the log information file. This is just a guess
   */
  fp = fopen (log_Name_info, "r");
  if (fp != NULL)
    {
      while (fgets (line, LOG_MAX_LOGINFO_LINE, fp) != NULL)
	{
	  if (strstr (line + TIME_SIZE_OF_DUMP_LOG_INFO,
		      msgcat_message (MSGCAT_CATALOG_CUBRID, MSGCAT_SET_LOG, MSGCAT_LOG_LOGINFO_KEYWORD_ARCHIVE))
	      == line + TIME_SIZE_OF_DUMP_LOG_INFO)
	    {
	      /* A candidate for a guess */
	      if (sscanf (line + TIME_SIZE_OF_DUMP_LOG_INFO, "%*s %d %*s %lld %lld", &next_arvnum, &f, &t) == 3)
		{
		  from_pageid = f;
		  to_pageid = t;

		  last_arvnum = next_arvnum;

		  if (pageid < from_pageid)
		    {
		      /*
		       * keep looking.
		       * There is likely a hole in the archive process due to media
		       * crashes off or the log information contains some missing
		       * entries.
		       */
		      continue;
		    }

		  arv_num = next_arvnum;

		  if (pageid >= from_pageid && pageid <= to_pageid)
		    {
		      /* Found the page in this archive */
		      isfound = true;
		      break;
		    }
		}
	    }
	}
      fclose (fp);
    }

  if (arv_num == -1)
    {
      /*
       * If I have a log active, use it to find out a better archive number
       * for initial search
       */
      if (log_Gl.append.vdes != NULL_VOLDES)
	{
	  arv_num = (int) (pageid / LOGPB_ACTIVE_NPAGES);
	}
      else
	{
	  /*
	   * We do not have a clue what it is available. Don't have log active
	   * and likely we did not have backups.
	   * Must trace for available archive volumes
	   */
	  arv_num = 0;
	}
    }
  else if (isfound == false && last_arvnum == arv_num && log_Gl.append.vdes != NULL_VOLDES)
    {
      /*
       * The log archive was chopped somehow.
       */
      arv_num = log_Gl.hdr.nxarv_num - 1;
    }

  /* Insure that we never pick one larger than the next one to be created */
  if (arv_num >= log_Gl.hdr.nxarv_num)
    {
      arv_num = log_Gl.hdr.nxarv_num - 1;
    }

  return arv_num;
}

/*
 * logpb_find_volume_info_exist - Find if volume information exists ?
 *
 * return:
 *
 * NOTE: Find if volume information exist.
 */
bool
logpb_find_volume_info_exist (void)
{
  return fileio_is_volume_exist (log_Name_volinfo);
}

/*
 * logpb_create_volume_info - Create the volume information and add first volume
 *
 * return: NO_ERROR or error code
 *
 *   db_fullname(in): Name of the database or NULL (defualt to current one)
 *
 * NOTE: Create the volume information and add the first volume.
 */
int
logpb_create_volume_info (const char *db_fullname)
{
  char vol_fullname[PATH_MAX];
  char *volinfo_fullname;
  FILE *volinfo_fp = NULL;

  if (db_fullname != NULL)
    {
      fileio_make_volume_info_name (vol_fullname, db_fullname);
      volinfo_fullname = vol_fullname;
    }
  else
    {
      volinfo_fullname = log_Name_volinfo;
    }

  volinfo_fp = fopen (volinfo_fullname, "w");
  if (volinfo_fp == NULL)
    {
      /* Unable to create the database volume information */
      er_set_with_oserror (ER_ERROR_SEVERITY, ARG_FILE_LINE, ER_BO_CANNOT_CREATE_VOL, 2, volinfo_fullname, db_fullname);
      return ER_BO_CANNOT_CREATE_VOL;
    }
  /*
   * Write information about:
   * the active log and the first volume of the database
   * in the volume information file
   */
  fprintf (volinfo_fp, "%4d %s\n", LOG_DBVOLINFO_VOLID, volinfo_fullname);

  fflush (volinfo_fp);
  fclose (volinfo_fp);

  return NO_ERROR;
}

/*
 * logpb_recreate_volume_info - Recreate the database volume information
 *
 * return: NO_ERROR if all OK, ER_ status otherwise
 *
 * NOTE: Recreate the database volume information from the internal information that is stored in each volume.
 */
int
logpb_recreate_volume_info (THREAD_ENTRY * thread_p)
{
  VOLID volid = LOG_DBFIRST_VOLID;	/* Current volume identifier */
  VOLID next_volid = LOG_DBFIRST_VOLID;	/* Next volume identifier */
  char next_vol_fullname[PATH_MAX];	/* Next volume name */
  int error_code = NO_ERROR;

  error_code = logpb_create_volume_info (NULL);
  if (error_code != NO_ERROR)
    {
      goto error;
    }
  if (logpb_add_volume (NULL, LOG_DBLOG_INFO_VOLID, log_Name_info, DISK_UNKNOWN_PURPOSE) != LOG_DBLOG_INFO_VOLID)
    {
      error_code = ER_FAILED;
      goto error;
    }
  if (logpb_add_volume (NULL, LOG_DBLOG_BKUPINFO_VOLID, log_Name_bkupinfo, DISK_UNKNOWN_PURPOSE) !=
      LOG_DBLOG_BKUPINFO_VOLID)
    {
      error_code = ER_FAILED;
      goto error;
    }
  if (logpb_add_volume (NULL, LOG_DBLOG_ACTIVE_VOLID, log_Name_active, DISK_UNKNOWN_PURPOSE) != LOG_DBLOG_ACTIVE_VOLID)
    {
      error_code = ER_FAILED;
      goto error;
    }

  /* First the primary volume, then the rest of the volumes */

  strcpy (next_vol_fullname, log_Db_fullname);

  do
    {
      if (logpb_add_volume (NULL, volid, next_vol_fullname, DB_PERMANENT_DATA_PURPOSE) != volid)
	{
	  error_code = ER_FAILED;
	  goto error;
	}

      if (disk_get_link (thread_p, volid, &next_volid, next_vol_fullname) == NULL)
	{
	  error_code = ER_FAILED;
	  goto error;
	}

      volid = next_volid;
    }
  while (volid != NULL_VOLID);

  return error_code;

  /* ****** */
error:
  (void) remove (log_Name_volinfo);
  return error_code;
}

/*
 * logpb_add_volume - Add a new volume entry to the volume information
 *
 * return: new_volid or NULL_VOLID
 *
 *   db_fullname(in):
 *   new_volid(in): New volume identifier
 *   new_volfullname(in): New volume name
 *   new_volpurpose(in): Purpose of new volume
 *
 * NOTE: Add a new entry to the volume information
 */
/* todo: remove purpose */
VOLID
logpb_add_volume (const char *db_fullname, VOLID new_volid, const char *new_volfullname, DISK_VOLPURPOSE new_volpurpose)
{
  if (new_volpurpose != DB_TEMPORARY_DATA_PURPOSE)
    {
      char vol_fullname[PATH_MAX];
      char *volinfo_fullname;
      FILE *volinfo_fp = NULL;

      if (db_fullname != NULL)
	{
	  fileio_make_volume_info_name (vol_fullname, db_fullname);
	  volinfo_fullname = vol_fullname;
	}
      else
	{
	  volinfo_fullname = log_Name_volinfo;
	}

      volinfo_fp = fopen (volinfo_fullname, "a");
      if (volinfo_fp != NULL)
	{
	  /* Write information about this volume in the volume information file */
	  fprintf (volinfo_fp, "%4d %s\n", new_volid, new_volfullname);
	  fflush (volinfo_fp);
	  fclose (volinfo_fp);

	  return new_volid;
	}
      else
	{
	  return NULL_VOLID;
	}
    }

  return new_volid;
}

/*
 * logpb_scan_volume_info - Scan the volume information entries
 *
 * return: number of entries or -1 in case of error.
 *
 *   db_fullname(in):
 *   ignore_volid(in): Don't call function with this volume
 *   start_volid(in): Scan should start at this point.
 *   fun(in): Function to be called on each entry
 *   args(in): Additional arguments to be passed to function
 *
 * NOTE: Scan the volume information entries calling the given function on each entry.
 */
int
logpb_scan_volume_info (THREAD_ENTRY * thread_p, const char *db_fullname, VOLID ignore_volid, VOLID start_volid,
			int (*fun) (THREAD_ENTRY * thread_p, VOLID xvolid, const char *vlabel, void *args), void *args)
{
  char xxvolinfo_fullname[PATH_MAX];
  char *volinfo_fullname;
  FILE *volinfo_fp = NULL;	/* Pointer to new volinfo */
  char vol_fullname[PATH_MAX];	/* Next volume name */
  VOLID volid = LOG_DBFIRST_VOLID - 1;	/* Next volume identifier */
  int read_int_volid;
  VOLID num_vols = 0;
  bool start_scan = false;
  char format_string[64];

  if (db_fullname != NULL)
    {
      fileio_make_volume_info_name (xxvolinfo_fullname, db_fullname);
      volinfo_fullname = xxvolinfo_fullname;
    }
  else
    {
      volinfo_fullname = log_Name_volinfo;
    }

  volinfo_fp = fopen (volinfo_fullname, "r");
  if (volinfo_fp == NULL)
    {
      er_set (ER_ERROR_SEVERITY, ARG_FILE_LINE, ER_BO_CANNOT_FINE_VOLINFO, 1, volinfo_fullname);
      return -1;
    }

  sprintf (format_string, "%%d %%%ds", PATH_MAX - 1);
  while (true)
    {
      if (fscanf (volinfo_fp, format_string, &read_int_volid, vol_fullname) != 2)
	{
	  break;
	}

      if ((volid + 1) != NULL_VOLID && (volid + 1) > (VOLID) read_int_volid && num_vols != 0)
	{
	  er_set (ER_WARNING_SEVERITY, ARG_FILE_LINE, ER_BO_UNSORTED_VOLINFO, 4, volinfo_fullname, num_vols,
		  read_int_volid, vol_fullname);
	  num_vols = -1;
	  break;
	}
      volid = (VOLID) read_int_volid;

      if (volid == NULL_VOLID)
	{
	  continue;
	}

      if (start_scan == false)
	{
	  if (start_volid == read_int_volid)
	    {
	      start_scan = true;
	    }
	  else
	    {
	      continue;
	    }
	}

      if (volid != ignore_volid)
	{
	  if (((*fun) (thread_p, volid, vol_fullname, args)) != NO_ERROR)
	    {
	      num_vols = -1;
	      break;
	    }

	  num_vols++;
	}
    }

  fclose (volinfo_fp);

  return num_vols;
}

/*
 *
 *       	   FUNCTIONS RELATED TO LOG ARCHIVES
 *
 */

/*
 * logpb_to_physical_pageid - Find physical page identifier of given logic page
 *
 * return: phy page identifier
 *
 *   logical_pageid(in): logical_pageid: Logical log page
 *
 * NOTE: Returns the physical page identifier associated with given logical page.
 */
LOG_PHY_PAGEID
logpb_to_physical_pageid (LOG_PAGEID logical_pageid)
{
  LOG_PHY_PAGEID phy_pageid;

  if (logical_pageid == LOGPB_HEADER_PAGE_ID)
    {
      phy_pageid = LOGPB_PHYSICAL_HEADER_PAGE_ID;
    }
  else
    {
      LOG_PAGEID tmp_pageid;

      tmp_pageid = logical_pageid - LOGPB_FIRST_ACTIVE_PAGE_ID;
      if (tmp_pageid >= LOGPB_ACTIVE_NPAGES)
	{
	  tmp_pageid %= LOGPB_ACTIVE_NPAGES;
	}
      else if (tmp_pageid < 0)
	{
	  tmp_pageid = LOGPB_ACTIVE_NPAGES - ((-tmp_pageid) % LOGPB_ACTIVE_NPAGES);
	}

      tmp_pageid++;
      if (tmp_pageid > LOGPB_ACTIVE_NPAGES)
	{
	  tmp_pageid %= LOGPB_ACTIVE_NPAGES;
	}

      assert (tmp_pageid <= PAGEID_MAX);
      phy_pageid = (LOG_PHY_PAGEID) tmp_pageid;
    }

  return phy_pageid;
}

/*
 * logpb_is_page_in_archive - Is the given page an archive page ?
 *
 * return:
 *
 *   pageid(in): Log page identifier
 *
 * NOTE:Find if given page is an archive page identifier.
 */
bool
logpb_is_page_in_archive (LOG_PAGEID pageid)
{
  return LOGPB_IS_ARCHIVE_PAGE (pageid);
}

/*
 * logpb_is_smallest_lsa_in_archive - IS THE SMALLEST ACTIVE OF THE LOG ARCHIVE ?
 *
 * return:
 *
 * NOTE: Returns true if the smallest active LSA is located in an archive log.
 */
bool
logpb_is_smallest_lsa_in_archive (THREAD_ENTRY * thread_p)
{
  LOG_LSA lsa;			/* smallest lsa */

  logtb_find_smallest_lsa (thread_p, &lsa);
  return (!LSA_ISNULL (&lsa) && logpb_is_page_in_archive (lsa.pageid));
}

/*
 * logpb_get_archive_number - Archive location of given page
 *
 * return: archive number
 *
 *   pageid(in): The desired logical page
 *
 * NOTE: Find in what archive the page is located or in what archive the page should have been located.
 */
int
logpb_get_archive_number (THREAD_ENTRY * thread_p, LOG_PAGEID pageid)
{
  int arv_num = 0;

  if (logpb_fetch_from_archive (thread_p, pageid, NULL, &arv_num, NULL, false) == NULL)
    {
      return -1;
    }

  if (arv_num < 0)
    {
      arv_num = 0;
    }

  return arv_num;
}

/*
 * logpb_set_unavailable_archive - Cache that given archive is unavailable
 *
 * return: nothing
 *
 *   arv_num(in): Log archive number
 *
 * NOTE: Record that give archive is unavialble.
 */
static void
logpb_set_unavailable_archive (THREAD_ENTRY * thread_p, int arv_num)
{
  int *ptr;
  int size;

  assert (LOG_ARCHIVE_CS_OWN_WRITE_MODE (thread_p));

  if (log_Gl.archive.unav_archives == NULL)
    {
      size = sizeof (*log_Gl.archive.unav_archives) * 10;
      ptr = (int *) malloc (size);
      if (ptr == NULL)
	{
	  return;
	}
      log_Gl.archive.max_unav = 10;
      log_Gl.archive.next_unav = 0;
      log_Gl.archive.unav_archives = ptr;
    }
  else
    {
      if ((log_Gl.archive.next_unav + 1) >= log_Gl.archive.max_unav)
	{
	  size = (sizeof (*log_Gl.archive.unav_archives) * (log_Gl.archive.max_unav + 10));
	  ptr = (int *) realloc (log_Gl.archive.unav_archives, size);
	  if (ptr == NULL)
	    {
	      return;
	    }
	  log_Gl.archive.max_unav += 10;
	  log_Gl.archive.unav_archives = ptr;
	}
    }

  log_Gl.archive.unav_archives[log_Gl.archive.next_unav++] = arv_num;
}

/*
 * logpb_dismount_log_archive - dismount archive log
 *
 * return: nothing
 *
 * It dismounts and resets log_Gl.archive.vdes
 */
static void
logpb_dismount_log_archive (THREAD_ENTRY * thread_p)
{
  LOG_ARCHIVE_CS_ENTER (thread_p);

  if (log_Gl.archive.vdes != NULL_VOLDES)
    {
      fileio_dismount (thread_p, log_Gl.archive.vdes);
      log_Gl.archive.vdes = NULL_VOLDES;
    }

  LOG_ARCHIVE_CS_EXIT (thread_p);
}

/*
 * logpb_decache_archive_info - Decache any archive log memory information
 *
 * return: nothing
 *
 * NOTE: Decache any archive log memory information.
 */
void
logpb_decache_archive_info (THREAD_ENTRY * thread_p)
{
  LOG_ARCHIVE_CS_ENTER (thread_p);

  if (log_Gl.archive.vdes != NULL_VOLDES)
    {
      logpb_dismount_log_archive (thread_p);
    }

  if (log_Gl.archive.unav_archives != NULL)
    {
      free_and_init (log_Gl.archive.unav_archives);
      log_Gl.archive.max_unav = 0;
      log_Gl.archive.next_unav = 0;
    }

  LOG_ARCHIVE_CS_EXIT (thread_p);
}

/*
 * log_isarchive_available - Is given archive available ?
 *
 * return: true/false
 *        true: means that the archive may be available.
 *       false: it is known that archive is not available.
 *
 *   arv_num(in): Log archive number
 *
 * NOTE:Find if the current archive is available.
 */
static bool
logpb_is_archive_available (THREAD_ENTRY * thread_p, int arv_num)
{
  int i;

  assert (LOG_CS_OWN (thread_p));
  assert (LOG_ARCHIVE_CS_OWN_WRITE_MODE (thread_p));

  if (arv_num >= log_Gl.hdr.nxarv_num || arv_num < 0)
    {
      return false;
    }

  if (log_Gl.archive.unav_archives != NULL)
    {
      for (i = 0; i < log_Gl.archive.next_unav; i++)
	{
	  if (log_Gl.archive.unav_archives[i] == arv_num)
	    {
	      return false;
	    }
	}
    }

  return true;
}

/*
 * log_fetch_from_archive - Fetch a log page from the log archives
 *
 * return: log_pgptr or NULL (in case of error)
 *
 *   pageid(in): The desired logical page
 *   log_pgptr(in): Place to return the log page
 *   arv_num(in): Set to archive number where page was found or where page
 *                 should have been found.
 *
 * NOTE: Fetch a log page from archive logs.
 */
LOG_PAGE *
logpb_fetch_from_archive (THREAD_ENTRY * thread_p, LOG_PAGEID pageid, LOG_PAGE * log_pgptr,
			  int *ret_arv_num, LOG_ARV_HEADER * ret_arv_hdr, bool is_fatal)
{
  char hdr_pgbuf[IO_MAX_PAGE_SIZE + MAX_ALIGNMENT], *aligned_hdr_pgbuf;
  char log_pgbuf[IO_MAX_PAGE_SIZE + MAX_ALIGNMENT], *aligned_log_pgbuf;
  LOG_ARV_HEADER *arv_hdr;
  LOG_PAGE *hdr_pgptr;
  LOG_PHY_PAGEID phy_pageid = NULL_PAGEID;
  char arv_name[PATH_MAX];
  const char *tmp_arv_name;
  int arv_num, vdes;
  int direction = 0, retry;
  bool has_guess_arvnum = false, first_time = true;
  int error_code = NO_ERROR;
  char format_string[64];

  assert (LOG_CS_OWN (thread_p));
  assert (!is_tran_server_with_remote_storage ());

  logpb_log ("called logpb_fetch_from_archive for pageid = %lld\n", (long long int) pageid);

  LOG_ARCHIVE_CS_ENTER (thread_p);

  aligned_hdr_pgbuf = PTR_ALIGN (hdr_pgbuf, MAX_ALIGNMENT);
  aligned_log_pgbuf = PTR_ALIGN (log_pgbuf, MAX_ALIGNMENT);

#if !defined(NDEBUG)
  if (prm_get_bool_value (PRM_ID_LOG_TRACE_DEBUG))
    {
      fprintf (stdout, "\n **log_fetch_from_archive has been called on pageid = %lld ** \n", (long long int) pageid);
      fflush (stdout);
    }
#endif

  hdr_pgptr = (LOG_PAGE *) aligned_hdr_pgbuf;
  if (log_pgptr == NULL)
    {
      log_pgptr = (LOG_PAGE *) aligned_log_pgbuf;
    }
  if (ret_arv_num == NULL)
    {
      ret_arv_num = &arv_num;
    }

  if (log_Gl.archive.vdes == NULL_VOLDES)
    {
      if (log_Gl.hdr.nxarv_num <= 0)
	{
	  /* We do not have any archives */
	  er_set (ER_FATAL_ERROR_SEVERITY, ARG_FILE_LINE, ER_LOG_NOTIN_ARCHIVE, 1, pageid);

	  LOG_ARCHIVE_CS_EXIT (thread_p);
	  return NULL;
	}

      /*
       * Guess the archive where that page is stored
       */

      has_guess_arvnum = true;
      *ret_arv_num = logpb_get_guess_archive_num (thread_p, pageid);
      fileio_make_log_archive_name (arv_name, log_Archive_path, log_Prefix, *ret_arv_num);

      error_code = ER_FAILED;
      if (logpb_is_archive_available (thread_p, *ret_arv_num) == true && fileio_is_volume_exist (arv_name) == true)
	{
	  vdes = fileio_mount (thread_p, log_Db_fullname, arv_name, LOG_DBLOG_ARCHIVE_VOLID, false, false);
	  if (vdes != NULL_VOLDES)
	    {
	      if (fileio_read (thread_p, vdes, hdr_pgptr, 0, LOG_PAGESIZE) == NULL)
		{
		  fileio_dismount (thread_p, vdes);
		  er_set (ER_FATAL_ERROR_SEVERITY, ARG_FILE_LINE, ER_LOG_READ, 3, 0LL, 0LL, arv_name);

		  LOG_ARCHIVE_CS_EXIT (thread_p);
		  return NULL;
		}
	      error_code = NO_ERROR;
	      arv_hdr = (LOG_ARV_HEADER *) hdr_pgptr->area;
	      if (log_Gl.append.vdes != NULL_VOLDES)
		{
		  if (difftime64 ((time_t) arv_hdr->db_creation, (time_t) log_Gl.hdr.db_creation) != 0)
		    {
		      /*
		       * This volume does not belong to the database. For now, assume
		       * that it is not only. Later, we will give this error to user
		       */
		      vdes = NULL_VOLDES;
		      arv_hdr = NULL;
		    }
		}
	    }
	}

      if (error_code != NO_ERROR)
	{
	  /*
	   * The volume is not online. Ask for it later (below). But first try to
	   * make the best guess for the archive number.
	   */
	  vdes = NULL_VOLDES;
	  arv_hdr = NULL;
	}
    }
  else
    {
      vdes = log_Gl.archive.vdes;
      arv_hdr = &log_Gl.archive.hdr;
      *ret_arv_num = arv_hdr->arv_num;
    }

  sprintf (format_string, "%%%ds", PATH_MAX - 1);

  log_Gl.archive.vdes = NULL_VOLDES;
  while (true)
    {
      /* Is the page in current archive log ? */
      if (arv_hdr != NULL && pageid >= arv_hdr->fpageid && pageid <= arv_hdr->fpageid + arv_hdr->npages - 1)
	{
	  /* Find location of logical page in the archive log */
	  phy_pageid = (LOG_PHY_PAGEID) (pageid - arv_hdr->fpageid + 1);

	  /* Record number of reads in statistics */
	  perfmon_inc_stat (thread_p, PSTAT_LOG_NUM_IOREADS);

	  if (fileio_read (thread_p, vdes, log_pgptr, phy_pageid, LOG_PAGESIZE) == NULL)
	    {
	      /* Error reading archive page */
	      tmp_arv_name = fileio_get_volume_label_by_fd (vdes, PEEK);
	      fileio_dismount (thread_p, vdes);
	      log_Gl.archive.vdes = NULL_VOLDES;
	      er_set (ER_FATAL_ERROR_SEVERITY, ARG_FILE_LINE, ER_LOG_READ, 3, pageid, phy_pageid, tmp_arv_name);

	      LOG_ARCHIVE_CS_EXIT (thread_p);
	      return NULL;
	    }

	  TDE_ALGORITHM tde_algo = logpb_get_tde_algorithm (log_pgptr);
	  if (tde_algo != TDE_ALGORITHM_NONE)
	    {
	      if (tde_decrypt_log_page (log_pgptr, tde_algo, log_pgptr) != NO_ERROR)
		{
		  ASSERT_ERROR ();
		  LOG_ARCHIVE_CS_EXIT (thread_p);
		  return NULL;
		}
	    }

	  /* Cast the archive information. May be used again */
	  if (arv_hdr != &log_Gl.archive.hdr)
	    {
	      log_Gl.archive.hdr = *arv_hdr;
	    }
	  log_Gl.archive.vdes = vdes;
	  break;
	}
      else
	{
	  /* If any archive dismount it */
	  if (vdes != NULL_VOLDES)
	    {
	      fileio_dismount (thread_p, vdes);
	      vdes = NULL_VOLDES;
	    }

	  if (has_guess_arvnum == false)
	    {
	      has_guess_arvnum = true;
	      retry = logpb_get_guess_archive_num (thread_p, pageid);
	      if (retry != *ret_arv_num)
		{
		  *ret_arv_num = retry;
		}
	    }
	  else
	    {
	      if (direction == 0)
		{
		  /*
		   * Define the direction by looking for desired page
		   */
		  if (arv_hdr != NULL)
		    {
		      if (pageid < arv_hdr->fpageid)
			{
			  /* Try older archives */
			  direction = -1;
			}
		      else
			{
			  /* Try newer archives */
			  direction = 1;
			}
		    }
		  else
		    {
		      if (first_time != true)
			{
			  if (log_Gl.append.vdes == NULL_VOLDES)
			    {
			      direction = 1;
			    }
			  else
			    {
			      /*
			       * Start looking from the last archive.
			       * Optimized for UNDO.. This is not so bad since this branch
			       * will be reached only when the guess archive is not
			       * available.
			       */
			      *ret_arv_num = log_Gl.hdr.nxarv_num;
			      direction = -1;
			    }
			}
		    }
		}

	      if (arv_hdr != NULL)
		{
		  if (direction == -1)
		    {
		      /*
		       * Try an older archive.
		       * The page that I am looking MUST be smaller than the first
		       * page in current archive
		       */
		      if (pageid < arv_hdr->fpageid)
			{
			  *ret_arv_num -= 1;
			}
		      else
			{
			  *ret_arv_num = -1;
			}
		    }
		  else
		    {
		      /* Try a newer archive. The page that I am looking MUST be larger than the last page in current
		       * archive */
		      if (pageid > arv_hdr->fpageid + arv_hdr->npages - 1)
			{
			  *ret_arv_num += 1;
			}
		      else
			{
			  *ret_arv_num = log_Gl.hdr.nxarv_num;
			}
		    }
		}
	      else
		{
		  /*
		   * The archive number is not increased the first time in the loop,
		   * so we can ask for it when it is not available.
		   */
		  if (first_time != true)
		    {
		      /*
		       * If we do not have the log active, we don't really know how to
		       * continue, we could be looping forever.
		       */
		      if (log_Gl.append.vdes == NULL_VOLDES)
			{
			  *ret_arv_num = -1;
			}
		      else
			{
			  *ret_arv_num = *ret_arv_num + direction;
			}
		    }
		}

	      first_time = false;
	      if (*ret_arv_num < 0 || *ret_arv_num == log_Gl.hdr.nxarv_num)
		{
		  /* Unable to find page in archive */
		  if (log_Gl.append.vdes != NULL_VOLDES)
		    {
		      er_set (ER_FATAL_ERROR_SEVERITY, ARG_FILE_LINE, ER_LOG_NOTIN_ARCHIVE, 1, pageid);
		    }
		  else
		    {
		      /*
		       * This is likely an incomplete recovery (restore).
		       * We do not have the active log and we are looking for a log page
		       */
		      er_set (ER_WARNING_SEVERITY, ARG_FILE_LINE, ER_LOG_NOTIN_ARCHIVE, 1, pageid);
		    }

		  LOG_ARCHIVE_CS_EXIT (thread_p);

		  return NULL;
		}
	    }

	  if (logpb_is_archive_available (thread_p, *ret_arv_num) == false)
	    {
	      arv_hdr = NULL;
	      continue;
	    }

	  fileio_make_log_archive_name (arv_name, log_Archive_path, log_Prefix, *ret_arv_num);
	  retry = 3;
	  while (retry != 0 && retry != 1
		 && (vdes =
		     fileio_mount (thread_p, log_Db_fullname, arv_name, LOG_DBLOG_ARCHIVE_VOLID, false,
				   false)) == NULL_VOLDES)
	    {
	      char line_buf[PATH_MAX * 2];
	      bool is_in_crash_recovery;

	      is_in_crash_recovery = log_is_in_crash_recovery ();

	      /*
	       * The archive is not online.
	       */
	      if (is_in_crash_recovery == true)
		{
		  fprintf (stdout, "%s\n", er_msg ());
		}

	    retry_prompt:
	      if (log_default_input_for_archive_log_location >= 0)
		{
		  retry = log_default_input_for_archive_log_location;
		  if (retry == 1 && is_in_crash_recovery == true)
		    {
		      fprintf (stdout, "Continue without present archive. (Partial recovery).\n");
		    }
		}
	      else
		{
		  fprintf (stdout, msgcat_message (MSGCAT_CATALOG_CUBRID, MSGCAT_SET_LOG, MSGCAT_LOG_STARTS));
		  fprintf (stdout, msgcat_message (MSGCAT_CATALOG_CUBRID, MSGCAT_SET_LOG, MSGCAT_LOG_LOGARCHIVE_NEEDED),
			   arv_name);
		  fprintf (stdout, msgcat_message (MSGCAT_CATALOG_CUBRID, MSGCAT_SET_LOG, MSGCAT_LOG_STARTS));

		  if (fgets (line_buf, PATH_MAX, stdin) == NULL)
		    {
		      retry = 0;	/* EOF */
		    }
		  else if (sscanf (line_buf, "%d", &retry) != 1)
		    {
		      retry = -1;	/* invalid input */
		    }
		}

	      switch (retry)
		{
		case 0:	/* quit */
		  logpb_set_unavailable_archive (thread_p, *ret_arv_num);
		  er_set (ER_FATAL_ERROR_SEVERITY, ARG_FILE_LINE, ER_LOG_NOTIN_ARCHIVE, 1, pageid);
		  if (is_fatal)
		    {
		      logpb_fatal_error (thread_p, true, ARG_FILE_LINE, "log_fetch_from_archive");
		    }

		  LOG_ARCHIVE_CS_EXIT (thread_p);

		  return NULL;

		case 1:	/* Not available */
		  logpb_set_unavailable_archive (thread_p, *ret_arv_num);
		  break;

		case 3:	/* Relocate */
		  fprintf (stdout, msgcat_message (MSGCAT_CATALOG_CUBRID, MSGCAT_SET_LOG, MSGCAT_LOG_NEWLOCATION));
		  if (fgets (line_buf, PATH_MAX, stdin) == 0 || (sscanf (line_buf, format_string, arv_name) != 1))
		    {
		      fileio_make_log_archive_name (arv_name, log_Archive_path, log_Prefix, *ret_arv_num);
		    }
		  break;

		case 2:	/* Retry */
		  break;

		default:	/* Something strange.  Get user to try again. */
		  fprintf (stdout, msgcat_message (MSGCAT_CATALOG_CUBRID, MSGCAT_SET_LOG, MSGCAT_LOG_INPUT_RANGE_ERROR),
			   0, 3);
		  goto retry_prompt;
		}
	    }

	  if (vdes != NULL_VOLDES)
	    {
	      /* Read header page and make sure the page is here */

	      /* Record number of reads in statistics */
	      perfmon_inc_stat (thread_p, PSTAT_LOG_NUM_IOREADS);

	      if (fileio_read (thread_p, vdes, hdr_pgptr, 0, LOG_PAGESIZE) == NULL)
		{
		  fileio_dismount (thread_p, vdes);
		  er_set (ER_FATAL_ERROR_SEVERITY, ARG_FILE_LINE, ER_LOG_READ, 3, 0LL, 0LL, arv_name);

		  LOG_ARCHIVE_CS_EXIT (thread_p);

		  return NULL;
		}
	      arv_hdr = (LOG_ARV_HEADER *) hdr_pgptr->area;
	      if (log_Gl.append.vdes != NULL_VOLDES)
		{
		  if (difftime64 ((time_t) arv_hdr->db_creation, (time_t) log_Gl.hdr.db_creation) != 0)
		    {
		      /*
		       * This volume does not belong to the database. For now, assume
		       * that it is not only. Later, we will give this error to user
		       */
		      er_set (ER_FATAL_ERROR_SEVERITY, ARG_FILE_LINE, ER_LOG_DOESNT_CORRESPOND_TO_DATABASE, 1,
			      arv_name);
		      arv_hdr = NULL;
		    }
		}
	    }
	  else
	    {
	      arv_hdr = NULL;
	    }
	}
    }

#if defined(CUBRID_DEBUG)
  if (log_pgptr->hdr.logical_pageid != pageid)
    {
      er_set (ER_FATAL_ERROR_SEVERITY, ARG_FILE_LINE, ER_LOG_PAGE_CORRUPTED, 1, pageid);
      logpb_fatal_error (thread_p, true, ARG_FILE_LINE, "log_fetch_from_archive");

      LOG_ARCHIVE_CS_EXIT (thread_p);

      return NULL;
    }
#endif /* CUBRID_DEBUG */

#if !defined (NDEBUG)
  /* In analysys phase, the page may be corrupted. */
  if (log_Gl.rcv_phase == LOG_RESTARTED)
    {
      logpb_debug_check_log_page (thread_p, log_pgptr);
    }
#endif /* !NDEBUG */

  assert (log_pgptr != NULL && *ret_arv_num != -1 && arv_hdr != NULL);
  if (ret_arv_hdr != NULL)
    {
      *ret_arv_hdr = *arv_hdr;
    }

  LOG_ARCHIVE_CS_EXIT (thread_p);

  return log_pgptr;
}

/*
 * logpb_archive_active_log - Archive the active portion of the log
 *
 * return: nothing
 *
 * NOTE: The active portion of the log is archived from the next log
 *              archive page to the previous log page of the current append
 *              log record, to the next log archive.
 */
static void
logpb_archive_active_log (THREAD_ENTRY * thread_p)
{
  char arv_name[PATH_MAX] = { '\0' };	/* Archive name */
  LOG_PAGE *malloc_arv_hdr_pgptr = NULL;	/* Archive header page PTR */
  LOG_ARV_HEADER *arvhdr;	/* Archive header */
  BACKGROUND_ARCHIVING_INFO *bg_arv_info;
  char log_pgbuf[IO_MAX_PAGE_SIZE * LOGPB_IO_NPAGES + MAX_ALIGNMENT];
  char *aligned_log_pgbuf;
  LOG_PAGE *log_pgptr = NULL;
  LOG_PAGEID pageid, last_pageid;
  LOG_PHY_PAGEID ar_phy_pageid;
  int vdes = NULL_VOLDES;
  const char *catmsg;
  int error_code = NO_ERROR;
  int num_pages = 0;
  FILEIO_WRITE_MODE write_mode;

  aligned_log_pgbuf = PTR_ALIGN (log_pgbuf, MAX_ALIGNMENT);

  assert (LOG_CS_OWN_WRITE_MODE (thread_p));
  assert (!is_tran_server_with_remote_storage ());

#if defined(SERVER_MODE)
  log_wakeup_remove_log_archive_daemon ();
#else
  logpb_remove_archive_logs_exceed_limit (thread_p, 0);
#endif

  logpb_log ("Entered logpb_archive_active_log. log_Gl.hdr.nxarv_phy_pageid = %lld , log_Gl.hdr.nxarv_pageid =%lld\n",
	     (long long int) log_Gl.hdr.nxarv_phy_pageid, (long long int) log_Gl.hdr.nxarv_pageid);

  if (log_Gl.hdr.nxarv_pageid >= log_Gl.hdr.append_lsa.pageid)
    {
      er_log_debug (ARG_FILE_LINE,
		    "log_archive_active_log: WARNING Trying to archive ONLY the append page" " which is incomplete\n");
      return;
    }

  bg_arv_info = &log_Gl.bg_archive_info;
  if (log_Gl.archive.vdes != NULL_VOLDES)
    {
      /* A recheck is required after logpb_flush_all_append_pages when LOG_CS is demoted and promoted.
       * log_Gl.archive.vdes may be modified by someone else. Should we remove this dismount? */
      logpb_dismount_log_archive (thread_p);
    }

  malloc_arv_hdr_pgptr = (LOG_PAGE *) malloc (LOG_PAGESIZE);
  if (malloc_arv_hdr_pgptr == NULL)
    {
      goto error;
    }
  memset (malloc_arv_hdr_pgptr, LOG_PAGE_INIT_VALUE, LOG_PAGESIZE);

  /* Must force the log here to avoid nasty side effects */
  logpb_flush_all_append_pages (thread_p);

  malloc_arv_hdr_pgptr->hdr.logical_pageid = LOGPB_HEADER_PAGE_ID;
  malloc_arv_hdr_pgptr->hdr.offset = NULL_OFFSET;
  malloc_arv_hdr_pgptr->hdr.flags = 0;	/* Now flags in header page has always 0 value */

  /* Construct the archive log header */
  arvhdr = (LOG_ARV_HEADER *) malloc_arv_hdr_pgptr->area;
  strncpy (arvhdr->magic, CUBRID_MAGIC_LOG_ARCHIVE, CUBRID_MAGIC_MAX_LENGTH);
  arvhdr->db_creation = log_Gl.hdr.db_creation;
  arvhdr->next_trid = log_Gl.hdr.next_trid;
  arvhdr->arv_num = log_Gl.hdr.nxarv_num;

  /*
   * All pages must be archived... even the ones with unactive log records
   * This is the desired parameter to support multimedia crashes.
   *
   *
   * Note that the npages field does not include the previous lsa page
   *
   */
  arvhdr->fpageid = log_Gl.hdr.nxarv_pageid;
  last_pageid = log_Gl.append.prev_lsa.pageid - 1;

  if (last_pageid < arvhdr->fpageid)
    {
      last_pageid = arvhdr->fpageid;
    }

  arvhdr->npages = (DKNPAGES) (last_pageid - arvhdr->fpageid + 1);

  /*
   * Now create the archive and start copying pages
   */

  perfmon_inc_stat (thread_p, PSTAT_LOG_NUM_ARCHIVES);

  fileio_make_log_archive_name (arv_name, log_Archive_path, log_Prefix, log_Gl.hdr.nxarv_num);

  if (prm_get_bool_value (PRM_ID_LOG_BACKGROUND_ARCHIVING) && bg_arv_info->vdes != NULL_VOLDES)
    {
      vdes = bg_arv_info->vdes;
    }
  else
    {
      vdes = fileio_format (thread_p, log_Db_fullname, arv_name, LOG_DBLOG_ARCHIVE_VOLID, arvhdr->npages + 1, false,
			    false, false, LOG_PAGESIZE, 0, false);
      if (vdes == NULL_VOLDES)
	{
	  /* Unable to create archive log to archive */
	  er_set (ER_FATAL_ERROR_SEVERITY, ARG_FILE_LINE, ER_LOG_CREATE_LOGARCHIVE_FAIL, 3, arv_name, arvhdr->fpageid,
		  arvhdr->fpageid + arvhdr->npages - 1);
	  goto error;
	}
    }

  log_archive_er_log ("logpb_archive_active_log, arvhdr->fpageid = %lld\n", arvhdr->fpageid);

  logpb_set_page_checksum (malloc_arv_hdr_pgptr);

  write_mode = dwb_is_created () == true ? FILEIO_WRITE_NO_COMPENSATE_WRITE : FILEIO_WRITE_DEFAULT_WRITE;
  if (fileio_write (thread_p, vdes, malloc_arv_hdr_pgptr, 0, LOG_PAGESIZE, write_mode) == NULL)
    {
      /* Error archiving header page into archive */
      er_set (ER_FATAL_ERROR_SEVERITY, ARG_FILE_LINE, ER_LOG_WRITE, 3, 0LL, 0LL, arv_name);
      goto error;
    }

  if (prm_get_bool_value (PRM_ID_LOG_BACKGROUND_ARCHIVING) && bg_arv_info->vdes != NULL_VOLDES
      && arvhdr->fpageid == bg_arv_info->start_page_id)
    {
      pageid = bg_arv_info->current_page_id;
      ar_phy_pageid = (LOG_PHY_PAGEID) (bg_arv_info->current_page_id - bg_arv_info->start_page_id + 1);
    }
  else
    {
      assert (!prm_get_bool_value (PRM_ID_LOG_BACKGROUND_ARCHIVING) || bg_arv_info->vdes == NULL_VOLDES);

      pageid = arvhdr->fpageid;
      ar_phy_pageid = 1;
    }

  log_pgptr = (LOG_PAGE *) aligned_log_pgbuf;

  /* Now start dumping the current active pages to archive */
  for (; pageid <= last_pageid; pageid += num_pages, ar_phy_pageid += num_pages)
    {
      logpb_log ("Dump page %lld in logpb_archive_active_log, num_pages = %d\n", (long long int) pageid, num_pages);
      num_pages = (int) MIN (LOGPB_IO_NPAGES, last_pageid - pageid + 1);
      num_pages = logpb_read_page_from_active_log (thread_p, pageid, num_pages, false, log_pgptr);
      if (num_pages <= 0)
	{
	  goto error;
	}

      /* no need to encrypt, it is read as not decrypted (TDE) */
      if (fileio_write_pages (thread_p, vdes, (char *) log_pgptr, ar_phy_pageid, num_pages, LOG_PAGESIZE,
			      FILEIO_WRITE_NO_COMPENSATE_WRITE) == NULL)
	{
	  er_set (ER_FATAL_ERROR_SEVERITY, ARG_FILE_LINE, ER_LOG_WRITE, 3, pageid, ar_phy_pageid, arv_name);
	  goto error;
	}
    }

  if (prm_get_bool_value (PRM_ID_LOG_BACKGROUND_ARCHIVING) && bg_arv_info->vdes != NULL_VOLDES)
    {
      fileio_dismount (thread_p, vdes);
      vdes = NULL_VOLDES;
      bg_arv_info->vdes = NULL_VOLDES;

      /* rename _lgar_t to _lgar[number] name */
      if (fileio_rename (NULL_VOLID, log_Name_bg_archive, arv_name) == NULL)
	{
	  goto error;
	}

      vdes = fileio_mount (thread_p, log_Db_fullname, arv_name, LOG_DBLOG_ARCHIVE_VOLID, 0, false);
      if (vdes == NULL_VOLDES)
	{
	  goto error;
	}
    }
  else
    {
      /*
       * Make sure that the whole log archive is in physical storage at this
       * moment. System volume. No need to sync DWB.
       */
      if (fileio_synchronize (thread_p, vdes, arv_name, FILEIO_SYNC_ONLY) == NULL_VOLDES)
	{
	  goto error;
	}
    }

  /* The last archive needed for system crashes */
  if (log_Gl.hdr.last_arv_num_for_syscrashes == -1)
    {
      log_Gl.hdr.last_arv_num_for_syscrashes = log_Gl.hdr.nxarv_num;
    }

  log_Gl.hdr.nxarv_num++;
  log_Gl.hdr.nxarv_pageid = last_pageid + 1;
  log_Gl.hdr.nxarv_phy_pageid = logpb_to_physical_pageid (log_Gl.hdr.nxarv_pageid);

  log_Gl.hdr.was_active_log_reset = false;

  logpb_log
    ("In logpb_archive_active_log, new values from log_Gl.hdr.nxarv_pageid = %lld and log_Gl.hdr.nxarv_phy_pageid = %lld\n",
     (long long int) log_Gl.hdr.nxarv_pageid, (long long int) log_Gl.hdr.nxarv_phy_pageid);
  /* Flush the log header to reflect the archive */
  logpb_flush_header (thread_p);

#if 0
  if (prm_get_integer_value (PRM_ID_SUPPRESS_FSYNC) != 0)
    {
      fileio_synchronize (thread_p, log_Gl.append.vdes, FILEIO_SYNC_ONLY);
    }
#endif

  er_set (ER_NOTIFICATION_SEVERITY, ARG_FILE_LINE, ER_LOG_ARCHIVE_CREATED, 3, arv_name, arvhdr->fpageid, last_pageid);

  /* Cast the archive information. May be used again */

  LOG_ARCHIVE_CS_ENTER (thread_p);

  log_Gl.archive.hdr = *arvhdr;	/* Copy of structure */
  if (log_Gl.archive.vdes != NULL_VOLDES)
    {
      logpb_dismount_log_archive (thread_p);
    }
  log_Gl.archive.vdes = vdes;

  LOG_ARCHIVE_CS_EXIT (thread_p);

  catmsg = msgcat_message (MSGCAT_CATALOG_CUBRID, MSGCAT_SET_LOG, MSGCAT_LOG_LOGINFO_ARCHIVE);
  if (catmsg == NULL)
    {
      catmsg = "ARCHIVE: %d %s %lld %lld\n";
    }
  error_code =
    log_dump_log_info (log_Name_info, true, catmsg, log_Gl.hdr.nxarv_num - 1, arv_name, arvhdr->fpageid, last_pageid);
  if (error_code != NO_ERROR && error_code != ER_LOG_MOUNT_FAIL)
    {
      goto error;
    }

  (void) logpb_add_archive_page_info (thread_p, log_Gl.hdr.nxarv_num - 1, arvhdr->fpageid, last_pageid);

#if defined(SERVER_MODE)
  if (!HA_DISABLED ())
    {
      LOG_PAGEID min_fpageid = logwr_get_min_copied_fpageid ();
      if (min_fpageid != NULL_PAGEID)
	{
	  int unneeded_arvnum = -1;
	  if (min_fpageid >= arvhdr->fpageid)
	    {
	      unneeded_arvnum = arvhdr->arv_num - 1;
	    }
	  else
	    {
	      LOG_ARV_HEADER min_arvhdr;
	      if (logpb_fetch_from_archive (thread_p, min_fpageid, NULL, NULL, &min_arvhdr, false) != NULL)
		{
		  unneeded_arvnum = min_arvhdr.arv_num - 1;
		}
	    }
	  if (unneeded_arvnum >= 0)
	    {
	      char unneeded_logarv_name[PATH_MAX];
	      fileio_make_log_archive_name (unneeded_logarv_name, log_Archive_path, log_Prefix, unneeded_arvnum);

	      catmsg =
		msgcat_message (MSGCAT_CATALOG_CUBRID, MSGCAT_SET_LOG, MSGCAT_LOG_LOGINFO_COMMENT_UNUSED_ARCHIVE_NAME);
	      if (catmsg == NULL)
		{
		  catmsg =
		    "29 COMMENT: Log archive %s, which contains log pages before %lld,"
		    " is not needed any longer by any HA utilities.\n";
		}
	      error_code = log_dump_log_info (log_Name_info, true, catmsg, unneeded_logarv_name, min_fpageid);
	      if (error_code != NO_ERROR && error_code != ER_LOG_MOUNT_FAIL)
		{
		  goto error;
		}
	    }
	}
    }

#endif /* SERVER_MODE */


  if (prm_get_bool_value (PRM_ID_LOG_BACKGROUND_ARCHIVING))
    {
      /* rename removed archive log file to reuse it */
      os_rename_file (log_Name_removed_archive, log_Name_bg_archive);

      bg_arv_info->vdes =
	fileio_format (thread_p, log_Db_fullname, log_Name_bg_archive, LOG_DBLOG_BG_ARCHIVE_VOLID, log_Gl.hdr.npages,
		       false, false, false, LOG_PAGESIZE, 0, true);
      if (bg_arv_info->vdes != NULL_VOLDES)
	{
	  bg_arv_info->start_page_id = log_Gl.hdr.nxarv_pageid;
	  bg_arv_info->current_page_id = log_Gl.hdr.nxarv_pageid;
	  bg_arv_info->last_sync_pageid = log_Gl.hdr.nxarv_pageid;
	}
      else
	{
	  bg_arv_info->start_page_id = NULL_PAGEID;
	  bg_arv_info->current_page_id = NULL_PAGEID;
	  bg_arv_info->last_sync_pageid = NULL_PAGEID;

	  er_log_debug (ARG_FILE_LINE, "Unable to create temporary archive log %s\n", log_Name_bg_archive);
	}
    }

  log_archive_er_log ("logpb_archive_active_log end, arvhdr->fpageid = %lld, arvhdr->npages = %d\n", arvhdr->fpageid,
		      arvhdr->npages);

  free_and_init (malloc_arv_hdr_pgptr);

  return;

  /* ********* */
error:

  if (malloc_arv_hdr_pgptr != NULL)
    {
      free_and_init (malloc_arv_hdr_pgptr);
    }

  if (vdes != NULL_VOLDES)
    {
      fileio_dismount (thread_p, vdes);
      fileio_unformat (thread_p, arv_name);
    }

  if (prm_get_bool_value (PRM_ID_LOG_BACKGROUND_ARCHIVING))
    {
      if (bg_arv_info->vdes != NULL_VOLDES && bg_arv_info->vdes != vdes)
	{
	  fileio_dismount (thread_p, bg_arv_info->vdes);
	}
      fileio_unformat (thread_p, log_Name_bg_archive);
      bg_arv_info->vdes = NULL_VOLDES;
    }

  logpb_fatal_error (thread_p, true, ARG_FILE_LINE, "log_archive_active_log");
}

int
logpb_remove_archive_logs_exceed_limit (THREAD_ENTRY * thread_p, int max_count)
{
  int first_arv_num_to_delete = -1;
  int last_arv_num_to_delete = -1;
  int min_arv_required_for_vacuum;
  LOG_PAGEID vacuum_first_pageid = NULL_PAGEID;
#if defined(SERVER_MODE)
  LOG_PAGEID min_copied_pageid;
  int min_copied_arv_num;
#endif /* SERVER_MODE */
  int num_remove_arv_num;
  int log_max_archives = prm_get_integer_value (PRM_ID_LOG_MAX_ARCHIVES);
  char *catmsg;
  int deleted_count = 0;

  assert (!is_tran_server_with_remote_storage ());

  if (log_max_archives == INT_MAX)
    {
      return 0;			/* none is deleted */
    }

  if (!vacuum_is_safe_to_remove_archives ())
    {
      /* we don't know yet what is the first log page required by vacuum so it is not safe to remove log archives.
         unfortunately, to update the oldest vacuum data log pageid can be done only after loading vacuum data from
         disk, which in turn can only happen after recovery. this will block any log archive removal until vacuum
         is loaded. */
      return 0;
    }

  /* Get first log pageid needed for vacuum before locking LOG_CS. */
  vacuum_first_pageid = vacuum_min_log_pageid_to_keep ();

  LOG_CS_ENTER (thread_p);

  if (!prm_get_bool_value (PRM_ID_FORCE_REMOVE_LOG_ARCHIVES))
    {
#if defined(SERVER_MODE)
      min_copied_pageid = logwr_get_min_copied_fpageid ();
      if (min_copied_pageid == NULL_PAGEID)
	{
	  LOG_CS_EXIT (thread_p);
	  return 0;		/* none is deleted */
	}

      if (logpb_is_page_in_archive (min_copied_pageid))
	{
	  min_copied_arv_num = logpb_get_archive_number (thread_p, min_copied_pageid);
	  if (min_copied_arv_num == -1)
	    {
	      LOG_CS_EXIT (thread_p);
	      return 0;		/* none is deleted */
	    }
	  else if (min_copied_arv_num > 1)
	    {
	      min_copied_arv_num--;
	    }

	  num_remove_arv_num = MAX (log_max_archives, log_Gl.hdr.nxarv_num - min_copied_arv_num);
	}
      else
	{
	  num_remove_arv_num = log_max_archives;
	}
#else /* SERVER_MODE */
      num_remove_arv_num = log_max_archives;
#endif
    }
  else
    {
      num_remove_arv_num = log_max_archives;
    }

  if ((log_Gl.hdr.nxarv_num - (log_Gl.hdr.last_deleted_arv_num + 1)) > num_remove_arv_num)
    {
      er_set (ER_NOTIFICATION_SEVERITY, ARG_FILE_LINE, ER_LOG_MAX_ARCHIVES_HAS_BEEN_EXCEEDED, 1, num_remove_arv_num);

      /* Remove the log archives at this point */
      first_arv_num_to_delete = log_Gl.hdr.last_deleted_arv_num + 1;
      last_arv_num_to_delete = log_Gl.hdr.nxarv_num - num_remove_arv_num;

      if (log_Gl.hdr.last_arv_num_for_syscrashes != -1)
	{
	  last_arv_num_to_delete = MIN (last_arv_num_to_delete, log_Gl.hdr.last_arv_num_for_syscrashes);
	}
      vacuum_er_log (VACUUM_ER_LOG_ARCHIVES, "First log pageid in vacuum data is %lld", vacuum_first_pageid);
      if (vacuum_first_pageid != NULL_PAGEID && logpb_is_page_in_archive (vacuum_first_pageid))
	{
	  min_arv_required_for_vacuum = logpb_get_archive_number (thread_p, vacuum_first_pageid);
	  vacuum_er_log (VACUUM_ER_LOG_ARCHIVES, "First archive number used for vacuum is %d",
			 min_arv_required_for_vacuum);
	  if (min_arv_required_for_vacuum >= 0)
	    {
	      last_arv_num_to_delete = MIN (last_arv_num_to_delete, min_arv_required_for_vacuum);
	    }
	  else
	    {
	      /* Page should be in archive. */
	      assert (false);
	    }
	}

      if (max_count > 0)
	{
	  /* check max count for deletion */
	  last_arv_num_to_delete = MIN (last_arv_num_to_delete, first_arv_num_to_delete + max_count);
	}

      last_arv_num_to_delete--;
      if (last_arv_num_to_delete >= first_arv_num_to_delete)
	{
	  log_Gl.hdr.last_deleted_arv_num = last_arv_num_to_delete;

#if defined (SA_MODE)
	  if (LSA_ISNULL (&log_Gl.hdr.mvcc_op_log_lsa))
	    {
	      /* Update the last_blockid needed for vacuum. Get the first page_id of the previously logged archive */
	      log_Gl.hdr.vacuum_last_blockid = logpb_last_complete_blockid ();
	    }
#endif /* SA_MODE */
	  logpb_flush_header (thread_p);	/* to get rid of archives */
	}

      vacuum_er_log (VACUUM_ER_LOG_ARCHIVES, "last_arv_num_to_delete is %d", last_arv_num_to_delete);
    }

  LOG_CS_EXIT (thread_p);

  if (last_arv_num_to_delete >= 0 && last_arv_num_to_delete >= first_arv_num_to_delete)
    {
      if (prm_get_bool_value (PRM_ID_DEBUG_LOG_ARCHIVES) || VACUUM_IS_ER_LOG_LEVEL_SET (VACUUM_ER_LOG_ARCHIVES))
	{
	  /* this is too problematic not to log in server error log too! */
	  _er_log_debug (ARG_FILE_LINE, "Purge archives starting with %d and up until %d; "
			 "vacuum_first_pageid = %d, last_arv_num_for_syscrashes = %d",
			 first_arv_num_to_delete, last_arv_num_to_delete, vacuum_first_pageid,
			 log_Gl.hdr.last_arv_num_for_syscrashes);
	}

      catmsg = msgcat_message (MSGCAT_CATALOG_CUBRID, MSGCAT_SET_LOG, MSGCAT_LOG_MAX_ARCHIVES_HAS_BEEN_EXCEEDED);
      if (catmsg == NULL)
	{
	  catmsg = (char *) "Number of active log archives has been exceeded the max desired number.";
	}
      deleted_count =
	logpb_remove_archive_logs_internal (thread_p, first_arv_num_to_delete, last_arv_num_to_delete, catmsg);
    }

  return deleted_count;
}

/*
 * logpb_remove_archive_logs - Remove all unactive log archives
 *
 * return: nothing
 *
 *   info_reason(in):
 *
 * NOTE: Archive that are not needed for system crashes and vacuum are removed.
 *       That these archives may be needed for media crash recovery.
 *       Therefore, it is important that the user copy these archives
 *       to tape. Check the log information file.
 */
void
logpb_remove_archive_logs (THREAD_ENTRY * thread_p, const char *info_reason)
{
#if !defined(SERVER_MODE)
  LOG_LSA flush_upto_lsa;	/* Flush data pages up to LSA */
#endif /* !SERVER_MODE */
  LOG_LSA newflush_upto_lsa;	/* Next to be flush */
  int first_deleted_arv_num;
  int last_deleted_arv_num;
  int min_arv_required_for_vacuum;
  LOG_PAGEID vacuum_first_pageid;

  assert (!is_tran_server_with_remote_storage ());

  if (!vacuum_is_safe_to_remove_archives ())
    {
      /* we don't know yet what is the first log page required by vacuum if vacuum_disable is set to true.
       * this will block any log archive removal until it is set to false. */
      return;
    }

  assert (LOG_CS_OWN_WRITE_MODE (thread_p));

  /* Close any log archives that are opened */
  if (log_Gl.archive.vdes != NULL_VOLDES)
    {
      logpb_dismount_log_archive (thread_p);
    }

#if defined(SERVER_MODE)
  LSA_COPY (&newflush_upto_lsa, &log_Gl.flushed_lsa_lower_bound);
#else /* SERVER_MODE */

  flush_upto_lsa.pageid = LOGPB_NEXT_ARCHIVE_PAGE_ID;
  flush_upto_lsa.offset = NULL_OFFSET;

  pgbuf_flush_checkpoint (thread_p, &flush_upto_lsa, NULL, &newflush_upto_lsa, NULL);

  if ((!LSA_ISNULL (&newflush_upto_lsa) && LSA_LT (&newflush_upto_lsa, &flush_upto_lsa))
      || (fileio_synchronize_all (thread_p, false) != NO_ERROR))
    {
      /* Cannot remove the archives at this moment */
      return;
    }

  if (log_Gl.run_nxchkpt_atpageid != NULL_PAGEID)
    {
      if (LSA_LT (&log_Gl.hdr.chkpt_lsa, &flush_upto_lsa))
	{
	  /*
	   * Reset the checkpoint record to the first possible active page and
	   * flush the log header before the archives are removed
	   */
	  LSA_COPY (&log_Gl.hdr.chkpt_lsa, &flush_upto_lsa);
	  logpb_flush_header (thread_p);
	}
    }
#endif /* SERVER_MODE */

  last_deleted_arv_num = log_Gl.hdr.last_arv_num_for_syscrashes;
  if (last_deleted_arv_num == -1)
    {
      last_deleted_arv_num = log_Gl.hdr.nxarv_num;
    }

  last_deleted_arv_num--;

  vacuum_first_pageid = vacuum_min_log_pageid_to_keep ();
  if (vacuum_first_pageid != NULL_PAGEID && logpb_is_page_in_archive (vacuum_first_pageid))
    {
      min_arv_required_for_vacuum = logpb_get_archive_number (thread_p, vacuum_first_pageid);
      min_arv_required_for_vacuum--;
      last_deleted_arv_num = MIN (last_deleted_arv_num, min_arv_required_for_vacuum);
    }

  if (log_Gl.hdr.last_deleted_arv_num + 1 > last_deleted_arv_num)
    {
      /* Nothing to remove */
      return;
    }

  first_deleted_arv_num = log_Gl.hdr.last_deleted_arv_num + 1;
  if (last_deleted_arv_num >= 0)
    {
      logpb_remove_archive_logs_internal (thread_p, first_deleted_arv_num, last_deleted_arv_num, info_reason);

      log_Gl.hdr.last_deleted_arv_num = last_deleted_arv_num;
      logpb_flush_header (thread_p);	/* to get rid of archives */

      _er_log_debug (ARG_FILE_LINE, "first_deleted_arv_num = %d, last_deleted_arv_num = %d", first_deleted_arv_num,
		     last_deleted_arv_num);
    }
}

/*
 * logpb_add_archive_page_info -
 *
 * return: 0
 *
 *   thread_p(in)  :
 *   arv_num(in)   :
 *   start_page(in):
 *   end_page(in)  :
 *
 * NOTE:
 */
static int
logpb_add_archive_page_info (THREAD_ENTRY * thread_p, int arv_num, LOG_PAGEID start_page, LOG_PAGEID end_page)
{
  int rear;

  assert (LOG_CS_OWN (thread_get_thread_entry_info ()));

  rear = logpb_Arv_page_info_table.rear;

  rear = (rear + 1) % ARV_PAGE_INFO_TABLE_SIZE;

  if (logpb_Arv_page_info_table.item_count < ARV_PAGE_INFO_TABLE_SIZE)
    {
      logpb_Arv_page_info_table.item_count++;
    }

  logpb_Arv_page_info_table.rear = rear;
  logpb_Arv_page_info_table.page_info[rear].arv_num = arv_num;
  logpb_Arv_page_info_table.page_info[rear].start_pageid = start_page;
  logpb_Arv_page_info_table.page_info[rear].end_pageid = end_page;

  return 0;
}

/*
 * logpb_get_archive_num_from_info_table -
 *
 * return: archive_number or -1
 *
 *   thread_p(in)  :
 *   page_id(in)   :
 *
 * NOTE:
 */
static int
logpb_get_archive_num_from_info_table (THREAD_ENTRY * thread_p, LOG_PAGEID page_id)
{
  int i, count;

  assert (LOG_CS_OWN (thread_get_thread_entry_info ()));

  for (i = logpb_Arv_page_info_table.rear, count = 0; count < logpb_Arv_page_info_table.item_count;
       i = ((i == 0) ? ARV_PAGE_INFO_TABLE_SIZE - 1 : i - 1), count++)
    {
      if (logpb_Arv_page_info_table.page_info[i].start_pageid <= page_id
	  && page_id <= logpb_Arv_page_info_table.page_info[i].end_pageid)
	{
	  return logpb_Arv_page_info_table.page_info[i].arv_num;
	}
    }

  return -1;
}

/*
 * log_remove_archive_logs_internal - Remove all unactive log archives
 *
 * return: nothing
 *
 *   first(in): first archive to be deleted
 *   last(in): last archive to be deleted
 *   info_reason(in): message describing the reason the archives are being deleted
 *   check_backup(in): when true, avoid deleting archives needed for a restore
 *
 * NOTE: This routine does the actual deletion and notifies the user
 *   via the lginf file.  This routine does not do any logical verification
 *   to insure that the archives are no longer needed, so the caller must be
 *   explicitly careful and insure that there are no circumstances under
 *   which those archives could possibly be needed before they are deleted.
 *   Common reasons why they might be needed include a media crash or a
 *   restore from a fuzzy backup.
 */
static int
logpb_remove_archive_logs_internal (THREAD_ENTRY * thread_p, int first, int last, const char *info_reason)
{
  char logarv_name[PATH_MAX];
  int i;
  bool append_log_info = false;
  int deleted_count = 0;

  assert (!is_tran_server_with_remote_storage ());

  /* Decache any archive remaining in the log_Gl.archive. */
  logpb_decache_archive_info (thread_p);

  for (i = first; i <= last; i++)
    {
      fileio_make_log_archive_name (logarv_name, log_Archive_path, log_Prefix, i);

#if defined(SERVER_MODE)
      if (prm_get_bool_value (PRM_ID_LOG_BACKGROUND_ARCHIVING) && boot_Server_status == BOOT_SERVER_UP)
	{
	  fileio_unformat_and_rename (thread_p, logarv_name, log_Name_removed_archive);
	}
      else
	{
	  fileio_unformat (thread_p, logarv_name);
	}
#else
      fileio_unformat (thread_p, logarv_name);
#endif
      append_log_info = true;
      deleted_count++;
    }

  if (append_log_info)
    {
      logpb_append_archives_removed_to_log_info (first, last, info_reason);
    }

  return deleted_count;
}

/*
 * logpb_append_archives_removed_to_log_info - Record deletion of one or more archives
 *
 * return: nothing
 *
 *   first(in): first archive to be deleted
 *   last(in): last archive to be deleted
 *   info_reason(in): message describing the reason the archives are being deleted
 *
 * NOTE: This routine makes an entry into the loginfo file that the
 *   given log archives have been removed.
 */
static void
logpb_append_archives_removed_to_log_info (int first, int last, const char *info_reason)
{
  const char *catmsg;
  char logarv_name[PATH_MAX];
  char logarv_name_first[PATH_MAX];
  int error_code;

  if (info_reason != NULL)
    {
      catmsg = msgcat_message (MSGCAT_CATALOG_CUBRID, MSGCAT_SET_LOG, MSGCAT_LOG_LOGINFO_REMOVE_REASON);
      if (catmsg == NULL)
	{
	  catmsg = "REMOVE: %d %s to \n%d %s.\nREASON: %s\n";
	}

      fileio_make_log_archive_name (logarv_name, log_Archive_path, log_Prefix, last);
      if (first == last)
	{
	  error_code =
	    log_dump_log_info (log_Name_info, true, catmsg, first, logarv_name, last, logarv_name, info_reason);
	}
      else
	{
	  fileio_make_log_archive_name (logarv_name_first, log_Archive_path, log_Prefix, first);
	  error_code =
	    log_dump_log_info (log_Name_info, true, catmsg, first, logarv_name_first, last, logarv_name, info_reason);
	}
      if (error_code != NO_ERROR && error_code != ER_LOG_MOUNT_FAIL)
	{
	  return;
	}
    }
}

/*
 *
 *       	   FUNCTIONS RELATED TO MISCELANEOUS I/O
 *
 */

/*
 * logpb_copy_from_log: Copy a portion of the log
 *
 * arguments:
 *  area: Area where the portion of the log is copied. (Set as a side effect)
 *  area_length: the length to copy
 *  log_lsa: log address of the log data to copy (May be set as a side effect)
 *  log_pgptr: the buffer containing the log page (May be set as a side effect)
 *
 * returns/side-effects: nothing
 *    area is set as a side effect.
 *    log_lsa, and log_pgptr are set as a side effect.
 *
 * description: Copy "length" bytes of the log starting at log_lsa->pageid, log_offset onto the given area.
 * NOTE:        The location of the log is updated to point to the end of the data.
 */
void
logpb_copy_from_log (THREAD_ENTRY * thread_p, char *area, int length, LOG_LSA * log_lsa, LOG_PAGE * log_page_p)
{
  int copy_length;		/* Length to copy into area */
  int area_offset;		/* The area offset */

  /*
   * If the data is contained in only one buffer, copy the data in one
   * statement, otherwise, copy it in parts
   */

  if (log_lsa->offset + length < (int) LOGAREA_SIZE)
    {
      /* The log data is contiguos */
      memcpy (area, (char *) log_page_p->area + log_lsa->offset, length);
      log_lsa->offset += length;
    }
  else
    {
      /* The log data is not contiguos */
      area_offset = 0;
      while (length > 0)
	{
	  LOG_READ_ADVANCE_WHEN_DOESNT_FIT (thread_p, 0, log_lsa, log_page_p);
	  if (log_lsa->offset + length < (int) LOGAREA_SIZE)
	    {
	      copy_length = length;
	    }
	  else
	    {
	      copy_length = LOGAREA_SIZE - (int) (log_lsa->offset);
	    }
	  memcpy (area + area_offset, (char *) log_page_p->area + log_lsa->offset, copy_length);
	  length -= copy_length;
	  area_offset += copy_length;
	  log_lsa->offset += copy_length;
	}
    }
}

/*
 * logpb_verify_length - Verify db and log lengths
 *
 * return: NO_ERROR if all OK, ER status otherwise
 *
 *   db_fullname(in): Full name of the database
 *   log_path(in): Directory where the log volumes reside
 *   log_prefix(in): Name of the log volumes. It is usually set as database
 *                   name. For example, if the value is equal to "db", the
 *                   names of the log volumes created are as follow:
 *                      Active_log      = db_logactive
 *                      Archive_logs    = db_logarchive.0
 *                                        db_logarchive.1
 *                                             .
 *                                             .
 *                                             .
 *                                        db_logarchive.n
 *                      Log_information = db_loginfo
 *                      Database Backup = db_backup
 *
 * NOTE: Make sure that any database name will not be overpassed.
 */
static int
logpb_verify_length (const char *db_fullname, const char *log_path, const char *log_prefix)
{
  int volmax_suffix;
  int length;
  const char *dbname;
  long int filename_max;
  long int pathname_max;

  volmax_suffix = fileio_get_volume_max_suffix ();

  dbname = fileio_get_base_file_name (db_fullname);
  if (fileio_get_max_name (db_fullname, &filename_max, &pathname_max) < 0)
    {
      return ER_FAILED;
    }

  if (pathname_max > DB_MAX_PATH_LENGTH)
    {
      pathname_max = DB_MAX_PATH_LENGTH;
    }

  /*
   * Make sure that names of volumes (information and log volumes), that is,
   * OS files will not exceed the maximum allowed value.
   */

  if ((int) (strlen (dbname) + 1 + volmax_suffix) > filename_max)
    {
      /* The name of the volume is too long */
      er_set (ER_FATAL_ERROR_SEVERITY, ARG_FILE_LINE, ER_LOG_NOFULL_DATABASE_NAME_IS_TOO_LONG, 2, dbname,
	      filename_max - volmax_suffix - 1);
      return ER_LOG_NOFULL_DATABASE_NAME_IS_TOO_LONG;
    }

  if ((int) (strlen (log_prefix) + 1) > filename_max || (strlen (log_prefix) + 1) > MAXLOGNAME)
    {
      /* Bad prefix log name */
      er_set (ER_FATAL_ERROR_SEVERITY, ARG_FILE_LINE, ER_LOG_PREFIX_NAME_IS_TOO_LONG, 2, log_prefix,
	      (((int) MAXLOGNAME > filename_max) ? filename_max - 1 : (int) MAXLOGNAME - 1));
      return ER_LOG_PREFIX_NAME_IS_TOO_LONG;
    }

  /*
   * Make sure that the length for the volume is OK
   */

  if ((int) (strlen (db_fullname) + 1 + volmax_suffix) > pathname_max)
    {
      /* The full name of the database is too long */
      er_set (ER_FATAL_ERROR_SEVERITY, ARG_FILE_LINE, ER_BO_FULL_DATABASE_NAME_IS_TOO_LONG, 3, NULL, db_fullname,
	      strlen (db_fullname) + 1, pathname_max);
      return ER_BO_FULL_DATABASE_NAME_IS_TOO_LONG;
    }

  /*
   * First create a new log for the new database. This log is not a copy of
   * of the old log; it is a newly created one.
   */

  if (log_path != NULL)
    {
      length = (int) (strlen (log_path) + strlen (log_prefix) + 2);
    }
  else
    {
      length = (int) strlen (log_prefix) + 1;
    }

  if (length + volmax_suffix > pathname_max)
    {
      /*
       * Database name is too long.
       * Path + prefix < pathname_max - 2
       */
      er_set (ER_FATAL_ERROR_SEVERITY, ARG_FILE_LINE, ER_LOG_NAME_IS_TOO_LONG, 3, log_path, log_prefix,
	      pathname_max - 2);
      return ER_LOG_NAME_IS_TOO_LONG;
    }

  return NO_ERROR;
}

/*
 * logpb_initialize_log_names - Initialize the names of log volumes and files
 *
 * return: nothing
 *
 *   db_fullname(in): Full name of the database
 *   logpath(in): Directory where the log volumes reside
 *   prefix_logname(in): Name of the log volumes. It is usually set as database
 *                      name. For example, if the value is equal to "db", the
 *                      names of the log volumes created are as follow:
 *                      Active_log      = db_logactive
 *                      Archive_logs    = db_logarchive.0
 *                                        db_logarchive.1
 *                                             .
 *                                             .
 *                                             .
 *                                        db_logarchive.n
 *                      Log_information = db_loginfo
 *                      Database Backup = db_backup
 *
 * NOTE: Initialize name of log volumes and files
 */
int
logpb_initialize_log_names (THREAD_ENTRY * thread_p, const char *db_fullname, const char *logpath,
			    const char *prefix_logname)
{
  int error_code = NO_ERROR;

  error_code = logpb_verify_length (db_fullname, logpath, prefix_logname);
  if (error_code != NO_ERROR)
    {
      /* Names are too long */
      logpb_fatal_error (thread_p, true, ARG_FILE_LINE, "logpb_initialize_log_names");

      return error_code;
    }

  /* Save the log Path */

  if (logpath != NULL)
    {
      strcpy (log_Path, logpath);
    }
  else
    {
      strcpy (log_Path, ".");
    }

  strcpy (log_Archive_path, log_Path);

  /* Save the log Prefix */
  strcpy (log_Prefix, prefix_logname);

  /*
   * Build Name of log active
   */
  fileio_make_log_active_name (log_Name_active, log_Path, log_Prefix);
  fileio_make_log_info_name (log_Name_info, log_Path, log_Prefix);
  fileio_make_log_metainfo_name (log_Name_metainfo, log_Path, log_Prefix, is_tran_server_with_remote_storage ());
  fileio_make_backup_volume_info_name (log_Name_bkupinfo, log_Path, log_Prefix);
  fileio_make_volume_info_name (log_Name_volinfo, db_fullname);
  fileio_make_log_archive_temp_name (log_Name_bg_archive, log_Archive_path, log_Prefix);
  fileio_make_removed_log_archive_name (log_Name_removed_archive, log_Archive_path, log_Prefix);
  log_Db_fullname = db_fullname;

  return error_code;
}

/*
 * logpb_exist_log - Find if given log exists
 *
 * return:
 *
 *   db_fullname(in): Full name of the database
 *   logpath(in): Directory where the log volumes reside
 *   prefix_logname(in): Name of the log volumes. It is usually set as database
 *                   name. For example, if the value is equal to "db", the
 *                   names of the log volumes created are as follow:
 *                      Active_log      = db_logactive
 *                      Archive_logs    = db_logarchive.0
 *                                        db_logarchive.1
 *                                             .
 *                                             .
 *                                             .
 *                                        db_logarchive.n
 *                      Log_information = db_loginfo
 *                      Database Backup = db_backup
 *
 * NOTE: Find if the log associated with the aboive database exists.
 */
bool
logpb_exist_log (THREAD_ENTRY * thread_p, const char *db_fullname, const char *logpath, const char *prefix_logname)
{
  /* Is the system restarted ? */
  if (!logpb_is_pool_initialized ())
    {
      if (logpb_initialize_log_names (thread_p, db_fullname, logpath, prefix_logname) != NO_ERROR)
	{
	  return false;
	}
    }

  return fileio_is_volume_exist (log_Name_active);
}

/*
 * logpb_checkpoint - Execute a fuzzy checkpoint
 *
 * return: pageid where a redo will start
 *
 */
LOG_PAGEID
logpb_checkpoint (THREAD_ENTRY * thread_p)
{
  LOG_TDES *tdes;		/* System transaction descriptor */
  LOG_LSA prev_chkpt_lsa;	/* copy of log_Gl.hdr.chkpt_lsa */
  LOG_LSA prev_chkpt_redo_lsa;	/* copy of log_Gl.chkpt_redo_lsa */
  LOG_LSA new_chkpt_lsa;	/* New address of the checkpoint record */
  LOG_LSA smallest_tran_lsa = NULL_LSA;	/* The smallest head_lsa of all transactions */
  LOG_LSA oldest_unflushed_lsa = NULL_LSA;	/* The oldest LSA of a page that could not be flushed. */
  LOG_LSA new_chkpt_redo_lsa;	/* Start LSA for redo recovery */
  unsigned int nobj_locks;	/* Avg number of locks */
  char logarv_name[PATH_MAX];	/* Archive name */
  char logarv_name_first[PATH_MAX];	/* Archive name */
  const char *catmsg;
  VOLID volid;
  VOLID curr_last_perm_volid;
  int error_code = NO_ERROR;
  LOG_PAGEID smallest_pageid;
  int first_arv_num_not_needed;
  int last_arv_num_not_needed;
  int flushed_page_cnt = 0, vdes;
  const bool detailed_logging = prm_get_bool_value (PRM_ID_LOG_CHKPT_DETAILED);
#define detailed_er_log(...) if (detailed_logging) _er_log_debug (ARG_FILE_LINE, __VA_ARGS__)

  if (is_tran_server_with_remote_storage ())
    {
      er_log_debug (ARG_FILE_LINE, "checkpoints are disallowed on transaction server with remote storage\n");
      return NULL_PAGEID;
    }

  LOG_CS_ENTER (thread_p);

#if defined(SERVER_MODE)
  if (BO_IS_SERVER_RESTARTED () && log_Gl.run_nxchkpt_atpageid == NULL_PAGEID)
    {
      LOG_CS_EXIT (thread_p);
      return NULL_PAGEID;
    }

  /*
   * Critical section is entered several times to allow other transaction to
   * use the log manager
   */
#endif /* SERVER_MODE */

  perfmon_inc_stat (thread_p, PSTAT_LOG_NUM_START_CHECKPOINTS);

  er_set (ER_NOTIFICATION_SEVERITY, ARG_FILE_LINE, ER_LOG_CHECKPOINT_STARTED, 2, log_Gl.hdr.chkpt_lsa.pageid,
	  log_Gl.chkpt_redo_lsa.pageid);
  er_log_debug (ARG_FILE_LINE, "start checkpoint\n");

  /*
   * Indicate that the checkpoint process is running. Don't run another one,
   * until we are done with the present one.
   */

  log_Gl.run_nxchkpt_atpageid = NULL_PAGEID;

  tdes = LOG_FIND_TDES (LOG_SYSTEM_TRAN_INDEX);
  if (tdes == NULL)
    {
      goto error_cannot_chkpt;
    }

  /*
   * FLUSH all append LOG PAGES and flush all DIRTY DATA PAGES whose LSA
   * are SMALLER OR EQUAL than newchkpt_lsa value and find the next redo
   * point.
   */

  (void) pthread_mutex_lock (&log_Gl.chkpt_lsa_lock);
  LSA_COPY (&prev_chkpt_lsa, &log_Gl.hdr.chkpt_lsa);
  LSA_COPY (&prev_chkpt_redo_lsa, &log_Gl.chkpt_redo_lsa);
  pthread_mutex_unlock (&log_Gl.chkpt_lsa_lock);

  logpb_flush_pages_direct (thread_p);

  /* MARK THE CHECKPOINT PROCESS */

  // Set the checkpoint target up until last log record.
  {
    // *INDENT-OFF*
    std::unique_lock<std::mutex> prior_ulock (log_Gl.prior_info.prior_lsa_mutex);
    new_chkpt_lsa = log_Gl.prior_info.prev_lsa;
    assert (!LSA_ISNULL (&new_chkpt_lsa));
    // *INDENT-ON*
  }

  LOG_CS_EXIT (thread_p);

#if defined (SERVER_MODE)
  if (get_server_type () == SERVER_TYPE_PAGE && LOG_ISRESTARTED ())
    {
      // Wait the replication to catch up first
      ps_Gl.get_replicator ().wait_past_target_lsa (new_chkpt_lsa);
    }
#endif // SERVER_MODE == not SA_MODE

  /*
   * Modify log header to record present checkpoint. The header is flushed
   * later
   */

  detailed_er_log ("logpb_checkpoint: call logtb_reflect_global_unique_stats_to_btree()\n");
  if (logtb_reflect_global_unique_stats_to_btree (thread_p) != NO_ERROR)
    {
      goto error_cannot_chkpt;
    }

  detailed_er_log ("logpb_checkpoint: call pgbuf_flush_checkpoint()\n");
  if (pgbuf_flush_checkpoint
      (thread_p, &new_chkpt_lsa, &prev_chkpt_redo_lsa, &oldest_unflushed_lsa, &flushed_page_cnt) != NO_ERROR)
    {
      goto error_cannot_chkpt;
    }

  detailed_er_log ("logpb_checkpoint: call fileio_synchronize_all()\n");
  if (fileio_synchronize_all (thread_p, false) != NO_ERROR)
    {
      goto error_cannot_chkpt;
    }

  LOG_CS_ENTER (thread_p);

  // assert is in line with what happens in function pgbuf_flush_seq_list where value is collected
  assert (oldest_unflushed_lsa.is_null ());

  new_chkpt_redo_lsa = oldest_unflushed_lsa.is_null ()? new_chkpt_lsa : oldest_unflushed_lsa;

#if defined(SERVER_MODE)
  /* Save lower bound of flushed lsa */
  if (log_Gl.flushed_lsa_lower_bound.is_null () || new_chkpt_redo_lsa > log_Gl.flushed_lsa_lower_bound)
    {
      log_Gl.flushed_lsa_lower_bound = new_chkpt_redo_lsa;
    }
#endif /* SERVER_MODE */

  // Build checkpoint info
  {
    // *INDENT-OFF*
    cublog::checkpoint_info chk_info;
    // *INDENT-ON*

    chk_info.set_start_redo_lsa (new_chkpt_redo_lsa);
    chk_info.load_trantable_snapshot (thread_p, smallest_tran_lsa);

    /* Average the number of active transactions and locks */
    nobj_locks = lock_get_number_object_locks ();
    log_Gl.hdr.avg_ntrans = (log_Gl.hdr.avg_ntrans + (int) chk_info.get_transaction_count ()) >> 1;
    log_Gl.hdr.avg_nlocks = (log_Gl.hdr.avg_nlocks + nobj_locks) >> 1;

    // Add checkpoint info to meta log
    log_Gl.m_metainfo.add_checkpoint_info (new_chkpt_lsa, std::move (chk_info));
  }

  // Flush meta log (and checkpoint info) to disk
  log_write_metalog_to_file (false);
  detailed_er_log ("logpb_checkpoint: wrote metalog containing checkpoint information.\n");

  /*
   * Flush the page since we are going to flush the log header which reflects the new checkpoint LSA
   */
  logpb_flush_pages_direct (thread_p);
  detailed_er_log ("logpb_checkpoint: call logpb_flush_pages_direct()\n");

  /*
   * Flush the log data header and update all checkpoints in volumes to
   * point to new checkpoint
   */

  /* Flush the header */
  (void) pthread_mutex_lock (&log_Gl.chkpt_lsa_lock);
  if (LSA_LT (&log_Gl.hdr.chkpt_lsa, &new_chkpt_lsa))
    {
      LSA_COPY (&log_Gl.hdr.chkpt_lsa, &new_chkpt_lsa);
    }
  LSA_COPY (&prev_chkpt_lsa, &log_Gl.hdr.chkpt_lsa);

  if (LSA_ISNULL (&smallest_tran_lsa))
    {
      LSA_COPY (&log_Gl.hdr.smallest_lsa_at_last_chkpt, &log_Gl.hdr.chkpt_lsa);
    }
  else
    {
      LSA_COPY (&log_Gl.hdr.smallest_lsa_at_last_chkpt, &smallest_tran_lsa);
    }
  LSA_COPY (&log_Gl.chkpt_redo_lsa, &new_chkpt_redo_lsa);

  pthread_mutex_unlock (&log_Gl.chkpt_lsa_lock);

  detailed_er_log ("logpb_checkpoint: call logpb_flush_header()\n");
  logpb_flush_header (thread_p);

  /*
   * Exit from the log critical section since we are going to call another
   * module which may be blocked on a lock.
   */

  LOG_CS_EXIT (thread_p);

  /*
   * Record the checkpoint address on every volume header
   */
  curr_last_perm_volid = xboot_find_last_permanent (thread_p);

  for (volid = LOG_DBFIRST_VOLID; volid != NULL_VOLID && volid <= curr_last_perm_volid;
       volid = fileio_find_next_perm_volume (thread_p, volid))
    {
      /* When volid is greater than boot_Db_parm->last_perm_volid, it means that the volume is now adding. We don't
       * need to care for the new volumes in here. */
      if (disk_set_checkpoint (thread_p, volid, &prev_chkpt_lsa) != NO_ERROR)
	{
	  goto error_cannot_chkpt;
	}

      /* When setting the checkpoint, the header page modification is not logged. However, other concurrent
       * transaction may modify meanwhile the header page (with logging). Since writing data page is preceded by
       * log sync, we are sure that WAL is not violated. We only need to sync the data volume. Probably, it is better
       * to sync it now - as soon as possible. If we are postponing volume sync, we may write on disk more data pages
       * twice (the data pages modified before checkpoint - other than volume header page, written on disk at the
       * beginning of the checkpoint, modified again by concurrent transaction, written on disk again in checkpoint
       * due to volume header page modification).
       */
      vdes = fileio_get_volume_descriptor (volid);
      if (fileio_synchronize (thread_p, vdes, fileio_get_volume_label (vdes, PEEK), FILEIO_SYNC_ALSO_FLUSH_DWB) != vdes)
	{
	  goto error_cannot_chkpt;
	}
    }

  /*
   * Get the critical section again, so we can check if any archive can be
   * declare as un-needed
   */

  LOG_CS_ENTER (thread_p);

  /*
   * If the log archives are not needed for any normal undos and redos,
   * indicate so. However, the log archives may be needed during media
   * crash recovery.
   */
  smallest_pageid = NULL_PAGEID;
  first_arv_num_not_needed = last_arv_num_not_needed = -1;

  if (log_Gl.hdr.last_arv_num_for_syscrashes != log_Gl.hdr.nxarv_num && log_Gl.hdr.last_arv_num_for_syscrashes != -1)
    {
      LOG_LSA lsa;

#if defined(SERVER_MODE)
      smallest_pageid = MIN (log_Gl.flushed_lsa_lower_bound.pageid, new_chkpt_redo_lsa.pageid);
#else
      smallest_pageid = new_chkpt_redo_lsa.pageid;
#endif

      logtb_find_smallest_lsa (thread_p, &lsa);

      if (lsa.pageid != NULL_PAGEID)
	{
	  smallest_pageid = MIN (smallest_pageid, lsa.pageid);
	}

      if (logpb_is_page_in_archive (smallest_pageid))
	{
	  int arv_num;

	  if ((logpb_fetch_from_archive (thread_p, smallest_pageid, NULL, &arv_num, NULL, true) == NULL)
	      || (arv_num <= log_Gl.hdr.last_arv_num_for_syscrashes))
	    {
	      first_arv_num_not_needed = last_arv_num_not_needed = -1;
	    }
	  else
	    {
	      first_arv_num_not_needed = log_Gl.hdr.last_arv_num_for_syscrashes;
	      last_arv_num_not_needed = arv_num - 1;
	    }
	}
      else
	{
	  first_arv_num_not_needed = log_Gl.hdr.last_arv_num_for_syscrashes;
	  last_arv_num_not_needed = log_Gl.hdr.nxarv_num - 1;
	}

      if (first_arv_num_not_needed != -1)
	{
	  log_Gl.hdr.last_arv_num_for_syscrashes = last_arv_num_not_needed + 1;

	  /* Close any log archives that are opened */
	  if (log_Gl.archive.vdes != NULL_VOLDES)
	    {
	      logpb_dismount_log_archive (thread_p);
	    }

	  /* This is OK since we have already flushed the log header page */
	  if (first_arv_num_not_needed == last_arv_num_not_needed)
	    {
	      fileio_make_log_archive_name (logarv_name, log_Archive_path, log_Prefix, first_arv_num_not_needed);
	      catmsg =
		msgcat_message (MSGCAT_CATALOG_CUBRID, MSGCAT_SET_LOG, MSGCAT_LOG_LOGINFO_COMMENT_ARCHIVE_NONEEDED);
	      if (catmsg == NULL)
		{
		  catmsg = "COMMENT: Log archive %s is not needed any longer unless a database media crash occurs.\n";
		}
	      error_code = log_dump_log_info (log_Name_info, true, catmsg, logarv_name);
	    }
	  else
	    {
	      fileio_make_log_archive_name (logarv_name_first, log_Archive_path, log_Prefix, first_arv_num_not_needed);
	      fileio_make_log_archive_name (logarv_name, log_Archive_path, log_Prefix, last_arv_num_not_needed);

	      catmsg =
		msgcat_message (MSGCAT_CATALOG_CUBRID, MSGCAT_SET_LOG,
				MSGCAT_LOG_LOGINFO_COMMENT_MANY_ARCHIVES_NONEEDED);
	      if (catmsg == NULL)
		{
		  catmsg =
		    "COMMENT: Log archives from %s to %s are not"
		    " needed any longer unless a database media crash occurs.\n";
		}
	      error_code = log_dump_log_info (log_Name_info, true, catmsg, logarv_name_first, logarv_name);
	    }
	  if (error_code != NO_ERROR && error_code != ER_LOG_MOUNT_FAIL)
	    {
	      goto error_cannot_chkpt;
	    }

	  logpb_flush_header (thread_p);	/* Yes, one more time, to get rid of archives */
	}
    }

  /*
   * Checkpoint process is not running any longer. Indicate when do we expect
   * it to run.
   */

  log_Gl.run_nxchkpt_atpageid = (log_Gl.hdr.append_lsa.pageid + log_Gl.chkpt_every_npages);

  // Drop older checkpoints information from meta log.
  // It will be reflected to disk next time meta log is flushed.
  log_Gl.m_metainfo.remove_checkpoint_info_before_lsa (prev_chkpt_lsa);

  /*
   * Clear all tail and heads information of current system transaction
   * todo - is it safe to clear though?
   */
  logtb_clear_tdes (thread_p, tdes);

  LOG_CS_EXIT (thread_p);

#if 0
  /* have to sync log vol, data vol */
  fileio_synchronize_all (thread_p, true /* include_log */ );
#endif

  perfmon_inc_stat (thread_p, PSTAT_LOG_NUM_END_CHECKPOINTS);

  er_set (ER_NOTIFICATION_SEVERITY, ARG_FILE_LINE, ER_LOG_CHECKPOINT_FINISHED, 3, log_Gl.hdr.chkpt_lsa.pageid,
	  log_Gl.chkpt_redo_lsa.pageid, flushed_page_cnt);
  er_log_debug (ARG_FILE_LINE, "end checkpoint\n");

  return new_chkpt_redo_lsa.pageid;

  /* ******** */
error_cannot_chkpt:
  if (!LOG_CS_OWN_WRITE_MODE (thread_p))
    {
      LOG_CS_ENTER (thread_p);
    }

  /* to immediately execute the next checkpoint. */
  log_Gl.run_nxchkpt_atpageid = log_Gl.hdr.append_lsa.pageid;

  LOG_CS_EXIT (thread_p);

  return NULL_PAGEID;

#undef detailed_er_log
}

/*
 * log_checkpoint_trantable - execute a transaction table checkpoint;
 *          wait for log pages to be persisted up to the lsa where where the transaction table
 *          snapshot was taken; delete previous transaction table checkpoints
 *
 * return: error status
 *
 */
int
logpb_checkpoint_trantable (THREAD_ENTRY * const thread_p)
{
  const bool detailed_logging = prm_get_bool_value (PRM_ID_LOG_CHKPT_DETAILED);

  if (!is_tran_server_with_remote_storage ())
    {
      er_log_debug (ARG_FILE_LINE, "checkpoint_trantable: only allowed on transaction server with remote storage\n");
      return ER_FAILED;
    }

  log_lsa trantable_checkpoint_lsa = NULL_LSA;
  {
    LOG_CS_ENTER (thread_p);
    // *INDENT-OFF*
    scope_exit<std::function<void (void)>> unlock_log_cs_on_exit ([thread_p] ()
    {
      LOG_CS_EXIT (thread_p);
    });

    cublog::checkpoint_info trantable_checkpoint_info;
    // *INDENT-ON*

    if (detailed_logging)
      {
	_er_log_debug (ARG_FILE_LINE, "checkpoint_trantable: started, loading trantable\n");
      }
    LOG_LSA dummy_smallest_tran_lsa = NULL_LSA;
    trantable_checkpoint_info.load_trantable_snapshot (thread_p, dummy_smallest_tran_lsa);

    // Currently the transaction table snapshot is saved in two places:
    //
    //    1) In the log, to be passed to the passive transaction server; the PTS will use it during the boot.
    //    2) In the local meta-log, to be used by the ATS for recovery after a crash.
    //
    // todo: The local meta-log snapshot copy could be removed and also the ATS recovery could get its snapshot from
    // the log.

    // Append to log
    log_append_trantable_snapshot (thread_p, trantable_checkpoint_info);

    // Write to log meta file

    // loading the transaction table snapshot ensures also that a snapshot lsa has been set
    trantable_checkpoint_lsa = trantable_checkpoint_info.get_snapshot_lsa ();

    if (detailed_logging)
      {
	_er_log_debug (ARG_FILE_LINE, "checkpoint_trantable: adding with lsa=%lld|%d\n",
		       LSA_AS_ARGS (&trantable_checkpoint_lsa));
      }
    log_Gl.m_metainfo.add_checkpoint_info (trantable_checkpoint_lsa, std::move (trantable_checkpoint_info));

    log_write_metalog_to_file (false);

    // function explicitly needs to be called in critical section-free context
    LOG_CS_EXIT (thread_p);
    logpb_flush_pages (thread_p, &trantable_checkpoint_lsa);
    LOG_CS_ENTER (thread_p);

    // drop previous checkpoints and persist to disk
    if (detailed_logging)
      {
	_er_log_debug (ARG_FILE_LINE, "checkpoint_trantable: droping previous before lsa=%lld|%d\n",
		       LSA_AS_ARGS (&trantable_checkpoint_lsa));
      }
    log_Gl.m_metainfo.remove_checkpoint_info_before_lsa (trantable_checkpoint_lsa);

    // - in nominal conditions, there should be at most one previous trantable checkpoint
    // - in abnormal conditions (such as when the system crashed just after adding a new trantable
    //    checkpoint and before deleting the outdated checkpoint) there can be at most two
    assert (log_Gl.m_metainfo.get_checkpoint_count () == 1);

    log_write_metalog_to_file (false);
  }

  if (detailed_logging)
    {
      _er_log_debug (ARG_FILE_LINE, "checkpoint_trantable: finished\n");
    }

  return NO_ERROR;
}

/*
 * logpb_backup_for_volume - Execute a full backup for the given volume
 *
 * return: NO_ERROR if all OK, ER status otherwise
 *
 *   volid(in): The identifier of the volume to backup
 *   chkpt_lsa(in): Checkpoint of the backup process
 *   session(in/out): The session array which is set as a side effect.
 *   only_updated(in):
 *
 * NOTE: The volume with the given volume identifier is backed up on
 *              the given fullname_backup. The backup that is taken is a fuzzy
 *              snapshot of the volume since updates to the volume may be in
 *              progress. Thus, the backup may contain some uncommitted data.
 *              Even worse, the backup is performed using the disk directly.
 *              That is, we copy the pages of the disk without going through
 *              the page buffer pool to avoid disrupting the locality of the
 *              page buffers (e.g., a query executed by another transaction)
 *              For temp volumes, incremental backups are not allowed (because
 *              of logging issues) so always save the system pages of temp
 *              volumes.
 */
static int
logpb_backup_for_volume (THREAD_ENTRY * thread_p, VOLID volid, LOG_LSA * chkpt_lsa, FILEIO_BACKUP_SESSION * session,
			 bool only_updated)
{
  DISK_VOLPURPOSE volpurpose;
  PAGEID vol_sys_lastpage;
  int vdes;
  int error_code = NO_ERROR;

  /*
   * Determine the purpose of the volume.  For most volumes we need to
   * backup every page, but for temporary volumes we only need the system
   * pages.
   */
  if (xdisk_get_purpose_and_sys_lastpage (thread_p, volid, &volpurpose, &vol_sys_lastpage) == NULL_VOLID)
    {
      error_code = ER_FAILED;
      return error_code;
    }
  else if (volpurpose == DB_TEMPORARY_DATA_PURPOSE)
    {
      /*
       * Do not allow incremental backups of temp volumes; but since we
       * only backup the system pages, they be only a handfull of pages.
       */
      only_updated = false;
    }
  else
    {
      vol_sys_lastpage = -1;	/* must backup entire volume */
    }

  /*
   * Reset the checkpoint of the volume to backup and flush all its dirty
   * pages, so that the the backup reflects the actual state of the volume
   * as much as possible
   */
  error_code = disk_set_checkpoint (thread_p, volid, chkpt_lsa);
  if (error_code != NO_ERROR)
    {
      return error_code;
    }

  LOG_CS_ENTER (thread_p);
  logpb_flush_pages_direct (thread_p);
  LOG_CS_EXIT (thread_p);

  error_code = pgbuf_flush_all_unfixed (thread_p, volid);
  if (error_code != NO_ERROR)
    {
      return error_code;
    }

  vdes = fileio_get_volume_descriptor (volid);
  if (fileio_synchronize (thread_p, vdes, fileio_get_volume_label (vdes, PEEK), FILEIO_SYNC_ALSO_FLUSH_DWB) != vdes)
    {
      return ER_FAILED;
    }

  /*
   * Create the backup file/volume and copy the content onto it.
   *
   * Note that the copy is done from disk to disk. The page buffer pool is
   * not used. Thus, some more recent version of some copied pages may be
   * present in the buffer pool. We copy the database without using the page
   * buffer pool to avoid disrupting the locality of pages in the page
   * buffer pool and avoid the overhead of calling the page buffer manager.
   */

  error_code =
    fileio_backup_volume (thread_p, session, fileio_get_volume_label (volid, PEEK), volid, vol_sys_lastpage,
			  only_updated);

  return error_code;
}

/*
 * logpb_backup - Execute a level backup for the given database volume
 *
 * return: NO_ERROR if all OK, ER status otherwise
 *
 *   num_perm_vols(in): Number of permanent volumes
 *   allbackup_path(in): Location where information volumes are
 *                                 backed up. If NULL is given, the following
 *                                 defaults are assumed to back up each
 *                                 information volume:
 *                                 - If file "fileof_vols_and_backup_paths" is
 *                                   given, the path to backup each volume is
 *                                   found in this file.
 *                                 - All information volumes are backed up on
 *                                   the same location where the log files are
 *                                   located.
 *   backup_level(in): backup levels allowed: 0 - Full (default),
 *                                 1 - Incremental1, 2 - Incremental
 *   delete_unneeded_logarchives(in): Whetear to remove log archives that are
 *                                 not needed any longer to recovery from
 *                                 crashes when the backup just created is
 *                                 used.
 *   backup_verbose_file_path(in): verbose mode file path
 *   num_threads(in): number of threads
 *   zip_method(in): compression method
 *   zip_level(in): compression level
 *   skip_activelog(in):
 *   sleep_msecs(in):
 *
 */
int
logpb_backup (THREAD_ENTRY * thread_p, int num_perm_vols, const char *allbackup_path, FILEIO_BACKUP_LEVEL backup_level,
	      bool delete_unneeded_logarchives, const char *backup_verbose_file_path, int num_threads,
	      FILEIO_ZIP_METHOD zip_method, FILEIO_ZIP_LEVEL zip_level, int skip_activelog, int sleep_msecs,
	      bool separate_keys)
{
  FILEIO_BACKUP_SESSION session;
  const char *from_vlabel;	/* Name of volume to backup (FROM) */
  char vol_backup[PATH_MAX];	/* Name of the backup volume (TO) */
#if 0
  /* Not used */
  char real_pathbuf[PATH_MAX];	/* Real path */
#endif
  VOLID volid;			/* Current volume to backup */
  LOG_LSA bkup_start_lsa;	/* Start point of backup */
  LOG_LSA chkpt_lsa;		/* Checkpoint address where the backup process starts */
#if defined(SERVER_MODE)
  LOG_PAGEID saved_run_nxchkpt_atpageid = NULL_PAGEID;
#endif /* SERVER_MODE */
  FILE *backup_volinfo_fp = NULL;	/* Pointer to backup information/directory file */
  const char *catmsg;
  const char *bk_vol;		/* ptr to old bkup volume name */
  int unit_num;
  FILEIO_BACKUP_RECORD_INFO all_bkup_info[FILEIO_BACKUP_UNDEFINED_LEVEL];
  int first_arv_needed = -1;	/* for self contained, consistent */
  int last_arv_needed = -1;	/* backups, some arv are needed */
  bool beenwarned;
  bool isincremental = false;	/* Assume full backups */
  bool bkup_in_progress = false;

  char mk_path[PATH_MAX] = { 0, };
  char separate_mk_path[PATH_MAX] = { 0, };
  char bkpath_without_units[PATH_MAX] = { 0, };
  const char *db_nopath_name_p;
  int keys_vdes = NULL_VOLDES;
#if defined(SERVER_MODE)
  int rv;
  time_t wait_checkpoint_begin_time;
  bool print_backupdb_waiting_reason = false;
#endif /* SERVER_MODE */
  int error_code = NO_ERROR;
  FILEIO_BACKUP_HEADER *io_bkup_hdr_p;

  time_t backup_start_time, backup_end_time;
  char old_bkpath[PATH_MAX];
  const char *str_tmp;
  time_t tmp_time;
  char time_val[CTIME_MAX];

  LOG_PAGEID vacuum_first_pageid = NULL_PAGEID;

#if defined (SERVER_MODE)
  // check whether there is ongoing backup.
  LOG_CS_ENTER (thread_p);
  if (log_Gl.backup_in_progress == true)
    {
      LOG_CS_EXIT (thread_p);
      error_code = ER_LOG_BKUP_DUPLICATE_REQUESTS;
      er_set (ER_ERROR_SEVERITY, ARG_FILE_LINE, error_code, 0);
      return error_code;
    }

  log_Gl.backup_in_progress = true;
  LOG_CS_EXIT (thread_p);
#endif /* SERVER_MODE */

  memset (&session, 0, sizeof (FILEIO_BACKUP_SESSION));

  /*
   * Determine the absolute path that corresponds with the desired location.
   */
  if (allbackup_path == NULL)
    {
      allbackup_path = log_Path;
    }
#if 0
  /* Removed because it causes problems with deliberate symlinks, i.e. solaris tape device names. */
  else if (realpath (allbackup_path, real_pathbuf) != NULL)
    {
      allbackup_path = real_pathbuf;
    }
#endif

  /* tde key file has to be mounted to access exclusively with TDE Utility if it exists */
  tde_make_keys_file_fullname (mk_path, log_Db_fullname, false);
  keys_vdes = fileio_mount (thread_p, log_Db_fullname, mk_path, LOG_DBTDE_KEYS_VOLID, 1, false);
  if (keys_vdes == NULL_VOLDES && fileio_is_volume_exist (mk_path))
    {
      ASSERT_ERROR ();
      error_code = er_errid ();
      goto error;
    }

  /* Initialization gives us some useful information about the backup location. */
  session.type = FILEIO_BACKUP_WRITE;	/* access backup device for write */
  if (fileio_initialize_backup (log_Db_fullname, allbackup_path, &session, backup_level, backup_verbose_file_path,
				num_threads, sleep_msecs) == NULL)
    {
      error_code = ER_FAILED;
      goto error;
    }

  /*
   * Determine the first log archive that will be needed to insure
   * consistency if we are forced to restore the database with nothing but this backup.
   * first_arv_needed may need to be based on what archive chkpt_lsa is in.
   */

#if defined (SERVER_MODE)
  print_backupdb_waiting_reason = false;
  wait_checkpoint_begin_time = time (NULL);
loop:
#endif /* SERVER_MODE */

  // actually, it is not really necessary for SA but just for code consistency.
  LOG_CS_ENTER (thread_p);

#if defined (SERVER_MODE)
  /* check if checkpoint is in progress */
  if (log_Gl.run_nxchkpt_atpageid == NULL_PAGEID)
    {
      bool continue_check;
      LOG_CS_EXIT (thread_p);
      if (print_backupdb_waiting_reason == false && session.verbose_fp != NULL)
	{
	  fprintf (session.verbose_fp, "[ Database backup will start after checkpointing is complete. ]\n\n");
	  print_backupdb_waiting_reason = true;
	}
      /* wait until checkpoint process is finished */

      /* interrupt check */
      if (logtb_get_check_interrupt (thread_p) == true)
	{
	  if (logtb_is_interrupted (thread_p, true, &continue_check) == true)
	    {
	      er_set (ER_ERROR_SEVERITY, ARG_FILE_LINE, ER_INTERRUPTED, 0);
	      error_code = ER_INTERRUPTED;
	      goto error;
	    }
	}

      thread_sleep (1000);	/* 1000 msec */
      goto loop;
    }
  if (print_backupdb_waiting_reason == true && session.verbose_fp != NULL)
    {

      fprintf (session.verbose_fp, "[ Database backup has been suspended for %lld seconds due to checkpoint. ]\n\n",
	       (long long int) (time (NULL) - wait_checkpoint_begin_time));
    }

  /* block checkpoint process */
  saved_run_nxchkpt_atpageid = log_Gl.run_nxchkpt_atpageid;
  log_Gl.run_nxchkpt_atpageid = NULL_PAGEID;
#endif /* SERVER_MODE */

  if (log_Gl.hdr.last_arv_num_for_syscrashes > -1)
    {
      first_arv_needed = log_Gl.hdr.last_arv_num_for_syscrashes;
    }
  else
    {
      first_arv_needed = log_Gl.hdr.nxarv_num;
    }

  vacuum_first_pageid = vacuum_min_log_pageid_to_keep ();
  vacuum_er_log (VACUUM_ER_LOG_ARCHIVES, "First log pageid in vacuum data is %lld\n", vacuum_first_pageid);

  if (vacuum_first_pageid != NULL_PAGEID && logpb_is_page_in_archive (vacuum_first_pageid))
    {
      int min_arv_required_for_vacuum = logpb_get_archive_number (thread_p, vacuum_first_pageid);

      vacuum_er_log (VACUUM_ER_LOG_ARCHIVES, "First archive number used for vacuum is %d\n",
		     min_arv_required_for_vacuum);

      if (min_arv_required_for_vacuum >= 0)
	{
	  if (first_arv_needed >= 0)
	    {
	      first_arv_needed = MIN (first_arv_needed, min_arv_required_for_vacuum);
	    }
	  else
	    {
	      first_arv_needed = min_arv_required_for_vacuum;
	    }
	}
      else
	{
	  /* Page should be in archive. */
	  assert (false);
	}

      vacuum_er_log (VACUUM_ER_LOG_ARCHIVES, "First archive needed for backup is %d\n", first_arv_needed);
    }

  /* Get the current checkpoint address */
  rv = pthread_mutex_lock (&log_Gl.chkpt_lsa_lock);
  LSA_COPY (&chkpt_lsa, &log_Gl.hdr.chkpt_lsa);
  pthread_mutex_unlock (&log_Gl.chkpt_lsa_lock);

  LOG_CS_EXIT (thread_p);

  switch (backup_level)
    {

    case FILEIO_BACKUP_BIG_INCREMENT_LEVEL:
      /* Start at the lower level backup */
      if (LSA_ISNULL (&log_Gl.hdr.bkup_level0_lsa))
	{
	  er_set (ER_ERROR_SEVERITY, ARG_FILE_LINE, ER_LOG_BACKUP_LEVEL_NOGAPS, 2, backup_level, backup_level - 1);
	  fileio_finalize_backup_info (FILEIO_FIRST_BACKUP_VOL_INFO);
	  error_code = ER_LOG_BACKUP_LEVEL_NOGAPS;
	  goto error;
	}
      else
	{
	  LSA_COPY (&bkup_start_lsa, &log_Gl.hdr.bkup_level0_lsa);
	}
      isincremental = true;
      break;

    case FILEIO_BACKUP_SMALL_INCREMENT_LEVEL:
      /* Start at the lower level backup */
      if (LSA_ISNULL (&log_Gl.hdr.bkup_level1_lsa))
	{
	  er_set (ER_ERROR_SEVERITY, ARG_FILE_LINE, ER_LOG_BACKUP_LEVEL_NOGAPS, 2, backup_level, backup_level - 1);
	  fileio_finalize_backup_info (FILEIO_FIRST_BACKUP_VOL_INFO);
	  error_code = ER_LOG_BACKUP_LEVEL_NOGAPS;
	  goto error;
	}
      else
	{
	  LSA_COPY (&bkup_start_lsa, &log_Gl.hdr.bkup_level1_lsa);
	}
      isincremental = true;
      break;

    default:
    case FILEIO_BACKUP_FULL_LEVEL:
      /* Always start at -1|-1 */
      LSA_SET_NULL (&bkup_start_lsa);
      backup_level = FILEIO_BACKUP_FULL_LEVEL;
      break;
    }

  /*
   * Check for existing backup volumes in this location, and warn
   * the user that they will be destroyed.
   */
  if (fileio_is_volume_exist (log_Name_bkupinfo))
    {
      /* check for writable regular file */
      if (fileio_is_volume_exist_and_file (log_Name_bkupinfo) != true)
	{
	  er_set_with_oserror (ER_ERROR_SEVERITY, ARG_FILE_LINE, ER_LOG_CREATE_DBBACKUP_DIRINFO, 1, log_Name_bkupinfo);
	  error_code = ER_LOG_CREATE_DBBACKUP_DIRINFO;
	  goto error;
	}
      /* check permission */
      if (access (log_Name_bkupinfo, W_OK) != 0)
	{
	  error_code = ER_LOG_CANNOT_ACCESS_BACKUP;
	}
      backup_volinfo_fp = fopen (log_Name_bkupinfo, "r");
      if (error_code != NO_ERROR || backup_volinfo_fp == NULL)
	{
	  er_set_with_oserror (ER_FATAL_ERROR_SEVERITY, ARG_FILE_LINE, ER_LOG_CANNOT_ACCESS_BACKUP, 1,
			       log_Name_bkupinfo);
	  goto error;
	}
      if (fileio_read_backup_info_entries (backup_volinfo_fp, FILEIO_FIRST_BACKUP_VOL_INFO) != NO_ERROR)
	{
	  er_set_with_oserror (ER_FATAL_ERROR_SEVERITY, ARG_FILE_LINE, ER_LOG_CANNOT_ACCESS_BACKUP, 1,
			       log_Name_bkupinfo);
	  fclose (backup_volinfo_fp);
	  error_code = ER_LOG_CANNOT_ACCESS_BACKUP;
	  goto error;
	}
      fclose (backup_volinfo_fp);
    }

  if (session.bkup.dtype != FILEIO_BACKUP_VOL_DEVICE)
    {
      /*
       * Delete previous backup volumes from this level.  The first
       * loop tries to determine if indeed there will be anything to
       * unformat/delete, while the second loop does the actual deletions.
       * Deletion is done only if the backup is taking place
       * in the same location as the previous backup or
       * is the same path-name as the the previous backup.
       */
      beenwarned = false;
      unit_num = FILEIO_INITIAL_BACKUP_UNITS;
      bk_vol = fileio_get_backup_info_volume_name (backup_level, unit_num++, FILEIO_FIRST_BACKUP_VOL_INFO);
      while (bk_vol && !beenwarned)
	{
	  if (fileio_is_volume_exist_and_file (bk_vol))
	    {
	      fileio_get_directory_path (old_bkpath, bk_vol);
	      if (strcmp (old_bkpath, allbackup_path) == 0 || strcmp (bk_vol, allbackup_path) == 0)
		{
		  if (!logpb_remote_ask_user_before_delete_volumes (thread_p, allbackup_path))
		    {
		      io_bkup_hdr_p = session.bkup.bkuphdr;
		      tmp_time = (time_t) io_bkup_hdr_p->start_time;
		      (void) ctime_r (&tmp_time, time_val);
		      snprintf (old_bkpath, PATH_MAX,
				msgcat_message (MSGCAT_CATALOG_CUBRID, MSGCAT_SET_LOG,
						MSGCAT_LOG_BACKUP_HALTED_BY_USER), io_bkup_hdr_p->level,
				fileio_get_base_file_name (io_bkup_hdr_p->db_fullname), time_val,
				io_bkup_hdr_p->unit_num);
		      fileio_request_user_response (thread_p, FILEIO_PROMPT_DISPLAY_ONLY, old_bkpath, NULL, NULL, -1,
						    -1, NULL, -1);
		      er_set (ER_ERROR_SEVERITY, ARG_FILE_LINE, ER_LOG_DBBACKUP_FAIL, 1, log_Gl.hdr.prefix_name);
		      error_code = ER_LOG_DBBACKUP_FAIL;
		      goto error;
		    }
		  beenwarned = true;
		  break;
		}
	    }			/* if (fileio_is_volume_exist_and_file(bk_vol)) */
	  bk_vol = fileio_get_backup_info_volume_name (backup_level, unit_num++, FILEIO_FIRST_BACKUP_VOL_INFO);
	}			/* while */

      /* try to delete the superceded backup volumes */
      if (beenwarned)
	{
	  fileio_remove_all_backup (thread_p, backup_level);
	}
    }

  /* Throw away the old names and make room for new names */
  fileio_clear_backup_info_level (backup_level, false, FILEIO_FIRST_BACKUP_VOL_INFO);

  /*
   * Aside: all backup level related log hdr stuff should be in its own
   * array, including log_Gl (but I am hesitant to change it to avoid subtly
   * changing the disk rep). So for now, only have lower levels think array.
   * Arrays would allow future expansion to more than 3 levels.
   */
  LSA_COPY (&all_bkup_info[0].lsa, &log_Gl.hdr.bkup_level0_lsa);
  all_bkup_info[0].at_time = log_Gl.hdr.bkinfo[0].bkup_attime;
  LSA_COPY (&all_bkup_info[1].lsa, &log_Gl.hdr.bkup_level1_lsa);
  all_bkup_info[1].at_time = log_Gl.hdr.bkinfo[1].bkup_attime;
  LSA_COPY (&all_bkup_info[2].lsa, &log_Gl.hdr.bkup_level2_lsa);
  all_bkup_info[2].at_time = log_Gl.hdr.bkinfo[2].bkup_attime;

  if (session.verbose_fp)
    {
      if (backup_level != FILEIO_BACKUP_FULL_LEVEL)
	{
	  fprintf (session.verbose_fp, "\n\n\n");
	}

      switch (backup_level)
	{
	case FILEIO_BACKUP_FULL_LEVEL:
	  str_tmp = "Full";
	  break;
	case FILEIO_BACKUP_BIG_INCREMENT_LEVEL:
	  str_tmp = "Incremental Level 1";
	  break;
	default:
	  assert_release (backup_level == FILEIO_BACKUP_SMALL_INCREMENT_LEVEL);
	  str_tmp = "Incremental Level 2";
	  break;
	}
      fprintf (session.verbose_fp, "[ Database(%s) %s Backup start ]\n\n", boot_db_name (), str_tmp);

      fprintf (session.verbose_fp, "- num-threads: %d\n\n", session.read_thread_info.num_threads);

      if (zip_method == FILEIO_ZIP_NONE_METHOD)
	{
	  fprintf (session.verbose_fp, "- compression method: %s\n\n", fileio_get_zip_method_string (zip_method));
	}
      else
	{
	  fprintf (session.verbose_fp, "- compression method: %d (%s), compression level: %d (%s)\n\n", zip_method,
		   fileio_get_zip_method_string (zip_method), zip_level, fileio_get_zip_level_string (zip_level));
	}

      if (skip_activelog)
	{
	  // unreachable. skip_activelog option is obsoleted.
	  assert (!skip_activelog);
	  fprintf (session.verbose_fp, "- not include active log.\n\n");
	}

#if defined(SERVER_MODE)
      if (sleep_msecs > 0 || prm_get_integer_value (PRM_ID_IO_BACKUP_SLEEP_MSECS) > 0)
	{
	  int sleep_nsecs;

	  if (sleep_msecs > 0)	/* priority 1 */
	    {
	      sleep_nsecs = sleep_msecs * 1000;
	    }
	  else if (prm_get_integer_value (PRM_ID_IO_BACKUP_SLEEP_MSECS) > 0)	/* priority 2 */
	    {
	      sleep_nsecs = prm_get_integer_value (PRM_ID_IO_BACKUP_SLEEP_MSECS) * 1000;
	    }
	  else
	    {
	      sleep_nsecs = 0;
	    }

	  if (sleep_nsecs > 0)
	    {
	      fprintf (session.verbose_fp, "- sleep %d millisecond per 1M read.\n\n", sleep_nsecs / 1000);
	    }
	}
#endif

      backup_start_time = time (NULL);
      (void) ctime_r (&backup_start_time, time_val);
      fprintf (session.verbose_fp, "- backup start time: %s\n", time_val);
      fprintf (session.verbose_fp, "- number of permanent volumes: %d\n\n", num_perm_vols);

      fprintf (session.verbose_fp, "- HA apply info: %s %lld %lld %d\n\n", log_Gl.hdr.prefix_name,
	       (long long int) log_Gl.hdr.db_creation, (long long int) log_Gl.hdr.smallest_lsa_at_last_chkpt.pageid,
	       (int) log_Gl.hdr.smallest_lsa_at_last_chkpt.offset);

      fprintf (session.verbose_fp, "- backup progress status\n\n");
      fprintf (session.verbose_fp, "-----------------------------------------------------------------------------\n");
      fprintf (session.verbose_fp, " volume name                  | # of pages | backup progress status    | done \n");
      fprintf (session.verbose_fp, "-----------------------------------------------------------------------------\n");
    }

  /* Begin backing up in earnest */
  assert (!skip_activelog);
  session.bkup.bkuphdr->skip_activelog = skip_activelog;

  if (fileio_start_backup (thread_p, log_Db_fullname, &log_Gl.hdr.db_creation, backup_level, &bkup_start_lsa,
			   &chkpt_lsa, all_bkup_info, &session, zip_method, zip_level) == NULL)
    {
      error_code = ER_FAILED;
      goto error;
    }

  if (separate_keys)
    {
      db_nopath_name_p = fileio_get_base_file_name (log_Db_fullname);
      fileio_make_backup_name (bkpath_without_units, db_nopath_name_p, session.bkup.current_path, backup_level,
			       FILEIO_NO_BACKUP_UNITS);
      tde_make_keys_file_fullname (separate_mk_path, bkpath_without_units, true);
      /* Keep mounting mk file to be exclusive with other tools */
      error_code = tde_copy_keys_file (thread_p, separate_mk_path, mk_path, false, true);
      if (error_code != NO_ERROR)
	{
	  goto error;
	}
    }

  /* Backup every volume */
  volid = LOG_DBTDE_KEYS_VOLID;
  do
    {
      switch (volid)
	{
	case LOG_DBTDE_KEYS_VOLID:
	  if (separate_keys)
	    {
	      /* already backuped up as a separate file */
	      volid++;
	      continue;
	    }
	  else
	    {
	      from_vlabel = mk_path;
	    }
	  break;
	case LOG_DBVOLINFO_VOLID:
	  fileio_make_volume_info_name (vol_backup, log_Db_fullname);
	  from_vlabel = vol_backup;
	  break;
	case LOG_DBLOG_INFO_VOLID:
	case LOG_DBLOG_BKUPINFO_VOLID:
	  /*
	   * These information volumes are backed-up at the very end.
	   */
	  volid++;
	  continue;
	case LOG_DBLOG_ACTIVE_VOLID:
	  /*
	   * Archiving log active must be done after all data volumes
	   * have been backed up (in order to insure we get all of the
	   * log records needed to restore consistency).
	   */
	  volid = LOG_DBFIRST_VOLID;
	  continue;
	default:
	  from_vlabel = fileio_get_volume_label (volid, PEEK);
	  break;
	}

      if (volid >= LOG_DBFIRST_VOLID)
	{
	  error_code = logpb_backup_for_volume (thread_p, volid, &chkpt_lsa, &session, isincremental);
	  if (error_code != NO_ERROR)
	    {
	      goto error;
	    }
	  disk_lock_extend ();
	  volid = fileio_find_next_perm_volume (thread_p, volid);
	  disk_unlock_extend ();
	}
      else
	{
	  error_code = fileio_backup_volume (thread_p, &session, from_vlabel, volid, -1, false);
	  if (error_code != NO_ERROR)
	    {
	      /* keys file can be omitted */
	      if (volid != LOG_DBTDE_KEYS_VOLID)
		{
		  goto error;
		}
	    }
	  volid++;
	}
      /* in case an error occurs, we must destroy our partial backup */
      bkup_in_progress = true;
    }
  while (volid != NULL_VOLID);

#if defined(SERVER_MODE)
  /*
   * Only when in client/server, we may need to force an archive
   * of the current log active if there were any active transactions
   * before or during the backup.
   * This is to insure we have enough log records to restore consistency
   * to the database in the event a restore with no other log archives
   * is needed.
   */
  LOG_CS_ENTER (thread_p);
  if (LSA_LT (&chkpt_lsa, &log_Gl.hdr.append_lsa) || log_Gl.hdr.append_lsa.pageid > LOGPB_NEXT_ARCHIVE_PAGE_ID)
    {
      logpb_archive_active_log (thread_p);
    }

  last_arv_needed = log_Gl.hdr.nxarv_num - 1;
  LOG_CS_EXIT (thread_p);

  if (last_arv_needed >= first_arv_needed)
    {
      error_code = logpb_backup_needed_archive_logs (thread_p, &session, first_arv_needed, last_arv_needed);
      if (error_code != NO_ERROR)
	{
	  goto error;
	}
    }
#else /* SERVER_MODE */
  /*
   * In stand-alone, there can be no other activity modifying the log
   * so we do not have to keep any log records to be consistent.
   */
  first_arv_needed = -1;
  last_arv_needed = -1;
#endif /* SERVER_MODE */

  /* at here, diable multi-thread usage for fast Log copy */
  session.read_thread_info.num_threads = 1;

  er_set (ER_NOTIFICATION_SEVERITY, ARG_FILE_LINE, ER_LOG_BACKUP_CS_ENTER, 1, log_Name_active);

  LOG_CS_ENTER (thread_p);

#if defined(SERVER_MODE)

  if (last_arv_needed < log_Gl.hdr.nxarv_num - 1)
    {
      error_code = logpb_backup_needed_archive_logs (thread_p, &session, last_arv_needed + 1, log_Gl.hdr.nxarv_num - 1);
      if (error_code != NO_ERROR)
	{
	  LOG_CS_EXIT (thread_p);
	  er_set (ER_NOTIFICATION_SEVERITY, ARG_FILE_LINE, ER_LOG_BACKUP_CS_EXIT, 1, log_Name_active);
	  goto error;
	}

      last_arv_needed = log_Gl.hdr.nxarv_num - 1;
    }
#endif

  if (fileio_is_volume_exist (log_Name_info) == true)
    {
      error_code = fileio_backup_volume (thread_p, &session, log_Name_info, LOG_DBLOG_INFO_VOLID, -1, false);
      if (error_code != NO_ERROR)
	{
	  LOG_CS_EXIT (thread_p);
	  er_set (ER_NOTIFICATION_SEVERITY, ARG_FILE_LINE, ER_LOG_BACKUP_CS_EXIT, 1, log_Name_active);
	  goto error;
	}
    }

  error_code =
    fileio_backup_volume (thread_p, &session, log_Name_metainfo, LOG_DBLOG_METAINFO_VOLID, NULL_PAGEID, false);
  if (error_code != NO_ERROR)
    {
      LOG_CS_EXIT (thread_p);
      goto error;
    }

  /*
   * We must store the final bkvinf file at the very end of the backup
   * to have the best chance of having all of the information in it.
   * Note: that there is a window that the last bkvinf entry still not being
   * there if a new backup volume is needed while writing this volume.
   * However, in this case, then restore will ask the user for the
   * subsequent backup unit num.
   */
  error_code = logpb_update_backup_volume_info (log_Name_bkupinfo);
  if (error_code != NO_ERROR)
    {
      LOG_CS_EXIT (thread_p);
      er_set (ER_NOTIFICATION_SEVERITY, ARG_FILE_LINE, ER_LOG_BACKUP_CS_EXIT, 1, log_Name_active);
      goto error;
    }

  /* Clear log header information regarding previous backups */
  logpb_initialize_backup_info (&log_Gl.hdr);

  /* Save additional info and metrics from this backup */
  log_Gl.hdr.bkinfo[backup_level].bkup_attime = session.bkup.bkuphdr->start_time;

  switch (backup_level)
    {
    case FILEIO_BACKUP_FULL_LEVEL:
    default:
      LSA_COPY (&log_Gl.hdr.bkup_level0_lsa, &chkpt_lsa);
      LSA_SET_NULL (&log_Gl.hdr.bkup_level1_lsa);
      LSA_SET_NULL (&log_Gl.hdr.bkup_level2_lsa);
      log_Gl.hdr.bkinfo[FILEIO_BACKUP_BIG_INCREMENT_LEVEL].bkup_attime = 0;
      log_Gl.hdr.bkinfo[FILEIO_BACKUP_SMALL_INCREMENT_LEVEL].bkup_attime = 0;
      break;

    case FILEIO_BACKUP_BIG_INCREMENT_LEVEL:
      LSA_COPY (&log_Gl.hdr.bkup_level1_lsa, &chkpt_lsa);
      LSA_SET_NULL (&log_Gl.hdr.bkup_level2_lsa);
      log_Gl.hdr.bkinfo[FILEIO_BACKUP_SMALL_INCREMENT_LEVEL].bkup_attime = 0;
      break;

    case FILEIO_BACKUP_SMALL_INCREMENT_LEVEL:
      LSA_COPY (&log_Gl.hdr.bkup_level2_lsa, &chkpt_lsa);
      break;
    }

  /* Now indicate how many volumes were backed up */
  logpb_flush_header (thread_p);

  /* Include active log always. Skipping log active is obsolete. */
  error_code = fileio_backup_volume (thread_p, &session, log_Name_active, LOG_DBLOG_ACTIVE_VOLID, -1, false);
  if (error_code != NO_ERROR)
    {
      LOG_CS_EXIT (thread_p);
      er_set (ER_NOTIFICATION_SEVERITY, ARG_FILE_LINE, ER_LOG_BACKUP_CS_EXIT, 1, log_Name_active);
      goto error;
    }

  if (fileio_finish_backup (thread_p, &session) == NULL)
    {
      LOG_CS_EXIT (thread_p);
      er_set (ER_NOTIFICATION_SEVERITY, ARG_FILE_LINE, ER_LOG_BACKUP_CS_EXIT, 1, log_Name_active);
      error_code = ER_FAILED;
      goto error;
    }

  if (delete_unneeded_logarchives != false)
    {
      catmsg = msgcat_message (MSGCAT_CATALOG_CUBRID, MSGCAT_SET_LOG, MSGCAT_LOG_DATABASE_BACKUP_WAS_TAKEN);
      if (catmsg)
	{
	  logpb_remove_archive_logs (thread_p, catmsg);
	}
    }

  LOG_CS_EXIT (thread_p);

  er_set (ER_NOTIFICATION_SEVERITY, ARG_FILE_LINE, ER_LOG_BACKUP_CS_EXIT, 1, log_Name_active);

  error_code = logpb_update_backup_volume_info (log_Name_bkupinfo);
  if (error_code != NO_ERROR)
    {
      goto error;
    }

  if (session.verbose_fp)
    {
      fprintf (session.verbose_fp, "-----------------------------------------------------------------------------\n\n");
      backup_end_time = time (NULL);
      (void) ctime_r (&backup_end_time, time_val);
      fprintf (session.verbose_fp, "# backup end time: %s\n", time_val);
      switch (backup_level)
	{
	case FILEIO_BACKUP_FULL_LEVEL:
	  str_tmp = "Full";
	  break;
	case FILEIO_BACKUP_BIG_INCREMENT_LEVEL:
	  str_tmp = "Incremental Level 1";
	  break;
	default:
	  assert_release (backup_level == FILEIO_BACKUP_SMALL_INCREMENT_LEVEL);
	  str_tmp = "Incremental Level 2";
	  break;
	}
      fprintf (session.verbose_fp, "[ Database(%s) %s Backup end ]\n", boot_db_name (), str_tmp);
    }

  fileio_abort_backup (thread_p, &session, false);

#if defined(SERVER_MODE)
  LOG_CS_ENTER (thread_p);
  log_Gl.run_nxchkpt_atpageid = saved_run_nxchkpt_atpageid;
  log_Gl.backup_in_progress = false;
  LOG_CS_EXIT (thread_p);
#endif /* SERVER_MODE */

  if (keys_vdes != NULL_VOLDES)
    {
      fileio_dismount (thread_p, keys_vdes);
    }

  return NO_ERROR;

  /* ********* */
error:

  /*
   * Destroy the backup that has been created.
   */
  fileio_abort_backup (thread_p, &session, bkup_in_progress);

#if defined(SERVER_MODE)
  LOG_CS_ENTER (thread_p);
  if (saved_run_nxchkpt_atpageid != NULL_PAGEID)
    {
      log_Gl.run_nxchkpt_atpageid = saved_run_nxchkpt_atpageid;
    }
  log_Gl.backup_in_progress = false;
  LOG_CS_EXIT (thread_p);
#endif /* SERVER_MODE */

  if (keys_vdes != NULL_VOLDES)
    {
      fileio_dismount (thread_p, keys_vdes);
    }

  return error_code;
}

/*
 * log_update_backup_volinfo - UPDATE DISK VERSION OF BKUP VOLINFO FILE
 *
 * return: NO_ERROR if all OK, ER status otherwise
 *
 *   bkupinfo_file_name(in): file name to write info to
 *
 * NOTE: Save the in-memory cache of backup volume names to a file.
 */
static int
logpb_update_backup_volume_info (const char *bkupinfo_file_name)
{
  FILE *backup_volinfo_fp;
  int error_code = NO_ERROR;

  backup_volinfo_fp = fopen (bkupinfo_file_name, "w");
  if (backup_volinfo_fp == NULL)
    {
      er_set_with_oserror (ER_ERROR_SEVERITY, ARG_FILE_LINE, ER_LOG_CREATE_DBBACKUP_DIRINFO, 1, bkupinfo_file_name);
      error_code = ER_LOG_CREATE_DBBACKUP_DIRINFO;
      return error_code;
    }

  /*
   * If an error occurs while writing, should allow the user to try again.
   */
  error_code = fileio_write_backup_info_entries (backup_volinfo_fp, FILEIO_FIRST_BACKUP_VOL_INFO);
  if (error_code != NO_ERROR)
    {
      er_set_with_oserror (ER_ERROR_SEVERITY, ARG_FILE_LINE, ER_LOG_CREATE_DBBACKUP_DIRINFO, 1, bkupinfo_file_name);
      fclose (backup_volinfo_fp);
      return error_code;
    }
  fflush (backup_volinfo_fp);
  fclose (backup_volinfo_fp);

  return error_code;
}

/*
 * logpb_check_stop_at_time - Check if the stopat time is valid
 *
 * return: NO_ERROR if valid, ER_FAILED otherwise
 *
 *   session(in):
 *   stop_at(in):
 *   backup_time(in):
 */
static int
logpb_check_stop_at_time (FILEIO_BACKUP_SESSION * session, time_t stop_at, time_t backup_time)
{
  char ctime_buf1[CTIME_MAX], ctime_buf2[CTIME_MAX];
  size_t time_str_len;

  if (stop_at < backup_time)
    {
      ctime_r (&stop_at, ctime_buf1);
      ctime_r (&backup_time, ctime_buf2);

      /* strip '\n' */
      time_str_len = strlen (ctime_buf1);
      if (time_str_len > 0)
	{
	  ctime_buf1[time_str_len - 1] = 0;
	}
      time_str_len = strlen (ctime_buf2);
      if (time_str_len > 0)
	{
	  ctime_buf2[time_str_len - 1] = 0;
	}

      er_set (ER_ERROR_SEVERITY, ARG_FILE_LINE, ER_LOG_UPTODATE_ERROR, 2, ctime_buf1, ctime_buf2);

      return ER_LOG_UPTODATE_ERROR;
    }

  return NO_ERROR;
}

/*
 * logpb_restore - Restore volume from its backup
 *
 * return: NO_ERROR if all OK, ER status otherwise
 *
 *   db_fullname(in): Full name of the database
 *   logpath(in): Directory where the log volumes reside
 *   prefix_logname(in):
 *   newall_path(in):
 *   ask_forpath(in):
 *   r_args(in):
 *
 * NOTE:Restore a database from its backup files. This function is run
 *              without recovery. The logs must be applied to the restored
 *              volume to finish the full restore process. This is not done
 *              here since the database may have other volumes to restore.
 *              We must lock the active log during the restore to keep other
 *              utilities from trying to use the db files being restored.
 *              This routine leaves the database locked, as there will
 *              probably be a restart following the restore.
 *
 *     This function must be run offline.
 *
 *     Note this function is incomplete.. How to change location of files
 *     during restore... The main problem here is the VOLINFO which has to
 *     be recreated without updating the header of the volumes.
 */
int
logpb_restore (THREAD_ENTRY * thread_p, const char *db_fullname, const char *logpath, const char *prefix_logname,
	       bo_restart_arg * r_args)
{
  FILEIO_BACKUP_SESSION session_storage;
  FILEIO_BACKUP_SESSION *session = NULL;
  const char *nopath_name;	/* Name without path */
  char to_volname[PATH_MAX];	/* Name of a volume (TO) */
  char verbose_to_volname[PATH_MAX];	/* Printable name of a volume (TO) */
  char prev_volname[PATH_MAX];	/* Name of a prev volume (TO) */
  char from_volbackup[PATH_MAX];	/* Name of the backup volume (FROM) */
  VOLID to_volid;
  FILE *backup_volinfo_fp = NULL;	/* Pointer to backup information/directory file */
  int another_vol;
  INT64 db_creation;
  INT64 bkup_match_time = 0;
  PGLENGTH db_iopagesize;
  PGLENGTH log_page_size;
  float db_compatibility;
  PGLENGTH bkdb_iopagesize;
  float bkdb_compatibility;

  FILEIO_RESTORE_PAGE_BITMAP_LIST page_bitmap_list;
  FILEIO_RESTORE_PAGE_BITMAP *page_bitmap = NULL;
  DKNPAGES total_pages;

  FILEIO_BACKUP_LEVEL try_level, start_level;
  bool first_time = true;
  bool remember_pages = false;
  bool error_expected = false;
  bool restore_in_progress = false;	/* true if any vols restored */
  int lgat_vdes = NULL_VOLDES;
  time_t restore_start_time, restore_end_time;
  char time_val[CTIME_MAX];
  int loop_cnt = 0;
  char tmp_logfiles_from_backup[PATH_MAX];
  char bk_mk_path[PATH_MAX];
  char bkpath_without_units[PATH_MAX];
  char backup_dir_path[PATH_MAX];
  char *volume_name_p;
  struct stat stat_buf;
  int error_code = NO_ERROR, success = NO_ERROR;
  bool printtoc;
  INT64 backup_time;
  REL_COMPATIBILITY compat;
  int dummy;

  try_level = (FILEIO_BACKUP_LEVEL) r_args->level;
  start_level = try_level;

  memset (&session_storage, 0, sizeof (FILEIO_BACKUP_SESSION));
  memset (verbose_to_volname, 0, PATH_MAX);
  memset (tmp_logfiles_from_backup, 0, PATH_MAX);

  LOG_CS_ENTER (thread_p);

  if (logpb_find_header_parameters (thread_p, true, db_fullname, logpath, prefix_logname, &db_iopagesize,
				    &log_page_size, &db_creation, &db_compatibility, &dummy) == -1)
    {
      db_iopagesize = IO_PAGESIZE;
      log_page_size = LOG_PAGESIZE;
      db_creation = 0;
      db_compatibility = rel_disk_compatible ();
    }

  fileio_page_bitmap_list_init (&page_bitmap_list);

  /*
   * Must lock the database if possible. Would be nice to have a way
   * to lock the db somehow even when the lgat file does not exist.
   */
  if (fileio_is_volume_exist (log_Name_active))
    {
      lgat_vdes = fileio_mount (thread_p, db_fullname, log_Name_active, LOG_DBLOG_ACTIVE_VOLID, true, false);
      if (lgat_vdes == NULL_VOLDES)
	{
	  error_code = ER_FAILED;
	  LOG_CS_EXIT (thread_p);
	  goto error;
	}
    }

  nopath_name = fileio_get_base_file_name (db_fullname);

  /* The enum type can be negative in Windows. */
  while (success == NO_ERROR && try_level >= FILEIO_BACKUP_FULL_LEVEL && try_level < FILEIO_BACKUP_UNDEFINED_LEVEL)
    {
      if (!first_time)
	{
	  /* Prepare to reread bkvinf file restored by higher level */
	  fileio_clear_backup_info_level (FILEIO_BACKUP_FULL_LEVEL, false, FILEIO_FIRST_BACKUP_VOL_INFO);

	  /* Have to match timestamps of lower levels when restoring */
	  bkup_match_time = session->bkup.bkuphdr->previnfo[try_level].at_time;

	  /* Clean up previous restore of higher level */
	  if (fileio_finish_restore (thread_p, session) == NO_ERROR)
	    {
	      success = NO_ERROR;
	    }
	  else
	    {
	      success = ER_FAILED;
	    }

	  assert (try_level != (FILEIO_BACKUP_LEVEL) r_args->level);
	}

      error_code =
	fileio_get_backup_volume (thread_p, db_fullname, logpath, r_args->backuppath, try_level, from_volbackup);
      if (error_code == ER_LOG_CANNOT_ACCESS_BACKUP)
	{
	  error_expected = true;
	  LOG_CS_EXIT (thread_p);
	  goto error;
	}
      else if (error_code != NO_ERROR)
	{
	  LOG_CS_EXIT (thread_p);
	  goto error;
	}

      printtoc = (r_args->printtoc) ? false : true;
      if (fileio_start_restore (thread_p, db_fullname, from_volbackup, db_creation, &bkdb_iopagesize,
				&bkdb_compatibility, &session_storage, try_level, printtoc, bkup_match_time,
				r_args->verbose_file, r_args->newvolpath) == NULL)
	{
	  /* Cannot access backup file.. Restore from backup is cancelled */
	  if (er_errid () == ER_GENERIC_ERROR)
	    {
	      er_set (ER_FATAL_ERROR_SEVERITY, ARG_FILE_LINE, ER_LOG_CANNOT_ACCESS_BACKUP, 1, from_volbackup);
	    }
	  error_code = ER_LOG_CANNOT_ACCESS_BACKUP;
	  LOG_CS_EXIT (thread_p);
	  goto error;
	}

      memset (session_storage.bkup.log_path, 0, PATH_MAX);
      strncpy_bufsize (session_storage.bkup.log_path, logpath);

      session = &session_storage;

      if (first_time)
	{
	  if (r_args->restore_upto_bktime)
	    {
	      r_args->stopat = (time_t) session->bkup.bkuphdr->end_time;
	    }
	  else if (r_args->stopat > 0)
	    {
	      if (session->bkup.bkuphdr->end_time > 0)
		{
		  backup_time = session->bkup.bkuphdr->end_time;
		}
	      else
		{
		  backup_time = session->bkup.bkuphdr->start_time;
		}
	      error_code = logpb_check_stop_at_time (session, r_args->stopat, (time_t) backup_time);
	      if (error_code != NO_ERROR)
		{
		  LOG_CS_EXIT (thread_p);
		  error_expected = true;
		  goto error;
		}
	    }
	}

      if (first_time && db_iopagesize != bkdb_iopagesize)
	{
	  /*
	   * Pagesize is incorrect. We need to undefine anything that has been
	   * created with old pagesize and start again.
	   * If we do not have a log, we should reset the pagesize and start the
	   * restore process.
	   */
	  if (log_Gl.append.vdes == NULL_VOLDES)
	    {
	      /*
	       * Reset the page size
	       */
	      if (db_set_page_size (bkdb_iopagesize, log_page_size) != NO_ERROR)
		{
		  error_code = ER_FAILED;
		  LOG_CS_EXIT (thread_p);
		  goto error;
		}

	      error_code = logtb_define_trantable_log_latch (thread_p, -1);
	      if (error_code != NO_ERROR)
		{
		  LOG_CS_EXIT (thread_p);
		  goto error;
		}
	    }
	}

      /* Can this be moved to restore_continue? */
      /* Removed strict condition for checking disk compatibility. Check it according to the predefined rules. */
      compat = rel_get_disk_compatible (bkdb_compatibility, NULL);
      if (compat != REL_FULLY_COMPATIBLE && compat != REL_BACKWARD_COMPATIBLE)
	{
	  /* Database is incompatible with current release */
	  er_set (ER_FATAL_ERROR_SEVERITY, ARG_FILE_LINE, ER_LOG_BKUP_INCOMPATIBLE, 2, rel_name (),
		  rel_release_string ());
	  error_code = ER_LOG_BKUP_INCOMPATIBLE;
	  LOG_CS_EXIT (thread_p);
	  goto error;
	}

      if (session->verbose_fp)
	{
	  if (first_time)
	    {
	      fprintf (session->verbose_fp, "\n[ Database(%s) Restore (level = %d) start ]\n\n", boot_db_name (),
		       r_args->level);

	      restore_start_time = time (NULL);
	      (void) ctime_r (&restore_start_time, time_val);
	      fprintf (session->verbose_fp, "- restore start time: %s\n", time_val);
	      fprintf (session->verbose_fp, "- restore steps: %d \n", r_args->level + 1);
	    }

	  fprintf (session->verbose_fp, " step %1d) restore using (level = %d) backup data\n", ++loop_cnt, try_level);
	  fprintf (session->verbose_fp, "\n");

	  fprintf (session->verbose_fp, "- restore progress status (using level = %d backup data)\n", try_level);
	  fprintf (session->verbose_fp,
		   " -----------------------------------------------------------------------------\n");
	  fprintf (session->verbose_fp,
		   " volume name                  | # of pages |  restore progress status  | done \n");
	  fprintf (session->verbose_fp,
		   " -----------------------------------------------------------------------------\n");
	}

      /* add new bkvinf entry into cache data */
      fileio_add_volume_to_backup_info (session->bkup.vlabel, try_level, session->bkup.bkuphdr->unit_num,
					FILEIO_SECOND_BACKUP_VOL_INFO);

      if (first_time)
	{
	  LSA_COPY (&session->bkup.last_chkpt_lsa, &session->bkup.bkuphdr->chkpt_lsa);

	  /*
	   * The tde key file (_keys) which is going to be used during restart
	   * is the thing in the first time (the highest level).
	   */

	  /* If backup path is not a directory, extract backup key file on the directory that contains the backup path */
	  if (stat (session->bkup.current_path, &stat_buf) != 0)
	    {
	      er_set (ER_FATAL_ERROR_SEVERITY, ARG_FILE_LINE, ER_LOG_CANNOT_ACCESS_BACKUP, 1,
		      session->bkup.current_path);
	      error_code = ER_LOG_CANNOT_ACCESS_BACKUP;
	      LOG_CS_EXIT (thread_p);
	      goto error;
	    }
	  else if (S_ISDIR (stat_buf.st_mode))
	    {
	      memcpy (backup_dir_path, session->bkup.current_path, PATH_MAX);
	    }
	  else
	    {
	      /* it might be pipe, and others like raw device is not tested */
	      fileio_get_directory_path (backup_dir_path, session->bkup.current_path);
	    }

	  fileio_make_backup_name (bkpath_without_units, nopath_name, backup_dir_path,
				   (FILEIO_BACKUP_LEVEL) r_args->level, FILEIO_NO_BACKUP_UNITS);
	  tde_make_keys_file_fullname (bk_mk_path, bkpath_without_units, true);
	  if (r_args->keys_file_path[0] == '\0')	/* the path given by user is prioritized */
	    {
	      memcpy (r_args->keys_file_path, bk_mk_path, PATH_MAX);
	    }
	  else
	    {
	      /* If the keys file is given, check if it is valid. */
	      int vdes =
		fileio_mount (thread_p, boot_db_full_name (), r_args->keys_file_path, LOG_DBTDE_KEYS_VOLID, false,
			      false);
	      if (vdes == NULL_VOLDES)
		{
		  ASSERT_ERROR_AND_SET (error_code);
		  LOG_CS_EXIT (thread_p);
		  error_expected = true;
		  goto error;
		}

	      if (tde_validate_keys_file (vdes) == false)
		{
		  er_set (ER_ERROR_SEVERITY, ARG_FILE_LINE, ER_TDE_INVALID_KEYS_FILE, 1, r_args->keys_file_path);
		  error_code = ER_TDE_INVALID_KEYS_FILE;
		  fileio_dismount (thread_p, vdes);
		  LOG_CS_EXIT (thread_p);
		  error_expected = true;
		  goto error;
		}

	      fileio_dismount (thread_p, vdes);
	    }
	}

      while (success == NO_ERROR)
	{
	  another_vol = fileio_get_next_restore_file (thread_p, session, to_volname, &to_volid);
	  if (another_vol == 1)
	    {
	      if (session->verbose_fp)
		{
		  strcpy (verbose_to_volname, to_volname);
		}

	      if (to_volid == LOG_DBLOG_ACTIVE_VOLID || to_volid == LOG_DBLOG_INFO_VOLID
		  || to_volid == LOG_DBLOG_ARCHIVE_VOLID)
		{
		  /* rename _lgat to _lgat_tmp name */
		  fileio_make_temp_log_files_from_backup (tmp_logfiles_from_backup, to_volid,
							  (FILEIO_BACKUP_LEVEL) r_args->level, to_volname);
		  volume_name_p = tmp_logfiles_from_backup;
		}
	      else if (to_volid == LOG_DBTDE_KEYS_VOLID)
		{
		  /* backup mk file is extracted on the backup volume path */
		  volume_name_p = bk_mk_path;
		}
	      else
		{
		  volume_name_p = to_volname;
		}

	      restore_in_progress = true;
	      if (start_level > FILEIO_BACKUP_FULL_LEVEL)
		{
		  remember_pages = true;
		}

	      /*
	       * Another volume/file to restore
	       */
	      switch (to_volid)
		{
		case LOG_DBLOG_BKUPINFO_VOLID:
		case LOG_DBLOG_ACTIVE_VOLID:
		case LOG_DBLOG_INFO_VOLID:
		case LOG_DBLOG_METAINFO_VOLID:
		case LOG_DBVOLINFO_VOLID:
		case LOG_DBLOG_ARCHIVE_VOLID:
		case LOG_DBTDE_KEYS_VOLID:

		  /* We can only take the most recent information, and we do not want to overwrite it with out of data
		   * information from earlier backups.  This is because we are applying the restoration in reverse time
		   * order. */
		  if (!first_time)
		    {
		      /* Need to skip over this volume in the backup */
		      success = fileio_skip_restore_volume (thread_p, session);
		      if (success != NO_ERROR)
			{
			  success = ER_FAILED;
			  error_code = ER_FAILED;
			  LOG_CS_EXIT (thread_p);
			  goto error;
			}
		      else
			{
			  success = NO_ERROR;
			  continue;
			}
		    }
		  break;

		default:
		  break;
		}

	      /* we need to tell fileio_restore_volume to avoid tracking the pages for some volids. */
	      if (to_volid < LOG_DBFIRST_VOLID)
		{
		  remember_pages = false;
		}
	      else
		{
		  total_pages = (DKNPAGES) CEIL_PTVDIV (session->dbfile.nbytes, IO_PAGESIZE);
		  /*
		   * Create a page_bitmap to remember the id's of pages
		   * that have been written. We only need to write the page
		   * (once) from the most recent backup.
		   */
		  page_bitmap = fileio_page_bitmap_list_find (&page_bitmap_list, to_volid);
		  if (page_bitmap == NULL)
		    {
		      page_bitmap = fileio_page_bitmap_create (to_volid, total_pages);
		      if (page_bitmap == NULL)
			{
			  goto error;
			}
		      fileio_page_bitmap_list_add (&page_bitmap_list, page_bitmap);
		    }
		}

	      success =
		fileio_restore_volume (thread_p, session, volume_name_p, verbose_to_volname, prev_volname, page_bitmap,
				       remember_pages);

	      if (success != NO_ERROR)
		{
		  break;
		}

	      if (volume_name_p == tmp_logfiles_from_backup)
		{
		  // when an archive exists, always respect it.
		  // when the active exists and the next archive of it does not, use it to restore.
		  bool is_backup_log_useful = false;

		  if (stat (to_volname, &stat_buf) != 0 && stat (tmp_logfiles_from_backup, &stat_buf) == 0)
		    {
		      is_backup_log_useful = true;

		      if (to_volid == LOG_DBLOG_ACTIVE_VOLID
			  && !logpb_is_log_active_from_backup_useful (thread_p, tmp_logfiles_from_backup, db_fullname))
			{
			  // log active from backup is useless since it is older than the available log archives
			  is_backup_log_useful = false;
			}
		    }

		  if (is_backup_log_useful)
		    {
		      if (to_volid == LOG_DBLOG_ACTIVE_VOLID && lgat_vdes != NULL_VOLDES)
			{
			  fileio_dismount (thread_p, lgat_vdes);
			  lgat_vdes = NULL_VOLDES;
			}

		      os_rename_file (tmp_logfiles_from_backup, to_volname);
		    }
		  else
		    {
		      unlink (tmp_logfiles_from_backup);
		    }

		  tmp_logfiles_from_backup[0] = '\0';
		}

	      volume_name_p = NULL;
	    }
	  else if (another_vol == 0)
	    {
	      break;
	    }
	  else
	    {
	      success = ER_FAILED;
	      break;
	    }
	}

      /* if the device type is FILEIO_BACKUP_VOL_DEVICE, the end time of backup is loaded during the last
       * fileio_get_next_restore_file() call, so we must check if the stopat time is valid. */
      if (first_time && session->bkup.dtype == FILEIO_BACKUP_VOL_DEVICE)
	{
	  if (r_args->restore_upto_bktime)
	    {
	      r_args->stopat = (time_t) session->bkup.bkuphdr->end_time;
	    }
	  else if (r_args->stopat > 0)
	    {
	      error_code = logpb_check_stop_at_time (session, r_args->stopat, (time_t) session->bkup.bkuphdr->end_time);
	      if (error_code != NO_ERROR)
		{
		  LOG_CS_EXIT (thread_p);
		  error_expected = true;
		  goto error;
		}
	    }
	}

      first_time = false;

      if (session->verbose_fp)
	{
	  fprintf (session->verbose_fp,
		   " -----------------------------------------------------------------------------\n\n");
	}

      try_level = (FILEIO_BACKUP_LEVEL) (try_level - 1);
    }

  /* make bkvinf file */
  fileio_make_backup_volume_info_name (from_volbackup, logpath, nopath_name);
  backup_volinfo_fp = fopen (from_volbackup, "w");
  if (backup_volinfo_fp != NULL)
    {
      fileio_write_backup_info_entries (backup_volinfo_fp, FILEIO_SECOND_BACKUP_VOL_INFO);
      fclose (backup_volinfo_fp);
    }

  if (session != NULL)
    {
      if (session->verbose_fp)
	{
	  restore_end_time = time (NULL);
	  (void) ctime_r (&restore_end_time, time_val);
	  fprintf (session->verbose_fp, "- restore end time: %s\n", time_val);
	  fprintf (session->verbose_fp, "[ Database(%s) Restore (level = %d) end ]\n", boot_db_name (), r_args->level);
	}

      if (fileio_finish_restore (thread_p, session) == NO_ERROR)
	{
	  error_code = NO_ERROR;
	}
      else
	{
	  error_code = ER_FAILED;
	}
    }

  LOG_CS_EXIT (thread_p);

  fileio_page_bitmap_list_destroy (&page_bitmap_list);

  fileio_finalize_backup_info (FILEIO_SECOND_BACKUP_VOL_INFO);

  if (success != NO_ERROR)
    {
      return success;
    }
  else
    {
      return error_code;
    }

  /* **** */
error:
  if (restore_in_progress)
    {
      /*
       * We have probably already restored something to their database
       * and therefore they need to be sure and try another restore until
       * they succeed.
       */
      fprintf (stdout, msgcat_message (MSGCAT_CATALOG_CUBRID, MSGCAT_SET_LOG, MSGCAT_LOG_READ_ERROR_DURING_RESTORE),
	       session->bkup.name,
	       ((session->bkup.bkuphdr == NULL) ? FILEIO_INITIAL_BACKUP_UNITS : session->bkup.bkuphdr->unit_num),
	       to_volname, session->dbfile.volid);

      er_set (ER_ERROR_SEVERITY, ARG_FILE_LINE, ER_LOG_MAYNEED_MEDIA_RECOVERY, 1, log_Name_bkupinfo);
      error_code = ER_LOG_MAYNEED_MEDIA_RECOVERY;
    }

  if (backup_volinfo_fp != NULL)
    {
      fclose (backup_volinfo_fp);
    }

  if (session != NULL)
    {
      fileio_abort_restore (thread_p, session);
    }

  fileio_page_bitmap_list_destroy (&page_bitmap_list);

  if (lgat_vdes != NULL_VOLDES)
    {
      fileio_dismount (thread_p, lgat_vdes);
    }

  if (!error_expected)
    {
      logpb_fatal_error (thread_p, false, ARG_FILE_LINE, "logpb_restore");
    }

  if (tmp_logfiles_from_backup[0] != '\0')
    {
      unlink (tmp_logfiles_from_backup);
    }

  return error_code;
}

/*
 * logpb_start_where_path - Start where paths for copy/rename volumes
 *
 * return: NO_ERROR if all OK, ER status otherwise
 *
 *   to_db_fullname(in): Full name of the new database
 *   toext_path(in): A path if all volumes are placed in one
 *                               place. If NULL is given,
 *                                 - If file "fileof_vols_and_wherepaths" is
 *                                   given, the path is found in this file.
 *                                 - Each volume is copied to same place where
 *                                   the volume reside.
 *                               This parameter should be NULL, if the above
 *                               file is given.
 *   toext_name(in/out): Name to be used for volume extensions when
 *                               individual volume entries are not given in
 *                               file "fileof_vols_and_wherepaths".
 *   ext_path(in/out): Location for entries
 *                               Set as a side effect to either:
 *                                 - toext_path when all vols are placed in
 *                                   the same location.
 *                                 - alloc_extpath when volumes are copied or
 *                                   renamed at the same location as the
 *                                   original volumes.
 *                                 - NULL when file of "fileof_vols_and_
 *                                   wherepaths" is given.
 *   alloc_extpath(in/out): Set as a side effect to newly malloced area
 *                               when the volumes are copied/renamed in place.
 *                               If an area is allocated, it should be freed
 *                               using free_and_init.
 *   fileof_vols_and_wherepaths(in): A file is given when the user decides to
 *                               control the copy/rename of the volume by
 *                               individual bases. That is, user decides to
 *                               spread the volumes over several locations and
 *                               or to name the volumes.
 *                               Each volume entry consists of:
 *                                 volid from_fullvolname to_fullvolname
 *   where_paths_fp(in/out): Set as a side effect to file descriptor of
 *                               the given file. The caller must close the
 *                               file, when a pointer is returned.
 *
 * NOTE: Prepare variables to start finding paths for copying or
 *              renaming volumes.
 */
static int
logpb_start_where_path (const char *to_db_fullname, const char *toext_path, const char **toext_name, char **ext_path,
			char **alloc_extpath, const char *fileof_vols_and_wherepaths, FILE ** where_paths_fp)
{
  /*
   * Get the name of extensions to be used when "fileof_vols_and_wherepaths"
   * is not given.
   */

  *toext_name = fileio_get_base_file_name (to_db_fullname);
  *alloc_extpath = NULL;
  *ext_path = NULL;
  *where_paths_fp = NULL;

  /*
   * Where are the volumes going to be placed ?
   *   - All or them at same place: toext_path or the same as database
   *   - The user indicated where to create each individual copy
   */

  if (fileof_vols_and_wherepaths != NULL)
    {
      /*
       * The user seems to want to spread the volumes over several locations.
       * User must indicate where each individual database volume is going to
       * be placed.
       */
      *where_paths_fp = fopen (fileof_vols_and_wherepaths, "r");
      if (*where_paths_fp == NULL)
	{
	  er_set_with_oserror (ER_ERROR_SEVERITY, ARG_FILE_LINE, ER_LOG_USER_FILE_UNKNOWN, 1,
			       fileof_vols_and_wherepaths);
	  return ER_LOG_USER_FILE_UNKNOWN;
	}
    }
  /*
   * Either all copies are created at the same place, or each individual
   * volumes is copied at the original volume location
   */
  if (toext_path == NULL)
    {
      /*
       * Each volume is copied to the same place where the original volume
       * resides
       */
      *alloc_extpath = (char *) malloc (PATH_MAX);
      if (*alloc_extpath == NULL)
	{
	  return ER_FAILED;
	}
      *ext_path = *alloc_extpath;
    }
  else
    {
      /* All the volumes are created in one location */
      *ext_path = (char *) toext_path;
    }

  return NO_ERROR;
}

/*
 * logpb_next_where_path - Find next path for copy/rename next volume
 *
 * return: NO_ERROR if all OK, ER status otherwise
 *
 *   to_db_fullname(in): Full name of the new database
 *   toext_path(in): A path if all volumes are placed in one
 *                               place. If NULL is given,
 *                                 - If file "fileof_vols_and_wherepaths" is
 *                                   given, the path is found in this file.
 *                                 - Each volume is copied to same place where
 *                                   the volume reside.
 *                               This parameter should be NULL, if the above
 *                               file is given.
 *   ext_name(in): Name to be used for volume extensions when
 *                               individual volume entries are not given in
 *                               file "fileof_vols_and_wherepaths".
 *   ext_path(in): Location for entries
 *   fileof_vols_and_wherepaths(in): A file is given when the user decides to
 *                               control the copy/rename of the volume by
 *                               individual bases. That is, user decides to
 *                               spread the volumes over several locations and
 *                               or to name the volumes.
 *                               Each volume entry consists of:
 *                                 volid from_fullvolname to_fullvolname
 *   where_paths_fp(in): Pointer to above file if any or NULL
 *   num_perm_vols(in): Number of permanent volumes in the database.
 *   volid(in): Next volume that must be processes.
 *   from_volname(in/out): Current name of volume.
 *   to_volname(in): New name to be used for the volume.
 *
 * NOTE: Get the name of next volume to be processed.
 */
static int
logpb_next_where_path (const char *to_db_fullname, const char *toext_path, const char *ext_name, char *ext_path,
		       const char *fileof_vols_and_wherepaths, FILE * where_paths_fp, int num_perm_vols,
		       VOLID volid, char *from_volname, char *to_volname)
{
  const char *current_vlabel;
  int from_volid;
#if !defined(WINDOWS)
  char link_path[PATH_MAX];
  struct stat stat_buf;
#endif
  int error_code = NO_ERROR;
  char format_string[64];

  current_vlabel = fileio_get_volume_label (volid, PEEK);
  sprintf (format_string, "%%d %%%ds %%%ds", PATH_MAX - 1, PATH_MAX - 1);

  /*
   * If a file for paths was given, get the name of the "to" volume from it
   */
  if (where_paths_fp != NULL)
    {
      if (fscanf (where_paths_fp, format_string, &from_volid, from_volname, to_volname) != 3)
	{
	  er_set (ER_ERROR_SEVERITY, ARG_FILE_LINE, ER_LOG_USER_FILE_WITHOUT_ENOUGH_ENTRIES, 2,
		  fileof_vols_and_wherepaths, num_perm_vols);
	  return ER_LOG_USER_FILE_WITHOUT_ENOUGH_ENTRIES;
	}
      /*
       * Primary volume must be identical to database name
       */
      if (volid == LOG_DBFIRST_VOLID && strcmp (to_volname, to_db_fullname) != 0)
	{

#if defined(WINDOWS)
	  er_set (ER_ERROR_SEVERITY, ARG_FILE_LINE, ER_LOG_USER_FILE_INCORRECT_PRIMARY_VOLNAME, 8,
		  fileof_vols_and_wherepaths, volid + 1, from_volid, from_volname, to_volname, (int) volid,
		  current_vlabel, to_db_fullname);
	  return ER_ERROR_SEVERITY;
#else /* WINDOWS */
	  error_code = fileio_symlink (to_volname, to_db_fullname, true);
	  if (error_code != NO_ERROR)
	    {
	      er_set (ER_ERROR_SEVERITY, ARG_FILE_LINE, ER_LOG_USER_FILE_INCORRECT_PRIMARY_VOLNAME, 8,
		      fileof_vols_and_wherepaths, volid + 1, from_volid, from_volname, to_volname, (int) volid,
		      current_vlabel, to_db_fullname);
	      return error_code;
	    }

	  strcpy (to_volname, to_db_fullname);
#endif /* WINDOWS */
	}
      else
	{
	  if (volid != from_volid || util_compare_filepath (current_vlabel, from_volname) != 0)
	    {
	      er_set (ER_ERROR_SEVERITY, ARG_FILE_LINE, ER_LOG_USER_FILE_UNORDERED_ENTRIES, 7,
		      fileof_vols_and_wherepaths, volid + 1, from_volid, from_volname, to_volname, (int) volid,
		      current_vlabel);
	      return ER_LOG_USER_FILE_UNORDERED_ENTRIES;
	    }

#if !defined(WINDOWS)
	  if (stat (to_volname, &stat_buf) != -1)
	    {
	      if (S_ISCHR (stat_buf.st_mode))
		{
		  fileio_get_directory_path (ext_path, to_db_fullname);
		  fileio_make_volume_ext_name (link_path, ext_path, ext_name, volid);
		  error_code = fileio_symlink (to_volname, link_path, true);
		  if (error_code != NO_ERROR)
		    {
		      er_set (ER_ERROR_SEVERITY, ARG_FILE_LINE, ER_BO_CANNOT_CREATE_LINK, 2, to_volname, link_path);
		      return error_code;
		    }

		  strcpy (to_volname, link_path);
		}
	    }
#endif /* !WINDOWS */
	}
    }
  else
    {
      /*
       * The decision is done consulting the arguments of the function
       */

      /*
       * Primary volume must be identical to database name
       */
      if (volid == LOG_DBFIRST_VOLID)
	{
	  strcpy (to_volname, to_db_fullname);
	}
      else
	{
	  if (toext_path == NULL)
	    {
	      /*
	       * The volume is copied to the same place where the original volume
	       * resides
	       */
	      if (fileio_get_directory_path (ext_path, current_vlabel) == NULL)
		{
		  ext_path[0] = '\0';
		}
	    }
	  fileio_make_volume_ext_name (to_volname, ext_path, ext_name, volid);
	}
      strcpy (from_volname, current_vlabel);
    }

  return NO_ERROR;
}

/*
 * logpb_copy_volume - Copy a volume
 *
 * return: NO_ERROR if all OK, ER status otherwise
 *
 *   from_volid(in): The identifier of the volume to be copied
 *   to_volname(in): Name of the new volume
 *   db_creation(in): Creation timestamp for the volume
 *   to_volchkpt_lsa(in): Checkpoint location to be used in the new volume
 *
 * NOTE: Copy the volume identified by "from_volid" to "tonew_volname".
 */
static int
logpb_copy_volume (THREAD_ENTRY * thread_p, VOLID from_volid, const char *to_volname, INT64 * db_creation,
		   LOG_LSA * to_volchkpt_lsa)
{
  int from_vdes, to_vdes;	/* Descriptor for "from" and "to" volumes */
  DKNPAGES npages;		/* Size of the volume */
  int error_code = NO_ERROR;

  /* Find the current pages of the volume and its descriptor */

  npages = xdisk_get_total_numpages (thread_p, from_volid);
  from_vdes = fileio_get_volume_descriptor (from_volid);

  /* Flush all dirty pages */
  logpb_flush_pages_direct (thread_p);

  error_code = pgbuf_flush_all_unfixed (thread_p, from_volid);
  if (error_code != NO_ERROR)
    {
      return error_code;
    }

  if (fileio_synchronize (thread_p, from_vdes, fileio_get_volume_label (from_vdes, PEEK),
			  FILEIO_SYNC_ALSO_FLUSH_DWB) != from_vdes)
    {
      return ER_FAILED;
    }

  /* Copy the database volume and initialize recovery information on it */

  to_vdes = fileio_copy_volume (thread_p, from_vdes, npages, to_volname, LOG_DBCOPY_VOLID, true);
  if (to_vdes == NULL_VOLDES)
    {
      return ER_FAILED;
    }

  /*
   * Change the name of the volume, its database creation time and its
   * checkpoint lsa
   */

  (void) disk_set_creation (thread_p, LOG_DBCOPY_VOLID, to_volname, db_creation, to_volchkpt_lsa, false,
			    DISK_DONT_FLUSH);

  logpb_flush_pages_direct (thread_p);
  (void) pgbuf_flush_all_unfixed_and_set_lsa_as_null (thread_p, LOG_DBCOPY_VOLID);

  /*
   * To set the LSA of temp volume to special temp LSA (-2,-2).
   * Especially, in case of copydb.
   */
  (void) logpb_check_and_reset_temp_lsa (thread_p, LOG_DBCOPY_VOLID);

  (void) pgbuf_invalidate_all (thread_p, LOG_DBCOPY_VOLID);
  fileio_dismount (thread_p, to_vdes);

  return NO_ERROR;
}

/*
 * logpb_copy_database - Copy a database
 *
 * return: NO_ERROR if all OK, ER status otherwise
 *
 *   num_perm_vols(in): Number of permanent volume for the database
 *   to_db_fullname(in): Full name of the new database
 *   to_logpath(in): Directory where the log volumes reside
 *   to_prefix_logname(in): Name of the log volumes. It is usually set
 *                      the same as database name. For example, if the value
 *                      is equal to "db", the names of the log volumes created
 *                      are as follow:
 *                      Active_log      = db_logactive
 *                      Archive_logs    = db_logarchive.0
 *                                        db_logarchive.1
 *                                             .
 *                                             .
 *                                             .
 *                                        db_logarchive.n
 *                      Log_information = db_loginfo
 *                      Database Backup = db_backup
 *   toext_path(in): A path is included if all volumes are placed in one
 *                      place/directory. If NULL is given,
 *                      - If file "fileof_vols_and_wherepaths" is given, the
 *                        path is found in this file.
 *                      - Each volume is copied to same place where the volume
 *                        resides.
 *                      NOTE: This parameter should be NULL, if the above file
 *                            is given.
 *   fileof_vols_and_copypaths(in): A file is given when the user decides to
 *                               control the copy/rename of the volume by
 *                               individual bases. That is, user decides to
 *                               spread the volumes over several locations and
 *                               or to label the volumes with specific names.
 *                               Each volume entry consists of:
 *                                 volid from_fullvolname to_fullvolname
 *
 * NOTE: A new log volume is created for the new database, and each
 *              data volume of the database is copied to the new database.
 *              Recovery information from the old database is not included
 *              onto the copy (i.e., new database). Backups of the old
 *              are not included either. Thus, a backup of the new database is
 *              recommended after the copy is done.
 *
 * NOTE:        This function must be run offline. That is, should not be run
 *              when there are multiusers in the system.
 */
int
logpb_copy_database (THREAD_ENTRY * thread_p, VOLID num_perm_vols, const char *to_db_fullname, const char *to_logpath,
		     const char *to_prefix_logname, const char *toext_path, const char *fileof_vols_and_copypaths)
{
  LOG_RECORD_HEADER *eof;	/* End of log record */
  char from_volname[PATH_MAX];	/* Name of new volume */
  FILE *fromfile_paths_fp = NULL;	/* Pointer to open file for location of copy files */
  int fromfile_volid;		/* Volume identifier as an integer */
  int to_vdes;			/* A volume descriptor */
  char to_volname[PATH_MAX];	/* Name of "to" volume */
  LOG_PAGE *to_malloc_log_pgptr = NULL;	/* Log header page "to" log */
  LOG_HEADER *to_hdr;		/* Log header for "to" log */
  FILE *to_volinfo_fp = NULL;	/* Pointer to new volinfo file */
  char *alloc_extpath = NULL;	/* Copy path for specific volume */
  const char *ext_name;
  char *ext_path;
  VOLID volid;
  INT64 db_creation;
  LOG_PHY_PAGEID phy_pageid;
  bool stop_eof = false;
  const char *catmsg;
  int error_code;
  char format_string[64];
  FILEIO_WRITE_MODE write_mode;
  char from_mk_path[PATH_MAX] = { 0, };
  char to_mk_path[PATH_MAX] = { 0, };

  db_creation = time (NULL);

  /*
   * Make sure that the length name of the volumes are OK
   */

  error_code = logpb_verify_length (to_db_fullname, to_logpath, to_prefix_logname);
  if (error_code != NO_ERROR)
    {
      /* Names are too long */
      return error_code;
    }

  /* Do not use DWB at copy DB. In case of crash the data may be recreated from log. */
  dwb_destroy (thread_p);

  /*
   * Create the DATABASE VOLUME INFORMATION file
   */
  error_code = logpb_create_volume_info (to_db_fullname);
  if (error_code != NO_ERROR)
    {
      goto error;
    }

  /*
   * Create and Copy the TDE master key file (_keys)
   */
  tde_make_keys_file_fullname (from_mk_path, boot_db_full_name (), false);
  tde_make_keys_file_fullname (to_mk_path, to_db_fullname, false);
  error_code = tde_copy_keys_file (thread_p, to_mk_path, from_mk_path, false, false);
  if (error_code != NO_ERROR)
    {
      er_set (ER_ERROR_SEVERITY, ARG_FILE_LINE, ER_TDE_COPY_KEYS_FILE_FAIL, 0);
      /* keep going with out master key file */
    }

  /*
   * Create a LOG INFORMATION FILE
   */

  fileio_make_log_info_name (to_volname, to_logpath, to_prefix_logname);
  logpb_create_log_info (to_volname, to_db_fullname);

  catmsg = msgcat_message (MSGCAT_CATALOG_CUBRID, MSGCAT_SET_LOG, MSGCAT_LOG_LOGINFO_ACTIVE);
  if (catmsg == NULL)
    {
      catmsg = "ACTIVE: %s %d pages\n";
    }
  error_code = log_dump_log_info (to_volname, false, catmsg, to_volname, log_Gl.hdr.npages + 1);
  if (error_code != NO_ERROR && error_code != ER_LOG_MOUNT_FAIL)
    {
      goto error;
    }

  fileio_make_backup_volume_info_name (to_volname, to_logpath, to_prefix_logname);
  if (logpb_add_volume (to_db_fullname, LOG_DBLOG_BKUPINFO_VOLID, to_volname, DISK_UNKNOWN_PURPOSE) !=
      LOG_DBLOG_BKUPINFO_VOLID)
    {
      error_code = ER_FAILED;
      goto error;
    }

  /*
   * Copy log meta-information file
   */
  fileio_make_log_metainfo_name (to_volname, to_logpath, to_prefix_logname, false);
  // *INDENT-OFF*
  try
    {
      std::filesystem::copy_file (log_Name_metainfo, to_volname);
    }
  catch (std::filesystem::filesystem_error &e)
    {
      error_code = ER_COPYDB_CANNOT_COPY_VOLUME;
      er_set (ER_ERROR_SEVERITY, ARG_FILE_LINE, error_code, 3, log_Name_metainfo, to_volname, e.what ());
      goto error;
    }
  // *INDENT-ON*

  /*
   * FIRST CREATE A NEW LOG FOR THE NEW DATABASE. This log is not a copy of
   * of the old log; it is a newly created one.
   * Compose the LOG name for the ACTIVE portion of the log.
   * Make sure that nobody else is using this database
   */

  to_malloc_log_pgptr = (LOG_PAGE *) malloc (LOG_PAGESIZE);
  if (to_malloc_log_pgptr == NULL)
    {
      error_code = ER_FAILED;
      goto error;
    }

#if !defined (NDEBUG)
  // suppress valgrind complaint.
  memset (to_malloc_log_pgptr, LOG_PAGE_INIT_VALUE, LOG_PAGESIZE);
#endif // DEBUG

  fileio_make_log_active_name (to_volname, to_logpath, to_prefix_logname);
  if (logpb_add_volume (to_db_fullname, LOG_DBLOG_ACTIVE_VOLID, to_volname, DISK_UNKNOWN_PURPOSE) !=
      LOG_DBLOG_ACTIVE_VOLID)
    {
      error_code = ER_FAILED;
      goto error;
    }
  to_vdes =
    fileio_format (thread_p, to_db_fullname, to_volname, LOG_DBCOPY_VOLID, log_Gl.hdr.npages + 1, false, true, false,
		   LOG_PAGESIZE, 0, false);
  if (to_vdes == NULL_VOLDES)
    {
      error_code = ER_FAILED;
      goto error;
    }

  /*
   * Write an end of log mark at first append page. This is used to detect the
   * end of new log
   */

  phy_pageid = LOGPB_PHYSICAL_HEADER_PAGE_ID + 1;
  to_malloc_log_pgptr->hdr.logical_pageid = 0;
  to_malloc_log_pgptr->hdr.offset = NULL_OFFSET;
  to_malloc_log_pgptr->hdr.flags = 0;

  eof = (LOG_RECORD_HEADER *) to_malloc_log_pgptr->area;
  eof->trid = LOG_SYSTEM_TRANID + 1;
  LSA_SET_NULL (&eof->prev_tranlsa);
  LSA_SET_NULL (&eof->back_lsa);
  LSA_SET_NULL (&eof->forw_lsa);
  eof->type = LOG_END_OF_LOG;

  logpb_set_page_checksum (to_malloc_log_pgptr);

  log_Gl.hdr.eof_lsa.pageid = to_malloc_log_pgptr->hdr.logical_pageid;
  log_Gl.hdr.eof_lsa.offset = 0;

  write_mode = dwb_is_created () == true ? FILEIO_WRITE_NO_COMPENSATE_WRITE : FILEIO_WRITE_DEFAULT_WRITE;
  if (fileio_write (thread_p, to_vdes, to_malloc_log_pgptr, phy_pageid, LOG_PAGESIZE, write_mode) == NULL)
    {
      error_code = ER_FAILED;
      fileio_dismount (thread_p, to_vdes);
      goto error;
    }

  /*
   * Initialize the active log header from the old log.
   */

  /*
   * Now, modify the log header. Similar than log_create
   */
  to_malloc_log_pgptr->hdr.logical_pageid = LOGPB_HEADER_PAGE_ID;
  to_malloc_log_pgptr->hdr.offset = NULL_OFFSET;
  to_malloc_log_pgptr->hdr.flags = 0;

  to_hdr = (LOG_HEADER *) to_malloc_log_pgptr->area;
  error_code = logpb_initialize_header (thread_p, to_hdr, to_prefix_logname, log_Gl.hdr.npages + 1, &db_creation);
  if (error_code != NO_ERROR)
    {
      fileio_dismount (thread_p, to_vdes);
      goto error;
    }

  if (logpb_copy_log_header (thread_p, to_hdr, &log_Gl.hdr) != NO_ERROR)
    {
      fileio_dismount (thread_p, to_vdes);
      goto error;
    }

  logpb_set_page_checksum (to_malloc_log_pgptr);

  /* Now write the log header */
  phy_pageid = logpb_to_physical_pageid (to_malloc_log_pgptr->hdr.logical_pageid);
  if (fileio_write (thread_p, to_vdes, to_malloc_log_pgptr, phy_pageid, LOG_PAGESIZE, write_mode) == NULL)
    {
      error_code = ER_FAILED;
      fileio_dismount (thread_p, to_vdes);
      goto error;
    }

  /* Dismount the copy of the log */
  fileio_dismount (thread_p, to_vdes);

  /*
   * Start the COPYING all INFORMATION VOLUMES
   */

  /*
   * Prepare the where path for the volumes according to the input
   */

  error_code =
    logpb_start_where_path (to_db_fullname, toext_path, &ext_name, &ext_path, &alloc_extpath, fileof_vols_and_copypaths,
			    &fromfile_paths_fp);
  if (error_code != NO_ERROR)
    {
      goto error;
    }

  for (volid = LOG_DBFIRST_VOLID; volid != NULL_VOLID; volid = fileio_find_next_perm_volume (thread_p, volid))
    {
      error_code =
	logpb_next_where_path (to_db_fullname, toext_path, ext_name, ext_path, fileof_vols_and_copypaths,
			       fromfile_paths_fp, num_perm_vols, volid, from_volname, to_volname);
      if (error_code != NO_ERROR)
	{
	  goto error;
	}
      error_code = logpb_copy_volume (thread_p, volid, to_volname, &to_hdr->db_creation, &to_hdr->chkpt_lsa);
      if (error_code != NO_ERROR)
	{
	  goto error;
	}

      /* Write information about this volume in the volume information file */
      if (logpb_add_volume (to_db_fullname, volid, to_volname, DB_PERMANENT_DATA_PURPOSE) != volid)
	{
	  error_code = ER_FAILED;
	  goto error;
	}
    }

  /*
   * We need to change the name of the volumes in our internal tables.
   * That is, first volume points to second volume
   *          second volume points to third volume
   *          and so on..
   *          last volume points to nobody
   */

  fileio_make_volume_info_name (to_volname, to_db_fullname);
  sprintf (format_string, "%%d %%%ds", PATH_MAX - 1);

  to_volinfo_fp = fopen (to_volname, "r");
  if (to_volinfo_fp != NULL)
    {
      volid = NULL_VOLID;
      while (true)
	{
	  if (fscanf (to_volinfo_fp, format_string, &fromfile_volid, to_volname) != 2)
	    {
	      stop_eof = true;
	      fromfile_volid = NULL_VOLID;
	      to_volname[0] = '\0';
	    }
	  else
	    {
	      if ((VOLID) fromfile_volid < LOG_DBFIRST_VOLID)
		{
		  continue;
		}
	    }

	  /*
	   * The previous volume must point to new volume
	   */

	  if (volid != NULL_VOLID)
	    {
	      error_code = disk_set_link (thread_p, LOG_DBCOPY_VOLID, fromfile_volid, to_volname, false, DISK_FLUSH);
	      if (error_code != NO_ERROR)
		{
		  fileio_dismount (thread_p, to_vdes);
		  goto error;
		}
	      logpb_flush_pages_direct (thread_p);
	      error_code = pgbuf_flush_all_unfixed_and_set_lsa_as_null (thread_p, LOG_DBCOPY_VOLID);
	      if (error_code != NO_ERROR)
		{
		  fileio_dismount (thread_p, to_vdes);
		  goto error;
		}
	      if (fileio_synchronize (thread_p, to_vdes, to_volname, FILEIO_SYNC_ALSO_FLUSH_DWB) != to_vdes)
		{
		  fileio_dismount (thread_p, to_vdes);
		  error_code = ER_FAILED;
		  goto error;
		}
	      (void) pgbuf_invalidate_all (thread_p, LOG_DBCOPY_VOLID);
	      fileio_dismount (thread_p, to_vdes);
	    }

	  if (stop_eof == true)
	    {
	      break;
	    }

	  /*
	   * Now, mount the current volume
	   */
	  volid = (VOLID) fromfile_volid;

	  to_vdes = fileio_mount (thread_p, log_Db_fullname, to_volname, LOG_DBCOPY_VOLID, false, false);
	  if (to_vdes == NULL_VOLDES)
	    {
	      error_code = ER_FAILED;
	      goto error;
	    }
	}
      fclose (to_volinfo_fp);
    }

  if (fromfile_paths_fp != NULL)
    {
      fclose (fromfile_paths_fp);
    }

  if (alloc_extpath != NULL)
    {
      free_and_init (alloc_extpath);
    }

  free_and_init (to_malloc_log_pgptr);

  return NO_ERROR;

  /* ******** */
error:

  if (to_malloc_log_pgptr)
    {
      free_and_init (to_malloc_log_pgptr);
    }

  if (fromfile_paths_fp != NULL)
    {
      fclose (fromfile_paths_fp);
    }

  if (alloc_extpath != NULL)
    {
      free_and_init (alloc_extpath);
    }

  /* Destroy the log */

  fileio_make_log_active_name (to_volname, to_logpath, to_prefix_logname);
  fileio_unformat (thread_p, to_volname);
  fileio_make_log_info_name (to_volname, to_logpath, to_prefix_logname);
  fileio_unformat (thread_p, to_volname);

  /*
   * Rewind the volume information to destroy any created volumes if any
   */

  sprintf (format_string, "%%*d %%%ds", PATH_MAX - 1);
  if (to_volinfo_fp != NULL)
    {
      fclose (to_volinfo_fp);
      fileio_make_volume_info_name (to_volname, to_db_fullname);
      if ((to_volinfo_fp = fopen (to_volname, "r")) != NULL)
	{
	  while (true)
	    {
	      if (fscanf (to_volinfo_fp, format_string, to_volname) != 1)
		{
		  break;
		}
	      fileio_unformat (thread_p, to_volname);
	    }
	  fclose (to_volinfo_fp);
	  /* Destroy the volinfo file */
	  fileio_make_volume_info_name (to_volname, to_db_fullname);
	  fileio_unformat (thread_p, to_volname);
	}
    }

  return error_code;
}

/*
 * logpb_rename_all_volumes_files - Rename all volumes/files of the database
 *
 * return: NO_ERROR if all OK, ER status otherwise
 *
 *   num_perm_vols(in):
 *   to_db_fullname(in): New full name of the database
 *   to_logpath(in): Directory where the log volumes reside
 *   to_prefix_logname(in): New prefix name for log volumes. It is usually set
 *                      as database name. For example, if the value is equal to
 *                      "db", the names of the log volumes created are as
 *                      follow:
 *                      Active_log      = db_logactive
 *                      Archive_logs    = db_logarchive.0
 *                                        db_logarchive.1
 *                                             .
 *                                             .
 *                                             .
 *                                        db_logarchive.n
 *                      Log_information = db_loginfo
 *                      Database Backup = db_backup
 *   toext_path(in):
 *   fileof_vols_and_renamepaths(in):
 *   extern_rename(in): Rename the volumes/files at OS too.
 *   force_delete(in): Force delete backup volumes and information file
 *
 * NOTE:All volumes/files of the database are renamed according to the
 *              new specifications. This function performs a soft rename, it
 *              will no copy files.
 *
 *              This function must be run offline. That is, it should not be
 *              run when there are multiusers in the system.
 */
int
logpb_rename_all_volumes_files (THREAD_ENTRY * thread_p, VOLID num_perm_vols, const char *to_db_fullname,
				const char *to_logpath, const char *to_prefix_logname, const char *toext_path,
				const char *fileof_vols_and_renamepaths, bool extern_rename, bool force_delete)
{
  char from_volname[PATH_MAX];	/* Name of new volume */
  char to_volname[PATH_MAX];	/* Name of "to" volume */
  char from_mk_path[PATH_MAX];
  char to_mk_path[PATH_MAX];
  char *alloc_extpath = NULL;	/* Copy path for specific volume */
  FILE *to_volinfo_fp = NULL;	/* Pointer to new volinfo file */
  const char *ext_name;
  char *ext_path;
  VOLID volid, prev_volid;
  FILE *fromfile_paths_fp = NULL;	/* Pointer to open file for location of rename files */
  int i;
  const char *catmsg;

  struct stat ext_path_stat;
  struct stat vol_stat;
  char real_pathbuf[PATH_MAX];
  int error_code = NO_ERROR;

  if (toext_path != NULL && realpath ((char *) toext_path, real_pathbuf) != NULL)
    {
      toext_path = real_pathbuf;
    }

  /*
   * Make sure that the length name of the volumes are OK
   */

  error_code = logpb_verify_length (to_db_fullname, to_logpath, to_prefix_logname);
  if (error_code != NO_ERROR)
    {
      /* Names are too long */
      return error_code;
    }

  /* toext_path validation check. */
  if (toext_path != NULL)
    {
      if (stat (toext_path, &ext_path_stat))
	{
	  er_set_with_oserror (ER_ERROR_SEVERITY, ARG_FILE_LINE, ER_TM_GET_STAT_FAIL, 1, toext_path);
	  error_code = ER_TM_GET_STAT_FAIL;
	  goto error;
	}
      if ((access (toext_path, W_OK) < 0) || !(S_ISDIR (ext_path_stat.st_mode)))
	{
	  er_set_with_oserror (ER_ERROR_SEVERITY, ARG_FILE_LINE, ER_TM_IS_NOT_WRITEABLE, 1, toext_path);
	  error_code = ER_TM_IS_NOT_WRITEABLE;
	  goto error;
	}

      error_code =
	logpb_start_where_path (to_db_fullname, toext_path, &ext_name, &ext_path, &alloc_extpath,
				fileof_vols_and_renamepaths, &fromfile_paths_fp);
      if (error_code != NO_ERROR)
	{
	  goto error;
	}

      for (volid = LOG_DBFIRST_VOLID; volid != NULL_VOLID; volid = fileio_find_next_perm_volume (thread_p, volid))
	{
	  error_code =
	    logpb_next_where_path (to_db_fullname, toext_path, ext_name, ext_path, fileof_vols_and_renamepaths,
				   fromfile_paths_fp, num_perm_vols, volid, from_volname, to_volname);
	  if (error_code != NO_ERROR)
	    {
	      goto error;
	    }
	  if (stat (from_volname, &vol_stat))
	    {
	      er_set_with_oserror (ER_ERROR_SEVERITY, ARG_FILE_LINE, ER_TM_GET_STAT_FAIL, 1, from_volname);
	      error_code = ER_TM_GET_STAT_FAIL;
	      goto error;
	    }
	  if ((volid > 0) && (ext_path_stat.st_dev != vol_stat.st_dev))
	    {
	      er_set (ER_ERROR_SEVERITY, ARG_FILE_LINE, ER_TM_CROSS_DEVICE_LINK, 2, from_volname, toext_path);
	      error_code = ER_TM_CROSS_DEVICE_LINK;
	      goto error;
	    }
	}
    }

  if (log_Gl.archive.vdes != NULL_VOLDES)
    {
      logpb_dismount_log_archive (thread_p);
    }

  if (prm_get_bool_value (PRM_ID_LOG_BACKGROUND_ARCHIVING))
    {
      /* Destroy temporary log archive */
      fileio_unformat (thread_p, log_Name_bg_archive);
      log_Gl.bg_archive_info.vdes = NULL_VOLDES;
      /* Destroy temporary removed log archived */
      fileio_unformat (thread_p, log_Name_removed_archive);
    }

  if (force_delete)
    {
      /*
       * REMOVE ONLINE BACKUPS OF PRESENT DATABASE
       * Obtain the name of the backups from the backup volume information file.
       */

      to_volinfo_fp = fopen (log_Name_bkupinfo, "r");
      if (to_volinfo_fp != NULL)
	{

	  if (fileio_read_backup_info_entries (to_volinfo_fp, FILEIO_FIRST_BACKUP_VOL_INFO) == NO_ERROR)
	    {
	      /* Remove any backups that have been created up to now */
	      fileio_remove_all_backup (thread_p, -1);
	      fileio_finalize_backup_info (FILEIO_FIRST_BACKUP_VOL_INFO);
	    }

	  fclose (to_volinfo_fp);

	  /* Destroy the backup volume information */
	  fileio_unformat (thread_p, log_Name_bkupinfo);
	}
    }

  /*
   * REMOVE ANY LOG ARCHIVES from present database
   */

  for (i = log_Gl.hdr.last_deleted_arv_num + 1; i < log_Gl.hdr.nxarv_num; i++)
    {
      fileio_make_log_archive_name (from_volname, log_Archive_path, log_Prefix, i);
      /*
       * Just to avoid the warning, the volume is check first
       */
      if (fileio_is_volume_exist (from_volname) == true)
	{
	  fileio_unformat (thread_p, from_volname);
	}
    }

  /*
   * RENAME LOG ACTIVE
   */

  /*
   * Modify the name in the log header. Similar from log_create
   */

  log_Gl.hdr.nxarv_num = 0;
  log_Gl.hdr.last_arv_num_for_syscrashes = -1;
  log_Gl.hdr.last_deleted_arv_num = -1;
  LSA_SET_NULL (&log_Gl.hdr.bkup_level0_lsa);
  LSA_SET_NULL (&log_Gl.hdr.bkup_level1_lsa);
  LSA_SET_NULL (&log_Gl.hdr.bkup_level2_lsa);
  strcpy (log_Gl.hdr.prefix_name, to_prefix_logname);

  logpb_flush_pages_direct (thread_p);
  logpb_flush_header (thread_p);

  if (extern_rename == true)
    {
      logpb_finalize_pool (thread_p);
      fileio_dismount (thread_p, log_Gl.append.vdes);

      fileio_make_log_active_name (to_volname, to_logpath, to_prefix_logname);
      if (fileio_rename (LOG_DBLOG_ACTIVE_VOLID, log_Name_active, to_volname) != NULL)
	{
	  log_Gl.append.vdes = fileio_mount (thread_p, to_db_fullname, to_volname, LOG_DBLOG_ACTIVE_VOLID, true, false);
	}
      else
	{
	  log_Gl.append.vdes =
	    fileio_mount (thread_p, log_Db_fullname, log_Name_active, LOG_DBLOG_ACTIVE_VOLID, true, false);
	  error_code = ER_FAILED;
	  goto error;
	}

      /* Get the append page */
      error_code = logpb_initialize_pool (thread_p);
      if (error_code != NO_ERROR)
	{
	  goto error;
	}
      if (logpb_fetch_start_append_page (thread_p) != NO_ERROR)
	{
	  error_code = ER_FAILED;
	  goto error;
	}
    }

  /*
   * Create the DATABASE VOLUME INFORMATION file
   */

  /*
   * Destroy the old VOLUME INFORMATION AND LOG INFORMATION. Then, create
   * them back.
   */
  fileio_unformat (thread_p, log_Name_volinfo);
  fileio_unformat (thread_p, log_Name_info);

  error_code = logpb_create_volume_info (to_db_fullname);
  if (error_code != NO_ERROR)
    {
      goto error;
    }

  tde_make_keys_file_fullname (from_mk_path, boot_db_full_name (), false);
  tde_make_keys_file_fullname (to_mk_path, to_db_fullname, false);

  if (fileio_rename (LOG_DBTDE_KEYS_VOLID, from_mk_path, to_mk_path) != NULL)
    {
      /* Nothing, tde keys file can be unavailable */
    }

  fileio_make_log_info_name (to_volname, to_logpath, to_prefix_logname);
  logpb_create_log_info (to_volname, to_db_fullname);

  catmsg = msgcat_message (MSGCAT_CATALOG_CUBRID, MSGCAT_SET_LOG, MSGCAT_LOG_LOGINFO_COMMENT_FROM_RENAMED);
  if (catmsg == NULL)
    {
      catmsg = "COMMENT: from renamed database = %s\n";
    }
  error_code = log_dump_log_info (to_volname, false, catmsg, log_Db_fullname);
  if (error_code != NO_ERROR && error_code != ER_LOG_MOUNT_FAIL)
    {
      goto error;
    }

  catmsg = msgcat_message (MSGCAT_CATALOG_CUBRID, MSGCAT_SET_LOG, MSGCAT_LOG_LOGINFO_ACTIVE);
  if (catmsg == NULL)
    {
      catmsg = "ACTIVE: %s %d pages\n";
    }
  error_code = log_dump_log_info (to_volname, false, catmsg, to_volname, log_Gl.hdr.npages + 1);
  if (error_code != NO_ERROR && error_code != ER_LOG_MOUNT_FAIL)
    {
      goto error;
    }

  /*
   * Rename the log meta file
   */
  fileio_make_log_metainfo_name (to_volname, to_logpath, to_prefix_logname, false);
  if (fileio_rename (LOG_DBLOG_METAINFO_VOLID, log_Name_metainfo, to_volname) == NULL)
    {
      error_code = ER_FAILED;
      goto error;
    }

  /*
   * Add the backup information and the log active to the volume
   * information
   */
  fileio_make_backup_volume_info_name (to_volname, to_logpath, to_prefix_logname);
  if (logpb_add_volume (to_db_fullname, LOG_DBLOG_BKUPINFO_VOLID, to_volname, DISK_UNKNOWN_PURPOSE) !=
      LOG_DBLOG_BKUPINFO_VOLID)
    {
      error_code = ER_FAILED;
      goto error;
    }

  fileio_make_log_active_name (to_volname, to_logpath, to_prefix_logname);
  if (logpb_add_volume (to_db_fullname, LOG_DBLOG_ACTIVE_VOLID, to_volname, DISK_UNKNOWN_PURPOSE) !=
      LOG_DBLOG_ACTIVE_VOLID)
    {
      error_code = ER_FAILED;
      goto error;
    }

  /*
   * Start the RENAMING all DATA VOLUMES
   */

  /*
   * Prepare the where path for the volumes according to the input
   */

  error_code =
    logpb_start_where_path (to_db_fullname, toext_path, &ext_name, &ext_path, &alloc_extpath,
			    fileof_vols_and_renamepaths, &fromfile_paths_fp);
  if (error_code != NO_ERROR)
    {
      goto error;
    }

  for (volid = LOG_DBFIRST_VOLID; volid != NULL_VOLID; volid = fileio_find_next_perm_volume (thread_p, volid))
    {
      /* Change the name of the volume */
      error_code =
	logpb_next_where_path (to_db_fullname, toext_path, ext_name, ext_path, fileof_vols_and_renamepaths,
			       fromfile_paths_fp, num_perm_vols, volid, from_volname, to_volname);
      if (error_code != NO_ERROR)
	{
	  goto error;
	}

      error_code =
	disk_set_creation (thread_p, volid, to_volname, &log_Gl.hdr.db_creation, &log_Gl.hdr.chkpt_lsa, true,
			   DISK_DONT_FLUSH);
      if (error_code != NO_ERROR)
	{
	  goto error;
	}

      /*
       * We need to change the name of the volumes in our internal tables.
       * That is, first volume points to second volume
       *          second volume points to third volume
       *          and so on..
       *          last volume points to nobody
       */

      if (volid != LOG_DBFIRST_VOLID)
	{
	  prev_volid = fileio_find_previous_perm_volume (thread_p, volid);
	  error_code = disk_set_link (thread_p, prev_volid, volid, to_volname, false, DISK_FLUSH);
	  if (error_code != NO_ERROR)
	    {
	      goto error;
	    }
	}

      /*
       * Now flush every single page of this volume, dismount the volume, rename
       * the volume, and mount the volume
       */
      logpb_flush_pages_direct (thread_p);
      error_code = pgbuf_flush_all (thread_p, volid);
      if (error_code != NO_ERROR)
	{
	  goto error;
	}
      if (fileio_synchronize (thread_p, fileio_get_volume_descriptor (volid), fileio_get_volume_label (volid, PEEK),
			      FILEIO_SYNC_ALSO_FLUSH_DWB) == NULL_VOLDES)
	{
	  error_code = ER_FAILED;
	  goto error;
	}

      (void) pgbuf_invalidate_all (thread_p, volid);

      if (extern_rename == true)
	{
	  fileio_dismount (thread_p, fileio_get_volume_descriptor (volid));
	  if (fileio_rename (volid, from_volname, to_volname) != NULL)
	    {
	      (void) fileio_mount (thread_p, to_db_fullname, to_volname, volid, false, false);
	    }
	  else
	    {
	      (void) fileio_mount (thread_p, log_Db_fullname, from_volname, volid, false, false);
	      error_code = ER_FAILED;
	      goto error;
	    }
	}

      /* Write information about this volume in the volume information file */
      if (logpb_add_volume (to_db_fullname, volid, to_volname, DB_PERMANENT_DATA_PURPOSE) != volid)
	{
	  error_code = ER_FAILED;
	  goto error;
	}
    }

  if (fromfile_paths_fp != NULL)
    {
      fclose (fromfile_paths_fp);
    }

  if (alloc_extpath != NULL)
    {
      free_and_init (alloc_extpath);
    }

  /* Indicate the new names */
  error_code = logpb_initialize_log_names (thread_p, to_db_fullname, to_logpath, to_prefix_logname);
  return error_code;

  /* ******* */
error:
  /* May need to rename some volumes back */

  if (to_volinfo_fp != NULL)
    {
      fclose (to_volinfo_fp);
    }

  if (fromfile_paths_fp != NULL)
    {
      fclose (fromfile_paths_fp);
    }

  if (alloc_extpath != NULL)
    {
      free_and_init (alloc_extpath);
    }

  /* May need to rename back whatever was renamed */

  return error_code;
}

/*
 * logpb_delete - Delete all log files and database backups
 *
 * return: NO_ERROR if all OK, ER status otherwise
 *
 *   num_perm_vols(in):
 *   db_fullname(in): Full name of the database
 *   logpath(in): Directory where the log volumes reside
 *   prefix_logname(in): Name of the log volumes. It is usually set as database
 *                      name. For example, if the value is equal to "db", the
 *                      names of the log volumes created are as follow:
 *                      Active_log      = db_logactive
 *                      Archive_logs    = db_logarchive.0
 *                                        db_logarchive.1
 *                                             .
 *                                             .
 *                                             .
 *                                        db_logarchive.n
 *                      Log_information = db_loginfo
 *                      Database Backup = db_backup
 *   force_delete(in):
 *
 * NOTE:All log volumes (active, archives) and database backups that
 *              are accessible (i.e., located on disk) are removed from the
 *              system. This is a very dangerous operation since the database
 *              cannot be recovered after this operation is done. It is
 *              recommended to backup the database and put the backup on tape
 *              or outside the log and backup directories before this
 *              operation is done.
 *
 *              This function must be run offline. That is, it should not be
 *              run when there are multiusers in the system.
 */
int
logpb_delete (THREAD_ENTRY * thread_p, VOLID num_perm_vols, const char *db_fullname, const char *logpath,
	      const char *prefix_logname, bool force_delete)
{
  char *vlabel;			/* Name of volume */
  char vol_fullname[PATH_MAX];	/* Name of volume */
  LOG_HEADER disk_hdr;		/* Log header area */
  LOG_HEADER *loghdr;		/* Log header pointer */
  VOLID volid;
  FILE *db_volinfo_fp = NULL;
  int read_int_volid;
  int i;
  int error_code = NO_ERROR;
  char format_string[64];

  /*
   * FIRST: Destroy data volumes of the database.
   * That is, the log, and information files are not removed at this point.
   */

  /* If the system is not restarted, read the header directly from disk */
  if (num_perm_vols < 0 || log_Gl.trantable.area == NULL || log_Pb.buffers == NULL)
    {
      /*
       * The system is not restarted. Read the log header from disk and remove
       * the data volumes by reading the database volume information
       */

      er_clear ();
      error_code = logpb_initialize_log_names (thread_p, db_fullname, logpath, prefix_logname);
      if (error_code != NO_ERROR)
	{
	  return error_code;
	}

      if (fileio_is_volume_exist (log_Name_active) == false
	  || (log_Gl.append.vdes =
	      fileio_mount (thread_p, db_fullname, log_Name_active, LOG_DBLOG_ACTIVE_VOLID, true,
			    false)) == NULL_VOLDES)
	{
	  /* Unable to mount the active log */
	  if (er_errid () == ER_IO_MOUNT_LOCKED)
	    {
	      return ER_IO_MOUNT_LOCKED;
	    }
	  else
	    {
	      loghdr = NULL;
	    }
	}
      else
	{
	  char log_pgbuf[IO_MAX_PAGE_SIZE + MAX_ALIGNMENT], *aligned_log_pgbuf;
	  LOG_PAGE *log_pgptr;

	  aligned_log_pgbuf = PTR_ALIGN (log_pgbuf, MAX_ALIGNMENT);
	  log_pgptr = (LOG_PAGE *) aligned_log_pgbuf;

	  /* Initialize the buffer pool, so we can read the header */
	  if (logpb_Initialized == false)
	    {
	      error_code = logpb_initialize_pool (thread_p);
	      if (error_code != NO_ERROR)
		{
		  return error_code;
		}
	    }
	  logpb_fetch_header_with_buffer (thread_p, &disk_hdr, log_pgptr);
	  logpb_finalize_pool (thread_p);
	  fileio_dismount (thread_p, log_Gl.append.vdes);
	  log_Gl.append.vdes = NULL_VOLDES;
	  loghdr = &disk_hdr;
	  /*
	   * Make sure that the log is a log file and that it is compatible
	   * with the running database and system
	   */
	  if (loghdr->db_compatibility != rel_disk_compatible ())
	    {
	      loghdr = NULL;
	    }
	  else if (loghdr->db_iopagesize != IO_PAGESIZE || loghdr->db_logpagesize != LOG_PAGESIZE)
	    {
	      /* Pagesize is incorrect,...reset it and call again... */
	      if (db_set_page_size (loghdr->db_iopagesize, loghdr->db_logpagesize) != NO_ERROR)
		{
		  loghdr = NULL;
		}
	      else
		{
		  error_code = logtb_define_trantable_log_latch (thread_p, -1);
		  if (error_code != NO_ERROR)
		    {
		      return error_code;
		    }
		  error_code =
		    logpb_delete (thread_p, num_perm_vols, db_fullname, logpath, prefix_logname, force_delete);
		  return error_code;
		}
	    }
	}

      /*
       * DESTROY DATA VOLUMES using the database volume information since
       * the database system is not restarted.
       *
       * NOTE: only data volumes are removed, logs, and information files
       *       are not removed at this point.
       */

      fileio_make_volume_info_name (vol_fullname, db_fullname);
      sprintf (format_string, "%%d %%%ds", PATH_MAX - 1);

      db_volinfo_fp = fopen (vol_fullname, "r");
      if (db_volinfo_fp != NULL)
	{
	  while (true)
	    {
	      if (fscanf (db_volinfo_fp, format_string, &read_int_volid, vol_fullname) != 2)
		{
		  break;
		}

	      volid = (VOLID) read_int_volid;
	      /*
	       * Remove data volumes at this point
	       */
	      switch (volid)
		{
		case LOG_DBVOLINFO_VOLID:
		case LOG_DBLOG_INFO_VOLID:
		case LOG_DBLOG_BKUPINFO_VOLID:
		case LOG_DBLOG_ACTIVE_VOLID:
		case LOG_DBTDE_KEYS_VOLID:
		  continue;
		default:
		  fileio_unformat (thread_p, vol_fullname);
		}
	    }

	  fclose (db_volinfo_fp);
	}
      else
	{
	  /* Destory at least the database main volume */
	  fileio_unformat (thread_p, db_fullname);
	}
    }
  else
    {
      loghdr = &log_Gl.hdr;
      /*
       * DESTROY DATA VOLUMES
       */
      for (volid = LOG_DBFIRST_VOLID; volid != NULL_VOLID; volid = fileio_find_next_perm_volume (thread_p, volid))
	{
	  vlabel = fileio_get_volume_label (volid, ALLOC_COPY);
	  if (vlabel != NULL)
	    {
	      (void) pgbuf_invalidate_all (thread_p, volid);
	      fileio_dismount (thread_p, fileio_get_volume_descriptor (volid));
	      fileio_unformat (thread_p, vlabel);
	      free (vlabel);
	    }
	}
    }

  /* destroy the database volume information */
  fileio_make_volume_info_name (vol_fullname, db_fullname);
  fileio_unformat (thread_p, vol_fullname);

  /* destroy the TDE keys volume information */
  tde_make_keys_file_fullname (vol_fullname, db_fullname, true);
  fileio_unformat (thread_p, vol_fullname);

  /* Destroy DWB, if still exists. */
  fileio_make_dwb_name (vol_fullname, log_Path, log_Prefix);
  if (fileio_is_volume_exist (vol_fullname))
    {
      fileio_unformat (thread_p, vol_fullname);
    }

  if (force_delete)
    {
      /*
       * SECOND: Destroy backups of data volumes, and the backup log information
       *         The backups are located by reading the backup info log.
       */

      db_volinfo_fp = fopen (log_Name_bkupinfo, "r");
      if (db_volinfo_fp != NULL)
	{

	  if (fileio_read_backup_info_entries (db_volinfo_fp, FILEIO_FIRST_BACKUP_VOL_INFO) == NO_ERROR)
	    {
	      /* Remove any backups that have been created up to now */
	      fileio_remove_all_backup (thread_p, -1);
	      fileio_finalize_backup_info (FILEIO_FIRST_BACKUP_VOL_INFO);
	    }

	  fclose (db_volinfo_fp);

	  /* Now, destroy the backup volume information */
	  fileio_unformat (thread_p, log_Name_bkupinfo);
	}
    }

  /*
   * THIRD: Destroy log active, online log archives, and log information
   */

  /* If there is any archive current mounted, dismount the archive */
  if (log_Gl.trantable.area != NULL && log_Gl.append.log_pgptr != NULL && log_Gl.archive.vdes != NULL_VOLDES)
    {
      logpb_dismount_log_archive (thread_p);
    }

  /* Destroy online log archives */
  if (loghdr != NULL)
    {
      for (i = loghdr->last_deleted_arv_num + 1; i < loghdr->nxarv_num; i++)
	{
	  fileio_make_log_archive_name (vol_fullname, log_Archive_path, log_Prefix, i);
	  fileio_unformat (thread_p, vol_fullname);
	}
    }

  if (prm_get_bool_value (PRM_ID_LOG_BACKGROUND_ARCHIVING))
    {
      /* Destroy temporary log archive */
      fileio_unformat (thread_p, log_Name_bg_archive);
      log_Gl.bg_archive_info.vdes = NULL_VOLDES;
      /* Destroy temporary removed log archived */
      fileio_unformat (thread_p, log_Name_removed_archive);
    }

  /* Now undefine all pages */
  if (log_Gl.trantable.area != NULL && log_Gl.append.log_pgptr != NULL)
    {
      logpb_finalize_pool (thread_p);
      (void) pgbuf_invalidate_all (thread_p, NULL_VOLID);
      logtb_undefine_trantable (thread_p);
      if (log_Gl.append.vdes != NULL_VOLDES)
	{
	  fileio_dismount (thread_p, log_Gl.append.vdes);
	  log_Gl.append.vdes = NULL_VOLDES;
	}
      log_Gl.archive.vdes = NULL_VOLDES;
    }

  fileio_unformat (thread_p, log_Name_active);
  fileio_unformat (thread_p, log_Name_info);
  logpb_delete_metainfo_files_internal (thread_p, log_Path, log_Prefix);

  return NO_ERROR;
}

/*
 * logpb_check_if_exists -
 *
 * return:
 *
 *   fname(in):
 *   first_vol(in):
 *
 * NOTE:
 */
static bool
logpb_check_if_exists (const char *fname, char *first_vol)
{
  struct stat stat_buf;

  if (stat (fname, &stat_buf) != 0)
    {
      return false;		/* not exist */
    }
  er_set (ER_ERROR_SEVERITY, ARG_FILE_LINE, ER_BO_VOLUME_EXISTS, 1, fname);
  if (first_vol[0] == 0)
    {
      strcpy (first_vol, fname);
    }
  return true;
}

/*
 * logpb_check_exist_any_volumes - check existence of DB files
 *
 * return: NO_ERROR or error code
 *
 *   db_fullname(in): Full name of the database
 *   logpath(in): Directory where the log volumes reside
 *   prefix_logname(in): Name of the log volumes.
 *   first_vol(in):
 *
 * NOTE: All log volumes (active, archives) and database backups that
 *              are accessible (i.e., located on disk) are checked
 */
int
logpb_check_exist_any_volumes (THREAD_ENTRY * thread_p, const char *db_fullname, const char *logpath,
			       const char *prefix_logname, char *first_vol, bool * is_exist)
{
  int exist_cnt;
  int error_code = NO_ERROR;

  exist_cnt = 0;
  first_vol[0] = 0;

  *is_exist = false;

  error_code = logpb_initialize_log_names (thread_p, db_fullname, logpath, prefix_logname);
  if (error_code != NO_ERROR)
    {
      return error_code;
    }
  exist_cnt += logpb_check_if_exists (db_fullname, first_vol) ? 1 : 0;
  exist_cnt += logpb_check_if_exists (log_Name_active, first_vol) ? 1 : 0;
  exist_cnt += logpb_check_if_exists (log_Name_info, first_vol) ? 1 : 0;
  exist_cnt += logpb_check_if_exists (log_Name_volinfo, first_vol) ? 1 : 0;
  exist_cnt += logpb_check_if_exists (log_Name_metainfo, first_vol) ? 1 : 0;

  if (exist_cnt > 0)
    {
      *is_exist = true;
    }
  else
    {
      *is_exist = false;
    }

  return error_code;
}

/*
 *
 *       		       LOG FATAL ERRORS
 *
 */

/*
 * logpb_fatal_error - Log error
 *
 * return: nothing
 *
 *   log_exit(in):
 *   file_name(in):
 *   lineno(in):
 *   fmt(in):
 *   va_alist(in): Variable number of arguments (just like fprintf)
 *
 * NOTE: An error was found during logging. A short error message is
 *              produced on the stderr describing the error. Currently, the
 *              database is exited.
 */
void
logpb_fatal_error (THREAD_ENTRY * thread_p, bool log_exit, const char *file_name, const int lineno, const char *fmt,
		   ...)
{
  va_list ap;

  va_start (ap, fmt);
  logpb_fatal_error_internal (thread_p, log_exit, true, file_name, lineno, fmt, ap);
  va_end (ap);
}

void
logpb_fatal_error_exit_immediately_wo_flush (THREAD_ENTRY * thread_p, const char *file_name, const int lineno,
					     const char *fmt, ...)
{
  va_list ap;

  va_start (ap, fmt);
  logpb_fatal_error_internal (thread_p, true, false, file_name, lineno, fmt, ap);
  va_end (ap);
}

static void
logpb_fatal_error_internal (THREAD_ENTRY * thread_p, bool log_exit, bool need_flush, const char *file_name,
			    const int lineno, const char *fmt, va_list ap)
{
  const char *msglog;
  char msg[LINE_MAX];

  /* call er_set() to print call stack to the log */
  vsnprintf (msg, LINE_MAX, fmt, ap);
  er_set (ER_FATAL_ERROR_SEVERITY, file_name, lineno, ER_LOG_FATAL_ERROR, 1, msg);

  /*
   * Flush any unfixed, dirty pages before the system exits. This is done
   * to make sure that all committed actions are reflected on disk.
   * Unfortunately, we may be placing some uncommitted action od disk. This
   * will be fixed by our recovery process. Note if the user runs the pathdb,
   * utility after this, the uncommitted actions will be considered as
   * committed.
   */

  if (log_exit == true && need_flush == true && log_Gl.append.log_pgptr != NULL)
    {
      /* Flush up to the smaller of the previous LSA record or the previous flushed append page. */
      LOG_LSA tmp_lsa1, tmp_lsa2;
      static int in_fatal = false;

      if (in_fatal == false)
	{
	  in_fatal = true;

	  if (log_Gl.append.prev_lsa.pageid < log_Gl.append.get_nxio_lsa ().pageid)
	    {
	      LSA_COPY (&tmp_lsa1, &log_Gl.append.prev_lsa);
	    }
	  else
	    {
	      /* TODO : valid code ?? */
	      /*
	       * if ((tmp_lsa1.pageid = log_Gl.append.nxio_lsa.pageid - 1) < 0) tmp_lsa1.pageid = 0; */
	      tmp_lsa1.pageid = 0;
	    }

	  /*
	   * Flush as much as you can without forcing the current unfinish log
	   * record.
	   */
	  (void) pgbuf_flush_checkpoint (thread_p, &tmp_lsa1, NULL, &tmp_lsa2, NULL);
	  in_fatal = false;
	}
    }

  fileio_synchronize_all (thread_p, false);

  fflush (stderr);
  fflush (stdout);

#if defined(CUBRID_DEBUG)
  fprintf (stderr, "\n--->>>\n*** LOG FATAL ERROR *** file %s - line %d\n", file_name, lineno);
  /* Print out remainder of message */
  vfprintf (stderr, fmt, ap);
  fprintf (stderr, "\n");
#else /* CUBRID_DEBUG */
  fprintf (stderr, "\n--->>>\n*** FATAL ERROR *** \n");
#endif /* CUBRID_DEBUG */

  fprintf (stderr, "%s\n", er_msg ());

  /*
   * If error message log is different from terminal or /dev/null..indicate
   * that additional information can be found in the error log file
   */
  msglog = er_get_msglog_filename ();
  if (msglog != NULL && strcmp (msglog, "/dev/null") != 0)
    {
      fprintf (stderr, "Please consult error_log file = %s for additional information\n", msglog);
    }

  fflush (stderr);
  fflush (stdout);

  if (log_exit == true)
    {
      fprintf (stderr, "... ABORT/EXIT IMMEDIATELY ...<<<---\n");

#if defined(SERVER_MODE)
      boot_donot_shutdown_server_at_exit ();
      boot_server_status (BOOT_SERVER_DOWN);
#else /* SERVER_MODE */
      /*
       * The following crap is added to the standalone version to avoid the
       * client to continue accessing the database system in presence of
       * call on exit functions of the applications.
       */
      boot_donot_shutdown_client_at_exit ();
      tran_cache_tran_settings (NULL_TRAN_INDEX, -1, TRAN_DEFAULT_ISOLATION_LEVEL ());
      db_Connect_status = DB_CONNECTION_STATUS_NOT_CONNECTED;
#endif /* SERVER_MODE */

#if defined(NDEBUG)
      exit (EXIT_FAILURE);
#else /* NDEBUG */
      /* debugging purpose */
      abort ();
#endif /* NDEBUG */
    }
}

#if defined(SERVER_MODE)
/*
 * logpb_backup_needed_archive_logs - Backup active log archives
 *
 * return: NO_ERROR if all OK, ER status otherwise
 *
 *   session(in): The session array which is set as a side effect.
 *   first_arv_num(in): last arv num to archive (inclusive)
 *   last_arv_num(in): last arv num to archive (inclusive)
 *
 * NOTE: Determine which active log records will be required to fully restore
 *   this backup in the event recovery is needed.  This probably includes
 *   the active log archives as well as at least some portion of the
 *   log active.  Force a log archive of the active log, to insure that we
 *   have the necessary log records to restore if this backup is "fuzzy".
 */
static int
logpb_backup_needed_archive_logs (THREAD_ENTRY * thread_p, FILEIO_BACKUP_SESSION * session, int first_arv_num,
				  int last_arv_num)
{
  int i;
  char logarv_name[PATH_MAX];	/* Archive name */
  int error_code = NO_ERROR;

  for (i = first_arv_num; i >= 0 && i <= last_arv_num; i++)
    {
      /* Backup this archive volume */
      fileio_make_log_archive_name (logarv_name, log_Archive_path, log_Prefix, i);

      error_code = fileio_backup_volume (thread_p, session, logarv_name, LOG_DBLOG_ARCHIVE_VOLID, -1, false);
      if (error_code != NO_ERROR)
	{
	  break;
	}
    }

  return error_code;
}
#endif /* SERVER_MODE */

/*
 * logpb_remote_ask_user_before_delete_volumes - Remote prompt before arv deletion
 *
 * return: true if ok to proceed, false if user declines
 *
 *   volpath(in): the pathname to location where deletion will occur
 *
 * NOTE:Ask the user if it is ok to proceed with a destructive operation, namely
 *   deleting one or more prior backups.
 */
static bool
logpb_remote_ask_user_before_delete_volumes (THREAD_ENTRY * thread_p, const char *volpath)
{
  char *ptr1 = NULL, *ptr2 = NULL, *ptr3 = NULL;
  char *fullmsg = NULL;
  char user_response[FILEIO_MAX_USER_RESPONSE_SIZE];
  bool r;

  if (asprintf (&ptr1, msgcat_message (MSGCAT_CATALOG_CUBRID, MSGCAT_SET_LOG, MSGCAT_LOG_STARTS)) < 0
      || asprintf (&ptr2, msgcat_message (MSGCAT_CATALOG_CUBRID, MSGCAT_SET_LOG, MSGCAT_LOG_DELETE_BKVOLS), volpath) < 0
      || asprintf (&ptr3, msgcat_message (MSGCAT_CATALOG_CUBRID, MSGCAT_SET_LOG, MSGCAT_LOG_ENTER_Y2_CONFIRM)) < 0
      || asprintf (&fullmsg, "%s%s%s%s", ptr1, ptr2, ptr3, ptr1) < 0)
    {
      er_set (ER_ERROR_SEVERITY, ARG_FILE_LINE, ER_GENERIC_ERROR, 0);
      r = false;
      goto end;
    }

  if (fileio_request_user_response (thread_p, FILEIO_PROMPT_BOOLEAN_TYPE, fullmsg, user_response, NULL, -1, -1, NULL,
				    -1) != NO_ERROR)
    {
      r = false;
      goto end;
    }

  /* process the return */
  r = (user_response[0] == '1');

end:
  if (ptr1 != NULL)
    {
      free (ptr1);
    }
  if (ptr2 != NULL)
    {
      free (ptr2);
    }
  if (ptr3 != NULL)
    {
      free (ptr3);
    }
  if (fullmsg != NULL)
    {
      free (fullmsg);
    }

  return r;
}

/*
 * logpb_check_and_reset_temp_lsa -
 *
 * return:
 *
 *   volid(in):
 *
 * NOTE:
 */
int
logpb_check_and_reset_temp_lsa (THREAD_ENTRY * thread_p, VOLID volid)
{
  VPID vpid;
  PAGE_PTR pgptr;

  vpid.volid = volid;
  vpid.pageid = 0;
  pgptr = pgbuf_fix (thread_p, &vpid, OLD_PAGE, PGBUF_LATCH_WRITE, PGBUF_UNCONDITIONAL_LATCH);
  if (pgptr == NULL)
    {
      return ER_FAILED;
    }

  if (LOG_DBFIRST_VOLID <= volid && xdisk_get_purpose (thread_p, volid) == DB_TEMPORARY_DATA_PURPOSE)
    {
      pgbuf_reset_temp_lsa (pgptr);
      pgbuf_set_dirty (thread_p, pgptr, FREE);
    }
  else
    {
      pgbuf_unfix (thread_p, pgptr);
    }

  return NO_ERROR;
}

/*
 * logpb_initialize_flush_info - initialize flush information
 *
 * return: nothing
 *
 * NOTE:
 */
static int
logpb_initialize_flush_info (void)
{
  int error = NO_ERROR;
  LOG_FLUSH_INFO *flush_info = &log_Gl.flush_info;

  if (flush_info->toflush != NULL)
    {
      logpb_finalize_flush_info ();
    }
  assert (flush_info->toflush == NULL);

  flush_info->max_toflush = log_Pb.num_buffers - 1;
  flush_info->num_toflush = 0;
  flush_info->toflush = (LOG_PAGE **) calloc (log_Pb.num_buffers, sizeof (flush_info->toflush));
  if (flush_info->toflush == NULL)
    {
      er_set (ER_ERROR_SEVERITY, ARG_FILE_LINE, ER_OUT_OF_VIRTUAL_MEMORY, 1,
	      log_Pb.num_buffers * sizeof (flush_info->toflush));
      error = ER_OUT_OF_VIRTUAL_MEMORY;
    }

  pthread_mutex_init (&flush_info->flush_mutex, NULL);

  return error;
}

/*
 * logpb_finalize_flush_info - Destroy flush information
 *
 * return: nothing
 *
 * NOTE:
 */
static void
logpb_finalize_flush_info (void)
{
#if defined(SERVER_MODE)
  int rv;
#endif /* SERVER_MODE */
  LOG_FLUSH_INFO *flush_info = &log_Gl.flush_info;

  if (flush_info->toflush != NULL)
    {
      rv = pthread_mutex_lock (&flush_info->flush_mutex);
      free_and_init (flush_info->toflush);

      flush_info->max_toflush = 0;
      flush_info->num_toflush = 0;

      pthread_mutex_unlock (&flush_info->flush_mutex);
      pthread_mutex_destroy (&flush_info->flush_mutex);
    }

  return;
}

/*
 * logpb_finalize_writer_info - Destroy writer information
 *
 * return: nothing
 *
 * NOTE:
 */
static void
logpb_finalize_writer_info (void)
{
#if defined (SERVER_MODE)
  int rv;
#endif
  LOGWR_ENTRY *entry, *next_entry;
  LOGWR_INFO *writer_info = log_Gl.writer_info;

  if (writer_info->is_init == true)
    {
      rv = pthread_mutex_lock (&writer_info->wr_list_mutex);
      entry = writer_info->writer_list;
      while (entry)
	{
	  next_entry = entry->next;
	  free (entry);
	  entry = next_entry;
	}
      writer_info->writer_list = NULL;
      writer_info->is_init = false;
      pthread_mutex_unlock (&writer_info->wr_list_mutex);

      pthread_mutex_destroy (&writer_info->wr_list_mutex);

      pthread_mutex_destroy (&writer_info->flush_start_mutex);
      pthread_cond_destroy (&writer_info->flush_start_cond);

      pthread_mutex_destroy (&writer_info->flush_wait_mutex);
      pthread_cond_destroy (&writer_info->flush_wait_cond);

      pthread_mutex_destroy (&writer_info->flush_end_mutex);
      pthread_cond_destroy (&writer_info->flush_end_cond);
    }

  return;
}

/*
 * logpb_initialize_arv_page_info_table - Initialize archive log page table
 *
 * return: nothing
 *
 * NOTE:
 */
void
logpb_initialize_arv_page_info_table (void)
{
  memset (&logpb_Arv_page_info_table, 0, sizeof (ARV_LOG_PAGE_INFO_TABLE));
  logpb_Arv_page_info_table.rear = -1;
}

/*
 * logpb_initialize_logging_statistics - Initialize logging statistics
 *
 * return: nothing
 *
 * NOTE:
 */
void
logpb_initialize_logging_statistics (void)
{
  memset (&log_Stat, 0, sizeof (LOG_LOGGING_STAT));
}

/*
 * logpb_background_archiving -
 *
 * return:
 *
 * NOTE: this function is called by log_initialize_internal only
 *       (in server startup time)
 */
int
logpb_background_archiving (THREAD_ENTRY * thread_p)
{
  char log_pgbuf[IO_MAX_PAGE_SIZE * LOGPB_IO_NPAGES + MAX_ALIGNMENT];
  char *aligned_log_pgbuf;
  LOG_PAGE *log_pgptr;
  LOG_PAGEID page_id, last_page_id;
  LOG_PHY_PAGEID phy_pageid;
  int num_pages = 0;
  int vdes;
  int error_code = NO_ERROR;
  BACKGROUND_ARCHIVING_INFO *bg_arv_info;

  assert (prm_get_bool_value (PRM_ID_LOG_BACKGROUND_ARCHIVING));
  assert (!is_tran_server_with_remote_storage ());

  aligned_log_pgbuf = PTR_ALIGN (log_pgbuf, MAX_ALIGNMENT);
  log_pgptr = (LOG_PAGE *) aligned_log_pgbuf;

  bg_arv_info = &log_Gl.bg_archive_info;
  vdes = bg_arv_info->vdes;
  if (vdes == NULL_VOLDES)
    {
      return NO_ERROR;
    }

  last_page_id = log_Gl.hdr.chkpt_lsa.pageid - 1;
  page_id = bg_arv_info->current_page_id;
  phy_pageid = (LOG_PHY_PAGEID) (page_id - bg_arv_info->start_page_id + 1);

  /* Now start dumping the current active pages to archive */
  for (; page_id <= last_page_id; page_id += num_pages, phy_pageid += num_pages)
    {
      num_pages = MIN (LOGPB_IO_NPAGES, (int) (last_page_id - page_id + 1));

      num_pages = logpb_read_page_from_active_log (thread_p, page_id, num_pages, false, log_pgptr);
      if (num_pages <= 0)
	{
	  assert (er_errid () != NO_ERROR);
	  error_code = er_errid ();
	  goto error;
	}

      /* no need to encrypt, it is read as not decrypted (TDE) */
      if (fileio_write_pages (thread_p, vdes, (char *) log_pgptr, phy_pageid, num_pages, LOG_PAGESIZE,
			      FILEIO_WRITE_NO_COMPENSATE_WRITE) == NULL)
	{
	  error_code = ER_LOG_WRITE;
	  goto error;
	}

      bg_arv_info->current_page_id = page_id + num_pages;
    }

error:
  if (error_code == ER_LOG_WRITE || error_code == ER_LOG_READ)
    {
      fileio_dismount (thread_p, bg_arv_info->vdes);
      bg_arv_info->vdes = NULL_VOLDES;
      bg_arv_info->start_page_id = NULL_PAGEID;
      bg_arv_info->current_page_id = NULL_PAGEID;
      bg_arv_info->last_sync_pageid = NULL_PAGEID;

      er_log_debug (ARG_FILE_LINE,
		    "background archiving error, hdr->start_page_id = %d, hdr->current_page_id = %d, error:%d\n",
		    bg_arv_info->start_page_id, bg_arv_info->current_page_id, error_code);
    }

  log_archive_er_log ("logpb_background_archiving end, hdr->start_page_id = %d, hdr->current_page_id = %d\n",
		      bg_arv_info->start_page_id, bg_arv_info->current_page_id);

  return error_code;
}

/*
 * logpb_dump_log_header - dump log header
 *
 * return: Nothing
 *
 *   outfp(in):  file descriptor
 *
 * NOTE:
 */
static void
logpb_dump_log_header (FILE * outfp)
{
  fprintf (outfp, "Log Header:\n");

  fprintf (outfp, "\tfirst log page id : %lld\n", (long long int) log_Gl.hdr.fpageid);

  fprintf (outfp, "\tcurrent log append lsa : (%lld|%d)\n", LSA_AS_ARGS (&log_Gl.hdr.append_lsa));

  fprintf (outfp, "\tlast log append lsa : (%lld|%d)\n", LSA_AS_ARGS (&log_Gl.append.prev_lsa));

  fprintf (outfp, "\tlowest lsa which hasn't been written to disk : (%lld|%d)\n",
	   (long long int) log_Gl.append.get_nxio_lsa ().pageid, (int) log_Gl.append.get_nxio_lsa ().offset);

  fprintf (outfp, "\tcheckpoint lsa : (%lld|%d)\n", LSA_AS_ARGS (&log_Gl.hdr.chkpt_lsa));

  fprintf (outfp, "\tnext archive page id : %lld\n", (long long int) log_Gl.hdr.nxarv_pageid);

  fprintf (outfp, "\tnext archive physical page id : %lld\n", (long long int) log_Gl.hdr.nxarv_phy_pageid);

  fprintf (outfp, "\tnext archive number : %d\n", log_Gl.hdr.nxarv_num);

  fprintf (outfp, "\tlast archive number needed for system crashes : %d\n", log_Gl.hdr.last_arv_num_for_syscrashes);

  fprintf (outfp, "\tlast archive number deleted : %d\n", log_Gl.hdr.last_deleted_arv_num);

  fprintf (outfp, "\tbackup level 0 lsa : (%lld|%d)\n", LSA_AS_ARGS (&log_Gl.hdr.bkup_level0_lsa));

  fprintf (outfp, "\tbackup level 1 lsa : (%lld|%d)\n", LSA_AS_ARGS (&log_Gl.hdr.bkup_level1_lsa));

  fprintf (outfp, "\tbackup level 2 lsa : (%lld|%d)\n", LSA_AS_ARGS (&log_Gl.hdr.bkup_level2_lsa));

  fprintf (outfp, "\tMVCC op lsa : (%lld|%d)\n", LSA_AS_ARGS (&log_Gl.hdr.mvcc_op_log_lsa));

  fprintf (outfp, "\tLast block oldest MVCCID : (%lld)\n", (long long int) log_Gl.hdr.oldest_visible_mvccid);

  fprintf (outfp, "\tLast block newest MVCCID : (%lld)\n", (long long int) log_Gl.hdr.newest_block_mvccid);
}

/*
 * logpb_dump_parameter - dump logging parameter
 *
 * return: Nothing
 *
 *   outfp(in): file descriptor
 *
 * NOTE:
 */
static void
logpb_dump_parameter (FILE * outfp)
{
  fprintf (outfp, "Log Parameters:\n");

  fprintf (outfp, "\tgroup_commit_interval_msec : %d\n",
	   prm_get_integer_value (PRM_ID_LOG_GROUP_COMMIT_INTERVAL_MSECS));

  fprintf (outfp, "\tasync_commit : %s\n", prm_get_bool_value (PRM_ID_LOG_ASYNC_COMMIT) ? "on" : "off");
}

/*
 * logpb_dump_runtime - dump runtime logging information
 *
 * return: Nothing
 *
 *   outfp(in): file descriptor
 *
 * NOTE:
 */
static void
logpb_dump_runtime (FILE * outfp)
{
  long temp = 1;

  fprintf (outfp, "Log Statistics:\n");

  fprintf (outfp, "\ttotal flush count = %ld\n", log_Stat.flushall_append_pages_call_count);

  fprintf (outfp, "\tgroup commit flush count= %ld\n", log_Stat.gc_flush_count);

  fprintf (outfp, "\tdirect flush count= %ld\n", log_Stat.direct_flush_count);

  fprintf (outfp, "\tgroup commit request count = %ld\n", log_Stat.gc_commit_request_count);

  fprintf (outfp, "\tasync commit request count = %ld\n", log_Stat.async_commit_request_count);

  if (log_Stat.flushall_append_pages_call_count != 0)
    {
      temp = (log_Stat.flushall_append_pages_call_count - log_Stat.direct_flush_count);
    }

  fprintf (outfp, "\tgroup commit grouping rate = %f\n", (double) log_Stat.gc_commit_request_count / temp);

  fprintf (outfp, "\tasync commit grouping rate = %f\n", (double) log_Stat.async_commit_request_count / temp);

  temp = 1;
  if (log_Stat.gc_commit_request_count != 0)
    {
      temp = log_Stat.gc_commit_request_count;
    }

  fprintf (outfp, "\tavg group commit wait time = %f\n", log_Stat.gc_total_wait_time / temp);

  fprintf (outfp, "\ttotal commit count = %ld\n", log_Stat.commit_count);

  fprintf (outfp, "\ttotal allocated log pages count = %ld\n", log_Stat.total_append_page_count);

  fprintf (outfp, "\tlog buffer full count = %ld\n", log_Stat.log_buffer_full_count);

  fprintf (outfp, "\tlog buffer flush count by replacement = %ld\n", log_Stat.log_buffer_flush_count_by_replacement);

}

/*
 * xlogpb_dump_stat - dump logging information
 *
 * return: Nothing
 *
 *   outfp(in): file descriptor
 *
 * NOTE:
 */
void
xlogpb_dump_stat (FILE * outfp)
{
  logpb_dump_parameter (outfp);
  logpb_dump_log_header (outfp);
  logpb_dump_runtime (outfp);
}

/*
 * logpb_need_wal -
 */
bool
logpb_need_wal (const LOG_LSA * lsa)
{
  LOG_LSA nxio_lsa = log_Gl.append.get_nxio_lsa ();

  if (LSA_LE (&nxio_lsa, lsa))
    {
      return true;
    }
  else
    {
      return false;
    }
}

/*
 * logpb_backup_level_info_to_string () - format LOG_HDR_BKUP_LEVEL_INFO as string
 *
 *   return: the buffer passed to first argument
 *
 *   buf(out):
 *   buf_size(in):
 *   info(in):
 */
char *
logpb_backup_level_info_to_string (char *buf, int buf_size, const LOG_HDR_BKUP_LEVEL_INFO * info)
{
  char time_str[64];
  time_t time_val = (time_t) info->bkup_attime;

  if (time_val == 0)
    {
      snprintf (buf, buf_size, "time: N/A");
      buf[buf_size - 1] = 0;
    }
  else
    {
      ctime_r (&time_val, time_str);
      /* ctime_r() will padding one '\n' character to buffer, we need truncate it */
      time_str[strlen (time_str) - 1] = 0;
      snprintf (buf, buf_size, "time: %s", time_str);
      buf[buf_size - 1] = 0;
    }

  return buf;
}

/*
 * logpb_find_oldest_available_page_id() - return the oldest log pageid
 *
 *   return: log pageid
 */
LOG_PAGEID
logpb_find_oldest_available_page_id (THREAD_ENTRY * thread_p)
{
  LOG_PAGEID page_id = NULL_PAGEID;
  int vdes = NULL_VOLDES;
  int arv_num;
  LOG_ARV_HEADER *arv_hdr;
  char arv_hdr_pgbuf[IO_MAX_PAGE_SIZE + MAX_ALIGNMENT], *aligned_arv_hdr_pgbuf;
  LOG_PAGE *arv_hdr_pgptr;
  char arv_name[PATH_MAX];

  assert (LOG_CS_OWN (thread_get_thread_entry_info ()));

  LOG_ARCHIVE_CS_ENTER (thread_p);
  arv_num = logpb_find_oldest_available_arv_num (thread_p);
  if (arv_num < 0)
    {
      LOG_ARCHIVE_CS_EXIT (thread_p);

      /* return first logical page of active log */
      return log_Gl.hdr.nxarv_pageid;
    }

  /* before opening a new archive log, close the archive log opened earlier */
  if (log_Gl.archive.vdes != NULL_VOLDES)
    {
      logpb_dismount_log_archive (thread_p);
    }

  aligned_arv_hdr_pgbuf = PTR_ALIGN (arv_hdr_pgbuf, MAX_ALIGNMENT);
  arv_hdr_pgptr = (LOG_PAGE *) aligned_arv_hdr_pgbuf;

  fileio_make_log_archive_name (arv_name, log_Archive_path, log_Prefix, arv_num);

  vdes = fileio_mount (thread_p, log_Db_fullname, arv_name, LOG_DBLOG_ARCHIVE_VOLID, false, false);
  if (vdes != NULL_VOLDES)
    {
      if (fileio_read (thread_p, vdes, arv_hdr_pgptr, 0, LOG_PAGESIZE) == NULL)
	{
	  fileio_dismount (thread_p, vdes);
	  er_set (ER_ERROR_SEVERITY, ARG_FILE_LINE, ER_LOG_READ, 3, 0LL, 0LL, arv_name);

	  LOG_ARCHIVE_CS_EXIT (thread_p);
	  return NULL_PAGEID;
	}

      arv_hdr = (LOG_ARV_HEADER *) arv_hdr_pgptr->area;
      if (log_Gl.append.vdes != NULL_VOLDES)
	{
	  if (difftime64 ((time_t) arv_hdr->db_creation, (time_t) log_Gl.hdr.db_creation) != 0)
	    {
	      fileio_dismount (thread_p, vdes);

	      er_set (ER_ERROR_SEVERITY, ARG_FILE_LINE, ER_LOG_DOESNT_CORRESPOND_TO_DATABASE, 1, arv_name);

	      LOG_ARCHIVE_CS_EXIT (thread_p);
	      return NULL_PAGEID;
	    }
	}
      page_id = arv_hdr->fpageid;

#if !defined(NDEBUG)
      /* In analysys phase, the page may be corrupted. */
      if (log_Gl.rcv_phase == LOG_RESTARTED)
	{
	  logpb_debug_check_log_page (thread_p, arv_hdr_pgptr);
	}
#endif

      fileio_dismount (thread_p, vdes);
    }

  LOG_ARCHIVE_CS_EXIT (thread_p);
  return page_id;
}

/*
 * logpb_find_oldest_available_arv_num() - return oldest archive log number
 *
 *   return: archive log number
 */
int
logpb_find_oldest_available_arv_num (THREAD_ENTRY * thread_p)
{
  char arv_name[PATH_MAX];
  int arv_num;
  int ret_arv_num = -1;

  assert (LOG_CS_OWN (thread_get_thread_entry_info ()));

  arv_num = log_Gl.hdr.nxarv_num - 1;

  while (arv_num >= 0)
    {
      fileio_make_log_archive_name (arv_name, log_Archive_path, log_Prefix, arv_num);

      if (fileio_is_volume_exist (arv_name) == true)
	{
	  ret_arv_num = arv_num;

	  if (arv_num == 0)
	    {
	      break;
	    }

	  arv_num--;
	}
      else
	{
	  break;
	}
    }

  return ret_arv_num;
}

/*
 * logpb_remove_all_in_log_path() - Delete all log volumes and files in log path
 *
 *   return: NO_ERROR if all OK, ER status otherwise
 */
int
logpb_remove_all_in_log_path (THREAD_ENTRY * thread_p, const char *db_fullname, const char *logpath,
			      const char *prefix_logname)
{
  int i, error_code = NO_ERROR;
  char vol_fullname[PATH_MAX];
  LOG_HEADER disk_hdr;
  LOG_HEADER *loghdr = NULL;

  er_clear ();
  error_code = logpb_initialize_log_names (thread_p, db_fullname, logpath, prefix_logname);
  if (error_code != NO_ERROR)
    {
      return error_code;
    }

  if (fileio_is_volume_exist (log_Name_active)
      && (log_Gl.append.vdes =
	  fileio_mount (thread_p, db_fullname, log_Name_active, LOG_DBLOG_ACTIVE_VOLID, true, false)) != NULL_VOLDES)
    {
      char log_pgbuf[IO_MAX_PAGE_SIZE + MAX_ALIGNMENT], *aligned_log_pgbuf;
      LOG_PAGE *log_pgptr;

      aligned_log_pgbuf = PTR_ALIGN (log_pgbuf, MAX_ALIGNMENT);
      log_pgptr = (LOG_PAGE *) aligned_log_pgbuf;

      if (logpb_Initialized == false)
	{
	  error_code = logpb_initialize_pool (thread_p);
	  if (error_code != NO_ERROR)
	    {
	      goto delete_fixed_logs;
	    }
	}
      logpb_fetch_header_with_buffer (thread_p, &disk_hdr, log_pgptr);
      logpb_finalize_pool (thread_p);
      fileio_dismount (thread_p, log_Gl.append.vdes);
      log_Gl.append.vdes = NULL_VOLDES;
      loghdr = &disk_hdr;
    }

  if (loghdr != NULL)
    {
      for (i = loghdr->last_deleted_arv_num + 1; i < loghdr->nxarv_num; i++)
	{
	  fileio_make_log_archive_name (vol_fullname, log_Archive_path, log_Prefix, i);
	  fileio_unformat (thread_p, vol_fullname);
	}
    }

delete_fixed_logs:

  if (prm_get_bool_value (PRM_ID_LOG_BACKGROUND_ARCHIVING))
    {
      fileio_unformat (thread_p, log_Name_bg_archive);
      fileio_unformat (thread_p, log_Name_removed_archive);
    }

  fileio_unformat (thread_p, log_Name_active);
  fileio_unformat (thread_p, log_Name_info);
  logpb_delete_metainfo_files_internal (thread_p, log_Path, log_Prefix);

  return NO_ERROR;
}

/*
 * logpb_delete_metainfo_files_internal - delete all existing metainfo volumes found in the log path
 *
 * NOTE: a transaction server with remote storage has its own specific metalog file;
 *      in 'single-node' install mode - where both transaction server and page server
 *      execute on the same machine, both the regular metalog volume and the transaction server specific
 *      metalog volume are located in the same directory
 */
void
logpb_delete_metainfo_files_internal (THREAD_ENTRY * thread_p, const char *logpath, const char *prefix_logname)
{
  char metainfo_file_name[PATH_MAX];
  const bool is_ts_with_remote_storage = is_tran_server_with_remote_storage ();

  // own metalog file
  fileio_make_log_metainfo_name (metainfo_file_name, logpath, prefix_logname, is_ts_with_remote_storage);
  fileio_unformat (thread_p, metainfo_file_name);

  // other, possibly existing, metalog file
  fileio_make_log_metainfo_name (metainfo_file_name, logpath, prefix_logname, !is_ts_with_remote_storage);
  fileio_unformat (thread_p, metainfo_file_name);
}

/*
 * logpb_vacuum_reset_log_header_cache () - reset vacuum data cached in log global header.
 */
void
logpb_vacuum_reset_log_header_cache (THREAD_ENTRY * thread_p, LOG_HEADER * loghdr)
{
  vacuum_er_log (VACUUM_ER_LOG_VACUUM_DATA, "Reset vacuum info in loghdr (%p)", loghdr);
  LSA_SET_NULL (&loghdr->mvcc_op_log_lsa);
  loghdr->oldest_visible_mvccid = MVCCID_FIRST;
  loghdr->newest_block_mvccid = MVCCID_NULL;
  loghdr->does_block_need_vacuum = false;
}

/*
 * logpb_last_complete_blockid () - get blockid of last completely logged block
 *
 * return    : blockid
 */
VACUUM_LOG_BLOCKID
logpb_last_complete_blockid (void)
{
  LOG_PAGEID prev_pageid = log_Gl.append.prev_lsa.pageid;
  VACUUM_LOG_BLOCKID blockid = vacuum_get_log_blockid (prev_pageid);

  if (blockid < 0)
    {
      assert (blockid == VACUUM_NULL_LOG_BLOCKID);
      assert (LSA_ISNULL (&log_Gl.append.prev_lsa));
      return VACUUM_NULL_LOG_BLOCKID;
    }

  /* the previous block is the one completed */
  return blockid - 1;
}

#if !defined(NDEBUG)
void
logpb_debug_check_log_page (THREAD_ENTRY * thread_p, const LOG_PAGE * log_pgptr)
{
  assert (log_pgptr != NULL);
  if (boot_Server_status != BOOT_SERVER_UP && log_pgptr->hdr.logical_pageid == LOGPB_HEADER_PAGE_ID)
    {
      /* Do not check here since log page size may be not available */
      return;
    }

  if (log_pgptr->hdr.logical_pageid == NULL_PAGEID)
    {
      /* Skip checking for null logical pageid. */
      return;
    }

  assert (logpb_page_has_valid_checksum (log_pgptr));;
}
#endif

size_t
logpb_get_memsize ()
{
  return (size_t) log_Pb.num_buffers * (size_t) LOG_PAGESIZE;
}

/*
 * logpb_set_tde_algorithm () - set tde encryption algorithm to the log page
 *
 * return         : encryption algorithm
 * log_pgptr(in)  : Log page pointer
 */
TDE_ALGORITHM
logpb_get_tde_algorithm (const LOG_PAGE * log_pgptr)
{
  /* exclusive */
  assert (!((log_pgptr->hdr.flags & LOG_HDRPAGE_FLAG_ENCRYPTED_AES)
	    && (log_pgptr->hdr.flags & LOG_HDRPAGE_FLAG_ENCRYPTED_ARIA)));

  if (log_pgptr->hdr.flags & LOG_HDRPAGE_FLAG_ENCRYPTED_AES)
    {
      return TDE_ALGORITHM_AES;
    }
  else if (log_pgptr->hdr.flags & LOG_HDRPAGE_FLAG_ENCRYPTED_ARIA)
    {
      return TDE_ALGORITHM_ARIA;
    }
  else
    {
      return TDE_ALGORITHM_NONE;
    }
}

/*
 * logpb_set_tde_algorithm () - set tde encryption algorithm to the log page
 *
 * thread_p (in)  : Thread entry
 * log_pgptr(in)  : Log page pointer
 * tde_algo (in)  : Encryption algorithm
 */
void
logpb_set_tde_algorithm (THREAD_ENTRY * thread_p, LOG_PAGE * log_pgptr, const TDE_ALGORITHM tde_algo)
{
  assert (tde_Cipher.is_loaded || tde_algo == TDE_ALGORITHM_NONE);
  /* clear encrypted flag */
  log_pgptr->hdr.flags &= ~LOG_HDRPAGE_FLAG_ENCRYPTED_MASK;

  switch (tde_algo)
    {
    case TDE_ALGORITHM_AES:
      log_pgptr->hdr.flags |= LOG_HDRPAGE_FLAG_ENCRYPTED_AES;
      break;
    case TDE_ALGORITHM_ARIA:
      log_pgptr->hdr.flags |= LOG_HDRPAGE_FLAG_ENCRYPTED_ARIA;
      break;
    case TDE_ALGORITHM_NONE:
      /* already cleared */
      break;
    }
}<|MERGE_RESOLUTION|>--- conflicted
+++ resolved
@@ -386,17 +386,11 @@
 static int logpb_fetch_header_from_file_or_page_server (THREAD_ENTRY * thread_p, const char *db_fullname,
 							const char *logpath, const char *prefix_logname,
 							LOG_HEADER * hdr);
-<<<<<<< HEAD
-static void logpb_fill_or_reset_header_parameters (const struct log_header *hdr, PGLENGTH & io_page_size,
-						   PGLENGTH & log_page_size, INT64 & creation_time,
-						   float &db_compatibility, int &db_charset);
-=======
 static void logpb_fill_header_parameters (const log_header & hdr, PGLENGTH & io_page_size,
 					  PGLENGTH & log_page_size, INT64 & creation_time, float &db_compatibility,
 					  int &db_charset);
 static void logpb_reset_header_parameters (PGLENGTH & io_page_size, PGLENGTH & log_page_size, INT64 & creation_time,
 					   float &db_compatibility, int &db_charset);
->>>>>>> 73ac267e
 static int logpb_compute_page_checksum (const LOG_PAGE * log_pgptr);
 
 static bool logpb_is_log_active_from_backup_useful (THREAD_ENTRY * thread_p, const char *active_log_path,
@@ -2561,31 +2555,6 @@
 }
 
 /*
-<<<<<<< HEAD
- * logpb_fill_or_reset_header_parameters - initialize values from header, or reset to invalid values if no header
- *                    argument is provided
- */
-void
-logpb_fill_or_reset_header_parameters (const struct log_header *hdr, PGLENGTH & io_page_size, PGLENGTH & log_page_size,
-				       INT64 & creation_time, float &db_compatibility, int &db_charset)
-{
-  if (hdr != nullptr)
-    {
-      io_page_size = hdr->db_iopagesize;
-      log_page_size = hdr->db_logpagesize;
-      creation_time = hdr->db_creation;
-      db_compatibility = hdr->db_compatibility;
-      db_charset = hdr->db_charset;
-    }
-  else
-    {
-      io_page_size = -1;
-      log_page_size = -1;
-      creation_time = 0;
-      db_compatibility = -1.0;
-      db_charset = INTL_CODESET_ERROR;
-    }
-=======
  * logpb_fill_header_parameters - initialize values from header
  */
 void
@@ -2611,7 +2580,6 @@
   creation_time = 0;
   db_compatibility = -1.0;
   db_charset = INTL_CODESET_ERROR;
->>>>>>> 73ac267e
 }
 
 /*
@@ -2662,13 +2630,8 @@
   /* Is the system restarted ? */
   if (log_Gl.trantable.area != NULL && log_Gl.append.log_pgptr != NULL)
     {
-<<<<<<< HEAD
-      logpb_fill_or_reset_header_parameters (&log_Gl.hdr, *io_page_size, *log_page_size, *creation_time,
-					     *db_compatibility, *db_charset);
-=======
       logpb_fill_header_parameters (log_Gl.hdr, *io_page_size, *log_page_size, *creation_time,
 				    *db_compatibility, *db_charset);
->>>>>>> 73ac267e
 
       if (IO_PAGESIZE != *io_page_size || LOG_PAGESIZE != *log_page_size)
 	{
@@ -2706,12 +2669,7 @@
       is_header_read_from_file = true;
     }
 
-<<<<<<< HEAD
-  logpb_fill_or_reset_header_parameters (&hdr, *io_page_size, *log_page_size, *creation_time,
-					 *db_compatibility, *db_charset);
-=======
   logpb_fill_header_parameters (hdr, *io_page_size, *log_page_size, *creation_time, *db_compatibility, *db_charset);
->>>>>>> 73ac267e
 
   if (is_log_header_validated)
     {
@@ -2751,13 +2709,7 @@
   return *io_page_size;
 
 error:
-<<<<<<< HEAD
-  // null header argument will reset all values
-  logpb_fill_or_reset_header_parameters (nullptr, *io_page_size, *log_page_size, *creation_time,
-					 *db_compatibility, *db_charset);
-=======
   logpb_reset_header_parameters (*io_page_size, *log_page_size, *creation_time, *db_compatibility, *db_charset);
->>>>>>> 73ac267e
 
   return *io_page_size;
 }
