/*
 * Copyright 2008 Search Solution Corporation
 * Copyright 2016 CUBRID Corporation
 *
 *  Licensed under the Apache License, Version 2.0 (the "License");
 *  you may not use this file except in compliance with the License.
 *  You may obtain a copy of the License at
 *
 *      http://www.apache.org/licenses/LICENSE-2.0
 *
 *  Unless required by applicable law or agreed to in writing, software
 *  distributed under the License is distributed on an "AS IS" BASIS,
 *  WITHOUT WARRANTIES OR CONDITIONS OF ANY KIND, either express or implied.
 *  See the License for the specific language governing permissions and
 *  limitations under the License.
 *
 */

/*
 * log_page_buffer.c -
 */

#ident "$Id$"

#include "config.h"

#include <cstring>
#include <filesystem>
#include <stdio.h>
#include <stddef.h>
#include <stdlib.h>
#include <stdarg.h>
#include <string.h>
#include <time.h>
#include <limits.h>
#include <sys/stat.h>
#include <sys/types.h>
#if defined(WINDOWS)
#include <io.h>
#else /* !WINDOWS */
#include <unistd.h>
#endif /* !WINDOWS */
#include <stdarg.h>

#if defined(SOLARIS)
#include <netdb.h>
#endif /* SOLARIS */

#if !defined(WINDOWS)
#include <sys/param.h>
#include <fcntl.h>
#endif /* WINDOWS */

#include <assert.h>

#include "porting.h"
#include "porting_inline.hpp"
#include "connection_defs.h"
#include "language_support.h"
#include "log_append.hpp"
#include "log_checkpoint_info.hpp"
#include "log_comm.h"
#include "log_impl.h"
#include "log_lsa.hpp"
#include "log_manager.h"
#include "log_volids.hpp"
#include "log_writer.h"
#include "lock_manager.h"
#include "log_replication.hpp"
#include "log_system_tran.hpp"
#include "boot_sr.h"
#if !defined(SERVER_MODE)
#include "boot_cl.h"
#else /* !SERVER_MODE */
#include "connection_defs.h"
#include "connection_sr.h"
#endif
#include "active_tran_server.hpp"
#include "page_broker.hpp"
#include "ats_ps_request.hpp"
#include "critical_section.h"
#include "page_buffer.h"
#include "page_server.hpp"
#include "double_write_buffer.h"
#include "file_io.h"
#include "disk_manager.h"
#include "error_manager.h"
#include "xserver_interface.h"
#include "perf_monitor.h"
#if defined (SERVER_MODE)
#include "page_server.hpp"
#endif
#include "server_type.hpp"
#include "storage_common.h"
#include "system_parameter.h"
#include "memory_alloc.h"
#include "memory_hash.h"
#include "release_string.h"
#include "message_catalog.h"
#include "msgcat_set_log.hpp"
#include "environment_variable.h"
#include "util_func.h"
#include "errno.h"
#if defined(WINDOWS)
#include "wintcp.h"
#include "connection_error.h"
#else /* WINDOWS */
#include "tcp.h"
#endif /* WINDOWS */
#include "db.h"			/* for db_Connect_status */
#include "log_compress.h"
#include "event_log.h"
#include "tsc_timer.h"
#include "vacuum.h"
#include "thread_entry.hpp"
#include "thread_manager.hpp"
#include "crypt_opfunc.h"
#include "object_representation.h"

#if !defined(SERVER_MODE)
#define pthread_mutex_init(a, b)
#define pthread_mutex_destroy(a)
#define pthread_mutex_lock(a)	0
#define pthread_mutex_unlock(a)
static int rv;
#undef  COND_INIT
#define COND_INIT(a)
#undef  COND_BROADCAST
#define COND_BROADCAST(a)
#undef  COND_DESTROY
#define COND_DESTROY(a)
#endif /* !SERVER_MODE */

#define logpb_log(...) if (logpb_Logging) _er_log_debug (ARG_FILE_LINE, "LOGPB: " __VA_ARGS__)
#define log_archive_er_log(...) \
  if (prm_get_bool_value (PRM_ID_DEBUG_LOG_ARCHIVES)) _er_log_debug (ARG_FILE_LINE, __VA_ARGS__)

#define LOGPB_FIND_BUFPTR(bufid) &log_Pb.buffers[(bufid)]


/* PAGES OF ACTIVE LOG PORTION */
#define LOGPB_HEADER_PAGE_ID             (-9LL)	/* The first log page in the infinite log sequence. It is always kept
						 * on the active portion of the log. Log records are not stored on this
						 * page. This page is backed up in all archive logs */
#define LOGPB_NEXT_ARCHIVE_PAGE_ID    (log_Gl.hdr.nxarv_pageid)
#define LOGPB_FIRST_ACTIVE_PAGE_ID    (log_Gl.hdr.fpageid)
#define LOGPB_LAST_ACTIVE_PAGE_ID     (log_Gl.hdr.nxarv_pageid + log_Gl.hdr.npages - 1)
#define LOGPB_ACTIVE_NPAGES           (log_Gl.hdr.npages)

/*
 * TRANSLATING LOGICAL LOG PAGES (I.E., PAGES IN THE INFINITE LOG) TO PHYSICAL
 * PAGES IN THE CURRENT LOG FILE
 */
#define LOGPB_PHYSICAL_HEADER_PAGE_ID    0

#define LOGPB_IS_FIRST_PHYSICAL_PAGE(pageid) (logpb_to_physical_pageid(pageid) == 1)

/* ARCHIVE LOG PAGES */
#define LOGPB_IS_ARCHIVE_PAGE(pageid) \
  ((pageid) != LOGPB_HEADER_PAGE_ID && (pageid) < LOGPB_NEXT_ARCHIVE_PAGE_ID)
#define LOGPB_AT_NEXT_ARCHIVE_PAGE_ID(pageid) \
  (logpb_to_physical_pageid(pageid) == log_Gl.hdr.nxarv_phy_pageid)

#define ARV_PAGE_INFO_TABLE_SIZE    256

#define LOG_LAST_APPEND_PTR() ((char *) log_Gl.append.log_pgptr->area + LOGAREA_SIZE)

#define LOG_APPEND_ALIGN(thread_p, current_setdirty) \
  do { \
    if ((current_setdirty) == LOG_SET_DIRTY) \
      { \
        logpb_set_dirty ((thread_p), log_Gl.append.log_pgptr); \
      } \
    log_Gl.hdr.append_lsa.offset = DB_ALIGN (log_Gl.hdr.append_lsa.offset, DOUBLE_ALIGNMENT); \
    if (log_Gl.hdr.append_lsa.offset >= (int) LOGAREA_SIZE) \
      { \
        logpb_next_append_page((thread_p), LOG_DONT_SET_DIRTY); \
      } \
  } while (0)

#define LOG_APPEND_ADVANCE_WHEN_DOESNOT_FIT(thread_p, length) \
  do { \
    if (log_Gl.hdr.append_lsa.offset + (int) (length) >= (int) LOGAREA_SIZE) \
      { \
        logpb_next_append_page ((thread_p), LOG_DONT_SET_DIRTY); \
      } \
  } while (0)

#define LOG_APPEND_SETDIRTY_ADD_ALIGN(thread_p, add) \
  do { \
    log_Gl.hdr.append_lsa.offset += (add); \
    LOG_APPEND_ALIGN ((thread_p), LOG_SET_DIRTY); \
  } while (0)

/* LOG BUFFER STRUCTURE */

typedef struct log_buffer LOG_BUFFER;
struct log_buffer
{
  volatile LOG_PAGEID pageid;	/* Logical page of the log. (Page identifier of the infinite log) */
  volatile LOG_PHY_PAGEID phy_pageid;	/* Physical pageid for the active log portion */
  bool dirty;			/* Is page dirty */
  LOG_PAGE *logpage;		/* The actual buffered log page */
};

/* Status for append record status during logpb_flush_all_append_pages.
 * In normal conditions, only two statuses are used:
 * - LOGPB_APPENDREC_IN_PROGRESS (set when append record is started)
 * - LOGPB_APPENDREC_SUCCESS (set when append record is ended).
 *
 * If a log record append is not ended during flush, then we'll transition the states in the following order:
 * - LOGPB_APPENDREC_IN_PROGRESS => LOGPB_APPENDREC_PARTIAL_FLUSHED_END_OF_LOG
 *   prev_lsa record is overwritten with end of log record and flushed to disk.
 * - LOGPB_APPENDREC_PARTIAL_FLUSHED_END_OF_LOG => LOGPB_APPENDREC_PARTIAL_ENDED
 *   incomplete log record is now completely appended. logpb_flush_all_append_pages is called again.
 * - LOGPB_APPENDREC_PARTIAL_ENDED => LOGPB_APPENDREC_PARTIAL_FLUSHED_ORIGINAL
 *   at the end of last flush, the prev_lsa record is restored and its page is flushed again to disk.
 * - LOGPB_APPENDREC_PARTIAL_FLUSHED_ORIGINAL => LOGPB_APPENDREC_SUCCESS
 *   set the normal state of log record successful append.
 */
typedef enum
{
  LOGPB_APPENDREC_IN_PROGRESS,	/* append record started */

  /* only for partial appended record flush: */
  LOGPB_APPENDREC_PARTIAL_FLUSHED_END_OF_LOG,	/* when flush is forced and record is not fully appended, it is
						 * replaced with end of log and its header page is flushed. */
  LOGPB_APPENDREC_PARTIAL_ENDED,	/* all record has been successfully appended */
  LOGPB_APPENDREC_PARTIAL_FLUSHED_ORIGINAL,	/* original header page is flushed */

  LOGPB_APPENDREC_SUCCESS	/* finished appending record (in a stable way) */
} LOGPB_APPENDREC_STATUS;

/* used to handle records partially written when logpb_flush_all_append_pages is forced */
typedef struct logpb_partial_append LOGPB_PARTIAL_APPEND;
struct logpb_partial_append
{
  LOGPB_APPENDREC_STATUS status;

  char buffer_log_page[IO_MAX_PAGE_SIZE + MAX_ALIGNMENT];
  LOG_PAGE *log_page_record_header;
  LOG_RECORD_HEADER original_record_header;
  LOG_RECORD_HEADER *record_header_p;
};

/* Global structure to trantable, log buffer pool, etc   */
typedef struct log_pb_global_data LOG_PB_GLOBAL_DATA;
struct log_pb_global_data
{
  LOG_BUFFER *buffers;		/* Log buffer pool */
  LOG_PAGE *pages_area;
  LOG_BUFFER header_buffer;
  LOG_PAGE *header_page;
  int num_buffers;		/* Number of log buffers */

  LOGPB_PARTIAL_APPEND partial_append;
};

typedef struct arv_page_info
{
  int arv_num;
  LOG_PAGEID start_pageid;
  LOG_PAGEID end_pageid;
} ARV_PAGE_INFO;

typedef struct
{
  ARV_PAGE_INFO page_info[ARV_PAGE_INFO_TABLE_SIZE];
  int rear;
  int item_count;
} ARV_LOG_PAGE_INFO_TABLE;


#define LOG_MAX_LOGINFO_LINE (PATH_MAX * 4)

/* skip prompting for archive log location */
#if defined(SERVER_MODE)
int log_default_input_for_archive_log_location = 0;
#else
int log_default_input_for_archive_log_location = -1;
#endif

LOG_PB_GLOBAL_DATA log_Pb;

LOG_LOGGING_STAT log_Stat;
static ARV_LOG_PAGE_INFO_TABLE logpb_Arv_page_info_table;

static bool logpb_Initialized = false;
static bool logpb_Logging = false;

/*
 * Functions
 */

static LOG_PAGE *logpb_locate_page (THREAD_ENTRY * thread_p, LOG_PAGEID pageid, PAGE_FETCH_MODE fetch_mode);
static bool logpb_is_dirty (THREAD_ENTRY * thread_p, LOG_PAGE * log_pgptr);
#if !defined(NDEBUG)
static bool logpb_is_any_dirty (THREAD_ENTRY * thread_p);
#endif /* !NDEBUG */
#if defined(CUBRID_DEBUG)
static bool logpb_is_any_fix (THREAD_ENTRY * thread_p);
#endif /* CUBRID_DEBUG */
static void logpb_dump_information (FILE * out_fp);
static void logpb_dump_to_flush_page (FILE * out_fp);
static void logpb_dump_pages (FILE * out_fp);
static void logpb_initialize_backup_info (LOG_HEADER * loghdr);
static LOG_PAGE **logpb_writev_append_pages (THREAD_ENTRY * thread_p, LOG_PAGE ** to_flush, DKNPAGES npages);
static int logpb_get_guess_archive_num (THREAD_ENTRY * thread_p, LOG_PAGEID pageid);
static void logpb_set_unavailable_archive (THREAD_ENTRY * thread_p, int arv_num);
static void logpb_dismount_log_archive (THREAD_ENTRY * thread_p);
static bool logpb_is_archive_available (THREAD_ENTRY * thread_p, int arv_num);
static void logpb_archive_active_log (THREAD_ENTRY * thread_p);
#if defined (SERVER_MODE)
static void logpb_verify_page_read (LOG_PAGEID pageid, const LOG_PAGE * left_log_pgptr,
				    const LOG_PAGE * rite_log_pgptr);
#endif /* SERVER_MODE */
static int logpb_read_page_from_file (THREAD_ENTRY * thread_p, LOG_PAGEID pageid, LOG_CS_ACCESS_MODE access_mode,
				      LOG_PAGE * log_pgptr);
static int logpb_remove_archive_logs_internal (THREAD_ENTRY * thread_p, int first, int last, const char *info_reason);
static void logpb_append_archives_removed_to_log_info (int first, int last, const char *info_reason);
static int logpb_verify_length (const char *db_fullname, const char *log_path, const char *log_prefix);
static int logpb_backup_for_volume (THREAD_ENTRY * thread_p, VOLID volid, LOG_LSA * chkpt_lsa,
				    FILEIO_BACKUP_SESSION * session, bool only_updated);
static int logpb_update_backup_volume_info (const char *bkupinfo_file_name);
static int logpb_start_where_path (const char *to_db_fullname, const char *toext_path, const char **toext_name,
				   char **ext_path, char **alloc_extpath, const char *fileof_vols_and_wherepaths,
				   FILE ** where_paths_fp);
static int logpb_next_where_path (const char *to_db_fullname, const char *toext_path, const char *ext_name,
				  char *ext_path, const char *fileof_vols_and_wherepaths, FILE * where_paths_fp,
				  int num_perm_vols, VOLID volid, char *from_volname, char *to_volname);
static int logpb_copy_volume (THREAD_ENTRY * thread_p, VOLID from_volid, const char *tonew_volname, INT64 * db_creation,
			      LOG_LSA * vol_chkpt_lsa);
static bool logpb_check_if_exists (const char *fname, char *first_vol);
#if defined(SERVER_MODE)
static int logpb_backup_needed_archive_logs (THREAD_ENTRY * thread_p, FILEIO_BACKUP_SESSION * session,
					     int first_arv_num, int last_arv_num);
#endif /* SERVER_MODE */
static bool logpb_remote_ask_user_before_delete_volumes (THREAD_ENTRY * thread_p, const char *volpath);
static int logpb_initialize_flush_info (void);
static void logpb_finalize_flush_info (void);
static void logpb_finalize_writer_info (void);
static void logpb_dump_log_header (FILE * outfp);
static void logpb_dump_parameter (FILE * outfp);
static void logpb_dump_runtime (FILE * outfp);
static void logpb_initialize_log_buffer (LOG_BUFFER * log_buffer_p, LOG_PAGE * log_pg);

static int logpb_check_stop_at_time (FILEIO_BACKUP_SESSION * session, time_t stop_at, time_t backup_time);
static void logpb_write_toflush_pages_to_archive (THREAD_ENTRY * thread_p);
static int logpb_add_archive_page_info (THREAD_ENTRY * thread_p, int arv_num, LOG_PAGEID start_page,
					LOG_PAGEID end_page);
static int logpb_get_archive_num_from_info_table (THREAD_ENTRY * thread_p, LOG_PAGEID page_id);

static int logpb_flush_all_append_pages (THREAD_ENTRY * thread_p);
static int logpb_write_append_pages_to_disk (THREAD_ENTRY * thread_p);
static void logpb_skip_flush_append_pages ();
static int logpb_append_next_record (THREAD_ENTRY * thread_p, LOG_PRIOR_NODE * ndoe);

static void logpb_start_append (THREAD_ENTRY * thread_p, LOG_RECORD_HEADER * header);
static void logpb_end_append (THREAD_ENTRY * thread_p, LOG_RECORD_HEADER * header);
static void logpb_append_data (THREAD_ENTRY * thread_p, int length, const char *data);
static void logpb_append_crumbs (THREAD_ENTRY * thread_p, int num_crumbs, const LOG_CRUMB * crumbs);
static void logpb_next_append_page (THREAD_ENTRY * thread_p, LOG_SETDIRTY current_setdirty);
static LOG_PRIOR_NODE *prior_lsa_remove_prior_list (THREAD_ENTRY * thread_p);
static int logpb_append_prior_lsa_list (THREAD_ENTRY * thread_p, LOG_PRIOR_NODE * list);
static int logpb_copy_page (THREAD_ENTRY * thread_p, LOG_PAGEID pageid, LOG_CS_ACCESS_MODE access_mode,
			    LOG_PAGE * log_pgptr);
static void request_log_page_from_page_server (LOG_PAGEID log_pageid);

static void logpb_fatal_error_internal (THREAD_ENTRY * thread_p, bool log_exit, bool need_flush, const char *file_name,
					const int lineno, const char *fmt, va_list ap);

static int logpb_copy_log_header (THREAD_ENTRY * thread_p, LOG_HEADER * to_hdr, const LOG_HEADER * from_hdr);
STATIC_INLINE LOG_BUFFER *logpb_get_log_buffer (LOG_PAGE * log_pg) __attribute__ ((ALWAYS_INLINE));
STATIC_INLINE int logpb_get_log_buffer_index (LOG_PAGEID log_pageid) __attribute__ ((ALWAYS_INLINE));
static int logpb_fetch_header_from_file (THREAD_ENTRY * thread_p, const char *db_fullname, const char *logpath,
					 const char *prefix_logname, LOG_HEADER * hdr, LOG_PAGE * log_pgptr);
static int logpb_fetch_header_from_page_server (LOG_HEADER * hdr, LOG_PAGE * log_pgptr);
static int logpb_fetch_header_from_file_or_page_server (THREAD_ENTRY * thread_p, const char *db_fullname,
							const char *logpath, const char *prefix_logname,
							LOG_HEADER * hdr);
static int logpb_compute_page_checksum (const LOG_PAGE * log_pgptr);

static bool logpb_is_log_active_from_backup_useful (THREAD_ENTRY * thread_p, const char *active_log_path,
						    const char *db_full_name);
static int logpb_peek_header_of_active_log_from_backup (THREAD_ENTRY * thread_p, const char *active_log_path,
							LOG_HEADER * hdr);
#if defined (SERVER_MODE)
static void logpb_send_flushed_lsa_to_ats ();
#endif // SERVER_MODE

/*
 * FUNCTIONS RELATED TO LOG BUFFERING
 *
 */

/*
 * logpb_get_log_buffer_index - get the current index in the log buffer
 * return: index number
 * log_pageid (in) : the pageid number
 */
STATIC_INLINE int
logpb_get_log_buffer_index (LOG_PAGEID log_pageid)
{
  return log_pageid % log_Pb.num_buffers;
}

/*
 * logpb_get_log_buffer - get the buffer from the log page
 * return: the coresponding buffer
 * log_pg (in) : the log page
 * NOTE: the function finds the index of the log page and returns
 * the coresponding buffer
 */
STATIC_INLINE LOG_BUFFER *
logpb_get_log_buffer (LOG_PAGE * log_pg)
{
  int index;

  if (log_pg == log_Pb.header_page)
    {
      return &log_Pb.header_buffer;
    }

  assert ((UINT64) ((char *) log_pg - (char *) log_Pb.pages_area) / LOG_PAGESIZE < INT_MAX);
  index = (int) ((UINT64) ((char *) log_pg - (char *) log_Pb.pages_area) / LOG_PAGESIZE);

  /* Safe guard: index is valid. */
  assert (index >= 0 && index < log_Pb.num_buffers);
  /* Safe guard: log_pg is correctly aligned. */
  assert ((char *) log_Pb.pages_area + (UINT64) LOG_PAGESIZE * index == (char *) log_pg);

  return &log_Pb.buffers[index];
}

/*
 * logpb_initialize_log_buffer -
 *
 * return: nothing
 *
 *   log_buffer_p(in/oiut):
 *
 * NOTE:
 *
 */
static void
logpb_initialize_log_buffer (LOG_BUFFER * log_buffer_p, LOG_PAGE * log_pg)
{
  log_buffer_p->pageid = NULL_PAGEID;
  log_buffer_p->phy_pageid = NULL_PAGEID;
  log_buffer_p->dirty = false;
  log_buffer_p->logpage = log_pg;
  log_buffer_p->logpage->hdr.logical_pageid = NULL_PAGEID;
  log_buffer_p->logpage->hdr.offset = NULL_OFFSET;
  log_buffer_p->logpage->hdr.flags = 0;
}

/*
 * logpb_compute_page_checksum - Computes log page checksum.
 *
 *   Note: Currently CRC32 is used as checksum.
 *   Note: any changes to this requires changes to logwr_check_page_checksum
 */
static int
logpb_compute_page_checksum (const LOG_PAGE * log_pgptr)
{
  int saved_checksum_crc32;
  const int block_size = 4096;
  const int max_num_pages = IO_MAX_PAGE_SIZE / block_size;
  const int sample_nbytes = 16;
  int sampling_offset;
  char buf[max_num_pages * sample_nbytes * 2];
  const int num_pages = LOG_PAGESIZE / block_size;
  const size_t sizeof_buf = num_pages * sample_nbytes * 2;
  int checksum_crc32;

  assert (log_pgptr != NULL);

  // The checksum value itself must be stripped to compute a new checksum.
  // Strip the const from log_page. The initial value will be restored.
  // *INDENT-OFF*
  LOG_PAGE *nonconst_log_pgptr = const_cast<LOG_PAGE *> (log_pgptr);
  // *INDENT-ON*

  /* Save the old page checksum. */
  saved_checksum_crc32 = log_pgptr->hdr.checksum;

  /* Resets checksum to not affect the new computation. */
  nonconst_log_pgptr->hdr.checksum = 0;

  char *p = buf;
  for (int i = 0; i < num_pages; i++)
    {
      // first
      sampling_offset = (i * block_size);
      memcpy (p, ((char *) log_pgptr) + sampling_offset, sample_nbytes);
      p += sample_nbytes;

      // last
      sampling_offset = (i * block_size) + (block_size - sample_nbytes);
      memcpy (p, ((char *) log_pgptr) + sampling_offset, sample_nbytes);
      p += sample_nbytes;
    }

  crypt_crc32 ((char *) buf, (int) sizeof_buf, &checksum_crc32);

  /* Restores the saved checksum */
  nonconst_log_pgptr->hdr.checksum = saved_checksum_crc32;

  return checksum_crc32;
}

/*
 * logpb_set_page_checksum - Set log page checksum.
 *
 *   Note: Currently CRC32 is used as checksum.
 */
void
logpb_set_page_checksum (LOG_PAGE * log_pgptr)
{
  assert (log_pgptr != NULL);

  /* Computes the page checksum. */
  const int checksum_crc32 = logpb_compute_page_checksum (log_pgptr);

  log_pgptr->hdr.checksum = checksum_crc32;
  logpb_log ("logpb_set_page_checksum: log page %lld has checksum = %d\n",
	     (long long int) log_pgptr->hdr.logical_pageid, checksum_crc32);
}

/*
 * logpb_page_has_valid_checksum - Check whether the log page checksum is valid.
 */
bool
logpb_page_has_valid_checksum (const LOG_PAGE * log_pgptr)
{
  assert (log_pgptr != NULL);

  const int checksum_crc32 = logpb_compute_page_checksum (log_pgptr);
  const bool ret = (checksum_crc32 == log_pgptr->hdr.checksum);
  if (ret == false)
    {
      logpb_log ("logpb_page_has_valid_checksum: log page %lld has checksum = %d, computed checksum = %d\n",
		 (long long int) log_pgptr->hdr.logical_pageid, log_pgptr->hdr.checksum, checksum_crc32);
    }
  return ret;
}

/*
 * logpb_initialize_pool - Initialize the log buffer pool
 *
 * return: NO_ERROR if all OK, ER_ status otherwise
 *
 * NOTE:Initialize the log buffer pool. All resident pages are invalidated.
 */
int
logpb_initialize_pool (THREAD_ENTRY * thread_p)
{
  int error_code = NO_ERROR;
  int i;
  LOG_GROUP_COMMIT_INFO *group_commit_info = &log_Gl.group_commit_info;
  LOGWR_INFO *writer_info = log_Gl.writer_info;
  size_t size;

  assert (LOG_CS_OWN_WRITE_MODE (thread_p));

  log_append_init_zip ();

  if (logpb_Initialized == true)
    {
      logpb_finalize_pool (thread_p);
    }

  assert (log_Pb.pages_area == NULL);
  assert (logpb_Initialized == false);

  logpb_Logging = prm_get_bool_value (PRM_ID_LOGPB_LOGGING_DEBUG);

  /*
   * Create an area to keep the number of desired buffers
   */
  log_Pb.num_buffers = prm_get_integer_value (PRM_ID_LOG_NBUFFERS);

  /* allocate a pointer array to point to each buffer */
  size = ((size_t) log_Pb.num_buffers * sizeof (*log_Pb.buffers));
  log_Pb.buffers = (LOG_BUFFER *) malloc (size);
  if (log_Pb.buffers == NULL)
    {
      er_set (ER_ERROR_SEVERITY, ARG_FILE_LINE, ER_OUT_OF_VIRTUAL_MEMORY, 1, size);
      return ER_OUT_OF_VIRTUAL_MEMORY;
    }

  size = ((size_t) log_Pb.num_buffers * (LOG_PAGESIZE));
  log_Pb.pages_area = (LOG_PAGE *) malloc (size);
  if (log_Pb.pages_area == NULL)
    {
      free_and_init (log_Pb.buffers);
      er_set (ER_ERROR_SEVERITY, ARG_FILE_LINE, ER_OUT_OF_VIRTUAL_MEMORY, 1, size);
      return ER_OUT_OF_VIRTUAL_MEMORY;
    }

  /* Initialize every new buffer */
  memset (log_Pb.pages_area, LOG_PAGE_INIT_VALUE, size);
  for (i = 0; i < log_Pb.num_buffers; i++)
    {
      logpb_initialize_log_buffer (&log_Pb.buffers[i],
				   (LOG_PAGE *) ((char *) log_Pb.pages_area + (UINT64) i * (LOG_PAGESIZE)));
    }

  size = LOG_PAGESIZE;
  log_Pb.header_page = (LOG_PAGE *) malloc (size);
  if (log_Pb.header_page == NULL)
    {
      free_and_init (log_Pb.buffers);
      free_and_init (log_Pb.pages_area);
      er_set (ER_ERROR_SEVERITY, ARG_FILE_LINE, ER_OUT_OF_VIRTUAL_MEMORY, 1, size);
      return ER_OUT_OF_VIRTUAL_MEMORY;
    }

  memset (log_Pb.header_page, LOG_PAGE_INIT_VALUE, size);
  logpb_initialize_log_buffer (&log_Pb.header_buffer, log_Pb.header_page);

  error_code = logpb_initialize_flush_info ();
  if (error_code != NO_ERROR)
    {
      goto error;
    }

  /* Initialize partial append */
  log_Pb.partial_append.status = LOGPB_APPENDREC_SUCCESS;
  log_Pb.partial_append.log_page_record_header =
    (LOG_PAGE *) PTR_ALIGN (log_Pb.partial_append.buffer_log_page, MAX_ALIGNMENT);

#if !defined (NDEBUG)
  // suppress valgrind complaint.
  memset (log_Pb.partial_append.log_page_record_header, LOG_PAGE_INIT_VALUE, IO_MAX_PAGE_SIZE);
#endif // DEBUG

  logpb_Initialized = true;
  pthread_mutex_init (&log_Gl.chkpt_lsa_lock, NULL);

  pthread_cond_init (&group_commit_info->gc_cond, NULL);
  pthread_mutex_init (&group_commit_info->gc_mutex, NULL);

  pthread_mutex_init (&writer_info->wr_list_mutex, NULL);

  pthread_cond_init (&writer_info->flush_start_cond, NULL);
  pthread_mutex_init (&writer_info->flush_start_mutex, NULL);

  pthread_cond_init (&writer_info->flush_wait_cond, NULL);
  pthread_mutex_init (&writer_info->flush_wait_mutex, NULL);

  pthread_cond_init (&writer_info->flush_end_cond, NULL);
  pthread_mutex_init (&writer_info->flush_end_mutex, NULL);

  writer_info->is_init = true;

  return error_code;

error:

  logpb_finalize_pool (thread_p);
  logpb_fatal_error (thread_p, false, ARG_FILE_LINE, "log_pbpool_init");

  return error_code;
}

/*
 * logpb_finalize_pool - TERMINATES THE LOG BUFFER POOL
 *
 * return: nothing
 *
 * NOTE:Terminate the log buffer pool. All log resident pages are invalidated.
 */
void
logpb_finalize_pool (THREAD_ENTRY * thread_p)
{
  assert (LOG_CS_OWN_WRITE_MODE (NULL));

  if (logpb_Initialized == false)
    {
      /* logpb already finalized */
      return;
    }

  if (log_Gl.append.log_pgptr != NULL)
    {
      log_Gl.append.log_pgptr = NULL;
    }
  log_Gl.append.set_nxio_lsa (NULL_LSA);
  LSA_SET_NULL (&log_Gl.append.prev_lsa);
  /* copy log_Gl.append.prev_lsa to log_Gl.prior_info.prev_lsa */
  LOG_RESET_PREV_LSA (&log_Gl.append.prev_lsa);

#if defined(CUBRID_DEBUG)
  if (logpb_is_any_dirty (thread_p) == true || logpb_is_any_fix (thread_p) == true)
    {
      er_log_debug (ARG_FILE_LINE, "log_pbpool_final: Log Buffer pool contains dirty or fixed pages at the end.\n");
      logpb_dump (thread_p, stdout);
    }
#endif /* CUBRID_DEBUG */

  free_and_init (log_Pb.buffers);
  free_and_init (log_Pb.pages_area);
  free_and_init (log_Pb.header_page);
  log_Pb.num_buffers = 0;
  logpb_Initialized = false;
  logpb_finalize_flush_info ();

  pthread_mutex_destroy (&log_Gl.chkpt_lsa_lock);

  pthread_mutex_destroy (&log_Gl.group_commit_info.gc_mutex);
  pthread_cond_destroy (&log_Gl.group_commit_info.gc_cond);

  logpb_finalize_writer_info ();

  log_append_final_zip ();
}

/*
 * logpb_is_pool_initialized - Find out if buffer pool has been initialized
 *
 * return:
 *
 * NOTE:Find out if the buffer pool has been initialized.
 */
bool
logpb_is_pool_initialized (void)
{
  assert (LOG_CS_OWN_WRITE_MODE (NULL));

  return logpb_Initialized;
}

/*
 * logpb_invalidate_pool - Invalidate all buffers in buffer pool
 *
 * return: Pointer to the page or NULL
 *
 * NOTE:Invalidate all unfixed buffers in the buffer pool.
 *              This is needed when we reset the log header information.
 */
void
logpb_invalidate_pool (THREAD_ENTRY * thread_p)
{
  LOG_BUFFER *log_bufptr;	/* A log buffer */
  int i;

  assert (LOG_CS_OWN_WRITE_MODE (thread_p));

  if (logpb_Initialized == false)
    {
      return;
    }

  /*
   * Flush any append dirty buffers at this moment.
   * Then, invalidate any buffer that it is not fixed and dirty
   */
  logpb_flush_pages_direct (thread_p);

  for (i = 0; i < log_Pb.num_buffers; i++)
    {
      log_bufptr = LOGPB_FIND_BUFPTR (i);
      if (log_bufptr->pageid != NULL_PAGEID && !log_bufptr->dirty == false)
	{
	  logpb_initialize_log_buffer (log_bufptr, log_bufptr->logpage);
	}
    }
}


/*
 * logpb_create_page - Create a log page on a log buffer
 *
 * return: Pointer to the page or NULL
 *
 *   pageid(in): Page identifier
 *
 * NOTE:Creates the log page identified by pageid on a log buffer and return such buffer.
 *              Just initializes log buffer hdr,
 *              To read a page from disk is not needed.
 */
LOG_PAGE *
logpb_create_page (THREAD_ENTRY * thread_p, LOG_PAGEID pageid)
{
  return logpb_locate_page (thread_p, pageid, NEW_PAGE);
}

/*
 * logpb_locate_page - Fetch a log page
 *
 * return: Pointer to the page or NULL
 *
 *   pageid(in): Page identifier
 *   fetch_mode(in): Is this a new log page ?. That is, can we avoid the I/O
 *
 * NOTE: first, the function checks if the pageid is the header page id.
 *       if it is not, it brings the coresponding page from the log page buffer.
 *       if the actual pageid differs from the buffer pageid, it means that it should
 *       be invalidated - it contains another page - and it is flushed to disk, if it
 *       is dirty. Now, if the pageid is null , we have a clear log page. If the fetch
 *       mode is NEW_PAGE, it set the fields in the buffer, else, if it is OLD_PAGE,
 *       it brings the page from the disk. The last case is if the page is not NULL, and
 *       it is equal with the pageid. This means it is an OLD_PAGE request, and it returns
 *       that page.
 */
static LOG_PAGE *
logpb_locate_page (THREAD_ENTRY * thread_p, LOG_PAGEID pageid, PAGE_FETCH_MODE fetch_mode)
{
  LOG_BUFFER *log_bufptr = NULL;	/* A log buffer */
  LOG_PHY_PAGEID phy_pageid = NULL_PAGEID;	/* The corresponding physical page */
  bool is_perf_tracking;
  TSC_TICKS start_tick, end_tick;
  TSCTIMEVAL tv_diff;
  UINT64 fix_wait_time;
  PERF_PAGE_MODE stat_page_found = PERF_PAGE_MODE_OLD_IN_BUFFER;
  int index;

  logpb_log ("called logpb_locate_page for pageid %lld, fetch_mode=%s", (long long int) pageid,
	     fetch_mode == NEW_PAGE ? "new_page" : "old_page\n");

  is_perf_tracking = perfmon_is_perf_tracking ();
  if (is_perf_tracking)
    {
      tsc_getticks (&start_tick);
    }

  assert (pageid != NULL_PAGEID);
  assert ((fetch_mode == NEW_PAGE) || (fetch_mode == OLD_PAGE));
  assert (LOG_CS_OWN_WRITE_MODE (thread_p));

  if (pageid == LOGPB_HEADER_PAGE_ID)
    {
      log_bufptr = &log_Pb.header_buffer;
    }
  else
    {
      index = logpb_get_log_buffer_index ((int) pageid);
      if (index >= 0 && index < log_Pb.num_buffers)
	{
	  log_bufptr = &log_Pb.buffers[index];
	}
      else
	{
	  er_set (ER_FATAL_ERROR_SEVERITY, ARG_FILE_LINE, ER_LOG_PAGE_CORRUPTED, 1, pageid);
	  return NULL;
	}

    }
  assert (log_bufptr != NULL);

  if (log_bufptr->pageid != NULL_PAGEID && log_bufptr->pageid != pageid)
    {
      if (log_bufptr->dirty == true && !is_tran_server_with_remote_storage ())
	{
	  /* should not happen */
	  assert_release (false);
	  logpb_log ("logpb_locate_page: fatal error, victimizing dirty log page %lld.\n",
		     (long long int) log_bufptr->pageid);

	  if (logpb_write_page_to_disk (thread_p, log_bufptr->logpage, log_bufptr->pageid) != NO_ERROR)
	    {
	      assert_release (false);
	      return NULL;
	    }
	  log_bufptr->dirty = false;
	  perfmon_inc_stat (thread_p, PSTAT_LOG_NUM_REPLACEMENTS_IOWRITES);
	}

      log_bufptr->pageid = NULL_PAGEID;	/* invalidate buffer */
      perfmon_inc_stat (thread_p, PSTAT_LOG_NUM_REPLACEMENTS);
    }

  if (log_bufptr->pageid == NULL_PAGEID)
    {
      if (fetch_mode == NEW_PAGE)
	{
	  /* Fills log page with 0xff, for checksum consistency. */
	  memset (log_bufptr->logpage, LOG_PAGE_INIT_VALUE, LOG_PAGESIZE);
	  log_bufptr->logpage->hdr.logical_pageid = pageid;
	  log_bufptr->logpage->hdr.offset = NULL_OFFSET;
	  log_bufptr->logpage->hdr.flags = 0;
	}
      else
	{
	  stat_page_found = PERF_PAGE_MODE_OLD_LOCK_WAIT;
	  if (logpb_read_page_from_file_or_page_server (thread_p, pageid, LOG_CS_FORCE_USE, log_bufptr->logpage)
	      != NO_ERROR)
	    {
	      return NULL;
	    }
	}
      phy_pageid = logpb_to_physical_pageid (pageid);
      log_bufptr->phy_pageid = phy_pageid;
      log_bufptr->pageid = pageid;
    }
  else
    {
      assert (fetch_mode == OLD_PAGE);
      assert (log_bufptr->pageid == pageid);
      logpb_log ("logpb_locate_page using log buffer entry for pageid = %lld", pageid);
    }

  perfmon_inc_stat (thread_p, PSTAT_LOG_NUM_FETCHES);
  if (is_perf_tracking)
    {
      tsc_getticks (&end_tick);
      tsc_elapsed_time_usec (&tv_diff, end_tick, start_tick);
      fix_wait_time = tv_diff.tv_sec * 1000000LL + tv_diff.tv_usec;
      if (fix_wait_time > 0)
	{
	  perfmon_pbx_fix_acquire_time (thread_p, PAGE_LOG, stat_page_found, PERF_HOLDER_LATCH_READ,
					PERF_UNCONDITIONAL_FIX_WITH_WAIT, fix_wait_time);
	}
    }

  ASSERT_ALIGN (log_bufptr->logpage->area, MAX_ALIGNMENT);
  return log_bufptr->logpage;
}

/*
 * logpb_set_dirty - Mark the current page dirty
 *
 * return: nothing
 *
 *   log_pgptr(in): Log page pointer
 *
 * NOTE:Mark the current log page as dirty.
 */
void
logpb_set_dirty (THREAD_ENTRY * thread_p, LOG_PAGE * log_pgptr)
{
  LOG_BUFFER *bufptr;		/* Log buffer associated with given page */

  /* Get the address of the buffer from the page. */
  bufptr = logpb_get_log_buffer (log_pgptr);
  if (!bufptr->dirty)
    {
      logpb_log ("dirty flag set for pageid = %lld\n", (long long int) bufptr->pageid);
    }
#if defined(CUBRID_DEBUG)
  if (bufptr->pageid != LOGPB_HEADER_PAGE_ID
      && (bufptr->pageid < LOGPB_NEXT_ARCHIVE_PAGE_ID || bufptr->pageid > LOGPB_LAST_ACTIVE_PAGE_ID))
    {
      er_set (ER_WARNING_SEVERITY, ARG_FILE_LINE, ER_LOG_FLUSHING_UNUPDATABLE, 1, bufptr->pageid);
    }
#endif /* CUBRID_DEBUG */

  bufptr->dirty = true;
}

/*
 * logpb_is_dirty - Find if current log page pointer is dirty
 *
 * return:
 *
 *   log_pgptr(in): Log page pointer
 *
 * NOTE:Find if the current log page is dirty.
 */
static bool
logpb_is_dirty (THREAD_ENTRY * thread_p, LOG_PAGE * log_pgptr)
{
  LOG_BUFFER *bufptr;		/* Log buffer associated with given page */
  bool is_dirty;

  assert (LOG_CS_OWN_WRITE_MODE (thread_p));

  /* Get the address of the buffer from the page. */
  bufptr = logpb_get_log_buffer (log_pgptr);
  is_dirty = (bool) bufptr->dirty;

  return is_dirty;
}

#if !defined(NDEBUG)
/*
 * logpb_is_any_dirty - FIND IF ANY LOG BUFFER IS DIRTY
 *
 * return:
 *
 * NOTE:Find if any log buffer is dirty.
 */
static bool
logpb_is_any_dirty (THREAD_ENTRY * thread_p)
{
  LOG_BUFFER *bufptr;		/* A log buffer */
  int i;
  bool ret;

  assert (LOG_CS_OWN_WRITE_MODE (thread_p));

  ret = false;
  for (i = 0; i < log_Pb.num_buffers; i++)
    {
      bufptr = LOGPB_FIND_BUFPTR (i);
      if (bufptr->dirty == true)
	{
	  ret = true;
	  break;
	}
    }

  return ret;
}
#endif /* !NDEBUG || CUBRID_DEBUG */

#if defined(CUBRID_DEBUG)
/*
 * logpb_is_any_fix - Find if any log buffer is fixed
 *
 * return:
 *
 * NOTE:Find if any buffer is fixed
 */
static bool
logpb_is_any_fix (THREAD_ENTRY * thread_p)
{
  LOG_BUFFER *bufptr;		/* A log buffer */
  int i, rv;
  bool ret;

  assert (LOG_CS_OWN_WRITE_MODE (thread_p));

  ret = false;
  for (i = 0; i < log_Pb.num_buffers; i++)
    {
      bufptr = LOGPB_FIND_BUFPTR (i);
      if (bufptr->pageid != NULL_PAGEID)
	{
	  ret = true;
	  break;
	}
    }

  return ret;
}
#endif /* CUBRID_DEBUG */

/*
 * logpb_flush_page - Flush a page of the active portion of the log to disk
 *
 * return: nothing
 *
 *   log_pgptr(in): Log page pointer
 *
 * NOTE:The log page (of the active portion of the log) associated
 *              with pageptr is written out to disk and is optionally freed.
 */
int
logpb_flush_page (THREAD_ENTRY * thread_p, LOG_PAGE * log_pgptr)
{
  LOG_BUFFER *bufptr;		/* Log buffer associated with given page */

  /* Get the address of the buffer from the page. */
  bufptr = logpb_get_log_buffer (log_pgptr);

  assert (LOG_CS_OWN_WRITE_MODE (thread_p));

  logpb_log ("called logpb_flush_page for pageid = %lld\n", (long long int) bufptr->pageid);

#if defined(CUBRID_DEBUG)
  if (bufptr->pageid != LOGPB_HEADER_PAGE_ID
      && (bufptr->pageid < LOGPB_NEXT_ARCHIVE_PAGE_ID || bufptr->pageid > LOGPB_LAST_ACTIVE_PAGE_ID))
    {
      er_set (ER_WARNING_SEVERITY, ARG_FILE_LINE, ER_LOG_FLUSHING_UNUPDATABLE, 1, bufptr->pageid);
      return ER_LOG_FLUSHING_UNUPDATABLE;
    }
  if (bufptr->phy_pageid == NULL_PAGEID || bufptr->phy_pageid != logpb_to_physical_pageid (bufptr->pageid))
    {
      /* Bad physical log page for such logical page */
      er_set (ER_FATAL_ERROR_SEVERITY, ARG_FILE_LINE, ER_LOG_PAGE_CORRUPTED, 1, bufptr->pageid);
      logpb_fatal_error (thread_p, true, ARG_FILE_LINE, "logpb_flush_page");
      return ER_LOG_PAGE_CORRUPTED;
    }
#endif /* CUBRID_DEBUG */

  if (bufptr->dirty == true)
    {
      /*
       * The buffer is dirty, flush it
       */

      /*
       * Even when the log has been open with the o_sync option, force a sync
       * since some Operationg system (HP) seems that does not have the effect
       * of forcing the page to disk without doing fync
       */

      if (logpb_write_page_to_disk (thread_p, log_pgptr, bufptr->pageid) != NO_ERROR)
	{
	  goto error;
	}
      else
	{
	  bufptr->dirty = false;
	}
    }

  return NO_ERROR;

error:

  return ER_FAILED;
}

/*
 * logpb_get_page_id - Logical pageid of log buffer/page
 *
 * return: pageid
 *
 *   log_pgptr(in): Log page pointer
 *
 * NOTE:The page identifier of the given log page/buffer.
 *              The page is always fix when this funtion is called.
 *              In replacement, the page cannot be replaced because fix > 0.
 *              So, it isn't needed to lock mutex.
 */
LOG_PAGEID
logpb_get_page_id (LOG_PAGE * log_pgptr)
{
  LOG_BUFFER *bufptr;		/* Log buffer associated with given page */

  bufptr = logpb_get_log_buffer (log_pgptr);

  return bufptr->pageid;
}

/*
 * logpb_dump - DUMP THE LOG PAGE BUFFER POOL
 *
 * return: nothing
 *
 * NOTE:Dump the log page buffer pool. This function is used for debugging purposes.
 */
void
logpb_dump (THREAD_ENTRY * thread_p, FILE * out_fp)
{
  if (logpb_Initialized == false)
    {
      return;
    }

  assert (LOG_CS_OWN_WRITE_MODE (thread_p));

  logpb_dump_information (out_fp);

  if (log_Gl.flush_info.num_toflush > 0)
    {
      logpb_dump_to_flush_page (out_fp);
    }

  (void) fprintf (out_fp, "\n\n");
  (void) fprintf (out_fp, "Buf Log_Pageid Phy_pageid Drt Rct Bufaddr   Pagearea    HDR:Pageid offset\n");

  logpb_dump_pages (out_fp);
}

/*
 * logpb_dump_information -
 *
 * return: nothing
 *
 * NOTE:
 */
static void
logpb_dump_information (FILE * out_fp)
{
  long long int append;
  int i;

  fprintf (out_fp, "\n\n ** DUMP OF LOG BUFFER POOL INFORMATION **\n\n");

  fprintf (out_fp, "\nHash table dump\n");
  for (i = 0; i < log_Pb.num_buffers; i++)
    {
      fprintf (out_fp, "Pageid = %5lld, Address = %p\n", (long long int) i, (void *) &log_Pb.buffers[i]);
    }
  fprintf (out_fp, "\n\n");

  fprintf (out_fp, " Next IO_LSA = %lld|%d, Current append LSA = %lld|%d, Prev append LSA = %lld|%d\n"
	   " Prior LSA = %lld|%d, Prev prior LSA = %lld|%d\n\n",
	   (long long int) log_Gl.append.get_nxio_lsa ().pageid, (int) log_Gl.append.get_nxio_lsa ().offset,
	   (long long int) log_Gl.hdr.append_lsa.pageid, (int) log_Gl.hdr.append_lsa.offset,
	   (long long int) log_Gl.append.prev_lsa.pageid, (int) log_Gl.append.prev_lsa.offset,
	   (long long int) log_Gl.prior_info.prior_lsa.pageid, (int) log_Gl.prior_info.prior_lsa.offset,
	   (long long int) log_Gl.prior_info.prev_lsa.pageid, (int) log_Gl.prior_info.prev_lsa.offset);

  if (log_Gl.append.log_pgptr == NULL)
    {
      append = NULL_PAGEID;
    }
  else
    {
      append = logpb_get_page_id (log_Gl.append.log_pgptr);
    }

  fprintf (out_fp, " Append to_flush array: max = %d, num_active = %d\n"
	   " Current append page = %lld\n", log_Gl.flush_info.max_toflush, log_Gl.flush_info.num_toflush, append);
}

/*
 * logpb_dump_to_flush_page -
 *
 * return: nothing
 *
 * NOTE:
 */
static void
logpb_dump_to_flush_page (FILE * out_fp)
{
  int i;
  LOG_BUFFER *log_bufptr;
  LOG_FLUSH_INFO *flush_info = &log_Gl.flush_info;

  (void) fprintf (out_fp, " Candidate append pages to flush are:\n");

  for (i = 0; i < flush_info->num_toflush; i++)
    {
      log_bufptr = logpb_get_log_buffer (flush_info->toflush[i]);
      if (i != 0)
	{
	  if ((i % 10) == 0)
	    {
	      fprintf (out_fp, ",\n");
	    }
	  else
	    {
	      fprintf (out_fp, ",");
	    }
	}
      fprintf (out_fp, " %4lld", (long long int) log_bufptr->pageid);
    }

  fprintf (out_fp, "\n");
}

/*
 * logpb_dump_pages -
 *
 * return: nothing
 *
 * NOTE:
 */
static void
logpb_dump_pages (FILE * out_fp)
{
  int i;
  LOG_BUFFER *log_bufptr;

  for (i = 0; i < log_Pb.num_buffers; i++)
    {
      log_bufptr = LOGPB_FIND_BUFPTR (i);
      if (log_bufptr->pageid == NULL_PAGEID)
	{
	  /* *** ** (void)fprintf(stdout, "%3d ..\n", i); */
	  continue;
	}
      else
	{
	  fprintf (out_fp, "%3d %10lld %10d %3d %p %p-%p %4s %5lld %5d\n",
		   i, (long long) log_bufptr->pageid, log_bufptr->phy_pageid, log_bufptr->dirty,
		   (void *) log_bufptr, (void *) (log_bufptr->logpage),
		   (void *) (&log_bufptr->logpage->area[LOGAREA_SIZE - 1]), "",
		   (long long) log_bufptr->logpage->hdr.logical_pageid, log_bufptr->logpage->hdr.offset);
	}
    }
  fprintf (out_fp, "\n");
}

/*
 * logpb_initialize_backup_info - initialized backup information
 *
 * return: nothing
 *
 * NOTE:
 */
static void
logpb_initialize_backup_info (LOG_HEADER * log_hdr)
{
  int i;

  for (i = 0; i < FILEIO_BACKUP_UNDEFINED_LEVEL; i++)
    {
      log_hdr->bkinfo[i].ndirty_pages_post_bkup = 0;
      log_hdr->bkinfo[i].io_baseln_time = 0;
      log_hdr->bkinfo[i].io_numpages = 0;
      log_hdr->bkinfo[i].io_bkuptime = 0;
    }
}

/*
 * logpb_initialize_header - Initialize log header structure
 *
 * return: nothing
 *
 *   loghdr(in/out): Log header structure
 *   prefix_logname(in): Name of the log volumes. It is usually set the same as
 *                      database name. For example, if the value is equal to
 *                      "db", the names of the log volumes created are as
 *                      follow:
 *                      Active_log      = db_logactive
 *                      Archive_logs    = db_logarchive.0
 *                                        db_logarchive.1
 *                                             .
 *                                             .
 *                                             .
 *                                        db_logarchive.n
 *                      Log_information = db_loginfo
 *                      Database Backup = db_backup
 *   npages(in): Size of active log in pages
 *   db_creation(in): Database creation time.
 *
 * NOTE:Initialize a log header structure.
 */
int
logpb_initialize_header (THREAD_ENTRY * thread_p, LOG_HEADER * loghdr, const char *prefix_logname,
			 DKNPAGES npages, INT64 * db_creation)
{
  int i;

  assert (LOG_CS_OWN_WRITE_MODE (thread_p));
  assert (loghdr != NULL);

  /* to also initialize padding bytes */
  loghdr->init ();

  strncpy (loghdr->magic, CUBRID_MAGIC_LOG_ACTIVE, CUBRID_MAGIC_MAX_LENGTH);

  if (db_creation != NULL)
    {
      loghdr->db_creation = *db_creation;
    }
  else
    {
      loghdr->db_creation = -1;
    }

  if (strlen (rel_release_string ()) >= REL_MAX_RELEASE_LENGTH)
    {
      er_set (ER_FATAL_ERROR_SEVERITY, ARG_FILE_LINE, ER_LOG_COMPILATION_RELEASE, 2, rel_release_string (),
	      REL_MAX_RELEASE_LENGTH);
      logpb_fatal_error (thread_p, true, ARG_FILE_LINE, "log_init_logheader");
      return ER_LOG_COMPILATION_RELEASE;
    }

  strncpy_bufsize (loghdr->db_release, rel_release_string ());
  loghdr->db_compatibility = rel_disk_compatible ();
  loghdr->db_iopagesize = IO_PAGESIZE;
  loghdr->db_logpagesize = LOG_PAGESIZE;
  loghdr->is_shutdown = true;
  loghdr->next_trid = LOG_SYSTEM_TRANID + 1;
  loghdr->mvcc_next_id = MVCCID_FIRST;
  loghdr->avg_ntrans = LOG_ESTIMATE_NACTIVE_TRANS;
  loghdr->avg_nlocks = LOG_ESTIMATE_NOBJ_LOCKS;
  loghdr->npages = npages - 1;	/* Hdr pg is stolen */
  loghdr->db_charset = lang_charset ();
  loghdr->fpageid = 0;
  loghdr->append_lsa.pageid = loghdr->fpageid;
  loghdr->append_lsa.offset = 0;
  LSA_COPY (&loghdr->chkpt_lsa, &loghdr->append_lsa);
  loghdr->nxarv_pageid = loghdr->fpageid;
  loghdr->nxarv_phy_pageid = 1;
  loghdr->nxarv_num = 0;
  loghdr->last_arv_num_for_syscrashes = -1;
  loghdr->last_deleted_arv_num = -1;
  loghdr->has_logging_been_skipped = false;
  LSA_SET_NULL (&loghdr->bkup_level0_lsa);
  LSA_SET_NULL (&loghdr->bkup_level1_lsa);
  LSA_SET_NULL (&loghdr->bkup_level2_lsa);
  if (prefix_logname != NULL)
    {
      strcpy (loghdr->prefix_name, prefix_logname);
    }
  else
    {
      loghdr->prefix_name[0] = '\0';
    }
  loghdr->vacuum_last_blockid = 0;
  loghdr->perm_status_obsolete = 0;

  for (i = 0; i < FILEIO_BACKUP_UNDEFINED_LEVEL; i++)
    {
      loghdr->bkinfo[i].bkup_attime = 0;
    }
  logpb_initialize_backup_info (loghdr);

  loghdr->ha_server_state = HA_SERVER_STATE_IDLE;
  loghdr->ha_file_status = -1;
  LSA_SET_NULL (&loghdr->eof_lsa);
  LSA_SET_NULL (&loghdr->smallest_lsa_at_last_chkpt);

  logpb_vacuum_reset_log_header_cache (thread_p, loghdr);

  return NO_ERROR;
}

/*
 * logpb_create_header_page - Create log header page
 *
 * return: Pointer to the page or NULL
 *
 * NOTE:Create the log header page.
 */
LOG_PAGE *
logpb_create_header_page (THREAD_ENTRY * thread_p)
{
  assert (LOG_CS_OWN_WRITE_MODE (thread_p));

  return logpb_create_page (thread_p, LOGPB_HEADER_PAGE_ID);
}

/*
 * logpb_copy_log_header - Copy a log header
 *
 * return: NO_ERROR if all OK
 *
 *   to_hdr(in): New log header
 *   from_hdr(in): Source log header
 *
 * NOTE: Copy a log header.
 */
static int
logpb_copy_log_header (THREAD_ENTRY * thread_p, LOG_HEADER * to_hdr, const LOG_HEADER * from_hdr)
{
  assert (LOG_CS_OWN_WRITE_MODE (thread_p));
  assert (to_hdr != NULL);
  assert (from_hdr != NULL);

  to_hdr->was_copied = true;	// should be reset on first restart

  to_hdr->mvcc_next_id = from_hdr->mvcc_next_id;

  /* Add other attributes that need to be copied */

  return NO_ERROR;
}

/*
 * logpb_fetch_header - Fetch log header
 *
 * return: nothing
 *
 *   hdr(in/out): Pointer where log header is stored
 *
 * NOTE:Read the log header into the area pointed by hdr.
 */
void
logpb_fetch_header (THREAD_ENTRY * thread_p, LOG_HEADER * hdr)
{
  assert (hdr != NULL);
  assert (LOG_CS_OWN_WRITE_MODE (thread_p));
  assert (log_Gl.loghdr_pgptr != NULL);

  logpb_fetch_header_with_buffer (thread_p, hdr, log_Gl.loghdr_pgptr);

  /* sync append_lsa to prior_lsa */
  LOG_RESET_APPEND_LSA (&log_Gl.hdr.append_lsa);
}

/*
 * logpb_fetch_header_with_buffer - Fetch log header using given buffer
 *
 * return: nothing
 *
 *   hdr(in/out): Pointer where log header is stored
 *   log_pgptr(in/out): log page buffer ptr
 *
 * NOTE:Read the log header into the area pointed by hdr
 */
void
logpb_fetch_header_with_buffer (THREAD_ENTRY * thread_p, LOG_HEADER * hdr, LOG_PAGE * log_pgptr)
{
  LOG_HEADER *log_hdr;		/* The log header */
  LOG_LSA header_lsa;

  assert (hdr != NULL);
  assert (LOG_CS_OWN_WRITE_MODE (thread_p));
  assert (log_pgptr != NULL);

  header_lsa.pageid = LOGPB_HEADER_PAGE_ID;
  header_lsa.offset = LOG_PAGESIZE;

  if ((logpb_fetch_page (thread_p, &header_lsa, LOG_CS_SAFE_READER, log_pgptr)) != NO_ERROR)
    {
      logpb_fatal_error (thread_p, true, ARG_FILE_LINE, "log_fetch_hdr_with_buf");
      /* This statement should not be reached */
      (void) logpb_initialize_header (thread_p, hdr, NULL, 0, NULL);
      return;
    }

  log_hdr = (LOG_HEADER *) (log_pgptr->area);
  *hdr = *log_hdr;

  assert (log_pgptr->hdr.logical_pageid == LOGPB_HEADER_PAGE_ID);
  assert (log_pgptr->hdr.offset == NULL_OFFSET);
}

/*
 * logpb_fetch_header_from_file - Fetch log header directly from active log file
 *
 * return: error code
 *
 *   hdr(in/out): Pointer where log header is stored
 *   log_pgptr(in/out): log page buffer ptr
 *
 * NOTE: Should be used only during boot sequence.
 */
int
logpb_fetch_header_from_file (THREAD_ENTRY * thread_p, const char *db_fullname, const char *logpath,
			      const char *prefix_logname, LOG_HEADER * hdr, LOG_PAGE * log_pgptr)
{
  LOG_HEADER *log_hdr;		/* The log header */
  LOG_PHY_PAGEID phy_pageid;
  int error_code = NO_ERROR;

  assert (db_fullname != NULL);
  assert (logpath != NULL);
  assert (prefix_logname != NULL);
  assert (hdr != NULL);
  assert (LOG_CS_OWN_WRITE_MODE (thread_p));
  assert (log_pgptr != NULL);

  error_code = logpb_initialize_log_names (thread_p, db_fullname, logpath, prefix_logname);
  if (error_code != NO_ERROR)
    {
      goto error;
    }

  if (fileio_is_volume_exist (log_Name_active) == false)
    {
      error_code = ER_FAILED;
      goto error;
    }

  log_Gl.append.vdes = fileio_mount (thread_p, db_fullname, log_Name_active, LOG_DBLOG_ACTIVE_VOLID, true, false);
  if (log_Gl.append.vdes == NULL_VOLDES)
    {
      error_code = ER_FAILED;
      goto error;
    }

  phy_pageid = logpb_to_physical_pageid (LOGPB_HEADER_PAGE_ID);
  logpb_log ("reading from active log:%s, physical page is : %lld\n", log_Name_active, (long long int) phy_pageid);

  if (fileio_read (thread_p, log_Gl.append.vdes, log_pgptr, phy_pageid, LOG_PAGESIZE) == NULL)
    {
      er_set (ER_FATAL_ERROR_SEVERITY, ARG_FILE_LINE, ER_LOG_READ, 3, LOGPB_HEADER_PAGE_ID, phy_pageid,
	      log_Name_active);
      error_code = ER_LOG_READ;
      goto error;
    }

  log_hdr = (LOG_HEADER *) (log_pgptr->area);
  *hdr = *log_hdr;

  /* keep active log mounted : this prevents other process to access/change DB parameters */

  if (log_pgptr->hdr.logical_pageid != LOGPB_HEADER_PAGE_ID || log_pgptr->hdr.offset != NULL_OFFSET)
    {
      er_set (ER_ERROR_SEVERITY, ARG_FILE_LINE, ER_LOG_PAGE_CORRUPTED, 1, LOGPB_HEADER_PAGE_ID);
      error_code = ER_LOG_PAGE_CORRUPTED;
      goto error;
    }

error:
  return error_code;
}

#if defined (SERVER_MODE)
/*
 * logpb_fetch_header_from_page_server - Fetch log header from page server
 *
 * return: error code
 *
 *   hdr(in/out): Pointer where log header is to be copied
 *   log_pgptr(in/out): log page buffer ptr
 *
 * NOTE: Should be used only: during boot sequence; on a transaction server with remote storage
 */
// *INDENT-OFF*
int
logpb_fetch_header_from_page_server (LOG_HEADER * hdr, LOG_PAGE * log_pgptr)
{
  assert (is_tran_server_with_remote_storage ());

  request_log_page_from_page_server (LOGPB_HEADER_PAGE_ID);

  std::shared_ptr<log_page_owner> brokered_log_hdr_page
    = ats_Gl.get_log_page_broker ().wait_for_page (LOGPB_HEADER_PAGE_ID);

  const LOG_PAGE *const log_hdr_page = brokered_log_hdr_page->get_log_page ();
  const LOG_HEADER *const log_hdr = reinterpret_cast<const LOG_HEADER*> (log_hdr_page->area);
  *hdr = *log_hdr;

  std::memcpy (log_pgptr, log_hdr_page, LOG_PAGESIZE);

  if (log_pgptr->hdr.logical_pageid != LOGPB_HEADER_PAGE_ID || log_pgptr->hdr.offset != NULL_OFFSET)
    {
      er_set (ER_ERROR_SEVERITY, ARG_FILE_LINE, ER_LOG_PAGE_CORRUPTED, 1, LOGPB_HEADER_PAGE_ID);
      return ER_LOG_PAGE_CORRUPTED;
    }

  return NO_ERROR;
}
// *INDENT-ON*
#endif // SERVER_MODE

/*
 * logpb_fetch_header_from_file_or_page_server - Fetch log header from page server or
 *          directly from active log file
 *
 * return: error code
 *
 *   hdr(in/out): Pointer where log header is to be copied
 *   log_pgptr(in/out): log page buffer ptr
 *
 * NOTE: Should be used only during boot sequence
 */
int
logpb_fetch_header_from_file_or_page_server (THREAD_ENTRY * thread_p, const char *db_fullname,
					     const char *logpath, const char *prefix_logname, LOG_HEADER * hdr)
{
  char log_pgbuf[IO_MAX_PAGE_SIZE + MAX_ALIGNMENT];
  char *const aligned_log_pgbuf = PTR_ALIGN (log_pgbuf, MAX_ALIGNMENT);
  LOG_PAGE *const log_pgptr = (LOG_PAGE *) aligned_log_pgbuf;

  assert (hdr != nullptr);

#if defined (SERVER_MODE)
  int res_code = NO_ERROR;
  if (is_tran_server_with_remote_storage ())
    {
      res_code = logpb_fetch_header_from_page_server (hdr, log_pgptr);
    }
  else
    {
      res_code = logpb_fetch_header_from_file (thread_p, db_fullname, logpath, prefix_logname, hdr, log_pgptr);
    }
#else // SERVER_MODE
  const int res_code = logpb_fetch_header_from_file (thread_p, db_fullname, logpath, prefix_logname, hdr, log_pgptr);
#endif // SERVER_MODE

  if (res_code != NO_ERROR)
    {
      ASSERT_ERROR ();
      return res_code;
    }

#if !defined(NDEBUG)
  if (log_Gl.rcv_phase == LOG_RESTARTED)
    {
      logpb_debug_check_log_page (thread_p, log_pgptr);
    }
#endif

  return NO_ERROR;
}

// it peeks header page of the backuped log active file
static int
logpb_peek_header_of_active_log_from_backup (THREAD_ENTRY * thread_p, const char *active_log_path, LOG_HEADER * hdr)
{
  char log_pgbuf[IO_MAX_PAGE_SIZE + MAX_ALIGNMENT], *aligned_log_pgbuf;
  LOG_HEADER *log_hdr;
  LOG_PHY_PAGEID phy_pageid;
  int error_code = NO_ERROR;
  LOG_PAGE *log_pgptr;

  assert (active_log_path != NULL);
  assert (hdr != NULL);

  aligned_log_pgbuf = PTR_ALIGN (log_pgbuf, MAX_ALIGNMENT);

  if (fileio_is_volume_exist (active_log_path) == false)
    {
      return ER_FAILED;
    }

  int log_vdes = fileio_open (active_log_path, O_RDONLY, 0);
  if (log_vdes == NULL_VOLDES)
    {
      return ER_FAILED;
    }

  phy_pageid = LOGPB_PHYSICAL_HEADER_PAGE_ID;
  logpb_log ("reading from active log:%s, physical page is : %lld\n", active_log_path, (long long int) phy_pageid);

  log_pgptr = (LOG_PAGE *) aligned_log_pgbuf;

  if (fileio_read (thread_p, log_vdes, log_pgptr, phy_pageid, LOG_PAGESIZE) == NULL)
    {
      er_set (ER_ERROR_SEVERITY, ARG_FILE_LINE, ER_LOG_READ, 3, LOGPB_HEADER_PAGE_ID, phy_pageid, active_log_path);
      error_code = ER_LOG_READ;
      goto end;
    }

  log_hdr = (LOG_HEADER *) (log_pgptr->area);
  *hdr = *log_hdr;

  if (log_pgptr->hdr.logical_pageid != LOGPB_HEADER_PAGE_ID || log_pgptr->hdr.offset != NULL_OFFSET)
    {
      er_set (ER_ERROR_SEVERITY, ARG_FILE_LINE, ER_LOG_PAGE_CORRUPTED, 1, phy_pageid);
      error_code = ER_LOG_PAGE_CORRUPTED;
      goto end;
    }

end:
  fileio_close (log_vdes);

  return error_code;
}

// it probes whether the next archive file exists
// if the case, the backuped log active file is regarded as unuseful and restore will reset log.
static bool
logpb_is_log_active_from_backup_useful (THREAD_ENTRY * thread_p, const char *active_log_path, const char *db_full_name)
{
  LOG_HEADER hdr;

  if (logpb_peek_header_of_active_log_from_backup (thread_p, active_log_path, &hdr) != NO_ERROR)
    {
      // something bad happened
      return false;
    }

  // make next archive name
  char next_archive_file_path[PATH_MAX], log_path[PATH_MAX];

  fileio_get_directory_path (log_path, active_log_path);
  fileio_make_log_archive_name (next_archive_file_path, log_path, fileio_get_base_file_name (db_full_name),
				hdr.nxarv_num);

  if (fileio_is_volume_exist (next_archive_file_path))
    {
      // if the next archive exists, regard the backuped log active is older and useless.
      er_log_debug (ARG_FILE_LINE, "log active from backup is older than available archive (%s).\n",
		    next_archive_file_path);
      return false;
    }

  return true;
}

/*
 * logpb_flush_header - Flush log header
 *
 * return: nothing
 *
 * NOTE:Flush out the log header from the global variable log_Gl.hdr to disk. Note append pages are not flushed.
 */
void
logpb_flush_header (THREAD_ENTRY * thread_p)
{
  LOG_HEADER *log_hdr;
#if defined(CUBRID_DEBUG)
  struct timeval start_time = { 0, 0 };
  struct timeval end_time = { 0, 0 };

  css_gettimeofday (&start_time, NULL);
#endif /* CUBRID_DEBUG */

  assert (LOG_CS_OWN_WRITE_MODE (thread_p));

  if (log_Gl.loghdr_pgptr == NULL)
    {
      assert (log_Gl.loghdr_pgptr != NULL);

      /* This is just a safe guard. log_initialize frees log_Gl.loghdr_pgptr when it fails. It can only happen when
       * deletedb or emergency utilities fail to initialize log. */
      log_Gl.loghdr_pgptr = (LOG_PAGE *) malloc (LOG_PAGESIZE);
      if (log_Gl.loghdr_pgptr == NULL)
	{
	  er_set (ER_ERROR_SEVERITY, ARG_FILE_LINE, ER_OUT_OF_VIRTUAL_MEMORY, 1, (size_t) LOG_PAGESIZE);
	  logpb_fatal_error (thread_p, true, ARG_FILE_LINE, "logpb_flush_header");
	  return;
	}
      memset (log_Gl.loghdr_pgptr, LOG_PAGE_INIT_VALUE, LOG_PAGESIZE);
    }

  log_hdr = (LOG_HEADER *) (log_Gl.loghdr_pgptr->area);
  *log_hdr = log_Gl.hdr;

  log_Gl.loghdr_pgptr->hdr.logical_pageid = LOGPB_HEADER_PAGE_ID;
  log_Gl.loghdr_pgptr->hdr.offset = NULL_OFFSET;
  log_Gl.loghdr_pgptr->hdr.flags = 0;	/* Now flags in header page has always 0 value */

  logpb_write_page_to_disk (thread_p, log_Gl.loghdr_pgptr, LOGPB_HEADER_PAGE_ID);

  log_Stat.flush_hdr_call_count++;
#if defined(CUBRID_DEBUG)
  gettimeofday (&end_time, NULL);
  log_Stat.last_flush_hdr_sec_by_LFT = LOG_GET_ELAPSED_TIME (end_time, start_time);
  log_Stat.total_flush_hdr_sec_by_LFT += log_Stat.last_flush_hdr_sec_by_LFT;
#endif /* CUBRID_DEBUG */

#if defined(CUBRID_DEBUG)
  er_log_debug (ARG_FILE_LINE, "log_flush_hdr: call count(%ld) avg flush (%f) \n", log_Stat.flush_hdr_call_count,
		(double) log_Stat.total_flush_hdr_sec_by_LFT / log_Stat.flush_hdr_call_count);
#endif /* CUBRID_DEBUG */
}

/*
 * logpb_fetch_page - Fetch a exist_log page using local buffer
 *
 * return: NO_ERROR if everything is ok, else ER_FAILED
 *
 *   pageid(in): Page identifier
 *   log_pgptr(in/out): Page buffer to copy
 *
 * NOTE:Fetch the log page identified by pageid into a log buffer and return such buffer.
 *              If there is the page in the log page buffer, copy it to buffer and return it.
 *              If not, read log page from log.
 */
int
logpb_fetch_page (THREAD_ENTRY * thread_p, const LOG_LSA * req_lsa, LOG_CS_ACCESS_MODE access_mode,
		  LOG_PAGE * log_pgptr)
{
  LOG_LSA append_lsa, append_prev_lsa;
  int rv;

  assert (log_pgptr != NULL);
  assert (req_lsa != NULL);
  assert (req_lsa->pageid != NULL_PAGEID);

  logpb_log ("called logpb_fetch_page with pageid = %lld\n", (long long int) req_lsa->pageid);

  LSA_COPY (&append_lsa, &log_Gl.hdr.append_lsa);
  LSA_COPY (&append_prev_lsa, &log_Gl.append.prev_lsa);

  /*
   * This If block ensure belows,
   *  case 1. log page (of pageid) is in log page buffer (not prior_lsa list)
   *  case 2. EOL record which is written temporarily by
   *          logpb_flush_all_append_pages is cleared so there is no EOL
   *          in log page
   */

  if (LSA_LE (&append_lsa, req_lsa)	/* for case 1 */
      || LSA_LE (&append_prev_lsa, req_lsa))	/* for case 2 */
    {
      LOG_CS_ENTER (thread_p);

      assert (LSA_LE (&log_Gl.append.prev_lsa, &log_Gl.hdr.append_lsa));

      /*
       * copy prior lsa list to log page buffer to ensure that required
       * pageid is in log page buffer
       */
      if (LSA_LE (&log_Gl.hdr.append_lsa, req_lsa))	/* retry with mutex */
	{
	  logpb_prior_lsa_append_all_list (thread_p);
	}

      LOG_CS_EXIT (thread_p);
    }

  /*
   * most of the cases, we don't need calling logpb_copy_page with LOG_CS exclusive access,
   * if needed, we acquire READ mode in logpb_copy_page
   */
  rv = logpb_copy_page (thread_p, req_lsa->pageid, access_mode, log_pgptr);
  if (rv != NO_ERROR)
    {
      ASSERT_ERROR ();
      return ER_FAILED;
    }

  return NO_ERROR;
}

/*
 * logpb_copy_page_from_log_buffer -
 *
 * return: NO_ERROR if everything is ok
 *  pageid(in): Page identifier
 *  log_pgptr(in/out): Page buffer
 */
int
logpb_copy_page_from_log_buffer (THREAD_ENTRY * thread_p, LOG_PAGEID pageid, LOG_PAGE * log_pgptr)
{
  int rv;

  assert (log_pgptr != NULL);
  assert (pageid != NULL_PAGEID);
  assert (pageid <= log_Gl.hdr.append_lsa.pageid);

  logpb_log ("called logpb_copy_page_from_log_buffer with pageid = %lld\n", (long long int) pageid);

  rv = logpb_copy_page (thread_p, pageid, LOG_CS_FORCE_USE, log_pgptr);
  if (rv != NO_ERROR)
    {
      ASSERT_ERROR ();
      return ER_FAILED;
    }

  return NO_ERROR;
}

/*
 * logpb_copy_page_from_file -
 *  pageid(in): Page identifier
 *  log_pgptr(in/out): Page buffer
 * return: NO_ERROR if everything is ok
 *
 */
int
logpb_copy_page_from_file (THREAD_ENTRY * thread_p, LOG_PAGEID pageid, LOG_PAGE * log_pgptr)
{
  int rv;

  assert (log_pgptr != NULL);
  assert (pageid != NULL_PAGEID);
  assert (pageid <= log_Gl.hdr.append_lsa.pageid);

  logpb_log ("called logpb_copy_page_from_file with pageid = %lld\n", (long long int) pageid);

  LOG_CS_ENTER_READ_MODE (thread_p);
  if (log_pgptr != NULL)
    {
      rv = logpb_read_page_from_file_or_page_server (thread_p, pageid, LOG_CS_FORCE_USE, log_pgptr);
      if (rv != NO_ERROR)
	{
	  LOG_CS_EXIT (thread_p);
	  return ER_FAILED;
	}
    }
  LOG_CS_EXIT (thread_p);

  return NO_ERROR;
}

/*
 * logpb_copy_page - copy a exist_log page using local buffer
 *
 * return: NO_ERROR if everything is ok
 *
 *   pageid(in): Page identifier
 *   access_mode(in): access mode (reader, safe reader, writer)
 *   log_pgptr(in/out): Page buffer to copy
 *
 * NOTE:Fetch the log page identified by pageid into a log buffer and return such buffer.
 *              If there is the page in the log page buffer, copy it to buffer and return it.
 *              If not, read log page from log.
 */

static int
logpb_copy_page (THREAD_ENTRY * thread_p, LOG_PAGEID pageid, LOG_CS_ACCESS_MODE access_mode, LOG_PAGE * log_pgptr)
{
  LOG_BUFFER *log_bufptr = NULL;
  bool is_perf_tracking;
  TSC_TICKS start_tick, end_tick;
  TSCTIMEVAL tv_diff;
  UINT64 fix_wait_time;
  PERF_PAGE_MODE stat_page_found = PERF_PAGE_MODE_OLD_IN_BUFFER;
  bool log_csect_entered = false;
  int rv = NO_ERROR, index;

  assert (log_pgptr != NULL);
  assert (pageid != NULL_PAGEID);

  logpb_log ("called logpb_copy_page with pageid = %lld\n", (long long int) pageid);

  is_perf_tracking = perfmon_is_perf_tracking ();
  if (is_perf_tracking)
    {
      tsc_getticks (&start_tick);
    }

  if (access_mode != LOG_CS_SAFE_READER)
    {
      LOG_CS_ENTER_READ_MODE (thread_p);
      log_csect_entered = true;
    }

  if (pageid == LOGPB_HEADER_PAGE_ID)
    {
      /* copy header page into log_pgptr */
      log_bufptr = &log_Pb.header_buffer;

      if (log_bufptr->pageid == NULL_PAGEID)
	{
	  rv = logpb_read_page_from_file_or_page_server (thread_p, pageid, access_mode, log_pgptr);
	  if (rv != NO_ERROR)
	    {
	      rv = ER_FAILED;
	      goto exit;
	    }
	  stat_page_found = PERF_PAGE_MODE_OLD_LOCK_WAIT;
	}
      else
	{
	  memcpy (log_pgptr, log_bufptr->logpage, LOG_PAGESIZE);
	}

      goto exit;
    }

  index = logpb_get_log_buffer_index ((int) pageid);
  if (index >= 0 && index < log_Pb.num_buffers)
    {
      log_bufptr = &log_Pb.buffers[index];
    }
  else
    {
      er_set (ER_FATAL_ERROR_SEVERITY, ARG_FILE_LINE, ER_LOG_PAGE_CORRUPTED, 1, pageid);
      if (log_csect_entered)
	{
	  LOG_CS_EXIT (thread_p);
	}
      return ER_LOG_PAGE_CORRUPTED;
    }

  if (log_bufptr->pageid == pageid)
    {
      /* Copy page from log_bufptr into log_pgptr */
      memcpy (log_pgptr, log_bufptr->logpage, LOG_PAGESIZE);
      if (log_bufptr->pageid == pageid)
	{
	  goto exit;
	}
    }

  /* Could not get from log page buffer cache */

  rv = logpb_read_page_from_file_or_page_server (thread_p, pageid, access_mode, log_pgptr);
  if (rv != NO_ERROR)
    {
      rv = ER_FAILED;
      goto exit;
    }

  stat_page_found = PERF_PAGE_MODE_OLD_LOCK_WAIT;

  /* Always exit through here */
exit:
  if (log_csect_entered)
    {
      LOG_CS_EXIT (thread_p);
    }
  perfmon_inc_stat (thread_p, PSTAT_LOG_NUM_FETCHES);

  if (is_perf_tracking)
    {
      tsc_getticks (&end_tick);
      tsc_elapsed_time_usec (&tv_diff, end_tick, start_tick);
      fix_wait_time = tv_diff.tv_sec * 1000000LL + tv_diff.tv_usec;
      /* log page fix time : use dummy values for latch type and conditional type; use PERF_PAGE_MODE_OLD_LOCK_WAIT and
       * PERF_PAGE_MODE_OLD_IN_BUFFER for page type : page is not found in log page buffer and must be read from
       * archive vs page is found in log page buffer */
      if (fix_wait_time > 0)
	{
	  perfmon_pbx_fix_acquire_time (thread_p, PAGE_LOG, stat_page_found, PERF_HOLDER_LATCH_READ,
					PERF_UNCONDITIONAL_FIX_WITH_WAIT, fix_wait_time);
	}
    }

  return rv;
}

static void
request_log_page_from_page_server (LOG_PAGEID log_pageid)
{
#if defined(SERVER_MODE)
  // *INDENT-OFF*
  constexpr size_t BIG_INT_SIZE = 8;
  char buffer[BIG_INT_SIZE];
  std::memcpy (buffer, &log_pageid, sizeof (log_pageid));
  std::string message (buffer, BIG_INT_SIZE);

  if (ats_Gl.get_log_page_broker ().register_entry (log_pageid) == page_broker_register_entry_state::ADDED)
    {
      // First to add an entry must also sent the request to the page server
      ats_Gl.push_request (ats_to_ps_request::SEND_LOG_PAGE_FETCH, std::move (message));

      if (prm_get_bool_value (PRM_ID_ER_LOG_READ_LOG_PAGE))
        {
          _er_log_debug (ARG_FILE_LINE, "Sent request for log to Page Server. Page ID: %lld \n", log_pageid);
        }
    }
  // *INDENT-ON*
#endif // SERVER_MODE
}

#if defined (SERVER_MODE)
void
logpb_verify_page_read (LOG_PAGEID pageid, const LOG_PAGE * left_log_pgptr, const LOG_PAGE * rite_log_pgptr)
{
  bool pages_equal (*left_log_pgptr == *rite_log_pgptr || pageid == LOGPB_HEADER_PAGE_ID);

  if (!pages_equal && pageid == log_Gl.hdr.append_lsa.pageid)
    {
      const char *const left_log_page_area = left_log_pgptr->area;
      const char *const rite_log_page_area = rite_log_pgptr->area;
      const int cmp_res = strncmp (left_log_page_area, rite_log_page_area, log_Gl.hdr.append_lsa.offset);
      pages_equal = left_log_pgptr->hdr == rite_log_pgptr->hdr && cmp_res == 0;
    }

  assert (pages_equal);
}
#endif // SERVER_MODE

/*
 * logpb_read_page_from_file_or_page_server - depending on the server type and whether or not
 *        transaction server is being executed in a remote storage context, read log pages from
 *        either local storage or page server, or both
 *
 * return: error when reading from local storage fails
 *
 *   pageid(in): Page identifier
 *   access_mode(in): access mode
 *   log_pgptr(out): Page buffer to copy log page to
 */
int
logpb_read_page_from_file_or_page_server (THREAD_ENTRY * thread_p, LOG_PAGEID pageid,
					  LOG_CS_ACCESS_MODE access_mode, LOG_PAGE * log_pgptr)
{
#if defined (SERVER_MODE)
  // execution contexts:
  //  1) TS with remote storage: only read from PS
  //  2) TS with local storage + connected to PS: both read from PS and from file and compare results
  //  3) PS or TS with local storage + not connected to PS: only read from file

  const SERVER_TYPE server_type = get_server_type ();
  if (server_type == SERVER_TYPE_TRANSACTION && ats_Gl.is_page_server_connected ())
    {
      // context 1) or 2)
      request_log_page_from_page_server (pageid);
    }

  bool read_from_disk = false;
  if (!is_tran_server_with_remote_storage ())
    {
      // context 2) or 3)
      const int res_read_from_file = logpb_read_page_from_file (thread_p, pageid, access_mode, log_pgptr);
      if (res_read_from_file != NO_ERROR)
	{
	  ASSERT_ERROR ();
	  return res_read_from_file;
	}
      read_from_disk = true;
    }

  if (server_type == SERVER_TYPE_TRANSACTION && ats_Gl.is_page_server_connected ())
    {
      // *INDENT-OFF*
      std::shared_ptr<log_page_owner> brokered_log_page
          = ats_Gl.get_log_page_broker ().wait_for_page (pageid);
      // *INDENT-ON*
      const LOG_PAGE *const log_page_from_page_server = brokered_log_page->get_log_page ();
      if (read_from_disk)
	{
	  // context 2)
	  // log_pgptr already contains value read from local storage
<<<<<<< HEAD
	  const LOG_PAGE *const log_page_from_page_server_pgptr = log_page_from_page_server->get_log_page ();
	  logpb_verify_page_read (pageid, log_page_from_page_server_pgptr, log_pgptr);
=======
	  logpb_verify_page_read (pageid, log_page_from_page_server, log_pgptr);
>>>>>>> db52b3dd
	}
      else
	{
	  // context 1)
          // *INDENT-OFF*
	  std::memcpy (log_pgptr, log_page_from_page_server, LOG_PAGESIZE);
          // *INDENT-ON*
	}
    }

  return NO_ERROR;
#else // SERVER_MODE
  return logpb_read_page_from_file (thread_p, pageid, access_mode, log_pgptr);
#endif // SERVER_MODE
}

/*
 * logpb_read_page_from_file - Fetch a exist_log page from log files
 *
 * return: NO_ERROR if everything is ok, else ER_GENERIC_ERROR
 *
 *   pageid(in): Page identifier
 *   log_pgptr(in/out): Page buffer to read
 *
 * NOTE:read the log page identified by pageid into a buffer from from archive or active log.
 */
int
logpb_read_page_from_file (THREAD_ENTRY * thread_p, LOG_PAGEID pageid, LOG_CS_ACCESS_MODE access_mode,
			   LOG_PAGE * log_pgptr)
{
  bool log_csect_entered = false;

  assert (log_pgptr != NULL);
  assert (pageid != NULL_PAGEID);

  logpb_log ("called logpb_read_page_from_file with pageid = %lld, hdr.logical_pageid = %lld, "
	     "LOGPB_ACTIVE_NPAGES = %d\n", (long long int) pageid, (long long int) log_pgptr->hdr.logical_pageid,
	     LOGPB_ACTIVE_NPAGES);

  if (access_mode == LOG_CS_SAFE_READER)
    {
      /* This is added here to block others from creating new archive or mounting/dismounting archives while the vacuum
       * workers is trying to fetch its page from file. */
      /* This was first done only for active pages. This allowed other transaction create a new archive from active log
       * after calling logpb_is_page_in_archive. Therefore the logpb_to_physical_pageid became flawed. */
      LOG_CS_ENTER_READ_MODE (thread_p);
      log_csect_entered = true;
    }
  else
    {
      assert (LOG_CS_OWN (thread_p));
    }

  // some archived pages may be still in active log; check if they can be fetched from active.
  bool fetch_from_archive = logpb_is_page_in_archive (pageid);
  if (fetch_from_archive)
    {
      bool is_archive_page_in_active_log = (pageid + LOGPB_ACTIVE_NPAGES) > log_Gl.hdr.append_lsa.pageid;
      bool dont_fetch_archive_from_active = !LOG_ISRESTARTED () || log_Gl.hdr.was_active_log_reset;

      if (is_archive_page_in_active_log && !dont_fetch_archive_from_active)
	{
	  // can fetch from active
	  fetch_from_archive = false;
	}
    }
  if (fetch_from_archive)
    {
      // fetch from archive
      if (logpb_fetch_from_archive (thread_p, pageid, log_pgptr, NULL, NULL, true) == NULL)
	{
#if defined (SERVER_MODE)
	  if (thread_p != NULL && thread_p->type == TT_VACUUM_MASTER)
	    {
	      vacuum_er_log_error (VACUUM_ER_LOG_MASTER | VACUUM_ER_LOG_ARCHIVES,
				   "Failed to fetch page %lld from archives.", pageid);
	    }
#endif /* SERVER_MODE */
	  goto error;
	}
    }
  else
    {
      // fetch from active
      LOG_PHY_PAGEID phy_pageid;

      /*
       * Page is contained in the active log.
       * Find the corresponding physical page and read the page form disk.
       */
      phy_pageid = logpb_to_physical_pageid (pageid);
      logpb_log ("phy_pageid in logpb_read_page_from_file is %lld\n", (long long int) phy_pageid);

      perfmon_inc_stat (thread_p, PSTAT_LOG_NUM_IOREADS);

      if (fileio_read (thread_p, log_Gl.append.vdes, log_pgptr, phy_pageid, LOG_PAGESIZE) == NULL)
	{
	  er_set (ER_FATAL_ERROR_SEVERITY, ARG_FILE_LINE, ER_LOG_READ, 3, pageid, phy_pageid, log_Name_active);
	  goto error;
	}
      else
	{
	  if (log_pgptr->hdr.logical_pageid != pageid)
	    {
	      if (log_pgptr->hdr.logical_pageid == pageid + LOGPB_ACTIVE_NPAGES)
		{
		  /* The active part where this archive page belonged was already, overwritten. Fetch the page from
		   * archive. */
		  if (logpb_fetch_from_archive (thread_p, pageid, log_pgptr, NULL, NULL, true) == NULL)
		    {
#if defined (SERVER_MODE)
		      if (thread_p != NULL && thread_p->type == TT_VACUUM_MASTER)
			{
			  vacuum_er_log_error (VACUUM_ER_LOG_MASTER | VACUUM_ER_LOG_ARCHIVES,
					       "Failed to fetch page %lld from archives.", pageid);
			}
#endif /* SERVER_MODE */
		      goto error;
		    }
		}
	      else
		{
		  /* Clean the buffer... since it may be corrupted */
		  er_set (ER_FATAL_ERROR_SEVERITY, ARG_FILE_LINE, ER_LOG_PAGE_CORRUPTED, 1, pageid);
		  goto error;
		}
	    }
	  else
	    {
	      /*
	       * fetched from active.
	       * In case of being fetched from archive log, no need to be decrypted
	       * because it already decrypted in logpb_fetch_from_archive()
	       */
	      TDE_ALGORITHM tde_algo = logpb_get_tde_algorithm ((LOG_PAGE *) log_pgptr);
	      if (tde_algo != TDE_ALGORITHM_NONE)
		{
		  if (tde_decrypt_log_page ((LOG_PAGE *) log_pgptr, tde_algo, (LOG_PAGE *) log_pgptr) != NO_ERROR)
		    {
		      ASSERT_ERROR ();
		      goto error;
		    }
		}
	    }
	}
    }

  if (log_csect_entered)
    {
      LOG_CS_EXIT (thread_p);
    }

  logpb_log ("logpb_read_page_from_file: log page %lld has checksum = %d\n",
	     (long long int) log_pgptr->hdr.logical_pageid, log_pgptr->hdr.checksum);

#if !defined(NDEBUG)
  if (log_Gl.rcv_phase == LOG_RESTARTED)
    {
      logpb_debug_check_log_page (thread_p, log_pgptr);
    }
#endif

  /* keep old function's usage */
  return NO_ERROR;

error:
  if (log_csect_entered)
    {
      LOG_CS_EXIT (thread_p);
    }
  return ER_FAILED;
}

/*
 * logpb_read_page_from_active_log -
 *
 *   return: new num_pages
 *
 *   pageid(in):
 *   num_pages(in):
 *   log_pgptr(in/out):
 */
int
logpb_read_page_from_active_log (THREAD_ENTRY * thread_p, LOG_PAGEID pageid, int num_pages, bool decrypt_needed,
				 LOG_PAGE * log_pgptr)
{
  LOG_PHY_PAGEID phy_start_pageid;

  assert (log_pgptr != NULL);
  assert (pageid != NULL_PAGEID);
  assert (num_pages > 0);

  logpb_log ("called logpb_read_page_from_active_log with pageid = %lld and num_pages = %d\n", (long long int) pageid,
	     num_pages);

  /*
   * Page is contained in the active log.
   * Find the corresponding physical page and read the page from disk.
   */
  phy_start_pageid = logpb_to_physical_pageid (pageid);
  num_pages = MIN (num_pages, LOGPB_ACTIVE_NPAGES - phy_start_pageid + 1);

  perfmon_inc_stat (thread_p, PSTAT_LOG_NUM_IOREADS);

  if (fileio_read_pages (thread_p, log_Gl.append.vdes, (char *) log_pgptr, phy_start_pageid, num_pages, LOG_PAGESIZE) ==
      NULL)
    {
      er_set (ER_ERROR_SEVERITY, ARG_FILE_LINE, ER_LOG_READ, 3, pageid, phy_start_pageid, log_Name_active);
      return -1;
    }
  else
    {
      if (log_pgptr->hdr.logical_pageid != pageid)
	{
	  er_set (ER_ERROR_SEVERITY, ARG_FILE_LINE, ER_LOG_PAGE_CORRUPTED, 1, pageid);
	  return -1;
	}
    }

  if (decrypt_needed)
    {
      char *ptr = (char *) log_pgptr;
      int i;
      for (i = 0; i < num_pages; i++)
	{
	  TDE_ALGORITHM tde_algo = logpb_get_tde_algorithm ((LOG_PAGE *) ptr);
	  if (tde_algo != TDE_ALGORITHM_NONE)
	    {
	      if (tde_decrypt_log_page ((LOG_PAGE *) ptr, tde_algo, (LOG_PAGE *) ptr) != NO_ERROR)
		{
		  ASSERT_ERROR ();
		  return -1;
		}
	    }
	  ptr += LOG_PAGESIZE;
	}
    }

#if !defined(NDEBUG)
  if (log_Gl.rcv_phase == LOG_RESTARTED)
    {
      char *ptr = NULL;
      int i;
      char log_pgbuf[IO_MAX_PAGE_SIZE + MAX_ALIGNMENT];
      char *aligned_log_pgbuf = PTR_ALIGN (log_pgbuf, MAX_ALIGNMENT);

      ptr = (char *) log_pgptr;
      for (i = 0; i < num_pages; i++)
	{
	  TDE_ALGORITHM tde_algo = logpb_get_tde_algorithm ((LOG_PAGE *) ptr);
	  /* checksum is calculated before tde-encryption */
	  if (!decrypt_needed && tde_algo != TDE_ALGORITHM_NONE)
	    {
	      /* This page is tde-ecnrypted page and has not yet decrypted.
	       * To check consistency, we need to decrypt it */
	      if (!tde_Cipher.is_loaded)
		{
		  ptr += LOG_PAGESIZE;
		  continue;	/* no way to check an encrypted page without tde module */
		}

	      if (tde_decrypt_log_page ((LOG_PAGE *) ptr, tde_algo, (LOG_PAGE *) aligned_log_pgbuf) != NO_ERROR)
		{
		  ASSERT_ERROR ();
		  assert (false);
		}
	      logpb_debug_check_log_page (thread_p, (LOG_PAGE *) aligned_log_pgbuf);
	      ptr += LOG_PAGESIZE;
	    }
	  else
	    {
	      logpb_debug_check_log_page (thread_p, (LOG_PAGE *) ptr);
	      ptr += LOG_PAGESIZE;
	    }
	}
    }
#endif

  return num_pages;
}

/*
 * logpb_write_page_to_disk - writes and syncs a log page to disk
 *
 * return: error code
 *
 *   log_pgptr(in/out): Log page pointer
 *   logical_pageid(in): logical page id
 *
 * NOTE:writes and syncs a log page to disk
 */
int
logpb_write_page_to_disk (THREAD_ENTRY * thread_p, LOG_PAGE * log_pgptr, LOG_PAGEID logical_pageid)
{
  int nbytes, error_code;
  LOG_PHY_PAGEID phy_pageid;
  FILEIO_WRITE_MODE write_mode;
  char enc_pgbuf[IO_MAX_PAGE_SIZE + MAX_ALIGNMENT];
  LOG_PAGE *enc_pgptr = NULL;

  enc_pgptr = (LOG_PAGE *) PTR_ALIGN (enc_pgbuf, MAX_ALIGNMENT);

  assert (log_pgptr != NULL);
  assert (log_pgptr->hdr.logical_pageid == logical_pageid);
  /* we allow writing page as long as they do not belong to archive area */
  assert (logical_pageid == LOGPB_HEADER_PAGE_ID
	  || (!LOGPB_IS_ARCHIVE_PAGE (logical_pageid) && logical_pageid <= LOGPB_LAST_ACTIVE_PAGE_ID));

  logpb_log ("called logpb_write_page_to_disk for logical_pageid = %lld\n", (long long int) logical_pageid);

  /* Set page CRC before writing to disk. */
  logpb_set_page_checksum (log_pgptr);

  phy_pageid = logpb_to_physical_pageid (logical_pageid);
  logpb_log ("phy_pageid in logpb_write_page_to_disk is %lld\n", (long long int) phy_pageid);

  /* log_Gl.append.vdes is only changed while starting or finishing or recovering server. So, log cs is not needed. */

  write_mode = dwb_is_created () == true ? FILEIO_WRITE_NO_COMPENSATE_WRITE : FILEIO_WRITE_DEFAULT_WRITE;

  logpb_log ("logpb_write_page_to_disk: The page (%lld) is being tde-encrypted: %d\n", (long long int) logical_pageid,
	     LOG_IS_PAGE_TDE_ENCRYPTED (log_pgptr));

  if (LOG_IS_PAGE_TDE_ENCRYPTED (log_pgptr))
    {
      error_code = tde_encrypt_log_page (log_pgptr, logpb_get_tde_algorithm (log_pgptr), enc_pgptr);
      if (error_code != NO_ERROR)
	{
	  /*
	   * if encrpytion fails, it just skip it and off the tde flag. The page will never be encrypted in this case.
	   * It menas once it fails, the page always spill user data un-encrypted from then.
	   */
	  logpb_set_tde_algorithm (thread_p, log_pgptr, TDE_ALGORITHM_NONE);
	  er_set (ER_ERROR_SEVERITY, ARG_FILE_LINE, ER_TDE_ENCRYPTION_LOGPAGE_ERORR_AND_OFF_TDE, 1, logical_pageid);
	}
      else
	{
	  log_pgptr = enc_pgptr;
	}
    }

  if (fileio_write (thread_p, log_Gl.append.vdes, log_pgptr, phy_pageid, LOG_PAGESIZE, write_mode) == NULL)
    {
      if (er_errid () == ER_IO_WRITE_OUT_OF_SPACE)
	{
	  nbytes = log_Gl.hdr.db_logpagesize;
	  er_set (ER_FATAL_ERROR_SEVERITY, ARG_FILE_LINE, ER_LOG_WRITE_OUT_OF_SPACE, 4, logical_pageid, phy_pageid,
		  log_Name_active, nbytes);
	}
      else
	{
	  er_set_with_oserror (ER_FATAL_ERROR_SEVERITY, ARG_FILE_LINE, ER_LOG_WRITE, 3, logical_pageid, phy_pageid,
			       log_Name_active);
	}

      logpb_fatal_error (thread_p, true, ARG_FILE_LINE, "logpb_write_page_to_disk");
      return ER_FAILED;
    }

  perfmon_inc_stat (thread_p, PSTAT_LOG_NUM_IOWRITES);
  return NO_ERROR;
}

/*
 * logpb_find_header_parameters - Find some database creation parameters
 *
 * return: iopagesize or -1
 *
 *   db_fullname(in): Full name of the database
 *   force_read_log_header(in): force to read log header
 *   logpath(in): Directory where the log volumes reside
 *   prefix_logname(in): Name of the log volumes. It is usually set as database
 *                      name. For example, if the value is equal to "db", the
 *                      names of the log volumes created are as follow:
 *                      Active_log      = db_logactive
 *                      Archive_logs    = db_logarchive.0
 *                                        db_logarchive.1
 *                                             .
 *                                             .
 *                                             .
 *                                        db_logarchive.n
 *                      Log_information = db_loginfo
 *                      Database Backup = db_backup
 *   db_iopagesize(in): Set as a side effect to iopagesize
 *   db_creation(in): Set as a side effect to time of database creation
 *   db_compatibility(in): Set as a side effect to database disk compatibility
 *   db_charset(in): Set as a side effect to database charset
 *
 * NOTE:Find some database creation parameters such as pagesize, creation time, and disk compatability.
 */
PGLENGTH
logpb_find_header_parameters (THREAD_ENTRY * thread_p, const bool force_read_log_header, const char *db_fullname,
			      const char *logpath, const char *prefix_logname, PGLENGTH * io_page_size,
			      PGLENGTH * log_page_size, INT64 * creation_time, float *db_compatibility, int *db_charset)
{
  static LOG_HEADER hdr;	/* Log header */
  static bool is_header_read_from_file = false;
  static bool is_log_header_validated = false;
  int error_code = NO_ERROR;

  if (force_read_log_header)
    {
      is_header_read_from_file = false;
      is_log_header_validated = false;
    }

  assert (LOG_CS_OWN_WRITE_MODE (thread_p));

  /* Is the system restarted ? */
  if (log_Gl.trantable.area != NULL && log_Gl.append.log_pgptr != NULL)
    {
      *io_page_size = log_Gl.hdr.db_iopagesize;
      *log_page_size = log_Gl.hdr.db_logpagesize;
      *creation_time = log_Gl.hdr.db_creation;
      *db_compatibility = log_Gl.hdr.db_compatibility;

      if (IO_PAGESIZE != *io_page_size || LOG_PAGESIZE != *log_page_size)
	{
	  if (db_set_page_size (*io_page_size, *log_page_size) != NO_ERROR)
	    {
	      goto error;
	    }

	  logpb_finalize_pool (thread_p);
	  error_code = logtb_define_trantable_log_latch (thread_p, log_Gl.trantable.num_total_indices);
	  if (error_code != NO_ERROR)
	    {
	      goto error;
	    }
	  error_code = logpb_initialize_pool (thread_p);
	  if (error_code != NO_ERROR)
	    {
	      goto error;
	    }
	  if (logpb_fetch_start_append_page (thread_p) != NO_ERROR)
	    {
	      goto error;
	    }
	}
      return *io_page_size;
    }

  if (!is_header_read_from_file)
    {
      error_code = logpb_fetch_header_from_file_or_page_server (thread_p, db_fullname, logpath, prefix_logname, &hdr);
      if (error_code != NO_ERROR)
	{
	  goto error;
	}
      is_header_read_from_file = true;
    }

  *io_page_size = hdr.db_iopagesize;
  *log_page_size = hdr.db_logpagesize;
  *creation_time = hdr.db_creation;
  *db_compatibility = hdr.db_compatibility;
  *db_charset = (int) hdr.db_charset;

  if (is_log_header_validated)
    {
      return *io_page_size;
    }

  /*
   * Make sure that the log is a log file and that it is compatible with the
   * running database and system
   */

  if (strcmp (hdr.prefix_name, prefix_logname) != 0)
    {
      /*
       * This does not look like the log or the log was renamed. Incompatible
       * prefix name with the prefix stored on disk
       */
      er_set (ER_NOTIFICATION_SEVERITY, ARG_FILE_LINE, ER_LOG_INCOMPATIBLE_PREFIX_NAME, 2, log_Name_active,
	      hdr.prefix_name);
      /* Continue anyhow.. */
    }

  /* only check for incompatibility here, this will be done again in log_xinit which will run the compatibility
   * functions if there are any. */
  /* We added disk compatibility rules to R2.2. Before that release, rel_get_disk_compatible function returned only
   * REL_FULLY_COMPATIBLE or REL_NOT_COMPATIBLE. However, it might return REL_BACKWARD_COMPATIBLE now. */
  if (rel_get_disk_compatible (*db_compatibility, NULL) != REL_FULLY_COMPATIBLE)
    {
      log_Gl.hdr.db_compatibility = *db_compatibility;
      er_set (ER_ERROR_SEVERITY, ARG_FILE_LINE, ER_LOG_INCOMPATIBLE_DATABASE, 2, rel_name (), rel_release_string ());
      error_code = ER_LOG_INCOMPATIBLE_DATABASE;
      goto error;
    }

  is_log_header_validated = true;

  return *io_page_size;

error:
  *io_page_size = -1;
  *log_page_size = -1;
  *creation_time = 0;
  *db_compatibility = -1.0;

  return *io_page_size;
}

/*
 *
 *       	       FUNCTIONS RELATED TO APPEND PAGES
 *
 */

/*
 * logpb_fetch_start_append_page - FETCH THE START APPEND PAGE
 *
 * return: Pointer to the page or NULL
 *
 * NOTE:Fetch the start append page.
 */
int
logpb_fetch_start_append_page (THREAD_ENTRY * thread_p)
{
  LOG_FLUSH_INFO *flush_info = &log_Gl.flush_info;
  PAGE_FETCH_MODE flag = OLD_PAGE;
  bool need_flush;
#if defined(SERVER_MODE)
  int rv;
#endif /* SERVER_MODE */

  assert (LOG_CS_OWN_WRITE_MODE (thread_p));

  logpb_log ("started logpb_fetch_start_append_page\n");

  /* detect empty log (page and offset of zero) */
  if ((log_Gl.hdr.append_lsa.pageid == 0) && (log_Gl.hdr.append_lsa.offset == 0))
    {
      flag = NEW_PAGE;
    }

  if (log_Gl.append.log_pgptr != NULL)
    {
      /*
       * Somehow we already have an append page, flush all current append page
       * and start form scratch
       */
      logpb_invalid_all_append_pages (thread_p);
    }

  /*
   * Fetch the start append page
   */

  log_Gl.append.log_pgptr = logpb_locate_page (thread_p, log_Gl.hdr.append_lsa.pageid, flag);
  if (log_Gl.append.log_pgptr == NULL)
    {
      return ER_FAILED;
    }

  log_Gl.append.set_nxio_lsa (log_Gl.hdr.append_lsa);
  /*
   * Save this log append page as an active page to be flushed at a later
   * time if the page is modified (dirty).
   * We must save the log append pages in the order that they are defined
   * and need to be flushed.
   */

  need_flush = false;

  rv = pthread_mutex_lock (&flush_info->flush_mutex);

  flush_info->toflush[flush_info->num_toflush] = log_Gl.append.log_pgptr;
  flush_info->num_toflush++;

  if (flush_info->num_toflush >= flush_info->max_toflush)
    {
      /*
       * Force the dirty pages including the current one at this moment
       */
      need_flush = true;
    }

  pthread_mutex_unlock (&flush_info->flush_mutex);

  if (need_flush)
    {
      logpb_flush_pages_direct (thread_p);
    }

  return NO_ERROR;
}

/*
 * logpb_fetch_start_append_page_new - FETCH THE NEW START APPEND PAGE
 *
 * return: Pointer to the page or NULL
 */
LOG_PAGE *
logpb_fetch_start_append_page_new (THREAD_ENTRY * thread_p)
{
  assert (LOG_CS_OWN_WRITE_MODE (thread_p));

  logpb_log ("started logpb_fetch_start_append_page_new\n");

  log_Gl.append.log_pgptr = logpb_locate_page (thread_p, log_Gl.hdr.append_lsa.pageid, NEW_PAGE);
  if (log_Gl.append.log_pgptr == NULL)
    {
      return NULL;
    }

  log_Gl.append.set_nxio_lsa (log_Gl.hdr.append_lsa);

  return log_Gl.append.log_pgptr;
}

/*
 * logpb_next_append_page - Fetch next append page
 *
 * return: nothing
 *
 *   current_setdirty(in): Set the current append page dirty ?
 *
 * NOTE:Fetch the next append page.
 *              If the current append page contains the beginning of the log
 *              record being appended (i.e., log record did fit on current
 *              append page), the freeing of this page is delayed until the
 *              record is completely appended/logged. This is needed since
 *              every log record has a forward pointer to next log record
 *              (i.e., next append address). In addition, we must avoid
 *              flushing this page to disk (e.g., page replacement),
 *              otherwise, during crash recovery we could try to read a log
 *              record that has never been finished and the end of the log may
 *              not be detected. That is, the log would be corrupted.
 *
 *              If the current append page does not contain the beginning of
 *              the log record, the page can be freed and flushed at any time.
 *
 *              If the next page to archive is located at the physical
 *              location of the desired append page, a set of log pages is
 *              archived, so we can continue the append operations.
 */
static void
logpb_next_append_page (THREAD_ENTRY * thread_p, LOG_SETDIRTY current_setdirty)
{
  LOG_FLUSH_INFO *flush_info = &log_Gl.flush_info;
  bool need_flush;
#if defined(SERVER_MODE)
  int rv;
#endif /* SERVER_MODE */
#if defined(CUBRID_DEBUG)
  long commit_count = 0;
  static struct timeval start_append_time = { 0, 0 };
  struct timeval end_append_time = { 0, 0 };
  static long prev_commit_count_in_append = 0;
  double elapsed = 0;

  gettimeofday (&end_append_time, NULL);
#endif /* CUBRID_DEBUG */

  assert (LOG_CS_OWN_WRITE_MODE (thread_p));

  logpb_log ("started logpb_next_append_page\n");

  if (current_setdirty == LOG_SET_DIRTY)
    {
      logpb_set_dirty (thread_p, log_Gl.append.log_pgptr);
    }

  log_Gl.append.log_pgptr = NULL;

  log_Gl.hdr.append_lsa.pageid++;
  log_Gl.hdr.append_lsa.offset = 0;

  if (!is_tran_server_with_remote_storage ())
    {
      /*
       * Is the next logical page to archive, currently located at the physical
       * location of the next logical append page ? (Remember the log is a RING).
       * If so, we need to archive the log from the next logical page to archive
       * up to the closest page that does not hold the current append log record.
       */

      if (LOGPB_AT_NEXT_ARCHIVE_PAGE_ID (log_Gl.hdr.append_lsa.pageid))
	{
	  /* The log must be archived */
	  logpb_archive_active_log (thread_p);
	}

      /*
       * Has the log been cycled ?
       */
      if (LOGPB_IS_FIRST_PHYSICAL_PAGE (log_Gl.hdr.append_lsa.pageid))
	{
	  log_Gl.hdr.fpageid += LOGPB_ACTIVE_NPAGES;

	  /* Flush the header to save updates by archiving. */
	  logpb_flush_header (thread_p);
	}
    }

  /*
   * Fetch the next page as a newly defined append page. Append pages are
   * always new pages
   */

  log_Gl.append.log_pgptr = logpb_create_page (thread_p, log_Gl.hdr.append_lsa.pageid);
  if (log_Gl.append.log_pgptr == NULL)
    {
      logpb_fatal_error (thread_p, true, ARG_FILE_LINE, "log_next_append_page");
      /* This statement should not be reached */
      return;
    }

  if (log_Gl.append.appending_page_tde_encrypted)
    {
      TDE_ALGORITHM tde_algo = (TDE_ALGORITHM) prm_get_integer_value (PRM_ID_TDE_DEFAULT_ALGORITHM);
      logpb_set_tde_algorithm (thread_p, log_Gl.append.log_pgptr, tde_algo);
      logpb_set_dirty (thread_p, log_Gl.append.log_pgptr);
      logpb_log ("logpb_next_append_page: set tde_algorithm to appending page (%lld), "
		 "tde_algorithm = %s\n", (long long int) log_Gl.append.log_pgptr->hdr.logical_pageid,
		 tde_get_algorithm_name (tde_algo));
    }

#if defined(CUBRID_DEBUG)
  {
    log_Stat.last_append_pageid = log_Gl.hdr.append_lsa.pageid;
  }
#endif /* CUBRID_DEBUG */

  /*
   * Save this log append page as an active page to be flushed at a later
   * time if the page is modified (dirty).
   * We must save the log append pages in the order that they are defined
   * and need to be flushed.
   */

  rv = pthread_mutex_lock (&flush_info->flush_mutex);

  flush_info->toflush[flush_info->num_toflush] = log_Gl.append.log_pgptr;
  flush_info->num_toflush++;

  need_flush = false;
  if (flush_info->num_toflush >= flush_info->max_toflush)
    {
      need_flush = true;
    }

  pthread_mutex_unlock (&flush_info->flush_mutex);

  if (need_flush)
    {
      logpb_flush_all_append_pages (thread_p);
    }

#if defined(CUBRID_DEBUG)
  if (start_append_time.tv_sec != 0 && start_append_time.tv_usec != 0)
    {
      elapsed = LOG_GET_ELAPSED_TIME (end_append_time, start_append_time);
    }

  log_Stat.use_append_page_sec = elapsed;
  gettimeofday (&start_append_time, NULL);

  commit_count = log_Stat.commit_count - prev_commit_count_in_append;

  prev_commit_count_in_append = log_Stat.commit_count;

  log_Stat.last_commit_count_while_using_a_page = commit_count;
  log_Stat.total_commit_count_while_using_a_page += log_Stat.last_commit_count_while_using_a_page;
#endif /* CUBRID_DEBUG */

  log_Stat.total_append_page_count++;

#if defined(CUBRID_DEBUG)
  er_log_debug (ARG_FILE_LINE,
		"log_next_append_page: new page id(%lld) total_append_page_count(%ld)"
		" num_toflush(%d) use_append_page_sec(%f) need_flush(%d) commit_count(%ld)"
		" total_commit_count(%ld)\n", (int) log_Stat.last_append_pageid, log_Stat.total_append_page_count,
		flush_info->num_toflush, log_Stat.use_append_page_sec, need_flush,
		log_Stat.last_commit_count_while_using_a_page, log_Stat.total_commit_count_while_using_a_page);
#endif /* CUBRID_DEBUG */
}

/*
 * log_writev_append_pages - Write a set of sequential pages
 *
 * return: to_flush or NULL
 *
 *   to_flush(in): Array to address of content of pages to flush
 *   npages(in): Number of pages to flush
 *
 * NOTE:Flush to disk a set of log contiguous pages.
 */
static LOG_PAGE **
logpb_writev_append_pages (THREAD_ENTRY * thread_p, LOG_PAGE ** to_flush, DKNPAGES npages)
{
  LOG_BUFFER *bufptr;
  LOG_PHY_PAGEID phy_pageid;
  int i;
  FILEIO_WRITE_MODE write_mode = FILEIO_WRITE_DEFAULT_WRITE;
  char enc_pgbuf[IO_MAX_PAGE_SIZE + MAX_ALIGNMENT];
  LOG_PAGE *log_pgptr = NULL;
  LOG_PAGE *enc_pgptr = NULL;

  enc_pgptr = (LOG_PAGE *) PTR_ALIGN (enc_pgbuf, MAX_ALIGNMENT);

#if !defined (CS_MODE)
  write_mode = dwb_is_created () == true ? FILEIO_WRITE_NO_COMPENSATE_WRITE : FILEIO_WRITE_DEFAULT_WRITE;
#endif

  /* In this point, flush buffer cannot be replaced by trans. So, bufptr's pageid and phy_pageid are not changed. */
  if (npages > 0)
    {
      bufptr = logpb_get_log_buffer (to_flush[0]);
      phy_pageid = bufptr->phy_pageid;

      logpb_log ("logpb_writev_append_pages: started with pageid = %lld and phy_pageid = %lld\n",
		 (long long int) bufptr->pageid, (long long int) phy_pageid);

      for (i = 0; i < npages; i++)
	{
	  /* Set page CRC before writing to disk. */
	  logpb_set_page_checksum (to_flush[i]);
	}
      for (i = 0; i < npages; i++)
	{
	  log_pgptr = to_flush[i];

	  logpb_log ("logpb_writev_append_pages: The page (%lld) is being tde-encrypted: %d\n",
		     (long long int) log_pgptr->hdr.logical_pageid, LOG_IS_PAGE_TDE_ENCRYPTED (log_pgptr));
	  if (LOG_IS_PAGE_TDE_ENCRYPTED (log_pgptr))
	    {
	      if (tde_encrypt_log_page (log_pgptr, logpb_get_tde_algorithm (log_pgptr), enc_pgptr) != NO_ERROR)
		{
		  /*
		   * if encrpytion fails, it just skip it and off the tde flag. The page will never be encrypted in this case.
		   * It menas once it fails, the page always spill user data un-encrypted from then.
		   */
		  logpb_set_tde_algorithm (thread_p, log_pgptr, TDE_ALGORITHM_NONE);
		  er_set (ER_ERROR_SEVERITY, ARG_FILE_LINE, ER_TDE_ENCRYPTION_LOGPAGE_ERORR_AND_OFF_TDE, 1,
			  log_pgptr->hdr.logical_pageid);
		}
	      else
		{
		  log_pgptr = enc_pgptr;
		}
	    }

	  if (fileio_write (thread_p, log_Gl.append.vdes, log_pgptr, phy_pageid + i, LOG_PAGESIZE, write_mode) == NULL)
	    {
	      if (er_errid () == ER_IO_WRITE_OUT_OF_SPACE)
		{
		  er_set (ER_FATAL_ERROR_SEVERITY, ARG_FILE_LINE, ER_LOG_WRITE_OUT_OF_SPACE, 4, bufptr->pageid,
			  phy_pageid, log_Name_active, log_Gl.hdr.db_logpagesize);
		}
	      else
		{
		  er_set_with_oserror (ER_FATAL_ERROR_SEVERITY, ARG_FILE_LINE, ER_LOG_WRITE, 3, bufptr->pageid,
				       phy_pageid, log_Name_active);
		}
	      to_flush = NULL;
	      break;
	    }
	}
    }

  return to_flush;
}

/*
 * logpb_write_toflush_pages_to_archive - Background archiving
 *
 * NOTE : write flushed pages to temporary archiving volume
 * (which will be renamed to real archiving volume) at this time.
 * but don't write last page because it will be modified & flushed again.
 * in error case, dismount temp archiving volume and give up background
 * archiving.
 */
static void
logpb_write_toflush_pages_to_archive (THREAD_ENTRY * thread_p)
{
  int i;
  LOG_PAGEID pageid, prev_lsa_pageid;
  LOG_PHY_PAGEID phy_pageid;
  char log_pgbuf[IO_MAX_PAGE_SIZE + MAX_ALIGNMENT];
  char enc_pgbuf[IO_MAX_PAGE_SIZE + MAX_ALIGNMENT];
  LOG_PAGE *log_pgptr = NULL;
  LOG_PAGE *enc_pgptr = NULL;
  LOG_BUFFER *bufptr;
  LOG_FLUSH_INFO *flush_info = &log_Gl.flush_info;
  BACKGROUND_ARCHIVING_INFO *bg_arv_info = &log_Gl.bg_archive_info;
  FILEIO_WRITE_MODE write_mode;

  assert (prm_get_bool_value (PRM_ID_LOG_BACKGROUND_ARCHIVING));

  if (log_Gl.bg_archive_info.vdes == NULL_VOLDES || flush_info->num_toflush <= 1)
    {
      return;
    }

  pageid = bg_arv_info->current_page_id;
  prev_lsa_pageid = log_Gl.append.prev_lsa.pageid;
  i = 0;
  write_mode = dwb_is_created () == true ? FILEIO_WRITE_NO_COMPENSATE_WRITE : FILEIO_WRITE_DEFAULT_WRITE;

  while (pageid < prev_lsa_pageid && i < flush_info->num_toflush)
    {
      bufptr = logpb_get_log_buffer (flush_info->toflush[i]);
      if (pageid > bufptr->pageid)
	{
	  assert_release (pageid <= bufptr->pageid);
	  fileio_dismount (thread_p, bg_arv_info->vdes);
	  bg_arv_info->vdes = NULL_VOLDES;
	  return;
	}
      else if (pageid < bufptr->pageid)
	{
	  LOG_LSA current_lsa;

	  current_lsa.pageid = pageid;
	  current_lsa.offset = LOG_PAGESIZE;
	  /* to flush all omitted pages by the previous archiving */
	  log_pgptr = (LOG_PAGE *) PTR_ALIGN (log_pgbuf, MAX_ALIGNMENT);

	  if (logpb_fetch_page (thread_p, &current_lsa, LOG_CS_FORCE_USE, log_pgptr) != NO_ERROR)
	    {
	      fileio_dismount (thread_p, bg_arv_info->vdes);
	      bg_arv_info->vdes = NULL_VOLDES;
	      return;
	    }
	}
      else
	{
	  log_pgptr = flush_info->toflush[i];
	  i++;
	}

#if !defined(NDEBUG)
      logpb_debug_check_log_page (thread_p, log_pgptr);
#endif
      phy_pageid = (LOG_PHY_PAGEID) (pageid - bg_arv_info->start_page_id + 1);
      assert_release (phy_pageid > 0);

      logpb_log ("logpb_write_toflush_pages_to_archive: The page (%lld) is being tde-encrypted: %d\n",
		 (long long int) pageid, LOG_IS_PAGE_TDE_ENCRYPTED (log_pgptr));

      if (LOG_IS_PAGE_TDE_ENCRYPTED (log_pgptr))
	{
	  enc_pgptr = (LOG_PAGE *) PTR_ALIGN (enc_pgbuf, MAX_ALIGNMENT);
	  if (tde_encrypt_log_page (log_pgptr, logpb_get_tde_algorithm (log_pgptr), enc_pgptr) != NO_ERROR)
	    {
	      /*
	       * if encrpytion fails, it just skip it and off the tde flag. The page will never be encrypted in this case.
	       * It menas once it fails, the page always spill user data un-encrypted from then.
	       */
	      logpb_set_tde_algorithm (thread_p, log_pgptr, TDE_ALGORITHM_NONE);
	      er_set (ER_ERROR_SEVERITY, ARG_FILE_LINE, ER_TDE_ENCRYPTION_LOGPAGE_ERORR_AND_OFF_TDE, 1, pageid);
	    }
	  else
	    {
	      log_pgptr = enc_pgptr;
	    }
	}

      if (fileio_write (thread_p, bg_arv_info->vdes, log_pgptr, phy_pageid, LOG_PAGESIZE, write_mode) == NULL)
	{
	  fileio_dismount (thread_p, bg_arv_info->vdes);
	  bg_arv_info->vdes = NULL_VOLDES;
	  return;
	}

      pageid++;
      bg_arv_info->current_page_id = pageid;
    }

  assert_release (bg_arv_info->current_page_id >= bg_arv_info->last_sync_pageid);
  if ((bg_arv_info->current_page_id - bg_arv_info->last_sync_pageid) > prm_get_integer_value (PRM_ID_PB_SYNC_ON_NFLUSH))
    {
      /* System volume. No need to sync DWB. */
      fileio_synchronize (thread_p, bg_arv_info->vdes, log_Name_bg_archive, FILEIO_SYNC_ONLY);
      bg_arv_info->last_sync_pageid = bg_arv_info->current_page_id;
    }
}

/*
 * logpb_append_next_record -
 *
 * return: NO_ERROR
 *
 *   node(in):
 */
static int
logpb_append_next_record (THREAD_ENTRY * thread_p, LOG_PRIOR_NODE * node)
{
  if (!LSA_EQ (&node->start_lsa, &log_Gl.hdr.append_lsa))
    {
      logpb_fatal_error (thread_p, true, ARG_FILE_LINE, "logpb_append_next_record");
    }

  /* forcing flush in the middle of log record append is a complicated business. try to avoid it if possible. */
  if (log_Gl.flush_info.num_toflush + 1 >= log_Gl.flush_info.max_toflush)	/* flush will be forced on next page */
    {
      /* flush early to avoid complicated case */
      logpb_flush_all_append_pages (thread_p);
    }

  logpb_log ("logpb_append_next_record: append a record\n"
	     "log_Gl.hdr.append_lsa.offset = %d, total record size = %d\n",
	     log_Gl.hdr.append_lsa.offset,
	     sizeof (LOG_RECORD_HEADER) + node->data_header_length + node->ulength + node->rlength);

  /* to tde-encrypt pages which is being created while appending */
  log_Gl.append.appending_page_tde_encrypted = prior_is_tde_encrypted (node);

  logpb_start_append (thread_p, &node->log_header);

  if (node->data_header != NULL)
    {
      LOG_APPEND_ADVANCE_WHEN_DOESNOT_FIT (thread_p, node->data_header_length);
      logpb_append_data (thread_p, node->data_header_length, node->data_header);
    }

  if (node->udata != NULL)
    {
      logpb_append_data (thread_p, node->ulength, node->udata);
    }

  if (node->rdata != NULL)
    {
      logpb_append_data (thread_p, node->rlength, node->rdata);
    }

  logpb_end_append (thread_p, &node->log_header);

  log_Gl.append.appending_page_tde_encrypted = false;

  return NO_ERROR;
}

/*
 * logpb_append_prior_lsa_list -
 *
 * return: NO_ERROR
 *
 *   list(in/out):
 */
static int
logpb_append_prior_lsa_list (THREAD_ENTRY * thread_p, LOG_PRIOR_NODE * list)
{
  LOG_PRIOR_NODE *node;

  assert (LOG_CS_OWN_WRITE_MODE (thread_p));

  /* append prior_flush_list */
  assert (log_Gl.prior_info.prior_flush_list_header == NULL);
  log_Gl.prior_info.prior_flush_list_header = list;

  log_Gl.m_prior_sender.send_list (list);

  /* append log buffer */
  while (log_Gl.prior_info.prior_flush_list_header != NULL)
    {
      node = log_Gl.prior_info.prior_flush_list_header;
      log_Gl.prior_info.prior_flush_list_header = node->next;

      logpb_append_next_record (thread_p, node);

      if (node->data_header != NULL)
	{
	  free_and_init (node->data_header);
	}
      if (node->udata != NULL)
	{
	  free_and_init (node->udata);
	}
      if (node->rdata != NULL)
	{
	  free_and_init (node->rdata);
	}

      free_and_init (node);
    }

  return NO_ERROR;
}

/*
 * prior_lsa_remove_prior_list:
 *
 * return: prior list
 *
 */
static LOG_PRIOR_NODE *
prior_lsa_remove_prior_list (THREAD_ENTRY * thread_p)
{
  LOG_PRIOR_NODE *prior_list;

  assert (LOG_CS_OWN_WRITE_MODE (thread_p));

  prior_list = log_Gl.prior_info.prior_list_header;

  log_Gl.prior_info.prior_list_header = NULL;
  log_Gl.prior_info.prior_list_tail = NULL;
  log_Gl.prior_info.list_size = 0;

  return prior_list;
}

/*
 * logpb_prior_lsa_append_all_list:
 *
 * return: NO_ERROR
 *
 */
int
logpb_prior_lsa_append_all_list (THREAD_ENTRY * thread_p)
{
  LOG_PRIOR_NODE *prior_list;
  INT64 current_size;

  assert (LOG_CS_OWN_WRITE_MODE (thread_p));

  log_Gl.prior_info.prior_lsa_mutex.lock ();
  current_size = log_Gl.prior_info.list_size;
  prior_list = prior_lsa_remove_prior_list (thread_p);
  log_Gl.prior_info.prior_lsa_mutex.unlock ();

  if (prior_list != NULL)
    {
      perfmon_add_stat (thread_p, PSTAT_PRIOR_LSA_LIST_SIZE, (unsigned int) current_size / ONE_K);	/* kbytes */
      perfmon_inc_stat (thread_p, PSTAT_PRIOR_LSA_LIST_REMOVED);

      logpb_append_prior_lsa_list (thread_p, prior_list);
    }

  return NO_ERROR;
}

/*
 * logpb_dump_log_page_area - Dump log page area.
 *
 * return: nothing
 *   log_pgptr(in): log page
 *   offset(in): offset in page area to start logging
 *   length(in): length to log
 */
void
logpb_dump_log_page_area (THREAD_ENTRY * thread_p, LOG_PAGE * log_pgptr, int offset, int length)
{
  const int block_size = 4 * ONE_K;
  char log_block_string[block_size * 4], log_header_string[200], *src_ptr, *dest_ptr;
  int count_remaining_bytes, count_bytes_to_dump, i;
  int line_no = 0;

  if (logpb_Logging == false)
    {
      return;
    }

  assert (log_pgptr != NULL);
  if (offset < 0 || length < 0 || length > LOGAREA_SIZE || offset + length > LOGAREA_SIZE)
    {
      return;
    }

  sprintf (log_header_string, "page_id = %lld, checksum = %d, offset = %d, length = %d\n",
	   (long long int) log_pgptr->hdr.logical_pageid, log_pgptr->hdr.checksum, offset, length);

  count_remaining_bytes = length;
  src_ptr = log_pgptr->area + offset;
  while (count_remaining_bytes > 0)
    {
      dest_ptr = log_block_string;
      count_bytes_to_dump = MIN (count_remaining_bytes, block_size);
      for (i = 0; i < count_bytes_to_dump; i++, src_ptr++)
	{
	  if (i % 32 == 0)
	    {
	      dest_ptr += sprintf (dest_ptr, "\n  %05d: ", line_no++);
	    }

	  dest_ptr += sprintf (dest_ptr, "%02X ", (unsigned char) (*src_ptr));
	}

      dest_ptr += sprintf (dest_ptr, "\n");
      logpb_log ("logpb_dump_log_page_area: header = %s data = %s\n", log_header_string, log_block_string);
      count_remaining_bytes -= count_bytes_to_dump;
    }
}

/*
 * logpb_flush_all_append_pages - Flush log append pages
 *
 * return: 1 : log flushed, 0 : do not need log flush, < 0 : error code
 *
 */
static int
logpb_flush_all_append_pages (THREAD_ENTRY * thread_p)
{
  if (is_tran_server_with_remote_storage ())
    {
      logpb_skip_flush_append_pages ();
      return NO_ERROR;
    }
  else
    {
      return logpb_write_append_pages_to_disk (thread_p);
    }
}

static void
logpb_skip_flush_append_pages ()
{
  logpb_log ("called logpb_skip_flush_append_pages\n");

  pthread_mutex_lock (&log_Gl.flush_info.flush_mutex);
  log_Gl.flush_info.num_toflush = 0;
  pthread_mutex_unlock (&log_Gl.flush_info.flush_mutex);

  log_Gl.append.set_nxio_lsa (log_Gl.hdr.append_lsa);
}

/*
 * logpb_write_append_pages_to_disk - Flush log append pages
 *
 * return: 1 : log flushed, 0 : do not need log flush, < 0 : error code
 *
 */
static int
logpb_write_append_pages_to_disk (THREAD_ENTRY * thread_p)
{
  LOG_BUFFER *bufptr = NULL;	/* The current buffer log append page scanned */
  LOG_BUFFER *prv_bufptr = NULL;	/* The previous buffer log append page scanned */
  int idxflush;			/* An index into the first log page buffer to flush */
  bool need_sync;		/* How we flush anything ? */

  int i;
  LOG_PAGEID first_append_pageid = NULL_PAGEID;
  bool need_flush = true;
  int error_code = NO_ERROR;
  int flush_page_count = 0;
#if defined(CUBRID_DEBUG)
  struct timeval start_time = { 0, 0 };
  struct timeval end_time = { 0, 0 };
  int dirty_page_count = 0;
  int curr_flush_count = 0;
  long commit_count = 0;
  static long prev_commit_count_in_flush = 0;
#endif /* CUBRID_DEBUG */
  bool hold_flush_mutex = false;
  LOG_FLUSH_INFO *flush_info = &log_Gl.flush_info;
  LOG_LSA nxio_lsa;

  int rv;
#if defined(SERVER_MODE)
  INT64 flush_start_time = 0;
  INT64 flush_completed_time = 0;
  INT64 all_writer_thr_end_time = 0;

  LOGWR_INFO *writer_info = log_Gl.writer_info;
  LOGWR_ENTRY *entry = NULL;
  THREAD_ENTRY *wait_thread_p = NULL;
#endif /* SERVER_MODE */

  assert (LOG_CS_OWN_WRITE_MODE (thread_p));

  logpb_log ("called logpb_write_append_pages_to_disk\n");

#if defined(CUBRID_DEBUG)
  er_log_debug (ARG_FILE_LINE, "logpb_write_append_pages_to_disk: start\n");

  gettimeofday (&start_time, NULL);
#endif /* CUBRID_DEBUG */

  rv = pthread_mutex_lock (&flush_info->flush_mutex);
  hold_flush_mutex = true;

  if (flush_info->num_toflush < 1)
    {
      need_flush = false;
    }
  else if (flush_info->num_toflush == 1)
    {
      /*
       * Don't need to do anything if the page is not dirty.
       *
       * This block is used to avoid updating the last page with an end of file log when it is not needed at all.
       */

      bufptr = logpb_get_log_buffer (flush_info->toflush[0]);
      if (!logpb_is_dirty (thread_p, flush_info->toflush[0]))
	{
	  need_flush = false;
	}
    }

  pthread_mutex_unlock (&flush_info->flush_mutex);
  hold_flush_mutex = false;

  if (!need_flush)
    {
      return 0;
    }

#if !defined(NDEBUG)
  {
    const char *env_value;
    int verbose_dump = -1;

    if (verbose_dump == -1)
      {
	/*
	 * Do we want to dump the buffer pool for future verification
	 */
	if ((env_value = envvar_get ("LOG_FLUSH_VERBOSE_DUMP")) != NULL)
	  {
	    verbose_dump = atoi (env_value) != 0 ? 1 : 0;
	  }
	else
	  {
	    verbose_dump = 0;
	  }
      }

    if (verbose_dump != 0)
      {
	fprintf (stdout, "\n DUMP BEFORE FLUSHING APPEND PAGES\n");
	logpb_dump (thread_p, stdout);
      }
  }
#endif

#if defined(SERVER_MODE)
  if (thread_p && thread_p->type != TT_DAEMON && thread_p->type != TT_VACUUM_MASTER
      && thread_p->type != TT_VACUUM_WORKER)
    {
      /* set event logging parameter */
      thread_p->event_stats.trace_log_flush_time = prm_get_integer_value (PRM_ID_LOG_TRACE_FLUSH_TIME_MSECS);
    }
#endif /* SERVER_MODE */

#if defined(CUBRID_DEBUG)
  if (log_Gl.append.get_nxio_lsa ().pageid != logpb_get_page_id (flush_info->toflush[0]))
    {
      er_log_debug (ARG_FILE_LINE,
		    "logpb_write_append_pages_to_disk: SYSTEM ERROR\n  NXIO_PAGE %d does not seem the same as next"
		    " free append page %d to flush\n", log_Gl.append.get_nxio_lsa ().pageid,
		    logpb_get_page_id (flush_info->toflush[0]));
      goto error;
    }
#endif /* CUBRID_DEBUG */

  /* how this works:
   * ok, so we might have to flush several pages here. if there is only one page, the implementation is straight
   * forward, just flush the page.
   *
   * however, if there are two or more pages, we really need to make sure that the first page, where previous end of log
   * record resides (where nxio_lsa points), is flushed last! we cannot validate the new end of log record until we are
   * sure all log pages have been flushed!
   * so, we'll do a two-step flushing: in the first step we skip nxio_lsa page and flush all other pages. in the second
   * step we flush the nxio_lsa page.
   *
   * the story becomes a lot more complicated when a log entry is only partially appended before flush is called. this
   * can happen for when log page buffer becomes full. the problem here is that we cannot yet validate the flushed pages
   * before flushing this record entirely; not all pages. what we do here is replace the incomplete record with end of
   * log record (very important! not in log page buffer, but in a copy of the log page; that way we allow others to read
   * the correct version from buffer). the overwritten copy is flushed to disk.
   * when the log record is fully appended (there can be several iterations of flush if we deal with a very large log
   * record and log page buffer is very small), we call again flush again to make sure all remaining record pages are
   * written to disk. at the end of this flush iteration, the original record is written back and page is flushed again,
   * validating new record.
   *
   * to see full implementation, follow references of log_Pb.partial_append.
   *
   * todo: we might think of a better and simpler solution. the most difficult case to handle is very large log record,
   *       larger than log page buffer. since log records can theoretically be any size, the solution will have to
   *       consider this case.
   *       for now I chose a solution similar to the implementation used before the log page buffer redesign.
   */

  /*
   * Add an end of log marker to detect the end of the log.
   * The marker should be added at the end of the log if there is only one page to be flushed.
   * That is, if we are not in the middle of appending a new log record. Otherwise, we need to change the label of
   * the last append record as log end record. Flush and then check it back.
   */

  if (log_Pb.partial_append.status == LOGPB_APPENDREC_IN_PROGRESS)
    {
      /* Flush all log append records on such page except the current log record which has not been finished.
       * Save the log record type of this record, overwrite an eof record on such position, and flush the page.
       * Then, restore the record back on the page and change the current append log sequence address.
       */
      logpb_log ("logpb_write_append_pages_to_disk: incomplete record at log_Gl.append.prev_lsa=%lld|%d when flush is "
		 "called. we'll overwrite the log record with eof.\n", (long long int) log_Gl.append.prev_lsa.pageid,
		 (int) log_Gl.append.prev_lsa.offset);

      /* first, let's see if this is page is still in log page buffer */
      first_append_pageid = log_Gl.append.prev_lsa.pageid;
      bufptr = &log_Pb.buffers[logpb_get_log_buffer_index (first_append_pageid)];

      if (bufptr->pageid != first_append_pageid)
	{
	  assert_release (false);
	  logpb_log ("logpb_write_append_pages_to_disk: fatal error, partial page not found in log page buffer.");
	  error_code = ER_FAILED;
	  goto error;
	}

      /* copy from log page buffer */
      memcpy (log_Pb.partial_append.log_page_record_header, bufptr->logpage, LOG_PAGESIZE);

      /* set entry in log page buffer not dirty. we don't want it to get flushed again */
      bufptr->dirty = false;

      /* Overwrite it with an end of log marker */
      log_Pb.partial_append.record_header_p =
	(LOG_RECORD_HEADER *) (log_Pb.partial_append.log_page_record_header->area + log_Gl.append.prev_lsa.offset);
      log_Pb.partial_append.original_record_header = *log_Pb.partial_append.record_header_p;
      LSA_SET_NULL (&log_Pb.partial_append.record_header_p->forw_lsa);
      log_Pb.partial_append.record_header_p->type = LOG_END_OF_LOG;

      /* write page to disk as it is */
      if (logpb_write_page_to_disk (thread_p, log_Pb.partial_append.log_page_record_header, first_append_pageid)
	  != NO_ERROR)
	{
	  error_code = ER_FAILED;
	  goto error;
	}
      LSA_COPY (&log_Gl.hdr.eof_lsa, &log_Gl.append.prev_lsa);

      log_Pb.partial_append.status = LOGPB_APPENDREC_PARTIAL_FLUSHED_END_OF_LOG;
    }
  else if (log_Pb.partial_append.status == LOGPB_APPENDREC_PARTIAL_FLUSHED_END_OF_LOG)
    {
      logpb_log ("logpb_write_append_pages_to_disk: continue flushing page of partially appended log record.\n");
    }
  else if (log_Pb.partial_append.status == LOGPB_APPENDREC_PARTIAL_ENDED
	   || log_Pb.partial_append.status == LOGPB_APPENDREC_SUCCESS)
    {
      /* Add an end of log marker to detect the end of the log.
       * Don't advance the log address, the log end of file is overwritten at a later point. */
      LOG_RECORD_HEADER eof;

      logpb_log ("logpb_write_append_pages_to_disk: append end of log record at append_lsa = %lld|%d.\n",
		 (long long int) log_Gl.hdr.append_lsa.pageid, (int) log_Gl.hdr.append_lsa.offset);
      eof.trid = LOG_READ_NEXT_TRANID;
      LSA_SET_NULL (&eof.prev_tranlsa);
      LSA_COPY (&eof.back_lsa, &log_Gl.append.prev_lsa);
      LSA_SET_NULL (&eof.forw_lsa);
      eof.type = LOG_END_OF_LOG;

      logpb_start_append (thread_p, &eof);
    }
  else
    {
      /* unexpected status here */
      assert_release (false);
      error_code = ER_FAILED;
      goto error;
    }

  /*
   * Now flush all contiguous log append dirty pages. The first log append dirty page is flushed at the end,
   * so we can synchronize it with the rest.
   */

#if defined(SERVER_MODE)
  /* It changes the status of waiting log writer threads and wakes them up */
  if (!HA_DISABLED () && !writer_info->skip_flush)
    {
      assert (hold_flush_mutex == false);
      LOG_CS_DEMOTE (thread_p);

      rv = pthread_mutex_lock (&writer_info->flush_start_mutex);
      rv = pthread_mutex_lock (&writer_info->wr_list_mutex);

      if (thread_p != NULL && thread_p->event_stats.trace_log_flush_time > 0)
	{
	  flush_start_time = log_get_clock_msec ();

          // *INDENT-OFF*
          new (&writer_info->last_writer_client_info) clientids ();
          // *INDENT-ON*

	  writer_info->trace_last_writer = true;
	  writer_info->last_writer_elapsed_time = 0;
	  writer_info->last_writer_client_info.client_type = DB_CLIENT_TYPE_UNKNOWN;
	}

      entry = writer_info->writer_list;
      while (entry)
	{
	  if (entry->status == LOGWR_STATUS_WAIT)
	    {
	      wait_thread_p = entry->thread_p;
	      assert (wait_thread_p != thread_p);

	      thread_lock_entry (wait_thread_p);

	      /* If THREAD_RESUME_DUE_TO_INTERRUPT, do not set the entry status to avoid deadlock
	       * between flush_end_cond and CSECT_LOG.
	       */
	      if (thread_p->resume_status != THREAD_RESUME_DUE_TO_INTERRUPT)
		{
		  /* Still waiting for LOGWR. */
		  entry->status = LOGWR_STATUS_FETCH;
		  if (wait_thread_p->resume_status == THREAD_LOGWR_SUSPENDED)
		    {
		      thread_wakeup_already_had_mutex (wait_thread_p, THREAD_LOGWR_RESUMED);
		    }
		}

	      thread_unlock_entry (wait_thread_p);
	    }
	  entry = entry->next;
	}

      rv = pthread_mutex_lock (&writer_info->flush_wait_mutex);
      writer_info->flush_completed = false;
      rv = pthread_mutex_unlock (&writer_info->flush_wait_mutex);

      pthread_mutex_unlock (&writer_info->wr_list_mutex);
      pthread_mutex_unlock (&writer_info->flush_start_mutex);
    }
#endif /* SERVER_MODE */

  idxflush = -1;
  prv_bufptr = NULL;
  need_sync = false;

  rv = pthread_mutex_lock (&flush_info->flush_mutex);
  hold_flush_mutex = true;

#if defined(CUBRID_DEBUG)
  log_scan_flush_info (log_dump_pageid);
  er_log_debug (ARG_FILE_LINE, "\n");
#endif /* CUBRID_DEBUG */

  /* Record number of writes in statistics */
  perfmon_add_stat (thread_p, PSTAT_LOG_NUM_IOWRITES, flush_info->num_toflush);

  /* loop through all to flush list. do a two-step process:
   * 1. skip all pages not dirty. also skip the page of nxio_lsa! it must be flushed last!
   * 2. collect and flush all dirty and successive pages.
   */
  i = 0;
  while (true)
    {
      /* skip all not dirty */
      for (; i < flush_info->num_toflush; i++)
	{
	  bufptr = logpb_get_log_buffer (flush_info->toflush[i]);
	  assert (bufptr->pageid == flush_info->toflush[i]->hdr.logical_pageid);
	  if (bufptr->dirty && bufptr->pageid != log_Gl.append.get_nxio_lsa ().pageid)
	    {
	      /* found dirty */
	      break;
	    }
	  logpb_log ("logpb_write_append_pages_to_disk: skip flushing not dirty page %lld.\n", bufptr->pageid);
	}
      if (i == flush_info->num_toflush)
	{
	  /* nothing left to flush */
	  break;
	}

      /* we have a dirty record */
      assert (bufptr->dirty);
      prv_bufptr = bufptr;
      idxflush = i;

      /* advance to next */
      i++;

      /* collect all consecutive pages that are dirty */
      for (; i < flush_info->num_toflush; i++)
	{
	  bufptr = logpb_get_log_buffer (flush_info->toflush[i]);

	  assert (bufptr->pageid == flush_info->toflush[i]->hdr.logical_pageid);

	  if (!bufptr->dirty)
	    {
	      /* not dirty */
	      break;
	    }
	  if (bufptr->pageid == log_Gl.append.get_nxio_lsa ().pageid)
	    {
	      /* this must be flushed last! */
	      break;
	    }
	  if (prv_bufptr->pageid + 1 != bufptr->pageid)
	    {
	      /* not successive pages */
	      break;
	    }
	  if (prv_bufptr->phy_pageid + 1 != bufptr->phy_pageid)
	    {
	      /* not successive pages on disk */
	      break;
	    }

	  prv_bufptr = bufptr;
	}

      if (logpb_writev_append_pages (thread_p, &flush_info->toflush[idxflush], i - idxflush) == NULL)
	{
	  /* is this acceptable? */
	  assert_release (false);
	  error_code = ER_FAILED;
	  goto error;
	}
      else
	{
	  int buf_iter;
	  need_sync = true;
	  flush_page_count += i - idxflush;

	  logpb_log ("logpb_write_append_pages_to_disk: flushed all pages in range [%lld, %lld].\n",
		     (long long int) flush_info->toflush[idxflush]->hdr.logical_pageid,
		     (long long int) flush_info->toflush[idxflush]->hdr.logical_pageid + i - idxflush - 1);

	  /* set not dirty what we have flushed */
	  for (buf_iter = idxflush; buf_iter < i; buf_iter++)
	    {
	      bufptr = logpb_get_log_buffer (flush_info->toflush[buf_iter]);
	      bufptr->dirty = false;
	    }
#if defined (CUBRID_DEBUG)
	  dirty_page_count += i - idxflush;
#endif /* CUBRID_DEBUG */
	}

      if (i == flush_info->num_toflush)
	{
	  /* nothing left to flush */
	  break;
	}
    }

  /* now flush the nxio_lsa page... unless it is the page of header for incomplete log record */
  nxio_lsa = log_Gl.append.get_nxio_lsa ();
  if (log_Pb.partial_append.status == LOGPB_APPENDREC_SUCCESS || (nxio_lsa.pageid != log_Gl.append.prev_lsa.pageid))
    {
      assert (log_Pb.partial_append.status == LOGPB_APPENDREC_SUCCESS
	      || log_Pb.partial_append.status == LOGPB_APPENDREC_PARTIAL_FLUSHED_END_OF_LOG);

      bufptr = &log_Pb.buffers[logpb_get_log_buffer_index (nxio_lsa.pageid)];

      if (bufptr->pageid != nxio_lsa.pageid)
	{
	  /* not expected. */
	  assert_release (false);

	  logpb_log ("logpb_write_append_pages_to_disk: fatal error, nxio_lsa %lld|%d page not found in buffer. "
		     "bufptr->pageid is %lld instead.\n",
		     (long long int) nxio_lsa.pageid, (int) nxio_lsa.offset, (long long int) bufptr->pageid);

	  error_code = ER_FAILED;
	  goto error;
	}

      if (!bufptr->dirty)
	{
	  /* not expected */
	  assert_release (false);

	  logpb_log ("logpb_write_append_pages_to_disk: fatal error, nxio_lsa %lld|%d page is not dirty.\n",
		     (long long int) nxio_lsa.pageid, (int) nxio_lsa.offset);

	  error_code = ER_FAILED;
	  goto error;
	}

      logpb_write_page_to_disk (thread_p, bufptr->logpage, bufptr->pageid);
      need_sync = true;
      bufptr->dirty = false;
      flush_page_count += 1;

      logpb_log ("logpb_write_append_pages_to_disk: flushed nxio_lsa = %lld|%d page to disk.\n",
		 (long long int) log_Gl.append.get_nxio_lsa ().pageid, (int) log_Gl.append.get_nxio_lsa ().offset);

      if (logpb_Logging)
	{
	  /* Dump latest portion of page, for debugging purpose. */
	  logpb_dump_log_page_area (thread_p, bufptr->logpage, (int) (log_Gl.append.get_nxio_lsa ().offset),
				    (int) sizeof (LOG_RECORD_HEADER));
	  logpb_dump_log_page_area (thread_p, bufptr->logpage, (int) (log_Gl.hdr.eof_lsa.offset),
				    (int) sizeof (LOG_RECORD_HEADER));
	}
    }
  else
    {
      logpb_log ("logpb_write_append_pages_to_disk: skipped flushing nxio_lsa = %lld|%d page to disk because it "
		 "matches the header page for incomplete record (prev_lsa = %lld|%d).\n",
		 (long long int) log_Gl.append.get_nxio_lsa ().pageid, (int) log_Gl.append.get_nxio_lsa ().offset,
		 (long long int) log_Gl.append.prev_lsa.pageid, (int) log_Gl.append.prev_lsa.offset);
    }

  /* Make sure that all of the above log writes are synchronized with any future log writes.
   * That is, the pages should be stored on physical disk.
   */
  if (need_sync == true)
    {
      if (prm_get_integer_value (PRM_ID_SUPPRESS_FSYNC) == 0
	  || (log_Stat.total_sync_count % prm_get_integer_value (PRM_ID_SUPPRESS_FSYNC) == 0))
	{
	  /* System volume. No need to sync DWB. */
	  if (fileio_synchronize (thread_p, log_Gl.append.vdes, log_Name_active, FILEIO_SYNC_ONLY) == NULL_VOLDES)
	    {
	      error_code = ER_FAILED;
	      goto error;
	    }
	  log_Stat.total_sync_count++;
	}
    }

  /* dual writing (Background archiving) */
  if (prm_get_bool_value (PRM_ID_LOG_BACKGROUND_ARCHIVING))
    {
      logpb_write_toflush_pages_to_archive (thread_p);
    }

#if !defined(NDEBUG)
  if (prm_get_bool_value (PRM_ID_LOG_TRACE_DEBUG) && logpb_is_any_dirty (thread_p) == true)
    {
      er_log_debug (ARG_FILE_LINE, "logpb_write_append_pages_to_disk: Log Buffer contains dirty pages\n");
      logpb_dump (thread_p, stdout);
      fflush (stdout);
    }
#endif

  if (flush_info->num_toflush == flush_info->max_toflush)
    {
      log_Stat.log_buffer_full_count++;
    }
#if defined(CUBRID_DEBUG)
  curr_flush_count = flush_info->num_toflush;
#endif /* CUBRID_DEBUG */

  /*
   * Change the log sequence address to indicate the next append address to flush and synchronize
   */
  if (log_Pb.partial_append.status == LOGPB_APPENDREC_PARTIAL_ENDED)
    {
      /* partially flushed log record is now complete */

      /* overwrite with original log record. */
      *log_Pb.partial_append.record_header_p = log_Pb.partial_append.original_record_header;
      error_code =
	logpb_write_page_to_disk (thread_p, log_Pb.partial_append.log_page_record_header,
				  log_Pb.partial_append.log_page_record_header->hdr.logical_pageid);
      if (error_code != NO_ERROR)
	{
	  goto error;
	}
      ++flush_page_count;

      /* Update checksum. */
      first_append_pageid = log_Pb.partial_append.log_page_record_header->hdr.logical_pageid;
      bufptr = &log_Pb.buffers[logpb_get_log_buffer_index (first_append_pageid)];
      if (bufptr->pageid == first_append_pageid)
	{
	  bufptr->logpage->hdr.checksum = log_Pb.partial_append.log_page_record_header->hdr.checksum;
	  assert (!memcmp (bufptr->logpage, log_Pb.partial_append.log_page_record_header, LOG_PAGESIZE));
#if !defined(NDEBUG)
	  logpb_debug_check_log_page (thread_p, bufptr->logpage);
#endif
	}

      /* we need to also sync again */
      if (fileio_synchronize (thread_p, log_Gl.append.vdes, log_Name_active, FILEIO_SYNC_ONLY) == NULL_VOLDES)
	{
	  error_code = ER_FAILED;
	  goto error;
	}

      /* now we can set the nxio_lsa to append_lsa */
      log_Gl.append.set_nxio_lsa (log_Gl.hdr.append_lsa);

      log_Pb.partial_append.status = LOGPB_APPENDREC_PARTIAL_FLUSHED_ORIGINAL;

      logpb_log ("logpb_write_append_pages_to_disk: completed partial record and flush again its first page %lld. "
		 "nxio_lsa = %lld|%d.\n",
		 (long long int) log_Pb.partial_append.log_page_record_header->hdr.logical_pageid,
		 (long long int) log_Gl.append.get_nxio_lsa ().pageid, (int) log_Gl.append.get_nxio_lsa ().offset);
    }
  else if (log_Pb.partial_append.status == LOGPB_APPENDREC_PARTIAL_FLUSHED_END_OF_LOG)
    {
      /* we cannot set nxio_lsa to append_lsa yet. set it to append.prev_lsa */
      log_Gl.append.set_nxio_lsa (log_Gl.append.prev_lsa);

      logpb_log ("logpb_write_append_pages_to_disk: partial record flushed... set nxio_lsa = %lld|%d.\n",
		 (long long int) log_Gl.append.get_nxio_lsa ().pageid, (int) log_Gl.append.get_nxio_lsa ().offset);
    }
  else if (log_Pb.partial_append.status == LOGPB_APPENDREC_SUCCESS)
    {
      log_Gl.append.set_nxio_lsa (log_Gl.hdr.append_lsa);

      logpb_log ("logpb_write_append_pages_to_disk: set nxio_lsa = %lld|%d.\n",
		 (long long int) log_Gl.append.get_nxio_lsa ().pageid, (int) log_Gl.append.get_nxio_lsa ().offset);
    }
  else
    {
      /* unexpected */
      assert_release (false);
      error_code = ER_FAILED;
      goto error;
    }
  flush_info->num_toflush = 0;

#if defined (SERVER_MODE)
  if (get_server_type () == SERVER_TYPE_PAGE)
    {
      logpb_send_flushed_lsa_to_ats ();
    }
#endif

  if (log_Gl.append.log_pgptr != NULL)
    {
      /* Add the append page */
      flush_info->toflush[flush_info->num_toflush] = log_Gl.append.log_pgptr;
      flush_info->num_toflush++;
    }

  log_Stat.flushall_append_pages_call_count++;
  log_Stat.last_flush_count_by_trans = flush_page_count;
  log_Stat.total_flush_count_by_trans += flush_page_count;

#if defined(CUBRID_DEBUG)
  gettimeofday (&end_time, NULL);

  log_Stat.last_flush_sec_by_trans = LOG_GET_ELAPSED_TIME (end_time, start_time);

  log_Stat.total_flush_sec_by_trans += log_Stat.last_flush_sec_by_trans;

  commit_count = log_Stat.commit_count - prev_commit_count_in_flush;
  prev_commit_count_in_flush = log_Stat.commit_count;

  log_Stat.last_commit_count_in_flush_pages = commit_count;
  log_Stat.total_commit_count_in_flush_pages += log_Stat.last_commit_count_in_flush_pages;

  er_log_debug (ARG_FILE_LINE,
		"logpb_write_append_pages_to_disk: flush page(%ld / %d / %ld) avg flush count(%f), avg flush sec(%f)"
		"commit count(%ld) avg commit count(%f)\n", log_Stat.last_flush_count_by_trans, dirty_page_count,
		curr_flush_count,
		(double) log_Stat.total_flush_count_by_trans / log_Stat.flushall_append_pages_call_count,
		log_Stat.total_flush_sec_by_trans / log_Stat.flushall_append_pages_call_count, commit_count,
		log_Stat.total_commit_count_in_flush_pages / log_Stat.flushall_append_pages_call_count);
#endif /* CUBRID_DEBUG */

  pthread_mutex_unlock (&flush_info->flush_mutex);
  hold_flush_mutex = false;

#if defined(SERVER_MODE)
  if (!HA_DISABLED () && !writer_info->skip_flush)
    {
      /* it sends signal to LWT to notify that flush is completed */
      rv = pthread_mutex_lock (&writer_info->flush_wait_mutex);

      if (thread_p != NULL && thread_p->event_stats.trace_log_flush_time > 0)
	{
	  flush_completed_time = log_get_clock_msec ();
	}

      writer_info->flush_completed = true;
      rv = pthread_cond_broadcast (&writer_info->flush_wait_cond);

      rv = pthread_mutex_unlock (&writer_info->flush_wait_mutex);

      /* It waits until all log writer threads are done */
      rv = pthread_mutex_lock (&writer_info->flush_end_mutex);

      rv = pthread_mutex_lock (&writer_info->wr_list_mutex);
      entry = writer_info->writer_list;
      while (entry != NULL)
	{
	  if (entry->status == LOGWR_STATUS_FETCH)
	    {
	      break;
	    }
	  entry = entry->next;
	}
      pthread_mutex_unlock (&writer_info->wr_list_mutex);

      if (entry != NULL)
	{
	  rv = pthread_cond_wait (&writer_info->flush_end_cond, &writer_info->flush_end_mutex);
	}

      rv = pthread_mutex_lock (&writer_info->wr_list_mutex);
      writer_info->trace_last_writer = false;

      if (thread_p != NULL && thread_p->event_stats.trace_log_flush_time > 0)
	{
	  all_writer_thr_end_time = log_get_clock_msec ();

	  if (all_writer_thr_end_time - flush_start_time > thread_p->event_stats.trace_log_flush_time)
	    {
	      event_log_log_flush_thr_wait (thread_p, flush_page_count, &writer_info->last_writer_client_info,
					    (int) (all_writer_thr_end_time - flush_start_time),
					    (int) (all_writer_thr_end_time - flush_completed_time),
					    (int) writer_info->last_writer_elapsed_time);
	    }
	}

      pthread_mutex_unlock (&writer_info->wr_list_mutex);

      pthread_mutex_unlock (&writer_info->flush_end_mutex);
      assert (hold_flush_mutex == false);
      LOG_CS_PROMOTE (thread_p);
    }
#endif /* SERVER_MODE */

#if defined(SERVER_MODE)
  if (thread_p && thread_p->type != TT_DAEMON && thread_p->type != TT_VACUUM_MASTER
      && thread_p->type != TT_VACUUM_WORKER)
    {
      /* reset event logging parameter */
      thread_p->event_stats.trace_log_flush_time = 0;
    }
#endif /* SERVER_MODE */

  return 1;

error:
  if (hold_flush_mutex)
    {
      pthread_mutex_unlock (&flush_info->flush_mutex);
    }

  logpb_fatal_error (thread_p, true, ARG_FILE_LINE, "logpb_write_append_pages_to_disk");

#if defined(SERVER_MODE)
  if (thread_p && thread_p->type != TT_DAEMON && thread_p->type != TT_VACUUM_MASTER
      && thread_p->type != TT_VACUUM_WORKER)
    {
      /* reset event logging parameter */
      thread_p->event_stats.trace_log_flush_time = 0;
    }
#endif /* SERVER_MODE */

  return error_code;
}

#if defined (SERVER_MODE)
void
logpb_send_flushed_lsa_to_ats ()
{
  const log_lsa saved_lsa = log_Gl.append.get_nxio_lsa ();
  if (prm_get_bool_value (PRM_ID_ER_LOG_COMMIT_CONFIRM))
    {
      _er_log_debug (ARG_FILE_LINE, "[COMMIT CONFIRM] Send saved LSA=%lld|%d.\n", LSA_AS_ARGS (&saved_lsa));
    }
  // *INDENT-OFF*
  std::string message (reinterpret_cast<const char *> (&saved_lsa), sizeof (saved_lsa));
  ps_Gl.push_request_to_active_tran_server (ps_to_ats_request::SEND_SAVED_LSA, std::move (message));
  // *INDENT-ON*
}
#endif // SERVER_MODE

/*
 * logpb_flush_pages_direct - flush all pages by itself.
 *
 * return: nothing
 *
 */
void
logpb_flush_pages_direct (THREAD_ENTRY * thread_p)
{
#if defined(CUBRID_DEBUG)
  er_log_debug (ARG_FILE_LINE, "logpb_flush_pages_direct: [%d]flush direct\n", (int) THREAD_ID ());
#endif /* CUBRID_DEBUG */

  assert (LOG_CS_OWN_WRITE_MODE (thread_p));

  logpb_prior_lsa_append_all_list (thread_p);
  (void) logpb_flush_all_append_pages (thread_p);
  log_Stat.direct_flush_count++;
}

/*
 * logpb_flush_pages - FLUSH LOG APPEND PAGES
 *
 * return: nothing
 *
 *   flush_lsa(in):
 *
 * NOTE:There are 4 cases to commit.
 *              ASYNC | GROUP COMMIT
 *                X           X         : normal commit, wakeup LFT and wait
 *                X           O         : group commit, wait
 *                O           X         : async commit, wakeup LFT and return
 *                O           O         : async & group commit, just return
 */
void
logpb_flush_pages (THREAD_ENTRY * thread_p, LOG_LSA * flush_lsa)
{
#if !defined(SERVER_MODE)
  LOG_CS_ENTER (thread_p);
  logpb_flush_pages_direct (thread_p);
  LOG_CS_EXIT (thread_p);
#else /* SERVER_MODE */
  int rv;
  struct timeval start_time = { 0, 0 };
  struct timeval tmp_timeval = { 0, 0 };
  struct timespec to = { 0, 0 };
  int max_wait_time_in_msec = 1000;
  bool need_wakeup_LFT, need_wait;
  bool async_commit, group_commit;
  LOG_LSA nxio_lsa;
  LOG_GROUP_COMMIT_INFO *group_commit_info = &log_Gl.group_commit_info;

  assert (flush_lsa != NULL && !LSA_ISNULL (flush_lsa));

  if (!BO_IS_SERVER_RESTARTED () || flush_lsa == NULL || LSA_ISNULL (flush_lsa))
    {
      LOG_CS_ENTER (thread_p);
      logpb_flush_pages_direct (thread_p);
      LOG_CS_EXIT (thread_p);

      return;
    }
  assert (!LOG_CS_OWN_WRITE_MODE (thread_p));

  if (!log_is_log_flush_daemon_available ())
    {
      LOG_CS_ENTER (thread_p);
      logpb_flush_pages_direct (thread_p);
      LOG_CS_EXIT (thread_p);

      return;
    }

  async_commit = prm_get_bool_value (PRM_ID_LOG_ASYNC_COMMIT);
  group_commit = LOG_IS_GROUP_COMMIT_ACTIVE ();

  if (async_commit == false)
    {
      need_wait = true;
      if (group_commit == false)
	{
	  /* Default case: synchorous & non-group commit */
	  need_wakeup_LFT = true;
	}
      else
	{
	  /* synchronous & group commit */
	  need_wakeup_LFT = false;
	  log_Stat.gc_commit_request_count++;
	}
    }
  else
    {
      need_wait = false;
      log_Stat.async_commit_request_count++;

      if (group_commit == false)
	{
	  /* asynchorous & non-group commit */
	  need_wakeup_LFT = true;
	}
      else
	{
	  /* asynchorous & group commit */
	  need_wakeup_LFT = false;
	  log_Stat.gc_commit_request_count++;
	}
    }

  if (need_wakeup_LFT == true && need_wait == false)
    {
      log_wakeup_log_flush_daemon ();
    }
  else if (need_wait == true)
    {
      nxio_lsa = log_Gl.append.get_nxio_lsa ();

      if (need_wakeup_LFT == false && pgbuf_has_perm_pages_fixed (thread_p))
	{
	  need_wakeup_LFT = true;
	}

      while (LSA_LT (&nxio_lsa, flush_lsa))
	{
	  gettimeofday (&start_time, NULL);
	  (void) timeval_add_msec (&tmp_timeval, &start_time, max_wait_time_in_msec);
	  (void) timeval_to_timespec (&to, &tmp_timeval);

	  rv = pthread_mutex_lock (&group_commit_info->gc_mutex);
	  nxio_lsa = log_Gl.append.get_nxio_lsa ();
	  if (LSA_GE (&nxio_lsa, flush_lsa))
	    {
	      pthread_mutex_unlock (&group_commit_info->gc_mutex);
	      break;
	    }

	  if (need_wakeup_LFT == true)
	    {
	      log_wakeup_log_flush_daemon ();
	    }
	  (void) pthread_cond_timedwait (&group_commit_info->gc_cond, &group_commit_info->gc_mutex, &to);
	  pthread_mutex_unlock (&group_commit_info->gc_mutex);

	  need_wakeup_LFT = true;
	  nxio_lsa = log_Gl.append.get_nxio_lsa ();
	}

      // *INDENT-OFF*
      if (ats_Gl.is_page_server_connected ())
	{
	  log_Gl.wait_flushed_lsa (*flush_lsa);
	  if (prm_get_bool_value (PRM_ID_ER_LOG_COMMIT_CONFIRM))
	    {
	      _er_log_debug (ARG_FILE_LINE, "Page server committed LSA = %lld|%d.\n", LSA_AS_ARGS (&log_Gl.m_max_ps_flushed_lsa));
	    }
	}
      // *INDENT-ON*
    }
#endif /* SERVER_MODE */
}

void
logpb_force_flush_pages (THREAD_ENTRY * thread_p)
{
  LOG_CS_ENTER (thread_p);
  logpb_flush_pages_direct (thread_p);
  LOG_CS_EXIT (thread_p);
}

void
logpb_force_flush_header_and_pages (THREAD_ENTRY * thread_p)
{
  LOG_CS_ENTER (thread_p);
  logpb_flush_pages_direct (thread_p);
  logpb_flush_header (thread_p);
  LOG_CS_EXIT (thread_p);
}

/*
 * logpb_invalid_all_append_pages - Invalidate all append pages
 *
 * return: nothing
 *
 * NOTE:Invalidate and free all append pages. Before invalidating the
 *              pages if their are dirty, they are flushed.
 */
void
logpb_invalid_all_append_pages (THREAD_ENTRY * thread_p)
{
  LOG_FLUSH_INFO *flush_info = &log_Gl.flush_info;
#if defined(SERVER_MODE)
  int rv;
#endif /* SERVER_MODE */

  assert (LOG_CS_OWN_WRITE_MODE (thread_p));

  logpb_log ("called logpb_invalid_all_append_pages\n");

  if (log_Gl.append.log_pgptr != NULL)
    {
      /*
       * Somehow we already have an append page, flush all current append page
       * and start form scratch
       */
      logpb_flush_pages_direct (thread_p);
      log_Gl.append.log_pgptr = NULL;
    }

  rv = pthread_mutex_lock (&flush_info->flush_mutex);

  flush_info->num_toflush = 0;
  flush_info->toflush[flush_info->num_toflush] = NULL;

  pthread_mutex_unlock (&flush_info->flush_mutex);
}

/*
 * logpb_flush_log_for_wal - Flush log if needed
 *
 * return: nothing
 *
 *   lsa_ptr(in): Force all log records up to this lsa
 *
 * NOTE:Flush the log up to given log sequence address according to the WAL rule.
 *              The page buffer manager must call this function whenever a
 *              page is about to be flushed due to a page replacement.
 */
void
logpb_flush_log_for_wal (THREAD_ENTRY * thread_p, const LOG_LSA * lsa_ptr)
{
  if (logpb_need_wal (lsa_ptr))
    {
      perfmon_inc_stat (thread_p, PSTAT_LOG_NUM_WALS);

      LOG_CS_ENTER (thread_p);
      if (logpb_need_wal (lsa_ptr))
	{
	  logpb_flush_pages_direct (thread_p);
	}
      else
	{
	  /* was flushed in the meantime */
	}
      LOG_CS_EXIT (thread_p);

      assert (LSA_ISNULL (lsa_ptr) || !logpb_need_wal (lsa_ptr));

#if defined(CUBRID_DEBUG)
      if (logpb_need_wal (lsa_ptr) && !LSA_EQ (&log_Gl.rcv_phase_lsa, lsa_ptr))
	{
	  er_log_debug (ARG_FILE_LINE, "log_wal: SYSTEM ERROR.. DUMP LOG BUFFER\n");
	  logpb_dump (thread_p, stdout);
	}
#endif /* CUBRID_DEBUG */
    }
}

/*
 *
 *       	   FUNCTIONS RELATED TO DATA APPEND
 *
 */

/*
 * logpb_start_append - Start appending a new log record
 *
 * return: nothing
 *
 *   header(in):
 *
 * NOTE:
 */
static void
logpb_start_append (THREAD_ENTRY * thread_p, LOG_RECORD_HEADER * header)
{
  LOG_RECORD_HEADER *log_rec;	/* Log record */

  assert (LOG_CS_OWN_WRITE_MODE (thread_p));

  /* Record number of append log record in statistics */
  perfmon_inc_stat (thread_p, PSTAT_LOG_NUM_APPENDRECS);

  /* Does the new log record fit in this page ? */
  LOG_APPEND_ADVANCE_WHEN_DOESNOT_FIT (thread_p, sizeof (LOG_RECORD_HEADER));

  if (!LSA_EQ (&header->back_lsa, &log_Gl.append.prev_lsa))
    {
      logpb_fatal_error (thread_p, true, ARG_FILE_LINE, "logpb_start_append");
    }

  assert (log_Gl.append.log_pgptr != NULL);

  if (log_Gl.append.appending_page_tde_encrypted)
    {
      if (!LOG_IS_PAGE_TDE_ENCRYPTED (log_Gl.append.log_pgptr))
	{
	  TDE_ALGORITHM tde_algo = (TDE_ALGORITHM) prm_get_integer_value (PRM_ID_TDE_DEFAULT_ALGORITHM);
	  logpb_set_tde_algorithm (thread_p, log_Gl.append.log_pgptr, tde_algo);
	  logpb_set_dirty (thread_p, log_Gl.append.log_pgptr);
	  logpb_log ("logpb_start_append: set tde_algorithm to existing page (%lld), "
		     "tde_algorithm = %s\n", (long long int) log_Gl.append.log_pgptr->hdr.logical_pageid,
		     tde_get_algorithm_name (tde_algo));
	}
      else
	{
	  logpb_log ("logpb_start_append: tde_algorithm already set to existing page (%lld), "
		     "tde_algorithm = %s\n", (long long int) log_Gl.append.log_pgptr->hdr.logical_pageid,
		     tde_get_algorithm_name (logpb_get_tde_algorithm (log_Gl.append.log_pgptr)));
	}
    }

  log_rec = (LOG_RECORD_HEADER *) LOG_APPEND_PTR ();
  *log_rec = *header;

  /*
   * If the header of the append page does not have the offset set to the
   * first log record, this is the first log record in the page, set to it.
   */

  if (log_Gl.append.log_pgptr->hdr.offset == NULL_OFFSET)
    {
      log_Gl.append.log_pgptr->hdr.offset = (PGLENGTH) log_Gl.hdr.append_lsa.offset;
    }

  if (log_rec->type == LOG_END_OF_LOG)
    {
      /* this comes from logpb_flush_all_append_pages */
      assert (log_Pb.partial_append.status == LOGPB_APPENDREC_SUCCESS
	      || log_Pb.partial_append.status == LOGPB_APPENDREC_PARTIAL_ENDED);

      LSA_COPY (&log_Gl.hdr.eof_lsa, &log_Gl.hdr.append_lsa);

      logpb_set_dirty (thread_p, log_Gl.append.log_pgptr);
    }
  else
    {
      /* no record should be in progress now */
      assert (log_Pb.partial_append.status == LOGPB_APPENDREC_SUCCESS);

      LSA_COPY (&log_Gl.append.prev_lsa, &log_Gl.hdr.append_lsa);

      /*
       * Set the page dirty, increase and align the append offset
       */
      LOG_APPEND_SETDIRTY_ADD_ALIGN (thread_p, sizeof (LOG_RECORD_HEADER));

      log_Pb.partial_append.status = LOGPB_APPENDREC_IN_PROGRESS;
    }
}

/*
 * logpb_append_data - Append data
 *
 * return: nothing
 *
 *   length(in): Length of data to append
 *   data(in):  Data to append
 *
 * NOTE:Append data as part of current log record.
 */
static void
logpb_append_data (THREAD_ENTRY * thread_p, int length, const char *data)
{
  int copy_length;		/* Amount of contiguos data that can be copied */
  char *ptr;			/* Pointer for copy data into log append buffer */
  char *last_ptr;		/* Pointer to last portion available to copy into log append buffer */

  assert (LOG_CS_OWN_WRITE_MODE (thread_p));

  if (length == 0 || data == NULL)
    {
      return;
    }

  /*
   * Align if needed,
   * don't set it dirty since this function has not updated
   */
  LOG_APPEND_ALIGN (thread_p, LOG_DONT_SET_DIRTY);

  ptr = LOG_APPEND_PTR ();
  last_ptr = LOG_LAST_APPEND_PTR ();

  /* Does data fit completely in current page ? */
  if ((ptr + length) >= last_ptr)
    {
      while (length > 0)
	{
	  if (ptr >= last_ptr)
	    {
	      /*
	       * Get next page and set the current one dirty
	       */
	      logpb_next_append_page (thread_p, LOG_SET_DIRTY);
	      ptr = LOG_APPEND_PTR ();
	      last_ptr = LOG_LAST_APPEND_PTR ();
	    }
	  /* Find the amount of contiguous data that can be copied */
	  if (ptr + length >= last_ptr)
	    {
	      copy_length = CAST_BUFLEN (last_ptr - ptr);
	    }
	  else
	    {
	      copy_length = length;
	    }
	  memcpy (ptr, data, copy_length);
	  ptr += copy_length;
	  data += copy_length;
	  length -= copy_length;
	  log_Gl.hdr.append_lsa.offset += copy_length;
	}
    }
  else
    {
      memcpy (ptr, data, length);
      log_Gl.hdr.append_lsa.offset += length;
    }

  /*
   * Align the data for future appends.
   * Indicate that modifications were done
   */
  LOG_APPEND_ALIGN (thread_p, LOG_SET_DIRTY);
}

/*
 * logpb_append_crumbs - Append crumbs of data
 *
 * return: nothing
 *
 *   num_crumbs(in): Number of crumbs
 *   crumbs(in): The crumbs (length + data)
 *
 * NOTE: Append crumbs of data by gluing them. After this the log manager will lose track of what was glued.
 */
static void
logpb_append_crumbs (THREAD_ENTRY * thread_p, int num_crumbs, const LOG_CRUMB * crumbs)
{
  const char *data;		/* Data to copy */
  char *ptr;			/* Pointer for copy data into log append buffer */
  char *last_ptr;		/* Pointer to last portion available to copy into log append buffer */
  int copy_length;		/* Amount of contiguos data that can be copied */
  int length;
  int i;

  assert (LOG_CS_OWN_WRITE_MODE (thread_p));

  if (num_crumbs == 0)
    {
      return;
    }

  /*
   * Align if needed,
   * don't set it dirty since this function has not updated
   */
  LOG_APPEND_ALIGN (thread_p, LOG_DONT_SET_DIRTY);

  ptr = LOG_APPEND_PTR ();
  last_ptr = LOG_LAST_APPEND_PTR ();

  for (i = 0; i < num_crumbs; i++)
    {
      length = crumbs[i].length;
      data = (char *) crumbs[i].data;

      /* Does data fit completely in current page ? */
      if ((ptr + length) >= last_ptr)
	while (length > 0)
	  {
	    if (ptr >= last_ptr)
	      {
		/*
		 * Get next page and set the current one dirty
		 */
		logpb_next_append_page (thread_p, LOG_SET_DIRTY);
		ptr = LOG_APPEND_PTR ();
		last_ptr = LOG_LAST_APPEND_PTR ();
	      }
	    /* Find the amount of contiguous data that can be copied */
	    if ((ptr + length) >= last_ptr)
	      {
		copy_length = CAST_BUFLEN (last_ptr - ptr);
	      }
	    else
	      {
		copy_length = length;
	      }
	    memcpy (ptr, data, copy_length);
	    ptr += copy_length;
	    data += copy_length;
	    length -= copy_length;
	    log_Gl.hdr.append_lsa.offset += copy_length;
	  }
      else
	{
	  memcpy (ptr, data, length);
	  ptr += length;
	  log_Gl.hdr.append_lsa.offset += length;
	}
    }

  /*
   * Align the data for future appends.
   * Indicate that modifications were done
   */
  LOG_APPEND_ALIGN (thread_p, LOG_SET_DIRTY);
}

/*
 * logpb_end_append - Finish appending a log record
 *
 * return: nothing
 *
 *   flush(in): Is it a requirement to flush the log ?
 *   force_flush(in):
 *
 * NOTE:  Finish appending a log record. If the log record was appended
 *              in several log buffers, these buffers are flushed and freed.
 *              Only one append buffer will remain pin (fetched) in memory.
 *              If the log record was appended in only one buffer, the buffer
 *              is not flushed unless the caller requested flushing (e.g.,
 *              for a log_commit record).
 */
static void
logpb_end_append (THREAD_ENTRY * thread_p, LOG_RECORD_HEADER * header)
{
  assert (LOG_CS_OWN_WRITE_MODE (thread_p));

  LOG_APPEND_ALIGN (thread_p, LOG_DONT_SET_DIRTY);
  LOG_APPEND_ADVANCE_WHEN_DOESNOT_FIT (thread_p, sizeof (LOG_RECORD_HEADER));

  /*
   * Find the log_rec portion of the append record, it may not be in the
   * current append buffer since it can be stored in several buffers. Then,
   * make the log_rec point to next future append record, unless it is
   * the special record type used for archives created during backups
   * that cannot have a forward lsa and must waste the remaining space
   * on the current page.
   */
  assert (LSA_EQ (&header->forw_lsa, &log_Gl.hdr.append_lsa));

  if (!LSA_EQ (&log_Gl.append.prev_lsa, &log_Gl.hdr.append_lsa))
    {
      logpb_set_dirty (thread_p, log_Gl.append.log_pgptr);
    }

  if (log_Pb.partial_append.status == LOGPB_APPENDREC_IN_PROGRESS)
    {
      /* success, fall through */
    }
  else if (log_Pb.partial_append.status == LOGPB_APPENDREC_PARTIAL_FLUSHED_END_OF_LOG)
    {
      /* we need to flush the correct version now */
      log_Pb.partial_append.status = LOGPB_APPENDREC_PARTIAL_ENDED;
      logpb_flush_all_append_pages (thread_p);
      assert (log_Pb.partial_append.status == LOGPB_APPENDREC_PARTIAL_FLUSHED_ORIGINAL);
    }
  else
    {
      /* invalid state */
      assert_release (false);
    }
  log_Pb.partial_append.status = LOGPB_APPENDREC_SUCCESS;
}

/*
 *
 *       	   FUNCTIONS RELATED TO LOG INFORMATION FILE
 *
 */

/*
 * logpb_create_log_info - Create a log information file
 *
 * return: nothing
 *
 *   logname_info(in): Name of the log information file
 *   db_fullname(in): Name of the database or NULL (defualt to current one)
 *
 * NOTE: Creates a log information file. This file is used as a help
 *              for the DBA of what things has been archived and what archive
 *              logs are not needed during normal restart recovery (i.e.,
 *              other than media crash).
 */
void
logpb_create_log_info (const char *logname_info, const char *db_fullname)
{
  FILE *fp;			/* Pointer to file */
  const char *catmsg;
  const char *db_name = db_fullname;
  int error_code = NO_ERROR;

  /* Create the information file */
  fp = fopen (logname_info, "w");
  if (fp != NULL)
    {
      fclose (fp);
      catmsg = msgcat_message (MSGCAT_CATALOG_CUBRID, MSGCAT_SET_LOG, MSGCAT_LOG_LOGINFO_COMMENT);
      if (db_name == NULL)
	{
	  db_name = log_Db_fullname;
	}
      if (catmsg == NULL)
	{
	  catmsg = "COMMENT: %s for database %s\n";
	}
      error_code = log_dump_log_info (logname_info, false, catmsg, CUBRID_MAGIC_LOG_INFO, db_name);
      if (error_code != NO_ERROR)
	{
	  return;
	}

      (void) logpb_add_volume (db_fullname, LOG_DBLOG_INFO_VOLID, logname_info, DISK_UNKNOWN_PURPOSE);
    }
}

/*
 * logpb_get_guess_archive_num - Guess archive number
 *
 * return: arvnum or -1
 *
 *   pageid(in): Desired page
 *
 * NOTE: Guess the archive number where the desired page is archived by searching the log information file.
 */
static int
logpb_get_guess_archive_num (THREAD_ENTRY * thread_p, LOG_PAGEID pageid)
{
  FILE *fp;
  char line[LOG_MAX_LOGINFO_LINE];
  int arv_num = -1;
  int last_arvnum = -1;
  int next_arvnum;
  bool isfound = false;
  LOG_PAGEID from_pageid;
  LOG_PAGEID to_pageid;
  long long int f, t;

  assert (LOG_CS_OWN (thread_p));

  arv_num = logpb_get_archive_num_from_info_table (thread_p, pageid);

  if (arv_num >= 0)
    {
      return arv_num;
    }

  /*
   * Guess by looking into the log information file. This is just a guess
   */
  fp = fopen (log_Name_info, "r");
  if (fp != NULL)
    {
      while (fgets (line, LOG_MAX_LOGINFO_LINE, fp) != NULL)
	{
	  if (strstr (line + TIME_SIZE_OF_DUMP_LOG_INFO,
		      msgcat_message (MSGCAT_CATALOG_CUBRID, MSGCAT_SET_LOG, MSGCAT_LOG_LOGINFO_KEYWORD_ARCHIVE))
	      == line + TIME_SIZE_OF_DUMP_LOG_INFO)
	    {
	      /* A candidate for a guess */
	      if (sscanf (line + TIME_SIZE_OF_DUMP_LOG_INFO, "%*s %d %*s %lld %lld", &next_arvnum, &f, &t) == 3)
		{
		  from_pageid = f;
		  to_pageid = t;

		  last_arvnum = next_arvnum;

		  if (pageid < from_pageid)
		    {
		      /*
		       * keep looking.
		       * There is likely a hole in the archive process due to media
		       * crashes off or the log information contains some missing
		       * entries.
		       */
		      continue;
		    }

		  arv_num = next_arvnum;

		  if (pageid >= from_pageid && pageid <= to_pageid)
		    {
		      /* Found the page in this archive */
		      isfound = true;
		      break;
		    }
		}
	    }
	}
      fclose (fp);
    }

  if (arv_num == -1)
    {
      /*
       * If I have a log active, use it to find out a better archive number
       * for initial search
       */
      if (log_Gl.append.vdes != NULL_VOLDES)
	{
	  arv_num = (int) (pageid / LOGPB_ACTIVE_NPAGES);
	}
      else
	{
	  /*
	   * We do not have a clue what it is available. Don't have log active
	   * and likely we did not have backups.
	   * Must trace for available archive volumes
	   */
	  arv_num = 0;
	}
    }
  else if (isfound == false && last_arvnum == arv_num && log_Gl.append.vdes != NULL_VOLDES)
    {
      /*
       * The log archive was chopped somehow.
       */
      arv_num = log_Gl.hdr.nxarv_num - 1;
    }

  /* Insure that we never pick one larger than the next one to be created */
  if (arv_num >= log_Gl.hdr.nxarv_num)
    {
      arv_num = log_Gl.hdr.nxarv_num - 1;
    }

  return arv_num;
}

/*
 * logpb_find_volume_info_exist - Find if volume information exists ?
 *
 * return:
 *
 * NOTE: Find if volume information exist.
 */
bool
logpb_find_volume_info_exist (void)
{
  return fileio_is_volume_exist (log_Name_volinfo);
}

/*
 * logpb_create_volume_info - Create the volume information and add first volume
 *
 * return: NO_ERROR or error code
 *
 *   db_fullname(in): Name of the database or NULL (defualt to current one)
 *
 * NOTE: Create the volume information and add the first volume.
 */
int
logpb_create_volume_info (const char *db_fullname)
{
  char vol_fullname[PATH_MAX];
  char *volinfo_fullname;
  FILE *volinfo_fp = NULL;

  if (db_fullname != NULL)
    {
      fileio_make_volume_info_name (vol_fullname, db_fullname);
      volinfo_fullname = vol_fullname;
    }
  else
    {
      volinfo_fullname = log_Name_volinfo;
    }

  volinfo_fp = fopen (volinfo_fullname, "w");
  if (volinfo_fp == NULL)
    {
      /* Unable to create the database volume information */
      er_set_with_oserror (ER_ERROR_SEVERITY, ARG_FILE_LINE, ER_BO_CANNOT_CREATE_VOL, 2, volinfo_fullname, db_fullname);
      return ER_BO_CANNOT_CREATE_VOL;
    }
  /*
   * Write information about:
   * the active log and the first volume of the database
   * in the volume information file
   */
  fprintf (volinfo_fp, "%4d %s\n", LOG_DBVOLINFO_VOLID, volinfo_fullname);

  fflush (volinfo_fp);
  fclose (volinfo_fp);

  return NO_ERROR;
}

/*
 * logpb_recreate_volume_info - Recreate the database volume information
 *
 * return: NO_ERROR if all OK, ER_ status otherwise
 *
 * NOTE: Recreate the database volume information from the internal information that is stored in each volume.
 */
int
logpb_recreate_volume_info (THREAD_ENTRY * thread_p)
{
  VOLID volid = LOG_DBFIRST_VOLID;	/* Current volume identifier */
  VOLID next_volid = LOG_DBFIRST_VOLID;	/* Next volume identifier */
  char next_vol_fullname[PATH_MAX];	/* Next volume name */
  int error_code = NO_ERROR;

  error_code = logpb_create_volume_info (NULL);
  if (error_code != NO_ERROR)
    {
      goto error;
    }
  if (logpb_add_volume (NULL, LOG_DBLOG_INFO_VOLID, log_Name_info, DISK_UNKNOWN_PURPOSE) != LOG_DBLOG_INFO_VOLID)
    {
      error_code = ER_FAILED;
      goto error;
    }
  if (logpb_add_volume (NULL, LOG_DBLOG_BKUPINFO_VOLID, log_Name_bkupinfo, DISK_UNKNOWN_PURPOSE) !=
      LOG_DBLOG_BKUPINFO_VOLID)
    {
      error_code = ER_FAILED;
      goto error;
    }
  if (logpb_add_volume (NULL, LOG_DBLOG_ACTIVE_VOLID, log_Name_active, DISK_UNKNOWN_PURPOSE) != LOG_DBLOG_ACTIVE_VOLID)
    {
      error_code = ER_FAILED;
      goto error;
    }

  /* First the primary volume, then the rest of the volumes */

  strcpy (next_vol_fullname, log_Db_fullname);

  do
    {
      if (logpb_add_volume (NULL, volid, next_vol_fullname, DB_PERMANENT_DATA_PURPOSE) != volid)
	{
	  error_code = ER_FAILED;
	  goto error;
	}

      if (disk_get_link (thread_p, volid, &next_volid, next_vol_fullname) == NULL)
	{
	  error_code = ER_FAILED;
	  goto error;
	}

      volid = next_volid;
    }
  while (volid != NULL_VOLID);

  return error_code;

  /* ****** */
error:
  (void) remove (log_Name_volinfo);
  return error_code;
}

/*
 * logpb_add_volume - Add a new volume entry to the volume information
 *
 * return: new_volid or NULL_VOLID
 *
 *   db_fullname(in):
 *   new_volid(in): New volume identifier
 *   new_volfullname(in): New volume name
 *   new_volpurpose(in): Purpose of new volume
 *
 * NOTE: Add a new entry to the volume information
 */
/* todo: remove purpose */
VOLID
logpb_add_volume (const char *db_fullname, VOLID new_volid, const char *new_volfullname, DISK_VOLPURPOSE new_volpurpose)
{
  if (new_volpurpose != DB_TEMPORARY_DATA_PURPOSE)
    {
      char vol_fullname[PATH_MAX];
      char *volinfo_fullname;
      FILE *volinfo_fp = NULL;

      if (db_fullname != NULL)
	{
	  fileio_make_volume_info_name (vol_fullname, db_fullname);
	  volinfo_fullname = vol_fullname;
	}
      else
	{
	  volinfo_fullname = log_Name_volinfo;
	}

      volinfo_fp = fopen (volinfo_fullname, "a");
      if (volinfo_fp != NULL)
	{
	  /* Write information about this volume in the volume information file */
	  fprintf (volinfo_fp, "%4d %s\n", new_volid, new_volfullname);
	  fflush (volinfo_fp);
	  fclose (volinfo_fp);

	  return new_volid;
	}
      else
	{
	  return NULL_VOLID;
	}
    }

  return new_volid;
}

/*
 * logpb_scan_volume_info - Scan the volume information entries
 *
 * return: number of entries or -1 in case of error.
 *
 *   db_fullname(in):
 *   ignore_volid(in): Don't call function with this volume
 *   start_volid(in): Scan should start at this point.
 *   fun(in): Function to be called on each entry
 *   args(in): Additional arguments to be passed to function
 *
 * NOTE: Scan the volume information entries calling the given function on each entry.
 */
int
logpb_scan_volume_info (THREAD_ENTRY * thread_p, const char *db_fullname, VOLID ignore_volid, VOLID start_volid,
			int (*fun) (THREAD_ENTRY * thread_p, VOLID xvolid, const char *vlabel, void *args), void *args)
{
  char xxvolinfo_fullname[PATH_MAX];
  char *volinfo_fullname;
  FILE *volinfo_fp = NULL;	/* Pointer to new volinfo */
  char vol_fullname[PATH_MAX];	/* Next volume name */
  VOLID volid = LOG_DBFIRST_VOLID - 1;	/* Next volume identifier */
  int read_int_volid;
  VOLID num_vols = 0;
  bool start_scan = false;
  char format_string[64];

  if (db_fullname != NULL)
    {
      fileio_make_volume_info_name (xxvolinfo_fullname, db_fullname);
      volinfo_fullname = xxvolinfo_fullname;
    }
  else
    {
      volinfo_fullname = log_Name_volinfo;
    }

  volinfo_fp = fopen (volinfo_fullname, "r");
  if (volinfo_fp == NULL)
    {
      er_set (ER_ERROR_SEVERITY, ARG_FILE_LINE, ER_BO_CANNOT_FINE_VOLINFO, 1, volinfo_fullname);
      return -1;
    }

  sprintf (format_string, "%%d %%%ds", PATH_MAX - 1);
  while (true)
    {
      if (fscanf (volinfo_fp, format_string, &read_int_volid, vol_fullname) != 2)
	{
	  break;
	}

      if ((volid + 1) != NULL_VOLID && (volid + 1) > (VOLID) read_int_volid && num_vols != 0)
	{
	  er_set (ER_WARNING_SEVERITY, ARG_FILE_LINE, ER_BO_UNSORTED_VOLINFO, 4, volinfo_fullname, num_vols,
		  read_int_volid, vol_fullname);
	  num_vols = -1;
	  break;
	}
      volid = (VOLID) read_int_volid;

      if (volid == NULL_VOLID)
	{
	  continue;
	}

      if (start_scan == false)
	{
	  if (start_volid == read_int_volid)
	    {
	      start_scan = true;
	    }
	  else
	    {
	      continue;
	    }
	}

      if (volid != ignore_volid)
	{
	  if (((*fun) (thread_p, volid, vol_fullname, args)) != NO_ERROR)
	    {
	      num_vols = -1;
	      break;
	    }

	  num_vols++;
	}
    }

  fclose (volinfo_fp);

  return num_vols;
}

/*
 *
 *       	   FUNCTIONS RELATED TO LOG ARCHIVES
 *
 */

/*
 * logpb_to_physical_pageid - Find physical page identifier of given logic page
 *
 * return: phy page identifier
 *
 *   logical_pageid(in): logical_pageid: Logical log page
 *
 * NOTE: Returns the physical page identifier associated with given logical page.
 */
LOG_PHY_PAGEID
logpb_to_physical_pageid (LOG_PAGEID logical_pageid)
{
  LOG_PHY_PAGEID phy_pageid;

  if (logical_pageid == LOGPB_HEADER_PAGE_ID)
    {
      phy_pageid = LOGPB_PHYSICAL_HEADER_PAGE_ID;
    }
  else
    {
      LOG_PAGEID tmp_pageid;

      tmp_pageid = logical_pageid - LOGPB_FIRST_ACTIVE_PAGE_ID;
      if (tmp_pageid >= LOGPB_ACTIVE_NPAGES)
	{
	  tmp_pageid %= LOGPB_ACTIVE_NPAGES;
	}
      else if (tmp_pageid < 0)
	{
	  tmp_pageid = LOGPB_ACTIVE_NPAGES - ((-tmp_pageid) % LOGPB_ACTIVE_NPAGES);
	}

      tmp_pageid++;
      if (tmp_pageid > LOGPB_ACTIVE_NPAGES)
	{
	  tmp_pageid %= LOGPB_ACTIVE_NPAGES;
	}

      assert (tmp_pageid <= PAGEID_MAX);
      phy_pageid = (LOG_PHY_PAGEID) tmp_pageid;
    }

  return phy_pageid;
}

/*
 * logpb_is_page_in_archive - Is the given page an archive page ?
 *
 * return:
 *
 *   pageid(in): Log page identifier
 *
 * NOTE:Find if given page is an archive page identifier.
 */
bool
logpb_is_page_in_archive (LOG_PAGEID pageid)
{
  return LOGPB_IS_ARCHIVE_PAGE (pageid);
}

/*
 * logpb_is_smallest_lsa_in_archive - IS THE SMALLEST ACTIVE OF THE LOG ARCHIVE ?
 *
 * return:
 *
 * NOTE: Returns true if the smallest active LSA is located in an archive log.
 */
bool
logpb_is_smallest_lsa_in_archive (THREAD_ENTRY * thread_p)
{
  LOG_LSA lsa;			/* smallest lsa */

  logtb_find_smallest_lsa (thread_p, &lsa);
  return (!LSA_ISNULL (&lsa) && logpb_is_page_in_archive (lsa.pageid));
}

/*
 * logpb_get_archive_number - Archive location of given page
 *
 * return: archive number
 *
 *   pageid(in): The desired logical page
 *
 * NOTE: Find in what archive the page is located or in what archive the page should have been located.
 */
int
logpb_get_archive_number (THREAD_ENTRY * thread_p, LOG_PAGEID pageid)
{
  int arv_num = 0;

  if (logpb_fetch_from_archive (thread_p, pageid, NULL, &arv_num, NULL, false) == NULL)
    {
      return -1;
    }

  if (arv_num < 0)
    {
      arv_num = 0;
    }

  return arv_num;
}

/*
 * logpb_set_unavailable_archive - Cache that given archive is unavailable
 *
 * return: nothing
 *
 *   arv_num(in): Log archive number
 *
 * NOTE: Record that give archive is unavialble.
 */
static void
logpb_set_unavailable_archive (THREAD_ENTRY * thread_p, int arv_num)
{
  int *ptr;
  int size;

  assert (LOG_ARCHIVE_CS_OWN_WRITE_MODE (thread_p));

  if (log_Gl.archive.unav_archives == NULL)
    {
      size = sizeof (*log_Gl.archive.unav_archives) * 10;
      ptr = (int *) malloc (size);
      if (ptr == NULL)
	{
	  return;
	}
      log_Gl.archive.max_unav = 10;
      log_Gl.archive.next_unav = 0;
      log_Gl.archive.unav_archives = ptr;
    }
  else
    {
      if ((log_Gl.archive.next_unav + 1) >= log_Gl.archive.max_unav)
	{
	  size = (sizeof (*log_Gl.archive.unav_archives) * (log_Gl.archive.max_unav + 10));
	  ptr = (int *) realloc (log_Gl.archive.unav_archives, size);
	  if (ptr == NULL)
	    {
	      return;
	    }
	  log_Gl.archive.max_unav += 10;
	  log_Gl.archive.unav_archives = ptr;
	}
    }

  log_Gl.archive.unav_archives[log_Gl.archive.next_unav++] = arv_num;
}

/*
 * logpb_dismount_log_archive - dismount archive log
 *
 * return: nothing
 *
 * It dismounts and resets log_Gl.archive.vdes
 */
static void
logpb_dismount_log_archive (THREAD_ENTRY * thread_p)
{
  LOG_ARCHIVE_CS_ENTER (thread_p);

  if (log_Gl.archive.vdes != NULL_VOLDES)
    {
      fileio_dismount (thread_p, log_Gl.archive.vdes);
      log_Gl.archive.vdes = NULL_VOLDES;
    }

  LOG_ARCHIVE_CS_EXIT (thread_p);
}

/*
 * logpb_decache_archive_info - Decache any archive log memory information
 *
 * return: nothing
 *
 * NOTE: Decache any archive log memory information.
 */
void
logpb_decache_archive_info (THREAD_ENTRY * thread_p)
{
  LOG_ARCHIVE_CS_ENTER (thread_p);

  if (log_Gl.archive.vdes != NULL_VOLDES)
    {
      logpb_dismount_log_archive (thread_p);
    }

  if (log_Gl.archive.unav_archives != NULL)
    {
      free_and_init (log_Gl.archive.unav_archives);
      log_Gl.archive.max_unav = 0;
      log_Gl.archive.next_unav = 0;
    }

  LOG_ARCHIVE_CS_EXIT (thread_p);
}

/*
 * log_isarchive_available - Is given archive available ?
 *
 * return: true/false
 *        true: means that the archive may be available.
 *       false: it is known that archive is not available.
 *
 *   arv_num(in): Log archive number
 *
 * NOTE:Find if the current archive is available.
 */
static bool
logpb_is_archive_available (THREAD_ENTRY * thread_p, int arv_num)
{
  int i;

  assert (LOG_CS_OWN (thread_p));
  assert (LOG_ARCHIVE_CS_OWN_WRITE_MODE (thread_p));

  if (arv_num >= log_Gl.hdr.nxarv_num || arv_num < 0)
    {
      return false;
    }

  if (log_Gl.archive.unav_archives != NULL)
    {
      for (i = 0; i < log_Gl.archive.next_unav; i++)
	{
	  if (log_Gl.archive.unav_archives[i] == arv_num)
	    {
	      return false;
	    }
	}
    }

  return true;
}

/*
 * log_fetch_from_archive - Fetch a log page from the log archives
 *
 * return: log_pgptr or NULL (in case of error)
 *
 *   pageid(in): The desired logical page
 *   log_pgptr(in): Place to return the log page
 *   arv_num(in): Set to archive number where page was found or where page
 *                 should have been found.
 *
 * NOTE: Fetch a log page from archive logs.
 */
LOG_PAGE *
logpb_fetch_from_archive (THREAD_ENTRY * thread_p, LOG_PAGEID pageid, LOG_PAGE * log_pgptr,
			  int *ret_arv_num, LOG_ARV_HEADER * ret_arv_hdr, bool is_fatal)
{
  char hdr_pgbuf[IO_MAX_PAGE_SIZE + MAX_ALIGNMENT], *aligned_hdr_pgbuf;
  char log_pgbuf[IO_MAX_PAGE_SIZE + MAX_ALIGNMENT], *aligned_log_pgbuf;
  LOG_ARV_HEADER *arv_hdr;
  LOG_PAGE *hdr_pgptr;
  LOG_PHY_PAGEID phy_pageid = NULL_PAGEID;
  char arv_name[PATH_MAX];
  const char *tmp_arv_name;
  int arv_num, vdes;
  int direction = 0, retry;
  bool has_guess_arvnum = false, first_time = true;
  int error_code = NO_ERROR;
  char format_string[64];

  assert (LOG_CS_OWN (thread_p));

  logpb_log ("called logpb_fetch_from_archive for pageid = %lld\n", (long long int) pageid);

  LOG_ARCHIVE_CS_ENTER (thread_p);

  aligned_hdr_pgbuf = PTR_ALIGN (hdr_pgbuf, MAX_ALIGNMENT);
  aligned_log_pgbuf = PTR_ALIGN (log_pgbuf, MAX_ALIGNMENT);

#if !defined(NDEBUG)
  if (prm_get_bool_value (PRM_ID_LOG_TRACE_DEBUG))
    {
      fprintf (stdout, "\n **log_fetch_from_archive has been called on pageid = %lld ** \n", (long long int) pageid);
      fflush (stdout);
    }
#endif

  hdr_pgptr = (LOG_PAGE *) aligned_hdr_pgbuf;
  if (log_pgptr == NULL)
    {
      log_pgptr = (LOG_PAGE *) aligned_log_pgbuf;
    }
  if (ret_arv_num == NULL)
    {
      ret_arv_num = &arv_num;
    }

  if (log_Gl.archive.vdes == NULL_VOLDES)
    {
      if (log_Gl.hdr.nxarv_num <= 0)
	{
	  /* We do not have any archives */
	  er_set (ER_FATAL_ERROR_SEVERITY, ARG_FILE_LINE, ER_LOG_NOTIN_ARCHIVE, 1, pageid);

	  LOG_ARCHIVE_CS_EXIT (thread_p);
	  return NULL;
	}

      /*
       * Guess the archive where that page is stored
       */

      has_guess_arvnum = true;
      *ret_arv_num = logpb_get_guess_archive_num (thread_p, pageid);
      fileio_make_log_archive_name (arv_name, log_Archive_path, log_Prefix, *ret_arv_num);

      error_code = ER_FAILED;
      if (logpb_is_archive_available (thread_p, *ret_arv_num) == true && fileio_is_volume_exist (arv_name) == true)
	{
	  vdes = fileio_mount (thread_p, log_Db_fullname, arv_name, LOG_DBLOG_ARCHIVE_VOLID, false, false);
	  if (vdes != NULL_VOLDES)
	    {
	      if (fileio_read (thread_p, vdes, hdr_pgptr, 0, LOG_PAGESIZE) == NULL)
		{
		  fileio_dismount (thread_p, vdes);
		  er_set (ER_FATAL_ERROR_SEVERITY, ARG_FILE_LINE, ER_LOG_READ, 3, 0LL, 0LL, arv_name);

		  LOG_ARCHIVE_CS_EXIT (thread_p);
		  return NULL;
		}
	      error_code = NO_ERROR;
	      arv_hdr = (LOG_ARV_HEADER *) hdr_pgptr->area;
	      if (log_Gl.append.vdes != NULL_VOLDES)
		{
		  if (difftime64 ((time_t) arv_hdr->db_creation, (time_t) log_Gl.hdr.db_creation) != 0)
		    {
		      /*
		       * This volume does not belong to the database. For now, assume
		       * that it is not only. Later, we will give this error to user
		       */
		      vdes = NULL_VOLDES;
		      arv_hdr = NULL;
		    }
		}
	    }
	}

      if (error_code != NO_ERROR)
	{
	  /*
	   * The volume is not online. Ask for it later (below). But first try to
	   * make the best guess for the archive number.
	   */
	  vdes = NULL_VOLDES;
	  arv_hdr = NULL;
	}
    }
  else
    {
      vdes = log_Gl.archive.vdes;
      arv_hdr = &log_Gl.archive.hdr;
      *ret_arv_num = arv_hdr->arv_num;
    }

  sprintf (format_string, "%%%ds", PATH_MAX - 1);

  log_Gl.archive.vdes = NULL_VOLDES;
  while (true)
    {
      /* Is the page in current archive log ? */
      if (arv_hdr != NULL && pageid >= arv_hdr->fpageid && pageid <= arv_hdr->fpageid + arv_hdr->npages - 1)
	{
	  /* Find location of logical page in the archive log */
	  phy_pageid = (LOG_PHY_PAGEID) (pageid - arv_hdr->fpageid + 1);

	  /* Record number of reads in statistics */
	  perfmon_inc_stat (thread_p, PSTAT_LOG_NUM_IOREADS);

	  if (fileio_read (thread_p, vdes, log_pgptr, phy_pageid, LOG_PAGESIZE) == NULL)
	    {
	      /* Error reading archive page */
	      tmp_arv_name = fileio_get_volume_label_by_fd (vdes, PEEK);
	      fileio_dismount (thread_p, vdes);
	      log_Gl.archive.vdes = NULL_VOLDES;
	      er_set (ER_FATAL_ERROR_SEVERITY, ARG_FILE_LINE, ER_LOG_READ, 3, pageid, phy_pageid, tmp_arv_name);

	      LOG_ARCHIVE_CS_EXIT (thread_p);
	      return NULL;
	    }

	  TDE_ALGORITHM tde_algo = logpb_get_tde_algorithm (log_pgptr);
	  if (tde_algo != TDE_ALGORITHM_NONE)
	    {
	      if (tde_decrypt_log_page (log_pgptr, tde_algo, log_pgptr) != NO_ERROR)
		{
		  ASSERT_ERROR ();
		  LOG_ARCHIVE_CS_EXIT (thread_p);
		  return NULL;
		}
	    }

	  /* Cast the archive information. May be used again */
	  if (arv_hdr != &log_Gl.archive.hdr)
	    {
	      log_Gl.archive.hdr = *arv_hdr;
	    }
	  log_Gl.archive.vdes = vdes;
	  break;
	}
      else
	{
	  /* If any archive dismount it */
	  if (vdes != NULL_VOLDES)
	    {
	      fileio_dismount (thread_p, vdes);
	      vdes = NULL_VOLDES;
	    }

	  if (has_guess_arvnum == false)
	    {
	      has_guess_arvnum = true;
	      retry = logpb_get_guess_archive_num (thread_p, pageid);
	      if (retry != *ret_arv_num)
		{
		  *ret_arv_num = retry;
		}
	    }
	  else
	    {
	      if (direction == 0)
		{
		  /*
		   * Define the direction by looking for desired page
		   */
		  if (arv_hdr != NULL)
		    {
		      if (pageid < arv_hdr->fpageid)
			{
			  /* Try older archives */
			  direction = -1;
			}
		      else
			{
			  /* Try newer archives */
			  direction = 1;
			}
		    }
		  else
		    {
		      if (first_time != true)
			{
			  if (log_Gl.append.vdes == NULL_VOLDES)
			    {
			      direction = 1;
			    }
			  else
			    {
			      /*
			       * Start looking from the last archive.
			       * Optimized for UNDO.. This is not so bad since this branch
			       * will be reached only when the guess archive is not
			       * available.
			       */
			      *ret_arv_num = log_Gl.hdr.nxarv_num;
			      direction = -1;
			    }
			}
		    }
		}

	      if (arv_hdr != NULL)
		{
		  if (direction == -1)
		    {
		      /*
		       * Try an older archive.
		       * The page that I am looking MUST be smaller than the first
		       * page in current archive
		       */
		      if (pageid < arv_hdr->fpageid)
			{
			  *ret_arv_num -= 1;
			}
		      else
			{
			  *ret_arv_num = -1;
			}
		    }
		  else
		    {
		      /* Try a newer archive. The page that I am looking MUST be larger than the last page in current
		       * archive */
		      if (pageid > arv_hdr->fpageid + arv_hdr->npages - 1)
			{
			  *ret_arv_num += 1;
			}
		      else
			{
			  *ret_arv_num = log_Gl.hdr.nxarv_num;
			}
		    }
		}
	      else
		{
		  /*
		   * The archive number is not increased the first time in the loop,
		   * so we can ask for it when it is not available.
		   */
		  if (first_time != true)
		    {
		      /*
		       * If we do not have the log active, we don't really know how to
		       * continue, we could be looping forever.
		       */
		      if (log_Gl.append.vdes == NULL_VOLDES)
			{
			  *ret_arv_num = -1;
			}
		      else
			{
			  *ret_arv_num = *ret_arv_num + direction;
			}
		    }
		}

	      first_time = false;
	      if (*ret_arv_num < 0 || *ret_arv_num == log_Gl.hdr.nxarv_num)
		{
		  /* Unable to find page in archive */
		  if (log_Gl.append.vdes != NULL_VOLDES)
		    {
		      er_set (ER_FATAL_ERROR_SEVERITY, ARG_FILE_LINE, ER_LOG_NOTIN_ARCHIVE, 1, pageid);
		    }
		  else
		    {
		      /*
		       * This is likely an incomplete recovery (restore).
		       * We do not have the active log and we are looking for a log page
		       */
		      er_set (ER_WARNING_SEVERITY, ARG_FILE_LINE, ER_LOG_NOTIN_ARCHIVE, 1, pageid);
		    }

		  LOG_ARCHIVE_CS_EXIT (thread_p);

		  return NULL;
		}
	    }

	  if (logpb_is_archive_available (thread_p, *ret_arv_num) == false)
	    {
	      arv_hdr = NULL;
	      continue;
	    }

	  fileio_make_log_archive_name (arv_name, log_Archive_path, log_Prefix, *ret_arv_num);
	  retry = 3;
	  while (retry != 0 && retry != 1
		 && (vdes =
		     fileio_mount (thread_p, log_Db_fullname, arv_name, LOG_DBLOG_ARCHIVE_VOLID, false,
				   false)) == NULL_VOLDES)
	    {
	      char line_buf[PATH_MAX * 2];
	      bool is_in_crash_recovery;

	      is_in_crash_recovery = log_is_in_crash_recovery ();

	      /*
	       * The archive is not online.
	       */
	      if (is_in_crash_recovery == true)
		{
		  fprintf (stdout, "%s\n", er_msg ());
		}

	    retry_prompt:
	      if (log_default_input_for_archive_log_location >= 0)
		{
		  retry = log_default_input_for_archive_log_location;
		  if (retry == 1 && is_in_crash_recovery == true)
		    {
		      fprintf (stdout, "Continue without present archive. (Partial recovery).\n");
		    }
		}
	      else
		{
		  fprintf (stdout, msgcat_message (MSGCAT_CATALOG_CUBRID, MSGCAT_SET_LOG, MSGCAT_LOG_STARTS));
		  fprintf (stdout, msgcat_message (MSGCAT_CATALOG_CUBRID, MSGCAT_SET_LOG, MSGCAT_LOG_LOGARCHIVE_NEEDED),
			   arv_name);
		  fprintf (stdout, msgcat_message (MSGCAT_CATALOG_CUBRID, MSGCAT_SET_LOG, MSGCAT_LOG_STARTS));

		  if (fgets (line_buf, PATH_MAX, stdin) == NULL)
		    {
		      retry = 0;	/* EOF */
		    }
		  else if (sscanf (line_buf, "%d", &retry) != 1)
		    {
		      retry = -1;	/* invalid input */
		    }
		}

	      switch (retry)
		{
		case 0:	/* quit */
		  logpb_set_unavailable_archive (thread_p, *ret_arv_num);
		  er_set (ER_FATAL_ERROR_SEVERITY, ARG_FILE_LINE, ER_LOG_NOTIN_ARCHIVE, 1, pageid);
		  if (is_fatal)
		    {
		      logpb_fatal_error (thread_p, true, ARG_FILE_LINE, "log_fetch_from_archive");
		    }

		  LOG_ARCHIVE_CS_EXIT (thread_p);

		  return NULL;

		case 1:	/* Not available */
		  logpb_set_unavailable_archive (thread_p, *ret_arv_num);
		  break;

		case 3:	/* Relocate */
		  fprintf (stdout, msgcat_message (MSGCAT_CATALOG_CUBRID, MSGCAT_SET_LOG, MSGCAT_LOG_NEWLOCATION));
		  if (fgets (line_buf, PATH_MAX, stdin) == 0 || (sscanf (line_buf, format_string, arv_name) != 1))
		    {
		      fileio_make_log_archive_name (arv_name, log_Archive_path, log_Prefix, *ret_arv_num);
		    }
		  break;

		case 2:	/* Retry */
		  break;

		default:	/* Something strange.  Get user to try again. */
		  fprintf (stdout, msgcat_message (MSGCAT_CATALOG_CUBRID, MSGCAT_SET_LOG, MSGCAT_LOG_INPUT_RANGE_ERROR),
			   0, 3);
		  goto retry_prompt;
		}
	    }

	  if (vdes != NULL_VOLDES)
	    {
	      /* Read header page and make sure the page is here */

	      /* Record number of reads in statistics */
	      perfmon_inc_stat (thread_p, PSTAT_LOG_NUM_IOREADS);

	      if (fileio_read (thread_p, vdes, hdr_pgptr, 0, LOG_PAGESIZE) == NULL)
		{
		  fileio_dismount (thread_p, vdes);
		  er_set (ER_FATAL_ERROR_SEVERITY, ARG_FILE_LINE, ER_LOG_READ, 3, 0LL, 0LL, arv_name);

		  LOG_ARCHIVE_CS_EXIT (thread_p);

		  return NULL;
		}
	      arv_hdr = (LOG_ARV_HEADER *) hdr_pgptr->area;
	      if (log_Gl.append.vdes != NULL_VOLDES)
		{
		  if (difftime64 ((time_t) arv_hdr->db_creation, (time_t) log_Gl.hdr.db_creation) != 0)
		    {
		      /*
		       * This volume does not belong to the database. For now, assume
		       * that it is not only. Later, we will give this error to user
		       */
		      er_set (ER_FATAL_ERROR_SEVERITY, ARG_FILE_LINE, ER_LOG_DOESNT_CORRESPOND_TO_DATABASE, 1,
			      arv_name);
		      arv_hdr = NULL;
		    }
		}
	    }
	  else
	    {
	      arv_hdr = NULL;
	    }
	}
    }

#if defined(CUBRID_DEBUG)
  if (log_pgptr->hdr.logical_pageid != pageid)
    {
      er_set (ER_FATAL_ERROR_SEVERITY, ARG_FILE_LINE, ER_LOG_PAGE_CORRUPTED, 1, pageid);
      logpb_fatal_error (thread_p, true, ARG_FILE_LINE, "log_fetch_from_archive");

      LOG_ARCHIVE_CS_EXIT (thread_p);

      return NULL;
    }
#endif /* CUBRID_DEBUG */

#if !defined (NDEBUG)
  /* In analysys phase, the page may be corrupted. */
  if (log_Gl.rcv_phase == LOG_RESTARTED)
    {
      logpb_debug_check_log_page (thread_p, log_pgptr);
    }
#endif /* !NDEBUG */

  assert (log_pgptr != NULL && *ret_arv_num != -1 && arv_hdr != NULL);
  if (ret_arv_hdr != NULL)
    {
      *ret_arv_hdr = *arv_hdr;
    }

  LOG_ARCHIVE_CS_EXIT (thread_p);

  return log_pgptr;
}

/*
 * logpb_archive_active_log - Archive the active portion of the log
 *
 * return: nothing
 *
 * NOTE: The active portion of the log is archived from the next log
 *              archive page to the previous log page of the current append
 *              log record, to the next log archive.
 */
static void
logpb_archive_active_log (THREAD_ENTRY * thread_p)
{
  char arv_name[PATH_MAX] = { '\0' };	/* Archive name */
  LOG_PAGE *malloc_arv_hdr_pgptr = NULL;	/* Archive header page PTR */
  LOG_ARV_HEADER *arvhdr;	/* Archive header */
  BACKGROUND_ARCHIVING_INFO *bg_arv_info;
  char log_pgbuf[IO_MAX_PAGE_SIZE * LOGPB_IO_NPAGES + MAX_ALIGNMENT];
  char *aligned_log_pgbuf;
  LOG_PAGE *log_pgptr = NULL;
  LOG_PAGEID pageid, last_pageid;
  LOG_PHY_PAGEID ar_phy_pageid;
  int vdes = NULL_VOLDES;
  const char *catmsg;
  int error_code = NO_ERROR;
  int num_pages = 0;
  FILEIO_WRITE_MODE write_mode;

  aligned_log_pgbuf = PTR_ALIGN (log_pgbuf, MAX_ALIGNMENT);

  assert (LOG_CS_OWN_WRITE_MODE (thread_p));

#if defined(SERVER_MODE)
  log_wakeup_remove_log_archive_daemon ();
#else
  logpb_remove_archive_logs_exceed_limit (thread_p, 0);
#endif

  logpb_log ("Entered logpb_archive_active_log. log_Gl.hdr.nxarv_phy_pageid = %lld , log_Gl.hdr.nxarv_pageid =%lld\n",
	     (long long int) log_Gl.hdr.nxarv_phy_pageid, (long long int) log_Gl.hdr.nxarv_pageid);

  if (log_Gl.hdr.nxarv_pageid >= log_Gl.hdr.append_lsa.pageid)
    {
      er_log_debug (ARG_FILE_LINE,
		    "log_archive_active_log: WARNING Trying to archive ONLY the append page" " which is incomplete\n");
      return;
    }

  bg_arv_info = &log_Gl.bg_archive_info;
  if (log_Gl.archive.vdes != NULL_VOLDES)
    {
      /* A recheck is required after logpb_flush_all_append_pages when LOG_CS is demoted and promoted.
       * log_Gl.archive.vdes may be modified by someone else. Should we remove this dismount? */
      logpb_dismount_log_archive (thread_p);
    }

  malloc_arv_hdr_pgptr = (LOG_PAGE *) malloc (LOG_PAGESIZE);
  if (malloc_arv_hdr_pgptr == NULL)
    {
      goto error;
    }
  memset (malloc_arv_hdr_pgptr, LOG_PAGE_INIT_VALUE, LOG_PAGESIZE);

  /* Must force the log here to avoid nasty side effects */
  logpb_flush_all_append_pages (thread_p);

  malloc_arv_hdr_pgptr->hdr.logical_pageid = LOGPB_HEADER_PAGE_ID;
  malloc_arv_hdr_pgptr->hdr.offset = NULL_OFFSET;
  malloc_arv_hdr_pgptr->hdr.flags = 0;	/* Now flags in header page has always 0 value */

  /* Construct the archive log header */
  arvhdr = (LOG_ARV_HEADER *) malloc_arv_hdr_pgptr->area;
  strncpy (arvhdr->magic, CUBRID_MAGIC_LOG_ARCHIVE, CUBRID_MAGIC_MAX_LENGTH);
  arvhdr->db_creation = log_Gl.hdr.db_creation;
  arvhdr->next_trid = log_Gl.hdr.next_trid;
  arvhdr->arv_num = log_Gl.hdr.nxarv_num;

  /*
   * All pages must be archived... even the ones with unactive log records
   * This is the desired parameter to support multimedia crashes.
   *
   *
   * Note that the npages field does not include the previous lsa page
   *
   */
  arvhdr->fpageid = log_Gl.hdr.nxarv_pageid;
  last_pageid = log_Gl.append.prev_lsa.pageid - 1;

  if (last_pageid < arvhdr->fpageid)
    {
      last_pageid = arvhdr->fpageid;
    }

  arvhdr->npages = (DKNPAGES) (last_pageid - arvhdr->fpageid + 1);

  /*
   * Now create the archive and start copying pages
   */

  perfmon_inc_stat (thread_p, PSTAT_LOG_NUM_ARCHIVES);

  fileio_make_log_archive_name (arv_name, log_Archive_path, log_Prefix, log_Gl.hdr.nxarv_num);

  if (prm_get_bool_value (PRM_ID_LOG_BACKGROUND_ARCHIVING) && bg_arv_info->vdes != NULL_VOLDES)
    {
      vdes = bg_arv_info->vdes;
    }
  else
    {
      vdes = fileio_format (thread_p, log_Db_fullname, arv_name, LOG_DBLOG_ARCHIVE_VOLID, arvhdr->npages + 1, false,
			    false, false, LOG_PAGESIZE, 0, false);
      if (vdes == NULL_VOLDES)
	{
	  /* Unable to create archive log to archive */
	  er_set (ER_FATAL_ERROR_SEVERITY, ARG_FILE_LINE, ER_LOG_CREATE_LOGARCHIVE_FAIL, 3, arv_name, arvhdr->fpageid,
		  arvhdr->fpageid + arvhdr->npages - 1);
	  goto error;
	}
    }

  log_archive_er_log ("logpb_archive_active_log, arvhdr->fpageid = %lld\n", arvhdr->fpageid);

  logpb_set_page_checksum (malloc_arv_hdr_pgptr);

  write_mode = dwb_is_created () == true ? FILEIO_WRITE_NO_COMPENSATE_WRITE : FILEIO_WRITE_DEFAULT_WRITE;
  if (fileio_write (thread_p, vdes, malloc_arv_hdr_pgptr, 0, LOG_PAGESIZE, write_mode) == NULL)
    {
      /* Error archiving header page into archive */
      er_set (ER_FATAL_ERROR_SEVERITY, ARG_FILE_LINE, ER_LOG_WRITE, 3, 0LL, 0LL, arv_name);
      goto error;
    }

  if (prm_get_bool_value (PRM_ID_LOG_BACKGROUND_ARCHIVING) && bg_arv_info->vdes != NULL_VOLDES
      && arvhdr->fpageid == bg_arv_info->start_page_id)
    {
      pageid = bg_arv_info->current_page_id;
      ar_phy_pageid = (LOG_PHY_PAGEID) (bg_arv_info->current_page_id - bg_arv_info->start_page_id + 1);
    }
  else
    {
      assert (!prm_get_bool_value (PRM_ID_LOG_BACKGROUND_ARCHIVING) || bg_arv_info->vdes == NULL_VOLDES);

      pageid = arvhdr->fpageid;
      ar_phy_pageid = 1;
    }

  log_pgptr = (LOG_PAGE *) aligned_log_pgbuf;

  /* Now start dumping the current active pages to archive */
  for (; pageid <= last_pageid; pageid += num_pages, ar_phy_pageid += num_pages)
    {
      logpb_log ("Dump page %lld in logpb_archive_active_log, num_pages = %d\n", (long long int) pageid, num_pages);
      num_pages = (int) MIN (LOGPB_IO_NPAGES, last_pageid - pageid + 1);
      num_pages = logpb_read_page_from_active_log (thread_p, pageid, num_pages, false, log_pgptr);
      if (num_pages <= 0)
	{
	  goto error;
	}

      /* no need to encrypt, it is read as not decrypted (TDE) */
      if (fileio_write_pages (thread_p, vdes, (char *) log_pgptr, ar_phy_pageid, num_pages, LOG_PAGESIZE,
			      FILEIO_WRITE_NO_COMPENSATE_WRITE) == NULL)
	{
	  er_set (ER_FATAL_ERROR_SEVERITY, ARG_FILE_LINE, ER_LOG_WRITE, 3, pageid, ar_phy_pageid, arv_name);
	  goto error;
	}
    }

  if (prm_get_bool_value (PRM_ID_LOG_BACKGROUND_ARCHIVING) && bg_arv_info->vdes != NULL_VOLDES)
    {
      fileio_dismount (thread_p, vdes);
      vdes = NULL_VOLDES;
      bg_arv_info->vdes = NULL_VOLDES;

      /* rename _lgar_t to _lgar[number] name */
      if (fileio_rename (NULL_VOLID, log_Name_bg_archive, arv_name) == NULL)
	{
	  goto error;
	}

      vdes = fileio_mount (thread_p, log_Db_fullname, arv_name, LOG_DBLOG_ARCHIVE_VOLID, 0, false);
      if (vdes == NULL_VOLDES)
	{
	  goto error;
	}
    }
  else
    {
      /*
       * Make sure that the whole log archive is in physical storage at this
       * moment. System volume. No need to sync DWB.
       */
      if (fileio_synchronize (thread_p, vdes, arv_name, FILEIO_SYNC_ONLY) == NULL_VOLDES)
	{
	  goto error;
	}
    }

  /* The last archive needed for system crashes */
  if (log_Gl.hdr.last_arv_num_for_syscrashes == -1)
    {
      log_Gl.hdr.last_arv_num_for_syscrashes = log_Gl.hdr.nxarv_num;
    }

  log_Gl.hdr.nxarv_num++;
  log_Gl.hdr.nxarv_pageid = last_pageid + 1;
  log_Gl.hdr.nxarv_phy_pageid = logpb_to_physical_pageid (log_Gl.hdr.nxarv_pageid);

  log_Gl.hdr.was_active_log_reset = false;

  logpb_log
    ("In logpb_archive_active_log, new values from log_Gl.hdr.nxarv_pageid = %lld and log_Gl.hdr.nxarv_phy_pageid = %lld\n",
     (long long int) log_Gl.hdr.nxarv_pageid, (long long int) log_Gl.hdr.nxarv_phy_pageid);
  /* Flush the log header to reflect the archive */
  logpb_flush_header (thread_p);

#if 0
  if (prm_get_integer_value (PRM_ID_SUPPRESS_FSYNC) != 0)
    {
      fileio_synchronize (thread_p, log_Gl.append.vdes, FILEIO_SYNC_ONLY);
    }
#endif

  er_set (ER_NOTIFICATION_SEVERITY, ARG_FILE_LINE, ER_LOG_ARCHIVE_CREATED, 3, arv_name, arvhdr->fpageid, last_pageid);

  /* Cast the archive information. May be used again */

  LOG_ARCHIVE_CS_ENTER (thread_p);

  log_Gl.archive.hdr = *arvhdr;	/* Copy of structure */
  if (log_Gl.archive.vdes != NULL_VOLDES)
    {
      logpb_dismount_log_archive (thread_p);
    }
  log_Gl.archive.vdes = vdes;

  LOG_ARCHIVE_CS_EXIT (thread_p);

  catmsg = msgcat_message (MSGCAT_CATALOG_CUBRID, MSGCAT_SET_LOG, MSGCAT_LOG_LOGINFO_ARCHIVE);
  if (catmsg == NULL)
    {
      catmsg = "ARCHIVE: %d %s %lld %lld\n";
    }
  error_code =
    log_dump_log_info (log_Name_info, true, catmsg, log_Gl.hdr.nxarv_num - 1, arv_name, arvhdr->fpageid, last_pageid);
  if (error_code != NO_ERROR && error_code != ER_LOG_MOUNT_FAIL)
    {
      goto error;
    }

  (void) logpb_add_archive_page_info (thread_p, log_Gl.hdr.nxarv_num - 1, arvhdr->fpageid, last_pageid);

#if defined(SERVER_MODE)
  if (!HA_DISABLED ())
    {
      LOG_PAGEID min_fpageid = logwr_get_min_copied_fpageid ();
      if (min_fpageid != NULL_PAGEID)
	{
	  int unneeded_arvnum = -1;
	  if (min_fpageid >= arvhdr->fpageid)
	    {
	      unneeded_arvnum = arvhdr->arv_num - 1;
	    }
	  else
	    {
	      LOG_ARV_HEADER min_arvhdr;
	      if (logpb_fetch_from_archive (thread_p, min_fpageid, NULL, NULL, &min_arvhdr, false) != NULL)
		{
		  unneeded_arvnum = min_arvhdr.arv_num - 1;
		}
	    }
	  if (unneeded_arvnum >= 0)
	    {
	      char unneeded_logarv_name[PATH_MAX];
	      fileio_make_log_archive_name (unneeded_logarv_name, log_Archive_path, log_Prefix, unneeded_arvnum);

	      catmsg =
		msgcat_message (MSGCAT_CATALOG_CUBRID, MSGCAT_SET_LOG, MSGCAT_LOG_LOGINFO_COMMENT_UNUSED_ARCHIVE_NAME);
	      if (catmsg == NULL)
		{
		  catmsg =
		    "29 COMMENT: Log archive %s, which contains log pages before %lld,"
		    " is not needed any longer by any HA utilities.\n";
		}
	      error_code = log_dump_log_info (log_Name_info, true, catmsg, unneeded_logarv_name, min_fpageid);
	      if (error_code != NO_ERROR && error_code != ER_LOG_MOUNT_FAIL)
		{
		  goto error;
		}
	    }
	}
    }

#endif /* SERVER_MODE */


  if (prm_get_bool_value (PRM_ID_LOG_BACKGROUND_ARCHIVING))
    {
      /* rename removed archive log file to reuse it */
      os_rename_file (log_Name_removed_archive, log_Name_bg_archive);

      bg_arv_info->vdes =
	fileio_format (thread_p, log_Db_fullname, log_Name_bg_archive, LOG_DBLOG_BG_ARCHIVE_VOLID, log_Gl.hdr.npages,
		       false, false, false, LOG_PAGESIZE, 0, true);
      if (bg_arv_info->vdes != NULL_VOLDES)
	{
	  bg_arv_info->start_page_id = log_Gl.hdr.nxarv_pageid;
	  bg_arv_info->current_page_id = log_Gl.hdr.nxarv_pageid;
	  bg_arv_info->last_sync_pageid = log_Gl.hdr.nxarv_pageid;
	}
      else
	{
	  bg_arv_info->start_page_id = NULL_PAGEID;
	  bg_arv_info->current_page_id = NULL_PAGEID;
	  bg_arv_info->last_sync_pageid = NULL_PAGEID;

	  er_log_debug (ARG_FILE_LINE, "Unable to create temporary archive log %s\n", log_Name_bg_archive);
	}
    }

  log_archive_er_log ("logpb_archive_active_log end, arvhdr->fpageid = %lld, arvhdr->npages = %d\n", arvhdr->fpageid,
		      arvhdr->npages);

  free_and_init (malloc_arv_hdr_pgptr);

  return;

  /* ********* */
error:

  if (malloc_arv_hdr_pgptr != NULL)
    {
      free_and_init (malloc_arv_hdr_pgptr);
    }

  if (vdes != NULL_VOLDES)
    {
      fileio_dismount (thread_p, vdes);
      fileio_unformat (thread_p, arv_name);
    }

  if (prm_get_bool_value (PRM_ID_LOG_BACKGROUND_ARCHIVING))
    {
      if (bg_arv_info->vdes != NULL_VOLDES && bg_arv_info->vdes != vdes)
	{
	  fileio_dismount (thread_p, bg_arv_info->vdes);
	}
      fileio_unformat (thread_p, log_Name_bg_archive);
      bg_arv_info->vdes = NULL_VOLDES;
    }

  logpb_fatal_error (thread_p, true, ARG_FILE_LINE, "log_archive_active_log");
}

int
logpb_remove_archive_logs_exceed_limit (THREAD_ENTRY * thread_p, int max_count)
{
  int first_arv_num_to_delete = -1;
  int last_arv_num_to_delete = -1;
  int min_arv_required_for_vacuum;
  LOG_PAGEID vacuum_first_pageid = NULL_PAGEID;
#if defined(SERVER_MODE)
  LOG_PAGEID min_copied_pageid;
  int min_copied_arv_num;
#endif /* SERVER_MODE */
  int num_remove_arv_num;
  int log_max_archives = prm_get_integer_value (PRM_ID_LOG_MAX_ARCHIVES);
  char *catmsg;
  int deleted_count = 0;

  if (log_max_archives == INT_MAX)
    {
      return 0;			/* none is deleted */
    }

  if (!vacuum_is_safe_to_remove_archives ())
    {
      /* we don't know yet what is the first log page required by vacuum so it is not safe to remove log archives.
         unfortunately, to update the oldest vacuum data log pageid can be done only after loading vacuum data from
         disk, which in turn can only happen after recovery. this will block any log archive removal until vacuum
         is loaded. */
      return 0;
    }

  /* Get first log pageid needed for vacuum before locking LOG_CS. */
  vacuum_first_pageid = vacuum_min_log_pageid_to_keep (thread_p);

  LOG_CS_ENTER (thread_p);

  if (!prm_get_bool_value (PRM_ID_FORCE_REMOVE_LOG_ARCHIVES))
    {
#if defined(SERVER_MODE)
      min_copied_pageid = logwr_get_min_copied_fpageid ();
      if (min_copied_pageid == NULL_PAGEID)
	{
	  LOG_CS_EXIT (thread_p);
	  return 0;		/* none is deleted */
	}

      if (logpb_is_page_in_archive (min_copied_pageid))
	{
	  min_copied_arv_num = logpb_get_archive_number (thread_p, min_copied_pageid);
	  if (min_copied_arv_num == -1)
	    {
	      LOG_CS_EXIT (thread_p);
	      return 0;		/* none is deleted */
	    }
	  else if (min_copied_arv_num > 1)
	    {
	      min_copied_arv_num--;
	    }

	  num_remove_arv_num = MAX (log_max_archives, log_Gl.hdr.nxarv_num - min_copied_arv_num);
	}
      else
	{
	  num_remove_arv_num = log_max_archives;
	}
#else /* SERVER_MODE */
      num_remove_arv_num = log_max_archives;
#endif
    }
  else
    {
      num_remove_arv_num = log_max_archives;
    }

  if ((log_Gl.hdr.nxarv_num - (log_Gl.hdr.last_deleted_arv_num + 1)) > num_remove_arv_num)
    {
      er_set (ER_NOTIFICATION_SEVERITY, ARG_FILE_LINE, ER_LOG_MAX_ARCHIVES_HAS_BEEN_EXCEEDED, 1, num_remove_arv_num);

      /* Remove the log archives at this point */
      first_arv_num_to_delete = log_Gl.hdr.last_deleted_arv_num + 1;
      last_arv_num_to_delete = log_Gl.hdr.nxarv_num - num_remove_arv_num;

      if (log_Gl.hdr.last_arv_num_for_syscrashes != -1)
	{
	  last_arv_num_to_delete = MIN (last_arv_num_to_delete, log_Gl.hdr.last_arv_num_for_syscrashes);
	}
      vacuum_er_log (VACUUM_ER_LOG_ARCHIVES, "First log pageid in vacuum data is %lld", vacuum_first_pageid);
      if (vacuum_first_pageid != NULL_PAGEID && logpb_is_page_in_archive (vacuum_first_pageid))
	{
	  min_arv_required_for_vacuum = logpb_get_archive_number (thread_p, vacuum_first_pageid);
	  vacuum_er_log (VACUUM_ER_LOG_ARCHIVES, "First archive number used for vacuum is %d",
			 min_arv_required_for_vacuum);
	  if (min_arv_required_for_vacuum >= 0)
	    {
	      last_arv_num_to_delete = MIN (last_arv_num_to_delete, min_arv_required_for_vacuum);
	    }
	  else
	    {
	      /* Page should be in archive. */
	      assert (false);
	    }
	}

      if (max_count > 0)
	{
	  /* check max count for deletion */
	  last_arv_num_to_delete = MIN (last_arv_num_to_delete, first_arv_num_to_delete + max_count);
	}

      last_arv_num_to_delete--;
      if (last_arv_num_to_delete >= first_arv_num_to_delete)
	{
	  log_Gl.hdr.last_deleted_arv_num = last_arv_num_to_delete;

#if defined (SA_MODE)
	  if (LSA_ISNULL (&log_Gl.hdr.mvcc_op_log_lsa))
	    {
	      /* Update the last_blockid needed for vacuum. Get the first page_id of the previously logged archive */
	      log_Gl.hdr.vacuum_last_blockid = logpb_last_complete_blockid ();
	    }
#endif /* SA_MODE */
	  logpb_flush_header (thread_p);	/* to get rid of archives */
	}

      vacuum_er_log (VACUUM_ER_LOG_ARCHIVES, "last_arv_num_to_delete is %d", last_arv_num_to_delete);
    }

  LOG_CS_EXIT (thread_p);

  if (last_arv_num_to_delete >= 0 && last_arv_num_to_delete >= first_arv_num_to_delete)
    {
      if (prm_get_bool_value (PRM_ID_DEBUG_LOG_ARCHIVES) || VACUUM_IS_ER_LOG_LEVEL_SET (VACUUM_ER_LOG_ARCHIVES))
	{
	  /* this is too problematic not to log in server error log too! */
	  _er_log_debug (ARG_FILE_LINE, "Purge archives starting with %d and up until %d; "
			 "vacuum_first_pageid = %d, last_arv_num_for_syscrashes = %d",
			 first_arv_num_to_delete, last_arv_num_to_delete, vacuum_first_pageid,
			 log_Gl.hdr.last_arv_num_for_syscrashes);
	}

      catmsg = msgcat_message (MSGCAT_CATALOG_CUBRID, MSGCAT_SET_LOG, MSGCAT_LOG_MAX_ARCHIVES_HAS_BEEN_EXCEEDED);
      if (catmsg == NULL)
	{
	  catmsg = (char *) "Number of active log archives has been exceeded the max desired number.";
	}
      deleted_count =
	logpb_remove_archive_logs_internal (thread_p, first_arv_num_to_delete, last_arv_num_to_delete, catmsg);
    }

  return deleted_count;
}

/*
 * logpb_remove_archive_logs - Remove all unactive log archives
 *
 * return: nothing
 *
 *   info_reason(in):
 *
 * NOTE: Archive that are not needed for system crashes and vacuum are removed.
 *       That these archives may be needed for media crash recovery.
 *       Therefore, it is important that the user copy these archives
 *       to tape. Check the log information file.
 */
void
logpb_remove_archive_logs (THREAD_ENTRY * thread_p, const char *info_reason)
{
#if !defined(SERVER_MODE)
  LOG_LSA flush_upto_lsa;	/* Flush data pages up to LSA */
#endif /* !SERVER_MODE */
  LOG_LSA newflush_upto_lsa;	/* Next to be flush */
  int first_deleted_arv_num;
  int last_deleted_arv_num;
  int min_arv_required_for_vacuum;
  LOG_PAGEID vacuum_first_pageid;

  if (!vacuum_is_safe_to_remove_archives ())
    {
      /* we don't know yet what is the first log page required by vacuum if vacuum_disable is set to true.
       * this will block any log archive removal until it is set to false. */
      return;
    }

  assert (LOG_CS_OWN_WRITE_MODE (thread_p));

  /* Close any log archives that are opened */
  if (log_Gl.archive.vdes != NULL_VOLDES)
    {
      logpb_dismount_log_archive (thread_p);
    }

#if defined(SERVER_MODE)
  LSA_COPY (&newflush_upto_lsa, &log_Gl.flushed_lsa_lower_bound);
#else /* SERVER_MODE */

  flush_upto_lsa.pageid = LOGPB_NEXT_ARCHIVE_PAGE_ID;
  flush_upto_lsa.offset = NULL_OFFSET;

  pgbuf_flush_checkpoint (thread_p, &flush_upto_lsa, NULL, &newflush_upto_lsa, NULL);

  if ((!LSA_ISNULL (&newflush_upto_lsa) && LSA_LT (&newflush_upto_lsa, &flush_upto_lsa))
      || (fileio_synchronize_all (thread_p, false) != NO_ERROR))
    {
      /* Cannot remove the archives at this moment */
      return;
    }

  if (log_Gl.run_nxchkpt_atpageid != NULL_PAGEID)
    {
      if (LSA_LT (&log_Gl.hdr.chkpt_lsa, &flush_upto_lsa))
	{
	  /*
	   * Reset the checkpoint record to the first possible active page and
	   * flush the log header before the archives are removed
	   */
	  LSA_COPY (&log_Gl.hdr.chkpt_lsa, &flush_upto_lsa);
	  logpb_flush_header (thread_p);
	}
    }
#endif /* SERVER_MODE */

  last_deleted_arv_num = log_Gl.hdr.last_arv_num_for_syscrashes;
  if (last_deleted_arv_num == -1)
    {
      last_deleted_arv_num = log_Gl.hdr.nxarv_num;
    }

  last_deleted_arv_num--;

  vacuum_first_pageid = vacuum_min_log_pageid_to_keep (thread_p);
  if (vacuum_first_pageid != NULL_PAGEID && logpb_is_page_in_archive (vacuum_first_pageid))
    {
      min_arv_required_for_vacuum = logpb_get_archive_number (thread_p, vacuum_first_pageid);
      min_arv_required_for_vacuum--;
      last_deleted_arv_num = MIN (last_deleted_arv_num, min_arv_required_for_vacuum);
    }

  if (log_Gl.hdr.last_deleted_arv_num + 1 > last_deleted_arv_num)
    {
      /* Nothing to remove */
      return;
    }

  first_deleted_arv_num = log_Gl.hdr.last_deleted_arv_num + 1;
  if (last_deleted_arv_num >= 0)
    {
      logpb_remove_archive_logs_internal (thread_p, first_deleted_arv_num, last_deleted_arv_num, info_reason);

      log_Gl.hdr.last_deleted_arv_num = last_deleted_arv_num;
      logpb_flush_header (thread_p);	/* to get rid of archives */

      _er_log_debug (ARG_FILE_LINE, "first_deleted_arv_num = %d, last_deleted_arv_num = %d", first_deleted_arv_num,
		     last_deleted_arv_num);
    }
}

/*
 * logpb_add_archive_page_info -
 *
 * return: 0
 *
 *   thread_p(in)  :
 *   arv_num(in)   :
 *   start_page(in):
 *   end_page(in)  :
 *
 * NOTE:
 */
static int
logpb_add_archive_page_info (THREAD_ENTRY * thread_p, int arv_num, LOG_PAGEID start_page, LOG_PAGEID end_page)
{
  int rear;

  assert (LOG_CS_OWN (thread_get_thread_entry_info ()));

  rear = logpb_Arv_page_info_table.rear;

  rear = (rear + 1) % ARV_PAGE_INFO_TABLE_SIZE;

  if (logpb_Arv_page_info_table.item_count < ARV_PAGE_INFO_TABLE_SIZE)
    {
      logpb_Arv_page_info_table.item_count++;
    }

  logpb_Arv_page_info_table.rear = rear;
  logpb_Arv_page_info_table.page_info[rear].arv_num = arv_num;
  logpb_Arv_page_info_table.page_info[rear].start_pageid = start_page;
  logpb_Arv_page_info_table.page_info[rear].end_pageid = end_page;

  return 0;
}

/*
 * logpb_get_archive_num_from_info_table -
 *
 * return: archive_number or -1
 *
 *   thread_p(in)  :
 *   page_id(in)   :
 *
 * NOTE:
 */
static int
logpb_get_archive_num_from_info_table (THREAD_ENTRY * thread_p, LOG_PAGEID page_id)
{
  int i, count;

  assert (LOG_CS_OWN (thread_get_thread_entry_info ()));

  for (i = logpb_Arv_page_info_table.rear, count = 0; count < logpb_Arv_page_info_table.item_count;
       i = ((i == 0) ? ARV_PAGE_INFO_TABLE_SIZE - 1 : i - 1), count++)
    {
      if (logpb_Arv_page_info_table.page_info[i].start_pageid <= page_id
	  && page_id <= logpb_Arv_page_info_table.page_info[i].end_pageid)
	{
	  return logpb_Arv_page_info_table.page_info[i].arv_num;
	}
    }

  return -1;
}

/*
 * log_remove_archive_logs_internal - Remove all unactive log archives
 *
 * return: nothing
 *
 *   first(in): first archive to be deleted
 *   last(in): last archive to be deleted
 *   info_reason(in): message describing the reason the archives are being deleted
 *   check_backup(in): when true, avoid deleting archives needed for a restore
 *
 * NOTE: This routine does the actual deletion and notifies the user
 *   via the lginf file.  This routine does not do any logical verification
 *   to insure that the archives are no longer needed, so the caller must be
 *   explicitly careful and insure that there are no circumstances under
 *   which those archives could possibly be needed before they are deleted.
 *   Common reasons why they might be needed include a media crash or a
 *   restore from a fuzzy backup.
 */
static int
logpb_remove_archive_logs_internal (THREAD_ENTRY * thread_p, int first, int last, const char *info_reason)
{
  char logarv_name[PATH_MAX];
  int i;
  bool append_log_info = false;
  int deleted_count = 0;

  /* Decache any archive remaining in the log_Gl.archive. */
  logpb_decache_archive_info (thread_p);

  for (i = first; i <= last; i++)
    {
      fileio_make_log_archive_name (logarv_name, log_Archive_path, log_Prefix, i);

#if defined(SERVER_MODE)
      if (prm_get_bool_value (PRM_ID_LOG_BACKGROUND_ARCHIVING) && boot_Server_status == BOOT_SERVER_UP)
	{
	  fileio_unformat_and_rename (thread_p, logarv_name, log_Name_removed_archive);
	}
      else
	{
	  fileio_unformat (thread_p, logarv_name);
	}
#else
      fileio_unformat (thread_p, logarv_name);
#endif
      append_log_info = true;
      deleted_count++;
    }

  if (append_log_info)
    {
      logpb_append_archives_removed_to_log_info (first, last, info_reason);
    }

  return deleted_count;
}

/*
 * logpb_append_archives_removed_to_log_info - Record deletion of one or more archives
 *
 * return: nothing
 *
 *   first(in): first archive to be deleted
 *   last(in): last archive to be deleted
 *   info_reason(in): message describing the reason the archives are being deleted
 *
 * NOTE: This routine makes an entry into the loginfo file that the
 *   given log archives have been removed.
 */
static void
logpb_append_archives_removed_to_log_info (int first, int last, const char *info_reason)
{
  const char *catmsg;
  char logarv_name[PATH_MAX];
  char logarv_name_first[PATH_MAX];
  int error_code;

  if (info_reason != NULL)
    {
      catmsg = msgcat_message (MSGCAT_CATALOG_CUBRID, MSGCAT_SET_LOG, MSGCAT_LOG_LOGINFO_REMOVE_REASON);
      if (catmsg == NULL)
	{
	  catmsg = "REMOVE: %d %s to \n%d %s.\nREASON: %s\n";
	}

      fileio_make_log_archive_name (logarv_name, log_Archive_path, log_Prefix, last);
      if (first == last)
	{
	  error_code =
	    log_dump_log_info (log_Name_info, true, catmsg, first, logarv_name, last, logarv_name, info_reason);
	}
      else
	{
	  fileio_make_log_archive_name (logarv_name_first, log_Archive_path, log_Prefix, first);
	  error_code =
	    log_dump_log_info (log_Name_info, true, catmsg, first, logarv_name_first, last, logarv_name, info_reason);
	}
      if (error_code != NO_ERROR && error_code != ER_LOG_MOUNT_FAIL)
	{
	  return;
	}
    }
}

/*
 *
 *       	   FUNCTIONS RELATED TO MISCELANEOUS I/O
 *
 */

/*
 * logpb_copy_from_log: Copy a portion of the log
 *
 * arguments:
 *  area: Area where the portion of the log is copied. (Set as a side effect)
 *  area_length: the length to copy
 *  log_lsa: log address of the log data to copy (May be set as a side effect)
 *  log_pgptr: the buffer containing the log page (May be set as a side effect)
 *
 * returns/side-effects: nothing
 *    area is set as a side effect.
 *    log_lsa, and log_pgptr are set as a side effect.
 *
 * description: Copy "length" bytes of the log starting at log_lsa->pageid, log_offset onto the given area.
 * NOTE:        The location of the log is updated to point to the end of the data.
 */
void
logpb_copy_from_log (THREAD_ENTRY * thread_p, char *area, int length, LOG_LSA * log_lsa, LOG_PAGE * log_page_p)
{
  int copy_length;		/* Length to copy into area */
  int area_offset;		/* The area offset */

  /*
   * If the data is contained in only one buffer, copy the data in one
   * statement, otherwise, copy it in parts
   */

  if (log_lsa->offset + length < (int) LOGAREA_SIZE)
    {
      /* The log data is contiguos */
      memcpy (area, (char *) log_page_p->area + log_lsa->offset, length);
      log_lsa->offset += length;
    }
  else
    {
      /* The log data is not contiguos */
      area_offset = 0;
      while (length > 0)
	{
	  LOG_READ_ADVANCE_WHEN_DOESNT_FIT (thread_p, 0, log_lsa, log_page_p);
	  if (log_lsa->offset + length < (int) LOGAREA_SIZE)
	    {
	      copy_length = length;
	    }
	  else
	    {
	      copy_length = LOGAREA_SIZE - (int) (log_lsa->offset);
	    }
	  memcpy (area + area_offset, (char *) log_page_p->area + log_lsa->offset, copy_length);
	  length -= copy_length;
	  area_offset += copy_length;
	  log_lsa->offset += copy_length;
	}
    }
}

/*
 * logpb_verify_length - Verify db and log lengths
 *
 * return: NO_ERROR if all OK, ER status otherwise
 *
 *   db_fullname(in): Full name of the database
 *   log_path(in): Directory where the log volumes reside
 *   log_prefix(in): Name of the log volumes. It is usually set as database
 *                   name. For example, if the value is equal to "db", the
 *                   names of the log volumes created are as follow:
 *                      Active_log      = db_logactive
 *                      Archive_logs    = db_logarchive.0
 *                                        db_logarchive.1
 *                                             .
 *                                             .
 *                                             .
 *                                        db_logarchive.n
 *                      Log_information = db_loginfo
 *                      Database Backup = db_backup
 *
 * NOTE: Make sure that any database name will not be overpassed.
 */
static int
logpb_verify_length (const char *db_fullname, const char *log_path, const char *log_prefix)
{
  int volmax_suffix;
  int length;
  const char *dbname;
  long int filename_max;
  long int pathname_max;

  volmax_suffix = fileio_get_volume_max_suffix ();

  dbname = fileio_get_base_file_name (db_fullname);
  if (fileio_get_max_name (db_fullname, &filename_max, &pathname_max) < 0)
    {
      return ER_FAILED;
    }

  if (pathname_max > DB_MAX_PATH_LENGTH)
    {
      pathname_max = DB_MAX_PATH_LENGTH;
    }

  /*
   * Make sure that names of volumes (information and log volumes), that is,
   * OS files will not exceed the maximum allowed value.
   */

  if ((int) (strlen (dbname) + 1 + volmax_suffix) > filename_max)
    {
      /* The name of the volume is too long */
      er_set (ER_FATAL_ERROR_SEVERITY, ARG_FILE_LINE, ER_LOG_NOFULL_DATABASE_NAME_IS_TOO_LONG, 2, dbname,
	      filename_max - volmax_suffix - 1);
      return ER_LOG_NOFULL_DATABASE_NAME_IS_TOO_LONG;
    }

  if ((int) (strlen (log_prefix) + 1) > filename_max || (strlen (log_prefix) + 1) > MAXLOGNAME)
    {
      /* Bad prefix log name */
      er_set (ER_FATAL_ERROR_SEVERITY, ARG_FILE_LINE, ER_LOG_PREFIX_NAME_IS_TOO_LONG, 2, log_prefix,
	      (((int) MAXLOGNAME > filename_max) ? filename_max - 1 : (int) MAXLOGNAME - 1));
      return ER_LOG_PREFIX_NAME_IS_TOO_LONG;
    }

  /*
   * Make sure that the length for the volume is OK
   */

  if ((int) (strlen (db_fullname) + 1 + volmax_suffix) > pathname_max)
    {
      /* The full name of the database is too long */
      er_set (ER_FATAL_ERROR_SEVERITY, ARG_FILE_LINE, ER_BO_FULL_DATABASE_NAME_IS_TOO_LONG, 3, NULL, db_fullname,
	      strlen (db_fullname) + 1, pathname_max);
      return ER_BO_FULL_DATABASE_NAME_IS_TOO_LONG;
    }

  /*
   * First create a new log for the new database. This log is not a copy of
   * of the old log; it is a newly created one.
   */

  if (log_path != NULL)
    {
      length = (int) (strlen (log_path) + strlen (log_prefix) + 2);
    }
  else
    {
      length = (int) strlen (log_prefix) + 1;
    }

  if (length + volmax_suffix > pathname_max)
    {
      /*
       * Database name is too long.
       * Path + prefix < pathname_max - 2
       */
      er_set (ER_FATAL_ERROR_SEVERITY, ARG_FILE_LINE, ER_LOG_NAME_IS_TOO_LONG, 3, log_path, log_prefix,
	      pathname_max - 2);
      return ER_LOG_NAME_IS_TOO_LONG;
    }

  return NO_ERROR;
}

/*
 * logpb_initialize_log_names - Initialize the names of log volumes and files
 *
 * return: nothing
 *
 *   db_fullname(in): Full name of the database
 *   logpath(in): Directory where the log volumes reside
 *   prefix_logname(in): Name of the log volumes. It is usually set as database
 *                      name. For example, if the value is equal to "db", the
 *                      names of the log volumes created are as follow:
 *                      Active_log      = db_logactive
 *                      Archive_logs    = db_logarchive.0
 *                                        db_logarchive.1
 *                                             .
 *                                             .
 *                                             .
 *                                        db_logarchive.n
 *                      Log_information = db_loginfo
 *                      Database Backup = db_backup
 *
 * NOTE: Initialize name of log volumes and files
 */
int
logpb_initialize_log_names (THREAD_ENTRY * thread_p, const char *db_fullname, const char *logpath,
			    const char *prefix_logname)
{
  int error_code = NO_ERROR;

  error_code = logpb_verify_length (db_fullname, logpath, prefix_logname);
  if (error_code != NO_ERROR)
    {
      /* Names are too long */
      logpb_fatal_error (thread_p, true, ARG_FILE_LINE, "logpb_initialize_log_names");

      return error_code;
    }

  /* Save the log Path */

  if (logpath != NULL)
    {
      strcpy (log_Path, logpath);
    }
  else
    {
      strcpy (log_Path, ".");
    }

  strcpy (log_Archive_path, log_Path);

  /* Save the log Prefix */
  strcpy (log_Prefix, prefix_logname);

  /*
   * Build Name of log active
   */
  fileio_make_log_active_name (log_Name_active, log_Path, log_Prefix);
  fileio_make_log_info_name (log_Name_info, log_Path, log_Prefix);
  fileio_make_log_metainfo_name (log_Name_metainfo, log_Path, log_Prefix);
  fileio_make_backup_volume_info_name (log_Name_bkupinfo, log_Path, log_Prefix);
  fileio_make_volume_info_name (log_Name_volinfo, db_fullname);
  fileio_make_log_archive_temp_name (log_Name_bg_archive, log_Archive_path, log_Prefix);
  fileio_make_removed_log_archive_name (log_Name_removed_archive, log_Archive_path, log_Prefix);
  log_Db_fullname = db_fullname;

  return error_code;
}

/*
 * logpb_exist_log - Find if given log exists
 *
 * return:
 *
 *   db_fullname(in): Full name of the database
 *   logpath(in): Directory where the log volumes reside
 *   prefix_logname(in): Name of the log volumes. It is usually set as database
 *                   name. For example, if the value is equal to "db", the
 *                   names of the log volumes created are as follow:
 *                      Active_log      = db_logactive
 *                      Archive_logs    = db_logarchive.0
 *                                        db_logarchive.1
 *                                             .
 *                                             .
 *                                             .
 *                                        db_logarchive.n
 *                      Log_information = db_loginfo
 *                      Database Backup = db_backup
 *
 * NOTE: Find if the log associated with the aboive database exists.
 */
bool
logpb_exist_log (THREAD_ENTRY * thread_p, const char *db_fullname, const char *logpath, const char *prefix_logname)
{
  /* Is the system restarted ? */
  if (!logpb_is_pool_initialized ())
    {
      if (logpb_initialize_log_names (thread_p, db_fullname, logpath, prefix_logname) != NO_ERROR)
	{
	  return false;
	}
    }

  return fileio_is_volume_exist (log_Name_active);
}

/*
 * logpb_checkpoint - Execute a fuzzy checkpoint
 *
 * return: pageid where a redo will start
 *
 */
LOG_PAGEID
logpb_checkpoint (THREAD_ENTRY * thread_p)
{
#define detailed_er_log(...) if (detailed_logging) _er_log_debug (ARG_FILE_LINE, __VA_ARGS__)

  LOG_TDES *tdes;		/* System transaction descriptor */
  LOG_LSA prev_chkpt_lsa;	/* copy of log_Gl.hdr.chkpt_lsa */
  LOG_LSA prev_chkpt_redo_lsa;	/* copy of log_Gl.chkpt_redo_lsa */
  LOG_LSA new_chkpt_lsa;	/* New address of the checkpoint record */
  LOG_LSA smallest_tran_lsa = NULL_LSA;	/* The smallest head_lsa of all transactions */
  LOG_LSA oldest_unflushed_lsa = NULL_LSA;	/* The oldest LSA of a page that could not be flushed. */
  LOG_LSA new_chkpt_redo_lsa;	/* Start LSA for redo recovery */
  unsigned int nobj_locks;	/* Avg number of locks */
  char logarv_name[PATH_MAX];	/* Archive name */
  char logarv_name_first[PATH_MAX];	/* Archive name */
  const char *catmsg;
  VOLID volid;
  VOLID curr_last_perm_volid;
  int error_code = NO_ERROR;
  LOG_PAGEID smallest_pageid;
  int first_arv_num_not_needed;
  int last_arv_num_not_needed;
  int flushed_page_cnt = 0, vdes;
  bool detailed_logging = prm_get_bool_value (PRM_ID_LOG_CHKPT_DETAILED);

  if (is_tran_server_with_remote_storage ())
    {
      er_log_debug (ARG_FILE_LINE, "checkpoints are disallowed on transaction server with remote storage\n");
      return NULL_PAGEID;
    }

  LOG_CS_ENTER (thread_p);

#if defined(SERVER_MODE)
  if (BO_IS_SERVER_RESTARTED () && log_Gl.run_nxchkpt_atpageid == NULL_PAGEID)
    {
      LOG_CS_EXIT (thread_p);
      return NULL_PAGEID;
    }

  /*
   * Critical section is entered several times to allow other transaction to
   * use the log manager
   */
#endif /* SERVER_MODE */

  perfmon_inc_stat (thread_p, PSTAT_LOG_NUM_START_CHECKPOINTS);

  er_set (ER_NOTIFICATION_SEVERITY, ARG_FILE_LINE, ER_LOG_CHECKPOINT_STARTED, 2, log_Gl.hdr.chkpt_lsa.pageid,
	  log_Gl.chkpt_redo_lsa.pageid);
  er_log_debug (ARG_FILE_LINE, "start checkpoint\n");

  /*
   * Indicate that the checkpoint process is running. Don't run another one,
   * until we are done with the present one.
   */

  log_Gl.run_nxchkpt_atpageid = NULL_PAGEID;

  tdes = LOG_FIND_TDES (LOG_SYSTEM_TRAN_INDEX);
  if (tdes == NULL)
    {
      goto error_cannot_chkpt;
    }

  /*
   * FLUSH all append LOG PAGES and flush all DIRTY DATA PAGES whose LSA
   * are SMALLER OR EQUAL than newchkpt_lsa value and find the next redo
   * point.
   */

  (void) pthread_mutex_lock (&log_Gl.chkpt_lsa_lock);
  LSA_COPY (&prev_chkpt_lsa, &log_Gl.hdr.chkpt_lsa);
  LSA_COPY (&prev_chkpt_redo_lsa, &log_Gl.chkpt_redo_lsa);
  pthread_mutex_unlock (&log_Gl.chkpt_lsa_lock);

  logpb_flush_pages_direct (thread_p);

  /* MARK THE CHECKPOINT PROCESS */

  // Set the checkpoint target up until last log record.
  {
    // *INDENT-OFF*
    std::unique_lock<std::mutex> prior_ulock (log_Gl.prior_info.prior_lsa_mutex);
    new_chkpt_lsa = log_Gl.prior_info.prev_lsa;
    assert (!LSA_ISNULL (&new_chkpt_lsa));
    // *INDENT-ON*
  }

  LOG_CS_EXIT (thread_p);

#if defined (SERVER_MODE)
  if (get_server_type () == SERVER_TYPE_PAGE && LOG_ISRESTARTED ())
    {
      // Wait the replication to catch up first
      ps_Gl.get_replicator ().wait_past_target_lsa (new_chkpt_lsa);
    }
#endif // SERVER_MODE == not SA_MODE

  /*
   * Modify log header to record present checkpoint. The header is flushed
   * later
   */

  detailed_er_log ("logpb_checkpoint: call logtb_reflect_global_unique_stats_to_btree()\n");
  if (logtb_reflect_global_unique_stats_to_btree (thread_p) != NO_ERROR)
    {
      goto error_cannot_chkpt;
    }

  detailed_er_log ("logpb_checkpoint: call pgbuf_flush_checkpoint()\n");
  if (pgbuf_flush_checkpoint (thread_p, &new_chkpt_lsa, &prev_chkpt_redo_lsa, &oldest_unflushed_lsa, &flushed_page_cnt)
      != NO_ERROR)
    {
      goto error_cannot_chkpt;
    }

  detailed_er_log ("logpb_checkpoint: call fileio_synchronize_all()\n");
  if (fileio_synchronize_all (thread_p, false) != NO_ERROR)
    {
      goto error_cannot_chkpt;
    }

  LOG_CS_ENTER (thread_p);

  assert (LSA_LE (&oldest_unflushed_lsa, &new_chkpt_lsa));

  new_chkpt_redo_lsa = oldest_unflushed_lsa.is_null ()? new_chkpt_lsa : oldest_unflushed_lsa;

#if defined(SERVER_MODE)
  /* Save lower bound of flushed lsa */
  if (log_Gl.flushed_lsa_lower_bound.is_null () || new_chkpt_redo_lsa > log_Gl.flushed_lsa_lower_bound)
    {
      log_Gl.flushed_lsa_lower_bound = new_chkpt_redo_lsa;
    }
#endif /* SERVER_MODE */

  // Build checkpoint info
  {
    // *INDENT-OFF*
    cublog::checkpoint_info chk_info;
    // *INDENT-ON*

    chk_info.set_start_redo_lsa (new_chkpt_redo_lsa);
    chk_info.load_trantable_snapshot (thread_p, smallest_tran_lsa);

    /* Average the number of active transactions and locks */
    nobj_locks = lock_get_number_object_locks ();
    log_Gl.hdr.avg_ntrans = (log_Gl.hdr.avg_ntrans + (int) chk_info.get_transaction_count ()) >> 1;
    log_Gl.hdr.avg_nlocks = (log_Gl.hdr.avg_nlocks + nobj_locks) >> 1;

    // Add checkpoint info to meta log
    log_Gl.m_metainfo.add_checkpoint_info (new_chkpt_lsa, std::move (chk_info));
  }

  // Flush meta log (and checkpoint info) to disk
  log_write_metalog_to_file ();
  detailed_er_log ("logpb_checkpoint: wrote metalog containing checkpoint information.\n");

  /*
   * Flush the page since we are going to flush the log header which reflects the new checkpoint LSA
   */
  logpb_flush_pages_direct (thread_p);
  detailed_er_log ("logpb_checkpoint: call logpb_flush_pages_direct()\n");

  /*
   * Flush the log data header and update all checkpoints in volumes to
   * point to new checkpoint
   */

  /* Flush the header */
  (void) pthread_mutex_lock (&log_Gl.chkpt_lsa_lock);
  if (LSA_LT (&log_Gl.hdr.chkpt_lsa, &new_chkpt_lsa))
    {
      LSA_COPY (&log_Gl.hdr.chkpt_lsa, &new_chkpt_lsa);
    }
  LSA_COPY (&prev_chkpt_lsa, &log_Gl.hdr.chkpt_lsa);

  if (LSA_ISNULL (&smallest_tran_lsa))
    {
      LSA_COPY (&log_Gl.hdr.smallest_lsa_at_last_chkpt, &log_Gl.hdr.chkpt_lsa);
    }
  else
    {
      LSA_COPY (&log_Gl.hdr.smallest_lsa_at_last_chkpt, &smallest_tran_lsa);
    }
  LSA_COPY (&log_Gl.chkpt_redo_lsa, &new_chkpt_redo_lsa);

  pthread_mutex_unlock (&log_Gl.chkpt_lsa_lock);

  detailed_er_log ("logpb_checkpoint: call logpb_flush_header()\n");
  logpb_flush_header (thread_p);

  /*
   * Exit from the log critical section since we are going to call another
   * module which may be blocked on a lock.
   */

  LOG_CS_EXIT (thread_p);

  /*
   * Record the checkpoint address on every volume header
   */
  curr_last_perm_volid = xboot_find_last_permanent (thread_p);

  for (volid = LOG_DBFIRST_VOLID; volid != NULL_VOLID && volid <= curr_last_perm_volid;
       volid = fileio_find_next_perm_volume (thread_p, volid))
    {
      /* When volid is greater than boot_Db_parm->last_perm_volid, it means that the volume is now adding. We don't
       * need to care for the new volumes in here. */
      if (disk_set_checkpoint (thread_p, volid, &prev_chkpt_lsa) != NO_ERROR)
	{
	  goto error_cannot_chkpt;
	}

      /* When setting the checkpoint, the header page modification is not logged. However, other concurrent
       * transaction may modify meanwhile the header page (with logging). Since writing data page is preceded by
       * log sync, we are sure that WAL is not violated. We only need to sync the data volume. Probably, it is better
       * to sync it now - as soon as possible. If we are postponing volume sync, we may write on disk more data pages
       * twice (the data pages modified before checkpoint - other than volume header page, written on disk at the
       * beginning of the checkpoint, modified again by concurrent transaction, written on disk again in checkpoint
       * due to volume header page modification).
       */
      vdes = fileio_get_volume_descriptor (volid);
      if (fileio_synchronize (thread_p, vdes, fileio_get_volume_label (vdes, PEEK), FILEIO_SYNC_ALSO_FLUSH_DWB) != vdes)
	{
	  goto error_cannot_chkpt;
	}
    }

  /*
   * Get the critical section again, so we can check if any archive can be
   * declare as un-needed
   */

  LOG_CS_ENTER (thread_p);

  /*
   * If the log archives are not needed for any normal undos and redos,
   * indicate so. However, the log archives may be needed during media
   * crash recovery.
   */
  smallest_pageid = NULL_PAGEID;
  first_arv_num_not_needed = last_arv_num_not_needed = -1;

  if (log_Gl.hdr.last_arv_num_for_syscrashes != log_Gl.hdr.nxarv_num && log_Gl.hdr.last_arv_num_for_syscrashes != -1)
    {
      LOG_LSA lsa;

#if defined(SERVER_MODE)
      smallest_pageid = MIN (log_Gl.flushed_lsa_lower_bound.pageid, new_chkpt_redo_lsa.pageid);
#else
      smallest_pageid = new_chkpt_redo_lsa.pageid;
#endif

      logtb_find_smallest_lsa (thread_p, &lsa);

      if (lsa.pageid != NULL_PAGEID)
	{
	  smallest_pageid = MIN (smallest_pageid, lsa.pageid);
	}

      if (logpb_is_page_in_archive (smallest_pageid))
	{
	  int arv_num;

	  if ((logpb_fetch_from_archive (thread_p, smallest_pageid, NULL, &arv_num, NULL, true) == NULL)
	      || (arv_num <= log_Gl.hdr.last_arv_num_for_syscrashes))
	    {
	      first_arv_num_not_needed = last_arv_num_not_needed = -1;
	    }
	  else
	    {
	      first_arv_num_not_needed = log_Gl.hdr.last_arv_num_for_syscrashes;
	      last_arv_num_not_needed = arv_num - 1;
	    }
	}
      else
	{
	  first_arv_num_not_needed = log_Gl.hdr.last_arv_num_for_syscrashes;
	  last_arv_num_not_needed = log_Gl.hdr.nxarv_num - 1;
	}

      if (first_arv_num_not_needed != -1)
	{
	  log_Gl.hdr.last_arv_num_for_syscrashes = last_arv_num_not_needed + 1;

	  /* Close any log archives that are opened */
	  if (log_Gl.archive.vdes != NULL_VOLDES)
	    {
	      logpb_dismount_log_archive (thread_p);
	    }

	  /* This is OK since we have already flushed the log header page */
	  if (first_arv_num_not_needed == last_arv_num_not_needed)
	    {
	      fileio_make_log_archive_name (logarv_name, log_Archive_path, log_Prefix, first_arv_num_not_needed);
	      catmsg =
		msgcat_message (MSGCAT_CATALOG_CUBRID, MSGCAT_SET_LOG, MSGCAT_LOG_LOGINFO_COMMENT_ARCHIVE_NONEEDED);
	      if (catmsg == NULL)
		{
		  catmsg = "COMMENT: Log archive %s is not needed any longer unless a database media crash occurs.\n";
		}
	      error_code = log_dump_log_info (log_Name_info, true, catmsg, logarv_name);
	    }
	  else
	    {
	      fileio_make_log_archive_name (logarv_name_first, log_Archive_path, log_Prefix, first_arv_num_not_needed);
	      fileio_make_log_archive_name (logarv_name, log_Archive_path, log_Prefix, last_arv_num_not_needed);

	      catmsg =
		msgcat_message (MSGCAT_CATALOG_CUBRID, MSGCAT_SET_LOG,
				MSGCAT_LOG_LOGINFO_COMMENT_MANY_ARCHIVES_NONEEDED);
	      if (catmsg == NULL)
		{
		  catmsg =
		    "COMMENT: Log archives from %s to %s are not"
		    " needed any longer unless a database media crash occurs.\n";
		}
	      error_code = log_dump_log_info (log_Name_info, true, catmsg, logarv_name_first, logarv_name);
	    }
	  if (error_code != NO_ERROR && error_code != ER_LOG_MOUNT_FAIL)
	    {
	      goto error_cannot_chkpt;
	    }

	  logpb_flush_header (thread_p);	/* Yes, one more time, to get rid of archives */
	}
    }

  /*
   * Checkpoint process is not running any longer. Indicate when do we expect
   * it to run.
   */

  log_Gl.run_nxchkpt_atpageid = (log_Gl.hdr.append_lsa.pageid + log_Gl.chkpt_every_npages);

  // Drop older checkpoints information from meta log.
  // It will be reflected to disk next time meta log is flushed.
  log_Gl.m_metainfo.remove_checkpoint_info_before_lsa (prev_chkpt_lsa);

  /*
   * Clear all tail and heads information of current system transaction
   * todo - is it safe to clear though?
   */
  logtb_clear_tdes (thread_p, tdes);

  LOG_CS_EXIT (thread_p);

#if 0
  /* have to sync log vol, data vol */
  fileio_synchronize_all (thread_p, true /* include_log */ );
#endif

  perfmon_inc_stat (thread_p, PSTAT_LOG_NUM_END_CHECKPOINTS);

  er_set (ER_NOTIFICATION_SEVERITY, ARG_FILE_LINE, ER_LOG_CHECKPOINT_FINISHED, 3, log_Gl.hdr.chkpt_lsa.pageid,
	  log_Gl.chkpt_redo_lsa.pageid, flushed_page_cnt);
  er_log_debug (ARG_FILE_LINE, "end checkpoint\n");

  return new_chkpt_redo_lsa.pageid;

  /* ******** */
error_cannot_chkpt:
  if (!LOG_CS_OWN_WRITE_MODE (thread_p))
    {
      LOG_CS_ENTER (thread_p);
    }

  /* to immediately execute the next checkpoint. */
  log_Gl.run_nxchkpt_atpageid = log_Gl.hdr.append_lsa.pageid;

  LOG_CS_EXIT (thread_p);

  return NULL_PAGEID;

#undef detailed_er_log
}

/*
 * logpb_backup_for_volume - Execute a full backup for the given volume
 *
 * return: NO_ERROR if all OK, ER status otherwise
 *
 *   volid(in): The identifier of the volume to backup
 *   chkpt_lsa(in): Checkpoint of the backup process
 *   session(in/out): The session array which is set as a side effect.
 *   only_updated(in):
 *
 * NOTE: The volume with the given volume identifier is backed up on
 *              the given fullname_backup. The backup that is taken is a fuzzy
 *              snapshot of the volume since updates to the volume may be in
 *              progress. Thus, the backup may contain some uncommitted data.
 *              Even worse, the backup is performed using the disk directly.
 *              That is, we copy the pages of the disk without going through
 *              the page buffer pool to avoid disrupting the locality of the
 *              page buffers (e.g., a query executed by another transaction)
 *              For temp volumes, incremental backups are not allowed (because
 *              of logging issues) so always save the system pages of temp
 *              volumes.
 */
static int
logpb_backup_for_volume (THREAD_ENTRY * thread_p, VOLID volid, LOG_LSA * chkpt_lsa, FILEIO_BACKUP_SESSION * session,
			 bool only_updated)
{
  DISK_VOLPURPOSE volpurpose;
  PAGEID vol_sys_lastpage;
  int vdes;
  int error_code = NO_ERROR;

  /*
   * Determine the purpose of the volume.  For most volumes we need to
   * backup every page, but for temporary volumes we only need the system
   * pages.
   */
  if (xdisk_get_purpose_and_sys_lastpage (thread_p, volid, &volpurpose, &vol_sys_lastpage) == NULL_VOLID)
    {
      error_code = ER_FAILED;
      return error_code;
    }
  else if (volpurpose == DB_TEMPORARY_DATA_PURPOSE)
    {
      /*
       * Do not allow incremental backups of temp volumes; but since we
       * only backup the system pages, they be only a handfull of pages.
       */
      only_updated = false;
    }
  else
    {
      vol_sys_lastpage = -1;	/* must backup entire volume */
    }

  /*
   * Reset the checkpoint of the volume to backup and flush all its dirty
   * pages, so that the the backup reflects the actual state of the volume
   * as much as possible
   */
  error_code = disk_set_checkpoint (thread_p, volid, chkpt_lsa);
  if (error_code != NO_ERROR)
    {
      return error_code;
    }

  LOG_CS_ENTER (thread_p);
  logpb_flush_pages_direct (thread_p);
  LOG_CS_EXIT (thread_p);

  error_code = pgbuf_flush_all_unfixed (thread_p, volid);
  if (error_code != NO_ERROR)
    {
      return error_code;
    }

  vdes = fileio_get_volume_descriptor (volid);
  if (fileio_synchronize (thread_p, vdes, fileio_get_volume_label (vdes, PEEK), FILEIO_SYNC_ALSO_FLUSH_DWB) != vdes)
    {
      return ER_FAILED;
    }

  /*
   * Create the backup file/volume and copy the content onto it.
   *
   * Note that the copy is done from disk to disk. The page buffer pool is
   * not used. Thus, some more recent version of some copied pages may be
   * present in the buffer pool. We copy the database without using the page
   * buffer pool to avoid disrupting the locality of pages in the page
   * buffer pool and avoid the overhead of calling the page buffer manager.
   */

  error_code =
    fileio_backup_volume (thread_p, session, fileio_get_volume_label (volid, PEEK), volid, vol_sys_lastpage,
			  only_updated);

  return error_code;
}

/*
 * logpb_backup - Execute a level backup for the given database volume
 *
 * return: NO_ERROR if all OK, ER status otherwise
 *
 *   num_perm_vols(in): Number of permanent volumes
 *   allbackup_path(in): Location where information volumes are
 *                                 backed up. If NULL is given, the following
 *                                 defaults are assumed to back up each
 *                                 information volume:
 *                                 - If file "fileof_vols_and_backup_paths" is
 *                                   given, the path to backup each volume is
 *                                   found in this file.
 *                                 - All information volumes are backed up on
 *                                   the same location where the log files are
 *                                   located.
 *   backup_level(in): backup levels allowed: 0 - Full (default),
 *                                 1 - Incremental1, 2 - Incremental
 *   delete_unneeded_logarchives(in): Whetear to remove log archives that are
 *                                 not needed any longer to recovery from
 *                                 crashes when the backup just created is
 *                                 used.
 *   backup_verbose_file_path(in): verbose mode file path
 *   num_threads(in): number of threads
 *   zip_method(in): compression method
 *   zip_level(in): compression level
 *   skip_activelog(in):
 *   sleep_msecs(in):
 *
 */
int
logpb_backup (THREAD_ENTRY * thread_p, int num_perm_vols, const char *allbackup_path, FILEIO_BACKUP_LEVEL backup_level,
	      bool delete_unneeded_logarchives, const char *backup_verbose_file_path, int num_threads,
	      FILEIO_ZIP_METHOD zip_method, FILEIO_ZIP_LEVEL zip_level, int skip_activelog, int sleep_msecs,
	      bool separate_keys)
{
  FILEIO_BACKUP_SESSION session;
  const char *from_vlabel;	/* Name of volume to backup (FROM) */
  char vol_backup[PATH_MAX];	/* Name of the backup volume (TO) */
#if 0
  /* Not used */
  char real_pathbuf[PATH_MAX];	/* Real path */
#endif
  VOLID volid;			/* Current volume to backup */
  LOG_LSA bkup_start_lsa;	/* Start point of backup */
  LOG_LSA chkpt_lsa;		/* Checkpoint address where the backup process starts */
#if defined(SERVER_MODE)
  LOG_PAGEID saved_run_nxchkpt_atpageid = NULL_PAGEID;
#endif /* SERVER_MODE */
  FILE *backup_volinfo_fp = NULL;	/* Pointer to backup information/directory file */
  const char *catmsg;
  const char *bk_vol;		/* ptr to old bkup volume name */
  int unit_num;
  FILEIO_BACKUP_RECORD_INFO all_bkup_info[FILEIO_BACKUP_UNDEFINED_LEVEL];
  int first_arv_needed = -1;	/* for self contained, consistent */
  int last_arv_needed = -1;	/* backups, some arv are needed */
  bool beenwarned;
  bool isincremental = false;	/* Assume full backups */
  bool bkup_in_progress = false;

  char mk_path[PATH_MAX] = { 0, };
  char separate_mk_path[PATH_MAX] = { 0, };
  char bkpath_without_units[PATH_MAX] = { 0, };
  const char *db_nopath_name_p;
  int keys_vdes = NULL_VOLDES;
#if defined(SERVER_MODE)
  int rv;
  time_t wait_checkpoint_begin_time;
  bool print_backupdb_waiting_reason = false;
#endif /* SERVER_MODE */
  int error_code = NO_ERROR;
  FILEIO_BACKUP_HEADER *io_bkup_hdr_p;

  time_t backup_start_time, backup_end_time;
  char old_bkpath[PATH_MAX];
  const char *str_tmp;
  time_t tmp_time;
  char time_val[CTIME_MAX];

  LOG_PAGEID vacuum_first_pageid = NULL_PAGEID;

#if defined (SERVER_MODE)
  // check whether there is ongoing backup.
  LOG_CS_ENTER (thread_p);
  if (log_Gl.backup_in_progress == true)
    {
      LOG_CS_EXIT (thread_p);
      error_code = ER_LOG_BKUP_DUPLICATE_REQUESTS;
      er_set (ER_ERROR_SEVERITY, ARG_FILE_LINE, error_code, 0);
      return error_code;
    }

  log_Gl.backup_in_progress = true;
  LOG_CS_EXIT (thread_p);
#endif /* SERVER_MODE */

  memset (&session, 0, sizeof (FILEIO_BACKUP_SESSION));

  /*
   * Determine the absolute path that corresponds with the desired location.
   */
  if (allbackup_path == NULL)
    {
      allbackup_path = log_Path;
    }
#if 0
  /* Removed because it causes problems with deliberate symlinks, i.e. solaris tape device names. */
  else if (realpath (allbackup_path, real_pathbuf) != NULL)
    {
      allbackup_path = real_pathbuf;
    }
#endif

  /* tde key file has to be mounted to access exclusively with TDE Utility if it exists */
  tde_make_keys_file_fullname (mk_path, log_Db_fullname, false);
  keys_vdes = fileio_mount (thread_p, log_Db_fullname, mk_path, LOG_DBTDE_KEYS_VOLID, 1, false);
  if (keys_vdes == NULL_VOLDES && fileio_is_volume_exist (mk_path))
    {
      ASSERT_ERROR ();
      error_code = er_errid ();
      goto error;
    }

  /* Initialization gives us some useful information about the backup location. */
  session.type = FILEIO_BACKUP_WRITE;	/* access backup device for write */
  if (fileio_initialize_backup (log_Db_fullname, allbackup_path, &session, backup_level, backup_verbose_file_path,
				num_threads, sleep_msecs) == NULL)
    {
      error_code = ER_FAILED;
      goto error;
    }

  /*
   * Determine the first log archive that will be needed to insure
   * consistency if we are forced to restore the database with nothing but this backup.
   * first_arv_needed may need to be based on what archive chkpt_lsa is in.
   */

#if defined (SERVER_MODE)
  print_backupdb_waiting_reason = false;
  wait_checkpoint_begin_time = time (NULL);
loop:
#endif /* SERVER_MODE */

  // actually, it is not really necessary for SA but just for code consistency.
  LOG_CS_ENTER (thread_p);

#if defined (SERVER_MODE)
  /* check if checkpoint is in progress */
  if (log_Gl.run_nxchkpt_atpageid == NULL_PAGEID)
    {
      bool continue_check;
      LOG_CS_EXIT (thread_p);
      if (print_backupdb_waiting_reason == false && session.verbose_fp != NULL)
	{
	  fprintf (session.verbose_fp, "[ Database backup will start after checkpointing is complete. ]\n\n");
	  print_backupdb_waiting_reason = true;
	}
      /* wait until checkpoint process is finished */

      /* interrupt check */
      if (logtb_get_check_interrupt (thread_p) == true)
	{
	  if (logtb_is_interrupted (thread_p, true, &continue_check) == true)
	    {
	      er_set (ER_ERROR_SEVERITY, ARG_FILE_LINE, ER_INTERRUPTED, 0);
	      error_code = ER_INTERRUPTED;
	      goto error;
	    }
	}

      thread_sleep (1000);	/* 1000 msec */
      goto loop;
    }
  if (print_backupdb_waiting_reason == true && session.verbose_fp != NULL)
    {

      fprintf (session.verbose_fp, "[ Database backup has been suspended for %lld seconds due to checkpoint. ]\n\n",
	       (long long int) (time (NULL) - wait_checkpoint_begin_time));
    }

  /* block checkpoint process */
  saved_run_nxchkpt_atpageid = log_Gl.run_nxchkpt_atpageid;
  log_Gl.run_nxchkpt_atpageid = NULL_PAGEID;
#endif /* SERVER_MODE */

  if (log_Gl.hdr.last_arv_num_for_syscrashes > -1)
    {
      first_arv_needed = log_Gl.hdr.last_arv_num_for_syscrashes;
    }
  else
    {
      first_arv_needed = log_Gl.hdr.nxarv_num;
    }

  vacuum_first_pageid = vacuum_min_log_pageid_to_keep (thread_p);
  vacuum_er_log (VACUUM_ER_LOG_ARCHIVES, "First log pageid in vacuum data is %lld\n", vacuum_first_pageid);

  if (vacuum_first_pageid != NULL_PAGEID && logpb_is_page_in_archive (vacuum_first_pageid))
    {
      int min_arv_required_for_vacuum = logpb_get_archive_number (thread_p, vacuum_first_pageid);

      vacuum_er_log (VACUUM_ER_LOG_ARCHIVES, "First archive number used for vacuum is %d\n",
		     min_arv_required_for_vacuum);

      if (min_arv_required_for_vacuum >= 0)
	{
	  if (first_arv_needed >= 0)
	    {
	      first_arv_needed = MIN (first_arv_needed, min_arv_required_for_vacuum);
	    }
	  else
	    {
	      first_arv_needed = min_arv_required_for_vacuum;
	    }
	}
      else
	{
	  /* Page should be in archive. */
	  assert (false);
	}

      vacuum_er_log (VACUUM_ER_LOG_ARCHIVES, "First archive needed for backup is %d\n", first_arv_needed);
    }

  /* Get the current checkpoint address */
  rv = pthread_mutex_lock (&log_Gl.chkpt_lsa_lock);
  LSA_COPY (&chkpt_lsa, &log_Gl.hdr.chkpt_lsa);
  pthread_mutex_unlock (&log_Gl.chkpt_lsa_lock);

  LOG_CS_EXIT (thread_p);

  switch (backup_level)
    {

    case FILEIO_BACKUP_BIG_INCREMENT_LEVEL:
      /* Start at the lower level backup */
      if (LSA_ISNULL (&log_Gl.hdr.bkup_level0_lsa))
	{
	  er_set (ER_ERROR_SEVERITY, ARG_FILE_LINE, ER_LOG_BACKUP_LEVEL_NOGAPS, 2, backup_level, backup_level - 1);
	  fileio_finalize_backup_info (FILEIO_FIRST_BACKUP_VOL_INFO);
	  error_code = ER_LOG_BACKUP_LEVEL_NOGAPS;
	  goto error;
	}
      else
	{
	  LSA_COPY (&bkup_start_lsa, &log_Gl.hdr.bkup_level0_lsa);
	}
      isincremental = true;
      break;

    case FILEIO_BACKUP_SMALL_INCREMENT_LEVEL:
      /* Start at the lower level backup */
      if (LSA_ISNULL (&log_Gl.hdr.bkup_level1_lsa))
	{
	  er_set (ER_ERROR_SEVERITY, ARG_FILE_LINE, ER_LOG_BACKUP_LEVEL_NOGAPS, 2, backup_level, backup_level - 1);
	  fileio_finalize_backup_info (FILEIO_FIRST_BACKUP_VOL_INFO);
	  error_code = ER_LOG_BACKUP_LEVEL_NOGAPS;
	  goto error;
	}
      else
	{
	  LSA_COPY (&bkup_start_lsa, &log_Gl.hdr.bkup_level1_lsa);
	}
      isincremental = true;
      break;

    default:
    case FILEIO_BACKUP_FULL_LEVEL:
      /* Always start at -1|-1 */
      LSA_SET_NULL (&bkup_start_lsa);
      backup_level = FILEIO_BACKUP_FULL_LEVEL;
      break;
    }

  /*
   * Check for existing backup volumes in this location, and warn
   * the user that they will be destroyed.
   */
  if (fileio_is_volume_exist (log_Name_bkupinfo))
    {
      /* check for writable regular file */
      if (fileio_is_volume_exist_and_file (log_Name_bkupinfo) != true)
	{
	  er_set_with_oserror (ER_ERROR_SEVERITY, ARG_FILE_LINE, ER_LOG_CREATE_DBBACKUP_DIRINFO, 1, log_Name_bkupinfo);
	  error_code = ER_LOG_CREATE_DBBACKUP_DIRINFO;
	  goto error;
	}
      /* check permission */
      if (access (log_Name_bkupinfo, W_OK) != 0)
	{
	  error_code = ER_LOG_CANNOT_ACCESS_BACKUP;
	}
      backup_volinfo_fp = fopen (log_Name_bkupinfo, "r");
      if (error_code != NO_ERROR || backup_volinfo_fp == NULL)
	{
	  er_set_with_oserror (ER_FATAL_ERROR_SEVERITY, ARG_FILE_LINE, ER_LOG_CANNOT_ACCESS_BACKUP, 1,
			       log_Name_bkupinfo);
	  goto error;
	}
      if (fileio_read_backup_info_entries (backup_volinfo_fp, FILEIO_FIRST_BACKUP_VOL_INFO) != NO_ERROR)
	{
	  er_set_with_oserror (ER_FATAL_ERROR_SEVERITY, ARG_FILE_LINE, ER_LOG_CANNOT_ACCESS_BACKUP, 1,
			       log_Name_bkupinfo);
	  fclose (backup_volinfo_fp);
	  error_code = ER_LOG_CANNOT_ACCESS_BACKUP;
	  goto error;
	}
      fclose (backup_volinfo_fp);
    }

  if (session.bkup.dtype != FILEIO_BACKUP_VOL_DEVICE)
    {
      /*
       * Delete previous backup volumes from this level.  The first
       * loop tries to determine if indeed there will be anything to
       * unformat/delete, while the second loop does the actual deletions.
       * Deletion is done only if the backup is taking place
       * in the same location as the previous backup or
       * is the same path-name as the the previous backup.
       */
      beenwarned = false;
      unit_num = FILEIO_INITIAL_BACKUP_UNITS;
      bk_vol = fileio_get_backup_info_volume_name (backup_level, unit_num++, FILEIO_FIRST_BACKUP_VOL_INFO);
      while (bk_vol && !beenwarned)
	{
	  if (fileio_is_volume_exist_and_file (bk_vol))
	    {
	      fileio_get_directory_path (old_bkpath, bk_vol);
	      if (strcmp (old_bkpath, allbackup_path) == 0 || strcmp (bk_vol, allbackup_path) == 0)
		{
		  if (!logpb_remote_ask_user_before_delete_volumes (thread_p, allbackup_path))
		    {
		      io_bkup_hdr_p = session.bkup.bkuphdr;
		      tmp_time = (time_t) io_bkup_hdr_p->start_time;
		      (void) ctime_r (&tmp_time, time_val);
		      snprintf (old_bkpath, PATH_MAX,
				msgcat_message (MSGCAT_CATALOG_CUBRID, MSGCAT_SET_LOG,
						MSGCAT_LOG_BACKUP_HALTED_BY_USER), io_bkup_hdr_p->level,
				fileio_get_base_file_name (io_bkup_hdr_p->db_fullname), time_val,
				io_bkup_hdr_p->unit_num);
		      fileio_request_user_response (thread_p, FILEIO_PROMPT_DISPLAY_ONLY, old_bkpath, NULL, NULL, -1,
						    -1, NULL, -1);
		      er_set (ER_ERROR_SEVERITY, ARG_FILE_LINE, ER_LOG_DBBACKUP_FAIL, 1, log_Gl.hdr.prefix_name);
		      error_code = ER_LOG_DBBACKUP_FAIL;
		      goto error;
		    }
		  beenwarned = true;
		  break;
		}
	    }			/* if (fileio_is_volume_exist_and_file(bk_vol)) */
	  bk_vol = fileio_get_backup_info_volume_name (backup_level, unit_num++, FILEIO_FIRST_BACKUP_VOL_INFO);
	}			/* while */

      /* try to delete the superceded backup volumes */
      if (beenwarned)
	{
	  fileio_remove_all_backup (thread_p, backup_level);
	}
    }

  /* Throw away the old names and make room for new names */
  fileio_clear_backup_info_level (backup_level, false, FILEIO_FIRST_BACKUP_VOL_INFO);

  /*
   * Aside: all backup level related log hdr stuff should be in its own
   * array, including log_Gl (but I am hesitant to change it to avoid subtly
   * changing the disk rep). So for now, only have lower levels think array.
   * Arrays would allow future expansion to more than 3 levels.
   */
  LSA_COPY (&all_bkup_info[0].lsa, &log_Gl.hdr.bkup_level0_lsa);
  all_bkup_info[0].at_time = log_Gl.hdr.bkinfo[0].bkup_attime;
  LSA_COPY (&all_bkup_info[1].lsa, &log_Gl.hdr.bkup_level1_lsa);
  all_bkup_info[1].at_time = log_Gl.hdr.bkinfo[1].bkup_attime;
  LSA_COPY (&all_bkup_info[2].lsa, &log_Gl.hdr.bkup_level2_lsa);
  all_bkup_info[2].at_time = log_Gl.hdr.bkinfo[2].bkup_attime;

  if (session.verbose_fp)
    {
      if (backup_level != FILEIO_BACKUP_FULL_LEVEL)
	{
	  fprintf (session.verbose_fp, "\n\n\n");
	}

      switch (backup_level)
	{
	case FILEIO_BACKUP_FULL_LEVEL:
	  str_tmp = "Full";
	  break;
	case FILEIO_BACKUP_BIG_INCREMENT_LEVEL:
	  str_tmp = "Incremental Level 1";
	  break;
	default:
	  assert_release (backup_level == FILEIO_BACKUP_SMALL_INCREMENT_LEVEL);
	  str_tmp = "Incremental Level 2";
	  break;
	}
      fprintf (session.verbose_fp, "[ Database(%s) %s Backup start ]\n\n", boot_db_name (), str_tmp);

      fprintf (session.verbose_fp, "- num-threads: %d\n\n", session.read_thread_info.num_threads);

      if (zip_method == FILEIO_ZIP_NONE_METHOD)
	{
	  fprintf (session.verbose_fp, "- compression method: %s\n\n", fileio_get_zip_method_string (zip_method));
	}
      else
	{
	  fprintf (session.verbose_fp, "- compression method: %d (%s), compression level: %d (%s)\n\n", zip_method,
		   fileio_get_zip_method_string (zip_method), zip_level, fileio_get_zip_level_string (zip_level));
	}

      if (skip_activelog)
	{
	  // unreachable. skip_activelog option is obsoleted.
	  assert (!skip_activelog);
	  fprintf (session.verbose_fp, "- not include active log.\n\n");
	}

#if defined(SERVER_MODE)
      if (sleep_msecs > 0 || prm_get_integer_value (PRM_ID_IO_BACKUP_SLEEP_MSECS) > 0)
	{
	  int sleep_nsecs;

	  if (sleep_msecs > 0)	/* priority 1 */
	    {
	      sleep_nsecs = sleep_msecs * 1000;
	    }
	  else if (prm_get_integer_value (PRM_ID_IO_BACKUP_SLEEP_MSECS) > 0)	/* priority 2 */
	    {
	      sleep_nsecs = prm_get_integer_value (PRM_ID_IO_BACKUP_SLEEP_MSECS) * 1000;
	    }
	  else
	    {
	      sleep_nsecs = 0;
	    }

	  if (sleep_nsecs > 0)
	    {
	      fprintf (session.verbose_fp, "- sleep %d millisecond per 1M read.\n\n", sleep_nsecs / 1000);
	    }
	}
#endif

      backup_start_time = time (NULL);
      (void) ctime_r (&backup_start_time, time_val);
      fprintf (session.verbose_fp, "- backup start time: %s\n", time_val);
      fprintf (session.verbose_fp, "- number of permanent volumes: %d\n\n", num_perm_vols);

      fprintf (session.verbose_fp, "- HA apply info: %s %lld %lld %d\n\n", log_Gl.hdr.prefix_name,
	       (long long int) log_Gl.hdr.db_creation, (long long int) log_Gl.hdr.smallest_lsa_at_last_chkpt.pageid,
	       (int) log_Gl.hdr.smallest_lsa_at_last_chkpt.offset);

      fprintf (session.verbose_fp, "- backup progress status\n\n");
      fprintf (session.verbose_fp, "-----------------------------------------------------------------------------\n");
      fprintf (session.verbose_fp, " volume name                  | # of pages | backup progress status    | done \n");
      fprintf (session.verbose_fp, "-----------------------------------------------------------------------------\n");
    }

  /* Begin backing up in earnest */
  assert (!skip_activelog);
  session.bkup.bkuphdr->skip_activelog = skip_activelog;

  if (fileio_start_backup (thread_p, log_Db_fullname, &log_Gl.hdr.db_creation, backup_level, &bkup_start_lsa,
			   &chkpt_lsa, all_bkup_info, &session, zip_method, zip_level) == NULL)
    {
      error_code = ER_FAILED;
      goto error;
    }

  if (separate_keys)
    {
      db_nopath_name_p = fileio_get_base_file_name (log_Db_fullname);
      fileio_make_backup_name (bkpath_without_units, db_nopath_name_p, session.bkup.current_path, backup_level,
			       FILEIO_NO_BACKUP_UNITS);
      tde_make_keys_file_fullname (separate_mk_path, bkpath_without_units, true);
      /* Keep mounting mk file to be exclusive with other tools */
      error_code = tde_copy_keys_file (thread_p, separate_mk_path, mk_path, false, true);
      if (error_code != NO_ERROR)
	{
	  goto error;
	}
    }

  /* Backup every volume */
  volid = LOG_DBTDE_KEYS_VOLID;
  do
    {
      switch (volid)
	{
	case LOG_DBTDE_KEYS_VOLID:
	  if (separate_keys)
	    {
	      /* already backuped up as a separate file */
	      volid++;
	      continue;
	    }
	  else
	    {
	      from_vlabel = mk_path;
	    }
	  break;
	case LOG_DBVOLINFO_VOLID:
	  fileio_make_volume_info_name (vol_backup, log_Db_fullname);
	  from_vlabel = vol_backup;
	  break;
	case LOG_DBLOG_INFO_VOLID:
	case LOG_DBLOG_BKUPINFO_VOLID:
	  /*
	   * These information volumes are backed-up at the very end.
	   */
	  volid++;
	  continue;
	case LOG_DBLOG_ACTIVE_VOLID:
	  /*
	   * Archiving log active must be done after all data volumes
	   * have been backed up (in order to insure we get all of the
	   * log records needed to restore consistency).
	   */
	  volid = LOG_DBFIRST_VOLID;
	  continue;
	default:
	  from_vlabel = fileio_get_volume_label (volid, PEEK);
	  break;
	}

      if (volid >= LOG_DBFIRST_VOLID)
	{
	  error_code = logpb_backup_for_volume (thread_p, volid, &chkpt_lsa, &session, isincremental);
	  if (error_code != NO_ERROR)
	    {
	      goto error;
	    }
	  disk_lock_extend ();
	  volid = fileio_find_next_perm_volume (thread_p, volid);
	  disk_unlock_extend ();
	}
      else
	{
	  error_code = fileio_backup_volume (thread_p, &session, from_vlabel, volid, -1, false);
	  if (error_code != NO_ERROR)
	    {
	      /* keys file can be omitted */
	      if (volid != LOG_DBTDE_KEYS_VOLID)
		{
		  goto error;
		}
	    }
	  volid++;
	}
      /* in case an error occurs, we must destroy our partial backup */
      bkup_in_progress = true;
    }
  while (volid != NULL_VOLID);

#if defined(SERVER_MODE)
  /*
   * Only when in client/server, we may need to force an archive
   * of the current log active if there were any active transactions
   * before or during the backup.
   * This is to insure we have enough log records to restore consistency
   * to the database in the event a restore with no other log archives
   * is needed.
   */
  LOG_CS_ENTER (thread_p);
  if (LSA_LT (&chkpt_lsa, &log_Gl.hdr.append_lsa) || log_Gl.hdr.append_lsa.pageid > LOGPB_NEXT_ARCHIVE_PAGE_ID)
    {
      logpb_archive_active_log (thread_p);
    }

  last_arv_needed = log_Gl.hdr.nxarv_num - 1;
  LOG_CS_EXIT (thread_p);

  if (last_arv_needed >= first_arv_needed)
    {
      error_code = logpb_backup_needed_archive_logs (thread_p, &session, first_arv_needed, last_arv_needed);
      if (error_code != NO_ERROR)
	{
	  goto error;
	}
    }
#else /* SERVER_MODE */
  /*
   * In stand-alone, there can be no other activity modifying the log
   * so we do not have to keep any log records to be consistent.
   */
  first_arv_needed = -1;
  last_arv_needed = -1;
#endif /* SERVER_MODE */

  /* at here, diable multi-thread usage for fast Log copy */
  session.read_thread_info.num_threads = 1;

  er_set (ER_NOTIFICATION_SEVERITY, ARG_FILE_LINE, ER_LOG_BACKUP_CS_ENTER, 1, log_Name_active);

  LOG_CS_ENTER (thread_p);

#if defined(SERVER_MODE)

  if (last_arv_needed < log_Gl.hdr.nxarv_num - 1)
    {
      error_code = logpb_backup_needed_archive_logs (thread_p, &session, last_arv_needed + 1, log_Gl.hdr.nxarv_num - 1);
      if (error_code != NO_ERROR)
	{
	  LOG_CS_EXIT (thread_p);
	  er_set (ER_NOTIFICATION_SEVERITY, ARG_FILE_LINE, ER_LOG_BACKUP_CS_EXIT, 1, log_Name_active);
	  goto error;
	}

      last_arv_needed = log_Gl.hdr.nxarv_num - 1;
    }
#endif

  if (fileio_is_volume_exist (log_Name_info) == true)
    {
      error_code = fileio_backup_volume (thread_p, &session, log_Name_info, LOG_DBLOG_INFO_VOLID, -1, false);
      if (error_code != NO_ERROR)
	{
	  LOG_CS_EXIT (thread_p);
	  er_set (ER_NOTIFICATION_SEVERITY, ARG_FILE_LINE, ER_LOG_BACKUP_CS_EXIT, 1, log_Name_active);
	  goto error;
	}
    }

  error_code =
    fileio_backup_volume (thread_p, &session, log_Name_metainfo, LOG_DBLOG_METAINFO_VOLID, NULL_PAGEID, false);
  if (error_code != NO_ERROR)
    {
      LOG_CS_EXIT (thread_p);
      goto error;
    }

  /*
   * We must store the final bkvinf file at the very end of the backup
   * to have the best chance of having all of the information in it.
   * Note: that there is a window that the last bkvinf entry still not being
   * there if a new backup volume is needed while writing this volume.
   * However, in this case, then restore will ask the user for the
   * subsequent backup unit num.
   */
  error_code = logpb_update_backup_volume_info (log_Name_bkupinfo);
  if (error_code != NO_ERROR)
    {
      LOG_CS_EXIT (thread_p);
      er_set (ER_NOTIFICATION_SEVERITY, ARG_FILE_LINE, ER_LOG_BACKUP_CS_EXIT, 1, log_Name_active);
      goto error;
    }

  /* Clear log header information regarding previous backups */
  logpb_initialize_backup_info (&log_Gl.hdr);

  /* Save additional info and metrics from this backup */
  log_Gl.hdr.bkinfo[backup_level].bkup_attime = session.bkup.bkuphdr->start_time;

  switch (backup_level)
    {
    case FILEIO_BACKUP_FULL_LEVEL:
    default:
      LSA_COPY (&log_Gl.hdr.bkup_level0_lsa, &chkpt_lsa);
      LSA_SET_NULL (&log_Gl.hdr.bkup_level1_lsa);
      LSA_SET_NULL (&log_Gl.hdr.bkup_level2_lsa);
      log_Gl.hdr.bkinfo[FILEIO_BACKUP_BIG_INCREMENT_LEVEL].bkup_attime = 0;
      log_Gl.hdr.bkinfo[FILEIO_BACKUP_SMALL_INCREMENT_LEVEL].bkup_attime = 0;
      break;

    case FILEIO_BACKUP_BIG_INCREMENT_LEVEL:
      LSA_COPY (&log_Gl.hdr.bkup_level1_lsa, &chkpt_lsa);
      LSA_SET_NULL (&log_Gl.hdr.bkup_level2_lsa);
      log_Gl.hdr.bkinfo[FILEIO_BACKUP_SMALL_INCREMENT_LEVEL].bkup_attime = 0;
      break;

    case FILEIO_BACKUP_SMALL_INCREMENT_LEVEL:
      LSA_COPY (&log_Gl.hdr.bkup_level2_lsa, &chkpt_lsa);
      break;
    }

  /* Now indicate how many volumes were backed up */
  logpb_flush_header (thread_p);

  /* Include active log always. Skipping log active is obsolete. */
  error_code = fileio_backup_volume (thread_p, &session, log_Name_active, LOG_DBLOG_ACTIVE_VOLID, -1, false);
  if (error_code != NO_ERROR)
    {
      LOG_CS_EXIT (thread_p);
      er_set (ER_NOTIFICATION_SEVERITY, ARG_FILE_LINE, ER_LOG_BACKUP_CS_EXIT, 1, log_Name_active);
      goto error;
    }

  if (fileio_finish_backup (thread_p, &session) == NULL)
    {
      LOG_CS_EXIT (thread_p);
      er_set (ER_NOTIFICATION_SEVERITY, ARG_FILE_LINE, ER_LOG_BACKUP_CS_EXIT, 1, log_Name_active);
      error_code = ER_FAILED;
      goto error;
    }

  if (delete_unneeded_logarchives != false)
    {
      catmsg = msgcat_message (MSGCAT_CATALOG_CUBRID, MSGCAT_SET_LOG, MSGCAT_LOG_DATABASE_BACKUP_WAS_TAKEN);
      if (catmsg)
	{
	  logpb_remove_archive_logs (thread_p, catmsg);
	}
    }

  LOG_CS_EXIT (thread_p);

  er_set (ER_NOTIFICATION_SEVERITY, ARG_FILE_LINE, ER_LOG_BACKUP_CS_EXIT, 1, log_Name_active);

  error_code = logpb_update_backup_volume_info (log_Name_bkupinfo);
  if (error_code != NO_ERROR)
    {
      goto error;
    }

  if (session.verbose_fp)
    {
      fprintf (session.verbose_fp, "-----------------------------------------------------------------------------\n\n");
      backup_end_time = time (NULL);
      (void) ctime_r (&backup_end_time, time_val);
      fprintf (session.verbose_fp, "# backup end time: %s\n", time_val);
      switch (backup_level)
	{
	case FILEIO_BACKUP_FULL_LEVEL:
	  str_tmp = "Full";
	  break;
	case FILEIO_BACKUP_BIG_INCREMENT_LEVEL:
	  str_tmp = "Incremental Level 1";
	  break;
	default:
	  assert_release (backup_level == FILEIO_BACKUP_SMALL_INCREMENT_LEVEL);
	  str_tmp = "Incremental Level 2";
	  break;
	}
      fprintf (session.verbose_fp, "[ Database(%s) %s Backup end ]\n", boot_db_name (), str_tmp);
    }

  fileio_abort_backup (thread_p, &session, false);

#if defined(SERVER_MODE)
  LOG_CS_ENTER (thread_p);
  log_Gl.run_nxchkpt_atpageid = saved_run_nxchkpt_atpageid;
  log_Gl.backup_in_progress = false;
  LOG_CS_EXIT (thread_p);
#endif /* SERVER_MODE */

  if (keys_vdes != NULL_VOLDES)
    {
      fileio_dismount (thread_p, keys_vdes);
    }

  return NO_ERROR;

  /* ********* */
error:

  /*
   * Destroy the backup that has been created.
   */
  fileio_abort_backup (thread_p, &session, bkup_in_progress);

#if defined(SERVER_MODE)
  LOG_CS_ENTER (thread_p);
  if (saved_run_nxchkpt_atpageid != NULL_PAGEID)
    {
      log_Gl.run_nxchkpt_atpageid = saved_run_nxchkpt_atpageid;
    }
  log_Gl.backup_in_progress = false;
  LOG_CS_EXIT (thread_p);
#endif /* SERVER_MODE */

  if (keys_vdes != NULL_VOLDES)
    {
      fileio_dismount (thread_p, keys_vdes);
    }

  return error_code;
}

/*
 * log_update_backup_volinfo - UPDATE DISK VERSION OF BKUP VOLINFO FILE
 *
 * return: NO_ERROR if all OK, ER status otherwise
 *
 *   bkupinfo_file_name(in): file name to write info to
 *
 * NOTE: Save the in-memory cache of backup volume names to a file.
 */
static int
logpb_update_backup_volume_info (const char *bkupinfo_file_name)
{
  FILE *backup_volinfo_fp;
  int error_code = NO_ERROR;

  backup_volinfo_fp = fopen (bkupinfo_file_name, "w");
  if (backup_volinfo_fp == NULL)
    {
      er_set_with_oserror (ER_ERROR_SEVERITY, ARG_FILE_LINE, ER_LOG_CREATE_DBBACKUP_DIRINFO, 1, bkupinfo_file_name);
      error_code = ER_LOG_CREATE_DBBACKUP_DIRINFO;
      return error_code;
    }

  /*
   * If an error occurs while writing, should allow the user to try again.
   */
  error_code = fileio_write_backup_info_entries (backup_volinfo_fp, FILEIO_FIRST_BACKUP_VOL_INFO);
  if (error_code != NO_ERROR)
    {
      er_set_with_oserror (ER_ERROR_SEVERITY, ARG_FILE_LINE, ER_LOG_CREATE_DBBACKUP_DIRINFO, 1, bkupinfo_file_name);
      fclose (backup_volinfo_fp);
      return error_code;
    }
  fflush (backup_volinfo_fp);
  fclose (backup_volinfo_fp);

  return error_code;
}

/*
 * logpb_check_stop_at_time - Check if the stopat time is valid
 *
 * return: NO_ERROR if valid, ER_FAILED otherwise
 *
 *   session(in):
 *   stop_at(in):
 *   backup_time(in):
 */
static int
logpb_check_stop_at_time (FILEIO_BACKUP_SESSION * session, time_t stop_at, time_t backup_time)
{
  char ctime_buf1[CTIME_MAX], ctime_buf2[CTIME_MAX];
  size_t time_str_len;

  if (stop_at < backup_time)
    {
      ctime_r (&stop_at, ctime_buf1);
      ctime_r (&backup_time, ctime_buf2);

      /* strip '\n' */
      time_str_len = strlen (ctime_buf1);
      if (time_str_len > 0)
	{
	  ctime_buf1[time_str_len - 1] = 0;
	}
      time_str_len = strlen (ctime_buf2);
      if (time_str_len > 0)
	{
	  ctime_buf2[time_str_len - 1] = 0;
	}

      er_set (ER_ERROR_SEVERITY, ARG_FILE_LINE, ER_LOG_UPTODATE_ERROR, 2, ctime_buf1, ctime_buf2);

      return ER_LOG_UPTODATE_ERROR;
    }

  return NO_ERROR;
}

/*
 * logpb_restore - Restore volume from its backup
 *
 * return: NO_ERROR if all OK, ER status otherwise
 *
 *   db_fullname(in): Full name of the database
 *   logpath(in): Directory where the log volumes reside
 *   prefix_logname(in):
 *   newall_path(in):
 *   ask_forpath(in):
 *   r_args(in):
 *
 * NOTE:Restore a database from its backup files. This function is run
 *              without recovery. The logs must be applied to the restored
 *              volume to finish the full restore process. This is not done
 *              here since the database may have other volumes to restore.
 *              We must lock the active log during the restore to keep other
 *              utilities from trying to use the db files being restored.
 *              This routine leaves the database locked, as there will
 *              probably be a restart following the restore.
 *
 *     This function must be run offline.
 *
 *     Note this function is incomplete.. How to change location of files
 *     during restore... The main problem here is the VOLINFO which has to
 *     be recreated without updating the header of the volumes.
 */
int
logpb_restore (THREAD_ENTRY * thread_p, const char *db_fullname, const char *logpath, const char *prefix_logname,
	       bo_restart_arg * r_args)
{
  FILEIO_BACKUP_SESSION session_storage;
  FILEIO_BACKUP_SESSION *session = NULL;
  const char *nopath_name;	/* Name without path */
  char to_volname[PATH_MAX];	/* Name of a volume (TO) */
  char verbose_to_volname[PATH_MAX];	/* Printable name of a volume (TO) */
  char prev_volname[PATH_MAX];	/* Name of a prev volume (TO) */
  char from_volbackup[PATH_MAX];	/* Name of the backup volume (FROM) */
  VOLID to_volid;
  FILE *backup_volinfo_fp = NULL;	/* Pointer to backup information/directory file */
  int another_vol;
  INT64 db_creation;
  INT64 bkup_match_time = 0;
  PGLENGTH db_iopagesize;
  PGLENGTH log_page_size;
  float db_compatibility;
  PGLENGTH bkdb_iopagesize;
  float bkdb_compatibility;

  FILEIO_RESTORE_PAGE_BITMAP_LIST page_bitmap_list;
  FILEIO_RESTORE_PAGE_BITMAP *page_bitmap = NULL;
  DKNPAGES total_pages;

  FILEIO_BACKUP_LEVEL try_level, start_level;
  bool first_time = true;
  bool remember_pages = false;
  bool error_expected = false;
  bool restore_in_progress = false;	/* true if any vols restored */
  int lgat_vdes = NULL_VOLDES;
  time_t restore_start_time, restore_end_time;
  char time_val[CTIME_MAX];
  int loop_cnt = 0;
  char tmp_logfiles_from_backup[PATH_MAX];
  char bk_mk_path[PATH_MAX];
  char bkpath_without_units[PATH_MAX];
  char backup_dir_path[PATH_MAX];
  char *volume_name_p;
  struct stat stat_buf;
  int error_code = NO_ERROR, success = NO_ERROR;
  bool printtoc;
  INT64 backup_time;
  REL_COMPATIBILITY compat;
  int dummy;

  try_level = (FILEIO_BACKUP_LEVEL) r_args->level;
  start_level = try_level;

  memset (&session_storage, 0, sizeof (FILEIO_BACKUP_SESSION));
  memset (verbose_to_volname, 0, PATH_MAX);
  memset (tmp_logfiles_from_backup, 0, PATH_MAX);

  LOG_CS_ENTER (thread_p);

  if (logpb_find_header_parameters (thread_p, true, db_fullname, logpath, prefix_logname, &db_iopagesize,
				    &log_page_size, &db_creation, &db_compatibility, &dummy) == -1)
    {
      db_iopagesize = IO_PAGESIZE;
      log_page_size = LOG_PAGESIZE;
      db_creation = 0;
      db_compatibility = rel_disk_compatible ();
    }

  fileio_page_bitmap_list_init (&page_bitmap_list);

  /*
   * Must lock the database if possible. Would be nice to have a way
   * to lock the db somehow even when the lgat file does not exist.
   */
  if (fileio_is_volume_exist (log_Name_active))
    {
      lgat_vdes = fileio_mount (thread_p, db_fullname, log_Name_active, LOG_DBLOG_ACTIVE_VOLID, true, false);
      if (lgat_vdes == NULL_VOLDES)
	{
	  error_code = ER_FAILED;
	  LOG_CS_EXIT (thread_p);
	  goto error;
	}
    }

  nopath_name = fileio_get_base_file_name (db_fullname);

  /* The enum type can be negative in Windows. */
  while (success == NO_ERROR && try_level >= FILEIO_BACKUP_FULL_LEVEL && try_level < FILEIO_BACKUP_UNDEFINED_LEVEL)
    {
      if (!first_time)
	{
	  /* Prepare to reread bkvinf file restored by higher level */
	  fileio_clear_backup_info_level (FILEIO_BACKUP_FULL_LEVEL, false, FILEIO_FIRST_BACKUP_VOL_INFO);

	  /* Have to match timestamps of lower levels when restoring */
	  bkup_match_time = session->bkup.bkuphdr->previnfo[try_level].at_time;

	  /* Clean up previous restore of higher level */
	  if (fileio_finish_restore (thread_p, session) == NO_ERROR)
	    {
	      success = NO_ERROR;
	    }
	  else
	    {
	      success = ER_FAILED;
	    }

	  assert (try_level != (FILEIO_BACKUP_LEVEL) r_args->level);
	}

      error_code =
	fileio_get_backup_volume (thread_p, db_fullname, logpath, r_args->backuppath, try_level, from_volbackup);
      if (error_code == ER_LOG_CANNOT_ACCESS_BACKUP)
	{
	  error_expected = true;
	  LOG_CS_EXIT (thread_p);
	  goto error;
	}
      else if (error_code != NO_ERROR)
	{
	  LOG_CS_EXIT (thread_p);
	  goto error;
	}

      printtoc = (r_args->printtoc) ? false : true;
      if (fileio_start_restore (thread_p, db_fullname, from_volbackup, db_creation, &bkdb_iopagesize,
				&bkdb_compatibility, &session_storage, try_level, printtoc, bkup_match_time,
				r_args->verbose_file, r_args->newvolpath) == NULL)
	{
	  /* Cannot access backup file.. Restore from backup is cancelled */
	  if (er_errid () == ER_GENERIC_ERROR)
	    {
	      er_set (ER_FATAL_ERROR_SEVERITY, ARG_FILE_LINE, ER_LOG_CANNOT_ACCESS_BACKUP, 1, from_volbackup);
	    }
	  error_code = ER_LOG_CANNOT_ACCESS_BACKUP;
	  LOG_CS_EXIT (thread_p);
	  goto error;
	}

      memset (session_storage.bkup.log_path, 0, PATH_MAX);
      strncpy_bufsize (session_storage.bkup.log_path, logpath);

      session = &session_storage;

      if (first_time)
	{
	  if (r_args->restore_upto_bktime)
	    {
	      r_args->stopat = (time_t) session->bkup.bkuphdr->end_time;
	    }
	  else if (r_args->stopat > 0)
	    {
	      if (session->bkup.bkuphdr->end_time > 0)
		{
		  backup_time = session->bkup.bkuphdr->end_time;
		}
	      else
		{
		  backup_time = session->bkup.bkuphdr->start_time;
		}
	      error_code = logpb_check_stop_at_time (session, r_args->stopat, (time_t) backup_time);
	      if (error_code != NO_ERROR)
		{
		  LOG_CS_EXIT (thread_p);
		  error_expected = true;
		  goto error;
		}
	    }
	}

      if (first_time && db_iopagesize != bkdb_iopagesize)
	{
	  /*
	   * Pagesize is incorrect. We need to undefine anything that has been
	   * created with old pagesize and start again.
	   * If we do not have a log, we should reset the pagesize and start the
	   * restore process.
	   */
	  if (log_Gl.append.vdes == NULL_VOLDES)
	    {
	      /*
	       * Reset the page size
	       */
	      if (db_set_page_size (bkdb_iopagesize, log_page_size) != NO_ERROR)
		{
		  error_code = ER_FAILED;
		  LOG_CS_EXIT (thread_p);
		  goto error;
		}

	      error_code = logtb_define_trantable_log_latch (thread_p, -1);
	      if (error_code != NO_ERROR)
		{
		  LOG_CS_EXIT (thread_p);
		  goto error;
		}
	    }
	}

      /* Can this be moved to restore_continue? */
      /* Removed strict condition for checking disk compatibility. Check it according to the predefined rules. */
      compat = rel_get_disk_compatible (bkdb_compatibility, NULL);
      if (compat != REL_FULLY_COMPATIBLE && compat != REL_BACKWARD_COMPATIBLE)
	{
	  /* Database is incompatible with current release */
	  er_set (ER_FATAL_ERROR_SEVERITY, ARG_FILE_LINE, ER_LOG_BKUP_INCOMPATIBLE, 2, rel_name (),
		  rel_release_string ());
	  error_code = ER_LOG_BKUP_INCOMPATIBLE;
	  LOG_CS_EXIT (thread_p);
	  goto error;
	}

      if (session->verbose_fp)
	{
	  if (first_time)
	    {
	      fprintf (session->verbose_fp, "\n[ Database(%s) Restore (level = %d) start ]\n\n", boot_db_name (),
		       r_args->level);

	      restore_start_time = time (NULL);
	      (void) ctime_r (&restore_start_time, time_val);
	      fprintf (session->verbose_fp, "- restore start time: %s\n", time_val);
	      fprintf (session->verbose_fp, "- restore steps: %d \n", r_args->level + 1);
	    }

	  fprintf (session->verbose_fp, " step %1d) restore using (level = %d) backup data\n", ++loop_cnt, try_level);
	  fprintf (session->verbose_fp, "\n");

	  fprintf (session->verbose_fp, "- restore progress status (using level = %d backup data)\n", try_level);
	  fprintf (session->verbose_fp,
		   " -----------------------------------------------------------------------------\n");
	  fprintf (session->verbose_fp,
		   " volume name                  | # of pages |  restore progress status  | done \n");
	  fprintf (session->verbose_fp,
		   " -----------------------------------------------------------------------------\n");
	}

      /* add new bkvinf entry into cache data */
      fileio_add_volume_to_backup_info (session->bkup.vlabel, try_level, session->bkup.bkuphdr->unit_num,
					FILEIO_SECOND_BACKUP_VOL_INFO);

      if (first_time)
	{
	  LSA_COPY (&session->bkup.last_chkpt_lsa, &session->bkup.bkuphdr->chkpt_lsa);

	  /*
	   * The tde key file (_keys) which is going to be used during restart
	   * is the thing in the first time (the highest level).
	   */

	  /* If backup path is not a directory, extract backup key file on the directory that contains the backup path */
	  if (stat (session->bkup.current_path, &stat_buf) != 0)
	    {
	      er_set (ER_FATAL_ERROR_SEVERITY, ARG_FILE_LINE, ER_LOG_CANNOT_ACCESS_BACKUP, 1,
		      session->bkup.current_path);
	      error_code = ER_LOG_CANNOT_ACCESS_BACKUP;
	      LOG_CS_EXIT (thread_p);
	      goto error;
	    }
	  else if (S_ISDIR (stat_buf.st_mode))
	    {
	      memcpy (backup_dir_path, session->bkup.current_path, PATH_MAX);
	    }
	  else
	    {
	      /* it might be pipe, and others like raw device is not tested */
	      fileio_get_directory_path (backup_dir_path, session->bkup.current_path);
	    }

	  fileio_make_backup_name (bkpath_without_units, nopath_name, backup_dir_path,
				   (FILEIO_BACKUP_LEVEL) r_args->level, FILEIO_NO_BACKUP_UNITS);
	  tde_make_keys_file_fullname (bk_mk_path, bkpath_without_units, true);
	  if (r_args->keys_file_path[0] == '\0')	/* the path given by user is prioritized */
	    {
	      memcpy (r_args->keys_file_path, bk_mk_path, PATH_MAX);
	    }
	  else
	    {
	      /* If the keys file is given, check if it is valid. */
	      int vdes =
		fileio_mount (thread_p, boot_db_full_name (), r_args->keys_file_path, LOG_DBTDE_KEYS_VOLID, false,
			      false);
	      if (vdes == NULL_VOLDES)
		{
		  ASSERT_ERROR_AND_SET (error_code);
		  LOG_CS_EXIT (thread_p);
		  error_expected = true;
		  goto error;
		}

	      if (tde_validate_keys_file (vdes) == false)
		{
		  er_set (ER_ERROR_SEVERITY, ARG_FILE_LINE, ER_TDE_INVALID_KEYS_FILE, 1, r_args->keys_file_path);
		  error_code = ER_TDE_INVALID_KEYS_FILE;
		  fileio_dismount (thread_p, vdes);
		  LOG_CS_EXIT (thread_p);
		  error_expected = true;
		  goto error;
		}

	      fileio_dismount (thread_p, vdes);
	    }
	}

      while (success == NO_ERROR)
	{
	  another_vol = fileio_get_next_restore_file (thread_p, session, to_volname, &to_volid);
	  if (another_vol == 1)
	    {
	      if (session->verbose_fp)
		{
		  strcpy (verbose_to_volname, to_volname);
		}

	      if (to_volid == LOG_DBLOG_ACTIVE_VOLID || to_volid == LOG_DBLOG_INFO_VOLID
		  || to_volid == LOG_DBLOG_ARCHIVE_VOLID)
		{
		  /* rename _lgat to _lgat_tmp name */
		  fileio_make_temp_log_files_from_backup (tmp_logfiles_from_backup, to_volid,
							  (FILEIO_BACKUP_LEVEL) r_args->level, to_volname);
		  volume_name_p = tmp_logfiles_from_backup;
		}
	      else if (to_volid == LOG_DBTDE_KEYS_VOLID)
		{
		  /* backup mk file is extracted on the backup volume path */
		  volume_name_p = bk_mk_path;
		}
	      else
		{
		  volume_name_p = to_volname;
		}

	      restore_in_progress = true;
	      if (start_level > FILEIO_BACKUP_FULL_LEVEL)
		{
		  remember_pages = true;
		}

	      /*
	       * Another volume/file to restore
	       */
	      switch (to_volid)
		{
		case LOG_DBLOG_BKUPINFO_VOLID:
		case LOG_DBLOG_ACTIVE_VOLID:
		case LOG_DBLOG_INFO_VOLID:
		case LOG_DBLOG_METAINFO_VOLID:
		case LOG_DBVOLINFO_VOLID:
		case LOG_DBLOG_ARCHIVE_VOLID:
		case LOG_DBTDE_KEYS_VOLID:

		  /* We can only take the most recent information, and we do not want to overwrite it with out of data
		   * information from earlier backups.  This is because we are applying the restoration in reverse time
		   * order. */
		  if (!first_time)
		    {
		      /* Need to skip over this volume in the backup */
		      success = fileio_skip_restore_volume (thread_p, session);
		      if (success != NO_ERROR)
			{
			  success = ER_FAILED;
			  error_code = ER_FAILED;
			  LOG_CS_EXIT (thread_p);
			  goto error;
			}
		      else
			{
			  success = NO_ERROR;
			  continue;
			}
		    }
		  break;

		default:
		  break;
		}

	      /* we need to tell fileio_restore_volume to avoid tracking the pages for some volids. */
	      if (to_volid < LOG_DBFIRST_VOLID)
		{
		  remember_pages = false;
		}
	      else
		{
		  total_pages = (DKNPAGES) CEIL_PTVDIV (session->dbfile.nbytes, IO_PAGESIZE);
		  /*
		   * Create a page_bitmap to remember the id's of pages
		   * that have been written. We only need to write the page
		   * (once) from the most recent backup.
		   */
		  page_bitmap = fileio_page_bitmap_list_find (&page_bitmap_list, to_volid);
		  if (page_bitmap == NULL)
		    {
		      page_bitmap = fileio_page_bitmap_create (to_volid, total_pages);
		      if (page_bitmap == NULL)
			{
			  goto error;
			}
		      fileio_page_bitmap_list_add (&page_bitmap_list, page_bitmap);
		    }
		}

	      success =
		fileio_restore_volume (thread_p, session, volume_name_p, verbose_to_volname, prev_volname, page_bitmap,
				       remember_pages);

	      if (success != NO_ERROR)
		{
		  break;
		}

	      if (volume_name_p == tmp_logfiles_from_backup)
		{
		  // when an archive exists, always respect it.
		  // when the active exists and the next archive of it does not, use it to restore.
		  bool is_backup_log_useful = false;

		  if (stat (to_volname, &stat_buf) != 0 && stat (tmp_logfiles_from_backup, &stat_buf) == 0)
		    {
		      is_backup_log_useful = true;

		      if (to_volid == LOG_DBLOG_ACTIVE_VOLID
			  && !logpb_is_log_active_from_backup_useful (thread_p, tmp_logfiles_from_backup, db_fullname))
			{
			  // log active from backup is useless since it is older than the available log archives
			  is_backup_log_useful = false;
			}
		    }

		  if (is_backup_log_useful)
		    {
		      if (to_volid == LOG_DBLOG_ACTIVE_VOLID && lgat_vdes != NULL_VOLDES)
			{
			  fileio_dismount (thread_p, lgat_vdes);
			  lgat_vdes = NULL_VOLDES;
			}

		      os_rename_file (tmp_logfiles_from_backup, to_volname);
		    }
		  else
		    {
		      unlink (tmp_logfiles_from_backup);
		    }

		  tmp_logfiles_from_backup[0] = '\0';
		}

	      volume_name_p = NULL;
	    }
	  else if (another_vol == 0)
	    {
	      break;
	    }
	  else
	    {
	      success = ER_FAILED;
	      break;
	    }
	}

      /* if the device type is FILEIO_BACKUP_VOL_DEVICE, the end time of backup is loaded during the last
       * fileio_get_next_restore_file() call, so we must check if the stopat time is valid. */
      if (first_time && session->bkup.dtype == FILEIO_BACKUP_VOL_DEVICE)
	{
	  if (r_args->restore_upto_bktime)
	    {
	      r_args->stopat = (time_t) session->bkup.bkuphdr->end_time;
	    }
	  else if (r_args->stopat > 0)
	    {
	      error_code = logpb_check_stop_at_time (session, r_args->stopat, (time_t) session->bkup.bkuphdr->end_time);
	      if (error_code != NO_ERROR)
		{
		  LOG_CS_EXIT (thread_p);
		  error_expected = true;
		  goto error;
		}
	    }
	}

      first_time = false;

      if (session->verbose_fp)
	{
	  fprintf (session->verbose_fp,
		   " -----------------------------------------------------------------------------\n\n");
	}

      try_level = (FILEIO_BACKUP_LEVEL) (try_level - 1);
    }

  /* make bkvinf file */
  fileio_make_backup_volume_info_name (from_volbackup, logpath, nopath_name);
  backup_volinfo_fp = fopen (from_volbackup, "w");
  if (backup_volinfo_fp != NULL)
    {
      fileio_write_backup_info_entries (backup_volinfo_fp, FILEIO_SECOND_BACKUP_VOL_INFO);
      fclose (backup_volinfo_fp);
    }

  if (session != NULL)
    {
      if (session->verbose_fp)
	{
	  restore_end_time = time (NULL);
	  (void) ctime_r (&restore_end_time, time_val);
	  fprintf (session->verbose_fp, "- restore end time: %s\n", time_val);
	  fprintf (session->verbose_fp, "[ Database(%s) Restore (level = %d) end ]\n", boot_db_name (), r_args->level);
	}

      if (fileio_finish_restore (thread_p, session) == NO_ERROR)
	{
	  error_code = NO_ERROR;
	}
      else
	{
	  error_code = ER_FAILED;
	}
    }

  LOG_CS_EXIT (thread_p);

  fileio_page_bitmap_list_destroy (&page_bitmap_list);

  fileio_finalize_backup_info (FILEIO_SECOND_BACKUP_VOL_INFO);

  if (success != NO_ERROR)
    {
      return success;
    }
  else
    {
      return error_code;
    }

  /* **** */
error:
  if (restore_in_progress)
    {
      /*
       * We have probably already restored something to their database
       * and therefore they need to be sure and try another restore until
       * they succeed.
       */
      fprintf (stdout, msgcat_message (MSGCAT_CATALOG_CUBRID, MSGCAT_SET_LOG, MSGCAT_LOG_READ_ERROR_DURING_RESTORE),
	       session->bkup.name,
	       ((session->bkup.bkuphdr == NULL) ? FILEIO_INITIAL_BACKUP_UNITS : session->bkup.bkuphdr->unit_num),
	       to_volname, session->dbfile.volid);

      er_set (ER_ERROR_SEVERITY, ARG_FILE_LINE, ER_LOG_MAYNEED_MEDIA_RECOVERY, 1, log_Name_bkupinfo);
      error_code = ER_LOG_MAYNEED_MEDIA_RECOVERY;
    }

  if (backup_volinfo_fp != NULL)
    {
      fclose (backup_volinfo_fp);
    }

  if (session != NULL)
    {
      fileio_abort_restore (thread_p, session);
    }

  fileio_page_bitmap_list_destroy (&page_bitmap_list);

  if (lgat_vdes != NULL_VOLDES)
    {
      fileio_dismount (thread_p, lgat_vdes);
    }

  if (!error_expected)
    {
      logpb_fatal_error (thread_p, false, ARG_FILE_LINE, "logpb_restore");
    }

  if (tmp_logfiles_from_backup[0] != '\0')
    {
      unlink (tmp_logfiles_from_backup);
    }

  return error_code;
}

/*
 * logpb_start_where_path - Start where paths for copy/rename volumes
 *
 * return: NO_ERROR if all OK, ER status otherwise
 *
 *   to_db_fullname(in): Full name of the new database
 *   toext_path(in): A path if all volumes are placed in one
 *                               place. If NULL is given,
 *                                 - If file "fileof_vols_and_wherepaths" is
 *                                   given, the path is found in this file.
 *                                 - Each volume is copied to same place where
 *                                   the volume reside.
 *                               This parameter should be NULL, if the above
 *                               file is given.
 *   toext_name(in/out): Name to be used for volume extensions when
 *                               individual volume entries are not given in
 *                               file "fileof_vols_and_wherepaths".
 *   ext_path(in/out): Location for entries
 *                               Set as a side effect to either:
 *                                 - toext_path when all vols are placed in
 *                                   the same location.
 *                                 - alloc_extpath when volumes are copied or
 *                                   renamed at the same location as the
 *                                   original volumes.
 *                                 - NULL when file of "fileof_vols_and_
 *                                   wherepaths" is given.
 *   alloc_extpath(in/out): Set as a side effect to newly malloced area
 *                               when the volumes are copied/renamed in place.
 *                               If an area is allocated, it should be freed
 *                               using free_and_init.
 *   fileof_vols_and_wherepaths(in): A file is given when the user decides to
 *                               control the copy/rename of the volume by
 *                               individual bases. That is, user decides to
 *                               spread the volumes over several locations and
 *                               or to name the volumes.
 *                               Each volume entry consists of:
 *                                 volid from_fullvolname to_fullvolname
 *   where_paths_fp(in/out): Set as a side effect to file descriptor of
 *                               the given file. The caller must close the
 *                               file, when a pointer is returned.
 *
 * NOTE: Prepare variables to start finding paths for copying or
 *              renaming volumes.
 */
static int
logpb_start_where_path (const char *to_db_fullname, const char *toext_path, const char **toext_name, char **ext_path,
			char **alloc_extpath, const char *fileof_vols_and_wherepaths, FILE ** where_paths_fp)
{
  /*
   * Get the name of extensions to be used when "fileof_vols_and_wherepaths"
   * is not given.
   */

  *toext_name = fileio_get_base_file_name (to_db_fullname);
  *alloc_extpath = NULL;
  *ext_path = NULL;
  *where_paths_fp = NULL;

  /*
   * Where are the volumes going to be placed ?
   *   - All or them at same place: toext_path or the same as database
   *   - The user indicated where to create each individual copy
   */

  if (fileof_vols_and_wherepaths != NULL)
    {
      /*
       * The user seems to want to spread the volumes over several locations.
       * User must indicate where each individual database volume is going to
       * be placed.
       */
      *where_paths_fp = fopen (fileof_vols_and_wherepaths, "r");
      if (*where_paths_fp == NULL)
	{
	  er_set_with_oserror (ER_ERROR_SEVERITY, ARG_FILE_LINE, ER_LOG_USER_FILE_UNKNOWN, 1,
			       fileof_vols_and_wherepaths);
	  return ER_LOG_USER_FILE_UNKNOWN;
	}
    }
  /*
   * Either all copies are created at the same place, or each individual
   * volumes is copied at the original volume location
   */
  if (toext_path == NULL)
    {
      /*
       * Each volume is copied to the same place where the original volume
       * resides
       */
      *alloc_extpath = (char *) malloc (PATH_MAX);
      if (*alloc_extpath == NULL)
	{
	  return ER_FAILED;
	}
      *ext_path = *alloc_extpath;
    }
  else
    {
      /* All the volumes are created in one location */
      *ext_path = (char *) toext_path;
    }

  return NO_ERROR;
}

/*
 * logpb_next_where_path - Find next path for copy/rename next volume
 *
 * return: NO_ERROR if all OK, ER status otherwise
 *
 *   to_db_fullname(in): Full name of the new database
 *   toext_path(in): A path if all volumes are placed in one
 *                               place. If NULL is given,
 *                                 - If file "fileof_vols_and_wherepaths" is
 *                                   given, the path is found in this file.
 *                                 - Each volume is copied to same place where
 *                                   the volume reside.
 *                               This parameter should be NULL, if the above
 *                               file is given.
 *   ext_name(in): Name to be used for volume extensions when
 *                               individual volume entries are not given in
 *                               file "fileof_vols_and_wherepaths".
 *   ext_path(in): Location for entries
 *   fileof_vols_and_wherepaths(in): A file is given when the user decides to
 *                               control the copy/rename of the volume by
 *                               individual bases. That is, user decides to
 *                               spread the volumes over several locations and
 *                               or to name the volumes.
 *                               Each volume entry consists of:
 *                                 volid from_fullvolname to_fullvolname
 *   where_paths_fp(in): Pointer to above file if any or NULL
 *   num_perm_vols(in): Number of permanent volumes in the database.
 *   volid(in): Next volume that must be processes.
 *   from_volname(in/out): Current name of volume.
 *   to_volname(in): New name to be used for the volume.
 *
 * NOTE: Get the name of next volume to be processed.
 */
static int
logpb_next_where_path (const char *to_db_fullname, const char *toext_path, const char *ext_name, char *ext_path,
		       const char *fileof_vols_and_wherepaths, FILE * where_paths_fp, int num_perm_vols,
		       VOLID volid, char *from_volname, char *to_volname)
{
  const char *current_vlabel;
  int from_volid;
#if !defined(WINDOWS)
  char link_path[PATH_MAX];
  struct stat stat_buf;
#endif
  int error_code = NO_ERROR;
  char format_string[64];

  current_vlabel = fileio_get_volume_label (volid, PEEK);
  sprintf (format_string, "%%d %%%ds %%%ds", PATH_MAX - 1, PATH_MAX - 1);

  /*
   * If a file for paths was given, get the name of the "to" volume from it
   */
  if (where_paths_fp != NULL)
    {
      if (fscanf (where_paths_fp, format_string, &from_volid, from_volname, to_volname) != 3)
	{
	  er_set (ER_ERROR_SEVERITY, ARG_FILE_LINE, ER_LOG_USER_FILE_WITHOUT_ENOUGH_ENTRIES, 2,
		  fileof_vols_and_wherepaths, num_perm_vols);
	  return ER_LOG_USER_FILE_WITHOUT_ENOUGH_ENTRIES;
	}
      /*
       * Primary volume must be identical to database name
       */
      if (volid == LOG_DBFIRST_VOLID && strcmp (to_volname, to_db_fullname) != 0)
	{

#if defined(WINDOWS)
	  er_set (ER_ERROR_SEVERITY, ARG_FILE_LINE, ER_LOG_USER_FILE_INCORRECT_PRIMARY_VOLNAME, 8,
		  fileof_vols_and_wherepaths, volid + 1, from_volid, from_volname, to_volname, (int) volid,
		  current_vlabel, to_db_fullname);
	  return ER_ERROR_SEVERITY;
#else /* WINDOWS */
	  error_code = fileio_symlink (to_volname, to_db_fullname, true);
	  if (error_code != NO_ERROR)
	    {
	      er_set (ER_ERROR_SEVERITY, ARG_FILE_LINE, ER_LOG_USER_FILE_INCORRECT_PRIMARY_VOLNAME, 8,
		      fileof_vols_and_wherepaths, volid + 1, from_volid, from_volname, to_volname, (int) volid,
		      current_vlabel, to_db_fullname);
	      return error_code;
	    }

	  strcpy (to_volname, to_db_fullname);
#endif /* WINDOWS */
	}
      else
	{
	  if (volid != from_volid || util_compare_filepath (current_vlabel, from_volname) != 0)
	    {
	      er_set (ER_ERROR_SEVERITY, ARG_FILE_LINE, ER_LOG_USER_FILE_UNORDERED_ENTRIES, 7,
		      fileof_vols_and_wherepaths, volid + 1, from_volid, from_volname, to_volname, (int) volid,
		      current_vlabel);
	      return ER_LOG_USER_FILE_UNORDERED_ENTRIES;
	    }

#if !defined(WINDOWS)
	  if (stat (to_volname, &stat_buf) != -1)
	    {
	      if (S_ISCHR (stat_buf.st_mode))
		{
		  fileio_get_directory_path (ext_path, to_db_fullname);
		  fileio_make_volume_ext_name (link_path, ext_path, ext_name, volid);
		  error_code = fileio_symlink (to_volname, link_path, true);
		  if (error_code != NO_ERROR)
		    {
		      er_set (ER_ERROR_SEVERITY, ARG_FILE_LINE, ER_BO_CANNOT_CREATE_LINK, 2, to_volname, link_path);
		      return error_code;
		    }

		  strcpy (to_volname, link_path);
		}
	    }
#endif /* !WINDOWS */
	}
    }
  else
    {
      /*
       * The decision is done consulting the arguments of the function
       */

      /*
       * Primary volume must be identical to database name
       */
      if (volid == LOG_DBFIRST_VOLID)
	{
	  strcpy (to_volname, to_db_fullname);
	}
      else
	{
	  if (toext_path == NULL)
	    {
	      /*
	       * The volume is copied to the same place where the original volume
	       * resides
	       */
	      if (fileio_get_directory_path (ext_path, current_vlabel) == NULL)
		{
		  ext_path[0] = '\0';
		}
	    }
	  fileio_make_volume_ext_name (to_volname, ext_path, ext_name, volid);
	}
      strcpy (from_volname, current_vlabel);
    }

  return NO_ERROR;
}

/*
 * logpb_copy_volume - Copy a volume
 *
 * return: NO_ERROR if all OK, ER status otherwise
 *
 *   from_volid(in): The identifier of the volume to be copied
 *   to_volname(in): Name of the new volume
 *   db_creation(in): Creation timestamp for the volume
 *   to_volchkpt_lsa(in): Checkpoint location to be used in the new volume
 *
 * NOTE: Copy the volume identified by "from_volid" to "tonew_volname".
 */
static int
logpb_copy_volume (THREAD_ENTRY * thread_p, VOLID from_volid, const char *to_volname, INT64 * db_creation,
		   LOG_LSA * to_volchkpt_lsa)
{
  int from_vdes, to_vdes;	/* Descriptor for "from" and "to" volumes */
  DKNPAGES npages;		/* Size of the volume */
  int error_code = NO_ERROR;

  /* Find the current pages of the volume and its descriptor */

  npages = xdisk_get_total_numpages (thread_p, from_volid);
  from_vdes = fileio_get_volume_descriptor (from_volid);

  /* Flush all dirty pages */
  logpb_flush_pages_direct (thread_p);

  error_code = pgbuf_flush_all_unfixed (thread_p, from_volid);
  if (error_code != NO_ERROR)
    {
      return error_code;
    }

  if (fileio_synchronize (thread_p, from_vdes, fileio_get_volume_label (from_vdes, PEEK),
			  FILEIO_SYNC_ALSO_FLUSH_DWB) != from_vdes)
    {
      return ER_FAILED;
    }

  /* Copy the database volume and initialize recovery information on it */

  to_vdes = fileio_copy_volume (thread_p, from_vdes, npages, to_volname, LOG_DBCOPY_VOLID, true);
  if (to_vdes == NULL_VOLDES)
    {
      return ER_FAILED;
    }

  /*
   * Change the name of the volume, its database creation time and its
   * checkpoint lsa
   */

  (void) disk_set_creation (thread_p, LOG_DBCOPY_VOLID, to_volname, db_creation, to_volchkpt_lsa, false,
			    DISK_DONT_FLUSH);

  logpb_flush_pages_direct (thread_p);
  (void) pgbuf_flush_all_unfixed_and_set_lsa_as_null (thread_p, LOG_DBCOPY_VOLID);

  /*
   * To set the LSA of temp volume to special temp LSA (-2,-2).
   * Especially, in case of copydb.
   */
  (void) logpb_check_and_reset_temp_lsa (thread_p, LOG_DBCOPY_VOLID);

  (void) pgbuf_invalidate_all (thread_p, LOG_DBCOPY_VOLID);
  fileio_dismount (thread_p, to_vdes);

  return NO_ERROR;
}

/*
 * logpb_copy_database - Copy a database
 *
 * return: NO_ERROR if all OK, ER status otherwise
 *
 *   num_perm_vols(in): Number of permanent volume for the database
 *   to_db_fullname(in): Full name of the new database
 *   to_logpath(in): Directory where the log volumes reside
 *   to_prefix_logname(in): Name of the log volumes. It is usually set
 *                      the same as database name. For example, if the value
 *                      is equal to "db", the names of the log volumes created
 *                      are as follow:
 *                      Active_log      = db_logactive
 *                      Archive_logs    = db_logarchive.0
 *                                        db_logarchive.1
 *                                             .
 *                                             .
 *                                             .
 *                                        db_logarchive.n
 *                      Log_information = db_loginfo
 *                      Database Backup = db_backup
 *   toext_path(in): A path is included if all volumes are placed in one
 *                      place/directory. If NULL is given,
 *                      - If file "fileof_vols_and_wherepaths" is given, the
 *                        path is found in this file.
 *                      - Each volume is copied to same place where the volume
 *                        resides.
 *                      NOTE: This parameter should be NULL, if the above file
 *                            is given.
 *   fileof_vols_and_copypaths(in): A file is given when the user decides to
 *                               control the copy/rename of the volume by
 *                               individual bases. That is, user decides to
 *                               spread the volumes over several locations and
 *                               or to label the volumes with specific names.
 *                               Each volume entry consists of:
 *                                 volid from_fullvolname to_fullvolname
 *
 * NOTE: A new log volume is created for the new database, and each
 *              data volume of the database is copied to the new database.
 *              Recovery information from the old database is not included
 *              onto the copy (i.e., new database). Backups of the old
 *              are not included either. Thus, a backup of the new database is
 *              recommended after the copy is done.
 *
 * NOTE:        This function must be run offline. That is, should not be run
 *              when there are multiusers in the system.
 */
int
logpb_copy_database (THREAD_ENTRY * thread_p, VOLID num_perm_vols, const char *to_db_fullname, const char *to_logpath,
		     const char *to_prefix_logname, const char *toext_path, const char *fileof_vols_and_copypaths)
{
  LOG_RECORD_HEADER *eof;	/* End of log record */
  char from_volname[PATH_MAX];	/* Name of new volume */
  FILE *fromfile_paths_fp = NULL;	/* Pointer to open file for location of copy files */
  int fromfile_volid;		/* Volume identifier as an integer */
  int to_vdes;			/* A volume descriptor */
  char to_volname[PATH_MAX];	/* Name of "to" volume */
  LOG_PAGE *to_malloc_log_pgptr = NULL;	/* Log header page "to" log */
  LOG_HEADER *to_hdr;		/* Log header for "to" log */
  FILE *to_volinfo_fp = NULL;	/* Pointer to new volinfo file */
  char *alloc_extpath = NULL;	/* Copy path for specific volume */
  const char *ext_name;
  char *ext_path;
  VOLID volid;
  INT64 db_creation;
  LOG_PHY_PAGEID phy_pageid;
  bool stop_eof = false;
  const char *catmsg;
  int error_code;
  char format_string[64];
  FILEIO_WRITE_MODE write_mode;
  char from_mk_path[PATH_MAX] = { 0, };
  char to_mk_path[PATH_MAX] = { 0, };

  db_creation = time (NULL);

  /*
   * Make sure that the length name of the volumes are OK
   */

  error_code = logpb_verify_length (to_db_fullname, to_logpath, to_prefix_logname);
  if (error_code != NO_ERROR)
    {
      /* Names are too long */
      return error_code;
    }

  /* Do not use DWB at copy DB. In case of crash the data may be recreated from log. */
  dwb_destroy (thread_p);

  /*
   * Create the DATABASE VOLUME INFORMATION file
   */
  error_code = logpb_create_volume_info (to_db_fullname);
  if (error_code != NO_ERROR)
    {
      goto error;
    }

  /*
   * Create and Copy the TDE master key file (_keys)
   */
  tde_make_keys_file_fullname (from_mk_path, boot_db_full_name (), false);
  tde_make_keys_file_fullname (to_mk_path, to_db_fullname, false);
  error_code = tde_copy_keys_file (thread_p, to_mk_path, from_mk_path, false, false);
  if (error_code != NO_ERROR)
    {
      er_set (ER_ERROR_SEVERITY, ARG_FILE_LINE, ER_TDE_COPY_KEYS_FILE_FAIL, 0);
      /* keep going with out master key file */
    }

  /*
   * Create a LOG INFORMATION FILE
   */

  fileio_make_log_info_name (to_volname, to_logpath, to_prefix_logname);
  logpb_create_log_info (to_volname, to_db_fullname);

  catmsg = msgcat_message (MSGCAT_CATALOG_CUBRID, MSGCAT_SET_LOG, MSGCAT_LOG_LOGINFO_ACTIVE);
  if (catmsg == NULL)
    {
      catmsg = "ACTIVE: %s %d pages\n";
    }
  error_code = log_dump_log_info (to_volname, false, catmsg, to_volname, log_Gl.hdr.npages + 1);
  if (error_code != NO_ERROR && error_code != ER_LOG_MOUNT_FAIL)
    {
      goto error;
    }

  fileio_make_backup_volume_info_name (to_volname, to_logpath, to_prefix_logname);
  if (logpb_add_volume (to_db_fullname, LOG_DBLOG_BKUPINFO_VOLID, to_volname, DISK_UNKNOWN_PURPOSE) !=
      LOG_DBLOG_BKUPINFO_VOLID)
    {
      error_code = ER_FAILED;
      goto error;
    }

  /*
   * Copy log meta-information file
   */
  fileio_make_log_metainfo_name (to_volname, to_logpath, to_prefix_logname);
  // *INDENT-OFF*
  try
    {
      std::filesystem::copy_file (log_Name_metainfo, to_volname);
    }
  catch (std::filesystem::filesystem_error &e)
    {
      error_code = ER_COPYDB_CANNOT_COPY_VOLUME;
      er_set (ER_ERROR_SEVERITY, ARG_FILE_LINE, error_code, 3, log_Name_metainfo, to_volname, e.what ());
      goto error;
    }
  // *INDENT-ON*

  /*
   * FIRST CREATE A NEW LOG FOR THE NEW DATABASE. This log is not a copy of
   * of the old log; it is a newly created one.
   * Compose the LOG name for the ACTIVE portion of the log.
   * Make sure that nobody else is using this database
   */

  to_malloc_log_pgptr = (LOG_PAGE *) malloc (LOG_PAGESIZE);
  if (to_malloc_log_pgptr == NULL)
    {
      error_code = ER_FAILED;
      goto error;
    }

#if !defined (NDEBUG)
  // suppress valgrind complaint.
  memset (to_malloc_log_pgptr, LOG_PAGE_INIT_VALUE, LOG_PAGESIZE);
#endif // DEBUG

  fileio_make_log_active_name (to_volname, to_logpath, to_prefix_logname);
  if (logpb_add_volume (to_db_fullname, LOG_DBLOG_ACTIVE_VOLID, to_volname, DISK_UNKNOWN_PURPOSE) !=
      LOG_DBLOG_ACTIVE_VOLID)
    {
      error_code = ER_FAILED;
      goto error;
    }
  to_vdes =
    fileio_format (thread_p, to_db_fullname, to_volname, LOG_DBCOPY_VOLID, log_Gl.hdr.npages + 1, false, true, false,
		   LOG_PAGESIZE, 0, false);
  if (to_vdes == NULL_VOLDES)
    {
      error_code = ER_FAILED;
      goto error;
    }

  /*
   * Write an end of log mark at first append page. This is used to detect the
   * end of new log
   */

  phy_pageid = LOGPB_PHYSICAL_HEADER_PAGE_ID + 1;
  to_malloc_log_pgptr->hdr.logical_pageid = 0;
  to_malloc_log_pgptr->hdr.offset = NULL_OFFSET;
  to_malloc_log_pgptr->hdr.flags = 0;

  eof = (LOG_RECORD_HEADER *) to_malloc_log_pgptr->area;
  eof->trid = LOG_SYSTEM_TRANID + 1;
  LSA_SET_NULL (&eof->prev_tranlsa);
  LSA_SET_NULL (&eof->back_lsa);
  LSA_SET_NULL (&eof->forw_lsa);
  eof->type = LOG_END_OF_LOG;

  logpb_set_page_checksum (to_malloc_log_pgptr);

  log_Gl.hdr.eof_lsa.pageid = to_malloc_log_pgptr->hdr.logical_pageid;
  log_Gl.hdr.eof_lsa.offset = 0;

  write_mode = dwb_is_created () == true ? FILEIO_WRITE_NO_COMPENSATE_WRITE : FILEIO_WRITE_DEFAULT_WRITE;
  if (fileio_write (thread_p, to_vdes, to_malloc_log_pgptr, phy_pageid, LOG_PAGESIZE, write_mode) == NULL)
    {
      error_code = ER_FAILED;
      fileio_dismount (thread_p, to_vdes);
      goto error;
    }

  /*
   * Initialize the active log header from the old log.
   */

  /*
   * Now, modify the log header. Similar than log_create
   */
  to_malloc_log_pgptr->hdr.logical_pageid = LOGPB_HEADER_PAGE_ID;
  to_malloc_log_pgptr->hdr.offset = NULL_OFFSET;
  to_malloc_log_pgptr->hdr.flags = 0;

  to_hdr = (LOG_HEADER *) to_malloc_log_pgptr->area;
  error_code = logpb_initialize_header (thread_p, to_hdr, to_prefix_logname, log_Gl.hdr.npages + 1, &db_creation);
  if (error_code != NO_ERROR)
    {
      fileio_dismount (thread_p, to_vdes);
      goto error;
    }

  if (logpb_copy_log_header (thread_p, to_hdr, &log_Gl.hdr) != NO_ERROR)
    {
      fileio_dismount (thread_p, to_vdes);
      goto error;
    }

  logpb_set_page_checksum (to_malloc_log_pgptr);

  /* Now write the log header */
  phy_pageid = logpb_to_physical_pageid (to_malloc_log_pgptr->hdr.logical_pageid);
  if (fileio_write (thread_p, to_vdes, to_malloc_log_pgptr, phy_pageid, LOG_PAGESIZE, write_mode) == NULL)
    {
      error_code = ER_FAILED;
      fileio_dismount (thread_p, to_vdes);
      goto error;
    }

  /* Dismount the copy of the log */
  fileio_dismount (thread_p, to_vdes);

  /*
   * Start the COPYING all INFORMATION VOLUMES
   */

  /*
   * Prepare the where path for the volumes according to the input
   */

  error_code =
    logpb_start_where_path (to_db_fullname, toext_path, &ext_name, &ext_path, &alloc_extpath, fileof_vols_and_copypaths,
			    &fromfile_paths_fp);
  if (error_code != NO_ERROR)
    {
      goto error;
    }

  for (volid = LOG_DBFIRST_VOLID; volid != NULL_VOLID; volid = fileio_find_next_perm_volume (thread_p, volid))
    {
      error_code =
	logpb_next_where_path (to_db_fullname, toext_path, ext_name, ext_path, fileof_vols_and_copypaths,
			       fromfile_paths_fp, num_perm_vols, volid, from_volname, to_volname);
      if (error_code != NO_ERROR)
	{
	  goto error;
	}
      error_code = logpb_copy_volume (thread_p, volid, to_volname, &to_hdr->db_creation, &to_hdr->chkpt_lsa);
      if (error_code != NO_ERROR)
	{
	  goto error;
	}

      /* Write information about this volume in the volume information file */
      if (logpb_add_volume (to_db_fullname, volid, to_volname, DB_PERMANENT_DATA_PURPOSE) != volid)
	{
	  error_code = ER_FAILED;
	  goto error;
	}
    }

  /*
   * We need to change the name of the volumes in our internal tables.
   * That is, first volume points to second volume
   *          second volume points to third volume
   *          and so on..
   *          last volume points to nobody
   */

  fileio_make_volume_info_name (to_volname, to_db_fullname);
  sprintf (format_string, "%%d %%%ds", PATH_MAX - 1);

  to_volinfo_fp = fopen (to_volname, "r");
  if (to_volinfo_fp != NULL)
    {
      volid = NULL_VOLID;
      while (true)
	{
	  if (fscanf (to_volinfo_fp, format_string, &fromfile_volid, to_volname) != 2)
	    {
	      stop_eof = true;
	      fromfile_volid = NULL_VOLID;
	      to_volname[0] = '\0';
	    }
	  else
	    {
	      if ((VOLID) fromfile_volid < LOG_DBFIRST_VOLID)
		{
		  continue;
		}
	    }

	  /*
	   * The previous volume must point to new volume
	   */

	  if (volid != NULL_VOLID)
	    {
	      error_code = disk_set_link (thread_p, LOG_DBCOPY_VOLID, fromfile_volid, to_volname, false, DISK_FLUSH);
	      if (error_code != NO_ERROR)
		{
		  fileio_dismount (thread_p, to_vdes);
		  goto error;
		}
	      logpb_flush_pages_direct (thread_p);
	      error_code = pgbuf_flush_all_unfixed_and_set_lsa_as_null (thread_p, LOG_DBCOPY_VOLID);
	      if (error_code != NO_ERROR)
		{
		  fileio_dismount (thread_p, to_vdes);
		  goto error;
		}
	      if (fileio_synchronize (thread_p, to_vdes, to_volname, FILEIO_SYNC_ALSO_FLUSH_DWB) != to_vdes)
		{
		  fileio_dismount (thread_p, to_vdes);
		  error_code = ER_FAILED;
		  goto error;
		}
	      (void) pgbuf_invalidate_all (thread_p, LOG_DBCOPY_VOLID);
	      fileio_dismount (thread_p, to_vdes);
	    }

	  if (stop_eof == true)
	    {
	      break;
	    }

	  /*
	   * Now, mount the current volume
	   */
	  volid = (VOLID) fromfile_volid;

	  to_vdes = fileio_mount (thread_p, log_Db_fullname, to_volname, LOG_DBCOPY_VOLID, false, false);
	  if (to_vdes == NULL_VOLDES)
	    {
	      error_code = ER_FAILED;
	      goto error;
	    }
	}
      fclose (to_volinfo_fp);
    }

  if (fromfile_paths_fp != NULL)
    {
      fclose (fromfile_paths_fp);
    }

  if (alloc_extpath != NULL)
    {
      free_and_init (alloc_extpath);
    }

  free_and_init (to_malloc_log_pgptr);

  return NO_ERROR;

  /* ******** */
error:

  if (to_malloc_log_pgptr)
    {
      free_and_init (to_malloc_log_pgptr);
    }

  if (fromfile_paths_fp != NULL)
    {
      fclose (fromfile_paths_fp);
    }

  if (alloc_extpath != NULL)
    {
      free_and_init (alloc_extpath);
    }

  /* Destroy the log */

  fileio_make_log_active_name (to_volname, to_logpath, to_prefix_logname);
  fileio_unformat (thread_p, to_volname);
  fileio_make_log_info_name (to_volname, to_logpath, to_prefix_logname);
  fileio_unformat (thread_p, to_volname);

  /*
   * Rewind the volume information to destroy any created volumes if any
   */

  sprintf (format_string, "%%*d %%%ds", PATH_MAX - 1);
  if (to_volinfo_fp != NULL)
    {
      fclose (to_volinfo_fp);
      fileio_make_volume_info_name (to_volname, to_db_fullname);
      if ((to_volinfo_fp = fopen (to_volname, "r")) != NULL)
	{
	  while (true)
	    {
	      if (fscanf (to_volinfo_fp, format_string, to_volname) != 1)
		{
		  break;
		}
	      fileio_unformat (thread_p, to_volname);
	    }
	  fclose (to_volinfo_fp);
	  /* Destroy the volinfo file */
	  fileio_make_volume_info_name (to_volname, to_db_fullname);
	  fileio_unformat (thread_p, to_volname);
	}
    }

  return error_code;
}

/*
 * logpb_rename_all_volumes_files - Rename all volumes/files of the database
 *
 * return: NO_ERROR if all OK, ER status otherwise
 *
 *   num_perm_vols(in):
 *   to_db_fullname(in): New full name of the database
 *   to_logpath(in): Directory where the log volumes reside
 *   to_prefix_logname(in): New prefix name for log volumes. It is usually set
 *                      as database name. For example, if the value is equal to
 *                      "db", the names of the log volumes created are as
 *                      follow:
 *                      Active_log      = db_logactive
 *                      Archive_logs    = db_logarchive.0
 *                                        db_logarchive.1
 *                                             .
 *                                             .
 *                                             .
 *                                        db_logarchive.n
 *                      Log_information = db_loginfo
 *                      Database Backup = db_backup
 *   toext_path(in):
 *   fileof_vols_and_renamepaths(in):
 *   extern_rename(in): Rename the volumes/files at OS too.
 *   force_delete(in): Force delete backup volumes and information file
 *
 * NOTE:All volumes/files of the database are renamed according to the
 *              new specifications. This function performs a soft rename, it
 *              will no copy files.
 *
 *              This function must be run offline. That is, it should not be
 *              run when there are multiusers in the system.
 */
int
logpb_rename_all_volumes_files (THREAD_ENTRY * thread_p, VOLID num_perm_vols, const char *to_db_fullname,
				const char *to_logpath, const char *to_prefix_logname, const char *toext_path,
				const char *fileof_vols_and_renamepaths, bool extern_rename, bool force_delete)
{
  char from_volname[PATH_MAX];	/* Name of new volume */
  char to_volname[PATH_MAX];	/* Name of "to" volume */
  char from_mk_path[PATH_MAX];
  char to_mk_path[PATH_MAX];
  char *alloc_extpath = NULL;	/* Copy path for specific volume */
  FILE *to_volinfo_fp = NULL;	/* Pointer to new volinfo file */
  const char *ext_name;
  char *ext_path;
  VOLID volid, prev_volid;
  FILE *fromfile_paths_fp = NULL;	/* Pointer to open file for location of rename files */
  int i;
  const char *catmsg;

  struct stat ext_path_stat;
  struct stat vol_stat;
  char real_pathbuf[PATH_MAX];
  int error_code = NO_ERROR;

  if (toext_path != NULL && realpath ((char *) toext_path, real_pathbuf) != NULL)
    {
      toext_path = real_pathbuf;
    }

  /*
   * Make sure that the length name of the volumes are OK
   */

  error_code = logpb_verify_length (to_db_fullname, to_logpath, to_prefix_logname);
  if (error_code != NO_ERROR)
    {
      /* Names are too long */
      return error_code;
    }

  /* toext_path validation check. */
  if (toext_path != NULL)
    {
      if (stat (toext_path, &ext_path_stat))
	{
	  er_set_with_oserror (ER_ERROR_SEVERITY, ARG_FILE_LINE, ER_TM_GET_STAT_FAIL, 1, toext_path);
	  error_code = ER_TM_GET_STAT_FAIL;
	  goto error;
	}
      if ((access (toext_path, W_OK) < 0) || !(S_ISDIR (ext_path_stat.st_mode)))
	{
	  er_set_with_oserror (ER_ERROR_SEVERITY, ARG_FILE_LINE, ER_TM_IS_NOT_WRITEABLE, 1, toext_path);
	  error_code = ER_TM_IS_NOT_WRITEABLE;
	  goto error;
	}

      error_code =
	logpb_start_where_path (to_db_fullname, toext_path, &ext_name, &ext_path, &alloc_extpath,
				fileof_vols_and_renamepaths, &fromfile_paths_fp);
      if (error_code != NO_ERROR)
	{
	  goto error;
	}

      for (volid = LOG_DBFIRST_VOLID; volid != NULL_VOLID; volid = fileio_find_next_perm_volume (thread_p, volid))
	{
	  error_code =
	    logpb_next_where_path (to_db_fullname, toext_path, ext_name, ext_path, fileof_vols_and_renamepaths,
				   fromfile_paths_fp, num_perm_vols, volid, from_volname, to_volname);
	  if (error_code != NO_ERROR)
	    {
	      goto error;
	    }
	  if (stat (from_volname, &vol_stat))
	    {
	      er_set_with_oserror (ER_ERROR_SEVERITY, ARG_FILE_LINE, ER_TM_GET_STAT_FAIL, 1, from_volname);
	      error_code = ER_TM_GET_STAT_FAIL;
	      goto error;
	    }
	  if ((volid > 0) && (ext_path_stat.st_dev != vol_stat.st_dev))
	    {
	      er_set (ER_ERROR_SEVERITY, ARG_FILE_LINE, ER_TM_CROSS_DEVICE_LINK, 2, from_volname, toext_path);
	      error_code = ER_TM_CROSS_DEVICE_LINK;
	      goto error;
	    }
	}
    }

  if (log_Gl.archive.vdes != NULL_VOLDES)
    {
      logpb_dismount_log_archive (thread_p);
    }

  if (prm_get_bool_value (PRM_ID_LOG_BACKGROUND_ARCHIVING))
    {
      /* Destroy temporary log archive */
      fileio_unformat (thread_p, log_Name_bg_archive);
      log_Gl.bg_archive_info.vdes = NULL_VOLDES;
      /* Destroy temporary removed log archived */
      fileio_unformat (thread_p, log_Name_removed_archive);
    }

  if (force_delete)
    {
      /*
       * REMOVE ONLINE BACKUPS OF PRESENT DATABASE
       * Obtain the name of the backups from the backup volume information file.
       */

      to_volinfo_fp = fopen (log_Name_bkupinfo, "r");
      if (to_volinfo_fp != NULL)
	{

	  if (fileio_read_backup_info_entries (to_volinfo_fp, FILEIO_FIRST_BACKUP_VOL_INFO) == NO_ERROR)
	    {
	      /* Remove any backups that have been created up to now */
	      fileio_remove_all_backup (thread_p, -1);
	      fileio_finalize_backup_info (FILEIO_FIRST_BACKUP_VOL_INFO);
	    }

	  fclose (to_volinfo_fp);

	  /* Destroy the backup volume information */
	  fileio_unformat (thread_p, log_Name_bkupinfo);
	}
    }

  /*
   * REMOVE ANY LOG ARCHIVES from present database
   */

  for (i = log_Gl.hdr.last_deleted_arv_num + 1; i < log_Gl.hdr.nxarv_num; i++)
    {
      fileio_make_log_archive_name (from_volname, log_Archive_path, log_Prefix, i);
      /*
       * Just to avoid the warning, the volume is check first
       */
      if (fileio_is_volume_exist (from_volname) == true)
	{
	  fileio_unformat (thread_p, from_volname);
	}
    }

  /*
   * RENAME LOG ACTIVE
   */

  /*
   * Modify the name in the log header. Similar from log_create
   */

  log_Gl.hdr.nxarv_num = 0;
  log_Gl.hdr.last_arv_num_for_syscrashes = -1;
  log_Gl.hdr.last_deleted_arv_num = -1;
  LSA_SET_NULL (&log_Gl.hdr.bkup_level0_lsa);
  LSA_SET_NULL (&log_Gl.hdr.bkup_level1_lsa);
  LSA_SET_NULL (&log_Gl.hdr.bkup_level2_lsa);
  strcpy (log_Gl.hdr.prefix_name, to_prefix_logname);

  logpb_flush_pages_direct (thread_p);
  logpb_flush_header (thread_p);

  if (extern_rename == true)
    {
      logpb_finalize_pool (thread_p);
      fileio_dismount (thread_p, log_Gl.append.vdes);

      fileio_make_log_active_name (to_volname, to_logpath, to_prefix_logname);
      if (fileio_rename (LOG_DBLOG_ACTIVE_VOLID, log_Name_active, to_volname) != NULL)
	{
	  log_Gl.append.vdes = fileio_mount (thread_p, to_db_fullname, to_volname, LOG_DBLOG_ACTIVE_VOLID, true, false);
	}
      else
	{
	  log_Gl.append.vdes =
	    fileio_mount (thread_p, log_Db_fullname, log_Name_active, LOG_DBLOG_ACTIVE_VOLID, true, false);
	  error_code = ER_FAILED;
	  goto error;
	}

      /* Get the append page */
      error_code = logpb_initialize_pool (thread_p);
      if (error_code != NO_ERROR)
	{
	  goto error;
	}
      if (logpb_fetch_start_append_page (thread_p) != NO_ERROR)
	{
	  error_code = ER_FAILED;
	  goto error;
	}
    }

  /*
   * Create the DATABASE VOLUME INFORMATION file
   */

  /*
   * Destroy the old VOLUME INFORMATION AND LOG INFORMATION. Then, create
   * them back.
   */
  fileio_unformat (thread_p, log_Name_volinfo);
  fileio_unformat (thread_p, log_Name_info);

  error_code = logpb_create_volume_info (to_db_fullname);
  if (error_code != NO_ERROR)
    {
      goto error;
    }

  tde_make_keys_file_fullname (from_mk_path, boot_db_full_name (), false);
  tde_make_keys_file_fullname (to_mk_path, to_db_fullname, false);

  if (fileio_rename (LOG_DBTDE_KEYS_VOLID, from_mk_path, to_mk_path) != NULL)
    {
      /* Nothing, tde keys file can be unavailable */
    }

  fileio_make_log_info_name (to_volname, to_logpath, to_prefix_logname);
  logpb_create_log_info (to_volname, to_db_fullname);

  catmsg = msgcat_message (MSGCAT_CATALOG_CUBRID, MSGCAT_SET_LOG, MSGCAT_LOG_LOGINFO_COMMENT_FROM_RENAMED);
  if (catmsg == NULL)
    {
      catmsg = "COMMENT: from renamed database = %s\n";
    }
  error_code = log_dump_log_info (to_volname, false, catmsg, log_Db_fullname);
  if (error_code != NO_ERROR && error_code != ER_LOG_MOUNT_FAIL)
    {
      goto error;
    }

  catmsg = msgcat_message (MSGCAT_CATALOG_CUBRID, MSGCAT_SET_LOG, MSGCAT_LOG_LOGINFO_ACTIVE);
  if (catmsg == NULL)
    {
      catmsg = "ACTIVE: %s %d pages\n";
    }
  error_code = log_dump_log_info (to_volname, false, catmsg, to_volname, log_Gl.hdr.npages + 1);
  if (error_code != NO_ERROR && error_code != ER_LOG_MOUNT_FAIL)
    {
      goto error;
    }

  /*
   * Rename the log meta file
   */
  fileio_make_log_metainfo_name (to_volname, to_logpath, to_prefix_logname);
  if (fileio_rename (LOG_DBLOG_METAINFO_VOLID, log_Name_metainfo, to_volname) == NULL)
    {
      error_code = ER_FAILED;
      goto error;
    }

  /*
   * Add the backup information and the log active to the volume
   * information
   */
  fileio_make_backup_volume_info_name (to_volname, to_logpath, to_prefix_logname);
  if (logpb_add_volume (to_db_fullname, LOG_DBLOG_BKUPINFO_VOLID, to_volname, DISK_UNKNOWN_PURPOSE) !=
      LOG_DBLOG_BKUPINFO_VOLID)
    {
      error_code = ER_FAILED;
      goto error;
    }

  fileio_make_log_active_name (to_volname, to_logpath, to_prefix_logname);
  if (logpb_add_volume (to_db_fullname, LOG_DBLOG_ACTIVE_VOLID, to_volname, DISK_UNKNOWN_PURPOSE) !=
      LOG_DBLOG_ACTIVE_VOLID)
    {
      error_code = ER_FAILED;
      goto error;
    }

  /*
   * Start the RENAMING all DATA VOLUMES
   */

  /*
   * Prepare the where path for the volumes according to the input
   */

  error_code =
    logpb_start_where_path (to_db_fullname, toext_path, &ext_name, &ext_path, &alloc_extpath,
			    fileof_vols_and_renamepaths, &fromfile_paths_fp);
  if (error_code != NO_ERROR)
    {
      goto error;
    }

  for (volid = LOG_DBFIRST_VOLID; volid != NULL_VOLID; volid = fileio_find_next_perm_volume (thread_p, volid))
    {
      /* Change the name of the volume */
      error_code =
	logpb_next_where_path (to_db_fullname, toext_path, ext_name, ext_path, fileof_vols_and_renamepaths,
			       fromfile_paths_fp, num_perm_vols, volid, from_volname, to_volname);
      if (error_code != NO_ERROR)
	{
	  goto error;
	}

      error_code =
	disk_set_creation (thread_p, volid, to_volname, &log_Gl.hdr.db_creation, &log_Gl.hdr.chkpt_lsa, true,
			   DISK_DONT_FLUSH);
      if (error_code != NO_ERROR)
	{
	  goto error;
	}

      /*
       * We need to change the name of the volumes in our internal tables.
       * That is, first volume points to second volume
       *          second volume points to third volume
       *          and so on..
       *          last volume points to nobody
       */

      if (volid != LOG_DBFIRST_VOLID)
	{
	  prev_volid = fileio_find_previous_perm_volume (thread_p, volid);
	  error_code = disk_set_link (thread_p, prev_volid, volid, to_volname, false, DISK_FLUSH);
	  if (error_code != NO_ERROR)
	    {
	      goto error;
	    }
	}

      /*
       * Now flush every single page of this volume, dismount the volume, rename
       * the volume, and mount the volume
       */
      logpb_flush_pages_direct (thread_p);
      error_code = pgbuf_flush_all (thread_p, volid);
      if (error_code != NO_ERROR)
	{
	  goto error;
	}
      if (fileio_synchronize (thread_p, fileio_get_volume_descriptor (volid), fileio_get_volume_label (volid, PEEK),
			      FILEIO_SYNC_ALSO_FLUSH_DWB) == NULL_VOLDES)
	{
	  error_code = ER_FAILED;
	  goto error;
	}

      (void) pgbuf_invalidate_all (thread_p, volid);

      if (extern_rename == true)
	{
	  fileio_dismount (thread_p, fileio_get_volume_descriptor (volid));
	  if (fileio_rename (volid, from_volname, to_volname) != NULL)
	    {
	      (void) fileio_mount (thread_p, to_db_fullname, to_volname, volid, false, false);
	    }
	  else
	    {
	      (void) fileio_mount (thread_p, log_Db_fullname, from_volname, volid, false, false);
	      error_code = ER_FAILED;
	      goto error;
	    }
	}

      /* Write information about this volume in the volume information file */
      if (logpb_add_volume (to_db_fullname, volid, to_volname, DB_PERMANENT_DATA_PURPOSE) != volid)
	{
	  error_code = ER_FAILED;
	  goto error;
	}
    }

  if (fromfile_paths_fp != NULL)
    {
      fclose (fromfile_paths_fp);
    }

  if (alloc_extpath != NULL)
    {
      free_and_init (alloc_extpath);
    }

  /* Indicate the new names */
  error_code = logpb_initialize_log_names (thread_p, to_db_fullname, to_logpath, to_prefix_logname);
  return error_code;

  /* ******* */
error:
  /* May need to rename some volumes back */

  if (to_volinfo_fp != NULL)
    {
      fclose (to_volinfo_fp);
    }

  if (fromfile_paths_fp != NULL)
    {
      fclose (fromfile_paths_fp);
    }

  if (alloc_extpath != NULL)
    {
      free_and_init (alloc_extpath);
    }

  /* May need to rename back whatever was renamed */

  return error_code;
}

/*
 * logpb_delete - Delete all log files and database backups
 *
 * return: NO_ERROR if all OK, ER status otherwise
 *
 *   num_perm_vols(in):
 *   db_fullname(in): Full name of the database
 *   logpath(in): Directory where the log volumes reside
 *   prefix_logname(in): Name of the log volumes. It is usually set as database
 *                      name. For example, if the value is equal to "db", the
 *                      names of the log volumes created are as follow:
 *                      Active_log      = db_logactive
 *                      Archive_logs    = db_logarchive.0
 *                                        db_logarchive.1
 *                                             .
 *                                             .
 *                                             .
 *                                        db_logarchive.n
 *                      Log_information = db_loginfo
 *                      Database Backup = db_backup
 *   force_delete(in):
 *
 * NOTE:All log volumes (active, archives) and database backups that
 *              are accessible (i.e., located on disk) are removed from the
 *              system. This is a very dangerous operation since the database
 *              cannot be recovered after this operation is done. It is
 *              recommended to backup the database and put the backup on tape
 *              or outside the log and backup directories before this
 *              operation is done.
 *
 *              This function must be run offline. That is, it should not be
 *              run when there are multiusers in the system.
 */
int
logpb_delete (THREAD_ENTRY * thread_p, VOLID num_perm_vols, const char *db_fullname, const char *logpath,
	      const char *prefix_logname, bool force_delete)
{
  char *vlabel;			/* Name of volume */
  char vol_fullname[PATH_MAX];	/* Name of volume */
  LOG_HEADER disk_hdr;		/* Log header area */
  LOG_HEADER *loghdr;		/* Log header pointer */
  VOLID volid;
  FILE *db_volinfo_fp = NULL;
  int read_int_volid;
  int i;
  int error_code = NO_ERROR;
  char format_string[64];

  /*
   * FIRST: Destroy data volumes of the database.
   * That is, the log, and information files are not removed at this point.
   */

  /* If the system is not restarted, read the header directly from disk */
  if (num_perm_vols < 0 || log_Gl.trantable.area == NULL || log_Pb.buffers == NULL)
    {
      /*
       * The system is not restarted. Read the log header from disk and remove
       * the data volumes by reading the database volume information
       */

      er_clear ();
      error_code = logpb_initialize_log_names (thread_p, db_fullname, logpath, prefix_logname);
      if (error_code != NO_ERROR)
	{
	  return error_code;
	}

      if (fileio_is_volume_exist (log_Name_active) == false
	  || (log_Gl.append.vdes =
	      fileio_mount (thread_p, db_fullname, log_Name_active, LOG_DBLOG_ACTIVE_VOLID, true,
			    false)) == NULL_VOLDES)
	{
	  /* Unable to mount the active log */
	  if (er_errid () == ER_IO_MOUNT_LOCKED)
	    {
	      return ER_IO_MOUNT_LOCKED;
	    }
	  else
	    {
	      loghdr = NULL;
	    }
	}
      else
	{
	  char log_pgbuf[IO_MAX_PAGE_SIZE + MAX_ALIGNMENT], *aligned_log_pgbuf;
	  LOG_PAGE *log_pgptr;

	  aligned_log_pgbuf = PTR_ALIGN (log_pgbuf, MAX_ALIGNMENT);
	  log_pgptr = (LOG_PAGE *) aligned_log_pgbuf;

	  /* Initialize the buffer pool, so we can read the header */
	  if (logpb_Initialized == false)
	    {
	      error_code = logpb_initialize_pool (thread_p);
	      if (error_code != NO_ERROR)
		{
		  return error_code;
		}
	    }
	  logpb_fetch_header_with_buffer (thread_p, &disk_hdr, log_pgptr);
	  logpb_finalize_pool (thread_p);
	  fileio_dismount (thread_p, log_Gl.append.vdes);
	  log_Gl.append.vdes = NULL_VOLDES;
	  loghdr = &disk_hdr;
	  /*
	   * Make sure that the log is a log file and that it is compatible
	   * with the running database and system
	   */
	  if (loghdr->db_compatibility != rel_disk_compatible ())
	    {
	      loghdr = NULL;
	    }
	  else if (loghdr->db_iopagesize != IO_PAGESIZE || loghdr->db_logpagesize != LOG_PAGESIZE)
	    {
	      /* Pagesize is incorrect,...reset it and call again... */
	      if (db_set_page_size (loghdr->db_iopagesize, loghdr->db_logpagesize) != NO_ERROR)
		{
		  loghdr = NULL;
		}
	      else
		{
		  error_code = logtb_define_trantable_log_latch (thread_p, -1);
		  if (error_code != NO_ERROR)
		    {
		      return error_code;
		    }
		  error_code =
		    logpb_delete (thread_p, num_perm_vols, db_fullname, logpath, prefix_logname, force_delete);
		  return error_code;
		}
	    }
	}

      /*
       * DESTROY DATA VOLUMES using the database volume information since
       * the database system is not restarted.
       *
       * NOTE: only data volumes are removed, logs, and information files
       *       are not removed at this point.
       */

      fileio_make_volume_info_name (vol_fullname, db_fullname);
      sprintf (format_string, "%%d %%%ds", PATH_MAX - 1);

      db_volinfo_fp = fopen (vol_fullname, "r");
      if (db_volinfo_fp != NULL)
	{
	  while (true)
	    {
	      if (fscanf (db_volinfo_fp, format_string, &read_int_volid, vol_fullname) != 2)
		{
		  break;
		}

	      volid = (VOLID) read_int_volid;
	      /*
	       * Remove data volumes at this point
	       */
	      switch (volid)
		{
		case LOG_DBVOLINFO_VOLID:
		case LOG_DBLOG_INFO_VOLID:
		case LOG_DBLOG_BKUPINFO_VOLID:
		case LOG_DBLOG_ACTIVE_VOLID:
		case LOG_DBTDE_KEYS_VOLID:
		  continue;
		default:
		  fileio_unformat (thread_p, vol_fullname);
		}
	    }

	  fclose (db_volinfo_fp);
	}
      else
	{
	  /* Destory at least the database main volume */
	  fileio_unformat (thread_p, db_fullname);
	}
    }
  else
    {
      loghdr = &log_Gl.hdr;
      /*
       * DESTROY DATA VOLUMES
       */
      for (volid = LOG_DBFIRST_VOLID; volid != NULL_VOLID; volid = fileio_find_next_perm_volume (thread_p, volid))
	{
	  vlabel = fileio_get_volume_label (volid, ALLOC_COPY);
	  if (vlabel != NULL)
	    {
	      (void) pgbuf_invalidate_all (thread_p, volid);
	      fileio_dismount (thread_p, fileio_get_volume_descriptor (volid));
	      fileio_unformat (thread_p, vlabel);
	      free (vlabel);
	    }
	}
    }

  /* destroy the database volume information */
  fileio_make_volume_info_name (vol_fullname, db_fullname);
  fileio_unformat (thread_p, vol_fullname);

  /* destroy the TDE keys volume information */
  tde_make_keys_file_fullname (vol_fullname, db_fullname, true);
  fileio_unformat (thread_p, vol_fullname);

  /* Destroy DWB, if still exists. */
  fileio_make_dwb_name (vol_fullname, log_Path, log_Prefix);
  if (fileio_is_volume_exist (vol_fullname))
    {
      fileio_unformat (thread_p, vol_fullname);
    }

  if (force_delete)
    {
      /*
       * SECOND: Destroy backups of data volumes, and the backup log information
       *         The backups are located by reading the backup info log.
       */

      db_volinfo_fp = fopen (log_Name_bkupinfo, "r");
      if (db_volinfo_fp != NULL)
	{

	  if (fileio_read_backup_info_entries (db_volinfo_fp, FILEIO_FIRST_BACKUP_VOL_INFO) == NO_ERROR)
	    {
	      /* Remove any backups that have been created up to now */
	      fileio_remove_all_backup (thread_p, -1);
	      fileio_finalize_backup_info (FILEIO_FIRST_BACKUP_VOL_INFO);
	    }

	  fclose (db_volinfo_fp);

	  /* Now, destroy the backup volume information */
	  fileio_unformat (thread_p, log_Name_bkupinfo);
	}
    }

  /*
   * THIRD: Destroy log active, online log archives, and log information
   */

  /* If there is any archive current mounted, dismount the archive */
  if (log_Gl.trantable.area != NULL && log_Gl.append.log_pgptr != NULL && log_Gl.archive.vdes != NULL_VOLDES)
    {
      logpb_dismount_log_archive (thread_p);
    }

  /* Destroy online log archives */
  if (loghdr != NULL)
    {
      for (i = loghdr->last_deleted_arv_num + 1; i < loghdr->nxarv_num; i++)
	{
	  fileio_make_log_archive_name (vol_fullname, log_Archive_path, log_Prefix, i);
	  fileio_unformat (thread_p, vol_fullname);
	}
    }

  if (prm_get_bool_value (PRM_ID_LOG_BACKGROUND_ARCHIVING))
    {
      /* Destroy temporary log archive */
      fileio_unformat (thread_p, log_Name_bg_archive);
      log_Gl.bg_archive_info.vdes = NULL_VOLDES;
      /* Destroy temporary removed log archived */
      fileio_unformat (thread_p, log_Name_removed_archive);
    }

  /* Now undefine all pages */
  if (log_Gl.trantable.area != NULL && log_Gl.append.log_pgptr != NULL)
    {
      logpb_finalize_pool (thread_p);
      (void) pgbuf_invalidate_all (thread_p, NULL_VOLID);
      logtb_undefine_trantable (thread_p);
      if (log_Gl.append.vdes != NULL_VOLDES)
	{
	  fileio_dismount (thread_p, log_Gl.append.vdes);
	  log_Gl.append.vdes = NULL_VOLDES;
	}
      log_Gl.archive.vdes = NULL_VOLDES;
    }

  fileio_unformat (thread_p, log_Name_active);
  fileio_unformat (thread_p, log_Name_info);
  fileio_unformat (thread_p, log_Name_metainfo);

  return NO_ERROR;
}

/*
 * logpb_check_if_exists -
 *
 * return:
 *
 *   fname(in):
 *   first_vol(in):
 *
 * NOTE:
 */
static bool
logpb_check_if_exists (const char *fname, char *first_vol)
{
  struct stat stat_buf;

  if (stat (fname, &stat_buf) != 0)
    {
      return false;		/* not exist */
    }
  er_set (ER_ERROR_SEVERITY, ARG_FILE_LINE, ER_BO_VOLUME_EXISTS, 1, fname);
  if (first_vol[0] == 0)
    {
      strcpy (first_vol, fname);
    }
  return true;
}

/*
 * logpb_check_exist_any_volumes - check existence of DB files
 *
 * return: NO_ERROR or error code
 *
 *   db_fullname(in): Full name of the database
 *   logpath(in): Directory where the log volumes reside
 *   prefix_logname(in): Name of the log volumes.
 *   first_vol(in):
 *
 * NOTE: All log volumes (active, archives) and database backups that
 *              are accessible (i.e., located on disk) are checked
 */
int
logpb_check_exist_any_volumes (THREAD_ENTRY * thread_p, const char *db_fullname, const char *logpath,
			       const char *prefix_logname, char *first_vol, bool * is_exist)
{
  int exist_cnt;
  int error_code = NO_ERROR;

  exist_cnt = 0;
  first_vol[0] = 0;

  *is_exist = false;

  error_code = logpb_initialize_log_names (thread_p, db_fullname, logpath, prefix_logname);
  if (error_code != NO_ERROR)
    {
      return error_code;
    }
  exist_cnt += logpb_check_if_exists (db_fullname, first_vol) ? 1 : 0;
  exist_cnt += logpb_check_if_exists (log_Name_active, first_vol) ? 1 : 0;
  exist_cnt += logpb_check_if_exists (log_Name_info, first_vol) ? 1 : 0;
  exist_cnt += logpb_check_if_exists (log_Name_volinfo, first_vol) ? 1 : 0;
  exist_cnt += logpb_check_if_exists (log_Name_metainfo, first_vol) ? 1 : 0;

  if (exist_cnt > 0)
    {
      *is_exist = true;
    }
  else
    {
      *is_exist = false;
    }

  return error_code;
}

/*
 *
 *       		       LOG FATAL ERRORS
 *
 */

/*
 * logpb_fatal_error - Log error
 *
 * return: nothing
 *
 *   log_exit(in):
 *   file_name(in):
 *   lineno(in):
 *   fmt(in):
 *   va_alist(in): Variable number of arguments (just like fprintf)
 *
 * NOTE: An error was found during logging. A short error message is
 *              produced on the stderr describing the error. Currently, the
 *              database is exited.
 */
void
logpb_fatal_error (THREAD_ENTRY * thread_p, bool log_exit, const char *file_name, const int lineno, const char *fmt,
		   ...)
{
  va_list ap;

  va_start (ap, fmt);
  logpb_fatal_error_internal (thread_p, log_exit, true, file_name, lineno, fmt, ap);
  va_end (ap);
}

void
logpb_fatal_error_exit_immediately_wo_flush (THREAD_ENTRY * thread_p, const char *file_name, const int lineno,
					     const char *fmt, ...)
{
  va_list ap;

  va_start (ap, fmt);
  logpb_fatal_error_internal (thread_p, true, false, file_name, lineno, fmt, ap);
  va_end (ap);
}

static void
logpb_fatal_error_internal (THREAD_ENTRY * thread_p, bool log_exit, bool need_flush, const char *file_name,
			    const int lineno, const char *fmt, va_list ap)
{
  const char *msglog;
  char msg[LINE_MAX];

  /* call er_set() to print call stack to the log */
  vsnprintf (msg, LINE_MAX, fmt, ap);
  er_set (ER_FATAL_ERROR_SEVERITY, file_name, lineno, ER_LOG_FATAL_ERROR, 1, msg);

  /*
   * Flush any unfixed, dirty pages before the system exits. This is done
   * to make sure that all committed actions are reflected on disk.
   * Unfortunately, we may be placing some uncommitted action od disk. This
   * will be fixed by our recovery process. Note if the user runs the pathdb,
   * utility after this, the uncommitted actions will be considered as
   * committed.
   */

  if (log_exit == true && need_flush == true && log_Gl.append.log_pgptr != NULL)
    {
      /* Flush up to the smaller of the previous LSA record or the previous flushed append page. */
      LOG_LSA tmp_lsa1, tmp_lsa2;
      static int in_fatal = false;

      if (in_fatal == false)
	{
	  in_fatal = true;

	  if (log_Gl.append.prev_lsa.pageid < log_Gl.append.get_nxio_lsa ().pageid)
	    {
	      LSA_COPY (&tmp_lsa1, &log_Gl.append.prev_lsa);
	    }
	  else
	    {
	      /* TODO : valid code ?? */
	      /*
	       * if ((tmp_lsa1.pageid = log_Gl.append.nxio_lsa.pageid - 1) < 0) tmp_lsa1.pageid = 0; */
	      tmp_lsa1.pageid = 0;
	    }

	  /*
	   * Flush as much as you can without forcing the current unfinish log
	   * record.
	   */
	  (void) pgbuf_flush_checkpoint (thread_p, &tmp_lsa1, NULL, &tmp_lsa2, NULL);
	  in_fatal = false;
	}
    }

  fileio_synchronize_all (thread_p, false);

  fflush (stderr);
  fflush (stdout);

#if defined(CUBRID_DEBUG)
  fprintf (stderr, "\n--->>>\n*** LOG FATAL ERROR *** file %s - line %d\n", file_name, lineno);
  /* Print out remainder of message */
  vfprintf (stderr, fmt, ap);
  fprintf (stderr, "\n");
#else /* CUBRID_DEBUG */
  fprintf (stderr, "\n--->>>\n*** FATAL ERROR *** \n");
#endif /* CUBRID_DEBUG */

  fprintf (stderr, "%s\n", er_msg ());

  /*
   * If error message log is different from terminal or /dev/null..indicate
   * that additional information can be found in the error log file
   */
  msglog = er_get_msglog_filename ();
  if (msglog != NULL && strcmp (msglog, "/dev/null") != 0)
    {
      fprintf (stderr, "Please consult error_log file = %s for additional information\n", msglog);
    }

  fflush (stderr);
  fflush (stdout);

  if (log_exit == true)
    {
      fprintf (stderr, "... ABORT/EXIT IMMEDIATELY ...<<<---\n");

#if defined(SERVER_MODE)
      boot_donot_shutdown_server_at_exit ();
      boot_server_status (BOOT_SERVER_DOWN);
#else /* SERVER_MODE */
      /*
       * The following crap is added to the standalone version to avoid the
       * client to continue accessing the database system in presence of
       * call on exit functions of the applications.
       */
      boot_donot_shutdown_client_at_exit ();
      tran_cache_tran_settings (NULL_TRAN_INDEX, -1, TRAN_DEFAULT_ISOLATION_LEVEL ());
      db_Connect_status = DB_CONNECTION_STATUS_NOT_CONNECTED;
#endif /* SERVER_MODE */

#if defined(NDEBUG)
      exit (EXIT_FAILURE);
#else /* NDEBUG */
      /* debugging purpose */
      abort ();
#endif /* NDEBUG */
    }
}

#if defined(SERVER_MODE)
/*
 * logpb_backup_needed_archive_logs - Backup active log archives
 *
 * return: NO_ERROR if all OK, ER status otherwise
 *
 *   session(in): The session array which is set as a side effect.
 *   first_arv_num(in): last arv num to archive (inclusive)
 *   last_arv_num(in): last arv num to archive (inclusive)
 *
 * NOTE: Determine which active log records will be required to fully restore
 *   this backup in the event recovery is needed.  This probably includes
 *   the active log archives as well as at least some portion of the
 *   log active.  Force a log archive of the active log, to insure that we
 *   have the necessary log records to restore if this backup is "fuzzy".
 */
static int
logpb_backup_needed_archive_logs (THREAD_ENTRY * thread_p, FILEIO_BACKUP_SESSION * session, int first_arv_num,
				  int last_arv_num)
{
  int i;
  char logarv_name[PATH_MAX];	/* Archive name */
  int error_code = NO_ERROR;

  for (i = first_arv_num; i >= 0 && i <= last_arv_num; i++)
    {
      /* Backup this archive volume */
      fileio_make_log_archive_name (logarv_name, log_Archive_path, log_Prefix, i);

      error_code = fileio_backup_volume (thread_p, session, logarv_name, LOG_DBLOG_ARCHIVE_VOLID, -1, false);
      if (error_code != NO_ERROR)
	{
	  break;
	}
    }

  return error_code;
}
#endif /* SERVER_MODE */

/*
 * logpb_remote_ask_user_before_delete_volumes - Remote prompt before arv deletion
 *
 * return: true if ok to proceed, false if user declines
 *
 *   volpath(in): the pathname to location where deletion will occur
 *
 * NOTE:Ask the user if it is ok to proceed with a destructive operation, namely
 *   deleting one or more prior backups.
 */
static bool
logpb_remote_ask_user_before_delete_volumes (THREAD_ENTRY * thread_p, const char *volpath)
{
  char *ptr1 = NULL, *ptr2 = NULL, *ptr3 = NULL;
  char *fullmsg = NULL;
  char user_response[FILEIO_MAX_USER_RESPONSE_SIZE];
  bool r;

  if (asprintf (&ptr1, msgcat_message (MSGCAT_CATALOG_CUBRID, MSGCAT_SET_LOG, MSGCAT_LOG_STARTS)) < 0
      || asprintf (&ptr2, msgcat_message (MSGCAT_CATALOG_CUBRID, MSGCAT_SET_LOG, MSGCAT_LOG_DELETE_BKVOLS), volpath) < 0
      || asprintf (&ptr3, msgcat_message (MSGCAT_CATALOG_CUBRID, MSGCAT_SET_LOG, MSGCAT_LOG_ENTER_Y2_CONFIRM)) < 0
      || asprintf (&fullmsg, "%s%s%s%s", ptr1, ptr2, ptr3, ptr1) < 0)
    {
      er_set (ER_ERROR_SEVERITY, ARG_FILE_LINE, ER_GENERIC_ERROR, 0);
      r = false;
      goto end;
    }

  if (fileio_request_user_response (thread_p, FILEIO_PROMPT_BOOLEAN_TYPE, fullmsg, user_response, NULL, -1, -1, NULL,
				    -1) != NO_ERROR)
    {
      r = false;
      goto end;
    }

  /* process the return */
  r = (user_response[0] == '1');

end:
  if (ptr1 != NULL)
    {
      free (ptr1);
    }
  if (ptr2 != NULL)
    {
      free (ptr2);
    }
  if (ptr3 != NULL)
    {
      free (ptr3);
    }
  if (fullmsg != NULL)
    {
      free (fullmsg);
    }

  return r;
}

/*
 * logpb_check_and_reset_temp_lsa -
 *
 * return:
 *
 *   volid(in):
 *
 * NOTE:
 */
int
logpb_check_and_reset_temp_lsa (THREAD_ENTRY * thread_p, VOLID volid)
{
  VPID vpid;
  PAGE_PTR pgptr;

  vpid.volid = volid;
  vpid.pageid = 0;
  pgptr = pgbuf_fix (thread_p, &vpid, OLD_PAGE, PGBUF_LATCH_WRITE, PGBUF_UNCONDITIONAL_LATCH);
  if (pgptr == NULL)
    {
      return ER_FAILED;
    }

  if (LOG_DBFIRST_VOLID <= volid && xdisk_get_purpose (thread_p, volid) == DB_TEMPORARY_DATA_PURPOSE)
    {
      pgbuf_reset_temp_lsa (pgptr);
      pgbuf_set_dirty (thread_p, pgptr, FREE);
    }
  else
    {
      pgbuf_unfix (thread_p, pgptr);
    }

  return NO_ERROR;
}

/*
 * logpb_initialize_flush_info - initialize flush information
 *
 * return: nothing
 *
 * NOTE:
 */
static int
logpb_initialize_flush_info (void)
{
  int error = NO_ERROR;
  LOG_FLUSH_INFO *flush_info = &log_Gl.flush_info;

  if (flush_info->toflush != NULL)
    {
      logpb_finalize_flush_info ();
    }
  assert (flush_info->toflush == NULL);

  flush_info->max_toflush = log_Pb.num_buffers - 1;
  flush_info->num_toflush = 0;
  flush_info->toflush = (LOG_PAGE **) calloc (log_Pb.num_buffers, sizeof (flush_info->toflush));
  if (flush_info->toflush == NULL)
    {
      er_set (ER_ERROR_SEVERITY, ARG_FILE_LINE, ER_OUT_OF_VIRTUAL_MEMORY, 1,
	      log_Pb.num_buffers * sizeof (flush_info->toflush));
      error = ER_OUT_OF_VIRTUAL_MEMORY;
    }

  pthread_mutex_init (&flush_info->flush_mutex, NULL);

  return error;
}

/*
 * logpb_finalize_flush_info - Destroy flush information
 *
 * return: nothing
 *
 * NOTE:
 */
static void
logpb_finalize_flush_info (void)
{
#if defined(SERVER_MODE)
  int rv;
#endif /* SERVER_MODE */
  LOG_FLUSH_INFO *flush_info = &log_Gl.flush_info;

  if (flush_info->toflush != NULL)
    {
      rv = pthread_mutex_lock (&flush_info->flush_mutex);
      free_and_init (flush_info->toflush);

      flush_info->max_toflush = 0;
      flush_info->num_toflush = 0;

      pthread_mutex_unlock (&flush_info->flush_mutex);
      pthread_mutex_destroy (&flush_info->flush_mutex);
    }

  return;
}

/*
 * logpb_finalize_writer_info - Destroy writer information
 *
 * return: nothing
 *
 * NOTE:
 */
static void
logpb_finalize_writer_info (void)
{
#if defined (SERVER_MODE)
  int rv;
#endif
  LOGWR_ENTRY *entry, *next_entry;
  LOGWR_INFO *writer_info = log_Gl.writer_info;

  if (writer_info->is_init == true)
    {
      rv = pthread_mutex_lock (&writer_info->wr_list_mutex);
      entry = writer_info->writer_list;
      while (entry)
	{
	  next_entry = entry->next;
	  free (entry);
	  entry = next_entry;
	}
      writer_info->writer_list = NULL;
      writer_info->is_init = false;
      pthread_mutex_unlock (&writer_info->wr_list_mutex);

      pthread_mutex_destroy (&writer_info->wr_list_mutex);

      pthread_mutex_destroy (&writer_info->flush_start_mutex);
      pthread_cond_destroy (&writer_info->flush_start_cond);

      pthread_mutex_destroy (&writer_info->flush_wait_mutex);
      pthread_cond_destroy (&writer_info->flush_wait_cond);

      pthread_mutex_destroy (&writer_info->flush_end_mutex);
      pthread_cond_destroy (&writer_info->flush_end_cond);
    }

  return;
}

/*
 * logpb_initialize_arv_page_info_table - Initialize archive log page table
 *
 * return: nothing
 *
 * NOTE:
 */
void
logpb_initialize_arv_page_info_table (void)
{
  memset (&logpb_Arv_page_info_table, 0, sizeof (ARV_LOG_PAGE_INFO_TABLE));
  logpb_Arv_page_info_table.rear = -1;
}

/*
 * logpb_initialize_logging_statistics - Initialize logging statistics
 *
 * return: nothing
 *
 * NOTE:
 */
void
logpb_initialize_logging_statistics (void)
{
  memset (&log_Stat, 0, sizeof (LOG_LOGGING_STAT));
}

/*
 * logpb_background_archiving -
 *
 * return:
 *
 * NOTE: this function is called by log_initialize_internal only
 *       (in server startup time)
 */
int
logpb_background_archiving (THREAD_ENTRY * thread_p)
{
  char log_pgbuf[IO_MAX_PAGE_SIZE * LOGPB_IO_NPAGES + MAX_ALIGNMENT];
  char *aligned_log_pgbuf;
  LOG_PAGE *log_pgptr;
  LOG_PAGEID page_id, last_page_id;
  LOG_PHY_PAGEID phy_pageid;
  int num_pages = 0;
  int vdes;
  int error_code = NO_ERROR;
  BACKGROUND_ARCHIVING_INFO *bg_arv_info;

  assert (prm_get_bool_value (PRM_ID_LOG_BACKGROUND_ARCHIVING));

  aligned_log_pgbuf = PTR_ALIGN (log_pgbuf, MAX_ALIGNMENT);
  log_pgptr = (LOG_PAGE *) aligned_log_pgbuf;

  bg_arv_info = &log_Gl.bg_archive_info;
  vdes = bg_arv_info->vdes;
  if (vdes == NULL_VOLDES)
    {
      return NO_ERROR;
    }

  last_page_id = log_Gl.hdr.chkpt_lsa.pageid - 1;
  page_id = bg_arv_info->current_page_id;
  phy_pageid = (LOG_PHY_PAGEID) (page_id - bg_arv_info->start_page_id + 1);

  /* Now start dumping the current active pages to archive */
  for (; page_id <= last_page_id; page_id += num_pages, phy_pageid += num_pages)
    {
      num_pages = MIN (LOGPB_IO_NPAGES, (int) (last_page_id - page_id + 1));

      num_pages = logpb_read_page_from_active_log (thread_p, page_id, num_pages, false, log_pgptr);
      if (num_pages <= 0)
	{
	  assert (er_errid () != NO_ERROR);
	  error_code = er_errid ();
	  goto error;
	}

      /* no need to encrypt, it is read as not decrypted (TDE) */
      if (fileio_write_pages (thread_p, vdes, (char *) log_pgptr, phy_pageid, num_pages, LOG_PAGESIZE,
			      FILEIO_WRITE_NO_COMPENSATE_WRITE) == NULL)
	{
	  error_code = ER_LOG_WRITE;
	  goto error;
	}

      bg_arv_info->current_page_id = page_id + num_pages;
    }

error:
  if (error_code == ER_LOG_WRITE || error_code == ER_LOG_READ)
    {
      fileio_dismount (thread_p, bg_arv_info->vdes);
      bg_arv_info->vdes = NULL_VOLDES;
      bg_arv_info->start_page_id = NULL_PAGEID;
      bg_arv_info->current_page_id = NULL_PAGEID;
      bg_arv_info->last_sync_pageid = NULL_PAGEID;

      er_log_debug (ARG_FILE_LINE,
		    "background archiving error, hdr->start_page_id = %d, hdr->current_page_id = %d, error:%d\n",
		    bg_arv_info->start_page_id, bg_arv_info->current_page_id, error_code);
    }

  log_archive_er_log ("logpb_background_archiving end, hdr->start_page_id = %d, hdr->current_page_id = %d\n",
		      bg_arv_info->start_page_id, bg_arv_info->current_page_id);

  return error_code;
}

/*
 * logpb_dump_log_header - dump log header
 *
 * return: Nothing
 *
 *   outfp(in):  file descriptor
 *
 * NOTE:
 */
static void
logpb_dump_log_header (FILE * outfp)
{
  fprintf (outfp, "Log Header:\n");

  fprintf (outfp, "\tfirst log page id : %lld\n", (long long int) log_Gl.hdr.fpageid);

  fprintf (outfp, "\tcurrent log append lsa : (%lld|%d)\n", LSA_AS_ARGS (&log_Gl.hdr.append_lsa));

  fprintf (outfp, "\tlast log append lsa : (%lld|%d)\n", LSA_AS_ARGS (&log_Gl.append.prev_lsa));

  fprintf (outfp, "\tlowest lsa which hasn't been written to disk : (%lld|%d)\n",
	   (long long int) log_Gl.append.get_nxio_lsa ().pageid, (int) log_Gl.append.get_nxio_lsa ().offset);

  fprintf (outfp, "\tcheckpoint lsa : (%lld|%d)\n", LSA_AS_ARGS (&log_Gl.hdr.chkpt_lsa));

  fprintf (outfp, "\tnext archive page id : %lld\n", (long long int) log_Gl.hdr.nxarv_pageid);

  fprintf (outfp, "\tnext archive physical page id : %lld\n", (long long int) log_Gl.hdr.nxarv_phy_pageid);

  fprintf (outfp, "\tnext archive number : %d\n", log_Gl.hdr.nxarv_num);

  fprintf (outfp, "\tlast archive number needed for system crashes : %d\n", log_Gl.hdr.last_arv_num_for_syscrashes);

  fprintf (outfp, "\tlast archive number deleted : %d\n", log_Gl.hdr.last_deleted_arv_num);

  fprintf (outfp, "\tbackup level 0 lsa : (%lld|%d)\n", LSA_AS_ARGS (&log_Gl.hdr.bkup_level0_lsa));

  fprintf (outfp, "\tbackup level 1 lsa : (%lld|%d)\n", LSA_AS_ARGS (&log_Gl.hdr.bkup_level1_lsa));

  fprintf (outfp, "\tbackup level 2 lsa : (%lld|%d)\n", LSA_AS_ARGS (&log_Gl.hdr.bkup_level2_lsa));

  fprintf (outfp, "\tMVCC op lsa : (%lld|%d)\n", LSA_AS_ARGS (&log_Gl.hdr.mvcc_op_log_lsa));

  fprintf (outfp, "\tLast block oldest MVCCID : (%lld)\n", (long long int) log_Gl.hdr.oldest_visible_mvccid);

  fprintf (outfp, "\tLast block newest MVCCID : (%lld)\n", (long long int) log_Gl.hdr.newest_block_mvccid);
}

/*
 * logpb_dump_parameter - dump logging parameter
 *
 * return: Nothing
 *
 *   outfp(in): file descriptor
 *
 * NOTE:
 */
static void
logpb_dump_parameter (FILE * outfp)
{
  fprintf (outfp, "Log Parameters:\n");

  fprintf (outfp, "\tgroup_commit_interval_msec : %d\n",
	   prm_get_integer_value (PRM_ID_LOG_GROUP_COMMIT_INTERVAL_MSECS));

  fprintf (outfp, "\tasync_commit : %s\n", prm_get_bool_value (PRM_ID_LOG_ASYNC_COMMIT) ? "on" : "off");
}

/*
 * logpb_dump_runtime - dump runtime logging information
 *
 * return: Nothing
 *
 *   outfp(in): file descriptor
 *
 * NOTE:
 */
static void
logpb_dump_runtime (FILE * outfp)
{
  long temp = 1;

  fprintf (outfp, "Log Statistics:\n");

  fprintf (outfp, "\ttotal flush count = %ld\n", log_Stat.flushall_append_pages_call_count);

  fprintf (outfp, "\tgroup commit flush count= %ld\n", log_Stat.gc_flush_count);

  fprintf (outfp, "\tdirect flush count= %ld\n", log_Stat.direct_flush_count);

  fprintf (outfp, "\tgroup commit request count = %ld\n", log_Stat.gc_commit_request_count);

  fprintf (outfp, "\tasync commit request count = %ld\n", log_Stat.async_commit_request_count);

  if (log_Stat.flushall_append_pages_call_count != 0)
    {
      temp = (log_Stat.flushall_append_pages_call_count - log_Stat.direct_flush_count);
    }

  fprintf (outfp, "\tgroup commit grouping rate = %f\n", (double) log_Stat.gc_commit_request_count / temp);

  fprintf (outfp, "\tasync commit grouping rate = %f\n", (double) log_Stat.async_commit_request_count / temp);

  temp = 1;
  if (log_Stat.gc_commit_request_count != 0)
    {
      temp = log_Stat.gc_commit_request_count;
    }

  fprintf (outfp, "\tavg group commit wait time = %f\n", log_Stat.gc_total_wait_time / temp);

  fprintf (outfp, "\ttotal commit count = %ld\n", log_Stat.commit_count);

  fprintf (outfp, "\ttotal allocated log pages count = %ld\n", log_Stat.total_append_page_count);

  fprintf (outfp, "\tlog buffer full count = %ld\n", log_Stat.log_buffer_full_count);

  fprintf (outfp, "\tlog buffer flush count by replacement = %ld\n", log_Stat.log_buffer_flush_count_by_replacement);

}

/*
 * xlogpb_dump_stat - dump logging information
 *
 * return: Nothing
 *
 *   outfp(in): file descriptor
 *
 * NOTE:
 */
void
xlogpb_dump_stat (FILE * outfp)
{
  logpb_dump_parameter (outfp);
  logpb_dump_log_header (outfp);
  logpb_dump_runtime (outfp);
}

/*
 * logpb_need_wal -
 */
bool
logpb_need_wal (const LOG_LSA * lsa)
{
  LOG_LSA nxio_lsa = log_Gl.append.get_nxio_lsa ();

  if (LSA_LE (&nxio_lsa, lsa))
    {
      return true;
    }
  else
    {
      return false;
    }
}

/*
 * logpb_backup_level_info_to_string () - format LOG_HDR_BKUP_LEVEL_INFO as string
 *
 *   return: the buffer passed to first argument
 *
 *   buf(out):
 *   buf_size(in):
 *   info(in):
 */
char *
logpb_backup_level_info_to_string (char *buf, int buf_size, const LOG_HDR_BKUP_LEVEL_INFO * info)
{
  char time_str[64];
  time_t time_val = (time_t) info->bkup_attime;

  if (time_val == 0)
    {
      snprintf (buf, buf_size, "time: N/A");
      buf[buf_size - 1] = 0;
    }
  else
    {
      ctime_r (&time_val, time_str);
      /* ctime_r() will padding one '\n' character to buffer, we need truncate it */
      time_str[strlen (time_str) - 1] = 0;
      snprintf (buf, buf_size, "time: %s", time_str);
      buf[buf_size - 1] = 0;
    }

  return buf;
}

/*
 * logpb_find_oldest_available_page_id() - return the oldest log pageid
 *
 *   return: log pageid
 */
LOG_PAGEID
logpb_find_oldest_available_page_id (THREAD_ENTRY * thread_p)
{
  LOG_PAGEID page_id = NULL_PAGEID;
  int vdes = NULL_VOLDES;
  int arv_num;
  LOG_ARV_HEADER *arv_hdr;
  char arv_hdr_pgbuf[IO_MAX_PAGE_SIZE + MAX_ALIGNMENT], *aligned_arv_hdr_pgbuf;
  LOG_PAGE *arv_hdr_pgptr;
  char arv_name[PATH_MAX];

  assert (LOG_CS_OWN (thread_get_thread_entry_info ()));

  LOG_ARCHIVE_CS_ENTER (thread_p);
  arv_num = logpb_find_oldest_available_arv_num (thread_p);
  if (arv_num < 0)
    {
      LOG_ARCHIVE_CS_EXIT (thread_p);

      /* return first logical page of active log */
      return log_Gl.hdr.nxarv_pageid;
    }

  /* before opening a new archive log, close the archive log opened earlier */
  if (log_Gl.archive.vdes != NULL_VOLDES)
    {
      logpb_dismount_log_archive (thread_p);
    }

  aligned_arv_hdr_pgbuf = PTR_ALIGN (arv_hdr_pgbuf, MAX_ALIGNMENT);
  arv_hdr_pgptr = (LOG_PAGE *) aligned_arv_hdr_pgbuf;

  fileio_make_log_archive_name (arv_name, log_Archive_path, log_Prefix, arv_num);

  vdes = fileio_mount (thread_p, log_Db_fullname, arv_name, LOG_DBLOG_ARCHIVE_VOLID, false, false);
  if (vdes != NULL_VOLDES)
    {
      if (fileio_read (thread_p, vdes, arv_hdr_pgptr, 0, LOG_PAGESIZE) == NULL)
	{
	  fileio_dismount (thread_p, vdes);
	  er_set (ER_ERROR_SEVERITY, ARG_FILE_LINE, ER_LOG_READ, 3, 0LL, 0LL, arv_name);

	  LOG_ARCHIVE_CS_EXIT (thread_p);
	  return NULL_PAGEID;
	}

      arv_hdr = (LOG_ARV_HEADER *) arv_hdr_pgptr->area;
      if (log_Gl.append.vdes != NULL_VOLDES)
	{
	  if (difftime64 ((time_t) arv_hdr->db_creation, (time_t) log_Gl.hdr.db_creation) != 0)
	    {
	      fileio_dismount (thread_p, vdes);

	      er_set (ER_ERROR_SEVERITY, ARG_FILE_LINE, ER_LOG_DOESNT_CORRESPOND_TO_DATABASE, 1, arv_name);

	      LOG_ARCHIVE_CS_EXIT (thread_p);
	      return NULL_PAGEID;
	    }
	}
      page_id = arv_hdr->fpageid;

#if !defined(NDEBUG)
      /* In analysys phase, the page may be corrupted. */
      if (log_Gl.rcv_phase == LOG_RESTARTED)
	{
	  logpb_debug_check_log_page (thread_p, arv_hdr_pgptr);
	}
#endif

      fileio_dismount (thread_p, vdes);
    }

  LOG_ARCHIVE_CS_EXIT (thread_p);
  return page_id;
}

/*
 * logpb_find_oldest_available_arv_num() - return oldest archive log number
 *
 *   return: archive log number
 */
int
logpb_find_oldest_available_arv_num (THREAD_ENTRY * thread_p)
{
  char arv_name[PATH_MAX];
  int arv_num;
  int ret_arv_num = -1;

  assert (LOG_CS_OWN (thread_get_thread_entry_info ()));

  arv_num = log_Gl.hdr.nxarv_num - 1;

  while (arv_num >= 0)
    {
      fileio_make_log_archive_name (arv_name, log_Archive_path, log_Prefix, arv_num);

      if (fileio_is_volume_exist (arv_name) == true)
	{
	  ret_arv_num = arv_num;

	  if (arv_num == 0)
	    {
	      break;
	    }

	  arv_num--;
	}
      else
	{
	  break;
	}
    }

  return ret_arv_num;
}

/*
 * logpb_remove_all_in_log_path() - Delete all log volumes and files in log path
 *
 *   return: NO_ERROR if all OK, ER status otherwise
 */
int
logpb_remove_all_in_log_path (THREAD_ENTRY * thread_p, const char *db_fullname, const char *logpath,
			      const char *prefix_logname)
{
  int i, error_code = NO_ERROR;
  char vol_fullname[PATH_MAX];
  LOG_HEADER disk_hdr;
  LOG_HEADER *loghdr = NULL;

  er_clear ();
  error_code = logpb_initialize_log_names (thread_p, db_fullname, logpath, prefix_logname);
  if (error_code != NO_ERROR)
    {
      return error_code;
    }

  if (fileio_is_volume_exist (log_Name_active)
      && (log_Gl.append.vdes =
	  fileio_mount (thread_p, db_fullname, log_Name_active, LOG_DBLOG_ACTIVE_VOLID, true, false)) != NULL_VOLDES)
    {
      char log_pgbuf[IO_MAX_PAGE_SIZE + MAX_ALIGNMENT], *aligned_log_pgbuf;
      LOG_PAGE *log_pgptr;

      aligned_log_pgbuf = PTR_ALIGN (log_pgbuf, MAX_ALIGNMENT);
      log_pgptr = (LOG_PAGE *) aligned_log_pgbuf;

      if (logpb_Initialized == false)
	{
	  error_code = logpb_initialize_pool (thread_p);
	  if (error_code != NO_ERROR)
	    {
	      goto delete_fixed_logs;
	    }
	}
      logpb_fetch_header_with_buffer (thread_p, &disk_hdr, log_pgptr);
      logpb_finalize_pool (thread_p);
      fileio_dismount (thread_p, log_Gl.append.vdes);
      log_Gl.append.vdes = NULL_VOLDES;
      loghdr = &disk_hdr;
    }

  if (loghdr != NULL)
    {
      for (i = loghdr->last_deleted_arv_num + 1; i < loghdr->nxarv_num; i++)
	{
	  fileio_make_log_archive_name (vol_fullname, log_Archive_path, log_Prefix, i);
	  fileio_unformat (thread_p, vol_fullname);
	}
    }

delete_fixed_logs:

  if (prm_get_bool_value (PRM_ID_LOG_BACKGROUND_ARCHIVING))
    {
      fileio_unformat (thread_p, log_Name_bg_archive);
      fileio_unformat (thread_p, log_Name_removed_archive);
    }

  fileio_unformat (thread_p, log_Name_active);
  fileio_unformat (thread_p, log_Name_info);
  fileio_unformat (thread_p, log_Name_metainfo);

  return NO_ERROR;
}

/*
 * logpb_vacuum_reset_log_header_cache () - reset vacuum data cached in log global header.
 */
void
logpb_vacuum_reset_log_header_cache (THREAD_ENTRY * thread_p, LOG_HEADER * loghdr)
{
  vacuum_er_log (VACUUM_ER_LOG_VACUUM_DATA, "Reset vacuum info in loghdr (%p)", loghdr);
  LSA_SET_NULL (&loghdr->mvcc_op_log_lsa);
  loghdr->oldest_visible_mvccid = MVCCID_FIRST;
  loghdr->newest_block_mvccid = MVCCID_NULL;
  loghdr->does_block_need_vacuum = false;
}

/*
 * logpb_last_complete_blockid () - get blockid of last completely logged block
 *
 * return    : blockid
 */
VACUUM_LOG_BLOCKID
logpb_last_complete_blockid (void)
{
  LOG_PAGEID prev_pageid = log_Gl.append.prev_lsa.pageid;
  VACUUM_LOG_BLOCKID blockid = vacuum_get_log_blockid (prev_pageid);

  if (blockid < 0)
    {
      assert (blockid == VACUUM_NULL_LOG_BLOCKID);
      assert (LSA_ISNULL (&log_Gl.append.prev_lsa));
      return VACUUM_NULL_LOG_BLOCKID;
    }

  /* the previous block is the one completed */
  return blockid - 1;
}

#if !defined(NDEBUG)
void
logpb_debug_check_log_page (THREAD_ENTRY * thread_p, const LOG_PAGE * log_pgptr)
{
<<<<<<< HEAD
  LOG_PAGE *log_pgptr = (LOG_PAGE *) log_pgptr_ptr;

=======
>>>>>>> db52b3dd
  assert (log_pgptr != NULL);
  if (boot_Server_status != BOOT_SERVER_UP && log_pgptr->hdr.logical_pageid == LOGPB_HEADER_PAGE_ID)
    {
      /* Do not check here since log page size may be not available */
      return;
    }

  if (log_pgptr->hdr.logical_pageid == NULL_PAGEID)
    {
      /* Skip checking for null logical pageid. */
      return;
    }

  assert (logpb_page_has_valid_checksum (log_pgptr));;
}
#endif

size_t
logpb_get_memsize ()
{
  return (size_t) log_Pb.num_buffers * (size_t) LOG_PAGESIZE;
}

/*
 * logpb_set_tde_algorithm () - set tde encryption algorithm to the log page
 *
 * return         : encryption algorithm
 * log_pgptr(in)  : Log page pointer
 */
TDE_ALGORITHM
logpb_get_tde_algorithm (const LOG_PAGE * log_pgptr)
{
  /* exclusive */
  assert (!((log_pgptr->hdr.flags & LOG_HDRPAGE_FLAG_ENCRYPTED_AES)
	    && (log_pgptr->hdr.flags & LOG_HDRPAGE_FLAG_ENCRYPTED_ARIA)));

  if (log_pgptr->hdr.flags & LOG_HDRPAGE_FLAG_ENCRYPTED_AES)
    {
      return TDE_ALGORITHM_AES;
    }
  else if (log_pgptr->hdr.flags & LOG_HDRPAGE_FLAG_ENCRYPTED_ARIA)
    {
      return TDE_ALGORITHM_ARIA;
    }
  else
    {
      return TDE_ALGORITHM_NONE;
    }
}

/*
 * logpb_set_tde_algorithm () - set tde encryption algorithm to the log page
 *
 * thread_p (in)  : Thread entry
 * log_pgptr(in)  : Log page pointer
 * tde_algo (in)  : Encryption algorithm
 */
void
logpb_set_tde_algorithm (THREAD_ENTRY * thread_p, LOG_PAGE * log_pgptr, const TDE_ALGORITHM tde_algo)
{
  assert (tde_Cipher.is_loaded || tde_algo == TDE_ALGORITHM_NONE);
  /* clear encrypted flag */
  log_pgptr->hdr.flags &= ~LOG_HDRPAGE_FLAG_ENCRYPTED_MASK;

  switch (tde_algo)
    {
    case TDE_ALGORITHM_AES:
      log_pgptr->hdr.flags |= LOG_HDRPAGE_FLAG_ENCRYPTED_AES;
      break;
    case TDE_ALGORITHM_ARIA:
      log_pgptr->hdr.flags |= LOG_HDRPAGE_FLAG_ENCRYPTED_ARIA;
      break;
    case TDE_ALGORITHM_NONE:
      /* already cleared */
      break;
    }
}<|MERGE_RESOLUTION|>--- conflicted
+++ resolved
@@ -2152,12 +2152,7 @@
 	{
 	  // context 2)
 	  // log_pgptr already contains value read from local storage
-<<<<<<< HEAD
-	  const LOG_PAGE *const log_page_from_page_server_pgptr = log_page_from_page_server->get_log_page ();
-	  logpb_verify_page_read (pageid, log_page_from_page_server_pgptr, log_pgptr);
-=======
 	  logpb_verify_page_read (pageid, log_page_from_page_server, log_pgptr);
->>>>>>> db52b3dd
 	}
       else
 	{
@@ -11316,11 +11311,6 @@
 void
 logpb_debug_check_log_page (THREAD_ENTRY * thread_p, const LOG_PAGE * log_pgptr)
 {
-<<<<<<< HEAD
-  LOG_PAGE *log_pgptr = (LOG_PAGE *) log_pgptr_ptr;
-
-=======
->>>>>>> db52b3dd
   assert (log_pgptr != NULL);
   if (boot_Server_status != BOOT_SERVER_UP && log_pgptr->hdr.logical_pageid == LOGPB_HEADER_PAGE_ID)
     {
