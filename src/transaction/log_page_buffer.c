/*
 * Copyright (C) 2008 Search Solution Corporation. All rights reserved by Search Solution.
 *
 *   This program is free software; you can redistribute it and/or modify
 *   it under the terms of the GNU General Public License as published by
 *   the Free Software Foundation; either version 2 of the License, or
 *   (at your option) any later version.
 *
 *  This program is distributed in the hope that it will be useful,
 *  but WITHOUT ANY WARRANTY; without even the implied warranty of
 *  MERCHANTABILITY or FITNESS FOR A PARTICULAR PURPOSE. See the
 *  GNU General Public License for more details.
 *
 *  You should have received a copy of the GNU General Public License
 *  along with this program; if not, write to the Free Software
 *  Foundation, Inc., 51 Franklin Street, Fifth Floor, Boston, MA 02110-1301 USA
 *
 */

/*
 * log_page_buffer.c -
 */

#ident "$Id$"

#include "config.h"

#include <stdio.h>
#include <stddef.h>
#include <stdlib.h>
#include <stdarg.h>
#include <string.h>
#include <time.h>
#include <limits.h>
#include <sys/stat.h>
#include <sys/types.h>
#if defined(WINDOWS)
#include <io.h>
#else /* !WINDOWS */
#include <unistd.h>
#endif /* !WINDOWS */
#include <stdarg.h>

#if defined(SOLARIS)
#include <netdb.h>
#endif /* SOLARIS */

#if !defined(WINDOWS)
#include <sys/param.h>
#endif /* WINDOWS */

#include <assert.h>

#include "porting.h"
#include "porting_inline.hpp"
#include "connection_defs.h"
#include "language_support.h"
#include "log_append.hpp"
#include "log_impl.h"
#include "log_lsa.hpp"
#include "log_manager.h"
#include "log_comm.h"
#include "log_volids.hpp"
#include "log_writer.h"
#include "lock_manager.h"
#include "boot_sr.h"
#if !defined(SERVER_MODE)
#include "boot_cl.h"
#else /* !SERVER_MODE */
#include "connection_defs.h"
#include "connection_sr.h"
#endif
#include "critical_section.h"
#include "page_buffer.h"
#include "double_write_buffer.h"
#include "file_io.h"
#include "disk_manager.h"
#include "error_manager.h"
#include "xserver_interface.h"
#include "perf_monitor.h"
#include "storage_common.h"
#include "system_parameter.h"
#include "memory_alloc.h"
#include "memory_hash.h"
#include "release_string.h"
#include "message_catalog.h"
#include "msgcat_set_log.hpp"
#include "environment_variable.h"
#include "util_func.h"
#include "errno.h"
#if defined(WINDOWS)
#include "wintcp.h"
#include "connection_error.h"
#else /* WINDOWS */
#include "tcp.h"
#endif /* WINDOWS */
#include "db.h"			/* for db_Connect_status */
#include "log_compress.h"
#include "event_log.h"
#include "tsc_timer.h"
#include "vacuum.h"
#include "thread_entry.hpp"
#include "thread_manager.hpp"
#include "crypt_opfunc.h"

#if !defined(SERVER_MODE)
#define pthread_mutex_init(a, b)
#define pthread_mutex_destroy(a)
#define pthread_mutex_lock(a)	0
#define pthread_mutex_unlock(a)
static int rv;
#undef  COND_INIT
#define COND_INIT(a)
#undef  COND_BROADCAST
#define COND_BROADCAST(a)
#undef  COND_DESTROY
#define COND_DESTROY(a)
#endif /* !SERVER_MODE */

#define logpb_log(...) if (logpb_Logging) _er_log_debug (ARG_FILE_LINE, "LOGPB: " __VA_ARGS__)
#define log_archive_er_log(...) \
  if (prm_get_bool_value (PRM_ID_DEBUG_LOG_ARCHIVES)) _er_log_debug (ARG_FILE_LINE, __VA_ARGS__)

#define LOGPB_FIND_BUFPTR(bufid) &log_Pb.buffers[(bufid)]


/* PAGES OF ACTIVE LOG PORTION */
#define LOGPB_HEADER_PAGE_ID             (-9)	/* The first log page in the infinite log sequence. It is always kept
						 * on the active portion of the log. Log records are not stored on this
						 * page. This page is backed up in all archive logs */
#define LOGPB_NEXT_ARCHIVE_PAGE_ID    (log_Gl.hdr.nxarv_pageid)
#define LOGPB_FIRST_ACTIVE_PAGE_ID    (log_Gl.hdr.fpageid)
#define LOGPB_LAST_ACTIVE_PAGE_ID     (log_Gl.hdr.nxarv_pageid + log_Gl.hdr.npages - 1)
#define LOGPB_ACTIVE_NPAGES           (log_Gl.hdr.npages)

/*
 * TRANSLATING LOGICAL LOG PAGES (I.E., PAGES IN THE INFINITE LOG) TO PHYSICAL
 * PAGES IN THE CURRENT LOG FILE
 */
#define LOGPB_PHYSICAL_HEADER_PAGE_ID    0

#define LOGPB_IS_FIRST_PHYSICAL_PAGE(pageid) (logpb_to_physical_pageid(pageid) == 1)

/* ARCHIVE LOG PAGES */
#define LOGPB_IS_ARCHIVE_PAGE(pageid) \
  ((pageid) != LOGPB_HEADER_PAGE_ID && (pageid) < LOGPB_NEXT_ARCHIVE_PAGE_ID)
#define LOGPB_AT_NEXT_ARCHIVE_PAGE_ID(pageid) \
  (logpb_to_physical_pageid(pageid) == log_Gl.hdr.nxarv_phy_pageid)

#define ARV_PAGE_INFO_TABLE_SIZE    256

#define LOG_LAST_APPEND_PTR() ((char *) log_Gl.append.log_pgptr->area + LOGAREA_SIZE)

#define LOG_APPEND_ALIGN(thread_p, current_setdirty) \
  do { \
    if ((current_setdirty) == LOG_SET_DIRTY) \
      { \
        logpb_set_dirty ((thread_p), log_Gl.append.log_pgptr); \
      } \
    log_Gl.hdr.append_lsa.offset = DB_ALIGN (log_Gl.hdr.append_lsa.offset, DOUBLE_ALIGNMENT); \
    if (log_Gl.hdr.append_lsa.offset >= (int) LOGAREA_SIZE) \
      { \
        logpb_next_append_page((thread_p), LOG_DONT_SET_DIRTY); \
      } \
  } while (0)

#define LOG_APPEND_ADVANCE_WHEN_DOESNOT_FIT(thread_p, length) \
  do { \
    if (log_Gl.hdr.append_lsa.offset + (int) (length) >= (int) LOGAREA_SIZE) \
      { \
        logpb_next_append_page ((thread_p), LOG_DONT_SET_DIRTY); \
      } \
  } while (0)

#define LOG_APPEND_SETDIRTY_ADD_ALIGN(thread_p, add) \
  do { \
    log_Gl.hdr.append_lsa.offset += (add); \
    LOG_APPEND_ALIGN ((thread_p), LOG_SET_DIRTY); \
  } while (0)

/* LOG BUFFER STRUCTURE */

typedef struct log_buffer LOG_BUFFER;
struct log_buffer
{
  volatile LOG_PAGEID pageid;	/* Logical page of the log. (Page identifier of the infinite log) */
  volatile LOG_PHY_PAGEID phy_pageid;	/* Physical pageid for the active log portion */
  bool dirty;			/* Is page dirty */
  LOG_PAGE *logpage;		/* The actual buffered log page */
};

/* Status for append record status during logpb_flush_all_append_pages.
 * In normal conditions, only two statuses are used:
 * - LOGPB_APPENDREC_IN_PROGRESS (set when append record is started)
 * - LOGPB_APPENDREC_SUCCESS (set when append record is ended).
 *
 * If a log record append is not ended during flush, then we'll transition the states in the following order:
 * - LOGPB_APPENDREC_IN_PROGRESS => LOGPB_APPENDREC_PARTIAL_FLUSHED_END_OF_LOG
 *   prev_lsa record is overwritten with end of log record and flushed to disk.
 * - LOGPB_APPENDREC_PARTIAL_FLUSHED_END_OF_LOG => LOGPB_APPENDREC_PARTIAL_ENDED
 *   incomplete log record is now completely appended. logpb_flush_all_append_pages is called again.
 * - LOGPB_APPENDREC_PARTIAL_ENDED => LOGPB_APPENDREC_PARTIAL_FLUSHED_ORIGINAL
 *   at the end of last flush, the prev_lsa record is restored and its page is flushed again to disk.
 * - LOGPB_APPENDREC_PARTIAL_FLUSHED_ORIGINAL => LOGPB_APPENDREC_SUCCESS
 *   set the normal state of log record successful append.
 */
typedef enum
{
  LOGPB_APPENDREC_IN_PROGRESS,	/* append record started */

  /* only for partial appended record flush: */
  LOGPB_APPENDREC_PARTIAL_FLUSHED_END_OF_LOG,	/* when flush is forced and record is not fully appended, it is
						 * replaced with end of log and its header page is flushed. */
  LOGPB_APPENDREC_PARTIAL_ENDED,	/* all record has been successfully appended */
  LOGPB_APPENDREC_PARTIAL_FLUSHED_ORIGINAL,	/* original header page is flushed */

  LOGPB_APPENDREC_SUCCESS	/* finished appending record (in a stable way) */
} LOGPB_APPENDREC_STATUS;

/* used to handle records partially written when logpb_flush_all_append_pages is forced */
typedef struct logpb_partial_append LOGPB_PARTIAL_APPEND;
struct logpb_partial_append
{
  LOGPB_APPENDREC_STATUS status;

  char buffer_log_page[IO_MAX_PAGE_SIZE + MAX_ALIGNMENT];
  LOG_PAGE *log_page_record_header;
  LOG_RECORD_HEADER original_record_header;
  LOG_RECORD_HEADER *record_header_p;
};

/* Global structure to trantable, log buffer pool, etc   */
typedef struct log_pb_global_data LOG_PB_GLOBAL_DATA;
struct log_pb_global_data
{
  LOG_BUFFER *buffers;		/* Log buffer pool */
  LOG_PAGE *pages_area;
  LOG_BUFFER header_buffer;
  LOG_PAGE *header_page;
  int num_buffers;		/* Number of log buffers */

  LOGPB_PARTIAL_APPEND partial_append;
};

typedef struct arv_page_info
{
  int arv_num;
  LOG_PAGEID start_pageid;
  LOG_PAGEID end_pageid;
} ARV_PAGE_INFO;

typedef struct
{
  ARV_PAGE_INFO page_info[ARV_PAGE_INFO_TABLE_SIZE];
  int rear;
  int item_count;
} ARV_LOG_PAGE_INFO_TABLE;


#define LOG_MAX_LOGINFO_LINE (PATH_MAX * 4)

/* skip prompting for archive log location */
#if defined(SERVER_MODE)
int log_default_input_for_archive_log_location = 0;
#else
int log_default_input_for_archive_log_location = -1;
#endif

LOG_PB_GLOBAL_DATA log_Pb;

LOG_LOGGING_STAT log_Stat;
static ARV_LOG_PAGE_INFO_TABLE logpb_Arv_page_info_table;

static bool logpb_Initialized = false;
static bool logpb_Logging = false;

/*
 * Functions
 */

static LOG_PAGE *logpb_locate_page (THREAD_ENTRY * thread_p, LOG_PAGEID pageid, PAGE_FETCH_MODE fetch_mode);
static bool logpb_is_dirty (THREAD_ENTRY * thread_p, LOG_PAGE * log_pgptr);
#if !defined(NDEBUG)
static bool logpb_is_any_dirty (THREAD_ENTRY * thread_p);
#endif /* !NDEBUG */
#if defined(CUBRID_DEBUG)
static bool logpb_is_any_fix (THREAD_ENTRY * thread_p);
#endif /* CUBRID_DEBUG */
static void logpb_dump_information (FILE * out_fp);
static void logpb_dump_to_flush_page (FILE * out_fp);
static void logpb_dump_pages (FILE * out_fp);
static void logpb_initialize_backup_info (LOG_HEADER * loghdr);
static LOG_PAGE **logpb_writev_append_pages (THREAD_ENTRY * thread_p, LOG_PAGE ** to_flush, DKNPAGES npages);
static int logpb_get_guess_archive_num (THREAD_ENTRY * thread_p, LOG_PAGEID pageid);
static void logpb_set_unavailable_archive (THREAD_ENTRY * thread_p, int arv_num);
static void logpb_dismount_log_archive (THREAD_ENTRY * thread_p);
static bool logpb_is_archive_available (THREAD_ENTRY * thread_p, int arv_num);
static void logpb_archive_active_log (THREAD_ENTRY * thread_p);
static int logpb_remove_archive_logs_internal (THREAD_ENTRY * thread_p, int first, int last, const char *info_reason);
static void logpb_append_archives_removed_to_log_info (int first, int last, const char *info_reason);
static int logpb_verify_length (const char *db_fullname, const char *log_path, const char *log_prefix);
static int logpb_backup_for_volume (THREAD_ENTRY * thread_p, VOLID volid, LOG_LSA * chkpt_lsa,
				    FILEIO_BACKUP_SESSION * session, bool only_updated);
static int logpb_update_backup_volume_info (const char *bkupinfo_file_name);
static int logpb_start_where_path (const char *to_db_fullname, const char *toext_path, const char **toext_name,
				   char **ext_path, char **alloc_extpath, const char *fileof_vols_and_wherepaths,
				   FILE ** where_paths_fp);
static int logpb_next_where_path (const char *to_db_fullname, const char *toext_path, const char *ext_name,
				  char *ext_path, const char *fileof_vols_and_wherepaths, FILE * where_paths_fp,
				  int num_perm_vols, VOLID volid, char *from_volname, char *to_volname);
static int logpb_copy_volume (THREAD_ENTRY * thread_p, VOLID from_volid, const char *tonew_volname, INT64 * db_creation,
			      LOG_LSA * vol_chkpt_lsa);
static bool logpb_check_if_exists (const char *fname, char *first_vol);
#if defined(SERVER_MODE)
static int logpb_backup_needed_archive_logs (THREAD_ENTRY * thread_p, FILEIO_BACKUP_SESSION * session,
					     int first_arv_num, int last_arv_num);
#endif /* SERVER_MODE */
static bool logpb_remote_ask_user_before_delete_volumes (THREAD_ENTRY * thread_p, const char *volpath);
static int logpb_initialize_flush_info (void);
static void logpb_finalize_flush_info (void);
static void logpb_finalize_writer_info (void);
static void logpb_dump_log_header (FILE * outfp);
static void logpb_dump_parameter (FILE * outfp);
static void logpb_dump_runtime (FILE * outfp);
static void logpb_initialize_log_buffer (LOG_BUFFER * log_buffer_p, LOG_PAGE * log_pg);

static int logpb_check_stop_at_time (FILEIO_BACKUP_SESSION * session, time_t stop_at, time_t backup_time);
static void logpb_write_toflush_pages_to_archive (THREAD_ENTRY * thread_p);
static int logpb_add_archive_page_info (THREAD_ENTRY * thread_p, int arv_num, LOG_PAGEID start_page,
					LOG_PAGEID end_page);
static int logpb_get_archive_num_from_info_table (THREAD_ENTRY * thread_p, LOG_PAGEID page_id);

static int logpb_flush_all_append_pages (THREAD_ENTRY * thread_p);
static int logpb_append_next_record (THREAD_ENTRY * thread_p, LOG_PRIOR_NODE * ndoe);

static void logpb_start_append (THREAD_ENTRY * thread_p, LOG_RECORD_HEADER * header);
static void logpb_end_append (THREAD_ENTRY * thread_p, LOG_RECORD_HEADER * header);
static void logpb_append_data (THREAD_ENTRY * thread_p, int length, const char *data);
static void logpb_append_crumbs (THREAD_ENTRY * thread_p, int num_crumbs, const LOG_CRUMB * crumbs);
static void logpb_next_append_page (THREAD_ENTRY * thread_p, LOG_SETDIRTY current_setdirty);
static LOG_PRIOR_NODE *prior_lsa_remove_prior_list (THREAD_ENTRY * thread_p);
static int logpb_append_prior_lsa_list (THREAD_ENTRY * thread_p, LOG_PRIOR_NODE * list);
static int logpb_copy_page (THREAD_ENTRY * thread_p, LOG_PAGEID pageid, LOG_CS_ACCESS_MODE access_mode,
			    LOG_PAGE * log_pgptr);

static void logpb_fatal_error_internal (THREAD_ENTRY * thread_p, bool log_exit, bool need_flush, const char *file_name,
					const int lineno, const char *fmt, va_list ap);

static int logpb_copy_log_header (THREAD_ENTRY * thread_p, LOG_HEADER * to_hdr, const LOG_HEADER * from_hdr);
STATIC_INLINE LOG_BUFFER *logpb_get_log_buffer (LOG_PAGE * log_pg) __attribute__ ((ALWAYS_INLINE));
STATIC_INLINE int logpb_get_log_buffer_index (LOG_PAGEID log_pageid) __attribute__ ((ALWAYS_INLINE));
static int logpb_fetch_header_from_active_log (THREAD_ENTRY * thread_p, const char *db_fullname,
					       const char *logpath, const char *prefix_logname, LOG_HEADER * hdr,
					       LOG_PAGE * log_pgptr);
static int logpb_compute_page_checksum (THREAD_ENTRY * thread_p, LOG_PAGE * log_pgptr, int *checksum_crc32);
static int logpb_page_has_valid_checksum (THREAD_ENTRY * thread_p, LOG_PAGE * log_pgptr, bool * has_valid_checksum);

/*
 * FUNCTIONS RELATED TO LOG BUFFERING
 *
 */

/*
 * logpb_get_log_buffer_index - get the current index in the log buffer
 * return: index number
 * log_pageid (in) : the pageid number
 */
STATIC_INLINE int
logpb_get_log_buffer_index (LOG_PAGEID log_pageid)
{
  return log_pageid % log_Pb.num_buffers;
}

/*
 * logpb_get_log_buffer - get the buffer from the log page
 * return: the coresponding buffer
 * log_pg (in) : the log page
 * NOTE: the function finds the index of the log page and returns
 * the coresponding buffer
 */
STATIC_INLINE LOG_BUFFER *
logpb_get_log_buffer (LOG_PAGE * log_pg)
{
  int index;

  if (log_pg == log_Pb.header_page)
    {
      return &log_Pb.header_buffer;
    }

  assert ((UINT64) ((char *) log_pg - (char *) log_Pb.pages_area) / LOG_PAGESIZE < INT_MAX);
  index = (int) ((UINT64) ((char *) log_pg - (char *) log_Pb.pages_area) / LOG_PAGESIZE);

  /* Safe guard: index is valid. */
  assert (index >= 0 && index < log_Pb.num_buffers);
  /* Safe guard: log_pg is correctly aligned. */
  assert ((char *) log_Pb.pages_area + (UINT64) LOG_PAGESIZE * index == (char *) log_pg);

  return &log_Pb.buffers[index];
}

/*
 * logpb_initialize_log_buffer -
 *
 * return: nothing
 *
 *   log_buffer_p(in/oiut):
 *
 * NOTE:
 *
 */
static void
logpb_initialize_log_buffer (LOG_BUFFER * log_buffer_p, LOG_PAGE * log_pg)
{
  log_buffer_p->pageid = NULL_PAGEID;
  log_buffer_p->phy_pageid = NULL_PAGEID;
  log_buffer_p->dirty = false;
  log_buffer_p->logpage = log_pg;
  log_buffer_p->logpage->hdr.logical_pageid = NULL_PAGEID;
  log_buffer_p->logpage->hdr.offset = NULL_OFFSET;
}

/*
 * logpb_compute_page_checksum - Computes log page checksum.
 * return: error code
 * thread_p (in) : thread entry
 * log_pgptr (in) : log page pointer
 * checksum_crc32(out): computed checksum
 *   Note: Currently CRC32 is used as checksum.
 *   Note: any changes to this requires changes to logwr_check_page_checksum
 */
static int
logpb_compute_page_checksum (THREAD_ENTRY * thread_p, LOG_PAGE * log_pgptr, int *checksum_crc32)
{
  int error_code = NO_ERROR, saved_checksum_crc32;
  const int block_size = 4096;
  const int max_num_pages = IO_MAX_PAGE_SIZE / block_size;
  const int sample_nbytes = 16;
  int sampling_offset;
  char buf[max_num_pages * sample_nbytes * 2];
  const int num_pages = LOG_PAGESIZE / block_size;
  const size_t sizeof_buf = num_pages * sample_nbytes * 2;

  assert (log_pgptr != NULL && checksum_crc32 != NULL);

  /* Save the old page checksum. */
  saved_checksum_crc32 = log_pgptr->hdr.checksum;

  /* Resets checksum to not affect the new computation. */
  log_pgptr->hdr.checksum = 0;

  char *p = buf;
  for (int i = 0; i < num_pages; i++)
    {
      // first
      sampling_offset = (i * block_size);
      memcpy (p, ((char *) log_pgptr) + sampling_offset, sample_nbytes);
      p += sample_nbytes;

      // last
      sampling_offset = (i * block_size) + (block_size - sample_nbytes);
      memcpy (p, ((char *) log_pgptr) + sampling_offset, sample_nbytes);
      p += sample_nbytes;
    }

  error_code = crypt_crc32 (thread_p, (char *) buf, (int) sizeof_buf, checksum_crc32);

  /* Restores the saved checksum */
  log_pgptr->hdr.checksum = saved_checksum_crc32;

  return error_code;
}

/*
 * logpb_set_page_checksum - Set log page checksum.
 * return: error code
 * thread_p (in) : thread entry
 * log_pgptr (in) : log page pointer
 *   Note: Currently CRC32 is used as checksum.
 */
int
logpb_set_page_checksum (THREAD_ENTRY * thread_p, LOG_PAGE * log_pgptr)
{
  int error_code = NO_ERROR, checksum_crc32;

  assert (log_pgptr != NULL);

  /* Computes the page checksum. */
  error_code = logpb_compute_page_checksum (thread_p, log_pgptr, &checksum_crc32);
  if (error_code != NO_ERROR)
    {
      return error_code;
    }

  log_pgptr->hdr.checksum = checksum_crc32;
  logpb_log ("logpb_set_page_checksum: log page %lld has checksum = %d\n",
	     (long long int) log_pgptr->hdr.logical_pageid, checksum_crc32);

  return NO_ERROR;
}

/*
 * logpb_page_has_valid_checksum - Check whether the log page checksum is valid.
 *   return: error code
 *   thread_p(in): thread entry
 *   log_pgptr(in): the log page
 *   has_valid_checksum(out): true, if has valid checksum.
 */
static int
logpb_page_has_valid_checksum (THREAD_ENTRY * thread_p, LOG_PAGE * log_pgptr, bool * has_valid_checksum)
{
  int checksum_crc32, error_code = NO_ERROR;

  assert (log_pgptr != NULL && has_valid_checksum != NULL);

  error_code = logpb_compute_page_checksum (thread_p, log_pgptr, &checksum_crc32);
  if (error_code != NO_ERROR)
    {
      return error_code;
    }

  *has_valid_checksum = (checksum_crc32 == log_pgptr->hdr.checksum);
  if (*has_valid_checksum == false)
    {
      logpb_log ("logpb_page_has_valid_checksum: log page %lld has checksum = %d, computed checksum = %d\n",
		 (long long int) log_pgptr->hdr.logical_pageid, log_pgptr->hdr.checksum, checksum_crc32);
    }

  return NO_ERROR;
}

/*
 * logpb_initialize_pool - Initialize the log buffer pool
 *
 * return: NO_ERROR if all OK, ER_ status otherwise
 *
 * NOTE:Initialize the log buffer pool. All resident pages are invalidated.
 */
int
logpb_initialize_pool (THREAD_ENTRY * thread_p)
{
  int error_code = NO_ERROR;
  int i;
  LOG_GROUP_COMMIT_INFO *group_commit_info = &log_Gl.group_commit_info;
  LOGWR_INFO *writer_info = log_Gl.writer_info;
  size_t size;

  assert (LOG_CS_OWN_WRITE_MODE (thread_p));

  log_append_init_zip ();

  if (logpb_Initialized == true)
    {
      logpb_finalize_pool (thread_p);
    }

  assert (log_Pb.pages_area == NULL);
  assert (logpb_Initialized == false);

  logpb_Logging = prm_get_bool_value (PRM_ID_LOGPB_LOGGING_DEBUG);

  /*
   * Create an area to keep the number of desired buffers
   */
  log_Pb.num_buffers = prm_get_integer_value (PRM_ID_LOG_NBUFFERS);

  /* allocate a pointer array to point to each buffer */
  size = ((size_t) log_Pb.num_buffers * sizeof (*log_Pb.buffers));
  log_Pb.buffers = (LOG_BUFFER *) malloc (size);
  if (log_Pb.buffers == NULL)
    {
      er_set (ER_ERROR_SEVERITY, ARG_FILE_LINE, ER_OUT_OF_VIRTUAL_MEMORY, 1, size);
      return ER_OUT_OF_VIRTUAL_MEMORY;
    }

  size = ((size_t) log_Pb.num_buffers * (LOG_PAGESIZE));
  log_Pb.pages_area = (LOG_PAGE *) malloc (size);
  if (log_Pb.pages_area == NULL)
    {
      free_and_init (log_Pb.buffers);
      er_set (ER_ERROR_SEVERITY, ARG_FILE_LINE, ER_OUT_OF_VIRTUAL_MEMORY, 1, size);
      return ER_OUT_OF_VIRTUAL_MEMORY;
    }

  /* Initialize every new buffer */
  memset (log_Pb.pages_area, LOG_PAGE_INIT_VALUE, size);
  for (i = 0; i < log_Pb.num_buffers; i++)
    {
      logpb_initialize_log_buffer (&log_Pb.buffers[i],
				   (LOG_PAGE *) ((char *) log_Pb.pages_area + (UINT64) i * (LOG_PAGESIZE)));
    }

  size = LOG_PAGESIZE;
  log_Pb.header_page = (LOG_PAGE *) malloc (size);
  if (log_Pb.header_page == NULL)
    {
      free_and_init (log_Pb.buffers);
      free_and_init (log_Pb.pages_area);
      er_set (ER_ERROR_SEVERITY, ARG_FILE_LINE, ER_OUT_OF_VIRTUAL_MEMORY, 1, size);
      return ER_OUT_OF_VIRTUAL_MEMORY;
    }

  memset (log_Pb.header_page, LOG_PAGE_INIT_VALUE, size);
  logpb_initialize_log_buffer (&log_Pb.header_buffer, log_Pb.header_page);

  error_code = logpb_initialize_flush_info ();
  if (error_code != NO_ERROR)
    {
      goto error;
    }

  /* Initialize partial append */
  log_Pb.partial_append.status = LOGPB_APPENDREC_SUCCESS;
  log_Pb.partial_append.log_page_record_header =
    (LOG_PAGE *) PTR_ALIGN (log_Pb.partial_append.buffer_log_page, MAX_ALIGNMENT);

#if !defined (NDEBUG)
  // suppress valgrind complaint.
  memset (log_Pb.partial_append.log_page_record_header, LOG_PAGE_INIT_VALUE, IO_MAX_PAGE_SIZE);
#endif // DEBUG

  logpb_Initialized = true;
  pthread_mutex_init (&log_Gl.chkpt_lsa_lock, NULL);

  pthread_cond_init (&group_commit_info->gc_cond, NULL);
  pthread_mutex_init (&group_commit_info->gc_mutex, NULL);

  pthread_mutex_init (&writer_info->wr_list_mutex, NULL);

  pthread_cond_init (&writer_info->flush_start_cond, NULL);
  pthread_mutex_init (&writer_info->flush_start_mutex, NULL);

  pthread_cond_init (&writer_info->flush_wait_cond, NULL);
  pthread_mutex_init (&writer_info->flush_wait_mutex, NULL);

  pthread_cond_init (&writer_info->flush_end_cond, NULL);
  pthread_mutex_init (&writer_info->flush_end_mutex, NULL);

  writer_info->is_init = true;

  return error_code;

error:

  logpb_finalize_pool (thread_p);
  logpb_fatal_error (thread_p, false, ARG_FILE_LINE, "log_pbpool_init");

  return error_code;
}

/*
 * logpb_finalize_pool - TERMINATES THE LOG BUFFER POOL
 *
 * return: nothing
 *
 * NOTE:Terminate the log buffer pool. All log resident pages are invalidated.
 */
void
logpb_finalize_pool (THREAD_ENTRY * thread_p)
{
  assert (LOG_CS_OWN_WRITE_MODE (NULL));

  if (logpb_Initialized == false)
    {
      /* logpb already finalized */
      return;
    }

  if (log_Gl.append.log_pgptr != NULL)
    {
      log_Gl.append.log_pgptr = NULL;
    }
  log_Gl.append.set_nxio_lsa (NULL_LSA);
  LSA_SET_NULL (&log_Gl.append.prev_lsa);
  /* copy log_Gl.append.prev_lsa to log_Gl.prior_info.prev_lsa */
  LOG_RESET_PREV_LSA (&log_Gl.append.prev_lsa);

#if defined(CUBRID_DEBUG)
  if (logpb_is_any_dirty (thread_p) == true || logpb_is_any_fix (thread_p) == true)
    {
      er_log_debug (ARG_FILE_LINE, "log_pbpool_final: Log Buffer pool contains dirty or fixed pages at the end.\n");
      logpb_dump (thread_p, stdout);
    }
#endif /* CUBRID_DEBUG */

  free_and_init (log_Pb.buffers);
  free_and_init (log_Pb.pages_area);
  free_and_init (log_Pb.header_page);
  log_Pb.num_buffers = 0;
  logpb_Initialized = false;
  logpb_finalize_flush_info ();

  pthread_mutex_destroy (&log_Gl.chkpt_lsa_lock);

  pthread_mutex_destroy (&log_Gl.group_commit_info.gc_mutex);
  pthread_cond_destroy (&log_Gl.group_commit_info.gc_cond);

  logpb_finalize_writer_info ();

  log_append_final_zip ();
}

/*
 * logpb_is_pool_initialized - Find out if buffer pool has been initialized
 *
 * return:
 *
 * NOTE:Find out if the buffer pool has been initialized.
 */
bool
logpb_is_pool_initialized (void)
{
  assert (LOG_CS_OWN_WRITE_MODE (NULL));

  return logpb_Initialized;
}

/*
 * logpb_invalidate_pool - Invalidate all buffers in buffer pool
 *
 * return: Pointer to the page or NULL
 *
 * NOTE:Invalidate all unfixed buffers in the buffer pool.
 *              This is needed when we reset the log header information.
 */
void
logpb_invalidate_pool (THREAD_ENTRY * thread_p)
{
  LOG_BUFFER *log_bufptr;	/* A log buffer */
  int i;

  assert (LOG_CS_OWN_WRITE_MODE (thread_p));

  if (logpb_Initialized == false)
    {
      return;
    }

  /*
   * Flush any append dirty buffers at this moment.
   * Then, invalidate any buffer that it is not fixed and dirty
   */
  logpb_flush_pages_direct (thread_p);

  for (i = 0; i < log_Pb.num_buffers; i++)
    {
      log_bufptr = LOGPB_FIND_BUFPTR (i);
      if (log_bufptr->pageid != NULL_PAGEID && !log_bufptr->dirty == false)
	{
	  logpb_initialize_log_buffer (log_bufptr, log_bufptr->logpage);
	}
    }
}


/*
 * logpb_create_page - Create a log page on a log buffer
 *
 * return: Pointer to the page or NULL
 *
 *   pageid(in): Page identifier
 *
 * NOTE:Creates the log page identified by pageid on a log buffer and return such buffer.
 *              Just initializes log buffer hdr,
 *              To read a page from disk is not needed.
 */
LOG_PAGE *
logpb_create_page (THREAD_ENTRY * thread_p, LOG_PAGEID pageid)
{
  return logpb_locate_page (thread_p, pageid, NEW_PAGE);
}

/*
 * logpb_locate_page - Fetch a log page
 *
 * return: Pointer to the page or NULL
 *
 *   pageid(in): Page identifier
 *   fetch_mode(in): Is this a new log page ?. That is, can we avoid the I/O
 *
 * NOTE: first, the function checks if the pageid is the header page id.
 *       if it is not, it brings the coresponding page from the log page buffer.
 *       if the actual pageid differs from the buffer pageid, it means that it should
 *       be invalidated - it contains another page - and it is flushed to disk, if it
 *       is dirty. Now, if the pageid is null , we have a clear log page. If the fetch
 *       mode is NEW_PAGE, it set the fields in the buffer, else, if it is OLD_PAGE,
 *       it brings the page from the disk. The last case is if the page is not NULL, and
 *       it is equal with the pageid. This means it is an OLD_PAGE request, and it returns
 *       that page.
 */
static LOG_PAGE *
logpb_locate_page (THREAD_ENTRY * thread_p, LOG_PAGEID pageid, PAGE_FETCH_MODE fetch_mode)
{
  LOG_BUFFER *log_bufptr = NULL;	/* A log buffer */
  LOG_PHY_PAGEID phy_pageid = NULL_PAGEID;	/* The corresponding physical page */
  bool is_perf_tracking;
  TSC_TICKS start_tick, end_tick;
  TSCTIMEVAL tv_diff;
  UINT64 fix_wait_time;
  PERF_PAGE_MODE stat_page_found = PERF_PAGE_MODE_OLD_IN_BUFFER;
  int index;

  logpb_log ("called logpb_locate_page for pageid %lld, fetch_mode=%s", (long long int) pageid,
	     fetch_mode == NEW_PAGE ? "new_page" : "old_page\n");

  is_perf_tracking = perfmon_is_perf_tracking ();
  if (is_perf_tracking)
    {
      tsc_getticks (&start_tick);
    }

  assert (pageid != NULL_PAGEID);
  assert ((fetch_mode == NEW_PAGE) || (fetch_mode == OLD_PAGE));
  assert (LOG_CS_OWN_WRITE_MODE (thread_p));

  if (pageid == LOGPB_HEADER_PAGE_ID)
    {
      log_bufptr = &log_Pb.header_buffer;
    }
  else
    {
      index = logpb_get_log_buffer_index ((int) pageid);
      if (index >= 0 && index < log_Pb.num_buffers)
	{
	  log_bufptr = &log_Pb.buffers[index];
	}
      else
	{
	  er_set (ER_FATAL_ERROR_SEVERITY, ARG_FILE_LINE, ER_LOG_PAGE_CORRUPTED, 1, pageid);
	  return NULL;
	}

    }
  assert (log_bufptr != NULL);

  if (log_bufptr->pageid != NULL_PAGEID && log_bufptr->pageid != pageid)
    {
      if (log_bufptr->dirty == true)
	{
	  /* should not happen */
	  assert_release (false);
	  logpb_log ("logpb_locate_page: fatal error, victimizing dirty log page %lld.\n",
		     (long long int) log_bufptr->pageid);

	  if (logpb_write_page_to_disk (thread_p, log_bufptr->logpage, log_bufptr->pageid) != NO_ERROR)
	    {
	      assert_release (false);
	      return NULL;
	    }
	  log_bufptr->dirty = false;
	  perfmon_inc_stat (thread_p, PSTAT_LOG_NUM_REPLACEMENTS_IOWRITES);
	}

      log_bufptr->pageid = NULL_PAGEID;	/* invalidate buffer */
      perfmon_inc_stat (thread_p, PSTAT_LOG_NUM_REPLACEMENTS);
    }

  if (log_bufptr->pageid == NULL_PAGEID)
    {
      if (fetch_mode == NEW_PAGE)
	{
	  /* Fills log page with 0xff, for checksum consistency. */
	  memset (log_bufptr->logpage, LOG_PAGE_INIT_VALUE, LOG_PAGESIZE);
	  log_bufptr->logpage->hdr.logical_pageid = pageid;
	  log_bufptr->logpage->hdr.offset = NULL_OFFSET;
	}
      else
	{
	  stat_page_found = PERF_PAGE_MODE_OLD_LOCK_WAIT;
	  if (logpb_read_page_from_file (thread_p, pageid, LOG_CS_FORCE_USE, log_bufptr->logpage) != NO_ERROR)
	    {
	      assert_release (false);
	      return NULL;
	    }
	}
      phy_pageid = logpb_to_physical_pageid (pageid);
      log_bufptr->phy_pageid = phy_pageid;
      log_bufptr->pageid = pageid;
    }
  else
    {
      assert (fetch_mode == OLD_PAGE);
      assert (log_bufptr->pageid == pageid);
      logpb_log ("logpb_locate_page using log buffer entry for pageid = %lld", pageid);
    }

  perfmon_inc_stat (thread_p, PSTAT_LOG_NUM_FETCHES);
  if (is_perf_tracking)
    {
      tsc_getticks (&end_tick);
      tsc_elapsed_time_usec (&tv_diff, end_tick, start_tick);
      fix_wait_time = tv_diff.tv_sec * 1000000LL + tv_diff.tv_usec;
      if (fix_wait_time > 0)
	{
	  perfmon_pbx_fix_acquire_time (thread_p, PAGE_LOG, stat_page_found, PERF_HOLDER_LATCH_READ,
					PERF_UNCONDITIONAL_FIX_WITH_WAIT, fix_wait_time);
	}
    }

  ASSERT_ALIGN (log_bufptr->logpage->area, MAX_ALIGNMENT);
  return log_bufptr->logpage;
}

/*
 * logpb_set_dirty - Mark the current page dirty
 *
 * return: nothing
 *
 *   log_pgptr(in): Log page pointer
 *
 * NOTE:Mark the current log page as dirty.
 */
void
logpb_set_dirty (THREAD_ENTRY * thread_p, LOG_PAGE * log_pgptr)
{
  LOG_BUFFER *bufptr;		/* Log buffer associated with given page */

  /* Get the address of the buffer from the page. */
  bufptr = logpb_get_log_buffer (log_pgptr);
  if (!bufptr->dirty)
    {
      logpb_log ("dirty flag set for pageid = %lld\n", (long long int) bufptr->pageid);
    }
#if defined(CUBRID_DEBUG)
  if (bufptr->pageid != LOGPB_HEADER_PAGE_ID
      && (bufptr->pageid < LOGPB_NEXT_ARCHIVE_PAGE_ID || bufptr->pageid > LOGPB_LAST_ACTIVE_PAGE_ID))
    {
      er_set (ER_WARNING_SEVERITY, ARG_FILE_LINE, ER_LOG_FLUSHING_UNUPDATABLE, 1, bufptr->pageid);
    }
#endif /* CUBRID_DEBUG */

  bufptr->dirty = true;
}

/*
 * logpb_is_dirty - Find if current log page pointer is dirty
 *
 * return:
 *
 *   log_pgptr(in): Log page pointer
 *
 * NOTE:Find if the current log page is dirty.
 */
static bool
logpb_is_dirty (THREAD_ENTRY * thread_p, LOG_PAGE * log_pgptr)
{
  LOG_BUFFER *bufptr;		/* Log buffer associated with given page */
  bool is_dirty;

  assert (LOG_CS_OWN_WRITE_MODE (thread_p));

  /* Get the address of the buffer from the page. */
  bufptr = logpb_get_log_buffer (log_pgptr);
  is_dirty = (bool) bufptr->dirty;

  return is_dirty;
}

#if !defined(NDEBUG)
/*
 * logpb_is_any_dirty - FIND IF ANY LOG BUFFER IS DIRTY
 *
 * return:
 *
 * NOTE:Find if any log buffer is dirty.
 */
static bool
logpb_is_any_dirty (THREAD_ENTRY * thread_p)
{
  LOG_BUFFER *bufptr;		/* A log buffer */
  int i;
  bool ret;

  assert (LOG_CS_OWN_WRITE_MODE (thread_p));

  ret = false;
  for (i = 0; i < log_Pb.num_buffers; i++)
    {
      bufptr = LOGPB_FIND_BUFPTR (i);
      if (bufptr->dirty == true)
	{
	  ret = true;
	  break;
	}
    }

  return ret;
}
#endif /* !NDEBUG || CUBRID_DEBUG */

#if defined(CUBRID_DEBUG)
/*
 * logpb_is_any_fix - Find if any log buffer is fixed
 *
 * return:
 *
 * NOTE:Find if any buffer is fixed
 */
static bool
logpb_is_any_fix (THREAD_ENTRY * thread_p)
{
  LOG_BUFFER *bufptr;		/* A log buffer */
  int i, rv;
  bool ret;

  assert (LOG_CS_OWN_WRITE_MODE (thread_p));

  ret = false;
  for (i = 0; i < log_Pb.num_buffers; i++)
    {
      bufptr = LOGPB_FIND_BUFPTR (i);
      if (bufptr->pageid != NULL_PAGEID)
	{
	  ret = true;
	  break;
	}
    }

  return ret;
}
#endif /* CUBRID_DEBUG */

/*
 * logpb_flush_page - Flush a page of the active portion of the log to disk
 *
 * return: nothing
 *
 *   log_pgptr(in): Log page pointer
 *
 * NOTE:The log page (of the active portion of the log) associated
 *              with pageptr is written out to disk and is optionally freed.
 */
int
logpb_flush_page (THREAD_ENTRY * thread_p, LOG_PAGE * log_pgptr)
{
  LOG_BUFFER *bufptr;		/* Log buffer associated with given page */

  /* Get the address of the buffer from the page. */
  bufptr = logpb_get_log_buffer (log_pgptr);

  assert (LOG_CS_OWN_WRITE_MODE (thread_p));

  logpb_log ("called logpb_flush_page for pageid = %lld\n", (long long int) bufptr->pageid);

#if defined(CUBRID_DEBUG)
  if (bufptr->pageid != LOGPB_HEADER_PAGE_ID
      && (bufptr->pageid < LOGPB_NEXT_ARCHIVE_PAGE_ID || bufptr->pageid > LOGPB_LAST_ACTIVE_PAGE_ID))
    {
      er_set (ER_WARNING_SEVERITY, ARG_FILE_LINE, ER_LOG_FLUSHING_UNUPDATABLE, 1, bufptr->pageid);
      return ER_LOG_FLUSHING_UNUPDATABLE;
    }
  if (bufptr->phy_pageid == NULL_PAGEID || bufptr->phy_pageid != logpb_to_physical_pageid (bufptr->pageid))
    {
      /* Bad physical log page for such logical page */
      er_set (ER_FATAL_ERROR_SEVERITY, ARG_FILE_LINE, ER_LOG_PAGE_CORRUPTED, 1, bufptr->pageid);
      logpb_fatal_error (thread_p, true, ARG_FILE_LINE, "logpb_flush_page");
      return ER_LOG_PAGE_CORRUPTED;
    }
#endif /* CUBRID_DEBUG */

  if (bufptr->dirty == true)
    {
      /*
       * The buffer is dirty, flush it
       */

      /*
       * Even when the log has been open with the o_sync option, force a sync
       * since some Operationg system (HP) seems that does not have the effect
       * of forcing the page to disk without doing fync
       */

      if (logpb_write_page_to_disk (thread_p, log_pgptr, bufptr->pageid) != NO_ERROR)
	{
	  goto error;
	}
      else
	{
	  bufptr->dirty = false;
	}
    }

  return NO_ERROR;

error:

  return ER_FAILED;
}

/*
 * logpb_get_page_id - Logical pageid of log buffer/page
 *
 * return: pageid
 *
 *   log_pgptr(in): Log page pointer
 *
 * NOTE:The page identifier of the given log page/buffer.
 *              The page is always fix when this funtion is called.
 *              In replacement, the page cannot be replaced because fix > 0.
 *              So, it isn't needed to lock mutex.
 */
LOG_PAGEID
logpb_get_page_id (LOG_PAGE * log_pgptr)
{
  LOG_BUFFER *bufptr;		/* Log buffer associated with given page */

  bufptr = logpb_get_log_buffer (log_pgptr);

  return bufptr->pageid;
}

/*
 * logpb_dump - DUMP THE LOG PAGE BUFFER POOL
 *
 * return: nothing
 *
 * NOTE:Dump the log page buffer pool. This function is used for debugging purposes.
 */
void
logpb_dump (THREAD_ENTRY * thread_p, FILE * out_fp)
{
  if (logpb_Initialized == false)
    {
      return;
    }

  assert (LOG_CS_OWN_WRITE_MODE (thread_p));

  logpb_dump_information (out_fp);

  if (log_Gl.flush_info.num_toflush > 0)
    {
      logpb_dump_to_flush_page (out_fp);
    }

  (void) fprintf (out_fp, "\n\n");
  (void) fprintf (out_fp, "Buf Log_Pageid Phy_pageid Drt Rct Bufaddr   Pagearea    HDR:Pageid offset\n");

  logpb_dump_pages (out_fp);
}

/*
 * logpb_dump_information -
 *
 * return: nothing
 *
 * NOTE:
 */
static void
logpb_dump_information (FILE * out_fp)
{
  long long int append;
  int i;

  fprintf (out_fp, "\n\n ** DUMP OF LOG BUFFER POOL INFORMATION **\n\n");

  fprintf (out_fp, "\nHash table dump\n");
  for (i = 0; i < log_Pb.num_buffers; i++)
    {
      fprintf (out_fp, "Pageid = %5lld, Address = %p\n", (long long int) i, (void *) &log_Pb.buffers[i]);
    }
  fprintf (out_fp, "\n\n");

  fprintf (out_fp, " Next IO_LSA = %lld|%d, Current append LSA = %lld|%d, Prev append LSA = %lld|%d\n"
	   " Prior LSA = %lld|%d, Prev prior LSA = %lld|%d\n\n",
	   (long long int) log_Gl.append.get_nxio_lsa ().pageid, (int) log_Gl.append.get_nxio_lsa ().offset,
	   (long long int) log_Gl.hdr.append_lsa.pageid, (int) log_Gl.hdr.append_lsa.offset,
	   (long long int) log_Gl.append.prev_lsa.pageid, (int) log_Gl.append.prev_lsa.offset,
	   (long long int) log_Gl.prior_info.prior_lsa.pageid, (int) log_Gl.prior_info.prior_lsa.offset,
	   (long long int) log_Gl.prior_info.prev_lsa.pageid, (int) log_Gl.prior_info.prev_lsa.offset);

  if (log_Gl.append.log_pgptr == NULL)
    {
      append = NULL_PAGEID;
    }
  else
    {
      append = logpb_get_page_id (log_Gl.append.log_pgptr);
    }

  fprintf (out_fp, " Append to_flush array: max = %d, num_active = %d\n"
	   " Current append page = %lld\n", log_Gl.flush_info.max_toflush, log_Gl.flush_info.num_toflush, append);
}

/*
 * logpb_dump_to_flush_page -
 *
 * return: nothing
 *
 * NOTE:
 */
static void
logpb_dump_to_flush_page (FILE * out_fp)
{
  int i;
  LOG_BUFFER *log_bufptr;
  LOG_FLUSH_INFO *flush_info = &log_Gl.flush_info;

  (void) fprintf (out_fp, " Candidate append pages to flush are:\n");

  for (i = 0; i < flush_info->num_toflush; i++)
    {
      log_bufptr = logpb_get_log_buffer (flush_info->toflush[i]);
      if (i != 0)
	{
	  if ((i % 10) == 0)
	    {
	      fprintf (out_fp, ",\n");
	    }
	  else
	    {
	      fprintf (out_fp, ",");
	    }
	}
      fprintf (out_fp, " %4lld", (long long int) log_bufptr->pageid);
    }

  fprintf (out_fp, "\n");
}

/*
 * logpb_dump_pages -
 *
 * return: nothing
 *
 * NOTE:
 */
static void
logpb_dump_pages (FILE * out_fp)
{
  int i;
  LOG_BUFFER *log_bufptr;

  for (i = 0; i < log_Pb.num_buffers; i++)
    {
      log_bufptr = LOGPB_FIND_BUFPTR (i);
      if (log_bufptr->pageid == NULL_PAGEID)
	{
	  /* *** ** (void)fprintf(stdout, "%3d ..\n", i); */
	  continue;
	}
      else
	{
	  fprintf (out_fp, "%3d %10lld %10d %3d %p %p-%p %4s %5lld %5d\n",
		   i, (long long) log_bufptr->pageid, log_bufptr->phy_pageid, log_bufptr->dirty,
		   (void *) log_bufptr, (void *) (log_bufptr->logpage),
		   (void *) (&log_bufptr->logpage->area[LOGAREA_SIZE - 1]), "",
		   (long long) log_bufptr->logpage->hdr.logical_pageid, log_bufptr->logpage->hdr.offset);
	}
    }
  fprintf (out_fp, "\n");
}

/*
 * logpb_initialize_backup_info - initialized backup information
 *
 * return: nothing
 *
 * NOTE:
 */
static void
logpb_initialize_backup_info (LOG_HEADER * log_hdr)
{
  int i;

  for (i = 0; i < FILEIO_BACKUP_UNDEFINED_LEVEL; i++)
    {
      log_hdr->bkinfo[i].ndirty_pages_post_bkup = 0;
      log_hdr->bkinfo[i].io_baseln_time = 0;
      log_hdr->bkinfo[i].io_numpages = 0;
      log_hdr->bkinfo[i].io_bkuptime = 0;
    }
}

/*
 * logpb_initialize_header - Initialize log header structure
 *
 * return: nothing
 *
 *   loghdr(in/out): Log header structure
 *   prefix_logname(in): Name of the log volumes. It is usually set the same as
 *                      database name. For example, if the value is equal to
 *                      "db", the names of the log volumes created are as
 *                      follow:
 *                      Active_log      = db_logactive
 *                      Archive_logs    = db_logarchive.0
 *                                        db_logarchive.1
 *                                             .
 *                                             .
 *                                             .
 *                                        db_logarchive.n
 *                      Log_information = db_loginfo
 *                      Database Backup = db_backup
 *   npages(in): Size of active log in pages
 *   db_creation(in): Database creation time.
 *
 * NOTE:Initialize a log header structure.
 */
int
logpb_initialize_header (THREAD_ENTRY * thread_p, LOG_HEADER * loghdr, const char *prefix_logname,
			 DKNPAGES npages, INT64 * db_creation)
{
  int i;

  assert (LOG_CS_OWN_WRITE_MODE (thread_p));
  assert (loghdr != NULL);

  /* to also initialize padding bytes */
  memset (loghdr, 0, sizeof (LOG_HEADER));

  strncpy (loghdr->magic, CUBRID_MAGIC_LOG_ACTIVE, CUBRID_MAGIC_MAX_LENGTH);

  if (db_creation != NULL)
    {
      loghdr->db_creation = *db_creation;
    }
  else
    {
      loghdr->db_creation = -1;
    }

  if (strlen (rel_release_string ()) >= REL_MAX_RELEASE_LENGTH)
    {
      er_set (ER_FATAL_ERROR_SEVERITY, ARG_FILE_LINE, ER_LOG_COMPILATION_RELEASE, 2, rel_release_string (),
	      REL_MAX_RELEASE_LENGTH);
      logpb_fatal_error (thread_p, true, ARG_FILE_LINE, "log_init_logheader");
      return ER_LOG_COMPILATION_RELEASE;
    }

  strncpy (loghdr->db_release, rel_release_string (), REL_MAX_RELEASE_LENGTH);
  loghdr->db_compatibility = rel_disk_compatible ();
  loghdr->db_iopagesize = IO_PAGESIZE;
  loghdr->db_logpagesize = LOG_PAGESIZE;
  loghdr->is_shutdown = true;
  loghdr->next_trid = LOG_SYSTEM_TRANID + 1;
  loghdr->mvcc_next_id = MVCCID_FIRST;
  loghdr->avg_ntrans = LOG_ESTIMATE_NACTIVE_TRANS;
  loghdr->avg_nlocks = LOG_ESTIMATE_NOBJ_LOCKS;
  loghdr->npages = npages - 1;	/* Hdr pg is stolen */
  loghdr->db_charset = lang_charset ();
  loghdr->fpageid = 0;
  loghdr->append_lsa.pageid = loghdr->fpageid;
  loghdr->append_lsa.offset = 0;
  LSA_COPY (&loghdr->chkpt_lsa, &loghdr->append_lsa);
  loghdr->nxarv_pageid = loghdr->fpageid;
  loghdr->nxarv_phy_pageid = 1;
  loghdr->nxarv_num = 0;
  loghdr->last_arv_num_for_syscrashes = -1;
  loghdr->last_deleted_arv_num = -1;
  loghdr->has_logging_been_skipped = false;
  LSA_SET_NULL (&loghdr->bkup_level0_lsa);
  LSA_SET_NULL (&loghdr->bkup_level1_lsa);
  LSA_SET_NULL (&loghdr->bkup_level2_lsa);
  if (prefix_logname != NULL)
    {
      strcpy (loghdr->prefix_name, prefix_logname);
    }
  else
    {
      loghdr->prefix_name[0] = '\0';
    }
  loghdr->vacuum_last_blockid = 0;
  loghdr->perm_status_obsolete = 0;

  for (i = 0; i < FILEIO_BACKUP_UNDEFINED_LEVEL; i++)
    {
      loghdr->bkinfo[i].bkup_attime = 0;
    }
  logpb_initialize_backup_info (loghdr);

  loghdr->ha_server_state = HA_SERVER_STATE_IDLE;
  loghdr->ha_file_status = -1;
  LSA_SET_NULL (&loghdr->eof_lsa);
  LSA_SET_NULL (&loghdr->smallest_lsa_at_last_chkpt);

  logpb_vacuum_reset_log_header_cache (thread_p, loghdr);

  return NO_ERROR;
}

/*
 * logpb_create_header_page - Create log header page
 *
 * return: Pointer to the page or NULL
 *
 * NOTE:Create the log header page.
 */
LOG_PAGE *
logpb_create_header_page (THREAD_ENTRY * thread_p)
{
  assert (LOG_CS_OWN_WRITE_MODE (thread_p));

  return logpb_create_page (thread_p, LOGPB_HEADER_PAGE_ID);
}

/*
 * logpb_copy_log_header - Copy a log header
 *
 * return: NO_ERROR if all OK
 *
 *   to_hdr(in): New log header
 *   from_hdr(in): Source log header
 *
 * NOTE: Copy a log header.
 */
static int
logpb_copy_log_header (THREAD_ENTRY * thread_p, LOG_HEADER * to_hdr, const LOG_HEADER * from_hdr)
{
  assert (LOG_CS_OWN_WRITE_MODE (thread_p));
  assert (to_hdr != NULL);
  assert (from_hdr != NULL);

  to_hdr->was_copied = true;	// should be reset on first restart

  to_hdr->mvcc_next_id = from_hdr->mvcc_next_id;

  /* Add other attributes that need to be copied */

  return NO_ERROR;
}

/*
 * logpb_fetch_header - Fetch log header
 *
 * return: nothing
 *
 *   hdr(in/out): Pointer where log header is stored
 *
 * NOTE:Read the log header into the area pointed by hdr.
 */
void
logpb_fetch_header (THREAD_ENTRY * thread_p, LOG_HEADER * hdr)
{
  assert (hdr != NULL);
  assert (LOG_CS_OWN_WRITE_MODE (thread_p));
  assert (log_Gl.loghdr_pgptr != NULL);

  logpb_fetch_header_with_buffer (thread_p, hdr, log_Gl.loghdr_pgptr);

  /* sync append_lsa to prior_lsa */
  LOG_RESET_APPEND_LSA (&log_Gl.hdr.append_lsa);
}

/*
 * logpb_fetch_header_with_buffer - Fetch log header using given buffer
 *
 * return: nothing
 *
 *   hdr(in/out): Pointer where log header is stored
 *   log_pgptr(in/out): log page buffer ptr
 *
 * NOTE:Read the log header into the area pointed by hdr
 */
void
logpb_fetch_header_with_buffer (THREAD_ENTRY * thread_p, LOG_HEADER * hdr, LOG_PAGE * log_pgptr)
{
  LOG_HEADER *log_hdr;		/* The log header */
  LOG_LSA header_lsa;

  assert (hdr != NULL);
  assert (LOG_CS_OWN_WRITE_MODE (thread_p));
  assert (log_pgptr != NULL);

  header_lsa.pageid = LOGPB_HEADER_PAGE_ID;
  header_lsa.offset = LOG_PAGESIZE;

  if ((logpb_fetch_page (thread_p, &header_lsa, LOG_CS_SAFE_READER, log_pgptr)) != NO_ERROR)
    {
      logpb_fatal_error (thread_p, true, ARG_FILE_LINE, "log_fetch_hdr_with_buf");
      /* This statement should not be reached */
      (void) logpb_initialize_header (thread_p, hdr, NULL, 0, NULL);
      return;
    }

  log_hdr = (LOG_HEADER *) (log_pgptr->area);
  *hdr = *log_hdr;

  assert (log_pgptr->hdr.logical_pageid == LOGPB_HEADER_PAGE_ID);
  assert (log_pgptr->hdr.offset == NULL_OFFSET);
}

/*
 * logpb_fetch_header_from_active_log - Fetch log header directly from active log file
 *
 * return: error code
 *
 *   hdr(in/out): Pointer where log header is stored
 *   log_pgptr(in/out): log page buffer ptr
 *
 * NOTE: Should be used only during boot sequence.
 */
static int
logpb_fetch_header_from_active_log (THREAD_ENTRY * thread_p, const char *db_fullname, const char *logpath,
				    const char *prefix_logname, LOG_HEADER * hdr, LOG_PAGE * log_pgptr)
{
  LOG_HEADER *log_hdr;		/* The log header */
  LOG_PHY_PAGEID phy_pageid;
  int error_code = NO_ERROR;

  assert (db_fullname != NULL);
  assert (logpath != NULL);
  assert (prefix_logname != NULL);
  assert (hdr != NULL);
  assert (LOG_CS_OWN_WRITE_MODE (thread_p));
  assert (log_pgptr != NULL);

  error_code = logpb_initialize_log_names (thread_p, db_fullname, logpath, prefix_logname);
  if (error_code != NO_ERROR)
    {
      goto error;
    }

  if (fileio_is_volume_exist (log_Name_active) == false)
    {
      error_code = ER_FAILED;
      goto error;
    }

  log_Gl.append.vdes = fileio_mount (thread_p, db_fullname, log_Name_active, LOG_DBLOG_ACTIVE_VOLID, true, false);
  if (log_Gl.append.vdes == NULL_VOLDES)
    {
      error_code = ER_FAILED;
      goto error;
    }

  phy_pageid = logpb_to_physical_pageid (LOGPB_HEADER_PAGE_ID);
  logpb_log ("reading from active log:%s, physical page is : %lld\n", log_Name_active, (long long int) phy_pageid);

  if (fileio_read (thread_p, log_Gl.append.vdes, log_pgptr, phy_pageid, LOG_PAGESIZE) == NULL)
    {
      er_set (ER_FATAL_ERROR_SEVERITY, ARG_FILE_LINE, ER_LOG_READ, 3, LOGPB_HEADER_PAGE_ID, phy_pageid,
	      log_Name_active);
      error_code = ER_LOG_READ;
      goto error;
    }

  log_hdr = (LOG_HEADER *) (log_pgptr->area);
  *hdr = *log_hdr;

  /* keep active log mounted : this prevents other process to access/change DB parameters */

  if (log_pgptr->hdr.logical_pageid != LOGPB_HEADER_PAGE_ID || log_pgptr->hdr.offset != NULL_OFFSET)
    {
      er_set (ER_ERROR_SEVERITY, ARG_FILE_LINE, ER_LOG_PAGE_CORRUPTED, 1, phy_pageid);
      error_code = ER_LOG_PAGE_CORRUPTED;
      goto error;
    }

#if !defined(NDEBUG)
  if (log_Gl.rcv_phase == LOG_RESTARTED)
    {
      logpb_debug_check_log_page (thread_p, log_pgptr);
    }
#endif

error:
  return error_code;
}

/*
 * logpb_flush_header - Flush log header
 *
 * return: nothing
 *
 * NOTE:Flush out the log header from the global variable log_Gl.hdr to disk. Note append pages are not flushed.
 */
void
logpb_flush_header (THREAD_ENTRY * thread_p)
{
  LOG_HEADER *log_hdr;
#if defined(CUBRID_DEBUG)
  struct timeval start_time = { 0, 0 };
  struct timeval end_time = { 0, 0 };

  css_gettimeofday (&start_time, NULL);
#endif /* CUBRID_DEBUG */

  assert (LOG_CS_OWN_WRITE_MODE (thread_p));

  if (log_Gl.loghdr_pgptr == NULL)
    {
      assert (log_Gl.loghdr_pgptr != NULL);

      /* This is just a safe guard. log_initialize frees log_Gl.loghdr_pgptr when it fails. It can only happen when
       * deletedb or emergency utilities fail to initialize log. */
      log_Gl.loghdr_pgptr = (LOG_PAGE *) malloc (LOG_PAGESIZE);
      if (log_Gl.loghdr_pgptr == NULL)
	{
	  er_set (ER_ERROR_SEVERITY, ARG_FILE_LINE, ER_OUT_OF_VIRTUAL_MEMORY, 1, (size_t) LOG_PAGESIZE);
	  logpb_fatal_error (thread_p, true, ARG_FILE_LINE, "logpb_flush_header");
	  return;
	}
      memset (log_Gl.loghdr_pgptr, LOG_PAGE_INIT_VALUE, LOG_PAGESIZE);
    }

  log_hdr = (LOG_HEADER *) (log_Gl.loghdr_pgptr->area);
  *log_hdr = log_Gl.hdr;

  log_Gl.loghdr_pgptr->hdr.logical_pageid = LOGPB_HEADER_PAGE_ID;
  log_Gl.loghdr_pgptr->hdr.offset = NULL_OFFSET;

  logpb_write_page_to_disk (thread_p, log_Gl.loghdr_pgptr, LOGPB_HEADER_PAGE_ID);

  log_Stat.flush_hdr_call_count++;
#if defined(CUBRID_DEBUG)
  gettimeofday (&end_time, NULL);
  log_Stat.last_flush_hdr_sec_by_LFT = LOG_GET_ELAPSED_TIME (end_time, start_time);
  log_Stat.total_flush_hdr_sec_by_LFT += log_Stat.last_flush_hdr_sec_by_LFT;
#endif /* CUBRID_DEBUG */

#if defined(CUBRID_DEBUG)
  er_log_debug (ARG_FILE_LINE, "log_flush_hdr: call count(%ld) avg flush (%f) \n", log_Stat.flush_hdr_call_count,
		(double) log_Stat.total_flush_hdr_sec_by_LFT / log_Stat.flush_hdr_call_count);
#endif /* CUBRID_DEBUG */
}

/*
 * logpb_fetch_page - Fetch a exist_log page using local buffer
 *
 * return: NO_ERROR if everything is ok, else ER_FAILED
 *
 *   pageid(in): Page identifier
 *   log_pgptr(in/out): Page buffer to copy
 *
 * NOTE:Fetch the log page identified by pageid into a log buffer and return such buffer.
 *              If there is the page in the log page buffer, copy it to buffer and return it.
 *              If not, read log page from log.
 */
int
logpb_fetch_page (THREAD_ENTRY * thread_p, LOG_LSA * req_lsa, LOG_CS_ACCESS_MODE access_mode, LOG_PAGE * log_pgptr)
{
  LOG_LSA append_lsa, append_prev_lsa;
  int rv;

  assert (log_pgptr != NULL);
  assert (req_lsa != NULL);
  assert (req_lsa->pageid != NULL_PAGEID);

  logpb_log ("called logpb_fetch_page with pageid = %lld\n", (long long int) req_lsa->pageid);

  LSA_COPY (&append_lsa, &log_Gl.hdr.append_lsa);
  LSA_COPY (&append_prev_lsa, &log_Gl.append.prev_lsa);

  /*
   * This If block ensure belows,
   *  case 1. log page (of pageid) is in log page buffer (not prior_lsa list)
   *  case 2. EOL record which is written temporarily by
   *          logpb_flush_all_append_pages is cleared so there is no EOL
   *          in log page
   */

  if (LSA_LE (&append_lsa, req_lsa)	/* for case 1 */
      || LSA_LE (&append_prev_lsa, req_lsa))	/* for case 2 */
    {
      LOG_CS_ENTER (thread_p);

      assert (LSA_LE (&log_Gl.append.prev_lsa, &log_Gl.hdr.append_lsa));

      /*
       * copy prior lsa list to log page buffer to ensure that required
       * pageid is in log page buffer
       */
      if (LSA_LE (&log_Gl.hdr.append_lsa, req_lsa))	/* retry with mutex */
	{
	  logpb_prior_lsa_append_all_list (thread_p);
	}

      LOG_CS_EXIT (thread_p);
    }

  /*
   * most of the cases, we don't need calling logpb_copy_page with LOG_CS exclusive access,
   * if needed, we acquire READ mode in logpb_copy_page
   */
  rv = logpb_copy_page (thread_p, req_lsa->pageid, access_mode, log_pgptr);
  if (rv != NO_ERROR)
    {
      ASSERT_ERROR ();
      return ER_FAILED;
    }

  return NO_ERROR;
}

/*
 * logpb_copy_page_from_log_buffer -
 *
 * return: NO_ERROR if everything is ok
 *  pageid(in): Page identifier
 *  log_pgptr(in/out): Page buffer
 */
int
logpb_copy_page_from_log_buffer (THREAD_ENTRY * thread_p, LOG_PAGEID pageid, LOG_PAGE * log_pgptr)
{
  int rv;

  assert (log_pgptr != NULL);
  assert (pageid != NULL_PAGEID);
  assert (pageid <= log_Gl.hdr.append_lsa.pageid);

  logpb_log ("called logpb_copy_page_from_log_buffer with pageid = %lld\n", (long long int) pageid);

  rv = logpb_copy_page (thread_p, pageid, LOG_CS_FORCE_USE, log_pgptr);
  if (rv != NO_ERROR)
    {
      ASSERT_ERROR ();
      return ER_FAILED;
    }

  return NO_ERROR;
}

/*
 * logpb_copy_page_from_file -
 *  pageid(in): Page identifier
 *  log_pgptr(in/out): Page buffer
 * return: NO_ERROR if everything is ok
 *
 */
int
logpb_copy_page_from_file (THREAD_ENTRY * thread_p, LOG_PAGEID pageid, LOG_PAGE * log_pgptr)
{
  int rv;

  assert (log_pgptr != NULL);
  assert (pageid != NULL_PAGEID);
  assert (pageid <= log_Gl.hdr.append_lsa.pageid);

  logpb_log ("called logpb_copy_page_from_file with pageid = %lld\n", (long long int) pageid);

  LOG_CS_ENTER_READ_MODE (thread_p);
  if (log_pgptr != NULL)
    {
      rv = logpb_read_page_from_file (thread_p, pageid, LOG_CS_FORCE_USE, log_pgptr);
      if (rv != NO_ERROR)
	{
	  LOG_CS_EXIT (thread_p);
	  return ER_FAILED;
	}
    }
  LOG_CS_EXIT (thread_p);

  return NO_ERROR;
}

/*
 * logpb_copy_page - copy a exist_log page using local buffer
 *
 * return: NO_ERROR if everything is ok
 *
 *   pageid(in): Page identifier
 *   access_mode(in): access mode (reader, safe reader, writer)
 *   log_pgptr(in/out): Page buffer to copy
 *
 * NOTE:Fetch the log page identified by pageid into a log buffer and return such buffer.
 *              If there is the page in the log page buffer, copy it to buffer and return it.
 *              If not, read log page from log.
 */

static int
logpb_copy_page (THREAD_ENTRY * thread_p, LOG_PAGEID pageid, LOG_CS_ACCESS_MODE access_mode, LOG_PAGE * log_pgptr)
{
  LOG_BUFFER *log_bufptr = NULL;
  bool is_perf_tracking;
  TSC_TICKS start_tick, end_tick;
  TSCTIMEVAL tv_diff;
  UINT64 fix_wait_time;
  PERF_PAGE_MODE stat_page_found = PERF_PAGE_MODE_OLD_IN_BUFFER;
  bool log_csect_entered = false;
  int rv = NO_ERROR, index;

  assert (log_pgptr != NULL);
  assert (pageid != NULL_PAGEID);

  logpb_log ("called logpb_copy_page with pageid = %lld\n", (long long int) pageid);

  is_perf_tracking = perfmon_is_perf_tracking ();
  if (is_perf_tracking)
    {
      tsc_getticks (&start_tick);
    }

  if (access_mode != LOG_CS_SAFE_READER)
    {
      LOG_CS_ENTER_READ_MODE (thread_p);
      log_csect_entered = true;
    }

  if (pageid == LOGPB_HEADER_PAGE_ID)
    {
      /* copy header page into log_pgptr */
      log_bufptr = &log_Pb.header_buffer;

      if (log_bufptr->pageid == NULL_PAGEID)
	{
	  rv = logpb_read_page_from_file (thread_p, pageid, access_mode, log_pgptr);
	  if (rv != NO_ERROR)
	    {
	      rv = ER_FAILED;
	      goto exit;
	    }
	  stat_page_found = PERF_PAGE_MODE_OLD_LOCK_WAIT;
	}
      else
	{
	  memcpy (log_pgptr, log_bufptr->logpage, LOG_PAGESIZE);
	}

      goto exit;
    }

  index = logpb_get_log_buffer_index ((int) pageid);
  if (index >= 0 && index < log_Pb.num_buffers)
    {
      log_bufptr = &log_Pb.buffers[index];
    }
  else
    {
      er_set (ER_FATAL_ERROR_SEVERITY, ARG_FILE_LINE, ER_LOG_PAGE_CORRUPTED, 1, pageid);
      return ER_LOG_PAGE_CORRUPTED;
    }

  if (log_bufptr->pageid == pageid)
    {
      /* Copy page from log_bufptr into log_pgptr */
      memcpy (log_pgptr, log_bufptr->logpage, LOG_PAGESIZE);
      if (log_bufptr->pageid == pageid)
	{
	  goto exit;
	}
    }

  /* Could not get from log page buffer cache */
  rv = logpb_read_page_from_file (thread_p, pageid, access_mode, log_pgptr);
  if (rv != NO_ERROR)
    {
      rv = ER_FAILED;
      goto exit;
    }
  stat_page_found = PERF_PAGE_MODE_OLD_LOCK_WAIT;

  /* Always exit through here */
exit:
  if (log_csect_entered)
    {
      LOG_CS_EXIT (thread_p);
    }
  perfmon_inc_stat (thread_p, PSTAT_LOG_NUM_FETCHES);

  if (is_perf_tracking)
    {
      tsc_getticks (&end_tick);
      tsc_elapsed_time_usec (&tv_diff, end_tick, start_tick);
      fix_wait_time = tv_diff.tv_sec * 1000000LL + tv_diff.tv_usec;
      /* log page fix time : use dummy values for latch type and conditional type; use PERF_PAGE_MODE_OLD_LOCK_WAIT and
       * PERF_PAGE_MODE_OLD_IN_BUFFER for page type : page is not found in log page buffer and must be read from
       * archive vs page is found in log page buffer */
      if (fix_wait_time > 0)
	{
	  perfmon_pbx_fix_acquire_time (thread_p, PAGE_LOG, stat_page_found, PERF_HOLDER_LATCH_READ,
					PERF_UNCONDITIONAL_FIX_WITH_WAIT, fix_wait_time);
	}
    }

  return rv;
}

/*
 * logpb_read_page_from_file - Fetch a exist_log page from log files
 *
 * return: NO_ERROR if everything is ok, else ER_GENERIC_ERROR
 *
 *   pageid(in): Page identifier
 *   log_pgptr(in/out): Page buffer to read
 *
 * NOTE:read the log page identified by pageid into a buffer from from archive or active log.
 */
int
logpb_read_page_from_file (THREAD_ENTRY * thread_p, LOG_PAGEID pageid, LOG_CS_ACCESS_MODE access_mode,
			   LOG_PAGE * log_pgptr)
{
  bool log_csect_entered = false;

  assert (log_pgptr != NULL);
  assert (pageid != NULL_PAGEID);

  logpb_log ("called logpb_read_page_from_file with pageid = %lld, hdr.logical_pageid = %lld, "
	     "LOGPB_ACTIVE_NPAGES = %d\n", (long long int) pageid, (long long int) log_pgptr->hdr.logical_pageid,
	     LOGPB_ACTIVE_NPAGES);

  if (access_mode == LOG_CS_SAFE_READER)
    {
      /* This is added here to block others from creating new archive or mounting/dismounting archives while the vacuum
       * workers is trying to fetch its page from file. */
      /* This was first done only for active pages. This allowed other transaction create a new archive from active log
       * after calling logpb_is_page_in_archive. Therefore the logpb_to_physical_pageid became flawed. */
      LOG_CS_ENTER_READ_MODE (thread_p);
      log_csect_entered = true;
    }
  else
    {
      assert (LOG_CS_OWN (thread_p));
    }

  if (logpb_is_page_in_archive (pageid)
      && (LOG_ISRESTARTED () == false || (pageid + LOGPB_ACTIVE_NPAGES) <= log_Gl.hdr.append_lsa.pageid))
    {
      if (logpb_fetch_from_archive (thread_p, pageid, log_pgptr, NULL, NULL, true) == NULL)
	{
#if defined (SERVER_MODE)
	  if (thread_p != NULL && thread_p->type == TT_VACUUM_MASTER)
	    {
	      vacuum_er_log_error (VACUUM_ER_LOG_MASTER | VACUUM_ER_LOG_ARCHIVES,
				   "Failed to fetch page %lld from archives.", pageid);
	    }
#endif /* SERVER_MODE */
	  goto error;
	}
    }
  else
    {
      LOG_PHY_PAGEID phy_pageid;

      /*
       * Page is contained in the active log.
       * Find the corresponding physical page and read the page form disk.
       */
      phy_pageid = logpb_to_physical_pageid (pageid);
      logpb_log ("phy_pageid in logpb_read_page_from_file is %lld\n", (long long int) phy_pageid);

      perfmon_inc_stat (thread_p, PSTAT_LOG_NUM_IOREADS);

      if (fileio_read (thread_p, log_Gl.append.vdes, log_pgptr, phy_pageid, LOG_PAGESIZE) == NULL)
	{
	  er_set (ER_FATAL_ERROR_SEVERITY, ARG_FILE_LINE, ER_LOG_READ, 3, pageid, phy_pageid, log_Name_active);
	  goto error;
	}
      else
	{
	  if (log_pgptr->hdr.logical_pageid != pageid)
	    {
	      if (log_pgptr->hdr.logical_pageid == pageid + LOGPB_ACTIVE_NPAGES)
		{
		  /* The active part where this archive page belonged was already, overwritten. Fetch the page from
		   * archive. */
		  if (logpb_fetch_from_archive (thread_p, pageid, log_pgptr, NULL, NULL, true) == NULL)
		    {
#if defined (SERVER_MODE)
		      if (thread_p != NULL && thread_p->type == TT_VACUUM_MASTER)
			{
			  vacuum_er_log_error (VACUUM_ER_LOG_MASTER | VACUUM_ER_LOG_ARCHIVES,
					       "Failed to fetch page %lld from archives.", pageid);
			}
#endif /* SERVER_MODE */
		      goto error;
		    }
		}
	      else
		{
		  /* Clean the buffer... since it may be corrupted */
		  er_set (ER_FATAL_ERROR_SEVERITY, ARG_FILE_LINE, ER_LOG_PAGE_CORRUPTED, 1, pageid);
		  goto error;
		}
	    }
	}
    }

  if (log_csect_entered)
    {
      LOG_CS_EXIT (thread_p);
    }

  logpb_log ("logpb_read_page_from_file: log page %lld has checksum = %d\n",
	     (long long int) log_pgptr->hdr.logical_pageid, log_pgptr->hdr.checksum);

#if !defined(NDEBUG)
  if (log_Gl.rcv_phase == LOG_RESTARTED)
    {
      logpb_debug_check_log_page (thread_p, log_pgptr);
    }
#endif

  /* keep old function's usage */
  return NO_ERROR;

error:
  if (log_csect_entered)
    {
      LOG_CS_EXIT (thread_p);
    }
  return ER_FAILED;
}

/*
 * logpb_read_page_from_active_log -
 *
 *   return: new num_pages
 *
 *   pageid(in):
 *   num_pages(in):
 *   log_pgptr(in/out):
 */
int
logpb_read_page_from_active_log (THREAD_ENTRY * thread_p, LOG_PAGEID pageid, int num_pages, LOG_PAGE * log_pgptr)
{
  LOG_PHY_PAGEID phy_start_pageid;

  assert (log_pgptr != NULL);
  assert (pageid != NULL_PAGEID);
  assert (num_pages > 0);

  logpb_log ("called logpb_read_page_from_active_log with pageid = %lld and num_pages = %d\n", (long long int) pageid,
	     num_pages);

  /*
   * Page is contained in the active log.
   * Find the corresponding physical page and read the page from disk.
   */
  phy_start_pageid = logpb_to_physical_pageid (pageid);
  num_pages = MIN (num_pages, LOGPB_ACTIVE_NPAGES - phy_start_pageid + 1);

  perfmon_inc_stat (thread_p, PSTAT_LOG_NUM_IOREADS);
  if (fileio_read_pages (thread_p, log_Gl.append.vdes, (char *) log_pgptr, phy_start_pageid, num_pages, LOG_PAGESIZE) ==
      NULL)
    {
      er_set (ER_ERROR_SEVERITY, ARG_FILE_LINE, ER_LOG_READ, 3, pageid, phy_start_pageid, log_Name_active);
      return -1;
    }
  else
    {
      if (log_pgptr->hdr.logical_pageid != pageid)
	{
	  er_set (ER_ERROR_SEVERITY, ARG_FILE_LINE, ER_LOG_PAGE_CORRUPTED, 1, pageid);
	  return -1;
	}
    }

#if !defined(NDEBUG)
  if (log_Gl.rcv_phase == LOG_RESTARTED)
    {
      char *ptr;
      int i;

      ptr = (char *) log_pgptr;
      for (i = 0; i < num_pages; i++)
	{
	  logpb_debug_check_log_page (thread_p, (LOG_PAGE *) ptr);
	  ptr += LOG_PAGESIZE;
	}
    }
#endif

  return num_pages;
}

/*
 * logpb_write_page_to_disk - writes and syncs a log page to disk
 *
 * return: error code
 *
 *   log_pgptr(in/out): Log page pointer
 *   logical_pageid(in): logical page id
 *
 * NOTE:writes and syncs a log page to disk
 */
int
logpb_write_page_to_disk (THREAD_ENTRY * thread_p, LOG_PAGE * log_pgptr, LOG_PAGEID logical_pageid)
{
  int nbytes, error_code;
  LOG_PHY_PAGEID phy_pageid;
  FILEIO_WRITE_MODE write_mode;

  assert (log_pgptr != NULL);
  assert (log_pgptr->hdr.logical_pageid == logical_pageid);
  /* we allow writing page as long as they do not belong to archive area */
  assert (logical_pageid == LOGPB_HEADER_PAGE_ID
	  || (!LOGPB_IS_ARCHIVE_PAGE (logical_pageid) && logical_pageid <= LOGPB_LAST_ACTIVE_PAGE_ID));

  logpb_log ("called logpb_write_page_to_disk for logical_pageid = %lld\n", (long long int) logical_pageid);

  /* Set page CRC before writing to disk. */
  error_code = logpb_set_page_checksum (thread_p, log_pgptr);
  if (error_code != NO_ERROR)
    {
      return error_code;
    }

  phy_pageid = logpb_to_physical_pageid (logical_pageid);
  logpb_log ("phy_pageid in logpb_write_page_to_disk is %lld\n", (long long int) phy_pageid);

  /* log_Gl.append.vdes is only changed while starting or finishing or recovering server. So, log cs is not needed. */

  write_mode = dwb_is_created () == true ? FILEIO_WRITE_NO_COMPENSATE_WRITE : FILEIO_WRITE_DEFAULT_WRITE;
  if (fileio_write (thread_p, log_Gl.append.vdes, log_pgptr, phy_pageid, LOG_PAGESIZE, write_mode) == NULL)
    {
      if (er_errid () == ER_IO_WRITE_OUT_OF_SPACE)
	{
	  nbytes = log_Gl.hdr.db_logpagesize;
	  er_set (ER_FATAL_ERROR_SEVERITY, ARG_FILE_LINE, ER_LOG_WRITE_OUT_OF_SPACE, 4, logical_pageid, phy_pageid,
		  log_Name_active, nbytes);
	}
      else
	{
	  er_set_with_oserror (ER_FATAL_ERROR_SEVERITY, ARG_FILE_LINE, ER_LOG_WRITE, 3, logical_pageid, phy_pageid,
			       log_Name_active);
	}

      logpb_fatal_error (thread_p, true, ARG_FILE_LINE, "logpb_write_page_to_disk");
      return ER_FAILED;
    }

  perfmon_inc_stat (thread_p, PSTAT_LOG_NUM_IOWRITES);
  return NO_ERROR;
}

/*
 * logpb_find_header_parameters - Find some database creation parameters
 *
 * return: iopagesize or -1
 *
 *   db_fullname(in): Full name of the database
 *   force_read_log_header(in): force to read log header
 *   logpath(in): Directory where the log volumes reside
 *   prefix_logname(in): Name of the log volumes. It is usually set as database
 *                      name. For example, if the value is equal to "db", the
 *                      names of the log volumes created are as follow:
 *                      Active_log      = db_logactive
 *                      Archive_logs    = db_logarchive.0
 *                                        db_logarchive.1
 *                                             .
 *                                             .
 *                                             .
 *                                        db_logarchive.n
 *                      Log_information = db_loginfo
 *                      Database Backup = db_backup
 *   db_iopagesize(in): Set as a side effect to iopagesize
 *   db_creation(in): Set as a side effect to time of database creation
 *   db_compatibility(in): Set as a side effect to database disk compatibility
 *   db_charset(in): Set as a side effect to database charset
 *
 * NOTE:Find some database creation parameters such as pagesize, creation time, and disk compatability.
 */
PGLENGTH
logpb_find_header_parameters (THREAD_ENTRY * thread_p, const bool force_read_log_header, const char *db_fullname,
			      const char *logpath, const char *prefix_logname, PGLENGTH * io_page_size,
			      PGLENGTH * log_page_size, INT64 * creation_time, float *db_compatibility, int *db_charset)
{
  static LOG_HEADER hdr;	/* Log header */
  static bool is_header_read_from_file = false;
  static bool is_log_header_validated = false;
  char log_pgbuf[IO_MAX_PAGE_SIZE + MAX_ALIGNMENT], *aligned_log_pgbuf;
  LOG_PAGE *log_pgptr = NULL;
  int error_code = NO_ERROR;

  if (force_read_log_header)
    {
      is_header_read_from_file = false;
      is_log_header_validated = false;
    }

  aligned_log_pgbuf = PTR_ALIGN (log_pgbuf, MAX_ALIGNMENT);

  assert (LOG_CS_OWN_WRITE_MODE (thread_p));

  /* Is the system restarted ? */
  if (log_Gl.trantable.area != NULL && log_Gl.append.log_pgptr != NULL)
    {
      *io_page_size = log_Gl.hdr.db_iopagesize;
      *log_page_size = log_Gl.hdr.db_logpagesize;
      *creation_time = log_Gl.hdr.db_creation;
      *db_compatibility = log_Gl.hdr.db_compatibility;

      if (IO_PAGESIZE != *io_page_size || LOG_PAGESIZE != *log_page_size)
	{
	  if (db_set_page_size (*io_page_size, *log_page_size) != NO_ERROR)
	    {
	      goto error;
	    }

	  logpb_finalize_pool (thread_p);
	  error_code = logtb_define_trantable_log_latch (thread_p, log_Gl.trantable.num_total_indices);
	  if (error_code != NO_ERROR)
	    {
	      goto error;
	    }
	  error_code = logpb_initialize_pool (thread_p);
	  if (error_code != NO_ERROR)
	    {
	      goto error;
	    }
	  if (logpb_fetch_start_append_page (thread_p) != NO_ERROR)
	    {
	      goto error;
	    }
	}
      return *io_page_size;
    }

  if (!is_header_read_from_file)
    {
      log_pgptr = (LOG_PAGE *) aligned_log_pgbuf;

      error_code = logpb_fetch_header_from_active_log (thread_p, db_fullname, logpath, prefix_logname, &hdr, log_pgptr);
      if (error_code != NO_ERROR)
	{
	  goto error;
	}
      is_header_read_from_file = true;
    }

  *io_page_size = hdr.db_iopagesize;
  *log_page_size = hdr.db_logpagesize;
  *creation_time = hdr.db_creation;
  *db_compatibility = hdr.db_compatibility;
  *db_charset = (int) hdr.db_charset;

  if (is_log_header_validated)
    {
      return *io_page_size;
    }

  /*
   * Make sure that the log is a log file and that it is compatible with the
   * running database and system
   */

  if (strcmp (hdr.prefix_name, prefix_logname) != 0)
    {
      /*
       * This does not look like the log or the log was renamed. Incompatible
       * prefix name with the prefix stored on disk
       */
      er_set (ER_NOTIFICATION_SEVERITY, ARG_FILE_LINE, ER_LOG_INCOMPATIBLE_PREFIX_NAME, 2, log_Name_active,
	      hdr.prefix_name);
      /* Continue anyhow.. */
    }

  /* only check for incompatibility here, this will be done again in log_xinit which will run the compatibility
   * functions if there are any. */
  /* We added disk compatibility rules to R2.2. Before that release, rel_get_disk_compatible function returned only
   * REL_FULLY_COMPATIBLE or REL_NOT_COMPATIBLE. However, it might return REL_BACKWARD_COMPATIBLE now. */
  if (rel_get_disk_compatible (*db_compatibility, NULL) != REL_FULLY_COMPATIBLE)
    {
      log_Gl.hdr.db_compatibility = *db_compatibility;
      er_set (ER_ERROR_SEVERITY, ARG_FILE_LINE, ER_LOG_INCOMPATIBLE_DATABASE, 2, rel_name (), rel_release_string ());
      error_code = ER_LOG_INCOMPATIBLE_DATABASE;
      goto error;
    }

  is_log_header_validated = true;

  return *io_page_size;

error:
  *io_page_size = -1;
  *log_page_size = -1;
  *creation_time = 0;
  *db_compatibility = -1.0;

  return *io_page_size;
}

/*
 *
 *       	       FUNCTIONS RELATED TO APPEND PAGES
 *
 */

/*
 * logpb_fetch_start_append_page - FETCH THE START APPEND PAGE
 *
 * return: Pointer to the page or NULL
 *
 * NOTE:Fetch the start append page.
 */
int
logpb_fetch_start_append_page (THREAD_ENTRY * thread_p)
{
  LOG_FLUSH_INFO *flush_info = &log_Gl.flush_info;
  PAGE_FETCH_MODE flag = OLD_PAGE;
  bool need_flush;
#if defined(SERVER_MODE)
  int rv;
#endif /* SERVER_MODE */

  assert (LOG_CS_OWN_WRITE_MODE (thread_p));

  logpb_log ("started logpb_fetch_start_append_page\n");

  /* detect empty log (page and offset of zero) */
  if ((log_Gl.hdr.append_lsa.pageid == 0) && (log_Gl.hdr.append_lsa.offset == 0))
    {
      flag = NEW_PAGE;
    }

  if (log_Gl.append.log_pgptr != NULL)
    {
      /*
       * Somehow we already have an append page, flush all current append page
       * and start form scratch
       */
      logpb_invalid_all_append_pages (thread_p);
    }

  /*
   * Fetch the start append page
   */

  log_Gl.append.log_pgptr = logpb_locate_page (thread_p, log_Gl.hdr.append_lsa.pageid, flag);
  if (log_Gl.append.log_pgptr == NULL)
    {
      return ER_FAILED;
    }

  log_Gl.append.set_nxio_lsa (log_Gl.hdr.append_lsa);
  /*
   * Save this log append page as an active page to be flushed at a later
   * time if the page is modified (dirty).
   * We must save the log append pages in the order that they are defined
   * and need to be flushed.
   */

  need_flush = false;

  rv = pthread_mutex_lock (&flush_info->flush_mutex);

  flush_info->toflush[flush_info->num_toflush] = log_Gl.append.log_pgptr;
  flush_info->num_toflush++;

  if (flush_info->num_toflush >= flush_info->max_toflush)
    {
      /*
       * Force the dirty pages including the current one at this moment
       */
      need_flush = true;
    }

  pthread_mutex_unlock (&flush_info->flush_mutex);

  if (need_flush)
    {
      logpb_flush_pages_direct (thread_p);
    }

  return NO_ERROR;
}

/*
 * logpb_fetch_start_append_page_new - FETCH THE NEW START APPEND PAGE
 *
 * return: Pointer to the page or NULL
 */
LOG_PAGE *
logpb_fetch_start_append_page_new (THREAD_ENTRY * thread_p)
{
  assert (LOG_CS_OWN_WRITE_MODE (thread_p));

  logpb_log ("started logpb_fetch_start_append_page_new\n");

  log_Gl.append.log_pgptr = logpb_locate_page (thread_p, log_Gl.hdr.append_lsa.pageid, NEW_PAGE);
  if (log_Gl.append.log_pgptr == NULL)
    {
      return NULL;
    }

  log_Gl.append.set_nxio_lsa (log_Gl.hdr.append_lsa);

  return log_Gl.append.log_pgptr;
}

/*
 * logpb_next_append_page - Fetch next append page
 *
 * return: nothing
 *
 *   current_setdirty(in): Set the current append page dirty ?
 *
 * NOTE:Fetch the next append page.
 *              If the current append page contains the beginning of the log
 *              record being appended (i.e., log record did fit on current
 *              append page), the freeing of this page is delayed until the
 *              record is completely appended/logged. This is needed since
 *              every log record has a forward pointer to next log record
 *              (i.e., next append address). In addition, we must avoid
 *              flushing this page to disk (e.g., page replacement),
 *              otherwise, during crash recovery we could try to read a log
 *              record that has never been finished and the end of the log may
 *              not be detected. That is, the log would be corrupted.
 *
 *              If the current append page does not contain the beginning of
 *              the log record, the page can be freed and flushed at any time.
 *
 *              If the next page to archive is located at the physical
 *              location of the desired append page, a set of log pages is
 *              archived, so we can continue the append operations.
 */
static void
logpb_next_append_page (THREAD_ENTRY * thread_p, LOG_SETDIRTY current_setdirty)
{
  LOG_FLUSH_INFO *flush_info = &log_Gl.flush_info;
  bool need_flush;
#if defined(SERVER_MODE)
  int rv;
#endif /* SERVER_MODE */
#if defined(CUBRID_DEBUG)
  long commit_count = 0;
  static struct timeval start_append_time = { 0, 0 };
  struct timeval end_append_time = { 0, 0 };
  static long prev_commit_count_in_append = 0;
  double elapsed = 0;

  gettimeofday (&end_append_time, NULL);
#endif /* CUBRID_DEBUG */

  assert (LOG_CS_OWN_WRITE_MODE (thread_p));

  logpb_log ("started logpb_next_append_page\n");

  if (current_setdirty == LOG_SET_DIRTY)
    {
      logpb_set_dirty (thread_p, log_Gl.append.log_pgptr);
    }

  log_Gl.append.log_pgptr = NULL;

  log_Gl.hdr.append_lsa.pageid++;
  log_Gl.hdr.append_lsa.offset = 0;

  /*
   * Is the next logical page to archive, currently located at the physical
   * location of the next logical append page ? (Remember the log is a RING).
   * If so, we need to archive the log from the next logical page to archive
   * up to the closest page that does not hold the current append log record.
   */

  if (LOGPB_AT_NEXT_ARCHIVE_PAGE_ID (log_Gl.hdr.append_lsa.pageid))
    {
      /* The log must be archived */
      logpb_archive_active_log (thread_p);
    }

  /*
   * Has the log been cycled ?
   */
  if (LOGPB_IS_FIRST_PHYSICAL_PAGE (log_Gl.hdr.append_lsa.pageid))
    {
      log_Gl.hdr.fpageid += LOGPB_ACTIVE_NPAGES;

      /* Flush the header to save updates by archiving. */
      logpb_flush_header (thread_p);
    }

  /*
   * Fetch the next page as a newly defined append page. Append pages are
   * always new pages
   */

  log_Gl.append.log_pgptr = logpb_create_page (thread_p, log_Gl.hdr.append_lsa.pageid);
  if (log_Gl.append.log_pgptr == NULL)
    {
      logpb_fatal_error (thread_p, true, ARG_FILE_LINE, "log_next_append_page");
      /* This statement should not be reached */
      return;
    }

#if defined(CUBRID_DEBUG)
  {
    log_Stat.last_append_pageid = log_Gl.hdr.append_lsa.pageid;
  }
#endif /* CUBRID_DEBUG */

  /*
   * Save this log append page as an active page to be flushed at a later
   * time if the page is modified (dirty).
   * We must save the log append pages in the order that they are defined
   * and need to be flushed.
   */

  rv = pthread_mutex_lock (&flush_info->flush_mutex);

  flush_info->toflush[flush_info->num_toflush] = log_Gl.append.log_pgptr;
  flush_info->num_toflush++;

  need_flush = false;
  if (flush_info->num_toflush >= flush_info->max_toflush)
    {
      need_flush = true;
    }

  pthread_mutex_unlock (&flush_info->flush_mutex);

  if (need_flush)
    {
      logpb_flush_all_append_pages (thread_p);
    }

#if defined(CUBRID_DEBUG)
  if (start_append_time.tv_sec != 0 && start_append_time.tv_usec != 0)
    {
      elapsed = LOG_GET_ELAPSED_TIME (end_append_time, start_append_time);
    }

  log_Stat.use_append_page_sec = elapsed;
  gettimeofday (&start_append_time, NULL);

  commit_count = log_Stat.commit_count - prev_commit_count_in_append;

  prev_commit_count_in_append = log_Stat.commit_count;

  log_Stat.last_commit_count_while_using_a_page = commit_count;
  log_Stat.total_commit_count_while_using_a_page += log_Stat.last_commit_count_while_using_a_page;
#endif /* CUBRID_DEBUG */

  log_Stat.total_append_page_count++;

#if defined(CUBRID_DEBUG)
  er_log_debug (ARG_FILE_LINE,
		"log_next_append_page: new page id(%lld) total_append_page_count(%ld)"
		" num_toflush(%d) use_append_page_sec(%f) need_flush(%d) commit_count(%ld)"
		" total_commit_count(%ld)\n", (int) log_Stat.last_append_pageid, log_Stat.total_append_page_count,
		flush_info->num_toflush, log_Stat.use_append_page_sec, need_flush,
		log_Stat.last_commit_count_while_using_a_page, log_Stat.total_commit_count_while_using_a_page);
#endif /* CUBRID_DEBUG */
}

/*
 * log_writev_append_pages - Write a set of sequential pages
 *
 * return: to_flush or NULL
 *
 *   to_flush(in): Array to address of content of pages to flush
 *   npages(in): Number of pages to flush
 *
 * NOTE:Flush to disk a set of log contiguous pages.
 */
static LOG_PAGE **
logpb_writev_append_pages (THREAD_ENTRY * thread_p, LOG_PAGE ** to_flush, DKNPAGES npages)
{
  LOG_BUFFER *bufptr;
  LOG_PHY_PAGEID phy_pageid;
  int i;

  /* In this point, flush buffer cannot be replaced by trans. So, bufptr's pageid and phy_pageid are not changed. */
  if (npages > 0)
    {
      bufptr = logpb_get_log_buffer (to_flush[0]);
      phy_pageid = bufptr->phy_pageid;

      logpb_log ("logpb_writev_append_pages: started with pageid = %lld and phy_pageid = %lld\n",
		 (long long int) bufptr->pageid, (long long int) phy_pageid);

      for (i = 0; i < npages; i++)
	{
	  /* Set page CRC before writing to disk. */
	  if (logpb_set_page_checksum (thread_p, to_flush[i]) != NO_ERROR)
	    {
	      return NULL;
	    }
	}

      if (fileio_writev (thread_p, log_Gl.append.vdes, (void **) to_flush, phy_pageid, npages, LOG_PAGESIZE) == NULL)
	{
	  if (er_errid () == ER_IO_WRITE_OUT_OF_SPACE)
	    {
	      er_set (ER_FATAL_ERROR_SEVERITY, ARG_FILE_LINE, ER_LOG_WRITE_OUT_OF_SPACE, 4, bufptr->pageid,
		      phy_pageid, log_Name_active, log_Gl.hdr.db_logpagesize);
	    }
	  else
	    {
	      er_set_with_oserror (ER_FATAL_ERROR_SEVERITY, ARG_FILE_LINE, ER_LOG_WRITE, 3, bufptr->pageid,
				   phy_pageid, log_Name_active);
	    }
	  to_flush = NULL;
	}
    }

  return to_flush;
}

/*
 * logpb_write_toflush_pages_to_archive - Background archiving
 *
 * NOTE : write flushed pages to temporary archiving volume
 * (which will be renamed to real archiving volume) at this time.
 * but don't write last page because it will be modified & flushed again.
 * in error case, dismount temp archiving volume and give up background
 * archiving.
 */
static void
logpb_write_toflush_pages_to_archive (THREAD_ENTRY * thread_p)
{
  int i;
  LOG_PAGEID pageid, prev_lsa_pageid;
  LOG_PHY_PAGEID phy_pageid;
  char log_pgbuf[IO_MAX_PAGE_SIZE + MAX_ALIGNMENT];
  LOG_PAGE *log_pgptr = NULL;
  LOG_BUFFER *bufptr;
  LOG_FLUSH_INFO *flush_info = &log_Gl.flush_info;
  BACKGROUND_ARCHIVING_INFO *bg_arv_info = &log_Gl.bg_archive_info;
  FILEIO_WRITE_MODE write_mode;

  assert (prm_get_bool_value (PRM_ID_LOG_BACKGROUND_ARCHIVING));

  if (log_Gl.bg_archive_info.vdes == NULL_VOLDES || flush_info->num_toflush <= 1)
    {
      return;
    }

  pageid = bg_arv_info->current_page_id;
  prev_lsa_pageid = log_Gl.append.prev_lsa.pageid;
  i = 0;
  write_mode = dwb_is_created () == true ? FILEIO_WRITE_NO_COMPENSATE_WRITE : FILEIO_WRITE_DEFAULT_WRITE;

  while (pageid < prev_lsa_pageid && i < flush_info->num_toflush)
    {
      bufptr = logpb_get_log_buffer (flush_info->toflush[i]);
      if (pageid > bufptr->pageid)
	{
	  assert_release (pageid <= bufptr->pageid);
	  fileio_dismount (thread_p, bg_arv_info->vdes);
	  bg_arv_info->vdes = NULL_VOLDES;
	  return;
	}
      else if (pageid < bufptr->pageid)
	{
	  LOG_LSA current_lsa;

	  current_lsa.pageid = pageid;
	  current_lsa.offset = LOG_PAGESIZE;
	  /* to flush all omitted pages by the previous archiving */
	  log_pgptr = (LOG_PAGE *) PTR_ALIGN (log_pgbuf, MAX_ALIGNMENT);
	  if (logpb_fetch_page (thread_p, &current_lsa, LOG_CS_FORCE_USE, log_pgptr) != NO_ERROR)
	    {
	      fileio_dismount (thread_p, bg_arv_info->vdes);
	      bg_arv_info->vdes = NULL_VOLDES;
	      return;
	    }
	}
      else
	{
	  log_pgptr = flush_info->toflush[i];
	  i++;
	}

#if !defined(NDEBUG)
      logpb_debug_check_log_page (thread_p, log_pgptr);
#endif
      phy_pageid = (LOG_PHY_PAGEID) (pageid - bg_arv_info->start_page_id + 1);
      assert_release (phy_pageid > 0);
      if (fileio_write (thread_p, bg_arv_info->vdes, log_pgptr, phy_pageid, LOG_PAGESIZE, write_mode) == NULL)
	{
	  fileio_dismount (thread_p, bg_arv_info->vdes);
	  bg_arv_info->vdes = NULL_VOLDES;
	  return;
	}

      pageid++;
      bg_arv_info->current_page_id = pageid;
    }

  assert_release (bg_arv_info->current_page_id >= bg_arv_info->last_sync_pageid);
  if ((bg_arv_info->current_page_id - bg_arv_info->last_sync_pageid) > prm_get_integer_value (PRM_ID_PB_SYNC_ON_NFLUSH))
    {
      /* System volume. No need to sync DWB. */
      fileio_synchronize (thread_p, bg_arv_info->vdes, log_Name_bg_archive, FILEIO_SYNC_ONLY);
      bg_arv_info->last_sync_pageid = bg_arv_info->current_page_id;
    }
}

/*
 * logpb_append_next_record -
 *
 * return: NO_ERROR
 *
 *   node(in):
 */
static int
logpb_append_next_record (THREAD_ENTRY * thread_p, LOG_PRIOR_NODE * node)
{
  if (!LSA_EQ (&node->start_lsa, &log_Gl.hdr.append_lsa))
    {
      logpb_fatal_error (thread_p, true, ARG_FILE_LINE, "logpb_append_next_record");
    }

  /* forcing flush in the middle of log record append is a complicated business. try to avoid it if possible. */
  if (log_Gl.flush_info.num_toflush + 1 >= log_Gl.flush_info.max_toflush)	/* flush will be forced on next page */
    {
      /* flush early to avoid complicated case */
      logpb_flush_all_append_pages (thread_p);
    }

  logpb_start_append (thread_p, &node->log_header);

  if (node->data_header != NULL)
    {
      LOG_APPEND_ADVANCE_WHEN_DOESNOT_FIT (thread_p, node->data_header_length);
      logpb_append_data (thread_p, node->data_header_length, node->data_header);
    }

  if (node->udata != NULL)
    {
      logpb_append_data (thread_p, node->ulength, node->udata);
    }

  if (node->rdata != NULL)
    {
      logpb_append_data (thread_p, node->rlength, node->rdata);
    }

  logpb_end_append (thread_p, &node->log_header);

  return NO_ERROR;
}

/*
 * logpb_append_prior_lsa_list -
 *
 * return: NO_ERROR
 *
 *   list(in/out):
 */
static int
logpb_append_prior_lsa_list (THREAD_ENTRY * thread_p, LOG_PRIOR_NODE * list)
{
  LOG_PRIOR_NODE *node;

  assert (LOG_CS_OWN_WRITE_MODE (thread_p));

  /* append prior_flush_list */
  assert (log_Gl.prior_info.prior_flush_list_header == NULL);
  log_Gl.prior_info.prior_flush_list_header = list;

  /* append log buffer */
  while (log_Gl.prior_info.prior_flush_list_header != NULL)
    {
      node = log_Gl.prior_info.prior_flush_list_header;
      log_Gl.prior_info.prior_flush_list_header = node->next;

      logpb_append_next_record (thread_p, node);

      if (node->data_header != NULL)
	{
	  free_and_init (node->data_header);
	}
      if (node->udata != NULL)
	{
	  free_and_init (node->udata);
	}
      if (node->rdata != NULL)
	{
	  free_and_init (node->rdata);
	}

      free_and_init (node);
    }

  return NO_ERROR;
}

/*
 * prior_lsa_remove_prior_list:
 *
 * return: prior list
 *
 */
static LOG_PRIOR_NODE *
prior_lsa_remove_prior_list (THREAD_ENTRY * thread_p)
{
  LOG_PRIOR_NODE *prior_list;

  assert (LOG_CS_OWN_WRITE_MODE (thread_p));

  prior_list = log_Gl.prior_info.prior_list_header;

  log_Gl.prior_info.prior_list_header = NULL;
  log_Gl.prior_info.prior_list_tail = NULL;
  log_Gl.prior_info.list_size = 0;

  return prior_list;
}

/*
 * logpb_prior_lsa_append_all_list:
 *
 * return: NO_ERROR
 *
 */
int
logpb_prior_lsa_append_all_list (THREAD_ENTRY * thread_p)
{
  LOG_PRIOR_NODE *prior_list;
  INT64 current_size;

  assert (LOG_CS_OWN_WRITE_MODE (thread_p));

  log_Gl.prior_info.prior_lsa_mutex.lock ();
  current_size = log_Gl.prior_info.list_size;
  prior_list = prior_lsa_remove_prior_list (thread_p);
  log_Gl.prior_info.prior_lsa_mutex.unlock ();

  if (prior_list != NULL)
    {
      perfmon_add_stat (thread_p, PSTAT_PRIOR_LSA_LIST_SIZE, (unsigned int) current_size / ONE_K);	/* kbytes */
      perfmon_inc_stat (thread_p, PSTAT_PRIOR_LSA_LIST_REMOVED);

      logpb_append_prior_lsa_list (thread_p, prior_list);
    }

  return NO_ERROR;
}

/*
 * logpb_dump_log_page_area - Dump log page area.
 *
 * return: nothing
 *   log_pgptr(in): log page
 *   offset(in): offset in page area to start logging
 *   length(in): length to log
 */
void
logpb_dump_log_page_area (THREAD_ENTRY * thread_p, LOG_PAGE * log_pgptr, int offset, int length)
{
  const int block_size = 4 * ONE_K;
  char log_block_string[block_size * 4], log_header_string[200], *src_ptr, *dest_ptr;
  int count_remaining_bytes, count_bytes_to_dump, i;
  int line_no = 0;

  if (logpb_Logging == false)
    {
      return;
    }

  assert (log_pgptr != NULL);
  if (offset < 0 || length < 0 || length > LOGAREA_SIZE || offset + length > LOGAREA_SIZE)
    {
      return;
    }

  sprintf (log_header_string, "page_id = %lld, checksum = %d, offset = %d, length = %d\n",
	   (long long int) log_pgptr->hdr.logical_pageid, log_pgptr->hdr.checksum, offset, length);

  count_remaining_bytes = length;
  src_ptr = log_pgptr->area + offset;
  while (count_remaining_bytes > 0)
    {
      dest_ptr = log_block_string;
      count_bytes_to_dump = MIN (count_remaining_bytes, block_size);
      for (i = 0; i < count_bytes_to_dump; i++, src_ptr++)
	{
	  if (i % 32 == 0)
	    {
	      dest_ptr += sprintf (dest_ptr, "\n  %05d: ", line_no++);
	    }

	  dest_ptr += sprintf (dest_ptr, "%02X ", (unsigned char) (*src_ptr));
	}

      dest_ptr += sprintf (dest_ptr, "\n");
      logpb_log ("logpb_dump_log_page_area: header = %s data = %s\n", log_header_string, log_block_string);
      count_remaining_bytes -= count_bytes_to_dump;
    }
}

/*
 * logpb_page_get_first_null_block_lsa - Get LSA of first null block in log page.
 *
 * return: nothing
 *   thread_p(in): thread entry
 *   log_pgptr(in): log page
 *   first_null_block_lsa(out): LSA of first null block.
 */
void
logpb_page_get_first_null_block_lsa (THREAD_ENTRY * thread_p, LOG_PAGE * log_pgptr, LOG_LSA * first_null_block_lsa)
{
  const int block_size = 4 * ONE_K;
  char null_buffer[block_size + MAX_ALIGNMENT], *null_block;
  int i, max_num_blocks = LOG_PAGESIZE / block_size;

  assert (log_pgptr != NULL && first_null_block_lsa != NULL);

  null_block = PTR_ALIGN (null_buffer, MAX_ALIGNMENT);
  memset (null_block, LOG_PAGE_INIT_VALUE, block_size);

  LSA_SET_NULL (first_null_block_lsa);

  /* Set LSA of first NULL block. */
  for (i = 0; i < max_num_blocks; i++)
    {
      /* Search for null blocks. */
      if (memcmp (((char *) log_pgptr) + (i * block_size), null_block, block_size) == 0)
	{
	  /* Found the null block. Computes its LSA. */
	  first_null_block_lsa->pageid = log_pgptr->hdr.logical_pageid;
	  first_null_block_lsa->offset = i * block_size;

	  if (first_null_block_lsa->offset > 0)
	    {
	      /* Skip log header size. */
	      first_null_block_lsa->offset -= sizeof (LOG_HDRPAGE);
	    }

	  assert (first_null_block_lsa->offset >= 0);
	  break;
	}
    }
}

/*
 * logpb_flush_all_append_pages - Flush log append pages
 *
 * return: 1 : log flushed, 0 : do not need log flush, < 0 : error code
 *
 */
static int
logpb_flush_all_append_pages (THREAD_ENTRY * thread_p)
{
  LOG_BUFFER *bufptr;		/* The current buffer log append page scanned */
  LOG_BUFFER *prv_bufptr;	/* The previous buffer log append page scanned */
  int idxflush;			/* An index into the first log page buffer to flush */
  bool need_sync;		/* How we flush anything ? */

  int i;
  LOG_PAGEID first_append_pageid = NULL_PAGEID;
  bool need_flush = true;
  int error_code = NO_ERROR;
  int flush_page_count = 0;
#if defined(CUBRID_DEBUG)
  struct timeval start_time = { 0, 0 };
  struct timeval end_time = { 0, 0 };
  int dirty_page_count = 0;
  int curr_flush_count = 0;
  long commit_count = 0;
  static long prev_commit_count_in_flush = 0;
#endif /* CUBRID_DEBUG */
  bool hold_flush_mutex = false;
  LOG_FLUSH_INFO *flush_info = &log_Gl.flush_info;
  LOG_LSA nxio_lsa;

  int rv;
#if defined(SERVER_MODE)
  INT64 flush_start_time = 0;
  INT64 flush_completed_time = 0;
  INT64 all_writer_thr_end_time = 0;

  LOGWR_INFO *writer_info = log_Gl.writer_info;
  LOGWR_ENTRY *entry;
  THREAD_ENTRY *wait_thread_p;
#endif /* SERVER_MODE */

  assert (LOG_CS_OWN_WRITE_MODE (thread_p));

  logpb_log ("called logpb_flush_all_append_pages\n");

#if defined(CUBRID_DEBUG)
  er_log_debug (ARG_FILE_LINE, "logpb_flush_all_append_pages: start\n");

  gettimeofday (&start_time, NULL);
#endif /* CUBRID_DEBUG */

  rv = pthread_mutex_lock (&flush_info->flush_mutex);
  hold_flush_mutex = true;

  if (flush_info->num_toflush < 1)
    {
      need_flush = false;
    }
  else if (flush_info->num_toflush == 1)
    {
      /*
       * Don't need to do anything if the page is not dirty.
       *
       * This block is used to avoid updating the last page with an end of file log when it is not needed at all.
       */

      bufptr = logpb_get_log_buffer (flush_info->toflush[0]);
      if (!logpb_is_dirty (thread_p, flush_info->toflush[0]))
	{
	  need_flush = false;
	}
    }

  pthread_mutex_unlock (&flush_info->flush_mutex);
  hold_flush_mutex = false;

  if (!need_flush)
    {
      return 0;
    }

#if !defined(NDEBUG)
  {
    const char *env_value;
    int verbose_dump = -1;

    if (verbose_dump == -1)
      {
	/*
	 * Do we want to dump the buffer pool for future verification
	 */
	if ((env_value = envvar_get ("LOG_FLUSH_VERBOSE_DUMP")) != NULL)
	  {
	    verbose_dump = atoi (env_value) != 0 ? 1 : 0;
	  }
	else
	  {
	    verbose_dump = 0;
	  }
      }

    if (verbose_dump != 0)
      {
	fprintf (stdout, "\n DUMP BEFORE FLUSHING APPEND PAGES\n");
	logpb_dump (thread_p, stdout);
      }
  }
#endif

#if defined(SERVER_MODE)
  if (thread_p && thread_p->type != TT_DAEMON && thread_p->type != TT_VACUUM_MASTER
      && thread_p->type != TT_VACUUM_WORKER)
    {
      /* set event logging parameter */
      thread_p->event_stats.trace_log_flush_time = prm_get_integer_value (PRM_ID_LOG_TRACE_FLUSH_TIME_MSECS);
    }
#endif /* SERVER_MODE */

#if defined(CUBRID_DEBUG)
  if (log_Gl.append.get_nxio_lsa ().pageid != logpb_get_page_id (flush_info->toflush[0]))
    {
      er_log_debug (ARG_FILE_LINE,
		    "logpb_flush_all_append_pages: SYSTEM ERROR\n  NXIO_PAGE %d does not seem the same as next free"
		    " append page %d to flush\n", log_Gl.append.get_nxio_lsa ().pageid,
		    logpb_get_page_id (flush_info->toflush[0]));
      goto error;
    }
#endif /* CUBRID_DEBUG */

  /* how this works:
   * ok, so we might have to flush several pages here. if there is only one page, the implementation is straight
   * forward, just flush the page.
   *
   * however, if there are two or more pages, we really need to make sure that the first page, where previous end of log
   * record resides (where nxio_lsa points), is flushed last! we cannot validate the new end of log record until we are
   * sure all log pages have been flushed!
   * so, we'll do a two-step flushing: in the first step we skip nxio_lsa page and flush all other pages. in the second
   * step we flush the nxio_lsa page.
   *
   * the story becomes a lot more complicated when a log entry is only partially appended before flush is called. this
   * can happen for when log page buffer becomes full. the problem here is that we cannot yet validate the flushed pages
   * before flushing this record entirely; not all pages. what we do here is replace the incomplete record with end of
   * log record (very important! not in log page buffer, but in a copy of the log page; that way we allow others to read
   * the correct version from buffer). the overwritten copy is flushed to disk.
   * when the log record is fully appended (there can be several iterations of flush if we deal with a very large log
   * record and log page buffer is very small), we call again flush again to make sure all remaining record pages are
   * written to disk. at the end of this flush iteration, the original record is written back and page is flushed again,
   * validating new record.
   *
   * to see full implementation, follow references of log_Pb.partial_append.
   *
   * todo: we might think of a better and simpler solution. the most difficult case to handle is very large log record,
   *       larger than log page buffer. since log records can theoretically be any size, the solution will have to
   *       consider this case.
   *       for now I chose a solution similar to the implementation used before the log page buffer redesign.
   */

  /*
   * Add an end of log marker to detect the end of the log.
   * The marker should be added at the end of the log if there is only one page to be flushed.
   * That is, if we are not in the middle of appending a new log record. Otherwise, we need to change the label of
   * the last append record as log end record. Flush and then check it back.
   */

  if (log_Pb.partial_append.status == LOGPB_APPENDREC_IN_PROGRESS)
    {
      /* Flush all log append records on such page except the current log record which has not been finished.
       * Save the log record type of this record, overwrite an eof record on such position, and flush the page.
       * Then, restore the record back on the page and change the current append log sequence address.
       */
      logpb_log ("logpb_flush_all_append_pages: incomplete record at log_Gl.append.prev_lsa=%lld|%d when flush is "
		 "called. we'll overwrite the log record with eof.\n", (long long int) log_Gl.append.prev_lsa.pageid,
		 (int) log_Gl.append.prev_lsa.offset);

      /* first, let's see if this is page is still in log page buffer */
      first_append_pageid = log_Gl.append.prev_lsa.pageid;
      bufptr = &log_Pb.buffers[logpb_get_log_buffer_index (first_append_pageid)];

      if (bufptr->pageid != first_append_pageid)
	{
	  assert_release (false);
	  logpb_log ("logpb_flush_all_append_pages: fatal error, partial page not found in log page buffer.");
	  error_code = ER_FAILED;
	  goto error;
	}

      /* copy from log page buffer */
      memcpy (log_Pb.partial_append.log_page_record_header, bufptr->logpage, LOG_PAGESIZE);

      /* set entry in log page buffer not dirty. we don't want it to get flushed again */
      bufptr->dirty = false;

      /* Overwrite it with an end of log marker */
      log_Pb.partial_append.record_header_p =
	(LOG_RECORD_HEADER *) (log_Pb.partial_append.log_page_record_header->area + log_Gl.append.prev_lsa.offset);
      log_Pb.partial_append.original_record_header = *log_Pb.partial_append.record_header_p;
      LSA_SET_NULL (&log_Pb.partial_append.record_header_p->forw_lsa);
      log_Pb.partial_append.record_header_p->type = LOG_END_OF_LOG;

      /* write page to disk as it is */
      if (logpb_write_page_to_disk (thread_p, log_Pb.partial_append.log_page_record_header, first_append_pageid)
	  != NO_ERROR)
	{
	  error_code = ER_FAILED;
	  goto error;
	}
      LSA_COPY (&log_Gl.hdr.eof_lsa, &log_Gl.append.prev_lsa);

      log_Pb.partial_append.status = LOGPB_APPENDREC_PARTIAL_FLUSHED_END_OF_LOG;
    }
  else if (log_Pb.partial_append.status == LOGPB_APPENDREC_PARTIAL_FLUSHED_END_OF_LOG)
    {
      logpb_log ("logpb_flush_all_append_pages: continue flushing page of partially appended log record.\n");
    }
  else if (log_Pb.partial_append.status == LOGPB_APPENDREC_PARTIAL_ENDED
	   || log_Pb.partial_append.status == LOGPB_APPENDREC_SUCCESS)
    {
      /* Add an end of log marker to detect the end of the log.
       * Don't advance the log address, the log end of file is overwritten at a later point. */
      LOG_RECORD_HEADER eof;

      logpb_log ("logpb_flush_all_append_pages: append end of log record at append_lsa = %lld|%d.\n",
		 (long long int) log_Gl.hdr.append_lsa.pageid, (int) log_Gl.hdr.append_lsa.offset);
      eof.trid = LOG_READ_NEXT_TRANID;
      LSA_SET_NULL (&eof.prev_tranlsa);
      LSA_COPY (&eof.back_lsa, &log_Gl.append.prev_lsa);
      LSA_SET_NULL (&eof.forw_lsa);
      eof.type = LOG_END_OF_LOG;

      logpb_start_append (thread_p, &eof);
    }
  else
    {
      /* unexpected status here */
      assert_release (false);
      error_code = ER_FAILED;
      goto error;
    }

  /*
   * Now flush all contiguous log append dirty pages. The first log append dirty page is flushed at the end,
   * so we can synchronize it with the rest.
   */

#if defined(SERVER_MODE)
  /* It changes the status of waiting log writer threads and wakes them up */
  if (!HA_DISABLED () && !writer_info->skip_flush)
    {
      assert (hold_flush_mutex == false);
      LOG_CS_DEMOTE (thread_p);

      rv = pthread_mutex_lock (&writer_info->flush_start_mutex);
      rv = pthread_mutex_lock (&writer_info->wr_list_mutex);

      if (thread_p != NULL && thread_p->event_stats.trace_log_flush_time > 0)
	{
	  flush_start_time = log_get_clock_msec ();

          // *INDENT-OFF*
          new (&writer_info->last_writer_client_info) clientids ();
          // *INDENT-ON*

	  writer_info->trace_last_writer = true;
	  writer_info->last_writer_elapsed_time = 0;
	  writer_info->last_writer_client_info.client_type = DB_CLIENT_TYPE_UNKNOWN;
	}

      entry = writer_info->writer_list;
      while (entry)
	{
	  if (entry->status == LOGWR_STATUS_WAIT)
	    {
	      wait_thread_p = entry->thread_p;
	      assert (wait_thread_p != thread_p);

	      thread_lock_entry (wait_thread_p);

	      /* If THREAD_RESUME_DUE_TO_INTERRUPT, do not set the entry status to avoid deadlock
	       * between flush_end_cond and CSECT_LOG.
	       */
	      if (thread_p->resume_status != THREAD_RESUME_DUE_TO_INTERRUPT)
		{
		  /* Still waiting for LOGWR. */
		  entry->status = LOGWR_STATUS_FETCH;
		  if (wait_thread_p->resume_status == THREAD_LOGWR_SUSPENDED)
		    {
		      thread_wakeup_already_had_mutex (wait_thread_p, THREAD_LOGWR_RESUMED);
		    }
		}

	      thread_unlock_entry (wait_thread_p);
	    }
	  entry = entry->next;
	}

      rv = pthread_mutex_lock (&writer_info->flush_wait_mutex);
      writer_info->flush_completed = false;
      rv = pthread_mutex_unlock (&writer_info->flush_wait_mutex);

      pthread_mutex_unlock (&writer_info->wr_list_mutex);
      pthread_mutex_unlock (&writer_info->flush_start_mutex);
    }
#endif /* SERVER_MODE */

  idxflush = -1;
  prv_bufptr = NULL;
  need_sync = false;

  rv = pthread_mutex_lock (&flush_info->flush_mutex);
  hold_flush_mutex = true;

#if defined(CUBRID_DEBUG)
  log_scan_flush_info (log_dump_pageid);
  er_log_debug (ARG_FILE_LINE, "\n");
#endif /* CUBRID_DEBUG */

  /* Record number of writes in statistics */
  perfmon_add_stat (thread_p, PSTAT_LOG_NUM_IOWRITES, flush_info->num_toflush);

  /* loop through all to flush list. do a two-step process:
   * 1. skip all pages not dirty. also skip the page of nxio_lsa! it must be flushed last!
   * 2. collect and flush all dirty and successive pages.
   */
  i = 0;
  while (true)
    {
      /* skip all not dirty */
      for (; i < flush_info->num_toflush; i++)
	{
	  bufptr = logpb_get_log_buffer (flush_info->toflush[i]);
	  assert (bufptr->pageid == flush_info->toflush[i]->hdr.logical_pageid);
	  if (bufptr->dirty && bufptr->pageid != log_Gl.append.get_nxio_lsa ().pageid)
	    {
	      /* found dirty */
	      break;
	    }
	  logpb_log ("logpb_flush_all_append_pages: skip flushing not dirty page %lld.\n", bufptr->pageid);
	}
      if (i == flush_info->num_toflush)
	{
	  /* nothing left to flush */
	  break;
	}

      /* we have a dirty record */
      assert (bufptr->dirty);
      prv_bufptr = bufptr;
      idxflush = i;

      /* advance to next */
      i++;

      /* collect all consecutive pages that are dirty */
      for (; i < flush_info->num_toflush; i++)
	{
	  bufptr = logpb_get_log_buffer (flush_info->toflush[i]);

	  assert (bufptr->pageid == flush_info->toflush[i]->hdr.logical_pageid);

	  if (!bufptr->dirty)
	    {
	      /* not dirty */
	      break;
	    }
	  if (bufptr->pageid == log_Gl.append.get_nxio_lsa ().pageid)
	    {
	      /* this must be flushed last! */
	      break;
	    }
	  if (prv_bufptr->pageid + 1 != bufptr->pageid)
	    {
	      /* not successive pages */
	      break;
	    }
	  if (prv_bufptr->phy_pageid + 1 != bufptr->phy_pageid)
	    {
	      /* not successive pages on disk */
	      break;
	    }

	  prv_bufptr = bufptr;
	}

      if (logpb_writev_append_pages (thread_p, &flush_info->toflush[idxflush], i - idxflush) == NULL)
	{
	  /* is this acceptable? */
	  assert_release (false);
	  error_code = ER_FAILED;
	  goto error;
	}
      else
	{
	  int buf_iter;
	  need_sync = true;
	  flush_page_count += i - idxflush;

	  logpb_log ("logpb_flush_all_append_pages: flushed all pages in range [%lld, %lld].\n",
		     (long long int) flush_info->toflush[idxflush]->hdr.logical_pageid,
		     (long long int) flush_info->toflush[idxflush]->hdr.logical_pageid + i - idxflush - 1);

	  /* set not dirty what we have flushed */
	  for (buf_iter = idxflush; buf_iter < i; buf_iter++)
	    {
	      bufptr = logpb_get_log_buffer (flush_info->toflush[buf_iter]);
	      bufptr->dirty = false;
	    }
#if defined (CUBRID_DEBUG)
	  dirty_page_count += i - idxflush;
#endif /* CUBRID_DEBUG */
	}

      if (i == flush_info->num_toflush)
	{
	  /* nothing left to flush */
	  break;
	}
    }

  /* now flush the nxio_lsa page... unless it is the page of header for incomplete log record */
  nxio_lsa = log_Gl.append.get_nxio_lsa ();
  if (log_Pb.partial_append.status == LOGPB_APPENDREC_SUCCESS || (nxio_lsa.pageid != log_Gl.append.prev_lsa.pageid))
    {
      assert (log_Pb.partial_append.status == LOGPB_APPENDREC_SUCCESS
	      || log_Pb.partial_append.status == LOGPB_APPENDREC_PARTIAL_FLUSHED_END_OF_LOG);

      bufptr = &log_Pb.buffers[logpb_get_log_buffer_index (nxio_lsa.pageid)];

      if (bufptr->pageid != nxio_lsa.pageid)
	{
	  /* not expected. */
	  assert_release (false);

	  logpb_log ("logpb_flush_all_append_pages: fatal error, nxio_lsa %lld|%d page not found in buffer. "
		     "bufptr->pageid is %lld instead.\n",
		     (long long int) nxio_lsa.pageid, (int) nxio_lsa.offset, (long long int) bufptr->pageid);

	  error_code = ER_FAILED;
	  goto error;
	}

      if (!bufptr->dirty)
	{
	  /* not expected */
	  assert_release (false);

	  logpb_log ("logpb_flush_all_append_pages: fatal error, nxio_lsa %lld|%d page is not dirty.\n",
		     (long long int) nxio_lsa.pageid, (int) nxio_lsa.offset);

	  error_code = ER_FAILED;
	  goto error;
	}

      logpb_write_page_to_disk (thread_p, bufptr->logpage, bufptr->pageid);
      need_sync = true;
      bufptr->dirty = false;
      flush_page_count += 1;

      logpb_log ("logpb_flush_all_append_pages: flushed nxio_lsa = %lld|%d page to disk.\n",
		 (long long int) log_Gl.append.get_nxio_lsa ().pageid, (int) log_Gl.append.get_nxio_lsa ().offset);

      if (logpb_Logging)
	{
	  /* Dump latest portion of page, for debugging purpose. */
	  logpb_dump_log_page_area (thread_p, bufptr->logpage, (int) (log_Gl.append.get_nxio_lsa ().offset),
				    (int) sizeof (LOG_RECORD_HEADER));
	  logpb_dump_log_page_area (thread_p, bufptr->logpage, (int) (log_Gl.hdr.eof_lsa.offset),
				    (int) sizeof (LOG_RECORD_HEADER));
	}
    }
  else
    {
      logpb_log ("logpb_flush_all_append_pages: skipped flushing nxio_lsa = %lld|%d page to disk because it matches "
		 "the header page for incomplete record (prev_lsa = %lld|%d).\n",
		 (long long int) log_Gl.append.get_nxio_lsa ().pageid, (int) log_Gl.append.get_nxio_lsa ().offset,
		 (long long int) log_Gl.append.prev_lsa.pageid, (int) log_Gl.append.prev_lsa.offset);
    }

  /* Make sure that all of the above log writes are synchronized with any future log writes.
   * That is, the pages should be stored on physical disk.
   */
  if (need_sync == true)
    {
      if (prm_get_integer_value (PRM_ID_SUPPRESS_FSYNC) == 0
	  || (log_Stat.total_sync_count % prm_get_integer_value (PRM_ID_SUPPRESS_FSYNC) == 0))
	{
	  /* System volume. No need to sync DWB. */
	  if (fileio_synchronize (thread_p, log_Gl.append.vdes, log_Name_active, FILEIO_SYNC_ONLY) == NULL_VOLDES)
	    {
	      error_code = ER_FAILED;
	      goto error;
	    }
	  log_Stat.total_sync_count++;
	}
    }

  /* dual writing (Background archiving) */
  if (prm_get_bool_value (PRM_ID_LOG_BACKGROUND_ARCHIVING))
    {
      logpb_write_toflush_pages_to_archive (thread_p);
    }

#if !defined(NDEBUG)
  if (prm_get_bool_value (PRM_ID_LOG_TRACE_DEBUG) && logpb_is_any_dirty (thread_p) == true)
    {
      er_log_debug (ARG_FILE_LINE, "logpb_flush_all_append_pages: Log Buffer contains dirty pages\n");
      logpb_dump (thread_p, stdout);
      fflush (stdout);
    }
#endif

  if (flush_info->num_toflush == flush_info->max_toflush)
    {
      log_Stat.log_buffer_full_count++;
    }
#if defined(CUBRID_DEBUG)
  curr_flush_count = flush_info->num_toflush;
#endif /* CUBRID_DEBUG */

  /*
   * Change the log sequence address to indicate the next append address to flush and synchronize
   */
  if (log_Pb.partial_append.status == LOGPB_APPENDREC_PARTIAL_ENDED)
    {
      /* partially flushed log record is now complete */

      /* overwrite with original log record. */
      *log_Pb.partial_append.record_header_p = log_Pb.partial_append.original_record_header;
      error_code =
	logpb_write_page_to_disk (thread_p, log_Pb.partial_append.log_page_record_header,
				  log_Pb.partial_append.log_page_record_header->hdr.logical_pageid);
      if (error_code != NO_ERROR)
	{
	  goto error;
	}
      ++flush_page_count;

      /* Update checksum. */
      first_append_pageid = log_Pb.partial_append.log_page_record_header->hdr.logical_pageid;
      bufptr = &log_Pb.buffers[logpb_get_log_buffer_index (first_append_pageid)];
      if (bufptr->pageid == first_append_pageid)
	{
	  bufptr->logpage->hdr.checksum = log_Pb.partial_append.log_page_record_header->hdr.checksum;
	  assert (!memcmp (bufptr->logpage, log_Pb.partial_append.log_page_record_header, LOG_PAGESIZE));
#if !defined(NDEBUG)
	  logpb_debug_check_log_page (thread_p, bufptr->logpage);
#endif
	}

      /* we need to also sync again */
      if (fileio_synchronize (thread_p, log_Gl.append.vdes, log_Name_active, FILEIO_SYNC_ONLY) == NULL_VOLDES)
	{
	  error_code = ER_FAILED;
	  goto error;
	}

      /* now we can set the nxio_lsa to append_lsa */
      log_Gl.append.set_nxio_lsa (log_Gl.hdr.append_lsa);

      log_Pb.partial_append.status = LOGPB_APPENDREC_PARTIAL_FLUSHED_ORIGINAL;

      logpb_log ("logpb_flush_all_append_pages: completed partial record and flush again its first page %lld. "
		 "nxio_lsa = %lld|%d.\n",
		 (long long int) log_Pb.partial_append.log_page_record_header->hdr.logical_pageid,
		 (long long int) log_Gl.append.get_nxio_lsa ().pageid, (int) log_Gl.append.get_nxio_lsa ().offset);
    }
  else if (log_Pb.partial_append.status == LOGPB_APPENDREC_PARTIAL_FLUSHED_END_OF_LOG)
    {
      /* we cannot set nxio_lsa to append_lsa yet. set it to append.prev_lsa */
      log_Gl.append.set_nxio_lsa (log_Gl.append.prev_lsa);

      logpb_log ("logpb_flush_all_append_pages: partial record flushed... set nxio_lsa = %lld|%d.\n",
		 (long long int) log_Gl.append.get_nxio_lsa ().pageid, (int) log_Gl.append.get_nxio_lsa ().offset);
    }
  else if (log_Pb.partial_append.status == LOGPB_APPENDREC_SUCCESS)
    {
      log_Gl.append.set_nxio_lsa (log_Gl.hdr.append_lsa);

      logpb_log ("logpb_flush_all_append_pages: set nxio_lsa = %lld|%d.\n",
		 (long long int) log_Gl.append.get_nxio_lsa ().pageid, (int) log_Gl.append.get_nxio_lsa ().offset);
    }
  else
    {
      /* unexpected */
      assert_release (false);
      error_code = ER_FAILED;
      goto error;
    }
  flush_info->num_toflush = 0;

  if (log_Gl.append.log_pgptr != NULL)
    {
      /* Add the append page */
      flush_info->toflush[flush_info->num_toflush] = log_Gl.append.log_pgptr;
      flush_info->num_toflush++;
    }

  log_Stat.flushall_append_pages_call_count++;
  log_Stat.last_flush_count_by_trans = flush_page_count;
  log_Stat.total_flush_count_by_trans += flush_page_count;

#if defined(CUBRID_DEBUG)
  gettimeofday (&end_time, NULL);

  log_Stat.last_flush_sec_by_trans = LOG_GET_ELAPSED_TIME (end_time, start_time);

  log_Stat.total_flush_sec_by_trans += log_Stat.last_flush_sec_by_trans;

  commit_count = log_Stat.commit_count - prev_commit_count_in_flush;
  prev_commit_count_in_flush = log_Stat.commit_count;

  log_Stat.last_commit_count_in_flush_pages = commit_count;
  log_Stat.total_commit_count_in_flush_pages += log_Stat.last_commit_count_in_flush_pages;

  er_log_debug (ARG_FILE_LINE,
		"logpb_flush_all_append_pages: flush page(%ld / %d / %ld) avg flush count(%f), avg flush sec(%f)"
		"commit count(%ld) avg commit count(%f)\n", log_Stat.last_flush_count_by_trans, dirty_page_count,
		curr_flush_count,
		(double) log_Stat.total_flush_count_by_trans / log_Stat.flushall_append_pages_call_count,
		log_Stat.total_flush_sec_by_trans / log_Stat.flushall_append_pages_call_count, commit_count,
		log_Stat.total_commit_count_in_flush_pages / log_Stat.flushall_append_pages_call_count);
#endif /* CUBRID_DEBUG */

  pthread_mutex_unlock (&flush_info->flush_mutex);
  hold_flush_mutex = false;

#if defined(SERVER_MODE)
  if (!HA_DISABLED () && !writer_info->skip_flush)
    {
      /* it sends signal to LWT to notify that flush is completed */
      rv = pthread_mutex_lock (&writer_info->flush_wait_mutex);

      if (thread_p != NULL && thread_p->event_stats.trace_log_flush_time > 0)
	{
	  flush_completed_time = log_get_clock_msec ();
	}

      writer_info->flush_completed = true;
      rv = pthread_cond_broadcast (&writer_info->flush_wait_cond);

      rv = pthread_mutex_unlock (&writer_info->flush_wait_mutex);

      /* It waits until all log writer threads are done */
      rv = pthread_mutex_lock (&writer_info->flush_end_mutex);

      rv = pthread_mutex_lock (&writer_info->wr_list_mutex);
      entry = writer_info->writer_list;
      while (entry != NULL)
	{
	  if (entry->status == LOGWR_STATUS_FETCH)
	    {
	      break;
	    }
	  entry = entry->next;
	}
      pthread_mutex_unlock (&writer_info->wr_list_mutex);

      if (entry != NULL)
	{
	  rv = pthread_cond_wait (&writer_info->flush_end_cond, &writer_info->flush_end_mutex);
	}

      rv = pthread_mutex_lock (&writer_info->wr_list_mutex);
      writer_info->trace_last_writer = false;

      if (thread_p != NULL && thread_p->event_stats.trace_log_flush_time > 0)
	{
	  all_writer_thr_end_time = log_get_clock_msec ();

	  if (all_writer_thr_end_time - flush_start_time > thread_p->event_stats.trace_log_flush_time)
	    {
	      event_log_log_flush_thr_wait (thread_p, flush_page_count, &writer_info->last_writer_client_info,
					    (int) (all_writer_thr_end_time - flush_start_time),
					    (int) (all_writer_thr_end_time - flush_completed_time),
					    (int) writer_info->last_writer_elapsed_time);
	    }
	}

      pthread_mutex_unlock (&writer_info->wr_list_mutex);

      pthread_mutex_unlock (&writer_info->flush_end_mutex);
      assert (hold_flush_mutex == false);
      LOG_CS_PROMOTE (thread_p);
    }
#endif /* SERVER_MODE */

#if defined(SERVER_MODE)
  if (thread_p && thread_p->type != TT_DAEMON && thread_p->type != TT_VACUUM_MASTER
      && thread_p->type != TT_VACUUM_WORKER)
    {
      /* reset event logging parameter */
      thread_p->event_stats.trace_log_flush_time = 0;
    }
#endif /* SERVER_MODE */

  return 1;

error:
  if (hold_flush_mutex)
    {
      pthread_mutex_unlock (&flush_info->flush_mutex);
    }

  logpb_fatal_error (thread_p, true, ARG_FILE_LINE, "logpb_flush_all_append_pages");

#if defined(SERVER_MODE)
  if (thread_p && thread_p->type != TT_DAEMON && thread_p->type != TT_VACUUM_MASTER
      && thread_p->type != TT_VACUUM_WORKER)
    {
      /* reset event logging parameter */
      thread_p->event_stats.trace_log_flush_time = 0;
    }
#endif /* SERVER_MODE */

  return error_code;
}

/*
 * logpb_flush_pages_direct - flush all pages by itself.
 *
 * return: nothing
 *
 */
void
logpb_flush_pages_direct (THREAD_ENTRY * thread_p)
{
#if defined(CUBRID_DEBUG)
  er_log_debug (ARG_FILE_LINE, "logpb_flush_pages_direct: [%d]flush direct\n", (int) THREAD_ID ());
#endif /* CUBRID_DEBUG */

  assert (LOG_CS_OWN_WRITE_MODE (thread_p));

  logpb_prior_lsa_append_all_list (thread_p);
  (void) logpb_flush_all_append_pages (thread_p);
  log_Stat.direct_flush_count++;
}

/*
 * logpb_flush_pages - FLUSH LOG APPEND PAGES
 *
 * return: nothing
 *
 *   flush_lsa(in):
 *
 * NOTE:There are 4 cases to commit.
 *              ASYNC | GROUP COMMIT
 *                X           X         : normal commit, wakeup LFT and wait
 *                X           O         : group commit, wait
 *                O           X         : async commit, wakeup LFT and return
 *                O           O         : async & group commit, just return
 */
void
logpb_flush_pages (THREAD_ENTRY * thread_p, LOG_LSA * flush_lsa)
{
#if !defined(SERVER_MODE)
  LOG_CS_ENTER (thread_p);
  logpb_flush_pages_direct (thread_p);
  LOG_CS_EXIT (thread_p);
#else /* SERVER_MODE */
  int rv;
  struct timeval start_time = { 0, 0 };
  struct timeval tmp_timeval = { 0, 0 };
  struct timespec to = { 0, 0 };
  int max_wait_time_in_msec = 1000;
  bool need_wakeup_LFT, need_wait;
  bool async_commit, group_commit;
  LOG_LSA nxio_lsa;
  LOG_GROUP_COMMIT_INFO *group_commit_info = &log_Gl.group_commit_info;

  assert (flush_lsa != NULL && !LSA_ISNULL (flush_lsa));

  if (!BO_IS_SERVER_RESTARTED () || flush_lsa == NULL || LSA_ISNULL (flush_lsa))
    {
      LOG_CS_ENTER (thread_p);
      logpb_flush_pages_direct (thread_p);
      LOG_CS_EXIT (thread_p);

      return;
    }
  assert (!LOG_CS_OWN_WRITE_MODE (thread_p));

  if (!log_is_log_flush_daemon_available ())
    {
      LOG_CS_ENTER (thread_p);
      logpb_flush_pages_direct (thread_p);
      LOG_CS_EXIT (thread_p);

      return;
    }

  async_commit = prm_get_bool_value (PRM_ID_LOG_ASYNC_COMMIT);
  group_commit = LOG_IS_GROUP_COMMIT_ACTIVE ();

  if (async_commit == false)
    {
      need_wait = true;
      if (group_commit == false)
	{
	  /* Default case: synchorous & non-group commit */
	  need_wakeup_LFT = true;
	}
      else
	{
	  /* synchronous & group commit */
	  need_wakeup_LFT = false;
	  log_Stat.gc_commit_request_count++;
	}
    }
  else
    {
      need_wait = false;
      log_Stat.async_commit_request_count++;

      if (group_commit == false)
	{
	  /* asynchorous & non-group commit */
	  need_wakeup_LFT = true;
	}
      else
	{
	  /* asynchorous & group commit */
	  need_wakeup_LFT = false;
	  log_Stat.gc_commit_request_count++;
	}
    }

  if (need_wakeup_LFT == true && need_wait == false)
    {
      log_wakeup_log_flush_daemon ();
    }
  else if (need_wait == true)
    {
      nxio_lsa = log_Gl.append.get_nxio_lsa ();

      if (need_wakeup_LFT == false && pgbuf_has_perm_pages_fixed (thread_p))
	{
	  need_wakeup_LFT = true;
	}

      while (LSA_LT (&nxio_lsa, flush_lsa))
	{
	  gettimeofday (&start_time, NULL);
	  (void) timeval_add_msec (&tmp_timeval, &start_time, max_wait_time_in_msec);
	  (void) timeval_to_timespec (&to, &tmp_timeval);

	  rv = pthread_mutex_lock (&group_commit_info->gc_mutex);
	  nxio_lsa = log_Gl.append.get_nxio_lsa ();
	  if (LSA_GE (&nxio_lsa, flush_lsa))
	    {
	      pthread_mutex_unlock (&group_commit_info->gc_mutex);
	      break;
	    }

	  if (need_wakeup_LFT == true)
	    {
	      log_wakeup_log_flush_daemon ();
	    }
	  (void) pthread_cond_timedwait (&group_commit_info->gc_cond, &group_commit_info->gc_mutex, &to);
	  pthread_mutex_unlock (&group_commit_info->gc_mutex);

	  need_wakeup_LFT = true;
	  nxio_lsa = log_Gl.append.get_nxio_lsa ();
	}
    }
#endif /* SERVER_MODE */
}

void
logpb_force_flush_pages (THREAD_ENTRY * thread_p)
{
  LOG_CS_ENTER (thread_p);
  logpb_flush_pages_direct (thread_p);
  LOG_CS_EXIT (thread_p);
}

void
logpb_force_flush_header_and_pages (THREAD_ENTRY * thread_p)
{
  LOG_CS_ENTER (thread_p);
  logpb_flush_pages_direct (thread_p);
  logpb_flush_header (thread_p);
  LOG_CS_EXIT (thread_p);
}

/*
 * logpb_invalid_all_append_pages - Invalidate all append pages
 *
 * return: nothing
 *
 * NOTE:Invalidate and free all append pages. Before invalidating the
 *              pages if their are dirty, they are flushed.
 */
void
logpb_invalid_all_append_pages (THREAD_ENTRY * thread_p)
{
  LOG_FLUSH_INFO *flush_info = &log_Gl.flush_info;
#if defined(SERVER_MODE)
  int rv;
#endif /* SERVER_MODE */

  assert (LOG_CS_OWN_WRITE_MODE (thread_p));

  logpb_log ("called logpb_invalid_all_append_pages\n");

  if (log_Gl.append.log_pgptr != NULL)
    {
      /*
       * Somehow we already have an append page, flush all current append page
       * and start form scratch
       */
      logpb_flush_pages_direct (thread_p);
      log_Gl.append.log_pgptr = NULL;
    }

  rv = pthread_mutex_lock (&flush_info->flush_mutex);

  flush_info->num_toflush = 0;
  flush_info->toflush[flush_info->num_toflush] = NULL;

  pthread_mutex_unlock (&flush_info->flush_mutex);
}

/*
 * logpb_flush_log_for_wal - Flush log if needed
 *
 * return: nothing
 *
 *   lsa_ptr(in): Force all log records up to this lsa
 *
 * NOTE:Flush the log up to given log sequence address according to the WAL rule.
 *              The page buffer manager must call this function whenever a
 *              page is about to be flushed due to a page replacement.
 */
void
logpb_flush_log_for_wal (THREAD_ENTRY * thread_p, const LOG_LSA * lsa_ptr)
{
  if (logpb_need_wal (lsa_ptr))
    {
      perfmon_inc_stat (thread_p, PSTAT_LOG_NUM_WALS);

      LOG_CS_ENTER (thread_p);
      if (logpb_need_wal (lsa_ptr))
	{
	  logpb_flush_pages_direct (thread_p);
	}
      else
	{
	  /* was flushed in the meantime */
	}
      LOG_CS_EXIT (thread_p);

      assert (LSA_ISNULL (lsa_ptr) || !logpb_need_wal (lsa_ptr));

#if defined(CUBRID_DEBUG)
      if (logpb_need_wal (lsa_ptr) && !LSA_EQ (&log_Gl.rcv_phase_lsa, lsa_ptr))
	{
	  er_log_debug (ARG_FILE_LINE, "log_wal: SYSTEM ERROR.. DUMP LOG BUFFER\n");
	  logpb_dump (thread_p, stdout);
	}
#endif /* CUBRID_DEBUG */
    }
}

/*
 *
 *       	   FUNCTIONS RELATED TO DATA APPEND
 *
 */

/*
 * logpb_start_append - Start appending a new log record
 *
 * return: nothing
 *
 *   header(in):
 *
 * NOTE:
 */
static void
logpb_start_append (THREAD_ENTRY * thread_p, LOG_RECORD_HEADER * header)
{
  LOG_RECORD_HEADER *log_rec;	/* Log record */

  assert (LOG_CS_OWN_WRITE_MODE (thread_p));

  /* Record number of append log record in statistics */
  perfmon_inc_stat (thread_p, PSTAT_LOG_NUM_APPENDRECS);

  /* Does the new log record fit in this page ? */
  LOG_APPEND_ADVANCE_WHEN_DOESNOT_FIT (thread_p, sizeof (LOG_RECORD_HEADER));

  if (!LSA_EQ (&header->back_lsa, &log_Gl.append.prev_lsa))
    {
      logpb_fatal_error (thread_p, true, ARG_FILE_LINE, "logpb_start_append");
    }

  assert (log_Gl.append.log_pgptr != NULL);

  log_rec = (LOG_RECORD_HEADER *) LOG_APPEND_PTR ();
  *log_rec = *header;

  /*
   * If the header of the append page does not have the offset set to the
   * first log record, this is the first log record in the page, set to it.
   */

  if (log_Gl.append.log_pgptr->hdr.offset == NULL_OFFSET)
    {
      log_Gl.append.log_pgptr->hdr.offset = (PGLENGTH) log_Gl.hdr.append_lsa.offset;
    }

  if (log_rec->type == LOG_END_OF_LOG)
    {
      /* this comes from logpb_flush_all_append_pages */
      assert (log_Pb.partial_append.status == LOGPB_APPENDREC_SUCCESS
	      || log_Pb.partial_append.status == LOGPB_APPENDREC_PARTIAL_ENDED);

      LSA_COPY (&log_Gl.hdr.eof_lsa, &log_Gl.hdr.append_lsa);

      logpb_set_dirty (thread_p, log_Gl.append.log_pgptr);
    }
  else
    {
      /* no record should be in progress now */
      assert (log_Pb.partial_append.status == LOGPB_APPENDREC_SUCCESS);

      LSA_COPY (&log_Gl.append.prev_lsa, &log_Gl.hdr.append_lsa);

      /*
       * Set the page dirty, increase and align the append offset
       */
      LOG_APPEND_SETDIRTY_ADD_ALIGN (thread_p, sizeof (LOG_RECORD_HEADER));

      log_Pb.partial_append.status = LOGPB_APPENDREC_IN_PROGRESS;
    }
}

/*
 * logpb_append_data - Append data
 *
 * return: nothing
 *
 *   length(in): Length of data to append
 *   data(in):  Data to append
 *
 * NOTE:Append data as part of current log record.
 */
static void
logpb_append_data (THREAD_ENTRY * thread_p, int length, const char *data)
{
  int copy_length;		/* Amount of contiguos data that can be copied */
  char *ptr;			/* Pointer for copy data into log append buffer */
  char *last_ptr;		/* Pointer to last portion available to copy into log append buffer */

  assert (LOG_CS_OWN_WRITE_MODE (thread_p));

  if (length == 0 || data == NULL)
    {
      return;
    }

  /*
   * Align if needed,
   * don't set it dirty since this function has not updated
   */
  LOG_APPEND_ALIGN (thread_p, LOG_DONT_SET_DIRTY);

  ptr = LOG_APPEND_PTR ();
  last_ptr = LOG_LAST_APPEND_PTR ();

  /* Does data fit completely in current page ? */
  if ((ptr + length) >= last_ptr)
    {
      while (length > 0)
	{
	  if (ptr >= last_ptr)
	    {
	      /*
	       * Get next page and set the current one dirty
	       */
	      logpb_next_append_page (thread_p, LOG_SET_DIRTY);
	      ptr = LOG_APPEND_PTR ();
	      last_ptr = LOG_LAST_APPEND_PTR ();
	    }
	  /* Find the amount of contiguous data that can be copied */
	  if (ptr + length >= last_ptr)
	    {
	      copy_length = CAST_BUFLEN (last_ptr - ptr);
	    }
	  else
	    {
	      copy_length = length;
	    }
	  memcpy (ptr, data, copy_length);
	  ptr += copy_length;
	  data += copy_length;
	  length -= copy_length;
	  log_Gl.hdr.append_lsa.offset += copy_length;
	}
    }
  else
    {
      memcpy (ptr, data, length);
      log_Gl.hdr.append_lsa.offset += length;
    }

  /*
   * Align the data for future appends.
   * Indicate that modifications were done
   */
  LOG_APPEND_ALIGN (thread_p, LOG_SET_DIRTY);
}

/*
 * logpb_append_crumbs - Append crumbs of data
 *
 * return: nothing
 *
 *   num_crumbs(in): Number of crumbs
 *   crumbs(in): The crumbs (length + data)
 *
 * NOTE: Append crumbs of data by gluing them. After this the log manager will lose track of what was glued.
 */
static void
logpb_append_crumbs (THREAD_ENTRY * thread_p, int num_crumbs, const LOG_CRUMB * crumbs)
{
  const char *data;		/* Data to copy */
  char *ptr;			/* Pointer for copy data into log append buffer */
  char *last_ptr;		/* Pointer to last portion available to copy into log append buffer */
  int copy_length;		/* Amount of contiguos data that can be copied */
  int length;
  int i;

  assert (LOG_CS_OWN_WRITE_MODE (thread_p));

  if (num_crumbs == 0)
    {
      return;
    }

  /*
   * Align if needed,
   * don't set it dirty since this function has not updated
   */
  LOG_APPEND_ALIGN (thread_p, LOG_DONT_SET_DIRTY);

  ptr = LOG_APPEND_PTR ();
  last_ptr = LOG_LAST_APPEND_PTR ();

  for (i = 0; i < num_crumbs; i++)
    {
      length = crumbs[i].length;
      data = (char *) crumbs[i].data;

      /* Does data fit completely in current page ? */
      if ((ptr + length) >= last_ptr)
	while (length > 0)
	  {
	    if (ptr >= last_ptr)
	      {
		/*
		 * Get next page and set the current one dirty
		 */
		logpb_next_append_page (thread_p, LOG_SET_DIRTY);
		ptr = LOG_APPEND_PTR ();
		last_ptr = LOG_LAST_APPEND_PTR ();
	      }
	    /* Find the amount of contiguous data that can be copied */
	    if ((ptr + length) >= last_ptr)
	      {
		copy_length = CAST_BUFLEN (last_ptr - ptr);
	      }
	    else
	      {
		copy_length = length;
	      }
	    memcpy (ptr, data, copy_length);
	    ptr += copy_length;
	    data += copy_length;
	    length -= copy_length;
	    log_Gl.hdr.append_lsa.offset += copy_length;
	  }
      else
	{
	  memcpy (ptr, data, length);
	  ptr += length;
	  log_Gl.hdr.append_lsa.offset += length;
	}
    }

  /*
   * Align the data for future appends.
   * Indicate that modifications were done
   */
  LOG_APPEND_ALIGN (thread_p, LOG_SET_DIRTY);
}

/*
 * logpb_end_append - Finish appending a log record
 *
 * return: nothing
 *
 *   flush(in): Is it a requirement to flush the log ?
 *   force_flush(in):
 *
 * NOTE:  Finish appending a log record. If the log record was appended
 *              in several log buffers, these buffers are flushed and freed.
 *              Only one append buffer will remain pin (fetched) in memory.
 *              If the log record was appended in only one buffer, the buffer
 *              is not flushed unless the caller requested flushing (e.g.,
 *              for a log_commit record).
 */
static void
logpb_end_append (THREAD_ENTRY * thread_p, LOG_RECORD_HEADER * header)
{
  assert (LOG_CS_OWN_WRITE_MODE (thread_p));

  LOG_APPEND_ALIGN (thread_p, LOG_DONT_SET_DIRTY);
  LOG_APPEND_ADVANCE_WHEN_DOESNOT_FIT (thread_p, sizeof (LOG_RECORD_HEADER));

  /*
   * Find the log_rec portion of the append record, it may not be in the
   * current append buffer since it can be stored in several buffers. Then,
   * make the log_rec point to next future append record, unless it is
   * the special record type used for archives created during backups
   * that cannot have a forward lsa and must waste the remaining space
   * on the current page.
   */
  assert (LSA_EQ (&header->forw_lsa, &log_Gl.hdr.append_lsa));

  if (!LSA_EQ (&log_Gl.append.prev_lsa, &log_Gl.hdr.append_lsa))
    {
      logpb_set_dirty (thread_p, log_Gl.append.log_pgptr);
    }

  if (log_Pb.partial_append.status == LOGPB_APPENDREC_IN_PROGRESS)
    {
      /* success, fall through */
    }
  else if (log_Pb.partial_append.status == LOGPB_APPENDREC_PARTIAL_FLUSHED_END_OF_LOG)
    {
      /* we need to flush the correct version now */
      log_Pb.partial_append.status = LOGPB_APPENDREC_PARTIAL_ENDED;
      logpb_flush_all_append_pages (thread_p);
      assert (log_Pb.partial_append.status == LOGPB_APPENDREC_PARTIAL_FLUSHED_ORIGINAL);
    }
  else
    {
      /* invalid state */
      assert_release (false);
    }
  log_Pb.partial_append.status = LOGPB_APPENDREC_SUCCESS;
}

/*
 *
 *       	   FUNCTIONS RELATED TO LOG INFORMATION FILE
 *
 */

/*
 * logpb_create_log_info - Create a log information file
 *
 * return: nothing
 *
 *   logname_info(in): Name of the log information file
 *   db_fullname(in): Name of the database or NULL (defualt to current one)
 *
 * NOTE: Creates a log information file. This file is used as a help
 *              for the DBA of what things has been archived and what archive
 *              logs are not needed during normal restart recovery (i.e.,
 *              other than media crash).
 */
void
logpb_create_log_info (const char *logname_info, const char *db_fullname)
{
  FILE *fp;			/* Pointer to file */
  const char *catmsg;
  const char *db_name = db_fullname;
  int error_code = NO_ERROR;

  /* Create the information file */
  fp = fopen (logname_info, "w");
  if (fp != NULL)
    {
      fclose (fp);
      catmsg = msgcat_message (MSGCAT_CATALOG_CUBRID, MSGCAT_SET_LOG, MSGCAT_LOG_LOGINFO_COMMENT);
      if (db_name == NULL)
	{
	  db_name = log_Db_fullname;
	}
      if (catmsg == NULL)
	{
	  catmsg = "COMMENT: %s for database %s\n";
	}
      error_code = log_dump_log_info (logname_info, false, catmsg, CUBRID_MAGIC_LOG_INFO, db_name);
      if (error_code != NO_ERROR)
	{
	  return;
	}

      (void) logpb_add_volume (db_fullname, LOG_DBLOG_INFO_VOLID, logname_info, DISK_UNKNOWN_PURPOSE);
    }
}


/*
 * logpb_get_guess_archive_num - Guess archive number
 *
 * return: arvnum or -1
 *
 *   pageid(in): Desired page
 *
 * NOTE: Guess the archive number where the desired page is archived by searching the log information file.
 */
static int
logpb_get_guess_archive_num (THREAD_ENTRY * thread_p, LOG_PAGEID pageid)
{
  FILE *fp;
  char line[LOG_MAX_LOGINFO_LINE];
  int arv_num = -1;
  int last_arvnum = -1;
  int next_arvnum;
  bool isfound = false;
  LOG_PAGEID from_pageid;
  LOG_PAGEID to_pageid;
  long long int f, t;

  assert (LOG_CS_OWN (thread_p));

  arv_num = logpb_get_archive_num_from_info_table (thread_p, pageid);

  if (arv_num >= 0)
    {
      return arv_num;
    }

  /*
   * Guess by looking into the log information file. This is just a guess
   */
  fp = fopen (log_Name_info, "r");
  if (fp != NULL)
    {
      while (fgets (line, LOG_MAX_LOGINFO_LINE, fp) != NULL)
	{
	  if (strstr (line + TIME_SIZE_OF_DUMP_LOG_INFO,
		      msgcat_message (MSGCAT_CATALOG_CUBRID, MSGCAT_SET_LOG, MSGCAT_LOG_LOGINFO_KEYWORD_ARCHIVE))
	      == line + TIME_SIZE_OF_DUMP_LOG_INFO)
	    {
	      /* A candidate for a guess */
	      if (sscanf (line + TIME_SIZE_OF_DUMP_LOG_INFO, "%*s %d %*s %lld %lld", &next_arvnum, &f, &t) == 3)
		{
		  from_pageid = f;
		  to_pageid = t;

		  last_arvnum = next_arvnum;

		  if (pageid < from_pageid)
		    {
		      /*
		       * keep looking.
		       * There is likely a hole in the archive process due to media
		       * crashes off or the log information contains some missing
		       * entries.
		       */
		      continue;
		    }

		  arv_num = next_arvnum;

		  if (pageid >= from_pageid && pageid <= to_pageid)
		    {
		      /* Found the page in this archive */
		      isfound = true;
		      break;
		    }
		}
	    }
	}
      fclose (fp);
    }

  if (arv_num == -1)
    {
      /*
       * If I have a log active, use it to find out a better archive number
       * for initial search
       */
      if (log_Gl.append.vdes != NULL_VOLDES)
	{
	  arv_num = (int) (pageid / LOGPB_ACTIVE_NPAGES);
	}
      else
	{
	  /*
	   * We do not have a clue what it is available. Don't have log active
	   * and likely we did not have backups.
	   * Must trace for available archive volumes
	   */
	  arv_num = 0;
	}
    }
  else if (isfound == false && last_arvnum == arv_num && log_Gl.append.vdes != NULL_VOLDES)
    {
      /*
       * The log archive was chopped somehow.
       */
      arv_num = log_Gl.hdr.nxarv_num - 1;
    }

  /* Insure that we never pick one larger than the next one to be created */
  if (arv_num >= log_Gl.hdr.nxarv_num)
    {
      arv_num = log_Gl.hdr.nxarv_num - 1;
    }

  return arv_num;
}

/*
 * logpb_find_volume_info_exist - Find if volume information exists ?
 *
 * return:
 *
 * NOTE: Find if volume information exist.
 */
bool
logpb_find_volume_info_exist (void)
{
  return fileio_is_volume_exist (log_Name_volinfo);
}

/*
 * logpb_create_volume_info - Create the volume information and add first volume
 *
 * return: NO_ERROR or error code
 *
 *   db_fullname(in): Name of the database or NULL (defualt to current one)
 *
 * NOTE: Create the volume information and add the first volume.
 */
int
logpb_create_volume_info (const char *db_fullname)
{
  char vol_fullname[PATH_MAX];
  char *volinfo_fullname;
  FILE *volinfo_fp = NULL;

  if (db_fullname != NULL)
    {
      fileio_make_volume_info_name (vol_fullname, db_fullname);
      volinfo_fullname = vol_fullname;
    }
  else
    {
      volinfo_fullname = log_Name_volinfo;
    }

  volinfo_fp = fopen (volinfo_fullname, "w");
  if (volinfo_fp == NULL)
    {
      /* Unable to create the database volume information */
      er_set_with_oserror (ER_ERROR_SEVERITY, ARG_FILE_LINE, ER_BO_CANNOT_CREATE_VOL, 2, volinfo_fullname, db_fullname);
      return ER_BO_CANNOT_CREATE_VOL;
    }
  /*
   * Write information about:
   * the active log and the first volume of the database
   * in the volume information file
   */
  fprintf (volinfo_fp, "%4d %s\n", LOG_DBVOLINFO_VOLID, volinfo_fullname);

  fflush (volinfo_fp);
  fclose (volinfo_fp);

  return NO_ERROR;
}

/*
 * logpb_recreate_volume_info - Recreate the database volume information
 *
 * return: NO_ERROR if all OK, ER_ status otherwise
 *
 * NOTE: Recreate the database volume information from the internal information that is stored in each volume.
 */
int
logpb_recreate_volume_info (THREAD_ENTRY * thread_p)
{
  VOLID volid = LOG_DBFIRST_VOLID;	/* Current volume identifier */
  VOLID next_volid = LOG_DBFIRST_VOLID;	/* Next volume identifier */
  char next_vol_fullname[PATH_MAX];	/* Next volume name */
  int error_code = NO_ERROR;

  error_code = logpb_create_volume_info (NULL);
  if (error_code != NO_ERROR)
    {
      goto error;
    }
  if (logpb_add_volume (NULL, LOG_DBLOG_INFO_VOLID, log_Name_info, DISK_UNKNOWN_PURPOSE) != LOG_DBLOG_INFO_VOLID)
    {
      error_code = ER_FAILED;
      goto error;
    }
  if (logpb_add_volume (NULL, LOG_DBLOG_BKUPINFO_VOLID, log_Name_bkupinfo, DISK_UNKNOWN_PURPOSE) !=
      LOG_DBLOG_BKUPINFO_VOLID)
    {
      error_code = ER_FAILED;
      goto error;
    }
  if (logpb_add_volume (NULL, LOG_DBLOG_ACTIVE_VOLID, log_Name_active, DISK_UNKNOWN_PURPOSE) != LOG_DBLOG_ACTIVE_VOLID)
    {
      error_code = ER_FAILED;
      goto error;
    }

  /* First the primary volume, then the rest of the volumes */

  strcpy (next_vol_fullname, log_Db_fullname);

  do
    {
      if (logpb_add_volume (NULL, volid, next_vol_fullname, DB_PERMANENT_DATA_PURPOSE) != volid)
	{
	  error_code = ER_FAILED;
	  goto error;
	}

      if (disk_get_link (thread_p, volid, &next_volid, next_vol_fullname) == NULL)
	{
	  error_code = ER_FAILED;
	  goto error;
	}

      volid = next_volid;
    }
  while (volid != NULL_VOLID);

  return error_code;

  /* ****** */
error:
  (void) remove (log_Name_volinfo);
  return error_code;
}

/*
 * logpb_add_volume - Add a new volume entry to the volume information
 *
 * return: new_volid or NULL_VOLID
 *
 *   db_fullname(in):
 *   new_volid(in): New volume identifier
 *   new_volfullname(in): New volume name
 *   new_volpurpose(in): Purpose of new volume
 *
 * NOTE: Add a new entry to the volume information
 */
/* todo: remove purpose */
VOLID
logpb_add_volume (const char *db_fullname, VOLID new_volid, const char *new_volfullname, DISK_VOLPURPOSE new_volpurpose)
{
  if (new_volpurpose != DB_TEMPORARY_DATA_PURPOSE)
    {
      char vol_fullname[PATH_MAX];
      char *volinfo_fullname;
      FILE *volinfo_fp = NULL;

      if (db_fullname != NULL)
	{
	  fileio_make_volume_info_name (vol_fullname, db_fullname);
	  volinfo_fullname = vol_fullname;
	}
      else
	{
	  volinfo_fullname = log_Name_volinfo;
	}

      volinfo_fp = fopen (volinfo_fullname, "a");
      if (volinfo_fp != NULL)
	{
	  /* Write information about this volume in the volume information file */
	  fprintf (volinfo_fp, "%4d %s\n", new_volid, new_volfullname);
	  fflush (volinfo_fp);
	  fclose (volinfo_fp);

	  return new_volid;
	}
      else
	{
	  return NULL_VOLID;
	}
    }

  return new_volid;
}

/*
 * logpb_scan_volume_info - Scan the volume information entries
 *
 * return: number of entries or -1 in case of error.
 *
 *   db_fullname(in):
 *   ignore_volid(in): Don't call function with this volume
 *   start_volid(in): Scan should start at this point.
 *   fun(in): Function to be called on each entry
 *   args(in): Additional arguments to be passed to function
 *
 * NOTE: Scan the volume information entries calling the given function on each entry.
 */
int
logpb_scan_volume_info (THREAD_ENTRY * thread_p, const char *db_fullname, VOLID ignore_volid, VOLID start_volid,
			int (*fun) (THREAD_ENTRY * thread_p, VOLID xvolid, const char *vlabel, void *args), void *args)
{
  char xxvolinfo_fullname[PATH_MAX];
  char *volinfo_fullname;
  FILE *volinfo_fp = NULL;	/* Pointer to new volinfo */
  char vol_fullname[PATH_MAX];	/* Next volume name */
  VOLID volid = LOG_DBFIRST_VOLID - 1;	/* Next volume identifier */
  int read_int_volid;
  VOLID num_vols = 0;
  bool start_scan = false;
  char format_string[64];

  if (db_fullname != NULL)
    {
      fileio_make_volume_info_name (xxvolinfo_fullname, db_fullname);
      volinfo_fullname = xxvolinfo_fullname;
    }
  else
    {
      volinfo_fullname = log_Name_volinfo;
    }

  volinfo_fp = fopen (volinfo_fullname, "r");
  if (volinfo_fp == NULL)
    {
      er_set (ER_ERROR_SEVERITY, ARG_FILE_LINE, ER_BO_CANNOT_FINE_VOLINFO, 1, volinfo_fullname);
      return -1;
    }

  sprintf (format_string, "%%d %%%ds", PATH_MAX - 1);
  while (true)
    {
      if (fscanf (volinfo_fp, format_string, &read_int_volid, vol_fullname) != 2)
	{
	  break;
	}

      if ((volid + 1) != NULL_VOLID && (volid + 1) > (VOLID) read_int_volid && num_vols != 0)
	{
	  er_set (ER_WARNING_SEVERITY, ARG_FILE_LINE, ER_BO_UNSORTED_VOLINFO, 4, volinfo_fullname, num_vols,
		  read_int_volid, vol_fullname);
	  num_vols = -1;
	  break;
	}
      volid = (VOLID) read_int_volid;

      if (volid == NULL_VOLID)
	{
	  continue;
	}

      if (start_scan == false)
	{
	  if (start_volid == read_int_volid)
	    {
	      start_scan = true;
	    }
	  else
	    {
	      continue;
	    }
	}

      if (volid != ignore_volid)
	{
	  if (((*fun) (thread_p, volid, vol_fullname, args)) != NO_ERROR)
	    {
	      num_vols = -1;
	      break;
	    }

	  num_vols++;
	}
    }

  fclose (volinfo_fp);

  return num_vols;
}

/*
 *
 *       	   FUNCTIONS RELATED TO LOG ARCHIVES
 *
 */

/*
 * logpb_to_physical_pageid - Find physical page identifier of given logic page
 *
 * return: phy page identifier
 *
 *   logical_pageid(in): logical_pageid: Logical log page
 *
 * NOTE: Returns the physical page identifier associated with given logical page.
 */
LOG_PHY_PAGEID
logpb_to_physical_pageid (LOG_PAGEID logical_pageid)
{
  LOG_PHY_PAGEID phy_pageid;

  if (logical_pageid == LOGPB_HEADER_PAGE_ID)
    {
      phy_pageid = LOGPB_PHYSICAL_HEADER_PAGE_ID;
    }
  else
    {
      LOG_PAGEID tmp_pageid;

      tmp_pageid = logical_pageid - LOGPB_FIRST_ACTIVE_PAGE_ID;
      if (tmp_pageid >= LOGPB_ACTIVE_NPAGES)
	{
	  tmp_pageid %= LOGPB_ACTIVE_NPAGES;
	}
      else if (tmp_pageid < 0)
	{
	  tmp_pageid = LOGPB_ACTIVE_NPAGES - ((-tmp_pageid) % LOGPB_ACTIVE_NPAGES);
	}

      tmp_pageid++;
      if (tmp_pageid > LOGPB_ACTIVE_NPAGES)
	{
	  tmp_pageid %= LOGPB_ACTIVE_NPAGES;
	}

      assert (tmp_pageid <= PAGEID_MAX);
      phy_pageid = (LOG_PHY_PAGEID) tmp_pageid;
    }

  return phy_pageid;
}

/*
 * logpb_is_page_in_archive - Is the given page an archive page ?
 *
 * return:
 *
 *   pageid(in): Log page identifier
 *
 * NOTE:Find if given page is an archive page identifier.
 */
bool
logpb_is_page_in_archive (LOG_PAGEID pageid)
{
  return LOGPB_IS_ARCHIVE_PAGE (pageid);
}

/*
 * logpb_is_smallest_lsa_in_archive - IS THE SMALLEST ACTIVE OF THE LOG ARCHIVE ?
 *
 * return:
 *
 * NOTE: Returns true if the smallest active LSA is located in an archive log.
 */
bool
logpb_is_smallest_lsa_in_archive (THREAD_ENTRY * thread_p)
{
  LOG_LSA lsa;			/* smallest lsa */

  logtb_find_smallest_lsa (thread_p, &lsa);
  return (!LSA_ISNULL (&lsa) && logpb_is_page_in_archive (lsa.pageid));
}

/*
 * logpb_get_archive_number - Archive location of given page
 *
 * return: archive number
 *
 *   pageid(in): The desired logical page
 *
 * NOTE: Find in what archive the page is located or in what archive the page should have been located.
 */
int
logpb_get_archive_number (THREAD_ENTRY * thread_p, LOG_PAGEID pageid)
{
  int arv_num = 0;

  if (logpb_fetch_from_archive (thread_p, pageid, NULL, &arv_num, NULL, false) == NULL)
    {
      return -1;
    }

  if (arv_num < 0)
    {
      arv_num = 0;
    }

  return arv_num;
}

/*
 * logpb_set_unavailable_archive - Cache that given archive is unavailable
 *
 * return: nothing
 *
 *   arv_num(in): Log archive number
 *
 * NOTE: Record that give archive is unavialble.
 */
static void
logpb_set_unavailable_archive (THREAD_ENTRY * thread_p, int arv_num)
{
  int *ptr;
  int size;

  assert (LOG_ARCHIVE_CS_OWN_WRITE_MODE (thread_p));

  if (log_Gl.archive.unav_archives == NULL)
    {
      size = sizeof (*log_Gl.archive.unav_archives) * 10;
      ptr = (int *) malloc (size);
      if (ptr == NULL)
	{
	  return;
	}
      log_Gl.archive.max_unav = 10;
      log_Gl.archive.next_unav = 0;
      log_Gl.archive.unav_archives = ptr;
    }
  else
    {
      if ((log_Gl.archive.next_unav + 1) >= log_Gl.archive.max_unav)
	{
	  size = (sizeof (*log_Gl.archive.unav_archives) * (log_Gl.archive.max_unav + 10));
	  ptr = (int *) realloc (log_Gl.archive.unav_archives, size);
	  if (ptr == NULL)
	    {
	      return;
	    }
	  log_Gl.archive.max_unav += 10;
	  log_Gl.archive.unav_archives = ptr;
	}
    }

  log_Gl.archive.unav_archives[log_Gl.archive.next_unav++] = arv_num;
}

/*
 * logpb_dismount_log_archive - dismount archive log
 *
 * return: nothing
 *
 * It dismounts and resets log_Gl.archive.vdes
 */
static void
logpb_dismount_log_archive (THREAD_ENTRY * thread_p)
{
  LOG_ARCHIVE_CS_ENTER (thread_p);

  if (log_Gl.archive.vdes != NULL_VOLDES)
    {
      fileio_dismount (thread_p, log_Gl.archive.vdes);
      log_Gl.archive.vdes = NULL_VOLDES;
    }

  LOG_ARCHIVE_CS_EXIT (thread_p);
}

/*
 * logpb_decache_archive_info - Decache any archive log memory information
 *
 * return: nothing
 *
 * NOTE: Decache any archive log memory information.
 */
void
logpb_decache_archive_info (THREAD_ENTRY * thread_p)
{
  LOG_ARCHIVE_CS_ENTER (thread_p);

  if (log_Gl.archive.vdes != NULL_VOLDES)
    {
      logpb_dismount_log_archive (thread_p);
    }

  if (log_Gl.archive.unav_archives != NULL)
    {
      free_and_init (log_Gl.archive.unav_archives);
      log_Gl.archive.max_unav = 0;
      log_Gl.archive.next_unav = 0;
    }

  LOG_ARCHIVE_CS_EXIT (thread_p);
}

/*
 * log_isarchive_available - Is given archive available ?
 *
 * return: true/false
 *        true: means that the archive may be available.
 *       false: it is known that archive is not available.
 *
 *   arv_num(in): Log archive number
 *
 * NOTE:Find if the current archive is available.
 */
static bool
logpb_is_archive_available (THREAD_ENTRY * thread_p, int arv_num)
{
  int i;

  assert (LOG_CS_OWN (thread_p));
  assert (LOG_ARCHIVE_CS_OWN_WRITE_MODE (thread_p));

  if (arv_num >= log_Gl.hdr.nxarv_num || arv_num < 0)
    {
      return false;
    }

  if (log_Gl.archive.unav_archives != NULL)
    {
      for (i = 0; i < log_Gl.archive.next_unav; i++)
	{
	  if (log_Gl.archive.unav_archives[i] == arv_num)
	    {
	      return false;
	    }
	}
    }

  return true;
}

/*
 * log_fetch_from_archive - Fetch a log page from the log archives
 *
 * return: log_pgptr or NULL (in case of error)
 *
 *   pageid(in): The desired logical page
 *   log_pgptr(in): Place to return the log page
 *   arv_num(in): Set to archive number where page was found or where page
 *                 should have been found.
 *
 * NOTE: Fetch a log page from archive logs.
 */
LOG_PAGE *
logpb_fetch_from_archive (THREAD_ENTRY * thread_p, LOG_PAGEID pageid, LOG_PAGE * log_pgptr,
			  int *ret_arv_num, LOG_ARV_HEADER * ret_arv_hdr, bool is_fatal)
{
  char hdr_pgbuf[IO_MAX_PAGE_SIZE + MAX_ALIGNMENT], *aligned_hdr_pgbuf;
  char log_pgbuf[IO_MAX_PAGE_SIZE + MAX_ALIGNMENT], *aligned_log_pgbuf;
  LOG_ARV_HEADER *arv_hdr;
  LOG_PAGE *hdr_pgptr;
  LOG_PHY_PAGEID phy_pageid = NULL_PAGEID;
  char arv_name[PATH_MAX];
  const char *tmp_arv_name;
  int arv_num, vdes;
  int direction = 0, retry;
  bool has_guess_arvnum = false, first_time = true;
  int error_code = NO_ERROR;
  char format_string[64];

  assert (LOG_CS_OWN (thread_p));

  logpb_log ("called logpb_fetch_from_archive for pageid = %lld\n", (long long int) pageid);

  LOG_ARCHIVE_CS_ENTER (thread_p);

  aligned_hdr_pgbuf = PTR_ALIGN (hdr_pgbuf, MAX_ALIGNMENT);
  aligned_log_pgbuf = PTR_ALIGN (log_pgbuf, MAX_ALIGNMENT);

#if !defined(NDEBUG)
  if (prm_get_bool_value (PRM_ID_LOG_TRACE_DEBUG))
    {
      fprintf (stdout, "\n **log_fetch_from_archive has been called on pageid = %lld ** \n", (long long int) pageid);
      fflush (stdout);
    }
#endif

  hdr_pgptr = (LOG_PAGE *) aligned_hdr_pgbuf;
  if (log_pgptr == NULL)
    {
      log_pgptr = (LOG_PAGE *) aligned_log_pgbuf;
    }
  if (ret_arv_num == NULL)
    {
      ret_arv_num = &arv_num;
    }

  if (log_Gl.archive.vdes == NULL_VOLDES)
    {
      if (log_Gl.hdr.nxarv_num <= 0)
	{
	  /* We do not have any archives */
	  er_set (ER_FATAL_ERROR_SEVERITY, ARG_FILE_LINE, ER_LOG_NOTIN_ARCHIVE, 1, pageid);

	  LOG_ARCHIVE_CS_EXIT (thread_p);
	  return NULL;
	}

      /*
       * Guess the archive where that page is stored
       */

      has_guess_arvnum = true;
      *ret_arv_num = logpb_get_guess_archive_num (thread_p, pageid);
      fileio_make_log_archive_name (arv_name, log_Archive_path, log_Prefix, *ret_arv_num);

      error_code = ER_FAILED;
      if (logpb_is_archive_available (thread_p, *ret_arv_num) == true && fileio_is_volume_exist (arv_name) == true)
	{
	  vdes = fileio_mount (thread_p, log_Db_fullname, arv_name, LOG_DBLOG_ARCHIVE_VOLID, false, false);
	  if (vdes != NULL_VOLDES)
	    {
	      if (fileio_read (thread_p, vdes, hdr_pgptr, 0, LOG_PAGESIZE) == NULL)
		{
		  fileio_dismount (thread_p, vdes);
		  er_set (ER_FATAL_ERROR_SEVERITY, ARG_FILE_LINE, ER_LOG_READ, 3, 0LL, 0LL, arv_name);

		  LOG_ARCHIVE_CS_EXIT (thread_p);
		  return NULL;
		}
	      error_code = NO_ERROR;
	      arv_hdr = (LOG_ARV_HEADER *) hdr_pgptr->area;
	      if (log_Gl.append.vdes != NULL_VOLDES)
		{
		  if (difftime64 ((time_t) arv_hdr->db_creation, (time_t) log_Gl.hdr.db_creation) != 0)
		    {
		      /*
		       * This volume does not belong to the database. For now, assume
		       * that it is not only. Later, we will give this error to user
		       */
		      vdes = NULL_VOLDES;
		      arv_hdr = NULL;
		    }
		}
	    }
	}

      if (error_code != NO_ERROR)
	{
	  /*
	   * The volume is not online. Ask for it later (below). But first try to
	   * make the best guess for the archive number.
	   */
	  vdes = NULL_VOLDES;
	  arv_hdr = NULL;
	}
    }
  else
    {
      vdes = log_Gl.archive.vdes;
      arv_hdr = &log_Gl.archive.hdr;
      *ret_arv_num = arv_hdr->arv_num;
    }

  sprintf (format_string, "%%%ds", PATH_MAX - 1);

  log_Gl.archive.vdes = NULL_VOLDES;
  while (true)
    {
      /* Is the page in current archive log ? */
      if (arv_hdr != NULL && pageid >= arv_hdr->fpageid && pageid <= arv_hdr->fpageid + arv_hdr->npages - 1)
	{
	  /* Find location of logical page in the archive log */
	  phy_pageid = (LOG_PHY_PAGEID) (pageid - arv_hdr->fpageid + 1);

	  /* Record number of reads in statistics */
	  perfmon_inc_stat (thread_p, PSTAT_LOG_NUM_IOREADS);

	  if (fileio_read (thread_p, vdes, log_pgptr, phy_pageid, LOG_PAGESIZE) == NULL)
	    {
	      /* Error reading archive page */
	      tmp_arv_name = fileio_get_volume_label_by_fd (vdes, PEEK);
	      fileio_dismount (thread_p, vdes);
	      log_Gl.archive.vdes = NULL_VOLDES;
	      er_set (ER_FATAL_ERROR_SEVERITY, ARG_FILE_LINE, ER_LOG_READ, 3, pageid, phy_pageid, tmp_arv_name);

	      LOG_ARCHIVE_CS_EXIT (thread_p);
	      return NULL;
	    }

	  /* Cast the archive information. May be used again */
	  if (arv_hdr != &log_Gl.archive.hdr)
	    {
	      log_Gl.archive.hdr = *arv_hdr;
	    }
	  log_Gl.archive.vdes = vdes;
	  break;
	}
      else
	{
	  /* If any archive dismount it */
	  if (vdes != NULL_VOLDES)
	    {
	      fileio_dismount (thread_p, vdes);
	      vdes = NULL_VOLDES;
	    }

	  if (has_guess_arvnum == false)
	    {
	      has_guess_arvnum = true;
	      retry = logpb_get_guess_archive_num (thread_p, pageid);
	      if (retry != *ret_arv_num)
		{
		  *ret_arv_num = retry;
		}
	    }
	  else
	    {
	      if (direction == 0)
		{
		  /*
		   * Define the direction by looking for desired page
		   */
		  if (arv_hdr != NULL)
		    {
		      if (pageid < arv_hdr->fpageid)
			{
			  /* Try older archives */
			  direction = -1;
			}
		      else
			{
			  /* Try newer archives */
			  direction = 1;
			}
		    }
		  else
		    {
		      if (first_time != true)
			{
			  if (log_Gl.append.vdes == NULL_VOLDES)
			    {
			      direction = 1;
			    }
			  else
			    {
			      /*
			       * Start looking from the last archive.
			       * Optimized for UNDO.. This is not so bad since this branch
			       * will be reached only when the guess archive is not
			       * available.
			       */
			      *ret_arv_num = log_Gl.hdr.nxarv_num;
			      direction = -1;
			    }
			}
		    }
		}

	      if (arv_hdr != NULL)
		{
		  if (direction == -1)
		    {
		      /*
		       * Try an older archive.
		       * The page that I am looking MUST be smaller than the first
		       * page in current archive
		       */
		      if (pageid < arv_hdr->fpageid)
			{
			  *ret_arv_num -= 1;
			}
		      else
			{
			  *ret_arv_num = -1;
			}
		    }
		  else
		    {
		      /* Try a newer archive. The page that I am looking MUST be larger than the last page in current
		       * archive */
		      if (pageid > arv_hdr->fpageid + arv_hdr->npages - 1)
			{
			  *ret_arv_num += 1;
			}
		      else
			{
			  *ret_arv_num = log_Gl.hdr.nxarv_num;
			}
		    }
		}
	      else
		{
		  /*
		   * The archive number is not increased the first time in the loop,
		   * so we can ask for it when it is not available.
		   */
		  if (first_time != true)
		    {
		      /*
		       * If we do not have the log active, we don't really know how to
		       * continue, we could be looping forever.
		       */
		      if (log_Gl.append.vdes == NULL_VOLDES)
			{
			  *ret_arv_num = -1;
			}
		      else
			{
			  *ret_arv_num = *ret_arv_num + direction;
			}
		    }
		}

	      first_time = false;
	      if (*ret_arv_num < 0 || *ret_arv_num == log_Gl.hdr.nxarv_num)
		{
		  /* Unable to find page in archive */
		  if (log_Gl.append.vdes != NULL_VOLDES)
		    {
		      er_set (ER_FATAL_ERROR_SEVERITY, ARG_FILE_LINE, ER_LOG_NOTIN_ARCHIVE, 1, pageid);
		    }
		  else
		    {
		      /*
		       * This is likely an incomplete recovery (restore).
		       * We do not have the active log and we are looking for a log page
		       */
		      er_set (ER_WARNING_SEVERITY, ARG_FILE_LINE, ER_LOG_NOTIN_ARCHIVE, 1, pageid);
		    }

		  LOG_ARCHIVE_CS_EXIT (thread_p);

		  return NULL;
		}
	    }

	  if (logpb_is_archive_available (thread_p, *ret_arv_num) == false)
	    {
	      arv_hdr = NULL;
	      continue;
	    }

	  fileio_make_log_archive_name (arv_name, log_Archive_path, log_Prefix, *ret_arv_num);
	  retry = 3;
	  while (retry != 0 && retry != 1
		 && (vdes =
		     fileio_mount (thread_p, log_Db_fullname, arv_name, LOG_DBLOG_ARCHIVE_VOLID, false,
				   false)) == NULL_VOLDES)
	    {
	      char line_buf[PATH_MAX * 2];
	      bool is_in_crash_recovery;

	      is_in_crash_recovery = log_is_in_crash_recovery ();

	      /*
	       * The archive is not online.
	       */
	      if (is_in_crash_recovery == true)
		{
		  fprintf (stdout, "%s\n", er_msg ());
		}

	    retry_prompt:
	      if (log_default_input_for_archive_log_location >= 0)
		{
		  retry = log_default_input_for_archive_log_location;
		  if (retry == 1 && is_in_crash_recovery == true)
		    {
		      fprintf (stdout, "Continue without present archive. (Partial recovery).\n");
		    }
		}
	      else
		{
		  fprintf (stdout, msgcat_message (MSGCAT_CATALOG_CUBRID, MSGCAT_SET_LOG, MSGCAT_LOG_STARTS));
		  fprintf (stdout, msgcat_message (MSGCAT_CATALOG_CUBRID, MSGCAT_SET_LOG, MSGCAT_LOG_LOGARCHIVE_NEEDED),
			   arv_name);
		  fprintf (stdout, msgcat_message (MSGCAT_CATALOG_CUBRID, MSGCAT_SET_LOG, MSGCAT_LOG_STARTS));

		  if (fgets (line_buf, PATH_MAX, stdin) == NULL)
		    {
		      retry = 0;	/* EOF */
		    }
		  else if (sscanf (line_buf, "%d", &retry) != 1)
		    {
		      retry = -1;	/* invalid input */
		    }
		}

	      switch (retry)
		{
		case 0:	/* quit */
		  logpb_set_unavailable_archive (thread_p, *ret_arv_num);
		  er_set (ER_FATAL_ERROR_SEVERITY, ARG_FILE_LINE, ER_LOG_NOTIN_ARCHIVE, 1, pageid);
		  if (is_fatal)
		    {
		      logpb_fatal_error (thread_p, true, ARG_FILE_LINE, "log_fetch_from_archive");
		    }

		  LOG_ARCHIVE_CS_EXIT (thread_p);

		  return NULL;

		case 1:	/* Not available */
		  logpb_set_unavailable_archive (thread_p, *ret_arv_num);
		  break;

		case 3:	/* Relocate */
		  fprintf (stdout, msgcat_message (MSGCAT_CATALOG_CUBRID, MSGCAT_SET_LOG, MSGCAT_LOG_NEWLOCATION));
		  if (fgets (line_buf, PATH_MAX, stdin) == 0 || (sscanf (line_buf, format_string, arv_name) != 1))
		    {
		      fileio_make_log_archive_name (arv_name, log_Archive_path, log_Prefix, *ret_arv_num);
		    }
		  break;

		case 2:	/* Retry */
		  break;

		default:	/* Something strange.  Get user to try again. */
		  fprintf (stdout, msgcat_message (MSGCAT_CATALOG_CUBRID, MSGCAT_SET_LOG, MSGCAT_LOG_INPUT_RANGE_ERROR),
			   0, 3);
		  goto retry_prompt;
		}
	    }

	  if (vdes != NULL_VOLDES)
	    {
	      /* Read header page and make sure the page is here */

	      /* Record number of reads in statistics */
	      perfmon_inc_stat (thread_p, PSTAT_LOG_NUM_IOREADS);

	      if (fileio_read (thread_p, vdes, hdr_pgptr, 0, LOG_PAGESIZE) == NULL)
		{
		  fileio_dismount (thread_p, vdes);
		  er_set (ER_FATAL_ERROR_SEVERITY, ARG_FILE_LINE, ER_LOG_READ, 3, 0LL, 0LL, arv_name);

		  LOG_ARCHIVE_CS_EXIT (thread_p);

		  return NULL;
		}
	      arv_hdr = (LOG_ARV_HEADER *) hdr_pgptr->area;
	      if (log_Gl.append.vdes != NULL_VOLDES)
		{
		  if (difftime64 ((time_t) arv_hdr->db_creation, (time_t) log_Gl.hdr.db_creation) != 0)
		    {
		      /*
		       * This volume does not belong to the database. For now, assume
		       * that it is not only. Later, we will give this error to user
		       */
		      er_set (ER_FATAL_ERROR_SEVERITY, ARG_FILE_LINE, ER_LOG_DOESNT_CORRESPOND_TO_DATABASE, 1,
			      arv_name);
		      arv_hdr = NULL;
		    }
		}
	    }
	  else
	    {
	      arv_hdr = NULL;
	    }
	}
    }

#if defined(CUBRID_DEBUG)
  if (log_pgptr->hdr.logical_pageid != pageid)
    {
      er_set (ER_FATAL_ERROR_SEVERITY, ARG_FILE_LINE, ER_LOG_PAGE_CORRUPTED, 1, pageid);
      logpb_fatal_error (thread_p, true, ARG_FILE_LINE, "log_fetch_from_archive");

      LOG_ARCHIVE_CS_EXIT (thread_p);

      return NULL;
    }
#endif /* CUBRID_DEBUG */

#if !defined (NDEBUG)
  /* In analysys phase, the page may be corrupted. */
  if (log_Gl.rcv_phase == LOG_RESTARTED)
    {
      logpb_debug_check_log_page (thread_p, log_pgptr);
    }
#endif /* !NDEBUG */

  assert (log_pgptr != NULL && *ret_arv_num != -1 && arv_hdr != NULL);
  if (ret_arv_hdr != NULL)
    {
      *ret_arv_hdr = *arv_hdr;
    }

  LOG_ARCHIVE_CS_EXIT (thread_p);

  return log_pgptr;
}

/*
 * logpb_archive_active_log - Archive the active portion of the log
 *
 * return: nothing
 *
 * NOTE: The active portion of the log is archived from the next log
 *              archive page to the previous log page of the current append
 *              log record, to the next log archive.
 */
static void
logpb_archive_active_log (THREAD_ENTRY * thread_p)
{
  char arv_name[PATH_MAX] = { '\0' };	/* Archive name */
  LOG_PAGE *malloc_arv_hdr_pgptr = NULL;	/* Archive header page PTR */
  LOG_ARV_HEADER *arvhdr;	/* Archive header */
  BACKGROUND_ARCHIVING_INFO *bg_arv_info;
  char log_pgbuf[IO_MAX_PAGE_SIZE * LOGPB_IO_NPAGES + MAX_ALIGNMENT];
  char *aligned_log_pgbuf;
  LOG_PAGE *log_pgptr = NULL;
  LOG_PAGEID pageid, last_pageid;
  LOG_PHY_PAGEID ar_phy_pageid;
  int vdes = NULL_VOLDES;
  const char *catmsg;
  int error_code = NO_ERROR;
  int num_pages = 0;
  FILEIO_WRITE_MODE write_mode;

  aligned_log_pgbuf = PTR_ALIGN (log_pgbuf, MAX_ALIGNMENT);

  assert (LOG_CS_OWN_WRITE_MODE (thread_p));

#if defined(SERVER_MODE)
  log_wakeup_remove_log_archive_daemon ();
#else
  logpb_remove_archive_logs_exceed_limit (thread_p, 0);
#endif

  logpb_log ("Entered logpb_archive_active_log. log_Gl.hdr.nxarv_phy_pageid = %lld , log_Gl.hdr.nxarv_pageid =%lld\n",
	     (long long int) log_Gl.hdr.nxarv_phy_pageid, (long long int) log_Gl.hdr.nxarv_pageid);

  if (log_Gl.hdr.nxarv_pageid >= log_Gl.hdr.append_lsa.pageid)
    {
      er_log_debug (ARG_FILE_LINE,
		    "log_archive_active_log: WARNING Trying to archive ONLY the append page" " which is incomplete\n");
      return;
    }

  bg_arv_info = &log_Gl.bg_archive_info;
  if (log_Gl.archive.vdes != NULL_VOLDES)
    {
      /* A recheck is required after logpb_flush_all_append_pages when LOG_CS is demoted and promoted.
       * log_Gl.archive.vdes may be modified by someone else. Should we remove this dismount? */
      logpb_dismount_log_archive (thread_p);
    }

  malloc_arv_hdr_pgptr = (LOG_PAGE *) malloc (LOG_PAGESIZE);
  if (malloc_arv_hdr_pgptr == NULL)
    {
      goto error;
    }
  memset (malloc_arv_hdr_pgptr, LOG_PAGE_INIT_VALUE, LOG_PAGESIZE);

  /* Must force the log here to avoid nasty side effects */
  logpb_flush_all_append_pages (thread_p);

  malloc_arv_hdr_pgptr->hdr.logical_pageid = LOGPB_HEADER_PAGE_ID;
  malloc_arv_hdr_pgptr->hdr.offset = NULL_OFFSET;

  /* Construct the archive log header */
  arvhdr = (LOG_ARV_HEADER *) malloc_arv_hdr_pgptr->area;
  strncpy (arvhdr->magic, CUBRID_MAGIC_LOG_ARCHIVE, CUBRID_MAGIC_MAX_LENGTH);
  arvhdr->db_creation = log_Gl.hdr.db_creation;
  arvhdr->next_trid = log_Gl.hdr.next_trid;
  arvhdr->arv_num = log_Gl.hdr.nxarv_num;

  /*
   * All pages must be archived... even the ones with unactive log records
   * This is the desired parameter to support multimedia crashes.
   *
   *
   * Note that the npages field does not include the previous lsa page
   *
   */
  arvhdr->fpageid = log_Gl.hdr.nxarv_pageid;
  last_pageid = log_Gl.append.prev_lsa.pageid - 1;

  if (last_pageid < arvhdr->fpageid)
    {
      last_pageid = arvhdr->fpageid;
    }

  arvhdr->npages = (DKNPAGES) (last_pageid - arvhdr->fpageid + 1);

  /*
   * Now create the archive and start copying pages
   */

  perfmon_inc_stat (thread_p, PSTAT_LOG_NUM_ARCHIVES);

  fileio_make_log_archive_name (arv_name, log_Archive_path, log_Prefix, log_Gl.hdr.nxarv_num);

  if (prm_get_bool_value (PRM_ID_LOG_BACKGROUND_ARCHIVING) && bg_arv_info->vdes != NULL_VOLDES)
    {
      vdes = bg_arv_info->vdes;
    }
  else
    {
      vdes = fileio_format (thread_p, log_Db_fullname, arv_name, LOG_DBLOG_ARCHIVE_VOLID, arvhdr->npages + 1, false,
			    false, false, LOG_PAGESIZE, 0, false);
      if (vdes == NULL_VOLDES)
	{
	  /* Unable to create archive log to archive */
	  er_set (ER_FATAL_ERROR_SEVERITY, ARG_FILE_LINE, ER_LOG_CREATE_LOGARCHIVE_FAIL, 3, arv_name, arvhdr->fpageid,
		  arvhdr->fpageid + arvhdr->npages - 1);
	  goto error;
	}
    }

  log_archive_er_log ("logpb_archive_active_log, arvhdr->fpageid = %lld\n", arvhdr->fpageid);

  error_code = logpb_set_page_checksum (thread_p, malloc_arv_hdr_pgptr);
  if (error_code != NO_ERROR)
    {
      goto error;
    }

  write_mode = dwb_is_created () == true ? FILEIO_WRITE_NO_COMPENSATE_WRITE : FILEIO_WRITE_DEFAULT_WRITE;
  if (fileio_write (thread_p, vdes, malloc_arv_hdr_pgptr, 0, LOG_PAGESIZE, write_mode) == NULL)
    {
      /* Error archiving header page into archive */
      er_set (ER_FATAL_ERROR_SEVERITY, ARG_FILE_LINE, ER_LOG_WRITE, 3, 0LL, 0LL, arv_name);
      goto error;
    }

  if (prm_get_bool_value (PRM_ID_LOG_BACKGROUND_ARCHIVING) && bg_arv_info->vdes != NULL_VOLDES
      && arvhdr->fpageid == bg_arv_info->start_page_id)
    {
      pageid = bg_arv_info->current_page_id;
      ar_phy_pageid = (LOG_PHY_PAGEID) (bg_arv_info->current_page_id - bg_arv_info->start_page_id + 1);
    }
  else
    {
      assert (!prm_get_bool_value (PRM_ID_LOG_BACKGROUND_ARCHIVING) || bg_arv_info->vdes == NULL_VOLDES);

      pageid = arvhdr->fpageid;
      ar_phy_pageid = 1;
    }

  log_pgptr = (LOG_PAGE *) aligned_log_pgbuf;

  /* Now start dumping the current active pages to archive */
  for (; pageid <= last_pageid; pageid += num_pages, ar_phy_pageid += num_pages)
    {
      logpb_log ("Dump page %lld in logpb_archive_active_log, num_pages = %d\n", (long long int) pageid, num_pages);
      num_pages = (int) MIN (LOGPB_IO_NPAGES, last_pageid - pageid + 1);
      num_pages = logpb_read_page_from_active_log (thread_p, pageid, num_pages, log_pgptr);
      if (num_pages <= 0)
	{
	  goto error;
	}

      if (fileio_write_pages (thread_p, vdes, (char *) log_pgptr, ar_phy_pageid, num_pages, LOG_PAGESIZE,
			      FILEIO_WRITE_NO_COMPENSATE_WRITE) == NULL)
	{
	  er_set (ER_FATAL_ERROR_SEVERITY, ARG_FILE_LINE, ER_LOG_WRITE, 3, pageid, ar_phy_pageid, arv_name);
	  goto error;
	}
    }

  if (prm_get_bool_value (PRM_ID_LOG_BACKGROUND_ARCHIVING) && bg_arv_info->vdes != NULL_VOLDES)
    {
      fileio_dismount (thread_p, vdes);
      vdes = NULL_VOLDES;
      bg_arv_info->vdes = NULL_VOLDES;

      /* rename _lgar_t to _lgar[number] name */
      if (fileio_rename (NULL_VOLID, log_Name_bg_archive, arv_name) == NULL)
	{
	  goto error;
	}

      vdes = fileio_mount (thread_p, log_Db_fullname, arv_name, LOG_DBLOG_ARCHIVE_VOLID, 0, false);
      if (vdes == NULL_VOLDES)
	{
	  goto error;
	}
    }
  else
    {
      /*
       * Make sure that the whole log archive is in physical storage at this
       * moment. System volume. No need to sync DWB.
       */
      if (fileio_synchronize (thread_p, vdes, arv_name, FILEIO_SYNC_ONLY) == NULL_VOLDES)
	{
	  goto error;
	}
    }

  /* The last archive needed for system crashes */
  if (log_Gl.hdr.last_arv_num_for_syscrashes == -1)
    {
      log_Gl.hdr.last_arv_num_for_syscrashes = log_Gl.hdr.nxarv_num;
    }

  log_Gl.hdr.nxarv_num++;
  log_Gl.hdr.nxarv_pageid = last_pageid + 1;
  log_Gl.hdr.nxarv_phy_pageid = logpb_to_physical_pageid (log_Gl.hdr.nxarv_pageid);

  logpb_log
    ("In logpb_archive_active_log, new values from log_Gl.hdr.nxarv_pageid = %lld and log_Gl.hdr.nxarv_phy_pageid = %lld\n",
     (long long int) log_Gl.hdr.nxarv_pageid, (long long int) log_Gl.hdr.nxarv_phy_pageid);
  /* Flush the log header to reflect the archive */
  logpb_flush_header (thread_p);

#if 0
  if (prm_get_integer_value (PRM_ID_SUPPRESS_FSYNC) != 0)
    {
      fileio_synchronize (thread_p, log_Gl.append.vdes, FILEIO_SYNC_ONLY);
    }
#endif

  er_set (ER_NOTIFICATION_SEVERITY, ARG_FILE_LINE, ER_LOG_ARCHIVE_CREATED, 3, arv_name, arvhdr->fpageid, last_pageid);

  /* Cast the archive information. May be used again */

  LOG_ARCHIVE_CS_ENTER (thread_p);

  log_Gl.archive.hdr = *arvhdr;	/* Copy of structure */
  if (log_Gl.archive.vdes != NULL_VOLDES)
    {
      logpb_dismount_log_archive (thread_p);
    }
  log_Gl.archive.vdes = vdes;

  LOG_ARCHIVE_CS_EXIT (thread_p);

  catmsg = msgcat_message (MSGCAT_CATALOG_CUBRID, MSGCAT_SET_LOG, MSGCAT_LOG_LOGINFO_ARCHIVE);
  if (catmsg == NULL)
    {
      catmsg = "ARCHIVE: %d %s %lld %lld\n";
    }
  error_code =
    log_dump_log_info (log_Name_info, true, catmsg, log_Gl.hdr.nxarv_num - 1, arv_name, arvhdr->fpageid, last_pageid);
  if (error_code != NO_ERROR && error_code != ER_LOG_MOUNT_FAIL)
    {
      goto error;
    }

  (void) logpb_add_archive_page_info (thread_p, log_Gl.hdr.nxarv_num - 1, arvhdr->fpageid, last_pageid);

#if defined(SERVER_MODE)
  if (!HA_DISABLED ())
    {
      LOG_PAGEID min_fpageid = logwr_get_min_copied_fpageid ();
      if (min_fpageid != NULL_PAGEID)
	{
	  int unneeded_arvnum = -1;
	  if (min_fpageid >= arvhdr->fpageid)
	    {
	      unneeded_arvnum = arvhdr->arv_num - 1;
	    }
	  else
	    {
	      LOG_ARV_HEADER min_arvhdr;
	      if (logpb_fetch_from_archive (thread_p, min_fpageid, NULL, NULL, &min_arvhdr, false) != NULL)
		{
		  unneeded_arvnum = min_arvhdr.arv_num - 1;
		}
	    }
	  if (unneeded_arvnum >= 0)
	    {
	      char unneeded_logarv_name[PATH_MAX];
	      fileio_make_log_archive_name (unneeded_logarv_name, log_Archive_path, log_Prefix, unneeded_arvnum);

	      catmsg =
		msgcat_message (MSGCAT_CATALOG_CUBRID, MSGCAT_SET_LOG, MSGCAT_LOG_LOGINFO_COMMENT_UNUSED_ARCHIVE_NAME);
	      if (catmsg == NULL)
		{
		  catmsg =
		    "29 COMMENT: Log archive %s, which contains log pages before %lld,"
		    " is not needed any longer by any HA utilities.\n";
		}
	      error_code = log_dump_log_info (log_Name_info, true, catmsg, unneeded_logarv_name, min_fpageid);
	      if (error_code != NO_ERROR && error_code != ER_LOG_MOUNT_FAIL)
		{
		  goto error;
		}
	    }
	}
    }

#endif /* SERVER_MODE */


  if (prm_get_bool_value (PRM_ID_LOG_BACKGROUND_ARCHIVING))
    {
      /* rename removed archive log file to reuse it */
      os_rename_file (log_Name_removed_archive, log_Name_bg_archive);

      bg_arv_info->vdes =
	fileio_format (thread_p, log_Db_fullname, log_Name_bg_archive, LOG_DBLOG_BG_ARCHIVE_VOLID, log_Gl.hdr.npages,
		       false, false, false, LOG_PAGESIZE, 0, true);
      if (bg_arv_info->vdes != NULL_VOLDES)
	{
	  bg_arv_info->start_page_id = log_Gl.hdr.nxarv_pageid;
	  bg_arv_info->current_page_id = log_Gl.hdr.nxarv_pageid;
	  bg_arv_info->last_sync_pageid = log_Gl.hdr.nxarv_pageid;
	}
      else
	{
	  bg_arv_info->start_page_id = NULL_PAGEID;
	  bg_arv_info->current_page_id = NULL_PAGEID;
	  bg_arv_info->last_sync_pageid = NULL_PAGEID;

	  er_log_debug (ARG_FILE_LINE, "Unable to create temporary archive log %s\n", log_Name_bg_archive);
	}
    }

  log_archive_er_log ("logpb_archive_active_log end, arvhdr->fpageid = %lld, arvhdr->npages = %d\n", arvhdr->fpageid,
		      arvhdr->npages);

  free_and_init (malloc_arv_hdr_pgptr);

  return;

  /* ********* */
error:

  if (malloc_arv_hdr_pgptr != NULL)
    {
      free_and_init (malloc_arv_hdr_pgptr);
    }

  if (vdes != NULL_VOLDES)
    {
      fileio_dismount (thread_p, vdes);
      fileio_unformat (thread_p, arv_name);
    }

  if (prm_get_bool_value (PRM_ID_LOG_BACKGROUND_ARCHIVING))
    {
      if (bg_arv_info->vdes != NULL_VOLDES && bg_arv_info->vdes != vdes)
	{
	  fileio_dismount (thread_p, bg_arv_info->vdes);
	}
      fileio_unformat (thread_p, log_Name_bg_archive);
      bg_arv_info->vdes = NULL_VOLDES;
    }

  logpb_fatal_error (thread_p, true, ARG_FILE_LINE, "log_archive_active_log");
}

int
logpb_remove_archive_logs_exceed_limit (THREAD_ENTRY * thread_p, int max_count)
{
  int first_arv_num_to_delete = -1;
  int last_arv_num_to_delete = -1;
  int min_arv_required_for_vacuum;
  LOG_PAGEID vacuum_first_pageid = NULL_PAGEID;
#if defined(SERVER_MODE)
  LOG_PAGEID min_copied_pageid;
  int min_copied_arv_num;
#endif /* SERVER_MODE */
  int num_remove_arv_num;
  int log_max_archives = prm_get_integer_value (PRM_ID_LOG_MAX_ARCHIVES);
  char *catmsg;
  int deleted_count = 0;

  if (log_max_archives == INT_MAX)
    {
      return 0;			/* none is deleted */
    }

  if (!vacuum_is_safe_to_remove_archives ())
    {
      /* we don't know yet what is the first log page required by vacuum so it is not safe to remove log archives.
         unfortunately, to update the oldest vacuum data log pageid can be done only after loading vacuum data from
         disk, which in turn can only happen after recovery. this will block any log archive removal until vacuum
         is loaded. */
      return 0;
    }

  /* Get first log pageid needed for vacuum before locking LOG_CS. */
  vacuum_first_pageid = vacuum_min_log_pageid_to_keep (thread_p);

  LOG_CS_ENTER (thread_p);

  if (!prm_get_bool_value (PRM_ID_FORCE_REMOVE_LOG_ARCHIVES))
    {
#if defined(SERVER_MODE)
      min_copied_pageid = logwr_get_min_copied_fpageid ();
      if (min_copied_pageid == NULL_PAGEID)
	{
	  LOG_CS_EXIT (thread_p);
	  return 0;		/* none is deleted */
	}

      if (logpb_is_page_in_archive (min_copied_pageid))
	{
	  min_copied_arv_num = logpb_get_archive_number (thread_p, min_copied_pageid);
	  if (min_copied_arv_num == -1)
	    {
	      LOG_CS_EXIT (thread_p);
	      return 0;		/* none is deleted */
	    }
	  else if (min_copied_arv_num > 1)
	    {
	      min_copied_arv_num--;
	    }

	  num_remove_arv_num = MAX (log_max_archives, log_Gl.hdr.nxarv_num - min_copied_arv_num);
	}
      else
	{
	  num_remove_arv_num = log_max_archives;
	}
#else /* SERVER_MODE */
      num_remove_arv_num = log_max_archives;
#endif
    }
  else
    {
      num_remove_arv_num = log_max_archives;
    }

  if ((log_Gl.hdr.nxarv_num - (log_Gl.hdr.last_deleted_arv_num + 1)) > num_remove_arv_num)
    {
      er_set (ER_NOTIFICATION_SEVERITY, ARG_FILE_LINE, ER_LOG_MAX_ARCHIVES_HAS_BEEN_EXCEEDED, 1, num_remove_arv_num);

      /* Remove the log archives at this point */
      first_arv_num_to_delete = log_Gl.hdr.last_deleted_arv_num + 1;
      last_arv_num_to_delete = log_Gl.hdr.nxarv_num - num_remove_arv_num;

      if (log_Gl.hdr.last_arv_num_for_syscrashes != -1)
	{
	  last_arv_num_to_delete = MIN (last_arv_num_to_delete, log_Gl.hdr.last_arv_num_for_syscrashes);
	}
      vacuum_er_log (VACUUM_ER_LOG_ARCHIVES, "First log pageid in vacuum data is %lld", vacuum_first_pageid);
      if (vacuum_first_pageid != NULL_PAGEID && logpb_is_page_in_archive (vacuum_first_pageid))
	{
	  min_arv_required_for_vacuum = logpb_get_archive_number (thread_p, vacuum_first_pageid);
	  vacuum_er_log (VACUUM_ER_LOG_ARCHIVES, "First archive number used for vacuum is %d",
			 min_arv_required_for_vacuum);
	  if (min_arv_required_for_vacuum >= 0)
	    {
	      last_arv_num_to_delete = MIN (last_arv_num_to_delete, min_arv_required_for_vacuum);
	    }
	  else
	    {
	      /* Page should be in archive. */
	      assert (false);
	    }
	}

      if (max_count > 0)
	{
	  /* check max count for deletion */
	  last_arv_num_to_delete = MIN (last_arv_num_to_delete, first_arv_num_to_delete + max_count);
	}

      last_arv_num_to_delete--;
      if (last_arv_num_to_delete >= first_arv_num_to_delete)
	{
	  log_Gl.hdr.last_deleted_arv_num = last_arv_num_to_delete;

#if defined (SA_MODE)
	  if (LSA_ISNULL (&log_Gl.hdr.mvcc_op_log_lsa))
	    {
	      /* Update the last_blockid needed for vacuum. Get the first page_id of the previously logged archive */
	      log_Gl.hdr.vacuum_last_blockid = logpb_last_complete_blockid ();
	    }
#endif /* SA_MODE */
	  logpb_flush_header (thread_p);	/* to get rid of archives */
	}

      vacuum_er_log (VACUUM_ER_LOG_ARCHIVES, "last_arv_num_to_delete is %d", last_arv_num_to_delete);
    }

  LOG_CS_EXIT (thread_p);

  if (last_arv_num_to_delete >= 0 && last_arv_num_to_delete >= first_arv_num_to_delete)
    {
      if (prm_get_bool_value (PRM_ID_DEBUG_LOG_ARCHIVES) || VACUUM_IS_ER_LOG_LEVEL_SET (VACUUM_ER_LOG_ARCHIVES))
	{
	  /* this is too problematic not to log in server error log too! */
	  _er_log_debug (ARG_FILE_LINE, "Purge archives starting with %d and up until %d; "
			 "vacuum_first_pageid = %d, last_arv_num_for_syscrashes = %d",
			 first_arv_num_to_delete, last_arv_num_to_delete, vacuum_first_pageid,
			 log_Gl.hdr.last_arv_num_for_syscrashes);
	}

      catmsg = msgcat_message (MSGCAT_CATALOG_CUBRID, MSGCAT_SET_LOG, MSGCAT_LOG_MAX_ARCHIVES_HAS_BEEN_EXCEEDED);
      if (catmsg == NULL)
	{
	  catmsg = (char *) "Number of active log archives has been exceeded the max desired number.";
	}
      deleted_count =
	logpb_remove_archive_logs_internal (thread_p, first_arv_num_to_delete, last_arv_num_to_delete, catmsg);
    }

  return deleted_count;
}

/*
 * logpb_remove_archive_logs - Remove all unactive log archives
 *
 * return: nothing
 *
 *   info_reason(in):
 *
 * NOTE: Archive that are not needed for system crashes are removed.
 *       That these archives may be needed for media crash recovery.
 *       Therefore, it is important that the user copy these archives
 *       to tape. Check the log information file.
 *
 * TODO: Make sure the removed logs have been processed by vacuum.
 */
void
logpb_remove_archive_logs (THREAD_ENTRY * thread_p, const char *info_reason)
{
#if !defined(SERVER_MODE)
  LOG_LSA flush_upto_lsa;	/* Flush data pages up to LSA */
#endif /* !SERVER_MODE */
  LOG_LSA newflush_upto_lsa;	/* Next to be flush */
  int first_deleted_arv_num;
  int last_deleted_arv_num;

  assert (LOG_CS_OWN_WRITE_MODE (thread_p));

  /* Close any log archives that are opened */
  if (log_Gl.archive.vdes != NULL_VOLDES)
    {
      logpb_dismount_log_archive (thread_p);
    }

#if defined(SERVER_MODE)
  LSA_COPY (&newflush_upto_lsa, &log_Gl.flushed_lsa_lower_bound);
#else /* SERVER_MODE */

  flush_upto_lsa.pageid = LOGPB_NEXT_ARCHIVE_PAGE_ID;
  flush_upto_lsa.offset = NULL_OFFSET;

  pgbuf_flush_checkpoint (thread_p, &flush_upto_lsa, NULL, &newflush_upto_lsa, NULL);

  if ((!LSA_ISNULL (&newflush_upto_lsa) && LSA_LT (&newflush_upto_lsa, &flush_upto_lsa))
      || (fileio_synchronize_all (thread_p, false) != NO_ERROR))
    {
      /* Cannot remove the archives at this moment */
      return;
    }

  if (log_Gl.run_nxchkpt_atpageid != NULL_PAGEID)
    {
      if (LSA_LT (&log_Gl.hdr.chkpt_lsa, &flush_upto_lsa))
	{
	  /*
	   * Reset the checkpoint record to the first possible active page and
	   * flush the log header before the archives are removed
	   */
	  LSA_COPY (&log_Gl.hdr.chkpt_lsa, &flush_upto_lsa);
	  logpb_flush_header (thread_p);
	}
    }
#endif /* SERVER_MODE */

  last_deleted_arv_num = log_Gl.hdr.last_arv_num_for_syscrashes;
  if (last_deleted_arv_num == -1)
    {
      last_deleted_arv_num = log_Gl.hdr.nxarv_num;
    }

  last_deleted_arv_num--;

  if (log_Gl.hdr.last_deleted_arv_num + 1 > last_deleted_arv_num)
    {
      /* Nothing to remove */
      return;
    }

  first_deleted_arv_num = log_Gl.hdr.last_deleted_arv_num + 1;
  if (last_deleted_arv_num >= 0)
    {
      logpb_remove_archive_logs_internal (thread_p, first_deleted_arv_num, last_deleted_arv_num, info_reason);

      log_Gl.hdr.last_deleted_arv_num = last_deleted_arv_num;
      logpb_flush_header (thread_p);	/* to get rid of archives */
    }
}

/*
 * logpb_add_archive_page_info -
 *
 * return: 0
 *
 *   thread_p(in)  :
 *   arv_num(in)   :
 *   start_page(in):
 *   end_page(in)  :
 *
 * NOTE:
 */
static int
logpb_add_archive_page_info (THREAD_ENTRY * thread_p, int arv_num, LOG_PAGEID start_page, LOG_PAGEID end_page)
{
  int rear;

  assert (LOG_CS_OWN (thread_get_thread_entry_info ()));

  rear = logpb_Arv_page_info_table.rear;

  rear = (rear + 1) % ARV_PAGE_INFO_TABLE_SIZE;

  if (logpb_Arv_page_info_table.item_count < ARV_PAGE_INFO_TABLE_SIZE)
    {
      logpb_Arv_page_info_table.item_count++;
    }

  logpb_Arv_page_info_table.rear = rear;
  logpb_Arv_page_info_table.page_info[rear].arv_num = arv_num;
  logpb_Arv_page_info_table.page_info[rear].start_pageid = start_page;
  logpb_Arv_page_info_table.page_info[rear].end_pageid = end_page;

  return 0;
}

/*
 * logpb_get_archive_num_from_info_table -
 *
 * return: archive_number or -1
 *
 *   thread_p(in)  :
 *   page_id(in)   :
 *
 * NOTE:
 */
static int
logpb_get_archive_num_from_info_table (THREAD_ENTRY * thread_p, LOG_PAGEID page_id)
{
  int i, count;

  assert (LOG_CS_OWN (thread_get_thread_entry_info ()));

  for (i = logpb_Arv_page_info_table.rear, count = 0; count < logpb_Arv_page_info_table.item_count;
       i = ((i == 0) ? ARV_PAGE_INFO_TABLE_SIZE - 1 : i - 1), count++)
    {
      if (logpb_Arv_page_info_table.page_info[i].start_pageid <= page_id
	  && page_id <= logpb_Arv_page_info_table.page_info[i].end_pageid)
	{
	  return logpb_Arv_page_info_table.page_info[i].arv_num;
	}
    }

  return -1;
}

/*
 * log_remove_archive_logs_internal - Remove all unactive log archives
 *
 * return: nothing
 *
 *   first(in): first archive to be deleted
 *   last(in): last archive to be deleted
 *   info_reason(in): message describing the reason the archives are being deleted
 *   check_backup(in): when true, avoid deleting archives needed for a restore
 *
 * NOTE: This routine does the actual deletion and notifies the user
 *   via the lginf file.  This routine does not do any logical verification
 *   to insure that the archives are no longer needed, so the caller must be
 *   explicitly careful and insure that there are no circumstances under
 *   which those archives could possibly be needed before they are deleted.
 *   Common reasons why they might be needed include a media crash or a
 *   restore from a fuzzy backup.
 */
static int
logpb_remove_archive_logs_internal (THREAD_ENTRY * thread_p, int first, int last, const char *info_reason)
{
  char logarv_name[PATH_MAX];
  int i;
  bool append_log_info = false;
  int deleted_count = 0;

  /* Decache any archive remaining in the log_Gl.archive. */
  logpb_decache_archive_info (thread_p);

  for (i = first; i <= last; i++)
    {
      fileio_make_log_archive_name (logarv_name, log_Archive_path, log_Prefix, i);

#if defined(SERVER_MODE)
      if (prm_get_bool_value (PRM_ID_LOG_BACKGROUND_ARCHIVING) && boot_Server_status == BOOT_SERVER_UP)
	{
	  fileio_unformat_and_rename (thread_p, logarv_name, log_Name_removed_archive);
	}
      else
	{
	  fileio_unformat (thread_p, logarv_name);
	}
#else
      fileio_unformat (thread_p, logarv_name);
#endif
      append_log_info = true;
      deleted_count++;
    }

  if (append_log_info)
    {
      logpb_append_archives_removed_to_log_info (first, last, info_reason);
    }

  return deleted_count;
}

/*
 * logpb_append_archives_removed_to_log_info - Record deletion of one or more archives
 *
 * return: nothing
 *
 *   first(in): first archive to be deleted
 *   last(in): last archive to be deleted
 *   info_reason(in): message describing the reason the archives are being deleted
 *
 * NOTE: This routine makes an entry into the loginfo file that the
 *   given log archives have been removed.
 */
static void
logpb_append_archives_removed_to_log_info (int first, int last, const char *info_reason)
{
  const char *catmsg;
  char logarv_name[PATH_MAX];
  char logarv_name_first[PATH_MAX];
  int error_code;

  if (info_reason != NULL)
    {
      catmsg = msgcat_message (MSGCAT_CATALOG_CUBRID, MSGCAT_SET_LOG, MSGCAT_LOG_LOGINFO_REMOVE_REASON);
      if (catmsg == NULL)
	{
	  catmsg = "REMOVE: %d %s to \n%d %s.\nREASON: %s\n";
	}

      fileio_make_log_archive_name (logarv_name, log_Archive_path, log_Prefix, last);
      if (first == last)
	{
	  error_code =
	    log_dump_log_info (log_Name_info, true, catmsg, first, logarv_name, last, logarv_name, info_reason);
	}
      else
	{
	  fileio_make_log_archive_name (logarv_name_first, log_Archive_path, log_Prefix, first);
	  error_code =
	    log_dump_log_info (log_Name_info, true, catmsg, first, logarv_name_first, last, logarv_name, info_reason);
	}
      if (error_code != NO_ERROR && error_code != ER_LOG_MOUNT_FAIL)
	{
	  return;
	}
    }
}

/*
 *
 *       	   FUNCTIONS RELATED TO MISCELANEOUS I/O
 *
 */

/*
 * logpb_copy_from_log: Copy a portion of the log
 *
 * arguments:
 *  area: Area where the portion of the log is copied. (Set as a side effect)
 *  area_length: the length to copy
 *  log_lsa: log address of the log data to copy (May be set as a side effect)
 *  log_pgptr: the buffer containing the log page (May be set as a side effect)
 *
 * returns/side-effects: nothing
 *    area is set as a side effect.
 *    log_lsa, and log_pgptr are set as a side effect.
 *
 * description: Copy "length" bytes of the log starting at log_lsa->pageid, log_offset onto the given area.
 * NOTE:        The location of the log is updated to point to the end of the data.
 */
void
logpb_copy_from_log (THREAD_ENTRY * thread_p, char *area, int length, LOG_LSA * log_lsa, LOG_PAGE * log_page_p)
{
  int copy_length;		/* Length to copy into area */
  int area_offset;		/* The area offset */

  /*
   * If the data is contained in only one buffer, copy the data in one
   * statement, otherwise, copy it in parts
   */

  if (log_lsa->offset + length < (int) LOGAREA_SIZE)
    {
      /* The log data is contiguos */
      memcpy (area, (char *) log_page_p->area + log_lsa->offset, length);
      log_lsa->offset += length;
    }
  else
    {
      /* The log data is not contiguos */
      area_offset = 0;
      while (length > 0)
	{
	  LOG_READ_ADVANCE_WHEN_DOESNT_FIT (thread_p, 0, log_lsa, log_page_p);
	  if (log_lsa->offset + length < (int) LOGAREA_SIZE)
	    {
	      copy_length = length;
	    }
	  else
	    {
	      copy_length = LOGAREA_SIZE - (int) (log_lsa->offset);
	    }
	  memcpy (area + area_offset, (char *) log_page_p->area + log_lsa->offset, copy_length);
	  length -= copy_length;
	  area_offset += copy_length;
	  log_lsa->offset += copy_length;
	}
    }
}

/*
 * logpb_verify_length - Verify db and log lengths
 *
 * return: NO_ERROR if all OK, ER status otherwise
 *
 *   db_fullname(in): Full name of the database
 *   log_path(in): Directory where the log volumes reside
 *   log_prefix(in): Name of the log volumes. It is usually set as database
 *                   name. For example, if the value is equal to "db", the
 *                   names of the log volumes created are as follow:
 *                      Active_log      = db_logactive
 *                      Archive_logs    = db_logarchive.0
 *                                        db_logarchive.1
 *                                             .
 *                                             .
 *                                             .
 *                                        db_logarchive.n
 *                      Log_information = db_loginfo
 *                      Database Backup = db_backup
 *
 * NOTE: Make sure that any database name will not be overpassed.
 */
static int
logpb_verify_length (const char *db_fullname, const char *log_path, const char *log_prefix)
{
  int volmax_suffix;
  int length;
  const char *dbname;
  long int filename_max;
  long int pathname_max;

  volmax_suffix = fileio_get_volume_max_suffix ();

  dbname = fileio_get_base_file_name (db_fullname);
  if (fileio_get_max_name (db_fullname, &filename_max, &pathname_max) < 0)
    {
      return ER_FAILED;
    }

  if (pathname_max > DB_MAX_PATH_LENGTH)
    {
      pathname_max = DB_MAX_PATH_LENGTH;
    }

  /*
   * Make sure that names of volumes (information and log volumes), that is,
   * OS files will not exceed the maximum allowed value.
   */

  if ((int) (strlen (dbname) + 1 + volmax_suffix) > filename_max)
    {
      /* The name of the volume is too long */
      er_set (ER_FATAL_ERROR_SEVERITY, ARG_FILE_LINE, ER_LOG_NOFULL_DATABASE_NAME_IS_TOO_LONG, 2, dbname,
	      filename_max - volmax_suffix - 1);
      return ER_LOG_NOFULL_DATABASE_NAME_IS_TOO_LONG;
    }

  if ((int) (strlen (log_prefix) + 1) > filename_max || (strlen (log_prefix) + 1) > MAXLOGNAME)
    {
      /* Bad prefix log name */
      er_set (ER_FATAL_ERROR_SEVERITY, ARG_FILE_LINE, ER_LOG_PREFIX_NAME_IS_TOO_LONG, 2, log_prefix,
	      (((int) MAXLOGNAME > filename_max) ? filename_max - 1 : (int) MAXLOGNAME - 1));
      return ER_LOG_PREFIX_NAME_IS_TOO_LONG;
    }

  /*
   * Make sure that the length for the volume is OK
   */

  if ((int) (strlen (db_fullname) + 1 + volmax_suffix) > pathname_max)
    {
      /* The full name of the database is too long */
      er_set (ER_FATAL_ERROR_SEVERITY, ARG_FILE_LINE, ER_BO_FULL_DATABASE_NAME_IS_TOO_LONG, 3, NULL, db_fullname,
	      strlen (db_fullname) + 1, pathname_max);
      return ER_BO_FULL_DATABASE_NAME_IS_TOO_LONG;
    }

  /*
   * First create a new log for the new database. This log is not a copy of
   * of the old log; it is a newly created one.
   */

  if (log_path != NULL)
    {
      length = (int) (strlen (log_path) + strlen (log_prefix) + 2);
    }
  else
    {
      length = (int) strlen (log_prefix) + 1;
    }

  if (length + volmax_suffix > pathname_max)
    {
      /*
       * Database name is too long.
       * Path + prefix < pathname_max - 2
       */
      er_set (ER_FATAL_ERROR_SEVERITY, ARG_FILE_LINE, ER_LOG_NAME_IS_TOO_LONG, 3, log_path, log_prefix,
	      pathname_max - 2);
      return ER_LOG_NAME_IS_TOO_LONG;
    }

  return NO_ERROR;
}

/*
 * logpb_initialize_log_names - Initialize the names of log volumes and files
 *
 * return: nothing
 *
 *   db_fullname(in): Full name of the database
 *   logpath(in): Directory where the log volumes reside
 *   prefix_logname(in): Name of the log volumes. It is usually set as database
 *                      name. For example, if the value is equal to "db", the
 *                      names of the log volumes created are as follow:
 *                      Active_log      = db_logactive
 *                      Archive_logs    = db_logarchive.0
 *                                        db_logarchive.1
 *                                             .
 *                                             .
 *                                             .
 *                                        db_logarchive.n
 *                      Log_information = db_loginfo
 *                      Database Backup = db_backup
 *
 * NOTE: Initialize name of log volumes and files
 */
int
logpb_initialize_log_names (THREAD_ENTRY * thread_p, const char *db_fullname, const char *logpath,
			    const char *prefix_logname)
{
  int error_code = NO_ERROR;

  error_code = logpb_verify_length (db_fullname, logpath, prefix_logname);
  if (error_code != NO_ERROR)
    {
      /* Names are too long */
      logpb_fatal_error (thread_p, true, ARG_FILE_LINE, "logpb_initialize_log_names");

      return error_code;
    }

  /* Save the log Path */

  if (logpath != NULL)
    {
      strcpy (log_Path, logpath);
    }
  else
    {
      strcpy (log_Path, ".");
    }

  strcpy (log_Archive_path, log_Path);

  /* Save the log Prefix */
  strcpy (log_Prefix, prefix_logname);

  /*
   * Build Name of log active
   */
  fileio_make_log_active_name (log_Name_active, log_Path, log_Prefix);
  fileio_make_log_info_name (log_Name_info, log_Path, log_Prefix);
  fileio_make_backup_volume_info_name (log_Name_bkupinfo, log_Path, log_Prefix);
  fileio_make_volume_info_name (log_Name_volinfo, db_fullname);
  fileio_make_log_archive_temp_name (log_Name_bg_archive, log_Archive_path, log_Prefix);
  fileio_make_removed_log_archive_name (log_Name_removed_archive, log_Archive_path, log_Prefix);
  log_Db_fullname = db_fullname;

  return error_code;
}

/*
 * logpb_exist_log - Find if given log exists
 *
 * return:
 *
 *   db_fullname(in): Full name of the database
 *   logpath(in): Directory where the log volumes reside
 *   prefix_logname(in): Name of the log volumes. It is usually set as database
 *                   name. For example, if the value is equal to "db", the
 *                   names of the log volumes created are as follow:
 *                      Active_log      = db_logactive
 *                      Archive_logs    = db_logarchive.0
 *                                        db_logarchive.1
 *                                             .
 *                                             .
 *                                             .
 *                                        db_logarchive.n
 *                      Log_information = db_loginfo
 *                      Database Backup = db_backup
 *
 * NOTE: Find if the log associated with the aboive database exists.
 */
bool
logpb_exist_log (THREAD_ENTRY * thread_p, const char *db_fullname, const char *logpath, const char *prefix_logname)
{
  /* Is the system restarted ? */
  if (!logpb_is_pool_initialized ())
    {
      if (logpb_initialize_log_names (thread_p, db_fullname, logpath, prefix_logname) != NO_ERROR)
	{
	  return false;
	}
    }

  return fileio_is_volume_exist (log_Name_active);
}

/*
 * logpb_checkpoint - Execute a fuzzy checkpoint
 *
 * return: pageid where a redo will start
 *
 */
LOG_PAGEID
logpb_checkpoint (THREAD_ENTRY * thread_p)
{
#define detailed_er_log(...) if (detailed_logging) _er_log_debug (ARG_FILE_LINE, __VA_ARGS__)

  LOG_TDES *tdes;		/* System transaction descriptor */
  LOG_TDES *act_tdes;		/* Transaction descriptor of an active transaction */
  LOG_REC_CHKPT *chkpt, tmp_chkpt;	/* Checkpoint log records */
  LOG_INFO_CHKPT_TRANS *chkpt_trans;	/* Checkpoint tdes */
  LOG_INFO_CHKPT_TRANS *chkpt_one;	/* Checkpoint tdes for one tran */
  LOG_INFO_CHKPT_SYSOP *chkpt_topops;	/* Checkpoint top system operations that are in commit postpone
					 * mode */
  LOG_INFO_CHKPT_SYSOP *chkpt_topone;	/* One top system ope */
  LOG_LSA chkpt_lsa;		/* copy of log_Gl.hdr.chkpt_lsa */
  LOG_LSA chkpt_redo_lsa;	/* copy of log_Gl.chkpt_redo_lsa */
  LOG_LSA newchkpt_lsa;		/* New address of the checkpoint record */
  LOG_LSA smallest_lsa;
  unsigned int nobj_locks;	/* Avg number of locks */
  char logarv_name[PATH_MAX];	/* Archive name */
  char logarv_name_first[PATH_MAX];	/* Archive name */
  int ntrans;			/* Number of trans */
  int ntops;			/* Number of total active top actions */
  int length_all_chkpt_trans;
  size_t length_all_tops = 0;
  int i;
  const char *catmsg;
  VOLID volid;
  VOLID curr_last_perm_volid;
  int error_code = NO_ERROR;
  LOG_PAGEID smallest_pageid;
  int first_arv_num_not_needed;
  int last_arv_num_not_needed;
  LOG_PRIOR_NODE *node;
  void *ptr;
  int flushed_page_cnt = 0, vdes;
  bool detailed_logging = prm_get_bool_value (PRM_ID_LOG_CHKPT_DETAILED);

  LOG_CS_ENTER (thread_p);

#if defined(SERVER_MODE)
  if (BO_IS_SERVER_RESTARTED () && log_Gl.run_nxchkpt_atpageid == NULL_PAGEID)
    {
      LOG_CS_EXIT (thread_p);
      return NULL_PAGEID;
    }

  /*
   * Critical section is entered several times to allow other transaction to
   * use the log manger
   */
#endif /* SERVER_MODE */

  perfmon_inc_stat (thread_p, PSTAT_LOG_NUM_START_CHECKPOINTS);

  er_set (ER_NOTIFICATION_SEVERITY, ARG_FILE_LINE, ER_LOG_CHECKPOINT_STARTED, 2, log_Gl.hdr.chkpt_lsa.pageid,
	  log_Gl.chkpt_redo_lsa.pageid);
  er_log_debug (ARG_FILE_LINE, "start checkpoint\n");

  /*
   * Indicate that the checkpoint process is running. Don't run another one,
   * until we are done with the present one.
   */

  log_Gl.run_nxchkpt_atpageid = NULL_PAGEID;

  tdes = LOG_FIND_TDES (LOG_SYSTEM_TRAN_INDEX);
  if (tdes == NULL)
    {
      goto error_cannot_chkpt;
    }

  /*
   * FLUSH all append LOG PAGES and flush all DIRTY DATA PAGES whose LSA
   * are SMALLER OR EQUAL than newchkpt_lsa value and find the next redo
   * point.
   */

  (void) pthread_mutex_lock (&log_Gl.chkpt_lsa_lock);
  LSA_COPY (&chkpt_lsa, &log_Gl.hdr.chkpt_lsa);
  LSA_COPY (&chkpt_redo_lsa, &log_Gl.chkpt_redo_lsa);
  pthread_mutex_unlock (&log_Gl.chkpt_lsa_lock);

  logpb_flush_pages_direct (thread_p);

  /* MARK THE CHECKPOINT PROCESS */
  node = prior_lsa_alloc_and_copy_data (thread_p, LOG_START_CHKPT, RV_NOT_DEFINED, NULL, 0, NULL, 0, NULL);
  if (node == NULL)
    {
      goto error_cannot_chkpt;
    }

  newchkpt_lsa = prior_lsa_next_record (thread_p, node, tdes);
  assert (!LSA_ISNULL (&newchkpt_lsa));

  /*
   * Modify log header to record present checkpoint. The header is flushed
   * later
   */

  LOG_CS_EXIT (thread_p);

  detailed_er_log ("logpb_checkpoint: call logtb_reflect_global_unique_stats_to_btree()\n");
  if (logtb_reflect_global_unique_stats_to_btree (thread_p) != NO_ERROR)
    {
      goto error_cannot_chkpt;
    }

  detailed_er_log ("logpb_checkpoint: call pgbuf_flush_checkpoint()\n");
  if (pgbuf_flush_checkpoint (thread_p, &newchkpt_lsa, &chkpt_redo_lsa, &tmp_chkpt.redo_lsa, &flushed_page_cnt) !=
      NO_ERROR)
    {
      goto error_cannot_chkpt;
    }

  detailed_er_log ("logpb_checkpoint: call fileio_synchronize_all()\n");
  if (fileio_synchronize_all (thread_p, false) != NO_ERROR)
    {
      goto error_cannot_chkpt;
    }

  LOG_CS_ENTER (thread_p);

  if (LSA_ISNULL (&tmp_chkpt.redo_lsa))
    {
      LSA_COPY (&tmp_chkpt.redo_lsa, &newchkpt_lsa);
    }

  assert (LSA_LE (&tmp_chkpt.redo_lsa, &newchkpt_lsa));

#if defined(SERVER_MODE)
  /* Save lower bound of flushed lsa */
  if (!LSA_ISNULL (&tmp_chkpt.redo_lsa))
    {
      if (LSA_ISNULL (&log_Gl.flushed_lsa_lower_bound) || LSA_GT (&tmp_chkpt.redo_lsa, &log_Gl.flushed_lsa_lower_bound))
	{
	  LSA_COPY (&log_Gl.flushed_lsa_lower_bound, &tmp_chkpt.redo_lsa);
	}
    }
#endif /* SERVER_MODE */

  TR_TABLE_CS_ENTER (thread_p);

  /* allocate memory space for the transaction descriptors */
  tmp_chkpt.ntrans = log_Gl.trantable.num_assigned_indices;
  length_all_chkpt_trans = sizeof (*chkpt_trans) * tmp_chkpt.ntrans;

  chkpt_trans = (LOG_INFO_CHKPT_TRANS *) malloc (length_all_chkpt_trans);
  if (chkpt_trans == NULL)
    {
      TR_TABLE_CS_EXIT (thread_p);
      goto error_cannot_chkpt;
    }

  log_Gl.prior_info.prior_lsa_mutex.lock ();

  /* CHECKPOINT THE TRANSACTION TABLE */

  LSA_SET_NULL (&smallest_lsa);
  for (i = 0, ntrans = 0, ntops = 0; i < log_Gl.trantable.num_total_indices; i++)
    {
      /*
       * Don't checkpoint current system transaction. That is, the one of
       * checkpoint process
       */
      if (i == LOG_SYSTEM_TRAN_INDEX)
	{
	  continue;
	}
      act_tdes = LOG_FIND_TDES (i);
      if (act_tdes != NULL && act_tdes->trid != NULL_TRANID && !LSA_ISNULL (&act_tdes->tail_lsa))
	{
	  assert (ntrans < tmp_chkpt.ntrans);

	  chkpt_one = &chkpt_trans[ntrans];
	  chkpt_one->isloose_end = act_tdes->isloose_end;
	  chkpt_one->trid = act_tdes->trid;
	  chkpt_one->state = act_tdes->state;
	  LSA_COPY (&chkpt_one->head_lsa, &act_tdes->head_lsa);
	  LSA_COPY (&chkpt_one->tail_lsa, &act_tdes->tail_lsa);
	  if (chkpt_one->state == TRAN_UNACTIVE_ABORTED)
	    {
	      /*
	       * Transaction is in the middle of an abort, since rollback does
	       * is not run in a critical section. Set the undo point to be the
	       * same as its tail. The recovery process will read the last
	       * record which is likely a compensating one, and find where to
	       * continue a rollback operation.
	       */
	      LSA_COPY (&chkpt_one->undo_nxlsa, &act_tdes->tail_lsa);
	    }
	  else
	    {
	      LSA_COPY (&chkpt_one->undo_nxlsa, &act_tdes->undo_nxlsa);
	    }

	  LSA_COPY (&chkpt_one->posp_nxlsa, &act_tdes->posp_nxlsa);
	  LSA_COPY (&chkpt_one->savept_lsa, &act_tdes->savept_lsa);
	  LSA_COPY (&chkpt_one->tail_topresult_lsa, &act_tdes->tail_topresult_lsa);
	  LSA_COPY (&chkpt_one->start_postpone_lsa, &act_tdes->rcv.tran_start_postpone_lsa);
	  strncpy (chkpt_one->user_name, act_tdes->client.get_db_user (), LOG_USERNAME_MAX);
	  ntrans++;
	  if (act_tdes->topops.last >= 0 && (act_tdes->state == TRAN_UNACTIVE_TOPOPE_COMMITTED_WITH_POSTPONE))
	    {
	      ntops += act_tdes->topops.last + 1;
	    }

	  if (LSA_ISNULL (&smallest_lsa) || LSA_GT (&smallest_lsa, &act_tdes->head_lsa))
	    {
	      LSA_COPY (&smallest_lsa, &act_tdes->head_lsa);
	    }
	}
    }
  // todo - what about system worker transaction descriptors??

  /*
   * Reset the structure to the correct number of transactions and
   * recalculate the length
   */
  tmp_chkpt.ntrans = ntrans;
  length_all_chkpt_trans = sizeof (*chkpt_trans) * tmp_chkpt.ntrans;

  /*
   * Scan again if there were any top system operations in the process of being committed.
   * NOTE that we checkpoint top system operations only when there are in the
   * process of commit. Not knowledge of top system operations that are not
   * in the process of commit is required since if there is a crash, the system
   * operation is aborted as part of the transaction.
   */

  chkpt_topops = NULL;
  if (ntops > 0)
    {
      tmp_chkpt.ntops = log_Gl.trantable.num_assigned_indices;
      length_all_tops = sizeof (*chkpt_topops) * tmp_chkpt.ntops;
      chkpt_topops = (LOG_INFO_CHKPT_SYSOP *) malloc (length_all_tops);
      if (chkpt_topops == NULL)
	{
	  free_and_init (chkpt_trans);
	  log_Gl.prior_info.prior_lsa_mutex.unlock ();
	  TR_TABLE_CS_EXIT (thread_p);
	  goto error_cannot_chkpt;
	}

      /* CHECKPOINTING THE TOP ACTIONS */
      for (i = 0, ntrans = 0, ntops = 0; i < log_Gl.trantable.num_total_indices; i++)
	{
	  /*
	   * Don't checkpoint current system transaction. That is, the one of
	   * checkpoint process
	   */
	  if (i == LOG_SYSTEM_TRAN_INDEX)
	    {
	      continue;
	    }
	  act_tdes = LOG_FIND_TDES (i);
	  if (act_tdes != NULL && act_tdes->trid != NULL_TRANID
	      && (!LSA_ISNULL (&act_tdes->rcv.sysop_start_postpone_lsa)
		  || !LSA_ISNULL (&act_tdes->rcv.atomic_sysop_start_lsa)))
	    {
	      /* this transaction is running system operation postpone or an atomic system operation
	       * note: we cannot compare act_tdes->state with TRAN_UNACTIVE_TOPOPE_COMMITTED_WITH_POSTPONE. we are
	       *       not synchronizing setting transaction state.
	       *       however, setting tdes->rcv.sysop_start_postpone_lsa is protected by
	       *       log_Gl.prior_info.prior_lsa_mutex. so we check this instead of state.
	       */
	      if (ntops >= tmp_chkpt.ntops)
		{
		  tmp_chkpt.ntops += log_Gl.trantable.num_assigned_indices;
		  length_all_tops = sizeof (*chkpt_topops) * tmp_chkpt.ntops;
		  ptr = realloc (chkpt_topops, length_all_tops);
		  if (ptr == NULL)
		    {
		      free_and_init (chkpt_trans);
		      log_Gl.prior_info.prior_lsa_mutex.unlock ();
		      TR_TABLE_CS_EXIT (thread_p);
		      goto error_cannot_chkpt;
		    }
		  chkpt_topops = (LOG_INFO_CHKPT_SYSOP *) ptr;
		}

	      chkpt_topone = &chkpt_topops[ntops];
	      chkpt_topone->trid = act_tdes->trid;
	      chkpt_topone->sysop_start_postpone_lsa = act_tdes->rcv.sysop_start_postpone_lsa;
	      chkpt_topone->atomic_sysop_start_lsa = act_tdes->rcv.atomic_sysop_start_lsa;
	      ntops++;
	    }
	}
    }

  assert (sizeof (*chkpt_topops) * ntops <= length_all_tops);
  tmp_chkpt.ntops = ntops;
  length_all_tops = sizeof (*chkpt_topops) * tmp_chkpt.ntops;

  node =
    prior_lsa_alloc_and_copy_data (thread_p, LOG_END_CHKPT, RV_NOT_DEFINED, NULL, length_all_chkpt_trans,
				   (char *) chkpt_trans, (int) length_all_tops, (char *) chkpt_topops);
  if (node == NULL)
    {
      free_and_init (chkpt_trans);

      if (chkpt_topops != NULL)
	{
	  free_and_init (chkpt_topops);
	}
      log_Gl.prior_info.prior_lsa_mutex.unlock ();
      TR_TABLE_CS_EXIT (thread_p);
      goto error_cannot_chkpt;
    }

  chkpt = (LOG_REC_CHKPT *) node->data_header;
  *chkpt = tmp_chkpt;

  prior_lsa_next_record_with_lock (thread_p, node, tdes);

  log_Gl.prior_info.prior_lsa_mutex.unlock ();

  TR_TABLE_CS_EXIT (thread_p);

  free_and_init (chkpt_trans);

  /* Any topops to log ? */
  if (chkpt_topops != NULL)
    {
      free_and_init (chkpt_topops);
    }

  /*
   * END append
   * Flush the page since we are going to flush the log header which
   * reflects the new location of the last checkpoint log record
   */
  logpb_flush_pages_direct (thread_p);
  detailed_er_log ("logpb_checkpoint: call logpb_flush_all_append_pages()\n");

  /*
   * Flush the log data header and update all checkpoints in volumes to
   * point to new checkpoint
   */

  /* Average the number of active transactions and locks */
  nobj_locks = lock_get_number_object_locks ();
  log_Gl.hdr.avg_ntrans = (log_Gl.hdr.avg_ntrans + ntrans) >> 1;
  log_Gl.hdr.avg_nlocks = (log_Gl.hdr.avg_nlocks + nobj_locks) >> 1;

  /* Flush the header */
  (void) pthread_mutex_lock (&log_Gl.chkpt_lsa_lock);
  if (LSA_LT (&log_Gl.hdr.chkpt_lsa, &newchkpt_lsa))
    {
      LSA_COPY (&log_Gl.hdr.chkpt_lsa, &newchkpt_lsa);
    }
  LSA_COPY (&chkpt_lsa, &log_Gl.hdr.chkpt_lsa);

  if (LSA_ISNULL (&smallest_lsa))
    {
      LSA_COPY (&log_Gl.hdr.smallest_lsa_at_last_chkpt, &log_Gl.hdr.chkpt_lsa);
    }
  else
    {
      LSA_COPY (&log_Gl.hdr.smallest_lsa_at_last_chkpt, &smallest_lsa);
    }
  LSA_COPY (&log_Gl.chkpt_redo_lsa, &tmp_chkpt.redo_lsa);

  pthread_mutex_unlock (&log_Gl.chkpt_lsa_lock);

  detailed_er_log ("logpb_checkpoint: call logpb_flush_header()\n");
  logpb_flush_header (thread_p);

  /*
   * Exit from the log critical section since we are going to call another
   * module which may be blocked on a lock.
   */

  LOG_CS_EXIT (thread_p);

  /*
   * Record the checkpoint address on every volume header
   */
  curr_last_perm_volid = xboot_find_last_permanent (thread_p);

  for (volid = LOG_DBFIRST_VOLID; volid != NULL_VOLID && volid <= curr_last_perm_volid;
       volid = fileio_find_next_perm_volume (thread_p, volid))
    {
      /* When volid is greater than boot_Db_parm->last_perm_volid, it means that the volume is now adding. We don't
       * need to care for the new volumes in here. */
      if (disk_set_checkpoint (thread_p, volid, &chkpt_lsa) != NO_ERROR)
	{
	  goto error_cannot_chkpt;
	}

      /* When setting the checkpoint, the header page modification is not logged. However, other concurrent
       * transaction may modify meanwhile the header page (with logging). Since writing data page is preceded by
       * log sync, we are sure that WAL is not violated. We only need to sync the data volume. Probably, it is better
       * to sync it now - as soon as possible. If we are postponing volume sync, we may write on disk more data pages
       * twice (the data pages modified before checkpoint - other than volume header page, written on disk at the
       * beginning of the checkpoint, modified again by concurrent transaction, written on disk again in checkpoint
       * due to volume header page modification).
       */
      vdes = fileio_get_volume_descriptor (volid);
      if (fileio_synchronize (thread_p, vdes, fileio_get_volume_label (vdes, PEEK), FILEIO_SYNC_ALSO_FLUSH_DWB) != vdes)
	{
	  goto error_cannot_chkpt;
	}
    }

  /*
   * Get the critical section again, so we can check if any archive can be
   * declare as un-needed
   */

  LOG_CS_ENTER (thread_p);

  /*
   * If the log archives are not needed for any normal undos and redos,
   * indicate so. However, the log archives may be needed during media
   * crash recovery.
   */
  smallest_pageid = NULL_PAGEID;
  first_arv_num_not_needed = last_arv_num_not_needed = -1;

  if (log_Gl.hdr.last_arv_num_for_syscrashes != log_Gl.hdr.nxarv_num && log_Gl.hdr.last_arv_num_for_syscrashes != -1)
    {
      LOG_LSA lsa;

#if defined(SERVER_MODE)
      smallest_pageid = MIN (log_Gl.flushed_lsa_lower_bound.pageid, tmp_chkpt.redo_lsa.pageid);
#else
      smallest_pageid = tmp_chkpt.redo_lsa.pageid;
#endif

      logtb_find_smallest_lsa (thread_p, &lsa);

      if (lsa.pageid != NULL_PAGEID)
	{
	  smallest_pageid = MIN (smallest_pageid, lsa.pageid);
	}

      if (logpb_is_page_in_archive (smallest_pageid))
	{
	  int arv_num;

	  if ((logpb_fetch_from_archive (thread_p, smallest_pageid, NULL, &arv_num, NULL, true) == NULL)
	      || (arv_num <= log_Gl.hdr.last_arv_num_for_syscrashes))
	    {
	      first_arv_num_not_needed = last_arv_num_not_needed = -1;
	    }
	  else
	    {
	      first_arv_num_not_needed = log_Gl.hdr.last_arv_num_for_syscrashes;
	      last_arv_num_not_needed = arv_num - 1;
	    }
	}
      else
	{
	  first_arv_num_not_needed = log_Gl.hdr.last_arv_num_for_syscrashes;
	  last_arv_num_not_needed = log_Gl.hdr.nxarv_num - 1;
	}

      if (first_arv_num_not_needed != -1)
	{
	  log_Gl.hdr.last_arv_num_for_syscrashes = last_arv_num_not_needed + 1;

	  /* Close any log archives that are opened */
	  if (log_Gl.archive.vdes != NULL_VOLDES)
	    {
	      logpb_dismount_log_archive (thread_p);
	    }

	  /* This is OK since we have already flushed the log header page */
	  if (first_arv_num_not_needed == last_arv_num_not_needed)
	    {
	      fileio_make_log_archive_name (logarv_name, log_Archive_path, log_Prefix, first_arv_num_not_needed);
	      catmsg =
		msgcat_message (MSGCAT_CATALOG_CUBRID, MSGCAT_SET_LOG, MSGCAT_LOG_LOGINFO_COMMENT_ARCHIVE_NONEEDED);
	      if (catmsg == NULL)
		{
		  catmsg = "COMMENT: Log archive %s is not needed any longer unless a database media crash occurs.\n";
		}
	      error_code = log_dump_log_info (log_Name_info, true, catmsg, logarv_name);
	    }
	  else
	    {
	      fileio_make_log_archive_name (logarv_name_first, log_Archive_path, log_Prefix, first_arv_num_not_needed);
	      fileio_make_log_archive_name (logarv_name, log_Archive_path, log_Prefix, last_arv_num_not_needed);

	      catmsg =
		msgcat_message (MSGCAT_CATALOG_CUBRID, MSGCAT_SET_LOG,
				MSGCAT_LOG_LOGINFO_COMMENT_MANY_ARCHIVES_NONEEDED);
	      if (catmsg == NULL)
		{
		  catmsg =
		    "COMMENT: Log archives from %s to %s are not"
		    " needed any longer unless a database media crash occurs.\n";
		}
	      error_code = log_dump_log_info (log_Name_info, true, catmsg, logarv_name_first, logarv_name);
	    }
	  if (error_code != NO_ERROR && error_code != ER_LOG_MOUNT_FAIL)
	    {
	      goto error_cannot_chkpt;
	    }

	  logpb_flush_header (thread_p);	/* Yes, one more time, to get rid of archives */
	}
    }

  /*
   * Checkpoint process is not running any longer. Indicate when do we expect
   * it to run.
   */

  log_Gl.run_nxchkpt_atpageid = (log_Gl.hdr.append_lsa.pageid + log_Gl.chkpt_every_npages);
  /*
   * Clear all tail and heads information of current system transaction
   * todo - is it safe to clear though?
   */
  logtb_clear_tdes (thread_p, tdes);

  LOG_CS_EXIT (thread_p);

#if 0
  /* have to sync log vol, data vol */
  fileio_synchronize_all (thread_p, true /* include_log */ );
#endif

  perfmon_inc_stat (thread_p, PSTAT_LOG_NUM_END_CHECKPOINTS);

  er_set (ER_NOTIFICATION_SEVERITY, ARG_FILE_LINE, ER_LOG_CHECKPOINT_FINISHED, 3, log_Gl.hdr.chkpt_lsa.pageid,
	  log_Gl.chkpt_redo_lsa.pageid, flushed_page_cnt);
  er_log_debug (ARG_FILE_LINE, "end checkpoint\n");

  return tmp_chkpt.redo_lsa.pageid;

  /* ******** */
error_cannot_chkpt:
  if (!LOG_CS_OWN_WRITE_MODE (thread_p))
    {
      LOG_CS_ENTER (thread_p);
    }

  /* to immediately execute the next checkpoint. */
  log_Gl.run_nxchkpt_atpageid = log_Gl.hdr.append_lsa.pageid;

  LOG_CS_EXIT (thread_p);

  return NULL_PAGEID;

#undef detailed_er_log
}

/*
 * logpb_dump_checkpoint_trans - Dump checkpoint transactions
 *
 * return: nothing
 *
 *   length(in): Length to dump in bytes
 *   data(in): The data being logged
 *
 * NOTE: Dump a checkpoint transactions structure.
 */
void
logpb_dump_checkpoint_trans (FILE * out_fp, int length, void *data)
{
  int ntrans, i;
  LOG_INFO_CHKPT_TRANS *chkpt_trans, *chkpt_one;	/* Checkpoint tdes */

  chkpt_trans = (LOG_INFO_CHKPT_TRANS *) data;
  ntrans = length / sizeof (*chkpt_trans);

  /* Start dumping each checkpoint transaction descriptor */

  for (i = 0; i < ntrans; i++)
    {
      chkpt_one = &chkpt_trans[i];
      fprintf (out_fp,
	       "     Trid = %d, State = %s, isloose_end = %d,\n"
	       "        Head_lsa = %lld|%d, Tail_lsa = %lld|%d, UndoNxtLSA = %lld|%d,\n"
	       "        Postpone_lsa = %lld|%d, Save_lsa = %lld|%d, Tail_topresult_lsa = %lld|%d,\n"
	       "	Client_User: name=%s.\n", chkpt_one->trid, log_state_string (chkpt_one->state),
	       chkpt_one->isloose_end, (long long int) chkpt_one->head_lsa.pageid,
	       (int) chkpt_one->head_lsa.offset, (long long int) chkpt_one->tail_lsa.pageid,
	       (int) chkpt_one->tail_lsa.offset, (long long int) chkpt_one->undo_nxlsa.pageid,
	       (int) chkpt_one->undo_nxlsa.offset, (long long int) chkpt_one->posp_nxlsa.pageid,
	       (int) chkpt_one->posp_nxlsa.offset, (long long int) chkpt_one->savept_lsa.pageid,
	       (int) chkpt_one->savept_lsa.offset, (long long int) chkpt_one->tail_topresult_lsa.pageid,
	       (int) chkpt_one->tail_topresult_lsa.offset, chkpt_one->user_name);
    }
  (void) fprintf (out_fp, "\n");
}

/*
 * logpb_backup_for_volume - Execute a full backup for the given volume
 *
 * return: NO_ERROR if all OK, ER status otherwise
 *
 *   volid(in): The identifier of the volume to backup
 *   chkpt_lsa(in): Checkpoint of the backup process
 *   session(in/out): The session array which is set as a side effect.
 *   only_updated(in):
 *
 * NOTE: The volume with the given volume identifier is backed up on
 *              the given fullname_backup. The backup that is taken is a fuzzy
 *              snapshot of the volume since updates to the volume may be in
 *              progress. Thus, the backup may contain some uncommitted data.
 *              Even worse, the backup is performed using the disk directly.
 *              That is, we copy the pages of the disk without going through
 *              the page buffer pool to avoid disrupting the locality of the
 *              page buffers (e.g., a query executed by another transaction)
 *              For temp volumes, incremental backups are not allowed (because
 *              of logging issues) so always save the system pages of temp
 *              volumes.
 */
static int
logpb_backup_for_volume (THREAD_ENTRY * thread_p, VOLID volid, LOG_LSA * chkpt_lsa, FILEIO_BACKUP_SESSION * session,
			 bool only_updated)
{
  DISK_VOLPURPOSE volpurpose;
  PAGEID vol_sys_lastpage;
  int vdes;
  int error_code = NO_ERROR;

  /*
   * Determine the purpose of the volume.  For most volumes we need to
   * backup every page, but for temporary volumes we only need the system
   * pages.
   */
  if (xdisk_get_purpose_and_sys_lastpage (thread_p, volid, &volpurpose, &vol_sys_lastpage) == NULL_VOLID)
    {
      error_code = ER_FAILED;
      return error_code;
    }
  else if (volpurpose == DB_TEMPORARY_DATA_PURPOSE)
    {
      /*
       * Do not allow incremental backups of temp volumes; but since we
       * only backup the system pages, they be only a handfull of pages.
       */
      only_updated = false;
    }
  else
    {
      vol_sys_lastpage = -1;	/* must backup entire volume */
    }

  /*
   * Reset the checkpoint of the volume to backup and flush all its dirty
   * pages, so that the the backup reflects the actual state of the volume
   * as much as possible
   */
  error_code = disk_set_checkpoint (thread_p, volid, chkpt_lsa);
  if (error_code != NO_ERROR)
    {
      return error_code;
    }

  LOG_CS_ENTER (thread_p);
  logpb_flush_pages_direct (thread_p);
  LOG_CS_EXIT (thread_p);

  error_code = pgbuf_flush_all_unfixed (thread_p, volid);
  if (error_code != NO_ERROR)
    {
      return error_code;
    }

  vdes = fileio_get_volume_descriptor (volid);
  if (fileio_synchronize (thread_p, vdes, fileio_get_volume_label (vdes, PEEK), FILEIO_SYNC_ALSO_FLUSH_DWB) != vdes)
    {
      return ER_FAILED;
    }

  /*
   * Create the backup file/volume and copy the content onto it.
   *
   * Note that the copy is done from disk to disk. The page buffer pool is
   * not used. Thus, some more recent version of some copied pages may be
   * present in the buffer pool. We copy the database without using the page
   * buffer pool to avoid disrupting the locality of pages in the page
   * buffer pool and avoid the overhead of calling the page buffer manager.
   */

  error_code =
    fileio_backup_volume (thread_p, session, fileio_get_volume_label (volid, PEEK), volid, vol_sys_lastpage,
			  only_updated);

  return error_code;
}

/*
 * logpb_backup - Execute a level backup for the given database volume
 *
 * return: NO_ERROR if all OK, ER status otherwise
 *
 *   num_perm_vols(in): Number of permanent volumes
 *   allbackup_path(in): Location where information volumes are
 *                                 backed up. If NULL is given, the following
 *                                 defaults are assumed to back up each
 *                                 information volume:
 *                                 - If file "fileof_vols_and_backup_paths" is
 *                                   given, the path to backup each volume is
 *                                   found in this file.
 *                                 - All information volumes are backed up on
 *                                   the same location where the log files are
 *                                   located.
 *   backup_level(in): backup levels allowed: 0 - Full (default),
 *                                 1 - Incremental1, 2 - Incremental
 *   delete_unneeded_logarchives(in): Whetear to remove log archives that are
 *                                 not needed any longer to recovery from
 *                                 crashes when the backup just created is
 *                                 used.
 *   backup_verbose_file_path(in): verbose mode file path
 *   num_threads(in): number of threads
 *   zip_method(in): compression method
 *   zip_level(in): compression level
 *   skip_activelog(in):
 *   sleep_msecs(in):
 *
 */
int
logpb_backup (THREAD_ENTRY * thread_p, int num_perm_vols, const char *allbackup_path, FILEIO_BACKUP_LEVEL backup_level,
	      bool delete_unneeded_logarchives, const char *backup_verbose_file_path, int num_threads,
	      FILEIO_ZIP_METHOD zip_method, FILEIO_ZIP_LEVEL zip_level, int skip_activelog, int sleep_msecs)
{
  FILEIO_BACKUP_SESSION session;
  const char *from_vlabel;	/* Name of volume to backup (FROM) */
  char vol_backup[PATH_MAX];	/* Name of the backup volume (TO) */
#if 0
  /* Not used */
  char real_pathbuf[PATH_MAX];	/* Real path */
#endif
  VOLID volid;			/* Current volume to backup */
  LOG_LSA bkup_start_lsa;	/* Start point of backup */
  LOG_LSA chkpt_lsa;		/* Checkpoint address where the backup process starts */
#if defined(SERVER_MODE)
  LOG_PAGEID saved_run_nxchkpt_atpageid = NULL_PAGEID;
#endif /* SERVER_MODE */
  FILE *backup_volinfo_fp = NULL;	/* Pointer to backup information/directory file */
  const char *catmsg;
  const char *bk_vol;		/* ptr to old bkup volume name */
  int unit_num;
  FILEIO_BACKUP_RECORD_INFO all_bkup_info[FILEIO_BACKUP_UNDEFINED_LEVEL];
  int first_arv_needed = -1;	/* for self contained, consistent */
  int last_arv_needed = -1;	/* backups, some arv are needed */
  bool beenwarned;
  bool isincremental = false;	/* Assume full backups */
  bool bkup_in_progress = false;
#if defined(SERVER_MODE)
  int rv;
  time_t wait_checkpoint_begin_time;
  bool print_backupdb_waiting_reason = false;
#endif /* SERVER_MODE */
  int error_code = NO_ERROR;
  FILEIO_BACKUP_HEADER *io_bkup_hdr_p;

  time_t backup_start_time, backup_end_time;
  char old_bkpath[PATH_MAX];
  const char *str_tmp;
  time_t tmp_time;
  char time_val[CTIME_MAX];

  LOG_PAGEID vacuum_first_pageid = NULL_PAGEID;

#if defined (SERVER_MODE)
  // check whether there is ongoing backup.
  LOG_CS_ENTER (thread_p);
  if (log_Gl.backup_in_progress == true)
    {
      LOG_CS_EXIT (thread_p);
      error_code = ER_LOG_BKUP_DUPLICATE_REQUESTS;
      er_set (ER_ERROR_SEVERITY, ARG_FILE_LINE, error_code, 0);
      return error_code;
    }

  log_Gl.backup_in_progress = true;
  LOG_CS_EXIT (thread_p);
#endif /* SERVER_MODE */

  memset (&session, 0, sizeof (FILEIO_BACKUP_SESSION));

  /*
   * Determine the absolute path that corresponds with the desired location.
   */
  if (allbackup_path == NULL)
    {
      allbackup_path = log_Path;
    }
#if 0
  /* Removed because it causes problems with deliberate symlinks, i.e. solaris tape device names. */
  else if (realpath (allbackup_path, real_pathbuf) != NULL)
    {
      allbackup_path = real_pathbuf;
    }
#endif

  /* Initialization gives us some useful information about the backup location. */
  session.type = FILEIO_BACKUP_WRITE;	/* access backup device for write */
  if (fileio_initialize_backup (log_Db_fullname, allbackup_path, &session, backup_level, backup_verbose_file_path,
				num_threads, sleep_msecs) == NULL)
    {
      error_code = ER_FAILED;
      goto error;
    }

  /*
   * Determine the first log archive that will be needed to insure
   * consistency if we are forced to restore the database with nothing but this backup.
   * first_arv_needed may need to be based on what archive chkpt_lsa is in.
   */

#if defined (SERVER_MODE)
  print_backupdb_waiting_reason = false;
  wait_checkpoint_begin_time = time (NULL);
loop:
#endif /* SERVER_MODE */

  // actually, it is not really necessary for SA but just for code consistency.
  LOG_CS_ENTER (thread_p);

#if defined (SERVER_MODE)
  /* check if checkpoint is in progress */
  if (log_Gl.run_nxchkpt_atpageid == NULL_PAGEID)
    {
      bool continue_check;
      LOG_CS_EXIT (thread_p);
      if (print_backupdb_waiting_reason == false && session.verbose_fp != NULL)
	{
	  fprintf (session.verbose_fp, "[ Database backup will start after checkpointing is complete. ]\n\n");
	  print_backupdb_waiting_reason = true;
	}
      /* wait until checkpoint process is finished */

      /* interrupt check */
      if (logtb_get_check_interrupt (thread_p) == true)
	{
	  if (logtb_is_interrupted (thread_p, true, &continue_check) == true)
	    {
	      er_set (ER_ERROR_SEVERITY, ARG_FILE_LINE, ER_INTERRUPTED, 0);
	      error_code = ER_INTERRUPTED;
	      goto error;
	    }
	}

      thread_sleep (1000);	/* 1000 msec */
      goto loop;
    }
  if (print_backupdb_waiting_reason == true && session.verbose_fp != NULL)
    {

      fprintf (session.verbose_fp, "[ Database backup has been suspended for %lld seconds due to checkpoint. ]\n\n",
	       (long long int) (time (NULL) - wait_checkpoint_begin_time));
    }

  /* block checkpoint process */
  saved_run_nxchkpt_atpageid = log_Gl.run_nxchkpt_atpageid;
  log_Gl.run_nxchkpt_atpageid = NULL_PAGEID;
#endif /* SERVER_MODE */

  if (log_Gl.hdr.last_arv_num_for_syscrashes > -1)
    {
      first_arv_needed = log_Gl.hdr.last_arv_num_for_syscrashes;
    }
  else
    {
      first_arv_needed = log_Gl.hdr.nxarv_num;
    }

  vacuum_first_pageid = vacuum_min_log_pageid_to_keep (thread_p);
  vacuum_er_log (VACUUM_ER_LOG_ARCHIVES, "First log pageid in vacuum data is %lld\n", vacuum_first_pageid);

  if (vacuum_first_pageid != NULL_PAGEID && logpb_is_page_in_archive (vacuum_first_pageid))
    {
      int min_arv_required_for_vacuum = logpb_get_archive_number (thread_p, vacuum_first_pageid);

      vacuum_er_log (VACUUM_ER_LOG_ARCHIVES, "First archive number used for vacuum is %d\n",
		     min_arv_required_for_vacuum);

      if (min_arv_required_for_vacuum >= 0)
	{
	  if (first_arv_needed >= 0)
	    {
	      first_arv_needed = MIN (first_arv_needed, min_arv_required_for_vacuum);
	    }
	  else
	    {
	      first_arv_needed = min_arv_required_for_vacuum;
	    }
	}
      else
	{
	  /* Page should be in archive. */
	  assert (false);
	}

      vacuum_er_log (VACUUM_ER_LOG_ARCHIVES, "First archive needed for backup is %d\n", first_arv_needed);
    }

  /* Get the current checkpoint address */
  rv = pthread_mutex_lock (&log_Gl.chkpt_lsa_lock);
  LSA_COPY (&chkpt_lsa, &log_Gl.hdr.chkpt_lsa);
  pthread_mutex_unlock (&log_Gl.chkpt_lsa_lock);

  LOG_CS_EXIT (thread_p);

  switch (backup_level)
    {

    case FILEIO_BACKUP_BIG_INCREMENT_LEVEL:
      /* Start at the lower level backup */
      if (LSA_ISNULL (&log_Gl.hdr.bkup_level0_lsa))
	{
	  er_set (ER_ERROR_SEVERITY, ARG_FILE_LINE, ER_LOG_BACKUP_LEVEL_NOGAPS, 2, backup_level, backup_level - 1);
	  fileio_finalize_backup_info (FILEIO_FIRST_BACKUP_VOL_INFO);
	  error_code = ER_LOG_BACKUP_LEVEL_NOGAPS;
	  goto error;
	}
      else
	{
	  LSA_COPY (&bkup_start_lsa, &log_Gl.hdr.bkup_level0_lsa);
	}
      isincremental = true;
      break;

    case FILEIO_BACKUP_SMALL_INCREMENT_LEVEL:
      /* Start at the lower level backup */
      if (LSA_ISNULL (&log_Gl.hdr.bkup_level1_lsa))
	{
	  er_set (ER_ERROR_SEVERITY, ARG_FILE_LINE, ER_LOG_BACKUP_LEVEL_NOGAPS, 2, backup_level, backup_level - 1);
	  fileio_finalize_backup_info (FILEIO_FIRST_BACKUP_VOL_INFO);
	  error_code = ER_LOG_BACKUP_LEVEL_NOGAPS;
	  goto error;
	}
      else
	{
	  LSA_COPY (&bkup_start_lsa, &log_Gl.hdr.bkup_level1_lsa);
	}
      isincremental = true;
      break;

    default:
    case FILEIO_BACKUP_FULL_LEVEL:
      /* Always start at -1|-1 */
      LSA_SET_NULL (&bkup_start_lsa);
      backup_level = FILEIO_BACKUP_FULL_LEVEL;
      break;
    }

  /*
   * Check for existing backup volumes in this location, and warn
   * the user that they will be destroyed.
   */
  if (fileio_is_volume_exist (log_Name_bkupinfo))
    {
      /* check for writable regular file */
      if (fileio_is_volume_exist_and_file (log_Name_bkupinfo) != true)
	{
	  er_set_with_oserror (ER_ERROR_SEVERITY, ARG_FILE_LINE, ER_LOG_CREATE_DBBACKUP_DIRINFO, 1, log_Name_bkupinfo);
	  error_code = ER_LOG_CREATE_DBBACKUP_DIRINFO;
	  goto error;
	}
      /* check permission */
      if (access (log_Name_bkupinfo, W_OK) != 0)
	{
	  error_code = ER_LOG_CANNOT_ACCESS_BACKUP;
	}
      backup_volinfo_fp = fopen (log_Name_bkupinfo, "r");
      if (error_code != NO_ERROR || backup_volinfo_fp == NULL)
	{
	  er_set_with_oserror (ER_FATAL_ERROR_SEVERITY, ARG_FILE_LINE, ER_LOG_CANNOT_ACCESS_BACKUP, 1,
			       log_Name_bkupinfo);
	  goto error;
	}
      if (fileio_read_backup_info_entries (backup_volinfo_fp, FILEIO_FIRST_BACKUP_VOL_INFO) != NO_ERROR)
	{
	  er_set_with_oserror (ER_FATAL_ERROR_SEVERITY, ARG_FILE_LINE, ER_LOG_CANNOT_ACCESS_BACKUP, 1,
			       log_Name_bkupinfo);
	  fclose (backup_volinfo_fp);
	  error_code = ER_LOG_CANNOT_ACCESS_BACKUP;
	  goto error;
	}
      fclose (backup_volinfo_fp);
    }

  if (session.bkup.dtype != FILEIO_BACKUP_VOL_DEVICE)
    {
      /*
       * Delete previous backup volumes from this level.  The first
       * loop tries to determine if indeed there will be anything to
       * unformat/delete, while the second loop does the actual deletions.
       * Deletion is done only if the backup is taking place
       * in the same location as the previous backup or
       * is the same path-name as the the previous backup.
       */
      beenwarned = false;
      unit_num = FILEIO_INITIAL_BACKUP_UNITS;
      bk_vol = fileio_get_backup_info_volume_name (backup_level, unit_num++, FILEIO_FIRST_BACKUP_VOL_INFO);
      while (bk_vol && !beenwarned)
	{
	  if (fileio_is_volume_exist_and_file (bk_vol))
	    {
	      fileio_get_directory_path (old_bkpath, bk_vol);
	      if (strcmp (old_bkpath, allbackup_path) == 0 || strcmp (bk_vol, allbackup_path) == 0)
		{
		  if (!logpb_remote_ask_user_before_delete_volumes (thread_p, allbackup_path))
		    {
		      io_bkup_hdr_p = session.bkup.bkuphdr;
		      tmp_time = (time_t) io_bkup_hdr_p->start_time;
		      (void) ctime_r (&tmp_time, time_val);
		      snprintf (old_bkpath, PATH_MAX,
				msgcat_message (MSGCAT_CATALOG_CUBRID, MSGCAT_SET_LOG,
						MSGCAT_LOG_BACKUP_HALTED_BY_USER), io_bkup_hdr_p->level,
				fileio_get_base_file_name (io_bkup_hdr_p->db_fullname), time_val,
				io_bkup_hdr_p->unit_num);
		      fileio_request_user_response (thread_p, FILEIO_PROMPT_DISPLAY_ONLY, old_bkpath, NULL, NULL, -1,
						    -1, NULL, -1);
		      er_set (ER_ERROR_SEVERITY, ARG_FILE_LINE, ER_LOG_DBBACKUP_FAIL, 1, log_Gl.hdr.prefix_name);
		      error_code = ER_LOG_DBBACKUP_FAIL;
		      goto error;
		    }
		  beenwarned = true;
		  break;
		}
	    }			/* if (fileio_is_volume_exist_and_file(bk_vol)) */
	  bk_vol = fileio_get_backup_info_volume_name (backup_level, unit_num++, FILEIO_FIRST_BACKUP_VOL_INFO);
	}			/* while */

      /* try to delete the superceded backup volumes */
      if (beenwarned)
	{
	  fileio_remove_all_backup (thread_p, backup_level);
	}
    }

  /* Throw away the old names and make room for new names */
  fileio_clear_backup_info_level (backup_level, false, FILEIO_FIRST_BACKUP_VOL_INFO);

  /*
   * Aside: all backup level related log hdr stuff should be in its own
   * array, including log_Gl (but I am hesitant to change it to avoid subtly
   * changing the disk rep). So for now, only have lower levels think array.
   * Arrays would allow future expansion to more than 3 levels.
   */
  LSA_COPY (&all_bkup_info[0].lsa, &log_Gl.hdr.bkup_level0_lsa);
  all_bkup_info[0].at_time = log_Gl.hdr.bkinfo[0].bkup_attime;
  LSA_COPY (&all_bkup_info[1].lsa, &log_Gl.hdr.bkup_level1_lsa);
  all_bkup_info[1].at_time = log_Gl.hdr.bkinfo[1].bkup_attime;
  LSA_COPY (&all_bkup_info[2].lsa, &log_Gl.hdr.bkup_level2_lsa);
  all_bkup_info[2].at_time = log_Gl.hdr.bkinfo[2].bkup_attime;

  if (session.verbose_fp)
    {
      if (backup_level != FILEIO_BACKUP_FULL_LEVEL)
	{
	  fprintf (session.verbose_fp, "\n\n\n");
	}

      switch (backup_level)
	{
	case FILEIO_BACKUP_FULL_LEVEL:
	  str_tmp = "Full";
	  break;
	case FILEIO_BACKUP_BIG_INCREMENT_LEVEL:
	  str_tmp = "Incremental Level 1";
	  break;
	default:
	  assert_release (backup_level == FILEIO_BACKUP_SMALL_INCREMENT_LEVEL);
	  str_tmp = "Incremental Level 2";
	  break;
	}
      fprintf (session.verbose_fp, "[ Database(%s) %s Backup start ]\n\n", boot_db_name (), str_tmp);

      fprintf (session.verbose_fp, "- num-threads: %d\n\n", session.read_thread_info.num_threads);

      if (zip_method == FILEIO_ZIP_NONE_METHOD)
	{
	  fprintf (session.verbose_fp, "- compression method: %s\n\n", fileio_get_zip_method_string (zip_method));
	}
      else
	{
	  fprintf (session.verbose_fp, "- compression method: %d (%s), compression level: %d (%s)\n\n", zip_method,
		   fileio_get_zip_method_string (zip_method), zip_level, fileio_get_zip_level_string (zip_level));
	}

      if (skip_activelog)
	{
	  fprintf (session.verbose_fp, "- not include active log.\n\n");
	}

#if defined(SERVER_MODE)
      if (sleep_msecs > 0 || prm_get_integer_value (PRM_ID_IO_BACKUP_SLEEP_MSECS) > 0)
	{
	  int sleep_nsecs;

	  if (sleep_msecs > 0)	/* priority 1 */
	    {
	      sleep_nsecs = sleep_msecs * 1000;
	    }
	  else if (prm_get_integer_value (PRM_ID_IO_BACKUP_SLEEP_MSECS) > 0)	/* priority 2 */
	    {
	      sleep_nsecs = prm_get_integer_value (PRM_ID_IO_BACKUP_SLEEP_MSECS) * 1000;
	    }
	  else
	    {
	      sleep_nsecs = 0;
	    }

	  if (sleep_nsecs > 0)
	    {
	      fprintf (session.verbose_fp, "- sleep %d millisecond per 1M read.\n\n", sleep_nsecs / 1000);
	    }
	}
#endif

      backup_start_time = time (NULL);
      (void) ctime_r (&backup_start_time, time_val);
      fprintf (session.verbose_fp, "- backup start time: %s\n", time_val);
      fprintf (session.verbose_fp, "- number of permanent volumes: %d\n\n", num_perm_vols);

      fprintf (session.verbose_fp, "- HA apply info: %s %lld %lld %d\n\n", log_Gl.hdr.prefix_name,
	       (long long int) log_Gl.hdr.db_creation, (long long int) log_Gl.hdr.smallest_lsa_at_last_chkpt.pageid,
	       (int) log_Gl.hdr.smallest_lsa_at_last_chkpt.offset);

      fprintf (session.verbose_fp, "- backup progress status\n\n");
      fprintf (session.verbose_fp, "-----------------------------------------------------------------------------\n");
      fprintf (session.verbose_fp, " volume name                  | # of pages | backup progress status    | done \n");
      fprintf (session.verbose_fp, "-----------------------------------------------------------------------------\n");
    }

  /* Begin backing up in earnest */
  session.bkup.bkuphdr->skip_activelog = skip_activelog;

  if (fileio_start_backup (thread_p, log_Db_fullname, &log_Gl.hdr.db_creation, backup_level, &bkup_start_lsa,
			   &chkpt_lsa, all_bkup_info, &session, zip_method, zip_level) == NULL)
    {
      error_code = ER_FAILED;
      goto error;
    }

  /* Backup every volume */
  volid = LOG_DBVOLINFO_VOLID;
  do
    {
      switch (volid)
	{
	case LOG_DBVOLINFO_VOLID:
	  fileio_make_volume_info_name (vol_backup, log_Db_fullname);
	  from_vlabel = vol_backup;
	  break;
	case LOG_DBLOG_INFO_VOLID:
	case LOG_DBLOG_BKUPINFO_VOLID:
	  /*
	   * These information volumes are backed-up at the very end.
	   */
	  volid++;
	  continue;
	case LOG_DBLOG_ACTIVE_VOLID:
	  /*
	   * Archiving log active must be done after all data volumes
	   * have been backed up (in order to insure we get all of the
	   * log records needed to restore consistency).
	   */
	  volid = LOG_DBFIRST_VOLID;
	  continue;
	default:
	  from_vlabel = fileio_get_volume_label (volid, PEEK);
	  break;
	}

      if (volid >= LOG_DBFIRST_VOLID)
	{
	  error_code = logpb_backup_for_volume (thread_p, volid, &chkpt_lsa, &session, isincremental);
	  if (error_code != NO_ERROR)
	    {
	      goto error;
	    }
	  disk_lock_extend ();
	  volid = fileio_find_next_perm_volume (thread_p, volid);
	  disk_unlock_extend ();
	}
      else
	{
	  error_code = fileio_backup_volume (thread_p, &session, from_vlabel, volid, -1, false);
	  if (error_code != NO_ERROR)
	    {
	      goto error;
	    }
	  volid++;
	}
      /* in case an error occurs, we must destroy our partial backup */
      bkup_in_progress = true;
    }
  while (volid != NULL_VOLID);

#if defined(SERVER_MODE)
  /*
   * Only when in client/server, we may need to force an archive
   * of the current log active if there were any active transactions
   * before or during the backup.
   * This is to insure we have enough log records to restore consistency
   * to the database in the event a restore with no other log archives
   * is needed.
   */
  LOG_CS_ENTER (thread_p);
  if (LSA_LT (&chkpt_lsa, &log_Gl.hdr.append_lsa) || log_Gl.hdr.append_lsa.pageid > LOGPB_NEXT_ARCHIVE_PAGE_ID)
    {
      logpb_archive_active_log (thread_p);
    }

  last_arv_needed = log_Gl.hdr.nxarv_num - 1;
  LOG_CS_EXIT (thread_p);

  if (last_arv_needed >= first_arv_needed)
    {
      error_code = logpb_backup_needed_archive_logs (thread_p, &session, first_arv_needed, last_arv_needed);
      if (error_code != NO_ERROR)
	{
	  goto error;
	}
    }
#else /* SERVER_MODE */
  /*
   * In stand-alone, there can be no other activity modifying the log
   * so we do not have to keep any log records to be consistent.
   */
  first_arv_needed = -1;
  last_arv_needed = -1;
#endif /* SERVER_MODE */

  /* at here, diable multi-thread usage for fast Log copy */
  session.read_thread_info.num_threads = 1;

  er_set (ER_NOTIFICATION_SEVERITY, ARG_FILE_LINE, ER_LOG_BACKUP_CS_ENTER, 1, log_Name_active);

  LOG_CS_ENTER (thread_p);

#if defined(SERVER_MODE)
  /* backup the archive logs created during backup existing archive logs */
  if (last_arv_needed < log_Gl.hdr.nxarv_num - 1)
    {
      error_code = logpb_backup_needed_archive_logs (thread_p, &session, last_arv_needed + 1, log_Gl.hdr.nxarv_num - 1);
      if (error_code != NO_ERROR)
	{
	  LOG_CS_EXIT (thread_p);
	  er_set (ER_NOTIFICATION_SEVERITY, ARG_FILE_LINE, ER_LOG_BACKUP_CS_EXIT, 1, log_Name_active);
	  goto error;
	}

      last_arv_needed = log_Gl.hdr.nxarv_num - 1;
    }
#endif

  if (fileio_is_volume_exist (log_Name_info) == true)
    {
      error_code = fileio_backup_volume (thread_p, &session, log_Name_info, LOG_DBLOG_INFO_VOLID, -1, false);
      if (error_code != NO_ERROR)
	{
	  LOG_CS_EXIT (thread_p);
	  er_set (ER_NOTIFICATION_SEVERITY, ARG_FILE_LINE, ER_LOG_BACKUP_CS_EXIT, 1, log_Name_active);
	  goto error;
	}
    }

  /*
   * We must store the final bkvinf file at the very end of the backup
   * to have the best chance of having all of the information in it.
   * Note: that there is a window that the last bkvinf entry still not being
   * there if a new backup volume is needed while writing this volume.
   * However, in this case, then restore will ask the user for the
   * subsequent backup unit num.
   */
  error_code = logpb_update_backup_volume_info (log_Name_bkupinfo);
  if (error_code != NO_ERROR)
    {
      LOG_CS_EXIT (thread_p);
      er_set (ER_NOTIFICATION_SEVERITY, ARG_FILE_LINE, ER_LOG_BACKUP_CS_EXIT, 1, log_Name_active);
      goto error;
    }

  /* Clear log header information regarding previous backups */
  logpb_initialize_backup_info (&log_Gl.hdr);

  /* Save additional info and metrics from this backup */
  log_Gl.hdr.bkinfo[backup_level].bkup_attime = session.bkup.bkuphdr->start_time;

  switch (backup_level)
    {
    case FILEIO_BACKUP_FULL_LEVEL:
    default:
      LSA_COPY (&log_Gl.hdr.bkup_level0_lsa, &chkpt_lsa);
      LSA_SET_NULL (&log_Gl.hdr.bkup_level1_lsa);
      LSA_SET_NULL (&log_Gl.hdr.bkup_level2_lsa);
      log_Gl.hdr.bkinfo[FILEIO_BACKUP_BIG_INCREMENT_LEVEL].bkup_attime = 0;
      log_Gl.hdr.bkinfo[FILEIO_BACKUP_SMALL_INCREMENT_LEVEL].bkup_attime = 0;
      break;

    case FILEIO_BACKUP_BIG_INCREMENT_LEVEL:
      LSA_COPY (&log_Gl.hdr.bkup_level1_lsa, &chkpt_lsa);
      LSA_SET_NULL (&log_Gl.hdr.bkup_level2_lsa);
      log_Gl.hdr.bkinfo[FILEIO_BACKUP_SMALL_INCREMENT_LEVEL].bkup_attime = 0;
      break;

    case FILEIO_BACKUP_SMALL_INCREMENT_LEVEL:
      LSA_COPY (&log_Gl.hdr.bkup_level2_lsa, &chkpt_lsa);
      break;
    }

  /* Now indicate how many volumes were backed up */
  logpb_flush_header (thread_p);

  if (skip_activelog == 0)
    {
      error_code = fileio_backup_volume (thread_p, &session, log_Name_active, LOG_DBLOG_ACTIVE_VOLID, -1, false);
      if (error_code != NO_ERROR)
	{
	  LOG_CS_EXIT (thread_p);
	  er_set (ER_NOTIFICATION_SEVERITY, ARG_FILE_LINE, ER_LOG_BACKUP_CS_EXIT, 1, log_Name_active);
	  goto error;
	}
    }

  if (fileio_finish_backup (thread_p, &session) == NULL)
    {
      LOG_CS_EXIT (thread_p);
      er_set (ER_NOTIFICATION_SEVERITY, ARG_FILE_LINE, ER_LOG_BACKUP_CS_EXIT, 1, log_Name_active);
      error_code = ER_FAILED;
      goto error;
    }

  if (delete_unneeded_logarchives != false)
    {
      catmsg = msgcat_message (MSGCAT_CATALOG_CUBRID, MSGCAT_SET_LOG, MSGCAT_LOG_DATABASE_BACKUP_WAS_TAKEN);
      if (catmsg)
	{
	  logpb_remove_archive_logs (thread_p, catmsg);
	}
    }

  LOG_CS_EXIT (thread_p);

  er_set (ER_NOTIFICATION_SEVERITY, ARG_FILE_LINE, ER_LOG_BACKUP_CS_EXIT, 1, log_Name_active);

  error_code = logpb_update_backup_volume_info (log_Name_bkupinfo);
  if (error_code != NO_ERROR)
    {
      goto error;
    }

  if (session.verbose_fp)
    {
      fprintf (session.verbose_fp, "-----------------------------------------------------------------------------\n\n");
      backup_end_time = time (NULL);
      (void) ctime_r (&backup_end_time, time_val);
      fprintf (session.verbose_fp, "# backup end time: %s\n", time_val);
      switch (backup_level)
	{
	case FILEIO_BACKUP_FULL_LEVEL:
	  str_tmp = "Full";
	  break;
	case FILEIO_BACKUP_BIG_INCREMENT_LEVEL:
	  str_tmp = "Incremental Level 1";
	  break;
	default:
	  assert_release (backup_level == FILEIO_BACKUP_SMALL_INCREMENT_LEVEL);
	  str_tmp = "Incremental Level 2";
	  break;
	}
      fprintf (session.verbose_fp, "[ Database(%s) %s Backup end ]\n", boot_db_name (), str_tmp);
    }

  fileio_abort_backup (thread_p, &session, false);

#if defined(SERVER_MODE)
  LOG_CS_ENTER (thread_p);
  log_Gl.run_nxchkpt_atpageid = saved_run_nxchkpt_atpageid;
  log_Gl.backup_in_progress = false;
  LOG_CS_EXIT (thread_p);
#endif /* SERVER_MODE */

  return NO_ERROR;

  /* ********* */
error:

  /*
   * Destroy the backup that has been created.
   */
  fileio_abort_backup (thread_p, &session, bkup_in_progress);

#if defined(SERVER_MODE)
  LOG_CS_ENTER (thread_p);
  if (saved_run_nxchkpt_atpageid != NULL_PAGEID)
    {
      log_Gl.run_nxchkpt_atpageid = saved_run_nxchkpt_atpageid;
    }
  log_Gl.backup_in_progress = false;
  LOG_CS_EXIT (thread_p);
#endif /* SERVER_MODE */

  return error_code;
}

/*
 * log_update_backup_volinfo - UPDATE DISK VERSION OF BKUP VOLINFO FILE
 *
 * return: NO_ERROR if all OK, ER status otherwise
 *
 *   bkupinfo_file_name(in): file name to write info to
 *
 * NOTE: Save the in-memory cache of backup volume names to a file.
 */
static int
logpb_update_backup_volume_info (const char *bkupinfo_file_name)
{
  FILE *backup_volinfo_fp;
  int error_code = NO_ERROR;

  backup_volinfo_fp = fopen (bkupinfo_file_name, "w");
  if (backup_volinfo_fp == NULL)
    {
      er_set_with_oserror (ER_ERROR_SEVERITY, ARG_FILE_LINE, ER_LOG_CREATE_DBBACKUP_DIRINFO, 1, bkupinfo_file_name);
      error_code = ER_LOG_CREATE_DBBACKUP_DIRINFO;
      return error_code;
    }

  /*
   * If an error occurs while writing, should allow the user to try again.
   */
  error_code = fileio_write_backup_info_entries (backup_volinfo_fp, FILEIO_FIRST_BACKUP_VOL_INFO);
  if (error_code != NO_ERROR)
    {
      er_set_with_oserror (ER_ERROR_SEVERITY, ARG_FILE_LINE, ER_LOG_CREATE_DBBACKUP_DIRINFO, 1, bkupinfo_file_name);
      fclose (backup_volinfo_fp);
      return error_code;
    }
  fflush (backup_volinfo_fp);
  fclose (backup_volinfo_fp);

  return error_code;
}

/*
 * logpb_check_stop_at_time - Check if the stopat time is valid
 *
 * return: NO_ERROR if valid, ER_FAILED otherwise
 *
 *   session(in):
 *   stop_at(in):
 *   backup_time(in):
 */
static int
logpb_check_stop_at_time (FILEIO_BACKUP_SESSION * session, time_t stop_at, time_t backup_time)
{
  char ctime_buf1[CTIME_MAX], ctime_buf2[CTIME_MAX];
  size_t time_str_len;

  if (stop_at < backup_time)
    {
      ctime_r (&stop_at, ctime_buf1);
      ctime_r (&backup_time, ctime_buf2);

      /* strip '\n' */
      time_str_len = strlen (ctime_buf1);
      if (time_str_len > 0)
	{
	  ctime_buf1[time_str_len - 1] = 0;
	}
      time_str_len = strlen (ctime_buf2);
      if (time_str_len > 0)
	{
	  ctime_buf2[time_str_len - 1] = 0;
	}

      fprintf (stdout, msgcat_message (MSGCAT_CATALOG_CUBRID, MSGCAT_SET_LOG, MSGCAT_LOG_UPTODATE_ERROR), ctime_buf1,
	       ctime_buf2);

      return ER_FAILED;
    }

  return NO_ERROR;
}

/*
 * logpb_restore - Restore volume from its backup
 *
 * return: NO_ERROR if all OK, ER status otherwise
 *
 *   db_fullname(in): Full name of the database
 *   logpath(in): Directory where the log volumes reside
 *   prefix_logname(in):
 *   newall_path(in):
 *   ask_forpath(in):
 *   r_args(in):
 *
 * NOTE:Restore a database from its backup files. This function is run
 *              without recovery. The logs must be applied to the restored
 *              volume to finish the full restore process. This is not done
 *              here since the database may have other volumes to restore.
 *              We must lock the active log during the restore to keep other
 *              utilities from trying to use the db files being restored.
 *              This routine leaves the database locked, as there will
 *              probably be a restart following the restore.
 *
 *     This function must be run offline.
 *
 *     Note this function is incomplete.. How to change location of files
 *     during restore... The main problem here is the VOLINFO which has to
 *     be recreated without updating the header of the volumes.
 */
int
logpb_restore (THREAD_ENTRY * thread_p, const char *db_fullname, const char *logpath, const char *prefix_logname,
	       bo_restart_arg * r_args)
{
  FILEIO_BACKUP_SESSION session_storage;
  FILEIO_BACKUP_SESSION *session = NULL;
  const char *nopath_name;	/* Name without path */
  char to_volname[PATH_MAX];	/* Name of a volume (TO) */
  char verbose_to_volname[PATH_MAX];	/* Printable name of a volume (TO) */
  char prev_volname[PATH_MAX];	/* Name of a prev volume (TO) */
  char from_volbackup[PATH_MAX];	/* Name of the backup volume (FROM) */
  VOLID to_volid;
  FILE *backup_volinfo_fp = NULL;	/* Pointer to backup information/directory file */
  int another_vol;
  INT64 db_creation;
  INT64 bkup_match_time = 0;
  PGLENGTH db_iopagesize;
  PGLENGTH log_page_size;
  float db_compatibility;
  PGLENGTH bkdb_iopagesize;
  float bkdb_compatibility;

  FILEIO_RESTORE_PAGE_BITMAP_LIST page_bitmap_list;
  FILEIO_RESTORE_PAGE_BITMAP *page_bitmap = NULL;
  DKNPAGES total_pages;

  FILEIO_BACKUP_LEVEL try_level, start_level;
  bool first_time = true;
  bool remember_pages = false;
  bool error_expected = false;
  bool restore_in_progress = false;	/* true if any vols restored */
  int lgat_vdes = NULL_VOLDES;
  time_t restore_start_time, restore_end_time;
  char time_val[CTIME_MAX];
  int loop_cnt = 0;
  char tmp_logfiles_from_backup[PATH_MAX];
  char *volume_name_p;
  struct stat stat_buf;
  int error_code = NO_ERROR, success = NO_ERROR;
  bool printtoc;
  INT64 backup_time;
  REL_COMPATIBILITY compat;
  int dummy;

  try_level = (FILEIO_BACKUP_LEVEL) r_args->level;
  start_level = try_level;

  memset (&session_storage, 0, sizeof (FILEIO_BACKUP_SESSION));
  memset (verbose_to_volname, 0, PATH_MAX);
  memset (tmp_logfiles_from_backup, 0, PATH_MAX);

  LOG_CS_ENTER (thread_p);

  if (logpb_find_header_parameters (thread_p, true, db_fullname, logpath, prefix_logname, &db_iopagesize,
				    &log_page_size, &db_creation, &db_compatibility, &dummy) == -1)
    {
      db_iopagesize = IO_PAGESIZE;
      log_page_size = LOG_PAGESIZE;
      db_creation = 0;
      db_compatibility = rel_disk_compatible ();
    }

  fileio_page_bitmap_list_init (&page_bitmap_list);

  /*
   * Must lock the database if possible. Would be nice to have a way
   * to lock the db somehow even when the lgat file does not exist.
   */
  if (fileio_is_volume_exist (log_Name_active))
    {
      lgat_vdes = fileio_mount (thread_p, db_fullname, log_Name_active, LOG_DBLOG_ACTIVE_VOLID, true, false);
      if (lgat_vdes == NULL_VOLDES)
	{
	  error_code = ER_FAILED;
	  LOG_CS_EXIT (thread_p);
	  goto error;
	}
    }

  /* The enum type can be negative in Windows. */
  while (success == NO_ERROR && try_level >= FILEIO_BACKUP_FULL_LEVEL && try_level < FILEIO_BACKUP_UNDEFINED_LEVEL)
    {
      if (!first_time)
	{
	  /* Prepare to reread bkvinf file restored by higher level */
	  fileio_clear_backup_info_level (FILEIO_BACKUP_FULL_LEVEL, false, FILEIO_FIRST_BACKUP_VOL_INFO);

	  /* Have to match timestamps of lower levels when restoring */
	  bkup_match_time = session->bkup.bkuphdr->previnfo[try_level].at_time;

	  /* Clean up previous restore of higher level */
	  if (fileio_finish_restore (thread_p, session) == NO_ERROR)
	    {
	      success = NO_ERROR;
	    }
	  else
	    {
	      success = ER_FAILED;
	    }

	  assert (try_level != (FILEIO_BACKUP_LEVEL) r_args->level);
	}

      error_code =
	fileio_get_backup_volume (thread_p, db_fullname, logpath, r_args->backuppath, try_level, from_volbackup);
      if (error_code == ER_LOG_CANNOT_ACCESS_BACKUP)
	{
	  error_expected = true;
	  LOG_CS_EXIT (thread_p);
	  goto error;
	}
      else if (error_code != NO_ERROR)
	{
	  LOG_CS_EXIT (thread_p);
	  goto error;
	}

      printtoc = (r_args->printtoc) ? false : true;
      if (fileio_start_restore (thread_p, db_fullname, from_volbackup, db_creation, &bkdb_iopagesize,
				&bkdb_compatibility, &session_storage, try_level, printtoc, bkup_match_time,
				r_args->verbose_file, r_args->newvolpath) == NULL)
	{
	  /* Cannot access backup file.. Restore from backup is cancelled */
	  if (er_errid () == ER_GENERIC_ERROR)
	    {
	      er_set (ER_FATAL_ERROR_SEVERITY, ARG_FILE_LINE, ER_LOG_CANNOT_ACCESS_BACKUP, 1, from_volbackup);
	    }
	  error_code = ER_LOG_CANNOT_ACCESS_BACKUP;
	  LOG_CS_EXIT (thread_p);
	  goto error;
	}

      memset (session_storage.bkup.log_path, 0, PATH_MAX);
      strncpy (session_storage.bkup.log_path, logpath, PATH_MAX);

      session = &session_storage;

      if (first_time)
	{
	  if (r_args->restore_upto_bktime)
	    {
	      r_args->stopat = (time_t) session->bkup.bkuphdr->end_time;
	    }
	  else if (r_args->stopat > 0)
	    {
	      if (session->bkup.bkuphdr->end_time > 0)
		{
		  backup_time = session->bkup.bkuphdr->end_time;
		}
	      else
		{
		  backup_time = session->bkup.bkuphdr->start_time;
		}

	      if (logpb_check_stop_at_time (session, r_args->stopat, (time_t) backup_time) != NO_ERROR)
		{
		  error_code = fileio_finish_restore (thread_p, session);

		  fileio_page_bitmap_list_destroy (&page_bitmap_list);
		  LOG_CS_EXIT (thread_p);
		  return error_code;
		}
	    }
	}

      if (first_time && db_iopagesize != bkdb_iopagesize)
	{
	  /*
	   * Pagesize is incorrect. We need to undefine anything that has been
	   * created with old pagesize and start again.
	   * If we do not have a log, we should reset the pagesize and start the
	   * restore process.
	   */
	  if (log_Gl.append.vdes == NULL_VOLDES)
	    {
	      /*
	       * Reset the page size
	       */
	      if (db_set_page_size (bkdb_iopagesize, log_page_size) != NO_ERROR)
		{
		  error_code = ER_FAILED;
		  LOG_CS_EXIT (thread_p);
		  goto error;
		}

	      error_code = logtb_define_trantable_log_latch (thread_p, -1);
	      if (error_code != NO_ERROR)
		{
		  LOG_CS_EXIT (thread_p);
		  goto error;
		}
	    }
	}

      /* Can this be moved to restore_continue? */
      /* Removed strict condition for checking disk compatibility. Check it according to the predefined rules. */
      compat = rel_get_disk_compatible (bkdb_compatibility, NULL);
      if (compat != REL_FULLY_COMPATIBLE && compat != REL_BACKWARD_COMPATIBLE)
	{
	  /* Database is incompatible with current release */
	  er_set (ER_FATAL_ERROR_SEVERITY, ARG_FILE_LINE, ER_LOG_BKUP_INCOMPATIBLE, 2, rel_name (),
		  rel_release_string ());
	  error_code = ER_LOG_BKUP_INCOMPATIBLE;
	  LOG_CS_EXIT (thread_p);
	  goto error;
	}

      if (session->verbose_fp)
	{
	  if (first_time)
	    {
	      fprintf (session->verbose_fp, "\n[ Database(%s) Restore (level = %d) start ]\n\n", boot_db_name (),
		       r_args->level);

	      restore_start_time = time (NULL);
	      (void) ctime_r (&restore_start_time, time_val);
	      fprintf (session->verbose_fp, "- restore start time: %s\n", time_val);
	      fprintf (session->verbose_fp, "- restore steps: %d \n", r_args->level + 1);
	    }

	  fprintf (session->verbose_fp, " step %1d) restore using (level = %d) backup data\n", ++loop_cnt, try_level);
	  fprintf (session->verbose_fp, "\n");

	  fprintf (session->verbose_fp, "- restore progress status (using level = %d backup data)\n", try_level);
	  fprintf (session->verbose_fp,
		   " -----------------------------------------------------------------------------\n");
	  fprintf (session->verbose_fp,
		   " volume name                  | # of pages |  restore progress status  | done \n");
	  fprintf (session->verbose_fp,
		   " -----------------------------------------------------------------------------\n");
	}

      /* add new bkvinf entry into cache data */
      fileio_add_volume_to_backup_info (session->bkup.vlabel, try_level, session->bkup.bkuphdr->unit_num,
					FILEIO_SECOND_BACKUP_VOL_INFO);

      if (first_time)
	{
	  LSA_COPY (&session->bkup.last_chkpt_lsa, &session->bkup.bkuphdr->chkpt_lsa);
	}

      while (success == NO_ERROR)
	{
	  another_vol = fileio_get_next_restore_file (thread_p, session, to_volname, &to_volid);
	  if (another_vol == 1)
	    {
	      if (session->verbose_fp)
		{
		  strcpy (verbose_to_volname, to_volname);
		}

	      if (to_volid == LOG_DBLOG_ACTIVE_VOLID || to_volid == LOG_DBLOG_INFO_VOLID
		  || to_volid == LOG_DBLOG_ARCHIVE_VOLID)
		{
		  /* rename _lgat to _lgat_tmp name */
		  fileio_make_temp_log_files_from_backup (tmp_logfiles_from_backup, to_volid,
							  (FILEIO_BACKUP_LEVEL) r_args->level, to_volname);
		  volume_name_p = tmp_logfiles_from_backup;
		}
	      else
		{
		  volume_name_p = to_volname;
		}

	      restore_in_progress = true;
	      if (start_level > FILEIO_BACKUP_FULL_LEVEL)
		{
		  remember_pages = true;
		}

	      /*
	       * Another volume/file to restore
	       */
	      switch (to_volid)
		{
		case LOG_DBLOG_BKUPINFO_VOLID:
		case LOG_DBLOG_ACTIVE_VOLID:
		case LOG_DBLOG_INFO_VOLID:
		case LOG_DBVOLINFO_VOLID:
		case LOG_DBLOG_ARCHIVE_VOLID:

		  /* We can only take the most recent information, and we do not want to overwrite it with out of data
		   * information from earlier backups.  This is because we are applying the restoration in reverse time
		   * order. */
		  if (!first_time)
		    {
		      /* Need to skip over this volume in the backup */
		      success = fileio_skip_restore_volume (thread_p, session);
		      if (success != NO_ERROR)
			{
			  success = ER_FAILED;
			  error_code = ER_FAILED;
			  LOG_CS_EXIT (thread_p);
			  goto error;
			}
		      else
			{
			  success = NO_ERROR;
			  continue;
			}
		    }
		  break;

		default:
		  break;
		}

	      /* we need to tell fileio_restore_volume to avoid tracking the pages for some volids. */
	      if (to_volid < LOG_DBFIRST_VOLID)
		{
		  remember_pages = false;
		}
	      else
		{
		  total_pages = (DKNPAGES) CEIL_PTVDIV (session->dbfile.nbytes, IO_PAGESIZE);
		  /*
		   * Create a page_bitmap to remember the id's of pages
		   * that have been written. We only need to write the page
		   * (once) from the most recent backup.
		   */
		  page_bitmap = fileio_page_bitmap_list_find (&page_bitmap_list, to_volid);
		  if (page_bitmap == NULL)
		    {
		      page_bitmap = fileio_page_bitmap_create (to_volid, total_pages);
		      if (page_bitmap == NULL)
			{
			  goto error;
			}
		      fileio_page_bitmap_list_add (&page_bitmap_list, page_bitmap);
		    }
		}

	      success =
		fileio_restore_volume (thread_p, session, volume_name_p, verbose_to_volname, prev_volname, page_bitmap,
				       remember_pages);

	      if (success != NO_ERROR)
		{
		  break;
		}

	      if (volume_name_p == tmp_logfiles_from_backup)
		{
		  /* rename temp logfiles if the current file does not exist */
		  if (stat (to_volname, &stat_buf) != 0 && stat (tmp_logfiles_from_backup, &stat_buf) == 0)
		    {
		      if (to_volid == LOG_DBLOG_ACTIVE_VOLID && lgat_vdes != NULL_VOLDES)
			{
			  fileio_dismount (thread_p, lgat_vdes);
			  lgat_vdes = NULL_VOLDES;
			}

		      os_rename_file (tmp_logfiles_from_backup, to_volname);
		    }
		  else
		    {
		      unlink (tmp_logfiles_from_backup);
		    }

		  tmp_logfiles_from_backup[0] = '\0';
		}

	      volume_name_p = NULL;
	    }
	  else if (another_vol == 0)
	    {
	      break;
	    }
	  else
	    {
	      success = ER_FAILED;
	      break;
	    }
	}

      /* if the device type is FILEIO_BACKUP_VOL_DEVICE, the end time of backup is loaded during the last
       * fileio_get_next_restore_file() call, so we must check if the stopat time is valid. */
      if (first_time && session->bkup.dtype == FILEIO_BACKUP_VOL_DEVICE)
	{
	  if (r_args->restore_upto_bktime)
	    {
	      r_args->stopat = (time_t) session->bkup.bkuphdr->end_time;
	    }
	  else if (r_args->stopat > 0
		   && logpb_check_stop_at_time (session, r_args->stopat,
						(time_t) session->bkup.bkuphdr->end_time) != NO_ERROR)
	    {
	      LOG_CS_EXIT (thread_p);
	      error_code = ER_FAILED;
	      goto error;
	    }
	}

      first_time = false;

      if (session->verbose_fp)
	{
	  fprintf (session->verbose_fp,
		   " -----------------------------------------------------------------------------\n\n");
	}

      try_level = (FILEIO_BACKUP_LEVEL) (try_level - 1);
    }

  /* make bkvinf file */
  nopath_name = fileio_get_base_file_name (db_fullname);
  fileio_make_backup_volume_info_name (from_volbackup, logpath, nopath_name);
  backup_volinfo_fp = fopen (from_volbackup, "w");
  if (backup_volinfo_fp != NULL)
    {
      fileio_write_backup_info_entries (backup_volinfo_fp, FILEIO_SECOND_BACKUP_VOL_INFO);
      fclose (backup_volinfo_fp);
    }

  if (session != NULL)
    {
      if (session->verbose_fp)
	{
	  restore_end_time = time (NULL);
	  (void) ctime_r (&restore_end_time, time_val);
	  fprintf (session->verbose_fp, "- restore end time: %s\n", time_val);
	  fprintf (session->verbose_fp, "[ Database(%s) Restore (level = %d) end ]\n", boot_db_name (), r_args->level);
	}

      if (fileio_finish_restore (thread_p, session) == NO_ERROR)
	{
	  error_code = NO_ERROR;
	}
      else
	{
	  error_code = ER_FAILED;
	}
    }

  LOG_CS_EXIT (thread_p);

  fileio_page_bitmap_list_destroy (&page_bitmap_list);

  fileio_finalize_backup_info (FILEIO_SECOND_BACKUP_VOL_INFO);

  if (success != NO_ERROR)
    {
      return success;
    }
  else
    {
      return error_code;
    }

  /* **** */
error:
  if (restore_in_progress)
    {
      /*
       * We have probably already restored something to their database
       * and therefore they need to be sure and try another restore until
       * they succeed.
       */
      fprintf (stdout, msgcat_message (MSGCAT_CATALOG_CUBRID, MSGCAT_SET_LOG, MSGCAT_LOG_READ_ERROR_DURING_RESTORE),
	       session->bkup.name,
	       ((session->bkup.bkuphdr == NULL) ? FILEIO_INITIAL_BACKUP_UNITS : session->bkup.bkuphdr->unit_num),
	       to_volname, session->dbfile.volid);

      er_set (ER_ERROR_SEVERITY, ARG_FILE_LINE, ER_LOG_MAYNEED_MEDIA_RECOVERY, 1, log_Name_bkupinfo);
      error_code = ER_LOG_MAYNEED_MEDIA_RECOVERY;
    }

  if (backup_volinfo_fp != NULL)
    {
      fclose (backup_volinfo_fp);
    }

  if (session != NULL)
    {
      fileio_abort_restore (thread_p, session);
    }

  fileio_page_bitmap_list_destroy (&page_bitmap_list);

  if (lgat_vdes != NULL_VOLDES)
    {
      fileio_dismount (thread_p, lgat_vdes);
    }

  if (!error_expected)
    {
      logpb_fatal_error (thread_p, false, ARG_FILE_LINE, "logpb_restore");
    }

  if (tmp_logfiles_from_backup[0] != '\0')
    {
      unlink (tmp_logfiles_from_backup);
    }

  return error_code;
}

/*
 * logpb_start_where_path - Start where paths for copy/rename volumes
 *
 * return: NO_ERROR if all OK, ER status otherwise
 *
 *   to_db_fullname(in): Full name of the new database
 *   toext_path(in): A path if all volumes are placed in one
 *                               place. If NULL is given,
 *                                 - If file "fileof_vols_and_wherepaths" is
 *                                   given, the path is found in this file.
 *                                 - Each volume is copied to same place where
 *                                   the volume reside.
 *                               This parameter should be NULL, if the above
 *                               file is given.
 *   toext_name(in/out): Name to be used for volume extensions when
 *                               individual volume entries are not given in
 *                               file "fileof_vols_and_wherepaths".
 *   ext_path(in/out): Location for entries
 *                               Set as a side effect to either:
 *                                 - toext_path when all vols are placed in
 *                                   the same location.
 *                                 - alloc_extpath when volumes are copied or
 *                                   renamed at the same location as the
 *                                   original volumes.
 *                                 - NULL when file of "fileof_vols_and_
 *                                   wherepaths" is given.
 *   alloc_extpath(in/out): Set as a side effect to newly malloced area
 *                               when the volumes are copied/renamed in place.
 *                               If an area is allocated, it should be freed
 *                               using free_and_init.
 *   fileof_vols_and_wherepaths(in): A file is given when the user decides to
 *                               control the copy/rename of the volume by
 *                               individual bases. That is, user decides to
 *                               spread the volumes over several locations and
 *                               or to name the volumes.
 *                               Each volume entry consists of:
 *                                 volid from_fullvolname to_fullvolname
 *   where_paths_fp(in/out): Set as a side effect to file descriptor of
 *                               the given file. The caller must close the
 *                               file, when a pointer is returned.
 *
 * NOTE: Prepare variables to start finding paths for copying or
 *              renaming volumes.
 */
static int
logpb_start_where_path (const char *to_db_fullname, const char *toext_path, const char **toext_name, char **ext_path,
			char **alloc_extpath, const char *fileof_vols_and_wherepaths, FILE ** where_paths_fp)
{
  /*
   * Get the name of extensions to be used when "fileof_vols_and_wherepaths"
   * is not given.
   */

  *toext_name = fileio_get_base_file_name (to_db_fullname);
  *alloc_extpath = NULL;
  *ext_path = NULL;
  *where_paths_fp = NULL;

  /*
   * Where are the volumes going to be placed ?
   *   - All or them at same place: toext_path or the same as database
   *   - The user indicated where to create each individual copy
   */

  if (fileof_vols_and_wherepaths != NULL)
    {
      /*
       * The user seems to want to spread the volumes over several locations.
       * User must indicate where each individual database volume is going to
       * be placed.
       */
      *where_paths_fp = fopen (fileof_vols_and_wherepaths, "r");
      if (*where_paths_fp == NULL)
	{
	  er_set_with_oserror (ER_ERROR_SEVERITY, ARG_FILE_LINE, ER_LOG_USER_FILE_UNKNOWN, 1,
			       fileof_vols_and_wherepaths);
	  return ER_LOG_USER_FILE_UNKNOWN;
	}
    }
  /*
   * Either all copies are created at the same place, or each individual
   * volumes is copied at the original volume location
   */
  if (toext_path == NULL)
    {
      /*
       * Each volume is copied to the same place where the original volume
       * resides
       */
      *alloc_extpath = (char *) malloc (PATH_MAX);
      if (*alloc_extpath == NULL)
	{
	  return ER_FAILED;
	}
      *ext_path = *alloc_extpath;
    }
  else
    {
      /* All the volumes are created in one location */
      *ext_path = (char *) toext_path;
    }

  return NO_ERROR;
}

/*
 * logpb_next_where_path - Find next path for copy/rename next volume
 *
 * return: NO_ERROR if all OK, ER status otherwise
 *
 *   to_db_fullname(in): Full name of the new database
 *   toext_path(in): A path if all volumes are placed in one
 *                               place. If NULL is given,
 *                                 - If file "fileof_vols_and_wherepaths" is
 *                                   given, the path is found in this file.
 *                                 - Each volume is copied to same place where
 *                                   the volume reside.
 *                               This parameter should be NULL, if the above
 *                               file is given.
 *   ext_name(in): Name to be used for volume extensions when
 *                               individual volume entries are not given in
 *                               file "fileof_vols_and_wherepaths".
 *   ext_path(in): Location for entries
 *   fileof_vols_and_wherepaths(in): A file is given when the user decides to
 *                               control the copy/rename of the volume by
 *                               individual bases. That is, user decides to
 *                               spread the volumes over several locations and
 *                               or to name the volumes.
 *                               Each volume entry consists of:
 *                                 volid from_fullvolname to_fullvolname
 *   where_paths_fp(in): Pointer to above file if any or NULL
 *   num_perm_vols(in): Number of permanent volumes in the database.
 *   volid(in): Next volume that must be processes.
 *   from_volname(in/out): Current name of volume.
 *   to_volname(in): New name to be used for the volume.
 *
 * NOTE: Get the name of next volume to be processed.
 */
static int
logpb_next_where_path (const char *to_db_fullname, const char *toext_path, const char *ext_name, char *ext_path,
		       const char *fileof_vols_and_wherepaths, FILE * where_paths_fp, int num_perm_vols,
		       VOLID volid, char *from_volname, char *to_volname)
{
  const char *current_vlabel;
  int from_volid;
#if !defined(WINDOWS)
  char link_path[PATH_MAX];
  struct stat stat_buf;
#endif
  int error_code = NO_ERROR;
  char format_string[64];

  current_vlabel = fileio_get_volume_label (volid, PEEK);
  sprintf (format_string, "%%d %%%ds %%%ds", PATH_MAX - 1, PATH_MAX - 1);

  /*
   * If a file for paths was given, get the name of the "to" volume from it
   */
  if (where_paths_fp != NULL)
    {
      if (fscanf (where_paths_fp, format_string, &from_volid, from_volname, to_volname) != 3)
	{
	  er_set (ER_ERROR_SEVERITY, ARG_FILE_LINE, ER_LOG_USER_FILE_WITHOUT_ENOUGH_ENTRIES, 2,
		  fileof_vols_and_wherepaths, num_perm_vols);
	  return ER_LOG_USER_FILE_WITHOUT_ENOUGH_ENTRIES;
	}
      /*
       * Primary volume must be identical to database name
       */
      if (volid == LOG_DBFIRST_VOLID && strcmp (to_volname, to_db_fullname) != 0)
	{

#if defined(WINDOWS)
	  er_set (ER_ERROR_SEVERITY, ARG_FILE_LINE, ER_LOG_USER_FILE_INCORRECT_PRIMARY_VOLNAME, 8,
		  fileof_vols_and_wherepaths, volid + 1, from_volid, from_volname, to_volname, (int) volid,
		  current_vlabel, to_db_fullname);
	  return ER_ERROR_SEVERITY;
#else /* WINDOWS */
	  error_code = fileio_symlink (to_volname, to_db_fullname, true);
	  if (error_code != NO_ERROR)
	    {
	      er_set (ER_ERROR_SEVERITY, ARG_FILE_LINE, ER_LOG_USER_FILE_INCORRECT_PRIMARY_VOLNAME, 8,
		      fileof_vols_and_wherepaths, volid + 1, from_volid, from_volname, to_volname, (int) volid,
		      current_vlabel, to_db_fullname);
	      return error_code;
	    }

	  strcpy (to_volname, to_db_fullname);
#endif /* WINDOWS */
	}
      else
	{
	  if (volid != from_volid || util_compare_filepath (current_vlabel, from_volname) != 0)
	    {
	      er_set (ER_ERROR_SEVERITY, ARG_FILE_LINE, ER_LOG_USER_FILE_UNORDERED_ENTRIES, 7,
		      fileof_vols_and_wherepaths, volid + 1, from_volid, from_volname, to_volname, (int) volid,
		      current_vlabel);
	      return ER_LOG_USER_FILE_UNORDERED_ENTRIES;
	    }

#if !defined(WINDOWS)
	  if (stat (to_volname, &stat_buf) != -1)
	    {
	      if (S_ISCHR (stat_buf.st_mode))
		{
		  fileio_get_directory_path (ext_path, to_db_fullname);
		  fileio_make_volume_ext_name (link_path, ext_path, ext_name, volid);
		  error_code = fileio_symlink (to_volname, link_path, true);
		  if (error_code != NO_ERROR)
		    {
		      er_set (ER_ERROR_SEVERITY, ARG_FILE_LINE, ER_BO_CANNOT_CREATE_LINK, 2, to_volname, link_path);
		      return error_code;
		    }

		  strcpy (to_volname, link_path);
		}
	    }
#endif /* !WINDOWS */
	}
    }
  else
    {
      /*
       * The decision is done consulting the arguments of the function
       */

      /*
       * Primary volume must be identical to database name
       */
      if (volid == LOG_DBFIRST_VOLID)
	{
	  strcpy (to_volname, to_db_fullname);
	}
      else
	{
	  if (toext_path == NULL)
	    {
	      /*
	       * The volume is copied to the same place where the original volume
	       * resides
	       */
	      if (fileio_get_directory_path (ext_path, current_vlabel) == NULL)
		{
		  ext_path[0] = '\0';
		}
	    }
	  fileio_make_volume_ext_name (to_volname, ext_path, ext_name, volid);
	}
      strcpy (from_volname, current_vlabel);
    }

  return NO_ERROR;
}

/*
 * logpb_copy_volume - Copy a volume
 *
 * return: NO_ERROR if all OK, ER status otherwise
 *
 *   from_volid(in): The identifier of the volume to be copied
 *   to_volname(in): Name of the new volume
 *   db_creation(in): Creation timestamp for the volume
 *   to_volchkpt_lsa(in): Checkpoint location to be used in the new volume
 *
 * NOTE: Copy the volume identified by "from_volid" to "tonew_volname".
 */
static int
logpb_copy_volume (THREAD_ENTRY * thread_p, VOLID from_volid, const char *to_volname, INT64 * db_creation,
		   LOG_LSA * to_volchkpt_lsa)
{
  int from_vdes, to_vdes;	/* Descriptor for "from" and "to" volumes */
  DKNPAGES npages;		/* Size of the volume */
  int error_code = NO_ERROR;

  /* Find the current pages of the volume and its descriptor */

  npages = xdisk_get_total_numpages (thread_p, from_volid);
  from_vdes = fileio_get_volume_descriptor (from_volid);

  /* Flush all dirty pages */
  logpb_flush_pages_direct (thread_p);

  error_code = pgbuf_flush_all_unfixed (thread_p, from_volid);
  if (error_code != NO_ERROR)
    {
      return error_code;
    }

  if (fileio_synchronize (thread_p, from_vdes, fileio_get_volume_label (from_vdes, PEEK),
			  FILEIO_SYNC_ALSO_FLUSH_DWB) != from_vdes)
    {
      return ER_FAILED;
    }

  /* Copy the database volume and initialize recovery information on it */

  to_vdes = fileio_copy_volume (thread_p, from_vdes, npages, to_volname, LOG_DBCOPY_VOLID, true);
  if (to_vdes == NULL_VOLDES)
    {
      return ER_FAILED;
    }

  /*
   * Change the name of the volume, its database creation time and its
   * checkpoint lsa
   */

  (void) disk_set_creation (thread_p, LOG_DBCOPY_VOLID, to_volname, db_creation, to_volchkpt_lsa, false,
			    DISK_DONT_FLUSH);

  logpb_flush_pages_direct (thread_p);
  (void) pgbuf_flush_all_unfixed_and_set_lsa_as_null (thread_p, LOG_DBCOPY_VOLID);

  /*
   * To set the LSA of temp volume to special temp LSA (-2,-2).
   * Especially, in case of copydb.
   */
  (void) logpb_check_and_reset_temp_lsa (thread_p, LOG_DBCOPY_VOLID);

  (void) pgbuf_invalidate_all (thread_p, LOG_DBCOPY_VOLID);
  fileio_dismount (thread_p, to_vdes);

  return NO_ERROR;
}

/*
 * logpb_copy_database - Copy a database
 *
 * return: NO_ERROR if all OK, ER status otherwise
 *
 *   num_perm_vols(in): Number of permanent volume for the database
 *   to_db_fullname(in): Full name of the new database
 *   to_logpath(in): Directory where the log volumes reside
 *   to_prefix_logname(in): Name of the log volumes. It is usually set
 *                      the same as database name. For example, if the value
 *                      is equal to "db", the names of the log volumes created
 *                      are as follow:
 *                      Active_log      = db_logactive
 *                      Archive_logs    = db_logarchive.0
 *                                        db_logarchive.1
 *                                             .
 *                                             .
 *                                             .
 *                                        db_logarchive.n
 *                      Log_information = db_loginfo
 *                      Database Backup = db_backup
 *   toext_path(in): A path is included if all volumes are placed in one
 *                      place/directory. If NULL is given,
 *                      - If file "fileof_vols_and_wherepaths" is given, the
 *                        path is found in this file.
 *                      - Each volume is copied to same place where the volume
 *                        resides.
 *                      NOTE: This parameter should be NULL, if the above file
 *                            is given.
 *   fileof_vols_and_copypaths(in): A file is given when the user decides to
 *                               control the copy/rename of the volume by
 *                               individual bases. That is, user decides to
 *                               spread the volumes over several locations and
 *                               or to label the volumes with specific names.
 *                               Each volume entry consists of:
 *                                 volid from_fullvolname to_fullvolname
 *
 * NOTE: A new log volume is created for the new database, and each
 *              data volume of the database is copied to the new database.
 *              Recovery information from the old database is not included
 *              onto the copy (i.e., new database). Backups of the old
 *              are not included either. Thus, a backup of the new database is
 *              recommended after the copy is done.
 *
 * NOTE:        This function must be run offline. That is, should not be run
 *              when there are multiusers in the system.
 */
int
logpb_copy_database (THREAD_ENTRY * thread_p, VOLID num_perm_vols, const char *to_db_fullname, const char *to_logpath,
		     const char *to_prefix_logname, const char *toext_path, const char *fileof_vols_and_copypaths)
{
  LOG_RECORD_HEADER *eof;	/* End of log record */
  char from_volname[PATH_MAX];	/* Name of new volume */
  FILE *fromfile_paths_fp = NULL;	/* Pointer to open file for location of copy files */
  int fromfile_volid;		/* Volume identifier as an integer */
  int to_vdes;			/* A volume descriptor */
  char to_volname[PATH_MAX];	/* Name of "to" volume */
  LOG_PAGE *to_malloc_log_pgptr = NULL;	/* Log header page "to" log */
  LOG_HEADER *to_hdr;		/* Log header for "to" log */
  FILE *to_volinfo_fp = NULL;	/* Pointer to new volinfo file */
  char *alloc_extpath = NULL;	/* Copy path for specific volume */
  const char *ext_name;
  char *ext_path;
  VOLID volid;
  INT64 db_creation;
  LOG_PHY_PAGEID phy_pageid;
  bool stop_eof = false;
  const char *catmsg;
  int error_code;
  char format_string[64];
  FILEIO_WRITE_MODE write_mode;

  db_creation = time (NULL);

  /*
   * Make sure that the length name of the volumes are OK
   */

  error_code = logpb_verify_length (to_db_fullname, to_logpath, to_prefix_logname);
  if (error_code != NO_ERROR)
    {
      /* Names are too long */
      return error_code;
    }

  /* Do not use DWB at copy DB. In case of crash the data may be recreated from log. */
  dwb_destroy (thread_p);

  /*
   * Create the DATABASE VOLUME INFORMATION file
   */
  error_code = logpb_create_volume_info (to_db_fullname);
  if (error_code != NO_ERROR)
    {
      goto error;
    }

  /*
   * Create a LOG INFORMATION FILE
   */

  fileio_make_log_info_name (to_volname, to_logpath, to_prefix_logname);
  logpb_create_log_info (to_volname, to_db_fullname);

  catmsg = msgcat_message (MSGCAT_CATALOG_CUBRID, MSGCAT_SET_LOG, MSGCAT_LOG_LOGINFO_ACTIVE);
  if (catmsg == NULL)
    {
      catmsg = "ACTIVE: %s %d pages\n";
    }
  error_code = log_dump_log_info (to_volname, false, catmsg, to_volname, log_Gl.hdr.npages + 1);
  if (error_code != NO_ERROR && error_code != ER_LOG_MOUNT_FAIL)
    {
      goto error;
    }

  fileio_make_backup_volume_info_name (to_volname, to_logpath, to_prefix_logname);
  if (logpb_add_volume (to_db_fullname, LOG_DBLOG_BKUPINFO_VOLID, to_volname, DISK_UNKNOWN_PURPOSE) !=
      LOG_DBLOG_BKUPINFO_VOLID)
    {
      error_code = ER_FAILED;
      goto error;
    }

  /*
   * FIRST CREATE A NEW LOG FOR THE NEW DATABASE. This log is not a copy of
   * of the old log; it is a newly created one.
   * Compose the LOG name for the ACTIVE portion of the log.
   * Make sure that nobody else is using this database
   */

  to_malloc_log_pgptr = (LOG_PAGE *) malloc (LOG_PAGESIZE);
  if (to_malloc_log_pgptr == NULL)
    {
      error_code = ER_FAILED;
      goto error;
    }

#if !defined (NDEBUG)
  // suppress valgrind complaint.
  memset (to_malloc_log_pgptr, LOG_PAGE_INIT_VALUE, LOG_PAGESIZE);
#endif // DEBUG

  fileio_make_log_active_name (to_volname, to_logpath, to_prefix_logname);
  if (logpb_add_volume (to_db_fullname, LOG_DBLOG_ACTIVE_VOLID, to_volname, DISK_UNKNOWN_PURPOSE) !=
      LOG_DBLOG_ACTIVE_VOLID)
    {
      error_code = ER_FAILED;
      goto error;
    }
  to_vdes =
    fileio_format (thread_p, to_db_fullname, to_volname, LOG_DBCOPY_VOLID, log_Gl.hdr.npages + 1, false, true, false,
		   LOG_PAGESIZE, 0, false);
  if (to_vdes == NULL_VOLDES)
    {
      error_code = ER_FAILED;
      goto error;
    }

  /*
   * Write an end of log mark at first append page. This is used to detect the
   * end of new log
   */

  phy_pageid = LOGPB_PHYSICAL_HEADER_PAGE_ID + 1;
  to_malloc_log_pgptr->hdr.logical_pageid = 0;
  to_malloc_log_pgptr->hdr.offset = NULL_OFFSET;

  eof = (LOG_RECORD_HEADER *) to_malloc_log_pgptr->area;
  eof->trid = LOG_SYSTEM_TRANID + 1;
  LSA_SET_NULL (&eof->prev_tranlsa);
  LSA_SET_NULL (&eof->back_lsa);
  LSA_SET_NULL (&eof->forw_lsa);
  eof->type = LOG_END_OF_LOG;

  error_code = logpb_set_page_checksum (thread_p, to_malloc_log_pgptr);
  if (error_code != NO_ERROR)
    {
      fileio_dismount (thread_p, to_vdes);
      goto error;
    }

  log_Gl.hdr.eof_lsa.pageid = to_malloc_log_pgptr->hdr.logical_pageid;
  log_Gl.hdr.eof_lsa.offset = 0;

  write_mode = dwb_is_created () == true ? FILEIO_WRITE_NO_COMPENSATE_WRITE : FILEIO_WRITE_DEFAULT_WRITE;
  if (fileio_write (thread_p, to_vdes, to_malloc_log_pgptr, phy_pageid, LOG_PAGESIZE, write_mode) == NULL)
    {
      error_code = ER_FAILED;
      fileio_dismount (thread_p, to_vdes);
      goto error;
    }

  /*
   * Initialize the active log header from the old log.
   */

  /*
   * Now, modify the log header. Similar than log_create
   */
  to_malloc_log_pgptr->hdr.logical_pageid = LOGPB_HEADER_PAGE_ID;
  to_malloc_log_pgptr->hdr.offset = NULL_OFFSET;

  to_hdr = (LOG_HEADER *) to_malloc_log_pgptr->area;
  error_code = logpb_initialize_header (thread_p, to_hdr, to_prefix_logname, log_Gl.hdr.npages + 1, &db_creation);
  if (error_code != NO_ERROR)
    {
      fileio_dismount (thread_p, to_vdes);
      goto error;
    }

  if (logpb_copy_log_header (thread_p, to_hdr, &log_Gl.hdr) != NO_ERROR)
    {
      fileio_dismount (thread_p, to_vdes);
      goto error;
    }

  error_code = logpb_set_page_checksum (thread_p, to_malloc_log_pgptr);
  if (error_code != NO_ERROR)
    {
      fileio_dismount (thread_p, to_vdes);
      goto error;
    }

  /* Now write the log header */
  phy_pageid = logpb_to_physical_pageid (to_malloc_log_pgptr->hdr.logical_pageid);
  if (fileio_write (thread_p, to_vdes, to_malloc_log_pgptr, phy_pageid, LOG_PAGESIZE, write_mode) == NULL)
    {
      error_code = ER_FAILED;
      fileio_dismount (thread_p, to_vdes);
      goto error;
    }

  /* Dismount the copy of the log */
  fileio_dismount (thread_p, to_vdes);

  /*
   * Start the COPYING all INFORMATION VOLUMES
   */

  /*
   * Prepare the where path for the volumes according to the input
   */

  error_code =
    logpb_start_where_path (to_db_fullname, toext_path, &ext_name, &ext_path, &alloc_extpath, fileof_vols_and_copypaths,
			    &fromfile_paths_fp);
  if (error_code != NO_ERROR)
    {
      goto error;
    }

  for (volid = LOG_DBFIRST_VOLID; volid != NULL_VOLID; volid = fileio_find_next_perm_volume (thread_p, volid))
    {
      error_code =
	logpb_next_where_path (to_db_fullname, toext_path, ext_name, ext_path, fileof_vols_and_copypaths,
			       fromfile_paths_fp, num_perm_vols, volid, from_volname, to_volname);
      if (error_code != NO_ERROR)
	{
	  goto error;
	}
      error_code = logpb_copy_volume (thread_p, volid, to_volname, &to_hdr->db_creation, &to_hdr->chkpt_lsa);
      if (error_code != NO_ERROR)
	{
	  goto error;
	}

      /* Write information about this volume in the volume information file */
      if (logpb_add_volume (to_db_fullname, volid, to_volname, DB_PERMANENT_DATA_PURPOSE) != volid)
	{
	  error_code = ER_FAILED;
	  goto error;
	}
    }

  /*
   * We need to change the name of the volumes in our internal tables.
   * That is, first volume points to second volume
   *          second volume points to third volume
   *          and so on..
   *          last volume points to nobody
   */

  fileio_make_volume_info_name (to_volname, to_db_fullname);
  sprintf (format_string, "%%d %%%ds", PATH_MAX - 1);

  to_volinfo_fp = fopen (to_volname, "r");
  if (to_volinfo_fp != NULL)
    {
      volid = NULL_VOLID;
      while (true)
	{
	  if (fscanf (to_volinfo_fp, format_string, &fromfile_volid, to_volname) != 2)
	    {
	      stop_eof = true;
	      fromfile_volid = NULL_VOLID;
	      to_volname[0] = '\0';
	    }
	  else
	    {
	      if ((VOLID) fromfile_volid < LOG_DBFIRST_VOLID)
		{
		  continue;
		}
	    }

	  /*
	   * The previous volume must point to new volume
	   */

	  if (volid != NULL_VOLID)
	    {
	      error_code = disk_set_link (thread_p, LOG_DBCOPY_VOLID, fromfile_volid, to_volname, false, DISK_FLUSH);
	      if (error_code != NO_ERROR)
		{
		  fileio_dismount (thread_p, to_vdes);
		  goto error;
		}
	      logpb_flush_pages_direct (thread_p);
	      error_code = pgbuf_flush_all_unfixed_and_set_lsa_as_null (thread_p, LOG_DBCOPY_VOLID);
	      if (error_code != NO_ERROR)
		{
		  fileio_dismount (thread_p, to_vdes);
		  goto error;
		}
	      if (fileio_synchronize (thread_p, to_vdes, to_volname, FILEIO_SYNC_ALSO_FLUSH_DWB) != to_vdes)
		{
		  fileio_dismount (thread_p, to_vdes);
		  error_code = ER_FAILED;
		  goto error;
		}
	      (void) pgbuf_invalidate_all (thread_p, LOG_DBCOPY_VOLID);
	      fileio_dismount (thread_p, to_vdes);
	    }

	  if (stop_eof == true)
	    {
	      break;
	    }

	  /*
	   * Now, mount the current volume
	   */
	  volid = (VOLID) fromfile_volid;

	  to_vdes = fileio_mount (thread_p, log_Db_fullname, to_volname, LOG_DBCOPY_VOLID, false, false);
	  if (to_vdes == NULL_VOLDES)
	    {
	      error_code = ER_FAILED;
	      goto error;
	    }
	}
      fclose (to_volinfo_fp);
    }

  if (fromfile_paths_fp != NULL)
    {
      fclose (fromfile_paths_fp);
    }

  if (alloc_extpath != NULL)
    {
      free_and_init (alloc_extpath);
    }

  free_and_init (to_malloc_log_pgptr);

  return NO_ERROR;

  /* ******** */
error:

  if (to_malloc_log_pgptr)
    {
      free_and_init (to_malloc_log_pgptr);
    }

  if (fromfile_paths_fp != NULL)
    {
      fclose (fromfile_paths_fp);
    }

  if (alloc_extpath != NULL)
    {
      free_and_init (alloc_extpath);
    }

  /* Destroy the log */

  fileio_make_log_active_name (to_volname, to_logpath, to_prefix_logname);
  fileio_unformat (thread_p, to_volname);
  fileio_make_log_info_name (to_volname, to_logpath, to_prefix_logname);
  fileio_unformat (thread_p, to_volname);

  /*
   * Rewind the volume information to destroy any created volumes if any
   */

  sprintf (format_string, "%%*d %%%ds", PATH_MAX - 1);
  if (to_volinfo_fp != NULL)
    {
      fclose (to_volinfo_fp);
      fileio_make_volume_info_name (to_volname, to_db_fullname);
      if ((to_volinfo_fp = fopen (to_volname, "r")) != NULL)
	{
	  while (true)
	    {
	      if (fscanf (to_volinfo_fp, format_string, to_volname) != 1)
		{
		  break;
		}
	      fileio_unformat (thread_p, to_volname);
	    }
	  fclose (to_volinfo_fp);
	  /* Destroy the volinfo file */
	  fileio_make_volume_info_name (to_volname, to_db_fullname);
	  fileio_unformat (thread_p, to_volname);
	}
    }

  return error_code;
}

/*
 * logpb_rename_all_volumes_files - Rename all volumes/files of the database
 *
 * return: NO_ERROR if all OK, ER status otherwise
 *
 *   num_perm_vols(in):
 *   to_db_fullname(in): New full name of the database
 *   to_logpath(in): Directory where the log volumes reside
 *   to_prefix_logname(in): New prefix name for log volumes. It is usually set
 *                      as database name. For example, if the value is equal to
 *                      "db", the names of the log volumes created are as
 *                      follow:
 *                      Active_log      = db_logactive
 *                      Archive_logs    = db_logarchive.0
 *                                        db_logarchive.1
 *                                             .
 *                                             .
 *                                             .
 *                                        db_logarchive.n
 *                      Log_information = db_loginfo
 *                      Database Backup = db_backup
 *   toext_path(in):
 *   fileof_vols_and_renamepaths(in):
 *   extern_rename(in): Rename the volumes/files at OS too.
 *   force_delete(in): Force delete backup volumes and information file
 *
 * NOTE:All volumes/files of the database are renamed according to the
 *              new specifications. This function performs a soft rename, it
 *              will no copy files.
 *
 *              This function must be run offline. That is, it should not be
 *              run when there are multiusers in the system.
 */
int
logpb_rename_all_volumes_files (THREAD_ENTRY * thread_p, VOLID num_perm_vols, const char *to_db_fullname,
				const char *to_logpath, const char *to_prefix_logname, const char *toext_path,
				const char *fileof_vols_and_renamepaths, bool extern_rename, bool force_delete)
{
  char from_volname[PATH_MAX];	/* Name of new volume */
  char to_volname[PATH_MAX];	/* Name of "to" volume */
  char *alloc_extpath = NULL;	/* Copy path for specific volume */
  FILE *to_volinfo_fp = NULL;	/* Pointer to new volinfo file */
  const char *ext_name;
  char *ext_path;
  VOLID volid, prev_volid;
  FILE *fromfile_paths_fp = NULL;	/* Pointer to open file for location of rename files */
  int i;
  const char *catmsg;

  struct stat ext_path_stat;
  struct stat vol_stat;
  char real_pathbuf[PATH_MAX];
  int error_code = NO_ERROR;

  if (toext_path != NULL && realpath ((char *) toext_path, real_pathbuf) != NULL)
    {
      toext_path = real_pathbuf;
    }

  /*
   * Make sure that the length name of the volumes are OK
   */

  error_code = logpb_verify_length (to_db_fullname, to_logpath, to_prefix_logname);
  if (error_code != NO_ERROR)
    {
      /* Names are too long */
      return error_code;
    }

  /* toext_path validation check. */
  if (toext_path != NULL)
    {
      if (stat (toext_path, &ext_path_stat))
	{
	  er_set_with_oserror (ER_ERROR_SEVERITY, ARG_FILE_LINE, ER_TM_GET_STAT_FAIL, 1, toext_path);
	  error_code = ER_TM_GET_STAT_FAIL;
	  goto error;
	}
      if ((access (toext_path, W_OK) < 0) || !(S_ISDIR (ext_path_stat.st_mode)))
	{
	  er_set_with_oserror (ER_ERROR_SEVERITY, ARG_FILE_LINE, ER_TM_IS_NOT_WRITEABLE, 1, toext_path);
	  error_code = ER_TM_IS_NOT_WRITEABLE;
	  goto error;
	}

      error_code =
	logpb_start_where_path (to_db_fullname, toext_path, &ext_name, &ext_path, &alloc_extpath,
				fileof_vols_and_renamepaths, &fromfile_paths_fp);
      if (error_code != NO_ERROR)
	{
	  goto error;
	}

      for (volid = LOG_DBFIRST_VOLID; volid != NULL_VOLID; volid = fileio_find_next_perm_volume (thread_p, volid))
	{
	  error_code =
	    logpb_next_where_path (to_db_fullname, toext_path, ext_name, ext_path, fileof_vols_and_renamepaths,
				   fromfile_paths_fp, num_perm_vols, volid, from_volname, to_volname);
	  if (error_code != NO_ERROR)
	    {
	      goto error;
	    }
	  if (stat (from_volname, &vol_stat))
	    {
	      er_set_with_oserror (ER_ERROR_SEVERITY, ARG_FILE_LINE, ER_TM_GET_STAT_FAIL, 1, from_volname);
	      error_code = ER_TM_GET_STAT_FAIL;
	      goto error;
	    }
	  if ((volid > 0) && (ext_path_stat.st_dev != vol_stat.st_dev))
	    {
	      er_set (ER_ERROR_SEVERITY, ARG_FILE_LINE, ER_TM_CROSS_DEVICE_LINK, 2, from_volname, toext_path);
	      error_code = ER_TM_CROSS_DEVICE_LINK;
	      goto error;
	    }
	}
    }

  if (log_Gl.archive.vdes != NULL_VOLDES)
    {
      logpb_dismount_log_archive (thread_p);
    }

  if (prm_get_bool_value (PRM_ID_LOG_BACKGROUND_ARCHIVING))
    {
      /* Destroy temporary log archive */
      fileio_unformat (thread_p, log_Name_bg_archive);
      log_Gl.bg_archive_info.vdes = NULL_VOLDES;
      /* Destroy temporary removed log archived */
      fileio_unformat (thread_p, log_Name_removed_archive);
    }

  if (force_delete)
    {
      /*
       * REMOVE ONLINE BACKUPS OF PRESENT DATABASE
       * Obtain the name of the backups from the backup volume information file.
       */

      to_volinfo_fp = fopen (log_Name_bkupinfo, "r");
      if (to_volinfo_fp != NULL)
	{

	  if (fileio_read_backup_info_entries (to_volinfo_fp, FILEIO_FIRST_BACKUP_VOL_INFO) == NO_ERROR)
	    {
	      /* Remove any backups that have been created up to now */
	      fileio_remove_all_backup (thread_p, -1);
	      fileio_finalize_backup_info (FILEIO_FIRST_BACKUP_VOL_INFO);
	    }

	  fclose (to_volinfo_fp);

	  /* Destroy the backup volume information */
	  fileio_unformat (thread_p, log_Name_bkupinfo);
	}
    }

  /*
   * REMOVE ANY LOG ARCHIVES from present database
   */

  for (i = log_Gl.hdr.last_deleted_arv_num + 1; i < log_Gl.hdr.nxarv_num; i++)
    {
      fileio_make_log_archive_name (from_volname, log_Archive_path, log_Prefix, i);
      /*
       * Just to avoid the warning, the volume is check first
       */
      if (fileio_is_volume_exist (from_volname) == true)
	{
	  fileio_unformat (thread_p, from_volname);
	}
    }

  /*
   * RENAME LOG ACTIVE
   */

  /*
   * Modify the name in the log header. Similar from log_create
   */

  log_Gl.hdr.nxarv_num = 0;
  log_Gl.hdr.last_arv_num_for_syscrashes = -1;
  log_Gl.hdr.last_deleted_arv_num = -1;
  LSA_SET_NULL (&log_Gl.hdr.bkup_level0_lsa);
  LSA_SET_NULL (&log_Gl.hdr.bkup_level1_lsa);
  LSA_SET_NULL (&log_Gl.hdr.bkup_level2_lsa);
  strcpy (log_Gl.hdr.prefix_name, to_prefix_logname);

  logpb_flush_pages_direct (thread_p);
  logpb_flush_header (thread_p);

  if (extern_rename == true)
    {
      logpb_finalize_pool (thread_p);
      fileio_dismount (thread_p, log_Gl.append.vdes);

      fileio_make_log_active_name (to_volname, to_logpath, to_prefix_logname);
      if (fileio_rename (LOG_DBLOG_ACTIVE_VOLID, log_Name_active, to_volname) != NULL)
	{
	  log_Gl.append.vdes = fileio_mount (thread_p, to_db_fullname, to_volname, LOG_DBLOG_ACTIVE_VOLID, true, false);
	}
      else
	{
	  log_Gl.append.vdes =
	    fileio_mount (thread_p, log_Db_fullname, log_Name_active, LOG_DBLOG_ACTIVE_VOLID, true, false);
	  error_code = ER_FAILED;
	  goto error;
	}

      /* Get the append page */
      error_code = logpb_initialize_pool (thread_p);
      if (error_code != NO_ERROR)
	{
	  goto error;
	}
      if (logpb_fetch_start_append_page (thread_p) != NO_ERROR)
	{
	  error_code = ER_FAILED;
	  goto error;
	}
    }

  /*
   * Create the DATABASE VOLUME INFORMATION file
   */

  /*
   * Destroy the old VOLUME INFORMATION AND LOG INFORMATION. Then, create
   * them back.
   */
  fileio_unformat (thread_p, log_Name_volinfo);
  fileio_unformat (thread_p, log_Name_info);

  error_code = logpb_create_volume_info (to_db_fullname);
  if (error_code != NO_ERROR)
    {
      goto error;
    }

  fileio_make_log_info_name (to_volname, to_logpath, to_prefix_logname);
  logpb_create_log_info (to_volname, to_db_fullname);

  catmsg = msgcat_message (MSGCAT_CATALOG_CUBRID, MSGCAT_SET_LOG, MSGCAT_LOG_LOGINFO_COMMENT_FROM_RENAMED);
  if (catmsg == NULL)
    {
      catmsg = "COMMENT: from renamed database = %s\n";
    }
  error_code = log_dump_log_info (to_volname, false, catmsg, log_Db_fullname);
  if (error_code != NO_ERROR && error_code != ER_LOG_MOUNT_FAIL)
    {
      goto error;
    }

  catmsg = msgcat_message (MSGCAT_CATALOG_CUBRID, MSGCAT_SET_LOG, MSGCAT_LOG_LOGINFO_ACTIVE);
  if (catmsg == NULL)
    {
      catmsg = "ACTIVE: %s %d pages\n";
    }
  error_code = log_dump_log_info (to_volname, false, catmsg, to_volname, log_Gl.hdr.npages + 1);
  if (error_code != NO_ERROR && error_code != ER_LOG_MOUNT_FAIL)
    {
      goto error;
    }

  /*
   * Add the backup information and the log active to the volume
   * information
   */
  fileio_make_backup_volume_info_name (to_volname, to_logpath, to_prefix_logname);
  if (logpb_add_volume (to_db_fullname, LOG_DBLOG_BKUPINFO_VOLID, to_volname, DISK_UNKNOWN_PURPOSE) !=
      LOG_DBLOG_BKUPINFO_VOLID)
    {
      error_code = ER_FAILED;
      goto error;
    }

  fileio_make_log_active_name (to_volname, to_logpath, to_prefix_logname);
  if (logpb_add_volume (to_db_fullname, LOG_DBLOG_ACTIVE_VOLID, to_volname, DISK_UNKNOWN_PURPOSE) !=
      LOG_DBLOG_ACTIVE_VOLID)
    {
      error_code = ER_FAILED;
      goto error;
    }

  /*
   * Start the RENAMING all DATA VOLUMES
   */

  /*
   * Prepare the where path for the volumes according to the input
   */

  error_code =
    logpb_start_where_path (to_db_fullname, toext_path, &ext_name, &ext_path, &alloc_extpath,
			    fileof_vols_and_renamepaths, &fromfile_paths_fp);
  if (error_code != NO_ERROR)
    {
      goto error;
    }

  for (volid = LOG_DBFIRST_VOLID; volid != NULL_VOLID; volid = fileio_find_next_perm_volume (thread_p, volid))
    {
      /* Change the name of the volume */
      error_code =
	logpb_next_where_path (to_db_fullname, toext_path, ext_name, ext_path, fileof_vols_and_renamepaths,
			       fromfile_paths_fp, num_perm_vols, volid, from_volname, to_volname);
      if (error_code != NO_ERROR)
	{
	  goto error;
	}

      error_code =
	disk_set_creation (thread_p, volid, to_volname, &log_Gl.hdr.db_creation, &log_Gl.hdr.chkpt_lsa, true,
			   DISK_DONT_FLUSH);
      if (error_code != NO_ERROR)
	{
	  goto error;
	}

      /*
       * We need to change the name of the volumes in our internal tables.
       * That is, first volume points to second volume
       *          second volume points to third volume
       *          and so on..
       *          last volume points to nobody
       */

      if (volid != LOG_DBFIRST_VOLID)
	{
	  prev_volid = fileio_find_previous_perm_volume (thread_p, volid);
	  error_code = disk_set_link (thread_p, prev_volid, volid, to_volname, false, DISK_FLUSH);
	  if (error_code != NO_ERROR)
	    {
	      goto error;
	    }
	}

      /*
       * Now flush every single page of this volume, dismount the volume, rename
       * the volume, and mount the volume
       */
      logpb_flush_pages_direct (thread_p);
      error_code = pgbuf_flush_all (thread_p, volid);
      if (error_code != NO_ERROR)
	{
	  goto error;
	}
      if (fileio_synchronize (thread_p, fileio_get_volume_descriptor (volid), fileio_get_volume_label (volid, PEEK),
			      FILEIO_SYNC_ALSO_FLUSH_DWB) == NULL_VOLDES)
	{
	  error_code = ER_FAILED;
	  goto error;
	}

      (void) pgbuf_invalidate_all (thread_p, volid);

      if (extern_rename == true)
	{
	  fileio_dismount (thread_p, fileio_get_volume_descriptor (volid));
	  if (fileio_rename (volid, from_volname, to_volname) != NULL)
	    {
	      (void) fileio_mount (thread_p, to_db_fullname, to_volname, volid, false, false);
	    }
	  else
	    {
	      (void) fileio_mount (thread_p, log_Db_fullname, from_volname, volid, false, false);
	      error_code = ER_FAILED;
	      goto error;
	    }
	}

      /* Write information about this volume in the volume information file */
      if (logpb_add_volume (to_db_fullname, volid, to_volname, DB_PERMANENT_DATA_PURPOSE) != volid)
	{
	  error_code = ER_FAILED;
	  goto error;
	}
    }

  if (fromfile_paths_fp != NULL)
    {
      fclose (fromfile_paths_fp);
    }

  if (alloc_extpath != NULL)
    {
      free_and_init (alloc_extpath);
    }

  /* Indicate the new names */
  error_code = logpb_initialize_log_names (thread_p, to_db_fullname, to_logpath, to_prefix_logname);
  return error_code;

  /* ******* */
error:
  /* May need to rename some volumes back */

  if (to_volinfo_fp != NULL)
    {
      fclose (to_volinfo_fp);
    }

  if (fromfile_paths_fp != NULL)
    {
      fclose (fromfile_paths_fp);
    }

  if (alloc_extpath != NULL)
    {
      free_and_init (alloc_extpath);
    }

  /* May need to rename back whatever was renamed */

  return error_code;
}

/*
 * logpb_delete - Delete all log files and database backups
 *
 * return: NO_ERROR if all OK, ER status otherwise
 *
 *   num_perm_vols(in):
 *   db_fullname(in): Full name of the database
 *   logpath(in): Directory where the log volumes reside
 *   prefix_logname(in): Name of the log volumes. It is usually set as database
 *                      name. For example, if the value is equal to "db", the
 *                      names of the log volumes created are as follow:
 *                      Active_log      = db_logactive
 *                      Archive_logs    = db_logarchive.0
 *                                        db_logarchive.1
 *                                             .
 *                                             .
 *                                             .
 *                                        db_logarchive.n
 *                      Log_information = db_loginfo
 *                      Database Backup = db_backup
 *   force_delete(in):
 *
 * NOTE:All log volumes (active, archives) and database backups that
 *              are accessible (i.e., located on disk) are removed from the
 *              system. This is a very dangerous operation since the database
 *              cannot be recovered after this operation is done. It is
 *              recommended to backup the database and put the backup on tape
 *              or outside the log and backup directories before this
 *              operation is done.
 *
 *              This function must be run offline. That is, it should not be
 *              run when there are multiusers in the system.
 */
int
logpb_delete (THREAD_ENTRY * thread_p, VOLID num_perm_vols, const char *db_fullname, const char *logpath,
	      const char *prefix_logname, bool force_delete)
{
  char *vlabel;			/* Name of volume */
  char vol_fullname[PATH_MAX];	/* Name of volume */
  LOG_HEADER disk_hdr;		/* Log header area */
  LOG_HEADER *loghdr;		/* Log header pointer */
  VOLID volid;
  FILE *db_volinfo_fp = NULL;
  int read_int_volid;
  int i;
  int error_code = NO_ERROR;
  char format_string[64];

  /*
   * FIRST: Destroy data volumes of the database.
   * That is, the log, and information files are not removed at this point.
   */

  /* If the system is not restarted, read the header directly from disk */
  if (num_perm_vols < 0 || log_Gl.trantable.area == NULL || log_Pb.buffers == NULL)
    {
      /*
       * The system is not restarted. Read the log header from disk and remove
       * the data volumes by reading the database volume information
       */

      er_clear ();
      error_code = logpb_initialize_log_names (thread_p, db_fullname, logpath, prefix_logname);
      if (error_code != NO_ERROR)
	{
	  return error_code;
	}

      if (fileio_is_volume_exist (log_Name_active) == false
	  || (log_Gl.append.vdes =
	      fileio_mount (thread_p, db_fullname, log_Name_active, LOG_DBLOG_ACTIVE_VOLID, true,
			    false)) == NULL_VOLDES)
	{
	  /* Unable to mount the active log */
	  if (er_errid () == ER_IO_MOUNT_LOCKED)
	    {
	      return ER_IO_MOUNT_LOCKED;
	    }
	  else
	    {
	      loghdr = NULL;
	    }
	}
      else
	{
	  char log_pgbuf[IO_MAX_PAGE_SIZE + MAX_ALIGNMENT], *aligned_log_pgbuf;
	  LOG_PAGE *log_pgptr;

	  aligned_log_pgbuf = PTR_ALIGN (log_pgbuf, MAX_ALIGNMENT);
	  log_pgptr = (LOG_PAGE *) aligned_log_pgbuf;

	  /* Initialize the buffer pool, so we can read the header */
	  if (logpb_Initialized == false)
	    {
	      error_code = logpb_initialize_pool (thread_p);
	      if (error_code != NO_ERROR)
		{
		  return error_code;
		}
	    }
	  logpb_fetch_header_with_buffer (thread_p, &disk_hdr, log_pgptr);
	  logpb_finalize_pool (thread_p);
	  fileio_dismount (thread_p, log_Gl.append.vdes);
	  log_Gl.append.vdes = NULL_VOLDES;
	  loghdr = &disk_hdr;
	  /*
	   * Make sure that the log is a log file and that it is compatible
	   * with the running database and system
	   */
	  if (loghdr->db_compatibility != rel_disk_compatible ())
	    {
	      loghdr = NULL;
	    }
	  else if (loghdr->db_iopagesize != IO_PAGESIZE || loghdr->db_logpagesize != LOG_PAGESIZE)
	    {
	      /* Pagesize is incorrect,...reset it and call again... */
	      if (db_set_page_size (loghdr->db_iopagesize, loghdr->db_logpagesize) != NO_ERROR)
		{
		  loghdr = NULL;
		}
	      else
		{
		  error_code = logtb_define_trantable_log_latch (thread_p, -1);
		  if (error_code != NO_ERROR)
		    {
		      return error_code;
		    }
		  error_code =
		    logpb_delete (thread_p, num_perm_vols, db_fullname, logpath, prefix_logname, force_delete);
		  return error_code;
		}
	    }
	}

      /*
       * DESTROY DATA VOLUMES using the database volume information since
       * the database system is not restarted.
       *
       * NOTE: only data volumes are removed, logs, and information files
       *       are not removed at this point.
       */

      fileio_make_volume_info_name (vol_fullname, db_fullname);
      sprintf (format_string, "%%d %%%ds", PATH_MAX - 1);

      db_volinfo_fp = fopen (vol_fullname, "r");
      if (db_volinfo_fp != NULL)
	{
	  while (true)
	    {
	      if (fscanf (db_volinfo_fp, format_string, &read_int_volid, vol_fullname) != 2)
		{
		  break;
		}

	      volid = (VOLID) read_int_volid;
	      /*
	       * Remove data volumes at this point
	       */
	      switch (volid)
		{
		case LOG_DBVOLINFO_VOLID:
		case LOG_DBLOG_INFO_VOLID:
		case LOG_DBLOG_BKUPINFO_VOLID:
		case LOG_DBLOG_ACTIVE_VOLID:
		  continue;
		default:
		  fileio_unformat (thread_p, vol_fullname);
		}
	    }

	  fclose (db_volinfo_fp);
	}
      else
	{
	  /* Destory at least the database main volume */
	  fileio_unformat (thread_p, db_fullname);
	}
    }
  else
    {
      loghdr = &log_Gl.hdr;
      /*
       * DESTROY DATA VOLUMES
       */
      for (volid = LOG_DBFIRST_VOLID; volid != NULL_VOLID; volid = fileio_find_next_perm_volume (thread_p, volid))
	{
	  vlabel = fileio_get_volume_label (volid, ALLOC_COPY);
	  if (vlabel != NULL)
	    {
	      (void) pgbuf_invalidate_all (thread_p, volid);
	      fileio_dismount (thread_p, fileio_get_volume_descriptor (volid));
	      fileio_unformat (thread_p, vlabel);
	      free (vlabel);
	    }
	}
    }

  /* Destroy the database volume information */
  fileio_make_volume_info_name (vol_fullname, db_fullname);
  fileio_unformat (thread_p, vol_fullname);

  /* Destroy DWB, if still exists. */
  fileio_make_dwb_name (vol_fullname, log_Path, log_Prefix);
  if (fileio_is_volume_exist (vol_fullname))
    {
      fileio_unformat (thread_p, vol_fullname);
    }

  if (force_delete)
    {
      /*
       * SECOND: Destroy backups of data volumes, and the backup log information
       *         The backups are located by reading the backup info log.
       */

      db_volinfo_fp = fopen (log_Name_bkupinfo, "r");
      if (db_volinfo_fp != NULL)
	{

	  if (fileio_read_backup_info_entries (db_volinfo_fp, FILEIO_FIRST_BACKUP_VOL_INFO) == NO_ERROR)
	    {
	      /* Remove any backups that have been created up to now */
	      fileio_remove_all_backup (thread_p, -1);
	      fileio_finalize_backup_info (FILEIO_FIRST_BACKUP_VOL_INFO);
	    }

	  fclose (db_volinfo_fp);

	  /* Now, destroy the backup volume information */
	  fileio_unformat (thread_p, log_Name_bkupinfo);
	}
    }

  /*
   * THIRD: Destroy log active, online log archives, and log information
   */

  /* If there is any archive current mounted, dismount the archive */
  if (log_Gl.trantable.area != NULL && log_Gl.append.log_pgptr != NULL && log_Gl.archive.vdes != NULL_VOLDES)
    {
      logpb_dismount_log_archive (thread_p);
    }

  /* Destroy online log archives */
  if (loghdr != NULL)
    {
      for (i = loghdr->last_deleted_arv_num + 1; i < loghdr->nxarv_num; i++)
	{
	  fileio_make_log_archive_name (vol_fullname, log_Archive_path, log_Prefix, i);
	  fileio_unformat (thread_p, vol_fullname);
	}
    }

  if (prm_get_bool_value (PRM_ID_LOG_BACKGROUND_ARCHIVING))
    {
      /* Destroy temporary log archive */
      fileio_unformat (thread_p, log_Name_bg_archive);
      log_Gl.bg_archive_info.vdes = NULL_VOLDES;
      /* Destroy temporary removed log archived */
      fileio_unformat (thread_p, log_Name_removed_archive);
    }

  /* Now undefine all pages */
  if (log_Gl.trantable.area != NULL && log_Gl.append.log_pgptr != NULL)
    {
      logpb_finalize_pool (thread_p);
      (void) pgbuf_invalidate_all (thread_p, NULL_VOLID);
      logtb_undefine_trantable (thread_p);
      if (log_Gl.append.vdes != NULL_VOLDES)
	{
	  fileio_dismount (thread_p, log_Gl.append.vdes);
	  log_Gl.append.vdes = NULL_VOLDES;
	}
      log_Gl.archive.vdes = NULL_VOLDES;
    }

  fileio_unformat (thread_p, log_Name_active);
  fileio_unformat (thread_p, log_Name_info);

  return NO_ERROR;
}

/*
 * logpb_check_if_exists -
 *
 * return:
 *
 *   fname(in):
 *   first_vol(in):
 *
 * NOTE:
 */
static bool
logpb_check_if_exists (const char *fname, char *first_vol)
{
  struct stat stat_buf;

  if (stat (fname, &stat_buf) != 0)
    {
      return false;		/* not exist */
    }
  er_set (ER_ERROR_SEVERITY, ARG_FILE_LINE, ER_BO_VOLUME_EXISTS, 1, fname);
  if (first_vol[0] == 0)
    {
      strcpy (first_vol, fname);
    }
  return true;
}

/*
 * logpb_check_exist_any_volumes - check existence of DB files
 *
 * return: NO_ERROR or error code
 *
 *   db_fullname(in): Full name of the database
 *   logpath(in): Directory where the log volumes reside
 *   prefix_logname(in): Name of the log volumes.
 *   first_vol(in):
 *
 * NOTE: All log volumes (active, archives) and database backups that
 *              are accessible (i.e., located on disk) are checked
 */
int
logpb_check_exist_any_volumes (THREAD_ENTRY * thread_p, const char *db_fullname, const char *logpath,
			       const char *prefix_logname, char *first_vol, bool * is_exist)
{
  int exist_cnt;
  int error_code = NO_ERROR;

  exist_cnt = 0;
  first_vol[0] = 0;

  *is_exist = false;

  error_code = logpb_initialize_log_names (thread_p, db_fullname, logpath, prefix_logname);
  if (error_code != NO_ERROR)
    {
      return error_code;
    }
  exist_cnt += logpb_check_if_exists (db_fullname, first_vol) ? 1 : 0;
  exist_cnt += logpb_check_if_exists (log_Name_active, first_vol) ? 1 : 0;
  exist_cnt += logpb_check_if_exists (log_Name_info, first_vol) ? 1 : 0;
  exist_cnt += logpb_check_if_exists (log_Name_volinfo, first_vol) ? 1 : 0;

  if (exist_cnt > 0)
    {
      *is_exist = true;
    }
  else
    {
      *is_exist = false;
    }

  return error_code;
}

/*
 *
 *       		       LOG FATAL ERRORS
 *
 */

/*
 * logpb_fatal_error - Log error
 *
 * return: nothing
 *
 *   log_exit(in):
 *   file_name(in):
 *   lineno(in):
 *   fmt(in):
 *   va_alist(in): Variable number of arguments (just like fprintf)
 *
 * NOTE: An error was found during logging. A short error message is
 *              produced on the stderr describing the error. Currently, the
 *              database is exited.
 */
void
logpb_fatal_error (THREAD_ENTRY * thread_p, bool log_exit, const char *file_name, const int lineno, const char *fmt,
		   ...)
{
  va_list ap;

  va_start (ap, fmt);
  logpb_fatal_error_internal (thread_p, log_exit, true, file_name, lineno, fmt, ap);
  va_end (ap);
}

void
logpb_fatal_error_exit_immediately_wo_flush (THREAD_ENTRY * thread_p, const char *file_name, const int lineno,
					     const char *fmt, ...)
{
  va_list ap;

  va_start (ap, fmt);
  logpb_fatal_error_internal (thread_p, true, false, file_name, lineno, fmt, ap);
  va_end (ap);
}

static void
logpb_fatal_error_internal (THREAD_ENTRY * thread_p, bool log_exit, bool need_flush, const char *file_name,
			    const int lineno, const char *fmt, va_list ap)
{
  const char *msglog;
  char msg[LINE_MAX];

  /* call er_set() to print call stack to the log */
  vsnprintf (msg, LINE_MAX, fmt, ap);
  er_set (ER_FATAL_ERROR_SEVERITY, file_name, lineno, ER_LOG_FATAL_ERROR, 1, msg);

  /*
   * Flush any unfixed, dirty pages before the system exits. This is done
   * to make sure that all committed actions are reflected on disk.
   * Unfortunately, we may be placing some uncommitted action od disk. This
   * will be fixed by our recovery process. Note if the user runs the pathdb,
   * utility after this, the uncommitted actions will be considered as
   * committed.
   */

  if (log_exit == true && need_flush == true && log_Gl.append.log_pgptr != NULL)
    {
      /* Flush up to the smaller of the previous LSA record or the previous flushed append page. */
      LOG_LSA tmp_lsa1, tmp_lsa2;
      static int in_fatal = false;

      if (in_fatal == false)
	{
	  in_fatal = true;

	  if (log_Gl.append.prev_lsa.pageid < log_Gl.append.get_nxio_lsa ().pageid)
	    {
	      LSA_COPY (&tmp_lsa1, &log_Gl.append.prev_lsa);
	    }
	  else
	    {
	      /* TODO : valid code ?? */
	      /*
	       * if ((tmp_lsa1.pageid = log_Gl.append.nxio_lsa.pageid - 1) < 0) tmp_lsa1.pageid = 0; */
	      tmp_lsa1.pageid = 0;
	    }

	  /*
	   * Flush as much as you can without forcing the current unfinish log
	   * record.
	   */
	  (void) pgbuf_flush_checkpoint (thread_p, &tmp_lsa1, NULL, &tmp_lsa2, NULL);
	  in_fatal = false;
	}
    }

  fileio_synchronize_all (thread_p, false);

  fflush (stderr);
  fflush (stdout);

#if defined(CUBRID_DEBUG)
  fprintf (stderr, "\n--->>>\n*** LOG FATAL ERROR *** file %s - line %d\n", file_name, lineno);
  /* Print out remainder of message */
  vfprintf (stderr, fmt, ap);
  fprintf (stderr, "\n");
#else /* CUBRID_DEBUG */
  fprintf (stderr, "\n--->>>\n*** FATAL ERROR *** \n");
#endif /* CUBRID_DEBUG */

  fprintf (stderr, "%s\n", er_msg ());

  /*
   * If error message log is different from terminal or /dev/null..indicate
   * that additional information can be found in the error log file
   */
  msglog = er_get_msglog_filename ();
  if (msglog != NULL && strcmp (msglog, "/dev/null") != 0)
    {
      fprintf (stderr, "Please consult error_log file = %s for additional information\n", msglog);
    }

  fflush (stderr);
  fflush (stdout);

  if (log_exit == true)
    {
      fprintf (stderr, "... ABORT/EXIT IMMEDIATELY ...<<<---\n");

#if defined(SERVER_MODE)
      boot_donot_shutdown_server_at_exit ();
      boot_server_status (BOOT_SERVER_DOWN);
#else /* SERVER_MODE */
      /*
       * The following crap is added to the standalone version to avoid the
       * client to continue accessing the database system in presence of
       * call on exit functions of the applications.
       */
      boot_donot_shutdown_client_at_exit ();
      tran_cache_tran_settings (NULL_TRAN_INDEX, -1, TRAN_DEFAULT_ISOLATION_LEVEL ());
      db_Connect_status = DB_CONNECTION_STATUS_NOT_CONNECTED;
#endif /* SERVER_MODE */

#if defined(NDEBUG)
      exit (EXIT_FAILURE);
#else /* NDEBUG */
      /* debugging purpose */
      abort ();
#endif /* NDEBUG */
    }
}

#if defined(SERVER_MODE)
/*
 * logpb_backup_needed_archive_logs - Backup active log archives
 *
 * return: NO_ERROR if all OK, ER status otherwise
 *
 *   session(in): The session array which is set as a side effect.
 *   first_arv_num(in): last arv num to archive (inclusive)
 *   last_arv_num(in): last arv num to archive (inclusive)
 *
 * NOTE: Determine which active log records will be required to fully restore
 *   this backup in the event recovery is needed.  This probably includes
 *   the active log archives as well as at least some portion of the
 *   log active.  Force a log archive of the active log, to insure that we
 *   have the necessary log records to restore if this backup is "fuzzy".
 */
static int
logpb_backup_needed_archive_logs (THREAD_ENTRY * thread_p, FILEIO_BACKUP_SESSION * session, int first_arv_num,
				  int last_arv_num)
{
  int i;
  char logarv_name[PATH_MAX];	/* Archive name */
  int error_code = NO_ERROR;

  for (i = first_arv_num; i >= 0 && i <= last_arv_num; i++)
    {
      /* Backup this archive volume */
      fileio_make_log_archive_name (logarv_name, log_Archive_path, log_Prefix, i);

      error_code = fileio_backup_volume (thread_p, session, logarv_name, LOG_DBLOG_ARCHIVE_VOLID, -1, false);
      if (error_code != NO_ERROR)
	{
	  break;
	}
    }

  return error_code;
}
#endif /* SERVER_MODE */

/*
 * logpb_remote_ask_user_before_delete_volumes - Remote prompt before arv deletion
 *
 * return: true if ok to proceed, false if user declines
 *
 *   volpath(in): the pathname to location where deletion will occur
 *
 * NOTE:Ask the user if it is ok to proceed with a destructive operation, namely
 *   deleting one or more prior backups.
 */
static bool
logpb_remote_ask_user_before_delete_volumes (THREAD_ENTRY * thread_p, const char *volpath)
{
  char *ptr1 = NULL, *ptr2 = NULL, *ptr3 = NULL;
  char *fullmsg = NULL;
  char user_response[FILEIO_MAX_USER_RESPONSE_SIZE];
  bool r;

  if (asprintf (&ptr1, msgcat_message (MSGCAT_CATALOG_CUBRID, MSGCAT_SET_LOG, MSGCAT_LOG_STARTS)) < 0
      || asprintf (&ptr2, msgcat_message (MSGCAT_CATALOG_CUBRID, MSGCAT_SET_LOG, MSGCAT_LOG_DELETE_BKVOLS), volpath) < 0
      || asprintf (&ptr3, msgcat_message (MSGCAT_CATALOG_CUBRID, MSGCAT_SET_LOG, MSGCAT_LOG_ENTER_Y2_CONFIRM)) < 0
      || asprintf (&fullmsg, "%s%s%s%s", ptr1, ptr2, ptr3, ptr1) < 0)
    {
      er_set (ER_ERROR_SEVERITY, ARG_FILE_LINE, ER_GENERIC_ERROR, 0);
      r = false;
      goto end;
    }

  if (fileio_request_user_response (thread_p, FILEIO_PROMPT_BOOLEAN_TYPE, fullmsg, user_response, NULL, -1, -1, NULL,
				    -1) != NO_ERROR)
    {
      r = false;
      goto end;
    }

  /* process the return */
  r = (user_response[0] == '1');

end:
  if (ptr1 != NULL)
    {
      free (ptr1);
    }
  if (ptr2 != NULL)
    {
      free (ptr2);
    }
  if (ptr3 != NULL)
    {
      free (ptr3);
    }
  if (fullmsg != NULL)
    {
      free (fullmsg);
    }

  return r;
}

/*
 * logpb_check_and_reset_temp_lsa -
 *
 * return:
 *
 *   volid(in):
 *
 * NOTE:
 */
int
logpb_check_and_reset_temp_lsa (THREAD_ENTRY * thread_p, VOLID volid)
{
  VPID vpid;
  PAGE_PTR pgptr;

  vpid.volid = volid;
  vpid.pageid = 0;
  pgptr = pgbuf_fix (thread_p, &vpid, OLD_PAGE, PGBUF_LATCH_WRITE, PGBUF_UNCONDITIONAL_LATCH);
  if (pgptr == NULL)
    {
      return ER_FAILED;
    }

  if (LOG_DBFIRST_VOLID <= volid && xdisk_get_purpose (thread_p, volid) == DB_TEMPORARY_DATA_PURPOSE)
    {
      pgbuf_reset_temp_lsa (pgptr);
      pgbuf_set_dirty (thread_p, pgptr, FREE);
    }
  else
    {
      pgbuf_unfix (thread_p, pgptr);
    }

  return NO_ERROR;
}

/*
 * logpb_initialize_flush_info - initialize flush information
 *
 * return: nothing
 *
 * NOTE:
 */
static int
logpb_initialize_flush_info (void)
{
  int error = NO_ERROR;
  LOG_FLUSH_INFO *flush_info = &log_Gl.flush_info;

  if (flush_info->toflush != NULL)
    {
      logpb_finalize_flush_info ();
    }
  assert (flush_info->toflush == NULL);

  flush_info->max_toflush = log_Pb.num_buffers - 1;
  flush_info->num_toflush = 0;
  flush_info->toflush = (LOG_PAGE **) calloc (log_Pb.num_buffers, sizeof (flush_info->toflush));
  if (flush_info->toflush == NULL)
    {
      er_set (ER_ERROR_SEVERITY, ARG_FILE_LINE, ER_OUT_OF_VIRTUAL_MEMORY, 1,
	      log_Pb.num_buffers * sizeof (flush_info->toflush));
      error = ER_OUT_OF_VIRTUAL_MEMORY;
    }

  pthread_mutex_init (&flush_info->flush_mutex, NULL);

  return error;
}

/*
 * logpb_finalize_flush_info - Destroy flush information
 *
 * return: nothing
 *
 * NOTE:
 */
static void
logpb_finalize_flush_info (void)
{
#if defined(SERVER_MODE)
  int rv;
#endif /* SERVER_MODE */
  LOG_FLUSH_INFO *flush_info = &log_Gl.flush_info;

  if (flush_info->toflush != NULL)
    {
      rv = pthread_mutex_lock (&flush_info->flush_mutex);
      free_and_init (flush_info->toflush);

      flush_info->max_toflush = 0;
      flush_info->num_toflush = 0;

      pthread_mutex_unlock (&flush_info->flush_mutex);
      pthread_mutex_destroy (&flush_info->flush_mutex);
    }

  return;
}

/*
 * logpb_finalize_writer_info - Destroy writer information
 *
 * return: nothing
 *
 * NOTE:
 */
static void
logpb_finalize_writer_info (void)
{
#if defined (SERVER_MODE)
  int rv;
#endif
  LOGWR_ENTRY *entry, *next_entry;
  LOGWR_INFO *writer_info = log_Gl.writer_info;

  if (writer_info->is_init == true)
    {
      rv = pthread_mutex_lock (&writer_info->wr_list_mutex);
      entry = writer_info->writer_list;
      while (entry)
	{
	  next_entry = entry->next;
	  free (entry);
	  entry = next_entry;
	}
      writer_info->writer_list = NULL;
      writer_info->is_init = false;
      pthread_mutex_unlock (&writer_info->wr_list_mutex);

      pthread_mutex_destroy (&writer_info->wr_list_mutex);

      pthread_mutex_destroy (&writer_info->flush_start_mutex);
      pthread_cond_destroy (&writer_info->flush_start_cond);

      pthread_mutex_destroy (&writer_info->flush_wait_mutex);
      pthread_cond_destroy (&writer_info->flush_wait_cond);

      pthread_mutex_destroy (&writer_info->flush_end_mutex);
      pthread_cond_destroy (&writer_info->flush_end_cond);
    }

  return;
}

/*
 * logpb_initialize_arv_page_info_table - Initialize archive log page table
 *
 * return: nothing
 *
 * NOTE:
 */
void
logpb_initialize_arv_page_info_table (void)
{
  memset (&logpb_Arv_page_info_table, 0, sizeof (ARV_LOG_PAGE_INFO_TABLE));
  logpb_Arv_page_info_table.rear = -1;
}

/*
 * logpb_initialize_logging_statistics - Initialize logging statistics
 *
 * return: nothing
 *
 * NOTE:
 */
void
logpb_initialize_logging_statistics (void)
{
  memset (&log_Stat, 0, sizeof (LOG_LOGGING_STAT));
}

/*
 * logpb_background_archiving -
 *
 * return:
 *
 * NOTE: this function is called by log_initialize_internal only
 *       (in server startup time)
 */
int
logpb_background_archiving (THREAD_ENTRY * thread_p)
{
  char log_pgbuf[IO_MAX_PAGE_SIZE * LOGPB_IO_NPAGES + MAX_ALIGNMENT];
  char *aligned_log_pgbuf;
  LOG_PAGE *log_pgptr;
  LOG_PAGEID page_id, last_page_id;
  LOG_PHY_PAGEID phy_pageid;
  int num_pages = 0;
  int vdes;
  int error_code = NO_ERROR;
  BACKGROUND_ARCHIVING_INFO *bg_arv_info;

  assert (prm_get_bool_value (PRM_ID_LOG_BACKGROUND_ARCHIVING));

  aligned_log_pgbuf = PTR_ALIGN (log_pgbuf, MAX_ALIGNMENT);
  log_pgptr = (LOG_PAGE *) aligned_log_pgbuf;

  bg_arv_info = &log_Gl.bg_archive_info;
  vdes = bg_arv_info->vdes;
  if (vdes == NULL_VOLDES)
    {
      return NO_ERROR;
    }

  last_page_id = log_Gl.hdr.chkpt_lsa.pageid - 1;
  page_id = bg_arv_info->current_page_id;
  phy_pageid = (LOG_PHY_PAGEID) (page_id - bg_arv_info->start_page_id + 1);

  /* Now start dumping the current active pages to archive */
  for (; page_id <= last_page_id; page_id += num_pages, phy_pageid += num_pages)
    {
      num_pages = MIN (LOGPB_IO_NPAGES, (int) (last_page_id - page_id + 1));

      num_pages = logpb_read_page_from_active_log (thread_p, page_id, num_pages, log_pgptr);
      if (num_pages <= 0)
	{
	  assert (er_errid () != NO_ERROR);
	  error_code = er_errid ();
	  goto error;
	}

      if (fileio_write_pages (thread_p, vdes, (char *) log_pgptr, phy_pageid, num_pages, LOG_PAGESIZE,
			      FILEIO_WRITE_NO_COMPENSATE_WRITE) == NULL)
	{
	  error_code = ER_LOG_WRITE;
	  goto error;
	}

      bg_arv_info->current_page_id = page_id + num_pages;
    }

error:
  if (error_code == ER_LOG_WRITE || error_code == ER_LOG_READ)
    {
      fileio_dismount (thread_p, bg_arv_info->vdes);
      bg_arv_info->vdes = NULL_VOLDES;
      bg_arv_info->start_page_id = NULL_PAGEID;
      bg_arv_info->current_page_id = NULL_PAGEID;
      bg_arv_info->last_sync_pageid = NULL_PAGEID;

      er_log_debug (ARG_FILE_LINE,
		    "background archiving error, hdr->start_page_id = %d, hdr->current_page_id = %d, error:%d\n",
		    bg_arv_info->start_page_id, bg_arv_info->current_page_id, error_code);
    }

  log_archive_er_log ("logpb_background_archiving end, hdr->start_page_id = %d, hdr->current_page_id = %d\n",
		      bg_arv_info->start_page_id, bg_arv_info->current_page_id);

  return error_code;
}

/*
 * logpb_dump_log_header - dump log header
 *
 * return: Nothing
 *
 *   outfp(in):  file descriptor
 *
 * NOTE:
 */
static void
logpb_dump_log_header (FILE * outfp)
{
  fprintf (outfp, "Log Header:\n");

  fprintf (outfp, "\tfirst log page id : %lld\n", (long long int) log_Gl.hdr.fpageid);

  fprintf (outfp, "\tcurrent log append lsa : (%lld|%d)\n", LSA_AS_ARGS (&log_Gl.hdr.append_lsa));

  fprintf (outfp, "\tlast log append lsa : (%lld|%d)\n", LSA_AS_ARGS (&log_Gl.append.prev_lsa));

  fprintf (outfp, "\tlowest lsa which hasn't been written to disk : (%lld|%d)\n",
	   (long long int) log_Gl.append.get_nxio_lsa ().pageid, (int) log_Gl.append.get_nxio_lsa ().offset);

  fprintf (outfp, "\tcheckpoint lsa : (%lld|%d)\n", LSA_AS_ARGS (&log_Gl.hdr.chkpt_lsa));

  fprintf (outfp, "\tnext archive page id : %lld\n", (long long int) log_Gl.hdr.nxarv_pageid);

  fprintf (outfp, "\tnext archive physical page id : %lld\n", (long long int) log_Gl.hdr.nxarv_phy_pageid);

  fprintf (outfp, "\tnext archive number : %d\n", log_Gl.hdr.nxarv_num);

  fprintf (outfp, "\tlast archive number needed for system crashes : %d\n", log_Gl.hdr.last_arv_num_for_syscrashes);

  fprintf (outfp, "\tlast archive number deleted : %d\n", log_Gl.hdr.last_deleted_arv_num);

  fprintf (outfp, "\tbackup level 0 lsa : (%lld|%d)\n", LSA_AS_ARGS (&log_Gl.hdr.bkup_level0_lsa));

  fprintf (outfp, "\tbackup level 1 lsa : (%lld|%d)\n", LSA_AS_ARGS (&log_Gl.hdr.bkup_level1_lsa));

  fprintf (outfp, "\tbackup level 2 lsa : (%lld|%d)\n", LSA_AS_ARGS (&log_Gl.hdr.bkup_level2_lsa));

  fprintf (outfp, "\tMVCC op lsa : (%lld|%d)\n", LSA_AS_ARGS (&log_Gl.hdr.mvcc_op_log_lsa));

  fprintf (outfp, "\tLast block oldest MVCCID : (%lld)\n", (long long int) log_Gl.hdr.oldest_visible_mvccid);

  fprintf (outfp, "\tLast block newest MVCCID : (%lld)\n", (long long int) log_Gl.hdr.newest_block_mvccid);
}

/*
 * logpb_dump_parameter - dump logging parameter
 *
 * return: Nothing
 *
 *   outfp(in): file descriptor
 *
 * NOTE:
 */
static void
logpb_dump_parameter (FILE * outfp)
{
  fprintf (outfp, "Log Parameters:\n");

  fprintf (outfp, "\tgroup_commit_interval_msec : %d\n",
	   prm_get_integer_value (PRM_ID_LOG_GROUP_COMMIT_INTERVAL_MSECS));

  fprintf (outfp, "\tasync_commit : %s\n", prm_get_bool_value (PRM_ID_LOG_ASYNC_COMMIT) ? "on" : "off");
}

/*
 * logpb_dump_runtime - dump runtime logging information
 *
 * return: Nothing
 *
 *   outfp(in): file descriptor
 *
 * NOTE:
 */
static void
logpb_dump_runtime (FILE * outfp)
{
  long temp = 1;

  fprintf (outfp, "Log Statistics:\n");

  fprintf (outfp, "\ttotal flush count = %ld\n", log_Stat.flushall_append_pages_call_count);

  fprintf (outfp, "\tgroup commit flush count= %ld\n", log_Stat.gc_flush_count);

  fprintf (outfp, "\tdirect flush count= %ld\n", log_Stat.direct_flush_count);

  fprintf (outfp, "\tgroup commit request count = %ld\n", log_Stat.gc_commit_request_count);

  fprintf (outfp, "\tasync commit request count = %ld\n", log_Stat.async_commit_request_count);

  if (log_Stat.flushall_append_pages_call_count != 0)
    {
      temp = (log_Stat.flushall_append_pages_call_count - log_Stat.direct_flush_count);
    }

  fprintf (outfp, "\tgroup commit grouping rate = %f\n", (double) log_Stat.gc_commit_request_count / temp);

  fprintf (outfp, "\tasync commit grouping rate = %f\n", (double) log_Stat.async_commit_request_count / temp);

  temp = 1;
  if (log_Stat.gc_commit_request_count != 0)
    {
      temp = log_Stat.gc_commit_request_count;
    }

  fprintf (outfp, "\tavg group commit wait time = %f\n", log_Stat.gc_total_wait_time / temp);

  fprintf (outfp, "\ttotal commit count = %ld\n", log_Stat.commit_count);

  fprintf (outfp, "\ttotal allocated log pages count = %ld\n", log_Stat.total_append_page_count);

  fprintf (outfp, "\tlog buffer full count = %ld\n", log_Stat.log_buffer_full_count);

  fprintf (outfp, "\tlog buffer flush count by replacement = %ld\n", log_Stat.log_buffer_flush_count_by_replacement);

}

/*
 * xlogpb_dump_stat - dump logging information
 *
 * return: Nothing
 *
 *   outfp(in): file descriptor
 *
 * NOTE:
 */
void
xlogpb_dump_stat (FILE * outfp)
{
  logpb_dump_parameter (outfp);
  logpb_dump_log_header (outfp);
  logpb_dump_runtime (outfp);
}

/*
 * logpb_need_wal -
 */
bool
logpb_need_wal (const LOG_LSA * lsa)
{
  LOG_LSA nxio_lsa = log_Gl.append.get_nxio_lsa ();

  if (LSA_LE (&nxio_lsa, lsa))
    {
      return true;
    }
  else
    {
      return false;
    }
}

/*
 * logpb_backup_level_info_to_string () - format LOG_HDR_BKUP_LEVEL_INFO as string
 *
 *   return: the buffer passed to first argument
 *
 *   buf(out):
 *   buf_size(in):
 *   info(in):
 */
char *
logpb_backup_level_info_to_string (char *buf, int buf_size, const LOG_HDR_BKUP_LEVEL_INFO * info)
{
  char time_str[64];
  time_t time_val = (time_t) info->bkup_attime;

  if (time_val == 0)
    {
      snprintf (buf, buf_size, "time: N/A");
      buf[buf_size - 1] = 0;
    }
  else
    {
      ctime_r (&time_val, time_str);
      /* ctime_r() will padding one '\n' character to buffer, we need truncate it */
      time_str[strlen (time_str) - 1] = 0;
      snprintf (buf, buf_size, "time: %s", time_str);
      buf[buf_size - 1] = 0;
    }

  return buf;
}

/*
 * logpb_find_oldest_available_page_id() - return the oldest log pageid
 *
 *   return: log pageid
 */
LOG_PAGEID
logpb_find_oldest_available_page_id (THREAD_ENTRY * thread_p)
{
  LOG_PAGEID page_id = NULL_PAGEID;
  int vdes = NULL_VOLDES;
  int arv_num;
  LOG_ARV_HEADER *arv_hdr;
  char arv_hdr_pgbuf[IO_MAX_PAGE_SIZE + MAX_ALIGNMENT], *aligned_arv_hdr_pgbuf;
  LOG_PAGE *arv_hdr_pgptr;
  char arv_name[PATH_MAX];

  assert (LOG_CS_OWN (thread_get_thread_entry_info ()));

  LOG_ARCHIVE_CS_ENTER (thread_p);
  arv_num = logpb_find_oldest_available_arv_num (thread_p);
  if (arv_num < 0)
    {
      LOG_ARCHIVE_CS_EXIT (thread_p);

      /* return first logical page of active log */
      return log_Gl.hdr.nxarv_pageid;
    }

  /* before opening a new archive log, close the archive log opened earlier */
  if (log_Gl.archive.vdes != NULL_VOLDES)
    {
      logpb_dismount_log_archive (thread_p);
    }

  aligned_arv_hdr_pgbuf = PTR_ALIGN (arv_hdr_pgbuf, MAX_ALIGNMENT);
  arv_hdr_pgptr = (LOG_PAGE *) aligned_arv_hdr_pgbuf;

  fileio_make_log_archive_name (arv_name, log_Archive_path, log_Prefix, arv_num);

  vdes = fileio_mount (thread_p, log_Db_fullname, arv_name, LOG_DBLOG_ARCHIVE_VOLID, false, false);
  if (vdes != NULL_VOLDES)
    {
      if (fileio_read (thread_p, vdes, arv_hdr_pgptr, 0, LOG_PAGESIZE) == NULL)
	{
	  fileio_dismount (thread_p, vdes);
	  er_set (ER_ERROR_SEVERITY, ARG_FILE_LINE, ER_LOG_READ, 3, 0LL, 0LL, arv_name);

	  LOG_ARCHIVE_CS_EXIT (thread_p);
	  return NULL_PAGEID;
	}

      arv_hdr = (LOG_ARV_HEADER *) arv_hdr_pgptr->area;
      if (log_Gl.append.vdes != NULL_VOLDES)
	{
	  if (difftime64 ((time_t) arv_hdr->db_creation, (time_t) log_Gl.hdr.db_creation) != 0)
	    {
	      fileio_dismount (thread_p, vdes);

	      er_set (ER_ERROR_SEVERITY, ARG_FILE_LINE, ER_LOG_DOESNT_CORRESPOND_TO_DATABASE, 1, arv_name);

	      LOG_ARCHIVE_CS_EXIT (thread_p);
	      return NULL_PAGEID;
	    }
	}
      page_id = arv_hdr->fpageid;

#if !defined(NDEBUG)
      /* In analysys phase, the page may be corrupted. */
      if (log_Gl.rcv_phase == LOG_RESTARTED)
	{
	  logpb_debug_check_log_page (thread_p, arv_hdr_pgptr);
	}
#endif

      fileio_dismount (thread_p, vdes);
    }

  LOG_ARCHIVE_CS_EXIT (thread_p);
  return page_id;
}

/*
 * logpb_find_oldest_available_arv_num() - return oldest archive log number
 *
 *   return: archive log number
 */
int
logpb_find_oldest_available_arv_num (THREAD_ENTRY * thread_p)
{
  char arv_name[PATH_MAX];
  int arv_num;
  int ret_arv_num = -1;

  assert (LOG_CS_OWN (thread_get_thread_entry_info ()));

  arv_num = log_Gl.hdr.nxarv_num - 1;

  while (arv_num >= 0)
    {
      fileio_make_log_archive_name (arv_name, log_Archive_path, log_Prefix, arv_num);

      if (fileio_is_volume_exist (arv_name) == true)
	{
	  ret_arv_num = arv_num;

	  if (arv_num == 0)
	    {
	      break;
	    }

	  arv_num--;
	}
      else
	{
	  break;
	}
    }

  return ret_arv_num;
}

/*
 * logpb_remove_all_in_log_path() - Delete all log volumes and files in log path
 *
 *   return: NO_ERROR if all OK, ER status otherwise
 */
int
logpb_remove_all_in_log_path (THREAD_ENTRY * thread_p, const char *db_fullname, const char *logpath,
			      const char *prefix_logname)
{
  int i, error_code = NO_ERROR;
  char vol_fullname[PATH_MAX];
  LOG_HEADER disk_hdr;
  LOG_HEADER *loghdr = NULL;

  er_clear ();
  error_code = logpb_initialize_log_names (thread_p, db_fullname, logpath, prefix_logname);
  if (error_code != NO_ERROR)
    {
      return error_code;
    }

  if (fileio_is_volume_exist (log_Name_active)
      && (log_Gl.append.vdes =
	  fileio_mount (thread_p, db_fullname, log_Name_active, LOG_DBLOG_ACTIVE_VOLID, true, false)) != NULL_VOLDES)
    {
      char log_pgbuf[IO_MAX_PAGE_SIZE + MAX_ALIGNMENT], *aligned_log_pgbuf;
      LOG_PAGE *log_pgptr;

      aligned_log_pgbuf = PTR_ALIGN (log_pgbuf, MAX_ALIGNMENT);
      log_pgptr = (LOG_PAGE *) aligned_log_pgbuf;

      if (logpb_Initialized == false)
	{
	  error_code = logpb_initialize_pool (thread_p);
	  if (error_code != NO_ERROR)
	    {
	      goto delete_fixed_logs;
	    }
	}
      logpb_fetch_header_with_buffer (thread_p, &disk_hdr, log_pgptr);
      logpb_finalize_pool (thread_p);
      fileio_dismount (thread_p, log_Gl.append.vdes);
      log_Gl.append.vdes = NULL_VOLDES;
      loghdr = &disk_hdr;
    }

  if (loghdr != NULL)
    {
      for (i = loghdr->last_deleted_arv_num + 1; i < loghdr->nxarv_num; i++)
	{
	  fileio_make_log_archive_name (vol_fullname, log_Archive_path, log_Prefix, i);
	  fileio_unformat (thread_p, vol_fullname);
	}
    }

delete_fixed_logs:

  if (prm_get_bool_value (PRM_ID_LOG_BACKGROUND_ARCHIVING))
    {
      fileio_unformat (thread_p, log_Name_bg_archive);
      fileio_unformat (thread_p, log_Name_removed_archive);
    }

  fileio_unformat (thread_p, log_Name_active);
  fileio_unformat (thread_p, log_Name_info);

  return NO_ERROR;
}

/*
 * logpb_vacuum_reset_log_header_cache () - reset vacuum data cached in log global header.
 */
void
logpb_vacuum_reset_log_header_cache (THREAD_ENTRY * thread_p, LOG_HEADER * loghdr)
{
  vacuum_er_log (VACUUM_ER_LOG_VACUUM_DATA, "Reset vacuum info in loghdr (%p)", loghdr);
  LSA_SET_NULL (&loghdr->mvcc_op_log_lsa);
<<<<<<< HEAD
  loghdr->last_block_oldest_mvccid = MVCCID_FIRST;
  loghdr->last_block_newest_mvccid = MVCCID_NULL;
=======
  loghdr->oldest_visible_mvccid = MVCCID_NULL;
  loghdr->newest_block_mvccid = MVCCID_NULL;
>>>>>>> 3a4699cf
  loghdr->does_block_need_vacuum = false;
}

/*
 * logpb_last_complete_blockid () - get blockid of last completely logged block
 *
 * return    : blockid
 */
VACUUM_LOG_BLOCKID
logpb_last_complete_blockid (void)
{
  LOG_PAGEID prev_pageid = log_Gl.append.prev_lsa.pageid;
  VACUUM_LOG_BLOCKID blockid = vacuum_get_log_blockid (prev_pageid);

  if (blockid < 0)
    {
      assert (blockid == VACUUM_NULL_LOG_BLOCKID);
      assert (LSA_ISNULL (&log_Gl.append.prev_lsa));
      return VACUUM_NULL_LOG_BLOCKID;
    }

  /* the previous block is the one completed */
  return blockid - 1;
}

/*
 * logpb_page_check_corruption - Check whether the log page is corrupted.
 *   return: error code
 *   thread_p(in): thread entry
 *   log_pgptr(in): the log page
 *   is_page_corrupted(out): true, if the log page is corrupted.
 */
int
logpb_page_check_corruption (THREAD_ENTRY * thread_p, LOG_PAGE * log_pgptr, bool * is_page_corrupted)
{
  int error_code;
  bool has_valid_checksum;

  assert (log_pgptr != NULL && is_page_corrupted != NULL);

  error_code = logpb_page_has_valid_checksum (thread_p, log_pgptr, &has_valid_checksum);
  if (error_code != NO_ERROR)
    {
      return error_code;
    }

  *is_page_corrupted = !has_valid_checksum;
  return NO_ERROR;
}

#if !defined(NDEBUG)
void
logpb_debug_check_log_page (THREAD_ENTRY * thread_p, void *log_pgptr_ptr)
{
  int err;
  bool is_log_page_corrupted;
  LOG_PAGE *log_pgptr = (LOG_PAGE *) log_pgptr_ptr;

  assert (log_pgptr != NULL);
  if (boot_Server_status != BOOT_SERVER_UP && log_pgptr->hdr.logical_pageid == LOGPB_HEADER_PAGE_ID)
    {
      /* Do not check here since log page size may be not available */
      return;
    }

  if (log_pgptr->hdr.logical_pageid == -1)
    {
      /* Skip checking for null logical pageid. */
      return;
    }

  err = logpb_page_check_corruption (thread_p, log_pgptr, &is_log_page_corrupted);

  assert (err == NO_ERROR && is_log_page_corrupted == false);
}
#endif

size_t
logpb_get_memsize ()
{
  return (size_t) log_Pb.num_buffers * (size_t) LOG_PAGESIZE;
}<|MERGE_RESOLUTION|>--- conflicted
+++ resolved
@@ -10739,13 +10739,8 @@
 {
   vacuum_er_log (VACUUM_ER_LOG_VACUUM_DATA, "Reset vacuum info in loghdr (%p)", loghdr);
   LSA_SET_NULL (&loghdr->mvcc_op_log_lsa);
-<<<<<<< HEAD
-  loghdr->last_block_oldest_mvccid = MVCCID_FIRST;
-  loghdr->last_block_newest_mvccid = MVCCID_NULL;
-=======
-  loghdr->oldest_visible_mvccid = MVCCID_NULL;
+  loghdr->oldest_visible_mvccid = MVCCID_FIRST;
   loghdr->newest_block_mvccid = MVCCID_NULL;
->>>>>>> 3a4699cf
   loghdr->does_block_need_vacuum = false;
 }
 
