/*
 * Copyright (C) 2008 Search Solution Corporation. All rights reserved by Search Solution.
 *
 *   This program is free software; you can redistribute it and/or modify
 *   it under the terms of the GNU General Public License as published by
 *   the Free Software Foundation; either version 2 of the License, or
 *   (at your option) any later version.
 *
 *  This program is distributed in the hope that it will be useful,
 *  but WITHOUT ANY WARRANTY; without even the implied warranty of
 *  MERCHANTABILITY or FITNESS FOR A PARTICULAR PURPOSE. See the
 *  GNU General Public License for more details.
 *
 *  You should have received a copy of the GNU General Public License
 *  along with this program; if not, write to the Free Software
 *  Foundation, Inc., 51 Franklin Street, Fifth Floor, Boston, MA 02110-1301 USA
 *
 */

/*
 * log_page_buffer.c -
 */

#ident "$Id$"

#include "config.h"

#include <stdio.h>
#include <stddef.h>
#include <stdlib.h>
#include <stdarg.h>
#include <string.h>
#include <time.h>
#include <limits.h>
#include <sys/stat.h>
#include <sys/types.h>
#if defined(WINDOWS)
#include <io.h>
#else /* !WINDOWS */
#include <unistd.h>
#endif /* !WINDOWS */
#include <stdarg.h>

#if defined(SOLARIS)
#include <netdb.h>
#endif /* SOLARIS */

#if !defined(WINDOWS)
#include <sys/param.h>
#endif /* WINDOWS */

#include <assert.h>

#include "porting.h"
#include "porting_inline.hpp"
#include "connection_defs.h"
#include "log_append.hpp"
#include "log_impl.h"
#include "log_lsa.hpp"
#include "log_manager.h"
#include "log_comm.h"
#include "log_volids.hpp"
#include "log_writer.h"
#include "lock_manager.h"
#include "boot_sr.h"
#if !defined(SERVER_MODE)
#include "boot_cl.h"
#else /* !SERVER_MODE */
#include "connection_defs.h"
#include "connection_sr.h"
#endif
#include "critical_section.h"
#include "page_buffer.h"
#include "double_write_buffer.h"
#include "file_io.h"
#include "disk_manager.h"
#include "error_manager.h"
#include "xserver_interface.h"
#include "perf_monitor.h"
#include "storage_common.h"
#include "system_parameter.h"
#include "memory_alloc.h"
#include "memory_hash.h"
#include "release_string.h"
#include "message_catalog.h"
#include "msgcat_set_log.hpp"
#include "environment_variable.h"
#include "util_func.h"
#include "errno.h"
#if defined(WINDOWS)
#include "wintcp.h"
#include "connection_error.h"
#else /* WINDOWS */
#include "tcp.h"
#endif /* WINDOWS */
#include "db.h"			/* for db_Connect_status */
#include "log_compress.h"
#include "event_log.h"
#include "tsc_timer.h"
#include "vacuum.h"
#include "thread_entry.hpp"
#include "thread_manager.hpp"
#include "crypt_opfunc.h"

#if !defined(SERVER_MODE)
#define pthread_mutex_init(a, b)
#define pthread_mutex_destroy(a)
#define pthread_mutex_lock(a)	0
#define pthread_mutex_unlock(a)
static int rv;
#undef  COND_INIT
#define COND_INIT(a)
#undef  COND_BROADCAST
#define COND_BROADCAST(a)
#undef  COND_DESTROY
#define COND_DESTROY(a)
#endif /* !SERVER_MODE */

#define logpb_log(...) if (logpb_Logging) _er_log_debug (ARG_FILE_LINE, "LOGPB: " __VA_ARGS__)
#define log_archive_er_log(...) \
  if (prm_get_bool_value (PRM_ID_DEBUG_LOG_ARCHIVES)) _er_log_debug (ARG_FILE_LINE, __VA_ARGS__)

#define LOGPB_FIND_BUFPTR(bufid) &log_Pb.buffers[(bufid)]


/* PAGES OF ACTIVE LOG PORTION */
#define LOGPB_HEADER_PAGE_ID             (-9)	/* The first log page in the infinite log sequence. It is always kept
						 * on the active portion of the log. Log records are not stored on this
						 * page. This page is backed up in all archive logs */
#define LOGPB_NEXT_ARCHIVE_PAGE_ID    (log_Gl.hdr.nxarv_pageid)
#define LOGPB_FIRST_ACTIVE_PAGE_ID    (log_Gl.hdr.fpageid)
#define LOGPB_LAST_ACTIVE_PAGE_ID     (log_Gl.hdr.nxarv_pageid + log_Gl.hdr.npages - 1)
#define LOGPB_ACTIVE_NPAGES           (log_Gl.hdr.npages)

/*
 * TRANSLATING LOGICAL LOG PAGES (I.E., PAGES IN THE INFINITE LOG) TO PHYSICAL
 * PAGES IN THE CURRENT LOG FILE
 */
#define LOGPB_PHYSICAL_HEADER_PAGE_ID    0

#define LOGPB_IS_FIRST_PHYSICAL_PAGE(pageid) (logpb_to_physical_pageid(pageid) == 1)

/* ARCHIVE LOG PAGES */
#define LOGPB_IS_ARCHIVE_PAGE(pageid) \
  ((pageid) != LOGPB_HEADER_PAGE_ID && (pageid) < LOGPB_NEXT_ARCHIVE_PAGE_ID)
#define LOGPB_AT_NEXT_ARCHIVE_PAGE_ID(pageid) \
  (logpb_to_physical_pageid(pageid) == log_Gl.hdr.nxarv_phy_pageid)

#define ARV_PAGE_INFO_TABLE_SIZE    256

#define LOG_LAST_APPEND_PTR() ((char *) log_Gl.append.log_pgptr->area + LOGAREA_SIZE)

#define LOG_APPEND_ALIGN(thread_p, current_setdirty) \
  do { \
    if ((current_setdirty) == LOG_SET_DIRTY) \
      { \
        logpb_set_dirty ((thread_p), log_Gl.append.log_pgptr); \
      } \
    log_Gl.hdr.append_lsa.offset = DB_ALIGN (log_Gl.hdr.append_lsa.offset, DOUBLE_ALIGNMENT); \
    if (log_Gl.hdr.append_lsa.offset >= (int) LOGAREA_SIZE) \
      { \
        logpb_next_append_page((thread_p), LOG_DONT_SET_DIRTY); \
      } \
  } while (0)

#define LOG_APPEND_ADVANCE_WHEN_DOESNOT_FIT(thread_p, length) \
  do { \
    if (log_Gl.hdr.append_lsa.offset + (int) (length) >= (int) LOGAREA_SIZE) \
      { \
        logpb_next_append_page ((thread_p), LOG_DONT_SET_DIRTY); \
      } \
  } while (0)

#define LOG_APPEND_SETDIRTY_ADD_ALIGN(thread_p, add) \
  do { \
    log_Gl.hdr.append_lsa.offset += (add); \
    LOG_APPEND_ALIGN ((thread_p), LOG_SET_DIRTY); \
  } while (0)

/* LOG BUFFER STRUCTURE */

typedef struct log_buffer LOG_BUFFER;
struct log_buffer
{
  volatile LOG_PAGEID pageid;	/* Logical page of the log. (Page identifier of the infinite log) */
  volatile LOG_PHY_PAGEID phy_pageid;	/* Physical pageid for the active log portion */
  bool dirty;			/* Is page dirty */
  LOG_PAGE *logpage;		/* The actual buffered log page */
};

/* Status for append record status during logpb_flush_all_append_pages.
 * In normal conditions, only two statuses are used:
 * - LOGPB_APPENDREC_IN_PROGRESS (set when append record is started)
 * - LOGPB_APPENDREC_SUCCESS (set when append record is ended).
 *
 * If a log record append is not ended during flush, then we'll transition the states in the following order:
 * - LOGPB_APPENDREC_IN_PROGRESS => LOGPB_APPENDREC_PARTIAL_FLUSHED_END_OF_LOG
 *   prev_lsa record is overwritten with end of log record and flushed to disk.
 * - LOGPB_APPENDREC_PARTIAL_FLUSHED_END_OF_LOG => LOGPB_APPENDREC_PARTIAL_ENDED
 *   incomplete log record is now completely appended. logpb_flush_all_append_pages is called again.
 * - LOGPB_APPENDREC_PARTIAL_ENDED => LOGPB_APPENDREC_PARTIAL_FLUSHED_ORIGINAL
 *   at the end of last flush, the prev_lsa record is restored and its page is flushed again to disk.
 * - LOGPB_APPENDREC_PARTIAL_FLUSHED_ORIGINAL => LOGPB_APPENDREC_SUCCESS
 *   set the normal state of log record successful append.
 */
typedef enum
{
  LOGPB_APPENDREC_IN_PROGRESS,	/* append record started */

  /* only for partial appended record flush: */
  LOGPB_APPENDREC_PARTIAL_FLUSHED_END_OF_LOG,	/* when flush is forced and record is not fully appended, it is
						 * replaced with end of log and its header page is flushed. */
  LOGPB_APPENDREC_PARTIAL_ENDED,	/* all record has been successfully appended */
  LOGPB_APPENDREC_PARTIAL_FLUSHED_ORIGINAL,	/* original header page is flushed */

  LOGPB_APPENDREC_SUCCESS	/* finished appending record (in a stable way) */
} LOGPB_APPENDREC_STATUS;

/* used to handle records partially written when logpb_flush_all_append_pages is forced */
typedef struct logpb_partial_append LOGPB_PARTIAL_APPEND;
struct logpb_partial_append
{
  LOGPB_APPENDREC_STATUS status;

  char buffer_log_page[IO_MAX_PAGE_SIZE + MAX_ALIGNMENT];
  LOG_PAGE *log_page_record_header;
  LOG_RECORD_HEADER original_record_header;
  LOG_RECORD_HEADER *record_header_p;
};

/* Global structure to trantable, log buffer pool, etc   */
typedef struct log_pb_global_data LOG_PB_GLOBAL_DATA;
struct log_pb_global_data
{
  LOG_BUFFER *buffers;		/* Log buffer pool */
  LOG_PAGE *pages_area;
  LOG_BUFFER header_buffer;
  LOG_PAGE *header_page;
  int num_buffers;		/* Number of log buffers */

  LOGPB_PARTIAL_APPEND partial_append;
};

typedef struct arv_page_info
{
  int arv_num;
  LOG_PAGEID start_pageid;
  LOG_PAGEID end_pageid;
} ARV_PAGE_INFO;

typedef struct
{
  ARV_PAGE_INFO page_info[ARV_PAGE_INFO_TABLE_SIZE];
  int rear;
  int item_count;
} ARV_LOG_PAGE_INFO_TABLE;


#define LOG_MAX_LOGINFO_LINE (PATH_MAX * 4)

/* skip prompting for archive log location */
#if defined(SERVER_MODE)
int log_default_input_for_archive_log_location = 0;
#else
int log_default_input_for_archive_log_location = -1;
#endif

LOG_PB_GLOBAL_DATA log_Pb;

LOG_LOGGING_STAT log_Stat;
static ARV_LOG_PAGE_INFO_TABLE logpb_Arv_page_info_table;

static bool logpb_Initialized = false;
static bool logpb_Logging = false;

/*
 * Functions
 */

static LOG_PAGE *logpb_locate_page (THREAD_ENTRY * thread_p, LOG_PAGEID pageid, PAGE_FETCH_MODE fetch_mode);
static bool logpb_is_dirty (THREAD_ENTRY * thread_p, LOG_PAGE * log_pgptr);
#if !defined(NDEBUG)
static bool logpb_is_any_dirty (THREAD_ENTRY * thread_p);
#endif /* !NDEBUG */
#if defined(CUBRID_DEBUG)
static bool logpb_is_any_fix (THREAD_ENTRY * thread_p);
#endif /* CUBRID_DEBUG */
static void logpb_dump_information (FILE * out_fp);
static void logpb_dump_to_flush_page (FILE * out_fp);
static void logpb_dump_pages (FILE * out_fp);
static void logpb_initialize_backup_info (LOG_HEADER * loghdr);
static LOG_PAGE **logpb_writev_append_pages (THREAD_ENTRY * thread_p, LOG_PAGE ** to_flush, DKNPAGES npages);
static int logpb_get_guess_archive_num (THREAD_ENTRY * thread_p, LOG_PAGEID pageid);
static void logpb_set_unavailable_archive (THREAD_ENTRY * thread_p, int arv_num);
static void logpb_dismount_log_archive (THREAD_ENTRY * thread_p);
static bool logpb_is_archive_available (THREAD_ENTRY * thread_p, int arv_num);
static void logpb_archive_active_log (THREAD_ENTRY * thread_p);
static int logpb_remove_archive_logs_internal (THREAD_ENTRY * thread_p, int first, int last, const char *info_reason);
static void logpb_append_archives_removed_to_log_info (int first, int last, const char *info_reason);
static int logpb_verify_length (const char *db_fullname, const char *log_path, const char *log_prefix);
static int logpb_backup_for_volume (THREAD_ENTRY * thread_p, VOLID volid, LOG_LSA * chkpt_lsa,
				    FILEIO_BACKUP_SESSION * session, bool only_updated);
static int logpb_update_backup_volume_info (const char *bkupinfo_file_name);
static int logpb_start_where_path (const char *to_db_fullname, const char *toext_path, const char **toext_name,
				   char **ext_path, char **alloc_extpath, const char *fileof_vols_and_wherepaths,
				   FILE ** where_paths_fp);
static int logpb_next_where_path (const char *to_db_fullname, const char *toext_path, const char *ext_name,
				  char *ext_path, const char *fileof_vols_and_wherepaths, FILE * where_paths_fp,
				  int num_perm_vols, VOLID volid, char *from_volname, char *to_volname);
static int logpb_copy_volume (THREAD_ENTRY * thread_p, VOLID from_volid, const char *tonew_volname, INT64 * db_creation,
			      LOG_LSA * vol_chkpt_lsa);
static bool logpb_check_if_exists (const char *fname, char *first_vol);
#if defined(SERVER_MODE)
static int logpb_backup_needed_archive_logs (THREAD_ENTRY * thread_p, FILEIO_BACKUP_SESSION * session,
					     int first_arv_num, int last_arv_num);
#endif /* SERVER_MODE */
static bool logpb_remote_ask_user_before_delete_volumes (THREAD_ENTRY * thread_p, const char *volpath);
static int logpb_initialize_flush_info (void);
static void logpb_finalize_flush_info (void);
static void logpb_finalize_writer_info (void);
static void logpb_dump_log_header (FILE * outfp);
static void logpb_dump_parameter (FILE * outfp);
static void logpb_dump_runtime (FILE * outfp);
static void logpb_initialize_log_buffer (LOG_BUFFER * log_buffer_p, LOG_PAGE * log_pg);

static int logpb_check_stop_at_time (FILEIO_BACKUP_SESSION * session, time_t stop_at, time_t backup_time);
static void logpb_write_toflush_pages_to_archive (THREAD_ENTRY * thread_p);
static int logpb_add_archive_page_info (THREAD_ENTRY * thread_p, int arv_num, LOG_PAGEID start_page,
					LOG_PAGEID end_page);
static int logpb_get_archive_num_from_info_table (THREAD_ENTRY * thread_p, LOG_PAGEID page_id);

static int logpb_flush_all_append_pages (THREAD_ENTRY * thread_p);
static int logpb_append_next_record (THREAD_ENTRY * thread_p, LOG_PRIOR_NODE * ndoe);

static void logpb_start_append (THREAD_ENTRY * thread_p, LOG_RECORD_HEADER * header);
static void logpb_end_append (THREAD_ENTRY * thread_p, LOG_RECORD_HEADER * header);
static void logpb_append_data (THREAD_ENTRY * thread_p, int length, const char *data);
static void logpb_append_crumbs (THREAD_ENTRY * thread_p, int num_crumbs, const LOG_CRUMB * crumbs);
static void logpb_next_append_page (THREAD_ENTRY * thread_p, LOG_SETDIRTY current_setdirty);
static LOG_PRIOR_NODE *prior_lsa_remove_prior_list (THREAD_ENTRY * thread_p);
static int logpb_append_prior_lsa_list (THREAD_ENTRY * thread_p, LOG_PRIOR_NODE * list);
static int logpb_copy_page (THREAD_ENTRY * thread_p, LOG_PAGEID pageid, LOG_CS_ACCESS_MODE access_mode,
			    LOG_PAGE * log_pgptr);

static void logpb_fatal_error_internal (THREAD_ENTRY * thread_p, bool log_exit, bool need_flush, const char *file_name,
					const int lineno, const char *fmt, va_list ap);

static int logpb_copy_log_header (THREAD_ENTRY * thread_p, LOG_HEADER * to_hdr, const LOG_HEADER * from_hdr);
STATIC_INLINE LOG_BUFFER *logpb_get_log_buffer (LOG_PAGE * log_pg) __attribute__ ((ALWAYS_INLINE));
STATIC_INLINE int logpb_get_log_buffer_index (LOG_PAGEID log_pageid) __attribute__ ((ALWAYS_INLINE));
static int logpb_fetch_header_from_active_log (THREAD_ENTRY * thread_p, const char *db_fullname,
					       const char *logpath, const char *prefix_logname, LOG_HEADER * hdr,
					       LOG_PAGE * log_pgptr);
static int logpb_compute_page_checksum (THREAD_ENTRY * thread_p, LOG_PAGE * log_pgptr, int *checksum_crc32);
static int logpb_page_has_valid_checksum (THREAD_ENTRY * thread_p, LOG_PAGE * log_pgptr, bool * has_valid_checksum);

/*
 * FUNCTIONS RELATED TO LOG BUFFERING
 *
 */

/*
 * logpb_get_log_buffer_index - get the current index in the log buffer
 * return: index number
 * log_pageid (in) : the pageid number
 */
STATIC_INLINE int
logpb_get_log_buffer_index (LOG_PAGEID log_pageid)
{
  return log_pageid % log_Pb.num_buffers;
}

/*
 * logpb_get_log_buffer - get the buffer from the log page
 * return: the coresponding buffer
 * log_pg (in) : the log page
 * NOTE: the function finds the index of the log page and returns
 * the coresponding buffer
 */
STATIC_INLINE LOG_BUFFER *
logpb_get_log_buffer (LOG_PAGE * log_pg)
{
  int index;

  if (log_pg == log_Pb.header_page)
    {
      return &log_Pb.header_buffer;
    }

  assert ((UINT64) ((char *) log_pg - (char *) log_Pb.pages_area) / LOG_PAGESIZE < INT_MAX);
  index = (int) ((UINT64) ((char *) log_pg - (char *) log_Pb.pages_area) / LOG_PAGESIZE);

  /* Safe guard: index is valid. */
  assert (index >= 0 && index < log_Pb.num_buffers);
  /* Safe guard: log_pg is correctly aligned. */
  assert ((char *) log_Pb.pages_area + (UINT64) LOG_PAGESIZE * index == (char *) log_pg);

  return &log_Pb.buffers[index];
}

/*
 * logpb_initialize_log_buffer -
 *
 * return: nothing
 *
 *   log_buffer_p(in/oiut):
 *
 * NOTE:
 *
 */
static void
logpb_initialize_log_buffer (LOG_BUFFER * log_buffer_p, LOG_PAGE * log_pg)
{
  log_buffer_p->pageid = NULL_PAGEID;
  log_buffer_p->phy_pageid = NULL_PAGEID;
  log_buffer_p->dirty = false;
  log_buffer_p->logpage = log_pg;
  log_buffer_p->logpage->hdr.logical_pageid = NULL_PAGEID;
  log_buffer_p->logpage->hdr.offset = NULL_OFFSET;
}

/*
 * logpb_compute_page_checksum - Computes log page checksum.
 * return: error code
 * thread_p (in) : thread entry
 * log_pgptr (in) : log page pointer
 * checksum_crc32(out): computed checksum
 *   Note: Currently CRC32 is used as checksum.
 *   Note: any changes to this requires changes to logwr_check_page_checksum
 */
static int
logpb_compute_page_checksum (THREAD_ENTRY * thread_p, LOG_PAGE * log_pgptr, int *checksum_crc32)
{
  int error_code = NO_ERROR, saved_checksum_crc32;
  const int block_size = 4096;
  const int max_num_pages = IO_MAX_PAGE_SIZE / block_size;
  const int sample_nbytes = 16;
  int sampling_offset;
  char buf[max_num_pages * sample_nbytes * 2];
  const int num_pages = LOG_PAGESIZE / block_size;
  const size_t sizeof_buf = num_pages * sample_nbytes * 2;

  assert (log_pgptr != NULL && checksum_crc32 != NULL);

  /* Save the old page checksum. */
  saved_checksum_crc32 = log_pgptr->hdr.checksum;

  /* Resets checksum to not affect the new computation. */
  log_pgptr->hdr.checksum = 0;

  char *p = buf;
  for (int i = 0; i < num_pages; i++)
    {
      // first
      sampling_offset = (i * block_size);
      memcpy (p, ((char *) log_pgptr) + sampling_offset, sample_nbytes);
      p += sample_nbytes;

      // last
      sampling_offset = (i * block_size) + (block_size - sample_nbytes);
      memcpy (p, ((char *) log_pgptr) + sampling_offset, sample_nbytes);
      p += sample_nbytes;
    }

  error_code = crypt_crc32 (thread_p, (char *) buf, (int) sizeof_buf, checksum_crc32);

  /* Restores the saved checksum */
  log_pgptr->hdr.checksum = saved_checksum_crc32;

  return error_code;
}

/*
 * logpb_set_page_checksum - Set log page checksum.
 * return: error code
 * thread_p (in) : thread entry
 * log_pgptr (in) : log page pointer
 *   Note: Currently CRC32 is used as checksum.
 */
int
logpb_set_page_checksum (THREAD_ENTRY * thread_p, LOG_PAGE * log_pgptr)
{
  int error_code = NO_ERROR, checksum_crc32;

  assert (log_pgptr != NULL);

  /* Computes the page checksum. */
  error_code = logpb_compute_page_checksum (thread_p, log_pgptr, &checksum_crc32);
  if (error_code != NO_ERROR)
    {
      return error_code;
    }

  log_pgptr->hdr.checksum = checksum_crc32;
  logpb_log ("logpb_set_page_checksum: log page %lld has checksum = %d\n",
	     (long long int) log_pgptr->hdr.logical_pageid, checksum_crc32);

  return NO_ERROR;
}

/*
 * logpb_page_has_valid_checksum - Check whether the log page checksum is valid.
 *   return: error code
 *   thread_p(in): thread entry
 *   log_pgptr(in): the log page
 *   has_valid_checksum(out): true, if has valid checksum.
 */
static int
logpb_page_has_valid_checksum (THREAD_ENTRY * thread_p, LOG_PAGE * log_pgptr, bool * has_valid_checksum)
{
  int checksum_crc32, error_code = NO_ERROR;

  assert (log_pgptr != NULL && has_valid_checksum != NULL);

  error_code = logpb_compute_page_checksum (thread_p, log_pgptr, &checksum_crc32);
  if (error_code != NO_ERROR)
    {
      return error_code;
    }

  *has_valid_checksum = (checksum_crc32 == log_pgptr->hdr.checksum);
  if (*has_valid_checksum == false)
    {
      logpb_log ("logpb_page_has_valid_checksum: log page %lld has checksum = %d, computed checksum = %d\n",
		 (long long int) log_pgptr->hdr.logical_pageid, log_pgptr->hdr.checksum, checksum_crc32);
    }

  return NO_ERROR;
}

/*
 * logpb_initialize_pool - Initialize the log buffer pool
 *
 * return: NO_ERROR if all OK, ER_ status otherwise
 *
 * NOTE:Initialize the log buffer pool. All resident pages are invalidated.
 */
int
logpb_initialize_pool (THREAD_ENTRY * thread_p)
{
  int error_code = NO_ERROR;
  int i;
  LOG_GROUP_COMMIT_INFO *group_commit_info = &log_Gl.group_commit_info;
  LOGWR_INFO *writer_info = log_Gl.writer_info;
  size_t size;

  assert (LOG_CS_OWN_WRITE_MODE (thread_p));

  log_append_init_zip ();

  if (logpb_Initialized == true)
    {
      logpb_finalize_pool (thread_p);
    }

  assert (log_Pb.pages_area == NULL);
  assert (logpb_Initialized == false);

  logpb_Logging = prm_get_bool_value (PRM_ID_LOGPB_LOGGING_DEBUG);

  /*
   * Create an area to keep the number of desired buffers
   */
  log_Pb.num_buffers = prm_get_integer_value (PRM_ID_LOG_NBUFFERS);

  /* allocate a pointer array to point to each buffer */
  size = ((size_t) log_Pb.num_buffers * sizeof (*log_Pb.buffers));
  log_Pb.buffers = (LOG_BUFFER *) malloc (size);
  if (log_Pb.buffers == NULL)
    {
      er_set (ER_ERROR_SEVERITY, ARG_FILE_LINE, ER_OUT_OF_VIRTUAL_MEMORY, 1, size);
      return ER_OUT_OF_VIRTUAL_MEMORY;
    }

  size = ((size_t) log_Pb.num_buffers * (LOG_PAGESIZE));
  log_Pb.pages_area = (LOG_PAGE *) malloc (size);
  if (log_Pb.pages_area == NULL)
    {
      free_and_init (log_Pb.buffers);
      er_set (ER_ERROR_SEVERITY, ARG_FILE_LINE, ER_OUT_OF_VIRTUAL_MEMORY, 1, size);
      return ER_OUT_OF_VIRTUAL_MEMORY;
    }

  /* Initialize every new buffer */
  memset (log_Pb.pages_area, LOG_PAGE_INIT_VALUE, size);
  for (i = 0; i < log_Pb.num_buffers; i++)
    {
      logpb_initialize_log_buffer (&log_Pb.buffers[i],
				   (LOG_PAGE *) ((char *) log_Pb.pages_area + (UINT64) i * (LOG_PAGESIZE)));
    }

  size = LOG_PAGESIZE;
  log_Pb.header_page = (LOG_PAGE *) malloc (size);
  if (log_Pb.header_page == NULL)
    {
      free_and_init (log_Pb.buffers);
      free_and_init (log_Pb.pages_area);
      er_set (ER_ERROR_SEVERITY, ARG_FILE_LINE, ER_OUT_OF_VIRTUAL_MEMORY, 1, size);
      return ER_OUT_OF_VIRTUAL_MEMORY;
    }

  memset (log_Pb.header_page, LOG_PAGE_INIT_VALUE, size);
  logpb_initialize_log_buffer (&log_Pb.header_buffer, log_Pb.header_page);

  error_code = logpb_initialize_flush_info ();
  if (error_code != NO_ERROR)
    {
      goto error;
    }

  /* Initialize partial append */
  log_Pb.partial_append.status = LOGPB_APPENDREC_SUCCESS;
  log_Pb.partial_append.log_page_record_header =
    (LOG_PAGE *) PTR_ALIGN (log_Pb.partial_append.buffer_log_page, MAX_ALIGNMENT);

#if !defined (NDEBUG)
  // suppress valgrind complaint.
  memset (log_Pb.partial_append.log_page_record_header, LOG_PAGE_INIT_VALUE, IO_MAX_PAGE_SIZE);
#endif // DEBUG

  logpb_Initialized = true;
  pthread_mutex_init (&log_Gl.chkpt_lsa_lock, NULL);

  pthread_cond_init (&group_commit_info->gc_cond, NULL);
  pthread_mutex_init (&group_commit_info->gc_mutex, NULL);

  pthread_mutex_init (&writer_info->wr_list_mutex, NULL);

  pthread_cond_init (&writer_info->flush_start_cond, NULL);
  pthread_mutex_init (&writer_info->flush_start_mutex, NULL);

  pthread_cond_init (&writer_info->flush_wait_cond, NULL);
  pthread_mutex_init (&writer_info->flush_wait_mutex, NULL);

  pthread_cond_init (&writer_info->flush_end_cond, NULL);
  pthread_mutex_init (&writer_info->flush_end_mutex, NULL);

  writer_info->is_init = true;

  return error_code;

error:

  logpb_finalize_pool (thread_p);
  logpb_fatal_error (thread_p, false, ARG_FILE_LINE, "log_pbpool_init");

  return error_code;
}

/*
 * logpb_finalize_pool - TERMINATES THE LOG BUFFER POOL
 *
 * return: nothing
 *
 * NOTE:Terminate the log buffer pool. All log resident pages are invalidated.
 */
void
logpb_finalize_pool (THREAD_ENTRY * thread_p)
{
  assert (LOG_CS_OWN_WRITE_MODE (NULL));

  if (logpb_Initialized == false)
    {
      /* logpb already finalized */
      return;
    }

  if (log_Gl.append.log_pgptr != NULL)
    {
      log_Gl.append.log_pgptr = NULL;
    }
  log_Gl.append.set_nxio_lsa (NULL_LSA);
  LSA_SET_NULL (&log_Gl.append.prev_lsa);
  /* copy log_Gl.append.prev_lsa to log_Gl.prior_info.prev_lsa */
  LOG_RESET_PREV_LSA (&log_Gl.append.prev_lsa);

#if defined(CUBRID_DEBUG)
  if (logpb_is_any_dirty (thread_p) == true || logpb_is_any_fix (thread_p) == true)
    {
      er_log_debug (ARG_FILE_LINE, "log_pbpool_final: Log Buffer pool contains dirty or fixed pages at the end.\n");
      logpb_dump (thread_p, stdout);
    }
#endif /* CUBRID_DEBUG */

  free_and_init (log_Pb.buffers);
  free_and_init (log_Pb.pages_area);
  free_and_init (log_Pb.header_page);
  log_Pb.num_buffers = 0;
  logpb_Initialized = false;
  logpb_finalize_flush_info ();

  pthread_mutex_destroy (&log_Gl.chkpt_lsa_lock);

  pthread_mutex_destroy (&log_Gl.group_commit_info.gc_mutex);
  pthread_cond_destroy (&log_Gl.group_commit_info.gc_cond);

  logpb_finalize_writer_info ();

  log_append_final_zip ();
}

/*
 * logpb_is_pool_initialized - Find out if buffer pool has been initialized
 *
 * return:
 *
 * NOTE:Find out if the buffer pool has been initialized.
 */
bool
logpb_is_pool_initialized (void)
{
  assert (LOG_CS_OWN_WRITE_MODE (NULL));

  return logpb_Initialized;
}

/*
 * logpb_invalidate_pool - Invalidate all buffers in buffer pool
 *
 * return: Pointer to the page or NULL
 *
 * NOTE:Invalidate all unfixed buffers in the buffer pool.
 *              This is needed when we reset the log header information.
 */
void
logpb_invalidate_pool (THREAD_ENTRY * thread_p)
{
  LOG_BUFFER *log_bufptr;	/* A log buffer */
  int i;

  assert (LOG_CS_OWN_WRITE_MODE (thread_p));

  if (logpb_Initialized == false)
    {
      return;
    }

  /*
   * Flush any append dirty buffers at this moment.
   * Then, invalidate any buffer that it is not fixed and dirty
   */
  logpb_flush_pages_direct (thread_p);

  for (i = 0; i < log_Pb.num_buffers; i++)
    {
      log_bufptr = LOGPB_FIND_BUFPTR (i);
      if (log_bufptr->pageid != NULL_PAGEID && !log_bufptr->dirty == false)
	{
	  logpb_initialize_log_buffer (log_bufptr, log_bufptr->logpage);
	}
    }
}


/*
 * logpb_create_page - Create a log page on a log buffer
 *
 * return: Pointer to the page or NULL
 *
 *   pageid(in): Page identifier
 *
 * NOTE:Creates the log page identified by pageid on a log buffer and return such buffer.
 *              Just initializes log buffer hdr,
 *              To read a page from disk is not needed.
 */
LOG_PAGE *
logpb_create_page (THREAD_ENTRY * thread_p, LOG_PAGEID pageid)
{
  return logpb_locate_page (thread_p, pageid, NEW_PAGE);
}

/*
 * logpb_locate_page - Fetch a log page
 *
 * return: Pointer to the page or NULL
 *
 *   pageid(in): Page identifier
 *   fetch_mode(in): Is this a new log page ?. That is, can we avoid the I/O
 *
 * NOTE: first, the function checks if the pageid is the header page id.
 *       if it is not, it brings the coresponding page from the log page buffer.
 *       if the actual pageid differs from the buffer pageid, it means that it should
 *       be invalidated - it contains another page - and it is flushed to disk, if it
 *       is dirty. Now, if the pageid is null , we have a clear log page. If the fetch
 *       mode is NEW_PAGE, it set the fields in the buffer, else, if it is OLD_PAGE,
 *       it brings the page from the disk. The last case is if the page is not NULL, and
 *       it is equal with the pageid. This means it is an OLD_PAGE request, and it returns
 *       that page.
 */
static LOG_PAGE *
logpb_locate_page (THREAD_ENTRY * thread_p, LOG_PAGEID pageid, PAGE_FETCH_MODE fetch_mode)
{
  LOG_BUFFER *log_bufptr = NULL;	/* A log buffer */
  LOG_PHY_PAGEID phy_pageid = NULL_PAGEID;	/* The corresponding physical page */
  bool is_perf_tracking;
  TSC_TICKS start_tick, end_tick;
  TSCTIMEVAL tv_diff;
  UINT64 fix_wait_time;
  PERF_PAGE_MODE stat_page_found = PERF_PAGE_MODE_OLD_IN_BUFFER;
  int index;

  logpb_log ("called logpb_locate_page for pageid %lld, fetch_mode=%s", (long long int) pageid,
	     fetch_mode == NEW_PAGE ? "new_page" : "old_page\n");

  is_perf_tracking = perfmon_is_perf_tracking ();
  if (is_perf_tracking)
    {
      tsc_getticks (&start_tick);
    }

  assert (pageid != NULL_PAGEID);
  assert ((fetch_mode == NEW_PAGE) || (fetch_mode == OLD_PAGE));
  assert (LOG_CS_OWN_WRITE_MODE (thread_p));

  if (pageid == LOGPB_HEADER_PAGE_ID)
    {
      log_bufptr = &log_Pb.header_buffer;
    }
  else
    {
      index = logpb_get_log_buffer_index ((int) pageid);
      if (index >= 0 && index < log_Pb.num_buffers)
	{
	  log_bufptr = &log_Pb.buffers[index];
	}
      else
	{
	  er_set (ER_FATAL_ERROR_SEVERITY, ARG_FILE_LINE, ER_LOG_PAGE_CORRUPTED, 1, pageid);
	  return NULL;
	}

    }
  assert (log_bufptr != NULL);

  if (log_bufptr->pageid != NULL_PAGEID && log_bufptr->pageid != pageid)
    {
      if (log_bufptr->dirty == true)
	{
	  /* should not happen */
	  assert_release (false);
	  logpb_log ("logpb_locate_page: fatal error, victimizing dirty log page %lld.\n",
		     (long long int) log_bufptr->pageid);

	  if (logpb_write_page_to_disk (thread_p, log_bufptr->logpage, log_bufptr->pageid) != NO_ERROR)
	    {
	      assert_release (false);
	      return NULL;
	    }
	  log_bufptr->dirty = false;
	  perfmon_inc_stat (thread_p, PSTAT_LOG_NUM_REPLACEMENTS_IOWRITES);
	}

      log_bufptr->pageid = NULL_PAGEID;	/* invalidate buffer */
      perfmon_inc_stat (thread_p, PSTAT_LOG_NUM_REPLACEMENTS);
    }

  if (log_bufptr->pageid == NULL_PAGEID)
    {
      if (fetch_mode == NEW_PAGE)
	{
	  /* Fills log page with 0xff, for checksum consistency. */
	  memset (log_bufptr->logpage, LOG_PAGE_INIT_VALUE, LOG_PAGESIZE);
	  log_bufptr->logpage->hdr.logical_pageid = pageid;
	  log_bufptr->logpage->hdr.offset = NULL_OFFSET;
	}
      else
	{
	  stat_page_found = PERF_PAGE_MODE_OLD_LOCK_WAIT;
	  if (logpb_read_page_from_file (thread_p, pageid, LOG_CS_FORCE_USE, log_bufptr->logpage) != NO_ERROR)
	    {
	      assert_release (false);
	      return NULL;
	    }
	}
      phy_pageid = logpb_to_physical_pageid (pageid);
      log_bufptr->phy_pageid = phy_pageid;
      log_bufptr->pageid = pageid;
    }
  else
    {
      assert (fetch_mode == OLD_PAGE);
      assert (log_bufptr->pageid == pageid);
      logpb_log ("logpb_locate_page using log buffer entry for pageid = %lld", pageid);
    }

  perfmon_inc_stat (thread_p, PSTAT_LOG_NUM_FETCHES);
  if (is_perf_tracking)
    {
      tsc_getticks (&end_tick);
      tsc_elapsed_time_usec (&tv_diff, end_tick, start_tick);
      fix_wait_time = tv_diff.tv_sec * 1000000LL + tv_diff.tv_usec;
      if (fix_wait_time > 0)
	{
	  perfmon_pbx_fix_acquire_time (thread_p, PAGE_LOG, stat_page_found, PERF_HOLDER_LATCH_READ,
					PERF_UNCONDITIONAL_FIX_WITH_WAIT, fix_wait_time);
	}
    }

  ASSERT_ALIGN (log_bufptr->logpage->area, MAX_ALIGNMENT);
  return log_bufptr->logpage;
}

/*
 * logpb_set_dirty - Mark the current page dirty
 *
 * return: nothing
 *
 *   log_pgptr(in): Log page pointer
 *
 * NOTE:Mark the current log page as dirty.
 */
void
logpb_set_dirty (THREAD_ENTRY * thread_p, LOG_PAGE * log_pgptr)
{
  LOG_BUFFER *bufptr;		/* Log buffer associated with given page */

  /* Get the address of the buffer from the page. */
  bufptr = logpb_get_log_buffer (log_pgptr);
  if (!bufptr->dirty)
    {
      logpb_log ("dirty flag set for pageid = %lld\n", (long long int) bufptr->pageid);
    }
#if defined(CUBRID_DEBUG)
  if (bufptr->pageid != LOGPB_HEADER_PAGE_ID
      && (bufptr->pageid < LOGPB_NEXT_ARCHIVE_PAGE_ID || bufptr->pageid > LOGPB_LAST_ACTIVE_PAGE_ID))
    {
      er_set (ER_WARNING_SEVERITY, ARG_FILE_LINE, ER_LOG_FLUSHING_UNUPDATABLE, 1, bufptr->pageid);
    }
#endif /* CUBRID_DEBUG */

  bufptr->dirty = true;
}

/*
 * logpb_is_dirty - Find if current log page pointer is dirty
 *
 * return:
 *
 *   log_pgptr(in): Log page pointer
 *
 * NOTE:Find if the current log page is dirty.
 */
static bool
logpb_is_dirty (THREAD_ENTRY * thread_p, LOG_PAGE * log_pgptr)
{
  LOG_BUFFER *bufptr;		/* Log buffer associated with given page */
  bool is_dirty;

  assert (LOG_CS_OWN_WRITE_MODE (thread_p));

  /* Get the address of the buffer from the page. */
  bufptr = logpb_get_log_buffer (log_pgptr);
  is_dirty = (bool) bufptr->dirty;

  return is_dirty;
}

#if !defined(NDEBUG)
/*
 * logpb_is_any_dirty - FIND IF ANY LOG BUFFER IS DIRTY
 *
 * return:
 *
 * NOTE:Find if any log buffer is dirty.
 */
static bool
logpb_is_any_dirty (THREAD_ENTRY * thread_p)
{
  LOG_BUFFER *bufptr;		/* A log buffer */
  int i;
  bool ret;

  assert (LOG_CS_OWN_WRITE_MODE (thread_p));

  ret = false;
  for (i = 0; i < log_Pb.num_buffers; i++)
    {
      bufptr = LOGPB_FIND_BUFPTR (i);
      if (bufptr->dirty == true)
	{
	  ret = true;
	  break;
	}
    }

  return ret;
}
#endif /* !NDEBUG || CUBRID_DEBUG */

#if defined(CUBRID_DEBUG)
/*
 * logpb_is_any_fix - Find if any log buffer is fixed
 *
 * return:
 *
 * NOTE:Find if any buffer is fixed
 */
static bool
logpb_is_any_fix (THREAD_ENTRY * thread_p)
{
  LOG_BUFFER *bufptr;		/* A log buffer */
  int i, rv;
  bool ret;

  assert (LOG_CS_OWN_WRITE_MODE (thread_p));

  ret = false;
  for (i = 0; i < log_Pb.num_buffers; i++)
    {
      bufptr = LOGPB_FIND_BUFPTR (i);
      if (bufptr->pageid != NULL_PAGEID)
	{
	  ret = true;
	  break;
	}
    }

  return ret;
}
#endif /* CUBRID_DEBUG */

/*
 * logpb_flush_page - Flush a page of the active portion of the log to disk
 *
 * return: nothing
 *
 *   log_pgptr(in): Log page pointer
 *
 * NOTE:The log page (of the active portion of the log) associated
 *              with pageptr is written out to disk and is optionally freed.
 */
int
logpb_flush_page (THREAD_ENTRY * thread_p, LOG_PAGE * log_pgptr)
{
  LOG_BUFFER *bufptr;		/* Log buffer associated with given page */

  /* Get the address of the buffer from the page. */
  bufptr = logpb_get_log_buffer (log_pgptr);

  assert (LOG_CS_OWN_WRITE_MODE (thread_p));

  logpb_log ("called logpb_flush_page for pageid = %lld\n", (long long int) bufptr->pageid);

#if defined(CUBRID_DEBUG)
  if (bufptr->pageid != LOGPB_HEADER_PAGE_ID
      && (bufptr->pageid < LOGPB_NEXT_ARCHIVE_PAGE_ID || bufptr->pageid > LOGPB_LAST_ACTIVE_PAGE_ID))
    {
      er_set (ER_WARNING_SEVERITY, ARG_FILE_LINE, ER_LOG_FLUSHING_UNUPDATABLE, 1, bufptr->pageid);
      return ER_LOG_FLUSHING_UNUPDATABLE;
    }
  if (bufptr->phy_pageid == NULL_PAGEID || bufptr->phy_pageid != logpb_to_physical_pageid (bufptr->pageid))
    {
      /* Bad physical log page for such logical page */
      er_set (ER_FATAL_ERROR_SEVERITY, ARG_FILE_LINE, ER_LOG_PAGE_CORRUPTED, 1, bufptr->pageid);
      logpb_fatal_error (thread_p, true, ARG_FILE_LINE, "logpb_flush_page");
      return ER_LOG_PAGE_CORRUPTED;
    }
#endif /* CUBRID_DEBUG */

  if (bufptr->dirty == true)
    {
      /*
       * The buffer is dirty, flush it
       */

      /*
       * Even when the log has been open with the o_sync option, force a sync
       * since some Operationg system (HP) seems that does not have the effect
       * of forcing the page to disk without doing fync
       */

      if (logpb_write_page_to_disk (thread_p, log_pgptr, bufptr->pageid) != NO_ERROR)
	{
	  goto error;
	}
      else
	{
	  bufptr->dirty = false;
	}
    }

  return NO_ERROR;

error:

  return ER_FAILED;
}

/*
 * logpb_get_page_id - Logical pageid of log buffer/page
 *
 * return: pageid
 *
 *   log_pgptr(in): Log page pointer
 *
 * NOTE:The page identifier of the given log page/buffer.
 *              The page is always fix when this funtion is called.
 *              In replacement, the page cannot be replaced because fix > 0.
 *              So, it isn't needed to lock mutex.
 */
LOG_PAGEID
logpb_get_page_id (LOG_PAGE * log_pgptr)
{
  LOG_BUFFER *bufptr;		/* Log buffer associated with given page */

  bufptr = logpb_get_log_buffer (log_pgptr);

  return bufptr->pageid;
}

/*
 * logpb_dump - DUMP THE LOG PAGE BUFFER POOL
 *
 * return: nothing
 *
 * NOTE:Dump the log page buffer pool. This function is used for debugging purposes.
 */
void
logpb_dump (THREAD_ENTRY * thread_p, FILE * out_fp)
{
  if (logpb_Initialized == false)
    {
      return;
    }

  assert (LOG_CS_OWN_WRITE_MODE (thread_p));

  logpb_dump_information (out_fp);

  if (log_Gl.flush_info.num_toflush > 0)
    {
      logpb_dump_to_flush_page (out_fp);
    }

  (void) fprintf (out_fp, "\n\n");
  (void) fprintf (out_fp, "Buf Log_Pageid Phy_pageid Drt Rct Bufaddr   Pagearea    HDR:Pageid offset\n");

  logpb_dump_pages (out_fp);
}

/*
 * logpb_dump_information -
 *
 * return: nothing
 *
 * NOTE:
 */
static void
logpb_dump_information (FILE * out_fp)
{
  long long int append;
  int i;

  fprintf (out_fp, "\n\n ** DUMP OF LOG BUFFER POOL INFORMATION **\n\n");

  fprintf (out_fp, "\nHash table dump\n");
  for (i = 0; i < log_Pb.num_buffers; i++)
    {
      fprintf (out_fp, "Pageid = %5lld, Address = %p\n", (long long int) i, (void *) &log_Pb.buffers[i]);
    }
  fprintf (out_fp, "\n\n");

  fprintf (out_fp, " Next IO_LSA = %lld|%d, Current append LSA = %lld|%d, Prev append LSA = %lld|%d\n"
	   " Prior LSA = %lld|%d, Prev prior LSA = %lld|%d\n\n",
	   (long long int) log_Gl.append.get_nxio_lsa ().pageid, (int) log_Gl.append.get_nxio_lsa ().offset,
	   (long long int) log_Gl.hdr.append_lsa.pageid, (int) log_Gl.hdr.append_lsa.offset,
	   (long long int) log_Gl.append.prev_lsa.pageid, (int) log_Gl.append.prev_lsa.offset,
	   (long long int) log_Gl.prior_info.prior_lsa.pageid, (int) log_Gl.prior_info.prior_lsa.offset,
	   (long long int) log_Gl.prior_info.prev_lsa.pageid, (int) log_Gl.prior_info.prev_lsa.offset);

  if (log_Gl.append.log_pgptr == NULL)
    {
      append = NULL_PAGEID;
    }
  else
    {
      append = logpb_get_page_id (log_Gl.append.log_pgptr);
    }

  fprintf (out_fp, " Append to_flush array: max = %d, num_active = %d\n"
	   " Current append page = %lld\n", log_Gl.flush_info.max_toflush, log_Gl.flush_info.num_toflush, append);
}

/*
 * logpb_dump_to_flush_page -
 *
 * return: nothing
 *
 * NOTE:
 */
static void
logpb_dump_to_flush_page (FILE * out_fp)
{
  int i;
  LOG_BUFFER *log_bufptr;
  LOG_FLUSH_INFO *flush_info = &log_Gl.flush_info;

  (void) fprintf (out_fp, " Candidate append pages to flush are:\n");

  for (i = 0; i < flush_info->num_toflush; i++)
    {
      log_bufptr = logpb_get_log_buffer (flush_info->toflush[i]);
      if (i != 0)
	{
	  if ((i % 10) == 0)
	    {
	      fprintf (out_fp, ",\n");
	    }
	  else
	    {
	      fprintf (out_fp, ",");
	    }
	}
      fprintf (out_fp, " %4lld", (long long int) log_bufptr->pageid);
    }

  fprintf (out_fp, "\n");
}

/*
 * logpb_dump_pages -
 *
 * return: nothing
 *
 * NOTE:
 */
static void
logpb_dump_pages (FILE * out_fp)
{
  int i;
  LOG_BUFFER *log_bufptr;

  for (i = 0; i < log_Pb.num_buffers; i++)
    {
      log_bufptr = LOGPB_FIND_BUFPTR (i);
      if (log_bufptr->pageid == NULL_PAGEID)
	{
	  /* *** ** (void)fprintf(stdout, "%3d ..\n", i); */
	  continue;
	}
      else
	{
	  fprintf (out_fp, "%3d %10lld %10d %3d %p %p-%p %4s %5lld %5d\n",
		   i, (long long) log_bufptr->pageid, log_bufptr->phy_pageid, log_bufptr->dirty,
		   (void *) log_bufptr, (void *) (log_bufptr->logpage),
		   (void *) (&log_bufptr->logpage->area[LOGAREA_SIZE - 1]), "",
		   (long long) log_bufptr->logpage->hdr.logical_pageid, log_bufptr->logpage->hdr.offset);
	}
    }
  fprintf (out_fp, "\n");
}

/*
 * logpb_initialize_backup_info - initialized backup information
 *
 * return: nothing
 *
 * NOTE:
 */
static void
logpb_initialize_backup_info (LOG_HEADER * log_hdr)
{
  int i;

  for (i = 0; i < FILEIO_BACKUP_UNDEFINED_LEVEL; i++)
    {
      log_hdr->bkinfo[i].ndirty_pages_post_bkup = 0;
      log_hdr->bkinfo[i].io_baseln_time = 0;
      log_hdr->bkinfo[i].io_numpages = 0;
      log_hdr->bkinfo[i].io_bkuptime = 0;
    }
}

/*
 * logpb_initialize_header - Initialize log header structure
 *
 * return: nothing
 *
 *   loghdr(in/out): Log header structure
 *   prefix_logname(in): Name of the log volumes. It is usually set the same as
 *                      database name. For example, if the value is equal to
 *                      "db", the names of the log volumes created are as
 *                      follow:
 *                      Active_log      = db_logactive
 *                      Archive_logs    = db_logarchive.0
 *                                        db_logarchive.1
 *                                             .
 *                                             .
 *                                             .
 *                                        db_logarchive.n
 *                      Log_information = db_loginfo
 *                      Database Backup = db_backup
 *   npages(in): Size of active log in pages
 *   db_creation(in): Database creation time.
 *
 * NOTE:Initialize a log header structure.
 */
int
logpb_initialize_header (THREAD_ENTRY * thread_p, LOG_HEADER * loghdr, const char *prefix_logname,
			 DKNPAGES npages, INT64 * db_creation)
{
  int i;

  assert (LOG_CS_OWN_WRITE_MODE (thread_p));
  assert (loghdr != NULL);

  /* to also initialize padding bytes */
  memset (loghdr, 0, sizeof (LOG_HEADER));

  strncpy (loghdr->magic, CUBRID_MAGIC_LOG_ACTIVE, CUBRID_MAGIC_MAX_LENGTH);

  if (db_creation != NULL)
    {
      loghdr->db_creation = *db_creation;
    }
  else
    {
      loghdr->db_creation = -1;
    }

  if (strlen (rel_release_string ()) >= REL_MAX_RELEASE_LENGTH)
    {
      er_set (ER_FATAL_ERROR_SEVERITY, ARG_FILE_LINE, ER_LOG_COMPILATION_RELEASE, 2, rel_release_string (),
	      REL_MAX_RELEASE_LENGTH);
      logpb_fatal_error (thread_p, true, ARG_FILE_LINE, "log_init_logheader");
      return ER_LOG_COMPILATION_RELEASE;
    }

  strncpy (loghdr->db_release, rel_release_string (), REL_MAX_RELEASE_LENGTH);
  loghdr->db_compatibility = rel_disk_compatible ();
  loghdr->db_iopagesize = IO_PAGESIZE;
  loghdr->db_logpagesize = LOG_PAGESIZE;
  loghdr->is_shutdown = true;
  loghdr->next_trid = LOG_SYSTEM_TRANID + 1;
  loghdr->mvcc_next_id = MVCCID_FIRST;
  loghdr->avg_ntrans = LOG_ESTIMATE_NACTIVE_TRANS;
  loghdr->avg_nlocks = LOG_ESTIMATE_NOBJ_LOCKS;
  loghdr->npages = npages - 1;	/* Hdr pg is stolen */
  loghdr->db_charset = lang_charset ();
  loghdr->fpageid = 0;
  loghdr->append_lsa.pageid = loghdr->fpageid;
  loghdr->append_lsa.offset = 0;
  LSA_COPY (&loghdr->chkpt_lsa, &loghdr->append_lsa);
  loghdr->nxarv_pageid = loghdr->fpageid;
  loghdr->nxarv_phy_pageid = 1;
  loghdr->nxarv_num = 0;
  loghdr->last_arv_num_for_syscrashes = -1;
  loghdr->last_deleted_arv_num = -1;
  loghdr->has_logging_been_skipped = false;
  LSA_SET_NULL (&loghdr->bkup_level0_lsa);
  LSA_SET_NULL (&loghdr->bkup_level1_lsa);
  LSA_SET_NULL (&loghdr->bkup_level2_lsa);
  if (prefix_logname != NULL)
    {
      strcpy (loghdr->prefix_name, prefix_logname);
    }
  else
    {
      loghdr->prefix_name[0] = '\0';
    }
  loghdr->vacuum_last_blockid = 0;
  loghdr->perm_status_obsolete = 0;

  for (i = 0; i < FILEIO_BACKUP_UNDEFINED_LEVEL; i++)
    {
      loghdr->bkinfo[i].bkup_attime = 0;
    }
  logpb_initialize_backup_info (loghdr);

  loghdr->ha_server_state = HA_SERVER_STATE_IDLE;
  loghdr->ha_file_status = -1;
  LSA_SET_NULL (&loghdr->eof_lsa);
  LSA_SET_NULL (&loghdr->smallest_lsa_at_last_chkpt);

  logpb_vacuum_reset_log_header_cache (thread_p, loghdr);

  return NO_ERROR;
}

/*
 * logpb_create_header_page - Create log header page
 *
 * return: Pointer to the page or NULL
 *
 * NOTE:Create the log header page.
 */
LOG_PAGE *
logpb_create_header_page (THREAD_ENTRY * thread_p)
{
  assert (LOG_CS_OWN_WRITE_MODE (thread_p));

  return logpb_create_page (thread_p, LOGPB_HEADER_PAGE_ID);
}

/*
 * logpb_copy_log_header - Copy a log header
 *
 * return: NO_ERROR if all OK
 *
 *   to_hdr(in): New log header
 *   from_hdr(in): Source log header
 *
 * NOTE: Copy a log header.
 */
static int
logpb_copy_log_header (THREAD_ENTRY * thread_p, LOG_HEADER * to_hdr, const LOG_HEADER * from_hdr)
{
  assert (LOG_CS_OWN_WRITE_MODE (thread_p));
  assert (to_hdr != NULL);
  assert (from_hdr != NULL);

  to_hdr->was_copied = true;	// should be reset on first restart

  to_hdr->mvcc_next_id = from_hdr->mvcc_next_id;

  /* Add other attributes that need to be copied */

  return NO_ERROR;
}

/*
 * logpb_fetch_header - Fetch log header
 *
 * return: nothing
 *
 *   hdr(in/out): Pointer where log header is stored
 *
 * NOTE:Read the log header into the area pointed by hdr.
 */
void
logpb_fetch_header (THREAD_ENTRY * thread_p, LOG_HEADER * hdr)
{
  assert (hdr != NULL);
  assert (LOG_CS_OWN_WRITE_MODE (thread_p));
  assert (log_Gl.loghdr_pgptr != NULL);

  logpb_fetch_header_with_buffer (thread_p, hdr, log_Gl.loghdr_pgptr);

  /* sync append_lsa to prior_lsa */
  LOG_RESET_APPEND_LSA (&log_Gl.hdr.append_lsa);
}

/*
 * logpb_fetch_header_with_buffer - Fetch log header using given buffer
 *
 * return: nothing
 *
 *   hdr(in/out): Pointer where log header is stored
 *   log_pgptr(in/out): log page buffer ptr
 *
 * NOTE:Read the log header into the area pointed by hdr
 */
void
logpb_fetch_header_with_buffer (THREAD_ENTRY * thread_p, LOG_HEADER * hdr, LOG_PAGE * log_pgptr)
{
  LOG_HEADER *log_hdr;		/* The log header */
  LOG_LSA header_lsa;

  assert (hdr != NULL);
  assert (LOG_CS_OWN_WRITE_MODE (thread_p));
  assert (log_pgptr != NULL);

  header_lsa.pageid = LOGPB_HEADER_PAGE_ID;
  header_lsa.offset = LOG_PAGESIZE;

  if ((logpb_fetch_page (thread_p, &header_lsa, LOG_CS_SAFE_READER, log_pgptr)) != NO_ERROR)
    {
      logpb_fatal_error (thread_p, true, ARG_FILE_LINE, "log_fetch_hdr_with_buf");
      /* This statement should not be reached */
      (void) logpb_initialize_header (thread_p, hdr, NULL, 0, NULL);
      return;
    }

  log_hdr = (LOG_HEADER *) (log_pgptr->area);
  *hdr = *log_hdr;

  assert (log_pgptr->hdr.logical_pageid == LOGPB_HEADER_PAGE_ID);
  assert (log_pgptr->hdr.offset == NULL_OFFSET);
}

/*
 * logpb_fetch_header_from_active_log - Fetch log header directly from active log file
 *
 * return: error code
 *
 *   hdr(in/out): Pointer where log header is stored
 *   log_pgptr(in/out): log page buffer ptr
 *
 * NOTE: Should be used only during boot sequence.
 */
static int
logpb_fetch_header_from_active_log (THREAD_ENTRY * thread_p, const char *db_fullname, const char *logpath,
				    const char *prefix_logname, LOG_HEADER * hdr, LOG_PAGE * log_pgptr)
{
  LOG_HEADER *log_hdr;		/* The log header */
  LOG_PHY_PAGEID phy_pageid;
  int error_code = NO_ERROR;

  assert (db_fullname != NULL);
  assert (logpath != NULL);
  assert (prefix_logname != NULL);
  assert (hdr != NULL);
  assert (LOG_CS_OWN_WRITE_MODE (thread_p));
  assert (log_pgptr != NULL);

  error_code = logpb_initialize_log_names (thread_p, db_fullname, logpath, prefix_logname);
  if (error_code != NO_ERROR)
    {
      goto error;
    }

  if (fileio_is_volume_exist (log_Name_active) == false)
    {
      error_code = ER_FAILED;
      goto error;
    }

  log_Gl.append.vdes = fileio_mount (thread_p, db_fullname, log_Name_active, LOG_DBLOG_ACTIVE_VOLID, true, false);
  if (log_Gl.append.vdes == NULL_VOLDES)
    {
      error_code = ER_FAILED;
      goto error;
    }

  phy_pageid = logpb_to_physical_pageid (LOGPB_HEADER_PAGE_ID);
  logpb_log ("reading from active log:%s, physical page is : %lld\n", log_Name_active, (long long int) phy_pageid);

  if (fileio_read (thread_p, log_Gl.append.vdes, log_pgptr, phy_pageid, LOG_PAGESIZE) == NULL)
    {
      er_set (ER_FATAL_ERROR_SEVERITY, ARG_FILE_LINE, ER_LOG_READ, 3, LOGPB_HEADER_PAGE_ID, phy_pageid,
	      log_Name_active);
      error_code = ER_LOG_READ;
      goto error;
    }

  log_hdr = (LOG_HEADER *) (log_pgptr->area);
  *hdr = *log_hdr;

  /* keep active log mounted : this prevents other process to access/change DB parameters */

  if (log_pgptr->hdr.logical_pageid != LOGPB_HEADER_PAGE_ID || log_pgptr->hdr.offset != NULL_OFFSET)
    {
      er_set (ER_ERROR_SEVERITY, ARG_FILE_LINE, ER_LOG_PAGE_CORRUPTED, 1, phy_pageid);
      error_code = ER_LOG_PAGE_CORRUPTED;
      goto error;
    }

#if !defined(NDEBUG)
  if (log_Gl.rcv_phase == LOG_RESTARTED)
    {
      logpb_debug_check_log_page (thread_p, log_pgptr);
    }
#endif

error:
  return error_code;
}

/*
 * logpb_flush_header - Flush log header
 *
 * return: nothing
 *
 * NOTE:Flush out the log header from the global variable log_Gl.hdr to disk. Note append pages are not flushed.
 */
void
logpb_flush_header (THREAD_ENTRY * thread_p)
{
  LOG_HEADER *log_hdr;
#if defined(CUBRID_DEBUG)
  struct timeval start_time = { 0, 0 };
  struct timeval end_time = { 0, 0 };

  css_gettimeofday (&start_time, NULL);
#endif /* CUBRID_DEBUG */

  assert (LOG_CS_OWN_WRITE_MODE (thread_p));

  if (log_Gl.loghdr_pgptr == NULL)
    {
      assert (log_Gl.loghdr_pgptr != NULL);

      /* This is just a safe guard. log_initialize frees log_Gl.loghdr_pgptr when it fails. It can only happen when
       * deletedb or emergency utilities fail to initialize log. */
      log_Gl.loghdr_pgptr = (LOG_PAGE *) malloc (LOG_PAGESIZE);
      if (log_Gl.loghdr_pgptr == NULL)
	{
	  er_set (ER_ERROR_SEVERITY, ARG_FILE_LINE, ER_OUT_OF_VIRTUAL_MEMORY, 1, (size_t) LOG_PAGESIZE);
	  logpb_fatal_error (thread_p, true, ARG_FILE_LINE, "logpb_flush_header");
	  return;
	}
      memset (log_Gl.loghdr_pgptr, LOG_PAGE_INIT_VALUE, LOG_PAGESIZE);
    }

  log_hdr = (LOG_HEADER *) (log_Gl.loghdr_pgptr->area);
  *log_hdr = log_Gl.hdr;

  log_Gl.loghdr_pgptr->hdr.logical_pageid = LOGPB_HEADER_PAGE_ID;
  log_Gl.loghdr_pgptr->hdr.offset = NULL_OFFSET;

  logpb_write_page_to_disk (thread_p, log_Gl.loghdr_pgptr, LOGPB_HEADER_PAGE_ID);

  log_Stat.flush_hdr_call_count++;
#if defined(CUBRID_DEBUG)
  gettimeofday (&end_time, NULL);
  log_Stat.last_flush_hdr_sec_by_LFT = LOG_GET_ELAPSED_TIME (end_time, start_time);
  log_Stat.total_flush_hdr_sec_by_LFT += log_Stat.last_flush_hdr_sec_by_LFT;
#endif /* CUBRID_DEBUG */

#if defined(CUBRID_DEBUG)
  er_log_debug (ARG_FILE_LINE, "log_flush_hdr: call count(%ld) avg flush (%f) \n", log_Stat.flush_hdr_call_count,
		(double) log_Stat.total_flush_hdr_sec_by_LFT / log_Stat.flush_hdr_call_count);
#endif /* CUBRID_DEBUG */
}

/*
 * logpb_fetch_page - Fetch a exist_log page using local buffer
 *
 * return: NO_ERROR if everything is ok, else ER_FAILED
 *
 *   pageid(in): Page identifier
 *   log_pgptr(in/out): Page buffer to copy
 *
 * NOTE:Fetch the log page identified by pageid into a log buffer and return such buffer.
 *              If there is the page in the log page buffer, copy it to buffer and return it.
 *              If not, read log page from log.
 */
int
logpb_fetch_page (THREAD_ENTRY * thread_p, LOG_LSA * req_lsa, LOG_CS_ACCESS_MODE access_mode, LOG_PAGE * log_pgptr)
{
  LOG_LSA append_lsa, append_prev_lsa;
  int rv;

  assert (log_pgptr != NULL);
  assert (req_lsa != NULL);
  assert (req_lsa->pageid != NULL_PAGEID);

  logpb_log ("called logpb_fetch_page with pageid = %lld\n", (long long int) req_lsa->pageid);

  LSA_COPY (&append_lsa, &log_Gl.hdr.append_lsa);
  LSA_COPY (&append_prev_lsa, &log_Gl.append.prev_lsa);

  /*
   * This If block ensure belows,
   *  case 1. log page (of pageid) is in log page buffer (not prior_lsa list)
   *  case 2. EOL record which is written temporarily by
   *          logpb_flush_all_append_pages is cleared so there is no EOL
   *          in log page
   */

  if (LSA_LE (&append_lsa, req_lsa)	/* for case 1 */
      || LSA_LE (&append_prev_lsa, req_lsa))	/* for case 2 */
    {
      LOG_CS_ENTER (thread_p);

      assert (LSA_LE (&log_Gl.append.prev_lsa, &log_Gl.hdr.append_lsa));

      /*
       * copy prior lsa list to log page buffer to ensure that required
       * pageid is in log page buffer
       */
      if (LSA_LE (&log_Gl.hdr.append_lsa, req_lsa))	/* retry with mutex */
	{
	  logpb_prior_lsa_append_all_list (thread_p);
	}

      LOG_CS_EXIT (thread_p);
    }

  /*
   * most of the cases, we don't need calling logpb_copy_page with LOG_CS exclusive access,
   * if needed, we acquire READ mode in logpb_copy_page
   */
  rv = logpb_copy_page (thread_p, req_lsa->pageid, access_mode, log_pgptr);
  if (rv != NO_ERROR)
    {
      ASSERT_ERROR ();
      return ER_FAILED;
    }

  return NO_ERROR;
}

/*
 * logpb_copy_page_from_log_buffer -
 *
 * return: NO_ERROR if everything is ok
 *  pageid(in): Page identifier
 *  log_pgptr(in/out): Page buffer
 */
int
logpb_copy_page_from_log_buffer (THREAD_ENTRY * thread_p, LOG_PAGEID pageid, LOG_PAGE * log_pgptr)
{
  int rv;

  assert (log_pgptr != NULL);
  assert (pageid != NULL_PAGEID);
  assert (pageid <= log_Gl.hdr.append_lsa.pageid);

  logpb_log ("called logpb_copy_page_from_log_buffer with pageid = %lld\n", (long long int) pageid);

  rv = logpb_copy_page (thread_p, pageid, LOG_CS_FORCE_USE, log_pgptr);
  if (rv != NO_ERROR)
    {
      ASSERT_ERROR ();
      return ER_FAILED;
    }

  return NO_ERROR;
}

/*
 * logpb_copy_page_from_file -
 *  pageid(in): Page identifier
 *  log_pgptr(in/out): Page buffer
 * return: NO_ERROR if everything is ok
 *
 */
int
logpb_copy_page_from_file (THREAD_ENTRY * thread_p, LOG_PAGEID pageid, LOG_PAGE * log_pgptr)
{
  int rv;

  assert (log_pgptr != NULL);
  assert (pageid != NULL_PAGEID);
  assert (pageid <= log_Gl.hdr.append_lsa.pageid);

  logpb_log ("called logpb_copy_page_from_file with pageid = %lld\n", (long long int) pageid);

  LOG_CS_ENTER_READ_MODE (thread_p);
  if (log_pgptr != NULL)
    {
      rv = logpb_read_page_from_file (thread_p, pageid, LOG_CS_FORCE_USE, log_pgptr);
      if (rv != NO_ERROR)
	{
	  LOG_CS_EXIT (thread_p);
	  return ER_FAILED;
	}
    }
  LOG_CS_EXIT (thread_p);

  return NO_ERROR;
}

/*
 * logpb_copy_page - copy a exist_log page using local buffer
 *
 * return: NO_ERROR if everything is ok
 *
 *   pageid(in): Page identifier
 *   access_mode(in): access mode (reader, safe reader, writer)
 *   log_pgptr(in/out): Page buffer to copy
 *
 * NOTE:Fetch the log page identified by pageid into a log buffer and return such buffer.
 *              If there is the page in the log page buffer, copy it to buffer and return it.
 *              If not, read log page from log.
 */

static int
logpb_copy_page (THREAD_ENTRY * thread_p, LOG_PAGEID pageid, LOG_CS_ACCESS_MODE access_mode, LOG_PAGE * log_pgptr)
{
  LOG_BUFFER *log_bufptr = NULL;
  bool is_perf_tracking;
  TSC_TICKS start_tick, end_tick;
  TSCTIMEVAL tv_diff;
  UINT64 fix_wait_time;
  PERF_PAGE_MODE stat_page_found = PERF_PAGE_MODE_OLD_IN_BUFFER;
  bool log_csect_entered = false;
  int rv = NO_ERROR, index;

  assert (log_pgptr != NULL);
  assert (pageid != NULL_PAGEID);

  logpb_log ("called logpb_copy_page with pageid = %lld\n", (long long int) pageid);

  is_perf_tracking = perfmon_is_perf_tracking ();
  if (is_perf_tracking)
    {
      tsc_getticks (&start_tick);
    }

  if (access_mode != LOG_CS_SAFE_READER)
    {
      LOG_CS_ENTER_READ_MODE (thread_p);
      log_csect_entered = true;
    }

  if (pageid == LOGPB_HEADER_PAGE_ID)
    {
      /* copy header page into log_pgptr */
      log_bufptr = &log_Pb.header_buffer;

      if (log_bufptr->pageid == NULL_PAGEID)
	{
	  rv = logpb_read_page_from_file (thread_p, pageid, access_mode, log_pgptr);
	  if (rv != NO_ERROR)
	    {
	      rv = ER_FAILED;
	      goto exit;
	    }
	  stat_page_found = PERF_PAGE_MODE_OLD_LOCK_WAIT;
	}
      else
	{
	  memcpy (log_pgptr, log_bufptr->logpage, LOG_PAGESIZE);
	}

      goto exit;
    }

  index = logpb_get_log_buffer_index ((int) pageid);
  if (index >= 0 && index < log_Pb.num_buffers)
    {
      log_bufptr = &log_Pb.buffers[index];
    }
  else
    {
      er_set (ER_FATAL_ERROR_SEVERITY, ARG_FILE_LINE, ER_LOG_PAGE_CORRUPTED, 1, pageid);
      return ER_LOG_PAGE_CORRUPTED;
    }

  if (log_bufptr->pageid == pageid)
    {
      /* Copy page from log_bufptr into log_pgptr */
      memcpy (log_pgptr, log_bufptr->logpage, LOG_PAGESIZE);
      if (log_bufptr->pageid == pageid)
	{
	  goto exit;
	}
    }

  /* Could not get from log page buffer cache */
  rv = logpb_read_page_from_file (thread_p, pageid, access_mode, log_pgptr);
  if (rv != NO_ERROR)
    {
      rv = ER_FAILED;
      goto exit;
    }
  stat_page_found = PERF_PAGE_MODE_OLD_LOCK_WAIT;

  /* Always exit through here */
exit:
  if (log_csect_entered)
    {
      LOG_CS_EXIT (thread_p);
    }
  perfmon_inc_stat (thread_p, PSTAT_LOG_NUM_FETCHES);

  if (is_perf_tracking)
    {
      tsc_getticks (&end_tick);
      tsc_elapsed_time_usec (&tv_diff, end_tick, start_tick);
      fix_wait_time = tv_diff.tv_sec * 1000000LL + tv_diff.tv_usec;
      /* log page fix time : use dummy values for latch type and conditional type; use PERF_PAGE_MODE_OLD_LOCK_WAIT and
       * PERF_PAGE_MODE_OLD_IN_BUFFER for page type : page is not found in log page buffer and must be read from
       * archive vs page is found in log page buffer */
      if (fix_wait_time > 0)
	{
	  perfmon_pbx_fix_acquire_time (thread_p, PAGE_LOG, stat_page_found, PERF_HOLDER_LATCH_READ,
					PERF_UNCONDITIONAL_FIX_WITH_WAIT, fix_wait_time);
	}
    }

  return rv;
}

/*
 * logpb_read_page_from_file - Fetch a exist_log page from log files
 *
 * return: NO_ERROR if everything is ok, else ER_GENERIC_ERROR
 *
 *   pageid(in): Page identifier
 *   log_pgptr(in/out): Page buffer to read
 *
 * NOTE:read the log page identified by pageid into a buffer from from archive or active log.
 */
int
logpb_read_page_from_file (THREAD_ENTRY * thread_p, LOG_PAGEID pageid, LOG_CS_ACCESS_MODE access_mode,
			   LOG_PAGE * log_pgptr)
{
  bool log_csect_entered = false;

  assert (log_pgptr != NULL);
  assert (pageid != NULL_PAGEID);

  logpb_log ("called logpb_read_page_from_file with pageid = %lld, hdr.logical_pageid = %lld, "
	     "LOGPB_ACTIVE_NPAGES = %d\n", (long long int) pageid, (long long int) log_pgptr->hdr.logical_pageid,
	     LOGPB_ACTIVE_NPAGES);

  if (access_mode == LOG_CS_SAFE_READER)
    {
      /* This is added here to block others from creating new archive or mounting/dismounting archives while the vacuum
       * workers is trying to fetch its page from file. */
      /* This was first done only for active pages. This allowed other transaction create a new archive from active log
       * after calling logpb_is_page_in_archive. Therefore the logpb_to_physical_pageid became flawed. */
      LOG_CS_ENTER_READ_MODE (thread_p);
      log_csect_entered = true;
    }
  else
    {
      assert (LOG_CS_OWN (thread_p));
    }

  if (logpb_is_page_in_archive (pageid)
      && (LOG_ISRESTARTED () == false || (pageid + LOGPB_ACTIVE_NPAGES) <= log_Gl.hdr.append_lsa.pageid))
    {
      if (logpb_fetch_from_archive (thread_p, pageid, log_pgptr, NULL, NULL, true) == NULL)
	{
#if defined (SERVER_MODE)
	  if (thread_p != NULL && thread_p->type == TT_VACUUM_MASTER)
	    {
	      vacuum_er_log_error (VACUUM_ER_LOG_MASTER | VACUUM_ER_LOG_ARCHIVES,
				   "Failed to fetch page %lld from archives.", pageid);
	    }
#endif /* SERVER_MODE */
	  goto error;
	}
    }
  else
    {
      LOG_PHY_PAGEID phy_pageid;

      /*
       * Page is contained in the active log.
       * Find the corresponding physical page and read the page form disk.
       */
      phy_pageid = logpb_to_physical_pageid (pageid);
      logpb_log ("phy_pageid in logpb_read_page_from_file is %lld\n", (long long int) phy_pageid);

      perfmon_inc_stat (thread_p, PSTAT_LOG_NUM_IOREADS);

      if (fileio_read (thread_p, log_Gl.append.vdes, log_pgptr, phy_pageid, LOG_PAGESIZE) == NULL)
	{
	  er_set (ER_FATAL_ERROR_SEVERITY, ARG_FILE_LINE, ER_LOG_READ, 3, pageid, phy_pageid, log_Name_active);
	  goto error;
	}
      else
	{
	  if (log_pgptr->hdr.logical_pageid != pageid)
	    {
	      if (log_pgptr->hdr.logical_pageid == pageid + LOGPB_ACTIVE_NPAGES)
		{
		  /* The active part where this archive page belonged was already, overwritten. Fetch the page from
		   * archive. */
		  if (logpb_fetch_from_archive (thread_p, pageid, log_pgptr, NULL, NULL, true) == NULL)
		    {
#if defined (SERVER_MODE)
		      if (thread_p != NULL && thread_p->type == TT_VACUUM_MASTER)
			{
			  vacuum_er_log_error (VACUUM_ER_LOG_MASTER | VACUUM_ER_LOG_ARCHIVES,
					       "Failed to fetch page %lld from archives.", pageid);
			}
#endif /* SERVER_MODE */
		      goto error;
		    }
		}
	      else
		{
		  /* Clean the buffer... since it may be corrupted */
		  er_set (ER_FATAL_ERROR_SEVERITY, ARG_FILE_LINE, ER_LOG_PAGE_CORRUPTED, 1, pageid);
		  goto error;
		}
	    }
	}
    }

  if (log_csect_entered)
    {
      LOG_CS_EXIT (thread_p);
    }

  logpb_log ("logpb_read_page_from_file: log page %lld has checksum = %d\n",
	     (long long int) log_pgptr->hdr.logical_pageid, log_pgptr->hdr.checksum);

#if !defined(NDEBUG)
  if (log_Gl.rcv_phase == LOG_RESTARTED)
    {
      logpb_debug_check_log_page (thread_p, log_pgptr);
    }
#endif

  /* keep old function's usage */
  return NO_ERROR;

error:
  if (log_csect_entered)
    {
      LOG_CS_EXIT (thread_p);
    }
  return ER_FAILED;
}

/*
 * logpb_read_page_from_active_log -
 *
 *   return: new num_pages
 *
 *   pageid(in):
 *   num_pages(in):
 *   log_pgptr(in/out):
 */
int
logpb_read_page_from_active_log (THREAD_ENTRY * thread_p, LOG_PAGEID pageid, int num_pages, LOG_PAGE * log_pgptr)
{
  LOG_PHY_PAGEID phy_start_pageid;

  assert (log_pgptr != NULL);
  assert (pageid != NULL_PAGEID);
  assert (num_pages > 0);

  logpb_log ("called logpb_read_page_from_active_log with pageid = %lld and num_pages = %d\n", (long long int) pageid,
	     num_pages);

  /*
   * Page is contained in the active log.
   * Find the corresponding physical page and read the page from disk.
   */
  phy_start_pageid = logpb_to_physical_pageid (pageid);
  num_pages = MIN (num_pages, LOGPB_ACTIVE_NPAGES - phy_start_pageid + 1);

  perfmon_inc_stat (thread_p, PSTAT_LOG_NUM_IOREADS);
  if (fileio_read_pages (thread_p, log_Gl.append.vdes, (char *) log_pgptr, phy_start_pageid, num_pages, LOG_PAGESIZE) ==
      NULL)
    {
      er_set (ER_ERROR_SEVERITY, ARG_FILE_LINE, ER_LOG_READ, 3, pageid, phy_start_pageid, log_Name_active);
      return -1;
    }
  else
    {
      if (log_pgptr->hdr.logical_pageid != pageid)
	{
	  er_set (ER_ERROR_SEVERITY, ARG_FILE_LINE, ER_LOG_PAGE_CORRUPTED, 1, pageid);
	  return -1;
	}
    }

#if !defined(NDEBUG)
  if (log_Gl.rcv_phase == LOG_RESTARTED)
    {
      char *ptr;
      int i;

      ptr = (char *) log_pgptr;
      for (i = 0; i < num_pages; i++)
	{
	  logpb_debug_check_log_page (thread_p, (LOG_PAGE *) ptr);
	  ptr += LOG_PAGESIZE;
	}
    }
#endif

  return num_pages;
}

/*
 * logpb_write_page_to_disk - writes and syncs a log page to disk
 *
 * return: error code
 *
 *   log_pgptr(in/out): Log page pointer
 *   logical_pageid(in): logical page id
 *
 * NOTE:writes and syncs a log page to disk
 */
int
logpb_write_page_to_disk (THREAD_ENTRY * thread_p, LOG_PAGE * log_pgptr, LOG_PAGEID logical_pageid)
{
  int nbytes, error_code;
  LOG_PHY_PAGEID phy_pageid;
  FILEIO_WRITE_MODE write_mode;

  assert (log_pgptr != NULL);
  assert (log_pgptr->hdr.logical_pageid == logical_pageid);
  /* we allow writing page as long as they do not belong to archive area */
  assert (logical_pageid == LOGPB_HEADER_PAGE_ID
	  || (!LOGPB_IS_ARCHIVE_PAGE (logical_pageid) && logical_pageid <= LOGPB_LAST_ACTIVE_PAGE_ID));

  logpb_log ("called logpb_write_page_to_disk for logical_pageid = %lld\n", (long long int) logical_pageid);

  /* Set page CRC before writing to disk. */
  error_code = logpb_set_page_checksum (thread_p, log_pgptr);
  if (error_code != NO_ERROR)
    {
      return error_code;
    }

  phy_pageid = logpb_to_physical_pageid (logical_pageid);
  logpb_log ("phy_pageid in logpb_write_page_to_disk is %lld\n", (long long int) phy_pageid);

  /* log_Gl.append.vdes is only changed while starting or finishing or recovering server. So, log cs is not needed. */

  write_mode = dwb_is_created () == true ? FILEIO_WRITE_NO_COMPENSATE_WRITE : FILEIO_WRITE_DEFAULT_WRITE;
  if (fileio_write (thread_p, log_Gl.append.vdes, log_pgptr, phy_pageid, LOG_PAGESIZE, write_mode) == NULL)
    {
      if (er_errid () == ER_IO_WRITE_OUT_OF_SPACE)
	{
	  nbytes = log_Gl.hdr.db_logpagesize;
	  er_set (ER_FATAL_ERROR_SEVERITY, ARG_FILE_LINE, ER_LOG_WRITE_OUT_OF_SPACE, 4, logical_pageid, phy_pageid,
		  log_Name_active, nbytes);
	}
      else
	{
	  er_set_with_oserror (ER_FATAL_ERROR_SEVERITY, ARG_FILE_LINE, ER_LOG_WRITE, 3, logical_pageid, phy_pageid,
			       log_Name_active);
	}

      logpb_fatal_error (thread_p, true, ARG_FILE_LINE, "logpb_write_page_to_disk");
      return ER_FAILED;
    }

  perfmon_inc_stat (thread_p, PSTAT_LOG_NUM_IOWRITES);
  return NO_ERROR;
}

/*
 * logpb_find_header_parameters - Find some database creation parameters
 *
 * return: iopagesize or -1
 *
 *   db_fullname(in): Full name of the database
 *   force_read_log_header(in): force to read log header
 *   logpath(in): Directory where the log volumes reside
 *   prefix_logname(in): Name of the log volumes. It is usually set as database
 *                      name. For example, if the value is equal to "db", the
 *                      names of the log volumes created are as follow:
 *                      Active_log      = db_logactive
 *                      Archive_logs    = db_logarchive.0
 *                                        db_logarchive.1
 *                                             .
 *                                             .
 *                                             .
 *                                        db_logarchive.n
 *                      Log_information = db_loginfo
 *                      Database Backup = db_backup
 *   db_iopagesize(in): Set as a side effect to iopagesize
 *   db_creation(in): Set as a side effect to time of database creation
 *   db_compatibility(in): Set as a side effect to database disk compatibility
 *   db_charset(in): Set as a side effect to database charset
 *
 * NOTE:Find some database creation parameters such as pagesize, creation time, and disk compatability.
 */
PGLENGTH
logpb_find_header_parameters (THREAD_ENTRY * thread_p, const bool force_read_log_header, const char *db_fullname,
			      const char *logpath, const char *prefix_logname, PGLENGTH * io_page_size,
			      PGLENGTH * log_page_size, INT64 * creation_time, float *db_compatibility, int *db_charset)
{
  static LOG_HEADER hdr;	/* Log header */
  static bool is_header_read_from_file = false;
  static bool is_log_header_validated = false;
  char log_pgbuf[IO_MAX_PAGE_SIZE + MAX_ALIGNMENT], *aligned_log_pgbuf;
  LOG_PAGE *log_pgptr = NULL;
  int error_code = NO_ERROR;

  if (force_read_log_header)
    {
      is_header_read_from_file = false;
      is_log_header_validated = false;
    }

  aligned_log_pgbuf = PTR_ALIGN (log_pgbuf, MAX_ALIGNMENT);

  assert (LOG_CS_OWN_WRITE_MODE (thread_p));

  /* Is the system restarted ? */
  if (log_Gl.trantable.area != NULL && log_Gl.append.log_pgptr != NULL)
    {
      *io_page_size = log_Gl.hdr.db_iopagesize;
      *log_page_size = log_Gl.hdr.db_logpagesize;
      *creation_time = log_Gl.hdr.db_creation;
      *db_compatibility = log_Gl.hdr.db_compatibility;

      if (IO_PAGESIZE != *io_page_size || LOG_PAGESIZE != *log_page_size)
	{
	  if (db_set_page_size (*io_page_size, *log_page_size) != NO_ERROR)
	    {
	      goto error;
	    }

	  logpb_finalize_pool (thread_p);
	  error_code = logtb_define_trantable_log_latch (thread_p, log_Gl.trantable.num_total_indices);
	  if (error_code != NO_ERROR)
	    {
	      goto error;
	    }
	  error_code = logpb_initialize_pool (thread_p);
	  if (error_code != NO_ERROR)
	    {
	      goto error;
	    }
	  if (logpb_fetch_start_append_page (thread_p) != NO_ERROR)
	    {
	      goto error;
	    }
	}
      return *io_page_size;
    }

  if (!is_header_read_from_file)
    {
      log_pgptr = (LOG_PAGE *) aligned_log_pgbuf;

      error_code = logpb_fetch_header_from_active_log (thread_p, db_fullname, logpath, prefix_logname, &hdr, log_pgptr);
      if (error_code != NO_ERROR)
	{
	  goto error;
	}
      is_header_read_from_file = true;
    }

  *io_page_size = hdr.db_iopagesize;
  *log_page_size = hdr.db_logpagesize;
  *creation_time = hdr.db_creation;
  *db_compatibility = hdr.db_compatibility;
  *db_charset = (int) hdr.db_charset;

  if (is_log_header_validated)
    {
      return *io_page_size;
    }

  /*
   * Make sure that the log is a log file and that it is compatible with the
   * running database and system
   */

  if (strcmp (hdr.prefix_name, prefix_logname) != 0)
    {
      /*
       * This does not look like the log or the log was renamed. Incompatible
       * prefix name with the prefix stored on disk
       */
      er_set (ER_NOTIFICATION_SEVERITY, ARG_FILE_LINE, ER_LOG_INCOMPATIBLE_PREFIX_NAME, 2, log_Name_active,
	      hdr.prefix_name);
      /* Continue anyhow.. */
    }

  /* only check for incompatibility here, this will be done again in log_xinit which will run the compatibility
   * functions if there are any. */
  /* We added disk compatibility rules to R2.2. Before that release, rel_get_disk_compatible function returned only
   * REL_FULLY_COMPATIBLE or REL_NOT_COMPATIBLE. However, it might return REL_BACKWARD_COMPATIBLE now. */
  if (rel_get_disk_compatible (*db_compatibility, NULL) != REL_FULLY_COMPATIBLE)
    {
      log_Gl.hdr.db_compatibility = *db_compatibility;
      er_set (ER_ERROR_SEVERITY, ARG_FILE_LINE, ER_LOG_INCOMPATIBLE_DATABASE, 2, rel_name (), rel_release_string ());
      error_code = ER_LOG_INCOMPATIBLE_DATABASE;
      goto error;
    }

  is_log_header_validated = true;

  return *io_page_size;

error:
  *io_page_size = -1;
  *log_page_size = -1;
  *creation_time = 0;
  *db_compatibility = -1.0;

  return *io_page_size;
}

/*
 *
 *       	       FUNCTIONS RELATED TO APPEND PAGES
 *
 */

/*
 * logpb_fetch_start_append_page - FETCH THE START APPEND PAGE
 *
 * return: Pointer to the page or NULL
 *
 * NOTE:Fetch the start append page.
 */
int
logpb_fetch_start_append_page (THREAD_ENTRY * thread_p)
{
  LOG_FLUSH_INFO *flush_info = &log_Gl.flush_info;
  PAGE_FETCH_MODE flag = OLD_PAGE;
  bool need_flush;
#if defined(SERVER_MODE)
  int rv;
#endif /* SERVER_MODE */

  assert (LOG_CS_OWN_WRITE_MODE (thread_p));

  logpb_log ("started logpb_fetch_start_append_page\n");

  /* detect empty log (page and offset of zero) */
  if ((log_Gl.hdr.append_lsa.pageid == 0) && (log_Gl.hdr.append_lsa.offset == 0))
    {
      flag = NEW_PAGE;
    }

  if (log_Gl.append.log_pgptr != NULL)
    {
      /*
       * Somehow we already have an append page, flush all current append page
       * and start form scratch
       */
      logpb_invalid_all_append_pages (thread_p);
    }

  /*
   * Fetch the start append page
   */

  log_Gl.append.log_pgptr = logpb_locate_page (thread_p, log_Gl.hdr.append_lsa.pageid, flag);
  if (log_Gl.append.log_pgptr == NULL)
    {
      return ER_FAILED;
    }

  log_Gl.append.set_nxio_lsa (log_Gl.hdr.append_lsa);
  /*
   * Save this log append page as an active page to be flushed at a later
   * time if the page is modified (dirty).
   * We must save the log append pages in the order that they are defined
   * and need to be flushed.
   */

  need_flush = false;

  rv = pthread_mutex_lock (&flush_info->flush_mutex);

  flush_info->toflush[flush_info->num_toflush] = log_Gl.append.log_pgptr;
  flush_info->num_toflush++;

  if (flush_info->num_toflush >= flush_info->max_toflush)
    {
      /*
       * Force the dirty pages including the current one at this moment
       */
      need_flush = true;
    }

  pthread_mutex_unlock (&flush_info->flush_mutex);

  if (need_flush)
    {
      logpb_flush_pages_direct (thread_p);
    }

  return NO_ERROR;
}

/*
 * logpb_fetch_start_append_page_new - FETCH THE NEW START APPEND PAGE
 *
 * return: Pointer to the page or NULL
 */
LOG_PAGE *
logpb_fetch_start_append_page_new (THREAD_ENTRY * thread_p)
{
  assert (LOG_CS_OWN_WRITE_MODE (thread_p));

  logpb_log ("started logpb_fetch_start_append_page_new\n");

  log_Gl.append.log_pgptr = logpb_locate_page (thread_p, log_Gl.hdr.append_lsa.pageid, NEW_PAGE);
  if (log_Gl.append.log_pgptr == NULL)
    {
      return NULL;
    }

  log_Gl.append.set_nxio_lsa (log_Gl.hdr.append_lsa);

  return log_Gl.append.log_pgptr;
}

/*
 * logpb_next_append_page - Fetch next append page
 *
 * return: nothing
 *
 *   current_setdirty(in): Set the current append page dirty ?
 *
 * NOTE:Fetch the next append page.
 *              If the current append page contains the beginning of the log
 *              record being appended (i.e., log record did fit on current
 *              append page), the freeing of this page is delayed until the
 *              record is completely appended/logged. This is needed since
 *              every log record has a forward pointer to next log record
 *              (i.e., next append address). In addition, we must avoid
 *              flushing this page to disk (e.g., page replacement),
 *              otherwise, during crash recovery we could try to read a log
 *              record that has never been finished and the end of the log may
 *              not be detected. That is, the log would be corrupted.
 *
 *              If the current append page does not contain the beginning of
 *              the log record, the page can be freed and flushed at any time.
 *
 *              If the next page to archive is located at the physical
 *              location of the desired append page, a set of log pages is
 *              archived, so we can continue the append operations.
 */
static void
logpb_next_append_page (THREAD_ENTRY * thread_p, LOG_SETDIRTY current_setdirty)
{
  LOG_FLUSH_INFO *flush_info = &log_Gl.flush_info;
  bool need_flush;
#if defined(SERVER_MODE)
  int rv;
#endif /* SERVER_MODE */
#if defined(CUBRID_DEBUG)
  long commit_count = 0;
  static struct timeval start_append_time = { 0, 0 };
  struct timeval end_append_time = { 0, 0 };
  static long prev_commit_count_in_append = 0;
  double elapsed = 0;

  gettimeofday (&end_append_time, NULL);
#endif /* CUBRID_DEBUG */

  assert (LOG_CS_OWN_WRITE_MODE (thread_p));

  logpb_log ("started logpb_next_append_page\n");

  if (current_setdirty == LOG_SET_DIRTY)
    {
      logpb_set_dirty (thread_p, log_Gl.append.log_pgptr);
    }

  log_Gl.append.log_pgptr = NULL;

  log_Gl.hdr.append_lsa.pageid++;
  log_Gl.hdr.append_lsa.offset = 0;

  /*
   * Is the next logical page to archive, currently located at the physical
   * location of the next logical append page ? (Remember the log is a RING).
   * If so, we need to archive the log from the next logical page to archive
   * up to the closest page that does not hold the current append log record.
   */

  if (LOGPB_AT_NEXT_ARCHIVE_PAGE_ID (log_Gl.hdr.append_lsa.pageid))
    {
      /* The log must be archived */
      logpb_archive_active_log (thread_p);
    }

  /*
   * Has the log been cycled ?
   */
  if (LOGPB_IS_FIRST_PHYSICAL_PAGE (log_Gl.hdr.append_lsa.pageid))
    {
      log_Gl.hdr.fpageid += LOGPB_ACTIVE_NPAGES;

      /* Flush the header to save updates by archiving. */
      logpb_flush_header (thread_p);
    }

  /*
   * Fetch the next page as a newly defined append page. Append pages are
   * always new pages
   */

  log_Gl.append.log_pgptr = logpb_create_page (thread_p, log_Gl.hdr.append_lsa.pageid);
  if (log_Gl.append.log_pgptr == NULL)
    {
      logpb_fatal_error (thread_p, true, ARG_FILE_LINE, "log_next_append_page");
      /* This statement should not be reached */
      return;
    }

#if defined(CUBRID_DEBUG)
  {
    log_Stat.last_append_pageid = log_Gl.hdr.append_lsa.pageid;
  }
#endif /* CUBRID_DEBUG */

  /*
   * Save this log append page as an active page to be flushed at a later
   * time if the page is modified (dirty).
   * We must save the log append pages in the order that they are defined
   * and need to be flushed.
   */

  rv = pthread_mutex_lock (&flush_info->flush_mutex);

  flush_info->toflush[flush_info->num_toflush] = log_Gl.append.log_pgptr;
  flush_info->num_toflush++;

  need_flush = false;
  if (flush_info->num_toflush >= flush_info->max_toflush)
    {
      need_flush = true;
    }

  pthread_mutex_unlock (&flush_info->flush_mutex);

  if (need_flush)
    {
      logpb_flush_all_append_pages (thread_p);
    }

#if defined(CUBRID_DEBUG)
  if (start_append_time.tv_sec != 0 && start_append_time.tv_usec != 0)
    {
      elapsed = LOG_GET_ELAPSED_TIME (end_append_time, start_append_time);
    }

  log_Stat.use_append_page_sec = elapsed;
  gettimeofday (&start_append_time, NULL);

  commit_count = log_Stat.commit_count - prev_commit_count_in_append;

  prev_commit_count_in_append = log_Stat.commit_count;

  log_Stat.last_commit_count_while_using_a_page = commit_count;
  log_Stat.total_commit_count_while_using_a_page += log_Stat.last_commit_count_while_using_a_page;
#endif /* CUBRID_DEBUG */

  log_Stat.total_append_page_count++;

#if defined(CUBRID_DEBUG)
  er_log_debug (ARG_FILE_LINE,
		"log_next_append_page: new page id(%lld) total_append_page_count(%ld)"
		" num_toflush(%d) use_append_page_sec(%f) need_flush(%d) commit_count(%ld)"
		" total_commit_count(%ld)\n", (int) log_Stat.last_append_pageid, log_Stat.total_append_page_count,
		flush_info->num_toflush, log_Stat.use_append_page_sec, need_flush,
		log_Stat.last_commit_count_while_using_a_page, log_Stat.total_commit_count_while_using_a_page);
#endif /* CUBRID_DEBUG */
}

/*
 * log_writev_append_pages - Write a set of sequential pages
 *
 * return: to_flush or NULL
 *
 *   to_flush(in): Array to address of content of pages to flush
 *   npages(in): Number of pages to flush
 *
 * NOTE:Flush to disk a set of log contiguous pages.
 */
static LOG_PAGE **
logpb_writev_append_pages (THREAD_ENTRY * thread_p, LOG_PAGE ** to_flush, DKNPAGES npages)
{
  LOG_BUFFER *bufptr;
  LOG_PHY_PAGEID phy_pageid;
  int i;

  /* In this point, flush buffer cannot be replaced by trans. So, bufptr's pageid and phy_pageid are not changed. */
  if (npages > 0)
    {
      bufptr = logpb_get_log_buffer (to_flush[0]);
      phy_pageid = bufptr->phy_pageid;

      logpb_log ("logpb_writev_append_pages: started with pageid = %lld and phy_pageid = %lld\n",
		 (long long int) bufptr->pageid, (long long int) phy_pageid);

      for (i = 0; i < npages; i++)
	{
	  /* Set page CRC before writing to disk. */
	  if (logpb_set_page_checksum (thread_p, to_flush[i]) != NO_ERROR)
	    {
	      return NULL;
	    }
	}

      if (fileio_writev (thread_p, log_Gl.append.vdes, (void **) to_flush, phy_pageid, npages, LOG_PAGESIZE) == NULL)
	{
	  if (er_errid () == ER_IO_WRITE_OUT_OF_SPACE)
	    {
	      er_set (ER_FATAL_ERROR_SEVERITY, ARG_FILE_LINE, ER_LOG_WRITE_OUT_OF_SPACE, 4, bufptr->pageid,
		      phy_pageid, log_Name_active, log_Gl.hdr.db_logpagesize);
	    }
	  else
	    {
	      er_set_with_oserror (ER_FATAL_ERROR_SEVERITY, ARG_FILE_LINE, ER_LOG_WRITE, 3, bufptr->pageid,
				   phy_pageid, log_Name_active);
	    }
	  to_flush = NULL;
	}
    }

  return to_flush;
}

/*
 * logpb_write_toflush_pages_to_archive - Background archiving
 *
 * NOTE : write flushed pages to temporary archiving volume
 * (which will be renamed to real archiving volume) at this time.
 * but don't write last page because it will be modified & flushed again.
 * in error case, dismount temp archiving volume and give up background
 * archiving.
 */
static void
logpb_write_toflush_pages_to_archive (THREAD_ENTRY * thread_p)
{
  int i;
  LOG_PAGEID pageid, prev_lsa_pageid;
  LOG_PHY_PAGEID phy_pageid;
  char log_pgbuf[IO_MAX_PAGE_SIZE + MAX_ALIGNMENT];
  LOG_PAGE *log_pgptr = NULL;
  LOG_BUFFER *bufptr;
  LOG_FLUSH_INFO *flush_info = &log_Gl.flush_info;
  BACKGROUND_ARCHIVING_INFO *bg_arv_info = &log_Gl.bg_archive_info;
  FILEIO_WRITE_MODE write_mode;

  assert (prm_get_bool_value (PRM_ID_LOG_BACKGROUND_ARCHIVING));

  if (log_Gl.bg_archive_info.vdes == NULL_VOLDES || flush_info->num_toflush <= 1)
    {
      return;
    }

  pageid = bg_arv_info->current_page_id;
  prev_lsa_pageid = log_Gl.append.prev_lsa.pageid;
  i = 0;
  write_mode = dwb_is_created () == true ? FILEIO_WRITE_NO_COMPENSATE_WRITE : FILEIO_WRITE_DEFAULT_WRITE;

  while (pageid < prev_lsa_pageid && i < flush_info->num_toflush)
    {
      bufptr = logpb_get_log_buffer (flush_info->toflush[i]);
      if (pageid > bufptr->pageid)
	{
	  assert_release (pageid <= bufptr->pageid);
	  fileio_dismount (thread_p, bg_arv_info->vdes);
	  bg_arv_info->vdes = NULL_VOLDES;
	  return;
	}
      else if (pageid < bufptr->pageid)
	{
	  LOG_LSA current_lsa;

	  current_lsa.pageid = pageid;
	  current_lsa.offset = LOG_PAGESIZE;
	  /* to flush all omitted pages by the previous archiving */
	  log_pgptr = (LOG_PAGE *) PTR_ALIGN (log_pgbuf, MAX_ALIGNMENT);
	  if (logpb_fetch_page (thread_p, &current_lsa, LOG_CS_FORCE_USE, log_pgptr) != NO_ERROR)
	    {
	      fileio_dismount (thread_p, bg_arv_info->vdes);
	      bg_arv_info->vdes = NULL_VOLDES;
	      return;
	    }
	}
      else
	{
	  log_pgptr = flush_info->toflush[i];
	  i++;
	}

#if !defined(NDEBUG)
      logpb_debug_check_log_page (thread_p, log_pgptr);
#endif
      phy_pageid = (LOG_PHY_PAGEID) (pageid - bg_arv_info->start_page_id + 1);
      assert_release (phy_pageid > 0);
      if (fileio_write (thread_p, bg_arv_info->vdes, log_pgptr, phy_pageid, LOG_PAGESIZE, write_mode) == NULL)
	{
	  fileio_dismount (thread_p, bg_arv_info->vdes);
	  bg_arv_info->vdes = NULL_VOLDES;
	  return;
	}

      pageid++;
      bg_arv_info->current_page_id = pageid;
    }

  assert_release (bg_arv_info->current_page_id >= bg_arv_info->last_sync_pageid);
  if ((bg_arv_info->current_page_id - bg_arv_info->last_sync_pageid) > prm_get_integer_value (PRM_ID_PB_SYNC_ON_NFLUSH))
    {
      /* System volume. No need to sync DWB. */
      fileio_synchronize (thread_p, bg_arv_info->vdes, log_Name_bg_archive, FILEIO_SYNC_ONLY);
      bg_arv_info->last_sync_pageid = bg_arv_info->current_page_id;
    }
}

/*
 * logpb_append_next_record -
 *
 * return: NO_ERROR
 *
 *   node(in):
 */
static int
logpb_append_next_record (THREAD_ENTRY * thread_p, LOG_PRIOR_NODE * node)
{
  if (!LSA_EQ (&node->start_lsa, &log_Gl.hdr.append_lsa))
    {
      logpb_fatal_error (thread_p, true, ARG_FILE_LINE, "logpb_append_next_record");
    }

  /* forcing flush in the middle of log record append is a complicated business. try to avoid it if possible. */
  if (log_Gl.flush_info.num_toflush + 1 >= log_Gl.flush_info.max_toflush)	/* flush will be forced on next page */
    {
      /* flush early to avoid complicated case */
      logpb_flush_all_append_pages (thread_p);
    }

  logpb_start_append (thread_p, &node->log_header);

  if (node->data_header != NULL)
    {
      LOG_APPEND_ADVANCE_WHEN_DOESNOT_FIT (thread_p, node->data_header_length);
      logpb_append_data (thread_p, node->data_header_length, node->data_header);
    }

  if (node->udata != NULL)
    {
      logpb_append_data (thread_p, node->ulength, node->udata);
    }

  if (node->rdata != NULL)
    {
      logpb_append_data (thread_p, node->rlength, node->rdata);
    }

  logpb_end_append (thread_p, &node->log_header);

  return NO_ERROR;
}

/*
 * logpb_append_prior_lsa_list -
 *
 * return: NO_ERROR
 *
 *   list(in/out):
 */
static int
logpb_append_prior_lsa_list (THREAD_ENTRY * thread_p, LOG_PRIOR_NODE * list)
{
  LOG_PRIOR_NODE *node;

  assert (LOG_CS_OWN_WRITE_MODE (thread_p));

  /* append prior_flush_list */
  assert (log_Gl.prior_info.prior_flush_list_header == NULL);
  log_Gl.prior_info.prior_flush_list_header = list;

  /* append log buffer */
  while (log_Gl.prior_info.prior_flush_list_header != NULL)
    {
      node = log_Gl.prior_info.prior_flush_list_header;
      log_Gl.prior_info.prior_flush_list_header = node->next;

      logpb_append_next_record (thread_p, node);

      if (node->data_header != NULL)
	{
	  free_and_init (node->data_header);
	}
      if (node->udata != NULL)
	{
	  free_and_init (node->udata);
	}
      if (node->rdata != NULL)
	{
	  free_and_init (node->rdata);
	}

      free_and_init (node);
    }

  return NO_ERROR;
}

/*
 * prior_lsa_remove_prior_list:
 *
 * return: prior list
 *
 */
static LOG_PRIOR_NODE *
prior_lsa_remove_prior_list (THREAD_ENTRY * thread_p)
{
  LOG_PRIOR_NODE *prior_list;

  assert (LOG_CS_OWN_WRITE_MODE (thread_p));

  prior_list = log_Gl.prior_info.prior_list_header;

  log_Gl.prior_info.prior_list_header = NULL;
  log_Gl.prior_info.prior_list_tail = NULL;
  log_Gl.prior_info.list_size = 0;

  return prior_list;
}

/*
 * logpb_prior_lsa_append_all_list:
 *
 * return: NO_ERROR
 *
 */
int
logpb_prior_lsa_append_all_list (THREAD_ENTRY * thread_p)
{
  LOG_PRIOR_NODE *prior_list;
  INT64 current_size;

  assert (LOG_CS_OWN_WRITE_MODE (thread_p));

  log_Gl.prior_info.prior_lsa_mutex.lock ();
  current_size = log_Gl.prior_info.list_size;
  prior_list = prior_lsa_remove_prior_list (thread_p);
  log_Gl.prior_info.prior_lsa_mutex.unlock ();

  if (prior_list != NULL)
    {
      perfmon_add_stat (thread_p, PSTAT_PRIOR_LSA_LIST_SIZE, (unsigned int) current_size / ONE_K);	/* kbytes */
      perfmon_inc_stat (thread_p, PSTAT_PRIOR_LSA_LIST_REMOVED);

      logpb_append_prior_lsa_list (thread_p, prior_list);
    }

  return NO_ERROR;
}

/*
 * logpb_dump_log_page_area - Dump log page area.
 *
 * return: nothing
 *   log_pgptr(in): log page
 *   offset(in): offset in page area to start logging
 *   length(in): length to log
 */
void
logpb_dump_log_page_area (THREAD_ENTRY * thread_p, LOG_PAGE * log_pgptr, int offset, int length)
{
  const int block_size = 4 * ONE_K;
  char log_block_string[block_size * 4], log_header_string[200], *src_ptr, *dest_ptr;
  int count_remaining_bytes, count_bytes_to_dump, i;
  int line_no = 0;

  if (logpb_Logging == false)
    {
      return;
    }

  assert (log_pgptr != NULL);
  if (offset < 0 || length < 0 || length > LOGAREA_SIZE || offset + length > LOGAREA_SIZE)
    {
      return;
    }

  sprintf (log_header_string, "page_id = %lld, checksum = %d, offset = %d, length = %d\n",
	   (long long int) log_pgptr->hdr.logical_pageid, log_pgptr->hdr.checksum, offset, length);

  count_remaining_bytes = length;
  src_ptr = log_pgptr->area + offset;
  while (count_remaining_bytes > 0)
    {
      dest_ptr = log_block_string;
      count_bytes_to_dump = MIN (count_remaining_bytes, block_size);
      for (i = 0; i < count_bytes_to_dump; i++, src_ptr++)
	{
	  if (i % 32 == 0)
	    {
	      dest_ptr += sprintf (dest_ptr, "\n  %05d: ", line_no++);
	    }

	  dest_ptr += sprintf (dest_ptr, "%02X ", (unsigned char) (*src_ptr));
	}

      dest_ptr += sprintf (dest_ptr, "\n");
      logpb_log ("logpb_dump_log_page_area: header = %s data = %s\n", log_header_string, log_block_string);
      count_remaining_bytes -= count_bytes_to_dump;
    }
}

/*
 * logpb_page_get_first_null_block_lsa - Get LSA of first null block in log page.
 *
 * return: nothing
 *   thread_p(in): thread entry
 *   log_pgptr(in): log page
 *   first_null_block_lsa(out): LSA of first null block.
 */
void
logpb_page_get_first_null_block_lsa (THREAD_ENTRY * thread_p, LOG_PAGE * log_pgptr, LOG_LSA * first_null_block_lsa)
{
  const int block_size = 4 * ONE_K;
  char null_buffer[block_size + MAX_ALIGNMENT], *null_block;
  int i, max_num_blocks = LOG_PAGESIZE / block_size;

  assert (log_pgptr != NULL && first_null_block_lsa != NULL);

  null_block = PTR_ALIGN (null_buffer, MAX_ALIGNMENT);
  memset (null_block, LOG_PAGE_INIT_VALUE, block_size);

  LSA_SET_NULL (first_null_block_lsa);

  /* Set LSA of first NULL block. */
  for (i = 0; i < max_num_blocks; i++)
    {
      /* Search for null blocks. */
      if (memcmp (((char *) log_pgptr) + (i * block_size), null_block, block_size) == 0)
	{
	  /* Found the null block. Computes its LSA. */
	  first_null_block_lsa->pageid = log_pgptr->hdr.logical_pageid;
	  first_null_block_lsa->offset = i * block_size;

	  if (first_null_block_lsa->offset > 0)
	    {
<<<<<<< HEAD
	      assert (has_redo == true);

	      redo_data = tmp_ptr;

	      for (i = 0; i < num_rcrumbs; i++)
		{
		  (void) memcpy (tmp_ptr, (char *) rcrumbs[i].data, rcrumbs[i].length);
		  tmp_ptr += rcrumbs[i].length;
		}

	      assert (CAST_BUFLEN (tmp_ptr - redo_data) == rlength);
	    }

	  assert (CAST_BUFLEN (tmp_ptr - data_ptr) == total_length
		  || ulength < log_Zip_min_size_to_compress || rlength < log_Zip_min_size_to_compress);

	  if (ulength >= log_Zip_min_size_to_compress && rlength >= log_Zip_min_size_to_compress)
	    {
	      (void) log_diff (ulength, undo_data, rlength, redo_data);

	      is_undo_zip = log_zip (zip_undo, ulength, undo_data);
	      is_redo_zip = log_zip (zip_redo, rlength, redo_data);

	      if (is_redo_zip)
		{
		  is_diff = true;
		}
	    }
	  else
	    {
	      if (ulength >= log_Zip_min_size_to_compress)
		{
		  is_undo_zip = log_zip (zip_undo, ulength, undo_data);
		}
	      if (rlength >= log_Zip_min_size_to_compress)
		{
		  is_redo_zip = log_zip (zip_redo, rlength, redo_data);
		}
	    }
	}
    }

  if (is_diff)
    {
      /* Set diff UNDOREDO type */
      assert (has_redo && has_undo);
      if (is_mvcc_op)
	{
	  node->log_header.type = LOG_MVCC_DIFF_UNDOREDO_DATA;
	}
      else
	{
	  node->log_header.type = LOG_DIFF_UNDOREDO_DATA;
	}
    }

  /* Compute the length of data header */
  switch (node->log_header.type)
    {
    case LOG_MVCC_UNDO_DATA:
      node->data_header_length = sizeof (LOG_REC_MVCC_UNDO);
      break;
    case LOG_UNDO_DATA:
      node->data_header_length = sizeof (LOG_REC_UNDO);
      break;
    case LOG_MVCC_REDO_DATA:
      node->data_header_length = sizeof (LOG_REC_MVCC_REDO);
      break;
    case LOG_REDO_DATA:
      node->data_header_length = sizeof (LOG_REC_REDO);
      break;
    case LOG_MVCC_UNDOREDO_DATA:
    case LOG_MVCC_DIFF_UNDOREDO_DATA:
      node->data_header_length = sizeof (LOG_REC_MVCC_UNDOREDO);
      break;
    case LOG_UNDOREDO_DATA:
    case LOG_DIFF_UNDOREDO_DATA:
      node->data_header_length = sizeof (LOG_REC_UNDOREDO);
      break;
    default:
      assert (0);
      break;
    }

  /* Allocate memory for data header */
  node->data_header = (char *) malloc (node->data_header_length);
  if (node->data_header == NULL)
    {
      er_set (ER_ERROR_SEVERITY, ARG_FILE_LINE, ER_OUT_OF_VIRTUAL_MEMORY, 1, sizeof (LOG_REC_UNDOREDO));
      error_code = ER_OUT_OF_VIRTUAL_MEMORY;
      goto error;
    }

#if !defined (NDEBUG)
  /* Suppress valgrind complaint. */
  memset (node->data_header, 0, node->data_header_length);
#endif // DEBUG

  /* Fill the data header fields */
  switch (node->log_header.type)
    {
    case LOG_MVCC_UNDO_DATA:
      /* Use undo data from MVCC undo structure */
      mvcc_undo_p = (LOG_REC_MVCC_UNDO *) node->data_header;

      /* Must also fill vacuum info */
      vacuum_info_p = &mvcc_undo_p->vacuum_info;

      /* Must also fill MVCCID field */
      mvccid_p = &mvcc_undo_p->mvccid;

      /* Fall through */
    case LOG_UNDO_DATA:
      undo_p = (node->log_header.type == LOG_UNDO_DATA ? (LOG_REC_UNDO *) node->data_header : &mvcc_undo_p->undo);

      data_header_ulength_p = &undo_p->length;
      log_data_p = &undo_p->data;
      break;

    case LOG_MVCC_REDO_DATA:
      /* Use redo data from MVCC redo structure */
      mvcc_redo_p = (LOG_REC_MVCC_REDO *) node->data_header;

      /* Must also fill MVCCID field */
      mvccid_p = &mvcc_redo_p->mvccid;

      /* Fall through */
    case LOG_REDO_DATA:
      redo_p = (node->log_header.type == LOG_REDO_DATA ? (LOG_REC_REDO *) node->data_header : &mvcc_redo_p->redo);

      data_header_rlength_p = &redo_p->length;
      log_data_p = &redo_p->data;
      break;

    case LOG_MVCC_UNDOREDO_DATA:
    case LOG_MVCC_DIFF_UNDOREDO_DATA:
      /* Use undoredo data from MVCC undoredo structure */
      mvcc_undoredo_p = (LOG_REC_MVCC_UNDOREDO *) node->data_header;

      /* Must also fill vacuum info */
      vacuum_info_p = &mvcc_undoredo_p->vacuum_info;

      /* Must also fill MVCCID field */
      mvccid_p = &mvcc_undoredo_p->mvccid;

      /* Fall through */
    case LOG_UNDOREDO_DATA:
    case LOG_DIFF_UNDOREDO_DATA:
      undoredo_p = ((node->log_header.type == LOG_UNDOREDO_DATA || node->log_header.type == LOG_DIFF_UNDOREDO_DATA)
		    ? (LOG_REC_UNDOREDO *) node->data_header : &mvcc_undoredo_p->undoredo);

      data_header_ulength_p = &undoredo_p->ulength;
      data_header_rlength_p = &undoredo_p->rlength;
      log_data_p = &undoredo_p->data;
      break;

    default:
      assert (0);
      break;
    }

  /* Fill log data fields */
  assert (log_data_p != NULL);

  log_data_p->rcvindex = rcvindex;
  log_data_p->offset = addr->offset;

  if (addr->pgptr != NULL)
    {
      vpid = pgbuf_get_vpid_ptr (addr->pgptr);
      log_data_p->pageid = vpid->pageid;
      log_data_p->volid = vpid->volid;
    }
  else
    {
      log_data_p->pageid = NULL_PAGEID;
      log_data_p->volid = NULL_VOLID;
    }

  if (mvccid_p != NULL)
    {
      /* Fill mvccid field */

      /* Must be an MVCC operation */
      assert (LOG_IS_MVCC_OP_RECORD_TYPE (node->log_header.type));
      assert (LOG_IS_MVCC_OPERATION (rcvindex));

      tdes = LOG_FIND_CURRENT_TDES (thread_p);
      if (tdes == NULL || !MVCCID_IS_VALID (tdes->mvccinfo.id))
	{
	  assert_release (false);
	  error_code = ER_FAILED;
	  goto error;
	}
      else
	{
	  if (tdes->mvccinfo.count_sub_ids > 0 && tdes->mvccinfo.is_sub_active)
	    {
	      assert (tdes->mvccinfo.sub_ids != NULL);
	      *mvccid_p = tdes->mvccinfo.sub_ids[tdes->mvccinfo.count_sub_ids - 1];
	    }
	  else
	    {
	      *mvccid_p = tdes->mvccinfo.id;
	    }
	}
    }

  if (vacuum_info_p != NULL)
    {
      /* Fill vacuum info field */

      /* Must be an UNDO or UNDOREDO MVCC operation */
      assert (node->log_header.type == LOG_MVCC_UNDO_DATA || node->log_header.type == LOG_MVCC_UNDOREDO_DATA
	      || node->log_header.type == LOG_MVCC_DIFF_UNDOREDO_DATA);
      assert (LOG_IS_MVCC_OPERATION (rcvindex));

      if (addr->vfid != NULL)
	{
	  VFID_COPY (&vacuum_info_p->vfid, addr->vfid);
	}
      else
	{
	  if (rcvindex == RVES_NOTIFY_VACUUM)
	    {
	      VFID_SET_NULL (&vacuum_info_p->vfid);
	    }
	  else
	    {
	      /* We require VFID for vacuum */
	      assert_release (false);
	      error_code = ER_FAILED;
	      goto error;
	    }
	}

      /* Initialize previous MVCC op log lsa - will be completed later */
      LSA_SET_NULL (&vacuum_info_p->prev_mvcc_op_log_lsa);
    }

  if (is_undo_zip)
    {
      assert (has_undo && (data_header_ulength_p != NULL));

      *data_header_ulength_p = MAKE_ZIP_LEN (zip_undo->data_length);
      error_code = prior_lsa_copy_undo_data_to_node (node, zip_undo->data_length, (char *) zip_undo->log_data);
    }
  else if (has_undo)
    {
      assert (data_header_ulength_p != NULL);

      *data_header_ulength_p = ulength;
      error_code = prior_lsa_copy_undo_crumbs_to_node (node, num_ucrumbs, ucrumbs);
    }

  if (is_redo_zip)
    {
      assert (has_redo && (data_header_rlength_p != NULL));

      *data_header_rlength_p = MAKE_ZIP_LEN (zip_redo->data_length);
      error_code = prior_lsa_copy_redo_data_to_node (node, zip_redo->data_length, (char *) zip_redo->log_data);
    }
  else if (has_redo)
    {
      *data_header_rlength_p = rlength;
      error_code = prior_lsa_copy_redo_crumbs_to_node (node, num_rcrumbs, rcrumbs);
    }

  if (error_code != NO_ERROR)
    {
      goto error;
    }

  return error_code;

error:
  if (node->data_header != NULL)
    {
      free_and_init (node->data_header);
    }
  if (node->udata != NULL)
    {
      free_and_init (node->udata);
    }
  if (node->rdata != NULL)
    {
      free_and_init (node->rdata);
    }

  return error_code;
}

/*
 * prior_lsa_gen_postpone_record -
 *
 * return: error code or NO_ERROR
 *
 *   node(in/out):
 *   rcvindex(in):
 *   addr(in):
 *   length(in):
 *   data(in):
 */
static int
prior_lsa_gen_postpone_record (THREAD_ENTRY * thread_p, LOG_PRIOR_NODE * node, LOG_RCVINDEX rcvindex,
			       LOG_DATA_ADDR * addr, int length, const char *data)
{
  LOG_REC_REDO *redo;
  VPID *vpid;
  int error_code = NO_ERROR;

  node->data_header_length = sizeof (LOG_REC_REDO);
  node->data_header = (char *) malloc (node->data_header_length);
  if (node->data_header == NULL)
    {
      er_set (ER_ERROR_SEVERITY, ARG_FILE_LINE, ER_OUT_OF_VIRTUAL_MEMORY, 1, (size_t) node->data_header_length);
      return ER_OUT_OF_VIRTUAL_MEMORY;
    }
  redo = (LOG_REC_REDO *) node->data_header;

  redo->data.rcvindex = rcvindex;
  if (addr->pgptr != NULL)
    {
      vpid = pgbuf_get_vpid_ptr (addr->pgptr);
      redo->data.pageid = vpid->pageid;
      redo->data.volid = vpid->volid;
    }
  else
    {
      redo->data.pageid = NULL_PAGEID;
      redo->data.volid = NULL_VOLID;
    }
  redo->data.offset = addr->offset;

  redo->length = length;
  error_code = prior_lsa_copy_redo_data_to_node (node, redo->length, data);

  return error_code;
}

/*
 * prior_lsa_gen_dbout_redo_record -
 *
 * return: error code or NO_ERROR
 *
 *   node(in/out):
 *   rcvindex(in):
 *   length(in):
 *   data(in):
 */
static int
prior_lsa_gen_dbout_redo_record (THREAD_ENTRY * thread_p, LOG_PRIOR_NODE * node, LOG_RCVINDEX rcvindex, int length,
				 const char *data)
{
  LOG_REC_DBOUT_REDO *dbout_redo;
  int error_code = NO_ERROR;

  node->data_header_length = sizeof (LOG_REC_DBOUT_REDO);
  node->data_header = (char *) malloc (node->data_header_length);
  if (node->data_header == NULL)
    {
      er_set (ER_ERROR_SEVERITY, ARG_FILE_LINE, ER_OUT_OF_VIRTUAL_MEMORY, 1, (size_t) node->data_header_length);
      return ER_OUT_OF_VIRTUAL_MEMORY;
    }
  dbout_redo = (LOG_REC_DBOUT_REDO *) node->data_header;

  dbout_redo->rcvindex = rcvindex;
  dbout_redo->length = length;

  error_code = prior_lsa_copy_redo_data_to_node (node, dbout_redo->length, data);

  return error_code;
}

/*
 * prior_lsa_gen_2pc_prepare_record -
 *
 * return: error code or NO_ERROR
 *
 *   node(in/out):
 *   gtran_length(in):
 *   gtran_data(in):
 *   lock_length(in):
 *   lock_data(in):
 */
static int
prior_lsa_gen_2pc_prepare_record (THREAD_ENTRY * thread_p, LOG_PRIOR_NODE * node, int gtran_length,
				  const char *gtran_data, int lock_length, const char *lock_data)
{
  int error_code = NO_ERROR;

  node->data_header_length = sizeof (LOG_REC_2PC_PREPCOMMIT);
  node->data_header = (char *) malloc (node->data_header_length);
  if (node->data_header == NULL)
    {
      er_set (ER_ERROR_SEVERITY, ARG_FILE_LINE, ER_OUT_OF_VIRTUAL_MEMORY, 1, (size_t) node->data_header_length);
      return ER_OUT_OF_VIRTUAL_MEMORY;
    }

  if (gtran_length > 0)
    {
      error_code = prior_lsa_copy_undo_data_to_node (node, gtran_length, gtran_data);
    }
  if (lock_length > 0)
    {
      error_code = prior_lsa_copy_redo_data_to_node (node, lock_length, lock_data);
    }

  return error_code;
}

/*
 * prior_lsa_gen_end_chkpt_record -
 *
 * return: error code or NO_ERROR
 *
 *   node(in/out):
 *   tran_length(in):
 *   tran_data(in):
 *   topop_length(in):
 *   topop_data(in):
 */
static int
prior_lsa_gen_end_chkpt_record (THREAD_ENTRY * thread_p, LOG_PRIOR_NODE * node, int tran_length, const char *tran_data,
				int topop_length, const char *topop_data)
{
  int error_code = NO_ERROR;

  node->data_header_length = sizeof (LOG_REC_CHKPT);
  node->data_header = (char *) malloc (node->data_header_length);
  if (node->data_header == NULL)
    {
      er_set (ER_ERROR_SEVERITY, ARG_FILE_LINE, ER_OUT_OF_VIRTUAL_MEMORY, 1, (size_t) node->data_header_length);
      return ER_OUT_OF_VIRTUAL_MEMORY;
    }

  if (tran_length > 0)
    {
      error_code = prior_lsa_copy_undo_data_to_node (node, tran_length, tran_data);
    }
  if (topop_length > 0)
    {
      error_code = prior_lsa_copy_redo_data_to_node (node, topop_length, topop_data);
    }

  return error_code;
}

/*
 * prior_lsa_gen_record -
 *
 * return: error code or NO_ERROR
 *
 *   node(in/out):
 *   rec_type(in):
 *   length(in):
 *   data(in):
 */
static int
prior_lsa_gen_record (THREAD_ENTRY * thread_p, LOG_PRIOR_NODE * node, LOG_RECTYPE rec_type, int length,
		      const char *data)
{
  int error_code = NO_ERROR;

  node->data_header_length = 0;
  switch (rec_type)
    {
    case LOG_DUMMY_HEAD_POSTPONE:
    case LOG_DUMMY_CRASH_RECOVERY:
    case LOG_DUMMY_OVF_RECORD:
    case LOG_DUMMY_GENERIC:
    case LOG_2PC_COMMIT_DECISION:
    case LOG_2PC_ABORT_DECISION:
    case LOG_2PC_COMMIT_INFORM_PARTICPS:
    case LOG_2PC_ABORT_INFORM_PARTICPS:
    case LOG_START_CHKPT:
    case LOG_SYSOP_ATOMIC_START:
      assert (length == 0 && data == NULL);
      break;

    case LOG_RUN_POSTPONE:
      node->data_header_length = sizeof (LOG_REC_RUN_POSTPONE);
      break;

    case LOG_COMPENSATE:
      node->data_header_length = sizeof (LOG_REC_COMPENSATE);
      break;

    case LOG_DUMMY_HA_SERVER_STATE:
      assert (length == 0 && data == NULL);
      node->data_header_length = sizeof (LOG_REC_HA_SERVER_STATE);
      break;

    case LOG_SAVEPOINT:
      node->data_header_length = sizeof (LOG_REC_SAVEPT);
      break;

    case LOG_COMMIT_WITH_POSTPONE:
      node->data_header_length = sizeof (LOG_REC_START_POSTPONE);
      break;

    case LOG_SYSOP_START_POSTPONE:
      node->data_header_length = sizeof (LOG_REC_SYSOP_START_POSTPONE);
      break;

    case LOG_COMMIT:
    case LOG_ABORT:
      assert (length == 0 && data == NULL);
      node->data_header_length = sizeof (LOG_REC_DONETIME);
      break;

    case LOG_SYSOP_END:
      node->data_header_length = sizeof (LOG_REC_SYSOP_END);
      break;

    case LOG_2PC_START:
      node->data_header_length = sizeof (LOG_REC_2PC_START);
      break;

    case LOG_END_CHKPT:
      node->data_header_length = sizeof (LOG_REC_CHKPT);
      break;

    case LOG_REPLICATION_DATA:
    case LOG_REPLICATION_STATEMENT:
      assert (false);
      break;

    default:
      break;
    }

  if (node->data_header_length > 0)
    {
      node->data_header = (char *) malloc (node->data_header_length);
      if (node->data_header == NULL)
	{
	  er_set (ER_ERROR_SEVERITY, ARG_FILE_LINE, ER_OUT_OF_VIRTUAL_MEMORY, 1, (size_t) node->data_header_length);
	  return ER_OUT_OF_VIRTUAL_MEMORY;
	}

#if !defined (NDEBUG)
      /* Suppress valgrind complaint. */
      memset (node->data_header, 0, node->data_header_length);
#endif // DEBUG
    }

  if (length > 0)
    {
      error_code = prior_lsa_copy_undo_data_to_node (node, length, data);
    }

  return error_code;
}

/*
 * prior_lsa_alloc_and_copy_data -
 *
 * return: new node
 *
 *   rec_type(in):
 *   rcvindex(in):
 *   addr(in):
 *   ulength(in):
 *   udata(in):
 *   rlength(in):
 *   rdata(in):
 */
LOG_PRIOR_NODE *
prior_lsa_alloc_and_copy_data (THREAD_ENTRY * thread_p, LOG_RECTYPE rec_type, LOG_RCVINDEX rcvindex,
			       LOG_DATA_ADDR * addr, int ulength, const char *udata, int rlength, const char *rdata)
{
  LOG_PRIOR_NODE *node;
  int error_code = NO_ERROR;

  node = (LOG_PRIOR_NODE *) malloc (sizeof (LOG_PRIOR_NODE));
  if (node == NULL)
    {
      er_set (ER_ERROR_SEVERITY, ARG_FILE_LINE, ER_OUT_OF_VIRTUAL_MEMORY, 1, sizeof (LOG_PRIOR_NODE));
      return NULL;
    }

  node->log_header.type = rec_type;

  node->data_header = NULL;
  node->ulength = 0;
  node->udata = NULL;
  node->rlength = 0;
  node->rdata = NULL;
  node->next = NULL;

  switch (rec_type)
    {
    case LOG_UNDOREDO_DATA:
    case LOG_DIFF_UNDOREDO_DATA:
    case LOG_UNDO_DATA:
    case LOG_REDO_DATA:
    case LOG_MVCC_UNDOREDO_DATA:
    case LOG_MVCC_DIFF_UNDOREDO_DATA:
    case LOG_MVCC_REDO_DATA:
    case LOG_MVCC_UNDO_DATA:
      /* We shouldn't be here */
      /* Use prior_lsa_alloc_and_copy_crumbs instead */
      assert_release (false);
      error_code = ER_FAILED;
      break;

    case LOG_DBEXTERN_REDO_DATA:
      error_code = prior_lsa_gen_dbout_redo_record (thread_p, node, rcvindex, rlength, rdata);
      break;

    case LOG_POSTPONE:
      assert (ulength == 0 && udata == NULL);

      error_code = prior_lsa_gen_postpone_record (thread_p, node, rcvindex, addr, rlength, rdata);
      break;

    case LOG_2PC_PREPARE:
      assert (addr == NULL);
      error_code = prior_lsa_gen_2pc_prepare_record (thread_p, node, ulength, udata, rlength, rdata);
      break;
    case LOG_END_CHKPT:
      assert (addr == NULL);
      error_code = prior_lsa_gen_end_chkpt_record (thread_p, node, ulength, udata, rlength, rdata);
      break;

    case LOG_RUN_POSTPONE:
    case LOG_COMPENSATE:
    case LOG_SAVEPOINT:

    case LOG_DUMMY_HEAD_POSTPONE:

    case LOG_DUMMY_CRASH_RECOVERY:
    case LOG_DUMMY_HA_SERVER_STATE:
    case LOG_DUMMY_OVF_RECORD:
    case LOG_DUMMY_GENERIC:

    case LOG_2PC_COMMIT_DECISION:
    case LOG_2PC_ABORT_DECISION:
    case LOG_COMMIT_WITH_POSTPONE:
    case LOG_SYSOP_START_POSTPONE:
    case LOG_COMMIT:
    case LOG_ABORT:
    case LOG_2PC_COMMIT_INFORM_PARTICPS:
    case LOG_2PC_ABORT_INFORM_PARTICPS:
    case LOG_SYSOP_END:
    case LOG_2PC_START:
    case LOG_START_CHKPT:
    case LOG_SYSOP_ATOMIC_START:
      assert (rlength == 0 && rdata == NULL);

      error_code = prior_lsa_gen_record (thread_p, node, rec_type, ulength, udata);
      break;

    case LOG_REPLICATION_DATA:
    case LOG_REPLICATION_STATEMENT:
      assert (false);
      break;

    default:
      break;
    }

  if (error_code == NO_ERROR)
    {
      return node;
    }
  else
    {
      if (node != NULL)
	{
	  if (node->data_header != NULL)
	    {
	      free_and_init (node->data_header);
	    }
	  if (node->udata != NULL)
	    {
	      free_and_init (node->udata);
	    }
	  if (node->rdata != NULL)
	    {
	      free_and_init (node->rdata);
	    }
	  free_and_init (node);
	}

      return NULL;
    }
}

/*
 * prior_lsa_alloc_and_copy_crumbs -
 *
 * return: new node
 *
 *   rec_type(in):
 *   rcvindex(in):
 *   addr(in):
 *   num_ucrumbs(in):
 *   ucrumbs(in):
 *   num_rcrumbs(in):
 *   rcrumbs(in):
 */
LOG_PRIOR_NODE *
prior_lsa_alloc_and_copy_crumbs (THREAD_ENTRY * thread_p, LOG_RECTYPE rec_type, LOG_RCVINDEX rcvindex,
				 LOG_DATA_ADDR * addr, const int num_ucrumbs,
				 const LOG_CRUMB * ucrumbs, const int num_rcrumbs, const LOG_CRUMB * rcrumbs)
{
  LOG_PRIOR_NODE *node;
  int error = NO_ERROR;

  node = (LOG_PRIOR_NODE *) malloc (sizeof (LOG_PRIOR_NODE));
  if (node == NULL)
    {
      er_set (ER_ERROR_SEVERITY, ARG_FILE_LINE, ER_OUT_OF_VIRTUAL_MEMORY, 1, sizeof (LOG_PRIOR_NODE));
      return NULL;
    }

  node->log_header.type = rec_type;

  node->data_header_length = 0;
  node->data_header = NULL;
  node->ulength = 0;
  node->udata = NULL;
  node->rlength = 0;
  node->rdata = NULL;
  node->next = NULL;

  switch (rec_type)
    {
    case LOG_UNDOREDO_DATA:
    case LOG_DIFF_UNDOREDO_DATA:
    case LOG_UNDO_DATA:
    case LOG_REDO_DATA:
    case LOG_MVCC_UNDOREDO_DATA:
    case LOG_MVCC_DIFF_UNDOREDO_DATA:
    case LOG_MVCC_UNDO_DATA:
    case LOG_MVCC_REDO_DATA:
      error = prior_lsa_gen_undoredo_record_from_crumbs (thread_p, node, rcvindex, addr, num_ucrumbs, ucrumbs,
							 num_rcrumbs, rcrumbs);
      break;

    default:
      /* Unhandled */
      assert_release (false);
      error = ER_FAILED;
      break;
    }

  if (error == NO_ERROR)
    {
      return node;
    }
  else
    {
      if (node != NULL)
	{
	  if (node->data_header != NULL)
	    {
	      free_and_init (node->data_header);
	    }
	  if (node->udata != NULL)
	    {
	      free_and_init (node->udata);
	    }
	  if (node->rdata != NULL)
	    {
	      free_and_init (node->rdata);
	    }
	  free_and_init (node);
	}
      return NULL;
    }
}

/*
 * prior_lsa_next_record_internal -
 *
 * return: start lsa of log record
 *
 *   node(in/out):
 *   tdes(in/out):
 *   with_lock(in):
 */
static LOG_LSA
prior_lsa_next_record_internal (THREAD_ENTRY * thread_p, LOG_PRIOR_NODE * node, LOG_TDES * tdes, int with_lock)
{
  LOG_LSA start_lsa;
  LOG_REC_MVCC_UNDO *mvcc_undo = NULL;
  LOG_REC_MVCC_UNDOREDO *mvcc_undoredo = NULL;
  LOG_VACUUM_INFO *vacuum_info = NULL;
  int rv;
  MVCCID mvccid = MVCCID_NULL;

  if (with_lock == LOG_PRIOR_LSA_WITHOUT_LOCK)
    {
      rv = pthread_mutex_lock (&log_Gl.prior_info.prior_lsa_mutex);
    }

  prior_lsa_start_append (thread_p, node, tdes);

  LSA_COPY (&start_lsa, &node->start_lsa);

  /* Is this a valid MVCC operations: 1. node must be undoredo/undo type and must have undo data. 2. record index must
   * the index of MVCC operations. */
  if (node->log_header.type == LOG_MVCC_UNDO_DATA || node->log_header.type == LOG_MVCC_UNDOREDO_DATA
      || node->log_header.type == LOG_MVCC_DIFF_UNDOREDO_DATA
      || (node->log_header.type == LOG_SYSOP_END
	  && ((LOG_REC_SYSOP_END *) node->data_header)->type == LOG_SYSOP_END_LOGICAL_MVCC_UNDO))
    {
      /* Link the log record to previous MVCC delete/update log record */
      /* Will be used by vacuum */
      if (node->log_header.type == LOG_MVCC_UNDO_DATA)
	{
	  /* Read from mvcc_undo structure */
	  mvcc_undo = (LOG_REC_MVCC_UNDO *) node->data_header;
	  vacuum_info = &mvcc_undo->vacuum_info;
	  mvccid = mvcc_undo->mvccid;
	}
      else if (node->log_header.type == LOG_SYSOP_END)
	{
	  /* Read from mvcc_undo structure */
	  mvcc_undo = &((LOG_REC_SYSOP_END *) node->data_header)->mvcc_undo;
	  vacuum_info = &mvcc_undo->vacuum_info;
	  mvccid = mvcc_undo->mvccid;
	}
      else
	{
	  /* Read for mvcc_undoredo structure */
	  assert (node->log_header.type == LOG_MVCC_UNDOREDO_DATA
		  || node->log_header.type == LOG_MVCC_DIFF_UNDOREDO_DATA);

	  mvcc_undoredo = (LOG_REC_MVCC_UNDOREDO *) node->data_header;
	  vacuum_info = &mvcc_undoredo->vacuum_info;
	  mvccid = mvcc_undoredo->mvccid;
	}

      /* Save previous mvcc operation log lsa to vacuum info */
      LSA_COPY (&vacuum_info->prev_mvcc_op_log_lsa, &log_Gl.hdr.mvcc_op_log_lsa);

      vacuum_er_log (VACUUM_ER_LOG_LOGGING,
		     "log mvcc op at (%lld, %d) and create link with log_lsa(%lld, %d)",
		     LSA_AS_ARGS (&node->start_lsa), LSA_AS_ARGS (&log_Gl.hdr.mvcc_op_log_lsa));

      /* Check if the block of log data is changed */
      if (!LSA_ISNULL (&log_Gl.hdr.mvcc_op_log_lsa)
	  && (vacuum_get_log_blockid (log_Gl.hdr.mvcc_op_log_lsa.pageid) != vacuum_get_log_blockid (start_lsa.pageid)))
	{
	  /* Notify vacuum of a new block */
	  vacuum_produce_log_block_data (thread_p, &log_Gl.hdr.mvcc_op_log_lsa, log_Gl.hdr.last_block_oldest_mvccid,
					 log_Gl.hdr.last_block_newest_mvccid);
	  assert (log_Gl.hdr.last_block_oldest_mvccid <= vacuum_get_global_oldest_active_mvccid ());
	  log_Gl.hdr.last_block_oldest_mvccid = vacuum_get_global_oldest_active_mvccid ();
	  log_Gl.hdr.last_block_newest_mvccid = mvccid;
	  assert (!MVCC_ID_PRECEDES (mvccid, log_Gl.hdr.last_block_oldest_mvccid));
	}
      else
	{
	  /* Same block, update the oldest and the newest met MVCCID's */
	  if (log_Gl.hdr.last_block_newest_mvccid == MVCCID_NULL
	      || MVCC_ID_PRECEDES (log_Gl.hdr.last_block_newest_mvccid, mvccid))
	    {
	      /* A newer MVCCID was found */
	      log_Gl.hdr.last_block_newest_mvccid = mvccid;
	    }
	  if (log_Gl.hdr.last_block_oldest_mvccid == MVCCID_NULL)
	    {
	      log_Gl.hdr.last_block_oldest_mvccid = vacuum_get_global_oldest_active_mvccid ();
	    }
	  assert (!MVCC_ID_PRECEDES (mvccid, log_Gl.hdr.last_block_oldest_mvccid));
	}

      /* Replace last MVCC deleted/updated log record */
      LSA_COPY (&log_Gl.hdr.mvcc_op_log_lsa, &start_lsa);
    }
  else if (node->log_header.type == LOG_SYSOP_START_POSTPONE)
    {
      /* we need the system operation start postpone LSA for recovery. we have to save it under prior_lsa_mutex
       * protection.
       * at the same time, tdes->rcv.atomic_sysop_start_lsa must be reset if it was inside this system op. */
      LOG_REC_SYSOP_START_POSTPONE *sysop_start_postpone = NULL;

      assert (LSA_ISNULL (&tdes->rcv.sysop_start_postpone_lsa));
      tdes->rcv.sysop_start_postpone_lsa = start_lsa;

      sysop_start_postpone = (LOG_REC_SYSOP_START_POSTPONE *) node->data_header;
      if (LSA_LT (&sysop_start_postpone->sysop_end.lastparent_lsa, &tdes->rcv.atomic_sysop_start_lsa))
	{
	  /* atomic system operation finished. */
	  LSA_SET_NULL (&tdes->rcv.atomic_sysop_start_lsa);
	}

      /* for correct checkpoint, this state change must be done under the protection of prior_lsa_mutex */
      tdes->state = TRAN_UNACTIVE_TOPOPE_COMMITTED_WITH_POSTPONE;
    }
  else if (node->log_header.type == LOG_SYSOP_END)
    {
      /* reset tdes->rcv.sysop_start_postpone_lsa and tdes->rcv.atomic_sysop_start_lsa, if this system op is not nested.
       * we'll use lastparent_lsa to check if system op is nested or not. */
      LOG_REC_SYSOP_END *sysop_end = NULL;

      sysop_end = (LOG_REC_SYSOP_END *) node->data_header;
      if (!LSA_ISNULL (&tdes->rcv.atomic_sysop_start_lsa)
	  && LSA_LT (&sysop_end->lastparent_lsa, &tdes->rcv.atomic_sysop_start_lsa))
	{
	  /* atomic system operation finished. */
	  LSA_SET_NULL (&tdes->rcv.atomic_sysop_start_lsa);
	}
      if (!LSA_ISNULL (&tdes->rcv.sysop_start_postpone_lsa)
	  && LSA_LT (&sysop_end->lastparent_lsa, &tdes->rcv.sysop_start_postpone_lsa))
	{
	  /* atomic system operation finished. */
	  LSA_SET_NULL (&tdes->rcv.sysop_start_postpone_lsa);
	}
    }
  else if (node->log_header.type == LOG_COMMIT_WITH_POSTPONE)
    {
      /* we need the commit with postpone LSA for recovery. we have to save it under prior_lsa_mutex protection */
      tdes->rcv.tran_start_postpone_lsa = start_lsa;
    }
  else if (node->log_header.type == LOG_SYSOP_ATOMIC_START)
    {
      /* same as with system op start postpone, we need to save these log records lsa */
      assert (LSA_ISNULL (&tdes->rcv.atomic_sysop_start_lsa));
      tdes->rcv.atomic_sysop_start_lsa = start_lsa;
    }

  LOG_PRIOR_LSA_APPEND_ADVANCE_WHEN_DOESNOT_FIT (node->data_header_length);
  LOG_PRIOR_LSA_APPEND_ADD_ALIGN (node->data_header_length);

  if (node->ulength > 0)
    {
      prior_lsa_append_data (node->ulength);
    }

  if (node->rlength > 0)
    {
      prior_lsa_append_data (node->rlength);
    }

  /* END append */
  prior_lsa_end_append (thread_p, node);

  if (log_Gl.prior_info.prior_list_tail == NULL)
    {
      log_Gl.prior_info.prior_list_header = node;
      log_Gl.prior_info.prior_list_tail = node;
    }
  else
    {
      log_Gl.prior_info.prior_list_tail->next = node;
      log_Gl.prior_info.prior_list_tail = node;
    }

  /* list_size in bytes */
  log_Gl.prior_info.list_size += (sizeof (LOG_PRIOR_NODE) + node->data_header_length + node->ulength + node->rlength);

  if (with_lock == LOG_PRIOR_LSA_WITHOUT_LOCK)
    {
      pthread_mutex_unlock (&log_Gl.prior_info.prior_lsa_mutex);

      if (log_Gl.prior_info.list_size >= LOG_PRIOR_LSA_LIST_MAX_SIZE ())
	{
	  perfmon_inc_stat (thread_p, PSTAT_PRIOR_LSA_LIST_MAXED);

#if defined(SERVER_MODE)
	  if (!log_is_in_crash_recovery ())
	    {
	      log_wakeup_log_flush_daemon ();

	      thread_sleep (1);	/* 1msec */
	    }
	  else
	    {
	      LOG_CS_ENTER (thread_p);
	      logpb_prior_lsa_append_all_list (thread_p);
	      LOG_CS_EXIT (thread_p);
	    }
#else
	  LOG_CS_ENTER (thread_p);
	  logpb_prior_lsa_append_all_list (thread_p);
	  LOG_CS_EXIT (thread_p);
#endif
	}
    }

  tdes->num_log_records_written++;

  return start_lsa;
}

LOG_LSA
prior_lsa_next_record (THREAD_ENTRY * thread_p, LOG_PRIOR_NODE * node, LOG_TDES * tdes)
{
  return prior_lsa_next_record_internal (thread_p, node, tdes, LOG_PRIOR_LSA_WITHOUT_LOCK);
}

LOG_LSA
prior_lsa_next_record_with_lock (THREAD_ENTRY * thread_p, LOG_PRIOR_NODE * node, LOG_TDES * tdes)
{
  return prior_lsa_next_record_internal (thread_p, node, tdes, LOG_PRIOR_LSA_WITH_LOCK);
}

/*
 * logpb_append_next_record -
 *
 * return: NO_ERROR
 *
 *   node(in):
 */
static int
logpb_append_next_record (THREAD_ENTRY * thread_p, LOG_PRIOR_NODE * node)
{
  if (!LSA_EQ (&node->start_lsa, &log_Gl.hdr.append_lsa))
    {
      logpb_fatal_error (thread_p, true, ARG_FILE_LINE, "logpb_append_next_record");
    }

  /* forcing flush in the middle of log record append is a complicated business. try to avoid it if possible. */
  if (log_Gl.flush_info.num_toflush + 1 >= log_Gl.flush_info.max_toflush)	/* flush will be forced on next page */
    {
      /* flush early to avoid complicated case */
      logpb_flush_all_append_pages (thread_p);
    }

  logpb_start_append (thread_p, &node->log_header);

  if (node->data_header != NULL)
    {
      LOG_APPEND_ADVANCE_WHEN_DOESNOT_FIT (thread_p, node->data_header_length);
      logpb_append_data (thread_p, node->data_header_length, node->data_header);
    }

  if (node->udata != NULL)
    {
      logpb_append_data (thread_p, node->ulength, node->udata);
    }

  if (node->rdata != NULL)
    {
      logpb_append_data (thread_p, node->rlength, node->rdata);
    }

  logpb_end_append (thread_p, &node->log_header);

  return NO_ERROR;
}

/*
 * logpb_append_prior_lsa_list -
 *
 * return: NO_ERROR
 *
 *   list(in/out):
 */
static int
logpb_append_prior_lsa_list (THREAD_ENTRY * thread_p, LOG_PRIOR_NODE * list)
{
  LOG_PRIOR_NODE *node;

  assert (LOG_CS_OWN_WRITE_MODE (thread_p));

  /* append prior_flush_list */
  assert (log_Gl.prior_info.prior_flush_list_header == NULL);
  log_Gl.prior_info.prior_flush_list_header = list;

  /* append log buffer */
  while (log_Gl.prior_info.prior_flush_list_header != NULL)
    {
      node = log_Gl.prior_info.prior_flush_list_header;
      log_Gl.prior_info.prior_flush_list_header = node->next;

      logpb_append_next_record (thread_p, node);

      if (node->data_header != NULL)
	{
	  free_and_init (node->data_header);
	}
      if (node->udata != NULL)
	{
	  free_and_init (node->udata);
	}
      if (node->rdata != NULL)
	{
	  free_and_init (node->rdata);
	}

      free_and_init (node);
    }

  return NO_ERROR;
}

/*
 * prior_lsa_remove_prior_list:
 *
 * return: prior list
 *
 */
static LOG_PRIOR_NODE *
prior_lsa_remove_prior_list (THREAD_ENTRY * thread_p)
{
  LOG_PRIOR_NODE *prior_list;

  assert (LOG_CS_OWN_WRITE_MODE (thread_p));

  prior_list = log_Gl.prior_info.prior_list_header;

  log_Gl.prior_info.prior_list_header = NULL;
  log_Gl.prior_info.prior_list_tail = NULL;
  log_Gl.prior_info.list_size = 0;

  return prior_list;
}

/*
 * logpb_prior_lsa_append_all_list:
 *
 * return: NO_ERROR
 *
 */
int
logpb_prior_lsa_append_all_list (THREAD_ENTRY * thread_p)
{
  LOG_PRIOR_NODE *prior_list;
  INT64 current_size;
  int rv;

  assert (LOG_CS_OWN_WRITE_MODE (thread_p));

  rv = pthread_mutex_lock (&log_Gl.prior_info.prior_lsa_mutex);
  current_size = log_Gl.prior_info.list_size;
  prior_list = prior_lsa_remove_prior_list (thread_p);
  pthread_mutex_unlock (&log_Gl.prior_info.prior_lsa_mutex);

  if (prior_list != NULL)
    {
      perfmon_add_stat (thread_p, PSTAT_PRIOR_LSA_LIST_SIZE, (unsigned int) current_size / ONE_K);	/* kbytes */
      perfmon_inc_stat (thread_p, PSTAT_PRIOR_LSA_LIST_REMOVED);

      logpb_append_prior_lsa_list (thread_p, prior_list);
    }

  return NO_ERROR;
}

/*
 * logpb_dump_log_page_area - Dump log page area.
 *
 * return: nothing
 *   log_pgptr(in): log page
 *   offset(in): offset in page area to start logging
 *   length(in): length to log
 */
void
logpb_dump_log_page_area (THREAD_ENTRY * thread_p, LOG_PAGE * log_pgptr, int offset, int length)
{
  const int block_size = 4 * ONE_K;
  char log_block_string[block_size * 4], log_header_string[200], *src_ptr, *dest_ptr;
  int count_remaining_bytes, count_bytes_to_dump, i;
  int line_no = 0;

  if (logpb_Logging == false)
    {
      return;
    }

  assert (log_pgptr != NULL);
  if (offset < 0 || length < 0 || length > LOGAREA_SIZE || offset + length > LOGAREA_SIZE)
    {
      return;
    }

  sprintf (log_header_string, "page_id = %lld, checksum = %d, offset = %d, length = %d\n",
	   (long long int) log_pgptr->hdr.logical_pageid, log_pgptr->hdr.checksum, offset, length);

  count_remaining_bytes = length;
  src_ptr = log_pgptr->area + offset;
  while (count_remaining_bytes > 0)
    {
      dest_ptr = log_block_string;
      count_bytes_to_dump = MIN (count_remaining_bytes, block_size);
      for (i = 0; i < count_bytes_to_dump; i++, src_ptr++)
	{
	  if (i % 32 == 0)
	    {
	      dest_ptr += sprintf (dest_ptr, "\n  %05d: ", line_no++);
	    }

	  dest_ptr += sprintf (dest_ptr, "%02X ", (unsigned char) (*src_ptr));
	}

      dest_ptr += sprintf (dest_ptr, "\n");
      logpb_log ("logpb_dump_log_page_area: header = %s data = %s\n", log_header_string, log_block_string);
      count_remaining_bytes -= count_bytes_to_dump;
    }
}

/*
 * logpb_page_get_first_null_block_lsa - Get LSA of first null block in log page.
 *
 * return: nothing
 *   thread_p(in): thread entry
 *   log_pgptr(in): log page
 *   first_null_block_lsa(out): LSA of first null block.
 */
void
logpb_page_get_first_null_block_lsa (THREAD_ENTRY * thread_p, LOG_PAGE * log_pgptr, LOG_LSA * first_null_block_lsa)
{
  const int block_size = 4 * ONE_K;
  char null_buffer[block_size + MAX_ALIGNMENT], *null_block;
  int i, max_num_blocks = LOG_PAGESIZE / block_size;

  assert (log_pgptr != NULL && first_null_block_lsa != NULL);

  null_block = PTR_ALIGN (null_buffer, MAX_ALIGNMENT);
  memset (null_block, LOG_PAGE_INIT_VALUE, block_size);

  LSA_SET_NULL (first_null_block_lsa);

  /* Set LSA of first NULL block. */
  for (i = 0; i < max_num_blocks; i++)
    {
      /* Search for null blocks. */
      if (memcmp (((char *) log_pgptr) + (i * block_size), null_block, block_size) == 0)
	{
	  /* Found the null block. Computes its LSA. */
	  first_null_block_lsa->pageid = log_pgptr->hdr.logical_pageid;
	  first_null_block_lsa->offset = i * block_size;

	  if (first_null_block_lsa->offset > 0)
	    {
=======
>>>>>>> e5955042
	      /* Skip log header size. */
	      first_null_block_lsa->offset -= sizeof (LOG_HDRPAGE);
	    }

	  assert (first_null_block_lsa->offset >= 0);
	  break;
	}
    }
}

/*
 * logpb_flush_all_append_pages - Flush log append pages
 *
 * return: 1 : log flushed, 0 : do not need log flush, < 0 : error code
 *
 */
static int
logpb_flush_all_append_pages (THREAD_ENTRY * thread_p)
{
  LOG_BUFFER *bufptr;		/* The current buffer log append page scanned */
  LOG_BUFFER *prv_bufptr;	/* The previous buffer log append page scanned */
  int idxflush;			/* An index into the first log page buffer to flush */
  bool need_sync;		/* How we flush anything ? */

  int i;
  LOG_PAGEID first_append_pageid = NULL_PAGEID;
  bool need_flush = true;
  int error_code = NO_ERROR;
  int flush_page_count = 0;
#if defined(CUBRID_DEBUG)
  struct timeval start_time = { 0, 0 };
  struct timeval end_time = { 0, 0 };
  int dirty_page_count = 0;
  int curr_flush_count = 0;
  long commit_count = 0;
  static long prev_commit_count_in_flush = 0;
#endif /* CUBRID_DEBUG */
  bool hold_flush_mutex = false;
  LOG_FLUSH_INFO *flush_info = &log_Gl.flush_info;
  LOG_LSA nxio_lsa;

  int rv;
#if defined(SERVER_MODE)
  INT64 flush_start_time = 0;
  INT64 flush_completed_time = 0;
  INT64 all_writer_thr_end_time = 0;

  LOGWR_INFO *writer_info = log_Gl.writer_info;
  LOGWR_ENTRY *entry;
  THREAD_ENTRY *wait_thread_p;
#endif /* SERVER_MODE */

  assert (LOG_CS_OWN_WRITE_MODE (thread_p));

  logpb_log ("called logpb_flush_all_append_pages\n");

#if defined(CUBRID_DEBUG)
  er_log_debug (ARG_FILE_LINE, "logpb_flush_all_append_pages: start\n");

  gettimeofday (&start_time, NULL);
#endif /* CUBRID_DEBUG */

  rv = pthread_mutex_lock (&flush_info->flush_mutex);
  hold_flush_mutex = true;

  if (flush_info->num_toflush < 1)
    {
      need_flush = false;
    }
  else if (flush_info->num_toflush == 1)
    {
      /*
       * Don't need to do anything if the page is not dirty.
       *
       * This block is used to avoid updating the last page with an end of file log when it is not needed at all.
       */

      bufptr = logpb_get_log_buffer (flush_info->toflush[0]);
      if (!logpb_is_dirty (thread_p, flush_info->toflush[0]))
	{
	  need_flush = false;
	}
    }

  pthread_mutex_unlock (&flush_info->flush_mutex);
  hold_flush_mutex = false;

  if (!need_flush)
    {
      return 0;
    }

#if !defined(NDEBUG)
  {
    const char *env_value;
    int verbose_dump = -1;

    if (verbose_dump == -1)
      {
	/*
	 * Do we want to dump the buffer pool for future verification
	 */
	if ((env_value = envvar_get ("LOG_FLUSH_VERBOSE_DUMP")) != NULL)
	  {
	    verbose_dump = atoi (env_value) != 0 ? 1 : 0;
	  }
	else
	  {
	    verbose_dump = 0;
	  }
      }

    if (verbose_dump != 0)
      {
	fprintf (stdout, "\n DUMP BEFORE FLUSHING APPEND PAGES\n");
	logpb_dump (thread_p, stdout);
      }
  }
#endif

#if defined(SERVER_MODE)
  if (thread_p && thread_p->type != TT_DAEMON && thread_p->type != TT_VACUUM_MASTER
      && thread_p->type != TT_VACUUM_WORKER)
    {
      /* set event logging parameter */
      thread_p->event_stats.trace_log_flush_time = prm_get_integer_value (PRM_ID_LOG_TRACE_FLUSH_TIME_MSECS);
    }
#endif /* SERVER_MODE */

#if defined(CUBRID_DEBUG)
  if (log_Gl.append.get_nxio_lsa ().pageid != logpb_get_page_id (flush_info->toflush[0]))
    {
      er_log_debug (ARG_FILE_LINE,
		    "logpb_flush_all_append_pages: SYSTEM ERROR\n  NXIO_PAGE %d does not seem the same as next free"
		    " append page %d to flush\n", log_Gl.append.get_nxio_lsa ().pageid,
		    logpb_get_page_id (flush_info->toflush[0]));
      goto error;
    }
#endif /* CUBRID_DEBUG */

  /* how this works:
   * ok, so we might have to flush several pages here. if there is only one page, the implementation is straight
   * forward, just flush the page.
   *
   * however, if there are two or more pages, we really need to make sure that the first page, where previous end of log
   * record resides (where nxio_lsa points), is flushed last! we cannot validate the new end of log record until we are
   * sure all log pages have been flushed!
   * so, we'll do a two-step flushing: in the first step we skip nxio_lsa page and flush all other pages. in the second
   * step we flush the nxio_lsa page.
   *
   * the story becomes a lot more complicated when a log entry is only partially appended before flush is called. this
   * can happen for when log page buffer becomes full. the problem here is that we cannot yet validate the flushed pages
   * before flushing this record entirely; not all pages. what we do here is replace the incomplete record with end of
   * log record (very important! not in log page buffer, but in a copy of the log page; that way we allow others to read
   * the correct version from buffer). the overwritten copy is flushed to disk.
   * when the log record is fully appended (there can be several iterations of flush if we deal with a very large log
   * record and log page buffer is very small), we call again flush again to make sure all remaining record pages are
   * written to disk. at the end of this flush iteration, the original record is written back and page is flushed again,
   * validating new record.
   *
   * to see full implementation, follow references of log_Pb.partial_append.
   *
   * todo: we might think of a better and simpler solution. the most difficult case to handle is very large log record,
   *       larger than log page buffer. since log records can theoretically be any size, the solution will have to
   *       consider this case.
   *       for now I chose a solution similar to the implementation used before the log page buffer redesign.
   */

  /*
   * Add an end of log marker to detect the end of the log.
   * The marker should be added at the end of the log if there is only one page to be flushed.
   * That is, if we are not in the middle of appending a new log record. Otherwise, we need to change the label of
   * the last append record as log end record. Flush and then check it back.
   */

  if (log_Pb.partial_append.status == LOGPB_APPENDREC_IN_PROGRESS)
    {
      /* Flush all log append records on such page except the current log record which has not been finished.
       * Save the log record type of this record, overwrite an eof record on such position, and flush the page.
       * Then, restore the record back on the page and change the current append log sequence address.
       */
      logpb_log ("logpb_flush_all_append_pages: incomplete record at log_Gl.append.prev_lsa=%lld|%d when flush is "
		 "called. we'll overwrite the log record with eof.\n", (long long int) log_Gl.append.prev_lsa.pageid,
		 (int) log_Gl.append.prev_lsa.offset);

      /* first, let's see if this is page is still in log page buffer */
      first_append_pageid = log_Gl.append.prev_lsa.pageid;
      bufptr = &log_Pb.buffers[logpb_get_log_buffer_index (first_append_pageid)];

      if (bufptr->pageid != first_append_pageid)
	{
	  assert_release (false);
	  logpb_log ("logpb_flush_all_append_pages: fatal error, partial page not found in log page buffer.");
	  error_code = ER_FAILED;
	  goto error;
	}

      /* copy from log page buffer */
      memcpy (log_Pb.partial_append.log_page_record_header, bufptr->logpage, LOG_PAGESIZE);

      /* set entry in log page buffer not dirty. we don't want it to get flushed again */
      bufptr->dirty = false;

      /* Overwrite it with an end of log marker */
      log_Pb.partial_append.record_header_p =
	(LOG_RECORD_HEADER *) (log_Pb.partial_append.log_page_record_header->area + log_Gl.append.prev_lsa.offset);
      log_Pb.partial_append.original_record_header = *log_Pb.partial_append.record_header_p;
      LSA_SET_NULL (&log_Pb.partial_append.record_header_p->forw_lsa);
      log_Pb.partial_append.record_header_p->type = LOG_END_OF_LOG;

      /* write page to disk as it is */
      if (logpb_write_page_to_disk (thread_p, log_Pb.partial_append.log_page_record_header, first_append_pageid)
	  != NO_ERROR)
	{
	  error_code = ER_FAILED;
	  goto error;
	}
      LSA_COPY (&log_Gl.hdr.eof_lsa, &log_Gl.append.prev_lsa);

      log_Pb.partial_append.status = LOGPB_APPENDREC_PARTIAL_FLUSHED_END_OF_LOG;
    }
  else if (log_Pb.partial_append.status == LOGPB_APPENDREC_PARTIAL_FLUSHED_END_OF_LOG)
    {
      logpb_log ("logpb_flush_all_append_pages: continue flushing page of partially appended log record.\n");
    }
  else if (log_Pb.partial_append.status == LOGPB_APPENDREC_PARTIAL_ENDED
	   || log_Pb.partial_append.status == LOGPB_APPENDREC_SUCCESS)
    {
      /* Add an end of log marker to detect the end of the log.
       * Don't advance the log address, the log end of file is overwritten at a later point. */
      LOG_RECORD_HEADER eof;

      logpb_log ("logpb_flush_all_append_pages: append end of log record at append_lsa = %lld|%d.\n",
		 (long long int) log_Gl.hdr.append_lsa.pageid, (int) log_Gl.hdr.append_lsa.offset);
      eof.trid = LOG_READ_NEXT_TRANID;
      LSA_SET_NULL (&eof.prev_tranlsa);
      LSA_COPY (&eof.back_lsa, &log_Gl.append.prev_lsa);
      LSA_SET_NULL (&eof.forw_lsa);
      eof.type = LOG_END_OF_LOG;

      logpb_start_append (thread_p, &eof);
    }
  else
    {
      /* unexpected status here */
      assert_release (false);
      error_code = ER_FAILED;
      goto error;
    }

  /*
   * Now flush all contiguous log append dirty pages. The first log append dirty page is flushed at the end,
   * so we can synchronize it with the rest.
   */

#if defined(SERVER_MODE)
  /* It changes the status of waiting log writer threads and wakes them up */
  if (!HA_DISABLED () && !writer_info->skip_flush)
    {
      assert (hold_flush_mutex == false);
      LOG_CS_DEMOTE (thread_p);

      rv = pthread_mutex_lock (&writer_info->flush_start_mutex);
      rv = pthread_mutex_lock (&writer_info->wr_list_mutex);

      if (thread_p != NULL && thread_p->event_stats.trace_log_flush_time > 0)
	{
	  flush_start_time = log_get_clock_msec ();

          // *INDENT-OFF*
          new (&writer_info->last_writer_client_info) clientids ();
          // *INDENT-ON*

	  writer_info->trace_last_writer = true;
	  writer_info->last_writer_elapsed_time = 0;
	  writer_info->last_writer_client_info.client_type = BOOT_CLIENT_UNKNOWN;
	}

      entry = writer_info->writer_list;
      while (entry)
	{
	  if (entry->status == LOGWR_STATUS_WAIT)
	    {
	      wait_thread_p = entry->thread_p;
	      assert (wait_thread_p != thread_p);

	      thread_lock_entry (wait_thread_p);

	      /* If THREAD_RESUME_DUE_TO_INTERRUPT, do not set the entry status to avoid deadlock
	       * between flush_end_cond and CSECT_LOG.
	       */
	      if (thread_p->resume_status != THREAD_RESUME_DUE_TO_INTERRUPT)
		{
		  /* Still waiting for LOGWR. */
		  entry->status = LOGWR_STATUS_FETCH;
		  if (wait_thread_p->resume_status == THREAD_LOGWR_SUSPENDED)
		    {
		      thread_wakeup_already_had_mutex (wait_thread_p, THREAD_LOGWR_RESUMED);
		    }
		}

	      thread_unlock_entry (wait_thread_p);
	    }
	  entry = entry->next;
	}

      rv = pthread_mutex_lock (&writer_info->flush_wait_mutex);
      writer_info->flush_completed = false;
      rv = pthread_mutex_unlock (&writer_info->flush_wait_mutex);

      pthread_mutex_unlock (&writer_info->wr_list_mutex);
      pthread_mutex_unlock (&writer_info->flush_start_mutex);
    }
#endif /* SERVER_MODE */

  idxflush = -1;
  prv_bufptr = NULL;
  need_sync = false;

  rv = pthread_mutex_lock (&flush_info->flush_mutex);
  hold_flush_mutex = true;

#if defined(CUBRID_DEBUG)
  log_scan_flush_info (log_dump_pageid);
  er_log_debug (ARG_FILE_LINE, "\n");
#endif /* CUBRID_DEBUG */

  /* Record number of writes in statistics */
  perfmon_add_stat (thread_p, PSTAT_LOG_NUM_IOWRITES, flush_info->num_toflush);

  /* loop through all to flush list. do a two-step process:
   * 1. skip all pages not dirty. also skip the page of nxio_lsa! it must be flushed last!
   * 2. collect and flush all dirty and successive pages.
   */
  i = 0;
  while (true)
    {
      /* skip all not dirty */
      for (; i < flush_info->num_toflush; i++)
	{
	  bufptr = logpb_get_log_buffer (flush_info->toflush[i]);
	  assert (bufptr->pageid == flush_info->toflush[i]->hdr.logical_pageid);
	  if (bufptr->dirty && bufptr->pageid != log_Gl.append.get_nxio_lsa ().pageid)
	    {
	      /* found dirty */
	      break;
	    }
	  logpb_log ("logpb_flush_all_append_pages: skip flushing not dirty page %lld.\n", bufptr->pageid);
	}
      if (i == flush_info->num_toflush)
	{
	  /* nothing left to flush */
	  break;
	}

      /* we have a dirty record */
      assert (bufptr->dirty);
      prv_bufptr = bufptr;
      idxflush = i;

      /* advance to next */
      i++;

      /* collect all consecutive pages that are dirty */
      for (; i < flush_info->num_toflush; i++)
	{
	  bufptr = logpb_get_log_buffer (flush_info->toflush[i]);

	  assert (bufptr->pageid == flush_info->toflush[i]->hdr.logical_pageid);

	  if (!bufptr->dirty)
	    {
	      /* not dirty */
	      break;
	    }
	  if (bufptr->pageid == log_Gl.append.get_nxio_lsa ().pageid)
	    {
	      /* this must be flushed last! */
	      break;
	    }
	  if (prv_bufptr->pageid + 1 != bufptr->pageid)
	    {
	      /* not successive pages */
	      break;
	    }
	  if (prv_bufptr->phy_pageid + 1 != bufptr->phy_pageid)
	    {
	      /* not successive pages on disk */
	      break;
	    }

	  prv_bufptr = bufptr;
	}

      if (logpb_writev_append_pages (thread_p, &flush_info->toflush[idxflush], i - idxflush) == NULL)
	{
	  /* is this acceptable? */
	  assert_release (false);
	  error_code = ER_FAILED;
	  goto error;
	}
      else
	{
	  int buf_iter;
	  need_sync = true;
	  flush_page_count += i - idxflush;

	  logpb_log ("logpb_flush_all_append_pages: flushed all pages in range [%lld, %lld].\n",
		     (long long int) flush_info->toflush[idxflush]->hdr.logical_pageid,
		     (long long int) flush_info->toflush[idxflush]->hdr.logical_pageid + i - idxflush - 1);

	  /* set not dirty what we have flushed */
	  for (buf_iter = idxflush; buf_iter < i; buf_iter++)
	    {
	      bufptr = logpb_get_log_buffer (flush_info->toflush[buf_iter]);
	      bufptr->dirty = false;
	    }
#if defined (CUBRID_DEBUG)
	  dirty_page_count += i - idxflush;
#endif /* CUBRID_DEBUG */
	}

      if (i == flush_info->num_toflush)
	{
	  /* nothing left to flush */
	  break;
	}
    }

  /* now flush the nxio_lsa page... unless it is the page of header for incomplete log record */
  nxio_lsa = log_Gl.append.get_nxio_lsa ();
  if (log_Pb.partial_append.status == LOGPB_APPENDREC_SUCCESS || (nxio_lsa.pageid != log_Gl.append.prev_lsa.pageid))
    {
      assert (log_Pb.partial_append.status == LOGPB_APPENDREC_SUCCESS
	      || log_Pb.partial_append.status == LOGPB_APPENDREC_PARTIAL_FLUSHED_END_OF_LOG);

      bufptr = &log_Pb.buffers[logpb_get_log_buffer_index (nxio_lsa.pageid)];

      if (bufptr->pageid != nxio_lsa.pageid)
	{
	  /* not expected. */
	  assert_release (false);

	  logpb_log ("logpb_flush_all_append_pages: fatal error, nxio_lsa %lld|%d page not found in buffer. "
		     "bufptr->pageid is %lld instead.\n",
		     (long long int) nxio_lsa.pageid, (int) nxio_lsa.offset, (long long int) bufptr->pageid);

	  error_code = ER_FAILED;
	  goto error;
	}

      if (!bufptr->dirty)
	{
	  /* not expected */
	  assert_release (false);

	  logpb_log ("logpb_flush_all_append_pages: fatal error, nxio_lsa %lld|%d page is not dirty.\n",
		     (long long int) nxio_lsa.pageid, (int) nxio_lsa.offset);

	  error_code = ER_FAILED;
	  goto error;
	}

      logpb_write_page_to_disk (thread_p, bufptr->logpage, bufptr->pageid);
      need_sync = true;
      bufptr->dirty = false;
      flush_page_count += 1;

      logpb_log ("logpb_flush_all_append_pages: flushed nxio_lsa = %lld|%d page to disk.\n",
		 (long long int) log_Gl.append.get_nxio_lsa ().pageid, (int) log_Gl.append.get_nxio_lsa ().offset);

      if (logpb_Logging)
	{
	  /* Dump latest portion of page, for debugging purpose. */
	  logpb_dump_log_page_area (thread_p, bufptr->logpage, (int) (log_Gl.append.get_nxio_lsa ().offset),
				    (int) sizeof (LOG_RECORD_HEADER));
	  logpb_dump_log_page_area (thread_p, bufptr->logpage, (int) (log_Gl.hdr.eof_lsa.offset),
				    (int) sizeof (LOG_RECORD_HEADER));
	}
    }
  else
    {
      logpb_log ("logpb_flush_all_append_pages: skipped flushing nxio_lsa = %lld|%d page to disk because it matches "
		 "the header page for incomplete record (prev_lsa = %lld|%d).\n",
		 (long long int) log_Gl.append.get_nxio_lsa ().pageid, (int) log_Gl.append.get_nxio_lsa ().offset,
		 (long long int) log_Gl.append.prev_lsa.pageid, (int) log_Gl.append.prev_lsa.offset);
    }

  /* Make sure that all of the above log writes are synchronized with any future log writes.
   * That is, the pages should be stored on physical disk.
   */
  if (need_sync == true)
    {
      if (prm_get_integer_value (PRM_ID_SUPPRESS_FSYNC) == 0
	  || (log_Stat.total_sync_count % prm_get_integer_value (PRM_ID_SUPPRESS_FSYNC) == 0))
	{
	  /* System volume. No need to sync DWB. */
	  if (fileio_synchronize (thread_p, log_Gl.append.vdes, log_Name_active, FILEIO_SYNC_ONLY) == NULL_VOLDES)
	    {
	      error_code = ER_FAILED;
	      goto error;
	    }
	  log_Stat.total_sync_count++;
	}
    }

  /* dual writing (Background archiving) */
  if (prm_get_bool_value (PRM_ID_LOG_BACKGROUND_ARCHIVING))
    {
      logpb_write_toflush_pages_to_archive (thread_p);
    }

#if !defined(NDEBUG)
  if (prm_get_bool_value (PRM_ID_LOG_TRACE_DEBUG) && logpb_is_any_dirty (thread_p) == true)
    {
      er_log_debug (ARG_FILE_LINE, "logpb_flush_all_append_pages: Log Buffer contains dirty pages\n");
      logpb_dump (thread_p, stdout);
      fflush (stdout);
    }
#endif

  if (flush_info->num_toflush == flush_info->max_toflush)
    {
      log_Stat.log_buffer_full_count++;
    }
#if defined(CUBRID_DEBUG)
  curr_flush_count = flush_info->num_toflush;
#endif /* CUBRID_DEBUG */

  /*
   * Change the log sequence address to indicate the next append address to flush and synchronize
   */
  if (log_Pb.partial_append.status == LOGPB_APPENDREC_PARTIAL_ENDED)
    {
      /* partially flushed log record is now complete */

      /* overwrite with original log record. */
      *log_Pb.partial_append.record_header_p = log_Pb.partial_append.original_record_header;
      error_code =
	logpb_write_page_to_disk (thread_p, log_Pb.partial_append.log_page_record_header,
				  log_Pb.partial_append.log_page_record_header->hdr.logical_pageid);
      if (error_code != NO_ERROR)
	{
	  goto error;
	}
      ++flush_page_count;

      /* Update checksum. */
      first_append_pageid = log_Pb.partial_append.log_page_record_header->hdr.logical_pageid;
      bufptr = &log_Pb.buffers[logpb_get_log_buffer_index (first_append_pageid)];
      if (bufptr->pageid == first_append_pageid)
	{
	  bufptr->logpage->hdr.checksum = log_Pb.partial_append.log_page_record_header->hdr.checksum;
	  assert (!memcmp (bufptr->logpage, log_Pb.partial_append.log_page_record_header, LOG_PAGESIZE));
#if !defined(NDEBUG)
	  logpb_debug_check_log_page (thread_p, bufptr->logpage);
#endif
	}

      /* we need to also sync again */
      if (fileio_synchronize (thread_p, log_Gl.append.vdes, log_Name_active, FILEIO_SYNC_ONLY) == NULL_VOLDES)
	{
	  error_code = ER_FAILED;
	  goto error;
	}

      /* now we can set the nxio_lsa to append_lsa */
      log_Gl.append.set_nxio_lsa (log_Gl.hdr.append_lsa);

      log_Pb.partial_append.status = LOGPB_APPENDREC_PARTIAL_FLUSHED_ORIGINAL;

      logpb_log ("logpb_flush_all_append_pages: completed partial record and flush again its first page %lld. "
		 "nxio_lsa = %lld|%d.\n",
		 (long long int) log_Pb.partial_append.log_page_record_header->hdr.logical_pageid,
		 (long long int) log_Gl.append.get_nxio_lsa ().pageid, (int) log_Gl.append.get_nxio_lsa ().offset);
    }
  else if (log_Pb.partial_append.status == LOGPB_APPENDREC_PARTIAL_FLUSHED_END_OF_LOG)
    {
      /* we cannot set nxio_lsa to append_lsa yet. set it to append.prev_lsa */
      log_Gl.append.set_nxio_lsa (log_Gl.append.prev_lsa);

      logpb_log ("logpb_flush_all_append_pages: partial record flushed... set nxio_lsa = %lld|%d.\n",
		 (long long int) log_Gl.append.get_nxio_lsa ().pageid, (int) log_Gl.append.get_nxio_lsa ().offset);
    }
  else if (log_Pb.partial_append.status == LOGPB_APPENDREC_SUCCESS)
    {
      log_Gl.append.set_nxio_lsa (log_Gl.hdr.append_lsa);

      logpb_log ("logpb_flush_all_append_pages: set nxio_lsa = %lld|%d.\n",
		 (long long int) log_Gl.append.get_nxio_lsa ().pageid, (int) log_Gl.append.get_nxio_lsa ().offset);
    }
  else
    {
      /* unexpected */
      assert_release (false);
      error_code = ER_FAILED;
      goto error;
    }
  flush_info->num_toflush = 0;

  if (log_Gl.append.log_pgptr != NULL)
    {
      /* Add the append page */
      flush_info->toflush[flush_info->num_toflush] = log_Gl.append.log_pgptr;
      flush_info->num_toflush++;
    }

  log_Stat.flushall_append_pages_call_count++;
  log_Stat.last_flush_count_by_trans = flush_page_count;
  log_Stat.total_flush_count_by_trans += flush_page_count;

#if defined(CUBRID_DEBUG)
  gettimeofday (&end_time, NULL);

  log_Stat.last_flush_sec_by_trans = LOG_GET_ELAPSED_TIME (end_time, start_time);

  log_Stat.total_flush_sec_by_trans += log_Stat.last_flush_sec_by_trans;

  commit_count = log_Stat.commit_count - prev_commit_count_in_flush;
  prev_commit_count_in_flush = log_Stat.commit_count;

  log_Stat.last_commit_count_in_flush_pages = commit_count;
  log_Stat.total_commit_count_in_flush_pages += log_Stat.last_commit_count_in_flush_pages;

  er_log_debug (ARG_FILE_LINE,
		"logpb_flush_all_append_pages: flush page(%ld / %d / %ld) avg flush count(%f), avg flush sec(%f)"
		"commit count(%ld) avg commit count(%f)\n", log_Stat.last_flush_count_by_trans, dirty_page_count,
		curr_flush_count,
		(double) log_Stat.total_flush_count_by_trans / log_Stat.flushall_append_pages_call_count,
		log_Stat.total_flush_sec_by_trans / log_Stat.flushall_append_pages_call_count, commit_count,
		log_Stat.total_commit_count_in_flush_pages / log_Stat.flushall_append_pages_call_count);
#endif /* CUBRID_DEBUG */

  pthread_mutex_unlock (&flush_info->flush_mutex);
  hold_flush_mutex = false;

#if defined(SERVER_MODE)
  if (!HA_DISABLED () && !writer_info->skip_flush)
    {
      /* it sends signal to LWT to notify that flush is completed */
      rv = pthread_mutex_lock (&writer_info->flush_wait_mutex);

      if (thread_p != NULL && thread_p->event_stats.trace_log_flush_time > 0)
	{
	  flush_completed_time = log_get_clock_msec ();
	}

      writer_info->flush_completed = true;
      rv = pthread_cond_broadcast (&writer_info->flush_wait_cond);

      rv = pthread_mutex_unlock (&writer_info->flush_wait_mutex);

      /* It waits until all log writer threads are done */
      rv = pthread_mutex_lock (&writer_info->flush_end_mutex);

      rv = pthread_mutex_lock (&writer_info->wr_list_mutex);
      entry = writer_info->writer_list;
      while (entry != NULL)
	{
	  if (entry->status == LOGWR_STATUS_FETCH)
	    {
	      break;
	    }
	  entry = entry->next;
	}
      pthread_mutex_unlock (&writer_info->wr_list_mutex);

      if (entry != NULL)
	{
	  rv = pthread_cond_wait (&writer_info->flush_end_cond, &writer_info->flush_end_mutex);
	}

      rv = pthread_mutex_lock (&writer_info->wr_list_mutex);
      writer_info->trace_last_writer = false;

      if (thread_p != NULL && thread_p->event_stats.trace_log_flush_time > 0)
	{
	  all_writer_thr_end_time = log_get_clock_msec ();

	  if (all_writer_thr_end_time - flush_start_time > thread_p->event_stats.trace_log_flush_time)
	    {
	      event_log_log_flush_thr_wait (thread_p, flush_page_count, &writer_info->last_writer_client_info,
					    (int) (all_writer_thr_end_time - flush_start_time),
					    (int) (all_writer_thr_end_time - flush_completed_time),
					    (int) writer_info->last_writer_elapsed_time);
	    }
	}

      pthread_mutex_unlock (&writer_info->wr_list_mutex);

      pthread_mutex_unlock (&writer_info->flush_end_mutex);
      assert (hold_flush_mutex == false);
      LOG_CS_PROMOTE (thread_p);
    }
#endif /* SERVER_MODE */

#if defined(SERVER_MODE)
  if (thread_p && thread_p->type != TT_DAEMON && thread_p->type != TT_VACUUM_MASTER
      && thread_p->type != TT_VACUUM_WORKER)
    {
      /* reset event logging parameter */
      thread_p->event_stats.trace_log_flush_time = 0;
    }
#endif /* SERVER_MODE */

  return 1;

error:
  if (hold_flush_mutex)
    {
      pthread_mutex_unlock (&flush_info->flush_mutex);
    }

  logpb_fatal_error (thread_p, true, ARG_FILE_LINE, "logpb_flush_all_append_pages");

#if defined(SERVER_MODE)
  if (thread_p && thread_p->type != TT_DAEMON && thread_p->type != TT_VACUUM_MASTER
      && thread_p->type != TT_VACUUM_WORKER)
    {
      /* reset event logging parameter */
      thread_p->event_stats.trace_log_flush_time = 0;
    }
#endif /* SERVER_MODE */

  return error_code;
}

/*
 * logpb_flush_pages_direct - flush all pages by itself.
 *
 * return: nothing
 *
 */
void
logpb_flush_pages_direct (THREAD_ENTRY * thread_p)
{
#if defined(CUBRID_DEBUG)
  er_log_debug (ARG_FILE_LINE, "logpb_flush_pages_direct: [%d]flush direct\n", (int) THREAD_ID ());
#endif /* CUBRID_DEBUG */

  assert (LOG_CS_OWN_WRITE_MODE (thread_p));

  logpb_prior_lsa_append_all_list (thread_p);
  (void) logpb_flush_all_append_pages (thread_p);
  log_Stat.direct_flush_count++;
}

/*
 * logpb_flush_pages - FLUSH LOG APPEND PAGES
 *
 * return: nothing
 *
 *   flush_lsa(in):
 *
 * NOTE:There are 4 cases to commit.
 *              ASYNC | GROUP COMMIT
 *                X           X         : normal commit, wakeup LFT and wait
 *                X           O         : group commit, wait
 *                O           X         : async commit, wakeup LFT and return
 *                O           O         : async & group commit, just return
 */
void
logpb_flush_pages (THREAD_ENTRY * thread_p, LOG_LSA * flush_lsa)
{
#if !defined(SERVER_MODE)
  LOG_CS_ENTER (thread_p);
  logpb_flush_pages_direct (thread_p);
  LOG_CS_EXIT (thread_p);
#else /* SERVER_MODE */
  int rv;
  struct timeval start_time = { 0, 0 };
  struct timeval tmp_timeval = { 0, 0 };
  struct timespec to = { 0, 0 };
  int max_wait_time_in_msec = 1000;
  bool need_wakeup_LFT, need_wait;
  bool async_commit, group_commit;
  LOG_LSA nxio_lsa;
  LOG_GROUP_COMMIT_INFO *group_commit_info = &log_Gl.group_commit_info;

  assert (flush_lsa != NULL && !LSA_ISNULL (flush_lsa));

  if (!BO_IS_SERVER_RESTARTED () || flush_lsa == NULL || LSA_ISNULL (flush_lsa))
    {
      LOG_CS_ENTER (thread_p);
      logpb_flush_pages_direct (thread_p);
      LOG_CS_EXIT (thread_p);

      return;
    }
  assert (!LOG_CS_OWN_WRITE_MODE (thread_p));

  if (!log_is_log_flush_daemon_available ())
    {
      LOG_CS_ENTER (thread_p);
      logpb_flush_pages_direct (thread_p);
      LOG_CS_EXIT (thread_p);

      return;
    }

  async_commit = prm_get_bool_value (PRM_ID_LOG_ASYNC_COMMIT);
  group_commit = LOG_IS_GROUP_COMMIT_ACTIVE ();

  if (async_commit == false)
    {
      need_wait = true;
      if (group_commit == false)
	{
	  /* Default case: synchorous & non-group commit */
	  need_wakeup_LFT = true;
	}
      else
	{
	  /* synchronous & group commit */
	  need_wakeup_LFT = false;
	  log_Stat.gc_commit_request_count++;
	}
    }
  else
    {
      need_wait = false;
      log_Stat.async_commit_request_count++;

      if (group_commit == false)
	{
	  /* asynchorous & non-group commit */
	  need_wakeup_LFT = true;
	}
      else
	{
	  /* asynchorous & group commit */
	  need_wakeup_LFT = false;
	  log_Stat.gc_commit_request_count++;
	}
    }

  if (need_wakeup_LFT == true && need_wait == false)
    {
      log_wakeup_log_flush_daemon ();
    }
  else if (need_wait == true)
    {
      nxio_lsa = log_Gl.append.get_nxio_lsa ();

      if (need_wakeup_LFT == false && pgbuf_has_perm_pages_fixed (thread_p))
	{
	  need_wakeup_LFT = true;
	}

      while (LSA_LT (&nxio_lsa, flush_lsa))
	{
	  gettimeofday (&start_time, NULL);
	  (void) timeval_add_msec (&tmp_timeval, &start_time, max_wait_time_in_msec);
	  (void) timeval_to_timespec (&to, &tmp_timeval);

	  rv = pthread_mutex_lock (&group_commit_info->gc_mutex);
	  nxio_lsa = log_Gl.append.get_nxio_lsa ();
	  if (LSA_GE (&nxio_lsa, flush_lsa))
	    {
	      pthread_mutex_unlock (&group_commit_info->gc_mutex);
	      break;
	    }

	  if (need_wakeup_LFT == true)
	    {
	      log_wakeup_log_flush_daemon ();
	    }
	  (void) pthread_cond_timedwait (&group_commit_info->gc_cond, &group_commit_info->gc_mutex, &to);
	  pthread_mutex_unlock (&group_commit_info->gc_mutex);

	  need_wakeup_LFT = true;
	  nxio_lsa = log_Gl.append.get_nxio_lsa ();
	}
    }
#endif /* SERVER_MODE */
}

void
logpb_force_flush_pages (THREAD_ENTRY * thread_p)
{
  LOG_CS_ENTER (thread_p);
  logpb_flush_pages_direct (thread_p);
  LOG_CS_EXIT (thread_p);
}

void
logpb_force_flush_header_and_pages (THREAD_ENTRY * thread_p)
{
  LOG_CS_ENTER (thread_p);
  logpb_flush_pages_direct (thread_p);
  logpb_flush_header (thread_p);
  LOG_CS_EXIT (thread_p);
}

/*
 * logpb_invalid_all_append_pages - Invalidate all append pages
 *
 * return: nothing
 *
 * NOTE:Invalidate and free all append pages. Before invalidating the
 *              pages if their are dirty, they are flushed.
 */
void
logpb_invalid_all_append_pages (THREAD_ENTRY * thread_p)
{
  LOG_FLUSH_INFO *flush_info = &log_Gl.flush_info;
#if defined(SERVER_MODE)
  int rv;
#endif /* SERVER_MODE */

  assert (LOG_CS_OWN_WRITE_MODE (thread_p));

  logpb_log ("called logpb_invalid_all_append_pages\n");

  if (log_Gl.append.log_pgptr != NULL)
    {
      /*
       * Somehow we already have an append page, flush all current append page
       * and start form scratch
       */
      logpb_flush_pages_direct (thread_p);
      log_Gl.append.log_pgptr = NULL;
    }

  rv = pthread_mutex_lock (&flush_info->flush_mutex);

  flush_info->num_toflush = 0;
  flush_info->toflush[flush_info->num_toflush] = NULL;

  pthread_mutex_unlock (&flush_info->flush_mutex);
}

/*
 * logpb_flush_log_for_wal - Flush log if needed
 *
 * return: nothing
 *
 *   lsa_ptr(in): Force all log records up to this lsa
 *
 * NOTE:Flush the log up to given log sequence address according to the WAL rule.
 *              The page buffer manager must call this function whenever a
 *              page is about to be flushed due to a page replacement.
 */
void
logpb_flush_log_for_wal (THREAD_ENTRY * thread_p, const LOG_LSA * lsa_ptr)
{
  if (logpb_need_wal (lsa_ptr))
    {
      perfmon_inc_stat (thread_p, PSTAT_LOG_NUM_WALS);

      LOG_CS_ENTER (thread_p);
      if (logpb_need_wal (lsa_ptr))
	{
	  logpb_flush_pages_direct (thread_p);
	}
      else
	{
	  /* was flushed in the meantime */
	}
      LOG_CS_EXIT (thread_p);

      assert (LSA_ISNULL (lsa_ptr) || !logpb_need_wal (lsa_ptr));

#if defined(CUBRID_DEBUG)
      if (logpb_need_wal (lsa_ptr) && !LSA_EQ (&log_Gl.rcv_phase_lsa, lsa_ptr))
	{
	  er_log_debug (ARG_FILE_LINE, "log_wal: SYSTEM ERROR.. DUMP LOG BUFFER\n");
	  logpb_dump (thread_p, stdout);
	}
#endif /* CUBRID_DEBUG */
    }
}

/*
 *
 *       	   FUNCTIONS RELATED TO DATA APPEND
 *
 */

/*
 * logpb_start_append - Start appending a new log record
 *
 * return: nothing
 *
 *   header(in):
 *
 * NOTE:
 */
static void
logpb_start_append (THREAD_ENTRY * thread_p, LOG_RECORD_HEADER * header)
{
  LOG_RECORD_HEADER *log_rec;	/* Log record */

  assert (LOG_CS_OWN_WRITE_MODE (thread_p));

  /* Record number of append log record in statistics */
  perfmon_inc_stat (thread_p, PSTAT_LOG_NUM_APPENDRECS);

  /* Does the new log record fit in this page ? */
  LOG_APPEND_ADVANCE_WHEN_DOESNOT_FIT (thread_p, sizeof (LOG_RECORD_HEADER));

  if (!LSA_EQ (&header->back_lsa, &log_Gl.append.prev_lsa))
    {
      logpb_fatal_error (thread_p, true, ARG_FILE_LINE, "logpb_start_append");
    }

  assert (log_Gl.append.log_pgptr != NULL);

  log_rec = (LOG_RECORD_HEADER *) LOG_APPEND_PTR ();
  *log_rec = *header;

  /*
   * If the header of the append page does not have the offset set to the
   * first log record, this is the first log record in the page, set to it.
   */

  if (log_Gl.append.log_pgptr->hdr.offset == NULL_OFFSET)
    {
      log_Gl.append.log_pgptr->hdr.offset = (PGLENGTH) log_Gl.hdr.append_lsa.offset;
    }

  if (log_rec->type == LOG_END_OF_LOG)
    {
      /* this comes from logpb_flush_all_append_pages */
      assert (log_Pb.partial_append.status == LOGPB_APPENDREC_SUCCESS
	      || log_Pb.partial_append.status == LOGPB_APPENDREC_PARTIAL_ENDED);

      LSA_COPY (&log_Gl.hdr.eof_lsa, &log_Gl.hdr.append_lsa);

      logpb_set_dirty (thread_p, log_Gl.append.log_pgptr);
    }
  else
    {
      /* no record should be in progress now */
      assert (log_Pb.partial_append.status == LOGPB_APPENDREC_SUCCESS);

      LSA_COPY (&log_Gl.append.prev_lsa, &log_Gl.hdr.append_lsa);

      /*
       * Set the page dirty, increase and align the append offset
       */
      LOG_APPEND_SETDIRTY_ADD_ALIGN (thread_p, sizeof (LOG_RECORD_HEADER));

      log_Pb.partial_append.status = LOGPB_APPENDREC_IN_PROGRESS;
    }
}

/*
 * logpb_append_data - Append data
 *
 * return: nothing
 *
 *   length(in): Length of data to append
 *   data(in):  Data to append
 *
 * NOTE:Append data as part of current log record.
 */
static void
logpb_append_data (THREAD_ENTRY * thread_p, int length, const char *data)
{
  int copy_length;		/* Amount of contiguos data that can be copied */
  char *ptr;			/* Pointer for copy data into log append buffer */
  char *last_ptr;		/* Pointer to last portion available to copy into log append buffer */

  assert (LOG_CS_OWN_WRITE_MODE (thread_p));

  if (length == 0 || data == NULL)
    {
      return;
    }

  /*
   * Align if needed,
   * don't set it dirty since this function has not updated
   */
  LOG_APPEND_ALIGN (thread_p, LOG_DONT_SET_DIRTY);

  ptr = LOG_APPEND_PTR ();
  last_ptr = LOG_LAST_APPEND_PTR ();

  /* Does data fit completely in current page ? */
  if ((ptr + length) >= last_ptr)
    {
      while (length > 0)
	{
	  if (ptr >= last_ptr)
	    {
	      /*
	       * Get next page and set the current one dirty
	       */
	      logpb_next_append_page (thread_p, LOG_SET_DIRTY);
	      ptr = LOG_APPEND_PTR ();
	      last_ptr = LOG_LAST_APPEND_PTR ();
	    }
	  /* Find the amount of contiguous data that can be copied */
	  if (ptr + length >= last_ptr)
	    {
	      copy_length = CAST_BUFLEN (last_ptr - ptr);
	    }
	  else
	    {
	      copy_length = length;
	    }
	  memcpy (ptr, data, copy_length);
	  ptr += copy_length;
	  data += copy_length;
	  length -= copy_length;
	  log_Gl.hdr.append_lsa.offset += copy_length;
	}
    }
  else
    {
      memcpy (ptr, data, length);
      log_Gl.hdr.append_lsa.offset += length;
    }

  /*
   * Align the data for future appends.
   * Indicate that modifications were done
   */
  LOG_APPEND_ALIGN (thread_p, LOG_SET_DIRTY);
}

/*
 * logpb_append_crumbs - Append crumbs of data
 *
 * return: nothing
 *
 *   num_crumbs(in): Number of crumbs
 *   crumbs(in): The crumbs (length + data)
 *
 * NOTE: Append crumbs of data by gluing them. After this the log manager will lose track of what was glued.
 */
static void
logpb_append_crumbs (THREAD_ENTRY * thread_p, int num_crumbs, const LOG_CRUMB * crumbs)
{
  const char *data;		/* Data to copy */
  char *ptr;			/* Pointer for copy data into log append buffer */
  char *last_ptr;		/* Pointer to last portion available to copy into log append buffer */
  int copy_length;		/* Amount of contiguos data that can be copied */
  int length;
  int i;

  assert (LOG_CS_OWN_WRITE_MODE (thread_p));

  if (num_crumbs == 0)
    {
      return;
    }

  /*
   * Align if needed,
   * don't set it dirty since this function has not updated
   */
  LOG_APPEND_ALIGN (thread_p, LOG_DONT_SET_DIRTY);

  ptr = LOG_APPEND_PTR ();
  last_ptr = LOG_LAST_APPEND_PTR ();

  for (i = 0; i < num_crumbs; i++)
    {
      length = crumbs[i].length;
      data = (char *) crumbs[i].data;

      /* Does data fit completely in current page ? */
      if ((ptr + length) >= last_ptr)
	while (length > 0)
	  {
	    if (ptr >= last_ptr)
	      {
		/*
		 * Get next page and set the current one dirty
		 */
		logpb_next_append_page (thread_p, LOG_SET_DIRTY);
		ptr = LOG_APPEND_PTR ();
		last_ptr = LOG_LAST_APPEND_PTR ();
	      }
	    /* Find the amount of contiguous data that can be copied */
	    if ((ptr + length) >= last_ptr)
	      {
		copy_length = CAST_BUFLEN (last_ptr - ptr);
	      }
	    else
	      {
		copy_length = length;
	      }
	    memcpy (ptr, data, copy_length);
	    ptr += copy_length;
	    data += copy_length;
	    length -= copy_length;
	    log_Gl.hdr.append_lsa.offset += copy_length;
	  }
      else
	{
	  memcpy (ptr, data, length);
	  ptr += length;
	  log_Gl.hdr.append_lsa.offset += length;
	}
    }

  /*
   * Align the data for future appends.
   * Indicate that modifications were done
   */
  LOG_APPEND_ALIGN (thread_p, LOG_SET_DIRTY);
}

/*
 * logpb_end_append - Finish appending a log record
 *
 * return: nothing
 *
 *   flush(in): Is it a requirement to flush the log ?
 *   force_flush(in):
 *
 * NOTE:  Finish appending a log record. If the log record was appended
 *              in several log buffers, these buffers are flushed and freed.
 *              Only one append buffer will remain pin (fetched) in memory.
 *              If the log record was appended in only one buffer, the buffer
 *              is not flushed unless the caller requested flushing (e.g.,
 *              for a log_commit record).
 */
static void
logpb_end_append (THREAD_ENTRY * thread_p, LOG_RECORD_HEADER * header)
{
  assert (LOG_CS_OWN_WRITE_MODE (thread_p));

  LOG_APPEND_ALIGN (thread_p, LOG_DONT_SET_DIRTY);
  LOG_APPEND_ADVANCE_WHEN_DOESNOT_FIT (thread_p, sizeof (LOG_RECORD_HEADER));

  /*
   * Find the log_rec portion of the append record, it may not be in the
   * current append buffer since it can be stored in several buffers. Then,
   * make the log_rec point to next future append record, unless it is
   * the special record type used for archives created during backups
   * that cannot have a forward lsa and must waste the remaining space
   * on the current page.
   */
  assert (LSA_EQ (&header->forw_lsa, &log_Gl.hdr.append_lsa));

  if (!LSA_EQ (&log_Gl.append.prev_lsa, &log_Gl.hdr.append_lsa))
    {
      logpb_set_dirty (thread_p, log_Gl.append.log_pgptr);
    }

  if (log_Pb.partial_append.status == LOGPB_APPENDREC_IN_PROGRESS)
    {
      /* success, fall through */
    }
  else if (log_Pb.partial_append.status == LOGPB_APPENDREC_PARTIAL_FLUSHED_END_OF_LOG)
    {
      /* we need to flush the correct version now */
      log_Pb.partial_append.status = LOGPB_APPENDREC_PARTIAL_ENDED;
      logpb_flush_all_append_pages (thread_p);
      assert (log_Pb.partial_append.status == LOGPB_APPENDREC_PARTIAL_FLUSHED_ORIGINAL);
    }
  else
    {
      /* invalid state */
      assert_release (false);
    }
  log_Pb.partial_append.status = LOGPB_APPENDREC_SUCCESS;
}

/*
 *
 *       	   FUNCTIONS RELATED TO LOG INFORMATION FILE
 *
 */

/*
 * logpb_create_log_info - Create a log information file
 *
 * return: nothing
 *
 *   logname_info(in): Name of the log information file
 *   db_fullname(in): Name of the database or NULL (defualt to current one)
 *
 * NOTE: Creates a log information file. This file is used as a help
 *              for the DBA of what things has been archived and what archive
 *              logs are not needed during normal restart recovery (i.e.,
 *              other than media crash).
 */
void
logpb_create_log_info (const char *logname_info, const char *db_fullname)
{
  FILE *fp;			/* Pointer to file */
  const char *catmsg;
  const char *db_name = db_fullname;
  int error_code = NO_ERROR;

  /* Create the information file */
  fp = fopen (logname_info, "w");
  if (fp != NULL)
    {
      fclose (fp);
      catmsg = msgcat_message (MSGCAT_CATALOG_CUBRID, MSGCAT_SET_LOG, MSGCAT_LOG_LOGINFO_COMMENT);
      if (db_name == NULL)
	{
	  db_name = log_Db_fullname;
	}
      if (catmsg == NULL)
	{
	  catmsg = "COMMENT: %s for database %s\n";
	}
      error_code = log_dump_log_info (logname_info, false, catmsg, CUBRID_MAGIC_LOG_INFO, db_name);
      if (error_code != NO_ERROR)
	{
	  return;
	}

      (void) logpb_add_volume (db_fullname, LOG_DBLOG_INFO_VOLID, logname_info, DISK_UNKNOWN_PURPOSE);
    }
}


/*
 * logpb_get_guess_archive_num - Guess archive number
 *
 * return: arvnum or -1
 *
 *   pageid(in): Desired page
 *
 * NOTE: Guess the archive number where the desired page is archived by searching the log information file.
 */
static int
logpb_get_guess_archive_num (THREAD_ENTRY * thread_p, LOG_PAGEID pageid)
{
  FILE *fp;
  char line[LOG_MAX_LOGINFO_LINE];
  int arv_num = -1;
  int last_arvnum = -1;
  int next_arvnum;
  bool isfound = false;
  LOG_PAGEID from_pageid;
  LOG_PAGEID to_pageid;
  long long int f, t;

  assert (LOG_CS_OWN (thread_p));

  arv_num = logpb_get_archive_num_from_info_table (thread_p, pageid);

  if (arv_num >= 0)
    {
      return arv_num;
    }

  /*
   * Guess by looking into the log information file. This is just a guess
   */
  fp = fopen (log_Name_info, "r");
  if (fp != NULL)
    {
      while (fgets (line, LOG_MAX_LOGINFO_LINE, fp) != NULL)
	{
	  if (strstr (line + TIME_SIZE_OF_DUMP_LOG_INFO,
		      msgcat_message (MSGCAT_CATALOG_CUBRID, MSGCAT_SET_LOG, MSGCAT_LOG_LOGINFO_KEYWORD_ARCHIVE))
	      == line + TIME_SIZE_OF_DUMP_LOG_INFO)
	    {
	      /* A candidate for a guess */
	      if (sscanf (line + TIME_SIZE_OF_DUMP_LOG_INFO, "%*s %d %*s %lld %lld", &next_arvnum, &f, &t) == 3)
		{
		  from_pageid = f;
		  to_pageid = t;

		  last_arvnum = next_arvnum;

		  if (pageid < from_pageid)
		    {
		      /*
		       * keep looking.
		       * There is likely a hole in the archive process due to media
		       * crashes off or the log information contains some missing
		       * entries.
		       */
		      continue;
		    }

		  arv_num = next_arvnum;

		  if (pageid >= from_pageid && pageid <= to_pageid)
		    {
		      /* Found the page in this archive */
		      isfound = true;
		      break;
		    }
		}
	    }
	}
      fclose (fp);
    }

  if (arv_num == -1)
    {
      /*
       * If I have a log active, use it to find out a better archive number
       * for initial search
       */
      if (log_Gl.append.vdes != NULL_VOLDES)
	{
	  arv_num = (int) (pageid / LOGPB_ACTIVE_NPAGES);
	}
      else
	{
	  /*
	   * We do not have a clue what it is available. Don't have log active
	   * and likely we did not have backups.
	   * Must trace for available archive volumes
	   */
	  arv_num = 0;
	}
    }
  else if (isfound == false && last_arvnum == arv_num && log_Gl.append.vdes != NULL_VOLDES)
    {
      /*
       * The log archive was chopped somehow.
       */
      arv_num = log_Gl.hdr.nxarv_num - 1;
    }

  /* Insure that we never pick one larger than the next one to be created */
  if (arv_num >= log_Gl.hdr.nxarv_num)
    {
      arv_num = log_Gl.hdr.nxarv_num - 1;
    }

  return arv_num;
}

/*
 * logpb_find_volume_info_exist - Find if volume information exists ?
 *
 * return:
 *
 * NOTE: Find if volume information exist.
 */
bool
logpb_find_volume_info_exist (void)
{
  return fileio_is_volume_exist (log_Name_volinfo);
}

/*
 * logpb_create_volume_info - Create the volume information and add first volume
 *
 * return: NO_ERROR or error code
 *
 *   db_fullname(in): Name of the database or NULL (defualt to current one)
 *
 * NOTE: Create the volume information and add the first volume.
 */
int
logpb_create_volume_info (const char *db_fullname)
{
  char vol_fullname[PATH_MAX];
  char *volinfo_fullname;
  FILE *volinfo_fp = NULL;

  if (db_fullname != NULL)
    {
      fileio_make_volume_info_name (vol_fullname, db_fullname);
      volinfo_fullname = vol_fullname;
    }
  else
    {
      volinfo_fullname = log_Name_volinfo;
    }

  volinfo_fp = fopen (volinfo_fullname, "w");
  if (volinfo_fp == NULL)
    {
      /* Unable to create the database volume information */
      er_set_with_oserror (ER_ERROR_SEVERITY, ARG_FILE_LINE, ER_BO_CANNOT_CREATE_VOL, 2, volinfo_fullname, db_fullname);
      return ER_BO_CANNOT_CREATE_VOL;
    }
  /*
   * Write information about:
   * the active log and the first volume of the database
   * in the volume information file
   */
  fprintf (volinfo_fp, "%4d %s\n", LOG_DBVOLINFO_VOLID, volinfo_fullname);

  fflush (volinfo_fp);
  fclose (volinfo_fp);

  return NO_ERROR;
}

/*
 * logpb_recreate_volume_info - Recreate the database volume information
 *
 * return: NO_ERROR if all OK, ER_ status otherwise
 *
 * NOTE: Recreate the database volume information from the internal information that is stored in each volume.
 */
int
logpb_recreate_volume_info (THREAD_ENTRY * thread_p)
{
  VOLID volid = LOG_DBFIRST_VOLID;	/* Current volume identifier */
  VOLID next_volid = LOG_DBFIRST_VOLID;	/* Next volume identifier */
  char next_vol_fullname[PATH_MAX];	/* Next volume name */
  int error_code = NO_ERROR;

  error_code = logpb_create_volume_info (NULL);
  if (error_code != NO_ERROR)
    {
      goto error;
    }
  if (logpb_add_volume (NULL, LOG_DBLOG_INFO_VOLID, log_Name_info, DISK_UNKNOWN_PURPOSE) != LOG_DBLOG_INFO_VOLID)
    {
      error_code = ER_FAILED;
      goto error;
    }
  if (logpb_add_volume (NULL, LOG_DBLOG_BKUPINFO_VOLID, log_Name_bkupinfo, DISK_UNKNOWN_PURPOSE) !=
      LOG_DBLOG_BKUPINFO_VOLID)
    {
      error_code = ER_FAILED;
      goto error;
    }
  if (logpb_add_volume (NULL, LOG_DBLOG_ACTIVE_VOLID, log_Name_active, DISK_UNKNOWN_PURPOSE) != LOG_DBLOG_ACTIVE_VOLID)
    {
      error_code = ER_FAILED;
      goto error;
    }

  /* First the primary volume, then the rest of the volumes */

  strcpy (next_vol_fullname, log_Db_fullname);

  do
    {
      if (logpb_add_volume (NULL, volid, next_vol_fullname, DB_PERMANENT_DATA_PURPOSE) != volid)
	{
	  error_code = ER_FAILED;
	  goto error;
	}

      if (disk_get_link (thread_p, volid, &next_volid, next_vol_fullname) == NULL)
	{
	  error_code = ER_FAILED;
	  goto error;
	}

      volid = next_volid;
    }
  while (volid != NULL_VOLID);

  return error_code;

  /* ****** */
error:
  (void) remove (log_Name_volinfo);
  return error_code;
}

/*
 * logpb_add_volume - Add a new volume entry to the volume information
 *
 * return: new_volid or NULL_VOLID
 *
 *   db_fullname(in):
 *   new_volid(in): New volume identifier
 *   new_volfullname(in): New volume name
 *   new_volpurpose(in): Purpose of new volume
 *
 * NOTE: Add a new entry to the volume information
 */
/* todo: remove purpose */
VOLID
logpb_add_volume (const char *db_fullname, VOLID new_volid, const char *new_volfullname, DISK_VOLPURPOSE new_volpurpose)
{
  if (new_volpurpose != DB_TEMPORARY_DATA_PURPOSE)
    {
      char vol_fullname[PATH_MAX];
      char *volinfo_fullname;
      FILE *volinfo_fp = NULL;

      if (db_fullname != NULL)
	{
	  fileio_make_volume_info_name (vol_fullname, db_fullname);
	  volinfo_fullname = vol_fullname;
	}
      else
	{
	  volinfo_fullname = log_Name_volinfo;
	}

      volinfo_fp = fopen (volinfo_fullname, "a");
      if (volinfo_fp != NULL)
	{
	  /* Write information about this volume in the volume information file */
	  fprintf (volinfo_fp, "%4d %s\n", new_volid, new_volfullname);
	  fflush (volinfo_fp);
	  fclose (volinfo_fp);

	  return new_volid;
	}
      else
	{
	  return NULL_VOLID;
	}
    }

  return new_volid;
}

/*
 * logpb_scan_volume_info - Scan the volume information entries
 *
 * return: number of entries or -1 in case of error.
 *
 *   db_fullname(in):
 *   ignore_volid(in): Don't call function with this volume
 *   start_volid(in): Scan should start at this point.
 *   fun(in): Function to be called on each entry
 *   args(in): Additional arguments to be passed to function
 *
 * NOTE: Scan the volume information entries calling the given function on each entry.
 */
int
logpb_scan_volume_info (THREAD_ENTRY * thread_p, const char *db_fullname, VOLID ignore_volid, VOLID start_volid,
			int (*fun) (THREAD_ENTRY * thread_p, VOLID xvolid, const char *vlabel, void *args), void *args)
{
  char xxvolinfo_fullname[PATH_MAX];
  char *volinfo_fullname;
  FILE *volinfo_fp = NULL;	/* Pointer to new volinfo */
  char vol_fullname[PATH_MAX];	/* Next volume name */
  VOLID volid = LOG_DBFIRST_VOLID - 1;	/* Next volume identifier */
  int read_int_volid;
  VOLID num_vols = 0;
  bool start_scan = false;
  char format_string[64];

  if (db_fullname != NULL)
    {
      fileio_make_volume_info_name (xxvolinfo_fullname, db_fullname);
      volinfo_fullname = xxvolinfo_fullname;
    }
  else
    {
      volinfo_fullname = log_Name_volinfo;
    }

  volinfo_fp = fopen (volinfo_fullname, "r");
  if (volinfo_fp == NULL)
    {
      er_set (ER_ERROR_SEVERITY, ARG_FILE_LINE, ER_BO_CANNOT_FINE_VOLINFO, 1, volinfo_fullname);
      return -1;
    }

  sprintf (format_string, "%%d %%%ds", PATH_MAX - 1);
  while (true)
    {
      if (fscanf (volinfo_fp, format_string, &read_int_volid, vol_fullname) != 2)
	{
	  break;
	}

      if ((volid + 1) != NULL_VOLID && (volid + 1) > (VOLID) read_int_volid && num_vols != 0)
	{
	  er_set (ER_WARNING_SEVERITY, ARG_FILE_LINE, ER_BO_UNSORTED_VOLINFO, 4, volinfo_fullname, num_vols,
		  read_int_volid, vol_fullname);
	  num_vols = -1;
	  break;
	}
      volid = (VOLID) read_int_volid;

      if (volid == NULL_VOLID)
	{
	  continue;
	}

      if (start_scan == false)
	{
	  if (start_volid == read_int_volid)
	    {
	      start_scan = true;
	    }
	  else
	    {
	      continue;
	    }
	}

      if (volid != ignore_volid)
	{
	  if (((*fun) (thread_p, volid, vol_fullname, args)) != NO_ERROR)
	    {
	      num_vols = -1;
	      break;
	    }

	  num_vols++;
	}
    }

  fclose (volinfo_fp);

  return num_vols;
}

/*
 *
 *       	   FUNCTIONS RELATED TO LOG ARCHIVES
 *
 */

/*
 * logpb_to_physical_pageid - Find physical page identifier of given logic page
 *
 * return: phy page identifier
 *
 *   logical_pageid(in): logical_pageid: Logical log page
 *
 * NOTE: Returns the physical page identifier associated with given logical page.
 */
LOG_PHY_PAGEID
logpb_to_physical_pageid (LOG_PAGEID logical_pageid)
{
  LOG_PHY_PAGEID phy_pageid;

  if (logical_pageid == LOGPB_HEADER_PAGE_ID)
    {
      phy_pageid = LOGPB_PHYSICAL_HEADER_PAGE_ID;
    }
  else
    {
      LOG_PAGEID tmp_pageid;

      tmp_pageid = logical_pageid - LOGPB_FIRST_ACTIVE_PAGE_ID;
      if (tmp_pageid >= LOGPB_ACTIVE_NPAGES)
	{
	  tmp_pageid %= LOGPB_ACTIVE_NPAGES;
	}
      else if (tmp_pageid < 0)
	{
	  tmp_pageid = LOGPB_ACTIVE_NPAGES - ((-tmp_pageid) % LOGPB_ACTIVE_NPAGES);
	}

      tmp_pageid++;
      if (tmp_pageid > LOGPB_ACTIVE_NPAGES)
	{
	  tmp_pageid %= LOGPB_ACTIVE_NPAGES;
	}

      assert (tmp_pageid <= PAGEID_MAX);
      phy_pageid = (LOG_PHY_PAGEID) tmp_pageid;
    }

  return phy_pageid;
}

/*
 * logpb_is_page_in_archive - Is the given page an archive page ?
 *
 * return:
 *
 *   pageid(in): Log page identifier
 *
 * NOTE:Find if given page is an archive page identifier.
 */
bool
logpb_is_page_in_archive (LOG_PAGEID pageid)
{
  return LOGPB_IS_ARCHIVE_PAGE (pageid);
}

/*
 * logpb_is_smallest_lsa_in_archive - IS THE SMALLEST ACTIVE OF THE LOG ARCHIVE ?
 *
 * return:
 *
 * NOTE: Returns true if the smallest active LSA is located in an archive log.
 */
bool
logpb_is_smallest_lsa_in_archive (THREAD_ENTRY * thread_p)
{
  LOG_LSA lsa;			/* smallest lsa */

  logtb_find_smallest_lsa (thread_p, &lsa);
  return (!LSA_ISNULL (&lsa) && logpb_is_page_in_archive (lsa.pageid));
}

/*
 * logpb_get_archive_number - Archive location of given page
 *
 * return: archive number
 *
 *   pageid(in): The desired logical page
 *
 * NOTE: Find in what archive the page is located or in what archive the page should have been located.
 */
int
logpb_get_archive_number (THREAD_ENTRY * thread_p, LOG_PAGEID pageid)
{
  int arv_num = 0;

  if (logpb_fetch_from_archive (thread_p, pageid, NULL, &arv_num, NULL, false) == NULL)
    {
      return -1;
    }

  if (arv_num < 0)
    {
      arv_num = 0;
    }

  return arv_num;
}

/*
 * logpb_set_unavailable_archive - Cache that given archive is unavailable
 *
 * return: nothing
 *
 *   arv_num(in): Log archive number
 *
 * NOTE: Record that give archive is unavialble.
 */
static void
logpb_set_unavailable_archive (THREAD_ENTRY * thread_p, int arv_num)
{
  int *ptr;
  int size;

  assert (LOG_ARCHIVE_CS_OWN_WRITE_MODE (thread_p));

  if (log_Gl.archive.unav_archives == NULL)
    {
      size = sizeof (*log_Gl.archive.unav_archives) * 10;
      ptr = (int *) malloc (size);
      if (ptr == NULL)
	{
	  return;
	}
      log_Gl.archive.max_unav = 10;
      log_Gl.archive.next_unav = 0;
      log_Gl.archive.unav_archives = ptr;
    }
  else
    {
      if ((log_Gl.archive.next_unav + 1) >= log_Gl.archive.max_unav)
	{
	  size = (sizeof (*log_Gl.archive.unav_archives) * (log_Gl.archive.max_unav + 10));
	  ptr = (int *) realloc (log_Gl.archive.unav_archives, size);
	  if (ptr == NULL)
	    {
	      return;
	    }
	  log_Gl.archive.max_unav += 10;
	  log_Gl.archive.unav_archives = ptr;
	}
    }

  log_Gl.archive.unav_archives[log_Gl.archive.next_unav++] = arv_num;
}

/*
 * logpb_dismount_log_archive - dismount archive log
 *
 * return: nothing
 *
 * It dismounts and resets log_Gl.archive.vdes
 */
static void
logpb_dismount_log_archive (THREAD_ENTRY * thread_p)
{
  LOG_ARCHIVE_CS_ENTER (thread_p);

  if (log_Gl.archive.vdes != NULL_VOLDES)
    {
      fileio_dismount (thread_p, log_Gl.archive.vdes);
      log_Gl.archive.vdes = NULL_VOLDES;
    }

  LOG_ARCHIVE_CS_EXIT (thread_p);
}

/*
 * logpb_decache_archive_info - Decache any archive log memory information
 *
 * return: nothing
 *
 * NOTE: Decache any archive log memory information.
 */
void
logpb_decache_archive_info (THREAD_ENTRY * thread_p)
{
  LOG_ARCHIVE_CS_ENTER (thread_p);

  if (log_Gl.archive.vdes != NULL_VOLDES)
    {
      logpb_dismount_log_archive (thread_p);
    }

  if (log_Gl.archive.unav_archives != NULL)
    {
      free_and_init (log_Gl.archive.unav_archives);
      log_Gl.archive.max_unav = 0;
      log_Gl.archive.next_unav = 0;
    }

  LOG_ARCHIVE_CS_EXIT (thread_p);
}

/*
 * log_isarchive_available - Is given archive available ?
 *
 * return: true/false
 *        true: means that the archive may be available.
 *       false: it is known that archive is not available.
 *
 *   arv_num(in): Log archive number
 *
 * NOTE:Find if the current archive is available.
 */
static bool
logpb_is_archive_available (THREAD_ENTRY * thread_p, int arv_num)
{
  int i;

  assert (LOG_CS_OWN (thread_p));
  assert (LOG_ARCHIVE_CS_OWN_WRITE_MODE (thread_p));

  if (arv_num >= log_Gl.hdr.nxarv_num || arv_num < 0)
    {
      return false;
    }

  if (log_Gl.archive.unav_archives != NULL)
    {
      for (i = 0; i < log_Gl.archive.next_unav; i++)
	{
	  if (log_Gl.archive.unav_archives[i] == arv_num)
	    {
	      return false;
	    }
	}
    }

  return true;
}

/*
 * log_fetch_from_archive - Fetch a log page from the log archives
 *
 * return: log_pgptr or NULL (in case of error)
 *
 *   pageid(in): The desired logical page
 *   log_pgptr(in): Place to return the log page
 *   arv_num(in): Set to archive number where page was found or where page
 *                 should have been found.
 *
 * NOTE: Fetch a log page from archive logs.
 */
LOG_PAGE *
logpb_fetch_from_archive (THREAD_ENTRY * thread_p, LOG_PAGEID pageid, LOG_PAGE * log_pgptr,
			  int *ret_arv_num, LOG_ARV_HEADER * ret_arv_hdr, bool is_fatal)
{
  char hdr_pgbuf[IO_MAX_PAGE_SIZE + MAX_ALIGNMENT], *aligned_hdr_pgbuf;
  char log_pgbuf[IO_MAX_PAGE_SIZE + MAX_ALIGNMENT], *aligned_log_pgbuf;
  LOG_ARV_HEADER *arv_hdr;
  LOG_PAGE *hdr_pgptr;
  LOG_PHY_PAGEID phy_pageid = NULL_PAGEID;
  char arv_name[PATH_MAX];
  const char *tmp_arv_name;
  int arv_num, vdes;
  int direction = 0, retry;
  bool has_guess_arvnum = false, first_time = true;
  int error_code = NO_ERROR;
  char format_string[64];

  assert (LOG_CS_OWN (thread_p));

  logpb_log ("called logpb_fetch_from_archive for pageid = %lld\n", (long long int) pageid);

  LOG_ARCHIVE_CS_ENTER (thread_p);

  aligned_hdr_pgbuf = PTR_ALIGN (hdr_pgbuf, MAX_ALIGNMENT);
  aligned_log_pgbuf = PTR_ALIGN (log_pgbuf, MAX_ALIGNMENT);

#if !defined(NDEBUG)
  if (prm_get_bool_value (PRM_ID_LOG_TRACE_DEBUG))
    {
      fprintf (stdout, "\n **log_fetch_from_archive has been called on pageid = %lld ** \n", (long long int) pageid);
      fflush (stdout);
    }
#endif

  hdr_pgptr = (LOG_PAGE *) aligned_hdr_pgbuf;
  if (log_pgptr == NULL)
    {
      log_pgptr = (LOG_PAGE *) aligned_log_pgbuf;
    }
  if (ret_arv_num == NULL)
    {
      ret_arv_num = &arv_num;
    }

  if (log_Gl.archive.vdes == NULL_VOLDES)
    {
      if (log_Gl.hdr.nxarv_num <= 0)
	{
	  /* We do not have any archives */
	  er_set (ER_FATAL_ERROR_SEVERITY, ARG_FILE_LINE, ER_LOG_NOTIN_ARCHIVE, 1, pageid);

	  LOG_ARCHIVE_CS_EXIT (thread_p);
	  return NULL;
	}

      /*
       * Guess the archive where that page is stored
       */

      has_guess_arvnum = true;
      *ret_arv_num = logpb_get_guess_archive_num (thread_p, pageid);
      fileio_make_log_archive_name (arv_name, log_Archive_path, log_Prefix, *ret_arv_num);

      error_code = ER_FAILED;
      if (logpb_is_archive_available (thread_p, *ret_arv_num) == true && fileio_is_volume_exist (arv_name) == true)
	{
	  vdes = fileio_mount (thread_p, log_Db_fullname, arv_name, LOG_DBLOG_ARCHIVE_VOLID, false, false);
	  if (vdes != NULL_VOLDES)
	    {
	      if (fileio_read (thread_p, vdes, hdr_pgptr, 0, LOG_PAGESIZE) == NULL)
		{
		  fileio_dismount (thread_p, vdes);
		  er_set (ER_FATAL_ERROR_SEVERITY, ARG_FILE_LINE, ER_LOG_READ, 3, 0LL, 0LL, arv_name);

		  LOG_ARCHIVE_CS_EXIT (thread_p);
		  return NULL;
		}
	      error_code = NO_ERROR;
	      arv_hdr = (LOG_ARV_HEADER *) hdr_pgptr->area;
	      if (log_Gl.append.vdes != NULL_VOLDES)
		{
		  if (difftime64 ((time_t) arv_hdr->db_creation, (time_t) log_Gl.hdr.db_creation) != 0)
		    {
		      /*
		       * This volume does not belong to the database. For now, assume
		       * that it is not only. Later, we will give this error to user
		       */
		      vdes = NULL_VOLDES;
		      arv_hdr = NULL;
		    }
		}
	    }
	}

      if (error_code != NO_ERROR)
	{
	  /*
	   * The volume is not online. Ask for it later (below). But first try to
	   * make the best guess for the archive number.
	   */
	  vdes = NULL_VOLDES;
	  arv_hdr = NULL;
	}
    }
  else
    {
      vdes = log_Gl.archive.vdes;
      arv_hdr = &log_Gl.archive.hdr;
      *ret_arv_num = arv_hdr->arv_num;
    }

  sprintf (format_string, "%%%ds", PATH_MAX - 1);

  log_Gl.archive.vdes = NULL_VOLDES;
  while (true)
    {
      /* Is the page in current archive log ? */
      if (arv_hdr != NULL && pageid >= arv_hdr->fpageid && pageid <= arv_hdr->fpageid + arv_hdr->npages - 1)
	{
	  /* Find location of logical page in the archive log */
	  phy_pageid = (LOG_PHY_PAGEID) (pageid - arv_hdr->fpageid + 1);

	  /* Record number of reads in statistics */
	  perfmon_inc_stat (thread_p, PSTAT_LOG_NUM_IOREADS);

	  if (fileio_read (thread_p, vdes, log_pgptr, phy_pageid, LOG_PAGESIZE) == NULL)
	    {
	      /* Error reading archive page */
	      tmp_arv_name = fileio_get_volume_label_by_fd (vdes, PEEK);
	      fileio_dismount (thread_p, vdes);
	      log_Gl.archive.vdes = NULL_VOLDES;
	      er_set (ER_FATAL_ERROR_SEVERITY, ARG_FILE_LINE, ER_LOG_READ, 3, pageid, phy_pageid, tmp_arv_name);

	      LOG_ARCHIVE_CS_EXIT (thread_p);
	      return NULL;
	    }

	  /* Cast the archive information. May be used again */
	  if (arv_hdr != &log_Gl.archive.hdr)
	    {
	      log_Gl.archive.hdr = *arv_hdr;
	    }
	  log_Gl.archive.vdes = vdes;
	  break;
	}
      else
	{
	  /* If any archive dismount it */
	  if (vdes != NULL_VOLDES)
	    {
	      fileio_dismount (thread_p, vdes);
	      vdes = NULL_VOLDES;
	    }

	  if (has_guess_arvnum == false)
	    {
	      has_guess_arvnum = true;
	      retry = logpb_get_guess_archive_num (thread_p, pageid);
	      if (retry != *ret_arv_num)
		{
		  *ret_arv_num = retry;
		}
	    }
	  else
	    {
	      if (direction == 0)
		{
		  /*
		   * Define the direction by looking for desired page
		   */
		  if (arv_hdr != NULL)
		    {
		      if (pageid < arv_hdr->fpageid)
			{
			  /* Try older archives */
			  direction = -1;
			}
		      else
			{
			  /* Try newer archives */
			  direction = 1;
			}
		    }
		  else
		    {
		      if (first_time != true)
			{
			  if (log_Gl.append.vdes == NULL_VOLDES)
			    {
			      direction = 1;
			    }
			  else
			    {
			      /*
			       * Start looking from the last archive.
			       * Optimized for UNDO.. This is not so bad since this branch
			       * will be reached only when the guess archive is not
			       * available.
			       */
			      *ret_arv_num = log_Gl.hdr.nxarv_num;
			      direction = -1;
			    }
			}
		    }
		}

	      if (arv_hdr != NULL)
		{
		  if (direction == -1)
		    {
		      /*
		       * Try an older archive.
		       * The page that I am looking MUST be smaller than the first
		       * page in current archive
		       */
		      if (pageid < arv_hdr->fpageid)
			{
			  *ret_arv_num -= 1;
			}
		      else
			{
			  *ret_arv_num = -1;
			}
		    }
		  else
		    {
		      /* Try a newer archive. The page that I am looking MUST be larger than the last page in current
		       * archive */
		      if (pageid > arv_hdr->fpageid + arv_hdr->npages - 1)
			{
			  *ret_arv_num += 1;
			}
		      else
			{
			  *ret_arv_num = log_Gl.hdr.nxarv_num;
			}
		    }
		}
	      else
		{
		  /*
		   * The archive number is not increased the first time in the loop,
		   * so we can ask for it when it is not available.
		   */
		  if (first_time != true)
		    {
		      /*
		       * If we do not have the log active, we don't really know how to
		       * continue, we could be looping forever.
		       */
		      if (log_Gl.append.vdes == NULL_VOLDES)
			{
			  *ret_arv_num = -1;
			}
		      else
			{
			  *ret_arv_num = *ret_arv_num + direction;
			}
		    }
		}

	      first_time = false;
	      if (*ret_arv_num < 0 || *ret_arv_num == log_Gl.hdr.nxarv_num)
		{
		  /* Unable to find page in archive */
		  if (log_Gl.append.vdes != NULL_VOLDES)
		    {
		      er_set (ER_FATAL_ERROR_SEVERITY, ARG_FILE_LINE, ER_LOG_NOTIN_ARCHIVE, 1, pageid);
		    }
		  else
		    {
		      /*
		       * This is likely an incomplete recovery (restore).
		       * We do not have the active log and we are looking for a log page
		       */
		      er_set (ER_WARNING_SEVERITY, ARG_FILE_LINE, ER_LOG_NOTIN_ARCHIVE, 1, pageid);
		    }

		  LOG_ARCHIVE_CS_EXIT (thread_p);

		  return NULL;
		}
	    }

	  if (logpb_is_archive_available (thread_p, *ret_arv_num) == false)
	    {
	      arv_hdr = NULL;
	      continue;
	    }

	  fileio_make_log_archive_name (arv_name, log_Archive_path, log_Prefix, *ret_arv_num);
	  retry = 3;
	  while (retry != 0 && retry != 1
		 && (vdes =
		     fileio_mount (thread_p, log_Db_fullname, arv_name, LOG_DBLOG_ARCHIVE_VOLID, false,
				   false)) == NULL_VOLDES)
	    {
	      char line_buf[PATH_MAX * 2];
	      bool is_in_crash_recovery;

	      is_in_crash_recovery = log_is_in_crash_recovery ();

	      /*
	       * The archive is not online.
	       */
	      if (is_in_crash_recovery == true)
		{
		  fprintf (stdout, "%s\n", er_msg ());
		}

	    retry_prompt:
	      if (log_default_input_for_archive_log_location >= 0)
		{
		  retry = log_default_input_for_archive_log_location;
		  if (retry == 1 && is_in_crash_recovery == true)
		    {
		      fprintf (stdout, "Continue without present archive. (Partial recovery).\n");
		    }
		}
	      else
		{
		  fprintf (stdout, msgcat_message (MSGCAT_CATALOG_CUBRID, MSGCAT_SET_LOG, MSGCAT_LOG_STARTS));
		  fprintf (stdout, msgcat_message (MSGCAT_CATALOG_CUBRID, MSGCAT_SET_LOG, MSGCAT_LOG_LOGARCHIVE_NEEDED),
			   arv_name);
		  fprintf (stdout, msgcat_message (MSGCAT_CATALOG_CUBRID, MSGCAT_SET_LOG, MSGCAT_LOG_STARTS));

		  if (fgets (line_buf, PATH_MAX, stdin) == NULL)
		    {
		      retry = 0;	/* EOF */
		    }
		  else if (sscanf (line_buf, "%d", &retry) != 1)
		    {
		      retry = -1;	/* invalid input */
		    }
		}

	      switch (retry)
		{
		case 0:	/* quit */
		  logpb_set_unavailable_archive (thread_p, *ret_arv_num);
		  er_set (ER_FATAL_ERROR_SEVERITY, ARG_FILE_LINE, ER_LOG_NOTIN_ARCHIVE, 1, pageid);
		  if (is_fatal)
		    {
		      logpb_fatal_error (thread_p, true, ARG_FILE_LINE, "log_fetch_from_archive");
		    }

		  LOG_ARCHIVE_CS_EXIT (thread_p);

		  return NULL;

		case 1:	/* Not available */
		  logpb_set_unavailable_archive (thread_p, *ret_arv_num);
		  break;

		case 3:	/* Relocate */
		  fprintf (stdout, msgcat_message (MSGCAT_CATALOG_CUBRID, MSGCAT_SET_LOG, MSGCAT_LOG_NEWLOCATION));
		  if (fgets (line_buf, PATH_MAX, stdin) == 0 || (sscanf (line_buf, format_string, arv_name) != 1))
		    {
		      fileio_make_log_archive_name (arv_name, log_Archive_path, log_Prefix, *ret_arv_num);
		    }
		  break;

		case 2:	/* Retry */
		  break;

		default:	/* Something strange.  Get user to try again. */
		  fprintf (stdout, msgcat_message (MSGCAT_CATALOG_CUBRID, MSGCAT_SET_LOG, MSGCAT_LOG_INPUT_RANGE_ERROR),
			   0, 3);
		  goto retry_prompt;
		}
	    }

	  if (vdes != NULL_VOLDES)
	    {
	      /* Read header page and make sure the page is here */

	      /* Record number of reads in statistics */
	      perfmon_inc_stat (thread_p, PSTAT_LOG_NUM_IOREADS);

	      if (fileio_read (thread_p, vdes, hdr_pgptr, 0, LOG_PAGESIZE) == NULL)
		{
		  fileio_dismount (thread_p, vdes);
		  er_set (ER_FATAL_ERROR_SEVERITY, ARG_FILE_LINE, ER_LOG_READ, 3, 0LL, 0LL, arv_name);

		  LOG_ARCHIVE_CS_EXIT (thread_p);

		  return NULL;
		}
	      arv_hdr = (LOG_ARV_HEADER *) hdr_pgptr->area;
	      if (log_Gl.append.vdes != NULL_VOLDES)
		{
		  if (difftime64 ((time_t) arv_hdr->db_creation, (time_t) log_Gl.hdr.db_creation) != 0)
		    {
		      /*
		       * This volume does not belong to the database. For now, assume
		       * that it is not only. Later, we will give this error to user
		       */
		      er_set (ER_FATAL_ERROR_SEVERITY, ARG_FILE_LINE, ER_LOG_DOESNT_CORRESPOND_TO_DATABASE, 1,
			      arv_name);
		      arv_hdr = NULL;
		    }
		}
	    }
	  else
	    {
	      arv_hdr = NULL;
	    }
	}
    }

#if defined(CUBRID_DEBUG)
  if (log_pgptr->hdr.logical_pageid != pageid)
    {
      er_set (ER_FATAL_ERROR_SEVERITY, ARG_FILE_LINE, ER_LOG_PAGE_CORRUPTED, 1, pageid);
      logpb_fatal_error (thread_p, true, ARG_FILE_LINE, "log_fetch_from_archive");

      LOG_ARCHIVE_CS_EXIT (thread_p);

      return NULL;
    }
#endif /* CUBRID_DEBUG */

#if !defined (NDEBUG)
  /* In analysys phase, the page may be corrupted. */
  if (log_Gl.rcv_phase == LOG_RESTARTED)
    {
      logpb_debug_check_log_page (thread_p, log_pgptr);
    }
#endif /* !NDEBUG */

  assert (log_pgptr != NULL && *ret_arv_num != -1 && arv_hdr != NULL);
  if (ret_arv_hdr != NULL)
    {
      *ret_arv_hdr = *arv_hdr;
    }

  LOG_ARCHIVE_CS_EXIT (thread_p);

  return log_pgptr;
}

/*
 * logpb_archive_active_log - Archive the active portion of the log
 *
 * return: nothing
 *
 * NOTE: The active portion of the log is archived from the next log
 *              archive page to the previous log page of the current append
 *              log record, to the next log archive.
 */
static void
logpb_archive_active_log (THREAD_ENTRY * thread_p)
{
  char arv_name[PATH_MAX] = { '\0' };	/* Archive name */
  LOG_PAGE *malloc_arv_hdr_pgptr = NULL;	/* Archive header page PTR */
  LOG_ARV_HEADER *arvhdr;	/* Archive header */
  BACKGROUND_ARCHIVING_INFO *bg_arv_info;
  char log_pgbuf[IO_MAX_PAGE_SIZE * LOGPB_IO_NPAGES + MAX_ALIGNMENT];
  char *aligned_log_pgbuf;
  LOG_PAGE *log_pgptr = NULL;
  LOG_PAGEID pageid, last_pageid;
  LOG_PHY_PAGEID ar_phy_pageid;
  int vdes = NULL_VOLDES;
  const char *catmsg;
  int error_code = NO_ERROR;
  int num_pages = 0;
  FILEIO_WRITE_MODE write_mode;

  aligned_log_pgbuf = PTR_ALIGN (log_pgbuf, MAX_ALIGNMENT);

  assert (LOG_CS_OWN_WRITE_MODE (thread_p));

#if defined(SERVER_MODE)
  log_wakeup_remove_log_archive_daemon ();
#else
  logpb_remove_archive_logs_exceed_limit (thread_p, 0);
#endif

  logpb_log ("Entered logpb_archive_active_log. log_Gl.hdr.nxarv_phy_pageid = %lld , log_Gl.hdr.nxarv_pageid =%lld\n",
	     (long long int) log_Gl.hdr.nxarv_phy_pageid, (long long int) log_Gl.hdr.nxarv_pageid);

  if (log_Gl.hdr.nxarv_pageid >= log_Gl.hdr.append_lsa.pageid)
    {
      er_log_debug (ARG_FILE_LINE,
		    "log_archive_active_log: WARNING Trying to archive ONLY the append page" " which is incomplete\n");
      return;
    }

  bg_arv_info = &log_Gl.bg_archive_info;
  if (log_Gl.archive.vdes != NULL_VOLDES)
    {
      /* A recheck is required after logpb_flush_all_append_pages when LOG_CS is demoted and promoted.
       * log_Gl.archive.vdes may be modified by someone else. Should we remove this dismount? */
      logpb_dismount_log_archive (thread_p);
    }

  malloc_arv_hdr_pgptr = (LOG_PAGE *) malloc (LOG_PAGESIZE);
  if (malloc_arv_hdr_pgptr == NULL)
    {
      goto error;
    }
  memset (malloc_arv_hdr_pgptr, LOG_PAGE_INIT_VALUE, LOG_PAGESIZE);

  /* Must force the log here to avoid nasty side effects */
  logpb_flush_all_append_pages (thread_p);

  malloc_arv_hdr_pgptr->hdr.logical_pageid = LOGPB_HEADER_PAGE_ID;
  malloc_arv_hdr_pgptr->hdr.offset = NULL_OFFSET;

  /* Construct the archive log header */
  arvhdr = (LOG_ARV_HEADER *) malloc_arv_hdr_pgptr->area;
  strncpy (arvhdr->magic, CUBRID_MAGIC_LOG_ARCHIVE, CUBRID_MAGIC_MAX_LENGTH);
  arvhdr->db_creation = log_Gl.hdr.db_creation;
  arvhdr->next_trid = log_Gl.hdr.next_trid;
  arvhdr->arv_num = log_Gl.hdr.nxarv_num;

  /*
   * All pages must be archived... even the ones with unactive log records
   * This is the desired parameter to support multimedia crashes.
   *
   *
   * Note that the npages field does not include the previous lsa page
   *
   */
  arvhdr->fpageid = log_Gl.hdr.nxarv_pageid;
  last_pageid = log_Gl.append.prev_lsa.pageid - 1;

  if (last_pageid < arvhdr->fpageid)
    {
      last_pageid = arvhdr->fpageid;
    }

  arvhdr->npages = (DKNPAGES) (last_pageid - arvhdr->fpageid + 1);

  /*
   * Now create the archive and start copying pages
   */

  perfmon_inc_stat (thread_p, PSTAT_LOG_NUM_ARCHIVES);

  fileio_make_log_archive_name (arv_name, log_Archive_path, log_Prefix, log_Gl.hdr.nxarv_num);

  if (prm_get_bool_value (PRM_ID_LOG_BACKGROUND_ARCHIVING) && bg_arv_info->vdes != NULL_VOLDES)
    {
      vdes = bg_arv_info->vdes;
    }
  else
    {
      vdes = fileio_format (thread_p, log_Db_fullname, arv_name, LOG_DBLOG_ARCHIVE_VOLID, arvhdr->npages + 1, false,
			    false, false, LOG_PAGESIZE, 0, false);
      if (vdes == NULL_VOLDES)
	{
	  /* Unable to create archive log to archive */
	  er_set (ER_FATAL_ERROR_SEVERITY, ARG_FILE_LINE, ER_LOG_CREATE_LOGARCHIVE_FAIL, 3, arv_name, arvhdr->fpageid,
		  arvhdr->fpageid + arvhdr->npages - 1);
	  goto error;
	}
    }

  log_archive_er_log ("logpb_archive_active_log, arvhdr->fpageid = %lld\n", arvhdr->fpageid);

  error_code = logpb_set_page_checksum (thread_p, malloc_arv_hdr_pgptr);
  if (error_code != NO_ERROR)
    {
      goto error;
    }

  write_mode = dwb_is_created () == true ? FILEIO_WRITE_NO_COMPENSATE_WRITE : FILEIO_WRITE_DEFAULT_WRITE;
  if (fileio_write (thread_p, vdes, malloc_arv_hdr_pgptr, 0, LOG_PAGESIZE, write_mode) == NULL)
    {
      /* Error archiving header page into archive */
      er_set (ER_FATAL_ERROR_SEVERITY, ARG_FILE_LINE, ER_LOG_WRITE, 3, 0LL, 0LL, arv_name);
      goto error;
    }

  if (prm_get_bool_value (PRM_ID_LOG_BACKGROUND_ARCHIVING) && bg_arv_info->vdes != NULL_VOLDES
      && arvhdr->fpageid == bg_arv_info->start_page_id)
    {
      pageid = bg_arv_info->current_page_id;
      ar_phy_pageid = (LOG_PHY_PAGEID) (bg_arv_info->current_page_id - bg_arv_info->start_page_id + 1);
    }
  else
    {
      assert (!prm_get_bool_value (PRM_ID_LOG_BACKGROUND_ARCHIVING) || bg_arv_info->vdes == NULL_VOLDES);

      pageid = arvhdr->fpageid;
      ar_phy_pageid = 1;
    }

  log_pgptr = (LOG_PAGE *) aligned_log_pgbuf;

  /* Now start dumping the current active pages to archive */
  for (; pageid <= last_pageid; pageid += num_pages, ar_phy_pageid += num_pages)
    {
      logpb_log ("Dump page %lld in logpb_archive_active_log, num_pages = %d\n", (long long int) pageid, num_pages);
      num_pages = (int) MIN (LOGPB_IO_NPAGES, last_pageid - pageid + 1);
      num_pages = logpb_read_page_from_active_log (thread_p, pageid, num_pages, log_pgptr);
      if (num_pages <= 0)
	{
	  goto error;
	}

      if (fileio_write_pages (thread_p, vdes, (char *) log_pgptr, ar_phy_pageid, num_pages, LOG_PAGESIZE,
			      FILEIO_WRITE_NO_COMPENSATE_WRITE) == NULL)
	{
	  er_set (ER_FATAL_ERROR_SEVERITY, ARG_FILE_LINE, ER_LOG_WRITE, 3, pageid, ar_phy_pageid, arv_name);
	  goto error;
	}
    }

  if (prm_get_bool_value (PRM_ID_LOG_BACKGROUND_ARCHIVING) && bg_arv_info->vdes != NULL_VOLDES)
    {
      fileio_dismount (thread_p, vdes);
      vdes = NULL_VOLDES;
      bg_arv_info->vdes = NULL_VOLDES;

      /* rename _lgar_t to _lgar[number] name */
      if (fileio_rename (NULL_VOLID, log_Name_bg_archive, arv_name) == NULL)
	{
	  goto error;
	}

      vdes = fileio_mount (thread_p, log_Db_fullname, arv_name, LOG_DBLOG_ARCHIVE_VOLID, 0, false);
      if (vdes == NULL_VOLDES)
	{
	  goto error;
	}
    }
  else
    {
      /*
       * Make sure that the whole log archive is in physical storage at this
       * moment. System volume. No need to sync DWB.
       */
      if (fileio_synchronize (thread_p, vdes, arv_name, FILEIO_SYNC_ONLY) == NULL_VOLDES)
	{
	  goto error;
	}
    }

  /* The last archive needed for system crashes */
  if (log_Gl.hdr.last_arv_num_for_syscrashes == -1)
    {
      log_Gl.hdr.last_arv_num_for_syscrashes = log_Gl.hdr.nxarv_num;
    }

  log_Gl.hdr.nxarv_num++;
  log_Gl.hdr.nxarv_pageid = last_pageid + 1;
  log_Gl.hdr.nxarv_phy_pageid = logpb_to_physical_pageid (log_Gl.hdr.nxarv_pageid);

  logpb_log
    ("In logpb_archive_active_log, new values from log_Gl.hdr.nxarv_pageid = %lld and log_Gl.hdr.nxarv_phy_pageid = %lld\n",
     (long long int) log_Gl.hdr.nxarv_pageid, (long long int) log_Gl.hdr.nxarv_phy_pageid);
  /* Flush the log header to reflect the archive */
  logpb_flush_header (thread_p);

#if 0
  if (prm_get_integer_value (PRM_ID_SUPPRESS_FSYNC) != 0)
    {
      fileio_synchronize (thread_p, log_Gl.append.vdes, FILEIO_SYNC_ONLY);
    }
#endif

  er_set (ER_NOTIFICATION_SEVERITY, ARG_FILE_LINE, ER_LOG_ARCHIVE_CREATED, 3, arv_name, arvhdr->fpageid, last_pageid);

  /* Cast the archive information. May be used again */

  LOG_ARCHIVE_CS_ENTER (thread_p);

  log_Gl.archive.hdr = *arvhdr;	/* Copy of structure */
  if (log_Gl.archive.vdes != NULL_VOLDES)
    {
      logpb_dismount_log_archive (thread_p);
    }
  log_Gl.archive.vdes = vdes;

  LOG_ARCHIVE_CS_EXIT (thread_p);

  catmsg = msgcat_message (MSGCAT_CATALOG_CUBRID, MSGCAT_SET_LOG, MSGCAT_LOG_LOGINFO_ARCHIVE);
  if (catmsg == NULL)
    {
      catmsg = "ARCHIVE: %d %s %lld %lld\n";
    }
  error_code =
    log_dump_log_info (log_Name_info, true, catmsg, log_Gl.hdr.nxarv_num - 1, arv_name, arvhdr->fpageid, last_pageid);
  if (error_code != NO_ERROR && error_code != ER_LOG_MOUNT_FAIL)
    {
      goto error;
    }

  (void) logpb_add_archive_page_info (thread_p, log_Gl.hdr.nxarv_num - 1, arvhdr->fpageid, last_pageid);

#if defined(SERVER_MODE)
  if (!HA_DISABLED ())
    {
      LOG_PAGEID min_fpageid = logwr_get_min_copied_fpageid ();
      if (min_fpageid != NULL_PAGEID)
	{
	  int unneeded_arvnum = -1;
	  if (min_fpageid >= arvhdr->fpageid)
	    {
	      unneeded_arvnum = arvhdr->arv_num - 1;
	    }
	  else
	    {
	      LOG_ARV_HEADER min_arvhdr;
	      if (logpb_fetch_from_archive (thread_p, min_fpageid, NULL, NULL, &min_arvhdr, false) != NULL)
		{
		  unneeded_arvnum = min_arvhdr.arv_num - 1;
		}
	    }
	  if (unneeded_arvnum >= 0)
	    {
	      char unneeded_logarv_name[PATH_MAX];
	      fileio_make_log_archive_name (unneeded_logarv_name, log_Archive_path, log_Prefix, unneeded_arvnum);

	      catmsg =
		msgcat_message (MSGCAT_CATALOG_CUBRID, MSGCAT_SET_LOG, MSGCAT_LOG_LOGINFO_COMMENT_UNUSED_ARCHIVE_NAME);
	      if (catmsg == NULL)
		{
		  catmsg =
		    "29 COMMENT: Log archive %s, which contains log pages before %lld,"
		    " is not needed any longer by any HA utilities.\n";
		}
	      error_code = log_dump_log_info (log_Name_info, true, catmsg, unneeded_logarv_name, min_fpageid);
	      if (error_code != NO_ERROR && error_code != ER_LOG_MOUNT_FAIL)
		{
		  goto error;
		}
	    }
	}
    }

#endif /* SERVER_MODE */


  if (prm_get_bool_value (PRM_ID_LOG_BACKGROUND_ARCHIVING))
    {
      /* rename removed archive log file to reuse it */
      os_rename_file (log_Name_removed_archive, log_Name_bg_archive);

      bg_arv_info->vdes =
	fileio_format (thread_p, log_Db_fullname, log_Name_bg_archive, LOG_DBLOG_BG_ARCHIVE_VOLID, log_Gl.hdr.npages,
		       false, false, false, LOG_PAGESIZE, 0, true);
      if (bg_arv_info->vdes != NULL_VOLDES)
	{
	  bg_arv_info->start_page_id = log_Gl.hdr.nxarv_pageid;
	  bg_arv_info->current_page_id = log_Gl.hdr.nxarv_pageid;
	  bg_arv_info->last_sync_pageid = log_Gl.hdr.nxarv_pageid;
	}
      else
	{
	  bg_arv_info->start_page_id = NULL_PAGEID;
	  bg_arv_info->current_page_id = NULL_PAGEID;
	  bg_arv_info->last_sync_pageid = NULL_PAGEID;

	  er_log_debug (ARG_FILE_LINE, "Unable to create temporary archive log %s\n", log_Name_bg_archive);
	}
    }

  log_archive_er_log ("logpb_archive_active_log end, arvhdr->fpageid = %lld, arvhdr->npages = %d\n", arvhdr->fpageid,
		      arvhdr->npages);

  free_and_init (malloc_arv_hdr_pgptr);

  return;

  /* ********* */
error:

  if (malloc_arv_hdr_pgptr != NULL)
    {
      free_and_init (malloc_arv_hdr_pgptr);
    }

  if (vdes != NULL_VOLDES)
    {
      fileio_dismount (thread_p, vdes);
      fileio_unformat (thread_p, arv_name);
    }

  if (prm_get_bool_value (PRM_ID_LOG_BACKGROUND_ARCHIVING))
    {
      if (bg_arv_info->vdes != NULL_VOLDES && bg_arv_info->vdes != vdes)
	{
	  fileio_dismount (thread_p, bg_arv_info->vdes);
	}
      fileio_unformat (thread_p, log_Name_bg_archive);
      bg_arv_info->vdes = NULL_VOLDES;
    }

  logpb_fatal_error (thread_p, true, ARG_FILE_LINE, "log_archive_active_log");
}

int
logpb_remove_archive_logs_exceed_limit (THREAD_ENTRY * thread_p, int max_count)
{
  int first_arv_num_to_delete = -1;
  int last_arv_num_to_delete = -1;
  int min_arv_required_for_vacuum;
  LOG_PAGEID vacuum_first_pageid = NULL_PAGEID;
#if defined(SERVER_MODE)
  LOG_PAGEID min_copied_pageid;
  int min_copied_arv_num;
#endif /* SERVER_MODE */
  int num_remove_arv_num;
  int log_max_archives = prm_get_integer_value (PRM_ID_LOG_MAX_ARCHIVES);
  char *catmsg;
  int deleted_count = 0;

  if (log_max_archives == INT_MAX)
    {
      return 0;			/* none is deleted */
    }

  if (!vacuum_is_safe_to_remove_archives ())
    {
      /* we don't know yet what is the first log page required by vacuum so it is not safe to remove log archives.
         unfortunately, to update the oldest vacuum data log pageid can be done only after loading vacuum data from
         disk, which in turn can only happen after recovery. this will block any log archive removal until vacuum
         is loaded. */
      return 0;
    }

  /* Get first log pageid needed for vacuum before locking LOG_CS. */
  vacuum_first_pageid = vacuum_min_log_pageid_to_keep (thread_p);

  LOG_CS_ENTER (thread_p);

  if (!prm_get_bool_value (PRM_ID_FORCE_REMOVE_LOG_ARCHIVES))
    {
#if defined(SERVER_MODE)
      min_copied_pageid = logwr_get_min_copied_fpageid ();
      if (min_copied_pageid == NULL_PAGEID)
	{
	  LOG_CS_EXIT (thread_p);
	  return 0;		/* none is deleted */
	}

      if (logpb_is_page_in_archive (min_copied_pageid))
	{
	  min_copied_arv_num = logpb_get_archive_number (thread_p, min_copied_pageid);
	  if (min_copied_arv_num == -1)
	    {
	      LOG_CS_EXIT (thread_p);
	      return 0;		/* none is deleted */
	    }
	  else if (min_copied_arv_num > 1)
	    {
	      min_copied_arv_num--;
	    }

	  num_remove_arv_num = MAX (log_max_archives, log_Gl.hdr.nxarv_num - min_copied_arv_num);
	}
      else
	{
	  num_remove_arv_num = log_max_archives;
	}
#else /* SERVER_MODE */
      num_remove_arv_num = log_max_archives;
#endif
    }
  else
    {
      num_remove_arv_num = log_max_archives;
    }

  if ((log_Gl.hdr.nxarv_num - (log_Gl.hdr.last_deleted_arv_num + 1)) > num_remove_arv_num)
    {
      er_set (ER_NOTIFICATION_SEVERITY, ARG_FILE_LINE, ER_LOG_MAX_ARCHIVES_HAS_BEEN_EXCEEDED, 1, num_remove_arv_num);

      /* Remove the log archives at this point */
      first_arv_num_to_delete = log_Gl.hdr.last_deleted_arv_num + 1;
      last_arv_num_to_delete = log_Gl.hdr.nxarv_num - num_remove_arv_num;

      if (log_Gl.hdr.last_arv_num_for_syscrashes != -1)
	{
	  last_arv_num_to_delete = MIN (last_arv_num_to_delete, log_Gl.hdr.last_arv_num_for_syscrashes);
	}
      vacuum_er_log (VACUUM_ER_LOG_ARCHIVES, "First log pageid in vacuum data is %lld", vacuum_first_pageid);
      if (vacuum_first_pageid != NULL_PAGEID && logpb_is_page_in_archive (vacuum_first_pageid))
	{
	  min_arv_required_for_vacuum = logpb_get_archive_number (thread_p, vacuum_first_pageid);
	  vacuum_er_log (VACUUM_ER_LOG_ARCHIVES, "First archive number used for vacuum is %d",
			 min_arv_required_for_vacuum);
	  if (min_arv_required_for_vacuum >= 0)
	    {
	      last_arv_num_to_delete = MIN (last_arv_num_to_delete, min_arv_required_for_vacuum);
	    }
	  else
	    {
	      /* Page should be in archive. */
	      assert (false);
	    }
	}

      if (max_count > 0)
	{
	  /* check max count for deletion */
	  last_arv_num_to_delete = MIN (last_arv_num_to_delete, first_arv_num_to_delete + max_count);
	}

      last_arv_num_to_delete--;
      if (last_arv_num_to_delete >= first_arv_num_to_delete)
	{
	  log_Gl.hdr.last_deleted_arv_num = last_arv_num_to_delete;

#if defined (SA_MODE)
	  if (LSA_ISNULL (&log_Gl.hdr.mvcc_op_log_lsa))
	    {
	      /* Update the last_blockid needed for vacuum. Get the first page_id of the previously logged archive */
	      log_Gl.hdr.vacuum_last_blockid = logpb_last_complete_blockid ();
	    }
#endif /* SA_MODE */
	  logpb_flush_header (thread_p);	/* to get rid of archives */
	}

      vacuum_er_log (VACUUM_ER_LOG_ARCHIVES, "last_arv_num_to_delete is %d", last_arv_num_to_delete);
    }

  LOG_CS_EXIT (thread_p);

  if (last_arv_num_to_delete >= 0 && last_arv_num_to_delete >= first_arv_num_to_delete)
    {
      if (prm_get_bool_value (PRM_ID_DEBUG_LOG_ARCHIVES) || VACUUM_IS_ER_LOG_LEVEL_SET (VACUUM_ER_LOG_ARCHIVES))
	{
	  /* this is too problematic not to log in server error log too! */
	  _er_log_debug (ARG_FILE_LINE, "Purge archives starting with %d and up until %d; "
			 "vacuum_first_pageid = %d, last_arv_num_for_syscrashes = %d",
			 first_arv_num_to_delete, last_arv_num_to_delete, vacuum_first_pageid,
			 log_Gl.hdr.last_arv_num_for_syscrashes);
	}

      catmsg = msgcat_message (MSGCAT_CATALOG_CUBRID, MSGCAT_SET_LOG, MSGCAT_LOG_MAX_ARCHIVES_HAS_BEEN_EXCEEDED);
      if (catmsg == NULL)
	{
	  catmsg = (char *) "Number of active log archives has been exceeded the max desired number.";
	}
      deleted_count =
	logpb_remove_archive_logs_internal (thread_p, first_arv_num_to_delete, last_arv_num_to_delete, catmsg);
    }

  return deleted_count;
}

/*
 * logpb_remove_archive_logs - Remove all unactive log archives
 *
 * return: nothing
 *
 *   info_reason(in):
 *
 * NOTE: Archive that are not needed for system crashes are removed.
 *       That these archives may be needed for media crash recovery.
 *       Therefore, it is important that the user copy these archives
 *       to tape. Check the log information file.
 *
 * TODO: Make sure the removed logs have been processed by vacuum.
 */
void
logpb_remove_archive_logs (THREAD_ENTRY * thread_p, const char *info_reason)
{
#if !defined(SERVER_MODE)
  LOG_LSA flush_upto_lsa;	/* Flush data pages up to LSA */
#endif /* !SERVER_MODE */
  LOG_LSA newflush_upto_lsa;	/* Next to be flush */
  int first_deleted_arv_num;
  int last_deleted_arv_num;

  assert (LOG_CS_OWN_WRITE_MODE (thread_p));

  /* Close any log archives that are opened */
  if (log_Gl.archive.vdes != NULL_VOLDES)
    {
      logpb_dismount_log_archive (thread_p);
    }

#if defined(SERVER_MODE)
  LSA_COPY (&newflush_upto_lsa, &log_Gl.flushed_lsa_lower_bound);
#else /* SERVER_MODE */

  flush_upto_lsa.pageid = LOGPB_NEXT_ARCHIVE_PAGE_ID;
  flush_upto_lsa.offset = NULL_OFFSET;

  pgbuf_flush_checkpoint (thread_p, &flush_upto_lsa, NULL, &newflush_upto_lsa, NULL);

  if ((!LSA_ISNULL (&newflush_upto_lsa) && LSA_LT (&newflush_upto_lsa, &flush_upto_lsa))
      || (fileio_synchronize_all (thread_p, false) != NO_ERROR))
    {
      /* Cannot remove the archives at this moment */
      return;
    }

  if (log_Gl.run_nxchkpt_atpageid != NULL_PAGEID)
    {
      if (LSA_LT (&log_Gl.hdr.chkpt_lsa, &flush_upto_lsa))
	{
	  /*
	   * Reset the checkpoint record to the first possible active page and
	   * flush the log header before the archives are removed
	   */
	  LSA_COPY (&log_Gl.hdr.chkpt_lsa, &flush_upto_lsa);
	  logpb_flush_header (thread_p);
	}
    }
#endif /* SERVER_MODE */

  last_deleted_arv_num = log_Gl.hdr.last_arv_num_for_syscrashes;
  if (last_deleted_arv_num == -1)
    {
      last_deleted_arv_num = log_Gl.hdr.nxarv_num;
    }

  last_deleted_arv_num--;

  if (log_Gl.hdr.last_deleted_arv_num + 1 > last_deleted_arv_num)
    {
      /* Nothing to remove */
      return;
    }

  first_deleted_arv_num = log_Gl.hdr.last_deleted_arv_num + 1;
  if (last_deleted_arv_num >= 0)
    {
      logpb_remove_archive_logs_internal (thread_p, first_deleted_arv_num, last_deleted_arv_num, info_reason);

      log_Gl.hdr.last_deleted_arv_num = last_deleted_arv_num;
      logpb_flush_header (thread_p);	/* to get rid of archives */
    }
}

/*
 * logpb_add_archive_page_info -
 *
 * return: 0
 *
 *   thread_p(in)  :
 *   arv_num(in)   :
 *   start_page(in):
 *   end_page(in)  :
 *
 * NOTE:
 */
static int
logpb_add_archive_page_info (THREAD_ENTRY * thread_p, int arv_num, LOG_PAGEID start_page, LOG_PAGEID end_page)
{
  int rear;

  assert (LOG_CS_OWN (thread_get_thread_entry_info ()));

  rear = logpb_Arv_page_info_table.rear;

  rear = (rear + 1) % ARV_PAGE_INFO_TABLE_SIZE;

  if (logpb_Arv_page_info_table.item_count < ARV_PAGE_INFO_TABLE_SIZE)
    {
      logpb_Arv_page_info_table.item_count++;
    }

  logpb_Arv_page_info_table.rear = rear;
  logpb_Arv_page_info_table.page_info[rear].arv_num = arv_num;
  logpb_Arv_page_info_table.page_info[rear].start_pageid = start_page;
  logpb_Arv_page_info_table.page_info[rear].end_pageid = end_page;

  return 0;
}

/*
 * logpb_get_archive_num_from_info_table -
 *
 * return: archive_number or -1
 *
 *   thread_p(in)  :
 *   page_id(in)   :
 *
 * NOTE:
 */
static int
logpb_get_archive_num_from_info_table (THREAD_ENTRY * thread_p, LOG_PAGEID page_id)
{
  int i, count;

  assert (LOG_CS_OWN (thread_get_thread_entry_info ()));

  for (i = logpb_Arv_page_info_table.rear, count = 0; count < logpb_Arv_page_info_table.item_count;
       i = ((i == 0) ? ARV_PAGE_INFO_TABLE_SIZE - 1 : i - 1), count++)
    {
      if (logpb_Arv_page_info_table.page_info[i].start_pageid <= page_id
	  && page_id <= logpb_Arv_page_info_table.page_info[i].end_pageid)
	{
	  return logpb_Arv_page_info_table.page_info[i].arv_num;
	}
    }

  return -1;
}

/*
 * log_remove_archive_logs_internal - Remove all unactive log archives
 *
 * return: nothing
 *
 *   first(in): first archive to be deleted
 *   last(in): last archive to be deleted
 *   info_reason(in): message describing the reason the archives are being deleted
 *   check_backup(in): when true, avoid deleting archives needed for a restore
 *
 * NOTE: This routine does the actual deletion and notifies the user
 *   via the lginf file.  This routine does not do any logical verification
 *   to insure that the archives are no longer needed, so the caller must be
 *   explicitly careful and insure that there are no circumstances under
 *   which those archives could possibly be needed before they are deleted.
 *   Common reasons why they might be needed include a media crash or a
 *   restore from a fuzzy backup.
 */
static int
logpb_remove_archive_logs_internal (THREAD_ENTRY * thread_p, int first, int last, const char *info_reason)
{
  char logarv_name[PATH_MAX];
  int i;
  bool append_log_info = false;
  int deleted_count = 0;

  /* Decache any archive remaining in the log_Gl.archive. */
  logpb_decache_archive_info (thread_p);

  for (i = first; i <= last; i++)
    {
      fileio_make_log_archive_name (logarv_name, log_Archive_path, log_Prefix, i);

#if defined(SERVER_MODE)
      if (prm_get_bool_value (PRM_ID_LOG_BACKGROUND_ARCHIVING) && boot_Server_status == BOOT_SERVER_UP)
	{
	  fileio_unformat_and_rename (thread_p, logarv_name, log_Name_removed_archive);
	}
      else
	{
	  fileio_unformat (thread_p, logarv_name);
	}
#else
      fileio_unformat (thread_p, logarv_name);
#endif
      append_log_info = true;
      deleted_count++;
    }

  if (append_log_info)
    {
      logpb_append_archives_removed_to_log_info (first, last, info_reason);
    }

  return deleted_count;
}

/*
 * logpb_append_archives_removed_to_log_info - Record deletion of one or more archives
 *
 * return: nothing
 *
 *   first(in): first archive to be deleted
 *   last(in): last archive to be deleted
 *   info_reason(in): message describing the reason the archives are being deleted
 *
 * NOTE: This routine makes an entry into the loginfo file that the
 *   given log archives have been removed.
 */
static void
logpb_append_archives_removed_to_log_info (int first, int last, const char *info_reason)
{
  const char *catmsg;
  char logarv_name[PATH_MAX];
  char logarv_name_first[PATH_MAX];
  int error_code;

  if (info_reason != NULL)
    {
      catmsg = msgcat_message (MSGCAT_CATALOG_CUBRID, MSGCAT_SET_LOG, MSGCAT_LOG_LOGINFO_REMOVE_REASON);
      if (catmsg == NULL)
	{
	  catmsg = "REMOVE: %d %s to \n%d %s.\nREASON: %s\n";
	}

      fileio_make_log_archive_name (logarv_name, log_Archive_path, log_Prefix, last);
      if (first == last)
	{
	  error_code =
	    log_dump_log_info (log_Name_info, true, catmsg, first, logarv_name, last, logarv_name, info_reason);
	}
      else
	{
	  fileio_make_log_archive_name (logarv_name_first, log_Archive_path, log_Prefix, first);
	  error_code =
	    log_dump_log_info (log_Name_info, true, catmsg, first, logarv_name_first, last, logarv_name, info_reason);
	}
      if (error_code != NO_ERROR && error_code != ER_LOG_MOUNT_FAIL)
	{
	  return;
	}
    }
}

/*
 *
 *       	   FUNCTIONS RELATED TO MISCELANEOUS I/O
 *
 */

/*
 * logpb_copy_from_log: Copy a portion of the log
 *
 * arguments:
 *  area: Area where the portion of the log is copied. (Set as a side effect)
 *  area_length: the length to copy
 *  log_lsa: log address of the log data to copy (May be set as a side effect)
 *  log_pgptr: the buffer containing the log page (May be set as a side effect)
 *
 * returns/side-effects: nothing
 *    area is set as a side effect.
 *    log_lsa, and log_pgptr are set as a side effect.
 *
 * description: Copy "length" bytes of the log starting at log_lsa->pageid, log_offset onto the given area.
 * NOTE:        The location of the log is updated to point to the end of the data.
 */
void
logpb_copy_from_log (THREAD_ENTRY * thread_p, char *area, int length, LOG_LSA * log_lsa, LOG_PAGE * log_page_p)
{
  int copy_length;		/* Length to copy into area */
  int area_offset;		/* The area offset */

  /*
   * If the data is contained in only one buffer, copy the data in one
   * statement, otherwise, copy it in parts
   */

  if (log_lsa->offset + length < (int) LOGAREA_SIZE)
    {
      /* The log data is contiguos */
      memcpy (area, (char *) log_page_p->area + log_lsa->offset, length);
      log_lsa->offset += length;
    }
  else
    {
      /* The log data is not contiguos */
      area_offset = 0;
      while (length > 0)
	{
	  LOG_READ_ADVANCE_WHEN_DOESNT_FIT (thread_p, 0, log_lsa, log_page_p);
	  if (log_lsa->offset + length < (int) LOGAREA_SIZE)
	    {
	      copy_length = length;
	    }
	  else
	    {
	      copy_length = LOGAREA_SIZE - (int) (log_lsa->offset);
	    }
	  memcpy (area + area_offset, (char *) log_page_p->area + log_lsa->offset, copy_length);
	  length -= copy_length;
	  area_offset += copy_length;
	  log_lsa->offset += copy_length;
	}
    }
}

/*
 * logpb_verify_length - Verify db and log lengths
 *
 * return: NO_ERROR if all OK, ER status otherwise
 *
 *   db_fullname(in): Full name of the database
 *   log_path(in): Directory where the log volumes reside
 *   log_prefix(in): Name of the log volumes. It is usually set as database
 *                   name. For example, if the value is equal to "db", the
 *                   names of the log volumes created are as follow:
 *                      Active_log      = db_logactive
 *                      Archive_logs    = db_logarchive.0
 *                                        db_logarchive.1
 *                                             .
 *                                             .
 *                                             .
 *                                        db_logarchive.n
 *                      Log_information = db_loginfo
 *                      Database Backup = db_backup
 *
 * NOTE: Make sure that any database name will not be overpassed.
 */
static int
logpb_verify_length (const char *db_fullname, const char *log_path, const char *log_prefix)
{
  int volmax_suffix;
  int length;
  const char *dbname;
  long int filename_max;
  long int pathname_max;

  volmax_suffix = fileio_get_volume_max_suffix ();

  dbname = fileio_get_base_file_name (db_fullname);
  if (fileio_get_max_name (db_fullname, &filename_max, &pathname_max) < 0)
    {
      return ER_FAILED;
    }

  if (pathname_max > DB_MAX_PATH_LENGTH)
    {
      pathname_max = DB_MAX_PATH_LENGTH;
    }

  /*
   * Make sure that names of volumes (information and log volumes), that is,
   * OS files will not exceed the maximum allowed value.
   */

  if ((int) (strlen (dbname) + 1 + volmax_suffix) > filename_max)
    {
      /* The name of the volume is too long */
      er_set (ER_FATAL_ERROR_SEVERITY, ARG_FILE_LINE, ER_LOG_NOFULL_DATABASE_NAME_IS_TOO_LONG, 2, dbname,
	      filename_max - volmax_suffix - 1);
      return ER_LOG_NOFULL_DATABASE_NAME_IS_TOO_LONG;
    }

  if ((int) (strlen (log_prefix) + 1) > filename_max || (strlen (log_prefix) + 1) > MAXLOGNAME)
    {
      /* Bad prefix log name */
      er_set (ER_FATAL_ERROR_SEVERITY, ARG_FILE_LINE, ER_LOG_PREFIX_NAME_IS_TOO_LONG, 2, log_prefix,
	      (((int) MAXLOGNAME > filename_max) ? filename_max - 1 : (int) MAXLOGNAME - 1));
      return ER_LOG_PREFIX_NAME_IS_TOO_LONG;
    }

  /*
   * Make sure that the length for the volume is OK
   */

  if ((int) (strlen (db_fullname) + 1 + volmax_suffix) > pathname_max)
    {
      /* The full name of the database is too long */
      er_set (ER_FATAL_ERROR_SEVERITY, ARG_FILE_LINE, ER_BO_FULL_DATABASE_NAME_IS_TOO_LONG, 3, NULL, db_fullname,
	      strlen (db_fullname) + 1, pathname_max);
      return ER_BO_FULL_DATABASE_NAME_IS_TOO_LONG;
    }

  /*
   * First create a new log for the new database. This log is not a copy of
   * of the old log; it is a newly created one.
   */

  if (log_path != NULL)
    {
      length = (int) (strlen (log_path) + strlen (log_prefix) + 2);
    }
  else
    {
      length = (int) strlen (log_prefix) + 1;
    }

  if (length + volmax_suffix > pathname_max)
    {
      /*
       * Database name is too long.
       * Path + prefix < pathname_max - 2
       */
      er_set (ER_FATAL_ERROR_SEVERITY, ARG_FILE_LINE, ER_LOG_NAME_IS_TOO_LONG, 3, log_path, log_prefix,
	      pathname_max - 2);
      return ER_LOG_NAME_IS_TOO_LONG;
    }

  return NO_ERROR;
}

/*
 * logpb_initialize_log_names - Initialize the names of log volumes and files
 *
 * return: nothing
 *
 *   db_fullname(in): Full name of the database
 *   logpath(in): Directory where the log volumes reside
 *   prefix_logname(in): Name of the log volumes. It is usually set as database
 *                      name. For example, if the value is equal to "db", the
 *                      names of the log volumes created are as follow:
 *                      Active_log      = db_logactive
 *                      Archive_logs    = db_logarchive.0
 *                                        db_logarchive.1
 *                                             .
 *                                             .
 *                                             .
 *                                        db_logarchive.n
 *                      Log_information = db_loginfo
 *                      Database Backup = db_backup
 *
 * NOTE: Initialize name of log volumes and files
 */
int
logpb_initialize_log_names (THREAD_ENTRY * thread_p, const char *db_fullname, const char *logpath,
			    const char *prefix_logname)
{
  int error_code = NO_ERROR;

  error_code = logpb_verify_length (db_fullname, logpath, prefix_logname);
  if (error_code != NO_ERROR)
    {
      /* Names are too long */
      logpb_fatal_error (thread_p, true, ARG_FILE_LINE, "logpb_initialize_log_names");

      return error_code;
    }

  /* Save the log Path */

  if (logpath != NULL)
    {
      strcpy (log_Path, logpath);
    }
  else
    {
      strcpy (log_Path, ".");
    }

  strcpy (log_Archive_path, log_Path);

  /* Save the log Prefix */
  strcpy (log_Prefix, prefix_logname);

  /*
   * Build Name of log active
   */
  fileio_make_log_active_name (log_Name_active, log_Path, log_Prefix);
  fileio_make_log_info_name (log_Name_info, log_Path, log_Prefix);
  fileio_make_backup_volume_info_name (log_Name_bkupinfo, log_Path, log_Prefix);
  fileio_make_volume_info_name (log_Name_volinfo, db_fullname);
  fileio_make_log_archive_temp_name (log_Name_bg_archive, log_Archive_path, log_Prefix);
  fileio_make_removed_log_archive_name (log_Name_removed_archive, log_Archive_path, log_Prefix);
  log_Db_fullname = db_fullname;

  return error_code;
}

/*
 * logpb_exist_log - Find if given log exists
 *
 * return:
 *
 *   db_fullname(in): Full name of the database
 *   logpath(in): Directory where the log volumes reside
 *   prefix_logname(in): Name of the log volumes. It is usually set as database
 *                   name. For example, if the value is equal to "db", the
 *                   names of the log volumes created are as follow:
 *                      Active_log      = db_logactive
 *                      Archive_logs    = db_logarchive.0
 *                                        db_logarchive.1
 *                                             .
 *                                             .
 *                                             .
 *                                        db_logarchive.n
 *                      Log_information = db_loginfo
 *                      Database Backup = db_backup
 *
 * NOTE: Find if the log associated with the aboive database exists.
 */
bool
logpb_exist_log (THREAD_ENTRY * thread_p, const char *db_fullname, const char *logpath, const char *prefix_logname)
{
  /* Is the system restarted ? */
  if (!logpb_is_pool_initialized ())
    {
      if (logpb_initialize_log_names (thread_p, db_fullname, logpath, prefix_logname) != NO_ERROR)
	{
	  return false;
	}
    }

  return fileio_is_volume_exist (log_Name_active);
}

/*
 * logpb_checkpoint - Execute a fuzzy checkpoint
 *
 * return: pageid where a redo will start
 *
 */
LOG_PAGEID
logpb_checkpoint (THREAD_ENTRY * thread_p)
{
#define detailed_er_log(...) if (detailed_logging) _er_log_debug (ARG_FILE_LINE, __VA_ARGS__)

  LOG_TDES *tdes;		/* System transaction descriptor */
  LOG_TDES *act_tdes;		/* Transaction descriptor of an active transaction */
  LOG_REC_CHKPT *chkpt, tmp_chkpt;	/* Checkpoint log records */
  LOG_INFO_CHKPT_TRANS *chkpt_trans;	/* Checkpoint tdes */
  LOG_INFO_CHKPT_TRANS *chkpt_one;	/* Checkpoint tdes for one tran */
  LOG_INFO_CHKPT_SYSOP *chkpt_topops;	/* Checkpoint top system operations that are in commit postpone
					 * mode */
  LOG_INFO_CHKPT_SYSOP *chkpt_topone;	/* One top system ope */
  LOG_LSA chkpt_lsa;		/* copy of log_Gl.hdr.chkpt_lsa */
  LOG_LSA chkpt_redo_lsa;	/* copy of log_Gl.chkpt_redo_lsa */
  LOG_LSA newchkpt_lsa;		/* New address of the checkpoint record */
  LOG_LSA smallest_lsa;
  unsigned int nobj_locks;	/* Avg number of locks */
  char logarv_name[PATH_MAX];	/* Archive name */
  char logarv_name_first[PATH_MAX];	/* Archive name */
  int ntrans;			/* Number of trans */
  int ntops;			/* Number of total active top actions */
  int length_all_chkpt_trans;
  size_t length_all_tops = 0;
  int i;
  const char *catmsg;
  VOLID volid;
  VOLID curr_last_perm_volid;
  int error_code = NO_ERROR;
  LOG_PAGEID smallest_pageid;
  int first_arv_num_not_needed;
  int last_arv_num_not_needed;
  LOG_PRIOR_NODE *node;
  void *ptr;
  int flushed_page_cnt = 0, vdes;
  bool detailed_logging = prm_get_bool_value (PRM_ID_LOG_CHKPT_DETAILED);

  LOG_CS_ENTER (thread_p);

#if defined(SERVER_MODE)
  if (BO_IS_SERVER_RESTARTED () && log_Gl.run_nxchkpt_atpageid == NULL_PAGEID)
    {
      LOG_CS_EXIT (thread_p);
      return NULL_PAGEID;
    }

  /*
   * Critical section is entered several times to allow other transaction to
   * use the log manger
   */
#endif /* SERVER_MODE */

  perfmon_inc_stat (thread_p, PSTAT_LOG_NUM_START_CHECKPOINTS);

  er_set (ER_NOTIFICATION_SEVERITY, ARG_FILE_LINE, ER_LOG_CHECKPOINT_STARTED, 2, log_Gl.hdr.chkpt_lsa.pageid,
	  log_Gl.chkpt_redo_lsa.pageid);
  er_log_debug (ARG_FILE_LINE, "start checkpoint\n");

  /*
   * Indicate that the checkpoint process is running. Don't run another one,
   * until we are done with the present one.
   */

  log_Gl.run_nxchkpt_atpageid = NULL_PAGEID;

  tdes = LOG_FIND_TDES (LOG_SYSTEM_TRAN_INDEX);
  if (tdes == NULL)
    {
      goto error_cannot_chkpt;
    }

  /*
   * FLUSH all append LOG PAGES and flush all DIRTY DATA PAGES whose LSA
   * are SMALLER OR EQUAL than newchkpt_lsa value and find the next redo
   * point.
   */

  (void) pthread_mutex_lock (&log_Gl.chkpt_lsa_lock);
  LSA_COPY (&chkpt_lsa, &log_Gl.hdr.chkpt_lsa);
  LSA_COPY (&chkpt_redo_lsa, &log_Gl.chkpt_redo_lsa);
  pthread_mutex_unlock (&log_Gl.chkpt_lsa_lock);

  logpb_flush_pages_direct (thread_p);

  /* MARK THE CHECKPOINT PROCESS */
  node = prior_lsa_alloc_and_copy_data (thread_p, LOG_START_CHKPT, RV_NOT_DEFINED, NULL, 0, NULL, 0, NULL);
  if (node == NULL)
    {
      goto error_cannot_chkpt;
    }

  newchkpt_lsa = prior_lsa_next_record (thread_p, node, tdes);
  assert (!LSA_ISNULL (&newchkpt_lsa));

  /*
   * Modify log header to record present checkpoint. The header is flushed
   * later
   */

  LOG_CS_EXIT (thread_p);

  detailed_er_log ("logpb_checkpoint: call logtb_reflect_global_unique_stats_to_btree()\n");
  if (logtb_reflect_global_unique_stats_to_btree (thread_p) != NO_ERROR)
    {
      goto error_cannot_chkpt;
    }

  detailed_er_log ("logpb_checkpoint: call pgbuf_flush_checkpoint()\n");
  if (pgbuf_flush_checkpoint (thread_p, &newchkpt_lsa, &chkpt_redo_lsa, &tmp_chkpt.redo_lsa, &flushed_page_cnt) !=
      NO_ERROR)
    {
      goto error_cannot_chkpt;
    }

  detailed_er_log ("logpb_checkpoint: call fileio_synchronize_all()\n");
  if (fileio_synchronize_all (thread_p, false) != NO_ERROR)
    {
      goto error_cannot_chkpt;
    }

  LOG_CS_ENTER (thread_p);

  if (LSA_ISNULL (&tmp_chkpt.redo_lsa))
    {
      LSA_COPY (&tmp_chkpt.redo_lsa, &newchkpt_lsa);
    }

  assert (LSA_LE (&tmp_chkpt.redo_lsa, &newchkpt_lsa));

#if defined(SERVER_MODE)
  /* Save lower bound of flushed lsa */
  if (!LSA_ISNULL (&tmp_chkpt.redo_lsa))
    {
      if (LSA_ISNULL (&log_Gl.flushed_lsa_lower_bound) || LSA_GT (&tmp_chkpt.redo_lsa, &log_Gl.flushed_lsa_lower_bound))
	{
	  LSA_COPY (&log_Gl.flushed_lsa_lower_bound, &tmp_chkpt.redo_lsa);
	}
    }
#endif /* SERVER_MODE */

  TR_TABLE_CS_ENTER (thread_p);

  /* allocate memory space for the transaction descriptors */
  tmp_chkpt.ntrans = log_Gl.trantable.num_assigned_indices;
  length_all_chkpt_trans = sizeof (*chkpt_trans) * tmp_chkpt.ntrans;

  chkpt_trans = (LOG_INFO_CHKPT_TRANS *) malloc (length_all_chkpt_trans);
  if (chkpt_trans == NULL)
    {
      TR_TABLE_CS_EXIT (thread_p);
      goto error_cannot_chkpt;
    }

  log_Gl.prior_info.prior_lsa_mutex.lock ();

  /* CHECKPOINT THE TRANSACTION TABLE */

  LSA_SET_NULL (&smallest_lsa);
  for (i = 0, ntrans = 0, ntops = 0; i < log_Gl.trantable.num_total_indices; i++)
    {
      /*
       * Don't checkpoint current system transaction. That is, the one of
       * checkpoint process
       */
      if (i == LOG_SYSTEM_TRAN_INDEX)
	{
	  continue;
	}
      act_tdes = LOG_FIND_TDES (i);
      if (act_tdes != NULL && act_tdes->trid != NULL_TRANID && !LSA_ISNULL (&act_tdes->tail_lsa))
	{
	  assert (ntrans < tmp_chkpt.ntrans);

	  chkpt_one = &chkpt_trans[ntrans];
	  chkpt_one->isloose_end = act_tdes->isloose_end;
	  chkpt_one->trid = act_tdes->trid;
	  chkpt_one->state = act_tdes->state;
	  LSA_COPY (&chkpt_one->head_lsa, &act_tdes->head_lsa);
	  LSA_COPY (&chkpt_one->tail_lsa, &act_tdes->tail_lsa);
	  if (chkpt_one->state == TRAN_UNACTIVE_ABORTED)
	    {
	      /*
	       * Transaction is in the middle of an abort, since rollback does
	       * is not run in a critical section. Set the undo point to be the
	       * same as its tail. The recovery process will read the last
	       * record which is likely a compensating one, and find where to
	       * continue a rollback operation.
	       */
	      LSA_COPY (&chkpt_one->undo_nxlsa, &act_tdes->tail_lsa);
	    }
	  else
	    {
	      LSA_COPY (&chkpt_one->undo_nxlsa, &act_tdes->undo_nxlsa);
	    }

	  LSA_COPY (&chkpt_one->posp_nxlsa, &act_tdes->posp_nxlsa);
	  LSA_COPY (&chkpt_one->savept_lsa, &act_tdes->savept_lsa);
	  LSA_COPY (&chkpt_one->tail_topresult_lsa, &act_tdes->tail_topresult_lsa);
	  LSA_COPY (&chkpt_one->start_postpone_lsa, &act_tdes->rcv.tran_start_postpone_lsa);
	  strncpy (chkpt_one->user_name, act_tdes->client.get_db_user (), LOG_USERNAME_MAX);
	  ntrans++;
	  if (act_tdes->topops.last >= 0 && (act_tdes->state == TRAN_UNACTIVE_TOPOPE_COMMITTED_WITH_POSTPONE))
	    {
	      ntops += act_tdes->topops.last + 1;
	    }

	  if (LSA_ISNULL (&smallest_lsa) || LSA_GT (&smallest_lsa, &act_tdes->head_lsa))
	    {
	      LSA_COPY (&smallest_lsa, &act_tdes->head_lsa);
	    }
	}
    }
  // todo - what about system worker transaction descriptors??

  /*
   * Reset the structure to the correct number of transactions and
   * recalculate the length
   */
  tmp_chkpt.ntrans = ntrans;
  length_all_chkpt_trans = sizeof (*chkpt_trans) * tmp_chkpt.ntrans;

  /*
   * Scan again if there were any top system operations in the process of being committed.
   * NOTE that we checkpoint top system operations only when there are in the
   * process of commit. Not knowledge of top system operations that are not
   * in the process of commit is required since if there is a crash, the system
   * operation is aborted as part of the transaction.
   */

  chkpt_topops = NULL;
  if (ntops > 0)
    {
      tmp_chkpt.ntops = log_Gl.trantable.num_assigned_indices;
      length_all_tops = sizeof (*chkpt_topops) * tmp_chkpt.ntops;
      chkpt_topops = (LOG_INFO_CHKPT_SYSOP *) malloc (length_all_tops);
      if (chkpt_topops == NULL)
	{
	  free_and_init (chkpt_trans);
	  log_Gl.prior_info.prior_lsa_mutex.unlock ();
	  TR_TABLE_CS_EXIT (thread_p);
	  goto error_cannot_chkpt;
	}

      /* CHECKPOINTING THE TOP ACTIONS */
      for (i = 0, ntrans = 0, ntops = 0; i < log_Gl.trantable.num_total_indices; i++)
	{
	  /*
	   * Don't checkpoint current system transaction. That is, the one of
	   * checkpoint process
	   */
	  if (i == LOG_SYSTEM_TRAN_INDEX)
	    {
	      continue;
	    }
	  act_tdes = LOG_FIND_TDES (i);
	  if (act_tdes != NULL && act_tdes->trid != NULL_TRANID
	      && (!LSA_ISNULL (&act_tdes->rcv.sysop_start_postpone_lsa)
		  || !LSA_ISNULL (&act_tdes->rcv.atomic_sysop_start_lsa)))
	    {
	      /* this transaction is running system operation postpone or an atomic system operation
	       * note: we cannot compare act_tdes->state with TRAN_UNACTIVE_TOPOPE_COMMITTED_WITH_POSTPONE. we are
	       *       not synchronizing setting transaction state.
	       *       however, setting tdes->rcv.sysop_start_postpone_lsa is protected by
	       *       log_Gl.prior_info.prior_lsa_mutex. so we check this instead of state.
	       */
	      if (ntops >= tmp_chkpt.ntops)
		{
		  tmp_chkpt.ntops += log_Gl.trantable.num_assigned_indices;
		  length_all_tops = sizeof (*chkpt_topops) * tmp_chkpt.ntops;
		  ptr = realloc (chkpt_topops, length_all_tops);
		  if (ptr == NULL)
		    {
		      free_and_init (chkpt_trans);
		      log_Gl.prior_info.prior_lsa_mutex.unlock ();
		      TR_TABLE_CS_EXIT (thread_p);
		      goto error_cannot_chkpt;
		    }
		  chkpt_topops = (LOG_INFO_CHKPT_SYSOP *) ptr;
		}

	      chkpt_topone = &chkpt_topops[ntops];
	      chkpt_topone->trid = act_tdes->trid;
	      chkpt_topone->sysop_start_postpone_lsa = act_tdes->rcv.sysop_start_postpone_lsa;
	      chkpt_topone->atomic_sysop_start_lsa = act_tdes->rcv.atomic_sysop_start_lsa;
	      ntops++;
	    }
	}
    }

  assert (sizeof (*chkpt_topops) * ntops <= length_all_tops);
  tmp_chkpt.ntops = ntops;
  length_all_tops = sizeof (*chkpt_topops) * tmp_chkpt.ntops;

  node =
    prior_lsa_alloc_and_copy_data (thread_p, LOG_END_CHKPT, RV_NOT_DEFINED, NULL, length_all_chkpt_trans,
				   (char *) chkpt_trans, (int) length_all_tops, (char *) chkpt_topops);
  if (node == NULL)
    {
      free_and_init (chkpt_trans);

      if (chkpt_topops != NULL)
	{
	  free_and_init (chkpt_topops);
	}
      log_Gl.prior_info.prior_lsa_mutex.unlock ();
      TR_TABLE_CS_EXIT (thread_p);
      goto error_cannot_chkpt;
    }

  chkpt = (LOG_REC_CHKPT *) node->data_header;
  *chkpt = tmp_chkpt;

  prior_lsa_next_record_with_lock (thread_p, node, tdes);

  log_Gl.prior_info.prior_lsa_mutex.unlock ();

  TR_TABLE_CS_EXIT (thread_p);

  free_and_init (chkpt_trans);

  /* Any topops to log ? */
  if (chkpt_topops != NULL)
    {
      free_and_init (chkpt_topops);
    }

  /*
   * END append
   * Flush the page since we are going to flush the log header which
   * reflects the new location of the last checkpoint log record
   */
  logpb_flush_pages_direct (thread_p);
  detailed_er_log ("logpb_checkpoint: call logpb_flush_all_append_pages()\n");

  /*
   * Flush the log data header and update all checkpoints in volumes to
   * point to new checkpoint
   */

  /* Average the number of active transactions and locks */
  nobj_locks = lock_get_number_object_locks ();
  log_Gl.hdr.avg_ntrans = (log_Gl.hdr.avg_ntrans + ntrans) >> 1;
  log_Gl.hdr.avg_nlocks = (log_Gl.hdr.avg_nlocks + nobj_locks) >> 1;

  /* Flush the header */
  (void) pthread_mutex_lock (&log_Gl.chkpt_lsa_lock);
  if (LSA_LT (&log_Gl.hdr.chkpt_lsa, &newchkpt_lsa))
    {
      LSA_COPY (&log_Gl.hdr.chkpt_lsa, &newchkpt_lsa);
    }
  LSA_COPY (&chkpt_lsa, &log_Gl.hdr.chkpt_lsa);

  if (LSA_ISNULL (&smallest_lsa))
    {
      LSA_COPY (&log_Gl.hdr.smallest_lsa_at_last_chkpt, &log_Gl.hdr.chkpt_lsa);
    }
  else
    {
      LSA_COPY (&log_Gl.hdr.smallest_lsa_at_last_chkpt, &smallest_lsa);
    }
  LSA_COPY (&log_Gl.chkpt_redo_lsa, &tmp_chkpt.redo_lsa);

  pthread_mutex_unlock (&log_Gl.chkpt_lsa_lock);

  detailed_er_log ("logpb_checkpoint: call logpb_flush_header()\n");
  logpb_flush_header (thread_p);

  /*
   * Exit from the log critical section since we are going to call another
   * module which may be blocked on a lock.
   */

  LOG_CS_EXIT (thread_p);

  /*
   * Record the checkpoint address on every volume header
   */
  curr_last_perm_volid = xboot_find_last_permanent (thread_p);

  for (volid = LOG_DBFIRST_VOLID; volid != NULL_VOLID && volid <= curr_last_perm_volid;
       volid = fileio_find_next_perm_volume (thread_p, volid))
    {
      /* When volid is greater than boot_Db_parm->last_perm_volid, it means that the volume is now adding. We don't
       * need to care for the new volumes in here. */
      if (disk_set_checkpoint (thread_p, volid, &chkpt_lsa) != NO_ERROR)
	{
	  goto error_cannot_chkpt;
	}

      /* When setting the checkpoint, the header page modification is not logged. However, other concurrent
       * transaction may modify meanwhile the header page (with logging). Since writing data page is preceded by
       * log sync, we are sure that WAL is not violated. We only need to sync the data volume. Probably, it is better
       * to sync it now - as soon as possible. If we are postponing volume sync, we may write on disk more data pages
       * twice (the data pages modified before checkpoint - other than volume header page, written on disk at the
       * beginning of the checkpoint, modified again by concurrent transaction, written on disk again in checkpoint
       * due to volume header page modification).
       */
      vdes = fileio_get_volume_descriptor (volid);
      if (fileio_synchronize (thread_p, vdes, fileio_get_volume_label (vdes, PEEK), FILEIO_SYNC_ALSO_FLUSH_DWB) != vdes)
	{
	  goto error_cannot_chkpt;
	}
    }

  /*
   * Get the critical section again, so we can check if any archive can be
   * declare as un-needed
   */

  LOG_CS_ENTER (thread_p);

  /*
   * If the log archives are not needed for any normal undos and redos,
   * indicate so. However, the log archives may be needed during media
   * crash recovery.
   */
  smallest_pageid = NULL_PAGEID;
  first_arv_num_not_needed = last_arv_num_not_needed = -1;

  if (log_Gl.hdr.last_arv_num_for_syscrashes != log_Gl.hdr.nxarv_num && log_Gl.hdr.last_arv_num_for_syscrashes != -1)
    {
      LOG_LSA lsa;

#if defined(SERVER_MODE)
      smallest_pageid = MIN (log_Gl.flushed_lsa_lower_bound.pageid, tmp_chkpt.redo_lsa.pageid);
#else
      smallest_pageid = tmp_chkpt.redo_lsa.pageid;
#endif

      logtb_find_smallest_lsa (thread_p, &lsa);

      if (lsa.pageid != NULL_PAGEID)
	{
	  smallest_pageid = MIN (smallest_pageid, lsa.pageid);
	}

      if (logpb_is_page_in_archive (smallest_pageid))
	{
	  int arv_num;

	  if ((logpb_fetch_from_archive (thread_p, smallest_pageid, NULL, &arv_num, NULL, true) == NULL)
	      || (arv_num <= log_Gl.hdr.last_arv_num_for_syscrashes))
	    {
	      first_arv_num_not_needed = last_arv_num_not_needed = -1;
	    }
	  else
	    {
	      first_arv_num_not_needed = log_Gl.hdr.last_arv_num_for_syscrashes;
	      last_arv_num_not_needed = arv_num - 1;
	    }
	}
      else
	{
	  first_arv_num_not_needed = log_Gl.hdr.last_arv_num_for_syscrashes;
	  last_arv_num_not_needed = log_Gl.hdr.nxarv_num - 1;
	}

      if (first_arv_num_not_needed != -1)
	{
	  log_Gl.hdr.last_arv_num_for_syscrashes = last_arv_num_not_needed + 1;

	  /* Close any log archives that are opened */
	  if (log_Gl.archive.vdes != NULL_VOLDES)
	    {
	      logpb_dismount_log_archive (thread_p);
	    }

	  /* This is OK since we have already flushed the log header page */
	  if (first_arv_num_not_needed == last_arv_num_not_needed)
	    {
	      fileio_make_log_archive_name (logarv_name, log_Archive_path, log_Prefix, first_arv_num_not_needed);
	      catmsg =
		msgcat_message (MSGCAT_CATALOG_CUBRID, MSGCAT_SET_LOG, MSGCAT_LOG_LOGINFO_COMMENT_ARCHIVE_NONEEDED);
	      if (catmsg == NULL)
		{
		  catmsg = "COMMENT: Log archive %s is not needed any longer unless a database media crash occurs.\n";
		}
	      error_code = log_dump_log_info (log_Name_info, true, catmsg, logarv_name);
	    }
	  else
	    {
	      fileio_make_log_archive_name (logarv_name_first, log_Archive_path, log_Prefix, first_arv_num_not_needed);
	      fileio_make_log_archive_name (logarv_name, log_Archive_path, log_Prefix, last_arv_num_not_needed);

	      catmsg =
		msgcat_message (MSGCAT_CATALOG_CUBRID, MSGCAT_SET_LOG,
				MSGCAT_LOG_LOGINFO_COMMENT_MANY_ARCHIVES_NONEEDED);
	      if (catmsg == NULL)
		{
		  catmsg =
		    "COMMENT: Log archives from %s to %s are not"
		    " needed any longer unless a database media crash occurs.\n";
		}
	      error_code = log_dump_log_info (log_Name_info, true, catmsg, logarv_name_first, logarv_name);
	    }
	  if (error_code != NO_ERROR && error_code != ER_LOG_MOUNT_FAIL)
	    {
	      goto error_cannot_chkpt;
	    }

	  logpb_flush_header (thread_p);	/* Yes, one more time, to get rid of archives */
	}
    }

  /*
   * Checkpoint process is not running any longer. Indicate when do we expect
   * it to run.
   */

  log_Gl.run_nxchkpt_atpageid = (log_Gl.hdr.append_lsa.pageid + log_Gl.chkpt_every_npages);
  /*
   * Clear all tail and heads information of current system transaction
   */
  logtb_clear_tdes (thread_p, tdes);

  LOG_CS_EXIT (thread_p);

#if 0
  /* have to sync log vol, data vol */
  fileio_synchronize_all (thread_p, true /* include_log */ );
#endif

  perfmon_inc_stat (thread_p, PSTAT_LOG_NUM_END_CHECKPOINTS);

  er_set (ER_NOTIFICATION_SEVERITY, ARG_FILE_LINE, ER_LOG_CHECKPOINT_FINISHED, 3, log_Gl.hdr.chkpt_lsa.pageid,
	  log_Gl.chkpt_redo_lsa.pageid, flushed_page_cnt);
  er_log_debug (ARG_FILE_LINE, "end checkpoint\n");

  return tmp_chkpt.redo_lsa.pageid;

  /* ******** */
error_cannot_chkpt:
  if (!LOG_CS_OWN_WRITE_MODE (thread_p))
    {
      LOG_CS_ENTER (thread_p);
    }

  /* to immediately execute the next checkpoint. */
  log_Gl.run_nxchkpt_atpageid = log_Gl.hdr.append_lsa.pageid;

  LOG_CS_EXIT (thread_p);

  return NULL_PAGEID;

#undef detailed_er_log
}

/*
 * logpb_dump_checkpoint_trans - Dump checkpoint transactions
 *
 * return: nothing
 *
 *   length(in): Length to dump in bytes
 *   data(in): The data being logged
 *
 * NOTE: Dump a checkpoint transactions structure.
 */
void
logpb_dump_checkpoint_trans (FILE * out_fp, int length, void *data)
{
  int ntrans, i;
  LOG_INFO_CHKPT_TRANS *chkpt_trans, *chkpt_one;	/* Checkpoint tdes */

  chkpt_trans = (LOG_INFO_CHKPT_TRANS *) data;
  ntrans = length / sizeof (*chkpt_trans);

  /* Start dumping each checkpoint transaction descriptor */

  for (i = 0; i < ntrans; i++)
    {
      chkpt_one = &chkpt_trans[i];
      fprintf (out_fp,
	       "     Trid = %d, State = %s, isloose_end = %d,\n"
	       "        Head_lsa = %lld|%d, Tail_lsa = %lld|%d, UndoNxtLSA = %lld|%d,\n"
	       "        Postpone_lsa = %lld|%d, Save_lsa = %lld|%d, Tail_topresult_lsa = %lld|%d,\n"
	       "	Client_User: name=%s.\n", chkpt_one->trid, log_state_string (chkpt_one->state),
	       chkpt_one->isloose_end, (long long int) chkpt_one->head_lsa.pageid,
	       (int) chkpt_one->head_lsa.offset, (long long int) chkpt_one->tail_lsa.pageid,
	       (int) chkpt_one->tail_lsa.offset, (long long int) chkpt_one->undo_nxlsa.pageid,
	       (int) chkpt_one->undo_nxlsa.offset, (long long int) chkpt_one->posp_nxlsa.pageid,
	       (int) chkpt_one->posp_nxlsa.offset, (long long int) chkpt_one->savept_lsa.pageid,
	       (int) chkpt_one->savept_lsa.offset, (long long int) chkpt_one->tail_topresult_lsa.pageid,
	       (int) chkpt_one->tail_topresult_lsa.offset, chkpt_one->user_name);
    }
  (void) fprintf (out_fp, "\n");
}

/*
 * logpb_backup_for_volume - Execute a full backup for the given volume
 *
 * return: NO_ERROR if all OK, ER status otherwise
 *
 *   volid(in): The identifier of the volume to backup
 *   chkpt_lsa(in): Checkpoint of the backup process
 *   session(in/out): The session array which is set as a side effect.
 *   only_updated(in):
 *
 * NOTE: The volume with the given volume identifier is backed up on
 *              the given fullname_backup. The backup that is taken is a fuzzy
 *              snapshot of the volume since updates to the volume may be in
 *              progress. Thus, the backup may contain some uncommitted data.
 *              Even worse, the backup is performed using the disk directly.
 *              That is, we copy the pages of the disk without going through
 *              the page buffer pool to avoid disrupting the locality of the
 *              page buffers (e.g., a query executed by another transaction)
 *              For temp volumes, incremental backups are not allowed (because
 *              of logging issues) so always save the system pages of temp
 *              volumes.
 */
static int
logpb_backup_for_volume (THREAD_ENTRY * thread_p, VOLID volid, LOG_LSA * chkpt_lsa, FILEIO_BACKUP_SESSION * session,
			 bool only_updated)
{
  DISK_VOLPURPOSE volpurpose;
  PAGEID vol_sys_lastpage;
  int vdes;
  int error_code = NO_ERROR;

  /*
   * Determine the purpose of the volume.  For most volumes we need to
   * backup every page, but for temporary volumes we only need the system
   * pages.
   */
  if (xdisk_get_purpose_and_sys_lastpage (thread_p, volid, &volpurpose, &vol_sys_lastpage) == NULL_VOLID)
    {
      error_code = ER_FAILED;
      return error_code;
    }
  else if (volpurpose == DB_TEMPORARY_DATA_PURPOSE)
    {
      /*
       * Do not allow incremental backups of temp volumes; but since we
       * only backup the system pages, they be only a handfull of pages.
       */
      only_updated = false;
    }
  else
    {
      vol_sys_lastpage = -1;	/* must backup entire volume */
    }

  /*
   * Reset the checkpoint of the volume to backup and flush all its dirty
   * pages, so that the the backup reflects the actual state of the volume
   * as much as possible
   */
  error_code = disk_set_checkpoint (thread_p, volid, chkpt_lsa);
  if (error_code != NO_ERROR)
    {
      return error_code;
    }

  LOG_CS_ENTER (thread_p);
  logpb_flush_pages_direct (thread_p);
  LOG_CS_EXIT (thread_p);

  error_code = pgbuf_flush_all_unfixed (thread_p, volid);
  if (error_code != NO_ERROR)
    {
      return error_code;
    }

  vdes = fileio_get_volume_descriptor (volid);
  if (fileio_synchronize (thread_p, vdes, fileio_get_volume_label (vdes, PEEK), FILEIO_SYNC_ALSO_FLUSH_DWB) != vdes)
    {
      return ER_FAILED;
    }

  /*
   * Create the backup file/volume and copy the content onto it.
   *
   * Note that the copy is done from disk to disk. The page buffer pool is
   * not used. Thus, some more recent version of some copied pages may be
   * present in the buffer pool. We copy the database without using the page
   * buffer pool to avoid disrupting the locality of pages in the page
   * buffer pool and avoid the overhead of calling the page buffer manager.
   */

  error_code =
    fileio_backup_volume (thread_p, session, fileio_get_volume_label (volid, PEEK), volid, vol_sys_lastpage,
			  only_updated);

  return error_code;
}

/*
 * logpb_backup - Execute a level backup for the given database volume
 *
 * return: NO_ERROR if all OK, ER status otherwise
 *
 *   num_perm_vols(in): Number of permanent volumes
 *   allbackup_path(in): Location where information volumes are
 *                                 backed up. If NULL is given, the following
 *                                 defaults are assumed to back up each
 *                                 information volume:
 *                                 - If file "fileof_vols_and_backup_paths" is
 *                                   given, the path to backup each volume is
 *                                   found in this file.
 *                                 - All information volumes are backed up on
 *                                   the same location where the log files are
 *                                   located.
 *   backup_level(in): backup levels allowed: 0 - Full (default),
 *                                 1 - Incremental1, 2 - Incremental
 *   delete_unneeded_logarchives(in): Whetear to remove log archives that are
 *                                 not needed any longer to recovery from
 *                                 crashes when the backup just created is
 *                                 used.
 *   backup_verbose_file_path(in): verbose mode file path
 *   num_threads(in): number of threads
 *   zip_method(in): compression method
 *   zip_level(in): compression level
 *   skip_activelog(in):
 *   sleep_msecs(in):
 *
 */
int
logpb_backup (THREAD_ENTRY * thread_p, int num_perm_vols, const char *allbackup_path, FILEIO_BACKUP_LEVEL backup_level,
	      bool delete_unneeded_logarchives, const char *backup_verbose_file_path, int num_threads,
	      FILEIO_ZIP_METHOD zip_method, FILEIO_ZIP_LEVEL zip_level, int skip_activelog, int sleep_msecs)
{
  FILEIO_BACKUP_SESSION session;
  const char *from_vlabel;	/* Name of volume to backup (FROM) */
  char vol_backup[PATH_MAX];	/* Name of the backup volume (TO) */
#if 0
  /* Not used */
  char real_pathbuf[PATH_MAX];	/* Real path */
#endif
  VOLID volid;			/* Current volume to backup */
  LOG_LSA bkup_start_lsa;	/* Start point of backup */
  LOG_LSA chkpt_lsa;		/* Checkpoint address where the backup process starts */
#if defined(SERVER_MODE)
  LOG_PAGEID saved_run_nxchkpt_atpageid = NULL_PAGEID;
#endif /* SERVER_MODE */
  FILE *backup_volinfo_fp = NULL;	/* Pointer to backup information/directory file */
  const char *catmsg;
  const char *bk_vol;		/* ptr to old bkup volume name */
  int unit_num;
  FILEIO_BACKUP_RECORD_INFO all_bkup_info[FILEIO_BACKUP_UNDEFINED_LEVEL];
  int first_arv_needed = -1;	/* for self contained, consistent */
  int last_arv_needed = -1;	/* backups, some arv are needed */
  bool beenwarned;
  bool isincremental = false;	/* Assume full backups */
  bool bkup_in_progress = false;
#if defined(SERVER_MODE)
  int rv;
  time_t wait_checkpoint_begin_time;
  bool print_backupdb_waiting_reason = false;
#endif /* SERVER_MODE */
  int error_code = NO_ERROR;
  FILEIO_BACKUP_HEADER *io_bkup_hdr_p;

  time_t backup_start_time, backup_end_time;
  char old_bkpath[PATH_MAX];
  const char *str_tmp;
  time_t tmp_time;
  char time_val[CTIME_MAX];

#if defined (SERVER_MODE)
  // check whether there is ongoing backup.
  LOG_CS_ENTER (thread_p);
  if (log_Gl.backup_in_progress == true)
    {
      LOG_CS_EXIT (thread_p);
      error_code = ER_LOG_BKUP_DUPLICATE_REQUESTS;
      er_set (ER_ERROR_SEVERITY, ARG_FILE_LINE, error_code, 0);
      return error_code;
    }

  log_Gl.backup_in_progress = true;
  LOG_CS_EXIT (thread_p);
#endif /* SERVER_MODE */

  memset (&session, 0, sizeof (FILEIO_BACKUP_SESSION));

  /*
   * Determine the absolute path that corresponds with the desired location.
   */
  if (allbackup_path == NULL)
    {
      allbackup_path = log_Path;
    }
#if 0
  /* Removed because it causes problems with deliberate symlinks, i.e. solaris tape device names. */
  else if (realpath (allbackup_path, real_pathbuf) != NULL)
    {
      allbackup_path = real_pathbuf;
    }
#endif

  /* Initialization gives us some useful information about the backup location. */
  session.type = FILEIO_BACKUP_WRITE;	/* access backup device for write */
  if (fileio_initialize_backup (log_Db_fullname, allbackup_path, &session, backup_level, backup_verbose_file_path,
				num_threads, sleep_msecs) == NULL)
    {
      error_code = ER_FAILED;
      goto error;
    }

  /*
   * Determine the first log archive that will be needed to insure
   * consistency if we are forced to restore the database with nothing but this backup.
   * first_arv_needed may need to be based on what archive chkpt_lsa is in.
   */

#if defined (SERVER_MODE)
  print_backupdb_waiting_reason = false;
  wait_checkpoint_begin_time = time (NULL);
loop:
#endif /* SERVER_MODE */

  // actually, it is not really necessary for SA but just for code consistency.
  LOG_CS_ENTER (thread_p);

#if defined (SERVER_MODE)
  /* check if checkpoint is in progress */
  if (log_Gl.run_nxchkpt_atpageid == NULL_PAGEID)
    {
      bool continue_check;
      LOG_CS_EXIT (thread_p);
      if (print_backupdb_waiting_reason == false && session.verbose_fp != NULL)
	{
	  fprintf (session.verbose_fp, "[ Database backup will start after checkpointing is complete. ]\n\n");
	  print_backupdb_waiting_reason = true;
	}
      /* wait until checkpoint process is finished */

      /* interrupt check */
      if (logtb_get_check_interrupt (thread_p) == true)
	{
	  if (logtb_is_interrupted (thread_p, true, &continue_check) == true)
	    {
	      er_set (ER_ERROR_SEVERITY, ARG_FILE_LINE, ER_INTERRUPTED, 0);
	      error_code = ER_INTERRUPTED;
	      goto error;
	    }
	}

      thread_sleep (1000);	/* 1000 msec */
      goto loop;
    }
  if (print_backupdb_waiting_reason == true && session.verbose_fp != NULL)
    {

      fprintf (session.verbose_fp, "[ Database backup has been suspended for %lld seconds due to checkpoint. ]\n\n",
	       (long long int) (time (NULL) - wait_checkpoint_begin_time));
    }

  /* block checkpoint process */
  saved_run_nxchkpt_atpageid = log_Gl.run_nxchkpt_atpageid;
  log_Gl.run_nxchkpt_atpageid = NULL_PAGEID;
#endif /* SERVER_MODE */

  if (log_Gl.hdr.last_arv_num_for_syscrashes > -1)
    {
      first_arv_needed = log_Gl.hdr.last_arv_num_for_syscrashes;
    }
  else
    {
      first_arv_needed = log_Gl.hdr.nxarv_num;
    }

  /* Get the current checkpoint address */
  rv = pthread_mutex_lock (&log_Gl.chkpt_lsa_lock);
  LSA_COPY (&chkpt_lsa, &log_Gl.hdr.chkpt_lsa);
  pthread_mutex_unlock (&log_Gl.chkpt_lsa_lock);

  LOG_CS_EXIT (thread_p);

  switch (backup_level)
    {

    case FILEIO_BACKUP_BIG_INCREMENT_LEVEL:
      /* Start at the lower level backup */
      if (LSA_ISNULL (&log_Gl.hdr.bkup_level0_lsa))
	{
	  er_set (ER_ERROR_SEVERITY, ARG_FILE_LINE, ER_LOG_BACKUP_LEVEL_NOGAPS, 2, backup_level, backup_level - 1);
	  fileio_finalize_backup_info (FILEIO_FIRST_BACKUP_VOL_INFO);
	  error_code = ER_LOG_BACKUP_LEVEL_NOGAPS;
	  goto error;
	}
      else
	{
	  LSA_COPY (&bkup_start_lsa, &log_Gl.hdr.bkup_level0_lsa);
	}
      isincremental = true;
      break;

    case FILEIO_BACKUP_SMALL_INCREMENT_LEVEL:
      /* Start at the lower level backup */
      if (LSA_ISNULL (&log_Gl.hdr.bkup_level1_lsa))
	{
	  er_set (ER_ERROR_SEVERITY, ARG_FILE_LINE, ER_LOG_BACKUP_LEVEL_NOGAPS, 2, backup_level, backup_level - 1);
	  fileio_finalize_backup_info (FILEIO_FIRST_BACKUP_VOL_INFO);
	  error_code = ER_LOG_BACKUP_LEVEL_NOGAPS;
	  goto error;
	}
      else
	{
	  LSA_COPY (&bkup_start_lsa, &log_Gl.hdr.bkup_level1_lsa);
	}
      isincremental = true;
      break;

    default:
    case FILEIO_BACKUP_FULL_LEVEL:
      /* Always start at -1|-1 */
      LSA_SET_NULL (&bkup_start_lsa);
      backup_level = FILEIO_BACKUP_FULL_LEVEL;
      break;
    }

  /*
   * Check for existing backup volumes in this location, and warn
   * the user that they will be destroyed.
   */
  if (fileio_is_volume_exist (log_Name_bkupinfo))
    {
      /* check for writable regular file */
      if (fileio_is_volume_exist_and_file (log_Name_bkupinfo) != true)
	{
	  er_set_with_oserror (ER_ERROR_SEVERITY, ARG_FILE_LINE, ER_LOG_CREATE_DBBACKUP_DIRINFO, 1, log_Name_bkupinfo);
	  error_code = ER_LOG_CREATE_DBBACKUP_DIRINFO;
	  goto error;
	}
      /* check permission */
      if (access (log_Name_bkupinfo, W_OK) != 0)
	{
	  error_code = ER_LOG_CANNOT_ACCESS_BACKUP;
	}
      backup_volinfo_fp = fopen (log_Name_bkupinfo, "r");
      if (error_code != NO_ERROR || backup_volinfo_fp == NULL)
	{
	  er_set_with_oserror (ER_FATAL_ERROR_SEVERITY, ARG_FILE_LINE, ER_LOG_CANNOT_ACCESS_BACKUP, 1,
			       log_Name_bkupinfo);
	  goto error;
	}
      if (fileio_read_backup_info_entries (backup_volinfo_fp, FILEIO_FIRST_BACKUP_VOL_INFO) != NO_ERROR)
	{
	  er_set_with_oserror (ER_FATAL_ERROR_SEVERITY, ARG_FILE_LINE, ER_LOG_CANNOT_ACCESS_BACKUP, 1,
			       log_Name_bkupinfo);
	  fclose (backup_volinfo_fp);
	  error_code = ER_LOG_CANNOT_ACCESS_BACKUP;
	  goto error;
	}
      fclose (backup_volinfo_fp);
    }

  if (session.bkup.dtype != FILEIO_BACKUP_VOL_DEVICE)
    {
      /*
       * Delete previous backup volumes from this level.  The first
       * loop tries to determine if indeed there will be anything to
       * unformat/delete, while the second loop does the actual deletions.
       * Deletion is done only if the backup is taking place
       * in the same location as the previous backup or
       * is the same path-name as the the previous backup.
       */
      beenwarned = false;
      unit_num = FILEIO_INITIAL_BACKUP_UNITS;
      bk_vol = fileio_get_backup_info_volume_name (backup_level, unit_num++, FILEIO_FIRST_BACKUP_VOL_INFO);
      while (bk_vol && !beenwarned)
	{
	  if (fileio_is_volume_exist_and_file (bk_vol))
	    {
	      fileio_get_directory_path (old_bkpath, bk_vol);
	      if (strcmp (old_bkpath, allbackup_path) == 0 || strcmp (bk_vol, allbackup_path) == 0)
		{
		  if (!logpb_remote_ask_user_before_delete_volumes (thread_p, allbackup_path))
		    {
		      io_bkup_hdr_p = session.bkup.bkuphdr;
		      tmp_time = (time_t) io_bkup_hdr_p->start_time;
		      (void) ctime_r (&tmp_time, time_val);
		      snprintf (old_bkpath, PATH_MAX,
				msgcat_message (MSGCAT_CATALOG_CUBRID, MSGCAT_SET_LOG,
						MSGCAT_LOG_BACKUP_HALTED_BY_USER), io_bkup_hdr_p->level,
				fileio_get_base_file_name (io_bkup_hdr_p->db_fullname), time_val,
				io_bkup_hdr_p->unit_num);
		      fileio_request_user_response (thread_p, FILEIO_PROMPT_DISPLAY_ONLY, old_bkpath, NULL, NULL, -1,
						    -1, NULL, -1);
		      er_set (ER_ERROR_SEVERITY, ARG_FILE_LINE, ER_LOG_DBBACKUP_FAIL, 1, log_Gl.hdr.prefix_name);
		      error_code = ER_LOG_DBBACKUP_FAIL;
		      goto error;
		    }
		  beenwarned = true;
		  break;
		}
	    }			/* if (fileio_is_volume_exist_and_file(bk_vol)) */
	  bk_vol = fileio_get_backup_info_volume_name (backup_level, unit_num++, FILEIO_FIRST_BACKUP_VOL_INFO);
	}			/* while */

      /* try to delete the superceded backup volumes */
      if (beenwarned)
	{
	  fileio_remove_all_backup (thread_p, backup_level);
	}
    }

  /* Throw away the old names and make room for new names */
  fileio_clear_backup_info_level (backup_level, false, FILEIO_FIRST_BACKUP_VOL_INFO);

  /*
   * Aside: all backup level related log hdr stuff should be in its own
   * array, including log_Gl (but I am hesitant to change it to avoid subtly
   * changing the disk rep). So for now, only have lower levels think array.
   * Arrays would allow future expansion to more than 3 levels.
   */
  LSA_COPY (&all_bkup_info[0].lsa, &log_Gl.hdr.bkup_level0_lsa);
  all_bkup_info[0].at_time = log_Gl.hdr.bkinfo[0].bkup_attime;
  LSA_COPY (&all_bkup_info[1].lsa, &log_Gl.hdr.bkup_level1_lsa);
  all_bkup_info[1].at_time = log_Gl.hdr.bkinfo[1].bkup_attime;
  LSA_COPY (&all_bkup_info[2].lsa, &log_Gl.hdr.bkup_level2_lsa);
  all_bkup_info[2].at_time = log_Gl.hdr.bkinfo[2].bkup_attime;

  if (session.verbose_fp)
    {
      if (backup_level != FILEIO_BACKUP_FULL_LEVEL)
	{
	  fprintf (session.verbose_fp, "\n\n\n");
	}

      switch (backup_level)
	{
	case FILEIO_BACKUP_FULL_LEVEL:
	  str_tmp = "Full";
	  break;
	case FILEIO_BACKUP_BIG_INCREMENT_LEVEL:
	  str_tmp = "Incremental Level 1";
	  break;
	default:
	  assert_release (backup_level == FILEIO_BACKUP_SMALL_INCREMENT_LEVEL);
	  str_tmp = "Incremental Level 2";
	  break;
	}
      fprintf (session.verbose_fp, "[ Database(%s) %s Backup start ]\n\n", boot_db_name (), str_tmp);

      fprintf (session.verbose_fp, "- num-threads: %d\n\n", session.read_thread_info.num_threads);

      if (zip_method == FILEIO_ZIP_NONE_METHOD)
	{
	  fprintf (session.verbose_fp, "- compression method: %s\n\n", fileio_get_zip_method_string (zip_method));
	}
      else
	{
	  fprintf (session.verbose_fp, "- compression method: %d (%s), compression level: %d (%s)\n\n", zip_method,
		   fileio_get_zip_method_string (zip_method), zip_level, fileio_get_zip_level_string (zip_level));
	}

      if (skip_activelog)
	{
	  fprintf (session.verbose_fp, "- not include active log.\n\n");
	}

#if defined(SERVER_MODE)
      if (sleep_msecs > 0 || prm_get_integer_value (PRM_ID_IO_BACKUP_SLEEP_MSECS) > 0)
	{
	  int sleep_nsecs;

	  if (sleep_msecs > 0)	/* priority 1 */
	    {
	      sleep_nsecs = sleep_msecs * 1000;
	    }
	  else if (prm_get_integer_value (PRM_ID_IO_BACKUP_SLEEP_MSECS) > 0)	/* priority 2 */
	    {
	      sleep_nsecs = prm_get_integer_value (PRM_ID_IO_BACKUP_SLEEP_MSECS) * 1000;
	    }
	  else
	    {
	      sleep_nsecs = 0;
	    }

	  if (sleep_nsecs > 0)
	    {
	      fprintf (session.verbose_fp, "- sleep %d millisecond per 1M read.\n\n", sleep_nsecs / 1000);
	    }
	}
#endif

      backup_start_time = time (NULL);
      (void) ctime_r (&backup_start_time, time_val);
      fprintf (session.verbose_fp, "- backup start time: %s\n", time_val);
      fprintf (session.verbose_fp, "- number of permanent volumes: %d\n\n", num_perm_vols);

      fprintf (session.verbose_fp, "- HA apply info: %s %lld %lld %d\n\n", log_Gl.hdr.prefix_name,
	       (long long int) log_Gl.hdr.db_creation, (long long int) log_Gl.hdr.smallest_lsa_at_last_chkpt.pageid,
	       (int) log_Gl.hdr.smallest_lsa_at_last_chkpt.offset);

      fprintf (session.verbose_fp, "- backup progress status\n\n");
      fprintf (session.verbose_fp, "-----------------------------------------------------------------------------\n");
      fprintf (session.verbose_fp, " volume name                  | # of pages | backup progress status    | done \n");
      fprintf (session.verbose_fp, "-----------------------------------------------------------------------------\n");
    }

  /* Begin backing up in earnest */
  session.bkup.bkuphdr->skip_activelog = skip_activelog;

  if (fileio_start_backup (thread_p, log_Db_fullname, &log_Gl.hdr.db_creation, backup_level, &bkup_start_lsa,
			   &chkpt_lsa, all_bkup_info, &session, zip_method, zip_level) == NULL)
    {
      error_code = ER_FAILED;
      goto error;
    }

  /* Backup every volume */
  volid = LOG_DBVOLINFO_VOLID;
  do
    {
      switch (volid)
	{
	case LOG_DBVOLINFO_VOLID:
	  fileio_make_volume_info_name (vol_backup, log_Db_fullname);
	  from_vlabel = vol_backup;
	  break;
	case LOG_DBLOG_INFO_VOLID:
	case LOG_DBLOG_BKUPINFO_VOLID:
	  /*
	   * These information volumes are backed-up at the very end.
	   */
	  volid++;
	  continue;
	case LOG_DBLOG_ACTIVE_VOLID:
	  /*
	   * Archiving log active must be done after all data volumes
	   * have been backed up (in order to insure we get all of the
	   * log records needed to restore consistency).
	   */
	  volid = LOG_DBFIRST_VOLID;
	  continue;
	default:
	  from_vlabel = fileio_get_volume_label (volid, PEEK);
	  break;
	}

      if (volid >= LOG_DBFIRST_VOLID)
	{
	  error_code = logpb_backup_for_volume (thread_p, volid, &chkpt_lsa, &session, isincremental);
	  if (error_code != NO_ERROR)
	    {
	      goto error;
	    }
	  disk_lock_extend ();
	  volid = fileio_find_next_perm_volume (thread_p, volid);
	  disk_unlock_extend ();
	}
      else
	{
	  error_code = fileio_backup_volume (thread_p, &session, from_vlabel, volid, -1, false);
	  if (error_code != NO_ERROR)
	    {
	      goto error;
	    }
	  volid++;
	}
      /* in case an error occurs, we must destroy our partial backup */
      bkup_in_progress = true;
    }
  while (volid != NULL_VOLID);

#if defined(SERVER_MODE)
  /*
   * Only when in client/server, we may need to force an archive
   * of the current log active if there were any active transactions
   * before or during the backup.
   * This is to insure we have enough log records to restore consistency
   * to the database in the event a restore with no other log archives
   * is needed.
   */
  LOG_CS_ENTER (thread_p);
  if (LSA_LT (&chkpt_lsa, &log_Gl.hdr.append_lsa) || log_Gl.hdr.append_lsa.pageid > LOGPB_NEXT_ARCHIVE_PAGE_ID)
    {
      logpb_archive_active_log (thread_p);
    }

  last_arv_needed = log_Gl.hdr.nxarv_num - 1;
  LOG_CS_EXIT (thread_p);

  if (last_arv_needed >= first_arv_needed)
    {
      error_code = logpb_backup_needed_archive_logs (thread_p, &session, first_arv_needed, last_arv_needed);
      if (error_code != NO_ERROR)
	{
	  goto error;
	}
    }
#else /* SERVER_MODE */
  /*
   * In stand-alone, there can be no other activity modifying the log
   * so we do not have to keep any log records to be consistent.
   */
  first_arv_needed = -1;
  last_arv_needed = -1;
#endif /* SERVER_MODE */

  /* at here, diable multi-thread usage for fast Log copy */
  session.read_thread_info.num_threads = 1;

  er_set (ER_NOTIFICATION_SEVERITY, ARG_FILE_LINE, ER_LOG_BACKUP_CS_ENTER, 1, log_Name_active);

  LOG_CS_ENTER (thread_p);

#if defined(SERVER_MODE)
  /* backup the archive logs created during backup existing archive logs */
  if (last_arv_needed < log_Gl.hdr.nxarv_num - 1)
    {
      error_code = logpb_backup_needed_archive_logs (thread_p, &session, last_arv_needed + 1, log_Gl.hdr.nxarv_num - 1);
      if (error_code != NO_ERROR)
	{
	  LOG_CS_EXIT (thread_p);
	  er_set (ER_NOTIFICATION_SEVERITY, ARG_FILE_LINE, ER_LOG_BACKUP_CS_EXIT, 1, log_Name_active);
	  goto error;
	}

      last_arv_needed = log_Gl.hdr.nxarv_num - 1;
    }
#endif

  if (fileio_is_volume_exist (log_Name_info) == true)
    {
      error_code = fileio_backup_volume (thread_p, &session, log_Name_info, LOG_DBLOG_INFO_VOLID, -1, false);
      if (error_code != NO_ERROR)
	{
	  LOG_CS_EXIT (thread_p);
	  er_set (ER_NOTIFICATION_SEVERITY, ARG_FILE_LINE, ER_LOG_BACKUP_CS_EXIT, 1, log_Name_active);
	  goto error;
	}
    }

  /*
   * We must store the final bkvinf file at the very end of the backup
   * to have the best chance of having all of the information in it.
   * Note: that there is a window that the last bkvinf entry still not being
   * there if a new backup volume is needed while writing this volume.
   * However, in this case, then restore will ask the user for the
   * subsequent backup unit num.
   */
  error_code = logpb_update_backup_volume_info (log_Name_bkupinfo);
  if (error_code != NO_ERROR)
    {
      LOG_CS_EXIT (thread_p);
      er_set (ER_NOTIFICATION_SEVERITY, ARG_FILE_LINE, ER_LOG_BACKUP_CS_EXIT, 1, log_Name_active);
      goto error;
    }

  /* Clear log header information regarding previous backups */
  logpb_initialize_backup_info (&log_Gl.hdr);

  /* Save additional info and metrics from this backup */
  log_Gl.hdr.bkinfo[backup_level].bkup_attime = session.bkup.bkuphdr->start_time;

  switch (backup_level)
    {
    case FILEIO_BACKUP_FULL_LEVEL:
    default:
      LSA_COPY (&log_Gl.hdr.bkup_level0_lsa, &chkpt_lsa);
      LSA_SET_NULL (&log_Gl.hdr.bkup_level1_lsa);
      LSA_SET_NULL (&log_Gl.hdr.bkup_level2_lsa);
      log_Gl.hdr.bkinfo[FILEIO_BACKUP_BIG_INCREMENT_LEVEL].bkup_attime = 0;
      log_Gl.hdr.bkinfo[FILEIO_BACKUP_SMALL_INCREMENT_LEVEL].bkup_attime = 0;
      break;

    case FILEIO_BACKUP_BIG_INCREMENT_LEVEL:
      LSA_COPY (&log_Gl.hdr.bkup_level1_lsa, &chkpt_lsa);
      LSA_SET_NULL (&log_Gl.hdr.bkup_level2_lsa);
      log_Gl.hdr.bkinfo[FILEIO_BACKUP_SMALL_INCREMENT_LEVEL].bkup_attime = 0;
      break;

    case FILEIO_BACKUP_SMALL_INCREMENT_LEVEL:
      LSA_COPY (&log_Gl.hdr.bkup_level2_lsa, &chkpt_lsa);
      break;
    }

  /* Now indicate how many volumes were backed up */
  logpb_flush_header (thread_p);

  if (skip_activelog == 0)
    {
      error_code = fileio_backup_volume (thread_p, &session, log_Name_active, LOG_DBLOG_ACTIVE_VOLID, -1, false);
      if (error_code != NO_ERROR)
	{
	  LOG_CS_EXIT (thread_p);
	  er_set (ER_NOTIFICATION_SEVERITY, ARG_FILE_LINE, ER_LOG_BACKUP_CS_EXIT, 1, log_Name_active);
	  goto error;
	}
    }

  if (fileio_finish_backup (thread_p, &session) == NULL)
    {
      LOG_CS_EXIT (thread_p);
      er_set (ER_NOTIFICATION_SEVERITY, ARG_FILE_LINE, ER_LOG_BACKUP_CS_EXIT, 1, log_Name_active);
      error_code = ER_FAILED;
      goto error;
    }

  if (delete_unneeded_logarchives != false)
    {
      catmsg = msgcat_message (MSGCAT_CATALOG_CUBRID, MSGCAT_SET_LOG, MSGCAT_LOG_DATABASE_BACKUP_WAS_TAKEN);
      if (catmsg)
	{
	  logpb_remove_archive_logs (thread_p, catmsg);
	}
    }

  LOG_CS_EXIT (thread_p);

  er_set (ER_NOTIFICATION_SEVERITY, ARG_FILE_LINE, ER_LOG_BACKUP_CS_EXIT, 1, log_Name_active);

  error_code = logpb_update_backup_volume_info (log_Name_bkupinfo);
  if (error_code != NO_ERROR)
    {
      goto error;
    }

  if (session.verbose_fp)
    {
      fprintf (session.verbose_fp, "-----------------------------------------------------------------------------\n\n");
      backup_end_time = time (NULL);
      (void) ctime_r (&backup_end_time, time_val);
      fprintf (session.verbose_fp, "# backup end time: %s\n", time_val);
      switch (backup_level)
	{
	case FILEIO_BACKUP_FULL_LEVEL:
	  str_tmp = "Full";
	  break;
	case FILEIO_BACKUP_BIG_INCREMENT_LEVEL:
	  str_tmp = "Incremental Level 1";
	  break;
	default:
	  assert_release (backup_level == FILEIO_BACKUP_SMALL_INCREMENT_LEVEL);
	  str_tmp = "Incremental Level 2";
	  break;
	}
      fprintf (session.verbose_fp, "[ Database(%s) %s Backup end ]\n", boot_db_name (), str_tmp);
    }

  fileio_abort_backup (thread_p, &session, false);

#if defined(SERVER_MODE)
  LOG_CS_ENTER (thread_p);
  log_Gl.run_nxchkpt_atpageid = saved_run_nxchkpt_atpageid;
  log_Gl.backup_in_progress = false;
  LOG_CS_EXIT (thread_p);
#endif /* SERVER_MODE */

  return NO_ERROR;

  /* ********* */
error:

  /*
   * Destroy the backup that has been created.
   */
  fileio_abort_backup (thread_p, &session, bkup_in_progress);

#if defined(SERVER_MODE)
  LOG_CS_ENTER (thread_p);
  if (saved_run_nxchkpt_atpageid != NULL_PAGEID)
    {
      log_Gl.run_nxchkpt_atpageid = saved_run_nxchkpt_atpageid;
    }
  log_Gl.backup_in_progress = false;
  LOG_CS_EXIT (thread_p);
#endif /* SERVER_MODE */

  return error_code;
}

/*
 * log_update_backup_volinfo - UPDATE DISK VERSION OF BKUP VOLINFO FILE
 *
 * return: NO_ERROR if all OK, ER status otherwise
 *
 *   bkupinfo_file_name(in): file name to write info to
 *
 * NOTE: Save the in-memory cache of backup volume names to a file.
 */
static int
logpb_update_backup_volume_info (const char *bkupinfo_file_name)
{
  FILE *backup_volinfo_fp;
  int error_code = NO_ERROR;

  backup_volinfo_fp = fopen (bkupinfo_file_name, "w");
  if (backup_volinfo_fp == NULL)
    {
      er_set_with_oserror (ER_ERROR_SEVERITY, ARG_FILE_LINE, ER_LOG_CREATE_DBBACKUP_DIRINFO, 1, bkupinfo_file_name);
      error_code = ER_LOG_CREATE_DBBACKUP_DIRINFO;
      return error_code;
    }

  /*
   * If an error occurs while writing, should allow the user to try again.
   */
  error_code = fileio_write_backup_info_entries (backup_volinfo_fp, FILEIO_FIRST_BACKUP_VOL_INFO);
  if (error_code != NO_ERROR)
    {
      er_set_with_oserror (ER_ERROR_SEVERITY, ARG_FILE_LINE, ER_LOG_CREATE_DBBACKUP_DIRINFO, 1, bkupinfo_file_name);
      fclose (backup_volinfo_fp);
      return error_code;
    }
  fflush (backup_volinfo_fp);
  fclose (backup_volinfo_fp);

  return error_code;
}

/*
 * logpb_check_stop_at_time - Check if the stopat time is valid
 *
 * return: NO_ERROR if valid, ER_FAILED otherwise
 *
 *   session(in):
 *   stop_at(in):
 *   backup_time(in):
 */
static int
logpb_check_stop_at_time (FILEIO_BACKUP_SESSION * session, time_t stop_at, time_t backup_time)
{
  char ctime_buf1[CTIME_MAX], ctime_buf2[CTIME_MAX];
  size_t time_str_len;

  if (stop_at < backup_time)
    {
      ctime_r (&stop_at, ctime_buf1);
      ctime_r (&backup_time, ctime_buf2);

      /* strip '\n' */
      time_str_len = strlen (ctime_buf1);
      if (time_str_len > 0)
	{
	  ctime_buf1[time_str_len - 1] = 0;
	}
      time_str_len = strlen (ctime_buf2);
      if (time_str_len > 0)
	{
	  ctime_buf2[time_str_len - 1] = 0;
	}

      fprintf (stdout, msgcat_message (MSGCAT_CATALOG_CUBRID, MSGCAT_SET_LOG, MSGCAT_LOG_UPTODATE_ERROR), ctime_buf1,
	       ctime_buf2);

      return ER_FAILED;
    }

  return NO_ERROR;
}

/*
 * logpb_restore - Restore volume from its backup
 *
 * return: NO_ERROR if all OK, ER status otherwise
 *
 *   db_fullname(in): Full name of the database
 *   logpath(in): Directory where the log volumes reside
 *   prefix_logname(in):
 *   newall_path(in):
 *   ask_forpath(in):
 *   r_args(in):
 *
 * NOTE:Restore a database from its backup files. This function is run
 *              without recovery. The logs must be applied to the restored
 *              volume to finish the full restore process. This is not done
 *              here since the database may have other volumes to restore.
 *              We must lock the active log during the restore to keep other
 *              utilities from trying to use the db files being restored.
 *              This routine leaves the database locked, as there will
 *              probably be a restart following the restore.
 *
 *     This function must be run offline.
 *
 *     Note this function is incomplete.. How to change location of files
 *     during restore... The main problem here is the VOLINFO which has to
 *     be recreated without updating the header of the volumes.
 */
int
logpb_restore (THREAD_ENTRY * thread_p, const char *db_fullname, const char *logpath, const char *prefix_logname,
	       bo_restart_arg * r_args)
{
  FILEIO_BACKUP_SESSION session_storage;
  FILEIO_BACKUP_SESSION *session = NULL;
  const char *nopath_name;	/* Name without path */
  char to_volname[PATH_MAX];	/* Name of a volume (TO) */
  char verbose_to_volname[PATH_MAX];	/* Printable name of a volume (TO) */
  char prev_volname[PATH_MAX];	/* Name of a prev volume (TO) */
  char from_volbackup[PATH_MAX];	/* Name of the backup volume (FROM) */
  VOLID to_volid;
  FILE *backup_volinfo_fp = NULL;	/* Pointer to backup information/directory file */
  int another_vol;
  INT64 db_creation;
  INT64 bkup_match_time = 0;
  PGLENGTH db_iopagesize;
  PGLENGTH log_page_size;
  float db_compatibility;
  PGLENGTH bkdb_iopagesize;
  float bkdb_compatibility;

  FILEIO_RESTORE_PAGE_BITMAP_LIST page_bitmap_list;
  FILEIO_RESTORE_PAGE_BITMAP *page_bitmap = NULL;
  DKNPAGES total_pages;

  FILEIO_BACKUP_LEVEL try_level, start_level;
  bool first_time = true;
  bool remember_pages = false;
  bool error_expected = false;
  bool restore_in_progress = false;	/* true if any vols restored */
  int lgat_vdes = NULL_VOLDES;
  time_t restore_start_time, restore_end_time;
  char time_val[CTIME_MAX];
  int loop_cnt = 0;
  char tmp_logfiles_from_backup[PATH_MAX];
  char *volume_name_p;
  struct stat stat_buf;
  int error_code = NO_ERROR, success = NO_ERROR;
  bool printtoc;
  INT64 backup_time;
  REL_COMPATIBILITY compat;
  int dummy;

  try_level = (FILEIO_BACKUP_LEVEL) r_args->level;
  start_level = try_level;

  memset (&session_storage, 0, sizeof (FILEIO_BACKUP_SESSION));
  memset (verbose_to_volname, 0, PATH_MAX);
  memset (tmp_logfiles_from_backup, 0, PATH_MAX);

  LOG_CS_ENTER (thread_p);

  if (logpb_find_header_parameters (thread_p, true, db_fullname, logpath, prefix_logname, &db_iopagesize,
				    &log_page_size, &db_creation, &db_compatibility, &dummy) == -1)
    {
      db_iopagesize = IO_PAGESIZE;
      log_page_size = LOG_PAGESIZE;
      db_creation = 0;
      db_compatibility = rel_disk_compatible ();
    }

  fileio_page_bitmap_list_init (&page_bitmap_list);

  /*
   * Must lock the database if possible. Would be nice to have a way
   * to lock the db somehow even when the lgat file does not exist.
   */
  if (fileio_is_volume_exist (log_Name_active))
    {
      lgat_vdes = fileio_mount (thread_p, db_fullname, log_Name_active, LOG_DBLOG_ACTIVE_VOLID, true, false);
      if (lgat_vdes == NULL_VOLDES)
	{
	  error_code = ER_FAILED;
	  LOG_CS_EXIT (thread_p);
	  goto error;
	}
    }

  /* The enum type can be negative in Windows. */
  while (success == NO_ERROR && try_level >= FILEIO_BACKUP_FULL_LEVEL && try_level < FILEIO_BACKUP_UNDEFINED_LEVEL)
    {
      if (!first_time)
	{
	  /* Prepare to reread bkvinf file restored by higher level */
	  fileio_clear_backup_info_level (FILEIO_BACKUP_FULL_LEVEL, false, FILEIO_FIRST_BACKUP_VOL_INFO);

	  /* Have to match timestamps of lower levels when restoring */
	  bkup_match_time = session->bkup.bkuphdr->previnfo[try_level].at_time;

	  /* Clean up previous restore of higher level */
	  if (fileio_finish_restore (thread_p, session) == NO_ERROR)
	    {
	      success = NO_ERROR;
	    }
	  else
	    {
	      success = ER_FAILED;
	    }

	  assert (try_level != (FILEIO_BACKUP_LEVEL) r_args->level);
	}

      error_code =
	fileio_get_backup_volume (thread_p, db_fullname, logpath, r_args->backuppath, try_level, from_volbackup);
      if (error_code == ER_LOG_CANNOT_ACCESS_BACKUP)
	{
	  error_expected = true;
	  LOG_CS_EXIT (thread_p);
	  goto error;
	}
      else if (error_code != NO_ERROR)
	{
	  LOG_CS_EXIT (thread_p);
	  goto error;
	}

      printtoc = (r_args->printtoc) ? false : true;
      if (fileio_start_restore (thread_p, db_fullname, from_volbackup, db_creation, &bkdb_iopagesize,
				&bkdb_compatibility, &session_storage, try_level, printtoc, bkup_match_time,
				r_args->verbose_file, r_args->newvolpath) == NULL)
	{
	  /* Cannot access backup file.. Restore from backup is cancelled */
	  if (er_errid () == ER_GENERIC_ERROR)
	    {
	      er_set (ER_FATAL_ERROR_SEVERITY, ARG_FILE_LINE, ER_LOG_CANNOT_ACCESS_BACKUP, 1, from_volbackup);
	    }
	  error_code = ER_LOG_CANNOT_ACCESS_BACKUP;
	  LOG_CS_EXIT (thread_p);
	  goto error;
	}

      memset (session_storage.bkup.log_path, 0, PATH_MAX);
      strncpy (session_storage.bkup.log_path, logpath, PATH_MAX);

      session = &session_storage;

      if (first_time)
	{
	  if (r_args->restore_upto_bktime)
	    {
	      r_args->stopat = (time_t) session->bkup.bkuphdr->end_time;
	    }
	  else if (r_args->stopat > 0)
	    {
	      if (session->bkup.bkuphdr->end_time > 0)
		{
		  backup_time = session->bkup.bkuphdr->end_time;
		}
	      else
		{
		  backup_time = session->bkup.bkuphdr->start_time;
		}

	      if (logpb_check_stop_at_time (session, r_args->stopat, (time_t) backup_time) != NO_ERROR)
		{
		  error_code = fileio_finish_restore (thread_p, session);

		  fileio_page_bitmap_list_destroy (&page_bitmap_list);
		  LOG_CS_EXIT (thread_p);
		  return error_code;
		}
	    }
	}

      if (first_time && db_iopagesize != bkdb_iopagesize)
	{
	  /*
	   * Pagesize is incorrect. We need to undefine anything that has been
	   * created with old pagesize and start again.
	   * If we do not have a log, we should reset the pagesize and start the
	   * restore process.
	   */
	  if (log_Gl.append.vdes == NULL_VOLDES)
	    {
	      /*
	       * Reset the page size
	       */
	      if (db_set_page_size (bkdb_iopagesize, log_page_size) != NO_ERROR)
		{
		  error_code = ER_FAILED;
		  LOG_CS_EXIT (thread_p);
		  goto error;
		}

	      error_code = logtb_define_trantable_log_latch (thread_p, -1);
	      if (error_code != NO_ERROR)
		{
		  LOG_CS_EXIT (thread_p);
		  goto error;
		}
	    }
	}

      /* Can this be moved to restore_continue? */
      /* Removed strict condition for checking disk compatibility. Check it according to the predefined rules. */
      compat = rel_get_disk_compatible (bkdb_compatibility, NULL);
      if (compat != REL_FULLY_COMPATIBLE && compat != REL_BACKWARD_COMPATIBLE)
	{
	  /* Database is incompatible with current release */
	  er_set (ER_FATAL_ERROR_SEVERITY, ARG_FILE_LINE, ER_LOG_BKUP_INCOMPATIBLE, 2, rel_name (),
		  rel_release_string ());
	  error_code = ER_LOG_BKUP_INCOMPATIBLE;
	  LOG_CS_EXIT (thread_p);
	  goto error;
	}

      if (session->verbose_fp)
	{
	  if (first_time)
	    {
	      fprintf (session->verbose_fp, "\n[ Database(%s) Restore (level = %d) start ]\n\n", boot_db_name (),
		       r_args->level);

	      restore_start_time = time (NULL);
	      (void) ctime_r (&restore_start_time, time_val);
	      fprintf (session->verbose_fp, "- restore start time: %s\n", time_val);
	      fprintf (session->verbose_fp, "- restore steps: %d \n", r_args->level + 1);
	    }

	  fprintf (session->verbose_fp, " step %1d) restore using (level = %d) backup data\n", ++loop_cnt, try_level);
	  fprintf (session->verbose_fp, "\n");

	  fprintf (session->verbose_fp, "- restore progress status (using level = %d backup data)\n", try_level);
	  fprintf (session->verbose_fp,
		   " -----------------------------------------------------------------------------\n");
	  fprintf (session->verbose_fp,
		   " volume name                  | # of pages |  restore progress status  | done \n");
	  fprintf (session->verbose_fp,
		   " -----------------------------------------------------------------------------\n");
	}

      /* add new bkvinf entry into cache data */
      fileio_add_volume_to_backup_info (session->bkup.vlabel, try_level, session->bkup.bkuphdr->unit_num,
					FILEIO_SECOND_BACKUP_VOL_INFO);

      if (first_time)
	{
	  LSA_COPY (&session->bkup.last_chkpt_lsa, &session->bkup.bkuphdr->chkpt_lsa);
	}

      while (success == NO_ERROR)
	{
	  another_vol = fileio_get_next_restore_file (thread_p, session, to_volname, &to_volid);
	  if (another_vol == 1)
	    {
	      if (session->verbose_fp)
		{
		  strcpy (verbose_to_volname, to_volname);
		}

	      if (to_volid == LOG_DBLOG_ACTIVE_VOLID || to_volid == LOG_DBLOG_INFO_VOLID
		  || to_volid == LOG_DBLOG_ARCHIVE_VOLID)
		{
		  /* rename _lgat to _lgat_tmp name */
		  fileio_make_temp_log_files_from_backup (tmp_logfiles_from_backup, to_volid,
							  (FILEIO_BACKUP_LEVEL) r_args->level, to_volname);
		  volume_name_p = tmp_logfiles_from_backup;
		}
	      else
		{
		  volume_name_p = to_volname;
		}

	      restore_in_progress = true;
	      if (start_level > FILEIO_BACKUP_FULL_LEVEL)
		{
		  remember_pages = true;
		}

	      /*
	       * Another volume/file to restore
	       */
	      switch (to_volid)
		{
		case LOG_DBLOG_BKUPINFO_VOLID:
		case LOG_DBLOG_ACTIVE_VOLID:
		case LOG_DBLOG_INFO_VOLID:
		case LOG_DBVOLINFO_VOLID:
		case LOG_DBLOG_ARCHIVE_VOLID:

		  /* We can only take the most recent information, and we do not want to overwrite it with out of data
		   * information from earlier backups.  This is because we are applying the restoration in reverse time
		   * order. */
		  if (!first_time)
		    {
		      /* Need to skip over this volume in the backup */
		      success = fileio_skip_restore_volume (thread_p, session);
		      if (success != NO_ERROR)
			{
			  success = ER_FAILED;
			  error_code = ER_FAILED;
			  LOG_CS_EXIT (thread_p);
			  goto error;
			}
		      else
			{
			  success = NO_ERROR;
			  continue;
			}
		    }
		  break;

		default:
		  break;
		}

	      /* we need to tell fileio_restore_volume to avoid tracking the pages for some volids. */
	      if (to_volid < LOG_DBFIRST_VOLID)
		{
		  remember_pages = false;
		}
	      else
		{
		  total_pages = (DKNPAGES) CEIL_PTVDIV (session->dbfile.nbytes, IO_PAGESIZE);
		  /*
		   * Create a page_bitmap to remember the id's of pages
		   * that have been written. We only need to write the page
		   * (once) from the most recent backup.
		   */
		  page_bitmap = fileio_page_bitmap_list_find (&page_bitmap_list, to_volid);
		  if (page_bitmap == NULL)
		    {
		      page_bitmap = fileio_page_bitmap_create (to_volid, total_pages);
		      if (page_bitmap == NULL)
			{
			  goto error;
			}
		      fileio_page_bitmap_list_add (&page_bitmap_list, page_bitmap);
		    }
		}

	      success =
		fileio_restore_volume (thread_p, session, volume_name_p, verbose_to_volname, prev_volname, page_bitmap,
				       remember_pages);

	      if (success != NO_ERROR)
		{
		  break;
		}

	      if (volume_name_p == tmp_logfiles_from_backup)
		{
		  /* rename temp logfiles if the current file does not exist */
		  if (stat (to_volname, &stat_buf) != 0 && stat (tmp_logfiles_from_backup, &stat_buf) == 0)
		    {
		      if (to_volid == LOG_DBLOG_ACTIVE_VOLID && lgat_vdes != NULL_VOLDES)
			{
			  fileio_dismount (thread_p, lgat_vdes);
			  lgat_vdes = NULL_VOLDES;
			}

		      os_rename_file (tmp_logfiles_from_backup, to_volname);
		    }
		  else
		    {
		      unlink (tmp_logfiles_from_backup);
		    }

		  tmp_logfiles_from_backup[0] = '\0';
		}

	      volume_name_p = NULL;
	    }
	  else if (another_vol == 0)
	    {
	      break;
	    }
	  else
	    {
	      success = ER_FAILED;
	      break;
	    }
	}

      /* if the device type is FILEIO_BACKUP_VOL_DEVICE, the end time of backup is loaded during the last
       * fileio_get_next_restore_file() call, so we must check if the stopat time is valid. */
      if (first_time && session->bkup.dtype == FILEIO_BACKUP_VOL_DEVICE)
	{
	  if (r_args->restore_upto_bktime)
	    {
	      r_args->stopat = (time_t) session->bkup.bkuphdr->end_time;
	    }
	  else if (r_args->stopat > 0
		   && logpb_check_stop_at_time (session, r_args->stopat,
						(time_t) session->bkup.bkuphdr->end_time) != NO_ERROR)
	    {
	      LOG_CS_EXIT (thread_p);
	      error_code = ER_FAILED;
	      goto error;
	    }
	}

      first_time = false;

      if (session->verbose_fp)
	{
	  fprintf (session->verbose_fp,
		   " -----------------------------------------------------------------------------\n\n");
	}

      try_level = (FILEIO_BACKUP_LEVEL) (try_level - 1);
    }

  /* make bkvinf file */
  nopath_name = fileio_get_base_file_name (db_fullname);
  fileio_make_backup_volume_info_name (from_volbackup, logpath, nopath_name);
  backup_volinfo_fp = fopen (from_volbackup, "w");
  if (backup_volinfo_fp != NULL)
    {
      fileio_write_backup_info_entries (backup_volinfo_fp, FILEIO_SECOND_BACKUP_VOL_INFO);
      fclose (backup_volinfo_fp);
    }

  if (session != NULL)
    {
      if (session->verbose_fp)
	{
	  restore_end_time = time (NULL);
	  (void) ctime_r (&restore_end_time, time_val);
	  fprintf (session->verbose_fp, "- restore end time: %s\n", time_val);
	  fprintf (session->verbose_fp, "[ Database(%s) Restore (level = %d) end ]\n", boot_db_name (), r_args->level);
	}

      if (fileio_finish_restore (thread_p, session) == NO_ERROR)
	{
	  error_code = NO_ERROR;
	}
      else
	{
	  error_code = ER_FAILED;
	}
    }

  LOG_CS_EXIT (thread_p);

  fileio_page_bitmap_list_destroy (&page_bitmap_list);

  fileio_finalize_backup_info (FILEIO_SECOND_BACKUP_VOL_INFO);

  if (success != NO_ERROR)
    {
      return success;
    }
  else
    {
      return error_code;
    }

  /* **** */
error:
  if (restore_in_progress)
    {
      /*
       * We have probably already restored something to their database
       * and therefore they need to be sure and try another restore until
       * they succeed.
       */
      fprintf (stdout, msgcat_message (MSGCAT_CATALOG_CUBRID, MSGCAT_SET_LOG, MSGCAT_LOG_READ_ERROR_DURING_RESTORE),
	       session->bkup.name,
	       ((session->bkup.bkuphdr == NULL) ? FILEIO_INITIAL_BACKUP_UNITS : session->bkup.bkuphdr->unit_num),
	       to_volname, session->dbfile.volid);

      er_set (ER_ERROR_SEVERITY, ARG_FILE_LINE, ER_LOG_MAYNEED_MEDIA_RECOVERY, 1, log_Name_bkupinfo);
      error_code = ER_LOG_MAYNEED_MEDIA_RECOVERY;
    }

  if (backup_volinfo_fp != NULL)
    {
      fclose (backup_volinfo_fp);
    }

  if (session != NULL)
    {
      fileio_abort_restore (thread_p, session);
    }

  fileio_page_bitmap_list_destroy (&page_bitmap_list);

  if (lgat_vdes != NULL_VOLDES)
    {
      fileio_dismount (thread_p, lgat_vdes);
    }

  if (!error_expected)
    {
      logpb_fatal_error (thread_p, false, ARG_FILE_LINE, "logpb_restore");
    }

  if (tmp_logfiles_from_backup[0] != '\0')
    {
      unlink (tmp_logfiles_from_backup);
    }

  return error_code;
}

/*
 * logpb_start_where_path - Start where paths for copy/rename volumes
 *
 * return: NO_ERROR if all OK, ER status otherwise
 *
 *   to_db_fullname(in): Full name of the new database
 *   toext_path(in): A path if all volumes are placed in one
 *                               place. If NULL is given,
 *                                 - If file "fileof_vols_and_wherepaths" is
 *                                   given, the path is found in this file.
 *                                 - Each volume is copied to same place where
 *                                   the volume reside.
 *                               This parameter should be NULL, if the above
 *                               file is given.
 *   toext_name(in/out): Name to be used for volume extensions when
 *                               individual volume entries are not given in
 *                               file "fileof_vols_and_wherepaths".
 *   ext_path(in/out): Location for entries
 *                               Set as a side effect to either:
 *                                 - toext_path when all vols are placed in
 *                                   the same location.
 *                                 - alloc_extpath when volumes are copied or
 *                                   renamed at the same location as the
 *                                   original volumes.
 *                                 - NULL when file of "fileof_vols_and_
 *                                   wherepaths" is given.
 *   alloc_extpath(in/out): Set as a side effect to newly malloced area
 *                               when the volumes are copied/renamed in place.
 *                               If an area is allocated, it should be freed
 *                               using free_and_init.
 *   fileof_vols_and_wherepaths(in): A file is given when the user decides to
 *                               control the copy/rename of the volume by
 *                               individual bases. That is, user decides to
 *                               spread the volumes over several locations and
 *                               or to name the volumes.
 *                               Each volume entry consists of:
 *                                 volid from_fullvolname to_fullvolname
 *   where_paths_fp(in/out): Set as a side effect to file descriptor of
 *                               the given file. The caller must close the
 *                               file, when a pointer is returned.
 *
 * NOTE: Prepare variables to start finding paths for copying or
 *              renaming volumes.
 */
static int
logpb_start_where_path (const char *to_db_fullname, const char *toext_path, const char **toext_name, char **ext_path,
			char **alloc_extpath, const char *fileof_vols_and_wherepaths, FILE ** where_paths_fp)
{
  /*
   * Get the name of extensions to be used when "fileof_vols_and_wherepaths"
   * is not given.
   */

  *toext_name = fileio_get_base_file_name (to_db_fullname);
  *alloc_extpath = NULL;
  *ext_path = NULL;
  *where_paths_fp = NULL;

  /*
   * Where are the volumes going to be placed ?
   *   - All or them at same place: toext_path or the same as database
   *   - The user indicated where to create each individual copy
   */

  if (fileof_vols_and_wherepaths != NULL)
    {
      /*
       * The user seems to want to spread the volumes over several locations.
       * User must indicate where each individual database volume is going to
       * be placed.
       */
      *where_paths_fp = fopen (fileof_vols_and_wherepaths, "r");
      if (*where_paths_fp == NULL)
	{
	  er_set_with_oserror (ER_ERROR_SEVERITY, ARG_FILE_LINE, ER_LOG_USER_FILE_UNKNOWN, 1,
			       fileof_vols_and_wherepaths);
	  return ER_LOG_USER_FILE_UNKNOWN;
	}
    }
  /*
   * Either all copies are created at the same place, or each individual
   * volumes is copied at the original volume location
   */
  if (toext_path == NULL)
    {
      /*
       * Each volume is copied to the same place where the original volume
       * resides
       */
      *alloc_extpath = (char *) malloc (PATH_MAX);
      if (*alloc_extpath == NULL)
	{
	  return ER_FAILED;
	}
      *ext_path = *alloc_extpath;
    }
  else
    {
      /* All the volumes are created in one location */
      *ext_path = (char *) toext_path;
    }

  return NO_ERROR;
}

/*
 * logpb_next_where_path - Find next path for copy/rename next volume
 *
 * return: NO_ERROR if all OK, ER status otherwise
 *
 *   to_db_fullname(in): Full name of the new database
 *   toext_path(in): A path if all volumes are placed in one
 *                               place. If NULL is given,
 *                                 - If file "fileof_vols_and_wherepaths" is
 *                                   given, the path is found in this file.
 *                                 - Each volume is copied to same place where
 *                                   the volume reside.
 *                               This parameter should be NULL, if the above
 *                               file is given.
 *   ext_name(in): Name to be used for volume extensions when
 *                               individual volume entries are not given in
 *                               file "fileof_vols_and_wherepaths".
 *   ext_path(in): Location for entries
 *   fileof_vols_and_wherepaths(in): A file is given when the user decides to
 *                               control the copy/rename of the volume by
 *                               individual bases. That is, user decides to
 *                               spread the volumes over several locations and
 *                               or to name the volumes.
 *                               Each volume entry consists of:
 *                                 volid from_fullvolname to_fullvolname
 *   where_paths_fp(in): Pointer to above file if any or NULL
 *   num_perm_vols(in): Number of permanent volumes in the database.
 *   volid(in): Next volume that must be processes.
 *   from_volname(in/out): Current name of volume.
 *   to_volname(in): New name to be used for the volume.
 *
 * NOTE: Get the name of next volume to be processed.
 */
static int
logpb_next_where_path (const char *to_db_fullname, const char *toext_path, const char *ext_name, char *ext_path,
		       const char *fileof_vols_and_wherepaths, FILE * where_paths_fp, int num_perm_vols,
		       VOLID volid, char *from_volname, char *to_volname)
{
  const char *current_vlabel;
  int from_volid;
#if !defined(WINDOWS)
  char link_path[PATH_MAX];
  struct stat stat_buf;
#endif
  int error_code = NO_ERROR;
  char format_string[64];

  current_vlabel = fileio_get_volume_label (volid, PEEK);
  sprintf (format_string, "%%d %%%ds %%%ds", PATH_MAX - 1, PATH_MAX - 1);

  /*
   * If a file for paths was given, get the name of the "to" volume from it
   */
  if (where_paths_fp != NULL)
    {
      if (fscanf (where_paths_fp, format_string, &from_volid, from_volname, to_volname) != 3)
	{
	  er_set (ER_ERROR_SEVERITY, ARG_FILE_LINE, ER_LOG_USER_FILE_WITHOUT_ENOUGH_ENTRIES, 2,
		  fileof_vols_and_wherepaths, num_perm_vols);
	  return ER_LOG_USER_FILE_WITHOUT_ENOUGH_ENTRIES;
	}
      /*
       * Primary volume must be identical to database name
       */
      if (volid == LOG_DBFIRST_VOLID && strcmp (to_volname, to_db_fullname) != 0)
	{

#if defined(WINDOWS)
	  er_set (ER_ERROR_SEVERITY, ARG_FILE_LINE, ER_LOG_USER_FILE_INCORRECT_PRIMARY_VOLNAME, 8,
		  fileof_vols_and_wherepaths, volid + 1, from_volid, from_volname, to_volname, (int) volid,
		  current_vlabel, to_db_fullname);
	  return ER_ERROR_SEVERITY;
#else /* WINDOWS */
	  error_code = fileio_symlink (to_volname, to_db_fullname, true);
	  if (error_code != NO_ERROR)
	    {
	      er_set (ER_ERROR_SEVERITY, ARG_FILE_LINE, ER_LOG_USER_FILE_INCORRECT_PRIMARY_VOLNAME, 8,
		      fileof_vols_and_wherepaths, volid + 1, from_volid, from_volname, to_volname, (int) volid,
		      current_vlabel, to_db_fullname);
	      return error_code;
	    }

	  strcpy (to_volname, to_db_fullname);
#endif /* WINDOWS */
	}
      else
	{
	  if (volid != from_volid || util_compare_filepath (current_vlabel, from_volname) != 0)
	    {
	      er_set (ER_ERROR_SEVERITY, ARG_FILE_LINE, ER_LOG_USER_FILE_UNORDERED_ENTRIES, 7,
		      fileof_vols_and_wherepaths, volid + 1, from_volid, from_volname, to_volname, (int) volid,
		      current_vlabel);
	      return ER_LOG_USER_FILE_UNORDERED_ENTRIES;
	    }

#if !defined(WINDOWS)
	  if (stat (to_volname, &stat_buf) != -1)
	    {
	      if (S_ISCHR (stat_buf.st_mode))
		{
		  fileio_get_directory_path (ext_path, to_db_fullname);
		  fileio_make_volume_ext_name (link_path, ext_path, ext_name, volid);
		  error_code = fileio_symlink (to_volname, link_path, true);
		  if (error_code != NO_ERROR)
		    {
		      er_set (ER_ERROR_SEVERITY, ARG_FILE_LINE, ER_BO_CANNOT_CREATE_LINK, 2, to_volname, link_path);
		      return error_code;
		    }

		  strcpy (to_volname, link_path);
		}
	    }
#endif /* !WINDOWS */
	}
    }
  else
    {
      /*
       * The decision is done consulting the arguments of the function
       */

      /*
       * Primary volume must be identical to database name
       */
      if (volid == LOG_DBFIRST_VOLID)
	{
	  strcpy (to_volname, to_db_fullname);
	}
      else
	{
	  if (toext_path == NULL)
	    {
	      /*
	       * The volume is copied to the same place where the original volume
	       * resides
	       */
	      if (fileio_get_directory_path (ext_path, current_vlabel) == NULL)
		{
		  ext_path[0] = '\0';
		}
	    }
	  fileio_make_volume_ext_name (to_volname, ext_path, ext_name, volid);
	}
      strcpy (from_volname, current_vlabel);
    }

  return NO_ERROR;
}

/*
 * logpb_copy_volume - Copy a volume
 *
 * return: NO_ERROR if all OK, ER status otherwise
 *
 *   from_volid(in): The identifier of the volume to be copied
 *   to_volname(in): Name of the new volume
 *   db_creation(in): Creation timestamp for the volume
 *   to_volchkpt_lsa(in): Checkpoint location to be used in the new volume
 *
 * NOTE: Copy the volume identified by "from_volid" to "tonew_volname".
 */
static int
logpb_copy_volume (THREAD_ENTRY * thread_p, VOLID from_volid, const char *to_volname, INT64 * db_creation,
		   LOG_LSA * to_volchkpt_lsa)
{
  int from_vdes, to_vdes;	/* Descriptor for "from" and "to" volumes */
  DKNPAGES npages;		/* Size of the volume */
  int error_code = NO_ERROR;

  /* Find the current pages of the volume and its descriptor */

  npages = xdisk_get_total_numpages (thread_p, from_volid);
  from_vdes = fileio_get_volume_descriptor (from_volid);

  /* Flush all dirty pages */
  logpb_flush_pages_direct (thread_p);

  error_code = pgbuf_flush_all_unfixed (thread_p, from_volid);
  if (error_code != NO_ERROR)
    {
      return error_code;
    }

  if (fileio_synchronize (thread_p, from_vdes, fileio_get_volume_label (from_vdes, PEEK),
			  FILEIO_SYNC_ALSO_FLUSH_DWB) != from_vdes)
    {
      return ER_FAILED;
    }

  /* Copy the database volume and initialize recovery information on it */

  to_vdes = fileio_copy_volume (thread_p, from_vdes, npages, to_volname, LOG_DBCOPY_VOLID, true);
  if (to_vdes == NULL_VOLDES)
    {
      return ER_FAILED;
    }

  /*
   * Change the name of the volume, its database creation time and its
   * checkpoint lsa
   */

  (void) disk_set_creation (thread_p, LOG_DBCOPY_VOLID, to_volname, db_creation, to_volchkpt_lsa, false,
			    DISK_DONT_FLUSH);

  logpb_flush_pages_direct (thread_p);
  (void) pgbuf_flush_all_unfixed_and_set_lsa_as_null (thread_p, LOG_DBCOPY_VOLID);

  /*
   * To set the LSA of temp volume to special temp LSA (-2,-2).
   * Especially, in case of copydb.
   */
  (void) logpb_check_and_reset_temp_lsa (thread_p, LOG_DBCOPY_VOLID);

  (void) pgbuf_invalidate_all (thread_p, LOG_DBCOPY_VOLID);
  fileio_dismount (thread_p, to_vdes);

  return NO_ERROR;
}

/*
 * logpb_copy_database - Copy a database
 *
 * return: NO_ERROR if all OK, ER status otherwise
 *
 *   num_perm_vols(in): Number of permanent volume for the database
 *   to_db_fullname(in): Full name of the new database
 *   to_logpath(in): Directory where the log volumes reside
 *   to_prefix_logname(in): Name of the log volumes. It is usually set
 *                      the same as database name. For example, if the value
 *                      is equal to "db", the names of the log volumes created
 *                      are as follow:
 *                      Active_log      = db_logactive
 *                      Archive_logs    = db_logarchive.0
 *                                        db_logarchive.1
 *                                             .
 *                                             .
 *                                             .
 *                                        db_logarchive.n
 *                      Log_information = db_loginfo
 *                      Database Backup = db_backup
 *   toext_path(in): A path is included if all volumes are placed in one
 *                      place/directory. If NULL is given,
 *                      - If file "fileof_vols_and_wherepaths" is given, the
 *                        path is found in this file.
 *                      - Each volume is copied to same place where the volume
 *                        resides.
 *                      NOTE: This parameter should be NULL, if the above file
 *                            is given.
 *   fileof_vols_and_copypaths(in): A file is given when the user decides to
 *                               control the copy/rename of the volume by
 *                               individual bases. That is, user decides to
 *                               spread the volumes over several locations and
 *                               or to label the volumes with specific names.
 *                               Each volume entry consists of:
 *                                 volid from_fullvolname to_fullvolname
 *
 * NOTE: A new log volume is created for the new database, and each
 *              data volume of the database is copied to the new database.
 *              Recovery information from the old database is not included
 *              onto the copy (i.e., new database). Backups of the old
 *              are not included either. Thus, a backup of the new database is
 *              recommended after the copy is done.
 *
 * NOTE:        This function must be run offline. That is, should not be run
 *              when there are multiusers in the system.
 */
int
logpb_copy_database (THREAD_ENTRY * thread_p, VOLID num_perm_vols, const char *to_db_fullname, const char *to_logpath,
		     const char *to_prefix_logname, const char *toext_path, const char *fileof_vols_and_copypaths)
{
  LOG_RECORD_HEADER *eof;	/* End of log record */
  char from_volname[PATH_MAX];	/* Name of new volume */
  FILE *fromfile_paths_fp = NULL;	/* Pointer to open file for location of copy files */
  int fromfile_volid;		/* Volume identifier as an integer */
  int to_vdes;			/* A volume descriptor */
  char to_volname[PATH_MAX];	/* Name of "to" volume */
  LOG_PAGE *to_malloc_log_pgptr = NULL;	/* Log header page "to" log */
  LOG_HEADER *to_hdr;		/* Log header for "to" log */
  FILE *to_volinfo_fp = NULL;	/* Pointer to new volinfo file */
  char *alloc_extpath = NULL;	/* Copy path for specific volume */
  const char *ext_name;
  char *ext_path;
  VOLID volid;
  INT64 db_creation;
  LOG_PHY_PAGEID phy_pageid;
  bool stop_eof = false;
  const char *catmsg;
  int error_code;
  char format_string[64];
  FILEIO_WRITE_MODE write_mode;

  db_creation = time (NULL);

  /*
   * Make sure that the length name of the volumes are OK
   */

  error_code = logpb_verify_length (to_db_fullname, to_logpath, to_prefix_logname);
  if (error_code != NO_ERROR)
    {
      /* Names are too long */
      return error_code;
    }

  /* Do not use DWB at copy DB. In case of crash the data may be recreated from log. */
  dwb_destroy (thread_p);

  /*
   * Create the DATABASE VOLUME INFORMATION file
   */
  error_code = logpb_create_volume_info (to_db_fullname);
  if (error_code != NO_ERROR)
    {
      goto error;
    }

  /*
   * Create a LOG INFORMATION FILE
   */

  fileio_make_log_info_name (to_volname, to_logpath, to_prefix_logname);
  logpb_create_log_info (to_volname, to_db_fullname);

  catmsg = msgcat_message (MSGCAT_CATALOG_CUBRID, MSGCAT_SET_LOG, MSGCAT_LOG_LOGINFO_ACTIVE);
  if (catmsg == NULL)
    {
      catmsg = "ACTIVE: %s %d pages\n";
    }
  error_code = log_dump_log_info (to_volname, false, catmsg, to_volname, log_Gl.hdr.npages + 1);
  if (error_code != NO_ERROR && error_code != ER_LOG_MOUNT_FAIL)
    {
      goto error;
    }

  fileio_make_backup_volume_info_name (to_volname, to_logpath, to_prefix_logname);
  if (logpb_add_volume (to_db_fullname, LOG_DBLOG_BKUPINFO_VOLID, to_volname, DISK_UNKNOWN_PURPOSE) !=
      LOG_DBLOG_BKUPINFO_VOLID)
    {
      error_code = ER_FAILED;
      goto error;
    }

  /*
   * FIRST CREATE A NEW LOG FOR THE NEW DATABASE. This log is not a copy of
   * of the old log; it is a newly created one.
   * Compose the LOG name for the ACTIVE portion of the log.
   * Make sure that nobody else is using this database
   */

  to_malloc_log_pgptr = (LOG_PAGE *) malloc (LOG_PAGESIZE);
  if (to_malloc_log_pgptr == NULL)
    {
      error_code = ER_FAILED;
      goto error;
    }

#if !defined (NDEBUG)
  // suppress valgrind complaint.
  memset (to_malloc_log_pgptr, LOG_PAGE_INIT_VALUE, LOG_PAGESIZE);
#endif // DEBUG

  fileio_make_log_active_name (to_volname, to_logpath, to_prefix_logname);
  if (logpb_add_volume (to_db_fullname, LOG_DBLOG_ACTIVE_VOLID, to_volname, DISK_UNKNOWN_PURPOSE) !=
      LOG_DBLOG_ACTIVE_VOLID)
    {
      error_code = ER_FAILED;
      goto error;
    }
  to_vdes =
    fileio_format (thread_p, to_db_fullname, to_volname, LOG_DBCOPY_VOLID, log_Gl.hdr.npages + 1, false, true, false,
		   LOG_PAGESIZE, 0, false);
  if (to_vdes == NULL_VOLDES)
    {
      error_code = ER_FAILED;
      goto error;
    }

  /*
   * Write an end of log mark at first append page. This is used to detect the
   * end of new log
   */

  phy_pageid = LOGPB_PHYSICAL_HEADER_PAGE_ID + 1;
  to_malloc_log_pgptr->hdr.logical_pageid = 0;
  to_malloc_log_pgptr->hdr.offset = NULL_OFFSET;

  eof = (LOG_RECORD_HEADER *) to_malloc_log_pgptr->area;
  eof->trid = LOG_SYSTEM_TRANID + 1;
  LSA_SET_NULL (&eof->prev_tranlsa);
  LSA_SET_NULL (&eof->back_lsa);
  LSA_SET_NULL (&eof->forw_lsa);
  eof->type = LOG_END_OF_LOG;

  error_code = logpb_set_page_checksum (thread_p, to_malloc_log_pgptr);
  if (error_code != NO_ERROR)
    {
      fileio_dismount (thread_p, to_vdes);
      goto error;
    }

  log_Gl.hdr.eof_lsa.pageid = to_malloc_log_pgptr->hdr.logical_pageid;
  log_Gl.hdr.eof_lsa.offset = 0;

  write_mode = dwb_is_created () == true ? FILEIO_WRITE_NO_COMPENSATE_WRITE : FILEIO_WRITE_DEFAULT_WRITE;
  if (fileio_write (thread_p, to_vdes, to_malloc_log_pgptr, phy_pageid, LOG_PAGESIZE, write_mode) == NULL)
    {
      error_code = ER_FAILED;
      fileio_dismount (thread_p, to_vdes);
      goto error;
    }

  /*
   * Initialize the active log header from the old log.
   */

  /*
   * Now, modify the log header. Similar than log_create
   */
  to_malloc_log_pgptr->hdr.logical_pageid = LOGPB_HEADER_PAGE_ID;
  to_malloc_log_pgptr->hdr.offset = NULL_OFFSET;

  to_hdr = (LOG_HEADER *) to_malloc_log_pgptr->area;
  error_code = logpb_initialize_header (thread_p, to_hdr, to_prefix_logname, log_Gl.hdr.npages + 1, &db_creation);
  if (error_code != NO_ERROR)
    {
      fileio_dismount (thread_p, to_vdes);
      goto error;
    }

  if (logpb_copy_log_header (thread_p, to_hdr, &log_Gl.hdr) != NO_ERROR)
    {
      fileio_dismount (thread_p, to_vdes);
      goto error;
    }

  error_code = logpb_set_page_checksum (thread_p, to_malloc_log_pgptr);
  if (error_code != NO_ERROR)
    {
      fileio_dismount (thread_p, to_vdes);
      goto error;
    }

  /* Now write the log header */
  phy_pageid = logpb_to_physical_pageid (to_malloc_log_pgptr->hdr.logical_pageid);
  if (fileio_write (thread_p, to_vdes, to_malloc_log_pgptr, phy_pageid, LOG_PAGESIZE, write_mode) == NULL)
    {
      error_code = ER_FAILED;
      fileio_dismount (thread_p, to_vdes);
      goto error;
    }

  /* Dismount the copy of the log */
  fileio_dismount (thread_p, to_vdes);

  /*
   * Start the COPYING all INFORMATION VOLUMES
   */

  /*
   * Prepare the where path for the volumes according to the input
   */

  error_code =
    logpb_start_where_path (to_db_fullname, toext_path, &ext_name, &ext_path, &alloc_extpath, fileof_vols_and_copypaths,
			    &fromfile_paths_fp);
  if (error_code != NO_ERROR)
    {
      goto error;
    }

  for (volid = LOG_DBFIRST_VOLID; volid != NULL_VOLID; volid = fileio_find_next_perm_volume (thread_p, volid))
    {
      error_code =
	logpb_next_where_path (to_db_fullname, toext_path, ext_name, ext_path, fileof_vols_and_copypaths,
			       fromfile_paths_fp, num_perm_vols, volid, from_volname, to_volname);
      if (error_code != NO_ERROR)
	{
	  goto error;
	}
      error_code = logpb_copy_volume (thread_p, volid, to_volname, &to_hdr->db_creation, &to_hdr->chkpt_lsa);
      if (error_code != NO_ERROR)
	{
	  goto error;
	}

      /* Write information about this volume in the volume information file */
      if (logpb_add_volume (to_db_fullname, volid, to_volname, DB_PERMANENT_DATA_PURPOSE) != volid)
	{
	  error_code = ER_FAILED;
	  goto error;
	}
    }

  /*
   * We need to change the name of the volumes in our internal tables.
   * That is, first volume points to second volume
   *          second volume points to third volume
   *          and so on..
   *          last volume points to nobody
   */

  fileio_make_volume_info_name (to_volname, to_db_fullname);
  sprintf (format_string, "%%d %%%ds", PATH_MAX - 1);

  to_volinfo_fp = fopen (to_volname, "r");
  if (to_volinfo_fp != NULL)
    {
      volid = NULL_VOLID;
      while (true)
	{
	  if (fscanf (to_volinfo_fp, format_string, &fromfile_volid, to_volname) != 2)
	    {
	      stop_eof = true;
	      fromfile_volid = NULL_VOLID;
	      to_volname[0] = '\0';
	    }
	  else
	    {
	      if ((VOLID) fromfile_volid < LOG_DBFIRST_VOLID)
		{
		  continue;
		}
	    }

	  /*
	   * The previous volume must point to new volume
	   */

	  if (volid != NULL_VOLID)
	    {
	      error_code = disk_set_link (thread_p, LOG_DBCOPY_VOLID, fromfile_volid, to_volname, false, DISK_FLUSH);
	      if (error_code != NO_ERROR)
		{
		  fileio_dismount (thread_p, to_vdes);
		  goto error;
		}
	      logpb_flush_pages_direct (thread_p);
	      error_code = pgbuf_flush_all_unfixed_and_set_lsa_as_null (thread_p, LOG_DBCOPY_VOLID);
	      if (error_code != NO_ERROR)
		{
		  fileio_dismount (thread_p, to_vdes);
		  goto error;
		}
	      if (fileio_synchronize (thread_p, to_vdes, to_volname, FILEIO_SYNC_ALSO_FLUSH_DWB) != to_vdes)
		{
		  fileio_dismount (thread_p, to_vdes);
		  error_code = ER_FAILED;
		  goto error;
		}
	      (void) pgbuf_invalidate_all (thread_p, LOG_DBCOPY_VOLID);
	      fileio_dismount (thread_p, to_vdes);
	    }

	  if (stop_eof == true)
	    {
	      break;
	    }

	  /*
	   * Now, mount the current volume
	   */
	  volid = (VOLID) fromfile_volid;

	  to_vdes = fileio_mount (thread_p, log_Db_fullname, to_volname, LOG_DBCOPY_VOLID, false, false);
	  if (to_vdes == NULL_VOLDES)
	    {
	      error_code = ER_FAILED;
	      goto error;
	    }
	}
      fclose (to_volinfo_fp);
    }

  if (fromfile_paths_fp != NULL)
    {
      fclose (fromfile_paths_fp);
    }

  if (alloc_extpath != NULL)
    {
      free_and_init (alloc_extpath);
    }

  free_and_init (to_malloc_log_pgptr);

  return NO_ERROR;

  /* ******** */
error:

  if (to_malloc_log_pgptr)
    {
      free_and_init (to_malloc_log_pgptr);
    }

  if (fromfile_paths_fp != NULL)
    {
      fclose (fromfile_paths_fp);
    }

  if (alloc_extpath != NULL)
    {
      free_and_init (alloc_extpath);
    }

  /* Destroy the log */

  fileio_make_log_active_name (to_volname, to_logpath, to_prefix_logname);
  fileio_unformat (thread_p, to_volname);
  fileio_make_log_info_name (to_volname, to_logpath, to_prefix_logname);
  fileio_unformat (thread_p, to_volname);

  /*
   * Rewind the volume information to destroy any created volumes if any
   */

  sprintf (format_string, "%%*d %%%ds", PATH_MAX - 1);
  if (to_volinfo_fp != NULL)
    {
      fclose (to_volinfo_fp);
      fileio_make_volume_info_name (to_volname, to_db_fullname);
      if ((to_volinfo_fp = fopen (to_volname, "r")) != NULL)
	{
	  while (true)
	    {
	      if (fscanf (to_volinfo_fp, format_string, to_volname) != 1)
		{
		  break;
		}
	      fileio_unformat (thread_p, to_volname);
	    }
	  fclose (to_volinfo_fp);
	  /* Destroy the volinfo file */
	  fileio_make_volume_info_name (to_volname, to_db_fullname);
	  fileio_unformat (thread_p, to_volname);
	}
    }

  return error_code;
}

/*
 * logpb_rename_all_volumes_files - Rename all volumes/files of the database
 *
 * return: NO_ERROR if all OK, ER status otherwise
 *
 *   num_perm_vols(in):
 *   to_db_fullname(in): New full name of the database
 *   to_logpath(in): Directory where the log volumes reside
 *   to_prefix_logname(in): New prefix name for log volumes. It is usually set
 *                      as database name. For example, if the value is equal to
 *                      "db", the names of the log volumes created are as
 *                      follow:
 *                      Active_log      = db_logactive
 *                      Archive_logs    = db_logarchive.0
 *                                        db_logarchive.1
 *                                             .
 *                                             .
 *                                             .
 *                                        db_logarchive.n
 *                      Log_information = db_loginfo
 *                      Database Backup = db_backup
 *   toext_path(in):
 *   fileof_vols_and_renamepaths(in):
 *   extern_rename(in): Rename the volumes/files at OS too.
 *   force_delete(in): Force delete backup volumes and information file
 *
 * NOTE:All volumes/files of the database are renamed according to the
 *              new specifications. This function performs a soft rename, it
 *              will no copy files.
 *
 *              This function must be run offline. That is, it should not be
 *              run when there are multiusers in the system.
 */
int
logpb_rename_all_volumes_files (THREAD_ENTRY * thread_p, VOLID num_perm_vols, const char *to_db_fullname,
				const char *to_logpath, const char *to_prefix_logname, const char *toext_path,
				const char *fileof_vols_and_renamepaths, bool extern_rename, bool force_delete)
{
  char from_volname[PATH_MAX];	/* Name of new volume */
  char to_volname[PATH_MAX];	/* Name of "to" volume */
  char *alloc_extpath = NULL;	/* Copy path for specific volume */
  FILE *to_volinfo_fp = NULL;	/* Pointer to new volinfo file */
  const char *ext_name;
  char *ext_path;
  VOLID volid, prev_volid;
  FILE *fromfile_paths_fp = NULL;	/* Pointer to open file for location of rename files */
  int i;
  const char *catmsg;

  struct stat ext_path_stat;
  struct stat vol_stat;
  char real_pathbuf[PATH_MAX];
  int error_code = NO_ERROR;

  if (toext_path != NULL && realpath ((char *) toext_path, real_pathbuf) != NULL)
    {
      toext_path = real_pathbuf;
    }

  /*
   * Make sure that the length name of the volumes are OK
   */

  error_code = logpb_verify_length (to_db_fullname, to_logpath, to_prefix_logname);
  if (error_code != NO_ERROR)
    {
      /* Names are too long */
      return error_code;
    }

  /* toext_path validation check. */
  if (toext_path != NULL)
    {
      if (stat (toext_path, &ext_path_stat))
	{
	  er_set_with_oserror (ER_ERROR_SEVERITY, ARG_FILE_LINE, ER_TM_GET_STAT_FAIL, 1, toext_path);
	  error_code = ER_TM_GET_STAT_FAIL;
	  goto error;
	}
      if ((access (toext_path, W_OK) < 0) || !(S_ISDIR (ext_path_stat.st_mode)))
	{
	  er_set_with_oserror (ER_ERROR_SEVERITY, ARG_FILE_LINE, ER_TM_IS_NOT_WRITEABLE, 1, toext_path);
	  error_code = ER_TM_IS_NOT_WRITEABLE;
	  goto error;
	}

      error_code =
	logpb_start_where_path (to_db_fullname, toext_path, &ext_name, &ext_path, &alloc_extpath,
				fileof_vols_and_renamepaths, &fromfile_paths_fp);
      if (error_code != NO_ERROR)
	{
	  goto error;
	}

      for (volid = LOG_DBFIRST_VOLID; volid != NULL_VOLID; volid = fileio_find_next_perm_volume (thread_p, volid))
	{
	  error_code =
	    logpb_next_where_path (to_db_fullname, toext_path, ext_name, ext_path, fileof_vols_and_renamepaths,
				   fromfile_paths_fp, num_perm_vols, volid, from_volname, to_volname);
	  if (error_code != NO_ERROR)
	    {
	      goto error;
	    }
	  if (stat (from_volname, &vol_stat))
	    {
	      er_set_with_oserror (ER_ERROR_SEVERITY, ARG_FILE_LINE, ER_TM_GET_STAT_FAIL, 1, from_volname);
	      error_code = ER_TM_GET_STAT_FAIL;
	      goto error;
	    }
	  if ((volid > 0) && (ext_path_stat.st_dev != vol_stat.st_dev))
	    {
	      er_set (ER_ERROR_SEVERITY, ARG_FILE_LINE, ER_TM_CROSS_DEVICE_LINK, 2, from_volname, toext_path);
	      error_code = ER_TM_CROSS_DEVICE_LINK;
	      goto error;
	    }
	}
    }

  if (log_Gl.archive.vdes != NULL_VOLDES)
    {
      logpb_dismount_log_archive (thread_p);
    }

  if (prm_get_bool_value (PRM_ID_LOG_BACKGROUND_ARCHIVING))
    {
      /* Destroy temporary log archive */
      fileio_unformat (thread_p, log_Name_bg_archive);
      log_Gl.bg_archive_info.vdes = NULL_VOLDES;
      /* Destroy temporary removed log archived */
      fileio_unformat (thread_p, log_Name_removed_archive);
    }

  if (force_delete)
    {
      /*
       * REMOVE ONLINE BACKUPS OF PRESENT DATABASE
       * Obtain the name of the backups from the backup volume information file.
       */

      to_volinfo_fp = fopen (log_Name_bkupinfo, "r");
      if (to_volinfo_fp != NULL)
	{

	  if (fileio_read_backup_info_entries (to_volinfo_fp, FILEIO_FIRST_BACKUP_VOL_INFO) == NO_ERROR)
	    {
	      /* Remove any backups that have been created up to now */
	      fileio_remove_all_backup (thread_p, -1);
	      fileio_finalize_backup_info (FILEIO_FIRST_BACKUP_VOL_INFO);
	    }

	  fclose (to_volinfo_fp);

	  /* Destroy the backup volume information */
	  fileio_unformat (thread_p, log_Name_bkupinfo);
	}
    }

  /*
   * REMOVE ANY LOG ARCHIVES from present database
   */

  for (i = log_Gl.hdr.last_deleted_arv_num + 1; i < log_Gl.hdr.nxarv_num; i++)
    {
      fileio_make_log_archive_name (from_volname, log_Archive_path, log_Prefix, i);
      /*
       * Just to avoid the warning, the volume is check first
       */
      if (fileio_is_volume_exist (from_volname) == true)
	{
	  fileio_unformat (thread_p, from_volname);
	}
    }

  /*
   * RENAME LOG ACTIVE
   */

  /*
   * Modify the name in the log header. Similar from log_create
   */

  log_Gl.hdr.nxarv_num = 0;
  log_Gl.hdr.last_arv_num_for_syscrashes = -1;
  log_Gl.hdr.last_deleted_arv_num = -1;
  LSA_SET_NULL (&log_Gl.hdr.bkup_level0_lsa);
  LSA_SET_NULL (&log_Gl.hdr.bkup_level1_lsa);
  LSA_SET_NULL (&log_Gl.hdr.bkup_level2_lsa);
  strcpy (log_Gl.hdr.prefix_name, to_prefix_logname);

  logpb_flush_pages_direct (thread_p);
  logpb_flush_header (thread_p);

  if (extern_rename == true)
    {
      logpb_finalize_pool (thread_p);
      fileio_dismount (thread_p, log_Gl.append.vdes);

      fileio_make_log_active_name (to_volname, to_logpath, to_prefix_logname);
      if (fileio_rename (LOG_DBLOG_ACTIVE_VOLID, log_Name_active, to_volname) != NULL)
	{
	  log_Gl.append.vdes = fileio_mount (thread_p, to_db_fullname, to_volname, LOG_DBLOG_ACTIVE_VOLID, true, false);
	}
      else
	{
	  log_Gl.append.vdes =
	    fileio_mount (thread_p, log_Db_fullname, log_Name_active, LOG_DBLOG_ACTIVE_VOLID, true, false);
	  error_code = ER_FAILED;
	  goto error;
	}

      /* Get the append page */
      error_code = logpb_initialize_pool (thread_p);
      if (error_code != NO_ERROR)
	{
	  goto error;
	}
      if (logpb_fetch_start_append_page (thread_p) != NO_ERROR)
	{
	  error_code = ER_FAILED;
	  goto error;
	}
    }

  /*
   * Create the DATABASE VOLUME INFORMATION file
   */

  /*
   * Destroy the old VOLUME INFORMATION AND LOG INFORMATION. Then, create
   * them back.
   */
  fileio_unformat (thread_p, log_Name_volinfo);
  fileio_unformat (thread_p, log_Name_info);

  error_code = logpb_create_volume_info (to_db_fullname);
  if (error_code != NO_ERROR)
    {
      goto error;
    }

  fileio_make_log_info_name (to_volname, to_logpath, to_prefix_logname);
  logpb_create_log_info (to_volname, to_db_fullname);

  catmsg = msgcat_message (MSGCAT_CATALOG_CUBRID, MSGCAT_SET_LOG, MSGCAT_LOG_LOGINFO_COMMENT_FROM_RENAMED);
  if (catmsg == NULL)
    {
      catmsg = "COMMENT: from renamed database = %s\n";
    }
  error_code = log_dump_log_info (to_volname, false, catmsg, log_Db_fullname);
  if (error_code != NO_ERROR && error_code != ER_LOG_MOUNT_FAIL)
    {
      goto error;
    }

  catmsg = msgcat_message (MSGCAT_CATALOG_CUBRID, MSGCAT_SET_LOG, MSGCAT_LOG_LOGINFO_ACTIVE);
  if (catmsg == NULL)
    {
      catmsg = "ACTIVE: %s %d pages\n";
    }
  error_code = log_dump_log_info (to_volname, false, catmsg, to_volname, log_Gl.hdr.npages + 1);
  if (error_code != NO_ERROR && error_code != ER_LOG_MOUNT_FAIL)
    {
      goto error;
    }

  /*
   * Add the backup information and the log active to the volume
   * information
   */
  fileio_make_backup_volume_info_name (to_volname, to_logpath, to_prefix_logname);
  if (logpb_add_volume (to_db_fullname, LOG_DBLOG_BKUPINFO_VOLID, to_volname, DISK_UNKNOWN_PURPOSE) !=
      LOG_DBLOG_BKUPINFO_VOLID)
    {
      error_code = ER_FAILED;
      goto error;
    }

  fileio_make_log_active_name (to_volname, to_logpath, to_prefix_logname);
  if (logpb_add_volume (to_db_fullname, LOG_DBLOG_ACTIVE_VOLID, to_volname, DISK_UNKNOWN_PURPOSE) !=
      LOG_DBLOG_ACTIVE_VOLID)
    {
      error_code = ER_FAILED;
      goto error;
    }

  /*
   * Start the RENAMING all DATA VOLUMES
   */

  /*
   * Prepare the where path for the volumes according to the input
   */

  error_code =
    logpb_start_where_path (to_db_fullname, toext_path, &ext_name, &ext_path, &alloc_extpath,
			    fileof_vols_and_renamepaths, &fromfile_paths_fp);
  if (error_code != NO_ERROR)
    {
      goto error;
    }

  for (volid = LOG_DBFIRST_VOLID; volid != NULL_VOLID; volid = fileio_find_next_perm_volume (thread_p, volid))
    {
      /* Change the name of the volume */
      error_code =
	logpb_next_where_path (to_db_fullname, toext_path, ext_name, ext_path, fileof_vols_and_renamepaths,
			       fromfile_paths_fp, num_perm_vols, volid, from_volname, to_volname);
      if (error_code != NO_ERROR)
	{
	  goto error;
	}

      error_code =
	disk_set_creation (thread_p, volid, to_volname, &log_Gl.hdr.db_creation, &log_Gl.hdr.chkpt_lsa, true,
			   DISK_DONT_FLUSH);
      if (error_code != NO_ERROR)
	{
	  goto error;
	}

      /*
       * We need to change the name of the volumes in our internal tables.
       * That is, first volume points to second volume
       *          second volume points to third volume
       *          and so on..
       *          last volume points to nobody
       */

      if (volid != LOG_DBFIRST_VOLID)
	{
	  prev_volid = fileio_find_previous_perm_volume (thread_p, volid);
	  error_code = disk_set_link (thread_p, prev_volid, volid, to_volname, false, DISK_FLUSH);
	  if (error_code != NO_ERROR)
	    {
	      goto error;
	    }
	}

      /*
       * Now flush every single page of this volume, dismount the volume, rename
       * the volume, and mount the volume
       */
      logpb_flush_pages_direct (thread_p);
      error_code = pgbuf_flush_all (thread_p, volid);
      if (error_code != NO_ERROR)
	{
	  goto error;
	}
      if (fileio_synchronize (thread_p, fileio_get_volume_descriptor (volid), fileio_get_volume_label (volid, PEEK),
			      FILEIO_SYNC_ALSO_FLUSH_DWB) == NULL_VOLDES)
	{
	  error_code = ER_FAILED;
	  goto error;
	}

      (void) pgbuf_invalidate_all (thread_p, volid);

      if (extern_rename == true)
	{
	  fileio_dismount (thread_p, fileio_get_volume_descriptor (volid));
	  if (fileio_rename (volid, from_volname, to_volname) != NULL)
	    {
	      (void) fileio_mount (thread_p, to_db_fullname, to_volname, volid, false, false);
	    }
	  else
	    {
	      (void) fileio_mount (thread_p, log_Db_fullname, from_volname, volid, false, false);
	      error_code = ER_FAILED;
	      goto error;
	    }
	}

      /* Write information about this volume in the volume information file */
      if (logpb_add_volume (to_db_fullname, volid, to_volname, DB_PERMANENT_DATA_PURPOSE) != volid)
	{
	  error_code = ER_FAILED;
	  goto error;
	}
    }

  if (fromfile_paths_fp != NULL)
    {
      fclose (fromfile_paths_fp);
    }

  if (alloc_extpath != NULL)
    {
      free_and_init (alloc_extpath);
    }

  /* Indicate the new names */
  error_code = logpb_initialize_log_names (thread_p, to_db_fullname, to_logpath, to_prefix_logname);
  return error_code;

  /* ******* */
error:
  /* May need to rename some volumes back */

  if (to_volinfo_fp != NULL)
    {
      fclose (to_volinfo_fp);
    }

  if (fromfile_paths_fp != NULL)
    {
      fclose (fromfile_paths_fp);
    }

  if (alloc_extpath != NULL)
    {
      free_and_init (alloc_extpath);
    }

  /* May need to rename back whatever was renamed */

  return error_code;
}

/*
 * logpb_delete - Delete all log files and database backups
 *
 * return: NO_ERROR if all OK, ER status otherwise
 *
 *   num_perm_vols(in):
 *   db_fullname(in): Full name of the database
 *   logpath(in): Directory where the log volumes reside
 *   prefix_logname(in): Name of the log volumes. It is usually set as database
 *                      name. For example, if the value is equal to "db", the
 *                      names of the log volumes created are as follow:
 *                      Active_log      = db_logactive
 *                      Archive_logs    = db_logarchive.0
 *                                        db_logarchive.1
 *                                             .
 *                                             .
 *                                             .
 *                                        db_logarchive.n
 *                      Log_information = db_loginfo
 *                      Database Backup = db_backup
 *   force_delete(in):
 *
 * NOTE:All log volumes (active, archives) and database backups that
 *              are accessible (i.e., located on disk) are removed from the
 *              system. This is a very dangerous operation since the database
 *              cannot be recovered after this operation is done. It is
 *              recommended to backup the database and put the backup on tape
 *              or outside the log and backup directories before this
 *              operation is done.
 *
 *              This function must be run offline. That is, it should not be
 *              run when there are multiusers in the system.
 */
int
logpb_delete (THREAD_ENTRY * thread_p, VOLID num_perm_vols, const char *db_fullname, const char *logpath,
	      const char *prefix_logname, bool force_delete)
{
  char *vlabel;			/* Name of volume */
  char vol_fullname[PATH_MAX];	/* Name of volume */
  LOG_HEADER disk_hdr;		/* Log header area */
  LOG_HEADER *loghdr;		/* Log header pointer */
  VOLID volid;
  FILE *db_volinfo_fp = NULL;
  int read_int_volid;
  int i;
  int error_code = NO_ERROR;
  char format_string[64];

  /*
   * FIRST: Destroy data volumes of the database.
   * That is, the log, and information files are not removed at this point.
   */

  /* If the system is not restarted, read the header directly from disk */
  if (num_perm_vols < 0 || log_Gl.trantable.area == NULL || log_Pb.buffers == NULL)
    {
      /*
       * The system is not restarted. Read the log header from disk and remove
       * the data volumes by reading the database volume information
       */

      er_clear ();
      error_code = logpb_initialize_log_names (thread_p, db_fullname, logpath, prefix_logname);
      if (error_code != NO_ERROR)
	{
	  return error_code;
	}

      if (fileio_is_volume_exist (log_Name_active) == false
	  || (log_Gl.append.vdes =
	      fileio_mount (thread_p, db_fullname, log_Name_active, LOG_DBLOG_ACTIVE_VOLID, true,
			    false)) == NULL_VOLDES)
	{
	  /* Unable to mount the active log */
	  if (er_errid () == ER_IO_MOUNT_LOCKED)
	    {
	      return ER_IO_MOUNT_LOCKED;
	    }
	  else
	    {
	      loghdr = NULL;
	    }
	}
      else
	{
	  char log_pgbuf[IO_MAX_PAGE_SIZE + MAX_ALIGNMENT], *aligned_log_pgbuf;
	  LOG_PAGE *log_pgptr;

	  aligned_log_pgbuf = PTR_ALIGN (log_pgbuf, MAX_ALIGNMENT);
	  log_pgptr = (LOG_PAGE *) aligned_log_pgbuf;

	  /* Initialize the buffer pool, so we can read the header */
	  if (logpb_Initialized == false)
	    {
	      error_code = logpb_initialize_pool (thread_p);
	      if (error_code != NO_ERROR)
		{
		  return error_code;
		}
	    }
	  logpb_fetch_header_with_buffer (thread_p, &disk_hdr, log_pgptr);
	  logpb_finalize_pool (thread_p);
	  fileio_dismount (thread_p, log_Gl.append.vdes);
	  log_Gl.append.vdes = NULL_VOLDES;
	  loghdr = &disk_hdr;
	  /*
	   * Make sure that the log is a log file and that it is compatible
	   * with the running database and system
	   */
	  if (loghdr->db_compatibility != rel_disk_compatible ())
	    {
	      loghdr = NULL;
	    }
	  else if (loghdr->db_iopagesize != IO_PAGESIZE || loghdr->db_logpagesize != LOG_PAGESIZE)
	    {
	      /* Pagesize is incorrect,...reset it and call again... */
	      if (db_set_page_size (loghdr->db_iopagesize, loghdr->db_logpagesize) != NO_ERROR)
		{
		  loghdr = NULL;
		}
	      else
		{
		  error_code = logtb_define_trantable_log_latch (thread_p, -1);
		  if (error_code != NO_ERROR)
		    {
		      return error_code;
		    }
		  error_code =
		    logpb_delete (thread_p, num_perm_vols, db_fullname, logpath, prefix_logname, force_delete);
		  return error_code;
		}
	    }
	}

      /*
       * DESTROY DATA VOLUMES using the database volume information since
       * the database system is not restarted.
       *
       * NOTE: only data volumes are removed, logs, and information files
       *       are not removed at this point.
       */

      fileio_make_volume_info_name (vol_fullname, db_fullname);
      sprintf (format_string, "%%d %%%ds", PATH_MAX - 1);

      db_volinfo_fp = fopen (vol_fullname, "r");
      if (db_volinfo_fp != NULL)
	{
	  while (true)
	    {
	      if (fscanf (db_volinfo_fp, format_string, &read_int_volid, vol_fullname) != 2)
		{
		  break;
		}

	      volid = (VOLID) read_int_volid;
	      /*
	       * Remove data volumes at this point
	       */
	      switch (volid)
		{
		case LOG_DBVOLINFO_VOLID:
		case LOG_DBLOG_INFO_VOLID:
		case LOG_DBLOG_BKUPINFO_VOLID:
		case LOG_DBLOG_ACTIVE_VOLID:
		  continue;
		default:
		  fileio_unformat (thread_p, vol_fullname);
		}
	    }

	  fclose (db_volinfo_fp);
	}
      else
	{
	  /* Destory at least the database main volume */
	  fileio_unformat (thread_p, db_fullname);
	}
    }
  else
    {
      loghdr = &log_Gl.hdr;
      /*
       * DESTROY DATA VOLUMES
       */
      for (volid = LOG_DBFIRST_VOLID; volid != NULL_VOLID; volid = fileio_find_next_perm_volume (thread_p, volid))
	{
	  vlabel = fileio_get_volume_label (volid, ALLOC_COPY);
	  if (vlabel != NULL)
	    {
	      (void) pgbuf_invalidate_all (thread_p, volid);
	      fileio_dismount (thread_p, fileio_get_volume_descriptor (volid));
	      fileio_unformat (thread_p, vlabel);
	      free (vlabel);
	    }
	}
    }

  /* Destroy the database volume information */
  fileio_make_volume_info_name (vol_fullname, db_fullname);
  fileio_unformat (thread_p, vol_fullname);

  /* Destroy DWB, if still exists. */
  fileio_make_dwb_name (vol_fullname, log_Path, log_Prefix);
  if (fileio_is_volume_exist (vol_fullname))
    {
      fileio_unformat (thread_p, vol_fullname);
    }

  if (force_delete)
    {
      /*
       * SECOND: Destroy backups of data volumes, and the backup log information
       *         The backups are located by reading the backup info log.
       */

      db_volinfo_fp = fopen (log_Name_bkupinfo, "r");
      if (db_volinfo_fp != NULL)
	{

	  if (fileio_read_backup_info_entries (db_volinfo_fp, FILEIO_FIRST_BACKUP_VOL_INFO) == NO_ERROR)
	    {
	      /* Remove any backups that have been created up to now */
	      fileio_remove_all_backup (thread_p, -1);
	      fileio_finalize_backup_info (FILEIO_FIRST_BACKUP_VOL_INFO);
	    }

	  fclose (db_volinfo_fp);

	  /* Now, destroy the backup volume information */
	  fileio_unformat (thread_p, log_Name_bkupinfo);
	}
    }

  /*
   * THIRD: Destroy log active, online log archives, and log information
   */

  /* If there is any archive current mounted, dismount the archive */
  if (log_Gl.trantable.area != NULL && log_Gl.append.log_pgptr != NULL && log_Gl.archive.vdes != NULL_VOLDES)
    {
      logpb_dismount_log_archive (thread_p);
    }

  /* Destroy online log archives */
  if (loghdr != NULL)
    {
      for (i = loghdr->last_deleted_arv_num + 1; i < loghdr->nxarv_num; i++)
	{
	  fileio_make_log_archive_name (vol_fullname, log_Archive_path, log_Prefix, i);
	  fileio_unformat (thread_p, vol_fullname);
	}
    }

  if (prm_get_bool_value (PRM_ID_LOG_BACKGROUND_ARCHIVING))
    {
      /* Destroy temporary log archive */
      fileio_unformat (thread_p, log_Name_bg_archive);
      log_Gl.bg_archive_info.vdes = NULL_VOLDES;
      /* Destroy temporary removed log archived */
      fileio_unformat (thread_p, log_Name_removed_archive);
    }

  /* Now undefine all pages */
  if (log_Gl.trantable.area != NULL && log_Gl.append.log_pgptr != NULL)
    {
      logpb_finalize_pool (thread_p);
      (void) pgbuf_invalidate_all (thread_p, NULL_VOLID);
      logtb_undefine_trantable (thread_p);
      if (log_Gl.append.vdes != NULL_VOLDES)
	{
	  fileio_dismount (thread_p, log_Gl.append.vdes);
	  log_Gl.append.vdes = NULL_VOLDES;
	}
      log_Gl.archive.vdes = NULL_VOLDES;
    }

  fileio_unformat (thread_p, log_Name_active);
  fileio_unformat (thread_p, log_Name_info);

  return NO_ERROR;
}

/*
 * logpb_check_if_exists -
 *
 * return:
 *
 *   fname(in):
 *   first_vol(in):
 *
 * NOTE:
 */
static bool
logpb_check_if_exists (const char *fname, char *first_vol)
{
  struct stat stat_buf;

  if (stat (fname, &stat_buf) != 0)
    {
      return false;		/* not exist */
    }
  er_set (ER_ERROR_SEVERITY, ARG_FILE_LINE, ER_BO_VOLUME_EXISTS, 1, fname);
  if (first_vol[0] == 0)
    {
      strcpy (first_vol, fname);
    }
  return true;
}

/*
 * logpb_check_exist_any_volumes - check existence of DB files
 *
 * return: NO_ERROR or error code
 *
 *   db_fullname(in): Full name of the database
 *   logpath(in): Directory where the log volumes reside
 *   prefix_logname(in): Name of the log volumes.
 *   first_vol(in):
 *
 * NOTE: All log volumes (active, archives) and database backups that
 *              are accessible (i.e., located on disk) are checked
 */
int
logpb_check_exist_any_volumes (THREAD_ENTRY * thread_p, const char *db_fullname, const char *logpath,
			       const char *prefix_logname, char *first_vol, bool * is_exist)
{
  int exist_cnt;
  int error_code = NO_ERROR;

  exist_cnt = 0;
  first_vol[0] = 0;

  *is_exist = false;

  error_code = logpb_initialize_log_names (thread_p, db_fullname, logpath, prefix_logname);
  if (error_code != NO_ERROR)
    {
      return error_code;
    }
  exist_cnt += logpb_check_if_exists (db_fullname, first_vol) ? 1 : 0;
  exist_cnt += logpb_check_if_exists (log_Name_active, first_vol) ? 1 : 0;
  exist_cnt += logpb_check_if_exists (log_Name_info, first_vol) ? 1 : 0;
  exist_cnt += logpb_check_if_exists (log_Name_volinfo, first_vol) ? 1 : 0;

  if (exist_cnt > 0)
    {
      *is_exist = true;
    }
  else
    {
      *is_exist = false;
    }

  return error_code;
}

/*
 *
 *       		       LOG FATAL ERRORS
 *
 */

/*
 * logpb_fatal_error - Log error
 *
 * return: nothing
 *
 *   log_exit(in):
 *   file_name(in):
 *   lineno(in):
 *   fmt(in):
 *   va_alist(in): Variable number of arguments (just like fprintf)
 *
 * NOTE: An error was found during logging. A short error message is
 *              produced on the stderr describing the error. Currently, the
 *              database is exited.
 */
void
logpb_fatal_error (THREAD_ENTRY * thread_p, bool log_exit, const char *file_name, const int lineno, const char *fmt,
		   ...)
{
  va_list ap;

  va_start (ap, fmt);
  logpb_fatal_error_internal (thread_p, log_exit, true, file_name, lineno, fmt, ap);
  va_end (ap);
}

void
logpb_fatal_error_exit_immediately_wo_flush (THREAD_ENTRY * thread_p, const char *file_name, const int lineno,
					     const char *fmt, ...)
{
  va_list ap;

  va_start (ap, fmt);
  logpb_fatal_error_internal (thread_p, true, false, file_name, lineno, fmt, ap);
  va_end (ap);
}

static void
logpb_fatal_error_internal (THREAD_ENTRY * thread_p, bool log_exit, bool need_flush, const char *file_name,
			    const int lineno, const char *fmt, va_list ap)
{
  const char *msglog;
  char msg[LINE_MAX];

  /* call er_set() to print call stack to the log */
  vsnprintf (msg, LINE_MAX, fmt, ap);
  er_set (ER_FATAL_ERROR_SEVERITY, file_name, lineno, ER_LOG_FATAL_ERROR, 1, msg);

  /*
   * Flush any unfixed, dirty pages before the system exits. This is done
   * to make sure that all committed actions are reflected on disk.
   * Unfortunately, we may be placing some uncommitted action od disk. This
   * will be fixed by our recovery process. Note if the user runs the pathdb,
   * utility after this, the uncommitted actions will be considered as
   * committed.
   */

  if (log_exit == true && need_flush == true && log_Gl.append.log_pgptr != NULL)
    {
      /* Flush up to the smaller of the previous LSA record or the previous flushed append page. */
      LOG_LSA tmp_lsa1, tmp_lsa2;
      static int in_fatal = false;

      if (in_fatal == false)
	{
	  in_fatal = true;

	  if (log_Gl.append.prev_lsa.pageid < log_Gl.append.get_nxio_lsa ().pageid)
	    {
	      LSA_COPY (&tmp_lsa1, &log_Gl.append.prev_lsa);
	    }
	  else
	    {
	      /* TODO : valid code ?? */
	      /*
	       * if ((tmp_lsa1.pageid = log_Gl.append.nxio_lsa.pageid - 1) < 0) tmp_lsa1.pageid = 0; */
	      tmp_lsa1.pageid = 0;
	    }

	  /*
	   * Flush as much as you can without forcing the current unfinish log
	   * record.
	   */
	  (void) pgbuf_flush_checkpoint (thread_p, &tmp_lsa1, NULL, &tmp_lsa2, NULL);
	  in_fatal = false;
	}
    }

  fileio_synchronize_all (thread_p, false);

  fflush (stderr);
  fflush (stdout);

#if defined(CUBRID_DEBUG)
  fprintf (stderr, "\n--->>>\n*** LOG FATAL ERROR *** file %s - line %d\n", file_name, lineno);
  /* Print out remainder of message */
  vfprintf (stderr, fmt, ap);
  fprintf (stderr, "\n");
#else /* CUBRID_DEBUG */
  fprintf (stderr, "\n--->>>\n*** FATAL ERROR *** \n");
#endif /* CUBRID_DEBUG */

  fprintf (stderr, "%s\n", er_msg ());

  /*
   * If error message log is different from terminal or /dev/null..indicate
   * that additional information can be found in the error log file
   */
  msglog = er_get_msglog_filename ();
  if (msglog != NULL && strcmp (msglog, "/dev/null") != 0)
    {
      fprintf (stderr, "Please consult error_log file = %s for additional information\n", msglog);
    }

  fflush (stderr);
  fflush (stdout);

  if (log_exit == true)
    {
      fprintf (stderr, "... ABORT/EXIT IMMEDIATELY ...<<<---\n");

#if defined(SERVER_MODE)
      boot_donot_shutdown_server_at_exit ();
      boot_server_status (BOOT_SERVER_DOWN);
#else /* SERVER_MODE */
      /*
       * The following crap is added to the standalone version to avoid the
       * client to continue accessing the database system in presence of
       * call on exit functions of the applications.
       */
      boot_donot_shutdown_client_at_exit ();
      tran_cache_tran_settings (NULL_TRAN_INDEX, -1, TRAN_DEFAULT_ISOLATION_LEVEL ());
      db_Connect_status = DB_CONNECTION_STATUS_NOT_CONNECTED;
#endif /* SERVER_MODE */

#if defined(NDEBUG)
      exit (EXIT_FAILURE);
#else /* NDEBUG */
      /* debugging purpose */
      abort ();
#endif /* NDEBUG */
    }
}

#if defined(SERVER_MODE)
/*
 * logpb_backup_needed_archive_logs - Backup active log archives
 *
 * return: NO_ERROR if all OK, ER status otherwise
 *
 *   session(in): The session array which is set as a side effect.
 *   first_arv_num(in): last arv num to archive (inclusive)
 *   last_arv_num(in): last arv num to archive (inclusive)
 *
 * NOTE: Determine which active log records will be required to fully restore
 *   this backup in the event recovery is needed.  This probably includes
 *   the active log archives as well as at least some portion of the
 *   log active.  Force a log archive of the active log, to insure that we
 *   have the necessary log records to restore if this backup is "fuzzy".
 */
static int
logpb_backup_needed_archive_logs (THREAD_ENTRY * thread_p, FILEIO_BACKUP_SESSION * session, int first_arv_num,
				  int last_arv_num)
{
  int i;
  char logarv_name[PATH_MAX];	/* Archive name */
  int error_code = NO_ERROR;

  for (i = first_arv_num; i >= 0 && i <= last_arv_num; i++)
    {
      /* Backup this archive volume */
      fileio_make_log_archive_name (logarv_name, log_Archive_path, log_Prefix, i);

      error_code = fileio_backup_volume (thread_p, session, logarv_name, LOG_DBLOG_ARCHIVE_VOLID, -1, false);
      if (error_code != NO_ERROR)
	{
	  break;
	}
    }

  return error_code;
}
#endif /* SERVER_MODE */

/*
 * logpb_remote_ask_user_before_delete_volumes - Remote prompt before arv deletion
 *
 * return: true if ok to proceed, false if user declines
 *
 *   volpath(in): the pathname to location where deletion will occur
 *
 * NOTE:Ask the user if it is ok to proceed with a destructive operation, namely
 *   deleting one or more prior backups.
 */
static bool
logpb_remote_ask_user_before_delete_volumes (THREAD_ENTRY * thread_p, const char *volpath)
{
  char *ptr1 = NULL, *ptr2 = NULL, *ptr3 = NULL;
  char *fullmsg = NULL;
  char user_response[FILEIO_MAX_USER_RESPONSE_SIZE];
  bool r;

  if (asprintf (&ptr1, msgcat_message (MSGCAT_CATALOG_CUBRID, MSGCAT_SET_LOG, MSGCAT_LOG_STARTS)) < 0
      || asprintf (&ptr2, msgcat_message (MSGCAT_CATALOG_CUBRID, MSGCAT_SET_LOG, MSGCAT_LOG_DELETE_BKVOLS), volpath) < 0
      || asprintf (&ptr3, msgcat_message (MSGCAT_CATALOG_CUBRID, MSGCAT_SET_LOG, MSGCAT_LOG_ENTER_Y2_CONFIRM)) < 0
      || asprintf (&fullmsg, "%s%s%s%s", ptr1, ptr2, ptr3, ptr1) < 0)
    {
      er_set (ER_ERROR_SEVERITY, ARG_FILE_LINE, ER_GENERIC_ERROR, 0);
      r = false;
      goto end;
    }

  if (fileio_request_user_response (thread_p, FILEIO_PROMPT_BOOLEAN_TYPE, fullmsg, user_response, NULL, -1, -1, NULL,
				    -1) != NO_ERROR)
    {
      r = false;
      goto end;
    }

  /* process the return */
  r = (user_response[0] == '1');

end:
  if (ptr1 != NULL)
    {
      free (ptr1);
    }
  if (ptr2 != NULL)
    {
      free (ptr2);
    }
  if (ptr3 != NULL)
    {
      free (ptr3);
    }
  if (fullmsg != NULL)
    {
      free (fullmsg);
    }

  return r;
}

/*
 * logpb_check_and_reset_temp_lsa -
 *
 * return:
 *
 *   volid(in):
 *
 * NOTE:
 */
int
logpb_check_and_reset_temp_lsa (THREAD_ENTRY * thread_p, VOLID volid)
{
  VPID vpid;
  PAGE_PTR pgptr;

  vpid.volid = volid;
  vpid.pageid = 0;
  pgptr = pgbuf_fix (thread_p, &vpid, OLD_PAGE, PGBUF_LATCH_WRITE, PGBUF_UNCONDITIONAL_LATCH);
  if (pgptr == NULL)
    {
      return ER_FAILED;
    }

  if (LOG_DBFIRST_VOLID <= volid && xdisk_get_purpose (thread_p, volid) == DB_TEMPORARY_DATA_PURPOSE)
    {
      pgbuf_reset_temp_lsa (pgptr);
      pgbuf_set_dirty (thread_p, pgptr, FREE);
    }
  else
    {
      pgbuf_unfix (thread_p, pgptr);
    }

  return NO_ERROR;
}

/*
 * logpb_initialize_flush_info - initialize flush information
 *
 * return: nothing
 *
 * NOTE:
 */
static int
logpb_initialize_flush_info (void)
{
  int error = NO_ERROR;
  LOG_FLUSH_INFO *flush_info = &log_Gl.flush_info;

  if (flush_info->toflush != NULL)
    {
      logpb_finalize_flush_info ();
    }
  assert (flush_info->toflush == NULL);

  flush_info->max_toflush = log_Pb.num_buffers - 1;
  flush_info->num_toflush = 0;
  flush_info->toflush = (LOG_PAGE **) calloc (log_Pb.num_buffers, sizeof (flush_info->toflush));
  if (flush_info->toflush == NULL)
    {
      er_set (ER_ERROR_SEVERITY, ARG_FILE_LINE, ER_OUT_OF_VIRTUAL_MEMORY, 1,
	      log_Pb.num_buffers * sizeof (flush_info->toflush));
      error = ER_OUT_OF_VIRTUAL_MEMORY;
    }

  pthread_mutex_init (&flush_info->flush_mutex, NULL);

  return error;
}

/*
 * logpb_finalize_flush_info - Destroy flush information
 *
 * return: nothing
 *
 * NOTE:
 */
static void
logpb_finalize_flush_info (void)
{
#if defined(SERVER_MODE)
  int rv;
#endif /* SERVER_MODE */
  LOG_FLUSH_INFO *flush_info = &log_Gl.flush_info;

  if (flush_info->toflush != NULL)
    {
      rv = pthread_mutex_lock (&flush_info->flush_mutex);
      free_and_init (flush_info->toflush);

      flush_info->max_toflush = 0;
      flush_info->num_toflush = 0;

      pthread_mutex_unlock (&flush_info->flush_mutex);
      pthread_mutex_destroy (&flush_info->flush_mutex);
    }

  return;
}

/*
 * logpb_finalize_writer_info - Destroy writer information
 *
 * return: nothing
 *
 * NOTE:
 */
static void
logpb_finalize_writer_info (void)
{
#if defined (SERVER_MODE)
  int rv;
#endif
  LOGWR_ENTRY *entry, *next_entry;
  LOGWR_INFO *writer_info = log_Gl.writer_info;

  if (writer_info->is_init == true)
    {
      rv = pthread_mutex_lock (&writer_info->wr_list_mutex);
      entry = writer_info->writer_list;
      while (entry)
	{
	  next_entry = entry->next;
	  free (entry);
	  entry = next_entry;
	}
      writer_info->writer_list = NULL;
      writer_info->is_init = false;
      pthread_mutex_unlock (&writer_info->wr_list_mutex);

      pthread_mutex_destroy (&writer_info->wr_list_mutex);

      pthread_mutex_destroy (&writer_info->flush_start_mutex);
      pthread_cond_destroy (&writer_info->flush_start_cond);

      pthread_mutex_destroy (&writer_info->flush_wait_mutex);
      pthread_cond_destroy (&writer_info->flush_wait_cond);

      pthread_mutex_destroy (&writer_info->flush_end_mutex);
      pthread_cond_destroy (&writer_info->flush_end_cond);
    }

  return;
}

/*
 * logpb_initialize_arv_page_info_table - Initialize archive log page table
 *
 * return: nothing
 *
 * NOTE:
 */
void
logpb_initialize_arv_page_info_table (void)
{
  memset (&logpb_Arv_page_info_table, 0, sizeof (ARV_LOG_PAGE_INFO_TABLE));
  logpb_Arv_page_info_table.rear = -1;
}

/*
 * logpb_initialize_logging_statistics - Initialize logging statistics
 *
 * return: nothing
 *
 * NOTE:
 */
void
logpb_initialize_logging_statistics (void)
{
  memset (&log_Stat, 0, sizeof (LOG_LOGGING_STAT));
}

/*
 * logpb_background_archiving -
 *
 * return:
 *
 * NOTE: this function is called by log_initialize_internal only
 *       (in server startup time)
 */
int
logpb_background_archiving (THREAD_ENTRY * thread_p)
{
  char log_pgbuf[IO_MAX_PAGE_SIZE * LOGPB_IO_NPAGES + MAX_ALIGNMENT];
  char *aligned_log_pgbuf;
  LOG_PAGE *log_pgptr;
  LOG_PAGEID page_id, last_page_id;
  LOG_PHY_PAGEID phy_pageid;
  int num_pages = 0;
  int vdes;
  int error_code = NO_ERROR;
  BACKGROUND_ARCHIVING_INFO *bg_arv_info;

  assert (prm_get_bool_value (PRM_ID_LOG_BACKGROUND_ARCHIVING));

  aligned_log_pgbuf = PTR_ALIGN (log_pgbuf, MAX_ALIGNMENT);
  log_pgptr = (LOG_PAGE *) aligned_log_pgbuf;

  bg_arv_info = &log_Gl.bg_archive_info;
  vdes = bg_arv_info->vdes;
  if (vdes == NULL_VOLDES)
    {
      return NO_ERROR;
    }

  last_page_id = log_Gl.hdr.chkpt_lsa.pageid - 1;
  page_id = bg_arv_info->current_page_id;
  phy_pageid = (LOG_PHY_PAGEID) (page_id - bg_arv_info->start_page_id + 1);

  /* Now start dumping the current active pages to archive */
  for (; page_id <= last_page_id; page_id += num_pages, phy_pageid += num_pages)
    {
      num_pages = MIN (LOGPB_IO_NPAGES, (int) (last_page_id - page_id + 1));

      num_pages = logpb_read_page_from_active_log (thread_p, page_id, num_pages, log_pgptr);
      if (num_pages <= 0)
	{
	  assert (er_errid () != NO_ERROR);
	  error_code = er_errid ();
	  goto error;
	}

      if (fileio_write_pages (thread_p, vdes, (char *) log_pgptr, phy_pageid, num_pages, LOG_PAGESIZE,
			      FILEIO_WRITE_NO_COMPENSATE_WRITE) == NULL)
	{
	  error_code = ER_LOG_WRITE;
	  goto error;
	}

      bg_arv_info->current_page_id = page_id + num_pages;
    }

error:
  if (error_code == ER_LOG_WRITE || error_code == ER_LOG_READ)
    {
      fileio_dismount (thread_p, bg_arv_info->vdes);
      bg_arv_info->vdes = NULL_VOLDES;
      bg_arv_info->start_page_id = NULL_PAGEID;
      bg_arv_info->current_page_id = NULL_PAGEID;
      bg_arv_info->last_sync_pageid = NULL_PAGEID;

      er_log_debug (ARG_FILE_LINE,
		    "background archiving error, hdr->start_page_id = %d, hdr->current_page_id = %d, error:%d\n",
		    bg_arv_info->start_page_id, bg_arv_info->current_page_id, error_code);
    }

  log_archive_er_log ("logpb_background_archiving end, hdr->start_page_id = %d, hdr->current_page_id = %d\n",
		      bg_arv_info->start_page_id, bg_arv_info->current_page_id);

  return error_code;
}

/*
 * logpb_dump_log_header - dump log header
 *
 * return: Nothing
 *
 *   outfp(in):  file descriptor
 *
 * NOTE:
 */
static void
logpb_dump_log_header (FILE * outfp)
{
  fprintf (outfp, "Log Header:\n");

  fprintf (outfp, "\tfirst log page id : %lld\n", (long long int) log_Gl.hdr.fpageid);

  fprintf (outfp, "\tcurrent log append lsa : (%lld|%d)\n", LSA_AS_ARGS (&log_Gl.hdr.append_lsa));

  fprintf (outfp, "\tlast log append lsa : (%lld|%d)\n", LSA_AS_ARGS (&log_Gl.append.prev_lsa));

  fprintf (outfp, "\tlowest lsa which hasn't been written to disk : (%lld|%d)\n",
	   (long long int) log_Gl.append.get_nxio_lsa ().pageid, (int) log_Gl.append.get_nxio_lsa ().offset);

  fprintf (outfp, "\tcheckpoint lsa : (%lld|%d)\n", LSA_AS_ARGS (&log_Gl.hdr.chkpt_lsa));

  fprintf (outfp, "\tnext archive page id : %lld\n", (long long int) log_Gl.hdr.nxarv_pageid);

  fprintf (outfp, "\tnext archive physical page id : %lld\n", (long long int) log_Gl.hdr.nxarv_phy_pageid);

  fprintf (outfp, "\tnext archive number : %d\n", log_Gl.hdr.nxarv_num);

  fprintf (outfp, "\tlast archive number needed for system crashes : %d\n", log_Gl.hdr.last_arv_num_for_syscrashes);

  fprintf (outfp, "\tlast archive number deleted : %d\n", log_Gl.hdr.last_deleted_arv_num);

  fprintf (outfp, "\tbackup level 0 lsa : (%lld|%d)\n", LSA_AS_ARGS (&log_Gl.hdr.bkup_level0_lsa));

  fprintf (outfp, "\tbackup level 1 lsa : (%lld|%d)\n", LSA_AS_ARGS (&log_Gl.hdr.bkup_level1_lsa));

  fprintf (outfp, "\tbackup level 2 lsa : (%lld|%d)\n", LSA_AS_ARGS (&log_Gl.hdr.bkup_level2_lsa));

  fprintf (outfp, "\tMVCC op lsa : (%lld|%d)\n", LSA_AS_ARGS (&log_Gl.hdr.mvcc_op_log_lsa));

  fprintf (outfp, "\tLast block oldest MVCCID : (%lld)\n", (long long int) log_Gl.hdr.last_block_oldest_mvccid);

  fprintf (outfp, "\tLast block newest MVCCID : (%lld)\n", (long long int) log_Gl.hdr.last_block_newest_mvccid);
}

/*
 * logpb_dump_parameter - dump logging parameter
 *
 * return: Nothing
 *
 *   outfp(in): file descriptor
 *
 * NOTE:
 */
static void
logpb_dump_parameter (FILE * outfp)
{
  fprintf (outfp, "Log Parameters:\n");

  fprintf (outfp, "\tgroup_commit_interval_msec : %d\n",
	   prm_get_integer_value (PRM_ID_LOG_GROUP_COMMIT_INTERVAL_MSECS));

  fprintf (outfp, "\tasync_commit : %s\n", prm_get_bool_value (PRM_ID_LOG_ASYNC_COMMIT) ? "on" : "off");
}

/*
 * logpb_dump_runtime - dump runtime logging information
 *
 * return: Nothing
 *
 *   outfp(in): file descriptor
 *
 * NOTE:
 */
static void
logpb_dump_runtime (FILE * outfp)
{
  long temp = 1;

  fprintf (outfp, "Log Statistics:\n");

  fprintf (outfp, "\ttotal flush count = %ld\n", log_Stat.flushall_append_pages_call_count);

  fprintf (outfp, "\tgroup commit flush count= %ld\n", log_Stat.gc_flush_count);

  fprintf (outfp, "\tdirect flush count= %ld\n", log_Stat.direct_flush_count);

  fprintf (outfp, "\tgroup commit request count = %ld\n", log_Stat.gc_commit_request_count);

  fprintf (outfp, "\tasync commit request count = %ld\n", log_Stat.async_commit_request_count);

  if (log_Stat.flushall_append_pages_call_count != 0)
    {
      temp = (log_Stat.flushall_append_pages_call_count - log_Stat.direct_flush_count);
    }

  fprintf (outfp, "\tgroup commit grouping rate = %f\n", (double) log_Stat.gc_commit_request_count / temp);

  fprintf (outfp, "\tasync commit grouping rate = %f\n", (double) log_Stat.async_commit_request_count / temp);

  temp = 1;
  if (log_Stat.gc_commit_request_count != 0)
    {
      temp = log_Stat.gc_commit_request_count;
    }

  fprintf (outfp, "\tavg group commit wait time = %f\n", log_Stat.gc_total_wait_time / temp);

  fprintf (outfp, "\ttotal commit count = %ld\n", log_Stat.commit_count);

  fprintf (outfp, "\ttotal allocated log pages count = %ld\n", log_Stat.total_append_page_count);

  fprintf (outfp, "\tlog buffer full count = %ld\n", log_Stat.log_buffer_full_count);

  fprintf (outfp, "\tlog buffer flush count by replacement = %ld\n", log_Stat.log_buffer_flush_count_by_replacement);

}

/*
 * xlogpb_dump_stat - dump logging information
 *
 * return: Nothing
 *
 *   outfp(in): file descriptor
 *
 * NOTE:
 */
void
xlogpb_dump_stat (FILE * outfp)
{
  logpb_dump_parameter (outfp);
  logpb_dump_log_header (outfp);
  logpb_dump_runtime (outfp);
}

/*
 * logpb_need_wal -
 */
bool
logpb_need_wal (const LOG_LSA * lsa)
{
  LOG_LSA nxio_lsa = log_Gl.append.get_nxio_lsa ();

  if (LSA_LE (&nxio_lsa, lsa))
    {
      return true;
    }
  else
    {
      return false;
    }
}

/*
 * logpb_backup_level_info_to_string () - format LOG_HDR_BKUP_LEVEL_INFO as string
 *
 *   return: the buffer passed to first argument
 *
 *   buf(out):
 *   buf_size(in):
 *   info(in):
 */
char *
logpb_backup_level_info_to_string (char *buf, int buf_size, const LOG_HDR_BKUP_LEVEL_INFO * info)
{
  char time_str[64];
  time_t time_val = (time_t) info->bkup_attime;

  if (time_val == 0)
    {
      snprintf (buf, buf_size, "time: N/A");
      buf[buf_size - 1] = 0;
    }
  else
    {
      ctime_r (&time_val, time_str);
      /* ctime_r() will padding one '\n' character to buffer, we need truncate it */
      time_str[strlen (time_str) - 1] = 0;
      snprintf (buf, buf_size, "time: %s", time_str);
      buf[buf_size - 1] = 0;
    }

  return buf;
}

/*
 * logpb_find_oldest_available_page_id() - return the oldest log pageid
 *
 *   return: log pageid
 */
LOG_PAGEID
logpb_find_oldest_available_page_id (THREAD_ENTRY * thread_p)
{
  LOG_PAGEID page_id = NULL_PAGEID;
  int vdes = NULL_VOLDES;
  int arv_num;
  LOG_ARV_HEADER *arv_hdr;
  char arv_hdr_pgbuf[IO_MAX_PAGE_SIZE + MAX_ALIGNMENT], *aligned_arv_hdr_pgbuf;
  LOG_PAGE *arv_hdr_pgptr;
  char arv_name[PATH_MAX];

  assert (LOG_CS_OWN (thread_get_thread_entry_info ()));

  LOG_ARCHIVE_CS_ENTER (thread_p);
  arv_num = logpb_find_oldest_available_arv_num (thread_p);
  if (arv_num < 0)
    {
      LOG_ARCHIVE_CS_EXIT (thread_p);

      /* return first logical page of active log */
      return log_Gl.hdr.nxarv_pageid;
    }

  /* before opening a new archive log, close the archive log opened earlier */
  if (log_Gl.archive.vdes != NULL_VOLDES)
    {
      logpb_dismount_log_archive (thread_p);
    }

  aligned_arv_hdr_pgbuf = PTR_ALIGN (arv_hdr_pgbuf, MAX_ALIGNMENT);
  arv_hdr_pgptr = (LOG_PAGE *) aligned_arv_hdr_pgbuf;

  fileio_make_log_archive_name (arv_name, log_Archive_path, log_Prefix, arv_num);

  vdes = fileio_mount (thread_p, log_Db_fullname, arv_name, LOG_DBLOG_ARCHIVE_VOLID, false, false);
  if (vdes != NULL_VOLDES)
    {
      if (fileio_read (thread_p, vdes, arv_hdr_pgptr, 0, LOG_PAGESIZE) == NULL)
	{
	  fileio_dismount (thread_p, vdes);
	  er_set (ER_ERROR_SEVERITY, ARG_FILE_LINE, ER_LOG_READ, 3, 0LL, 0LL, arv_name);

	  LOG_ARCHIVE_CS_EXIT (thread_p);
	  return NULL_PAGEID;
	}

      arv_hdr = (LOG_ARV_HEADER *) arv_hdr_pgptr->area;
      if (log_Gl.append.vdes != NULL_VOLDES)
	{
	  if (difftime64 ((time_t) arv_hdr->db_creation, (time_t) log_Gl.hdr.db_creation) != 0)
	    {
	      fileio_dismount (thread_p, vdes);

	      er_set (ER_ERROR_SEVERITY, ARG_FILE_LINE, ER_LOG_DOESNT_CORRESPOND_TO_DATABASE, 1, arv_name);

	      LOG_ARCHIVE_CS_EXIT (thread_p);
	      return NULL_PAGEID;
	    }
	}
      page_id = arv_hdr->fpageid;

#if !defined(NDEBUG)
      /* In analysys phase, the page may be corrupted. */
      if (log_Gl.rcv_phase == LOG_RESTARTED)
	{
	  logpb_debug_check_log_page (thread_p, arv_hdr_pgptr);
	}
#endif

      fileio_dismount (thread_p, vdes);
    }

  LOG_ARCHIVE_CS_EXIT (thread_p);
  return page_id;
}

/*
 * logpb_find_oldest_available_arv_num() - return oldest archive log number
 *
 *   return: archive log number
 */
int
logpb_find_oldest_available_arv_num (THREAD_ENTRY * thread_p)
{
  char arv_name[PATH_MAX];
  int arv_num;
  int ret_arv_num = -1;

  assert (LOG_CS_OWN (thread_get_thread_entry_info ()));

  arv_num = log_Gl.hdr.nxarv_num - 1;

  while (arv_num >= 0)
    {
      fileio_make_log_archive_name (arv_name, log_Archive_path, log_Prefix, arv_num);

      if (fileio_is_volume_exist (arv_name) == true)
	{
	  ret_arv_num = arv_num;

	  if (arv_num == 0)
	    {
	      break;
	    }

	  arv_num--;
	}
      else
	{
	  break;
	}
    }

  return ret_arv_num;
}

/*
 * logpb_remove_all_in_log_path() - Delete all log volumes and files in log path
 *
 *   return: NO_ERROR if all OK, ER status otherwise
 */
int
logpb_remove_all_in_log_path (THREAD_ENTRY * thread_p, const char *db_fullname, const char *logpath,
			      const char *prefix_logname)
{
  int i, error_code = NO_ERROR;
  char vol_fullname[PATH_MAX];
  LOG_HEADER disk_hdr;
  LOG_HEADER *loghdr = NULL;

  er_clear ();
  error_code = logpb_initialize_log_names (thread_p, db_fullname, logpath, prefix_logname);
  if (error_code != NO_ERROR)
    {
      return error_code;
    }

  if (fileio_is_volume_exist (log_Name_active)
      && (log_Gl.append.vdes =
	  fileio_mount (thread_p, db_fullname, log_Name_active, LOG_DBLOG_ACTIVE_VOLID, true, false)) != NULL_VOLDES)
    {
      char log_pgbuf[IO_MAX_PAGE_SIZE + MAX_ALIGNMENT], *aligned_log_pgbuf;
      LOG_PAGE *log_pgptr;

      aligned_log_pgbuf = PTR_ALIGN (log_pgbuf, MAX_ALIGNMENT);
      log_pgptr = (LOG_PAGE *) aligned_log_pgbuf;

      if (logpb_Initialized == false)
	{
	  error_code = logpb_initialize_pool (thread_p);
	  if (error_code != NO_ERROR)
	    {
	      goto delete_fixed_logs;
	    }
	}
      logpb_fetch_header_with_buffer (thread_p, &disk_hdr, log_pgptr);
      logpb_finalize_pool (thread_p);
      fileio_dismount (thread_p, log_Gl.append.vdes);
      log_Gl.append.vdes = NULL_VOLDES;
      loghdr = &disk_hdr;
    }

  if (loghdr != NULL)
    {
      for (i = loghdr->last_deleted_arv_num + 1; i < loghdr->nxarv_num; i++)
	{
	  fileio_make_log_archive_name (vol_fullname, log_Archive_path, log_Prefix, i);
	  fileio_unformat (thread_p, vol_fullname);
	}
    }

delete_fixed_logs:

  if (prm_get_bool_value (PRM_ID_LOG_BACKGROUND_ARCHIVING))
    {
      fileio_unformat (thread_p, log_Name_bg_archive);
      fileio_unformat (thread_p, log_Name_removed_archive);
    }

  fileio_unformat (thread_p, log_Name_active);
  fileio_unformat (thread_p, log_Name_info);

  return NO_ERROR;
}

/*
 * logpb_vacuum_reset_log_header_cache () - reset vacuum data cached in log global header.
 */
void
logpb_vacuum_reset_log_header_cache (THREAD_ENTRY * thread_p, LOG_HEADER * loghdr)
{
  vacuum_er_log (VACUUM_ER_LOG_VACUUM_DATA, "Reset vacuum info in loghdr (%p)", loghdr);
  LSA_SET_NULL (&loghdr->mvcc_op_log_lsa);
  loghdr->last_block_oldest_mvccid = MVCCID_NULL;
  loghdr->last_block_newest_mvccid = MVCCID_NULL;
}

/*
 * logpb_last_complete_blockid () - get blockid of last completely logged block
 *
 * return    : blockid
 */
VACUUM_LOG_BLOCKID
logpb_last_complete_blockid (void)
{
  LOG_PAGEID prev_pageid = log_Gl.append.prev_lsa.pageid;
  VACUUM_LOG_BLOCKID blockid = vacuum_get_log_blockid (prev_pageid);

  if (blockid < 0)
    {
      assert (blockid == VACUUM_NULL_LOG_BLOCKID);
      assert (LSA_ISNULL (&log_Gl.append.prev_lsa));
      return VACUUM_NULL_LOG_BLOCKID;
    }

  /* the previous block is the one completed */
  return blockid - 1;
}

/*
 * logpb_page_check_corruption - Check whether the log page is corrupted.
 *   return: error code
 *   thread_p(in): thread entry
 *   log_pgptr(in): the log page
 *   is_page_corrupted(out): true, if the log page is corrupted.
 */
int
logpb_page_check_corruption (THREAD_ENTRY * thread_p, LOG_PAGE * log_pgptr, bool * is_page_corrupted)
{
  int error_code;
  bool has_valid_checksum;

  assert (log_pgptr != NULL && is_page_corrupted != NULL);

  error_code = logpb_page_has_valid_checksum (thread_p, log_pgptr, &has_valid_checksum);
  if (error_code != NO_ERROR)
    {
      return error_code;
    }

  *is_page_corrupted = !has_valid_checksum;
  return NO_ERROR;
}

#if !defined(NDEBUG)
void
logpb_debug_check_log_page (THREAD_ENTRY * thread_p, void *log_pgptr_ptr)
{
  int err;
  bool is_log_page_corrupted;
  LOG_PAGE *log_pgptr = (LOG_PAGE *) log_pgptr_ptr;

  assert (log_pgptr != NULL);
  if (boot_Server_status != BOOT_SERVER_UP && log_pgptr->hdr.logical_pageid == LOGPB_HEADER_PAGE_ID)
    {
      /* Do not check here since log page size may be not available */
      return;
    }

  if (log_pgptr->hdr.logical_pageid == -1)
    {
      /* Skip checking for null logical pageid. */
      return;
    }

  err = logpb_page_check_corruption (thread_p, log_pgptr, &is_log_page_corrupted);

  assert (err == NO_ERROR && is_log_page_corrupted == false);
}
#endif

size_t
logpb_get_memsize ()
{
  return (size_t) log_Pb.num_buffers * (size_t) LOG_PAGESIZE;
}<|MERGE_RESOLUTION|>--- conflicted
+++ resolved
@@ -2894,1241 +2894,6 @@
 
 	  if (first_null_block_lsa->offset > 0)
 	    {
-<<<<<<< HEAD
-	      assert (has_redo == true);
-
-	      redo_data = tmp_ptr;
-
-	      for (i = 0; i < num_rcrumbs; i++)
-		{
-		  (void) memcpy (tmp_ptr, (char *) rcrumbs[i].data, rcrumbs[i].length);
-		  tmp_ptr += rcrumbs[i].length;
-		}
-
-	      assert (CAST_BUFLEN (tmp_ptr - redo_data) == rlength);
-	    }
-
-	  assert (CAST_BUFLEN (tmp_ptr - data_ptr) == total_length
-		  || ulength < log_Zip_min_size_to_compress || rlength < log_Zip_min_size_to_compress);
-
-	  if (ulength >= log_Zip_min_size_to_compress && rlength >= log_Zip_min_size_to_compress)
-	    {
-	      (void) log_diff (ulength, undo_data, rlength, redo_data);
-
-	      is_undo_zip = log_zip (zip_undo, ulength, undo_data);
-	      is_redo_zip = log_zip (zip_redo, rlength, redo_data);
-
-	      if (is_redo_zip)
-		{
-		  is_diff = true;
-		}
-	    }
-	  else
-	    {
-	      if (ulength >= log_Zip_min_size_to_compress)
-		{
-		  is_undo_zip = log_zip (zip_undo, ulength, undo_data);
-		}
-	      if (rlength >= log_Zip_min_size_to_compress)
-		{
-		  is_redo_zip = log_zip (zip_redo, rlength, redo_data);
-		}
-	    }
-	}
-    }
-
-  if (is_diff)
-    {
-      /* Set diff UNDOREDO type */
-      assert (has_redo && has_undo);
-      if (is_mvcc_op)
-	{
-	  node->log_header.type = LOG_MVCC_DIFF_UNDOREDO_DATA;
-	}
-      else
-	{
-	  node->log_header.type = LOG_DIFF_UNDOREDO_DATA;
-	}
-    }
-
-  /* Compute the length of data header */
-  switch (node->log_header.type)
-    {
-    case LOG_MVCC_UNDO_DATA:
-      node->data_header_length = sizeof (LOG_REC_MVCC_UNDO);
-      break;
-    case LOG_UNDO_DATA:
-      node->data_header_length = sizeof (LOG_REC_UNDO);
-      break;
-    case LOG_MVCC_REDO_DATA:
-      node->data_header_length = sizeof (LOG_REC_MVCC_REDO);
-      break;
-    case LOG_REDO_DATA:
-      node->data_header_length = sizeof (LOG_REC_REDO);
-      break;
-    case LOG_MVCC_UNDOREDO_DATA:
-    case LOG_MVCC_DIFF_UNDOREDO_DATA:
-      node->data_header_length = sizeof (LOG_REC_MVCC_UNDOREDO);
-      break;
-    case LOG_UNDOREDO_DATA:
-    case LOG_DIFF_UNDOREDO_DATA:
-      node->data_header_length = sizeof (LOG_REC_UNDOREDO);
-      break;
-    default:
-      assert (0);
-      break;
-    }
-
-  /* Allocate memory for data header */
-  node->data_header = (char *) malloc (node->data_header_length);
-  if (node->data_header == NULL)
-    {
-      er_set (ER_ERROR_SEVERITY, ARG_FILE_LINE, ER_OUT_OF_VIRTUAL_MEMORY, 1, sizeof (LOG_REC_UNDOREDO));
-      error_code = ER_OUT_OF_VIRTUAL_MEMORY;
-      goto error;
-    }
-
-#if !defined (NDEBUG)
-  /* Suppress valgrind complaint. */
-  memset (node->data_header, 0, node->data_header_length);
-#endif // DEBUG
-
-  /* Fill the data header fields */
-  switch (node->log_header.type)
-    {
-    case LOG_MVCC_UNDO_DATA:
-      /* Use undo data from MVCC undo structure */
-      mvcc_undo_p = (LOG_REC_MVCC_UNDO *) node->data_header;
-
-      /* Must also fill vacuum info */
-      vacuum_info_p = &mvcc_undo_p->vacuum_info;
-
-      /* Must also fill MVCCID field */
-      mvccid_p = &mvcc_undo_p->mvccid;
-
-      /* Fall through */
-    case LOG_UNDO_DATA:
-      undo_p = (node->log_header.type == LOG_UNDO_DATA ? (LOG_REC_UNDO *) node->data_header : &mvcc_undo_p->undo);
-
-      data_header_ulength_p = &undo_p->length;
-      log_data_p = &undo_p->data;
-      break;
-
-    case LOG_MVCC_REDO_DATA:
-      /* Use redo data from MVCC redo structure */
-      mvcc_redo_p = (LOG_REC_MVCC_REDO *) node->data_header;
-
-      /* Must also fill MVCCID field */
-      mvccid_p = &mvcc_redo_p->mvccid;
-
-      /* Fall through */
-    case LOG_REDO_DATA:
-      redo_p = (node->log_header.type == LOG_REDO_DATA ? (LOG_REC_REDO *) node->data_header : &mvcc_redo_p->redo);
-
-      data_header_rlength_p = &redo_p->length;
-      log_data_p = &redo_p->data;
-      break;
-
-    case LOG_MVCC_UNDOREDO_DATA:
-    case LOG_MVCC_DIFF_UNDOREDO_DATA:
-      /* Use undoredo data from MVCC undoredo structure */
-      mvcc_undoredo_p = (LOG_REC_MVCC_UNDOREDO *) node->data_header;
-
-      /* Must also fill vacuum info */
-      vacuum_info_p = &mvcc_undoredo_p->vacuum_info;
-
-      /* Must also fill MVCCID field */
-      mvccid_p = &mvcc_undoredo_p->mvccid;
-
-      /* Fall through */
-    case LOG_UNDOREDO_DATA:
-    case LOG_DIFF_UNDOREDO_DATA:
-      undoredo_p = ((node->log_header.type == LOG_UNDOREDO_DATA || node->log_header.type == LOG_DIFF_UNDOREDO_DATA)
-		    ? (LOG_REC_UNDOREDO *) node->data_header : &mvcc_undoredo_p->undoredo);
-
-      data_header_ulength_p = &undoredo_p->ulength;
-      data_header_rlength_p = &undoredo_p->rlength;
-      log_data_p = &undoredo_p->data;
-      break;
-
-    default:
-      assert (0);
-      break;
-    }
-
-  /* Fill log data fields */
-  assert (log_data_p != NULL);
-
-  log_data_p->rcvindex = rcvindex;
-  log_data_p->offset = addr->offset;
-
-  if (addr->pgptr != NULL)
-    {
-      vpid = pgbuf_get_vpid_ptr (addr->pgptr);
-      log_data_p->pageid = vpid->pageid;
-      log_data_p->volid = vpid->volid;
-    }
-  else
-    {
-      log_data_p->pageid = NULL_PAGEID;
-      log_data_p->volid = NULL_VOLID;
-    }
-
-  if (mvccid_p != NULL)
-    {
-      /* Fill mvccid field */
-
-      /* Must be an MVCC operation */
-      assert (LOG_IS_MVCC_OP_RECORD_TYPE (node->log_header.type));
-      assert (LOG_IS_MVCC_OPERATION (rcvindex));
-
-      tdes = LOG_FIND_CURRENT_TDES (thread_p);
-      if (tdes == NULL || !MVCCID_IS_VALID (tdes->mvccinfo.id))
-	{
-	  assert_release (false);
-	  error_code = ER_FAILED;
-	  goto error;
-	}
-      else
-	{
-	  if (tdes->mvccinfo.count_sub_ids > 0 && tdes->mvccinfo.is_sub_active)
-	    {
-	      assert (tdes->mvccinfo.sub_ids != NULL);
-	      *mvccid_p = tdes->mvccinfo.sub_ids[tdes->mvccinfo.count_sub_ids - 1];
-	    }
-	  else
-	    {
-	      *mvccid_p = tdes->mvccinfo.id;
-	    }
-	}
-    }
-
-  if (vacuum_info_p != NULL)
-    {
-      /* Fill vacuum info field */
-
-      /* Must be an UNDO or UNDOREDO MVCC operation */
-      assert (node->log_header.type == LOG_MVCC_UNDO_DATA || node->log_header.type == LOG_MVCC_UNDOREDO_DATA
-	      || node->log_header.type == LOG_MVCC_DIFF_UNDOREDO_DATA);
-      assert (LOG_IS_MVCC_OPERATION (rcvindex));
-
-      if (addr->vfid != NULL)
-	{
-	  VFID_COPY (&vacuum_info_p->vfid, addr->vfid);
-	}
-      else
-	{
-	  if (rcvindex == RVES_NOTIFY_VACUUM)
-	    {
-	      VFID_SET_NULL (&vacuum_info_p->vfid);
-	    }
-	  else
-	    {
-	      /* We require VFID for vacuum */
-	      assert_release (false);
-	      error_code = ER_FAILED;
-	      goto error;
-	    }
-	}
-
-      /* Initialize previous MVCC op log lsa - will be completed later */
-      LSA_SET_NULL (&vacuum_info_p->prev_mvcc_op_log_lsa);
-    }
-
-  if (is_undo_zip)
-    {
-      assert (has_undo && (data_header_ulength_p != NULL));
-
-      *data_header_ulength_p = MAKE_ZIP_LEN (zip_undo->data_length);
-      error_code = prior_lsa_copy_undo_data_to_node (node, zip_undo->data_length, (char *) zip_undo->log_data);
-    }
-  else if (has_undo)
-    {
-      assert (data_header_ulength_p != NULL);
-
-      *data_header_ulength_p = ulength;
-      error_code = prior_lsa_copy_undo_crumbs_to_node (node, num_ucrumbs, ucrumbs);
-    }
-
-  if (is_redo_zip)
-    {
-      assert (has_redo && (data_header_rlength_p != NULL));
-
-      *data_header_rlength_p = MAKE_ZIP_LEN (zip_redo->data_length);
-      error_code = prior_lsa_copy_redo_data_to_node (node, zip_redo->data_length, (char *) zip_redo->log_data);
-    }
-  else if (has_redo)
-    {
-      *data_header_rlength_p = rlength;
-      error_code = prior_lsa_copy_redo_crumbs_to_node (node, num_rcrumbs, rcrumbs);
-    }
-
-  if (error_code != NO_ERROR)
-    {
-      goto error;
-    }
-
-  return error_code;
-
-error:
-  if (node->data_header != NULL)
-    {
-      free_and_init (node->data_header);
-    }
-  if (node->udata != NULL)
-    {
-      free_and_init (node->udata);
-    }
-  if (node->rdata != NULL)
-    {
-      free_and_init (node->rdata);
-    }
-
-  return error_code;
-}
-
-/*
- * prior_lsa_gen_postpone_record -
- *
- * return: error code or NO_ERROR
- *
- *   node(in/out):
- *   rcvindex(in):
- *   addr(in):
- *   length(in):
- *   data(in):
- */
-static int
-prior_lsa_gen_postpone_record (THREAD_ENTRY * thread_p, LOG_PRIOR_NODE * node, LOG_RCVINDEX rcvindex,
-			       LOG_DATA_ADDR * addr, int length, const char *data)
-{
-  LOG_REC_REDO *redo;
-  VPID *vpid;
-  int error_code = NO_ERROR;
-
-  node->data_header_length = sizeof (LOG_REC_REDO);
-  node->data_header = (char *) malloc (node->data_header_length);
-  if (node->data_header == NULL)
-    {
-      er_set (ER_ERROR_SEVERITY, ARG_FILE_LINE, ER_OUT_OF_VIRTUAL_MEMORY, 1, (size_t) node->data_header_length);
-      return ER_OUT_OF_VIRTUAL_MEMORY;
-    }
-  redo = (LOG_REC_REDO *) node->data_header;
-
-  redo->data.rcvindex = rcvindex;
-  if (addr->pgptr != NULL)
-    {
-      vpid = pgbuf_get_vpid_ptr (addr->pgptr);
-      redo->data.pageid = vpid->pageid;
-      redo->data.volid = vpid->volid;
-    }
-  else
-    {
-      redo->data.pageid = NULL_PAGEID;
-      redo->data.volid = NULL_VOLID;
-    }
-  redo->data.offset = addr->offset;
-
-  redo->length = length;
-  error_code = prior_lsa_copy_redo_data_to_node (node, redo->length, data);
-
-  return error_code;
-}
-
-/*
- * prior_lsa_gen_dbout_redo_record -
- *
- * return: error code or NO_ERROR
- *
- *   node(in/out):
- *   rcvindex(in):
- *   length(in):
- *   data(in):
- */
-static int
-prior_lsa_gen_dbout_redo_record (THREAD_ENTRY * thread_p, LOG_PRIOR_NODE * node, LOG_RCVINDEX rcvindex, int length,
-				 const char *data)
-{
-  LOG_REC_DBOUT_REDO *dbout_redo;
-  int error_code = NO_ERROR;
-
-  node->data_header_length = sizeof (LOG_REC_DBOUT_REDO);
-  node->data_header = (char *) malloc (node->data_header_length);
-  if (node->data_header == NULL)
-    {
-      er_set (ER_ERROR_SEVERITY, ARG_FILE_LINE, ER_OUT_OF_VIRTUAL_MEMORY, 1, (size_t) node->data_header_length);
-      return ER_OUT_OF_VIRTUAL_MEMORY;
-    }
-  dbout_redo = (LOG_REC_DBOUT_REDO *) node->data_header;
-
-  dbout_redo->rcvindex = rcvindex;
-  dbout_redo->length = length;
-
-  error_code = prior_lsa_copy_redo_data_to_node (node, dbout_redo->length, data);
-
-  return error_code;
-}
-
-/*
- * prior_lsa_gen_2pc_prepare_record -
- *
- * return: error code or NO_ERROR
- *
- *   node(in/out):
- *   gtran_length(in):
- *   gtran_data(in):
- *   lock_length(in):
- *   lock_data(in):
- */
-static int
-prior_lsa_gen_2pc_prepare_record (THREAD_ENTRY * thread_p, LOG_PRIOR_NODE * node, int gtran_length,
-				  const char *gtran_data, int lock_length, const char *lock_data)
-{
-  int error_code = NO_ERROR;
-
-  node->data_header_length = sizeof (LOG_REC_2PC_PREPCOMMIT);
-  node->data_header = (char *) malloc (node->data_header_length);
-  if (node->data_header == NULL)
-    {
-      er_set (ER_ERROR_SEVERITY, ARG_FILE_LINE, ER_OUT_OF_VIRTUAL_MEMORY, 1, (size_t) node->data_header_length);
-      return ER_OUT_OF_VIRTUAL_MEMORY;
-    }
-
-  if (gtran_length > 0)
-    {
-      error_code = prior_lsa_copy_undo_data_to_node (node, gtran_length, gtran_data);
-    }
-  if (lock_length > 0)
-    {
-      error_code = prior_lsa_copy_redo_data_to_node (node, lock_length, lock_data);
-    }
-
-  return error_code;
-}
-
-/*
- * prior_lsa_gen_end_chkpt_record -
- *
- * return: error code or NO_ERROR
- *
- *   node(in/out):
- *   tran_length(in):
- *   tran_data(in):
- *   topop_length(in):
- *   topop_data(in):
- */
-static int
-prior_lsa_gen_end_chkpt_record (THREAD_ENTRY * thread_p, LOG_PRIOR_NODE * node, int tran_length, const char *tran_data,
-				int topop_length, const char *topop_data)
-{
-  int error_code = NO_ERROR;
-
-  node->data_header_length = sizeof (LOG_REC_CHKPT);
-  node->data_header = (char *) malloc (node->data_header_length);
-  if (node->data_header == NULL)
-    {
-      er_set (ER_ERROR_SEVERITY, ARG_FILE_LINE, ER_OUT_OF_VIRTUAL_MEMORY, 1, (size_t) node->data_header_length);
-      return ER_OUT_OF_VIRTUAL_MEMORY;
-    }
-
-  if (tran_length > 0)
-    {
-      error_code = prior_lsa_copy_undo_data_to_node (node, tran_length, tran_data);
-    }
-  if (topop_length > 0)
-    {
-      error_code = prior_lsa_copy_redo_data_to_node (node, topop_length, topop_data);
-    }
-
-  return error_code;
-}
-
-/*
- * prior_lsa_gen_record -
- *
- * return: error code or NO_ERROR
- *
- *   node(in/out):
- *   rec_type(in):
- *   length(in):
- *   data(in):
- */
-static int
-prior_lsa_gen_record (THREAD_ENTRY * thread_p, LOG_PRIOR_NODE * node, LOG_RECTYPE rec_type, int length,
-		      const char *data)
-{
-  int error_code = NO_ERROR;
-
-  node->data_header_length = 0;
-  switch (rec_type)
-    {
-    case LOG_DUMMY_HEAD_POSTPONE:
-    case LOG_DUMMY_CRASH_RECOVERY:
-    case LOG_DUMMY_OVF_RECORD:
-    case LOG_DUMMY_GENERIC:
-    case LOG_2PC_COMMIT_DECISION:
-    case LOG_2PC_ABORT_DECISION:
-    case LOG_2PC_COMMIT_INFORM_PARTICPS:
-    case LOG_2PC_ABORT_INFORM_PARTICPS:
-    case LOG_START_CHKPT:
-    case LOG_SYSOP_ATOMIC_START:
-      assert (length == 0 && data == NULL);
-      break;
-
-    case LOG_RUN_POSTPONE:
-      node->data_header_length = sizeof (LOG_REC_RUN_POSTPONE);
-      break;
-
-    case LOG_COMPENSATE:
-      node->data_header_length = sizeof (LOG_REC_COMPENSATE);
-      break;
-
-    case LOG_DUMMY_HA_SERVER_STATE:
-      assert (length == 0 && data == NULL);
-      node->data_header_length = sizeof (LOG_REC_HA_SERVER_STATE);
-      break;
-
-    case LOG_SAVEPOINT:
-      node->data_header_length = sizeof (LOG_REC_SAVEPT);
-      break;
-
-    case LOG_COMMIT_WITH_POSTPONE:
-      node->data_header_length = sizeof (LOG_REC_START_POSTPONE);
-      break;
-
-    case LOG_SYSOP_START_POSTPONE:
-      node->data_header_length = sizeof (LOG_REC_SYSOP_START_POSTPONE);
-      break;
-
-    case LOG_COMMIT:
-    case LOG_ABORT:
-      assert (length == 0 && data == NULL);
-      node->data_header_length = sizeof (LOG_REC_DONETIME);
-      break;
-
-    case LOG_SYSOP_END:
-      node->data_header_length = sizeof (LOG_REC_SYSOP_END);
-      break;
-
-    case LOG_2PC_START:
-      node->data_header_length = sizeof (LOG_REC_2PC_START);
-      break;
-
-    case LOG_END_CHKPT:
-      node->data_header_length = sizeof (LOG_REC_CHKPT);
-      break;
-
-    case LOG_REPLICATION_DATA:
-    case LOG_REPLICATION_STATEMENT:
-      assert (false);
-      break;
-
-    default:
-      break;
-    }
-
-  if (node->data_header_length > 0)
-    {
-      node->data_header = (char *) malloc (node->data_header_length);
-      if (node->data_header == NULL)
-	{
-	  er_set (ER_ERROR_SEVERITY, ARG_FILE_LINE, ER_OUT_OF_VIRTUAL_MEMORY, 1, (size_t) node->data_header_length);
-	  return ER_OUT_OF_VIRTUAL_MEMORY;
-	}
-
-#if !defined (NDEBUG)
-      /* Suppress valgrind complaint. */
-      memset (node->data_header, 0, node->data_header_length);
-#endif // DEBUG
-    }
-
-  if (length > 0)
-    {
-      error_code = prior_lsa_copy_undo_data_to_node (node, length, data);
-    }
-
-  return error_code;
-}
-
-/*
- * prior_lsa_alloc_and_copy_data -
- *
- * return: new node
- *
- *   rec_type(in):
- *   rcvindex(in):
- *   addr(in):
- *   ulength(in):
- *   udata(in):
- *   rlength(in):
- *   rdata(in):
- */
-LOG_PRIOR_NODE *
-prior_lsa_alloc_and_copy_data (THREAD_ENTRY * thread_p, LOG_RECTYPE rec_type, LOG_RCVINDEX rcvindex,
-			       LOG_DATA_ADDR * addr, int ulength, const char *udata, int rlength, const char *rdata)
-{
-  LOG_PRIOR_NODE *node;
-  int error_code = NO_ERROR;
-
-  node = (LOG_PRIOR_NODE *) malloc (sizeof (LOG_PRIOR_NODE));
-  if (node == NULL)
-    {
-      er_set (ER_ERROR_SEVERITY, ARG_FILE_LINE, ER_OUT_OF_VIRTUAL_MEMORY, 1, sizeof (LOG_PRIOR_NODE));
-      return NULL;
-    }
-
-  node->log_header.type = rec_type;
-
-  node->data_header = NULL;
-  node->ulength = 0;
-  node->udata = NULL;
-  node->rlength = 0;
-  node->rdata = NULL;
-  node->next = NULL;
-
-  switch (rec_type)
-    {
-    case LOG_UNDOREDO_DATA:
-    case LOG_DIFF_UNDOREDO_DATA:
-    case LOG_UNDO_DATA:
-    case LOG_REDO_DATA:
-    case LOG_MVCC_UNDOREDO_DATA:
-    case LOG_MVCC_DIFF_UNDOREDO_DATA:
-    case LOG_MVCC_REDO_DATA:
-    case LOG_MVCC_UNDO_DATA:
-      /* We shouldn't be here */
-      /* Use prior_lsa_alloc_and_copy_crumbs instead */
-      assert_release (false);
-      error_code = ER_FAILED;
-      break;
-
-    case LOG_DBEXTERN_REDO_DATA:
-      error_code = prior_lsa_gen_dbout_redo_record (thread_p, node, rcvindex, rlength, rdata);
-      break;
-
-    case LOG_POSTPONE:
-      assert (ulength == 0 && udata == NULL);
-
-      error_code = prior_lsa_gen_postpone_record (thread_p, node, rcvindex, addr, rlength, rdata);
-      break;
-
-    case LOG_2PC_PREPARE:
-      assert (addr == NULL);
-      error_code = prior_lsa_gen_2pc_prepare_record (thread_p, node, ulength, udata, rlength, rdata);
-      break;
-    case LOG_END_CHKPT:
-      assert (addr == NULL);
-      error_code = prior_lsa_gen_end_chkpt_record (thread_p, node, ulength, udata, rlength, rdata);
-      break;
-
-    case LOG_RUN_POSTPONE:
-    case LOG_COMPENSATE:
-    case LOG_SAVEPOINT:
-
-    case LOG_DUMMY_HEAD_POSTPONE:
-
-    case LOG_DUMMY_CRASH_RECOVERY:
-    case LOG_DUMMY_HA_SERVER_STATE:
-    case LOG_DUMMY_OVF_RECORD:
-    case LOG_DUMMY_GENERIC:
-
-    case LOG_2PC_COMMIT_DECISION:
-    case LOG_2PC_ABORT_DECISION:
-    case LOG_COMMIT_WITH_POSTPONE:
-    case LOG_SYSOP_START_POSTPONE:
-    case LOG_COMMIT:
-    case LOG_ABORT:
-    case LOG_2PC_COMMIT_INFORM_PARTICPS:
-    case LOG_2PC_ABORT_INFORM_PARTICPS:
-    case LOG_SYSOP_END:
-    case LOG_2PC_START:
-    case LOG_START_CHKPT:
-    case LOG_SYSOP_ATOMIC_START:
-      assert (rlength == 0 && rdata == NULL);
-
-      error_code = prior_lsa_gen_record (thread_p, node, rec_type, ulength, udata);
-      break;
-
-    case LOG_REPLICATION_DATA:
-    case LOG_REPLICATION_STATEMENT:
-      assert (false);
-      break;
-
-    default:
-      break;
-    }
-
-  if (error_code == NO_ERROR)
-    {
-      return node;
-    }
-  else
-    {
-      if (node != NULL)
-	{
-	  if (node->data_header != NULL)
-	    {
-	      free_and_init (node->data_header);
-	    }
-	  if (node->udata != NULL)
-	    {
-	      free_and_init (node->udata);
-	    }
-	  if (node->rdata != NULL)
-	    {
-	      free_and_init (node->rdata);
-	    }
-	  free_and_init (node);
-	}
-
-      return NULL;
-    }
-}
-
-/*
- * prior_lsa_alloc_and_copy_crumbs -
- *
- * return: new node
- *
- *   rec_type(in):
- *   rcvindex(in):
- *   addr(in):
- *   num_ucrumbs(in):
- *   ucrumbs(in):
- *   num_rcrumbs(in):
- *   rcrumbs(in):
- */
-LOG_PRIOR_NODE *
-prior_lsa_alloc_and_copy_crumbs (THREAD_ENTRY * thread_p, LOG_RECTYPE rec_type, LOG_RCVINDEX rcvindex,
-				 LOG_DATA_ADDR * addr, const int num_ucrumbs,
-				 const LOG_CRUMB * ucrumbs, const int num_rcrumbs, const LOG_CRUMB * rcrumbs)
-{
-  LOG_PRIOR_NODE *node;
-  int error = NO_ERROR;
-
-  node = (LOG_PRIOR_NODE *) malloc (sizeof (LOG_PRIOR_NODE));
-  if (node == NULL)
-    {
-      er_set (ER_ERROR_SEVERITY, ARG_FILE_LINE, ER_OUT_OF_VIRTUAL_MEMORY, 1, sizeof (LOG_PRIOR_NODE));
-      return NULL;
-    }
-
-  node->log_header.type = rec_type;
-
-  node->data_header_length = 0;
-  node->data_header = NULL;
-  node->ulength = 0;
-  node->udata = NULL;
-  node->rlength = 0;
-  node->rdata = NULL;
-  node->next = NULL;
-
-  switch (rec_type)
-    {
-    case LOG_UNDOREDO_DATA:
-    case LOG_DIFF_UNDOREDO_DATA:
-    case LOG_UNDO_DATA:
-    case LOG_REDO_DATA:
-    case LOG_MVCC_UNDOREDO_DATA:
-    case LOG_MVCC_DIFF_UNDOREDO_DATA:
-    case LOG_MVCC_UNDO_DATA:
-    case LOG_MVCC_REDO_DATA:
-      error = prior_lsa_gen_undoredo_record_from_crumbs (thread_p, node, rcvindex, addr, num_ucrumbs, ucrumbs,
-							 num_rcrumbs, rcrumbs);
-      break;
-
-    default:
-      /* Unhandled */
-      assert_release (false);
-      error = ER_FAILED;
-      break;
-    }
-
-  if (error == NO_ERROR)
-    {
-      return node;
-    }
-  else
-    {
-      if (node != NULL)
-	{
-	  if (node->data_header != NULL)
-	    {
-	      free_and_init (node->data_header);
-	    }
-	  if (node->udata != NULL)
-	    {
-	      free_and_init (node->udata);
-	    }
-	  if (node->rdata != NULL)
-	    {
-	      free_and_init (node->rdata);
-	    }
-	  free_and_init (node);
-	}
-      return NULL;
-    }
-}
-
-/*
- * prior_lsa_next_record_internal -
- *
- * return: start lsa of log record
- *
- *   node(in/out):
- *   tdes(in/out):
- *   with_lock(in):
- */
-static LOG_LSA
-prior_lsa_next_record_internal (THREAD_ENTRY * thread_p, LOG_PRIOR_NODE * node, LOG_TDES * tdes, int with_lock)
-{
-  LOG_LSA start_lsa;
-  LOG_REC_MVCC_UNDO *mvcc_undo = NULL;
-  LOG_REC_MVCC_UNDOREDO *mvcc_undoredo = NULL;
-  LOG_VACUUM_INFO *vacuum_info = NULL;
-  int rv;
-  MVCCID mvccid = MVCCID_NULL;
-
-  if (with_lock == LOG_PRIOR_LSA_WITHOUT_LOCK)
-    {
-      rv = pthread_mutex_lock (&log_Gl.prior_info.prior_lsa_mutex);
-    }
-
-  prior_lsa_start_append (thread_p, node, tdes);
-
-  LSA_COPY (&start_lsa, &node->start_lsa);
-
-  /* Is this a valid MVCC operations: 1. node must be undoredo/undo type and must have undo data. 2. record index must
-   * the index of MVCC operations. */
-  if (node->log_header.type == LOG_MVCC_UNDO_DATA || node->log_header.type == LOG_MVCC_UNDOREDO_DATA
-      || node->log_header.type == LOG_MVCC_DIFF_UNDOREDO_DATA
-      || (node->log_header.type == LOG_SYSOP_END
-	  && ((LOG_REC_SYSOP_END *) node->data_header)->type == LOG_SYSOP_END_LOGICAL_MVCC_UNDO))
-    {
-      /* Link the log record to previous MVCC delete/update log record */
-      /* Will be used by vacuum */
-      if (node->log_header.type == LOG_MVCC_UNDO_DATA)
-	{
-	  /* Read from mvcc_undo structure */
-	  mvcc_undo = (LOG_REC_MVCC_UNDO *) node->data_header;
-	  vacuum_info = &mvcc_undo->vacuum_info;
-	  mvccid = mvcc_undo->mvccid;
-	}
-      else if (node->log_header.type == LOG_SYSOP_END)
-	{
-	  /* Read from mvcc_undo structure */
-	  mvcc_undo = &((LOG_REC_SYSOP_END *) node->data_header)->mvcc_undo;
-	  vacuum_info = &mvcc_undo->vacuum_info;
-	  mvccid = mvcc_undo->mvccid;
-	}
-      else
-	{
-	  /* Read for mvcc_undoredo structure */
-	  assert (node->log_header.type == LOG_MVCC_UNDOREDO_DATA
-		  || node->log_header.type == LOG_MVCC_DIFF_UNDOREDO_DATA);
-
-	  mvcc_undoredo = (LOG_REC_MVCC_UNDOREDO *) node->data_header;
-	  vacuum_info = &mvcc_undoredo->vacuum_info;
-	  mvccid = mvcc_undoredo->mvccid;
-	}
-
-      /* Save previous mvcc operation log lsa to vacuum info */
-      LSA_COPY (&vacuum_info->prev_mvcc_op_log_lsa, &log_Gl.hdr.mvcc_op_log_lsa);
-
-      vacuum_er_log (VACUUM_ER_LOG_LOGGING,
-		     "log mvcc op at (%lld, %d) and create link with log_lsa(%lld, %d)",
-		     LSA_AS_ARGS (&node->start_lsa), LSA_AS_ARGS (&log_Gl.hdr.mvcc_op_log_lsa));
-
-      /* Check if the block of log data is changed */
-      if (!LSA_ISNULL (&log_Gl.hdr.mvcc_op_log_lsa)
-	  && (vacuum_get_log_blockid (log_Gl.hdr.mvcc_op_log_lsa.pageid) != vacuum_get_log_blockid (start_lsa.pageid)))
-	{
-	  /* Notify vacuum of a new block */
-	  vacuum_produce_log_block_data (thread_p, &log_Gl.hdr.mvcc_op_log_lsa, log_Gl.hdr.last_block_oldest_mvccid,
-					 log_Gl.hdr.last_block_newest_mvccid);
-	  assert (log_Gl.hdr.last_block_oldest_mvccid <= vacuum_get_global_oldest_active_mvccid ());
-	  log_Gl.hdr.last_block_oldest_mvccid = vacuum_get_global_oldest_active_mvccid ();
-	  log_Gl.hdr.last_block_newest_mvccid = mvccid;
-	  assert (!MVCC_ID_PRECEDES (mvccid, log_Gl.hdr.last_block_oldest_mvccid));
-	}
-      else
-	{
-	  /* Same block, update the oldest and the newest met MVCCID's */
-	  if (log_Gl.hdr.last_block_newest_mvccid == MVCCID_NULL
-	      || MVCC_ID_PRECEDES (log_Gl.hdr.last_block_newest_mvccid, mvccid))
-	    {
-	      /* A newer MVCCID was found */
-	      log_Gl.hdr.last_block_newest_mvccid = mvccid;
-	    }
-	  if (log_Gl.hdr.last_block_oldest_mvccid == MVCCID_NULL)
-	    {
-	      log_Gl.hdr.last_block_oldest_mvccid = vacuum_get_global_oldest_active_mvccid ();
-	    }
-	  assert (!MVCC_ID_PRECEDES (mvccid, log_Gl.hdr.last_block_oldest_mvccid));
-	}
-
-      /* Replace last MVCC deleted/updated log record */
-      LSA_COPY (&log_Gl.hdr.mvcc_op_log_lsa, &start_lsa);
-    }
-  else if (node->log_header.type == LOG_SYSOP_START_POSTPONE)
-    {
-      /* we need the system operation start postpone LSA for recovery. we have to save it under prior_lsa_mutex
-       * protection.
-       * at the same time, tdes->rcv.atomic_sysop_start_lsa must be reset if it was inside this system op. */
-      LOG_REC_SYSOP_START_POSTPONE *sysop_start_postpone = NULL;
-
-      assert (LSA_ISNULL (&tdes->rcv.sysop_start_postpone_lsa));
-      tdes->rcv.sysop_start_postpone_lsa = start_lsa;
-
-      sysop_start_postpone = (LOG_REC_SYSOP_START_POSTPONE *) node->data_header;
-      if (LSA_LT (&sysop_start_postpone->sysop_end.lastparent_lsa, &tdes->rcv.atomic_sysop_start_lsa))
-	{
-	  /* atomic system operation finished. */
-	  LSA_SET_NULL (&tdes->rcv.atomic_sysop_start_lsa);
-	}
-
-      /* for correct checkpoint, this state change must be done under the protection of prior_lsa_mutex */
-      tdes->state = TRAN_UNACTIVE_TOPOPE_COMMITTED_WITH_POSTPONE;
-    }
-  else if (node->log_header.type == LOG_SYSOP_END)
-    {
-      /* reset tdes->rcv.sysop_start_postpone_lsa and tdes->rcv.atomic_sysop_start_lsa, if this system op is not nested.
-       * we'll use lastparent_lsa to check if system op is nested or not. */
-      LOG_REC_SYSOP_END *sysop_end = NULL;
-
-      sysop_end = (LOG_REC_SYSOP_END *) node->data_header;
-      if (!LSA_ISNULL (&tdes->rcv.atomic_sysop_start_lsa)
-	  && LSA_LT (&sysop_end->lastparent_lsa, &tdes->rcv.atomic_sysop_start_lsa))
-	{
-	  /* atomic system operation finished. */
-	  LSA_SET_NULL (&tdes->rcv.atomic_sysop_start_lsa);
-	}
-      if (!LSA_ISNULL (&tdes->rcv.sysop_start_postpone_lsa)
-	  && LSA_LT (&sysop_end->lastparent_lsa, &tdes->rcv.sysop_start_postpone_lsa))
-	{
-	  /* atomic system operation finished. */
-	  LSA_SET_NULL (&tdes->rcv.sysop_start_postpone_lsa);
-	}
-    }
-  else if (node->log_header.type == LOG_COMMIT_WITH_POSTPONE)
-    {
-      /* we need the commit with postpone LSA for recovery. we have to save it under prior_lsa_mutex protection */
-      tdes->rcv.tran_start_postpone_lsa = start_lsa;
-    }
-  else if (node->log_header.type == LOG_SYSOP_ATOMIC_START)
-    {
-      /* same as with system op start postpone, we need to save these log records lsa */
-      assert (LSA_ISNULL (&tdes->rcv.atomic_sysop_start_lsa));
-      tdes->rcv.atomic_sysop_start_lsa = start_lsa;
-    }
-
-  LOG_PRIOR_LSA_APPEND_ADVANCE_WHEN_DOESNOT_FIT (node->data_header_length);
-  LOG_PRIOR_LSA_APPEND_ADD_ALIGN (node->data_header_length);
-
-  if (node->ulength > 0)
-    {
-      prior_lsa_append_data (node->ulength);
-    }
-
-  if (node->rlength > 0)
-    {
-      prior_lsa_append_data (node->rlength);
-    }
-
-  /* END append */
-  prior_lsa_end_append (thread_p, node);
-
-  if (log_Gl.prior_info.prior_list_tail == NULL)
-    {
-      log_Gl.prior_info.prior_list_header = node;
-      log_Gl.prior_info.prior_list_tail = node;
-    }
-  else
-    {
-      log_Gl.prior_info.prior_list_tail->next = node;
-      log_Gl.prior_info.prior_list_tail = node;
-    }
-
-  /* list_size in bytes */
-  log_Gl.prior_info.list_size += (sizeof (LOG_PRIOR_NODE) + node->data_header_length + node->ulength + node->rlength);
-
-  if (with_lock == LOG_PRIOR_LSA_WITHOUT_LOCK)
-    {
-      pthread_mutex_unlock (&log_Gl.prior_info.prior_lsa_mutex);
-
-      if (log_Gl.prior_info.list_size >= LOG_PRIOR_LSA_LIST_MAX_SIZE ())
-	{
-	  perfmon_inc_stat (thread_p, PSTAT_PRIOR_LSA_LIST_MAXED);
-
-#if defined(SERVER_MODE)
-	  if (!log_is_in_crash_recovery ())
-	    {
-	      log_wakeup_log_flush_daemon ();
-
-	      thread_sleep (1);	/* 1msec */
-	    }
-	  else
-	    {
-	      LOG_CS_ENTER (thread_p);
-	      logpb_prior_lsa_append_all_list (thread_p);
-	      LOG_CS_EXIT (thread_p);
-	    }
-#else
-	  LOG_CS_ENTER (thread_p);
-	  logpb_prior_lsa_append_all_list (thread_p);
-	  LOG_CS_EXIT (thread_p);
-#endif
-	}
-    }
-
-  tdes->num_log_records_written++;
-
-  return start_lsa;
-}
-
-LOG_LSA
-prior_lsa_next_record (THREAD_ENTRY * thread_p, LOG_PRIOR_NODE * node, LOG_TDES * tdes)
-{
-  return prior_lsa_next_record_internal (thread_p, node, tdes, LOG_PRIOR_LSA_WITHOUT_LOCK);
-}
-
-LOG_LSA
-prior_lsa_next_record_with_lock (THREAD_ENTRY * thread_p, LOG_PRIOR_NODE * node, LOG_TDES * tdes)
-{
-  return prior_lsa_next_record_internal (thread_p, node, tdes, LOG_PRIOR_LSA_WITH_LOCK);
-}
-
-/*
- * logpb_append_next_record -
- *
- * return: NO_ERROR
- *
- *   node(in):
- */
-static int
-logpb_append_next_record (THREAD_ENTRY * thread_p, LOG_PRIOR_NODE * node)
-{
-  if (!LSA_EQ (&node->start_lsa, &log_Gl.hdr.append_lsa))
-    {
-      logpb_fatal_error (thread_p, true, ARG_FILE_LINE, "logpb_append_next_record");
-    }
-
-  /* forcing flush in the middle of log record append is a complicated business. try to avoid it if possible. */
-  if (log_Gl.flush_info.num_toflush + 1 >= log_Gl.flush_info.max_toflush)	/* flush will be forced on next page */
-    {
-      /* flush early to avoid complicated case */
-      logpb_flush_all_append_pages (thread_p);
-    }
-
-  logpb_start_append (thread_p, &node->log_header);
-
-  if (node->data_header != NULL)
-    {
-      LOG_APPEND_ADVANCE_WHEN_DOESNOT_FIT (thread_p, node->data_header_length);
-      logpb_append_data (thread_p, node->data_header_length, node->data_header);
-    }
-
-  if (node->udata != NULL)
-    {
-      logpb_append_data (thread_p, node->ulength, node->udata);
-    }
-
-  if (node->rdata != NULL)
-    {
-      logpb_append_data (thread_p, node->rlength, node->rdata);
-    }
-
-  logpb_end_append (thread_p, &node->log_header);
-
-  return NO_ERROR;
-}
-
-/*
- * logpb_append_prior_lsa_list -
- *
- * return: NO_ERROR
- *
- *   list(in/out):
- */
-static int
-logpb_append_prior_lsa_list (THREAD_ENTRY * thread_p, LOG_PRIOR_NODE * list)
-{
-  LOG_PRIOR_NODE *node;
-
-  assert (LOG_CS_OWN_WRITE_MODE (thread_p));
-
-  /* append prior_flush_list */
-  assert (log_Gl.prior_info.prior_flush_list_header == NULL);
-  log_Gl.prior_info.prior_flush_list_header = list;
-
-  /* append log buffer */
-  while (log_Gl.prior_info.prior_flush_list_header != NULL)
-    {
-      node = log_Gl.prior_info.prior_flush_list_header;
-      log_Gl.prior_info.prior_flush_list_header = node->next;
-
-      logpb_append_next_record (thread_p, node);
-
-      if (node->data_header != NULL)
-	{
-	  free_and_init (node->data_header);
-	}
-      if (node->udata != NULL)
-	{
-	  free_and_init (node->udata);
-	}
-      if (node->rdata != NULL)
-	{
-	  free_and_init (node->rdata);
-	}
-
-      free_and_init (node);
-    }
-
-  return NO_ERROR;
-}
-
-/*
- * prior_lsa_remove_prior_list:
- *
- * return: prior list
- *
- */
-static LOG_PRIOR_NODE *
-prior_lsa_remove_prior_list (THREAD_ENTRY * thread_p)
-{
-  LOG_PRIOR_NODE *prior_list;
-
-  assert (LOG_CS_OWN_WRITE_MODE (thread_p));
-
-  prior_list = log_Gl.prior_info.prior_list_header;
-
-  log_Gl.prior_info.prior_list_header = NULL;
-  log_Gl.prior_info.prior_list_tail = NULL;
-  log_Gl.prior_info.list_size = 0;
-
-  return prior_list;
-}
-
-/*
- * logpb_prior_lsa_append_all_list:
- *
- * return: NO_ERROR
- *
- */
-int
-logpb_prior_lsa_append_all_list (THREAD_ENTRY * thread_p)
-{
-  LOG_PRIOR_NODE *prior_list;
-  INT64 current_size;
-  int rv;
-
-  assert (LOG_CS_OWN_WRITE_MODE (thread_p));
-
-  rv = pthread_mutex_lock (&log_Gl.prior_info.prior_lsa_mutex);
-  current_size = log_Gl.prior_info.list_size;
-  prior_list = prior_lsa_remove_prior_list (thread_p);
-  pthread_mutex_unlock (&log_Gl.prior_info.prior_lsa_mutex);
-
-  if (prior_list != NULL)
-    {
-      perfmon_add_stat (thread_p, PSTAT_PRIOR_LSA_LIST_SIZE, (unsigned int) current_size / ONE_K);	/* kbytes */
-      perfmon_inc_stat (thread_p, PSTAT_PRIOR_LSA_LIST_REMOVED);
-
-      logpb_append_prior_lsa_list (thread_p, prior_list);
-    }
-
-  return NO_ERROR;
-}
-
-/*
- * logpb_dump_log_page_area - Dump log page area.
- *
- * return: nothing
- *   log_pgptr(in): log page
- *   offset(in): offset in page area to start logging
- *   length(in): length to log
- */
-void
-logpb_dump_log_page_area (THREAD_ENTRY * thread_p, LOG_PAGE * log_pgptr, int offset, int length)
-{
-  const int block_size = 4 * ONE_K;
-  char log_block_string[block_size * 4], log_header_string[200], *src_ptr, *dest_ptr;
-  int count_remaining_bytes, count_bytes_to_dump, i;
-  int line_no = 0;
-
-  if (logpb_Logging == false)
-    {
-      return;
-    }
-
-  assert (log_pgptr != NULL);
-  if (offset < 0 || length < 0 || length > LOGAREA_SIZE || offset + length > LOGAREA_SIZE)
-    {
-      return;
-    }
-
-  sprintf (log_header_string, "page_id = %lld, checksum = %d, offset = %d, length = %d\n",
-	   (long long int) log_pgptr->hdr.logical_pageid, log_pgptr->hdr.checksum, offset, length);
-
-  count_remaining_bytes = length;
-  src_ptr = log_pgptr->area + offset;
-  while (count_remaining_bytes > 0)
-    {
-      dest_ptr = log_block_string;
-      count_bytes_to_dump = MIN (count_remaining_bytes, block_size);
-      for (i = 0; i < count_bytes_to_dump; i++, src_ptr++)
-	{
-	  if (i % 32 == 0)
-	    {
-	      dest_ptr += sprintf (dest_ptr, "\n  %05d: ", line_no++);
-	    }
-
-	  dest_ptr += sprintf (dest_ptr, "%02X ", (unsigned char) (*src_ptr));
-	}
-
-      dest_ptr += sprintf (dest_ptr, "\n");
-      logpb_log ("logpb_dump_log_page_area: header = %s data = %s\n", log_header_string, log_block_string);
-      count_remaining_bytes -= count_bytes_to_dump;
-    }
-}
-
-/*
- * logpb_page_get_first_null_block_lsa - Get LSA of first null block in log page.
- *
- * return: nothing
- *   thread_p(in): thread entry
- *   log_pgptr(in): log page
- *   first_null_block_lsa(out): LSA of first null block.
- */
-void
-logpb_page_get_first_null_block_lsa (THREAD_ENTRY * thread_p, LOG_PAGE * log_pgptr, LOG_LSA * first_null_block_lsa)
-{
-  const int block_size = 4 * ONE_K;
-  char null_buffer[block_size + MAX_ALIGNMENT], *null_block;
-  int i, max_num_blocks = LOG_PAGESIZE / block_size;
-
-  assert (log_pgptr != NULL && first_null_block_lsa != NULL);
-
-  null_block = PTR_ALIGN (null_buffer, MAX_ALIGNMENT);
-  memset (null_block, LOG_PAGE_INIT_VALUE, block_size);
-
-  LSA_SET_NULL (first_null_block_lsa);
-
-  /* Set LSA of first NULL block. */
-  for (i = 0; i < max_num_blocks; i++)
-    {
-      /* Search for null blocks. */
-      if (memcmp (((char *) log_pgptr) + (i * block_size), null_block, block_size) == 0)
-	{
-	  /* Found the null block. Computes its LSA. */
-	  first_null_block_lsa->pageid = log_pgptr->hdr.logical_pageid;
-	  first_null_block_lsa->offset = i * block_size;
-
-	  if (first_null_block_lsa->offset > 0)
-	    {
-=======
->>>>>>> e5955042
 	      /* Skip log header size. */
 	      first_null_block_lsa->offset -= sizeof (LOG_HDRPAGE);
 	    }
