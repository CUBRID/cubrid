--- conflicted
+++ resolved
@@ -3441,15 +3441,10 @@
 #if defined(SERVER_MODE)
   if (is_active_transaction_server ())
     {
-<<<<<<< HEAD
       // - log prior sender is not initialized on a passive transaction server
       // - and, page server dispatches the log prior received from active transaction
       //    server directly (see page server's handler for incoming log prior messages)
-      log_Gl.get_log_prior_sender ().send_list (list);
-=======
-      // the log prior sender is not initialized on a passive transaction server
       log_Gl.get_log_prior_sender ().send_list (list, unsent_lsa);
->>>>>>> f1a4679e
     }
 #endif /* SERVER_MODE */
 
