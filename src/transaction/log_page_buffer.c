/*
 * Copyright 2008 Search Solution Corporation
 * Copyright 2016 CUBRID Corporation
 *
 *  Licensed under the Apache License, Version 2.0 (the "License");
 *  you may not use this file except in compliance with the License.
 *  You may obtain a copy of the License at
 *
 *      http://www.apache.org/licenses/LICENSE-2.0
 *
 *  Unless required by applicable law or agreed to in writing, software
 *  distributed under the License is distributed on an "AS IS" BASIS,
 *  WITHOUT WARRANTIES OR CONDITIONS OF ANY KIND, either express or implied.
 *  See the License for the specific language governing permissions and
 *  limitations under the License.
 *
 */

/*
 * log_page_buffer.c -
 */

#ident "$Id$"

#include "config.h"

#include <cstring>
#include <filesystem>
#include <stdio.h>
#include <stddef.h>
#include <stdlib.h>
#include <stdarg.h>
#include <string.h>
#include <time.h>
#include <limits.h>
#include <sys/stat.h>
#include <sys/types.h>
#if defined(WINDOWS)
#include <io.h>
#else /* !WINDOWS */
#include <unistd.h>
#endif /* !WINDOWS */
#include <stdarg.h>

#if defined(SOLARIS)
#include <netdb.h>
#endif /* SOLARIS */

#if !defined(WINDOWS)
#include <sys/param.h>
#include <fcntl.h>
#endif /* WINDOWS */

#include <assert.h>

#include "porting.h"
#include "porting_inline.hpp"
#include "connection_defs.h"
#include "language_support.h"
#include "log_append.hpp"
#include "log_checkpoint_info.hpp"
#include "log_comm.h"
#include "log_impl.h"
#include "log_lsa.hpp"
#include "log_manager.h"
#include "log_volids.hpp"
#include "log_writer.h"
#include "lock_manager.h"
#include "log_replication.hpp"
#include "log_system_tran.hpp"
#include "boot_sr.h"
#if !defined(SERVER_MODE)
#include "boot_cl.h"
#else /* !SERVER_MODE */
#include "connection_defs.h"
#include "connection_sr.h"
#endif
#include "active_tran_server.hpp"
#include "tran_page_requests.hpp"
#include "critical_section.h"
#include "page_buffer.h"
#include "page_server.hpp"
#include "scope_exit.hpp"
#include "double_write_buffer.h"
#include "file_io.h"
#include "disk_manager.h"
#include "error_manager.h"
#include "xserver_interface.h"
#include "perf_monitor.h"
#if defined (SERVER_MODE)
#include "page_server.hpp"
#endif
#include "server_type.hpp"
#include "storage_common.h"
#include "system_parameter.h"
#include "memory_alloc.h"
#include "memory_hash.h"
#include "release_string.h"
#include "message_catalog.h"
#include "msgcat_set_log.hpp"
#include "environment_variable.h"
#include "util_func.h"
#include "errno.h"
#if defined(WINDOWS)
#include "wintcp.h"
#include "connection_error.h"
#else /* WINDOWS */
#include "tcp.h"
#endif /* WINDOWS */
#include "db.h"			/* for db_Connect_status */
#include "log_compress.h"
#include "event_log.h"
#include "tsc_timer.h"
#include "vacuum.h"
#include "thread_entry.hpp"
#include "thread_manager.hpp"
#include "crypt_opfunc.h"
#include "object_representation.h"

#if !defined(SERVER_MODE)
#define pthread_mutex_init(a, b)
#define pthread_mutex_destroy(a)
#define pthread_mutex_lock(a)	0
#define pthread_mutex_unlock(a)
static int rv;
#undef  COND_INIT
#define COND_INIT(a)
#undef  COND_BROADCAST
#define COND_BROADCAST(a)
#undef  COND_DESTROY
#define COND_DESTROY(a)
#endif /* !SERVER_MODE */

#define logpb_log(...) if (logpb_Logging) _er_log_debug (ARG_FILE_LINE, "LOGPB: " __VA_ARGS__)
#define log_archive_er_log(...) \
  if (prm_get_bool_value (PRM_ID_DEBUG_LOG_ARCHIVES)) _er_log_debug (ARG_FILE_LINE, __VA_ARGS__)

#define LOGPB_FIND_BUFPTR(bufid) &log_Pb.buffers[(bufid)]


/* PAGES OF ACTIVE LOG PORTION */

#define LOGPB_NEXT_ARCHIVE_PAGE_ID    (log_Gl.hdr.nxarv_pageid)
#define LOGPB_FIRST_ACTIVE_PAGE_ID    (log_Gl.hdr.fpageid)
#define LOGPB_LAST_ACTIVE_PAGE_ID     (log_Gl.hdr.nxarv_pageid + log_Gl.hdr.npages - 1)
#define LOGPB_ACTIVE_NPAGES           (log_Gl.hdr.npages)

/*
 * TRANSLATING LOGICAL LOG PAGES (I.E., PAGES IN THE INFINITE LOG) TO PHYSICAL
 * PAGES IN THE CURRENT LOG FILE
 */
#define LOGPB_PHYSICAL_HEADER_PAGE_ID    0

#define LOGPB_IS_FIRST_PHYSICAL_PAGE(pageid) (logpb_to_physical_pageid(pageid) == 1)

/* ARCHIVE LOG PAGES */
inline bool
LOGPB_IS_ARCHIVE_PAGE (LOG_PAGEID pageid)
{
  assert (!is_tran_server_with_remote_storage ());
  return pageid != LOGPB_HEADER_PAGE_ID && pageid < LOGPB_NEXT_ARCHIVE_PAGE_ID;
}

inline bool
LOGPB_AT_NEXT_ARCHIVE_PAGE_ID (LOG_PAGEID pageid)
{
  return logpb_to_physical_pageid (pageid) == log_Gl.hdr.nxarv_phy_pageid;
}

#define ARV_PAGE_INFO_TABLE_SIZE    256

#define LOG_LAST_APPEND_PTR() ((char *) log_Gl.append.log_pgptr->area + LOGAREA_SIZE)

#define LOG_APPEND_ALIGN(thread_p, current_setdirty) \
  do { \
    if ((current_setdirty) == LOG_SET_DIRTY) \
      { \
        logpb_set_dirty ((thread_p), log_Gl.append.log_pgptr); \
      } \
    log_Gl.hdr.append_lsa.offset = DB_ALIGN (log_Gl.hdr.append_lsa.offset, DOUBLE_ALIGNMENT); \
    if (log_Gl.hdr.append_lsa.offset >= (int) LOGAREA_SIZE) \
      { \
        logpb_next_append_page((thread_p), LOG_DONT_SET_DIRTY); \
      } \
  } while (0)

#define LOG_APPEND_ADVANCE_WHEN_DOESNOT_FIT(thread_p, length) \
  do { \
    if (log_Gl.hdr.append_lsa.offset + (int) (length) >= (int) LOGAREA_SIZE) \
      { \
        logpb_next_append_page ((thread_p), LOG_DONT_SET_DIRTY); \
      } \
  } while (0)

#define LOG_APPEND_SETDIRTY_ADD_ALIGN(thread_p, add) \
  do { \
    log_Gl.hdr.append_lsa.offset += (add); \
    LOG_APPEND_ALIGN ((thread_p), LOG_SET_DIRTY); \
  } while (0)

/* LOG BUFFER STRUCTURE */

typedef struct log_buffer LOG_BUFFER;
struct log_buffer
{
  volatile LOG_PAGEID pageid;	/* Logical page of the log. (Page identifier of the infinite log) */
  volatile LOG_PHY_PAGEID phy_pageid;	/* Physical pageid for the active log portion */
  bool dirty;			/* Is page dirty */
  LOG_PAGE *logpage;		/* The actual buffered log page */
};

/* Status for append record status during logpb_flush_all_append_pages.
 * In normal conditions, only two statuses are used:
 * - LOGPB_APPENDREC_IN_PROGRESS (set when append record is started)
 * - LOGPB_APPENDREC_SUCCESS (set when append record is ended).
 *
 * If a log record append is not ended during flush, then we'll transition the states in the following order:
 * - LOGPB_APPENDREC_IN_PROGRESS => LOGPB_APPENDREC_PARTIAL_FLUSHED_END_OF_LOG
 *   prev_lsa record is overwritten with end of log record and flushed to disk.
 * - LOGPB_APPENDREC_PARTIAL_FLUSHED_END_OF_LOG => LOGPB_APPENDREC_PARTIAL_ENDED
 *   incomplete log record is now completely appended. logpb_flush_all_append_pages is called again.
 * - LOGPB_APPENDREC_PARTIAL_ENDED => LOGPB_APPENDREC_PARTIAL_FLUSHED_ORIGINAL
 *   at the end of last flush, the prev_lsa record is restored and its page is flushed again to disk.
 * - LOGPB_APPENDREC_PARTIAL_FLUSHED_ORIGINAL => LOGPB_APPENDREC_SUCCESS
 *   set the normal state of log record successful append.
 */
typedef enum
{
  LOGPB_APPENDREC_IN_PROGRESS,	/* append record started */

  /* only for partial appended record flush: */
  LOGPB_APPENDREC_PARTIAL_FLUSHED_END_OF_LOG,	/* when flush is forced and record is not fully appended, it is
						 * replaced with end of log and its header page is flushed. */
  LOGPB_APPENDREC_PARTIAL_ENDED,	/* all record has been successfully appended */
  LOGPB_APPENDREC_PARTIAL_FLUSHED_ORIGINAL,	/* original header page is flushed */

  LOGPB_APPENDREC_SUCCESS	/* finished appending record (in a stable way) */
} LOGPB_APPENDREC_STATUS;

/* used to handle records partially written when logpb_flush_all_append_pages is forced */
typedef struct logpb_partial_append LOGPB_PARTIAL_APPEND;
struct logpb_partial_append
{
  LOGPB_APPENDREC_STATUS status;

  char buffer_log_page[IO_MAX_PAGE_SIZE + MAX_ALIGNMENT];
  LOG_PAGE *log_page_record_header;
  LOG_RECORD_HEADER original_record_header;
  LOG_RECORD_HEADER *record_header_p;
};

/* Global structure to trantable, log buffer pool, etc   */
typedef struct log_pb_global_data LOG_PB_GLOBAL_DATA;
struct log_pb_global_data
{
  LOG_BUFFER *buffers;		/* Log buffer pool */
  LOG_PAGE *pages_area;
  LOG_BUFFER header_buffer;
  LOG_PAGE *header_page;
  int num_buffers;		/* Number of log buffers */

  LOGPB_PARTIAL_APPEND partial_append;
};

typedef struct arv_page_info
{
  int arv_num;
  LOG_PAGEID start_pageid;
  LOG_PAGEID end_pageid;
} ARV_PAGE_INFO;

typedef struct
{
  ARV_PAGE_INFO page_info[ARV_PAGE_INFO_TABLE_SIZE];
  int rear;
  int item_count;
} ARV_LOG_PAGE_INFO_TABLE;


#define LOG_MAX_LOGINFO_LINE (PATH_MAX * 4)

/* skip prompting for archive log location */
#if defined(SERVER_MODE)
int log_default_input_for_archive_log_location = 0;
#else
int log_default_input_for_archive_log_location = -1;
#endif

LOG_PB_GLOBAL_DATA log_Pb;

LOG_LOGGING_STAT log_Stat;
static ARV_LOG_PAGE_INFO_TABLE logpb_Arv_page_info_table;

static bool logpb_Initialized = false;
static bool logpb_Logging = false;

/*
 * Functions
 */

static LOG_PAGE *logpb_locate_page (THREAD_ENTRY * thread_p, LOG_PAGEID pageid, PAGE_FETCH_MODE fetch_mode);
static bool logpb_is_dirty (THREAD_ENTRY * thread_p, LOG_PAGE * log_pgptr);
#if !defined(NDEBUG)
static bool logpb_is_any_dirty (THREAD_ENTRY * thread_p);
#endif /* !NDEBUG */
#if defined(CUBRID_DEBUG)
static bool logpb_is_any_fix (THREAD_ENTRY * thread_p);
#endif /* CUBRID_DEBUG */
static void logpb_dump_information (FILE * out_fp);
static void logpb_dump_to_flush_page (FILE * out_fp);
static void logpb_dump_pages (FILE * out_fp);
static void logpb_initialize_backup_info (LOG_HEADER * loghdr);
static void logpb_fetch_header_with_buffer (THREAD_ENTRY * thread_p, LOG_HEADER * hdr, LOG_PAGE * log_pgptr);
static LOG_PAGE **logpb_writev_append_pages (THREAD_ENTRY * thread_p, LOG_PAGE ** to_flush, DKNPAGES npages);
static int logpb_get_guess_archive_num (THREAD_ENTRY * thread_p, LOG_PAGEID pageid);
static void logpb_set_unavailable_archive (THREAD_ENTRY * thread_p, int arv_num);
static void logpb_dismount_log_archive (THREAD_ENTRY * thread_p);
static bool logpb_is_archive_available (THREAD_ENTRY * thread_p, int arv_num);
static void logpb_archive_active_log (THREAD_ENTRY * thread_p);
#if defined (SERVER_MODE)
static void logpb_verify_page_read (LOG_PAGEID pageid, const LOG_PAGE * left_log_pgptr,
				    const LOG_PAGE * rite_log_pgptr);
#endif /* SERVER_MODE */
static int logpb_read_page_from_file (THREAD_ENTRY * thread_p, LOG_PAGEID pageid, LOG_CS_ACCESS_MODE access_mode,
				      LOG_PAGE * log_pgptr);
static int logpb_remove_archive_logs_internal (THREAD_ENTRY * thread_p, int first, int last, const char *info_reason);
static void logpb_append_archives_removed_to_log_info (int first, int last, const char *info_reason);
static int logpb_verify_length (const char *db_fullname, const char *log_path, const char *log_prefix);
static int logpb_backup_for_volume (THREAD_ENTRY * thread_p, VOLID volid, LOG_LSA * chkpt_lsa,
				    FILEIO_BACKUP_SESSION * session, bool only_updated);
static int logpb_update_backup_volume_info (const char *bkupinfo_file_name);
static int logpb_start_where_path (const char *to_db_fullname, const char *toext_path, const char **toext_name,
				   char **ext_path, char **alloc_extpath, const char *fileof_vols_and_wherepaths,
				   FILE ** where_paths_fp);
static int logpb_next_where_path (const char *to_db_fullname, const char *toext_path, const char *ext_name,
				  char *ext_path, const char *fileof_vols_and_wherepaths, FILE * where_paths_fp,
				  int num_perm_vols, VOLID volid, char *from_volname, char *to_volname);
static int logpb_copy_volume (THREAD_ENTRY * thread_p, VOLID from_volid, const char *tonew_volname, INT64 * db_creation,
			      LOG_LSA * vol_chkpt_lsa);
static bool logpb_check_if_exists (const char *fname, char *first_vol);
#if defined(SERVER_MODE)
static int logpb_backup_needed_archive_logs (THREAD_ENTRY * thread_p, FILEIO_BACKUP_SESSION * session,
					     int first_arv_num, int last_arv_num);
#endif /* SERVER_MODE */
static bool logpb_remote_ask_user_before_delete_volumes (THREAD_ENTRY * thread_p, const char *volpath);
static int logpb_initialize_flush_info (void);
static void logpb_finalize_flush_info (void);
static void logpb_finalize_writer_info (void);
static void logpb_dump_log_header (FILE * outfp);
static void logpb_dump_parameter (FILE * outfp);
static void logpb_dump_runtime (FILE * outfp);
static void logpb_initialize_log_buffer (LOG_BUFFER * log_buffer_p, LOG_PAGE * log_pg);

static int logpb_check_stop_at_time (FILEIO_BACKUP_SESSION * session, time_t stop_at, time_t backup_time);
static void logpb_write_toflush_pages_to_archive (THREAD_ENTRY * thread_p);
static int logpb_add_archive_page_info (THREAD_ENTRY * thread_p, int arv_num, LOG_PAGEID start_page,
					LOG_PAGEID end_page);
static int logpb_get_archive_num_from_info_table (THREAD_ENTRY * thread_p, LOG_PAGEID page_id);

static int logpb_flush_all_append_pages (THREAD_ENTRY * thread_p);
static int logpb_write_append_pages_to_disk (THREAD_ENTRY * thread_p);
static void logpb_skip_flush_append_pages ();
static int logpb_append_next_record (THREAD_ENTRY * thread_p, LOG_PRIOR_NODE * ndoe);

static void logpb_start_append (THREAD_ENTRY * thread_p, LOG_RECORD_HEADER * header);
static void logpb_end_append (THREAD_ENTRY * thread_p, LOG_RECORD_HEADER * header);
static void logpb_append_data (THREAD_ENTRY * thread_p, int length, const char *data);
static void logpb_append_crumbs (THREAD_ENTRY * thread_p, int num_crumbs, const LOG_CRUMB * crumbs);
static void logpb_next_append_page (THREAD_ENTRY * thread_p, LOG_SETDIRTY current_setdirty);
static LOG_PRIOR_NODE *prior_lsa_remove_prior_list (THREAD_ENTRY * thread_p);
static int logpb_append_prior_lsa_list (THREAD_ENTRY * thread_p, LOG_PRIOR_NODE * list);
static int logpb_copy_page (THREAD_ENTRY * thread_p, LOG_PAGEID pageid, LOG_CS_ACCESS_MODE access_mode,
			    LOG_PAGE * log_pgptr);
static int request_log_page_from_page_server (LOG_PAGEID log_pageid, LOG_PAGE * log_pgptr);

static void logpb_fatal_error_internal (THREAD_ENTRY * thread_p, bool log_exit, bool need_flush, const char *file_name,
					const int lineno, const char *fmt, va_list ap);

static int logpb_copy_log_header (THREAD_ENTRY * thread_p, LOG_HEADER * to_hdr, const LOG_HEADER * from_hdr);
STATIC_INLINE LOG_BUFFER *logpb_get_log_buffer (LOG_PAGE * log_pg) __attribute__ ((ALWAYS_INLINE));
STATIC_INLINE int logpb_get_log_buffer_index (LOG_PAGEID log_pageid) __attribute__ ((ALWAYS_INLINE));
static int logpb_fetch_header_from_page_server (LOG_HEADER * hdr, LOG_PAGE * log_pgptr);
static int logpb_fetch_header_from_file_or_page_server (THREAD_ENTRY * thread_p, const char *db_fullname,
							const char *logpath, const char *prefix_logname,
							LOG_HEADER * hdr);
static void logpb_fill_header_parameters (const log_header & hdr, PGLENGTH & io_page_size,
					  PGLENGTH & log_page_size, INT64 & creation_time, float &db_compatibility,
					  int &db_charset);
static void logpb_reset_header_parameters (PGLENGTH & io_page_size, PGLENGTH & log_page_size, INT64 & creation_time,
					   float &db_compatibility, int &db_charset);
static int logpb_compute_page_checksum (const LOG_PAGE * log_pgptr);

static bool logpb_is_log_active_from_backup_useful (THREAD_ENTRY * thread_p, const char *active_log_path,
						    const char *db_full_name);
static int logpb_peek_header_of_active_log_from_backup (THREAD_ENTRY * thread_p, const char *active_log_path,
							LOG_HEADER * hdr);
static void logpb_delete_metainfo_files_internal (THREAD_ENTRY * thread_p, const char *logpath,
						  const char *prefix_logname);
#if defined (SERVER_MODE)
static void logpb_send_flushed_lsa_to_ats ();
#endif // SERVER_MODE

/*
 * FUNCTIONS RELATED TO LOG BUFFERING
 *
 */

/*
 * logpb_get_log_buffer_index - get the current index in the log buffer
 * return: index number
 * log_pageid (in) : the pageid number
 */
STATIC_INLINE int
logpb_get_log_buffer_index (LOG_PAGEID log_pageid)
{
  return log_pageid % log_Pb.num_buffers;
}

/*
 * logpb_get_log_buffer - get the buffer from the log page
 * return: the coresponding buffer
 * log_pg (in) : the log page
 * NOTE: the function finds the index of the log page and returns
 * the coresponding buffer
 */
STATIC_INLINE LOG_BUFFER *
logpb_get_log_buffer (LOG_PAGE * log_pg)
{
  int index;

  if (log_pg == log_Pb.header_page)
    {
      return &log_Pb.header_buffer;
    }

  assert ((UINT64) ((char *) log_pg - (char *) log_Pb.pages_area) / LOG_PAGESIZE < INT_MAX);
  index = (int) ((UINT64) ((char *) log_pg - (char *) log_Pb.pages_area) / LOG_PAGESIZE);

  /* Safe guard: index is valid. */
  assert (index >= 0 && index < log_Pb.num_buffers);
  /* Safe guard: log_pg is correctly aligned. */
  assert ((char *) log_Pb.pages_area + (UINT64) LOG_PAGESIZE * index == (char *) log_pg);

  return &log_Pb.buffers[index];
}

/*
 * logpb_initialize_log_buffer -
 *
 * return: nothing
 *
 *   log_buffer_p(in/oiut):
 *
 * NOTE:
 *
 */
static void
logpb_initialize_log_buffer (LOG_BUFFER * log_buffer_p, LOG_PAGE * log_pg)
{
  log_buffer_p->pageid = NULL_PAGEID;
  log_buffer_p->phy_pageid = NULL_PAGEID;
  log_buffer_p->dirty = false;
  log_buffer_p->logpage = log_pg;
  log_buffer_p->logpage->hdr.logical_pageid = NULL_PAGEID;
  log_buffer_p->logpage->hdr.offset = NULL_OFFSET;
  log_buffer_p->logpage->hdr.flags = 0;
}

/*
 * logpb_compute_page_checksum - Computes log page checksum.
 *
 *   Note: Currently CRC32 is used as checksum.
 *   Note: any changes to this requires changes to logwr_check_page_checksum
 */
static int
logpb_compute_page_checksum (const LOG_PAGE * log_pgptr)
{
  int saved_checksum_crc32;
  const int block_size = 4096;
  const int max_num_pages = IO_MAX_PAGE_SIZE / block_size;
  const int sample_nbytes = 16;
  int sampling_offset;
  char buf[max_num_pages * sample_nbytes * 2];
  const int num_pages = LOG_PAGESIZE / block_size;
  const size_t sizeof_buf = num_pages * sample_nbytes * 2;
  int checksum_crc32;

  assert (log_pgptr != NULL);

  // The checksum value itself must be stripped to compute a new checksum.
  // Strip the const from log_page. The initial value will be restored.
  // *INDENT-OFF*
  LOG_PAGE *nonconst_log_pgptr = const_cast<LOG_PAGE *> (log_pgptr);
  // *INDENT-ON*

  /* Save the old page checksum. */
  saved_checksum_crc32 = log_pgptr->hdr.checksum;

  /* Resets checksum to not affect the new computation. */
  nonconst_log_pgptr->hdr.checksum = 0;

  char *p = buf;
  for (int i = 0; i < num_pages; i++)
    {
      // first
      sampling_offset = (i * block_size);
      memcpy (p, ((char *) log_pgptr) + sampling_offset, sample_nbytes);
      p += sample_nbytes;

      // last
      sampling_offset = (i * block_size) + (block_size - sample_nbytes);
      memcpy (p, ((char *) log_pgptr) + sampling_offset, sample_nbytes);
      p += sample_nbytes;
    }

  crypt_crc32 ((char *) buf, (int) sizeof_buf, &checksum_crc32);

  /* Restores the saved checksum */
  nonconst_log_pgptr->hdr.checksum = saved_checksum_crc32;

  return checksum_crc32;
}

/*
 * logpb_set_page_checksum - Set log page checksum.
 *
 *   Note: Currently CRC32 is used as checksum.
 */
void
logpb_set_page_checksum (LOG_PAGE * log_pgptr)
{
  assert (log_pgptr != NULL);

  /* Computes the page checksum. */
  const int checksum_crc32 = logpb_compute_page_checksum (log_pgptr);

  log_pgptr->hdr.checksum = checksum_crc32;
  logpb_log ("logpb_set_page_checksum: log page %lld has checksum = %d\n",
	     (long long int) log_pgptr->hdr.logical_pageid, checksum_crc32);
}

/*
 * logpb_page_has_valid_checksum - Check whether the log page checksum is valid.
 */
bool
logpb_page_has_valid_checksum (const LOG_PAGE * log_pgptr)
{
  assert (log_pgptr != NULL);

  const int checksum_crc32 = logpb_compute_page_checksum (log_pgptr);
  const bool ret = (checksum_crc32 == log_pgptr->hdr.checksum);
  if (ret == false)
    {
      logpb_log ("logpb_page_has_valid_checksum: log page %lld has checksum = %d, computed checksum = %d\n",
		 (long long int) log_pgptr->hdr.logical_pageid, log_pgptr->hdr.checksum, checksum_crc32);
    }
  return ret;
}

/*
 * logpb_initialize_pool - Initialize the log buffer pool
 *
 * return: NO_ERROR if all OK, ER_ status otherwise
 *
 * NOTE:Initialize the log buffer pool. All resident pages are invalidated.
 */
int
logpb_initialize_pool (THREAD_ENTRY * thread_p)
{
  int error_code = NO_ERROR;
  int i;
  LOG_GROUP_COMMIT_INFO *group_commit_info = &log_Gl.group_commit_info;
  LOGWR_INFO *writer_info = log_Gl.writer_info;
  size_t size;

  assert (LOG_CS_OWN_WRITE_MODE (thread_p));

  log_append_init_zip ();

  if (logpb_Initialized == true)
    {
      logpb_finalize_pool (thread_p);
    }

  assert (log_Pb.pages_area == NULL);
  assert (logpb_Initialized == false);

  logpb_Logging = prm_get_bool_value (PRM_ID_LOGPB_LOGGING_DEBUG);

  /*
   * Create an area to keep the number of desired buffers
   */
  log_Pb.num_buffers = prm_get_integer_value (PRM_ID_LOG_NBUFFERS);

  /* allocate a pointer array to point to each buffer */
  size = ((size_t) log_Pb.num_buffers * sizeof (*log_Pb.buffers));
  log_Pb.buffers = (LOG_BUFFER *) malloc (size);
  if (log_Pb.buffers == NULL)
    {
      er_set (ER_ERROR_SEVERITY, ARG_FILE_LINE, ER_OUT_OF_VIRTUAL_MEMORY, 1, size);
      return ER_OUT_OF_VIRTUAL_MEMORY;
    }

  size = ((size_t) log_Pb.num_buffers * (LOG_PAGESIZE));
  log_Pb.pages_area = (LOG_PAGE *) malloc (size);
  if (log_Pb.pages_area == NULL)
    {
      free_and_init (log_Pb.buffers);
      er_set (ER_ERROR_SEVERITY, ARG_FILE_LINE, ER_OUT_OF_VIRTUAL_MEMORY, 1, size);
      return ER_OUT_OF_VIRTUAL_MEMORY;
    }

  /* Initialize every new buffer */
  memset (log_Pb.pages_area, LOG_PAGE_INIT_VALUE, size);
  for (i = 0; i < log_Pb.num_buffers; i++)
    {
      logpb_initialize_log_buffer (&log_Pb.buffers[i],
				   (LOG_PAGE *) ((char *) log_Pb.pages_area + (UINT64) i * (LOG_PAGESIZE)));
    }

  size = LOG_PAGESIZE;
  log_Pb.header_page = (LOG_PAGE *) malloc (size);
  if (log_Pb.header_page == NULL)
    {
      free_and_init (log_Pb.buffers);
      free_and_init (log_Pb.pages_area);
      er_set (ER_ERROR_SEVERITY, ARG_FILE_LINE, ER_OUT_OF_VIRTUAL_MEMORY, 1, size);
      return ER_OUT_OF_VIRTUAL_MEMORY;
    }

  memset (log_Pb.header_page, LOG_PAGE_INIT_VALUE, size);
  logpb_initialize_log_buffer (&log_Pb.header_buffer, log_Pb.header_page);

  error_code = logpb_initialize_flush_info ();
  if (error_code != NO_ERROR)
    {
      goto error;
    }

  /* Initialize partial append */
  log_Pb.partial_append.status = LOGPB_APPENDREC_SUCCESS;
  log_Pb.partial_append.log_page_record_header =
    (LOG_PAGE *) PTR_ALIGN (log_Pb.partial_append.buffer_log_page, MAX_ALIGNMENT);

#if !defined (NDEBUG)
  // suppress valgrind complaint.
  memset (log_Pb.partial_append.log_page_record_header, LOG_PAGE_INIT_VALUE, IO_MAX_PAGE_SIZE);
#endif // DEBUG

  logpb_Initialized = true;
  pthread_mutex_init (&log_Gl.chkpt_lsa_lock, NULL);

  pthread_cond_init (&group_commit_info->gc_cond, NULL);
  pthread_mutex_init (&group_commit_info->gc_mutex, NULL);

  pthread_mutex_init (&writer_info->wr_list_mutex, NULL);

  pthread_cond_init (&writer_info->flush_start_cond, NULL);
  pthread_mutex_init (&writer_info->flush_start_mutex, NULL);

  pthread_cond_init (&writer_info->flush_wait_cond, NULL);
  pthread_mutex_init (&writer_info->flush_wait_mutex, NULL);

  pthread_cond_init (&writer_info->flush_end_cond, NULL);
  pthread_mutex_init (&writer_info->flush_end_mutex, NULL);

  writer_info->is_init = true;

  return error_code;

error:

  logpb_finalize_pool (thread_p);
  logpb_fatal_error (thread_p, false, ARG_FILE_LINE, "log_pbpool_init");

  return error_code;
}

/*
 * logpb_finalize_pool - TERMINATES THE LOG BUFFER POOL
 *
 * return: nothing
 *
 * NOTE:Terminate the log buffer pool. All log resident pages are invalidated.
 */
void
logpb_finalize_pool (THREAD_ENTRY * thread_p)
{
  assert (LOG_CS_OWN_WRITE_MODE (NULL));

  if (logpb_Initialized == false)
    {
      /* logpb already finalized */
      return;
    }

  if (log_Gl.append.log_pgptr != NULL)
    {
      log_Gl.append.log_pgptr = NULL;
    }
  log_Gl.append.set_nxio_lsa (NULL_LSA);
  LSA_SET_NULL (&log_Gl.append.prev_lsa);
  /* copy log_Gl.append.prev_lsa to log_Gl.prior_info.prev_lsa */
  LOG_RESET_PREV_LSA (&log_Gl.append.prev_lsa);

#if defined(CUBRID_DEBUG)
  if (logpb_is_any_dirty (thread_p) == true || logpb_is_any_fix (thread_p) == true)
    {
      er_log_debug (ARG_FILE_LINE, "log_pbpool_final: Log Buffer pool contains dirty or fixed pages at the end.\n");
      logpb_dump (thread_p, stdout);
    }
#endif /* CUBRID_DEBUG */

  free_and_init (log_Pb.buffers);
  free_and_init (log_Pb.pages_area);
  free_and_init (log_Pb.header_page);
  log_Pb.num_buffers = 0;
  logpb_Initialized = false;
  logpb_finalize_flush_info ();

  pthread_mutex_destroy (&log_Gl.chkpt_lsa_lock);

  pthread_mutex_destroy (&log_Gl.group_commit_info.gc_mutex);
  pthread_cond_destroy (&log_Gl.group_commit_info.gc_cond);

  logpb_finalize_writer_info ();

  log_append_final_zip ();
}

/*
 * logpb_is_pool_initialized - Find out if buffer pool has been initialized
 *
 * return:
 *
 * NOTE:Find out if the buffer pool has been initialized.
 */
bool
logpb_is_pool_initialized (void)
{
  assert (LOG_CS_OWN_WRITE_MODE (NULL));

  return logpb_Initialized;
}

/*
 * logpb_invalidate_pool - Invalidate all buffers in buffer pool
 *
 * return: Pointer to the page or NULL
 *
 * NOTE:Invalidate all unfixed buffers in the buffer pool.
 *              This is needed when we reset the log header information.
 */
void
logpb_invalidate_pool (THREAD_ENTRY * thread_p)
{
  LOG_BUFFER *log_bufptr;	/* A log buffer */
  int i;

  assert (LOG_CS_OWN_WRITE_MODE (thread_p));

  if (logpb_Initialized == false)
    {
      return;
    }

  /*
   * Flush any append dirty buffers at this moment.
   */
  logpb_flush_pages_direct (thread_p);

  /*
   * Invalidate all buffers.
   */
  for (i = 0; i < log_Pb.num_buffers; i++)
    {
      log_bufptr = LOGPB_FIND_BUFPTR (i);
      if (log_bufptr->pageid != NULL_PAGEID)
	{
	  logpb_initialize_log_buffer (log_bufptr, log_bufptr->logpage);
	}
    }
}


/*
 * logpb_create_page - Create a log page on a log buffer
 *
 * return: Pointer to the page or NULL
 *
 *   pageid(in): Page identifier
 *
 * NOTE:Creates the log page identified by pageid on a log buffer and return such buffer.
 *              Just initializes log buffer hdr,
 *              To read a page from disk is not needed.
 */
LOG_PAGE *
logpb_create_page (THREAD_ENTRY * thread_p, LOG_PAGEID pageid)
{
  return logpb_locate_page (thread_p, pageid, NEW_PAGE);
}

/*
 * logpb_locate_page - Fetch a log page
 *
 * return: Pointer to the page or NULL
 *
 *   pageid(in): Page identifier
 *   fetch_mode(in): Is this a new log page ?. That is, can we avoid the I/O
 *
 * NOTE: first, the function checks if the pageid is the header page id.
 *       if it is not, it brings the coresponding page from the log page buffer.
 *       if the actual pageid differs from the buffer pageid, it means that it should
 *       be invalidated - it contains another page - and it is flushed to disk, if it
 *       is dirty. Now, if the pageid is null , we have a clear log page. If the fetch
 *       mode is NEW_PAGE, it set the fields in the buffer, else, if it is OLD_PAGE,
 *       it brings the page from the disk. The last case is if the page is not NULL, and
 *       it is equal with the pageid. This means it is an OLD_PAGE request, and it returns
 *       that page.
 */
static LOG_PAGE *
logpb_locate_page (THREAD_ENTRY * thread_p, LOG_PAGEID pageid, PAGE_FETCH_MODE fetch_mode)
{
  LOG_BUFFER *log_bufptr = NULL;	/* A log buffer */
  LOG_PHY_PAGEID phy_pageid = NULL_PAGEID;	/* The corresponding physical page */
  bool is_perf_tracking;
  TSC_TICKS start_tick, end_tick;
  TSCTIMEVAL tv_diff;
  UINT64 fix_wait_time;
  PERF_PAGE_MODE stat_page_found = PERF_PAGE_MODE_OLD_IN_BUFFER;
  int index;

  logpb_log ("called logpb_locate_page for pageid %lld, fetch_mode=%s", (long long int) pageid,
	     fetch_mode == NEW_PAGE ? "new_page" : "old_page\n");

  is_perf_tracking = perfmon_is_perf_tracking ();
  if (is_perf_tracking)
    {
      tsc_getticks (&start_tick);
    }

  assert (pageid != NULL_PAGEID);
  assert ((fetch_mode == NEW_PAGE) || (fetch_mode == OLD_PAGE));
  assert (LOG_CS_OWN_WRITE_MODE (thread_p));

  if (pageid == LOGPB_HEADER_PAGE_ID)
    {
      log_bufptr = &log_Pb.header_buffer;
    }
  else
    {
      index = logpb_get_log_buffer_index (pageid);
      if (index >= 0 && index < log_Pb.num_buffers)
	{
	  log_bufptr = &log_Pb.buffers[index];
	}
      else
	{
	  er_set (ER_FATAL_ERROR_SEVERITY, ARG_FILE_LINE, ER_LOG_PAGE_CORRUPTED, 1, pageid);
	  return NULL;
	}

    }
  assert (log_bufptr != NULL);

  if (log_bufptr->pageid != NULL_PAGEID && log_bufptr->pageid != pageid)
    {
      if (log_bufptr->dirty == true && !is_tran_server_with_remote_storage ())
	{
	  /* should not happen */
	  assert_release (false);
	  logpb_log ("logpb_locate_page: fatal error, victimizing dirty log page %lld.\n",
		     (long long int) log_bufptr->pageid);

	  if (logpb_write_page_to_disk (thread_p, log_bufptr->logpage, log_bufptr->pageid) != NO_ERROR)
	    {
	      assert_release (false);
	      return NULL;
	    }
	  log_bufptr->dirty = false;
	  perfmon_inc_stat (thread_p, PSTAT_LOG_NUM_REPLACEMENTS_IOWRITES);
	}

      log_bufptr->pageid = NULL_PAGEID;	/* invalidate buffer */
      perfmon_inc_stat (thread_p, PSTAT_LOG_NUM_REPLACEMENTS);
    }

  if (log_bufptr->pageid == NULL_PAGEID)
    {
      if (fetch_mode == NEW_PAGE)
	{
	  /* Fills log page with 0xff, for checksum consistency. */
	  memset (log_bufptr->logpage, LOG_PAGE_INIT_VALUE, LOG_PAGESIZE);
	  log_bufptr->logpage->hdr.logical_pageid = pageid;
	  log_bufptr->logpage->hdr.offset = NULL_OFFSET;
	  log_bufptr->logpage->hdr.flags = 0;
	}
      else
	{
	  stat_page_found = PERF_PAGE_MODE_OLD_LOCK_WAIT;
	  if (logpb_read_page_from_file_or_page_server (thread_p, pageid, LOG_CS_FORCE_USE, log_bufptr->logpage)
	      != NO_ERROR)
	    {
	      return NULL;
	    }
	}
      phy_pageid = logpb_to_physical_pageid (pageid);
      log_bufptr->phy_pageid = phy_pageid;
      log_bufptr->pageid = pageid;
    }
  else
    {
      assert (fetch_mode == OLD_PAGE);
      assert (log_bufptr->pageid == pageid);
      logpb_log ("logpb_locate_page using log buffer entry for pageid = %lld", pageid);
    }

  perfmon_inc_stat (thread_p, PSTAT_LOG_NUM_FETCHES);
  if (is_perf_tracking)
    {
      tsc_getticks (&end_tick);
      tsc_elapsed_time_usec (&tv_diff, end_tick, start_tick);
      fix_wait_time = tv_diff.tv_sec * 1000000LL + tv_diff.tv_usec;
      if (fix_wait_time > 0)
	{
	  perfmon_pbx_fix_acquire_time (thread_p, PAGE_LOG, stat_page_found, PERF_HOLDER_LATCH_READ,
					PERF_UNCONDITIONAL_FIX_WITH_WAIT, fix_wait_time);
	}
    }

  ASSERT_ALIGN (log_bufptr->logpage->area, MAX_ALIGNMENT);
  return log_bufptr->logpage;
}

/*
 * logpb_set_dirty - Mark the current page dirty
 *
 * return: nothing
 *
 *   log_pgptr(in): Log page pointer
 *
 * NOTE:Mark the current log page as dirty.
 */
void
logpb_set_dirty (THREAD_ENTRY * thread_p, LOG_PAGE * log_pgptr)
{
  LOG_BUFFER *bufptr;		/* Log buffer associated with given page */

  /* Get the address of the buffer from the page. */
  bufptr = logpb_get_log_buffer (log_pgptr);
  if (!bufptr->dirty)
    {
      logpb_log ("dirty flag set for pageid = %lld\n", (long long int) bufptr->pageid);
    }
#if defined(CUBRID_DEBUG)
  if (bufptr->pageid != LOGPB_HEADER_PAGE_ID
      && (bufptr->pageid < LOGPB_NEXT_ARCHIVE_PAGE_ID || bufptr->pageid > LOGPB_LAST_ACTIVE_PAGE_ID))
    {
      er_set (ER_WARNING_SEVERITY, ARG_FILE_LINE, ER_LOG_FLUSHING_UNUPDATABLE, 1, bufptr->pageid);
    }
#endif /* CUBRID_DEBUG */

  bufptr->dirty = true;
}

/*
 * logpb_is_dirty - Find if current log page pointer is dirty
 *
 * return:
 *
 *   log_pgptr(in): Log page pointer
 *
 * NOTE:Find if the current log page is dirty.
 */
static bool
logpb_is_dirty (THREAD_ENTRY * thread_p, LOG_PAGE * log_pgptr)
{
  LOG_BUFFER *bufptr;		/* Log buffer associated with given page */
  bool is_dirty;

  assert (LOG_CS_OWN_WRITE_MODE (thread_p));

  /* Get the address of the buffer from the page. */
  bufptr = logpb_get_log_buffer (log_pgptr);
  is_dirty = (bool) bufptr->dirty;

  return is_dirty;
}

#if !defined(NDEBUG)
/*
 * logpb_is_any_dirty - FIND IF ANY LOG BUFFER IS DIRTY
 *
 * return:
 *
 * NOTE:Find if any log buffer is dirty.
 */
static bool
logpb_is_any_dirty (THREAD_ENTRY * thread_p)
{
  LOG_BUFFER *bufptr;		/* A log buffer */
  int i;
  bool ret;

  assert (LOG_CS_OWN_WRITE_MODE (thread_p));

  ret = false;
  for (i = 0; i < log_Pb.num_buffers; i++)
    {
      bufptr = LOGPB_FIND_BUFPTR (i);
      if (bufptr->dirty == true)
	{
	  ret = true;
	  break;
	}
    }

  return ret;
}
#endif /* !NDEBUG || CUBRID_DEBUG */

#if defined(CUBRID_DEBUG)
/*
 * logpb_is_any_fix - Find if any log buffer is fixed
 *
 * return:
 *
 * NOTE:Find if any buffer is fixed
 */
static bool
logpb_is_any_fix (THREAD_ENTRY * thread_p)
{
  LOG_BUFFER *bufptr;		/* A log buffer */
  int i, rv;
  bool ret;

  assert (LOG_CS_OWN_WRITE_MODE (thread_p));

  ret = false;
  for (i = 0; i < log_Pb.num_buffers; i++)
    {
      bufptr = LOGPB_FIND_BUFPTR (i);
      if (bufptr->pageid != NULL_PAGEID)
	{
	  ret = true;
	  break;
	}
    }

  return ret;
}
#endif /* CUBRID_DEBUG */

/*
 * logpb_flush_page - Flush a page of the active portion of the log to disk
 *
 * return: nothing
 *
 *   log_pgptr(in): Log page pointer
 *
 * NOTE:The log page (of the active portion of the log) associated
 *              with pageptr is written out to disk and is optionally freed.
 */
int
logpb_flush_page (THREAD_ENTRY * thread_p, LOG_PAGE * log_pgptr)
{
  LOG_BUFFER *bufptr;		/* Log buffer associated with given page */

  /* Get the address of the buffer from the page. */
  bufptr = logpb_get_log_buffer (log_pgptr);

  assert (LOG_CS_OWN_WRITE_MODE (thread_p));

  logpb_log ("called logpb_flush_page for pageid = %lld\n", (long long int) bufptr->pageid);

#if defined(CUBRID_DEBUG)
  if (bufptr->pageid != LOGPB_HEADER_PAGE_ID
      && (bufptr->pageid < LOGPB_NEXT_ARCHIVE_PAGE_ID || bufptr->pageid > LOGPB_LAST_ACTIVE_PAGE_ID))
    {
      er_set (ER_WARNING_SEVERITY, ARG_FILE_LINE, ER_LOG_FLUSHING_UNUPDATABLE, 1, bufptr->pageid);
      return ER_LOG_FLUSHING_UNUPDATABLE;
    }
  if (bufptr->phy_pageid == NULL_PAGEID || bufptr->phy_pageid != logpb_to_physical_pageid (bufptr->pageid))
    {
      /* Bad physical log page for such logical page */
      er_set (ER_FATAL_ERROR_SEVERITY, ARG_FILE_LINE, ER_LOG_PAGE_CORRUPTED, 1, bufptr->pageid);
      logpb_fatal_error (thread_p, true, ARG_FILE_LINE, "logpb_flush_page");
      return ER_LOG_PAGE_CORRUPTED;
    }
#endif /* CUBRID_DEBUG */

  if (bufptr->dirty == true)
    {
      /*
       * The buffer is dirty, flush it
       */

      /*
       * Even when the log has been open with the o_sync option, force a sync
       * since some Operationg system (HP) seems that does not have the effect
       * of forcing the page to disk without doing fync
       */

      if (logpb_write_page_to_disk (thread_p, log_pgptr, bufptr->pageid) != NO_ERROR)
	{
	  goto error;
	}
      else
	{
	  bufptr->dirty = false;
	}
    }

  return NO_ERROR;

error:

  return ER_FAILED;
}

/*
 * logpb_get_page_id - Logical pageid of log buffer/page
 *
 * return: pageid
 *
 *   log_pgptr(in): Log page pointer
 *
 * NOTE:The page identifier of the given log page/buffer.
 *              The page is always fix when this funtion is called.
 *              In replacement, the page cannot be replaced because fix > 0.
 *              So, it isn't needed to lock mutex.
 */
LOG_PAGEID
logpb_get_page_id (LOG_PAGE * log_pgptr)
{
  LOG_BUFFER *bufptr;		/* Log buffer associated with given page */

  bufptr = logpb_get_log_buffer (log_pgptr);

  return bufptr->pageid;
}

/*
 * logpb_dump - DUMP THE LOG PAGE BUFFER POOL
 *
 * return: nothing
 *
 * NOTE:Dump the log page buffer pool. This function is used for debugging purposes.
 */
void
logpb_dump (THREAD_ENTRY * thread_p, FILE * out_fp)
{
  if (logpb_Initialized == false)
    {
      return;
    }

  assert (LOG_CS_OWN_WRITE_MODE (thread_p));

  logpb_dump_information (out_fp);

  if (log_Gl.flush_info.num_toflush > 0)
    {
      logpb_dump_to_flush_page (out_fp);
    }

  (void) fprintf (out_fp, "\n\n");
  (void) fprintf (out_fp, "Buf Log_Pageid Phy_pageid Drt Rct Bufaddr   Pagearea    HDR:Pageid offset\n");

  logpb_dump_pages (out_fp);
}

/*
 * logpb_dump_information -
 *
 * return: nothing
 *
 * NOTE:
 */
static void
logpb_dump_information (FILE * out_fp)
{
  long long int append;
  int i;

  fprintf (out_fp, "\n\n ** DUMP OF LOG BUFFER POOL INFORMATION **\n\n");

  fprintf (out_fp, "\nHash table dump\n");
  for (i = 0; i < log_Pb.num_buffers; i++)
    {
      fprintf (out_fp, "Pageid = %5lld, Address = %p\n", (long long int) i, (void *) &log_Pb.buffers[i]);
    }
  fprintf (out_fp, "\n\n");

  fprintf (out_fp, " Next IO_LSA = %lld|%d, Current append LSA = %lld|%d, Prev append LSA = %lld|%d\n"
	   " Prior LSA = %lld|%d, Prev prior LSA = %lld|%d\n\n",
	   (long long int) log_Gl.append.get_nxio_lsa ().pageid, (int) log_Gl.append.get_nxio_lsa ().offset,
	   (long long int) log_Gl.hdr.append_lsa.pageid, (int) log_Gl.hdr.append_lsa.offset,
	   (long long int) log_Gl.append.prev_lsa.pageid, (int) log_Gl.append.prev_lsa.offset,
	   (long long int) log_Gl.prior_info.prior_lsa.pageid, (int) log_Gl.prior_info.prior_lsa.offset,
	   (long long int) log_Gl.prior_info.prev_lsa.pageid, (int) log_Gl.prior_info.prev_lsa.offset);

  if (log_Gl.append.log_pgptr == NULL)
    {
      append = NULL_PAGEID;
    }
  else
    {
      append = logpb_get_page_id (log_Gl.append.log_pgptr);
    }

  fprintf (out_fp, " Append to_flush array: max = %d, num_active = %d\n"
	   " Current append page = %lld\n", log_Gl.flush_info.max_toflush, log_Gl.flush_info.num_toflush, append);
}

/*
 * logpb_dump_to_flush_page -
 *
 * return: nothing
 *
 * NOTE:
 */
static void
logpb_dump_to_flush_page (FILE * out_fp)
{
  int i;
  LOG_BUFFER *log_bufptr;
  LOG_FLUSH_INFO *flush_info = &log_Gl.flush_info;

  (void) fprintf (out_fp, " Candidate append pages to flush are:\n");

  for (i = 0; i < flush_info->num_toflush; i++)
    {
      log_bufptr = logpb_get_log_buffer (flush_info->toflush[i]);
      if (i != 0)
	{
	  if ((i % 10) == 0)
	    {
	      fprintf (out_fp, ",\n");
	    }
	  else
	    {
	      fprintf (out_fp, ",");
	    }
	}
      fprintf (out_fp, " %4lld", (long long int) log_bufptr->pageid);
    }

  fprintf (out_fp, "\n");
}

/*
 * logpb_dump_pages -
 *
 * return: nothing
 *
 * NOTE:
 */
static void
logpb_dump_pages (FILE * out_fp)
{
  int i;
  LOG_BUFFER *log_bufptr;

  for (i = 0; i < log_Pb.num_buffers; i++)
    {
      log_bufptr = LOGPB_FIND_BUFPTR (i);
      if (log_bufptr->pageid == NULL_PAGEID)
	{
	  /* *** ** (void)fprintf(stdout, "%3d ..\n", i); */
	  continue;
	}
      else
	{
	  fprintf (out_fp, "%3d %10lld %10d %3d %p %p-%p %4s %5lld %5d\n",
		   i, (long long) log_bufptr->pageid, log_bufptr->phy_pageid, log_bufptr->dirty,
		   (void *) log_bufptr, (void *) (log_bufptr->logpage),
		   (void *) (&log_bufptr->logpage->area[LOGAREA_SIZE - 1]), "",
		   (long long) log_bufptr->logpage->hdr.logical_pageid, log_bufptr->logpage->hdr.offset);
	}
    }
  fprintf (out_fp, "\n");
}

/*
 * logpb_initialize_backup_info - initialized backup information
 *
 * return: nothing
 *
 * NOTE:
 */
static void
logpb_initialize_backup_info (LOG_HEADER * log_hdr)
{
  int i;

  for (i = 0; i < FILEIO_BACKUP_UNDEFINED_LEVEL; i++)
    {
      log_hdr->bkinfo[i].ndirty_pages_post_bkup = 0;
      log_hdr->bkinfo[i].io_baseln_time = 0;
      log_hdr->bkinfo[i].io_numpages = 0;
      log_hdr->bkinfo[i].io_bkuptime = 0;
    }
}

/*
 * logpb_initialize_header - Initialize log header structure
 *
 * return: nothing
 *
 *   loghdr(in/out): Log header structure
 *   prefix_logname(in): Name of the log volumes. It is usually set the same as
 *                      database name. For example, if the value is equal to
 *                      "db", the names of the log volumes created are as
 *                      follow:
 *                      Active_log      = db_logactive
 *                      Archive_logs    = db_logarchive.0
 *                                        db_logarchive.1
 *                                             .
 *                                             .
 *                                             .
 *                                        db_logarchive.n
 *                      Log_information = db_loginfo
 *                      Database Backup = db_backup
 *   npages(in): Size of active log in pages
 *   db_creation(in): Database creation time.
 *
 * NOTE:Initialize a log header structure.
 */
int
logpb_initialize_header (THREAD_ENTRY * thread_p, LOG_HEADER * loghdr, const char *prefix_logname,
			 DKNPAGES npages, INT64 * db_creation)
{
  int i;

  assert (LOG_CS_OWN_WRITE_MODE (thread_p));
  assert (loghdr != NULL);

  /* to also initialize padding bytes */
  loghdr->init ();

  strncpy (loghdr->magic, CUBRID_MAGIC_LOG_ACTIVE, CUBRID_MAGIC_MAX_LENGTH);

  if (db_creation != NULL)
    {
      loghdr->db_creation = *db_creation;
    }
  else
    {
      loghdr->db_creation = -1;
    }

  if (strlen (rel_release_string ()) >= REL_MAX_RELEASE_LENGTH)
    {
      er_set (ER_FATAL_ERROR_SEVERITY, ARG_FILE_LINE, ER_LOG_COMPILATION_RELEASE, 2, rel_release_string (),
	      REL_MAX_RELEASE_LENGTH);
      logpb_fatal_error (thread_p, true, ARG_FILE_LINE, "log_init_logheader");
      return ER_LOG_COMPILATION_RELEASE;
    }

  strncpy_bufsize (loghdr->db_release, rel_release_string ());
  loghdr->db_compatibility = rel_disk_compatible ();
  loghdr->db_iopagesize = IO_PAGESIZE;
  loghdr->db_logpagesize = LOG_PAGESIZE;
  loghdr->is_shutdown = true;
  loghdr->next_trid = LOG_SYSTEM_TRANID + 1;
  loghdr->mvcc_next_id = MVCCID_FIRST;
  loghdr->avg_ntrans = LOG_ESTIMATE_NACTIVE_TRANS;
  loghdr->avg_nlocks = LOG_ESTIMATE_NOBJ_LOCKS;
  loghdr->npages = npages - 1;	/* Hdr pg is stolen */
  loghdr->db_charset = lang_charset ();
#if !defined(NDEBUG)
  loghdr->fpageid = (LOG_PAGEID) prm_get_bigint_value (PRM_ID_FIRST_LOG_PAGEID);	/* loghdr->fpageid should always be 0 except for QA or TEST purposes. */
#else
  loghdr->fpageid = 0;
#endif
  loghdr->append_lsa.pageid = loghdr->fpageid;
  loghdr->append_lsa.offset = 0;
  LSA_COPY (&loghdr->chkpt_lsa, &loghdr->append_lsa);
  loghdr->nxarv_pageid = loghdr->fpageid;
  loghdr->nxarv_phy_pageid = 1;
  loghdr->nxarv_num = 0;
  loghdr->last_arv_num_for_syscrashes = -1;
  loghdr->last_deleted_arv_num = -1;
  loghdr->has_logging_been_skipped = false;
  LSA_SET_NULL (&loghdr->bkup_level0_lsa);
  LSA_SET_NULL (&loghdr->bkup_level1_lsa);
  LSA_SET_NULL (&loghdr->bkup_level2_lsa);
  if (prefix_logname != NULL)
    {
      strcpy (loghdr->prefix_name, prefix_logname);
    }
  else
    {
      loghdr->prefix_name[0] = '\0';
    }
  loghdr->vacuum_last_blockid = 0;
  loghdr->perm_status_obsolete = 0;

  for (i = 0; i < FILEIO_BACKUP_UNDEFINED_LEVEL; i++)
    {
      loghdr->bkinfo[i].bkup_attime = 0;
    }
  logpb_initialize_backup_info (loghdr);

  loghdr->ha_server_state = HA_SERVER_STATE_IDLE;
  loghdr->ha_file_status = -1;
  LSA_SET_NULL (&loghdr->eof_lsa);
  LSA_SET_NULL (&loghdr->smallest_lsa_at_last_chkpt);

  logpb_vacuum_reset_log_header_cache (thread_p, loghdr);

  return NO_ERROR;
}

/*
 * logpb_create_header_page - Create log header page
 *
 * return: Pointer to the page or NULL
 *
 * NOTE:Create the log header page.
 */
LOG_PAGE *
logpb_create_header_page (THREAD_ENTRY * thread_p)
{
  assert (LOG_CS_OWN_WRITE_MODE (thread_p));

  return logpb_create_page (thread_p, LOGPB_HEADER_PAGE_ID);
}

/*
 * logpb_copy_log_header - Copy a log header
 *
 * return: NO_ERROR if all OK
 *
 *   to_hdr(in): New log header
 *   from_hdr(in): Source log header
 *
 * NOTE: Copy a log header.
 */
static int
logpb_copy_log_header (THREAD_ENTRY * thread_p, LOG_HEADER * to_hdr, const LOG_HEADER * from_hdr)
{
  assert (LOG_CS_OWN_WRITE_MODE (thread_p));
  assert (to_hdr != NULL);
  assert (from_hdr != NULL);

  to_hdr->was_copied = true;	// should be reset on first restart

  to_hdr->mvcc_next_id = from_hdr->mvcc_next_id;

  /* Add other attributes that need to be copied */

  return NO_ERROR;
}

/*
 * logpb_fetch_header - Fetch log header
 *
 * return: nothing
 *
 *   hdr(in/out): Pointer where log header is stored
 *
 * NOTE:Read the log header into the area pointed by hdr.
 */
void
logpb_fetch_header (THREAD_ENTRY * thread_p, LOG_HEADER * hdr)
{
  assert (hdr != NULL);
  assert (LOG_CS_OWN_WRITE_MODE (thread_p));
  assert (log_Gl.loghdr_pgptr != NULL);

  logpb_fetch_header_with_buffer (thread_p, hdr, log_Gl.loghdr_pgptr);

  /* sync append_lsa to prior_lsa */
  LOG_RESET_APPEND_LSA (&log_Gl.hdr.append_lsa);
}

/*
 * logpb_fetch_header_with_buffer - Fetch log header using given buffer
 *
 * return: nothing
 *
 *   hdr(in/out): Pointer where log header is stored
 *   log_pgptr(in/out): log page buffer ptr
 *
 * NOTE:Read the log header into the area pointed by hdr
 */
void
logpb_fetch_header_with_buffer (THREAD_ENTRY * thread_p, LOG_HEADER * hdr, LOG_PAGE * log_pgptr)
{
  LOG_HEADER *log_hdr;		/* The log header */
  LOG_LSA header_lsa;

  assert (hdr != NULL);
  assert (LOG_CS_OWN_WRITE_MODE (thread_p));
  assert (log_pgptr != NULL);

  header_lsa.pageid = LOGPB_HEADER_PAGE_ID;
  header_lsa.offset = LOG_PAGESIZE;

  if ((logpb_fetch_page (thread_p, &header_lsa, LOG_CS_SAFE_READER, log_pgptr)) != NO_ERROR)
    {
      logpb_fatal_error (thread_p, true, ARG_FILE_LINE, "log_fetch_hdr_with_buf");
      /* This statement should not be reached */
      (void) logpb_initialize_header (thread_p, hdr, NULL, 0, NULL);
      return;
    }

  log_hdr = (LOG_HEADER *) (log_pgptr->area);
  *hdr = *log_hdr;

  assert (log_pgptr->hdr.logical_pageid == LOGPB_HEADER_PAGE_ID);
  assert (log_pgptr->hdr.offset == NULL_OFFSET);
}

/*
 * logpb_fetch_header_from_file - Fetch log header directly from active log file
 *
 * return: error code
 *
 *   hdr(in/out): Pointer where log header is stored
 *   log_pgptr(in/out): log page buffer ptr
 *
 * NOTE: Should be used only during boot sequence.
 */
int
logpb_fetch_header_from_file (THREAD_ENTRY * thread_p, const char *db_fullname, const char *logpath,
			      const char *prefix_logname, LOG_HEADER * hdr, LOG_PAGE * log_pgptr)
{
  LOG_HEADER *log_hdr;		/* The log header */
  LOG_PHY_PAGEID phy_pageid;
  int error_code = NO_ERROR;

  assert (db_fullname != NULL);
  assert (logpath != NULL);
  assert (prefix_logname != NULL);
  assert (hdr != NULL);
  assert (LOG_CS_OWN_WRITE_MODE (thread_p));
  assert (log_pgptr != NULL);

  assert (!is_tran_server_with_remote_storage ());

  error_code = logpb_initialize_log_names (thread_p, db_fullname, logpath, prefix_logname);
  if (error_code != NO_ERROR)
    {
      goto error;
    }

  if (fileio_is_volume_exist (log_Name_active) == false)
    {
      error_code = ER_FAILED;
      goto error;
    }

  log_Gl.append.vdes = fileio_mount (thread_p, db_fullname, log_Name_active, LOG_DBLOG_ACTIVE_VOLID, true, false);
  if (log_Gl.append.vdes == NULL_VOLDES)
    {
      error_code = ER_FAILED;
      goto error;
    }

  phy_pageid = logpb_to_physical_pageid (LOGPB_HEADER_PAGE_ID);
  logpb_log ("reading from active log:%s, physical page is : %lld\n", log_Name_active, (long long int) phy_pageid);

  if (fileio_read (thread_p, log_Gl.append.vdes, log_pgptr, phy_pageid, LOG_PAGESIZE) == NULL)
    {
      er_set (ER_FATAL_ERROR_SEVERITY, ARG_FILE_LINE, ER_LOG_READ, 3, LOGPB_HEADER_PAGE_ID, phy_pageid,
	      log_Name_active);
      error_code = ER_LOG_READ;
      goto error;
    }

  log_hdr = (LOG_HEADER *) (log_pgptr->area);
  *hdr = *log_hdr;

  /* keep active log mounted : this prevents other process to access/change DB parameters */

  if (log_pgptr->hdr.logical_pageid != LOGPB_HEADER_PAGE_ID || log_pgptr->hdr.offset != NULL_OFFSET)
    {
      er_set (ER_ERROR_SEVERITY, ARG_FILE_LINE, ER_LOG_PAGE_CORRUPTED, 1, LOGPB_HEADER_PAGE_ID);
      error_code = ER_LOG_PAGE_CORRUPTED;
      goto error;
    }

error:
  return error_code;
}

#if defined (SERVER_MODE)
/*
 * logpb_fetch_header_from_page_server - Fetch log header from page server
 *
 * return: error code
 *
 *   hdr(in/out): Pointer where log header is to be copied
 *   log_pgptr(in/out): log page buffer ptr
 *
 * NOTE: Should be used only: during boot sequence; on a transaction server with remote storage
 */
// *INDENT-OFF*
int
logpb_fetch_header_from_page_server (LOG_HEADER * hdr, LOG_PAGE * log_pgptr)
{
  assert (is_tran_server_with_remote_storage ());

  int err = request_log_page_from_page_server (LOGPB_HEADER_PAGE_ID, log_pgptr);
  if (err != NO_ERROR)
    {
      ASSERT_ERROR ();
      return err;
    }

  if (log_pgptr->hdr.logical_pageid != LOGPB_HEADER_PAGE_ID || log_pgptr->hdr.offset != NULL_OFFSET)
    {
      er_set (ER_ERROR_SEVERITY, ARG_FILE_LINE, ER_LOG_PAGE_CORRUPTED, 1, LOGPB_HEADER_PAGE_ID);
      return ER_LOG_PAGE_CORRUPTED;
    }

  *hdr = *reinterpret_cast<const LOG_HEADER *> (log_pgptr->area);

  return NO_ERROR;
}
// *INDENT-ON*
#endif // SERVER_MODE

/*
 * logpb_fetch_header_from_file_or_page_server - Fetch log header from page server or
 *          directly from active log file
 *
 * return: error code
 *
 *   hdr(in/out): Pointer where log header is to be copied
 *   log_pgptr(in/out): log page buffer ptr
 *
 * NOTE: Should be used only during boot sequence
 */
int
logpb_fetch_header_from_file_or_page_server (THREAD_ENTRY * thread_p, const char *db_fullname,
					     const char *logpath, const char *prefix_logname, LOG_HEADER * hdr)
{
  char log_pgbuf[IO_MAX_PAGE_SIZE + MAX_ALIGNMENT];
  char *const aligned_log_pgbuf = PTR_ALIGN (log_pgbuf, MAX_ALIGNMENT);
  LOG_PAGE *const log_pgptr = (LOG_PAGE *) aligned_log_pgbuf;

  assert (hdr != nullptr);

#if defined (SERVER_MODE)
  int res_code = NO_ERROR;
  if (is_tran_server_with_remote_storage ())
    {
      res_code = logpb_fetch_header_from_page_server (hdr, log_pgptr);
      if (res_code != NO_ERROR)
	{
	  ASSERT_ERROR ();
	}
    }
  else
    {
      res_code = logpb_fetch_header_from_file (thread_p, db_fullname, logpath, prefix_logname, hdr, log_pgptr);
    }
#else // SERVER_MODE
  const int res_code = logpb_fetch_header_from_file (thread_p, db_fullname, logpath, prefix_logname, hdr, log_pgptr);
#endif // SERVER_MODE

  if (res_code != NO_ERROR)
    {
      return res_code;
    }

#if !defined(NDEBUG)
  if (log_Gl.rcv_phase == LOG_RESTARTED)
    {
      logpb_debug_check_log_page (thread_p, log_pgptr);
    }
#endif

  return NO_ERROR;
}

// it peeks header page of the backuped log active file
static int
logpb_peek_header_of_active_log_from_backup (THREAD_ENTRY * thread_p, const char *active_log_path, LOG_HEADER * hdr)
{
  char log_pgbuf[IO_MAX_PAGE_SIZE + MAX_ALIGNMENT], *aligned_log_pgbuf;
  LOG_HEADER *log_hdr;
  LOG_PHY_PAGEID phy_pageid;
  int error_code = NO_ERROR;
  LOG_PAGE *log_pgptr;

  assert (active_log_path != NULL);
  assert (hdr != NULL);

  aligned_log_pgbuf = PTR_ALIGN (log_pgbuf, MAX_ALIGNMENT);

  if (fileio_is_volume_exist (active_log_path) == false)
    {
      return ER_FAILED;
    }

  int log_vdes = fileio_open (active_log_path, O_RDONLY, 0);
  if (log_vdes == NULL_VOLDES)
    {
      return ER_FAILED;
    }

  phy_pageid = LOGPB_PHYSICAL_HEADER_PAGE_ID;
  logpb_log ("reading from active log:%s, physical page is : %lld\n", active_log_path, (long long int) phy_pageid);

  log_pgptr = (LOG_PAGE *) aligned_log_pgbuf;

  if (fileio_read (thread_p, log_vdes, log_pgptr, phy_pageid, LOG_PAGESIZE) == NULL)
    {
      er_set (ER_ERROR_SEVERITY, ARG_FILE_LINE, ER_LOG_READ, 3, LOGPB_HEADER_PAGE_ID, phy_pageid, active_log_path);
      error_code = ER_LOG_READ;
      goto end;
    }

  log_hdr = (LOG_HEADER *) (log_pgptr->area);
  *hdr = *log_hdr;

  if (log_pgptr->hdr.logical_pageid != LOGPB_HEADER_PAGE_ID || log_pgptr->hdr.offset != NULL_OFFSET)
    {
      er_set (ER_ERROR_SEVERITY, ARG_FILE_LINE, ER_LOG_PAGE_CORRUPTED, 1, phy_pageid);
      error_code = ER_LOG_PAGE_CORRUPTED;
      goto end;
    }

end:
  fileio_close (log_vdes);

  return error_code;
}

// it probes whether the next archive file exists
// if the case, the backuped log active file is regarded as unuseful and restore will reset log.
static bool
logpb_is_log_active_from_backup_useful (THREAD_ENTRY * thread_p, const char *active_log_path, const char *db_full_name)
{
  LOG_HEADER hdr;

  if (logpb_peek_header_of_active_log_from_backup (thread_p, active_log_path, &hdr) != NO_ERROR)
    {
      // something bad happened
      return false;
    }

  // make next archive name
  char next_archive_file_path[PATH_MAX], log_path[PATH_MAX];

  fileio_get_directory_path (log_path, active_log_path);
  fileio_make_log_archive_name (next_archive_file_path, log_path, fileio_get_base_file_name (db_full_name),
				hdr.nxarv_num);

  if (fileio_is_volume_exist (next_archive_file_path))
    {
      // if the next archive exists, regard the backuped log active is older and useless.
      er_log_debug (ARG_FILE_LINE, "log active from backup is older than available archive (%s).\n",
		    next_archive_file_path);
      return false;
    }

  return true;
}

/*
 * logpb_flush_header - Flush log header
 *
 * return: nothing
 *
 * NOTE:Flush out the log header from the global variable log_Gl.hdr to disk. Note append pages are not flushed.
 */
void
logpb_flush_header (THREAD_ENTRY * thread_p)
{
  LOG_HEADER *log_hdr;
#if defined(CUBRID_DEBUG)
  struct timeval start_time = { 0, 0 };
  struct timeval end_time = { 0, 0 };

  css_gettimeofday (&start_time, NULL);
#endif /* CUBRID_DEBUG */

  assert (!is_tran_server_with_remote_storage ());
  assert (LOG_CS_OWN_WRITE_MODE (thread_p));

  if (log_Gl.loghdr_pgptr == NULL)
    {
      assert (log_Gl.loghdr_pgptr != NULL);

      /* This is just a safe guard. log_initialize frees log_Gl.loghdr_pgptr when it fails. It can only happen when
       * deletedb or emergency utilities fail to initialize log. */
      log_Gl.loghdr_pgptr = (LOG_PAGE *) malloc (LOG_PAGESIZE);
      if (log_Gl.loghdr_pgptr == NULL)
	{
	  er_set (ER_ERROR_SEVERITY, ARG_FILE_LINE, ER_OUT_OF_VIRTUAL_MEMORY, 1, (size_t) LOG_PAGESIZE);
	  logpb_fatal_error (thread_p, true, ARG_FILE_LINE, "logpb_flush_header");
	  return;
	}
      memset (log_Gl.loghdr_pgptr, LOG_PAGE_INIT_VALUE, LOG_PAGESIZE);
    }

  log_hdr = (LOG_HEADER *) (log_Gl.loghdr_pgptr->area);
  *log_hdr = log_Gl.hdr;

  log_Gl.loghdr_pgptr->hdr.logical_pageid = LOGPB_HEADER_PAGE_ID;
  log_Gl.loghdr_pgptr->hdr.offset = NULL_OFFSET;
  log_Gl.loghdr_pgptr->hdr.flags = 0;	/* Now flags in header page has always 0 value */

  logpb_write_page_to_disk (thread_p, log_Gl.loghdr_pgptr, LOGPB_HEADER_PAGE_ID);

  log_Stat.flush_hdr_call_count++;
#if defined(CUBRID_DEBUG)
  gettimeofday (&end_time, NULL);
  log_Stat.last_flush_hdr_sec_by_LFT = LOG_GET_ELAPSED_TIME (end_time, start_time);
  log_Stat.total_flush_hdr_sec_by_LFT += log_Stat.last_flush_hdr_sec_by_LFT;
#endif /* CUBRID_DEBUG */

#if defined(CUBRID_DEBUG)
  er_log_debug (ARG_FILE_LINE, "log_flush_hdr: call count(%ld) avg flush (%f) \n", log_Stat.flush_hdr_call_count,
		(double) log_Stat.total_flush_hdr_sec_by_LFT / log_Stat.flush_hdr_call_count);
#endif /* CUBRID_DEBUG */
}

/*
 * logpb_fetch_page - Fetch a exist_log page using local buffer
 *
 * return: NO_ERROR if everything is ok, else ER_FAILED
 *
 *   pageid(in): Page identifier
 *   log_pgptr(in/out): Page buffer to copy
 *
 * NOTE:Fetch the log page identified by pageid into a log buffer and return such buffer.
 *              If there is the page in the log page buffer, copy it to buffer and return it.
 *              If not, read log page from log.
 */
int
logpb_fetch_page (THREAD_ENTRY * thread_p, const LOG_LSA * req_lsa, LOG_CS_ACCESS_MODE access_mode,
		  LOG_PAGE * log_pgptr)
{
  LOG_LSA append_lsa, append_prev_lsa;
  int rv;

  assert (log_pgptr != NULL);
  assert (req_lsa != NULL);
  assert (req_lsa->pageid != NULL_PAGEID);

  logpb_log ("called logpb_fetch_page with pageid = %lld\n", (long long int) req_lsa->pageid);

  LSA_COPY (&append_lsa, &log_Gl.hdr.append_lsa);
  LSA_COPY (&append_prev_lsa, &log_Gl.append.prev_lsa);

  /*
   * This If block ensure belows,
   *  case 1. log page (of pageid) is in log page buffer (not prior_lsa list)
   *  case 2. EOL record which is written temporarily by
   *          logpb_flush_all_append_pages is cleared so there is no EOL
   *          in log page
   */

  if (LSA_LE (&append_lsa, req_lsa)	/* for case 1 */
      || LSA_LE (&append_prev_lsa, req_lsa))	/* for case 2 */
    {
      LOG_CS_ENTER (thread_p);

      assert (LSA_LE (&log_Gl.append.prev_lsa, &log_Gl.hdr.append_lsa));

      /*
       * copy prior lsa list to log page buffer to ensure that required
       * pageid is in log page buffer
       */
      if (LSA_LE (&log_Gl.hdr.append_lsa, req_lsa))	/* retry with mutex */
	{
	  logpb_prior_lsa_append_all_list (thread_p);
	}

      LOG_CS_EXIT (thread_p);
    }

  /*
   * most of the cases, we don't need calling logpb_copy_page with LOG_CS exclusive access,
   * if needed, we acquire READ mode in logpb_copy_page
   */
  rv = logpb_copy_page (thread_p, req_lsa->pageid, access_mode, log_pgptr);
  if (rv != NO_ERROR)
    {
      ASSERT_ERROR ();
      return ER_FAILED;
    }

  return NO_ERROR;
}

/*
 * logpb_copy_page_from_log_buffer -
 *
 * return: NO_ERROR if everything is ok
 *  pageid(in): Page identifier
 *  log_pgptr(in/out): Page buffer
 */
int
logpb_copy_page_from_log_buffer (THREAD_ENTRY * thread_p, LOG_PAGEID pageid, LOG_PAGE * log_pgptr)
{
  int rv;

  assert (log_pgptr != NULL);
  assert (pageid != NULL_PAGEID);
  assert (pageid <= log_Gl.hdr.append_lsa.pageid);

  logpb_log ("called logpb_copy_page_from_log_buffer with pageid = %lld\n", (long long int) pageid);

  rv = logpb_copy_page (thread_p, pageid, LOG_CS_FORCE_USE, log_pgptr);
  if (rv != NO_ERROR)
    {
      ASSERT_ERROR ();
      return ER_FAILED;
    }

  return NO_ERROR;
}

/*
 * logpb_copy_page_from_file -
 *  pageid(in): Page identifier
 *  log_pgptr(in/out): Page buffer
 * return: NO_ERROR if everything is ok
 *
 */
int
logpb_copy_page_from_file (THREAD_ENTRY * thread_p, LOG_PAGEID pageid, LOG_PAGE * log_pgptr)
{
  int rv;

  assert (log_pgptr != NULL);
  assert (pageid != NULL_PAGEID);
  assert (pageid <= log_Gl.hdr.append_lsa.pageid);

  logpb_log ("called logpb_copy_page_from_file with pageid = %lld\n", (long long int) pageid);

  LOG_CS_ENTER_READ_MODE (thread_p);
  if (log_pgptr != NULL)
    {
      rv = logpb_read_page_from_file_or_page_server (thread_p, pageid, LOG_CS_FORCE_USE, log_pgptr);
      if (rv != NO_ERROR)
	{
	  LOG_CS_EXIT (thread_p);
	  return ER_FAILED;
	}
    }
  LOG_CS_EXIT (thread_p);

  return NO_ERROR;
}

/*
 * logpb_copy_page - copy a exist_log page using local buffer
 *
 * return: NO_ERROR if everything is ok
 *
 *   pageid(in): Page identifier
 *   access_mode(in): access mode (reader, safe reader, writer)
 *   log_pgptr(in/out): Page buffer to copy
 *
 * NOTE:Fetch the log page identified by pageid into a log buffer and return such buffer.
 *              If there is the page in the log page buffer, copy it to buffer and return it.
 *              If not, read log page from log.
 */

static int
logpb_copy_page (THREAD_ENTRY * thread_p, LOG_PAGEID pageid, LOG_CS_ACCESS_MODE access_mode, LOG_PAGE * log_pgptr)
{
  LOG_BUFFER *log_bufptr = NULL;
  bool is_perf_tracking;
  TSC_TICKS start_tick, end_tick;
  TSCTIMEVAL tv_diff;
  UINT64 fix_wait_time;
  PERF_PAGE_MODE stat_page_found = PERF_PAGE_MODE_OLD_IN_BUFFER;
  bool log_csect_entered = false;
  int rv = NO_ERROR, index;

  assert (log_pgptr != NULL);
  assert (pageid != NULL_PAGEID);

  logpb_log ("called logpb_copy_page with pageid = %lld\n", (long long int) pageid);

  is_perf_tracking = perfmon_is_perf_tracking ();
  if (is_perf_tracking)
    {
      tsc_getticks (&start_tick);
    }

  if (access_mode != LOG_CS_SAFE_READER)
    {
      LOG_CS_ENTER_READ_MODE (thread_p);
      log_csect_entered = true;
    }

  if (pageid == LOGPB_HEADER_PAGE_ID)
    {
      /* copy header page into log_pgptr */
      log_bufptr = &log_Pb.header_buffer;

      if (log_bufptr->pageid == NULL_PAGEID)
	{
	  rv = logpb_read_page_from_file_or_page_server (thread_p, pageid, access_mode, log_pgptr);
	  if (rv != NO_ERROR)
	    {
	      rv = ER_FAILED;
	      goto exit;
	    }
	  stat_page_found = PERF_PAGE_MODE_OLD_LOCK_WAIT;
	}
      else
	{
	  memcpy (log_pgptr, log_bufptr->logpage, LOG_PAGESIZE);
	}

      goto exit;
    }

  index = logpb_get_log_buffer_index (pageid);
  if (index >= 0 && index < log_Pb.num_buffers)
    {
      log_bufptr = &log_Pb.buffers[index];
    }
  else
    {
      er_set (ER_FATAL_ERROR_SEVERITY, ARG_FILE_LINE, ER_LOG_PAGE_CORRUPTED, 1, pageid);
      if (log_csect_entered)
	{
	  LOG_CS_EXIT (thread_p);
	}
      return ER_LOG_PAGE_CORRUPTED;
    }

  if (log_bufptr->pageid == pageid)
    {
      /* Copy page from log_bufptr into log_pgptr */
      memcpy (log_pgptr, log_bufptr->logpage, LOG_PAGESIZE);
      if (log_bufptr->pageid == pageid)
	{
	  goto exit;
	}
    }

  /* Could not get from log page buffer cache */

  rv = logpb_read_page_from_file_or_page_server (thread_p, pageid, access_mode, log_pgptr);
  if (rv != NO_ERROR)
    {
      rv = ER_FAILED;
      goto exit;
    }

  // Optimize log page fetching by caching
  // for now, only used to optimize recovery phase
  if (log_bufptr->pageid < pageid && !LOG_ISRESTARTED ())
    {
      // invalidate previous page
      log_bufptr->pageid = NULL_PAGEID;
      // cache new page
      std::memcpy (log_bufptr->logpage, log_pgptr, LOG_PAGESIZE);
      log_bufptr->pageid = pageid;
      log_bufptr->phy_pageid = logpb_to_physical_pageid (pageid);
    }

  stat_page_found = PERF_PAGE_MODE_OLD_LOCK_WAIT;

  /* Always exit through here */
exit:
  if (log_csect_entered)
    {
      LOG_CS_EXIT (thread_p);
    }
  perfmon_inc_stat (thread_p, PSTAT_LOG_NUM_FETCHES);

  if (is_perf_tracking)
    {
      tsc_getticks (&end_tick);
      tsc_elapsed_time_usec (&tv_diff, end_tick, start_tick);
      fix_wait_time = tv_diff.tv_sec * 1000000LL + tv_diff.tv_usec;
      /* log page fix time : use dummy values for latch type and conditional type; use PERF_PAGE_MODE_OLD_LOCK_WAIT and
       * PERF_PAGE_MODE_OLD_IN_BUFFER for page type : page is not found in log page buffer and must be read from
       * archive vs page is found in log page buffer */
      if (fix_wait_time > 0)
	{
	  perfmon_pbx_fix_acquire_time (thread_p, PAGE_LOG, stat_page_found, PERF_HOLDER_LATCH_READ,
					PERF_UNCONDITIONAL_FIX_WITH_WAIT, fix_wait_time);
	}
    }

  return rv;
}

static int
request_log_page_from_page_server (LOG_PAGEID log_pageid, LOG_PAGE * log_pgptr)
{
#if defined(SERVER_MODE)
  // *INDENT-OFF*
  std::string request_message;
  request_message.append (reinterpret_cast<const char *> (&log_pageid), sizeof (log_pageid));

  if (prm_get_bool_value (PRM_ID_ER_LOG_READ_LOG_PAGE))
    {
      _er_log_debug (ARG_FILE_LINE, "Sent request for log to Page Server. Page ID: %lld \n", log_pageid);
    }
  std::string response_message;
  ts_Gl->send_receive (tran_to_page_request::SEND_LOG_PAGE_FETCH, std::move (request_message), response_message);

  assert (response_message.size () > 0);
  const char *message_ptr = response_message.c_str ();
  int error_code;
  std::memcpy (&error_code, message_ptr, sizeof (error_code));
  message_ptr += sizeof (error_code);

  if (error_code == NO_ERROR)
    {
      std::memcpy (log_pgptr, message_ptr, db_log_page_size ());
      message_ptr += db_log_page_size ();

      if (prm_get_bool_value (PRM_ID_ER_LOG_READ_LOG_PAGE))
	{
	  _er_log_debug (ARG_FILE_LINE, "Received log page message from Page Server. Page ID: %lld\n",
			 log_pgptr->hdr.logical_pageid);
	}
<<<<<<< HEAD
    }
  else
    {
      if (error_code == ER_LOG_PAGE_CORRUPTED)
	{
	  er_set (ER_ERROR_SEVERITY, ARG_FILE_LINE, ER_LOG_PAGE_CORRUPTED, 1, log_pageid);
	}
      else
	{
	  er_set (ER_ERROR_SEVERITY, ARG_FILE_LINE, ER_GENERIC_ERROR, 0);
	}
      if (prm_get_bool_value (PRM_ID_ER_LOG_READ_LOG_PAGE))
	{
	  _er_log_debug (ARG_FILE_LINE, "Received log page message from Page Server. Error code: %d\n", error_code);
	}
    }
=======
    }
  else
    {
      if (error_code == ER_LOG_PAGE_CORRUPTED)
	{
	  er_set (ER_ERROR_SEVERITY, ARG_FILE_LINE, ER_LOG_PAGE_CORRUPTED, 1, log_pageid);
	}
      else
	{
	  er_set (ER_ERROR_SEVERITY, ARG_FILE_LINE, ER_GENERIC_ERROR, 0);
	}
      if (prm_get_bool_value (PRM_ID_ER_LOG_READ_LOG_PAGE))
	{
	  _er_log_debug (ARG_FILE_LINE, "Received log page message from Page Server. Error code: %d\n", error_code);
	}
    }
>>>>>>> a3f80331
  assert (message_ptr == (response_message.c_str () + response_message.size ()));
  return error_code;
  // *INDENT-ON*
#endif // SERVER_MODE
}

#if defined (SERVER_MODE)
void
logpb_verify_page_read (LOG_PAGEID pageid, const LOG_PAGE * left_log_pgptr, const LOG_PAGE * rite_log_pgptr)
{
  bool pages_equal (*left_log_pgptr == *rite_log_pgptr || pageid == LOGPB_HEADER_PAGE_ID);

  if (!pages_equal && pageid == log_Gl.hdr.append_lsa.pageid)
    {
      const char *const left_log_page_area = left_log_pgptr->area;
      const char *const rite_log_page_area = rite_log_pgptr->area;
      const int cmp_res = strncmp (left_log_page_area, rite_log_page_area, log_Gl.hdr.append_lsa.offset);
      pages_equal = left_log_pgptr->hdr == rite_log_pgptr->hdr && cmp_res == 0;
    }

  assert (pages_equal);
}
#endif // SERVER_MODE

/*
 * logpb_read_page_from_file_or_page_server - depending on the server type and whether or not
 *        transaction server is being executed in a remote storage context, read log pages from
 *        either local storage or page server, or both
 *
 * return: error when reading from local storage fails
 *
 *   pageid(in): Page identifier
 *   access_mode(in): access mode
 *   log_pgptr(out): Page buffer to copy log page to
 */
int
logpb_read_page_from_file_or_page_server (THREAD_ENTRY * thread_p, LOG_PAGEID pageid,
					  LOG_CS_ACCESS_MODE access_mode, LOG_PAGE * log_pgptr)
{
#if defined (SERVER_MODE)
  // execution contexts:
  //  1) TS with remote storage: only read from PS
  //  2) TS with local storage + connected to PS: both read from PS and from file and compare results
  //  3) PS or TS with local storage + not connected to PS: only read from file

  bool read_from_disk = false;
  if (!is_tran_server_with_remote_storage ())
    {
      // context 2) or 3)
      const int res_read_from_file = logpb_read_page_from_file (thread_p, pageid, access_mode, log_pgptr);
      if (res_read_from_file != NO_ERROR)
	{
	  ASSERT_ERROR ();
	  return res_read_from_file;
	}
      read_from_disk = true;
    }

  const SERVER_TYPE server_type = get_server_type ();
  if (server_type == SERVER_TYPE_TRANSACTION && ts_Gl->is_page_server_connected ())
    {
      if (!read_from_disk)
	{
	  // context 1)
	  return request_log_page_from_page_server (pageid, log_pgptr);
	}
      else
	{
	  // context 2)
	  // *INDENT-OFF*
	  auto log_page_buffer_uptr = std::make_unique<char> (IO_MAX_PAGE_SIZE);
	  auto second_log_page = (LOG_PAGE *) log_page_buffer_uptr.get ();

	  int err = request_log_page_from_page_server (pageid, second_log_page);
	  if (err != NO_ERROR)
	    {
	      return err;
	    }
	  logpb_verify_page_read (pageid, second_log_page, log_pgptr);
	  // *INDENT-ON*
	}
    }

  return NO_ERROR;
#else // SERVER_MODE
  return logpb_read_page_from_file (thread_p, pageid, access_mode, log_pgptr);
#endif // SERVER_MODE
}

/*
 * logpb_read_page_from_file - Fetch a exist_log page from log files
 *
 * return: NO_ERROR if everything is ok, else ER_GENERIC_ERROR
 *
 *   pageid(in): Page identifier
 *   log_pgptr(in/out): Page buffer to read
 *
 * NOTE:read the log page identified by pageid into a buffer from from archive or active log.
 */
int
logpb_read_page_from_file (THREAD_ENTRY * thread_p, LOG_PAGEID pageid, LOG_CS_ACCESS_MODE access_mode,
			   LOG_PAGE * log_pgptr)
{
  bool log_csect_entered = false;

  assert (log_pgptr != NULL);
  assert (pageid != NULL_PAGEID);

  logpb_log ("called logpb_read_page_from_file with pageid = %lld, hdr.logical_pageid = %lld, "
	     "LOGPB_ACTIVE_NPAGES = %d\n", (long long int) pageid, (long long int) log_pgptr->hdr.logical_pageid,
	     LOGPB_ACTIVE_NPAGES);

  if (access_mode == LOG_CS_SAFE_READER)
    {
      /* This is added here to block others from creating new archive or mounting/dismounting archives while the vacuum
       * workers is trying to fetch its page from file. */
      /* This was first done only for active pages. This allowed other transaction create a new archive from active log
       * after calling logpb_is_page_in_archive. Therefore the logpb_to_physical_pageid became flawed. */
      LOG_CS_ENTER_READ_MODE (thread_p);
      log_csect_entered = true;
    }
  else
    {
      assert (LOG_CS_OWN (thread_p));
    }

  // some archived pages may be still in active log; check if they can be fetched from active.
  bool fetch_from_archive = logpb_is_page_in_archive (pageid);
  if (fetch_from_archive)
    {
      bool is_archive_page_in_active_log = (pageid + LOGPB_ACTIVE_NPAGES) > log_Gl.hdr.append_lsa.pageid;
      bool dont_fetch_archive_from_active = !LOG_ISRESTARTED () || log_Gl.hdr.was_active_log_reset;

      if (is_archive_page_in_active_log && !dont_fetch_archive_from_active)
	{
	  // can fetch from active
	  fetch_from_archive = false;
	}
    }
  if (fetch_from_archive)
    {
      // fetch from archive
      if (logpb_fetch_from_archive (thread_p, pageid, log_pgptr, NULL, NULL, true) == NULL)
	{
#if defined (SERVER_MODE)
	  if (thread_p != NULL && thread_p->type == TT_VACUUM_MASTER)
	    {
	      vacuum_er_log_error (VACUUM_ER_LOG_MASTER | VACUUM_ER_LOG_ARCHIVES,
				   "Failed to fetch page %lld from archives.", pageid);
	    }
#endif /* SERVER_MODE */
	  goto error;
	}
    }
  else
    {
      // fetch from active
      LOG_PHY_PAGEID phy_pageid;

      /*
       * Page is contained in the active log.
       * Find the corresponding physical page and read the page form disk.
       */
      phy_pageid = logpb_to_physical_pageid (pageid);
      logpb_log ("phy_pageid in logpb_read_page_from_file is %lld\n", (long long int) phy_pageid);

      perfmon_inc_stat (thread_p, PSTAT_LOG_NUM_IOREADS);

      if (fileio_read (thread_p, log_Gl.append.vdes, log_pgptr, phy_pageid, LOG_PAGESIZE) == NULL)
	{
	  er_set (ER_FATAL_ERROR_SEVERITY, ARG_FILE_LINE, ER_LOG_READ, 3, pageid, phy_pageid, log_Name_active);
	  goto error;
	}
      else
	{
	  if (log_pgptr->hdr.logical_pageid != pageid)
	    {
	      if (log_pgptr->hdr.logical_pageid == pageid + LOGPB_ACTIVE_NPAGES)
		{
		  /* The active part where this archive page belonged was already, overwritten. Fetch the page from
		   * archive. */
		  if (logpb_fetch_from_archive (thread_p, pageid, log_pgptr, NULL, NULL, true) == NULL)
		    {
#if defined (SERVER_MODE)
		      if (thread_p != NULL && thread_p->type == TT_VACUUM_MASTER)
			{
			  vacuum_er_log_error (VACUUM_ER_LOG_MASTER | VACUUM_ER_LOG_ARCHIVES,
					       "Failed to fetch page %lld from archives.", pageid);
			}
#endif /* SERVER_MODE */
		      goto error;
		    }
		}
	      else
		{
		  /* Clean the buffer... since it may be corrupted */
		  er_set (ER_FATAL_ERROR_SEVERITY, ARG_FILE_LINE, ER_LOG_PAGE_CORRUPTED, 1, pageid);
		  goto error;
		}
	    }
	  else
	    {
	      /*
	       * fetched from active.
	       * In case of being fetched from archive log, no need to be decrypted
	       * because it already decrypted in logpb_fetch_from_archive()
	       */
	      TDE_ALGORITHM tde_algo = logpb_get_tde_algorithm ((LOG_PAGE *) log_pgptr);
	      if (tde_algo != TDE_ALGORITHM_NONE)
		{
		  if (tde_decrypt_log_page ((LOG_PAGE *) log_pgptr, tde_algo, (LOG_PAGE *) log_pgptr) != NO_ERROR)
		    {
		      ASSERT_ERROR ();
		      goto error;
		    }
		}
	    }
	}
    }

  if (log_csect_entered)
    {
      LOG_CS_EXIT (thread_p);
    }

  logpb_log ("logpb_read_page_from_file: log page %lld has checksum = %d\n",
	     (long long int) log_pgptr->hdr.logical_pageid, log_pgptr->hdr.checksum);

#if !defined(NDEBUG)
  if (log_Gl.rcv_phase == LOG_RESTARTED)
    {
      logpb_debug_check_log_page (thread_p, log_pgptr);
    }
#endif

  /* keep old function's usage */
  return NO_ERROR;

error:
  if (log_csect_entered)
    {
      LOG_CS_EXIT (thread_p);
    }
  return ER_FAILED;
}

/*
 * logpb_read_page_from_active_log -
 *
 *   return: new num_pages
 *
 *   pageid(in):
 *   num_pages(in):
 *   log_pgptr(in/out):
 */
int
logpb_read_page_from_active_log (THREAD_ENTRY * thread_p, LOG_PAGEID pageid, int num_pages, bool decrypt_needed,
				 LOG_PAGE * log_pgptr)
{
  LOG_PHY_PAGEID phy_start_pageid;

  assert (log_pgptr != NULL);
  assert (pageid != NULL_PAGEID);
  assert (num_pages > 0);

  assert (!is_tran_server_with_remote_storage ());

  logpb_log ("called logpb_read_page_from_active_log with pageid = %lld and num_pages = %d\n", (long long int) pageid,
	     num_pages);

  /*
   * Page is contained in the active log.
   * Find the corresponding physical page and read the page from disk.
   */
  phy_start_pageid = logpb_to_physical_pageid (pageid);
  num_pages = MIN (num_pages, LOGPB_ACTIVE_NPAGES - phy_start_pageid + 1);

  perfmon_inc_stat (thread_p, PSTAT_LOG_NUM_IOREADS);

  if (fileio_read_pages (thread_p, log_Gl.append.vdes, (char *) log_pgptr, phy_start_pageid, num_pages, LOG_PAGESIZE) ==
      NULL)
    {
      er_set (ER_ERROR_SEVERITY, ARG_FILE_LINE, ER_LOG_READ, 3, pageid, phy_start_pageid, log_Name_active);
      return -1;
    }
  else
    {
      if (log_pgptr->hdr.logical_pageid != pageid)
	{
	  er_set (ER_ERROR_SEVERITY, ARG_FILE_LINE, ER_LOG_PAGE_CORRUPTED, 1, pageid);
	  return -1;
	}
    }

  if (decrypt_needed)
    {
      char *ptr = (char *) log_pgptr;
      int i;
      for (i = 0; i < num_pages; i++)
	{
	  TDE_ALGORITHM tde_algo = logpb_get_tde_algorithm ((LOG_PAGE *) ptr);
	  if (tde_algo != TDE_ALGORITHM_NONE)
	    {
	      if (tde_decrypt_log_page ((LOG_PAGE *) ptr, tde_algo, (LOG_PAGE *) ptr) != NO_ERROR)
		{
		  ASSERT_ERROR ();
		  return -1;
		}
	    }
	  ptr += LOG_PAGESIZE;
	}
    }

#if !defined(NDEBUG)
  if (log_Gl.rcv_phase == LOG_RESTARTED)
    {
      char *ptr = NULL;
      int i;
      char log_pgbuf[IO_MAX_PAGE_SIZE + MAX_ALIGNMENT];
      char *aligned_log_pgbuf = PTR_ALIGN (log_pgbuf, MAX_ALIGNMENT);

      ptr = (char *) log_pgptr;
      for (i = 0; i < num_pages; i++)
	{
	  TDE_ALGORITHM tde_algo = logpb_get_tde_algorithm ((LOG_PAGE *) ptr);
	  /* checksum is calculated before tde-encryption */
	  if (!decrypt_needed && tde_algo != TDE_ALGORITHM_NONE)
	    {
	      /* This page is tde-ecnrypted page and has not yet decrypted.
	       * To check consistency, we need to decrypt it */
	      if (!tde_is_loaded ())
		{
		  ptr += LOG_PAGESIZE;
		  continue;	/* no way to check an encrypted page without tde module */
		}

	      if (tde_decrypt_log_page ((LOG_PAGE *) ptr, tde_algo, (LOG_PAGE *) aligned_log_pgbuf) != NO_ERROR)
		{
		  ASSERT_ERROR ();
		  assert (false);
		}
	      logpb_debug_check_log_page (thread_p, (LOG_PAGE *) aligned_log_pgbuf);
	      ptr += LOG_PAGESIZE;
	    }
	  else
	    {
	      logpb_debug_check_log_page (thread_p, (LOG_PAGE *) ptr);
	      ptr += LOG_PAGESIZE;
	    }
	}
    }
#endif

  return num_pages;
}

/*
 * logpb_write_page_to_disk - writes and syncs a log page to disk
 *
 * return: error code
 *
 *   log_pgptr(in/out): Log page pointer
 *   logical_pageid(in): logical page id
 *
 * NOTE:writes and syncs a log page to disk
 */
int
logpb_write_page_to_disk (THREAD_ENTRY * thread_p, LOG_PAGE * log_pgptr, LOG_PAGEID logical_pageid)
{
  int nbytes, error_code;
  LOG_PHY_PAGEID phy_pageid;
  FILEIO_WRITE_MODE write_mode;
  char enc_pgbuf[IO_MAX_PAGE_SIZE + MAX_ALIGNMENT];
  LOG_PAGE *enc_pgptr = NULL;

  enc_pgptr = (LOG_PAGE *) PTR_ALIGN (enc_pgbuf, MAX_ALIGNMENT);

  assert (log_pgptr != NULL);
  assert (log_pgptr->hdr.logical_pageid == logical_pageid);
  /* we allow writing page as long as they do not belong to archive area */
  assert (logical_pageid == LOGPB_HEADER_PAGE_ID
	  || (!LOGPB_IS_ARCHIVE_PAGE (logical_pageid) && logical_pageid <= LOGPB_LAST_ACTIVE_PAGE_ID));
  assert (!is_tran_server_with_remote_storage ());

  logpb_log ("called logpb_write_page_to_disk for logical_pageid = %lld\n", (long long int) logical_pageid);

  /* Set page CRC before writing to disk. */
  logpb_set_page_checksum (log_pgptr);

  phy_pageid = logpb_to_physical_pageid (logical_pageid);
  logpb_log ("phy_pageid in logpb_write_page_to_disk is %lld\n", (long long int) phy_pageid);

  /* log_Gl.append.vdes is only changed while starting or finishing or recovering server. So, log cs is not needed. */

  write_mode = dwb_is_created () == true ? FILEIO_WRITE_NO_COMPENSATE_WRITE : FILEIO_WRITE_DEFAULT_WRITE;

  logpb_log ("logpb_write_page_to_disk: The page (%lld) is being tde-encrypted: %d\n", (long long int) logical_pageid,
	     LOG_IS_PAGE_TDE_ENCRYPTED (log_pgptr));

  if (LOG_IS_PAGE_TDE_ENCRYPTED (log_pgptr))
    {
      error_code = tde_encrypt_log_page (log_pgptr, logpb_get_tde_algorithm (log_pgptr), enc_pgptr);
      if (error_code != NO_ERROR)
	{
	  /*
	   * if encrpytion fails, it just skip it and off the tde flag. The page will never be encrypted in this case.
	   * It menas once it fails, the page always spill user data un-encrypted from then.
	   */
	  logpb_set_tde_algorithm (thread_p, log_pgptr, TDE_ALGORITHM_NONE);
	  er_set (ER_ERROR_SEVERITY, ARG_FILE_LINE, ER_TDE_ENCRYPTION_LOGPAGE_ERORR_AND_OFF_TDE, 1, logical_pageid);
	}
      else
	{
	  log_pgptr = enc_pgptr;
	}
    }

  if (fileio_write (thread_p, log_Gl.append.vdes, log_pgptr, phy_pageid, LOG_PAGESIZE, write_mode) == NULL)
    {
      if (er_errid () == ER_IO_WRITE_OUT_OF_SPACE)
	{
	  nbytes = log_Gl.hdr.db_logpagesize;
	  er_set (ER_FATAL_ERROR_SEVERITY, ARG_FILE_LINE, ER_LOG_WRITE_OUT_OF_SPACE, 4, logical_pageid, phy_pageid,
		  log_Name_active, nbytes);
	}
      else
	{
	  er_set_with_oserror (ER_FATAL_ERROR_SEVERITY, ARG_FILE_LINE, ER_LOG_WRITE, 3, logical_pageid, phy_pageid,
			       log_Name_active);
	}

      logpb_fatal_error (thread_p, true, ARG_FILE_LINE, "logpb_write_page_to_disk");
      return ER_FAILED;
    }

  perfmon_inc_stat (thread_p, PSTAT_LOG_NUM_IOWRITES);
  return NO_ERROR;
}

/*
 * logpb_fill_header_parameters - initialize values from header
 */
void
logpb_fill_header_parameters (const log_header & hdr, PGLENGTH & io_page_size, PGLENGTH & log_page_size,
			      INT64 & creation_time, float &db_compatibility, int &db_charset)
{
  io_page_size = hdr.db_iopagesize;
  log_page_size = hdr.db_logpagesize;
  creation_time = hdr.db_creation;
  db_compatibility = hdr.db_compatibility;
  db_charset = hdr.db_charset;
}

/*
 * logpb_reset_header_parameters -
 */
void
logpb_reset_header_parameters (PGLENGTH & io_page_size, PGLENGTH & log_page_size, INT64 & creation_time,
			       float &db_compatibility, int &db_charset)
{
  io_page_size = -1;
  log_page_size = -1;
  creation_time = 0;
  db_compatibility = -1.0;
  db_charset = INTL_CODESET_ERROR;
}

/*
 * logpb_find_header_parameters - Find some database creation parameters
 *
 * return: iopagesize or -1
 *
 *   db_fullname(in): Full name of the database
 *   force_read_log_header(in): force to read log header
 *   logpath(in): Directory where the log volumes reside
 *   prefix_logname(in): Name of the log volumes. It is usually set as database
 *                      name. For example, if the value is equal to "db", the
 *                      names of the log volumes created are as follow:
 *                      Active_log      = db_logactive
 *                      Archive_logs    = db_logarchive.0
 *                                        db_logarchive.1
 *                                             .
 *                                             .
 *                                             .
 *                                        db_logarchive.n
 *                      Log_information = db_loginfo
 *                      Database Backup = db_backup
 *   db_iopagesize(in): Set as a side effect to iopagesize
 *   db_creation(in): Set as a side effect to time of database creation
 *   db_compatibility(in): Set as a side effect to database disk compatibility
 *   db_charset(in): Set as a side effect to database charset
 *
 * NOTE:Find some database creation parameters such as pagesize, creation time, and disk compatability.
 */
PGLENGTH
logpb_find_header_parameters (THREAD_ENTRY * thread_p, const bool force_read_log_header, const char *db_fullname,
			      const char *logpath, const char *prefix_logname, PGLENGTH * io_page_size,
			      PGLENGTH * log_page_size, INT64 * creation_time, float *db_compatibility, int *db_charset)
{
  static LOG_HEADER hdr;	/* Log header */
  static bool is_header_read_from_file = false;
  static bool is_log_header_validated = false;
  int error_code = NO_ERROR;

  if (force_read_log_header)
    {
      is_header_read_from_file = false;
      is_log_header_validated = false;
    }

  assert (LOG_CS_OWN_WRITE_MODE (thread_p));

  /* Is the system restarted ? */
  if (log_Gl.trantable.area != NULL && log_Gl.append.log_pgptr != NULL)
    {
      logpb_fill_header_parameters (log_Gl.hdr, *io_page_size, *log_page_size, *creation_time,
				    *db_compatibility, *db_charset);

      if (IO_PAGESIZE != *io_page_size || LOG_PAGESIZE != *log_page_size)
	{
	  if (db_set_page_size (*io_page_size, *log_page_size) != NO_ERROR)
	    {
	      goto error;
	    }

	  logpb_finalize_pool (thread_p);
	  error_code = logtb_define_trantable_log_latch (thread_p, log_Gl.trantable.num_total_indices);
	  if (error_code != NO_ERROR)
	    {
	      goto error;
	    }
	  error_code = logpb_initialize_pool (thread_p);
	  if (error_code != NO_ERROR)
	    {
	      goto error;
	    }
	  if (logpb_fetch_start_append_page (thread_p) != NO_ERROR)
	    {
	      goto error;
	    }
	}
      return *io_page_size;
    }

  if (!is_header_read_from_file)
    {
      error_code = logpb_fetch_header_from_file_or_page_server (thread_p, db_fullname, logpath, prefix_logname, &hdr);
      if (error_code != NO_ERROR)
	{
	  goto error;
	}
      is_header_read_from_file = true;
    }

  logpb_fill_header_parameters (hdr, *io_page_size, *log_page_size, *creation_time, *db_compatibility, *db_charset);

  if (is_log_header_validated)
    {
      return *io_page_size;
    }

  /*
   * Make sure that the log is a log file and that it is compatible with the
   * running database and system
   */

  if (strcmp (hdr.prefix_name, prefix_logname) != 0)
    {
      /*
       * This does not look like the log or the log was renamed. Incompatible
       * prefix name with the prefix stored on disk
       */
      er_set (ER_NOTIFICATION_SEVERITY, ARG_FILE_LINE, ER_LOG_INCOMPATIBLE_PREFIX_NAME, 2, log_Name_active,
	      hdr.prefix_name);
      /* Continue anyhow.. */
    }

  /* only check for incompatibility here, this will be done again in log_xinit which will run the compatibility
   * functions if there are any. */
  /* We added disk compatibility rules to R2.2. Before that release, rel_get_disk_compatible function returned only
   * REL_FULLY_COMPATIBLE or REL_NOT_COMPATIBLE. However, it might return REL_BACKWARD_COMPATIBLE now. */
  if (rel_get_disk_compatible (*db_compatibility, NULL) != REL_FULLY_COMPATIBLE)
    {
      log_Gl.hdr.db_compatibility = *db_compatibility;
      er_set (ER_ERROR_SEVERITY, ARG_FILE_LINE, ER_LOG_INCOMPATIBLE_DATABASE, 2, rel_name (), rel_release_string ());
      error_code = ER_LOG_INCOMPATIBLE_DATABASE;
      goto error;
    }

  is_log_header_validated = true;

  return *io_page_size;

error:
  logpb_reset_header_parameters (*io_page_size, *log_page_size, *creation_time, *db_compatibility, *db_charset);

  return *io_page_size;
}

/*
 *
 *       	       FUNCTIONS RELATED TO APPEND PAGES
 *
 */

/*
 * logpb_fetch_start_append_page - FETCH THE START APPEND PAGE
 *
 * return: Pointer to the page or NULL
 *
 * NOTE:Fetch the start append page.
 */
int
logpb_fetch_start_append_page (THREAD_ENTRY * thread_p)
{
  LOG_FLUSH_INFO *flush_info = &log_Gl.flush_info;
  PAGE_FETCH_MODE flag = OLD_PAGE;
  bool need_flush;
#if defined(SERVER_MODE)
  int rv;
#endif /* SERVER_MODE */

  assert (LOG_CS_OWN_WRITE_MODE (thread_p));

  logpb_log ("started logpb_fetch_start_append_page\n");

  /* detect empty log (page and offset of zero) */
#if !defined(NDEBUG)
  if ((log_Gl.hdr.append_lsa.pageid == (LOG_PAGEID) prm_get_bigint_value (PRM_ID_FIRST_LOG_PAGEID))
      && (log_Gl.hdr.append_lsa.offset == 0))
#else
  if ((log_Gl.hdr.append_lsa.pageid == 0) && (log_Gl.hdr.append_lsa.offset == 0))
#endif
    {
      flag = NEW_PAGE;
    }

  if (log_Gl.append.log_pgptr != NULL)
    {
      /*
       * Somehow we already have an append page, flush all current append page
       * and start form scratch
       */
      logpb_invalid_all_append_pages (thread_p);
    }

  /*
   * Fetch the start append page
   */

  log_Gl.append.log_pgptr = logpb_locate_page (thread_p, log_Gl.hdr.append_lsa.pageid, flag);
  if (log_Gl.append.log_pgptr == NULL)
    {
      return ER_FAILED;
    }

  log_Gl.append.set_nxio_lsa (log_Gl.hdr.append_lsa);
  /*
   * Save this log append page as an active page to be flushed at a later
   * time if the page is modified (dirty).
   * We must save the log append pages in the order that they are defined
   * and need to be flushed.
   */

  need_flush = false;

  rv = pthread_mutex_lock (&flush_info->flush_mutex);

  flush_info->toflush[flush_info->num_toflush] = log_Gl.append.log_pgptr;
  flush_info->num_toflush++;

  if (flush_info->num_toflush >= flush_info->max_toflush)
    {
      /*
       * Force the dirty pages including the current one at this moment
       */
      need_flush = true;
    }

  pthread_mutex_unlock (&flush_info->flush_mutex);

  if (need_flush)
    {
      logpb_flush_pages_direct (thread_p);
    }

  return NO_ERROR;
}

/*
 * logpb_fetch_start_append_page_new - FETCH THE NEW START APPEND PAGE
 *
 * return: Pointer to the page or NULL
 */
LOG_PAGE *
logpb_fetch_start_append_page_new (THREAD_ENTRY * thread_p)
{
  assert (LOG_CS_OWN_WRITE_MODE (thread_p));

  logpb_log ("started logpb_fetch_start_append_page_new\n");

  log_Gl.append.log_pgptr = logpb_locate_page (thread_p, log_Gl.hdr.append_lsa.pageid, NEW_PAGE);
  if (log_Gl.append.log_pgptr == NULL)
    {
      return NULL;
    }

  log_Gl.append.set_nxio_lsa (log_Gl.hdr.append_lsa);

  return log_Gl.append.log_pgptr;
}

/*
 * logpb_next_append_page - Fetch next append page
 *
 * return: nothing
 *
 *   current_setdirty(in): Set the current append page dirty ?
 *
 * NOTE:Fetch the next append page.
 *              If the current append page contains the beginning of the log
 *              record being appended (i.e., log record did fit on current
 *              append page), the freeing of this page is delayed until the
 *              record is completely appended/logged. This is needed since
 *              every log record has a forward pointer to next log record
 *              (i.e., next append address). In addition, we must avoid
 *              flushing this page to disk (e.g., page replacement),
 *              otherwise, during crash recovery we could try to read a log
 *              record that has never been finished and the end of the log may
 *              not be detected. That is, the log would be corrupted.
 *
 *              If the current append page does not contain the beginning of
 *              the log record, the page can be freed and flushed at any time.
 *
 *              If the next page to archive is located at the physical
 *              location of the desired append page, a set of log pages is
 *              archived, so we can continue the append operations.
 */
static void
logpb_next_append_page (THREAD_ENTRY * thread_p, LOG_SETDIRTY current_setdirty)
{
  LOG_FLUSH_INFO *flush_info = &log_Gl.flush_info;
  bool need_flush;
#if defined(SERVER_MODE)
  int rv;
#endif /* SERVER_MODE */
#if defined(CUBRID_DEBUG)
  long commit_count = 0;
  static struct timeval start_append_time = { 0, 0 };
  struct timeval end_append_time = { 0, 0 };
  static long prev_commit_count_in_append = 0;
  double elapsed = 0;

  gettimeofday (&end_append_time, NULL);
#endif /* CUBRID_DEBUG */

  assert (LOG_CS_OWN_WRITE_MODE (thread_p));

  logpb_log ("started logpb_next_append_page\n");

  if (current_setdirty == LOG_SET_DIRTY)
    {
      logpb_set_dirty (thread_p, log_Gl.append.log_pgptr);
    }

  log_Gl.append.log_pgptr = NULL;

  log_Gl.hdr.append_lsa.pageid++;
  log_Gl.hdr.append_lsa.offset = 0;

  if (!is_tran_server_with_remote_storage ())
    {
      /*
       * Is the next logical page to archive, currently located at the physical
       * location of the next logical append page ? (Remember the log is a RING).
       * If so, we need to archive the log from the next logical page to archive
       * up to the closest page that does not hold the current append log record.
       */

      if (LOGPB_AT_NEXT_ARCHIVE_PAGE_ID (log_Gl.hdr.append_lsa.pageid))
	{
	  /* The log must be archived */
	  logpb_archive_active_log (thread_p);
	}

      /*
       * Has the log been cycled ?
       */
      if (LOGPB_IS_FIRST_PHYSICAL_PAGE (log_Gl.hdr.append_lsa.pageid))
	{
	  log_Gl.hdr.fpageid += LOGPB_ACTIVE_NPAGES;

	  /* Flush the header to save updates by archiving. */
	  logpb_flush_header (thread_p);
	}
    }

  /*
   * Fetch the next page as a newly defined append page. Append pages are
   * always new pages
   */

  log_Gl.append.log_pgptr = logpb_create_page (thread_p, log_Gl.hdr.append_lsa.pageid);
  if (log_Gl.append.log_pgptr == NULL)
    {
      logpb_fatal_error (thread_p, true, ARG_FILE_LINE, "log_next_append_page");
      /* This statement should not be reached */
      return;
    }

  if (log_Gl.append.appending_page_tde_encrypted)
    {
      TDE_ALGORITHM tde_algo = (TDE_ALGORITHM) prm_get_integer_value (PRM_ID_TDE_DEFAULT_ALGORITHM);
      logpb_set_tde_algorithm (thread_p, log_Gl.append.log_pgptr, tde_algo);
      logpb_set_dirty (thread_p, log_Gl.append.log_pgptr);
    }

  logpb_log ("logpb_next_append_page: append the new page (%lld), tde_algorithm = %s\n",
	     (long long int) log_Gl.append.log_pgptr->hdr.logical_pageid,
	     tde_get_algorithm_name (logpb_get_tde_algorithm (log_Gl.append.log_pgptr)));

#if defined(CUBRID_DEBUG)
  {
    log_Stat.last_append_pageid = log_Gl.hdr.append_lsa.pageid;
  }
#endif /* CUBRID_DEBUG */

  /*
   * Save this log append page as an active page to be flushed at a later
   * time if the page is modified (dirty).
   * We must save the log append pages in the order that they are defined
   * and need to be flushed.
   */

  rv = pthread_mutex_lock (&flush_info->flush_mutex);

  flush_info->toflush[flush_info->num_toflush] = log_Gl.append.log_pgptr;
  flush_info->num_toflush++;

  need_flush = false;
  if (flush_info->num_toflush >= flush_info->max_toflush)
    {
      need_flush = true;
    }

  pthread_mutex_unlock (&flush_info->flush_mutex);

  if (need_flush)
    {
      logpb_flush_all_append_pages (thread_p);
    }

#if defined(CUBRID_DEBUG)
  if (start_append_time.tv_sec != 0 && start_append_time.tv_usec != 0)
    {
      elapsed = LOG_GET_ELAPSED_TIME (end_append_time, start_append_time);
    }

  log_Stat.use_append_page_sec = elapsed;
  gettimeofday (&start_append_time, NULL);

  commit_count = log_Stat.commit_count - prev_commit_count_in_append;

  prev_commit_count_in_append = log_Stat.commit_count;

  log_Stat.last_commit_count_while_using_a_page = commit_count;
  log_Stat.total_commit_count_while_using_a_page += log_Stat.last_commit_count_while_using_a_page;
#endif /* CUBRID_DEBUG */

  log_Stat.total_append_page_count++;

#if defined(CUBRID_DEBUG)
  er_log_debug (ARG_FILE_LINE,
		"log_next_append_page: new page id(%lld) total_append_page_count(%ld)"
		" num_toflush(%d) use_append_page_sec(%f) need_flush(%d) commit_count(%ld)"
		" total_commit_count(%ld)\n", (int) log_Stat.last_append_pageid, log_Stat.total_append_page_count,
		flush_info->num_toflush, log_Stat.use_append_page_sec, need_flush,
		log_Stat.last_commit_count_while_using_a_page, log_Stat.total_commit_count_while_using_a_page);
#endif /* CUBRID_DEBUG */
}

/*
 * log_writev_append_pages - Write a set of sequential pages
 *
 * return: to_flush or NULL
 *
 *   to_flush(in): Array to address of content of pages to flush
 *   npages(in): Number of pages to flush
 *
 * NOTE:Flush to disk a set of log contiguous pages.
 */
static LOG_PAGE **
logpb_writev_append_pages (THREAD_ENTRY * thread_p, LOG_PAGE ** to_flush, DKNPAGES npages)
{
  LOG_BUFFER *bufptr;
  LOG_PHY_PAGEID phy_pageid;
  int i;
  FILEIO_WRITE_MODE write_mode = FILEIO_WRITE_DEFAULT_WRITE;
  char enc_pgbuf[IO_MAX_PAGE_SIZE + MAX_ALIGNMENT];
  LOG_PAGE *log_pgptr = NULL;
  LOG_PAGE *enc_pgptr = NULL;

  assert (!is_tran_server_with_remote_storage ());

  enc_pgptr = (LOG_PAGE *) PTR_ALIGN (enc_pgbuf, MAX_ALIGNMENT);

#if !defined (CS_MODE)
  write_mode = dwb_is_created () == true ? FILEIO_WRITE_NO_COMPENSATE_WRITE : FILEIO_WRITE_DEFAULT_WRITE;
#endif

  /* In this point, flush buffer cannot be replaced by trans. So, bufptr's pageid and phy_pageid are not changed. */
  if (npages > 0)
    {
      bufptr = logpb_get_log_buffer (to_flush[0]);
      phy_pageid = bufptr->phy_pageid;

      logpb_log ("logpb_writev_append_pages: started with pageid = %lld and phy_pageid = %lld\n",
		 (long long int) bufptr->pageid, (long long int) phy_pageid);

      for (i = 0; i < npages; i++)
	{
	  /* Set page CRC before writing to disk. */
	  logpb_set_page_checksum (to_flush[i]);
	}
      for (i = 0; i < npages; i++)
	{
	  log_pgptr = to_flush[i];

	  logpb_log ("logpb_writev_append_pages: The page (%lld) is being tde-encrypted: %d\n",
		     (long long int) log_pgptr->hdr.logical_pageid, LOG_IS_PAGE_TDE_ENCRYPTED (log_pgptr));
	  if (LOG_IS_PAGE_TDE_ENCRYPTED (log_pgptr))
	    {
	      if (tde_encrypt_log_page (log_pgptr, logpb_get_tde_algorithm (log_pgptr), enc_pgptr) != NO_ERROR)
		{
		  /*
		   * if encrpytion fails, it just skip it and off the tde flag. The page will never be encrypted in this case.
		   * It menas once it fails, the page always spill user data un-encrypted from then.
		   */
		  logpb_set_tde_algorithm (thread_p, log_pgptr, TDE_ALGORITHM_NONE);
		  er_set (ER_ERROR_SEVERITY, ARG_FILE_LINE, ER_TDE_ENCRYPTION_LOGPAGE_ERORR_AND_OFF_TDE, 1,
			  log_pgptr->hdr.logical_pageid);
		}
	      else
		{
		  log_pgptr = enc_pgptr;
		}
	    }

	  if (fileio_write (thread_p, log_Gl.append.vdes, log_pgptr, phy_pageid + i, LOG_PAGESIZE, write_mode) == NULL)
	    {
	      if (er_errid () == ER_IO_WRITE_OUT_OF_SPACE)
		{
		  er_set (ER_FATAL_ERROR_SEVERITY, ARG_FILE_LINE, ER_LOG_WRITE_OUT_OF_SPACE, 4, bufptr->pageid,
			  phy_pageid, log_Name_active, log_Gl.hdr.db_logpagesize);
		}
	      else
		{
		  er_set_with_oserror (ER_FATAL_ERROR_SEVERITY, ARG_FILE_LINE, ER_LOG_WRITE, 3, bufptr->pageid,
				       phy_pageid, log_Name_active);
		}
	      to_flush = NULL;
	      break;
	    }
	}
    }

  return to_flush;
}

/*
 * logpb_write_toflush_pages_to_archive - Background archiving
 *
 * NOTE : write flushed pages to temporary archiving volume
 * (which will be renamed to real archiving volume) at this time.
 * but don't write last page because it will be modified & flushed again.
 * in error case, dismount temp archiving volume and give up background
 * archiving.
 */
static void
logpb_write_toflush_pages_to_archive (THREAD_ENTRY * thread_p)
{
  int i;
  LOG_PAGEID pageid, prev_lsa_pageid;
  LOG_PHY_PAGEID phy_pageid;
  char log_pgbuf[IO_MAX_PAGE_SIZE + MAX_ALIGNMENT];
  char enc_pgbuf[IO_MAX_PAGE_SIZE + MAX_ALIGNMENT];
  LOG_PAGE *log_pgptr = NULL;
  LOG_PAGE *enc_pgptr = NULL;
  LOG_BUFFER *bufptr;
  LOG_FLUSH_INFO *flush_info = &log_Gl.flush_info;
  BACKGROUND_ARCHIVING_INFO *bg_arv_info = &log_Gl.bg_archive_info;
  FILEIO_WRITE_MODE write_mode;

  assert (prm_get_bool_value (PRM_ID_LOG_BACKGROUND_ARCHIVING));
  assert (!is_tran_server_with_remote_storage ());

  if (log_Gl.bg_archive_info.vdes == NULL_VOLDES || flush_info->num_toflush <= 1)
    {
      return;
    }

  pageid = bg_arv_info->current_page_id;
  prev_lsa_pageid = log_Gl.append.prev_lsa.pageid;
  i = 0;
  write_mode = dwb_is_created () == true ? FILEIO_WRITE_NO_COMPENSATE_WRITE : FILEIO_WRITE_DEFAULT_WRITE;

  while (pageid < prev_lsa_pageid && i < flush_info->num_toflush)
    {
      bufptr = logpb_get_log_buffer (flush_info->toflush[i]);
      if (pageid > bufptr->pageid)
	{
	  assert_release (pageid <= bufptr->pageid);
	  fileio_dismount (thread_p, bg_arv_info->vdes);
	  bg_arv_info->vdes = NULL_VOLDES;
	  return;
	}
      else if (pageid < bufptr->pageid)
	{
	  LOG_LSA current_lsa;

	  current_lsa.pageid = pageid;
	  current_lsa.offset = LOG_PAGESIZE;
	  /* to flush all omitted pages by the previous archiving */
	  log_pgptr = (LOG_PAGE *) PTR_ALIGN (log_pgbuf, MAX_ALIGNMENT);

	  if (logpb_fetch_page (thread_p, &current_lsa, LOG_CS_FORCE_USE, log_pgptr) != NO_ERROR)
	    {
	      fileio_dismount (thread_p, bg_arv_info->vdes);
	      bg_arv_info->vdes = NULL_VOLDES;
	      return;
	    }
	}
      else
	{
	  log_pgptr = flush_info->toflush[i];
	  i++;
	}

#if !defined(NDEBUG)
      logpb_debug_check_log_page (thread_p, log_pgptr);
#endif
      phy_pageid = (LOG_PHY_PAGEID) (pageid - bg_arv_info->start_page_id + 1);
      assert_release (phy_pageid > 0);

      logpb_log ("logpb_write_toflush_pages_to_archive: The page (%lld) is being tde-encrypted: %d\n",
		 (long long int) pageid, LOG_IS_PAGE_TDE_ENCRYPTED (log_pgptr));

      if (LOG_IS_PAGE_TDE_ENCRYPTED (log_pgptr))
	{
	  enc_pgptr = (LOG_PAGE *) PTR_ALIGN (enc_pgbuf, MAX_ALIGNMENT);
	  if (tde_encrypt_log_page (log_pgptr, logpb_get_tde_algorithm (log_pgptr), enc_pgptr) != NO_ERROR)
	    {
	      /*
	       * if encrpytion fails, it just skip it and off the tde flag. The page will never be encrypted in this case.
	       * It menas once it fails, the page always spill user data un-encrypted from then.
	       */
	      logpb_set_tde_algorithm (thread_p, log_pgptr, TDE_ALGORITHM_NONE);
	      er_set (ER_ERROR_SEVERITY, ARG_FILE_LINE, ER_TDE_ENCRYPTION_LOGPAGE_ERORR_AND_OFF_TDE, 1, pageid);
	    }
	  else
	    {
	      log_pgptr = enc_pgptr;
	    }
	}

      if (fileio_write (thread_p, bg_arv_info->vdes, log_pgptr, phy_pageid, LOG_PAGESIZE, write_mode) == NULL)
	{
	  fileio_dismount (thread_p, bg_arv_info->vdes);
	  bg_arv_info->vdes = NULL_VOLDES;
	  return;
	}

      pageid++;
      bg_arv_info->current_page_id = pageid;
    }

  assert_release (bg_arv_info->current_page_id >= bg_arv_info->last_sync_pageid);
  if ((bg_arv_info->current_page_id - bg_arv_info->last_sync_pageid) > prm_get_integer_value (PRM_ID_PB_SYNC_ON_NFLUSH))
    {
      /* System volume. No need to sync DWB. */
      fileio_synchronize (thread_p, bg_arv_info->vdes, log_Name_bg_archive, FILEIO_SYNC_ONLY);
      bg_arv_info->last_sync_pageid = bg_arv_info->current_page_id;
    }
}

/*
 * logpb_append_next_record -
 *
 * return: NO_ERROR
 *
 *   node(in):
 */
static int
logpb_append_next_record (THREAD_ENTRY * thread_p, LOG_PRIOR_NODE * node)
{
  if (!LSA_EQ (&node->start_lsa, &log_Gl.hdr.append_lsa))
    {
      logpb_fatal_error (thread_p, true, ARG_FILE_LINE, "logpb_append_next_record");
    }

  /* forcing flush in the middle of log record append is a complicated business. try to avoid it if possible. */
  if (log_Gl.flush_info.num_toflush + 1 >= log_Gl.flush_info.max_toflush)	/* flush will be forced on next page */
    {
      /* flush early to avoid complicated case */
      logpb_flush_all_append_pages (thread_p);
    }

  /* to tde-encrypt pages which is being created while appending */
  log_Gl.append.appending_page_tde_encrypted = prior_is_tde_encrypted (node);

  logpb_log ("logpb_append_next_record: append a record\n"
	     "log_Gl.hdr.append_lsa.offset = %d, total record size = %d, TDE-encryption = %d\n",
	     log_Gl.hdr.append_lsa.offset,
	     sizeof (LOG_RECORD_HEADER) + node->data_header_length + node->ulength + node->rlength,
	     log_Gl.append.appending_page_tde_encrypted);


  logpb_start_append (thread_p, &node->log_header);

  if (node->data_header != NULL)
    {
      LOG_APPEND_ADVANCE_WHEN_DOESNOT_FIT (thread_p, node->data_header_length);
      logpb_append_data (thread_p, node->data_header_length, node->data_header);
    }

  if (node->udata != NULL)
    {
      logpb_append_data (thread_p, node->ulength, node->udata);
    }

  if (node->rdata != NULL)
    {
      logpb_append_data (thread_p, node->rlength, node->rdata);
    }

  logpb_end_append (thread_p, &node->log_header);

  log_Gl.append.appending_page_tde_encrypted = false;

  logpb_log ("logpb_append_next_record: append a record end.\n");

  return NO_ERROR;
}

/*
 * logpb_append_prior_lsa_list -
 *
 * return: NO_ERROR
 *
 *   list(in/out):
 */
static int
logpb_append_prior_lsa_list (THREAD_ENTRY * thread_p, LOG_PRIOR_NODE * list)
{
  LOG_PRIOR_NODE *node;

  assert (LOG_CS_OWN_WRITE_MODE (thread_p));

  /* append prior_flush_list */
  assert (log_Gl.prior_info.prior_flush_list_header == NULL);
  log_Gl.prior_info.prior_flush_list_header = list;

  log_Gl.m_prior_sender.send_list (list);

  /* append log buffer */
  while (log_Gl.prior_info.prior_flush_list_header != NULL)
    {
      node = log_Gl.prior_info.prior_flush_list_header;
      log_Gl.prior_info.prior_flush_list_header = node->next;

      logpb_append_next_record (thread_p, node);

      if (node->data_header != NULL)
	{
	  free_and_init (node->data_header);
	}
      if (node->udata != NULL)
	{
	  free_and_init (node->udata);
	}
      if (node->rdata != NULL)
	{
	  free_and_init (node->rdata);
	}

      free_and_init (node);
    }

  return NO_ERROR;
}

/*
 * prior_lsa_remove_prior_list:
 *
 * return: prior list
 *
 */
static LOG_PRIOR_NODE *
prior_lsa_remove_prior_list (THREAD_ENTRY * thread_p)
{
  LOG_PRIOR_NODE *prior_list;

  assert (LOG_CS_OWN_WRITE_MODE (thread_p));

  prior_list = log_Gl.prior_info.prior_list_header;

  log_Gl.prior_info.prior_list_header = NULL;
  log_Gl.prior_info.prior_list_tail = NULL;
  log_Gl.prior_info.list_size = 0;

  return prior_list;
}

/*
 * logpb_prior_lsa_append_all_list:
 *
 * return: NO_ERROR
 *
 */
int
logpb_prior_lsa_append_all_list (THREAD_ENTRY * thread_p)
{
  LOG_PRIOR_NODE *prior_list;
  INT64 current_size;

  assert (LOG_CS_OWN_WRITE_MODE (thread_p));

  log_Gl.prior_info.prior_lsa_mutex.lock ();
  current_size = log_Gl.prior_info.list_size;
  prior_list = prior_lsa_remove_prior_list (thread_p);
  log_Gl.prior_info.prior_lsa_mutex.unlock ();

  if (prior_list != NULL)
    {
      perfmon_add_stat (thread_p, PSTAT_PRIOR_LSA_LIST_SIZE, (unsigned int) current_size / ONE_K);	/* kbytes */
      perfmon_inc_stat (thread_p, PSTAT_PRIOR_LSA_LIST_REMOVED);

      logpb_append_prior_lsa_list (thread_p, prior_list);
    }

  return NO_ERROR;
}

/*
 * logpb_dump_log_page_area - Dump log page area.
 *
 * return: nothing
 *   log_pgptr(in): log page
 *   offset(in): offset in page area to start logging
 *   length(in): length to log
 */
void
logpb_dump_log_page_area (THREAD_ENTRY * thread_p, LOG_PAGE * log_pgptr, int offset, int length)
{
  const int block_size = 4 * ONE_K;
  char log_block_string[block_size * 4], log_header_string[200], *src_ptr, *dest_ptr;
  int count_remaining_bytes, count_bytes_to_dump, i;
  int line_no = 0;

  if (logpb_Logging == false)
    {
      return;
    }

  assert (log_pgptr != NULL);
  if (offset < 0 || length < 0 || length > LOGAREA_SIZE || offset + length > LOGAREA_SIZE)
    {
      return;
    }

  sprintf (log_header_string, "page_id = %lld, checksum = %d, offset = %d, length = %d\n",
	   (long long int) log_pgptr->hdr.logical_pageid, log_pgptr->hdr.checksum, offset, length);

  count_remaining_bytes = length;
  src_ptr = log_pgptr->area + offset;
  while (count_remaining_bytes > 0)
    {
      dest_ptr = log_block_string;
      count_bytes_to_dump = MIN (count_remaining_bytes, block_size);
      for (i = 0; i < count_bytes_to_dump; i++, src_ptr++)
	{
	  if (i % 32 == 0)
	    {
	      dest_ptr += sprintf (dest_ptr, "\n  %05d: ", line_no++);
	    }

	  dest_ptr += sprintf (dest_ptr, "%02X ", (unsigned char) (*src_ptr));
	}

      dest_ptr += sprintf (dest_ptr, "\n");
      logpb_log ("logpb_dump_log_page_area: header = %s data = %s\n", log_header_string, log_block_string);
      count_remaining_bytes -= count_bytes_to_dump;
    }
}

/*
 * logpb_flush_all_append_pages - Flush log append pages
 *
 * return: 1 : log flushed, 0 : do not need log flush, < 0 : error code
 *
 */
static int
logpb_flush_all_append_pages (THREAD_ENTRY * thread_p)
{
  if (is_tran_server_with_remote_storage ())
    {
      // log pages are not written to local disk; they are written by page server
      // skip flushing - aka: pretend that flushing has happened

      logpb_skip_flush_append_pages ();
      return NO_ERROR;
    }
  else
    {
      return logpb_write_append_pages_to_disk (thread_p);
    }
}

/*
 * logpb_skip_flush_append_pages - Skip flushing append pages to disk.
 *                  Set nxio_lsa and reset flush page count directly.
 *
 */
static void
logpb_skip_flush_append_pages ()
{
  logpb_log ("called logpb_skip_flush_append_pages\n");

  pthread_mutex_lock (&log_Gl.flush_info.flush_mutex);
  log_Gl.flush_info.num_toflush = 0;
  pthread_mutex_unlock (&log_Gl.flush_info.flush_mutex);

  log_Gl.append.set_nxio_lsa (log_Gl.hdr.append_lsa);
}

/*
 * logpb_write_append_pages_to_disk - Flush log append pages
 *
 * return: 1 : log flushed, 0 : do not need log flush, < 0 : error code
 *
 */
static int
logpb_write_append_pages_to_disk (THREAD_ENTRY * thread_p)
{
  LOG_BUFFER *bufptr = NULL;	/* The current buffer log append page scanned */
  LOG_BUFFER *prv_bufptr = NULL;	/* The previous buffer log append page scanned */
  int idxflush;			/* An index into the first log page buffer to flush */
  bool need_sync;		/* How we flush anything ? */

  int i;
  LOG_PAGEID first_append_pageid = NULL_PAGEID;
  bool need_flush = true;
  int error_code = NO_ERROR;
  int flush_page_count = 0;
#if defined(CUBRID_DEBUG)
  struct timeval start_time = { 0, 0 };
  struct timeval end_time = { 0, 0 };
  int dirty_page_count = 0;
  int curr_flush_count = 0;
  long commit_count = 0;
  static long prev_commit_count_in_flush = 0;
#endif /* CUBRID_DEBUG */
  bool hold_flush_mutex = false;
  LOG_FLUSH_INFO *flush_info = &log_Gl.flush_info;
  LOG_LSA nxio_lsa;

  int rv;
#if defined(SERVER_MODE)
  INT64 flush_start_time = 0;
  INT64 flush_completed_time = 0;
  INT64 all_writer_thr_end_time = 0;

  LOGWR_INFO *writer_info = log_Gl.writer_info;
  LOGWR_ENTRY *entry = NULL;
  THREAD_ENTRY *wait_thread_p = NULL;
#endif /* SERVER_MODE */

  assert (LOG_CS_OWN_WRITE_MODE (thread_p));
  assert (!is_tran_server_with_remote_storage ());

  logpb_log ("called logpb_write_append_pages_to_disk\n");

#if defined(CUBRID_DEBUG)
  er_log_debug (ARG_FILE_LINE, "logpb_write_append_pages_to_disk: start\n");

  gettimeofday (&start_time, NULL);
#endif /* CUBRID_DEBUG */

  rv = pthread_mutex_lock (&flush_info->flush_mutex);
  hold_flush_mutex = true;

  if (flush_info->num_toflush < 1)
    {
      need_flush = false;
    }
  else if (flush_info->num_toflush == 1)
    {
      /*
       * Don't need to do anything if the page is not dirty.
       *
       * This block is used to avoid updating the last page with an end of file log when it is not needed at all.
       */

      bufptr = logpb_get_log_buffer (flush_info->toflush[0]);
      if (!logpb_is_dirty (thread_p, flush_info->toflush[0]))
	{
	  need_flush = false;
	}
    }

  pthread_mutex_unlock (&flush_info->flush_mutex);
  hold_flush_mutex = false;

  if (!need_flush)
    {
      return 0;
    }

#if !defined(NDEBUG)
  {
    const char *env_value;
    int verbose_dump = -1;

    if (verbose_dump == -1)
      {
	/*
	 * Do we want to dump the buffer pool for future verification
	 */
	if ((env_value = envvar_get ("LOG_FLUSH_VERBOSE_DUMP")) != NULL)
	  {
	    verbose_dump = atoi (env_value) != 0 ? 1 : 0;
	  }
	else
	  {
	    verbose_dump = 0;
	  }
      }

    if (verbose_dump != 0)
      {
	fprintf (stdout, "\n DUMP BEFORE FLUSHING APPEND PAGES\n");
	logpb_dump (thread_p, stdout);
      }
  }
#endif

#if defined(SERVER_MODE)
  if (thread_p && thread_p->type != TT_DAEMON && thread_p->type != TT_VACUUM_MASTER
      && thread_p->type != TT_VACUUM_WORKER)
    {
      /* set event logging parameter */
      thread_p->event_stats.trace_log_flush_time = prm_get_integer_value (PRM_ID_LOG_TRACE_FLUSH_TIME_MSECS);
    }
#endif /* SERVER_MODE */

#if defined(CUBRID_DEBUG)
  if (log_Gl.append.get_nxio_lsa ().pageid != logpb_get_page_id (flush_info->toflush[0]))
    {
      er_log_debug (ARG_FILE_LINE,
		    "logpb_write_append_pages_to_disk: SYSTEM ERROR\n  NXIO_PAGE %d does not seem the same as next"
		    " free append page %d to flush\n", log_Gl.append.get_nxio_lsa ().pageid,
		    logpb_get_page_id (flush_info->toflush[0]));
      goto error;
    }
#endif /* CUBRID_DEBUG */

  /* how this works:
   * ok, so we might have to flush several pages here. if there is only one page, the implementation is straight
   * forward, just flush the page.
   *
   * however, if there are two or more pages, we really need to make sure that the first page, where previous end of log
   * record resides (where nxio_lsa points), is flushed last! we cannot validate the new end of log record until we are
   * sure all log pages have been flushed!
   * so, we'll do a two-step flushing: in the first step we skip nxio_lsa page and flush all other pages. in the second
   * step we flush the nxio_lsa page.
   *
   * the story becomes a lot more complicated when a log entry is only partially appended before flush is called. this
   * can happen for when log page buffer becomes full. the problem here is that we cannot yet validate the flushed pages
   * before flushing this record entirely; not all pages. what we do here is replace the incomplete record with end of
   * log record (very important! not in log page buffer, but in a copy of the log page; that way we allow others to read
   * the correct version from buffer). the overwritten copy is flushed to disk.
   * when the log record is fully appended (there can be several iterations of flush if we deal with a very large log
   * record and log page buffer is very small), we call again flush again to make sure all remaining record pages are
   * written to disk. at the end of this flush iteration, the original record is written back and page is flushed again,
   * validating new record.
   *
   * to see full implementation, follow references of log_Pb.partial_append.
   *
   * todo: we might think of a better and simpler solution. the most difficult case to handle is very large log record,
   *       larger than log page buffer. since log records can theoretically be any size, the solution will have to
   *       consider this case.
   *       for now I chose a solution similar to the implementation used before the log page buffer redesign.
   */

  /*
   * Add an end of log marker to detect the end of the log.
   * The marker should be added at the end of the log if there is only one page to be flushed.
   * That is, if we are not in the middle of appending a new log record. Otherwise, we need to change the label of
   * the last append record as log end record. Flush and then check it back.
   */

  if (log_Pb.partial_append.status == LOGPB_APPENDREC_IN_PROGRESS)
    {
      /* Flush all log append records on such page except the current log record which has not been finished.
       * Save the log record type of this record, overwrite an eof record on such position, and flush the page.
       * Then, restore the record back on the page and change the current append log sequence address.
       */
      logpb_log ("logpb_write_append_pages_to_disk: incomplete record at log_Gl.append.prev_lsa=%lld|%d when flush is "
		 "called. we'll overwrite the log record with eof.\n", (long long int) log_Gl.append.prev_lsa.pageid,
		 (int) log_Gl.append.prev_lsa.offset);

      /* first, let's see if this is page is still in log page buffer */
      first_append_pageid = log_Gl.append.prev_lsa.pageid;
      bufptr = &log_Pb.buffers[logpb_get_log_buffer_index (first_append_pageid)];

      if (bufptr->pageid != first_append_pageid)
	{
	  assert_release (false);
	  logpb_log ("logpb_write_append_pages_to_disk: fatal error, partial page not found in log page buffer.");
	  error_code = ER_FAILED;
	  goto error;
	}

      /* copy from log page buffer */
      memcpy (log_Pb.partial_append.log_page_record_header, bufptr->logpage, LOG_PAGESIZE);

      /* set entry in log page buffer not dirty. we don't want it to get flushed again */
      bufptr->dirty = false;

      /* Overwrite it with an end of log marker */
      log_Pb.partial_append.record_header_p =
	(LOG_RECORD_HEADER *) (log_Pb.partial_append.log_page_record_header->area + log_Gl.append.prev_lsa.offset);
      log_Pb.partial_append.original_record_header = *log_Pb.partial_append.record_header_p;
      LSA_SET_NULL (&log_Pb.partial_append.record_header_p->forw_lsa);
      log_Pb.partial_append.record_header_p->type = LOG_END_OF_LOG;

      /* write page to disk as it is */
      if (logpb_write_page_to_disk (thread_p, log_Pb.partial_append.log_page_record_header, first_append_pageid)
	  != NO_ERROR)
	{
	  error_code = ER_FAILED;
	  goto error;
	}
      LSA_COPY (&log_Gl.hdr.eof_lsa, &log_Gl.append.prev_lsa);

      log_Pb.partial_append.status = LOGPB_APPENDREC_PARTIAL_FLUSHED_END_OF_LOG;
    }
  else if (log_Pb.partial_append.status == LOGPB_APPENDREC_PARTIAL_FLUSHED_END_OF_LOG)
    {
      logpb_log ("logpb_write_append_pages_to_disk: continue flushing page of partially appended log record.\n");
    }
  else if (log_Pb.partial_append.status == LOGPB_APPENDREC_PARTIAL_ENDED
	   || log_Pb.partial_append.status == LOGPB_APPENDREC_SUCCESS)
    {
      /* Add an end of log marker to detect the end of the log.
       * Don't advance the log address, the log end of file is overwritten at a later point. */
      LOG_RECORD_HEADER eof;

      logpb_log ("logpb_write_append_pages_to_disk: append end of log record at append_lsa = %lld|%d.\n",
		 (long long int) log_Gl.hdr.append_lsa.pageid, (int) log_Gl.hdr.append_lsa.offset);
      eof.trid = LOG_READ_NEXT_TRANID;
      LSA_SET_NULL (&eof.prev_tranlsa);
      LSA_COPY (&eof.back_lsa, &log_Gl.append.prev_lsa);
      LSA_SET_NULL (&eof.forw_lsa);
      eof.type = LOG_END_OF_LOG;

      logpb_start_append (thread_p, &eof);
    }
  else
    {
      /* unexpected status here */
      assert_release (false);
      error_code = ER_FAILED;
      goto error;
    }

  /*
   * Now flush all contiguous log append dirty pages. The first log append dirty page is flushed at the end,
   * so we can synchronize it with the rest.
   */

#if defined(SERVER_MODE)
  /* It changes the status of waiting log writer threads and wakes them up */
  if (!HA_DISABLED () && !writer_info->skip_flush)
    {
      assert (hold_flush_mutex == false);
      LOG_CS_DEMOTE (thread_p);

      rv = pthread_mutex_lock (&writer_info->flush_start_mutex);
      rv = pthread_mutex_lock (&writer_info->wr_list_mutex);

      if (thread_p != NULL && thread_p->event_stats.trace_log_flush_time > 0)
	{
	  flush_start_time = log_get_clock_msec ();

          // *INDENT-OFF*
          new (&writer_info->last_writer_client_info) clientids ();
          // *INDENT-ON*

	  writer_info->trace_last_writer = true;
	  writer_info->last_writer_elapsed_time = 0;
	  writer_info->last_writer_client_info.client_type = DB_CLIENT_TYPE_UNKNOWN;
	}

      entry = writer_info->writer_list;
      while (entry)
	{
	  if (entry->status == LOGWR_STATUS_WAIT)
	    {
	      wait_thread_p = entry->thread_p;
	      assert (wait_thread_p != thread_p);

	      thread_lock_entry (wait_thread_p);

	      /* If THREAD_RESUME_DUE_TO_INTERRUPT, do not set the entry status to avoid deadlock
	       * between flush_end_cond and CSECT_LOG.
	       */
	      if (thread_p->resume_status != THREAD_RESUME_DUE_TO_INTERRUPT)
		{
		  /* Still waiting for LOGWR. */
		  entry->status = LOGWR_STATUS_FETCH;
		  if (wait_thread_p->resume_status == THREAD_LOGWR_SUSPENDED)
		    {
		      thread_wakeup_already_had_mutex (wait_thread_p, THREAD_LOGWR_RESUMED);
		    }
		}

	      thread_unlock_entry (wait_thread_p);
	    }
	  entry = entry->next;
	}

      rv = pthread_mutex_lock (&writer_info->flush_wait_mutex);
      writer_info->flush_completed = false;
      rv = pthread_mutex_unlock (&writer_info->flush_wait_mutex);

      pthread_mutex_unlock (&writer_info->wr_list_mutex);
      pthread_mutex_unlock (&writer_info->flush_start_mutex);
    }
#endif /* SERVER_MODE */

  idxflush = -1;
  prv_bufptr = NULL;
  need_sync = false;

  rv = pthread_mutex_lock (&flush_info->flush_mutex);
  hold_flush_mutex = true;

#if defined(CUBRID_DEBUG)
  log_scan_flush_info (log_dump_pageid);
  er_log_debug (ARG_FILE_LINE, "\n");
#endif /* CUBRID_DEBUG */

  /* Record number of writes in statistics */
  perfmon_add_stat (thread_p, PSTAT_LOG_NUM_IOWRITES, flush_info->num_toflush);

  /* loop through all to flush list. do a two-step process:
   * 1. skip all pages not dirty. also skip the page of nxio_lsa! it must be flushed last!
   * 2. collect and flush all dirty and successive pages.
   */
  i = 0;
  while (true)
    {
      /* skip all not dirty */
      for (; i < flush_info->num_toflush; i++)
	{
	  bufptr = logpb_get_log_buffer (flush_info->toflush[i]);
	  assert (bufptr->pageid == flush_info->toflush[i]->hdr.logical_pageid);
	  if (bufptr->dirty && bufptr->pageid != log_Gl.append.get_nxio_lsa ().pageid)
	    {
	      /* found dirty */
	      break;
	    }
	  logpb_log ("logpb_write_append_pages_to_disk: skip flushing not dirty page %lld.\n", bufptr->pageid);
	}
      if (i == flush_info->num_toflush)
	{
	  /* nothing left to flush */
	  break;
	}

      /* we have a dirty record */
      assert (bufptr->dirty);
      prv_bufptr = bufptr;
      idxflush = i;

      /* advance to next */
      i++;

      /* collect all consecutive pages that are dirty */
      for (; i < flush_info->num_toflush; i++)
	{
	  bufptr = logpb_get_log_buffer (flush_info->toflush[i]);

	  assert (bufptr->pageid == flush_info->toflush[i]->hdr.logical_pageid);

	  if (!bufptr->dirty)
	    {
	      /* not dirty */
	      break;
	    }
	  if (bufptr->pageid == log_Gl.append.get_nxio_lsa ().pageid)
	    {
	      /* this must be flushed last! */
	      break;
	    }
	  if (prv_bufptr->pageid + 1 != bufptr->pageid)
	    {
	      /* not successive pages */
	      break;
	    }
	  if (prv_bufptr->phy_pageid + 1 != bufptr->phy_pageid)
	    {
	      /* not successive pages on disk */
	      break;
	    }

	  prv_bufptr = bufptr;
	}

      if (logpb_writev_append_pages (thread_p, &flush_info->toflush[idxflush], i - idxflush) == NULL)
	{
	  /* is this acceptable? */
	  assert_release (false);
	  error_code = ER_FAILED;
	  goto error;
	}
      else
	{
	  int buf_iter;
	  need_sync = true;
	  flush_page_count += i - idxflush;

	  logpb_log ("logpb_write_append_pages_to_disk: flushed all pages in range [%lld, %lld].\n",
		     (long long int) flush_info->toflush[idxflush]->hdr.logical_pageid,
		     (long long int) flush_info->toflush[idxflush]->hdr.logical_pageid + i - idxflush - 1);

	  /* set not dirty what we have flushed */
	  for (buf_iter = idxflush; buf_iter < i; buf_iter++)
	    {
	      bufptr = logpb_get_log_buffer (flush_info->toflush[buf_iter]);
	      bufptr->dirty = false;
	    }
#if defined (CUBRID_DEBUG)
	  dirty_page_count += i - idxflush;
#endif /* CUBRID_DEBUG */
	}

      if (i == flush_info->num_toflush)
	{
	  /* nothing left to flush */
	  break;
	}
    }

  /* now flush the nxio_lsa page... unless it is the page of header for incomplete log record */
  nxio_lsa = log_Gl.append.get_nxio_lsa ();
  if (log_Pb.partial_append.status == LOGPB_APPENDREC_SUCCESS || (nxio_lsa.pageid != log_Gl.append.prev_lsa.pageid))
    {
      assert (log_Pb.partial_append.status == LOGPB_APPENDREC_SUCCESS
	      || log_Pb.partial_append.status == LOGPB_APPENDREC_PARTIAL_FLUSHED_END_OF_LOG);

      bufptr = &log_Pb.buffers[logpb_get_log_buffer_index (nxio_lsa.pageid)];

      if (bufptr->pageid != nxio_lsa.pageid)
	{
	  /* not expected. */
	  assert_release (false);

	  logpb_log ("logpb_write_append_pages_to_disk: fatal error, nxio_lsa %lld|%d page not found in buffer. "
		     "bufptr->pageid is %lld instead.\n",
		     (long long int) nxio_lsa.pageid, (int) nxio_lsa.offset, (long long int) bufptr->pageid);

	  error_code = ER_FAILED;
	  goto error;
	}

      if (!bufptr->dirty)
	{
	  /* not expected */
	  assert_release (false);

	  logpb_log ("logpb_write_append_pages_to_disk: fatal error, nxio_lsa %lld|%d page is not dirty.\n",
		     (long long int) nxio_lsa.pageid, (int) nxio_lsa.offset);

	  error_code = ER_FAILED;
	  goto error;
	}

      logpb_write_page_to_disk (thread_p, bufptr->logpage, bufptr->pageid);
      need_sync = true;
      bufptr->dirty = false;
      flush_page_count += 1;

      logpb_log ("logpb_write_append_pages_to_disk: flushed nxio_lsa = %lld|%d page to disk.\n",
		 (long long int) log_Gl.append.get_nxio_lsa ().pageid, (int) log_Gl.append.get_nxio_lsa ().offset);

      if (logpb_Logging)
	{
	  /* Dump latest portion of page, for debugging purpose. */
	  logpb_dump_log_page_area (thread_p, bufptr->logpage, (int) (log_Gl.append.get_nxio_lsa ().offset),
				    (int) sizeof (LOG_RECORD_HEADER));
	  logpb_dump_log_page_area (thread_p, bufptr->logpage, (int) (log_Gl.hdr.eof_lsa.offset),
				    (int) sizeof (LOG_RECORD_HEADER));
	}
    }
  else
    {
      logpb_log ("logpb_write_append_pages_to_disk: skipped flushing nxio_lsa = %lld|%d page to disk because it "
		 "matches the header page for incomplete record (prev_lsa = %lld|%d).\n",
		 (long long int) log_Gl.append.get_nxio_lsa ().pageid, (int) log_Gl.append.get_nxio_lsa ().offset,
		 (long long int) log_Gl.append.prev_lsa.pageid, (int) log_Gl.append.prev_lsa.offset);
    }

  /* Make sure that all of the above log writes are synchronized with any future log writes.
   * That is, the pages should be stored on physical disk.
   */
  if (need_sync == true)
    {
      if (prm_get_integer_value (PRM_ID_SUPPRESS_FSYNC) == 0
	  || (log_Stat.total_sync_count % prm_get_integer_value (PRM_ID_SUPPRESS_FSYNC) == 0))
	{
	  /* System volume. No need to sync DWB. */
	  if (fileio_synchronize (thread_p, log_Gl.append.vdes, log_Name_active, FILEIO_SYNC_ONLY) == NULL_VOLDES)
	    {
	      error_code = ER_FAILED;
	      goto error;
	    }
	  log_Stat.total_sync_count++;
	}
    }

  /* dual writing (Background archiving) */
  if (prm_get_bool_value (PRM_ID_LOG_BACKGROUND_ARCHIVING))
    {
      logpb_write_toflush_pages_to_archive (thread_p);
    }

#if !defined(NDEBUG)
  if (prm_get_bool_value (PRM_ID_LOG_TRACE_DEBUG) && logpb_is_any_dirty (thread_p) == true)
    {
      er_log_debug (ARG_FILE_LINE, "logpb_write_append_pages_to_disk: Log Buffer contains dirty pages\n");
      logpb_dump (thread_p, stdout);
      fflush (stdout);
    }
#endif

  if (flush_info->num_toflush == flush_info->max_toflush)
    {
      log_Stat.log_buffer_full_count++;
    }
#if defined(CUBRID_DEBUG)
  curr_flush_count = flush_info->num_toflush;
#endif /* CUBRID_DEBUG */

  /*
   * Change the log sequence address to indicate the next append address to flush and synchronize
   */
  if (log_Pb.partial_append.status == LOGPB_APPENDREC_PARTIAL_ENDED)
    {
      /* partially flushed log record is now complete */

      /* overwrite with original log record. */
      *log_Pb.partial_append.record_header_p = log_Pb.partial_append.original_record_header;
      error_code =
	logpb_write_page_to_disk (thread_p, log_Pb.partial_append.log_page_record_header,
				  log_Pb.partial_append.log_page_record_header->hdr.logical_pageid);
      if (error_code != NO_ERROR)
	{
	  goto error;
	}
      ++flush_page_count;

      /* Update checksum. */
      first_append_pageid = log_Pb.partial_append.log_page_record_header->hdr.logical_pageid;
      bufptr = &log_Pb.buffers[logpb_get_log_buffer_index (first_append_pageid)];
      if (bufptr->pageid == first_append_pageid)
	{
	  bufptr->logpage->hdr.checksum = log_Pb.partial_append.log_page_record_header->hdr.checksum;
	  assert (!memcmp (bufptr->logpage, log_Pb.partial_append.log_page_record_header, LOG_PAGESIZE));
#if !defined(NDEBUG)
	  logpb_debug_check_log_page (thread_p, bufptr->logpage);
#endif
	}

      /* we need to also sync again */
      if (fileio_synchronize (thread_p, log_Gl.append.vdes, log_Name_active, FILEIO_SYNC_ONLY) == NULL_VOLDES)
	{
	  error_code = ER_FAILED;
	  goto error;
	}

      /* now we can set the nxio_lsa to append_lsa */
      log_Gl.append.set_nxio_lsa (log_Gl.hdr.append_lsa);

      log_Pb.partial_append.status = LOGPB_APPENDREC_PARTIAL_FLUSHED_ORIGINAL;

      logpb_log ("logpb_write_append_pages_to_disk: completed partial record and flush again its first page %lld. "
		 "nxio_lsa = %lld|%d.\n",
		 (long long int) log_Pb.partial_append.log_page_record_header->hdr.logical_pageid,
		 (long long int) log_Gl.append.get_nxio_lsa ().pageid, (int) log_Gl.append.get_nxio_lsa ().offset);
    }
  else if (log_Pb.partial_append.status == LOGPB_APPENDREC_PARTIAL_FLUSHED_END_OF_LOG)
    {
      /* we cannot set nxio_lsa to append_lsa yet. set it to append.prev_lsa */
      log_Gl.append.set_nxio_lsa (log_Gl.append.prev_lsa);

      logpb_log ("logpb_write_append_pages_to_disk: partial record flushed... set nxio_lsa = %lld|%d.\n",
		 (long long int) log_Gl.append.get_nxio_lsa ().pageid, (int) log_Gl.append.get_nxio_lsa ().offset);
    }
  else if (log_Pb.partial_append.status == LOGPB_APPENDREC_SUCCESS)
    {
      log_Gl.append.set_nxio_lsa (log_Gl.hdr.append_lsa);

      logpb_log ("logpb_write_append_pages_to_disk: set nxio_lsa = %lld|%d.\n",
		 (long long int) log_Gl.append.get_nxio_lsa ().pageid, (int) log_Gl.append.get_nxio_lsa ().offset);
    }
  else
    {
      /* unexpected */
      assert_release (false);
      error_code = ER_FAILED;
      goto error;
    }
  flush_info->num_toflush = 0;

#if defined (SERVER_MODE)
  if (get_server_type () == SERVER_TYPE_PAGE)
    {
      logpb_send_flushed_lsa_to_ats ();
    }
#endif

  if (log_Gl.append.log_pgptr != NULL)
    {
      /* Add the append page */
      flush_info->toflush[flush_info->num_toflush] = log_Gl.append.log_pgptr;
      flush_info->num_toflush++;
    }

  log_Stat.flushall_append_pages_call_count++;
  log_Stat.last_flush_count_by_trans = flush_page_count;
  log_Stat.total_flush_count_by_trans += flush_page_count;

#if defined(CUBRID_DEBUG)
  gettimeofday (&end_time, NULL);

  log_Stat.last_flush_sec_by_trans = LOG_GET_ELAPSED_TIME (end_time, start_time);

  log_Stat.total_flush_sec_by_trans += log_Stat.last_flush_sec_by_trans;

  commit_count = log_Stat.commit_count - prev_commit_count_in_flush;
  prev_commit_count_in_flush = log_Stat.commit_count;

  log_Stat.last_commit_count_in_flush_pages = commit_count;
  log_Stat.total_commit_count_in_flush_pages += log_Stat.last_commit_count_in_flush_pages;

  er_log_debug (ARG_FILE_LINE,
		"logpb_write_append_pages_to_disk: flush page(%ld / %d / %ld) avg flush count(%f), avg flush sec(%f)"
		"commit count(%ld) avg commit count(%f)\n", log_Stat.last_flush_count_by_trans, dirty_page_count,
		curr_flush_count,
		(double) log_Stat.total_flush_count_by_trans / log_Stat.flushall_append_pages_call_count,
		log_Stat.total_flush_sec_by_trans / log_Stat.flushall_append_pages_call_count, commit_count,
		log_Stat.total_commit_count_in_flush_pages / log_Stat.flushall_append_pages_call_count);
#endif /* CUBRID_DEBUG */

  pthread_mutex_unlock (&flush_info->flush_mutex);
  hold_flush_mutex = false;

#if defined(SERVER_MODE)
  if (!HA_DISABLED () && !writer_info->skip_flush)
    {
      /* it sends signal to LWT to notify that flush is completed */
      rv = pthread_mutex_lock (&writer_info->flush_wait_mutex);

      if (thread_p != NULL && thread_p->event_stats.trace_log_flush_time > 0)
	{
	  flush_completed_time = log_get_clock_msec ();
	}

      writer_info->flush_completed = true;
      rv = pthread_cond_broadcast (&writer_info->flush_wait_cond);

      rv = pthread_mutex_unlock (&writer_info->flush_wait_mutex);

      /* It waits until all log writer threads are done */
      rv = pthread_mutex_lock (&writer_info->flush_end_mutex);

      rv = pthread_mutex_lock (&writer_info->wr_list_mutex);
      entry = writer_info->writer_list;
      while (entry != NULL)
	{
	  if (entry->status == LOGWR_STATUS_FETCH)
	    {
	      break;
	    }
	  entry = entry->next;
	}
      pthread_mutex_unlock (&writer_info->wr_list_mutex);

      if (entry != NULL)
	{
	  rv = pthread_cond_wait (&writer_info->flush_end_cond, &writer_info->flush_end_mutex);
	}

      rv = pthread_mutex_lock (&writer_info->wr_list_mutex);
      writer_info->trace_last_writer = false;

      if (thread_p != NULL && thread_p->event_stats.trace_log_flush_time > 0)
	{
	  all_writer_thr_end_time = log_get_clock_msec ();

	  if (all_writer_thr_end_time - flush_start_time > thread_p->event_stats.trace_log_flush_time)
	    {
	      event_log_log_flush_thr_wait (thread_p, flush_page_count, &writer_info->last_writer_client_info,
					    (int) (all_writer_thr_end_time - flush_start_time),
					    (int) (all_writer_thr_end_time - flush_completed_time),
					    (int) writer_info->last_writer_elapsed_time);
	    }
	}

      pthread_mutex_unlock (&writer_info->wr_list_mutex);

      pthread_mutex_unlock (&writer_info->flush_end_mutex);
      assert (hold_flush_mutex == false);
      LOG_CS_PROMOTE (thread_p);
    }
#endif /* SERVER_MODE */

#if defined(SERVER_MODE)
  if (thread_p && thread_p->type != TT_DAEMON && thread_p->type != TT_VACUUM_MASTER
      && thread_p->type != TT_VACUUM_WORKER)
    {
      /* reset event logging parameter */
      thread_p->event_stats.trace_log_flush_time = 0;
    }
#endif /* SERVER_MODE */

  return 1;

error:
  if (hold_flush_mutex)
    {
      pthread_mutex_unlock (&flush_info->flush_mutex);
    }

  logpb_fatal_error (thread_p, true, ARG_FILE_LINE, "logpb_write_append_pages_to_disk");

#if defined(SERVER_MODE)
  if (thread_p && thread_p->type != TT_DAEMON && thread_p->type != TT_VACUUM_MASTER
      && thread_p->type != TT_VACUUM_WORKER)
    {
      /* reset event logging parameter */
      thread_p->event_stats.trace_log_flush_time = 0;
    }
#endif /* SERVER_MODE */

  return error_code;
}

#if defined (SERVER_MODE)
void
logpb_send_flushed_lsa_to_ats ()
{
  const log_lsa saved_lsa = log_Gl.append.get_nxio_lsa ();
  if (prm_get_bool_value (PRM_ID_ER_LOG_COMMIT_CONFIRM))
    {
      _er_log_debug (ARG_FILE_LINE, "[COMMIT CONFIRM] Send saved LSA=%lld|%d.\n", LSA_AS_ARGS (&saved_lsa));
    }
  // *INDENT-OFF*
  std::string message (reinterpret_cast<const char *> (&saved_lsa), sizeof (saved_lsa));
  ps_Gl.push_request_to_active_tran_server (page_to_tran_request::SEND_SAVED_LSA, std::move (message));
  // *INDENT-ON*
}
#endif // SERVER_MODE

/*
 * logpb_flush_pages_direct - flush all pages by itself.
 *
 * return: nothing
 *
 */
void
logpb_flush_pages_direct (THREAD_ENTRY * thread_p)
{
#if defined(CUBRID_DEBUG)
  er_log_debug (ARG_FILE_LINE, "logpb_flush_pages_direct: [%d]flush direct\n", (int) THREAD_ID ());
#endif /* CUBRID_DEBUG */

  assert (LOG_CS_OWN_WRITE_MODE (thread_p));

  logpb_prior_lsa_append_all_list (thread_p);
  (void) logpb_flush_all_append_pages (thread_p);
  log_Stat.direct_flush_count++;
}

/*
 * logpb_flush_pages - FLUSH LOG APPEND PAGES
 *
 * return: nothing
 *
 *   flush_lsa(in):
 *
 * NOTE:There are 4 cases to commit.
 *              ASYNC | GROUP COMMIT
 *                X           X         : normal commit, wakeup LFT and wait
 *                X           O         : group commit, wait
 *                O           X         : async commit, wakeup LFT and return
 *                O           O         : async & group commit, just return
 */
void
logpb_flush_pages (THREAD_ENTRY * thread_p, const LOG_LSA * flush_lsa)
{
#if !defined(SERVER_MODE)
  LOG_CS_ENTER (thread_p);
  logpb_flush_pages_direct (thread_p);
  LOG_CS_EXIT (thread_p);
#else /* SERVER_MODE */
  int rv;
  struct timeval start_time = { 0, 0 };
  struct timeval tmp_timeval = { 0, 0 };
  struct timespec to = { 0, 0 };
  int max_wait_time_in_msec = 1000;
  bool need_wakeup_LFT, need_wait;
  bool async_commit, group_commit;
  LOG_LSA nxio_lsa;
  LOG_GROUP_COMMIT_INFO *group_commit_info = &log_Gl.group_commit_info;

  assert (flush_lsa != NULL && !LSA_ISNULL (flush_lsa));

  if (!BO_IS_SERVER_RESTARTED () || flush_lsa == NULL || LSA_ISNULL (flush_lsa))
    {
      LOG_CS_ENTER (thread_p);
      logpb_flush_pages_direct (thread_p);
      LOG_CS_EXIT (thread_p);

      return;
    }
  assert (!LOG_CS_OWN_WRITE_MODE (thread_p));

  if (!log_is_log_flush_daemon_available ())
    {
      LOG_CS_ENTER (thread_p);
      logpb_flush_pages_direct (thread_p);
      LOG_CS_EXIT (thread_p);

      return;
    }

  async_commit = prm_get_bool_value (PRM_ID_LOG_ASYNC_COMMIT);
  group_commit = LOG_IS_GROUP_COMMIT_ACTIVE ();

  if (async_commit == false)
    {
      need_wait = true;
      if (group_commit == false)
	{
	  /* Default case: synchorous & non-group commit */
	  need_wakeup_LFT = true;
	}
      else
	{
	  /* synchronous & group commit */
	  need_wakeup_LFT = false;
	  log_Stat.gc_commit_request_count++;
	}
    }
  else
    {
      need_wait = false;
      log_Stat.async_commit_request_count++;

      if (group_commit == false)
	{
	  /* asynchorous & non-group commit */
	  need_wakeup_LFT = true;
	}
      else
	{
	  /* asynchorous & group commit */
	  need_wakeup_LFT = false;
	  log_Stat.gc_commit_request_count++;
	}
    }

  if (need_wakeup_LFT == true && need_wait == false)
    {
      log_wakeup_log_flush_daemon ();
    }
  else if (need_wait == true)
    {
      nxio_lsa = log_Gl.append.get_nxio_lsa ();

      if (need_wakeup_LFT == false && pgbuf_has_perm_pages_fixed (thread_p))
	{
	  need_wakeup_LFT = true;
	}

      while (LSA_LT (&nxio_lsa, flush_lsa))
	{
	  gettimeofday (&start_time, NULL);
	  (void) timeval_add_msec (&tmp_timeval, &start_time, max_wait_time_in_msec);
	  (void) timeval_to_timespec (&to, &tmp_timeval);

	  rv = pthread_mutex_lock (&group_commit_info->gc_mutex);
	  nxio_lsa = log_Gl.append.get_nxio_lsa ();
	  if (LSA_GE (&nxio_lsa, flush_lsa))
	    {
	      pthread_mutex_unlock (&group_commit_info->gc_mutex);
	      break;
	    }

	  if (need_wakeup_LFT == true)
	    {
	      log_wakeup_log_flush_daemon ();
	    }
	  (void) pthread_cond_timedwait (&group_commit_info->gc_cond, &group_commit_info->gc_mutex, &to);
	  pthread_mutex_unlock (&group_commit_info->gc_mutex);

	  need_wakeup_LFT = true;
	  nxio_lsa = log_Gl.append.get_nxio_lsa ();
	}

      // *INDENT-OFF*
      if (get_server_type () == SERVER_TYPE_TRANSACTION && ts_Gl->is_page_server_connected ())
	{
	  log_Gl.wait_flushed_lsa (*flush_lsa);
	  if (prm_get_bool_value (PRM_ID_ER_LOG_COMMIT_CONFIRM))
	    {
	      _er_log_debug (ARG_FILE_LINE, "Page server committed LSA = %lld|%d.\n", LSA_AS_ARGS (&log_Gl.m_max_ps_flushed_lsa));
	    }
	}
      // *INDENT-ON*
    }
#endif /* SERVER_MODE */
}

void
logpb_force_flush_pages (THREAD_ENTRY * thread_p)
{
  LOG_CS_ENTER (thread_p);
  logpb_flush_pages_direct (thread_p);
  LOG_CS_EXIT (thread_p);
}

void
logpb_force_flush_header_and_pages (THREAD_ENTRY * thread_p)
{
  LOG_CS_ENTER (thread_p);
  logpb_flush_pages_direct (thread_p);
  if (!is_tran_server_with_remote_storage ())
    {
      logpb_flush_header (thread_p);
    }
  LOG_CS_EXIT (thread_p);
}

/*
 * logpb_invalid_all_append_pages - Invalidate all append pages
 *
 * return: nothing
 *
 * NOTE:Invalidate and free all append pages. Before invalidating the
 *              pages if their are dirty, they are flushed.
 */
void
logpb_invalid_all_append_pages (THREAD_ENTRY * thread_p)
{
  LOG_FLUSH_INFO *flush_info = &log_Gl.flush_info;
#if defined(SERVER_MODE)
  int rv;
#endif /* SERVER_MODE */

  assert (LOG_CS_OWN_WRITE_MODE (thread_p));

  logpb_log ("called logpb_invalid_all_append_pages\n");

  if (log_Gl.append.log_pgptr != NULL)
    {
      /*
       * Somehow we already have an append page, flush all current append page
       * and start form scratch
       */
      logpb_flush_pages_direct (thread_p);
      log_Gl.append.log_pgptr = NULL;
    }

  rv = pthread_mutex_lock (&flush_info->flush_mutex);

  flush_info->num_toflush = 0;
  flush_info->toflush[flush_info->num_toflush] = NULL;

  pthread_mutex_unlock (&flush_info->flush_mutex);
}

/*
 * logpb_flush_log_for_wal - Flush log if needed
 *
 * return: nothing
 *
 *   lsa_ptr(in): Force all log records up to this lsa
 *
 * NOTE:Flush the log up to given log sequence address according to the WAL rule.
 *              The page buffer manager must call this function whenever a
 *              page is about to be flushed due to a page replacement.
 */
void
logpb_flush_log_for_wal (THREAD_ENTRY * thread_p, const LOG_LSA * lsa_ptr)
{
  if (logpb_need_wal (lsa_ptr))
    {
      perfmon_inc_stat (thread_p, PSTAT_LOG_NUM_WALS);

      LOG_CS_ENTER (thread_p);
      if (logpb_need_wal (lsa_ptr))
	{
	  logpb_flush_pages_direct (thread_p);
	}
      else
	{
	  /* was flushed in the meantime */
	}
      LOG_CS_EXIT (thread_p);

      assert (LSA_ISNULL (lsa_ptr) || !logpb_need_wal (lsa_ptr));

#if defined(CUBRID_DEBUG)
      if (logpb_need_wal (lsa_ptr) && !LSA_EQ (&log_Gl.rcv_phase_lsa, lsa_ptr))
	{
	  er_log_debug (ARG_FILE_LINE, "log_wal: SYSTEM ERROR.. DUMP LOG BUFFER\n");
	  logpb_dump (thread_p, stdout);
	}
#endif /* CUBRID_DEBUG */
    }
}

/*
 *
 *       	   FUNCTIONS RELATED TO DATA APPEND
 *
 */

/*
 * logpb_start_append - Start appending a new log record
 *
 * return: nothing
 *
 *   header(in):
 *
 * NOTE:
 */
static void
logpb_start_append (THREAD_ENTRY * thread_p, LOG_RECORD_HEADER * header)
{
  LOG_RECORD_HEADER *log_rec;	/* Log record */

  assert (LOG_CS_OWN_WRITE_MODE (thread_p));

  /* Record number of append log record in statistics */
  perfmon_inc_stat (thread_p, PSTAT_LOG_NUM_APPENDRECS);

  /* Does the new log record fit in this page ? */
  LOG_APPEND_ADVANCE_WHEN_DOESNOT_FIT (thread_p, sizeof (LOG_RECORD_HEADER));

  if (!LSA_EQ (&header->back_lsa, &log_Gl.append.prev_lsa))
    {
      logpb_fatal_error (thread_p, true, ARG_FILE_LINE, "logpb_start_append");
    }

  assert (log_Gl.append.log_pgptr != NULL);

  if (log_Gl.append.appending_page_tde_encrypted)
    {
      if (!LOG_IS_PAGE_TDE_ENCRYPTED (log_Gl.append.log_pgptr))
	{
	  TDE_ALGORITHM tde_algo = (TDE_ALGORITHM) prm_get_integer_value (PRM_ID_TDE_DEFAULT_ALGORITHM);
	  logpb_set_tde_algorithm (thread_p, log_Gl.append.log_pgptr, tde_algo);
	  logpb_set_dirty (thread_p, log_Gl.append.log_pgptr);
	}
    }

  logpb_log ("logpb_start_append: start append on the page (%lld), tde_algorithm = %s\n",
	     (long long int) log_Gl.append.log_pgptr->hdr.logical_pageid,
	     tde_get_algorithm_name (logpb_get_tde_algorithm (log_Gl.append.log_pgptr)));

  log_rec = (LOG_RECORD_HEADER *) LOG_APPEND_PTR ();
  *log_rec = *header;

  /*
   * If the header of the append page does not have the offset set to the
   * first log record, this is the first log record in the page, set to it.
   */

  if (log_Gl.append.log_pgptr->hdr.offset == NULL_OFFSET)
    {
      log_Gl.append.log_pgptr->hdr.offset = (PGLENGTH) log_Gl.hdr.append_lsa.offset;
    }

  if (log_rec->type == LOG_END_OF_LOG)
    {
      /* this comes from logpb_flush_all_append_pages */
      assert (log_Pb.partial_append.status == LOGPB_APPENDREC_SUCCESS
	      || log_Pb.partial_append.status == LOGPB_APPENDREC_PARTIAL_ENDED);

      LSA_COPY (&log_Gl.hdr.eof_lsa, &log_Gl.hdr.append_lsa);

      logpb_set_dirty (thread_p, log_Gl.append.log_pgptr);
    }
  else
    {
      /* no record should be in progress now */
      assert (log_Pb.partial_append.status == LOGPB_APPENDREC_SUCCESS);

      LSA_COPY (&log_Gl.append.prev_lsa, &log_Gl.hdr.append_lsa);

      /*
       * Set the page dirty, increase and align the append offset
       */
      LOG_APPEND_SETDIRTY_ADD_ALIGN (thread_p, sizeof (LOG_RECORD_HEADER));

      log_Pb.partial_append.status = LOGPB_APPENDREC_IN_PROGRESS;
    }
}

/*
 * logpb_append_data - Append data
 *
 * return: nothing
 *
 *   length(in): Length of data to append
 *   data(in):  Data to append
 *
 * NOTE:Append data as part of current log record.
 */
static void
logpb_append_data (THREAD_ENTRY * thread_p, int length, const char *data)
{
  int copy_length;		/* Amount of contiguos data that can be copied */
  char *ptr;			/* Pointer for copy data into log append buffer */
  char *last_ptr;		/* Pointer to last portion available to copy into log append buffer */

  assert (LOG_CS_OWN_WRITE_MODE (thread_p));

  if (length == 0 || data == NULL)
    {
      return;
    }

  /*
   * Align if needed,
   * don't set it dirty since this function has not updated
   */
  LOG_APPEND_ALIGN (thread_p, LOG_DONT_SET_DIRTY);

  ptr = LOG_APPEND_PTR ();
  last_ptr = LOG_LAST_APPEND_PTR ();

  /* Does data fit completely in current page ? */
  if ((ptr + length) >= last_ptr)
    {
      while (length > 0)
	{
	  if (ptr >= last_ptr)
	    {
	      /*
	       * Get next page and set the current one dirty
	       */
	      logpb_next_append_page (thread_p, LOG_SET_DIRTY);
	      ptr = LOG_APPEND_PTR ();
	      last_ptr = LOG_LAST_APPEND_PTR ();
	    }
	  /* Find the amount of contiguous data that can be copied */
	  if (ptr + length >= last_ptr)
	    {
	      copy_length = CAST_BUFLEN (last_ptr - ptr);
	    }
	  else
	    {
	      copy_length = length;
	    }
	  memcpy (ptr, data, copy_length);
	  ptr += copy_length;
	  data += copy_length;
	  length -= copy_length;
	  log_Gl.hdr.append_lsa.offset += copy_length;
	}
    }
  else
    {
      memcpy (ptr, data, length);
      log_Gl.hdr.append_lsa.offset += length;
    }

  /*
   * Align the data for future appends.
   * Indicate that modifications were done
   */
  LOG_APPEND_ALIGN (thread_p, LOG_SET_DIRTY);
}

/*
 * logpb_append_crumbs - Append crumbs of data
 *
 * return: nothing
 *
 *   num_crumbs(in): Number of crumbs
 *   crumbs(in): The crumbs (length + data)
 *
 * NOTE: Append crumbs of data by gluing them. After this the log manager will lose track of what was glued.
 */
static void
logpb_append_crumbs (THREAD_ENTRY * thread_p, int num_crumbs, const LOG_CRUMB * crumbs)
{
  const char *data;		/* Data to copy */
  char *ptr;			/* Pointer for copy data into log append buffer */
  char *last_ptr;		/* Pointer to last portion available to copy into log append buffer */
  int copy_length;		/* Amount of contiguos data that can be copied */
  int length;
  int i;

  assert (LOG_CS_OWN_WRITE_MODE (thread_p));

  if (num_crumbs == 0)
    {
      return;
    }

  /*
   * Align if needed,
   * don't set it dirty since this function has not updated
   */
  LOG_APPEND_ALIGN (thread_p, LOG_DONT_SET_DIRTY);

  ptr = LOG_APPEND_PTR ();
  last_ptr = LOG_LAST_APPEND_PTR ();

  for (i = 0; i < num_crumbs; i++)
    {
      length = crumbs[i].length;
      data = (char *) crumbs[i].data;

      /* Does data fit completely in current page ? */
      if ((ptr + length) >= last_ptr)
	while (length > 0)
	  {
	    if (ptr >= last_ptr)
	      {
		/*
		 * Get next page and set the current one dirty
		 */
		logpb_next_append_page (thread_p, LOG_SET_DIRTY);
		ptr = LOG_APPEND_PTR ();
		last_ptr = LOG_LAST_APPEND_PTR ();
	      }
	    /* Find the amount of contiguous data that can be copied */
	    if ((ptr + length) >= last_ptr)
	      {
		copy_length = CAST_BUFLEN (last_ptr - ptr);
	      }
	    else
	      {
		copy_length = length;
	      }
	    memcpy (ptr, data, copy_length);
	    ptr += copy_length;
	    data += copy_length;
	    length -= copy_length;
	    log_Gl.hdr.append_lsa.offset += copy_length;
	  }
      else
	{
	  memcpy (ptr, data, length);
	  ptr += length;
	  log_Gl.hdr.append_lsa.offset += length;
	}
    }

  /*
   * Align the data for future appends.
   * Indicate that modifications were done
   */
  LOG_APPEND_ALIGN (thread_p, LOG_SET_DIRTY);
}

/*
 * logpb_end_append - Finish appending a log record
 *
 * return: nothing
 *
 *   flush(in): Is it a requirement to flush the log ?
 *   force_flush(in):
 *
 * NOTE:  Finish appending a log record. If the log record was appended
 *              in several log buffers, these buffers are flushed and freed.
 *              Only one append buffer will remain pin (fetched) in memory.
 *              If the log record was appended in only one buffer, the buffer
 *              is not flushed unless the caller requested flushing (e.g.,
 *              for a log_commit record).
 */
static void
logpb_end_append (THREAD_ENTRY * thread_p, LOG_RECORD_HEADER * header)
{
  assert (LOG_CS_OWN_WRITE_MODE (thread_p));

  LOG_APPEND_ALIGN (thread_p, LOG_DONT_SET_DIRTY);
  LOG_APPEND_ADVANCE_WHEN_DOESNOT_FIT (thread_p, sizeof (LOG_RECORD_HEADER));

  /*
   * Find the log_rec portion of the append record, it may not be in the
   * current append buffer since it can be stored in several buffers. Then,
   * make the log_rec point to next future append record, unless it is
   * the special record type used for archives created during backups
   * that cannot have a forward lsa and must waste the remaining space
   * on the current page.
   */
  assert (LSA_EQ (&header->forw_lsa, &log_Gl.hdr.append_lsa));

  if (!LSA_EQ (&log_Gl.append.prev_lsa, &log_Gl.hdr.append_lsa))
    {
      logpb_set_dirty (thread_p, log_Gl.append.log_pgptr);
    }

  if (log_Pb.partial_append.status == LOGPB_APPENDREC_IN_PROGRESS)
    {
      /* success, fall through */
    }
  else if (log_Pb.partial_append.status == LOGPB_APPENDREC_PARTIAL_FLUSHED_END_OF_LOG)
    {
      /* we need to flush the correct version now */
      log_Pb.partial_append.status = LOGPB_APPENDREC_PARTIAL_ENDED;
      logpb_flush_all_append_pages (thread_p);
      assert (log_Pb.partial_append.status == LOGPB_APPENDREC_PARTIAL_FLUSHED_ORIGINAL);
    }
  else
    {
      /* invalid state */
      assert_release (false);
    }
  log_Pb.partial_append.status = LOGPB_APPENDREC_SUCCESS;
}

/*
 *
 *       	   FUNCTIONS RELATED TO LOG INFORMATION FILE
 *
 */

/*
 * logpb_create_log_info - Create a log information file
 *
 * return: nothing
 *
 *   logname_info(in): Name of the log information file
 *   db_fullname(in): Name of the database or NULL (defualt to current one)
 *
 * NOTE: Creates a log information file. This file is used as a help
 *              for the DBA of what things has been archived and what archive
 *              logs are not needed during normal restart recovery (i.e.,
 *              other than media crash).
 */
void
logpb_create_log_info (const char *logname_info, const char *db_fullname)
{
  FILE *fp;			/* Pointer to file */
  const char *catmsg;
  const char *db_name = db_fullname;
  int error_code = NO_ERROR;

  /* Create the information file */
  fp = fopen (logname_info, "w");
  if (fp != NULL)
    {
      fclose (fp);
      catmsg = msgcat_message (MSGCAT_CATALOG_CUBRID, MSGCAT_SET_LOG, MSGCAT_LOG_LOGINFO_COMMENT);
      if (db_name == NULL)
	{
	  db_name = log_Db_fullname;
	}
      if (catmsg == NULL)
	{
	  catmsg = "COMMENT: %s for database %s\n";
	}
      error_code = log_dump_log_info (logname_info, false, catmsg, CUBRID_MAGIC_LOG_INFO, db_name);
      if (error_code != NO_ERROR)
	{
	  return;
	}

      (void) logpb_add_volume (db_fullname, LOG_DBLOG_INFO_VOLID, logname_info, DISK_UNKNOWN_PURPOSE);
    }
}

/*
 * logpb_get_guess_archive_num - Guess archive number
 *
 * return: arvnum or -1
 *
 *   pageid(in): Desired page
 *
 * NOTE: Guess the archive number where the desired page is archived by searching the log information file.
 */
static int
logpb_get_guess_archive_num (THREAD_ENTRY * thread_p, LOG_PAGEID pageid)
{
  FILE *fp;
  char line[LOG_MAX_LOGINFO_LINE];
  int arv_num = -1;
  int last_arvnum = -1;
  int next_arvnum;
  bool isfound = false;
  LOG_PAGEID from_pageid;
  LOG_PAGEID to_pageid;
  long long int f, t;

  assert (LOG_CS_OWN (thread_p));
  assert (!is_tran_server_with_remote_storage ());

  arv_num = logpb_get_archive_num_from_info_table (thread_p, pageid);

  if (arv_num >= 0)
    {
      return arv_num;
    }

  /*
   * Guess by looking into the log information file. This is just a guess
   */
  fp = fopen (log_Name_info, "r");
  if (fp != NULL)
    {
      while (fgets (line, LOG_MAX_LOGINFO_LINE, fp) != NULL)
	{
	  if (strstr (line + TIME_SIZE_OF_DUMP_LOG_INFO,
		      msgcat_message (MSGCAT_CATALOG_CUBRID, MSGCAT_SET_LOG, MSGCAT_LOG_LOGINFO_KEYWORD_ARCHIVE))
	      == line + TIME_SIZE_OF_DUMP_LOG_INFO)
	    {
	      /* A candidate for a guess */
	      if (sscanf (line + TIME_SIZE_OF_DUMP_LOG_INFO, "%*s %d %*s %lld %lld", &next_arvnum, &f, &t) == 3)
		{
		  from_pageid = f;
		  to_pageid = t;

		  last_arvnum = next_arvnum;

		  if (pageid < from_pageid)
		    {
		      /*
		       * keep looking.
		       * There is likely a hole in the archive process due to media
		       * crashes off or the log information contains some missing
		       * entries.
		       */
		      continue;
		    }

		  arv_num = next_arvnum;

		  if (pageid >= from_pageid && pageid <= to_pageid)
		    {
		      /* Found the page in this archive */
		      isfound = true;
		      break;
		    }
		}
	    }
	}
      fclose (fp);
    }

  if (arv_num == -1)
    {
      /*
       * If I have a log active, use it to find out a better archive number
       * for initial search
       */
      if (log_Gl.append.vdes != NULL_VOLDES)
	{
	  arv_num = (int) (pageid / LOGPB_ACTIVE_NPAGES);
	}
      else
	{
	  /*
	   * We do not have a clue what it is available. Don't have log active
	   * and likely we did not have backups.
	   * Must trace for available archive volumes
	   */
	  arv_num = 0;
	}
    }
  else if (isfound == false && last_arvnum == arv_num && log_Gl.append.vdes != NULL_VOLDES)
    {
      /*
       * The log archive was chopped somehow.
       */
      arv_num = log_Gl.hdr.nxarv_num - 1;
    }

  /* Insure that we never pick one larger than the next one to be created */
  if (arv_num >= log_Gl.hdr.nxarv_num)
    {
      arv_num = log_Gl.hdr.nxarv_num - 1;
    }

  return arv_num;
}

/*
 * logpb_find_volume_info_exist - Find if volume information exists ?
 *
 * return:
 *
 * NOTE: Find if volume information exist.
 */
bool
logpb_find_volume_info_exist (void)
{
  return fileio_is_volume_exist (log_Name_volinfo);
}

/*
 * logpb_create_volume_info - Create the volume information and add first volume
 *
 * return: NO_ERROR or error code
 *
 *   db_fullname(in): Name of the database or NULL (defualt to current one)
 *
 * NOTE: Create the volume information and add the first volume.
 */
int
logpb_create_volume_info (const char *db_fullname)
{
  char vol_fullname[PATH_MAX];
  char *volinfo_fullname;
  FILE *volinfo_fp = NULL;

  if (db_fullname != NULL)
    {
      fileio_make_volume_info_name (vol_fullname, db_fullname);
      volinfo_fullname = vol_fullname;
    }
  else
    {
      volinfo_fullname = log_Name_volinfo;
    }

  volinfo_fp = fopen (volinfo_fullname, "w");
  if (volinfo_fp == NULL)
    {
      /* Unable to create the database volume information */
      er_set_with_oserror (ER_ERROR_SEVERITY, ARG_FILE_LINE, ER_BO_CANNOT_CREATE_VOL, 2, volinfo_fullname, db_fullname);
      return ER_BO_CANNOT_CREATE_VOL;
    }
  /*
   * Write information about:
   * the active log and the first volume of the database
   * in the volume information file
   */
  fprintf (volinfo_fp, "%4d %s\n", LOG_DBVOLINFO_VOLID, volinfo_fullname);

  fflush (volinfo_fp);
  fclose (volinfo_fp);

  return NO_ERROR;
}

/*
 * logpb_recreate_volume_info - Recreate the database volume information
 *
 * return: NO_ERROR if all OK, ER_ status otherwise
 *
 * NOTE: Recreate the database volume information from the internal information that is stored in each volume.
 */
int
logpb_recreate_volume_info (THREAD_ENTRY * thread_p)
{
  VOLID volid = LOG_DBFIRST_VOLID;	/* Current volume identifier */
  VOLID next_volid = LOG_DBFIRST_VOLID;	/* Next volume identifier */
  char next_vol_fullname[PATH_MAX];	/* Next volume name */
  int error_code = NO_ERROR;

  error_code = logpb_create_volume_info (NULL);
  if (error_code != NO_ERROR)
    {
      goto error;
    }
  if (logpb_add_volume (NULL, LOG_DBLOG_INFO_VOLID, log_Name_info, DISK_UNKNOWN_PURPOSE) != LOG_DBLOG_INFO_VOLID)
    {
      error_code = ER_FAILED;
      goto error;
    }
  if (logpb_add_volume (NULL, LOG_DBLOG_BKUPINFO_VOLID, log_Name_bkupinfo, DISK_UNKNOWN_PURPOSE) !=
      LOG_DBLOG_BKUPINFO_VOLID)
    {
      error_code = ER_FAILED;
      goto error;
    }
  if (logpb_add_volume (NULL, LOG_DBLOG_ACTIVE_VOLID, log_Name_active, DISK_UNKNOWN_PURPOSE) != LOG_DBLOG_ACTIVE_VOLID)
    {
      error_code = ER_FAILED;
      goto error;
    }

  /* First the primary volume, then the rest of the volumes */

  strcpy (next_vol_fullname, log_Db_fullname);

  do
    {
      if (logpb_add_volume (NULL, volid, next_vol_fullname, DB_PERMANENT_DATA_PURPOSE) != volid)
	{
	  error_code = ER_FAILED;
	  goto error;
	}

      if (disk_get_link (thread_p, volid, &next_volid, next_vol_fullname) == NULL)
	{
	  error_code = ER_FAILED;
	  goto error;
	}

      volid = next_volid;
    }
  while (volid != NULL_VOLID);

  return error_code;

  /* ****** */
error:
  (void) remove (log_Name_volinfo);
  return error_code;
}

/*
 * logpb_add_volume - Add a new volume entry to the volume information
 *
 * return: new_volid or NULL_VOLID
 *
 *   db_fullname(in):
 *   new_volid(in): New volume identifier
 *   new_volfullname(in): New volume name
 *   new_volpurpose(in): Purpose of new volume
 *
 * NOTE: Add a new entry to the volume information
 */
/* todo: remove purpose */
VOLID
logpb_add_volume (const char *db_fullname, VOLID new_volid, const char *new_volfullname, DISK_VOLPURPOSE new_volpurpose)
{
  if (new_volpurpose != DB_TEMPORARY_DATA_PURPOSE)
    {
      char vol_fullname[PATH_MAX];
      char *volinfo_fullname;
      FILE *volinfo_fp = NULL;

      if (db_fullname != NULL)
	{
	  fileio_make_volume_info_name (vol_fullname, db_fullname);
	  volinfo_fullname = vol_fullname;
	}
      else
	{
	  volinfo_fullname = log_Name_volinfo;
	}

      volinfo_fp = fopen (volinfo_fullname, "a");
      if (volinfo_fp != NULL)
	{
	  /* Write information about this volume in the volume information file */
	  fprintf (volinfo_fp, "%4d %s\n", new_volid, new_volfullname);
	  fflush (volinfo_fp);
	  fclose (volinfo_fp);

	  return new_volid;
	}
      else
	{
	  return NULL_VOLID;
	}
    }

  return new_volid;
}

/*
 * logpb_scan_volume_info - Scan the volume information entries
 *
 * return: number of entries or -1 in case of error.
 *
 *   db_fullname(in):
 *   ignore_volid(in): Don't call function with this volume
 *   start_volid(in): Scan should start at this point.
 *   fun(in): Function to be called on each entry
 *   args(in): Additional arguments to be passed to function
 *
 * NOTE: Scan the volume information entries calling the given function on each entry.
 */
int
logpb_scan_volume_info (THREAD_ENTRY * thread_p, const char *db_fullname, VOLID ignore_volid, VOLID start_volid,
			int (*fun) (THREAD_ENTRY * thread_p, VOLID xvolid, const char *vlabel, void *args), void *args)
{
  char xxvolinfo_fullname[PATH_MAX];
  char *volinfo_fullname;
  FILE *volinfo_fp = NULL;	/* Pointer to new volinfo */
  char vol_fullname[PATH_MAX];	/* Next volume name */
  VOLID volid = LOG_DBFIRST_VOLID - 1;	/* Next volume identifier */
  int read_int_volid;
  VOLID num_vols = 0;
  bool start_scan = false;
  char format_string[64];

  if (db_fullname != NULL)
    {
      fileio_make_volume_info_name (xxvolinfo_fullname, db_fullname);
      volinfo_fullname = xxvolinfo_fullname;
    }
  else
    {
      volinfo_fullname = log_Name_volinfo;
    }

  volinfo_fp = fopen (volinfo_fullname, "r");
  if (volinfo_fp == NULL)
    {
      er_set (ER_ERROR_SEVERITY, ARG_FILE_LINE, ER_BO_CANNOT_FINE_VOLINFO, 1, volinfo_fullname);
      return -1;
    }

  sprintf (format_string, "%%d %%%ds", PATH_MAX - 1);
  while (true)
    {
      if (fscanf (volinfo_fp, format_string, &read_int_volid, vol_fullname) != 2)
	{
	  break;
	}

      if ((volid + 1) != NULL_VOLID && (volid + 1) > (VOLID) read_int_volid && num_vols != 0)
	{
	  er_set (ER_WARNING_SEVERITY, ARG_FILE_LINE, ER_BO_UNSORTED_VOLINFO, 4, volinfo_fullname, num_vols,
		  read_int_volid, vol_fullname);
	  num_vols = -1;
	  break;
	}
      volid = (VOLID) read_int_volid;

      if (volid == NULL_VOLID)
	{
	  continue;
	}

      if (start_scan == false)
	{
	  if (start_volid == read_int_volid)
	    {
	      start_scan = true;
	    }
	  else
	    {
	      continue;
	    }
	}

      if (volid != ignore_volid)
	{
	  if (((*fun) (thread_p, volid, vol_fullname, args)) != NO_ERROR)
	    {
	      num_vols = -1;
	      break;
	    }

	  num_vols++;
	}
    }

  fclose (volinfo_fp);

  return num_vols;
}

/*
 *
 *       	   FUNCTIONS RELATED TO LOG ARCHIVES
 *
 */

/*
 * logpb_to_physical_pageid - Find physical page identifier of given logic page
 *
 * return: phy page identifier
 *
 *   logical_pageid(in): logical_pageid: Logical log page
 *
 * NOTE: Returns the physical page identifier associated with given logical page.
 */
LOG_PHY_PAGEID
logpb_to_physical_pageid (LOG_PAGEID logical_pageid)
{
  LOG_PHY_PAGEID phy_pageid;

  if (logical_pageid == LOGPB_HEADER_PAGE_ID)
    {
      phy_pageid = LOGPB_PHYSICAL_HEADER_PAGE_ID;
    }
  else
    {
      LOG_PAGEID tmp_pageid;

      tmp_pageid = logical_pageid - LOGPB_FIRST_ACTIVE_PAGE_ID;
      if (tmp_pageid >= LOGPB_ACTIVE_NPAGES)
	{
	  tmp_pageid %= LOGPB_ACTIVE_NPAGES;
	}
      else if (tmp_pageid < 0)
	{
	  tmp_pageid = LOGPB_ACTIVE_NPAGES - ((-tmp_pageid) % LOGPB_ACTIVE_NPAGES);
	}

      tmp_pageid++;
      if (tmp_pageid > LOGPB_ACTIVE_NPAGES)
	{
	  tmp_pageid %= LOGPB_ACTIVE_NPAGES;
	}

      assert (tmp_pageid <= PAGEID_MAX);
      phy_pageid = (LOG_PHY_PAGEID) tmp_pageid;
    }

  return phy_pageid;
}

/*
 * logpb_is_page_in_archive - Is the given page an archive page ?
 *
 * return:
 *
 *   pageid(in): Log page identifier
 *
 * NOTE:Find if given page is an archive page identifier.
 */
bool
logpb_is_page_in_archive (LOG_PAGEID pageid)
{
  return LOGPB_IS_ARCHIVE_PAGE (pageid);
}

/*
 * logpb_is_smallest_lsa_in_archive - IS THE SMALLEST ACTIVE OF THE LOG ARCHIVE ?
 *
 * return:
 *
 * NOTE: Returns true if the smallest active LSA is located in an archive log.
 */
bool
logpb_is_smallest_lsa_in_archive (THREAD_ENTRY * thread_p)
{
  LOG_LSA lsa;			/* smallest lsa */

  logtb_find_smallest_lsa (thread_p, &lsa);
  return (!LSA_ISNULL (&lsa) && logpb_is_page_in_archive (lsa.pageid));
}

/*
 * logpb_get_archive_number - Archive location of given page
 *
 * return: archive number
 *
 *   pageid(in): The desired logical page
 *
 * NOTE: Find in what archive the page is located or in what archive the page should have been located.
 */
int
logpb_get_archive_number (THREAD_ENTRY * thread_p, LOG_PAGEID pageid)
{
  int arv_num = 0;

  if (logpb_fetch_from_archive (thread_p, pageid, NULL, &arv_num, NULL, false) == NULL)
    {
      return -1;
    }

  if (arv_num < 0)
    {
      arv_num = 0;
    }

  return arv_num;
}

/*
 * logpb_set_unavailable_archive - Cache that given archive is unavailable
 *
 * return: nothing
 *
 *   arv_num(in): Log archive number
 *
 * NOTE: Record that give archive is unavialble.
 */
static void
logpb_set_unavailable_archive (THREAD_ENTRY * thread_p, int arv_num)
{
  int *ptr;
  int size;

  assert (LOG_ARCHIVE_CS_OWN_WRITE_MODE (thread_p));

  if (log_Gl.archive.unav_archives == NULL)
    {
      size = sizeof (*log_Gl.archive.unav_archives) * 10;
      ptr = (int *) malloc (size);
      if (ptr == NULL)
	{
	  return;
	}
      log_Gl.archive.max_unav = 10;
      log_Gl.archive.next_unav = 0;
      log_Gl.archive.unav_archives = ptr;
    }
  else
    {
      if ((log_Gl.archive.next_unav + 1) >= log_Gl.archive.max_unav)
	{
	  size = (sizeof (*log_Gl.archive.unav_archives) * (log_Gl.archive.max_unav + 10));
	  ptr = (int *) realloc (log_Gl.archive.unav_archives, size);
	  if (ptr == NULL)
	    {
	      return;
	    }
	  log_Gl.archive.max_unav += 10;
	  log_Gl.archive.unav_archives = ptr;
	}
    }

  log_Gl.archive.unav_archives[log_Gl.archive.next_unav++] = arv_num;
}

/*
 * logpb_dismount_log_archive - dismount archive log
 *
 * return: nothing
 *
 * It dismounts and resets log_Gl.archive.vdes
 */
static void
logpb_dismount_log_archive (THREAD_ENTRY * thread_p)
{
  LOG_ARCHIVE_CS_ENTER (thread_p);

  if (log_Gl.archive.vdes != NULL_VOLDES)
    {
      fileio_dismount (thread_p, log_Gl.archive.vdes);
      log_Gl.archive.vdes = NULL_VOLDES;
    }

  LOG_ARCHIVE_CS_EXIT (thread_p);
}

/*
 * logpb_decache_archive_info - Decache any archive log memory information
 *
 * return: nothing
 *
 * NOTE: Decache any archive log memory information.
 */
void
logpb_decache_archive_info (THREAD_ENTRY * thread_p)
{
  LOG_ARCHIVE_CS_ENTER (thread_p);

  if (log_Gl.archive.vdes != NULL_VOLDES)
    {
      logpb_dismount_log_archive (thread_p);
    }

  if (log_Gl.archive.unav_archives != NULL)
    {
      free_and_init (log_Gl.archive.unav_archives);
      log_Gl.archive.max_unav = 0;
      log_Gl.archive.next_unav = 0;
    }

  LOG_ARCHIVE_CS_EXIT (thread_p);
}

/*
 * log_isarchive_available - Is given archive available ?
 *
 * return: true/false
 *        true: means that the archive may be available.
 *       false: it is known that archive is not available.
 *
 *   arv_num(in): Log archive number
 *
 * NOTE:Find if the current archive is available.
 */
static bool
logpb_is_archive_available (THREAD_ENTRY * thread_p, int arv_num)
{
  int i;

  assert (LOG_CS_OWN (thread_p));
  assert (LOG_ARCHIVE_CS_OWN_WRITE_MODE (thread_p));

  if (arv_num >= log_Gl.hdr.nxarv_num || arv_num < 0)
    {
      return false;
    }

  if (log_Gl.archive.unav_archives != NULL)
    {
      for (i = 0; i < log_Gl.archive.next_unav; i++)
	{
	  if (log_Gl.archive.unav_archives[i] == arv_num)
	    {
	      return false;
	    }
	}
    }

  return true;
}

/*
 * log_fetch_from_archive - Fetch a log page from the log archives
 *
 * return: log_pgptr or NULL (in case of error)
 *
 *   pageid(in): The desired logical page
 *   log_pgptr(in): Place to return the log page
 *   arv_num(in): Set to archive number where page was found or where page
 *                 should have been found.
 *
 * NOTE: Fetch a log page from archive logs.
 */
LOG_PAGE *
logpb_fetch_from_archive (THREAD_ENTRY * thread_p, LOG_PAGEID pageid, LOG_PAGE * log_pgptr,
			  int *ret_arv_num, LOG_ARV_HEADER * ret_arv_hdr, bool is_fatal)
{
  char hdr_pgbuf[IO_MAX_PAGE_SIZE + MAX_ALIGNMENT], *aligned_hdr_pgbuf;
  char log_pgbuf[IO_MAX_PAGE_SIZE + MAX_ALIGNMENT], *aligned_log_pgbuf;
  LOG_ARV_HEADER *arv_hdr;
  LOG_PAGE *hdr_pgptr;
  LOG_PHY_PAGEID phy_pageid = NULL_PAGEID;
  char arv_name[PATH_MAX];
  const char *tmp_arv_name;
  int arv_num, vdes;
  int direction = 0, retry;
  bool has_guess_arvnum = false, first_time = true;
  int error_code = NO_ERROR;
  char format_string[64];

  assert (LOG_CS_OWN (thread_p));
  assert (!is_tran_server_with_remote_storage ());

  logpb_log ("called logpb_fetch_from_archive for pageid = %lld\n", (long long int) pageid);

  LOG_ARCHIVE_CS_ENTER (thread_p);

  aligned_hdr_pgbuf = PTR_ALIGN (hdr_pgbuf, MAX_ALIGNMENT);
  aligned_log_pgbuf = PTR_ALIGN (log_pgbuf, MAX_ALIGNMENT);

#if !defined(NDEBUG)
  if (prm_get_bool_value (PRM_ID_LOG_TRACE_DEBUG))
    {
      fprintf (stdout, "\n **log_fetch_from_archive has been called on pageid = %lld ** \n", (long long int) pageid);
      fflush (stdout);
    }
#endif

  hdr_pgptr = (LOG_PAGE *) aligned_hdr_pgbuf;
  if (log_pgptr == NULL)
    {
      log_pgptr = (LOG_PAGE *) aligned_log_pgbuf;
    }
  if (ret_arv_num == NULL)
    {
      ret_arv_num = &arv_num;
    }

  if (log_Gl.archive.vdes == NULL_VOLDES)
    {
      if (log_Gl.hdr.nxarv_num <= 0)
	{
	  /* We do not have any archives */
	  er_set (ER_FATAL_ERROR_SEVERITY, ARG_FILE_LINE, ER_LOG_NOTIN_ARCHIVE, 1, pageid);

	  LOG_ARCHIVE_CS_EXIT (thread_p);
	  return NULL;
	}

      /*
       * Guess the archive where that page is stored
       */

      has_guess_arvnum = true;
      *ret_arv_num = logpb_get_guess_archive_num (thread_p, pageid);
      fileio_make_log_archive_name (arv_name, log_Archive_path, log_Prefix, *ret_arv_num);

      error_code = ER_FAILED;
      if (logpb_is_archive_available (thread_p, *ret_arv_num) == true && fileio_is_volume_exist (arv_name) == true)
	{
	  vdes = fileio_mount (thread_p, log_Db_fullname, arv_name, LOG_DBLOG_ARCHIVE_VOLID, false, false);
	  if (vdes != NULL_VOLDES)
	    {
	      if (fileio_read (thread_p, vdes, hdr_pgptr, 0, LOG_PAGESIZE) == NULL)
		{
		  fileio_dismount (thread_p, vdes);
		  er_set (ER_FATAL_ERROR_SEVERITY, ARG_FILE_LINE, ER_LOG_READ, 3, 0LL, 0LL, arv_name);

		  LOG_ARCHIVE_CS_EXIT (thread_p);
		  return NULL;
		}
	      error_code = NO_ERROR;
	      arv_hdr = (LOG_ARV_HEADER *) hdr_pgptr->area;
	      if (log_Gl.append.vdes != NULL_VOLDES)
		{
		  if (difftime64 ((time_t) arv_hdr->db_creation, (time_t) log_Gl.hdr.db_creation) != 0)
		    {
		      /*
		       * This volume does not belong to the database. For now, assume
		       * that it is not only. Later, we will give this error to user
		       */
		      vdes = NULL_VOLDES;
		      arv_hdr = NULL;
		    }
		}
	    }
	}

      if (error_code != NO_ERROR)
	{
	  /*
	   * The volume is not online. Ask for it later (below). But first try to
	   * make the best guess for the archive number.
	   */
	  vdes = NULL_VOLDES;
	  arv_hdr = NULL;
	}
    }
  else
    {
      vdes = log_Gl.archive.vdes;
      arv_hdr = &log_Gl.archive.hdr;
      *ret_arv_num = arv_hdr->arv_num;
    }

  sprintf (format_string, "%%%ds", PATH_MAX - 1);

  log_Gl.archive.vdes = NULL_VOLDES;
  while (true)
    {
      /* Is the page in current archive log ? */
      if (arv_hdr != NULL && pageid >= arv_hdr->fpageid && pageid <= arv_hdr->fpageid + arv_hdr->npages - 1)
	{
	  /* Find location of logical page in the archive log */
	  phy_pageid = (LOG_PHY_PAGEID) (pageid - arv_hdr->fpageid + 1);

	  /* Record number of reads in statistics */
	  perfmon_inc_stat (thread_p, PSTAT_LOG_NUM_IOREADS);

	  if (fileio_read (thread_p, vdes, log_pgptr, phy_pageid, LOG_PAGESIZE) == NULL)
	    {
	      /* Error reading archive page */
	      tmp_arv_name = fileio_get_volume_label_by_fd (vdes, PEEK);
	      fileio_dismount (thread_p, vdes);
	      log_Gl.archive.vdes = NULL_VOLDES;
	      er_set (ER_FATAL_ERROR_SEVERITY, ARG_FILE_LINE, ER_LOG_READ, 3, pageid, phy_pageid, tmp_arv_name);

	      LOG_ARCHIVE_CS_EXIT (thread_p);
	      return NULL;
	    }

	  TDE_ALGORITHM tde_algo = logpb_get_tde_algorithm (log_pgptr);
	  if (tde_algo != TDE_ALGORITHM_NONE)
	    {
	      if (tde_decrypt_log_page (log_pgptr, tde_algo, log_pgptr) != NO_ERROR)
		{
		  ASSERT_ERROR ();
		  LOG_ARCHIVE_CS_EXIT (thread_p);
		  return NULL;
		}
	    }

	  /* Cast the archive information. May be used again */
	  if (arv_hdr != &log_Gl.archive.hdr)
	    {
	      log_Gl.archive.hdr = *arv_hdr;
	    }
	  log_Gl.archive.vdes = vdes;
	  break;
	}
      else
	{
	  /* If any archive dismount it */
	  if (vdes != NULL_VOLDES)
	    {
	      fileio_dismount (thread_p, vdes);
	      vdes = NULL_VOLDES;
	    }

	  if (has_guess_arvnum == false)
	    {
	      has_guess_arvnum = true;
	      retry = logpb_get_guess_archive_num (thread_p, pageid);
	      if (retry != *ret_arv_num)
		{
		  *ret_arv_num = retry;
		}
	    }
	  else
	    {
	      if (direction == 0)
		{
		  /*
		   * Define the direction by looking for desired page
		   */
		  if (arv_hdr != NULL)
		    {
		      if (pageid < arv_hdr->fpageid)
			{
			  /* Try older archives */
			  direction = -1;
			}
		      else
			{
			  /* Try newer archives */
			  direction = 1;
			}
		    }
		  else
		    {
		      if (first_time != true)
			{
			  if (log_Gl.append.vdes == NULL_VOLDES)
			    {
			      direction = 1;
			    }
			  else
			    {
			      /*
			       * Start looking from the last archive.
			       * Optimized for UNDO.. This is not so bad since this branch
			       * will be reached only when the guess archive is not
			       * available.
			       */
			      *ret_arv_num = log_Gl.hdr.nxarv_num;
			      direction = -1;
			    }
			}
		    }
		}

	      if (arv_hdr != NULL)
		{
		  if (direction == -1)
		    {
		      /*
		       * Try an older archive.
		       * The page that I am looking MUST be smaller than the first
		       * page in current archive
		       */
		      if (pageid < arv_hdr->fpageid)
			{
			  *ret_arv_num -= 1;
			}
		      else
			{
			  *ret_arv_num = -1;
			}
		    }
		  else
		    {
		      /* Try a newer archive. The page that I am looking MUST be larger than the last page in current
		       * archive */
		      if (pageid > arv_hdr->fpageid + arv_hdr->npages - 1)
			{
			  *ret_arv_num += 1;
			}
		      else
			{
			  *ret_arv_num = log_Gl.hdr.nxarv_num;
			}
		    }
		}
	      else
		{
		  /*
		   * The archive number is not increased the first time in the loop,
		   * so we can ask for it when it is not available.
		   */
		  if (first_time != true)
		    {
		      /*
		       * If we do not have the log active, we don't really know how to
		       * continue, we could be looping forever.
		       */
		      if (log_Gl.append.vdes == NULL_VOLDES)
			{
			  *ret_arv_num = -1;
			}
		      else
			{
			  *ret_arv_num = *ret_arv_num + direction;
			}
		    }
		}

	      first_time = false;
	      if (*ret_arv_num < 0 || *ret_arv_num == log_Gl.hdr.nxarv_num)
		{
		  /* Unable to find page in archive */
		  if (log_Gl.append.vdes != NULL_VOLDES)
		    {
		      er_set (ER_FATAL_ERROR_SEVERITY, ARG_FILE_LINE, ER_LOG_NOTIN_ARCHIVE, 1, pageid);
		    }
		  else
		    {
		      /*
		       * This is likely an incomplete recovery (restore).
		       * We do not have the active log and we are looking for a log page
		       */
		      er_set (ER_WARNING_SEVERITY, ARG_FILE_LINE, ER_LOG_NOTIN_ARCHIVE, 1, pageid);
		    }

		  LOG_ARCHIVE_CS_EXIT (thread_p);

		  return NULL;
		}
	    }

	  if (logpb_is_archive_available (thread_p, *ret_arv_num) == false)
	    {
	      arv_hdr = NULL;
	      continue;
	    }

	  fileio_make_log_archive_name (arv_name, log_Archive_path, log_Prefix, *ret_arv_num);
	  retry = 3;
	  while (retry != 0 && retry != 1
		 && (vdes =
		     fileio_mount (thread_p, log_Db_fullname, arv_name, LOG_DBLOG_ARCHIVE_VOLID, false,
				   false)) == NULL_VOLDES)
	    {
	      char line_buf[PATH_MAX * 2];
	      bool is_in_crash_recovery;

	      is_in_crash_recovery = log_is_in_crash_recovery ();

	      /*
	       * The archive is not online.
	       */
	      if (is_in_crash_recovery == true)
		{
		  fprintf (stdout, "%s\n", er_msg ());
		}

	    retry_prompt:
	      if (log_default_input_for_archive_log_location >= 0)
		{
		  retry = log_default_input_for_archive_log_location;
		  if (retry == 1 && is_in_crash_recovery == true)
		    {
		      fprintf (stdout, "Continue without present archive. (Partial recovery).\n");
		    }
		}
	      else
		{
		  fprintf (stdout, msgcat_message (MSGCAT_CATALOG_CUBRID, MSGCAT_SET_LOG, MSGCAT_LOG_STARTS));
		  fprintf (stdout, msgcat_message (MSGCAT_CATALOG_CUBRID, MSGCAT_SET_LOG, MSGCAT_LOG_LOGARCHIVE_NEEDED),
			   arv_name);
		  fprintf (stdout, msgcat_message (MSGCAT_CATALOG_CUBRID, MSGCAT_SET_LOG, MSGCAT_LOG_STARTS));

		  if (fgets (line_buf, PATH_MAX, stdin) == NULL)
		    {
		      retry = 0;	/* EOF */
		    }
		  else if (sscanf (line_buf, "%d", &retry) != 1)
		    {
		      retry = -1;	/* invalid input */
		    }
		}

	      switch (retry)
		{
		case 0:	/* quit */
		  logpb_set_unavailable_archive (thread_p, *ret_arv_num);
		  er_set (ER_FATAL_ERROR_SEVERITY, ARG_FILE_LINE, ER_LOG_NOTIN_ARCHIVE, 1, pageid);
		  if (is_fatal)
		    {
		      logpb_fatal_error (thread_p, true, ARG_FILE_LINE, "log_fetch_from_archive");
		    }

		  LOG_ARCHIVE_CS_EXIT (thread_p);

		  return NULL;

		case 1:	/* Not available */
		  logpb_set_unavailable_archive (thread_p, *ret_arv_num);
		  break;

		case 3:	/* Relocate */
		  fprintf (stdout, msgcat_message (MSGCAT_CATALOG_CUBRID, MSGCAT_SET_LOG, MSGCAT_LOG_NEWLOCATION));
		  if (fgets (line_buf, PATH_MAX, stdin) == 0 || (sscanf (line_buf, format_string, arv_name) != 1))
		    {
		      fileio_make_log_archive_name (arv_name, log_Archive_path, log_Prefix, *ret_arv_num);
		    }
		  break;

		case 2:	/* Retry */
		  break;

		default:	/* Something strange.  Get user to try again. */
		  fprintf (stdout, msgcat_message (MSGCAT_CATALOG_CUBRID, MSGCAT_SET_LOG, MSGCAT_LOG_INPUT_RANGE_ERROR),
			   0, 3);
		  goto retry_prompt;
		}
	    }

	  if (vdes != NULL_VOLDES)
	    {
	      /* Read header page and make sure the page is here */

	      /* Record number of reads in statistics */
	      perfmon_inc_stat (thread_p, PSTAT_LOG_NUM_IOREADS);

	      if (fileio_read (thread_p, vdes, hdr_pgptr, 0, LOG_PAGESIZE) == NULL)
		{
		  fileio_dismount (thread_p, vdes);
		  er_set (ER_FATAL_ERROR_SEVERITY, ARG_FILE_LINE, ER_LOG_READ, 3, 0LL, 0LL, arv_name);

		  LOG_ARCHIVE_CS_EXIT (thread_p);

		  return NULL;
		}
	      arv_hdr = (LOG_ARV_HEADER *) hdr_pgptr->area;
	      if (log_Gl.append.vdes != NULL_VOLDES)
		{
		  if (difftime64 ((time_t) arv_hdr->db_creation, (time_t) log_Gl.hdr.db_creation) != 0)
		    {
		      /*
		       * This volume does not belong to the database. For now, assume
		       * that it is not only. Later, we will give this error to user
		       */
		      er_set (ER_FATAL_ERROR_SEVERITY, ARG_FILE_LINE, ER_LOG_DOESNT_CORRESPOND_TO_DATABASE, 1,
			      arv_name);
		      arv_hdr = NULL;
		    }
		}
	    }
	  else
	    {
	      arv_hdr = NULL;
	    }
	}
    }

#if defined(CUBRID_DEBUG)
  if (log_pgptr->hdr.logical_pageid != pageid)
    {
      er_set (ER_FATAL_ERROR_SEVERITY, ARG_FILE_LINE, ER_LOG_PAGE_CORRUPTED, 1, pageid);
      logpb_fatal_error (thread_p, true, ARG_FILE_LINE, "log_fetch_from_archive");

      LOG_ARCHIVE_CS_EXIT (thread_p);

      return NULL;
    }
#endif /* CUBRID_DEBUG */

#if !defined (NDEBUG)
  /* In analysys phase, the page may be corrupted. */
  if (log_Gl.rcv_phase == LOG_RESTARTED)
    {
      logpb_debug_check_log_page (thread_p, log_pgptr);
    }
#endif /* !NDEBUG */

  assert (log_pgptr != NULL && *ret_arv_num != -1 && arv_hdr != NULL);
  if (ret_arv_hdr != NULL)
    {
      *ret_arv_hdr = *arv_hdr;
    }

  LOG_ARCHIVE_CS_EXIT (thread_p);

  return log_pgptr;
}

/*
 * logpb_archive_active_log - Archive the active portion of the log
 *
 * return: nothing
 *
 * NOTE: The active portion of the log is archived from the next log
 *              archive page to the previous log page of the current append
 *              log record, to the next log archive.
 */
static void
logpb_archive_active_log (THREAD_ENTRY * thread_p)
{
  char arv_name[PATH_MAX] = { '\0' };	/* Archive name */
  LOG_PAGE *malloc_arv_hdr_pgptr = NULL;	/* Archive header page PTR */
  LOG_ARV_HEADER *arvhdr;	/* Archive header */
  BACKGROUND_ARCHIVING_INFO *bg_arv_info;
  char log_pgbuf[IO_MAX_PAGE_SIZE * LOGPB_IO_NPAGES + MAX_ALIGNMENT];
  char *aligned_log_pgbuf;
  LOG_PAGE *log_pgptr = NULL;
  LOG_PAGEID pageid, last_pageid;
  LOG_PHY_PAGEID ar_phy_pageid;
  int vdes = NULL_VOLDES;
  const char *catmsg;
  int error_code = NO_ERROR;
  int num_pages = 0;
  FILEIO_WRITE_MODE write_mode;

  aligned_log_pgbuf = PTR_ALIGN (log_pgbuf, MAX_ALIGNMENT);

  assert (LOG_CS_OWN_WRITE_MODE (thread_p));
  assert (!is_tran_server_with_remote_storage ());

#if defined(SERVER_MODE)
  log_wakeup_remove_log_archive_daemon ();
#else
  logpb_remove_archive_logs_exceed_limit (thread_p, 0);
#endif

  logpb_log ("Entered logpb_archive_active_log. log_Gl.hdr.nxarv_phy_pageid = %lld , log_Gl.hdr.nxarv_pageid =%lld\n",
	     (long long int) log_Gl.hdr.nxarv_phy_pageid, (long long int) log_Gl.hdr.nxarv_pageid);

  if (log_Gl.hdr.nxarv_pageid >= log_Gl.hdr.append_lsa.pageid)
    {
      er_log_debug (ARG_FILE_LINE,
		    "log_archive_active_log: WARNING Trying to archive ONLY the append page" " which is incomplete\n");
      return;
    }

  bg_arv_info = &log_Gl.bg_archive_info;
  if (log_Gl.archive.vdes != NULL_VOLDES)
    {
      /* A recheck is required after logpb_flush_all_append_pages when LOG_CS is demoted and promoted.
       * log_Gl.archive.vdes may be modified by someone else. Should we remove this dismount? */
      logpb_dismount_log_archive (thread_p);
    }

  malloc_arv_hdr_pgptr = (LOG_PAGE *) malloc (LOG_PAGESIZE);
  if (malloc_arv_hdr_pgptr == NULL)
    {
      goto error;
    }
  memset (malloc_arv_hdr_pgptr, LOG_PAGE_INIT_VALUE, LOG_PAGESIZE);

  /* Must force the log here to avoid nasty side effects */
  logpb_flush_all_append_pages (thread_p);

  malloc_arv_hdr_pgptr->hdr.logical_pageid = LOGPB_HEADER_PAGE_ID;
  malloc_arv_hdr_pgptr->hdr.offset = NULL_OFFSET;
  malloc_arv_hdr_pgptr->hdr.flags = 0;	/* Now flags in header page has always 0 value */

  /* Construct the archive log header */
  arvhdr = (LOG_ARV_HEADER *) malloc_arv_hdr_pgptr->area;
  strncpy (arvhdr->magic, CUBRID_MAGIC_LOG_ARCHIVE, CUBRID_MAGIC_MAX_LENGTH);
  arvhdr->db_creation = log_Gl.hdr.db_creation;
  arvhdr->next_trid = log_Gl.hdr.next_trid;
  arvhdr->arv_num = log_Gl.hdr.nxarv_num;

  /*
   * All pages must be archived... even the ones with unactive log records
   * This is the desired parameter to support multimedia crashes.
   *
   *
   * Note that the npages field does not include the previous lsa page
   *
   */
  arvhdr->fpageid = log_Gl.hdr.nxarv_pageid;
  last_pageid = log_Gl.append.prev_lsa.pageid - 1;

  if (last_pageid < arvhdr->fpageid)
    {
      last_pageid = arvhdr->fpageid;
    }

  arvhdr->npages = (DKNPAGES) (last_pageid - arvhdr->fpageid + 1);

  /*
   * Now create the archive and start copying pages
   */

  perfmon_inc_stat (thread_p, PSTAT_LOG_NUM_ARCHIVES);

  fileio_make_log_archive_name (arv_name, log_Archive_path, log_Prefix, log_Gl.hdr.nxarv_num);

  if (prm_get_bool_value (PRM_ID_LOG_BACKGROUND_ARCHIVING) && bg_arv_info->vdes != NULL_VOLDES)
    {
      vdes = bg_arv_info->vdes;
    }
  else
    {
      vdes = fileio_format (thread_p, log_Db_fullname, arv_name, LOG_DBLOG_ARCHIVE_VOLID, arvhdr->npages + 1, false,
			    false, false, LOG_PAGESIZE, 0, false);
      if (vdes == NULL_VOLDES)
	{
	  /* Unable to create archive log to archive */
	  er_set (ER_FATAL_ERROR_SEVERITY, ARG_FILE_LINE, ER_LOG_CREATE_LOGARCHIVE_FAIL, 3, arv_name, arvhdr->fpageid,
		  arvhdr->fpageid + arvhdr->npages - 1);
	  goto error;
	}
    }

  log_archive_er_log ("logpb_archive_active_log, arvhdr->fpageid = %lld\n", arvhdr->fpageid);

  logpb_set_page_checksum (malloc_arv_hdr_pgptr);

  write_mode = dwb_is_created () == true ? FILEIO_WRITE_NO_COMPENSATE_WRITE : FILEIO_WRITE_DEFAULT_WRITE;
  if (fileio_write (thread_p, vdes, malloc_arv_hdr_pgptr, 0, LOG_PAGESIZE, write_mode) == NULL)
    {
      /* Error archiving header page into archive */
      er_set (ER_FATAL_ERROR_SEVERITY, ARG_FILE_LINE, ER_LOG_WRITE, 3, 0LL, 0LL, arv_name);
      goto error;
    }

  if (prm_get_bool_value (PRM_ID_LOG_BACKGROUND_ARCHIVING) && bg_arv_info->vdes != NULL_VOLDES
      && arvhdr->fpageid == bg_arv_info->start_page_id)
    {
      pageid = bg_arv_info->current_page_id;
      ar_phy_pageid = (LOG_PHY_PAGEID) (bg_arv_info->current_page_id - bg_arv_info->start_page_id + 1);
    }
  else
    {
      assert (!prm_get_bool_value (PRM_ID_LOG_BACKGROUND_ARCHIVING) || bg_arv_info->vdes == NULL_VOLDES);

      pageid = arvhdr->fpageid;
      ar_phy_pageid = 1;
    }

  log_pgptr = (LOG_PAGE *) aligned_log_pgbuf;

  /* Now start dumping the current active pages to archive */
  for (; pageid <= last_pageid; pageid += num_pages, ar_phy_pageid += num_pages)
    {
      logpb_log ("Dump page %lld in logpb_archive_active_log, num_pages = %d\n", (long long int) pageid, num_pages);
      num_pages = (int) MIN (LOGPB_IO_NPAGES, last_pageid - pageid + 1);
      num_pages = logpb_read_page_from_active_log (thread_p, pageid, num_pages, false, log_pgptr);
      if (num_pages <= 0)
	{
	  goto error;
	}

      /* no need to encrypt, it is read as not decrypted (TDE) */
      if (fileio_write_pages (thread_p, vdes, (char *) log_pgptr, ar_phy_pageid, num_pages, LOG_PAGESIZE,
			      FILEIO_WRITE_NO_COMPENSATE_WRITE) == NULL)
	{
	  er_set (ER_FATAL_ERROR_SEVERITY, ARG_FILE_LINE, ER_LOG_WRITE, 3, pageid, ar_phy_pageid, arv_name);
	  goto error;
	}
    }

  if (prm_get_bool_value (PRM_ID_LOG_BACKGROUND_ARCHIVING) && bg_arv_info->vdes != NULL_VOLDES)
    {
      fileio_dismount (thread_p, vdes);
      vdes = NULL_VOLDES;
      bg_arv_info->vdes = NULL_VOLDES;

      /* rename _lgar_t to _lgar[number] name */
      if (fileio_rename (NULL_VOLID, log_Name_bg_archive, arv_name) == NULL)
	{
	  goto error;
	}

      vdes = fileio_mount (thread_p, log_Db_fullname, arv_name, LOG_DBLOG_ARCHIVE_VOLID, 0, false);
      if (vdes == NULL_VOLDES)
	{
	  goto error;
	}
    }
  else
    {
      /*
       * Make sure that the whole log archive is in physical storage at this
       * moment. System volume. No need to sync DWB.
       */
      if (fileio_synchronize (thread_p, vdes, arv_name, FILEIO_SYNC_ONLY) == NULL_VOLDES)
	{
	  goto error;
	}
    }

  /* The last archive needed for system crashes */
  if (log_Gl.hdr.last_arv_num_for_syscrashes == -1)
    {
      log_Gl.hdr.last_arv_num_for_syscrashes = log_Gl.hdr.nxarv_num;
    }

  log_Gl.hdr.nxarv_num++;
  log_Gl.hdr.nxarv_pageid = last_pageid + 1;
  log_Gl.hdr.nxarv_phy_pageid = logpb_to_physical_pageid (log_Gl.hdr.nxarv_pageid);

  log_Gl.hdr.was_active_log_reset = false;

  logpb_log
    ("In logpb_archive_active_log, new values from log_Gl.hdr.nxarv_pageid = %lld and log_Gl.hdr.nxarv_phy_pageid = %lld\n",
     (long long int) log_Gl.hdr.nxarv_pageid, (long long int) log_Gl.hdr.nxarv_phy_pageid);
  /* Flush the log header to reflect the archive */
  logpb_flush_header (thread_p);

#if 0
  if (prm_get_integer_value (PRM_ID_SUPPRESS_FSYNC) != 0)
    {
      fileio_synchronize (thread_p, log_Gl.append.vdes, FILEIO_SYNC_ONLY);
    }
#endif

  er_set (ER_NOTIFICATION_SEVERITY, ARG_FILE_LINE, ER_LOG_ARCHIVE_CREATED, 3, arv_name, arvhdr->fpageid, last_pageid);

  /* Cast the archive information. May be used again */

  LOG_ARCHIVE_CS_ENTER (thread_p);

  log_Gl.archive.hdr = *arvhdr;	/* Copy of structure */
  if (log_Gl.archive.vdes != NULL_VOLDES)
    {
      logpb_dismount_log_archive (thread_p);
    }
  log_Gl.archive.vdes = vdes;

  LOG_ARCHIVE_CS_EXIT (thread_p);

  catmsg = msgcat_message (MSGCAT_CATALOG_CUBRID, MSGCAT_SET_LOG, MSGCAT_LOG_LOGINFO_ARCHIVE);
  if (catmsg == NULL)
    {
      catmsg = "ARCHIVE: %d %s %lld %lld\n";
    }
  error_code =
    log_dump_log_info (log_Name_info, true, catmsg, log_Gl.hdr.nxarv_num - 1, arv_name, arvhdr->fpageid, last_pageid);
  if (error_code != NO_ERROR && error_code != ER_LOG_MOUNT_FAIL)
    {
      goto error;
    }

  (void) logpb_add_archive_page_info (thread_p, log_Gl.hdr.nxarv_num - 1, arvhdr->fpageid, last_pageid);

#if defined(SERVER_MODE)
  if (!HA_DISABLED ())
    {
      LOG_PAGEID min_fpageid = logwr_get_min_copied_fpageid ();
      if (min_fpageid != NULL_PAGEID)
	{
	  int unneeded_arvnum = -1;
	  if (min_fpageid >= arvhdr->fpageid)
	    {
	      unneeded_arvnum = arvhdr->arv_num - 1;
	    }
	  else
	    {
	      LOG_ARV_HEADER min_arvhdr;
	      if (logpb_fetch_from_archive (thread_p, min_fpageid, NULL, NULL, &min_arvhdr, false) != NULL)
		{
		  unneeded_arvnum = min_arvhdr.arv_num - 1;
		}
	    }
	  if (unneeded_arvnum >= 0)
	    {
	      char unneeded_logarv_name[PATH_MAX];
	      fileio_make_log_archive_name (unneeded_logarv_name, log_Archive_path, log_Prefix, unneeded_arvnum);

	      catmsg =
		msgcat_message (MSGCAT_CATALOG_CUBRID, MSGCAT_SET_LOG, MSGCAT_LOG_LOGINFO_COMMENT_UNUSED_ARCHIVE_NAME);
	      if (catmsg == NULL)
		{
		  catmsg =
		    "29 COMMENT: Log archive %s, which contains log pages before %lld,"
		    " is not needed any longer by any HA utilities.\n";
		}
	      error_code = log_dump_log_info (log_Name_info, true, catmsg, unneeded_logarv_name, min_fpageid);
	      if (error_code != NO_ERROR && error_code != ER_LOG_MOUNT_FAIL)
		{
		  goto error;
		}
	    }
	}
    }

#endif /* SERVER_MODE */


  if (prm_get_bool_value (PRM_ID_LOG_BACKGROUND_ARCHIVING))
    {
      /* rename removed archive log file to reuse it */
      os_rename_file (log_Name_removed_archive, log_Name_bg_archive);

      bg_arv_info->vdes =
	fileio_format (thread_p, log_Db_fullname, log_Name_bg_archive, LOG_DBLOG_BG_ARCHIVE_VOLID, log_Gl.hdr.npages,
		       false, false, false, LOG_PAGESIZE, 0, true);
      if (bg_arv_info->vdes != NULL_VOLDES)
	{
	  bg_arv_info->start_page_id = log_Gl.hdr.nxarv_pageid;
	  bg_arv_info->current_page_id = log_Gl.hdr.nxarv_pageid;
	  bg_arv_info->last_sync_pageid = log_Gl.hdr.nxarv_pageid;
	}
      else
	{
	  bg_arv_info->start_page_id = NULL_PAGEID;
	  bg_arv_info->current_page_id = NULL_PAGEID;
	  bg_arv_info->last_sync_pageid = NULL_PAGEID;

	  er_log_debug (ARG_FILE_LINE, "Unable to create temporary archive log %s\n", log_Name_bg_archive);
	}
    }

  log_archive_er_log ("logpb_archive_active_log end, arvhdr->fpageid = %lld, arvhdr->npages = %d\n", arvhdr->fpageid,
		      arvhdr->npages);

  free_and_init (malloc_arv_hdr_pgptr);

  return;

  /* ********* */
error:

  if (malloc_arv_hdr_pgptr != NULL)
    {
      free_and_init (malloc_arv_hdr_pgptr);
    }

  if (vdes != NULL_VOLDES)
    {
      fileio_dismount (thread_p, vdes);
      fileio_unformat (thread_p, arv_name);
    }

  if (prm_get_bool_value (PRM_ID_LOG_BACKGROUND_ARCHIVING))
    {
      if (bg_arv_info->vdes != NULL_VOLDES && bg_arv_info->vdes != vdes)
	{
	  fileio_dismount (thread_p, bg_arv_info->vdes);
	}
      fileio_unformat (thread_p, log_Name_bg_archive);
      bg_arv_info->vdes = NULL_VOLDES;
    }

  logpb_fatal_error (thread_p, true, ARG_FILE_LINE, "log_archive_active_log");
}

int
logpb_remove_archive_logs_exceed_limit (THREAD_ENTRY * thread_p, int max_count)
{
  int first_arv_num_to_delete = -1;
  int last_arv_num_to_delete = -1;
  int min_arv_required_for_vacuum;
  LOG_PAGEID vacuum_first_pageid = NULL_PAGEID;
#if defined(SERVER_MODE)
  LOG_PAGEID min_copied_pageid;
  int min_copied_arv_num;
#endif /* SERVER_MODE */
  int num_remove_arv_num;
  int log_max_archives = prm_get_integer_value (PRM_ID_LOG_MAX_ARCHIVES);
  char *catmsg;
  int deleted_count = 0;

  LOG_PAGEID cdc_first_pageid = NULL_PAGEID;
  int min_arv_required_for_cdc;

  assert (!is_tran_server_with_remote_storage ());

  if (log_max_archives == INT_MAX)
    {
      return 0;			/* none is deleted */
    }

  if (!vacuum_is_safe_to_remove_archives ())
    {
      /* we don't know yet what is the first log page required by vacuum so it is not safe to remove log archives.
         unfortunately, to update the oldest vacuum data log pageid can be done only after loading vacuum data from
         disk, which in turn can only happen after recovery. this will block any log archive removal until vacuum
         is loaded. */
      return 0;
    }

  /* Get first log pageid needed for vacuum before locking LOG_CS. */
  vacuum_first_pageid = vacuum_min_log_pageid_to_keep ();

  LOG_CS_ENTER (thread_p);

  if (!prm_get_bool_value (PRM_ID_FORCE_REMOVE_LOG_ARCHIVES))
    {
#if defined(SERVER_MODE)
      min_copied_pageid = logwr_get_min_copied_fpageid ();
      if (min_copied_pageid == NULL_PAGEID)
	{
	  LOG_CS_EXIT (thread_p);
	  return 0;		/* none is deleted */
	}

      if (logpb_is_page_in_archive (min_copied_pageid))
	{
	  min_copied_arv_num = logpb_get_archive_number (thread_p, min_copied_pageid);
	  if (min_copied_arv_num == -1)
	    {
	      LOG_CS_EXIT (thread_p);
	      return 0;		/* none is deleted */
	    }
	  else if (min_copied_arv_num > 1)
	    {
	      min_copied_arv_num--;
	    }

	  num_remove_arv_num = MAX (log_max_archives, log_Gl.hdr.nxarv_num - min_copied_arv_num);
	}
      else
	{
	  num_remove_arv_num = log_max_archives;
	}
#else /* SERVER_MODE */
      num_remove_arv_num = log_max_archives;
#endif
    }
  else
    {
      num_remove_arv_num = log_max_archives;
    }

  if ((log_Gl.hdr.nxarv_num - (log_Gl.hdr.last_deleted_arv_num + 1)) > num_remove_arv_num)
    {
      er_set (ER_NOTIFICATION_SEVERITY, ARG_FILE_LINE, ER_LOG_MAX_ARCHIVES_HAS_BEEN_EXCEEDED, 1, num_remove_arv_num);

      /* Remove the log archives at this point */
      first_arv_num_to_delete = log_Gl.hdr.last_deleted_arv_num + 1;
      last_arv_num_to_delete = log_Gl.hdr.nxarv_num - num_remove_arv_num;

      if (log_Gl.hdr.last_arv_num_for_syscrashes != -1)
	{
	  last_arv_num_to_delete = MIN (last_arv_num_to_delete, log_Gl.hdr.last_arv_num_for_syscrashes);
	}
      vacuum_er_log (VACUUM_ER_LOG_ARCHIVES, "First log pageid in vacuum data is %lld", vacuum_first_pageid);
      if (vacuum_first_pageid != NULL_PAGEID && logpb_is_page_in_archive (vacuum_first_pageid))
	{
	  min_arv_required_for_vacuum = logpb_get_archive_number (thread_p, vacuum_first_pageid);
	  vacuum_er_log (VACUUM_ER_LOG_ARCHIVES, "First archive number used for vacuum is %d",
			 min_arv_required_for_vacuum);
	  if (min_arv_required_for_vacuum >= 0)
	    {
	      last_arv_num_to_delete = MIN (last_arv_num_to_delete, min_arv_required_for_vacuum);
	    }
	  else
	    {
	      /* Page should be in archive. */
	      assert (false);
	    }
	}

      if (prm_get_integer_value (PRM_ID_SUPPLEMENTAL_LOG))
	{
	  cdc_first_pageid = cdc_min_log_pageid_to_keep ();

	  _er_log_debug (ARG_FILE_LINE, "First log pageid in cdc data is %lld", cdc_first_pageid);
	  if (cdc_first_pageid != NULL_PAGEID && logpb_is_page_in_archive (cdc_first_pageid))
	    {
	      min_arv_required_for_cdc = logpb_get_archive_number (thread_p, cdc_first_pageid);

	      _er_log_debug (ARG_FILE_LINE,
			     "First archive number used for cdc is %d , for vacuum is %d, last_arv_num_for_syscrashes : %d",
			     min_arv_required_for_cdc, min_arv_required_for_vacuum,
			     log_Gl.hdr.last_arv_num_for_syscrashes);

	      if (min_arv_required_for_cdc >= 0)
		{
		  last_arv_num_to_delete = MIN (last_arv_num_to_delete, min_arv_required_for_cdc);
		}
	      else
		{
		  /* Page should be in archive. */
		  assert (false);
		}
	    }
	}

      if (max_count > 0)
	{
	  /* check max count for deletion */
	  last_arv_num_to_delete = MIN (last_arv_num_to_delete, first_arv_num_to_delete + max_count);
	}

      last_arv_num_to_delete--;
      if (last_arv_num_to_delete >= first_arv_num_to_delete)
	{
	  log_Gl.hdr.last_deleted_arv_num = last_arv_num_to_delete;

#if defined (SA_MODE)
	  if (LSA_ISNULL (&log_Gl.hdr.mvcc_op_log_lsa))
	    {
	      /* Update the last_blockid needed for vacuum. Get the first page_id of the previously logged archive */
	      log_Gl.hdr.vacuum_last_blockid = logpb_last_complete_blockid ();
	    }
#endif /* SA_MODE */
	  logpb_flush_header (thread_p);	/* to get rid of archives */
	}

      vacuum_er_log (VACUUM_ER_LOG_ARCHIVES, "last_arv_num_to_delete is %d", last_arv_num_to_delete);
    }

  LOG_CS_EXIT (thread_p);

  if (last_arv_num_to_delete >= 0 && last_arv_num_to_delete >= first_arv_num_to_delete)
    {
      if (prm_get_bool_value (PRM_ID_DEBUG_LOG_ARCHIVES) || VACUUM_IS_ER_LOG_LEVEL_SET (VACUUM_ER_LOG_ARCHIVES))
	{
	  /* this is too problematic not to log in server error log too! */
	  _er_log_debug (ARG_FILE_LINE, "Purge archives starting with %d and up until %d; "
			 "vacuum_first_pageid = %d, last_arv_num_for_syscrashes = %d",
			 first_arv_num_to_delete, last_arv_num_to_delete, vacuum_first_pageid,
			 log_Gl.hdr.last_arv_num_for_syscrashes);
	}

      catmsg = msgcat_message (MSGCAT_CATALOG_CUBRID, MSGCAT_SET_LOG, MSGCAT_LOG_MAX_ARCHIVES_HAS_BEEN_EXCEEDED);
      if (catmsg == NULL)
	{
	  catmsg = (char *) "Number of active log archives has been exceeded the max desired number.";
	}
      deleted_count =
	logpb_remove_archive_logs_internal (thread_p, first_arv_num_to_delete, last_arv_num_to_delete, catmsg);
    }

  return deleted_count;
}

/*
 * logpb_remove_archive_logs - Remove all unactive log archives
 *
 * return: nothing
 *
 *   info_reason(in):
 *
 * NOTE: Archive that are not needed for system crashes and vacuum are removed.
 *       That these archives may be needed for media crash recovery.
 *       Therefore, it is important that the user copy these archives
 *       to tape. Check the log information file.
 */
void
logpb_remove_archive_logs (THREAD_ENTRY * thread_p, const char *info_reason)
{
#if !defined(SERVER_MODE)
  LOG_LSA flush_upto_lsa;	/* Flush data pages up to LSA */
#endif /* !SERVER_MODE */
  LOG_LSA newflush_upto_lsa;	/* Next to be flush */
  int first_deleted_arv_num;
  int last_deleted_arv_num;
  int min_arv_required_for_vacuum;
  LOG_PAGEID vacuum_first_pageid;

  int min_arv_required_for_cdc;
  LOG_PAGEID cdc_first_pageid;

  assert (!is_tran_server_with_remote_storage ());

  if (!vacuum_is_safe_to_remove_archives ())
    {
      /* we don't know yet what is the first log page required by vacuum if vacuum_disable is set to true.
       * this will block any log archive removal until it is set to false. */
      return;
    }

  assert (LOG_CS_OWN_WRITE_MODE (thread_p));

  /* Close any log archives that are opened */
  if (log_Gl.archive.vdes != NULL_VOLDES)
    {
      logpb_dismount_log_archive (thread_p);
    }

#if defined(SERVER_MODE)
  LSA_COPY (&newflush_upto_lsa, &log_Gl.flushed_lsa_lower_bound);
#else /* SERVER_MODE */

  flush_upto_lsa.pageid = LOGPB_NEXT_ARCHIVE_PAGE_ID;
  flush_upto_lsa.offset = NULL_OFFSET;

  pgbuf_flush_checkpoint (thread_p, &flush_upto_lsa, NULL, &newflush_upto_lsa, NULL);

  if ((!LSA_ISNULL (&newflush_upto_lsa) && LSA_LT (&newflush_upto_lsa, &flush_upto_lsa))
      || (fileio_synchronize_all (thread_p, false) != NO_ERROR))
    {
      /* Cannot remove the archives at this moment */
      return;
    }

  if (log_Gl.run_nxchkpt_atpageid != NULL_PAGEID)
    {
      if (LSA_LT (&log_Gl.hdr.chkpt_lsa, &flush_upto_lsa))
	{
	  /*
	   * Reset the checkpoint record to the first possible active page and
	   * flush the log header before the archives are removed
	   */
	  LSA_COPY (&log_Gl.hdr.chkpt_lsa, &flush_upto_lsa);
	  logpb_flush_header (thread_p);
	}
    }
#endif /* SERVER_MODE */

  last_deleted_arv_num = log_Gl.hdr.last_arv_num_for_syscrashes;
  if (last_deleted_arv_num == -1)
    {
      last_deleted_arv_num = log_Gl.hdr.nxarv_num;
    }

  last_deleted_arv_num--;

  vacuum_first_pageid = vacuum_min_log_pageid_to_keep ();
  if (vacuum_first_pageid != NULL_PAGEID && logpb_is_page_in_archive (vacuum_first_pageid))
    {
      min_arv_required_for_vacuum = logpb_get_archive_number (thread_p, vacuum_first_pageid);
      min_arv_required_for_vacuum--;
      last_deleted_arv_num = MIN (last_deleted_arv_num, min_arv_required_for_vacuum);
    }

  if (prm_get_integer_value (PRM_ID_SUPPLEMENTAL_LOG))
    {
      cdc_first_pageid = cdc_min_log_pageid_to_keep ();
      if (cdc_first_pageid != NULL_PAGEID && logpb_is_page_in_archive (cdc_first_pageid))
	{
	  min_arv_required_for_cdc = logpb_get_archive_number (thread_p, cdc_first_pageid);
	  min_arv_required_for_cdc--;
	  last_deleted_arv_num = MIN (last_deleted_arv_num, min_arv_required_for_cdc);
	}
    }

  if (log_Gl.hdr.last_deleted_arv_num + 1 > last_deleted_arv_num)
    {
      /* Nothing to remove */
      return;
    }

  first_deleted_arv_num = log_Gl.hdr.last_deleted_arv_num + 1;
  if (last_deleted_arv_num >= 0)
    {
      logpb_remove_archive_logs_internal (thread_p, first_deleted_arv_num, last_deleted_arv_num, info_reason);

      log_Gl.hdr.last_deleted_arv_num = last_deleted_arv_num;
      logpb_flush_header (thread_p);	/* to get rid of archives */

      _er_log_debug (ARG_FILE_LINE, "first_deleted_arv_num = %d, last_deleted_arv_num = %d", first_deleted_arv_num,
		     last_deleted_arv_num);
    }
}

/*
 * logpb_add_archive_page_info -
 *
 * return: 0
 *
 *   thread_p(in)  :
 *   arv_num(in)   :
 *   start_page(in):
 *   end_page(in)  :
 *
 * NOTE:
 */
static int
logpb_add_archive_page_info (THREAD_ENTRY * thread_p, int arv_num, LOG_PAGEID start_page, LOG_PAGEID end_page)
{
  int rear;

  assert (LOG_CS_OWN (thread_get_thread_entry_info ()));

  rear = logpb_Arv_page_info_table.rear;

  rear = (rear + 1) % ARV_PAGE_INFO_TABLE_SIZE;

  if (logpb_Arv_page_info_table.item_count < ARV_PAGE_INFO_TABLE_SIZE)
    {
      logpb_Arv_page_info_table.item_count++;
    }

  logpb_Arv_page_info_table.rear = rear;
  logpb_Arv_page_info_table.page_info[rear].arv_num = arv_num;
  logpb_Arv_page_info_table.page_info[rear].start_pageid = start_page;
  logpb_Arv_page_info_table.page_info[rear].end_pageid = end_page;

  return 0;
}

/*
 * logpb_get_archive_num_from_info_table -
 *
 * return: archive_number or -1
 *
 *   thread_p(in)  :
 *   page_id(in)   :
 *
 * NOTE:
 */
static int
logpb_get_archive_num_from_info_table (THREAD_ENTRY * thread_p, LOG_PAGEID page_id)
{
  int i, count;

  assert (LOG_CS_OWN (thread_get_thread_entry_info ()));

  for (i = logpb_Arv_page_info_table.rear, count = 0; count < logpb_Arv_page_info_table.item_count;
       i = ((i == 0) ? ARV_PAGE_INFO_TABLE_SIZE - 1 : i - 1), count++)
    {
      if (logpb_Arv_page_info_table.page_info[i].start_pageid <= page_id
	  && page_id <= logpb_Arv_page_info_table.page_info[i].end_pageid)
	{
	  return logpb_Arv_page_info_table.page_info[i].arv_num;
	}
    }

  return -1;
}

/*
 * log_remove_archive_logs_internal - Remove all unactive log archives
 *
 * return: nothing
 *
 *   first(in): first archive to be deleted
 *   last(in): last archive to be deleted
 *   info_reason(in): message describing the reason the archives are being deleted
 *   check_backup(in): when true, avoid deleting archives needed for a restore
 *
 * NOTE: This routine does the actual deletion and notifies the user
 *   via the lginf file.  This routine does not do any logical verification
 *   to insure that the archives are no longer needed, so the caller must be
 *   explicitly careful and insure that there are no circumstances under
 *   which those archives could possibly be needed before they are deleted.
 *   Common reasons why they might be needed include a media crash or a
 *   restore from a fuzzy backup.
 */
static int
logpb_remove_archive_logs_internal (THREAD_ENTRY * thread_p, int first, int last, const char *info_reason)
{
  char logarv_name[PATH_MAX];
  int i;
  bool append_log_info = false;
  int deleted_count = 0;

  assert (!is_tran_server_with_remote_storage ());

  /* Decache any archive remaining in the log_Gl.archive. */
  logpb_decache_archive_info (thread_p);

  for (i = first; i <= last; i++)
    {
      fileio_make_log_archive_name (logarv_name, log_Archive_path, log_Prefix, i);

#if defined(SERVER_MODE)
      if (prm_get_bool_value (PRM_ID_LOG_BACKGROUND_ARCHIVING) && boot_Server_status == BOOT_SERVER_UP)
	{
	  fileio_unformat_and_rename (thread_p, logarv_name, log_Name_removed_archive);
	}
      else
	{
	  fileio_unformat (thread_p, logarv_name);
	}
#else
      fileio_unformat (thread_p, logarv_name);
#endif
      append_log_info = true;
      deleted_count++;
    }

  if (append_log_info)
    {
      logpb_append_archives_removed_to_log_info (first, last, info_reason);
    }

  return deleted_count;
}

/*
 * logpb_append_archives_removed_to_log_info - Record deletion of one or more archives
 *
 * return: nothing
 *
 *   first(in): first archive to be deleted
 *   last(in): last archive to be deleted
 *   info_reason(in): message describing the reason the archives are being deleted
 *
 * NOTE: This routine makes an entry into the loginfo file that the
 *   given log archives have been removed.
 */
static void
logpb_append_archives_removed_to_log_info (int first, int last, const char *info_reason)
{
  const char *catmsg;
  char logarv_name[PATH_MAX];
  char logarv_name_first[PATH_MAX];
  int error_code;

  if (info_reason != NULL)
    {
      catmsg = msgcat_message (MSGCAT_CATALOG_CUBRID, MSGCAT_SET_LOG, MSGCAT_LOG_LOGINFO_REMOVE_REASON);
      if (catmsg == NULL)
	{
	  catmsg = "REMOVE: %d %s to \n%d %s.\nREASON: %s\n";
	}

      fileio_make_log_archive_name (logarv_name, log_Archive_path, log_Prefix, last);
      if (first == last)
	{
	  error_code =
	    log_dump_log_info (log_Name_info, true, catmsg, first, logarv_name, last, logarv_name, info_reason);
	}
      else
	{
	  fileio_make_log_archive_name (logarv_name_first, log_Archive_path, log_Prefix, first);
	  error_code =
	    log_dump_log_info (log_Name_info, true, catmsg, first, logarv_name_first, last, logarv_name, info_reason);
	}
      if (error_code != NO_ERROR && error_code != ER_LOG_MOUNT_FAIL)
	{
	  return;
	}
    }
}

/*
 *
 *       	   FUNCTIONS RELATED TO MISCELANEOUS I/O
 *
 */

/*
 * logpb_copy_from_log: Copy a portion of the log
 *
 * arguments:
 *  area: Area where the portion of the log is copied. (Set as a side effect)
 *  area_length: the length to copy
 *  log_lsa: log address of the log data to copy (May be set as a side effect)
 *  log_pgptr: the buffer containing the log page (May be set as a side effect)
 *
 * returns/side-effects: nothing
 *    area is set as a side effect.
 *    log_lsa, and log_pgptr are set as a side effect.
 *
 * description: Copy "length" bytes of the log starting at log_lsa->pageid, log_offset onto the given area.
 * NOTE:        The location of the log is updated to point to the end of the data.
 */
void
logpb_copy_from_log (THREAD_ENTRY * thread_p, char *area, int length, LOG_LSA * log_lsa, LOG_PAGE * log_page_p)
{
  int copy_length;		/* Length to copy into area */
  int area_offset;		/* The area offset */

  /*
   * If the data is contained in only one buffer, copy the data in one
   * statement, otherwise, copy it in parts
   */

  if (log_lsa->offset + length < (int) LOGAREA_SIZE)
    {
      /* The log data is contiguos */
      memcpy (area, (char *) log_page_p->area + log_lsa->offset, length);
      log_lsa->offset += length;
    }
  else
    {
      /* The log data is not contiguos */
      area_offset = 0;
      while (length > 0)
	{
	  LOG_READ_ADVANCE_WHEN_DOESNT_FIT (thread_p, 0, log_lsa, log_page_p);
	  if (log_lsa->offset + length < (int) LOGAREA_SIZE)
	    {
	      copy_length = length;
	    }
	  else
	    {
	      copy_length = LOGAREA_SIZE - (int) (log_lsa->offset);
	    }
	  memcpy (area + area_offset, (char *) log_page_p->area + log_lsa->offset, copy_length);
	  length -= copy_length;
	  area_offset += copy_length;
	  log_lsa->offset += copy_length;
	}
    }
}

/*
 * logpb_verify_length - Verify db and log lengths
 *
 * return: NO_ERROR if all OK, ER status otherwise
 *
 *   db_fullname(in): Full name of the database
 *   log_path(in): Directory where the log volumes reside
 *   log_prefix(in): Name of the log volumes. It is usually set as database
 *                   name. For example, if the value is equal to "db", the
 *                   names of the log volumes created are as follow:
 *                      Active_log      = db_logactive
 *                      Archive_logs    = db_logarchive.0
 *                                        db_logarchive.1
 *                                             .
 *                                             .
 *                                             .
 *                                        db_logarchive.n
 *                      Log_information = db_loginfo
 *                      Database Backup = db_backup
 *
 * NOTE: Make sure that any database name will not be overpassed.
 */
static int
logpb_verify_length (const char *db_fullname, const char *log_path, const char *log_prefix)
{
  int volmax_suffix;
  int length;
  const char *dbname;
  long int filename_max;
  long int pathname_max;

  volmax_suffix = fileio_get_volume_max_suffix ();

  dbname = fileio_get_base_file_name (db_fullname);
  if (fileio_get_max_name (db_fullname, &filename_max, &pathname_max) < 0)
    {
      return ER_FAILED;
    }

  if (pathname_max > DB_MAX_PATH_LENGTH)
    {
      pathname_max = DB_MAX_PATH_LENGTH;
    }

  /*
   * Make sure that names of volumes (information and log volumes), that is,
   * OS files will not exceed the maximum allowed value.
   */

  if ((int) (strlen (dbname) + 1 + volmax_suffix) > filename_max)
    {
      /* The name of the volume is too long */
      er_set (ER_FATAL_ERROR_SEVERITY, ARG_FILE_LINE, ER_LOG_NOFULL_DATABASE_NAME_IS_TOO_LONG, 2, dbname,
	      filename_max - volmax_suffix - 1);
      return ER_LOG_NOFULL_DATABASE_NAME_IS_TOO_LONG;
    }

  if ((int) (strlen (log_prefix) + 1) > filename_max || (strlen (log_prefix) + 1) > MAXLOGNAME)
    {
      /* Bad prefix log name */
      er_set (ER_FATAL_ERROR_SEVERITY, ARG_FILE_LINE, ER_LOG_PREFIX_NAME_IS_TOO_LONG, 2, log_prefix,
	      (((int) MAXLOGNAME > filename_max) ? filename_max - 1 : (int) MAXLOGNAME - 1));
      return ER_LOG_PREFIX_NAME_IS_TOO_LONG;
    }

  /*
   * Make sure that the length for the volume is OK
   */

  if ((int) (strlen (db_fullname) + 1 + volmax_suffix) > pathname_max)
    {
      /* The full name of the database is too long */
      er_set (ER_FATAL_ERROR_SEVERITY, ARG_FILE_LINE, ER_BO_FULL_DATABASE_NAME_IS_TOO_LONG, 3, NULL, db_fullname,
	      strlen (db_fullname) + 1, pathname_max);
      return ER_BO_FULL_DATABASE_NAME_IS_TOO_LONG;
    }

  /*
   * First create a new log for the new database. This log is not a copy of
   * of the old log; it is a newly created one.
   */

  if (log_path != NULL)
    {
      length = (int) (strlen (log_path) + strlen (log_prefix) + 2);
    }
  else
    {
      length = (int) strlen (log_prefix) + 1;
    }

  if (length + volmax_suffix > pathname_max)
    {
      /*
       * Database name is too long.
       * Path + prefix < pathname_max - 2
       */
      er_set (ER_FATAL_ERROR_SEVERITY, ARG_FILE_LINE, ER_LOG_NAME_IS_TOO_LONG, 3, log_path, log_prefix,
	      pathname_max - 2);
      return ER_LOG_NAME_IS_TOO_LONG;
    }

  return NO_ERROR;
}

/*
 * logpb_initialize_log_names - Initialize the names of log volumes and files
 *
 * return: nothing
 *
 *   db_fullname(in): Full name of the database
 *   logpath(in): Directory where the log volumes reside
 *   prefix_logname(in): Name of the log volumes. It is usually set as database
 *                      name. For example, if the value is equal to "db", the
 *                      names of the log volumes created are as follow:
 *                      Active_log      = db_logactive
 *                      Archive_logs    = db_logarchive.0
 *                                        db_logarchive.1
 *                                             .
 *                                             .
 *                                             .
 *                                        db_logarchive.n
 *                      Log_information = db_loginfo
 *                      Database Backup = db_backup
 *
 * NOTE: Initialize name of log volumes and files
 */
int
logpb_initialize_log_names (THREAD_ENTRY * thread_p, const char *db_fullname, const char *logpath,
			    const char *prefix_logname)
{
  int error_code = NO_ERROR;

  error_code = logpb_verify_length (db_fullname, logpath, prefix_logname);
  if (error_code != NO_ERROR)
    {
      /* Names are too long */
      logpb_fatal_error (thread_p, true, ARG_FILE_LINE, "logpb_initialize_log_names");

      return error_code;
    }

  /* Save the log Path */

  if (logpath != NULL)
    {
      strcpy (log_Path, logpath);
    }
  else
    {
      strcpy (log_Path, ".");
    }

  strcpy (log_Archive_path, log_Path);

  /* Save the log Prefix */
  strcpy (log_Prefix, prefix_logname);

  /*
   * Build Name of log active
   */
  fileio_make_log_active_name (log_Name_active, log_Path, log_Prefix);
  fileio_make_log_info_name (log_Name_info, log_Path, log_Prefix);
  fileio_make_log_metainfo_name (log_Name_metainfo, log_Path, log_Prefix, is_tran_server_with_remote_storage ());
  fileio_make_backup_volume_info_name (log_Name_bkupinfo, log_Path, log_Prefix);
  fileio_make_volume_info_name (log_Name_volinfo, db_fullname);
  fileio_make_log_archive_temp_name (log_Name_bg_archive, log_Archive_path, log_Prefix);
  fileio_make_removed_log_archive_name (log_Name_removed_archive, log_Archive_path, log_Prefix);
  log_Db_fullname = db_fullname;

  return error_code;
}

/*
 * logpb_exist_log - Find if given log exists
 *
 * return:
 *
 *   db_fullname(in): Full name of the database
 *   logpath(in): Directory where the log volumes reside
 *   prefix_logname(in): Name of the log volumes. It is usually set as database
 *                   name. For example, if the value is equal to "db", the
 *                   names of the log volumes created are as follow:
 *                      Active_log      = db_logactive
 *                      Archive_logs    = db_logarchive.0
 *                                        db_logarchive.1
 *                                             .
 *                                             .
 *                                             .
 *                                        db_logarchive.n
 *                      Log_information = db_loginfo
 *                      Database Backup = db_backup
 *
 * NOTE: Find if the log associated with the aboive database exists.
 */
bool
logpb_exist_log (THREAD_ENTRY * thread_p, const char *db_fullname, const char *logpath, const char *prefix_logname)
{
  /* Is the system restarted ? */
  if (!logpb_is_pool_initialized ())
    {
      if (logpb_initialize_log_names (thread_p, db_fullname, logpath, prefix_logname) != NO_ERROR)
	{
	  return false;
	}
    }

  return fileio_is_volume_exist (log_Name_active);
}

/*
 * logpb_checkpoint - Execute a fuzzy checkpoint
 *
 * return: pageid where a redo will start
 *
 */
LOG_PAGEID
logpb_checkpoint (THREAD_ENTRY * thread_p)
{
  LOG_TDES *tdes;		/* System transaction descriptor */
  LOG_LSA prev_chkpt_lsa;	/* copy of log_Gl.hdr.chkpt_lsa */
  LOG_LSA prev_chkpt_redo_lsa;	/* copy of log_Gl.chkpt_redo_lsa */
  LOG_LSA new_chkpt_lsa;	/* New address of the checkpoint record */
  LOG_LSA smallest_tran_lsa = NULL_LSA;	/* The smallest head_lsa of all transactions */
  LOG_LSA oldest_unflushed_lsa = NULL_LSA;	/* The oldest LSA of a page that could not be flushed. */
  LOG_LSA new_chkpt_redo_lsa;	/* Start LSA for redo recovery */
  unsigned int nobj_locks;	/* Avg number of locks */
  char logarv_name[PATH_MAX];	/* Archive name */
  char logarv_name_first[PATH_MAX];	/* Archive name */
  const char *catmsg;
  VOLID volid;
  VOLID curr_last_perm_volid;
  int error_code = NO_ERROR;
  LOG_PAGEID smallest_pageid;
  int first_arv_num_not_needed;
  int last_arv_num_not_needed;
  int flushed_page_cnt = 0, vdes;
  const bool detailed_logging = prm_get_bool_value (PRM_ID_LOG_CHKPT_DETAILED);
#define detailed_er_log(...) if (detailed_logging) _er_log_debug (ARG_FILE_LINE, __VA_ARGS__)

  if (is_tran_server_with_remote_storage ())
    {
      er_log_debug (ARG_FILE_LINE, "checkpoints are disallowed on transaction server with remote storage\n");
      return NULL_PAGEID;
    }

  LOG_CS_ENTER (thread_p);

#if defined(SERVER_MODE)
  if (BO_IS_SERVER_RESTARTED () && log_Gl.run_nxchkpt_atpageid == NULL_PAGEID)
    {
      LOG_CS_EXIT (thread_p);
      return NULL_PAGEID;
    }

  /*
   * Critical section is entered several times to allow other transaction to
   * use the log manager
   */
#endif /* SERVER_MODE */

  perfmon_inc_stat (thread_p, PSTAT_LOG_NUM_START_CHECKPOINTS);

  er_set (ER_NOTIFICATION_SEVERITY, ARG_FILE_LINE, ER_LOG_CHECKPOINT_STARTED, 2, log_Gl.hdr.chkpt_lsa.pageid,
	  log_Gl.chkpt_redo_lsa.pageid);
  er_log_debug (ARG_FILE_LINE, "start checkpoint\n");

  /*
   * Indicate that the checkpoint process is running. Don't run another one,
   * until we are done with the present one.
   */

  log_Gl.run_nxchkpt_atpageid = NULL_PAGEID;

  tdes = LOG_FIND_TDES (LOG_SYSTEM_TRAN_INDEX);
  if (tdes == NULL)
    {
      goto error_cannot_chkpt;
    }

  /*
   * FLUSH all append LOG PAGES and flush all DIRTY DATA PAGES whose LSA
   * are SMALLER OR EQUAL than newchkpt_lsa value and find the next redo
   * point.
   */

  (void) pthread_mutex_lock (&log_Gl.chkpt_lsa_lock);
  LSA_COPY (&prev_chkpt_lsa, &log_Gl.hdr.chkpt_lsa);
  LSA_COPY (&prev_chkpt_redo_lsa, &log_Gl.chkpt_redo_lsa);
  pthread_mutex_unlock (&log_Gl.chkpt_lsa_lock);

  logpb_flush_pages_direct (thread_p);

  /* MARK THE CHECKPOINT PROCESS */

  // Set the checkpoint target up until last log record.
  {
    // *INDENT-OFF*
    std::unique_lock<std::mutex> prior_ulock (log_Gl.prior_info.prior_lsa_mutex);
    new_chkpt_lsa = log_Gl.prior_info.prev_lsa;
    assert (!LSA_ISNULL (&new_chkpt_lsa));
    // *INDENT-ON*
  }

  LOG_CS_EXIT (thread_p);

#if defined (SERVER_MODE)
  if (get_server_type () == SERVER_TYPE_PAGE && LOG_ISRESTARTED ())
    {
      // Wait the replication to catch up first
      ps_Gl.get_replicator ().wait_past_target_lsa (new_chkpt_lsa);
    }
#endif // SERVER_MODE == not SA_MODE

  /*
   * Modify log header to record present checkpoint. The header is flushed
   * later
   */

  detailed_er_log ("logpb_checkpoint: call logtb_reflect_global_unique_stats_to_btree()\n");
  if (logtb_reflect_global_unique_stats_to_btree (thread_p) != NO_ERROR)
    {
      goto error_cannot_chkpt;
    }

  detailed_er_log ("logpb_checkpoint: call pgbuf_flush_checkpoint()\n");
  if (pgbuf_flush_checkpoint
      (thread_p, &new_chkpt_lsa, &prev_chkpt_redo_lsa, &oldest_unflushed_lsa, &flushed_page_cnt) != NO_ERROR)
    {
      goto error_cannot_chkpt;
    }

  detailed_er_log ("logpb_checkpoint: call fileio_synchronize_all()\n");
  if (fileio_synchronize_all (thread_p, false) != NO_ERROR)
    {
      goto error_cannot_chkpt;
    }

  LOG_CS_ENTER (thread_p);

  // assert is in line with what happens in function pgbuf_flush_seq_list where value is collected
  assert (oldest_unflushed_lsa.is_null ());

  new_chkpt_redo_lsa = oldest_unflushed_lsa.is_null ()? new_chkpt_lsa : oldest_unflushed_lsa;

#if defined(SERVER_MODE)
  /* Save lower bound of flushed lsa */
  if (log_Gl.flushed_lsa_lower_bound.is_null () || new_chkpt_redo_lsa > log_Gl.flushed_lsa_lower_bound)
    {
      log_Gl.flushed_lsa_lower_bound = new_chkpt_redo_lsa;
    }
#endif /* SERVER_MODE */

  // Build checkpoint info
  {
    // *INDENT-OFF*
    cublog::checkpoint_info chk_info;
    // *INDENT-ON*

    chk_info.set_start_redo_lsa (new_chkpt_redo_lsa);
    chk_info.load_trantable_snapshot (thread_p, smallest_tran_lsa);

    /* Average the number of active transactions and locks */
    nobj_locks = lock_get_number_object_locks ();
    log_Gl.hdr.avg_ntrans = (log_Gl.hdr.avg_ntrans + (int) chk_info.get_transaction_count ()) >> 1;
    log_Gl.hdr.avg_nlocks = (log_Gl.hdr.avg_nlocks + nobj_locks) >> 1;

    // Add checkpoint info to meta log
    log_Gl.m_metainfo.add_checkpoint_info (new_chkpt_lsa, std::move (chk_info));
  }

  // Flush meta log (and checkpoint info) to disk
  log_write_metalog_to_file (false);
  detailed_er_log ("logpb_checkpoint: wrote metalog containing checkpoint information.\n");

  /*
   * Flush the page since we are going to flush the log header which reflects the new checkpoint LSA
   */
  logpb_flush_pages_direct (thread_p);
  detailed_er_log ("logpb_checkpoint: call logpb_flush_pages_direct()\n");

  /*
   * Flush the log data header and update all checkpoints in volumes to
   * point to new checkpoint
   */

  /* Flush the header */
  (void) pthread_mutex_lock (&log_Gl.chkpt_lsa_lock);
  if (LSA_LT (&log_Gl.hdr.chkpt_lsa, &new_chkpt_lsa))
    {
      LSA_COPY (&log_Gl.hdr.chkpt_lsa, &new_chkpt_lsa);
    }
  LSA_COPY (&prev_chkpt_lsa, &log_Gl.hdr.chkpt_lsa);

  if (LSA_ISNULL (&smallest_tran_lsa))
    {
      LSA_COPY (&log_Gl.hdr.smallest_lsa_at_last_chkpt, &log_Gl.hdr.chkpt_lsa);
    }
  else
    {
      LSA_COPY (&log_Gl.hdr.smallest_lsa_at_last_chkpt, &smallest_tran_lsa);
    }
  LSA_COPY (&log_Gl.chkpt_redo_lsa, &new_chkpt_redo_lsa);

  pthread_mutex_unlock (&log_Gl.chkpt_lsa_lock);

  detailed_er_log ("logpb_checkpoint: call logpb_flush_header()\n");
  logpb_flush_header (thread_p);

  /*
   * Exit from the log critical section since we are going to call another
   * module which may be blocked on a lock.
   */

  LOG_CS_EXIT (thread_p);

  /*
   * Record the checkpoint address on every volume header
   */
  curr_last_perm_volid = xboot_find_last_permanent (thread_p);

  for (volid = LOG_DBFIRST_VOLID; volid != NULL_VOLID && volid <= curr_last_perm_volid;
       volid = fileio_find_next_perm_volume (thread_p, volid))
    {
      /* When volid is greater than boot_Db_parm->last_perm_volid, it means that the volume is now adding. We don't
       * need to care for the new volumes in here. */
      if (disk_set_checkpoint (thread_p, volid, &prev_chkpt_lsa) != NO_ERROR)
	{
	  goto error_cannot_chkpt;
	}

      /* When setting the checkpoint, the header page modification is not logged. However, other concurrent
       * transaction may modify meanwhile the header page (with logging). Since writing data page is preceded by
       * log sync, we are sure that WAL is not violated. We only need to sync the data volume. Probably, it is better
       * to sync it now - as soon as possible. If we are postponing volume sync, we may write on disk more data pages
       * twice (the data pages modified before checkpoint - other than volume header page, written on disk at the
       * beginning of the checkpoint, modified again by concurrent transaction, written on disk again in checkpoint
       * due to volume header page modification).
       */
      vdes = fileio_get_volume_descriptor (volid);
      if (fileio_synchronize (thread_p, vdes, fileio_get_volume_label (vdes, PEEK), FILEIO_SYNC_ALSO_FLUSH_DWB) != vdes)
	{
	  goto error_cannot_chkpt;
	}
    }

  /*
   * Get the critical section again, so we can check if any archive can be
   * declare as un-needed
   */

  LOG_CS_ENTER (thread_p);

  /*
   * If the log archives are not needed for any normal undos and redos,
   * indicate so. However, the log archives may be needed during media
   * crash recovery.
   */
  smallest_pageid = NULL_PAGEID;
  first_arv_num_not_needed = last_arv_num_not_needed = -1;

  if (log_Gl.hdr.last_arv_num_for_syscrashes != log_Gl.hdr.nxarv_num && log_Gl.hdr.last_arv_num_for_syscrashes != -1)
    {
      LOG_LSA lsa;

#if defined(SERVER_MODE)
      smallest_pageid = MIN (log_Gl.flushed_lsa_lower_bound.pageid, new_chkpt_redo_lsa.pageid);
#else
      smallest_pageid = new_chkpt_redo_lsa.pageid;
#endif

      logtb_find_smallest_lsa (thread_p, &lsa);

      if (lsa.pageid != NULL_PAGEID)
	{
	  smallest_pageid = MIN (smallest_pageid, lsa.pageid);
	}

      if (logpb_is_page_in_archive (smallest_pageid))
	{
	  int arv_num;

	  if ((logpb_fetch_from_archive (thread_p, smallest_pageid, NULL, &arv_num, NULL, true) == NULL)
	      || (arv_num <= log_Gl.hdr.last_arv_num_for_syscrashes))
	    {
	      first_arv_num_not_needed = last_arv_num_not_needed = -1;
	    }
	  else
	    {
	      first_arv_num_not_needed = log_Gl.hdr.last_arv_num_for_syscrashes;
	      last_arv_num_not_needed = arv_num - 1;
	    }
	}
      else
	{
	  first_arv_num_not_needed = log_Gl.hdr.last_arv_num_for_syscrashes;
	  last_arv_num_not_needed = log_Gl.hdr.nxarv_num - 1;
	}

      if (first_arv_num_not_needed != -1)
	{
	  log_Gl.hdr.last_arv_num_for_syscrashes = last_arv_num_not_needed + 1;

	  /* Close any log archives that are opened */
	  if (log_Gl.archive.vdes != NULL_VOLDES)
	    {
	      logpb_dismount_log_archive (thread_p);
	    }

	  /* This is OK since we have already flushed the log header page */
	  if (first_arv_num_not_needed == last_arv_num_not_needed)
	    {
	      fileio_make_log_archive_name (logarv_name, log_Archive_path, log_Prefix, first_arv_num_not_needed);
	      catmsg =
		msgcat_message (MSGCAT_CATALOG_CUBRID, MSGCAT_SET_LOG, MSGCAT_LOG_LOGINFO_COMMENT_ARCHIVE_NONEEDED);
	      if (catmsg == NULL)
		{
		  catmsg = "COMMENT: Log archive %s is not needed any longer unless a database media crash occurs.\n";
		}
	      error_code = log_dump_log_info (log_Name_info, true, catmsg, logarv_name);
	    }
	  else
	    {
	      fileio_make_log_archive_name (logarv_name_first, log_Archive_path, log_Prefix, first_arv_num_not_needed);
	      fileio_make_log_archive_name (logarv_name, log_Archive_path, log_Prefix, last_arv_num_not_needed);

	      catmsg =
		msgcat_message (MSGCAT_CATALOG_CUBRID, MSGCAT_SET_LOG,
				MSGCAT_LOG_LOGINFO_COMMENT_MANY_ARCHIVES_NONEEDED);
	      if (catmsg == NULL)
		{
		  catmsg =
		    "COMMENT: Log archives from %s to %s are not"
		    " needed any longer unless a database media crash occurs.\n";
		}
	      error_code = log_dump_log_info (log_Name_info, true, catmsg, logarv_name_first, logarv_name);
	    }
	  if (error_code != NO_ERROR && error_code != ER_LOG_MOUNT_FAIL)
	    {
	      goto error_cannot_chkpt;
	    }

	  logpb_flush_header (thread_p);	/* Yes, one more time, to get rid of archives */
	}
    }

  /*
   * Checkpoint process is not running any longer. Indicate when do we expect
   * it to run.
   */

  log_Gl.run_nxchkpt_atpageid = (log_Gl.hdr.append_lsa.pageid + log_Gl.chkpt_every_npages);

  // Drop older checkpoints information from meta log.
  // It will be reflected to disk next time meta log is flushed.
  log_Gl.m_metainfo.remove_checkpoint_info_before_lsa (prev_chkpt_lsa);

  /*
   * Clear all tail and heads information of current system transaction
   * todo - is it safe to clear though?
   */
  logtb_clear_tdes (thread_p, tdes);

  LOG_CS_EXIT (thread_p);

#if 0
  /* have to sync log vol, data vol */
  fileio_synchronize_all (thread_p, true /* include_log */ );
#endif

  perfmon_inc_stat (thread_p, PSTAT_LOG_NUM_END_CHECKPOINTS);

  er_set (ER_NOTIFICATION_SEVERITY, ARG_FILE_LINE, ER_LOG_CHECKPOINT_FINISHED, 3, log_Gl.hdr.chkpt_lsa.pageid,
	  log_Gl.chkpt_redo_lsa.pageid, flushed_page_cnt);
  er_log_debug (ARG_FILE_LINE, "end checkpoint\n");

  return new_chkpt_redo_lsa.pageid;

  /* ******** */
error_cannot_chkpt:
  if (!LOG_CS_OWN_WRITE_MODE (thread_p))
    {
      LOG_CS_ENTER (thread_p);
    }

  /* to immediately execute the next checkpoint. */
  log_Gl.run_nxchkpt_atpageid = log_Gl.hdr.append_lsa.pageid;

  LOG_CS_EXIT (thread_p);

  return NULL_PAGEID;

#undef detailed_er_log
}

/*
 * log_checkpoint_trantable - execute a transaction table checkpoint;
 *          wait for log pages to be persisted up to the lsa where where the transaction table
 *          snapshot was taken; delete previous transaction table checkpoints
 *
 * return: error status
 *
 */
int
logpb_checkpoint_trantable (THREAD_ENTRY * const thread_p)
{
  const bool detailed_logging = prm_get_bool_value (PRM_ID_LOG_CHKPT_DETAILED);

  if (!is_tran_server_with_remote_storage ())
    {
      er_log_debug (ARG_FILE_LINE, "checkpoint_trantable: only allowed on transaction server with remote storage\n");
      return ER_FAILED;
    }

  log_lsa trantable_checkpoint_lsa = NULL_LSA;
  {
    LOG_CS_ENTER (thread_p);
    // *INDENT-OFF*
    scope_exit<std::function<void (void)>> unlock_log_cs_on_exit ([thread_p] ()
    {
      LOG_CS_EXIT (thread_p);
    });

    cublog::checkpoint_info trantable_checkpoint_info;
    // *INDENT-ON*

    if (detailed_logging)
      {
	_er_log_debug (ARG_FILE_LINE, "checkpoint_trantable: started, loading trantable\n");
      }
    LOG_LSA dummy_smallest_tran_lsa = NULL_LSA;
    trantable_checkpoint_info.load_trantable_snapshot (thread_p, dummy_smallest_tran_lsa);

    // Currently the transaction table snapshot is saved in two places:
    //
    //    1) In the log, to be passed to the passive transaction server; the PTS will use it during the boot.
    //    2) In the local meta-log, to be used by the ATS for recovery after a crash.
    //
    // todo: The local meta-log snapshot copy could be removed and also the ATS recovery could get its snapshot from
    // the log.

    // Append to log
    log_append_trantable_snapshot (thread_p, trantable_checkpoint_info);

    // Write to log meta file

    // loading the transaction table snapshot ensures also that a snapshot lsa has been set
    trantable_checkpoint_lsa = trantable_checkpoint_info.get_snapshot_lsa ();

    if (detailed_logging)
      {
	_er_log_debug (ARG_FILE_LINE, "checkpoint_trantable: adding with lsa=%lld|%d\n",
		       LSA_AS_ARGS (&trantable_checkpoint_lsa));
      }
    log_Gl.m_metainfo.add_checkpoint_info (trantable_checkpoint_lsa, std::move (trantable_checkpoint_info));

    log_write_metalog_to_file (false);

    // function explicitly needs to be called in critical section-free context
    LOG_CS_EXIT (thread_p);
    logpb_flush_pages (thread_p, &trantable_checkpoint_lsa);
    LOG_CS_ENTER (thread_p);

    // drop previous checkpoints and persist to disk
    if (detailed_logging)
      {
	_er_log_debug (ARG_FILE_LINE, "checkpoint_trantable: droping previous before lsa=%lld|%d\n",
		       LSA_AS_ARGS (&trantable_checkpoint_lsa));
      }
    log_Gl.m_metainfo.remove_checkpoint_info_before_lsa (trantable_checkpoint_lsa);

    // - in nominal conditions, there should be at most one previous trantable checkpoint
    // - in abnormal conditions (such as when the system crashed just after adding a new trantable
    //    checkpoint and before deleting the outdated checkpoint) there can be at most two
    assert (log_Gl.m_metainfo.get_checkpoint_count () == 1);

    log_write_metalog_to_file (false);
  }

  if (detailed_logging)
    {
      _er_log_debug (ARG_FILE_LINE, "checkpoint_trantable: finished\n");
    }

  return NO_ERROR;
}

/*
 * logpb_backup_for_volume - Execute a full backup for the given volume
 *
 * return: NO_ERROR if all OK, ER status otherwise
 *
 *   volid(in): The identifier of the volume to backup
 *   chkpt_lsa(in): Checkpoint of the backup process
 *   session(in/out): The session array which is set as a side effect.
 *   only_updated(in):
 *
 * NOTE: The volume with the given volume identifier is backed up on
 *              the given fullname_backup. The backup that is taken is a fuzzy
 *              snapshot of the volume since updates to the volume may be in
 *              progress. Thus, the backup may contain some uncommitted data.
 *              Even worse, the backup is performed using the disk directly.
 *              That is, we copy the pages of the disk without going through
 *              the page buffer pool to avoid disrupting the locality of the
 *              page buffers (e.g., a query executed by another transaction)
 *              For temp volumes, incremental backups are not allowed (because
 *              of logging issues) so always save the system pages of temp
 *              volumes.
 */
static int
logpb_backup_for_volume (THREAD_ENTRY * thread_p, VOLID volid, LOG_LSA * chkpt_lsa, FILEIO_BACKUP_SESSION * session,
			 bool only_updated)
{
  DISK_VOLPURPOSE volpurpose;
  PAGEID vol_sys_lastpage;
  int vdes;
  int error_code = NO_ERROR;

  /*
   * Determine the purpose of the volume.  For most volumes we need to
   * backup every page, but for temporary volumes we only need the system
   * pages.
   */
  if (xdisk_get_purpose_and_sys_lastpage (thread_p, volid, &volpurpose, &vol_sys_lastpage) == NULL_VOLID)
    {
      error_code = ER_FAILED;
      return error_code;
    }
  else if (volpurpose == DB_TEMPORARY_DATA_PURPOSE)
    {
      /*
       * Do not allow incremental backups of temp volumes; but since we
       * only backup the system pages, they be only a handfull of pages.
       */
      only_updated = false;
    }
  else
    {
      vol_sys_lastpage = -1;	/* must backup entire volume */
    }

  /*
   * Reset the checkpoint of the volume to backup and flush all its dirty
   * pages, so that the the backup reflects the actual state of the volume
   * as much as possible
   */
  error_code = disk_set_checkpoint (thread_p, volid, chkpt_lsa);
  if (error_code != NO_ERROR)
    {
      return error_code;
    }

  LOG_CS_ENTER (thread_p);
  logpb_flush_pages_direct (thread_p);
  LOG_CS_EXIT (thread_p);

  error_code = pgbuf_flush_all_unfixed (thread_p, volid);
  if (error_code != NO_ERROR)
    {
      return error_code;
    }

  vdes = fileio_get_volume_descriptor (volid);
  if (fileio_synchronize (thread_p, vdes, fileio_get_volume_label (vdes, PEEK), FILEIO_SYNC_ALSO_FLUSH_DWB) != vdes)
    {
      return ER_FAILED;
    }

  /*
   * Create the backup file/volume and copy the content onto it.
   *
   * Note that the copy is done from disk to disk. The page buffer pool is
   * not used. Thus, some more recent version of some copied pages may be
   * present in the buffer pool. We copy the database without using the page
   * buffer pool to avoid disrupting the locality of pages in the page
   * buffer pool and avoid the overhead of calling the page buffer manager.
   */

  error_code =
    fileio_backup_volume (thread_p, session, fileio_get_volume_label (volid, PEEK), volid, vol_sys_lastpage,
			  only_updated);

  return error_code;
}

/*
 * logpb_backup - Execute a level backup for the given database volume
 *
 * return: NO_ERROR if all OK, ER status otherwise
 *
 *   num_perm_vols(in): Number of permanent volumes
 *   allbackup_path(in): Location where information volumes are
 *                                 backed up. If NULL is given, the following
 *                                 defaults are assumed to back up each
 *                                 information volume:
 *                                 - If file "fileof_vols_and_backup_paths" is
 *                                   given, the path to backup each volume is
 *                                   found in this file.
 *                                 - All information volumes are backed up on
 *                                   the same location where the log files are
 *                                   located.
 *   backup_level(in): backup levels allowed: 0 - Full (default),
 *                                 1 - Incremental1, 2 - Incremental
 *   delete_unneeded_logarchives(in): Whetear to remove log archives that are
 *                                 not needed any longer to recovery from
 *                                 crashes when the backup just created is
 *                                 used.
 *   backup_verbose_file_path(in): verbose mode file path
 *   num_threads(in): number of threads
 *   zip_method(in): compression method
 *   zip_level(in): compression level
 *   skip_activelog(in):
 *   sleep_msecs(in):
 *
 */
int
logpb_backup (THREAD_ENTRY * thread_p, int num_perm_vols, const char *allbackup_path, FILEIO_BACKUP_LEVEL backup_level,
	      bool delete_unneeded_logarchives, const char *backup_verbose_file_path, int num_threads,
	      FILEIO_ZIP_METHOD zip_method, FILEIO_ZIP_LEVEL zip_level, int skip_activelog, int sleep_msecs,
	      bool separate_keys)
{
  FILEIO_BACKUP_SESSION session;
  const char *from_vlabel;	/* Name of volume to backup (FROM) */
  char vol_backup[PATH_MAX];	/* Name of the backup volume (TO) */
#if 0
  /* Not used */
  char real_pathbuf[PATH_MAX];	/* Real path */
#endif
  VOLID volid;			/* Current volume to backup */
  LOG_LSA bkup_start_lsa;	/* Start point of backup */
  LOG_LSA chkpt_lsa;		/* Checkpoint address where the backup process starts */
#if defined(SERVER_MODE)
  LOG_PAGEID saved_run_nxchkpt_atpageid = NULL_PAGEID;
#endif /* SERVER_MODE */
  FILE *backup_volinfo_fp = NULL;	/* Pointer to backup information/directory file */
  const char *catmsg;
  const char *bk_vol;		/* ptr to old bkup volume name */
  int unit_num;
  FILEIO_BACKUP_RECORD_INFO all_bkup_info[FILEIO_BACKUP_UNDEFINED_LEVEL];
  int first_arv_needed = -1;	/* for self contained, consistent */
  int last_arv_needed = -1;	/* backups, some arv are needed */
  bool beenwarned;
  bool isincremental = false;	/* Assume full backups */
  bool bkup_in_progress = false;

  char mk_path[PATH_MAX] = { 0, };
  char separate_mk_path[PATH_MAX] = { 0, };
  char bkpath_without_units[PATH_MAX] = { 0, };
  const char *db_nopath_name_p;
  int keys_vdes = NULL_VOLDES;
#if defined(SERVER_MODE)
  int rv;
  time_t wait_checkpoint_begin_time;
  bool print_backupdb_waiting_reason = false;
#endif /* SERVER_MODE */
  int error_code = NO_ERROR;
  FILEIO_BACKUP_HEADER *io_bkup_hdr_p;

  time_t backup_start_time, backup_end_time;
  char old_bkpath[PATH_MAX];
  const char *str_tmp;
  time_t tmp_time;
  char time_val[CTIME_MAX];

  LOG_PAGEID vacuum_first_pageid = NULL_PAGEID;

#if defined (SERVER_MODE)
  // check whether there is ongoing backup.
  LOG_CS_ENTER (thread_p);
  if (log_Gl.backup_in_progress == true)
    {
      LOG_CS_EXIT (thread_p);
      error_code = ER_LOG_BKUP_DUPLICATE_REQUESTS;
      er_set (ER_ERROR_SEVERITY, ARG_FILE_LINE, error_code, 0);
      return error_code;
    }

  log_Gl.backup_in_progress = true;
  LOG_CS_EXIT (thread_p);
#endif /* SERVER_MODE */

  memset (&session, 0, sizeof (FILEIO_BACKUP_SESSION));

  /*
   * Determine the absolute path that corresponds with the desired location.
   */
  if (allbackup_path == NULL)
    {
      allbackup_path = log_Path;
    }
#if 0
  /* Removed because it causes problems with deliberate symlinks, i.e. solaris tape device names. */
  else if (realpath (allbackup_path, real_pathbuf) != NULL)
    {
      allbackup_path = real_pathbuf;
    }
#endif

  /* tde key file has to be mounted to access exclusively with TDE Utility if it exists */
  tde_make_keys_file_fullname (mk_path, log_Db_fullname, false);
  keys_vdes = fileio_mount (thread_p, log_Db_fullname, mk_path, LOG_DBTDE_KEYS_VOLID, 1, false);
  if (keys_vdes == NULL_VOLDES && fileio_is_volume_exist (mk_path))
    {
      ASSERT_ERROR ();
      error_code = er_errid ();
      goto error;
    }

  /* Initialization gives us some useful information about the backup location. */
  session.type = FILEIO_BACKUP_WRITE;	/* access backup device for write */
  if (fileio_initialize_backup (log_Db_fullname, allbackup_path, &session, backup_level, backup_verbose_file_path,
				num_threads, sleep_msecs) == NULL)
    {
      error_code = ER_FAILED;
      goto error;
    }

  /*
   * Determine the first log archive that will be needed to insure
   * consistency if we are forced to restore the database with nothing but this backup.
   * first_arv_needed may need to be based on what archive chkpt_lsa is in.
   */

#if defined (SERVER_MODE)
  print_backupdb_waiting_reason = false;
  wait_checkpoint_begin_time = time (NULL);
loop:
#endif /* SERVER_MODE */

  // actually, it is not really necessary for SA but just for code consistency.
  LOG_CS_ENTER (thread_p);

#if defined (SERVER_MODE)
  /* check if checkpoint is in progress */
  if (log_Gl.run_nxchkpt_atpageid == NULL_PAGEID)
    {
      bool continue_check;
      LOG_CS_EXIT (thread_p);
      if (print_backupdb_waiting_reason == false && session.verbose_fp != NULL)
	{
	  fprintf (session.verbose_fp, "[ Database backup will start after checkpointing is complete. ]\n\n");
	  print_backupdb_waiting_reason = true;
	}
      /* wait until checkpoint process is finished */

      /* interrupt check */
      if (logtb_get_check_interrupt (thread_p) == true)
	{
	  if (logtb_is_interrupted (thread_p, true, &continue_check) == true)
	    {
	      er_set (ER_ERROR_SEVERITY, ARG_FILE_LINE, ER_INTERRUPTED, 0);
	      error_code = ER_INTERRUPTED;
	      goto error;
	    }
	}

      thread_sleep (1000);	/* 1000 msec */
      goto loop;
    }
  if (print_backupdb_waiting_reason == true && session.verbose_fp != NULL)
    {

      fprintf (session.verbose_fp, "[ Database backup has been suspended for %lld seconds due to checkpoint. ]\n\n",
	       (long long int) (time (NULL) - wait_checkpoint_begin_time));
    }

  /* block checkpoint process */
  saved_run_nxchkpt_atpageid = log_Gl.run_nxchkpt_atpageid;
  log_Gl.run_nxchkpt_atpageid = NULL_PAGEID;
#endif /* SERVER_MODE */

  if (log_Gl.hdr.last_arv_num_for_syscrashes > -1)
    {
      first_arv_needed = log_Gl.hdr.last_arv_num_for_syscrashes;
    }
  else
    {
      first_arv_needed = log_Gl.hdr.nxarv_num;
    }

  vacuum_first_pageid = vacuum_min_log_pageid_to_keep ();
  vacuum_er_log (VACUUM_ER_LOG_ARCHIVES, "First log pageid in vacuum data is %lld\n", vacuum_first_pageid);

  if (vacuum_first_pageid != NULL_PAGEID && logpb_is_page_in_archive (vacuum_first_pageid))
    {
      int min_arv_required_for_vacuum = logpb_get_archive_number (thread_p, vacuum_first_pageid);

      vacuum_er_log (VACUUM_ER_LOG_ARCHIVES, "First archive number used for vacuum is %d\n",
		     min_arv_required_for_vacuum);

      if (min_arv_required_for_vacuum >= 0)
	{
	  if (first_arv_needed >= 0)
	    {
	      first_arv_needed = MIN (first_arv_needed, min_arv_required_for_vacuum);
	    }
	  else
	    {
	      first_arv_needed = min_arv_required_for_vacuum;
	    }
	}
      else
	{
	  /* Page should be in archive. */
	  assert (false);
	}

      vacuum_er_log (VACUUM_ER_LOG_ARCHIVES, "First archive needed for backup is %d\n", first_arv_needed);
    }

  /* Get the current checkpoint address */
  rv = pthread_mutex_lock (&log_Gl.chkpt_lsa_lock);
  LSA_COPY (&chkpt_lsa, &log_Gl.hdr.chkpt_lsa);
  pthread_mutex_unlock (&log_Gl.chkpt_lsa_lock);

  LOG_CS_EXIT (thread_p);

  switch (backup_level)
    {

    case FILEIO_BACKUP_BIG_INCREMENT_LEVEL:
      /* Start at the lower level backup */
      if (LSA_ISNULL (&log_Gl.hdr.bkup_level0_lsa))
	{
	  er_set (ER_ERROR_SEVERITY, ARG_FILE_LINE, ER_LOG_BACKUP_LEVEL_NOGAPS, 2, backup_level, backup_level - 1);
	  fileio_finalize_backup_info (FILEIO_FIRST_BACKUP_VOL_INFO);
	  error_code = ER_LOG_BACKUP_LEVEL_NOGAPS;
	  goto error;
	}
      else
	{
	  LSA_COPY (&bkup_start_lsa, &log_Gl.hdr.bkup_level0_lsa);
	}
      isincremental = true;
      break;

    case FILEIO_BACKUP_SMALL_INCREMENT_LEVEL:
      /* Start at the lower level backup */
      if (LSA_ISNULL (&log_Gl.hdr.bkup_level1_lsa))
	{
	  er_set (ER_ERROR_SEVERITY, ARG_FILE_LINE, ER_LOG_BACKUP_LEVEL_NOGAPS, 2, backup_level, backup_level - 1);
	  fileio_finalize_backup_info (FILEIO_FIRST_BACKUP_VOL_INFO);
	  error_code = ER_LOG_BACKUP_LEVEL_NOGAPS;
	  goto error;
	}
      else
	{
	  LSA_COPY (&bkup_start_lsa, &log_Gl.hdr.bkup_level1_lsa);
	}
      isincremental = true;
      break;

    default:
    case FILEIO_BACKUP_FULL_LEVEL:
      /* Always start at -1|-1 */
      LSA_SET_NULL (&bkup_start_lsa);
      backup_level = FILEIO_BACKUP_FULL_LEVEL;
      break;
    }

  /*
   * Check for existing backup volumes in this location, and warn
   * the user that they will be destroyed.
   */
  if (fileio_is_volume_exist (log_Name_bkupinfo))
    {
      /* check for writable regular file */
      if (fileio_is_volume_exist_and_file (log_Name_bkupinfo) != true)
	{
	  er_set_with_oserror (ER_ERROR_SEVERITY, ARG_FILE_LINE, ER_LOG_CREATE_DBBACKUP_DIRINFO, 1, log_Name_bkupinfo);
	  error_code = ER_LOG_CREATE_DBBACKUP_DIRINFO;
	  goto error;
	}
      /* check permission */
      if (access (log_Name_bkupinfo, W_OK) != 0)
	{
	  error_code = ER_LOG_CANNOT_ACCESS_BACKUP;
	}
      backup_volinfo_fp = fopen (log_Name_bkupinfo, "r");
      if (error_code != NO_ERROR || backup_volinfo_fp == NULL)
	{
	  er_set_with_oserror (ER_FATAL_ERROR_SEVERITY, ARG_FILE_LINE, ER_LOG_CANNOT_ACCESS_BACKUP, 1,
			       log_Name_bkupinfo);
	  goto error;
	}
      if (fileio_read_backup_info_entries (backup_volinfo_fp, FILEIO_FIRST_BACKUP_VOL_INFO) != NO_ERROR)
	{
	  er_set_with_oserror (ER_FATAL_ERROR_SEVERITY, ARG_FILE_LINE, ER_LOG_CANNOT_ACCESS_BACKUP, 1,
			       log_Name_bkupinfo);
	  fclose (backup_volinfo_fp);
	  error_code = ER_LOG_CANNOT_ACCESS_BACKUP;
	  goto error;
	}
      fclose (backup_volinfo_fp);
    }

  if (session.bkup.dtype != FILEIO_BACKUP_VOL_DEVICE)
    {
      /*
       * Delete previous backup volumes from this level.  The first
       * loop tries to determine if indeed there will be anything to
       * unformat/delete, while the second loop does the actual deletions.
       * Deletion is done only if the backup is taking place
       * in the same location as the previous backup or
       * is the same path-name as the the previous backup.
       */
      beenwarned = false;
      unit_num = FILEIO_INITIAL_BACKUP_UNITS;
      bk_vol = fileio_get_backup_info_volume_name (backup_level, unit_num++, FILEIO_FIRST_BACKUP_VOL_INFO);
      while (bk_vol && !beenwarned)
	{
	  if (fileio_is_volume_exist_and_file (bk_vol))
	    {
	      fileio_get_directory_path (old_bkpath, bk_vol);
	      if (strcmp (old_bkpath, allbackup_path) == 0 || strcmp (bk_vol, allbackup_path) == 0)
		{
		  if (!logpb_remote_ask_user_before_delete_volumes (thread_p, allbackup_path))
		    {
		      io_bkup_hdr_p = session.bkup.bkuphdr;
		      tmp_time = (time_t) io_bkup_hdr_p->start_time;
		      (void) ctime_r (&tmp_time, time_val);
		      snprintf (old_bkpath, PATH_MAX,
				msgcat_message (MSGCAT_CATALOG_CUBRID, MSGCAT_SET_LOG,
						MSGCAT_LOG_BACKUP_HALTED_BY_USER), io_bkup_hdr_p->level,
				fileio_get_base_file_name (io_bkup_hdr_p->db_fullname), time_val,
				io_bkup_hdr_p->unit_num);
		      fileio_request_user_response (thread_p, FILEIO_PROMPT_DISPLAY_ONLY, old_bkpath, NULL, NULL, -1,
						    -1, NULL, -1);
		      er_set (ER_ERROR_SEVERITY, ARG_FILE_LINE, ER_LOG_DBBACKUP_FAIL, 1, log_Gl.hdr.prefix_name);
		      error_code = ER_LOG_DBBACKUP_FAIL;
		      goto error;
		    }
		  beenwarned = true;
		  break;
		}
	    }			/* if (fileio_is_volume_exist_and_file(bk_vol)) */
	  bk_vol = fileio_get_backup_info_volume_name (backup_level, unit_num++, FILEIO_FIRST_BACKUP_VOL_INFO);
	}			/* while */

      /* try to delete the superceded backup volumes */
      if (beenwarned)
	{
	  fileio_remove_all_backup (thread_p, backup_level);
	}
    }

  /* Throw away the old names and make room for new names */
  fileio_clear_backup_info_level (backup_level, false, FILEIO_FIRST_BACKUP_VOL_INFO);

  /*
   * Aside: all backup level related log hdr stuff should be in its own
   * array, including log_Gl (but I am hesitant to change it to avoid subtly
   * changing the disk rep). So for now, only have lower levels think array.
   * Arrays would allow future expansion to more than 3 levels.
   */
  LSA_COPY (&all_bkup_info[0].lsa, &log_Gl.hdr.bkup_level0_lsa);
  all_bkup_info[0].at_time = log_Gl.hdr.bkinfo[0].bkup_attime;
  LSA_COPY (&all_bkup_info[1].lsa, &log_Gl.hdr.bkup_level1_lsa);
  all_bkup_info[1].at_time = log_Gl.hdr.bkinfo[1].bkup_attime;
  LSA_COPY (&all_bkup_info[2].lsa, &log_Gl.hdr.bkup_level2_lsa);
  all_bkup_info[2].at_time = log_Gl.hdr.bkinfo[2].bkup_attime;

  if (session.verbose_fp)
    {
      if (backup_level != FILEIO_BACKUP_FULL_LEVEL)
	{
	  fprintf (session.verbose_fp, "\n\n\n");
	}

      switch (backup_level)
	{
	case FILEIO_BACKUP_FULL_LEVEL:
	  str_tmp = "Full";
	  break;
	case FILEIO_BACKUP_BIG_INCREMENT_LEVEL:
	  str_tmp = "Incremental Level 1";
	  break;
	default:
	  assert_release (backup_level == FILEIO_BACKUP_SMALL_INCREMENT_LEVEL);
	  str_tmp = "Incremental Level 2";
	  break;
	}
      fprintf (session.verbose_fp, "[ Database(%s) %s Backup start ]\n\n", boot_db_name (), str_tmp);

      fprintf (session.verbose_fp, "- num-threads: %d\n\n", session.read_thread_info.num_threads);

      if (zip_method == FILEIO_ZIP_NONE_METHOD)
	{
	  fprintf (session.verbose_fp, "- compression method: %s\n\n", fileio_get_zip_method_string (zip_method));
	}
      else
	{
	  fprintf (session.verbose_fp, "- compression method: %d (%s), compression level: %d (%s)\n\n", zip_method,
		   fileio_get_zip_method_string (zip_method), zip_level, fileio_get_zip_level_string (zip_level));
	}

      if (skip_activelog)
	{
	  // unreachable. skip_activelog option is obsoleted.
	  assert (!skip_activelog);
	  fprintf (session.verbose_fp, "- not include active log.\n\n");
	}

#if defined(SERVER_MODE)
      if (sleep_msecs > 0 || prm_get_integer_value (PRM_ID_IO_BACKUP_SLEEP_MSECS) > 0)
	{
	  int sleep_nsecs;

	  if (sleep_msecs > 0)	/* priority 1 */
	    {
	      sleep_nsecs = sleep_msecs * 1000;
	    }
	  else if (prm_get_integer_value (PRM_ID_IO_BACKUP_SLEEP_MSECS) > 0)	/* priority 2 */
	    {
	      sleep_nsecs = prm_get_integer_value (PRM_ID_IO_BACKUP_SLEEP_MSECS) * 1000;
	    }
	  else
	    {
	      sleep_nsecs = 0;
	    }

	  if (sleep_nsecs > 0)
	    {
	      fprintf (session.verbose_fp, "- sleep %d millisecond per 1M read.\n\n", sleep_nsecs / 1000);
	    }
	}
#endif

      backup_start_time = time (NULL);
      (void) ctime_r (&backup_start_time, time_val);
      fprintf (session.verbose_fp, "- backup start time: %s\n", time_val);
      fprintf (session.verbose_fp, "- number of permanent volumes: %d\n\n", num_perm_vols);

      fprintf (session.verbose_fp, "- HA apply info: %s %lld %lld %d\n\n", log_Gl.hdr.prefix_name,
	       (long long int) log_Gl.hdr.db_creation, (long long int) log_Gl.hdr.smallest_lsa_at_last_chkpt.pageid,
	       (int) log_Gl.hdr.smallest_lsa_at_last_chkpt.offset);

      fprintf (session.verbose_fp, "- backup progress status\n\n");
      fprintf (session.verbose_fp, "-----------------------------------------------------------------------------\n");
      fprintf (session.verbose_fp, " volume name                  | # of pages | backup progress status    | done \n");
      fprintf (session.verbose_fp, "-----------------------------------------------------------------------------\n");
    }

  /* Begin backing up in earnest */
  assert (!skip_activelog);
  session.bkup.bkuphdr->skip_activelog = skip_activelog;

  if (fileio_start_backup (thread_p, log_Db_fullname, &log_Gl.hdr.db_creation, backup_level, &bkup_start_lsa,
			   &chkpt_lsa, all_bkup_info, &session, zip_method, zip_level) == NULL)
    {
      error_code = ER_FAILED;
      goto error;
    }

  if (separate_keys)
    {
      db_nopath_name_p = fileio_get_base_file_name (log_Db_fullname);
      fileio_make_backup_name (bkpath_without_units, db_nopath_name_p, session.bkup.current_path, backup_level,
			       FILEIO_NO_BACKUP_UNITS);
      tde_make_keys_file_fullname (separate_mk_path, bkpath_without_units, true);
      /* Keep mounting mk file to be exclusive with other tools */
      error_code = tde_copy_keys_file (thread_p, separate_mk_path, mk_path, false, true);
      if (error_code != NO_ERROR)
	{
	  goto error;
	}
    }

  /* Backup every volume */
  volid = LOG_DBTDE_KEYS_VOLID;
  do
    {
      switch (volid)
	{
	case LOG_DBTDE_KEYS_VOLID:
	  if (separate_keys)
	    {
	      /* already backuped up as a separate file */
	      volid++;
	      continue;
	    }
	  else
	    {
	      from_vlabel = mk_path;
	    }
	  break;
	case LOG_DBVOLINFO_VOLID:
	  fileio_make_volume_info_name (vol_backup, log_Db_fullname);
	  from_vlabel = vol_backup;
	  break;
	case LOG_DBLOG_INFO_VOLID:
	case LOG_DBLOG_BKUPINFO_VOLID:
	  /*
	   * These information volumes are backed-up at the very end.
	   */
	  volid++;
	  continue;
	case LOG_DBLOG_ACTIVE_VOLID:
	  /*
	   * Archiving log active must be done after all data volumes
	   * have been backed up (in order to insure we get all of the
	   * log records needed to restore consistency).
	   */
	  volid = LOG_DBFIRST_VOLID;
	  continue;
	default:
	  from_vlabel = fileio_get_volume_label (volid, PEEK);
	  break;
	}

      if (volid >= LOG_DBFIRST_VOLID)
	{
	  error_code = logpb_backup_for_volume (thread_p, volid, &chkpt_lsa, &session, isincremental);
	  if (error_code != NO_ERROR)
	    {
	      goto error;
	    }
	  disk_lock_extend ();
	  volid = fileio_find_next_perm_volume (thread_p, volid);
	  disk_unlock_extend ();
	}
      else
	{
	  error_code = fileio_backup_volume (thread_p, &session, from_vlabel, volid, -1, false);
	  if (error_code != NO_ERROR)
	    {
	      /* keys file can be omitted */
	      if (volid != LOG_DBTDE_KEYS_VOLID)
		{
		  goto error;
		}
	    }
	  volid++;
	}
      /* in case an error occurs, we must destroy our partial backup */
      bkup_in_progress = true;
    }
  while (volid != NULL_VOLID);

#if defined(SERVER_MODE)
  /*
   * Only when in client/server, we may need to force an archive
   * of the current log active if there were any active transactions
   * before or during the backup.
   * This is to insure we have enough log records to restore consistency
   * to the database in the event a restore with no other log archives
   * is needed.
   */
  LOG_CS_ENTER (thread_p);
  if (LSA_LT (&chkpt_lsa, &log_Gl.hdr.append_lsa) || log_Gl.hdr.append_lsa.pageid > LOGPB_NEXT_ARCHIVE_PAGE_ID)
    {
      logpb_archive_active_log (thread_p);
    }

  last_arv_needed = log_Gl.hdr.nxarv_num - 1;
  LOG_CS_EXIT (thread_p);

  if (last_arv_needed >= first_arv_needed)
    {
      error_code = logpb_backup_needed_archive_logs (thread_p, &session, first_arv_needed, last_arv_needed);
      if (error_code != NO_ERROR)
	{
	  goto error;
	}
    }
#else /* SERVER_MODE */
  /*
   * In stand-alone, there can be no other activity modifying the log
   * so we do not have to keep any log records to be consistent.
   */
  first_arv_needed = -1;
  last_arv_needed = -1;
#endif /* SERVER_MODE */

  /* at here, diable multi-thread usage for fast Log copy */
  session.read_thread_info.num_threads = 1;

  er_set (ER_NOTIFICATION_SEVERITY, ARG_FILE_LINE, ER_LOG_BACKUP_CS_ENTER, 1, log_Name_active);

  LOG_CS_ENTER (thread_p);

#if defined(SERVER_MODE)

  if (last_arv_needed < log_Gl.hdr.nxarv_num - 1)
    {
      error_code = logpb_backup_needed_archive_logs (thread_p, &session, last_arv_needed + 1, log_Gl.hdr.nxarv_num - 1);
      if (error_code != NO_ERROR)
	{
	  LOG_CS_EXIT (thread_p);
	  er_set (ER_NOTIFICATION_SEVERITY, ARG_FILE_LINE, ER_LOG_BACKUP_CS_EXIT, 1, log_Name_active);
	  goto error;
	}

      last_arv_needed = log_Gl.hdr.nxarv_num - 1;
    }
#endif

  if (fileio_is_volume_exist (log_Name_info) == true)
    {
      error_code = fileio_backup_volume (thread_p, &session, log_Name_info, LOG_DBLOG_INFO_VOLID, -1, false);
      if (error_code != NO_ERROR)
	{
	  LOG_CS_EXIT (thread_p);
	  er_set (ER_NOTIFICATION_SEVERITY, ARG_FILE_LINE, ER_LOG_BACKUP_CS_EXIT, 1, log_Name_active);
	  goto error;
	}
    }

  error_code =
    fileio_backup_volume (thread_p, &session, log_Name_metainfo, LOG_DBLOG_METAINFO_VOLID, NULL_PAGEID, false);
  if (error_code != NO_ERROR)
    {
      LOG_CS_EXIT (thread_p);
      goto error;
    }

  /*
   * We must store the final bkvinf file at the very end of the backup
   * to have the best chance of having all of the information in it.
   * Note: that there is a window that the last bkvinf entry still not being
   * there if a new backup volume is needed while writing this volume.
   * However, in this case, then restore will ask the user for the
   * subsequent backup unit num.
   */
  error_code = logpb_update_backup_volume_info (log_Name_bkupinfo);
  if (error_code != NO_ERROR)
    {
      LOG_CS_EXIT (thread_p);
      er_set (ER_NOTIFICATION_SEVERITY, ARG_FILE_LINE, ER_LOG_BACKUP_CS_EXIT, 1, log_Name_active);
      goto error;
    }

  /* Clear log header information regarding previous backups */
  logpb_initialize_backup_info (&log_Gl.hdr);

  /* Save additional info and metrics from this backup */
  log_Gl.hdr.bkinfo[backup_level].bkup_attime = session.bkup.bkuphdr->start_time;

  switch (backup_level)
    {
    case FILEIO_BACKUP_FULL_LEVEL:
    default:
      LSA_COPY (&log_Gl.hdr.bkup_level0_lsa, &chkpt_lsa);
      LSA_SET_NULL (&log_Gl.hdr.bkup_level1_lsa);
      LSA_SET_NULL (&log_Gl.hdr.bkup_level2_lsa);
      log_Gl.hdr.bkinfo[FILEIO_BACKUP_BIG_INCREMENT_LEVEL].bkup_attime = 0;
      log_Gl.hdr.bkinfo[FILEIO_BACKUP_SMALL_INCREMENT_LEVEL].bkup_attime = 0;
      break;

    case FILEIO_BACKUP_BIG_INCREMENT_LEVEL:
      LSA_COPY (&log_Gl.hdr.bkup_level1_lsa, &chkpt_lsa);
      LSA_SET_NULL (&log_Gl.hdr.bkup_level2_lsa);
      log_Gl.hdr.bkinfo[FILEIO_BACKUP_SMALL_INCREMENT_LEVEL].bkup_attime = 0;
      break;

    case FILEIO_BACKUP_SMALL_INCREMENT_LEVEL:
      LSA_COPY (&log_Gl.hdr.bkup_level2_lsa, &chkpt_lsa);
      break;
    }

  /* Now indicate how many volumes were backed up */
  logpb_flush_header (thread_p);

  /* Include active log always. Skipping log active is obsolete. */
  error_code = fileio_backup_volume (thread_p, &session, log_Name_active, LOG_DBLOG_ACTIVE_VOLID, -1, false);
  if (error_code != NO_ERROR)
    {
      LOG_CS_EXIT (thread_p);
      er_set (ER_NOTIFICATION_SEVERITY, ARG_FILE_LINE, ER_LOG_BACKUP_CS_EXIT, 1, log_Name_active);
      goto error;
    }

  if (fileio_finish_backup (thread_p, &session) == NULL)
    {
      LOG_CS_EXIT (thread_p);
      er_set (ER_NOTIFICATION_SEVERITY, ARG_FILE_LINE, ER_LOG_BACKUP_CS_EXIT, 1, log_Name_active);
      error_code = ER_FAILED;
      goto error;
    }

  if (delete_unneeded_logarchives != false)
    {
      catmsg = msgcat_message (MSGCAT_CATALOG_CUBRID, MSGCAT_SET_LOG, MSGCAT_LOG_DATABASE_BACKUP_WAS_TAKEN);
      if (catmsg)
	{
	  logpb_remove_archive_logs (thread_p, catmsg);
	}
    }

  LOG_CS_EXIT (thread_p);

  er_set (ER_NOTIFICATION_SEVERITY, ARG_FILE_LINE, ER_LOG_BACKUP_CS_EXIT, 1, log_Name_active);

  error_code = logpb_update_backup_volume_info (log_Name_bkupinfo);
  if (error_code != NO_ERROR)
    {
      goto error;
    }

  if (session.verbose_fp)
    {
      fprintf (session.verbose_fp, "-----------------------------------------------------------------------------\n\n");
      backup_end_time = time (NULL);
      (void) ctime_r (&backup_end_time, time_val);
      fprintf (session.verbose_fp, "# backup end time: %s\n", time_val);
      switch (backup_level)
	{
	case FILEIO_BACKUP_FULL_LEVEL:
	  str_tmp = "Full";
	  break;
	case FILEIO_BACKUP_BIG_INCREMENT_LEVEL:
	  str_tmp = "Incremental Level 1";
	  break;
	default:
	  assert_release (backup_level == FILEIO_BACKUP_SMALL_INCREMENT_LEVEL);
	  str_tmp = "Incremental Level 2";
	  break;
	}
      fprintf (session.verbose_fp, "[ Database(%s) %s Backup end ]\n", boot_db_name (), str_tmp);
    }

  fileio_abort_backup (thread_p, &session, false);

#if defined(SERVER_MODE)
  LOG_CS_ENTER (thread_p);
  log_Gl.run_nxchkpt_atpageid = saved_run_nxchkpt_atpageid;
  log_Gl.backup_in_progress = false;
  LOG_CS_EXIT (thread_p);
#endif /* SERVER_MODE */

  if (keys_vdes != NULL_VOLDES)
    {
      fileio_dismount (thread_p, keys_vdes);
    }

  return NO_ERROR;

  /* ********* */
error:

  /*
   * Destroy the backup that has been created.
   */
  fileio_abort_backup (thread_p, &session, bkup_in_progress);

#if defined(SERVER_MODE)
  LOG_CS_ENTER (thread_p);
  if (saved_run_nxchkpt_atpageid != NULL_PAGEID)
    {
      log_Gl.run_nxchkpt_atpageid = saved_run_nxchkpt_atpageid;
    }
  log_Gl.backup_in_progress = false;
  LOG_CS_EXIT (thread_p);
#endif /* SERVER_MODE */

  if (keys_vdes != NULL_VOLDES)
    {
      fileio_dismount (thread_p, keys_vdes);
    }

  return error_code;
}

/*
 * log_update_backup_volinfo - UPDATE DISK VERSION OF BKUP VOLINFO FILE
 *
 * return: NO_ERROR if all OK, ER status otherwise
 *
 *   bkupinfo_file_name(in): file name to write info to
 *
 * NOTE: Save the in-memory cache of backup volume names to a file.
 */
static int
logpb_update_backup_volume_info (const char *bkupinfo_file_name)
{
  FILE *backup_volinfo_fp;
  int error_code = NO_ERROR;

  backup_volinfo_fp = fopen (bkupinfo_file_name, "w");
  if (backup_volinfo_fp == NULL)
    {
      er_set_with_oserror (ER_ERROR_SEVERITY, ARG_FILE_LINE, ER_LOG_CREATE_DBBACKUP_DIRINFO, 1, bkupinfo_file_name);
      error_code = ER_LOG_CREATE_DBBACKUP_DIRINFO;
      return error_code;
    }

  /*
   * If an error occurs while writing, should allow the user to try again.
   */
  error_code = fileio_write_backup_info_entries (backup_volinfo_fp, FILEIO_FIRST_BACKUP_VOL_INFO);
  if (error_code != NO_ERROR)
    {
      er_set_with_oserror (ER_ERROR_SEVERITY, ARG_FILE_LINE, ER_LOG_CREATE_DBBACKUP_DIRINFO, 1, bkupinfo_file_name);
      fclose (backup_volinfo_fp);
      return error_code;
    }
  fflush (backup_volinfo_fp);
  fclose (backup_volinfo_fp);

  return error_code;
}

/*
 * logpb_check_stop_at_time - Check if the stopat time is valid
 *
 * return: NO_ERROR if valid, ER_FAILED otherwise
 *
 *   session(in):
 *   stop_at(in):
 *   backup_time(in):
 */
static int
logpb_check_stop_at_time (FILEIO_BACKUP_SESSION * session, time_t stop_at, time_t backup_time)
{
  char ctime_buf1[CTIME_MAX], ctime_buf2[CTIME_MAX];
  size_t time_str_len;

  if (stop_at < backup_time)
    {
      ctime_r (&stop_at, ctime_buf1);
      ctime_r (&backup_time, ctime_buf2);

      /* strip '\n' */
      time_str_len = strlen (ctime_buf1);
      if (time_str_len > 0)
	{
	  ctime_buf1[time_str_len - 1] = 0;
	}
      time_str_len = strlen (ctime_buf2);
      if (time_str_len > 0)
	{
	  ctime_buf2[time_str_len - 1] = 0;
	}

      er_set (ER_ERROR_SEVERITY, ARG_FILE_LINE, ER_LOG_UPTODATE_ERROR, 2, ctime_buf1, ctime_buf2);

      return ER_LOG_UPTODATE_ERROR;
    }

  return NO_ERROR;
}

/*
 * logpb_restore - Restore volume from its backup
 *
 * return: NO_ERROR if all OK, ER status otherwise
 *
 *   db_fullname(in): Full name of the database
 *   logpath(in): Directory where the log volumes reside
 *   prefix_logname(in):
 *   newall_path(in):
 *   ask_forpath(in):
 *   r_args(in):
 *
 * NOTE:Restore a database from its backup files. This function is run
 *              without recovery. The logs must be applied to the restored
 *              volume to finish the full restore process. This is not done
 *              here since the database may have other volumes to restore.
 *              We must lock the active log during the restore to keep other
 *              utilities from trying to use the db files being restored.
 *              This routine leaves the database locked, as there will
 *              probably be a restart following the restore.
 *
 *     This function must be run offline.
 *
 *     Note this function is incomplete.. How to change location of files
 *     during restore... The main problem here is the VOLINFO which has to
 *     be recreated without updating the header of the volumes.
 */
int
logpb_restore (THREAD_ENTRY * thread_p, const char *db_fullname, const char *logpath, const char *prefix_logname,
	       bo_restart_arg * r_args)
{
  FILEIO_BACKUP_SESSION session_storage;
  FILEIO_BACKUP_SESSION *session = NULL;
  const char *nopath_name;	/* Name without path */
  char to_volname[PATH_MAX];	/* Name of a volume (TO) */
  char verbose_to_volname[PATH_MAX];	/* Printable name of a volume (TO) */
  char prev_volname[PATH_MAX];	/* Name of a prev volume (TO) */
  char from_volbackup[PATH_MAX];	/* Name of the backup volume (FROM) */
  VOLID to_volid;
  FILE *backup_volinfo_fp = NULL;	/* Pointer to backup information/directory file */
  int another_vol;
  INT64 db_creation;
  INT64 bkup_match_time = 0;
  PGLENGTH db_iopagesize;
  PGLENGTH log_page_size;
  float db_compatibility;
  PGLENGTH bkdb_iopagesize;
  float bkdb_compatibility;

  FILEIO_RESTORE_PAGE_BITMAP_LIST page_bitmap_list;
  FILEIO_RESTORE_PAGE_BITMAP *page_bitmap = NULL;
  DKNPAGES total_pages;

  FILEIO_BACKUP_LEVEL try_level, start_level;
  bool first_time = true;
  bool remember_pages = false;
  bool error_expected = false;
  bool restore_in_progress = false;	/* true if any vols restored */
  int lgat_vdes = NULL_VOLDES;
  time_t restore_start_time, restore_end_time;
  char time_val[CTIME_MAX];
  int loop_cnt = 0;
  char tmp_logfiles_from_backup[PATH_MAX];
  char bk_mk_path[PATH_MAX];
  char bkpath_without_units[PATH_MAX];
  char backup_dir_path[PATH_MAX];
  char *volume_name_p;
  struct stat stat_buf;
  int error_code = NO_ERROR, success = NO_ERROR;
  bool printtoc;
  INT64 backup_time;
  REL_COMPATIBILITY compat;
  int dummy;

  try_level = (FILEIO_BACKUP_LEVEL) r_args->level;
  start_level = try_level;

  memset (&session_storage, 0, sizeof (FILEIO_BACKUP_SESSION));
  memset (verbose_to_volname, 0, PATH_MAX);
  memset (tmp_logfiles_from_backup, 0, PATH_MAX);

  LOG_CS_ENTER (thread_p);

  if (logpb_find_header_parameters (thread_p, true, db_fullname, logpath, prefix_logname, &db_iopagesize,
				    &log_page_size, &db_creation, &db_compatibility, &dummy) == -1)
    {
      db_iopagesize = IO_PAGESIZE;
      log_page_size = LOG_PAGESIZE;
      db_creation = 0;
      db_compatibility = rel_disk_compatible ();
    }

  fileio_page_bitmap_list_init (&page_bitmap_list);

  /*
   * Must lock the database if possible. Would be nice to have a way
   * to lock the db somehow even when the lgat file does not exist.
   */
  if (fileio_is_volume_exist (log_Name_active))
    {
      lgat_vdes = fileio_mount (thread_p, db_fullname, log_Name_active, LOG_DBLOG_ACTIVE_VOLID, true, false);
      if (lgat_vdes == NULL_VOLDES)
	{
	  error_code = ER_FAILED;
	  LOG_CS_EXIT (thread_p);
	  goto error;
	}
    }

  nopath_name = fileio_get_base_file_name (db_fullname);

  /* The enum type can be negative in Windows. */
  while (success == NO_ERROR && try_level >= FILEIO_BACKUP_FULL_LEVEL && try_level < FILEIO_BACKUP_UNDEFINED_LEVEL)
    {
      if (!first_time)
	{
	  /* Prepare to reread bkvinf file restored by higher level */
	  fileio_clear_backup_info_level (FILEIO_BACKUP_FULL_LEVEL, false, FILEIO_FIRST_BACKUP_VOL_INFO);

	  /* Have to match timestamps of lower levels when restoring */
	  bkup_match_time = session->bkup.bkuphdr->previnfo[try_level].at_time;

	  /* Clean up previous restore of higher level */
	  if (fileio_finish_restore (thread_p, session) == NO_ERROR)
	    {
	      success = NO_ERROR;
	    }
	  else
	    {
	      success = ER_FAILED;
	    }

	  assert (try_level != (FILEIO_BACKUP_LEVEL) r_args->level);
	}

      error_code =
	fileio_get_backup_volume (thread_p, db_fullname, logpath, r_args->backuppath, try_level, from_volbackup);
      if (error_code == ER_LOG_CANNOT_ACCESS_BACKUP)
	{
	  error_expected = true;
	  LOG_CS_EXIT (thread_p);
	  goto error;
	}
      else if (error_code != NO_ERROR)
	{
	  LOG_CS_EXIT (thread_p);
	  goto error;
	}

      printtoc = (r_args->printtoc) ? false : true;
      if (fileio_start_restore (thread_p, db_fullname, from_volbackup, db_creation, &bkdb_iopagesize,
				&bkdb_compatibility, &session_storage, try_level, printtoc, bkup_match_time,
				r_args->verbose_file, r_args->newvolpath) == NULL)
	{
	  /* Cannot access backup file.. Restore from backup is cancelled */
	  if (er_errid () == ER_GENERIC_ERROR)
	    {
	      er_set (ER_FATAL_ERROR_SEVERITY, ARG_FILE_LINE, ER_LOG_CANNOT_ACCESS_BACKUP, 1, from_volbackup);
	    }
	  error_code = ER_LOG_CANNOT_ACCESS_BACKUP;
	  LOG_CS_EXIT (thread_p);
	  goto error;
	}

      memset (session_storage.bkup.log_path, 0, PATH_MAX);
      strncpy_bufsize (session_storage.bkup.log_path, logpath);

      session = &session_storage;

      if (first_time)
	{
	  if (r_args->restore_upto_bktime)
	    {
	      r_args->stopat = (time_t) session->bkup.bkuphdr->end_time;
	    }
	  else if (r_args->stopat > 0)
	    {
	      if (session->bkup.bkuphdr->end_time > 0)
		{
		  backup_time = session->bkup.bkuphdr->end_time;
		}
	      else
		{
		  backup_time = session->bkup.bkuphdr->start_time;
		}
	      error_code = logpb_check_stop_at_time (session, r_args->stopat, (time_t) backup_time);
	      if (error_code != NO_ERROR)
		{
		  LOG_CS_EXIT (thread_p);
		  error_expected = true;
		  goto error;
		}
	    }
	}

      if (first_time && db_iopagesize != bkdb_iopagesize)
	{
	  /*
	   * Pagesize is incorrect. We need to undefine anything that has been
	   * created with old pagesize and start again.
	   * If we do not have a log, we should reset the pagesize and start the
	   * restore process.
	   */
	  if (log_Gl.append.vdes == NULL_VOLDES)
	    {
	      /*
	       * Reset the page size
	       */
	      if (db_set_page_size (bkdb_iopagesize, log_page_size) != NO_ERROR)
		{
		  error_code = ER_FAILED;
		  LOG_CS_EXIT (thread_p);
		  goto error;
		}

	      error_code = logtb_define_trantable_log_latch (thread_p, -1);
	      if (error_code != NO_ERROR)
		{
		  LOG_CS_EXIT (thread_p);
		  goto error;
		}
	    }
	}

      /* Can this be moved to restore_continue? */
      /* Removed strict condition for checking disk compatibility. Check it according to the predefined rules. */
      compat = rel_get_disk_compatible (bkdb_compatibility, NULL);
      if (compat != REL_FULLY_COMPATIBLE && compat != REL_BACKWARD_COMPATIBLE)
	{
	  /* Database is incompatible with current release */
	  er_set (ER_FATAL_ERROR_SEVERITY, ARG_FILE_LINE, ER_LOG_BKUP_INCOMPATIBLE, 2, rel_name (),
		  rel_release_string ());
	  error_code = ER_LOG_BKUP_INCOMPATIBLE;
	  LOG_CS_EXIT (thread_p);
	  goto error;
	}

      if (session->verbose_fp)
	{
	  if (first_time)
	    {
	      fprintf (session->verbose_fp, "\n[ Database(%s) Restore (level = %d) start ]\n\n", boot_db_name (),
		       r_args->level);

	      restore_start_time = time (NULL);
	      (void) ctime_r (&restore_start_time, time_val);
	      fprintf (session->verbose_fp, "- restore start time: %s\n", time_val);
	      fprintf (session->verbose_fp, "- restore steps: %d \n", r_args->level + 1);
	    }

	  fprintf (session->verbose_fp, " step %1d) restore using (level = %d) backup data\n", ++loop_cnt, try_level);
	  fprintf (session->verbose_fp, "\n");

	  fprintf (session->verbose_fp, "- restore progress status (using level = %d backup data)\n", try_level);
	  fprintf (session->verbose_fp,
		   " -----------------------------------------------------------------------------\n");
	  fprintf (session->verbose_fp,
		   " volume name                  | # of pages |  restore progress status  | done \n");
	  fprintf (session->verbose_fp,
		   " -----------------------------------------------------------------------------\n");
	}

      /* add new bkvinf entry into cache data */
      fileio_add_volume_to_backup_info (session->bkup.vlabel, try_level, session->bkup.bkuphdr->unit_num,
					FILEIO_SECOND_BACKUP_VOL_INFO);

      if (first_time)
	{
	  LSA_COPY (&session->bkup.last_chkpt_lsa, &session->bkup.bkuphdr->chkpt_lsa);

	  /*
	   * The tde key file (_keys) which is going to be used during restart
	   * is the thing in the first time (the highest level).
	   */

	  /* If backup path is not a directory, extract backup key file on the directory that contains the backup path */
	  if (stat (session->bkup.current_path, &stat_buf) != 0)
	    {
	      er_set (ER_FATAL_ERROR_SEVERITY, ARG_FILE_LINE, ER_LOG_CANNOT_ACCESS_BACKUP, 1,
		      session->bkup.current_path);
	      error_code = ER_LOG_CANNOT_ACCESS_BACKUP;
	      LOG_CS_EXIT (thread_p);
	      goto error;
	    }
	  else if (S_ISDIR (stat_buf.st_mode))
	    {
	      memcpy (backup_dir_path, session->bkup.current_path, PATH_MAX);
	    }
	  else
	    {
	      /* it might be pipe, and others like raw device is not tested */
	      fileio_get_directory_path (backup_dir_path, session->bkup.current_path);
	    }

	  fileio_make_backup_name (bkpath_without_units, nopath_name, backup_dir_path,
				   (FILEIO_BACKUP_LEVEL) r_args->level, FILEIO_NO_BACKUP_UNITS);
	  tde_make_keys_file_fullname (bk_mk_path, bkpath_without_units, true);
	  if (r_args->keys_file_path[0] == '\0')	/* the path given by user is prioritized */
	    {
	      memcpy (r_args->keys_file_path, bk_mk_path, PATH_MAX);
	    }
	  else
	    {
	      /* If the keys file is given, check if it is valid. */
	      int vdes =
		fileio_mount (thread_p, boot_db_full_name (), r_args->keys_file_path, LOG_DBTDE_KEYS_VOLID, false,
			      false);
	      if (vdes == NULL_VOLDES)
		{
		  ASSERT_ERROR_AND_SET (error_code);
		  LOG_CS_EXIT (thread_p);
		  error_expected = true;
		  goto error;
		}

	      if (tde_validate_keys_file (vdes) == false)
		{
		  er_set (ER_ERROR_SEVERITY, ARG_FILE_LINE, ER_TDE_INVALID_KEYS_FILE, 1, r_args->keys_file_path);
		  error_code = ER_TDE_INVALID_KEYS_FILE;
		  fileio_dismount (thread_p, vdes);
		  LOG_CS_EXIT (thread_p);
		  error_expected = true;
		  goto error;
		}

	      fileio_dismount (thread_p, vdes);
	    }
	}

      while (success == NO_ERROR)
	{
	  another_vol = fileio_get_next_restore_file (thread_p, session, to_volname, &to_volid);
	  if (another_vol == 1)
	    {
	      if (session->verbose_fp)
		{
		  strcpy (verbose_to_volname, to_volname);
		}

	      if (to_volid == LOG_DBLOG_ACTIVE_VOLID || to_volid == LOG_DBLOG_INFO_VOLID
		  || to_volid == LOG_DBLOG_ARCHIVE_VOLID)
		{
		  /* rename _lgat to _lgat_tmp name */
		  fileio_make_temp_log_files_from_backup (tmp_logfiles_from_backup, to_volid,
							  (FILEIO_BACKUP_LEVEL) r_args->level, to_volname);
		  volume_name_p = tmp_logfiles_from_backup;
		}
	      else if (to_volid == LOG_DBTDE_KEYS_VOLID)
		{
		  /* backup mk file is extracted on the backup volume path */
		  volume_name_p = bk_mk_path;
		}
	      else
		{
		  volume_name_p = to_volname;
		}

	      restore_in_progress = true;
	      if (start_level > FILEIO_BACKUP_FULL_LEVEL)
		{
		  remember_pages = true;
		}

	      /*
	       * Another volume/file to restore
	       */
	      switch (to_volid)
		{
		case LOG_DBLOG_BKUPINFO_VOLID:
		case LOG_DBLOG_ACTIVE_VOLID:
		case LOG_DBLOG_INFO_VOLID:
		case LOG_DBLOG_METAINFO_VOLID:
		case LOG_DBVOLINFO_VOLID:
		case LOG_DBLOG_ARCHIVE_VOLID:
		case LOG_DBTDE_KEYS_VOLID:

		  /* We can only take the most recent information, and we do not want to overwrite it with out of data
		   * information from earlier backups.  This is because we are applying the restoration in reverse time
		   * order. */
		  if (!first_time)
		    {
		      /* Need to skip over this volume in the backup */
		      success = fileio_skip_restore_volume (thread_p, session);
		      if (success != NO_ERROR)
			{
			  success = ER_FAILED;
			  error_code = ER_FAILED;
			  LOG_CS_EXIT (thread_p);
			  goto error;
			}
		      else
			{
			  success = NO_ERROR;
			  continue;
			}
		    }
		  break;

		default:
		  break;
		}

	      /* we need to tell fileio_restore_volume to avoid tracking the pages for some volids. */
	      if (to_volid < LOG_DBFIRST_VOLID)
		{
		  remember_pages = false;
		}
	      else
		{
		  total_pages = (DKNPAGES) CEIL_PTVDIV (session->dbfile.nbytes, IO_PAGESIZE);
		  /*
		   * Create a page_bitmap to remember the id's of pages
		   * that have been written. We only need to write the page
		   * (once) from the most recent backup.
		   */
		  page_bitmap = fileio_page_bitmap_list_find (&page_bitmap_list, to_volid);
		  if (page_bitmap == NULL)
		    {
		      page_bitmap = fileio_page_bitmap_create (to_volid, total_pages);
		      if (page_bitmap == NULL)
			{
			  goto error;
			}
		      fileio_page_bitmap_list_add (&page_bitmap_list, page_bitmap);
		    }
		}

	      success =
		fileio_restore_volume (thread_p, session, volume_name_p, verbose_to_volname, prev_volname, page_bitmap,
				       remember_pages);

	      if (success != NO_ERROR)
		{
		  break;
		}

	      if (volume_name_p == tmp_logfiles_from_backup)
		{
		  // when an archive exists, always respect it.
		  // when the active exists and the next archive of it does not, use it to restore.
		  bool is_backup_log_useful = false;

		  if (stat (to_volname, &stat_buf) != 0 && stat (tmp_logfiles_from_backup, &stat_buf) == 0)
		    {
		      is_backup_log_useful = true;

		      if (to_volid == LOG_DBLOG_ACTIVE_VOLID
			  && !logpb_is_log_active_from_backup_useful (thread_p, tmp_logfiles_from_backup, db_fullname))
			{
			  // log active from backup is useless since it is older than the available log archives
			  is_backup_log_useful = false;
			}
		    }

		  if (is_backup_log_useful)
		    {
		      if (to_volid == LOG_DBLOG_ACTIVE_VOLID && lgat_vdes != NULL_VOLDES)
			{
			  fileio_dismount (thread_p, lgat_vdes);
			  lgat_vdes = NULL_VOLDES;
			}

		      os_rename_file (tmp_logfiles_from_backup, to_volname);
		    }
		  else
		    {
		      unlink (tmp_logfiles_from_backup);
		    }

		  tmp_logfiles_from_backup[0] = '\0';
		}

	      volume_name_p = NULL;
	    }
	  else if (another_vol == 0)
	    {
	      break;
	    }
	  else
	    {
	      success = ER_FAILED;
	      break;
	    }
	}

      /* if the device type is FILEIO_BACKUP_VOL_DEVICE, the end time of backup is loaded during the last
       * fileio_get_next_restore_file() call, so we must check if the stopat time is valid. */
      if (first_time && session->bkup.dtype == FILEIO_BACKUP_VOL_DEVICE)
	{
	  if (r_args->restore_upto_bktime)
	    {
	      r_args->stopat = (time_t) session->bkup.bkuphdr->end_time;
	    }
	  else if (r_args->stopat > 0)
	    {
	      error_code = logpb_check_stop_at_time (session, r_args->stopat, (time_t) session->bkup.bkuphdr->end_time);
	      if (error_code != NO_ERROR)
		{
		  LOG_CS_EXIT (thread_p);
		  error_expected = true;
		  goto error;
		}
	    }
	}

      first_time = false;

      if (session->verbose_fp)
	{
	  fprintf (session->verbose_fp,
		   " -----------------------------------------------------------------------------\n\n");
	}

      try_level = (FILEIO_BACKUP_LEVEL) (try_level - 1);
    }

  /* make bkvinf file */
  fileio_make_backup_volume_info_name (from_volbackup, logpath, nopath_name);
  backup_volinfo_fp = fopen (from_volbackup, "w");
  if (backup_volinfo_fp != NULL)
    {
      fileio_write_backup_info_entries (backup_volinfo_fp, FILEIO_SECOND_BACKUP_VOL_INFO);
      fclose (backup_volinfo_fp);
    }

  if (session != NULL)
    {
      if (session->verbose_fp)
	{
	  restore_end_time = time (NULL);
	  (void) ctime_r (&restore_end_time, time_val);
	  fprintf (session->verbose_fp, "- restore end time: %s\n", time_val);
	  fprintf (session->verbose_fp, "[ Database(%s) Restore (level = %d) end ]\n", boot_db_name (), r_args->level);
	}

      if (fileio_finish_restore (thread_p, session) == NO_ERROR)
	{
	  error_code = NO_ERROR;
	}
      else
	{
	  error_code = ER_FAILED;
	}
    }

  LOG_CS_EXIT (thread_p);

  fileio_page_bitmap_list_destroy (&page_bitmap_list);

  fileio_finalize_backup_info (FILEIO_SECOND_BACKUP_VOL_INFO);

  if (success != NO_ERROR)
    {
      return success;
    }
  else
    {
      return error_code;
    }

  /* **** */
error:
  if (restore_in_progress)
    {
      /*
       * We have probably already restored something to their database
       * and therefore they need to be sure and try another restore until
       * they succeed.
       */
      fprintf (stdout, msgcat_message (MSGCAT_CATALOG_CUBRID, MSGCAT_SET_LOG, MSGCAT_LOG_READ_ERROR_DURING_RESTORE),
	       session->bkup.name,
	       ((session->bkup.bkuphdr == NULL) ? FILEIO_INITIAL_BACKUP_UNITS : session->bkup.bkuphdr->unit_num),
	       to_volname, session->dbfile.volid);

      er_set (ER_ERROR_SEVERITY, ARG_FILE_LINE, ER_LOG_MAYNEED_MEDIA_RECOVERY, 1, log_Name_bkupinfo);
      error_code = ER_LOG_MAYNEED_MEDIA_RECOVERY;
    }

  if (backup_volinfo_fp != NULL)
    {
      fclose (backup_volinfo_fp);
    }

  if (session != NULL)
    {
      fileio_abort_restore (thread_p, session);
    }

  fileio_page_bitmap_list_destroy (&page_bitmap_list);

  if (lgat_vdes != NULL_VOLDES)
    {
      fileio_dismount (thread_p, lgat_vdes);
    }

  if (!error_expected)
    {
      logpb_fatal_error (thread_p, false, ARG_FILE_LINE, "logpb_restore");
    }

  if (tmp_logfiles_from_backup[0] != '\0')
    {
      unlink (tmp_logfiles_from_backup);
    }

  return error_code;
}

/*
 * logpb_start_where_path - Start where paths for copy/rename volumes
 *
 * return: NO_ERROR if all OK, ER status otherwise
 *
 *   to_db_fullname(in): Full name of the new database
 *   toext_path(in): A path if all volumes are placed in one
 *                               place. If NULL is given,
 *                                 - If file "fileof_vols_and_wherepaths" is
 *                                   given, the path is found in this file.
 *                                 - Each volume is copied to same place where
 *                                   the volume reside.
 *                               This parameter should be NULL, if the above
 *                               file is given.
 *   toext_name(in/out): Name to be used for volume extensions when
 *                               individual volume entries are not given in
 *                               file "fileof_vols_and_wherepaths".
 *   ext_path(in/out): Location for entries
 *                               Set as a side effect to either:
 *                                 - toext_path when all vols are placed in
 *                                   the same location.
 *                                 - alloc_extpath when volumes are copied or
 *                                   renamed at the same location as the
 *                                   original volumes.
 *                                 - NULL when file of "fileof_vols_and_
 *                                   wherepaths" is given.
 *   alloc_extpath(in/out): Set as a side effect to newly malloced area
 *                               when the volumes are copied/renamed in place.
 *                               If an area is allocated, it should be freed
 *                               using free_and_init.
 *   fileof_vols_and_wherepaths(in): A file is given when the user decides to
 *                               control the copy/rename of the volume by
 *                               individual bases. That is, user decides to
 *                               spread the volumes over several locations and
 *                               or to name the volumes.
 *                               Each volume entry consists of:
 *                                 volid from_fullvolname to_fullvolname
 *   where_paths_fp(in/out): Set as a side effect to file descriptor of
 *                               the given file. The caller must close the
 *                               file, when a pointer is returned.
 *
 * NOTE: Prepare variables to start finding paths for copying or
 *              renaming volumes.
 */
static int
logpb_start_where_path (const char *to_db_fullname, const char *toext_path, const char **toext_name, char **ext_path,
			char **alloc_extpath, const char *fileof_vols_and_wherepaths, FILE ** where_paths_fp)
{
  /*
   * Get the name of extensions to be used when "fileof_vols_and_wherepaths"
   * is not given.
   */

  *toext_name = fileio_get_base_file_name (to_db_fullname);
  *alloc_extpath = NULL;
  *ext_path = NULL;
  *where_paths_fp = NULL;

  /*
   * Where are the volumes going to be placed ?
   *   - All or them at same place: toext_path or the same as database
   *   - The user indicated where to create each individual copy
   */

  if (fileof_vols_and_wherepaths != NULL)
    {
      /*
       * The user seems to want to spread the volumes over several locations.
       * User must indicate where each individual database volume is going to
       * be placed.
       */
      *where_paths_fp = fopen (fileof_vols_and_wherepaths, "r");
      if (*where_paths_fp == NULL)
	{
	  er_set_with_oserror (ER_ERROR_SEVERITY, ARG_FILE_LINE, ER_LOG_USER_FILE_UNKNOWN, 1,
			       fileof_vols_and_wherepaths);
	  return ER_LOG_USER_FILE_UNKNOWN;
	}
    }
  /*
   * Either all copies are created at the same place, or each individual
   * volumes is copied at the original volume location
   */
  if (toext_path == NULL)
    {
      /*
       * Each volume is copied to the same place where the original volume
       * resides
       */
      *alloc_extpath = (char *) malloc (PATH_MAX);
      if (*alloc_extpath == NULL)
	{
	  return ER_FAILED;
	}
      *ext_path = *alloc_extpath;
    }
  else
    {
      /* All the volumes are created in one location */
      *ext_path = (char *) toext_path;
    }

  return NO_ERROR;
}

/*
 * logpb_next_where_path - Find next path for copy/rename next volume
 *
 * return: NO_ERROR if all OK, ER status otherwise
 *
 *   to_db_fullname(in): Full name of the new database
 *   toext_path(in): A path if all volumes are placed in one
 *                               place. If NULL is given,
 *                                 - If file "fileof_vols_and_wherepaths" is
 *                                   given, the path is found in this file.
 *                                 - Each volume is copied to same place where
 *                                   the volume reside.
 *                               This parameter should be NULL, if the above
 *                               file is given.
 *   ext_name(in): Name to be used for volume extensions when
 *                               individual volume entries are not given in
 *                               file "fileof_vols_and_wherepaths".
 *   ext_path(in): Location for entries
 *   fileof_vols_and_wherepaths(in): A file is given when the user decides to
 *                               control the copy/rename of the volume by
 *                               individual bases. That is, user decides to
 *                               spread the volumes over several locations and
 *                               or to name the volumes.
 *                               Each volume entry consists of:
 *                                 volid from_fullvolname to_fullvolname
 *   where_paths_fp(in): Pointer to above file if any or NULL
 *   num_perm_vols(in): Number of permanent volumes in the database.
 *   volid(in): Next volume that must be processes.
 *   from_volname(in/out): Current name of volume.
 *   to_volname(in): New name to be used for the volume.
 *
 * NOTE: Get the name of next volume to be processed.
 */
static int
logpb_next_where_path (const char *to_db_fullname, const char *toext_path, const char *ext_name, char *ext_path,
		       const char *fileof_vols_and_wherepaths, FILE * where_paths_fp, int num_perm_vols,
		       VOLID volid, char *from_volname, char *to_volname)
{
  const char *current_vlabel;
  int from_volid;
#if !defined(WINDOWS)
  char link_path[PATH_MAX];
  struct stat stat_buf;
#endif
  int error_code = NO_ERROR;
  char format_string[64];

  current_vlabel = fileio_get_volume_label (volid, PEEK);
  sprintf (format_string, "%%d %%%ds %%%ds", PATH_MAX - 1, PATH_MAX - 1);

  /*
   * If a file for paths was given, get the name of the "to" volume from it
   */
  if (where_paths_fp != NULL)
    {
      if (fscanf (where_paths_fp, format_string, &from_volid, from_volname, to_volname) != 3)
	{
	  er_set (ER_ERROR_SEVERITY, ARG_FILE_LINE, ER_LOG_USER_FILE_WITHOUT_ENOUGH_ENTRIES, 2,
		  fileof_vols_and_wherepaths, num_perm_vols);
	  return ER_LOG_USER_FILE_WITHOUT_ENOUGH_ENTRIES;
	}
      /*
       * Primary volume must be identical to database name
       */
      if (volid == LOG_DBFIRST_VOLID && strcmp (to_volname, to_db_fullname) != 0)
	{

#if defined(WINDOWS)
	  er_set (ER_ERROR_SEVERITY, ARG_FILE_LINE, ER_LOG_USER_FILE_INCORRECT_PRIMARY_VOLNAME, 8,
		  fileof_vols_and_wherepaths, volid + 1, from_volid, from_volname, to_volname, (int) volid,
		  current_vlabel, to_db_fullname);
	  return ER_ERROR_SEVERITY;
#else /* WINDOWS */
	  error_code = fileio_symlink (to_volname, to_db_fullname, true);
	  if (error_code != NO_ERROR)
	    {
	      er_set (ER_ERROR_SEVERITY, ARG_FILE_LINE, ER_LOG_USER_FILE_INCORRECT_PRIMARY_VOLNAME, 8,
		      fileof_vols_and_wherepaths, volid + 1, from_volid, from_volname, to_volname, (int) volid,
		      current_vlabel, to_db_fullname);
	      return error_code;
	    }

	  strcpy (to_volname, to_db_fullname);
#endif /* WINDOWS */
	}
      else
	{
	  if (volid != from_volid || util_compare_filepath (current_vlabel, from_volname) != 0)
	    {
	      er_set (ER_ERROR_SEVERITY, ARG_FILE_LINE, ER_LOG_USER_FILE_UNORDERED_ENTRIES, 7,
		      fileof_vols_and_wherepaths, volid + 1, from_volid, from_volname, to_volname, (int) volid,
		      current_vlabel);
	      return ER_LOG_USER_FILE_UNORDERED_ENTRIES;
	    }

#if !defined(WINDOWS)
	  if (stat (to_volname, &stat_buf) != -1)
	    {
	      if (S_ISCHR (stat_buf.st_mode))
		{
		  fileio_get_directory_path (ext_path, to_db_fullname);
		  fileio_make_volume_ext_name (link_path, ext_path, ext_name, volid);
		  error_code = fileio_symlink (to_volname, link_path, true);
		  if (error_code != NO_ERROR)
		    {
		      er_set (ER_ERROR_SEVERITY, ARG_FILE_LINE, ER_BO_CANNOT_CREATE_LINK, 2, to_volname, link_path);
		      return error_code;
		    }

		  strcpy (to_volname, link_path);
		}
	    }
#endif /* !WINDOWS */
	}
    }
  else
    {
      /*
       * The decision is done consulting the arguments of the function
       */

      /*
       * Primary volume must be identical to database name
       */
      if (volid == LOG_DBFIRST_VOLID)
	{
	  strcpy (to_volname, to_db_fullname);
	}
      else
	{
	  if (toext_path == NULL)
	    {
	      /*
	       * The volume is copied to the same place where the original volume
	       * resides
	       */
	      if (fileio_get_directory_path (ext_path, current_vlabel) == NULL)
		{
		  ext_path[0] = '\0';
		}
	    }
	  fileio_make_volume_ext_name (to_volname, ext_path, ext_name, volid);
	}
      strcpy (from_volname, current_vlabel);
    }

  return NO_ERROR;
}

/*
 * logpb_copy_volume - Copy a volume
 *
 * return: NO_ERROR if all OK, ER status otherwise
 *
 *   from_volid(in): The identifier of the volume to be copied
 *   to_volname(in): Name of the new volume
 *   db_creation(in): Creation timestamp for the volume
 *   to_volchkpt_lsa(in): Checkpoint location to be used in the new volume
 *
 * NOTE: Copy the volume identified by "from_volid" to "tonew_volname".
 */
static int
logpb_copy_volume (THREAD_ENTRY * thread_p, VOLID from_volid, const char *to_volname, INT64 * db_creation,
		   LOG_LSA * to_volchkpt_lsa)
{
  int from_vdes, to_vdes;	/* Descriptor for "from" and "to" volumes */
  DKNPAGES npages;		/* Size of the volume */
  int error_code = NO_ERROR;

  /* Find the current pages of the volume and its descriptor */

  npages = xdisk_get_total_numpages (thread_p, from_volid);
  from_vdes = fileio_get_volume_descriptor (from_volid);

  /* Flush all dirty pages */
  logpb_flush_pages_direct (thread_p);

  error_code = pgbuf_flush_all_unfixed (thread_p, from_volid);
  if (error_code != NO_ERROR)
    {
      return error_code;
    }

  if (fileio_synchronize (thread_p, from_vdes, fileio_get_volume_label (from_vdes, PEEK),
			  FILEIO_SYNC_ALSO_FLUSH_DWB) != from_vdes)
    {
      return ER_FAILED;
    }

  /* Copy the database volume and initialize recovery information on it */

  to_vdes = fileio_copy_volume (thread_p, from_vdes, npages, to_volname, LOG_DBCOPY_VOLID, true);
  if (to_vdes == NULL_VOLDES)
    {
      return ER_FAILED;
    }

  /*
   * Change the name of the volume, its database creation time and its
   * checkpoint lsa
   */

  (void) disk_set_creation (thread_p, LOG_DBCOPY_VOLID, to_volname, db_creation, to_volchkpt_lsa, false,
			    DISK_DONT_FLUSH);

  logpb_flush_pages_direct (thread_p);
  (void) pgbuf_flush_all_unfixed_and_set_lsa_as_null (thread_p, LOG_DBCOPY_VOLID);

  /*
   * To set the LSA of temp volume to special temp LSA (-2,-2).
   * Especially, in case of copydb.
   */
  (void) logpb_check_and_reset_temp_lsa (thread_p, LOG_DBCOPY_VOLID);

  (void) pgbuf_invalidate_all (thread_p, LOG_DBCOPY_VOLID);
  fileio_dismount (thread_p, to_vdes);

  return NO_ERROR;
}

/*
 * logpb_copy_database - Copy a database
 *
 * return: NO_ERROR if all OK, ER status otherwise
 *
 *   num_perm_vols(in): Number of permanent volume for the database
 *   to_db_fullname(in): Full name of the new database
 *   to_logpath(in): Directory where the log volumes reside
 *   to_prefix_logname(in): Name of the log volumes. It is usually set
 *                      the same as database name. For example, if the value
 *                      is equal to "db", the names of the log volumes created
 *                      are as follow:
 *                      Active_log      = db_logactive
 *                      Archive_logs    = db_logarchive.0
 *                                        db_logarchive.1
 *                                             .
 *                                             .
 *                                             .
 *                                        db_logarchive.n
 *                      Log_information = db_loginfo
 *                      Database Backup = db_backup
 *   toext_path(in): A path is included if all volumes are placed in one
 *                      place/directory. If NULL is given,
 *                      - If file "fileof_vols_and_wherepaths" is given, the
 *                        path is found in this file.
 *                      - Each volume is copied to same place where the volume
 *                        resides.
 *                      NOTE: This parameter should be NULL, if the above file
 *                            is given.
 *   fileof_vols_and_copypaths(in): A file is given when the user decides to
 *                               control the copy/rename of the volume by
 *                               individual bases. That is, user decides to
 *                               spread the volumes over several locations and
 *                               or to label the volumes with specific names.
 *                               Each volume entry consists of:
 *                                 volid from_fullvolname to_fullvolname
 *
 * NOTE: A new log volume is created for the new database, and each
 *              data volume of the database is copied to the new database.
 *              Recovery information from the old database is not included
 *              onto the copy (i.e., new database). Backups of the old
 *              are not included either. Thus, a backup of the new database is
 *              recommended after the copy is done.
 *
 * NOTE:        This function must be run offline. That is, should not be run
 *              when there are multiusers in the system.
 */
int
logpb_copy_database (THREAD_ENTRY * thread_p, VOLID num_perm_vols, const char *to_db_fullname, const char *to_logpath,
		     const char *to_prefix_logname, const char *toext_path, const char *fileof_vols_and_copypaths)
{
  LOG_RECORD_HEADER *eof;	/* End of log record */
  char from_volname[PATH_MAX];	/* Name of new volume */
  FILE *fromfile_paths_fp = NULL;	/* Pointer to open file for location of copy files */
  int fromfile_volid;		/* Volume identifier as an integer */
  int to_vdes;			/* A volume descriptor */
  char to_volname[PATH_MAX];	/* Name of "to" volume */
  LOG_PAGE *to_malloc_log_pgptr = NULL;	/* Log header page "to" log */
  LOG_HEADER *to_hdr;		/* Log header for "to" log */
  FILE *to_volinfo_fp = NULL;	/* Pointer to new volinfo file */
  char *alloc_extpath = NULL;	/* Copy path for specific volume */
  const char *ext_name;
  char *ext_path;
  VOLID volid;
  INT64 db_creation;
  LOG_PHY_PAGEID phy_pageid;
  bool stop_eof = false;
  const char *catmsg;
  int error_code;
  char format_string[64];
  FILEIO_WRITE_MODE write_mode;
  char from_mk_path[PATH_MAX] = { 0, };
  char to_mk_path[PATH_MAX] = { 0, };

  db_creation = time (NULL);

  /*
   * Make sure that the length name of the volumes are OK
   */

  error_code = logpb_verify_length (to_db_fullname, to_logpath, to_prefix_logname);
  if (error_code != NO_ERROR)
    {
      /* Names are too long */
      return error_code;
    }

  /* Do not use DWB at copy DB. In case of crash the data may be recreated from log. */
  dwb_destroy (thread_p);

  /*
   * Create the DATABASE VOLUME INFORMATION file
   */
  error_code = logpb_create_volume_info (to_db_fullname);
  if (error_code != NO_ERROR)
    {
      goto error;
    }

  /*
   * Create and Copy the TDE master key file (_keys)
   */
  tde_make_keys_file_fullname (from_mk_path, boot_db_full_name (), false);
  tde_make_keys_file_fullname (to_mk_path, to_db_fullname, false);
  error_code = tde_copy_keys_file (thread_p, to_mk_path, from_mk_path, false, false);
  if (error_code != NO_ERROR)
    {
      er_set (ER_ERROR_SEVERITY, ARG_FILE_LINE, ER_TDE_COPY_KEYS_FILE_FAIL, 0);
      /* keep going with out master key file */
    }

  /*
   * Create a LOG INFORMATION FILE
   */

  fileio_make_log_info_name (to_volname, to_logpath, to_prefix_logname);
  logpb_create_log_info (to_volname, to_db_fullname);

  catmsg = msgcat_message (MSGCAT_CATALOG_CUBRID, MSGCAT_SET_LOG, MSGCAT_LOG_LOGINFO_ACTIVE);
  if (catmsg == NULL)
    {
      catmsg = "ACTIVE: %s %d pages\n";
    }
  error_code = log_dump_log_info (to_volname, false, catmsg, to_volname, log_Gl.hdr.npages + 1);
  if (error_code != NO_ERROR && error_code != ER_LOG_MOUNT_FAIL)
    {
      goto error;
    }

  fileio_make_backup_volume_info_name (to_volname, to_logpath, to_prefix_logname);
  if (logpb_add_volume (to_db_fullname, LOG_DBLOG_BKUPINFO_VOLID, to_volname, DISK_UNKNOWN_PURPOSE) !=
      LOG_DBLOG_BKUPINFO_VOLID)
    {
      error_code = ER_FAILED;
      goto error;
    }

  /*
   * Copy log meta-information file
   */
  fileio_make_log_metainfo_name (to_volname, to_logpath, to_prefix_logname, false);
  // *INDENT-OFF*
  try
    {
      std::filesystem::copy_file (log_Name_metainfo, to_volname);
    }
  catch (std::filesystem::filesystem_error &e)
    {
      error_code = ER_COPYDB_CANNOT_COPY_VOLUME;
      er_set (ER_ERROR_SEVERITY, ARG_FILE_LINE, error_code, 3, log_Name_metainfo, to_volname, e.what ());
      goto error;
    }
  // *INDENT-ON*

  /*
   * FIRST CREATE A NEW LOG FOR THE NEW DATABASE. This log is not a copy of
   * of the old log; it is a newly created one.
   * Compose the LOG name for the ACTIVE portion of the log.
   * Make sure that nobody else is using this database
   */

  to_malloc_log_pgptr = (LOG_PAGE *) malloc (LOG_PAGESIZE);
  if (to_malloc_log_pgptr == NULL)
    {
      error_code = ER_FAILED;
      goto error;
    }

#if !defined (NDEBUG)
  // suppress valgrind complaint.
  memset (to_malloc_log_pgptr, LOG_PAGE_INIT_VALUE, LOG_PAGESIZE);
#endif // DEBUG

  fileio_make_log_active_name (to_volname, to_logpath, to_prefix_logname);
  if (logpb_add_volume (to_db_fullname, LOG_DBLOG_ACTIVE_VOLID, to_volname, DISK_UNKNOWN_PURPOSE) !=
      LOG_DBLOG_ACTIVE_VOLID)
    {
      error_code = ER_FAILED;
      goto error;
    }
  to_vdes =
    fileio_format (thread_p, to_db_fullname, to_volname, LOG_DBCOPY_VOLID, log_Gl.hdr.npages + 1, false, true, false,
		   LOG_PAGESIZE, 0, false);
  if (to_vdes == NULL_VOLDES)
    {
      error_code = ER_FAILED;
      goto error;
    }

  /*
   * Write an end of log mark at first append page. This is used to detect the
   * end of new log
   */

  phy_pageid = LOGPB_PHYSICAL_HEADER_PAGE_ID + 1;
  to_malloc_log_pgptr->hdr.logical_pageid = 0;
  to_malloc_log_pgptr->hdr.offset = NULL_OFFSET;
  to_malloc_log_pgptr->hdr.flags = 0;

  eof = (LOG_RECORD_HEADER *) to_malloc_log_pgptr->area;
  eof->trid = LOG_SYSTEM_TRANID + 1;
  LSA_SET_NULL (&eof->prev_tranlsa);
  LSA_SET_NULL (&eof->back_lsa);
  LSA_SET_NULL (&eof->forw_lsa);
  eof->type = LOG_END_OF_LOG;

  logpb_set_page_checksum (to_malloc_log_pgptr);

  log_Gl.hdr.eof_lsa.pageid = to_malloc_log_pgptr->hdr.logical_pageid;
  log_Gl.hdr.eof_lsa.offset = 0;

  write_mode = dwb_is_created () == true ? FILEIO_WRITE_NO_COMPENSATE_WRITE : FILEIO_WRITE_DEFAULT_WRITE;
  if (fileio_write (thread_p, to_vdes, to_malloc_log_pgptr, phy_pageid, LOG_PAGESIZE, write_mode) == NULL)
    {
      error_code = ER_FAILED;
      fileio_dismount (thread_p, to_vdes);
      goto error;
    }

  /*
   * Initialize the active log header from the old log.
   */

  /*
   * Now, modify the log header. Similar than log_create
   */
  to_malloc_log_pgptr->hdr.logical_pageid = LOGPB_HEADER_PAGE_ID;
  to_malloc_log_pgptr->hdr.offset = NULL_OFFSET;
  to_malloc_log_pgptr->hdr.flags = 0;

  to_hdr = (LOG_HEADER *) to_malloc_log_pgptr->area;
  error_code = logpb_initialize_header (thread_p, to_hdr, to_prefix_logname, log_Gl.hdr.npages + 1, &db_creation);
  if (error_code != NO_ERROR)
    {
      fileio_dismount (thread_p, to_vdes);
      goto error;
    }

  if (logpb_copy_log_header (thread_p, to_hdr, &log_Gl.hdr) != NO_ERROR)
    {
      fileio_dismount (thread_p, to_vdes);
      goto error;
    }

  logpb_set_page_checksum (to_malloc_log_pgptr);

  /* Now write the log header */
  phy_pageid = logpb_to_physical_pageid (to_malloc_log_pgptr->hdr.logical_pageid);
  if (fileio_write (thread_p, to_vdes, to_malloc_log_pgptr, phy_pageid, LOG_PAGESIZE, write_mode) == NULL)
    {
      error_code = ER_FAILED;
      fileio_dismount (thread_p, to_vdes);
      goto error;
    }

  /* Dismount the copy of the log */
  fileio_dismount (thread_p, to_vdes);

  /*
   * Start the COPYING all INFORMATION VOLUMES
   */

  /*
   * Prepare the where path for the volumes according to the input
   */

  error_code =
    logpb_start_where_path (to_db_fullname, toext_path, &ext_name, &ext_path, &alloc_extpath, fileof_vols_and_copypaths,
			    &fromfile_paths_fp);
  if (error_code != NO_ERROR)
    {
      goto error;
    }

  for (volid = LOG_DBFIRST_VOLID; volid != NULL_VOLID; volid = fileio_find_next_perm_volume (thread_p, volid))
    {
      error_code =
	logpb_next_where_path (to_db_fullname, toext_path, ext_name, ext_path, fileof_vols_and_copypaths,
			       fromfile_paths_fp, num_perm_vols, volid, from_volname, to_volname);
      if (error_code != NO_ERROR)
	{
	  goto error;
	}
      error_code = logpb_copy_volume (thread_p, volid, to_volname, &to_hdr->db_creation, &to_hdr->chkpt_lsa);
      if (error_code != NO_ERROR)
	{
	  goto error;
	}

      /* Write information about this volume in the volume information file */
      if (logpb_add_volume (to_db_fullname, volid, to_volname, DB_PERMANENT_DATA_PURPOSE) != volid)
	{
	  error_code = ER_FAILED;
	  goto error;
	}
    }

  /*
   * We need to change the name of the volumes in our internal tables.
   * That is, first volume points to second volume
   *          second volume points to third volume
   *          and so on..
   *          last volume points to nobody
   */

  fileio_make_volume_info_name (to_volname, to_db_fullname);
  sprintf (format_string, "%%d %%%ds", PATH_MAX - 1);

  to_volinfo_fp = fopen (to_volname, "r");
  if (to_volinfo_fp != NULL)
    {
      volid = NULL_VOLID;
      while (true)
	{
	  if (fscanf (to_volinfo_fp, format_string, &fromfile_volid, to_volname) != 2)
	    {
	      stop_eof = true;
	      fromfile_volid = NULL_VOLID;
	      to_volname[0] = '\0';
	    }
	  else
	    {
	      if ((VOLID) fromfile_volid < LOG_DBFIRST_VOLID)
		{
		  continue;
		}
	    }

	  /*
	   * The previous volume must point to new volume
	   */

	  if (volid != NULL_VOLID)
	    {
	      error_code = disk_set_link (thread_p, LOG_DBCOPY_VOLID, fromfile_volid, to_volname, false, DISK_FLUSH);
	      if (error_code != NO_ERROR)
		{
		  fileio_dismount (thread_p, to_vdes);
		  goto error;
		}
	      logpb_flush_pages_direct (thread_p);
	      error_code = pgbuf_flush_all_unfixed_and_set_lsa_as_null (thread_p, LOG_DBCOPY_VOLID);
	      if (error_code != NO_ERROR)
		{
		  fileio_dismount (thread_p, to_vdes);
		  goto error;
		}
	      if (fileio_synchronize (thread_p, to_vdes, to_volname, FILEIO_SYNC_ALSO_FLUSH_DWB) != to_vdes)
		{
		  fileio_dismount (thread_p, to_vdes);
		  error_code = ER_FAILED;
		  goto error;
		}
	      (void) pgbuf_invalidate_all (thread_p, LOG_DBCOPY_VOLID);
	      fileio_dismount (thread_p, to_vdes);
	    }

	  if (stop_eof == true)
	    {
	      break;
	    }

	  /*
	   * Now, mount the current volume
	   */
	  volid = (VOLID) fromfile_volid;

	  to_vdes = fileio_mount (thread_p, log_Db_fullname, to_volname, LOG_DBCOPY_VOLID, false, false);
	  if (to_vdes == NULL_VOLDES)
	    {
	      error_code = ER_FAILED;
	      goto error;
	    }
	}
      fclose (to_volinfo_fp);
    }

  if (fromfile_paths_fp != NULL)
    {
      fclose (fromfile_paths_fp);
    }

  if (alloc_extpath != NULL)
    {
      free_and_init (alloc_extpath);
    }

  free_and_init (to_malloc_log_pgptr);

  return NO_ERROR;

  /* ******** */
error:

  if (to_malloc_log_pgptr)
    {
      free_and_init (to_malloc_log_pgptr);
    }

  if (fromfile_paths_fp != NULL)
    {
      fclose (fromfile_paths_fp);
    }

  if (alloc_extpath != NULL)
    {
      free_and_init (alloc_extpath);
    }

  /* Destroy the log */

  fileio_make_log_active_name (to_volname, to_logpath, to_prefix_logname);
  fileio_unformat (thread_p, to_volname);
  fileio_make_log_info_name (to_volname, to_logpath, to_prefix_logname);
  fileio_unformat (thread_p, to_volname);

  /*
   * Rewind the volume information to destroy any created volumes if any
   */

  sprintf (format_string, "%%*d %%%ds", PATH_MAX - 1);
  if (to_volinfo_fp != NULL)
    {
      fclose (to_volinfo_fp);
      fileio_make_volume_info_name (to_volname, to_db_fullname);
      if ((to_volinfo_fp = fopen (to_volname, "r")) != NULL)
	{
	  while (true)
	    {
	      if (fscanf (to_volinfo_fp, format_string, to_volname) != 1)
		{
		  break;
		}
	      fileio_unformat (thread_p, to_volname);
	    }
	  fclose (to_volinfo_fp);
	  /* Destroy the volinfo file */
	  fileio_make_volume_info_name (to_volname, to_db_fullname);
	  fileio_unformat (thread_p, to_volname);
	}
    }

  return error_code;
}

/*
 * logpb_rename_all_volumes_files - Rename all volumes/files of the database
 *
 * return: NO_ERROR if all OK, ER status otherwise
 *
 *   num_perm_vols(in):
 *   to_db_fullname(in): New full name of the database
 *   to_logpath(in): Directory where the log volumes reside
 *   to_prefix_logname(in): New prefix name for log volumes. It is usually set
 *                      as database name. For example, if the value is equal to
 *                      "db", the names of the log volumes created are as
 *                      follow:
 *                      Active_log      = db_logactive
 *                      Archive_logs    = db_logarchive.0
 *                                        db_logarchive.1
 *                                             .
 *                                             .
 *                                             .
 *                                        db_logarchive.n
 *                      Log_information = db_loginfo
 *                      Database Backup = db_backup
 *   toext_path(in):
 *   fileof_vols_and_renamepaths(in):
 *   extern_rename(in): Rename the volumes/files at OS too.
 *   force_delete(in): Force delete backup volumes and information file
 *
 * NOTE:All volumes/files of the database are renamed according to the
 *              new specifications. This function performs a soft rename, it
 *              will no copy files.
 *
 *              This function must be run offline. That is, it should not be
 *              run when there are multiusers in the system.
 */
int
logpb_rename_all_volumes_files (THREAD_ENTRY * thread_p, VOLID num_perm_vols, const char *to_db_fullname,
				const char *to_logpath, const char *to_prefix_logname, const char *toext_path,
				const char *fileof_vols_and_renamepaths, bool extern_rename, bool force_delete)
{
  char from_volname[PATH_MAX];	/* Name of new volume */
  char to_volname[PATH_MAX];	/* Name of "to" volume */
  char from_mk_path[PATH_MAX];
  char to_mk_path[PATH_MAX];
  char *alloc_extpath = NULL;	/* Copy path for specific volume */
  FILE *to_volinfo_fp = NULL;	/* Pointer to new volinfo file */
  const char *ext_name;
  char *ext_path;
  VOLID volid, prev_volid;
  FILE *fromfile_paths_fp = NULL;	/* Pointer to open file for location of rename files */
  int i;
  const char *catmsg;

  struct stat ext_path_stat;
  struct stat vol_stat;
  char real_pathbuf[PATH_MAX];
  int error_code = NO_ERROR;

  if (toext_path != NULL && realpath ((char *) toext_path, real_pathbuf) != NULL)
    {
      toext_path = real_pathbuf;
    }

  /*
   * Make sure that the length name of the volumes are OK
   */

  error_code = logpb_verify_length (to_db_fullname, to_logpath, to_prefix_logname);
  if (error_code != NO_ERROR)
    {
      /* Names are too long */
      return error_code;
    }

  /* toext_path validation check. */
  if (toext_path != NULL)
    {
      if (stat (toext_path, &ext_path_stat))
	{
	  er_set_with_oserror (ER_ERROR_SEVERITY, ARG_FILE_LINE, ER_TM_GET_STAT_FAIL, 1, toext_path);
	  error_code = ER_TM_GET_STAT_FAIL;
	  goto error;
	}
      if ((access (toext_path, W_OK) < 0) || !(S_ISDIR (ext_path_stat.st_mode)))
	{
	  er_set_with_oserror (ER_ERROR_SEVERITY, ARG_FILE_LINE, ER_TM_IS_NOT_WRITEABLE, 1, toext_path);
	  error_code = ER_TM_IS_NOT_WRITEABLE;
	  goto error;
	}

      error_code =
	logpb_start_where_path (to_db_fullname, toext_path, &ext_name, &ext_path, &alloc_extpath,
				fileof_vols_and_renamepaths, &fromfile_paths_fp);
      if (error_code != NO_ERROR)
	{
	  goto error;
	}

      for (volid = LOG_DBFIRST_VOLID; volid != NULL_VOLID; volid = fileio_find_next_perm_volume (thread_p, volid))
	{
	  error_code =
	    logpb_next_where_path (to_db_fullname, toext_path, ext_name, ext_path, fileof_vols_and_renamepaths,
				   fromfile_paths_fp, num_perm_vols, volid, from_volname, to_volname);
	  if (error_code != NO_ERROR)
	    {
	      goto error;
	    }
	  if (stat (from_volname, &vol_stat))
	    {
	      er_set_with_oserror (ER_ERROR_SEVERITY, ARG_FILE_LINE, ER_TM_GET_STAT_FAIL, 1, from_volname);
	      error_code = ER_TM_GET_STAT_FAIL;
	      goto error;
	    }
	  if ((volid > 0) && (ext_path_stat.st_dev != vol_stat.st_dev))
	    {
	      er_set (ER_ERROR_SEVERITY, ARG_FILE_LINE, ER_TM_CROSS_DEVICE_LINK, 2, from_volname, toext_path);
	      error_code = ER_TM_CROSS_DEVICE_LINK;
	      goto error;
	    }
	}
    }

  if (log_Gl.archive.vdes != NULL_VOLDES)
    {
      logpb_dismount_log_archive (thread_p);
    }

  if (prm_get_bool_value (PRM_ID_LOG_BACKGROUND_ARCHIVING))
    {
      /* Destroy temporary log archive */
      fileio_unformat (thread_p, log_Name_bg_archive);
      log_Gl.bg_archive_info.vdes = NULL_VOLDES;
      /* Destroy temporary removed log archived */
      fileio_unformat (thread_p, log_Name_removed_archive);
    }

  if (force_delete)
    {
      /*
       * REMOVE ONLINE BACKUPS OF PRESENT DATABASE
       * Obtain the name of the backups from the backup volume information file.
       */

      to_volinfo_fp = fopen (log_Name_bkupinfo, "r");
      if (to_volinfo_fp != NULL)
	{

	  if (fileio_read_backup_info_entries (to_volinfo_fp, FILEIO_FIRST_BACKUP_VOL_INFO) == NO_ERROR)
	    {
	      /* Remove any backups that have been created up to now */
	      fileio_remove_all_backup (thread_p, -1);
	      fileio_finalize_backup_info (FILEIO_FIRST_BACKUP_VOL_INFO);
	    }

	  fclose (to_volinfo_fp);

	  /* Destroy the backup volume information */
	  fileio_unformat (thread_p, log_Name_bkupinfo);
	}
    }

  /*
   * REMOVE ANY LOG ARCHIVES from present database
   */

  for (i = log_Gl.hdr.last_deleted_arv_num + 1; i < log_Gl.hdr.nxarv_num; i++)
    {
      fileio_make_log_archive_name (from_volname, log_Archive_path, log_Prefix, i);
      /*
       * Just to avoid the warning, the volume is check first
       */
      if (fileio_is_volume_exist (from_volname) == true)
	{
	  fileio_unformat (thread_p, from_volname);
	}
    }

  /*
   * RENAME LOG ACTIVE
   */

  /*
   * Modify the name in the log header. Similar from log_create
   */

  log_Gl.hdr.nxarv_num = 0;
  log_Gl.hdr.last_arv_num_for_syscrashes = -1;
  log_Gl.hdr.last_deleted_arv_num = -1;
  LSA_SET_NULL (&log_Gl.hdr.bkup_level0_lsa);
  LSA_SET_NULL (&log_Gl.hdr.bkup_level1_lsa);
  LSA_SET_NULL (&log_Gl.hdr.bkup_level2_lsa);
  strcpy (log_Gl.hdr.prefix_name, to_prefix_logname);

  logpb_flush_pages_direct (thread_p);
  logpb_flush_header (thread_p);

  if (extern_rename == true)
    {
      logpb_finalize_pool (thread_p);
      fileio_dismount (thread_p, log_Gl.append.vdes);

      fileio_make_log_active_name (to_volname, to_logpath, to_prefix_logname);
      if (fileio_rename (LOG_DBLOG_ACTIVE_VOLID, log_Name_active, to_volname) != NULL)
	{
	  log_Gl.append.vdes = fileio_mount (thread_p, to_db_fullname, to_volname, LOG_DBLOG_ACTIVE_VOLID, true, false);
	}
      else
	{
	  log_Gl.append.vdes =
	    fileio_mount (thread_p, log_Db_fullname, log_Name_active, LOG_DBLOG_ACTIVE_VOLID, true, false);
	  error_code = ER_FAILED;
	  goto error;
	}

      /* Get the append page */
      error_code = logpb_initialize_pool (thread_p);
      if (error_code != NO_ERROR)
	{
	  goto error;
	}
      if (logpb_fetch_start_append_page (thread_p) != NO_ERROR)
	{
	  error_code = ER_FAILED;
	  goto error;
	}
    }

  /*
   * Create the DATABASE VOLUME INFORMATION file
   */

  /*
   * Destroy the old VOLUME INFORMATION AND LOG INFORMATION. Then, create
   * them back.
   */
  fileio_unformat (thread_p, log_Name_volinfo);
  fileio_unformat (thread_p, log_Name_info);

  error_code = logpb_create_volume_info (to_db_fullname);
  if (error_code != NO_ERROR)
    {
      goto error;
    }

  tde_make_keys_file_fullname (from_mk_path, boot_db_full_name (), false);
  tde_make_keys_file_fullname (to_mk_path, to_db_fullname, false);

  if (fileio_rename (LOG_DBTDE_KEYS_VOLID, from_mk_path, to_mk_path) != NULL)
    {
      /* Nothing, tde keys file can be unavailable */
    }

  fileio_make_log_info_name (to_volname, to_logpath, to_prefix_logname);
  logpb_create_log_info (to_volname, to_db_fullname);

  catmsg = msgcat_message (MSGCAT_CATALOG_CUBRID, MSGCAT_SET_LOG, MSGCAT_LOG_LOGINFO_COMMENT_FROM_RENAMED);
  if (catmsg == NULL)
    {
      catmsg = "COMMENT: from renamed database = %s\n";
    }
  error_code = log_dump_log_info (to_volname, false, catmsg, log_Db_fullname);
  if (error_code != NO_ERROR && error_code != ER_LOG_MOUNT_FAIL)
    {
      goto error;
    }

  catmsg = msgcat_message (MSGCAT_CATALOG_CUBRID, MSGCAT_SET_LOG, MSGCAT_LOG_LOGINFO_ACTIVE);
  if (catmsg == NULL)
    {
      catmsg = "ACTIVE: %s %d pages\n";
    }
  error_code = log_dump_log_info (to_volname, false, catmsg, to_volname, log_Gl.hdr.npages + 1);
  if (error_code != NO_ERROR && error_code != ER_LOG_MOUNT_FAIL)
    {
      goto error;
    }

  /*
   * Rename the log meta file
   */
  fileio_make_log_metainfo_name (to_volname, to_logpath, to_prefix_logname, false);
  if (fileio_rename (LOG_DBLOG_METAINFO_VOLID, log_Name_metainfo, to_volname) == NULL)
    {
      error_code = ER_FAILED;
      goto error;
    }

  /*
   * Add the backup information and the log active to the volume
   * information
   */
  fileio_make_backup_volume_info_name (to_volname, to_logpath, to_prefix_logname);
  if (logpb_add_volume (to_db_fullname, LOG_DBLOG_BKUPINFO_VOLID, to_volname, DISK_UNKNOWN_PURPOSE) !=
      LOG_DBLOG_BKUPINFO_VOLID)
    {
      error_code = ER_FAILED;
      goto error;
    }

  fileio_make_log_active_name (to_volname, to_logpath, to_prefix_logname);
  if (logpb_add_volume (to_db_fullname, LOG_DBLOG_ACTIVE_VOLID, to_volname, DISK_UNKNOWN_PURPOSE) !=
      LOG_DBLOG_ACTIVE_VOLID)
    {
      error_code = ER_FAILED;
      goto error;
    }

  /*
   * Start the RENAMING all DATA VOLUMES
   */

  /*
   * Prepare the where path for the volumes according to the input
   */

  error_code =
    logpb_start_where_path (to_db_fullname, toext_path, &ext_name, &ext_path, &alloc_extpath,
			    fileof_vols_and_renamepaths, &fromfile_paths_fp);
  if (error_code != NO_ERROR)
    {
      goto error;
    }

  for (volid = LOG_DBFIRST_VOLID; volid != NULL_VOLID; volid = fileio_find_next_perm_volume (thread_p, volid))
    {
      /* Change the name of the volume */
      error_code =
	logpb_next_where_path (to_db_fullname, toext_path, ext_name, ext_path, fileof_vols_and_renamepaths,
			       fromfile_paths_fp, num_perm_vols, volid, from_volname, to_volname);
      if (error_code != NO_ERROR)
	{
	  goto error;
	}

      error_code =
	disk_set_creation (thread_p, volid, to_volname, &log_Gl.hdr.db_creation, &log_Gl.hdr.chkpt_lsa, true,
			   DISK_DONT_FLUSH);
      if (error_code != NO_ERROR)
	{
	  goto error;
	}

      /*
       * We need to change the name of the volumes in our internal tables.
       * That is, first volume points to second volume
       *          second volume points to third volume
       *          and so on..
       *          last volume points to nobody
       */

      if (volid != LOG_DBFIRST_VOLID)
	{
	  prev_volid = fileio_find_previous_perm_volume (thread_p, volid);
	  error_code = disk_set_link (thread_p, prev_volid, volid, to_volname, false, DISK_FLUSH);
	  if (error_code != NO_ERROR)
	    {
	      goto error;
	    }
	}

      /*
       * Now flush every single page of this volume, dismount the volume, rename
       * the volume, and mount the volume
       */
      logpb_flush_pages_direct (thread_p);
      error_code = pgbuf_flush_all (thread_p, volid);
      if (error_code != NO_ERROR)
	{
	  goto error;
	}
      if (fileio_synchronize (thread_p, fileio_get_volume_descriptor (volid), fileio_get_volume_label (volid, PEEK),
			      FILEIO_SYNC_ALSO_FLUSH_DWB) == NULL_VOLDES)
	{
	  error_code = ER_FAILED;
	  goto error;
	}

      (void) pgbuf_invalidate_all (thread_p, volid);

      if (extern_rename == true)
	{
	  fileio_dismount (thread_p, fileio_get_volume_descriptor (volid));
	  if (fileio_rename (volid, from_volname, to_volname) != NULL)
	    {
	      (void) fileio_mount (thread_p, to_db_fullname, to_volname, volid, false, false);
	    }
	  else
	    {
	      (void) fileio_mount (thread_p, log_Db_fullname, from_volname, volid, false, false);
	      error_code = ER_FAILED;
	      goto error;
	    }
	}

      /* Write information about this volume in the volume information file */
      if (logpb_add_volume (to_db_fullname, volid, to_volname, DB_PERMANENT_DATA_PURPOSE) != volid)
	{
	  error_code = ER_FAILED;
	  goto error;
	}
    }

  if (fromfile_paths_fp != NULL)
    {
      fclose (fromfile_paths_fp);
    }

  if (alloc_extpath != NULL)
    {
      free_and_init (alloc_extpath);
    }

  /* Indicate the new names */
  error_code = logpb_initialize_log_names (thread_p, to_db_fullname, to_logpath, to_prefix_logname);
  return error_code;

  /* ******* */
error:
  /* May need to rename some volumes back */

  if (to_volinfo_fp != NULL)
    {
      fclose (to_volinfo_fp);
    }

  if (fromfile_paths_fp != NULL)
    {
      fclose (fromfile_paths_fp);
    }

  if (alloc_extpath != NULL)
    {
      free_and_init (alloc_extpath);
    }

  /* May need to rename back whatever was renamed */

  return error_code;
}

/*
 * logpb_delete - Delete all log files and database backups
 *
 * return: NO_ERROR if all OK, ER status otherwise
 *
 *   num_perm_vols(in):
 *   db_fullname(in): Full name of the database
 *   logpath(in): Directory where the log volumes reside
 *   prefix_logname(in): Name of the log volumes. It is usually set as database
 *                      name. For example, if the value is equal to "db", the
 *                      names of the log volumes created are as follow:
 *                      Active_log      = db_logactive
 *                      Archive_logs    = db_logarchive.0
 *                                        db_logarchive.1
 *                                             .
 *                                             .
 *                                             .
 *                                        db_logarchive.n
 *                      Log_information = db_loginfo
 *                      Database Backup = db_backup
 *   force_delete(in):
 *
 * NOTE:All log volumes (active, archives) and database backups that
 *              are accessible (i.e., located on disk) are removed from the
 *              system. This is a very dangerous operation since the database
 *              cannot be recovered after this operation is done. It is
 *              recommended to backup the database and put the backup on tape
 *              or outside the log and backup directories before this
 *              operation is done.
 *
 *              This function must be run offline. That is, it should not be
 *              run when there are multiusers in the system.
 */
int
logpb_delete (THREAD_ENTRY * thread_p, VOLID num_perm_vols, const char *db_fullname, const char *logpath,
	      const char *prefix_logname, bool force_delete)
{
  char *vlabel;			/* Name of volume */
  char vol_fullname[PATH_MAX];	/* Name of volume */
  LOG_HEADER disk_hdr;		/* Log header area */
  LOG_HEADER *loghdr;		/* Log header pointer */
  VOLID volid;
  FILE *db_volinfo_fp = NULL;
  int read_int_volid;
  int i;
  int error_code = NO_ERROR;
  char format_string[64];

  /*
   * FIRST: Destroy data volumes of the database.
   * That is, the log, and information files are not removed at this point.
   */

  /* If the system is not restarted, read the header directly from disk */
  if (num_perm_vols < 0 || log_Gl.trantable.area == NULL || log_Pb.buffers == NULL)
    {
      /*
       * The system is not restarted. Read the log header from disk and remove
       * the data volumes by reading the database volume information
       */

      er_clear ();
      error_code = logpb_initialize_log_names (thread_p, db_fullname, logpath, prefix_logname);
      if (error_code != NO_ERROR)
	{
	  return error_code;
	}

      if (fileio_is_volume_exist (log_Name_active) == false
	  || (log_Gl.append.vdes =
	      fileio_mount (thread_p, db_fullname, log_Name_active, LOG_DBLOG_ACTIVE_VOLID, true,
			    false)) == NULL_VOLDES)
	{
	  /* Unable to mount the active log */
	  if (er_errid () == ER_IO_MOUNT_LOCKED)
	    {
	      return ER_IO_MOUNT_LOCKED;
	    }
	  else
	    {
	      loghdr = NULL;
	    }
	}
      else
	{
	  char log_pgbuf[IO_MAX_PAGE_SIZE + MAX_ALIGNMENT], *aligned_log_pgbuf;
	  LOG_PAGE *log_pgptr;

	  aligned_log_pgbuf = PTR_ALIGN (log_pgbuf, MAX_ALIGNMENT);
	  log_pgptr = (LOG_PAGE *) aligned_log_pgbuf;

	  /* Initialize the buffer pool, so we can read the header */
	  if (logpb_Initialized == false)
	    {
	      error_code = logpb_initialize_pool (thread_p);
	      if (error_code != NO_ERROR)
		{
		  return error_code;
		}
	    }
	  logpb_fetch_header_with_buffer (thread_p, &disk_hdr, log_pgptr);
	  logpb_finalize_pool (thread_p);
	  fileio_dismount (thread_p, log_Gl.append.vdes);
	  log_Gl.append.vdes = NULL_VOLDES;
	  loghdr = &disk_hdr;
	  /*
	   * Make sure that the log is a log file and that it is compatible
	   * with the running database and system
	   */
	  if (loghdr->db_compatibility != rel_disk_compatible ())
	    {
	      loghdr = NULL;
	    }
	  else if (loghdr->db_iopagesize != IO_PAGESIZE || loghdr->db_logpagesize != LOG_PAGESIZE)
	    {
	      /* Pagesize is incorrect,...reset it and call again... */
	      if (db_set_page_size (loghdr->db_iopagesize, loghdr->db_logpagesize) != NO_ERROR)
		{
		  loghdr = NULL;
		}
	      else
		{
		  error_code = logtb_define_trantable_log_latch (thread_p, -1);
		  if (error_code != NO_ERROR)
		    {
		      return error_code;
		    }
		  error_code =
		    logpb_delete (thread_p, num_perm_vols, db_fullname, logpath, prefix_logname, force_delete);
		  return error_code;
		}
	    }
	}

      /*
       * DESTROY DATA VOLUMES using the database volume information since
       * the database system is not restarted.
       *
       * NOTE: only data volumes are removed, logs, and information files
       *       are not removed at this point.
       */

      fileio_make_volume_info_name (vol_fullname, db_fullname);
      sprintf (format_string, "%%d %%%ds", PATH_MAX - 1);

      db_volinfo_fp = fopen (vol_fullname, "r");
      if (db_volinfo_fp != NULL)
	{
	  while (true)
	    {
	      if (fscanf (db_volinfo_fp, format_string, &read_int_volid, vol_fullname) != 2)
		{
		  break;
		}

	      volid = (VOLID) read_int_volid;
	      /*
	       * Remove data volumes at this point
	       */
	      switch (volid)
		{
		case LOG_DBVOLINFO_VOLID:
		case LOG_DBLOG_INFO_VOLID:
		case LOG_DBLOG_BKUPINFO_VOLID:
		case LOG_DBLOG_ACTIVE_VOLID:
		case LOG_DBTDE_KEYS_VOLID:
		  continue;
		default:
		  fileio_unformat (thread_p, vol_fullname);
		}
	    }

	  fclose (db_volinfo_fp);
	}
      else
	{
	  /* Destory at least the database main volume */
	  fileio_unformat (thread_p, db_fullname);
	}
    }
  else
    {
      loghdr = &log_Gl.hdr;
      /*
       * DESTROY DATA VOLUMES
       */
      for (volid = LOG_DBFIRST_VOLID; volid != NULL_VOLID; volid = fileio_find_next_perm_volume (thread_p, volid))
	{
	  vlabel = fileio_get_volume_label (volid, ALLOC_COPY);
	  if (vlabel != NULL)
	    {
	      (void) pgbuf_invalidate_all (thread_p, volid);
	      fileio_dismount (thread_p, fileio_get_volume_descriptor (volid));
	      fileio_unformat (thread_p, vlabel);
	      free (vlabel);
	    }
	}
    }

  /* destroy the database volume information */
  fileio_make_volume_info_name (vol_fullname, db_fullname);
  fileio_unformat (thread_p, vol_fullname);

  /* destroy the TDE keys volume information */
  tde_make_keys_file_fullname (vol_fullname, db_fullname, true);
  fileio_unformat (thread_p, vol_fullname);

  /* Destroy DWB, if still exists. */
  fileio_make_dwb_name (vol_fullname, log_Path, log_Prefix);
  if (fileio_is_volume_exist (vol_fullname))
    {
      fileio_unformat (thread_p, vol_fullname);
    }

  if (force_delete)
    {
      /*
       * SECOND: Destroy backups of data volumes, and the backup log information
       *         The backups are located by reading the backup info log.
       */

      db_volinfo_fp = fopen (log_Name_bkupinfo, "r");
      if (db_volinfo_fp != NULL)
	{

	  if (fileio_read_backup_info_entries (db_volinfo_fp, FILEIO_FIRST_BACKUP_VOL_INFO) == NO_ERROR)
	    {
	      /* Remove any backups that have been created up to now */
	      fileio_remove_all_backup (thread_p, -1);
	      fileio_finalize_backup_info (FILEIO_FIRST_BACKUP_VOL_INFO);
	    }

	  fclose (db_volinfo_fp);

	  /* Now, destroy the backup volume information */
	  fileio_unformat (thread_p, log_Name_bkupinfo);
	}
    }

  /*
   * THIRD: Destroy log active, online log archives, and log information
   */

  /* If there is any archive current mounted, dismount the archive */
  if (log_Gl.trantable.area != NULL && log_Gl.append.log_pgptr != NULL && log_Gl.archive.vdes != NULL_VOLDES)
    {
      logpb_dismount_log_archive (thread_p);
    }

  /* Destroy online log archives */
  if (loghdr != NULL)
    {
      for (i = loghdr->last_deleted_arv_num + 1; i < loghdr->nxarv_num; i++)
	{
	  fileio_make_log_archive_name (vol_fullname, log_Archive_path, log_Prefix, i);
	  fileio_unformat (thread_p, vol_fullname);
	}
    }

  if (prm_get_bool_value (PRM_ID_LOG_BACKGROUND_ARCHIVING))
    {
      /* Destroy temporary log archive */
      fileio_unformat (thread_p, log_Name_bg_archive);
      log_Gl.bg_archive_info.vdes = NULL_VOLDES;
      /* Destroy temporary removed log archived */
      fileio_unformat (thread_p, log_Name_removed_archive);
    }

  /* Now undefine all pages */
  if (log_Gl.trantable.area != NULL && log_Gl.append.log_pgptr != NULL)
    {
      logpb_finalize_pool (thread_p);
      (void) pgbuf_invalidate_all (thread_p, NULL_VOLID);
      logtb_undefine_trantable (thread_p);
      if (log_Gl.append.vdes != NULL_VOLDES)
	{
	  fileio_dismount (thread_p, log_Gl.append.vdes);
	  log_Gl.append.vdes = NULL_VOLDES;
	}
      log_Gl.archive.vdes = NULL_VOLDES;
    }

  fileio_unformat (thread_p, log_Name_active);
  fileio_unformat (thread_p, log_Name_info);
  logpb_delete_metainfo_files_internal (thread_p, log_Path, log_Prefix);

  return NO_ERROR;
}

/*
 * logpb_check_if_exists -
 *
 * return:
 *
 *   fname(in):
 *   first_vol(in):
 *
 * NOTE:
 */
static bool
logpb_check_if_exists (const char *fname, char *first_vol)
{
  struct stat stat_buf;

  if (stat (fname, &stat_buf) != 0)
    {
      return false;		/* not exist */
    }
  er_set (ER_ERROR_SEVERITY, ARG_FILE_LINE, ER_BO_VOLUME_EXISTS, 1, fname);
  if (first_vol[0] == 0)
    {
      strcpy (first_vol, fname);
    }
  return true;
}

/*
 * logpb_check_exist_any_volumes - check existence of DB files
 *
 * return: NO_ERROR or error code
 *
 *   db_fullname(in): Full name of the database
 *   logpath(in): Directory where the log volumes reside
 *   prefix_logname(in): Name of the log volumes.
 *   first_vol(in):
 *
 * NOTE: All log volumes (active, archives) and database backups that
 *              are accessible (i.e., located on disk) are checked
 */
int
logpb_check_exist_any_volumes (THREAD_ENTRY * thread_p, const char *db_fullname, const char *logpath,
			       const char *prefix_logname, char *first_vol, bool * is_exist)
{
  int exist_cnt;
  int error_code = NO_ERROR;

  exist_cnt = 0;
  first_vol[0] = 0;

  *is_exist = false;

  error_code = logpb_initialize_log_names (thread_p, db_fullname, logpath, prefix_logname);
  if (error_code != NO_ERROR)
    {
      return error_code;
    }
  exist_cnt += logpb_check_if_exists (db_fullname, first_vol) ? 1 : 0;
  exist_cnt += logpb_check_if_exists (log_Name_active, first_vol) ? 1 : 0;
  exist_cnt += logpb_check_if_exists (log_Name_info, first_vol) ? 1 : 0;
  exist_cnt += logpb_check_if_exists (log_Name_volinfo, first_vol) ? 1 : 0;
  exist_cnt += logpb_check_if_exists (log_Name_metainfo, first_vol) ? 1 : 0;

  if (exist_cnt > 0)
    {
      *is_exist = true;
    }
  else
    {
      *is_exist = false;
    }

  return error_code;
}

/*
 *
 *       		       LOG FATAL ERRORS
 *
 */

/*
 * logpb_fatal_error - Log error
 *
 * return: nothing
 *
 *   log_exit(in):
 *   file_name(in):
 *   lineno(in):
 *   fmt(in):
 *   va_alist(in): Variable number of arguments (just like fprintf)
 *
 * NOTE: An error was found during logging. A short error message is
 *              produced on the stderr describing the error. Currently, the
 *              database is exited.
 */
void
logpb_fatal_error (THREAD_ENTRY * thread_p, bool log_exit, const char *file_name, const int lineno, const char *fmt,
		   ...)
{
  va_list ap;

  va_start (ap, fmt);
  logpb_fatal_error_internal (thread_p, log_exit, true, file_name, lineno, fmt, ap);
  va_end (ap);
}

void
logpb_fatal_error_exit_immediately_wo_flush (THREAD_ENTRY * thread_p, const char *file_name, const int lineno,
					     const char *fmt, ...)
{
  va_list ap;

  va_start (ap, fmt);
  logpb_fatal_error_internal (thread_p, true, false, file_name, lineno, fmt, ap);
  va_end (ap);
}

static void
logpb_fatal_error_internal (THREAD_ENTRY * thread_p, bool log_exit, bool need_flush, const char *file_name,
			    const int lineno, const char *fmt, va_list ap)
{
  const char *msglog;
  char msg[LINE_MAX];

  /* call er_set() to print call stack to the log */
  vsnprintf (msg, LINE_MAX, fmt, ap);
  er_set (ER_FATAL_ERROR_SEVERITY, file_name, lineno, ER_LOG_FATAL_ERROR, 1, msg);

  /*
   * Flush any unfixed, dirty pages before the system exits. This is done
   * to make sure that all committed actions are reflected on disk.
   * Unfortunately, we may be placing some uncommitted action od disk. This
   * will be fixed by our recovery process. Note if the user runs the pathdb,
   * utility after this, the uncommitted actions will be considered as
   * committed.
   */

  if (log_exit == true && need_flush == true && log_Gl.append.log_pgptr != NULL)
    {
      /* Flush up to the smaller of the previous LSA record or the previous flushed append page. */
      LOG_LSA tmp_lsa1, tmp_lsa2;
      static int in_fatal = false;

      if (in_fatal == false)
	{
	  in_fatal = true;

	  if (log_Gl.append.prev_lsa.pageid < log_Gl.append.get_nxio_lsa ().pageid)
	    {
	      LSA_COPY (&tmp_lsa1, &log_Gl.append.prev_lsa);
	    }
	  else
	    {
	      /* TODO : valid code ?? */
	      /*
	       * if ((tmp_lsa1.pageid = log_Gl.append.nxio_lsa.pageid - 1) < 0) tmp_lsa1.pageid = 0; */
	      tmp_lsa1.pageid = 0;
	    }

	  /*
	   * Flush as much as you can without forcing the current unfinish log
	   * record.
	   */
	  (void) pgbuf_flush_checkpoint (thread_p, &tmp_lsa1, NULL, &tmp_lsa2, NULL);
	  in_fatal = false;
	}
    }

  fileio_synchronize_all (thread_p, false);

  fflush (stderr);
  fflush (stdout);

#if defined(CUBRID_DEBUG)
  fprintf (stderr, "\n--->>>\n*** LOG FATAL ERROR *** file %s - line %d\n", file_name, lineno);
  /* Print out remainder of message */
  vfprintf (stderr, fmt, ap);
  fprintf (stderr, "\n");
#else /* CUBRID_DEBUG */
  fprintf (stderr, "\n--->>>\n*** FATAL ERROR *** \n");
#endif /* CUBRID_DEBUG */

  fprintf (stderr, "%s\n", er_msg ());

  /*
   * If error message log is different from terminal or /dev/null..indicate
   * that additional information can be found in the error log file
   */
  msglog = er_get_msglog_filename ();
  if (msglog != NULL && strcmp (msglog, "/dev/null") != 0)
    {
      fprintf (stderr, "Please consult error_log file = %s for additional information\n", msglog);
    }

  fflush (stderr);
  fflush (stdout);

  if (log_exit == true)
    {
      fprintf (stderr, "... ABORT/EXIT IMMEDIATELY ...<<<---\n");

#if defined(SERVER_MODE)
      boot_donot_shutdown_server_at_exit ();
      boot_server_status (BOOT_SERVER_DOWN);
#else /* SERVER_MODE */
      /*
       * The following crap is added to the standalone version to avoid the
       * client to continue accessing the database system in presence of
       * call on exit functions of the applications.
       */
      boot_donot_shutdown_client_at_exit ();
      tran_cache_tran_settings (NULL_TRAN_INDEX, -1, TRAN_DEFAULT_ISOLATION_LEVEL ());
      db_Connect_status = DB_CONNECTION_STATUS_NOT_CONNECTED;
#endif /* SERVER_MODE */

#if defined(NDEBUG)
      exit (EXIT_FAILURE);
#else /* NDEBUG */
      /* debugging purpose */
      abort ();
#endif /* NDEBUG */
    }
}

#if defined(SERVER_MODE)
/*
 * logpb_backup_needed_archive_logs - Backup active log archives
 *
 * return: NO_ERROR if all OK, ER status otherwise
 *
 *   session(in): The session array which is set as a side effect.
 *   first_arv_num(in): last arv num to archive (inclusive)
 *   last_arv_num(in): last arv num to archive (inclusive)
 *
 * NOTE: Determine which active log records will be required to fully restore
 *   this backup in the event recovery is needed.  This probably includes
 *   the active log archives as well as at least some portion of the
 *   log active.  Force a log archive of the active log, to insure that we
 *   have the necessary log records to restore if this backup is "fuzzy".
 */
static int
logpb_backup_needed_archive_logs (THREAD_ENTRY * thread_p, FILEIO_BACKUP_SESSION * session, int first_arv_num,
				  int last_arv_num)
{
  int i;
  char logarv_name[PATH_MAX];	/* Archive name */
  int error_code = NO_ERROR;

  for (i = first_arv_num; i >= 0 && i <= last_arv_num; i++)
    {
      /* Backup this archive volume */
      fileio_make_log_archive_name (logarv_name, log_Archive_path, log_Prefix, i);

      error_code = fileio_backup_volume (thread_p, session, logarv_name, LOG_DBLOG_ARCHIVE_VOLID, -1, false);
      if (error_code != NO_ERROR)
	{
	  break;
	}
    }

  return error_code;
}
#endif /* SERVER_MODE */

/*
 * logpb_remote_ask_user_before_delete_volumes - Remote prompt before arv deletion
 *
 * return: true if ok to proceed, false if user declines
 *
 *   volpath(in): the pathname to location where deletion will occur
 *
 * NOTE:Ask the user if it is ok to proceed with a destructive operation, namely
 *   deleting one or more prior backups.
 */
static bool
logpb_remote_ask_user_before_delete_volumes (THREAD_ENTRY * thread_p, const char *volpath)
{
  char *ptr1 = NULL, *ptr2 = NULL, *ptr3 = NULL;
  char *fullmsg = NULL;
  char user_response[FILEIO_MAX_USER_RESPONSE_SIZE];
  bool r;

  if (asprintf (&ptr1, msgcat_message (MSGCAT_CATALOG_CUBRID, MSGCAT_SET_LOG, MSGCAT_LOG_STARTS)) < 0
      || asprintf (&ptr2, msgcat_message (MSGCAT_CATALOG_CUBRID, MSGCAT_SET_LOG, MSGCAT_LOG_DELETE_BKVOLS), volpath) < 0
      || asprintf (&ptr3, msgcat_message (MSGCAT_CATALOG_CUBRID, MSGCAT_SET_LOG, MSGCAT_LOG_ENTER_Y2_CONFIRM)) < 0
      || asprintf (&fullmsg, "%s%s%s%s", ptr1, ptr2, ptr3, ptr1) < 0)
    {
      er_set (ER_ERROR_SEVERITY, ARG_FILE_LINE, ER_GENERIC_ERROR, 0);
      r = false;
      goto end;
    }

  if (fileio_request_user_response (thread_p, FILEIO_PROMPT_BOOLEAN_TYPE, fullmsg, user_response, NULL, -1, -1, NULL,
				    -1) != NO_ERROR)
    {
      r = false;
      goto end;
    }

  /* process the return */
  r = (user_response[0] == '1');

end:
  if (ptr1 != NULL)
    {
      free (ptr1);
    }
  if (ptr2 != NULL)
    {
      free (ptr2);
    }
  if (ptr3 != NULL)
    {
      free (ptr3);
    }
  if (fullmsg != NULL)
    {
      free (fullmsg);
    }

  return r;
}

/*
 * logpb_check_and_reset_temp_lsa -
 *
 * return:
 *
 *   volid(in):
 *
 * NOTE:
 */
int
logpb_check_and_reset_temp_lsa (THREAD_ENTRY * thread_p, VOLID volid)
{
  VPID vpid;
  PAGE_PTR pgptr;

  vpid.volid = volid;
  vpid.pageid = 0;
  pgptr = pgbuf_fix (thread_p, &vpid, OLD_PAGE, PGBUF_LATCH_WRITE, PGBUF_UNCONDITIONAL_LATCH);
  if (pgptr == NULL)
    {
      return ER_FAILED;
    }

  if (LOG_DBFIRST_VOLID <= volid && xdisk_get_purpose (thread_p, volid) == DB_TEMPORARY_DATA_PURPOSE)
    {
      pgbuf_reset_temp_lsa (pgptr);
      pgbuf_set_dirty (thread_p, pgptr, FREE);
    }
  else
    {
      pgbuf_unfix (thread_p, pgptr);
    }

  return NO_ERROR;
}

/*
 * logpb_initialize_flush_info - initialize flush information
 *
 * return: nothing
 *
 * NOTE:
 */
static int
logpb_initialize_flush_info (void)
{
  int error = NO_ERROR;
  LOG_FLUSH_INFO *flush_info = &log_Gl.flush_info;

  if (flush_info->toflush != NULL)
    {
      logpb_finalize_flush_info ();
    }
  assert (flush_info->toflush == NULL);

  flush_info->max_toflush = log_Pb.num_buffers - 1;
  flush_info->num_toflush = 0;
  flush_info->toflush = (LOG_PAGE **) calloc (log_Pb.num_buffers, sizeof (flush_info->toflush));
  if (flush_info->toflush == NULL)
    {
      er_set (ER_ERROR_SEVERITY, ARG_FILE_LINE, ER_OUT_OF_VIRTUAL_MEMORY, 1,
	      log_Pb.num_buffers * sizeof (flush_info->toflush));
      error = ER_OUT_OF_VIRTUAL_MEMORY;
    }

  pthread_mutex_init (&flush_info->flush_mutex, NULL);

  return error;
}

/*
 * logpb_finalize_flush_info - Destroy flush information
 *
 * return: nothing
 *
 * NOTE:
 */
static void
logpb_finalize_flush_info (void)
{
#if defined(SERVER_MODE)
  int rv;
#endif /* SERVER_MODE */
  LOG_FLUSH_INFO *flush_info = &log_Gl.flush_info;

  if (flush_info->toflush != NULL)
    {
      rv = pthread_mutex_lock (&flush_info->flush_mutex);
      free_and_init (flush_info->toflush);

      flush_info->max_toflush = 0;
      flush_info->num_toflush = 0;

      pthread_mutex_unlock (&flush_info->flush_mutex);
      pthread_mutex_destroy (&flush_info->flush_mutex);
    }

  return;
}

/*
 * logpb_finalize_writer_info - Destroy writer information
 *
 * return: nothing
 *
 * NOTE:
 */
static void
logpb_finalize_writer_info (void)
{
#if defined (SERVER_MODE)
  int rv;
#endif
  LOGWR_ENTRY *entry, *next_entry;
  LOGWR_INFO *writer_info = log_Gl.writer_info;

  if (writer_info->is_init == true)
    {
      rv = pthread_mutex_lock (&writer_info->wr_list_mutex);
      entry = writer_info->writer_list;
      while (entry)
	{
	  next_entry = entry->next;
	  free (entry);
	  entry = next_entry;
	}
      writer_info->writer_list = NULL;
      writer_info->is_init = false;
      pthread_mutex_unlock (&writer_info->wr_list_mutex);

      pthread_mutex_destroy (&writer_info->wr_list_mutex);

      pthread_mutex_destroy (&writer_info->flush_start_mutex);
      pthread_cond_destroy (&writer_info->flush_start_cond);

      pthread_mutex_destroy (&writer_info->flush_wait_mutex);
      pthread_cond_destroy (&writer_info->flush_wait_cond);

      pthread_mutex_destroy (&writer_info->flush_end_mutex);
      pthread_cond_destroy (&writer_info->flush_end_cond);
    }

  return;
}

/*
 * logpb_initialize_arv_page_info_table - Initialize archive log page table
 *
 * return: nothing
 *
 * NOTE:
 */
void
logpb_initialize_arv_page_info_table (void)
{
  memset (&logpb_Arv_page_info_table, 0, sizeof (ARV_LOG_PAGE_INFO_TABLE));
  logpb_Arv_page_info_table.rear = -1;
}

/*
 * logpb_initialize_logging_statistics - Initialize logging statistics
 *
 * return: nothing
 *
 * NOTE:
 */
void
logpb_initialize_logging_statistics (void)
{
  memset (&log_Stat, 0, sizeof (LOG_LOGGING_STAT));
}

/*
 * logpb_background_archiving -
 *
 * return:
 *
 * NOTE: this function is called by log_initialize_internal only
 *       (in server startup time)
 */
int
logpb_background_archiving (THREAD_ENTRY * thread_p)
{
  char log_pgbuf[IO_MAX_PAGE_SIZE * LOGPB_IO_NPAGES + MAX_ALIGNMENT];
  char *aligned_log_pgbuf;
  LOG_PAGE *log_pgptr;
  LOG_PAGEID page_id, last_page_id;
  LOG_PHY_PAGEID phy_pageid;
  int num_pages = 0;
  int vdes;
  int error_code = NO_ERROR;
  BACKGROUND_ARCHIVING_INFO *bg_arv_info;

  assert (prm_get_bool_value (PRM_ID_LOG_BACKGROUND_ARCHIVING));
  assert (!is_tran_server_with_remote_storage ());

  aligned_log_pgbuf = PTR_ALIGN (log_pgbuf, MAX_ALIGNMENT);
  log_pgptr = (LOG_PAGE *) aligned_log_pgbuf;

  bg_arv_info = &log_Gl.bg_archive_info;
  vdes = bg_arv_info->vdes;
  if (vdes == NULL_VOLDES)
    {
      return NO_ERROR;
    }

  last_page_id = log_Gl.hdr.chkpt_lsa.pageid - 1;
  page_id = bg_arv_info->current_page_id;
  phy_pageid = (LOG_PHY_PAGEID) (page_id - bg_arv_info->start_page_id + 1);

  /* Now start dumping the current active pages to archive */
  for (; page_id <= last_page_id; page_id += num_pages, phy_pageid += num_pages)
    {
      num_pages = MIN (LOGPB_IO_NPAGES, (int) (last_page_id - page_id + 1));

      num_pages = logpb_read_page_from_active_log (thread_p, page_id, num_pages, false, log_pgptr);
      if (num_pages <= 0)
	{
	  assert (er_errid () != NO_ERROR);
	  error_code = er_errid ();
	  goto error;
	}

      /* no need to encrypt, it is read as not decrypted (TDE) */
      if (fileio_write_pages (thread_p, vdes, (char *) log_pgptr, phy_pageid, num_pages, LOG_PAGESIZE,
			      FILEIO_WRITE_NO_COMPENSATE_WRITE) == NULL)
	{
	  error_code = ER_LOG_WRITE;
	  goto error;
	}

      bg_arv_info->current_page_id = page_id + num_pages;
    }

error:
  if (error_code == ER_LOG_WRITE || error_code == ER_LOG_READ)
    {
      fileio_dismount (thread_p, bg_arv_info->vdes);
      bg_arv_info->vdes = NULL_VOLDES;
      bg_arv_info->start_page_id = NULL_PAGEID;
      bg_arv_info->current_page_id = NULL_PAGEID;
      bg_arv_info->last_sync_pageid = NULL_PAGEID;

      er_log_debug (ARG_FILE_LINE,
		    "background archiving error, hdr->start_page_id = %d, hdr->current_page_id = %d, error:%d\n",
		    bg_arv_info->start_page_id, bg_arv_info->current_page_id, error_code);
    }

  log_archive_er_log ("logpb_background_archiving end, hdr->start_page_id = %d, hdr->current_page_id = %d\n",
		      bg_arv_info->start_page_id, bg_arv_info->current_page_id);

  return error_code;
}

/*
 * logpb_dump_log_header - dump log header
 *
 * return: Nothing
 *
 *   outfp(in):  file descriptor
 *
 * NOTE:
 */
static void
logpb_dump_log_header (FILE * outfp)
{
  fprintf (outfp, "Log Header:\n");

  fprintf (outfp, "\tfirst log page id : %lld\n", (long long int) log_Gl.hdr.fpageid);

  fprintf (outfp, "\tcurrent log append lsa : (%lld|%d)\n", LSA_AS_ARGS (&log_Gl.hdr.append_lsa));

  fprintf (outfp, "\tlast log append lsa : (%lld|%d)\n", LSA_AS_ARGS (&log_Gl.append.prev_lsa));

  fprintf (outfp, "\tlowest lsa which hasn't been written to disk : (%lld|%d)\n",
	   (long long int) log_Gl.append.get_nxio_lsa ().pageid, (int) log_Gl.append.get_nxio_lsa ().offset);

  fprintf (outfp, "\tcheckpoint lsa : (%lld|%d)\n", LSA_AS_ARGS (&log_Gl.hdr.chkpt_lsa));

  fprintf (outfp, "\tnext archive page id : %lld\n", (long long int) log_Gl.hdr.nxarv_pageid);

  fprintf (outfp, "\tnext archive physical page id : %lld\n", (long long int) log_Gl.hdr.nxarv_phy_pageid);

  fprintf (outfp, "\tnext archive number : %d\n", log_Gl.hdr.nxarv_num);

  fprintf (outfp, "\tlast archive number needed for system crashes : %d\n", log_Gl.hdr.last_arv_num_for_syscrashes);

  fprintf (outfp, "\tlast archive number deleted : %d\n", log_Gl.hdr.last_deleted_arv_num);

  fprintf (outfp, "\tbackup level 0 lsa : (%lld|%d)\n", LSA_AS_ARGS (&log_Gl.hdr.bkup_level0_lsa));

  fprintf (outfp, "\tbackup level 1 lsa : (%lld|%d)\n", LSA_AS_ARGS (&log_Gl.hdr.bkup_level1_lsa));

  fprintf (outfp, "\tbackup level 2 lsa : (%lld|%d)\n", LSA_AS_ARGS (&log_Gl.hdr.bkup_level2_lsa));

  fprintf (outfp, "\tMVCC op lsa : (%lld|%d)\n", LSA_AS_ARGS (&log_Gl.hdr.mvcc_op_log_lsa));

  fprintf (outfp, "\tLast block oldest MVCCID : (%lld)\n", (long long int) log_Gl.hdr.oldest_visible_mvccid);

  fprintf (outfp, "\tLast block newest MVCCID : (%lld)\n", (long long int) log_Gl.hdr.newest_block_mvccid);
}

/*
 * logpb_dump_parameter - dump logging parameter
 *
 * return: Nothing
 *
 *   outfp(in): file descriptor
 *
 * NOTE:
 */
static void
logpb_dump_parameter (FILE * outfp)
{
  fprintf (outfp, "Log Parameters:\n");

  fprintf (outfp, "\tgroup_commit_interval_msec : %d\n",
	   prm_get_integer_value (PRM_ID_LOG_GROUP_COMMIT_INTERVAL_MSECS));

  fprintf (outfp, "\tasync_commit : %s\n", prm_get_bool_value (PRM_ID_LOG_ASYNC_COMMIT) ? "on" : "off");
}

/*
 * logpb_dump_runtime - dump runtime logging information
 *
 * return: Nothing
 *
 *   outfp(in): file descriptor
 *
 * NOTE:
 */
static void
logpb_dump_runtime (FILE * outfp)
{
  long temp = 1;

  fprintf (outfp, "Log Statistics:\n");

  fprintf (outfp, "\ttotal flush count = %ld\n", log_Stat.flushall_append_pages_call_count);

  fprintf (outfp, "\tgroup commit flush count= %ld\n", log_Stat.gc_flush_count);

  fprintf (outfp, "\tdirect flush count= %ld\n", log_Stat.direct_flush_count);

  fprintf (outfp, "\tgroup commit request count = %ld\n", log_Stat.gc_commit_request_count);

  fprintf (outfp, "\tasync commit request count = %ld\n", log_Stat.async_commit_request_count);

  if (log_Stat.flushall_append_pages_call_count != 0)
    {
      temp = (log_Stat.flushall_append_pages_call_count - log_Stat.direct_flush_count);
    }

  fprintf (outfp, "\tgroup commit grouping rate = %f\n", (double) log_Stat.gc_commit_request_count / temp);

  fprintf (outfp, "\tasync commit grouping rate = %f\n", (double) log_Stat.async_commit_request_count / temp);

  temp = 1;
  if (log_Stat.gc_commit_request_count != 0)
    {
      temp = log_Stat.gc_commit_request_count;
    }

  fprintf (outfp, "\tavg group commit wait time = %f\n", log_Stat.gc_total_wait_time / temp);

  fprintf (outfp, "\ttotal commit count = %ld\n", log_Stat.commit_count);

  fprintf (outfp, "\ttotal allocated log pages count = %ld\n", log_Stat.total_append_page_count);

  fprintf (outfp, "\tlog buffer full count = %ld\n", log_Stat.log_buffer_full_count);

  fprintf (outfp, "\tlog buffer flush count by replacement = %ld\n", log_Stat.log_buffer_flush_count_by_replacement);

}

/*
 * xlogpb_dump_stat - dump logging information
 *
 * return: Nothing
 *
 *   outfp(in): file descriptor
 *
 * NOTE:
 */
void
xlogpb_dump_stat (FILE * outfp)
{
  logpb_dump_parameter (outfp);
  logpb_dump_log_header (outfp);
  logpb_dump_runtime (outfp);
}

/*
 * logpb_need_wal -
 */
bool
logpb_need_wal (const LOG_LSA * lsa)
{
  LOG_LSA nxio_lsa = log_Gl.append.get_nxio_lsa ();

  if (LSA_LE (&nxio_lsa, lsa))
    {
      return true;
    }
  else
    {
      return false;
    }
}

/*
 * logpb_backup_level_info_to_string () - format LOG_HDR_BKUP_LEVEL_INFO as string
 *
 *   return: the buffer passed to first argument
 *
 *   buf(out):
 *   buf_size(in):
 *   info(in):
 */
char *
logpb_backup_level_info_to_string (char *buf, int buf_size, const LOG_HDR_BKUP_LEVEL_INFO * info)
{
  char time_str[64];
  time_t time_val = (time_t) info->bkup_attime;

  if (time_val == 0)
    {
      snprintf (buf, buf_size, "time: N/A");
      buf[buf_size - 1] = 0;
    }
  else
    {
      ctime_r (&time_val, time_str);
      /* ctime_r() will padding one '\n' character to buffer, we need truncate it */
      time_str[strlen (time_str) - 1] = 0;
      snprintf (buf, buf_size, "time: %s", time_str);
      buf[buf_size - 1] = 0;
    }

  return buf;
}

/*
 * logpb_find_oldest_available_page_id() - return the oldest log pageid
 *
 *   return: log pageid
 */
LOG_PAGEID
logpb_find_oldest_available_page_id (THREAD_ENTRY * thread_p)
{
  LOG_PAGEID page_id = NULL_PAGEID;
  int vdes = NULL_VOLDES;
  int arv_num;
  LOG_ARV_HEADER *arv_hdr;
  char arv_hdr_pgbuf[IO_MAX_PAGE_SIZE + MAX_ALIGNMENT], *aligned_arv_hdr_pgbuf;
  LOG_PAGE *arv_hdr_pgptr;
  char arv_name[PATH_MAX];

  assert (LOG_CS_OWN (thread_get_thread_entry_info ()));

  LOG_ARCHIVE_CS_ENTER (thread_p);
  arv_num = logpb_find_oldest_available_arv_num (thread_p);
  if (arv_num < 0)
    {
      LOG_ARCHIVE_CS_EXIT (thread_p);

      /* return first logical page of active log */
      return log_Gl.hdr.nxarv_pageid;
    }

  /* before opening a new archive log, close the archive log opened earlier */
  if (log_Gl.archive.vdes != NULL_VOLDES)
    {
      logpb_dismount_log_archive (thread_p);
    }

  aligned_arv_hdr_pgbuf = PTR_ALIGN (arv_hdr_pgbuf, MAX_ALIGNMENT);
  arv_hdr_pgptr = (LOG_PAGE *) aligned_arv_hdr_pgbuf;

  fileio_make_log_archive_name (arv_name, log_Archive_path, log_Prefix, arv_num);

  vdes = fileio_mount (thread_p, log_Db_fullname, arv_name, LOG_DBLOG_ARCHIVE_VOLID, false, false);
  if (vdes != NULL_VOLDES)
    {
      if (fileio_read (thread_p, vdes, arv_hdr_pgptr, 0, LOG_PAGESIZE) == NULL)
	{
	  fileio_dismount (thread_p, vdes);
	  er_set (ER_ERROR_SEVERITY, ARG_FILE_LINE, ER_LOG_READ, 3, 0LL, 0LL, arv_name);

	  LOG_ARCHIVE_CS_EXIT (thread_p);
	  return NULL_PAGEID;
	}

      arv_hdr = (LOG_ARV_HEADER *) arv_hdr_pgptr->area;
      if (log_Gl.append.vdes != NULL_VOLDES)
	{
	  if (difftime64 ((time_t) arv_hdr->db_creation, (time_t) log_Gl.hdr.db_creation) != 0)
	    {
	      fileio_dismount (thread_p, vdes);

	      er_set (ER_ERROR_SEVERITY, ARG_FILE_LINE, ER_LOG_DOESNT_CORRESPOND_TO_DATABASE, 1, arv_name);

	      LOG_ARCHIVE_CS_EXIT (thread_p);
	      return NULL_PAGEID;
	    }
	}
      page_id = arv_hdr->fpageid;

#if !defined(NDEBUG)
      /* In analysys phase, the page may be corrupted. */
      if (log_Gl.rcv_phase == LOG_RESTARTED)
	{
	  logpb_debug_check_log_page (thread_p, arv_hdr_pgptr);
	}
#endif

      fileio_dismount (thread_p, vdes);
    }

  LOG_ARCHIVE_CS_EXIT (thread_p);
  return page_id;
}

/*
 * logpb_find_oldest_available_arv_num() - return oldest archive log number
 *
 *   return: archive log number
 */
int
logpb_find_oldest_available_arv_num (THREAD_ENTRY * thread_p)
{
  char arv_name[PATH_MAX];
  int arv_num;
  int ret_arv_num = -1;

  assert (LOG_CS_OWN (thread_get_thread_entry_info ()));

  arv_num = log_Gl.hdr.nxarv_num - 1;

  while (arv_num >= 0)
    {
      fileio_make_log_archive_name (arv_name, log_Archive_path, log_Prefix, arv_num);

      if (fileio_is_volume_exist (arv_name) == true)
	{
	  ret_arv_num = arv_num;

	  if (arv_num == 0)
	    {
	      break;
	    }

	  arv_num--;
	}
      else
	{
	  break;
	}
    }

  return ret_arv_num;
}

/*
 * logpb_remove_all_in_log_path() - Delete all log volumes and files in log path
 *
 *   return: NO_ERROR if all OK, ER status otherwise
 */
int
logpb_remove_all_in_log_path (THREAD_ENTRY * thread_p, const char *db_fullname, const char *logpath,
			      const char *prefix_logname)
{
  int i, error_code = NO_ERROR;
  char vol_fullname[PATH_MAX];
  LOG_HEADER disk_hdr;
  LOG_HEADER *loghdr = NULL;

  er_clear ();
  error_code = logpb_initialize_log_names (thread_p, db_fullname, logpath, prefix_logname);
  if (error_code != NO_ERROR)
    {
      return error_code;
    }

  if (fileio_is_volume_exist (log_Name_active)
      && (log_Gl.append.vdes =
	  fileio_mount (thread_p, db_fullname, log_Name_active, LOG_DBLOG_ACTIVE_VOLID, true, false)) != NULL_VOLDES)
    {
      char log_pgbuf[IO_MAX_PAGE_SIZE + MAX_ALIGNMENT], *aligned_log_pgbuf;
      LOG_PAGE *log_pgptr;

      aligned_log_pgbuf = PTR_ALIGN (log_pgbuf, MAX_ALIGNMENT);
      log_pgptr = (LOG_PAGE *) aligned_log_pgbuf;

      if (logpb_Initialized == false)
	{
	  error_code = logpb_initialize_pool (thread_p);
	  if (error_code != NO_ERROR)
	    {
	      goto delete_fixed_logs;
	    }
	}
      logpb_fetch_header_with_buffer (thread_p, &disk_hdr, log_pgptr);
      logpb_finalize_pool (thread_p);
      fileio_dismount (thread_p, log_Gl.append.vdes);
      log_Gl.append.vdes = NULL_VOLDES;
      loghdr = &disk_hdr;
    }

  if (loghdr != NULL)
    {
      for (i = loghdr->last_deleted_arv_num + 1; i < loghdr->nxarv_num; i++)
	{
	  fileio_make_log_archive_name (vol_fullname, log_Archive_path, log_Prefix, i);
	  fileio_unformat (thread_p, vol_fullname);
	}
    }

delete_fixed_logs:

  if (prm_get_bool_value (PRM_ID_LOG_BACKGROUND_ARCHIVING))
    {
      fileio_unformat (thread_p, log_Name_bg_archive);
      fileio_unformat (thread_p, log_Name_removed_archive);
    }

  fileio_unformat (thread_p, log_Name_active);
  fileio_unformat (thread_p, log_Name_info);
  logpb_delete_metainfo_files_internal (thread_p, log_Path, log_Prefix);

  return NO_ERROR;
}

/*
 * logpb_delete_metainfo_files_internal - delete all existing metainfo volumes found in the log path
 *
 * NOTE: a transaction server with remote storage has its own specific metalog file;
 *      in 'single-node' install mode - where both transaction server and page server
 *      execute on the same machine, both the regular metalog volume and the transaction server specific
 *      metalog volume are located in the same directory
 */
void
logpb_delete_metainfo_files_internal (THREAD_ENTRY * thread_p, const char *logpath, const char *prefix_logname)
{
  char metainfo_file_name[PATH_MAX];
  const bool is_ts_with_remote_storage = is_tran_server_with_remote_storage ();

  // own metalog file
  fileio_make_log_metainfo_name (metainfo_file_name, logpath, prefix_logname, is_ts_with_remote_storage);
  fileio_unformat (thread_p, metainfo_file_name);

  // other, possibly existing, metalog file
  fileio_make_log_metainfo_name (metainfo_file_name, logpath, prefix_logname, !is_ts_with_remote_storage);
  fileio_unformat (thread_p, metainfo_file_name);
}

/*
 * logpb_vacuum_reset_log_header_cache () - reset vacuum data cached in log global header.
 */
void
logpb_vacuum_reset_log_header_cache (THREAD_ENTRY * thread_p, LOG_HEADER * loghdr)
{
  vacuum_er_log (VACUUM_ER_LOG_VACUUM_DATA, "Reset vacuum info in loghdr (%p)", loghdr);
  LSA_SET_NULL (&loghdr->mvcc_op_log_lsa);
  loghdr->oldest_visible_mvccid = MVCCID_FIRST;
  loghdr->newest_block_mvccid = MVCCID_NULL;
  loghdr->does_block_need_vacuum = false;
}

/*
 * logpb_last_complete_blockid () - get blockid of last completely logged block
 *
 * return    : blockid
 */
VACUUM_LOG_BLOCKID
logpb_last_complete_blockid (void)
{
  LOG_PAGEID prev_pageid = log_Gl.append.prev_lsa.pageid;
  VACUUM_LOG_BLOCKID blockid = vacuum_get_log_blockid (prev_pageid);

  if (blockid < 0)
    {
      assert (blockid == VACUUM_NULL_LOG_BLOCKID);
      assert (LSA_ISNULL (&log_Gl.append.prev_lsa));
      return VACUUM_NULL_LOG_BLOCKID;
    }

  /* the previous block is the one completed */
  return blockid - 1;
}

#if !defined(NDEBUG)
void
logpb_debug_check_log_page (THREAD_ENTRY * thread_p, const LOG_PAGE * log_pgptr)
{
  assert (log_pgptr != NULL);
  if (boot_Server_status != BOOT_SERVER_UP && log_pgptr->hdr.logical_pageid == LOGPB_HEADER_PAGE_ID)
    {
      /* Do not check here since log page size may be not available */
      return;
    }

  if (log_pgptr->hdr.logical_pageid == NULL_PAGEID)
    {
      /* Skip checking for null logical pageid. */
      return;
    }

  assert (logpb_page_has_valid_checksum (log_pgptr));;
}
#endif

size_t
logpb_get_memsize ()
{
  return (size_t) log_Pb.num_buffers * (size_t) LOG_PAGESIZE;
}

/*
 * logpb_set_tde_algorithm () - set tde encryption algorithm to the log page
 *
 * return         : encryption algorithm
 * log_pgptr(in)  : Log page pointer
 */
TDE_ALGORITHM
logpb_get_tde_algorithm (const LOG_PAGE * log_pgptr)
{
  /* exclusive */
  assert (!((log_pgptr->hdr.flags & LOG_HDRPAGE_FLAG_ENCRYPTED_AES)
	    && (log_pgptr->hdr.flags & LOG_HDRPAGE_FLAG_ENCRYPTED_ARIA)));

  if (log_pgptr->hdr.flags & LOG_HDRPAGE_FLAG_ENCRYPTED_AES)
    {
      return TDE_ALGORITHM_AES;
    }
  else if (log_pgptr->hdr.flags & LOG_HDRPAGE_FLAG_ENCRYPTED_ARIA)
    {
      return TDE_ALGORITHM_ARIA;
    }
  else
    {
      return TDE_ALGORITHM_NONE;
    }
}

/*
 * logpb_set_tde_algorithm () - set tde encryption algorithm to the log page
 *
 * thread_p (in)  : Thread entry
 * log_pgptr(in)  : Log page pointer
 * tde_algo (in)  : Encryption algorithm
 */
void
logpb_set_tde_algorithm (THREAD_ENTRY * thread_p, LOG_PAGE * log_pgptr, const TDE_ALGORITHM tde_algo)
{
  assert (tde_is_loaded () || tde_algo == TDE_ALGORITHM_NONE);
  /* clear encrypted flag */
  log_pgptr->hdr.flags &= ~LOG_HDRPAGE_FLAG_ENCRYPTED_MASK;

  switch (tde_algo)
    {
    case TDE_ALGORITHM_AES:
      log_pgptr->hdr.flags |= LOG_HDRPAGE_FLAG_ENCRYPTED_AES;
      break;
    case TDE_ALGORITHM_ARIA:
      log_pgptr->hdr.flags |= LOG_HDRPAGE_FLAG_ENCRYPTED_ARIA;
      break;
    case TDE_ALGORITHM_NONE:
      /* already cleared */
      break;
    }
}<|MERGE_RESOLUTION|>--- conflicted
+++ resolved
@@ -2123,7 +2123,6 @@
 	  _er_log_debug (ARG_FILE_LINE, "Received log page message from Page Server. Page ID: %lld\n",
 			 log_pgptr->hdr.logical_pageid);
 	}
-<<<<<<< HEAD
     }
   else
     {
@@ -2140,24 +2139,6 @@
 	  _er_log_debug (ARG_FILE_LINE, "Received log page message from Page Server. Error code: %d\n", error_code);
 	}
     }
-=======
-    }
-  else
-    {
-      if (error_code == ER_LOG_PAGE_CORRUPTED)
-	{
-	  er_set (ER_ERROR_SEVERITY, ARG_FILE_LINE, ER_LOG_PAGE_CORRUPTED, 1, log_pageid);
-	}
-      else
-	{
-	  er_set (ER_ERROR_SEVERITY, ARG_FILE_LINE, ER_GENERIC_ERROR, 0);
-	}
-      if (prm_get_bool_value (PRM_ID_ER_LOG_READ_LOG_PAGE))
-	{
-	  _er_log_debug (ARG_FILE_LINE, "Received log page message from Page Server. Error code: %d\n", error_code);
-	}
-    }
->>>>>>> a3f80331
   assert (message_ptr == (response_message.c_str () + response_message.size ()));
   return error_code;
   // *INDENT-ON*
