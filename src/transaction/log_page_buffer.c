/*
 * Copyright 2008 Search Solution Corporation
 * Copyright 2016 CUBRID Corporation
 *
 *  Licensed under the Apache License, Version 2.0 (the "License");
 *  you may not use this file except in compliance with the License.
 *  You may obtain a copy of the License at
 *
 *      http://www.apache.org/licenses/LICENSE-2.0
 *
 *  Unless required by applicable law or agreed to in writing, software
 *  distributed under the License is distributed on an "AS IS" BASIS,
 *  WITHOUT WARRANTIES OR CONDITIONS OF ANY KIND, either express or implied.
 *  See the License for the specific language governing permissions and
 *  limitations under the License.
 *
 */

/*
 * log_page_buffer.c -
 */

#ident "$Id$"

#include "config.h"

#include <cstring>
#include <stdio.h>
#include <stddef.h>
#include <stdlib.h>
#include <stdarg.h>
#include <string.h>
#include <time.h>
#include <limits.h>
#include <sys/stat.h>
#include <sys/types.h>
#if defined(WINDOWS)
#include <io.h>
#else /* !WINDOWS */
#include <unistd.h>
#endif /* !WINDOWS */
#include <stdarg.h>

#if defined(SOLARIS)
#include <netdb.h>
#endif /* SOLARIS */

#if !defined(WINDOWS)
#include <sys/param.h>
#include <fcntl.h>
#endif /* WINDOWS */

#include <assert.h>

#include "porting.h"
#include "porting_inline.hpp"
#include "connection_defs.h"
#include "language_support.h"
#include "log_append.hpp"
#include "log_impl.h"
#include "log_lsa.hpp"
#include "log_manager.h"
#include "log_comm.h"
#include "log_volids.hpp"
#include "log_writer.h"
#include "lock_manager.h"
#include "log_system_tran.hpp"
#include "boot_sr.h"
#if !defined(SERVER_MODE)
#include "boot_cl.h"
#else /* !SERVER_MODE */
#include "connection_defs.h"
#include "connection_sr.h"
#endif
#include "active_tran_server.hpp"
#include "async_log_page_receiver.hpp"
#include "ats_ps_request.hpp"
#include "critical_section.h"
#include "page_buffer.h"
#include "double_write_buffer.h"
#include "file_io.h"
#include "disk_manager.h"
#include "error_manager.h"
#include "xserver_interface.h"
#include "perf_monitor.h"
#if defined(SERVER_MODE)
#include "page_server.hpp"
#endif
#include "server_type.hpp"
#include "storage_common.h"
#include "system_parameter.h"
#include "memory_alloc.h"
#include "memory_hash.h"
#include "release_string.h"
#include "message_catalog.h"
#include "msgcat_set_log.hpp"
#include "environment_variable.h"
#include "util_func.h"
#include "errno.h"
#if defined(WINDOWS)
#include "wintcp.h"
#include "connection_error.h"
#else /* WINDOWS */
#include "tcp.h"
#endif /* WINDOWS */
#include "db.h"			/* for db_Connect_status */
#include "log_compress.h"
#include "event_log.h"
#include "tsc_timer.h"
#include "vacuum.h"
#include "thread_entry.hpp"
#include "thread_manager.hpp"
#include "crypt_opfunc.h"
#include "object_representation.h"

#if !defined(SERVER_MODE)
#define pthread_mutex_init(a, b)
#define pthread_mutex_destroy(a)
#define pthread_mutex_lock(a) 0
#define pthread_mutex_unlock(a)
static int rv;
#undef COND_INIT
#define COND_INIT(a)
#undef COND_BROADCAST
#define COND_BROADCAST(a)
#undef COND_DESTROY
#define COND_DESTROY(a)
#endif /* !SERVER_MODE */

#define logpb_log(...) \
    if (logpb_Logging) \
    _er_log_debug(ARG_FILE_LINE, "LOGPB: " __VA_ARGS__)
#define log_archive_er_log(...)                        \
    if (prm_get_bool_value(PRM_ID_DEBUG_LOG_ARCHIVES)) \
    _er_log_debug(ARG_FILE_LINE, __VA_ARGS__)

#define LOGPB_FIND_BUFPTR(bufid) &log_Pb.buffers[(bufid)]

/* PAGES OF ACTIVE LOG PORTION */
#define LOGPB_HEADER_PAGE_ID (-9)	/* The first log page in the infinite log sequence. It is always kept   \
					 * on the active portion of the log. Log records are not stored on this \
					 * page. This page is backed up in all archive logs */
#define LOGPB_NEXT_ARCHIVE_PAGE_ID (log_Gl.hdr.nxarv_pageid)
#define LOGPB_FIRST_ACTIVE_PAGE_ID (log_Gl.hdr.fpageid)
#define LOGPB_LAST_ACTIVE_PAGE_ID (log_Gl.hdr.nxarv_pageid + log_Gl.hdr.npages - 1)
#define LOGPB_ACTIVE_NPAGES (log_Gl.hdr.npages)

/*
 * TRANSLATING LOGICAL LOG PAGES (I.E., PAGES IN THE INFINITE LOG) TO PHYSICAL
 * PAGES IN THE CURRENT LOG FILE
 */
#define LOGPB_PHYSICAL_HEADER_PAGE_ID 0

#define LOGPB_IS_FIRST_PHYSICAL_PAGE(pageid) (logpb_to_physical_pageid(pageid) == 1)

/* ARCHIVE LOG PAGES */
#define LOGPB_IS_ARCHIVE_PAGE(pageid) \
    ((pageid) != LOGPB_HEADER_PAGE_ID && (pageid) < LOGPB_NEXT_ARCHIVE_PAGE_ID)
#define LOGPB_AT_NEXT_ARCHIVE_PAGE_ID(pageid) \
    (logpb_to_physical_pageid(pageid) == log_Gl.hdr.nxarv_phy_pageid)

#define ARV_PAGE_INFO_TABLE_SIZE 256

#define LOG_LAST_APPEND_PTR() ((char *)log_Gl.append.log_pgptr->area + LOGAREA_SIZE)

#define LOG_APPEND_ALIGN(thread_p, current_setdirty)                                             \
    do                                                                                           \
    {                                                                                            \
        if ((current_setdirty) == LOG_SET_DIRTY)                                                 \
        {                                                                                        \
            logpb_set_dirty((thread_p), log_Gl.append.log_pgptr);                                \
        }                                                                                        \
        log_Gl.hdr.append_lsa.offset = DB_ALIGN(log_Gl.hdr.append_lsa.offset, DOUBLE_ALIGNMENT); \
        if (log_Gl.hdr.append_lsa.offset >= (int)LOGAREA_SIZE)                                   \
        {                                                                                        \
            logpb_next_append_page((thread_p), LOG_DONT_SET_DIRTY);                              \
        }                                                                                        \
    } while (0)

#define LOG_APPEND_ADVANCE_WHEN_DOESNOT_FIT(thread_p, length)                  \
    do                                                                         \
    {                                                                          \
        if (log_Gl.hdr.append_lsa.offset + (int)(length) >= (int)LOGAREA_SIZE) \
        {                                                                      \
            logpb_next_append_page((thread_p), LOG_DONT_SET_DIRTY);            \
        }                                                                      \
    } while (0)

#define LOG_APPEND_SETDIRTY_ADD_ALIGN(thread_p, add) \
    do                                               \
    {                                                \
        log_Gl.hdr.append_lsa.offset += (add);       \
        LOG_APPEND_ALIGN((thread_p), LOG_SET_DIRTY); \
    } while (0)

/* LOG BUFFER STRUCTURE */

typedef struct log_buffer LOG_BUFFER;
struct log_buffer
{
  volatile LOG_PAGEID pageid;	/* Logical page of the log. (Page identifier of the infinite log) */
  volatile LOG_PHY_PAGEID phy_pageid;	/* Physical pageid for the active log portion */
  bool dirty;			/* Is page dirty */
  LOG_PAGE *logpage;		/* The actual buffered log page */
};

/* Status for append record status during logpb_flush_all_append_pages.
 * In normal conditions, only two statuses are used:
 * - LOGPB_APPENDREC_IN_PROGRESS (set when append record is started)
 * - LOGPB_APPENDREC_SUCCESS (set when append record is ended).
 *
 * If a log record append is not ended during flush, then we'll transition the states in the following order:
 * - LOGPB_APPENDREC_IN_PROGRESS => LOGPB_APPENDREC_PARTIAL_FLUSHED_END_OF_LOG
 *   prev_lsa record is overwritten with end of log record and flushed to disk.
 * - LOGPB_APPENDREC_PARTIAL_FLUSHED_END_OF_LOG => LOGPB_APPENDREC_PARTIAL_ENDED
 *   incomplete log record is now completely appended. logpb_flush_all_append_pages is called again.
 * - LOGPB_APPENDREC_PARTIAL_ENDED => LOGPB_APPENDREC_PARTIAL_FLUSHED_ORIGINAL
 *   at the end of last flush, the prev_lsa record is restored and its page is flushed again to disk.
 * - LOGPB_APPENDREC_PARTIAL_FLUSHED_ORIGINAL => LOGPB_APPENDREC_SUCCESS
 *   set the normal state of log record successful append.
 */
typedef enum
{
  LOGPB_APPENDREC_IN_PROGRESS,	/* append record started */

  /* only for partial appended record flush: */
  LOGPB_APPENDREC_PARTIAL_FLUSHED_END_OF_LOG,	/* when flush is forced and record is not fully appended, it is
						 * replaced with end of log and its header page is flushed. */
  LOGPB_APPENDREC_PARTIAL_ENDED,	/* all record has been successfully appended */
  LOGPB_APPENDREC_PARTIAL_FLUSHED_ORIGINAL,	/* original header page is flushed */

  LOGPB_APPENDREC_SUCCESS	/* finished appending record (in a stable way) */
} LOGPB_APPENDREC_STATUS;

/* used to handle records partially written when logpb_flush_all_append_pages is forced */
typedef struct logpb_partial_append LOGPB_PARTIAL_APPEND;
struct logpb_partial_append
{
  LOGPB_APPENDREC_STATUS status;

  char buffer_log_page[IO_MAX_PAGE_SIZE + MAX_ALIGNMENT];
  LOG_PAGE *log_page_record_header;
  LOG_RECORD_HEADER original_record_header;
  LOG_RECORD_HEADER *record_header_p;
};

/* Global structure to trantable, log buffer pool, etc   */
typedef struct log_pb_global_data LOG_PB_GLOBAL_DATA;
struct log_pb_global_data
{
  LOG_BUFFER *buffers;		/* Log buffer pool */
  LOG_PAGE *pages_area;
  LOG_BUFFER header_buffer;
  LOG_PAGE *header_page;
  int num_buffers;		/* Number of log buffers */

  LOGPB_PARTIAL_APPEND partial_append;
};

typedef struct arv_page_info
{
  int arv_num;
  LOG_PAGEID start_pageid;
  LOG_PAGEID end_pageid;
} ARV_PAGE_INFO;

typedef struct
{
  ARV_PAGE_INFO page_info[ARV_PAGE_INFO_TABLE_SIZE];
  int rear;
  int item_count;
} ARV_LOG_PAGE_INFO_TABLE;

#define LOG_MAX_LOGINFO_LINE (PATH_MAX * 4)

/* skip prompting for archive log location */
#if defined(SERVER_MODE)
int log_default_input_for_archive_log_location = 0;
#else
int log_default_input_for_archive_log_location = -1;
#endif

LOG_PB_GLOBAL_DATA log_Pb;

LOG_LOGGING_STAT log_Stat;
static ARV_LOG_PAGE_INFO_TABLE logpb_Arv_page_info_table;

static bool logpb_Initialized = false;
static bool logpb_Logging = false;

/*
 * Functions
 */

static LOG_PAGE *logpb_locate_page (THREAD_ENTRY * thread_p, LOG_PAGEID pageid, PAGE_FETCH_MODE fetch_mode);
static bool logpb_is_dirty (THREAD_ENTRY * thread_p, LOG_PAGE * log_pgptr);
#if !defined(NDEBUG)
static bool logpb_is_any_dirty (THREAD_ENTRY * thread_p);
#endif /* !NDEBUG */
#if defined(CUBRID_DEBUG)
static bool logpb_is_any_fix (THREAD_ENTRY * thread_p);
#endif /* CUBRID_DEBUG */
static void logpb_dump_information (FILE * out_fp);
static void logpb_dump_to_flush_page (FILE * out_fp);
static void logpb_dump_pages (FILE * out_fp);
static void logpb_initialize_backup_info (LOG_HEADER * loghdr);
static LOG_PAGE **logpb_writev_append_pages (THREAD_ENTRY * thread_p, LOG_PAGE ** to_flush, DKNPAGES npages);
static int logpb_get_guess_archive_num (THREAD_ENTRY * thread_p, LOG_PAGEID pageid);
static void logpb_set_unavailable_archive (THREAD_ENTRY * thread_p, int arv_num);
static void logpb_dismount_log_archive (THREAD_ENTRY * thread_p);
static bool logpb_is_archive_available (THREAD_ENTRY * thread_p, int arv_num);
static void logpb_archive_active_log (THREAD_ENTRY * thread_p);
static int logpb_remove_archive_logs_internal (THREAD_ENTRY * thread_p, int first, int last, const char *info_reason);
static void logpb_append_archives_removed_to_log_info (int first, int last, const char *info_reason);
static int logpb_verify_length (const char *db_fullname, const char *log_path, const char *log_prefix);
static int logpb_backup_for_volume (THREAD_ENTRY * thread_p, VOLID volid, LOG_LSA * chkpt_lsa,
				    FILEIO_BACKUP_SESSION * session, bool only_updated);
static int logpb_update_backup_volume_info (const char *bkupinfo_file_name);
static int logpb_start_where_path (const char *to_db_fullname, const char *toext_path, const char **toext_name,
				   char **ext_path, char **alloc_extpath, const char *fileof_vols_and_wherepaths,
				   FILE ** where_paths_fp);
static int logpb_next_where_path (const char *to_db_fullname, const char *toext_path, const char *ext_name,
				  char *ext_path, const char *fileof_vols_and_wherepaths, FILE * where_paths_fp,
				  int num_perm_vols, VOLID volid, char *from_volname, char *to_volname);
static int logpb_copy_volume (THREAD_ENTRY * thread_p, VOLID from_volid, const char *tonew_volname, INT64 * db_creation,
			      LOG_LSA * vol_chkpt_lsa);
static bool logpb_check_if_exists (const char *fname, char *first_vol);
#if defined(SERVER_MODE)
static int logpb_backup_needed_archive_logs (THREAD_ENTRY * thread_p, FILEIO_BACKUP_SESSION * session,
					     int first_arv_num, int last_arv_num);
#endif /* SERVER_MODE */
static bool logpb_remote_ask_user_before_delete_volumes (THREAD_ENTRY * thread_p, const char *volpath);
static int logpb_initialize_flush_info (void);
static void logpb_finalize_flush_info (void);
static void logpb_finalize_writer_info (void);
static void logpb_dump_log_header (FILE * outfp);
static void logpb_dump_parameter (FILE * outfp);
static void logpb_dump_runtime (FILE * outfp);
static void logpb_initialize_log_buffer (LOG_BUFFER * log_buffer_p, LOG_PAGE * log_pg);

static int logpb_check_stop_at_time (FILEIO_BACKUP_SESSION * session, time_t stop_at, time_t backup_time);
static void logpb_write_toflush_pages_to_archive (THREAD_ENTRY * thread_p);
static int logpb_add_archive_page_info (THREAD_ENTRY * thread_p, int arv_num, LOG_PAGEID start_page,
					LOG_PAGEID end_page);
static int logpb_get_archive_num_from_info_table (THREAD_ENTRY * thread_p, LOG_PAGEID page_id);

static int logpb_flush_all_append_pages (THREAD_ENTRY * thread_p);
static int logpb_append_next_record (THREAD_ENTRY * thread_p, LOG_PRIOR_NODE * ndoe);

static void logpb_start_append (THREAD_ENTRY * thread_p, LOG_RECORD_HEADER * header);
static void logpb_end_append (THREAD_ENTRY * thread_p, LOG_RECORD_HEADER * header);
static void logpb_append_data (THREAD_ENTRY * thread_p, int length, const char *data);
static void logpb_append_crumbs (THREAD_ENTRY * thread_p, int num_crumbs, const LOG_CRUMB * crumbs);
static void logpb_next_append_page (THREAD_ENTRY * thread_p, LOG_SETDIRTY current_setdirty);
static LOG_PRIOR_NODE *prior_lsa_remove_prior_list (THREAD_ENTRY * thread_p);
static int logpb_append_prior_lsa_list (THREAD_ENTRY * thread_p, LOG_PRIOR_NODE * list);
static int logpb_copy_page (THREAD_ENTRY * thread_p, LOG_PAGEID pageid, LOG_CS_ACCESS_MODE access_mode,
			    LOG_PAGE * log_pgptr);
static void request_log_page_from_ps (LOG_PAGEID log_pageid);

static void logpb_fatal_error_internal (THREAD_ENTRY * thread_p, bool log_exit, bool need_flush, const char *file_name,
					const int lineno, const char *fmt, va_list ap);

static int logpb_copy_log_header (THREAD_ENTRY * thread_p, LOG_HEADER * to_hdr, const LOG_HEADER * from_hdr);
STATIC_INLINE LOG_BUFFER *logpb_get_log_buffer (LOG_PAGE * log_pg) __attribute__ ((ALWAYS_INLINE));
STATIC_INLINE int logpb_get_log_buffer_index (LOG_PAGEID log_pageid) __attribute__ ((ALWAYS_INLINE));
static int logpb_fetch_header_from_active_log (THREAD_ENTRY * thread_p, const char *db_fullname,
					       const char *logpath, const char *prefix_logname, LOG_HEADER * hdr,
					       LOG_PAGE * log_pgptr);
static int logpb_compute_page_checksum (THREAD_ENTRY * thread_p, LOG_PAGE * log_pgptr, int *checksum_crc32);
static int logpb_page_has_valid_checksum (THREAD_ENTRY * thread_p, LOG_PAGE * log_pgptr, bool * has_valid_checksum);

static bool logpb_is_log_active_from_backup_useful (THREAD_ENTRY * thread_p, const char *active_log_path,
						    const char *db_full_name);
static int logpb_peek_header_of_active_log_from_backup (THREAD_ENTRY * thread_p, const char *active_log_path,
							LOG_HEADER * hdr);
#if defined(SERVER_MODE)
static void logpb_send_flushed_lsa_to_ats ();
#endif // SERVER_MODE

/*
 * FUNCTIONS RELATED TO LOG BUFFERING
 *
 */

/*
 * logpb_get_log_buffer_index - get the current index in the log buffer
 * return: index number
 * log_pageid (in) : the pageid number
 */
STATIC_INLINE int
logpb_get_log_buffer_index (LOG_PAGEID log_pageid)
{
  return log_pageid % log_Pb.num_buffers;
}

/*
 * logpb_get_log_buffer - get the buffer from the log page
 * return: the coresponding buffer
 * log_pg (in) : the log page
 * NOTE: the function finds the index of the log page and returns
 * the coresponding buffer
 */
STATIC_INLINE LOG_BUFFER *
logpb_get_log_buffer (LOG_PAGE * log_pg)
{
  int index;

  if (log_pg == log_Pb.header_page)
    {
      return &log_Pb.header_buffer;
    }

  assert ((UINT64) ((char *) log_pg - (char *) log_Pb.pages_area) / LOG_PAGESIZE < INT_MAX);
  index = (int) ((UINT64) ((char *) log_pg - (char *) log_Pb.pages_area) / LOG_PAGESIZE);

  /* Safe guard: index is valid. */
  assert (index >= 0 && index < log_Pb.num_buffers);
  /* Safe guard: log_pg is correctly aligned. */
  assert ((char *) log_Pb.pages_area + (UINT64) LOG_PAGESIZE * index == (char *) log_pg);

  return &log_Pb.buffers[index];
}

/*
 * logpb_initialize_log_buffer -
 *
 * return: nothing
 *
 *   log_buffer_p(in/oiut):
 *
 * NOTE:
 *
 */
static void
logpb_initialize_log_buffer (LOG_BUFFER * log_buffer_p, LOG_PAGE * log_pg)
{
  log_buffer_p->pageid = NULL_PAGEID;
  log_buffer_p->phy_pageid = NULL_PAGEID;
  log_buffer_p->dirty = false;
  log_buffer_p->logpage = log_pg;
  log_buffer_p->logpage->hdr.logical_pageid = NULL_PAGEID;
  log_buffer_p->logpage->hdr.offset = NULL_OFFSET;
  log_buffer_p->logpage->hdr.flags = 0;
}

/*
 * logpb_compute_page_checksum - Computes log page checksum.
 * return: error code
 * thread_p (in) : thread entry
 * log_pgptr (in) : log page pointer
 * checksum_crc32(out): computed checksum
 *   Note: Currently CRC32 is used as checksum.
 *   Note: any changes to this requires changes to logwr_check_page_checksum
 */
static int
logpb_compute_page_checksum (THREAD_ENTRY * thread_p, LOG_PAGE * log_pgptr, int *checksum_crc32)
{
  int error_code = NO_ERROR, saved_checksum_crc32;
  const int block_size = 4096;
  const int max_num_pages = IO_MAX_PAGE_SIZE / block_size;
  const int sample_nbytes = 16;
  int sampling_offset;
  char buf[max_num_pages * sample_nbytes * 2];
  const int num_pages = LOG_PAGESIZE / block_size;
  const size_t sizeof_buf = num_pages * sample_nbytes * 2;

  assert (log_pgptr != NULL && checksum_crc32 != NULL);

  /* Save the old page checksum. */
  saved_checksum_crc32 = log_pgptr->hdr.checksum;

  /* Resets checksum to not affect the new computation. */
  log_pgptr->hdr.checksum = 0;

  char *p = buf;
  for (int i = 0; i < num_pages; i++)
    {
      // first
      sampling_offset = (i * block_size);
      memcpy (p, ((char *) log_pgptr) + sampling_offset, sample_nbytes);
      p += sample_nbytes;

      // last
      sampling_offset = (i * block_size) + (block_size - sample_nbytes);
      memcpy (p, ((char *) log_pgptr) + sampling_offset, sample_nbytes);
      p += sample_nbytes;
    }

  crypt_crc32 ((char *) buf, (int) sizeof_buf, checksum_crc32);

  /* Restores the saved checksum */
  log_pgptr->hdr.checksum = saved_checksum_crc32;

  return error_code;
}

/*
 * logpb_set_page_checksum - Set log page checksum.
 * return: error code
 * thread_p (in) : thread entry
 * log_pgptr (in) : log page pointer
 *   Note: Currently CRC32 is used as checksum.
 */
int
logpb_set_page_checksum (THREAD_ENTRY * thread_p, LOG_PAGE * log_pgptr)
{
  int error_code = NO_ERROR, checksum_crc32;

  assert (log_pgptr != NULL);

  /* Computes the page checksum. */
  error_code = logpb_compute_page_checksum (thread_p, log_pgptr, &checksum_crc32);
  if (error_code != NO_ERROR)
    {
      return error_code;
    }

  log_pgptr->hdr.checksum = checksum_crc32;
  logpb_log ("logpb_set_page_checksum: log page %lld has checksum = %d\n",
	     (long long int) log_pgptr->hdr.logical_pageid, checksum_crc32);

  return NO_ERROR;
}

/*
 * logpb_page_has_valid_checksum - Check whether the log page checksum is valid.
 *   return: error code
 *   thread_p(in): thread entry
 *   log_pgptr(in): the log page
 *   has_valid_checksum(out): true, if has valid checksum.
 */
static int
logpb_page_has_valid_checksum (THREAD_ENTRY * thread_p, LOG_PAGE * log_pgptr, bool * has_valid_checksum)
{
  int checksum_crc32, error_code = NO_ERROR;

  assert (log_pgptr != NULL && has_valid_checksum != NULL);

  error_code = logpb_compute_page_checksum (thread_p, log_pgptr, &checksum_crc32);
  if (error_code != NO_ERROR)
    {
      return error_code;
    }

  *has_valid_checksum = (checksum_crc32 == log_pgptr->hdr.checksum);
  if (*has_valid_checksum == false)
    {
      logpb_log ("logpb_page_has_valid_checksum: log page %lld has checksum = %d, computed checksum = %d\n",
		 (long long int) log_pgptr->hdr.logical_pageid, log_pgptr->hdr.checksum, checksum_crc32);
    }

  return NO_ERROR;
}

/*
 * logpb_initialize_pool - Initialize the log buffer pool
 *
 * return: NO_ERROR if all OK, ER_ status otherwise
 *
 * NOTE:Initialize the log buffer pool. All resident pages are invalidated.
 */
int
logpb_initialize_pool (THREAD_ENTRY * thread_p)
{
  int error_code = NO_ERROR;
  int i;
  LOG_GROUP_COMMIT_INFO *group_commit_info = &log_Gl.group_commit_info;
  LOGWR_INFO *writer_info = log_Gl.writer_info;
  size_t size;

  assert (LOG_CS_OWN_WRITE_MODE (thread_p));

  log_append_init_zip ();

  if (logpb_Initialized == true)
    {
      logpb_finalize_pool (thread_p);
    }

  assert (log_Pb.pages_area == NULL);
  assert (logpb_Initialized == false);

  logpb_Logging = prm_get_bool_value (PRM_ID_LOGPB_LOGGING_DEBUG);

  /*
   * Create an area to keep the number of desired buffers
   */
  log_Pb.num_buffers = prm_get_integer_value (PRM_ID_LOG_NBUFFERS);

  /* allocate a pointer array to point to each buffer */
  size = ((size_t) log_Pb.num_buffers * sizeof (*log_Pb.buffers));
  log_Pb.buffers = (LOG_BUFFER *) malloc (size);
  if (log_Pb.buffers == NULL)
    {
      er_set (ER_ERROR_SEVERITY, ARG_FILE_LINE, ER_OUT_OF_VIRTUAL_MEMORY, 1, size);
      return ER_OUT_OF_VIRTUAL_MEMORY;
    }

  size = ((size_t) log_Pb.num_buffers * (LOG_PAGESIZE));
  log_Pb.pages_area = (LOG_PAGE *) malloc (size);
  if (log_Pb.pages_area == NULL)
    {
      free_and_init (log_Pb.buffers);
      er_set (ER_ERROR_SEVERITY, ARG_FILE_LINE, ER_OUT_OF_VIRTUAL_MEMORY, 1, size);
      return ER_OUT_OF_VIRTUAL_MEMORY;
    }

  /* Initialize every new buffer */
  memset (log_Pb.pages_area, LOG_PAGE_INIT_VALUE, size);
  for (i = 0; i < log_Pb.num_buffers; i++)
    {
      logpb_initialize_log_buffer (&log_Pb.buffers[i],
				   (LOG_PAGE *) ((char *) log_Pb.pages_area + (UINT64) i * (LOG_PAGESIZE)));
    }

  size = LOG_PAGESIZE;
  log_Pb.header_page = (LOG_PAGE *) malloc (size);
  if (log_Pb.header_page == NULL)
    {
      free_and_init (log_Pb.buffers);
      free_and_init (log_Pb.pages_area);
      er_set (ER_ERROR_SEVERITY, ARG_FILE_LINE, ER_OUT_OF_VIRTUAL_MEMORY, 1, size);
      return ER_OUT_OF_VIRTUAL_MEMORY;
    }

  memset (log_Pb.header_page, LOG_PAGE_INIT_VALUE, size);
  logpb_initialize_log_buffer (&log_Pb.header_buffer, log_Pb.header_page);

  error_code = logpb_initialize_flush_info ();
  if (error_code != NO_ERROR)
    {
      goto error;
    }

  /* Initialize partial append */
  log_Pb.partial_append.status = LOGPB_APPENDREC_SUCCESS;
  log_Pb.partial_append.log_page_record_header =
    (LOG_PAGE *) PTR_ALIGN (log_Pb.partial_append.buffer_log_page, MAX_ALIGNMENT);

#if !defined(NDEBUG)
  // suppress valgrind complaint.
  memset (log_Pb.partial_append.log_page_record_header, LOG_PAGE_INIT_VALUE, IO_MAX_PAGE_SIZE);
#endif // DEBUG

  logpb_Initialized = true;
  pthread_mutex_init (&log_Gl.chkpt_lsa_lock, NULL);

  pthread_cond_init (&group_commit_info->gc_cond, NULL);
  pthread_mutex_init (&group_commit_info->gc_mutex, NULL);

  pthread_mutex_init (&writer_info->wr_list_mutex, NULL);

  pthread_cond_init (&writer_info->flush_start_cond, NULL);
  pthread_mutex_init (&writer_info->flush_start_mutex, NULL);

  pthread_cond_init (&writer_info->flush_wait_cond, NULL);
  pthread_mutex_init (&writer_info->flush_wait_mutex, NULL);

  pthread_cond_init (&writer_info->flush_end_cond, NULL);
  pthread_mutex_init (&writer_info->flush_end_mutex, NULL);

  writer_info->is_init = true;

  return error_code;

error:

  logpb_finalize_pool (thread_p);
  logpb_fatal_error (thread_p, false, ARG_FILE_LINE, "log_pbpool_init");

  return error_code;
}

/*
 * logpb_finalize_pool - TERMINATES THE LOG BUFFER POOL
 *
 * return: nothing
 *
 * NOTE:Terminate the log buffer pool. All log resident pages are invalidated.
 */
void
logpb_finalize_pool (THREAD_ENTRY * thread_p)
{
  assert (LOG_CS_OWN_WRITE_MODE (NULL));

  if (logpb_Initialized == false)
    {
      /* logpb already finalized */
      return;
    }

  if (log_Gl.append.log_pgptr != NULL)
    {
      log_Gl.append.log_pgptr = NULL;
    }
  log_Gl.append.set_nxio_lsa (NULL_LSA);
  LSA_SET_NULL (&log_Gl.append.prev_lsa);
  /* copy log_Gl.append.prev_lsa to log_Gl.prior_info.prev_lsa */
  LOG_RESET_PREV_LSA (&log_Gl.append.prev_lsa);

#if defined(CUBRID_DEBUG)
  if (logpb_is_any_dirty (thread_p) == true || logpb_is_any_fix (thread_p) == true)
    {
      er_log_debug (ARG_FILE_LINE, "log_pbpool_final: Log Buffer pool contains dirty or fixed pages at the end.\n");
      logpb_dump (thread_p, stdout);
    }
#endif /* CUBRID_DEBUG */

  free_and_init (log_Pb.buffers);
  free_and_init (log_Pb.pages_area);
  free_and_init (log_Pb.header_page);
  log_Pb.num_buffers = 0;
  logpb_Initialized = false;
  logpb_finalize_flush_info ();

  pthread_mutex_destroy (&log_Gl.chkpt_lsa_lock);

  pthread_mutex_destroy (&log_Gl.group_commit_info.gc_mutex);
  pthread_cond_destroy (&log_Gl.group_commit_info.gc_cond);

  logpb_finalize_writer_info ();

  log_append_final_zip ();
}

/*
 * logpb_is_pool_initialized - Find out if buffer pool has been initialized
 *
 * return:
 *
 * NOTE:Find out if the buffer pool has been initialized.
 */
bool
logpb_is_pool_initialized (void)
{
  assert (LOG_CS_OWN_WRITE_MODE (NULL));

  return logpb_Initialized;
}

/*
 * logpb_invalidate_pool - Invalidate all buffers in buffer pool
 *
 * return: Pointer to the page or NULL
 *
 * NOTE:Invalidate all unfixed buffers in the buffer pool.
 *              This is needed when we reset the log header information.
 */
void
logpb_invalidate_pool (THREAD_ENTRY * thread_p)
{
  LOG_BUFFER *log_bufptr;	/* A log buffer */
  int i;

  assert (LOG_CS_OWN_WRITE_MODE (thread_p));

  if (logpb_Initialized == false)
    {
      return;
    }

  /*
   * Flush any append dirty buffers at this moment.
   * Then, invalidate any buffer that it is not fixed and dirty
   */
  logpb_flush_pages_direct (thread_p);

  for (i = 0; i < log_Pb.num_buffers; i++)
    {
      log_bufptr = LOGPB_FIND_BUFPTR (i);
      if (log_bufptr->pageid != NULL_PAGEID && !log_bufptr->dirty == false)
	{
	  logpb_initialize_log_buffer (log_bufptr, log_bufptr->logpage);
	}
    }
}

/*
 * logpb_create_page - Create a log page on a log buffer
 *
 * return: Pointer to the page or NULL
 *
 *   pageid(in): Page identifier
 *
 * NOTE:Creates the log page identified by pageid on a log buffer and return such buffer.
 *              Just initializes log buffer hdr,
 *              To read a page from disk is not needed.
 */
LOG_PAGE *
logpb_create_page (THREAD_ENTRY * thread_p, LOG_PAGEID pageid)
{
  return logpb_locate_page (thread_p, pageid, NEW_PAGE);
}

/*
 * logpb_locate_page - Fetch a log page
 *
 * return: Pointer to the page or NULL
 *
 *   pageid(in): Page identifier
 *   fetch_mode(in): Is this a new log page ?. That is, can we avoid the I/O
 *
 * NOTE: first, the function checks if the pageid is the header page id.
 *       if it is not, it brings the coresponding page from the log page buffer.
 *       if the actual pageid differs from the buffer pageid, it means that it should
 *       be invalidated - it contains another page - and it is flushed to disk, if it
 *       is dirty. Now, if the pageid is null , we have a clear log page. If the fetch
 *       mode is NEW_PAGE, it set the fields in the buffer, else, if it is OLD_PAGE,
 *       it brings the page from the disk. The last case is if the page is not NULL, and
 *       it is equal with the pageid. This means it is an OLD_PAGE request, and it returns
 *       that page.
 */
static LOG_PAGE *
logpb_locate_page (THREAD_ENTRY * thread_p, LOG_PAGEID pageid, PAGE_FETCH_MODE fetch_mode)
{
  LOG_BUFFER *log_bufptr = NULL;	/* A log buffer */
  LOG_PHY_PAGEID phy_pageid = NULL_PAGEID;	/* The corresponding physical page */
  bool is_perf_tracking;
  TSC_TICKS start_tick, end_tick;
  TSCTIMEVAL tv_diff;
  UINT64 fix_wait_time;
  PERF_PAGE_MODE stat_page_found = PERF_PAGE_MODE_OLD_IN_BUFFER;
  int index;

  logpb_log ("called logpb_locate_page for pageid %lld, fetch_mode=%s", (long long int) pageid,
	     fetch_mode == NEW_PAGE ? "new_page" : "old_page\n");

  is_perf_tracking = perfmon_is_perf_tracking ();
  if (is_perf_tracking)
    {
      tsc_getticks (&start_tick);
    }

  assert (pageid != NULL_PAGEID);
  assert ((fetch_mode == NEW_PAGE) || (fetch_mode == OLD_PAGE));
  assert (LOG_CS_OWN_WRITE_MODE (thread_p));

  if (pageid == LOGPB_HEADER_PAGE_ID)
    {
      log_bufptr = &log_Pb.header_buffer;
    }
  else
    {
      index = logpb_get_log_buffer_index ((int) pageid);
      if (index >= 0 && index < log_Pb.num_buffers)
	{
	  log_bufptr = &log_Pb.buffers[index];
	}
      else
	{
	  er_set (ER_FATAL_ERROR_SEVERITY, ARG_FILE_LINE, ER_LOG_PAGE_CORRUPTED, 1, pageid);
	  return NULL;
	}
    }
  assert (log_bufptr != NULL);

  if (log_bufptr->pageid != NULL_PAGEID && log_bufptr->pageid != pageid)
    {
      if (log_bufptr->dirty == true)
	{
	  /* should not happen */
	  assert_release (false);
	  logpb_log ("logpb_locate_page: fatal error, victimizing dirty log page %lld.\n",
		     (long long int) log_bufptr->pageid);

	  if (logpb_write_page_to_disk (thread_p, log_bufptr->logpage, log_bufptr->pageid) != NO_ERROR)
	    {
	      assert_release (false);
	      return NULL;
	    }
	  log_bufptr->dirty = false;
	  perfmon_inc_stat (thread_p, PSTAT_LOG_NUM_REPLACEMENTS_IOWRITES);
	}

      log_bufptr->pageid = NULL_PAGEID;	/* invalidate buffer */
      perfmon_inc_stat (thread_p, PSTAT_LOG_NUM_REPLACEMENTS);
    }

  if (log_bufptr->pageid == NULL_PAGEID)
    {
      if (fetch_mode == NEW_PAGE)
	{
	  /* Fills log page with 0xff, for checksum consistency. */
	  memset (log_bufptr->logpage, LOG_PAGE_INIT_VALUE, LOG_PAGESIZE);
	  log_bufptr->logpage->hdr.logical_pageid = pageid;
	  log_bufptr->logpage->hdr.offset = NULL_OFFSET;
	  log_bufptr->logpage->hdr.flags = 0;
	}
      else
	{
	  stat_page_found = PERF_PAGE_MODE_OLD_LOCK_WAIT;
	  if (logpb_read_page_from_file (thread_p, pageid, LOG_CS_FORCE_USE, log_bufptr->logpage) != NO_ERROR)
	    {
	      return NULL;
	    }
	}
      phy_pageid = logpb_to_physical_pageid (pageid);
      log_bufptr->phy_pageid = phy_pageid;
      log_bufptr->pageid = pageid;
    }
  else
    {
      assert (fetch_mode == OLD_PAGE);
      assert (log_bufptr->pageid == pageid);
      logpb_log ("logpb_locate_page using log buffer entry for pageid = %lld", pageid);
    }

  perfmon_inc_stat (thread_p, PSTAT_LOG_NUM_FETCHES);
  if (is_perf_tracking)
    {
      tsc_getticks (&end_tick);
      tsc_elapsed_time_usec (&tv_diff, end_tick, start_tick);
      fix_wait_time = tv_diff.tv_sec * 1000000LL + tv_diff.tv_usec;
      if (fix_wait_time > 0)
	{
	  perfmon_pbx_fix_acquire_time (thread_p, PAGE_LOG, stat_page_found, PERF_HOLDER_LATCH_READ,
					PERF_UNCONDITIONAL_FIX_WITH_WAIT, fix_wait_time);
	}
    }

  ASSERT_ALIGN (log_bufptr->logpage->area, MAX_ALIGNMENT);
  return log_bufptr->logpage;
}

/*
 * logpb_set_dirty - Mark the current page dirty
 *
 * return: nothing
 *
 *   log_pgptr(in): Log page pointer
 *
 * NOTE:Mark the current log page as dirty.
 */
void
logpb_set_dirty (THREAD_ENTRY * thread_p, LOG_PAGE * log_pgptr)
{
  LOG_BUFFER *bufptr;		/* Log buffer associated with given page */

  /* Get the address of the buffer from the page. */
  bufptr = logpb_get_log_buffer (log_pgptr);
  if (!bufptr->dirty)
    {
      logpb_log ("dirty flag set for pageid = %lld\n", (long long int) bufptr->pageid);
    }
#if defined(CUBRID_DEBUG)
  if (bufptr->pageid != LOGPB_HEADER_PAGE_ID
      && (bufptr->pageid < LOGPB_NEXT_ARCHIVE_PAGE_ID || bufptr->pageid > LOGPB_LAST_ACTIVE_PAGE_ID))
    {
      er_set (ER_WARNING_SEVERITY, ARG_FILE_LINE, ER_LOG_FLUSHING_UNUPDATABLE, 1, bufptr->pageid);
    }
#endif /* CUBRID_DEBUG */

  bufptr->dirty = true;
}

/*
 * logpb_is_dirty - Find if current log page pointer is dirty
 *
 * return:
 *
 *   log_pgptr(in): Log page pointer
 *
 * NOTE:Find if the current log page is dirty.
 */
static bool
logpb_is_dirty (THREAD_ENTRY * thread_p, LOG_PAGE * log_pgptr)
{
  LOG_BUFFER *bufptr;		/* Log buffer associated with given page */
  bool is_dirty;

  assert (LOG_CS_OWN_WRITE_MODE (thread_p));

  /* Get the address of the buffer from the page. */
  bufptr = logpb_get_log_buffer (log_pgptr);
  is_dirty = (bool) bufptr->dirty;

  return is_dirty;
}

#if !defined(NDEBUG)
/*
 * logpb_is_any_dirty - FIND IF ANY LOG BUFFER IS DIRTY
 *
 * return:
 *
 * NOTE:Find if any log buffer is dirty.
 */
static bool
logpb_is_any_dirty (THREAD_ENTRY * thread_p)
{
  LOG_BUFFER *bufptr;		/* A log buffer */
  int i;
  bool ret;

  assert (LOG_CS_OWN_WRITE_MODE (thread_p));

  ret = false;
  for (i = 0; i < log_Pb.num_buffers; i++)
    {
      bufptr = LOGPB_FIND_BUFPTR (i);
      if (bufptr->dirty == true)
	{
	  ret = true;
	  break;
	}
    }

  return ret;
}
#endif /* !NDEBUG || CUBRID_DEBUG */

#if defined(CUBRID_DEBUG)
/*
 * logpb_is_any_fix - Find if any log buffer is fixed
 *
 * return:
 *
 * NOTE:Find if any buffer is fixed
 */
static bool
logpb_is_any_fix (THREAD_ENTRY * thread_p)
{
  LOG_BUFFER *bufptr;		/* A log buffer */
  int i, rv;
  bool ret;

  assert (LOG_CS_OWN_WRITE_MODE (thread_p));

  ret = false;
  for (i = 0; i < log_Pb.num_buffers; i++)
    {
      bufptr = LOGPB_FIND_BUFPTR (i);
      if (bufptr->pageid != NULL_PAGEID)
	{
	  ret = true;
	  break;
	}
    }

  return ret;
}
#endif /* CUBRID_DEBUG */

/*
 * logpb_flush_page - Flush a page of the active portion of the log to disk
 *
 * return: nothing
 *
 *   log_pgptr(in): Log page pointer
 *
 * NOTE:The log page (of the active portion of the log) associated
 *              with pageptr is written out to disk and is optionally freed.
 */
int
logpb_flush_page (THREAD_ENTRY * thread_p, LOG_PAGE * log_pgptr)
{
  LOG_BUFFER *bufptr;		/* Log buffer associated with given page */

  /* Get the address of the buffer from the page. */
  bufptr = logpb_get_log_buffer (log_pgptr);

  assert (LOG_CS_OWN_WRITE_MODE (thread_p));

  logpb_log ("called logpb_flush_page for pageid = %lld\n", (long long int) bufptr->pageid);

#if defined(CUBRID_DEBUG)
  if (bufptr->pageid != LOGPB_HEADER_PAGE_ID
      && (bufptr->pageid < LOGPB_NEXT_ARCHIVE_PAGE_ID || bufptr->pageid > LOGPB_LAST_ACTIVE_PAGE_ID))
    {
      er_set (ER_WARNING_SEVERITY, ARG_FILE_LINE, ER_LOG_FLUSHING_UNUPDATABLE, 1, bufptr->pageid);
      return ER_LOG_FLUSHING_UNUPDATABLE;
    }
  if (bufptr->phy_pageid == NULL_PAGEID || bufptr->phy_pageid != logpb_to_physical_pageid (bufptr->pageid))
    {
      /* Bad physical log page for such logical page */
      er_set (ER_FATAL_ERROR_SEVERITY, ARG_FILE_LINE, ER_LOG_PAGE_CORRUPTED, 1, bufptr->pageid);
      logpb_fatal_error (thread_p, true, ARG_FILE_LINE, "logpb_flush_page");
      return ER_LOG_PAGE_CORRUPTED;
    }
#endif /* CUBRID_DEBUG */

  if (bufptr->dirty == true)
    {
      /*
       * The buffer is dirty, flush it
       */

      /*
       * Even when the log has been open with the o_sync option, force a sync
       * since some Operationg system (HP) seems that does not have the effect
       * of forcing the page to disk without doing fync
       */

      if (logpb_write_page_to_disk (thread_p, log_pgptr, bufptr->pageid) != NO_ERROR)
	{
	  goto error;
	}
      else
	{
	  bufptr->dirty = false;
	}
    }

  return NO_ERROR;

error:

  return ER_FAILED;
}

/*
 * logpb_get_page_id - Logical pageid of log buffer/page
 *
 * return: pageid
 *
 *   log_pgptr(in): Log page pointer
 *
 * NOTE:The page identifier of the given log page/buffer.
 *              The page is always fix when this funtion is called.
 *              In replacement, the page cannot be replaced because fix > 0.
 *              So, it isn't needed to lock mutex.
 */
LOG_PAGEID
logpb_get_page_id (LOG_PAGE * log_pgptr)
{
  LOG_BUFFER *bufptr;		/* Log buffer associated with given page */

  bufptr = logpb_get_log_buffer (log_pgptr);

  return bufptr->pageid;
}

/*
 * logpb_dump - DUMP THE LOG PAGE BUFFER POOL
 *
 * return: nothing
 *
 * NOTE:Dump the log page buffer pool. This function is used for debugging purposes.
 */
void
logpb_dump (THREAD_ENTRY * thread_p, FILE * out_fp)
{
  if (logpb_Initialized == false)
    {
      return;
    }

  assert (LOG_CS_OWN_WRITE_MODE (thread_p));

  logpb_dump_information (out_fp);

  if (log_Gl.flush_info.num_toflush > 0)
    {
      logpb_dump_to_flush_page (out_fp);
    }

  (void) fprintf (out_fp, "\n\n");
  (void) fprintf (out_fp, "Buf Log_Pageid Phy_pageid Drt Rct Bufaddr   Pagearea    HDR:Pageid offset\n");

  logpb_dump_pages (out_fp);
}

/*
 * logpb_dump_information -
 *
 * return: nothing
 *
 * NOTE:
 */
static void
logpb_dump_information (FILE * out_fp)
{
  long long int append;
  int i;

  fprintf (out_fp, "\n\n ** DUMP OF LOG BUFFER POOL INFORMATION **\n\n");

  fprintf (out_fp, "\nHash table dump\n");
  for (i = 0; i < log_Pb.num_buffers; i++)
    {
      fprintf (out_fp, "Pageid = %5lld, Address = %p\n", (long long int) i, (void *) &log_Pb.buffers[i]);
    }
  fprintf (out_fp, "\n\n");

  fprintf (out_fp, " Next IO_LSA = %lld|%d, Current append LSA = %lld|%d, Prev append LSA = %lld|%d\n"
	   " Prior LSA = %lld|%d, Prev prior LSA = %lld|%d\n\n",
	   (long long int) log_Gl.append.get_nxio_lsa ().pageid, (int) log_Gl.append.get_nxio_lsa ().offset,
	   (long long int) log_Gl.hdr.append_lsa.pageid, (int) log_Gl.hdr.append_lsa.offset,
	   (long long int) log_Gl.append.prev_lsa.pageid, (int) log_Gl.append.prev_lsa.offset,
	   (long long int) log_Gl.prior_info.prior_lsa.pageid, (int) log_Gl.prior_info.prior_lsa.offset,
	   (long long int) log_Gl.prior_info.prev_lsa.pageid, (int) log_Gl.prior_info.prev_lsa.offset);

  if (log_Gl.append.log_pgptr == NULL)
    {
      append = NULL_PAGEID;
    }
  else
    {
      append = logpb_get_page_id (log_Gl.append.log_pgptr);
    }

  fprintf (out_fp, " Append to_flush array: max = %d, num_active = %d\n"
	   " Current append page = %lld\n", log_Gl.flush_info.max_toflush, log_Gl.flush_info.num_toflush, append);
}

/*
 * logpb_dump_to_flush_page -
 *
 * return: nothing
 *
 * NOTE:
 */
static void
logpb_dump_to_flush_page (FILE * out_fp)
{
  int i;
  LOG_BUFFER *log_bufptr;
  LOG_FLUSH_INFO *flush_info = &log_Gl.flush_info;

  (void) fprintf (out_fp, " Candidate append pages to flush are:\n");

  for (i = 0; i < flush_info->num_toflush; i++)
    {
      log_bufptr = logpb_get_log_buffer (flush_info->toflush[i]);
      if (i != 0)
	{
	  if ((i % 10) == 0)
	    {
	      fprintf (out_fp, ",\n");
	    }
	  else
	    {
	      fprintf (out_fp, ",");
	    }
	}
      fprintf (out_fp, " %4lld", (long long int) log_bufptr->pageid);
    }

  fprintf (out_fp, "\n");
}

/*
 * logpb_dump_pages -
 *
 * return: nothing
 *
 * NOTE:
 */
static void
logpb_dump_pages (FILE * out_fp)
{
  int i;
  LOG_BUFFER *log_bufptr;

  for (i = 0; i < log_Pb.num_buffers; i++)
    {
      log_bufptr = LOGPB_FIND_BUFPTR (i);
      if (log_bufptr->pageid == NULL_PAGEID)
	{
	  /* *** ** (void)fprintf(stdout, "%3d ..\n", i); */
	  continue;
	}
      else
	{
	  fprintf (out_fp, "%3d %10lld %10d %3d %p %p-%p %4s %5lld %5d\n",
		   i, (long long) log_bufptr->pageid, log_bufptr->phy_pageid, log_bufptr->dirty,
		   (void *) log_bufptr, (void *) (log_bufptr->logpage),
		   (void *) (&log_bufptr->logpage->area[LOGAREA_SIZE - 1]), "",
		   (long long) log_bufptr->logpage->hdr.logical_pageid, log_bufptr->logpage->hdr.offset);
	}
    }
  fprintf (out_fp, "\n");
}

/*
 * logpb_initialize_backup_info - initialized backup information
 *
 * return: nothing
 *
 * NOTE:
 */
static void
logpb_initialize_backup_info (LOG_HEADER * log_hdr)
{
  int i;

  for (i = 0; i < FILEIO_BACKUP_UNDEFINED_LEVEL; i++)
    {
      log_hdr->bkinfo[i].ndirty_pages_post_bkup = 0;
      log_hdr->bkinfo[i].io_baseln_time = 0;
      log_hdr->bkinfo[i].io_numpages = 0;
      log_hdr->bkinfo[i].io_bkuptime = 0;
    }
}

/*
 * logpb_initialize_header - Initialize log header structure
 *
 * return: nothing
 *
 *   loghdr(in/out): Log header structure
 *   prefix_logname(in): Name of the log volumes. It is usually set the same as
 *                      database name. For example, if the value is equal to
 *                      "db", the names of the log volumes created are as
 *                      follow:
 *                      Active_log      = db_logactive
 *                      Archive_logs    = db_logarchive.0
 *                                        db_logarchive.1
 *                                             .
 *                                             .
 *                                             .
 *                                        db_logarchive.n
 *                      Log_information = db_loginfo
 *                      Database Backup = db_backup
 *   npages(in): Size of active log in pages
 *   db_creation(in): Database creation time.
 *
 * NOTE:Initialize a log header structure.
 */
int
logpb_initialize_header (THREAD_ENTRY * thread_p, LOG_HEADER * loghdr, const char *prefix_logname,
			 DKNPAGES npages, INT64 * db_creation)
{
  int i;

  assert (LOG_CS_OWN_WRITE_MODE (thread_p));
  assert (loghdr != NULL);

  /* to also initialize padding bytes */
  loghdr->init ();

  strncpy (loghdr->magic, CUBRID_MAGIC_LOG_ACTIVE, CUBRID_MAGIC_MAX_LENGTH);

  if (db_creation != NULL)
    {
      loghdr->db_creation = *db_creation;
    }
  else
    {
      loghdr->db_creation = -1;
    }

  if (strlen (rel_release_string ()) >= REL_MAX_RELEASE_LENGTH)
    {
      er_set (ER_FATAL_ERROR_SEVERITY, ARG_FILE_LINE, ER_LOG_COMPILATION_RELEASE, 2, rel_release_string (),
	      REL_MAX_RELEASE_LENGTH);
      logpb_fatal_error (thread_p, true, ARG_FILE_LINE, "log_init_logheader");
      return ER_LOG_COMPILATION_RELEASE;
    }

  strncpy_bufsize (loghdr->db_release, rel_release_string ());
  loghdr->db_compatibility = rel_disk_compatible ();
  loghdr->db_iopagesize = IO_PAGESIZE;
  loghdr->db_logpagesize = LOG_PAGESIZE;
  loghdr->is_shutdown = true;
  loghdr->next_trid = LOG_SYSTEM_TRANID + 1;
  loghdr->mvcc_next_id = MVCCID_FIRST;
  loghdr->avg_ntrans = LOG_ESTIMATE_NACTIVE_TRANS;
  loghdr->avg_nlocks = LOG_ESTIMATE_NOBJ_LOCKS;
  loghdr->npages = npages - 1;	/* Hdr pg is stolen */
  loghdr->db_charset = lang_charset ();
  loghdr->fpageid = 0;
  loghdr->append_lsa.pageid = loghdr->fpageid;
  loghdr->append_lsa.offset = 0;
  LSA_COPY (&loghdr->chkpt_lsa, &loghdr->append_lsa);
  loghdr->nxarv_pageid = loghdr->fpageid;
  loghdr->nxarv_phy_pageid = 1;
  loghdr->nxarv_num = 0;
  loghdr->last_arv_num_for_syscrashes = -1;
  loghdr->last_deleted_arv_num = -1;
  loghdr->has_logging_been_skipped = false;
  LSA_SET_NULL (&loghdr->bkup_level0_lsa);
  LSA_SET_NULL (&loghdr->bkup_level1_lsa);
  LSA_SET_NULL (&loghdr->bkup_level2_lsa);
  if (prefix_logname != NULL)
    {
      strcpy (loghdr->prefix_name, prefix_logname);
    }
  else
    {
      loghdr->prefix_name[0] = '\0';
    }
  loghdr->vacuum_last_blockid = 0;
  loghdr->perm_status_obsolete = 0;

  for (i = 0; i < FILEIO_BACKUP_UNDEFINED_LEVEL; i++)
    {
      loghdr->bkinfo[i].bkup_attime = 0;
    }
  logpb_initialize_backup_info (loghdr);

  loghdr->ha_server_state = HA_SERVER_STATE_IDLE;
  loghdr->ha_file_status = -1;
  LSA_SET_NULL (&loghdr->eof_lsa);
  LSA_SET_NULL (&loghdr->smallest_lsa_at_last_chkpt);

  logpb_vacuum_reset_log_header_cache (thread_p, loghdr);

  return NO_ERROR;
}

/*
 * logpb_create_header_page - Create log header page
 *
 * return: Pointer to the page or NULL
 *
 * NOTE:Create the log header page.
 */
LOG_PAGE *
logpb_create_header_page (THREAD_ENTRY * thread_p)
{
  assert (LOG_CS_OWN_WRITE_MODE (thread_p));

  return logpb_create_page (thread_p, LOGPB_HEADER_PAGE_ID);
}

/*
 * logpb_copy_log_header - Copy a log header
 *
 * return: NO_ERROR if all OK
 *
 *   to_hdr(in): New log header
 *   from_hdr(in): Source log header
 *
 * NOTE: Copy a log header.
 */
static int
logpb_copy_log_header (THREAD_ENTRY * thread_p, LOG_HEADER * to_hdr, const LOG_HEADER * from_hdr)
{
  assert (LOG_CS_OWN_WRITE_MODE (thread_p));
  assert (to_hdr != NULL);
  assert (from_hdr != NULL);

  to_hdr->was_copied = true;	// should be reset on first restart

  to_hdr->mvcc_next_id = from_hdr->mvcc_next_id;

  /* Add other attributes that need to be copied */

  return NO_ERROR;
}

/*
 * logpb_fetch_header - Fetch log header
 *
 * return: nothing
 *
 *   hdr(in/out): Pointer where log header is stored
 *
 * NOTE:Read the log header into the area pointed by hdr.
 */
void
logpb_fetch_header (THREAD_ENTRY * thread_p, LOG_HEADER * hdr)
{
  assert (hdr != NULL);
  assert (LOG_CS_OWN_WRITE_MODE (thread_p));
  assert (log_Gl.loghdr_pgptr != NULL);

  logpb_fetch_header_with_buffer (thread_p, hdr, log_Gl.loghdr_pgptr);

  /* sync append_lsa to prior_lsa */
  LOG_RESET_APPEND_LSA (&log_Gl.hdr.append_lsa);
}

/*
 * logpb_fetch_header_with_buffer - Fetch log header using given buffer
 *
 * return: nothing
 *
 *   hdr(in/out): Pointer where log header is stored
 *   log_pgptr(in/out): log page buffer ptr
 *
 * NOTE:Read the log header into the area pointed by hdr
 */
void
logpb_fetch_header_with_buffer (THREAD_ENTRY * thread_p, LOG_HEADER * hdr, LOG_PAGE * log_pgptr)
{
  LOG_HEADER *log_hdr;		/* The log header */
  LOG_LSA header_lsa;

  assert (hdr != NULL);
  assert (LOG_CS_OWN_WRITE_MODE (thread_p));
  assert (log_pgptr != NULL);

  header_lsa.pageid = LOGPB_HEADER_PAGE_ID;
  header_lsa.offset = LOG_PAGESIZE;

  if ((logpb_fetch_page (thread_p, &header_lsa, LOG_CS_SAFE_READER, log_pgptr)) != NO_ERROR)
    {
      logpb_fatal_error (thread_p, true, ARG_FILE_LINE, "log_fetch_hdr_with_buf");
      /* This statement should not be reached */
      (void) logpb_initialize_header (thread_p, hdr, NULL, 0, NULL);
      return;
    }

  log_hdr = (LOG_HEADER *) (log_pgptr->area);
  *hdr = *log_hdr;

  assert (log_pgptr->hdr.logical_pageid == LOGPB_HEADER_PAGE_ID);
  assert (log_pgptr->hdr.offset == NULL_OFFSET);
}

/*
 * logpb_fetch_header_from_active_log - Fetch log header directly from active log file
 *
 * return: error code
 *
 *   hdr(in/out): Pointer where log header is stored
 *   log_pgptr(in/out): log page buffer ptr
 *
 * NOTE: Should be used only during boot sequence.
 */
static int
logpb_fetch_header_from_active_log (THREAD_ENTRY * thread_p, const char *db_fullname, const char *logpath,
				    const char *prefix_logname, LOG_HEADER * hdr, LOG_PAGE * log_pgptr)
{
  LOG_HEADER *log_hdr;		/* The log header */
  LOG_PHY_PAGEID phy_pageid;
  int error_code = NO_ERROR;

  assert (db_fullname != NULL);
  assert (logpath != NULL);
  assert (prefix_logname != NULL);
  assert (hdr != NULL);
  assert (LOG_CS_OWN_WRITE_MODE (thread_p));
  assert (log_pgptr != NULL);

  error_code = logpb_initialize_log_names (thread_p, db_fullname, logpath, prefix_logname);
  if (error_code != NO_ERROR)
    {
      goto error;
    }

  if (fileio_is_volume_exist (log_Name_active) == false)
    {
      error_code = ER_FAILED;
      goto error;
    }

  log_Gl.append.vdes = fileio_mount (thread_p, db_fullname, log_Name_active, LOG_DBLOG_ACTIVE_VOLID, true, false);
  if (log_Gl.append.vdes == NULL_VOLDES)
    {
      error_code = ER_FAILED;
      goto error;
    }

  phy_pageid = logpb_to_physical_pageid (LOGPB_HEADER_PAGE_ID);
  logpb_log ("reading from active log:%s, physical page is : %lld\n", log_Name_active, (long long int) phy_pageid);

  if (fileio_read (thread_p, log_Gl.append.vdes, log_pgptr, phy_pageid, LOG_PAGESIZE) == NULL)
    {
      er_set (ER_FATAL_ERROR_SEVERITY, ARG_FILE_LINE, ER_LOG_READ, 3, LOGPB_HEADER_PAGE_ID, phy_pageid,
	      log_Name_active);
      error_code = ER_LOG_READ;
      goto error;
    }

  log_hdr = (LOG_HEADER *) (log_pgptr->area);
  *hdr = *log_hdr;

  /* keep active log mounted : this prevents other process to access/change DB parameters */

  if (log_pgptr->hdr.logical_pageid != LOGPB_HEADER_PAGE_ID || log_pgptr->hdr.offset != NULL_OFFSET)
    {
      er_set (ER_ERROR_SEVERITY, ARG_FILE_LINE, ER_LOG_PAGE_CORRUPTED, 1, phy_pageid);
      error_code = ER_LOG_PAGE_CORRUPTED;
      goto error;
    }

#if !defined(NDEBUG)
  if (log_Gl.rcv_phase == LOG_RESTARTED)
    {
      logpb_debug_check_log_page (thread_p, log_pgptr);
    }
#endif

error:
  return error_code;
}

// it peeks header page of the backuped log active file
static int
logpb_peek_header_of_active_log_from_backup (THREAD_ENTRY * thread_p, const char *active_log_path, LOG_HEADER * hdr)
{
  char log_pgbuf[IO_MAX_PAGE_SIZE + MAX_ALIGNMENT], *aligned_log_pgbuf;
  LOG_HEADER *log_hdr;
  LOG_PHY_PAGEID phy_pageid;
  int error_code = NO_ERROR;
  LOG_PAGE *log_pgptr;

  assert (active_log_path != NULL);
  assert (hdr != NULL);

  aligned_log_pgbuf = PTR_ALIGN (log_pgbuf, MAX_ALIGNMENT);

  if (fileio_is_volume_exist (active_log_path) == false)
    {
      return ER_FAILED;
    }

  int log_vdes = fileio_open (active_log_path, O_RDONLY, 0);
  if (log_vdes == NULL_VOLDES)
    {
      return ER_FAILED;
    }

  phy_pageid = LOGPB_PHYSICAL_HEADER_PAGE_ID;
  logpb_log ("reading from active log:%s, physical page is : %lld\n", active_log_path, (long long int) phy_pageid);

  log_pgptr = (LOG_PAGE *) aligned_log_pgbuf;

  if (fileio_read (thread_p, log_vdes, log_pgptr, phy_pageid, LOG_PAGESIZE) == NULL)
    {
      er_set (ER_ERROR_SEVERITY, ARG_FILE_LINE, ER_LOG_READ, 3, LOGPB_HEADER_PAGE_ID, phy_pageid, active_log_path);
      error_code = ER_LOG_READ;
      goto end;
    }

  log_hdr = (LOG_HEADER *) (log_pgptr->area);
  *hdr = *log_hdr;

  if (log_pgptr->hdr.logical_pageid != LOGPB_HEADER_PAGE_ID || log_pgptr->hdr.offset != NULL_OFFSET)
    {
      er_set (ER_ERROR_SEVERITY, ARG_FILE_LINE, ER_LOG_PAGE_CORRUPTED, 1, phy_pageid);
      error_code = ER_LOG_PAGE_CORRUPTED;
      goto end;
    }

end:
  fileio_close (log_vdes);

  return error_code;
}

// it probes whether the next archive file exists
// if the case, the backuped log active file is regarded as unuseful and restore will reset log.
static bool
logpb_is_log_active_from_backup_useful (THREAD_ENTRY * thread_p, const char *active_log_path, const char *db_full_name)
{
  LOG_HEADER hdr;

  if (logpb_peek_header_of_active_log_from_backup (thread_p, active_log_path, &hdr) != NO_ERROR)
    {
      // something bad happened
      return false;
    }

  // make next archive name
  char next_archive_file_path[PATH_MAX], log_path[PATH_MAX];

  fileio_get_directory_path (log_path, active_log_path);
  fileio_make_log_archive_name (next_archive_file_path, log_path, fileio_get_base_file_name (db_full_name),
				hdr.nxarv_num);

  if (fileio_is_volume_exist (next_archive_file_path))
    {
      // if the next archive exists, regard the backuped log active is older and useless.
      er_log_debug (ARG_FILE_LINE, "log active from backup is older than available archive (%s).\n",
		    next_archive_file_path);
      return false;
    }

  return true;
}

/*
 * logpb_flush_header - Flush log header
 *
 * return: nothing
 *
 * NOTE:Flush out the log header from the global variable log_Gl.hdr to disk. Note append pages are not flushed.
 */
void
logpb_flush_header (THREAD_ENTRY * thread_p)
{
  LOG_HEADER *log_hdr;
#if defined(CUBRID_DEBUG)
  struct timeval start_time = { 0, 0 };
  struct timeval end_time = { 0, 0 };

  css_gettimeofday (&start_time, NULL);
#endif /* CUBRID_DEBUG */

  assert (LOG_CS_OWN_WRITE_MODE (thread_p));

  if (log_Gl.loghdr_pgptr == NULL)
    {
      assert (log_Gl.loghdr_pgptr != NULL);

      /* This is just a safe guard. log_initialize frees log_Gl.loghdr_pgptr when it fails. It can only happen when
       * deletedb or emergency utilities fail to initialize log. */
      log_Gl.loghdr_pgptr = (LOG_PAGE *) malloc (LOG_PAGESIZE);
      if (log_Gl.loghdr_pgptr == NULL)
	{
	  er_set (ER_ERROR_SEVERITY, ARG_FILE_LINE, ER_OUT_OF_VIRTUAL_MEMORY, 1, (size_t) LOG_PAGESIZE);
	  logpb_fatal_error (thread_p, true, ARG_FILE_LINE, "logpb_flush_header");
	  return;
	}
      memset (log_Gl.loghdr_pgptr, LOG_PAGE_INIT_VALUE, LOG_PAGESIZE);
    }

  log_hdr = (LOG_HEADER *) (log_Gl.loghdr_pgptr->area);
  *log_hdr = log_Gl.hdr;

  log_Gl.loghdr_pgptr->hdr.logical_pageid = LOGPB_HEADER_PAGE_ID;
  log_Gl.loghdr_pgptr->hdr.offset = NULL_OFFSET;
  log_Gl.loghdr_pgptr->hdr.flags = 0;	/* Now flags in header page has always 0 value */

  logpb_write_page_to_disk (thread_p, log_Gl.loghdr_pgptr, LOGPB_HEADER_PAGE_ID);

  log_Stat.flush_hdr_call_count++;
#if defined(CUBRID_DEBUG)
  gettimeofday (&end_time, NULL);
  log_Stat.last_flush_hdr_sec_by_LFT = LOG_GET_ELAPSED_TIME (end_time, start_time);
  log_Stat.total_flush_hdr_sec_by_LFT += log_Stat.last_flush_hdr_sec_by_LFT;
#endif /* CUBRID_DEBUG */

#if defined(CUBRID_DEBUG)
  er_log_debug (ARG_FILE_LINE, "log_flush_hdr: call count(%ld) avg flush (%f) \n", log_Stat.flush_hdr_call_count,
		(double) log_Stat.total_flush_hdr_sec_by_LFT / log_Stat.flush_hdr_call_count);
#endif /* CUBRID_DEBUG */
}

/*
 * logpb_fetch_page - Fetch a exist_log page using local buffer
 *
 * return: NO_ERROR if everything is ok, else ER_FAILED
 *
 *   pageid(in): Page identifier
 *   log_pgptr(in/out): Page buffer to copy
 *
 * NOTE:Fetch the log page identified by pageid into a log buffer and return such buffer.
 *              If there is the page in the log page buffer, copy it to buffer and return it.
 *              If not, read log page from log.
 */
int
logpb_fetch_page (THREAD_ENTRY * thread_p, const LOG_LSA * req_lsa, LOG_CS_ACCESS_MODE access_mode,
		  LOG_PAGE * log_pgptr)
{
  LOG_LSA append_lsa, append_prev_lsa;
  int rv;

  assert (log_pgptr != NULL);
  assert (req_lsa != NULL);
  assert (req_lsa->pageid != NULL_PAGEID);

  logpb_log ("called logpb_fetch_page with pageid = %lld\n", (long long int) req_lsa->pageid);

  LSA_COPY (&append_lsa, &log_Gl.hdr.append_lsa);
  LSA_COPY (&append_prev_lsa, &log_Gl.append.prev_lsa);

  /*
   * This If block ensure belows,
   *  case 1. log page (of pageid) is in log page buffer (not prior_lsa list)
   *  case 2. EOL record which is written temporarily by
   *          logpb_flush_all_append_pages is cleared so there is no EOL
   *          in log page
   */

  if (LSA_LE (&append_lsa, req_lsa)	/* for case 1 */
      || LSA_LE (&append_prev_lsa, req_lsa))	/* for case 2 */
    {
      LOG_CS_ENTER (thread_p);

      assert (LSA_LE (&log_Gl.append.prev_lsa, &log_Gl.hdr.append_lsa));

      /*
       * copy prior lsa list to log page buffer to ensure that required
       * pageid is in log page buffer
       */
      if (LSA_LE (&log_Gl.hdr.append_lsa, req_lsa))	/* retry with mutex */
	{
	  logpb_prior_lsa_append_all_list (thread_p);
	}

      LOG_CS_EXIT (thread_p);
    }

  /*
   * most of the cases, we don't need calling logpb_copy_page with LOG_CS exclusive access,
   * if needed, we acquire READ mode in logpb_copy_page
   */
  rv = logpb_copy_page (thread_p, req_lsa->pageid, access_mode, log_pgptr);
  if (rv != NO_ERROR)
    {
      ASSERT_ERROR ();
      return ER_FAILED;
    }

  return NO_ERROR;
}

/*
 * logpb_copy_page_from_log_buffer -
 *
 * return: NO_ERROR if everything is ok
 *  pageid(in): Page identifier
 *  log_pgptr(in/out): Page buffer
 */
int
logpb_copy_page_from_log_buffer (THREAD_ENTRY * thread_p, LOG_PAGEID pageid, LOG_PAGE * log_pgptr)
{
  int rv;

  assert (log_pgptr != NULL);
  assert (pageid != NULL_PAGEID);
  assert (pageid <= log_Gl.hdr.append_lsa.pageid);

  logpb_log ("called logpb_copy_page_from_log_buffer with pageid = %lld\n", (long long int) pageid);

  rv = logpb_copy_page (thread_p, pageid, LOG_CS_FORCE_USE, log_pgptr);
  if (rv != NO_ERROR)
    {
      ASSERT_ERROR ();
      return ER_FAILED;
    }

  return NO_ERROR;
}

/*
 * logpb_copy_page_from_file -
 *  pageid(in): Page identifier
 *  log_pgptr(in/out): Page buffer
 * return: NO_ERROR if everything is ok
 *
 */
int
logpb_copy_page_from_file (THREAD_ENTRY * thread_p, LOG_PAGEID pageid, LOG_PAGE * log_pgptr)
{
  int rv;

  assert (log_pgptr != NULL);
  assert (pageid != NULL_PAGEID);
  assert (pageid <= log_Gl.hdr.append_lsa.pageid);

  logpb_log ("called logpb_copy_page_from_file with pageid = %lld\n", (long long int) pageid);

  LOG_CS_ENTER_READ_MODE (thread_p);
  if (log_pgptr != NULL)
    {
      rv = logpb_read_page_from_file (thread_p, pageid, LOG_CS_FORCE_USE, log_pgptr);
      if (rv != NO_ERROR)
	{
	  LOG_CS_EXIT (thread_p);
	  return ER_FAILED;
	}
    }
  LOG_CS_EXIT (thread_p);

  return NO_ERROR;
}

/*
 * logpb_copy_page - copy a exist_log page using local buffer
 *
 * return: NO_ERROR if everything is ok
 *
 *   pageid(in): Page identifier
 *   access_mode(in): access mode (reader, safe reader, writer)
 *   log_pgptr(in/out): Page buffer to copy
 *
 * NOTE:Fetch the log page identified by pageid into a log buffer and return such buffer.
 *              If there is the page in the log page buffer, copy it to buffer and return it.
 *              If not, read log page from log.
 */

static int
logpb_copy_page (THREAD_ENTRY * thread_p, LOG_PAGEID pageid, LOG_CS_ACCESS_MODE access_mode, LOG_PAGE * log_pgptr)
{
  LOG_BUFFER *log_bufptr = NULL;
  bool is_perf_tracking;
  TSC_TICKS start_tick, end_tick;
  TSCTIMEVAL tv_diff;
  UINT64 fix_wait_time;
  PERF_PAGE_MODE stat_page_found = PERF_PAGE_MODE_OLD_IN_BUFFER;
  bool log_csect_entered = false;
  int rv = NO_ERROR, index;

  assert (log_pgptr != NULL);
  assert (pageid != NULL_PAGEID);

  logpb_log ("called logpb_copy_page with pageid = %lld\n", (long long int) pageid);

  is_perf_tracking = perfmon_is_perf_tracking ();
  if (is_perf_tracking)
    {
      tsc_getticks (&start_tick);
    }

  if (access_mode != LOG_CS_SAFE_READER)
    {
      LOG_CS_ENTER_READ_MODE (thread_p);
      log_csect_entered = true;
    }

  if (pageid == LOGPB_HEADER_PAGE_ID)
    {
      /* copy header page into log_pgptr */
      log_bufptr = &log_Pb.header_buffer;

      if (log_bufptr->pageid == NULL_PAGEID)
	{
	  rv = logpb_read_page_from_file (thread_p, pageid, access_mode, log_pgptr);
	  if (rv != NO_ERROR)
	    {
	      rv = ER_FAILED;
	      goto exit;
	    }
	  stat_page_found = PERF_PAGE_MODE_OLD_LOCK_WAIT;
	}
      else
	{
	  memcpy (log_pgptr, log_bufptr->logpage, LOG_PAGESIZE);
	}

      goto exit;
    }

  index = logpb_get_log_buffer_index ((int) pageid);
  if (index >= 0 && index < log_Pb.num_buffers)
    {
      log_bufptr = &log_Pb.buffers[index];
    }
  else
    {
      er_set (ER_FATAL_ERROR_SEVERITY, ARG_FILE_LINE, ER_LOG_PAGE_CORRUPTED, 1, pageid);
      return ER_LOG_PAGE_CORRUPTED;
    }

  if (log_bufptr->pageid == pageid)
    {
      /* Copy page from log_bufptr into log_pgptr */
      memcpy (log_pgptr, log_bufptr->logpage, LOG_PAGESIZE);
      if (log_bufptr->pageid == pageid)
	{
	  goto exit;
	}
    }

  /* Could not get from log page buffer cache */

#if defined(SERVER_MODE)
  /* Send a request to Page Server for the log. */
  if (get_server_type () == SERVER_TYPE_TRANSACTION && !ats_Gl.get_log_page_receiver ().is_page_requested (pageid))
    {
      request_log_page_from_ps (pageid);
    }
#endif // SERVER_MODE

  rv = logpb_read_page_from_file (thread_p, pageid, access_mode, log_pgptr);
  if (rv != NO_ERROR)
    {
      rv = ER_FAILED;
      goto exit;
    }

#if defined(SERVER_MODE)
  if (get_server_type () == SERVER_TYPE_TRANSACTION && ats_Gl.get_log_page_receiver ().is_page_requested (pageid))
    {
      // wait for answer.
      shared_log_page log_page = ats_Gl.get_log_page_receiver ().wait_for_page (pageid);

      // Sould be the same.
      assert (*log_page == *log_pgptr);
    }
#endif // SERVER_MODE

  stat_page_found = PERF_PAGE_MODE_OLD_LOCK_WAIT;

  /* Always exit through here */
exit:
  if (log_csect_entered)
    {
      LOG_CS_EXIT (thread_p);
    }
  perfmon_inc_stat (thread_p, PSTAT_LOG_NUM_FETCHES);

  if (is_perf_tracking)
    {
      tsc_getticks (&end_tick);
      tsc_elapsed_time_usec (&tv_diff, end_tick, start_tick);
      fix_wait_time = tv_diff.tv_sec * 1000000LL + tv_diff.tv_usec;
      /* log page fix time : use dummy values for latch type and conditional type; use PERF_PAGE_MODE_OLD_LOCK_WAIT and
       * PERF_PAGE_MODE_OLD_IN_BUFFER for page type : page is not found in log page buffer and must be read from
       * archive vs page is found in log page buffer */
      if (fix_wait_time > 0)
	{
	  perfmon_pbx_fix_acquire_time (thread_p, PAGE_LOG, stat_page_found, PERF_HOLDER_LATCH_READ,
					PERF_UNCONDITIONAL_FIX_WITH_WAIT, fix_wait_time);
	}
    }

  return rv;
}

static void
request_log_page_from_ps (LOG_PAGEID log_pageid)
{
#if defined(SERVER_MODE)
  constexpr size_t BIG_INT_SIZE = 8;
  char buffer[BIG_INT_SIZE];
  std::memcpy (buffer, &log_pageid, sizeof (log_pageid));
  std::string message (buffer, BIG_INT_SIZE);

  ats_Gl.get_log_page_receiver ().set_page_requested (log_pageid);
  ats_Gl.push_request (ats_to_ps_request::SEND_LOG_PAGE_FETCH, std::move (message));

  if (prm_get_bool_value (PRM_ID_ER_LOG_READ_LOG_PAGE))
    {
      _er_log_debug (ARG_FILE_LINE, "Sent request for log to Page Server. Page ID: %lld \n", log_pageid);
    }
#endif // SERVER_MODE
}

/*
 * logpb_read_page_from_file - Fetch a exist_log page from log files
 *
 * return: NO_ERROR if everything is ok, else ER_GENERIC_ERROR
 *
 *   pageid(in): Page identifier
 *   log_pgptr(in/out): Page buffer to read
 *
 * NOTE:read the log page identified by pageid into a buffer from from archive or active log.
 */
int
logpb_read_page_from_file (THREAD_ENTRY * thread_p, LOG_PAGEID pageid, LOG_CS_ACCESS_MODE access_mode,
			   LOG_PAGE * log_pgptr)
{
  bool log_csect_entered = false;

  assert (log_pgptr != NULL);
  assert (pageid != NULL_PAGEID);

  logpb_log ("called logpb_read_page_from_file with pageid = %lld, hdr.logical_pageid = %lld, "
	     "LOGPB_ACTIVE_NPAGES = %d\n",
	     (long long int) pageid, (long long int) log_pgptr->hdr.logical_pageid, LOGPB_ACTIVE_NPAGES);

  if (access_mode == LOG_CS_SAFE_READER)
    {
      /* This is added here to block others from creating new archive or mounting/dismounting archives while the vacuum
       * workers is trying to fetch its page from file. */
      /* This was first done only for active pages. This allowed other transaction create a new archive from active log
       * after calling logpb_is_page_in_archive. Therefore the logpb_to_physical_pageid became flawed. */
      LOG_CS_ENTER_READ_MODE (thread_p);
      log_csect_entered = true;
    }
  else
    {
      assert (LOG_CS_OWN (thread_p));
    }

  // some archived pages may be still in active log; check if they can be fetched from active.
  bool fetch_from_archive = logpb_is_page_in_archive (pageid);
  if (fetch_from_archive)
    {
      bool is_archive_page_in_active_log = (pageid + LOGPB_ACTIVE_NPAGES) > log_Gl.hdr.append_lsa.pageid;
      bool dont_fetch_archive_from_active = !LOG_ISRESTARTED () || log_Gl.hdr.was_active_log_reset;

      if (is_archive_page_in_active_log && !dont_fetch_archive_from_active)
	{
	  // can fetch from active
	  fetch_from_archive = false;
	}
    }
  if (fetch_from_archive)
    {
      // fetch from archive
      if (logpb_fetch_from_archive (thread_p, pageid, log_pgptr, NULL, NULL, true) == NULL)
	{
#if defined(SERVER_MODE)
	  if (thread_p != NULL && thread_p->type == TT_VACUUM_MASTER)
	    {
	      vacuum_er_log_error (VACUUM_ER_LOG_MASTER | VACUUM_ER_LOG_ARCHIVES,
				   "Failed to fetch page %lld from archives.", pageid);
	    }
#endif /* SERVER_MODE */
	  goto error;
	}
    }
  else
    {
      // fetch from active
      LOG_PHY_PAGEID phy_pageid;

      /*
       * Page is contained in the active log.
       * Find the corresponding physical page and read the page form disk.
       */
      phy_pageid = logpb_to_physical_pageid (pageid);
      logpb_log ("phy_pageid in logpb_read_page_from_file is %lld\n", (long long int) phy_pageid);

      perfmon_inc_stat (thread_p, PSTAT_LOG_NUM_IOREADS);

      if (fileio_read (thread_p, log_Gl.append.vdes, log_pgptr, phy_pageid, LOG_PAGESIZE) == NULL)
	{
	  er_set (ER_FATAL_ERROR_SEVERITY, ARG_FILE_LINE, ER_LOG_READ, 3, pageid, phy_pageid, log_Name_active);
	  goto error;
	}
      else
	{
	  if (log_pgptr->hdr.logical_pageid != pageid)
	    {
	      if (log_pgptr->hdr.logical_pageid == pageid + LOGPB_ACTIVE_NPAGES)
		{
		  /* The active part where this archive page belonged was already, overwritten. Fetch the page from
		   * archive. */
		  if (logpb_fetch_from_archive (thread_p, pageid, log_pgptr, NULL, NULL, true) == NULL)
		    {
#if defined(SERVER_MODE)
		      if (thread_p != NULL && thread_p->type == TT_VACUUM_MASTER)
			{
			  vacuum_er_log_error (VACUUM_ER_LOG_MASTER | VACUUM_ER_LOG_ARCHIVES,
					       "Failed to fetch page %lld from archives.", pageid);
			}
#endif /* SERVER_MODE */
		      goto error;
		    }
		}
	      else
		{
		  /* Clean the buffer... since it may be corrupted */
		  er_set (ER_FATAL_ERROR_SEVERITY, ARG_FILE_LINE, ER_LOG_PAGE_CORRUPTED, 1, pageid);
		  goto error;
		}
	    }
	  else
	    {
	      /* 
	       * fetched from active.
	       * In case of being fetched from archive log, no need to be decrypted 
	       * because it already decrypted in logpb_fetch_from_archive()
	       */
	      TDE_ALGORITHM tde_algo = logpb_get_tde_algorithm ((LOG_PAGE *) log_pgptr);
	      if (tde_algo != TDE_ALGORITHM_NONE)
		{
		  if (tde_decrypt_log_page ((LOG_PAGE *) log_pgptr, tde_algo, (LOG_PAGE *) log_pgptr) != NO_ERROR)
		    {
		      ASSERT_ERROR ();
		      goto error;
		    }
		}
	    }
	}
    }

  if (log_csect_entered)
    {
      LOG_CS_EXIT (thread_p);
    }

  logpb_log ("logpb_read_page_from_file: log page %lld has checksum = %d\n",
	     (long long int) log_pgptr->hdr.logical_pageid, log_pgptr->hdr.checksum);

#if !defined(NDEBUG)
  if (log_Gl.rcv_phase == LOG_RESTARTED)
    {
      logpb_debug_check_log_page (thread_p, log_pgptr);
    }
#endif

  /* keep old function's usage */
  return NO_ERROR;

error:
  if (log_csect_entered)
    {
      LOG_CS_EXIT (thread_p);
    }
  return ER_FAILED;
}

/*
 * logpb_read_page_from_active_log -
 *
 *   return: new num_pages
 *
 *   pageid(in):
 *   num_pages(in):
 *   log_pgptr(in/out):
 */
int
logpb_read_page_from_active_log (THREAD_ENTRY * thread_p, LOG_PAGEID pageid, int num_pages, bool decrypt_needed,
				 LOG_PAGE * log_pgptr)
{
  LOG_PHY_PAGEID phy_start_pageid;

  assert (log_pgptr != NULL);
  assert (pageid != NULL_PAGEID);
  assert (num_pages > 0);

  logpb_log ("called logpb_read_page_from_active_log with pageid = %lld and num_pages = %d\n", (long long int) pageid,
	     num_pages);

  /*
   * Page is contained in the active log.
   * Find the corresponding physical page and read the page from disk.
   */
  phy_start_pageid = logpb_to_physical_pageid (pageid);
  num_pages = MIN (num_pages, LOGPB_ACTIVE_NPAGES - phy_start_pageid + 1);

  perfmon_inc_stat (thread_p, PSTAT_LOG_NUM_IOREADS);

  if (fileio_read_pages (thread_p, log_Gl.append.vdes, (char *) log_pgptr, phy_start_pageid, num_pages, LOG_PAGESIZE) ==
      NULL)
    {
      er_set (ER_ERROR_SEVERITY, ARG_FILE_LINE, ER_LOG_READ, 3, pageid, phy_start_pageid, log_Name_active);
      return -1;
    }
  else
    {
      if (log_pgptr->hdr.logical_pageid != pageid)
	{
	  er_set (ER_ERROR_SEVERITY, ARG_FILE_LINE, ER_LOG_PAGE_CORRUPTED, 1, pageid);
	  return -1;
	}
    }

  if (decrypt_needed)
    {
      char *ptr = (char *) log_pgptr;
      int i;
      for (i = 0; i < num_pages; i++)
	{
	  TDE_ALGORITHM tde_algo = logpb_get_tde_algorithm ((LOG_PAGE *) ptr);
	  if (tde_algo != TDE_ALGORITHM_NONE)
	    {
	      if (tde_decrypt_log_page ((LOG_PAGE *) ptr, tde_algo, (LOG_PAGE *) ptr) != NO_ERROR)
		{
		  ASSERT_ERROR ();
		  return -1;
		}
	    }
	  ptr += LOG_PAGESIZE;
	}
    }

#if !defined(NDEBUG)
  if (log_Gl.rcv_phase == LOG_RESTARTED)
    {
      char *ptr = NULL;
      int i;
      char log_pgbuf[IO_MAX_PAGE_SIZE + MAX_ALIGNMENT];
      char *aligned_log_pgbuf = PTR_ALIGN (log_pgbuf, MAX_ALIGNMENT);

      ptr = (char *) log_pgptr;
      for (i = 0; i < num_pages; i++)
	{
	  TDE_ALGORITHM tde_algo = logpb_get_tde_algorithm ((LOG_PAGE *) ptr);
	  /* checksum is calculated before tde-encryption */
	  if (!decrypt_needed && tde_algo != TDE_ALGORITHM_NONE)
	    {
	      /* This page is tde-ecnrypted page and has not yet decrypted.
	       * To check consistency, we need to decrypt it */
	      if (!tde_Cipher.is_loaded)
		{
		  ptr += LOG_PAGESIZE;
		  continue;	/* no way to check an encrypted page without tde module */
		}

	      if (tde_decrypt_log_page ((LOG_PAGE *) ptr, tde_algo, (LOG_PAGE *) aligned_log_pgbuf) != NO_ERROR)
		{
		  ASSERT_ERROR ();
		  assert (false);
		}
	      logpb_debug_check_log_page (thread_p, (LOG_PAGE *) aligned_log_pgbuf);
	      ptr += LOG_PAGESIZE;
	    }
	  else
	    {
	      logpb_debug_check_log_page (thread_p, (LOG_PAGE *) ptr);
	      ptr += LOG_PAGESIZE;
	    }
	}
    }
#endif

  return num_pages;
}

/*
 * logpb_write_page_to_disk - writes and syncs a log page to disk
 *
 * return: error code
 *
 *   log_pgptr(in/out): Log page pointer
 *   logical_pageid(in): logical page id
 *
 * NOTE:writes and syncs a log page to disk
 */
int
logpb_write_page_to_disk (THREAD_ENTRY * thread_p, LOG_PAGE * log_pgptr, LOG_PAGEID logical_pageid)
{
  int nbytes, error_code;
  LOG_PHY_PAGEID phy_pageid;
  FILEIO_WRITE_MODE write_mode;
  char enc_pgbuf[IO_MAX_PAGE_SIZE + MAX_ALIGNMENT];
  LOG_PAGE *enc_pgptr = NULL;

  enc_pgptr = (LOG_PAGE *) PTR_ALIGN (enc_pgbuf, MAX_ALIGNMENT);

  assert (log_pgptr != NULL);
  assert (log_pgptr->hdr.logical_pageid == logical_pageid);
  /* we allow writing page as long as they do not belong to archive area */
  assert (logical_pageid == LOGPB_HEADER_PAGE_ID
	  || (!LOGPB_IS_ARCHIVE_PAGE (logical_pageid) && logical_pageid <= LOGPB_LAST_ACTIVE_PAGE_ID));

  logpb_log ("called logpb_write_page_to_disk for logical_pageid = %lld\n", (long long int) logical_pageid);

  /* Set page CRC before writing to disk. */
  error_code = logpb_set_page_checksum (thread_p, log_pgptr);
  if (error_code != NO_ERROR)
    {
      return error_code;
    }

  phy_pageid = logpb_to_physical_pageid (logical_pageid);
  logpb_log ("phy_pageid in logpb_write_page_to_disk is %lld\n", (long long int) phy_pageid);

  /* log_Gl.append.vdes is only changed while starting or finishing or recovering server. So, log cs is not needed. */

  write_mode = dwb_is_created () == true ? FILEIO_WRITE_NO_COMPENSATE_WRITE : FILEIO_WRITE_DEFAULT_WRITE;

  logpb_log ("logpb_write_page_to_disk: The page (%lld) is being tde-encrypted: %d\n", (long long int) logical_pageid,
	     LOG_IS_PAGE_TDE_ENCRYPTED (log_pgptr));

  if (LOG_IS_PAGE_TDE_ENCRYPTED (log_pgptr))
    {
      error_code = tde_encrypt_log_page (log_pgptr, logpb_get_tde_algorithm (log_pgptr), enc_pgptr);
      if (error_code != NO_ERROR)
	{
	  /* 
	   * if encrpytion fails, it just skip it and off the tde flag. The page will never be encrypted in this case.
	   * It menas once it fails, the page always spill user data un-encrypted from then.
	   */
	  logpb_set_tde_algorithm (thread_p, log_pgptr, TDE_ALGORITHM_NONE);
	  er_set (ER_ERROR_SEVERITY, ARG_FILE_LINE, ER_TDE_ENCRYPTION_LOGPAGE_ERORR_AND_OFF_TDE, 1, logical_pageid);
	}
      else
	{
	  log_pgptr = enc_pgptr;
	}
    }

  if (fileio_write (thread_p, log_Gl.append.vdes, log_pgptr, phy_pageid, LOG_PAGESIZE, write_mode) == NULL)
    {
      if (er_errid () == ER_IO_WRITE_OUT_OF_SPACE)
	{
	  nbytes = log_Gl.hdr.db_logpagesize;
	  er_set (ER_FATAL_ERROR_SEVERITY, ARG_FILE_LINE, ER_LOG_WRITE_OUT_OF_SPACE, 4, logical_pageid, phy_pageid,
		  log_Name_active, nbytes);
	}
      else
	{
	  er_set_with_oserror (ER_FATAL_ERROR_SEVERITY, ARG_FILE_LINE, ER_LOG_WRITE, 3, logical_pageid, phy_pageid,
			       log_Name_active);
	}

      logpb_fatal_error (thread_p, true, ARG_FILE_LINE, "logpb_write_page_to_disk");
      return ER_FAILED;
    }

  perfmon_inc_stat (thread_p, PSTAT_LOG_NUM_IOWRITES);
  return NO_ERROR;
}

/*
 * logpb_find_header_parameters - Find some database creation parameters
 *
 * return: iopagesize or -1
 *
 *   db_fullname(in): Full name of the database
 *   force_read_log_header(in): force to read log header
 *   logpath(in): Directory where the log volumes reside
 *   prefix_logname(in): Name of the log volumes. It is usually set as database
 *                      name. For example, if the value is equal to "db", the
 *                      names of the log volumes created are as follow:
 *                      Active_log      = db_logactive
 *                      Archive_logs    = db_logarchive.0
 *                                        db_logarchive.1
 *                                             .
 *                                             .
 *                                             .
 *                                        db_logarchive.n
 *                      Log_information = db_loginfo
 *                      Database Backup = db_backup
 *   db_iopagesize(in): Set as a side effect to iopagesize
 *   db_creation(in): Set as a side effect to time of database creation
 *   db_compatibility(in): Set as a side effect to database disk compatibility
 *   db_charset(in): Set as a side effect to database charset
 *
 * NOTE:Find some database creation parameters such as pagesize, creation time, and disk compatability.
 */
PGLENGTH
logpb_find_header_parameters (THREAD_ENTRY * thread_p, const bool force_read_log_header, const char *db_fullname,
			      const char *logpath, const char *prefix_logname, PGLENGTH * io_page_size,
			      PGLENGTH * log_page_size, INT64 * creation_time, float *db_compatibility, int *db_charset)
{
  static LOG_HEADER hdr;	/* Log header */
  static bool is_header_read_from_file = false;
  static bool is_log_header_validated = false;
  char log_pgbuf[IO_MAX_PAGE_SIZE + MAX_ALIGNMENT], *aligned_log_pgbuf;
  LOG_PAGE *log_pgptr = NULL;
  int error_code = NO_ERROR;

  if (force_read_log_header)
    {
      is_header_read_from_file = false;
      is_log_header_validated = false;
    }

  aligned_log_pgbuf = PTR_ALIGN (log_pgbuf, MAX_ALIGNMENT);

  assert (LOG_CS_OWN_WRITE_MODE (thread_p));

  /* Is the system restarted ? */
  if (log_Gl.trantable.area != NULL && log_Gl.append.log_pgptr != NULL)
    {
      *io_page_size = log_Gl.hdr.db_iopagesize;
      *log_page_size = log_Gl.hdr.db_logpagesize;
      *creation_time = log_Gl.hdr.db_creation;
      *db_compatibility = log_Gl.hdr.db_compatibility;

      if (IO_PAGESIZE != *io_page_size || LOG_PAGESIZE != *log_page_size)
	{
	  if (db_set_page_size (*io_page_size, *log_page_size) != NO_ERROR)
	    {
	      goto error;
	    }

	  logpb_finalize_pool (thread_p);
	  error_code = logtb_define_trantable_log_latch (thread_p, log_Gl.trantable.num_total_indices);
	  if (error_code != NO_ERROR)
	    {
	      goto error;
	    }
	  error_code = logpb_initialize_pool (thread_p);
	  if (error_code != NO_ERROR)
	    {
	      goto error;
	    }
	  if (logpb_fetch_start_append_page (thread_p) != NO_ERROR)
	    {
	      goto error;
	    }
	}
      return *io_page_size;
    }

  if (!is_header_read_from_file)
    {
      log_pgptr = (LOG_PAGE *) aligned_log_pgbuf;

      error_code = logpb_fetch_header_from_active_log (thread_p, db_fullname, logpath, prefix_logname, &hdr, log_pgptr);
      if (error_code != NO_ERROR)
	{
	  goto error;
	}
      is_header_read_from_file = true;
    }

  *io_page_size = hdr.db_iopagesize;
  *log_page_size = hdr.db_logpagesize;
  *creation_time = hdr.db_creation;
  *db_compatibility = hdr.db_compatibility;
  *db_charset = (int) hdr.db_charset;

  if (is_log_header_validated)
    {
      return *io_page_size;
    }

  /*
   * Make sure that the log is a log file and that it is compatible with the
   * running database and system
   */

  if (strcmp (hdr.prefix_name, prefix_logname) != 0)
    {
      /*
       * This does not look like the log or the log was renamed. Incompatible
       * prefix name with the prefix stored on disk
       */
      er_set (ER_NOTIFICATION_SEVERITY, ARG_FILE_LINE, ER_LOG_INCOMPATIBLE_PREFIX_NAME, 2, log_Name_active,
	      hdr.prefix_name);
      /* Continue anyhow.. */
    }

  /* only check for incompatibility here, this will be done again in log_xinit which will run the compatibility
   * functions if there are any. */
  /* We added disk compatibility rules to R2.2. Before that release, rel_get_disk_compatible function returned only
   * REL_FULLY_COMPATIBLE or REL_NOT_COMPATIBLE. However, it might return REL_BACKWARD_COMPATIBLE now. */
  if (rel_get_disk_compatible (*db_compatibility, NULL) != REL_FULLY_COMPATIBLE)
    {
      log_Gl.hdr.db_compatibility = *db_compatibility;
      er_set (ER_ERROR_SEVERITY, ARG_FILE_LINE, ER_LOG_INCOMPATIBLE_DATABASE, 2, rel_name (), rel_release_string ());
      error_code = ER_LOG_INCOMPATIBLE_DATABASE;
      goto error;
    }

  is_log_header_validated = true;

  return *io_page_size;

error:
  *io_page_size = -1;
  *log_page_size = -1;
  *creation_time = 0;
  *db_compatibility = -1.0;

  return *io_page_size;
}

/*
 *
 *       	       FUNCTIONS RELATED TO APPEND PAGES
 *
 */

/*
 * logpb_fetch_start_append_page - FETCH THE START APPEND PAGE
 *
 * return: Pointer to the page or NULL
 *
 * NOTE:Fetch the start append page.
 */
int
logpb_fetch_start_append_page (THREAD_ENTRY * thread_p)
{
  LOG_FLUSH_INFO *flush_info = &log_Gl.flush_info;
  PAGE_FETCH_MODE flag = OLD_PAGE;
  bool need_flush;
#if defined(SERVER_MODE)
  int rv;
#endif /* SERVER_MODE */

  assert (LOG_CS_OWN_WRITE_MODE (thread_p));

  logpb_log ("started logpb_fetch_start_append_page\n");

  /* detect empty log (page and offset of zero) */
  if ((log_Gl.hdr.append_lsa.pageid == 0) && (log_Gl.hdr.append_lsa.offset == 0))
    {
      flag = NEW_PAGE;
    }

  if (log_Gl.append.log_pgptr != NULL)
    {
      /*
       * Somehow we already have an append page, flush all current append page
       * and start form scratch
       */
      logpb_invalid_all_append_pages (thread_p);
    }

  /*
   * Fetch the start append page
   */

  log_Gl.append.log_pgptr = logpb_locate_page (thread_p, log_Gl.hdr.append_lsa.pageid, flag);
  if (log_Gl.append.log_pgptr == NULL)
    {
      return ER_FAILED;
    }

  log_Gl.append.set_nxio_lsa (log_Gl.hdr.append_lsa);
  /*
   * Save this log append page as an active page to be flushed at a later
   * time if the page is modified (dirty).
   * We must save the log append pages in the order that they are defined
   * and need to be flushed.
   */

  need_flush = false;

  rv = pthread_mutex_lock (&flush_info->flush_mutex);

  flush_info->toflush[flush_info->num_toflush] = log_Gl.append.log_pgptr;
  flush_info->num_toflush++;

  if (flush_info->num_toflush >= flush_info->max_toflush)
    {
      /*
       * Force the dirty pages including the current one at this moment
       */
      need_flush = true;
    }

  pthread_mutex_unlock (&flush_info->flush_mutex);

  if (need_flush)
    {
      logpb_flush_pages_direct (thread_p);
    }

  return NO_ERROR;
}

/*
 * logpb_fetch_start_append_page_new - FETCH THE NEW START APPEND PAGE
 *
 * return: Pointer to the page or NULL
 */
LOG_PAGE *
logpb_fetch_start_append_page_new (THREAD_ENTRY * thread_p)
{
  assert (LOG_CS_OWN_WRITE_MODE (thread_p));

  logpb_log ("started logpb_fetch_start_append_page_new\n");

  log_Gl.append.log_pgptr = logpb_locate_page (thread_p, log_Gl.hdr.append_lsa.pageid, NEW_PAGE);
  if (log_Gl.append.log_pgptr == NULL)
    {
      return NULL;
    }

  log_Gl.append.set_nxio_lsa (log_Gl.hdr.append_lsa);

  return log_Gl.append.log_pgptr;
}

/*
 * logpb_next_append_page - Fetch next append page
 *
 * return: nothing
 *
 *   current_setdirty(in): Set the current append page dirty ?
 *
 * NOTE:Fetch the next append page.
 *              If the current append page contains the beginning of the log
 *              record being appended (i.e., log record did fit on current
 *              append page), the freeing of this page is delayed until the
 *              record is completely appended/logged. This is needed since
 *              every log record has a forward pointer to next log record
 *              (i.e., next append address). In addition, we must avoid
 *              flushing this page to disk (e.g., page replacement),
 *              otherwise, during crash recovery we could try to read a log
 *              record that has never been finished and the end of the log may
 *              not be detected. That is, the log would be corrupted.
 *
 *              If the current append page does not contain the beginning of
 *              the log record, the page can be freed and flushed at any time.
 *
 *              If the next page to archive is located at the physical
 *              location of the desired append page, a set of log pages is
 *              archived, so we can continue the append operations.
 */
static void
logpb_next_append_page (THREAD_ENTRY * thread_p, LOG_SETDIRTY current_setdirty)
{
  LOG_FLUSH_INFO *flush_info = &log_Gl.flush_info;
  bool need_flush;
#if defined(SERVER_MODE)
  int rv;
#endif /* SERVER_MODE */
#if defined(CUBRID_DEBUG)
  long commit_count = 0;
  static struct timeval start_append_time = { 0, 0 };
  struct timeval end_append_time = { 0, 0 };
  static long prev_commit_count_in_append = 0;
  double elapsed = 0;

  gettimeofday (&end_append_time, NULL);
#endif /* CUBRID_DEBUG */

  assert (LOG_CS_OWN_WRITE_MODE (thread_p));

  logpb_log ("started logpb_next_append_page\n");

  if (current_setdirty == LOG_SET_DIRTY)
    {
      logpb_set_dirty (thread_p, log_Gl.append.log_pgptr);
    }

  log_Gl.append.log_pgptr = NULL;

  log_Gl.hdr.append_lsa.pageid++;
  log_Gl.hdr.append_lsa.offset = 0;

  /*
   * Is the next logical page to archive, currently located at the physical
   * location of the next logical append page ? (Remember the log is a RING).
   * If so, we need to archive the log from the next logical page to archive
   * up to the closest page that does not hold the current append log record.
   */

  if (LOGPB_AT_NEXT_ARCHIVE_PAGE_ID (log_Gl.hdr.append_lsa.pageid))
    {
      /* The log must be archived */
      logpb_archive_active_log (thread_p);
    }

  /*
   * Has the log been cycled ?
   */
  if (LOGPB_IS_FIRST_PHYSICAL_PAGE (log_Gl.hdr.append_lsa.pageid))
    {
      log_Gl.hdr.fpageid += LOGPB_ACTIVE_NPAGES;

      /* Flush the header to save updates by archiving. */
      logpb_flush_header (thread_p);
    }

  /*
   * Fetch the next page as a newly defined append page. Append pages are
   * always new pages
   */

  log_Gl.append.log_pgptr = logpb_create_page (thread_p, log_Gl.hdr.append_lsa.pageid);
  if (log_Gl.append.log_pgptr == NULL)
    {
      logpb_fatal_error (thread_p, true, ARG_FILE_LINE, "log_next_append_page");
      /* This statement should not be reached */
      return;
    }

  if (log_Gl.append.appending_page_tde_encrypted)
    {
      TDE_ALGORITHM tde_algo = (TDE_ALGORITHM) prm_get_integer_value (PRM_ID_TDE_DEFAULT_ALGORITHM);
      logpb_set_tde_algorithm (thread_p, log_Gl.append.log_pgptr, tde_algo);
      logpb_set_dirty (thread_p, log_Gl.append.log_pgptr);
      logpb_log ("logpb_next_append_page: set tde_algorithm to appending page (%lld), "
		 "tde_algorithm = %s\n",
		 (long long int) log_Gl.append.log_pgptr->hdr.logical_pageid, tde_get_algorithm_name (tde_algo));
    }

#if defined(CUBRID_DEBUG)
  {
    log_Stat.last_append_pageid = log_Gl.hdr.append_lsa.pageid;
  }
#endif /* CUBRID_DEBUG */

  /*
   * Save this log append page as an active page to be flushed at a later
   * time if the page is modified (dirty).
   * We must save the log append pages in the order that they are defined
   * and need to be flushed.
   */

  rv = pthread_mutex_lock (&flush_info->flush_mutex);

  flush_info->toflush[flush_info->num_toflush] = log_Gl.append.log_pgptr;
  flush_info->num_toflush++;

  need_flush = false;
  if (flush_info->num_toflush >= flush_info->max_toflush)
    {
      need_flush = true;
    }

  pthread_mutex_unlock (&flush_info->flush_mutex);

  if (need_flush)
    {
      logpb_flush_all_append_pages (thread_p);
    }

#if defined(CUBRID_DEBUG)
  if (start_append_time.tv_sec != 0 && start_append_time.tv_usec != 0)
    {
      elapsed = LOG_GET_ELAPSED_TIME (end_append_time, start_append_time);
    }

  log_Stat.use_append_page_sec = elapsed;
  gettimeofday (&start_append_time, NULL);

  commit_count = log_Stat.commit_count - prev_commit_count_in_append;

  prev_commit_count_in_append = log_Stat.commit_count;

  log_Stat.last_commit_count_while_using_a_page = commit_count;
  log_Stat.total_commit_count_while_using_a_page += log_Stat.last_commit_count_while_using_a_page;
#endif /* CUBRID_DEBUG */

  log_Stat.total_append_page_count++;

#if defined(CUBRID_DEBUG)
  er_log_debug (ARG_FILE_LINE,
		"log_next_append_page: new page id(%lld) total_append_page_count(%ld)"
		" num_toflush(%d) use_append_page_sec(%f) need_flush(%d) commit_count(%ld)"
		" total_commit_count(%ld)\n",
		(int) log_Stat.last_append_pageid, log_Stat.total_append_page_count,
		flush_info->num_toflush, log_Stat.use_append_page_sec, need_flush,
		log_Stat.last_commit_count_while_using_a_page, log_Stat.total_commit_count_while_using_a_page);
#endif /* CUBRID_DEBUG */
}

/*
 * log_writev_append_pages - Write a set of sequential pages
 *
 * return: to_flush or NULL
 *
 *   to_flush(in): Array to address of content of pages to flush
 *   npages(in): Number of pages to flush
 *
 * NOTE:Flush to disk a set of log contiguous pages.
 */
static LOG_PAGE **
logpb_writev_append_pages (THREAD_ENTRY * thread_p, LOG_PAGE ** to_flush, DKNPAGES npages)
{
  LOG_BUFFER *bufptr;
  LOG_PHY_PAGEID phy_pageid;
  int i;
  FILEIO_WRITE_MODE write_mode = FILEIO_WRITE_DEFAULT_WRITE;
  char enc_pgbuf[IO_MAX_PAGE_SIZE + MAX_ALIGNMENT];
  LOG_PAGE *log_pgptr = NULL;
  LOG_PAGE *enc_pgptr = NULL;

  enc_pgptr = (LOG_PAGE *) PTR_ALIGN (enc_pgbuf, MAX_ALIGNMENT);

#if !defined(CS_MODE)
  write_mode = dwb_is_created () == true ? FILEIO_WRITE_NO_COMPENSATE_WRITE : FILEIO_WRITE_DEFAULT_WRITE;
#endif

  /* In this point, flush buffer cannot be replaced by trans. So, bufptr's pageid and phy_pageid are not changed. */
  if (npages > 0)
    {
      bufptr = logpb_get_log_buffer (to_flush[0]);
      phy_pageid = bufptr->phy_pageid;

      logpb_log ("logpb_writev_append_pages: started with pageid = %lld and phy_pageid = %lld\n",
		 (long long int) bufptr->pageid, (long long int) phy_pageid);

      for (i = 0; i < npages; i++)
	{
	  /* Set page CRC before writing to disk. */
	  if (logpb_set_page_checksum (thread_p, to_flush[i]) != NO_ERROR)
	    {
	      return NULL;
	    }
	}
      for (i = 0; i < npages; i++)
	{
	  log_pgptr = to_flush[i];

	  logpb_log ("logpb_writev_append_pages: The page (%lld) is being tde-encrypted: %d\n",
		     (long long int) log_pgptr->hdr.logical_pageid, LOG_IS_PAGE_TDE_ENCRYPTED (log_pgptr));
	  if (LOG_IS_PAGE_TDE_ENCRYPTED (log_pgptr))
	    {
	      if (tde_encrypt_log_page (log_pgptr, logpb_get_tde_algorithm (log_pgptr), enc_pgptr) != NO_ERROR)
		{
		  /* 
		   * if encrpytion fails, it just skip it and off the tde flag. The page will never be encrypted in this case.
		   * It menas once it fails, the page always spill user data un-encrypted from then.
		   */
		  logpb_set_tde_algorithm (thread_p, log_pgptr, TDE_ALGORITHM_NONE);
		  er_set (ER_ERROR_SEVERITY, ARG_FILE_LINE, ER_TDE_ENCRYPTION_LOGPAGE_ERORR_AND_OFF_TDE, 1,
			  log_pgptr->hdr.logical_pageid);
		}
	      else
		{
		  log_pgptr = enc_pgptr;
		}
	    }

	  if (fileio_write (thread_p, log_Gl.append.vdes, log_pgptr, phy_pageid + i, LOG_PAGESIZE, write_mode) == NULL)
	    {
	      if (er_errid () == ER_IO_WRITE_OUT_OF_SPACE)
		{
		  er_set (ER_FATAL_ERROR_SEVERITY, ARG_FILE_LINE, ER_LOG_WRITE_OUT_OF_SPACE, 4, bufptr->pageid,
			  phy_pageid, log_Name_active, log_Gl.hdr.db_logpagesize);
		}
	      else
		{
		  er_set_with_oserror (ER_FATAL_ERROR_SEVERITY, ARG_FILE_LINE, ER_LOG_WRITE, 3, bufptr->pageid,
				       phy_pageid, log_Name_active);
		}
	      to_flush = NULL;
	      break;
	    }
	}
    }

  return to_flush;
}

/*
 * logpb_write_toflush_pages_to_archive - Background archiving
 *
 * NOTE : write flushed pages to temporary archiving volume
 * (which will be renamed to real archiving volume) at this time.
 * but don't write last page because it will be modified & flushed again.
 * in error case, dismount temp archiving volume and give up background
 * archiving.
 */
static void
logpb_write_toflush_pages_to_archive (THREAD_ENTRY * thread_p)
{
  int i;
  LOG_PAGEID pageid, prev_lsa_pageid;
  LOG_PHY_PAGEID phy_pageid;
  char log_pgbuf[IO_MAX_PAGE_SIZE + MAX_ALIGNMENT];
  char enc_pgbuf[IO_MAX_PAGE_SIZE + MAX_ALIGNMENT];
  LOG_PAGE *log_pgptr = NULL;
  LOG_PAGE *enc_pgptr = NULL;
  LOG_BUFFER *bufptr;
  LOG_FLUSH_INFO *flush_info = &log_Gl.flush_info;
  BACKGROUND_ARCHIVING_INFO *bg_arv_info = &log_Gl.bg_archive_info;
  FILEIO_WRITE_MODE write_mode;

  assert (prm_get_bool_value (PRM_ID_LOG_BACKGROUND_ARCHIVING));

  if (log_Gl.bg_archive_info.vdes == NULL_VOLDES || flush_info->num_toflush <= 1)
    {
      return;
    }

  pageid = bg_arv_info->current_page_id;
  prev_lsa_pageid = log_Gl.append.prev_lsa.pageid;
  i = 0;
  write_mode = dwb_is_created () == true ? FILEIO_WRITE_NO_COMPENSATE_WRITE : FILEIO_WRITE_DEFAULT_WRITE;

  while (pageid < prev_lsa_pageid && i < flush_info->num_toflush)
    {
      bufptr = logpb_get_log_buffer (flush_info->toflush[i]);
      if (pageid > bufptr->pageid)
	{
	  assert_release (pageid <= bufptr->pageid);
	  fileio_dismount (thread_p, bg_arv_info->vdes);
	  bg_arv_info->vdes = NULL_VOLDES;
	  return;
	}
      else if (pageid < bufptr->pageid)
	{
	  LOG_LSA current_lsa;

	  current_lsa.pageid = pageid;
	  current_lsa.offset = LOG_PAGESIZE;
	  /* to flush all omitted pages by the previous archiving */
	  log_pgptr = (LOG_PAGE *) PTR_ALIGN (log_pgbuf, MAX_ALIGNMENT);

	  if (logpb_fetch_page (thread_p, &current_lsa, LOG_CS_FORCE_USE, log_pgptr) != NO_ERROR)
	    {
	      fileio_dismount (thread_p, bg_arv_info->vdes);
	      bg_arv_info->vdes = NULL_VOLDES;
	      return;
	    }
	}
      else
	{
	  log_pgptr = flush_info->toflush[i];
	  i++;
	}

#if !defined(NDEBUG)
      logpb_debug_check_log_page (thread_p, log_pgptr);
#endif
      phy_pageid = (LOG_PHY_PAGEID) (pageid - bg_arv_info->start_page_id + 1);
      assert_release (phy_pageid > 0);

      logpb_log ("logpb_write_toflush_pages_to_archive: The page (%lld) is being tde-encrypted: %d\n",
		 (long long int) pageid, LOG_IS_PAGE_TDE_ENCRYPTED (log_pgptr));

      if (LOG_IS_PAGE_TDE_ENCRYPTED (log_pgptr))
	{
	  enc_pgptr = (LOG_PAGE *) PTR_ALIGN (enc_pgbuf, MAX_ALIGNMENT);
	  if (tde_encrypt_log_page (log_pgptr, logpb_get_tde_algorithm (log_pgptr), enc_pgptr) != NO_ERROR)
	    {
	      /* 
	       * if encrpytion fails, it just skip it and off the tde flag. The page will never be encrypted in this case.
	       * It menas once it fails, the page always spill user data un-encrypted from then.
	       */
	      logpb_set_tde_algorithm (thread_p, log_pgptr, TDE_ALGORITHM_NONE);
	      er_set (ER_ERROR_SEVERITY, ARG_FILE_LINE, ER_TDE_ENCRYPTION_LOGPAGE_ERORR_AND_OFF_TDE, 1, pageid);
	    }
	  else
	    {
	      log_pgptr = enc_pgptr;
	    }
	}

      if (fileio_write (thread_p, bg_arv_info->vdes, log_pgptr, phy_pageid, LOG_PAGESIZE, write_mode) == NULL)
	{
	  fileio_dismount (thread_p, bg_arv_info->vdes);
	  bg_arv_info->vdes = NULL_VOLDES;
	  return;
	}

      pageid++;
      bg_arv_info->current_page_id = pageid;
    }

  assert_release (bg_arv_info->current_page_id >= bg_arv_info->last_sync_pageid);
  if ((bg_arv_info->current_page_id - bg_arv_info->last_sync_pageid) > prm_get_integer_value (PRM_ID_PB_SYNC_ON_NFLUSH))
    {
      /* System volume. No need to sync DWB. */
      fileio_synchronize (thread_p, bg_arv_info->vdes, log_Name_bg_archive, FILEIO_SYNC_ONLY);
      bg_arv_info->last_sync_pageid = bg_arv_info->current_page_id;
    }
}

/*
 * logpb_append_next_record -
 *
 * return: NO_ERROR
 *
 *   node(in):
 */
static int
logpb_append_next_record (THREAD_ENTRY * thread_p, LOG_PRIOR_NODE * node)
{
  if (!LSA_EQ (&node->start_lsa, &log_Gl.hdr.append_lsa))
    {
      logpb_fatal_error (thread_p, true, ARG_FILE_LINE, "logpb_append_next_record");
    }

  /* forcing flush in the middle of log record append is a complicated business. try to avoid it if possible. */
  if (log_Gl.flush_info.num_toflush + 1 >= log_Gl.flush_info.max_toflush)	/* flush will be forced on next page */
    {
      /* flush early to avoid complicated case */
      logpb_flush_all_append_pages (thread_p);
    }

  logpb_log ("logpb_append_next_record: append a record\n"
	     "log_Gl.hdr.append_lsa.offset = %d, total record size = %d\n",
	     log_Gl.hdr.append_lsa.offset,
	     sizeof (LOG_RECORD_HEADER) + node->data_header_length + node->ulength + node->rlength);

  /* to tde-encrypt pages which is being created while appending */
  log_Gl.append.appending_page_tde_encrypted = prior_is_tde_encrypted (node);

  logpb_start_append (thread_p, &node->log_header);

  if (node->data_header != NULL)
    {
      LOG_APPEND_ADVANCE_WHEN_DOESNOT_FIT (thread_p, node->data_header_length);
      logpb_append_data (thread_p, node->data_header_length, node->data_header);
    }

  if (node->udata != NULL)
    {
      logpb_append_data (thread_p, node->ulength, node->udata);
    }

  if (node->rdata != NULL)
    {
      logpb_append_data (thread_p, node->rlength, node->rdata);
    }

  logpb_end_append (thread_p, &node->log_header);

  log_Gl.append.appending_page_tde_encrypted = false;

  return NO_ERROR;
}

/*
 * logpb_append_prior_lsa_list -
 *
 * return: NO_ERROR
 *
 *   list(in/out):
 */
static int
logpb_append_prior_lsa_list (THREAD_ENTRY * thread_p, LOG_PRIOR_NODE * list)
{
  LOG_PRIOR_NODE *node;

  assert (LOG_CS_OWN_WRITE_MODE (thread_p));

  /* append prior_flush_list */
  assert (log_Gl.prior_info.prior_flush_list_header == NULL);
  log_Gl.prior_info.prior_flush_list_header = list;

  log_Gl.m_prior_sender.send_list (list);

  /* append log buffer */
  while (log_Gl.prior_info.prior_flush_list_header != NULL)
    {
      node = log_Gl.prior_info.prior_flush_list_header;
      log_Gl.prior_info.prior_flush_list_header = node->next;

      logpb_append_next_record (thread_p, node);

      if (node->data_header != NULL)
	{
	  free_and_init (node->data_header);
	}
      if (node->udata != NULL)
	{
	  free_and_init (node->udata);
	}
      if (node->rdata != NULL)
	{
	  free_and_init (node->rdata);
	}

      free_and_init (node);
    }

  return NO_ERROR;
}

/*
 * prior_lsa_remove_prior_list:
 *
 * return: prior list
 *
 */
static LOG_PRIOR_NODE *
prior_lsa_remove_prior_list (THREAD_ENTRY * thread_p)
{
  LOG_PRIOR_NODE *prior_list;

  assert (LOG_CS_OWN_WRITE_MODE (thread_p));

  prior_list = log_Gl.prior_info.prior_list_header;

  log_Gl.prior_info.prior_list_header = NULL;
  log_Gl.prior_info.prior_list_tail = NULL;
  log_Gl.prior_info.list_size = 0;

  return prior_list;
}

/*
 * logpb_prior_lsa_append_all_list:
 *
 * return: NO_ERROR
 *
 */
int
logpb_prior_lsa_append_all_list (THREAD_ENTRY * thread_p)
{
  LOG_PRIOR_NODE *prior_list;
  INT64 current_size;

  assert (LOG_CS_OWN_WRITE_MODE (thread_p));

  log_Gl.prior_info.prior_lsa_mutex.lock ();
  current_size = log_Gl.prior_info.list_size;
  prior_list = prior_lsa_remove_prior_list (thread_p);
  log_Gl.prior_info.prior_lsa_mutex.unlock ();

  if (prior_list != NULL)
    {
      perfmon_add_stat (thread_p, PSTAT_PRIOR_LSA_LIST_SIZE, (unsigned int) current_size / ONE_K);	/* kbytes */
      perfmon_inc_stat (thread_p, PSTAT_PRIOR_LSA_LIST_REMOVED);

      logpb_append_prior_lsa_list (thread_p, prior_list);
    }

  return NO_ERROR;
}

/*
 * logpb_dump_log_page_area - Dump log page area.
 *
 * return: nothing
 *   log_pgptr(in): log page
 *   offset(in): offset in page area to start logging
 *   length(in): length to log
 */
void
logpb_dump_log_page_area (THREAD_ENTRY * thread_p, LOG_PAGE * log_pgptr, int offset, int length)
{
  const int block_size = 4 * ONE_K;
  char log_block_string[block_size * 4], log_header_string[200], *src_ptr, *dest_ptr;
  int count_remaining_bytes, count_bytes_to_dump, i;
  int line_no = 0;

  if (logpb_Logging == false)
    {
      return;
    }

  assert (log_pgptr != NULL);
  if (offset < 0 || length < 0 || length > LOGAREA_SIZE || offset + length > LOGAREA_SIZE)
    {
      return;
    }

  sprintf (log_header_string, "page_id = %lld, checksum = %d, offset = %d, length = %d\n",
	   (long long int) log_pgptr->hdr.logical_pageid, log_pgptr->hdr.checksum, offset, length);

  count_remaining_bytes = length;
  src_ptr = log_pgptr->area + offset;
  while (count_remaining_bytes > 0)
    {
      dest_ptr = log_block_string;
      count_bytes_to_dump = MIN (count_remaining_bytes, block_size);
      for (i = 0; i < count_bytes_to_dump; i++, src_ptr++)
	{
	  if (i % 32 == 0)
	    {
	      dest_ptr += sprintf (dest_ptr, "\n  %05d: ", line_no++);
	    }

	  dest_ptr += sprintf (dest_ptr, "%02X ", (unsigned char) (*src_ptr));
	}

      dest_ptr += sprintf (dest_ptr, "\n");
      logpb_log ("logpb_dump_log_page_area: header = %s data = %s\n", log_header_string, log_block_string);
      count_remaining_bytes -= count_bytes_to_dump;
    }
}

/*
 * logpb_page_get_first_null_block_lsa - Get LSA of first null block in log page.
 *
 * return: nothing
 *   thread_p(in): thread entry
 *   log_pgptr(in): log page
 *   first_null_block_lsa(out): LSA of first null block.
 */
void
logpb_page_get_first_null_block_lsa (THREAD_ENTRY * thread_p, LOG_PAGE * log_pgptr, LOG_LSA * first_null_block_lsa)
{
  const int block_size = 4 * ONE_K;
  char null_buffer[block_size + MAX_ALIGNMENT], *null_block;
  int i, max_num_blocks = LOG_PAGESIZE / block_size;

  assert (log_pgptr != NULL && first_null_block_lsa != NULL);

  null_block = PTR_ALIGN (null_buffer, MAX_ALIGNMENT);
  memset (null_block, LOG_PAGE_INIT_VALUE, block_size);

  LSA_SET_NULL (first_null_block_lsa);

  /* Set LSA of first NULL block. */
  for (i = 0; i < max_num_blocks; i++)
    {
      /* Search for null blocks. */
      if (memcmp (((char *) log_pgptr) + (i * block_size), null_block, block_size) == 0)
	{
	  /* Found the null block. Computes its LSA. */
	  first_null_block_lsa->pageid = log_pgptr->hdr.logical_pageid;
	  first_null_block_lsa->offset = i * block_size;

	  if (first_null_block_lsa->offset > 0)
	    {
	      /* Skip log header size. */
	      first_null_block_lsa->offset -= sizeof (LOG_HDRPAGE);
	    }

	  assert (first_null_block_lsa->offset >= 0);
	  break;
	}
    }
}

/*
 * logpb_flush_all_append_pages - Flush log append pages
 *
 * return: 1 : log flushed, 0 : do not need log flush, < 0 : error code
 *
 */
static int
logpb_flush_all_append_pages (THREAD_ENTRY * thread_p)
{
  LOG_BUFFER *bufptr = NULL;	/* The current buffer log append page scanned */
  LOG_BUFFER *prv_bufptr = NULL;	/* The previous buffer log append page scanned */
  int idxflush;			/* An index into the first log page buffer to flush */
  bool need_sync;		/* How we flush anything ? */

  int i;
  LOG_PAGEID first_append_pageid = NULL_PAGEID;
  bool need_flush = true;
  int error_code = NO_ERROR;
  int flush_page_count = 0;
#if defined(CUBRID_DEBUG)
  struct timeval start_time = { 0, 0 };
  struct timeval end_time = { 0, 0 };
  int dirty_page_count = 0;
  int curr_flush_count = 0;
  long commit_count = 0;
  static long prev_commit_count_in_flush = 0;
#endif /* CUBRID_DEBUG */
  bool hold_flush_mutex = false;
  LOG_FLUSH_INFO *flush_info = &log_Gl.flush_info;
  LOG_LSA nxio_lsa;

  int rv;
#if defined(SERVER_MODE)
  INT64 flush_start_time = 0;
  INT64 flush_completed_time = 0;
  INT64 all_writer_thr_end_time = 0;

  LOGWR_INFO *writer_info = log_Gl.writer_info;
  LOGWR_ENTRY *entry = NULL;
  THREAD_ENTRY *wait_thread_p = NULL;
#endif /* SERVER_MODE */

  assert (LOG_CS_OWN_WRITE_MODE (thread_p));

  logpb_log ("called logpb_flush_all_append_pages\n");

#if defined(CUBRID_DEBUG)
  er_log_debug (ARG_FILE_LINE, "logpb_flush_all_append_pages: start\n");

  gettimeofday (&start_time, NULL);
#endif /* CUBRID_DEBUG */

  rv = pthread_mutex_lock (&flush_info->flush_mutex);
  hold_flush_mutex = true;

  if (flush_info->num_toflush < 1)
    {
      need_flush = false;
    }
  else if (flush_info->num_toflush == 1)
    {
      /*
       * Don't need to do anything if the page is not dirty.
       *
       * This block is used to avoid updating the last page with an end of file log when it is not needed at all.
       */

      bufptr = logpb_get_log_buffer (flush_info->toflush[0]);
      if (!logpb_is_dirty (thread_p, flush_info->toflush[0]))
	{
	  need_flush = false;
	}
    }

  pthread_mutex_unlock (&flush_info->flush_mutex);
  hold_flush_mutex = false;

  if (!need_flush)
    {
      return 0;
    }

#if !defined(NDEBUG)
  {
    const char *env_value;
    int verbose_dump = -1;

    if (verbose_dump == -1)
      {
	/*
	 * Do we want to dump the buffer pool for future verification
	 */
	if ((env_value = envvar_get ("LOG_FLUSH_VERBOSE_DUMP")) != NULL)
	  {
	    verbose_dump = atoi (env_value) != 0 ? 1 : 0;
	  }
	else
	  {
	    verbose_dump = 0;
	  }
      }

    if (verbose_dump != 0)
      {
	fprintf (stdout, "\n DUMP BEFORE FLUSHING APPEND PAGES\n");
	logpb_dump (thread_p, stdout);
      }
  }
#endif

#if defined(SERVER_MODE)
  if (thread_p && thread_p->type != TT_DAEMON && thread_p->type != TT_VACUUM_MASTER
      && thread_p->type != TT_VACUUM_WORKER)
    {
      /* set event logging parameter */
      thread_p->event_stats.trace_log_flush_time = prm_get_integer_value (PRM_ID_LOG_TRACE_FLUSH_TIME_MSECS);
    }
#endif /* SERVER_MODE */

#if defined(CUBRID_DEBUG)
  if (log_Gl.append.get_nxio_lsa ().pageid != logpb_get_page_id (flush_info->toflush[0]))
    {
      er_log_debug (ARG_FILE_LINE,
		    "logpb_flush_all_append_pages: SYSTEM ERROR\n  NXIO_PAGE %d does not seem the same as next free"
		    " append page %d to flush\n",
		    log_Gl.append.get_nxio_lsa ().pageid, logpb_get_page_id (flush_info->toflush[0]));
      goto error;
    }
#endif /* CUBRID_DEBUG */

  /* how this works:
   * ok, so we might have to flush several pages here. if there is only one page, the implementation is straight
   * forward, just flush the page.
   *
   * however, if there are two or more pages, we really need to make sure that the first page, where previous end of log
   * record resides (where nxio_lsa points), is flushed last! we cannot validate the new end of log record until we are
   * sure all log pages have been flushed!
   * so, we'll do a two-step flushing: in the first step we skip nxio_lsa page and flush all other pages. in the second
   * step we flush the nxio_lsa page.
   *
   * the story becomes a lot more complicated when a log entry is only partially appended before flush is called. this
   * can happen for when log page buffer becomes full. the problem here is that we cannot yet validate the flushed pages
   * before flushing this record entirely; not all pages. what we do here is replace the incomplete record with end of
   * log record (very important! not in log page buffer, but in a copy of the log page; that way we allow others to read
   * the correct version from buffer). the overwritten copy is flushed to disk.
   * when the log record is fully appended (there can be several iterations of flush if we deal with a very large log
   * record and log page buffer is very small), we call again flush again to make sure all remaining record pages are
   * written to disk. at the end of this flush iteration, the original record is written back and page is flushed again,
   * validating new record.
   *
   * to see full implementation, follow references of log_Pb.partial_append.
   *
   * todo: we might think of a better and simpler solution. the most difficult case to handle is very large log record,
   *       larger than log page buffer. since log records can theoretically be any size, the solution will have to
   *       consider this case.
   *       for now I chose a solution similar to the implementation used before the log page buffer redesign.
   */

  /*
   * Add an end of log marker to detect the end of the log.
   * The marker should be added at the end of the log if there is only one page to be flushed.
   * That is, if we are not in the middle of appending a new log record. Otherwise, we need to change the label of
   * the last append record as log end record. Flush and then check it back.
   */

  if (log_Pb.partial_append.status == LOGPB_APPENDREC_IN_PROGRESS)
    {
      /* Flush all log append records on such page except the current log record which has not been finished.
       * Save the log record type of this record, overwrite an eof record on such position, and flush the page.
       * Then, restore the record back on the page and change the current append log sequence address.
       */
      logpb_log ("logpb_flush_all_append_pages: incomplete record at log_Gl.append.prev_lsa=%lld|%d when flush is "
		 "called. we'll overwrite the log record with eof.\n",
		 (long long int) log_Gl.append.prev_lsa.pageid, (int) log_Gl.append.prev_lsa.offset);

      /* first, let's see if this is page is still in log page buffer */
      first_append_pageid = log_Gl.append.prev_lsa.pageid;
      bufptr = &log_Pb.buffers[logpb_get_log_buffer_index (first_append_pageid)];

      if (bufptr->pageid != first_append_pageid)
	{
	  assert_release (false);
	  logpb_log ("logpb_flush_all_append_pages: fatal error, partial page not found in log page buffer.");
	  error_code = ER_FAILED;
	  goto error;
	}

      /* copy from log page buffer */
      memcpy (log_Pb.partial_append.log_page_record_header, bufptr->logpage, LOG_PAGESIZE);

      /* set entry in log page buffer not dirty. we don't want it to get flushed again */
      bufptr->dirty = false;

      /* Overwrite it with an end of log marker */
      log_Pb.partial_append.record_header_p =
	(LOG_RECORD_HEADER *) (log_Pb.partial_append.log_page_record_header->area + log_Gl.append.prev_lsa.offset);
      log_Pb.partial_append.original_record_header = *log_Pb.partial_append.record_header_p;
      LSA_SET_NULL (&log_Pb.partial_append.record_header_p->forw_lsa);
      log_Pb.partial_append.record_header_p->type = LOG_END_OF_LOG;

      /* write page to disk as it is */
      if (logpb_write_page_to_disk (thread_p, log_Pb.partial_append.log_page_record_header, first_append_pageid) !=
	  NO_ERROR)
	{
	  error_code = ER_FAILED;
	  goto error;
	}
      LSA_COPY (&log_Gl.hdr.eof_lsa, &log_Gl.append.prev_lsa);

      log_Pb.partial_append.status = LOGPB_APPENDREC_PARTIAL_FLUSHED_END_OF_LOG;
    }
  else if (log_Pb.partial_append.status == LOGPB_APPENDREC_PARTIAL_FLUSHED_END_OF_LOG)
    {
      logpb_log ("logpb_flush_all_append_pages: continue flushing page of partially appended log record.\n");
    }
  else if (log_Pb.partial_append.status == LOGPB_APPENDREC_PARTIAL_ENDED
	   || log_Pb.partial_append.status == LOGPB_APPENDREC_SUCCESS)
    {
      /* Add an end of log marker to detect the end of the log.
       * Don't advance the log address, the log end of file is overwritten at a later point. */
      LOG_RECORD_HEADER eof;

      logpb_log ("logpb_flush_all_append_pages: append end of log record at append_lsa = %lld|%d.\n",
		 (long long int) log_Gl.hdr.append_lsa.pageid, (int) log_Gl.hdr.append_lsa.offset);
      eof.trid = LOG_READ_NEXT_TRANID;
      LSA_SET_NULL (&eof.prev_tranlsa);
      LSA_COPY (&eof.back_lsa, &log_Gl.append.prev_lsa);
      LSA_SET_NULL (&eof.forw_lsa);
      eof.type = LOG_END_OF_LOG;

      logpb_start_append (thread_p, &eof);
    }
  else
    {
      /* unexpected status here */
      assert_release (false);
      error_code = ER_FAILED;
      goto error;
    }

  /*
   * Now flush all contiguous log append dirty pages. The first log append dirty page is flushed at the end,
   * so we can synchronize it with the rest.
   */

#if defined(SERVER_MODE)
  /* It changes the status of waiting log writer threads and wakes them up */
  if (!HA_DISABLED () && !writer_info->skip_flush)
    {
      assert (hold_flush_mutex == false);
      LOG_CS_DEMOTE (thread_p);

      rv = pthread_mutex_lock (&writer_info->flush_start_mutex);
      rv = pthread_mutex_lock (&writer_info->wr_list_mutex);

      if (thread_p != NULL && thread_p->event_stats.trace_log_flush_time > 0)
	{
	  flush_start_time = log_get_clock_msec ();

            // *INDENT-OFF*
            new (&writer_info->last_writer_client_info) clientids();
            // *INDENT-ON*

	  writer_info->trace_last_writer = true;
	  writer_info->last_writer_elapsed_time = 0;
	  writer_info->last_writer_client_info.client_type = DB_CLIENT_TYPE_UNKNOWN;
	}

      entry = writer_info->writer_list;
      while (entry)
	{
	  if (entry->status == LOGWR_STATUS_WAIT)
	    {
	      wait_thread_p = entry->thread_p;
	      assert (wait_thread_p != thread_p);

	      thread_lock_entry (wait_thread_p);

	      /* If THREAD_RESUME_DUE_TO_INTERRUPT, do not set the entry status to avoid deadlock
	       * between flush_end_cond and CSECT_LOG.
	       */
	      if (thread_p->resume_status != THREAD_RESUME_DUE_TO_INTERRUPT)
		{
		  /* Still waiting for LOGWR. */
		  entry->status = LOGWR_STATUS_FETCH;
		  if (wait_thread_p->resume_status == THREAD_LOGWR_SUSPENDED)
		    {
		      thread_wakeup_already_had_mutex (wait_thread_p, THREAD_LOGWR_RESUMED);
		    }
		}

	      thread_unlock_entry (wait_thread_p);
	    }
	  entry = entry->next;
	}

      rv = pthread_mutex_lock (&writer_info->flush_wait_mutex);
      writer_info->flush_completed = false;
      rv = pthread_mutex_unlock (&writer_info->flush_wait_mutex);

      pthread_mutex_unlock (&writer_info->wr_list_mutex);
      pthread_mutex_unlock (&writer_info->flush_start_mutex);
    }
#endif /* SERVER_MODE */

  idxflush = -1;
  prv_bufptr = NULL;
  need_sync = false;

  rv = pthread_mutex_lock (&flush_info->flush_mutex);
  hold_flush_mutex = true;

#if defined(CUBRID_DEBUG)
  log_scan_flush_info (log_dump_pageid);
  er_log_debug (ARG_FILE_LINE, "\n");
#endif /* CUBRID_DEBUG */

  /* Record number of writes in statistics */
  perfmon_add_stat (thread_p, PSTAT_LOG_NUM_IOWRITES, flush_info->num_toflush);

  /* loop through all to flush list. do a two-step process:
   * 1. skip all pages not dirty. also skip the page of nxio_lsa! it must be flushed last!
   * 2. collect and flush all dirty and successive pages.
   */
  i = 0;
  while (true)
    {
      /* skip all not dirty */
      for (; i < flush_info->num_toflush; i++)
	{
	  bufptr = logpb_get_log_buffer (flush_info->toflush[i]);
	  assert (bufptr->pageid == flush_info->toflush[i]->hdr.logical_pageid);
	  if (bufptr->dirty && bufptr->pageid != log_Gl.append.get_nxio_lsa ().pageid)
	    {
	      /* found dirty */
	      break;
	    }
	  logpb_log ("logpb_flush_all_append_pages: skip flushing not dirty page %lld.\n", bufptr->pageid);
	}
      if (i == flush_info->num_toflush)
	{
	  /* nothing left to flush */
	  break;
	}

      /* we have a dirty record */
      assert (bufptr->dirty);
      prv_bufptr = bufptr;
      idxflush = i;

      /* advance to next */
      i++;

      /* collect all consecutive pages that are dirty */
      for (; i < flush_info->num_toflush; i++)
	{
	  bufptr = logpb_get_log_buffer (flush_info->toflush[i]);

	  assert (bufptr->pageid == flush_info->toflush[i]->hdr.logical_pageid);

	  if (!bufptr->dirty)
	    {
	      /* not dirty */
	      break;
	    }
	  if (bufptr->pageid == log_Gl.append.get_nxio_lsa ().pageid)
	    {
	      /* this must be flushed last! */
	      break;
	    }
	  if (prv_bufptr->pageid + 1 != bufptr->pageid)
	    {
	      /* not successive pages */
	      break;
	    }
	  if (prv_bufptr->phy_pageid + 1 != bufptr->phy_pageid)
	    {
	      /* not successive pages on disk */
	      break;
	    }

	  prv_bufptr = bufptr;
	}

      if (logpb_writev_append_pages (thread_p, &flush_info->toflush[idxflush], i - idxflush) == NULL)
	{
	  /* is this acceptable? */
	  assert_release (false);
	  error_code = ER_FAILED;
	  goto error;
	}
      else
	{
	  int buf_iter;
	  need_sync = true;
	  flush_page_count += i - idxflush;

	  logpb_log ("logpb_flush_all_append_pages: flushed all pages in range [%lld, %lld].\n",
		     (long long int) flush_info->toflush[idxflush]->hdr.logical_pageid,
		     (long long int) flush_info->toflush[idxflush]->hdr.logical_pageid + i - idxflush - 1);

	  /* set not dirty what we have flushed */
	  for (buf_iter = idxflush; buf_iter < i; buf_iter++)
	    {
	      bufptr = logpb_get_log_buffer (flush_info->toflush[buf_iter]);
	      bufptr->dirty = false;
	    }
#if defined(CUBRID_DEBUG)
	  dirty_page_count += i - idxflush;
#endif /* CUBRID_DEBUG */
	}

      if (i == flush_info->num_toflush)
	{
	  /* nothing left to flush */
	  break;
	}
    }

  /* now flush the nxio_lsa page... unless it is the page of header for incomplete log record */
  nxio_lsa = log_Gl.append.get_nxio_lsa ();
  if (log_Pb.partial_append.status == LOGPB_APPENDREC_SUCCESS || (nxio_lsa.pageid != log_Gl.append.prev_lsa.pageid))
    {
      assert (log_Pb.partial_append.status == LOGPB_APPENDREC_SUCCESS
	      || log_Pb.partial_append.status == LOGPB_APPENDREC_PARTIAL_FLUSHED_END_OF_LOG);

      bufptr = &log_Pb.buffers[logpb_get_log_buffer_index (nxio_lsa.pageid)];

      if (bufptr->pageid != nxio_lsa.pageid)
	{
	  /* not expected. */
	  assert_release (false);

	  logpb_log ("logpb_flush_all_append_pages: fatal error, nxio_lsa %lld|%d page not found in buffer. "
		     "bufptr->pageid is %lld instead.\n",
		     (long long int) nxio_lsa.pageid, (int) nxio_lsa.offset, (long long int) bufptr->pageid);

	  error_code = ER_FAILED;
	  goto error;
	}

      if (!bufptr->dirty)
	{
	  /* not expected */
	  assert_release (false);

	  logpb_log ("logpb_flush_all_append_pages: fatal error, nxio_lsa %lld|%d page is not dirty.\n",
		     (long long int) nxio_lsa.pageid, (int) nxio_lsa.offset);

	  error_code = ER_FAILED;
	  goto error;
	}

      logpb_write_page_to_disk (thread_p, bufptr->logpage, bufptr->pageid);
      need_sync = true;
      bufptr->dirty = false;
      flush_page_count += 1;

      logpb_log ("logpb_flush_all_append_pages: flushed nxio_lsa = %lld|%d page to disk.\n",
		 (long long int) log_Gl.append.get_nxio_lsa ().pageid, (int) log_Gl.append.get_nxio_lsa ().offset);

      if (logpb_Logging)
	{
	  /* Dump latest portion of page, for debugging purpose. */
	  logpb_dump_log_page_area (thread_p, bufptr->logpage, (int) (log_Gl.append.get_nxio_lsa ().offset),
				    (int) sizeof (LOG_RECORD_HEADER));
	  logpb_dump_log_page_area (thread_p, bufptr->logpage, (int) (log_Gl.hdr.eof_lsa.offset),
				    (int) sizeof (LOG_RECORD_HEADER));
	}
    }
  else
    {
      logpb_log ("logpb_flush_all_append_pages: skipped flushing nxio_lsa = %lld|%d page to disk because it matches "
		 "the header page for incomplete record (prev_lsa = %lld|%d).\n",
		 (long long int) log_Gl.append.get_nxio_lsa ().pageid, (int) log_Gl.append.get_nxio_lsa ().offset,
		 (long long int) log_Gl.append.prev_lsa.pageid, (int) log_Gl.append.prev_lsa.offset);
    }

  /* Make sure that all of the above log writes are synchronized with any future log writes.
   * That is, the pages should be stored on physical disk.
   */
  if (need_sync == true)
    {
      if (prm_get_integer_value (PRM_ID_SUPPRESS_FSYNC) == 0
	  || (log_Stat.total_sync_count % prm_get_integer_value (PRM_ID_SUPPRESS_FSYNC) == 0))
	{
	  /* System volume. No need to sync DWB. */
	  if (fileio_synchronize (thread_p, log_Gl.append.vdes, log_Name_active, FILEIO_SYNC_ONLY) == NULL_VOLDES)
	    {
	      error_code = ER_FAILED;
	      goto error;
	    }
	  log_Stat.total_sync_count++;
	}
    }

  /* dual writing (Background archiving) */
  if (prm_get_bool_value (PRM_ID_LOG_BACKGROUND_ARCHIVING))
    {
      logpb_write_toflush_pages_to_archive (thread_p);
    }

#if !defined(NDEBUG)
  if (prm_get_bool_value (PRM_ID_LOG_TRACE_DEBUG) && logpb_is_any_dirty (thread_p) == true)
    {
      er_log_debug (ARG_FILE_LINE, "logpb_flush_all_append_pages: Log Buffer contains dirty pages\n");
      logpb_dump (thread_p, stdout);
      fflush (stdout);
    }
#endif

  if (flush_info->num_toflush == flush_info->max_toflush)
    {
      log_Stat.log_buffer_full_count++;
    }
#if defined(CUBRID_DEBUG)
  curr_flush_count = flush_info->num_toflush;
#endif /* CUBRID_DEBUG */

  /*
   * Change the log sequence address to indicate the next append address to flush and synchronize
   */
  if (log_Pb.partial_append.status == LOGPB_APPENDREC_PARTIAL_ENDED)
    {
      /* partially flushed log record is now complete */

      /* overwrite with original log record. */
      *log_Pb.partial_append.record_header_p = log_Pb.partial_append.original_record_header;
      error_code =
	logpb_write_page_to_disk (thread_p, log_Pb.partial_append.log_page_record_header,
				  log_Pb.partial_append.log_page_record_header->hdr.logical_pageid);
      if (error_code != NO_ERROR)
	{
	  goto error;
	}
      ++flush_page_count;

      /* Update checksum. */
      first_append_pageid = log_Pb.partial_append.log_page_record_header->hdr.logical_pageid;
      bufptr = &log_Pb.buffers[logpb_get_log_buffer_index (first_append_pageid)];
      if (bufptr->pageid == first_append_pageid)
	{
	  bufptr->logpage->hdr.checksum = log_Pb.partial_append.log_page_record_header->hdr.checksum;
	  assert (!memcmp (bufptr->logpage, log_Pb.partial_append.log_page_record_header, LOG_PAGESIZE));
#if !defined(NDEBUG)
	  logpb_debug_check_log_page (thread_p, bufptr->logpage);
#endif
	}

      /* we need to also sync again */
      if (fileio_synchronize (thread_p, log_Gl.append.vdes, log_Name_active, FILEIO_SYNC_ONLY) == NULL_VOLDES)
	{
	  error_code = ER_FAILED;
	  goto error;
	}

      /* now we can set the nxio_lsa to append_lsa */
      log_Gl.append.set_nxio_lsa (log_Gl.hdr.append_lsa);

      log_Pb.partial_append.status = LOGPB_APPENDREC_PARTIAL_FLUSHED_ORIGINAL;

      logpb_log ("logpb_flush_all_append_pages: completed partial record and flush again its first page %lld. "
		 "nxio_lsa = %lld|%d.\n",
		 (long long int) log_Pb.partial_append.log_page_record_header->hdr.logical_pageid,
		 (long long int) log_Gl.append.get_nxio_lsa ().pageid, (int) log_Gl.append.get_nxio_lsa ().offset);
    }
  else if (log_Pb.partial_append.status == LOGPB_APPENDREC_PARTIAL_FLUSHED_END_OF_LOG)
    {
      /* we cannot set nxio_lsa to append_lsa yet. set it to append.prev_lsa */
      log_Gl.append.set_nxio_lsa (log_Gl.append.prev_lsa);

      logpb_log ("logpb_flush_all_append_pages: partial record flushed... set nxio_lsa = %lld|%d.\n",
		 (long long int) log_Gl.append.get_nxio_lsa ().pageid, (int) log_Gl.append.get_nxio_lsa ().offset);
    }
  else if (log_Pb.partial_append.status == LOGPB_APPENDREC_SUCCESS)
    {
      log_Gl.append.set_nxio_lsa (log_Gl.hdr.append_lsa);

      logpb_log ("logpb_flush_all_append_pages: set nxio_lsa = %lld|%d.\n",
		 (long long int) log_Gl.append.get_nxio_lsa ().pageid, (int) log_Gl.append.get_nxio_lsa ().offset);
    }
  else
    {
      /* unexpected */
      assert_release (false);
      error_code = ER_FAILED;
      goto error;
    }
  flush_info->num_toflush = 0;

#if defined(SERVER_MODE)
  if (get_server_type () == SERVER_TYPE_PAGE)
    {
      logpb_send_flushed_lsa_to_ats ();
    }
#endif

  if (log_Gl.append.log_pgptr != NULL)
    {
      /* Add the append page */
      flush_info->toflush[flush_info->num_toflush] = log_Gl.append.log_pgptr;
      flush_info->num_toflush++;
    }

  log_Stat.flushall_append_pages_call_count++;
  log_Stat.last_flush_count_by_trans = flush_page_count;
  log_Stat.total_flush_count_by_trans += flush_page_count;

#if defined(CUBRID_DEBUG)
  gettimeofday (&end_time, NULL);

  log_Stat.last_flush_sec_by_trans = LOG_GET_ELAPSED_TIME (end_time, start_time);

  log_Stat.total_flush_sec_by_trans += log_Stat.last_flush_sec_by_trans;

  commit_count = log_Stat.commit_count - prev_commit_count_in_flush;
  prev_commit_count_in_flush = log_Stat.commit_count;

  log_Stat.last_commit_count_in_flush_pages = commit_count;
  log_Stat.total_commit_count_in_flush_pages += log_Stat.last_commit_count_in_flush_pages;

  er_log_debug (ARG_FILE_LINE,
		"logpb_flush_all_append_pages: flush page(%ld / %d / %ld) avg flush count(%f), avg flush sec(%f)"
		"commit count(%ld) avg commit count(%f)\n",
		log_Stat.last_flush_count_by_trans, dirty_page_count,
		curr_flush_count,
		(double) log_Stat.total_flush_count_by_trans / log_Stat.flushall_append_pages_call_count,
		log_Stat.total_flush_sec_by_trans / log_Stat.flushall_append_pages_call_count, commit_count,
		log_Stat.total_commit_count_in_flush_pages / log_Stat.flushall_append_pages_call_count);
#endif /* CUBRID_DEBUG */

  pthread_mutex_unlock (&flush_info->flush_mutex);
  hold_flush_mutex = false;

#if defined(SERVER_MODE)
  if (!HA_DISABLED () && !writer_info->skip_flush)
    {
      /* it sends signal to LWT to notify that flush is completed */
      rv = pthread_mutex_lock (&writer_info->flush_wait_mutex);

      if (thread_p != NULL && thread_p->event_stats.trace_log_flush_time > 0)
	{
	  flush_completed_time = log_get_clock_msec ();
	}

      writer_info->flush_completed = true;
      rv = pthread_cond_broadcast (&writer_info->flush_wait_cond);

      rv = pthread_mutex_unlock (&writer_info->flush_wait_mutex);

      /* It waits until all log writer threads are done */
      rv = pthread_mutex_lock (&writer_info->flush_end_mutex);

      rv = pthread_mutex_lock (&writer_info->wr_list_mutex);
      entry = writer_info->writer_list;
      while (entry != NULL)
	{
	  if (entry->status == LOGWR_STATUS_FETCH)
	    {
	      break;
	    }
	  entry = entry->next;
	}
      pthread_mutex_unlock (&writer_info->wr_list_mutex);

      if (entry != NULL)
	{
	  rv = pthread_cond_wait (&writer_info->flush_end_cond, &writer_info->flush_end_mutex);
	}

      rv = pthread_mutex_lock (&writer_info->wr_list_mutex);
      writer_info->trace_last_writer = false;

      if (thread_p != NULL && thread_p->event_stats.trace_log_flush_time > 0)
	{
	  all_writer_thr_end_time = log_get_clock_msec ();

	  if (all_writer_thr_end_time - flush_start_time > thread_p->event_stats.trace_log_flush_time)
	    {
	      event_log_log_flush_thr_wait (thread_p, flush_page_count, &writer_info->last_writer_client_info,
					    (int) (all_writer_thr_end_time - flush_start_time),
					    (int) (all_writer_thr_end_time - flush_completed_time),
					    (int) writer_info->last_writer_elapsed_time);
	    }
	}

      pthread_mutex_unlock (&writer_info->wr_list_mutex);

      pthread_mutex_unlock (&writer_info->flush_end_mutex);
      assert (hold_flush_mutex == false);
      LOG_CS_PROMOTE (thread_p);
    }
#endif /* SERVER_MODE */

#if defined(SERVER_MODE)
  if (thread_p && thread_p->type != TT_DAEMON && thread_p->type != TT_VACUUM_MASTER
      && thread_p->type != TT_VACUUM_WORKER)
    {
      /* reset event logging parameter */
      thread_p->event_stats.trace_log_flush_time = 0;
    }
#endif /* SERVER_MODE */

  return 1;

error:
  if (hold_flush_mutex)
    {
      pthread_mutex_unlock (&flush_info->flush_mutex);
    }

  logpb_fatal_error (thread_p, true, ARG_FILE_LINE, "logpb_flush_all_append_pages");

#if defined(SERVER_MODE)
  if (thread_p && thread_p->type != TT_DAEMON && thread_p->type != TT_VACUUM_MASTER
      && thread_p->type != TT_VACUUM_WORKER)
    {
      /* reset event logging parameter */
      thread_p->event_stats.trace_log_flush_time = 0;
    }
#endif /* SERVER_MODE */

  return error_code;
}

#if defined(SERVER_MODE)
void
logpb_send_flushed_lsa_to_ats ()
{
  const log_lsa saved_lsa = log_Gl.append.get_nxio_lsa ();
  if (prm_get_bool_value (PRM_ID_ER_LOG_COMMIT_CONFIRM))
    {
      _er_log_debug (ARG_FILE_LINE, "[COMMIT CONFIRM] Send saved LSA=%lld|%d.\n", LSA_AS_ARGS (&saved_lsa));
    }
    // *INDENT-OFF*
    std::string message(reinterpret_cast<const char *>(&saved_lsa), sizeof(saved_lsa));
    ps_Gl.push_request_to_active_tran_server(ps_to_ats_request::SEND_SAVED_LSA, std::move(message));
    // *INDENT-ON*
}
#endif // SERVER_MODE

/*
 * logpb_flush_pages_direct - flush all pages by itself.
 *
 * return: nothing
 *
 */
void
logpb_flush_pages_direct (THREAD_ENTRY * thread_p)
{
#if defined(CUBRID_DEBUG)
  er_log_debug (ARG_FILE_LINE, "logpb_flush_pages_direct: [%d]flush direct\n", (int) THREAD_ID ());
#endif /* CUBRID_DEBUG */

  assert (LOG_CS_OWN_WRITE_MODE (thread_p));

  logpb_prior_lsa_append_all_list (thread_p);
  (void) logpb_flush_all_append_pages (thread_p);
  log_Stat.direct_flush_count++;
}

/*
 * logpb_flush_pages - FLUSH LOG APPEND PAGES
 *
 * return: nothing
 *
 *   flush_lsa(in):
 *
 * NOTE:There are 4 cases to commit.
 *              ASYNC | GROUP COMMIT
 *                X           X         : normal commit, wakeup LFT and wait
 *                X           O         : group commit, wait
 *                O           X         : async commit, wakeup LFT and return
 *                O           O         : async & group commit, just return
 */
void
logpb_flush_pages (THREAD_ENTRY * thread_p, LOG_LSA * flush_lsa)
{
#if !defined(SERVER_MODE)
  LOG_CS_ENTER (thread_p);
  logpb_flush_pages_direct (thread_p);
  LOG_CS_EXIT (thread_p);
#else /* SERVER_MODE */
  int rv;
  struct timeval start_time = { 0, 0 };
  struct timeval tmp_timeval = { 0, 0 };
  struct timespec to = { 0, 0 };
  int max_wait_time_in_msec = 1000;
  bool need_wakeup_LFT, need_wait;
  bool async_commit, group_commit;
  LOG_LSA nxio_lsa;
  LOG_GROUP_COMMIT_INFO *group_commit_info = &log_Gl.group_commit_info;

  assert (flush_lsa != NULL && !LSA_ISNULL (flush_lsa));

  if (!BO_IS_SERVER_RESTARTED () || flush_lsa == NULL || LSA_ISNULL (flush_lsa))
    {
      LOG_CS_ENTER (thread_p);
      logpb_flush_pages_direct (thread_p);
      LOG_CS_EXIT (thread_p);

      return;
    }
  assert (!LOG_CS_OWN_WRITE_MODE (thread_p));

  if (!log_is_log_flush_daemon_available ())
    {
      LOG_CS_ENTER (thread_p);
      logpb_flush_pages_direct (thread_p);
      LOG_CS_EXIT (thread_p);

      return;
    }

  async_commit = prm_get_bool_value (PRM_ID_LOG_ASYNC_COMMIT);
  group_commit = LOG_IS_GROUP_COMMIT_ACTIVE ();

  if (async_commit == false)
    {
      need_wait = true;
      if (group_commit == false)
	{
	  /* Default case: synchorous & non-group commit */
	  need_wakeup_LFT = true;
	}
      else
	{
	  /* synchronous & group commit */
	  need_wakeup_LFT = false;
	  log_Stat.gc_commit_request_count++;
	}
    }
  else
    {
      need_wait = false;
      log_Stat.async_commit_request_count++;

      if (group_commit == false)
	{
	  /* asynchorous & non-group commit */
	  need_wakeup_LFT = true;
	}
      else
	{
	  /* asynchorous & group commit */
	  need_wakeup_LFT = false;
	  log_Stat.gc_commit_request_count++;
	}
    }

  if (need_wakeup_LFT == true && need_wait == false)
    {
      log_wakeup_log_flush_daemon ();
    }
  else if (need_wait == true)
    {
      nxio_lsa = log_Gl.append.get_nxio_lsa ();

      if (need_wakeup_LFT == false && pgbuf_has_perm_pages_fixed (thread_p))
	{
	  need_wakeup_LFT = true;
	}

      while (LSA_LT (&nxio_lsa, flush_lsa))
	{
	  gettimeofday (&start_time, NULL);
	  (void) timeval_add_msec (&tmp_timeval, &start_time, max_wait_time_in_msec);
	  (void) timeval_to_timespec (&to, &tmp_timeval);

	  rv = pthread_mutex_lock (&group_commit_info->gc_mutex);
	  nxio_lsa = log_Gl.append.get_nxio_lsa ();
	  if (LSA_GE (&nxio_lsa, flush_lsa))
	    {
	      pthread_mutex_unlock (&group_commit_info->gc_mutex);
	      break;
	    }

	  if (need_wakeup_LFT == true)
	    {
	      log_wakeup_log_flush_daemon ();
	    }
	  (void) pthread_cond_timedwait (&group_commit_info->gc_cond, &group_commit_info->gc_mutex, &to);
	  pthread_mutex_unlock (&group_commit_info->gc_mutex);

	  need_wakeup_LFT = true;
	  nxio_lsa = log_Gl.append.get_nxio_lsa ();
	}

<<<<<<< HEAD
      // check connection with page server
=======
      // *INDENT-OFF*
>>>>>>> 0493472e
      if (ats_Gl.is_page_server_connected ())
	{
	  log_Gl.wait_flushed_lsa (*flush_lsa);
	  if (prm_get_bool_value (PRM_ID_ER_LOG_COMMIT_CONFIRM))
	    {
<<<<<<< HEAD
	      _er_log_debug (ARG_FILE_LINE, "Page server committed LSA = %lld|%d.\n",
			     LSA_AS_ARGS (&log_Gl.m_max_ps_flushed_lsa));
	    }
	}
=======
	      _er_log_debug (ARG_FILE_LINE, "Page server committed LSA = %lld|%d.\n", LSA_AS_ARGS (&log_Gl.m_max_ps_flushed_lsa));
	    }
	}
      // *INDENT-ON*
>>>>>>> 0493472e
    }
#endif /* SERVER_MODE */
}

void
logpb_force_flush_pages (THREAD_ENTRY * thread_p)
{
  LOG_CS_ENTER (thread_p);
  logpb_flush_pages_direct (thread_p);
  LOG_CS_EXIT (thread_p);
}

void
logpb_force_flush_header_and_pages (THREAD_ENTRY * thread_p)
{
  LOG_CS_ENTER (thread_p);
  logpb_flush_pages_direct (thread_p);
  logpb_flush_header (thread_p);
  LOG_CS_EXIT (thread_p);
}

/*
 * logpb_invalid_all_append_pages - Invalidate all append pages
 *
 * return: nothing
 *
 * NOTE:Invalidate and free all append pages. Before invalidating the
 *              pages if their are dirty, they are flushed.
 */
void
logpb_invalid_all_append_pages (THREAD_ENTRY * thread_p)
{
  LOG_FLUSH_INFO *flush_info = &log_Gl.flush_info;
#if defined(SERVER_MODE)
  int rv;
#endif /* SERVER_MODE */

  assert (LOG_CS_OWN_WRITE_MODE (thread_p));

  logpb_log ("called logpb_invalid_all_append_pages\n");

  if (log_Gl.append.log_pgptr != NULL)
    {
      /*
       * Somehow we already have an append page, flush all current append page
       * and start form scratch
       */
      logpb_flush_pages_direct (thread_p);
      log_Gl.append.log_pgptr = NULL;
    }

  rv = pthread_mutex_lock (&flush_info->flush_mutex);

  flush_info->num_toflush = 0;
  flush_info->toflush[flush_info->num_toflush] = NULL;

  pthread_mutex_unlock (&flush_info->flush_mutex);
}

/*
 * logpb_flush_log_for_wal - Flush log if needed
 *
 * return: nothing
 *
 *   lsa_ptr(in): Force all log records up to this lsa
 *
 * NOTE:Flush the log up to given log sequence address according to the WAL rule.
 *              The page buffer manager must call this function whenever a
 *              page is about to be flushed due to a page replacement.
 */
void
logpb_flush_log_for_wal (THREAD_ENTRY * thread_p, const LOG_LSA * lsa_ptr)
{
  if (logpb_need_wal (lsa_ptr))
    {
      perfmon_inc_stat (thread_p, PSTAT_LOG_NUM_WALS);

      LOG_CS_ENTER (thread_p);
      if (logpb_need_wal (lsa_ptr))
	{
	  logpb_flush_pages_direct (thread_p);
	}
      else
	{
	  /* was flushed in the meantime */
	}
      LOG_CS_EXIT (thread_p);

      assert (LSA_ISNULL (lsa_ptr) || !logpb_need_wal (lsa_ptr));

#if defined(CUBRID_DEBUG)
      if (logpb_need_wal (lsa_ptr) && !LSA_EQ (&log_Gl.rcv_phase_lsa, lsa_ptr))
	{
	  er_log_debug (ARG_FILE_LINE, "log_wal: SYSTEM ERROR.. DUMP LOG BUFFER\n");
	  logpb_dump (thread_p, stdout);
	}
#endif /* CUBRID_DEBUG */
    }
}

/*
 *
 *       	   FUNCTIONS RELATED TO DATA APPEND
 *
 */

/*
 * logpb_start_append - Start appending a new log record
 *
 * return: nothing
 *
 *   header(in):
 *
 * NOTE:
 */
static void
logpb_start_append (THREAD_ENTRY * thread_p, LOG_RECORD_HEADER * header)
{
  LOG_RECORD_HEADER *log_rec;	/* Log record */

  assert (LOG_CS_OWN_WRITE_MODE (thread_p));

  /* Record number of append log record in statistics */
  perfmon_inc_stat (thread_p, PSTAT_LOG_NUM_APPENDRECS);

  /* Does the new log record fit in this page ? */
  LOG_APPEND_ADVANCE_WHEN_DOESNOT_FIT (thread_p, sizeof (LOG_RECORD_HEADER));

  if (!LSA_EQ (&header->back_lsa, &log_Gl.append.prev_lsa))
    {
      logpb_fatal_error (thread_p, true, ARG_FILE_LINE, "logpb_start_append");
    }

  assert (log_Gl.append.log_pgptr != NULL);

  if (log_Gl.append.appending_page_tde_encrypted)
    {
      if (!LOG_IS_PAGE_TDE_ENCRYPTED (log_Gl.append.log_pgptr))
	{
	  TDE_ALGORITHM tde_algo = (TDE_ALGORITHM) prm_get_integer_value (PRM_ID_TDE_DEFAULT_ALGORITHM);
	  logpb_set_tde_algorithm (thread_p, log_Gl.append.log_pgptr, tde_algo);
	  logpb_set_dirty (thread_p, log_Gl.append.log_pgptr);
	  logpb_log ("logpb_start_append: set tde_algorithm to existing page (%lld), "
		     "tde_algorithm = %s\n",
		     (long long int) log_Gl.append.log_pgptr->hdr.logical_pageid, tde_get_algorithm_name (tde_algo));
	}
      else
	{
	  logpb_log ("logpb_start_append: tde_algorithm already set to existing page (%lld), "
		     "tde_algorithm = %s\n",
		     (long long int) log_Gl.append.log_pgptr->hdr.logical_pageid,
		     tde_get_algorithm_name (logpb_get_tde_algorithm (log_Gl.append.log_pgptr)));
	}
    }

  log_rec = (LOG_RECORD_HEADER *) LOG_APPEND_PTR ();
  *log_rec = *header;

  /*
   * If the header of the append page does not have the offset set to the
   * first log record, this is the first log record in the page, set to it.
   */

  if (log_Gl.append.log_pgptr->hdr.offset == NULL_OFFSET)
    {
      log_Gl.append.log_pgptr->hdr.offset = (PGLENGTH) log_Gl.hdr.append_lsa.offset;
    }

  if (log_rec->type == LOG_END_OF_LOG)
    {
      /* this comes from logpb_flush_all_append_pages */
      assert (log_Pb.partial_append.status == LOGPB_APPENDREC_SUCCESS
	      || log_Pb.partial_append.status == LOGPB_APPENDREC_PARTIAL_ENDED);

      LSA_COPY (&log_Gl.hdr.eof_lsa, &log_Gl.hdr.append_lsa);

      logpb_set_dirty (thread_p, log_Gl.append.log_pgptr);
    }
  else
    {
      /* no record should be in progress now */
      assert (log_Pb.partial_append.status == LOGPB_APPENDREC_SUCCESS);

      LSA_COPY (&log_Gl.append.prev_lsa, &log_Gl.hdr.append_lsa);

      /*
       * Set the page dirty, increase and align the append offset
       */
      LOG_APPEND_SETDIRTY_ADD_ALIGN (thread_p, sizeof (LOG_RECORD_HEADER));

      log_Pb.partial_append.status = LOGPB_APPENDREC_IN_PROGRESS;
    }
}

/*
 * logpb_append_data - Append data
 *
 * return: nothing
 *
 *   length(in): Length of data to append
 *   data(in):  Data to append
 *
 * NOTE:Append data as part of current log record.
 */
static void
logpb_append_data (THREAD_ENTRY * thread_p, int length, const char *data)
{
  int copy_length;		/* Amount of contiguos data that can be copied */
  char *ptr;			/* Pointer for copy data into log append buffer */
  char *last_ptr;		/* Pointer to last portion available to copy into log append buffer */

  assert (LOG_CS_OWN_WRITE_MODE (thread_p));

  if (length == 0 || data == NULL)
    {
      return;
    }

  /*
   * Align if needed,
   * don't set it dirty since this function has not updated
   */
  LOG_APPEND_ALIGN (thread_p, LOG_DONT_SET_DIRTY);

  ptr = LOG_APPEND_PTR ();
  last_ptr = LOG_LAST_APPEND_PTR ();

  /* Does data fit completely in current page ? */
  if ((ptr + length) >= last_ptr)
    {
      while (length > 0)
	{
	  if (ptr >= last_ptr)
	    {
	      /*
	       * Get next page and set the current one dirty
	       */
	      logpb_next_append_page (thread_p, LOG_SET_DIRTY);
	      ptr = LOG_APPEND_PTR ();
	      last_ptr = LOG_LAST_APPEND_PTR ();
	    }
	  /* Find the amount of contiguous data that can be copied */
	  if (ptr + length >= last_ptr)
	    {
	      copy_length = CAST_BUFLEN (last_ptr - ptr);
	    }
	  else
	    {
	      copy_length = length;
	    }
	  memcpy (ptr, data, copy_length);
	  ptr += copy_length;
	  data += copy_length;
	  length -= copy_length;
	  log_Gl.hdr.append_lsa.offset += copy_length;
	}
    }
  else
    {
      memcpy (ptr, data, length);
      log_Gl.hdr.append_lsa.offset += length;
    }

  /*
   * Align the data for future appends.
   * Indicate that modifications were done
   */
  LOG_APPEND_ALIGN (thread_p, LOG_SET_DIRTY);
}

/*
 * logpb_append_crumbs - Append crumbs of data
 *
 * return: nothing
 *
 *   num_crumbs(in): Number of crumbs
 *   crumbs(in): The crumbs (length + data)
 *
 * NOTE: Append crumbs of data by gluing them. After this the log manager will lose track of what was glued.
 */
static void
logpb_append_crumbs (THREAD_ENTRY * thread_p, int num_crumbs, const LOG_CRUMB * crumbs)
{
  const char *data;		/* Data to copy */
  char *ptr;			/* Pointer for copy data into log append buffer */
  char *last_ptr;		/* Pointer to last portion available to copy into log append buffer */
  int copy_length;		/* Amount of contiguos data that can be copied */
  int length;
  int i;

  assert (LOG_CS_OWN_WRITE_MODE (thread_p));

  if (num_crumbs == 0)
    {
      return;
    }

  /*
   * Align if needed,
   * don't set it dirty since this function has not updated
   */
  LOG_APPEND_ALIGN (thread_p, LOG_DONT_SET_DIRTY);

  ptr = LOG_APPEND_PTR ();
  last_ptr = LOG_LAST_APPEND_PTR ();

  for (i = 0; i < num_crumbs; i++)
    {
      length = crumbs[i].length;
      data = (char *) crumbs[i].data;

      /* Does data fit completely in current page ? */
      if ((ptr + length) >= last_ptr)
	while (length > 0)
	  {
	    if (ptr >= last_ptr)
	      {
		/*
		 * Get next page and set the current one dirty
		 */
		logpb_next_append_page (thread_p, LOG_SET_DIRTY);
		ptr = LOG_APPEND_PTR ();
		last_ptr = LOG_LAST_APPEND_PTR ();
	      }
	    /* Find the amount of contiguous data that can be copied */
	    if ((ptr + length) >= last_ptr)
	      {
		copy_length = CAST_BUFLEN (last_ptr - ptr);
	      }
	    else
	      {
		copy_length = length;
	      }
	    memcpy (ptr, data, copy_length);
	    ptr += copy_length;
	    data += copy_length;
	    length -= copy_length;
	    log_Gl.hdr.append_lsa.offset += copy_length;
	  }
      else
	{
	  memcpy (ptr, data, length);
	  ptr += length;
	  log_Gl.hdr.append_lsa.offset += length;
	}
    }

  /*
   * Align the data for future appends.
   * Indicate that modifications were done
   */
  LOG_APPEND_ALIGN (thread_p, LOG_SET_DIRTY);
}

/*
 * logpb_end_append - Finish appending a log record
 *
 * return: nothing
 *
 *   flush(in): Is it a requirement to flush the log ?
 *   force_flush(in):
 *
 * NOTE:  Finish appending a log record. If the log record was appended
 *              in several log buffers, these buffers are flushed and freed.
 *              Only one append buffer will remain pin (fetched) in memory.
 *              If the log record was appended in only one buffer, the buffer
 *              is not flushed unless the caller requested flushing (e.g.,
 *              for a log_commit record).
 */
static void
logpb_end_append (THREAD_ENTRY * thread_p, LOG_RECORD_HEADER * header)
{
  assert (LOG_CS_OWN_WRITE_MODE (thread_p));

  LOG_APPEND_ALIGN (thread_p, LOG_DONT_SET_DIRTY);
  LOG_APPEND_ADVANCE_WHEN_DOESNOT_FIT (thread_p, sizeof (LOG_RECORD_HEADER));

  /*
   * Find the log_rec portion of the append record, it may not be in the
   * current append buffer since it can be stored in several buffers. Then,
   * make the log_rec point to next future append record, unless it is
   * the special record type used for archives created during backups
   * that cannot have a forward lsa and must waste the remaining space
   * on the current page.
   */
  assert (LSA_EQ (&header->forw_lsa, &log_Gl.hdr.append_lsa));

  if (!LSA_EQ (&log_Gl.append.prev_lsa, &log_Gl.hdr.append_lsa))
    {
      logpb_set_dirty (thread_p, log_Gl.append.log_pgptr);
    }

  if (log_Pb.partial_append.status == LOGPB_APPENDREC_IN_PROGRESS)
    {
      /* success, fall through */
    }
  else if (log_Pb.partial_append.status == LOGPB_APPENDREC_PARTIAL_FLUSHED_END_OF_LOG)
    {
      /* we need to flush the correct version now */
      log_Pb.partial_append.status = LOGPB_APPENDREC_PARTIAL_ENDED;
      logpb_flush_all_append_pages (thread_p);
      assert (log_Pb.partial_append.status == LOGPB_APPENDREC_PARTIAL_FLUSHED_ORIGINAL);
    }
  else
    {
      /* invalid state */
      assert_release (false);
    }
  log_Pb.partial_append.status = LOGPB_APPENDREC_SUCCESS;
}

/*
 *
 *       	   FUNCTIONS RELATED TO LOG INFORMATION FILE
 *
 */

/*
 * logpb_create_log_info - Create a log information file
 *
 * return: nothing
 *
 *   logname_info(in): Name of the log information file
 *   db_fullname(in): Name of the database or NULL (defualt to current one)
 *
 * NOTE: Creates a log information file. This file is used as a help
 *              for the DBA of what things has been archived and what archive
 *              logs are not needed during normal restart recovery (i.e.,
 *              other than media crash).
 */
void
logpb_create_log_info (const char *logname_info, const char *db_fullname)
{
  FILE *fp;			/* Pointer to file */
  const char *catmsg;
  const char *db_name = db_fullname;
  int error_code = NO_ERROR;

  /* Create the information file */
  fp = fopen (logname_info, "w");
  if (fp != NULL)
    {
      fclose (fp);
      catmsg = msgcat_message (MSGCAT_CATALOG_CUBRID, MSGCAT_SET_LOG, MSGCAT_LOG_LOGINFO_COMMENT);
      if (db_name == NULL)
	{
	  db_name = log_Db_fullname;
	}
      if (catmsg == NULL)
	{
	  catmsg = "COMMENT: %s for database %s\n";
	}
      error_code = log_dump_log_info (logname_info, false, catmsg, CUBRID_MAGIC_LOG_INFO, db_name);
      if (error_code != NO_ERROR)
	{
	  return;
	}

      (void) logpb_add_volume (db_fullname, LOG_DBLOG_INFO_VOLID, logname_info, DISK_UNKNOWN_PURPOSE);
    }
}

/*
 * logpb_get_guess_archive_num - Guess archive number
 *
 * return: arvnum or -1
 *
 *   pageid(in): Desired page
 *
 * NOTE: Guess the archive number where the desired page is archived by searching the log information file.
 */
static int
logpb_get_guess_archive_num (THREAD_ENTRY * thread_p, LOG_PAGEID pageid)
{
  FILE *fp;
  char line[LOG_MAX_LOGINFO_LINE];
  int arv_num = -1;
  int last_arvnum = -1;
  int next_arvnum;
  bool isfound = false;
  LOG_PAGEID from_pageid;
  LOG_PAGEID to_pageid;
  long long int f, t;

  assert (LOG_CS_OWN (thread_p));

  arv_num = logpb_get_archive_num_from_info_table (thread_p, pageid);

  if (arv_num >= 0)
    {
      return arv_num;
    }

  /*
   * Guess by looking into the log information file. This is just a guess
   */
  fp = fopen (log_Name_info, "r");
  if (fp != NULL)
    {
      while (fgets (line, LOG_MAX_LOGINFO_LINE, fp) != NULL)
	{
	  if (strstr (line + TIME_SIZE_OF_DUMP_LOG_INFO,
		      msgcat_message (MSGCAT_CATALOG_CUBRID, MSGCAT_SET_LOG,
				      MSGCAT_LOG_LOGINFO_KEYWORD_ARCHIVE)) == line + TIME_SIZE_OF_DUMP_LOG_INFO)
	    {
	      /* A candidate for a guess */
	      if (sscanf (line + TIME_SIZE_OF_DUMP_LOG_INFO, "%*s %d %*s %lld %lld", &next_arvnum, &f, &t) == 3)
		{
		  from_pageid = f;
		  to_pageid = t;

		  last_arvnum = next_arvnum;

		  if (pageid < from_pageid)
		    {
		      /*
		       * keep looking.
		       * There is likely a hole in the archive process due to media
		       * crashes off or the log information contains some missing
		       * entries.
		       */
		      continue;
		    }

		  arv_num = next_arvnum;

		  if (pageid >= from_pageid && pageid <= to_pageid)
		    {
		      /* Found the page in this archive */
		      isfound = true;
		      break;
		    }
		}
	    }
	}
      fclose (fp);
    }

  if (arv_num == -1)
    {
      /*
       * If I have a log active, use it to find out a better archive number
       * for initial search
       */
      if (log_Gl.append.vdes != NULL_VOLDES)
	{
	  arv_num = (int) (pageid / LOGPB_ACTIVE_NPAGES);
	}
      else
	{
	  /*
	   * We do not have a clue what it is available. Don't have log active
	   * and likely we did not have backups.
	   * Must trace for available archive volumes
	   */
	  arv_num = 0;
	}
    }
  else if (isfound == false && last_arvnum == arv_num && log_Gl.append.vdes != NULL_VOLDES)
    {
      /*
       * The log archive was chopped somehow.
       */
      arv_num = log_Gl.hdr.nxarv_num - 1;
    }

  /* Insure that we never pick one larger than the next one to be created */
  if (arv_num >= log_Gl.hdr.nxarv_num)
    {
      arv_num = log_Gl.hdr.nxarv_num - 1;
    }

  return arv_num;
}

/*
 * logpb_find_volume_info_exist - Find if volume information exists ?
 *
 * return:
 *
 * NOTE: Find if volume information exist.
 */
bool
logpb_find_volume_info_exist (void)
{
  return fileio_is_volume_exist (log_Name_volinfo);
}

/*
 * logpb_create_volume_info - Create the volume information and add first volume
 *
 * return: NO_ERROR or error code
 *
 *   db_fullname(in): Name of the database or NULL (defualt to current one)
 *
 * NOTE: Create the volume information and add the first volume.
 */
int
logpb_create_volume_info (const char *db_fullname)
{
  char vol_fullname[PATH_MAX];
  char *volinfo_fullname;
  FILE *volinfo_fp = NULL;

  if (db_fullname != NULL)
    {
      fileio_make_volume_info_name (vol_fullname, db_fullname);
      volinfo_fullname = vol_fullname;
    }
  else
    {
      volinfo_fullname = log_Name_volinfo;
    }

  volinfo_fp = fopen (volinfo_fullname, "w");
  if (volinfo_fp == NULL)
    {
      /* Unable to create the database volume information */
      er_set_with_oserror (ER_ERROR_SEVERITY, ARG_FILE_LINE, ER_BO_CANNOT_CREATE_VOL, 2, volinfo_fullname, db_fullname);
      return ER_BO_CANNOT_CREATE_VOL;
    }
  /*
   * Write information about:
   * the active log and the first volume of the database
   * in the volume information file
   */
  fprintf (volinfo_fp, "%4d %s\n", LOG_DBVOLINFO_VOLID, volinfo_fullname);

  fflush (volinfo_fp);
  fclose (volinfo_fp);

  return NO_ERROR;
}

/*
 * logpb_recreate_volume_info - Recreate the database volume information
 *
 * return: NO_ERROR if all OK, ER_ status otherwise
 *
 * NOTE: Recreate the database volume information from the internal information that is stored in each volume.
 */
int
logpb_recreate_volume_info (THREAD_ENTRY * thread_p)
{
  VOLID volid = LOG_DBFIRST_VOLID;	/* Current volume identifier */
  VOLID next_volid = LOG_DBFIRST_VOLID;	/* Next volume identifier */
  char next_vol_fullname[PATH_MAX];	/* Next volume name */
  int error_code = NO_ERROR;

  error_code = logpb_create_volume_info (NULL);
  if (error_code != NO_ERROR)
    {
      goto error;
    }
  if (logpb_add_volume (NULL, LOG_DBLOG_INFO_VOLID, log_Name_info, DISK_UNKNOWN_PURPOSE) != LOG_DBLOG_INFO_VOLID)
    {
      error_code = ER_FAILED;
      goto error;
    }
  if (logpb_add_volume (NULL, LOG_DBLOG_BKUPINFO_VOLID, log_Name_bkupinfo, DISK_UNKNOWN_PURPOSE) !=
      LOG_DBLOG_BKUPINFO_VOLID)
    {
      error_code = ER_FAILED;
      goto error;
    }
  if (logpb_add_volume (NULL, LOG_DBLOG_ACTIVE_VOLID, log_Name_active, DISK_UNKNOWN_PURPOSE) != LOG_DBLOG_ACTIVE_VOLID)
    {
      error_code = ER_FAILED;
      goto error;
    }

  /* First the primary volume, then the rest of the volumes */

  strcpy (next_vol_fullname, log_Db_fullname);

  do
    {
      if (logpb_add_volume (NULL, volid, next_vol_fullname, DB_PERMANENT_DATA_PURPOSE) != volid)
	{
	  error_code = ER_FAILED;
	  goto error;
	}

      if (disk_get_link (thread_p, volid, &next_volid, next_vol_fullname) == NULL)
	{
	  error_code = ER_FAILED;
	  goto error;
	}

      volid = next_volid;
    }
  while (volid != NULL_VOLID);

  return error_code;

  /* ****** */
error:
  (void) remove (log_Name_volinfo);
  return error_code;
}

/*
 * logpb_add_volume - Add a new volume entry to the volume information
 *
 * return: new_volid or NULL_VOLID
 *
 *   db_fullname(in):
 *   new_volid(in): New volume identifier
 *   new_volfullname(in): New volume name
 *   new_volpurpose(in): Purpose of new volume
 *
 * NOTE: Add a new entry to the volume information
 */
/* todo: remove purpose */
VOLID
logpb_add_volume (const char *db_fullname, VOLID new_volid, const char *new_volfullname, DISK_VOLPURPOSE new_volpurpose)
{
  if (new_volpurpose != DB_TEMPORARY_DATA_PURPOSE)
    {
      char vol_fullname[PATH_MAX];
      char *volinfo_fullname;
      FILE *volinfo_fp = NULL;

      if (db_fullname != NULL)
	{
	  fileio_make_volume_info_name (vol_fullname, db_fullname);
	  volinfo_fullname = vol_fullname;
	}
      else
	{
	  volinfo_fullname = log_Name_volinfo;
	}

      volinfo_fp = fopen (volinfo_fullname, "a");
      if (volinfo_fp != NULL)
	{
	  /* Write information about this volume in the volume information file */
	  fprintf (volinfo_fp, "%4d %s\n", new_volid, new_volfullname);
	  fflush (volinfo_fp);
	  fclose (volinfo_fp);

	  return new_volid;
	}
      else
	{
	  return NULL_VOLID;
	}
    }

  return new_volid;
}

/*
 * logpb_scan_volume_info - Scan the volume information entries
 *
 * return: number of entries or -1 in case of error.
 *
 *   db_fullname(in):
 *   ignore_volid(in): Don't call function with this volume
 *   start_volid(in): Scan should start at this point.
 *   fun(in): Function to be called on each entry
 *   args(in): Additional arguments to be passed to function
 *
 * NOTE: Scan the volume information entries calling the given function on each entry.
 */
int
logpb_scan_volume_info (THREAD_ENTRY * thread_p, const char *db_fullname, VOLID ignore_volid, VOLID start_volid,
			int (*fun) (THREAD_ENTRY * thread_p, VOLID xvolid, const char *vlabel, void *args), void *args)
{
  char xxvolinfo_fullname[PATH_MAX];
  char *volinfo_fullname;
  FILE *volinfo_fp = NULL;	/* Pointer to new volinfo */
  char vol_fullname[PATH_MAX];	/* Next volume name */
  VOLID volid = LOG_DBFIRST_VOLID - 1;	/* Next volume identifier */
  int read_int_volid;
  VOLID num_vols = 0;
  bool start_scan = false;
  char format_string[64];

  if (db_fullname != NULL)
    {
      fileio_make_volume_info_name (xxvolinfo_fullname, db_fullname);
      volinfo_fullname = xxvolinfo_fullname;
    }
  else
    {
      volinfo_fullname = log_Name_volinfo;
    }

  volinfo_fp = fopen (volinfo_fullname, "r");
  if (volinfo_fp == NULL)
    {
      er_set (ER_ERROR_SEVERITY, ARG_FILE_LINE, ER_BO_CANNOT_FINE_VOLINFO, 1, volinfo_fullname);
      return -1;
    }

  sprintf (format_string, "%%d %%%ds", PATH_MAX - 1);
  while (true)
    {
      if (fscanf (volinfo_fp, format_string, &read_int_volid, vol_fullname) != 2)
	{
	  break;
	}

      if ((volid + 1) != NULL_VOLID && (volid + 1) > (VOLID) read_int_volid && num_vols != 0)
	{
	  er_set (ER_WARNING_SEVERITY, ARG_FILE_LINE, ER_BO_UNSORTED_VOLINFO, 4, volinfo_fullname, num_vols,
		  read_int_volid, vol_fullname);
	  num_vols = -1;
	  break;
	}
      volid = (VOLID) read_int_volid;

      if (volid == NULL_VOLID)
	{
	  continue;
	}

      if (start_scan == false)
	{
	  if (start_volid == read_int_volid)
	    {
	      start_scan = true;
	    }
	  else
	    {
	      continue;
	    }
	}

      if (volid != ignore_volid)
	{
	  if (((*fun) (thread_p, volid, vol_fullname, args)) != NO_ERROR)
	    {
	      num_vols = -1;
	      break;
	    }

	  num_vols++;
	}
    }

  fclose (volinfo_fp);

  return num_vols;
}

/*
 *
 *       	   FUNCTIONS RELATED TO LOG ARCHIVES
 *
 */

/*
 * logpb_to_physical_pageid - Find physical page identifier of given logic page
 *
 * return: phy page identifier
 *
 *   logical_pageid(in): logical_pageid: Logical log page
 *
 * NOTE: Returns the physical page identifier associated with given logical page.
 */
LOG_PHY_PAGEID
logpb_to_physical_pageid (LOG_PAGEID logical_pageid)
{
  LOG_PHY_PAGEID phy_pageid;

  if (logical_pageid == LOGPB_HEADER_PAGE_ID)
    {
      phy_pageid = LOGPB_PHYSICAL_HEADER_PAGE_ID;
    }
  else
    {
      LOG_PAGEID tmp_pageid;

      tmp_pageid = logical_pageid - LOGPB_FIRST_ACTIVE_PAGE_ID;
      if (tmp_pageid >= LOGPB_ACTIVE_NPAGES)
	{
	  tmp_pageid %= LOGPB_ACTIVE_NPAGES;
	}
      else if (tmp_pageid < 0)
	{
	  tmp_pageid = LOGPB_ACTIVE_NPAGES - ((-tmp_pageid) % LOGPB_ACTIVE_NPAGES);
	}

      tmp_pageid++;
      if (tmp_pageid > LOGPB_ACTIVE_NPAGES)
	{
	  tmp_pageid %= LOGPB_ACTIVE_NPAGES;
	}

      assert (tmp_pageid <= PAGEID_MAX);
      phy_pageid = (LOG_PHY_PAGEID) tmp_pageid;
    }

  return phy_pageid;
}

/*
 * logpb_is_page_in_archive - Is the given page an archive page ?
 *
 * return:
 *
 *   pageid(in): Log page identifier
 *
 * NOTE:Find if given page is an archive page identifier.
 */
bool
logpb_is_page_in_archive (LOG_PAGEID pageid)
{
  return LOGPB_IS_ARCHIVE_PAGE (pageid);
}

/*
 * logpb_is_smallest_lsa_in_archive - IS THE SMALLEST ACTIVE OF THE LOG ARCHIVE ?
 *
 * return:
 *
 * NOTE: Returns true if the smallest active LSA is located in an archive log.
 */
bool
logpb_is_smallest_lsa_in_archive (THREAD_ENTRY * thread_p)
{
  LOG_LSA lsa;			/* smallest lsa */

  logtb_find_smallest_lsa (thread_p, &lsa);
  return (!LSA_ISNULL (&lsa) && logpb_is_page_in_archive (lsa.pageid));
}

/*
 * logpb_get_archive_number - Archive location of given page
 *
 * return: archive number
 *
 *   pageid(in): The desired logical page
 *
 * NOTE: Find in what archive the page is located or in what archive the page should have been located.
 */
int
logpb_get_archive_number (THREAD_ENTRY * thread_p, LOG_PAGEID pageid)
{
  int arv_num = 0;

  if (logpb_fetch_from_archive (thread_p, pageid, NULL, &arv_num, NULL, false) == NULL)
    {
      return -1;
    }

  if (arv_num < 0)
    {
      arv_num = 0;
    }

  return arv_num;
}

/*
 * logpb_set_unavailable_archive - Cache that given archive is unavailable
 *
 * return: nothing
 *
 *   arv_num(in): Log archive number
 *
 * NOTE: Record that give archive is unavialble.
 */
static void
logpb_set_unavailable_archive (THREAD_ENTRY * thread_p, int arv_num)
{
  int *ptr;
  int size;

  assert (LOG_ARCHIVE_CS_OWN_WRITE_MODE (thread_p));

  if (log_Gl.archive.unav_archives == NULL)
    {
      size = sizeof (*log_Gl.archive.unav_archives) * 10;
      ptr = (int *) malloc (size);
      if (ptr == NULL)
	{
	  return;
	}
      log_Gl.archive.max_unav = 10;
      log_Gl.archive.next_unav = 0;
      log_Gl.archive.unav_archives = ptr;
    }
  else
    {
      if ((log_Gl.archive.next_unav + 1) >= log_Gl.archive.max_unav)
	{
	  size = (sizeof (*log_Gl.archive.unav_archives) * (log_Gl.archive.max_unav + 10));
	  ptr = (int *) realloc (log_Gl.archive.unav_archives, size);
	  if (ptr == NULL)
	    {
	      return;
	    }
	  log_Gl.archive.max_unav += 10;
	  log_Gl.archive.unav_archives = ptr;
	}
    }

  log_Gl.archive.unav_archives[log_Gl.archive.next_unav++] = arv_num;
}

/*
 * logpb_dismount_log_archive - dismount archive log
 *
 * return: nothing
 *
 * It dismounts and resets log_Gl.archive.vdes
 */
static void
logpb_dismount_log_archive (THREAD_ENTRY * thread_p)
{
  LOG_ARCHIVE_CS_ENTER (thread_p);

  if (log_Gl.archive.vdes != NULL_VOLDES)
    {
      fileio_dismount (thread_p, log_Gl.archive.vdes);
      log_Gl.archive.vdes = NULL_VOLDES;
    }

  LOG_ARCHIVE_CS_EXIT (thread_p);
}

/*
 * logpb_decache_archive_info - Decache any archive log memory information
 *
 * return: nothing
 *
 * NOTE: Decache any archive log memory information.
 */
void
logpb_decache_archive_info (THREAD_ENTRY * thread_p)
{
  LOG_ARCHIVE_CS_ENTER (thread_p);

  if (log_Gl.archive.vdes != NULL_VOLDES)
    {
      logpb_dismount_log_archive (thread_p);
    }

  if (log_Gl.archive.unav_archives != NULL)
    {
      free_and_init (log_Gl.archive.unav_archives);
      log_Gl.archive.max_unav = 0;
      log_Gl.archive.next_unav = 0;
    }

  LOG_ARCHIVE_CS_EXIT (thread_p);
}

/*
 * log_isarchive_available - Is given archive available ?
 *
 * return: true/false
 *        true: means that the archive may be available.
 *       false: it is known that archive is not available.
 *
 *   arv_num(in): Log archive number
 *
 * NOTE:Find if the current archive is available.
 */
static bool
logpb_is_archive_available (THREAD_ENTRY * thread_p, int arv_num)
{
  int i;

  assert (LOG_CS_OWN (thread_p));
  assert (LOG_ARCHIVE_CS_OWN_WRITE_MODE (thread_p));

  if (arv_num >= log_Gl.hdr.nxarv_num || arv_num < 0)
    {
      return false;
    }

  if (log_Gl.archive.unav_archives != NULL)
    {
      for (i = 0; i < log_Gl.archive.next_unav; i++)
	{
	  if (log_Gl.archive.unav_archives[i] == arv_num)
	    {
	      return false;
	    }
	}
    }

  return true;
}

/*
 * log_fetch_from_archive - Fetch a log page from the log archives
 *
 * return: log_pgptr or NULL (in case of error)
 *
 *   pageid(in): The desired logical page
 *   log_pgptr(in): Place to return the log page
 *   arv_num(in): Set to archive number where page was found or where page
 *                 should have been found.
 *
 * NOTE: Fetch a log page from archive logs.
 */
LOG_PAGE *
logpb_fetch_from_archive (THREAD_ENTRY * thread_p, LOG_PAGEID pageid, LOG_PAGE * log_pgptr,
			  int *ret_arv_num, LOG_ARV_HEADER * ret_arv_hdr, bool is_fatal)
{
  char hdr_pgbuf[IO_MAX_PAGE_SIZE + MAX_ALIGNMENT], *aligned_hdr_pgbuf;
  char log_pgbuf[IO_MAX_PAGE_SIZE + MAX_ALIGNMENT], *aligned_log_pgbuf;
  LOG_ARV_HEADER *arv_hdr;
  LOG_PAGE *hdr_pgptr;
  LOG_PHY_PAGEID phy_pageid = NULL_PAGEID;
  char arv_name[PATH_MAX];
  const char *tmp_arv_name;
  int arv_num, vdes;
  int direction = 0, retry;
  bool has_guess_arvnum = false, first_time = true;
  int error_code = NO_ERROR;
  char format_string[64];

  assert (LOG_CS_OWN (thread_p));

  logpb_log ("called logpb_fetch_from_archive for pageid = %lld\n", (long long int) pageid);

  LOG_ARCHIVE_CS_ENTER (thread_p);

  aligned_hdr_pgbuf = PTR_ALIGN (hdr_pgbuf, MAX_ALIGNMENT);
  aligned_log_pgbuf = PTR_ALIGN (log_pgbuf, MAX_ALIGNMENT);

#if !defined(NDEBUG)
  if (prm_get_bool_value (PRM_ID_LOG_TRACE_DEBUG))
    {
      fprintf (stdout, "\n **log_fetch_from_archive has been called on pageid = %lld ** \n", (long long int) pageid);
      fflush (stdout);
    }
#endif

  hdr_pgptr = (LOG_PAGE *) aligned_hdr_pgbuf;
  if (log_pgptr == NULL)
    {
      log_pgptr = (LOG_PAGE *) aligned_log_pgbuf;
    }
  if (ret_arv_num == NULL)
    {
      ret_arv_num = &arv_num;
    }

  if (log_Gl.archive.vdes == NULL_VOLDES)
    {
      if (log_Gl.hdr.nxarv_num <= 0)
	{
	  /* We do not have any archives */
	  er_set (ER_FATAL_ERROR_SEVERITY, ARG_FILE_LINE, ER_LOG_NOTIN_ARCHIVE, 1, pageid);

	  LOG_ARCHIVE_CS_EXIT (thread_p);
	  return NULL;
	}

      /*
       * Guess the archive where that page is stored
       */

      has_guess_arvnum = true;
      *ret_arv_num = logpb_get_guess_archive_num (thread_p, pageid);
      fileio_make_log_archive_name (arv_name, log_Archive_path, log_Prefix, *ret_arv_num);

      error_code = ER_FAILED;
      if (logpb_is_archive_available (thread_p, *ret_arv_num) == true && fileio_is_volume_exist (arv_name) == true)
	{
	  vdes = fileio_mount (thread_p, log_Db_fullname, arv_name, LOG_DBLOG_ARCHIVE_VOLID, false, false);
	  if (vdes != NULL_VOLDES)
	    {
	      if (fileio_read (thread_p, vdes, hdr_pgptr, 0, LOG_PAGESIZE) == NULL)
		{
		  fileio_dismount (thread_p, vdes);
		  er_set (ER_FATAL_ERROR_SEVERITY, ARG_FILE_LINE, ER_LOG_READ, 3, 0LL, 0LL, arv_name);

		  LOG_ARCHIVE_CS_EXIT (thread_p);
		  return NULL;
		}
	      error_code = NO_ERROR;
	      arv_hdr = (LOG_ARV_HEADER *) hdr_pgptr->area;
	      if (log_Gl.append.vdes != NULL_VOLDES)
		{
		  if (difftime64 ((time_t) arv_hdr->db_creation, (time_t) log_Gl.hdr.db_creation) != 0)
		    {
		      /*
		       * This volume does not belong to the database. For now, assume
		       * that it is not only. Later, we will give this error to user
		       */
		      vdes = NULL_VOLDES;
		      arv_hdr = NULL;
		    }
		}
	    }
	}

      if (error_code != NO_ERROR)
	{
	  /*
	   * The volume is not online. Ask for it later (below). But first try to
	   * make the best guess for the archive number.
	   */
	  vdes = NULL_VOLDES;
	  arv_hdr = NULL;
	}
    }
  else
    {
      vdes = log_Gl.archive.vdes;
      arv_hdr = &log_Gl.archive.hdr;
      *ret_arv_num = arv_hdr->arv_num;
    }

  sprintf (format_string, "%%%ds", PATH_MAX - 1);

  log_Gl.archive.vdes = NULL_VOLDES;
  while (true)
    {
      /* Is the page in current archive log ? */
      if (arv_hdr != NULL && pageid >= arv_hdr->fpageid && pageid <= arv_hdr->fpageid + arv_hdr->npages - 1)
	{
	  /* Find location of logical page in the archive log */
	  phy_pageid = (LOG_PHY_PAGEID) (pageid - arv_hdr->fpageid + 1);

	  /* Record number of reads in statistics */
	  perfmon_inc_stat (thread_p, PSTAT_LOG_NUM_IOREADS);

	  if (fileio_read (thread_p, vdes, log_pgptr, phy_pageid, LOG_PAGESIZE) == NULL)
	    {
	      /* Error reading archive page */
	      tmp_arv_name = fileio_get_volume_label_by_fd (vdes, PEEK);
	      fileio_dismount (thread_p, vdes);
	      log_Gl.archive.vdes = NULL_VOLDES;
	      er_set (ER_FATAL_ERROR_SEVERITY, ARG_FILE_LINE, ER_LOG_READ, 3, pageid, phy_pageid, tmp_arv_name);

	      LOG_ARCHIVE_CS_EXIT (thread_p);
	      return NULL;
	    }

	  TDE_ALGORITHM tde_algo = logpb_get_tde_algorithm (log_pgptr);
	  if (tde_algo != TDE_ALGORITHM_NONE)
	    {
	      if (tde_decrypt_log_page (log_pgptr, tde_algo, log_pgptr) != NO_ERROR)
		{
		  ASSERT_ERROR ();
		  LOG_ARCHIVE_CS_EXIT (thread_p);
		  return NULL;
		}
	    }

	  /* Cast the archive information. May be used again */
	  if (arv_hdr != &log_Gl.archive.hdr)
	    {
	      log_Gl.archive.hdr = *arv_hdr;
	    }
	  log_Gl.archive.vdes = vdes;
	  break;
	}
      else
	{
	  /* If any archive dismount it */
	  if (vdes != NULL_VOLDES)
	    {
	      fileio_dismount (thread_p, vdes);
	      vdes = NULL_VOLDES;
	    }

	  if (has_guess_arvnum == false)
	    {
	      has_guess_arvnum = true;
	      retry = logpb_get_guess_archive_num (thread_p, pageid);
	      if (retry != *ret_arv_num)
		{
		  *ret_arv_num = retry;
		}
	    }
	  else
	    {
	      if (direction == 0)
		{
		  /*
		   * Define the direction by looking for desired page
		   */
		  if (arv_hdr != NULL)
		    {
		      if (pageid < arv_hdr->fpageid)
			{
			  /* Try older archives */
			  direction = -1;
			}
		      else
			{
			  /* Try newer archives */
			  direction = 1;
			}
		    }
		  else
		    {
		      if (first_time != true)
			{
			  if (log_Gl.append.vdes == NULL_VOLDES)
			    {
			      direction = 1;
			    }
			  else
			    {
			      /*
			       * Start looking from the last archive.
			       * Optimized for UNDO.. This is not so bad since this branch
			       * will be reached only when the guess archive is not
			       * available.
			       */
			      *ret_arv_num = log_Gl.hdr.nxarv_num;
			      direction = -1;
			    }
			}
		    }
		}

	      if (arv_hdr != NULL)
		{
		  if (direction == -1)
		    {
		      /*
		       * Try an older archive.
		       * The page that I am looking MUST be smaller than the first
		       * page in current archive
		       */
		      if (pageid < arv_hdr->fpageid)
			{
			  *ret_arv_num -= 1;
			}
		      else
			{
			  *ret_arv_num = -1;
			}
		    }
		  else
		    {
		      /* Try a newer archive. The page that I am looking MUST be larger than the last page in current
		       * archive */
		      if (pageid > arv_hdr->fpageid + arv_hdr->npages - 1)
			{
			  *ret_arv_num += 1;
			}
		      else
			{
			  *ret_arv_num = log_Gl.hdr.nxarv_num;
			}
		    }
		}
	      else
		{
		  /*
		   * The archive number is not increased the first time in the loop,
		   * so we can ask for it when it is not available.
		   */
		  if (first_time != true)
		    {
		      /*
		       * If we do not have the log active, we don't really know how to
		       * continue, we could be looping forever.
		       */
		      if (log_Gl.append.vdes == NULL_VOLDES)
			{
			  *ret_arv_num = -1;
			}
		      else
			{
			  *ret_arv_num = *ret_arv_num + direction;
			}
		    }
		}

	      first_time = false;
	      if (*ret_arv_num < 0 || *ret_arv_num == log_Gl.hdr.nxarv_num)
		{
		  /* Unable to find page in archive */
		  if (log_Gl.append.vdes != NULL_VOLDES)
		    {
		      er_set (ER_FATAL_ERROR_SEVERITY, ARG_FILE_LINE, ER_LOG_NOTIN_ARCHIVE, 1, pageid);
		    }
		  else
		    {
		      /*
		       * This is likely an incomplete recovery (restore).
		       * We do not have the active log and we are looking for a log page
		       */
		      er_set (ER_WARNING_SEVERITY, ARG_FILE_LINE, ER_LOG_NOTIN_ARCHIVE, 1, pageid);
		    }

		  LOG_ARCHIVE_CS_EXIT (thread_p);

		  return NULL;
		}
	    }

	  if (logpb_is_archive_available (thread_p, *ret_arv_num) == false)
	    {
	      arv_hdr = NULL;
	      continue;
	    }

	  fileio_make_log_archive_name (arv_name, log_Archive_path, log_Prefix, *ret_arv_num);
	  retry = 3;
	  while (retry != 0 && retry != 1
		 && (vdes =
		     fileio_mount (thread_p, log_Db_fullname, arv_name, LOG_DBLOG_ARCHIVE_VOLID, false,
				   false)) == NULL_VOLDES)
	    {
	      char line_buf[PATH_MAX * 2];
	      bool is_in_crash_recovery;

	      is_in_crash_recovery = log_is_in_crash_recovery ();

	      /*
	       * The archive is not online.
	       */
	      if (is_in_crash_recovery == true)
		{
		  fprintf (stdout, "%s\n", er_msg ());
		}

	    retry_prompt:
	      if (log_default_input_for_archive_log_location >= 0)
		{
		  retry = log_default_input_for_archive_log_location;
		  if (retry == 1 && is_in_crash_recovery == true)
		    {
		      fprintf (stdout, "Continue without present archive. (Partial recovery).\n");
		    }
		}
	      else
		{
		  fprintf (stdout, msgcat_message (MSGCAT_CATALOG_CUBRID, MSGCAT_SET_LOG, MSGCAT_LOG_STARTS));
		  fprintf (stdout, msgcat_message (MSGCAT_CATALOG_CUBRID, MSGCAT_SET_LOG, MSGCAT_LOG_LOGARCHIVE_NEEDED),
			   arv_name);
		  fprintf (stdout, msgcat_message (MSGCAT_CATALOG_CUBRID, MSGCAT_SET_LOG, MSGCAT_LOG_STARTS));

		  if (fgets (line_buf, PATH_MAX, stdin) == NULL)
		    {
		      retry = 0;	/* EOF */
		    }
		  else if (sscanf (line_buf, "%d", &retry) != 1)
		    {
		      retry = -1;	/* invalid input */
		    }
		}

	      switch (retry)
		{
		case 0:	/* quit */
		  logpb_set_unavailable_archive (thread_p, *ret_arv_num);
		  er_set (ER_FATAL_ERROR_SEVERITY, ARG_FILE_LINE, ER_LOG_NOTIN_ARCHIVE, 1, pageid);
		  if (is_fatal)
		    {
		      logpb_fatal_error (thread_p, true, ARG_FILE_LINE, "log_fetch_from_archive");
		    }

		  LOG_ARCHIVE_CS_EXIT (thread_p);

		  return NULL;

		case 1:	/* Not available */
		  logpb_set_unavailable_archive (thread_p, *ret_arv_num);
		  break;

		case 3:	/* Relocate */
		  fprintf (stdout, msgcat_message (MSGCAT_CATALOG_CUBRID, MSGCAT_SET_LOG, MSGCAT_LOG_NEWLOCATION));
		  if (fgets (line_buf, PATH_MAX, stdin) == 0 || (sscanf (line_buf, format_string, arv_name) != 1))
		    {
		      fileio_make_log_archive_name (arv_name, log_Archive_path, log_Prefix, *ret_arv_num);
		    }
		  break;

		case 2:	/* Retry */
		  break;

		default:	/* Something strange.  Get user to try again. */
		  fprintf (stdout, msgcat_message (MSGCAT_CATALOG_CUBRID, MSGCAT_SET_LOG, MSGCAT_LOG_INPUT_RANGE_ERROR),
			   0, 3);
		  goto retry_prompt;
		}
	    }

	  if (vdes != NULL_VOLDES)
	    {
	      /* Read header page and make sure the page is here */

	      /* Record number of reads in statistics */
	      perfmon_inc_stat (thread_p, PSTAT_LOG_NUM_IOREADS);

	      if (fileio_read (thread_p, vdes, hdr_pgptr, 0, LOG_PAGESIZE) == NULL)
		{
		  fileio_dismount (thread_p, vdes);
		  er_set (ER_FATAL_ERROR_SEVERITY, ARG_FILE_LINE, ER_LOG_READ, 3, 0LL, 0LL, arv_name);

		  LOG_ARCHIVE_CS_EXIT (thread_p);

		  return NULL;
		}
	      arv_hdr = (LOG_ARV_HEADER *) hdr_pgptr->area;
	      if (log_Gl.append.vdes != NULL_VOLDES)
		{
		  if (difftime64 ((time_t) arv_hdr->db_creation, (time_t) log_Gl.hdr.db_creation) != 0)
		    {
		      /*
		       * This volume does not belong to the database. For now, assume
		       * that it is not only. Later, we will give this error to user
		       */
		      er_set (ER_FATAL_ERROR_SEVERITY, ARG_FILE_LINE, ER_LOG_DOESNT_CORRESPOND_TO_DATABASE, 1,
			      arv_name);
		      arv_hdr = NULL;
		    }
		}
	    }
	  else
	    {
	      arv_hdr = NULL;
	    }
	}
    }

#if defined(CUBRID_DEBUG)
  if (log_pgptr->hdr.logical_pageid != pageid)
    {
      er_set (ER_FATAL_ERROR_SEVERITY, ARG_FILE_LINE, ER_LOG_PAGE_CORRUPTED, 1, pageid);
      logpb_fatal_error (thread_p, true, ARG_FILE_LINE, "log_fetch_from_archive");

      LOG_ARCHIVE_CS_EXIT (thread_p);

      return NULL;
    }
#endif /* CUBRID_DEBUG */

#if !defined(NDEBUG)
  /* In analysys phase, the page may be corrupted. */
  if (log_Gl.rcv_phase == LOG_RESTARTED)
    {
      logpb_debug_check_log_page (thread_p, log_pgptr);
    }
#endif /* !NDEBUG */

  assert (log_pgptr != NULL && *ret_arv_num != -1 && arv_hdr != NULL);
  if (ret_arv_hdr != NULL)
    {
      *ret_arv_hdr = *arv_hdr;
    }

  LOG_ARCHIVE_CS_EXIT (thread_p);

  return log_pgptr;
}

/*
 * logpb_archive_active_log - Archive the active portion of the log
 *
 * return: nothing
 *
 * NOTE: The active portion of the log is archived from the next log
 *              archive page to the previous log page of the current append
 *              log record, to the next log archive.
 */
static void
logpb_archive_active_log (THREAD_ENTRY * thread_p)
{
  char arv_name[PATH_MAX] = { '\0' };	/* Archive name */
  LOG_PAGE *malloc_arv_hdr_pgptr = NULL;	/* Archive header page PTR */
  LOG_ARV_HEADER *arvhdr;	/* Archive header */
  BACKGROUND_ARCHIVING_INFO *bg_arv_info;
  char log_pgbuf[IO_MAX_PAGE_SIZE * LOGPB_IO_NPAGES + MAX_ALIGNMENT];
  char *aligned_log_pgbuf;
  LOG_PAGE *log_pgptr = NULL;
  LOG_PAGEID pageid, last_pageid;
  LOG_PHY_PAGEID ar_phy_pageid;
  int vdes = NULL_VOLDES;
  const char *catmsg;
  int error_code = NO_ERROR;
  int num_pages = 0;
  FILEIO_WRITE_MODE write_mode;

  aligned_log_pgbuf = PTR_ALIGN (log_pgbuf, MAX_ALIGNMENT);

  assert (LOG_CS_OWN_WRITE_MODE (thread_p));

#if defined(SERVER_MODE)
  log_wakeup_remove_log_archive_daemon ();
#else
  logpb_remove_archive_logs_exceed_limit (thread_p, 0);
#endif

  logpb_log ("Entered logpb_archive_active_log. log_Gl.hdr.nxarv_phy_pageid = %lld , log_Gl.hdr.nxarv_pageid =%lld\n",
	     (long long int) log_Gl.hdr.nxarv_phy_pageid, (long long int) log_Gl.hdr.nxarv_pageid);

  if (log_Gl.hdr.nxarv_pageid >= log_Gl.hdr.append_lsa.pageid)
    {
      er_log_debug (ARG_FILE_LINE,
		    "log_archive_active_log: WARNING Trying to archive ONLY the append page" " which is incomplete\n");
      return;
    }

  bg_arv_info = &log_Gl.bg_archive_info;
  if (log_Gl.archive.vdes != NULL_VOLDES)
    {
      /* A recheck is required after logpb_flush_all_append_pages when LOG_CS is demoted and promoted.
       * log_Gl.archive.vdes may be modified by someone else. Should we remove this dismount? */
      logpb_dismount_log_archive (thread_p);
    }

  malloc_arv_hdr_pgptr = (LOG_PAGE *) malloc (LOG_PAGESIZE);
  if (malloc_arv_hdr_pgptr == NULL)
    {
      goto error;
    }
  memset (malloc_arv_hdr_pgptr, LOG_PAGE_INIT_VALUE, LOG_PAGESIZE);

  /* Must force the log here to avoid nasty side effects */
  logpb_flush_all_append_pages (thread_p);

  malloc_arv_hdr_pgptr->hdr.logical_pageid = LOGPB_HEADER_PAGE_ID;
  malloc_arv_hdr_pgptr->hdr.offset = NULL_OFFSET;
  malloc_arv_hdr_pgptr->hdr.flags = 0;	/* Now flags in header page has always 0 value */

  /* Construct the archive log header */
  arvhdr = (LOG_ARV_HEADER *) malloc_arv_hdr_pgptr->area;
  strncpy (arvhdr->magic, CUBRID_MAGIC_LOG_ARCHIVE, CUBRID_MAGIC_MAX_LENGTH);
  arvhdr->db_creation = log_Gl.hdr.db_creation;
  arvhdr->next_trid = log_Gl.hdr.next_trid;
  arvhdr->arv_num = log_Gl.hdr.nxarv_num;

  /*
   * All pages must be archived... even the ones with unactive log records
   * This is the desired parameter to support multimedia crashes.
   *
   *
   * Note that the npages field does not include the previous lsa page
   *
   */
  arvhdr->fpageid = log_Gl.hdr.nxarv_pageid;
  last_pageid = log_Gl.append.prev_lsa.pageid - 1;

  if (last_pageid < arvhdr->fpageid)
    {
      last_pageid = arvhdr->fpageid;
    }

  arvhdr->npages = (DKNPAGES) (last_pageid - arvhdr->fpageid + 1);

  /*
   * Now create the archive and start copying pages
   */

  perfmon_inc_stat (thread_p, PSTAT_LOG_NUM_ARCHIVES);

  fileio_make_log_archive_name (arv_name, log_Archive_path, log_Prefix, log_Gl.hdr.nxarv_num);

  if (prm_get_bool_value (PRM_ID_LOG_BACKGROUND_ARCHIVING) && bg_arv_info->vdes != NULL_VOLDES)
    {
      vdes = bg_arv_info->vdes;
    }
  else
    {
      vdes = fileio_format (thread_p, log_Db_fullname, arv_name, LOG_DBLOG_ARCHIVE_VOLID, arvhdr->npages + 1, false,
			    false, false, LOG_PAGESIZE, 0, false);
      if (vdes == NULL_VOLDES)
	{
	  /* Unable to create archive log to archive */
	  er_set (ER_FATAL_ERROR_SEVERITY, ARG_FILE_LINE, ER_LOG_CREATE_LOGARCHIVE_FAIL, 3, arv_name, arvhdr->fpageid,
		  arvhdr->fpageid + arvhdr->npages - 1);
	  goto error;
	}
    }

  log_archive_er_log ("logpb_archive_active_log, arvhdr->fpageid = %lld\n", arvhdr->fpageid);

  error_code = logpb_set_page_checksum (thread_p, malloc_arv_hdr_pgptr);
  if (error_code != NO_ERROR)
    {
      goto error;
    }

  write_mode = dwb_is_created () == true ? FILEIO_WRITE_NO_COMPENSATE_WRITE : FILEIO_WRITE_DEFAULT_WRITE;
  if (fileio_write (thread_p, vdes, malloc_arv_hdr_pgptr, 0, LOG_PAGESIZE, write_mode) == NULL)
    {
      /* Error archiving header page into archive */
      er_set (ER_FATAL_ERROR_SEVERITY, ARG_FILE_LINE, ER_LOG_WRITE, 3, 0LL, 0LL, arv_name);
      goto error;
    }

  if (prm_get_bool_value (PRM_ID_LOG_BACKGROUND_ARCHIVING) && bg_arv_info->vdes != NULL_VOLDES
      && arvhdr->fpageid == bg_arv_info->start_page_id)
    {
      pageid = bg_arv_info->current_page_id;
      ar_phy_pageid = (LOG_PHY_PAGEID) (bg_arv_info->current_page_id - bg_arv_info->start_page_id + 1);
    }
  else
    {
      assert (!prm_get_bool_value (PRM_ID_LOG_BACKGROUND_ARCHIVING) || bg_arv_info->vdes == NULL_VOLDES);

      pageid = arvhdr->fpageid;
      ar_phy_pageid = 1;
    }

  log_pgptr = (LOG_PAGE *) aligned_log_pgbuf;

  /* Now start dumping the current active pages to archive */
  for (; pageid <= last_pageid; pageid += num_pages, ar_phy_pageid += num_pages)
    {
      logpb_log ("Dump page %lld in logpb_archive_active_log, num_pages = %d\n", (long long int) pageid, num_pages);
      num_pages = (int) MIN (LOGPB_IO_NPAGES, last_pageid - pageid + 1);
      num_pages = logpb_read_page_from_active_log (thread_p, pageid, num_pages, false, log_pgptr);
      if (num_pages <= 0)
	{
	  goto error;
	}

      /* no need to encrypt, it is read as not decrypted (TDE) */
      if (fileio_write_pages (thread_p, vdes, (char *) log_pgptr, ar_phy_pageid, num_pages, LOG_PAGESIZE,
			      FILEIO_WRITE_NO_COMPENSATE_WRITE) == NULL)
	{
	  er_set (ER_FATAL_ERROR_SEVERITY, ARG_FILE_LINE, ER_LOG_WRITE, 3, pageid, ar_phy_pageid, arv_name);
	  goto error;
	}
    }

  if (prm_get_bool_value (PRM_ID_LOG_BACKGROUND_ARCHIVING) && bg_arv_info->vdes != NULL_VOLDES)
    {
      fileio_dismount (thread_p, vdes);
      vdes = NULL_VOLDES;
      bg_arv_info->vdes = NULL_VOLDES;

      /* rename _lgar_t to _lgar[number] name */
      if (fileio_rename (NULL_VOLID, log_Name_bg_archive, arv_name) == NULL)
	{
	  goto error;
	}

      vdes = fileio_mount (thread_p, log_Db_fullname, arv_name, LOG_DBLOG_ARCHIVE_VOLID, 0, false);
      if (vdes == NULL_VOLDES)
	{
	  goto error;
	}
    }
  else
    {
      /*
       * Make sure that the whole log archive is in physical storage at this
       * moment. System volume. No need to sync DWB.
       */
      if (fileio_synchronize (thread_p, vdes, arv_name, FILEIO_SYNC_ONLY) == NULL_VOLDES)
	{
	  goto error;
	}
    }

  /* The last archive needed for system crashes */
  if (log_Gl.hdr.last_arv_num_for_syscrashes == -1)
    {
      log_Gl.hdr.last_arv_num_for_syscrashes = log_Gl.hdr.nxarv_num;
    }

  log_Gl.hdr.nxarv_num++;
  log_Gl.hdr.nxarv_pageid = last_pageid + 1;
  log_Gl.hdr.nxarv_phy_pageid = logpb_to_physical_pageid (log_Gl.hdr.nxarv_pageid);

  log_Gl.hdr.was_active_log_reset = false;

  logpb_log
    ("In logpb_archive_active_log, new values from log_Gl.hdr.nxarv_pageid = %lld and log_Gl.hdr.nxarv_phy_pageid = %lld\n",
     (long long int) log_Gl.hdr.nxarv_pageid, (long long int) log_Gl.hdr.nxarv_phy_pageid);
  /* Flush the log header to reflect the archive */
  logpb_flush_header (thread_p);

#if 0
  if (prm_get_integer_value (PRM_ID_SUPPRESS_FSYNC) != 0)
    {
      fileio_synchronize (thread_p, log_Gl.append.vdes, FILEIO_SYNC_ONLY);
    }
#endif

  er_set (ER_NOTIFICATION_SEVERITY, ARG_FILE_LINE, ER_LOG_ARCHIVE_CREATED, 3, arv_name, arvhdr->fpageid, last_pageid);

  /* Cast the archive information. May be used again */

  LOG_ARCHIVE_CS_ENTER (thread_p);

  log_Gl.archive.hdr = *arvhdr;	/* Copy of structure */
  if (log_Gl.archive.vdes != NULL_VOLDES)
    {
      logpb_dismount_log_archive (thread_p);
    }
  log_Gl.archive.vdes = vdes;

  LOG_ARCHIVE_CS_EXIT (thread_p);

  catmsg = msgcat_message (MSGCAT_CATALOG_CUBRID, MSGCAT_SET_LOG, MSGCAT_LOG_LOGINFO_ARCHIVE);
  if (catmsg == NULL)
    {
      catmsg = "ARCHIVE: %d %s %lld %lld\n";
    }
  error_code =
    log_dump_log_info (log_Name_info, true, catmsg, log_Gl.hdr.nxarv_num - 1, arv_name, arvhdr->fpageid, last_pageid);
  if (error_code != NO_ERROR && error_code != ER_LOG_MOUNT_FAIL)
    {
      goto error;
    }

  (void) logpb_add_archive_page_info (thread_p, log_Gl.hdr.nxarv_num - 1, arvhdr->fpageid, last_pageid);

#if defined(SERVER_MODE)
  if (!HA_DISABLED ())
    {
      LOG_PAGEID min_fpageid = logwr_get_min_copied_fpageid ();
      if (min_fpageid != NULL_PAGEID)
	{
	  int unneeded_arvnum = -1;
	  if (min_fpageid >= arvhdr->fpageid)
	    {
	      unneeded_arvnum = arvhdr->arv_num - 1;
	    }
	  else
	    {
	      LOG_ARV_HEADER min_arvhdr;
	      if (logpb_fetch_from_archive (thread_p, min_fpageid, NULL, NULL, &min_arvhdr, false) != NULL)
		{
		  unneeded_arvnum = min_arvhdr.arv_num - 1;
		}
	    }
	  if (unneeded_arvnum >= 0)
	    {
	      char unneeded_logarv_name[PATH_MAX];
	      fileio_make_log_archive_name (unneeded_logarv_name, log_Archive_path, log_Prefix, unneeded_arvnum);

	      catmsg =
		msgcat_message (MSGCAT_CATALOG_CUBRID, MSGCAT_SET_LOG, MSGCAT_LOG_LOGINFO_COMMENT_UNUSED_ARCHIVE_NAME);
	      if (catmsg == NULL)
		{
		  catmsg =
		    "29 COMMENT: Log archive %s, which contains log pages before %lld,"
		    " is not needed any longer by any HA utilities.\n";
		}
	      error_code = log_dump_log_info (log_Name_info, true, catmsg, unneeded_logarv_name, min_fpageid);
	      if (error_code != NO_ERROR && error_code != ER_LOG_MOUNT_FAIL)
		{
		  goto error;
		}
	    }
	}
    }

#endif /* SERVER_MODE */

  if (prm_get_bool_value (PRM_ID_LOG_BACKGROUND_ARCHIVING))
    {
      /* rename removed archive log file to reuse it */
      os_rename_file (log_Name_removed_archive, log_Name_bg_archive);

      bg_arv_info->vdes =
	fileio_format (thread_p, log_Db_fullname, log_Name_bg_archive, LOG_DBLOG_BG_ARCHIVE_VOLID, log_Gl.hdr.npages,
		       false, false, false, LOG_PAGESIZE, 0, true);
      if (bg_arv_info->vdes != NULL_VOLDES)
	{
	  bg_arv_info->start_page_id = log_Gl.hdr.nxarv_pageid;
	  bg_arv_info->current_page_id = log_Gl.hdr.nxarv_pageid;
	  bg_arv_info->last_sync_pageid = log_Gl.hdr.nxarv_pageid;
	}
      else
	{
	  bg_arv_info->start_page_id = NULL_PAGEID;
	  bg_arv_info->current_page_id = NULL_PAGEID;
	  bg_arv_info->last_sync_pageid = NULL_PAGEID;

	  er_log_debug (ARG_FILE_LINE, "Unable to create temporary archive log %s\n", log_Name_bg_archive);
	}
    }

  log_archive_er_log ("logpb_archive_active_log end, arvhdr->fpageid = %lld, arvhdr->npages = %d\n", arvhdr->fpageid,
		      arvhdr->npages);

  free_and_init (malloc_arv_hdr_pgptr);

  return;

  /* ********* */
error:

  if (malloc_arv_hdr_pgptr != NULL)
    {
      free_and_init (malloc_arv_hdr_pgptr);
    }

  if (vdes != NULL_VOLDES)
    {
      fileio_dismount (thread_p, vdes);
      fileio_unformat (thread_p, arv_name);
    }

  if (prm_get_bool_value (PRM_ID_LOG_BACKGROUND_ARCHIVING))
    {
      if (bg_arv_info->vdes != NULL_VOLDES && bg_arv_info->vdes != vdes)
	{
	  fileio_dismount (thread_p, bg_arv_info->vdes);
	}
      fileio_unformat (thread_p, log_Name_bg_archive);
      bg_arv_info->vdes = NULL_VOLDES;
    }

  logpb_fatal_error (thread_p, true, ARG_FILE_LINE, "log_archive_active_log");
}

int
logpb_remove_archive_logs_exceed_limit (THREAD_ENTRY * thread_p, int max_count)
{
  int first_arv_num_to_delete = -1;
  int last_arv_num_to_delete = -1;
  int min_arv_required_for_vacuum;
  LOG_PAGEID vacuum_first_pageid = NULL_PAGEID;
#if defined(SERVER_MODE)
  LOG_PAGEID min_copied_pageid;
  int min_copied_arv_num;
#endif /* SERVER_MODE */
  int num_remove_arv_num;
  int log_max_archives = prm_get_integer_value (PRM_ID_LOG_MAX_ARCHIVES);
  char *catmsg;
  int deleted_count = 0;

  if (log_max_archives == INT_MAX)
    {
      return 0;			/* none is deleted */
    }

  if (!vacuum_is_safe_to_remove_archives ())
    {
      /* we don't know yet what is the first log page required by vacuum so it is not safe to remove log archives.
         unfortunately, to update the oldest vacuum data log pageid can be done only after loading vacuum data from
         disk, which in turn can only happen after recovery. this will block any log archive removal until vacuum
         is loaded. */
      return 0;
    }

  /* Get first log pageid needed for vacuum before locking LOG_CS. */
  vacuum_first_pageid = vacuum_min_log_pageid_to_keep (thread_p);

  LOG_CS_ENTER (thread_p);

  if (!prm_get_bool_value (PRM_ID_FORCE_REMOVE_LOG_ARCHIVES))
    {
#if defined(SERVER_MODE)
      min_copied_pageid = logwr_get_min_copied_fpageid ();
      if (min_copied_pageid == NULL_PAGEID)
	{
	  LOG_CS_EXIT (thread_p);
	  return 0;		/* none is deleted */
	}

      if (logpb_is_page_in_archive (min_copied_pageid))
	{
	  min_copied_arv_num = logpb_get_archive_number (thread_p, min_copied_pageid);
	  if (min_copied_arv_num == -1)
	    {
	      LOG_CS_EXIT (thread_p);
	      return 0;		/* none is deleted */
	    }
	  else if (min_copied_arv_num > 1)
	    {
	      min_copied_arv_num--;
	    }

	  num_remove_arv_num = MAX (log_max_archives, log_Gl.hdr.nxarv_num - min_copied_arv_num);
	}
      else
	{
	  num_remove_arv_num = log_max_archives;
	}
#else /* SERVER_MODE */
      num_remove_arv_num = log_max_archives;
#endif
    }
  else
    {
      num_remove_arv_num = log_max_archives;
    }

  if ((log_Gl.hdr.nxarv_num - (log_Gl.hdr.last_deleted_arv_num + 1)) > num_remove_arv_num)
    {
      er_set (ER_NOTIFICATION_SEVERITY, ARG_FILE_LINE, ER_LOG_MAX_ARCHIVES_HAS_BEEN_EXCEEDED, 1, num_remove_arv_num);

      /* Remove the log archives at this point */
      first_arv_num_to_delete = log_Gl.hdr.last_deleted_arv_num + 1;
      last_arv_num_to_delete = log_Gl.hdr.nxarv_num - num_remove_arv_num;

      if (log_Gl.hdr.last_arv_num_for_syscrashes != -1)
	{
	  last_arv_num_to_delete = MIN (last_arv_num_to_delete, log_Gl.hdr.last_arv_num_for_syscrashes);
	}
      vacuum_er_log (VACUUM_ER_LOG_ARCHIVES, "First log pageid in vacuum data is %lld", vacuum_first_pageid);
      if (vacuum_first_pageid != NULL_PAGEID && logpb_is_page_in_archive (vacuum_first_pageid))
	{
	  min_arv_required_for_vacuum = logpb_get_archive_number (thread_p, vacuum_first_pageid);
	  vacuum_er_log (VACUUM_ER_LOG_ARCHIVES, "First archive number used for vacuum is %d",
			 min_arv_required_for_vacuum);
	  if (min_arv_required_for_vacuum >= 0)
	    {
	      last_arv_num_to_delete = MIN (last_arv_num_to_delete, min_arv_required_for_vacuum);
	    }
	  else
	    {
	      /* Page should be in archive. */
	      assert (false);
	    }
	}

      if (max_count > 0)
	{
	  /* check max count for deletion */
	  last_arv_num_to_delete = MIN (last_arv_num_to_delete, first_arv_num_to_delete + max_count);
	}

      last_arv_num_to_delete--;
      if (last_arv_num_to_delete >= first_arv_num_to_delete)
	{
	  log_Gl.hdr.last_deleted_arv_num = last_arv_num_to_delete;

#if defined(SA_MODE)
	  if (LSA_ISNULL (&log_Gl.hdr.mvcc_op_log_lsa))
	    {
	      /* Update the last_blockid needed for vacuum. Get the first page_id of the previously logged archive */
	      log_Gl.hdr.vacuum_last_blockid = logpb_last_complete_blockid ();
	    }
#endif /* SA_MODE */
	  logpb_flush_header (thread_p);	/* to get rid of archives */
	}

      vacuum_er_log (VACUUM_ER_LOG_ARCHIVES, "last_arv_num_to_delete is %d", last_arv_num_to_delete);
    }

  LOG_CS_EXIT (thread_p);

  if (last_arv_num_to_delete >= 0 && last_arv_num_to_delete >= first_arv_num_to_delete)
    {
      if (prm_get_bool_value (PRM_ID_DEBUG_LOG_ARCHIVES) || VACUUM_IS_ER_LOG_LEVEL_SET (VACUUM_ER_LOG_ARCHIVES))
	{
	  /* this is too problematic not to log in server error log too! */
	  _er_log_debug (ARG_FILE_LINE, "Purge archives starting with %d and up until %d; "
			 "vacuum_first_pageid = %d, last_arv_num_for_syscrashes = %d",
			 first_arv_num_to_delete, last_arv_num_to_delete, vacuum_first_pageid,
			 log_Gl.hdr.last_arv_num_for_syscrashes);
	}

      catmsg = msgcat_message (MSGCAT_CATALOG_CUBRID, MSGCAT_SET_LOG, MSGCAT_LOG_MAX_ARCHIVES_HAS_BEEN_EXCEEDED);
      if (catmsg == NULL)
	{
	  catmsg = (char *) "Number of active log archives has been exceeded the max desired number.";
	}
      deleted_count =
	logpb_remove_archive_logs_internal (thread_p, first_arv_num_to_delete, last_arv_num_to_delete, catmsg);
    }

  return deleted_count;
}

/*
 * logpb_remove_archive_logs - Remove all unactive log archives
 *
 * return: nothing
 *
 *   info_reason(in):
 *
 * NOTE: Archive that are not needed for system crashes and vacuum are removed.
 *       That these archives may be needed for media crash recovery.
 *       Therefore, it is important that the user copy these archives
 *       to tape. Check the log information file.
 */
void
logpb_remove_archive_logs (THREAD_ENTRY * thread_p, const char *info_reason)
{
#if !defined(SERVER_MODE)
  LOG_LSA flush_upto_lsa;	/* Flush data pages up to LSA */
#endif /* !SERVER_MODE */
  LOG_LSA newflush_upto_lsa;	/* Next to be flush */
  int first_deleted_arv_num;
  int last_deleted_arv_num;
  int min_arv_required_for_vacuum;
  LOG_PAGEID vacuum_first_pageid;

  if (!vacuum_is_safe_to_remove_archives ())
    {
      /* we don't know yet what is the first log page required by vacuum if vacuum_disable is set to true.
       * this will block any log archive removal until it is set to false. */
      return;
    }

  assert (LOG_CS_OWN_WRITE_MODE (thread_p));

  /* Close any log archives that are opened */
  if (log_Gl.archive.vdes != NULL_VOLDES)
    {
      logpb_dismount_log_archive (thread_p);
    }

#if defined(SERVER_MODE)
  LSA_COPY (&newflush_upto_lsa, &log_Gl.flushed_lsa_lower_bound);
#else /* SERVER_MODE */

  flush_upto_lsa.pageid = LOGPB_NEXT_ARCHIVE_PAGE_ID;
  flush_upto_lsa.offset = NULL_OFFSET;

  pgbuf_flush_checkpoint (thread_p, &flush_upto_lsa, NULL, &newflush_upto_lsa, NULL);

  if ((!LSA_ISNULL (&newflush_upto_lsa) && LSA_LT (&newflush_upto_lsa, &flush_upto_lsa))
      || (fileio_synchronize_all (thread_p, false) != NO_ERROR))
    {
      /* Cannot remove the archives at this moment */
      return;
    }

  if (log_Gl.run_nxchkpt_atpageid != NULL_PAGEID)
    {
      if (LSA_LT (&log_Gl.hdr.chkpt_lsa, &flush_upto_lsa))
	{
	  /*
	   * Reset the checkpoint record to the first possible active page and
	   * flush the log header before the archives are removed
	   */
	  LSA_COPY (&log_Gl.hdr.chkpt_lsa, &flush_upto_lsa);
	  logpb_flush_header (thread_p);
	}
    }
#endif /* SERVER_MODE */

  last_deleted_arv_num = log_Gl.hdr.last_arv_num_for_syscrashes;
  if (last_deleted_arv_num == -1)
    {
      last_deleted_arv_num = log_Gl.hdr.nxarv_num;
    }

  last_deleted_arv_num--;

  vacuum_first_pageid = vacuum_min_log_pageid_to_keep (thread_p);
  if (vacuum_first_pageid != NULL_PAGEID && logpb_is_page_in_archive (vacuum_first_pageid))
    {
      min_arv_required_for_vacuum = logpb_get_archive_number (thread_p, vacuum_first_pageid);
      min_arv_required_for_vacuum--;
      last_deleted_arv_num = MIN (last_deleted_arv_num, min_arv_required_for_vacuum);
    }

  if (log_Gl.hdr.last_deleted_arv_num + 1 > last_deleted_arv_num)
    {
      /* Nothing to remove */
      return;
    }

  first_deleted_arv_num = log_Gl.hdr.last_deleted_arv_num + 1;
  if (last_deleted_arv_num >= 0)
    {
      logpb_remove_archive_logs_internal (thread_p, first_deleted_arv_num, last_deleted_arv_num, info_reason);

      log_Gl.hdr.last_deleted_arv_num = last_deleted_arv_num;
      logpb_flush_header (thread_p);	/* to get rid of archives */

      _er_log_debug (ARG_FILE_LINE, "first_deleted_arv_num = %d, last_deleted_arv_num = %d", first_deleted_arv_num,
		     last_deleted_arv_num);
    }
}

/*
 * logpb_add_archive_page_info -
 *
 * return: 0
 *
 *   thread_p(in)  :
 *   arv_num(in)   :
 *   start_page(in):
 *   end_page(in)  :
 *
 * NOTE:
 */
static int
logpb_add_archive_page_info (THREAD_ENTRY * thread_p, int arv_num, LOG_PAGEID start_page, LOG_PAGEID end_page)
{
  int rear;

  assert (LOG_CS_OWN (thread_get_thread_entry_info ()));

  rear = logpb_Arv_page_info_table.rear;

  rear = (rear + 1) % ARV_PAGE_INFO_TABLE_SIZE;

  if (logpb_Arv_page_info_table.item_count < ARV_PAGE_INFO_TABLE_SIZE)
    {
      logpb_Arv_page_info_table.item_count++;
    }

  logpb_Arv_page_info_table.rear = rear;
  logpb_Arv_page_info_table.page_info[rear].arv_num = arv_num;
  logpb_Arv_page_info_table.page_info[rear].start_pageid = start_page;
  logpb_Arv_page_info_table.page_info[rear].end_pageid = end_page;

  return 0;
}

/*
 * logpb_get_archive_num_from_info_table -
 *
 * return: archive_number or -1
 *
 *   thread_p(in)  :
 *   page_id(in)   :
 *
 * NOTE:
 */
static int
logpb_get_archive_num_from_info_table (THREAD_ENTRY * thread_p, LOG_PAGEID page_id)
{
  int i, count;

  assert (LOG_CS_OWN (thread_get_thread_entry_info ()));

  for (i = logpb_Arv_page_info_table.rear, count = 0; count < logpb_Arv_page_info_table.item_count;
       i = ((i == 0) ? ARV_PAGE_INFO_TABLE_SIZE - 1 : i - 1), count++)
    {
      if (logpb_Arv_page_info_table.page_info[i].start_pageid <= page_id
	  && page_id <= logpb_Arv_page_info_table.page_info[i].end_pageid)
	{
	  return logpb_Arv_page_info_table.page_info[i].arv_num;
	}
    }

  return -1;
}

/*
 * log_remove_archive_logs_internal - Remove all unactive log archives
 *
 * return: nothing
 *
 *   first(in): first archive to be deleted
 *   last(in): last archive to be deleted
 *   info_reason(in): message describing the reason the archives are being deleted
 *   check_backup(in): when true, avoid deleting archives needed for a restore
 *
 * NOTE: This routine does the actual deletion and notifies the user
 *   via the lginf file.  This routine does not do any logical verification
 *   to insure that the archives are no longer needed, so the caller must be
 *   explicitly careful and insure that there are no circumstances under
 *   which those archives could possibly be needed before they are deleted.
 *   Common reasons why they might be needed include a media crash or a
 *   restore from a fuzzy backup.
 */
static int
logpb_remove_archive_logs_internal (THREAD_ENTRY * thread_p, int first, int last, const char *info_reason)
{
  char logarv_name[PATH_MAX];
  int i;
  bool append_log_info = false;
  int deleted_count = 0;

  /* Decache any archive remaining in the log_Gl.archive. */
  logpb_decache_archive_info (thread_p);

  for (i = first; i <= last; i++)
    {
      fileio_make_log_archive_name (logarv_name, log_Archive_path, log_Prefix, i);

#if defined(SERVER_MODE)
      if (prm_get_bool_value (PRM_ID_LOG_BACKGROUND_ARCHIVING) && boot_Server_status == BOOT_SERVER_UP)
	{
	  fileio_unformat_and_rename (thread_p, logarv_name, log_Name_removed_archive);
	}
      else
	{
	  fileio_unformat (thread_p, logarv_name);
	}
#else
      fileio_unformat (thread_p, logarv_name);
#endif
      append_log_info = true;
      deleted_count++;
    }

  if (append_log_info)
    {
      logpb_append_archives_removed_to_log_info (first, last, info_reason);
    }

  return deleted_count;
}

/*
 * logpb_append_archives_removed_to_log_info - Record deletion of one or more archives
 *
 * return: nothing
 *
 *   first(in): first archive to be deleted
 *   last(in): last archive to be deleted
 *   info_reason(in): message describing the reason the archives are being deleted
 *
 * NOTE: This routine makes an entry into the loginfo file that the
 *   given log archives have been removed.
 */
static void
logpb_append_archives_removed_to_log_info (int first, int last, const char *info_reason)
{
  const char *catmsg;
  char logarv_name[PATH_MAX];
  char logarv_name_first[PATH_MAX];
  int error_code;

  if (info_reason != NULL)
    {
      catmsg = msgcat_message (MSGCAT_CATALOG_CUBRID, MSGCAT_SET_LOG, MSGCAT_LOG_LOGINFO_REMOVE_REASON);
      if (catmsg == NULL)
	{
	  catmsg = "REMOVE: %d %s to \n%d %s.\nREASON: %s\n";
	}

      fileio_make_log_archive_name (logarv_name, log_Archive_path, log_Prefix, last);
      if (first == last)
	{
	  error_code =
	    log_dump_log_info (log_Name_info, true, catmsg, first, logarv_name, last, logarv_name, info_reason);
	}
      else
	{
	  fileio_make_log_archive_name (logarv_name_first, log_Archive_path, log_Prefix, first);
	  error_code =
	    log_dump_log_info (log_Name_info, true, catmsg, first, logarv_name_first, last, logarv_name, info_reason);
	}
      if (error_code != NO_ERROR && error_code != ER_LOG_MOUNT_FAIL)
	{
	  return;
	}
    }
}

/*
 *
 *       	   FUNCTIONS RELATED TO MISCELANEOUS I/O
 *
 */

/*
 * logpb_copy_from_log: Copy a portion of the log
 *
 * arguments:
 *  area: Area where the portion of the log is copied. (Set as a side effect)
 *  area_length: the length to copy
 *  log_lsa: log address of the log data to copy (May be set as a side effect)
 *  log_pgptr: the buffer containing the log page (May be set as a side effect)
 *
 * returns/side-effects: nothing
 *    area is set as a side effect.
 *    log_lsa, and log_pgptr are set as a side effect.
 *
 * description: Copy "length" bytes of the log starting at log_lsa->pageid, log_offset onto the given area.
 * NOTE:        The location of the log is updated to point to the end of the data.
 */
void
logpb_copy_from_log (THREAD_ENTRY * thread_p, char *area, int length, LOG_LSA * log_lsa, LOG_PAGE * log_page_p)
{
  int copy_length;		/* Length to copy into area */
  int area_offset;		/* The area offset */

  /*
   * If the data is contained in only one buffer, copy the data in one
   * statement, otherwise, copy it in parts
   */

  if (log_lsa->offset + length < (int) LOGAREA_SIZE)
    {
      /* The log data is contiguos */
      memcpy (area, (char *) log_page_p->area + log_lsa->offset, length);
      log_lsa->offset += length;
    }
  else
    {
      /* The log data is not contiguos */
      area_offset = 0;
      while (length > 0)
	{
	  LOG_READ_ADVANCE_WHEN_DOESNT_FIT (thread_p, 0, log_lsa, log_page_p);
	  if (log_lsa->offset + length < (int) LOGAREA_SIZE)
	    {
	      copy_length = length;
	    }
	  else
	    {
	      copy_length = LOGAREA_SIZE - (int) (log_lsa->offset);
	    }
	  memcpy (area + area_offset, (char *) log_page_p->area + log_lsa->offset, copy_length);
	  length -= copy_length;
	  area_offset += copy_length;
	  log_lsa->offset += copy_length;
	}
    }
}

/*
 * logpb_verify_length - Verify db and log lengths
 *
 * return: NO_ERROR if all OK, ER status otherwise
 *
 *   db_fullname(in): Full name of the database
 *   log_path(in): Directory where the log volumes reside
 *   log_prefix(in): Name of the log volumes. It is usually set as database
 *                   name. For example, if the value is equal to "db", the
 *                   names of the log volumes created are as follow:
 *                      Active_log      = db_logactive
 *                      Archive_logs    = db_logarchive.0
 *                                        db_logarchive.1
 *                                             .
 *                                             .
 *                                             .
 *                                        db_logarchive.n
 *                      Log_information = db_loginfo
 *                      Database Backup = db_backup
 *
 * NOTE: Make sure that any database name will not be overpassed.
 */
static int
logpb_verify_length (const char *db_fullname, const char *log_path, const char *log_prefix)
{
  int volmax_suffix;
  int length;
  const char *dbname;
  long int filename_max;
  long int pathname_max;

  volmax_suffix = fileio_get_volume_max_suffix ();

  dbname = fileio_get_base_file_name (db_fullname);
  if (fileio_get_max_name (db_fullname, &filename_max, &pathname_max) < 0)
    {
      return ER_FAILED;
    }

  if (pathname_max > DB_MAX_PATH_LENGTH)
    {
      pathname_max = DB_MAX_PATH_LENGTH;
    }

  /*
   * Make sure that names of volumes (information and log volumes), that is,
   * OS files will not exceed the maximum allowed value.
   */

  if ((int) (strlen (dbname) + 1 + volmax_suffix) > filename_max)
    {
      /* The name of the volume is too long */
      er_set (ER_FATAL_ERROR_SEVERITY, ARG_FILE_LINE, ER_LOG_NOFULL_DATABASE_NAME_IS_TOO_LONG, 2, dbname,
	      filename_max - volmax_suffix - 1);
      return ER_LOG_NOFULL_DATABASE_NAME_IS_TOO_LONG;
    }

  if ((int) (strlen (log_prefix) + 1) > filename_max || (strlen (log_prefix) + 1) > MAXLOGNAME)
    {
      /* Bad prefix log name */
      er_set (ER_FATAL_ERROR_SEVERITY, ARG_FILE_LINE, ER_LOG_PREFIX_NAME_IS_TOO_LONG, 2, log_prefix,
	      (((int) MAXLOGNAME > filename_max) ? filename_max - 1 : (int) MAXLOGNAME - 1));
      return ER_LOG_PREFIX_NAME_IS_TOO_LONG;
    }

  /*
   * Make sure that the length for the volume is OK
   */

  if ((int) (strlen (db_fullname) + 1 + volmax_suffix) > pathname_max)
    {
      /* The full name of the database is too long */
      er_set (ER_FATAL_ERROR_SEVERITY, ARG_FILE_LINE, ER_BO_FULL_DATABASE_NAME_IS_TOO_LONG, 3, NULL, db_fullname,
	      strlen (db_fullname) + 1, pathname_max);
      return ER_BO_FULL_DATABASE_NAME_IS_TOO_LONG;
    }

  /*
   * First create a new log for the new database. This log is not a copy of
   * of the old log; it is a newly created one.
   */

  if (log_path != NULL)
    {
      length = (int) (strlen (log_path) + strlen (log_prefix) + 2);
    }
  else
    {
      length = (int) strlen (log_prefix) + 1;
    }

  if (length + volmax_suffix > pathname_max)
    {
      /*
       * Database name is too long.
       * Path + prefix < pathname_max - 2
       */
      er_set (ER_FATAL_ERROR_SEVERITY, ARG_FILE_LINE, ER_LOG_NAME_IS_TOO_LONG, 3, log_path, log_prefix,
	      pathname_max - 2);
      return ER_LOG_NAME_IS_TOO_LONG;
    }

  return NO_ERROR;
}

/*
 * logpb_initialize_log_names - Initialize the names of log volumes and files
 *
 * return: nothing
 *
 *   db_fullname(in): Full name of the database
 *   logpath(in): Directory where the log volumes reside
 *   prefix_logname(in): Name of the log volumes. It is usually set as database
 *                      name. For example, if the value is equal to "db", the
 *                      names of the log volumes created are as follow:
 *                      Active_log      = db_logactive
 *                      Archive_logs    = db_logarchive.0
 *                                        db_logarchive.1
 *                                             .
 *                                             .
 *                                             .
 *                                        db_logarchive.n
 *                      Log_information = db_loginfo
 *                      Database Backup = db_backup
 *
 * NOTE: Initialize name of log volumes and files
 */
int
logpb_initialize_log_names (THREAD_ENTRY * thread_p, const char *db_fullname, const char *logpath,
			    const char *prefix_logname)
{
  int error_code = NO_ERROR;

  error_code = logpb_verify_length (db_fullname, logpath, prefix_logname);
  if (error_code != NO_ERROR)
    {
      /* Names are too long */
      logpb_fatal_error (thread_p, true, ARG_FILE_LINE, "logpb_initialize_log_names");

      return error_code;
    }

  /* Save the log Path */

  if (logpath != NULL)
    {
      strcpy (log_Path, logpath);
    }
  else
    {
      strcpy (log_Path, ".");
    }

  strcpy (log_Archive_path, log_Path);

  /* Save the log Prefix */
  strcpy (log_Prefix, prefix_logname);

  /*
   * Build Name of log active
   */
  fileio_make_log_active_name (log_Name_active, log_Path, log_Prefix);
  fileio_make_log_info_name (log_Name_info, log_Path, log_Prefix);
  fileio_make_backup_volume_info_name (log_Name_bkupinfo, log_Path, log_Prefix);
  fileio_make_volume_info_name (log_Name_volinfo, db_fullname);
  fileio_make_log_archive_temp_name (log_Name_bg_archive, log_Archive_path, log_Prefix);
  fileio_make_removed_log_archive_name (log_Name_removed_archive, log_Archive_path, log_Prefix);
  log_Db_fullname = db_fullname;

  return error_code;
}

/*
 * logpb_exist_log - Find if given log exists
 *
 * return:
 *
 *   db_fullname(in): Full name of the database
 *   logpath(in): Directory where the log volumes reside
 *   prefix_logname(in): Name of the log volumes. It is usually set as database
 *                   name. For example, if the value is equal to "db", the
 *                   names of the log volumes created are as follow:
 *                      Active_log      = db_logactive
 *                      Archive_logs    = db_logarchive.0
 *                                        db_logarchive.1
 *                                             .
 *                                             .
 *                                             .
 *                                        db_logarchive.n
 *                      Log_information = db_loginfo
 *                      Database Backup = db_backup
 *
 * NOTE: Find if the log associated with the aboive database exists.
 */
bool
logpb_exist_log (THREAD_ENTRY * thread_p, const char *db_fullname, const char *logpath, const char *prefix_logname)
{
  /* Is the system restarted ? */
  if (!logpb_is_pool_initialized ())
    {
      if (logpb_initialize_log_names (thread_p, db_fullname, logpath, prefix_logname) != NO_ERROR)
	{
	  return false;
	}
    }

  return fileio_is_volume_exist (log_Name_active);
}

void
logpb_checkpoint_trans (LOG_INFO_CHKPT_TRANS * chkpt_entries, log_tdes * tdes, int &ntrans, int &ntops,
			LOG_LSA & smallest_lsa)
{
  LOG_INFO_CHKPT_TRANS *chkpt_entry = &chkpt_entries[ntrans];
  if (tdes != NULL && tdes->trid != NULL_TRANID && !LSA_ISNULL (&tdes->tail_lsa))
    {
      chkpt_entry->isloose_end = tdes->isloose_end;
      chkpt_entry->trid = tdes->trid;
      chkpt_entry->state = tdes->state;
      LSA_COPY (&chkpt_entry->head_lsa, &tdes->head_lsa);
      LSA_COPY (&chkpt_entry->tail_lsa, &tdes->tail_lsa);
      if (chkpt_entry->state == TRAN_UNACTIVE_ABORTED)
	{
	  /*
	   * Transaction is in the middle of an abort, since rollback does
	   * is not run in a critical section. Set the undo point to be the
	   * same as its tail. The recovery process will read the last
	   * record which is likely a compensating one, and find where to
	   * continue a rollback operation.
	   */
	  LSA_COPY (&chkpt_entry->undo_nxlsa, &tdes->tail_lsa);
	}
      else
	{
	  LSA_COPY (&chkpt_entry->undo_nxlsa, &tdes->undo_nxlsa);
	}

      LSA_COPY (&chkpt_entry->posp_nxlsa, &tdes->posp_nxlsa);
      LSA_COPY (&chkpt_entry->savept_lsa, &tdes->savept_lsa);
      LSA_COPY (&chkpt_entry->tail_topresult_lsa, &tdes->tail_topresult_lsa);
      LSA_COPY (&chkpt_entry->start_postpone_lsa, &tdes->rcv.tran_start_postpone_lsa);
      strncpy (chkpt_entry->user_name, tdes->client.get_db_user (), LOG_USERNAME_MAX);
      ntrans++;
      if (tdes->topops.last >= 0 && (tdes->state == TRAN_UNACTIVE_TOPOPE_COMMITTED_WITH_POSTPONE))
	{
	  ntops += tdes->topops.last + 1;
	}

      if (LSA_ISNULL (&smallest_lsa) || LSA_GT (&smallest_lsa, &tdes->head_lsa))
	{
	  LSA_COPY (&smallest_lsa, &tdes->head_lsa);
	}
    }
}

int
logpb_checkpoint_topops (THREAD_ENTRY * thread_p, LOG_INFO_CHKPT_SYSOP * &chkpt_topops,
			 LOG_INFO_CHKPT_TRANS * chkpt_trans, LOG_REC_CHKPT & tmp_chkpt, log_tdes * tdes, int &ntops,
			 size_t & length_all_tops)
{
  if (tdes != NULL && tdes->trid != NULL_TRANID
      && (!LSA_ISNULL (&tdes->rcv.sysop_start_postpone_lsa) || !LSA_ISNULL (&tdes->rcv.atomic_sysop_start_lsa)))
    {
      /* this transaction is running system operation postpone or an atomic system operation
       * note: we cannot compare tdes->state with TRAN_UNACTIVE_TOPOPE_COMMITTED_WITH_POSTPONE. we are
       *       not synchronizing setting transaction state.
       *       however, setting tdes->rcv.sysop_start_postpone_lsa is protected by
       *       log_Gl.prior_info.prior_lsa_mutex. so we check this instead of state.
       */
      if (ntops >= tmp_chkpt.ntops)
	{
	  tmp_chkpt.ntops += log_Gl.trantable.num_assigned_indices;
	  length_all_tops = sizeof (*chkpt_topops) * tmp_chkpt.ntops;
	  LOG_INFO_CHKPT_SYSOP *ptr = (LOG_INFO_CHKPT_SYSOP *) realloc (chkpt_topops, length_all_tops);
	  if (ptr == NULL)
	    {
	      free_and_init (chkpt_trans);
	      log_Gl.prior_info.prior_lsa_mutex.unlock ();
	      TR_TABLE_CS_EXIT (thread_p);
	      return ER_FAILED;
	    }
	  chkpt_topops = ptr;
	}

      LOG_INFO_CHKPT_SYSOP *chkpt_topop = &chkpt_topops[ntops];
      chkpt_topop->trid = tdes->trid;
      chkpt_topop->sysop_start_postpone_lsa = tdes->rcv.sysop_start_postpone_lsa;
      chkpt_topop->atomic_sysop_start_lsa = tdes->rcv.atomic_sysop_start_lsa;
      ntops++;
    }
  return NO_ERROR;
}

/*
 * logpb_checkpoint - Execute a fuzzy checkpoint
 *
 * return: pageid where a redo will start
 *
 */
LOG_PAGEID
logpb_checkpoint (THREAD_ENTRY * thread_p)
{
  if (get_server_type () == SERVER_TYPE_PAGE)
    {
      // TODO: reactivate once checkpoint is changed without log records
      return NULL_LOG_PAGEID;
    }

#define detailed_er_log(...) \
    if (detailed_logging)    \
    _er_log_debug(ARG_FILE_LINE, __VA_ARGS__)

  LOG_TDES *tdes;		/* System transaction descriptor */
  LOG_TDES *act_tdes;		/* Transaction descriptor of an active transaction */
  LOG_REC_CHKPT *chkpt, tmp_chkpt;	/* Checkpoint log records */
  LOG_INFO_CHKPT_TRANS *chkpt_trans;	/* Checkpoint tdes */
  LOG_INFO_CHKPT_TRANS *chkpt_one;	/* Checkpoint tdes for one tran */
  LOG_INFO_CHKPT_SYSOP *chkpt_topops;	/* Checkpoint top system operations that are in commit postpone
					 * mode */
  LOG_INFO_CHKPT_SYSOP *chkpt_topone;	/* One top system ope */
  LOG_LSA chkpt_lsa;		/* copy of log_Gl.hdr.chkpt_lsa */
  LOG_LSA chkpt_redo_lsa;	/* copy of log_Gl.chkpt_redo_lsa */
  LOG_LSA newchkpt_lsa;		/* New address of the checkpoint record */
  LOG_LSA smallest_lsa;
  unsigned int nobj_locks;	/* Avg number of locks */
  char logarv_name[PATH_MAX];	/* Archive name */
  char logarv_name_first[PATH_MAX];	/* Archive name */
  int ntrans;			/* Number of trans */
  int ntops;			/* Number of total active top actions */
  int length_all_chkpt_trans;
  size_t length_all_tops = 0;
  int i;
  const char *catmsg;
  VOLID volid;
  VOLID curr_last_perm_volid;
  int error_code = NO_ERROR;
  LOG_PAGEID smallest_pageid;
  int first_arv_num_not_needed;
  int last_arv_num_not_needed;
  LOG_PRIOR_NODE *node;
  void *ptr;
  int flushed_page_cnt = 0, vdes;
  bool detailed_logging = prm_get_bool_value (PRM_ID_LOG_CHKPT_DETAILED);
    // *INDENT-OFF*
    log_system_tdes::map_func mapper;
    // *INDENT-ON*

  LOG_CS_ENTER (thread_p);

#if defined(SERVER_MODE)
  if (BO_IS_SERVER_RESTARTED () && log_Gl.run_nxchkpt_atpageid == NULL_PAGEID)
    {
      LOG_CS_EXIT (thread_p);
      return NULL_PAGEID;
    }

  /*
   * Critical section is entered several times to allow other transaction to
   * use the log manager
   */
#endif /* SERVER_MODE */

  perfmon_inc_stat (thread_p, PSTAT_LOG_NUM_START_CHECKPOINTS);

  er_set (ER_NOTIFICATION_SEVERITY, ARG_FILE_LINE, ER_LOG_CHECKPOINT_STARTED, 2, log_Gl.hdr.chkpt_lsa.pageid,
	  log_Gl.chkpt_redo_lsa.pageid);
  er_log_debug (ARG_FILE_LINE, "start checkpoint\n");

  /*
   * Indicate that the checkpoint process is running. Don't run another one,
   * until we are done with the present one.
   */

  log_Gl.run_nxchkpt_atpageid = NULL_PAGEID;

  tdes = LOG_FIND_TDES (LOG_SYSTEM_TRAN_INDEX);
  if (tdes == NULL)
    {
      goto error_cannot_chkpt;
    }

  /*
   * FLUSH all append LOG PAGES and flush all DIRTY DATA PAGES whose LSA
   * are SMALLER OR EQUAL than newchkpt_lsa value and find the next redo
   * point.
   */

  (void) pthread_mutex_lock (&log_Gl.chkpt_lsa_lock);
  LSA_COPY (&chkpt_lsa, &log_Gl.hdr.chkpt_lsa);
  LSA_COPY (&chkpt_redo_lsa, &log_Gl.chkpt_redo_lsa);
  pthread_mutex_unlock (&log_Gl.chkpt_lsa_lock);

  logpb_flush_pages_direct (thread_p);

  /* MARK THE CHECKPOINT PROCESS */
  node = prior_lsa_alloc_and_copy_data (thread_p, LOG_START_CHKPT, RV_NOT_DEFINED, NULL, 0, NULL, 0, NULL);
  if (node == NULL)
    {
      goto error_cannot_chkpt;
    }

  newchkpt_lsa = prior_lsa_next_record (thread_p, node, tdes);
  assert (!LSA_ISNULL (&newchkpt_lsa));

  /*
   * Modify log header to record present checkpoint. The header is flushed
   * later
   */

  LOG_CS_EXIT (thread_p);

  detailed_er_log ("logpb_checkpoint: call logtb_reflect_global_unique_stats_to_btree()\n");
  if (logtb_reflect_global_unique_stats_to_btree (thread_p) != NO_ERROR)
    {
      goto error_cannot_chkpt;
    }

  detailed_er_log ("logpb_checkpoint: call pgbuf_flush_checkpoint()\n");
  if (pgbuf_flush_checkpoint (thread_p, &newchkpt_lsa, &chkpt_redo_lsa, &tmp_chkpt.redo_lsa, &flushed_page_cnt) !=
      NO_ERROR)
    {
      goto error_cannot_chkpt;
    }

  detailed_er_log ("logpb_checkpoint: call fileio_synchronize_all()\n");
  if (fileio_synchronize_all (thread_p, false) != NO_ERROR)
    {
      goto error_cannot_chkpt;
    }

  LOG_CS_ENTER (thread_p);

  if (LSA_ISNULL (&tmp_chkpt.redo_lsa))
    {
      LSA_COPY (&tmp_chkpt.redo_lsa, &newchkpt_lsa);
    }

  assert (LSA_LE (&tmp_chkpt.redo_lsa, &newchkpt_lsa));

#if defined(SERVER_MODE)
  /* Save lower bound of flushed lsa */
  if (!LSA_ISNULL (&tmp_chkpt.redo_lsa))
    {
      if (LSA_ISNULL (&log_Gl.flushed_lsa_lower_bound) || LSA_GT (&tmp_chkpt.redo_lsa, &log_Gl.flushed_lsa_lower_bound))
	{
	  LSA_COPY (&log_Gl.flushed_lsa_lower_bound, &tmp_chkpt.redo_lsa);
	}
    }
#endif /* SERVER_MODE */

  TR_TABLE_CS_ENTER (thread_p);

  /* allocate memory space for the transaction descriptors */
  tmp_chkpt.ntrans = log_Gl.trantable.num_assigned_indices;
  length_all_chkpt_trans = sizeof (*chkpt_trans) * tmp_chkpt.ntrans;

  chkpt_trans = (LOG_INFO_CHKPT_TRANS *) malloc (length_all_chkpt_trans);
  if (chkpt_trans == NULL)
    {
      TR_TABLE_CS_EXIT (thread_p);
      goto error_cannot_chkpt;
    }

  log_Gl.prior_info.prior_lsa_mutex.lock ();

  /* CHECKPOINT THE TRANSACTION TABLE */

  LSA_SET_NULL (&smallest_lsa);
  for (i = 0, ntrans = 0, ntops = 0; i < log_Gl.trantable.num_total_indices; i++)
    {
      /*
       * Don't checkpoint current system transaction. That is, the one of
       * checkpoint process
       */
      if (i == LOG_SYSTEM_TRAN_INDEX)
	{
	  continue;
	}
      act_tdes = LOG_FIND_TDES (i);
      assert (ntrans < tmp_chkpt.ntrans);
      logpb_checkpoint_trans (chkpt_trans, act_tdes, ntrans, ntops, smallest_lsa);
    }

  /*
   * Reset the structure to the correct number of transactions and
   * recalculate the length
   */
  tmp_chkpt.ntrans = ntrans;
  length_all_chkpt_trans = sizeof (*chkpt_trans) * tmp_chkpt.ntrans;

  /*
   * Scan again if there were any top system operations in the process of being committed.
   * NOTE that we checkpoint top system operations only when there are in the
   * process of commit. Not knowledge of top system operations that are not
   * in the process of commit is required since if there is a crash, the system
   * operation is aborted as part of the transaction.
   */

  chkpt_topops = NULL;
  if (ntops > 0)
    {
      tmp_chkpt.ntops = log_Gl.trantable.num_assigned_indices;
      length_all_tops = sizeof (*chkpt_topops) * tmp_chkpt.ntops;
      chkpt_topops = (LOG_INFO_CHKPT_SYSOP *) malloc (length_all_tops);
      if (chkpt_topops == NULL)
	{
	  free_and_init (chkpt_trans);
	  log_Gl.prior_info.prior_lsa_mutex.unlock ();
	  TR_TABLE_CS_EXIT (thread_p);
	  goto error_cannot_chkpt;
	}

      /* CHECKPOINTING THE TOP ACTIONS */
      for (i = 0, ntrans = 0, ntops = 0; i < log_Gl.trantable.num_total_indices; i++)
	{
	  /*
	   * Don't checkpoint current system transaction. That is, the one of
	   * checkpoint process
	   */
	  if (i == LOG_SYSTEM_TRAN_INDEX)
	    {
	      continue;
	    }
	  act_tdes = LOG_FIND_TDES (i);
	  error_code =
	    logpb_checkpoint_topops (thread_p, chkpt_topops, chkpt_trans, tmp_chkpt, act_tdes, ntops, length_all_tops);
	  if (error_code != NO_ERROR)
	    {
	      goto error_cannot_chkpt;
	    }
	}
    }
  else
    {
      tmp_chkpt.ntops = 1;
      length_all_tops = sizeof (*chkpt_topops) * tmp_chkpt.ntops;
      chkpt_topops = (LOG_INFO_CHKPT_SYSOP *) malloc (length_all_tops);
      if (chkpt_topops == NULL)
	{
	  free_and_init (chkpt_trans);
	  log_Gl.prior_info.prior_lsa_mutex.unlock ();
	  TR_TABLE_CS_EXIT (thread_p);
	  goto error_cannot_chkpt;
	}
    }

  // Checkpoint system transactions' topops
    // *INDENT-OFF*
    mapper = [thread_p, &chkpt_topops, &chkpt_trans, &tmp_chkpt, &ntops, &length_all_tops, &error_code](log_tdes &tdes) {
        error_code =
            logpb_checkpoint_topops(thread_p, chkpt_topops, chkpt_trans, tmp_chkpt, &tdes, ntops, length_all_tops);
    };

    log_system_tdes::map_all_tdes(mapper);
    // *INDENT-ON*
  if (error_code != NO_ERROR)
    {
      goto error_cannot_chkpt;
    }

  assert (sizeof (*chkpt_topops) * ntops <= length_all_tops);
  tmp_chkpt.ntops = ntops;
  length_all_tops = sizeof (*chkpt_topops) * tmp_chkpt.ntops;

  node =
    prior_lsa_alloc_and_copy_data (thread_p, LOG_END_CHKPT, RV_NOT_DEFINED, NULL, length_all_chkpt_trans,
				   (char *) chkpt_trans, (int) length_all_tops, (char *) chkpt_topops);
  if (node == NULL)
    {
      free_and_init (chkpt_trans);

      if (chkpt_topops != NULL)
	{
	  free_and_init (chkpt_topops);
	}
      log_Gl.prior_info.prior_lsa_mutex.unlock ();
      TR_TABLE_CS_EXIT (thread_p);
      goto error_cannot_chkpt;
    }

  chkpt = (LOG_REC_CHKPT *) node->data_header;
  *chkpt = tmp_chkpt;

  prior_lsa_next_record_with_lock (thread_p, node, tdes);

  log_Gl.prior_info.prior_lsa_mutex.unlock ();

  TR_TABLE_CS_EXIT (thread_p);

  free_and_init (chkpt_trans);

  /* Any topops to log ? */
  if (chkpt_topops != NULL)
    {
      free_and_init (chkpt_topops);
    }

  /*
   * END append
   * Flush the page since we are going to flush the log header which
   * reflects the new location of the last checkpoint log record
   */
  logpb_flush_pages_direct (thread_p);
  detailed_er_log ("logpb_checkpoint: call logpb_flush_all_append_pages()\n");

  /*
   * Flush the log data header and update all checkpoints in volumes to
   * point to new checkpoint
   */

  /* Average the number of active transactions and locks */
  nobj_locks = lock_get_number_object_locks ();
  log_Gl.hdr.avg_ntrans = (log_Gl.hdr.avg_ntrans + ntrans) >> 1;
  log_Gl.hdr.avg_nlocks = (log_Gl.hdr.avg_nlocks + nobj_locks) >> 1;

  /* Flush the header */
  (void) pthread_mutex_lock (&log_Gl.chkpt_lsa_lock);
  if (LSA_LT (&log_Gl.hdr.chkpt_lsa, &newchkpt_lsa))
    {
      LSA_COPY (&log_Gl.hdr.chkpt_lsa, &newchkpt_lsa);
    }
  LSA_COPY (&chkpt_lsa, &log_Gl.hdr.chkpt_lsa);

  if (LSA_ISNULL (&smallest_lsa))
    {
      LSA_COPY (&log_Gl.hdr.smallest_lsa_at_last_chkpt, &log_Gl.hdr.chkpt_lsa);
    }
  else
    {
      LSA_COPY (&log_Gl.hdr.smallest_lsa_at_last_chkpt, &smallest_lsa);
    }
  LSA_COPY (&log_Gl.chkpt_redo_lsa, &tmp_chkpt.redo_lsa);

  pthread_mutex_unlock (&log_Gl.chkpt_lsa_lock);

  detailed_er_log ("logpb_checkpoint: call logpb_flush_header()\n");
  logpb_flush_header (thread_p);

  /*
   * Exit from the log critical section since we are going to call another
   * module which may be blocked on a lock.
   */

  LOG_CS_EXIT (thread_p);

  /*
   * Record the checkpoint address on every volume header
   */
  curr_last_perm_volid = xboot_find_last_permanent (thread_p);

  for (volid = LOG_DBFIRST_VOLID; volid != NULL_VOLID && volid <= curr_last_perm_volid;
       volid = fileio_find_next_perm_volume (thread_p, volid))
    {
      /* When volid is greater than boot_Db_parm->last_perm_volid, it means that the volume is now adding. We don't
       * need to care for the new volumes in here. */
      if (disk_set_checkpoint (thread_p, volid, &chkpt_lsa) != NO_ERROR)
	{
	  goto error_cannot_chkpt;
	}

      /* When setting the checkpoint, the header page modification is not logged. However, other concurrent
       * transaction may modify meanwhile the header page (with logging). Since writing data page is preceded by
       * log sync, we are sure that WAL is not violated. We only need to sync the data volume. Probably, it is better
       * to sync it now - as soon as possible. If we are postponing volume sync, we may write on disk more data pages
       * twice (the data pages modified before checkpoint - other than volume header page, written on disk at the
       * beginning of the checkpoint, modified again by concurrent transaction, written on disk again in checkpoint
       * due to volume header page modification).
       */
      vdes = fileio_get_volume_descriptor (volid);
      if (fileio_synchronize (thread_p, vdes, fileio_get_volume_label (vdes, PEEK), FILEIO_SYNC_ALSO_FLUSH_DWB) != vdes)
	{
	  goto error_cannot_chkpt;
	}
    }

  /*
   * Get the critical section again, so we can check if any archive can be
   * declare as un-needed
   */

  LOG_CS_ENTER (thread_p);

  /*
   * If the log archives are not needed for any normal undos and redos,
   * indicate so. However, the log archives may be needed during media
   * crash recovery.
   */
  smallest_pageid = NULL_PAGEID;
  first_arv_num_not_needed = last_arv_num_not_needed = -1;

  if (log_Gl.hdr.last_arv_num_for_syscrashes != log_Gl.hdr.nxarv_num && log_Gl.hdr.last_arv_num_for_syscrashes != -1)
    {
      LOG_LSA lsa;

#if defined(SERVER_MODE)
      smallest_pageid = MIN (log_Gl.flushed_lsa_lower_bound.pageid, tmp_chkpt.redo_lsa.pageid);
#else
      smallest_pageid = tmp_chkpt.redo_lsa.pageid;
#endif

      logtb_find_smallest_lsa (thread_p, &lsa);

      if (lsa.pageid != NULL_PAGEID)
	{
	  smallest_pageid = MIN (smallest_pageid, lsa.pageid);
	}

      if (logpb_is_page_in_archive (smallest_pageid))
	{
	  int arv_num;

	  if ((logpb_fetch_from_archive (thread_p, smallest_pageid, NULL, &arv_num, NULL, true) == NULL)
	      || (arv_num <= log_Gl.hdr.last_arv_num_for_syscrashes))
	    {
	      first_arv_num_not_needed = last_arv_num_not_needed = -1;
	    }
	  else
	    {
	      first_arv_num_not_needed = log_Gl.hdr.last_arv_num_for_syscrashes;
	      last_arv_num_not_needed = arv_num - 1;
	    }
	}
      else
	{
	  first_arv_num_not_needed = log_Gl.hdr.last_arv_num_for_syscrashes;
	  last_arv_num_not_needed = log_Gl.hdr.nxarv_num - 1;
	}

      if (first_arv_num_not_needed != -1)
	{
	  log_Gl.hdr.last_arv_num_for_syscrashes = last_arv_num_not_needed + 1;

	  /* Close any log archives that are opened */
	  if (log_Gl.archive.vdes != NULL_VOLDES)
	    {
	      logpb_dismount_log_archive (thread_p);
	    }

	  /* This is OK since we have already flushed the log header page */
	  if (first_arv_num_not_needed == last_arv_num_not_needed)
	    {
	      fileio_make_log_archive_name (logarv_name, log_Archive_path, log_Prefix, first_arv_num_not_needed);
	      catmsg =
		msgcat_message (MSGCAT_CATALOG_CUBRID, MSGCAT_SET_LOG, MSGCAT_LOG_LOGINFO_COMMENT_ARCHIVE_NONEEDED);
	      if (catmsg == NULL)
		{
		  catmsg = "COMMENT: Log archive %s is not needed any longer unless a database media crash occurs.\n";
		}
	      error_code = log_dump_log_info (log_Name_info, true, catmsg, logarv_name);
	    }
	  else
	    {
	      fileio_make_log_archive_name (logarv_name_first, log_Archive_path, log_Prefix, first_arv_num_not_needed);
	      fileio_make_log_archive_name (logarv_name, log_Archive_path, log_Prefix, last_arv_num_not_needed);

	      catmsg =
		msgcat_message (MSGCAT_CATALOG_CUBRID, MSGCAT_SET_LOG,
				MSGCAT_LOG_LOGINFO_COMMENT_MANY_ARCHIVES_NONEEDED);
	      if (catmsg == NULL)
		{
		  catmsg =
		    "COMMENT: Log archives from %s to %s are not"
		    " needed any longer unless a database media crash occurs.\n";
		}
	      error_code = log_dump_log_info (log_Name_info, true, catmsg, logarv_name_first, logarv_name);
	    }
	  if (error_code != NO_ERROR && error_code != ER_LOG_MOUNT_FAIL)
	    {
	      goto error_cannot_chkpt;
	    }

	  logpb_flush_header (thread_p);	/* Yes, one more time, to get rid of archives */
	}
    }

  /*
   * Checkpoint process is not running any longer. Indicate when do we expect
   * it to run.
   */

  log_Gl.run_nxchkpt_atpageid = (log_Gl.hdr.append_lsa.pageid + log_Gl.chkpt_every_npages);
  /*
   * Clear all tail and heads information of current system transaction
   * todo - is it safe to clear though?
   */
  logtb_clear_tdes (thread_p, tdes);

  LOG_CS_EXIT (thread_p);

#if 0
  /* have to sync log vol, data vol */
  fileio_synchronize_all (thread_p, true /* include_log */ );
#endif

  perfmon_inc_stat (thread_p, PSTAT_LOG_NUM_END_CHECKPOINTS);

  er_set (ER_NOTIFICATION_SEVERITY, ARG_FILE_LINE, ER_LOG_CHECKPOINT_FINISHED, 3, log_Gl.hdr.chkpt_lsa.pageid,
	  log_Gl.chkpt_redo_lsa.pageid, flushed_page_cnt);
  er_log_debug (ARG_FILE_LINE, "end checkpoint\n");

  return tmp_chkpt.redo_lsa.pageid;

  /* ******** */
error_cannot_chkpt:
  if (!LOG_CS_OWN_WRITE_MODE (thread_p))
    {
      LOG_CS_ENTER (thread_p);
    }

  /* to immediately execute the next checkpoint. */
  log_Gl.run_nxchkpt_atpageid = log_Gl.hdr.append_lsa.pageid;

  LOG_CS_EXIT (thread_p);

  return NULL_PAGEID;

#undef detailed_er_log
}

/*
 * logpb_dump_checkpoint_trans - Dump checkpoint transactions
 *
 * return: nothing
 *
 *   length(in): Length to dump in bytes
 *   data(in): The data being logged
 *
 * NOTE: Dump a checkpoint transactions structure.
 */
void
logpb_dump_checkpoint_trans (FILE * out_fp, int length, void *data)
{
  int ntrans, i;
  LOG_INFO_CHKPT_TRANS *chkpt_trans, *chkpt_one;	/* Checkpoint tdes */

  chkpt_trans = (LOG_INFO_CHKPT_TRANS *) data;
  ntrans = length / sizeof (*chkpt_trans);

  /* Start dumping each checkpoint transaction descriptor */

  for (i = 0; i < ntrans; i++)
    {
      chkpt_one = &chkpt_trans[i];
      fprintf (out_fp,
	       "     Trid = %d, State = %s, isloose_end = %d,\n"
	       "        Head_lsa = %lld|%d, Tail_lsa = %lld|%d, UndoNxtLSA = %lld|%d,\n"
	       "        Postpone_lsa = %lld|%d, Save_lsa = %lld|%d, Tail_topresult_lsa = %lld|%d,\n"
	       "	Client_User: name=%s.\n",
	       chkpt_one->trid, log_state_string (chkpt_one->state),
	       chkpt_one->isloose_end, (long long int) chkpt_one->head_lsa.pageid,
	       (int) chkpt_one->head_lsa.offset, (long long int) chkpt_one->tail_lsa.pageid,
	       (int) chkpt_one->tail_lsa.offset, (long long int) chkpt_one->undo_nxlsa.pageid,
	       (int) chkpt_one->undo_nxlsa.offset, (long long int) chkpt_one->posp_nxlsa.pageid,
	       (int) chkpt_one->posp_nxlsa.offset, (long long int) chkpt_one->savept_lsa.pageid,
	       (int) chkpt_one->savept_lsa.offset, (long long int) chkpt_one->tail_topresult_lsa.pageid,
	       (int) chkpt_one->tail_topresult_lsa.offset, chkpt_one->user_name);
    }
  (void) fprintf (out_fp, "\n");
}

/*
 * logpb_backup_for_volume - Execute a full backup for the given volume
 *
 * return: NO_ERROR if all OK, ER status otherwise
 *
 *   volid(in): The identifier of the volume to backup
 *   chkpt_lsa(in): Checkpoint of the backup process
 *   session(in/out): The session array which is set as a side effect.
 *   only_updated(in):
 *
 * NOTE: The volume with the given volume identifier is backed up on
 *              the given fullname_backup. The backup that is taken is a fuzzy
 *              snapshot of the volume since updates to the volume may be in
 *              progress. Thus, the backup may contain some uncommitted data.
 *              Even worse, the backup is performed using the disk directly.
 *              That is, we copy the pages of the disk without going through
 *              the page buffer pool to avoid disrupting the locality of the
 *              page buffers (e.g., a query executed by another transaction)
 *              For temp volumes, incremental backups are not allowed (because
 *              of logging issues) so always save the system pages of temp
 *              volumes.
 */
static int
logpb_backup_for_volume (THREAD_ENTRY * thread_p, VOLID volid, LOG_LSA * chkpt_lsa, FILEIO_BACKUP_SESSION * session,
			 bool only_updated)
{
  DISK_VOLPURPOSE volpurpose;
  PAGEID vol_sys_lastpage;
  int vdes;
  int error_code = NO_ERROR;

  /*
   * Determine the purpose of the volume.  For most volumes we need to
   * backup every page, but for temporary volumes we only need the system
   * pages.
   */
  if (xdisk_get_purpose_and_sys_lastpage (thread_p, volid, &volpurpose, &vol_sys_lastpage) == NULL_VOLID)
    {
      error_code = ER_FAILED;
      return error_code;
    }
  else if (volpurpose == DB_TEMPORARY_DATA_PURPOSE)
    {
      /*
       * Do not allow incremental backups of temp volumes; but since we
       * only backup the system pages, they be only a handfull of pages.
       */
      only_updated = false;
    }
  else
    {
      vol_sys_lastpage = -1;	/* must backup entire volume */
    }

  /*
   * Reset the checkpoint of the volume to backup and flush all its dirty
   * pages, so that the the backup reflects the actual state of the volume
   * as much as possible
   */
  error_code = disk_set_checkpoint (thread_p, volid, chkpt_lsa);
  if (error_code != NO_ERROR)
    {
      return error_code;
    }

  LOG_CS_ENTER (thread_p);
  logpb_flush_pages_direct (thread_p);
  LOG_CS_EXIT (thread_p);

  error_code = pgbuf_flush_all_unfixed (thread_p, volid);
  if (error_code != NO_ERROR)
    {
      return error_code;
    }

  vdes = fileio_get_volume_descriptor (volid);
  if (fileio_synchronize (thread_p, vdes, fileio_get_volume_label (vdes, PEEK), FILEIO_SYNC_ALSO_FLUSH_DWB) != vdes)
    {
      return ER_FAILED;
    }

  /*
   * Create the backup file/volume and copy the content onto it.
   *
   * Note that the copy is done from disk to disk. The page buffer pool is
   * not used. Thus, some more recent version of some copied pages may be
   * present in the buffer pool. We copy the database without using the page
   * buffer pool to avoid disrupting the locality of pages in the page
   * buffer pool and avoid the overhead of calling the page buffer manager.
   */

  error_code =
    fileio_backup_volume (thread_p, session, fileio_get_volume_label (volid, PEEK), volid, vol_sys_lastpage,
			  only_updated);

  return error_code;
}

/*
 * logpb_backup - Execute a level backup for the given database volume
 *
 * return: NO_ERROR if all OK, ER status otherwise
 *
 *   num_perm_vols(in): Number of permanent volumes
 *   allbackup_path(in): Location where information volumes are
 *                                 backed up. If NULL is given, the following
 *                                 defaults are assumed to back up each
 *                                 information volume:
 *                                 - If file "fileof_vols_and_backup_paths" is
 *                                   given, the path to backup each volume is
 *                                   found in this file.
 *                                 - All information volumes are backed up on
 *                                   the same location where the log files are
 *                                   located.
 *   backup_level(in): backup levels allowed: 0 - Full (default),
 *                                 1 - Incremental1, 2 - Incremental
 *   delete_unneeded_logarchives(in): Whetear to remove log archives that are
 *                                 not needed any longer to recovery from
 *                                 crashes when the backup just created is
 *                                 used.
 *   backup_verbose_file_path(in): verbose mode file path
 *   num_threads(in): number of threads
 *   zip_method(in): compression method
 *   zip_level(in): compression level
 *   skip_activelog(in):
 *   sleep_msecs(in):
 *
 */
int
logpb_backup (THREAD_ENTRY * thread_p, int num_perm_vols, const char *allbackup_path, FILEIO_BACKUP_LEVEL backup_level,
	      bool delete_unneeded_logarchives, const char *backup_verbose_file_path, int num_threads,
	      FILEIO_ZIP_METHOD zip_method, FILEIO_ZIP_LEVEL zip_level, int skip_activelog, int sleep_msecs,
	      bool separate_keys)
{
  FILEIO_BACKUP_SESSION session;
  const char *from_vlabel;	/* Name of volume to backup (FROM) */
  char vol_backup[PATH_MAX];	/* Name of the backup volume (TO) */
#if 0
  /* Not used */
  char real_pathbuf[PATH_MAX];	/* Real path */
#endif
  VOLID volid;			/* Current volume to backup */
  LOG_LSA bkup_start_lsa;	/* Start point of backup */
  LOG_LSA chkpt_lsa;		/* Checkpoint address where the backup process starts */
#if defined(SERVER_MODE)
  LOG_PAGEID saved_run_nxchkpt_atpageid = NULL_PAGEID;
#endif /* SERVER_MODE */
  FILE *backup_volinfo_fp = NULL;	/* Pointer to backup information/directory file */
  const char *catmsg;
  const char *bk_vol;		/* ptr to old bkup volume name */
  int unit_num;
  FILEIO_BACKUP_RECORD_INFO all_bkup_info[FILEIO_BACKUP_UNDEFINED_LEVEL];
  int first_arv_needed = -1;	/* for self contained, consistent */
  int last_arv_needed = -1;	/* backups, some arv are needed */
  bool beenwarned;
  bool isincremental = false;	/* Assume full backups */
  bool bkup_in_progress = false;

  char mk_path[PATH_MAX] = {
    0,
  };
  char separate_mk_path[PATH_MAX] = {
    0,
  };
  char bkpath_without_units[PATH_MAX] = {
    0,
  };
  const char *db_nopath_name_p;
  int keys_vdes = NULL_VOLDES;
#if defined(SERVER_MODE)
  int rv;
  time_t wait_checkpoint_begin_time;
  bool print_backupdb_waiting_reason = false;
#endif /* SERVER_MODE */
  int error_code = NO_ERROR;
  FILEIO_BACKUP_HEADER *io_bkup_hdr_p;

  time_t backup_start_time, backup_end_time;
  char old_bkpath[PATH_MAX];
  const char *str_tmp;
  time_t tmp_time;
  char time_val[CTIME_MAX];

  LOG_PAGEID vacuum_first_pageid = NULL_PAGEID;

#if defined(SERVER_MODE)
  // check whether there is ongoing backup.
  LOG_CS_ENTER (thread_p);
  if (log_Gl.backup_in_progress == true)
    {
      LOG_CS_EXIT (thread_p);
      error_code = ER_LOG_BKUP_DUPLICATE_REQUESTS;
      er_set (ER_ERROR_SEVERITY, ARG_FILE_LINE, error_code, 0);
      return error_code;
    }

  log_Gl.backup_in_progress = true;
  LOG_CS_EXIT (thread_p);
#endif /* SERVER_MODE */

  memset (&session, 0, sizeof (FILEIO_BACKUP_SESSION));

  /*
   * Determine the absolute path that corresponds with the desired location.
   */
  if (allbackup_path == NULL)
    {
      allbackup_path = log_Path;
    }
#if 0
  /* Removed because it causes problems with deliberate symlinks, i.e. solaris tape device names. */
  else if (realpath (allbackup_path, real_pathbuf) != NULL)
    {
      allbackup_path = real_pathbuf;
    }
#endif

  /* tde key file has to be mounted to access exclusively with TDE Utility if it exists */
  tde_make_keys_file_fullname (mk_path, log_Db_fullname, false);
  keys_vdes = fileio_mount (thread_p, log_Db_fullname, mk_path, LOG_DBTDE_KEYS_VOLID, 1, false);
  if (keys_vdes == NULL_VOLDES && fileio_is_volume_exist (mk_path))
    {
      ASSERT_ERROR ();
      error_code = er_errid ();
      goto error;
    }

  /* Initialization gives us some useful information about the backup location. */
  session.type = FILEIO_BACKUP_WRITE;	/* access backup device for write */
  if (fileio_initialize_backup (log_Db_fullname, allbackup_path, &session, backup_level, backup_verbose_file_path,
				num_threads, sleep_msecs) == NULL)
    {
      error_code = ER_FAILED;
      goto error;
    }

  /*
   * Determine the first log archive that will be needed to insure
   * consistency if we are forced to restore the database with nothing but this backup.
   * first_arv_needed may need to be based on what archive chkpt_lsa is in.
   */

#if defined(SERVER_MODE)
  print_backupdb_waiting_reason = false;
  wait_checkpoint_begin_time = time (NULL);
loop:
#endif /* SERVER_MODE */

  // actually, it is not really necessary for SA but just for code consistency.
  LOG_CS_ENTER (thread_p);

#if defined(SERVER_MODE)
  /* check if checkpoint is in progress */
  if (log_Gl.run_nxchkpt_atpageid == NULL_PAGEID)
    {
      bool continue_check;
      LOG_CS_EXIT (thread_p);
      if (print_backupdb_waiting_reason == false && session.verbose_fp != NULL)
	{
	  fprintf (session.verbose_fp, "[ Database backup will start after checkpointing is complete. ]\n\n");
	  print_backupdb_waiting_reason = true;
	}
      /* wait until checkpoint process is finished */

      /* interrupt check */
      if (logtb_get_check_interrupt (thread_p) == true)
	{
	  if (logtb_is_interrupted (thread_p, true, &continue_check) == true)
	    {
	      er_set (ER_ERROR_SEVERITY, ARG_FILE_LINE, ER_INTERRUPTED, 0);
	      error_code = ER_INTERRUPTED;
	      goto error;
	    }
	}

      thread_sleep (1000);	/* 1000 msec */
      goto loop;
    }
  if (print_backupdb_waiting_reason == true && session.verbose_fp != NULL)
    {

      fprintf (session.verbose_fp, "[ Database backup has been suspended for %lld seconds due to checkpoint. ]\n\n",
	       (long long int) (time (NULL) - wait_checkpoint_begin_time));
    }

  /* block checkpoint process */
  saved_run_nxchkpt_atpageid = log_Gl.run_nxchkpt_atpageid;
  log_Gl.run_nxchkpt_atpageid = NULL_PAGEID;
#endif /* SERVER_MODE */

  if (log_Gl.hdr.last_arv_num_for_syscrashes > -1)
    {
      first_arv_needed = log_Gl.hdr.last_arv_num_for_syscrashes;
    }
  else
    {
      first_arv_needed = log_Gl.hdr.nxarv_num;
    }

  vacuum_first_pageid = vacuum_min_log_pageid_to_keep (thread_p);
  vacuum_er_log (VACUUM_ER_LOG_ARCHIVES, "First log pageid in vacuum data is %lld\n", vacuum_first_pageid);

  if (vacuum_first_pageid != NULL_PAGEID && logpb_is_page_in_archive (vacuum_first_pageid))
    {
      int min_arv_required_for_vacuum = logpb_get_archive_number (thread_p, vacuum_first_pageid);

      vacuum_er_log (VACUUM_ER_LOG_ARCHIVES, "First archive number used for vacuum is %d\n",
		     min_arv_required_for_vacuum);

      if (min_arv_required_for_vacuum >= 0)
	{
	  if (first_arv_needed >= 0)
	    {
	      first_arv_needed = MIN (first_arv_needed, min_arv_required_for_vacuum);
	    }
	  else
	    {
	      first_arv_needed = min_arv_required_for_vacuum;
	    }
	}
      else
	{
	  /* Page should be in archive. */
	  assert (false);
	}

      vacuum_er_log (VACUUM_ER_LOG_ARCHIVES, "First archive needed for backup is %d\n", first_arv_needed);
    }

  /* Get the current checkpoint address */
  rv = pthread_mutex_lock (&log_Gl.chkpt_lsa_lock);
  LSA_COPY (&chkpt_lsa, &log_Gl.hdr.chkpt_lsa);
  pthread_mutex_unlock (&log_Gl.chkpt_lsa_lock);

  LOG_CS_EXIT (thread_p);

  switch (backup_level)
    {

    case FILEIO_BACKUP_BIG_INCREMENT_LEVEL:
      /* Start at the lower level backup */
      if (LSA_ISNULL (&log_Gl.hdr.bkup_level0_lsa))
	{
	  er_set (ER_ERROR_SEVERITY, ARG_FILE_LINE, ER_LOG_BACKUP_LEVEL_NOGAPS, 2, backup_level, backup_level - 1);
	  fileio_finalize_backup_info (FILEIO_FIRST_BACKUP_VOL_INFO);
	  error_code = ER_LOG_BACKUP_LEVEL_NOGAPS;
	  goto error;
	}
      else
	{
	  LSA_COPY (&bkup_start_lsa, &log_Gl.hdr.bkup_level0_lsa);
	}
      isincremental = true;
      break;

    case FILEIO_BACKUP_SMALL_INCREMENT_LEVEL:
      /* Start at the lower level backup */
      if (LSA_ISNULL (&log_Gl.hdr.bkup_level1_lsa))
	{
	  er_set (ER_ERROR_SEVERITY, ARG_FILE_LINE, ER_LOG_BACKUP_LEVEL_NOGAPS, 2, backup_level, backup_level - 1);
	  fileio_finalize_backup_info (FILEIO_FIRST_BACKUP_VOL_INFO);
	  error_code = ER_LOG_BACKUP_LEVEL_NOGAPS;
	  goto error;
	}
      else
	{
	  LSA_COPY (&bkup_start_lsa, &log_Gl.hdr.bkup_level1_lsa);
	}
      isincremental = true;
      break;

    default:
    case FILEIO_BACKUP_FULL_LEVEL:
      /* Always start at -1|-1 */
      LSA_SET_NULL (&bkup_start_lsa);
      backup_level = FILEIO_BACKUP_FULL_LEVEL;
      break;
    }

  /*
   * Check for existing backup volumes in this location, and warn
   * the user that they will be destroyed.
   */
  if (fileio_is_volume_exist (log_Name_bkupinfo))
    {
      /* check for writable regular file */
      if (fileio_is_volume_exist_and_file (log_Name_bkupinfo) != true)
	{
	  er_set_with_oserror (ER_ERROR_SEVERITY, ARG_FILE_LINE, ER_LOG_CREATE_DBBACKUP_DIRINFO, 1, log_Name_bkupinfo);
	  error_code = ER_LOG_CREATE_DBBACKUP_DIRINFO;
	  goto error;
	}
      /* check permission */
      if (access (log_Name_bkupinfo, W_OK) != 0)
	{
	  error_code = ER_LOG_CANNOT_ACCESS_BACKUP;
	}
      backup_volinfo_fp = fopen (log_Name_bkupinfo, "r");
      if (error_code != NO_ERROR || backup_volinfo_fp == NULL)
	{
	  er_set_with_oserror (ER_FATAL_ERROR_SEVERITY, ARG_FILE_LINE, ER_LOG_CANNOT_ACCESS_BACKUP, 1,
			       log_Name_bkupinfo);
	  goto error;
	}
      if (fileio_read_backup_info_entries (backup_volinfo_fp, FILEIO_FIRST_BACKUP_VOL_INFO) != NO_ERROR)
	{
	  er_set_with_oserror (ER_FATAL_ERROR_SEVERITY, ARG_FILE_LINE, ER_LOG_CANNOT_ACCESS_BACKUP, 1,
			       log_Name_bkupinfo);
	  fclose (backup_volinfo_fp);
	  error_code = ER_LOG_CANNOT_ACCESS_BACKUP;
	  goto error;
	}
      fclose (backup_volinfo_fp);
    }

  if (session.bkup.dtype != FILEIO_BACKUP_VOL_DEVICE)
    {
      /*
       * Delete previous backup volumes from this level.  The first
       * loop tries to determine if indeed there will be anything to
       * unformat/delete, while the second loop does the actual deletions.
       * Deletion is done only if the backup is taking place
       * in the same location as the previous backup or
       * is the same path-name as the the previous backup.
       */
      beenwarned = false;
      unit_num = FILEIO_INITIAL_BACKUP_UNITS;
      bk_vol = fileio_get_backup_info_volume_name (backup_level, unit_num++, FILEIO_FIRST_BACKUP_VOL_INFO);
      while (bk_vol && !beenwarned)
	{
	  if (fileio_is_volume_exist_and_file (bk_vol))
	    {
	      fileio_get_directory_path (old_bkpath, bk_vol);
	      if (strcmp (old_bkpath, allbackup_path) == 0 || strcmp (bk_vol, allbackup_path) == 0)
		{
		  if (!logpb_remote_ask_user_before_delete_volumes (thread_p, allbackup_path))
		    {
		      io_bkup_hdr_p = session.bkup.bkuphdr;
		      tmp_time = (time_t) io_bkup_hdr_p->start_time;
		      (void) ctime_r (&tmp_time, time_val);
		      snprintf (old_bkpath, PATH_MAX,
				msgcat_message (MSGCAT_CATALOG_CUBRID, MSGCAT_SET_LOG,
						MSGCAT_LOG_BACKUP_HALTED_BY_USER),
				io_bkup_hdr_p->level,
				fileio_get_base_file_name (io_bkup_hdr_p->db_fullname), time_val,
				io_bkup_hdr_p->unit_num);
		      fileio_request_user_response (thread_p, FILEIO_PROMPT_DISPLAY_ONLY, old_bkpath, NULL, NULL, -1,
						    -1, NULL, -1);
		      er_set (ER_ERROR_SEVERITY, ARG_FILE_LINE, ER_LOG_DBBACKUP_FAIL, 1, log_Gl.hdr.prefix_name);
		      error_code = ER_LOG_DBBACKUP_FAIL;
		      goto error;
		    }
		  beenwarned = true;
		  break;
		}
	    }			/* if (fileio_is_volume_exist_and_file(bk_vol)) */
	  bk_vol = fileio_get_backup_info_volume_name (backup_level, unit_num++, FILEIO_FIRST_BACKUP_VOL_INFO);
	}			/* while */

      /* try to delete the superceded backup volumes */
      if (beenwarned)
	{
	  fileio_remove_all_backup (thread_p, backup_level);
	}
    }

  /* Throw away the old names and make room for new names */
  fileio_clear_backup_info_level (backup_level, false, FILEIO_FIRST_BACKUP_VOL_INFO);

  /*
   * Aside: all backup level related log hdr stuff should be in its own
   * array, including log_Gl (but I am hesitant to change it to avoid subtly
   * changing the disk rep). So for now, only have lower levels think array.
   * Arrays would allow future expansion to more than 3 levels.
   */
  LSA_COPY (&all_bkup_info[0].lsa, &log_Gl.hdr.bkup_level0_lsa);
  all_bkup_info[0].at_time = log_Gl.hdr.bkinfo[0].bkup_attime;
  LSA_COPY (&all_bkup_info[1].lsa, &log_Gl.hdr.bkup_level1_lsa);
  all_bkup_info[1].at_time = log_Gl.hdr.bkinfo[1].bkup_attime;
  LSA_COPY (&all_bkup_info[2].lsa, &log_Gl.hdr.bkup_level2_lsa);
  all_bkup_info[2].at_time = log_Gl.hdr.bkinfo[2].bkup_attime;

  if (session.verbose_fp)
    {
      if (backup_level != FILEIO_BACKUP_FULL_LEVEL)
	{
	  fprintf (session.verbose_fp, "\n\n\n");
	}

      switch (backup_level)
	{
	case FILEIO_BACKUP_FULL_LEVEL:
	  str_tmp = "Full";
	  break;
	case FILEIO_BACKUP_BIG_INCREMENT_LEVEL:
	  str_tmp = "Incremental Level 1";
	  break;
	default:
	  assert_release (backup_level == FILEIO_BACKUP_SMALL_INCREMENT_LEVEL);
	  str_tmp = "Incremental Level 2";
	  break;
	}
      fprintf (session.verbose_fp, "[ Database(%s) %s Backup start ]\n\n", boot_db_name (), str_tmp);

      fprintf (session.verbose_fp, "- num-threads: %d\n\n", session.read_thread_info.num_threads);

      if (zip_method == FILEIO_ZIP_NONE_METHOD)
	{
	  fprintf (session.verbose_fp, "- compression method: %s\n\n", fileio_get_zip_method_string (zip_method));
	}
      else
	{
	  fprintf (session.verbose_fp, "- compression method: %d (%s), compression level: %d (%s)\n\n", zip_method,
		   fileio_get_zip_method_string (zip_method), zip_level, fileio_get_zip_level_string (zip_level));
	}

      if (skip_activelog)
	{
	  // unreachable. skip_activelog option is obsoleted.
	  assert (!skip_activelog);
	  fprintf (session.verbose_fp, "- not include active log.\n\n");
	}

#if defined(SERVER_MODE)
      if (sleep_msecs > 0 || prm_get_integer_value (PRM_ID_IO_BACKUP_SLEEP_MSECS) > 0)
	{
	  int sleep_nsecs;

	  if (sleep_msecs > 0)	/* priority 1 */
	    {
	      sleep_nsecs = sleep_msecs * 1000;
	    }
	  else if (prm_get_integer_value (PRM_ID_IO_BACKUP_SLEEP_MSECS) > 0)	/* priority 2 */
	    {
	      sleep_nsecs = prm_get_integer_value (PRM_ID_IO_BACKUP_SLEEP_MSECS) * 1000;
	    }
	  else
	    {
	      sleep_nsecs = 0;
	    }

	  if (sleep_nsecs > 0)
	    {
	      fprintf (session.verbose_fp, "- sleep %d millisecond per 1M read.\n\n", sleep_nsecs / 1000);
	    }
	}
#endif

      backup_start_time = time (NULL);
      (void) ctime_r (&backup_start_time, time_val);
      fprintf (session.verbose_fp, "- backup start time: %s\n", time_val);
      fprintf (session.verbose_fp, "- number of permanent volumes: %d\n\n", num_perm_vols);

      fprintf (session.verbose_fp, "- HA apply info: %s %lld %lld %d\n\n", log_Gl.hdr.prefix_name,
	       (long long int) log_Gl.hdr.db_creation, (long long int) log_Gl.hdr.smallest_lsa_at_last_chkpt.pageid,
	       (int) log_Gl.hdr.smallest_lsa_at_last_chkpt.offset);

      fprintf (session.verbose_fp, "- backup progress status\n\n");
      fprintf (session.verbose_fp, "-----------------------------------------------------------------------------\n");
      fprintf (session.verbose_fp, " volume name                  | # of pages | backup progress status    | done \n");
      fprintf (session.verbose_fp, "-----------------------------------------------------------------------------\n");
    }

  /* Begin backing up in earnest */
  assert (!skip_activelog);
  session.bkup.bkuphdr->skip_activelog = skip_activelog;

  if (fileio_start_backup (thread_p, log_Db_fullname, &log_Gl.hdr.db_creation, backup_level, &bkup_start_lsa,
			   &chkpt_lsa, all_bkup_info, &session, zip_method, zip_level) == NULL)
    {
      error_code = ER_FAILED;
      goto error;
    }

  if (separate_keys)
    {
      db_nopath_name_p = fileio_get_base_file_name (log_Db_fullname);
      fileio_make_backup_name (bkpath_without_units, db_nopath_name_p, session.bkup.current_path, backup_level,
			       FILEIO_NO_BACKUP_UNITS);
      tde_make_keys_file_fullname (separate_mk_path, bkpath_without_units, true);
      /* Keep mounting mk file to be exclusive with other tools */
      error_code = tde_copy_keys_file (thread_p, separate_mk_path, mk_path, false, true);
      if (error_code != NO_ERROR)
	{
	  goto error;
	}
    }

  /* Backup every volume */
  volid = LOG_DBTDE_KEYS_VOLID;
  do
    {
      switch (volid)
	{
	case LOG_DBTDE_KEYS_VOLID:
	  if (separate_keys)
	    {
	      /* already backuped up as a separate file */
	      volid++;
	      continue;
	    }
	  else
	    {
	      from_vlabel = mk_path;
	    }
	  break;
	case LOG_DBVOLINFO_VOLID:
	  fileio_make_volume_info_name (vol_backup, log_Db_fullname);
	  from_vlabel = vol_backup;
	  break;
	case LOG_DBLOG_INFO_VOLID:
	case LOG_DBLOG_BKUPINFO_VOLID:
	  /*
	   * These information volumes are backed-up at the very end.
	   */
	  volid++;
	  continue;
	case LOG_DBLOG_ACTIVE_VOLID:
	  /*
	   * Archiving log active must be done after all data volumes
	   * have been backed up (in order to insure we get all of the
	   * log records needed to restore consistency).
	   */
	  volid = LOG_DBFIRST_VOLID;
	  continue;
	default:
	  from_vlabel = fileio_get_volume_label (volid, PEEK);
	  break;
	}

      if (volid >= LOG_DBFIRST_VOLID)
	{
	  error_code = logpb_backup_for_volume (thread_p, volid, &chkpt_lsa, &session, isincremental);
	  if (error_code != NO_ERROR)
	    {
	      goto error;
	    }
	  disk_lock_extend ();
	  volid = fileio_find_next_perm_volume (thread_p, volid);
	  disk_unlock_extend ();
	}
      else
	{
	  error_code = fileio_backup_volume (thread_p, &session, from_vlabel, volid, -1, false);
	  if (error_code != NO_ERROR)
	    {
	      /* keys file can be omitted */
	      if (volid != LOG_DBTDE_KEYS_VOLID)
		{
		  goto error;
		}
	    }
	  volid++;
	}
      /* in case an error occurs, we must destroy our partial backup */
      bkup_in_progress = true;
    }
  while (volid != NULL_VOLID);

#if defined(SERVER_MODE)
  /*
   * Only when in client/server, we may need to force an archive
   * of the current log active if there were any active transactions
   * before or during the backup.
   * This is to insure we have enough log records to restore consistency
   * to the database in the event a restore with no other log archives
   * is needed.
   */
  LOG_CS_ENTER (thread_p);
  if (LSA_LT (&chkpt_lsa, &log_Gl.hdr.append_lsa) || log_Gl.hdr.append_lsa.pageid > LOGPB_NEXT_ARCHIVE_PAGE_ID)
    {
      logpb_archive_active_log (thread_p);
    }

  last_arv_needed = log_Gl.hdr.nxarv_num - 1;
  LOG_CS_EXIT (thread_p);

  if (last_arv_needed >= first_arv_needed)
    {
      error_code = logpb_backup_needed_archive_logs (thread_p, &session, first_arv_needed, last_arv_needed);
      if (error_code != NO_ERROR)
	{
	  goto error;
	}
    }
#else /* SERVER_MODE */
  /*
   * In stand-alone, there can be no other activity modifying the log
   * so we do not have to keep any log records to be consistent.
   */
  first_arv_needed = -1;
  last_arv_needed = -1;
#endif /* SERVER_MODE */

  /* at here, diable multi-thread usage for fast Log copy */
  session.read_thread_info.num_threads = 1;

  er_set (ER_NOTIFICATION_SEVERITY, ARG_FILE_LINE, ER_LOG_BACKUP_CS_ENTER, 1, log_Name_active);

  LOG_CS_ENTER (thread_p);

#if defined(SERVER_MODE)

  if (last_arv_needed < log_Gl.hdr.nxarv_num - 1)
    {
      error_code = logpb_backup_needed_archive_logs (thread_p, &session, last_arv_needed + 1, log_Gl.hdr.nxarv_num - 1);
      if (error_code != NO_ERROR)
	{
	  LOG_CS_EXIT (thread_p);
	  er_set (ER_NOTIFICATION_SEVERITY, ARG_FILE_LINE, ER_LOG_BACKUP_CS_EXIT, 1, log_Name_active);
	  goto error;
	}

      last_arv_needed = log_Gl.hdr.nxarv_num - 1;
    }
#endif

  if (fileio_is_volume_exist (log_Name_info) == true)
    {
      error_code = fileio_backup_volume (thread_p, &session, log_Name_info, LOG_DBLOG_INFO_VOLID, -1, false);
      if (error_code != NO_ERROR)
	{
	  LOG_CS_EXIT (thread_p);
	  er_set (ER_NOTIFICATION_SEVERITY, ARG_FILE_LINE, ER_LOG_BACKUP_CS_EXIT, 1, log_Name_active);
	  goto error;
	}
    }

  /*
   * We must store the final bkvinf file at the very end of the backup
   * to have the best chance of having all of the information in it.
   * Note: that there is a window that the last bkvinf entry still not being
   * there if a new backup volume is needed while writing this volume.
   * However, in this case, then restore will ask the user for the
   * subsequent backup unit num.
   */
  error_code = logpb_update_backup_volume_info (log_Name_bkupinfo);
  if (error_code != NO_ERROR)
    {
      LOG_CS_EXIT (thread_p);
      er_set (ER_NOTIFICATION_SEVERITY, ARG_FILE_LINE, ER_LOG_BACKUP_CS_EXIT, 1, log_Name_active);
      goto error;
    }

  /* Clear log header information regarding previous backups */
  logpb_initialize_backup_info (&log_Gl.hdr);

  /* Save additional info and metrics from this backup */
  log_Gl.hdr.bkinfo[backup_level].bkup_attime = session.bkup.bkuphdr->start_time;

  switch (backup_level)
    {
    case FILEIO_BACKUP_FULL_LEVEL:
    default:
      LSA_COPY (&log_Gl.hdr.bkup_level0_lsa, &chkpt_lsa);
      LSA_SET_NULL (&log_Gl.hdr.bkup_level1_lsa);
      LSA_SET_NULL (&log_Gl.hdr.bkup_level2_lsa);
      log_Gl.hdr.bkinfo[FILEIO_BACKUP_BIG_INCREMENT_LEVEL].bkup_attime = 0;
      log_Gl.hdr.bkinfo[FILEIO_BACKUP_SMALL_INCREMENT_LEVEL].bkup_attime = 0;
      break;

    case FILEIO_BACKUP_BIG_INCREMENT_LEVEL:
      LSA_COPY (&log_Gl.hdr.bkup_level1_lsa, &chkpt_lsa);
      LSA_SET_NULL (&log_Gl.hdr.bkup_level2_lsa);
      log_Gl.hdr.bkinfo[FILEIO_BACKUP_SMALL_INCREMENT_LEVEL].bkup_attime = 0;
      break;

    case FILEIO_BACKUP_SMALL_INCREMENT_LEVEL:
      LSA_COPY (&log_Gl.hdr.bkup_level2_lsa, &chkpt_lsa);
      break;
    }

  /* Now indicate how many volumes were backed up */
  logpb_flush_header (thread_p);

  /* Include active log always. Skipping log active is obsolete. */
  error_code = fileio_backup_volume (thread_p, &session, log_Name_active, LOG_DBLOG_ACTIVE_VOLID, -1, false);
  if (error_code != NO_ERROR)
    {
      LOG_CS_EXIT (thread_p);
      er_set (ER_NOTIFICATION_SEVERITY, ARG_FILE_LINE, ER_LOG_BACKUP_CS_EXIT, 1, log_Name_active);
      goto error;
    }

  if (fileio_finish_backup (thread_p, &session) == NULL)
    {
      LOG_CS_EXIT (thread_p);
      er_set (ER_NOTIFICATION_SEVERITY, ARG_FILE_LINE, ER_LOG_BACKUP_CS_EXIT, 1, log_Name_active);
      error_code = ER_FAILED;
      goto error;
    }

  if (delete_unneeded_logarchives != false)
    {
      catmsg = msgcat_message (MSGCAT_CATALOG_CUBRID, MSGCAT_SET_LOG, MSGCAT_LOG_DATABASE_BACKUP_WAS_TAKEN);
      if (catmsg)
	{
	  logpb_remove_archive_logs (thread_p, catmsg);
	}
    }

  LOG_CS_EXIT (thread_p);

  er_set (ER_NOTIFICATION_SEVERITY, ARG_FILE_LINE, ER_LOG_BACKUP_CS_EXIT, 1, log_Name_active);

  error_code = logpb_update_backup_volume_info (log_Name_bkupinfo);
  if (error_code != NO_ERROR)
    {
      goto error;
    }

  if (session.verbose_fp)
    {
      fprintf (session.verbose_fp, "-----------------------------------------------------------------------------\n\n");
      backup_end_time = time (NULL);
      (void) ctime_r (&backup_end_time, time_val);
      fprintf (session.verbose_fp, "# backup end time: %s\n", time_val);
      switch (backup_level)
	{
	case FILEIO_BACKUP_FULL_LEVEL:
	  str_tmp = "Full";
	  break;
	case FILEIO_BACKUP_BIG_INCREMENT_LEVEL:
	  str_tmp = "Incremental Level 1";
	  break;
	default:
	  assert_release (backup_level == FILEIO_BACKUP_SMALL_INCREMENT_LEVEL);
	  str_tmp = "Incremental Level 2";
	  break;
	}
      fprintf (session.verbose_fp, "[ Database(%s) %s Backup end ]\n", boot_db_name (), str_tmp);
    }

  fileio_abort_backup (thread_p, &session, false);

#if defined(SERVER_MODE)
  LOG_CS_ENTER (thread_p);
  log_Gl.run_nxchkpt_atpageid = saved_run_nxchkpt_atpageid;
  log_Gl.backup_in_progress = false;
  LOG_CS_EXIT (thread_p);
#endif /* SERVER_MODE */

  if (keys_vdes != NULL_VOLDES)
    {
      fileio_dismount (thread_p, keys_vdes);
    }

  return NO_ERROR;

  /* ********* */
error:

  /*
   * Destroy the backup that has been created.
   */
  fileio_abort_backup (thread_p, &session, bkup_in_progress);

#if defined(SERVER_MODE)
  LOG_CS_ENTER (thread_p);
  if (saved_run_nxchkpt_atpageid != NULL_PAGEID)
    {
      log_Gl.run_nxchkpt_atpageid = saved_run_nxchkpt_atpageid;
    }
  log_Gl.backup_in_progress = false;
  LOG_CS_EXIT (thread_p);
#endif /* SERVER_MODE */

  if (keys_vdes != NULL_VOLDES)
    {
      fileio_dismount (thread_p, keys_vdes);
    }

  return error_code;
}

/*
 * log_update_backup_volinfo - UPDATE DISK VERSION OF BKUP VOLINFO FILE
 *
 * return: NO_ERROR if all OK, ER status otherwise
 *
 *   bkupinfo_file_name(in): file name to write info to
 *
 * NOTE: Save the in-memory cache of backup volume names to a file.
 */
static int
logpb_update_backup_volume_info (const char *bkupinfo_file_name)
{
  FILE *backup_volinfo_fp;
  int error_code = NO_ERROR;

  backup_volinfo_fp = fopen (bkupinfo_file_name, "w");
  if (backup_volinfo_fp == NULL)
    {
      er_set_with_oserror (ER_ERROR_SEVERITY, ARG_FILE_LINE, ER_LOG_CREATE_DBBACKUP_DIRINFO, 1, bkupinfo_file_name);
      error_code = ER_LOG_CREATE_DBBACKUP_DIRINFO;
      return error_code;
    }

  /*
   * If an error occurs while writing, should allow the user to try again.
   */
  error_code = fileio_write_backup_info_entries (backup_volinfo_fp, FILEIO_FIRST_BACKUP_VOL_INFO);
  if (error_code != NO_ERROR)
    {
      er_set_with_oserror (ER_ERROR_SEVERITY, ARG_FILE_LINE, ER_LOG_CREATE_DBBACKUP_DIRINFO, 1, bkupinfo_file_name);
      fclose (backup_volinfo_fp);
      return error_code;
    }
  fflush (backup_volinfo_fp);
  fclose (backup_volinfo_fp);

  return error_code;
}

/*
 * logpb_check_stop_at_time - Check if the stopat time is valid
 *
 * return: NO_ERROR if valid, ER_FAILED otherwise
 *
 *   session(in):
 *   stop_at(in):
 *   backup_time(in):
 */
static int
logpb_check_stop_at_time (FILEIO_BACKUP_SESSION * session, time_t stop_at, time_t backup_time)
{
  char ctime_buf1[CTIME_MAX], ctime_buf2[CTIME_MAX];
  size_t time_str_len;

  if (stop_at < backup_time)
    {
      ctime_r (&stop_at, ctime_buf1);
      ctime_r (&backup_time, ctime_buf2);

      /* strip '\n' */
      time_str_len = strlen (ctime_buf1);
      if (time_str_len > 0)
	{
	  ctime_buf1[time_str_len - 1] = 0;
	}
      time_str_len = strlen (ctime_buf2);
      if (time_str_len > 0)
	{
	  ctime_buf2[time_str_len - 1] = 0;
	}

      er_set (ER_ERROR_SEVERITY, ARG_FILE_LINE, ER_LOG_UPTODATE_ERROR, 2, ctime_buf1, ctime_buf2);

      return ER_LOG_UPTODATE_ERROR;
    }

  return NO_ERROR;
}

/*
 * logpb_restore - Restore volume from its backup
 *
 * return: NO_ERROR if all OK, ER status otherwise
 *
 *   db_fullname(in): Full name of the database
 *   logpath(in): Directory where the log volumes reside
 *   prefix_logname(in):
 *   newall_path(in):
 *   ask_forpath(in):
 *   r_args(in):
 *
 * NOTE:Restore a database from its backup files. This function is run
 *              without recovery. The logs must be applied to the restored
 *              volume to finish the full restore process. This is not done
 *              here since the database may have other volumes to restore.
 *              We must lock the active log during the restore to keep other
 *              utilities from trying to use the db files being restored.
 *              This routine leaves the database locked, as there will
 *              probably be a restart following the restore.
 *
 *     This function must be run offline.
 *
 *     Note this function is incomplete.. How to change location of files
 *     during restore... The main problem here is the VOLINFO which has to
 *     be recreated without updating the header of the volumes.
 */
int
logpb_restore (THREAD_ENTRY * thread_p, const char *db_fullname, const char *logpath, const char *prefix_logname,
	       bo_restart_arg * r_args)
{
  FILEIO_BACKUP_SESSION session_storage;
  FILEIO_BACKUP_SESSION *session = NULL;
  const char *nopath_name;	/* Name without path */
  char to_volname[PATH_MAX];	/* Name of a volume (TO) */
  char verbose_to_volname[PATH_MAX];	/* Printable name of a volume (TO) */
  char prev_volname[PATH_MAX];	/* Name of a prev volume (TO) */
  char from_volbackup[PATH_MAX];	/* Name of the backup volume (FROM) */
  VOLID to_volid;
  FILE *backup_volinfo_fp = NULL;	/* Pointer to backup information/directory file */
  int another_vol;
  INT64 db_creation;
  INT64 bkup_match_time = 0;
  PGLENGTH db_iopagesize;
  PGLENGTH log_page_size;
  float db_compatibility;
  PGLENGTH bkdb_iopagesize;
  float bkdb_compatibility;

  FILEIO_RESTORE_PAGE_BITMAP_LIST page_bitmap_list;
  FILEIO_RESTORE_PAGE_BITMAP *page_bitmap = NULL;
  DKNPAGES total_pages;

  FILEIO_BACKUP_LEVEL try_level, start_level;
  bool first_time = true;
  bool remember_pages = false;
  bool error_expected = false;
  bool restore_in_progress = false;	/* true if any vols restored */
  int lgat_vdes = NULL_VOLDES;
  time_t restore_start_time, restore_end_time;
  char time_val[CTIME_MAX];
  int loop_cnt = 0;
  char tmp_logfiles_from_backup[PATH_MAX];
  char bk_mk_path[PATH_MAX];
  char bkpath_without_units[PATH_MAX];
  char backup_dir_path[PATH_MAX];
  char *volume_name_p;
  struct stat stat_buf;
  int error_code = NO_ERROR, success = NO_ERROR;
  bool printtoc;
  INT64 backup_time;
  REL_COMPATIBILITY compat;
  int dummy;

  try_level = (FILEIO_BACKUP_LEVEL) r_args->level;
  start_level = try_level;

  memset (&session_storage, 0, sizeof (FILEIO_BACKUP_SESSION));
  memset (verbose_to_volname, 0, PATH_MAX);
  memset (tmp_logfiles_from_backup, 0, PATH_MAX);

  LOG_CS_ENTER (thread_p);

  if (logpb_find_header_parameters (thread_p, true, db_fullname, logpath, prefix_logname, &db_iopagesize,
				    &log_page_size, &db_creation, &db_compatibility, &dummy) == -1)
    {
      db_iopagesize = IO_PAGESIZE;
      log_page_size = LOG_PAGESIZE;
      db_creation = 0;
      db_compatibility = rel_disk_compatible ();
    }

  fileio_page_bitmap_list_init (&page_bitmap_list);

  /*
   * Must lock the database if possible. Would be nice to have a way
   * to lock the db somehow even when the lgat file does not exist.
   */
  if (fileio_is_volume_exist (log_Name_active))
    {
      lgat_vdes = fileio_mount (thread_p, db_fullname, log_Name_active, LOG_DBLOG_ACTIVE_VOLID, true, false);
      if (lgat_vdes == NULL_VOLDES)
	{
	  error_code = ER_FAILED;
	  LOG_CS_EXIT (thread_p);
	  goto error;
	}
    }

  nopath_name = fileio_get_base_file_name (db_fullname);

  /* The enum type can be negative in Windows. */
  while (success == NO_ERROR && try_level >= FILEIO_BACKUP_FULL_LEVEL && try_level < FILEIO_BACKUP_UNDEFINED_LEVEL)
    {
      if (!first_time)
	{
	  /* Prepare to reread bkvinf file restored by higher level */
	  fileio_clear_backup_info_level (FILEIO_BACKUP_FULL_LEVEL, false, FILEIO_FIRST_BACKUP_VOL_INFO);

	  /* Have to match timestamps of lower levels when restoring */
	  bkup_match_time = session->bkup.bkuphdr->previnfo[try_level].at_time;

	  /* Clean up previous restore of higher level */
	  if (fileio_finish_restore (thread_p, session) == NO_ERROR)
	    {
	      success = NO_ERROR;
	    }
	  else
	    {
	      success = ER_FAILED;
	    }

	  assert (try_level != (FILEIO_BACKUP_LEVEL) r_args->level);
	}

      error_code =
	fileio_get_backup_volume (thread_p, db_fullname, logpath, r_args->backuppath, try_level, from_volbackup);
      if (error_code == ER_LOG_CANNOT_ACCESS_BACKUP)
	{
	  error_expected = true;
	  LOG_CS_EXIT (thread_p);
	  goto error;
	}
      else if (error_code != NO_ERROR)
	{
	  LOG_CS_EXIT (thread_p);
	  goto error;
	}

      printtoc = (r_args->printtoc) ? false : true;
      if (fileio_start_restore (thread_p, db_fullname, from_volbackup, db_creation, &bkdb_iopagesize,
				&bkdb_compatibility, &session_storage, try_level, printtoc, bkup_match_time,
				r_args->verbose_file, r_args->newvolpath) == NULL)
	{
	  /* Cannot access backup file.. Restore from backup is cancelled */
	  if (er_errid () == ER_GENERIC_ERROR)
	    {
	      er_set (ER_FATAL_ERROR_SEVERITY, ARG_FILE_LINE, ER_LOG_CANNOT_ACCESS_BACKUP, 1, from_volbackup);
	    }
	  error_code = ER_LOG_CANNOT_ACCESS_BACKUP;
	  LOG_CS_EXIT (thread_p);
	  goto error;
	}

      memset (session_storage.bkup.log_path, 0, PATH_MAX);
      strncpy_bufsize (session_storage.bkup.log_path, logpath);

      session = &session_storage;

      if (first_time)
	{
	  if (r_args->restore_upto_bktime)
	    {
	      r_args->stopat = (time_t) session->bkup.bkuphdr->end_time;
	    }
	  else if (r_args->stopat > 0)
	    {
	      if (session->bkup.bkuphdr->end_time > 0)
		{
		  backup_time = session->bkup.bkuphdr->end_time;
		}
	      else
		{
		  backup_time = session->bkup.bkuphdr->start_time;
		}
	      error_code = logpb_check_stop_at_time (session, r_args->stopat, (time_t) backup_time);
	      if (error_code != NO_ERROR)
		{
		  LOG_CS_EXIT (thread_p);
		  error_expected = true;
		  goto error;
		}
	    }
	}

      if (first_time && db_iopagesize != bkdb_iopagesize)
	{
	  /*
	   * Pagesize is incorrect. We need to undefine anything that has been
	   * created with old pagesize and start again.
	   * If we do not have a log, we should reset the pagesize and start the
	   * restore process.
	   */
	  if (log_Gl.append.vdes == NULL_VOLDES)
	    {
	      /*
	       * Reset the page size
	       */
	      if (db_set_page_size (bkdb_iopagesize, log_page_size) != NO_ERROR)
		{
		  error_code = ER_FAILED;
		  LOG_CS_EXIT (thread_p);
		  goto error;
		}

	      error_code = logtb_define_trantable_log_latch (thread_p, -1);
	      if (error_code != NO_ERROR)
		{
		  LOG_CS_EXIT (thread_p);
		  goto error;
		}
	    }
	}

      /* Can this be moved to restore_continue? */
      /* Removed strict condition for checking disk compatibility. Check it according to the predefined rules. */
      compat = rel_get_disk_compatible (bkdb_compatibility, NULL);
      if (compat != REL_FULLY_COMPATIBLE && compat != REL_BACKWARD_COMPATIBLE)
	{
	  /* Database is incompatible with current release */
	  er_set (ER_FATAL_ERROR_SEVERITY, ARG_FILE_LINE, ER_LOG_BKUP_INCOMPATIBLE, 2, rel_name (),
		  rel_release_string ());
	  error_code = ER_LOG_BKUP_INCOMPATIBLE;
	  LOG_CS_EXIT (thread_p);
	  goto error;
	}

      if (session->verbose_fp)
	{
	  if (first_time)
	    {
	      fprintf (session->verbose_fp, "\n[ Database(%s) Restore (level = %d) start ]\n\n", boot_db_name (),
		       r_args->level);

	      restore_start_time = time (NULL);
	      (void) ctime_r (&restore_start_time, time_val);
	      fprintf (session->verbose_fp, "- restore start time: %s\n", time_val);
	      fprintf (session->verbose_fp, "- restore steps: %d \n", r_args->level + 1);
	    }

	  fprintf (session->verbose_fp, " step %1d) restore using (level = %d) backup data\n", ++loop_cnt, try_level);
	  fprintf (session->verbose_fp, "\n");

	  fprintf (session->verbose_fp, "- restore progress status (using level = %d backup data)\n", try_level);
	  fprintf (session->verbose_fp,
		   " -----------------------------------------------------------------------------\n");
	  fprintf (session->verbose_fp,
		   " volume name                  | # of pages |  restore progress status  | done \n");
	  fprintf (session->verbose_fp,
		   " -----------------------------------------------------------------------------\n");
	}

      /* add new bkvinf entry into cache data */
      fileio_add_volume_to_backup_info (session->bkup.vlabel, try_level, session->bkup.bkuphdr->unit_num,
					FILEIO_SECOND_BACKUP_VOL_INFO);

      if (first_time)
	{
	  LSA_COPY (&session->bkup.last_chkpt_lsa, &session->bkup.bkuphdr->chkpt_lsa);

	  /* 
	   * The tde key file (_keys) which is going to be used during restart
	   * is the thing in the first time (the highest level).
	   */

	  /* If backup path is not a directory, extract backup key file on the directory that contains the backup path */
	  if (stat (session->bkup.current_path, &stat_buf) != 0)
	    {
	      er_set (ER_FATAL_ERROR_SEVERITY, ARG_FILE_LINE, ER_LOG_CANNOT_ACCESS_BACKUP, 1,
		      session->bkup.current_path);
	      error_code = ER_LOG_CANNOT_ACCESS_BACKUP;
	      LOG_CS_EXIT (thread_p);
	      goto error;
	    }
	  else if (S_ISDIR (stat_buf.st_mode))
	    {
	      memcpy (backup_dir_path, session->bkup.current_path, PATH_MAX);
	    }
	  else
	    {
	      /* it might be pipe, and others like raw device is not tested */
	      fileio_get_directory_path (backup_dir_path, session->bkup.current_path);
	    }

	  fileio_make_backup_name (bkpath_without_units, nopath_name, backup_dir_path,
				   (FILEIO_BACKUP_LEVEL) r_args->level, FILEIO_NO_BACKUP_UNITS);
	  tde_make_keys_file_fullname (bk_mk_path, bkpath_without_units, true);
	  if (r_args->keys_file_path[0] == '\0')	/* the path given by user is prioritized */
	    {
	      memcpy (r_args->keys_file_path, bk_mk_path, PATH_MAX);
	    }
	  else
	    {
	      /* If the keys file is given, check if it is valid. */
	      int vdes =
		fileio_mount (thread_p, boot_db_full_name (), r_args->keys_file_path, LOG_DBTDE_KEYS_VOLID, false,
			      false);
	      if (vdes == NULL_VOLDES)
		{
		  ASSERT_ERROR_AND_SET (error_code);
		  LOG_CS_EXIT (thread_p);
		  error_expected = true;
		  goto error;
		}

	      if (tde_validate_keys_file (vdes) == false)
		{
		  er_set (ER_ERROR_SEVERITY, ARG_FILE_LINE, ER_TDE_INVALID_KEYS_FILE, 1, r_args->keys_file_path);
		  error_code = ER_TDE_INVALID_KEYS_FILE;
		  fileio_dismount (thread_p, vdes);
		  LOG_CS_EXIT (thread_p);
		  error_expected = true;
		  goto error;
		}

	      fileio_dismount (thread_p, vdes);
	    }
	}

      while (success == NO_ERROR)
	{
	  another_vol = fileio_get_next_restore_file (thread_p, session, to_volname, &to_volid);
	  if (another_vol == 1)
	    {
	      if (session->verbose_fp)
		{
		  strcpy (verbose_to_volname, to_volname);
		}

	      if (to_volid == LOG_DBLOG_ACTIVE_VOLID || to_volid == LOG_DBLOG_INFO_VOLID
		  || to_volid == LOG_DBLOG_ARCHIVE_VOLID)
		{
		  /* rename _lgat to _lgat_tmp name */
		  fileio_make_temp_log_files_from_backup (tmp_logfiles_from_backup, to_volid,
							  (FILEIO_BACKUP_LEVEL) r_args->level, to_volname);
		  volume_name_p = tmp_logfiles_from_backup;
		}
	      else if (to_volid == LOG_DBTDE_KEYS_VOLID)
		{
		  /* backup mk file is extracted on the backup volume path */
		  volume_name_p = bk_mk_path;
		}
	      else
		{
		  volume_name_p = to_volname;
		}

	      restore_in_progress = true;
	      if (start_level > FILEIO_BACKUP_FULL_LEVEL)
		{
		  remember_pages = true;
		}

	      /*
	       * Another volume/file to restore
	       */
	      switch (to_volid)
		{
		case LOG_DBLOG_BKUPINFO_VOLID:
		case LOG_DBLOG_ACTIVE_VOLID:
		case LOG_DBLOG_INFO_VOLID:
		case LOG_DBVOLINFO_VOLID:
		case LOG_DBLOG_ARCHIVE_VOLID:
		case LOG_DBTDE_KEYS_VOLID:

		  /* We can only take the most recent information, and we do not want to overwrite it with out of data
		   * information from earlier backups.  This is because we are applying the restoration in reverse time
		   * order. */
		  if (!first_time)
		    {
		      /* Need to skip over this volume in the backup */
		      success = fileio_skip_restore_volume (thread_p, session);
		      if (success != NO_ERROR)
			{
			  success = ER_FAILED;
			  error_code = ER_FAILED;
			  LOG_CS_EXIT (thread_p);
			  goto error;
			}
		      else
			{
			  success = NO_ERROR;
			  continue;
			}
		    }
		  break;

		default:
		  break;
		}

	      /* we need to tell fileio_restore_volume to avoid tracking the pages for some volids. */
	      if (to_volid < LOG_DBFIRST_VOLID)
		{
		  remember_pages = false;
		}
	      else
		{
		  total_pages = (DKNPAGES) CEIL_PTVDIV (session->dbfile.nbytes, IO_PAGESIZE);
		  /*
		   * Create a page_bitmap to remember the id's of pages
		   * that have been written. We only need to write the page
		   * (once) from the most recent backup.
		   */
		  page_bitmap = fileio_page_bitmap_list_find (&page_bitmap_list, to_volid);
		  if (page_bitmap == NULL)
		    {
		      page_bitmap = fileio_page_bitmap_create (to_volid, total_pages);
		      if (page_bitmap == NULL)
			{
			  goto error;
			}
		      fileio_page_bitmap_list_add (&page_bitmap_list, page_bitmap);
		    }
		}

	      success =
		fileio_restore_volume (thread_p, session, volume_name_p, verbose_to_volname, prev_volname, page_bitmap,
				       remember_pages);

	      if (success != NO_ERROR)
		{
		  break;
		}

	      if (volume_name_p == tmp_logfiles_from_backup)
		{
		  // when an archive exists, always respect it.
		  // when the active exists and the next archive of it does not, use it to restore.
		  bool is_backup_log_useful = false;

		  if (stat (to_volname, &stat_buf) != 0 && stat (tmp_logfiles_from_backup, &stat_buf) == 0)
		    {
		      is_backup_log_useful = true;

		      if (to_volid == LOG_DBLOG_ACTIVE_VOLID
			  && !logpb_is_log_active_from_backup_useful (thread_p, tmp_logfiles_from_backup, db_fullname))
			{
			  // log active from backup is useless since it is older than the available log archives
			  is_backup_log_useful = false;
			}
		    }

		  if (is_backup_log_useful)
		    {
		      if (to_volid == LOG_DBLOG_ACTIVE_VOLID && lgat_vdes != NULL_VOLDES)
			{
			  fileio_dismount (thread_p, lgat_vdes);
			  lgat_vdes = NULL_VOLDES;
			}

		      os_rename_file (tmp_logfiles_from_backup, to_volname);
		    }
		  else
		    {
		      unlink (tmp_logfiles_from_backup);
		    }

		  tmp_logfiles_from_backup[0] = '\0';
		}

	      volume_name_p = NULL;
	    }
	  else if (another_vol == 0)
	    {
	      break;
	    }
	  else
	    {
	      success = ER_FAILED;
	      break;
	    }
	}

      /* if the device type is FILEIO_BACKUP_VOL_DEVICE, the end time of backup is loaded during the last
       * fileio_get_next_restore_file() call, so we must check if the stopat time is valid. */
      if (first_time && session->bkup.dtype == FILEIO_BACKUP_VOL_DEVICE)
	{
	  if (r_args->restore_upto_bktime)
	    {
	      r_args->stopat = (time_t) session->bkup.bkuphdr->end_time;
	    }
	  else if (r_args->stopat > 0)
	    {
	      error_code = logpb_check_stop_at_time (session, r_args->stopat, (time_t) session->bkup.bkuphdr->end_time);
	      if (error_code != NO_ERROR)
		{
		  LOG_CS_EXIT (thread_p);
		  error_expected = true;
		  goto error;
		}
	    }
	}

      first_time = false;

      if (session->verbose_fp)
	{
	  fprintf (session->verbose_fp,
		   " -----------------------------------------------------------------------------\n\n");
	}

      try_level = (FILEIO_BACKUP_LEVEL) (try_level - 1);
    }

  /* make bkvinf file */
  fileio_make_backup_volume_info_name (from_volbackup, logpath, nopath_name);
  backup_volinfo_fp = fopen (from_volbackup, "w");
  if (backup_volinfo_fp != NULL)
    {
      fileio_write_backup_info_entries (backup_volinfo_fp, FILEIO_SECOND_BACKUP_VOL_INFO);
      fclose (backup_volinfo_fp);
    }

  if (session != NULL)
    {
      if (session->verbose_fp)
	{
	  restore_end_time = time (NULL);
	  (void) ctime_r (&restore_end_time, time_val);
	  fprintf (session->verbose_fp, "- restore end time: %s\n", time_val);
	  fprintf (session->verbose_fp, "[ Database(%s) Restore (level = %d) end ]\n", boot_db_name (), r_args->level);
	}

      if (fileio_finish_restore (thread_p, session) == NO_ERROR)
	{
	  error_code = NO_ERROR;
	}
      else
	{
	  error_code = ER_FAILED;
	}
    }

  LOG_CS_EXIT (thread_p);

  fileio_page_bitmap_list_destroy (&page_bitmap_list);

  fileio_finalize_backup_info (FILEIO_SECOND_BACKUP_VOL_INFO);

  if (success != NO_ERROR)
    {
      return success;
    }
  else
    {
      return error_code;
    }

  /* **** */
error:
  if (restore_in_progress)
    {
      /*
       * We have probably already restored something to their database
       * and therefore they need to be sure and try another restore until
       * they succeed.
       */
      fprintf (stdout, msgcat_message (MSGCAT_CATALOG_CUBRID, MSGCAT_SET_LOG, MSGCAT_LOG_READ_ERROR_DURING_RESTORE),
	       session->bkup.name,
	       ((session->bkup.bkuphdr == NULL) ? FILEIO_INITIAL_BACKUP_UNITS : session->bkup.bkuphdr->unit_num),
	       to_volname, session->dbfile.volid);

      er_set (ER_ERROR_SEVERITY, ARG_FILE_LINE, ER_LOG_MAYNEED_MEDIA_RECOVERY, 1, log_Name_bkupinfo);
      error_code = ER_LOG_MAYNEED_MEDIA_RECOVERY;
    }

  if (backup_volinfo_fp != NULL)
    {
      fclose (backup_volinfo_fp);
    }

  if (session != NULL)
    {
      fileio_abort_restore (thread_p, session);
    }

  fileio_page_bitmap_list_destroy (&page_bitmap_list);

  if (lgat_vdes != NULL_VOLDES)
    {
      fileio_dismount (thread_p, lgat_vdes);
    }

  if (!error_expected)
    {
      logpb_fatal_error (thread_p, false, ARG_FILE_LINE, "logpb_restore");
    }

  if (tmp_logfiles_from_backup[0] != '\0')
    {
      unlink (tmp_logfiles_from_backup);
    }

  return error_code;
}

/*
 * logpb_start_where_path - Start where paths for copy/rename volumes
 *
 * return: NO_ERROR if all OK, ER status otherwise
 *
 *   to_db_fullname(in): Full name of the new database
 *   toext_path(in): A path if all volumes are placed in one
 *                               place. If NULL is given,
 *                                 - If file "fileof_vols_and_wherepaths" is
 *                                   given, the path is found in this file.
 *                                 - Each volume is copied to same place where
 *                                   the volume reside.
 *                               This parameter should be NULL, if the above
 *                               file is given.
 *   toext_name(in/out): Name to be used for volume extensions when
 *                               individual volume entries are not given in
 *                               file "fileof_vols_and_wherepaths".
 *   ext_path(in/out): Location for entries
 *                               Set as a side effect to either:
 *                                 - toext_path when all vols are placed in
 *                                   the same location.
 *                                 - alloc_extpath when volumes are copied or
 *                                   renamed at the same location as the
 *                                   original volumes.
 *                                 - NULL when file of "fileof_vols_and_
 *                                   wherepaths" is given.
 *   alloc_extpath(in/out): Set as a side effect to newly malloced area
 *                               when the volumes are copied/renamed in place.
 *                               If an area is allocated, it should be freed
 *                               using free_and_init.
 *   fileof_vols_and_wherepaths(in): A file is given when the user decides to
 *                               control the copy/rename of the volume by
 *                               individual bases. That is, user decides to
 *                               spread the volumes over several locations and
 *                               or to name the volumes.
 *                               Each volume entry consists of:
 *                                 volid from_fullvolname to_fullvolname
 *   where_paths_fp(in/out): Set as a side effect to file descriptor of
 *                               the given file. The caller must close the
 *                               file, when a pointer is returned.
 *
 * NOTE: Prepare variables to start finding paths for copying or
 *              renaming volumes.
 */
static int
logpb_start_where_path (const char *to_db_fullname, const char *toext_path, const char **toext_name, char **ext_path,
			char **alloc_extpath, const char *fileof_vols_and_wherepaths, FILE ** where_paths_fp)
{
  /*
   * Get the name of extensions to be used when "fileof_vols_and_wherepaths"
   * is not given.
   */

  *toext_name = fileio_get_base_file_name (to_db_fullname);
  *alloc_extpath = NULL;
  *ext_path = NULL;
  *where_paths_fp = NULL;

  /*
   * Where are the volumes going to be placed ?
   *   - All or them at same place: toext_path or the same as database
   *   - The user indicated where to create each individual copy
   */

  if (fileof_vols_and_wherepaths != NULL)
    {
      /*
       * The user seems to want to spread the volumes over several locations.
       * User must indicate where each individual database volume is going to
       * be placed.
       */
      *where_paths_fp = fopen (fileof_vols_and_wherepaths, "r");
      if (*where_paths_fp == NULL)
	{
	  er_set_with_oserror (ER_ERROR_SEVERITY, ARG_FILE_LINE, ER_LOG_USER_FILE_UNKNOWN, 1,
			       fileof_vols_and_wherepaths);
	  return ER_LOG_USER_FILE_UNKNOWN;
	}
    }
  /*
   * Either all copies are created at the same place, or each individual
   * volumes is copied at the original volume location
   */
  if (toext_path == NULL)
    {
      /*
       * Each volume is copied to the same place where the original volume
       * resides
       */
      *alloc_extpath = (char *) malloc (PATH_MAX);
      if (*alloc_extpath == NULL)
	{
	  return ER_FAILED;
	}
      *ext_path = *alloc_extpath;
    }
  else
    {
      /* All the volumes are created in one location */
      *ext_path = (char *) toext_path;
    }

  return NO_ERROR;
}

/*
 * logpb_next_where_path - Find next path for copy/rename next volume
 *
 * return: NO_ERROR if all OK, ER status otherwise
 *
 *   to_db_fullname(in): Full name of the new database
 *   toext_path(in): A path if all volumes are placed in one
 *                               place. If NULL is given,
 *                                 - If file "fileof_vols_and_wherepaths" is
 *                                   given, the path is found in this file.
 *                                 - Each volume is copied to same place where
 *                                   the volume reside.
 *                               This parameter should be NULL, if the above
 *                               file is given.
 *   ext_name(in): Name to be used for volume extensions when
 *                               individual volume entries are not given in
 *                               file "fileof_vols_and_wherepaths".
 *   ext_path(in): Location for entries
 *   fileof_vols_and_wherepaths(in): A file is given when the user decides to
 *                               control the copy/rename of the volume by
 *                               individual bases. That is, user decides to
 *                               spread the volumes over several locations and
 *                               or to name the volumes.
 *                               Each volume entry consists of:
 *                                 volid from_fullvolname to_fullvolname
 *   where_paths_fp(in): Pointer to above file if any or NULL
 *   num_perm_vols(in): Number of permanent volumes in the database.
 *   volid(in): Next volume that must be processes.
 *   from_volname(in/out): Current name of volume.
 *   to_volname(in): New name to be used for the volume.
 *
 * NOTE: Get the name of next volume to be processed.
 */
static int
logpb_next_where_path (const char *to_db_fullname, const char *toext_path, const char *ext_name, char *ext_path,
		       const char *fileof_vols_and_wherepaths, FILE * where_paths_fp, int num_perm_vols,
		       VOLID volid, char *from_volname, char *to_volname)
{
  const char *current_vlabel;
  int from_volid;
#if !defined(WINDOWS)
  char link_path[PATH_MAX];
  struct stat stat_buf;
#endif
  int error_code = NO_ERROR;
  char format_string[64];

  current_vlabel = fileio_get_volume_label (volid, PEEK);
  sprintf (format_string, "%%d %%%ds %%%ds", PATH_MAX - 1, PATH_MAX - 1);

  /*
   * If a file for paths was given, get the name of the "to" volume from it
   */
  if (where_paths_fp != NULL)
    {
      if (fscanf (where_paths_fp, format_string, &from_volid, from_volname, to_volname) != 3)
	{
	  er_set (ER_ERROR_SEVERITY, ARG_FILE_LINE, ER_LOG_USER_FILE_WITHOUT_ENOUGH_ENTRIES, 2,
		  fileof_vols_and_wherepaths, num_perm_vols);
	  return ER_LOG_USER_FILE_WITHOUT_ENOUGH_ENTRIES;
	}
      /*
       * Primary volume must be identical to database name
       */
      if (volid == LOG_DBFIRST_VOLID && strcmp (to_volname, to_db_fullname) != 0)
	{

#if defined(WINDOWS)
	  er_set (ER_ERROR_SEVERITY, ARG_FILE_LINE, ER_LOG_USER_FILE_INCORRECT_PRIMARY_VOLNAME, 8,
		  fileof_vols_and_wherepaths, volid + 1, from_volid, from_volname, to_volname, (int) volid,
		  current_vlabel, to_db_fullname);
	  return ER_ERROR_SEVERITY;
#else /* WINDOWS */
	  error_code = fileio_symlink (to_volname, to_db_fullname, true);
	  if (error_code != NO_ERROR)
	    {
	      er_set (ER_ERROR_SEVERITY, ARG_FILE_LINE, ER_LOG_USER_FILE_INCORRECT_PRIMARY_VOLNAME, 8,
		      fileof_vols_and_wherepaths, volid + 1, from_volid, from_volname, to_volname, (int) volid,
		      current_vlabel, to_db_fullname);
	      return error_code;
	    }

	  strcpy (to_volname, to_db_fullname);
#endif /* WINDOWS */
	}
      else
	{
	  if (volid != from_volid || util_compare_filepath (current_vlabel, from_volname) != 0)
	    {
	      er_set (ER_ERROR_SEVERITY, ARG_FILE_LINE, ER_LOG_USER_FILE_UNORDERED_ENTRIES, 7,
		      fileof_vols_and_wherepaths, volid + 1, from_volid, from_volname, to_volname, (int) volid,
		      current_vlabel);
	      return ER_LOG_USER_FILE_UNORDERED_ENTRIES;
	    }

#if !defined(WINDOWS)
	  if (stat (to_volname, &stat_buf) != -1)
	    {
	      if (S_ISCHR (stat_buf.st_mode))
		{
		  fileio_get_directory_path (ext_path, to_db_fullname);
		  fileio_make_volume_ext_name (link_path, ext_path, ext_name, volid);
		  error_code = fileio_symlink (to_volname, link_path, true);
		  if (error_code != NO_ERROR)
		    {
		      er_set (ER_ERROR_SEVERITY, ARG_FILE_LINE, ER_BO_CANNOT_CREATE_LINK, 2, to_volname, link_path);
		      return error_code;
		    }

		  strcpy (to_volname, link_path);
		}
	    }
#endif /* !WINDOWS */
	}
    }
  else
    {
      /*
       * The decision is done consulting the arguments of the function
       */

      /*
       * Primary volume must be identical to database name
       */
      if (volid == LOG_DBFIRST_VOLID)
	{
	  strcpy (to_volname, to_db_fullname);
	}
      else
	{
	  if (toext_path == NULL)
	    {
	      /*
	       * The volume is copied to the same place where the original volume
	       * resides
	       */
	      if (fileio_get_directory_path (ext_path, current_vlabel) == NULL)
		{
		  ext_path[0] = '\0';
		}
	    }
	  fileio_make_volume_ext_name (to_volname, ext_path, ext_name, volid);
	}
      strcpy (from_volname, current_vlabel);
    }

  return NO_ERROR;
}

/*
 * logpb_copy_volume - Copy a volume
 *
 * return: NO_ERROR if all OK, ER status otherwise
 *
 *   from_volid(in): The identifier of the volume to be copied
 *   to_volname(in): Name of the new volume
 *   db_creation(in): Creation timestamp for the volume
 *   to_volchkpt_lsa(in): Checkpoint location to be used in the new volume
 *
 * NOTE: Copy the volume identified by "from_volid" to "tonew_volname".
 */
static int
logpb_copy_volume (THREAD_ENTRY * thread_p, VOLID from_volid, const char *to_volname, INT64 * db_creation,
		   LOG_LSA * to_volchkpt_lsa)
{
  int from_vdes, to_vdes;	/* Descriptor for "from" and "to" volumes */
  DKNPAGES npages;		/* Size of the volume */
  int error_code = NO_ERROR;

  /* Find the current pages of the volume and its descriptor */

  npages = xdisk_get_total_numpages (thread_p, from_volid);
  from_vdes = fileio_get_volume_descriptor (from_volid);

  /* Flush all dirty pages */
  logpb_flush_pages_direct (thread_p);

  error_code = pgbuf_flush_all_unfixed (thread_p, from_volid);
  if (error_code != NO_ERROR)
    {
      return error_code;
    }

  if (fileio_synchronize (thread_p, from_vdes, fileio_get_volume_label (from_vdes, PEEK),
			  FILEIO_SYNC_ALSO_FLUSH_DWB) != from_vdes)
    {
      return ER_FAILED;
    }

  /* Copy the database volume and initialize recovery information on it */

  to_vdes = fileio_copy_volume (thread_p, from_vdes, npages, to_volname, LOG_DBCOPY_VOLID, true);
  if (to_vdes == NULL_VOLDES)
    {
      return ER_FAILED;
    }

  /*
   * Change the name of the volume, its database creation time and its
   * checkpoint lsa
   */

  (void) disk_set_creation (thread_p, LOG_DBCOPY_VOLID, to_volname, db_creation, to_volchkpt_lsa, false,
			    DISK_DONT_FLUSH);

  logpb_flush_pages_direct (thread_p);
  (void) pgbuf_flush_all_unfixed_and_set_lsa_as_null (thread_p, LOG_DBCOPY_VOLID);

  /*
   * To set the LSA of temp volume to special temp LSA (-2,-2).
   * Especially, in case of copydb.
   */
  (void) logpb_check_and_reset_temp_lsa (thread_p, LOG_DBCOPY_VOLID);

  (void) pgbuf_invalidate_all (thread_p, LOG_DBCOPY_VOLID);
  fileio_dismount (thread_p, to_vdes);

  return NO_ERROR;
}

/*
 * logpb_copy_database - Copy a database
 *
 * return: NO_ERROR if all OK, ER status otherwise
 *
 *   num_perm_vols(in): Number of permanent volume for the database
 *   to_db_fullname(in): Full name of the new database
 *   to_logpath(in): Directory where the log volumes reside
 *   to_prefix_logname(in): Name of the log volumes. It is usually set
 *                      the same as database name. For example, if the value
 *                      is equal to "db", the names of the log volumes created
 *                      are as follow:
 *                      Active_log      = db_logactive
 *                      Archive_logs    = db_logarchive.0
 *                                        db_logarchive.1
 *                                             .
 *                                             .
 *                                             .
 *                                        db_logarchive.n
 *                      Log_information = db_loginfo
 *                      Database Backup = db_backup
 *   toext_path(in): A path is included if all volumes are placed in one
 *                      place/directory. If NULL is given,
 *                      - If file "fileof_vols_and_wherepaths" is given, the
 *                        path is found in this file.
 *                      - Each volume is copied to same place where the volume
 *                        resides.
 *                      NOTE: This parameter should be NULL, if the above file
 *                            is given.
 *   fileof_vols_and_copypaths(in): A file is given when the user decides to
 *                               control the copy/rename of the volume by
 *                               individual bases. That is, user decides to
 *                               spread the volumes over several locations and
 *                               or to label the volumes with specific names.
 *                               Each volume entry consists of:
 *                                 volid from_fullvolname to_fullvolname
 *
 * NOTE: A new log volume is created for the new database, and each
 *              data volume of the database is copied to the new database.
 *              Recovery information from the old database is not included
 *              onto the copy (i.e., new database). Backups of the old
 *              are not included either. Thus, a backup of the new database is
 *              recommended after the copy is done.
 *
 * NOTE:        This function must be run offline. That is, should not be run
 *              when there are multiusers in the system.
 */
int
logpb_copy_database (THREAD_ENTRY * thread_p, VOLID num_perm_vols, const char *to_db_fullname, const char *to_logpath,
		     const char *to_prefix_logname, const char *toext_path, const char *fileof_vols_and_copypaths)
{
  LOG_RECORD_HEADER *eof;	/* End of log record */
  char from_volname[PATH_MAX];	/* Name of new volume */
  FILE *fromfile_paths_fp = NULL;	/* Pointer to open file for location of copy files */
  int fromfile_volid;		/* Volume identifier as an integer */
  int to_vdes;			/* A volume descriptor */
  char to_volname[PATH_MAX];	/* Name of "to" volume */
  LOG_PAGE *to_malloc_log_pgptr = NULL;	/* Log header page "to" log */
  LOG_HEADER *to_hdr;		/* Log header for "to" log */
  FILE *to_volinfo_fp = NULL;	/* Pointer to new volinfo file */
  char *alloc_extpath = NULL;	/* Copy path for specific volume */
  const char *ext_name;
  char *ext_path;
  VOLID volid;
  INT64 db_creation;
  LOG_PHY_PAGEID phy_pageid;
  bool stop_eof = false;
  const char *catmsg;
  int error_code;
  char format_string[64];
  FILEIO_WRITE_MODE write_mode;
  char from_mk_path[PATH_MAX] = {
    0,
  };
  char to_mk_path[PATH_MAX] = {
    0,
  };

  db_creation = time (NULL);

  /*
   * Make sure that the length name of the volumes are OK
   */

  error_code = logpb_verify_length (to_db_fullname, to_logpath, to_prefix_logname);
  if (error_code != NO_ERROR)
    {
      /* Names are too long */
      return error_code;
    }

  /* Do not use DWB at copy DB. In case of crash the data may be recreated from log. */
  dwb_destroy (thread_p);

  /*
   * Create the DATABASE VOLUME INFORMATION file
   */
  error_code = logpb_create_volume_info (to_db_fullname);
  if (error_code != NO_ERROR)
    {
      goto error;
    }

  /*
   * Create and Copy the TDE master key file (_keys)
   */
  tde_make_keys_file_fullname (from_mk_path, boot_db_full_name (), false);
  tde_make_keys_file_fullname (to_mk_path, to_db_fullname, false);
  error_code = tde_copy_keys_file (thread_p, to_mk_path, from_mk_path, false, false);
  if (error_code != NO_ERROR)
    {
      er_set (ER_ERROR_SEVERITY, ARG_FILE_LINE, ER_TDE_COPY_KEYS_FILE_FAIL, 0);
      /* keep going with out master key file */
    }

  /*
   * Create a LOG INFORMATION FILE
   */

  fileio_make_log_info_name (to_volname, to_logpath, to_prefix_logname);
  logpb_create_log_info (to_volname, to_db_fullname);

  catmsg = msgcat_message (MSGCAT_CATALOG_CUBRID, MSGCAT_SET_LOG, MSGCAT_LOG_LOGINFO_ACTIVE);
  if (catmsg == NULL)
    {
      catmsg = "ACTIVE: %s %d pages\n";
    }
  error_code = log_dump_log_info (to_volname, false, catmsg, to_volname, log_Gl.hdr.npages + 1);
  if (error_code != NO_ERROR && error_code != ER_LOG_MOUNT_FAIL)
    {
      goto error;
    }

  fileio_make_backup_volume_info_name (to_volname, to_logpath, to_prefix_logname);
  if (logpb_add_volume (to_db_fullname, LOG_DBLOG_BKUPINFO_VOLID, to_volname, DISK_UNKNOWN_PURPOSE) !=
      LOG_DBLOG_BKUPINFO_VOLID)
    {
      error_code = ER_FAILED;
      goto error;
    }

  /*
   * FIRST CREATE A NEW LOG FOR THE NEW DATABASE. This log is not a copy of
   * of the old log; it is a newly created one.
   * Compose the LOG name for the ACTIVE portion of the log.
   * Make sure that nobody else is using this database
   */

  to_malloc_log_pgptr = (LOG_PAGE *) malloc (LOG_PAGESIZE);
  if (to_malloc_log_pgptr == NULL)
    {
      error_code = ER_FAILED;
      goto error;
    }

#if !defined(NDEBUG)
  // suppress valgrind complaint.
  memset (to_malloc_log_pgptr, LOG_PAGE_INIT_VALUE, LOG_PAGESIZE);
#endif // DEBUG

  fileio_make_log_active_name (to_volname, to_logpath, to_prefix_logname);
  if (logpb_add_volume (to_db_fullname, LOG_DBLOG_ACTIVE_VOLID, to_volname, DISK_UNKNOWN_PURPOSE) !=
      LOG_DBLOG_ACTIVE_VOLID)
    {
      error_code = ER_FAILED;
      goto error;
    }
  to_vdes =
    fileio_format (thread_p, to_db_fullname, to_volname, LOG_DBCOPY_VOLID, log_Gl.hdr.npages + 1, false, true, false,
		   LOG_PAGESIZE, 0, false);
  if (to_vdes == NULL_VOLDES)
    {
      error_code = ER_FAILED;
      goto error;
    }

  /*
   * Write an end of log mark at first append page. This is used to detect the
   * end of new log
   */

  phy_pageid = LOGPB_PHYSICAL_HEADER_PAGE_ID + 1;
  to_malloc_log_pgptr->hdr.logical_pageid = 0;
  to_malloc_log_pgptr->hdr.offset = NULL_OFFSET;
  to_malloc_log_pgptr->hdr.flags = 0;

  eof = (LOG_RECORD_HEADER *) to_malloc_log_pgptr->area;
  eof->trid = LOG_SYSTEM_TRANID + 1;
  LSA_SET_NULL (&eof->prev_tranlsa);
  LSA_SET_NULL (&eof->back_lsa);
  LSA_SET_NULL (&eof->forw_lsa);
  eof->type = LOG_END_OF_LOG;

  error_code = logpb_set_page_checksum (thread_p, to_malloc_log_pgptr);
  if (error_code != NO_ERROR)
    {
      fileio_dismount (thread_p, to_vdes);
      goto error;
    }

  log_Gl.hdr.eof_lsa.pageid = to_malloc_log_pgptr->hdr.logical_pageid;
  log_Gl.hdr.eof_lsa.offset = 0;

  write_mode = dwb_is_created () == true ? FILEIO_WRITE_NO_COMPENSATE_WRITE : FILEIO_WRITE_DEFAULT_WRITE;
  if (fileio_write (thread_p, to_vdes, to_malloc_log_pgptr, phy_pageid, LOG_PAGESIZE, write_mode) == NULL)
    {
      error_code = ER_FAILED;
      fileio_dismount (thread_p, to_vdes);
      goto error;
    }

  /*
   * Initialize the active log header from the old log.
   */

  /*
   * Now, modify the log header. Similar than log_create
   */
  to_malloc_log_pgptr->hdr.logical_pageid = LOGPB_HEADER_PAGE_ID;
  to_malloc_log_pgptr->hdr.offset = NULL_OFFSET;
  to_malloc_log_pgptr->hdr.flags = 0;

  to_hdr = (LOG_HEADER *) to_malloc_log_pgptr->area;
  error_code = logpb_initialize_header (thread_p, to_hdr, to_prefix_logname, log_Gl.hdr.npages + 1, &db_creation);
  if (error_code != NO_ERROR)
    {
      fileio_dismount (thread_p, to_vdes);
      goto error;
    }

  if (logpb_copy_log_header (thread_p, to_hdr, &log_Gl.hdr) != NO_ERROR)
    {
      fileio_dismount (thread_p, to_vdes);
      goto error;
    }

  error_code = logpb_set_page_checksum (thread_p, to_malloc_log_pgptr);
  if (error_code != NO_ERROR)
    {
      fileio_dismount (thread_p, to_vdes);
      goto error;
    }

  /* Now write the log header */
  phy_pageid = logpb_to_physical_pageid (to_malloc_log_pgptr->hdr.logical_pageid);
  if (fileio_write (thread_p, to_vdes, to_malloc_log_pgptr, phy_pageid, LOG_PAGESIZE, write_mode) == NULL)
    {
      error_code = ER_FAILED;
      fileio_dismount (thread_p, to_vdes);
      goto error;
    }

  /* Dismount the copy of the log */
  fileio_dismount (thread_p, to_vdes);

  /*
   * Start the COPYING all INFORMATION VOLUMES
   */

  /*
   * Prepare the where path for the volumes according to the input
   */

  error_code =
    logpb_start_where_path (to_db_fullname, toext_path, &ext_name, &ext_path, &alloc_extpath, fileof_vols_and_copypaths,
			    &fromfile_paths_fp);
  if (error_code != NO_ERROR)
    {
      goto error;
    }

  for (volid = LOG_DBFIRST_VOLID; volid != NULL_VOLID; volid = fileio_find_next_perm_volume (thread_p, volid))
    {
      error_code =
	logpb_next_where_path (to_db_fullname, toext_path, ext_name, ext_path, fileof_vols_and_copypaths,
			       fromfile_paths_fp, num_perm_vols, volid, from_volname, to_volname);
      if (error_code != NO_ERROR)
	{
	  goto error;
	}
      error_code = logpb_copy_volume (thread_p, volid, to_volname, &to_hdr->db_creation, &to_hdr->chkpt_lsa);
      if (error_code != NO_ERROR)
	{
	  goto error;
	}

      /* Write information about this volume in the volume information file */
      if (logpb_add_volume (to_db_fullname, volid, to_volname, DB_PERMANENT_DATA_PURPOSE) != volid)
	{
	  error_code = ER_FAILED;
	  goto error;
	}
    }

  /*
   * We need to change the name of the volumes in our internal tables.
   * That is, first volume points to second volume
   *          second volume points to third volume
   *          and so on..
   *          last volume points to nobody
   */

  fileio_make_volume_info_name (to_volname, to_db_fullname);
  sprintf (format_string, "%%d %%%ds", PATH_MAX - 1);

  to_volinfo_fp = fopen (to_volname, "r");
  if (to_volinfo_fp != NULL)
    {
      volid = NULL_VOLID;
      while (true)
	{
	  if (fscanf (to_volinfo_fp, format_string, &fromfile_volid, to_volname) != 2)
	    {
	      stop_eof = true;
	      fromfile_volid = NULL_VOLID;
	      to_volname[0] = '\0';
	    }
	  else
	    {
	      if ((VOLID) fromfile_volid < LOG_DBFIRST_VOLID)
		{
		  continue;
		}
	    }

	  /*
	   * The previous volume must point to new volume
	   */

	  if (volid != NULL_VOLID)
	    {
	      error_code = disk_set_link (thread_p, LOG_DBCOPY_VOLID, fromfile_volid, to_volname, false, DISK_FLUSH);
	      if (error_code != NO_ERROR)
		{
		  fileio_dismount (thread_p, to_vdes);
		  goto error;
		}
	      logpb_flush_pages_direct (thread_p);
	      error_code = pgbuf_flush_all_unfixed_and_set_lsa_as_null (thread_p, LOG_DBCOPY_VOLID);
	      if (error_code != NO_ERROR)
		{
		  fileio_dismount (thread_p, to_vdes);
		  goto error;
		}
	      if (fileio_synchronize (thread_p, to_vdes, to_volname, FILEIO_SYNC_ALSO_FLUSH_DWB) != to_vdes)
		{
		  fileio_dismount (thread_p, to_vdes);
		  error_code = ER_FAILED;
		  goto error;
		}
	      (void) pgbuf_invalidate_all (thread_p, LOG_DBCOPY_VOLID);
	      fileio_dismount (thread_p, to_vdes);
	    }

	  if (stop_eof == true)
	    {
	      break;
	    }

	  /*
	   * Now, mount the current volume
	   */
	  volid = (VOLID) fromfile_volid;

	  to_vdes = fileio_mount (thread_p, log_Db_fullname, to_volname, LOG_DBCOPY_VOLID, false, false);
	  if (to_vdes == NULL_VOLDES)
	    {
	      error_code = ER_FAILED;
	      goto error;
	    }
	}
      fclose (to_volinfo_fp);
    }

  if (fromfile_paths_fp != NULL)
    {
      fclose (fromfile_paths_fp);
    }

  if (alloc_extpath != NULL)
    {
      free_and_init (alloc_extpath);
    }

  free_and_init (to_malloc_log_pgptr);

  return NO_ERROR;

  /* ******** */
error:

  if (to_malloc_log_pgptr)
    {
      free_and_init (to_malloc_log_pgptr);
    }

  if (fromfile_paths_fp != NULL)
    {
      fclose (fromfile_paths_fp);
    }

  if (alloc_extpath != NULL)
    {
      free_and_init (alloc_extpath);
    }

  /* Destroy the log */

  fileio_make_log_active_name (to_volname, to_logpath, to_prefix_logname);
  fileio_unformat (thread_p, to_volname);
  fileio_make_log_info_name (to_volname, to_logpath, to_prefix_logname);
  fileio_unformat (thread_p, to_volname);

  /*
   * Rewind the volume information to destroy any created volumes if any
   */

  sprintf (format_string, "%%*d %%%ds", PATH_MAX - 1);
  if (to_volinfo_fp != NULL)
    {
      fclose (to_volinfo_fp);
      fileio_make_volume_info_name (to_volname, to_db_fullname);
      if ((to_volinfo_fp = fopen (to_volname, "r")) != NULL)
	{
	  while (true)
	    {
	      if (fscanf (to_volinfo_fp, format_string, to_volname) != 1)
		{
		  break;
		}
	      fileio_unformat (thread_p, to_volname);
	    }
	  fclose (to_volinfo_fp);
	  /* Destroy the volinfo file */
	  fileio_make_volume_info_name (to_volname, to_db_fullname);
	  fileio_unformat (thread_p, to_volname);
	}
    }

  return error_code;
}

/*
 * logpb_rename_all_volumes_files - Rename all volumes/files of the database
 *
 * return: NO_ERROR if all OK, ER status otherwise
 *
 *   num_perm_vols(in):
 *   to_db_fullname(in): New full name of the database
 *   to_logpath(in): Directory where the log volumes reside
 *   to_prefix_logname(in): New prefix name for log volumes. It is usually set
 *                      as database name. For example, if the value is equal to
 *                      "db", the names of the log volumes created are as
 *                      follow:
 *                      Active_log      = db_logactive
 *                      Archive_logs    = db_logarchive.0
 *                                        db_logarchive.1
 *                                             .
 *                                             .
 *                                             .
 *                                        db_logarchive.n
 *                      Log_information = db_loginfo
 *                      Database Backup = db_backup
 *   toext_path(in):
 *   fileof_vols_and_renamepaths(in):
 *   extern_rename(in): Rename the volumes/files at OS too.
 *   force_delete(in): Force delete backup volumes and information file
 *
 * NOTE:All volumes/files of the database are renamed according to the
 *              new specifications. This function performs a soft rename, it
 *              will no copy files.
 *
 *              This function must be run offline. That is, it should not be
 *              run when there are multiusers in the system.
 */
int
logpb_rename_all_volumes_files (THREAD_ENTRY * thread_p, VOLID num_perm_vols, const char *to_db_fullname,
				const char *to_logpath, const char *to_prefix_logname, const char *toext_path,
				const char *fileof_vols_and_renamepaths, bool extern_rename, bool force_delete)
{
  char from_volname[PATH_MAX];	/* Name of new volume */
  char to_volname[PATH_MAX];	/* Name of "to" volume */
  char from_mk_path[PATH_MAX];
  char to_mk_path[PATH_MAX];
  char *alloc_extpath = NULL;	/* Copy path for specific volume */
  FILE *to_volinfo_fp = NULL;	/* Pointer to new volinfo file */
  const char *ext_name;
  char *ext_path;
  VOLID volid, prev_volid;
  FILE *fromfile_paths_fp = NULL;	/* Pointer to open file for location of rename files */
  int i;
  const char *catmsg;

  struct stat ext_path_stat;
  struct stat vol_stat;
  char real_pathbuf[PATH_MAX];
  int error_code = NO_ERROR;

  if (toext_path != NULL && realpath ((char *) toext_path, real_pathbuf) != NULL)
    {
      toext_path = real_pathbuf;
    }

  /*
   * Make sure that the length name of the volumes are OK
   */

  error_code = logpb_verify_length (to_db_fullname, to_logpath, to_prefix_logname);
  if (error_code != NO_ERROR)
    {
      /* Names are too long */
      return error_code;
    }

  /* toext_path validation check. */
  if (toext_path != NULL)
    {
      if (stat (toext_path, &ext_path_stat))
	{
	  er_set_with_oserror (ER_ERROR_SEVERITY, ARG_FILE_LINE, ER_TM_GET_STAT_FAIL, 1, toext_path);
	  error_code = ER_TM_GET_STAT_FAIL;
	  goto error;
	}
      if ((access (toext_path, W_OK) < 0) || !(S_ISDIR (ext_path_stat.st_mode)))
	{
	  er_set_with_oserror (ER_ERROR_SEVERITY, ARG_FILE_LINE, ER_TM_IS_NOT_WRITEABLE, 1, toext_path);
	  error_code = ER_TM_IS_NOT_WRITEABLE;
	  goto error;
	}

      error_code =
	logpb_start_where_path (to_db_fullname, toext_path, &ext_name, &ext_path, &alloc_extpath,
				fileof_vols_and_renamepaths, &fromfile_paths_fp);
      if (error_code != NO_ERROR)
	{
	  goto error;
	}

      for (volid = LOG_DBFIRST_VOLID; volid != NULL_VOLID; volid = fileio_find_next_perm_volume (thread_p, volid))
	{
	  error_code =
	    logpb_next_where_path (to_db_fullname, toext_path, ext_name, ext_path, fileof_vols_and_renamepaths,
				   fromfile_paths_fp, num_perm_vols, volid, from_volname, to_volname);
	  if (error_code != NO_ERROR)
	    {
	      goto error;
	    }
	  if (stat (from_volname, &vol_stat))
	    {
	      er_set_with_oserror (ER_ERROR_SEVERITY, ARG_FILE_LINE, ER_TM_GET_STAT_FAIL, 1, from_volname);
	      error_code = ER_TM_GET_STAT_FAIL;
	      goto error;
	    }
	  if ((volid > 0) && (ext_path_stat.st_dev != vol_stat.st_dev))
	    {
	      er_set (ER_ERROR_SEVERITY, ARG_FILE_LINE, ER_TM_CROSS_DEVICE_LINK, 2, from_volname, toext_path);
	      error_code = ER_TM_CROSS_DEVICE_LINK;
	      goto error;
	    }
	}
    }

  if (log_Gl.archive.vdes != NULL_VOLDES)
    {
      logpb_dismount_log_archive (thread_p);
    }

  if (prm_get_bool_value (PRM_ID_LOG_BACKGROUND_ARCHIVING))
    {
      /* Destroy temporary log archive */
      fileio_unformat (thread_p, log_Name_bg_archive);
      log_Gl.bg_archive_info.vdes = NULL_VOLDES;
      /* Destroy temporary removed log archived */
      fileio_unformat (thread_p, log_Name_removed_archive);
    }

  if (force_delete)
    {
      /*
       * REMOVE ONLINE BACKUPS OF PRESENT DATABASE
       * Obtain the name of the backups from the backup volume information file.
       */

      to_volinfo_fp = fopen (log_Name_bkupinfo, "r");
      if (to_volinfo_fp != NULL)
	{

	  if (fileio_read_backup_info_entries (to_volinfo_fp, FILEIO_FIRST_BACKUP_VOL_INFO) == NO_ERROR)
	    {
	      /* Remove any backups that have been created up to now */
	      fileio_remove_all_backup (thread_p, -1);
	      fileio_finalize_backup_info (FILEIO_FIRST_BACKUP_VOL_INFO);
	    }

	  fclose (to_volinfo_fp);

	  /* Destroy the backup volume information */
	  fileio_unformat (thread_p, log_Name_bkupinfo);
	}
    }

  /*
   * REMOVE ANY LOG ARCHIVES from present database
   */

  for (i = log_Gl.hdr.last_deleted_arv_num + 1; i < log_Gl.hdr.nxarv_num; i++)
    {
      fileio_make_log_archive_name (from_volname, log_Archive_path, log_Prefix, i);
      /*
       * Just to avoid the warning, the volume is check first
       */
      if (fileio_is_volume_exist (from_volname) == true)
	{
	  fileio_unformat (thread_p, from_volname);
	}
    }

  /*
   * RENAME LOG ACTIVE
   */

  /*
   * Modify the name in the log header. Similar from log_create
   */

  log_Gl.hdr.nxarv_num = 0;
  log_Gl.hdr.last_arv_num_for_syscrashes = -1;
  log_Gl.hdr.last_deleted_arv_num = -1;
  LSA_SET_NULL (&log_Gl.hdr.bkup_level0_lsa);
  LSA_SET_NULL (&log_Gl.hdr.bkup_level1_lsa);
  LSA_SET_NULL (&log_Gl.hdr.bkup_level2_lsa);
  strcpy (log_Gl.hdr.prefix_name, to_prefix_logname);

  logpb_flush_pages_direct (thread_p);
  logpb_flush_header (thread_p);

  if (extern_rename == true)
    {
      logpb_finalize_pool (thread_p);
      fileio_dismount (thread_p, log_Gl.append.vdes);

      fileio_make_log_active_name (to_volname, to_logpath, to_prefix_logname);
      if (fileio_rename (LOG_DBLOG_ACTIVE_VOLID, log_Name_active, to_volname) != NULL)
	{
	  log_Gl.append.vdes = fileio_mount (thread_p, to_db_fullname, to_volname, LOG_DBLOG_ACTIVE_VOLID, true, false);
	}
      else
	{
	  log_Gl.append.vdes =
	    fileio_mount (thread_p, log_Db_fullname, log_Name_active, LOG_DBLOG_ACTIVE_VOLID, true, false);
	  error_code = ER_FAILED;
	  goto error;
	}

      /* Get the append page */
      error_code = logpb_initialize_pool (thread_p);
      if (error_code != NO_ERROR)
	{
	  goto error;
	}
      if (logpb_fetch_start_append_page (thread_p) != NO_ERROR)
	{
	  error_code = ER_FAILED;
	  goto error;
	}
    }

  /*
   * Create the DATABASE VOLUME INFORMATION file
   */

  /*
   * Destroy the old VOLUME INFORMATION AND LOG INFORMATION. Then, create
   * them back.
   */
  fileio_unformat (thread_p, log_Name_volinfo);
  fileio_unformat (thread_p, log_Name_info);

  error_code = logpb_create_volume_info (to_db_fullname);
  if (error_code != NO_ERROR)
    {
      goto error;
    }

  tde_make_keys_file_fullname (from_mk_path, boot_db_full_name (), false);
  tde_make_keys_file_fullname (to_mk_path, to_db_fullname, false);

  if (fileio_rename (LOG_DBTDE_KEYS_VOLID, from_mk_path, to_mk_path) != NULL)
    {
      /* Nothing, tde keys file can be unavailable */
    }

  fileio_make_log_info_name (to_volname, to_logpath, to_prefix_logname);
  logpb_create_log_info (to_volname, to_db_fullname);

  catmsg = msgcat_message (MSGCAT_CATALOG_CUBRID, MSGCAT_SET_LOG, MSGCAT_LOG_LOGINFO_COMMENT_FROM_RENAMED);
  if (catmsg == NULL)
    {
      catmsg = "COMMENT: from renamed database = %s\n";
    }
  error_code = log_dump_log_info (to_volname, false, catmsg, log_Db_fullname);
  if (error_code != NO_ERROR && error_code != ER_LOG_MOUNT_FAIL)
    {
      goto error;
    }

  catmsg = msgcat_message (MSGCAT_CATALOG_CUBRID, MSGCAT_SET_LOG, MSGCAT_LOG_LOGINFO_ACTIVE);
  if (catmsg == NULL)
    {
      catmsg = "ACTIVE: %s %d pages\n";
    }
  error_code = log_dump_log_info (to_volname, false, catmsg, to_volname, log_Gl.hdr.npages + 1);
  if (error_code != NO_ERROR && error_code != ER_LOG_MOUNT_FAIL)
    {
      goto error;
    }

  /*
   * Add the backup information and the log active to the volume
   * information
   */
  fileio_make_backup_volume_info_name (to_volname, to_logpath, to_prefix_logname);
  if (logpb_add_volume (to_db_fullname, LOG_DBLOG_BKUPINFO_VOLID, to_volname, DISK_UNKNOWN_PURPOSE) !=
      LOG_DBLOG_BKUPINFO_VOLID)
    {
      error_code = ER_FAILED;
      goto error;
    }

  fileio_make_log_active_name (to_volname, to_logpath, to_prefix_logname);
  if (logpb_add_volume (to_db_fullname, LOG_DBLOG_ACTIVE_VOLID, to_volname, DISK_UNKNOWN_PURPOSE) !=
      LOG_DBLOG_ACTIVE_VOLID)
    {
      error_code = ER_FAILED;
      goto error;
    }

  /*
   * Start the RENAMING all DATA VOLUMES
   */

  /*
   * Prepare the where path for the volumes according to the input
   */

  error_code =
    logpb_start_where_path (to_db_fullname, toext_path, &ext_name, &ext_path, &alloc_extpath,
			    fileof_vols_and_renamepaths, &fromfile_paths_fp);
  if (error_code != NO_ERROR)
    {
      goto error;
    }

  for (volid = LOG_DBFIRST_VOLID; volid != NULL_VOLID; volid = fileio_find_next_perm_volume (thread_p, volid))
    {
      /* Change the name of the volume */
      error_code =
	logpb_next_where_path (to_db_fullname, toext_path, ext_name, ext_path, fileof_vols_and_renamepaths,
			       fromfile_paths_fp, num_perm_vols, volid, from_volname, to_volname);
      if (error_code != NO_ERROR)
	{
	  goto error;
	}

      error_code =
	disk_set_creation (thread_p, volid, to_volname, &log_Gl.hdr.db_creation, &log_Gl.hdr.chkpt_lsa, true,
			   DISK_DONT_FLUSH);
      if (error_code != NO_ERROR)
	{
	  goto error;
	}

      /*
       * We need to change the name of the volumes in our internal tables.
       * That is, first volume points to second volume
       *          second volume points to third volume
       *          and so on..
       *          last volume points to nobody
       */

      if (volid != LOG_DBFIRST_VOLID)
	{
	  prev_volid = fileio_find_previous_perm_volume (thread_p, volid);
	  error_code = disk_set_link (thread_p, prev_volid, volid, to_volname, false, DISK_FLUSH);
	  if (error_code != NO_ERROR)
	    {
	      goto error;
	    }
	}

      /*
       * Now flush every single page of this volume, dismount the volume, rename
       * the volume, and mount the volume
       */
      logpb_flush_pages_direct (thread_p);
      error_code = pgbuf_flush_all (thread_p, volid);
      if (error_code != NO_ERROR)
	{
	  goto error;
	}
      if (fileio_synchronize (thread_p, fileio_get_volume_descriptor (volid), fileio_get_volume_label (volid, PEEK),
			      FILEIO_SYNC_ALSO_FLUSH_DWB) == NULL_VOLDES)
	{
	  error_code = ER_FAILED;
	  goto error;
	}

      (void) pgbuf_invalidate_all (thread_p, volid);

      if (extern_rename == true)
	{
	  fileio_dismount (thread_p, fileio_get_volume_descriptor (volid));
	  if (fileio_rename (volid, from_volname, to_volname) != NULL)
	    {
	      (void) fileio_mount (thread_p, to_db_fullname, to_volname, volid, false, false);
	    }
	  else
	    {
	      (void) fileio_mount (thread_p, log_Db_fullname, from_volname, volid, false, false);
	      error_code = ER_FAILED;
	      goto error;
	    }
	}

      /* Write information about this volume in the volume information file */
      if (logpb_add_volume (to_db_fullname, volid, to_volname, DB_PERMANENT_DATA_PURPOSE) != volid)
	{
	  error_code = ER_FAILED;
	  goto error;
	}
    }

  if (fromfile_paths_fp != NULL)
    {
      fclose (fromfile_paths_fp);
    }

  if (alloc_extpath != NULL)
    {
      free_and_init (alloc_extpath);
    }

  /* Indicate the new names */
  error_code = logpb_initialize_log_names (thread_p, to_db_fullname, to_logpath, to_prefix_logname);
  return error_code;

  /* ******* */
error:
  /* May need to rename some volumes back */

  if (to_volinfo_fp != NULL)
    {
      fclose (to_volinfo_fp);
    }

  if (fromfile_paths_fp != NULL)
    {
      fclose (fromfile_paths_fp);
    }

  if (alloc_extpath != NULL)
    {
      free_and_init (alloc_extpath);
    }

  /* May need to rename back whatever was renamed */

  return error_code;
}

/*
 * logpb_delete - Delete all log files and database backups
 *
 * return: NO_ERROR if all OK, ER status otherwise
 *
 *   num_perm_vols(in):
 *   db_fullname(in): Full name of the database
 *   logpath(in): Directory where the log volumes reside
 *   prefix_logname(in): Name of the log volumes. It is usually set as database
 *                      name. For example, if the value is equal to "db", the
 *                      names of the log volumes created are as follow:
 *                      Active_log      = db_logactive
 *                      Archive_logs    = db_logarchive.0
 *                                        db_logarchive.1
 *                                             .
 *                                             .
 *                                             .
 *                                        db_logarchive.n
 *                      Log_information = db_loginfo
 *                      Database Backup = db_backup
 *   force_delete(in):
 *
 * NOTE:All log volumes (active, archives) and database backups that
 *              are accessible (i.e., located on disk) are removed from the
 *              system. This is a very dangerous operation since the database
 *              cannot be recovered after this operation is done. It is
 *              recommended to backup the database and put the backup on tape
 *              or outside the log and backup directories before this
 *              operation is done.
 *
 *              This function must be run offline. That is, it should not be
 *              run when there are multiusers in the system.
 */
int
logpb_delete (THREAD_ENTRY * thread_p, VOLID num_perm_vols, const char *db_fullname, const char *logpath,
	      const char *prefix_logname, bool force_delete)
{
  char *vlabel;			/* Name of volume */
  char vol_fullname[PATH_MAX];	/* Name of volume */
  LOG_HEADER disk_hdr;		/* Log header area */
  LOG_HEADER *loghdr;		/* Log header pointer */
  VOLID volid;
  FILE *db_volinfo_fp = NULL;
  int read_int_volid;
  int i;
  int error_code = NO_ERROR;
  char format_string[64];

  /*
   * FIRST: Destroy data volumes of the database.
   * That is, the log, and information files are not removed at this point.
   */

  /* If the system is not restarted, read the header directly from disk */
  if (num_perm_vols < 0 || log_Gl.trantable.area == NULL || log_Pb.buffers == NULL)
    {
      /*
       * The system is not restarted. Read the log header from disk and remove
       * the data volumes by reading the database volume information
       */

      er_clear ();
      error_code = logpb_initialize_log_names (thread_p, db_fullname, logpath, prefix_logname);
      if (error_code != NO_ERROR)
	{
	  return error_code;
	}

      if (fileio_is_volume_exist (log_Name_active) == false || (log_Gl.append.vdes =
								fileio_mount (thread_p, db_fullname, log_Name_active,
									      LOG_DBLOG_ACTIVE_VOLID, true,
									      false)) == NULL_VOLDES)
	{
	  /* Unable to mount the active log */
	  if (er_errid () == ER_IO_MOUNT_LOCKED)
	    {
	      return ER_IO_MOUNT_LOCKED;
	    }
	  else
	    {
	      loghdr = NULL;
	    }
	}
      else
	{
	  char log_pgbuf[IO_MAX_PAGE_SIZE + MAX_ALIGNMENT], *aligned_log_pgbuf;
	  LOG_PAGE *log_pgptr;

	  aligned_log_pgbuf = PTR_ALIGN (log_pgbuf, MAX_ALIGNMENT);
	  log_pgptr = (LOG_PAGE *) aligned_log_pgbuf;

	  /* Initialize the buffer pool, so we can read the header */
	  if (logpb_Initialized == false)
	    {
	      error_code = logpb_initialize_pool (thread_p);
	      if (error_code != NO_ERROR)
		{
		  return error_code;
		}
	    }
	  logpb_fetch_header_with_buffer (thread_p, &disk_hdr, log_pgptr);
	  logpb_finalize_pool (thread_p);
	  fileio_dismount (thread_p, log_Gl.append.vdes);
	  log_Gl.append.vdes = NULL_VOLDES;
	  loghdr = &disk_hdr;
	  /*
	   * Make sure that the log is a log file and that it is compatible
	   * with the running database and system
	   */
	  if (loghdr->db_compatibility != rel_disk_compatible ())
	    {
	      loghdr = NULL;
	    }
	  else if (loghdr->db_iopagesize != IO_PAGESIZE || loghdr->db_logpagesize != LOG_PAGESIZE)
	    {
	      /* Pagesize is incorrect,...reset it and call again... */
	      if (db_set_page_size (loghdr->db_iopagesize, loghdr->db_logpagesize) != NO_ERROR)
		{
		  loghdr = NULL;
		}
	      else
		{
		  error_code = logtb_define_trantable_log_latch (thread_p, -1);
		  if (error_code != NO_ERROR)
		    {
		      return error_code;
		    }
		  error_code =
		    logpb_delete (thread_p, num_perm_vols, db_fullname, logpath, prefix_logname, force_delete);
		  return error_code;
		}
	    }
	}

      /*
       * DESTROY DATA VOLUMES using the database volume information since
       * the database system is not restarted.
       *
       * NOTE: only data volumes are removed, logs, and information files
       *       are not removed at this point.
       */

      fileio_make_volume_info_name (vol_fullname, db_fullname);
      sprintf (format_string, "%%d %%%ds", PATH_MAX - 1);

      db_volinfo_fp = fopen (vol_fullname, "r");
      if (db_volinfo_fp != NULL)
	{
	  while (true)
	    {
	      if (fscanf (db_volinfo_fp, format_string, &read_int_volid, vol_fullname) != 2)
		{
		  break;
		}

	      volid = (VOLID) read_int_volid;
	      /*
	       * Remove data volumes at this point
	       */
	      switch (volid)
		{
		case LOG_DBVOLINFO_VOLID:
		case LOG_DBLOG_INFO_VOLID:
		case LOG_DBLOG_BKUPINFO_VOLID:
		case LOG_DBLOG_ACTIVE_VOLID:
		case LOG_DBTDE_KEYS_VOLID:
		  continue;
		default:
		  fileio_unformat (thread_p, vol_fullname);
		}
	    }

	  fclose (db_volinfo_fp);
	}
      else
	{
	  /* Destory at least the database main volume */
	  fileio_unformat (thread_p, db_fullname);
	}
    }
  else
    {
      loghdr = &log_Gl.hdr;
      /*
       * DESTROY DATA VOLUMES
       */
      for (volid = LOG_DBFIRST_VOLID; volid != NULL_VOLID; volid = fileio_find_next_perm_volume (thread_p, volid))
	{
	  vlabel = fileio_get_volume_label (volid, ALLOC_COPY);
	  if (vlabel != NULL)
	    {
	      (void) pgbuf_invalidate_all (thread_p, volid);
	      fileio_dismount (thread_p, fileio_get_volume_descriptor (volid));
	      fileio_unformat (thread_p, vlabel);
	      free (vlabel);
	    }
	}
    }

  /* destroy the database volume information */
  fileio_make_volume_info_name (vol_fullname, db_fullname);
  fileio_unformat (thread_p, vol_fullname);

  /* destroy the TDE keys volume information */
  tde_make_keys_file_fullname (vol_fullname, db_fullname, true);
  fileio_unformat (thread_p, vol_fullname);

  /* Destroy DWB, if still exists. */
  fileio_make_dwb_name (vol_fullname, log_Path, log_Prefix);
  if (fileio_is_volume_exist (vol_fullname))
    {
      fileio_unformat (thread_p, vol_fullname);
    }

  if (force_delete)
    {
      /*
       * SECOND: Destroy backups of data volumes, and the backup log information
       *         The backups are located by reading the backup info log.
       */

      db_volinfo_fp = fopen (log_Name_bkupinfo, "r");
      if (db_volinfo_fp != NULL)
	{

	  if (fileio_read_backup_info_entries (db_volinfo_fp, FILEIO_FIRST_BACKUP_VOL_INFO) == NO_ERROR)
	    {
	      /* Remove any backups that have been created up to now */
	      fileio_remove_all_backup (thread_p, -1);
	      fileio_finalize_backup_info (FILEIO_FIRST_BACKUP_VOL_INFO);
	    }

	  fclose (db_volinfo_fp);

	  /* Now, destroy the backup volume information */
	  fileio_unformat (thread_p, log_Name_bkupinfo);
	}
    }

  /*
   * THIRD: Destroy log active, online log archives, and log information
   */

  /* If there is any archive current mounted, dismount the archive */
  if (log_Gl.trantable.area != NULL && log_Gl.append.log_pgptr != NULL && log_Gl.archive.vdes != NULL_VOLDES)
    {
      logpb_dismount_log_archive (thread_p);
    }

  /* Destroy online log archives */
  if (loghdr != NULL)
    {
      for (i = loghdr->last_deleted_arv_num + 1; i < loghdr->nxarv_num; i++)
	{
	  fileio_make_log_archive_name (vol_fullname, log_Archive_path, log_Prefix, i);
	  fileio_unformat (thread_p, vol_fullname);
	}
    }

  if (prm_get_bool_value (PRM_ID_LOG_BACKGROUND_ARCHIVING))
    {
      /* Destroy temporary log archive */
      fileio_unformat (thread_p, log_Name_bg_archive);
      log_Gl.bg_archive_info.vdes = NULL_VOLDES;
      /* Destroy temporary removed log archived */
      fileio_unformat (thread_p, log_Name_removed_archive);
    }

  /* Now undefine all pages */
  if (log_Gl.trantable.area != NULL && log_Gl.append.log_pgptr != NULL)
    {
      logpb_finalize_pool (thread_p);
      (void) pgbuf_invalidate_all (thread_p, NULL_VOLID);
      logtb_undefine_trantable (thread_p);
      if (log_Gl.append.vdes != NULL_VOLDES)
	{
	  fileio_dismount (thread_p, log_Gl.append.vdes);
	  log_Gl.append.vdes = NULL_VOLDES;
	}
      log_Gl.archive.vdes = NULL_VOLDES;
    }

  fileio_unformat (thread_p, log_Name_active);
  fileio_unformat (thread_p, log_Name_info);

  return NO_ERROR;
}

/*
 * logpb_check_if_exists -
 *
 * return:
 *
 *   fname(in):
 *   first_vol(in):
 *
 * NOTE:
 */
static bool
logpb_check_if_exists (const char *fname, char *first_vol)
{
  struct stat stat_buf;

  if (stat (fname, &stat_buf) != 0)
    {
      return false;		/* not exist */
    }
  er_set (ER_ERROR_SEVERITY, ARG_FILE_LINE, ER_BO_VOLUME_EXISTS, 1, fname);
  if (first_vol[0] == 0)
    {
      strcpy (first_vol, fname);
    }
  return true;
}

/*
 * logpb_check_exist_any_volumes - check existence of DB files
 *
 * return: NO_ERROR or error code
 *
 *   db_fullname(in): Full name of the database
 *   logpath(in): Directory where the log volumes reside
 *   prefix_logname(in): Name of the log volumes.
 *   first_vol(in):
 *
 * NOTE: All log volumes (active, archives) and database backups that
 *              are accessible (i.e., located on disk) are checked
 */
int
logpb_check_exist_any_volumes (THREAD_ENTRY * thread_p, const char *db_fullname, const char *logpath,
			       const char *prefix_logname, char *first_vol, bool * is_exist)
{
  int exist_cnt;
  int error_code = NO_ERROR;

  exist_cnt = 0;
  first_vol[0] = 0;

  *is_exist = false;

  error_code = logpb_initialize_log_names (thread_p, db_fullname, logpath, prefix_logname);
  if (error_code != NO_ERROR)
    {
      return error_code;
    }
  exist_cnt += logpb_check_if_exists (db_fullname, first_vol) ? 1 : 0;
  exist_cnt += logpb_check_if_exists (log_Name_active, first_vol) ? 1 : 0;
  exist_cnt += logpb_check_if_exists (log_Name_info, first_vol) ? 1 : 0;
  exist_cnt += logpb_check_if_exists (log_Name_volinfo, first_vol) ? 1 : 0;

  if (exist_cnt > 0)
    {
      *is_exist = true;
    }
  else
    {
      *is_exist = false;
    }

  return error_code;
}

/*
 *
 *       		       LOG FATAL ERRORS
 *
 */

/*
 * logpb_fatal_error - Log error
 *
 * return: nothing
 *
 *   log_exit(in):
 *   file_name(in):
 *   lineno(in):
 *   fmt(in):
 *   va_alist(in): Variable number of arguments (just like fprintf)
 *
 * NOTE: An error was found during logging. A short error message is
 *              produced on the stderr describing the error. Currently, the
 *              database is exited.
 */
void
logpb_fatal_error (THREAD_ENTRY * thread_p, bool log_exit, const char *file_name, const int lineno, const char *fmt,
		   ...)
{
  va_list ap;

  va_start (ap, fmt);
  logpb_fatal_error_internal (thread_p, log_exit, true, file_name, lineno, fmt, ap);
  va_end (ap);
}

void
logpb_fatal_error_exit_immediately_wo_flush (THREAD_ENTRY * thread_p, const char *file_name, const int lineno,
					     const char *fmt, ...)
{
  va_list ap;

  va_start (ap, fmt);
  logpb_fatal_error_internal (thread_p, true, false, file_name, lineno, fmt, ap);
  va_end (ap);
}

static void
logpb_fatal_error_internal (THREAD_ENTRY * thread_p, bool log_exit, bool need_flush, const char *file_name,
			    const int lineno, const char *fmt, va_list ap)
{
  const char *msglog;
  char msg[LINE_MAX];

  /* call er_set() to print call stack to the log */
  vsnprintf (msg, LINE_MAX, fmt, ap);
  er_set (ER_FATAL_ERROR_SEVERITY, file_name, lineno, ER_LOG_FATAL_ERROR, 1, msg);

  /*
   * Flush any unfixed, dirty pages before the system exits. This is done
   * to make sure that all committed actions are reflected on disk.
   * Unfortunately, we may be placing some uncommitted action od disk. This
   * will be fixed by our recovery process. Note if the user runs the pathdb,
   * utility after this, the uncommitted actions will be considered as
   * committed.
   */

  if (log_exit == true && need_flush == true && log_Gl.append.log_pgptr != NULL)
    {
      /* Flush up to the smaller of the previous LSA record or the previous flushed append page. */
      LOG_LSA tmp_lsa1, tmp_lsa2;
      static int in_fatal = false;

      if (in_fatal == false)
	{
	  in_fatal = true;

	  if (log_Gl.append.prev_lsa.pageid < log_Gl.append.get_nxio_lsa ().pageid)
	    {
	      LSA_COPY (&tmp_lsa1, &log_Gl.append.prev_lsa);
	    }
	  else
	    {
	      /* TODO : valid code ?? */
	      /*
	       * if ((tmp_lsa1.pageid = log_Gl.append.nxio_lsa.pageid - 1) < 0) tmp_lsa1.pageid = 0; */
	      tmp_lsa1.pageid = 0;
	    }

	  /*
	   * Flush as much as you can without forcing the current unfinish log
	   * record.
	   */
	  (void) pgbuf_flush_checkpoint (thread_p, &tmp_lsa1, NULL, &tmp_lsa2, NULL);
	  in_fatal = false;
	}
    }

  fileio_synchronize_all (thread_p, false);

  fflush (stderr);
  fflush (stdout);

#if defined(CUBRID_DEBUG)
  fprintf (stderr, "\n--->>>\n*** LOG FATAL ERROR *** file %s - line %d\n", file_name, lineno);
  /* Print out remainder of message */
  vfprintf (stderr, fmt, ap);
  fprintf (stderr, "\n");
#else /* CUBRID_DEBUG */
  fprintf (stderr, "\n--->>>\n*** FATAL ERROR *** \n");
#endif /* CUBRID_DEBUG */

  fprintf (stderr, "%s\n", er_msg ());

  /*
   * If error message log is different from terminal or /dev/null..indicate
   * that additional information can be found in the error log file
   */
  msglog = er_get_msglog_filename ();
  if (msglog != NULL && strcmp (msglog, "/dev/null") != 0)
    {
      fprintf (stderr, "Please consult error_log file = %s for additional information\n", msglog);
    }

  fflush (stderr);
  fflush (stdout);

  if (log_exit == true)
    {
      fprintf (stderr, "... ABORT/EXIT IMMEDIATELY ...<<<---\n");

#if defined(SERVER_MODE)
      boot_donot_shutdown_server_at_exit ();
      boot_server_status (BOOT_SERVER_DOWN);
#else /* SERVER_MODE */
      /*
       * The following crap is added to the standalone version to avoid the
       * client to continue accessing the database system in presence of
       * call on exit functions of the applications.
       */
      boot_donot_shutdown_client_at_exit ();
      tran_cache_tran_settings (NULL_TRAN_INDEX, -1, TRAN_DEFAULT_ISOLATION_LEVEL ());
      db_Connect_status = DB_CONNECTION_STATUS_NOT_CONNECTED;
#endif /* SERVER_MODE */

#if defined(NDEBUG)
      exit (EXIT_FAILURE);
#else /* NDEBUG */
      /* debugging purpose */
      abort ();
#endif /* NDEBUG */
    }
}

#if defined(SERVER_MODE)
/*
 * logpb_backup_needed_archive_logs - Backup active log archives
 *
 * return: NO_ERROR if all OK, ER status otherwise
 *
 *   session(in): The session array which is set as a side effect.
 *   first_arv_num(in): last arv num to archive (inclusive)
 *   last_arv_num(in): last arv num to archive (inclusive)
 *
 * NOTE: Determine which active log records will be required to fully restore
 *   this backup in the event recovery is needed.  This probably includes
 *   the active log archives as well as at least some portion of the
 *   log active.  Force a log archive of the active log, to insure that we
 *   have the necessary log records to restore if this backup is "fuzzy".
 */
static int
logpb_backup_needed_archive_logs (THREAD_ENTRY * thread_p, FILEIO_BACKUP_SESSION * session, int first_arv_num,
				  int last_arv_num)
{
  int i;
  char logarv_name[PATH_MAX];	/* Archive name */
  int error_code = NO_ERROR;

  for (i = first_arv_num; i >= 0 && i <= last_arv_num; i++)
    {
      /* Backup this archive volume */
      fileio_make_log_archive_name (logarv_name, log_Archive_path, log_Prefix, i);

      error_code = fileio_backup_volume (thread_p, session, logarv_name, LOG_DBLOG_ARCHIVE_VOLID, -1, false);
      if (error_code != NO_ERROR)
	{
	  break;
	}
    }

  return error_code;
}
#endif /* SERVER_MODE */

/*
 * logpb_remote_ask_user_before_delete_volumes - Remote prompt before arv deletion
 *
 * return: true if ok to proceed, false if user declines
 *
 *   volpath(in): the pathname to location where deletion will occur
 *
 * NOTE:Ask the user if it is ok to proceed with a destructive operation, namely
 *   deleting one or more prior backups.
 */
static bool
logpb_remote_ask_user_before_delete_volumes (THREAD_ENTRY * thread_p, const char *volpath)
{
  char *ptr1 = NULL, *ptr2 = NULL, *ptr3 = NULL;
  char *fullmsg = NULL;
  char user_response[FILEIO_MAX_USER_RESPONSE_SIZE];
  bool r;

  if (asprintf (&ptr1, msgcat_message (MSGCAT_CATALOG_CUBRID, MSGCAT_SET_LOG, MSGCAT_LOG_STARTS)) < 0
      || asprintf (&ptr2, msgcat_message (MSGCAT_CATALOG_CUBRID, MSGCAT_SET_LOG, MSGCAT_LOG_DELETE_BKVOLS), volpath) < 0
      || asprintf (&ptr3, msgcat_message (MSGCAT_CATALOG_CUBRID, MSGCAT_SET_LOG, MSGCAT_LOG_ENTER_Y2_CONFIRM)) < 0
      || asprintf (&fullmsg, "%s%s%s%s", ptr1, ptr2, ptr3, ptr1) < 0)
    {
      er_set (ER_ERROR_SEVERITY, ARG_FILE_LINE, ER_GENERIC_ERROR, 0);
      r = false;
      goto end;
    }

  if (fileio_request_user_response (thread_p, FILEIO_PROMPT_BOOLEAN_TYPE, fullmsg, user_response, NULL, -1, -1, NULL,
				    -1) != NO_ERROR)
    {
      r = false;
      goto end;
    }

  /* process the return */
  r = (user_response[0] == '1');

end:
  if (ptr1 != NULL)
    {
      free (ptr1);
    }
  if (ptr2 != NULL)
    {
      free (ptr2);
    }
  if (ptr3 != NULL)
    {
      free (ptr3);
    }
  if (fullmsg != NULL)
    {
      free (fullmsg);
    }

  return r;
}

/*
 * logpb_check_and_reset_temp_lsa -
 *
 * return:
 *
 *   volid(in):
 *
 * NOTE:
 */
int
logpb_check_and_reset_temp_lsa (THREAD_ENTRY * thread_p, VOLID volid)
{
  VPID vpid;
  PAGE_PTR pgptr;

  vpid.volid = volid;
  vpid.pageid = 0;
  pgptr = pgbuf_fix (thread_p, &vpid, OLD_PAGE, PGBUF_LATCH_WRITE, PGBUF_UNCONDITIONAL_LATCH);
  if (pgptr == NULL)
    {
      return ER_FAILED;
    }

  if (LOG_DBFIRST_VOLID <= volid && xdisk_get_purpose (thread_p, volid) == DB_TEMPORARY_DATA_PURPOSE)
    {
      pgbuf_reset_temp_lsa (pgptr);
      pgbuf_set_dirty (thread_p, pgptr, FREE);
    }
  else
    {
      pgbuf_unfix (thread_p, pgptr);
    }

  return NO_ERROR;
}

/*
 * logpb_initialize_flush_info - initialize flush information
 *
 * return: nothing
 *
 * NOTE:
 */
static int
logpb_initialize_flush_info (void)
{
  int error = NO_ERROR;
  LOG_FLUSH_INFO *flush_info = &log_Gl.flush_info;

  if (flush_info->toflush != NULL)
    {
      logpb_finalize_flush_info ();
    }
  assert (flush_info->toflush == NULL);

  flush_info->max_toflush = log_Pb.num_buffers - 1;
  flush_info->num_toflush = 0;
  flush_info->toflush = (LOG_PAGE **) calloc (log_Pb.num_buffers, sizeof (flush_info->toflush));
  if (flush_info->toflush == NULL)
    {
      er_set (ER_ERROR_SEVERITY, ARG_FILE_LINE, ER_OUT_OF_VIRTUAL_MEMORY, 1,
	      log_Pb.num_buffers * sizeof (flush_info->toflush));
      error = ER_OUT_OF_VIRTUAL_MEMORY;
    }

  pthread_mutex_init (&flush_info->flush_mutex, NULL);

  return error;
}

/*
 * logpb_finalize_flush_info - Destroy flush information
 *
 * return: nothing
 *
 * NOTE:
 */
static void
logpb_finalize_flush_info (void)
{
#if defined(SERVER_MODE)
  int rv;
#endif /* SERVER_MODE */
  LOG_FLUSH_INFO *flush_info = &log_Gl.flush_info;

  if (flush_info->toflush != NULL)
    {
      rv = pthread_mutex_lock (&flush_info->flush_mutex);
      free_and_init (flush_info->toflush);

      flush_info->max_toflush = 0;
      flush_info->num_toflush = 0;

      pthread_mutex_unlock (&flush_info->flush_mutex);
      pthread_mutex_destroy (&flush_info->flush_mutex);
    }

  return;
}

/*
 * logpb_finalize_writer_info - Destroy writer information
 *
 * return: nothing
 *
 * NOTE:
 */
static void
logpb_finalize_writer_info (void)
{
#if defined(SERVER_MODE)
  int rv;
#endif
  LOGWR_ENTRY *entry, *next_entry;
  LOGWR_INFO *writer_info = log_Gl.writer_info;

  if (writer_info->is_init == true)
    {
      rv = pthread_mutex_lock (&writer_info->wr_list_mutex);
      entry = writer_info->writer_list;
      while (entry)
	{
	  next_entry = entry->next;
	  free (entry);
	  entry = next_entry;
	}
      writer_info->writer_list = NULL;
      writer_info->is_init = false;
      pthread_mutex_unlock (&writer_info->wr_list_mutex);

      pthread_mutex_destroy (&writer_info->wr_list_mutex);

      pthread_mutex_destroy (&writer_info->flush_start_mutex);
      pthread_cond_destroy (&writer_info->flush_start_cond);

      pthread_mutex_destroy (&writer_info->flush_wait_mutex);
      pthread_cond_destroy (&writer_info->flush_wait_cond);

      pthread_mutex_destroy (&writer_info->flush_end_mutex);
      pthread_cond_destroy (&writer_info->flush_end_cond);
    }

  return;
}

/*
 * logpb_initialize_arv_page_info_table - Initialize archive log page table
 *
 * return: nothing
 *
 * NOTE:
 */
void
logpb_initialize_arv_page_info_table (void)
{
  memset (&logpb_Arv_page_info_table, 0, sizeof (ARV_LOG_PAGE_INFO_TABLE));
  logpb_Arv_page_info_table.rear = -1;
}

/*
 * logpb_initialize_logging_statistics - Initialize logging statistics
 *
 * return: nothing
 *
 * NOTE:
 */
void
logpb_initialize_logging_statistics (void)
{
  memset (&log_Stat, 0, sizeof (LOG_LOGGING_STAT));
}

/*
 * logpb_background_archiving -
 *
 * return:
 *
 * NOTE: this function is called by log_initialize_internal only
 *       (in server startup time)
 */
int
logpb_background_archiving (THREAD_ENTRY * thread_p)
{
  char log_pgbuf[IO_MAX_PAGE_SIZE * LOGPB_IO_NPAGES + MAX_ALIGNMENT];
  char *aligned_log_pgbuf;
  LOG_PAGE *log_pgptr;
  LOG_PAGEID page_id, last_page_id;
  LOG_PHY_PAGEID phy_pageid;
  int num_pages = 0;
  int vdes;
  int error_code = NO_ERROR;
  BACKGROUND_ARCHIVING_INFO *bg_arv_info;

  assert (prm_get_bool_value (PRM_ID_LOG_BACKGROUND_ARCHIVING));

  aligned_log_pgbuf = PTR_ALIGN (log_pgbuf, MAX_ALIGNMENT);
  log_pgptr = (LOG_PAGE *) aligned_log_pgbuf;

  bg_arv_info = &log_Gl.bg_archive_info;
  vdes = bg_arv_info->vdes;
  if (vdes == NULL_VOLDES)
    {
      return NO_ERROR;
    }

  last_page_id = log_Gl.hdr.chkpt_lsa.pageid - 1;
  page_id = bg_arv_info->current_page_id;
  phy_pageid = (LOG_PHY_PAGEID) (page_id - bg_arv_info->start_page_id + 1);

  /* Now start dumping the current active pages to archive */
  for (; page_id <= last_page_id; page_id += num_pages, phy_pageid += num_pages)
    {
      num_pages = MIN (LOGPB_IO_NPAGES, (int) (last_page_id - page_id + 1));

      num_pages = logpb_read_page_from_active_log (thread_p, page_id, num_pages, false, log_pgptr);
      if (num_pages <= 0)
	{
	  assert (er_errid () != NO_ERROR);
	  error_code = er_errid ();
	  goto error;
	}

      /* no need to encrypt, it is read as not decrypted (TDE) */
      if (fileio_write_pages (thread_p, vdes, (char *) log_pgptr, phy_pageid, num_pages, LOG_PAGESIZE,
			      FILEIO_WRITE_NO_COMPENSATE_WRITE) == NULL)
	{
	  error_code = ER_LOG_WRITE;
	  goto error;
	}

      bg_arv_info->current_page_id = page_id + num_pages;
    }

error:
  if (error_code == ER_LOG_WRITE || error_code == ER_LOG_READ)
    {
      fileio_dismount (thread_p, bg_arv_info->vdes);
      bg_arv_info->vdes = NULL_VOLDES;
      bg_arv_info->start_page_id = NULL_PAGEID;
      bg_arv_info->current_page_id = NULL_PAGEID;
      bg_arv_info->last_sync_pageid = NULL_PAGEID;

      er_log_debug (ARG_FILE_LINE,
		    "background archiving error, hdr->start_page_id = %d, hdr->current_page_id = %d, error:%d\n",
		    bg_arv_info->start_page_id, bg_arv_info->current_page_id, error_code);
    }

  log_archive_er_log ("logpb_background_archiving end, hdr->start_page_id = %d, hdr->current_page_id = %d\n",
		      bg_arv_info->start_page_id, bg_arv_info->current_page_id);

  return error_code;
}

/*
 * logpb_dump_log_header - dump log header
 *
 * return: Nothing
 *
 *   outfp(in):  file descriptor
 *
 * NOTE:
 */
static void
logpb_dump_log_header (FILE * outfp)
{
  fprintf (outfp, "Log Header:\n");

  fprintf (outfp, "\tfirst log page id : %lld\n", (long long int) log_Gl.hdr.fpageid);

  fprintf (outfp, "\tcurrent log append lsa : (%lld|%d)\n", LSA_AS_ARGS (&log_Gl.hdr.append_lsa));

  fprintf (outfp, "\tlast log append lsa : (%lld|%d)\n", LSA_AS_ARGS (&log_Gl.append.prev_lsa));

  fprintf (outfp, "\tlowest lsa which hasn't been written to disk : (%lld|%d)\n",
	   (long long int) log_Gl.append.get_nxio_lsa ().pageid, (int) log_Gl.append.get_nxio_lsa ().offset);

  fprintf (outfp, "\tcheckpoint lsa : (%lld|%d)\n", LSA_AS_ARGS (&log_Gl.hdr.chkpt_lsa));

  fprintf (outfp, "\tnext archive page id : %lld\n", (long long int) log_Gl.hdr.nxarv_pageid);

  fprintf (outfp, "\tnext archive physical page id : %lld\n", (long long int) log_Gl.hdr.nxarv_phy_pageid);

  fprintf (outfp, "\tnext archive number : %d\n", log_Gl.hdr.nxarv_num);

  fprintf (outfp, "\tlast archive number needed for system crashes : %d\n", log_Gl.hdr.last_arv_num_for_syscrashes);

  fprintf (outfp, "\tlast archive number deleted : %d\n", log_Gl.hdr.last_deleted_arv_num);

  fprintf (outfp, "\tbackup level 0 lsa : (%lld|%d)\n", LSA_AS_ARGS (&log_Gl.hdr.bkup_level0_lsa));

  fprintf (outfp, "\tbackup level 1 lsa : (%lld|%d)\n", LSA_AS_ARGS (&log_Gl.hdr.bkup_level1_lsa));

  fprintf (outfp, "\tbackup level 2 lsa : (%lld|%d)\n", LSA_AS_ARGS (&log_Gl.hdr.bkup_level2_lsa));

  fprintf (outfp, "\tMVCC op lsa : (%lld|%d)\n", LSA_AS_ARGS (&log_Gl.hdr.mvcc_op_log_lsa));

  fprintf (outfp, "\tLast block oldest MVCCID : (%lld)\n", (long long int) log_Gl.hdr.oldest_visible_mvccid);

  fprintf (outfp, "\tLast block newest MVCCID : (%lld)\n", (long long int) log_Gl.hdr.newest_block_mvccid);
}

/*
 * logpb_dump_parameter - dump logging parameter
 *
 * return: Nothing
 *
 *   outfp(in): file descriptor
 *
 * NOTE:
 */
static void
logpb_dump_parameter (FILE * outfp)
{
  fprintf (outfp, "Log Parameters:\n");

  fprintf (outfp, "\tgroup_commit_interval_msec : %d\n",
	   prm_get_integer_value (PRM_ID_LOG_GROUP_COMMIT_INTERVAL_MSECS));

  fprintf (outfp, "\tasync_commit : %s\n", prm_get_bool_value (PRM_ID_LOG_ASYNC_COMMIT) ? "on" : "off");
}

/*
 * logpb_dump_runtime - dump runtime logging information
 *
 * return: Nothing
 *
 *   outfp(in): file descriptor
 *
 * NOTE:
 */
static void
logpb_dump_runtime (FILE * outfp)
{
  long temp = 1;

  fprintf (outfp, "Log Statistics:\n");

  fprintf (outfp, "\ttotal flush count = %ld\n", log_Stat.flushall_append_pages_call_count);

  fprintf (outfp, "\tgroup commit flush count= %ld\n", log_Stat.gc_flush_count);

  fprintf (outfp, "\tdirect flush count= %ld\n", log_Stat.direct_flush_count);

  fprintf (outfp, "\tgroup commit request count = %ld\n", log_Stat.gc_commit_request_count);

  fprintf (outfp, "\tasync commit request count = %ld\n", log_Stat.async_commit_request_count);

  if (log_Stat.flushall_append_pages_call_count != 0)
    {
      temp = (log_Stat.flushall_append_pages_call_count - log_Stat.direct_flush_count);
    }

  fprintf (outfp, "\tgroup commit grouping rate = %f\n", (double) log_Stat.gc_commit_request_count / temp);

  fprintf (outfp, "\tasync commit grouping rate = %f\n", (double) log_Stat.async_commit_request_count / temp);

  temp = 1;
  if (log_Stat.gc_commit_request_count != 0)
    {
      temp = log_Stat.gc_commit_request_count;
    }

  fprintf (outfp, "\tavg group commit wait time = %f\n", log_Stat.gc_total_wait_time / temp);

  fprintf (outfp, "\ttotal commit count = %ld\n", log_Stat.commit_count);

  fprintf (outfp, "\ttotal allocated log pages count = %ld\n", log_Stat.total_append_page_count);

  fprintf (outfp, "\tlog buffer full count = %ld\n", log_Stat.log_buffer_full_count);

  fprintf (outfp, "\tlog buffer flush count by replacement = %ld\n", log_Stat.log_buffer_flush_count_by_replacement);
}

/*
 * xlogpb_dump_stat - dump logging information
 *
 * return: Nothing
 *
 *   outfp(in): file descriptor
 *
 * NOTE:
 */
void
xlogpb_dump_stat (FILE * outfp)
{
  logpb_dump_parameter (outfp);
  logpb_dump_log_header (outfp);
  logpb_dump_runtime (outfp);
}

/*
 * logpb_need_wal -
 */
bool
logpb_need_wal (const LOG_LSA * lsa)
{
  LOG_LSA nxio_lsa = log_Gl.append.get_nxio_lsa ();

  if (LSA_LE (&nxio_lsa, lsa))
    {
      return true;
    }
  else
    {
      return false;
    }
}

/*
 * logpb_backup_level_info_to_string () - format LOG_HDR_BKUP_LEVEL_INFO as string
 *
 *   return: the buffer passed to first argument
 *
 *   buf(out):
 *   buf_size(in):
 *   info(in):
 */
char *
logpb_backup_level_info_to_string (char *buf, int buf_size, const LOG_HDR_BKUP_LEVEL_INFO * info)
{
  char time_str[64];
  time_t time_val = (time_t) info->bkup_attime;

  if (time_val == 0)
    {
      snprintf (buf, buf_size, "time: N/A");
      buf[buf_size - 1] = 0;
    }
  else
    {
      ctime_r (&time_val, time_str);
      /* ctime_r() will padding one '\n' character to buffer, we need truncate it */
      time_str[strlen (time_str) - 1] = 0;
      snprintf (buf, buf_size, "time: %s", time_str);
      buf[buf_size - 1] = 0;
    }

  return buf;
}

/*
 * logpb_find_oldest_available_page_id() - return the oldest log pageid
 *
 *   return: log pageid
 */
LOG_PAGEID
logpb_find_oldest_available_page_id (THREAD_ENTRY * thread_p)
{
  LOG_PAGEID page_id = NULL_PAGEID;
  int vdes = NULL_VOLDES;
  int arv_num;
  LOG_ARV_HEADER *arv_hdr;
  char arv_hdr_pgbuf[IO_MAX_PAGE_SIZE + MAX_ALIGNMENT], *aligned_arv_hdr_pgbuf;
  LOG_PAGE *arv_hdr_pgptr;
  char arv_name[PATH_MAX];

  assert (LOG_CS_OWN (thread_get_thread_entry_info ()));

  LOG_ARCHIVE_CS_ENTER (thread_p);
  arv_num = logpb_find_oldest_available_arv_num (thread_p);
  if (arv_num < 0)
    {
      LOG_ARCHIVE_CS_EXIT (thread_p);

      /* return first logical page of active log */
      return log_Gl.hdr.nxarv_pageid;
    }

  /* before opening a new archive log, close the archive log opened earlier */
  if (log_Gl.archive.vdes != NULL_VOLDES)
    {
      logpb_dismount_log_archive (thread_p);
    }

  aligned_arv_hdr_pgbuf = PTR_ALIGN (arv_hdr_pgbuf, MAX_ALIGNMENT);
  arv_hdr_pgptr = (LOG_PAGE *) aligned_arv_hdr_pgbuf;

  fileio_make_log_archive_name (arv_name, log_Archive_path, log_Prefix, arv_num);

  vdes = fileio_mount (thread_p, log_Db_fullname, arv_name, LOG_DBLOG_ARCHIVE_VOLID, false, false);
  if (vdes != NULL_VOLDES)
    {
      if (fileio_read (thread_p, vdes, arv_hdr_pgptr, 0, LOG_PAGESIZE) == NULL)
	{
	  fileio_dismount (thread_p, vdes);
	  er_set (ER_ERROR_SEVERITY, ARG_FILE_LINE, ER_LOG_READ, 3, 0LL, 0LL, arv_name);

	  LOG_ARCHIVE_CS_EXIT (thread_p);
	  return NULL_PAGEID;
	}

      arv_hdr = (LOG_ARV_HEADER *) arv_hdr_pgptr->area;
      if (log_Gl.append.vdes != NULL_VOLDES)
	{
	  if (difftime64 ((time_t) arv_hdr->db_creation, (time_t) log_Gl.hdr.db_creation) != 0)
	    {
	      fileio_dismount (thread_p, vdes);

	      er_set (ER_ERROR_SEVERITY, ARG_FILE_LINE, ER_LOG_DOESNT_CORRESPOND_TO_DATABASE, 1, arv_name);

	      LOG_ARCHIVE_CS_EXIT (thread_p);
	      return NULL_PAGEID;
	    }
	}
      page_id = arv_hdr->fpageid;

#if !defined(NDEBUG)
      /* In analysys phase, the page may be corrupted. */
      if (log_Gl.rcv_phase == LOG_RESTARTED)
	{
	  logpb_debug_check_log_page (thread_p, arv_hdr_pgptr);
	}
#endif

      fileio_dismount (thread_p, vdes);
    }

  LOG_ARCHIVE_CS_EXIT (thread_p);
  return page_id;
}

/*
 * logpb_find_oldest_available_arv_num() - return oldest archive log number
 *
 *   return: archive log number
 */
int
logpb_find_oldest_available_arv_num (THREAD_ENTRY * thread_p)
{
  char arv_name[PATH_MAX];
  int arv_num;
  int ret_arv_num = -1;

  assert (LOG_CS_OWN (thread_get_thread_entry_info ()));

  arv_num = log_Gl.hdr.nxarv_num - 1;

  while (arv_num >= 0)
    {
      fileio_make_log_archive_name (arv_name, log_Archive_path, log_Prefix, arv_num);

      if (fileio_is_volume_exist (arv_name) == true)
	{
	  ret_arv_num = arv_num;

	  if (arv_num == 0)
	    {
	      break;
	    }

	  arv_num--;
	}
      else
	{
	  break;
	}
    }

  return ret_arv_num;
}

/*
 * logpb_remove_all_in_log_path() - Delete all log volumes and files in log path
 *
 *   return: NO_ERROR if all OK, ER status otherwise
 */
int
logpb_remove_all_in_log_path (THREAD_ENTRY * thread_p, const char *db_fullname, const char *logpath,
			      const char *prefix_logname)
{
  int i, error_code = NO_ERROR;
  char vol_fullname[PATH_MAX];
  LOG_HEADER disk_hdr;
  LOG_HEADER *loghdr = NULL;

  er_clear ();
  error_code = logpb_initialize_log_names (thread_p, db_fullname, logpath, prefix_logname);
  if (error_code != NO_ERROR)
    {
      return error_code;
    }

  if (fileio_is_volume_exist (log_Name_active) && (log_Gl.append.vdes =
						   fileio_mount (thread_p, db_fullname, log_Name_active,
								 LOG_DBLOG_ACTIVE_VOLID, true, false)) != NULL_VOLDES)
    {
      char log_pgbuf[IO_MAX_PAGE_SIZE + MAX_ALIGNMENT], *aligned_log_pgbuf;
      LOG_PAGE *log_pgptr;

      aligned_log_pgbuf = PTR_ALIGN (log_pgbuf, MAX_ALIGNMENT);
      log_pgptr = (LOG_PAGE *) aligned_log_pgbuf;

      if (logpb_Initialized == false)
	{
	  error_code = logpb_initialize_pool (thread_p);
	  if (error_code != NO_ERROR)
	    {
	      goto delete_fixed_logs;
	    }
	}
      logpb_fetch_header_with_buffer (thread_p, &disk_hdr, log_pgptr);
      logpb_finalize_pool (thread_p);
      fileio_dismount (thread_p, log_Gl.append.vdes);
      log_Gl.append.vdes = NULL_VOLDES;
      loghdr = &disk_hdr;
    }

  if (loghdr != NULL)
    {
      for (i = loghdr->last_deleted_arv_num + 1; i < loghdr->nxarv_num; i++)
	{
	  fileio_make_log_archive_name (vol_fullname, log_Archive_path, log_Prefix, i);
	  fileio_unformat (thread_p, vol_fullname);
	}
    }

delete_fixed_logs:

  if (prm_get_bool_value (PRM_ID_LOG_BACKGROUND_ARCHIVING))
    {
      fileio_unformat (thread_p, log_Name_bg_archive);
      fileio_unformat (thread_p, log_Name_removed_archive);
    }

  fileio_unformat (thread_p, log_Name_active);
  fileio_unformat (thread_p, log_Name_info);

  return NO_ERROR;
}

/*
 * logpb_vacuum_reset_log_header_cache () - reset vacuum data cached in log global header.
 */
void
logpb_vacuum_reset_log_header_cache (THREAD_ENTRY * thread_p, LOG_HEADER * loghdr)
{
  vacuum_er_log (VACUUM_ER_LOG_VACUUM_DATA, "Reset vacuum info in loghdr (%p)", loghdr);
  LSA_SET_NULL (&loghdr->mvcc_op_log_lsa);
  loghdr->oldest_visible_mvccid = MVCCID_FIRST;
  loghdr->newest_block_mvccid = MVCCID_NULL;
  loghdr->does_block_need_vacuum = false;
}

/*
 * logpb_last_complete_blockid () - get blockid of last completely logged block
 *
 * return    : blockid
 */
VACUUM_LOG_BLOCKID
logpb_last_complete_blockid (void)
{
  LOG_PAGEID prev_pageid = log_Gl.append.prev_lsa.pageid;
  VACUUM_LOG_BLOCKID blockid = vacuum_get_log_blockid (prev_pageid);

  if (blockid < 0)
    {
      assert (blockid == VACUUM_NULL_LOG_BLOCKID);
      assert (LSA_ISNULL (&log_Gl.append.prev_lsa));
      return VACUUM_NULL_LOG_BLOCKID;
    }

  /* the previous block is the one completed */
  return blockid - 1;
}

/*
 * logpb_page_check_corruption - Check whether the log page is corrupted.
 *   return: error code
 *   thread_p(in): thread entry
 *   log_pgptr(in): the log page
 *   is_page_corrupted(out): true, if the log page is corrupted.
 */
int
logpb_page_check_corruption (THREAD_ENTRY * thread_p, LOG_PAGE * log_pgptr, bool * is_page_corrupted)
{
  int error_code;
  bool has_valid_checksum;

  assert (log_pgptr != NULL && is_page_corrupted != NULL);

  error_code = logpb_page_has_valid_checksum (thread_p, log_pgptr, &has_valid_checksum);
  if (error_code != NO_ERROR)
    {
      return error_code;
    }

  *is_page_corrupted = !has_valid_checksum;
  return NO_ERROR;
}

#if !defined(NDEBUG)
void
logpb_debug_check_log_page (THREAD_ENTRY * thread_p, void *log_pgptr_ptr)
{
  int err;
  bool is_log_page_corrupted;
  LOG_PAGE *log_pgptr = (LOG_PAGE *) log_pgptr_ptr;

  assert (log_pgptr != NULL);
  if (boot_Server_status != BOOT_SERVER_UP && log_pgptr->hdr.logical_pageid == LOGPB_HEADER_PAGE_ID)
    {
      /* Do not check here since log page size may be not available */
      return;
    }

  if (log_pgptr->hdr.logical_pageid == -1)
    {
      /* Skip checking for null logical pageid. */
      return;
    }

  err = logpb_page_check_corruption (thread_p, log_pgptr, &is_log_page_corrupted);

  assert (err == NO_ERROR && is_log_page_corrupted == false);
}
#endif

size_t
logpb_get_memsize ()
{
  return (size_t) log_Pb.num_buffers * (size_t) LOG_PAGESIZE;
}

/*
 * logpb_set_tde_algorithm () - set tde encryption algorithm to the log page
 * 
 * return         : encryption algorithm  
 * log_pgptr(in)  : Log page pointer
 */
TDE_ALGORITHM
logpb_get_tde_algorithm (const LOG_PAGE * log_pgptr)
{
  /* exclusive */
  assert (!
	  ((log_pgptr->hdr.flags & LOG_HDRPAGE_FLAG_ENCRYPTED_AES)
	   && (log_pgptr->hdr.flags & LOG_HDRPAGE_FLAG_ENCRYPTED_ARIA)));

  if (log_pgptr->hdr.flags & LOG_HDRPAGE_FLAG_ENCRYPTED_AES)
    {
      return TDE_ALGORITHM_AES;
    }
  else if (log_pgptr->hdr.flags & LOG_HDRPAGE_FLAG_ENCRYPTED_ARIA)
    {
      return TDE_ALGORITHM_ARIA;
    }
  else
    {
      return TDE_ALGORITHM_NONE;
    }
}

/*
 * logpb_set_tde_algorithm () - set tde encryption algorithm to the log page
 *   
 * thread_p (in)  : Thread entry
 * log_pgptr(in)  : Log page pointer
 * tde_algo (in)  : Encryption algorithm
 */
void
logpb_set_tde_algorithm (THREAD_ENTRY * thread_p, LOG_PAGE * log_pgptr, const TDE_ALGORITHM tde_algo)
{
  assert (tde_Cipher.is_loaded || tde_algo == TDE_ALGORITHM_NONE);
  /* clear encrypted flag */
  log_pgptr->hdr.flags &= ~LOG_HDRPAGE_FLAG_ENCRYPTED_MASK;

  switch (tde_algo)
    {
    case TDE_ALGORITHM_AES:
      log_pgptr->hdr.flags |= LOG_HDRPAGE_FLAG_ENCRYPTED_AES;
      break;
    case TDE_ALGORITHM_ARIA:
      log_pgptr->hdr.flags |= LOG_HDRPAGE_FLAG_ENCRYPTED_ARIA;
      break;
    case TDE_ALGORITHM_NONE:
      /* already cleared */
      break;
    }
}<|MERGE_RESOLUTION|>--- conflicted
+++ resolved
@@ -4128,27 +4128,16 @@
 	  nxio_lsa = log_Gl.append.get_nxio_lsa ();
 	}
 
-<<<<<<< HEAD
-      // check connection with page server
-=======
       // *INDENT-OFF*
->>>>>>> 0493472e
       if (ats_Gl.is_page_server_connected ())
 	{
 	  log_Gl.wait_flushed_lsa (*flush_lsa);
 	  if (prm_get_bool_value (PRM_ID_ER_LOG_COMMIT_CONFIRM))
 	    {
-<<<<<<< HEAD
-	      _er_log_debug (ARG_FILE_LINE, "Page server committed LSA = %lld|%d.\n",
-			     LSA_AS_ARGS (&log_Gl.m_max_ps_flushed_lsa));
-	    }
-	}
-=======
 	      _er_log_debug (ARG_FILE_LINE, "Page server committed LSA = %lld|%d.\n", LSA_AS_ARGS (&log_Gl.m_max_ps_flushed_lsa));
 	    }
 	}
       // *INDENT-ON*
->>>>>>> 0493472e
     }
 #endif /* SERVER_MODE */
 }
