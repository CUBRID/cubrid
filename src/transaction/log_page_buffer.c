/*
 * Copyright (C) 2008 Search Solution Corporation. All rights reserved by Search Solution.
 *
 *   This program is free software; you can redistribute it and/or modify
 *   it under the terms of the GNU General Public License as published by
 *   the Free Software Foundation; either version 2 of the License, or
 *   (at your option) any later version.
 *
 *  This program is distributed in the hope that it will be useful,
 *  but WITHOUT ANY WARRANTY; without even the implied warranty of
 *  MERCHANTABILITY or FITNESS FOR A PARTICULAR PURPOSE. See the
 *  GNU General Public License for more details.
 *
 *  You should have received a copy of the GNU General Public License
 *  along with this program; if not, write to the Free Software
 *  Foundation, Inc., 51 Franklin Street, Fifth Floor, Boston, MA 02110-1301 USA
 *
 */

/*
 * log_page_buffer.c -
 */

#ident "$Id$"

#include "config.h"

#include <stdio.h>
#include <stddef.h>
#include <stdlib.h>
#include <stdarg.h>
#include <string.h>
#include <time.h>
#include <limits.h>
#include <sys/stat.h>
#include <sys/types.h>
#if defined(WINDOWS)
#include <io.h>
#else /* !WINDOWS */
#include <unistd.h>
#endif /* !WINDOWS */
#include <stdarg.h>

#if defined(SOLARIS)
#include <netdb.h>
#endif /* SOLARIS */

#if !defined(WINDOWS)
#include <sys/param.h>
#endif /* WINDOWS */

#include <assert.h>

#include "porting.h"
#include "porting_inline.hpp"
#include "connection_defs.h"
#include "language_support.h"
#include "log_append.hpp"
#include "log_impl.h"
#include "log_lsa.hpp"
#include "log_manager.h"
#include "log_comm.h"
#include "log_volids.hpp"
#include "log_writer.h"
#include "lock_manager.h"
#include "boot_sr.h"
#if !defined(SERVER_MODE)
#include "boot_cl.h"
#else /* !SERVER_MODE */
#include "connection_defs.h"
#include "connection_sr.h"
#endif
#include "critical_section.h"
#include "page_buffer.h"
#include "double_write_buffer.h"
#include "file_io.h"
#include "disk_manager.h"
#include "error_manager.h"
#include "xserver_interface.h"
#include "perf_monitor.h"
#include "storage_common.h"
#include "system_parameter.h"
#include "memory_alloc.h"
#include "memory_hash.h"
#include "release_string.h"
#include "message_catalog.h"
#include "msgcat_set_log.hpp"
#include "environment_variable.h"
#include "util_func.h"
#include "errno.h"
#if defined(WINDOWS)
#include "wintcp.h"
#include "connection_error.h"
#else /* WINDOWS */
#include "tcp.h"
#endif /* WINDOWS */
#include "db.h"			/* for db_Connect_status */
#include "log_compress.h"
#include "event_log.h"
#include "tsc_timer.h"
#include "vacuum.h"
#include "thread_entry.hpp"
#include "thread_manager.hpp"
#include "crypt_opfunc.h"

#if !defined(SERVER_MODE)
#define pthread_mutex_init(a, b)
#define pthread_mutex_destroy(a)
#define pthread_mutex_lock(a)	0
#define pthread_mutex_unlock(a)
static int rv;
#undef  COND_INIT
#define COND_INIT(a)
#undef  COND_BROADCAST
#define COND_BROADCAST(a)
#undef  COND_DESTROY
#define COND_DESTROY(a)
#endif /* !SERVER_MODE */

#define logpb_log(...) if (logpb_Logging) _er_log_debug (ARG_FILE_LINE, "LOGPB: " __VA_ARGS__)
#define log_archive_er_log(...) \
  if (prm_get_bool_value (PRM_ID_DEBUG_LOG_ARCHIVES)) _er_log_debug (ARG_FILE_LINE, __VA_ARGS__)

#define LOGPB_FIND_BUFPTR(bufid) &log_Pb.buffers[(bufid)]


/* PAGES OF ACTIVE LOG PORTION */
#define LOGPB_HEADER_PAGE_ID             (-9)	/* The first log page in the infinite log sequence. It is always kept
						 * on the active portion of the log. Log records are not stored on this
						 * page. This page is backed up in all archive logs */
#define LOGPB_NEXT_ARCHIVE_PAGE_ID    (log_Gl.hdr.nxarv_pageid)
#define LOGPB_FIRST_ACTIVE_PAGE_ID    (log_Gl.hdr.fpageid)
#define LOGPB_LAST_ACTIVE_PAGE_ID     (log_Gl.hdr.nxarv_pageid + log_Gl.hdr.npages - 1)
#define LOGPB_ACTIVE_NPAGES           (log_Gl.hdr.npages)

/*
 * TRANSLATING LOGICAL LOG PAGES (I.E., PAGES IN THE INFINITE LOG) TO PHYSICAL
 * PAGES IN THE CURRENT LOG FILE
 */
#define LOGPB_PHYSICAL_HEADER_PAGE_ID    0

#define LOGPB_IS_FIRST_PHYSICAL_PAGE(pageid) (logpb_to_physical_pageid(pageid) == 1)

/* ARCHIVE LOG PAGES */
#define LOGPB_IS_ARCHIVE_PAGE(pageid) \
  ((pageid) != LOGPB_HEADER_PAGE_ID && (pageid) < LOGPB_NEXT_ARCHIVE_PAGE_ID)
#define LOGPB_AT_NEXT_ARCHIVE_PAGE_ID(pageid) \
  (logpb_to_physical_pageid(pageid) == log_Gl.hdr.nxarv_phy_pageid)

#define ARV_PAGE_INFO_TABLE_SIZE    256

#define LOG_LAST_APPEND_PTR() ((char *) log_Gl.append.log_pgptr->area + LOGAREA_SIZE)

#define LOG_APPEND_ALIGN(thread_p, current_setdirty) \
  do { \
    if ((current_setdirty) == LOG_SET_DIRTY) \
      { \
        logpb_set_dirty ((thread_p), log_Gl.append.log_pgptr); \
      } \
    log_Gl.hdr.append_lsa.offset = DB_ALIGN (log_Gl.hdr.append_lsa.offset, DOUBLE_ALIGNMENT); \
    if (log_Gl.hdr.append_lsa.offset >= (int) LOGAREA_SIZE) \
      { \
        logpb_next_append_page((thread_p), LOG_DONT_SET_DIRTY); \
      } \
  } while (0)

#define LOG_APPEND_ADVANCE_WHEN_DOESNOT_FIT(thread_p, length) \
  do { \
    if (log_Gl.hdr.append_lsa.offset + (int) (length) >= (int) LOGAREA_SIZE) \
      { \
        logpb_next_append_page ((thread_p), LOG_DONT_SET_DIRTY); \
      } \
  } while (0)

#define LOG_APPEND_SETDIRTY_ADD_ALIGN(thread_p, add) \
  do { \
    log_Gl.hdr.append_lsa.offset += (add); \
    LOG_APPEND_ALIGN ((thread_p), LOG_SET_DIRTY); \
  } while (0)

/* LOG BUFFER STRUCTURE */

typedef struct log_buffer LOG_BUFFER;
struct log_buffer
{
  volatile LOG_PAGEID pageid;	/* Logical page of the log. (Page identifier of the infinite log) */
  volatile LOG_PHY_PAGEID phy_pageid;	/* Physical pageid for the active log portion */
  bool dirty;			/* Is page dirty */
  LOG_PAGE *logpage;		/* The actual buffered log page */
};

/* Status for append record status during logpb_flush_all_append_pages.
 * In normal conditions, only two statuses are used:
 * - LOGPB_APPENDREC_IN_PROGRESS (set when append record is started)
 * - LOGPB_APPENDREC_SUCCESS (set when append record is ended).
 *
 * If a log record append is not ended during flush, then we'll transition the states in the following order:
 * - LOGPB_APPENDREC_IN_PROGRESS => LOGPB_APPENDREC_PARTIAL_FLUSHED_END_OF_LOG
 *   prev_lsa record is overwritten with end of log record and flushed to disk.
 * - LOGPB_APPENDREC_PARTIAL_FLUSHED_END_OF_LOG => LOGPB_APPENDREC_PARTIAL_ENDED
 *   incomplete log record is now completely appended. logpb_flush_all_append_pages is called again.
 * - LOGPB_APPENDREC_PARTIAL_ENDED => LOGPB_APPENDREC_PARTIAL_FLUSHED_ORIGINAL
 *   at the end of last flush, the prev_lsa record is restored and its page is flushed again to disk.
 * - LOGPB_APPENDREC_PARTIAL_FLUSHED_ORIGINAL => LOGPB_APPENDREC_SUCCESS
 *   set the normal state of log record successful append.
 */
typedef enum
{
  LOGPB_APPENDREC_IN_PROGRESS,	/* append record started */

  /* only for partial appended record flush: */
  LOGPB_APPENDREC_PARTIAL_FLUSHED_END_OF_LOG,	/* when flush is forced and record is not fully appended, it is
						 * replaced with end of log and its header page is flushed. */
  LOGPB_APPENDREC_PARTIAL_ENDED,	/* all record has been successfully appended */
  LOGPB_APPENDREC_PARTIAL_FLUSHED_ORIGINAL,	/* original header page is flushed */

  LOGPB_APPENDREC_SUCCESS	/* finished appending record (in a stable way) */
} LOGPB_APPENDREC_STATUS;

/* used to handle records partially written when logpb_flush_all_append_pages is forced */
typedef struct logpb_partial_append LOGPB_PARTIAL_APPEND;
struct logpb_partial_append
{
  LOGPB_APPENDREC_STATUS status;

  char buffer_log_page[IO_MAX_PAGE_SIZE + MAX_ALIGNMENT];
  LOG_PAGE *log_page_record_header;
  LOG_RECORD_HEADER original_record_header;
  LOG_RECORD_HEADER *record_header_p;
};

/* Global structure to trantable, log buffer pool, etc   */
typedef struct log_pb_global_data LOG_PB_GLOBAL_DATA;
struct log_pb_global_data
{
  LOG_BUFFER *buffers;		/* Log buffer pool */
  LOG_PAGE *pages_area;
  LOG_BUFFER header_buffer;
  LOG_PAGE *header_page;
  int num_buffers;		/* Number of log buffers */

  LOGPB_PARTIAL_APPEND partial_append;
};

typedef struct arv_page_info
{
  int arv_num;
  LOG_PAGEID start_pageid;
  LOG_PAGEID end_pageid;
} ARV_PAGE_INFO;

typedef struct
{
  ARV_PAGE_INFO page_info[ARV_PAGE_INFO_TABLE_SIZE];
  int rear;
  int item_count;
} ARV_LOG_PAGE_INFO_TABLE;


#define LOG_MAX_LOGINFO_LINE (PATH_MAX * 4)

/* skip prompting for archive log location */
#if defined(SERVER_MODE)
int log_default_input_for_archive_log_location = 0;
#else
int log_default_input_for_archive_log_location = -1;
#endif

LOG_PB_GLOBAL_DATA log_Pb;

LOG_LOGGING_STAT log_Stat;
static ARV_LOG_PAGE_INFO_TABLE logpb_Arv_page_info_table;

static bool logpb_Initialized = false;
static bool logpb_Logging = false;

/*
 * Functions
 */

static LOG_PAGE *logpb_locate_page (THREAD_ENTRY * thread_p, LOG_PAGEID pageid, PAGE_FETCH_MODE fetch_mode);
static bool logpb_is_dirty (THREAD_ENTRY * thread_p, LOG_PAGE * log_pgptr);
#if !defined(NDEBUG)
static bool logpb_is_any_dirty (THREAD_ENTRY * thread_p);
#endif /* !NDEBUG */
#if defined(CUBRID_DEBUG)
static bool logpb_is_any_fix (THREAD_ENTRY * thread_p);
#endif /* CUBRID_DEBUG */
static void logpb_dump_information (FILE * out_fp);
static void logpb_dump_to_flush_page (FILE * out_fp);
static void logpb_dump_pages (FILE * out_fp);
static void logpb_initialize_backup_info (LOG_HEADER * loghdr);
static LOG_PAGE **logpb_writev_append_pages (THREAD_ENTRY * thread_p, LOG_PAGE ** to_flush, DKNPAGES npages);
static int logpb_get_guess_archive_num (THREAD_ENTRY * thread_p, LOG_PAGEID pageid);
static void logpb_set_unavailable_archive (THREAD_ENTRY * thread_p, int arv_num);
static void logpb_dismount_log_archive (THREAD_ENTRY * thread_p);
static bool logpb_is_archive_available (THREAD_ENTRY * thread_p, int arv_num);
static void logpb_archive_active_log (THREAD_ENTRY * thread_p);
static int logpb_remove_archive_logs_internal (THREAD_ENTRY * thread_p, int first, int last, const char *info_reason);
static void logpb_append_archives_removed_to_log_info (int first, int last, const char *info_reason);
static int logpb_verify_length (const char *db_fullname, const char *log_path, const char *log_prefix);
static int logpb_backup_for_volume (THREAD_ENTRY * thread_p, VOLID volid, LOG_LSA * chkpt_lsa,
				    FILEIO_BACKUP_SESSION * session, bool only_updated);
static int logpb_update_backup_volume_info (const char *bkupinfo_file_name);
static int logpb_start_where_path (const char *to_db_fullname, const char *toext_path, const char **toext_name,
				   char **ext_path, char **alloc_extpath, const char *fileof_vols_and_wherepaths,
				   FILE ** where_paths_fp);
static int logpb_next_where_path (const char *to_db_fullname, const char *toext_path, const char *ext_name,
				  char *ext_path, const char *fileof_vols_and_wherepaths, FILE * where_paths_fp,
				  int num_perm_vols, VOLID volid, char *from_volname, char *to_volname);
static int logpb_copy_volume (THREAD_ENTRY * thread_p, VOLID from_volid, const char *tonew_volname, INT64 * db_creation,
			      LOG_LSA * vol_chkpt_lsa);
static bool logpb_check_if_exists (const char *fname, char *first_vol);
#if defined(SERVER_MODE)
static int logpb_backup_needed_archive_logs (THREAD_ENTRY * thread_p, FILEIO_BACKUP_SESSION * session,
					     int first_arv_num, int last_arv_num);
#endif /* SERVER_MODE */
static bool logpb_remote_ask_user_before_delete_volumes (THREAD_ENTRY * thread_p, const char *volpath);
static int logpb_initialize_flush_info (void);
static void logpb_finalize_flush_info (void);
static void logpb_finalize_writer_info (void);
static void logpb_dump_log_header (FILE * outfp);
static void logpb_dump_parameter (FILE * outfp);
static void logpb_dump_runtime (FILE * outfp);
static void logpb_initialize_log_buffer (LOG_BUFFER * log_buffer_p, LOG_PAGE * log_pg);

static int logpb_check_stop_at_time (FILEIO_BACKUP_SESSION * session, time_t stop_at, time_t backup_time);
static void logpb_write_toflush_pages_to_archive (THREAD_ENTRY * thread_p);
static int logpb_add_archive_page_info (THREAD_ENTRY * thread_p, int arv_num, LOG_PAGEID start_page,
					LOG_PAGEID end_page);
static int logpb_get_archive_num_from_info_table (THREAD_ENTRY * thread_p, LOG_PAGEID page_id);

static int logpb_flush_all_append_pages (THREAD_ENTRY * thread_p);
static int logpb_append_next_record (THREAD_ENTRY * thread_p, LOG_PRIOR_NODE * ndoe);

static void logpb_start_append (THREAD_ENTRY * thread_p, LOG_RECORD_HEADER * header);
static void logpb_end_append (THREAD_ENTRY * thread_p, LOG_RECORD_HEADER * header);
static void logpb_append_data (THREAD_ENTRY * thread_p, int length, const char *data);
static void logpb_append_crumbs (THREAD_ENTRY * thread_p, int num_crumbs, const LOG_CRUMB * crumbs);
static void logpb_next_append_page (THREAD_ENTRY * thread_p, LOG_SETDIRTY current_setdirty);
static LOG_PRIOR_NODE *prior_lsa_remove_prior_list (THREAD_ENTRY * thread_p);
static int logpb_append_prior_lsa_list (THREAD_ENTRY * thread_p, LOG_PRIOR_NODE * list);
static int logpb_copy_page (THREAD_ENTRY * thread_p, LOG_PAGEID pageid, LOG_CS_ACCESS_MODE access_mode,
			    LOG_PAGE * log_pgptr);

static void logpb_fatal_error_internal (THREAD_ENTRY * thread_p, bool log_exit, bool need_flush, const char *file_name,
					const int lineno, const char *fmt, va_list ap);

static int logpb_copy_log_header (THREAD_ENTRY * thread_p, LOG_HEADER * to_hdr, const LOG_HEADER * from_hdr);
STATIC_INLINE LOG_BUFFER *logpb_get_log_buffer (LOG_PAGE * log_pg) __attribute__ ((ALWAYS_INLINE));
STATIC_INLINE int logpb_get_log_buffer_index (LOG_PAGEID log_pageid) __attribute__ ((ALWAYS_INLINE));
static int logpb_fetch_header_from_active_log (THREAD_ENTRY * thread_p, const char *db_fullname,
					       const char *logpath, const char *prefix_logname, LOG_HEADER * hdr,
					       LOG_PAGE * log_pgptr);
static int logpb_compute_page_checksum (THREAD_ENTRY * thread_p, LOG_PAGE * log_pgptr, int *checksum_crc32);
static int logpb_page_has_valid_checksum (THREAD_ENTRY * thread_p, LOG_PAGE * log_pgptr, bool * has_valid_checksum);

/*
 * FUNCTIONS RELATED TO LOG BUFFERING
 *
 */

/*
 * logpb_get_log_buffer_index - get the current index in the log buffer
 * return: index number
 * log_pageid (in) : the pageid number
 */
STATIC_INLINE int
logpb_get_log_buffer_index (LOG_PAGEID log_pageid)
{
  return log_pageid % log_Pb.num_buffers;
}

/*
 * logpb_get_log_buffer - get the buffer from the log page
 * return: the coresponding buffer
 * log_pg (in) : the log page
 * NOTE: the function finds the index of the log page and returns
 * the coresponding buffer
 */
STATIC_INLINE LOG_BUFFER *
logpb_get_log_buffer (LOG_PAGE * log_pg)
{
  int index;

  if (log_pg == log_Pb.header_page)
    {
      return &log_Pb.header_buffer;
    }

  assert ((UINT64) ((char *) log_pg - (char *) log_Pb.pages_area) / LOG_PAGESIZE < INT_MAX);
  index = (int) ((UINT64) ((char *) log_pg - (char *) log_Pb.pages_area) / LOG_PAGESIZE);

  /* Safe guard: index is valid. */
  assert (index >= 0 && index < log_Pb.num_buffers);
  /* Safe guard: log_pg is correctly aligned. */
  assert ((char *) log_Pb.pages_area + (UINT64) LOG_PAGESIZE * index == (char *) log_pg);

  return &log_Pb.buffers[index];
}

/*
 * logpb_initialize_log_buffer -
 *
 * return: nothing
 *
 *   log_buffer_p(in/oiut):
 *
 * NOTE:
 *
 */
static void
logpb_initialize_log_buffer (LOG_BUFFER * log_buffer_p, LOG_PAGE * log_pg)
{
  log_buffer_p->pageid = NULL_PAGEID;
  log_buffer_p->phy_pageid = NULL_PAGEID;
  log_buffer_p->dirty = false;
  log_buffer_p->logpage = log_pg;
  log_buffer_p->logpage->hdr.logical_pageid = NULL_PAGEID;
  log_buffer_p->logpage->hdr.offset = NULL_OFFSET;
}

/*
 * logpb_compute_page_checksum - Computes log page checksum.
 * return: error code
 * thread_p (in) : thread entry
 * log_pgptr (in) : log page pointer
 * checksum_crc32(out): computed checksum
 *   Note: Currently CRC32 is used as checksum.
 *   Note: any changes to this requires changes to logwr_check_page_checksum
 */
static int
logpb_compute_page_checksum (THREAD_ENTRY * thread_p, LOG_PAGE * log_pgptr, int *checksum_crc32)
{
  int error_code = NO_ERROR, saved_checksum_crc32;
  const int block_size = 4096;
  const int max_num_pages = IO_MAX_PAGE_SIZE / block_size;
  const int sample_nbytes = 16;
  int sampling_offset;
  char buf[max_num_pages * sample_nbytes * 2];
  const int num_pages = LOG_PAGESIZE / block_size;
  const size_t sizeof_buf = num_pages * sample_nbytes * 2;

  assert (log_pgptr != NULL && checksum_crc32 != NULL);

  /* Save the old page checksum. */
  saved_checksum_crc32 = log_pgptr->hdr.checksum;

  /* Resets checksum to not affect the new computation. */
  log_pgptr->hdr.checksum = 0;

  char *p = buf;
  for (int i = 0; i < num_pages; i++)
    {
      // first
      sampling_offset = (i * block_size);
      memcpy (p, ((char *) log_pgptr) + sampling_offset, sample_nbytes);
      p += sample_nbytes;

      // last
      sampling_offset = (i * block_size) + (block_size - sample_nbytes);
      memcpy (p, ((char *) log_pgptr) + sampling_offset, sample_nbytes);
      p += sample_nbytes;
    }

  error_code = crypt_crc32 (thread_p, (char *) buf, (int) sizeof_buf, checksum_crc32);

  /* Restores the saved checksum */
  log_pgptr->hdr.checksum = saved_checksum_crc32;

  return error_code;
}

/*
 * logpb_set_page_checksum - Set log page checksum.
 * return: error code
 * thread_p (in) : thread entry
 * log_pgptr (in) : log page pointer
 *   Note: Currently CRC32 is used as checksum.
 */
int
logpb_set_page_checksum (THREAD_ENTRY * thread_p, LOG_PAGE * log_pgptr)
{
  int error_code = NO_ERROR, checksum_crc32;

  assert (log_pgptr != NULL);

  /* Computes the page checksum. */
  error_code = logpb_compute_page_checksum (thread_p, log_pgptr, &checksum_crc32);
  if (error_code != NO_ERROR)
    {
      return error_code;
    }

  log_pgptr->hdr.checksum = checksum_crc32;
  logpb_log ("logpb_set_page_checksum: log page %lld has checksum = %d\n",
	     (long long int) log_pgptr->hdr.logical_pageid, checksum_crc32);

  return NO_ERROR;
}

/*
 * logpb_page_has_valid_checksum - Check whether the log page checksum is valid.
 *   return: error code
 *   thread_p(in): thread entry
 *   log_pgptr(in): the log page
 *   has_valid_checksum(out): true, if has valid checksum.
 */
static int
logpb_page_has_valid_checksum (THREAD_ENTRY * thread_p, LOG_PAGE * log_pgptr, bool * has_valid_checksum)
{
  int checksum_crc32, error_code = NO_ERROR;

  assert (log_pgptr != NULL && has_valid_checksum != NULL);

  error_code = logpb_compute_page_checksum (thread_p, log_pgptr, &checksum_crc32);
  if (error_code != NO_ERROR)
    {
      return error_code;
    }

  *has_valid_checksum = (checksum_crc32 == log_pgptr->hdr.checksum);
  if (*has_valid_checksum == false)
    {
      logpb_log ("logpb_page_has_valid_checksum: log page %lld has checksum = %d, computed checksum = %d\n",
		 (long long int) log_pgptr->hdr.logical_pageid, log_pgptr->hdr.checksum, checksum_crc32);
    }

  return NO_ERROR;
}

/*
 * logpb_initialize_pool - Initialize the log buffer pool
 *
 * return: NO_ERROR if all OK, ER_ status otherwise
 *
 * NOTE:Initialize the log buffer pool. All resident pages are invalidated.
 */
int
logpb_initialize_pool (THREAD_ENTRY * thread_p)
{
  int error_code = NO_ERROR;
  int i;
  LOG_GROUP_COMMIT_INFO *group_commit_info = &log_Gl.group_commit_info;
  LOGWR_INFO *writer_info = log_Gl.writer_info;
  size_t size;

  assert (LOG_CS_OWN_WRITE_MODE (thread_p));

  log_append_init_zip ();

  if (logpb_Initialized == true)
    {
      logpb_finalize_pool (thread_p);
    }

  assert (log_Pb.pages_area == NULL);
  assert (logpb_Initialized == false);

  logpb_Logging = prm_get_bool_value (PRM_ID_LOGPB_LOGGING_DEBUG);

  /*
   * Create an area to keep the number of desired buffers
   */
  log_Pb.num_buffers = prm_get_integer_value (PRM_ID_LOG_NBUFFERS);

  /* allocate a pointer array to point to each buffer */
  size = ((size_t) log_Pb.num_buffers * sizeof (*log_Pb.buffers));
  log_Pb.buffers = (LOG_BUFFER *) malloc (size);
  if (log_Pb.buffers == NULL)
    {
      er_set (ER_ERROR_SEVERITY, ARG_FILE_LINE, ER_OUT_OF_VIRTUAL_MEMORY, 1, size);
      return ER_OUT_OF_VIRTUAL_MEMORY;
    }

  size = ((size_t) log_Pb.num_buffers * (LOG_PAGESIZE));
  log_Pb.pages_area = (LOG_PAGE *) malloc (size);
  if (log_Pb.pages_area == NULL)
    {
      free_and_init (log_Pb.buffers);
      er_set (ER_ERROR_SEVERITY, ARG_FILE_LINE, ER_OUT_OF_VIRTUAL_MEMORY, 1, size);
      return ER_OUT_OF_VIRTUAL_MEMORY;
    }

  /* Initialize every new buffer */
  memset (log_Pb.pages_area, LOG_PAGE_INIT_VALUE, size);
  for (i = 0; i < log_Pb.num_buffers; i++)
    {
      logpb_initialize_log_buffer (&log_Pb.buffers[i],
				   (LOG_PAGE *) ((char *) log_Pb.pages_area + (UINT64) i * (LOG_PAGESIZE)));
    }

  size = LOG_PAGESIZE;
  log_Pb.header_page = (LOG_PAGE *) malloc (size);
  if (log_Pb.header_page == NULL)
    {
      free_and_init (log_Pb.buffers);
      free_and_init (log_Pb.pages_area);
      er_set (ER_ERROR_SEVERITY, ARG_FILE_LINE, ER_OUT_OF_VIRTUAL_MEMORY, 1, size);
      return ER_OUT_OF_VIRTUAL_MEMORY;
    }

  memset (log_Pb.header_page, LOG_PAGE_INIT_VALUE, size);
  logpb_initialize_log_buffer (&log_Pb.header_buffer, log_Pb.header_page);

  error_code = logpb_initialize_flush_info ();
  if (error_code != NO_ERROR)
    {
      goto error;
    }

  /* Initialize partial append */
  log_Pb.partial_append.status = LOGPB_APPENDREC_SUCCESS;
  log_Pb.partial_append.log_page_record_header =
    (LOG_PAGE *) PTR_ALIGN (log_Pb.partial_append.buffer_log_page, MAX_ALIGNMENT);

#if !defined (NDEBUG)
  // suppress valgrind complaint.
  memset (log_Pb.partial_append.log_page_record_header, LOG_PAGE_INIT_VALUE, IO_MAX_PAGE_SIZE);
#endif // DEBUG

  logpb_Initialized = true;
  pthread_mutex_init (&log_Gl.chkpt_lsa_lock, NULL);

  pthread_cond_init (&group_commit_info->gc_cond, NULL);
  pthread_mutex_init (&group_commit_info->gc_mutex, NULL);

  pthread_mutex_init (&writer_info->wr_list_mutex, NULL);

  pthread_cond_init (&writer_info->flush_start_cond, NULL);
  pthread_mutex_init (&writer_info->flush_start_mutex, NULL);

  pthread_cond_init (&writer_info->flush_wait_cond, NULL);
  pthread_mutex_init (&writer_info->flush_wait_mutex, NULL);

  pthread_cond_init (&writer_info->flush_end_cond, NULL);
  pthread_mutex_init (&writer_info->flush_end_mutex, NULL);

  writer_info->is_init = true;

  return error_code;

error:

  logpb_finalize_pool (thread_p);
  logpb_fatal_error (thread_p, false, ARG_FILE_LINE, "log_pbpool_init");

  return error_code;
}

/*
 * logpb_finalize_pool - TERMINATES THE LOG BUFFER POOL
 *
 * return: nothing
 *
 * NOTE:Terminate the log buffer pool. All log resident pages are invalidated.
 */
void
logpb_finalize_pool (THREAD_ENTRY * thread_p)
{
  assert (LOG_CS_OWN_WRITE_MODE (NULL));

  if (logpb_Initialized == false)
    {
      /* logpb already finalized */
      return;
    }

  if (log_Gl.append.log_pgptr != NULL)
    {
      log_Gl.append.log_pgptr = NULL;
    }
  log_Gl.append.set_nxio_lsa (NULL_LSA);
  LSA_SET_NULL (&log_Gl.append.prev_lsa);
  /* copy log_Gl.append.prev_lsa to log_Gl.prior_info.prev_lsa */
  LOG_RESET_PREV_LSA (&log_Gl.append.prev_lsa);

#if defined(CUBRID_DEBUG)
  if (logpb_is_any_dirty (thread_p) == true || logpb_is_any_fix (thread_p) == true)
    {
      er_log_debug (ARG_FILE_LINE, "log_pbpool_final: Log Buffer pool contains dirty or fixed pages at the end.\n");
      logpb_dump (thread_p, stdout);
    }
#endif /* CUBRID_DEBUG */

  free_and_init (log_Pb.buffers);
  free_and_init (log_Pb.pages_area);
  free_and_init (log_Pb.header_page);
  log_Pb.num_buffers = 0;
  logpb_Initialized = false;
  logpb_finalize_flush_info ();

  pthread_mutex_destroy (&log_Gl.chkpt_lsa_lock);

  pthread_mutex_destroy (&log_Gl.group_commit_info.gc_mutex);
  pthread_cond_destroy (&log_Gl.group_commit_info.gc_cond);

  logpb_finalize_writer_info ();

  log_append_final_zip ();
}

/*
 * logpb_is_pool_initialized - Find out if buffer pool has been initialized
 *
 * return:
 *
 * NOTE:Find out if the buffer pool has been initialized.
 */
bool
logpb_is_pool_initialized (void)
{
  assert (LOG_CS_OWN_WRITE_MODE (NULL));

  return logpb_Initialized;
}

/*
 * logpb_invalidate_pool - Invalidate all buffers in buffer pool
 *
 * return: Pointer to the page or NULL
 *
 * NOTE:Invalidate all unfixed buffers in the buffer pool.
 *              This is needed when we reset the log header information.
 */
void
logpb_invalidate_pool (THREAD_ENTRY * thread_p)
{
  LOG_BUFFER *log_bufptr;	/* A log buffer */
  int i;

  assert (LOG_CS_OWN_WRITE_MODE (thread_p));

  if (logpb_Initialized == false)
    {
      return;
    }

  /*
   * Flush any append dirty buffers at this moment.
   * Then, invalidate any buffer that it is not fixed and dirty
   */
  logpb_flush_pages_direct (thread_p);

  for (i = 0; i < log_Pb.num_buffers; i++)
    {
      log_bufptr = LOGPB_FIND_BUFPTR (i);
      if (log_bufptr->pageid != NULL_PAGEID && !log_bufptr->dirty == false)
	{
	  logpb_initialize_log_buffer (log_bufptr, log_bufptr->logpage);
	}
    }
}


/*
 * logpb_create_page - Create a log page on a log buffer
 *
 * return: Pointer to the page or NULL
 *
 *   pageid(in): Page identifier
 *
 * NOTE:Creates the log page identified by pageid on a log buffer and return such buffer.
 *              Just initializes log buffer hdr,
 *              To read a page from disk is not needed.
 */
LOG_PAGE *
logpb_create_page (THREAD_ENTRY * thread_p, LOG_PAGEID pageid)
{
  return logpb_locate_page (thread_p, pageid, NEW_PAGE);
}

/*
 * logpb_locate_page - Fetch a log page
 *
 * return: Pointer to the page or NULL
 *
 *   pageid(in): Page identifier
 *   fetch_mode(in): Is this a new log page ?. That is, can we avoid the I/O
 *
 * NOTE: first, the function checks if the pageid is the header page id.
 *       if it is not, it brings the coresponding page from the log page buffer.
 *       if the actual pageid differs from the buffer pageid, it means that it should
 *       be invalidated - it contains another page - and it is flushed to disk, if it
 *       is dirty. Now, if the pageid is null , we have a clear log page. If the fetch
 *       mode is NEW_PAGE, it set the fields in the buffer, else, if it is OLD_PAGE,
 *       it brings the page from the disk. The last case is if the page is not NULL, and
 *       it is equal with the pageid. This means it is an OLD_PAGE request, and it returns
 *       that page.
 */
static LOG_PAGE *
logpb_locate_page (THREAD_ENTRY * thread_p, LOG_PAGEID pageid, PAGE_FETCH_MODE fetch_mode)
{
  LOG_BUFFER *log_bufptr = NULL;	/* A log buffer */
  LOG_PHY_PAGEID phy_pageid = NULL_PAGEID;	/* The corresponding physical page */
  bool is_perf_tracking;
  TSC_TICKS start_tick, end_tick;
  TSCTIMEVAL tv_diff;
  UINT64 fix_wait_time;
  PERF_PAGE_MODE stat_page_found = PERF_PAGE_MODE_OLD_IN_BUFFER;
  int index;

  logpb_log ("called logpb_locate_page for pageid %lld, fetch_mode=%s", (long long int) pageid,
	     fetch_mode == NEW_PAGE ? "new_page" : "old_page\n");

  is_perf_tracking = perfmon_is_perf_tracking ();
  if (is_perf_tracking)
    {
      tsc_getticks (&start_tick);
    }

  assert (pageid != NULL_PAGEID);
  assert ((fetch_mode == NEW_PAGE) || (fetch_mode == OLD_PAGE));
  assert (LOG_CS_OWN_WRITE_MODE (thread_p));

  if (pageid == LOGPB_HEADER_PAGE_ID)
    {
      log_bufptr = &log_Pb.header_buffer;
    }
  else
    {
      index = logpb_get_log_buffer_index ((int) pageid);
      if (index >= 0 && index < log_Pb.num_buffers)
	{
	  log_bufptr = &log_Pb.buffers[index];
	}
      else
	{
	  er_set (ER_FATAL_ERROR_SEVERITY, ARG_FILE_LINE, ER_LOG_PAGE_CORRUPTED, 1, pageid);
	  return NULL;
	}

    }
  assert (log_bufptr != NULL);

  if (log_bufptr->pageid != NULL_PAGEID && log_bufptr->pageid != pageid)
    {
      if (log_bufptr->dirty == true)
	{
	  /* should not happen */
	  assert_release (false);
	  logpb_log ("logpb_locate_page: fatal error, victimizing dirty log page %lld.\n",
		     (long long int) log_bufptr->pageid);

	  if (logpb_write_page_to_disk (thread_p, log_bufptr->logpage, log_bufptr->pageid) != NO_ERROR)
	    {
	      assert_release (false);
	      return NULL;
	    }
	  log_bufptr->dirty = false;
	  perfmon_inc_stat (thread_p, PSTAT_LOG_NUM_REPLACEMENTS_IOWRITES);
	}

      log_bufptr->pageid = NULL_PAGEID;	/* invalidate buffer */
      perfmon_inc_stat (thread_p, PSTAT_LOG_NUM_REPLACEMENTS);
    }

  if (log_bufptr->pageid == NULL_PAGEID)
    {
      if (fetch_mode == NEW_PAGE)
	{
	  /* Fills log page with 0xff, for checksum consistency. */
	  memset (log_bufptr->logpage, LOG_PAGE_INIT_VALUE, LOG_PAGESIZE);
	  log_bufptr->logpage->hdr.logical_pageid = pageid;
	  log_bufptr->logpage->hdr.offset = NULL_OFFSET;
	}
      else
	{
	  stat_page_found = PERF_PAGE_MODE_OLD_LOCK_WAIT;
	  if (logpb_read_page_from_file (thread_p, pageid, LOG_CS_FORCE_USE, log_bufptr->logpage) != NO_ERROR)
	    {
	      assert_release (false);
	      return NULL;
	    }
	}
      phy_pageid = logpb_to_physical_pageid (pageid);
      log_bufptr->phy_pageid = phy_pageid;
      log_bufptr->pageid = pageid;
    }
  else
    {
      assert (fetch_mode == OLD_PAGE);
      assert (log_bufptr->pageid == pageid);
      logpb_log ("logpb_locate_page using log buffer entry for pageid = %lld", pageid);
    }

  perfmon_inc_stat (thread_p, PSTAT_LOG_NUM_FETCHES);
  if (is_perf_tracking)
    {
      tsc_getticks (&end_tick);
      tsc_elapsed_time_usec (&tv_diff, end_tick, start_tick);
      fix_wait_time = tv_diff.tv_sec * 1000000LL + tv_diff.tv_usec;
      if (fix_wait_time > 0)
	{
	  perfmon_pbx_fix_acquire_time (thread_p, PAGE_LOG, stat_page_found, PERF_HOLDER_LATCH_READ,
					PERF_UNCONDITIONAL_FIX_WITH_WAIT, fix_wait_time);
	}
    }

  ASSERT_ALIGN (log_bufptr->logpage->area, MAX_ALIGNMENT);
  return log_bufptr->logpage;
}

/*
 * logpb_set_dirty - Mark the current page dirty
 *
 * return: nothing
 *
 *   log_pgptr(in): Log page pointer
 *
 * NOTE:Mark the current log page as dirty.
 */
void
logpb_set_dirty (THREAD_ENTRY * thread_p, LOG_PAGE * log_pgptr)
{
  LOG_BUFFER *bufptr;		/* Log buffer associated with given page */

  /* Get the address of the buffer from the page. */
  bufptr = logpb_get_log_buffer (log_pgptr);
  if (!bufptr->dirty)
    {
      logpb_log ("dirty flag set for pageid = %lld\n", (long long int) bufptr->pageid);
    }
#if defined(CUBRID_DEBUG)
  if (bufptr->pageid != LOGPB_HEADER_PAGE_ID
      && (bufptr->pageid < LOGPB_NEXT_ARCHIVE_PAGE_ID || bufptr->pageid > LOGPB_LAST_ACTIVE_PAGE_ID))
    {
      er_set (ER_WARNING_SEVERITY, ARG_FILE_LINE, ER_LOG_FLUSHING_UNUPDATABLE, 1, bufptr->pageid);
    }
#endif /* CUBRID_DEBUG */

  bufptr->dirty = true;
}

/*
 * logpb_is_dirty - Find if current log page pointer is dirty
 *
 * return:
 *
 *   log_pgptr(in): Log page pointer
 *
 * NOTE:Find if the current log page is dirty.
 */
static bool
logpb_is_dirty (THREAD_ENTRY * thread_p, LOG_PAGE * log_pgptr)
{
  LOG_BUFFER *bufptr;		/* Log buffer associated with given page */
  bool is_dirty;

  assert (LOG_CS_OWN_WRITE_MODE (thread_p));

  /* Get the address of the buffer from the page. */
  bufptr = logpb_get_log_buffer (log_pgptr);
  is_dirty = (bool) bufptr->dirty;

  return is_dirty;
}

#if !defined(NDEBUG)
/*
 * logpb_is_any_dirty - FIND IF ANY LOG BUFFER IS DIRTY
 *
 * return:
 *
 * NOTE:Find if any log buffer is dirty.
 */
static bool
logpb_is_any_dirty (THREAD_ENTRY * thread_p)
{
  LOG_BUFFER *bufptr;		/* A log buffer */
  int i;
  bool ret;

  assert (LOG_CS_OWN_WRITE_MODE (thread_p));

  ret = false;
  for (i = 0; i < log_Pb.num_buffers; i++)
    {
      bufptr = LOGPB_FIND_BUFPTR (i);
      if (bufptr->dirty == true)
	{
	  ret = true;
	  break;
	}
    }

  return ret;
}
#endif /* !NDEBUG || CUBRID_DEBUG */

#if defined(CUBRID_DEBUG)
/*
 * logpb_is_any_fix - Find if any log buffer is fixed
 *
 * return:
 *
 * NOTE:Find if any buffer is fixed
 */
static bool
logpb_is_any_fix (THREAD_ENTRY * thread_p)
{
  LOG_BUFFER *bufptr;		/* A log buffer */
  int i, rv;
  bool ret;

  assert (LOG_CS_OWN_WRITE_MODE (thread_p));

  ret = false;
  for (i = 0; i < log_Pb.num_buffers; i++)
    {
      bufptr = LOGPB_FIND_BUFPTR (i);
      if (bufptr->pageid != NULL_PAGEID)
	{
	  ret = true;
	  break;
	}
    }

  return ret;
}
#endif /* CUBRID_DEBUG */

/*
 * logpb_flush_page - Flush a page of the active portion of the log to disk
 *
 * return: nothing
 *
 *   log_pgptr(in): Log page pointer
 *
 * NOTE:The log page (of the active portion of the log) associated
 *              with pageptr is written out to disk and is optionally freed.
 */
int
logpb_flush_page (THREAD_ENTRY * thread_p, LOG_PAGE * log_pgptr)
{
  LOG_BUFFER *bufptr;		/* Log buffer associated with given page */

  /* Get the address of the buffer from the page. */
  bufptr = logpb_get_log_buffer (log_pgptr);

  assert (LOG_CS_OWN_WRITE_MODE (thread_p));

  logpb_log ("called logpb_flush_page for pageid = %lld\n", (long long int) bufptr->pageid);

#if defined(CUBRID_DEBUG)
  if (bufptr->pageid != LOGPB_HEADER_PAGE_ID
      && (bufptr->pageid < LOGPB_NEXT_ARCHIVE_PAGE_ID || bufptr->pageid > LOGPB_LAST_ACTIVE_PAGE_ID))
    {
      er_set (ER_WARNING_SEVERITY, ARG_FILE_LINE, ER_LOG_FLUSHING_UNUPDATABLE, 1, bufptr->pageid);
      return ER_LOG_FLUSHING_UNUPDATABLE;
    }
  if (bufptr->phy_pageid == NULL_PAGEID || bufptr->phy_pageid != logpb_to_physical_pageid (bufptr->pageid))
    {
      /* Bad physical log page for such logical page */
      er_set (ER_FATAL_ERROR_SEVERITY, ARG_FILE_LINE, ER_LOG_PAGE_CORRUPTED, 1, bufptr->pageid);
      logpb_fatal_error (thread_p, true, ARG_FILE_LINE, "logpb_flush_page");
      return ER_LOG_PAGE_CORRUPTED;
    }
#endif /* CUBRID_DEBUG */

  if (bufptr->dirty == true)
    {
      /*
       * The buffer is dirty, flush it
       */

      /*
       * Even when the log has been open with the o_sync option, force a sync
       * since some Operationg system (HP) seems that does not have the effect
       * of forcing the page to disk without doing fync
       */

      if (logpb_write_page_to_disk (thread_p, log_pgptr, bufptr->pageid) != NO_ERROR)
	{
	  goto error;
	}
      else
	{
	  bufptr->dirty = false;
	}
    }

  return NO_ERROR;

error:

  return ER_FAILED;
}

/*
 * logpb_get_page_id - Logical pageid of log buffer/page
 *
 * return: pageid
 *
 *   log_pgptr(in): Log page pointer
 *
 * NOTE:The page identifier of the given log page/buffer.
 *              The page is always fix when this funtion is called.
 *              In replacement, the page cannot be replaced because fix > 0.
 *              So, it isn't needed to lock mutex.
 */
LOG_PAGEID
logpb_get_page_id (LOG_PAGE * log_pgptr)
{
  LOG_BUFFER *bufptr;		/* Log buffer associated with given page */

  bufptr = logpb_get_log_buffer (log_pgptr);

  return bufptr->pageid;
}

/*
 * logpb_dump - DUMP THE LOG PAGE BUFFER POOL
 *
 * return: nothing
 *
 * NOTE:Dump the log page buffer pool. This function is used for debugging purposes.
 */
void
logpb_dump (THREAD_ENTRY * thread_p, FILE * out_fp)
{
  if (logpb_Initialized == false)
    {
      return;
    }

  assert (LOG_CS_OWN_WRITE_MODE (thread_p));

  logpb_dump_information (out_fp);

  if (log_Gl.flush_info.num_toflush > 0)
    {
      logpb_dump_to_flush_page (out_fp);
    }

  (void) fprintf (out_fp, "\n\n");
  (void) fprintf (out_fp, "Buf Log_Pageid Phy_pageid Drt Rct Bufaddr   Pagearea    HDR:Pageid offset\n");

  logpb_dump_pages (out_fp);
}

/*
 * logpb_dump_information -
 *
 * return: nothing
 *
 * NOTE:
 */
static void
logpb_dump_information (FILE * out_fp)
{
  long long int append;
  int i;

  fprintf (out_fp, "\n\n ** DUMP OF LOG BUFFER POOL INFORMATION **\n\n");

  fprintf (out_fp, "\nHash table dump\n");
  for (i = 0; i < log_Pb.num_buffers; i++)
    {
      fprintf (out_fp, "Pageid = %5lld, Address = %p\n", (long long int) i, (void *) &log_Pb.buffers[i]);
    }
  fprintf (out_fp, "\n\n");

  fprintf (out_fp, " Next IO_LSA = %lld|%d, Current append LSA = %lld|%d, Prev append LSA = %lld|%d\n"
	   " Prior LSA = %lld|%d, Prev prior LSA = %lld|%d\n\n",
	   (long long int) log_Gl.append.get_nxio_lsa ().pageid, (int) log_Gl.append.get_nxio_lsa ().offset,
	   (long long int) log_Gl.hdr.append_lsa.pageid, (int) log_Gl.hdr.append_lsa.offset,
	   (long long int) log_Gl.append.prev_lsa.pageid, (int) log_Gl.append.prev_lsa.offset,
	   (long long int) log_Gl.prior_info.prior_lsa.pageid, (int) log_Gl.prior_info.prior_lsa.offset,
	   (long long int) log_Gl.prior_info.prev_lsa.pageid, (int) log_Gl.prior_info.prev_lsa.offset);

  if (log_Gl.append.log_pgptr == NULL)
    {
      append = NULL_PAGEID;
    }
  else
    {
      append = logpb_get_page_id (log_Gl.append.log_pgptr);
    }

  fprintf (out_fp, " Append to_flush array: max = %d, num_active = %d\n"
	   " Current append page = %lld\n", log_Gl.flush_info.max_toflush, log_Gl.flush_info.num_toflush, append);
}

/*
 * logpb_dump_to_flush_page -
 *
 * return: nothing
 *
 * NOTE:
 */
static void
logpb_dump_to_flush_page (FILE * out_fp)
{
  int i;
  LOG_BUFFER *log_bufptr;
  LOG_FLUSH_INFO *flush_info = &log_Gl.flush_info;

  (void) fprintf (out_fp, " Candidate append pages to flush are:\n");

  for (i = 0; i < flush_info->num_toflush; i++)
    {
      log_bufptr = logpb_get_log_buffer (flush_info->toflush[i]);
      if (i != 0)
	{
	  if ((i % 10) == 0)
	    {
	      fprintf (out_fp, ",\n");
	    }
	  else
	    {
	      fprintf (out_fp, ",");
	    }
	}
      fprintf (out_fp, " %4lld", (long long int) log_bufptr->pageid);
    }

  fprintf (out_fp, "\n");
}

/*
 * logpb_dump_pages -
 *
 * return: nothing
 *
 * NOTE:
 */
static void
logpb_dump_pages (FILE * out_fp)
{
  int i;
  LOG_BUFFER *log_bufptr;

  for (i = 0; i < log_Pb.num_buffers; i++)
    {
      log_bufptr = LOGPB_FIND_BUFPTR (i);
      if (log_bufptr->pageid == NULL_PAGEID)
	{
	  /* *** ** (void)fprintf(stdout, "%3d ..\n", i); */
	  continue;
	}
      else
	{
	  fprintf (out_fp, "%3d %10lld %10d %3d %p %p-%p %4s %5lld %5d\n",
		   i, (long long) log_bufptr->pageid, log_bufptr->phy_pageid, log_bufptr->dirty,
		   (void *) log_bufptr, (void *) (log_bufptr->logpage),
		   (void *) (&log_bufptr->logpage->area[LOGAREA_SIZE - 1]), "",
		   (long long) log_bufptr->logpage->hdr.logical_pageid, log_bufptr->logpage->hdr.offset);
	}
    }
  fprintf (out_fp, "\n");
}

/*
 * logpb_initialize_backup_info - initialized backup information
 *
 * return: nothing
 *
 * NOTE:
 */
static void
logpb_initialize_backup_info (LOG_HEADER * log_hdr)
{
  int i;

  for (i = 0; i < FILEIO_BACKUP_UNDEFINED_LEVEL; i++)
    {
      log_hdr->bkinfo[i].ndirty_pages_post_bkup = 0;
      log_hdr->bkinfo[i].io_baseln_time = 0;
      log_hdr->bkinfo[i].io_numpages = 0;
      log_hdr->bkinfo[i].io_bkuptime = 0;
    }
}

/*
 * logpb_initialize_header - Initialize log header structure
 *
 * return: nothing
 *
 *   loghdr(in/out): Log header structure
 *   prefix_logname(in): Name of the log volumes. It is usually set the same as
 *                      database name. For example, if the value is equal to
 *                      "db", the names of the log volumes created are as
 *                      follow:
 *                      Active_log      = db_logactive
 *                      Archive_logs    = db_logarchive.0
 *                                        db_logarchive.1
 *                                             .
 *                                             .
 *                                             .
 *                                        db_logarchive.n
 *                      Log_information = db_loginfo
 *                      Database Backup = db_backup
 *   npages(in): Size of active log in pages
 *   db_creation(in): Database creation time.
 *
 * NOTE:Initialize a log header structure.
 */
int
logpb_initialize_header (THREAD_ENTRY * thread_p, LOG_HEADER * loghdr, const char *prefix_logname,
			 DKNPAGES npages, INT64 * db_creation)
{
  int i;

  assert (LOG_CS_OWN_WRITE_MODE (thread_p));
  assert (loghdr != NULL);

  /* to also initialize padding bytes */
  memset (loghdr, 0, sizeof (LOG_HEADER));

  strncpy (loghdr->magic, CUBRID_MAGIC_LOG_ACTIVE, CUBRID_MAGIC_MAX_LENGTH);

  if (db_creation != NULL)
    {
      loghdr->db_creation = *db_creation;
    }
  else
    {
      loghdr->db_creation = -1;
    }

  if (strlen (rel_release_string ()) >= REL_MAX_RELEASE_LENGTH)
    {
      er_set (ER_FATAL_ERROR_SEVERITY, ARG_FILE_LINE, ER_LOG_COMPILATION_RELEASE, 2, rel_release_string (),
	      REL_MAX_RELEASE_LENGTH);
      logpb_fatal_error (thread_p, true, ARG_FILE_LINE, "log_init_logheader");
      return ER_LOG_COMPILATION_RELEASE;
    }

  strncpy (loghdr->db_release, rel_release_string (), REL_MAX_RELEASE_LENGTH);
  loghdr->db_compatibility = rel_disk_compatible ();
  loghdr->db_iopagesize = IO_PAGESIZE;
  loghdr->db_logpagesize = LOG_PAGESIZE;
  loghdr->is_shutdown = true;
  loghdr->next_trid = LOG_SYSTEM_TRANID + 1;
  loghdr->mvcc_next_id = MVCCID_FIRST;
  loghdr->avg_ntrans = LOG_ESTIMATE_NACTIVE_TRANS;
  loghdr->avg_nlocks = LOG_ESTIMATE_NOBJ_LOCKS;
  loghdr->npages = npages - 1;	/* Hdr pg is stolen */
  loghdr->db_charset = lang_charset ();
  loghdr->fpageid = 0;
  loghdr->append_lsa.pageid = loghdr->fpageid;
  loghdr->append_lsa.offset = 0;
  LSA_COPY (&loghdr->chkpt_lsa, &loghdr->append_lsa);
  loghdr->nxarv_pageid = loghdr->fpageid;
  loghdr->nxarv_phy_pageid = 1;
  loghdr->nxarv_num = 0;
  loghdr->last_arv_num_for_syscrashes = -1;
  loghdr->last_deleted_arv_num = -1;
  loghdr->has_logging_been_skipped = false;
  LSA_SET_NULL (&loghdr->bkup_level0_lsa);
  LSA_SET_NULL (&loghdr->bkup_level1_lsa);
  LSA_SET_NULL (&loghdr->bkup_level2_lsa);
  if (prefix_logname != NULL)
    {
      strcpy (loghdr->prefix_name, prefix_logname);
    }
  else
    {
      loghdr->prefix_name[0] = '\0';
    }
  loghdr->vacuum_last_blockid = 0;
  loghdr->perm_status_obsolete = 0;

  for (i = 0; i < FILEIO_BACKUP_UNDEFINED_LEVEL; i++)
    {
      loghdr->bkinfo[i].bkup_attime = 0;
    }
  logpb_initialize_backup_info (loghdr);

  loghdr->ha_server_state = HA_SERVER_STATE_IDLE;
  loghdr->ha_file_status = -1;
  LSA_SET_NULL (&loghdr->eof_lsa);
  LSA_SET_NULL (&loghdr->smallest_lsa_at_last_chkpt);

  logpb_vacuum_reset_log_header_cache (thread_p, loghdr);

  return NO_ERROR;
}

/*
 * logpb_create_header_page - Create log header page
 *
 * return: Pointer to the page or NULL
 *
 * NOTE:Create the log header page.
 */
LOG_PAGE *
logpb_create_header_page (THREAD_ENTRY * thread_p)
{
  assert (LOG_CS_OWN_WRITE_MODE (thread_p));

  return logpb_create_page (thread_p, LOGPB_HEADER_PAGE_ID);
}

/*
 * logpb_copy_log_header - Copy a log header
 *
 * return: NO_ERROR if all OK
 *
 *   to_hdr(in): New log header
 *   from_hdr(in): Source log header
 *
 * NOTE: Copy a log header.
 */
static int
logpb_copy_log_header (THREAD_ENTRY * thread_p, LOG_HEADER * to_hdr, const LOG_HEADER * from_hdr)
{
  assert (LOG_CS_OWN_WRITE_MODE (thread_p));
  assert (to_hdr != NULL);
  assert (from_hdr != NULL);

  to_hdr->was_copied = true;	// should be reset on first restart

  to_hdr->mvcc_next_id = from_hdr->mvcc_next_id;

  /* Add other attributes that need to be copied */

  return NO_ERROR;
}

/*
 * logpb_fetch_header - Fetch log header
 *
 * return: nothing
 *
 *   hdr(in/out): Pointer where log header is stored
 *
 * NOTE:Read the log header into the area pointed by hdr.
 */
void
logpb_fetch_header (THREAD_ENTRY * thread_p, LOG_HEADER * hdr)
{
  assert (hdr != NULL);
  assert (LOG_CS_OWN_WRITE_MODE (thread_p));
  assert (log_Gl.loghdr_pgptr != NULL);

  logpb_fetch_header_with_buffer (thread_p, hdr, log_Gl.loghdr_pgptr);

  /* sync append_lsa to prior_lsa */
  LOG_RESET_APPEND_LSA (&log_Gl.hdr.append_lsa);
}

/*
 * logpb_fetch_header_with_buffer - Fetch log header using given buffer
 *
 * return: nothing
 *
 *   hdr(in/out): Pointer where log header is stored
 *   log_pgptr(in/out): log page buffer ptr
 *
 * NOTE:Read the log header into the area pointed by hdr
 */
void
logpb_fetch_header_with_buffer (THREAD_ENTRY * thread_p, LOG_HEADER * hdr, LOG_PAGE * log_pgptr)
{
  LOG_HEADER *log_hdr;		/* The log header */
  LOG_LSA header_lsa;

  assert (hdr != NULL);
  assert (LOG_CS_OWN_WRITE_MODE (thread_p));
  assert (log_pgptr != NULL);

  header_lsa.pageid = LOGPB_HEADER_PAGE_ID;
  header_lsa.offset = LOG_PAGESIZE;

  if ((logpb_fetch_page (thread_p, &header_lsa, LOG_CS_SAFE_READER, log_pgptr)) != NO_ERROR)
    {
      logpb_fatal_error (thread_p, true, ARG_FILE_LINE, "log_fetch_hdr_with_buf");
      /* This statement should not be reached */
      (void) logpb_initialize_header (thread_p, hdr, NULL, 0, NULL);
      return;
    }

  log_hdr = (LOG_HEADER *) (log_pgptr->area);
  *hdr = *log_hdr;

  assert (log_pgptr->hdr.logical_pageid == LOGPB_HEADER_PAGE_ID);
  assert (log_pgptr->hdr.offset == NULL_OFFSET);
}

/*
 * logpb_fetch_header_from_active_log - Fetch log header directly from active log file
 *
 * return: error code
 *
 *   hdr(in/out): Pointer where log header is stored
 *   log_pgptr(in/out): log page buffer ptr
 *
 * NOTE: Should be used only during boot sequence.
 */
static int
logpb_fetch_header_from_active_log (THREAD_ENTRY * thread_p, const char *db_fullname, const char *logpath,
				    const char *prefix_logname, LOG_HEADER * hdr, LOG_PAGE * log_pgptr)
{
  LOG_HEADER *log_hdr;		/* The log header */
  LOG_PHY_PAGEID phy_pageid;
  int error_code = NO_ERROR;

  assert (db_fullname != NULL);
  assert (logpath != NULL);
  assert (prefix_logname != NULL);
  assert (hdr != NULL);
  assert (LOG_CS_OWN_WRITE_MODE (thread_p));
  assert (log_pgptr != NULL);

  error_code = logpb_initialize_log_names (thread_p, db_fullname, logpath, prefix_logname);
  if (error_code != NO_ERROR)
    {
      goto error;
    }

  if (fileio_is_volume_exist (log_Name_active) == false)
    {
      error_code = ER_FAILED;
      goto error;
    }

  log_Gl.append.vdes = fileio_mount (thread_p, db_fullname, log_Name_active, LOG_DBLOG_ACTIVE_VOLID, true, false);
  if (log_Gl.append.vdes == NULL_VOLDES)
    {
      error_code = ER_FAILED;
      goto error;
    }

  phy_pageid = logpb_to_physical_pageid (LOGPB_HEADER_PAGE_ID);
  logpb_log ("reading from active log:%s, physical page is : %lld\n", log_Name_active, (long long int) phy_pageid);

  if (fileio_read (thread_p, log_Gl.append.vdes, log_pgptr, phy_pageid, LOG_PAGESIZE) == NULL)
    {
      er_set (ER_FATAL_ERROR_SEVERITY, ARG_FILE_LINE, ER_LOG_READ, 3, LOGPB_HEADER_PAGE_ID, phy_pageid,
	      log_Name_active);
      error_code = ER_LOG_READ;
      goto error;
    }

  log_hdr = (LOG_HEADER *) (log_pgptr->area);
  *hdr = *log_hdr;

  /* keep active log mounted : this prevents other process to access/change DB parameters */

  if (log_pgptr->hdr.logical_pageid != LOGPB_HEADER_PAGE_ID || log_pgptr->hdr.offset != NULL_OFFSET)
    {
      er_set (ER_ERROR_SEVERITY, ARG_FILE_LINE, ER_LOG_PAGE_CORRUPTED, 1, phy_pageid);
      error_code = ER_LOG_PAGE_CORRUPTED;
      goto error;
    }

#if !defined(NDEBUG)
  if (log_Gl.rcv_phase == LOG_RESTARTED)
    {
      logpb_debug_check_log_page (thread_p, log_pgptr);
    }
#endif

error:
  return error_code;
}

/*
 * logpb_flush_header - Flush log header
 *
 * return: nothing
 *
 * NOTE:Flush out the log header from the global variable log_Gl.hdr to disk. Note append pages are not flushed.
 */
void
logpb_flush_header (THREAD_ENTRY * thread_p)
{
  LOG_HEADER *log_hdr;
#if defined(CUBRID_DEBUG)
  struct timeval start_time = { 0, 0 };
  struct timeval end_time = { 0, 0 };

  css_gettimeofday (&start_time, NULL);
#endif /* CUBRID_DEBUG */

  assert (LOG_CS_OWN_WRITE_MODE (thread_p));

  if (log_Gl.loghdr_pgptr == NULL)
    {
      assert (log_Gl.loghdr_pgptr != NULL);

      /* This is just a safe guard. log_initialize frees log_Gl.loghdr_pgptr when it fails. It can only happen when
       * deletedb or emergency utilities fail to initialize log. */
      log_Gl.loghdr_pgptr = (LOG_PAGE *) malloc (LOG_PAGESIZE);
      if (log_Gl.loghdr_pgptr == NULL)
	{
	  er_set (ER_ERROR_SEVERITY, ARG_FILE_LINE, ER_OUT_OF_VIRTUAL_MEMORY, 1, (size_t) LOG_PAGESIZE);
	  logpb_fatal_error (thread_p, true, ARG_FILE_LINE, "logpb_flush_header");
	  return;
	}
      memset (log_Gl.loghdr_pgptr, LOG_PAGE_INIT_VALUE, LOG_PAGESIZE);
    }

  log_hdr = (LOG_HEADER *) (log_Gl.loghdr_pgptr->area);
  *log_hdr = log_Gl.hdr;

  log_Gl.loghdr_pgptr->hdr.logical_pageid = LOGPB_HEADER_PAGE_ID;
  log_Gl.loghdr_pgptr->hdr.offset = NULL_OFFSET;

  logpb_write_page_to_disk (thread_p, log_Gl.loghdr_pgptr, LOGPB_HEADER_PAGE_ID);

  log_Stat.flush_hdr_call_count++;
#if defined(CUBRID_DEBUG)
  gettimeofday (&end_time, NULL);
  log_Stat.last_flush_hdr_sec_by_LFT = LOG_GET_ELAPSED_TIME (end_time, start_time);
  log_Stat.total_flush_hdr_sec_by_LFT += log_Stat.last_flush_hdr_sec_by_LFT;
#endif /* CUBRID_DEBUG */

#if defined(CUBRID_DEBUG)
  er_log_debug (ARG_FILE_LINE, "log_flush_hdr: call count(%ld) avg flush (%f) \n", log_Stat.flush_hdr_call_count,
		(double) log_Stat.total_flush_hdr_sec_by_LFT / log_Stat.flush_hdr_call_count);
#endif /* CUBRID_DEBUG */
}

/*
 * logpb_fetch_page - Fetch a exist_log page using local buffer
 *
 * return: NO_ERROR if everything is ok, else ER_FAILED
 *
 *   pageid(in): Page identifier
 *   log_pgptr(in/out): Page buffer to copy
 *
 * NOTE:Fetch the log page identified by pageid into a log buffer and return such buffer.
 *              If there is the page in the log page buffer, copy it to buffer and return it.
 *              If not, read log page from log.
 */
int
logpb_fetch_page (THREAD_ENTRY * thread_p, LOG_LSA * req_lsa, LOG_CS_ACCESS_MODE access_mode, LOG_PAGE * log_pgptr)
{
  LOG_LSA append_lsa, append_prev_lsa;
  int rv;

  assert (log_pgptr != NULL);
  assert (req_lsa != NULL);
  assert (req_lsa->pageid != NULL_PAGEID);

  logpb_log ("called logpb_fetch_page with pageid = %lld\n", (long long int) req_lsa->pageid);

  LSA_COPY (&append_lsa, &log_Gl.hdr.append_lsa);
  LSA_COPY (&append_prev_lsa, &log_Gl.append.prev_lsa);

  /*
   * This If block ensure belows,
   *  case 1. log page (of pageid) is in log page buffer (not prior_lsa list)
   *  case 2. EOL record which is written temporarily by
   *          logpb_flush_all_append_pages is cleared so there is no EOL
   *          in log page
   */

  if (LSA_LE (&append_lsa, req_lsa)	/* for case 1 */
      || LSA_LE (&append_prev_lsa, req_lsa))	/* for case 2 */
    {
      LOG_CS_ENTER (thread_p);

      assert (LSA_LE (&log_Gl.append.prev_lsa, &log_Gl.hdr.append_lsa));

      /*
       * copy prior lsa list to log page buffer to ensure that required
       * pageid is in log page buffer
       */
      if (LSA_LE (&log_Gl.hdr.append_lsa, req_lsa))	/* retry with mutex */
	{
	  logpb_prior_lsa_append_all_list (thread_p);
	}

      LOG_CS_EXIT (thread_p);
    }

  /*
   * most of the cases, we don't need calling logpb_copy_page with LOG_CS exclusive access,
   * if needed, we acquire READ mode in logpb_copy_page
   */
  rv = logpb_copy_page (thread_p, req_lsa->pageid, access_mode, log_pgptr);
  if (rv != NO_ERROR)
    {
      ASSERT_ERROR ();
      return ER_FAILED;
    }

  return NO_ERROR;
}

/*
 * logpb_copy_page_from_log_buffer -
 *
 * return: NO_ERROR if everything is ok
 *  pageid(in): Page identifier
 *  log_pgptr(in/out): Page buffer
 */
int
logpb_copy_page_from_log_buffer (THREAD_ENTRY * thread_p, LOG_PAGEID pageid, LOG_PAGE * log_pgptr)
{
  int rv;

  assert (log_pgptr != NULL);
  assert (pageid != NULL_PAGEID);
  assert (pageid <= log_Gl.hdr.append_lsa.pageid);

  logpb_log ("called logpb_copy_page_from_log_buffer with pageid = %lld\n", (long long int) pageid);

  rv = logpb_copy_page (thread_p, pageid, LOG_CS_FORCE_USE, log_pgptr);
  if (rv != NO_ERROR)
    {
      ASSERT_ERROR ();
      return ER_FAILED;
    }

  return NO_ERROR;
}

/*
 * logpb_copy_page_from_file -
 *  pageid(in): Page identifier
 *  log_pgptr(in/out): Page buffer
 * return: NO_ERROR if everything is ok
 *
 */
int
logpb_copy_page_from_file (THREAD_ENTRY * thread_p, LOG_PAGEID pageid, LOG_PAGE * log_pgptr)
{
  int rv;

  assert (log_pgptr != NULL);
  assert (pageid != NULL_PAGEID);
  assert (pageid <= log_Gl.hdr.append_lsa.pageid);

  logpb_log ("called logpb_copy_page_from_file with pageid = %lld\n", (long long int) pageid);

  LOG_CS_ENTER_READ_MODE (thread_p);
  if (log_pgptr != NULL)
    {
      rv = logpb_read_page_from_file (thread_p, pageid, LOG_CS_FORCE_USE, log_pgptr);
      if (rv != NO_ERROR)
	{
	  LOG_CS_EXIT (thread_p);
	  return ER_FAILED;
	}
    }
  LOG_CS_EXIT (thread_p);

  return NO_ERROR;
}

/*
 * logpb_copy_page - copy a exist_log page using local buffer
 *
 * return: NO_ERROR if everything is ok
 *
 *   pageid(in): Page identifier
 *   access_mode(in): access mode (reader, safe reader, writer)
 *   log_pgptr(in/out): Page buffer to copy
 *
 * NOTE:Fetch the log page identified by pageid into a log buffer and return such buffer.
 *              If there is the page in the log page buffer, copy it to buffer and return it.
 *              If not, read log page from log.
 */

static int
logpb_copy_page (THREAD_ENTRY * thread_p, LOG_PAGEID pageid, LOG_CS_ACCESS_MODE access_mode, LOG_PAGE * log_pgptr)
{
  LOG_BUFFER *log_bufptr = NULL;
  bool is_perf_tracking;
  TSC_TICKS start_tick, end_tick;
  TSCTIMEVAL tv_diff;
  UINT64 fix_wait_time;
  PERF_PAGE_MODE stat_page_found = PERF_PAGE_MODE_OLD_IN_BUFFER;
  bool log_csect_entered = false;
  int rv = NO_ERROR, index;

  assert (log_pgptr != NULL);
  assert (pageid != NULL_PAGEID);

  logpb_log ("called logpb_copy_page with pageid = %lld\n", (long long int) pageid);

  is_perf_tracking = perfmon_is_perf_tracking ();
  if (is_perf_tracking)
    {
      tsc_getticks (&start_tick);
    }

  if (access_mode != LOG_CS_SAFE_READER)
    {
      LOG_CS_ENTER_READ_MODE (thread_p);
      log_csect_entered = true;
    }

  if (pageid == LOGPB_HEADER_PAGE_ID)
    {
      /* copy header page into log_pgptr */
      log_bufptr = &log_Pb.header_buffer;

      if (log_bufptr->pageid == NULL_PAGEID)
	{
	  rv = logpb_read_page_from_file (thread_p, pageid, access_mode, log_pgptr);
	  if (rv != NO_ERROR)
	    {
	      rv = ER_FAILED;
	      goto exit;
	    }
	  stat_page_found = PERF_PAGE_MODE_OLD_LOCK_WAIT;
	}
      else
	{
	  memcpy (log_pgptr, log_bufptr->logpage, LOG_PAGESIZE);
	}

      goto exit;
    }

  index = logpb_get_log_buffer_index ((int) pageid);
  if (index >= 0 && index < log_Pb.num_buffers)
    {
      log_bufptr = &log_Pb.buffers[index];
    }
  else
    {
      er_set (ER_FATAL_ERROR_SEVERITY, ARG_FILE_LINE, ER_LOG_PAGE_CORRUPTED, 1, pageid);
      return ER_LOG_PAGE_CORRUPTED;
    }

  if (log_bufptr->pageid == pageid)
    {
      /* Copy page from log_bufptr into log_pgptr */
      memcpy (log_pgptr, log_bufptr->logpage, LOG_PAGESIZE);
      if (log_bufptr->pageid == pageid)
	{
	  goto exit;
	}
    }

  /* Could not get from log page buffer cache */
  rv = logpb_read_page_from_file (thread_p, pageid, access_mode, log_pgptr);
  if (rv != NO_ERROR)
    {
      rv = ER_FAILED;
      goto exit;
    }
  stat_page_found = PERF_PAGE_MODE_OLD_LOCK_WAIT;

  /* Always exit through here */
exit:
  if (log_csect_entered)
    {
      LOG_CS_EXIT (thread_p);
    }
  perfmon_inc_stat (thread_p, PSTAT_LOG_NUM_FETCHES);

  if (is_perf_tracking)
    {
      tsc_getticks (&end_tick);
      tsc_elapsed_time_usec (&tv_diff, end_tick, start_tick);
      fix_wait_time = tv_diff.tv_sec * 1000000LL + tv_diff.tv_usec;
      /* log page fix time : use dummy values for latch type and conditional type; use PERF_PAGE_MODE_OLD_LOCK_WAIT and
       * PERF_PAGE_MODE_OLD_IN_BUFFER for page type : page is not found in log page buffer and must be read from
       * archive vs page is found in log page buffer */
      if (fix_wait_time > 0)
	{
	  perfmon_pbx_fix_acquire_time (thread_p, PAGE_LOG, stat_page_found, PERF_HOLDER_LATCH_READ,
					PERF_UNCONDITIONAL_FIX_WITH_WAIT, fix_wait_time);
	}
    }

  return rv;
}

/*
 * logpb_read_page_from_file - Fetch a exist_log page from log files
 *
 * return: NO_ERROR if everything is ok, else ER_GENERIC_ERROR
 *
 *   pageid(in): Page identifier
 *   log_pgptr(in/out): Page buffer to read
 *
 * NOTE:read the log page identified by pageid into a buffer from from archive or active log.
 */
int
logpb_read_page_from_file (THREAD_ENTRY * thread_p, LOG_PAGEID pageid, LOG_CS_ACCESS_MODE access_mode,
			   LOG_PAGE * log_pgptr)
{
  bool log_csect_entered = false;

  assert (log_pgptr != NULL);
  assert (pageid != NULL_PAGEID);

  logpb_log ("called logpb_read_page_from_file with pageid = %lld, hdr.logical_pageid = %lld, "
	     "LOGPB_ACTIVE_NPAGES = %d\n", (long long int) pageid, (long long int) log_pgptr->hdr.logical_pageid,
	     LOGPB_ACTIVE_NPAGES);

  if (access_mode == LOG_CS_SAFE_READER)
    {
      /* This is added here to block others from creating new archive or mounting/dismounting archives while the vacuum
       * workers is trying to fetch its page from file. */
      /* This was first done only for active pages. This allowed other transaction create a new archive from active log
       * after calling logpb_is_page_in_archive. Therefore the logpb_to_physical_pageid became flawed. */
      LOG_CS_ENTER_READ_MODE (thread_p);
      log_csect_entered = true;
    }
  else
    {
      assert (LOG_CS_OWN (thread_p));
    }

  // some archived pages may be still in active log; check if they can be fetched from active.
  bool fetch_from_archive = logpb_is_page_in_archive (pageid);
  if (fetch_from_archive)
    {
      bool is_archive_page_in_active_log = (pageid + LOGPB_ACTIVE_NPAGES) > log_Gl.hdr.append_lsa.pageid;
      bool dont_fetch_archive_from_active = !LOG_ISRESTARTED () || log_Gl.hdr.was_active_log_reset;

      if (is_archive_page_in_active_log && !dont_fetch_archive_from_active)
	{
	  // can fetch from active
	  fetch_from_archive = false;
	}
    }
  if (fetch_from_archive)
    {
      // fetch from archive
      if (logpb_fetch_from_archive (thread_p, pageid, log_pgptr, NULL, NULL, true) == NULL)
	{
#if defined (SERVER_MODE)
	  if (thread_p != NULL && thread_p->type == TT_VACUUM_MASTER)
	    {
	      vacuum_er_log_error (VACUUM_ER_LOG_MASTER | VACUUM_ER_LOG_ARCHIVES,
				   "Failed to fetch page %lld from archives.", pageid);
	    }
#endif /* SERVER_MODE */
	  goto error;
	}
    }
  else
    {
      // fetch from active
      LOG_PHY_PAGEID phy_pageid;

      /*
       * Page is contained in the active log.
       * Find the corresponding physical page and read the page form disk.
       */
      phy_pageid = logpb_to_physical_pageid (pageid);
      logpb_log ("phy_pageid in logpb_read_page_from_file is %lld\n", (long long int) phy_pageid);

      perfmon_inc_stat (thread_p, PSTAT_LOG_NUM_IOREADS);

      if (fileio_read (thread_p, log_Gl.append.vdes, log_pgptr, phy_pageid, LOG_PAGESIZE) == NULL)
	{
	  er_set (ER_FATAL_ERROR_SEVERITY, ARG_FILE_LINE, ER_LOG_READ, 3, pageid, phy_pageid, log_Name_active);
	  goto error;
	}
      else
	{
	  if (log_pgptr->hdr.logical_pageid != pageid)
	    {
	      if (log_pgptr->hdr.logical_pageid == pageid + LOGPB_ACTIVE_NPAGES)
		{
		  /* The active part where this archive page belonged was already, overwritten. Fetch the page from
		   * archive. */
		  if (logpb_fetch_from_archive (thread_p, pageid, log_pgptr, NULL, NULL, true) == NULL)
		    {
#if defined (SERVER_MODE)
		      if (thread_p != NULL && thread_p->type == TT_VACUUM_MASTER)
			{
			  vacuum_er_log_error (VACUUM_ER_LOG_MASTER | VACUUM_ER_LOG_ARCHIVES,
					       "Failed to fetch page %lld from archives.", pageid);
			}
#endif /* SERVER_MODE */
		      goto error;
		    }
		}
	      else
		{
		  /* Clean the buffer... since it may be corrupted */
		  er_set (ER_FATAL_ERROR_SEVERITY, ARG_FILE_LINE, ER_LOG_PAGE_CORRUPTED, 1, pageid);
		  goto error;
		}
	    }
	}
    }

  if (log_csect_entered)
    {
      LOG_CS_EXIT (thread_p);
    }

  logpb_log ("logpb_read_page_from_file: log page %lld has checksum = %d\n",
	     (long long int) log_pgptr->hdr.logical_pageid, log_pgptr->hdr.checksum);

#if !defined(NDEBUG)
  if (log_Gl.rcv_phase == LOG_RESTARTED)
    {
      logpb_debug_check_log_page (thread_p, log_pgptr);
    }
#endif

  /* keep old function's usage */
  return NO_ERROR;

error:
  if (log_csect_entered)
    {
      LOG_CS_EXIT (thread_p);
    }
  return ER_FAILED;
}

/*
 * logpb_read_page_from_active_log -
 *
 *   return: new num_pages
 *
 *   pageid(in):
 *   num_pages(in):
 *   log_pgptr(in/out):
 */
int
logpb_read_page_from_active_log (THREAD_ENTRY * thread_p, LOG_PAGEID pageid, int num_pages, LOG_PAGE * log_pgptr)
{
  LOG_PHY_PAGEID phy_start_pageid;

  assert (log_pgptr != NULL);
  assert (pageid != NULL_PAGEID);
  assert (num_pages > 0);

  logpb_log ("called logpb_read_page_from_active_log with pageid = %lld and num_pages = %d\n", (long long int) pageid,
	     num_pages);

  /*
   * Page is contained in the active log.
   * Find the corresponding physical page and read the page from disk.
   */
  phy_start_pageid = logpb_to_physical_pageid (pageid);
  num_pages = MIN (num_pages, LOGPB_ACTIVE_NPAGES - phy_start_pageid + 1);

  perfmon_inc_stat (thread_p, PSTAT_LOG_NUM_IOREADS);
  if (fileio_read_pages (thread_p, log_Gl.append.vdes, (char *) log_pgptr, phy_start_pageid, num_pages, LOG_PAGESIZE) ==
      NULL)
    {
      er_set (ER_ERROR_SEVERITY, ARG_FILE_LINE, ER_LOG_READ, 3, pageid, phy_start_pageid, log_Name_active);
      return -1;
    }
  else
    {
      if (log_pgptr->hdr.logical_pageid != pageid)
	{
	  er_set (ER_ERROR_SEVERITY, ARG_FILE_LINE, ER_LOG_PAGE_CORRUPTED, 1, pageid);
	  return -1;
	}
    }

#if !defined(NDEBUG)
  if (log_Gl.rcv_phase == LOG_RESTARTED)
    {
      char *ptr;
      int i;

      ptr = (char *) log_pgptr;
      for (i = 0; i < num_pages; i++)
	{
	  logpb_debug_check_log_page (thread_p, (LOG_PAGE *) ptr);
	  ptr += LOG_PAGESIZE;
	}
    }
#endif

  return num_pages;
}

/*
 * logpb_write_page_to_disk - writes and syncs a log page to disk
 *
 * return: error code
 *
 *   log_pgptr(in/out): Log page pointer
 *   logical_pageid(in): logical page id
 *
 * NOTE:writes and syncs a log page to disk
 */
int
logpb_write_page_to_disk (THREAD_ENTRY * thread_p, LOG_PAGE * log_pgptr, LOG_PAGEID logical_pageid)
{
  int nbytes, error_code;
  LOG_PHY_PAGEID phy_pageid;
  FILEIO_WRITE_MODE write_mode;

  assert (log_pgptr != NULL);
  assert (log_pgptr->hdr.logical_pageid == logical_pageid);
  /* we allow writing page as long as they do not belong to archive area */
  assert (logical_pageid == LOGPB_HEADER_PAGE_ID
	  || (!LOGPB_IS_ARCHIVE_PAGE (logical_pageid) && logical_pageid <= LOGPB_LAST_ACTIVE_PAGE_ID));

  logpb_log ("called logpb_write_page_to_disk for logical_pageid = %lld\n", (long long int) logical_pageid);

  /* Set page CRC before writing to disk. */
  error_code = logpb_set_page_checksum (thread_p, log_pgptr);
  if (error_code != NO_ERROR)
    {
      return error_code;
    }

  phy_pageid = logpb_to_physical_pageid (logical_pageid);
  logpb_log ("phy_pageid in logpb_write_page_to_disk is %lld\n", (long long int) phy_pageid);

  /* log_Gl.append.vdes is only changed while starting or finishing or recovering server. So, log cs is not needed. */

  write_mode = dwb_is_created () == true ? FILEIO_WRITE_NO_COMPENSATE_WRITE : FILEIO_WRITE_DEFAULT_WRITE;
  if (fileio_write (thread_p, log_Gl.append.vdes, log_pgptr, phy_pageid, LOG_PAGESIZE, write_mode) == NULL)
    {
      if (er_errid () == ER_IO_WRITE_OUT_OF_SPACE)
	{
	  nbytes = log_Gl.hdr.db_logpagesize;
	  er_set (ER_FATAL_ERROR_SEVERITY, ARG_FILE_LINE, ER_LOG_WRITE_OUT_OF_SPACE, 4, logical_pageid, phy_pageid,
		  log_Name_active, nbytes);
	}
      else
	{
	  er_set_with_oserror (ER_FATAL_ERROR_SEVERITY, ARG_FILE_LINE, ER_LOG_WRITE, 3, logical_pageid, phy_pageid,
			       log_Name_active);
	}

      logpb_fatal_error (thread_p, true, ARG_FILE_LINE, "logpb_write_page_to_disk");
      return ER_FAILED;
    }

  perfmon_inc_stat (thread_p, PSTAT_LOG_NUM_IOWRITES);
  return NO_ERROR;
}

/*
 * logpb_find_header_parameters - Find some database creation parameters
 *
 * return: iopagesize or -1
 *
 *   db_fullname(in): Full name of the database
 *   force_read_log_header(in): force to read log header
 *   logpath(in): Directory where the log volumes reside
 *   prefix_logname(in): Name of the log volumes. It is usually set as database
 *                      name. For example, if the value is equal to "db", the
 *                      names of the log volumes created are as follow:
 *                      Active_log      = db_logactive
 *                      Archive_logs    = db_logarchive.0
 *                                        db_logarchive.1
 *                                             .
 *                                             .
 *                                             .
 *                                        db_logarchive.n
 *                      Log_information = db_loginfo
 *                      Database Backup = db_backup
 *   db_iopagesize(in): Set as a side effect to iopagesize
 *   db_creation(in): Set as a side effect to time of database creation
 *   db_compatibility(in): Set as a side effect to database disk compatibility
 *   db_charset(in): Set as a side effect to database charset
 *
 * NOTE:Find some database creation parameters such as pagesize, creation time, and disk compatability.
 */
PGLENGTH
logpb_find_header_parameters (THREAD_ENTRY * thread_p, const bool force_read_log_header, const char *db_fullname,
			      const char *logpath, const char *prefix_logname, PGLENGTH * io_page_size,
			      PGLENGTH * log_page_size, INT64 * creation_time, float *db_compatibility, int *db_charset)
{
  static LOG_HEADER hdr;	/* Log header */
  static bool is_header_read_from_file = false;
  static bool is_log_header_validated = false;
  char log_pgbuf[IO_MAX_PAGE_SIZE + MAX_ALIGNMENT], *aligned_log_pgbuf;
  LOG_PAGE *log_pgptr = NULL;
  int error_code = NO_ERROR;

  if (force_read_log_header)
    {
      is_header_read_from_file = false;
      is_log_header_validated = false;
    }

  aligned_log_pgbuf = PTR_ALIGN (log_pgbuf, MAX_ALIGNMENT);

  assert (LOG_CS_OWN_WRITE_MODE (thread_p));

  /* Is the system restarted ? */
  if (log_Gl.trantable.area != NULL && log_Gl.append.log_pgptr != NULL)
    {
      *io_page_size = log_Gl.hdr.db_iopagesize;
      *log_page_size = log_Gl.hdr.db_logpagesize;
      *creation_time = log_Gl.hdr.db_creation;
      *db_compatibility = log_Gl.hdr.db_compatibility;

      if (IO_PAGESIZE != *io_page_size || LOG_PAGESIZE != *log_page_size)
	{
	  if (db_set_page_size (*io_page_size, *log_page_size) != NO_ERROR)
	    {
	      goto error;
	    }

	  logpb_finalize_pool (thread_p);
	  error_code = logtb_define_trantable_log_latch (thread_p, log_Gl.trantable.num_total_indices);
	  if (error_code != NO_ERROR)
	    {
	      goto error;
	    }
	  error_code = logpb_initialize_pool (thread_p);
	  if (error_code != NO_ERROR)
	    {
	      goto error;
	    }
	  if (logpb_fetch_start_append_page (thread_p) != NO_ERROR)
	    {
	      goto error;
	    }
	}
      return *io_page_size;
    }

  if (!is_header_read_from_file)
    {
      log_pgptr = (LOG_PAGE *) aligned_log_pgbuf;

      error_code = logpb_fetch_header_from_active_log (thread_p, db_fullname, logpath, prefix_logname, &hdr, log_pgptr);
      if (error_code != NO_ERROR)
	{
	  goto error;
	}
      is_header_read_from_file = true;
    }

  *io_page_size = hdr.db_iopagesize;
  *log_page_size = hdr.db_logpagesize;
  *creation_time = hdr.db_creation;
  *db_compatibility = hdr.db_compatibility;
  *db_charset = (int) hdr.db_charset;

  if (is_log_header_validated)
    {
      return *io_page_size;
    }

  /*
   * Make sure that the log is a log file and that it is compatible with the
   * running database and system
   */

  if (strcmp (hdr.prefix_name, prefix_logname) != 0)
    {
      /*
       * This does not look like the log or the log was renamed. Incompatible
       * prefix name with the prefix stored on disk
       */
      er_set (ER_NOTIFICATION_SEVERITY, ARG_FILE_LINE, ER_LOG_INCOMPATIBLE_PREFIX_NAME, 2, log_Name_active,
	      hdr.prefix_name);
      /* Continue anyhow.. */
    }

  /* only check for incompatibility here, this will be done again in log_xinit which will run the compatibility
   * functions if there are any. */
  /* We added disk compatibility rules to R2.2. Before that release, rel_get_disk_compatible function returned only
   * REL_FULLY_COMPATIBLE or REL_NOT_COMPATIBLE. However, it might return REL_BACKWARD_COMPATIBLE now. */
  if (rel_get_disk_compatible (*db_compatibility, NULL) != REL_FULLY_COMPATIBLE)
    {
      log_Gl.hdr.db_compatibility = *db_compatibility;
      er_set (ER_ERROR_SEVERITY, ARG_FILE_LINE, ER_LOG_INCOMPATIBLE_DATABASE, 2, rel_name (), rel_release_string ());
      error_code = ER_LOG_INCOMPATIBLE_DATABASE;
      goto error;
    }

  is_log_header_validated = true;

  return *io_page_size;

error:
  *io_page_size = -1;
  *log_page_size = -1;
  *creation_time = 0;
  *db_compatibility = -1.0;

  return *io_page_size;
}

/*
 *
 *       	       FUNCTIONS RELATED TO APPEND PAGES
 *
 */

/*
 * logpb_fetch_start_append_page - FETCH THE START APPEND PAGE
 *
 * return: Pointer to the page or NULL
 *
 * NOTE:Fetch the start append page.
 */
int
logpb_fetch_start_append_page (THREAD_ENTRY * thread_p)
{
  LOG_FLUSH_INFO *flush_info = &log_Gl.flush_info;
  PAGE_FETCH_MODE flag = OLD_PAGE;
  bool need_flush;
#if defined(SERVER_MODE)
  int rv;
#endif /* SERVER_MODE */

  assert (LOG_CS_OWN_WRITE_MODE (thread_p));

  logpb_log ("started logpb_fetch_start_append_page\n");

  /* detect empty log (page and offset of zero) */
  if ((log_Gl.hdr.append_lsa.pageid == 0) && (log_Gl.hdr.append_lsa.offset == 0))
    {
      flag = NEW_PAGE;
    }

  if (log_Gl.append.log_pgptr != NULL)
    {
      /*
       * Somehow we already have an append page, flush all current append page
       * and start form scratch
       */
      logpb_invalid_all_append_pages (thread_p);
    }

  /*
   * Fetch the start append page
   */

  log_Gl.append.log_pgptr = logpb_locate_page (thread_p, log_Gl.hdr.append_lsa.pageid, flag);
  if (log_Gl.append.log_pgptr == NULL)
    {
      return ER_FAILED;
    }

  log_Gl.append.set_nxio_lsa (log_Gl.hdr.append_lsa);
  /*
   * Save this log append page as an active page to be flushed at a later
   * time if the page is modified (dirty).
   * We must save the log append pages in the order that they are defined
   * and need to be flushed.
   */

  need_flush = false;

  rv = pthread_mutex_lock (&flush_info->flush_mutex);

  flush_info->toflush[flush_info->num_toflush] = log_Gl.append.log_pgptr;
  flush_info->num_toflush++;

  if (flush_info->num_toflush >= flush_info->max_toflush)
    {
      /*
       * Force the dirty pages including the current one at this moment
       */
      need_flush = true;
    }

  pthread_mutex_unlock (&flush_info->flush_mutex);

  if (need_flush)
    {
      logpb_flush_pages_direct (thread_p);
    }

  return NO_ERROR;
}

/*
 * logpb_fetch_start_append_page_new - FETCH THE NEW START APPEND PAGE
 *
 * return: Pointer to the page or NULL
 */
LOG_PAGE *
logpb_fetch_start_append_page_new (THREAD_ENTRY * thread_p)
{
  assert (LOG_CS_OWN_WRITE_MODE (thread_p));

  logpb_log ("started logpb_fetch_start_append_page_new\n");

  log_Gl.append.log_pgptr = logpb_locate_page (thread_p, log_Gl.hdr.append_lsa.pageid, NEW_PAGE);
  if (log_Gl.append.log_pgptr == NULL)
    {
      return NULL;
    }

  log_Gl.append.set_nxio_lsa (log_Gl.hdr.append_lsa);

  return log_Gl.append.log_pgptr;
}

/*
 * logpb_next_append_page - Fetch next append page
 *
 * return: nothing
 *
 *   current_setdirty(in): Set the current append page dirty ?
 *
 * NOTE:Fetch the next append page.
 *              If the current append page contains the beginning of the log
 *              record being appended (i.e., log record did fit on current
 *              append page), the freeing of this page is delayed until the
 *              record is completely appended/logged. This is needed since
 *              every log record has a forward pointer to next log record
 *              (i.e., next append address). In addition, we must avoid
 *              flushing this page to disk (e.g., page replacement),
 *              otherwise, during crash recovery we could try to read a log
 *              record that has never been finished and the end of the log may
 *              not be detected. That is, the log would be corrupted.
 *
 *              If the current append page does not contain the beginning of
 *              the log record, the page can be freed and flushed at any time.
 *
 *              If the next page to archive is located at the physical
 *              location of the desired append page, a set of log pages is
 *              archived, so we can continue the append operations.
 */
static void
logpb_next_append_page (THREAD_ENTRY * thread_p, LOG_SETDIRTY current_setdirty)
{
  LOG_FLUSH_INFO *flush_info = &log_Gl.flush_info;
  bool need_flush;
#if defined(SERVER_MODE)
  int rv;
#endif /* SERVER_MODE */
#if defined(CUBRID_DEBUG)
  long commit_count = 0;
  static struct timeval start_append_time = { 0, 0 };
  struct timeval end_append_time = { 0, 0 };
  static long prev_commit_count_in_append = 0;
  double elapsed = 0;

  gettimeofday (&end_append_time, NULL);
#endif /* CUBRID_DEBUG */

  assert (LOG_CS_OWN_WRITE_MODE (thread_p));

  logpb_log ("started logpb_next_append_page\n");

  if (current_setdirty == LOG_SET_DIRTY)
    {
      logpb_set_dirty (thread_p, log_Gl.append.log_pgptr);
    }

  log_Gl.append.log_pgptr = NULL;

  log_Gl.hdr.append_lsa.pageid++;
  log_Gl.hdr.append_lsa.offset = 0;

  /*
   * Is the next logical page to archive, currently located at the physical
   * location of the next logical append page ? (Remember the log is a RING).
   * If so, we need to archive the log from the next logical page to archive
   * up to the closest page that does not hold the current append log record.
   */

  if (LOGPB_AT_NEXT_ARCHIVE_PAGE_ID (log_Gl.hdr.append_lsa.pageid))
    {
      /* The log must be archived */
      logpb_archive_active_log (thread_p);
    }

  /*
   * Has the log been cycled ?
   */
  if (LOGPB_IS_FIRST_PHYSICAL_PAGE (log_Gl.hdr.append_lsa.pageid))
    {
      log_Gl.hdr.fpageid += LOGPB_ACTIVE_NPAGES;

      /* Flush the header to save updates by archiving. */
      logpb_flush_header (thread_p);
    }

  /*
   * Fetch the next page as a newly defined append page. Append pages are
   * always new pages
   */

  log_Gl.append.log_pgptr = logpb_create_page (thread_p, log_Gl.hdr.append_lsa.pageid);
  if (log_Gl.append.log_pgptr == NULL)
    {
      logpb_fatal_error (thread_p, true, ARG_FILE_LINE, "log_next_append_page");
      /* This statement should not be reached */
      return;
    }

#if defined(CUBRID_DEBUG)
  {
    log_Stat.last_append_pageid = log_Gl.hdr.append_lsa.pageid;
  }
#endif /* CUBRID_DEBUG */

  /*
   * Save this log append page as an active page to be flushed at a later
   * time if the page is modified (dirty).
   * We must save the log append pages in the order that they are defined
   * and need to be flushed.
   */

  rv = pthread_mutex_lock (&flush_info->flush_mutex);

  flush_info->toflush[flush_info->num_toflush] = log_Gl.append.log_pgptr;
  flush_info->num_toflush++;

  need_flush = false;
  if (flush_info->num_toflush >= flush_info->max_toflush)
    {
      need_flush = true;
    }

  pthread_mutex_unlock (&flush_info->flush_mutex);

  if (need_flush)
    {
      logpb_flush_all_append_pages (thread_p);
    }

#if defined(CUBRID_DEBUG)
  if (start_append_time.tv_sec != 0 && start_append_time.tv_usec != 0)
    {
      elapsed = LOG_GET_ELAPSED_TIME (end_append_time, start_append_time);
    }

  log_Stat.use_append_page_sec = elapsed;
  gettimeofday (&start_append_time, NULL);

  commit_count = log_Stat.commit_count - prev_commit_count_in_append;

  prev_commit_count_in_append = log_Stat.commit_count;

  log_Stat.last_commit_count_while_using_a_page = commit_count;
  log_Stat.total_commit_count_while_using_a_page += log_Stat.last_commit_count_while_using_a_page;
#endif /* CUBRID_DEBUG */

  log_Stat.total_append_page_count++;

#if defined(CUBRID_DEBUG)
  er_log_debug (ARG_FILE_LINE,
		"log_next_append_page: new page id(%lld) total_append_page_count(%ld)"
		" num_toflush(%d) use_append_page_sec(%f) need_flush(%d) commit_count(%ld)"
		" total_commit_count(%ld)\n", (int) log_Stat.last_append_pageid, log_Stat.total_append_page_count,
		flush_info->num_toflush, log_Stat.use_append_page_sec, need_flush,
		log_Stat.last_commit_count_while_using_a_page, log_Stat.total_commit_count_while_using_a_page);
#endif /* CUBRID_DEBUG */
}

/*
 * log_writev_append_pages - Write a set of sequential pages
 *
 * return: to_flush or NULL
 *
 *   to_flush(in): Array to address of content of pages to flush
 *   npages(in): Number of pages to flush
 *
 * NOTE:Flush to disk a set of log contiguous pages.
 */
static LOG_PAGE **
logpb_writev_append_pages (THREAD_ENTRY * thread_p, LOG_PAGE ** to_flush, DKNPAGES npages)
{
  LOG_BUFFER *bufptr;
  LOG_PHY_PAGEID phy_pageid;
  int i;

  /* In this point, flush buffer cannot be replaced by trans. So, bufptr's pageid and phy_pageid are not changed. */
  if (npages > 0)
    {
      bufptr = logpb_get_log_buffer (to_flush[0]);
      phy_pageid = bufptr->phy_pageid;

      logpb_log ("logpb_writev_append_pages: started with pageid = %lld and phy_pageid = %lld\n",
		 (long long int) bufptr->pageid, (long long int) phy_pageid);

      for (i = 0; i < npages; i++)
	{
	  /* Set page CRC before writing to disk. */
	  if (logpb_set_page_checksum (thread_p, to_flush[i]) != NO_ERROR)
	    {
	      return NULL;
	    }
	}

      if (fileio_writev (thread_p, log_Gl.append.vdes, (void **) to_flush, phy_pageid, npages, LOG_PAGESIZE) == NULL)
	{
	  if (er_errid () == ER_IO_WRITE_OUT_OF_SPACE)
	    {
	      er_set (ER_FATAL_ERROR_SEVERITY, ARG_FILE_LINE, ER_LOG_WRITE_OUT_OF_SPACE, 4, bufptr->pageid,
		      phy_pageid, log_Name_active, log_Gl.hdr.db_logpagesize);
	    }
	  else
	    {
	      er_set_with_oserror (ER_FATAL_ERROR_SEVERITY, ARG_FILE_LINE, ER_LOG_WRITE, 3, bufptr->pageid,
				   phy_pageid, log_Name_active);
	    }
	  to_flush = NULL;
	}
    }

  return to_flush;
}

/*
 * logpb_write_toflush_pages_to_archive - Background archiving
 *
 * NOTE : write flushed pages to temporary archiving volume
 * (which will be renamed to real archiving volume) at this time.
 * but don't write last page because it will be modified & flushed again.
 * in error case, dismount temp archiving volume and give up background
 * archiving.
 */
static void
logpb_write_toflush_pages_to_archive (THREAD_ENTRY * thread_p)
{
  int i;
  LOG_PAGEID pageid, prev_lsa_pageid;
  LOG_PHY_PAGEID phy_pageid;
  char log_pgbuf[IO_MAX_PAGE_SIZE + MAX_ALIGNMENT];
  LOG_PAGE *log_pgptr = NULL;
  LOG_BUFFER *bufptr;
  LOG_FLUSH_INFO *flush_info = &log_Gl.flush_info;
  BACKGROUND_ARCHIVING_INFO *bg_arv_info = &log_Gl.bg_archive_info;
  FILEIO_WRITE_MODE write_mode;

  assert (prm_get_bool_value (PRM_ID_LOG_BACKGROUND_ARCHIVING));

  if (log_Gl.bg_archive_info.vdes == NULL_VOLDES || flush_info->num_toflush <= 1)
    {
      return;
    }

  pageid = bg_arv_info->current_page_id;
  prev_lsa_pageid = log_Gl.append.prev_lsa.pageid;
  i = 0;
  write_mode = dwb_is_created () == true ? FILEIO_WRITE_NO_COMPENSATE_WRITE : FILEIO_WRITE_DEFAULT_WRITE;

  while (pageid < prev_lsa_pageid && i < flush_info->num_toflush)
    {
      bufptr = logpb_get_log_buffer (flush_info->toflush[i]);
      if (pageid > bufptr->pageid)
	{
	  assert_release (pageid <= bufptr->pageid);
	  fileio_dismount (thread_p, bg_arv_info->vdes);
	  bg_arv_info->vdes = NULL_VOLDES;
	  return;
	}
      else if (pageid < bufptr->pageid)
	{
	  LOG_LSA current_lsa;

	  current_lsa.pageid = pageid;
	  current_lsa.offset = LOG_PAGESIZE;
	  /* to flush all omitted pages by the previous archiving */
	  log_pgptr = (LOG_PAGE *) PTR_ALIGN (log_pgbuf, MAX_ALIGNMENT);
	  if (logpb_fetch_page (thread_p, &current_lsa, LOG_CS_FORCE_USE, log_pgptr) != NO_ERROR)
	    {
	      fileio_dismount (thread_p, bg_arv_info->vdes);
	      bg_arv_info->vdes = NULL_VOLDES;
	      return;
	    }
	}
      else
	{
	  log_pgptr = flush_info->toflush[i];
	  i++;
	}

#if !defined(NDEBUG)
      logpb_debug_check_log_page (thread_p, log_pgptr);
#endif
      phy_pageid = (LOG_PHY_PAGEID) (pageid - bg_arv_info->start_page_id + 1);
      assert_release (phy_pageid > 0);
      if (fileio_write (thread_p, bg_arv_info->vdes, log_pgptr, phy_pageid, LOG_PAGESIZE, write_mode) == NULL)
	{
	  fileio_dismount (thread_p, bg_arv_info->vdes);
	  bg_arv_info->vdes = NULL_VOLDES;
	  return;
	}

      pageid++;
      bg_arv_info->current_page_id = pageid;
    }

  assert_release (bg_arv_info->current_page_id >= bg_arv_info->last_sync_pageid);
  if ((bg_arv_info->current_page_id - bg_arv_info->last_sync_pageid) > prm_get_integer_value (PRM_ID_PB_SYNC_ON_NFLUSH))
    {
      /* System volume. No need to sync DWB. */
      fileio_synchronize (thread_p, bg_arv_info->vdes, log_Name_bg_archive, FILEIO_SYNC_ONLY);
      bg_arv_info->last_sync_pageid = bg_arv_info->current_page_id;
    }
}

/*
 * logpb_append_next_record -
 *
 * return: NO_ERROR
 *
 *   node(in):
 */
static int
logpb_append_next_record (THREAD_ENTRY * thread_p, LOG_PRIOR_NODE * node)
{
  if (!LSA_EQ (&node->start_lsa, &log_Gl.hdr.append_lsa))
    {
      logpb_fatal_error (thread_p, true, ARG_FILE_LINE, "logpb_append_next_record");
    }

  /* forcing flush in the middle of log record append is a complicated business. try to avoid it if possible. */
  if (log_Gl.flush_info.num_toflush + 1 >= log_Gl.flush_info.max_toflush)	/* flush will be forced on next page */
    {
      /* flush early to avoid complicated case */
      logpb_flush_all_append_pages (thread_p);
    }

  logpb_start_append (thread_p, &node->log_header);

  if (node->data_header != NULL)
    {
      LOG_APPEND_ADVANCE_WHEN_DOESNOT_FIT (thread_p, node->data_header_length);
      logpb_append_data (thread_p, node->data_header_length, node->data_header);
    }

  if (node->udata != NULL)
    {
      logpb_append_data (thread_p, node->ulength, node->udata);
    }

  if (node->rdata != NULL)
    {
      logpb_append_data (thread_p, node->rlength, node->rdata);
    }

  logpb_end_append (thread_p, &node->log_header);

  return NO_ERROR;
}

/*
 * logpb_append_prior_lsa_list -
 *
 * return: NO_ERROR
 *
 *   list(in/out):
 */
static int
logpb_append_prior_lsa_list (THREAD_ENTRY * thread_p, LOG_PRIOR_NODE * list)
{
  LOG_PRIOR_NODE *node;

  assert (LOG_CS_OWN_WRITE_MODE (thread_p));

  /* append prior_flush_list */
  assert (log_Gl.prior_info.prior_flush_list_header == NULL);
  log_Gl.prior_info.prior_flush_list_header = list;

  /* append log buffer */
  while (log_Gl.prior_info.prior_flush_list_header != NULL)
    {
      node = log_Gl.prior_info.prior_flush_list_header;
      log_Gl.prior_info.prior_flush_list_header = node->next;

      logpb_append_next_record (thread_p, node);

      if (node->data_header != NULL)
	{
	  free_and_init (node->data_header);
	}
      if (node->udata != NULL)
	{
	  free_and_init (node->udata);
	}
      if (node->rdata != NULL)
	{
	  free_and_init (node->rdata);
	}

      free_and_init (node);
    }

  return NO_ERROR;
}

/*
 * prior_lsa_remove_prior_list:
 *
 * return: prior list
 *
 */
static LOG_PRIOR_NODE *
prior_lsa_remove_prior_list (THREAD_ENTRY * thread_p)
{
  LOG_PRIOR_NODE *prior_list;

  assert (LOG_CS_OWN_WRITE_MODE (thread_p));

  prior_list = log_Gl.prior_info.prior_list_header;

  log_Gl.prior_info.prior_list_header = NULL;
  log_Gl.prior_info.prior_list_tail = NULL;
  log_Gl.prior_info.list_size = 0;

  return prior_list;
}

/*
 * logpb_prior_lsa_append_all_list:
 *
 * return: NO_ERROR
 *
 */
int
logpb_prior_lsa_append_all_list (THREAD_ENTRY * thread_p)
{
  LOG_PRIOR_NODE *prior_list;
  INT64 current_size;

  assert (LOG_CS_OWN_WRITE_MODE (thread_p));

  log_Gl.prior_info.prior_lsa_mutex.lock ();
  current_size = log_Gl.prior_info.list_size;
  prior_list = prior_lsa_remove_prior_list (thread_p);
  log_Gl.prior_info.prior_lsa_mutex.unlock ();

  if (prior_list != NULL)
    {
      perfmon_add_stat (thread_p, PSTAT_PRIOR_LSA_LIST_SIZE, (unsigned int) current_size / ONE_K);	/* kbytes */
      perfmon_inc_stat (thread_p, PSTAT_PRIOR_LSA_LIST_REMOVED);

      logpb_append_prior_lsa_list (thread_p, prior_list);
    }

  return NO_ERROR;
}

/*
 * logpb_dump_log_page_area - Dump log page area.
 *
 * return: nothing
 *   log_pgptr(in): log page
 *   offset(in): offset in page area to start logging
 *   length(in): length to log
 */
void
logpb_dump_log_page_area (THREAD_ENTRY * thread_p, LOG_PAGE * log_pgptr, int offset, int length)
{
  const int block_size = 4 * ONE_K;
  char log_block_string[block_size * 4], log_header_string[200], *src_ptr, *dest_ptr;
  int count_remaining_bytes, count_bytes_to_dump, i;
  int line_no = 0;

  if (logpb_Logging == false)
    {
      return;
    }

  assert (log_pgptr != NULL);
  if (offset < 0 || length < 0 || length > LOGAREA_SIZE || offset + length > LOGAREA_SIZE)
    {
      return;
    }

  sprintf (log_header_string, "page_id = %lld, checksum = %d, offset = %d, length = %d\n",
	   (long long int) log_pgptr->hdr.logical_pageid, log_pgptr->hdr.checksum, offset, length);

  count_remaining_bytes = length;
  src_ptr = log_pgptr->area + offset;
  while (count_remaining_bytes > 0)
    {
      dest_ptr = log_block_string;
      count_bytes_to_dump = MIN (count_remaining_bytes, block_size);
      for (i = 0; i < count_bytes_to_dump; i++, src_ptr++)
	{
	  if (i % 32 == 0)
	    {
	      dest_ptr += sprintf (dest_ptr, "\n  %05d: ", line_no++);
	    }

	  dest_ptr += sprintf (dest_ptr, "%02X ", (unsigned char) (*src_ptr));
	}

      dest_ptr += sprintf (dest_ptr, "\n");
      logpb_log ("logpb_dump_log_page_area: header = %s data = %s\n", log_header_string, log_block_string);
      count_remaining_bytes -= count_bytes_to_dump;
    }
}

/*
 * logpb_page_get_first_null_block_lsa - Get LSA of first null block in log page.
 *
 * return: nothing
 *   thread_p(in): thread entry
 *   log_pgptr(in): log page
 *   first_null_block_lsa(out): LSA of first null block.
 */
void
logpb_page_get_first_null_block_lsa (THREAD_ENTRY * thread_p, LOG_PAGE * log_pgptr, LOG_LSA * first_null_block_lsa)
{
  const int block_size = 4 * ONE_K;
  char null_buffer[block_size + MAX_ALIGNMENT], *null_block;
  int i, max_num_blocks = LOG_PAGESIZE / block_size;

  assert (log_pgptr != NULL && first_null_block_lsa != NULL);

  null_block = PTR_ALIGN (null_buffer, MAX_ALIGNMENT);
  memset (null_block, LOG_PAGE_INIT_VALUE, block_size);

  LSA_SET_NULL (first_null_block_lsa);

  /* Set LSA of first NULL block. */
  for (i = 0; i < max_num_blocks; i++)
    {
      /* Search for null blocks. */
      if (memcmp (((char *) log_pgptr) + (i * block_size), null_block, block_size) == 0)
	{
	  /* Found the null block. Computes its LSA. */
	  first_null_block_lsa->pageid = log_pgptr->hdr.logical_pageid;
	  first_null_block_lsa->offset = i * block_size;

	  if (first_null_block_lsa->offset > 0)
	    {
	      /* Skip log header size. */
	      first_null_block_lsa->offset -= sizeof (LOG_HDRPAGE);
	    }

	  assert (first_null_block_lsa->offset >= 0);
	  break;
	}
    }
}

/*
 * logpb_flush_all_append_pages - Flush log append pages
 *
 * return: 1 : log flushed, 0 : do not need log flush, < 0 : error code
 *
 */
static int
logpb_flush_all_append_pages (THREAD_ENTRY * thread_p)
{
  LOG_BUFFER *bufptr;		/* The current buffer log append page scanned */
  LOG_BUFFER *prv_bufptr;	/* The previous buffer log append page scanned */
  int idxflush;			/* An index into the first log page buffer to flush */
  bool need_sync;		/* How we flush anything ? */

  int i;
  LOG_PAGEID first_append_pageid = NULL_PAGEID;
  bool need_flush = true;
  int error_code = NO_ERROR;
  int flush_page_count = 0;
#if defined(CUBRID_DEBUG)
  struct timeval start_time = { 0, 0 };
  struct timeval end_time = { 0, 0 };
  int dirty_page_count = 0;
  int curr_flush_count = 0;
  long commit_count = 0;
  static long prev_commit_count_in_flush = 0;
#endif /* CUBRID_DEBUG */
  bool hold_flush_mutex = false;
  LOG_FLUSH_INFO *flush_info = &log_Gl.flush_info;
  LOG_LSA nxio_lsa;

  int rv;
#if defined(SERVER_MODE)
  INT64 flush_start_time = 0;
  INT64 flush_completed_time = 0;
  INT64 all_writer_thr_end_time = 0;

  LOGWR_INFO *writer_info = log_Gl.writer_info;
  LOGWR_ENTRY *entry;
  THREAD_ENTRY *wait_thread_p;
#endif /* SERVER_MODE */

  assert (LOG_CS_OWN_WRITE_MODE (thread_p));

  logpb_log ("called logpb_flush_all_append_pages\n");

#if defined(CUBRID_DEBUG)
  er_log_debug (ARG_FILE_LINE, "logpb_flush_all_append_pages: start\n");

  gettimeofday (&start_time, NULL);
#endif /* CUBRID_DEBUG */

  rv = pthread_mutex_lock (&flush_info->flush_mutex);
  hold_flush_mutex = true;

  if (flush_info->num_toflush < 1)
    {
      need_flush = false;
    }
  else if (flush_info->num_toflush == 1)
    {
      /*
       * Don't need to do anything if the page is not dirty.
       *
       * This block is used to avoid updating the last page with an end of file log when it is not needed at all.
       */

      bufptr = logpb_get_log_buffer (flush_info->toflush[0]);
      if (!logpb_is_dirty (thread_p, flush_info->toflush[0]))
	{
	  need_flush = false;
	}
    }

  pthread_mutex_unlock (&flush_info->flush_mutex);
  hold_flush_mutex = false;

  if (!need_flush)
    {
      return 0;
    }

#if !defined(NDEBUG)
  {
    const char *env_value;
    int verbose_dump = -1;

    if (verbose_dump == -1)
      {
	/*
	 * Do we want to dump the buffer pool for future verification
	 */
	if ((env_value = envvar_get ("LOG_FLUSH_VERBOSE_DUMP")) != NULL)
	  {
	    verbose_dump = atoi (env_value) != 0 ? 1 : 0;
	  }
	else
	  {
	    verbose_dump = 0;
	  }
      }

    if (verbose_dump != 0)
      {
	fprintf (stdout, "\n DUMP BEFORE FLUSHING APPEND PAGES\n");
	logpb_dump (thread_p, stdout);
      }
  }
#endif

#if defined(SERVER_MODE)
  if (thread_p && thread_p->type != TT_DAEMON && thread_p->type != TT_VACUUM_MASTER
      && thread_p->type != TT_VACUUM_WORKER)
    {
      /* set event logging parameter */
      thread_p->event_stats.trace_log_flush_time = prm_get_integer_value (PRM_ID_LOG_TRACE_FLUSH_TIME_MSECS);
    }
#endif /* SERVER_MODE */

#if defined(CUBRID_DEBUG)
  if (log_Gl.append.get_nxio_lsa ().pageid != logpb_get_page_id (flush_info->toflush[0]))
    {
      er_log_debug (ARG_FILE_LINE,
		    "logpb_flush_all_append_pages: SYSTEM ERROR\n  NXIO_PAGE %d does not seem the same as next free"
		    " append page %d to flush\n", log_Gl.append.get_nxio_lsa ().pageid,
		    logpb_get_page_id (flush_info->toflush[0]));
      goto error;
    }
#endif /* CUBRID_DEBUG */

  /* how this works:
   * ok, so we might have to flush several pages here. if there is only one page, the implementation is straight
   * forward, just flush the page.
   *
   * however, if there are two or more pages, we really need to make sure that the first page, where previous end of log
   * record resides (where nxio_lsa points), is flushed last! we cannot validate the new end of log record until we are
   * sure all log pages have been flushed!
   * so, we'll do a two-step flushing: in the first step we skip nxio_lsa page and flush all other pages. in the second
   * step we flush the nxio_lsa page.
   *
   * the story becomes a lot more complicated when a log entry is only partially appended before flush is called. this
   * can happen for when log page buffer becomes full. the problem here is that we cannot yet validate the flushed pages
   * before flushing this record entirely; not all pages. what we do here is replace the incomplete record with end of
   * log record (very important! not in log page buffer, but in a copy of the log page; that way we allow others to read
   * the correct version from buffer). the overwritten copy is flushed to disk.
   * when the log record is fully appended (there can be several iterations of flush if we deal with a very large log
   * record and log page buffer is very small), we call again flush again to make sure all remaining record pages are
   * written to disk. at the end of this flush iteration, the original record is written back and page is flushed again,
   * validating new record.
   *
   * to see full implementation, follow references of log_Pb.partial_append.
   *
   * todo: we might think of a better and simpler solution. the most difficult case to handle is very large log record,
   *       larger than log page buffer. since log records can theoretically be any size, the solution will have to
   *       consider this case.
   *       for now I chose a solution similar to the implementation used before the log page buffer redesign.
   */

  /*
   * Add an end of log marker to detect the end of the log.
   * The marker should be added at the end of the log if there is only one page to be flushed.
   * That is, if we are not in the middle of appending a new log record. Otherwise, we need to change the label of
   * the last append record as log end record. Flush and then check it back.
   */

  if (log_Pb.partial_append.status == LOGPB_APPENDREC_IN_PROGRESS)
    {
      /* Flush all log append records on such page except the current log record which has not been finished.
       * Save the log record type of this record, overwrite an eof record on such position, and flush the page.
       * Then, restore the record back on the page and change the current append log sequence address.
       */
      logpb_log ("logpb_flush_all_append_pages: incomplete record at log_Gl.append.prev_lsa=%lld|%d when flush is "
		 "called. we'll overwrite the log record with eof.\n", (long long int) log_Gl.append.prev_lsa.pageid,
		 (int) log_Gl.append.prev_lsa.offset);

      /* first, let's see if this is page is still in log page buffer */
      first_append_pageid = log_Gl.append.prev_lsa.pageid;
      bufptr = &log_Pb.buffers[logpb_get_log_buffer_index (first_append_pageid)];

      if (bufptr->pageid != first_append_pageid)
	{
	  assert_release (false);
	  logpb_log ("logpb_flush_all_append_pages: fatal error, partial page not found in log page buffer.");
	  error_code = ER_FAILED;
	  goto error;
	}

      /* copy from log page buffer */
      memcpy (log_Pb.partial_append.log_page_record_header, bufptr->logpage, LOG_PAGESIZE);

      /* set entry in log page buffer not dirty. we don't want it to get flushed again */
      bufptr->dirty = false;

      /* Overwrite it with an end of log marker */
      log_Pb.partial_append.record_header_p =
	(LOG_RECORD_HEADER *) (log_Pb.partial_append.log_page_record_header->area + log_Gl.append.prev_lsa.offset);
      log_Pb.partial_append.original_record_header = *log_Pb.partial_append.record_header_p;
      LSA_SET_NULL (&log_Pb.partial_append.record_header_p->forw_lsa);
      log_Pb.partial_append.record_header_p->type = LOG_END_OF_LOG;

      /* write page to disk as it is */
      if (logpb_write_page_to_disk (thread_p, log_Pb.partial_append.log_page_record_header, first_append_pageid)
	  != NO_ERROR)
	{
	  error_code = ER_FAILED;
	  goto error;
	}
      LSA_COPY (&log_Gl.hdr.eof_lsa, &log_Gl.append.prev_lsa);

      log_Pb.partial_append.status = LOGPB_APPENDREC_PARTIAL_FLUSHED_END_OF_LOG;
    }
  else if (log_Pb.partial_append.status == LOGPB_APPENDREC_PARTIAL_FLUSHED_END_OF_LOG)
    {
      logpb_log ("logpb_flush_all_append_pages: continue flushing page of partially appended log record.\n");
    }
  else if (log_Pb.partial_append.status == LOGPB_APPENDREC_PARTIAL_ENDED
	   || log_Pb.partial_append.status == LOGPB_APPENDREC_SUCCESS)
    {
      /* Add an end of log marker to detect the end of the log.
       * Don't advance the log address, the log end of file is overwritten at a later point. */
      LOG_RECORD_HEADER eof;

      logpb_log ("logpb_flush_all_append_pages: append end of log record at append_lsa = %lld|%d.\n",
		 (long long int) log_Gl.hdr.append_lsa.pageid, (int) log_Gl.hdr.append_lsa.offset);
      eof.trid = LOG_READ_NEXT_TRANID;
      LSA_SET_NULL (&eof.prev_tranlsa);
      LSA_COPY (&eof.back_lsa, &log_Gl.append.prev_lsa);
      LSA_SET_NULL (&eof.forw_lsa);
      eof.type = LOG_END_OF_LOG;

      logpb_start_append (thread_p, &eof);
    }
  else
    {
      /* unexpected status here */
      assert_release (false);
      error_code = ER_FAILED;
      goto error;
    }

  /*
   * Now flush all contiguous log append dirty pages. The first log append dirty page is flushed at the end,
   * so we can synchronize it with the rest.
   */

#if defined(SERVER_MODE)
  /* It changes the status of waiting log writer threads and wakes them up */
  if (!HA_DISABLED () && !writer_info->skip_flush)
    {
      assert (hold_flush_mutex == false);
      LOG_CS_DEMOTE (thread_p);

      rv = pthread_mutex_lock (&writer_info->flush_start_mutex);
      rv = pthread_mutex_lock (&writer_info->wr_list_mutex);

      if (thread_p != NULL && thread_p->event_stats.trace_log_flush_time > 0)
	{
	  flush_start_time = log_get_clock_msec ();

          // *INDENT-OFF*
          new (&writer_info->last_writer_client_info) clientids ();
          // *INDENT-ON*

	  writer_info->trace_last_writer = true;
	  writer_info->last_writer_elapsed_time = 0;
	  writer_info->last_writer_client_info.client_type = DB_CLIENT_TYPE_UNKNOWN;
	}

      entry = writer_info->writer_list;
      while (entry)
	{
	  if (entry->status == LOGWR_STATUS_WAIT)
	    {
	      wait_thread_p = entry->thread_p;
	      assert (wait_thread_p != thread_p);

	      thread_lock_entry (wait_thread_p);

	      /* If THREAD_RESUME_DUE_TO_INTERRUPT, do not set the entry status to avoid deadlock
	       * between flush_end_cond and CSECT_LOG.
	       */
	      if (thread_p->resume_status != THREAD_RESUME_DUE_TO_INTERRUPT)
		{
		  /* Still waiting for LOGWR. */
		  entry->status = LOGWR_STATUS_FETCH;
		  if (wait_thread_p->resume_status == THREAD_LOGWR_SUSPENDED)
		    {
		      thread_wakeup_already_had_mutex (wait_thread_p, THREAD_LOGWR_RESUMED);
		    }
		}

	      thread_unlock_entry (wait_thread_p);
	    }
	  entry = entry->next;
	}

      rv = pthread_mutex_lock (&writer_info->flush_wait_mutex);
      writer_info->flush_completed = false;
      rv = pthread_mutex_unlock (&writer_info->flush_wait_mutex);

      pthread_mutex_unlock (&writer_info->wr_list_mutex);
      pthread_mutex_unlock (&writer_info->flush_start_mutex);
    }
#endif /* SERVER_MODE */

  idxflush = -1;
  prv_bufptr = NULL;
  need_sync = false;

  rv = pthread_mutex_lock (&flush_info->flush_mutex);
  hold_flush_mutex = true;

#if defined(CUBRID_DEBUG)
  log_scan_flush_info (log_dump_pageid);
  er_log_debug (ARG_FILE_LINE, "\n");
#endif /* CUBRID_DEBUG */

  /* Record number of writes in statistics */
  perfmon_add_stat (thread_p, PSTAT_LOG_NUM_IOWRITES, flush_info->num_toflush);

  /* loop through all to flush list. do a two-step process:
   * 1. skip all pages not dirty. also skip the page of nxio_lsa! it must be flushed last!
   * 2. collect and flush all dirty and successive pages.
   */
  i = 0;
  while (true)
    {
      /* skip all not dirty */
      for (; i < flush_info->num_toflush; i++)
	{
	  bufptr = logpb_get_log_buffer (flush_info->toflush[i]);
	  assert (bufptr->pageid == flush_info->toflush[i]->hdr.logical_pageid);
	  if (bufptr->dirty && bufptr->pageid != log_Gl.append.get_nxio_lsa ().pageid)
	    {
	      /* found dirty */
	      break;
	    }
	  logpb_log ("logpb_flush_all_append_pages: skip flushing not dirty page %lld.\n", bufptr->pageid);
	}
      if (i == flush_info->num_toflush)
	{
	  /* nothing left to flush */
	  break;
	}

      /* we have a dirty record */
      assert (bufptr->dirty);
      prv_bufptr = bufptr;
      idxflush = i;

      /* advance to next */
      i++;

      /* collect all consecutive pages that are dirty */
      for (; i < flush_info->num_toflush; i++)
	{
	  bufptr = logpb_get_log_buffer (flush_info->toflush[i]);

	  assert (bufptr->pageid == flush_info->toflush[i]->hdr.logical_pageid);

	  if (!bufptr->dirty)
	    {
	      /* not dirty */
	      break;
	    }
	  if (bufptr->pageid == log_Gl.append.get_nxio_lsa ().pageid)
	    {
	      /* this must be flushed last! */
	      break;
	    }
	  if (prv_bufptr->pageid + 1 != bufptr->pageid)
	    {
	      /* not successive pages */
	      break;
	    }
	  if (prv_bufptr->phy_pageid + 1 != bufptr->phy_pageid)
	    {
	      /* not successive pages on disk */
	      break;
	    }

	  prv_bufptr = bufptr;
	}

      if (logpb_writev_append_pages (thread_p, &flush_info->toflush[idxflush], i - idxflush) == NULL)
	{
	  /* is this acceptable? */
	  assert_release (false);
	  error_code = ER_FAILED;
	  goto error;
	}
      else
	{
	  int buf_iter;
	  need_sync = true;
	  flush_page_count += i - idxflush;

	  logpb_log ("logpb_flush_all_append_pages: flushed all pages in range [%lld, %lld].\n",
		     (long long int) flush_info->toflush[idxflush]->hdr.logical_pageid,
		     (long long int) flush_info->toflush[idxflush]->hdr.logical_pageid + i - idxflush - 1);

	  /* set not dirty what we have flushed */
	  for (buf_iter = idxflush; buf_iter < i; buf_iter++)
	    {
	      bufptr = logpb_get_log_buffer (flush_info->toflush[buf_iter]);
	      bufptr->dirty = false;
	    }
#if defined (CUBRID_DEBUG)
	  dirty_page_count += i - idxflush;
#endif /* CUBRID_DEBUG */
	}

      if (i == flush_info->num_toflush)
	{
	  /* nothing left to flush */
	  break;
	}
    }

  /* now flush the nxio_lsa page... unless it is the page of header for incomplete log record */
  nxio_lsa = log_Gl.append.get_nxio_lsa ();
  if (log_Pb.partial_append.status == LOGPB_APPENDREC_SUCCESS || (nxio_lsa.pageid != log_Gl.append.prev_lsa.pageid))
    {
      assert (log_Pb.partial_append.status == LOGPB_APPENDREC_SUCCESS
	      || log_Pb.partial_append.status == LOGPB_APPENDREC_PARTIAL_FLUSHED_END_OF_LOG);

      bufptr = &log_Pb.buffers[logpb_get_log_buffer_index (nxio_lsa.pageid)];

      if (bufptr->pageid != nxio_lsa.pageid)
	{
	  /* not expected. */
	  assert_release (false);

	  logpb_log ("logpb_flush_all_append_pages: fatal error, nxio_lsa %lld|%d page not found in buffer. "
		     "bufptr->pageid is %lld instead.\n",
		     (long long int) nxio_lsa.pageid, (int) nxio_lsa.offset, (long long int) bufptr->pageid);

	  error_code = ER_FAILED;
	  goto error;
	}

      if (!bufptr->dirty)
	{
	  /* not expected */
	  assert_release (false);

	  logpb_log ("logpb_flush_all_append_pages: fatal error, nxio_lsa %lld|%d page is not dirty.\n",
		     (long long int) nxio_lsa.pageid, (int) nxio_lsa.offset);

	  error_code = ER_FAILED;
	  goto error;
	}

      logpb_write_page_to_disk (thread_p, bufptr->logpage, bufptr->pageid);
      need_sync = true;
      bufptr->dirty = false;
      flush_page_count += 1;

      logpb_log ("logpb_flush_all_append_pages: flushed nxio_lsa = %lld|%d page to disk.\n",
		 (long long int) log_Gl.append.get_nxio_lsa ().pageid, (int) log_Gl.append.get_nxio_lsa ().offset);

      if (logpb_Logging)
	{
	  /* Dump latest portion of page, for debugging purpose. */
	  logpb_dump_log_page_area (thread_p, bufptr->logpage, (int) (log_Gl.append.get_nxio_lsa ().offset),
				    (int) sizeof (LOG_RECORD_HEADER));
	  logpb_dump_log_page_area (thread_p, bufptr->logpage, (int) (log_Gl.hdr.eof_lsa.offset),
				    (int) sizeof (LOG_RECORD_HEADER));
	}
    }
  else
    {
      logpb_log ("logpb_flush_all_append_pages: skipped flushing nxio_lsa = %lld|%d page to disk because it matches "
		 "the header page for incomplete record (prev_lsa = %lld|%d).\n",
		 (long long int) log_Gl.append.get_nxio_lsa ().pageid, (int) log_Gl.append.get_nxio_lsa ().offset,
		 (long long int) log_Gl.append.prev_lsa.pageid, (int) log_Gl.append.prev_lsa.offset);
    }

  /* Make sure that all of the above log writes are synchronized with any future log writes.
   * That is, the pages should be stored on physical disk.
   */
  if (need_sync == true)
    {
      if (prm_get_integer_value (PRM_ID_SUPPRESS_FSYNC) == 0
	  || (log_Stat.total_sync_count % prm_get_integer_value (PRM_ID_SUPPRESS_FSYNC) == 0))
	{
	  /* System volume. No need to sync DWB. */
	  if (fileio_synchronize (thread_p, log_Gl.append.vdes, log_Name_active, FILEIO_SYNC_ONLY) == NULL_VOLDES)
	    {
	      error_code = ER_FAILED;
	      goto error;
	    }
	  log_Stat.total_sync_count++;
	}
    }

  /* dual writing (Background archiving) */
  if (prm_get_bool_value (PRM_ID_LOG_BACKGROUND_ARCHIVING))
    {
      logpb_write_toflush_pages_to_archive (thread_p);
    }

#if !defined(NDEBUG)
  if (prm_get_bool_value (PRM_ID_LOG_TRACE_DEBUG) && logpb_is_any_dirty (thread_p) == true)
    {
      er_log_debug (ARG_FILE_LINE, "logpb_flush_all_append_pages: Log Buffer contains dirty pages\n");
      logpb_dump (thread_p, stdout);
      fflush (stdout);
    }
#endif

  if (flush_info->num_toflush == flush_info->max_toflush)
    {
      log_Stat.log_buffer_full_count++;
    }
#if defined(CUBRID_DEBUG)
  curr_flush_count = flush_info->num_toflush;
#endif /* CUBRID_DEBUG */

  /*
   * Change the log sequence address to indicate the next append address to flush and synchronize
   */
  if (log_Pb.partial_append.status == LOGPB_APPENDREC_PARTIAL_ENDED)
    {
      /* partially flushed log record is now complete */

      /* overwrite with original log record. */
      *log_Pb.partial_append.record_header_p = log_Pb.partial_append.original_record_header;
      error_code =
	logpb_write_page_to_disk (thread_p, log_Pb.partial_append.log_page_record_header,
				  log_Pb.partial_append.log_page_record_header->hdr.logical_pageid);
      if (error_code != NO_ERROR)
	{
	  goto error;
	}
      ++flush_page_count;

      /* Update checksum. */
      first_append_pageid = log_Pb.partial_append.log_page_record_header->hdr.logical_pageid;
      bufptr = &log_Pb.buffers[logpb_get_log_buffer_index (first_append_pageid)];
      if (bufptr->pageid == first_append_pageid)
	{
	  bufptr->logpage->hdr.checksum = log_Pb.partial_append.log_page_record_header->hdr.checksum;
	  assert (!memcmp (bufptr->logpage, log_Pb.partial_append.log_page_record_header, LOG_PAGESIZE));
#if !defined(NDEBUG)
	  logpb_debug_check_log_page (thread_p, bufptr->logpage);
#endif
	}

      /* we need to also sync again */
      if (fileio_synchronize (thread_p, log_Gl.append.vdes, log_Name_active, FILEIO_SYNC_ONLY) == NULL_VOLDES)
	{
	  error_code = ER_FAILED;
	  goto error;
	}

      /* now we can set the nxio_lsa to append_lsa */
      log_Gl.append.set_nxio_lsa (log_Gl.hdr.append_lsa);

      log_Pb.partial_append.status = LOGPB_APPENDREC_PARTIAL_FLUSHED_ORIGINAL;

      logpb_log ("logpb_flush_all_append_pages: completed partial record and flush again its first page %lld. "
		 "nxio_lsa = %lld|%d.\n",
		 (long long int) log_Pb.partial_append.log_page_record_header->hdr.logical_pageid,
		 (long long int) log_Gl.append.get_nxio_lsa ().pageid, (int) log_Gl.append.get_nxio_lsa ().offset);
    }
  else if (log_Pb.partial_append.status == LOGPB_APPENDREC_PARTIAL_FLUSHED_END_OF_LOG)
    {
      /* we cannot set nxio_lsa to append_lsa yet. set it to append.prev_lsa */
      log_Gl.append.set_nxio_lsa (log_Gl.append.prev_lsa);

      logpb_log ("logpb_flush_all_append_pages: partial record flushed... set nxio_lsa = %lld|%d.\n",
		 (long long int) log_Gl.append.get_nxio_lsa ().pageid, (int) log_Gl.append.get_nxio_lsa ().offset);
    }
  else if (log_Pb.partial_append.status == LOGPB_APPENDREC_SUCCESS)
    {
      log_Gl.append.set_nxio_lsa (log_Gl.hdr.append_lsa);

      logpb_log ("logpb_flush_all_append_pages: set nxio_lsa = %lld|%d.\n",
		 (long long int) log_Gl.append.get_nxio_lsa ().pageid, (int) log_Gl.append.get_nxio_lsa ().offset);
    }
  else
    {
      /* unexpected */
      assert_release (false);
      error_code = ER_FAILED;
      goto error;
    }
  flush_info->num_toflush = 0;

  if (log_Gl.append.log_pgptr != NULL)
    {
      /* Add the append page */
      flush_info->toflush[flush_info->num_toflush] = log_Gl.append.log_pgptr;
      flush_info->num_toflush++;
    }

  log_Stat.flushall_append_pages_call_count++;
  log_Stat.last_flush_count_by_trans = flush_page_count;
  log_Stat.total_flush_count_by_trans += flush_page_count;

#if defined(CUBRID_DEBUG)
  gettimeofday (&end_time, NULL);

  log_Stat.last_flush_sec_by_trans = LOG_GET_ELAPSED_TIME (end_time, start_time);

  log_Stat.total_flush_sec_by_trans += log_Stat.last_flush_sec_by_trans;

  commit_count = log_Stat.commit_count - prev_commit_count_in_flush;
  prev_commit_count_in_flush = log_Stat.commit_count;

  log_Stat.last_commit_count_in_flush_pages = commit_count;
  log_Stat.total_commit_count_in_flush_pages += log_Stat.last_commit_count_in_flush_pages;

  er_log_debug (ARG_FILE_LINE,
		"logpb_flush_all_append_pages: flush page(%ld / %d / %ld) avg flush count(%f), avg flush sec(%f)"
		"commit count(%ld) avg commit count(%f)\n", log_Stat.last_flush_count_by_trans, dirty_page_count,
		curr_flush_count,
		(double) log_Stat.total_flush_count_by_trans / log_Stat.flushall_append_pages_call_count,
		log_Stat.total_flush_sec_by_trans / log_Stat.flushall_append_pages_call_count, commit_count,
		log_Stat.total_commit_count_in_flush_pages / log_Stat.flushall_append_pages_call_count);
#endif /* CUBRID_DEBUG */

  pthread_mutex_unlock (&flush_info->flush_mutex);
  hold_flush_mutex = false;

#if defined(SERVER_MODE)
  if (!HA_DISABLED () && !writer_info->skip_flush)
    {
      /* it sends signal to LWT to notify that flush is completed */
      rv = pthread_mutex_lock (&writer_info->flush_wait_mutex);

      if (thread_p != NULL && thread_p->event_stats.trace_log_flush_time > 0)
	{
	  flush_completed_time = log_get_clock_msec ();
	}

      writer_info->flush_completed = true;
      rv = pthread_cond_broadcast (&writer_info->flush_wait_cond);

      rv = pthread_mutex_unlock (&writer_info->flush_wait_mutex);

      /* It waits until all log writer threads are done */
      rv = pthread_mutex_lock (&writer_info->flush_end_mutex);

      rv = pthread_mutex_lock (&writer_info->wr_list_mutex);
      entry = writer_info->writer_list;
      while (entry != NULL)
	{
	  if (entry->status == LOGWR_STATUS_FETCH)
	    {
	      break;
	    }
	  entry = entry->next;
	}
      pthread_mutex_unlock (&writer_info->wr_list_mutex);

      if (entry != NULL)
	{
	  rv = pthread_cond_wait (&writer_info->flush_end_cond, &writer_info->flush_end_mutex);
	}

      rv = pthread_mutex_lock (&writer_info->wr_list_mutex);
      writer_info->trace_last_writer = false;

      if (thread_p != NULL && thread_p->event_stats.trace_log_flush_time > 0)
	{
	  all_writer_thr_end_time = log_get_clock_msec ();

	  if (all_writer_thr_end_time - flush_start_time > thread_p->event_stats.trace_log_flush_time)
	    {
	      event_log_log_flush_thr_wait (thread_p, flush_page_count, &writer_info->last_writer_client_info,
					    (int) (all_writer_thr_end_time - flush_start_time),
					    (int) (all_writer_thr_end_time - flush_completed_time),
					    (int) writer_info->last_writer_elapsed_time);
	    }
	}

      pthread_mutex_unlock (&writer_info->wr_list_mutex);

      pthread_mutex_unlock (&writer_info->flush_end_mutex);
      assert (hold_flush_mutex == false);
      LOG_CS_PROMOTE (thread_p);
    }
#endif /* SERVER_MODE */

#if defined(SERVER_MODE)
  if (thread_p && thread_p->type != TT_DAEMON && thread_p->type != TT_VACUUM_MASTER
      && thread_p->type != TT_VACUUM_WORKER)
    {
      /* reset event logging parameter */
      thread_p->event_stats.trace_log_flush_time = 0;
    }
#endif /* SERVER_MODE */

  return 1;

error:
  if (hold_flush_mutex)
    {
      pthread_mutex_unlock (&flush_info->flush_mutex);
    }

  logpb_fatal_error (thread_p, true, ARG_FILE_LINE, "logpb_flush_all_append_pages");

#if defined(SERVER_MODE)
  if (thread_p && thread_p->type != TT_DAEMON && thread_p->type != TT_VACUUM_MASTER
      && thread_p->type != TT_VACUUM_WORKER)
    {
      /* reset event logging parameter */
      thread_p->event_stats.trace_log_flush_time = 0;
    }
#endif /* SERVER_MODE */

  return error_code;
}

/*
 * logpb_flush_pages_direct - flush all pages by itself.
 *
 * return: nothing
 *
 */
void
logpb_flush_pages_direct (THREAD_ENTRY * thread_p)
{
#if defined(CUBRID_DEBUG)
  er_log_debug (ARG_FILE_LINE, "logpb_flush_pages_direct: [%d]flush direct\n", (int) THREAD_ID ());
#endif /* CUBRID_DEBUG */

  assert (LOG_CS_OWN_WRITE_MODE (thread_p));

  logpb_prior_lsa_append_all_list (thread_p);
  (void) logpb_flush_all_append_pages (thread_p);
  log_Stat.direct_flush_count++;
}

/*
 * logpb_flush_pages - FLUSH LOG APPEND PAGES
 *
 * return: nothing
 *
 *   flush_lsa(in):
 *
 * NOTE:There are 4 cases to commit.
 *              ASYNC | GROUP COMMIT
 *                X           X         : normal commit, wakeup LFT and wait
 *                X           O         : group commit, wait
 *                O           X         : async commit, wakeup LFT and return
 *                O           O         : async & group commit, just return
 */
void
logpb_flush_pages (THREAD_ENTRY * thread_p, LOG_LSA * flush_lsa)
{
#if !defined(SERVER_MODE)
  LOG_CS_ENTER (thread_p);
  logpb_flush_pages_direct (thread_p);
  LOG_CS_EXIT (thread_p);
#else /* SERVER_MODE */
  int rv;
  struct timeval start_time = { 0, 0 };
  struct timeval tmp_timeval = { 0, 0 };
  struct timespec to = { 0, 0 };
  int max_wait_time_in_msec = 1000;
  bool need_wakeup_LFT, need_wait;
  bool async_commit, group_commit;
  LOG_LSA nxio_lsa;
  LOG_GROUP_COMMIT_INFO *group_commit_info = &log_Gl.group_commit_info;

  assert (flush_lsa != NULL && !LSA_ISNULL (flush_lsa));

  if (!BO_IS_SERVER_RESTARTED () || flush_lsa == NULL || LSA_ISNULL (flush_lsa))
    {
      LOG_CS_ENTER (thread_p);
      logpb_flush_pages_direct (thread_p);
      LOG_CS_EXIT (thread_p);

      return;
    }
  assert (!LOG_CS_OWN_WRITE_MODE (thread_p));

  if (!log_is_log_flush_daemon_available ())
    {
      LOG_CS_ENTER (thread_p);
      logpb_flush_pages_direct (thread_p);
      LOG_CS_EXIT (thread_p);

      return;
    }

  async_commit = prm_get_bool_value (PRM_ID_LOG_ASYNC_COMMIT);
  group_commit = LOG_IS_GROUP_COMMIT_ACTIVE ();

  if (async_commit == false)
    {
      need_wait = true;
      if (group_commit == false)
	{
	  /* Default case: synchorous & non-group commit */
	  need_wakeup_LFT = true;
	}
      else
	{
	  /* synchronous & group commit */
	  need_wakeup_LFT = false;
	  log_Stat.gc_commit_request_count++;
	}
    }
  else
    {
      need_wait = false;
      log_Stat.async_commit_request_count++;

      if (group_commit == false)
	{
	  /* asynchorous & non-group commit */
	  need_wakeup_LFT = true;
	}
      else
	{
	  /* asynchorous & group commit */
	  need_wakeup_LFT = false;
	  log_Stat.gc_commit_request_count++;
	}
    }

  if (need_wakeup_LFT == true && need_wait == false)
    {
      log_wakeup_log_flush_daemon ();
    }
  else if (need_wait == true)
    {
      nxio_lsa = log_Gl.append.get_nxio_lsa ();

      if (need_wakeup_LFT == false && pgbuf_has_perm_pages_fixed (thread_p))
	{
	  need_wakeup_LFT = true;
	}

      while (LSA_LT (&nxio_lsa, flush_lsa))
	{
	  gettimeofday (&start_time, NULL);
	  (void) timeval_add_msec (&tmp_timeval, &start_time, max_wait_time_in_msec);
	  (void) timeval_to_timespec (&to, &tmp_timeval);

	  rv = pthread_mutex_lock (&group_commit_info->gc_mutex);
	  nxio_lsa = log_Gl.append.get_nxio_lsa ();
	  if (LSA_GE (&nxio_lsa, flush_lsa))
	    {
	      pthread_mutex_unlock (&group_commit_info->gc_mutex);
	      break;
	    }

	  if (need_wakeup_LFT == true)
	    {
	      log_wakeup_log_flush_daemon ();
	    }
	  (void) pthread_cond_timedwait (&group_commit_info->gc_cond, &group_commit_info->gc_mutex, &to);
	  pthread_mutex_unlock (&group_commit_info->gc_mutex);

	  need_wakeup_LFT = true;
	  nxio_lsa = log_Gl.append.get_nxio_lsa ();
	}
    }
#endif /* SERVER_MODE */
}

void
logpb_force_flush_pages (THREAD_ENTRY * thread_p)
{
  LOG_CS_ENTER (thread_p);
  logpb_flush_pages_direct (thread_p);
  LOG_CS_EXIT (thread_p);
}

void
logpb_force_flush_header_and_pages (THREAD_ENTRY * thread_p)
{
  LOG_CS_ENTER (thread_p);
  logpb_flush_pages_direct (thread_p);
  logpb_flush_header (thread_p);
  LOG_CS_EXIT (thread_p);
}

/*
 * logpb_invalid_all_append_pages - Invalidate all append pages
 *
 * return: nothing
 *
 * NOTE:Invalidate and free all append pages. Before invalidating the
 *              pages if their are dirty, they are flushed.
 */
void
logpb_invalid_all_append_pages (THREAD_ENTRY * thread_p)
{
  LOG_FLUSH_INFO *flush_info = &log_Gl.flush_info;
#if defined(SERVER_MODE)
  int rv;
#endif /* SERVER_MODE */

  assert (LOG_CS_OWN_WRITE_MODE (thread_p));

  logpb_log ("called logpb_invalid_all_append_pages\n");

  if (log_Gl.append.log_pgptr != NULL)
    {
      /*
       * Somehow we already have an append page, flush all current append page
       * and start form scratch
       */
      logpb_flush_pages_direct (thread_p);
      log_Gl.append.log_pgptr = NULL;
    }

  rv = pthread_mutex_lock (&flush_info->flush_mutex);

  flush_info->num_toflush = 0;
  flush_info->toflush[flush_info->num_toflush] = NULL;

  pthread_mutex_unlock (&flush_info->flush_mutex);
}

/*
 * logpb_flush_log_for_wal - Flush log if needed
 *
 * return: nothing
 *
 *   lsa_ptr(in): Force all log records up to this lsa
 *
 * NOTE:Flush the log up to given log sequence address according to the WAL rule.
 *              The page buffer manager must call this function whenever a
 *              page is about to be flushed due to a page replacement.
 */
void
logpb_flush_log_for_wal (THREAD_ENTRY * thread_p, const LOG_LSA * lsa_ptr)
{
  if (logpb_need_wal (lsa_ptr))
    {
      perfmon_inc_stat (thread_p, PSTAT_LOG_NUM_WALS);

      LOG_CS_ENTER (thread_p);
      if (logpb_need_wal (lsa_ptr))
	{
	  logpb_flush_pages_direct (thread_p);
	}
      else
	{
	  /* was flushed in the meantime */
	}
      LOG_CS_EXIT (thread_p);

      assert (LSA_ISNULL (lsa_ptr) || !logpb_need_wal (lsa_ptr));

#if defined(CUBRID_DEBUG)
      if (logpb_need_wal (lsa_ptr) && !LSA_EQ (&log_Gl.rcv_phase_lsa, lsa_ptr))
	{
	  er_log_debug (ARG_FILE_LINE, "log_wal: SYSTEM ERROR.. DUMP LOG BUFFER\n");
	  logpb_dump (thread_p, stdout);
	}
#endif /* CUBRID_DEBUG */
    }
}

/*
 *
 *       	   FUNCTIONS RELATED TO DATA APPEND
 *
 */

/*
 * logpb_start_append - Start appending a new log record
 *
 * return: nothing
 *
 *   header(in):
 *
 * NOTE:
 */
static void
logpb_start_append (THREAD_ENTRY * thread_p, LOG_RECORD_HEADER * header)
{
  LOG_RECORD_HEADER *log_rec;	/* Log record */

  assert (LOG_CS_OWN_WRITE_MODE (thread_p));

  /* Record number of append log record in statistics */
  perfmon_inc_stat (thread_p, PSTAT_LOG_NUM_APPENDRECS);

  /* Does the new log record fit in this page ? */
  LOG_APPEND_ADVANCE_WHEN_DOESNOT_FIT (thread_p, sizeof (LOG_RECORD_HEADER));

  if (!LSA_EQ (&header->back_lsa, &log_Gl.append.prev_lsa))
    {
      logpb_fatal_error (thread_p, true, ARG_FILE_LINE, "logpb_start_append");
    }

  assert (log_Gl.append.log_pgptr != NULL);

  log_rec = (LOG_RECORD_HEADER *) LOG_APPEND_PTR ();
  *log_rec = *header;

  /*
   * If the header of the append page does not have the offset set to the
   * first log record, this is the first log record in the page, set to it.
   */

  if (log_Gl.append.log_pgptr->hdr.offset == NULL_OFFSET)
    {
      log_Gl.append.log_pgptr->hdr.offset = (PGLENGTH) log_Gl.hdr.append_lsa.offset;
    }

  if (log_rec->type == LOG_END_OF_LOG)
    {
      /* this comes from logpb_flush_all_append_pages */
      assert (log_Pb.partial_append.status == LOGPB_APPENDREC_SUCCESS
	      || log_Pb.partial_append.status == LOGPB_APPENDREC_PARTIAL_ENDED);

      LSA_COPY (&log_Gl.hdr.eof_lsa, &log_Gl.hdr.append_lsa);

      logpb_set_dirty (thread_p, log_Gl.append.log_pgptr);
    }
  else
    {
      /* no record should be in progress now */
      assert (log_Pb.partial_append.status == LOGPB_APPENDREC_SUCCESS);

      LSA_COPY (&log_Gl.append.prev_lsa, &log_Gl.hdr.append_lsa);

      /*
       * Set the page dirty, increase and align the append offset
       */
      LOG_APPEND_SETDIRTY_ADD_ALIGN (thread_p, sizeof (LOG_RECORD_HEADER));

      log_Pb.partial_append.status = LOGPB_APPENDREC_IN_PROGRESS;
    }
}

/*
 * logpb_append_data - Append data
 *
 * return: nothing
 *
 *   length(in): Length of data to append
 *   data(in):  Data to append
 *
 * NOTE:Append data as part of current log record.
 */
static void
logpb_append_data (THREAD_ENTRY * thread_p, int length, const char *data)
{
  int copy_length;		/* Amount of contiguos data that can be copied */
  char *ptr;			/* Pointer for copy data into log append buffer */
  char *last_ptr;		/* Pointer to last portion available to copy into log append buffer */

  assert (LOG_CS_OWN_WRITE_MODE (thread_p));

  if (length == 0 || data == NULL)
    {
      return;
    }

  /*
   * Align if needed,
   * don't set it dirty since this function has not updated
   */
  LOG_APPEND_ALIGN (thread_p, LOG_DONT_SET_DIRTY);

  ptr = LOG_APPEND_PTR ();
  last_ptr = LOG_LAST_APPEND_PTR ();

  /* Does data fit completely in current page ? */
  if ((ptr + length) >= last_ptr)
    {
      while (length > 0)
	{
	  if (ptr >= last_ptr)
	    {
	      /*
	       * Get next page and set the current one dirty
	       */
	      logpb_next_append_page (thread_p, LOG_SET_DIRTY);
	      ptr = LOG_APPEND_PTR ();
	      last_ptr = LOG_LAST_APPEND_PTR ();
	    }
	  /* Find the amount of contiguous data that can be copied */
	  if (ptr + length >= last_ptr)
	    {
	      copy_length = CAST_BUFLEN (last_ptr - ptr);
	    }
	  else
	    {
	      copy_length = length;
	    }
	  memcpy (ptr, data, copy_length);
	  ptr += copy_length;
	  data += copy_length;
	  length -= copy_length;
	  log_Gl.hdr.append_lsa.offset += copy_length;
	}
    }
  else
    {
      memcpy (ptr, data, length);
      log_Gl.hdr.append_lsa.offset += length;
    }

  /*
   * Align the data for future appends.
   * Indicate that modifications were done
   */
  LOG_APPEND_ALIGN (thread_p, LOG_SET_DIRTY);
}

/*
 * logpb_append_crumbs - Append crumbs of data
 *
 * return: nothing
 *
 *   num_crumbs(in): Number of crumbs
 *   crumbs(in): The crumbs (length + data)
 *
 * NOTE: Append crumbs of data by gluing them. After this the log manager will lose track of what was glued.
 */
static void
logpb_append_crumbs (THREAD_ENTRY * thread_p, int num_crumbs, const LOG_CRUMB * crumbs)
{
  const char *data;		/* Data to copy */
  char *ptr;			/* Pointer for copy data into log append buffer */
  char *last_ptr;		/* Pointer to last portion available to copy into log append buffer */
  int copy_length;		/* Amount of contiguos data that can be copied */
  int length;
  int i;

  assert (LOG_CS_OWN_WRITE_MODE (thread_p));

  if (num_crumbs == 0)
    {
      return;
    }

  /*
   * Align if needed,
   * don't set it dirty since this function has not updated
   */
  LOG_APPEND_ALIGN (thread_p, LOG_DONT_SET_DIRTY);

  ptr = LOG_APPEND_PTR ();
  last_ptr = LOG_LAST_APPEND_PTR ();

  for (i = 0; i < num_crumbs; i++)
    {
      length = crumbs[i].length;
      data = (char *) crumbs[i].data;

      /* Does data fit completely in current page ? */
      if ((ptr + length) >= last_ptr)
	while (length > 0)
	  {
	    if (ptr >= last_ptr)
	      {
		/*
		 * Get next page and set the current one dirty
		 */
		logpb_next_append_page (thread_p, LOG_SET_DIRTY);
		ptr = LOG_APPEND_PTR ();
		last_ptr = LOG_LAST_APPEND_PTR ();
	      }
	    /* Find the amount of contiguous data that can be copied */
	    if ((ptr + length) >= last_ptr)
	      {
		copy_length = CAST_BUFLEN (last_ptr - ptr);
	      }
	    else
	      {
		copy_length = length;
	      }
	    memcpy (ptr, data, copy_length);
	    ptr += copy_length;
	    data += copy_length;
	    length -= copy_length;
	    log_Gl.hdr.append_lsa.offset += copy_length;
	  }
      else
	{
	  memcpy (ptr, data, length);
	  ptr += length;
	  log_Gl.hdr.append_lsa.offset += length;
	}
    }

  /*
   * Align the data for future appends.
   * Indicate that modifications were done
   */
  LOG_APPEND_ALIGN (thread_p, LOG_SET_DIRTY);
}

/*
 * logpb_end_append - Finish appending a log record
 *
 * return: nothing
 *
 *   flush(in): Is it a requirement to flush the log ?
 *   force_flush(in):
 *
 * NOTE:  Finish appending a log record. If the log record was appended
 *              in several log buffers, these buffers are flushed and freed.
 *              Only one append buffer will remain pin (fetched) in memory.
 *              If the log record was appended in only one buffer, the buffer
 *              is not flushed unless the caller requested flushing (e.g.,
 *              for a log_commit record).
 */
static void
logpb_end_append (THREAD_ENTRY * thread_p, LOG_RECORD_HEADER * header)
{
  assert (LOG_CS_OWN_WRITE_MODE (thread_p));

  LOG_APPEND_ALIGN (thread_p, LOG_DONT_SET_DIRTY);
  LOG_APPEND_ADVANCE_WHEN_DOESNOT_FIT (thread_p, sizeof (LOG_RECORD_HEADER));

  /*
   * Find the log_rec portion of the append record, it may not be in the
   * current append buffer since it can be stored in several buffers. Then,
   * make the log_rec point to next future append record, unless it is
   * the special record type used for archives created during backups
   * that cannot have a forward lsa and must waste the remaining space
   * on the current page.
   */
  assert (LSA_EQ (&header->forw_lsa, &log_Gl.hdr.append_lsa));

  if (!LSA_EQ (&log_Gl.append.prev_lsa, &log_Gl.hdr.append_lsa))
    {
      logpb_set_dirty (thread_p, log_Gl.append.log_pgptr);
    }

  if (log_Pb.partial_append.status == LOGPB_APPENDREC_IN_PROGRESS)
    {
      /* success, fall through */
    }
  else if (log_Pb.partial_append.status == LOGPB_APPENDREC_PARTIAL_FLUSHED_END_OF_LOG)
    {
      /* we need to flush the correct version now */
      log_Pb.partial_append.status = LOGPB_APPENDREC_PARTIAL_ENDED;
      logpb_flush_all_append_pages (thread_p);
      assert (log_Pb.partial_append.status == LOGPB_APPENDREC_PARTIAL_FLUSHED_ORIGINAL);
    }
  else
    {
      /* invalid state */
      assert_release (false);
    }
  log_Pb.partial_append.status = LOGPB_APPENDREC_SUCCESS;
}

/*
 *
 *       	   FUNCTIONS RELATED TO LOG INFORMATION FILE
 *
 */

/*
 * logpb_create_log_info - Create a log information file
 *
 * return: nothing
 *
 *   logname_info(in): Name of the log information file
 *   db_fullname(in): Name of the database or NULL (defualt to current one)
 *
 * NOTE: Creates a log information file. This file is used as a help
 *              for the DBA of what things has been archived and what archive
 *              logs are not needed during normal restart recovery (i.e.,
 *              other than media crash).
 */
void
logpb_create_log_info (const char *logname_info, const char *db_fullname)
{
  FILE *fp;			/* Pointer to file */
  const char *catmsg;
  const char *db_name = db_fullname;
  int error_code = NO_ERROR;

  /* Create the information file */
  fp = fopen (logname_info, "w");
  if (fp != NULL)
    {
      fclose (fp);
      catmsg = msgcat_message (MSGCAT_CATALOG_CUBRID, MSGCAT_SET_LOG, MSGCAT_LOG_LOGINFO_COMMENT);
      if (db_name == NULL)
	{
	  db_name = log_Db_fullname;
	}
      if (catmsg == NULL)
	{
	  catmsg = "COMMENT: %s for database %s\n";
	}
      error_code = log_dump_log_info (logname_info, false, catmsg, CUBRID_MAGIC_LOG_INFO, db_name);
      if (error_code != NO_ERROR)
	{
	  return;
	}

      (void) logpb_add_volume (db_fullname, LOG_DBLOG_INFO_VOLID, logname_info, DISK_UNKNOWN_PURPOSE);
    }
}


/*
 * logpb_get_guess_archive_num - Guess archive number
 *
 * return: arvnum or -1
 *
 *   pageid(in): Desired page
 *
 * NOTE: Guess the archive number where the desired page is archived by searching the log information file.
 */
static int
logpb_get_guess_archive_num (THREAD_ENTRY * thread_p, LOG_PAGEID pageid)
{
  FILE *fp;
  char line[LOG_MAX_LOGINFO_LINE];
  int arv_num = -1;
  int last_arvnum = -1;
  int next_arvnum;
  bool isfound = false;
  LOG_PAGEID from_pageid;
  LOG_PAGEID to_pageid;
  long long int f, t;

  assert (LOG_CS_OWN (thread_p));

  arv_num = logpb_get_archive_num_from_info_table (thread_p, pageid);

  if (arv_num >= 0)
    {
      return arv_num;
    }

  /*
   * Guess by looking into the log information file. This is just a guess
   */
  fp = fopen (log_Name_info, "r");
  if (fp != NULL)
    {
      while (fgets (line, LOG_MAX_LOGINFO_LINE, fp) != NULL)
	{
	  if (strstr (line + TIME_SIZE_OF_DUMP_LOG_INFO,
		      msgcat_message (MSGCAT_CATALOG_CUBRID, MSGCAT_SET_LOG, MSGCAT_LOG_LOGINFO_KEYWORD_ARCHIVE))
	      == line + TIME_SIZE_OF_DUMP_LOG_INFO)
	    {
	      /* A candidate for a guess */
	      if (sscanf (line + TIME_SIZE_OF_DUMP_LOG_INFO, "%*s %d %*s %lld %lld", &next_arvnum, &f, &t) == 3)
		{
		  from_pageid = f;
		  to_pageid = t;

		  last_arvnum = next_arvnum;

		  if (pageid < from_pageid)
		    {
		      /*
		       * keep looking.
		       * There is likely a hole in the archive process due to media
		       * crashes off or the log information contains some missing
		       * entries.
		       */
		      continue;
		    }

		  arv_num = next_arvnum;

		  if (pageid >= from_pageid && pageid <= to_pageid)
		    {
		      /* Found the page in this archive */
		      isfound = true;
		      break;
		    }
		}
	    }
	}
      fclose (fp);
    }

  if (arv_num == -1)
    {
      /*
       * If I have a log active, use it to find out a better archive number
       * for initial search
       */
      if (log_Gl.append.vdes != NULL_VOLDES)
	{
	  arv_num = (int) (pageid / LOGPB_ACTIVE_NPAGES);
	}
      else
	{
	  /*
	   * We do not have a clue what it is available. Don't have log active
	   * and likely we did not have backups.
	   * Must trace for available archive volumes
	   */
	  arv_num = 0;
	}
    }
  else if (isfound == false && last_arvnum == arv_num && log_Gl.append.vdes != NULL_VOLDES)
    {
      /*
       * The log archive was chopped somehow.
       */
      arv_num = log_Gl.hdr.nxarv_num - 1;
    }

  /* Insure that we never pick one larger than the next one to be created */
  if (arv_num >= log_Gl.hdr.nxarv_num)
    {
      arv_num = log_Gl.hdr.nxarv_num - 1;
    }

  return arv_num;
}

/*
 * logpb_find_volume_info_exist - Find if volume information exists ?
 *
 * return:
 *
 * NOTE: Find if volume information exist.
 */
bool
logpb_find_volume_info_exist (void)
{
  return fileio_is_volume_exist (log_Name_volinfo);
}

/*
 * logpb_create_volume_info - Create the volume information and add first volume
 *
 * return: NO_ERROR or error code
 *
 *   db_fullname(in): Name of the database or NULL (defualt to current one)
 *
 * NOTE: Create the volume information and add the first volume.
 */
int
logpb_create_volume_info (const char *db_fullname)
{
  char vol_fullname[PATH_MAX];
  char *volinfo_fullname;
  FILE *volinfo_fp = NULL;

  if (db_fullname != NULL)
    {
      fileio_make_volume_info_name (vol_fullname, db_fullname);
      volinfo_fullname = vol_fullname;
    }
  else
    {
      volinfo_fullname = log_Name_volinfo;
    }

  volinfo_fp = fopen (volinfo_fullname, "w");
  if (volinfo_fp == NULL)
    {
      /* Unable to create the database volume information */
      er_set_with_oserror (ER_ERROR_SEVERITY, ARG_FILE_LINE, ER_BO_CANNOT_CREATE_VOL, 2, volinfo_fullname, db_fullname);
      return ER_BO_CANNOT_CREATE_VOL;
    }
  /*
   * Write information about:
   * the active log and the first volume of the database
   * in the volume information file
   */
  fprintf (volinfo_fp, "%4d %s\n", LOG_DBVOLINFO_VOLID, volinfo_fullname);

  fflush (volinfo_fp);
  fclose (volinfo_fp);

  return NO_ERROR;
}

/*
 * logpb_recreate_volume_info - Recreate the database volume information
 *
 * return: NO_ERROR if all OK, ER_ status otherwise
 *
 * NOTE: Recreate the database volume information from the internal information that is stored in each volume.
 */
int
logpb_recreate_volume_info (THREAD_ENTRY * thread_p)
{
  VOLID volid = LOG_DBFIRST_VOLID;	/* Current volume identifier */
  VOLID next_volid = LOG_DBFIRST_VOLID;	/* Next volume identifier */
  char next_vol_fullname[PATH_MAX];	/* Next volume name */
  int error_code = NO_ERROR;

  error_code = logpb_create_volume_info (NULL);
  if (error_code != NO_ERROR)
    {
      goto error;
    }
  if (logpb_add_volume (NULL, LOG_DBLOG_INFO_VOLID, log_Name_info, DISK_UNKNOWN_PURPOSE) != LOG_DBLOG_INFO_VOLID)
    {
      error_code = ER_FAILED;
      goto error;
    }
  if (logpb_add_volume (NULL, LOG_DBLOG_BKUPINFO_VOLID, log_Name_bkupinfo, DISK_UNKNOWN_PURPOSE) !=
      LOG_DBLOG_BKUPINFO_VOLID)
    {
      error_code = ER_FAILED;
      goto error;
    }
  if (logpb_add_volume (NULL, LOG_DBLOG_ACTIVE_VOLID, log_Name_active, DISK_UNKNOWN_PURPOSE) != LOG_DBLOG_ACTIVE_VOLID)
    {
      error_code = ER_FAILED;
      goto error;
    }

  /* First the primary volume, then the rest of the volumes */

  strcpy (next_vol_fullname, log_Db_fullname);

  do
    {
      if (logpb_add_volume (NULL, volid, next_vol_fullname, DB_PERMANENT_DATA_PURPOSE) != volid)
	{
	  error_code = ER_FAILED;
	  goto error;
	}

      if (disk_get_link (thread_p, volid, &next_volid, next_vol_fullname) == NULL)
	{
	  error_code = ER_FAILED;
	  goto error;
	}

      volid = next_volid;
    }
  while (volid != NULL_VOLID);

  return error_code;

  /* ****** */
error:
  (void) remove (log_Name_volinfo);
  return error_code;
}

/*
 * logpb_add_volume - Add a new volume entry to the volume information
 *
 * return: new_volid or NULL_VOLID
 *
 *   db_fullname(in):
 *   new_volid(in): New volume identifier
 *   new_volfullname(in): New volume name
 *   new_volpurpose(in): Purpose of new volume
 *
 * NOTE: Add a new entry to the volume information
 */
/* todo: remove purpose */
VOLID
logpb_add_volume (const char *db_fullname, VOLID new_volid, const char *new_volfullname, DISK_VOLPURPOSE new_volpurpose)
{
  if (new_volpurpose != DB_TEMPORARY_DATA_PURPOSE)
    {
      char vol_fullname[PATH_MAX];
      char *volinfo_fullname;
      FILE *volinfo_fp = NULL;

      if (db_fullname != NULL)
	{
	  fileio_make_volume_info_name (vol_fullname, db_fullname);
	  volinfo_fullname = vol_fullname;
	}
      else
	{
	  volinfo_fullname = log_Name_volinfo;
	}

      volinfo_fp = fopen (volinfo_fullname, "a");
      if (volinfo_fp != NULL)
	{
	  /* Write information about this volume in the volume information file */
	  fprintf (volinfo_fp, "%4d %s\n", new_volid, new_volfullname);
	  fflush (volinfo_fp);
	  fclose (volinfo_fp);

	  return new_volid;
	}
      else
	{
	  return NULL_VOLID;
	}
    }

  return new_volid;
}

/*
 * logpb_scan_volume_info - Scan the volume information entries
 *
 * return: number of entries or -1 in case of error.
 *
 *   db_fullname(in):
 *   ignore_volid(in): Don't call function with this volume
 *   start_volid(in): Scan should start at this point.
 *   fun(in): Function to be called on each entry
 *   args(in): Additional arguments to be passed to function
 *
 * NOTE: Scan the volume information entries calling the given function on each entry.
 */
int
logpb_scan_volume_info (THREAD_ENTRY * thread_p, const char *db_fullname, VOLID ignore_volid, VOLID start_volid,
			int (*fun) (THREAD_ENTRY * thread_p, VOLID xvolid, const char *vlabel, void *args), void *args)
{
  char xxvolinfo_fullname[PATH_MAX];
  char *volinfo_fullname;
  FILE *volinfo_fp = NULL;	/* Pointer to new volinfo */
  char vol_fullname[PATH_MAX];	/* Next volume name */
  VOLID volid = LOG_DBFIRST_VOLID - 1;	/* Next volume identifier */
  int read_int_volid;
  VOLID num_vols = 0;
  bool start_scan = false;
  char format_string[64];

  if (db_fullname != NULL)
    {
      fileio_make_volume_info_name (xxvolinfo_fullname, db_fullname);
      volinfo_fullname = xxvolinfo_fullname;
    }
  else
    {
      volinfo_fullname = log_Name_volinfo;
    }

  volinfo_fp = fopen (volinfo_fullname, "r");
  if (volinfo_fp == NULL)
    {
      er_set (ER_ERROR_SEVERITY, ARG_FILE_LINE, ER_BO_CANNOT_FINE_VOLINFO, 1, volinfo_fullname);
      return -1;
    }

  sprintf (format_string, "%%d %%%ds", PATH_MAX - 1);
  while (true)
    {
      if (fscanf (volinfo_fp, format_string, &read_int_volid, vol_fullname) != 2)
	{
	  break;
	}

      if ((volid + 1) != NULL_VOLID && (volid + 1) > (VOLID) read_int_volid && num_vols != 0)
	{
	  er_set (ER_WARNING_SEVERITY, ARG_FILE_LINE, ER_BO_UNSORTED_VOLINFO, 4, volinfo_fullname, num_vols,
		  read_int_volid, vol_fullname);
	  num_vols = -1;
	  break;
	}
      volid = (VOLID) read_int_volid;

      if (volid == NULL_VOLID)
	{
	  continue;
	}

      if (start_scan == false)
	{
	  if (start_volid == read_int_volid)
	    {
	      start_scan = true;
	    }
	  else
	    {
	      continue;
	    }
	}

      if (volid != ignore_volid)
	{
	  if (((*fun) (thread_p, volid, vol_fullname, args)) != NO_ERROR)
	    {
	      num_vols = -1;
	      break;
	    }

	  num_vols++;
	}
    }

  fclose (volinfo_fp);

  return num_vols;
}

/*
 *
 *       	   FUNCTIONS RELATED TO LOG ARCHIVES
 *
 */

/*
 * logpb_to_physical_pageid - Find physical page identifier of given logic page
 *
 * return: phy page identifier
 *
 *   logical_pageid(in): logical_pageid: Logical log page
 *
 * NOTE: Returns the physical page identifier associated with given logical page.
 */
LOG_PHY_PAGEID
logpb_to_physical_pageid (LOG_PAGEID logical_pageid)
{
  LOG_PHY_PAGEID phy_pageid;

  if (logical_pageid == LOGPB_HEADER_PAGE_ID)
    {
      phy_pageid = LOGPB_PHYSICAL_HEADER_PAGE_ID;
    }
  else
    {
      LOG_PAGEID tmp_pageid;

      tmp_pageid = logical_pageid - LOGPB_FIRST_ACTIVE_PAGE_ID;
      if (tmp_pageid >= LOGPB_ACTIVE_NPAGES)
	{
	  tmp_pageid %= LOGPB_ACTIVE_NPAGES;
	}
      else if (tmp_pageid < 0)
	{
	  tmp_pageid = LOGPB_ACTIVE_NPAGES - ((-tmp_pageid) % LOGPB_ACTIVE_NPAGES);
	}

      tmp_pageid++;
      if (tmp_pageid > LOGPB_ACTIVE_NPAGES)
	{
	  tmp_pageid %= LOGPB_ACTIVE_NPAGES;
	}

      assert (tmp_pageid <= PAGEID_MAX);
      phy_pageid = (LOG_PHY_PAGEID) tmp_pageid;
    }

  return phy_pageid;
}

/*
 * logpb_is_page_in_archive - Is the given page an archive page ?
 *
 * return:
 *
 *   pageid(in): Log page identifier
 *
 * NOTE:Find if given page is an archive page identifier.
 */
bool
logpb_is_page_in_archive (LOG_PAGEID pageid)
{
  return LOGPB_IS_ARCHIVE_PAGE (pageid);
}

/*
 * logpb_is_smallest_lsa_in_archive - IS THE SMALLEST ACTIVE OF THE LOG ARCHIVE ?
 *
 * return:
 *
 * NOTE: Returns true if the smallest active LSA is located in an archive log.
 */
bool
logpb_is_smallest_lsa_in_archive (THREAD_ENTRY * thread_p)
{
  LOG_LSA lsa;			/* smallest lsa */

  logtb_find_smallest_lsa (thread_p, &lsa);
  return (!LSA_ISNULL (&lsa) && logpb_is_page_in_archive (lsa.pageid));
}

/*
 * logpb_get_archive_number - Archive location of given page
 *
 * return: archive number
 *
 *   pageid(in): The desired logical page
 *
 * NOTE: Find in what archive the page is located or in what archive the page should have been located.
 */
int
logpb_get_archive_number (THREAD_ENTRY * thread_p, LOG_PAGEID pageid)
{
  int arv_num = 0;

  if (logpb_fetch_from_archive (thread_p, pageid, NULL, &arv_num, NULL, false) == NULL)
    {
      return -1;
    }

  if (arv_num < 0)
    {
      arv_num = 0;
    }

  return arv_num;
}

/*
 * logpb_set_unavailable_archive - Cache that given archive is unavailable
 *
 * return: nothing
 *
 *   arv_num(in): Log archive number
 *
 * NOTE: Record that give archive is unavialble.
 */
static void
logpb_set_unavailable_archive (THREAD_ENTRY * thread_p, int arv_num)
{
  int *ptr;
  int size;

  assert (LOG_ARCHIVE_CS_OWN_WRITE_MODE (thread_p));

  if (log_Gl.archive.unav_archives == NULL)
    {
      size = sizeof (*log_Gl.archive.unav_archives) * 10;
      ptr = (int *) malloc (size);
      if (ptr == NULL)
	{
	  return;
	}
      log_Gl.archive.max_unav = 10;
      log_Gl.archive.next_unav = 0;
      log_Gl.archive.unav_archives = ptr;
    }
  else
    {
      if ((log_Gl.archive.next_unav + 1) >= log_Gl.archive.max_unav)
	{
	  size = (sizeof (*log_Gl.archive.unav_archives) * (log_Gl.archive.max_unav + 10));
	  ptr = (int *) realloc (log_Gl.archive.unav_archives, size);
	  if (ptr == NULL)
	    {
	      return;
	    }
	  log_Gl.archive.max_unav += 10;
	  log_Gl.archive.unav_archives = ptr;
	}
    }

  log_Gl.archive.unav_archives[log_Gl.archive.next_unav++] = arv_num;
}

/*
 * logpb_dismount_log_archive - dismount archive log
 *
 * return: nothing
 *
 * It dismounts and resets log_Gl.archive.vdes
 */
static void
logpb_dismount_log_archive (THREAD_ENTRY * thread_p)
{
  LOG_ARCHIVE_CS_ENTER (thread_p);

  if (log_Gl.archive.vdes != NULL_VOLDES)
    {
      fileio_dismount (thread_p, log_Gl.archive.vdes);
      log_Gl.archive.vdes = NULL_VOLDES;
    }

  LOG_ARCHIVE_CS_EXIT (thread_p);
}

/*
 * logpb_decache_archive_info - Decache any archive log memory information
 *
 * return: nothing
 *
 * NOTE: Decache any archive log memory information.
 */
void
logpb_decache_archive_info (THREAD_ENTRY * thread_p)
{
  LOG_ARCHIVE_CS_ENTER (thread_p);

  if (log_Gl.archive.vdes != NULL_VOLDES)
    {
      logpb_dismount_log_archive (thread_p);
    }

  if (log_Gl.archive.unav_archives != NULL)
    {
      free_and_init (log_Gl.archive.unav_archives);
      log_Gl.archive.max_unav = 0;
      log_Gl.archive.next_unav = 0;
    }

  LOG_ARCHIVE_CS_EXIT (thread_p);
}

/*
 * log_isarchive_available - Is given archive available ?
 *
 * return: true/false
 *        true: means that the archive may be available.
 *       false: it is known that archive is not available.
 *
 *   arv_num(in): Log archive number
 *
 * NOTE:Find if the current archive is available.
 */
static bool
logpb_is_archive_available (THREAD_ENTRY * thread_p, int arv_num)
{
  int i;

  assert (LOG_CS_OWN (thread_p));
  assert (LOG_ARCHIVE_CS_OWN_WRITE_MODE (thread_p));

  if (arv_num >= log_Gl.hdr.nxarv_num || arv_num < 0)
    {
      return false;
    }

  if (log_Gl.archive.unav_archives != NULL)
    {
      for (i = 0; i < log_Gl.archive.next_unav; i++)
	{
	  if (log_Gl.archive.unav_archives[i] == arv_num)
	    {
	      return false;
	    }
	}
    }

  return true;
}

/*
 * log_fetch_from_archive - Fetch a log page from the log archives
 *
 * return: log_pgptr or NULL (in case of error)
 *
 *   pageid(in): The desired logical page
 *   log_pgptr(in): Place to return the log page
 *   arv_num(in): Set to archive number where page was found or where page
 *                 should have been found.
 *
 * NOTE: Fetch a log page from archive logs.
 */
LOG_PAGE *
logpb_fetch_from_archive (THREAD_ENTRY * thread_p, LOG_PAGEID pageid, LOG_PAGE * log_pgptr,
			  int *ret_arv_num, LOG_ARV_HEADER * ret_arv_hdr, bool is_fatal)
{
  char hdr_pgbuf[IO_MAX_PAGE_SIZE + MAX_ALIGNMENT], *aligned_hdr_pgbuf;
  char log_pgbuf[IO_MAX_PAGE_SIZE + MAX_ALIGNMENT], *aligned_log_pgbuf;
  LOG_ARV_HEADER *arv_hdr;
  LOG_PAGE *hdr_pgptr;
  LOG_PHY_PAGEID phy_pageid = NULL_PAGEID;
  char arv_name[PATH_MAX];
  const char *tmp_arv_name;
  int arv_num, vdes;
  int direction = 0, retry;
  bool has_guess_arvnum = false, first_time = true;
  int error_code = NO_ERROR;
  char format_string[64];

  assert (LOG_CS_OWN (thread_p));

  logpb_log ("called logpb_fetch_from_archive for pageid = %lld\n", (long long int) pageid);

  LOG_ARCHIVE_CS_ENTER (thread_p);

  aligned_hdr_pgbuf = PTR_ALIGN (hdr_pgbuf, MAX_ALIGNMENT);
  aligned_log_pgbuf = PTR_ALIGN (log_pgbuf, MAX_ALIGNMENT);

#if !defined(NDEBUG)
  if (prm_get_bool_value (PRM_ID_LOG_TRACE_DEBUG))
    {
      fprintf (stdout, "\n **log_fetch_from_archive has been called on pageid = %lld ** \n", (long long int) pageid);
      fflush (stdout);
    }
#endif

  hdr_pgptr = (LOG_PAGE *) aligned_hdr_pgbuf;
  if (log_pgptr == NULL)
    {
      log_pgptr = (LOG_PAGE *) aligned_log_pgbuf;
    }
  if (ret_arv_num == NULL)
    {
      ret_arv_num = &arv_num;
    }

  if (log_Gl.archive.vdes == NULL_VOLDES)
    {
      if (log_Gl.hdr.nxarv_num <= 0)
	{
	  /* We do not have any archives */
	  er_set (ER_FATAL_ERROR_SEVERITY, ARG_FILE_LINE, ER_LOG_NOTIN_ARCHIVE, 1, pageid);

	  LOG_ARCHIVE_CS_EXIT (thread_p);
	  return NULL;
	}

      /*
       * Guess the archive where that page is stored
       */

      has_guess_arvnum = true;
      *ret_arv_num = logpb_get_guess_archive_num (thread_p, pageid);
      fileio_make_log_archive_name (arv_name, log_Archive_path, log_Prefix, *ret_arv_num);

      error_code = ER_FAILED;
      if (logpb_is_archive_available (thread_p, *ret_arv_num) == true && fileio_is_volume_exist (arv_name) == true)
	{
	  vdes = fileio_mount (thread_p, log_Db_fullname, arv_name, LOG_DBLOG_ARCHIVE_VOLID, false, false);
	  if (vdes != NULL_VOLDES)
	    {
	      if (fileio_read (thread_p, vdes, hdr_pgptr, 0, LOG_PAGESIZE) == NULL)
		{
		  fileio_dismount (thread_p, vdes);
		  er_set (ER_FATAL_ERROR_SEVERITY, ARG_FILE_LINE, ER_LOG_READ, 3, 0LL, 0LL, arv_name);

		  LOG_ARCHIVE_CS_EXIT (thread_p);
		  return NULL;
		}
	      error_code = NO_ERROR;
	      arv_hdr = (LOG_ARV_HEADER *) hdr_pgptr->area;
	      if (log_Gl.append.vdes != NULL_VOLDES)
		{
		  if (difftime64 ((time_t) arv_hdr->db_creation, (time_t) log_Gl.hdr.db_creation) != 0)
		    {
		      /*
		       * This volume does not belong to the database. For now, assume
		       * that it is not only. Later, we will give this error to user
		       */
		      vdes = NULL_VOLDES;
		      arv_hdr = NULL;
		    }
		}
	    }
	}

      if (error_code != NO_ERROR)
	{
	  /*
	   * The volume is not online. Ask for it later (below). But first try to
	   * make the best guess for the archive number.
	   */
	  vdes = NULL_VOLDES;
	  arv_hdr = NULL;
	}
    }
  else
    {
      vdes = log_Gl.archive.vdes;
      arv_hdr = &log_Gl.archive.hdr;
      *ret_arv_num = arv_hdr->arv_num;
    }

  sprintf (format_string, "%%%ds", PATH_MAX - 1);

  log_Gl.archive.vdes = NULL_VOLDES;
  while (true)
    {
      /* Is the page in current archive log ? */
      if (arv_hdr != NULL && pageid >= arv_hdr->fpageid && pageid <= arv_hdr->fpageid + arv_hdr->npages - 1)
	{
	  /* Find location of logical page in the archive log */
	  phy_pageid = (LOG_PHY_PAGEID) (pageid - arv_hdr->fpageid + 1);

	  /* Record number of reads in statistics */
	  perfmon_inc_stat (thread_p, PSTAT_LOG_NUM_IOREADS);

	  if (fileio_read (thread_p, vdes, log_pgptr, phy_pageid, LOG_PAGESIZE) == NULL)
	    {
	      /* Error reading archive page */
	      tmp_arv_name = fileio_get_volume_label_by_fd (vdes, PEEK);
	      fileio_dismount (thread_p, vdes);
	      log_Gl.archive.vdes = NULL_VOLDES;
	      er_set (ER_FATAL_ERROR_SEVERITY, ARG_FILE_LINE, ER_LOG_READ, 3, pageid, phy_pageid, tmp_arv_name);

	      LOG_ARCHIVE_CS_EXIT (thread_p);
	      return NULL;
	    }

	  /* Cast the archive information. May be used again */
	  if (arv_hdr != &log_Gl.archive.hdr)
	    {
	      log_Gl.archive.hdr = *arv_hdr;
	    }
	  log_Gl.archive.vdes = vdes;
	  break;
	}
      else
	{
	  /* If any archive dismount it */
	  if (vdes != NULL_VOLDES)
	    {
	      fileio_dismount (thread_p, vdes);
	      vdes = NULL_VOLDES;
	    }

	  if (has_guess_arvnum == false)
	    {
	      has_guess_arvnum = true;
	      retry = logpb_get_guess_archive_num (thread_p, pageid);
	      if (retry != *ret_arv_num)
		{
		  *ret_arv_num = retry;
		}
	    }
	  else
	    {
	      if (direction == 0)
		{
		  /*
		   * Define the direction by looking for desired page
		   */
		  if (arv_hdr != NULL)
		    {
		      if (pageid < arv_hdr->fpageid)
			{
			  /* Try older archives */
			  direction = -1;
			}
		      else
			{
			  /* Try newer archives */
			  direction = 1;
			}
		    }
		  else
		    {
		      if (first_time != true)
			{
			  if (log_Gl.append.vdes == NULL_VOLDES)
			    {
			      direction = 1;
			    }
			  else
			    {
			      /*
			       * Start looking from the last archive.
			       * Optimized for UNDO.. This is not so bad since this branch
			       * will be reached only when the guess archive is not
			       * available.
			       */
			      *ret_arv_num = log_Gl.hdr.nxarv_num;
			      direction = -1;
			    }
			}
		    }
		}

	      if (arv_hdr != NULL)
		{
		  if (direction == -1)
		    {
		      /*
		       * Try an older archive.
		       * The page that I am looking MUST be smaller than the first
		       * page in current archive
		       */
		      if (pageid < arv_hdr->fpageid)
			{
			  *ret_arv_num -= 1;
			}
		      else
			{
			  *ret_arv_num = -1;
			}
		    }
		  else
		    {
		      /* Try a newer archive. The page that I am looking MUST be larger than the last page in current
		       * archive */
		      if (pageid > arv_hdr->fpageid + arv_hdr->npages - 1)
			{
			  *ret_arv_num += 1;
			}
		      else
			{
			  *ret_arv_num = log_Gl.hdr.nxarv_num;
			}
		    }
		}
	      else
		{
		  /*
		   * The archive number is not increased the first time in the loop,
		   * so we can ask for it when it is not available.
		   */
		  if (first_time != true)
		    {
		      /*
		       * If we do not have the log active, we don't really know how to
		       * continue, we could be looping forever.
		       */
		      if (log_Gl.append.vdes == NULL_VOLDES)
			{
			  *ret_arv_num = -1;
			}
		      else
			{
			  *ret_arv_num = *ret_arv_num + direction;
			}
		    }
		}

	      first_time = false;
	      if (*ret_arv_num < 0 || *ret_arv_num == log_Gl.hdr.nxarv_num)
		{
		  /* Unable to find page in archive */
		  if (log_Gl.append.vdes != NULL_VOLDES)
		    {
		      er_set (ER_FATAL_ERROR_SEVERITY, ARG_FILE_LINE, ER_LOG_NOTIN_ARCHIVE, 1, pageid);
		    }
		  else
		    {
		      /*
		       * This is likely an incomplete recovery (restore).
		       * We do not have the active log and we are looking for a log page
		       */
		      er_set (ER_WARNING_SEVERITY, ARG_FILE_LINE, ER_LOG_NOTIN_ARCHIVE, 1, pageid);
		    }

		  LOG_ARCHIVE_CS_EXIT (thread_p);

		  return NULL;
		}
	    }

	  if (logpb_is_archive_available (thread_p, *ret_arv_num) == false)
	    {
	      arv_hdr = NULL;
	      continue;
	    }

	  fileio_make_log_archive_name (arv_name, log_Archive_path, log_Prefix, *ret_arv_num);
	  retry = 3;
	  while (retry != 0 && retry != 1
		 && (vdes =
		     fileio_mount (thread_p, log_Db_fullname, arv_name, LOG_DBLOG_ARCHIVE_VOLID, false,
				   false)) == NULL_VOLDES)
	    {
	      char line_buf[PATH_MAX * 2];
	      bool is_in_crash_recovery;

	      is_in_crash_recovery = log_is_in_crash_recovery ();

	      /*
	       * The archive is not online.
	       */
	      if (is_in_crash_recovery == true)
		{
		  fprintf (stdout, "%s\n", er_msg ());
		}

	    retry_prompt:
	      if (log_default_input_for_archive_log_location >= 0)
		{
		  retry = log_default_input_for_archive_log_location;
		  if (retry == 1 && is_in_crash_recovery == true)
		    {
		      fprintf (stdout, "Continue without present archive. (Partial recovery).\n");
		    }
		}
	      else
		{
		  fprintf (stdout, msgcat_message (MSGCAT_CATALOG_CUBRID, MSGCAT_SET_LOG, MSGCAT_LOG_STARTS));
		  fprintf (stdout, msgcat_message (MSGCAT_CATALOG_CUBRID, MSGCAT_SET_LOG, MSGCAT_LOG_LOGARCHIVE_NEEDED),
			   arv_name);
		  fprintf (stdout, msgcat_message (MSGCAT_CATALOG_CUBRID, MSGCAT_SET_LOG, MSGCAT_LOG_STARTS));

		  if (fgets (line_buf, PATH_MAX, stdin) == NULL)
		    {
		      retry = 0;	/* EOF */
		    }
		  else if (sscanf (line_buf, "%d", &retry) != 1)
		    {
		      retry = -1;	/* invalid input */
		    }
		}

	      switch (retry)
		{
		case 0:	/* quit */
		  logpb_set_unavailable_archive (thread_p, *ret_arv_num);
		  er_set (ER_FATAL_ERROR_SEVERITY, ARG_FILE_LINE, ER_LOG_NOTIN_ARCHIVE, 1, pageid);
		  if (is_fatal)
		    {
		      logpb_fatal_error (thread_p, true, ARG_FILE_LINE, "log_fetch_from_archive");
		    }

		  LOG_ARCHIVE_CS_EXIT (thread_p);

		  return NULL;

		case 1:	/* Not available */
		  logpb_set_unavailable_archive (thread_p, *ret_arv_num);
		  break;

		case 3:	/* Relocate */
		  fprintf (stdout, msgcat_message (MSGCAT_CATALOG_CUBRID, MSGCAT_SET_LOG, MSGCAT_LOG_NEWLOCATION));
		  if (fgets (line_buf, PATH_MAX, stdin) == 0 || (sscanf (line_buf, format_string, arv_name) != 1))
		    {
		      fileio_make_log_archive_name (arv_name, log_Archive_path, log_Prefix, *ret_arv_num);
		    }
		  break;

		case 2:	/* Retry */
		  break;

		default:	/* Something strange.  Get user to try again. */
		  fprintf (stdout, msgcat_message (MSGCAT_CATALOG_CUBRID, MSGCAT_SET_LOG, MSGCAT_LOG_INPUT_RANGE_ERROR),
			   0, 3);
		  goto retry_prompt;
		}
	    }

	  if (vdes != NULL_VOLDES)
	    {
	      /* Read header page and make sure the page is here */

	      /* Record number of reads in statistics */
	      perfmon_inc_stat (thread_p, PSTAT_LOG_NUM_IOREADS);

	      if (fileio_read (thread_p, vdes, hdr_pgptr, 0, LOG_PAGESIZE) == NULL)
		{
		  fileio_dismount (thread_p, vdes);
		  er_set (ER_FATAL_ERROR_SEVERITY, ARG_FILE_LINE, ER_LOG_READ, 3, 0LL, 0LL, arv_name);

		  LOG_ARCHIVE_CS_EXIT (thread_p);

		  return NULL;
		}
	      arv_hdr = (LOG_ARV_HEADER *) hdr_pgptr->area;
	      if (log_Gl.append.vdes != NULL_VOLDES)
		{
		  if (difftime64 ((time_t) arv_hdr->db_creation, (time_t) log_Gl.hdr.db_creation) != 0)
		    {
		      /*
		       * This volume does not belong to the database. For now, assume
		       * that it is not only. Later, we will give this error to user
		       */
		      er_set (ER_FATAL_ERROR_SEVERITY, ARG_FILE_LINE, ER_LOG_DOESNT_CORRESPOND_TO_DATABASE, 1,
			      arv_name);
		      arv_hdr = NULL;
		    }
		}
	    }
	  else
	    {
	      arv_hdr = NULL;
	    }
	}
    }

#if defined(CUBRID_DEBUG)
  if (log_pgptr->hdr.logical_pageid != pageid)
    {
      er_set (ER_FATAL_ERROR_SEVERITY, ARG_FILE_LINE, ER_LOG_PAGE_CORRUPTED, 1, pageid);
      logpb_fatal_error (thread_p, true, ARG_FILE_LINE, "log_fetch_from_archive");

      LOG_ARCHIVE_CS_EXIT (thread_p);

      return NULL;
    }
#endif /* CUBRID_DEBUG */

#if !defined (NDEBUG)
  /* In analysys phase, the page may be corrupted. */
  if (log_Gl.rcv_phase == LOG_RESTARTED)
    {
      logpb_debug_check_log_page (thread_p, log_pgptr);
    }
#endif /* !NDEBUG */

  assert (log_pgptr != NULL && *ret_arv_num != -1 && arv_hdr != NULL);
  if (ret_arv_hdr != NULL)
    {
      *ret_arv_hdr = *arv_hdr;
    }

  LOG_ARCHIVE_CS_EXIT (thread_p);

  return log_pgptr;
}

/*
 * logpb_archive_active_log - Archive the active portion of the log
 *
 * return: nothing
 *
 * NOTE: The active portion of the log is archived from the next log
 *              archive page to the previous log page of the current append
 *              log record, to the next log archive.
 */
static void
logpb_archive_active_log (THREAD_ENTRY * thread_p)
{
  char arv_name[PATH_MAX] = { '\0' };	/* Archive name */
  LOG_PAGE *malloc_arv_hdr_pgptr = NULL;	/* Archive header page PTR */
  LOG_ARV_HEADER *arvhdr;	/* Archive header */
  BACKGROUND_ARCHIVING_INFO *bg_arv_info;
  char log_pgbuf[IO_MAX_PAGE_SIZE * LOGPB_IO_NPAGES + MAX_ALIGNMENT];
  char *aligned_log_pgbuf;
  LOG_PAGE *log_pgptr = NULL;
  LOG_PAGEID pageid, last_pageid;
  LOG_PHY_PAGEID ar_phy_pageid;
  int vdes = NULL_VOLDES;
  const char *catmsg;
  int error_code = NO_ERROR;
  int num_pages = 0;
  FILEIO_WRITE_MODE write_mode;

  aligned_log_pgbuf = PTR_ALIGN (log_pgbuf, MAX_ALIGNMENT);

  assert (LOG_CS_OWN_WRITE_MODE (thread_p));

#if defined(SERVER_MODE)
  log_wakeup_remove_log_archive_daemon ();
#else
  logpb_remove_archive_logs_exceed_limit (thread_p, 0);
#endif

  logpb_log ("Entered logpb_archive_active_log. log_Gl.hdr.nxarv_phy_pageid = %lld , log_Gl.hdr.nxarv_pageid =%lld\n",
	     (long long int) log_Gl.hdr.nxarv_phy_pageid, (long long int) log_Gl.hdr.nxarv_pageid);

  if (log_Gl.hdr.nxarv_pageid >= log_Gl.hdr.append_lsa.pageid)
    {
      er_log_debug (ARG_FILE_LINE,
		    "log_archive_active_log: WARNING Trying to archive ONLY the append page" " which is incomplete\n");
      return;
    }

  bg_arv_info = &log_Gl.bg_archive_info;
  if (log_Gl.archive.vdes != NULL_VOLDES)
    {
      /* A recheck is required after logpb_flush_all_append_pages when LOG_CS is demoted and promoted.
       * log_Gl.archive.vdes may be modified by someone else. Should we remove this dismount? */
      logpb_dismount_log_archive (thread_p);
    }

  malloc_arv_hdr_pgptr = (LOG_PAGE *) malloc (LOG_PAGESIZE);
  if (malloc_arv_hdr_pgptr == NULL)
    {
      goto error;
    }
  memset (malloc_arv_hdr_pgptr, LOG_PAGE_INIT_VALUE, LOG_PAGESIZE);

  /* Must force the log here to avoid nasty side effects */
  logpb_flush_all_append_pages (thread_p);

  malloc_arv_hdr_pgptr->hdr.logical_pageid = LOGPB_HEADER_PAGE_ID;
  malloc_arv_hdr_pgptr->hdr.offset = NULL_OFFSET;

  /* Construct the archive log header */
  arvhdr = (LOG_ARV_HEADER *) malloc_arv_hdr_pgptr->area;
  strncpy (arvhdr->magic, CUBRID_MAGIC_LOG_ARCHIVE, CUBRID_MAGIC_MAX_LENGTH);
  arvhdr->db_creation = log_Gl.hdr.db_creation;
  arvhdr->next_trid = log_Gl.hdr.next_trid;
  arvhdr->arv_num = log_Gl.hdr.nxarv_num;

  /*
   * All pages must be archived... even the ones with unactive log records
   * This is the desired parameter to support multimedia crashes.
   *
   *
   * Note that the npages field does not include the previous lsa page
   *
   */
  arvhdr->fpageid = log_Gl.hdr.nxarv_pageid;
  last_pageid = log_Gl.append.prev_lsa.pageid - 1;

  if (last_pageid < arvhdr->fpageid)
    {
      last_pageid = arvhdr->fpageid;
    }

  arvhdr->npages = (DKNPAGES) (last_pageid - arvhdr->fpageid + 1);

  /*
   * Now create the archive and start copying pages
   */

  perfmon_inc_stat (thread_p, PSTAT_LOG_NUM_ARCHIVES);

  fileio_make_log_archive_name (arv_name, log_Archive_path, log_Prefix, log_Gl.hdr.nxarv_num);

  if (prm_get_bool_value (PRM_ID_LOG_BACKGROUND_ARCHIVING) && bg_arv_info->vdes != NULL_VOLDES)
    {
      vdes = bg_arv_info->vdes;
    }
  else
    {
      vdes = fileio_format (thread_p, log_Db_fullname, arv_name, LOG_DBLOG_ARCHIVE_VOLID, arvhdr->npages + 1, false,
			    false, false, LOG_PAGESIZE, 0, false);
      if (vdes == NULL_VOLDES)
	{
	  /* Unable to create archive log to archive */
	  er_set (ER_FATAL_ERROR_SEVERITY, ARG_FILE_LINE, ER_LOG_CREATE_LOGARCHIVE_FAIL, 3, arv_name, arvhdr->fpageid,
		  arvhdr->fpageid + arvhdr->npages - 1);
	  goto error;
	}
    }

  log_archive_er_log ("logpb_archive_active_log, arvhdr->fpageid = %lld\n", arvhdr->fpageid);

  error_code = logpb_set_page_checksum (thread_p, malloc_arv_hdr_pgptr);
  if (error_code != NO_ERROR)
    {
      goto error;
    }

  write_mode = dwb_is_created () == true ? FILEIO_WRITE_NO_COMPENSATE_WRITE : FILEIO_WRITE_DEFAULT_WRITE;
  if (fileio_write (thread_p, vdes, malloc_arv_hdr_pgptr, 0, LOG_PAGESIZE, write_mode) == NULL)
    {
      /* Error archiving header page into archive */
      er_set (ER_FATAL_ERROR_SEVERITY, ARG_FILE_LINE, ER_LOG_WRITE, 3, 0LL, 0LL, arv_name);
      goto error;
    }

  if (prm_get_bool_value (PRM_ID_LOG_BACKGROUND_ARCHIVING) && bg_arv_info->vdes != NULL_VOLDES
      && arvhdr->fpageid == bg_arv_info->start_page_id)
    {
      pageid = bg_arv_info->current_page_id;
      ar_phy_pageid = (LOG_PHY_PAGEID) (bg_arv_info->current_page_id - bg_arv_info->start_page_id + 1);
    }
  else
    {
      assert (!prm_get_bool_value (PRM_ID_LOG_BACKGROUND_ARCHIVING) || bg_arv_info->vdes == NULL_VOLDES);

      pageid = arvhdr->fpageid;
      ar_phy_pageid = 1;
    }

  log_pgptr = (LOG_PAGE *) aligned_log_pgbuf;

  /* Now start dumping the current active pages to archive */
  for (; pageid <= last_pageid; pageid += num_pages, ar_phy_pageid += num_pages)
    {
      logpb_log ("Dump page %lld in logpb_archive_active_log, num_pages = %d\n", (long long int) pageid, num_pages);
      num_pages = (int) MIN (LOGPB_IO_NPAGES, last_pageid - pageid + 1);
      num_pages = logpb_read_page_from_active_log (thread_p, pageid, num_pages, log_pgptr);
      if (num_pages <= 0)
	{
	  goto error;
	}

      if (fileio_write_pages (thread_p, vdes, (char *) log_pgptr, ar_phy_pageid, num_pages, LOG_PAGESIZE,
			      FILEIO_WRITE_NO_COMPENSATE_WRITE) == NULL)
	{
	  er_set (ER_FATAL_ERROR_SEVERITY, ARG_FILE_LINE, ER_LOG_WRITE, 3, pageid, ar_phy_pageid, arv_name);
	  goto error;
	}
    }

  if (prm_get_bool_value (PRM_ID_LOG_BACKGROUND_ARCHIVING) && bg_arv_info->vdes != NULL_VOLDES)
    {
      fileio_dismount (thread_p, vdes);
      vdes = NULL_VOLDES;
      bg_arv_info->vdes = NULL_VOLDES;

      /* rename _lgar_t to _lgar[number] name */
      if (fileio_rename (NULL_VOLID, log_Name_bg_archive, arv_name) == NULL)
	{
	  goto error;
	}

      vdes = fileio_mount (thread_p, log_Db_fullname, arv_name, LOG_DBLOG_ARCHIVE_VOLID, 0, false);
      if (vdes == NULL_VOLDES)
	{
	  goto error;
	}
    }
  else
    {
      /*
       * Make sure that the whole log archive is in physical storage at this
       * moment. System volume. No need to sync DWB.
       */
      if (fileio_synchronize (thread_p, vdes, arv_name, FILEIO_SYNC_ONLY) == NULL_VOLDES)
	{
	  goto error;
	}
    }

  /* The last archive needed for system crashes */
  if (log_Gl.hdr.last_arv_num_for_syscrashes == -1)
    {
      log_Gl.hdr.last_arv_num_for_syscrashes = log_Gl.hdr.nxarv_num;
    }

  log_Gl.hdr.nxarv_num++;
  log_Gl.hdr.nxarv_pageid = last_pageid + 1;
  log_Gl.hdr.nxarv_phy_pageid = logpb_to_physical_pageid (log_Gl.hdr.nxarv_pageid);

  log_Gl.hdr.was_active_log_reset = false;

  logpb_log
    ("In logpb_archive_active_log, new values from log_Gl.hdr.nxarv_pageid = %lld and log_Gl.hdr.nxarv_phy_pageid = %lld\n",
     (long long int) log_Gl.hdr.nxarv_pageid, (long long int) log_Gl.hdr.nxarv_phy_pageid);
  /* Flush the log header to reflect the archive */
  logpb_flush_header (thread_p);

#if 0
  if (prm_get_integer_value (PRM_ID_SUPPRESS_FSYNC) != 0)
    {
      fileio_synchronize (thread_p, log_Gl.append.vdes, FILEIO_SYNC_ONLY);
    }
#endif

  er_set (ER_NOTIFICATION_SEVERITY, ARG_FILE_LINE, ER_LOG_ARCHIVE_CREATED, 3, arv_name, arvhdr->fpageid, last_pageid);

  /* Cast the archive information. May be used again */

  LOG_ARCHIVE_CS_ENTER (thread_p);

  log_Gl.archive.hdr = *arvhdr;	/* Copy of structure */
  if (log_Gl.archive.vdes != NULL_VOLDES)
    {
      logpb_dismount_log_archive (thread_p);
    }
  log_Gl.archive.vdes = vdes;

  LOG_ARCHIVE_CS_EXIT (thread_p);

  catmsg = msgcat_message (MSGCAT_CATALOG_CUBRID, MSGCAT_SET_LOG, MSGCAT_LOG_LOGINFO_ARCHIVE);
  if (catmsg == NULL)
    {
      catmsg = "ARCHIVE: %d %s %lld %lld\n";
    }
  error_code =
    log_dump_log_info (log_Name_info, true, catmsg, log_Gl.hdr.nxarv_num - 1, arv_name, arvhdr->fpageid, last_pageid);
  if (error_code != NO_ERROR && error_code != ER_LOG_MOUNT_FAIL)
    {
      goto error;
    }

  (void) logpb_add_archive_page_info (thread_p, log_Gl.hdr.nxarv_num - 1, arvhdr->fpageid, last_pageid);

#if defined(SERVER_MODE)
  if (!HA_DISABLED ())
    {
      LOG_PAGEID min_fpageid = logwr_get_min_copied_fpageid ();
      if (min_fpageid != NULL_PAGEID)
	{
	  int unneeded_arvnum = -1;
	  if (min_fpageid >= arvhdr->fpageid)
	    {
	      unneeded_arvnum = arvhdr->arv_num - 1;
	    }
	  else
	    {
	      LOG_ARV_HEADER min_arvhdr;
	      if (logpb_fetch_from_archive (thread_p, min_fpageid, NULL, NULL, &min_arvhdr, false) != NULL)
		{
		  unneeded_arvnum = min_arvhdr.arv_num - 1;
		}
	    }
	  if (unneeded_arvnum >= 0)
	    {
	      char unneeded_logarv_name[PATH_MAX];
	      fileio_make_log_archive_name (unneeded_logarv_name, log_Archive_path, log_Prefix, unneeded_arvnum);

	      catmsg =
		msgcat_message (MSGCAT_CATALOG_CUBRID, MSGCAT_SET_LOG, MSGCAT_LOG_LOGINFO_COMMENT_UNUSED_ARCHIVE_NAME);
	      if (catmsg == NULL)
		{
		  catmsg =
		    "29 COMMENT: Log archive %s, which contains log pages before %lld,"
		    " is not needed any longer by any HA utilities.\n";
		}
	      error_code = log_dump_log_info (log_Name_info, true, catmsg, unneeded_logarv_name, min_fpageid);
	      if (error_code != NO_ERROR && error_code != ER_LOG_MOUNT_FAIL)
		{
		  goto error;
		}
	    }
	}
    }

#endif /* SERVER_MODE */


  if (prm_get_bool_value (PRM_ID_LOG_BACKGROUND_ARCHIVING))
    {
      /* rename removed archive log file to reuse it */
      os_rename_file (log_Name_removed_archive, log_Name_bg_archive);

      bg_arv_info->vdes =
	fileio_format (thread_p, log_Db_fullname, log_Name_bg_archive, LOG_DBLOG_BG_ARCHIVE_VOLID, log_Gl.hdr.npages,
		       false, false, false, LOG_PAGESIZE, 0, true);
      if (bg_arv_info->vdes != NULL_VOLDES)
	{
	  bg_arv_info->start_page_id = log_Gl.hdr.nxarv_pageid;
	  bg_arv_info->current_page_id = log_Gl.hdr.nxarv_pageid;
	  bg_arv_info->last_sync_pageid = log_Gl.hdr.nxarv_pageid;
	}
      else
	{
	  bg_arv_info->start_page_id = NULL_PAGEID;
	  bg_arv_info->current_page_id = NULL_PAGEID;
	  bg_arv_info->last_sync_pageid = NULL_PAGEID;

	  er_log_debug (ARG_FILE_LINE, "Unable to create temporary archive log %s\n", log_Name_bg_archive);
	}
    }

  log_archive_er_log ("logpb_archive_active_log end, arvhdr->fpageid = %lld, arvhdr->npages = %d\n", arvhdr->fpageid,
		      arvhdr->npages);

  free_and_init (malloc_arv_hdr_pgptr);

  return;

  /* ********* */
error:

  if (malloc_arv_hdr_pgptr != NULL)
    {
      free_and_init (malloc_arv_hdr_pgptr);
    }

  if (vdes != NULL_VOLDES)
    {
      fileio_dismount (thread_p, vdes);
      fileio_unformat (thread_p, arv_name);
    }

  if (prm_get_bool_value (PRM_ID_LOG_BACKGROUND_ARCHIVING))
    {
      if (bg_arv_info->vdes != NULL_VOLDES && bg_arv_info->vdes != vdes)
	{
	  fileio_dismount (thread_p, bg_arv_info->vdes);
	}
      fileio_unformat (thread_p, log_Name_bg_archive);
      bg_arv_info->vdes = NULL_VOLDES;
    }

  logpb_fatal_error (thread_p, true, ARG_FILE_LINE, "log_archive_active_log");
}

int
logpb_remove_archive_logs_exceed_limit (THREAD_ENTRY * thread_p, int max_count)
{
  int first_arv_num_to_delete = -1;
  int last_arv_num_to_delete = -1;
  int min_arv_required_for_vacuum;
  LOG_PAGEID vacuum_first_pageid = NULL_PAGEID;
#if defined(SERVER_MODE)
  LOG_PAGEID min_copied_pageid;
  int min_copied_arv_num;
#endif /* SERVER_MODE */
  int num_remove_arv_num;
  int log_max_archives = prm_get_integer_value (PRM_ID_LOG_MAX_ARCHIVES);
  char *catmsg;
  int deleted_count = 0;

  if (log_max_archives == INT_MAX)
    {
      return 0;			/* none is deleted */
    }

  if (!vacuum_is_safe_to_remove_archives ())
    {
      /* we don't know yet what is the first log page required by vacuum so it is not safe to remove log archives.
         unfortunately, to update the oldest vacuum data log pageid can be done only after loading vacuum data from
         disk, which in turn can only happen after recovery. this will block any log archive removal until vacuum
         is loaded. */
      return 0;
    }

  /* Get first log pageid needed for vacuum before locking LOG_CS. */
  vacuum_first_pageid = vacuum_min_log_pageid_to_keep (thread_p);

  LOG_CS_ENTER (thread_p);

  if (!prm_get_bool_value (PRM_ID_FORCE_REMOVE_LOG_ARCHIVES))
    {
#if defined(SERVER_MODE)
      min_copied_pageid = logwr_get_min_copied_fpageid ();
      if (min_copied_pageid == NULL_PAGEID)
	{
	  LOG_CS_EXIT (thread_p);
	  return 0;		/* none is deleted */
	}

      if (logpb_is_page_in_archive (min_copied_pageid))
	{
	  min_copied_arv_num = logpb_get_archive_number (thread_p, min_copied_pageid);
	  if (min_copied_arv_num == -1)
	    {
	      LOG_CS_EXIT (thread_p);
	      return 0;		/* none is deleted */
	    }
	  else if (min_copied_arv_num > 1)
	    {
	      min_copied_arv_num--;
	    }

	  num_remove_arv_num = MAX (log_max_archives, log_Gl.hdr.nxarv_num - min_copied_arv_num);
	}
      else
	{
	  num_remove_arv_num = log_max_archives;
	}
#else /* SERVER_MODE */
      num_remove_arv_num = log_max_archives;
#endif
    }
  else
    {
      num_remove_arv_num = log_max_archives;
    }

  if ((log_Gl.hdr.nxarv_num - (log_Gl.hdr.last_deleted_arv_num + 1)) > num_remove_arv_num)
    {
      er_set (ER_NOTIFICATION_SEVERITY, ARG_FILE_LINE, ER_LOG_MAX_ARCHIVES_HAS_BEEN_EXCEEDED, 1, num_remove_arv_num);

      /* Remove the log archives at this point */
      first_arv_num_to_delete = log_Gl.hdr.last_deleted_arv_num + 1;
      last_arv_num_to_delete = log_Gl.hdr.nxarv_num - num_remove_arv_num;

      if (log_Gl.hdr.last_arv_num_for_syscrashes != -1)
	{
	  last_arv_num_to_delete = MIN (last_arv_num_to_delete, log_Gl.hdr.last_arv_num_for_syscrashes);
	}
      vacuum_er_log (VACUUM_ER_LOG_ARCHIVES, "First log pageid in vacuum data is %lld", vacuum_first_pageid);
      if (vacuum_first_pageid != NULL_PAGEID && logpb_is_page_in_archive (vacuum_first_pageid))
	{
	  min_arv_required_for_vacuum = logpb_get_archive_number (thread_p, vacuum_first_pageid);
	  vacuum_er_log (VACUUM_ER_LOG_ARCHIVES, "First archive number used for vacuum is %d",
			 min_arv_required_for_vacuum);
	  if (min_arv_required_for_vacuum >= 0)
	    {
	      last_arv_num_to_delete = MIN (last_arv_num_to_delete, min_arv_required_for_vacuum);
	    }
	  else
	    {
	      /* Page should be in archive. */
	      assert (false);
	    }
	}

      if (max_count > 0)
	{
	  /* check max count for deletion */
	  last_arv_num_to_delete = MIN (last_arv_num_to_delete, first_arv_num_to_delete + max_count);
	}

      last_arv_num_to_delete--;
      if (last_arv_num_to_delete >= first_arv_num_to_delete)
	{
	  log_Gl.hdr.last_deleted_arv_num = last_arv_num_to_delete;

#if defined (SA_MODE)
	  if (LSA_ISNULL (&log_Gl.hdr.mvcc_op_log_lsa))
	    {
	      /* Update the last_blockid needed for vacuum. Get the first page_id of the previously logged archive */
	      log_Gl.hdr.vacuum_last_blockid = logpb_last_complete_blockid ();
	    }
#endif /* SA_MODE */
	  logpb_flush_header (thread_p);	/* to get rid of archives */
	}

      vacuum_er_log (VACUUM_ER_LOG_ARCHIVES, "last_arv_num_to_delete is %d", last_arv_num_to_delete);
    }

  LOG_CS_EXIT (thread_p);

  if (last_arv_num_to_delete >= 0 && last_arv_num_to_delete >= first_arv_num_to_delete)
    {
      if (prm_get_bool_value (PRM_ID_DEBUG_LOG_ARCHIVES) || VACUUM_IS_ER_LOG_LEVEL_SET (VACUUM_ER_LOG_ARCHIVES))
	{
	  /* this is too problematic not to log in server error log too! */
	  _er_log_debug (ARG_FILE_LINE, "Purge archives starting with %d and up until %d; "
			 "vacuum_first_pageid = %d, last_arv_num_for_syscrashes = %d",
			 first_arv_num_to_delete, last_arv_num_to_delete, vacuum_first_pageid,
			 log_Gl.hdr.last_arv_num_for_syscrashes);
	}

      catmsg = msgcat_message (MSGCAT_CATALOG_CUBRID, MSGCAT_SET_LOG, MSGCAT_LOG_MAX_ARCHIVES_HAS_BEEN_EXCEEDED);
      if (catmsg == NULL)
	{
	  catmsg = (char *) "Number of active log archives has been exceeded the max desired number.";
	}
      deleted_count =
	logpb_remove_archive_logs_internal (thread_p, first_arv_num_to_delete, last_arv_num_to_delete, catmsg);
    }

  return deleted_count;
}

/*
 * logpb_remove_archive_logs - Remove all unactive log archives
 *
 * return: nothing
 *
 *   info_reason(in):
 *
 * NOTE: Archive that are not needed for system crashes are removed.
 *       That these archives may be needed for media crash recovery.
 *       Therefore, it is important that the user copy these archives
 *       to tape. Check the log information file.
 *
 * TODO: Make sure the removed logs have been processed by vacuum.
 */
void
logpb_remove_archive_logs (THREAD_ENTRY * thread_p, const char *info_reason)
{
#if !defined(SERVER_MODE)
  LOG_LSA flush_upto_lsa;	/* Flush data pages up to LSA */
#endif /* !SERVER_MODE */
  LOG_LSA newflush_upto_lsa;	/* Next to be flush */
  int first_deleted_arv_num;
  int last_deleted_arv_num;

  assert (LOG_CS_OWN_WRITE_MODE (thread_p));

  /* Close any log archives that are opened */
  if (log_Gl.archive.vdes != NULL_VOLDES)
    {
      logpb_dismount_log_archive (thread_p);
    }

#if defined(SERVER_MODE)
  LSA_COPY (&newflush_upto_lsa, &log_Gl.flushed_lsa_lower_bound);
#else /* SERVER_MODE */

  flush_upto_lsa.pageid = LOGPB_NEXT_ARCHIVE_PAGE_ID;
  flush_upto_lsa.offset = NULL_OFFSET;

  pgbuf_flush_checkpoint (thread_p, &flush_upto_lsa, NULL, &newflush_upto_lsa, NULL);

  if ((!LSA_ISNULL (&newflush_upto_lsa) && LSA_LT (&newflush_upto_lsa, &flush_upto_lsa))
      || (fileio_synchronize_all (thread_p, false) != NO_ERROR))
    {
      /* Cannot remove the archives at this moment */
      return;
    }

  if (log_Gl.run_nxchkpt_atpageid != NULL_PAGEID)
    {
      if (LSA_LT (&log_Gl.hdr.chkpt_lsa, &flush_upto_lsa))
	{
	  /*
	   * Reset the checkpoint record to the first possible active page and
	   * flush the log header before the archives are removed
	   */
	  LSA_COPY (&log_Gl.hdr.chkpt_lsa, &flush_upto_lsa);
	  logpb_flush_header (thread_p);
	}
    }
#endif /* SERVER_MODE */

  last_deleted_arv_num = log_Gl.hdr.last_arv_num_for_syscrashes;
  if (last_deleted_arv_num == -1)
    {
      last_deleted_arv_num = log_Gl.hdr.nxarv_num;
    }

  last_deleted_arv_num--;

  if (log_Gl.hdr.last_deleted_arv_num + 1 > last_deleted_arv_num)
    {
      /* Nothing to remove */
      return;
    }

  first_deleted_arv_num = log_Gl.hdr.last_deleted_arv_num + 1;
  if (last_deleted_arv_num >= 0)
    {
      logpb_remove_archive_logs_internal (thread_p, first_deleted_arv_num, last_deleted_arv_num, info_reason);

      log_Gl.hdr.last_deleted_arv_num = last_deleted_arv_num;
      logpb_flush_header (thread_p);	/* to get rid of archives */
    }
}

/*
 * logpb_add_archive_page_info -
 *
 * return: 0
 *
 *   thread_p(in)  :
 *   arv_num(in)   :
 *   start_page(in):
 *   end_page(in)  :
 *
 * NOTE:
 */
static int
logpb_add_archive_page_info (THREAD_ENTRY * thread_p, int arv_num, LOG_PAGEID start_page, LOG_PAGEID end_page)
{
  int rear;

  assert (LOG_CS_OWN (thread_get_thread_entry_info ()));

  rear = logpb_Arv_page_info_table.rear;

  rear = (rear + 1) % ARV_PAGE_INFO_TABLE_SIZE;

  if (logpb_Arv_page_info_table.item_count < ARV_PAGE_INFO_TABLE_SIZE)
    {
      logpb_Arv_page_info_table.item_count++;
    }

  logpb_Arv_page_info_table.rear = rear;
  logpb_Arv_page_info_table.page_info[rear].arv_num = arv_num;
  logpb_Arv_page_info_table.page_info[rear].start_pageid = start_page;
  logpb_Arv_page_info_table.page_info[rear].end_pageid = end_page;

  return 0;
}

/*
 * logpb_get_archive_num_from_info_table -
 *
 * return: archive_number or -1
 *
 *   thread_p(in)  :
 *   page_id(in)   :
 *
 * NOTE:
 */
static int
logpb_get_archive_num_from_info_table (THREAD_ENTRY * thread_p, LOG_PAGEID page_id)
{
  int i, count;

  assert (LOG_CS_OWN (thread_get_thread_entry_info ()));

  for (i = logpb_Arv_page_info_table.rear, count = 0; count < logpb_Arv_page_info_table.item_count;
       i = ((i == 0) ? ARV_PAGE_INFO_TABLE_SIZE - 1 : i - 1), count++)
    {
      if (logpb_Arv_page_info_table.page_info[i].start_pageid <= page_id
	  && page_id <= logpb_Arv_page_info_table.page_info[i].end_pageid)
	{
	  return logpb_Arv_page_info_table.page_info[i].arv_num;
	}
    }

  return -1;
}

/*
 * log_remove_archive_logs_internal - Remove all unactive log archives
 *
 * return: nothing
 *
 *   first(in): first archive to be deleted
 *   last(in): last archive to be deleted
 *   info_reason(in): message describing the reason the archives are being deleted
 *   check_backup(in): when true, avoid deleting archives needed for a restore
 *
 * NOTE: This routine does the actual deletion and notifies the user
 *   via the lginf file.  This routine does not do any logical verification
 *   to insure that the archives are no longer needed, so the caller must be
 *   explicitly careful and insure that there are no circumstances under
 *   which those archives could possibly be needed before they are deleted.
 *   Common reasons why they might be needed include a media crash or a
 *   restore from a fuzzy backup.
 */
static int
logpb_remove_archive_logs_internal (THREAD_ENTRY * thread_p, int first, int last, const char *info_reason)
{
  char logarv_name[PATH_MAX];
  int i;
  bool append_log_info = false;
  int deleted_count = 0;

  /* Decache any archive remaining in the log_Gl.archive. */
  logpb_decache_archive_info (thread_p);

  for (i = first; i <= last; i++)
    {
      fileio_make_log_archive_name (logarv_name, log_Archive_path, log_Prefix, i);

#if defined(SERVER_MODE)
      if (prm_get_bool_value (PRM_ID_LOG_BACKGROUND_ARCHIVING) && boot_Server_status == BOOT_SERVER_UP)
	{
	  fileio_unformat_and_rename (thread_p, logarv_name, log_Name_removed_archive);
	}
      else
	{
	  fileio_unformat (thread_p, logarv_name);
	}
#else
      fileio_unformat (thread_p, logarv_name);
#endif
      append_log_info = true;
      deleted_count++;
    }

  if (append_log_info)
    {
      logpb_append_archives_removed_to_log_info (first, last, info_reason);
    }

  return deleted_count;
}

/*
 * logpb_append_archives_removed_to_log_info - Record deletion of one or more archives
 *
 * return: nothing
 *
 *   first(in): first archive to be deleted
 *   last(in): last archive to be deleted
 *   info_reason(in): message describing the reason the archives are being deleted
 *
 * NOTE: This routine makes an entry into the loginfo file that the
 *   given log archives have been removed.
 */
static void
logpb_append_archives_removed_to_log_info (int first, int last, const char *info_reason)
{
  const char *catmsg;
  char logarv_name[PATH_MAX];
  char logarv_name_first[PATH_MAX];
  int error_code;

  if (info_reason != NULL)
    {
      catmsg = msgcat_message (MSGCAT_CATALOG_CUBRID, MSGCAT_SET_LOG, MSGCAT_LOG_LOGINFO_REMOVE_REASON);
      if (catmsg == NULL)
	{
	  catmsg = "REMOVE: %d %s to \n%d %s.\nREASON: %s\n";
	}

      fileio_make_log_archive_name (logarv_name, log_Archive_path, log_Prefix, last);
      if (first == last)
	{
	  error_code =
	    log_dump_log_info (log_Name_info, true, catmsg, first, logarv_name, last, logarv_name, info_reason);
	}
      else
	{
	  fileio_make_log_archive_name (logarv_name_first, log_Archive_path, log_Prefix, first);
	  error_code =
	    log_dump_log_info (log_Name_info, true, catmsg, first, logarv_name_first, last, logarv_name, info_reason);
	}
      if (error_code != NO_ERROR && error_code != ER_LOG_MOUNT_FAIL)
	{
	  return;
	}
    }
}

/*
 *
 *       	   FUNCTIONS RELATED TO MISCELANEOUS I/O
 *
 */

/*
 * logpb_copy_from_log: Copy a portion of the log
 *
 * arguments:
 *  area: Area where the portion of the log is copied. (Set as a side effect)
 *  area_length: the length to copy
 *  log_lsa: log address of the log data to copy (May be set as a side effect)
 *  log_pgptr: the buffer containing the log page (May be set as a side effect)
 *
 * returns/side-effects: nothing
 *    area is set as a side effect.
 *    log_lsa, and log_pgptr are set as a side effect.
 *
 * description: Copy "length" bytes of the log starting at log_lsa->pageid, log_offset onto the given area.
 * NOTE:        The location of the log is updated to point to the end of the data.
 */
void
logpb_copy_from_log (THREAD_ENTRY * thread_p, char *area, int length, LOG_LSA * log_lsa, LOG_PAGE * log_page_p)
{
  int copy_length;		/* Length to copy into area */
  int area_offset;		/* The area offset */

  /*
   * If the data is contained in only one buffer, copy the data in one
   * statement, otherwise, copy it in parts
   */

  if (log_lsa->offset + length < (int) LOGAREA_SIZE)
    {
      /* The log data is contiguos */
      memcpy (area, (char *) log_page_p->area + log_lsa->offset, length);
      log_lsa->offset += length;
    }
  else
    {
      /* The log data is not contiguos */
      area_offset = 0;
      while (length > 0)
	{
	  LOG_READ_ADVANCE_WHEN_DOESNT_FIT (thread_p, 0, log_lsa, log_page_p);
	  if (log_lsa->offset + length < (int) LOGAREA_SIZE)
	    {
	      copy_length = length;
	    }
	  else
	    {
	      copy_length = LOGAREA_SIZE - (int) (log_lsa->offset);
	    }
	  memcpy (area + area_offset, (char *) log_page_p->area + log_lsa->offset, copy_length);
	  length -= copy_length;
	  area_offset += copy_length;
	  log_lsa->offset += copy_length;
	}
    }
}

/*
 * logpb_verify_length - Verify db and log lengths
 *
 * return: NO_ERROR if all OK, ER status otherwise
 *
 *   db_fullname(in): Full name of the database
 *   log_path(in): Directory where the log volumes reside
 *   log_prefix(in): Name of the log volumes. It is usually set as database
 *                   name. For example, if the value is equal to "db", the
 *                   names of the log volumes created are as follow:
 *                      Active_log      = db_logactive
 *                      Archive_logs    = db_logarchive.0
 *                                        db_logarchive.1
 *                                             .
 *                                             .
 *                                             .
 *                                        db_logarchive.n
 *                      Log_information = db_loginfo
 *                      Database Backup = db_backup
 *
 * NOTE: Make sure that any database name will not be overpassed.
 */
static int
logpb_verify_length (const char *db_fullname, const char *log_path, const char *log_prefix)
{
  int volmax_suffix;
  int length;
  const char *dbname;
  long int filename_max;
  long int pathname_max;

  volmax_suffix = fileio_get_volume_max_suffix ();

  dbname = fileio_get_base_file_name (db_fullname);
  if (fileio_get_max_name (db_fullname, &filename_max, &pathname_max) < 0)
    {
      return ER_FAILED;
    }

  if (pathname_max > DB_MAX_PATH_LENGTH)
    {
      pathname_max = DB_MAX_PATH_LENGTH;
    }

  /*
   * Make sure that names of volumes (information and log volumes), that is,
   * OS files will not exceed the maximum allowed value.
   */

  if ((int) (strlen (dbname) + 1 + volmax_suffix) > filename_max)
    {
      /* The name of the volume is too long */
      er_set (ER_FATAL_ERROR_SEVERITY, ARG_FILE_LINE, ER_LOG_NOFULL_DATABASE_NAME_IS_TOO_LONG, 2, dbname,
	      filename_max - volmax_suffix - 1);
      return ER_LOG_NOFULL_DATABASE_NAME_IS_TOO_LONG;
    }

  if ((int) (strlen (log_prefix) + 1) > filename_max || (strlen (log_prefix) + 1) > MAXLOGNAME)
    {
      /* Bad prefix log name */
      er_set (ER_FATAL_ERROR_SEVERITY, ARG_FILE_LINE, ER_LOG_PREFIX_NAME_IS_TOO_LONG, 2, log_prefix,
	      (((int) MAXLOGNAME > filename_max) ? filename_max - 1 : (int) MAXLOGNAME - 1));
      return ER_LOG_PREFIX_NAME_IS_TOO_LONG;
    }

  /*
   * Make sure that the length for the volume is OK
   */

  if ((int) (strlen (db_fullname) + 1 + volmax_suffix) > pathname_max)
    {
      /* The full name of the database is too long */
      er_set (ER_FATAL_ERROR_SEVERITY, ARG_FILE_LINE, ER_BO_FULL_DATABASE_NAME_IS_TOO_LONG, 3, NULL, db_fullname,
	      strlen (db_fullname) + 1, pathname_max);
      return ER_BO_FULL_DATABASE_NAME_IS_TOO_LONG;
    }

  /*
   * First create a new log for the new database. This log is not a copy of
   * of the old log; it is a newly created one.
   */

  if (log_path != NULL)
    {
      length = (int) (strlen (log_path) + strlen (log_prefix) + 2);
    }
  else
    {
      length = (int) strlen (log_prefix) + 1;
    }

  if (length + volmax_suffix > pathname_max)
    {
      /*
       * Database name is too long.
       * Path + prefix < pathname_max - 2
       */
      er_set (ER_FATAL_ERROR_SEVERITY, ARG_FILE_LINE, ER_LOG_NAME_IS_TOO_LONG, 3, log_path, log_prefix,
	      pathname_max - 2);
      return ER_LOG_NAME_IS_TOO_LONG;
    }

  return NO_ERROR;
}

/*
 * logpb_initialize_log_names - Initialize the names of log volumes and files
 *
 * return: nothing
 *
 *   db_fullname(in): Full name of the database
 *   logpath(in): Directory where the log volumes reside
 *   prefix_logname(in): Name of the log volumes. It is usually set as database
 *                      name. For example, if the value is equal to "db", the
 *                      names of the log volumes created are as follow:
 *                      Active_log      = db_logactive
 *                      Archive_logs    = db_logarchive.0
 *                                        db_logarchive.1
 *                                             .
 *                                             .
 *                                             .
 *                                        db_logarchive.n
 *                      Log_information = db_loginfo
 *                      Database Backup = db_backup
 *
 * NOTE: Initialize name of log volumes and files
 */
int
logpb_initialize_log_names (THREAD_ENTRY * thread_p, const char *db_fullname, const char *logpath,
			    const char *prefix_logname)
{
  int error_code = NO_ERROR;

  error_code = logpb_verify_length (db_fullname, logpath, prefix_logname);
  if (error_code != NO_ERROR)
    {
      /* Names are too long */
      logpb_fatal_error (thread_p, true, ARG_FILE_LINE, "logpb_initialize_log_names");

      return error_code;
    }

  /* Save the log Path */

  if (logpath != NULL)
    {
      strcpy (log_Path, logpath);
    }
  else
    {
      strcpy (log_Path, ".");
    }

  strcpy (log_Archive_path, log_Path);

  /* Save the log Prefix */
  strcpy (log_Prefix, prefix_logname);

  /*
   * Build Name of log active
   */
  fileio_make_log_active_name (log_Name_active, log_Path, log_Prefix);
  fileio_make_log_info_name (log_Name_info, log_Path, log_Prefix);
  fileio_make_backup_volume_info_name (log_Name_bkupinfo, log_Path, log_Prefix);
  fileio_make_volume_info_name (log_Name_volinfo, db_fullname);
  fileio_make_log_archive_temp_name (log_Name_bg_archive, log_Archive_path, log_Prefix);
  fileio_make_removed_log_archive_name (log_Name_removed_archive, log_Archive_path, log_Prefix);
  log_Db_fullname = db_fullname;

  return error_code;
}

/*
 * logpb_exist_log - Find if given log exists
 *
 * return:
 *
 *   db_fullname(in): Full name of the database
 *   logpath(in): Directory where the log volumes reside
 *   prefix_logname(in): Name of the log volumes. It is usually set as database
 *                   name. For example, if the value is equal to "db", the
 *                   names of the log volumes created are as follow:
 *                      Active_log      = db_logactive
 *                      Archive_logs    = db_logarchive.0
 *                                        db_logarchive.1
 *                                             .
 *                                             .
 *                                             .
 *                                        db_logarchive.n
 *                      Log_information = db_loginfo
 *                      Database Backup = db_backup
 *
 * NOTE: Find if the log associated with the aboive database exists.
 */
bool
logpb_exist_log (THREAD_ENTRY * thread_p, const char *db_fullname, const char *logpath, const char *prefix_logname)
{
  /* Is the system restarted ? */
  if (!logpb_is_pool_initialized ())
    {
      if (logpb_initialize_log_names (thread_p, db_fullname, logpath, prefix_logname) != NO_ERROR)
	{
	  return false;
	}
    }

  return fileio_is_volume_exist (log_Name_active);
}

/*
 * logpb_checkpoint - Execute a fuzzy checkpoint
 *
 * return: pageid where a redo will start
 *
 */
LOG_PAGEID
logpb_checkpoint (THREAD_ENTRY * thread_p)
{
#define detailed_er_log(...) if (detailed_logging) _er_log_debug (ARG_FILE_LINE, __VA_ARGS__)

  LOG_TDES *tdes;		/* System transaction descriptor */
  LOG_TDES *act_tdes;		/* Transaction descriptor of an active transaction */
  LOG_REC_CHKPT *chkpt, tmp_chkpt;	/* Checkpoint log records */
  LOG_INFO_CHKPT_TRANS *chkpt_trans;	/* Checkpoint tdes */
  LOG_INFO_CHKPT_TRANS *chkpt_one;	/* Checkpoint tdes for one tran */
  LOG_INFO_CHKPT_SYSOP *chkpt_topops;	/* Checkpoint top system operations that are in commit postpone
					 * mode */
  LOG_INFO_CHKPT_SYSOP *chkpt_topone;	/* One top system ope */
  LOG_LSA chkpt_lsa;		/* copy of log_Gl.hdr.chkpt_lsa */
  LOG_LSA chkpt_redo_lsa;	/* copy of log_Gl.chkpt_redo_lsa */
  LOG_LSA newchkpt_lsa;		/* New address of the checkpoint record */
  LOG_LSA smallest_lsa;
  unsigned int nobj_locks;	/* Avg number of locks */
  char logarv_name[PATH_MAX];	/* Archive name */
  char logarv_name_first[PATH_MAX];	/* Archive name */
  int ntrans;			/* Number of trans */
  int ntops;			/* Number of total active top actions */
  int length_all_chkpt_trans;
  size_t length_all_tops = 0;
  int i;
  const char *catmsg;
  VOLID volid;
  VOLID curr_last_perm_volid;
  int error_code = NO_ERROR;
  LOG_PAGEID smallest_pageid;
  int first_arv_num_not_needed;
  int last_arv_num_not_needed;
  LOG_PRIOR_NODE *node;
  void *ptr;
  int flushed_page_cnt = 0, vdes;
  bool detailed_logging = prm_get_bool_value (PRM_ID_LOG_CHKPT_DETAILED);

  LOG_CS_ENTER (thread_p);

#if defined(SERVER_MODE)
  if (BO_IS_SERVER_RESTARTED () && log_Gl.run_nxchkpt_atpageid == NULL_PAGEID)
    {
      LOG_CS_EXIT (thread_p);
      return NULL_PAGEID;
    }

  /*
   * Critical section is entered several times to allow other transaction to
   * use the log manger
   */
#endif /* SERVER_MODE */

  perfmon_inc_stat (thread_p, PSTAT_LOG_NUM_START_CHECKPOINTS);

  er_set (ER_NOTIFICATION_SEVERITY, ARG_FILE_LINE, ER_LOG_CHECKPOINT_STARTED, 2, log_Gl.hdr.chkpt_lsa.pageid,
	  log_Gl.chkpt_redo_lsa.pageid);
  er_log_debug (ARG_FILE_LINE, "start checkpoint\n");

  /*
   * Indicate that the checkpoint process is running. Don't run another one,
   * until we are done with the present one.
   */

  log_Gl.run_nxchkpt_atpageid = NULL_PAGEID;

  tdes = LOG_FIND_TDES (LOG_SYSTEM_TRAN_INDEX);
  if (tdes == NULL)
    {
      goto error_cannot_chkpt;
    }

  /*
   * FLUSH all append LOG PAGES and flush all DIRTY DATA PAGES whose LSA
   * are SMALLER OR EQUAL than newchkpt_lsa value and find the next redo
   * point.
   */

  (void) pthread_mutex_lock (&log_Gl.chkpt_lsa_lock);
  LSA_COPY (&chkpt_lsa, &log_Gl.hdr.chkpt_lsa);
  LSA_COPY (&chkpt_redo_lsa, &log_Gl.chkpt_redo_lsa);
  pthread_mutex_unlock (&log_Gl.chkpt_lsa_lock);

  logpb_flush_pages_direct (thread_p);

  /* MARK THE CHECKPOINT PROCESS */
  node = prior_lsa_alloc_and_copy_data (thread_p, LOG_START_CHKPT, RV_NOT_DEFINED, NULL, 0, NULL, 0, NULL);
  if (node == NULL)
    {
      goto error_cannot_chkpt;
    }

  newchkpt_lsa = prior_lsa_next_record (thread_p, node, tdes);
  assert (!LSA_ISNULL (&newchkpt_lsa));

  /*
   * Modify log header to record present checkpoint. The header is flushed
   * later
   */

  LOG_CS_EXIT (thread_p);

  detailed_er_log ("logpb_checkpoint: call logtb_reflect_global_unique_stats_to_btree()\n");
  if (logtb_reflect_global_unique_stats_to_btree (thread_p) != NO_ERROR)
    {
      goto error_cannot_chkpt;
    }

  detailed_er_log ("logpb_checkpoint: call pgbuf_flush_checkpoint()\n");
  if (pgbuf_flush_checkpoint (thread_p, &newchkpt_lsa, &chkpt_redo_lsa, &tmp_chkpt.redo_lsa, &flushed_page_cnt) !=
      NO_ERROR)
    {
      goto error_cannot_chkpt;
    }

  detailed_er_log ("logpb_checkpoint: call fileio_synchronize_all()\n");
  if (fileio_synchronize_all (thread_p, false) != NO_ERROR)
    {
      goto error_cannot_chkpt;
    }

  LOG_CS_ENTER (thread_p);

  if (LSA_ISNULL (&tmp_chkpt.redo_lsa))
    {
      LSA_COPY (&tmp_chkpt.redo_lsa, &newchkpt_lsa);
    }

  assert (LSA_LE (&tmp_chkpt.redo_lsa, &newchkpt_lsa));

#if defined(SERVER_MODE)
  /* Save lower bound of flushed lsa */
  if (!LSA_ISNULL (&tmp_chkpt.redo_lsa))
    {
      if (LSA_ISNULL (&log_Gl.flushed_lsa_lower_bound) || LSA_GT (&tmp_chkpt.redo_lsa, &log_Gl.flushed_lsa_lower_bound))
	{
	  LSA_COPY (&log_Gl.flushed_lsa_lower_bound, &tmp_chkpt.redo_lsa);
	}
    }
#endif /* SERVER_MODE */

  TR_TABLE_CS_ENTER (thread_p);

  /* allocate memory space for the transaction descriptors */
  tmp_chkpt.ntrans = log_Gl.trantable.num_assigned_indices;
  length_all_chkpt_trans = sizeof (*chkpt_trans) * tmp_chkpt.ntrans;

  chkpt_trans = (LOG_INFO_CHKPT_TRANS *) malloc (length_all_chkpt_trans);
  if (chkpt_trans == NULL)
    {
      TR_TABLE_CS_EXIT (thread_p);
      goto error_cannot_chkpt;
    }

  log_Gl.prior_info.prior_lsa_mutex.lock ();

  /* CHECKPOINT THE TRANSACTION TABLE */

  LSA_SET_NULL (&smallest_lsa);
  for (i = 0, ntrans = 0, ntops = 0; i < log_Gl.trantable.num_total_indices; i++)
    {
      /*
       * Don't checkpoint current system transaction. That is, the one of
       * checkpoint process
       */
      if (i == LOG_SYSTEM_TRAN_INDEX)
	{
	  continue;
	}
      act_tdes = LOG_FIND_TDES (i);
      if (act_tdes != NULL && act_tdes->trid != NULL_TRANID && !LSA_ISNULL (&act_tdes->tail_lsa))
	{
	  assert (ntrans < tmp_chkpt.ntrans);

	  chkpt_one = &chkpt_trans[ntrans];
	  chkpt_one->isloose_end = act_tdes->isloose_end;
	  chkpt_one->trid = act_tdes->trid;
	  chkpt_one->state = act_tdes->state;
	  LSA_COPY (&chkpt_one->head_lsa, &act_tdes->head_lsa);
	  LSA_COPY (&chkpt_one->tail_lsa, &act_tdes->tail_lsa);
	  if (chkpt_one->state == TRAN_UNACTIVE_ABORTED)
	    {
	      /*
	       * Transaction is in the middle of an abort, since rollback does
	       * is not run in a critical section. Set the undo point to be the
	       * same as its tail. The recovery process will read the last
	       * record which is likely a compensating one, and find where to
	       * continue a rollback operation.
	       */
	      LSA_COPY (&chkpt_one->undo_nxlsa, &act_tdes->tail_lsa);
	    }
	  else
	    {
	      LSA_COPY (&chkpt_one->undo_nxlsa, &act_tdes->undo_nxlsa);
	    }

	  LSA_COPY (&chkpt_one->posp_nxlsa, &act_tdes->posp_nxlsa);
	  LSA_COPY (&chkpt_one->savept_lsa, &act_tdes->savept_lsa);
	  LSA_COPY (&chkpt_one->tail_topresult_lsa, &act_tdes->tail_topresult_lsa);
	  LSA_COPY (&chkpt_one->start_postpone_lsa, &act_tdes->rcv.tran_start_postpone_lsa);
	  strncpy (chkpt_one->user_name, act_tdes->client.get_db_user (), LOG_USERNAME_MAX);
	  ntrans++;
	  if (act_tdes->topops.last >= 0 && (act_tdes->state == TRAN_UNACTIVE_TOPOPE_COMMITTED_WITH_POSTPONE))
	    {
	      ntops += act_tdes->topops.last + 1;
	    }

	  if (LSA_ISNULL (&smallest_lsa) || LSA_GT (&smallest_lsa, &act_tdes->head_lsa))
	    {
	      LSA_COPY (&smallest_lsa, &act_tdes->head_lsa);
	    }
	}
    }
  // todo - what about system worker transaction descriptors??

  /*
   * Reset the structure to the correct number of transactions and
   * recalculate the length
   */
  tmp_chkpt.ntrans = ntrans;
  length_all_chkpt_trans = sizeof (*chkpt_trans) * tmp_chkpt.ntrans;

  /*
   * Scan again if there were any top system operations in the process of being committed.
   * NOTE that we checkpoint top system operations only when there are in the
   * process of commit. Not knowledge of top system operations that are not
   * in the process of commit is required since if there is a crash, the system
   * operation is aborted as part of the transaction.
   */

  chkpt_topops = NULL;
  if (ntops > 0)
    {
      tmp_chkpt.ntops = log_Gl.trantable.num_assigned_indices;
      length_all_tops = sizeof (*chkpt_topops) * tmp_chkpt.ntops;
      chkpt_topops = (LOG_INFO_CHKPT_SYSOP *) malloc (length_all_tops);
      if (chkpt_topops == NULL)
	{
	  free_and_init (chkpt_trans);
	  log_Gl.prior_info.prior_lsa_mutex.unlock ();
	  TR_TABLE_CS_EXIT (thread_p);
	  goto error_cannot_chkpt;
	}

      /* CHECKPOINTING THE TOP ACTIONS */
      for (i = 0, ntrans = 0, ntops = 0; i < log_Gl.trantable.num_total_indices; i++)
	{
	  /*
	   * Don't checkpoint current system transaction. That is, the one of
	   * checkpoint process
	   */
	  if (i == LOG_SYSTEM_TRAN_INDEX)
	    {
	      continue;
	    }
	  act_tdes = LOG_FIND_TDES (i);
	  if (act_tdes != NULL && act_tdes->trid != NULL_TRANID
	      && (!LSA_ISNULL (&act_tdes->rcv.sysop_start_postpone_lsa)
		  || !LSA_ISNULL (&act_tdes->rcv.atomic_sysop_start_lsa)))
	    {
	      /* this transaction is running system operation postpone or an atomic system operation
	       * note: we cannot compare act_tdes->state with TRAN_UNACTIVE_TOPOPE_COMMITTED_WITH_POSTPONE. we are
	       *       not synchronizing setting transaction state.
	       *       however, setting tdes->rcv.sysop_start_postpone_lsa is protected by
	       *       log_Gl.prior_info.prior_lsa_mutex. so we check this instead of state.
	       */
	      if (ntops >= tmp_chkpt.ntops)
		{
		  tmp_chkpt.ntops += log_Gl.trantable.num_assigned_indices;
		  length_all_tops = sizeof (*chkpt_topops) * tmp_chkpt.ntops;
		  ptr = realloc (chkpt_topops, length_all_tops);
		  if (ptr == NULL)
		    {
		      free_and_init (chkpt_trans);
		      log_Gl.prior_info.prior_lsa_mutex.unlock ();
		      TR_TABLE_CS_EXIT (thread_p);
		      goto error_cannot_chkpt;
		    }
		  chkpt_topops = (LOG_INFO_CHKPT_SYSOP *) ptr;
		}

	      chkpt_topone = &chkpt_topops[ntops];
	      chkpt_topone->trid = act_tdes->trid;
	      chkpt_topone->sysop_start_postpone_lsa = act_tdes->rcv.sysop_start_postpone_lsa;
	      chkpt_topone->atomic_sysop_start_lsa = act_tdes->rcv.atomic_sysop_start_lsa;
	      ntops++;
	    }
	}
    }

  assert (sizeof (*chkpt_topops) * ntops <= length_all_tops);
  tmp_chkpt.ntops = ntops;
  length_all_tops = sizeof (*chkpt_topops) * tmp_chkpt.ntops;

  node =
    prior_lsa_alloc_and_copy_data (thread_p, LOG_END_CHKPT, RV_NOT_DEFINED, NULL, length_all_chkpt_trans,
				   (char *) chkpt_trans, (int) length_all_tops, (char *) chkpt_topops);
  if (node == NULL)
    {
      free_and_init (chkpt_trans);

      if (chkpt_topops != NULL)
	{
	  free_and_init (chkpt_topops);
	}
      log_Gl.prior_info.prior_lsa_mutex.unlock ();
      TR_TABLE_CS_EXIT (thread_p);
      goto error_cannot_chkpt;
    }

  chkpt = (LOG_REC_CHKPT *) node->data_header;
  *chkpt = tmp_chkpt;

  prior_lsa_next_record_with_lock (thread_p, node, tdes);

  log_Gl.prior_info.prior_lsa_mutex.unlock ();

  TR_TABLE_CS_EXIT (thread_p);

  free_and_init (chkpt_trans);

  /* Any topops to log ? */
  if (chkpt_topops != NULL)
    {
      free_and_init (chkpt_topops);
    }

  /*
   * END append
   * Flush the page since we are going to flush the log header which
   * reflects the new location of the last checkpoint log record
   */
  logpb_flush_pages_direct (thread_p);
  detailed_er_log ("logpb_checkpoint: call logpb_flush_all_append_pages()\n");

  /*
   * Flush the log data header and update all checkpoints in volumes to
   * point to new checkpoint
   */

  /* Average the number of active transactions and locks */
  nobj_locks = lock_get_number_object_locks ();
  log_Gl.hdr.avg_ntrans = (log_Gl.hdr.avg_ntrans + ntrans) >> 1;
  log_Gl.hdr.avg_nlocks = (log_Gl.hdr.avg_nlocks + nobj_locks) >> 1;

  /* Flush the header */
  (void) pthread_mutex_lock (&log_Gl.chkpt_lsa_lock);
  if (LSA_LT (&log_Gl.hdr.chkpt_lsa, &newchkpt_lsa))
    {
      LSA_COPY (&log_Gl.hdr.chkpt_lsa, &newchkpt_lsa);
    }
  LSA_COPY (&chkpt_lsa, &log_Gl.hdr.chkpt_lsa);

  if (LSA_ISNULL (&smallest_lsa))
    {
      LSA_COPY (&log_Gl.hdr.smallest_lsa_at_last_chkpt, &log_Gl.hdr.chkpt_lsa);
    }
  else
    {
      LSA_COPY (&log_Gl.hdr.smallest_lsa_at_last_chkpt, &smallest_lsa);
    }
  LSA_COPY (&log_Gl.chkpt_redo_lsa, &tmp_chkpt.redo_lsa);

  pthread_mutex_unlock (&log_Gl.chkpt_lsa_lock);

  detailed_er_log ("logpb_checkpoint: call logpb_flush_header()\n");
  logpb_flush_header (thread_p);

  /*
   * Exit from the log critical section since we are going to call another
   * module which may be blocked on a lock.
   */

  LOG_CS_EXIT (thread_p);

  /*
   * Record the checkpoint address on every volume header
   */
  curr_last_perm_volid = xboot_find_last_permanent (thread_p);

  for (volid = LOG_DBFIRST_VOLID; volid != NULL_VOLID && volid <= curr_last_perm_volid;
       volid = fileio_find_next_perm_volume (thread_p, volid))
    {
      /* When volid is greater than boot_Db_parm->last_perm_volid, it means that the volume is now adding. We don't
       * need to care for the new volumes in here. */
      if (disk_set_checkpoint (thread_p, volid, &chkpt_lsa) != NO_ERROR)
	{
	  goto error_cannot_chkpt;
	}

      /* When setting the checkpoint, the header page modification is not logged. However, other concurrent
       * transaction may modify meanwhile the header page (with logging). Since writing data page is preceded by
       * log sync, we are sure that WAL is not violated. We only need to sync the data volume. Probably, it is better
       * to sync it now - as soon as possible. If we are postponing volume sync, we may write on disk more data pages
       * twice (the data pages modified before checkpoint - other than volume header page, written on disk at the
       * beginning of the checkpoint, modified again by concurrent transaction, written on disk again in checkpoint
       * due to volume header page modification).
       */
      vdes = fileio_get_volume_descriptor (volid);
      if (fileio_synchronize (thread_p, vdes, fileio_get_volume_label (vdes, PEEK), FILEIO_SYNC_ALSO_FLUSH_DWB) != vdes)
	{
	  goto error_cannot_chkpt;
	}
    }

  /*
   * Get the critical section again, so we can check if any archive can be
   * declare as un-needed
   */

  LOG_CS_ENTER (thread_p);

  /*
   * If the log archives are not needed for any normal undos and redos,
   * indicate so. However, the log archives may be needed during media
   * crash recovery.
   */
  smallest_pageid = NULL_PAGEID;
  first_arv_num_not_needed = last_arv_num_not_needed = -1;

  if (log_Gl.hdr.last_arv_num_for_syscrashes != log_Gl.hdr.nxarv_num && log_Gl.hdr.last_arv_num_for_syscrashes != -1)
    {
      LOG_LSA lsa;

#if defined(SERVER_MODE)
      smallest_pageid = MIN (log_Gl.flushed_lsa_lower_bound.pageid, tmp_chkpt.redo_lsa.pageid);
#else
      smallest_pageid = tmp_chkpt.redo_lsa.pageid;
#endif

      logtb_find_smallest_lsa (thread_p, &lsa);

      if (lsa.pageid != NULL_PAGEID)
	{
	  smallest_pageid = MIN (smallest_pageid, lsa.pageid);
	}

      if (logpb_is_page_in_archive (smallest_pageid))
	{
	  int arv_num;

	  if ((logpb_fetch_from_archive (thread_p, smallest_pageid, NULL, &arv_num, NULL, true) == NULL)
	      || (arv_num <= log_Gl.hdr.last_arv_num_for_syscrashes))
	    {
	      first_arv_num_not_needed = last_arv_num_not_needed = -1;
	    }
	  else
	    {
	      first_arv_num_not_needed = log_Gl.hdr.last_arv_num_for_syscrashes;
	      last_arv_num_not_needed = arv_num - 1;
	    }
	}
      else
	{
	  first_arv_num_not_needed = log_Gl.hdr.last_arv_num_for_syscrashes;
	  last_arv_num_not_needed = log_Gl.hdr.nxarv_num - 1;
	}

      if (first_arv_num_not_needed != -1)
	{
	  log_Gl.hdr.last_arv_num_for_syscrashes = last_arv_num_not_needed + 1;

	  /* Close any log archives that are opened */
	  if (log_Gl.archive.vdes != NULL_VOLDES)
	    {
	      logpb_dismount_log_archive (thread_p);
	    }

	  /* This is OK since we have already flushed the log header page */
	  if (first_arv_num_not_needed == last_arv_num_not_needed)
	    {
	      fileio_make_log_archive_name (logarv_name, log_Archive_path, log_Prefix, first_arv_num_not_needed);
	      catmsg =
		msgcat_message (MSGCAT_CATALOG_CUBRID, MSGCAT_SET_LOG, MSGCAT_LOG_LOGINFO_COMMENT_ARCHIVE_NONEEDED);
	      if (catmsg == NULL)
		{
		  catmsg = "COMMENT: Log archive %s is not needed any longer unless a database media crash occurs.\n";
		}
	      error_code = log_dump_log_info (log_Name_info, true, catmsg, logarv_name);
	    }
	  else
	    {
	      fileio_make_log_archive_name (logarv_name_first, log_Archive_path, log_Prefix, first_arv_num_not_needed);
	      fileio_make_log_archive_name (logarv_name, log_Archive_path, log_Prefix, last_arv_num_not_needed);

	      catmsg =
		msgcat_message (MSGCAT_CATALOG_CUBRID, MSGCAT_SET_LOG,
				MSGCAT_LOG_LOGINFO_COMMENT_MANY_ARCHIVES_NONEEDED);
	      if (catmsg == NULL)
		{
		  catmsg =
		    "COMMENT: Log archives from %s to %s are not"
		    " needed any longer unless a database media crash occurs.\n";
		}
	      error_code = log_dump_log_info (log_Name_info, true, catmsg, logarv_name_first, logarv_name);
	    }
	  if (error_code != NO_ERROR && error_code != ER_LOG_MOUNT_FAIL)
	    {
	      goto error_cannot_chkpt;
	    }

	  logpb_flush_header (thread_p);	/* Yes, one more time, to get rid of archives */
	}
    }

  /*
   * Checkpoint process is not running any longer. Indicate when do we expect
   * it to run.
   */

  log_Gl.run_nxchkpt_atpageid = (log_Gl.hdr.append_lsa.pageid + log_Gl.chkpt_every_npages);
  /*
   * Clear all tail and heads information of current system transaction
   * todo - is it safe to clear though?
   */
  logtb_clear_tdes (thread_p, tdes);

  LOG_CS_EXIT (thread_p);

#if 0
  /* have to sync log vol, data vol */
  fileio_synchronize_all (thread_p, true /* include_log */ );
#endif

  perfmon_inc_stat (thread_p, PSTAT_LOG_NUM_END_CHECKPOINTS);

  er_set (ER_NOTIFICATION_SEVERITY, ARG_FILE_LINE, ER_LOG_CHECKPOINT_FINISHED, 3, log_Gl.hdr.chkpt_lsa.pageid,
	  log_Gl.chkpt_redo_lsa.pageid, flushed_page_cnt);
  er_log_debug (ARG_FILE_LINE, "end checkpoint\n");

  return tmp_chkpt.redo_lsa.pageid;

  /* ******** */
error_cannot_chkpt:
  if (!LOG_CS_OWN_WRITE_MODE (thread_p))
    {
      LOG_CS_ENTER (thread_p);
    }

  /* to immediately execute the next checkpoint. */
  log_Gl.run_nxchkpt_atpageid = log_Gl.hdr.append_lsa.pageid;

  LOG_CS_EXIT (thread_p);

  return NULL_PAGEID;

#undef detailed_er_log
}

/*
 * logpb_dump_checkpoint_trans - Dump checkpoint transactions
 *
 * return: nothing
 *
 *   length(in): Length to dump in bytes
 *   data(in): The data being logged
 *
 * NOTE: Dump a checkpoint transactions structure.
 */
void
logpb_dump_checkpoint_trans (FILE * out_fp, int length, void *data)
{
  int ntrans, i;
  LOG_INFO_CHKPT_TRANS *chkpt_trans, *chkpt_one;	/* Checkpoint tdes */

  chkpt_trans = (LOG_INFO_CHKPT_TRANS *) data;
  ntrans = length / sizeof (*chkpt_trans);

  /* Start dumping each checkpoint transaction descriptor */

  for (i = 0; i < ntrans; i++)
    {
      chkpt_one = &chkpt_trans[i];
      fprintf (out_fp,
	       "     Trid = %d, State = %s, isloose_end = %d,\n"
	       "        Head_lsa = %lld|%d, Tail_lsa = %lld|%d, UndoNxtLSA = %lld|%d,\n"
	       "        Postpone_lsa = %lld|%d, Save_lsa = %lld|%d, Tail_topresult_lsa = %lld|%d,\n"
	       "	Client_User: name=%s.\n", chkpt_one->trid, log_state_string (chkpt_one->state),
	       chkpt_one->isloose_end, (long long int) chkpt_one->head_lsa.pageid,
	       (int) chkpt_one->head_lsa.offset, (long long int) chkpt_one->tail_lsa.pageid,
	       (int) chkpt_one->tail_lsa.offset, (long long int) chkpt_one->undo_nxlsa.pageid,
	       (int) chkpt_one->undo_nxlsa.offset, (long long int) chkpt_one->posp_nxlsa.pageid,
	       (int) chkpt_one->posp_nxlsa.offset, (long long int) chkpt_one->savept_lsa.pageid,
	       (int) chkpt_one->savept_lsa.offset, (long long int) chkpt_one->tail_topresult_lsa.pageid,
	       (int) chkpt_one->tail_topresult_lsa.offset, chkpt_one->user_name);
    }
  (void) fprintf (out_fp, "\n");
}

/*
 * logpb_backup_for_volume - Execute a full backup for the given volume
 *
 * return: NO_ERROR if all OK, ER status otherwise
 *
 *   volid(in): The identifier of the volume to backup
 *   chkpt_lsa(in): Checkpoint of the backup process
 *   session(in/out): The session array which is set as a side effect.
 *   only_updated(in):
 *
 * NOTE: The volume with the given volume identifier is backed up on
 *              the given fullname_backup. The backup that is taken is a fuzzy
 *              snapshot of the volume since updates to the volume may be in
 *              progress. Thus, the backup may contain some uncommitted data.
 *              Even worse, the backup is performed using the disk directly.
 *              That is, we copy the pages of the disk without going through
 *              the page buffer pool to avoid disrupting the locality of the
 *              page buffers (e.g., a query executed by another transaction)
 *              For temp volumes, incremental backups are not allowed (because
 *              of logging issues) so always save the system pages of temp
 *              volumes.
 */
static int
logpb_backup_for_volume (THREAD_ENTRY * thread_p, VOLID volid, LOG_LSA * chkpt_lsa, FILEIO_BACKUP_SESSION * session,
			 bool only_updated)
{
  DISK_VOLPURPOSE volpurpose;
  PAGEID vol_sys_lastpage;
  int vdes;
  int error_code = NO_ERROR;

  /*
   * Determine the purpose of the volume.  For most volumes we need to
   * backup every page, but for temporary volumes we only need the system
   * pages.
   */
  if (xdisk_get_purpose_and_sys_lastpage (thread_p, volid, &volpurpose, &vol_sys_lastpage) == NULL_VOLID)
    {
      error_code = ER_FAILED;
      return error_code;
    }
  else if (volpurpose == DB_TEMPORARY_DATA_PURPOSE)
    {
      /*
       * Do not allow incremental backups of temp volumes; but since we
       * only backup the system pages, they be only a handfull of pages.
       */
      only_updated = false;
    }
  else
    {
      vol_sys_lastpage = -1;	/* must backup entire volume */
    }

  /*
   * Reset the checkpoint of the volume to backup and flush all its dirty
   * pages, so that the the backup reflects the actual state of the volume
   * as much as possible
   */
  error_code = disk_set_checkpoint (thread_p, volid, chkpt_lsa);
  if (error_code != NO_ERROR)
    {
      return error_code;
    }

  LOG_CS_ENTER (thread_p);
  logpb_flush_pages_direct (thread_p);
  LOG_CS_EXIT (thread_p);

  error_code = pgbuf_flush_all_unfixed (thread_p, volid);
  if (error_code != NO_ERROR)
    {
      return error_code;
    }

  vdes = fileio_get_volume_descriptor (volid);
  if (fileio_synchronize (thread_p, vdes, fileio_get_volume_label (vdes, PEEK), FILEIO_SYNC_ALSO_FLUSH_DWB) != vdes)
    {
      return ER_FAILED;
    }

  /*
   * Create the backup file/volume and copy the content onto it.
   *
   * Note that the copy is done from disk to disk. The page buffer pool is
   * not used. Thus, some more recent version of some copied pages may be
   * present in the buffer pool. We copy the database without using the page
   * buffer pool to avoid disrupting the locality of pages in the page
   * buffer pool and avoid the overhead of calling the page buffer manager.
   */

  error_code =
    fileio_backup_volume (thread_p, session, fileio_get_volume_label (volid, PEEK), volid, vol_sys_lastpage,
			  only_updated);

  return error_code;
}

/*
 * logpb_backup - Execute a level backup for the given database volume
 *
 * return: NO_ERROR if all OK, ER status otherwise
 *
 *   num_perm_vols(in): Number of permanent volumes
 *   allbackup_path(in): Location where information volumes are
 *                                 backed up. If NULL is given, the following
 *                                 defaults are assumed to back up each
 *                                 information volume:
 *                                 - If file "fileof_vols_and_backup_paths" is
 *                                   given, the path to backup each volume is
 *                                   found in this file.
 *                                 - All information volumes are backed up on
 *                                   the same location where the log files are
 *                                   located.
 *   backup_level(in): backup levels allowed: 0 - Full (default),
 *                                 1 - Incremental1, 2 - Incremental
 *   delete_unneeded_logarchives(in): Whetear to remove log archives that are
 *                                 not needed any longer to recovery from
 *                                 crashes when the backup just created is
 *                                 used.
 *   backup_verbose_file_path(in): verbose mode file path
 *   num_threads(in): number of threads
 *   zip_method(in): compression method
 *   zip_level(in): compression level
 *   skip_activelog(in):
 *   sleep_msecs(in):
 *
 */
int
logpb_backup (THREAD_ENTRY * thread_p, int num_perm_vols, const char *allbackup_path, FILEIO_BACKUP_LEVEL backup_level,
	      bool delete_unneeded_logarchives, const char *backup_verbose_file_path, int num_threads,
	      FILEIO_ZIP_METHOD zip_method, FILEIO_ZIP_LEVEL zip_level, int skip_activelog, int sleep_msecs)
{
  FILEIO_BACKUP_SESSION session;
  const char *from_vlabel;	/* Name of volume to backup (FROM) */
  char vol_backup[PATH_MAX];	/* Name of the backup volume (TO) */
#if 0
  /* Not used */
  char real_pathbuf[PATH_MAX];	/* Real path */
#endif
  VOLID volid;			/* Current volume to backup */
  LOG_LSA bkup_start_lsa;	/* Start point of backup */
  LOG_LSA chkpt_lsa;		/* Checkpoint address where the backup process starts */
#if defined(SERVER_MODE)
  LOG_PAGEID saved_run_nxchkpt_atpageid = NULL_PAGEID;
#endif /* SERVER_MODE */
  FILE *backup_volinfo_fp = NULL;	/* Pointer to backup information/directory file */
  const char *catmsg;
  const char *bk_vol;		/* ptr to old bkup volume name */
  int unit_num;
  FILEIO_BACKUP_RECORD_INFO all_bkup_info[FILEIO_BACKUP_UNDEFINED_LEVEL];
  int first_arv_needed = -1;	/* for self contained, consistent */
  int last_arv_needed = -1;	/* backups, some arv are needed */
  bool beenwarned;
  bool isincremental = false;	/* Assume full backups */
  bool bkup_in_progress = false;
#if defined(SERVER_MODE)
  int rv;
  time_t wait_checkpoint_begin_time;
  bool print_backupdb_waiting_reason = false;
#endif /* SERVER_MODE */
  int error_code = NO_ERROR;
  FILEIO_BACKUP_HEADER *io_bkup_hdr_p;

  time_t backup_start_time, backup_end_time;
  char old_bkpath[PATH_MAX];
  const char *str_tmp;
  time_t tmp_time;
  char time_val[CTIME_MAX];

  LOG_PAGEID vacuum_first_pageid = NULL_PAGEID;

#if defined (SERVER_MODE)
  // check whether there is ongoing backup.
  LOG_CS_ENTER (thread_p);
  if (log_Gl.backup_in_progress == true)
    {
      LOG_CS_EXIT (thread_p);
      error_code = ER_LOG_BKUP_DUPLICATE_REQUESTS;
      er_set (ER_ERROR_SEVERITY, ARG_FILE_LINE, error_code, 0);
      return error_code;
    }

  log_Gl.backup_in_progress = true;
  LOG_CS_EXIT (thread_p);
#endif /* SERVER_MODE */

  memset (&session, 0, sizeof (FILEIO_BACKUP_SESSION));

  /*
   * Determine the absolute path that corresponds with the desired location.
   */
  if (allbackup_path == NULL)
    {
      allbackup_path = log_Path;
    }
#if 0
  /* Removed because it causes problems with deliberate symlinks, i.e. solaris tape device names. */
  else if (realpath (allbackup_path, real_pathbuf) != NULL)
    {
      allbackup_path = real_pathbuf;
    }
#endif

  /* Initialization gives us some useful information about the backup location. */
  session.type = FILEIO_BACKUP_WRITE;	/* access backup device for write */
  if (fileio_initialize_backup (log_Db_fullname, allbackup_path, &session, backup_level, backup_verbose_file_path,
				num_threads, sleep_msecs) == NULL)
    {
      error_code = ER_FAILED;
      goto error;
    }

  /*
   * Determine the first log archive that will be needed to insure
   * consistency if we are forced to restore the database with nothing but this backup.
   * first_arv_needed may need to be based on what archive chkpt_lsa is in.
   */

#if defined (SERVER_MODE)
  print_backupdb_waiting_reason = false;
  wait_checkpoint_begin_time = time (NULL);
loop:
#endif /* SERVER_MODE */

  // actually, it is not really necessary for SA but just for code consistency.
  LOG_CS_ENTER (thread_p);

#if defined (SERVER_MODE)
  /* check if checkpoint is in progress */
  if (log_Gl.run_nxchkpt_atpageid == NULL_PAGEID)
    {
      bool continue_check;
      LOG_CS_EXIT (thread_p);
      if (print_backupdb_waiting_reason == false && session.verbose_fp != NULL)
	{
	  fprintf (session.verbose_fp, "[ Database backup will start after checkpointing is complete. ]\n\n");
	  print_backupdb_waiting_reason = true;
	}
      /* wait until checkpoint process is finished */

      /* interrupt check */
      if (logtb_get_check_interrupt (thread_p) == true)
	{
	  if (logtb_is_interrupted (thread_p, true, &continue_check) == true)
	    {
	      er_set (ER_ERROR_SEVERITY, ARG_FILE_LINE, ER_INTERRUPTED, 0);
	      error_code = ER_INTERRUPTED;
	      goto error;
	    }
	}

      thread_sleep (1000);	/* 1000 msec */
      goto loop;
    }
  if (print_backupdb_waiting_reason == true && session.verbose_fp != NULL)
    {

      fprintf (session.verbose_fp, "[ Database backup has been suspended for %lld seconds due to checkpoint. ]\n\n",
	       (long long int) (time (NULL) - wait_checkpoint_begin_time));
    }

  /* block checkpoint process */
  saved_run_nxchkpt_atpageid = log_Gl.run_nxchkpt_atpageid;
  log_Gl.run_nxchkpt_atpageid = NULL_PAGEID;
#endif /* SERVER_MODE */

  if (log_Gl.hdr.last_arv_num_for_syscrashes > -1)
    {
      first_arv_needed = log_Gl.hdr.last_arv_num_for_syscrashes;
    }
  else
    {
      first_arv_needed = log_Gl.hdr.nxarv_num;
    }

  vacuum_first_pageid = vacuum_min_log_pageid_to_keep (thread_p);
  vacuum_er_log (VACUUM_ER_LOG_ARCHIVES, "First log pageid in vacuum data is %lld\n", vacuum_first_pageid);

  if (vacuum_first_pageid != NULL_PAGEID && logpb_is_page_in_archive (vacuum_first_pageid))
    {
      int min_arv_required_for_vacuum = logpb_get_archive_number (thread_p, vacuum_first_pageid);

      vacuum_er_log (VACUUM_ER_LOG_ARCHIVES, "First archive number used for vacuum is %d\n",
		     min_arv_required_for_vacuum);

      if (min_arv_required_for_vacuum >= 0)
	{
	  if (first_arv_needed >= 0)
	    {
	      first_arv_needed = MIN (first_arv_needed, min_arv_required_for_vacuum);
	    }
	  else
	    {
	      first_arv_needed = min_arv_required_for_vacuum;
	    }
	}
      else
	{
	  /* Page should be in archive. */
	  assert (false);
	}

      vacuum_er_log (VACUUM_ER_LOG_ARCHIVES, "First archive needed for backup is %d\n", first_arv_needed);
    }

  /* Get the current checkpoint address */
  rv = pthread_mutex_lock (&log_Gl.chkpt_lsa_lock);
  LSA_COPY (&chkpt_lsa, &log_Gl.hdr.chkpt_lsa);
  pthread_mutex_unlock (&log_Gl.chkpt_lsa_lock);

  LOG_CS_EXIT (thread_p);

  switch (backup_level)
    {

    case FILEIO_BACKUP_BIG_INCREMENT_LEVEL:
      /* Start at the lower level backup */
      if (LSA_ISNULL (&log_Gl.hdr.bkup_level0_lsa))
	{
	  er_set (ER_ERROR_SEVERITY, ARG_FILE_LINE, ER_LOG_BACKUP_LEVEL_NOGAPS, 2, backup_level, backup_level - 1);
	  fileio_finalize_backup_info (FILEIO_FIRST_BACKUP_VOL_INFO);
	  error_code = ER_LOG_BACKUP_LEVEL_NOGAPS;
	  goto error;
	}
      else
	{
	  LSA_COPY (&bkup_start_lsa, &log_Gl.hdr.bkup_level0_lsa);
	}
      isincremental = true;
      break;

    case FILEIO_BACKUP_SMALL_INCREMENT_LEVEL:
      /* Start at the lower level backup */
      if (LSA_ISNULL (&log_Gl.hdr.bkup_level1_lsa))
	{
	  er_set (ER_ERROR_SEVERITY, ARG_FILE_LINE, ER_LOG_BACKUP_LEVEL_NOGAPS, 2, backup_level, backup_level - 1);
	  fileio_finalize_backup_info (FILEIO_FIRST_BACKUP_VOL_INFO);
	  error_code = ER_LOG_BACKUP_LEVEL_NOGAPS;
	  goto error;
	}
      else
	{
	  LSA_COPY (&bkup_start_lsa, &log_Gl.hdr.bkup_level1_lsa);
	}
      isincremental = true;
      break;

    default:
    case FILEIO_BACKUP_FULL_LEVEL:
      /* Always start at -1|-1 */
      LSA_SET_NULL (&bkup_start_lsa);
      backup_level = FILEIO_BACKUP_FULL_LEVEL;
      break;
    }

  /*
   * Check for existing backup volumes in this location, and warn
   * the user that they will be destroyed.
   */
  if (fileio_is_volume_exist (log_Name_bkupinfo))
    {
      /* check for writable regular file */
      if (fileio_is_volume_exist_and_file (log_Name_bkupinfo) != true)
	{
	  er_set_with_oserror (ER_ERROR_SEVERITY, ARG_FILE_LINE, ER_LOG_CREATE_DBBACKUP_DIRINFO, 1, log_Name_bkupinfo);
	  error_code = ER_LOG_CREATE_DBBACKUP_DIRINFO;
	  goto error;
	}
      /* check permission */
      if (access (log_Name_bkupinfo, W_OK) != 0)
	{
	  error_code = ER_LOG_CANNOT_ACCESS_BACKUP;
	}
      backup_volinfo_fp = fopen (log_Name_bkupinfo, "r");
      if (error_code != NO_ERROR || backup_volinfo_fp == NULL)
	{
	  er_set_with_oserror (ER_FATAL_ERROR_SEVERITY, ARG_FILE_LINE, ER_LOG_CANNOT_ACCESS_BACKUP, 1,
			       log_Name_bkupinfo);
	  goto error;
	}
      if (fileio_read_backup_info_entries (backup_volinfo_fp, FILEIO_FIRST_BACKUP_VOL_INFO) != NO_ERROR)
	{
	  er_set_with_oserror (ER_FATAL_ERROR_SEVERITY, ARG_FILE_LINE, ER_LOG_CANNOT_ACCESS_BACKUP, 1,
			       log_Name_bkupinfo);
	  fclose (backup_volinfo_fp);
	  error_code = ER_LOG_CANNOT_ACCESS_BACKUP;
	  goto error;
	}
      fclose (backup_volinfo_fp);
    }

  if (session.bkup.dtype != FILEIO_BACKUP_VOL_DEVICE)
    {
      /*
       * Delete previous backup volumes from this level.  The first
       * loop tries to determine if indeed there will be anything to
       * unformat/delete, while the second loop does the actual deletions.
       * Deletion is done only if the backup is taking place
       * in the same location as the previous backup or
       * is the same path-name as the the previous backup.
       */
      beenwarned = false;
      unit_num = FILEIO_INITIAL_BACKUP_UNITS;
      bk_vol = fileio_get_backup_info_volume_name (backup_level, unit_num++, FILEIO_FIRST_BACKUP_VOL_INFO);
      while (bk_vol && !beenwarned)
	{
	  if (fileio_is_volume_exist_and_file (bk_vol))
	    {
	      fileio_get_directory_path (old_bkpath, bk_vol);
	      if (strcmp (old_bkpath, allbackup_path) == 0 || strcmp (bk_vol, allbackup_path) == 0)
		{
		  if (!logpb_remote_ask_user_before_delete_volumes (thread_p, allbackup_path))
		    {
		      io_bkup_hdr_p = session.bkup.bkuphdr;
		      tmp_time = (time_t) io_bkup_hdr_p->start_time;
		      (void) ctime_r (&tmp_time, time_val);
		      snprintf (old_bkpath, PATH_MAX,
				msgcat_message (MSGCAT_CATALOG_CUBRID, MSGCAT_SET_LOG,
						MSGCAT_LOG_BACKUP_HALTED_BY_USER), io_bkup_hdr_p->level,
				fileio_get_base_file_name (io_bkup_hdr_p->db_fullname), time_val,
				io_bkup_hdr_p->unit_num);
		      fileio_request_user_response (thread_p, FILEIO_PROMPT_DISPLAY_ONLY, old_bkpath, NULL, NULL, -1,
						    -1, NULL, -1);
		      er_set (ER_ERROR_SEVERITY, ARG_FILE_LINE, ER_LOG_DBBACKUP_FAIL, 1, log_Gl.hdr.prefix_name);
		      error_code = ER_LOG_DBBACKUP_FAIL;
		      goto error;
		    }
		  beenwarned = true;
		  break;
		}
	    }			/* if (fileio_is_volume_exist_and_file(bk_vol)) */
	  bk_vol = fileio_get_backup_info_volume_name (backup_level, unit_num++, FILEIO_FIRST_BACKUP_VOL_INFO);
	}			/* while */

      /* try to delete the superceded backup volumes */
      if (beenwarned)
	{
	  fileio_remove_all_backup (thread_p, backup_level);
	}
    }

  /* Throw away the old names and make room for new names */
  fileio_clear_backup_info_level (backup_level, false, FILEIO_FIRST_BACKUP_VOL_INFO);

  /*
   * Aside: all backup level related log hdr stuff should be in its own
   * array, including log_Gl (but I am hesitant to change it to avoid subtly
   * changing the disk rep). So for now, only have lower levels think array.
   * Arrays would allow future expansion to more than 3 levels.
   */
  LSA_COPY (&all_bkup_info[0].lsa, &log_Gl.hdr.bkup_level0_lsa);
  all_bkup_info[0].at_time = log_Gl.hdr.bkinfo[0].bkup_attime;
  LSA_COPY (&all_bkup_info[1].lsa, &log_Gl.hdr.bkup_level1_lsa);
  all_bkup_info[1].at_time = log_Gl.hdr.bkinfo[1].bkup_attime;
  LSA_COPY (&all_bkup_info[2].lsa, &log_Gl.hdr.bkup_level2_lsa);
  all_bkup_info[2].at_time = log_Gl.hdr.bkinfo[2].bkup_attime;

  if (session.verbose_fp)
    {
      if (backup_level != FILEIO_BACKUP_FULL_LEVEL)
	{
	  fprintf (session.verbose_fp, "\n\n\n");
	}

      switch (backup_level)
	{
	case FILEIO_BACKUP_FULL_LEVEL:
	  str_tmp = "Full";
	  break;
	case FILEIO_BACKUP_BIG_INCREMENT_LEVEL:
	  str_tmp = "Incremental Level 1";
	  break;
	default:
	  assert_release (backup_level == FILEIO_BACKUP_SMALL_INCREMENT_LEVEL);
	  str_tmp = "Incremental Level 2";
	  break;
	}
      fprintf (session.verbose_fp, "[ Database(%s) %s Backup start ]\n\n", boot_db_name (), str_tmp);

      fprintf (session.verbose_fp, "- num-threads: %d\n\n", session.read_thread_info.num_threads);

      if (zip_method == FILEIO_ZIP_NONE_METHOD)
	{
	  fprintf (session.verbose_fp, "- compression method: %s\n\n", fileio_get_zip_method_string (zip_method));
	}
      else
	{
	  fprintf (session.verbose_fp, "- compression method: %d (%s), compression level: %d (%s)\n\n", zip_method,
		   fileio_get_zip_method_string (zip_method), zip_level, fileio_get_zip_level_string (zip_level));
	}

      if (skip_activelog)
	{
	  fprintf (session.verbose_fp, "- not include active log.\n\n");
	}

#if defined(SERVER_MODE)
      if (sleep_msecs > 0 || prm_get_integer_value (PRM_ID_IO_BACKUP_SLEEP_MSECS) > 0)
	{
	  int sleep_nsecs;

	  if (sleep_msecs > 0)	/* priority 1 */
	    {
	      sleep_nsecs = sleep_msecs * 1000;
	    }
	  else if (prm_get_integer_value (PRM_ID_IO_BACKUP_SLEEP_MSECS) > 0)	/* priority 2 */
	    {
	      sleep_nsecs = prm_get_integer_value (PRM_ID_IO_BACKUP_SLEEP_MSECS) * 1000;
	    }
	  else
	    {
	      sleep_nsecs = 0;
	    }

	  if (sleep_nsecs > 0)
	    {
	      fprintf (session.verbose_fp, "- sleep %d millisecond per 1M read.\n\n", sleep_nsecs / 1000);
	    }
	}
#endif

      backup_start_time = time (NULL);
      (void) ctime_r (&backup_start_time, time_val);
      fprintf (session.verbose_fp, "- backup start time: %s\n", time_val);
      fprintf (session.verbose_fp, "- number of permanent volumes: %d\n\n", num_perm_vols);

      fprintf (session.verbose_fp, "- HA apply info: %s %lld %lld %d\n\n", log_Gl.hdr.prefix_name,
	       (long long int) log_Gl.hdr.db_creation, (long long int) log_Gl.hdr.smallest_lsa_at_last_chkpt.pageid,
	       (int) log_Gl.hdr.smallest_lsa_at_last_chkpt.offset);

      fprintf (session.verbose_fp, "- backup progress status\n\n");
      fprintf (session.verbose_fp, "-----------------------------------------------------------------------------\n");
      fprintf (session.verbose_fp, " volume name                  | # of pages | backup progress status    | done \n");
      fprintf (session.verbose_fp, "-----------------------------------------------------------------------------\n");
    }

  /* Begin backing up in earnest */
  session.bkup.bkuphdr->skip_activelog = skip_activelog;

  if (fileio_start_backup (thread_p, log_Db_fullname, &log_Gl.hdr.db_creation, backup_level, &bkup_start_lsa,
			   &chkpt_lsa, all_bkup_info, &session, zip_method, zip_level) == NULL)
    {
      error_code = ER_FAILED;
      goto error;
    }

  /* Backup every volume */
  volid = LOG_DBVOLINFO_VOLID;
  do
    {
      switch (volid)
	{
	case LOG_DBVOLINFO_VOLID:
	  fileio_make_volume_info_name (vol_backup, log_Db_fullname);
	  from_vlabel = vol_backup;
	  break;
	case LOG_DBLOG_INFO_VOLID:
	case LOG_DBLOG_BKUPINFO_VOLID:
	  /*
	   * These information volumes are backed-up at the very end.
	   */
	  volid++;
	  continue;
	case LOG_DBLOG_ACTIVE_VOLID:
	  /*
	   * Archiving log active must be done after all data volumes
	   * have been backed up (in order to insure we get all of the
	   * log records needed to restore consistency).
	   */
	  volid = LOG_DBFIRST_VOLID;
	  continue;
	default:
	  from_vlabel = fileio_get_volume_label (volid, PEEK);
	  break;
	}

      if (volid >= LOG_DBFIRST_VOLID)
	{
	  error_code = logpb_backup_for_volume (thread_p, volid, &chkpt_lsa, &session, isincremental);
	  if (error_code != NO_ERROR)
	    {
	      goto error;
	    }
	  disk_lock_extend ();
	  volid = fileio_find_next_perm_volume (thread_p, volid);
	  disk_unlock_extend ();
	}
      else
	{
	  error_code = fileio_backup_volume (thread_p, &session, from_vlabel, volid, -1, false);
	  if (error_code != NO_ERROR)
	    {
	      goto error;
	    }
	  volid++;
	}
      /* in case an error occurs, we must destroy our partial backup */
      bkup_in_progress = true;
    }
  while (volid != NULL_VOLID);

#if defined(SERVER_MODE)
  /*
   * Only when in client/server, we may need to force an archive
   * of the current log active if there were any active transactions
   * before or during the backup.
   * This is to insure we have enough log records to restore consistency
   * to the database in the event a restore with no other log archives
   * is needed.
   */
  LOG_CS_ENTER (thread_p);
  if (LSA_LT (&chkpt_lsa, &log_Gl.hdr.append_lsa) || log_Gl.hdr.append_lsa.pageid > LOGPB_NEXT_ARCHIVE_PAGE_ID)
    {
      logpb_archive_active_log (thread_p);
    }

  last_arv_needed = log_Gl.hdr.nxarv_num - 1;
  LOG_CS_EXIT (thread_p);

  if (last_arv_needed >= first_arv_needed)
    {
      error_code = logpb_backup_needed_archive_logs (thread_p, &session, first_arv_needed, last_arv_needed);
      if (error_code != NO_ERROR)
	{
	  goto error;
	}
    }
#else /* SERVER_MODE */
  /*
   * In stand-alone, there can be no other activity modifying the log
   * so we do not have to keep any log records to be consistent.
   */
  first_arv_needed = -1;
  last_arv_needed = -1;
#endif /* SERVER_MODE */

  /* at here, diable multi-thread usage for fast Log copy */
  session.read_thread_info.num_threads = 1;

  er_set (ER_NOTIFICATION_SEVERITY, ARG_FILE_LINE, ER_LOG_BACKUP_CS_ENTER, 1, log_Name_active);

  LOG_CS_ENTER (thread_p);

#if defined(SERVER_MODE)
  /* backup the archive logs created during backup existing archive logs */
  if (last_arv_needed < log_Gl.hdr.nxarv_num - 1)
    {
      error_code = logpb_backup_needed_archive_logs (thread_p, &session, last_arv_needed + 1, log_Gl.hdr.nxarv_num - 1);
      if (error_code != NO_ERROR)
	{
	  LOG_CS_EXIT (thread_p);
	  er_set (ER_NOTIFICATION_SEVERITY, ARG_FILE_LINE, ER_LOG_BACKUP_CS_EXIT, 1, log_Name_active);
	  goto error;
	}

      last_arv_needed = log_Gl.hdr.nxarv_num - 1;
    }
#endif

  if (fileio_is_volume_exist (log_Name_info) == true)
    {
      error_code = fileio_backup_volume (thread_p, &session, log_Name_info, LOG_DBLOG_INFO_VOLID, -1, false);
      if (error_code != NO_ERROR)
	{
	  LOG_CS_EXIT (thread_p);
	  er_set (ER_NOTIFICATION_SEVERITY, ARG_FILE_LINE, ER_LOG_BACKUP_CS_EXIT, 1, log_Name_active);
	  goto error;
	}
    }

  /*
   * We must store the final bkvinf file at the very end of the backup
   * to have the best chance of having all of the information in it.
   * Note: that there is a window that the last bkvinf entry still not being
   * there if a new backup volume is needed while writing this volume.
   * However, in this case, then restore will ask the user for the
   * subsequent backup unit num.
   */
  error_code = logpb_update_backup_volume_info (log_Name_bkupinfo);
  if (error_code != NO_ERROR)
    {
      LOG_CS_EXIT (thread_p);
      er_set (ER_NOTIFICATION_SEVERITY, ARG_FILE_LINE, ER_LOG_BACKUP_CS_EXIT, 1, log_Name_active);
      goto error;
    }

  /* Clear log header information regarding previous backups */
  logpb_initialize_backup_info (&log_Gl.hdr);

  /* Save additional info and metrics from this backup */
  log_Gl.hdr.bkinfo[backup_level].bkup_attime = session.bkup.bkuphdr->start_time;

  switch (backup_level)
    {
    case FILEIO_BACKUP_FULL_LEVEL:
    default:
      LSA_COPY (&log_Gl.hdr.bkup_level0_lsa, &chkpt_lsa);
      LSA_SET_NULL (&log_Gl.hdr.bkup_level1_lsa);
      LSA_SET_NULL (&log_Gl.hdr.bkup_level2_lsa);
      log_Gl.hdr.bkinfo[FILEIO_BACKUP_BIG_INCREMENT_LEVEL].bkup_attime = 0;
      log_Gl.hdr.bkinfo[FILEIO_BACKUP_SMALL_INCREMENT_LEVEL].bkup_attime = 0;
      break;

    case FILEIO_BACKUP_BIG_INCREMENT_LEVEL:
      LSA_COPY (&log_Gl.hdr.bkup_level1_lsa, &chkpt_lsa);
      LSA_SET_NULL (&log_Gl.hdr.bkup_level2_lsa);
      log_Gl.hdr.bkinfo[FILEIO_BACKUP_SMALL_INCREMENT_LEVEL].bkup_attime = 0;
      break;

    case FILEIO_BACKUP_SMALL_INCREMENT_LEVEL:
      LSA_COPY (&log_Gl.hdr.bkup_level2_lsa, &chkpt_lsa);
      break;
    }

  /* Now indicate how many volumes were backed up */
  logpb_flush_header (thread_p);

  if (skip_activelog == 0)
    {
      error_code = fileio_backup_volume (thread_p, &session, log_Name_active, LOG_DBLOG_ACTIVE_VOLID, -1, false);
      if (error_code != NO_ERROR)
	{
	  LOG_CS_EXIT (thread_p);
	  er_set (ER_NOTIFICATION_SEVERITY, ARG_FILE_LINE, ER_LOG_BACKUP_CS_EXIT, 1, log_Name_active);
	  goto error;
	}
    }

  if (fileio_finish_backup (thread_p, &session) == NULL)
    {
      LOG_CS_EXIT (thread_p);
      er_set (ER_NOTIFICATION_SEVERITY, ARG_FILE_LINE, ER_LOG_BACKUP_CS_EXIT, 1, log_Name_active);
      error_code = ER_FAILED;
      goto error;
    }

  if (delete_unneeded_logarchives != false)
    {
      catmsg = msgcat_message (MSGCAT_CATALOG_CUBRID, MSGCAT_SET_LOG, MSGCAT_LOG_DATABASE_BACKUP_WAS_TAKEN);
      if (catmsg)
	{
	  logpb_remove_archive_logs (thread_p, catmsg);
	}
    }

  LOG_CS_EXIT (thread_p);

  er_set (ER_NOTIFICATION_SEVERITY, ARG_FILE_LINE, ER_LOG_BACKUP_CS_EXIT, 1, log_Name_active);

  error_code = logpb_update_backup_volume_info (log_Name_bkupinfo);
  if (error_code != NO_ERROR)
    {
      goto error;
    }

  if (session.verbose_fp)
    {
      fprintf (session.verbose_fp, "-----------------------------------------------------------------------------\n\n");
      backup_end_time = time (NULL);
      (void) ctime_r (&backup_end_time, time_val);
      fprintf (session.verbose_fp, "# backup end time: %s\n", time_val);
      switch (backup_level)
	{
	case FILEIO_BACKUP_FULL_LEVEL:
	  str_tmp = "Full";
	  break;
	case FILEIO_BACKUP_BIG_INCREMENT_LEVEL:
	  str_tmp = "Incremental Level 1";
	  break;
	default:
	  assert_release (backup_level == FILEIO_BACKUP_SMALL_INCREMENT_LEVEL);
	  str_tmp = "Incremental Level 2";
	  break;
	}
      fprintf (session.verbose_fp, "[ Database(%s) %s Backup end ]\n", boot_db_name (), str_tmp);
    }

  fileio_abort_backup (thread_p, &session, false);

#if defined(SERVER_MODE)
  LOG_CS_ENTER (thread_p);
  log_Gl.run_nxchkpt_atpageid = saved_run_nxchkpt_atpageid;
  log_Gl.backup_in_progress = false;
  LOG_CS_EXIT (thread_p);
#endif /* SERVER_MODE */

  return NO_ERROR;

  /* ********* */
error:

  /*
   * Destroy the backup that has been created.
   */
  fileio_abort_backup (thread_p, &session, bkup_in_progress);

#if defined(SERVER_MODE)
  LOG_CS_ENTER (thread_p);
  if (saved_run_nxchkpt_atpageid != NULL_PAGEID)
    {
      log_Gl.run_nxchkpt_atpageid = saved_run_nxchkpt_atpageid;
    }
  log_Gl.backup_in_progress = false;
  LOG_CS_EXIT (thread_p);
#endif /* SERVER_MODE */

  return error_code;
}

/*
 * log_update_backup_volinfo - UPDATE DISK VERSION OF BKUP VOLINFO FILE
 *
 * return: NO_ERROR if all OK, ER status otherwise
 *
 *   bkupinfo_file_name(in): file name to write info to
 *
 * NOTE: Save the in-memory cache of backup volume names to a file.
 */
static int
logpb_update_backup_volume_info (const char *bkupinfo_file_name)
{
  FILE *backup_volinfo_fp;
  int error_code = NO_ERROR;

  backup_volinfo_fp = fopen (bkupinfo_file_name, "w");
  if (backup_volinfo_fp == NULL)
    {
      er_set_with_oserror (ER_ERROR_SEVERITY, ARG_FILE_LINE, ER_LOG_CREATE_DBBACKUP_DIRINFO, 1, bkupinfo_file_name);
      error_code = ER_LOG_CREATE_DBBACKUP_DIRINFO;
      return error_code;
    }

  /*
   * If an error occurs while writing, should allow the user to try again.
   */
  error_code = fileio_write_backup_info_entries (backup_volinfo_fp, FILEIO_FIRST_BACKUP_VOL_INFO);
  if (error_code != NO_ERROR)
    {
      er_set_with_oserror (ER_ERROR_SEVERITY, ARG_FILE_LINE, ER_LOG_CREATE_DBBACKUP_DIRINFO, 1, bkupinfo_file_name);
      fclose (backup_volinfo_fp);
      return error_code;
    }
  fflush (backup_volinfo_fp);
  fclose (backup_volinfo_fp);

  return error_code;
}

/*
 * logpb_check_stop_at_time - Check if the stopat time is valid
 *
 * return: NO_ERROR if valid, ER_FAILED otherwise
 *
 *   session(in):
 *   stop_at(in):
 *   backup_time(in):
 */
static int
logpb_check_stop_at_time (FILEIO_BACKUP_SESSION * session, time_t stop_at, time_t backup_time)
{
  char ctime_buf1[CTIME_MAX], ctime_buf2[CTIME_MAX];
  size_t time_str_len;

  if (stop_at < backup_time)
    {
      ctime_r (&stop_at, ctime_buf1);
      ctime_r (&backup_time, ctime_buf2);

      /* strip '\n' */
      time_str_len = strlen (ctime_buf1);
      if (time_str_len > 0)
	{
	  ctime_buf1[time_str_len - 1] = 0;
	}
      time_str_len = strlen (ctime_buf2);
      if (time_str_len > 0)
	{
	  ctime_buf2[time_str_len - 1] = 0;
	}

      fprintf (stdout, msgcat_message (MSGCAT_CATALOG_CUBRID, MSGCAT_SET_LOG, MSGCAT_LOG_UPTODATE_ERROR), ctime_buf1,
	       ctime_buf2);

      return ER_FAILED;
    }

  return NO_ERROR;
}

/*
 * logpb_restore - Restore volume from its backup
 *
 * return: NO_ERROR if all OK, ER status otherwise
 *
 *   db_fullname(in): Full name of the database
 *   logpath(in): Directory where the log volumes reside
 *   prefix_logname(in):
 *   newall_path(in):
 *   ask_forpath(in):
 *   r_args(in):
 *
 * NOTE:Restore a database from its backup files. This function is run
 *              without recovery. The logs must be applied to the restored
 *              volume to finish the full restore process. This is not done
 *              here since the database may have other volumes to restore.
 *              We must lock the active log during the restore to keep other
 *              utilities from trying to use the db files being restored.
 *              This routine leaves the database locked, as there will
 *              probably be a restart following the restore.
 *
 *     This function must be run offline.
 *
 *     Note this function is incomplete.. How to change location of files
 *     during restore... The main problem here is the VOLINFO which has to
 *     be recreated without updating the header of the volumes.
 */
int
logpb_restore (THREAD_ENTRY * thread_p, const char *db_fullname, const char *logpath, const char *prefix_logname,
	       bo_restart_arg * r_args)
{
  FILEIO_BACKUP_SESSION session_storage;
  FILEIO_BACKUP_SESSION *session = NULL;
  const char *nopath_name;	/* Name without path */
  char to_volname[PATH_MAX];	/* Name of a volume (TO) */
  char verbose_to_volname[PATH_MAX];	/* Printable name of a volume (TO) */
  char prev_volname[PATH_MAX];	/* Name of a prev volume (TO) */
  char from_volbackup[PATH_MAX];	/* Name of the backup volume (FROM) */
  VOLID to_volid;
  FILE *backup_volinfo_fp = NULL;	/* Pointer to backup information/directory file */
  int another_vol;
  INT64 db_creation;
  INT64 bkup_match_time = 0;
  PGLENGTH db_iopagesize;
  PGLENGTH log_page_size;
  float db_compatibility;
  PGLENGTH bkdb_iopagesize;
  float bkdb_compatibility;

  FILEIO_RESTORE_PAGE_BITMAP_LIST page_bitmap_list;
  FILEIO_RESTORE_PAGE_BITMAP *page_bitmap = NULL;
  DKNPAGES total_pages;

  FILEIO_BACKUP_LEVEL try_level, start_level;
  bool first_time = true;
  bool remember_pages = false;
  bool error_expected = false;
  bool restore_in_progress = false;	/* true if any vols restored */
  int lgat_vdes = NULL_VOLDES;
  time_t restore_start_time, restore_end_time;
  char time_val[CTIME_MAX];
  int loop_cnt = 0;
  char tmp_logfiles_from_backup[PATH_MAX];
  char *volume_name_p;
  struct stat stat_buf;
  int error_code = NO_ERROR, success = NO_ERROR;
  bool printtoc;
  INT64 backup_time;
  REL_COMPATIBILITY compat;
  int dummy;

  try_level = (FILEIO_BACKUP_LEVEL) r_args->level;
  start_level = try_level;

  memset (&session_storage, 0, sizeof (FILEIO_BACKUP_SESSION));
  memset (verbose_to_volname, 0, PATH_MAX);
  memset (tmp_logfiles_from_backup, 0, PATH_MAX);

  LOG_CS_ENTER (thread_p);

  if (logpb_find_header_parameters (thread_p, true, db_fullname, logpath, prefix_logname, &db_iopagesize,
				    &log_page_size, &db_creation, &db_compatibility, &dummy) == -1)
    {
      db_iopagesize = IO_PAGESIZE;
      log_page_size = LOG_PAGESIZE;
      db_creation = 0;
      db_compatibility = rel_disk_compatible ();
    }

  fileio_page_bitmap_list_init (&page_bitmap_list);

  /*
   * Must lock the database if possible. Would be nice to have a way
   * to lock the db somehow even when the lgat file does not exist.
   */
  if (fileio_is_volume_exist (log_Name_active))
    {
      lgat_vdes = fileio_mount (thread_p, db_fullname, log_Name_active, LOG_DBLOG_ACTIVE_VOLID, true, false);
      if (lgat_vdes == NULL_VOLDES)
	{
	  error_code = ER_FAILED;
	  LOG_CS_EXIT (thread_p);
	  goto error;
	}
    }

  /* The enum type can be negative in Windows. */
  while (success == NO_ERROR && try_level >= FILEIO_BACKUP_FULL_LEVEL && try_level < FILEIO_BACKUP_UNDEFINED_LEVEL)
    {
      if (!first_time)
	{
	  /* Prepare to reread bkvinf file restored by higher level */
	  fileio_clear_backup_info_level (FILEIO_BACKUP_FULL_LEVEL, false, FILEIO_FIRST_BACKUP_VOL_INFO);

	  /* Have to match timestamps of lower levels when restoring */
	  bkup_match_time = session->bkup.bkuphdr->previnfo[try_level].at_time;

	  /* Clean up previous restore of higher level */
	  if (fileio_finish_restore (thread_p, session) == NO_ERROR)
	    {
	      success = NO_ERROR;
	    }
	  else
	    {
	      success = ER_FAILED;
	    }

	  assert (try_level != (FILEIO_BACKUP_LEVEL) r_args->level);
	}

      error_code =
	fileio_get_backup_volume (thread_p, db_fullname, logpath, r_args->backuppath, try_level, from_volbackup);
      if (error_code == ER_LOG_CANNOT_ACCESS_BACKUP)
	{
	  error_expected = true;
	  LOG_CS_EXIT (thread_p);
	  goto error;
	}
      else if (error_code != NO_ERROR)
	{
	  LOG_CS_EXIT (thread_p);
	  goto error;
	}

      printtoc = (r_args->printtoc) ? false : true;
      if (fileio_start_restore (thread_p, db_fullname, from_volbackup, db_creation, &bkdb_iopagesize,
				&bkdb_compatibility, &session_storage, try_level, printtoc, bkup_match_time,
				r_args->verbose_file, r_args->newvolpath) == NULL)
	{
	  /* Cannot access backup file.. Restore from backup is cancelled */
	  if (er_errid () == ER_GENERIC_ERROR)
	    {
	      er_set (ER_FATAL_ERROR_SEVERITY, ARG_FILE_LINE, ER_LOG_CANNOT_ACCESS_BACKUP, 1, from_volbackup);
	    }
	  error_code = ER_LOG_CANNOT_ACCESS_BACKUP;
	  LOG_CS_EXIT (thread_p);
	  goto error;
	}

      memset (session_storage.bkup.log_path, 0, PATH_MAX);
      strncpy (session_storage.bkup.log_path, logpath, PATH_MAX);

      session = &session_storage;

      if (first_time)
	{
	  if (r_args->restore_upto_bktime)
	    {
	      r_args->stopat = (time_t) session->bkup.bkuphdr->end_time;
	    }
	  else if (r_args->stopat > 0)
	    {
	      if (session->bkup.bkuphdr->end_time > 0)
		{
		  backup_time = session->bkup.bkuphdr->end_time;
		}
	      else
		{
		  backup_time = session->bkup.bkuphdr->start_time;
		}

	      if (logpb_check_stop_at_time (session, r_args->stopat, (time_t) backup_time) != NO_ERROR)
		{
		  error_code = fileio_finish_restore (thread_p, session);

		  fileio_page_bitmap_list_destroy (&page_bitmap_list);
		  LOG_CS_EXIT (thread_p);
		  return error_code;
		}
	    }
	}

      if (first_time && db_iopagesize != bkdb_iopagesize)
	{
	  /*
	   * Pagesize is incorrect. We need to undefine anything that has been
	   * created with old pagesize and start again.
	   * If we do not have a log, we should reset the pagesize and start the
	   * restore process.
	   */
	  if (log_Gl.append.vdes == NULL_VOLDES)
	    {
	      /*
	       * Reset the page size
	       */
	      if (db_set_page_size (bkdb_iopagesize, log_page_size) != NO_ERROR)
		{
		  error_code = ER_FAILED;
		  LOG_CS_EXIT (thread_p);
		  goto error;
		}

	      error_code = logtb_define_trantable_log_latch (thread_p, -1);
	      if (error_code != NO_ERROR)
		{
		  LOG_CS_EXIT (thread_p);
		  goto error;
		}
	    }
	}

      /* Can this be moved to restore_continue? */
      /* Removed strict condition for checking disk compatibility. Check it according to the predefined rules. */
      compat = rel_get_disk_compatible (bkdb_compatibility, NULL);
      if (compat != REL_FULLY_COMPATIBLE && compat != REL_BACKWARD_COMPATIBLE)
	{
	  /* Database is incompatible with current release */
	  er_set (ER_FATAL_ERROR_SEVERITY, ARG_FILE_LINE, ER_LOG_BKUP_INCOMPATIBLE, 2, rel_name (),
		  rel_release_string ());
	  error_code = ER_LOG_BKUP_INCOMPATIBLE;
	  LOG_CS_EXIT (thread_p);
	  goto error;
	}

      if (session->verbose_fp)
	{
	  if (first_time)
	    {
	      fprintf (session->verbose_fp, "\n[ Database(%s) Restore (level = %d) start ]\n\n", boot_db_name (),
		       r_args->level);

	      restore_start_time = time (NULL);
	      (void) ctime_r (&restore_start_time, time_val);
	      fprintf (session->verbose_fp, "- restore start time: %s\n", time_val);
	      fprintf (session->verbose_fp, "- restore steps: %d \n", r_args->level + 1);
	    }

	  fprintf (session->verbose_fp, " step %1d) restore using (level = %d) backup data\n", ++loop_cnt, try_level);
	  fprintf (session->verbose_fp, "\n");

	  fprintf (session->verbose_fp, "- restore progress status (using level = %d backup data)\n", try_level);
	  fprintf (session->verbose_fp,
		   " -----------------------------------------------------------------------------\n");
	  fprintf (session->verbose_fp,
		   " volume name                  | # of pages |  restore progress status  | done \n");
	  fprintf (session->verbose_fp,
		   " -----------------------------------------------------------------------------\n");
	}

      /* add new bkvinf entry into cache data */
      fileio_add_volume_to_backup_info (session->bkup.vlabel, try_level, session->bkup.bkuphdr->unit_num,
					FILEIO_SECOND_BACKUP_VOL_INFO);

      if (first_time)
	{
	  LSA_COPY (&session->bkup.last_chkpt_lsa, &session->bkup.bkuphdr->chkpt_lsa);
	}

      while (success == NO_ERROR)
	{
	  another_vol = fileio_get_next_restore_file (thread_p, session, to_volname, &to_volid);
	  if (another_vol == 1)
	    {
	      if (session->verbose_fp)
		{
		  strcpy (verbose_to_volname, to_volname);
		}

	      if (to_volid == LOG_DBLOG_ACTIVE_VOLID || to_volid == LOG_DBLOG_INFO_VOLID
		  || to_volid == LOG_DBLOG_ARCHIVE_VOLID)
		{
		  /* rename _lgat to _lgat_tmp name */
		  fileio_make_temp_log_files_from_backup (tmp_logfiles_from_backup, to_volid,
							  (FILEIO_BACKUP_LEVEL) r_args->level, to_volname);
		  volume_name_p = tmp_logfiles_from_backup;
		}
	      else
		{
		  volume_name_p = to_volname;
		}

	      restore_in_progress = true;
	      if (start_level > FILEIO_BACKUP_FULL_LEVEL)
		{
		  remember_pages = true;
		}

	      /*
	       * Another volume/file to restore
	       */
	      switch (to_volid)
		{
		case LOG_DBLOG_BKUPINFO_VOLID:
		case LOG_DBLOG_ACTIVE_VOLID:
		case LOG_DBLOG_INFO_VOLID:
		case LOG_DBVOLINFO_VOLID:
		case LOG_DBLOG_ARCHIVE_VOLID:

		  /* We can only take the most recent information, and we do not want to overwrite it with out of data
		   * information from earlier backups.  This is because we are applying the restoration in reverse time
		   * order. */
		  if (!first_time)
		    {
		      /* Need to skip over this volume in the backup */
		      success = fileio_skip_restore_volume (thread_p, session);
		      if (success != NO_ERROR)
			{
			  success = ER_FAILED;
			  error_code = ER_FAILED;
			  LOG_CS_EXIT (thread_p);
			  goto error;
			}
		      else
			{
			  success = NO_ERROR;
			  continue;
			}
		    }
		  break;

		default:
		  break;
		}

	      /* we need to tell fileio_restore_volume to avoid tracking the pages for some volids. */
	      if (to_volid < LOG_DBFIRST_VOLID)
		{
		  remember_pages = false;
		}
	      else
		{
		  total_pages = (DKNPAGES) CEIL_PTVDIV (session->dbfile.nbytes, IO_PAGESIZE);
		  /*
		   * Create a page_bitmap to remember the id's of pages
		   * that have been written. We only need to write the page
		   * (once) from the most recent backup.
		   */
		  page_bitmap = fileio_page_bitmap_list_find (&page_bitmap_list, to_volid);
		  if (page_bitmap == NULL)
		    {
		      page_bitmap = fileio_page_bitmap_create (to_volid, total_pages);
		      if (page_bitmap == NULL)
			{
			  goto error;
			}
		      fileio_page_bitmap_list_add (&page_bitmap_list, page_bitmap);
		    }
		}

	      success =
		fileio_restore_volume (thread_p, session, volume_name_p, verbose_to_volname, prev_volname, page_bitmap,
				       remember_pages);

	      if (success != NO_ERROR)
		{
		  break;
		}

	      if (volume_name_p == tmp_logfiles_from_backup)
		{
		  /* rename temp logfiles if the current file does not exist */
		  if (stat (to_volname, &stat_buf) != 0 && stat (tmp_logfiles_from_backup, &stat_buf) == 0)
		    {
		      if (to_volid == LOG_DBLOG_ACTIVE_VOLID && lgat_vdes != NULL_VOLDES)
			{
			  fileio_dismount (thread_p, lgat_vdes);
			  lgat_vdes = NULL_VOLDES;
			}

		      os_rename_file (tmp_logfiles_from_backup, to_volname);
		    }
		  else
		    {
		      unlink (tmp_logfiles_from_backup);
		    }

		  tmp_logfiles_from_backup[0] = '\0';
		}

	      volume_name_p = NULL;
	    }
	  else if (another_vol == 0)
	    {
	      break;
	    }
	  else
	    {
	      success = ER_FAILED;
	      break;
	    }
	}

      /* if the device type is FILEIO_BACKUP_VOL_DEVICE, the end time of backup is loaded during the last
       * fileio_get_next_restore_file() call, so we must check if the stopat time is valid. */
      if (first_time && session->bkup.dtype == FILEIO_BACKUP_VOL_DEVICE)
	{
	  if (r_args->restore_upto_bktime)
	    {
	      r_args->stopat = (time_t) session->bkup.bkuphdr->end_time;
	    }
	  else if (r_args->stopat > 0
		   && logpb_check_stop_at_time (session, r_args->stopat,
						(time_t) session->bkup.bkuphdr->end_time) != NO_ERROR)
	    {
	      LOG_CS_EXIT (thread_p);
	      error_code = ER_FAILED;
	      goto error;
	    }
	}

      first_time = false;

      if (session->verbose_fp)
	{
	  fprintf (session->verbose_fp,
		   " -----------------------------------------------------------------------------\n\n");
	}

      try_level = (FILEIO_BACKUP_LEVEL) (try_level - 1);
    }

  /* make bkvinf file */
  nopath_name = fileio_get_base_file_name (db_fullname);
  fileio_make_backup_volume_info_name (from_volbackup, logpath, nopath_name);
  backup_volinfo_fp = fopen (from_volbackup, "w");
  if (backup_volinfo_fp != NULL)
    {
      fileio_write_backup_info_entries (backup_volinfo_fp, FILEIO_SECOND_BACKUP_VOL_INFO);
      fclose (backup_volinfo_fp);
    }

  if (session != NULL)
    {
      if (session->verbose_fp)
	{
	  restore_end_time = time (NULL);
	  (void) ctime_r (&restore_end_time, time_val);
	  fprintf (session->verbose_fp, "- restore end time: %s\n", time_val);
	  fprintf (session->verbose_fp, "[ Database(%s) Restore (level = %d) end ]\n", boot_db_name (), r_args->level);
	}

      if (fileio_finish_restore (thread_p, session) == NO_ERROR)
	{
	  error_code = NO_ERROR;
	}
      else
	{
	  error_code = ER_FAILED;
	}
    }

  LOG_CS_EXIT (thread_p);

  fileio_page_bitmap_list_destroy (&page_bitmap_list);

  fileio_finalize_backup_info (FILEIO_SECOND_BACKUP_VOL_INFO);

  if (success != NO_ERROR)
    {
      return success;
    }
  else
    {
      return error_code;
    }

  /* **** */
error:
  if (restore_in_progress)
    {
      /*
       * We have probably already restored something to their database
       * and therefore they need to be sure and try another restore until
       * they succeed.
       */
      fprintf (stdout, msgcat_message (MSGCAT_CATALOG_CUBRID, MSGCAT_SET_LOG, MSGCAT_LOG_READ_ERROR_DURING_RESTORE),
	       session->bkup.name,
	       ((session->bkup.bkuphdr == NULL) ? FILEIO_INITIAL_BACKUP_UNITS : session->bkup.bkuphdr->unit_num),
	       to_volname, session->dbfile.volid);

      er_set (ER_ERROR_SEVERITY, ARG_FILE_LINE, ER_LOG_MAYNEED_MEDIA_RECOVERY, 1, log_Name_bkupinfo);
      error_code = ER_LOG_MAYNEED_MEDIA_RECOVERY;
    }

  if (backup_volinfo_fp != NULL)
    {
      fclose (backup_volinfo_fp);
    }

  if (session != NULL)
    {
      fileio_abort_restore (thread_p, session);
    }

  fileio_page_bitmap_list_destroy (&page_bitmap_list);

  if (lgat_vdes != NULL_VOLDES)
    {
      fileio_dismount (thread_p, lgat_vdes);
    }

  if (!error_expected)
    {
      logpb_fatal_error (thread_p, false, ARG_FILE_LINE, "logpb_restore");
    }

  if (tmp_logfiles_from_backup[0] != '\0')
    {
      unlink (tmp_logfiles_from_backup);
    }

  return error_code;
}

/*
 * logpb_start_where_path - Start where paths for copy/rename volumes
 *
 * return: NO_ERROR if all OK, ER status otherwise
 *
 *   to_db_fullname(in): Full name of the new database
 *   toext_path(in): A path if all volumes are placed in one
 *                               place. If NULL is given,
 *                                 - If file "fileof_vols_and_wherepaths" is
 *                                   given, the path is found in this file.
 *                                 - Each volume is copied to same place where
 *                                   the volume reside.
 *                               This parameter should be NULL, if the above
 *                               file is given.
 *   toext_name(in/out): Name to be used for volume extensions when
 *                               individual volume entries are not given in
 *                               file "fileof_vols_and_wherepaths".
 *   ext_path(in/out): Location for entries
 *                               Set as a side effect to either:
 *                                 - toext_path when all vols are placed in
 *                                   the same location.
 *                                 - alloc_extpath when volumes are copied or
 *                                   renamed at the same location as the
 *                                   original volumes.
 *                                 - NULL when file of "fileof_vols_and_
 *                                   wherepaths" is given.
 *   alloc_extpath(in/out): Set as a side effect to newly malloced area
 *                               when the volumes are copied/renamed in place.
 *                               If an area is allocated, it should be freed
 *                               using free_and_init.
 *   fileof_vols_and_wherepaths(in): A file is given when the user decides to
 *                               control the copy/rename of the volume by
 *                               individual bases. That is, user decides to
 *                               spread the volumes over several locations and
 *                               or to name the volumes.
 *                               Each volume entry consists of:
 *                                 volid from_fullvolname to_fullvolname
 *   where_paths_fp(in/out): Set as a side effect to file descriptor of
 *                               the given file. The caller must close the
 *                               file, when a pointer is returned.
 *
 * NOTE: Prepare variables to start finding paths for copying or
 *              renaming volumes.
 */
static int
logpb_start_where_path (const char *to_db_fullname, const char *toext_path, const char **toext_name, char **ext_path,
			char **alloc_extpath, const char *fileof_vols_and_wherepaths, FILE ** where_paths_fp)
{
  /*
   * Get the name of extensions to be used when "fileof_vols_and_wherepaths"
   * is not given.
   */

  *toext_name = fileio_get_base_file_name (to_db_fullname);
  *alloc_extpath = NULL;
  *ext_path = NULL;
  *where_paths_fp = NULL;

  /*
   * Where are the volumes going to be placed ?
   *   - All or them at same place: toext_path or the same as database
   *   - The user indicated where to create each individual copy
   */

  if (fileof_vols_and_wherepaths != NULL)
    {
      /*
       * The user seems to want to spread the volumes over several locations.
       * User must indicate where each individual database volume is going to
       * be placed.
       */
      *where_paths_fp = fopen (fileof_vols_and_wherepaths, "r");
      if (*where_paths_fp == NULL)
	{
	  er_set_with_oserror (ER_ERROR_SEVERITY, ARG_FILE_LINE, ER_LOG_USER_FILE_UNKNOWN, 1,
			       fileof_vols_and_wherepaths);
	  return ER_LOG_USER_FILE_UNKNOWN;
	}
    }
  /*
   * Either all copies are created at the same place, or each individual
   * volumes is copied at the original volume location
   */
  if (toext_path == NULL)
    {
      /*
       * Each volume is copied to the same place where the original volume
       * resides
       */
      *alloc_extpath = (char *) malloc (PATH_MAX);
      if (*alloc_extpath == NULL)
	{
	  return ER_FAILED;
	}
      *ext_path = *alloc_extpath;
    }
  else
    {
      /* All the volumes are created in one location */
      *ext_path = (char *) toext_path;
    }

  return NO_ERROR;
}

/*
 * logpb_next_where_path - Find next path for copy/rename next volume
 *
 * return: NO_ERROR if all OK, ER status otherwise
 *
 *   to_db_fullname(in): Full name of the new database
 *   toext_path(in): A path if all volumes are placed in one
 *                               place. If NULL is given,
 *                                 - If file "fileof_vols_and_wherepaths" is
 *                                   given, the path is found in this file.
 *                                 - Each volume is copied to same place where
 *                                   the volume reside.
 *                               This parameter should be NULL, if the above
 *                               file is given.
 *   ext_name(in): Name to be used for volume extensions when
 *                               individual volume entries are not given in
 *                               file "fileof_vols_and_wherepaths".
 *   ext_path(in): Location for entries
 *   fileof_vols_and_wherepaths(in): A file is given when the user decides to
 *                               control the copy/rename of the volume by
 *                               individual bases. That is, user decides to
 *                               spread the volumes over several locations and
 *                               or to name the volumes.
 *                               Each volume entry consists of:
 *                                 volid from_fullvolname to_fullvolname
 *   where_paths_fp(in): Pointer to above file if any or NULL
 *   num_perm_vols(in): Number of permanent volumes in the database.
 *   volid(in): Next volume that must be processes.
 *   from_volname(in/out): Current name of volume.
 *   to_volname(in): New name to be used for the volume.
 *
 * NOTE: Get the name of next volume to be processed.
 */
static int
logpb_next_where_path (const char *to_db_fullname, const char *toext_path, const char *ext_name, char *ext_path,
		       const char *fileof_vols_and_wherepaths, FILE * where_paths_fp, int num_perm_vols,
		       VOLID volid, char *from_volname, char *to_volname)
{
  const char *current_vlabel;
  int from_volid;
#if !defined(WINDOWS)
  char link_path[PATH_MAX];
  struct stat stat_buf;
#endif
  int error_code = NO_ERROR;
  char format_string[64];

  current_vlabel = fileio_get_volume_label (volid, PEEK);
  sprintf (format_string, "%%d %%%ds %%%ds", PATH_MAX - 1, PATH_MAX - 1);

  /*
   * If a file for paths was given, get the name of the "to" volume from it
   */
  if (where_paths_fp != NULL)
    {
      if (fscanf (where_paths_fp, format_string, &from_volid, from_volname, to_volname) != 3)
	{
	  er_set (ER_ERROR_SEVERITY, ARG_FILE_LINE, ER_LOG_USER_FILE_WITHOUT_ENOUGH_ENTRIES, 2,
		  fileof_vols_and_wherepaths, num_perm_vols);
	  return ER_LOG_USER_FILE_WITHOUT_ENOUGH_ENTRIES;
	}
      /*
       * Primary volume must be identical to database name
       */
      if (volid == LOG_DBFIRST_VOLID && strcmp (to_volname, to_db_fullname) != 0)
	{

#if defined(WINDOWS)
	  er_set (ER_ERROR_SEVERITY, ARG_FILE_LINE, ER_LOG_USER_FILE_INCORRECT_PRIMARY_VOLNAME, 8,
		  fileof_vols_and_wherepaths, volid + 1, from_volid, from_volname, to_volname, (int) volid,
		  current_vlabel, to_db_fullname);
	  return ER_ERROR_SEVERITY;
#else /* WINDOWS */
	  error_code = fileio_symlink (to_volname, to_db_fullname, true);
	  if (error_code != NO_ERROR)
	    {
	      er_set (ER_ERROR_SEVERITY, ARG_FILE_LINE, ER_LOG_USER_FILE_INCORRECT_PRIMARY_VOLNAME, 8,
		      fileof_vols_and_wherepaths, volid + 1, from_volid, from_volname, to_volname, (int) volid,
		      current_vlabel, to_db_fullname);
	      return error_code;
	    }

	  strcpy (to_volname, to_db_fullname);
#endif /* WINDOWS */
	}
      else
	{
	  if (volid != from_volid || util_compare_filepath (current_vlabel, from_volname) != 0)
	    {
	      er_set (ER_ERROR_SEVERITY, ARG_FILE_LINE, ER_LOG_USER_FILE_UNORDERED_ENTRIES, 7,
		      fileof_vols_and_wherepaths, volid + 1, from_volid, from_volname, to_volname, (int) volid,
		      current_vlabel);
	      return ER_LOG_USER_FILE_UNORDERED_ENTRIES;
	    }

#if !defined(WINDOWS)
	  if (stat (to_volname, &stat_buf) != -1)
	    {
	      if (S_ISCHR (stat_buf.st_mode))
		{
		  fileio_get_directory_path (ext_path, to_db_fullname);
		  fileio_make_volume_ext_name (link_path, ext_path, ext_name, volid);
		  error_code = fileio_symlink (to_volname, link_path, true);
		  if (error_code != NO_ERROR)
		    {
		      er_set (ER_ERROR_SEVERITY, ARG_FILE_LINE, ER_BO_CANNOT_CREATE_LINK, 2, to_volname, link_path);
		      return error_code;
		    }

		  strcpy (to_volname, link_path);
		}
	    }
#endif /* !WINDOWS */
	}
    }
  else
    {
      /*
       * The decision is done consulting the arguments of the function
       */

      /*
       * Primary volume must be identical to database name
       */
      if (volid == LOG_DBFIRST_VOLID)
	{
	  strcpy (to_volname, to_db_fullname);
	}
      else
	{
	  if (toext_path == NULL)
	    {
	      /*
	       * The volume is copied to the same place where the original volume
	       * resides
	       */
	      if (fileio_get_directory_path (ext_path, current_vlabel) == NULL)
		{
		  ext_path[0] = '\0';
		}
	    }
	  fileio_make_volume_ext_name (to_volname, ext_path, ext_name, volid);
	}
      strcpy (from_volname, current_vlabel);
    }

  return NO_ERROR;
}

/*
 * logpb_copy_volume - Copy a volume
 *
 * return: NO_ERROR if all OK, ER status otherwise
 *
 *   from_volid(in): The identifier of the volume to be copied
 *   to_volname(in): Name of the new volume
 *   db_creation(in): Creation timestamp for the volume
 *   to_volchkpt_lsa(in): Checkpoint location to be used in the new volume
 *
 * NOTE: Copy the volume identified by "from_volid" to "tonew_volname".
 */
static int
logpb_copy_volume (THREAD_ENTRY * thread_p, VOLID from_volid, const char *to_volname, INT64 * db_creation,
		   LOG_LSA * to_volchkpt_lsa)
{
  int from_vdes, to_vdes;	/* Descriptor for "from" and "to" volumes */
  DKNPAGES npages;		/* Size of the volume */
  int error_code = NO_ERROR;

  /* Find the current pages of the volume and its descriptor */

  npages = xdisk_get_total_numpages (thread_p, from_volid);
  from_vdes = fileio_get_volume_descriptor (from_volid);

  /* Flush all dirty pages */
  logpb_flush_pages_direct (thread_p);

  error_code = pgbuf_flush_all_unfixed (thread_p, from_volid);
  if (error_code != NO_ERROR)
    {
      return error_code;
    }

  if (fileio_synchronize (thread_p, from_vdes, fileio_get_volume_label (from_vdes, PEEK),
			  FILEIO_SYNC_ALSO_FLUSH_DWB) != from_vdes)
    {
      return ER_FAILED;
    }

  /* Copy the database volume and initialize recovery information on it */

  to_vdes = fileio_copy_volume (thread_p, from_vdes, npages, to_volname, LOG_DBCOPY_VOLID, true);
  if (to_vdes == NULL_VOLDES)
    {
      return ER_FAILED;
    }

  /*
   * Change the name of the volume, its database creation time and its
   * checkpoint lsa
   */

  (void) disk_set_creation (thread_p, LOG_DBCOPY_VOLID, to_volname, db_creation, to_volchkpt_lsa, false,
			    DISK_DONT_FLUSH);

  logpb_flush_pages_direct (thread_p);
  (void) pgbuf_flush_all_unfixed_and_set_lsa_as_null (thread_p, LOG_DBCOPY_VOLID);

  /*
   * To set the LSA of temp volume to special temp LSA (-2,-2).
   * Especially, in case of copydb.
   */
  (void) logpb_check_and_reset_temp_lsa (thread_p, LOG_DBCOPY_VOLID);

  (void) pgbuf_invalidate_all (thread_p, LOG_DBCOPY_VOLID);
  fileio_dismount (thread_p, to_vdes);

  return NO_ERROR;
}

/*
 * logpb_copy_database - Copy a database
 *
 * return: NO_ERROR if all OK, ER status otherwise
 *
 *   num_perm_vols(in): Number of permanent volume for the database
 *   to_db_fullname(in): Full name of the new database
 *   to_logpath(in): Directory where the log volumes reside
 *   to_prefix_logname(in): Name of the log volumes. It is usually set
 *                      the same as database name. For example, if the value
 *                      is equal to "db", the names of the log volumes created
 *                      are as follow:
 *                      Active_log      = db_logactive
 *                      Archive_logs    = db_logarchive.0
 *                                        db_logarchive.1
 *                                             .
 *                                             .
 *                                             .
 *                                        db_logarchive.n
 *                      Log_information = db_loginfo
 *                      Database Backup = db_backup
 *   toext_path(in): A path is included if all volumes are placed in one
 *                      place/directory. If NULL is given,
 *                      - If file "fileof_vols_and_wherepaths" is given, the
 *                        path is found in this file.
 *                      - Each volume is copied to same place where the volume
 *                        resides.
 *                      NOTE: This parameter should be NULL, if the above file
 *                            is given.
 *   fileof_vols_and_copypaths(in): A file is given when the user decides to
 *                               control the copy/rename of the volume by
 *                               individual bases. That is, user decides to
 *                               spread the volumes over several locations and
 *                               or to label the volumes with specific names.
 *                               Each volume entry consists of:
 *                                 volid from_fullvolname to_fullvolname
 *
 * NOTE: A new log volume is created for the new database, and each
 *              data volume of the database is copied to the new database.
 *              Recovery information from the old database is not included
 *              onto the copy (i.e., new database). Backups of the old
 *              are not included either. Thus, a backup of the new database is
 *              recommended after the copy is done.
 *
 * NOTE:        This function must be run offline. That is, should not be run
 *              when there are multiusers in the system.
 */
int
logpb_copy_database (THREAD_ENTRY * thread_p, VOLID num_perm_vols, const char *to_db_fullname, const char *to_logpath,
		     const char *to_prefix_logname, const char *toext_path, const char *fileof_vols_and_copypaths)
{
  LOG_RECORD_HEADER *eof;	/* End of log record */
  char from_volname[PATH_MAX];	/* Name of new volume */
  FILE *fromfile_paths_fp = NULL;	/* Pointer to open file for location of copy files */
  int fromfile_volid;		/* Volume identifier as an integer */
  int to_vdes;			/* A volume descriptor */
  char to_volname[PATH_MAX];	/* Name of "to" volume */
  LOG_PAGE *to_malloc_log_pgptr = NULL;	/* Log header page "to" log */
  LOG_HEADER *to_hdr;		/* Log header for "to" log */
  FILE *to_volinfo_fp = NULL;	/* Pointer to new volinfo file */
  char *alloc_extpath = NULL;	/* Copy path for specific volume */
  const char *ext_name;
  char *ext_path;
  VOLID volid;
  INT64 db_creation;
  LOG_PHY_PAGEID phy_pageid;
  bool stop_eof = false;
  const char *catmsg;
  int error_code;
  char format_string[64];
  FILEIO_WRITE_MODE write_mode;

  db_creation = time (NULL);

  /*
   * Make sure that the length name of the volumes are OK
   */

  error_code = logpb_verify_length (to_db_fullname, to_logpath, to_prefix_logname);
  if (error_code != NO_ERROR)
    {
      /* Names are too long */
      return error_code;
    }

  /* Do not use DWB at copy DB. In case of crash the data may be recreated from log. */
  dwb_destroy (thread_p);

  /*
   * Create the DATABASE VOLUME INFORMATION file
   */
  error_code = logpb_create_volume_info (to_db_fullname);
  if (error_code != NO_ERROR)
    {
      goto error;
    }

  /*
   * Create a LOG INFORMATION FILE
   */

  fileio_make_log_info_name (to_volname, to_logpath, to_prefix_logname);
  logpb_create_log_info (to_volname, to_db_fullname);

  catmsg = msgcat_message (MSGCAT_CATALOG_CUBRID, MSGCAT_SET_LOG, MSGCAT_LOG_LOGINFO_ACTIVE);
  if (catmsg == NULL)
    {
      catmsg = "ACTIVE: %s %d pages\n";
    }
  error_code = log_dump_log_info (to_volname, false, catmsg, to_volname, log_Gl.hdr.npages + 1);
  if (error_code != NO_ERROR && error_code != ER_LOG_MOUNT_FAIL)
    {
      goto error;
    }

  fileio_make_backup_volume_info_name (to_volname, to_logpath, to_prefix_logname);
  if (logpb_add_volume (to_db_fullname, LOG_DBLOG_BKUPINFO_VOLID, to_volname, DISK_UNKNOWN_PURPOSE) !=
      LOG_DBLOG_BKUPINFO_VOLID)
    {
      error_code = ER_FAILED;
      goto error;
    }

  /*
   * FIRST CREATE A NEW LOG FOR THE NEW DATABASE. This log is not a copy of
   * of the old log; it is a newly created one.
   * Compose the LOG name for the ACTIVE portion of the log.
   * Make sure that nobody else is using this database
   */

  to_malloc_log_pgptr = (LOG_PAGE *) malloc (LOG_PAGESIZE);
  if (to_malloc_log_pgptr == NULL)
    {
      error_code = ER_FAILED;
      goto error;
    }

#if !defined (NDEBUG)
  // suppress valgrind complaint.
  memset (to_malloc_log_pgptr, LOG_PAGE_INIT_VALUE, LOG_PAGESIZE);
#endif // DEBUG

  fileio_make_log_active_name (to_volname, to_logpath, to_prefix_logname);
  if (logpb_add_volume (to_db_fullname, LOG_DBLOG_ACTIVE_VOLID, to_volname, DISK_UNKNOWN_PURPOSE) !=
      LOG_DBLOG_ACTIVE_VOLID)
    {
      error_code = ER_FAILED;
      goto error;
    }
  to_vdes =
    fileio_format (thread_p, to_db_fullname, to_volname, LOG_DBCOPY_VOLID, log_Gl.hdr.npages + 1, false, true, false,
		   LOG_PAGESIZE, 0, false);
  if (to_vdes == NULL_VOLDES)
    {
      error_code = ER_FAILED;
      goto error;
    }

  /*
   * Write an end of log mark at first append page. This is used to detect the
   * end of new log
   */

  phy_pageid = LOGPB_PHYSICAL_HEADER_PAGE_ID + 1;
  to_malloc_log_pgptr->hdr.logical_pageid = 0;
  to_malloc_log_pgptr->hdr.offset = NULL_OFFSET;

  eof = (LOG_RECORD_HEADER *) to_malloc_log_pgptr->area;
  eof->trid = LOG_SYSTEM_TRANID + 1;
  LSA_SET_NULL (&eof->prev_tranlsa);
  LSA_SET_NULL (&eof->back_lsa);
  LSA_SET_NULL (&eof->forw_lsa);
  eof->type = LOG_END_OF_LOG;

  error_code = logpb_set_page_checksum (thread_p, to_malloc_log_pgptr);
  if (error_code != NO_ERROR)
    {
      fileio_dismount (thread_p, to_vdes);
      goto error;
    }

  log_Gl.hdr.eof_lsa.pageid = to_malloc_log_pgptr->hdr.logical_pageid;
  log_Gl.hdr.eof_lsa.offset = 0;

  write_mode = dwb_is_created () == true ? FILEIO_WRITE_NO_COMPENSATE_WRITE : FILEIO_WRITE_DEFAULT_WRITE;
  if (fileio_write (thread_p, to_vdes, to_malloc_log_pgptr, phy_pageid, LOG_PAGESIZE, write_mode) == NULL)
    {
      error_code = ER_FAILED;
      fileio_dismount (thread_p, to_vdes);
      goto error;
    }

  /*
   * Initialize the active log header from the old log.
   */

  /*
   * Now, modify the log header. Similar than log_create
   */
  to_malloc_log_pgptr->hdr.logical_pageid = LOGPB_HEADER_PAGE_ID;
  to_malloc_log_pgptr->hdr.offset = NULL_OFFSET;

  to_hdr = (LOG_HEADER *) to_malloc_log_pgptr->area;
  error_code = logpb_initialize_header (thread_p, to_hdr, to_prefix_logname, log_Gl.hdr.npages + 1, &db_creation);
  if (error_code != NO_ERROR)
    {
      fileio_dismount (thread_p, to_vdes);
      goto error;
    }

  if (logpb_copy_log_header (thread_p, to_hdr, &log_Gl.hdr) != NO_ERROR)
    {
      fileio_dismount (thread_p, to_vdes);
      goto error;
    }

  error_code = logpb_set_page_checksum (thread_p, to_malloc_log_pgptr);
  if (error_code != NO_ERROR)
    {
      fileio_dismount (thread_p, to_vdes);
      goto error;
    }

  /* Now write the log header */
  phy_pageid = logpb_to_physical_pageid (to_malloc_log_pgptr->hdr.logical_pageid);
  if (fileio_write (thread_p, to_vdes, to_malloc_log_pgptr, phy_pageid, LOG_PAGESIZE, write_mode) == NULL)
    {
      error_code = ER_FAILED;
      fileio_dismount (thread_p, to_vdes);
      goto error;
    }

  /* Dismount the copy of the log */
  fileio_dismount (thread_p, to_vdes);

  /*
   * Start the COPYING all INFORMATION VOLUMES
   */

  /*
   * Prepare the where path for the volumes according to the input
   */

  error_code =
    logpb_start_where_path (to_db_fullname, toext_path, &ext_name, &ext_path, &alloc_extpath, fileof_vols_and_copypaths,
			    &fromfile_paths_fp);
  if (error_code != NO_ERROR)
    {
      goto error;
    }

  for (volid = LOG_DBFIRST_VOLID; volid != NULL_VOLID; volid = fileio_find_next_perm_volume (thread_p, volid))
    {
      error_code =
	logpb_next_where_path (to_db_fullname, toext_path, ext_name, ext_path, fileof_vols_and_copypaths,
			       fromfile_paths_fp, num_perm_vols, volid, from_volname, to_volname);
      if (error_code != NO_ERROR)
	{
	  goto error;
	}
      error_code = logpb_copy_volume (thread_p, volid, to_volname, &to_hdr->db_creation, &to_hdr->chkpt_lsa);
      if (error_code != NO_ERROR)
	{
	  goto error;
	}

      /* Write information about this volume in the volume information file */
      if (logpb_add_volume (to_db_fullname, volid, to_volname, DB_PERMANENT_DATA_PURPOSE) != volid)
	{
	  error_code = ER_FAILED;
	  goto error;
	}
    }

  /*
   * We need to change the name of the volumes in our internal tables.
   * That is, first volume points to second volume
   *          second volume points to third volume
   *          and so on..
   *          last volume points to nobody
   */

  fileio_make_volume_info_name (to_volname, to_db_fullname);
  sprintf (format_string, "%%d %%%ds", PATH_MAX - 1);

  to_volinfo_fp = fopen (to_volname, "r");
  if (to_volinfo_fp != NULL)
    {
      volid = NULL_VOLID;
      while (true)
	{
	  if (fscanf (to_volinfo_fp, format_string, &fromfile_volid, to_volname) != 2)
	    {
	      stop_eof = true;
	      fromfile_volid = NULL_VOLID;
	      to_volname[0] = '\0';
	    }
	  else
	    {
	      if ((VOLID) fromfile_volid < LOG_DBFIRST_VOLID)
		{
		  continue;
		}
	    }

	  /*
	   * The previous volume must point to new volume
	   */

	  if (volid != NULL_VOLID)
	    {
	      error_code = disk_set_link (thread_p, LOG_DBCOPY_VOLID, fromfile_volid, to_volname, false, DISK_FLUSH);
	      if (error_code != NO_ERROR)
		{
		  fileio_dismount (thread_p, to_vdes);
		  goto error;
		}
	      logpb_flush_pages_direct (thread_p);
	      error_code = pgbuf_flush_all_unfixed_and_set_lsa_as_null (thread_p, LOG_DBCOPY_VOLID);
	      if (error_code != NO_ERROR)
		{
		  fileio_dismount (thread_p, to_vdes);
		  goto error;
		}
	      if (fileio_synchronize (thread_p, to_vdes, to_volname, FILEIO_SYNC_ALSO_FLUSH_DWB) != to_vdes)
		{
		  fileio_dismount (thread_p, to_vdes);
		  error_code = ER_FAILED;
		  goto error;
		}
	      (void) pgbuf_invalidate_all (thread_p, LOG_DBCOPY_VOLID);
	      fileio_dismount (thread_p, to_vdes);
	    }

	  if (stop_eof == true)
	    {
	      break;
	    }

	  /*
	   * Now, mount the current volume
	   */
	  volid = (VOLID) fromfile_volid;

	  to_vdes = fileio_mount (thread_p, log_Db_fullname, to_volname, LOG_DBCOPY_VOLID, false, false);
	  if (to_vdes == NULL_VOLDES)
	    {
	      error_code = ER_FAILED;
	      goto error;
	    }
	}
      fclose (to_volinfo_fp);
    }

  if (fromfile_paths_fp != NULL)
    {
      fclose (fromfile_paths_fp);
    }

  if (alloc_extpath != NULL)
    {
      free_and_init (alloc_extpath);
    }

  free_and_init (to_malloc_log_pgptr);

  return NO_ERROR;

  /* ******** */
error:

  if (to_malloc_log_pgptr)
    {
      free_and_init (to_malloc_log_pgptr);
    }

  if (fromfile_paths_fp != NULL)
    {
      fclose (fromfile_paths_fp);
    }

  if (alloc_extpath != NULL)
    {
      free_and_init (alloc_extpath);
    }

  /* Destroy the log */

  fileio_make_log_active_name (to_volname, to_logpath, to_prefix_logname);
  fileio_unformat (thread_p, to_volname);
  fileio_make_log_info_name (to_volname, to_logpath, to_prefix_logname);
  fileio_unformat (thread_p, to_volname);

  /*
   * Rewind the volume information to destroy any created volumes if any
   */

  sprintf (format_string, "%%*d %%%ds", PATH_MAX - 1);
  if (to_volinfo_fp != NULL)
    {
      fclose (to_volinfo_fp);
      fileio_make_volume_info_name (to_volname, to_db_fullname);
      if ((to_volinfo_fp = fopen (to_volname, "r")) != NULL)
	{
	  while (true)
	    {
	      if (fscanf (to_volinfo_fp, format_string, to_volname) != 1)
		{
		  break;
		}
	      fileio_unformat (thread_p, to_volname);
	    }
	  fclose (to_volinfo_fp);
	  /* Destroy the volinfo file */
	  fileio_make_volume_info_name (to_volname, to_db_fullname);
	  fileio_unformat (thread_p, to_volname);
	}
    }

  return error_code;
}

/*
 * logpb_rename_all_volumes_files - Rename all volumes/files of the database
 *
 * return: NO_ERROR if all OK, ER status otherwise
 *
 *   num_perm_vols(in):
 *   to_db_fullname(in): New full name of the database
 *   to_logpath(in): Directory where the log volumes reside
 *   to_prefix_logname(in): New prefix name for log volumes. It is usually set
 *                      as database name. For example, if the value is equal to
 *                      "db", the names of the log volumes created are as
 *                      follow:
 *                      Active_log      = db_logactive
 *                      Archive_logs    = db_logarchive.0
 *                                        db_logarchive.1
 *                                             .
 *                                             .
 *                                             .
 *                                        db_logarchive.n
 *                      Log_information = db_loginfo
 *                      Database Backup = db_backup
 *   toext_path(in):
 *   fileof_vols_and_renamepaths(in):
 *   extern_rename(in): Rename the volumes/files at OS too.
 *   force_delete(in): Force delete backup volumes and information file
 *
 * NOTE:All volumes/files of the database are renamed according to the
 *              new specifications. This function performs a soft rename, it
 *              will no copy files.
 *
 *              This function must be run offline. That is, it should not be
 *              run when there are multiusers in the system.
 */
int
logpb_rename_all_volumes_files (THREAD_ENTRY * thread_p, VOLID num_perm_vols, const char *to_db_fullname,
				const char *to_logpath, const char *to_prefix_logname, const char *toext_path,
				const char *fileof_vols_and_renamepaths, bool extern_rename, bool force_delete)
{
  char from_volname[PATH_MAX];	/* Name of new volume */
  char to_volname[PATH_MAX];	/* Name of "to" volume */
  char *alloc_extpath = NULL;	/* Copy path for specific volume */
  FILE *to_volinfo_fp = NULL;	/* Pointer to new volinfo file */
  const char *ext_name;
  char *ext_path;
  VOLID volid, prev_volid;
  FILE *fromfile_paths_fp = NULL;	/* Pointer to open file for location of rename files */
  int i;
  const char *catmsg;

  struct stat ext_path_stat;
  struct stat vol_stat;
  char real_pathbuf[PATH_MAX];
  int error_code = NO_ERROR;

  if (toext_path != NULL && realpath ((char *) toext_path, real_pathbuf) != NULL)
    {
      toext_path = real_pathbuf;
    }

  /*
   * Make sure that the length name of the volumes are OK
   */

  error_code = logpb_verify_length (to_db_fullname, to_logpath, to_prefix_logname);
  if (error_code != NO_ERROR)
    {
      /* Names are too long */
      return error_code;
    }

  /* toext_path validation check. */
  if (toext_path != NULL)
    {
      if (stat (toext_path, &ext_path_stat))
	{
	  er_set_with_oserror (ER_ERROR_SEVERITY, ARG_FILE_LINE, ER_TM_GET_STAT_FAIL, 1, toext_path);
	  error_code = ER_TM_GET_STAT_FAIL;
	  goto error;
	}
      if ((access (toext_path, W_OK) < 0) || !(S_ISDIR (ext_path_stat.st_mode)))
	{
	  er_set_with_oserror (ER_ERROR_SEVERITY, ARG_FILE_LINE, ER_TM_IS_NOT_WRITEABLE, 1, toext_path);
	  error_code = ER_TM_IS_NOT_WRITEABLE;
	  goto error;
	}

      error_code =
	logpb_start_where_path (to_db_fullname, toext_path, &ext_name, &ext_path, &alloc_extpath,
				fileof_vols_and_renamepaths, &fromfile_paths_fp);
      if (error_code != NO_ERROR)
	{
	  goto error;
	}

      for (volid = LOG_DBFIRST_VOLID; volid != NULL_VOLID; volid = fileio_find_next_perm_volume (thread_p, volid))
	{
	  error_code =
	    logpb_next_where_path (to_db_fullname, toext_path, ext_name, ext_path, fileof_vols_and_renamepaths,
				   fromfile_paths_fp, num_perm_vols, volid, from_volname, to_volname);
	  if (error_code != NO_ERROR)
	    {
	      goto error;
	    }
	  if (stat (from_volname, &vol_stat))
	    {
	      er_set_with_oserror (ER_ERROR_SEVERITY, ARG_FILE_LINE, ER_TM_GET_STAT_FAIL, 1, from_volname);
	      error_code = ER_TM_GET_STAT_FAIL;
	      goto error;
	    }
	  if ((volid > 0) && (ext_path_stat.st_dev != vol_stat.st_dev))
	    {
	      er_set (ER_ERROR_SEVERITY, ARG_FILE_LINE, ER_TM_CROSS_DEVICE_LINK, 2, from_volname, toext_path);
	      error_code = ER_TM_CROSS_DEVICE_LINK;
	      goto error;
	    }
	}
    }

  if (log_Gl.archive.vdes != NULL_VOLDES)
    {
      logpb_dismount_log_archive (thread_p);
    }

  if (prm_get_bool_value (PRM_ID_LOG_BACKGROUND_ARCHIVING))
    {
      /* Destroy temporary log archive */
      fileio_unformat (thread_p, log_Name_bg_archive);
      log_Gl.bg_archive_info.vdes = NULL_VOLDES;
      /* Destroy temporary removed log archived */
      fileio_unformat (thread_p, log_Name_removed_archive);
    }

  if (force_delete)
    {
      /*
       * REMOVE ONLINE BACKUPS OF PRESENT DATABASE
       * Obtain the name of the backups from the backup volume information file.
       */

      to_volinfo_fp = fopen (log_Name_bkupinfo, "r");
      if (to_volinfo_fp != NULL)
	{

	  if (fileio_read_backup_info_entries (to_volinfo_fp, FILEIO_FIRST_BACKUP_VOL_INFO) == NO_ERROR)
	    {
	      /* Remove any backups that have been created up to now */
	      fileio_remove_all_backup (thread_p, -1);
	      fileio_finalize_backup_info (FILEIO_FIRST_BACKUP_VOL_INFO);
	    }

	  fclose (to_volinfo_fp);

	  /* Destroy the backup volume information */
	  fileio_unformat (thread_p, log_Name_bkupinfo);
	}
    }

  /*
   * REMOVE ANY LOG ARCHIVES from present database
   */

  for (i = log_Gl.hdr.last_deleted_arv_num + 1; i < log_Gl.hdr.nxarv_num; i++)
    {
      fileio_make_log_archive_name (from_volname, log_Archive_path, log_Prefix, i);
      /*
       * Just to avoid the warning, the volume is check first
       */
      if (fileio_is_volume_exist (from_volname) == true)
	{
	  fileio_unformat (thread_p, from_volname);
	}
    }

  /*
   * RENAME LOG ACTIVE
   */

  /*
   * Modify the name in the log header. Similar from log_create
   */

  log_Gl.hdr.nxarv_num = 0;
  log_Gl.hdr.last_arv_num_for_syscrashes = -1;
  log_Gl.hdr.last_deleted_arv_num = -1;
  LSA_SET_NULL (&log_Gl.hdr.bkup_level0_lsa);
  LSA_SET_NULL (&log_Gl.hdr.bkup_level1_lsa);
  LSA_SET_NULL (&log_Gl.hdr.bkup_level2_lsa);
  strcpy (log_Gl.hdr.prefix_name, to_prefix_logname);

  logpb_flush_pages_direct (thread_p);
  logpb_flush_header (thread_p);

  if (extern_rename == true)
    {
      logpb_finalize_pool (thread_p);
      fileio_dismount (thread_p, log_Gl.append.vdes);

      fileio_make_log_active_name (to_volname, to_logpath, to_prefix_logname);
      if (fileio_rename (LOG_DBLOG_ACTIVE_VOLID, log_Name_active, to_volname) != NULL)
	{
	  log_Gl.append.vdes = fileio_mount (thread_p, to_db_fullname, to_volname, LOG_DBLOG_ACTIVE_VOLID, true, false);
	}
      else
	{
	  log_Gl.append.vdes =
	    fileio_mount (thread_p, log_Db_fullname, log_Name_active, LOG_DBLOG_ACTIVE_VOLID, true, false);
	  error_code = ER_FAILED;
	  goto error;
	}

      /* Get the append page */
      error_code = logpb_initialize_pool (thread_p);
      if (error_code != NO_ERROR)
	{
	  goto error;
	}
      if (logpb_fetch_start_append_page (thread_p) != NO_ERROR)
	{
	  error_code = ER_FAILED;
	  goto error;
	}
    }

  /*
   * Create the DATABASE VOLUME INFORMATION file
   */

  /*
   * Destroy the old VOLUME INFORMATION AND LOG INFORMATION. Then, create
   * them back.
   */
  fileio_unformat (thread_p, log_Name_volinfo);
  fileio_unformat (thread_p, log_Name_info);

  error_code = logpb_create_volume_info (to_db_fullname);
  if (error_code != NO_ERROR)
    {
      goto error;
    }

  fileio_make_log_info_name (to_volname, to_logpath, to_prefix_logname);
  logpb_create_log_info (to_volname, to_db_fullname);

  catmsg = msgcat_message (MSGCAT_CATALOG_CUBRID, MSGCAT_SET_LOG, MSGCAT_LOG_LOGINFO_COMMENT_FROM_RENAMED);
  if (catmsg == NULL)
    {
      catmsg = "COMMENT: from renamed database = %s\n";
    }
  error_code = log_dump_log_info (to_volname, false, catmsg, log_Db_fullname);
  if (error_code != NO_ERROR && error_code != ER_LOG_MOUNT_FAIL)
    {
      goto error;
    }

  catmsg = msgcat_message (MSGCAT_CATALOG_CUBRID, MSGCAT_SET_LOG, MSGCAT_LOG_LOGINFO_ACTIVE);
  if (catmsg == NULL)
    {
      catmsg = "ACTIVE: %s %d pages\n";
    }
  error_code = log_dump_log_info (to_volname, false, catmsg, to_volname, log_Gl.hdr.npages + 1);
  if (error_code != NO_ERROR && error_code != ER_LOG_MOUNT_FAIL)
    {
      goto error;
    }

  /*
   * Add the backup information and the log active to the volume
   * information
   */
  fileio_make_backup_volume_info_name (to_volname, to_logpath, to_prefix_logname);
  if (logpb_add_volume (to_db_fullname, LOG_DBLOG_BKUPINFO_VOLID, to_volname, DISK_UNKNOWN_PURPOSE) !=
      LOG_DBLOG_BKUPINFO_VOLID)
    {
      error_code = ER_FAILED;
      goto error;
    }

  fileio_make_log_active_name (to_volname, to_logpath, to_prefix_logname);
  if (logpb_add_volume (to_db_fullname, LOG_DBLOG_ACTIVE_VOLID, to_volname, DISK_UNKNOWN_PURPOSE) !=
      LOG_DBLOG_ACTIVE_VOLID)
    {
      error_code = ER_FAILED;
      goto error;
    }

  /*
   * Start the RENAMING all DATA VOLUMES
   */

  /*
   * Prepare the where path for the volumes according to the input
   */

  error_code =
    logpb_start_where_path (to_db_fullname, toext_path, &ext_name, &ext_path, &alloc_extpath,
			    fileof_vols_and_renamepaths, &fromfile_paths_fp);
  if (error_code != NO_ERROR)
    {
      goto error;
    }

  for (volid = LOG_DBFIRST_VOLID; volid != NULL_VOLID; volid = fileio_find_next_perm_volume (thread_p, volid))
    {
      /* Change the name of the volume */
      error_code =
	logpb_next_where_path (to_db_fullname, toext_path, ext_name, ext_path, fileof_vols_and_renamepaths,
			       fromfile_paths_fp, num_perm_vols, volid, from_volname, to_volname);
      if (error_code != NO_ERROR)
	{
	  goto error;
	}

      error_code =
	disk_set_creation (thread_p, volid, to_volname, &log_Gl.hdr.db_creation, &log_Gl.hdr.chkpt_lsa, true,
			   DISK_DONT_FLUSH);
      if (error_code != NO_ERROR)
	{
	  goto error;
	}

      /*
       * We need to change the name of the volumes in our internal tables.
       * That is, first volume points to second volume
       *          second volume points to third volume
       *          and so on..
       *          last volume points to nobody
       */

      if (volid != LOG_DBFIRST_VOLID)
	{
	  prev_volid = fileio_find_previous_perm_volume (thread_p, volid);
	  error_code = disk_set_link (thread_p, prev_volid, volid, to_volname, false, DISK_FLUSH);
	  if (error_code != NO_ERROR)
	    {
	      goto error;
	    }
	}

      /*
       * Now flush every single page of this volume, dismount the volume, rename
       * the volume, and mount the volume
       */
      logpb_flush_pages_direct (thread_p);
      error_code = pgbuf_flush_all (thread_p, volid);
      if (error_code != NO_ERROR)
	{
	  goto error;
	}
      if (fileio_synchronize (thread_p, fileio_get_volume_descriptor (volid), fileio_get_volume_label (volid, PEEK),
			      FILEIO_SYNC_ALSO_FLUSH_DWB) == NULL_VOLDES)
	{
	  error_code = ER_FAILED;
	  goto error;
	}

      (void) pgbuf_invalidate_all (thread_p, volid);

      if (extern_rename == true)
	{
	  fileio_dismount (thread_p, fileio_get_volume_descriptor (volid));
	  if (fileio_rename (volid, from_volname, to_volname) != NULL)
	    {
	      (void) fileio_mount (thread_p, to_db_fullname, to_volname, volid, false, false);
	    }
	  else
	    {
	      (void) fileio_mount (thread_p, log_Db_fullname, from_volname, volid, false, false);
	      error_code = ER_FAILED;
	      goto error;
	    }
	}

      /* Write information about this volume in the volume information file */
      if (logpb_add_volume (to_db_fullname, volid, to_volname, DB_PERMANENT_DATA_PURPOSE) != volid)
	{
	  error_code = ER_FAILED;
	  goto error;
	}
    }

  if (fromfile_paths_fp != NULL)
    {
      fclose (fromfile_paths_fp);
    }

  if (alloc_extpath != NULL)
    {
      free_and_init (alloc_extpath);
    }

  /* Indicate the new names */
  error_code = logpb_initialize_log_names (thread_p, to_db_fullname, to_logpath, to_prefix_logname);
  return error_code;

  /* ******* */
error:
  /* May need to rename some volumes back */

  if (to_volinfo_fp != NULL)
    {
      fclose (to_volinfo_fp);
    }

  if (fromfile_paths_fp != NULL)
    {
      fclose (fromfile_paths_fp);
    }

  if (alloc_extpath != NULL)
    {
      free_and_init (alloc_extpath);
    }

  /* May need to rename back whatever was renamed */

  return error_code;
}

/*
 * logpb_delete - Delete all log files and database backups
 *
 * return: NO_ERROR if all OK, ER status otherwise
 *
 *   num_perm_vols(in):
 *   db_fullname(in): Full name of the database
 *   logpath(in): Directory where the log volumes reside
 *   prefix_logname(in): Name of the log volumes. It is usually set as database
 *                      name. For example, if the value is equal to "db", the
 *                      names of the log volumes created are as follow:
 *                      Active_log      = db_logactive
 *                      Archive_logs    = db_logarchive.0
 *                                        db_logarchive.1
 *                                             .
 *                                             .
 *                                             .
 *                                        db_logarchive.n
 *                      Log_information = db_loginfo
 *                      Database Backup = db_backup
 *   force_delete(in):
 *
 * NOTE:All log volumes (active, archives) and database backups that
 *              are accessible (i.e., located on disk) are removed from the
 *              system. This is a very dangerous operation since the database
 *              cannot be recovered after this operation is done. It is
 *              recommended to backup the database and put the backup on tape
 *              or outside the log and backup directories before this
 *              operation is done.
 *
 *              This function must be run offline. That is, it should not be
 *              run when there are multiusers in the system.
 */
int
logpb_delete (THREAD_ENTRY * thread_p, VOLID num_perm_vols, const char *db_fullname, const char *logpath,
	      const char *prefix_logname, bool force_delete)
{
  char *vlabel;			/* Name of volume */
  char vol_fullname[PATH_MAX];	/* Name of volume */
  LOG_HEADER disk_hdr;		/* Log header area */
  LOG_HEADER *loghdr;		/* Log header pointer */
  VOLID volid;
  FILE *db_volinfo_fp = NULL;
  int read_int_volid;
  int i;
  int error_code = NO_ERROR;
  char format_string[64];

  /*
   * FIRST: Destroy data volumes of the database.
   * That is, the log, and information files are not removed at this point.
   */

  /* If the system is not restarted, read the header directly from disk */
  if (num_perm_vols < 0 || log_Gl.trantable.area == NULL || log_Pb.buffers == NULL)
    {
      /*
       * The system is not restarted. Read the log header from disk and remove
       * the data volumes by reading the database volume information
       */

      er_clear ();
      error_code = logpb_initialize_log_names (thread_p, db_fullname, logpath, prefix_logname);
      if (error_code != NO_ERROR)
	{
	  return error_code;
	}

      if (fileio_is_volume_exist (log_Name_active) == false
	  || (log_Gl.append.vdes =
	      fileio_mount (thread_p, db_fullname, log_Name_active, LOG_DBLOG_ACTIVE_VOLID, true,
			    false)) == NULL_VOLDES)
	{
	  /* Unable to mount the active log */
	  if (er_errid () == ER_IO_MOUNT_LOCKED)
	    {
	      return ER_IO_MOUNT_LOCKED;
	    }
	  else
	    {
	      loghdr = NULL;
	    }
	}
      else
	{
	  char log_pgbuf[IO_MAX_PAGE_SIZE + MAX_ALIGNMENT], *aligned_log_pgbuf;
	  LOG_PAGE *log_pgptr;

	  aligned_log_pgbuf = PTR_ALIGN (log_pgbuf, MAX_ALIGNMENT);
	  log_pgptr = (LOG_PAGE *) aligned_log_pgbuf;

	  /* Initialize the buffer pool, so we can read the header */
	  if (logpb_Initialized == false)
	    {
	      error_code = logpb_initialize_pool (thread_p);
	      if (error_code != NO_ERROR)
		{
		  return error_code;
		}
	    }
	  logpb_fetch_header_with_buffer (thread_p, &disk_hdr, log_pgptr);
	  logpb_finalize_pool (thread_p);
	  fileio_dismount (thread_p, log_Gl.append.vdes);
	  log_Gl.append.vdes = NULL_VOLDES;
	  loghdr = &disk_hdr;
	  /*
	   * Make sure that the log is a log file and that it is compatible
	   * with the running database and system
	   */
	  if (loghdr->db_compatibility != rel_disk_compatible ())
	    {
	      loghdr = NULL;
	    }
	  else if (loghdr->db_iopagesize != IO_PAGESIZE || loghdr->db_logpagesize != LOG_PAGESIZE)
	    {
	      /* Pagesize is incorrect,...reset it and call again... */
	      if (db_set_page_size (loghdr->db_iopagesize, loghdr->db_logpagesize) != NO_ERROR)
		{
		  loghdr = NULL;
		}
	      else
		{
		  error_code = logtb_define_trantable_log_latch (thread_p, -1);
		  if (error_code != NO_ERROR)
		    {
		      return error_code;
		    }
		  error_code =
		    logpb_delete (thread_p, num_perm_vols, db_fullname, logpath, prefix_logname, force_delete);
		  return error_code;
		}
	    }
	}

      /*
       * DESTROY DATA VOLUMES using the database volume information since
       * the database system is not restarted.
       *
       * NOTE: only data volumes are removed, logs, and information files
       *       are not removed at this point.
       */

      fileio_make_volume_info_name (vol_fullname, db_fullname);
      sprintf (format_string, "%%d %%%ds", PATH_MAX - 1);

      db_volinfo_fp = fopen (vol_fullname, "r");
      if (db_volinfo_fp != NULL)
	{
	  while (true)
	    {
	      if (fscanf (db_volinfo_fp, format_string, &read_int_volid, vol_fullname) != 2)
		{
		  break;
		}

	      volid = (VOLID) read_int_volid;
	      /*
	       * Remove data volumes at this point
	       */
	      switch (volid)
		{
		case LOG_DBVOLINFO_VOLID:
		case LOG_DBLOG_INFO_VOLID:
		case LOG_DBLOG_BKUPINFO_VOLID:
		case LOG_DBLOG_ACTIVE_VOLID:
		  continue;
		default:
		  fileio_unformat (thread_p, vol_fullname);
		}
	    }

	  fclose (db_volinfo_fp);
	}
      else
	{
	  /* Destory at least the database main volume */
	  fileio_unformat (thread_p, db_fullname);
	}
    }
  else
    {
      loghdr = &log_Gl.hdr;
      /*
       * DESTROY DATA VOLUMES
       */
      for (volid = LOG_DBFIRST_VOLID; volid != NULL_VOLID; volid = fileio_find_next_perm_volume (thread_p, volid))
	{
	  vlabel = fileio_get_volume_label (volid, ALLOC_COPY);
	  if (vlabel != NULL)
	    {
	      (void) pgbuf_invalidate_all (thread_p, volid);
	      fileio_dismount (thread_p, fileio_get_volume_descriptor (volid));
	      fileio_unformat (thread_p, vlabel);
	      free (vlabel);
	    }
	}
    }

  /* Destroy the database volume information */
  fileio_make_volume_info_name (vol_fullname, db_fullname);
  fileio_unformat (thread_p, vol_fullname);

  /* Destroy DWB, if still exists. */
  fileio_make_dwb_name (vol_fullname, log_Path, log_Prefix);
  if (fileio_is_volume_exist (vol_fullname))
    {
      fileio_unformat (thread_p, vol_fullname);
    }

  if (force_delete)
    {
      /*
       * SECOND: Destroy backups of data volumes, and the backup log information
       *         The backups are located by reading the backup info log.
       */

      db_volinfo_fp = fopen (log_Name_bkupinfo, "r");
      if (db_volinfo_fp != NULL)
	{

	  if (fileio_read_backup_info_entries (db_volinfo_fp, FILEIO_FIRST_BACKUP_VOL_INFO) == NO_ERROR)
	    {
	      /* Remove any backups that have been created up to now */
	      fileio_remove_all_backup (thread_p, -1);
	      fileio_finalize_backup_info (FILEIO_FIRST_BACKUP_VOL_INFO);
	    }

	  fclose (db_volinfo_fp);

	  /* Now, destroy the backup volume information */
	  fileio_unformat (thread_p, log_Name_bkupinfo);
	}
    }

  /*
   * THIRD: Destroy log active, online log archives, and log information
   */

  /* If there is any archive current mounted, dismount the archive */
  if (log_Gl.trantable.area != NULL && log_Gl.append.log_pgptr != NULL && log_Gl.archive.vdes != NULL_VOLDES)
    {
      logpb_dismount_log_archive (thread_p);
    }

  /* Destroy online log archives */
  if (loghdr != NULL)
    {
      for (i = loghdr->last_deleted_arv_num + 1; i < loghdr->nxarv_num; i++)
	{
	  fileio_make_log_archive_name (vol_fullname, log_Archive_path, log_Prefix, i);
	  fileio_unformat (thread_p, vol_fullname);
	}
    }

  if (prm_get_bool_value (PRM_ID_LOG_BACKGROUND_ARCHIVING))
    {
      /* Destroy temporary log archive */
      fileio_unformat (thread_p, log_Name_bg_archive);
      log_Gl.bg_archive_info.vdes = NULL_VOLDES;
      /* Destroy temporary removed log archived */
      fileio_unformat (thread_p, log_Name_removed_archive);
    }

  /* Now undefine all pages */
  if (log_Gl.trantable.area != NULL && log_Gl.append.log_pgptr != NULL)
    {
      logpb_finalize_pool (thread_p);
      (void) pgbuf_invalidate_all (thread_p, NULL_VOLID);
      logtb_undefine_trantable (thread_p);
      if (log_Gl.append.vdes != NULL_VOLDES)
	{
	  fileio_dismount (thread_p, log_Gl.append.vdes);
	  log_Gl.append.vdes = NULL_VOLDES;
	}
      log_Gl.archive.vdes = NULL_VOLDES;
    }

  fileio_unformat (thread_p, log_Name_active);
  fileio_unformat (thread_p, log_Name_info);

  return NO_ERROR;
}

/*
 * logpb_check_if_exists -
 *
 * return:
 *
 *   fname(in):
 *   first_vol(in):
 *
 * NOTE:
 */
static bool
logpb_check_if_exists (const char *fname, char *first_vol)
{
  struct stat stat_buf;

  if (stat (fname, &stat_buf) != 0)
    {
      return false;		/* not exist */
    }
  er_set (ER_ERROR_SEVERITY, ARG_FILE_LINE, ER_BO_VOLUME_EXISTS, 1, fname);
  if (first_vol[0] == 0)
    {
      strcpy (first_vol, fname);
    }
  return true;
}

/*
 * logpb_check_exist_any_volumes - check existence of DB files
 *
 * return: NO_ERROR or error code
 *
 *   db_fullname(in): Full name of the database
 *   logpath(in): Directory where the log volumes reside
 *   prefix_logname(in): Name of the log volumes.
 *   first_vol(in):
 *
 * NOTE: All log volumes (active, archives) and database backups that
 *              are accessible (i.e., located on disk) are checked
 */
int
logpb_check_exist_any_volumes (THREAD_ENTRY * thread_p, const char *db_fullname, const char *logpath,
			       const char *prefix_logname, char *first_vol, bool * is_exist)
{
  int exist_cnt;
  int error_code = NO_ERROR;

  exist_cnt = 0;
  first_vol[0] = 0;

  *is_exist = false;

  error_code = logpb_initialize_log_names (thread_p, db_fullname, logpath, prefix_logname);
  if (error_code != NO_ERROR)
    {
      return error_code;
    }
  exist_cnt += logpb_check_if_exists (db_fullname, first_vol) ? 1 : 0;
  exist_cnt += logpb_check_if_exists (log_Name_active, first_vol) ? 1 : 0;
  exist_cnt += logpb_check_if_exists (log_Name_info, first_vol) ? 1 : 0;
  exist_cnt += logpb_check_if_exists (log_Name_volinfo, first_vol) ? 1 : 0;

  if (exist_cnt > 0)
    {
      *is_exist = true;
    }
  else
    {
      *is_exist = false;
    }

  return error_code;
}

/*
 *
 *       		       LOG FATAL ERRORS
 *
 */

/*
 * logpb_fatal_error - Log error
 *
 * return: nothing
 *
 *   log_exit(in):
 *   file_name(in):
 *   lineno(in):
 *   fmt(in):
 *   va_alist(in): Variable number of arguments (just like fprintf)
 *
 * NOTE: An error was found during logging. A short error message is
 *              produced on the stderr describing the error. Currently, the
 *              database is exited.
 */
void
logpb_fatal_error (THREAD_ENTRY * thread_p, bool log_exit, const char *file_name, const int lineno, const char *fmt,
		   ...)
{
  va_list ap;

  va_start (ap, fmt);
  logpb_fatal_error_internal (thread_p, log_exit, true, file_name, lineno, fmt, ap);
  va_end (ap);
}

void
logpb_fatal_error_exit_immediately_wo_flush (THREAD_ENTRY * thread_p, const char *file_name, const int lineno,
					     const char *fmt, ...)
{
  va_list ap;

  va_start (ap, fmt);
  logpb_fatal_error_internal (thread_p, true, false, file_name, lineno, fmt, ap);
  va_end (ap);
}

static void
logpb_fatal_error_internal (THREAD_ENTRY * thread_p, bool log_exit, bool need_flush, const char *file_name,
			    const int lineno, const char *fmt, va_list ap)
{
  const char *msglog;
  char msg[LINE_MAX];

  /* call er_set() to print call stack to the log */
  vsnprintf (msg, LINE_MAX, fmt, ap);
  er_set (ER_FATAL_ERROR_SEVERITY, file_name, lineno, ER_LOG_FATAL_ERROR, 1, msg);

  /*
   * Flush any unfixed, dirty pages before the system exits. This is done
   * to make sure that all committed actions are reflected on disk.
   * Unfortunately, we may be placing some uncommitted action od disk. This
   * will be fixed by our recovery process. Note if the user runs the pathdb,
   * utility after this, the uncommitted actions will be considered as
   * committed.
   */

  if (log_exit == true && need_flush == true && log_Gl.append.log_pgptr != NULL)
    {
      /* Flush up to the smaller of the previous LSA record or the previous flushed append page. */
      LOG_LSA tmp_lsa1, tmp_lsa2;
      static int in_fatal = false;

      if (in_fatal == false)
	{
	  in_fatal = true;

	  if (log_Gl.append.prev_lsa.pageid < log_Gl.append.get_nxio_lsa ().pageid)
	    {
	      LSA_COPY (&tmp_lsa1, &log_Gl.append.prev_lsa);
	    }
	  else
	    {
	      /* TODO : valid code ?? */
	      /*
	       * if ((tmp_lsa1.pageid = log_Gl.append.nxio_lsa.pageid - 1) < 0) tmp_lsa1.pageid = 0; */
	      tmp_lsa1.pageid = 0;
	    }

	  /*
	   * Flush as much as you can without forcing the current unfinish log
	   * record.
	   */
	  (void) pgbuf_flush_checkpoint (thread_p, &tmp_lsa1, NULL, &tmp_lsa2, NULL);
	  in_fatal = false;
	}
    }

  fileio_synchronize_all (thread_p, false);

  fflush (stderr);
  fflush (stdout);

#if defined(CUBRID_DEBUG)
  fprintf (stderr, "\n--->>>\n*** LOG FATAL ERROR *** file %s - line %d\n", file_name, lineno);
  /* Print out remainder of message */
  vfprintf (stderr, fmt, ap);
  fprintf (stderr, "\n");
#else /* CUBRID_DEBUG */
  fprintf (stderr, "\n--->>>\n*** FATAL ERROR *** \n");
#endif /* CUBRID_DEBUG */

  fprintf (stderr, "%s\n", er_msg ());

  /*
   * If error message log is different from terminal or /dev/null..indicate
   * that additional information can be found in the error log file
   */
  msglog = er_get_msglog_filename ();
  if (msglog != NULL && strcmp (msglog, "/dev/null") != 0)
    {
      fprintf (stderr, "Please consult error_log file = %s for additional information\n", msglog);
    }

  fflush (stderr);
  fflush (stdout);

  if (log_exit == true)
    {
      fprintf (stderr, "... ABORT/EXIT IMMEDIATELY ...<<<---\n");

#if defined(SERVER_MODE)
      boot_donot_shutdown_server_at_exit ();
      boot_server_status (BOOT_SERVER_DOWN);
#else /* SERVER_MODE */
      /*
       * The following crap is added to the standalone version to avoid the
       * client to continue accessing the database system in presence of
       * call on exit functions of the applications.
       */
      boot_donot_shutdown_client_at_exit ();
      tran_cache_tran_settings (NULL_TRAN_INDEX, -1, TRAN_DEFAULT_ISOLATION_LEVEL ());
      db_Connect_status = DB_CONNECTION_STATUS_NOT_CONNECTED;
#endif /* SERVER_MODE */

#if defined(NDEBUG)
      exit (EXIT_FAILURE);
#else /* NDEBUG */
      /* debugging purpose */
      abort ();
#endif /* NDEBUG */
    }
}

#if defined(SERVER_MODE)
/*
 * logpb_backup_needed_archive_logs - Backup active log archives
 *
 * return: NO_ERROR if all OK, ER status otherwise
 *
 *   session(in): The session array which is set as a side effect.
 *   first_arv_num(in): last arv num to archive (inclusive)
 *   last_arv_num(in): last arv num to archive (inclusive)
 *
 * NOTE: Determine which active log records will be required to fully restore
 *   this backup in the event recovery is needed.  This probably includes
 *   the active log archives as well as at least some portion of the
 *   log active.  Force a log archive of the active log, to insure that we
 *   have the necessary log records to restore if this backup is "fuzzy".
 */
static int
logpb_backup_needed_archive_logs (THREAD_ENTRY * thread_p, FILEIO_BACKUP_SESSION * session, int first_arv_num,
				  int last_arv_num)
{
  int i;
  char logarv_name[PATH_MAX];	/* Archive name */
  int error_code = NO_ERROR;

  for (i = first_arv_num; i >= 0 && i <= last_arv_num; i++)
    {
      /* Backup this archive volume */
      fileio_make_log_archive_name (logarv_name, log_Archive_path, log_Prefix, i);

      error_code = fileio_backup_volume (thread_p, session, logarv_name, LOG_DBLOG_ARCHIVE_VOLID, -1, false);
      if (error_code != NO_ERROR)
	{
	  break;
	}
    }

  return error_code;
}
#endif /* SERVER_MODE */

/*
 * logpb_remote_ask_user_before_delete_volumes - Remote prompt before arv deletion
 *
 * return: true if ok to proceed, false if user declines
 *
 *   volpath(in): the pathname to location where deletion will occur
 *
 * NOTE:Ask the user if it is ok to proceed with a destructive operation, namely
 *   deleting one or more prior backups.
 */
static bool
logpb_remote_ask_user_before_delete_volumes (THREAD_ENTRY * thread_p, const char *volpath)
{
  char *ptr1 = NULL, *ptr2 = NULL, *ptr3 = NULL;
  char *fullmsg = NULL;
  char user_response[FILEIO_MAX_USER_RESPONSE_SIZE];
  bool r;

  if (asprintf (&ptr1, msgcat_message (MSGCAT_CATALOG_CUBRID, MSGCAT_SET_LOG, MSGCAT_LOG_STARTS)) < 0
      || asprintf (&ptr2, msgcat_message (MSGCAT_CATALOG_CUBRID, MSGCAT_SET_LOG, MSGCAT_LOG_DELETE_BKVOLS), volpath) < 0
      || asprintf (&ptr3, msgcat_message (MSGCAT_CATALOG_CUBRID, MSGCAT_SET_LOG, MSGCAT_LOG_ENTER_Y2_CONFIRM)) < 0
      || asprintf (&fullmsg, "%s%s%s%s", ptr1, ptr2, ptr3, ptr1) < 0)
    {
      er_set (ER_ERROR_SEVERITY, ARG_FILE_LINE, ER_GENERIC_ERROR, 0);
      r = false;
      goto end;
    }

  if (fileio_request_user_response (thread_p, FILEIO_PROMPT_BOOLEAN_TYPE, fullmsg, user_response, NULL, -1, -1, NULL,
				    -1) != NO_ERROR)
    {
      r = false;
      goto end;
    }

  /* process the return */
  r = (user_response[0] == '1');

end:
  if (ptr1 != NULL)
    {
      free (ptr1);
    }
  if (ptr2 != NULL)
    {
      free (ptr2);
    }
  if (ptr3 != NULL)
    {
      free (ptr3);
    }
  if (fullmsg != NULL)
    {
      free (fullmsg);
    }

  return r;
}

/*
 * logpb_check_and_reset_temp_lsa -
 *
 * return:
 *
 *   volid(in):
 *
 * NOTE:
 */
int
logpb_check_and_reset_temp_lsa (THREAD_ENTRY * thread_p, VOLID volid)
{
  VPID vpid;
  PAGE_PTR pgptr;

  vpid.volid = volid;
  vpid.pageid = 0;
  pgptr = pgbuf_fix (thread_p, &vpid, OLD_PAGE, PGBUF_LATCH_WRITE, PGBUF_UNCONDITIONAL_LATCH);
  if (pgptr == NULL)
    {
      return ER_FAILED;
    }

  if (LOG_DBFIRST_VOLID <= volid && xdisk_get_purpose (thread_p, volid) == DB_TEMPORARY_DATA_PURPOSE)
    {
      pgbuf_reset_temp_lsa (pgptr);
      pgbuf_set_dirty (thread_p, pgptr, FREE);
    }
  else
    {
      pgbuf_unfix (thread_p, pgptr);
    }

  return NO_ERROR;
}

/*
 * logpb_initialize_flush_info - initialize flush information
 *
 * return: nothing
 *
 * NOTE:
 */
static int
logpb_initialize_flush_info (void)
{
  int error = NO_ERROR;
  LOG_FLUSH_INFO *flush_info = &log_Gl.flush_info;

  if (flush_info->toflush != NULL)
    {
      logpb_finalize_flush_info ();
    }
  assert (flush_info->toflush == NULL);

  flush_info->max_toflush = log_Pb.num_buffers - 1;
  flush_info->num_toflush = 0;
  flush_info->toflush = (LOG_PAGE **) calloc (log_Pb.num_buffers, sizeof (flush_info->toflush));
  if (flush_info->toflush == NULL)
    {
      er_set (ER_ERROR_SEVERITY, ARG_FILE_LINE, ER_OUT_OF_VIRTUAL_MEMORY, 1,
	      log_Pb.num_buffers * sizeof (flush_info->toflush));
      error = ER_OUT_OF_VIRTUAL_MEMORY;
    }

  pthread_mutex_init (&flush_info->flush_mutex, NULL);

  return error;
}

/*
 * logpb_finalize_flush_info - Destroy flush information
 *
 * return: nothing
 *
 * NOTE:
 */
static void
logpb_finalize_flush_info (void)
{
#if defined(SERVER_MODE)
  int rv;
#endif /* SERVER_MODE */
  LOG_FLUSH_INFO *flush_info = &log_Gl.flush_info;

  if (flush_info->toflush != NULL)
    {
      rv = pthread_mutex_lock (&flush_info->flush_mutex);
      free_and_init (flush_info->toflush);

      flush_info->max_toflush = 0;
      flush_info->num_toflush = 0;

      pthread_mutex_unlock (&flush_info->flush_mutex);
      pthread_mutex_destroy (&flush_info->flush_mutex);
    }

  return;
}

/*
 * logpb_finalize_writer_info - Destroy writer information
 *
 * return: nothing
 *
 * NOTE:
 */
static void
logpb_finalize_writer_info (void)
{
#if defined (SERVER_MODE)
  int rv;
#endif
  LOGWR_ENTRY *entry, *next_entry;
  LOGWR_INFO *writer_info = log_Gl.writer_info;

  if (writer_info->is_init == true)
    {
      rv = pthread_mutex_lock (&writer_info->wr_list_mutex);
      entry = writer_info->writer_list;
      while (entry)
	{
	  next_entry = entry->next;
	  free (entry);
	  entry = next_entry;
	}
      writer_info->writer_list = NULL;
      writer_info->is_init = false;
      pthread_mutex_unlock (&writer_info->wr_list_mutex);

      pthread_mutex_destroy (&writer_info->wr_list_mutex);

      pthread_mutex_destroy (&writer_info->flush_start_mutex);
      pthread_cond_destroy (&writer_info->flush_start_cond);

      pthread_mutex_destroy (&writer_info->flush_wait_mutex);
      pthread_cond_destroy (&writer_info->flush_wait_cond);

      pthread_mutex_destroy (&writer_info->flush_end_mutex);
      pthread_cond_destroy (&writer_info->flush_end_cond);
    }

  return;
}

/*
 * logpb_initialize_arv_page_info_table - Initialize archive log page table
 *
 * return: nothing
 *
 * NOTE:
 */
void
logpb_initialize_arv_page_info_table (void)
{
  memset (&logpb_Arv_page_info_table, 0, sizeof (ARV_LOG_PAGE_INFO_TABLE));
  logpb_Arv_page_info_table.rear = -1;
}

/*
 * logpb_initialize_logging_statistics - Initialize logging statistics
 *
 * return: nothing
 *
 * NOTE:
 */
void
logpb_initialize_logging_statistics (void)
{
  memset (&log_Stat, 0, sizeof (LOG_LOGGING_STAT));
}

/*
 * logpb_background_archiving -
 *
 * return:
 *
 * NOTE: this function is called by log_initialize_internal only
 *       (in server startup time)
 */
int
logpb_background_archiving (THREAD_ENTRY * thread_p)
{
  char log_pgbuf[IO_MAX_PAGE_SIZE * LOGPB_IO_NPAGES + MAX_ALIGNMENT];
  char *aligned_log_pgbuf;
  LOG_PAGE *log_pgptr;
  LOG_PAGEID page_id, last_page_id;
  LOG_PHY_PAGEID phy_pageid;
  int num_pages = 0;
  int vdes;
  int error_code = NO_ERROR;
  BACKGROUND_ARCHIVING_INFO *bg_arv_info;

  assert (prm_get_bool_value (PRM_ID_LOG_BACKGROUND_ARCHIVING));

  aligned_log_pgbuf = PTR_ALIGN (log_pgbuf, MAX_ALIGNMENT);
  log_pgptr = (LOG_PAGE *) aligned_log_pgbuf;

  bg_arv_info = &log_Gl.bg_archive_info;
  vdes = bg_arv_info->vdes;
  if (vdes == NULL_VOLDES)
    {
      return NO_ERROR;
    }

  last_page_id = log_Gl.hdr.chkpt_lsa.pageid - 1;
  page_id = bg_arv_info->current_page_id;
  phy_pageid = (LOG_PHY_PAGEID) (page_id - bg_arv_info->start_page_id + 1);

  /* Now start dumping the current active pages to archive */
  for (; page_id <= last_page_id; page_id += num_pages, phy_pageid += num_pages)
    {
      num_pages = MIN (LOGPB_IO_NPAGES, (int) (last_page_id - page_id + 1));

      num_pages = logpb_read_page_from_active_log (thread_p, page_id, num_pages, log_pgptr);
      if (num_pages <= 0)
	{
	  assert (er_errid () != NO_ERROR);
	  error_code = er_errid ();
	  goto error;
	}

      if (fileio_write_pages (thread_p, vdes, (char *) log_pgptr, phy_pageid, num_pages, LOG_PAGESIZE,
			      FILEIO_WRITE_NO_COMPENSATE_WRITE) == NULL)
	{
	  error_code = ER_LOG_WRITE;
	  goto error;
	}

      bg_arv_info->current_page_id = page_id + num_pages;
    }

error:
  if (error_code == ER_LOG_WRITE || error_code == ER_LOG_READ)
    {
      fileio_dismount (thread_p, bg_arv_info->vdes);
      bg_arv_info->vdes = NULL_VOLDES;
      bg_arv_info->start_page_id = NULL_PAGEID;
      bg_arv_info->current_page_id = NULL_PAGEID;
      bg_arv_info->last_sync_pageid = NULL_PAGEID;

      er_log_debug (ARG_FILE_LINE,
		    "background archiving error, hdr->start_page_id = %d, hdr->current_page_id = %d, error:%d\n",
		    bg_arv_info->start_page_id, bg_arv_info->current_page_id, error_code);
    }

  log_archive_er_log ("logpb_background_archiving end, hdr->start_page_id = %d, hdr->current_page_id = %d\n",
		      bg_arv_info->start_page_id, bg_arv_info->current_page_id);

  return error_code;
}

/*
 * logpb_dump_log_header - dump log header
 *
 * return: Nothing
 *
 *   outfp(in):  file descriptor
 *
 * NOTE:
 */
static void
logpb_dump_log_header (FILE * outfp)
{
  fprintf (outfp, "Log Header:\n");

  fprintf (outfp, "\tfirst log page id : %lld\n", (long long int) log_Gl.hdr.fpageid);

  fprintf (outfp, "\tcurrent log append lsa : (%lld|%d)\n", LSA_AS_ARGS (&log_Gl.hdr.append_lsa));

  fprintf (outfp, "\tlast log append lsa : (%lld|%d)\n", LSA_AS_ARGS (&log_Gl.append.prev_lsa));

  fprintf (outfp, "\tlowest lsa which hasn't been written to disk : (%lld|%d)\n",
	   (long long int) log_Gl.append.get_nxio_lsa ().pageid, (int) log_Gl.append.get_nxio_lsa ().offset);

  fprintf (outfp, "\tcheckpoint lsa : (%lld|%d)\n", LSA_AS_ARGS (&log_Gl.hdr.chkpt_lsa));

  fprintf (outfp, "\tnext archive page id : %lld\n", (long long int) log_Gl.hdr.nxarv_pageid);

  fprintf (outfp, "\tnext archive physical page id : %lld\n", (long long int) log_Gl.hdr.nxarv_phy_pageid);

  fprintf (outfp, "\tnext archive number : %d\n", log_Gl.hdr.nxarv_num);

  fprintf (outfp, "\tlast archive number needed for system crashes : %d\n", log_Gl.hdr.last_arv_num_for_syscrashes);

  fprintf (outfp, "\tlast archive number deleted : %d\n", log_Gl.hdr.last_deleted_arv_num);

  fprintf (outfp, "\tbackup level 0 lsa : (%lld|%d)\n", LSA_AS_ARGS (&log_Gl.hdr.bkup_level0_lsa));

  fprintf (outfp, "\tbackup level 1 lsa : (%lld|%d)\n", LSA_AS_ARGS (&log_Gl.hdr.bkup_level1_lsa));

  fprintf (outfp, "\tbackup level 2 lsa : (%lld|%d)\n", LSA_AS_ARGS (&log_Gl.hdr.bkup_level2_lsa));

  fprintf (outfp, "\tMVCC op lsa : (%lld|%d)\n", LSA_AS_ARGS (&log_Gl.hdr.mvcc_op_log_lsa));

  fprintf (outfp, "\tLast block oldest MVCCID : (%lld)\n", (long long int) log_Gl.hdr.oldest_visible_mvccid);

  fprintf (outfp, "\tLast block newest MVCCID : (%lld)\n", (long long int) log_Gl.hdr.newest_block_mvccid);
}

/*
 * logpb_dump_parameter - dump logging parameter
 *
 * return: Nothing
 *
 *   outfp(in): file descriptor
 *
 * NOTE:
 */
static void
logpb_dump_parameter (FILE * outfp)
{
  fprintf (outfp, "Log Parameters:\n");

  fprintf (outfp, "\tgroup_commit_interval_msec : %d\n",
	   prm_get_integer_value (PRM_ID_LOG_GROUP_COMMIT_INTERVAL_MSECS));

  fprintf (outfp, "\tasync_commit : %s\n", prm_get_bool_value (PRM_ID_LOG_ASYNC_COMMIT) ? "on" : "off");
}

/*
 * logpb_dump_runtime - dump runtime logging information
 *
 * return: Nothing
 *
 *   outfp(in): file descriptor
 *
 * NOTE:
 */
static void
logpb_dump_runtime (FILE * outfp)
{
  long temp = 1;

  fprintf (outfp, "Log Statistics:\n");

  fprintf (outfp, "\ttotal flush count = %ld\n", log_Stat.flushall_append_pages_call_count);

  fprintf (outfp, "\tgroup commit flush count= %ld\n", log_Stat.gc_flush_count);

  fprintf (outfp, "\tdirect flush count= %ld\n", log_Stat.direct_flush_count);

  fprintf (outfp, "\tgroup commit request count = %ld\n", log_Stat.gc_commit_request_count);

  fprintf (outfp, "\tasync commit request count = %ld\n", log_Stat.async_commit_request_count);

  if (log_Stat.flushall_append_pages_call_count != 0)
    {
      temp = (log_Stat.flushall_append_pages_call_count - log_Stat.direct_flush_count);
    }

  fprintf (outfp, "\tgroup commit grouping rate = %f\n", (double) log_Stat.gc_commit_request_count / temp);

  fprintf (outfp, "\tasync commit grouping rate = %f\n", (double) log_Stat.async_commit_request_count / temp);

  temp = 1;
  if (log_Stat.gc_commit_request_count != 0)
    {
      temp = log_Stat.gc_commit_request_count;
    }

  fprintf (outfp, "\tavg group commit wait time = %f\n", log_Stat.gc_total_wait_time / temp);

  fprintf (outfp, "\ttotal commit count = %ld\n", log_Stat.commit_count);

  fprintf (outfp, "\ttotal allocated log pages count = %ld\n", log_Stat.total_append_page_count);

  fprintf (outfp, "\tlog buffer full count = %ld\n", log_Stat.log_buffer_full_count);

  fprintf (outfp, "\tlog buffer flush count by replacement = %ld\n", log_Stat.log_buffer_flush_count_by_replacement);

}

/*
 * xlogpb_dump_stat - dump logging information
 *
 * return: Nothing
 *
 *   outfp(in): file descriptor
 *
 * NOTE:
 */
void
xlogpb_dump_stat (FILE * outfp)
{
  logpb_dump_parameter (outfp);
  logpb_dump_log_header (outfp);
  logpb_dump_runtime (outfp);
}

/*
 * logpb_need_wal -
 */
bool
logpb_need_wal (const LOG_LSA * lsa)
{
  LOG_LSA nxio_lsa = log_Gl.append.get_nxio_lsa ();

  if (LSA_LE (&nxio_lsa, lsa))
    {
      return true;
    }
  else
    {
      return false;
    }
}

/*
 * logpb_backup_level_info_to_string () - format LOG_HDR_BKUP_LEVEL_INFO as string
 *
 *   return: the buffer passed to first argument
 *
 *   buf(out):
 *   buf_size(in):
 *   info(in):
 */
char *
logpb_backup_level_info_to_string (char *buf, int buf_size, const LOG_HDR_BKUP_LEVEL_INFO * info)
{
  char time_str[64];
  time_t time_val = (time_t) info->bkup_attime;

  if (time_val == 0)
    {
      snprintf (buf, buf_size, "time: N/A");
      buf[buf_size - 1] = 0;
    }
  else
    {
      ctime_r (&time_val, time_str);
      /* ctime_r() will padding one '\n' character to buffer, we need truncate it */
      time_str[strlen (time_str) - 1] = 0;
      snprintf (buf, buf_size, "time: %s", time_str);
      buf[buf_size - 1] = 0;
    }

  return buf;
}

/*
 * logpb_find_oldest_available_page_id() - return the oldest log pageid
 *
 *   return: log pageid
 */
LOG_PAGEID
logpb_find_oldest_available_page_id (THREAD_ENTRY * thread_p)
{
  LOG_PAGEID page_id = NULL_PAGEID;
  int vdes = NULL_VOLDES;
  int arv_num;
  LOG_ARV_HEADER *arv_hdr;
  char arv_hdr_pgbuf[IO_MAX_PAGE_SIZE + MAX_ALIGNMENT], *aligned_arv_hdr_pgbuf;
  LOG_PAGE *arv_hdr_pgptr;
  char arv_name[PATH_MAX];

  assert (LOG_CS_OWN (thread_get_thread_entry_info ()));

  LOG_ARCHIVE_CS_ENTER (thread_p);
  arv_num = logpb_find_oldest_available_arv_num (thread_p);
  if (arv_num < 0)
    {
      LOG_ARCHIVE_CS_EXIT (thread_p);

      /* return first logical page of active log */
      return log_Gl.hdr.nxarv_pageid;
    }

  /* before opening a new archive log, close the archive log opened earlier */
  if (log_Gl.archive.vdes != NULL_VOLDES)
    {
      logpb_dismount_log_archive (thread_p);
    }

  aligned_arv_hdr_pgbuf = PTR_ALIGN (arv_hdr_pgbuf, MAX_ALIGNMENT);
  arv_hdr_pgptr = (LOG_PAGE *) aligned_arv_hdr_pgbuf;

  fileio_make_log_archive_name (arv_name, log_Archive_path, log_Prefix, arv_num);

  vdes = fileio_mount (thread_p, log_Db_fullname, arv_name, LOG_DBLOG_ARCHIVE_VOLID, false, false);
  if (vdes != NULL_VOLDES)
    {
      if (fileio_read (thread_p, vdes, arv_hdr_pgptr, 0, LOG_PAGESIZE) == NULL)
	{
	  fileio_dismount (thread_p, vdes);
	  er_set (ER_ERROR_SEVERITY, ARG_FILE_LINE, ER_LOG_READ, 3, 0LL, 0LL, arv_name);

	  LOG_ARCHIVE_CS_EXIT (thread_p);
	  return NULL_PAGEID;
	}

      arv_hdr = (LOG_ARV_HEADER *) arv_hdr_pgptr->area;
      if (log_Gl.append.vdes != NULL_VOLDES)
	{
	  if (difftime64 ((time_t) arv_hdr->db_creation, (time_t) log_Gl.hdr.db_creation) != 0)
	    {
	      fileio_dismount (thread_p, vdes);

	      er_set (ER_ERROR_SEVERITY, ARG_FILE_LINE, ER_LOG_DOESNT_CORRESPOND_TO_DATABASE, 1, arv_name);

	      LOG_ARCHIVE_CS_EXIT (thread_p);
	      return NULL_PAGEID;
	    }
	}
      page_id = arv_hdr->fpageid;

#if !defined(NDEBUG)
      /* In analysys phase, the page may be corrupted. */
      if (log_Gl.rcv_phase == LOG_RESTARTED)
	{
	  logpb_debug_check_log_page (thread_p, arv_hdr_pgptr);
	}
#endif

      fileio_dismount (thread_p, vdes);
    }

  LOG_ARCHIVE_CS_EXIT (thread_p);
  return page_id;
}

/*
 * logpb_find_oldest_available_arv_num() - return oldest archive log number
 *
 *   return: archive log number
 */
int
logpb_find_oldest_available_arv_num (THREAD_ENTRY * thread_p)
{
  char arv_name[PATH_MAX];
  int arv_num;
  int ret_arv_num = -1;

  assert (LOG_CS_OWN (thread_get_thread_entry_info ()));

  arv_num = log_Gl.hdr.nxarv_num - 1;

  while (arv_num >= 0)
    {
      fileio_make_log_archive_name (arv_name, log_Archive_path, log_Prefix, arv_num);

      if (fileio_is_volume_exist (arv_name) == true)
	{
	  ret_arv_num = arv_num;

	  if (arv_num == 0)
	    {
	      break;
	    }

	  arv_num--;
	}
      else
	{
	  break;
	}
    }

  return ret_arv_num;
}

/*
 * logpb_remove_all_in_log_path() - Delete all log volumes and files in log path
 *
 *   return: NO_ERROR if all OK, ER status otherwise
 */
int
logpb_remove_all_in_log_path (THREAD_ENTRY * thread_p, const char *db_fullname, const char *logpath,
			      const char *prefix_logname)
{
  int i, error_code = NO_ERROR;
  char vol_fullname[PATH_MAX];
  LOG_HEADER disk_hdr;
  LOG_HEADER *loghdr = NULL;

  er_clear ();
  error_code = logpb_initialize_log_names (thread_p, db_fullname, logpath, prefix_logname);
  if (error_code != NO_ERROR)
    {
      return error_code;
    }

  if (fileio_is_volume_exist (log_Name_active)
      && (log_Gl.append.vdes =
	  fileio_mount (thread_p, db_fullname, log_Name_active, LOG_DBLOG_ACTIVE_VOLID, true, false)) != NULL_VOLDES)
    {
      char log_pgbuf[IO_MAX_PAGE_SIZE + MAX_ALIGNMENT], *aligned_log_pgbuf;
      LOG_PAGE *log_pgptr;

      aligned_log_pgbuf = PTR_ALIGN (log_pgbuf, MAX_ALIGNMENT);
      log_pgptr = (LOG_PAGE *) aligned_log_pgbuf;

      if (logpb_Initialized == false)
	{
	  error_code = logpb_initialize_pool (thread_p);
	  if (error_code != NO_ERROR)
	    {
	      goto delete_fixed_logs;
	    }
	}
      logpb_fetch_header_with_buffer (thread_p, &disk_hdr, log_pgptr);
      logpb_finalize_pool (thread_p);
      fileio_dismount (thread_p, log_Gl.append.vdes);
      log_Gl.append.vdes = NULL_VOLDES;
      loghdr = &disk_hdr;
    }

  if (loghdr != NULL)
    {
      for (i = loghdr->last_deleted_arv_num + 1; i < loghdr->nxarv_num; i++)
	{
	  fileio_make_log_archive_name (vol_fullname, log_Archive_path, log_Prefix, i);
	  fileio_unformat (thread_p, vol_fullname);
	}
    }

delete_fixed_logs:

  if (prm_get_bool_value (PRM_ID_LOG_BACKGROUND_ARCHIVING))
    {
      fileio_unformat (thread_p, log_Name_bg_archive);
      fileio_unformat (thread_p, log_Name_removed_archive);
    }

  fileio_unformat (thread_p, log_Name_active);
  fileio_unformat (thread_p, log_Name_info);

  return NO_ERROR;
}

/*
 * logpb_vacuum_reset_log_header_cache () - reset vacuum data cached in log global header.
 */
void
logpb_vacuum_reset_log_header_cache (THREAD_ENTRY * thread_p, LOG_HEADER * loghdr)
{
  vacuum_er_log (VACUUM_ER_LOG_VACUUM_DATA, "Reset vacuum info in loghdr (%p)", loghdr);
  LSA_SET_NULL (&loghdr->mvcc_op_log_lsa);
<<<<<<< HEAD
  loghdr->oldest_visible_mvccid = MVCCID_FIRST;
=======
  loghdr->oldest_visible_mvccid = MVCCID_NULL;
>>>>>>> a8244c75
  loghdr->newest_block_mvccid = MVCCID_NULL;
  loghdr->does_block_need_vacuum = false;
}

/*
 * logpb_last_complete_blockid () - get blockid of last completely logged block
 *
 * return    : blockid
 */
VACUUM_LOG_BLOCKID
logpb_last_complete_blockid (void)
{
  LOG_PAGEID prev_pageid = log_Gl.append.prev_lsa.pageid;
  VACUUM_LOG_BLOCKID blockid = vacuum_get_log_blockid (prev_pageid);

  if (blockid < 0)
    {
      assert (blockid == VACUUM_NULL_LOG_BLOCKID);
      assert (LSA_ISNULL (&log_Gl.append.prev_lsa));
      return VACUUM_NULL_LOG_BLOCKID;
    }

  /* the previous block is the one completed */
  return blockid - 1;
}

/*
 * logpb_page_check_corruption - Check whether the log page is corrupted.
 *   return: error code
 *   thread_p(in): thread entry
 *   log_pgptr(in): the log page
 *   is_page_corrupted(out): true, if the log page is corrupted.
 */
int
logpb_page_check_corruption (THREAD_ENTRY * thread_p, LOG_PAGE * log_pgptr, bool * is_page_corrupted)
{
  int error_code;
  bool has_valid_checksum;

  assert (log_pgptr != NULL && is_page_corrupted != NULL);

  error_code = logpb_page_has_valid_checksum (thread_p, log_pgptr, &has_valid_checksum);
  if (error_code != NO_ERROR)
    {
      return error_code;
    }

  *is_page_corrupted = !has_valid_checksum;
  return NO_ERROR;
}

#if !defined(NDEBUG)
void
logpb_debug_check_log_page (THREAD_ENTRY * thread_p, void *log_pgptr_ptr)
{
  int err;
  bool is_log_page_corrupted;
  LOG_PAGE *log_pgptr = (LOG_PAGE *) log_pgptr_ptr;

  assert (log_pgptr != NULL);
  if (boot_Server_status != BOOT_SERVER_UP && log_pgptr->hdr.logical_pageid == LOGPB_HEADER_PAGE_ID)
    {
      /* Do not check here since log page size may be not available */
      return;
    }

  if (log_pgptr->hdr.logical_pageid == -1)
    {
      /* Skip checking for null logical pageid. */
      return;
    }

  err = logpb_page_check_corruption (thread_p, log_pgptr, &is_log_page_corrupted);

  assert (err == NO_ERROR && is_log_page_corrupted == false);
}
#endif

size_t
logpb_get_memsize ()
{
  return (size_t) log_Pb.num_buffers * (size_t) LOG_PAGESIZE;
}<|MERGE_RESOLUTION|>--- conflicted
+++ resolved
@@ -10755,11 +10755,7 @@
 {
   vacuum_er_log (VACUUM_ER_LOG_VACUUM_DATA, "Reset vacuum info in loghdr (%p)", loghdr);
   LSA_SET_NULL (&loghdr->mvcc_op_log_lsa);
-<<<<<<< HEAD
   loghdr->oldest_visible_mvccid = MVCCID_FIRST;
-=======
-  loghdr->oldest_visible_mvccid = MVCCID_NULL;
->>>>>>> a8244c75
   loghdr->newest_block_mvccid = MVCCID_NULL;
   loghdr->does_block_need_vacuum = false;
 }
