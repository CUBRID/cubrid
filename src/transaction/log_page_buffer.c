/*
 * Copyright 2008 Search Solution Corporation
 * Copyright 2016 CUBRID Corporation
 *
 *  Licensed under the Apache License, Version 2.0 (the "License");
 *  you may not use this file except in compliance with the License.
 *  You may obtain a copy of the License at
 *
 *      http://www.apache.org/licenses/LICENSE-2.0
 *
 *  Unless required by applicable law or agreed to in writing, software
 *  distributed under the License is distributed on an "AS IS" BASIS,
 *  WITHOUT WARRANTIES OR CONDITIONS OF ANY KIND, either express or implied.
 *  See the License for the specific language governing permissions and
 *  limitations under the License.
 *
 */

/*
 * log_page_buffer.c -
 */

#ident "$Id$"

#include "config.h"

#include <cstring>
#include <filesystem>
#include <stdio.h>
#include <stddef.h>
#include <stdlib.h>
#include <stdarg.h>
#include <string.h>
#include <time.h>
#include <limits.h>
#include <sys/stat.h>
#include <sys/types.h>
#if defined(WINDOWS)
#include <io.h>
#else /* !WINDOWS */
#include <unistd.h>
#endif /* !WINDOWS */
#include <stdarg.h>

#if defined(SOLARIS)
#include <netdb.h>
#endif /* SOLARIS */

#if !defined(WINDOWS)
#include <sys/param.h>
#include <fcntl.h>
#endif /* WINDOWS */

#include <assert.h>

#include "porting.h"
#include "porting_inline.hpp"
#include "connection_defs.h"
#include "language_support.h"
#include "log_append.hpp"
#include "log_checkpoint_info.hpp"
#include "log_comm.h"
#include "log_impl.h"
#include "log_lsa.hpp"
#include "log_manager.h"
#include "log_volids.hpp"
#include "log_writer.h"
#include "lock_manager.h"
#include "log_replication.hpp"
#include "log_system_tran.hpp"
#include "boot_sr.h"
#if !defined(SERVER_MODE)
#include "boot_cl.h"
#else /* !SERVER_MODE */
#include "connection_defs.h"
#include "connection_sr.h"
#endif
#include "active_tran_server.hpp"
#include "tran_page_requests.hpp"
#include "critical_section.h"
#include "page_buffer.h"
#include "page_server.hpp"
#include "scope_exit.hpp"
#include "double_write_buffer.h"
#include "file_io.h"
#include "disk_manager.h"
#include "error_manager.h"
#include "xserver_interface.h"
#include "perf_monitor.h"
#if defined (SERVER_MODE)
#include "page_server.hpp"
#endif
#include "server_type.hpp"
#include "storage_common.h"
#include "system_parameter.h"
#include "memory_alloc.h"
#include "memory_hash.h"
#include "release_string.h"
#include "message_catalog.h"
#include "msgcat_set_log.hpp"
#include "environment_variable.h"
#include "util_func.h"
#include "errno.h"
#if defined(WINDOWS)
#include "wintcp.h"
#include "connection_error.h"
#else /* WINDOWS */
#include "tcp.h"
#endif /* WINDOWS */
#include "db.h"			/* for db_Connect_status */
#include "log_compress.h"
#include "event_log.h"
#include "tsc_timer.h"
#include "vacuum.h"
#include "thread_entry.hpp"
#include "thread_manager.hpp"
#include "crypt_opfunc.h"
#include "object_representation.h"
#include "flashback.h"

#if !defined(SERVER_MODE)
#define pthread_mutex_init(a, b)
#define pthread_mutex_destroy(a)
#define pthread_mutex_lock(a)	0
#define pthread_mutex_unlock(a)
static int rv;
#undef  COND_INIT
#define COND_INIT(a)
#undef  COND_BROADCAST
#define COND_BROADCAST(a)
#undef  COND_DESTROY
#define COND_DESTROY(a)
#endif /* !SERVER_MODE */

#define logpb_log(...) if (logpb_Logging) _er_log_debug (ARG_FILE_LINE, "LOGPB: " __VA_ARGS__)
#define log_archive_er_log(...) \
  if (prm_get_bool_value (PRM_ID_DEBUG_LOG_ARCHIVES)) _er_log_debug (ARG_FILE_LINE, __VA_ARGS__)

#define LOGPB_FIND_BUFPTR(bufid) &log_Pb.buffers[(bufid)]


/* PAGES OF ACTIVE LOG PORTION */

#define LOGPB_NEXT_ARCHIVE_PAGE_ID    (log_Gl.hdr.nxarv_pageid)
#define LOGPB_FIRST_ACTIVE_PAGE_ID    (log_Gl.hdr.fpageid)
#define LOGPB_LAST_ACTIVE_PAGE_ID     (log_Gl.hdr.nxarv_pageid + log_Gl.hdr.npages - 1)
#define LOGPB_ACTIVE_NPAGES           (log_Gl.hdr.npages)

/*
 * TRANSLATING LOGICAL LOG PAGES (I.E., PAGES IN THE INFINITE LOG) TO PHYSICAL
 * PAGES IN THE CURRENT LOG FILE
 */
#define LOGPB_PHYSICAL_HEADER_PAGE_ID    0

#define LOGPB_IS_FIRST_PHYSICAL_PAGE(pageid) (logpb_to_physical_pageid(pageid) == 1)

/* ARCHIVE LOG PAGES */
inline bool
LOGPB_IS_ARCHIVE_PAGE (LOG_PAGEID pageid)
{
  assert (!is_tran_server_with_remote_storage ());
  return pageid != LOGPB_HEADER_PAGE_ID && pageid < LOGPB_NEXT_ARCHIVE_PAGE_ID;
}

inline bool
LOGPB_AT_NEXT_ARCHIVE_PAGE_ID (LOG_PAGEID pageid)
{
  return logpb_to_physical_pageid (pageid) == log_Gl.hdr.nxarv_phy_pageid;
}

#define ARV_PAGE_INFO_TABLE_SIZE    256

#define LOG_LAST_APPEND_PTR() ((char *) log_Gl.append.log_pgptr->area + LOGAREA_SIZE)

#define LOG_APPEND_ALIGN(thread_p, current_setdirty) \
  do { \
    if ((current_setdirty) == LOG_SET_DIRTY) \
      { \
        logpb_set_dirty ((thread_p), log_Gl.append.log_pgptr); \
      } \
    log_Gl.hdr.append_lsa.offset = DB_ALIGN (log_Gl.hdr.append_lsa.offset, DOUBLE_ALIGNMENT); \
    if (log_Gl.hdr.append_lsa.offset >= (int) LOGAREA_SIZE) \
      { \
        logpb_next_append_page((thread_p), LOG_DONT_SET_DIRTY); \
      } \
  } while (0)

#define LOG_APPEND_ADVANCE_WHEN_DOESNOT_FIT(thread_p, length) \
  do { \
    if (log_Gl.hdr.append_lsa.offset + (int) (length) >= (int) LOGAREA_SIZE) \
      { \
        logpb_next_append_page ((thread_p), LOG_DONT_SET_DIRTY); \
      } \
  } while (0)

#define LOG_APPEND_SETDIRTY_ADD_ALIGN(thread_p, add) \
  do { \
    log_Gl.hdr.append_lsa.offset += (add); \
    LOG_APPEND_ALIGN ((thread_p), LOG_SET_DIRTY); \
  } while (0)

/* LOG BUFFER STRUCTURE */

typedef struct log_buffer LOG_BUFFER;
struct log_buffer
{
  volatile LOG_PAGEID pageid;	/* Logical page of the log. (Page identifier of the infinite log) */
  volatile LOG_PHY_PAGEID phy_pageid;	/* Physical pageid for the active log portion */
  bool dirty;			/* Is page dirty */
  LOG_PAGE *logpage;		/* The actual buffered log page */
};

/* Status for append record status during logpb_flush_all_append_pages.
 * In normal conditions, only two statuses are used:
 * - LOGPB_APPENDREC_IN_PROGRESS (set when append record is started)
 * - LOGPB_APPENDREC_SUCCESS (set when append record is ended).
 *
 * If a log record append is not ended during flush, then we'll transition the states in the following order:
 * - LOGPB_APPENDREC_IN_PROGRESS => LOGPB_APPENDREC_PARTIAL_FLUSHED_END_OF_LOG
 *   prev_lsa record is overwritten with end of log record and flushed to disk.
 * - LOGPB_APPENDREC_PARTIAL_FLUSHED_END_OF_LOG => LOGPB_APPENDREC_PARTIAL_ENDED
 *   incomplete log record is now completely appended. logpb_flush_all_append_pages is called again.
 * - LOGPB_APPENDREC_PARTIAL_ENDED => LOGPB_APPENDREC_PARTIAL_FLUSHED_ORIGINAL
 *   at the end of last flush, the prev_lsa record is restored and its page is flushed again to disk.
 * - LOGPB_APPENDREC_PARTIAL_FLUSHED_ORIGINAL => LOGPB_APPENDREC_SUCCESS
 *   set the normal state of log record successful append.
 */
typedef enum
{
  LOGPB_APPENDREC_IN_PROGRESS,	/* append record started */

  /* only for partial appended record flush: */
  LOGPB_APPENDREC_PARTIAL_FLUSHED_END_OF_LOG,	/* when flush is forced and record is not fully appended, it is
						 * replaced with end of log and its header page is flushed. */
  LOGPB_APPENDREC_PARTIAL_ENDED,	/* all record has been successfully appended */
  LOGPB_APPENDREC_PARTIAL_FLUSHED_ORIGINAL,	/* original header page is flushed */

  LOGPB_APPENDREC_SUCCESS	/* finished appending record (in a stable way) */
} LOGPB_APPENDREC_STATUS;

/* used to handle records partially written when logpb_flush_all_append_pages is forced */
typedef struct logpb_partial_append LOGPB_PARTIAL_APPEND;
struct logpb_partial_append
{
  LOGPB_APPENDREC_STATUS status;

  char buffer_log_page[IO_MAX_PAGE_SIZE + MAX_ALIGNMENT];
  LOG_PAGE *log_page_record_header;
  LOG_RECORD_HEADER original_record_header;
  LOG_RECORD_HEADER *record_header_p;
};

/* Global structure to trantable, log buffer pool, etc   */
typedef struct log_pb_global_data LOG_PB_GLOBAL_DATA;
struct log_pb_global_data
{
  LOG_BUFFER *buffers;		/* Log buffer pool */
  LOG_PAGE *pages_area;
  LOG_BUFFER header_buffer;
  LOG_PAGE *header_page;
  int num_buffers;		/* Number of log buffers */

  LOGPB_PARTIAL_APPEND partial_append;
};

typedef struct arv_page_info
{
  int arv_num;
  LOG_PAGEID start_pageid;
  LOG_PAGEID end_pageid;
} ARV_PAGE_INFO;

typedef struct
{
  ARV_PAGE_INFO page_info[ARV_PAGE_INFO_TABLE_SIZE];
  int rear;
  int item_count;
} ARV_LOG_PAGE_INFO_TABLE;


#define LOG_MAX_LOGINFO_LINE (PATH_MAX * 4)

/* skip prompting for archive log location */
#if defined(SERVER_MODE)
int log_default_input_for_archive_log_location = 0;
#else
int log_default_input_for_archive_log_location = -1;
#endif

LOG_PB_GLOBAL_DATA log_Pb;

LOG_LOGGING_STAT log_Stat;
static ARV_LOG_PAGE_INFO_TABLE logpb_Arv_page_info_table;

static bool logpb_Initialized = false;
static bool logpb_Logging = false;

/*
 * Functions
 */

static LOG_PAGE *logpb_locate_page (THREAD_ENTRY * thread_p, LOG_PAGEID pageid, PAGE_FETCH_MODE fetch_mode);
static bool logpb_is_dirty (THREAD_ENTRY * thread_p, LOG_PAGE * log_pgptr);
#if !defined(NDEBUG)
static bool logpb_is_any_dirty (THREAD_ENTRY * thread_p);
#endif /* !NDEBUG */
#if defined(CUBRID_DEBUG)
static bool logpb_is_any_fix (THREAD_ENTRY * thread_p);
#endif /* CUBRID_DEBUG */
static void logpb_dump_information (FILE * out_fp);
static void logpb_dump_to_flush_page (FILE * out_fp);
static void logpb_dump_pages (FILE * out_fp);
static void logpb_initialize_backup_info (LOG_HEADER * loghdr);
static void logpb_fetch_header_with_buffer (THREAD_ENTRY * thread_p, LOG_HEADER * hdr, LOG_PAGE * log_pgptr);
static LOG_PAGE **logpb_writev_append_pages (THREAD_ENTRY * thread_p, LOG_PAGE ** to_flush, DKNPAGES npages);
static int logpb_get_guess_archive_num (THREAD_ENTRY * thread_p, LOG_PAGEID pageid);
static void logpb_set_unavailable_archive (THREAD_ENTRY * thread_p, int arv_num);
static void logpb_dismount_log_archive (THREAD_ENTRY * thread_p);
static bool logpb_is_archive_available (THREAD_ENTRY * thread_p, int arv_num);
static void logpb_archive_active_log (THREAD_ENTRY * thread_p);
#if defined (SERVER_MODE)
static void logpb_verify_page_read (LOG_PAGEID pageid, const LOG_PAGE * left_log_pgptr,
				    const LOG_PAGE * rite_log_pgptr);
#endif /* SERVER_MODE */
static int logpb_read_page_from_file (THREAD_ENTRY * thread_p, LOG_PAGEID pageid, LOG_CS_ACCESS_MODE access_mode,
				      LOG_PAGE * log_pgptr);
static int logpb_remove_archive_logs_internal (THREAD_ENTRY * thread_p, int first, int last, const char *info_reason);
static void logpb_append_archives_removed_to_log_info (int first, int last, const char *info_reason);
static int logpb_verify_length (const char *db_fullname, const char *log_path, const char *log_prefix);
static int logpb_backup_for_volume (THREAD_ENTRY * thread_p, VOLID volid, LOG_LSA * chkpt_lsa,
				    FILEIO_BACKUP_SESSION * session, bool only_updated);
static int logpb_update_backup_volume_info (const char *bkupinfo_file_name);
static int logpb_start_where_path (const char *to_db_fullname, const char *toext_path, const char **toext_name,
				   char **ext_path, char **alloc_extpath, const char *fileof_vols_and_wherepaths,
				   FILE ** where_paths_fp);
static int logpb_next_where_path (const char *to_db_fullname, const char *toext_path, const char *ext_name,
				  char *ext_path, const char *fileof_vols_and_wherepaths, FILE * where_paths_fp,
				  int num_perm_vols, VOLID volid, char *from_volname, char *to_volname);
static int logpb_copy_volume (THREAD_ENTRY * thread_p, VOLID from_volid, const char *tonew_volname, INT64 * db_creation,
			      LOG_LSA * vol_chkpt_lsa);
static bool logpb_check_if_exists (const char *fname, char *first_vol);
#if defined(SERVER_MODE)
static int logpb_backup_needed_archive_logs (THREAD_ENTRY * thread_p, FILEIO_BACKUP_SESSION * session,
					     int first_arv_num, int last_arv_num);
#endif /* SERVER_MODE */
static bool logpb_remote_ask_user_before_delete_volumes (THREAD_ENTRY * thread_p, const char *volpath);
static int logpb_initialize_flush_info (void);
static void logpb_finalize_flush_info (void);
static void logpb_finalize_writer_info (void);
static void logpb_dump_log_header (FILE * outfp);
static void logpb_dump_parameter (FILE * outfp);
static void logpb_dump_runtime (FILE * outfp);
static void logpb_initialize_log_buffer (LOG_BUFFER * log_buffer_p, LOG_PAGE * log_pg);

static int logpb_check_stop_at_time (FILEIO_BACKUP_SESSION * session, time_t stop_at, time_t backup_time);
static void logpb_write_toflush_pages_to_archive (THREAD_ENTRY * thread_p);
static int logpb_add_archive_page_info (THREAD_ENTRY * thread_p, int arv_num, LOG_PAGEID start_page,
					LOG_PAGEID end_page);
static int logpb_get_archive_num_from_info_table (THREAD_ENTRY * thread_p, LOG_PAGEID page_id);

static int logpb_flush_all_append_pages (THREAD_ENTRY * thread_p);
static int logpb_write_append_pages_to_disk (THREAD_ENTRY * thread_p);
static void logpb_skip_flush_append_pages ();
static int logpb_append_next_record (THREAD_ENTRY * thread_p, LOG_PRIOR_NODE * ndoe);

static void logpb_start_append (THREAD_ENTRY * thread_p, LOG_RECORD_HEADER * header);
static void logpb_end_append (THREAD_ENTRY * thread_p, LOG_RECORD_HEADER * header);
static void logpb_append_data (THREAD_ENTRY * thread_p, int length, const char *data);
static void logpb_append_crumbs (THREAD_ENTRY * thread_p, int num_crumbs, const LOG_CRUMB * crumbs);
static void logpb_next_append_page (THREAD_ENTRY * thread_p, LOG_SETDIRTY current_setdirty);
static LOG_PRIOR_NODE *prior_lsa_remove_prior_list (THREAD_ENTRY * thread_p);
static int logpb_append_prior_lsa_list (THREAD_ENTRY * thread_p, LOG_PRIOR_NODE * list);
static int logpb_copy_page (THREAD_ENTRY * thread_p, LOG_PAGEID pageid, LOG_CS_ACCESS_MODE access_mode,
			    LOG_PAGE * log_pgptr);
static int logpb_request_log_page_from_page_server (LOG_PAGEID log_pageid, LOG_PAGE * log_pgptr);

static void logpb_fatal_error_internal (THREAD_ENTRY * thread_p, bool log_exit, bool need_flush, const char *file_name,
					const int lineno, const char *fmt, va_list ap);

static int logpb_copy_log_header (THREAD_ENTRY * thread_p, LOG_HEADER * to_hdr, const LOG_HEADER * from_hdr);
STATIC_INLINE LOG_BUFFER *logpb_get_log_buffer (LOG_PAGE * log_pg) __attribute__ ((ALWAYS_INLINE));
STATIC_INLINE int logpb_get_log_buffer_index (LOG_PAGEID log_pageid) __attribute__ ((ALWAYS_INLINE));
static int logpb_fetch_header_from_page_server (LOG_HEADER * hdr, LOG_PAGE * log_pgptr);
static int logpb_fetch_header_from_file_or_page_server (THREAD_ENTRY * thread_p, const char *db_fullname,
							const char *logpath, const char *prefix_logname,
							LOG_HEADER * hdr);
static void logpb_fill_header_parameters (const log_header & hdr, PGLENGTH & io_page_size,
					  PGLENGTH & log_page_size, INT64 & creation_time, float &db_compatibility,
					  int &db_charset);
static void logpb_reset_header_parameters (PGLENGTH & io_page_size, PGLENGTH & log_page_size, INT64 & creation_time,
					   float &db_compatibility, int &db_charset);
static int logpb_compute_page_checksum (const LOG_PAGE * log_pgptr);

static bool logpb_is_log_active_from_backup_useful (THREAD_ENTRY * thread_p, const char *active_log_path,
						    const char *db_full_name);
static int logpb_peek_header_of_active_log_from_backup (THREAD_ENTRY * thread_p, const char *active_log_path,
							LOG_HEADER * hdr);
static void logpb_delete_metainfo_files_internal (THREAD_ENTRY * thread_p, const char *logpath,
						  const char *prefix_logname);
#if defined (SERVER_MODE)
static void logpb_send_flushed_lsa_to_ats ();
#endif // SERVER_MODE

/*
 * FUNCTIONS RELATED TO LOG BUFFERING
 *
 */

/*
 * logpb_get_log_buffer_index - get the current index in the log buffer
 * return: index number
 * log_pageid (in) : the pageid number
 */
STATIC_INLINE int
logpb_get_log_buffer_index (LOG_PAGEID log_pageid)
{
  return log_pageid % log_Pb.num_buffers;
}

/*
 * logpb_get_log_buffer - get the buffer from the log page
 * return: the coresponding buffer
 * log_pg (in) : the log page
 * NOTE: the function finds the index of the log page and returns
 * the coresponding buffer
 */
STATIC_INLINE LOG_BUFFER *
logpb_get_log_buffer (LOG_PAGE * log_pg)
{
  int index;

  if (log_pg == log_Pb.header_page)
    {
      return &log_Pb.header_buffer;
    }

  assert ((UINT64) ((char *) log_pg - (char *) log_Pb.pages_area) / LOG_PAGESIZE < INT_MAX);
  index = (int) ((UINT64) ((char *) log_pg - (char *) log_Pb.pages_area) / LOG_PAGESIZE);

  /* Safe guard: index is valid. */
  assert (index >= 0 && index < log_Pb.num_buffers);
  /* Safe guard: log_pg is correctly aligned. */
  assert ((char *) log_Pb.pages_area + (UINT64) LOG_PAGESIZE * index == (char *) log_pg);

  return &log_Pb.buffers[index];
}

/*
 * logpb_initialize_log_buffer -
 *
 * return: nothing
 *
 *   log_buffer_p(in/oiut):
 *
 * NOTE:
 *
 */
static void
logpb_initialize_log_buffer (LOG_BUFFER * log_buffer_p, LOG_PAGE * log_pg)
{
  log_buffer_p->pageid = NULL_PAGEID;
  log_buffer_p->phy_pageid = NULL_PAGEID;
  log_buffer_p->dirty = false;
  log_buffer_p->logpage = log_pg;
  log_buffer_p->logpage->hdr.logical_pageid = NULL_PAGEID;
  log_buffer_p->logpage->hdr.offset = NULL_OFFSET;
  log_buffer_p->logpage->hdr.flags = 0;
}

/*
 * logpb_compute_page_checksum - Computes log page checksum.
 *
 *   Note: Currently CRC32 is used as checksum.
 *   Note: any changes to this requires changes to logwr_check_page_checksum
 */
static int
logpb_compute_page_checksum (const LOG_PAGE * log_pgptr)
{
  int saved_checksum_crc32;
  const int block_size = 4096;
  const int max_num_pages = IO_MAX_PAGE_SIZE / block_size;
  const int sample_nbytes = 16;
  int sampling_offset;
  char buf[max_num_pages * sample_nbytes * 2];
  const int num_pages = LOG_PAGESIZE / block_size;
  const size_t sizeof_buf = num_pages * sample_nbytes * 2;
  int checksum_crc32;

  assert (log_pgptr != NULL);

  // The checksum value itself must be stripped to compute a new checksum.
  // Strip the const from log_page. The initial value will be restored.
  // *INDENT-OFF*
  LOG_PAGE *nonconst_log_pgptr = const_cast<LOG_PAGE *> (log_pgptr);
  // *INDENT-ON*

  /* Save the old page checksum. */
  saved_checksum_crc32 = log_pgptr->hdr.checksum;

  /* Resets checksum to not affect the new computation. */
  nonconst_log_pgptr->hdr.checksum = 0;

  char *p = buf;
  for (int i = 0; i < num_pages; i++)
    {
      // first
      sampling_offset = (i * block_size);
      memcpy (p, ((char *) log_pgptr) + sampling_offset, sample_nbytes);
      p += sample_nbytes;

      // last
      sampling_offset = (i * block_size) + (block_size - sample_nbytes);
      memcpy (p, ((char *) log_pgptr) + sampling_offset, sample_nbytes);
      p += sample_nbytes;
    }

  crypt_crc32 ((char *) buf, (int) sizeof_buf, &checksum_crc32);

  /* Restores the saved checksum */
  nonconst_log_pgptr->hdr.checksum = saved_checksum_crc32;

  return checksum_crc32;
}

/*
 * logpb_set_page_checksum - Set log page checksum.
 *
 *   Note: Currently CRC32 is used as checksum.
 */
void
logpb_set_page_checksum (LOG_PAGE * log_pgptr)
{
  assert (log_pgptr != NULL);

  /* Computes the page checksum. */
  const int checksum_crc32 = logpb_compute_page_checksum (log_pgptr);

  log_pgptr->hdr.checksum = checksum_crc32;
  logpb_log ("logpb_set_page_checksum: log page %lld has checksum = %d\n",
	     (long long int) log_pgptr->hdr.logical_pageid, checksum_crc32);
}

/*
 * logpb_page_has_valid_checksum - Check whether the log page checksum is valid.
 */
bool
logpb_page_has_valid_checksum (const LOG_PAGE * log_pgptr)
{
  assert (log_pgptr != NULL);

  const int checksum_crc32 = logpb_compute_page_checksum (log_pgptr);
  const bool ret = (checksum_crc32 == log_pgptr->hdr.checksum);
  if (ret == false)
    {
      logpb_log ("logpb_page_has_valid_checksum: log page %lld has checksum = %d, computed checksum = %d\n",
		 (long long int) log_pgptr->hdr.logical_pageid, log_pgptr->hdr.checksum, checksum_crc32);
    }
  return ret;
}

/*
 * logpb_initialize_pool - Initialize the log buffer pool
 *
 * return: NO_ERROR if all OK, ER_ status otherwise
 *
 * NOTE:Initialize the log buffer pool. All resident pages are invalidated.
 */
int
logpb_initialize_pool (THREAD_ENTRY * thread_p)
{
  int error_code = NO_ERROR;
  int i;
  LOG_GROUP_COMMIT_INFO *group_commit_info = &log_Gl.group_commit_info;
  LOGWR_INFO *writer_info = log_Gl.writer_info;
  size_t size;

  assert (LOG_CS_OWN_WRITE_MODE (thread_p));

  log_append_init_zip ();

  if (logpb_Initialized == true)
    {
      logpb_finalize_pool (thread_p);
    }

  assert (log_Pb.pages_area == NULL);
  assert (logpb_Initialized == false);

  logpb_Logging = prm_get_bool_value (PRM_ID_LOGPB_LOGGING_DEBUG);

  /*
   * Create an area to keep the number of desired buffers
   */
  log_Pb.num_buffers = prm_get_integer_value (PRM_ID_LOG_NBUFFERS);

  /* allocate a pointer array to point to each buffer */
  size = ((size_t) log_Pb.num_buffers * sizeof (*log_Pb.buffers));
  log_Pb.buffers = (LOG_BUFFER *) malloc (size);
  if (log_Pb.buffers == NULL)
    {
      er_set (ER_ERROR_SEVERITY, ARG_FILE_LINE, ER_OUT_OF_VIRTUAL_MEMORY, 1, size);
      return ER_OUT_OF_VIRTUAL_MEMORY;
    }

  size = ((size_t) log_Pb.num_buffers * (LOG_PAGESIZE));
  log_Pb.pages_area = (LOG_PAGE *) malloc (size);
  if (log_Pb.pages_area == NULL)
    {
      free_and_init (log_Pb.buffers);
      er_set (ER_ERROR_SEVERITY, ARG_FILE_LINE, ER_OUT_OF_VIRTUAL_MEMORY, 1, size);
      return ER_OUT_OF_VIRTUAL_MEMORY;
    }

  /* Initialize every new buffer */
  memset (log_Pb.pages_area, LOG_PAGE_INIT_VALUE, size);
  for (i = 0; i < log_Pb.num_buffers; i++)
    {
      logpb_initialize_log_buffer (&log_Pb.buffers[i],
				   (LOG_PAGE *) ((char *) log_Pb.pages_area + (UINT64) i * (LOG_PAGESIZE)));
    }

  size = LOG_PAGESIZE;
  log_Pb.header_page = (LOG_PAGE *) malloc (size);
  if (log_Pb.header_page == NULL)
    {
      free_and_init (log_Pb.buffers);
      free_and_init (log_Pb.pages_area);
      er_set (ER_ERROR_SEVERITY, ARG_FILE_LINE, ER_OUT_OF_VIRTUAL_MEMORY, 1, size);
      return ER_OUT_OF_VIRTUAL_MEMORY;
    }

  memset (log_Pb.header_page, LOG_PAGE_INIT_VALUE, size);
  logpb_initialize_log_buffer (&log_Pb.header_buffer, log_Pb.header_page);

  error_code = logpb_initialize_flush_info ();
  if (error_code != NO_ERROR)
    {
      goto error;
    }

  /* Initialize partial append */
  log_Pb.partial_append.status = LOGPB_APPENDREC_SUCCESS;
  log_Pb.partial_append.log_page_record_header =
    (LOG_PAGE *) PTR_ALIGN (log_Pb.partial_append.buffer_log_page, MAX_ALIGNMENT);

#if !defined (NDEBUG)
  // suppress valgrind complaint.
  memset (log_Pb.partial_append.log_page_record_header, LOG_PAGE_INIT_VALUE, IO_MAX_PAGE_SIZE);
#endif // DEBUG

  logpb_Initialized = true;
  pthread_mutex_init (&log_Gl.chkpt_lsa_lock, NULL);

  pthread_cond_init (&group_commit_info->gc_cond, NULL);
  pthread_mutex_init (&group_commit_info->gc_mutex, NULL);

  pthread_mutex_init (&writer_info->wr_list_mutex, NULL);

  pthread_cond_init (&writer_info->flush_start_cond, NULL);
  pthread_mutex_init (&writer_info->flush_start_mutex, NULL);

  pthread_cond_init (&writer_info->flush_wait_cond, NULL);
  pthread_mutex_init (&writer_info->flush_wait_mutex, NULL);

  pthread_cond_init (&writer_info->flush_end_cond, NULL);
  pthread_mutex_init (&writer_info->flush_end_mutex, NULL);

  writer_info->is_init = true;

  return error_code;

error:

  logpb_finalize_pool (thread_p);
  logpb_fatal_error (thread_p, false, ARG_FILE_LINE, "log_pbpool_init");

  return error_code;
}

/*
 * logpb_finalize_pool - TERMINATES THE LOG BUFFER POOL
 *
 * return: nothing
 *
 * NOTE:Terminate the log buffer pool. All log resident pages are invalidated.
 */
void
logpb_finalize_pool (THREAD_ENTRY * thread_p)
{
  assert (LOG_CS_OWN_WRITE_MODE (NULL));

  if (logpb_Initialized == false)
    {
      /* logpb already finalized */
      return;
    }

  if (log_Gl.append.log_pgptr != NULL)
    {
      log_Gl.append.log_pgptr = NULL;
    }
  log_Gl.append.set_nxio_lsa (NULL_LSA);
  LSA_SET_NULL (&log_Gl.append.prev_lsa);
  /* copy log_Gl.append.prev_lsa to log_Gl.prior_info.prev_lsa */
  LOG_RESET_PREV_LSA (&log_Gl.append.prev_lsa);

#if defined(CUBRID_DEBUG)
  if (logpb_is_any_dirty (thread_p) == true || logpb_is_any_fix (thread_p) == true)
    {
      er_log_debug (ARG_FILE_LINE, "log_pbpool_final: Log Buffer pool contains dirty or fixed pages at the end.\n");
      logpb_dump (thread_p, stdout);
    }
#endif /* CUBRID_DEBUG */

  free_and_init (log_Pb.buffers);
  free_and_init (log_Pb.pages_area);
  free_and_init (log_Pb.header_page);
  log_Pb.num_buffers = 0;
  logpb_Initialized = false;
  logpb_finalize_flush_info ();

  pthread_mutex_destroy (&log_Gl.chkpt_lsa_lock);

  pthread_mutex_destroy (&log_Gl.group_commit_info.gc_mutex);
  pthread_cond_destroy (&log_Gl.group_commit_info.gc_cond);

  logpb_finalize_writer_info ();

  log_append_final_zip ();
}

/*
 * logpb_is_pool_initialized - Find out if buffer pool has been initialized
 *
 * return:
 *
 * NOTE:Find out if the buffer pool has been initialized.
 */
bool
logpb_is_pool_initialized (void)
{
  assert (LOG_CS_OWN_WRITE_MODE (NULL));

  return logpb_Initialized;
}

/*
 * logpb_invalidate_pool - Invalidate all buffers in buffer pool
 *
 * return: Pointer to the page or NULL
 *
 * NOTE:Invalidate all unfixed buffers in the buffer pool.
 *              This is needed when we reset the log header information.
 */
void
logpb_invalidate_pool (THREAD_ENTRY * thread_p)
{
  LOG_BUFFER *log_bufptr;	/* A log buffer */
  int i;

  assert (LOG_CS_OWN_WRITE_MODE (thread_p));

  if (logpb_Initialized == false)
    {
      return;
    }

  /*
   * Flush any append dirty buffers at this moment.
   */
  logpb_flush_pages_direct (thread_p);

  /*
   * Invalidate all buffers.
   */
  for (i = 0; i < log_Pb.num_buffers; i++)
    {
      log_bufptr = LOGPB_FIND_BUFPTR (i);
      if (log_bufptr->pageid != NULL_PAGEID)
	{
	  logpb_initialize_log_buffer (log_bufptr, log_bufptr->logpage);
	}
    }
}


/*
 * logpb_create_page - Create a log page on a log buffer
 *
 * return: Pointer to the page or NULL
 *
 *   pageid(in): Page identifier
 *
 * NOTE:Creates the log page identified by pageid on a log buffer and return such buffer.
 *              Just initializes log buffer hdr,
 *              To read a page from disk is not needed.
 */
LOG_PAGE *
logpb_create_page (THREAD_ENTRY * thread_p, LOG_PAGEID pageid)
{
  return logpb_locate_page (thread_p, pageid, NEW_PAGE);
}

/*
 * logpb_locate_page - Fetch a log page
 *
 * return: Pointer to the page or NULL
 *
 *   pageid(in): Page identifier
 *   fetch_mode(in): Is this a new log page ?. That is, can we avoid the I/O
 *
 * NOTE: first, the function checks if the pageid is the header page id.
 *       if it is not, it brings the coresponding page from the log page buffer.
 *       if the actual pageid differs from the buffer pageid, it means that it should
 *       be invalidated - it contains another page - and it is flushed to disk, if it
 *       is dirty. Now, if the pageid is null , we have a clear log page. If the fetch
 *       mode is NEW_PAGE, it set the fields in the buffer, else, if it is OLD_PAGE,
 *       it brings the page from the disk. The last case is if the page is not NULL, and
 *       it is equal with the pageid. This means it is an OLD_PAGE request, and it returns
 *       that page.
 */
static LOG_PAGE *
logpb_locate_page (THREAD_ENTRY * thread_p, LOG_PAGEID pageid, PAGE_FETCH_MODE fetch_mode)
{
  LOG_BUFFER *log_bufptr = NULL;	/* A log buffer */
  LOG_PHY_PAGEID phy_pageid = NULL_PAGEID;	/* The corresponding physical page */
  bool is_perf_tracking;
  TSC_TICKS start_tick, end_tick;
  TSCTIMEVAL tv_diff;
  UINT64 fix_wait_time;
  PERF_PAGE_MODE stat_page_found = PERF_PAGE_MODE_OLD_IN_BUFFER;
  int index;

  logpb_log ("called logpb_locate_page for pageid %lld, fetch_mode=%s", (long long int) pageid,
	     fetch_mode == NEW_PAGE ? "new_page" : "old_page\n");

  is_perf_tracking = perfmon_is_perf_tracking ();
  if (is_perf_tracking)
    {
      tsc_getticks (&start_tick);
    }

  assert (pageid != NULL_PAGEID);
  assert ((fetch_mode == NEW_PAGE) || (fetch_mode == OLD_PAGE));
  assert (LOG_CS_OWN_WRITE_MODE (thread_p));

  if (pageid == LOGPB_HEADER_PAGE_ID)
    {
      log_bufptr = &log_Pb.header_buffer;
    }
  else
    {
      index = logpb_get_log_buffer_index (pageid);
      if (index >= 0 && index < log_Pb.num_buffers)
	{
	  log_bufptr = &log_Pb.buffers[index];
	}
      else
	{
	  er_set (ER_FATAL_ERROR_SEVERITY, ARG_FILE_LINE, ER_LOG_PAGE_CORRUPTED, 1, pageid);
	  return NULL;
	}

    }
  assert (log_bufptr != NULL);

  if (log_bufptr->pageid != NULL_PAGEID && log_bufptr->pageid != pageid)
    {
      if (log_bufptr->dirty == true && !is_tran_server_with_remote_storage ())
	{
	  /* should not happen */
	  assert_release (false);
	  logpb_log ("logpb_locate_page: fatal error, victimizing dirty log page %lld.\n",
		     (long long int) log_bufptr->pageid);

	  if (logpb_write_page_to_disk (thread_p, log_bufptr->logpage, log_bufptr->pageid) != NO_ERROR)
	    {
	      assert_release (false);
	      return NULL;
	    }
	  log_bufptr->dirty = false;
	  perfmon_inc_stat (thread_p, PSTAT_LOG_NUM_REPLACEMENTS_IOWRITES);
	}

      log_bufptr->pageid = NULL_PAGEID;	/* invalidate buffer */
      perfmon_inc_stat (thread_p, PSTAT_LOG_NUM_REPLACEMENTS);
    }

  if (log_bufptr->pageid == NULL_PAGEID)
    {
      if (fetch_mode == NEW_PAGE)
	{
	  /* Fills log page with 0xff, for checksum consistency. */
	  memset (log_bufptr->logpage, LOG_PAGE_INIT_VALUE, LOG_PAGESIZE);
	  log_bufptr->logpage->hdr.logical_pageid = pageid;
	  log_bufptr->logpage->hdr.offset = NULL_OFFSET;
	  log_bufptr->logpage->hdr.flags = 0;
	}
      else
	{
	  stat_page_found = PERF_PAGE_MODE_OLD_LOCK_WAIT;
	  if (logpb_read_page_from_file_or_page_server (thread_p, pageid, LOG_CS_FORCE_USE, log_bufptr->logpage)
	      != NO_ERROR)
	    {
	      return NULL;
	    }
	}
      phy_pageid = logpb_to_physical_pageid (pageid);
      log_bufptr->phy_pageid = phy_pageid;
      log_bufptr->pageid = pageid;
    }
  else
    {
      assert (fetch_mode == OLD_PAGE);
      assert (log_bufptr->pageid == pageid);
      logpb_log ("logpb_locate_page using log buffer entry for pageid = %lld", pageid);
    }

  perfmon_inc_stat (thread_p, PSTAT_LOG_NUM_FETCHES);
  if (is_perf_tracking)
    {
      tsc_getticks (&end_tick);
      tsc_elapsed_time_usec (&tv_diff, end_tick, start_tick);
      fix_wait_time = tv_diff.tv_sec * 1000000LL + tv_diff.tv_usec;
      if (fix_wait_time > 0)
	{
	  perfmon_pbx_fix_acquire_time (thread_p, PAGE_LOG, stat_page_found, PERF_HOLDER_LATCH_READ,
					PERF_UNCONDITIONAL_FIX_WITH_WAIT, fix_wait_time);
	}
    }

  ASSERT_ALIGN (log_bufptr->logpage->area, MAX_ALIGNMENT);
  return log_bufptr->logpage;
}

/*
 * logpb_set_dirty - Mark the current page dirty
 *
 * return: nothing
 *
 *   log_pgptr(in): Log page pointer
 *
 * NOTE:Mark the current log page as dirty.
 */
void
logpb_set_dirty (THREAD_ENTRY * thread_p, LOG_PAGE * log_pgptr)
{
  LOG_BUFFER *bufptr;		/* Log buffer associated with given page */

  /* Get the address of the buffer from the page. */
  bufptr = logpb_get_log_buffer (log_pgptr);
  if (!bufptr->dirty)
    {
      logpb_log ("dirty flag set for pageid = %lld\n", (long long int) bufptr->pageid);
    }
#if defined(CUBRID_DEBUG)
  if (bufptr->pageid != LOGPB_HEADER_PAGE_ID
      && (bufptr->pageid < LOGPB_NEXT_ARCHIVE_PAGE_ID || bufptr->pageid > LOGPB_LAST_ACTIVE_PAGE_ID))
    {
      er_set (ER_WARNING_SEVERITY, ARG_FILE_LINE, ER_LOG_FLUSHING_UNUPDATABLE, 1, bufptr->pageid);
    }
#endif /* CUBRID_DEBUG */

  bufptr->dirty = true;
}

/*
 * logpb_is_dirty - Find if current log page pointer is dirty
 *
 * return:
 *
 *   log_pgptr(in): Log page pointer
 *
 * NOTE:Find if the current log page is dirty.
 */
static bool
logpb_is_dirty (THREAD_ENTRY * thread_p, LOG_PAGE * log_pgptr)
{
  LOG_BUFFER *bufptr;		/* Log buffer associated with given page */
  bool is_dirty;

  assert (LOG_CS_OWN_WRITE_MODE (thread_p));

  /* Get the address of the buffer from the page. */
  bufptr = logpb_get_log_buffer (log_pgptr);
  is_dirty = (bool) bufptr->dirty;

  return is_dirty;
}

#if !defined(NDEBUG)
/*
 * logpb_is_any_dirty - FIND IF ANY LOG BUFFER IS DIRTY
 *
 * return:
 *
 * NOTE:Find if any log buffer is dirty.
 */
static bool
logpb_is_any_dirty (THREAD_ENTRY * thread_p)
{
  LOG_BUFFER *bufptr;		/* A log buffer */
  int i;
  bool ret;

  assert (LOG_CS_OWN_WRITE_MODE (thread_p));

  ret = false;
  for (i = 0; i < log_Pb.num_buffers; i++)
    {
      bufptr = LOGPB_FIND_BUFPTR (i);
      if (bufptr->dirty == true)
	{
	  ret = true;
	  break;
	}
    }

  return ret;
}
#endif /* !NDEBUG || CUBRID_DEBUG */

#if defined(CUBRID_DEBUG)
/*
 * logpb_is_any_fix - Find if any log buffer is fixed
 *
 * return:
 *
 * NOTE:Find if any buffer is fixed
 */
static bool
logpb_is_any_fix (THREAD_ENTRY * thread_p)
{
  LOG_BUFFER *bufptr;		/* A log buffer */
  int i, rv;
  bool ret;

  assert (LOG_CS_OWN_WRITE_MODE (thread_p));

  ret = false;
  for (i = 0; i < log_Pb.num_buffers; i++)
    {
      bufptr = LOGPB_FIND_BUFPTR (i);
      if (bufptr->pageid != NULL_PAGEID)
	{
	  ret = true;
	  break;
	}
    }

  return ret;
}
#endif /* CUBRID_DEBUG */

/*
 * logpb_flush_page - Flush a page of the active portion of the log to disk
 *
 * return: nothing
 *
 *   log_pgptr(in): Log page pointer
 *
 * NOTE:The log page (of the active portion of the log) associated
 *              with pageptr is written out to disk and is optionally freed.
 */
int
logpb_flush_page (THREAD_ENTRY * thread_p, LOG_PAGE * log_pgptr)
{
  LOG_BUFFER *bufptr;		/* Log buffer associated with given page */

  /* Get the address of the buffer from the page. */
  bufptr = logpb_get_log_buffer (log_pgptr);

  assert (LOG_CS_OWN_WRITE_MODE (thread_p));

  logpb_log ("called logpb_flush_page for pageid = %lld\n", (long long int) bufptr->pageid);

#if defined(CUBRID_DEBUG)
  if (bufptr->pageid != LOGPB_HEADER_PAGE_ID
      && (bufptr->pageid < LOGPB_NEXT_ARCHIVE_PAGE_ID || bufptr->pageid > LOGPB_LAST_ACTIVE_PAGE_ID))
    {
      er_set (ER_WARNING_SEVERITY, ARG_FILE_LINE, ER_LOG_FLUSHING_UNUPDATABLE, 1, bufptr->pageid);
      return ER_LOG_FLUSHING_UNUPDATABLE;
    }
  if (bufptr->phy_pageid == NULL_PAGEID || bufptr->phy_pageid != logpb_to_physical_pageid (bufptr->pageid))
    {
      /* Bad physical log page for such logical page */
      er_set (ER_FATAL_ERROR_SEVERITY, ARG_FILE_LINE, ER_LOG_PAGE_CORRUPTED, 1, bufptr->pageid);
      logpb_fatal_error (thread_p, true, ARG_FILE_LINE, "logpb_flush_page");
      return ER_LOG_PAGE_CORRUPTED;
    }
#endif /* CUBRID_DEBUG */

  if (bufptr->dirty == true)
    {
      /*
       * The buffer is dirty, flush it
       */

      /*
       * Even when the log has been open with the o_sync option, force a sync
       * since some Operationg system (HP) seems that does not have the effect
       * of forcing the page to disk without doing fync
       */

      if (logpb_write_page_to_disk (thread_p, log_pgptr, bufptr->pageid) != NO_ERROR)
	{
	  goto error;
	}
      else
	{
	  bufptr->dirty = false;
	}
    }

  return NO_ERROR;

error:

  return ER_FAILED;
}

/*
 * logpb_get_page_id - Logical pageid of log buffer/page
 *
 * return: pageid
 *
 *   log_pgptr(in): Log page pointer
 *
 * NOTE:The page identifier of the given log page/buffer.
 *              The page is always fix when this funtion is called.
 *              In replacement, the page cannot be replaced because fix > 0.
 *              So, it isn't needed to lock mutex.
 */
LOG_PAGEID
logpb_get_page_id (LOG_PAGE * log_pgptr)
{
  LOG_BUFFER *bufptr;		/* Log buffer associated with given page */

  bufptr = logpb_get_log_buffer (log_pgptr);

  return bufptr->pageid;
}

/*
 * logpb_dump - DUMP THE LOG PAGE BUFFER POOL
 *
 * return: nothing
 *
 * NOTE:Dump the log page buffer pool. This function is used for debugging purposes.
 */
void
logpb_dump (THREAD_ENTRY * thread_p, FILE * out_fp)
{
  if (logpb_Initialized == false)
    {
      return;
    }

  assert (LOG_CS_OWN_WRITE_MODE (thread_p));

  logpb_dump_information (out_fp);

  if (log_Gl.flush_info.num_toflush > 0)
    {
      logpb_dump_to_flush_page (out_fp);
    }

  (void) fprintf (out_fp, "\n\n");
  (void) fprintf (out_fp, "Buf Log_Pageid Phy_pageid Drt Rct Bufaddr   Pagearea    HDR:Pageid offset\n");

  logpb_dump_pages (out_fp);
}

/*
 * logpb_dump_information -
 *
 * return: nothing
 *
 * NOTE:
 */
static void
logpb_dump_information (FILE * out_fp)
{
  long long int append;
  int i;

  fprintf (out_fp, "\n\n ** DUMP OF LOG BUFFER POOL INFORMATION **\n\n");

  fprintf (out_fp, "\nHash table dump\n");
  for (i = 0; i < log_Pb.num_buffers; i++)
    {
      fprintf (out_fp, "Pageid = %5lld, Address = %p\n", (long long int) i, (void *) &log_Pb.buffers[i]);
    }
  fprintf (out_fp, "\n\n");

  fprintf (out_fp, " Next IO_LSA = %lld|%d, Current append LSA = %lld|%d, Prev append LSA = %lld|%d\n"
	   " Prior LSA = %lld|%d, Prev prior LSA = %lld|%d\n\n",
	   (long long int) log_Gl.append.get_nxio_lsa ().pageid, (int) log_Gl.append.get_nxio_lsa ().offset,
	   (long long int) log_Gl.hdr.append_lsa.pageid, (int) log_Gl.hdr.append_lsa.offset,
	   (long long int) log_Gl.append.prev_lsa.pageid, (int) log_Gl.append.prev_lsa.offset,
	   (long long int) log_Gl.prior_info.prior_lsa.pageid, (int) log_Gl.prior_info.prior_lsa.offset,
	   (long long int) log_Gl.prior_info.prev_lsa.pageid, (int) log_Gl.prior_info.prev_lsa.offset);

  if (log_Gl.append.log_pgptr == NULL)
    {
      append = NULL_PAGEID;
    }
  else
    {
      append = logpb_get_page_id (log_Gl.append.log_pgptr);
    }

  fprintf (out_fp, " Append to_flush array: max = %d, num_active = %d\n"
	   " Current append page = %lld\n", log_Gl.flush_info.max_toflush, log_Gl.flush_info.num_toflush, append);
}

/*
 * logpb_dump_to_flush_page -
 *
 * return: nothing
 *
 * NOTE:
 */
static void
logpb_dump_to_flush_page (FILE * out_fp)
{
  int i;
  LOG_BUFFER *log_bufptr;
  LOG_FLUSH_INFO *flush_info = &log_Gl.flush_info;

  (void) fprintf (out_fp, " Candidate append pages to flush are:\n");

  for (i = 0; i < flush_info->num_toflush; i++)
    {
      log_bufptr = logpb_get_log_buffer (flush_info->toflush[i]);
      if (i != 0)
	{
	  if ((i % 10) == 0)
	    {
	      fprintf (out_fp, ",\n");
	    }
	  else
	    {
	      fprintf (out_fp, ",");
	    }
	}
      fprintf (out_fp, " %4lld", (long long int) log_bufptr->pageid);
    }

  fprintf (out_fp, "\n");
}

/*
 * logpb_dump_pages -
 *
 * return: nothing
 *
 * NOTE:
 */
static void
logpb_dump_pages (FILE * out_fp)
{
  int i;
  LOG_BUFFER *log_bufptr;

  for (i = 0; i < log_Pb.num_buffers; i++)
    {
      log_bufptr = LOGPB_FIND_BUFPTR (i);
      if (log_bufptr->pageid == NULL_PAGEID)
	{
	  /* *** ** (void)fprintf(stdout, "%3d ..\n", i); */
	  continue;
	}
      else
	{
	  fprintf (out_fp, "%3d %10lld %10d %3d %p %p-%p %4s %5lld %5d\n",
		   i, (long long) log_bufptr->pageid, log_bufptr->phy_pageid, log_bufptr->dirty,
		   (void *) log_bufptr, (void *) (log_bufptr->logpage),
		   (void *) (&log_bufptr->logpage->area[LOGAREA_SIZE - 1]), "",
		   (long long) log_bufptr->logpage->hdr.logical_pageid, log_bufptr->logpage->hdr.offset);
	}
    }
  fprintf (out_fp, "\n");
}

/*
 * logpb_initialize_backup_info - initialized backup information
 *
 * return: nothing
 *
 * NOTE:
 */
static void
logpb_initialize_backup_info (LOG_HEADER * log_hdr)
{
  int i;

  for (i = 0; i < FILEIO_BACKUP_UNDEFINED_LEVEL; i++)
    {
      log_hdr->bkinfo[i].ndirty_pages_post_bkup = 0;
      log_hdr->bkinfo[i].io_baseln_time = 0;
      log_hdr->bkinfo[i].io_numpages = 0;
      log_hdr->bkinfo[i].io_bkuptime = 0;
    }
}

/*
 * logpb_initialize_header - Initialize log header structure
 *
 * return: nothing
 *
 *   loghdr(in/out): Log header structure
 *   prefix_logname(in): Name of the log volumes. It is usually set the same as
 *                      database name. For example, if the value is equal to
 *                      "db", the names of the log volumes created are as
 *                      follow:
 *                      Active_log      = db_logactive
 *                      Archive_logs    = db_logarchive.0
 *                                        db_logarchive.1
 *                                             .
 *                                             .
 *                                             .
 *                                        db_logarchive.n
 *                      Log_information = db_loginfo
 *                      Database Backup = db_backup
 *   npages(in): Size of active log in pages
 *   db_creation(in): Database creation time.
 *
 * NOTE:Initialize a log header structure.
 */
int
logpb_initialize_header (THREAD_ENTRY * thread_p, LOG_HEADER * loghdr, const char *prefix_logname,
			 DKNPAGES npages, INT64 * db_creation)
{
  int i;

  assert (LOG_CS_OWN_WRITE_MODE (thread_p));
  assert (loghdr != NULL);

  /* to also initialize padding bytes */
  loghdr->init ();

  strncpy (loghdr->magic, CUBRID_MAGIC_LOG_ACTIVE, CUBRID_MAGIC_MAX_LENGTH);

  if (db_creation != NULL)
    {
      loghdr->db_creation = *db_creation;
    }
  else
    {
      loghdr->db_creation = -1;
    }

  if (strlen (rel_release_string ()) >= REL_MAX_RELEASE_LENGTH)
    {
      er_set (ER_FATAL_ERROR_SEVERITY, ARG_FILE_LINE, ER_LOG_COMPILATION_RELEASE, 2, rel_release_string (),
	      REL_MAX_RELEASE_LENGTH);
      logpb_fatal_error (thread_p, true, ARG_FILE_LINE, "log_init_logheader");
      return ER_LOG_COMPILATION_RELEASE;
    }

  strncpy_bufsize (loghdr->db_release, rel_release_string ());
  loghdr->db_compatibility = rel_disk_compatible ();
  loghdr->db_iopagesize = IO_PAGESIZE;
  loghdr->db_logpagesize = LOG_PAGESIZE;
  loghdr->is_shutdown = true;
  loghdr->next_trid = LOG_SYSTEM_TRANID + 1;
  loghdr->mvcc_next_id = MVCCID_FIRST;
  loghdr->avg_ntrans = LOG_ESTIMATE_NACTIVE_TRANS;
  loghdr->avg_nlocks = LOG_ESTIMATE_NOBJ_LOCKS;
  loghdr->npages = npages - 1;	/* Hdr pg is stolen */
  loghdr->db_charset = lang_charset ();
#if !defined(NDEBUG)
  loghdr->fpageid = (LOG_PAGEID) prm_get_bigint_value (PRM_ID_FIRST_LOG_PAGEID);	/* loghdr->fpageid should always be 0 except for QA or TEST purposes. */
#else
  loghdr->fpageid = 0;
#endif
  loghdr->append_lsa.pageid = loghdr->fpageid;
  loghdr->append_lsa.offset = 0;
  LSA_COPY (&loghdr->chkpt_lsa, &loghdr->append_lsa);
  loghdr->nxarv_pageid = loghdr->fpageid;
  loghdr->nxarv_phy_pageid = 1;
  loghdr->nxarv_num = 0;
  loghdr->last_arv_num_for_syscrashes = -1;
  loghdr->last_deleted_arv_num = -1;
  loghdr->has_logging_been_skipped = false;
  LSA_SET_NULL (&loghdr->bkup_level0_lsa);
  LSA_SET_NULL (&loghdr->bkup_level1_lsa);
  LSA_SET_NULL (&loghdr->bkup_level2_lsa);
  if (prefix_logname != NULL)
    {
      strcpy (loghdr->prefix_name, prefix_logname);
    }
  else
    {
      loghdr->prefix_name[0] = '\0';
    }
  loghdr->vacuum_last_blockid = 0;
  loghdr->perm_status_obsolete = 0;

  for (i = 0; i < FILEIO_BACKUP_UNDEFINED_LEVEL; i++)
    {
      loghdr->bkinfo[i].bkup_attime = 0;
    }
  logpb_initialize_backup_info (loghdr);

  loghdr->ha_server_state = HA_SERVER_STATE_IDLE;
  loghdr->ha_file_status = -1;
  LSA_SET_NULL (&loghdr->eof_lsa);
  LSA_SET_NULL (&loghdr->smallest_lsa_at_last_chkpt);

  logpb_vacuum_reset_log_header_cache (thread_p, loghdr);

  return NO_ERROR;
}

/*
 * logpb_create_header_page - Create log header page
 *
 * return: Pointer to the page or NULL
 *
 * NOTE:Create the log header page.
 */
LOG_PAGE *
logpb_create_header_page (THREAD_ENTRY * thread_p)
{
  assert (LOG_CS_OWN_WRITE_MODE (thread_p));

  return logpb_create_page (thread_p, LOGPB_HEADER_PAGE_ID);
}

/*
 * logpb_copy_log_header - Copy a log header
 *
 * return: NO_ERROR if all OK
 *
 *   to_hdr(in): New log header
 *   from_hdr(in): Source log header
 *
 * NOTE: Copy a log header.
 */
static int
logpb_copy_log_header (THREAD_ENTRY * thread_p, LOG_HEADER * to_hdr, const LOG_HEADER * from_hdr)
{
  assert (LOG_CS_OWN_WRITE_MODE (thread_p));
  assert (to_hdr != NULL);
  assert (from_hdr != NULL);

  to_hdr->was_copied = true;	// should be reset on first restart

  to_hdr->mvcc_next_id = from_hdr->mvcc_next_id;

  /* Add other attributes that need to be copied */

  return NO_ERROR;
}

/*
 * logpb_fetch_header - Fetch log header
 *
 * return: nothing
 *
 *   hdr(in/out): Pointer where log header is stored
 *
 * NOTE:Read the log header into the area pointed by hdr.
 */
void
logpb_fetch_header (THREAD_ENTRY * thread_p, LOG_HEADER * hdr)
{
  assert (hdr != NULL);
  assert (LOG_CS_OWN_WRITE_MODE (thread_p));
  assert (log_Gl.loghdr_pgptr != NULL);

  logpb_fetch_header_with_buffer (thread_p, hdr, log_Gl.loghdr_pgptr);

  /* sync append_lsa to prior_lsa */
  LOG_RESET_APPEND_LSA (&log_Gl.hdr.append_lsa);
}

/*
 * logpb_fetch_header_with_buffer - Fetch log header using given buffer
 *
 * return: nothing
 *
 *   hdr(in/out): Pointer where log header is stored
 *   log_pgptr(in/out): log page buffer ptr
 *
 * NOTE:Read the log header into the area pointed by hdr
 */
void
logpb_fetch_header_with_buffer (THREAD_ENTRY * thread_p, LOG_HEADER * hdr, LOG_PAGE * log_pgptr)
{
  LOG_HEADER *log_hdr;		/* The log header */
  LOG_LSA header_lsa;

  assert (hdr != NULL);
  assert (LOG_CS_OWN_WRITE_MODE (thread_p));
  assert (log_pgptr != NULL);

  header_lsa.pageid = LOGPB_HEADER_PAGE_ID;
  header_lsa.offset = LOG_PAGESIZE;

  if ((logpb_fetch_page (thread_p, &header_lsa, LOG_CS_SAFE_READER, log_pgptr)) != NO_ERROR)
    {
      logpb_fatal_error (thread_p, true, ARG_FILE_LINE, "log_fetch_hdr_with_buf");
      /* This statement should not be reached */
      (void) logpb_initialize_header (thread_p, hdr, NULL, 0, NULL);
      return;
    }

  log_hdr = (LOG_HEADER *) (log_pgptr->area);
  *hdr = *log_hdr;

  assert (log_pgptr->hdr.logical_pageid == LOGPB_HEADER_PAGE_ID);
  assert (log_pgptr->hdr.offset == NULL_OFFSET);
}

/*
 * logpb_fetch_header_from_file - Fetch log header directly from active log file
 *
 * return: error code
 *
 *   hdr(in/out): Pointer where log header is stored
 *   log_pgptr(in/out): log page buffer ptr
 *
 * NOTE: Should be used only during boot sequence.
 */
int
logpb_fetch_header_from_file (THREAD_ENTRY * thread_p, const char *db_fullname, const char *logpath,
			      const char *prefix_logname, LOG_HEADER * hdr, LOG_PAGE * log_pgptr)
{
  LOG_HEADER *log_hdr;		/* The log header */
  LOG_PHY_PAGEID phy_pageid;
  int error_code = NO_ERROR;

  assert (db_fullname != NULL);
  assert (logpath != NULL);
  assert (prefix_logname != NULL);
  assert (hdr != NULL);
  assert (LOG_CS_OWN_WRITE_MODE (thread_p));
  assert (log_pgptr != NULL);

  assert (!is_tran_server_with_remote_storage ());

  error_code = logpb_initialize_log_names (thread_p, db_fullname, logpath, prefix_logname);
  if (error_code != NO_ERROR)
    {
      goto error;
    }

  if (fileio_is_volume_exist (log_Name_active) == false)
    {
      error_code = ER_FAILED;
      goto error;
    }

  log_Gl.append.vdes = fileio_mount (thread_p, db_fullname, log_Name_active, LOG_DBLOG_ACTIVE_VOLID, true, false);
  if (log_Gl.append.vdes == NULL_VOLDES)
    {
      error_code = ER_FAILED;
      goto error;
    }

  phy_pageid = logpb_to_physical_pageid (LOGPB_HEADER_PAGE_ID);
  logpb_log ("reading from active log:%s, physical page is : %lld\n", log_Name_active, (long long int) phy_pageid);

  if (fileio_read (thread_p, log_Gl.append.vdes, log_pgptr, phy_pageid, LOG_PAGESIZE) == NULL)
    {
      er_set (ER_FATAL_ERROR_SEVERITY, ARG_FILE_LINE, ER_LOG_READ, 3, LOGPB_HEADER_PAGE_ID, phy_pageid,
	      log_Name_active);
      error_code = ER_LOG_READ;
      goto error;
    }

  log_hdr = (LOG_HEADER *) (log_pgptr->area);
  *hdr = *log_hdr;

  /* keep active log mounted : this prevents other process to access/change DB parameters */

  if (log_pgptr->hdr.logical_pageid != LOGPB_HEADER_PAGE_ID || log_pgptr->hdr.offset != NULL_OFFSET)
    {
      er_set (ER_ERROR_SEVERITY, ARG_FILE_LINE, ER_LOG_PAGE_CORRUPTED, 1, LOGPB_HEADER_PAGE_ID);
      error_code = ER_LOG_PAGE_CORRUPTED;
      goto error;
    }

error:
  return error_code;
}

#if defined (SERVER_MODE)
/*
 * logpb_fetch_header_from_page_server - Fetch log header from page server
 *
 * return: error code
 *
 *   hdr(in/out): Pointer where log header is to be copied
 *   log_pgptr(in/out): log page buffer ptr
 *
 * NOTE: Should be used only: during boot sequence; on a transaction server with remote storage
 */
// *INDENT-OFF*
int
logpb_fetch_header_from_page_server (LOG_HEADER * hdr, LOG_PAGE * log_pgptr)
{
  assert (is_tran_server_with_remote_storage ());

  int err = logpb_request_log_page_from_page_server (LOGPB_HEADER_PAGE_ID, log_pgptr);
  if (err != NO_ERROR)
    {
      ASSERT_ERROR ();
      return err;
    }

  if (log_pgptr->hdr.logical_pageid != LOGPB_HEADER_PAGE_ID || log_pgptr->hdr.offset != NULL_OFFSET)
    {
      er_set (ER_ERROR_SEVERITY, ARG_FILE_LINE, ER_LOG_PAGE_CORRUPTED, 1, LOGPB_HEADER_PAGE_ID);
      return ER_LOG_PAGE_CORRUPTED;
    }

  *hdr = *reinterpret_cast<const LOG_HEADER *> (log_pgptr->area);

  return NO_ERROR;
}
// *INDENT-ON*
#endif // SERVER_MODE

/*
 * logpb_fetch_header_from_file_or_page_server - Fetch log header from page server or
 *          directly from active log file
 *
 * return: error code
 *
 *   hdr(in/out): Pointer where log header is to be copied
 *   log_pgptr(in/out): log page buffer ptr
 *
 * NOTE: Should be used only during boot sequence
 */
int
logpb_fetch_header_from_file_or_page_server (THREAD_ENTRY * thread_p, const char *db_fullname,
					     const char *logpath, const char *prefix_logname, LOG_HEADER * hdr)
{
  char log_pgbuf[IO_MAX_PAGE_SIZE + MAX_ALIGNMENT];
  char *const aligned_log_pgbuf = PTR_ALIGN (log_pgbuf, MAX_ALIGNMENT);
  LOG_PAGE *const log_pgptr = (LOG_PAGE *) aligned_log_pgbuf;

  assert (hdr != nullptr);

#if defined (SERVER_MODE)
  int res_code = NO_ERROR;
  if (is_tran_server_with_remote_storage ())
    {
      res_code = logpb_fetch_header_from_page_server (hdr, log_pgptr);
      if (res_code != NO_ERROR)
	{
	  ASSERT_ERROR ();
	}
    }
  else
    {
      res_code = logpb_fetch_header_from_file (thread_p, db_fullname, logpath, prefix_logname, hdr, log_pgptr);
    }
#else // SERVER_MODE
  const int res_code = logpb_fetch_header_from_file (thread_p, db_fullname, logpath, prefix_logname, hdr, log_pgptr);
#endif // SERVER_MODE

  if (res_code != NO_ERROR)
    {
      return res_code;
    }

#if !defined(NDEBUG)
  if (log_Gl.rcv_phase == LOG_RESTARTED)
    {
      logpb_debug_check_log_page (thread_p, log_pgptr);
    }
#endif

  return NO_ERROR;
}

// it peeks header page of the backuped log active file
static int
logpb_peek_header_of_active_log_from_backup (THREAD_ENTRY * thread_p, const char *active_log_path, LOG_HEADER * hdr)
{
  char log_pgbuf[IO_MAX_PAGE_SIZE + MAX_ALIGNMENT], *aligned_log_pgbuf;
  LOG_HEADER *log_hdr;
  LOG_PHY_PAGEID phy_pageid;
  int error_code = NO_ERROR;
  LOG_PAGE *log_pgptr;

  assert (active_log_path != NULL);
  assert (hdr != NULL);

  aligned_log_pgbuf = PTR_ALIGN (log_pgbuf, MAX_ALIGNMENT);

  if (fileio_is_volume_exist (active_log_path) == false)
    {
      return ER_FAILED;
    }

  int log_vdes = fileio_open (active_log_path, O_RDONLY, 0);
  if (log_vdes == NULL_VOLDES)
    {
      return ER_FAILED;
    }

  phy_pageid = LOGPB_PHYSICAL_HEADER_PAGE_ID;
  logpb_log ("reading from active log:%s, physical page is : %lld\n", active_log_path, (long long int) phy_pageid);

  log_pgptr = (LOG_PAGE *) aligned_log_pgbuf;

  if (fileio_read (thread_p, log_vdes, log_pgptr, phy_pageid, LOG_PAGESIZE) == NULL)
    {
      er_set (ER_ERROR_SEVERITY, ARG_FILE_LINE, ER_LOG_READ, 3, LOGPB_HEADER_PAGE_ID, phy_pageid, active_log_path);
      error_code = ER_LOG_READ;
      goto end;
    }

  log_hdr = (LOG_HEADER *) (log_pgptr->area);
  *hdr = *log_hdr;

  if (log_pgptr->hdr.logical_pageid != LOGPB_HEADER_PAGE_ID || log_pgptr->hdr.offset != NULL_OFFSET)
    {
      er_set (ER_ERROR_SEVERITY, ARG_FILE_LINE, ER_LOG_PAGE_CORRUPTED, 1, phy_pageid);
      error_code = ER_LOG_PAGE_CORRUPTED;
      goto end;
    }

end:
  fileio_close (log_vdes);

  return error_code;
}

// it probes whether the next archive file exists
// if the case, the backuped log active file is regarded as unuseful and restore will reset log.
static bool
logpb_is_log_active_from_backup_useful (THREAD_ENTRY * thread_p, const char *active_log_path, const char *db_full_name)
{
  LOG_HEADER hdr;

  if (logpb_peek_header_of_active_log_from_backup (thread_p, active_log_path, &hdr) != NO_ERROR)
    {
      // something bad happened
      return false;
    }

  // make next archive name
  char next_archive_file_path[PATH_MAX], log_path[PATH_MAX];

  fileio_get_directory_path (log_path, active_log_path);
  fileio_make_log_archive_name (next_archive_file_path, log_path, fileio_get_base_file_name (db_full_name),
				hdr.nxarv_num);

  if (fileio_is_volume_exist (next_archive_file_path))
    {
      // if the next archive exists, regard the backuped log active is older and useless.
      er_log_debug (ARG_FILE_LINE, "log active from backup is older than available archive (%s).\n",
		    next_archive_file_path);
      return false;
    }

  return true;
}

/*
 * logpb_flush_header - Flush log header
 *
 * return: nothing
 *
 * NOTE:Flush out the log header from the global variable log_Gl.hdr to disk. Note append pages are not flushed.
 */
void
logpb_flush_header (THREAD_ENTRY * thread_p)
{
  LOG_HEADER *log_hdr;
#if defined(CUBRID_DEBUG)
  struct timeval start_time = { 0, 0 };
  struct timeval end_time = { 0, 0 };

  css_gettimeofday (&start_time, NULL);
#endif /* CUBRID_DEBUG */

  assert (!is_tran_server_with_remote_storage ());
  assert (LOG_CS_OWN_WRITE_MODE (thread_p));

  if (log_Gl.loghdr_pgptr == NULL)
    {
      assert (log_Gl.loghdr_pgptr != NULL);

      /* This is just a safe guard. log_initialize frees log_Gl.loghdr_pgptr when it fails. It can only happen when
       * deletedb or emergency utilities fail to initialize log. */
      log_Gl.loghdr_pgptr = (LOG_PAGE *) malloc (LOG_PAGESIZE);
      if (log_Gl.loghdr_pgptr == NULL)
	{
	  er_set (ER_ERROR_SEVERITY, ARG_FILE_LINE, ER_OUT_OF_VIRTUAL_MEMORY, 1, (size_t) LOG_PAGESIZE);
	  logpb_fatal_error (thread_p, true, ARG_FILE_LINE, "logpb_flush_header");
	  return;
	}
      memset (log_Gl.loghdr_pgptr, LOG_PAGE_INIT_VALUE, LOG_PAGESIZE);
    }

  log_hdr = (LOG_HEADER *) (log_Gl.loghdr_pgptr->area);
  *log_hdr = log_Gl.hdr;

  log_Gl.loghdr_pgptr->hdr.logical_pageid = LOGPB_HEADER_PAGE_ID;
  log_Gl.loghdr_pgptr->hdr.offset = NULL_OFFSET;
  log_Gl.loghdr_pgptr->hdr.flags = 0;	/* Now flags in header page has always 0 value */

  logpb_write_page_to_disk (thread_p, log_Gl.loghdr_pgptr, LOGPB_HEADER_PAGE_ID);

  log_Stat.flush_hdr_call_count++;
#if defined(CUBRID_DEBUG)
  gettimeofday (&end_time, NULL);
  log_Stat.last_flush_hdr_sec_by_LFT = LOG_GET_ELAPSED_TIME (end_time, start_time);
  log_Stat.total_flush_hdr_sec_by_LFT += log_Stat.last_flush_hdr_sec_by_LFT;
#endif /* CUBRID_DEBUG */

#if defined(CUBRID_DEBUG)
  er_log_debug (ARG_FILE_LINE, "log_flush_hdr: call count(%ld) avg flush (%f) \n", log_Stat.flush_hdr_call_count,
		(double) log_Stat.total_flush_hdr_sec_by_LFT / log_Stat.flush_hdr_call_count);
#endif /* CUBRID_DEBUG */
}

/*
 * logpb_fetch_page - Fetch a exist_log page using local buffer
 *
 * return: NO_ERROR if everything is ok, else ER_FAILED
 *
 *   pageid(in): Page identifier
 *   log_pgptr(in/out): Page buffer to copy
 *
 * NOTE:Fetch the log page identified by pageid into a log buffer and return such buffer.
 *              If there is the page in the log page buffer, copy it to buffer and return it.
 *              If not, read log page from log.
 */
int
logpb_fetch_page (THREAD_ENTRY * thread_p, const LOG_LSA * req_lsa, LOG_CS_ACCESS_MODE access_mode,
		  LOG_PAGE * log_pgptr)
{
  LOG_LSA append_lsa, append_prev_lsa;
  int rv;

  assert (log_pgptr != NULL);
  assert (req_lsa != NULL);
  assert (req_lsa->pageid != NULL_PAGEID);

  logpb_log ("called logpb_fetch_page with pageid = %lld\n", (long long int) req_lsa->pageid);

  LSA_COPY (&append_lsa, &log_Gl.hdr.append_lsa);
  LSA_COPY (&append_prev_lsa, &log_Gl.append.prev_lsa);

  /*
   * This If block ensure belows,
   *  case 1. log page (of pageid) is in log page buffer (not prior_lsa list)
   *  case 2. EOL record which is written temporarily by
   *          logpb_flush_all_append_pages is cleared so there is no EOL
   *          in log page
   */

  if (LSA_LE (&append_lsa, req_lsa)	/* for case 1 */
      || LSA_LE (&append_prev_lsa, req_lsa))	/* for case 2 */
    {
      LOG_CS_ENTER (thread_p);

      assert (LSA_LE (&log_Gl.append.prev_lsa, &log_Gl.hdr.append_lsa));

      /*
       * copy prior lsa list to log page buffer to ensure that required
       * pageid is in log page buffer
       */
      if (LSA_LE (&log_Gl.hdr.append_lsa, req_lsa))	/* retry with mutex */
	{
	  logpb_prior_lsa_append_all_list (thread_p);
	}

      LOG_CS_EXIT (thread_p);
    }

  /*
   * most of the cases, we don't need calling logpb_copy_page with LOG_CS exclusive access,
   * if needed, we acquire READ mode in logpb_copy_page
   */
  rv = logpb_copy_page (thread_p, req_lsa->pageid, access_mode, log_pgptr);
  if (rv != NO_ERROR)
    {
      ASSERT_ERROR ();
      return ER_FAILED;
    }

  return NO_ERROR;
}

/*
 * logpb_copy_page_from_log_buffer -
 *
 * return: NO_ERROR if everything is ok
 *  pageid(in): Page identifier
 *  log_pgptr(in/out): Page buffer
 */
int
logpb_copy_page_from_log_buffer (THREAD_ENTRY * thread_p, LOG_PAGEID pageid, LOG_PAGE * log_pgptr)
{
  int rv;

  assert (log_pgptr != NULL);
  assert (pageid != NULL_PAGEID);
  assert (pageid <= log_Gl.hdr.append_lsa.pageid);

  logpb_log ("called logpb_copy_page_from_log_buffer with pageid = %lld\n", (long long int) pageid);

  rv = logpb_copy_page (thread_p, pageid, LOG_CS_FORCE_USE, log_pgptr);
  if (rv != NO_ERROR)
    {
      ASSERT_ERROR ();
      return ER_FAILED;
    }

  return NO_ERROR;
}

/*
 * logpb_copy_page_from_file -
 *  pageid(in): Page identifier
 *  log_pgptr(in/out): Page buffer
 * return: NO_ERROR if everything is ok
 *
 */
int
logpb_copy_page_from_file (THREAD_ENTRY * thread_p, LOG_PAGEID pageid, LOG_PAGE * log_pgptr)
{
  int rv;

  assert (log_pgptr != NULL);
  assert (pageid != NULL_PAGEID);
  assert (pageid <= log_Gl.hdr.append_lsa.pageid);

  logpb_log ("called logpb_copy_page_from_file with pageid = %lld\n", (long long int) pageid);

  LOG_CS_ENTER_READ_MODE (thread_p);
  if (log_pgptr != NULL)
    {
      rv = logpb_read_page_from_file_or_page_server (thread_p, pageid, LOG_CS_FORCE_USE, log_pgptr);
      if (rv != NO_ERROR)
	{
	  LOG_CS_EXIT (thread_p);
	  return ER_FAILED;
	}
    }
  LOG_CS_EXIT (thread_p);

  return NO_ERROR;
}

/*
 * logpb_copy_page - copy a exist_log page using local buffer
 *
 * return: NO_ERROR if everything is ok
 *
 *   pageid(in): Page identifier
 *   access_mode(in): access mode (reader, safe reader, writer)
 *   log_pgptr(in/out): Page buffer to copy
 *
 * NOTE:Fetch the log page identified by pageid into a log buffer and return such buffer.
 *              If there is the page in the log page buffer, copy it to buffer and return it.
 *              If not, read log page from log.
 */

static int
logpb_copy_page (THREAD_ENTRY * thread_p, LOG_PAGEID pageid, LOG_CS_ACCESS_MODE access_mode, LOG_PAGE * log_pgptr)
{
  LOG_BUFFER *log_bufptr = NULL;
  bool is_perf_tracking;
  TSC_TICKS start_tick, end_tick;
  TSCTIMEVAL tv_diff;
  UINT64 fix_wait_time;
  PERF_PAGE_MODE stat_page_found = PERF_PAGE_MODE_OLD_IN_BUFFER;
  bool log_csect_entered = false;
  int rv = NO_ERROR, index;

  assert (log_pgptr != NULL);
  assert (pageid != NULL_PAGEID);

  logpb_log ("called logpb_copy_page with pageid = %lld\n", (long long int) pageid);

  is_perf_tracking = perfmon_is_perf_tracking ();
  if (is_perf_tracking)
    {
      tsc_getticks (&start_tick);
    }

  if (access_mode != LOG_CS_SAFE_READER)
    {
      LOG_CS_ENTER_READ_MODE (thread_p);
      log_csect_entered = true;
    }

  if (pageid == LOGPB_HEADER_PAGE_ID)
    {
      /* copy header page into log_pgptr */
      log_bufptr = &log_Pb.header_buffer;

      if (log_bufptr->pageid == NULL_PAGEID)
	{
	  rv = logpb_read_page_from_file_or_page_server (thread_p, pageid, access_mode, log_pgptr);
	  if (rv != NO_ERROR)
	    {
	      rv = ER_FAILED;
	      goto exit;
	    }
	  stat_page_found = PERF_PAGE_MODE_OLD_LOCK_WAIT;
	}
      else
	{
	  memcpy (log_pgptr, log_bufptr->logpage, LOG_PAGESIZE);
	}

      goto exit;
    }

  index = logpb_get_log_buffer_index (pageid);
  if (index >= 0 && index < log_Pb.num_buffers)
    {
      log_bufptr = &log_Pb.buffers[index];
    }
  else
    {
      er_set (ER_FATAL_ERROR_SEVERITY, ARG_FILE_LINE, ER_LOG_PAGE_CORRUPTED, 1, pageid);
      if (log_csect_entered)
	{
	  LOG_CS_EXIT (thread_p);
	}
    }

  if (log_bufptr->pageid == pageid)
    {
      /* Copy page from log_bufptr into log_pgptr */
      memcpy (log_pgptr, log_bufptr->logpage, LOG_PAGESIZE);
      if (log_bufptr->pageid == pageid)
	{
	  goto exit;
	}
    }

  /* Could not get from log page buffer cache */

  rv = logpb_read_page_from_file_or_page_server (thread_p, pageid, access_mode, log_pgptr);
  if (rv != NO_ERROR)
    {
      rv = ER_FAILED;
      goto exit;
    }

  // Optimize log page fetching by caching
  // for now, only used to optimize recovery phase
  if (log_bufptr->pageid < pageid && !LOG_ISRESTARTED ())
    {
      // invalidate previous page
      log_bufptr->pageid = NULL_PAGEID;
      // cache new page
      std::memcpy (log_bufptr->logpage, log_pgptr, LOG_PAGESIZE);
      log_bufptr->pageid = pageid;
      log_bufptr->phy_pageid = logpb_to_physical_pageid (pageid);
    }

  stat_page_found = PERF_PAGE_MODE_OLD_LOCK_WAIT;

  /* Always exit through here */
exit:
  if (log_csect_entered)
    {
      LOG_CS_EXIT (thread_p);
    }
  perfmon_inc_stat (thread_p, PSTAT_LOG_NUM_FETCHES);

  if (is_perf_tracking)
    {
      tsc_getticks (&end_tick);
      tsc_elapsed_time_usec (&tv_diff, end_tick, start_tick);
      fix_wait_time = tv_diff.tv_sec * 1000000LL + tv_diff.tv_usec;
      /* log page fix time : use dummy values for latch type and conditional type; use PERF_PAGE_MODE_OLD_LOCK_WAIT and
       * PERF_PAGE_MODE_OLD_IN_BUFFER for page type : page is not found in log page buffer and must be read from
       * archive vs page is found in log page buffer */
      if (fix_wait_time > 0)
	{
	  perfmon_pbx_fix_acquire_time (thread_p, PAGE_LOG, stat_page_found, PERF_HOLDER_LATCH_READ,
					PERF_UNCONDITIONAL_FIX_WITH_WAIT, fix_wait_time);
	}
    }

  return rv;
}

#if defined(SERVER_MODE)
static int
logpb_request_log_page_from_page_server (LOG_PAGEID log_pageid, LOG_PAGE * log_pgptr)
{
  // *INDENT-OFF*
  std::string request_message;
  request_message.append (reinterpret_cast<const char *> (&log_pageid), sizeof (log_pageid));

  const bool perform_logging = prm_get_bool_value (PRM_ID_ER_LOG_READ_LOG_PAGE);
  if (perform_logging)
    {
      _er_log_debug (ARG_FILE_LINE, "[READ LOG] Sent request for log to Page Server. Page ID: %lld \n", log_pageid);
    }
  std::string response_message;
  int error_code = ts_Gl->send_receive (tran_to_page_request::SEND_LOG_PAGE_FETCH,
                                           std::move (request_message), response_message);
  // there are two layers of errors to he handled here:
  //  - client side communication to page server error
  //  - page server side errors

  // client side communication to page server error
  if (error_code != NO_ERROR)
    {
      ASSERT_ERROR ();
      if (perform_logging)
        {
	  _er_log_debug (ARG_FILE_LINE, "[READ LOG] Received error log page message from Page Server. Error code: %d\n", error_code);
        }
      return error_code;
    }

  assert (response_message.size () > 0);
  const char *message_ptr = response_message.c_str ();
  std::memcpy (&error_code, message_ptr, sizeof (error_code));
  message_ptr += sizeof (error_code);

  if (error_code == NO_ERROR)
    {
      std::memcpy (log_pgptr, message_ptr, db_log_page_size ());
      message_ptr += db_log_page_size ();

      if (perform_logging)
	{
	  _er_log_debug (ARG_FILE_LINE, "[READ LOG] Received log page message from Page Server. Page ID: %lld\n",
			 log_pgptr->hdr.logical_pageid);
	}
    }
  else
    {
      if (error_code == ER_LOG_PAGE_CORRUPTED)
	{
	  er_set (ER_ERROR_SEVERITY, ARG_FILE_LINE, ER_LOG_PAGE_CORRUPTED, 1, log_pageid);
	}
      else
	{
	  er_set (ER_ERROR_SEVERITY, ARG_FILE_LINE, ER_GENERIC_ERROR, 0);
	}
      if (perform_logging)
	{
	  _er_log_debug (ARG_FILE_LINE, "[READ LOG] Received error log page message from Page Server. Error code: %d\n", error_code);
	}
    }
  assert (message_ptr == (response_message.c_str () + response_message.size ()));
  return error_code;
  // *INDENT-ON*
}

// *INDENT-OFF*
void
logpb_respond_fetch_log_page_request (THREAD_ENTRY &thread_r, std::string &payload_in_out)
{
  assert (is_page_server ());

  // Unpack the message data
  LOG_PAGEID log_pageid;
  assert (payload_in_out.size () == sizeof (log_pageid));
  std::memcpy (&log_pageid, payload_in_out.c_str (), sizeof (log_pageid));

  log_lsa fetch_lsa { log_pageid, 0 };
  log_reader lr { LOG_CS_SAFE_READER };

  if (log_pageid == LOGPB_HEADER_PAGE_ID)
    {
      // Make sure log page header is updated
      logpb_force_flush_header_and_pages (&thread_r);
    }

  int error = lr.set_lsa_and_fetch_page (fetch_lsa);

  // Response message
  if (prm_get_bool_value (PRM_ID_ER_LOG_READ_LOG_PAGE))
    {
      _er_log_debug (ARG_FILE_LINE,
		     "[READ LOG] Sending log page to Active Tran Server. Page ID: %lld Error code: %ld\n",
		     log_pageid, error);
    }

  // pack error first
  payload_in_out = { reinterpret_cast<const char *> (&error), sizeof (error) };

  if (error == NO_ERROR)
    {
      // pack page data too
      payload_in_out.append (reinterpret_cast<const char *> (lr.get_page ()), db_log_page_size ());
    }
}
// *INDENT-ON*
#endif // SERVER_MODE

#if defined (SERVER_MODE)
void
logpb_verify_page_read (LOG_PAGEID pageid, const LOG_PAGE * left_log_pgptr, const LOG_PAGE * rite_log_pgptr)
{
  bool pages_equal (*left_log_pgptr == *rite_log_pgptr || pageid == LOGPB_HEADER_PAGE_ID);

  if (pages_equal)
    {
      return;
    }

  if (log_Gl.rcv_phase == LOG_RECOVERY_ANALYSIS_PHASE)
    {
      /* NOTE:
       *  - during analysis phase of the recovery on ATS, the value of log header append lsa cannot be relied
       *    upon to know how much of the page area to compare because it is not updated until the end of the
       *    analysis (see call stack: log_recovery_analysis -> log_rv_analysis_record ->
       *      log_rv_analysis_record_on_tran_server -> log_rv_analysis_log_end)
       *  - check if page is the last one in the log record by iterating log records
       * the last log record (the one that contains the end of the log) is allowed to be different
       *
       * NOTE:
       *  this iteration is too simplistic and brittle (as opposed to the one in log recovery analysis); but,
       *  as this code has more of a temporary nature, it is considered good enough
       */
      const LOG_RECORD_HEADER *left_log_rec_header = nullptr;
      const LOG_RECORD_HEADER *rite_log_rec_header = nullptr;
      log_lsa curr_left_lsa = { pageid, left_log_pgptr->hdr.offset };
      log_lsa curr_rite_lsa = { pageid, rite_log_pgptr->hdr.offset };

      left_log_rec_header = (const LOG_RECORD_HEADER *) (left_log_pgptr->area + curr_left_lsa.offset);
      rite_log_rec_header = (const LOG_RECORD_HEADER *) (rite_log_pgptr->area + curr_rite_lsa.offset);
      for (;;)
	{
	  // if current log record is the last one, it must be the end of log
	  if (left_log_rec_header->forw_lsa.is_null () || rite_log_rec_header->forw_lsa.is_null ())
	    {
	      // active transaction server and page server append the end of log with different transactions
	      assert (left_log_rec_header->prev_tranlsa == rite_log_rec_header->prev_tranlsa
		      && left_log_rec_header->back_lsa == rite_log_rec_header->back_lsa
		      && left_log_rec_header->forw_lsa == rite_log_rec_header->forw_lsa
		      //&& left_log_rec_header->trid == rite_log_rec_header->trid
		      && left_log_rec_header->type == rite_log_rec_header->type);

	      assert (left_log_rec_header->forw_lsa.is_null () && rite_log_rec_header->forw_lsa.is_null ());
	      assert (left_log_rec_header->type == LOG_END_OF_LOG);

	      // compare everything until end of log
	      const char *const left_log_page_area = left_log_pgptr->area;
	      const char *const rite_log_page_area = rite_log_pgptr->area;
	      const int cmp_res = strncmp (left_log_page_area, rite_log_page_area, curr_left_lsa.offset
					   + offsetof (LOG_RECORD_HEADER, trid));
	      pages_equal = (cmp_res == 0);
	      break;
	    }

	  // if not the last page, headers must be equal
	  assert (*left_log_rec_header == *rite_log_rec_header);

	  // if not the last log page, must stop, the pages are not equal
	  if (left_log_rec_header->forw_lsa.pageid != curr_left_lsa.pageid
	      || rite_log_rec_header->forw_lsa.pageid != curr_rite_lsa.pageid)
	    {
	      assert (left_log_rec_header->forw_lsa.pageid != curr_left_lsa.pageid
		      && rite_log_rec_header->forw_lsa.pageid != curr_rite_lsa.pageid);

	      // it is not this function's job to validate page corruption
	      // if any of the pages is corrupted, withhold decision for log recovery analysis logic
	      const bool left_has_valid_checksum = logpb_page_has_valid_checksum (left_log_pgptr);
	      const bool rite_has_valid_checksum = logpb_page_has_valid_checksum (rite_log_pgptr);
	      pages_equal = (!left_has_valid_checksum || !rite_has_valid_checksum);
	      break;
	    }

	  // next log record still in the same page, advance to it
	  curr_left_lsa = left_log_rec_header->forw_lsa;
	  curr_rite_lsa = rite_log_rec_header->forw_lsa;

	  left_log_rec_header = (const LOG_RECORD_HEADER *) (left_log_pgptr->area + curr_left_lsa.offset);
	  rite_log_rec_header = (const LOG_RECORD_HEADER *) (rite_log_pgptr->area + curr_rite_lsa.offset);
	}
    }
  else if (pageid == log_Gl.hdr.append_lsa.pageid)
    {
      // last page, not in recovery analysis
      const char *const left_log_page_area = left_log_pgptr->area;
      const char *const rite_log_page_area = rite_log_pgptr->area;
      const int cmp_res = strncmp (left_log_page_area, rite_log_page_area, log_Gl.hdr.append_lsa.offset);
      pages_equal = left_log_pgptr->hdr == rite_log_pgptr->hdr && cmp_res == 0;
    }

  assert (pages_equal);
}
#endif // SERVER_MODE

/*
 * logpb_read_page_from_file_or_page_server - depending on the server type and whether or not
 *        transaction server is being executed in a remote storage context, read log pages from
 *        either local storage or page server, or both
 *
 * return: error when reading from local storage fails
 *
 *   pageid(in): Page identifier
 *   access_mode(in): access mode
 *   log_pgptr(out): Page buffer to copy log page to
 */
int
logpb_read_page_from_file_or_page_server (THREAD_ENTRY * thread_p, LOG_PAGEID pageid,
					  LOG_CS_ACCESS_MODE access_mode, LOG_PAGE * log_pgptr)
{
#if defined (SERVER_MODE)
  // execution contexts:
  //  1) TS with remote storage: only read from PS
  //  2) TS with local storage + connected to PS: both read from PS and from file and compare results
  //  3) PS or TS with local storage + not connected to PS: only read from file

  bool read_from_disk = false;
  if (!is_tran_server_with_remote_storage ())
    {
      // context 2) or 3)
      const int res_read_from_file = logpb_read_page_from_file (thread_p, pageid, access_mode, log_pgptr);
      if (res_read_from_file != NO_ERROR)
	{
	  ASSERT_ERROR ();
	  return res_read_from_file;
	}
      read_from_disk = true;
    }

  const SERVER_TYPE server_type = get_server_type ();
  if (server_type == SERVER_TYPE_TRANSACTION && ts_Gl->is_page_server_connected ())
    {
      if (!read_from_disk)
	{
	  // context 1)
	  return logpb_request_log_page_from_page_server (pageid, log_pgptr);
	}
      else
	{
	  // context 2)
	  // *INDENT-OFF*
	  const size_t log_page_size = static_cast<size_t> (db_log_page_size ());
	  std::unique_ptr<char []> log_page_buffer_uptr = std::make_unique<char []> (log_page_size);
	  auto second_log_page = (LOG_PAGE *) log_page_buffer_uptr.get ();

	  int err = logpb_request_log_page_from_page_server (pageid, second_log_page);
	  if (err != NO_ERROR)
	    {
	      return err;
	    }
	  logpb_verify_page_read (pageid, second_log_page, log_pgptr);
	  // *INDENT-ON*
	}
    }

  return NO_ERROR;
#else // SERVER_MODE
  return logpb_read_page_from_file (thread_p, pageid, access_mode, log_pgptr);
#endif // SERVER_MODE
}

/*
 * logpb_read_page_from_file - Fetch a exist_log page from log files
 *
 * return: NO_ERROR if everything is ok, else ER_GENERIC_ERROR
 *
 *   pageid(in): Page identifier
 *   log_pgptr(in/out): Page buffer to read
 *
 * NOTE:read the log page identified by pageid into a buffer from from archive or active log.
 */
int
logpb_read_page_from_file (THREAD_ENTRY * thread_p, LOG_PAGEID pageid, LOG_CS_ACCESS_MODE access_mode,
			   LOG_PAGE * log_pgptr)
{
  bool log_csect_entered = false;

  assert (log_pgptr != NULL);
  assert (pageid != NULL_PAGEID);

  logpb_log ("called logpb_read_page_from_file with pageid = %lld, hdr.logical_pageid = %lld, "
	     "LOGPB_ACTIVE_NPAGES = %d\n", (long long int) pageid, (long long int) log_pgptr->hdr.logical_pageid,
	     LOGPB_ACTIVE_NPAGES);

  if (access_mode == LOG_CS_SAFE_READER)
    {
      /* This is added here to block others from creating new archive or mounting/dismounting archives while the vacuum
       * workers is trying to fetch its page from file. */
      /* This was first done only for active pages. This allowed other transaction create a new archive from active log
       * after calling logpb_is_page_in_archive. Therefore the logpb_to_physical_pageid became flawed. */
      LOG_CS_ENTER_READ_MODE (thread_p);
      log_csect_entered = true;
    }
  else
    {
      assert (LOG_CS_OWN (thread_p));
    }

  // some archived pages may be still in active log; check if they can be fetched from active.
  bool fetch_from_archive = logpb_is_page_in_archive (pageid);
  if (fetch_from_archive)
    {
      bool is_archive_page_in_active_log = (pageid + LOGPB_ACTIVE_NPAGES) > log_Gl.hdr.append_lsa.pageid;
      bool dont_fetch_archive_from_active = !LOG_ISRESTARTED () || log_Gl.hdr.was_active_log_reset;

      if (is_archive_page_in_active_log && !dont_fetch_archive_from_active)
	{
	  // can fetch from active
	  fetch_from_archive = false;
	}
    }
  if (fetch_from_archive)
    {
      // fetch from archive
      if (logpb_fetch_from_archive (thread_p, pageid, log_pgptr, NULL, NULL, true) == NULL)
	{
#if defined (SERVER_MODE)
	  if (thread_p != NULL && thread_p->type == TT_VACUUM_MASTER)
	    {
	      vacuum_er_log_error (VACUUM_ER_LOG_MASTER | VACUUM_ER_LOG_ARCHIVES,
				   "Failed to fetch page %lld from archives.", pageid);
	    }
#endif /* SERVER_MODE */
	  goto error;
	}
    }
  else
    {
      // fetch from active
      LOG_PHY_PAGEID phy_pageid;

      /*
       * Page is contained in the active log.
       * Find the corresponding physical page and read the page form disk.
       */
      phy_pageid = logpb_to_physical_pageid (pageid);
      logpb_log ("phy_pageid in logpb_read_page_from_file is %lld\n", (long long int) phy_pageid);

      perfmon_inc_stat (thread_p, PSTAT_LOG_NUM_IOREADS);

      if (fileio_read (thread_p, log_Gl.append.vdes, log_pgptr, phy_pageid, LOG_PAGESIZE) == NULL)
	{
	  er_set (ER_FATAL_ERROR_SEVERITY, ARG_FILE_LINE, ER_LOG_READ, 3, pageid, phy_pageid, log_Name_active);
	  goto error;
	}
      else
	{
	  if (log_pgptr->hdr.logical_pageid != pageid)
	    {
	      if (log_pgptr->hdr.logical_pageid == pageid + LOGPB_ACTIVE_NPAGES)
		{
		  /* The active part where this archive page belonged was already, overwritten. Fetch the page from
		   * archive. */
		  if (logpb_fetch_from_archive (thread_p, pageid, log_pgptr, NULL, NULL, true) == NULL)
		    {
#if defined (SERVER_MODE)
		      if (thread_p != NULL && thread_p->type == TT_VACUUM_MASTER)
			{
			  vacuum_er_log_error (VACUUM_ER_LOG_MASTER | VACUUM_ER_LOG_ARCHIVES,
					       "Failed to fetch page %lld from archives.", pageid);
			}
#endif /* SERVER_MODE */
		      goto error;
		    }
		}
	      else
		{
		  /* Clean the buffer... since it may be corrupted */
		  er_set (ER_FATAL_ERROR_SEVERITY, ARG_FILE_LINE, ER_LOG_PAGE_CORRUPTED, 1, pageid);
		  goto error;
		}
	    }
	  else
	    {
	      /*
	       * fetched from active.
	       * In case of being fetched from archive log, no need to be decrypted
	       * because it already decrypted in logpb_fetch_from_archive()
	       */
	      TDE_ALGORITHM tde_algo = logpb_get_tde_algorithm ((LOG_PAGE *) log_pgptr);
	      if (tde_algo != TDE_ALGORITHM_NONE)
		{
		  if (tde_decrypt_log_page ((LOG_PAGE *) log_pgptr, tde_algo, (LOG_PAGE *) log_pgptr) != NO_ERROR)
		    {
		      ASSERT_ERROR ();
		      goto error;
		    }
		}
	    }
	}
    }

  if (log_csect_entered)
    {
      LOG_CS_EXIT (thread_p);
    }

  logpb_log ("logpb_read_page_from_file: log page %lld has checksum = %d\n",
	     (long long int) log_pgptr->hdr.logical_pageid, log_pgptr->hdr.checksum);

#if !defined(NDEBUG)
  if (log_Gl.rcv_phase == LOG_RESTARTED)
    {
      logpb_debug_check_log_page (thread_p, log_pgptr);
    }
#endif

  /* keep old function's usage */
  return NO_ERROR;

error:
  if (log_csect_entered)
    {
      LOG_CS_EXIT (thread_p);
    }
  return ER_FAILED;
}

/*
 * logpb_read_page_from_active_log -
 *
 *   return: new num_pages
 *
 *   pageid(in):
 *   num_pages(in):
 *   log_pgptr(in/out):
 */
int
logpb_read_page_from_active_log (THREAD_ENTRY * thread_p, LOG_PAGEID pageid, int num_pages, bool decrypt_needed,
				 LOG_PAGE * log_pgptr)
{
  LOG_PHY_PAGEID phy_start_pageid;

  assert (log_pgptr != NULL);
  assert (pageid != NULL_PAGEID);
  assert (num_pages > 0);

  assert (!is_tran_server_with_remote_storage ());

  logpb_log ("called logpb_read_page_from_active_log with pageid = %lld and num_pages = %d\n", (long long int) pageid,
	     num_pages);

  /*
   * Page is contained in the active log.
   * Find the corresponding physical page and read the page from disk.
   */
  phy_start_pageid = logpb_to_physical_pageid (pageid);
  num_pages = MIN (num_pages, LOGPB_ACTIVE_NPAGES - phy_start_pageid + 1);

  perfmon_inc_stat (thread_p, PSTAT_LOG_NUM_IOREADS);

  if (fileio_read_pages (thread_p, log_Gl.append.vdes, (char *) log_pgptr, phy_start_pageid, num_pages, LOG_PAGESIZE) ==
      NULL)
    {
      er_set (ER_ERROR_SEVERITY, ARG_FILE_LINE, ER_LOG_READ, 3, pageid, phy_start_pageid, log_Name_active);
      return -1;
    }
  else
    {
      if (log_pgptr->hdr.logical_pageid != pageid)
	{
	  er_set (ER_ERROR_SEVERITY, ARG_FILE_LINE, ER_LOG_PAGE_CORRUPTED, 1, pageid);
	  return -1;
	}
    }

  if (decrypt_needed)
    {
      char *ptr = (char *) log_pgptr;
      int i;
      for (i = 0; i < num_pages; i++)
	{
	  TDE_ALGORITHM tde_algo = logpb_get_tde_algorithm ((LOG_PAGE *) ptr);
	  if (tde_algo != TDE_ALGORITHM_NONE)
	    {
	      if (tde_decrypt_log_page ((LOG_PAGE *) ptr, tde_algo, (LOG_PAGE *) ptr) != NO_ERROR)
		{
		  ASSERT_ERROR ();
		  return -1;
		}
	    }
	  ptr += LOG_PAGESIZE;
	}
    }

#if !defined(NDEBUG)
  if (log_Gl.rcv_phase == LOG_RESTARTED)
    {
      char *ptr = NULL;
      int i;
      char log_pgbuf[IO_MAX_PAGE_SIZE + MAX_ALIGNMENT];
      char *aligned_log_pgbuf = PTR_ALIGN (log_pgbuf, MAX_ALIGNMENT);

      ptr = (char *) log_pgptr;
      for (i = 0; i < num_pages; i++)
	{
	  TDE_ALGORITHM tde_algo = logpb_get_tde_algorithm ((LOG_PAGE *) ptr);
	  /* checksum is calculated before tde-encryption */
	  if (!decrypt_needed && tde_algo != TDE_ALGORITHM_NONE)
	    {
	      /* This page is tde-ecnrypted page and has not yet decrypted.
	       * To check consistency, we need to decrypt it */
	      if (!tde_is_loaded ())
		{
		  ptr += LOG_PAGESIZE;
		  continue;	/* no way to check an encrypted page without tde module */
		}

	      if (tde_decrypt_log_page ((LOG_PAGE *) ptr, tde_algo, (LOG_PAGE *) aligned_log_pgbuf) != NO_ERROR)
		{
		  ASSERT_ERROR ();
		  assert (false);
		}
	      logpb_debug_check_log_page (thread_p, (LOG_PAGE *) aligned_log_pgbuf);
	      ptr += LOG_PAGESIZE;
	    }
	  else
	    {
	      logpb_debug_check_log_page (thread_p, (LOG_PAGE *) ptr);
	      ptr += LOG_PAGESIZE;
	    }
	}
    }
#endif

  return num_pages;
}

/*
 * logpb_write_page_to_disk - writes and syncs a log page to disk
 *
 * return: error code
 *
 *   log_pgptr(in/out): Log page pointer
 *   logical_pageid(in): logical page id
 *
 * NOTE:writes and syncs a log page to disk
 */
int
logpb_write_page_to_disk (THREAD_ENTRY * thread_p, LOG_PAGE * log_pgptr, LOG_PAGEID logical_pageid)
{
  int nbytes, error_code;
  LOG_PHY_PAGEID phy_pageid;
  FILEIO_WRITE_MODE write_mode;
  char enc_pgbuf[IO_MAX_PAGE_SIZE + MAX_ALIGNMENT];
  LOG_PAGE *enc_pgptr = NULL;

  enc_pgptr = (LOG_PAGE *) PTR_ALIGN (enc_pgbuf, MAX_ALIGNMENT);

  assert (log_pgptr != NULL);
  assert (log_pgptr->hdr.logical_pageid == logical_pageid);
  /* we allow writing page as long as they do not belong to archive area */
  assert (logical_pageid == LOGPB_HEADER_PAGE_ID
	  || (!LOGPB_IS_ARCHIVE_PAGE (logical_pageid) && logical_pageid <= LOGPB_LAST_ACTIVE_PAGE_ID));
  assert (!is_tran_server_with_remote_storage ());

  logpb_log ("called logpb_write_page_to_disk for logical_pageid = %lld\n", (long long int) logical_pageid);

  /* Set page CRC before writing to disk. */
  logpb_set_page_checksum (log_pgptr);

  phy_pageid = logpb_to_physical_pageid (logical_pageid);
  logpb_log ("phy_pageid in logpb_write_page_to_disk is %lld\n", (long long int) phy_pageid);

  /* log_Gl.append.vdes is only changed while starting or finishing or recovering server. So, log cs is not needed. */

  write_mode = dwb_is_created () == true ? FILEIO_WRITE_NO_COMPENSATE_WRITE : FILEIO_WRITE_DEFAULT_WRITE;

  logpb_log ("logpb_write_page_to_disk: The page (%lld) is being tde-encrypted: %d\n", (long long int) logical_pageid,
	     LOG_IS_PAGE_TDE_ENCRYPTED (log_pgptr));

  if (LOG_IS_PAGE_TDE_ENCRYPTED (log_pgptr))
    {
      error_code = tde_encrypt_log_page (log_pgptr, logpb_get_tde_algorithm (log_pgptr), enc_pgptr);
      if (error_code != NO_ERROR)
	{
	  /*
	   * if encrpytion fails, it just skip it and off the tde flag. The page will never be encrypted in this case.
	   * It menas once it fails, the page always spill user data un-encrypted from then.
	   */
	  logpb_set_tde_algorithm (thread_p, log_pgptr, TDE_ALGORITHM_NONE);
	  er_set (ER_ERROR_SEVERITY, ARG_FILE_LINE, ER_TDE_ENCRYPTION_LOGPAGE_ERORR_AND_OFF_TDE, 1, logical_pageid);
	}
      else
	{
	  log_pgptr = enc_pgptr;
	}
    }

  if (fileio_write (thread_p, log_Gl.append.vdes, log_pgptr, phy_pageid, LOG_PAGESIZE, write_mode) == NULL)
    {
      if (er_errid () == ER_IO_WRITE_OUT_OF_SPACE)
	{
	  nbytes = log_Gl.hdr.db_logpagesize;
	  er_set (ER_FATAL_ERROR_SEVERITY, ARG_FILE_LINE, ER_LOG_WRITE_OUT_OF_SPACE, 4, logical_pageid, phy_pageid,
		  log_Name_active, nbytes);
	}
      else
	{
	  er_set_with_oserror (ER_FATAL_ERROR_SEVERITY, ARG_FILE_LINE, ER_LOG_WRITE, 3, logical_pageid, phy_pageid,
			       log_Name_active);
	}

      logpb_fatal_error (thread_p, true, ARG_FILE_LINE, "logpb_write_page_to_disk");
      return ER_FAILED;
    }

  perfmon_inc_stat (thread_p, PSTAT_LOG_NUM_IOWRITES);
  return NO_ERROR;
}

/*
 * logpb_fill_header_parameters - initialize values from header
 */
void
logpb_fill_header_parameters (const log_header & hdr, PGLENGTH & io_page_size, PGLENGTH & log_page_size,
			      INT64 & creation_time, float &db_compatibility, int &db_charset)
{
  io_page_size = hdr.db_iopagesize;
  log_page_size = hdr.db_logpagesize;
  creation_time = hdr.db_creation;
  db_compatibility = hdr.db_compatibility;
  db_charset = hdr.db_charset;
}

/*
 * logpb_reset_header_parameters -
 */
void
logpb_reset_header_parameters (PGLENGTH & io_page_size, PGLENGTH & log_page_size, INT64 & creation_time,
			       float &db_compatibility, int &db_charset)
{
  io_page_size = -1;
  log_page_size = -1;
  creation_time = 0;
  db_compatibility = -1.0;
  db_charset = INTL_CODESET_ERROR;
}

/*
 * logpb_find_header_parameters - Find some database creation parameters
 *
 * return: iopagesize or -1
 *
 *   db_fullname(in): Full name of the database
 *   force_read_log_header(in): force to read log header
 *   logpath(in): Directory where the log volumes reside
 *   prefix_logname(in): Name of the log volumes. It is usually set as database
 *                      name. For example, if the value is equal to "db", the
 *                      names of the log volumes created are as follow:
 *                      Active_log      = db_logactive
 *                      Archive_logs    = db_logarchive.0
 *                                        db_logarchive.1
 *                                             .
 *                                             .
 *                                             .
 *                                        db_logarchive.n
 *                      Log_information = db_loginfo
 *                      Database Backup = db_backup
 *   db_iopagesize(in): Set as a side effect to iopagesize
 *   db_creation(in): Set as a side effect to time of database creation
 *   db_compatibility(in): Set as a side effect to database disk compatibility
 *   db_charset(in): Set as a side effect to database charset
 *
 * NOTE:Find some database creation parameters such as pagesize, creation time, and disk compatability.
 */
PGLENGTH
logpb_find_header_parameters (THREAD_ENTRY * thread_p, const bool force_read_log_header, const char *db_fullname,
			      const char *logpath, const char *prefix_logname, PGLENGTH * io_page_size,
			      PGLENGTH * log_page_size, INT64 * creation_time, float *db_compatibility, int *db_charset)
{
  static LOG_HEADER hdr;	/* Log header */
  static bool is_header_read_from_file = false;
  static bool is_log_header_validated = false;
  int error_code = NO_ERROR;

  if (force_read_log_header)
    {
      is_header_read_from_file = false;
      is_log_header_validated = false;
    }

  assert (LOG_CS_OWN_WRITE_MODE (thread_p));

  /* Is the system restarted ? */
  if (log_Gl.trantable.area != NULL && log_Gl.append.log_pgptr != NULL)
    {
      logpb_fill_header_parameters (log_Gl.hdr, *io_page_size, *log_page_size, *creation_time,
				    *db_compatibility, *db_charset);

      if (IO_PAGESIZE != *io_page_size || LOG_PAGESIZE != *log_page_size)
	{
	  if (db_set_page_size (*io_page_size, *log_page_size) != NO_ERROR)
	    {
	      goto error;
	    }

	  logpb_finalize_pool (thread_p);
	  error_code = logtb_define_trantable_log_latch (thread_p, log_Gl.trantable.num_total_indices);
	  if (error_code != NO_ERROR)
	    {
	      goto error;
	    }
	  error_code = logpb_initialize_pool (thread_p);
	  if (error_code != NO_ERROR)
	    {
	      goto error;
	    }
	  if (logpb_fetch_start_append_page (thread_p) != NO_ERROR)
	    {
	      goto error;
	    }
	}
      return *io_page_size;
    }

  if (!is_header_read_from_file)
    {
      error_code = logpb_fetch_header_from_file_or_page_server (thread_p, db_fullname, logpath, prefix_logname, &hdr);
      if (error_code != NO_ERROR)
	{
	  goto error;
	}
      is_header_read_from_file = true;
    }

  logpb_fill_header_parameters (hdr, *io_page_size, *log_page_size, *creation_time, *db_compatibility, *db_charset);

  if (is_log_header_validated)
    {
      return *io_page_size;
    }

  /*
   * Make sure that the log is a log file and that it is compatible with the
   * running database and system
   */

  if (strcmp (hdr.prefix_name, prefix_logname) != 0)
    {
      /*
       * This does not look like the log or the log was renamed. Incompatible
       * prefix name with the prefix stored on disk
       */
      er_set (ER_NOTIFICATION_SEVERITY, ARG_FILE_LINE, ER_LOG_INCOMPATIBLE_PREFIX_NAME, 2, log_Name_active,
	      hdr.prefix_name);
      /* Continue anyhow.. */
    }

  /* only check for incompatibility here, this will be done again in log_xinit which will run the compatibility
   * functions if there are any. */
  /* We added disk compatibility rules to R2.2. Before that release, rel_get_disk_compatible function returned only
   * REL_FULLY_COMPATIBLE or REL_NOT_COMPATIBLE. However, it might return REL_BACKWARD_COMPATIBLE now. */
  if (rel_get_disk_compatible (*db_compatibility, NULL) != REL_FULLY_COMPATIBLE)
    {
      log_Gl.hdr.db_compatibility = *db_compatibility;
      er_set (ER_ERROR_SEVERITY, ARG_FILE_LINE, ER_LOG_INCOMPATIBLE_DATABASE, 2, rel_name (), rel_release_string ());
      error_code = ER_LOG_INCOMPATIBLE_DATABASE;
      goto error;
    }

  is_log_header_validated = true;

  return *io_page_size;

error:
  logpb_reset_header_parameters (*io_page_size, *log_page_size, *creation_time, *db_compatibility, *db_charset);

  return *io_page_size;
}

/*
 *
 *       	       FUNCTIONS RELATED TO APPEND PAGES
 *
 */

/*
 * logpb_fetch_start_append_page - FETCH THE START APPEND PAGE
 *
 * return: Pointer to the page or NULL
 *
 * NOTE:Fetch the start append page.
 */
int
logpb_fetch_start_append_page (THREAD_ENTRY * thread_p)
{
  LOG_FLUSH_INFO *flush_info = &log_Gl.flush_info;
  PAGE_FETCH_MODE flag = OLD_PAGE;
  bool need_flush;
#if defined(SERVER_MODE)
  int rv;
#endif /* SERVER_MODE */

  assert (LOG_CS_OWN_WRITE_MODE (thread_p));

  logpb_log ("started logpb_fetch_start_append_page\n");

  /* detect empty log (page and offset of zero) */
#if !defined(NDEBUG)
  if ((log_Gl.hdr.append_lsa.pageid == (LOG_PAGEID) prm_get_bigint_value (PRM_ID_FIRST_LOG_PAGEID))
      && (log_Gl.hdr.append_lsa.offset == 0))
#else
  if ((log_Gl.hdr.append_lsa.pageid == 0) && (log_Gl.hdr.append_lsa.offset == 0))
#endif
    {
      flag = NEW_PAGE;
    }

  if (log_Gl.append.log_pgptr != NULL)
    {
      /*
       * Somehow we already have an append page, flush all current append page
       * and start form scratch
       */
      logpb_invalid_all_append_pages (thread_p);
    }

  /*
   * Fetch the start append page
   */

  log_Gl.append.log_pgptr = logpb_locate_page (thread_p, log_Gl.hdr.append_lsa.pageid, flag);
  if (log_Gl.append.log_pgptr == NULL)
    {
      return ER_FAILED;
    }

  log_Gl.append.set_nxio_lsa (log_Gl.hdr.append_lsa);
  /*
   * Save this log append page as an active page to be flushed at a later
   * time if the page is modified (dirty).
   * We must save the log append pages in the order that they are defined
   * and need to be flushed.
   */

  need_flush = false;

  rv = pthread_mutex_lock (&flush_info->flush_mutex);

  flush_info->toflush[flush_info->num_toflush] = log_Gl.append.log_pgptr;
  flush_info->num_toflush++;

  if (flush_info->num_toflush >= flush_info->max_toflush)
    {
      /*
       * Force the dirty pages including the current one at this moment
       */
      need_flush = true;
    }

  pthread_mutex_unlock (&flush_info->flush_mutex);

  if (need_flush)
    {
      logpb_flush_pages_direct (thread_p);
    }

  return NO_ERROR;
}

/*
 * logpb_fetch_start_append_page_new - FETCH THE NEW START APPEND PAGE
 *
 * return: Pointer to the page or NULL
 */
LOG_PAGE *
logpb_fetch_start_append_page_new (THREAD_ENTRY * thread_p)
{
  assert (LOG_CS_OWN_WRITE_MODE (thread_p));

  logpb_log ("started logpb_fetch_start_append_page_new\n");

  log_Gl.append.log_pgptr = logpb_locate_page (thread_p, log_Gl.hdr.append_lsa.pageid, NEW_PAGE);
  if (log_Gl.append.log_pgptr == NULL)
    {
      return NULL;
    }

  log_Gl.append.set_nxio_lsa (log_Gl.hdr.append_lsa);

  return log_Gl.append.log_pgptr;
}

/*
 * logpb_next_append_page - Fetch next append page
 *
 * return: nothing
 *
 *   current_setdirty(in): Set the current append page dirty ?
 *
 * NOTE:Fetch the next append page.
 *              If the current append page contains the beginning of the log
 *              record being appended (i.e., log record did fit on current
 *              append page), the freeing of this page is delayed until the
 *              record is completely appended/logged. This is needed since
 *              every log record has a forward pointer to next log record
 *              (i.e., next append address). In addition, we must avoid
 *              flushing this page to disk (e.g., page replacement),
 *              otherwise, during crash recovery we could try to read a log
 *              record that has never been finished and the end of the log may
 *              not be detected. That is, the log would be corrupted.
 *
 *              If the current append page does not contain the beginning of
 *              the log record, the page can be freed and flushed at any time.
 *
 *              If the next page to archive is located at the physical
 *              location of the desired append page, a set of log pages is
 *              archived, so we can continue the append operations.
 */
static void
logpb_next_append_page (THREAD_ENTRY * thread_p, LOG_SETDIRTY current_setdirty)
{
  LOG_FLUSH_INFO *flush_info = &log_Gl.flush_info;
  bool need_flush;
#if defined(SERVER_MODE)
  int rv;
#endif /* SERVER_MODE */
#if defined(CUBRID_DEBUG)
  long commit_count = 0;
  static struct timeval start_append_time = { 0, 0 };
  struct timeval end_append_time = { 0, 0 };
  static long prev_commit_count_in_append = 0;
  double elapsed = 0;

  gettimeofday (&end_append_time, NULL);
#endif /* CUBRID_DEBUG */

  assert (LOG_CS_OWN_WRITE_MODE (thread_p));

  logpb_log ("started logpb_next_append_page\n");

  if (current_setdirty == LOG_SET_DIRTY)
    {
      logpb_set_dirty (thread_p, log_Gl.append.log_pgptr);
    }

  log_Gl.append.log_pgptr = NULL;

  log_Gl.hdr.append_lsa.pageid++;
  log_Gl.hdr.append_lsa.offset = 0;

  if (!is_tran_server_with_remote_storage ())
    {
      /*
       * Is the next logical page to archive, currently located at the physical
       * location of the next logical append page ? (Remember the log is a RING).
       * If so, we need to archive the log from the next logical page to archive
       * up to the closest page that does not hold the current append log record.
       */

      if (LOGPB_AT_NEXT_ARCHIVE_PAGE_ID (log_Gl.hdr.append_lsa.pageid))
	{
	  /* The log must be archived */
	  logpb_archive_active_log (thread_p);
	}

      /*
       * Has the log been cycled ?
       */
      if (LOGPB_IS_FIRST_PHYSICAL_PAGE (log_Gl.hdr.append_lsa.pageid))
	{
	  log_Gl.hdr.fpageid += LOGPB_ACTIVE_NPAGES;

	  /* Flush the header to save updates by archiving. */
	  logpb_flush_header (thread_p);
	}
    }

  /*
   * Fetch the next page as a newly defined append page. Append pages are
   * always new pages
   */

  log_Gl.append.log_pgptr = logpb_create_page (thread_p, log_Gl.hdr.append_lsa.pageid);
  if (log_Gl.append.log_pgptr == NULL)
    {
      logpb_fatal_error (thread_p, true, ARG_FILE_LINE, "log_next_append_page");
      /* This statement should not be reached */
      return;
    }

  if (log_Gl.append.appending_page_tde_encrypted)
    {
      TDE_ALGORITHM tde_algo = (TDE_ALGORITHM) prm_get_integer_value (PRM_ID_TDE_DEFAULT_ALGORITHM);
      logpb_set_tde_algorithm (thread_p, log_Gl.append.log_pgptr, tde_algo);
      logpb_set_dirty (thread_p, log_Gl.append.log_pgptr);
    }

  logpb_log ("logpb_next_append_page: append the new page (%lld), tde_algorithm = %s\n",
	     (long long int) log_Gl.append.log_pgptr->hdr.logical_pageid,
	     tde_get_algorithm_name (logpb_get_tde_algorithm (log_Gl.append.log_pgptr)));

#if defined(CUBRID_DEBUG)
  {
    log_Stat.last_append_pageid = log_Gl.hdr.append_lsa.pageid;
  }
#endif /* CUBRID_DEBUG */

  /*
   * Save this log append page as an active page to be flushed at a later
   * time if the page is modified (dirty).
   * We must save the log append pages in the order that they are defined
   * and need to be flushed.
   */

  rv = pthread_mutex_lock (&flush_info->flush_mutex);

  flush_info->toflush[flush_info->num_toflush] = log_Gl.append.log_pgptr;
  flush_info->num_toflush++;

  need_flush = false;
  if (flush_info->num_toflush >= flush_info->max_toflush)
    {
      need_flush = true;
    }

  pthread_mutex_unlock (&flush_info->flush_mutex);

  if (need_flush)
    {
      logpb_flush_all_append_pages (thread_p);
    }

#if defined(CUBRID_DEBUG)
  if (start_append_time.tv_sec != 0 && start_append_time.tv_usec != 0)
    {
      elapsed = LOG_GET_ELAPSED_TIME (end_append_time, start_append_time);
    }

  log_Stat.use_append_page_sec = elapsed;
  gettimeofday (&start_append_time, NULL);

  commit_count = log_Stat.commit_count - prev_commit_count_in_append;

  prev_commit_count_in_append = log_Stat.commit_count;

  log_Stat.last_commit_count_while_using_a_page = commit_count;
  log_Stat.total_commit_count_while_using_a_page += log_Stat.last_commit_count_while_using_a_page;
#endif /* CUBRID_DEBUG */

  log_Stat.total_append_page_count++;

#if defined(CUBRID_DEBUG)
  er_log_debug (ARG_FILE_LINE,
		"log_next_append_page: new page id(%lld) total_append_page_count(%ld)"
		" num_toflush(%d) use_append_page_sec(%f) need_flush(%d) commit_count(%ld)"
		" total_commit_count(%ld)\n", (int) log_Stat.last_append_pageid, log_Stat.total_append_page_count,
		flush_info->num_toflush, log_Stat.use_append_page_sec, need_flush,
		log_Stat.last_commit_count_while_using_a_page, log_Stat.total_commit_count_while_using_a_page);
#endif /* CUBRID_DEBUG */
}

/*
 * log_writev_append_pages - Write a set of sequential pages
 *
 * return: to_flush or NULL
 *
 *   to_flush(in): Array to address of content of pages to flush
 *   npages(in): Number of pages to flush
 *
 * NOTE:Flush to disk a set of log contiguous pages.
 */
static LOG_PAGE **
logpb_writev_append_pages (THREAD_ENTRY * thread_p, LOG_PAGE ** to_flush, DKNPAGES npages)
{
  LOG_BUFFER *bufptr;
  LOG_PHY_PAGEID phy_pageid;
  int i;
  FILEIO_WRITE_MODE write_mode = FILEIO_WRITE_DEFAULT_WRITE;
  char enc_pgbuf[IO_MAX_PAGE_SIZE + MAX_ALIGNMENT];
  LOG_PAGE *log_pgptr = NULL;
  LOG_PAGE *enc_pgptr = NULL;

  assert (!is_tran_server_with_remote_storage ());

  enc_pgptr = (LOG_PAGE *) PTR_ALIGN (enc_pgbuf, MAX_ALIGNMENT);

#if !defined (CS_MODE)
  write_mode = dwb_is_created () == true ? FILEIO_WRITE_NO_COMPENSATE_WRITE : FILEIO_WRITE_DEFAULT_WRITE;
#endif

  /* In this point, flush buffer cannot be replaced by trans. So, bufptr's pageid and phy_pageid are not changed. */
  if (npages > 0)
    {
      bufptr = logpb_get_log_buffer (to_flush[0]);
      phy_pageid = bufptr->phy_pageid;

      logpb_log ("logpb_writev_append_pages: started with pageid = %lld and phy_pageid = %lld\n",
		 (long long int) bufptr->pageid, (long long int) phy_pageid);

      for (i = 0; i < npages; i++)
	{
	  /* Set page CRC before writing to disk. */
	  logpb_set_page_checksum (to_flush[i]);
	}
      for (i = 0; i < npages; i++)
	{
	  log_pgptr = to_flush[i];

	  logpb_log ("logpb_writev_append_pages: The page (%lld) is being tde-encrypted: %d\n",
		     (long long int) log_pgptr->hdr.logical_pageid, LOG_IS_PAGE_TDE_ENCRYPTED (log_pgptr));
	  if (LOG_IS_PAGE_TDE_ENCRYPTED (log_pgptr))
	    {
	      if (tde_encrypt_log_page (log_pgptr, logpb_get_tde_algorithm (log_pgptr), enc_pgptr) != NO_ERROR)
		{
		  /*
		   * if encrpytion fails, it just skip it and off the tde flag. The page will never be encrypted in this case.
		   * It menas once it fails, the page always spill user data un-encrypted from then.
		   */
		  logpb_set_tde_algorithm (thread_p, log_pgptr, TDE_ALGORITHM_NONE);
		  er_set (ER_ERROR_SEVERITY, ARG_FILE_LINE, ER_TDE_ENCRYPTION_LOGPAGE_ERORR_AND_OFF_TDE, 1,
			  log_pgptr->hdr.logical_pageid);
		}
	      else
		{
		  log_pgptr = enc_pgptr;
		}
	    }

	  if (fileio_write (thread_p, log_Gl.append.vdes, log_pgptr, phy_pageid + i, LOG_PAGESIZE, write_mode) == NULL)
	    {
	      if (er_errid () == ER_IO_WRITE_OUT_OF_SPACE)
		{
		  er_set (ER_FATAL_ERROR_SEVERITY, ARG_FILE_LINE, ER_LOG_WRITE_OUT_OF_SPACE, 4, bufptr->pageid,
			  phy_pageid, log_Name_active, log_Gl.hdr.db_logpagesize);
		}
	      else
		{
		  er_set_with_oserror (ER_FATAL_ERROR_SEVERITY, ARG_FILE_LINE, ER_LOG_WRITE, 3, bufptr->pageid,
				       phy_pageid, log_Name_active);
		}
	      to_flush = NULL;
	      break;
	    }
	}
    }

  return to_flush;
}

/*
 * logpb_write_toflush_pages_to_archive - Background archiving
 *
 * NOTE : write flushed pages to temporary archiving volume
 * (which will be renamed to real archiving volume) at this time.
 * but don't write last page because it will be modified & flushed again.
 * in error case, dismount temp archiving volume and give up background
 * archiving.
 */
static void
logpb_write_toflush_pages_to_archive (THREAD_ENTRY * thread_p)
{
  int i;
  LOG_PAGEID pageid, prev_lsa_pageid;
  LOG_PHY_PAGEID phy_pageid;
  char log_pgbuf[IO_MAX_PAGE_SIZE + MAX_ALIGNMENT];
  char enc_pgbuf[IO_MAX_PAGE_SIZE + MAX_ALIGNMENT];
  LOG_PAGE *log_pgptr = NULL;
  LOG_PAGE *enc_pgptr = NULL;
  LOG_BUFFER *bufptr;
  LOG_FLUSH_INFO *flush_info = &log_Gl.flush_info;
  BACKGROUND_ARCHIVING_INFO *bg_arv_info = &log_Gl.bg_archive_info;
  FILEIO_WRITE_MODE write_mode;

  assert (prm_get_bool_value (PRM_ID_LOG_BACKGROUND_ARCHIVING));
  assert (!is_tran_server_with_remote_storage ());

  if (log_Gl.bg_archive_info.vdes == NULL_VOLDES || flush_info->num_toflush <= 1)
    {
      return;
    }

  pageid = bg_arv_info->current_page_id;
  prev_lsa_pageid = log_Gl.append.prev_lsa.pageid;
  i = 0;
  write_mode = dwb_is_created () == true ? FILEIO_WRITE_NO_COMPENSATE_WRITE : FILEIO_WRITE_DEFAULT_WRITE;

  while (pageid < prev_lsa_pageid && i < flush_info->num_toflush)
    {
      bufptr = logpb_get_log_buffer (flush_info->toflush[i]);
      if (pageid > bufptr->pageid)
	{
	  assert_release (pageid <= bufptr->pageid);
	  fileio_dismount (thread_p, bg_arv_info->vdes);
	  bg_arv_info->vdes = NULL_VOLDES;
	  return;
	}
      else if (pageid < bufptr->pageid)
	{
	  LOG_LSA current_lsa;

	  current_lsa.pageid = pageid;
	  current_lsa.offset = LOG_PAGESIZE;
	  /* to flush all omitted pages by the previous archiving */
	  log_pgptr = (LOG_PAGE *) PTR_ALIGN (log_pgbuf, MAX_ALIGNMENT);

	  if (logpb_fetch_page (thread_p, &current_lsa, LOG_CS_FORCE_USE, log_pgptr) != NO_ERROR)
	    {
	      fileio_dismount (thread_p, bg_arv_info->vdes);
	      bg_arv_info->vdes = NULL_VOLDES;
	      return;
	    }
	}
      else
	{
	  log_pgptr = flush_info->toflush[i];
	  i++;
	}

#if !defined(NDEBUG)
      logpb_debug_check_log_page (thread_p, log_pgptr);
#endif
      phy_pageid = (LOG_PHY_PAGEID) (pageid - bg_arv_info->start_page_id + 1);
      assert_release (phy_pageid > 0);

      logpb_log ("logpb_write_toflush_pages_to_archive: The page (%lld) is being tde-encrypted: %d\n",
		 (long long int) pageid, LOG_IS_PAGE_TDE_ENCRYPTED (log_pgptr));

      if (LOG_IS_PAGE_TDE_ENCRYPTED (log_pgptr))
	{
	  enc_pgptr = (LOG_PAGE *) PTR_ALIGN (enc_pgbuf, MAX_ALIGNMENT);
	  if (tde_encrypt_log_page (log_pgptr, logpb_get_tde_algorithm (log_pgptr), enc_pgptr) != NO_ERROR)
	    {
	      /*
	       * if encrpytion fails, it just skip it and off the tde flag. The page will never be encrypted in this case.
	       * It menas once it fails, the page always spill user data un-encrypted from then.
	       */
	      logpb_set_tde_algorithm (thread_p, log_pgptr, TDE_ALGORITHM_NONE);
	      er_set (ER_ERROR_SEVERITY, ARG_FILE_LINE, ER_TDE_ENCRYPTION_LOGPAGE_ERORR_AND_OFF_TDE, 1, pageid);
	    }
	  else
	    {
	      log_pgptr = enc_pgptr;
	    }
	}

      if (fileio_write (thread_p, bg_arv_info->vdes, log_pgptr, phy_pageid, LOG_PAGESIZE, write_mode) == NULL)
	{
	  fileio_dismount (thread_p, bg_arv_info->vdes);
	  bg_arv_info->vdes = NULL_VOLDES;
	  return;
	}

      pageid++;
      bg_arv_info->current_page_id = pageid;
    }

  assert_release (bg_arv_info->current_page_id >= bg_arv_info->last_sync_pageid);
  if ((bg_arv_info->current_page_id - bg_arv_info->last_sync_pageid) > prm_get_integer_value (PRM_ID_PB_SYNC_ON_NFLUSH))
    {
      /* System volume. No need to sync DWB. */
      fileio_synchronize (thread_p, bg_arv_info->vdes, log_Name_bg_archive, FILEIO_SYNC_ONLY);
      bg_arv_info->last_sync_pageid = bg_arv_info->current_page_id;
    }
}

/*
 * logpb_append_next_record -
 *
 * return: NO_ERROR
 *
 *   node(in):
 */
static int
logpb_append_next_record (THREAD_ENTRY * thread_p, LOG_PRIOR_NODE * node)
{
  if (!LSA_EQ (&node->start_lsa, &log_Gl.hdr.append_lsa))
    {
      logpb_fatal_error (thread_p, true, ARG_FILE_LINE, "logpb_append_next_record");
    }

  /* forcing flush in the middle of log record append is a complicated business. try to avoid it if possible. */
  if (log_Gl.flush_info.num_toflush + 1 >= log_Gl.flush_info.max_toflush)	/* flush will be forced on next page */
    {
      /* flush early to avoid complicated case */
      logpb_flush_all_append_pages (thread_p);
    }

  /* to tde-encrypt pages which is being created while appending */
  log_Gl.append.appending_page_tde_encrypted = prior_is_tde_encrypted (node);

  logpb_log ("logpb_append_next_record: start\n"
	     "    log_Gl.hdr.append_lsa = %lld|%d, total record size = %d, TDE-encryption = %d\n",
	     LSA_AS_ARGS (&log_Gl.hdr.append_lsa),
	     sizeof (LOG_RECORD_HEADER) + node->data_header_length + node->ulength + node->rlength,
	     log_Gl.append.appending_page_tde_encrypted);


  logpb_start_append (thread_p, &node->log_header);

  if (node->data_header != NULL)
    {
      LOG_APPEND_ADVANCE_WHEN_DOESNOT_FIT (thread_p, node->data_header_length);
      logpb_append_data (thread_p, node->data_header_length, node->data_header);
    }

  if (node->udata != NULL)
    {
      logpb_append_data (thread_p, node->ulength, node->udata);
    }

  if (node->rdata != NULL)
    {
      logpb_append_data (thread_p, node->rlength, node->rdata);
    }

  logpb_end_append (thread_p, &node->log_header);

  log_Gl.append.appending_page_tde_encrypted = false;

  logpb_log ("logpb_append_next_record: end.\n");

  return NO_ERROR;
}

/*
 * logpb_append_prior_lsa_list -
 *
 * return: NO_ERROR
 *
 *   list(in/out):
 */
static int
logpb_append_prior_lsa_list (THREAD_ENTRY * thread_p, LOG_PRIOR_NODE * list)
{
  LOG_PRIOR_NODE *node;

  assert (LOG_CS_OWN_WRITE_MODE (thread_p));

  /* append prior_flush_list */
  assert (log_Gl.prior_info.prior_flush_list_header == NULL);
  log_Gl.prior_info.prior_flush_list_header = list;

  log_Gl.m_prior_sender.send_list (list);

  /* append log buffer */
  while (log_Gl.prior_info.prior_flush_list_header != NULL)
    {
      node = log_Gl.prior_info.prior_flush_list_header;
      log_Gl.prior_info.prior_flush_list_header = node->next;

      logpb_append_next_record (thread_p, node);

      if (node->data_header != NULL)
	{
	  free_and_init (node->data_header);
	}
      if (node->udata != NULL)
	{
	  free_and_init (node->udata);
	}
      if (node->rdata != NULL)
	{
	  free_and_init (node->rdata);
	}

      free_and_init (node);
    }

  return NO_ERROR;
}

/*
 * prior_lsa_remove_prior_list:
 *
 * return: prior list
 *
 */
static LOG_PRIOR_NODE *
prior_lsa_remove_prior_list (THREAD_ENTRY * thread_p)
{
  LOG_PRIOR_NODE *prior_list;

  assert (LOG_CS_OWN_WRITE_MODE (thread_p));

  prior_list = log_Gl.prior_info.prior_list_header;

  log_Gl.prior_info.prior_list_header = NULL;
  log_Gl.prior_info.prior_list_tail = NULL;
  log_Gl.prior_info.list_size = 0;

  return prior_list;
}

/*
 * logpb_prior_lsa_append_all_list:
 *
 * return: NO_ERROR
 *
 */
int
logpb_prior_lsa_append_all_list (THREAD_ENTRY * thread_p)
{
  LOG_PRIOR_NODE *prior_list;
  INT64 current_size;

  assert (LOG_CS_OWN_WRITE_MODE (thread_p));

  log_Gl.prior_info.prior_lsa_mutex.lock ();
  current_size = log_Gl.prior_info.list_size;
  prior_list = prior_lsa_remove_prior_list (thread_p);
  log_Gl.prior_info.prior_lsa_mutex.unlock ();

  if (prior_list != NULL)
    {
      perfmon_add_stat (thread_p, PSTAT_PRIOR_LSA_LIST_SIZE, (unsigned int) current_size / ONE_K);	/* kbytes */
      perfmon_inc_stat (thread_p, PSTAT_PRIOR_LSA_LIST_REMOVED);

      logpb_append_prior_lsa_list (thread_p, prior_list);
    }

  return NO_ERROR;
}

/*
 * logpb_dump_log_page_area - Dump log page area.
 *
 * return: nothing
 *   log_pgptr(in): log page
 *   offset(in): offset in page area to start logging
 *   length(in): length to log
 */
void
logpb_dump_log_page_area (THREAD_ENTRY * thread_p, LOG_PAGE * log_pgptr, int offset, int length)
{
  const int block_size = 4 * ONE_K;
  char log_block_string[block_size * 4], log_header_string[200], *src_ptr, *dest_ptr;
  int count_remaining_bytes, count_bytes_to_dump, i;
  int line_no = 0;

  if (logpb_Logging == false)
    {
      return;
    }

  assert (log_pgptr != NULL);
  if (offset < 0 || length < 0 || length > LOGAREA_SIZE || offset + length > LOGAREA_SIZE)
    {
      return;
    }

  sprintf (log_header_string, "page_id = %lld, checksum = %d, offset = %d, length = %d\n",
	   (long long int) log_pgptr->hdr.logical_pageid, log_pgptr->hdr.checksum, offset, length);

  count_remaining_bytes = length;
  src_ptr = log_pgptr->area + offset;
  while (count_remaining_bytes > 0)
    {
      dest_ptr = log_block_string;
      count_bytes_to_dump = MIN (count_remaining_bytes, block_size);
      for (i = 0; i < count_bytes_to_dump; i++, src_ptr++)
	{
	  if (i % 32 == 0)
	    {
	      dest_ptr += sprintf (dest_ptr, "\n  %05d: ", line_no++);
	    }

	  dest_ptr += sprintf (dest_ptr, "%02X ", (unsigned char) (*src_ptr));
	}

      dest_ptr += sprintf (dest_ptr, "\n");
      logpb_log ("logpb_dump_log_page_area: header = %s data = %s\n", log_header_string, log_block_string);
      count_remaining_bytes -= count_bytes_to_dump;
    }
}

/*
 * logpb_flush_all_append_pages - Flush log append pages
 *
 * return: 1 : log flushed, 0 : do not need log flush, < 0 : error code
 *
 */
static int
logpb_flush_all_append_pages (THREAD_ENTRY * thread_p)
{
  if (is_tran_server_with_remote_storage ())
    {
      // log pages are not written to local disk; they are written by page server
      // skip flushing - aka: pretend that flushing has happened

      logpb_skip_flush_append_pages ();
      return NO_ERROR;
    }
  else
    {
      return logpb_write_append_pages_to_disk (thread_p);
    }
}

/*
 * logpb_skip_flush_append_pages - Skip flushing append pages to disk.
 *                  Set nxio_lsa and reset flush page count directly.
 *
 */
static void
logpb_skip_flush_append_pages ()
{
  logpb_log ("called logpb_skip_flush_append_pages\n");

  pthread_mutex_lock (&log_Gl.flush_info.flush_mutex);
  log_Gl.flush_info.num_toflush = 0;
  pthread_mutex_unlock (&log_Gl.flush_info.flush_mutex);

  log_Gl.append.set_nxio_lsa (log_Gl.hdr.append_lsa);
}

/*
 * logpb_write_append_pages_to_disk - Flush log append pages
 *
 * return: 1 : log flushed, 0 : do not need log flush, < 0 : error code
 *
 */
static int
logpb_write_append_pages_to_disk (THREAD_ENTRY * thread_p)
{
  LOG_BUFFER *bufptr = NULL;	/* The current buffer log append page scanned */
  LOG_BUFFER *prv_bufptr = NULL;	/* The previous buffer log append page scanned */
  int idxflush;			/* An index into the first log page buffer to flush */
  bool need_sync;		/* How we flush anything ? */

  int i;
  LOG_PAGEID first_append_pageid = NULL_PAGEID;
  bool need_flush = true;
  int error_code = NO_ERROR;
  int flush_page_count = 0;
#if defined(CUBRID_DEBUG)
  struct timeval start_time = { 0, 0 };
  struct timeval end_time = { 0, 0 };
  int dirty_page_count = 0;
  int curr_flush_count = 0;
  long commit_count = 0;
  static long prev_commit_count_in_flush = 0;
#endif /* CUBRID_DEBUG */
  bool hold_flush_mutex = false;
  LOG_FLUSH_INFO *flush_info = &log_Gl.flush_info;
  LOG_LSA nxio_lsa;

  int rv;
#if defined(SERVER_MODE)
  INT64 flush_start_time = 0;
  INT64 flush_completed_time = 0;
  INT64 all_writer_thr_end_time = 0;

  LOGWR_INFO *writer_info = log_Gl.writer_info;
  LOGWR_ENTRY *entry = NULL;
  THREAD_ENTRY *wait_thread_p = NULL;
#endif /* SERVER_MODE */

  assert (LOG_CS_OWN_WRITE_MODE (thread_p));
  assert (!is_tran_server_with_remote_storage ());

  logpb_log ("called logpb_write_append_pages_to_disk\n");

#if defined(CUBRID_DEBUG)
  er_log_debug (ARG_FILE_LINE, "logpb_write_append_pages_to_disk: start\n");

  gettimeofday (&start_time, NULL);
#endif /* CUBRID_DEBUG */

  rv = pthread_mutex_lock (&flush_info->flush_mutex);
  hold_flush_mutex = true;

  if (flush_info->num_toflush < 1)
    {
      need_flush = false;
    }
  else if (flush_info->num_toflush == 1)
    {
      /*
       * Don't need to do anything if the page is not dirty.
       *
       * This block is used to avoid updating the last page with an end of file log when it is not needed at all.
       */

      bufptr = logpb_get_log_buffer (flush_info->toflush[0]);
      if (!logpb_is_dirty (thread_p, flush_info->toflush[0]))
	{
	  need_flush = false;
	}
    }

  pthread_mutex_unlock (&flush_info->flush_mutex);
  hold_flush_mutex = false;

  if (!need_flush)
    {
      return 0;
    }

#if !defined(NDEBUG)
  {
    const char *env_value;
    int verbose_dump = -1;

    if (verbose_dump == -1)
      {
	/*
	 * Do we want to dump the buffer pool for future verification
	 */
	if ((env_value = envvar_get ("LOG_FLUSH_VERBOSE_DUMP")) != NULL)
	  {
	    verbose_dump = atoi (env_value) != 0 ? 1 : 0;
	  }
	else
	  {
	    verbose_dump = 0;
	  }
      }

    if (verbose_dump != 0)
      {
	fprintf (stdout, "\n DUMP BEFORE FLUSHING APPEND PAGES\n");
	logpb_dump (thread_p, stdout);
      }
  }
#endif

#if defined(SERVER_MODE)
  if (thread_p && thread_p->type != TT_DAEMON && thread_p->type != TT_VACUUM_MASTER
      && thread_p->type != TT_VACUUM_WORKER)
    {
      /* set event logging parameter */
      thread_p->event_stats.trace_log_flush_time = prm_get_integer_value (PRM_ID_LOG_TRACE_FLUSH_TIME_MSECS);
    }
#endif /* SERVER_MODE */

#if defined(CUBRID_DEBUG)
  if (log_Gl.append.get_nxio_lsa ().pageid != logpb_get_page_id (flush_info->toflush[0]))
    {
      er_log_debug (ARG_FILE_LINE,
		    "logpb_write_append_pages_to_disk: SYSTEM ERROR\n  NXIO_PAGE %d does not seem the same as next"
		    " free append page %d to flush\n", log_Gl.append.get_nxio_lsa ().pageid,
		    logpb_get_page_id (flush_info->toflush[0]));
      goto error;
    }
#endif /* CUBRID_DEBUG */

  /* how this works:
   * ok, so we might have to flush several pages here. if there is only one page, the implementation is straight
   * forward, just flush the page.
   *
   * however, if there are two or more pages, we really need to make sure that the first page, where previous end of log
   * record resides (where nxio_lsa points), is flushed last! we cannot validate the new end of log record until we are
   * sure all log pages have been flushed!
   * so, we'll do a two-step flushing: in the first step we skip nxio_lsa page and flush all other pages. in the second
   * step we flush the nxio_lsa page.
   *
   * the story becomes a lot more complicated when a log entry is only partially appended before flush is called. this
   * can happen for when log page buffer becomes full. the problem here is that we cannot yet validate the flushed pages
   * before flushing this record entirely; not all pages. what we do here is replace the incomplete record with end of
   * log record (very important! not in log page buffer, but in a copy of the log page; that way we allow others to read
   * the correct version from buffer). the overwritten copy is flushed to disk.
   * when the log record is fully appended (there can be several iterations of flush if we deal with a very large log
   * record and log page buffer is very small), we call again flush again to make sure all remaining record pages are
   * written to disk. at the end of this flush iteration, the original record is written back and page is flushed again,
   * validating new record.
   *
   * to see full implementation, follow references of log_Pb.partial_append.
   *
   * todo: we might think of a better and simpler solution. the most difficult case to handle is very large log record,
   *       larger than log page buffer. since log records can theoretically be any size, the solution will have to
   *       consider this case.
   *       for now I chose a solution similar to the implementation used before the log page buffer redesign.
   */

  /*
   * Add an end of log marker to detect the end of the log.
   * The marker should be added at the end of the log if there is only one page to be flushed.
   * That is, if we are not in the middle of appending a new log record. Otherwise, we need to change the label of
   * the last append record as log end record. Flush and then check it back.
   */

  if (log_Pb.partial_append.status == LOGPB_APPENDREC_IN_PROGRESS)
    {
      /* Flush all log append records on such page except the current log record which has not been finished.
       * Save the log record type of this record, overwrite an eof record on such position, and flush the page.
       * Then, restore the record back on the page and change the current append log sequence address.
       */
      logpb_log ("logpb_write_append_pages_to_disk: incomplete record at log_Gl.append.prev_lsa=%lld|%d when flush is "
		 "called. we'll overwrite the log record with eof.\n", (long long int) log_Gl.append.prev_lsa.pageid,
		 (int) log_Gl.append.prev_lsa.offset);

      /* first, let's see if this is page is still in log page buffer */
      first_append_pageid = log_Gl.append.prev_lsa.pageid;
      bufptr = &log_Pb.buffers[logpb_get_log_buffer_index (first_append_pageid)];

      if (bufptr->pageid != first_append_pageid)
	{
	  assert_release (false);
	  logpb_log ("logpb_write_append_pages_to_disk: fatal error, partial page not found in log page buffer.");
	  error_code = ER_FAILED;
	  goto error;
	}

      /* copy from log page buffer */
      memcpy (log_Pb.partial_append.log_page_record_header, bufptr->logpage, LOG_PAGESIZE);

      /* set entry in log page buffer not dirty. we don't want it to get flushed again */
      bufptr->dirty = false;

      /* Overwrite it with an end of log marker */
      log_Pb.partial_append.record_header_p =
	(LOG_RECORD_HEADER *) (log_Pb.partial_append.log_page_record_header->area + log_Gl.append.prev_lsa.offset);
      log_Pb.partial_append.original_record_header = *log_Pb.partial_append.record_header_p;
      LSA_SET_NULL (&log_Pb.partial_append.record_header_p->forw_lsa);
      log_Pb.partial_append.record_header_p->type = LOG_END_OF_LOG;

      /* write page to disk as it is */
      if (logpb_write_page_to_disk (thread_p, log_Pb.partial_append.log_page_record_header, first_append_pageid)
	  != NO_ERROR)
	{
	  error_code = ER_FAILED;
	  goto error;
	}
      LSA_COPY (&log_Gl.hdr.eof_lsa, &log_Gl.append.prev_lsa);

      log_Pb.partial_append.status = LOGPB_APPENDREC_PARTIAL_FLUSHED_END_OF_LOG;
    }
  else if (log_Pb.partial_append.status == LOGPB_APPENDREC_PARTIAL_FLUSHED_END_OF_LOG)
    {
      logpb_log ("logpb_write_append_pages_to_disk: continue flushing page of partially appended log record.\n");
    }
  else if (log_Pb.partial_append.status == LOGPB_APPENDREC_PARTIAL_ENDED
	   || log_Pb.partial_append.status == LOGPB_APPENDREC_SUCCESS)
    {
      /* Add an end of log marker to detect the end of the log.
       * Don't advance the log address, the log end of file is overwritten at a later point. */
      LOG_RECORD_HEADER eof;

      logpb_log ("logpb_write_append_pages_to_disk: append end of log record at append_lsa = %lld|%d.\n",
		 (long long int) log_Gl.hdr.append_lsa.pageid, (int) log_Gl.hdr.append_lsa.offset);
      eof.trid = LOG_READ_NEXT_TRANID;
      LSA_SET_NULL (&eof.prev_tranlsa);
      LSA_COPY (&eof.back_lsa, &log_Gl.append.prev_lsa);
      LSA_SET_NULL (&eof.forw_lsa);
      eof.type = LOG_END_OF_LOG;

      logpb_start_append (thread_p, &eof);
    }
  else
    {
      /* unexpected status here */
      assert_release (false);
      error_code = ER_FAILED;
      goto error;
    }

  /*
   * Now flush all contiguous log append dirty pages. The first log append dirty page is flushed at the end,
   * so we can synchronize it with the rest.
   */

#if defined(SERVER_MODE)
  /* It changes the status of waiting log writer threads and wakes them up */
  if (!HA_DISABLED () && !writer_info->skip_flush)
    {
      assert (hold_flush_mutex == false);
      LOG_CS_DEMOTE (thread_p);

      rv = pthread_mutex_lock (&writer_info->flush_start_mutex);
      rv = pthread_mutex_lock (&writer_info->wr_list_mutex);

      if (thread_p != NULL && thread_p->event_stats.trace_log_flush_time > 0)
	{
	  flush_start_time = log_get_clock_msec ();

          // *INDENT-OFF*
          new (&writer_info->last_writer_client_info) clientids ();
          // *INDENT-ON*

	  writer_info->trace_last_writer = true;
	  writer_info->last_writer_elapsed_time = 0;
	  writer_info->last_writer_client_info.client_type = DB_CLIENT_TYPE_UNKNOWN;
	}

      entry = writer_info->writer_list;
      while (entry)
	{
	  if (entry->status == LOGWR_STATUS_WAIT)
	    {
	      wait_thread_p = entry->thread_p;
	      assert (wait_thread_p != thread_p);

	      thread_lock_entry (wait_thread_p);

	      /* If THREAD_RESUME_DUE_TO_INTERRUPT, do not set the entry status to avoid deadlock
	       * between flush_end_cond and CSECT_LOG.
	       */
	      if (thread_p->resume_status != THREAD_RESUME_DUE_TO_INTERRUPT)
		{
		  /* Still waiting for LOGWR. */
		  entry->status = LOGWR_STATUS_FETCH;
		  if (wait_thread_p->resume_status == THREAD_LOGWR_SUSPENDED)
		    {
		      thread_wakeup_already_had_mutex (wait_thread_p, THREAD_LOGWR_RESUMED);
		    }
		}

	      thread_unlock_entry (wait_thread_p);
	    }
	  entry = entry->next;
	}

      rv = pthread_mutex_lock (&writer_info->flush_wait_mutex);
      writer_info->flush_completed = false;
      rv = pthread_mutex_unlock (&writer_info->flush_wait_mutex);

      pthread_mutex_unlock (&writer_info->wr_list_mutex);
      pthread_mutex_unlock (&writer_info->flush_start_mutex);
    }
#endif /* SERVER_MODE */

  idxflush = -1;
  prv_bufptr = NULL;
  need_sync = false;

  rv = pthread_mutex_lock (&flush_info->flush_mutex);
  hold_flush_mutex = true;

#if defined(CUBRID_DEBUG)
  log_scan_flush_info (log_dump_pageid);
  er_log_debug (ARG_FILE_LINE, "\n");
#endif /* CUBRID_DEBUG */

  /* Record number of writes in statistics */
  perfmon_add_stat (thread_p, PSTAT_LOG_NUM_IOWRITES, flush_info->num_toflush);

  /* loop through all to flush list. do a two-step process:
   * 1. skip all pages not dirty. also skip the page of nxio_lsa! it must be flushed last!
   * 2. collect and flush all dirty and successive pages.
   */
  i = 0;
  while (true)
    {
      /* skip all not dirty */
      for (; i < flush_info->num_toflush; i++)
	{
	  bufptr = logpb_get_log_buffer (flush_info->toflush[i]);
	  assert (bufptr->pageid == flush_info->toflush[i]->hdr.logical_pageid);
	  if (bufptr->dirty && bufptr->pageid != log_Gl.append.get_nxio_lsa ().pageid)
	    {
	      /* found dirty */
	      break;
	    }
	  logpb_log ("logpb_write_append_pages_to_disk: skip flushing not dirty page %lld.\n", bufptr->pageid);
	}
      if (i == flush_info->num_toflush)
	{
	  /* nothing left to flush */
	  break;
	}

      /* we have a dirty record */
      assert (bufptr->dirty);
      prv_bufptr = bufptr;
      idxflush = i;

      /* advance to next */
      i++;

      /* collect all consecutive pages that are dirty */
      for (; i < flush_info->num_toflush; i++)
	{
	  bufptr = logpb_get_log_buffer (flush_info->toflush[i]);

	  assert (bufptr->pageid == flush_info->toflush[i]->hdr.logical_pageid);

	  if (!bufptr->dirty)
	    {
	      /* not dirty */
	      break;
	    }
	  if (bufptr->pageid == log_Gl.append.get_nxio_lsa ().pageid)
	    {
	      /* this must be flushed last! */
	      break;
	    }
	  if (prv_bufptr->pageid + 1 != bufptr->pageid)
	    {
	      /* not successive pages */
	      break;
	    }
	  if (prv_bufptr->phy_pageid + 1 != bufptr->phy_pageid)
	    {
	      /* not successive pages on disk */
	      break;
	    }

	  prv_bufptr = bufptr;
	}

      if (logpb_writev_append_pages (thread_p, &flush_info->toflush[idxflush], i - idxflush) == NULL)
	{
	  /* is this acceptable? */
	  assert_release (false);
	  error_code = ER_FAILED;
	  goto error;
	}
      else
	{
	  int buf_iter;
	  need_sync = true;
	  flush_page_count += i - idxflush;

	  logpb_log ("logpb_write_append_pages_to_disk: flushed all pages in range [%lld, %lld].\n",
		     (long long int) flush_info->toflush[idxflush]->hdr.logical_pageid,
		     (long long int) flush_info->toflush[idxflush]->hdr.logical_pageid + i - idxflush - 1);

	  /* set not dirty what we have flushed */
	  for (buf_iter = idxflush; buf_iter < i; buf_iter++)
	    {
	      bufptr = logpb_get_log_buffer (flush_info->toflush[buf_iter]);
	      bufptr->dirty = false;
	    }
#if defined (CUBRID_DEBUG)
	  dirty_page_count += i - idxflush;
#endif /* CUBRID_DEBUG */
	}

      if (i == flush_info->num_toflush)
	{
	  /* nothing left to flush */
	  break;
	}
    }

  /* now flush the nxio_lsa page... unless it is the page of header for incomplete log record */
  nxio_lsa = log_Gl.append.get_nxio_lsa ();
  if (log_Pb.partial_append.status == LOGPB_APPENDREC_SUCCESS || (nxio_lsa.pageid != log_Gl.append.prev_lsa.pageid))
    {
      assert (log_Pb.partial_append.status == LOGPB_APPENDREC_SUCCESS
	      || log_Pb.partial_append.status == LOGPB_APPENDREC_PARTIAL_FLUSHED_END_OF_LOG);

      bufptr = &log_Pb.buffers[logpb_get_log_buffer_index (nxio_lsa.pageid)];

      if (bufptr->pageid != nxio_lsa.pageid)
	{
	  /* not expected. */
	  assert_release (false);

	  logpb_log ("logpb_write_append_pages_to_disk: fatal error, nxio_lsa %lld|%d page not found in buffer. "
		     "bufptr->pageid is %lld instead.\n",
		     (long long int) nxio_lsa.pageid, (int) nxio_lsa.offset, (long long int) bufptr->pageid);

	  error_code = ER_FAILED;
	  goto error;
	}

      if (!bufptr->dirty)
	{
	  /* not expected */
	  assert_release (false);

	  logpb_log ("logpb_write_append_pages_to_disk: fatal error, nxio_lsa %lld|%d page is not dirty.\n",
		     (long long int) nxio_lsa.pageid, (int) nxio_lsa.offset);

	  error_code = ER_FAILED;
	  goto error;
	}

      logpb_write_page_to_disk (thread_p, bufptr->logpage, bufptr->pageid);
      need_sync = true;
      bufptr->dirty = false;
      flush_page_count += 1;

      logpb_log ("logpb_write_append_pages_to_disk: flushed nxio_lsa = %lld|%d page to disk.\n",
		 (long long int) log_Gl.append.get_nxio_lsa ().pageid, (int) log_Gl.append.get_nxio_lsa ().offset);

      if (logpb_Logging)
	{
	  /* Dump latest portion of page, for debugging purpose. */
	  logpb_dump_log_page_area (thread_p, bufptr->logpage, (int) (log_Gl.append.get_nxio_lsa ().offset),
				    (int) sizeof (LOG_RECORD_HEADER));
	  logpb_dump_log_page_area (thread_p, bufptr->logpage, (int) (log_Gl.hdr.eof_lsa.offset),
				    (int) sizeof (LOG_RECORD_HEADER));
	}
    }
  else
    {
      logpb_log ("logpb_write_append_pages_to_disk: skipped flushing nxio_lsa = %lld|%d page to disk because it "
		 "matches the header page for incomplete record (prev_lsa = %lld|%d).\n",
		 (long long int) log_Gl.append.get_nxio_lsa ().pageid, (int) log_Gl.append.get_nxio_lsa ().offset,
		 (long long int) log_Gl.append.prev_lsa.pageid, (int) log_Gl.append.prev_lsa.offset);
    }

  /* Make sure that all of the above log writes are synchronized with any future log writes.
   * That is, the pages should be stored on physical disk.
   */
  if (need_sync == true)
    {
      if (prm_get_integer_value (PRM_ID_SUPPRESS_FSYNC) == 0
	  || (log_Stat.total_sync_count % prm_get_integer_value (PRM_ID_SUPPRESS_FSYNC) == 0))
	{
	  /* System volume. No need to sync DWB. */
	  if (fileio_synchronize (thread_p, log_Gl.append.vdes, log_Name_active, FILEIO_SYNC_ONLY) == NULL_VOLDES)
	    {
	      error_code = ER_FAILED;
	      goto error;
	    }
	  log_Stat.total_sync_count++;
	}
    }

  /* dual writing (Background archiving) */
  if (prm_get_bool_value (PRM_ID_LOG_BACKGROUND_ARCHIVING))
    {
      logpb_write_toflush_pages_to_archive (thread_p);
    }

#if !defined(NDEBUG)
  if (prm_get_bool_value (PRM_ID_LOG_TRACE_DEBUG) && logpb_is_any_dirty (thread_p) == true)
    {
      er_log_debug (ARG_FILE_LINE, "logpb_write_append_pages_to_disk: Log Buffer contains dirty pages\n");
      logpb_dump (thread_p, stdout);
      fflush (stdout);
    }
#endif

  if (flush_info->num_toflush == flush_info->max_toflush)
    {
      log_Stat.log_buffer_full_count++;
    }
#if defined(CUBRID_DEBUG)
  curr_flush_count = flush_info->num_toflush;
#endif /* CUBRID_DEBUG */

  /*
   * Change the log sequence address to indicate the next append address to flush and synchronize
   */
  if (log_Pb.partial_append.status == LOGPB_APPENDREC_PARTIAL_ENDED)
    {
      /* partially flushed log record is now complete */

      /* overwrite with original log record. */
      *log_Pb.partial_append.record_header_p = log_Pb.partial_append.original_record_header;
      error_code =
	logpb_write_page_to_disk (thread_p, log_Pb.partial_append.log_page_record_header,
				  log_Pb.partial_append.log_page_record_header->hdr.logical_pageid);
      if (error_code != NO_ERROR)
	{
	  goto error;
	}
      ++flush_page_count;

      /* Update checksum. */
      first_append_pageid = log_Pb.partial_append.log_page_record_header->hdr.logical_pageid;
      bufptr = &log_Pb.buffers[logpb_get_log_buffer_index (first_append_pageid)];
      if (bufptr->pageid == first_append_pageid)
	{
	  bufptr->logpage->hdr.checksum = log_Pb.partial_append.log_page_record_header->hdr.checksum;
	  assert (!memcmp (bufptr->logpage, log_Pb.partial_append.log_page_record_header, LOG_PAGESIZE));
#if !defined(NDEBUG)
	  logpb_debug_check_log_page (thread_p, bufptr->logpage);
#endif
	}

      /* we need to also sync again */
      if (fileio_synchronize (thread_p, log_Gl.append.vdes, log_Name_active, FILEIO_SYNC_ONLY) == NULL_VOLDES)
	{
	  error_code = ER_FAILED;
	  goto error;
	}

      /* now we can set the nxio_lsa to append_lsa */
      log_Gl.append.set_nxio_lsa (log_Gl.hdr.append_lsa);

      log_Pb.partial_append.status = LOGPB_APPENDREC_PARTIAL_FLUSHED_ORIGINAL;

      logpb_log ("logpb_write_append_pages_to_disk: completed partial record and flush again its first page %lld. "
		 "nxio_lsa = %lld|%d.\n",
		 (long long int) log_Pb.partial_append.log_page_record_header->hdr.logical_pageid,
		 (long long int) log_Gl.append.get_nxio_lsa ().pageid, (int) log_Gl.append.get_nxio_lsa ().offset);
    }
  else if (log_Pb.partial_append.status == LOGPB_APPENDREC_PARTIAL_FLUSHED_END_OF_LOG)
    {
      /* we cannot set nxio_lsa to append_lsa yet. set it to append.prev_lsa */
      log_Gl.append.set_nxio_lsa (log_Gl.append.prev_lsa);

      logpb_log ("logpb_write_append_pages_to_disk: partial record flushed... set nxio_lsa = %lld|%d.\n",
		 (long long int) log_Gl.append.get_nxio_lsa ().pageid, (int) log_Gl.append.get_nxio_lsa ().offset);
    }
  else if (log_Pb.partial_append.status == LOGPB_APPENDREC_SUCCESS)
    {
      log_Gl.append.set_nxio_lsa (log_Gl.hdr.append_lsa);

      logpb_log ("logpb_write_append_pages_to_disk: set nxio_lsa = %lld|%d.\n",
		 (long long int) log_Gl.append.get_nxio_lsa ().pageid, (int) log_Gl.append.get_nxio_lsa ().offset);
    }
  else
    {
      /* unexpected */
      assert_release (false);
      error_code = ER_FAILED;
      goto error;
    }
  flush_info->num_toflush = 0;

#if defined (SERVER_MODE)
  if (get_server_type () == SERVER_TYPE_PAGE)
    {
      logpb_send_flushed_lsa_to_ats ();
    }
#endif

  if (log_Gl.append.log_pgptr != NULL)
    {
      /* Add the append page */
      flush_info->toflush[flush_info->num_toflush] = log_Gl.append.log_pgptr;
      flush_info->num_toflush++;
    }

  log_Stat.flushall_append_pages_call_count++;
  log_Stat.last_flush_count_by_trans = flush_page_count;
  log_Stat.total_flush_count_by_trans += flush_page_count;

#if defined(CUBRID_DEBUG)
  gettimeofday (&end_time, NULL);

  log_Stat.last_flush_sec_by_trans = LOG_GET_ELAPSED_TIME (end_time, start_time);

  log_Stat.total_flush_sec_by_trans += log_Stat.last_flush_sec_by_trans;

  commit_count = log_Stat.commit_count - prev_commit_count_in_flush;
  prev_commit_count_in_flush = log_Stat.commit_count;

  log_Stat.last_commit_count_in_flush_pages = commit_count;
  log_Stat.total_commit_count_in_flush_pages += log_Stat.last_commit_count_in_flush_pages;

  er_log_debug (ARG_FILE_LINE,
		"logpb_write_append_pages_to_disk: flush page(%ld / %d / %ld) avg flush count(%f), avg flush sec(%f)"
		"commit count(%ld) avg commit count(%f)\n", log_Stat.last_flush_count_by_trans, dirty_page_count,
		curr_flush_count,
		(double) log_Stat.total_flush_count_by_trans / log_Stat.flushall_append_pages_call_count,
		log_Stat.total_flush_sec_by_trans / log_Stat.flushall_append_pages_call_count, commit_count,
		log_Stat.total_commit_count_in_flush_pages / log_Stat.flushall_append_pages_call_count);
#endif /* CUBRID_DEBUG */

  pthread_mutex_unlock (&flush_info->flush_mutex);
  hold_flush_mutex = false;

#if defined(SERVER_MODE)
  if (!HA_DISABLED () && !writer_info->skip_flush)
    {
      /* it sends signal to LWT to notify that flush is completed */
      rv = pthread_mutex_lock (&writer_info->flush_wait_mutex);

      if (thread_p != NULL && thread_p->event_stats.trace_log_flush_time > 0)
	{
	  flush_completed_time = log_get_clock_msec ();
	}

      writer_info->flush_completed = true;
      rv = pthread_cond_broadcast (&writer_info->flush_wait_cond);

      rv = pthread_mutex_unlock (&writer_info->flush_wait_mutex);

      /* It waits until all log writer threads are done */
      rv = pthread_mutex_lock (&writer_info->flush_end_mutex);

      rv = pthread_mutex_lock (&writer_info->wr_list_mutex);
      entry = writer_info->writer_list;
      while (entry != NULL)
	{
	  if (entry->status == LOGWR_STATUS_FETCH)
	    {
	      break;
	    }
	  entry = entry->next;
	}
      pthread_mutex_unlock (&writer_info->wr_list_mutex);

      if (entry != NULL)
	{
	  rv = pthread_cond_wait (&writer_info->flush_end_cond, &writer_info->flush_end_mutex);
	}

      rv = pthread_mutex_lock (&writer_info->wr_list_mutex);
      writer_info->trace_last_writer = false;

      if (thread_p != NULL && thread_p->event_stats.trace_log_flush_time > 0)
	{
	  all_writer_thr_end_time = log_get_clock_msec ();

	  if (all_writer_thr_end_time - flush_start_time > thread_p->event_stats.trace_log_flush_time)
	    {
	      event_log_log_flush_thr_wait (thread_p, flush_page_count, &writer_info->last_writer_client_info,
					    (int) (all_writer_thr_end_time - flush_start_time),
					    (int) (all_writer_thr_end_time - flush_completed_time),
					    (int) writer_info->last_writer_elapsed_time);
	    }
	}

      pthread_mutex_unlock (&writer_info->wr_list_mutex);

      pthread_mutex_unlock (&writer_info->flush_end_mutex);
      assert (hold_flush_mutex == false);
      LOG_CS_PROMOTE (thread_p);
    }
#endif /* SERVER_MODE */

#if defined(SERVER_MODE)
  if (thread_p && thread_p->type != TT_DAEMON && thread_p->type != TT_VACUUM_MASTER
      && thread_p->type != TT_VACUUM_WORKER)
    {
      /* reset event logging parameter */
      thread_p->event_stats.trace_log_flush_time = 0;
    }
#endif /* SERVER_MODE */

  return 1;

error:
  if (hold_flush_mutex)
    {
      pthread_mutex_unlock (&flush_info->flush_mutex);
    }

  logpb_fatal_error (thread_p, true, ARG_FILE_LINE, "logpb_write_append_pages_to_disk");

#if defined(SERVER_MODE)
  if (thread_p && thread_p->type != TT_DAEMON && thread_p->type != TT_VACUUM_MASTER
      && thread_p->type != TT_VACUUM_WORKER)
    {
      /* reset event logging parameter */
      thread_p->event_stats.trace_log_flush_time = 0;
    }
#endif /* SERVER_MODE */

  return error_code;
}

#if defined (SERVER_MODE)
void
logpb_send_flushed_lsa_to_ats ()
{
  const log_lsa saved_lsa = log_Gl.append.get_nxio_lsa ();
  if (prm_get_bool_value (PRM_ID_ER_LOG_COMMIT_CONFIRM))
    {
      _er_log_debug (ARG_FILE_LINE, "[COMMIT CONFIRM] Send saved LSA=%lld|%d.\n", LSA_AS_ARGS (&saved_lsa));
    }
  // *INDENT-OFF*
  std::string message (reinterpret_cast<const char *> (&saved_lsa), sizeof (saved_lsa));
  ps_Gl.push_request_to_active_tran_server (page_to_tran_request::SEND_SAVED_LSA, std::move (message));
  // *INDENT-ON*
}
#endif // SERVER_MODE

/*
 * logpb_flush_pages_direct - flush all pages by itself.
 *
 * return: nothing
 *
 */
void
logpb_flush_pages_direct (THREAD_ENTRY * thread_p)
{
#if defined(CUBRID_DEBUG)
  er_log_debug (ARG_FILE_LINE, "logpb_flush_pages_direct: [%d]flush direct\n", (int) THREAD_ID ());
#endif /* CUBRID_DEBUG */

  assert (LOG_CS_OWN_WRITE_MODE (thread_p));

  logpb_prior_lsa_append_all_list (thread_p);
  (void) logpb_flush_all_append_pages (thread_p);
  log_Stat.direct_flush_count++;
}

/*
 * logpb_flush_pages - FLUSH LOG APPEND PAGES
 *
 * return: nothing
 *
 *   flush_lsa(in):
 *
 * NOTE:There are 4 cases to commit.
 *              ASYNC | GROUP COMMIT
 *                X           X         : normal commit, wakeup LFT and wait
 *                X           O         : group commit, wait
 *                O           X         : async commit, wakeup LFT and return
 *                O           O         : async & group commit, just return
 */
void
logpb_flush_pages (THREAD_ENTRY * thread_p, const LOG_LSA * flush_lsa)
{
#if !defined(SERVER_MODE)
  LOG_CS_ENTER (thread_p);
  logpb_flush_pages_direct (thread_p);
  LOG_CS_EXIT (thread_p);
#else /* SERVER_MODE */
  int rv;
  struct timeval start_time = { 0, 0 };
  struct timeval tmp_timeval = { 0, 0 };
  struct timespec to = { 0, 0 };
  int max_wait_time_in_msec = 1000;
  bool need_wakeup_LFT, need_wait;
  bool async_commit, group_commit;
  LOG_LSA nxio_lsa;
  LOG_GROUP_COMMIT_INFO *group_commit_info = &log_Gl.group_commit_info;

  assert (flush_lsa != NULL && !LSA_ISNULL (flush_lsa));

  if (!BO_IS_SERVER_RESTARTED () || flush_lsa == NULL || LSA_ISNULL (flush_lsa))
    {
      LOG_CS_ENTER (thread_p);
      logpb_flush_pages_direct (thread_p);
      LOG_CS_EXIT (thread_p);

      return;
    }
  assert (!LOG_CS_OWN_WRITE_MODE (thread_p));

  if (!log_is_log_flush_daemon_available ())
    {
      LOG_CS_ENTER (thread_p);
      logpb_flush_pages_direct (thread_p);
      LOG_CS_EXIT (thread_p);

      return;
    }

  async_commit = prm_get_bool_value (PRM_ID_LOG_ASYNC_COMMIT);
  group_commit = LOG_IS_GROUP_COMMIT_ACTIVE ();

  if (async_commit == false)
    {
      need_wait = true;
      if (group_commit == false)
	{
	  /* Default case: synchorous & non-group commit */
	  need_wakeup_LFT = true;
	}
      else
	{
	  /* synchronous & group commit */
	  need_wakeup_LFT = false;
	  log_Stat.gc_commit_request_count++;
	}
    }
  else
    {
      need_wait = false;
      log_Stat.async_commit_request_count++;

      if (group_commit == false)
	{
	  /* asynchorous & non-group commit */
	  need_wakeup_LFT = true;
	}
      else
	{
	  /* asynchorous & group commit */
	  need_wakeup_LFT = false;
	  log_Stat.gc_commit_request_count++;
	}
    }

  if (need_wakeup_LFT == true && need_wait == false)
    {
      log_wakeup_log_flush_daemon ();
    }
  else if (need_wait == true)
    {
      nxio_lsa = log_Gl.append.get_nxio_lsa ();

      if (need_wakeup_LFT == false && pgbuf_has_perm_pages_fixed (thread_p))
	{
	  need_wakeup_LFT = true;
	}

      while (LSA_LT (&nxio_lsa, flush_lsa))
	{
	  gettimeofday (&start_time, NULL);
	  (void) timeval_add_msec (&tmp_timeval, &start_time, max_wait_time_in_msec);
	  (void) timeval_to_timespec (&to, &tmp_timeval);

	  rv = pthread_mutex_lock (&group_commit_info->gc_mutex);
	  nxio_lsa = log_Gl.append.get_nxio_lsa ();
	  if (LSA_GE (&nxio_lsa, flush_lsa))
	    {
	      pthread_mutex_unlock (&group_commit_info->gc_mutex);
	      break;
	    }

	  if (need_wakeup_LFT == true)
	    {
	      log_wakeup_log_flush_daemon ();
	    }
	  (void) pthread_cond_timedwait (&group_commit_info->gc_cond, &group_commit_info->gc_mutex, &to);
	  pthread_mutex_unlock (&group_commit_info->gc_mutex);

	  need_wakeup_LFT = true;
	  nxio_lsa = log_Gl.append.get_nxio_lsa ();
	}

      // *INDENT-OFF*
      if (get_server_type () == SERVER_TYPE_TRANSACTION && ts_Gl->is_page_server_connected ())
	{
	  log_Gl.wait_flushed_lsa (*flush_lsa);
	  if (prm_get_bool_value (PRM_ID_ER_LOG_COMMIT_CONFIRM))
	    {
	      _er_log_debug (ARG_FILE_LINE, "Page server committed LSA = %lld|%d.\n", LSA_AS_ARGS (&log_Gl.m_max_ps_flushed_lsa));
	    }
	}
      // *INDENT-ON*
    }
#endif /* SERVER_MODE */
}

void
logpb_force_flush_pages (THREAD_ENTRY * thread_p)
{
  LOG_CS_ENTER (thread_p);
  logpb_flush_pages_direct (thread_p);
  LOG_CS_EXIT (thread_p);
}

void
logpb_force_flush_header_and_pages (THREAD_ENTRY * thread_p)
{
  LOG_CS_ENTER (thread_p);
  logpb_flush_pages_direct (thread_p);
  if (!is_tran_server_with_remote_storage ())
    {
      logpb_flush_header (thread_p);
    }
  LOG_CS_EXIT (thread_p);
}

/*
 * logpb_invalid_all_append_pages - Invalidate all append pages
 *
 * return: nothing
 *
 * NOTE:Invalidate and free all append pages. Before invalidating the
 *              pages if their are dirty, they are flushed.
 */
void
logpb_invalid_all_append_pages (THREAD_ENTRY * thread_p)
{
  LOG_FLUSH_INFO *flush_info = &log_Gl.flush_info;
#if defined(SERVER_MODE)
  int rv;
#endif /* SERVER_MODE */

  assert (LOG_CS_OWN_WRITE_MODE (thread_p));

  logpb_log ("called logpb_invalid_all_append_pages\n");

  if (log_Gl.append.log_pgptr != NULL)
    {
      /*
       * Somehow we already have an append page, flush all current append page
       * and start form scratch
       */
      logpb_flush_pages_direct (thread_p);
      log_Gl.append.log_pgptr = NULL;
    }

  rv = pthread_mutex_lock (&flush_info->flush_mutex);

  flush_info->num_toflush = 0;
  flush_info->toflush[flush_info->num_toflush] = NULL;

  pthread_mutex_unlock (&flush_info->flush_mutex);
}

/*
 * logpb_flush_log_for_wal - Flush log if needed
 *
 * return: nothing
 *
 *   lsa_ptr(in): Force all log records up to this lsa
 *
 * NOTE:Flush the log up to given log sequence address according to the WAL rule.
 *              The page buffer manager must call this function whenever a
 *              page is about to be flushed due to a page replacement.
 */
void
logpb_flush_log_for_wal (THREAD_ENTRY * thread_p, const LOG_LSA * lsa_ptr)
{
  if (logpb_need_wal (lsa_ptr))
    {
      perfmon_inc_stat (thread_p, PSTAT_LOG_NUM_WALS);

      LOG_CS_ENTER (thread_p);
      if (logpb_need_wal (lsa_ptr))
	{
	  logpb_flush_pages_direct (thread_p);
	}
      else
	{
	  /* was flushed in the meantime */
	}
      LOG_CS_EXIT (thread_p);

      assert (LSA_ISNULL (lsa_ptr) || !logpb_need_wal (lsa_ptr));

#if defined(CUBRID_DEBUG)
      if (logpb_need_wal (lsa_ptr) && !LSA_EQ (&log_Gl.rcv_phase_lsa, lsa_ptr))
	{
	  er_log_debug (ARG_FILE_LINE, "log_wal: SYSTEM ERROR.. DUMP LOG BUFFER\n");
	  logpb_dump (thread_p, stdout);
	}
#endif /* CUBRID_DEBUG */
    }
}

/*
 *
 *       	   FUNCTIONS RELATED TO DATA APPEND
 *
 */

/*
 * logpb_start_append - Start appending a new log record
 *
 * return: nothing
 *
 *   header(in):
 *
 * NOTE:
 */
static void
logpb_start_append (THREAD_ENTRY * thread_p, LOG_RECORD_HEADER * header)
{
  LOG_RECORD_HEADER *log_rec;	/* Log record */

  assert (LOG_CS_OWN_WRITE_MODE (thread_p));

  /* Record number of append log record in statistics */
  perfmon_inc_stat (thread_p, PSTAT_LOG_NUM_APPENDRECS);

  /* Does the new log record fit in this page ? */
  LOG_APPEND_ADVANCE_WHEN_DOESNOT_FIT (thread_p, sizeof (LOG_RECORD_HEADER));

  if (!LSA_EQ (&header->back_lsa, &log_Gl.append.prev_lsa))
    {
      logpb_fatal_error (thread_p, true, ARG_FILE_LINE, "logpb_start_append");
    }

  assert (log_Gl.append.log_pgptr != NULL);

  if (log_Gl.append.appending_page_tde_encrypted)
    {
      if (!LOG_IS_PAGE_TDE_ENCRYPTED (log_Gl.append.log_pgptr))
	{
	  TDE_ALGORITHM tde_algo = (TDE_ALGORITHM) prm_get_integer_value (PRM_ID_TDE_DEFAULT_ALGORITHM);
	  logpb_set_tde_algorithm (thread_p, log_Gl.append.log_pgptr, tde_algo);
	  logpb_set_dirty (thread_p, log_Gl.append.log_pgptr);
	}
    }

  logpb_log ("logpb_start_append: start append on the page (%lld), tde_algorithm = %s\n",
	     (long long int) log_Gl.append.log_pgptr->hdr.logical_pageid,
	     tde_get_algorithm_name (logpb_get_tde_algorithm (log_Gl.append.log_pgptr)));

  log_rec = (LOG_RECORD_HEADER *) LOG_APPEND_PTR ();
  *log_rec = *header;

  /*
   * If the header of the append page does not have the offset set to the
   * first log record, this is the first log record in the page, set to it.
   */

  if (log_Gl.append.log_pgptr->hdr.offset == NULL_OFFSET)
    {
      log_Gl.append.log_pgptr->hdr.offset = (PGLENGTH) log_Gl.hdr.append_lsa.offset;
    }

  if (log_rec->type == LOG_END_OF_LOG)
    {
      /* this comes from logpb_flush_all_append_pages */
      assert (log_Pb.partial_append.status == LOGPB_APPENDREC_SUCCESS
	      || log_Pb.partial_append.status == LOGPB_APPENDREC_PARTIAL_ENDED);

      LSA_COPY (&log_Gl.hdr.eof_lsa, &log_Gl.hdr.append_lsa);

      logpb_set_dirty (thread_p, log_Gl.append.log_pgptr);
    }
  else
    {
      /* no record should be in progress now */
      assert (log_Pb.partial_append.status == LOGPB_APPENDREC_SUCCESS);

      LSA_COPY (&log_Gl.append.prev_lsa, &log_Gl.hdr.append_lsa);

      /*
       * Set the page dirty, increase and align the append offset
       */
      LOG_APPEND_SETDIRTY_ADD_ALIGN (thread_p, sizeof (LOG_RECORD_HEADER));

      log_Pb.partial_append.status = LOGPB_APPENDREC_IN_PROGRESS;
    }
}

/*
 * logpb_append_data - Append data
 *
 * return: nothing
 *
 *   length(in): Length of data to append
 *   data(in):  Data to append
 *
 * NOTE:Append data as part of current log record.
 */
static void
logpb_append_data (THREAD_ENTRY * thread_p, int length, const char *data)
{
  int copy_length;		/* Amount of contiguos data that can be copied */
  char *ptr;			/* Pointer for copy data into log append buffer */
  char *last_ptr;		/* Pointer to last portion available to copy into log append buffer */

  assert (LOG_CS_OWN_WRITE_MODE (thread_p));

  if (length == 0 || data == NULL)
    {
      return;
    }

  /*
   * Align if needed,
   * don't set it dirty since this function has not updated
   */
  LOG_APPEND_ALIGN (thread_p, LOG_DONT_SET_DIRTY);

  ptr = LOG_APPEND_PTR ();
  last_ptr = LOG_LAST_APPEND_PTR ();

  /* Does data fit completely in current page ? */
  if ((ptr + length) >= last_ptr)
    {
      while (length > 0)
	{
	  if (ptr >= last_ptr)
	    {
	      /*
	       * Get next page and set the current one dirty
	       */
	      logpb_next_append_page (thread_p, LOG_SET_DIRTY);
	      ptr = LOG_APPEND_PTR ();
	      last_ptr = LOG_LAST_APPEND_PTR ();
	    }
	  /* Find the amount of contiguous data that can be copied */
	  if (ptr + length >= last_ptr)
	    {
	      copy_length = CAST_BUFLEN (last_ptr - ptr);
	    }
	  else
	    {
	      copy_length = length;
	    }
	  memcpy (ptr, data, copy_length);
	  ptr += copy_length;
	  data += copy_length;
	  length -= copy_length;
	  log_Gl.hdr.append_lsa.offset += copy_length;
	}
    }
  else
    {
      memcpy (ptr, data, length);
      log_Gl.hdr.append_lsa.offset += length;
    }

  /*
   * Align the data for future appends.
   * Indicate that modifications were done
   */
  LOG_APPEND_ALIGN (thread_p, LOG_SET_DIRTY);
}

/*
 * logpb_append_crumbs - Append crumbs of data
 *
 * return: nothing
 *
 *   num_crumbs(in): Number of crumbs
 *   crumbs(in): The crumbs (length + data)
 *
 * NOTE: Append crumbs of data by gluing them. After this the log manager will lose track of what was glued.
 */
static void
logpb_append_crumbs (THREAD_ENTRY * thread_p, int num_crumbs, const LOG_CRUMB * crumbs)
{
  const char *data;		/* Data to copy */
  char *ptr;			/* Pointer for copy data into log append buffer */
  char *last_ptr;		/* Pointer to last portion available to copy into log append buffer */
  int copy_length;		/* Amount of contiguos data that can be copied */
  int length;
  int i;

  assert (LOG_CS_OWN_WRITE_MODE (thread_p));

  if (num_crumbs == 0)
    {
      return;
    }

  /*
   * Align if needed,
   * don't set it dirty since this function has not updated
   */
  LOG_APPEND_ALIGN (thread_p, LOG_DONT_SET_DIRTY);

  ptr = LOG_APPEND_PTR ();
  last_ptr = LOG_LAST_APPEND_PTR ();

  for (i = 0; i < num_crumbs; i++)
    {
      length = crumbs[i].length;
      data = (char *) crumbs[i].data;

      /* Does data fit completely in current page ? */
      if ((ptr + length) >= last_ptr)
	while (length > 0)
	  {
	    if (ptr >= last_ptr)
	      {
		/*
		 * Get next page and set the current one dirty
		 */
		logpb_next_append_page (thread_p, LOG_SET_DIRTY);
		ptr = LOG_APPEND_PTR ();
		last_ptr = LOG_LAST_APPEND_PTR ();
	      }
	    /* Find the amount of contiguous data that can be copied */
	    if ((ptr + length) >= last_ptr)
	      {
		copy_length = CAST_BUFLEN (last_ptr - ptr);
	      }
	    else
	      {
		copy_length = length;
	      }
	    memcpy (ptr, data, copy_length);
	    ptr += copy_length;
	    data += copy_length;
	    length -= copy_length;
	    log_Gl.hdr.append_lsa.offset += copy_length;
	  }
      else
	{
	  memcpy (ptr, data, length);
	  ptr += length;
	  log_Gl.hdr.append_lsa.offset += length;
	}
    }

  /*
   * Align the data for future appends.
   * Indicate that modifications were done
   */
  LOG_APPEND_ALIGN (thread_p, LOG_SET_DIRTY);
}

/*
 * logpb_end_append - Finish appending a log record
 *
 * return: nothing
 *
 *   flush(in): Is it a requirement to flush the log ?
 *   force_flush(in):
 *
 * NOTE:  Finish appending a log record. If the log record was appended
 *              in several log buffers, these buffers are flushed and freed.
 *              Only one append buffer will remain pin (fetched) in memory.
 *              If the log record was appended in only one buffer, the buffer
 *              is not flushed unless the caller requested flushing (e.g.,
 *              for a log_commit record).
 */
static void
logpb_end_append (THREAD_ENTRY * thread_p, LOG_RECORD_HEADER * header)
{
  assert (LOG_CS_OWN_WRITE_MODE (thread_p));

  LOG_APPEND_ALIGN (thread_p, LOG_DONT_SET_DIRTY);
  LOG_APPEND_ADVANCE_WHEN_DOESNOT_FIT (thread_p, sizeof (LOG_RECORD_HEADER));

  /*
   * Find the log_rec portion of the append record, it may not be in the
   * current append buffer since it can be stored in several buffers. Then,
   * make the log_rec point to next future append record, unless it is
   * the special record type used for archives created during backups
   * that cannot have a forward lsa and must waste the remaining space
   * on the current page.
   */
  assert (LSA_EQ (&header->forw_lsa, &log_Gl.hdr.append_lsa));

  if (!LSA_EQ (&log_Gl.append.prev_lsa, &log_Gl.hdr.append_lsa))
    {
      logpb_set_dirty (thread_p, log_Gl.append.log_pgptr);
    }

  if (log_Pb.partial_append.status == LOGPB_APPENDREC_IN_PROGRESS)
    {
      /* success, fall through */
    }
  else if (log_Pb.partial_append.status == LOGPB_APPENDREC_PARTIAL_FLUSHED_END_OF_LOG)
    {
      /* we need to flush the correct version now */
      log_Pb.partial_append.status = LOGPB_APPENDREC_PARTIAL_ENDED;
      logpb_flush_all_append_pages (thread_p);
      assert (log_Pb.partial_append.status == LOGPB_APPENDREC_PARTIAL_FLUSHED_ORIGINAL);
    }
  else
    {
      /* invalid state */
      assert_release (false);
    }
  log_Pb.partial_append.status = LOGPB_APPENDREC_SUCCESS;
}

/*
 *
 *       	   FUNCTIONS RELATED TO LOG INFORMATION FILE
 *
 */

/*
 * logpb_create_log_info - Create a log information file
 *
 * return: nothing
 *
 *   logname_info(in): Name of the log information file
 *   db_fullname(in): Name of the database or NULL (defualt to current one)
 *
 * NOTE: Creates a log information file. This file is used as a help
 *              for the DBA of what things has been archived and what archive
 *              logs are not needed during normal restart recovery (i.e.,
 *              other than media crash).
 */
void
logpb_create_log_info (const char *logname_info, const char *db_fullname)
{
  FILE *fp;			/* Pointer to file */
  const char *catmsg;
  const char *db_name = db_fullname;
  int error_code = NO_ERROR;

  /* Create the information file */
  fp = fopen (logname_info, "w");
  if (fp != NULL)
    {
      fclose (fp);
      catmsg = msgcat_message (MSGCAT_CATALOG_CUBRID, MSGCAT_SET_LOG, MSGCAT_LOG_LOGINFO_COMMENT);
      if (db_name == NULL)
	{
	  db_name = log_Db_fullname;
	}
      if (catmsg == NULL)
	{
	  catmsg = "COMMENT: %s for database %s\n";
	}
      error_code = log_dump_log_info (logname_info, false, catmsg, CUBRID_MAGIC_LOG_INFO, db_name);
      if (error_code != NO_ERROR)
	{
	  return;
	}

      (void) logpb_add_volume (db_fullname, LOG_DBLOG_INFO_VOLID, logname_info, DISK_UNKNOWN_PURPOSE);
    }
}

/*
 * logpb_get_guess_archive_num - Guess archive number
 *
 * return: arvnum or -1
 *
 *   pageid(in): Desired page
 *
 * NOTE: Guess the archive number where the desired page is archived by searching the log information file.
 */
static int
logpb_get_guess_archive_num (THREAD_ENTRY * thread_p, LOG_PAGEID pageid)
{
  FILE *fp;
  char line[LOG_MAX_LOGINFO_LINE];
  int arv_num = -1;
  int last_arvnum = -1;
  int next_arvnum;
  bool isfound = false;
  LOG_PAGEID from_pageid;
  LOG_PAGEID to_pageid;
  long long int f, t;

  assert (LOG_CS_OWN (thread_p));
  assert (!is_tran_server_with_remote_storage ());

  arv_num = logpb_get_archive_num_from_info_table (thread_p, pageid);

  if (arv_num >= 0)
    {
      return arv_num;
    }

  /*
   * Guess by looking into the log information file. This is just a guess
   */
  fp = fopen (log_Name_info, "r");
  if (fp != NULL)
    {
      while (fgets (line, LOG_MAX_LOGINFO_LINE, fp) != NULL)
	{
	  if (strstr (line + TIME_SIZE_OF_DUMP_LOG_INFO,
		      msgcat_message (MSGCAT_CATALOG_CUBRID, MSGCAT_SET_LOG, MSGCAT_LOG_LOGINFO_KEYWORD_ARCHIVE))
	      == line + TIME_SIZE_OF_DUMP_LOG_INFO)
	    {
	      /* A candidate for a guess */
	      if (sscanf (line + TIME_SIZE_OF_DUMP_LOG_INFO, "%*s %d %*s %lld %lld", &next_arvnum, &f, &t) == 3)
		{
		  from_pageid = f;
		  to_pageid = t;

		  last_arvnum = next_arvnum;

		  if (pageid < from_pageid)
		    {
		      /*
		       * keep looking.
		       * There is likely a hole in the archive process due to media
		       * crashes off or the log information contains some missing
		       * entries.
		       */
		      continue;
		    }

		  arv_num = next_arvnum;

		  if (pageid >= from_pageid && pageid <= to_pageid)
		    {
		      /* Found the page in this archive */
		      isfound = true;
		      break;
		    }
		}
	    }
	}
      fclose (fp);
    }

  if (arv_num == -1)
    {
      /*
       * If I have a log active, use it to find out a better archive number
       * for initial search
       */
      if (log_Gl.append.vdes != NULL_VOLDES)
	{
	  arv_num = (int) (pageid / LOGPB_ACTIVE_NPAGES);
	}
      else
	{
	  /*
	   * We do not have a clue what it is available. Don't have log active
	   * and likely we did not have backups.
	   * Must trace for available archive volumes
	   */
	  arv_num = 0;
	}
    }
  else if (isfound == false && last_arvnum == arv_num && log_Gl.append.vdes != NULL_VOLDES)
    {
      /*
       * The log archive was chopped somehow.
       */
      arv_num = log_Gl.hdr.nxarv_num - 1;
    }

  /* Insure that we never pick one larger than the next one to be created */
  if (arv_num >= log_Gl.hdr.nxarv_num)
    {
      arv_num = log_Gl.hdr.nxarv_num - 1;
    }

  return arv_num;
}

/*
 * logpb_find_volume_info_exist - Find if volume information exists ?
 *
 * return:
 *
 * NOTE: Find if volume information exist.
 */
bool
logpb_find_volume_info_exist (void)
{
  return fileio_is_volume_exist (log_Name_volinfo);
}

/*
 * logpb_create_volume_info - Create the volume information and add first volume
 *
 * return: NO_ERROR or error code
 *
 *   db_fullname(in): Name of the database or NULL (defualt to current one)
 *
 * NOTE: Create the volume information and add the first volume.
 */
int
logpb_create_volume_info (const char *db_fullname)
{
  char vol_fullname[PATH_MAX];
  char *volinfo_fullname;
  FILE *volinfo_fp = NULL;

  if (db_fullname != NULL)
    {
      fileio_make_volume_info_name (vol_fullname, db_fullname);
      volinfo_fullname = vol_fullname;
    }
  else
    {
      volinfo_fullname = log_Name_volinfo;
    }

  volinfo_fp = fopen (volinfo_fullname, "w");
  if (volinfo_fp == NULL)
    {
      /* Unable to create the database volume information */
      er_set_with_oserror (ER_ERROR_SEVERITY, ARG_FILE_LINE, ER_BO_CANNOT_CREATE_VOL, 2, volinfo_fullname, db_fullname);
      return ER_BO_CANNOT_CREATE_VOL;
    }
  /*
   * Write information about:
   * the active log and the first volume of the database
   * in the volume information file
   */
  fprintf (volinfo_fp, "%4d %s\n", LOG_DBVOLINFO_VOLID, volinfo_fullname);

  fflush (volinfo_fp);
  fclose (volinfo_fp);

  return NO_ERROR;
}

/*
 * logpb_recreate_volume_info - Recreate the database volume information
 *
 * return: NO_ERROR if all OK, ER_ status otherwise
 *
 * NOTE: Recreate the database volume information from the internal information that is stored in each volume.
 */
int
logpb_recreate_volume_info (THREAD_ENTRY * thread_p)
{
  VOLID volid = LOG_DBFIRST_VOLID;	/* Current volume identifier */
  VOLID next_volid = LOG_DBFIRST_VOLID;	/* Next volume identifier */
  char next_vol_fullname[PATH_MAX];	/* Next volume name */
  int error_code = NO_ERROR;

  error_code = logpb_create_volume_info (NULL);
  if (error_code != NO_ERROR)
    {
      goto error;
    }
  if (logpb_add_volume (NULL, LOG_DBLOG_INFO_VOLID, log_Name_info, DISK_UNKNOWN_PURPOSE) != LOG_DBLOG_INFO_VOLID)
    {
      error_code = ER_FAILED;
      goto error;
    }
  if (logpb_add_volume (NULL, LOG_DBLOG_BKUPINFO_VOLID, log_Name_bkupinfo, DISK_UNKNOWN_PURPOSE) !=
      LOG_DBLOG_BKUPINFO_VOLID)
    {
      error_code = ER_FAILED;
      goto error;
    }
  if (logpb_add_volume (NULL, LOG_DBLOG_ACTIVE_VOLID, log_Name_active, DISK_UNKNOWN_PURPOSE) != LOG_DBLOG_ACTIVE_VOLID)
    {
      error_code = ER_FAILED;
      goto error;
    }

  /* First the primary volume, then the rest of the volumes */

  strcpy (next_vol_fullname, log_Db_fullname);

  do
    {
      if (logpb_add_volume (NULL, volid, next_vol_fullname, DB_PERMANENT_DATA_PURPOSE) != volid)
	{
	  error_code = ER_FAILED;
	  goto error;
	}

      if (disk_get_link (thread_p, volid, &next_volid, next_vol_fullname) == NULL)
	{
	  error_code = ER_FAILED;
	  goto error;
	}

      volid = next_volid;
    }
  while (volid != NULL_VOLID);

  return error_code;

  /* ****** */
error:
  (void) remove (log_Name_volinfo);
  return error_code;
}

/*
 * logpb_add_volume - Add a new volume entry to the volume information
 *
 * return: new_volid or NULL_VOLID
 *
 *   db_fullname(in):
 *   new_volid(in): New volume identifier
 *   new_volfullname(in): New volume name
 *   new_volpurpose(in): Purpose of new volume
 *
 * NOTE: Add a new entry to the volume information
 */
/* todo: remove purpose */
VOLID
logpb_add_volume (const char *db_fullname, VOLID new_volid, const char *new_volfullname, DISK_VOLPURPOSE new_volpurpose)
{
  if (new_volpurpose != DB_TEMPORARY_DATA_PURPOSE)
    {
      char vol_fullname[PATH_MAX];
      char *volinfo_fullname;
      FILE *volinfo_fp = NULL;

      if (db_fullname != NULL)
	{
	  fileio_make_volume_info_name (vol_fullname, db_fullname);
	  volinfo_fullname = vol_fullname;
	}
      else
	{
	  volinfo_fullname = log_Name_volinfo;
	}

      volinfo_fp = fopen (volinfo_fullname, "a");
      if (volinfo_fp != NULL)
	{
	  /* Write information about this volume in the volume information file */
	  fprintf (volinfo_fp, "%4d %s\n", new_volid, new_volfullname);
	  fflush (volinfo_fp);
	  fclose (volinfo_fp);

	  return new_volid;
	}
      else
	{
	  return NULL_VOLID;
	}
    }

  return new_volid;
}

/*
 * logpb_scan_volume_info - Scan the volume information entries
 *
 * return: number of entries or -1 in case of error.
 *
 *   db_fullname(in):
 *   ignore_volid(in): Don't call function with this volume
 *   start_volid(in): Scan should start at this point.
 *   fun(in): Function to be called on each entry
 *   args(in): Additional arguments to be passed to function
 *
 * NOTE: Scan the volume information entries calling the given function on each entry.
 */
int
logpb_scan_volume_info (THREAD_ENTRY * thread_p, const char *db_fullname, VOLID ignore_volid, VOLID start_volid,
			int (*fun) (THREAD_ENTRY * thread_p, VOLID xvolid, const char *vlabel, void *args), void *args)
{
  char xxvolinfo_fullname[PATH_MAX];
  char *volinfo_fullname;
  FILE *volinfo_fp = NULL;	/* Pointer to new volinfo */
  char vol_fullname[PATH_MAX];	/* Next volume name */
  VOLID volid = LOG_DBFIRST_VOLID - 1;	/* Next volume identifier */
  int read_int_volid;
  VOLID num_vols = 0;
  bool start_scan = false;
  char format_string[64];

  if (db_fullname != NULL)
    {
      fileio_make_volume_info_name (xxvolinfo_fullname, db_fullname);
      volinfo_fullname = xxvolinfo_fullname;
    }
  else
    {
      volinfo_fullname = log_Name_volinfo;
    }

  volinfo_fp = fopen (volinfo_fullname, "r");
  if (volinfo_fp == NULL)
    {
      er_set (ER_ERROR_SEVERITY, ARG_FILE_LINE, ER_BO_CANNOT_FINE_VOLINFO, 1, volinfo_fullname);
      return -1;
    }

  sprintf (format_string, "%%d %%%ds", PATH_MAX - 1);
  while (true)
    {
      if (fscanf (volinfo_fp, format_string, &read_int_volid, vol_fullname) != 2)
	{
	  break;
	}

      if ((volid + 1) != NULL_VOLID && (volid + 1) > (VOLID) read_int_volid && num_vols != 0)
	{
	  er_set (ER_WARNING_SEVERITY, ARG_FILE_LINE, ER_BO_UNSORTED_VOLINFO, 4, volinfo_fullname, num_vols,
		  read_int_volid, vol_fullname);
	  num_vols = -1;
	  break;
	}
      volid = (VOLID) read_int_volid;

      if (volid == NULL_VOLID)
	{
	  continue;
	}

      if (start_scan == false)
	{
	  if (start_volid == read_int_volid)
	    {
	      start_scan = true;
	    }
	  else
	    {
	      continue;
	    }
	}

      if (volid != ignore_volid)
	{
	  if (((*fun) (thread_p, volid, vol_fullname, args)) != NO_ERROR)
	    {
	      num_vols = -1;
	      break;
	    }

	  num_vols++;
	}
    }

  fclose (volinfo_fp);

  return num_vols;
}

/*
 *
 *       	   FUNCTIONS RELATED TO LOG ARCHIVES
 *
 */

/*
 * logpb_to_physical_pageid - Find physical page identifier of given logic page
 *
 * return: phy page identifier
 *
 *   logical_pageid(in): logical_pageid: Logical log page
 *
 * NOTE: Returns the physical page identifier associated with given logical page.
 */
LOG_PHY_PAGEID
logpb_to_physical_pageid (LOG_PAGEID logical_pageid)
{
  LOG_PHY_PAGEID phy_pageid;

  if (logical_pageid == LOGPB_HEADER_PAGE_ID)
    {
      phy_pageid = LOGPB_PHYSICAL_HEADER_PAGE_ID;
    }
  else
    {
      LOG_PAGEID tmp_pageid;

      tmp_pageid = logical_pageid - LOGPB_FIRST_ACTIVE_PAGE_ID;
      if (tmp_pageid >= LOGPB_ACTIVE_NPAGES)
	{
	  tmp_pageid %= LOGPB_ACTIVE_NPAGES;
	}
      else if (tmp_pageid < 0)
	{
	  tmp_pageid = LOGPB_ACTIVE_NPAGES - ((-tmp_pageid) % LOGPB_ACTIVE_NPAGES);
	}

      tmp_pageid++;
      if (tmp_pageid > LOGPB_ACTIVE_NPAGES)
	{
	  tmp_pageid %= LOGPB_ACTIVE_NPAGES;
	}

      assert (tmp_pageid <= PAGEID_MAX);
      phy_pageid = (LOG_PHY_PAGEID) tmp_pageid;
    }

  return phy_pageid;
}

/*
 * logpb_is_page_in_archive - Is the given page an archive page ?
 *
 * return:
 *
 *   pageid(in): Log page identifier
 *
 * NOTE:Find if given page is an archive page identifier.
 */
bool
logpb_is_page_in_archive (LOG_PAGEID pageid)
{
  return LOGPB_IS_ARCHIVE_PAGE (pageid);
}

/*
 * logpb_is_smallest_lsa_in_archive - IS THE SMALLEST ACTIVE OF THE LOG ARCHIVE ?
 *
 * return:
 *
 * NOTE: Returns true if the smallest active LSA is located in an archive log.
 */
bool
logpb_is_smallest_lsa_in_archive (THREAD_ENTRY * thread_p)
{
  LOG_LSA lsa;			/* smallest lsa */

  logtb_find_smallest_lsa (thread_p, &lsa);
  return (!LSA_ISNULL (&lsa) && logpb_is_page_in_archive (lsa.pageid));
}

/*
 * logpb_get_archive_number - Archive location of given page
 *
 * return: archive number
 *
 *   pageid(in): The desired logical page
 *
 * NOTE: Find in what archive the page is located or in what archive the page should have been located.
 */
int
logpb_get_archive_number (THREAD_ENTRY * thread_p, LOG_PAGEID pageid)
{
  int arv_num = 0;

  if (logpb_fetch_from_archive (thread_p, pageid, NULL, &arv_num, NULL, false) == NULL)
    {
      return -1;
    }

  if (arv_num < 0)
    {
      arv_num = 0;
    }

  return arv_num;
}

/*
 * logpb_set_unavailable_archive - Cache that given archive is unavailable
 *
 * return: nothing
 *
 *   arv_num(in): Log archive number
 *
 * NOTE: Record that give archive is unavialble.
 */
static void
logpb_set_unavailable_archive (THREAD_ENTRY * thread_p, int arv_num)
{
  int *ptr;
  int size;

  assert (LOG_ARCHIVE_CS_OWN_WRITE_MODE (thread_p));

  if (log_Gl.archive.unav_archives == NULL)
    {
      size = sizeof (*log_Gl.archive.unav_archives) * 10;
      ptr = (int *) malloc (size);
      if (ptr == NULL)
	{
	  return;
	}
      log_Gl.archive.max_unav = 10;
      log_Gl.archive.next_unav = 0;
      log_Gl.archive.unav_archives = ptr;
    }
  else
    {
      if ((log_Gl.archive.next_unav + 1) >= log_Gl.archive.max_unav)
	{
	  size = (sizeof (*log_Gl.archive.unav_archives) * (log_Gl.archive.max_unav + 10));
	  ptr = (int *) realloc (log_Gl.archive.unav_archives, size);
	  if (ptr == NULL)
	    {
	      return;
	    }
	  log_Gl.archive.max_unav += 10;
	  log_Gl.archive.unav_archives = ptr;
	}
    }

  log_Gl.archive.unav_archives[log_Gl.archive.next_unav++] = arv_num;
}

/*
 * logpb_dismount_log_archive - dismount archive log
 *
 * return: nothing
 *
 * It dismounts and resets log_Gl.archive.vdes
 */
static void
logpb_dismount_log_archive (THREAD_ENTRY * thread_p)
{
  LOG_ARCHIVE_CS_ENTER (thread_p);

  if (log_Gl.archive.vdes != NULL_VOLDES)
    {
      fileio_dismount (thread_p, log_Gl.archive.vdes);
      log_Gl.archive.vdes = NULL_VOLDES;
    }

  LOG_ARCHIVE_CS_EXIT (thread_p);
}

/*
 * logpb_decache_archive_info - Decache any archive log memory information
 *
 * return: nothing
 *
 * NOTE: Decache any archive log memory information.
 */
void
logpb_decache_archive_info (THREAD_ENTRY * thread_p)
{
  LOG_ARCHIVE_CS_ENTER (thread_p);

  if (log_Gl.archive.vdes != NULL_VOLDES)
    {
      logpb_dismount_log_archive (thread_p);
    }

  if (log_Gl.archive.unav_archives != NULL)
    {
      free_and_init (log_Gl.archive.unav_archives);
      log_Gl.archive.max_unav = 0;
      log_Gl.archive.next_unav = 0;
    }

  LOG_ARCHIVE_CS_EXIT (thread_p);
}

/*
 * log_isarchive_available - Is given archive available ?
 *
 * return: true/false
 *        true: means that the archive may be available.
 *       false: it is known that archive is not available.
 *
 *   arv_num(in): Log archive number
 *
 * NOTE:Find if the current archive is available.
 */
static bool
logpb_is_archive_available (THREAD_ENTRY * thread_p, int arv_num)
{
  int i;

  assert (LOG_CS_OWN (thread_p));
  assert (LOG_ARCHIVE_CS_OWN_WRITE_MODE (thread_p));

  if (arv_num >= log_Gl.hdr.nxarv_num || arv_num < 0)
    {
      return false;
    }

  if (log_Gl.archive.unav_archives != NULL)
    {
      for (i = 0; i < log_Gl.archive.next_unav; i++)
	{
	  if (log_Gl.archive.unav_archives[i] == arv_num)
	    {
	      return false;
	    }
	}
    }

  return true;
}

/*
 * log_fetch_from_archive - Fetch a log page from the log archives
 *
 * return: log_pgptr or NULL (in case of error)
 *
 *   pageid(in): The desired logical page
 *   log_pgptr(in): Place to return the log page
 *   arv_num(in): Set to archive number where page was found or where page
 *                 should have been found.
 *
 * NOTE: Fetch a log page from archive logs.
 */
LOG_PAGE *
logpb_fetch_from_archive (THREAD_ENTRY * thread_p, LOG_PAGEID pageid, LOG_PAGE * log_pgptr,
			  int *ret_arv_num, LOG_ARV_HEADER * ret_arv_hdr, bool is_fatal)
{
  char hdr_pgbuf[IO_MAX_PAGE_SIZE + MAX_ALIGNMENT], *aligned_hdr_pgbuf;
  char log_pgbuf[IO_MAX_PAGE_SIZE + MAX_ALIGNMENT], *aligned_log_pgbuf;
  LOG_ARV_HEADER *arv_hdr;
  LOG_PAGE *hdr_pgptr;
  LOG_PHY_PAGEID phy_pageid = NULL_PAGEID;
  char arv_name[PATH_MAX];
  const char *tmp_arv_name;
  int arv_num, vdes;
  int direction = 0, retry;
  bool has_guess_arvnum = false, first_time = true;
  int error_code = NO_ERROR;
  char format_string[64];

  assert (LOG_CS_OWN (thread_p));
  assert (!is_tran_server_with_remote_storage ());

  logpb_log ("called logpb_fetch_from_archive for pageid = %lld\n", (long long int) pageid);

  LOG_ARCHIVE_CS_ENTER (thread_p);

  aligned_hdr_pgbuf = PTR_ALIGN (hdr_pgbuf, MAX_ALIGNMENT);
  aligned_log_pgbuf = PTR_ALIGN (log_pgbuf, MAX_ALIGNMENT);

#if !defined(NDEBUG)
  if (prm_get_bool_value (PRM_ID_LOG_TRACE_DEBUG))
    {
      fprintf (stdout, "\n **log_fetch_from_archive has been called on pageid = %lld ** \n", (long long int) pageid);
      fflush (stdout);
    }
#endif

  hdr_pgptr = (LOG_PAGE *) aligned_hdr_pgbuf;
  if (log_pgptr == NULL)
    {
      log_pgptr = (LOG_PAGE *) aligned_log_pgbuf;
    }
  if (ret_arv_num == NULL)
    {
      ret_arv_num = &arv_num;
    }

  if (log_Gl.archive.vdes == NULL_VOLDES)
    {
      if (log_Gl.hdr.nxarv_num <= 0)
	{
	  /* We do not have any archives */
	  er_set (ER_FATAL_ERROR_SEVERITY, ARG_FILE_LINE, ER_LOG_NOTIN_ARCHIVE, 1, pageid);

	  LOG_ARCHIVE_CS_EXIT (thread_p);
	  return NULL;
	}

      /*
       * Guess the archive where that page is stored
       */

      has_guess_arvnum = true;
      *ret_arv_num = logpb_get_guess_archive_num (thread_p, pageid);
      fileio_make_log_archive_name (arv_name, log_Archive_path, log_Prefix, *ret_arv_num);

      error_code = ER_FAILED;
      if (logpb_is_archive_available (thread_p, *ret_arv_num) == true && fileio_is_volume_exist (arv_name) == true)
	{
	  vdes = fileio_mount (thread_p, log_Db_fullname, arv_name, LOG_DBLOG_ARCHIVE_VOLID, false, false);
	  if (vdes != NULL_VOLDES)
	    {
	      if (fileio_read (thread_p, vdes, hdr_pgptr, 0, LOG_PAGESIZE) == NULL)
		{
		  fileio_dismount (thread_p, vdes);
		  er_set (ER_FATAL_ERROR_SEVERITY, ARG_FILE_LINE, ER_LOG_READ, 3, 0LL, 0LL, arv_name);

		  LOG_ARCHIVE_CS_EXIT (thread_p);
		  return NULL;
		}
	      error_code = NO_ERROR;
	      arv_hdr = (LOG_ARV_HEADER *) hdr_pgptr->area;
	      if (log_Gl.append.vdes != NULL_VOLDES)
		{
		  if (difftime64 ((time_t) arv_hdr->db_creation, (time_t) log_Gl.hdr.db_creation) != 0)
		    {
		      /*
		       * This volume does not belong to the database. For now, assume
		       * that it is not only. Later, we will give this error to user
		       */
		      vdes = NULL_VOLDES;
		      arv_hdr = NULL;
		    }
		}
	    }
	}

      if (error_code != NO_ERROR)
	{
	  /*
	   * The volume is not online. Ask for it later (below). But first try to
	   * make the best guess for the archive number.
	   */
	  vdes = NULL_VOLDES;
	  arv_hdr = NULL;
	}
    }
  else
    {
      vdes = log_Gl.archive.vdes;
      arv_hdr = &log_Gl.archive.hdr;
      *ret_arv_num = arv_hdr->arv_num;
    }

  sprintf (format_string, "%%%ds", PATH_MAX - 1);

  log_Gl.archive.vdes = NULL_VOLDES;
  while (true)
    {
      /* Is the page in current archive log ? */
      if (arv_hdr != NULL && pageid >= arv_hdr->fpageid && pageid <= arv_hdr->fpageid + arv_hdr->npages - 1)
	{
	  /* Find location of logical page in the archive log */
	  phy_pageid = (LOG_PHY_PAGEID) (pageid - arv_hdr->fpageid + 1);

	  /* Record number of reads in statistics */
	  perfmon_inc_stat (thread_p, PSTAT_LOG_NUM_IOREADS);

	  if (fileio_read (thread_p, vdes, log_pgptr, phy_pageid, LOG_PAGESIZE) == NULL)
	    {
	      /* Error reading archive page */
	      tmp_arv_name = fileio_get_volume_label_by_fd (vdes, PEEK);
	      fileio_dismount (thread_p, vdes);
	      log_Gl.archive.vdes = NULL_VOLDES;
	      er_set (ER_FATAL_ERROR_SEVERITY, ARG_FILE_LINE, ER_LOG_READ, 3, pageid, phy_pageid, tmp_arv_name);

	      LOG_ARCHIVE_CS_EXIT (thread_p);
	      return NULL;
	    }

	  TDE_ALGORITHM tde_algo = logpb_get_tde_algorithm (log_pgptr);
	  if (tde_algo != TDE_ALGORITHM_NONE)
	    {
	      if (tde_decrypt_log_page (log_pgptr, tde_algo, log_pgptr) != NO_ERROR)
		{
		  ASSERT_ERROR ();
		  LOG_ARCHIVE_CS_EXIT (thread_p);
		  return NULL;
		}
	    }

	  /* Cast the archive information. May be used again */
	  if (arv_hdr != &log_Gl.archive.hdr)
	    {
	      log_Gl.archive.hdr = *arv_hdr;
	    }
	  log_Gl.archive.vdes = vdes;
	  break;
	}
      else
	{
	  /* If any archive dismount it */
	  if (vdes != NULL_VOLDES)
	    {
	      fileio_dismount (thread_p, vdes);
	      vdes = NULL_VOLDES;
	    }

	  if (has_guess_arvnum == false)
	    {
	      has_guess_arvnum = true;
	      retry = logpb_get_guess_archive_num (thread_p, pageid);
	      if (retry != *ret_arv_num)
		{
		  *ret_arv_num = retry;
		}
	    }
	  else
	    {
	      if (direction == 0)
		{
		  /*
		   * Define the direction by looking for desired page
		   */
		  if (arv_hdr != NULL)
		    {
		      if (pageid < arv_hdr->fpageid)
			{
			  /* Try older archives */
			  direction = -1;
			}
		      else
			{
			  /* Try newer archives */
			  direction = 1;
			}
		    }
		  else
		    {
		      if (first_time != true)
			{
			  if (log_Gl.append.vdes == NULL_VOLDES)
			    {
			      direction = 1;
			    }
			  else
			    {
			      /*
			       * Start looking from the last archive.
			       * Optimized for UNDO.. This is not so bad since this branch
			       * will be reached only when the guess archive is not
			       * available.
			       */
			      *ret_arv_num = log_Gl.hdr.nxarv_num;
			      direction = -1;
			    }
			}
		    }
		}

	      if (arv_hdr != NULL)
		{
		  if (direction == -1)
		    {
		      /*
		       * Try an older archive.
		       * The page that I am looking MUST be smaller than the first
		       * page in current archive
		       */
		      if (pageid < arv_hdr->fpageid)
			{
			  *ret_arv_num -= 1;
			}
		      else
			{
			  *ret_arv_num = -1;
			}
		    }
		  else
		    {
		      /* Try a newer archive. The page that I am looking MUST be larger than the last page in current
		       * archive */
		      if (pageid > arv_hdr->fpageid + arv_hdr->npages - 1)
			{
			  *ret_arv_num += 1;
			}
		      else
			{
			  *ret_arv_num = log_Gl.hdr.nxarv_num;
			}
		    }
		}
	      else
		{
		  /*
		   * The archive number is not increased the first time in the loop,
		   * so we can ask for it when it is not available.
		   */
		  if (first_time != true)
		    {
		      /*
		       * If we do not have the log active, we don't really know how to
		       * continue, we could be looping forever.
		       */
		      if (log_Gl.append.vdes == NULL_VOLDES)
			{
			  *ret_arv_num = -1;
			}
		      else
			{
			  *ret_arv_num = *ret_arv_num + direction;
			}
		    }
		}

	      first_time = false;
	      if (*ret_arv_num < 0 || *ret_arv_num == log_Gl.hdr.nxarv_num)
		{
		  /* Unable to find page in archive */
		  if (log_Gl.append.vdes != NULL_VOLDES)
		    {
		      er_set (ER_FATAL_ERROR_SEVERITY, ARG_FILE_LINE, ER_LOG_NOTIN_ARCHIVE, 1, pageid);
		    }
		  else
		    {
		      /*
		       * This is likely an incomplete recovery (restore).
		       * We do not have the active log and we are looking for a log page
		       */
		      er_set (ER_WARNING_SEVERITY, ARG_FILE_LINE, ER_LOG_NOTIN_ARCHIVE, 1, pageid);
		    }

		  LOG_ARCHIVE_CS_EXIT (thread_p);

		  return NULL;
		}
	    }

	  if (logpb_is_archive_available (thread_p, *ret_arv_num) == false)
	    {
	      arv_hdr = NULL;
	      continue;
	    }

	  fileio_make_log_archive_name (arv_name, log_Archive_path, log_Prefix, *ret_arv_num);
	  retry = 3;
	  while (retry != 0 && retry != 1
		 && (vdes =
		     fileio_mount (thread_p, log_Db_fullname, arv_name, LOG_DBLOG_ARCHIVE_VOLID, false,
				   false)) == NULL_VOLDES)
	    {
	      char line_buf[PATH_MAX * 2];
	      bool is_in_crash_recovery;

	      is_in_crash_recovery = log_is_in_crash_recovery ();

	      /*
	       * The archive is not online.
	       */
	      if (is_in_crash_recovery == true)
		{
		  fprintf (stdout, "%s\n", er_msg ());
		}

	    retry_prompt:
	      if (log_default_input_for_archive_log_location >= 0)
		{
		  retry = log_default_input_for_archive_log_location;
		  if (retry == 1 && is_in_crash_recovery == true)
		    {
		      fprintf (stdout, "Continue without present archive. (Partial recovery).\n");
		    }
		}
	      else
		{
		  fprintf (stdout, msgcat_message (MSGCAT_CATALOG_CUBRID, MSGCAT_SET_LOG, MSGCAT_LOG_STARTS));
		  fprintf (stdout, msgcat_message (MSGCAT_CATALOG_CUBRID, MSGCAT_SET_LOG, MSGCAT_LOG_LOGARCHIVE_NEEDED),
			   arv_name);
		  fprintf (stdout, msgcat_message (MSGCAT_CATALOG_CUBRID, MSGCAT_SET_LOG, MSGCAT_LOG_STARTS));

		  if (fgets (line_buf, PATH_MAX, stdin) == NULL)
		    {
		      retry = 0;	/* EOF */
		    }
		  else if (sscanf (line_buf, "%d", &retry) != 1)
		    {
		      retry = -1;	/* invalid input */
		    }
		}

	      switch (retry)
		{
		case 0:	/* quit */
		  logpb_set_unavailable_archive (thread_p, *ret_arv_num);
		  er_set (ER_FATAL_ERROR_SEVERITY, ARG_FILE_LINE, ER_LOG_NOTIN_ARCHIVE, 1, pageid);
		  if (is_fatal)
		    {
		      logpb_fatal_error (thread_p, true, ARG_FILE_LINE, "log_fetch_from_archive");
		    }

		  LOG_ARCHIVE_CS_EXIT (thread_p);

		  return NULL;

		case 1:	/* Not available */
		  logpb_set_unavailable_archive (thread_p, *ret_arv_num);
		  break;

		case 3:	/* Relocate */
		  fprintf (stdout, msgcat_message (MSGCAT_CATALOG_CUBRID, MSGCAT_SET_LOG, MSGCAT_LOG_NEWLOCATION));
		  if (fgets (line_buf, PATH_MAX, stdin) == 0 || (sscanf (line_buf, format_string, arv_name) != 1))
		    {
		      fileio_make_log_archive_name (arv_name, log_Archive_path, log_Prefix, *ret_arv_num);
		    }
		  break;

		case 2:	/* Retry */
		  break;

		default:	/* Something strange.  Get user to try again. */
		  fprintf (stdout, msgcat_message (MSGCAT_CATALOG_CUBRID, MSGCAT_SET_LOG, MSGCAT_LOG_INPUT_RANGE_ERROR),
			   0, 3);
		  goto retry_prompt;
		}
	    }

	  if (vdes != NULL_VOLDES)
	    {
	      /* Read header page and make sure the page is here */

	      /* Record number of reads in statistics */
	      perfmon_inc_stat (thread_p, PSTAT_LOG_NUM_IOREADS);

	      if (fileio_read (thread_p, vdes, hdr_pgptr, 0, LOG_PAGESIZE) == NULL)
		{
		  fileio_dismount (thread_p, vdes);
		  er_set (ER_FATAL_ERROR_SEVERITY, ARG_FILE_LINE, ER_LOG_READ, 3, 0LL, 0LL, arv_name);

		  LOG_ARCHIVE_CS_EXIT (thread_p);

		  return NULL;
		}
	      arv_hdr = (LOG_ARV_HEADER *) hdr_pgptr->area;
	      if (log_Gl.append.vdes != NULL_VOLDES)
		{
		  if (difftime64 ((time_t) arv_hdr->db_creation, (time_t) log_Gl.hdr.db_creation) != 0)
		    {
		      /*
		       * This volume does not belong to the database. For now, assume
		       * that it is not only. Later, we will give this error to user
		       */
		      er_set (ER_FATAL_ERROR_SEVERITY, ARG_FILE_LINE, ER_LOG_DOESNT_CORRESPOND_TO_DATABASE, 1,
			      arv_name);
		      arv_hdr = NULL;
		    }
		}
	    }
	  else
	    {
	      arv_hdr = NULL;
	    }
	}
    }

#if defined(CUBRID_DEBUG)
  if (log_pgptr->hdr.logical_pageid != pageid)
    {
      er_set (ER_FATAL_ERROR_SEVERITY, ARG_FILE_LINE, ER_LOG_PAGE_CORRUPTED, 1, pageid);
      logpb_fatal_error (thread_p, true, ARG_FILE_LINE, "log_fetch_from_archive");

      LOG_ARCHIVE_CS_EXIT (thread_p);

      return NULL;
    }
#endif /* CUBRID_DEBUG */

#if !defined (NDEBUG)
  /* In analysys phase, the page may be corrupted. */
  if (log_Gl.rcv_phase == LOG_RESTARTED)
    {
      logpb_debug_check_log_page (thread_p, log_pgptr);
    }
#endif /* !NDEBUG */

  assert (log_pgptr != NULL && *ret_arv_num != -1 && arv_hdr != NULL);
  if (ret_arv_hdr != NULL)
    {
      *ret_arv_hdr = *arv_hdr;
    }

  LOG_ARCHIVE_CS_EXIT (thread_p);

  return log_pgptr;
}

/*
 * logpb_archive_active_log - Archive the active portion of the log
 *
 * return: nothing
 *
 * NOTE: The active portion of the log is archived from the next log
 *              archive page to the previous log page of the current append
 *              log record, to the next log archive.
 */
static void
logpb_archive_active_log (THREAD_ENTRY * thread_p)
{
  char arv_name[PATH_MAX] = { '\0' };	/* Archive name */
  LOG_PAGE *malloc_arv_hdr_pgptr = NULL;	/* Archive header page PTR */
  LOG_ARV_HEADER *arvhdr;	/* Archive header */
  BACKGROUND_ARCHIVING_INFO *bg_arv_info;
  char log_pgbuf[IO_MAX_PAGE_SIZE * LOGPB_IO_NPAGES + MAX_ALIGNMENT];
  char *aligned_log_pgbuf;
  LOG_PAGE *log_pgptr = NULL;
  LOG_PAGEID pageid, last_pageid;
  LOG_PHY_PAGEID ar_phy_pageid;
  int vdes = NULL_VOLDES;
  const char *catmsg;
  int error_code = NO_ERROR;
  int num_pages = 0;
  FILEIO_WRITE_MODE write_mode;

  aligned_log_pgbuf = PTR_ALIGN (log_pgbuf, MAX_ALIGNMENT);

  assert (LOG_CS_OWN_WRITE_MODE (thread_p));
  assert (!is_tran_server_with_remote_storage ());

#if defined(SERVER_MODE)
  log_wakeup_remove_log_archive_daemon ();
#else
  logpb_remove_archive_logs_exceed_limit (thread_p, 0);
#endif

  logpb_log ("Entered logpb_archive_active_log. log_Gl.hdr.nxarv_phy_pageid = %lld , log_Gl.hdr.nxarv_pageid =%lld\n",
	     (long long int) log_Gl.hdr.nxarv_phy_pageid, (long long int) log_Gl.hdr.nxarv_pageid);

  if (log_Gl.hdr.nxarv_pageid >= log_Gl.hdr.append_lsa.pageid)
    {
      er_log_debug (ARG_FILE_LINE,
		    "log_archive_active_log: WARNING Trying to archive ONLY the append page" " which is incomplete\n");
      return;
    }

  bg_arv_info = &log_Gl.bg_archive_info;
  if (log_Gl.archive.vdes != NULL_VOLDES)
    {
      /* A recheck is required after logpb_flush_all_append_pages when LOG_CS is demoted and promoted.
       * log_Gl.archive.vdes may be modified by someone else. Should we remove this dismount? */
      logpb_dismount_log_archive (thread_p);
    }

  malloc_arv_hdr_pgptr = (LOG_PAGE *) malloc (LOG_PAGESIZE);
  if (malloc_arv_hdr_pgptr == NULL)
    {
      goto error;
    }
  memset (malloc_arv_hdr_pgptr, LOG_PAGE_INIT_VALUE, LOG_PAGESIZE);

  /* Must force the log here to avoid nasty side effects */
  logpb_flush_all_append_pages (thread_p);

  malloc_arv_hdr_pgptr->hdr.logical_pageid = LOGPB_HEADER_PAGE_ID;
  malloc_arv_hdr_pgptr->hdr.offset = NULL_OFFSET;
  malloc_arv_hdr_pgptr->hdr.flags = 0;	/* Now flags in header page has always 0 value */

  /* Construct the archive log header */
  arvhdr = (LOG_ARV_HEADER *) malloc_arv_hdr_pgptr->area;
  strncpy (arvhdr->magic, CUBRID_MAGIC_LOG_ARCHIVE, CUBRID_MAGIC_MAX_LENGTH);
  arvhdr->db_creation = log_Gl.hdr.db_creation;
  arvhdr->next_trid = log_Gl.hdr.next_trid;
  arvhdr->arv_num = log_Gl.hdr.nxarv_num;

  /*
   * All pages must be archived... even the ones with unactive log records
   * This is the desired parameter to support multimedia crashes.
   *
   *
   * Note that the npages field does not include the previous lsa page
   *
   */
  arvhdr->fpageid = log_Gl.hdr.nxarv_pageid;
  last_pageid = log_Gl.append.prev_lsa.pageid - 1;

  if (last_pageid < arvhdr->fpageid)
    {
      last_pageid = arvhdr->fpageid;
    }

  arvhdr->npages = (DKNPAGES) (last_pageid - arvhdr->fpageid + 1);

  /*
   * Now create the archive and start copying pages
   */

  perfmon_inc_stat (thread_p, PSTAT_LOG_NUM_ARCHIVES);

  fileio_make_log_archive_name (arv_name, log_Archive_path, log_Prefix, log_Gl.hdr.nxarv_num);

  if (prm_get_bool_value (PRM_ID_LOG_BACKGROUND_ARCHIVING) && bg_arv_info->vdes != NULL_VOLDES)
    {
      vdes = bg_arv_info->vdes;
    }
  else
    {
      vdes = fileio_format (thread_p, log_Db_fullname, arv_name, LOG_DBLOG_ARCHIVE_VOLID, arvhdr->npages + 1, false,
			    false, false, LOG_PAGESIZE, 0, false);
      if (vdes == NULL_VOLDES)
	{
	  /* Unable to create archive log to archive */
	  er_set (ER_FATAL_ERROR_SEVERITY, ARG_FILE_LINE, ER_LOG_CREATE_LOGARCHIVE_FAIL, 3, arv_name, arvhdr->fpageid,
		  arvhdr->fpageid + arvhdr->npages - 1);
	  goto error;
	}
    }

  log_archive_er_log ("logpb_archive_active_log, arvhdr->fpageid = %lld\n", arvhdr->fpageid);

  logpb_set_page_checksum (malloc_arv_hdr_pgptr);

  write_mode = dwb_is_created () == true ? FILEIO_WRITE_NO_COMPENSATE_WRITE : FILEIO_WRITE_DEFAULT_WRITE;
  if (fileio_write (thread_p, vdes, malloc_arv_hdr_pgptr, 0, LOG_PAGESIZE, write_mode) == NULL)
    {
      /* Error archiving header page into archive */
      er_set (ER_FATAL_ERROR_SEVERITY, ARG_FILE_LINE, ER_LOG_WRITE, 3, 0LL, 0LL, arv_name);
      goto error;
    }

  if (prm_get_bool_value (PRM_ID_LOG_BACKGROUND_ARCHIVING) && bg_arv_info->vdes != NULL_VOLDES
      && arvhdr->fpageid == bg_arv_info->start_page_id)
    {
      pageid = bg_arv_info->current_page_id;
      ar_phy_pageid = (LOG_PHY_PAGEID) (bg_arv_info->current_page_id - bg_arv_info->start_page_id + 1);
    }
  else
    {
      assert (!prm_get_bool_value (PRM_ID_LOG_BACKGROUND_ARCHIVING) || bg_arv_info->vdes == NULL_VOLDES);

      pageid = arvhdr->fpageid;
      ar_phy_pageid = 1;
    }

  log_pgptr = (LOG_PAGE *) aligned_log_pgbuf;

  /* Now start dumping the current active pages to archive */
  for (; pageid <= last_pageid; pageid += num_pages, ar_phy_pageid += num_pages)
    {
      logpb_log ("Dump page %lld in logpb_archive_active_log, num_pages = %d\n", (long long int) pageid, num_pages);
      num_pages = (int) MIN (LOGPB_IO_NPAGES, last_pageid - pageid + 1);
      num_pages = logpb_read_page_from_active_log (thread_p, pageid, num_pages, false, log_pgptr);
      if (num_pages <= 0)
	{
	  goto error;
	}

      /* no need to encrypt, it is read as not decrypted (TDE) */
      if (fileio_write_pages (thread_p, vdes, (char *) log_pgptr, ar_phy_pageid, num_pages, LOG_PAGESIZE,
			      FILEIO_WRITE_NO_COMPENSATE_WRITE) == NULL)
	{
	  er_set (ER_FATAL_ERROR_SEVERITY, ARG_FILE_LINE, ER_LOG_WRITE, 3, pageid, ar_phy_pageid, arv_name);
	  goto error;
	}
    }

  if (prm_get_bool_value (PRM_ID_LOG_BACKGROUND_ARCHIVING) && bg_arv_info->vdes != NULL_VOLDES)
    {
      fileio_dismount (thread_p, vdes);
      vdes = NULL_VOLDES;
      bg_arv_info->vdes = NULL_VOLDES;

      /* rename _lgar_t to _lgar[number] name */
      if (fileio_rename (NULL_VOLID, log_Name_bg_archive, arv_name) == NULL)
	{
	  goto error;
	}

      vdes = fileio_mount (thread_p, log_Db_fullname, arv_name, LOG_DBLOG_ARCHIVE_VOLID, 0, false);
      if (vdes == NULL_VOLDES)
	{
	  goto error;
	}
    }
  else
    {
      /*
       * Make sure that the whole log archive is in physical storage at this
       * moment. System volume. No need to sync DWB.
       */
      if (fileio_synchronize (thread_p, vdes, arv_name, FILEIO_SYNC_ONLY) == NULL_VOLDES)
	{
	  goto error;
	}
    }

  /* The last archive needed for system crashes */
  if (log_Gl.hdr.last_arv_num_for_syscrashes == -1)
    {
      log_Gl.hdr.last_arv_num_for_syscrashes = log_Gl.hdr.nxarv_num;
    }

  log_Gl.hdr.nxarv_num++;
  log_Gl.hdr.nxarv_pageid = last_pageid + 1;
  log_Gl.hdr.nxarv_phy_pageid = logpb_to_physical_pageid (log_Gl.hdr.nxarv_pageid);

  log_Gl.hdr.was_active_log_reset = false;

  logpb_log
    ("In logpb_archive_active_log, new values from log_Gl.hdr.nxarv_pageid = %lld and log_Gl.hdr.nxarv_phy_pageid = %lld\n",
     (long long int) log_Gl.hdr.nxarv_pageid, (long long int) log_Gl.hdr.nxarv_phy_pageid);
  /* Flush the log header to reflect the archive */
  logpb_flush_header (thread_p);

#if 0
  if (prm_get_integer_value (PRM_ID_SUPPRESS_FSYNC) != 0)
    {
      fileio_synchronize (thread_p, log_Gl.append.vdes, FILEIO_SYNC_ONLY);
    }
#endif

  er_set (ER_NOTIFICATION_SEVERITY, ARG_FILE_LINE, ER_LOG_ARCHIVE_CREATED, 3, arv_name, arvhdr->fpageid, last_pageid);

  /* Cast the archive information. May be used again */

  LOG_ARCHIVE_CS_ENTER (thread_p);

  log_Gl.archive.hdr = *arvhdr;	/* Copy of structure */
  if (log_Gl.archive.vdes != NULL_VOLDES)
    {
      logpb_dismount_log_archive (thread_p);
    }
  log_Gl.archive.vdes = vdes;

  LOG_ARCHIVE_CS_EXIT (thread_p);

  catmsg = msgcat_message (MSGCAT_CATALOG_CUBRID, MSGCAT_SET_LOG, MSGCAT_LOG_LOGINFO_ARCHIVE);
  if (catmsg == NULL)
    {
      catmsg = "ARCHIVE: %d %s %lld %lld\n";
    }
  error_code =
    log_dump_log_info (log_Name_info, true, catmsg, log_Gl.hdr.nxarv_num - 1, arv_name, arvhdr->fpageid, last_pageid);
  if (error_code != NO_ERROR && error_code != ER_LOG_MOUNT_FAIL)
    {
      goto error;
    }

  (void) logpb_add_archive_page_info (thread_p, log_Gl.hdr.nxarv_num - 1, arvhdr->fpageid, last_pageid);

#if defined(SERVER_MODE)
  if (!HA_DISABLED ())
    {
      LOG_PAGEID min_fpageid = logwr_get_min_copied_fpageid ();
      if (min_fpageid != NULL_PAGEID)
	{
	  int unneeded_arvnum = -1;
	  if (min_fpageid >= arvhdr->fpageid)
	    {
	      unneeded_arvnum = arvhdr->arv_num - 1;
	    }
	  else
	    {
	      LOG_ARV_HEADER min_arvhdr;
	      if (logpb_fetch_from_archive (thread_p, min_fpageid, NULL, NULL, &min_arvhdr, false) != NULL)
		{
		  unneeded_arvnum = min_arvhdr.arv_num - 1;
		}
	    }
	  if (unneeded_arvnum >= 0)
	    {
	      char unneeded_logarv_name[PATH_MAX];
	      fileio_make_log_archive_name (unneeded_logarv_name, log_Archive_path, log_Prefix, unneeded_arvnum);

	      catmsg =
		msgcat_message (MSGCAT_CATALOG_CUBRID, MSGCAT_SET_LOG, MSGCAT_LOG_LOGINFO_COMMENT_UNUSED_ARCHIVE_NAME);
	      if (catmsg == NULL)
		{
		  catmsg =
		    "29 COMMENT: Log archive %s, which contains log pages before %lld,"
		    " is not needed any longer by any HA utilities.\n";
		}
	      error_code = log_dump_log_info (log_Name_info, true, catmsg, unneeded_logarv_name, min_fpageid);
	      if (error_code != NO_ERROR && error_code != ER_LOG_MOUNT_FAIL)
		{
		  goto error;
		}
	    }
	}
    }

#endif /* SERVER_MODE */


  if (prm_get_bool_value (PRM_ID_LOG_BACKGROUND_ARCHIVING))
    {
      /* rename removed archive log file to reuse it */
      os_rename_file (log_Name_removed_archive, log_Name_bg_archive);

      bg_arv_info->vdes =
	fileio_format (thread_p, log_Db_fullname, log_Name_bg_archive, LOG_DBLOG_BG_ARCHIVE_VOLID, log_Gl.hdr.npages,
		       false, false, false, LOG_PAGESIZE, 0, true);
      if (bg_arv_info->vdes != NULL_VOLDES)
	{
	  bg_arv_info->start_page_id = log_Gl.hdr.nxarv_pageid;
	  bg_arv_info->current_page_id = log_Gl.hdr.nxarv_pageid;
	  bg_arv_info->last_sync_pageid = log_Gl.hdr.nxarv_pageid;
	}
      else
	{
	  bg_arv_info->start_page_id = NULL_PAGEID;
	  bg_arv_info->current_page_id = NULL_PAGEID;
	  bg_arv_info->last_sync_pageid = NULL_PAGEID;

	  er_log_debug (ARG_FILE_LINE, "Unable to create temporary archive log %s\n", log_Name_bg_archive);
	}
    }

  log_archive_er_log ("logpb_archive_active_log end, arvhdr->fpageid = %lld, arvhdr->npages = %d\n", arvhdr->fpageid,
		      arvhdr->npages);

  free_and_init (malloc_arv_hdr_pgptr);

  return;

  /* ********* */
error:

  if (malloc_arv_hdr_pgptr != NULL)
    {
      free_and_init (malloc_arv_hdr_pgptr);
    }

  if (vdes != NULL_VOLDES)
    {
      fileio_dismount (thread_p, vdes);
      fileio_unformat (thread_p, arv_name);
    }

  if (prm_get_bool_value (PRM_ID_LOG_BACKGROUND_ARCHIVING))
    {
      if (bg_arv_info->vdes != NULL_VOLDES && bg_arv_info->vdes != vdes)
	{
	  fileio_dismount (thread_p, bg_arv_info->vdes);
	}
      fileio_unformat (thread_p, log_Name_bg_archive);
      bg_arv_info->vdes = NULL_VOLDES;
    }

  logpb_fatal_error (thread_p, true, ARG_FILE_LINE, "log_archive_active_log");
}

int
logpb_remove_archive_logs_exceed_limit (THREAD_ENTRY * thread_p, int max_count)
{
  int first_arv_num_to_delete = -1;
  int last_arv_num_to_delete = -1;
  int min_arv_required_for_vacuum;
  LOG_PAGEID vacuum_first_pageid = NULL_PAGEID;
#if defined(SERVER_MODE)
  LOG_PAGEID min_copied_pageid;
  int min_copied_arv_num;
#endif /* SERVER_MODE */
  int num_remove_arv_num;
  int log_max_archives = prm_get_integer_value (PRM_ID_LOG_MAX_ARCHIVES);
  char *catmsg;
  int deleted_count = 0;

  LOG_PAGEID cdc_first_pageid = NULL_PAGEID;
  int min_arv_required_for_cdc;

<<<<<<< HEAD
  assert (!is_tran_server_with_remote_storage ());
=======
  LOG_PAGEID flashback_first_pageid = NULL_LOG_PAGEID;
  int min_arv_required_for_flashback;
>>>>>>> 43da0567

  if (log_max_archives == INT_MAX)
    {
      return 0;			/* none is deleted */
    }

  if (!vacuum_is_safe_to_remove_archives ())
    {
      /* we don't know yet what is the first log page required by vacuum so it is not safe to remove log archives.
         unfortunately, to update the oldest vacuum data log pageid can be done only after loading vacuum data from
         disk, which in turn can only happen after recovery. this will block any log archive removal until vacuum
         is loaded. */
      return 0;
    }

  /* Get first log pageid needed for vacuum before locking LOG_CS. */
  vacuum_first_pageid = vacuum_min_log_pageid_to_keep ();

  LOG_CS_ENTER (thread_p);

  if (!prm_get_bool_value (PRM_ID_FORCE_REMOVE_LOG_ARCHIVES))
    {
#if defined(SERVER_MODE)
      min_copied_pageid = logwr_get_min_copied_fpageid ();
      if (min_copied_pageid == NULL_PAGEID)
	{
	  LOG_CS_EXIT (thread_p);
	  return 0;		/* none is deleted */
	}

      if (logpb_is_page_in_archive (min_copied_pageid))
	{
	  min_copied_arv_num = logpb_get_archive_number (thread_p, min_copied_pageid);
	  if (min_copied_arv_num == -1)
	    {
	      LOG_CS_EXIT (thread_p);
	      return 0;		/* none is deleted */
	    }
	  else if (min_copied_arv_num > 1)
	    {
	      min_copied_arv_num--;
	    }

	  num_remove_arv_num = MAX (log_max_archives, log_Gl.hdr.nxarv_num - min_copied_arv_num);
	}
      else
	{
	  num_remove_arv_num = log_max_archives;
	}
#else /* SERVER_MODE */
      num_remove_arv_num = log_max_archives;
#endif
    }
  else
    {
      num_remove_arv_num = log_max_archives;
    }

  if ((log_Gl.hdr.nxarv_num - (log_Gl.hdr.last_deleted_arv_num + 1)) > num_remove_arv_num)
    {
      er_set (ER_NOTIFICATION_SEVERITY, ARG_FILE_LINE, ER_LOG_MAX_ARCHIVES_HAS_BEEN_EXCEEDED, 1, num_remove_arv_num);

      /* Remove the log archives at this point */
      first_arv_num_to_delete = log_Gl.hdr.last_deleted_arv_num + 1;
      last_arv_num_to_delete = log_Gl.hdr.nxarv_num - num_remove_arv_num;

      if (log_Gl.hdr.last_arv_num_for_syscrashes != -1)
	{
	  last_arv_num_to_delete = MIN (last_arv_num_to_delete, log_Gl.hdr.last_arv_num_for_syscrashes);
	}
      vacuum_er_log (VACUUM_ER_LOG_ARCHIVES, "First log pageid in vacuum data is %lld", vacuum_first_pageid);
      if (vacuum_first_pageid != NULL_PAGEID && logpb_is_page_in_archive (vacuum_first_pageid))
	{
	  min_arv_required_for_vacuum = logpb_get_archive_number (thread_p, vacuum_first_pageid);
	  vacuum_er_log (VACUUM_ER_LOG_ARCHIVES, "First archive number used for vacuum is %d",
			 min_arv_required_for_vacuum);
	  if (min_arv_required_for_vacuum >= 0)
	    {
	      last_arv_num_to_delete = MIN (last_arv_num_to_delete, min_arv_required_for_vacuum);
	    }
	  else
	    {
	      /* Page should be in archive. */
	      assert (false);
	    }
	}

      if (prm_get_integer_value (PRM_ID_SUPPLEMENTAL_LOG))
	{
	  cdc_first_pageid = cdc_min_log_pageid_to_keep ();

	  _er_log_debug (ARG_FILE_LINE, "First log pageid in cdc data is %lld", cdc_first_pageid);
	  if (cdc_first_pageid != NULL_PAGEID && logpb_is_page_in_archive (cdc_first_pageid))
	    {
	      min_arv_required_for_cdc = logpb_get_archive_number (thread_p, cdc_first_pageid);

	      _er_log_debug (ARG_FILE_LINE,
			     "First archive number used for cdc is %d , for vacuum is %d, last_arv_num_for_syscrashes : %d",
			     min_arv_required_for_cdc, min_arv_required_for_vacuum,
			     log_Gl.hdr.last_arv_num_for_syscrashes);

	      if (min_arv_required_for_cdc >= 0)
		{
		  last_arv_num_to_delete = MIN (last_arv_num_to_delete, min_arv_required_for_cdc);
		}
	      else
		{
		  /* Page should be in archive. */
		  assert (false);
		}
	    }

	  /* check flashback */
	  if (flashback_is_needed_to_keep_archive ())
	    {
	      flashback_first_pageid = flashback_min_log_pageid_to_keep ();

	      _er_log_debug (ARG_FILE_LINE, "First log pageid for flashback is %lld", flashback_first_pageid);

	      /* NULL check for flashback_first_pageid is done in flashback_is_needed_to_keep_archive () */
	      if (flashback_first_pageid != NULL_LOG_PAGEID && logpb_is_page_in_archive (flashback_first_pageid))
		{
		  min_arv_required_for_flashback = logpb_get_archive_number (thread_p, flashback_first_pageid);

		  _er_log_debug (ARG_FILE_LINE, "First archive number used for flashback is %d",
				 min_arv_required_for_flashback);

		  if (min_arv_required_for_flashback >= 0)
		    {
		      last_arv_num_to_delete = MIN (last_arv_num_to_delete, min_arv_required_for_flashback);
		    }
		  else
		    {
		      /* Page should be in archive. */
		      assert (false);
		    }
		}
	    }
	}

      if (max_count > 0)
	{
	  /* check max count for deletion */
	  last_arv_num_to_delete = MIN (last_arv_num_to_delete, first_arv_num_to_delete + max_count);
	}

      last_arv_num_to_delete--;
      if (last_arv_num_to_delete >= first_arv_num_to_delete)
	{
	  log_Gl.hdr.last_deleted_arv_num = last_arv_num_to_delete;

#if defined (SA_MODE)
	  if (LSA_ISNULL (&log_Gl.hdr.mvcc_op_log_lsa))
	    {
	      /* Update the last_blockid needed for vacuum. Get the first page_id of the previously logged archive */
	      log_Gl.hdr.vacuum_last_blockid = logpb_last_complete_blockid ();
	    }
#endif /* SA_MODE */
	  logpb_flush_header (thread_p);	/* to get rid of archives */
	}

      vacuum_er_log (VACUUM_ER_LOG_ARCHIVES, "last_arv_num_to_delete is %d", last_arv_num_to_delete);
    }

  LOG_CS_EXIT (thread_p);

  if (last_arv_num_to_delete >= 0 && last_arv_num_to_delete >= first_arv_num_to_delete)
    {
      if (prm_get_bool_value (PRM_ID_DEBUG_LOG_ARCHIVES) || VACUUM_IS_ER_LOG_LEVEL_SET (VACUUM_ER_LOG_ARCHIVES))
	{
	  /* this is too problematic not to log in server error log too! */
	  _er_log_debug (ARG_FILE_LINE, "Purge archives starting with %d and up until %d; "
			 "vacuum_first_pageid = %d, last_arv_num_for_syscrashes = %d",
			 first_arv_num_to_delete, last_arv_num_to_delete, vacuum_first_pageid,
			 log_Gl.hdr.last_arv_num_for_syscrashes);
	}

      catmsg = msgcat_message (MSGCAT_CATALOG_CUBRID, MSGCAT_SET_LOG, MSGCAT_LOG_MAX_ARCHIVES_HAS_BEEN_EXCEEDED);
      if (catmsg == NULL)
	{
	  catmsg = (char *) "Number of active log archives has been exceeded the max desired number.";
	}
      deleted_count =
	logpb_remove_archive_logs_internal (thread_p, first_arv_num_to_delete, last_arv_num_to_delete, catmsg);
    }

  return deleted_count;
}

/*
 * logpb_remove_archive_logs - Remove all unactive log archives
 *
 * return: nothing
 *
 *   info_reason(in):
 *
 * NOTE: Archive that are not needed for system crashes, vacuum, cdc, and flashback are removed.
 *       That these archives may be needed for media crash recovery.
 *       Therefore, it is important that the user copy these archives
 *       to tape. Check the log information file.
 */
void
logpb_remove_archive_logs (THREAD_ENTRY * thread_p, const char *info_reason)
{
#if !defined(SERVER_MODE)
  LOG_LSA flush_upto_lsa;	/* Flush data pages up to LSA */
#endif /* !SERVER_MODE */
  LOG_LSA newflush_upto_lsa;	/* Next to be flush */
  int first_deleted_arv_num;
  int last_deleted_arv_num;
  int min_arv_required_for_vacuum;
  LOG_PAGEID vacuum_first_pageid;

  int min_arv_required_for_cdc;
  LOG_PAGEID cdc_first_pageid;

<<<<<<< HEAD
  assert (!is_tran_server_with_remote_storage ());
=======
  int min_arv_required_for_flashback;
  LOG_PAGEID flashback_first_pageid;
>>>>>>> 43da0567

  if (!vacuum_is_safe_to_remove_archives ())
    {
      /* we don't know yet what is the first log page required by vacuum if vacuum_disable is set to true.
       * this will block any log archive removal until it is set to false. */
      return;
    }

  assert (LOG_CS_OWN_WRITE_MODE (thread_p));

  /* Close any log archives that are opened */
  if (log_Gl.archive.vdes != NULL_VOLDES)
    {
      logpb_dismount_log_archive (thread_p);
    }

#if defined(SERVER_MODE)
  LSA_COPY (&newflush_upto_lsa, &log_Gl.flushed_lsa_lower_bound);
#else /* SERVER_MODE */

  flush_upto_lsa.pageid = LOGPB_NEXT_ARCHIVE_PAGE_ID;
  flush_upto_lsa.offset = NULL_OFFSET;

  pgbuf_flush_checkpoint (thread_p, &flush_upto_lsa, NULL, &newflush_upto_lsa, NULL);

  if ((!LSA_ISNULL (&newflush_upto_lsa) && LSA_LT (&newflush_upto_lsa, &flush_upto_lsa))
      || (fileio_synchronize_all (thread_p, false) != NO_ERROR))
    {
      /* Cannot remove the archives at this moment */
      return;
    }

  if (log_Gl.run_nxchkpt_atpageid != NULL_PAGEID)
    {
      if (LSA_LT (&log_Gl.hdr.chkpt_lsa, &flush_upto_lsa))
	{
	  /*
	   * Reset the checkpoint record to the first possible active page and
	   * flush the log header before the archives are removed
	   */
	  LSA_COPY (&log_Gl.hdr.chkpt_lsa, &flush_upto_lsa);
	  logpb_flush_header (thread_p);
	}
    }
#endif /* SERVER_MODE */

  last_deleted_arv_num = log_Gl.hdr.last_arv_num_for_syscrashes;
  if (last_deleted_arv_num == -1)
    {
      last_deleted_arv_num = log_Gl.hdr.nxarv_num;
    }

  last_deleted_arv_num--;

  vacuum_first_pageid = vacuum_min_log_pageid_to_keep ();
  if (vacuum_first_pageid != NULL_PAGEID && logpb_is_page_in_archive (vacuum_first_pageid))
    {
      min_arv_required_for_vacuum = logpb_get_archive_number (thread_p, vacuum_first_pageid);
      min_arv_required_for_vacuum--;
      last_deleted_arv_num = MIN (last_deleted_arv_num, min_arv_required_for_vacuum);
    }

  if (prm_get_integer_value (PRM_ID_SUPPLEMENTAL_LOG))
    {
      cdc_first_pageid = cdc_min_log_pageid_to_keep ();
      if (cdc_first_pageid != NULL_PAGEID && logpb_is_page_in_archive (cdc_first_pageid))
	{
	  min_arv_required_for_cdc = logpb_get_archive_number (thread_p, cdc_first_pageid);
	  min_arv_required_for_cdc--;
	  last_deleted_arv_num = MIN (last_deleted_arv_num, min_arv_required_for_cdc);
	}

      /* flashback */
      if (flashback_is_needed_to_keep_archive ())
	{

	  flashback_first_pageid = flashback_min_log_pageid_to_keep ();

	  if (flashback_first_pageid != NULL_LOG_PAGEID && logpb_is_page_in_archive (flashback_first_pageid))
	    {
	      min_arv_required_for_flashback = logpb_get_archive_number (thread_p, flashback_first_pageid);
	      min_arv_required_for_flashback--;
	      last_deleted_arv_num = MIN (last_deleted_arv_num, min_arv_required_for_flashback);

	      _er_log_debug (ARG_FILE_LINE,
			     "FLASHBACK : first log pageid is %d, first archive log number is %d, last_deleted_arv_num is %d",
			     flashback_first_pageid, min_arv_required_for_flashback, last_deleted_arv_num);
	    }
	}
    }

  if (log_Gl.hdr.last_deleted_arv_num + 1 > last_deleted_arv_num)
    {
      /* Nothing to remove */
      return;
    }

  first_deleted_arv_num = log_Gl.hdr.last_deleted_arv_num + 1;
  if (last_deleted_arv_num >= 0)
    {
      logpb_remove_archive_logs_internal (thread_p, first_deleted_arv_num, last_deleted_arv_num, info_reason);

      log_Gl.hdr.last_deleted_arv_num = last_deleted_arv_num;
      logpb_flush_header (thread_p);	/* to get rid of archives */

      _er_log_debug (ARG_FILE_LINE, "first_deleted_arv_num = %d, last_deleted_arv_num = %d", first_deleted_arv_num,
		     last_deleted_arv_num);
    }
}

/*
 * logpb_add_archive_page_info -
 *
 * return: 0
 *
 *   thread_p(in)  :
 *   arv_num(in)   :
 *   start_page(in):
 *   end_page(in)  :
 *
 * NOTE:
 */
static int
logpb_add_archive_page_info (THREAD_ENTRY * thread_p, int arv_num, LOG_PAGEID start_page, LOG_PAGEID end_page)
{
  int rear;

  assert (LOG_CS_OWN (thread_get_thread_entry_info ()));

  rear = logpb_Arv_page_info_table.rear;

  rear = (rear + 1) % ARV_PAGE_INFO_TABLE_SIZE;

  if (logpb_Arv_page_info_table.item_count < ARV_PAGE_INFO_TABLE_SIZE)
    {
      logpb_Arv_page_info_table.item_count++;
    }

  logpb_Arv_page_info_table.rear = rear;
  logpb_Arv_page_info_table.page_info[rear].arv_num = arv_num;
  logpb_Arv_page_info_table.page_info[rear].start_pageid = start_page;
  logpb_Arv_page_info_table.page_info[rear].end_pageid = end_page;

  return 0;
}

/*
 * logpb_get_archive_num_from_info_table -
 *
 * return: archive_number or -1
 *
 *   thread_p(in)  :
 *   page_id(in)   :
 *
 * NOTE:
 */
static int
logpb_get_archive_num_from_info_table (THREAD_ENTRY * thread_p, LOG_PAGEID page_id)
{
  int i, count;

  assert (LOG_CS_OWN (thread_get_thread_entry_info ()));

  for (i = logpb_Arv_page_info_table.rear, count = 0; count < logpb_Arv_page_info_table.item_count;
       i = ((i == 0) ? ARV_PAGE_INFO_TABLE_SIZE - 1 : i - 1), count++)
    {
      if (logpb_Arv_page_info_table.page_info[i].start_pageid <= page_id
	  && page_id <= logpb_Arv_page_info_table.page_info[i].end_pageid)
	{
	  return logpb_Arv_page_info_table.page_info[i].arv_num;
	}
    }

  return -1;
}

/*
 * log_remove_archive_logs_internal - Remove all unactive log archives
 *
 * return: nothing
 *
 *   first(in): first archive to be deleted
 *   last(in): last archive to be deleted
 *   info_reason(in): message describing the reason the archives are being deleted
 *   check_backup(in): when true, avoid deleting archives needed for a restore
 *
 * NOTE: This routine does the actual deletion and notifies the user
 *   via the lginf file.  This routine does not do any logical verification
 *   to insure that the archives are no longer needed, so the caller must be
 *   explicitly careful and insure that there are no circumstances under
 *   which those archives could possibly be needed before they are deleted.
 *   Common reasons why they might be needed include a media crash or a
 *   restore from a fuzzy backup.
 */
static int
logpb_remove_archive_logs_internal (THREAD_ENTRY * thread_p, int first, int last, const char *info_reason)
{
  char logarv_name[PATH_MAX];
  int i;
  bool append_log_info = false;
  int deleted_count = 0;

  assert (!is_tran_server_with_remote_storage ());

  /* Decache any archive remaining in the log_Gl.archive. */
  logpb_decache_archive_info (thread_p);

  for (i = first; i <= last; i++)
    {
      fileio_make_log_archive_name (logarv_name, log_Archive_path, log_Prefix, i);

#if defined(SERVER_MODE)
      if (prm_get_bool_value (PRM_ID_LOG_BACKGROUND_ARCHIVING) && boot_Server_status == BOOT_SERVER_UP)
	{
	  fileio_unformat_and_rename (thread_p, logarv_name, log_Name_removed_archive);
	}
      else
	{
	  fileio_unformat (thread_p, logarv_name);
	}
#else
      fileio_unformat (thread_p, logarv_name);
#endif
      append_log_info = true;
      deleted_count++;
    }

  if (append_log_info)
    {
      logpb_append_archives_removed_to_log_info (first, last, info_reason);
    }

  return deleted_count;
}

/*
 * logpb_append_archives_removed_to_log_info - Record deletion of one or more archives
 *
 * return: nothing
 *
 *   first(in): first archive to be deleted
 *   last(in): last archive to be deleted
 *   info_reason(in): message describing the reason the archives are being deleted
 *
 * NOTE: This routine makes an entry into the loginfo file that the
 *   given log archives have been removed.
 */
static void
logpb_append_archives_removed_to_log_info (int first, int last, const char *info_reason)
{
  const char *catmsg;
  char logarv_name[PATH_MAX];
  char logarv_name_first[PATH_MAX];
  int error_code;

  if (info_reason != NULL)
    {
      catmsg = msgcat_message (MSGCAT_CATALOG_CUBRID, MSGCAT_SET_LOG, MSGCAT_LOG_LOGINFO_REMOVE_REASON);
      if (catmsg == NULL)
	{
	  catmsg = "REMOVE: %d %s to \n%d %s.\nREASON: %s\n";
	}

      fileio_make_log_archive_name (logarv_name, log_Archive_path, log_Prefix, last);
      if (first == last)
	{
	  error_code =
	    log_dump_log_info (log_Name_info, true, catmsg, first, logarv_name, last, logarv_name, info_reason);
	}
      else
	{
	  fileio_make_log_archive_name (logarv_name_first, log_Archive_path, log_Prefix, first);
	  error_code =
	    log_dump_log_info (log_Name_info, true, catmsg, first, logarv_name_first, last, logarv_name, info_reason);
	}
      if (error_code != NO_ERROR && error_code != ER_LOG_MOUNT_FAIL)
	{
	  return;
	}
    }
}

/*
 *
 *       	   FUNCTIONS RELATED TO MISCELANEOUS I/O
 *
 */

/*
 * logpb_copy_from_log: Copy a portion of the log
 *
 * arguments:
 *  area: Area where the portion of the log is copied. (Set as a side effect)
 *  area_length: the length to copy
 *  log_lsa: log address of the log data to copy (May be set as a side effect)
 *  log_pgptr: the buffer containing the log page (May be set as a side effect)
 *
 * returns/side-effects: nothing
 *    area is set as a side effect.
 *    log_lsa, and log_pgptr are set as a side effect.
 *
 * description: Copy "length" bytes of the log starting at log_lsa->pageid, log_offset onto the given area.
 * NOTE:        The location of the log is updated to point to the end of the data.
 */
void
logpb_copy_from_log (THREAD_ENTRY * thread_p, char *area, int length, LOG_LSA * log_lsa, LOG_PAGE * log_page_p)
{
  int copy_length;		/* Length to copy into area */
  int area_offset;		/* The area offset */

  /*
   * If the data is contained in only one buffer, copy the data in one
   * statement, otherwise, copy it in parts
   */

  if (log_lsa->offset + length < (int) LOGAREA_SIZE)
    {
      /* The log data is contiguos */
      memcpy (area, (char *) log_page_p->area + log_lsa->offset, length);
      log_lsa->offset += length;
    }
  else
    {
      /* The log data is not contiguos */
      area_offset = 0;
      while (length > 0)
	{
	  LOG_READ_ADVANCE_WHEN_DOESNT_FIT (thread_p, 0, log_lsa, log_page_p);
	  if (log_lsa->offset + length < (int) LOGAREA_SIZE)
	    {
	      copy_length = length;
	    }
	  else
	    {
	      copy_length = LOGAREA_SIZE - (int) (log_lsa->offset);
	    }
	  memcpy (area + area_offset, (char *) log_page_p->area + log_lsa->offset, copy_length);
	  length -= copy_length;
	  area_offset += copy_length;
	  log_lsa->offset += copy_length;
	}
    }
}

/*
 * logpb_verify_length - Verify db and log lengths
 *
 * return: NO_ERROR if all OK, ER status otherwise
 *
 *   db_fullname(in): Full name of the database
 *   log_path(in): Directory where the log volumes reside
 *   log_prefix(in): Name of the log volumes. It is usually set as database
 *                   name. For example, if the value is equal to "db", the
 *                   names of the log volumes created are as follow:
 *                      Active_log      = db_logactive
 *                      Archive_logs    = db_logarchive.0
 *                                        db_logarchive.1
 *                                             .
 *                                             .
 *                                             .
 *                                        db_logarchive.n
 *                      Log_information = db_loginfo
 *                      Database Backup = db_backup
 *
 * NOTE: Make sure that any database name will not be overpassed.
 */
static int
logpb_verify_length (const char *db_fullname, const char *log_path, const char *log_prefix)
{
  int volmax_suffix;
  int length;
  const char *dbname;
  long int filename_max;
  long int pathname_max;

  volmax_suffix = fileio_get_volume_max_suffix ();

  dbname = fileio_get_base_file_name (db_fullname);
  if (fileio_get_max_name (db_fullname, &filename_max, &pathname_max) < 0)
    {
      return ER_FAILED;
    }

  if (pathname_max > DB_MAX_PATH_LENGTH)
    {
      pathname_max = DB_MAX_PATH_LENGTH;
    }

  /*
   * Make sure that names of volumes (information and log volumes), that is,
   * OS files will not exceed the maximum allowed value.
   */

  if ((int) (strlen (dbname) + 1 + volmax_suffix) > filename_max)
    {
      /* The name of the volume is too long */
      er_set (ER_FATAL_ERROR_SEVERITY, ARG_FILE_LINE, ER_LOG_NOFULL_DATABASE_NAME_IS_TOO_LONG, 2, dbname,
	      filename_max - volmax_suffix - 1);
      return ER_LOG_NOFULL_DATABASE_NAME_IS_TOO_LONG;
    }

  if ((int) (strlen (log_prefix) + 1) > filename_max || (strlen (log_prefix) + 1) > MAXLOGNAME)
    {
      /* Bad prefix log name */
      er_set (ER_FATAL_ERROR_SEVERITY, ARG_FILE_LINE, ER_LOG_PREFIX_NAME_IS_TOO_LONG, 2, log_prefix,
	      (((int) MAXLOGNAME > filename_max) ? filename_max - 1 : (int) MAXLOGNAME - 1));
      return ER_LOG_PREFIX_NAME_IS_TOO_LONG;
    }

  /*
   * Make sure that the length for the volume is OK
   */

  if ((int) (strlen (db_fullname) + 1 + volmax_suffix) > pathname_max)
    {
      /* The full name of the database is too long */
      er_set (ER_FATAL_ERROR_SEVERITY, ARG_FILE_LINE, ER_BO_FULL_DATABASE_NAME_IS_TOO_LONG, 3, NULL, db_fullname,
	      strlen (db_fullname) + 1, pathname_max);
      return ER_BO_FULL_DATABASE_NAME_IS_TOO_LONG;
    }

  /*
   * First create a new log for the new database. This log is not a copy of
   * of the old log; it is a newly created one.
   */

  if (log_path != NULL)
    {
      length = (int) (strlen (log_path) + strlen (log_prefix) + 2);
    }
  else
    {
      length = (int) strlen (log_prefix) + 1;
    }

  if (length + volmax_suffix > pathname_max)
    {
      /*
       * Database name is too long.
       * Path + prefix < pathname_max - 2
       */
      er_set (ER_FATAL_ERROR_SEVERITY, ARG_FILE_LINE, ER_LOG_NAME_IS_TOO_LONG, 3, log_path, log_prefix,
	      pathname_max - 2);
      return ER_LOG_NAME_IS_TOO_LONG;
    }

  return NO_ERROR;
}

/*
 * logpb_initialize_log_names - Initialize the names of log volumes and files
 *
 * return: nothing
 *
 *   db_fullname(in): Full name of the database
 *   logpath(in): Directory where the log volumes reside
 *   prefix_logname(in): Name of the log volumes. It is usually set as database
 *                      name. For example, if the value is equal to "db", the
 *                      names of the log volumes created are as follow:
 *                      Active_log      = db_logactive
 *                      Archive_logs    = db_logarchive.0
 *                                        db_logarchive.1
 *                                             .
 *                                             .
 *                                             .
 *                                        db_logarchive.n
 *                      Log_information = db_loginfo
 *                      Database Backup = db_backup
 *
 * NOTE: Initialize name of log volumes and files
 */
int
logpb_initialize_log_names (THREAD_ENTRY * thread_p, const char *db_fullname, const char *logpath,
			    const char *prefix_logname)
{
  int error_code = NO_ERROR;

  error_code = logpb_verify_length (db_fullname, logpath, prefix_logname);
  if (error_code != NO_ERROR)
    {
      /* Names are too long */
      logpb_fatal_error (thread_p, true, ARG_FILE_LINE, "logpb_initialize_log_names");

      return error_code;
    }

  /* Save the log Path */

  if (logpath != NULL)
    {
      strcpy (log_Path, logpath);
    }
  else
    {
      strcpy (log_Path, ".");
    }

  strcpy (log_Archive_path, log_Path);

  /* Save the log Prefix */
  strcpy (log_Prefix, prefix_logname);

  /*
   * Build Name of log active
   */
  fileio_make_log_active_name (log_Name_active, log_Path, log_Prefix);
  fileio_make_log_info_name (log_Name_info, log_Path, log_Prefix);
  fileio_make_log_metainfo_name (log_Name_metainfo, log_Path, log_Prefix, is_tran_server_with_remote_storage ());
  fileio_make_backup_volume_info_name (log_Name_bkupinfo, log_Path, log_Prefix);
  fileio_make_volume_info_name (log_Name_volinfo, db_fullname);
  fileio_make_log_archive_temp_name (log_Name_bg_archive, log_Archive_path, log_Prefix);
  fileio_make_removed_log_archive_name (log_Name_removed_archive, log_Archive_path, log_Prefix);
  log_Db_fullname = db_fullname;

  return error_code;
}

/*
 * logpb_exist_log - Find if given log exists
 *
 * return:
 *
 *   db_fullname(in): Full name of the database
 *   logpath(in): Directory where the log volumes reside
 *   prefix_logname(in): Name of the log volumes. It is usually set as database
 *                   name. For example, if the value is equal to "db", the
 *                   names of the log volumes created are as follow:
 *                      Active_log      = db_logactive
 *                      Archive_logs    = db_logarchive.0
 *                                        db_logarchive.1
 *                                             .
 *                                             .
 *                                             .
 *                                        db_logarchive.n
 *                      Log_information = db_loginfo
 *                      Database Backup = db_backup
 *
 * NOTE: Find if the log associated with the aboive database exists.
 */
bool
logpb_exist_log (THREAD_ENTRY * thread_p, const char *db_fullname, const char *logpath, const char *prefix_logname)
{
  /* Is the system restarted ? */
  if (!logpb_is_pool_initialized ())
    {
      if (logpb_initialize_log_names (thread_p, db_fullname, logpath, prefix_logname) != NO_ERROR)
	{
	  return false;
	}
    }

  return fileio_is_volume_exist (log_Name_active);
}

/*
 * logpb_checkpoint - Execute a fuzzy checkpoint
 *
 * return: pageid where a redo will start
 *
 */
LOG_PAGEID
logpb_checkpoint (THREAD_ENTRY * thread_p)
{
  LOG_TDES *tdes;		/* System transaction descriptor */
  LOG_LSA prev_chkpt_lsa;	/* copy of log_Gl.hdr.chkpt_lsa */
  LOG_LSA prev_chkpt_redo_lsa;	/* copy of log_Gl.chkpt_redo_lsa */
  LOG_LSA new_chkpt_lsa;	/* New address of the checkpoint record */
  LOG_LSA smallest_tran_lsa = NULL_LSA;	/* The smallest head_lsa of all transactions */
  LOG_LSA oldest_unflushed_lsa = NULL_LSA;	/* The oldest LSA of a page that could not be flushed. */
  LOG_LSA new_chkpt_redo_lsa;	/* Start LSA for redo recovery */
  unsigned int nobj_locks;	/* Avg number of locks */
  char logarv_name[PATH_MAX];	/* Archive name */
  char logarv_name_first[PATH_MAX];	/* Archive name */
  const char *catmsg;
  VOLID volid;
  VOLID curr_last_perm_volid;
  int error_code = NO_ERROR;
  LOG_PAGEID smallest_pageid;
  int first_arv_num_not_needed;
  int last_arv_num_not_needed;
  int flushed_page_cnt = 0, vdes;
  const bool detailed_logging = prm_get_bool_value (PRM_ID_LOG_CHKPT_DETAILED);
#define detailed_er_log(...) if (detailed_logging) _er_log_debug (ARG_FILE_LINE, __VA_ARGS__)

  if (is_tran_server_with_remote_storage ())
    {
      er_log_debug (ARG_FILE_LINE, "checkpoints are disallowed on transaction server with remote storage\n");
      return NULL_PAGEID;
    }

  LOG_CS_ENTER (thread_p);

#if defined(SERVER_MODE)
  if (BO_IS_SERVER_RESTARTED () && log_Gl.run_nxchkpt_atpageid == NULL_PAGEID)
    {
      LOG_CS_EXIT (thread_p);
      return NULL_PAGEID;
    }

  /*
   * Critical section is entered several times to allow other transaction to
   * use the log manager
   */
#endif /* SERVER_MODE */

  perfmon_inc_stat (thread_p, PSTAT_LOG_NUM_START_CHECKPOINTS);

  er_set (ER_NOTIFICATION_SEVERITY, ARG_FILE_LINE, ER_LOG_CHECKPOINT_STARTED, 2, log_Gl.hdr.chkpt_lsa.pageid,
	  log_Gl.chkpt_redo_lsa.pageid);
  er_log_debug (ARG_FILE_LINE, "start checkpoint\n");

  /*
   * Indicate that the checkpoint process is running. Don't run another one,
   * until we are done with the present one.
   */

  log_Gl.run_nxchkpt_atpageid = NULL_PAGEID;

  tdes = LOG_FIND_TDES (LOG_SYSTEM_TRAN_INDEX);
  if (tdes == NULL)
    {
      goto error_cannot_chkpt;
    }

  /*
   * FLUSH all append LOG PAGES and flush all DIRTY DATA PAGES whose LSA
   * are SMALLER OR EQUAL than newchkpt_lsa value and find the next redo
   * point.
   */

  (void) pthread_mutex_lock (&log_Gl.chkpt_lsa_lock);
  LSA_COPY (&prev_chkpt_lsa, &log_Gl.hdr.chkpt_lsa);
  LSA_COPY (&prev_chkpt_redo_lsa, &log_Gl.chkpt_redo_lsa);
  pthread_mutex_unlock (&log_Gl.chkpt_lsa_lock);

  logpb_flush_pages_direct (thread_p);

  /* MARK THE CHECKPOINT PROCESS */

  // Set the checkpoint target up until last log record.
  {
    // *INDENT-OFF*
    std::unique_lock<std::mutex> prior_ulock (log_Gl.prior_info.prior_lsa_mutex);
    new_chkpt_lsa = log_Gl.prior_info.prev_lsa;
    assert (!LSA_ISNULL (&new_chkpt_lsa));
    // *INDENT-ON*
  }

  LOG_CS_EXIT (thread_p);

#if defined (SERVER_MODE)
  if (get_server_type () == SERVER_TYPE_PAGE && LOG_ISRESTARTED ())
    {
      // Wait the replication to catch up first
      ps_Gl.get_replicator ().wait_past_target_lsa (new_chkpt_lsa);
    }
#endif // SERVER_MODE == not SA_MODE

  /*
   * Modify log header to record present checkpoint. The header is flushed
   * later
   */

  detailed_er_log ("logpb_checkpoint: call logtb_reflect_global_unique_stats_to_btree()\n");
  if (logtb_reflect_global_unique_stats_to_btree (thread_p) != NO_ERROR)
    {
      goto error_cannot_chkpt;
    }

  detailed_er_log ("logpb_checkpoint: call pgbuf_flush_checkpoint()\n");
  if (pgbuf_flush_checkpoint
      (thread_p, &new_chkpt_lsa, &prev_chkpt_redo_lsa, &oldest_unflushed_lsa, &flushed_page_cnt) != NO_ERROR)
    {
      goto error_cannot_chkpt;
    }

  detailed_er_log ("logpb_checkpoint: call fileio_synchronize_all()\n");
  if (fileio_synchronize_all (thread_p, false) != NO_ERROR)
    {
      goto error_cannot_chkpt;
    }

  LOG_CS_ENTER (thread_p);

  // assert is in line with what happens in function pgbuf_flush_seq_list where value is collected
  assert (oldest_unflushed_lsa.is_null ());

  new_chkpt_redo_lsa = oldest_unflushed_lsa.is_null ()? new_chkpt_lsa : oldest_unflushed_lsa;

#if defined(SERVER_MODE)
  /* Save lower bound of flushed lsa */
  if (log_Gl.flushed_lsa_lower_bound.is_null () || new_chkpt_redo_lsa > log_Gl.flushed_lsa_lower_bound)
    {
      log_Gl.flushed_lsa_lower_bound = new_chkpt_redo_lsa;
    }
#endif /* SERVER_MODE */

  // Build checkpoint info
  {
    // *INDENT-OFF*
    cublog::checkpoint_info chk_info;
    // *INDENT-ON*

    chk_info.set_start_redo_lsa (new_chkpt_redo_lsa);
    chk_info.load_trantable_snapshot (thread_p, smallest_tran_lsa);

    /* Average the number of active transactions and locks */
    nobj_locks = lock_get_number_object_locks ();
    log_Gl.hdr.avg_ntrans = (log_Gl.hdr.avg_ntrans + (int) chk_info.get_transaction_count ()) >> 1;
    log_Gl.hdr.avg_nlocks = (log_Gl.hdr.avg_nlocks + nobj_locks) >> 1;

    // Add checkpoint info to meta log
    log_Gl.m_metainfo.add_checkpoint_info (new_chkpt_lsa, std::move (chk_info));
  }

  // Flush meta log (and checkpoint info) to disk
  log_write_metalog_to_file (false);
  detailed_er_log ("logpb_checkpoint: wrote metalog containing checkpoint information.\n");

  /*
   * Flush the page since we are going to flush the log header which reflects the new checkpoint LSA
   */
  logpb_flush_pages_direct (thread_p);
  detailed_er_log ("logpb_checkpoint: call logpb_flush_pages_direct()\n");

  /*
   * Flush the log data header and update all checkpoints in volumes to
   * point to new checkpoint
   */

  /* Flush the header */
  (void) pthread_mutex_lock (&log_Gl.chkpt_lsa_lock);
  if (LSA_LT (&log_Gl.hdr.chkpt_lsa, &new_chkpt_lsa))
    {
      LSA_COPY (&log_Gl.hdr.chkpt_lsa, &new_chkpt_lsa);
    }
  LSA_COPY (&prev_chkpt_lsa, &log_Gl.hdr.chkpt_lsa);

  if (LSA_ISNULL (&smallest_tran_lsa))
    {
      LSA_COPY (&log_Gl.hdr.smallest_lsa_at_last_chkpt, &log_Gl.hdr.chkpt_lsa);
    }
  else
    {
      LSA_COPY (&log_Gl.hdr.smallest_lsa_at_last_chkpt, &smallest_tran_lsa);
    }
  LSA_COPY (&log_Gl.chkpt_redo_lsa, &new_chkpt_redo_lsa);

  pthread_mutex_unlock (&log_Gl.chkpt_lsa_lock);

  detailed_er_log ("logpb_checkpoint: call logpb_flush_header()\n");
  logpb_flush_header (thread_p);

  /*
   * Exit from the log critical section since we are going to call another
   * module which may be blocked on a lock.
   */

  LOG_CS_EXIT (thread_p);

  /*
   * Record the checkpoint address on every volume header
   */
  curr_last_perm_volid = xboot_find_last_permanent (thread_p);

  for (volid = LOG_DBFIRST_VOLID; volid != NULL_VOLID && volid <= curr_last_perm_volid;
       volid = fileio_find_next_perm_volume (thread_p, volid))
    {
      /* When volid is greater than boot_Db_parm->last_perm_volid, it means that the volume is now adding. We don't
       * need to care for the new volumes in here. */
      if (disk_set_checkpoint (thread_p, volid, &prev_chkpt_lsa) != NO_ERROR)
	{
	  goto error_cannot_chkpt;
	}

      /* When setting the checkpoint, the header page modification is not logged. However, other concurrent
       * transaction may modify meanwhile the header page (with logging). Since writing data page is preceded by
       * log sync, we are sure that WAL is not violated. We only need to sync the data volume. Probably, it is better
       * to sync it now - as soon as possible. If we are postponing volume sync, we may write on disk more data pages
       * twice (the data pages modified before checkpoint - other than volume header page, written on disk at the
       * beginning of the checkpoint, modified again by concurrent transaction, written on disk again in checkpoint
       * due to volume header page modification).
       */
      vdes = fileio_get_volume_descriptor (volid);
      if (fileio_synchronize (thread_p, vdes, fileio_get_volume_label (vdes, PEEK), FILEIO_SYNC_ALSO_FLUSH_DWB) != vdes)
	{
	  goto error_cannot_chkpt;
	}
    }

  /*
   * Get the critical section again, so we can check if any archive can be
   * declare as un-needed
   */

  LOG_CS_ENTER (thread_p);

  /*
   * If the log archives are not needed for any normal undos and redos,
   * indicate so. However, the log archives may be needed during media
   * crash recovery.
   */
  smallest_pageid = NULL_PAGEID;
  first_arv_num_not_needed = last_arv_num_not_needed = -1;

  if (log_Gl.hdr.last_arv_num_for_syscrashes != log_Gl.hdr.nxarv_num && log_Gl.hdr.last_arv_num_for_syscrashes != -1)
    {
      LOG_LSA lsa;

#if defined(SERVER_MODE)
      smallest_pageid = MIN (log_Gl.flushed_lsa_lower_bound.pageid, new_chkpt_redo_lsa.pageid);
#else
      smallest_pageid = new_chkpt_redo_lsa.pageid;
#endif

      logtb_find_smallest_lsa (thread_p, &lsa);

      if (lsa.pageid != NULL_PAGEID)
	{
	  smallest_pageid = MIN (smallest_pageid, lsa.pageid);
	}

      if (logpb_is_page_in_archive (smallest_pageid))
	{
	  int arv_num;

	  if ((logpb_fetch_from_archive (thread_p, smallest_pageid, NULL, &arv_num, NULL, true) == NULL)
	      || (arv_num <= log_Gl.hdr.last_arv_num_for_syscrashes))
	    {
	      first_arv_num_not_needed = last_arv_num_not_needed = -1;
	    }
	  else
	    {
	      first_arv_num_not_needed = log_Gl.hdr.last_arv_num_for_syscrashes;
	      last_arv_num_not_needed = arv_num - 1;
	    }
	}
      else
	{
	  first_arv_num_not_needed = log_Gl.hdr.last_arv_num_for_syscrashes;
	  last_arv_num_not_needed = log_Gl.hdr.nxarv_num - 1;
	}

      if (first_arv_num_not_needed != -1)
	{
	  log_Gl.hdr.last_arv_num_for_syscrashes = last_arv_num_not_needed + 1;

	  /* Close any log archives that are opened */
	  if (log_Gl.archive.vdes != NULL_VOLDES)
	    {
	      logpb_dismount_log_archive (thread_p);
	    }

	  /* This is OK since we have already flushed the log header page */
	  if (first_arv_num_not_needed == last_arv_num_not_needed)
	    {
	      fileio_make_log_archive_name (logarv_name, log_Archive_path, log_Prefix, first_arv_num_not_needed);
	      catmsg =
		msgcat_message (MSGCAT_CATALOG_CUBRID, MSGCAT_SET_LOG, MSGCAT_LOG_LOGINFO_COMMENT_ARCHIVE_NONEEDED);
	      if (catmsg == NULL)
		{
		  catmsg = "COMMENT: Log archive %s is not needed any longer unless a database media crash occurs.\n";
		}
	      error_code = log_dump_log_info (log_Name_info, true, catmsg, logarv_name);
	    }
	  else
	    {
	      fileio_make_log_archive_name (logarv_name_first, log_Archive_path, log_Prefix, first_arv_num_not_needed);
	      fileio_make_log_archive_name (logarv_name, log_Archive_path, log_Prefix, last_arv_num_not_needed);

	      catmsg =
		msgcat_message (MSGCAT_CATALOG_CUBRID, MSGCAT_SET_LOG,
				MSGCAT_LOG_LOGINFO_COMMENT_MANY_ARCHIVES_NONEEDED);
	      if (catmsg == NULL)
		{
		  catmsg =
		    "COMMENT: Log archives from %s to %s are not"
		    " needed any longer unless a database media crash occurs.\n";
		}
	      error_code = log_dump_log_info (log_Name_info, true, catmsg, logarv_name_first, logarv_name);
	    }
	  if (error_code != NO_ERROR && error_code != ER_LOG_MOUNT_FAIL)
	    {
	      goto error_cannot_chkpt;
	    }

	  logpb_flush_header (thread_p);	/* Yes, one more time, to get rid of archives */
	}
    }

  /*
   * Checkpoint process is not running any longer. Indicate when do we expect
   * it to run.
   */

  log_Gl.run_nxchkpt_atpageid = (log_Gl.hdr.append_lsa.pageid + log_Gl.chkpt_every_npages);

  // Drop older checkpoints information from meta log.
  // It will be reflected to disk next time meta log is flushed.
  log_Gl.m_metainfo.remove_checkpoint_info_before_lsa (prev_chkpt_lsa);

  /*
   * Clear all tail and heads information of current system transaction
   * todo - is it safe to clear though?
   */
  logtb_clear_tdes (thread_p, tdes);

  LOG_CS_EXIT (thread_p);

#if 0
  /* have to sync log vol, data vol */
  fileio_synchronize_all (thread_p, true /* include_log */ );
#endif

  perfmon_inc_stat (thread_p, PSTAT_LOG_NUM_END_CHECKPOINTS);

  er_set (ER_NOTIFICATION_SEVERITY, ARG_FILE_LINE, ER_LOG_CHECKPOINT_FINISHED, 3, log_Gl.hdr.chkpt_lsa.pageid,
	  log_Gl.chkpt_redo_lsa.pageid, flushed_page_cnt);
  er_log_debug (ARG_FILE_LINE, "end checkpoint\n");

  return new_chkpt_redo_lsa.pageid;

  /* ******** */
error_cannot_chkpt:
  if (!LOG_CS_OWN_WRITE_MODE (thread_p))
    {
      LOG_CS_ENTER (thread_p);
    }

  /* to immediately execute the next checkpoint. */
  log_Gl.run_nxchkpt_atpageid = log_Gl.hdr.append_lsa.pageid;

  LOG_CS_EXIT (thread_p);

  return NULL_PAGEID;

#undef detailed_er_log
}

/*
 * log_checkpoint_trantable - execute a transaction table checkpoint;
 *          wait for log pages to be persisted up to the lsa where where the transaction table
 *          snapshot was taken; delete previous transaction table checkpoints
 *
 * return: error status
 *
 */
int
logpb_checkpoint_trantable (THREAD_ENTRY * const thread_p)
{
  const bool detailed_logging = prm_get_bool_value (PRM_ID_LOG_CHKPT_DETAILED);

  if (!is_tran_server_with_remote_storage ())
    {
      er_log_debug (ARG_FILE_LINE, "checkpoint_trantable: only allowed on transaction server with remote storage\n");
      return ER_FAILED;
    }

  log_lsa trantable_checkpoint_lsa = NULL_LSA;

  LOG_CS_ENTER (thread_p);
    // *INDENT-OFF*
    scope_exit<std::function<void (void)>> unlock_log_cs_on_exit ([thread_p] ()
    {
      LOG_CS_EXIT (thread_p);
    });

    cublog::checkpoint_info trantable_checkpoint_info;
    // *INDENT-ON*

  if (detailed_logging)
    {
      _er_log_debug (ARG_FILE_LINE, "checkpoint_trantable: started, loading trantable\n");
    }
  LOG_LSA dummy_smallest_tran_lsa = NULL_LSA;
  trantable_checkpoint_info.load_trantable_snapshot (thread_p, dummy_smallest_tran_lsa);

  // Currently the transaction table snapshot is saved in two places:
  //
  //    1) In the log, to be passed to the passive transaction server; the PTS will use it during the boot.
  //    2) In the local meta-log, to be used by the ATS for recovery after a crash.
  //
  // TODO: The local meta-log snapshot copy could be removed and also the ATS recovery could get its snapshot from
  // the log.

  log_append_trantable_snapshot (thread_p, trantable_checkpoint_info);

  // Write to log meta file

  // loading the transaction table snapshot ensures also that a snapshot lsa has been set
  trantable_checkpoint_lsa = trantable_checkpoint_info.get_snapshot_lsa ();

  if (detailed_logging)
    {
      _er_log_debug (ARG_FILE_LINE, "checkpoint_trantable: adding with lsa=%lld|%d\n",
		     LSA_AS_ARGS (&trantable_checkpoint_lsa));
    }
  log_Gl.m_metainfo.add_checkpoint_info (trantable_checkpoint_lsa, std::move (trantable_checkpoint_info));

  log_write_metalog_to_file (false);

  // function explicitly needs to be called in critical section-free context
  LOG_CS_EXIT (thread_p);
  logpb_flush_pages (thread_p, &trantable_checkpoint_lsa);
  LOG_CS_ENTER (thread_p);

  // drop previous checkpoints and persist to disk
  if (detailed_logging)
    {
      _er_log_debug (ARG_FILE_LINE, "checkpoint_trantable: droping previous before lsa=%lld|%d\n",
		     LSA_AS_ARGS (&trantable_checkpoint_lsa));
    }

  // - in nominal conditions, there should be one previous checkpoint that is removed
  // - in abnormal conditions - such as when the system crashed just after adding a new
  //    checkpoint and before deleting the outdated checkpoint - there can be more than
  //    one checkpoint to be removed
  log_Gl.m_metainfo.remove_checkpoint_info_before_lsa (trantable_checkpoint_lsa);

  assert (log_Gl.m_metainfo.get_checkpoint_count () == 1);

  log_write_metalog_to_file (false);

  if (detailed_logging)
    {
      _er_log_debug (ARG_FILE_LINE, "checkpoint_trantable: finished\n");
    }

  return NO_ERROR;
}

/*
 * logpb_backup_for_volume - Execute a full backup for the given volume
 *
 * return: NO_ERROR if all OK, ER status otherwise
 *
 *   volid(in): The identifier of the volume to backup
 *   chkpt_lsa(in): Checkpoint of the backup process
 *   session(in/out): The session array which is set as a side effect.
 *   only_updated(in):
 *
 * NOTE: The volume with the given volume identifier is backed up on
 *              the given fullname_backup. The backup that is taken is a fuzzy
 *              snapshot of the volume since updates to the volume may be in
 *              progress. Thus, the backup may contain some uncommitted data.
 *              Even worse, the backup is performed using the disk directly.
 *              That is, we copy the pages of the disk without going through
 *              the page buffer pool to avoid disrupting the locality of the
 *              page buffers (e.g., a query executed by another transaction)
 *              For temp volumes, incremental backups are not allowed (because
 *              of logging issues) so always save the system pages of temp
 *              volumes.
 */
static int
logpb_backup_for_volume (THREAD_ENTRY * thread_p, VOLID volid, LOG_LSA * chkpt_lsa, FILEIO_BACKUP_SESSION * session,
			 bool only_updated)
{
  DISK_VOLPURPOSE volpurpose;
  PAGEID vol_sys_lastpage;
  int vdes;
  int error_code = NO_ERROR;

  /*
   * Determine the purpose of the volume.  For most volumes we need to
   * backup every page, but for temporary volumes we only need the system
   * pages.
   */
  if (xdisk_get_purpose_and_sys_lastpage (thread_p, volid, &volpurpose, &vol_sys_lastpage) == NULL_VOLID)
    {
      error_code = ER_FAILED;
      return error_code;
    }
  else if (volpurpose == DB_TEMPORARY_DATA_PURPOSE)
    {
      /*
       * Do not allow incremental backups of temp volumes; but since we
       * only backup the system pages, they be only a handfull of pages.
       */
      only_updated = false;
    }
  else
    {
      vol_sys_lastpage = -1;	/* must backup entire volume */
    }

  /*
   * Reset the checkpoint of the volume to backup and flush all its dirty
   * pages, so that the the backup reflects the actual state of the volume
   * as much as possible
   */
  error_code = disk_set_checkpoint (thread_p, volid, chkpt_lsa);
  if (error_code != NO_ERROR)
    {
      return error_code;
    }

  LOG_CS_ENTER (thread_p);
  logpb_flush_pages_direct (thread_p);
  LOG_CS_EXIT (thread_p);

  error_code = pgbuf_flush_all_unfixed (thread_p, volid);
  if (error_code != NO_ERROR)
    {
      return error_code;
    }

  vdes = fileio_get_volume_descriptor (volid);
  if (fileio_synchronize (thread_p, vdes, fileio_get_volume_label (vdes, PEEK), FILEIO_SYNC_ALSO_FLUSH_DWB) != vdes)
    {
      return ER_FAILED;
    }

  /*
   * Create the backup file/volume and copy the content onto it.
   *
   * Note that the copy is done from disk to disk. The page buffer pool is
   * not used. Thus, some more recent version of some copied pages may be
   * present in the buffer pool. We copy the database without using the page
   * buffer pool to avoid disrupting the locality of pages in the page
   * buffer pool and avoid the overhead of calling the page buffer manager.
   */

  error_code =
    fileio_backup_volume (thread_p, session, fileio_get_volume_label (volid, PEEK), volid, vol_sys_lastpage,
			  only_updated);

  return error_code;
}

/*
 * logpb_backup - Execute a level backup for the given database volume
 *
 * return: NO_ERROR if all OK, ER status otherwise
 *
 *   num_perm_vols(in): Number of permanent volumes
 *   allbackup_path(in): Location where information volumes are
 *                                 backed up. If NULL is given, the following
 *                                 defaults are assumed to back up each
 *                                 information volume:
 *                                 - If file "fileof_vols_and_backup_paths" is
 *                                   given, the path to backup each volume is
 *                                   found in this file.
 *                                 - All information volumes are backed up on
 *                                   the same location where the log files are
 *                                   located.
 *   backup_level(in): backup levels allowed: 0 - Full (default),
 *                                 1 - Incremental1, 2 - Incremental
 *   delete_unneeded_logarchives(in): Whetear to remove log archives that are
 *                                 not needed any longer to recovery from
 *                                 crashes when the backup just created is
 *                                 used.
 *   backup_verbose_file_path(in): verbose mode file path
 *   num_threads(in): number of threads
 *   zip_method(in): compression method
 *   zip_level(in): compression level
 *   skip_activelog(in):
 *   sleep_msecs(in):
 *
 */
int
logpb_backup (THREAD_ENTRY * thread_p, int num_perm_vols, const char *allbackup_path, FILEIO_BACKUP_LEVEL backup_level,
	      bool delete_unneeded_logarchives, const char *backup_verbose_file_path, int num_threads,
	      FILEIO_ZIP_METHOD zip_method, FILEIO_ZIP_LEVEL zip_level, int skip_activelog, int sleep_msecs,
	      bool separate_keys)
{
  FILEIO_BACKUP_SESSION session;
  const char *from_vlabel;	/* Name of volume to backup (FROM) */
  char vol_backup[PATH_MAX];	/* Name of the backup volume (TO) */
#if 0
  /* Not used */
  char real_pathbuf[PATH_MAX];	/* Real path */
#endif
  VOLID volid;			/* Current volume to backup */
  LOG_LSA bkup_start_lsa;	/* Start point of backup */
  LOG_LSA chkpt_lsa;		/* Checkpoint address where the backup process starts */
#if defined(SERVER_MODE)
  LOG_PAGEID saved_run_nxchkpt_atpageid = NULL_PAGEID;
#endif /* SERVER_MODE */
  FILE *backup_volinfo_fp = NULL;	/* Pointer to backup information/directory file */
  const char *catmsg;
  const char *bk_vol;		/* ptr to old bkup volume name */
  int unit_num;
  FILEIO_BACKUP_RECORD_INFO all_bkup_info[FILEIO_BACKUP_UNDEFINED_LEVEL];
  int first_arv_needed = -1;	/* for self contained, consistent */
  int last_arv_needed = -1;	/* backups, some arv are needed */
  bool beenwarned;
  bool isincremental = false;	/* Assume full backups */
  bool bkup_in_progress = false;

  char mk_path[PATH_MAX] = { 0, };
  char separate_mk_path[PATH_MAX] = { 0, };
  char bkpath_without_units[PATH_MAX] = { 0, };
  const char *db_nopath_name_p;
  int keys_vdes = NULL_VOLDES;
#if defined(SERVER_MODE)
  int rv;
  time_t wait_checkpoint_begin_time;
  bool print_backupdb_waiting_reason = false;
#endif /* SERVER_MODE */
  int error_code = NO_ERROR;
  FILEIO_BACKUP_HEADER *io_bkup_hdr_p;

  time_t backup_start_time, backup_end_time;
  char old_bkpath[PATH_MAX];
  const char *str_tmp;
  time_t tmp_time;
  char time_val[CTIME_MAX];

  LOG_PAGEID vacuum_first_pageid = NULL_PAGEID;

#if defined (SERVER_MODE)
  // check whether there is ongoing backup.
  LOG_CS_ENTER (thread_p);
  if (log_Gl.backup_in_progress == true)
    {
      LOG_CS_EXIT (thread_p);
      error_code = ER_LOG_BKUP_DUPLICATE_REQUESTS;
      er_set (ER_ERROR_SEVERITY, ARG_FILE_LINE, error_code, 0);
      return error_code;
    }

  log_Gl.backup_in_progress = true;
  LOG_CS_EXIT (thread_p);
#endif /* SERVER_MODE */

  memset (&session, 0, sizeof (FILEIO_BACKUP_SESSION));

  /*
   * Determine the absolute path that corresponds with the desired location.
   */
  if (allbackup_path == NULL)
    {
      allbackup_path = log_Path;
    }
#if 0
  /* Removed because it causes problems with deliberate symlinks, i.e. solaris tape device names. */
  else if (realpath (allbackup_path, real_pathbuf) != NULL)
    {
      allbackup_path = real_pathbuf;
    }
#endif

  /* tde key file has to be mounted to access exclusively with TDE Utility if it exists */
  tde_make_keys_file_fullname (mk_path, log_Db_fullname, false);
  keys_vdes = fileio_mount (thread_p, log_Db_fullname, mk_path, LOG_DBTDE_KEYS_VOLID, 1, false);
  if (keys_vdes == NULL_VOLDES && fileio_is_volume_exist (mk_path))
    {
      ASSERT_ERROR ();
      error_code = er_errid ();
      goto error;
    }

  /* Initialization gives us some useful information about the backup location. */
  session.type = FILEIO_BACKUP_WRITE;	/* access backup device for write */
  if (fileio_initialize_backup (log_Db_fullname, allbackup_path, &session, backup_level, backup_verbose_file_path,
				num_threads, sleep_msecs) == NULL)
    {
      error_code = ER_FAILED;
      goto error;
    }

  /*
   * Determine the first log archive that will be needed to insure
   * consistency if we are forced to restore the database with nothing but this backup.
   * first_arv_needed may need to be based on what archive chkpt_lsa is in.
   */

#if defined (SERVER_MODE)
  print_backupdb_waiting_reason = false;
  wait_checkpoint_begin_time = time (NULL);
loop:
#endif /* SERVER_MODE */

  // actually, it is not really necessary for SA but just for code consistency.
  LOG_CS_ENTER (thread_p);

#if defined (SERVER_MODE)
  /* check if checkpoint is in progress */
  if (log_Gl.run_nxchkpt_atpageid == NULL_PAGEID)
    {
      bool continue_check;
      LOG_CS_EXIT (thread_p);
      if (print_backupdb_waiting_reason == false && session.verbose_fp != NULL)
	{
	  fprintf (session.verbose_fp, "[ Database backup will start after checkpointing is complete. ]\n\n");
	  print_backupdb_waiting_reason = true;
	}
      /* wait until checkpoint process is finished */

      /* interrupt check */
      if (logtb_get_check_interrupt (thread_p) == true)
	{
	  if (logtb_is_interrupted (thread_p, true, &continue_check) == true)
	    {
	      er_set (ER_ERROR_SEVERITY, ARG_FILE_LINE, ER_INTERRUPTED, 0);
	      error_code = ER_INTERRUPTED;
	      goto error;
	    }
	}

      thread_sleep (1000);	/* 1000 msec */
      goto loop;
    }
  if (print_backupdb_waiting_reason == true && session.verbose_fp != NULL)
    {

      fprintf (session.verbose_fp, "[ Database backup has been suspended for %lld seconds due to checkpoint. ]\n\n",
	       (long long int) (time (NULL) - wait_checkpoint_begin_time));
    }

  /* block checkpoint process */
  saved_run_nxchkpt_atpageid = log_Gl.run_nxchkpt_atpageid;
  log_Gl.run_nxchkpt_atpageid = NULL_PAGEID;
#endif /* SERVER_MODE */

  if (log_Gl.hdr.last_arv_num_for_syscrashes > -1)
    {
      first_arv_needed = log_Gl.hdr.last_arv_num_for_syscrashes;
    }
  else
    {
      first_arv_needed = log_Gl.hdr.nxarv_num;
    }

  vacuum_first_pageid = vacuum_min_log_pageid_to_keep ();
  vacuum_er_log (VACUUM_ER_LOG_ARCHIVES, "First log pageid in vacuum data is %lld\n", vacuum_first_pageid);

  if (vacuum_first_pageid != NULL_PAGEID && logpb_is_page_in_archive (vacuum_first_pageid))
    {
      int min_arv_required_for_vacuum = logpb_get_archive_number (thread_p, vacuum_first_pageid);

      vacuum_er_log (VACUUM_ER_LOG_ARCHIVES, "First archive number used for vacuum is %d\n",
		     min_arv_required_for_vacuum);

      if (min_arv_required_for_vacuum >= 0)
	{
	  if (first_arv_needed >= 0)
	    {
	      first_arv_needed = MIN (first_arv_needed, min_arv_required_for_vacuum);
	    }
	  else
	    {
	      first_arv_needed = min_arv_required_for_vacuum;
	    }
	}
      else
	{
	  /* Page should be in archive. */
	  assert (false);
	}

      vacuum_er_log (VACUUM_ER_LOG_ARCHIVES, "First archive needed for backup is %d\n", first_arv_needed);
    }

  /* Get the current checkpoint address */
  rv = pthread_mutex_lock (&log_Gl.chkpt_lsa_lock);
  LSA_COPY (&chkpt_lsa, &log_Gl.hdr.chkpt_lsa);
  pthread_mutex_unlock (&log_Gl.chkpt_lsa_lock);

  LOG_CS_EXIT (thread_p);

  switch (backup_level)
    {

    case FILEIO_BACKUP_BIG_INCREMENT_LEVEL:
      /* Start at the lower level backup */
      if (LSA_ISNULL (&log_Gl.hdr.bkup_level0_lsa))
	{
	  er_set (ER_ERROR_SEVERITY, ARG_FILE_LINE, ER_LOG_BACKUP_LEVEL_NOGAPS, 2, backup_level, backup_level - 1);
	  fileio_finalize_backup_info (FILEIO_FIRST_BACKUP_VOL_INFO);
	  error_code = ER_LOG_BACKUP_LEVEL_NOGAPS;
	  goto error;
	}
      else
	{
	  LSA_COPY (&bkup_start_lsa, &log_Gl.hdr.bkup_level0_lsa);
	}
      isincremental = true;
      break;

    case FILEIO_BACKUP_SMALL_INCREMENT_LEVEL:
      /* Start at the lower level backup */
      if (LSA_ISNULL (&log_Gl.hdr.bkup_level1_lsa))
	{
	  er_set (ER_ERROR_SEVERITY, ARG_FILE_LINE, ER_LOG_BACKUP_LEVEL_NOGAPS, 2, backup_level, backup_level - 1);
	  fileio_finalize_backup_info (FILEIO_FIRST_BACKUP_VOL_INFO);
	  error_code = ER_LOG_BACKUP_LEVEL_NOGAPS;
	  goto error;
	}
      else
	{
	  LSA_COPY (&bkup_start_lsa, &log_Gl.hdr.bkup_level1_lsa);
	}
      isincremental = true;
      break;

    default:
    case FILEIO_BACKUP_FULL_LEVEL:
      /* Always start at -1|-1 */
      LSA_SET_NULL (&bkup_start_lsa);
      backup_level = FILEIO_BACKUP_FULL_LEVEL;
      break;
    }

  /*
   * Check for existing backup volumes in this location, and warn
   * the user that they will be destroyed.
   */
  if (fileio_is_volume_exist (log_Name_bkupinfo))
    {
      /* check for writable regular file */
      if (fileio_is_volume_exist_and_file (log_Name_bkupinfo) != true)
	{
	  er_set_with_oserror (ER_ERROR_SEVERITY, ARG_FILE_LINE, ER_LOG_CREATE_DBBACKUP_DIRINFO, 1, log_Name_bkupinfo);
	  error_code = ER_LOG_CREATE_DBBACKUP_DIRINFO;
	  goto error;
	}
      /* check permission */
      if (access (log_Name_bkupinfo, W_OK) != 0)
	{
	  error_code = ER_LOG_CANNOT_ACCESS_BACKUP;
	}
      backup_volinfo_fp = fopen (log_Name_bkupinfo, "r");
      if (error_code != NO_ERROR || backup_volinfo_fp == NULL)
	{
	  er_set_with_oserror (ER_FATAL_ERROR_SEVERITY, ARG_FILE_LINE, ER_LOG_CANNOT_ACCESS_BACKUP, 1,
			       log_Name_bkupinfo);
	  goto error;
	}
      if (fileio_read_backup_info_entries (backup_volinfo_fp, FILEIO_FIRST_BACKUP_VOL_INFO) != NO_ERROR)
	{
	  er_set_with_oserror (ER_FATAL_ERROR_SEVERITY, ARG_FILE_LINE, ER_LOG_CANNOT_ACCESS_BACKUP, 1,
			       log_Name_bkupinfo);
	  fclose (backup_volinfo_fp);
	  error_code = ER_LOG_CANNOT_ACCESS_BACKUP;
	  goto error;
	}
      fclose (backup_volinfo_fp);
    }

  if (session.bkup.dtype != FILEIO_BACKUP_VOL_DEVICE)
    {
      /*
       * Delete previous backup volumes from this level.  The first
       * loop tries to determine if indeed there will be anything to
       * unformat/delete, while the second loop does the actual deletions.
       * Deletion is done only if the backup is taking place
       * in the same location as the previous backup or
       * is the same path-name as the the previous backup.
       */
      beenwarned = false;
      unit_num = FILEIO_INITIAL_BACKUP_UNITS;
      bk_vol = fileio_get_backup_info_volume_name (backup_level, unit_num++, FILEIO_FIRST_BACKUP_VOL_INFO);
      while (bk_vol && !beenwarned)
	{
	  if (fileio_is_volume_exist_and_file (bk_vol))
	    {
	      fileio_get_directory_path (old_bkpath, bk_vol);
	      if (strcmp (old_bkpath, allbackup_path) == 0 || strcmp (bk_vol, allbackup_path) == 0)
		{
		  if (!logpb_remote_ask_user_before_delete_volumes (thread_p, allbackup_path))
		    {
		      io_bkup_hdr_p = session.bkup.bkuphdr;
		      tmp_time = (time_t) io_bkup_hdr_p->start_time;
		      (void) ctime_r (&tmp_time, time_val);
		      snprintf (old_bkpath, PATH_MAX,
				msgcat_message (MSGCAT_CATALOG_CUBRID, MSGCAT_SET_LOG,
						MSGCAT_LOG_BACKUP_HALTED_BY_USER), io_bkup_hdr_p->level,
				fileio_get_base_file_name (io_bkup_hdr_p->db_fullname), time_val,
				io_bkup_hdr_p->unit_num);
		      fileio_request_user_response (thread_p, FILEIO_PROMPT_DISPLAY_ONLY, old_bkpath, NULL, NULL, -1,
						    -1, NULL, -1);
		      er_set (ER_ERROR_SEVERITY, ARG_FILE_LINE, ER_LOG_DBBACKUP_FAIL, 1, log_Gl.hdr.prefix_name);
		      error_code = ER_LOG_DBBACKUP_FAIL;
		      goto error;
		    }
		  beenwarned = true;
		  break;
		}
	    }			/* if (fileio_is_volume_exist_and_file(bk_vol)) */
	  bk_vol = fileio_get_backup_info_volume_name (backup_level, unit_num++, FILEIO_FIRST_BACKUP_VOL_INFO);
	}			/* while */

      /* try to delete the superceded backup volumes */
      if (beenwarned)
	{
	  fileio_remove_all_backup (thread_p, backup_level);
	}
    }

  /* Throw away the old names and make room for new names */
  fileio_clear_backup_info_level (backup_level, false, FILEIO_FIRST_BACKUP_VOL_INFO);

  /*
   * Aside: all backup level related log hdr stuff should be in its own
   * array, including log_Gl (but I am hesitant to change it to avoid subtly
   * changing the disk rep). So for now, only have lower levels think array.
   * Arrays would allow future expansion to more than 3 levels.
   */
  LSA_COPY (&all_bkup_info[0].lsa, &log_Gl.hdr.bkup_level0_lsa);
  all_bkup_info[0].at_time = log_Gl.hdr.bkinfo[0].bkup_attime;
  LSA_COPY (&all_bkup_info[1].lsa, &log_Gl.hdr.bkup_level1_lsa);
  all_bkup_info[1].at_time = log_Gl.hdr.bkinfo[1].bkup_attime;
  LSA_COPY (&all_bkup_info[2].lsa, &log_Gl.hdr.bkup_level2_lsa);
  all_bkup_info[2].at_time = log_Gl.hdr.bkinfo[2].bkup_attime;

  if (session.verbose_fp)
    {
      if (backup_level != FILEIO_BACKUP_FULL_LEVEL)
	{
	  fprintf (session.verbose_fp, "\n\n\n");
	}

      switch (backup_level)
	{
	case FILEIO_BACKUP_FULL_LEVEL:
	  str_tmp = "Full";
	  break;
	case FILEIO_BACKUP_BIG_INCREMENT_LEVEL:
	  str_tmp = "Incremental Level 1";
	  break;
	default:
	  assert_release (backup_level == FILEIO_BACKUP_SMALL_INCREMENT_LEVEL);
	  str_tmp = "Incremental Level 2";
	  break;
	}
      fprintf (session.verbose_fp, "[ Database(%s) %s Backup start ]\n\n", boot_db_name (), str_tmp);

      fprintf (session.verbose_fp, "- num-threads: %d\n\n", session.read_thread_info.num_threads);

      if (zip_method == FILEIO_ZIP_NONE_METHOD)
	{
	  fprintf (session.verbose_fp, "- compression method: %s\n\n", fileio_get_zip_method_string (zip_method));
	}
      else
	{
	  fprintf (session.verbose_fp, "- compression method: %d (%s), compression level: %d (%s)\n\n", zip_method,
		   fileio_get_zip_method_string (zip_method), zip_level, fileio_get_zip_level_string (zip_level));
	}

      if (skip_activelog)
	{
	  // unreachable. skip_activelog option is obsoleted.
	  assert (!skip_activelog);
	  fprintf (session.verbose_fp, "- not include active log.\n\n");
	}

#if defined(SERVER_MODE)
      if (sleep_msecs > 0 || prm_get_integer_value (PRM_ID_IO_BACKUP_SLEEP_MSECS) > 0)
	{
	  int sleep_nsecs;

	  if (sleep_msecs > 0)	/* priority 1 */
	    {
	      sleep_nsecs = sleep_msecs * 1000;
	    }
	  else if (prm_get_integer_value (PRM_ID_IO_BACKUP_SLEEP_MSECS) > 0)	/* priority 2 */
	    {
	      sleep_nsecs = prm_get_integer_value (PRM_ID_IO_BACKUP_SLEEP_MSECS) * 1000;
	    }
	  else
	    {
	      sleep_nsecs = 0;
	    }

	  if (sleep_nsecs > 0)
	    {
	      fprintf (session.verbose_fp, "- sleep %d millisecond per 1M read.\n\n", sleep_nsecs / 1000);
	    }
	}
#endif

      backup_start_time = time (NULL);
      (void) ctime_r (&backup_start_time, time_val);
      fprintf (session.verbose_fp, "- backup start time: %s\n", time_val);
      fprintf (session.verbose_fp, "- number of permanent volumes: %d\n\n", num_perm_vols);

      fprintf (session.verbose_fp, "- HA apply info: %s %lld %lld %d\n\n", log_Gl.hdr.prefix_name,
	       (long long int) log_Gl.hdr.db_creation, (long long int) log_Gl.hdr.smallest_lsa_at_last_chkpt.pageid,
	       (int) log_Gl.hdr.smallest_lsa_at_last_chkpt.offset);

      fprintf (session.verbose_fp, "- backup progress status\n\n");
      fprintf (session.verbose_fp, "-----------------------------------------------------------------------------\n");
      fprintf (session.verbose_fp, " volume name                  | # of pages | backup progress status    | done \n");
      fprintf (session.verbose_fp, "-----------------------------------------------------------------------------\n");
    }

  /* Begin backing up in earnest */
  assert (!skip_activelog);
  session.bkup.bkuphdr->skip_activelog = skip_activelog;

  if (fileio_start_backup (thread_p, log_Db_fullname, &log_Gl.hdr.db_creation, backup_level, &bkup_start_lsa,
			   &chkpt_lsa, all_bkup_info, &session, zip_method, zip_level) == NULL)
    {
      error_code = ER_FAILED;
      goto error;
    }

  if (separate_keys)
    {
      db_nopath_name_p = fileio_get_base_file_name (log_Db_fullname);
      fileio_make_backup_name (bkpath_without_units, db_nopath_name_p, session.bkup.current_path, backup_level,
			       FILEIO_NO_BACKUP_UNITS);
      tde_make_keys_file_fullname (separate_mk_path, bkpath_without_units, true);
      /* Keep mounting mk file to be exclusive with other tools */
      error_code = tde_copy_keys_file (thread_p, separate_mk_path, mk_path, false, true);
      if (error_code != NO_ERROR)
	{
	  goto error;
	}
    }

  /* Backup every volume */
  volid = LOG_DBTDE_KEYS_VOLID;
  do
    {
      switch (volid)
	{
	case LOG_DBTDE_KEYS_VOLID:
	  if (separate_keys)
	    {
	      /* already backuped up as a separate file */
	      volid++;
	      continue;
	    }
	  else
	    {
	      from_vlabel = mk_path;
	    }
	  break;
	case LOG_DBVOLINFO_VOLID:
	  fileio_make_volume_info_name (vol_backup, log_Db_fullname);
	  from_vlabel = vol_backup;
	  break;
	case LOG_DBLOG_INFO_VOLID:
	case LOG_DBLOG_BKUPINFO_VOLID:
	  /*
	   * These information volumes are backed-up at the very end.
	   */
	  volid++;
	  continue;
	case LOG_DBLOG_ACTIVE_VOLID:
	  /*
	   * Archiving log active must be done after all data volumes
	   * have been backed up (in order to insure we get all of the
	   * log records needed to restore consistency).
	   */
	  volid = LOG_DBFIRST_VOLID;
	  continue;
	default:
	  from_vlabel = fileio_get_volume_label (volid, PEEK);
	  break;
	}

      if (volid >= LOG_DBFIRST_VOLID)
	{
	  error_code = logpb_backup_for_volume (thread_p, volid, &chkpt_lsa, &session, isincremental);
	  if (error_code != NO_ERROR)
	    {
	      goto error;
	    }
	  disk_lock_extend ();
	  volid = fileio_find_next_perm_volume (thread_p, volid);
	  disk_unlock_extend ();
	}
      else
	{
	  error_code = fileio_backup_volume (thread_p, &session, from_vlabel, volid, -1, false);
	  if (error_code != NO_ERROR)
	    {
	      /* keys file can be omitted */
	      if (volid != LOG_DBTDE_KEYS_VOLID)
		{
		  goto error;
		}
	    }
	  volid++;
	}
      /* in case an error occurs, we must destroy our partial backup */
      bkup_in_progress = true;
    }
  while (volid != NULL_VOLID);

#if defined(SERVER_MODE)
  /*
   * Only when in client/server, we may need to force an archive
   * of the current log active if there were any active transactions
   * before or during the backup.
   * This is to insure we have enough log records to restore consistency
   * to the database in the event a restore with no other log archives
   * is needed.
   */
  LOG_CS_ENTER (thread_p);
  if (LSA_LT (&chkpt_lsa, &log_Gl.hdr.append_lsa) || log_Gl.hdr.append_lsa.pageid > LOGPB_NEXT_ARCHIVE_PAGE_ID)
    {
      logpb_archive_active_log (thread_p);
    }

  last_arv_needed = log_Gl.hdr.nxarv_num - 1;
  LOG_CS_EXIT (thread_p);

  if (last_arv_needed >= first_arv_needed)
    {
      error_code = logpb_backup_needed_archive_logs (thread_p, &session, first_arv_needed, last_arv_needed);
      if (error_code != NO_ERROR)
	{
	  goto error;
	}
    }
#else /* SERVER_MODE */
  /*
   * In stand-alone, there can be no other activity modifying the log
   * so we do not have to keep any log records to be consistent.
   */
  first_arv_needed = -1;
  last_arv_needed = -1;
#endif /* SERVER_MODE */

  /* at here, diable multi-thread usage for fast Log copy */
  session.read_thread_info.num_threads = 1;

  er_set (ER_NOTIFICATION_SEVERITY, ARG_FILE_LINE, ER_LOG_BACKUP_CS_ENTER, 1, log_Name_active);

  LOG_CS_ENTER (thread_p);

#if defined(SERVER_MODE)

  if (last_arv_needed < log_Gl.hdr.nxarv_num - 1)
    {
      error_code = logpb_backup_needed_archive_logs (thread_p, &session, last_arv_needed + 1, log_Gl.hdr.nxarv_num - 1);
      if (error_code != NO_ERROR)
	{
	  LOG_CS_EXIT (thread_p);
	  er_set (ER_NOTIFICATION_SEVERITY, ARG_FILE_LINE, ER_LOG_BACKUP_CS_EXIT, 1, log_Name_active);
	  goto error;
	}

      last_arv_needed = log_Gl.hdr.nxarv_num - 1;
    }
#endif

  if (fileio_is_volume_exist (log_Name_info) == true)
    {
      error_code = fileio_backup_volume (thread_p, &session, log_Name_info, LOG_DBLOG_INFO_VOLID, -1, false);
      if (error_code != NO_ERROR)
	{
	  LOG_CS_EXIT (thread_p);
	  er_set (ER_NOTIFICATION_SEVERITY, ARG_FILE_LINE, ER_LOG_BACKUP_CS_EXIT, 1, log_Name_active);
	  goto error;
	}
    }

  error_code =
    fileio_backup_volume (thread_p, &session, log_Name_metainfo, LOG_DBLOG_METAINFO_VOLID, NULL_PAGEID, false);
  if (error_code != NO_ERROR)
    {
      LOG_CS_EXIT (thread_p);
      goto error;
    }

  /*
   * We must store the final bkvinf file at the very end of the backup
   * to have the best chance of having all of the information in it.
   * Note: that there is a window that the last bkvinf entry still not being
   * there if a new backup volume is needed while writing this volume.
   * However, in this case, then restore will ask the user for the
   * subsequent backup unit num.
   */
  error_code = logpb_update_backup_volume_info (log_Name_bkupinfo);
  if (error_code != NO_ERROR)
    {
      LOG_CS_EXIT (thread_p);
      er_set (ER_NOTIFICATION_SEVERITY, ARG_FILE_LINE, ER_LOG_BACKUP_CS_EXIT, 1, log_Name_active);
      goto error;
    }

  /* Clear log header information regarding previous backups */
  logpb_initialize_backup_info (&log_Gl.hdr);

  /* Save additional info and metrics from this backup */
  log_Gl.hdr.bkinfo[backup_level].bkup_attime = session.bkup.bkuphdr->start_time;

  switch (backup_level)
    {
    case FILEIO_BACKUP_FULL_LEVEL:
    default:
      LSA_COPY (&log_Gl.hdr.bkup_level0_lsa, &chkpt_lsa);
      LSA_SET_NULL (&log_Gl.hdr.bkup_level1_lsa);
      LSA_SET_NULL (&log_Gl.hdr.bkup_level2_lsa);
      log_Gl.hdr.bkinfo[FILEIO_BACKUP_BIG_INCREMENT_LEVEL].bkup_attime = 0;
      log_Gl.hdr.bkinfo[FILEIO_BACKUP_SMALL_INCREMENT_LEVEL].bkup_attime = 0;
      break;

    case FILEIO_BACKUP_BIG_INCREMENT_LEVEL:
      LSA_COPY (&log_Gl.hdr.bkup_level1_lsa, &chkpt_lsa);
      LSA_SET_NULL (&log_Gl.hdr.bkup_level2_lsa);
      log_Gl.hdr.bkinfo[FILEIO_BACKUP_SMALL_INCREMENT_LEVEL].bkup_attime = 0;
      break;

    case FILEIO_BACKUP_SMALL_INCREMENT_LEVEL:
      LSA_COPY (&log_Gl.hdr.bkup_level2_lsa, &chkpt_lsa);
      break;
    }

  /* Now indicate how many volumes were backed up */
  logpb_flush_header (thread_p);

  /* Include active log always. Skipping log active is obsolete. */
  error_code = fileio_backup_volume (thread_p, &session, log_Name_active, LOG_DBLOG_ACTIVE_VOLID, -1, false);
  if (error_code != NO_ERROR)
    {
      LOG_CS_EXIT (thread_p);
      er_set (ER_NOTIFICATION_SEVERITY, ARG_FILE_LINE, ER_LOG_BACKUP_CS_EXIT, 1, log_Name_active);
      goto error;
    }

  if (fileio_finish_backup (thread_p, &session) == NULL)
    {
      LOG_CS_EXIT (thread_p);
      er_set (ER_NOTIFICATION_SEVERITY, ARG_FILE_LINE, ER_LOG_BACKUP_CS_EXIT, 1, log_Name_active);
      error_code = ER_FAILED;
      goto error;
    }

  if (delete_unneeded_logarchives != false)
    {
      catmsg = msgcat_message (MSGCAT_CATALOG_CUBRID, MSGCAT_SET_LOG, MSGCAT_LOG_DATABASE_BACKUP_WAS_TAKEN);
      if (catmsg)
	{
	  logpb_remove_archive_logs (thread_p, catmsg);
	}
    }

  LOG_CS_EXIT (thread_p);

  er_set (ER_NOTIFICATION_SEVERITY, ARG_FILE_LINE, ER_LOG_BACKUP_CS_EXIT, 1, log_Name_active);

  error_code = logpb_update_backup_volume_info (log_Name_bkupinfo);
  if (error_code != NO_ERROR)
    {
      goto error;
    }

  if (session.verbose_fp)
    {
      fprintf (session.verbose_fp, "-----------------------------------------------------------------------------\n\n");
      backup_end_time = time (NULL);
      (void) ctime_r (&backup_end_time, time_val);
      fprintf (session.verbose_fp, "# backup end time: %s\n", time_val);
      switch (backup_level)
	{
	case FILEIO_BACKUP_FULL_LEVEL:
	  str_tmp = "Full";
	  break;
	case FILEIO_BACKUP_BIG_INCREMENT_LEVEL:
	  str_tmp = "Incremental Level 1";
	  break;
	default:
	  assert_release (backup_level == FILEIO_BACKUP_SMALL_INCREMENT_LEVEL);
	  str_tmp = "Incremental Level 2";
	  break;
	}
      fprintf (session.verbose_fp, "[ Database(%s) %s Backup end ]\n", boot_db_name (), str_tmp);
    }

  fileio_abort_backup (thread_p, &session, false);

#if defined(SERVER_MODE)
  LOG_CS_ENTER (thread_p);
  log_Gl.run_nxchkpt_atpageid = saved_run_nxchkpt_atpageid;
  log_Gl.backup_in_progress = false;
  LOG_CS_EXIT (thread_p);
#endif /* SERVER_MODE */

  if (keys_vdes != NULL_VOLDES)
    {
      fileio_dismount (thread_p, keys_vdes);
    }

  return NO_ERROR;

  /* ********* */
error:

  /*
   * Destroy the backup that has been created.
   */
  fileio_abort_backup (thread_p, &session, bkup_in_progress);

#if defined(SERVER_MODE)
  LOG_CS_ENTER (thread_p);
  if (saved_run_nxchkpt_atpageid != NULL_PAGEID)
    {
      log_Gl.run_nxchkpt_atpageid = saved_run_nxchkpt_atpageid;
    }
  log_Gl.backup_in_progress = false;
  LOG_CS_EXIT (thread_p);
#endif /* SERVER_MODE */

  if (keys_vdes != NULL_VOLDES)
    {
      fileio_dismount (thread_p, keys_vdes);
    }

  return error_code;
}

/*
 * log_update_backup_volinfo - UPDATE DISK VERSION OF BKUP VOLINFO FILE
 *
 * return: NO_ERROR if all OK, ER status otherwise
 *
 *   bkupinfo_file_name(in): file name to write info to
 *
 * NOTE: Save the in-memory cache of backup volume names to a file.
 */
static int
logpb_update_backup_volume_info (const char *bkupinfo_file_name)
{
  FILE *backup_volinfo_fp;
  int error_code = NO_ERROR;

  backup_volinfo_fp = fopen (bkupinfo_file_name, "w");
  if (backup_volinfo_fp == NULL)
    {
      er_set_with_oserror (ER_ERROR_SEVERITY, ARG_FILE_LINE, ER_LOG_CREATE_DBBACKUP_DIRINFO, 1, bkupinfo_file_name);
      error_code = ER_LOG_CREATE_DBBACKUP_DIRINFO;
      return error_code;
    }

  /*
   * If an error occurs while writing, should allow the user to try again.
   */
  error_code = fileio_write_backup_info_entries (backup_volinfo_fp, FILEIO_FIRST_BACKUP_VOL_INFO);
  if (error_code != NO_ERROR)
    {
      er_set_with_oserror (ER_ERROR_SEVERITY, ARG_FILE_LINE, ER_LOG_CREATE_DBBACKUP_DIRINFO, 1, bkupinfo_file_name);
      fclose (backup_volinfo_fp);
      return error_code;
    }
  fflush (backup_volinfo_fp);
  fclose (backup_volinfo_fp);

  return error_code;
}

/*
 * logpb_check_stop_at_time - Check if the stopat time is valid
 *
 * return: NO_ERROR if valid, ER_FAILED otherwise
 *
 *   session(in):
 *   stop_at(in):
 *   backup_time(in):
 */
static int
logpb_check_stop_at_time (FILEIO_BACKUP_SESSION * session, time_t stop_at, time_t backup_time)
{
  char ctime_buf1[CTIME_MAX], ctime_buf2[CTIME_MAX];
  size_t time_str_len;

  if (stop_at < backup_time)
    {
      ctime_r (&stop_at, ctime_buf1);
      ctime_r (&backup_time, ctime_buf2);

      /* strip '\n' */
      time_str_len = strlen (ctime_buf1);
      if (time_str_len > 0)
	{
	  ctime_buf1[time_str_len - 1] = 0;
	}
      time_str_len = strlen (ctime_buf2);
      if (time_str_len > 0)
	{
	  ctime_buf2[time_str_len - 1] = 0;
	}

      er_set (ER_ERROR_SEVERITY, ARG_FILE_LINE, ER_LOG_UPTODATE_ERROR, 2, ctime_buf1, ctime_buf2);

      return ER_LOG_UPTODATE_ERROR;
    }

  return NO_ERROR;
}

/*
 * logpb_restore - Restore volume from its backup
 *
 * return: NO_ERROR if all OK, ER status otherwise
 *
 *   db_fullname(in): Full name of the database
 *   logpath(in): Directory where the log volumes reside
 *   prefix_logname(in):
 *   newall_path(in):
 *   ask_forpath(in):
 *   r_args(in):
 *
 * NOTE:Restore a database from its backup files. This function is run
 *              without recovery. The logs must be applied to the restored
 *              volume to finish the full restore process. This is not done
 *              here since the database may have other volumes to restore.
 *              We must lock the active log during the restore to keep other
 *              utilities from trying to use the db files being restored.
 *              This routine leaves the database locked, as there will
 *              probably be a restart following the restore.
 *
 *     This function must be run offline.
 *
 *     Note this function is incomplete.. How to change location of files
 *     during restore... The main problem here is the VOLINFO which has to
 *     be recreated without updating the header of the volumes.
 */
int
logpb_restore (THREAD_ENTRY * thread_p, const char *db_fullname, const char *logpath, const char *prefix_logname,
	       bo_restart_arg * r_args)
{
  FILEIO_BACKUP_SESSION session_storage;
  FILEIO_BACKUP_SESSION *session = NULL;
  const char *nopath_name;	/* Name without path */
  char to_volname[PATH_MAX];	/* Name of a volume (TO) */
  char verbose_to_volname[PATH_MAX];	/* Printable name of a volume (TO) */
  char prev_volname[PATH_MAX];	/* Name of a prev volume (TO) */
  char from_volbackup[PATH_MAX];	/* Name of the backup volume (FROM) */
  VOLID to_volid;
  FILE *backup_volinfo_fp = NULL;	/* Pointer to backup information/directory file */
  int another_vol;
  INT64 db_creation;
  INT64 bkup_match_time = 0;
  PGLENGTH db_iopagesize;
  PGLENGTH log_page_size;
  float db_compatibility;
  PGLENGTH bkdb_iopagesize;
  float bkdb_compatibility;

  FILEIO_RESTORE_PAGE_BITMAP_LIST page_bitmap_list;
  FILEIO_RESTORE_PAGE_BITMAP *page_bitmap = NULL;
  DKNPAGES total_pages;

  FILEIO_BACKUP_LEVEL try_level, start_level;
  bool first_time = true;
  bool remember_pages = false;
  bool error_expected = false;
  bool restore_in_progress = false;	/* true if any vols restored */
  int lgat_vdes = NULL_VOLDES;
  time_t restore_start_time, restore_end_time;
  char time_val[CTIME_MAX];
  int loop_cnt = 0;
  char tmp_logfiles_from_backup[PATH_MAX];
  char bk_mk_path[PATH_MAX];
  char bkpath_without_units[PATH_MAX];
  char backup_dir_path[PATH_MAX];
  char *volume_name_p;
  struct stat stat_buf;
  int error_code = NO_ERROR, success = NO_ERROR;
  bool printtoc;
  INT64 backup_time;
  REL_COMPATIBILITY compat;
  int dummy;

  try_level = (FILEIO_BACKUP_LEVEL) r_args->level;
  start_level = try_level;

  memset (&session_storage, 0, sizeof (FILEIO_BACKUP_SESSION));
  memset (verbose_to_volname, 0, PATH_MAX);
  memset (tmp_logfiles_from_backup, 0, PATH_MAX);

  LOG_CS_ENTER (thread_p);

  if (logpb_find_header_parameters (thread_p, true, db_fullname, logpath, prefix_logname, &db_iopagesize,
				    &log_page_size, &db_creation, &db_compatibility, &dummy) == -1)
    {
      db_iopagesize = IO_PAGESIZE;
      log_page_size = LOG_PAGESIZE;
      db_creation = 0;
      db_compatibility = rel_disk_compatible ();
    }

  fileio_page_bitmap_list_init (&page_bitmap_list);

  /*
   * Must lock the database if possible. Would be nice to have a way
   * to lock the db somehow even when the lgat file does not exist.
   */
  if (fileio_is_volume_exist (log_Name_active))
    {
      lgat_vdes = fileio_mount (thread_p, db_fullname, log_Name_active, LOG_DBLOG_ACTIVE_VOLID, true, false);
      if (lgat_vdes == NULL_VOLDES)
	{
	  error_code = ER_FAILED;
	  LOG_CS_EXIT (thread_p);
	  goto error;
	}
    }

  nopath_name = fileio_get_base_file_name (db_fullname);

  /* The enum type can be negative in Windows. */
  while (success == NO_ERROR && try_level >= FILEIO_BACKUP_FULL_LEVEL && try_level < FILEIO_BACKUP_UNDEFINED_LEVEL)
    {
      if (!first_time)
	{
	  /* Prepare to reread bkvinf file restored by higher level */
	  fileio_clear_backup_info_level (FILEIO_BACKUP_FULL_LEVEL, false, FILEIO_FIRST_BACKUP_VOL_INFO);

	  /* Have to match timestamps of lower levels when restoring */
	  bkup_match_time = session->bkup.bkuphdr->previnfo[try_level].at_time;

	  /* Clean up previous restore of higher level */
	  if (fileio_finish_restore (thread_p, session) == NO_ERROR)
	    {
	      success = NO_ERROR;
	    }
	  else
	    {
	      success = ER_FAILED;
	    }

	  assert (try_level != (FILEIO_BACKUP_LEVEL) r_args->level);
	}

      error_code =
	fileio_get_backup_volume (thread_p, db_fullname, logpath, r_args->backuppath, try_level, from_volbackup);
      if (error_code == ER_LOG_CANNOT_ACCESS_BACKUP)
	{
	  error_expected = true;
	  LOG_CS_EXIT (thread_p);
	  goto error;
	}
      else if (error_code != NO_ERROR)
	{
	  LOG_CS_EXIT (thread_p);
	  goto error;
	}

      printtoc = (r_args->printtoc) ? false : true;
      if (fileio_start_restore (thread_p, db_fullname, from_volbackup, db_creation, &bkdb_iopagesize,
				&bkdb_compatibility, &session_storage, try_level, printtoc, bkup_match_time,
				r_args->verbose_file, r_args->newvolpath) == NULL)
	{
	  /* Cannot access backup file.. Restore from backup is cancelled */
	  if (er_errid () == ER_GENERIC_ERROR)
	    {
	      er_set (ER_FATAL_ERROR_SEVERITY, ARG_FILE_LINE, ER_LOG_CANNOT_ACCESS_BACKUP, 1, from_volbackup);
	    }
	  error_code = ER_LOG_CANNOT_ACCESS_BACKUP;
	  LOG_CS_EXIT (thread_p);
	  goto error;
	}

      memset (session_storage.bkup.log_path, 0, PATH_MAX);
      strncpy_bufsize (session_storage.bkup.log_path, logpath);

      session = &session_storage;

      if (first_time)
	{
	  if (r_args->restore_upto_bktime)
	    {
	      r_args->stopat = (time_t) session->bkup.bkuphdr->end_time;
	    }
	  else if (r_args->stopat > 0)
	    {
	      if (session->bkup.bkuphdr->end_time > 0)
		{
		  backup_time = session->bkup.bkuphdr->end_time;
		}
	      else
		{
		  backup_time = session->bkup.bkuphdr->start_time;
		}
	      error_code = logpb_check_stop_at_time (session, r_args->stopat, (time_t) backup_time);
	      if (error_code != NO_ERROR)
		{
		  LOG_CS_EXIT (thread_p);
		  error_expected = true;
		  goto error;
		}
	    }
	}

      if (first_time && db_iopagesize != bkdb_iopagesize)
	{
	  /*
	   * Pagesize is incorrect. We need to undefine anything that has been
	   * created with old pagesize and start again.
	   * If we do not have a log, we should reset the pagesize and start the
	   * restore process.
	   */
	  if (log_Gl.append.vdes == NULL_VOLDES)
	    {
	      /*
	       * Reset the page size
	       */
	      if (db_set_page_size (bkdb_iopagesize, log_page_size) != NO_ERROR)
		{
		  error_code = ER_FAILED;
		  LOG_CS_EXIT (thread_p);
		  goto error;
		}

	      error_code = logtb_define_trantable_log_latch (thread_p, -1);
	      if (error_code != NO_ERROR)
		{
		  LOG_CS_EXIT (thread_p);
		  goto error;
		}
	    }
	}

      /* Can this be moved to restore_continue? */
      /* Removed strict condition for checking disk compatibility. Check it according to the predefined rules. */
      compat = rel_get_disk_compatible (bkdb_compatibility, NULL);
      if (compat != REL_FULLY_COMPATIBLE && compat != REL_BACKWARD_COMPATIBLE)
	{
	  /* Database is incompatible with current release */
	  er_set (ER_FATAL_ERROR_SEVERITY, ARG_FILE_LINE, ER_LOG_BKUP_INCOMPATIBLE, 2, rel_name (),
		  rel_release_string ());
	  error_code = ER_LOG_BKUP_INCOMPATIBLE;
	  LOG_CS_EXIT (thread_p);
	  goto error;
	}

      if (session->verbose_fp)
	{
	  if (first_time)
	    {
	      fprintf (session->verbose_fp, "\n[ Database(%s) Restore (level = %d) start ]\n\n", boot_db_name (),
		       r_args->level);

	      restore_start_time = time (NULL);
	      (void) ctime_r (&restore_start_time, time_val);
	      fprintf (session->verbose_fp, "- restore start time: %s\n", time_val);
	      fprintf (session->verbose_fp, "- restore steps: %d \n", r_args->level + 1);
	    }

	  fprintf (session->verbose_fp, " step %1d) restore using (level = %d) backup data\n", ++loop_cnt, try_level);
	  fprintf (session->verbose_fp, "\n");

	  fprintf (session->verbose_fp, "- restore progress status (using level = %d backup data)\n", try_level);
	  fprintf (session->verbose_fp,
		   " -----------------------------------------------------------------------------\n");
	  fprintf (session->verbose_fp,
		   " volume name                  | # of pages |  restore progress status  | done \n");
	  fprintf (session->verbose_fp,
		   " -----------------------------------------------------------------------------\n");
	}

      /* add new bkvinf entry into cache data */
      fileio_add_volume_to_backup_info (session->bkup.vlabel, try_level, session->bkup.bkuphdr->unit_num,
					FILEIO_SECOND_BACKUP_VOL_INFO);

      if (first_time)
	{
	  LSA_COPY (&session->bkup.last_chkpt_lsa, &session->bkup.bkuphdr->chkpt_lsa);

	  /*
	   * The tde key file (_keys) which is going to be used during restart
	   * is the thing in the first time (the highest level).
	   */

	  /* If backup path is not a directory, extract backup key file on the directory that contains the backup path */
	  if (stat (session->bkup.current_path, &stat_buf) != 0)
	    {
	      er_set (ER_FATAL_ERROR_SEVERITY, ARG_FILE_LINE, ER_LOG_CANNOT_ACCESS_BACKUP, 1,
		      session->bkup.current_path);
	      error_code = ER_LOG_CANNOT_ACCESS_BACKUP;
	      LOG_CS_EXIT (thread_p);
	      goto error;
	    }
	  else if (S_ISDIR (stat_buf.st_mode))
	    {
	      memcpy (backup_dir_path, session->bkup.current_path, PATH_MAX);
	    }
	  else
	    {
	      /* it might be pipe, and others like raw device is not tested */
	      fileio_get_directory_path (backup_dir_path, session->bkup.current_path);
	    }

	  fileio_make_backup_name (bkpath_without_units, nopath_name, backup_dir_path,
				   (FILEIO_BACKUP_LEVEL) r_args->level, FILEIO_NO_BACKUP_UNITS);
	  tde_make_keys_file_fullname (bk_mk_path, bkpath_without_units, true);
	  if (r_args->keys_file_path[0] == '\0')	/* the path given by user is prioritized */
	    {
	      memcpy (r_args->keys_file_path, bk_mk_path, PATH_MAX);
	    }
	  else
	    {
	      /* If the keys file is given, check if it is valid. */
	      int vdes =
		fileio_mount (thread_p, boot_db_full_name (), r_args->keys_file_path, LOG_DBTDE_KEYS_VOLID, false,
			      false);
	      if (vdes == NULL_VOLDES)
		{
		  ASSERT_ERROR_AND_SET (error_code);
		  LOG_CS_EXIT (thread_p);
		  error_expected = true;
		  goto error;
		}

	      if (tde_validate_keys_file (vdes) == false)
		{
		  er_set (ER_ERROR_SEVERITY, ARG_FILE_LINE, ER_TDE_INVALID_KEYS_FILE, 1, r_args->keys_file_path);
		  error_code = ER_TDE_INVALID_KEYS_FILE;
		  fileio_dismount (thread_p, vdes);
		  LOG_CS_EXIT (thread_p);
		  error_expected = true;
		  goto error;
		}

	      fileio_dismount (thread_p, vdes);
	    }
	}

      while (success == NO_ERROR)
	{
	  another_vol = fileio_get_next_restore_file (thread_p, session, to_volname, &to_volid);
	  if (another_vol == 1)
	    {
	      if (session->verbose_fp)
		{
		  strcpy (verbose_to_volname, to_volname);
		}

	      if (to_volid == LOG_DBLOG_ACTIVE_VOLID || to_volid == LOG_DBLOG_INFO_VOLID
		  || to_volid == LOG_DBLOG_ARCHIVE_VOLID)
		{
		  /* rename _lgat to _lgat_tmp name */
		  fileio_make_temp_log_files_from_backup (tmp_logfiles_from_backup, to_volid,
							  (FILEIO_BACKUP_LEVEL) r_args->level, to_volname);
		  volume_name_p = tmp_logfiles_from_backup;
		}
	      else if (to_volid == LOG_DBTDE_KEYS_VOLID)
		{
		  /* backup mk file is extracted on the backup volume path */
		  volume_name_p = bk_mk_path;
		}
	      else
		{
		  volume_name_p = to_volname;
		}

	      restore_in_progress = true;
	      if (start_level > FILEIO_BACKUP_FULL_LEVEL)
		{
		  remember_pages = true;
		}

	      /*
	       * Another volume/file to restore
	       */
	      switch (to_volid)
		{
		case LOG_DBLOG_BKUPINFO_VOLID:
		case LOG_DBLOG_ACTIVE_VOLID:
		case LOG_DBLOG_INFO_VOLID:
		case LOG_DBLOG_METAINFO_VOLID:
		case LOG_DBVOLINFO_VOLID:
		case LOG_DBLOG_ARCHIVE_VOLID:
		case LOG_DBTDE_KEYS_VOLID:

		  /* We can only take the most recent information, and we do not want to overwrite it with out of data
		   * information from earlier backups.  This is because we are applying the restoration in reverse time
		   * order. */
		  if (!first_time)
		    {
		      /* Need to skip over this volume in the backup */
		      success = fileio_skip_restore_volume (thread_p, session);
		      if (success != NO_ERROR)
			{
			  success = ER_FAILED;
			  error_code = ER_FAILED;
			  LOG_CS_EXIT (thread_p);
			  goto error;
			}
		      else
			{
			  success = NO_ERROR;
			  continue;
			}
		    }
		  break;

		default:
		  break;
		}

	      /* we need to tell fileio_restore_volume to avoid tracking the pages for some volids. */
	      if (to_volid < LOG_DBFIRST_VOLID)
		{
		  remember_pages = false;
		}
	      else
		{
		  total_pages = (DKNPAGES) CEIL_PTVDIV (session->dbfile.nbytes, IO_PAGESIZE);
		  /*
		   * Create a page_bitmap to remember the id's of pages
		   * that have been written. We only need to write the page
		   * (once) from the most recent backup.
		   */
		  page_bitmap = fileio_page_bitmap_list_find (&page_bitmap_list, to_volid);
		  if (page_bitmap == NULL)
		    {
		      page_bitmap = fileio_page_bitmap_create (to_volid, total_pages);
		      if (page_bitmap == NULL)
			{
			  goto error;
			}
		      fileio_page_bitmap_list_add (&page_bitmap_list, page_bitmap);
		    }
		}

	      success =
		fileio_restore_volume (thread_p, session, volume_name_p, verbose_to_volname, prev_volname, page_bitmap,
				       remember_pages);

	      if (success != NO_ERROR)
		{
		  break;
		}

	      if (volume_name_p == tmp_logfiles_from_backup)
		{
		  // when an archive exists, always respect it.
		  // when the active exists and the next archive of it does not, use it to restore.
		  bool is_backup_log_useful = false;

		  if (stat (to_volname, &stat_buf) != 0 && stat (tmp_logfiles_from_backup, &stat_buf) == 0)
		    {
		      is_backup_log_useful = true;

		      if (to_volid == LOG_DBLOG_ACTIVE_VOLID
			  && !logpb_is_log_active_from_backup_useful (thread_p, tmp_logfiles_from_backup, db_fullname))
			{
			  // log active from backup is useless since it is older than the available log archives
			  is_backup_log_useful = false;
			}
		    }

		  if (is_backup_log_useful)
		    {
		      if (to_volid == LOG_DBLOG_ACTIVE_VOLID && lgat_vdes != NULL_VOLDES)
			{
			  fileio_dismount (thread_p, lgat_vdes);
			  lgat_vdes = NULL_VOLDES;
			}

		      os_rename_file (tmp_logfiles_from_backup, to_volname);
		    }
		  else
		    {
		      unlink (tmp_logfiles_from_backup);
		    }

		  tmp_logfiles_from_backup[0] = '\0';
		}

	      volume_name_p = NULL;
	    }
	  else if (another_vol == 0)
	    {
	      break;
	    }
	  else
	    {
	      success = ER_FAILED;
	      break;
	    }
	}

      /* if the device type is FILEIO_BACKUP_VOL_DEVICE, the end time of backup is loaded during the last
       * fileio_get_next_restore_file() call, so we must check if the stopat time is valid. */
      if (first_time && session->bkup.dtype == FILEIO_BACKUP_VOL_DEVICE)
	{
	  if (r_args->restore_upto_bktime)
	    {
	      r_args->stopat = (time_t) session->bkup.bkuphdr->end_time;
	    }
	  else if (r_args->stopat > 0)
	    {
	      error_code = logpb_check_stop_at_time (session, r_args->stopat, (time_t) session->bkup.bkuphdr->end_time);
	      if (error_code != NO_ERROR)
		{
		  LOG_CS_EXIT (thread_p);
		  error_expected = true;
		  goto error;
		}
	    }
	}

      first_time = false;

      if (session->verbose_fp)
	{
	  fprintf (session->verbose_fp,
		   " -----------------------------------------------------------------------------\n\n");
	}

      try_level = (FILEIO_BACKUP_LEVEL) (try_level - 1);
    }

  /* make bkvinf file */
  fileio_make_backup_volume_info_name (from_volbackup, logpath, nopath_name);
  backup_volinfo_fp = fopen (from_volbackup, "w");
  if (backup_volinfo_fp != NULL)
    {
      fileio_write_backup_info_entries (backup_volinfo_fp, FILEIO_SECOND_BACKUP_VOL_INFO);
      fclose (backup_volinfo_fp);
    }

  if (session != NULL)
    {
      if (session->verbose_fp)
	{
	  restore_end_time = time (NULL);
	  (void) ctime_r (&restore_end_time, time_val);
	  fprintf (session->verbose_fp, "- restore end time: %s\n", time_val);
	  fprintf (session->verbose_fp, "[ Database(%s) Restore (level = %d) end ]\n", boot_db_name (), r_args->level);
	}

      if (fileio_finish_restore (thread_p, session) == NO_ERROR)
	{
	  error_code = NO_ERROR;
	}
      else
	{
	  error_code = ER_FAILED;
	}
    }

  LOG_CS_EXIT (thread_p);

  fileio_page_bitmap_list_destroy (&page_bitmap_list);

  fileio_finalize_backup_info (FILEIO_SECOND_BACKUP_VOL_INFO);

  if (success != NO_ERROR)
    {
      return success;
    }
  else
    {
      return error_code;
    }

  /* **** */
error:
  if (restore_in_progress)
    {
      /*
       * We have probably already restored something to their database
       * and therefore they need to be sure and try another restore until
       * they succeed.
       */
      fprintf (stdout, msgcat_message (MSGCAT_CATALOG_CUBRID, MSGCAT_SET_LOG, MSGCAT_LOG_READ_ERROR_DURING_RESTORE),
	       session->bkup.name,
	       ((session->bkup.bkuphdr == NULL) ? FILEIO_INITIAL_BACKUP_UNITS : session->bkup.bkuphdr->unit_num),
	       to_volname, session->dbfile.volid);

      er_set (ER_ERROR_SEVERITY, ARG_FILE_LINE, ER_LOG_MAYNEED_MEDIA_RECOVERY, 1, log_Name_bkupinfo);
      error_code = ER_LOG_MAYNEED_MEDIA_RECOVERY;
    }

  if (backup_volinfo_fp != NULL)
    {
      fclose (backup_volinfo_fp);
    }

  if (session != NULL)
    {
      fileio_abort_restore (thread_p, session);
    }

  fileio_page_bitmap_list_destroy (&page_bitmap_list);

  if (lgat_vdes != NULL_VOLDES)
    {
      fileio_dismount (thread_p, lgat_vdes);
    }

  if (!error_expected)
    {
      logpb_fatal_error (thread_p, false, ARG_FILE_LINE, "logpb_restore");
    }

  if (tmp_logfiles_from_backup[0] != '\0')
    {
      unlink (tmp_logfiles_from_backup);
    }

  return error_code;
}

/*
 * logpb_start_where_path - Start where paths for copy/rename volumes
 *
 * return: NO_ERROR if all OK, ER status otherwise
 *
 *   to_db_fullname(in): Full name of the new database
 *   toext_path(in): A path if all volumes are placed in one
 *                               place. If NULL is given,
 *                                 - If file "fileof_vols_and_wherepaths" is
 *                                   given, the path is found in this file.
 *                                 - Each volume is copied to same place where
 *                                   the volume reside.
 *                               This parameter should be NULL, if the above
 *                               file is given.
 *   toext_name(in/out): Name to be used for volume extensions when
 *                               individual volume entries are not given in
 *                               file "fileof_vols_and_wherepaths".
 *   ext_path(in/out): Location for entries
 *                               Set as a side effect to either:
 *                                 - toext_path when all vols are placed in
 *                                   the same location.
 *                                 - alloc_extpath when volumes are copied or
 *                                   renamed at the same location as the
 *                                   original volumes.
 *                                 - NULL when file of "fileof_vols_and_
 *                                   wherepaths" is given.
 *   alloc_extpath(in/out): Set as a side effect to newly malloced area
 *                               when the volumes are copied/renamed in place.
 *                               If an area is allocated, it should be freed
 *                               using free_and_init.
 *   fileof_vols_and_wherepaths(in): A file is given when the user decides to
 *                               control the copy/rename of the volume by
 *                               individual bases. That is, user decides to
 *                               spread the volumes over several locations and
 *                               or to name the volumes.
 *                               Each volume entry consists of:
 *                                 volid from_fullvolname to_fullvolname
 *   where_paths_fp(in/out): Set as a side effect to file descriptor of
 *                               the given file. The caller must close the
 *                               file, when a pointer is returned.
 *
 * NOTE: Prepare variables to start finding paths for copying or
 *              renaming volumes.
 */
static int
logpb_start_where_path (const char *to_db_fullname, const char *toext_path, const char **toext_name, char **ext_path,
			char **alloc_extpath, const char *fileof_vols_and_wherepaths, FILE ** where_paths_fp)
{
  /*
   * Get the name of extensions to be used when "fileof_vols_and_wherepaths"
   * is not given.
   */

  *toext_name = fileio_get_base_file_name (to_db_fullname);
  *alloc_extpath = NULL;
  *ext_path = NULL;
  *where_paths_fp = NULL;

  /*
   * Where are the volumes going to be placed ?
   *   - All or them at same place: toext_path or the same as database
   *   - The user indicated where to create each individual copy
   */

  if (fileof_vols_and_wherepaths != NULL)
    {
      /*
       * The user seems to want to spread the volumes over several locations.
       * User must indicate where each individual database volume is going to
       * be placed.
       */
      *where_paths_fp = fopen (fileof_vols_and_wherepaths, "r");
      if (*where_paths_fp == NULL)
	{
	  er_set_with_oserror (ER_ERROR_SEVERITY, ARG_FILE_LINE, ER_LOG_USER_FILE_UNKNOWN, 1,
			       fileof_vols_and_wherepaths);
	  return ER_LOG_USER_FILE_UNKNOWN;
	}
    }
  /*
   * Either all copies are created at the same place, or each individual
   * volumes is copied at the original volume location
   */
  if (toext_path == NULL)
    {
      /*
       * Each volume is copied to the same place where the original volume
       * resides
       */
      *alloc_extpath = (char *) malloc (PATH_MAX);
      if (*alloc_extpath == NULL)
	{
	  return ER_FAILED;
	}
      *ext_path = *alloc_extpath;
    }
  else
    {
      /* All the volumes are created in one location */
      *ext_path = (char *) toext_path;
    }

  return NO_ERROR;
}

/*
 * logpb_next_where_path - Find next path for copy/rename next volume
 *
 * return: NO_ERROR if all OK, ER status otherwise
 *
 *   to_db_fullname(in): Full name of the new database
 *   toext_path(in): A path if all volumes are placed in one
 *                               place. If NULL is given,
 *                                 - If file "fileof_vols_and_wherepaths" is
 *                                   given, the path is found in this file.
 *                                 - Each volume is copied to same place where
 *                                   the volume reside.
 *                               This parameter should be NULL, if the above
 *                               file is given.
 *   ext_name(in): Name to be used for volume extensions when
 *                               individual volume entries are not given in
 *                               file "fileof_vols_and_wherepaths".
 *   ext_path(in): Location for entries
 *   fileof_vols_and_wherepaths(in): A file is given when the user decides to
 *                               control the copy/rename of the volume by
 *                               individual bases. That is, user decides to
 *                               spread the volumes over several locations and
 *                               or to name the volumes.
 *                               Each volume entry consists of:
 *                                 volid from_fullvolname to_fullvolname
 *   where_paths_fp(in): Pointer to above file if any or NULL
 *   num_perm_vols(in): Number of permanent volumes in the database.
 *   volid(in): Next volume that must be processes.
 *   from_volname(in/out): Current name of volume.
 *   to_volname(in): New name to be used for the volume.
 *
 * NOTE: Get the name of next volume to be processed.
 */
static int
logpb_next_where_path (const char *to_db_fullname, const char *toext_path, const char *ext_name, char *ext_path,
		       const char *fileof_vols_and_wherepaths, FILE * where_paths_fp, int num_perm_vols,
		       VOLID volid, char *from_volname, char *to_volname)
{
  const char *current_vlabel;
  int from_volid;
#if !defined(WINDOWS)
  char link_path[PATH_MAX];
  struct stat stat_buf;
#endif
  int error_code = NO_ERROR;
  char format_string[64];

  current_vlabel = fileio_get_volume_label (volid, PEEK);
  sprintf (format_string, "%%d %%%ds %%%ds", PATH_MAX - 1, PATH_MAX - 1);

  /*
   * If a file for paths was given, get the name of the "to" volume from it
   */
  if (where_paths_fp != NULL)
    {
      if (fscanf (where_paths_fp, format_string, &from_volid, from_volname, to_volname) != 3)
	{
	  er_set (ER_ERROR_SEVERITY, ARG_FILE_LINE, ER_LOG_USER_FILE_WITHOUT_ENOUGH_ENTRIES, 2,
		  fileof_vols_and_wherepaths, num_perm_vols);
	  return ER_LOG_USER_FILE_WITHOUT_ENOUGH_ENTRIES;
	}
      /*
       * Primary volume must be identical to database name
       */
      if (volid == LOG_DBFIRST_VOLID && strcmp (to_volname, to_db_fullname) != 0)
	{

#if defined(WINDOWS)
	  er_set (ER_ERROR_SEVERITY, ARG_FILE_LINE, ER_LOG_USER_FILE_INCORRECT_PRIMARY_VOLNAME, 8,
		  fileof_vols_and_wherepaths, volid + 1, from_volid, from_volname, to_volname, (int) volid,
		  current_vlabel, to_db_fullname);
	  return ER_ERROR_SEVERITY;
#else /* WINDOWS */
	  error_code = fileio_symlink (to_volname, to_db_fullname, true);
	  if (error_code != NO_ERROR)
	    {
	      er_set (ER_ERROR_SEVERITY, ARG_FILE_LINE, ER_LOG_USER_FILE_INCORRECT_PRIMARY_VOLNAME, 8,
		      fileof_vols_and_wherepaths, volid + 1, from_volid, from_volname, to_volname, (int) volid,
		      current_vlabel, to_db_fullname);
	      return error_code;
	    }

	  strcpy (to_volname, to_db_fullname);
#endif /* WINDOWS */
	}
      else
	{
	  if (volid != from_volid || util_compare_filepath (current_vlabel, from_volname) != 0)
	    {
	      er_set (ER_ERROR_SEVERITY, ARG_FILE_LINE, ER_LOG_USER_FILE_UNORDERED_ENTRIES, 7,
		      fileof_vols_and_wherepaths, volid + 1, from_volid, from_volname, to_volname, (int) volid,
		      current_vlabel);
	      return ER_LOG_USER_FILE_UNORDERED_ENTRIES;
	    }

#if !defined(WINDOWS)
	  if (stat (to_volname, &stat_buf) != -1)
	    {
	      if (S_ISCHR (stat_buf.st_mode))
		{
		  fileio_get_directory_path (ext_path, to_db_fullname);
		  fileio_make_volume_ext_name (link_path, ext_path, ext_name, volid);
		  error_code = fileio_symlink (to_volname, link_path, true);
		  if (error_code != NO_ERROR)
		    {
		      er_set (ER_ERROR_SEVERITY, ARG_FILE_LINE, ER_BO_CANNOT_CREATE_LINK, 2, to_volname, link_path);
		      return error_code;
		    }

		  strcpy (to_volname, link_path);
		}
	    }
#endif /* !WINDOWS */
	}
    }
  else
    {
      /*
       * The decision is done consulting the arguments of the function
       */

      /*
       * Primary volume must be identical to database name
       */
      if (volid == LOG_DBFIRST_VOLID)
	{
	  strcpy (to_volname, to_db_fullname);
	}
      else
	{
	  if (toext_path == NULL)
	    {
	      /*
	       * The volume is copied to the same place where the original volume
	       * resides
	       */
	      if (fileio_get_directory_path (ext_path, current_vlabel) == NULL)
		{
		  ext_path[0] = '\0';
		}
	    }
	  fileio_make_volume_ext_name (to_volname, ext_path, ext_name, volid);
	}
      strcpy (from_volname, current_vlabel);
    }

  return NO_ERROR;
}

/*
 * logpb_copy_volume - Copy a volume
 *
 * return: NO_ERROR if all OK, ER status otherwise
 *
 *   from_volid(in): The identifier of the volume to be copied
 *   to_volname(in): Name of the new volume
 *   db_creation(in): Creation timestamp for the volume
 *   to_volchkpt_lsa(in): Checkpoint location to be used in the new volume
 *
 * NOTE: Copy the volume identified by "from_volid" to "tonew_volname".
 */
static int
logpb_copy_volume (THREAD_ENTRY * thread_p, VOLID from_volid, const char *to_volname, INT64 * db_creation,
		   LOG_LSA * to_volchkpt_lsa)
{
  int from_vdes, to_vdes;	/* Descriptor for "from" and "to" volumes */
  DKNPAGES npages;		/* Size of the volume */
  int error_code = NO_ERROR;

  /* Find the current pages of the volume and its descriptor */

  npages = xdisk_get_total_numpages (thread_p, from_volid);
  from_vdes = fileio_get_volume_descriptor (from_volid);

  /* Flush all dirty pages */
  logpb_flush_pages_direct (thread_p);

  error_code = pgbuf_flush_all_unfixed (thread_p, from_volid);
  if (error_code != NO_ERROR)
    {
      return error_code;
    }

  if (fileio_synchronize (thread_p, from_vdes, fileio_get_volume_label (from_vdes, PEEK),
			  FILEIO_SYNC_ALSO_FLUSH_DWB) != from_vdes)
    {
      return ER_FAILED;
    }

  /* Copy the database volume and initialize recovery information on it */

  to_vdes = fileio_copy_volume (thread_p, from_vdes, npages, to_volname, LOG_DBCOPY_VOLID, true);
  if (to_vdes == NULL_VOLDES)
    {
      return ER_FAILED;
    }

  /*
   * Change the name of the volume, its database creation time and its
   * checkpoint lsa
   */

  (void) disk_set_creation (thread_p, LOG_DBCOPY_VOLID, to_volname, db_creation, to_volchkpt_lsa, false,
			    DISK_DONT_FLUSH);

  logpb_flush_pages_direct (thread_p);
  (void) pgbuf_flush_all_unfixed_and_set_lsa_as_null (thread_p, LOG_DBCOPY_VOLID);

  /*
   * To set the LSA of temp volume to special temp LSA (-2,-2).
   * Especially, in case of copydb.
   */
  (void) logpb_check_and_reset_temp_lsa (thread_p, LOG_DBCOPY_VOLID);

  (void) pgbuf_invalidate_all (thread_p, LOG_DBCOPY_VOLID);
  fileio_dismount (thread_p, to_vdes);

  return NO_ERROR;
}

/*
 * logpb_copy_database - Copy a database
 *
 * return: NO_ERROR if all OK, ER status otherwise
 *
 *   num_perm_vols(in): Number of permanent volume for the database
 *   to_db_fullname(in): Full name of the new database
 *   to_logpath(in): Directory where the log volumes reside
 *   to_prefix_logname(in): Name of the log volumes. It is usually set
 *                      the same as database name. For example, if the value
 *                      is equal to "db", the names of the log volumes created
 *                      are as follow:
 *                      Active_log      = db_logactive
 *                      Archive_logs    = db_logarchive.0
 *                                        db_logarchive.1
 *                                             .
 *                                             .
 *                                             .
 *                                        db_logarchive.n
 *                      Log_information = db_loginfo
 *                      Database Backup = db_backup
 *   toext_path(in): A path is included if all volumes are placed in one
 *                      place/directory. If NULL is given,
 *                      - If file "fileof_vols_and_wherepaths" is given, the
 *                        path is found in this file.
 *                      - Each volume is copied to same place where the volume
 *                        resides.
 *                      NOTE: This parameter should be NULL, if the above file
 *                            is given.
 *   fileof_vols_and_copypaths(in): A file is given when the user decides to
 *                               control the copy/rename of the volume by
 *                               individual bases. That is, user decides to
 *                               spread the volumes over several locations and
 *                               or to label the volumes with specific names.
 *                               Each volume entry consists of:
 *                                 volid from_fullvolname to_fullvolname
 *
 * NOTE: A new log volume is created for the new database, and each
 *              data volume of the database is copied to the new database.
 *              Recovery information from the old database is not included
 *              onto the copy (i.e., new database). Backups of the old
 *              are not included either. Thus, a backup of the new database is
 *              recommended after the copy is done.
 *
 * NOTE:        This function must be run offline. That is, should not be run
 *              when there are multiusers in the system.
 */
int
logpb_copy_database (THREAD_ENTRY * thread_p, VOLID num_perm_vols, const char *to_db_fullname, const char *to_logpath,
		     const char *to_prefix_logname, const char *toext_path, const char *fileof_vols_and_copypaths)
{
  LOG_RECORD_HEADER *eof;	/* End of log record */
  char from_volname[PATH_MAX];	/* Name of new volume */
  FILE *fromfile_paths_fp = NULL;	/* Pointer to open file for location of copy files */
  int fromfile_volid;		/* Volume identifier as an integer */
  int to_vdes;			/* A volume descriptor */
  char to_volname[PATH_MAX];	/* Name of "to" volume */
  LOG_PAGE *to_malloc_log_pgptr = NULL;	/* Log header page "to" log */
  LOG_HEADER *to_hdr;		/* Log header for "to" log */
  FILE *to_volinfo_fp = NULL;	/* Pointer to new volinfo file */
  char *alloc_extpath = NULL;	/* Copy path for specific volume */
  const char *ext_name;
  char *ext_path;
  VOLID volid;
  INT64 db_creation;
  LOG_PHY_PAGEID phy_pageid;
  bool stop_eof = false;
  const char *catmsg;
  int error_code;
  char format_string[64];
  FILEIO_WRITE_MODE write_mode;
  char from_mk_path[PATH_MAX] = { 0, };
  char to_mk_path[PATH_MAX] = { 0, };

  db_creation = time (NULL);

  /*
   * Make sure that the length name of the volumes are OK
   */

  error_code = logpb_verify_length (to_db_fullname, to_logpath, to_prefix_logname);
  if (error_code != NO_ERROR)
    {
      /* Names are too long */
      return error_code;
    }

  /* Do not use DWB at copy DB. In case of crash the data may be recreated from log. */
  dwb_destroy (thread_p);

  /*
   * Create the DATABASE VOLUME INFORMATION file
   */
  error_code = logpb_create_volume_info (to_db_fullname);
  if (error_code != NO_ERROR)
    {
      goto error;
    }

  /*
   * Create and Copy the TDE master key file (_keys)
   */
  tde_make_keys_file_fullname (from_mk_path, boot_db_full_name (), false);
  tde_make_keys_file_fullname (to_mk_path, to_db_fullname, false);
  error_code = tde_copy_keys_file (thread_p, to_mk_path, from_mk_path, false, false);
  if (error_code != NO_ERROR)
    {
      er_set (ER_ERROR_SEVERITY, ARG_FILE_LINE, ER_TDE_COPY_KEYS_FILE_FAIL, 0);
      /* keep going with out master key file */
    }

  /*
   * Create a LOG INFORMATION FILE
   */

  fileio_make_log_info_name (to_volname, to_logpath, to_prefix_logname);
  logpb_create_log_info (to_volname, to_db_fullname);

  catmsg = msgcat_message (MSGCAT_CATALOG_CUBRID, MSGCAT_SET_LOG, MSGCAT_LOG_LOGINFO_ACTIVE);
  if (catmsg == NULL)
    {
      catmsg = "ACTIVE: %s %d pages\n";
    }
  error_code = log_dump_log_info (to_volname, false, catmsg, to_volname, log_Gl.hdr.npages + 1);
  if (error_code != NO_ERROR && error_code != ER_LOG_MOUNT_FAIL)
    {
      goto error;
    }

  fileio_make_backup_volume_info_name (to_volname, to_logpath, to_prefix_logname);
  if (logpb_add_volume (to_db_fullname, LOG_DBLOG_BKUPINFO_VOLID, to_volname, DISK_UNKNOWN_PURPOSE) !=
      LOG_DBLOG_BKUPINFO_VOLID)
    {
      error_code = ER_FAILED;
      goto error;
    }

  /*
   * Copy log meta-information file
   */
  fileio_make_log_metainfo_name (to_volname, to_logpath, to_prefix_logname, false);
  // *INDENT-OFF*
  try
    {
      std::filesystem::copy_file (log_Name_metainfo, to_volname);
    }
  catch (std::filesystem::filesystem_error &e)
    {
      error_code = ER_COPYDB_CANNOT_COPY_VOLUME;
      er_set (ER_ERROR_SEVERITY, ARG_FILE_LINE, error_code, 3, log_Name_metainfo, to_volname, e.what ());
      goto error;
    }
  // *INDENT-ON*

  /*
   * FIRST CREATE A NEW LOG FOR THE NEW DATABASE. This log is not a copy of
   * of the old log; it is a newly created one.
   * Compose the LOG name for the ACTIVE portion of the log.
   * Make sure that nobody else is using this database
   */

  to_malloc_log_pgptr = (LOG_PAGE *) malloc (LOG_PAGESIZE);
  if (to_malloc_log_pgptr == NULL)
    {
      error_code = ER_FAILED;
      goto error;
    }

#if !defined (NDEBUG)
  // suppress valgrind complaint.
  memset (to_malloc_log_pgptr, LOG_PAGE_INIT_VALUE, LOG_PAGESIZE);
#endif // DEBUG

  fileio_make_log_active_name (to_volname, to_logpath, to_prefix_logname);
  if (logpb_add_volume (to_db_fullname, LOG_DBLOG_ACTIVE_VOLID, to_volname, DISK_UNKNOWN_PURPOSE) !=
      LOG_DBLOG_ACTIVE_VOLID)
    {
      error_code = ER_FAILED;
      goto error;
    }
  to_vdes =
    fileio_format (thread_p, to_db_fullname, to_volname, LOG_DBCOPY_VOLID, log_Gl.hdr.npages + 1, false, true, false,
		   LOG_PAGESIZE, 0, false);
  if (to_vdes == NULL_VOLDES)
    {
      error_code = ER_FAILED;
      goto error;
    }

  /*
   * Write an end of log mark at first append page. This is used to detect the
   * end of new log
   */

  phy_pageid = LOGPB_PHYSICAL_HEADER_PAGE_ID + 1;
  to_malloc_log_pgptr->hdr.logical_pageid = 0;
  to_malloc_log_pgptr->hdr.offset = NULL_OFFSET;
  to_malloc_log_pgptr->hdr.flags = 0;

  eof = (LOG_RECORD_HEADER *) to_malloc_log_pgptr->area;
  eof->trid = LOG_SYSTEM_TRANID + 1;
  LSA_SET_NULL (&eof->prev_tranlsa);
  LSA_SET_NULL (&eof->back_lsa);
  LSA_SET_NULL (&eof->forw_lsa);
  eof->type = LOG_END_OF_LOG;

  logpb_set_page_checksum (to_malloc_log_pgptr);

  log_Gl.hdr.eof_lsa.pageid = to_malloc_log_pgptr->hdr.logical_pageid;
  log_Gl.hdr.eof_lsa.offset = 0;

  write_mode = dwb_is_created () == true ? FILEIO_WRITE_NO_COMPENSATE_WRITE : FILEIO_WRITE_DEFAULT_WRITE;
  if (fileio_write (thread_p, to_vdes, to_malloc_log_pgptr, phy_pageid, LOG_PAGESIZE, write_mode) == NULL)
    {
      error_code = ER_FAILED;
      fileio_dismount (thread_p, to_vdes);
      goto error;
    }

  /*
   * Initialize the active log header from the old log.
   */

  /*
   * Now, modify the log header. Similar than log_create
   */
  to_malloc_log_pgptr->hdr.logical_pageid = LOGPB_HEADER_PAGE_ID;
  to_malloc_log_pgptr->hdr.offset = NULL_OFFSET;
  to_malloc_log_pgptr->hdr.flags = 0;

  to_hdr = (LOG_HEADER *) to_malloc_log_pgptr->area;
  error_code = logpb_initialize_header (thread_p, to_hdr, to_prefix_logname, log_Gl.hdr.npages + 1, &db_creation);
  if (error_code != NO_ERROR)
    {
      fileio_dismount (thread_p, to_vdes);
      goto error;
    }

  if (logpb_copy_log_header (thread_p, to_hdr, &log_Gl.hdr) != NO_ERROR)
    {
      fileio_dismount (thread_p, to_vdes);
      goto error;
    }

  logpb_set_page_checksum (to_malloc_log_pgptr);

  /* Now write the log header */
  phy_pageid = logpb_to_physical_pageid (to_malloc_log_pgptr->hdr.logical_pageid);
  if (fileio_write (thread_p, to_vdes, to_malloc_log_pgptr, phy_pageid, LOG_PAGESIZE, write_mode) == NULL)
    {
      error_code = ER_FAILED;
      fileio_dismount (thread_p, to_vdes);
      goto error;
    }

  /* Dismount the copy of the log */
  fileio_dismount (thread_p, to_vdes);

  /*
   * Start the COPYING all INFORMATION VOLUMES
   */

  /*
   * Prepare the where path for the volumes according to the input
   */

  error_code =
    logpb_start_where_path (to_db_fullname, toext_path, &ext_name, &ext_path, &alloc_extpath, fileof_vols_and_copypaths,
			    &fromfile_paths_fp);
  if (error_code != NO_ERROR)
    {
      goto error;
    }

  for (volid = LOG_DBFIRST_VOLID; volid != NULL_VOLID; volid = fileio_find_next_perm_volume (thread_p, volid))
    {
      error_code =
	logpb_next_where_path (to_db_fullname, toext_path, ext_name, ext_path, fileof_vols_and_copypaths,
			       fromfile_paths_fp, num_perm_vols, volid, from_volname, to_volname);
      if (error_code != NO_ERROR)
	{
	  goto error;
	}
      error_code = logpb_copy_volume (thread_p, volid, to_volname, &to_hdr->db_creation, &to_hdr->chkpt_lsa);
      if (error_code != NO_ERROR)
	{
	  goto error;
	}

      /* Write information about this volume in the volume information file */
      if (logpb_add_volume (to_db_fullname, volid, to_volname, DB_PERMANENT_DATA_PURPOSE) != volid)
	{
	  error_code = ER_FAILED;
	  goto error;
	}
    }

  /*
   * We need to change the name of the volumes in our internal tables.
   * That is, first volume points to second volume
   *          second volume points to third volume
   *          and so on..
   *          last volume points to nobody
   */

  fileio_make_volume_info_name (to_volname, to_db_fullname);
  sprintf (format_string, "%%d %%%ds", PATH_MAX - 1);

  to_volinfo_fp = fopen (to_volname, "r");
  if (to_volinfo_fp != NULL)
    {
      volid = NULL_VOLID;
      while (true)
	{
	  if (fscanf (to_volinfo_fp, format_string, &fromfile_volid, to_volname) != 2)
	    {
	      stop_eof = true;
	      fromfile_volid = NULL_VOLID;
	      to_volname[0] = '\0';
	    }
	  else
	    {
	      if ((VOLID) fromfile_volid < LOG_DBFIRST_VOLID)
		{
		  continue;
		}
	    }

	  /*
	   * The previous volume must point to new volume
	   */

	  if (volid != NULL_VOLID)
	    {
	      error_code = disk_set_link (thread_p, LOG_DBCOPY_VOLID, fromfile_volid, to_volname, false, DISK_FLUSH);
	      if (error_code != NO_ERROR)
		{
		  fileio_dismount (thread_p, to_vdes);
		  goto error;
		}
	      logpb_flush_pages_direct (thread_p);
	      error_code = pgbuf_flush_all_unfixed_and_set_lsa_as_null (thread_p, LOG_DBCOPY_VOLID);
	      if (error_code != NO_ERROR)
		{
		  fileio_dismount (thread_p, to_vdes);
		  goto error;
		}
	      if (fileio_synchronize (thread_p, to_vdes, to_volname, FILEIO_SYNC_ALSO_FLUSH_DWB) != to_vdes)
		{
		  fileio_dismount (thread_p, to_vdes);
		  error_code = ER_FAILED;
		  goto error;
		}
	      (void) pgbuf_invalidate_all (thread_p, LOG_DBCOPY_VOLID);
	      fileio_dismount (thread_p, to_vdes);
	    }

	  if (stop_eof == true)
	    {
	      break;
	    }

	  /*
	   * Now, mount the current volume
	   */
	  volid = (VOLID) fromfile_volid;

	  to_vdes = fileio_mount (thread_p, log_Db_fullname, to_volname, LOG_DBCOPY_VOLID, false, false);
	  if (to_vdes == NULL_VOLDES)
	    {
	      error_code = ER_FAILED;
	      goto error;
	    }
	}
      fclose (to_volinfo_fp);
    }

  if (fromfile_paths_fp != NULL)
    {
      fclose (fromfile_paths_fp);
    }

  if (alloc_extpath != NULL)
    {
      free_and_init (alloc_extpath);
    }

  free_and_init (to_malloc_log_pgptr);

  return NO_ERROR;

  /* ******** */
error:

  if (to_malloc_log_pgptr)
    {
      free_and_init (to_malloc_log_pgptr);
    }

  if (fromfile_paths_fp != NULL)
    {
      fclose (fromfile_paths_fp);
    }

  if (alloc_extpath != NULL)
    {
      free_and_init (alloc_extpath);
    }

  /* Destroy the log */

  fileio_make_log_active_name (to_volname, to_logpath, to_prefix_logname);
  fileio_unformat (thread_p, to_volname);
  fileio_make_log_info_name (to_volname, to_logpath, to_prefix_logname);
  fileio_unformat (thread_p, to_volname);

  /*
   * Rewind the volume information to destroy any created volumes if any
   */

  sprintf (format_string, "%%*d %%%ds", PATH_MAX - 1);
  if (to_volinfo_fp != NULL)
    {
      fclose (to_volinfo_fp);
      fileio_make_volume_info_name (to_volname, to_db_fullname);
      if ((to_volinfo_fp = fopen (to_volname, "r")) != NULL)
	{
	  while (true)
	    {
	      if (fscanf (to_volinfo_fp, format_string, to_volname) != 1)
		{
		  break;
		}
	      fileio_unformat (thread_p, to_volname);
	    }
	  fclose (to_volinfo_fp);
	  /* Destroy the volinfo file */
	  fileio_make_volume_info_name (to_volname, to_db_fullname);
	  fileio_unformat (thread_p, to_volname);
	}
    }

  return error_code;
}

/*
 * logpb_rename_all_volumes_files - Rename all volumes/files of the database
 *
 * return: NO_ERROR if all OK, ER status otherwise
 *
 *   num_perm_vols(in):
 *   to_db_fullname(in): New full name of the database
 *   to_logpath(in): Directory where the log volumes reside
 *   to_prefix_logname(in): New prefix name for log volumes. It is usually set
 *                      as database name. For example, if the value is equal to
 *                      "db", the names of the log volumes created are as
 *                      follow:
 *                      Active_log      = db_logactive
 *                      Archive_logs    = db_logarchive.0
 *                                        db_logarchive.1
 *                                             .
 *                                             .
 *                                             .
 *                                        db_logarchive.n
 *                      Log_information = db_loginfo
 *                      Database Backup = db_backup
 *   toext_path(in):
 *   fileof_vols_and_renamepaths(in):
 *   extern_rename(in): Rename the volumes/files at OS too.
 *   force_delete(in): Force delete backup volumes and information file
 *
 * NOTE:All volumes/files of the database are renamed according to the
 *              new specifications. This function performs a soft rename, it
 *              will no copy files.
 *
 *              This function must be run offline. That is, it should not be
 *              run when there are multiusers in the system.
 */
int
logpb_rename_all_volumes_files (THREAD_ENTRY * thread_p, VOLID num_perm_vols, const char *to_db_fullname,
				const char *to_logpath, const char *to_prefix_logname, const char *toext_path,
				const char *fileof_vols_and_renamepaths, bool extern_rename, bool force_delete)
{
  char from_volname[PATH_MAX];	/* Name of new volume */
  char to_volname[PATH_MAX];	/* Name of "to" volume */
  char from_mk_path[PATH_MAX];
  char to_mk_path[PATH_MAX];
  char *alloc_extpath = NULL;	/* Copy path for specific volume */
  FILE *to_volinfo_fp = NULL;	/* Pointer to new volinfo file */
  const char *ext_name;
  char *ext_path;
  VOLID volid, prev_volid;
  FILE *fromfile_paths_fp = NULL;	/* Pointer to open file for location of rename files */
  int i;
  const char *catmsg;

  struct stat ext_path_stat;
  struct stat vol_stat;
  char real_pathbuf[PATH_MAX];
  int error_code = NO_ERROR;

  if (toext_path != NULL && realpath ((char *) toext_path, real_pathbuf) != NULL)
    {
      toext_path = real_pathbuf;
    }

  /*
   * Make sure that the length name of the volumes are OK
   */

  error_code = logpb_verify_length (to_db_fullname, to_logpath, to_prefix_logname);
  if (error_code != NO_ERROR)
    {
      /* Names are too long */
      return error_code;
    }

  /* toext_path validation check. */
  if (toext_path != NULL)
    {
      if (stat (toext_path, &ext_path_stat))
	{
	  er_set_with_oserror (ER_ERROR_SEVERITY, ARG_FILE_LINE, ER_TM_GET_STAT_FAIL, 1, toext_path);
	  error_code = ER_TM_GET_STAT_FAIL;
	  goto error;
	}
      if ((access (toext_path, W_OK) < 0) || !(S_ISDIR (ext_path_stat.st_mode)))
	{
	  er_set_with_oserror (ER_ERROR_SEVERITY, ARG_FILE_LINE, ER_TM_IS_NOT_WRITEABLE, 1, toext_path);
	  error_code = ER_TM_IS_NOT_WRITEABLE;
	  goto error;
	}

      error_code =
	logpb_start_where_path (to_db_fullname, toext_path, &ext_name, &ext_path, &alloc_extpath,
				fileof_vols_and_renamepaths, &fromfile_paths_fp);
      if (error_code != NO_ERROR)
	{
	  goto error;
	}

      for (volid = LOG_DBFIRST_VOLID; volid != NULL_VOLID; volid = fileio_find_next_perm_volume (thread_p, volid))
	{
	  error_code =
	    logpb_next_where_path (to_db_fullname, toext_path, ext_name, ext_path, fileof_vols_and_renamepaths,
				   fromfile_paths_fp, num_perm_vols, volid, from_volname, to_volname);
	  if (error_code != NO_ERROR)
	    {
	      goto error;
	    }
	  if (stat (from_volname, &vol_stat))
	    {
	      er_set_with_oserror (ER_ERROR_SEVERITY, ARG_FILE_LINE, ER_TM_GET_STAT_FAIL, 1, from_volname);
	      error_code = ER_TM_GET_STAT_FAIL;
	      goto error;
	    }
	  if ((volid > 0) && (ext_path_stat.st_dev != vol_stat.st_dev))
	    {
	      er_set (ER_ERROR_SEVERITY, ARG_FILE_LINE, ER_TM_CROSS_DEVICE_LINK, 2, from_volname, toext_path);
	      error_code = ER_TM_CROSS_DEVICE_LINK;
	      goto error;
	    }
	}
    }

  if (log_Gl.archive.vdes != NULL_VOLDES)
    {
      logpb_dismount_log_archive (thread_p);
    }

  if (prm_get_bool_value (PRM_ID_LOG_BACKGROUND_ARCHIVING))
    {
      /* Destroy temporary log archive */
      fileio_unformat (thread_p, log_Name_bg_archive);
      log_Gl.bg_archive_info.vdes = NULL_VOLDES;
      /* Destroy temporary removed log archived */
      fileio_unformat (thread_p, log_Name_removed_archive);
    }

  if (force_delete)
    {
      /*
       * REMOVE ONLINE BACKUPS OF PRESENT DATABASE
       * Obtain the name of the backups from the backup volume information file.
       */

      to_volinfo_fp = fopen (log_Name_bkupinfo, "r");
      if (to_volinfo_fp != NULL)
	{

	  if (fileio_read_backup_info_entries (to_volinfo_fp, FILEIO_FIRST_BACKUP_VOL_INFO) == NO_ERROR)
	    {
	      /* Remove any backups that have been created up to now */
	      fileio_remove_all_backup (thread_p, -1);
	      fileio_finalize_backup_info (FILEIO_FIRST_BACKUP_VOL_INFO);
	    }

	  fclose (to_volinfo_fp);

	  /* Destroy the backup volume information */
	  fileio_unformat (thread_p, log_Name_bkupinfo);
	}
    }

  /*
   * REMOVE ANY LOG ARCHIVES from present database
   */

  for (i = log_Gl.hdr.last_deleted_arv_num + 1; i < log_Gl.hdr.nxarv_num; i++)
    {
      fileio_make_log_archive_name (from_volname, log_Archive_path, log_Prefix, i);
      /*
       * Just to avoid the warning, the volume is check first
       */
      if (fileio_is_volume_exist (from_volname) == true)
	{
	  fileio_unformat (thread_p, from_volname);
	}
    }

  /*
   * RENAME LOG ACTIVE
   */

  /*
   * Modify the name in the log header. Similar from log_create
   */

  log_Gl.hdr.nxarv_num = 0;
  log_Gl.hdr.last_arv_num_for_syscrashes = -1;
  log_Gl.hdr.last_deleted_arv_num = -1;
  LSA_SET_NULL (&log_Gl.hdr.bkup_level0_lsa);
  LSA_SET_NULL (&log_Gl.hdr.bkup_level1_lsa);
  LSA_SET_NULL (&log_Gl.hdr.bkup_level2_lsa);
  strcpy (log_Gl.hdr.prefix_name, to_prefix_logname);

  logpb_flush_pages_direct (thread_p);
  logpb_flush_header (thread_p);

  if (extern_rename == true)
    {
      logpb_finalize_pool (thread_p);
      fileio_dismount (thread_p, log_Gl.append.vdes);

      fileio_make_log_active_name (to_volname, to_logpath, to_prefix_logname);
      if (fileio_rename (LOG_DBLOG_ACTIVE_VOLID, log_Name_active, to_volname) != NULL)
	{
	  log_Gl.append.vdes = fileio_mount (thread_p, to_db_fullname, to_volname, LOG_DBLOG_ACTIVE_VOLID, true, false);
	}
      else
	{
	  log_Gl.append.vdes =
	    fileio_mount (thread_p, log_Db_fullname, log_Name_active, LOG_DBLOG_ACTIVE_VOLID, true, false);
	  error_code = ER_FAILED;
	  goto error;
	}

      /* Get the append page */
      error_code = logpb_initialize_pool (thread_p);
      if (error_code != NO_ERROR)
	{
	  goto error;
	}
      if (logpb_fetch_start_append_page (thread_p) != NO_ERROR)
	{
	  error_code = ER_FAILED;
	  goto error;
	}
    }

  /*
   * Create the DATABASE VOLUME INFORMATION file
   */

  /*
   * Destroy the old VOLUME INFORMATION AND LOG INFORMATION. Then, create
   * them back.
   */
  fileio_unformat (thread_p, log_Name_volinfo);
  fileio_unformat (thread_p, log_Name_info);

  error_code = logpb_create_volume_info (to_db_fullname);
  if (error_code != NO_ERROR)
    {
      goto error;
    }

  tde_make_keys_file_fullname (from_mk_path, boot_db_full_name (), false);
  tde_make_keys_file_fullname (to_mk_path, to_db_fullname, false);

  if (fileio_rename (LOG_DBTDE_KEYS_VOLID, from_mk_path, to_mk_path) != NULL)
    {
      /* Nothing, tde keys file can be unavailable */
    }

  fileio_make_log_info_name (to_volname, to_logpath, to_prefix_logname);
  logpb_create_log_info (to_volname, to_db_fullname);

  catmsg = msgcat_message (MSGCAT_CATALOG_CUBRID, MSGCAT_SET_LOG, MSGCAT_LOG_LOGINFO_COMMENT_FROM_RENAMED);
  if (catmsg == NULL)
    {
      catmsg = "COMMENT: from renamed database = %s\n";
    }
  error_code = log_dump_log_info (to_volname, false, catmsg, log_Db_fullname);
  if (error_code != NO_ERROR && error_code != ER_LOG_MOUNT_FAIL)
    {
      goto error;
    }

  catmsg = msgcat_message (MSGCAT_CATALOG_CUBRID, MSGCAT_SET_LOG, MSGCAT_LOG_LOGINFO_ACTIVE);
  if (catmsg == NULL)
    {
      catmsg = "ACTIVE: %s %d pages\n";
    }
  error_code = log_dump_log_info (to_volname, false, catmsg, to_volname, log_Gl.hdr.npages + 1);
  if (error_code != NO_ERROR && error_code != ER_LOG_MOUNT_FAIL)
    {
      goto error;
    }

  /*
   * Rename the log meta file
   */
  fileio_make_log_metainfo_name (to_volname, to_logpath, to_prefix_logname, false);
  if (fileio_rename (LOG_DBLOG_METAINFO_VOLID, log_Name_metainfo, to_volname) == NULL)
    {
      error_code = ER_FAILED;
      goto error;
    }

  /*
   * Add the backup information and the log active to the volume
   * information
   */
  fileio_make_backup_volume_info_name (to_volname, to_logpath, to_prefix_logname);
  if (logpb_add_volume (to_db_fullname, LOG_DBLOG_BKUPINFO_VOLID, to_volname, DISK_UNKNOWN_PURPOSE) !=
      LOG_DBLOG_BKUPINFO_VOLID)
    {
      error_code = ER_FAILED;
      goto error;
    }

  fileio_make_log_active_name (to_volname, to_logpath, to_prefix_logname);
  if (logpb_add_volume (to_db_fullname, LOG_DBLOG_ACTIVE_VOLID, to_volname, DISK_UNKNOWN_PURPOSE) !=
      LOG_DBLOG_ACTIVE_VOLID)
    {
      error_code = ER_FAILED;
      goto error;
    }

  /*
   * Start the RENAMING all DATA VOLUMES
   */

  /*
   * Prepare the where path for the volumes according to the input
   */

  error_code =
    logpb_start_where_path (to_db_fullname, toext_path, &ext_name, &ext_path, &alloc_extpath,
			    fileof_vols_and_renamepaths, &fromfile_paths_fp);
  if (error_code != NO_ERROR)
    {
      goto error;
    }

  for (volid = LOG_DBFIRST_VOLID; volid != NULL_VOLID; volid = fileio_find_next_perm_volume (thread_p, volid))
    {
      /* Change the name of the volume */
      error_code =
	logpb_next_where_path (to_db_fullname, toext_path, ext_name, ext_path, fileof_vols_and_renamepaths,
			       fromfile_paths_fp, num_perm_vols, volid, from_volname, to_volname);
      if (error_code != NO_ERROR)
	{
	  goto error;
	}

      error_code =
	disk_set_creation (thread_p, volid, to_volname, &log_Gl.hdr.db_creation, &log_Gl.hdr.chkpt_lsa, true,
			   DISK_DONT_FLUSH);
      if (error_code != NO_ERROR)
	{
	  goto error;
	}

      /*
       * We need to change the name of the volumes in our internal tables.
       * That is, first volume points to second volume
       *          second volume points to third volume
       *          and so on..
       *          last volume points to nobody
       */

      if (volid != LOG_DBFIRST_VOLID)
	{
	  prev_volid = fileio_find_previous_perm_volume (thread_p, volid);
	  error_code = disk_set_link (thread_p, prev_volid, volid, to_volname, false, DISK_FLUSH);
	  if (error_code != NO_ERROR)
	    {
	      goto error;
	    }
	}

      /*
       * Now flush every single page of this volume, dismount the volume, rename
       * the volume, and mount the volume
       */
      logpb_flush_pages_direct (thread_p);
      error_code = pgbuf_flush_all (thread_p, volid);
      if (error_code != NO_ERROR)
	{
	  goto error;
	}
      if (fileio_synchronize (thread_p, fileio_get_volume_descriptor (volid), fileio_get_volume_label (volid, PEEK),
			      FILEIO_SYNC_ALSO_FLUSH_DWB) == NULL_VOLDES)
	{
	  error_code = ER_FAILED;
	  goto error;
	}

      (void) pgbuf_invalidate_all (thread_p, volid);

      if (extern_rename == true)
	{
	  fileio_dismount (thread_p, fileio_get_volume_descriptor (volid));
	  if (fileio_rename (volid, from_volname, to_volname) != NULL)
	    {
	      (void) fileio_mount (thread_p, to_db_fullname, to_volname, volid, false, false);
	    }
	  else
	    {
	      (void) fileio_mount (thread_p, log_Db_fullname, from_volname, volid, false, false);
	      error_code = ER_FAILED;
	      goto error;
	    }
	}

      /* Write information about this volume in the volume information file */
      if (logpb_add_volume (to_db_fullname, volid, to_volname, DB_PERMANENT_DATA_PURPOSE) != volid)
	{
	  error_code = ER_FAILED;
	  goto error;
	}
    }

  if (fromfile_paths_fp != NULL)
    {
      fclose (fromfile_paths_fp);
    }

  if (alloc_extpath != NULL)
    {
      free_and_init (alloc_extpath);
    }

  /* Indicate the new names */
  error_code = logpb_initialize_log_names (thread_p, to_db_fullname, to_logpath, to_prefix_logname);
  return error_code;

  /* ******* */
error:
  /* May need to rename some volumes back */

  if (to_volinfo_fp != NULL)
    {
      fclose (to_volinfo_fp);
    }

  if (fromfile_paths_fp != NULL)
    {
      fclose (fromfile_paths_fp);
    }

  if (alloc_extpath != NULL)
    {
      free_and_init (alloc_extpath);
    }

  /* May need to rename back whatever was renamed */

  return error_code;
}

/*
 * logpb_delete - Delete all log files and database backups
 *
 * return: NO_ERROR if all OK, ER status otherwise
 *
 *   num_perm_vols(in):
 *   db_fullname(in): Full name of the database
 *   logpath(in): Directory where the log volumes reside
 *   prefix_logname(in): Name of the log volumes. It is usually set as database
 *                      name. For example, if the value is equal to "db", the
 *                      names of the log volumes created are as follow:
 *                      Active_log      = db_logactive
 *                      Archive_logs    = db_logarchive.0
 *                                        db_logarchive.1
 *                                             .
 *                                             .
 *                                             .
 *                                        db_logarchive.n
 *                      Log_information = db_loginfo
 *                      Database Backup = db_backup
 *   force_delete(in):
 *
 * NOTE:All log volumes (active, archives) and database backups that
 *              are accessible (i.e., located on disk) are removed from the
 *              system. This is a very dangerous operation since the database
 *              cannot be recovered after this operation is done. It is
 *              recommended to backup the database and put the backup on tape
 *              or outside the log and backup directories before this
 *              operation is done.
 *
 *              This function must be run offline. That is, it should not be
 *              run when there are multiusers in the system.
 */
int
logpb_delete (THREAD_ENTRY * thread_p, VOLID num_perm_vols, const char *db_fullname, const char *logpath,
	      const char *prefix_logname, bool force_delete)
{
  char *vlabel;			/* Name of volume */
  char vol_fullname[PATH_MAX];	/* Name of volume */
  LOG_HEADER disk_hdr;		/* Log header area */
  LOG_HEADER *loghdr;		/* Log header pointer */
  VOLID volid;
  FILE *db_volinfo_fp = NULL;
  int read_int_volid;
  int i;
  int error_code = NO_ERROR;
  char format_string[64];

  /*
   * FIRST: Destroy data volumes of the database.
   * That is, the log, and information files are not removed at this point.
   */

  /* If the system is not restarted, read the header directly from disk */
  if (num_perm_vols < 0 || log_Gl.trantable.area == NULL || log_Pb.buffers == NULL)
    {
      /*
       * The system is not restarted. Read the log header from disk and remove
       * the data volumes by reading the database volume information
       */

      er_clear ();
      error_code = logpb_initialize_log_names (thread_p, db_fullname, logpath, prefix_logname);
      if (error_code != NO_ERROR)
	{
	  return error_code;
	}

      if (fileio_is_volume_exist (log_Name_active) == false
	  || (log_Gl.append.vdes =
	      fileio_mount (thread_p, db_fullname, log_Name_active, LOG_DBLOG_ACTIVE_VOLID, true,
			    false)) == NULL_VOLDES)
	{
	  /* Unable to mount the active log */
	  if (er_errid () == ER_IO_MOUNT_LOCKED)
	    {
	      return ER_IO_MOUNT_LOCKED;
	    }
	  else
	    {
	      loghdr = NULL;
	    }
	}
      else
	{
	  char log_pgbuf[IO_MAX_PAGE_SIZE + MAX_ALIGNMENT], *aligned_log_pgbuf;
	  LOG_PAGE *log_pgptr;

	  aligned_log_pgbuf = PTR_ALIGN (log_pgbuf, MAX_ALIGNMENT);
	  log_pgptr = (LOG_PAGE *) aligned_log_pgbuf;

	  /* Initialize the buffer pool, so we can read the header */
	  if (logpb_Initialized == false)
	    {
	      error_code = logpb_initialize_pool (thread_p);
	      if (error_code != NO_ERROR)
		{
		  return error_code;
		}
	    }
	  logpb_fetch_header_with_buffer (thread_p, &disk_hdr, log_pgptr);
	  logpb_finalize_pool (thread_p);
	  fileio_dismount (thread_p, log_Gl.append.vdes);
	  log_Gl.append.vdes = NULL_VOLDES;
	  loghdr = &disk_hdr;
	  /*
	   * Make sure that the log is a log file and that it is compatible
	   * with the running database and system
	   */
	  if (loghdr->db_compatibility != rel_disk_compatible ())
	    {
	      loghdr = NULL;
	    }
	  else if (loghdr->db_iopagesize != IO_PAGESIZE || loghdr->db_logpagesize != LOG_PAGESIZE)
	    {
	      /* Pagesize is incorrect,...reset it and call again... */
	      if (db_set_page_size (loghdr->db_iopagesize, loghdr->db_logpagesize) != NO_ERROR)
		{
		  loghdr = NULL;
		}
	      else
		{
		  error_code = logtb_define_trantable_log_latch (thread_p, -1);
		  if (error_code != NO_ERROR)
		    {
		      return error_code;
		    }
		  error_code =
		    logpb_delete (thread_p, num_perm_vols, db_fullname, logpath, prefix_logname, force_delete);
		  return error_code;
		}
	    }
	}

      /*
       * DESTROY DATA VOLUMES using the database volume information since
       * the database system is not restarted.
       *
       * NOTE: only data volumes are removed, logs, and information files
       *       are not removed at this point.
       */

      fileio_make_volume_info_name (vol_fullname, db_fullname);
      sprintf (format_string, "%%d %%%ds", PATH_MAX - 1);

      db_volinfo_fp = fopen (vol_fullname, "r");
      if (db_volinfo_fp != NULL)
	{
	  while (true)
	    {
	      if (fscanf (db_volinfo_fp, format_string, &read_int_volid, vol_fullname) != 2)
		{
		  break;
		}

	      volid = (VOLID) read_int_volid;
	      /*
	       * Remove data volumes at this point
	       */
	      switch (volid)
		{
		case LOG_DBVOLINFO_VOLID:
		case LOG_DBLOG_INFO_VOLID:
		case LOG_DBLOG_BKUPINFO_VOLID:
		case LOG_DBLOG_ACTIVE_VOLID:
		case LOG_DBTDE_KEYS_VOLID:
		  continue;
		default:
		  fileio_unformat (thread_p, vol_fullname);
		}
	    }

	  fclose (db_volinfo_fp);
	}
      else
	{
	  /* Destory at least the database main volume */
	  fileio_unformat (thread_p, db_fullname);
	}
    }
  else
    {
      loghdr = &log_Gl.hdr;
      /*
       * DESTROY DATA VOLUMES
       */
      for (volid = LOG_DBFIRST_VOLID; volid != NULL_VOLID; volid = fileio_find_next_perm_volume (thread_p, volid))
	{
	  vlabel = fileio_get_volume_label (volid, ALLOC_COPY);
	  if (vlabel != NULL)
	    {
	      (void) pgbuf_invalidate_all (thread_p, volid);
	      fileio_dismount (thread_p, fileio_get_volume_descriptor (volid));
	      fileio_unformat (thread_p, vlabel);
	      free (vlabel);
	    }
	}
    }

  /* destroy the database volume information */
  fileio_make_volume_info_name (vol_fullname, db_fullname);
  fileio_unformat (thread_p, vol_fullname);

  /* destroy the TDE keys volume information */
  tde_make_keys_file_fullname (vol_fullname, db_fullname, true);
  fileio_unformat (thread_p, vol_fullname);

  /* Destroy DWB, if still exists. */
  fileio_make_dwb_name (vol_fullname, log_Path, log_Prefix);
  if (fileio_is_volume_exist (vol_fullname))
    {
      fileio_unformat (thread_p, vol_fullname);
    }

  if (force_delete)
    {
      /*
       * SECOND: Destroy backups of data volumes, and the backup log information
       *         The backups are located by reading the backup info log.
       */

      db_volinfo_fp = fopen (log_Name_bkupinfo, "r");
      if (db_volinfo_fp != NULL)
	{

	  if (fileio_read_backup_info_entries (db_volinfo_fp, FILEIO_FIRST_BACKUP_VOL_INFO) == NO_ERROR)
	    {
	      /* Remove any backups that have been created up to now */
	      fileio_remove_all_backup (thread_p, -1);
	      fileio_finalize_backup_info (FILEIO_FIRST_BACKUP_VOL_INFO);
	    }

	  fclose (db_volinfo_fp);

	  /* Now, destroy the backup volume information */
	  fileio_unformat (thread_p, log_Name_bkupinfo);
	}
    }

  /*
   * THIRD: Destroy log active, online log archives, and log information
   */

  /* If there is any archive current mounted, dismount the archive */
  if (log_Gl.trantable.area != NULL && log_Gl.append.log_pgptr != NULL && log_Gl.archive.vdes != NULL_VOLDES)
    {
      logpb_dismount_log_archive (thread_p);
    }

  /* Destroy online log archives */
  if (loghdr != NULL)
    {
      for (i = loghdr->last_deleted_arv_num + 1; i < loghdr->nxarv_num; i++)
	{
	  fileio_make_log_archive_name (vol_fullname, log_Archive_path, log_Prefix, i);
	  fileio_unformat (thread_p, vol_fullname);
	}
    }

  if (prm_get_bool_value (PRM_ID_LOG_BACKGROUND_ARCHIVING))
    {
      /* Destroy temporary log archive */
      fileio_unformat (thread_p, log_Name_bg_archive);
      log_Gl.bg_archive_info.vdes = NULL_VOLDES;
      /* Destroy temporary removed log archived */
      fileio_unformat (thread_p, log_Name_removed_archive);
    }

  /* Now undefine all pages */
  if (log_Gl.trantable.area != NULL && log_Gl.append.log_pgptr != NULL)
    {
      logpb_finalize_pool (thread_p);
      (void) pgbuf_invalidate_all (thread_p, NULL_VOLID);
      logtb_undefine_trantable (thread_p);
      if (log_Gl.append.vdes != NULL_VOLDES)
	{
	  fileio_dismount (thread_p, log_Gl.append.vdes);
	  log_Gl.append.vdes = NULL_VOLDES;
	}
      log_Gl.archive.vdes = NULL_VOLDES;
    }

  fileio_unformat (thread_p, log_Name_active);
  fileio_unformat (thread_p, log_Name_info);
  logpb_delete_metainfo_files_internal (thread_p, log_Path, log_Prefix);

  return NO_ERROR;
}

/*
 * logpb_check_if_exists -
 *
 * return:
 *
 *   fname(in):
 *   first_vol(in):
 *
 * NOTE:
 */
static bool
logpb_check_if_exists (const char *fname, char *first_vol)
{
  struct stat stat_buf;

  if (stat (fname, &stat_buf) != 0)
    {
      return false;		/* not exist */
    }
  er_set (ER_ERROR_SEVERITY, ARG_FILE_LINE, ER_BO_VOLUME_EXISTS, 1, fname);
  if (first_vol[0] == 0)
    {
      strcpy (first_vol, fname);
    }
  return true;
}

/*
 * logpb_check_exist_any_volumes - check existence of DB files
 *
 * return: NO_ERROR or error code
 *
 *   db_fullname(in): Full name of the database
 *   logpath(in): Directory where the log volumes reside
 *   prefix_logname(in): Name of the log volumes.
 *   first_vol(in):
 *
 * NOTE: All log volumes (active, archives) and database backups that
 *              are accessible (i.e., located on disk) are checked
 */
int
logpb_check_exist_any_volumes (THREAD_ENTRY * thread_p, const char *db_fullname, const char *logpath,
			       const char *prefix_logname, char *first_vol, bool * is_exist)
{
  int exist_cnt;
  int error_code = NO_ERROR;

  exist_cnt = 0;
  first_vol[0] = 0;

  *is_exist = false;

  error_code = logpb_initialize_log_names (thread_p, db_fullname, logpath, prefix_logname);
  if (error_code != NO_ERROR)
    {
      return error_code;
    }
  exist_cnt += logpb_check_if_exists (db_fullname, first_vol) ? 1 : 0;
  exist_cnt += logpb_check_if_exists (log_Name_active, first_vol) ? 1 : 0;
  exist_cnt += logpb_check_if_exists (log_Name_info, first_vol) ? 1 : 0;
  exist_cnt += logpb_check_if_exists (log_Name_volinfo, first_vol) ? 1 : 0;
  exist_cnt += logpb_check_if_exists (log_Name_metainfo, first_vol) ? 1 : 0;

  if (exist_cnt > 0)
    {
      *is_exist = true;
    }
  else
    {
      *is_exist = false;
    }

  return error_code;
}

/*
 *
 *       		       LOG FATAL ERRORS
 *
 */

/*
 * logpb_fatal_error - Log error
 *
 * return: nothing
 *
 *   log_exit(in):
 *   file_name(in):
 *   lineno(in):
 *   fmt(in):
 *   va_alist(in): Variable number of arguments (just like fprintf)
 *
 * NOTE: An error was found during logging. A short error message is
 *              produced on the stderr describing the error. Currently, the
 *              database is exited.
 */
void
logpb_fatal_error (THREAD_ENTRY * thread_p, bool log_exit, const char *file_name, const int lineno, const char *fmt,
		   ...)
{
  va_list ap;

  va_start (ap, fmt);
  logpb_fatal_error_internal (thread_p, log_exit, true, file_name, lineno, fmt, ap);
  va_end (ap);
}

void
logpb_fatal_error_exit_immediately_wo_flush (THREAD_ENTRY * thread_p, const char *file_name, const int lineno,
					     const char *fmt, ...)
{
  va_list ap;

  va_start (ap, fmt);
  logpb_fatal_error_internal (thread_p, true, false, file_name, lineno, fmt, ap);
  va_end (ap);
}

static void
logpb_fatal_error_internal (THREAD_ENTRY * thread_p, bool log_exit, bool need_flush, const char *file_name,
			    const int lineno, const char *fmt, va_list ap)
{
  const char *msglog;
  char msg[LINE_MAX];

  /* call er_set() to print call stack to the log */
  vsnprintf (msg, LINE_MAX, fmt, ap);
  er_set (ER_FATAL_ERROR_SEVERITY, file_name, lineno, ER_LOG_FATAL_ERROR, 1, msg);

  /*
   * Flush any unfixed, dirty pages before the system exits. This is done
   * to make sure that all committed actions are reflected on disk.
   * Unfortunately, we may be placing some uncommitted action od disk. This
   * will be fixed by our recovery process. Note if the user runs the pathdb,
   * utility after this, the uncommitted actions will be considered as
   * committed.
   */

  if (log_exit == true && need_flush == true && log_Gl.append.log_pgptr != NULL)
    {
      /* Flush up to the smaller of the previous LSA record or the previous flushed append page. */
      LOG_LSA tmp_lsa1, tmp_lsa2;
      static int in_fatal = false;

      if (in_fatal == false)
	{
	  in_fatal = true;

	  if (log_Gl.append.prev_lsa.pageid < log_Gl.append.get_nxio_lsa ().pageid)
	    {
	      LSA_COPY (&tmp_lsa1, &log_Gl.append.prev_lsa);
	    }
	  else
	    {
	      /* TODO : valid code ?? */
	      /*
	       * if ((tmp_lsa1.pageid = log_Gl.append.nxio_lsa.pageid - 1) < 0) tmp_lsa1.pageid = 0; */
	      tmp_lsa1.pageid = 0;
	    }

	  /*
	   * Flush as much as you can without forcing the current unfinish log
	   * record.
	   */
	  (void) pgbuf_flush_checkpoint (thread_p, &tmp_lsa1, NULL, &tmp_lsa2, NULL);
	  in_fatal = false;
	}
    }

  fileio_synchronize_all (thread_p, false);

  fflush (stderr);
  fflush (stdout);

#if defined(CUBRID_DEBUG)
  fprintf (stderr, "\n--->>>\n*** LOG FATAL ERROR *** file %s - line %d\n", file_name, lineno);
  /* Print out remainder of message */
  vfprintf (stderr, fmt, ap);
  fprintf (stderr, "\n");
#else /* CUBRID_DEBUG */
  fprintf (stderr, "\n--->>>\n*** FATAL ERROR *** \n");
#endif /* CUBRID_DEBUG */

  fprintf (stderr, "%s\n", er_msg ());

  /*
   * If error message log is different from terminal or /dev/null..indicate
   * that additional information can be found in the error log file
   */
  msglog = er_get_msglog_filename ();
  if (msglog != NULL && strcmp (msglog, "/dev/null") != 0)
    {
      fprintf (stderr, "Please consult error_log file = %s for additional information\n", msglog);
    }

  fflush (stderr);
  fflush (stdout);

  if (log_exit == true)
    {
      fprintf (stderr, "... ABORT/EXIT IMMEDIATELY ...<<<---\n");

#if defined(SERVER_MODE)
      boot_donot_shutdown_server_at_exit ();
      boot_server_status (BOOT_SERVER_DOWN);
#else /* SERVER_MODE */
      /*
       * The following crap is added to the standalone version to avoid the
       * client to continue accessing the database system in presence of
       * call on exit functions of the applications.
       */
      boot_donot_shutdown_client_at_exit ();
      tran_cache_tran_settings (NULL_TRAN_INDEX, -1, TRAN_DEFAULT_ISOLATION_LEVEL ());
      db_Connect_status = DB_CONNECTION_STATUS_NOT_CONNECTED;
#endif /* SERVER_MODE */

#if defined(NDEBUG)
      exit (EXIT_FAILURE);
#else /* NDEBUG */
      /* debugging purpose */
      abort ();
#endif /* NDEBUG */
    }
}

#if defined(SERVER_MODE)
/*
 * logpb_backup_needed_archive_logs - Backup active log archives
 *
 * return: NO_ERROR if all OK, ER status otherwise
 *
 *   session(in): The session array which is set as a side effect.
 *   first_arv_num(in): last arv num to archive (inclusive)
 *   last_arv_num(in): last arv num to archive (inclusive)
 *
 * NOTE: Determine which active log records will be required to fully restore
 *   this backup in the event recovery is needed.  This probably includes
 *   the active log archives as well as at least some portion of the
 *   log active.  Force a log archive of the active log, to insure that we
 *   have the necessary log records to restore if this backup is "fuzzy".
 */
static int
logpb_backup_needed_archive_logs (THREAD_ENTRY * thread_p, FILEIO_BACKUP_SESSION * session, int first_arv_num,
				  int last_arv_num)
{
  int i;
  char logarv_name[PATH_MAX];	/* Archive name */
  int error_code = NO_ERROR;

  for (i = first_arv_num; i >= 0 && i <= last_arv_num; i++)
    {
      /* Backup this archive volume */
      fileio_make_log_archive_name (logarv_name, log_Archive_path, log_Prefix, i);

      error_code = fileio_backup_volume (thread_p, session, logarv_name, LOG_DBLOG_ARCHIVE_VOLID, -1, false);
      if (error_code != NO_ERROR)
	{
	  break;
	}
    }

  return error_code;
}
#endif /* SERVER_MODE */

/*
 * logpb_remote_ask_user_before_delete_volumes - Remote prompt before arv deletion
 *
 * return: true if ok to proceed, false if user declines
 *
 *   volpath(in): the pathname to location where deletion will occur
 *
 * NOTE:Ask the user if it is ok to proceed with a destructive operation, namely
 *   deleting one or more prior backups.
 */
static bool
logpb_remote_ask_user_before_delete_volumes (THREAD_ENTRY * thread_p, const char *volpath)
{
  char *ptr1 = NULL, *ptr2 = NULL, *ptr3 = NULL;
  char *fullmsg = NULL;
  char user_response[FILEIO_MAX_USER_RESPONSE_SIZE];
  bool r;

  if (asprintf (&ptr1, msgcat_message (MSGCAT_CATALOG_CUBRID, MSGCAT_SET_LOG, MSGCAT_LOG_STARTS)) < 0
      || asprintf (&ptr2, msgcat_message (MSGCAT_CATALOG_CUBRID, MSGCAT_SET_LOG, MSGCAT_LOG_DELETE_BKVOLS), volpath) < 0
      || asprintf (&ptr3, msgcat_message (MSGCAT_CATALOG_CUBRID, MSGCAT_SET_LOG, MSGCAT_LOG_ENTER_Y2_CONFIRM)) < 0
      || asprintf (&fullmsg, "%s%s%s%s", ptr1, ptr2, ptr3, ptr1) < 0)
    {
      er_set (ER_ERROR_SEVERITY, ARG_FILE_LINE, ER_GENERIC_ERROR, 0);
      r = false;
      goto end;
    }

  if (fileio_request_user_response (thread_p, FILEIO_PROMPT_BOOLEAN_TYPE, fullmsg, user_response, NULL, -1, -1, NULL,
				    -1) != NO_ERROR)
    {
      r = false;
      goto end;
    }

  /* process the return */
  r = (user_response[0] == '1');

end:
  if (ptr1 != NULL)
    {
      free (ptr1);
    }
  if (ptr2 != NULL)
    {
      free (ptr2);
    }
  if (ptr3 != NULL)
    {
      free (ptr3);
    }
  if (fullmsg != NULL)
    {
      free (fullmsg);
    }

  return r;
}

/*
 * logpb_check_and_reset_temp_lsa -
 *
 * return:
 *
 *   volid(in):
 *
 * NOTE:
 */
int
logpb_check_and_reset_temp_lsa (THREAD_ENTRY * thread_p, VOLID volid)
{
  VPID vpid;
  PAGE_PTR pgptr;

  vpid.volid = volid;
  vpid.pageid = 0;
  pgptr = pgbuf_fix (thread_p, &vpid, OLD_PAGE, PGBUF_LATCH_WRITE, PGBUF_UNCONDITIONAL_LATCH);
  if (pgptr == NULL)
    {
      return ER_FAILED;
    }

  if (LOG_DBFIRST_VOLID <= volid && xdisk_get_purpose (thread_p, volid) == DB_TEMPORARY_DATA_PURPOSE)
    {
      pgbuf_reset_temp_lsa (pgptr);
      pgbuf_set_dirty (thread_p, pgptr, FREE);
    }
  else
    {
      pgbuf_unfix (thread_p, pgptr);
    }

  return NO_ERROR;
}

/*
 * logpb_initialize_flush_info - initialize flush information
 *
 * return: nothing
 *
 * NOTE:
 */
static int
logpb_initialize_flush_info (void)
{
  int error = NO_ERROR;
  LOG_FLUSH_INFO *flush_info = &log_Gl.flush_info;

  if (flush_info->toflush != NULL)
    {
      logpb_finalize_flush_info ();
    }
  assert (flush_info->toflush == NULL);

  flush_info->max_toflush = log_Pb.num_buffers - 1;
  flush_info->num_toflush = 0;
  flush_info->toflush = (LOG_PAGE **) calloc (log_Pb.num_buffers, sizeof (flush_info->toflush));
  if (flush_info->toflush == NULL)
    {
      er_set (ER_ERROR_SEVERITY, ARG_FILE_LINE, ER_OUT_OF_VIRTUAL_MEMORY, 1,
	      log_Pb.num_buffers * sizeof (flush_info->toflush));
      error = ER_OUT_OF_VIRTUAL_MEMORY;
    }

  pthread_mutex_init (&flush_info->flush_mutex, NULL);

  return error;
}

/*
 * logpb_finalize_flush_info - Destroy flush information
 *
 * return: nothing
 *
 * NOTE:
 */
static void
logpb_finalize_flush_info (void)
{
#if defined(SERVER_MODE)
  int rv;
#endif /* SERVER_MODE */
  LOG_FLUSH_INFO *flush_info = &log_Gl.flush_info;

  if (flush_info->toflush != NULL)
    {
      rv = pthread_mutex_lock (&flush_info->flush_mutex);
      free_and_init (flush_info->toflush);

      flush_info->max_toflush = 0;
      flush_info->num_toflush = 0;

      pthread_mutex_unlock (&flush_info->flush_mutex);
      pthread_mutex_destroy (&flush_info->flush_mutex);
    }

  return;
}

/*
 * logpb_finalize_writer_info - Destroy writer information
 *
 * return: nothing
 *
 * NOTE:
 */
static void
logpb_finalize_writer_info (void)
{
#if defined (SERVER_MODE)
  int rv;
#endif
  LOGWR_ENTRY *entry, *next_entry;
  LOGWR_INFO *writer_info = log_Gl.writer_info;

  if (writer_info->is_init == true)
    {
      rv = pthread_mutex_lock (&writer_info->wr_list_mutex);
      entry = writer_info->writer_list;
      while (entry)
	{
	  next_entry = entry->next;
	  free (entry);
	  entry = next_entry;
	}
      writer_info->writer_list = NULL;
      writer_info->is_init = false;
      pthread_mutex_unlock (&writer_info->wr_list_mutex);

      pthread_mutex_destroy (&writer_info->wr_list_mutex);

      pthread_mutex_destroy (&writer_info->flush_start_mutex);
      pthread_cond_destroy (&writer_info->flush_start_cond);

      pthread_mutex_destroy (&writer_info->flush_wait_mutex);
      pthread_cond_destroy (&writer_info->flush_wait_cond);

      pthread_mutex_destroy (&writer_info->flush_end_mutex);
      pthread_cond_destroy (&writer_info->flush_end_cond);
    }

  return;
}

/*
 * logpb_initialize_arv_page_info_table - Initialize archive log page table
 *
 * return: nothing
 *
 * NOTE:
 */
void
logpb_initialize_arv_page_info_table (void)
{
  memset (&logpb_Arv_page_info_table, 0, sizeof (ARV_LOG_PAGE_INFO_TABLE));
  logpb_Arv_page_info_table.rear = -1;
}

/*
 * logpb_initialize_logging_statistics - Initialize logging statistics
 *
 * return: nothing
 *
 * NOTE:
 */
void
logpb_initialize_logging_statistics (void)
{
  memset (&log_Stat, 0, sizeof (LOG_LOGGING_STAT));
}

/*
 * logpb_background_archiving -
 *
 * return:
 *
 * NOTE: this function is called by log_initialize_internal only
 *       (in server startup time)
 */
int
logpb_background_archiving (THREAD_ENTRY * thread_p)
{
  char log_pgbuf[IO_MAX_PAGE_SIZE * LOGPB_IO_NPAGES + MAX_ALIGNMENT];
  char *aligned_log_pgbuf;
  LOG_PAGE *log_pgptr;
  LOG_PAGEID page_id, last_page_id;
  LOG_PHY_PAGEID phy_pageid;
  int num_pages = 0;
  int vdes;
  int error_code = NO_ERROR;
  BACKGROUND_ARCHIVING_INFO *bg_arv_info;

  assert (prm_get_bool_value (PRM_ID_LOG_BACKGROUND_ARCHIVING));
  assert (!is_tran_server_with_remote_storage ());

  aligned_log_pgbuf = PTR_ALIGN (log_pgbuf, MAX_ALIGNMENT);
  log_pgptr = (LOG_PAGE *) aligned_log_pgbuf;

  bg_arv_info = &log_Gl.bg_archive_info;
  vdes = bg_arv_info->vdes;
  if (vdes == NULL_VOLDES)
    {
      return NO_ERROR;
    }

  last_page_id = log_Gl.hdr.chkpt_lsa.pageid - 1;
  page_id = bg_arv_info->current_page_id;
  phy_pageid = (LOG_PHY_PAGEID) (page_id - bg_arv_info->start_page_id + 1);

  /* Now start dumping the current active pages to archive */
  for (; page_id <= last_page_id; page_id += num_pages, phy_pageid += num_pages)
    {
      num_pages = MIN (LOGPB_IO_NPAGES, (int) (last_page_id - page_id + 1));

      num_pages = logpb_read_page_from_active_log (thread_p, page_id, num_pages, false, log_pgptr);
      if (num_pages <= 0)
	{
	  assert (er_errid () != NO_ERROR);
	  error_code = er_errid ();
	  goto error;
	}

      /* no need to encrypt, it is read as not decrypted (TDE) */
      if (fileio_write_pages (thread_p, vdes, (char *) log_pgptr, phy_pageid, num_pages, LOG_PAGESIZE,
			      FILEIO_WRITE_NO_COMPENSATE_WRITE) == NULL)
	{
	  error_code = ER_LOG_WRITE;
	  goto error;
	}

      bg_arv_info->current_page_id = page_id + num_pages;
    }

error:
  if (error_code == ER_LOG_WRITE || error_code == ER_LOG_READ)
    {
      fileio_dismount (thread_p, bg_arv_info->vdes);
      bg_arv_info->vdes = NULL_VOLDES;
      bg_arv_info->start_page_id = NULL_PAGEID;
      bg_arv_info->current_page_id = NULL_PAGEID;
      bg_arv_info->last_sync_pageid = NULL_PAGEID;

      er_log_debug (ARG_FILE_LINE,
		    "background archiving error, hdr->start_page_id = %d, hdr->current_page_id = %d, error:%d\n",
		    bg_arv_info->start_page_id, bg_arv_info->current_page_id, error_code);
    }

  log_archive_er_log ("logpb_background_archiving end, hdr->start_page_id = %d, hdr->current_page_id = %d\n",
		      bg_arv_info->start_page_id, bg_arv_info->current_page_id);

  return error_code;
}

/*
 * logpb_dump_log_header - dump log header
 *
 * return: Nothing
 *
 *   outfp(in):  file descriptor
 *
 * NOTE:
 */
static void
logpb_dump_log_header (FILE * outfp)
{
  fprintf (outfp, "Log Header:\n");

  fprintf (outfp, "\tfirst log page id : %lld\n", (long long int) log_Gl.hdr.fpageid);

  fprintf (outfp, "\tcurrent log append lsa : (%lld|%d)\n", LSA_AS_ARGS (&log_Gl.hdr.append_lsa));

  fprintf (outfp, "\tlast log append lsa : (%lld|%d)\n", LSA_AS_ARGS (&log_Gl.append.prev_lsa));

  fprintf (outfp, "\tlowest lsa which hasn't been written to disk : (%lld|%d)\n",
	   (long long int) log_Gl.append.get_nxio_lsa ().pageid, (int) log_Gl.append.get_nxio_lsa ().offset);

  fprintf (outfp, "\tcheckpoint lsa : (%lld|%d)\n", LSA_AS_ARGS (&log_Gl.hdr.chkpt_lsa));

  fprintf (outfp, "\tnext archive page id : %lld\n", (long long int) log_Gl.hdr.nxarv_pageid);

  fprintf (outfp, "\tnext archive physical page id : %lld\n", (long long int) log_Gl.hdr.nxarv_phy_pageid);

  fprintf (outfp, "\tnext archive number : %d\n", log_Gl.hdr.nxarv_num);

  fprintf (outfp, "\tlast archive number needed for system crashes : %d\n", log_Gl.hdr.last_arv_num_for_syscrashes);

  fprintf (outfp, "\tlast archive number deleted : %d\n", log_Gl.hdr.last_deleted_arv_num);

  fprintf (outfp, "\tbackup level 0 lsa : (%lld|%d)\n", LSA_AS_ARGS (&log_Gl.hdr.bkup_level0_lsa));

  fprintf (outfp, "\tbackup level 1 lsa : (%lld|%d)\n", LSA_AS_ARGS (&log_Gl.hdr.bkup_level1_lsa));

  fprintf (outfp, "\tbackup level 2 lsa : (%lld|%d)\n", LSA_AS_ARGS (&log_Gl.hdr.bkup_level2_lsa));

  fprintf (outfp, "\tMVCC op lsa : (%lld|%d)\n", LSA_AS_ARGS (&log_Gl.hdr.mvcc_op_log_lsa));

  fprintf (outfp, "\tLast block oldest MVCCID : (%lld)\n", (long long int) log_Gl.hdr.oldest_visible_mvccid);

  fprintf (outfp, "\tLast block newest MVCCID : (%lld)\n", (long long int) log_Gl.hdr.newest_block_mvccid);
}

/*
 * logpb_dump_parameter - dump logging parameter
 *
 * return: Nothing
 *
 *   outfp(in): file descriptor
 *
 * NOTE:
 */
static void
logpb_dump_parameter (FILE * outfp)
{
  fprintf (outfp, "Log Parameters:\n");

  fprintf (outfp, "\tgroup_commit_interval_msec : %d\n",
	   prm_get_integer_value (PRM_ID_LOG_GROUP_COMMIT_INTERVAL_MSECS));

  fprintf (outfp, "\tasync_commit : %s\n", prm_get_bool_value (PRM_ID_LOG_ASYNC_COMMIT) ? "on" : "off");
}

/*
 * logpb_dump_runtime - dump runtime logging information
 *
 * return: Nothing
 *
 *   outfp(in): file descriptor
 *
 * NOTE:
 */
static void
logpb_dump_runtime (FILE * outfp)
{
  long temp = 1;

  fprintf (outfp, "Log Statistics:\n");

  fprintf (outfp, "\ttotal flush count = %ld\n", log_Stat.flushall_append_pages_call_count);

  fprintf (outfp, "\tgroup commit flush count= %ld\n", log_Stat.gc_flush_count);

  fprintf (outfp, "\tdirect flush count= %ld\n", log_Stat.direct_flush_count);

  fprintf (outfp, "\tgroup commit request count = %ld\n", log_Stat.gc_commit_request_count);

  fprintf (outfp, "\tasync commit request count = %ld\n", log_Stat.async_commit_request_count);

  if (log_Stat.flushall_append_pages_call_count != 0)
    {
      temp = (log_Stat.flushall_append_pages_call_count - log_Stat.direct_flush_count);
    }

  fprintf (outfp, "\tgroup commit grouping rate = %f\n", (double) log_Stat.gc_commit_request_count / temp);

  fprintf (outfp, "\tasync commit grouping rate = %f\n", (double) log_Stat.async_commit_request_count / temp);

  temp = 1;
  if (log_Stat.gc_commit_request_count != 0)
    {
      temp = log_Stat.gc_commit_request_count;
    }

  fprintf (outfp, "\tavg group commit wait time = %f\n", log_Stat.gc_total_wait_time / temp);

  fprintf (outfp, "\ttotal commit count = %ld\n", log_Stat.commit_count);

  fprintf (outfp, "\ttotal allocated log pages count = %ld\n", log_Stat.total_append_page_count);

  fprintf (outfp, "\tlog buffer full count = %ld\n", log_Stat.log_buffer_full_count);

  fprintf (outfp, "\tlog buffer flush count by replacement = %ld\n", log_Stat.log_buffer_flush_count_by_replacement);

}

/*
 * xlogpb_dump_stat - dump logging information
 *
 * return: Nothing
 *
 *   outfp(in): file descriptor
 *
 * NOTE:
 */
void
xlogpb_dump_stat (FILE * outfp)
{
  logpb_dump_parameter (outfp);
  logpb_dump_log_header (outfp);
  logpb_dump_runtime (outfp);
}

/*
 * logpb_need_wal -
 */
bool
logpb_need_wal (const LOG_LSA * lsa)
{
  LOG_LSA nxio_lsa = log_Gl.append.get_nxio_lsa ();

  if (LSA_LE (&nxio_lsa, lsa))
    {
      return true;
    }
  else
    {
      return false;
    }
}

/*
 * logpb_backup_level_info_to_string () - format LOG_HDR_BKUP_LEVEL_INFO as string
 *
 *   return: the buffer passed to first argument
 *
 *   buf(out):
 *   buf_size(in):
 *   info(in):
 */
char *
logpb_backup_level_info_to_string (char *buf, int buf_size, const LOG_HDR_BKUP_LEVEL_INFO * info)
{
  char time_str[64];
  time_t time_val = (time_t) info->bkup_attime;

  if (time_val == 0)
    {
      snprintf (buf, buf_size, "time: N/A");
      buf[buf_size - 1] = 0;
    }
  else
    {
      ctime_r (&time_val, time_str);
      /* ctime_r() will padding one '\n' character to buffer, we need truncate it */
      time_str[strlen (time_str) - 1] = 0;
      snprintf (buf, buf_size, "time: %s", time_str);
      buf[buf_size - 1] = 0;
    }

  return buf;
}

/*
 * logpb_find_oldest_available_page_id() - return the oldest log pageid
 *
 *   return: log pageid
 */
LOG_PAGEID
logpb_find_oldest_available_page_id (THREAD_ENTRY * thread_p)
{
  LOG_PAGEID page_id = NULL_PAGEID;
  int vdes = NULL_VOLDES;
  int arv_num;
  LOG_ARV_HEADER *arv_hdr;
  char arv_hdr_pgbuf[IO_MAX_PAGE_SIZE + MAX_ALIGNMENT], *aligned_arv_hdr_pgbuf;
  LOG_PAGE *arv_hdr_pgptr;
  char arv_name[PATH_MAX];

  assert (LOG_CS_OWN (thread_get_thread_entry_info ()));

  LOG_ARCHIVE_CS_ENTER (thread_p);
  arv_num = logpb_find_oldest_available_arv_num (thread_p);
  if (arv_num < 0)
    {
      LOG_ARCHIVE_CS_EXIT (thread_p);

      /* return first logical page of active log */
      return log_Gl.hdr.nxarv_pageid;
    }

  /* before opening a new archive log, close the archive log opened earlier */
  if (log_Gl.archive.vdes != NULL_VOLDES)
    {
      logpb_dismount_log_archive (thread_p);
    }

  aligned_arv_hdr_pgbuf = PTR_ALIGN (arv_hdr_pgbuf, MAX_ALIGNMENT);
  arv_hdr_pgptr = (LOG_PAGE *) aligned_arv_hdr_pgbuf;

  fileio_make_log_archive_name (arv_name, log_Archive_path, log_Prefix, arv_num);

  vdes = fileio_mount (thread_p, log_Db_fullname, arv_name, LOG_DBLOG_ARCHIVE_VOLID, false, false);
  if (vdes != NULL_VOLDES)
    {
      if (fileio_read (thread_p, vdes, arv_hdr_pgptr, 0, LOG_PAGESIZE) == NULL)
	{
	  fileio_dismount (thread_p, vdes);
	  er_set (ER_ERROR_SEVERITY, ARG_FILE_LINE, ER_LOG_READ, 3, 0LL, 0LL, arv_name);

	  LOG_ARCHIVE_CS_EXIT (thread_p);
	  return NULL_PAGEID;
	}

      arv_hdr = (LOG_ARV_HEADER *) arv_hdr_pgptr->area;
      if (log_Gl.append.vdes != NULL_VOLDES)
	{
	  if (difftime64 ((time_t) arv_hdr->db_creation, (time_t) log_Gl.hdr.db_creation) != 0)
	    {
	      fileio_dismount (thread_p, vdes);

	      er_set (ER_ERROR_SEVERITY, ARG_FILE_LINE, ER_LOG_DOESNT_CORRESPOND_TO_DATABASE, 1, arv_name);

	      LOG_ARCHIVE_CS_EXIT (thread_p);
	      return NULL_PAGEID;
	    }
	}
      page_id = arv_hdr->fpageid;

#if !defined(NDEBUG)
      /* In analysys phase, the page may be corrupted. */
      if (log_Gl.rcv_phase == LOG_RESTARTED)
	{
	  logpb_debug_check_log_page (thread_p, arv_hdr_pgptr);
	}
#endif

      fileio_dismount (thread_p, vdes);
    }

  LOG_ARCHIVE_CS_EXIT (thread_p);
  return page_id;
}

/*
 * logpb_find_oldest_available_arv_num() - return oldest archive log number
 *
 *   return: archive log number
 */
int
logpb_find_oldest_available_arv_num (THREAD_ENTRY * thread_p)
{
  char arv_name[PATH_MAX];
  int arv_num;
  int ret_arv_num = -1;

  assert (LOG_CS_OWN (thread_get_thread_entry_info ()));

  arv_num = log_Gl.hdr.nxarv_num - 1;

  while (arv_num >= 0)
    {
      fileio_make_log_archive_name (arv_name, log_Archive_path, log_Prefix, arv_num);

      if (fileio_is_volume_exist (arv_name) == true)
	{
	  ret_arv_num = arv_num;

	  if (arv_num == 0)
	    {
	      break;
	    }

	  arv_num--;
	}
      else
	{
	  break;
	}
    }

  return ret_arv_num;
}

/*
 * logpb_remove_all_in_log_path() - Delete all log volumes and files in log path
 *
 *   return: NO_ERROR if all OK, ER status otherwise
 */
int
logpb_remove_all_in_log_path (THREAD_ENTRY * thread_p, const char *db_fullname, const char *logpath,
			      const char *prefix_logname)
{
  int i, error_code = NO_ERROR;
  char vol_fullname[PATH_MAX];
  LOG_HEADER disk_hdr;
  LOG_HEADER *loghdr = NULL;

  er_clear ();
  error_code = logpb_initialize_log_names (thread_p, db_fullname, logpath, prefix_logname);
  if (error_code != NO_ERROR)
    {
      return error_code;
    }

  if (fileio_is_volume_exist (log_Name_active)
      && (log_Gl.append.vdes =
	  fileio_mount (thread_p, db_fullname, log_Name_active, LOG_DBLOG_ACTIVE_VOLID, true, false)) != NULL_VOLDES)
    {
      char log_pgbuf[IO_MAX_PAGE_SIZE + MAX_ALIGNMENT], *aligned_log_pgbuf;
      LOG_PAGE *log_pgptr;

      aligned_log_pgbuf = PTR_ALIGN (log_pgbuf, MAX_ALIGNMENT);
      log_pgptr = (LOG_PAGE *) aligned_log_pgbuf;

      if (logpb_Initialized == false)
	{
	  error_code = logpb_initialize_pool (thread_p);
	  if (error_code != NO_ERROR)
	    {
	      goto delete_fixed_logs;
	    }
	}
      logpb_fetch_header_with_buffer (thread_p, &disk_hdr, log_pgptr);
      logpb_finalize_pool (thread_p);
      fileio_dismount (thread_p, log_Gl.append.vdes);
      log_Gl.append.vdes = NULL_VOLDES;
      loghdr = &disk_hdr;
    }

  if (loghdr != NULL)
    {
      for (i = loghdr->last_deleted_arv_num + 1; i < loghdr->nxarv_num; i++)
	{
	  fileio_make_log_archive_name (vol_fullname, log_Archive_path, log_Prefix, i);
	  fileio_unformat (thread_p, vol_fullname);
	}
    }

delete_fixed_logs:

  if (prm_get_bool_value (PRM_ID_LOG_BACKGROUND_ARCHIVING))
    {
      fileio_unformat (thread_p, log_Name_bg_archive);
      fileio_unformat (thread_p, log_Name_removed_archive);
    }

  fileio_unformat (thread_p, log_Name_active);
  fileio_unformat (thread_p, log_Name_info);
  logpb_delete_metainfo_files_internal (thread_p, log_Path, log_Prefix);

  return NO_ERROR;
}

/*
 * logpb_delete_metainfo_files_internal - delete all existing metainfo volumes found in the log path
 *
 * NOTE: a transaction server with remote storage has its own specific metalog file;
 *      in 'single-node' install mode - where both transaction server and page server
 *      execute on the same machine, both the regular metalog volume and the transaction server specific
 *      metalog volume are located in the same directory
 */
void
logpb_delete_metainfo_files_internal (THREAD_ENTRY * thread_p, const char *logpath, const char *prefix_logname)
{
  char metainfo_file_name[PATH_MAX];
  const bool is_ts_with_remote_storage = is_tran_server_with_remote_storage ();

  // own metalog file
  fileio_make_log_metainfo_name (metainfo_file_name, logpath, prefix_logname, is_ts_with_remote_storage);
  fileio_unformat (thread_p, metainfo_file_name);

  // other, possibly existing, metalog file
  fileio_make_log_metainfo_name (metainfo_file_name, logpath, prefix_logname, !is_ts_with_remote_storage);
  fileio_unformat (thread_p, metainfo_file_name);
}

/*
 * logpb_vacuum_reset_log_header_cache () - reset vacuum data cached in log global header.
 */
void
logpb_vacuum_reset_log_header_cache (THREAD_ENTRY * thread_p, LOG_HEADER * loghdr)
{
  vacuum_er_log (VACUUM_ER_LOG_VACUUM_DATA, "Reset vacuum info in loghdr (%p)", loghdr);
  LSA_SET_NULL (&loghdr->mvcc_op_log_lsa);
  loghdr->oldest_visible_mvccid = MVCCID_FIRST;
  loghdr->newest_block_mvccid = MVCCID_NULL;
  loghdr->does_block_need_vacuum = false;
}

/*
 * logpb_last_complete_blockid () - get blockid of last completely logged block
 *
 * return    : blockid
 */
VACUUM_LOG_BLOCKID
logpb_last_complete_blockid (void)
{
  LOG_PAGEID prev_pageid = log_Gl.append.prev_lsa.pageid;
  VACUUM_LOG_BLOCKID blockid = vacuum_get_log_blockid (prev_pageid);

  if (blockid < 0)
    {
      assert (blockid == VACUUM_NULL_LOG_BLOCKID);
      assert (LSA_ISNULL (&log_Gl.append.prev_lsa));
      return VACUUM_NULL_LOG_BLOCKID;
    }

  /* the previous block is the one completed */
  return blockid - 1;
}

#if !defined(NDEBUG)
void
logpb_debug_check_log_page (THREAD_ENTRY * thread_p, const LOG_PAGE * log_pgptr)
{
  assert (log_pgptr != NULL);
  if (boot_Server_status != BOOT_SERVER_UP && log_pgptr->hdr.logical_pageid == LOGPB_HEADER_PAGE_ID)
    {
      /* Do not check here since log page size may be not available */
      return;
    }

  if (log_pgptr->hdr.logical_pageid == NULL_PAGEID)
    {
      /* Skip checking for null logical pageid. */
      return;
    }

  assert (logpb_page_has_valid_checksum (log_pgptr));;
}
#endif

size_t
logpb_get_memsize ()
{
  return (size_t) log_Pb.num_buffers * (size_t) LOG_PAGESIZE;
}

/*
 * logpb_set_tde_algorithm () - set tde encryption algorithm to the log page
 *
 * return         : encryption algorithm
 * log_pgptr(in)  : Log page pointer
 */
TDE_ALGORITHM
logpb_get_tde_algorithm (const LOG_PAGE * log_pgptr)
{
  /* exclusive */
  assert (!((log_pgptr->hdr.flags & LOG_HDRPAGE_FLAG_ENCRYPTED_AES)
	    && (log_pgptr->hdr.flags & LOG_HDRPAGE_FLAG_ENCRYPTED_ARIA)));

  if (log_pgptr->hdr.flags & LOG_HDRPAGE_FLAG_ENCRYPTED_AES)
    {
      return TDE_ALGORITHM_AES;
    }
  else if (log_pgptr->hdr.flags & LOG_HDRPAGE_FLAG_ENCRYPTED_ARIA)
    {
      return TDE_ALGORITHM_ARIA;
    }
  else
    {
      return TDE_ALGORITHM_NONE;
    }
}

/*
 * logpb_set_tde_algorithm () - set tde encryption algorithm to the log page
 *
 * thread_p (in)  : Thread entry
 * log_pgptr(in)  : Log page pointer
 * tde_algo (in)  : Encryption algorithm
 */
void
logpb_set_tde_algorithm (THREAD_ENTRY * thread_p, LOG_PAGE * log_pgptr, const TDE_ALGORITHM tde_algo)
{
  assert (tde_is_loaded () || tde_algo == TDE_ALGORITHM_NONE);
  /* clear encrypted flag */
  log_pgptr->hdr.flags &= ~LOG_HDRPAGE_FLAG_ENCRYPTED_MASK;

  switch (tde_algo)
    {
    case TDE_ALGORITHM_AES:
      log_pgptr->hdr.flags |= LOG_HDRPAGE_FLAG_ENCRYPTED_AES;
      break;
    case TDE_ALGORITHM_ARIA:
      log_pgptr->hdr.flags |= LOG_HDRPAGE_FLAG_ENCRYPTED_ARIA;
      break;
    case TDE_ALGORITHM_NONE:
      /* already cleared */
      break;
    }
}<|MERGE_RESOLUTION|>--- conflicted
+++ resolved
@@ -6431,12 +6431,10 @@
   LOG_PAGEID cdc_first_pageid = NULL_PAGEID;
   int min_arv_required_for_cdc;
 
-<<<<<<< HEAD
-  assert (!is_tran_server_with_remote_storage ());
-=======
   LOG_PAGEID flashback_first_pageid = NULL_LOG_PAGEID;
   int min_arv_required_for_flashback;
->>>>>>> 43da0567
+
+  assert (!is_tran_server_with_remote_storage ());
 
   if (log_max_archives == INT_MAX)
     {
@@ -6653,12 +6651,10 @@
   int min_arv_required_for_cdc;
   LOG_PAGEID cdc_first_pageid;
 
-<<<<<<< HEAD
-  assert (!is_tran_server_with_remote_storage ());
-=======
   int min_arv_required_for_flashback;
   LOG_PAGEID flashback_first_pageid;
->>>>>>> 43da0567
+
+  assert (!is_tran_server_with_remote_storage ());
 
   if (!vacuum_is_safe_to_remove_archives ())
     {
