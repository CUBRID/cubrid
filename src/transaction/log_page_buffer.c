--- conflicted
+++ resolved
@@ -7156,7 +7156,7 @@
 	}
       else
 	{
-	  /* Page should be in archive. */
+  /* Get the current checkpoint address */
 	  assert (false);
 	}
 
@@ -10222,34 +10222,12 @@
  *
  */
 void
-logpb_initialize_tran_complete_manager (THREAD_ENTRY * thread_p)
+logpb_initialize_tran_complete_manager ()
 {
   /* Initialize with single mode for recovery purpose. If non-HA, this mode remains. Otherwise, reset it later. */
   er_log_debug (ARG_FILE_LINE, "logpb_initialize_tran_complete_manager single node \n");
   logpb_atomic_resets_tran_complete_manager (LOG_TRAN_COMPLETE_MANAGER_SINGLE_NODE);
 }
-
-/*
- * logpb_complete_manager_string - complete manager string
- */
-const char *
-logpb_complete_manager_string (LOG_TRAN_COMPLETE_MANAGER_TYPE manager_type)
-{
-  switch (manager_type)
-    {
-    case LOG_TRAN_COMPLETE_NO_MANAGER:
-      return LOG_TRAN_COMPLETE_NO_MANAGER_STR;
-    case LOG_TRAN_COMPLETE_MANAGER_SINGLE_NODE:
-      return LOG_TRAN_COMPLETE_MANAGER_SINGLE_NODE_STR;
-    case LOG_TRAN_COMPLETE_MANAGER_MASTER_NODE:
-      return LOG_TRAN_COMPLETE_MANAGER_MASTER_NODE_STR;
-    case LOG_TRAN_COMPLETE_MANAGER_SLAVE_NODE:
-      return LOG_TRAN_COMPLETE_MANAGER_SLAVE_NODE_STR;
-    }
-
-  return "invalid";
-}
-
 
 /*
  * logpb_atomic_resets_tran_complete_manager - Atomic resets transaction complete manager.
@@ -10260,10 +10238,10 @@
  *      TODO - We need to consider atomic reset.
  */
 void
-logpb_atomic_resets_tran_complete_manager (LOG_TRAN_COMPLETE_MANAGER_TYPE manager_type)
+logpb_atomic_resets_tran_complete_manager (log_tran_complete_manager_type manager_type)
 {
   THREAD_ENTRY *thread_p;
-  LOG_TRAN_COMPLETE_MANAGER_TYPE old_manager_type;
+  log_tran_complete_manager_type old_manager_type;
   LOG_LSA smallest_lsa;
 #if defined(SERVER_MODE)
   const char *ha_server_state_string = css_ha_server_state_string (css_ha_server_state ());
@@ -10281,11 +10259,10 @@
   /* TODO - remove old complete manager */
   if (log_Gl.m_tran_complete_mgr != NULL)
     {
-      old_manager_type = (LOG_TRAN_COMPLETE_MANAGER_TYPE) log_Gl.m_tran_complete_mgr->get_manager_type ();
+      old_manager_type = (log_tran_complete_manager_type) log_Gl.m_tran_complete_mgr->get_manager_type ();
     }
   else
     {
-<<<<<<< HEAD
       old_manager_type = LOG_TRAN_COMPLETE_NO_MANAGER;
     }
 
@@ -10323,12 +10300,11 @@
 #endif
   switch (manager_type)
     {
-
     case LOG_TRAN_COMPLETE_MANAGER_SINGLE_NODE:
       /* Single node. Need to wait for log flush. */
-      cubtx::single_node_group_complete_manager::init ();
+      cubtx::initialize_single_node_gcm ();
       log_set_notify (true);
-      log_Gl.m_tran_complete_mgr = cubtx::single_node_group_complete_manager::get_instance ();
+      log_Gl.m_tran_complete_mgr = cubtx::get_single_node_gcm_instance ();
       er_print_callstack (ARG_FILE_LINE, "logpb_atomic_resets_tran_complete_manager single node, ha_server_state = %s, "
 			  "old_manager=%s, new_manager = %s \n", ha_server_state_string,
 			  logpb_complete_manager_string (old_manager_type),
@@ -10338,11 +10314,11 @@
 #if defined(SERVER_MODE)
     case LOG_TRAN_COMPLETE_MANAGER_MASTER_NODE:
       /* Master with slaves. Need to wait for stream ack sent by slaves. */
-      cubtx::master_group_complete_manager::init ();
+      cubtx::initialize_master_gcm ();
       log_set_notify (false);
-      log_Gl.m_tran_complete_mgr = cubtx::master_group_complete_manager::get_instance ();
+      log_Gl.m_tran_complete_mgr = cubtx::get_master_gcm_instance ();
       cubreplication::replication_node_manager::get_master_node ()->
-	set_ctrl_channel_manager_stream_ack (cubtx::master_group_complete_manager::get_instance ());
+	set_ctrl_channel_manager_stream_ack (cubtx::get_master_gcm_instance ());
       er_print_callstack (ARG_FILE_LINE,
 			  "logpb_atomic_resets_tran_complete_manager master node, ha_server_state = %s, "
 			  "old_manager=%s, new_manager = %s \n", ha_server_state_string,
@@ -10352,9 +10328,9 @@
 
     case LOG_TRAN_COMPLETE_MANAGER_SLAVE_NODE:
       /* Master with slaves. Need to wait for master stream. */
-      cubtx::slave_group_complete_manager::init ();
+      cubtx::initialize_slave_gcm ();
       log_set_notify (false);
-      log_Gl.m_tran_complete_mgr = cubtx::slave_group_complete_manager::get_instance ();
+      log_Gl.m_tran_complete_mgr = cubtx::get_slave_gcm_instance ();
       er_print_callstack (ARG_FILE_LINE, "logpb_atomic_resets_tran_complete_manager slave node, ha_server_state = %s, "
 			  "old_manager=%s, new_manager = %s \n", ha_server_state_string,
 			  logpb_complete_manager_string (old_manager_type),
@@ -10372,10 +10348,6 @@
 
     default:
       assert (false);
-=======
-      /* TODO - slave. For now consider only master. */
-      log_Gl.m_tran_complete_mgr = cubtx::get_master_gcm_instance ();
->>>>>>> 7aae6bb9
     }
 
   /* Switch to new manager, before removing the previous one. */
@@ -10383,11 +10355,11 @@
     {
     case LOG_TRAN_COMPLETE_MANAGER_SINGLE_NODE:
       /* Close the latest group, if is the case. */
-      cubtx::single_node_group_complete_manager::get_instance ()->do_prepare_complete (thread_p);
-      cubtx::single_node_group_complete_manager::get_instance ()->do_complete (thread_p);
+      cubtx::get_single_node_gcm_instance ()->do_prepare_complete (thread_p);
+      cubtx::get_single_node_gcm_instance ()->do_complete (thread_p);
 
       /* Finalize single complete manager */
-      cubtx::single_node_group_complete_manager::final ();
+      cubtx::finalize_single_node_gcm ();
       er_log_debug (ARG_FILE_LINE, "logpb_atomic_resets_tran_complete_manager single group manager removed");
       break;
 
@@ -10397,22 +10369,22 @@
       cubreplication::replication_node_manager::get_master_node ()->set_ctrl_channel_manager_stream_ack (NULL);
 
       /* Close the latest group, if is the case. */
-      cubtx::master_group_complete_manager::get_instance ()->do_prepare_complete (thread_p);
-      cubtx::master_group_complete_manager::get_instance ()->do_complete (thread_p);
+      cubtx::get_master_gcm_instance ()->do_prepare_complete (thread_p);
+      cubtx::get_master_gcm_instance ()->do_complete (thread_p);
 
       /* Finalize master complete manager */
-      cubtx::master_group_complete_manager::final ();
+      cubtx::finalize_master_gcm ();
       er_log_debug (ARG_FILE_LINE, "logpb_atomic_resets_tran_complete_manager master group manager removed");
 
       break;
 
     case LOG_TRAN_COMPLETE_MANAGER_SLAVE_NODE:
       /* Close the latest group, if is the case. */
-      cubtx::slave_group_complete_manager::get_instance ()->do_prepare_complete (thread_p);
-      cubtx::slave_group_complete_manager::get_instance ()->do_complete (thread_p);
+      cubtx::get_slave_gcm_instance ()->do_prepare_complete (thread_p);
+      cubtx::get_slave_gcm_instance ()->do_complete (thread_p);
 
       /* Finalize slave complete manager */
-      cubtx::slave_group_complete_manager::final ();
+      cubtx::finalize_slave_gcm ();
       er_log_debug (ARG_FILE_LINE, "logpb_atomic_resets_tran_complete_manager slave group manager removed");
       break;
 #endif
@@ -10437,11 +10409,11 @@
  * NOTE:
  */
 void
-logpb_finalize_tran_complete_manager (void)
+logpb_finalize_tran_complete_manager(void)
 {
   /* Finalize complete manager. */
-  er_log_debug (ARG_FILE_LINE, "logpb_finalize_tran_complete_manager \n");
-  logpb_atomic_resets_tran_complete_manager (LOG_TRAN_COMPLETE_NO_MANAGER);
+  er_log_debug(ARG_FILE_LINE, "logpb_finalize_tran_complete_manager \n");
+  logpb_atomic_resets_tran_complete_manager(LOG_TRAN_COMPLETE_NO_MANAGER);
 }
 
 /*
