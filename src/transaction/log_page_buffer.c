/*
 * Copyright 2008 Search Solution Corporation
 * Copyright 2016 CUBRID Corporation
 *
 *  Licensed under the Apache License, Version 2.0 (the "License");
 *  you may not use this file except in compliance with the License.
 *  You may obtain a copy of the License at
 *
 *      http://www.apache.org/licenses/LICENSE-2.0
 *
 *  Unless required by applicable law or agreed to in writing, software
 *  distributed under the License is distributed on an "AS IS" BASIS,
 *  WITHOUT WARRANTIES OR CONDITIONS OF ANY KIND, either express or implied.
 *  See the License for the specific language governing permissions and
 *  limitations under the License.
 *
 */

/*
 * log_page_buffer.c -
 */

#ident "$Id$"

#include "config.h"

#include <stdio.h>
#include <stddef.h>
#include <stdlib.h>
#include <stdarg.h>
#include <string.h>
#include <time.h>
#include <limits.h>
#include <sys/stat.h>
#include <sys/types.h>
#if defined(WINDOWS)
#include <io.h>
#else /* !WINDOWS */
#include <unistd.h>
#endif /* !WINDOWS */
#include <stdarg.h>

#if defined(SOLARIS)
#include <netdb.h>
#endif /* SOLARIS */

#if !defined(WINDOWS)
#include <sys/param.h>
#include <fcntl.h>
#endif /* WINDOWS */

#include <assert.h>

#include "porting.h"
#include "porting_inline.hpp"
#include "connection_defs.h"
#include "language_support.h"
#include "log_append.hpp"
#include "log_impl.h"
#include "log_lsa.hpp"
#include "log_manager.h"
#include "log_comm.h"
#include "log_volids.hpp"
#include "log_writer.h"
#include "lock_manager.h"
#include "log_system_tran.hpp"
#include "boot_sr.h"
#if !defined(SERVER_MODE)
#include "boot_cl.h"
#else /* !SERVER_MODE */
#include "connection_defs.h"
#include "connection_sr.h"
#endif
#include "active_tran_server.hpp"
#include "ats_ps_request.hpp"
#include "critical_section.h"
#include "page_buffer.h"
#include "double_write_buffer.h"
#include "file_io.h"
#include "disk_manager.h"
#include "error_manager.h"
#include "xserver_interface.h"
#include "perf_monitor.h"
#include "server_type.hpp"
#include "storage_common.h"
#include "system_parameter.h"
#include "memory_alloc.h"
#include "memory_hash.h"
#include "release_string.h"
#include "message_catalog.h"
#include "msgcat_set_log.hpp"
#include "environment_variable.h"
#include "util_func.h"
#include "errno.h"
#if defined(WINDOWS)
#include "wintcp.h"
#include "connection_error.h"
#else /* WINDOWS */
#include "tcp.h"
#endif /* WINDOWS */
#include "db.h"			/* for db_Connect_status */
#include "log_compress.h"
#include "event_log.h"
#include "tsc_timer.h"
#include "vacuum.h"
#include "thread_entry.hpp"
#include "thread_manager.hpp"
#include "crypt_opfunc.h"
#include "object_representation.h"

#if !defined(SERVER_MODE)
#define pthread_mutex_init(a, b)
#define pthread_mutex_destroy(a)
#define pthread_mutex_lock(a)	0
#define pthread_mutex_unlock(a)
static int rv;
#undef  COND_INIT
#define COND_INIT(a)
#undef  COND_BROADCAST
#define COND_BROADCAST(a)
#undef  COND_DESTROY
#define COND_DESTROY(a)
#endif /* !SERVER_MODE */

#define logpb_log(...) if (logpb_Logging) _er_log_debug (ARG_FILE_LINE, "LOGPB: " __VA_ARGS__)
#define log_archive_er_log(...) \
  if (prm_get_bool_value (PRM_ID_DEBUG_LOG_ARCHIVES)) _er_log_debug (ARG_FILE_LINE, __VA_ARGS__)

#define LOGPB_FIND_BUFPTR(bufid) &log_Pb.buffers[(bufid)]


/* PAGES OF ACTIVE LOG PORTION */
#define LOGPB_HEADER_PAGE_ID             (-9)	/* The first log page in the infinite log sequence. It is always kept
						 * on the active portion of the log. Log records are not stored on this
						 * page. This page is backed up in all archive logs */
#define LOGPB_NEXT_ARCHIVE_PAGE_ID    (log_Gl.hdr.nxarv_pageid)
#define LOGPB_FIRST_ACTIVE_PAGE_ID    (log_Gl.hdr.fpageid)
#define LOGPB_LAST_ACTIVE_PAGE_ID     (log_Gl.hdr.nxarv_pageid + log_Gl.hdr.npages - 1)
#define LOGPB_ACTIVE_NPAGES           (log_Gl.hdr.npages)

/*
 * TRANSLATING LOGICAL LOG PAGES (I.E., PAGES IN THE INFINITE LOG) TO PHYSICAL
 * PAGES IN THE CURRENT LOG FILE
 */
#define LOGPB_PHYSICAL_HEADER_PAGE_ID    0

#define LOGPB_IS_FIRST_PHYSICAL_PAGE(pageid) (logpb_to_physical_pageid(pageid) == 1)

/* ARCHIVE LOG PAGES */
#define LOGPB_IS_ARCHIVE_PAGE(pageid) \
  ((pageid) != LOGPB_HEADER_PAGE_ID && (pageid) < LOGPB_NEXT_ARCHIVE_PAGE_ID)
#define LOGPB_AT_NEXT_ARCHIVE_PAGE_ID(pageid) \
  (logpb_to_physical_pageid(pageid) == log_Gl.hdr.nxarv_phy_pageid)

#define ARV_PAGE_INFO_TABLE_SIZE    256

#define LOG_LAST_APPEND_PTR() ((char *) log_Gl.append.log_pgptr->area + LOGAREA_SIZE)

#define LOG_APPEND_ALIGN(thread_p, current_setdirty) \
  do { \
    if ((current_setdirty) == LOG_SET_DIRTY) \
      { \
        logpb_set_dirty ((thread_p), log_Gl.append.log_pgptr); \
      } \
    log_Gl.hdr.append_lsa.offset = DB_ALIGN (log_Gl.hdr.append_lsa.offset, DOUBLE_ALIGNMENT); \
    if (log_Gl.hdr.append_lsa.offset >= (int) LOGAREA_SIZE) \
      { \
        logpb_next_append_page((thread_p), LOG_DONT_SET_DIRTY); \
      } \
  } while (0)

#define LOG_APPEND_ADVANCE_WHEN_DOESNOT_FIT(thread_p, length) \
  do { \
    if (log_Gl.hdr.append_lsa.offset + (int) (length) >= (int) LOGAREA_SIZE) \
      { \
        logpb_next_append_page ((thread_p), LOG_DONT_SET_DIRTY); \
      } \
  } while (0)

#define LOG_APPEND_SETDIRTY_ADD_ALIGN(thread_p, add) \
  do { \
    log_Gl.hdr.append_lsa.offset += (add); \
    LOG_APPEND_ALIGN ((thread_p), LOG_SET_DIRTY); \
  } while (0)

/* LOG BUFFER STRUCTURE */

constexpr size_t BIG_INT_SIZE = 8;

typedef struct log_buffer LOG_BUFFER;
struct log_buffer
{
  volatile LOG_PAGEID pageid;	/* Logical page of the log. (Page identifier of the infinite log) */
  volatile LOG_PHY_PAGEID phy_pageid;	/* Physical pageid for the active log portion */
  bool dirty;			/* Is page dirty */
  LOG_PAGE *logpage;		/* The actual buffered log page */
};

/* Status for append record status during logpb_flush_all_append_pages.
 * In normal conditions, only two statuses are used:
 * - LOGPB_APPENDREC_IN_PROGRESS (set when append record is started)
 * - LOGPB_APPENDREC_SUCCESS (set when append record is ended).
 *
 * If a log record append is not ended during flush, then we'll transition the states in the following order:
 * - LOGPB_APPENDREC_IN_PROGRESS => LOGPB_APPENDREC_PARTIAL_FLUSHED_END_OF_LOG
 *   prev_lsa record is overwritten with end of log record and flushed to disk.
 * - LOGPB_APPENDREC_PARTIAL_FLUSHED_END_OF_LOG => LOGPB_APPENDREC_PARTIAL_ENDED
 *   incomplete log record is now completely appended. logpb_flush_all_append_pages is called again.
 * - LOGPB_APPENDREC_PARTIAL_ENDED => LOGPB_APPENDREC_PARTIAL_FLUSHED_ORIGINAL
 *   at the end of last flush, the prev_lsa record is restored and its page is flushed again to disk.
 * - LOGPB_APPENDREC_PARTIAL_FLUSHED_ORIGINAL => LOGPB_APPENDREC_SUCCESS
 *   set the normal state of log record successful append.
 */
typedef enum
{
  LOGPB_APPENDREC_IN_PROGRESS,	/* append record started */

  /* only for partial appended record flush: */
  LOGPB_APPENDREC_PARTIAL_FLUSHED_END_OF_LOG,	/* when flush is forced and record is not fully appended, it is
						 * replaced with end of log and its header page is flushed. */
  LOGPB_APPENDREC_PARTIAL_ENDED,	/* all record has been successfully appended */
  LOGPB_APPENDREC_PARTIAL_FLUSHED_ORIGINAL,	/* original header page is flushed */

  LOGPB_APPENDREC_SUCCESS	/* finished appending record (in a stable way) */
} LOGPB_APPENDREC_STATUS;

/* used to handle records partially written when logpb_flush_all_append_pages is forced */
typedef struct logpb_partial_append LOGPB_PARTIAL_APPEND;
struct logpb_partial_append
{
  LOGPB_APPENDREC_STATUS status;

  char buffer_log_page[IO_MAX_PAGE_SIZE + MAX_ALIGNMENT];
  LOG_PAGE *log_page_record_header;
  LOG_RECORD_HEADER original_record_header;
  LOG_RECORD_HEADER *record_header_p;
};

/* Global structure to trantable, log buffer pool, etc   */
typedef struct log_pb_global_data LOG_PB_GLOBAL_DATA;
struct log_pb_global_data
{
  LOG_BUFFER *buffers;		/* Log buffer pool */
  LOG_PAGE *pages_area;
  LOG_BUFFER header_buffer;
  LOG_PAGE *header_page;
  int num_buffers;		/* Number of log buffers */

  LOGPB_PARTIAL_APPEND partial_append;
};

typedef struct arv_page_info
{
  int arv_num;
  LOG_PAGEID start_pageid;
  LOG_PAGEID end_pageid;
} ARV_PAGE_INFO;

typedef struct
{
  ARV_PAGE_INFO page_info[ARV_PAGE_INFO_TABLE_SIZE];
  int rear;
  int item_count;
} ARV_LOG_PAGE_INFO_TABLE;


#define LOG_MAX_LOGINFO_LINE (PATH_MAX * 4)

/* skip prompting for archive log location */
#if defined(SERVER_MODE)
int log_default_input_for_archive_log_location = 0;
#else
int log_default_input_for_archive_log_location = -1;
#endif

LOG_PB_GLOBAL_DATA log_Pb;

LOG_LOGGING_STAT log_Stat;
static ARV_LOG_PAGE_INFO_TABLE logpb_Arv_page_info_table;

static bool logpb_Initialized = false;
static bool logpb_Logging = false;

/*
 * Functions
 */

static LOG_PAGE *logpb_locate_page (THREAD_ENTRY * thread_p, LOG_PAGEID pageid, PAGE_FETCH_MODE fetch_mode);
static bool logpb_is_dirty (THREAD_ENTRY * thread_p, LOG_PAGE * log_pgptr);
#if !defined(NDEBUG)
static bool logpb_is_any_dirty (THREAD_ENTRY * thread_p);
#endif /* !NDEBUG */
#if defined(CUBRID_DEBUG)
static bool logpb_is_any_fix (THREAD_ENTRY * thread_p);
#endif /* CUBRID_DEBUG */
static void logpb_dump_information (FILE * out_fp);
static void logpb_dump_to_flush_page (FILE * out_fp);
static void logpb_dump_pages (FILE * out_fp);
static void logpb_initialize_backup_info (LOG_HEADER * loghdr);
static LOG_PAGE **logpb_writev_append_pages (THREAD_ENTRY * thread_p, LOG_PAGE ** to_flush, DKNPAGES npages);
static int logpb_get_guess_archive_num (THREAD_ENTRY * thread_p, LOG_PAGEID pageid);
static void logpb_set_unavailable_archive (THREAD_ENTRY * thread_p, int arv_num);
static void logpb_dismount_log_archive (THREAD_ENTRY * thread_p);
static bool logpb_is_archive_available (THREAD_ENTRY * thread_p, int arv_num);
static void logpb_archive_active_log (THREAD_ENTRY * thread_p);
static int logpb_remove_archive_logs_internal (THREAD_ENTRY * thread_p, int first, int last, const char *info_reason);
static void logpb_append_archives_removed_to_log_info (int first, int last, const char *info_reason);
static int logpb_verify_length (const char *db_fullname, const char *log_path, const char *log_prefix);
static int logpb_backup_for_volume (THREAD_ENTRY * thread_p, VOLID volid, LOG_LSA * chkpt_lsa,
				    FILEIO_BACKUP_SESSION * session, bool only_updated);
static int logpb_update_backup_volume_info (const char *bkupinfo_file_name);
static int logpb_start_where_path (const char *to_db_fullname, const char *toext_path, const char **toext_name,
				   char **ext_path, char **alloc_extpath, const char *fileof_vols_and_wherepaths,
				   FILE ** where_paths_fp);
static int logpb_next_where_path (const char *to_db_fullname, const char *toext_path, const char *ext_name,
				  char *ext_path, const char *fileof_vols_and_wherepaths, FILE * where_paths_fp,
				  int num_perm_vols, VOLID volid, char *from_volname, char *to_volname);
static int logpb_copy_volume (THREAD_ENTRY * thread_p, VOLID from_volid, const char *tonew_volname, INT64 * db_creation,
			      LOG_LSA * vol_chkpt_lsa);
static bool logpb_check_if_exists (const char *fname, char *first_vol);
#if defined(SERVER_MODE)
static int logpb_backup_needed_archive_logs (THREAD_ENTRY * thread_p, FILEIO_BACKUP_SESSION * session,
					     int first_arv_num, int last_arv_num);
#endif /* SERVER_MODE */
static bool logpb_remote_ask_user_before_delete_volumes (THREAD_ENTRY * thread_p, const char *volpath);
static int logpb_initialize_flush_info (void);
static void logpb_finalize_flush_info (void);
static void logpb_finalize_writer_info (void);
static void logpb_dump_log_header (FILE * outfp);
static void logpb_dump_parameter (FILE * outfp);
static void logpb_dump_runtime (FILE * outfp);
static void logpb_initialize_log_buffer (LOG_BUFFER * log_buffer_p, LOG_PAGE * log_pg);

static int logpb_check_stop_at_time (FILEIO_BACKUP_SESSION * session, time_t stop_at, time_t backup_time);
static void logpb_write_toflush_pages_to_archive (THREAD_ENTRY * thread_p);
static int logpb_add_archive_page_info (THREAD_ENTRY * thread_p, int arv_num, LOG_PAGEID start_page,
					LOG_PAGEID end_page);
static int logpb_get_archive_num_from_info_table (THREAD_ENTRY * thread_p, LOG_PAGEID page_id);

static int logpb_flush_all_append_pages (THREAD_ENTRY * thread_p);
static int logpb_append_next_record (THREAD_ENTRY * thread_p, LOG_PRIOR_NODE * ndoe);

static void logpb_start_append (THREAD_ENTRY * thread_p, LOG_RECORD_HEADER * header);
static void logpb_end_append (THREAD_ENTRY * thread_p, LOG_RECORD_HEADER * header);
static void logpb_append_data (THREAD_ENTRY * thread_p, int length, const char *data);
static void logpb_append_crumbs (THREAD_ENTRY * thread_p, int num_crumbs, const LOG_CRUMB * crumbs);
static void logpb_next_append_page (THREAD_ENTRY * thread_p, LOG_SETDIRTY current_setdirty);
static LOG_PRIOR_NODE *prior_lsa_remove_prior_list (THREAD_ENTRY * thread_p);
static int logpb_append_prior_lsa_list (THREAD_ENTRY * thread_p, LOG_PRIOR_NODE * list);
static int logpb_copy_page (THREAD_ENTRY * thread_p, LOG_PAGEID pageid, LOG_CS_ACCESS_MODE access_mode,
			    LOG_PAGE * log_pgptr);

static void logpb_fatal_error_internal (THREAD_ENTRY * thread_p, bool log_exit, bool need_flush, const char *file_name,
					const int lineno, const char *fmt, va_list ap);

static int logpb_copy_log_header (THREAD_ENTRY * thread_p, LOG_HEADER * to_hdr, const LOG_HEADER * from_hdr);
STATIC_INLINE LOG_BUFFER *logpb_get_log_buffer (LOG_PAGE * log_pg) __attribute__ ((ALWAYS_INLINE));
STATIC_INLINE int logpb_get_log_buffer_index (LOG_PAGEID log_pageid) __attribute__ ((ALWAYS_INLINE));
static int logpb_fetch_header_from_active_log (THREAD_ENTRY * thread_p, const char *db_fullname,
					       const char *logpath, const char *prefix_logname, LOG_HEADER * hdr,
					       LOG_PAGE * log_pgptr);
static int logpb_compute_page_checksum (THREAD_ENTRY * thread_p, LOG_PAGE * log_pgptr, int *checksum_crc32);
static int logpb_page_has_valid_checksum (THREAD_ENTRY * thread_p, LOG_PAGE * log_pgptr, bool * has_valid_checksum);

static bool logpb_is_log_active_from_backup_useful (THREAD_ENTRY * thread_p, const char *active_log_path,
						    const char *db_full_name);
static int logpb_peek_header_of_active_log_from_backup (THREAD_ENTRY * thread_p, const char *active_log_path,
							LOG_HEADER * hdr);

/*
 * FUNCTIONS RELATED TO LOG BUFFERING
 *
 */

/*
 * logpb_get_log_buffer_index - get the current index in the log buffer
 * return: index number
 * log_pageid (in) : the pageid number
 */
STATIC_INLINE int
logpb_get_log_buffer_index (LOG_PAGEID log_pageid)
{
  return log_pageid % log_Pb.num_buffers;
}

/*
 * logpb_get_log_buffer - get the buffer from the log page
 * return: the coresponding buffer
 * log_pg (in) : the log page
 * NOTE: the function finds the index of the log page and returns
 * the coresponding buffer
 */
STATIC_INLINE LOG_BUFFER *
logpb_get_log_buffer (LOG_PAGE * log_pg)
{
  int index;

  if (log_pg == log_Pb.header_page)
    {
      return &log_Pb.header_buffer;
    }

  assert ((UINT64) ((char *) log_pg - (char *) log_Pb.pages_area) / LOG_PAGESIZE < INT_MAX);
  index = (int) ((UINT64) ((char *) log_pg - (char *) log_Pb.pages_area) / LOG_PAGESIZE);

  /* Safe guard: index is valid. */
  assert (index >= 0 && index < log_Pb.num_buffers);
  /* Safe guard: log_pg is correctly aligned. */
  assert ((char *) log_Pb.pages_area + (UINT64) LOG_PAGESIZE * index == (char *) log_pg);

  return &log_Pb.buffers[index];
}

/*
 * logpb_initialize_log_buffer -
 *
 * return: nothing
 *
 *   log_buffer_p(in/oiut):
 *
 * NOTE:
 *
 */
static void
logpb_initialize_log_buffer (LOG_BUFFER * log_buffer_p, LOG_PAGE * log_pg)
{
  log_buffer_p->pageid = NULL_PAGEID;
  log_buffer_p->phy_pageid = NULL_PAGEID;
  log_buffer_p->dirty = false;
  log_buffer_p->logpage = log_pg;
  log_buffer_p->logpage->hdr.logical_pageid = NULL_PAGEID;
  log_buffer_p->logpage->hdr.offset = NULL_OFFSET;
  log_buffer_p->logpage->hdr.flags = 0;
}

/*
 * logpb_compute_page_checksum - Computes log page checksum.
 * return: error code
 * thread_p (in) : thread entry
 * log_pgptr (in) : log page pointer
 * checksum_crc32(out): computed checksum
 *   Note: Currently CRC32 is used as checksum.
 *   Note: any changes to this requires changes to logwr_check_page_checksum
 */
static int
logpb_compute_page_checksum (THREAD_ENTRY * thread_p, LOG_PAGE * log_pgptr, int *checksum_crc32)
{
  int error_code = NO_ERROR, saved_checksum_crc32;
  const int block_size = 4096;
  const int max_num_pages = IO_MAX_PAGE_SIZE / block_size;
  const int sample_nbytes = 16;
  int sampling_offset;
  char buf[max_num_pages * sample_nbytes * 2];
  const int num_pages = LOG_PAGESIZE / block_size;
  const size_t sizeof_buf = num_pages * sample_nbytes * 2;

  assert (log_pgptr != NULL && checksum_crc32 != NULL);

  /* Save the old page checksum. */
  saved_checksum_crc32 = log_pgptr->hdr.checksum;

  /* Resets checksum to not affect the new computation. */
  log_pgptr->hdr.checksum = 0;

  char *p = buf;
  for (int i = 0; i < num_pages; i++)
    {
      // first
      sampling_offset = (i * block_size);
      memcpy (p, ((char *) log_pgptr) + sampling_offset, sample_nbytes);
      p += sample_nbytes;

      // last
      sampling_offset = (i * block_size) + (block_size - sample_nbytes);
      memcpy (p, ((char *) log_pgptr) + sampling_offset, sample_nbytes);
      p += sample_nbytes;
    }

  crypt_crc32 ((char *) buf, (int) sizeof_buf, checksum_crc32);

  /* Restores the saved checksum */
  log_pgptr->hdr.checksum = saved_checksum_crc32;

  return error_code;
}

/*
 * logpb_set_page_checksum - Set log page checksum.
 * return: error code
 * thread_p (in) : thread entry
 * log_pgptr (in) : log page pointer
 *   Note: Currently CRC32 is used as checksum.
 */
int
logpb_set_page_checksum (THREAD_ENTRY * thread_p, LOG_PAGE * log_pgptr)
{
  int error_code = NO_ERROR, checksum_crc32;

  assert (log_pgptr != NULL);

  /* Computes the page checksum. */
  error_code = logpb_compute_page_checksum (thread_p, log_pgptr, &checksum_crc32);
  if (error_code != NO_ERROR)
    {
      return error_code;
    }

  log_pgptr->hdr.checksum = checksum_crc32;
  logpb_log ("logpb_set_page_checksum: log page %lld has checksum = %d\n",
	     (long long int) log_pgptr->hdr.logical_pageid, checksum_crc32);

  return NO_ERROR;
}

/*
 * logpb_page_has_valid_checksum - Check whether the log page checksum is valid.
 *   return: error code
 *   thread_p(in): thread entry
 *   log_pgptr(in): the log page
 *   has_valid_checksum(out): true, if has valid checksum.
 */
static int
logpb_page_has_valid_checksum (THREAD_ENTRY * thread_p, LOG_PAGE * log_pgptr, bool * has_valid_checksum)
{
  int checksum_crc32, error_code = NO_ERROR;

  assert (log_pgptr != NULL && has_valid_checksum != NULL);

  error_code = logpb_compute_page_checksum (thread_p, log_pgptr, &checksum_crc32);
  if (error_code != NO_ERROR)
    {
      return error_code;
    }

  *has_valid_checksum = (checksum_crc32 == log_pgptr->hdr.checksum);
  if (*has_valid_checksum == false)
    {
      logpb_log ("logpb_page_has_valid_checksum: log page %lld has checksum = %d, computed checksum = %d\n",
		 (long long int) log_pgptr->hdr.logical_pageid, log_pgptr->hdr.checksum, checksum_crc32);
    }

  return NO_ERROR;
}

/*
 * logpb_initialize_pool - Initialize the log buffer pool
 *
 * return: NO_ERROR if all OK, ER_ status otherwise
 *
 * NOTE:Initialize the log buffer pool. All resident pages are invalidated.
 */
int
logpb_initialize_pool (THREAD_ENTRY * thread_p)
{
  int error_code = NO_ERROR;
  int i;
  LOG_GROUP_COMMIT_INFO *group_commit_info = &log_Gl.group_commit_info;
  LOGWR_INFO *writer_info = log_Gl.writer_info;
  size_t size;

  assert (LOG_CS_OWN_WRITE_MODE (thread_p));

  log_append_init_zip ();

  if (logpb_Initialized == true)
    {
      logpb_finalize_pool (thread_p);
    }

  assert (log_Pb.pages_area == NULL);
  assert (logpb_Initialized == false);

  logpb_Logging = prm_get_bool_value (PRM_ID_LOGPB_LOGGING_DEBUG);

  /*
   * Create an area to keep the number of desired buffers
   */
  log_Pb.num_buffers = prm_get_integer_value (PRM_ID_LOG_NBUFFERS);

  /* allocate a pointer array to point to each buffer */
  size = ((size_t) log_Pb.num_buffers * sizeof (*log_Pb.buffers));
  log_Pb.buffers = (LOG_BUFFER *) malloc (size);
  if (log_Pb.buffers == NULL)
    {
      er_set (ER_ERROR_SEVERITY, ARG_FILE_LINE, ER_OUT_OF_VIRTUAL_MEMORY, 1, size);
      return ER_OUT_OF_VIRTUAL_MEMORY;
    }

  size = ((size_t) log_Pb.num_buffers * (LOG_PAGESIZE));
  log_Pb.pages_area = (LOG_PAGE *) malloc (size);
  if (log_Pb.pages_area == NULL)
    {
      free_and_init (log_Pb.buffers);
      er_set (ER_ERROR_SEVERITY, ARG_FILE_LINE, ER_OUT_OF_VIRTUAL_MEMORY, 1, size);
      return ER_OUT_OF_VIRTUAL_MEMORY;
    }

  /* Initialize every new buffer */
  memset (log_Pb.pages_area, LOG_PAGE_INIT_VALUE, size);
  for (i = 0; i < log_Pb.num_buffers; i++)
    {
      logpb_initialize_log_buffer (&log_Pb.buffers[i],
				   (LOG_PAGE *) ((char *) log_Pb.pages_area + (UINT64) i * (LOG_PAGESIZE)));
    }

  size = LOG_PAGESIZE;
  log_Pb.header_page = (LOG_PAGE *) malloc (size);
  if (log_Pb.header_page == NULL)
    {
      free_and_init (log_Pb.buffers);
      free_and_init (log_Pb.pages_area);
      er_set (ER_ERROR_SEVERITY, ARG_FILE_LINE, ER_OUT_OF_VIRTUAL_MEMORY, 1, size);
      return ER_OUT_OF_VIRTUAL_MEMORY;
    }

  memset (log_Pb.header_page, LOG_PAGE_INIT_VALUE, size);
  logpb_initialize_log_buffer (&log_Pb.header_buffer, log_Pb.header_page);

  error_code = logpb_initialize_flush_info ();
  if (error_code != NO_ERROR)
    {
      goto error;
    }

  /* Initialize partial append */
  log_Pb.partial_append.status = LOGPB_APPENDREC_SUCCESS;
  log_Pb.partial_append.log_page_record_header =
    (LOG_PAGE *) PTR_ALIGN (log_Pb.partial_append.buffer_log_page, MAX_ALIGNMENT);

#if !defined (NDEBUG)
  // suppress valgrind complaint.
  memset (log_Pb.partial_append.log_page_record_header, LOG_PAGE_INIT_VALUE, IO_MAX_PAGE_SIZE);
#endif // DEBUG

  logpb_Initialized = true;
  pthread_mutex_init (&log_Gl.chkpt_lsa_lock, NULL);

  pthread_cond_init (&group_commit_info->gc_cond, NULL);
  pthread_mutex_init (&group_commit_info->gc_mutex, NULL);

  pthread_mutex_init (&writer_info->wr_list_mutex, NULL);

  pthread_cond_init (&writer_info->flush_start_cond, NULL);
  pthread_mutex_init (&writer_info->flush_start_mutex, NULL);

  pthread_cond_init (&writer_info->flush_wait_cond, NULL);
  pthread_mutex_init (&writer_info->flush_wait_mutex, NULL);

  pthread_cond_init (&writer_info->flush_end_cond, NULL);
  pthread_mutex_init (&writer_info->flush_end_mutex, NULL);

  writer_info->is_init = true;

  return error_code;

error:

  logpb_finalize_pool (thread_p);
  logpb_fatal_error (thread_p, false, ARG_FILE_LINE, "log_pbpool_init");

  return error_code;
}

/*
 * logpb_finalize_pool - TERMINATES THE LOG BUFFER POOL
 *
 * return: nothing
 *
 * NOTE:Terminate the log buffer pool. All log resident pages are invalidated.
 */
void
logpb_finalize_pool (THREAD_ENTRY * thread_p)
{
  assert (LOG_CS_OWN_WRITE_MODE (NULL));

  if (logpb_Initialized == false)
    {
      /* logpb already finalized */
      return;
    }

  if (log_Gl.append.log_pgptr != NULL)
    {
      log_Gl.append.log_pgptr = NULL;
    }
  log_Gl.append.set_nxio_lsa (NULL_LSA);
  LSA_SET_NULL (&log_Gl.append.prev_lsa);
  /* copy log_Gl.append.prev_lsa to log_Gl.prior_info.prev_lsa */
  LOG_RESET_PREV_LSA (&log_Gl.append.prev_lsa);

#if defined(CUBRID_DEBUG)
  if (logpb_is_any_dirty (thread_p) == true || logpb_is_any_fix (thread_p) == true)
    {
      er_log_debug (ARG_FILE_LINE, "log_pbpool_final: Log Buffer pool contains dirty or fixed pages at the end.\n");
      logpb_dump (thread_p, stdout);
    }
#endif /* CUBRID_DEBUG */

  free_and_init (log_Pb.buffers);
  free_and_init (log_Pb.pages_area);
  free_and_init (log_Pb.header_page);
  log_Pb.num_buffers = 0;
  logpb_Initialized = false;
  logpb_finalize_flush_info ();

  pthread_mutex_destroy (&log_Gl.chkpt_lsa_lock);

  pthread_mutex_destroy (&log_Gl.group_commit_info.gc_mutex);
  pthread_cond_destroy (&log_Gl.group_commit_info.gc_cond);

  logpb_finalize_writer_info ();

  log_append_final_zip ();
}

/*
 * logpb_is_pool_initialized - Find out if buffer pool has been initialized
 *
 * return:
 *
 * NOTE:Find out if the buffer pool has been initialized.
 */
bool
logpb_is_pool_initialized (void)
{
  assert (LOG_CS_OWN_WRITE_MODE (NULL));

  return logpb_Initialized;
}

/*
 * logpb_invalidate_pool - Invalidate all buffers in buffer pool
 *
 * return: Pointer to the page or NULL
 *
 * NOTE:Invalidate all unfixed buffers in the buffer pool.
 *              This is needed when we reset the log header information.
 */
void
logpb_invalidate_pool (THREAD_ENTRY * thread_p)
{
  LOG_BUFFER *log_bufptr;	/* A log buffer */
  int i;

  assert (LOG_CS_OWN_WRITE_MODE (thread_p));

  if (logpb_Initialized == false)
    {
      return;
    }

  /*
   * Flush any append dirty buffers at this moment.
   * Then, invalidate any buffer that it is not fixed and dirty
   */
  logpb_flush_pages_direct (thread_p);

  for (i = 0; i < log_Pb.num_buffers; i++)
    {
      log_bufptr = LOGPB_FIND_BUFPTR (i);
      if (log_bufptr->pageid != NULL_PAGEID && !log_bufptr->dirty == false)
	{
	  logpb_initialize_log_buffer (log_bufptr, log_bufptr->logpage);
	}
    }
}


/*
 * logpb_create_page - Create a log page on a log buffer
 *
 * return: Pointer to the page or NULL
 *
 *   pageid(in): Page identifier
 *
 * NOTE:Creates the log page identified by pageid on a log buffer and return such buffer.
 *              Just initializes log buffer hdr,
 *              To read a page from disk is not needed.
 */
LOG_PAGE *
logpb_create_page (THREAD_ENTRY * thread_p, LOG_PAGEID pageid)
{
  return logpb_locate_page (thread_p, pageid, NEW_PAGE);
}

/*
 * logpb_locate_page - Fetch a log page
 *
 * return: Pointer to the page or NULL
 *
 *   pageid(in): Page identifier
 *   fetch_mode(in): Is this a new log page ?. That is, can we avoid the I/O
 *
 * NOTE: first, the function checks if the pageid is the header page id.
 *       if it is not, it brings the coresponding page from the log page buffer.
 *       if the actual pageid differs from the buffer pageid, it means that it should
 *       be invalidated - it contains another page - and it is flushed to disk, if it
 *       is dirty. Now, if the pageid is null , we have a clear log page. If the fetch
 *       mode is NEW_PAGE, it set the fields in the buffer, else, if it is OLD_PAGE,
 *       it brings the page from the disk. The last case is if the page is not NULL, and
 *       it is equal with the pageid. This means it is an OLD_PAGE request, and it returns
 *       that page.
 */
static LOG_PAGE *
logpb_locate_page (THREAD_ENTRY * thread_p, LOG_PAGEID pageid, PAGE_FETCH_MODE fetch_mode)
{
  LOG_BUFFER *log_bufptr = NULL;	/* A log buffer */
  LOG_PHY_PAGEID phy_pageid = NULL_PAGEID;	/* The corresponding physical page */
  bool is_perf_tracking;
  TSC_TICKS start_tick, end_tick;
  TSCTIMEVAL tv_diff;
  UINT64 fix_wait_time;
  PERF_PAGE_MODE stat_page_found = PERF_PAGE_MODE_OLD_IN_BUFFER;
  int index;

  logpb_log ("called logpb_locate_page for pageid %lld, fetch_mode=%s", (long long int) pageid,
	     fetch_mode == NEW_PAGE ? "new_page" : "old_page\n");

  is_perf_tracking = perfmon_is_perf_tracking ();
  if (is_perf_tracking)
    {
      tsc_getticks (&start_tick);
    }

  assert (pageid != NULL_PAGEID);
  assert ((fetch_mode == NEW_PAGE) || (fetch_mode == OLD_PAGE));
  assert (LOG_CS_OWN_WRITE_MODE (thread_p));

  if (pageid == LOGPB_HEADER_PAGE_ID)
    {
      log_bufptr = &log_Pb.header_buffer;
    }
  else
    {
      index = logpb_get_log_buffer_index ((int) pageid);
      if (index >= 0 && index < log_Pb.num_buffers)
	{
	  log_bufptr = &log_Pb.buffers[index];
	}
      else
	{
	  er_set (ER_FATAL_ERROR_SEVERITY, ARG_FILE_LINE, ER_LOG_PAGE_CORRUPTED, 1, pageid);
	  return NULL;
	}

    }
  assert (log_bufptr != NULL);

  if (log_bufptr->pageid != NULL_PAGEID && log_bufptr->pageid != pageid)
    {
      if (log_bufptr->dirty == true)
	{
	  /* should not happen */
	  assert_release (false);
	  logpb_log ("logpb_locate_page: fatal error, victimizing dirty log page %lld.\n",
		     (long long int) log_bufptr->pageid);

	  if (logpb_write_page_to_disk (thread_p, log_bufptr->logpage, log_bufptr->pageid) != NO_ERROR)
	    {
	      assert_release (false);
	      return NULL;
	    }
	  log_bufptr->dirty = false;
	  perfmon_inc_stat (thread_p, PSTAT_LOG_NUM_REPLACEMENTS_IOWRITES);
	}

      log_bufptr->pageid = NULL_PAGEID;	/* invalidate buffer */
      perfmon_inc_stat (thread_p, PSTAT_LOG_NUM_REPLACEMENTS);
    }

  if (log_bufptr->pageid == NULL_PAGEID)
    {
      if (fetch_mode == NEW_PAGE)
	{
	  /* Fills log page with 0xff, for checksum consistency. */
	  memset (log_bufptr->logpage, LOG_PAGE_INIT_VALUE, LOG_PAGESIZE);
	  log_bufptr->logpage->hdr.logical_pageid = pageid;
	  log_bufptr->logpage->hdr.offset = NULL_OFFSET;
	  log_bufptr->logpage->hdr.flags = 0;
	}
      else
	{
	  stat_page_found = PERF_PAGE_MODE_OLD_LOCK_WAIT;
	  if (logpb_read_page_from_file (thread_p, pageid, LOG_CS_FORCE_USE, log_bufptr->logpage) != NO_ERROR)
	    {
	      return NULL;
	    }
	}
      phy_pageid = logpb_to_physical_pageid (pageid);
      log_bufptr->phy_pageid = phy_pageid;
      log_bufptr->pageid = pageid;
    }
  else
    {
      assert (fetch_mode == OLD_PAGE);
      assert (log_bufptr->pageid == pageid);
      logpb_log ("logpb_locate_page using log buffer entry for pageid = %lld", pageid);
    }

  perfmon_inc_stat (thread_p, PSTAT_LOG_NUM_FETCHES);
  if (is_perf_tracking)
    {
      tsc_getticks (&end_tick);
      tsc_elapsed_time_usec (&tv_diff, end_tick, start_tick);
      fix_wait_time = tv_diff.tv_sec * 1000000LL + tv_diff.tv_usec;
      if (fix_wait_time > 0)
	{
	  perfmon_pbx_fix_acquire_time (thread_p, PAGE_LOG, stat_page_found, PERF_HOLDER_LATCH_READ,
					PERF_UNCONDITIONAL_FIX_WITH_WAIT, fix_wait_time);
	}
    }

  ASSERT_ALIGN (log_bufptr->logpage->area, MAX_ALIGNMENT);
  return log_bufptr->logpage;
}

/*
 * logpb_set_dirty - Mark the current page dirty
 *
 * return: nothing
 *
 *   log_pgptr(in): Log page pointer
 *
 * NOTE:Mark the current log page as dirty.
 */
void
logpb_set_dirty (THREAD_ENTRY * thread_p, LOG_PAGE * log_pgptr)
{
  LOG_BUFFER *bufptr;		/* Log buffer associated with given page */

  /* Get the address of the buffer from the page. */
  bufptr = logpb_get_log_buffer (log_pgptr);
  if (!bufptr->dirty)
    {
      logpb_log ("dirty flag set for pageid = %lld\n", (long long int) bufptr->pageid);
    }
#if defined(CUBRID_DEBUG)
  if (bufptr->pageid != LOGPB_HEADER_PAGE_ID
      && (bufptr->pageid < LOGPB_NEXT_ARCHIVE_PAGE_ID || bufptr->pageid > LOGPB_LAST_ACTIVE_PAGE_ID))
    {
      er_set (ER_WARNING_SEVERITY, ARG_FILE_LINE, ER_LOG_FLUSHING_UNUPDATABLE, 1, bufptr->pageid);
    }
#endif /* CUBRID_DEBUG */

  bufptr->dirty = true;
}

/*
 * logpb_is_dirty - Find if current log page pointer is dirty
 *
 * return:
 *
 *   log_pgptr(in): Log page pointer
 *
 * NOTE:Find if the current log page is dirty.
 */
static bool
logpb_is_dirty (THREAD_ENTRY * thread_p, LOG_PAGE * log_pgptr)
{
  LOG_BUFFER *bufptr;		/* Log buffer associated with given page */
  bool is_dirty;

  assert (LOG_CS_OWN_WRITE_MODE (thread_p));

  /* Get the address of the buffer from the page. */
  bufptr = logpb_get_log_buffer (log_pgptr);
  is_dirty = (bool) bufptr->dirty;

  return is_dirty;
}

#if !defined(NDEBUG)
/*
 * logpb_is_any_dirty - FIND IF ANY LOG BUFFER IS DIRTY
 *
 * return:
 *
 * NOTE:Find if any log buffer is dirty.
 */
static bool
logpb_is_any_dirty (THREAD_ENTRY * thread_p)
{
  LOG_BUFFER *bufptr;		/* A log buffer */
  int i;
  bool ret;

  assert (LOG_CS_OWN_WRITE_MODE (thread_p));

  ret = false;
  for (i = 0; i < log_Pb.num_buffers; i++)
    {
      bufptr = LOGPB_FIND_BUFPTR (i);
      if (bufptr->dirty == true)
	{
	  ret = true;
	  break;
	}
    }

  return ret;
}
#endif /* !NDEBUG || CUBRID_DEBUG */

#if defined(CUBRID_DEBUG)
/*
 * logpb_is_any_fix - Find if any log buffer is fixed
 *
 * return:
 *
 * NOTE:Find if any buffer is fixed
 */
static bool
logpb_is_any_fix (THREAD_ENTRY * thread_p)
{
  LOG_BUFFER *bufptr;		/* A log buffer */
  int i, rv;
  bool ret;

  assert (LOG_CS_OWN_WRITE_MODE (thread_p));

  ret = false;
  for (i = 0; i < log_Pb.num_buffers; i++)
    {
      bufptr = LOGPB_FIND_BUFPTR (i);
      if (bufptr->pageid != NULL_PAGEID)
	{
	  ret = true;
	  break;
	}
    }

  return ret;
}
#endif /* CUBRID_DEBUG */

/*
 * logpb_flush_page - Flush a page of the active portion of the log to disk
 *
 * return: nothing
 *
 *   log_pgptr(in): Log page pointer
 *
 * NOTE:The log page (of the active portion of the log) associated
 *              with pageptr is written out to disk and is optionally freed.
 */
int
logpb_flush_page (THREAD_ENTRY * thread_p, LOG_PAGE * log_pgptr)
{
  LOG_BUFFER *bufptr;		/* Log buffer associated with given page */

  /* Get the address of the buffer from the page. */
  bufptr = logpb_get_log_buffer (log_pgptr);

  assert (LOG_CS_OWN_WRITE_MODE (thread_p));

  logpb_log ("called logpb_flush_page for pageid = %lld\n", (long long int) bufptr->pageid);

#if defined(CUBRID_DEBUG)
  if (bufptr->pageid != LOGPB_HEADER_PAGE_ID
      && (bufptr->pageid < LOGPB_NEXT_ARCHIVE_PAGE_ID || bufptr->pageid > LOGPB_LAST_ACTIVE_PAGE_ID))
    {
      er_set (ER_WARNING_SEVERITY, ARG_FILE_LINE, ER_LOG_FLUSHING_UNUPDATABLE, 1, bufptr->pageid);
      return ER_LOG_FLUSHING_UNUPDATABLE;
    }
  if (bufptr->phy_pageid == NULL_PAGEID || bufptr->phy_pageid != logpb_to_physical_pageid (bufptr->pageid))
    {
      /* Bad physical log page for such logical page */
      er_set (ER_FATAL_ERROR_SEVERITY, ARG_FILE_LINE, ER_LOG_PAGE_CORRUPTED, 1, bufptr->pageid);
      logpb_fatal_error (thread_p, true, ARG_FILE_LINE, "logpb_flush_page");
      return ER_LOG_PAGE_CORRUPTED;
    }
#endif /* CUBRID_DEBUG */

  if (bufptr->dirty == true)
    {
      /*
       * The buffer is dirty, flush it
       */

      /*
       * Even when the log has been open with the o_sync option, force a sync
       * since some Operationg system (HP) seems that does not have the effect
       * of forcing the page to disk without doing fync
       */

      if (logpb_write_page_to_disk (thread_p, log_pgptr, bufptr->pageid) != NO_ERROR)
	{
	  goto error;
	}
      else
	{
	  bufptr->dirty = false;
	}
    }

  return NO_ERROR;

error:

  return ER_FAILED;
}

/*
 * logpb_get_page_id - Logical pageid of log buffer/page
 *
 * return: pageid
 *
 *   log_pgptr(in): Log page pointer
 *
 * NOTE:The page identifier of the given log page/buffer.
 *              The page is always fix when this funtion is called.
 *              In replacement, the page cannot be replaced because fix > 0.
 *              So, it isn't needed to lock mutex.
 */
LOG_PAGEID
logpb_get_page_id (LOG_PAGE * log_pgptr)
{
  LOG_BUFFER *bufptr;		/* Log buffer associated with given page */

  bufptr = logpb_get_log_buffer (log_pgptr);

  return bufptr->pageid;
}

/*
 * logpb_dump - DUMP THE LOG PAGE BUFFER POOL
 *
 * return: nothing
 *
 * NOTE:Dump the log page buffer pool. This function is used for debugging purposes.
 */
void
logpb_dump (THREAD_ENTRY * thread_p, FILE * out_fp)
{
  if (logpb_Initialized == false)
    {
      return;
    }

  assert (LOG_CS_OWN_WRITE_MODE (thread_p));

  logpb_dump_information (out_fp);

  if (log_Gl.flush_info.num_toflush > 0)
    {
      logpb_dump_to_flush_page (out_fp);
    }

  (void) fprintf (out_fp, "\n\n");
  (void) fprintf (out_fp, "Buf Log_Pageid Phy_pageid Drt Rct Bufaddr   Pagearea    HDR:Pageid offset\n");

  logpb_dump_pages (out_fp);
}

/*
 * logpb_dump_information -
 *
 * return: nothing
 *
 * NOTE:
 */
static void
logpb_dump_information (FILE * out_fp)
{
  long long int append;
  int i;

  fprintf (out_fp, "\n\n ** DUMP OF LOG BUFFER POOL INFORMATION **\n\n");

  fprintf (out_fp, "\nHash table dump\n");
  for (i = 0; i < log_Pb.num_buffers; i++)
    {
      fprintf (out_fp, "Pageid = %5lld, Address = %p\n", (long long int) i, (void *) &log_Pb.buffers[i]);
    }
  fprintf (out_fp, "\n\n");

  fprintf (out_fp, " Next IO_LSA = %lld|%d, Current append LSA = %lld|%d, Prev append LSA = %lld|%d\n"
	   " Prior LSA = %lld|%d, Prev prior LSA = %lld|%d\n\n",
	   (long long int) log_Gl.append.get_nxio_lsa ().pageid, (int) log_Gl.append.get_nxio_lsa ().offset,
	   (long long int) log_Gl.hdr.append_lsa.pageid, (int) log_Gl.hdr.append_lsa.offset,
	   (long long int) log_Gl.append.prev_lsa.pageid, (int) log_Gl.append.prev_lsa.offset,
	   (long long int) log_Gl.prior_info.prior_lsa.pageid, (int) log_Gl.prior_info.prior_lsa.offset,
	   (long long int) log_Gl.prior_info.prev_lsa.pageid, (int) log_Gl.prior_info.prev_lsa.offset);

  if (log_Gl.append.log_pgptr == NULL)
    {
      append = NULL_PAGEID;
    }
  else
    {
      append = logpb_get_page_id (log_Gl.append.log_pgptr);
    }

  fprintf (out_fp, " Append to_flush array: max = %d, num_active = %d\n"
	   " Current append page = %lld\n", log_Gl.flush_info.max_toflush, log_Gl.flush_info.num_toflush, append);
}

/*
 * logpb_dump_to_flush_page -
 *
 * return: nothing
 *
 * NOTE:
 */
static void
logpb_dump_to_flush_page (FILE * out_fp)
{
  int i;
  LOG_BUFFER *log_bufptr;
  LOG_FLUSH_INFO *flush_info = &log_Gl.flush_info;

  (void) fprintf (out_fp, " Candidate append pages to flush are:\n");

  for (i = 0; i < flush_info->num_toflush; i++)
    {
      log_bufptr = logpb_get_log_buffer (flush_info->toflush[i]);
      if (i != 0)
	{
	  if ((i % 10) == 0)
	    {
	      fprintf (out_fp, ",\n");
	    }
	  else
	    {
	      fprintf (out_fp, ",");
	    }
	}
      fprintf (out_fp, " %4lld", (long long int) log_bufptr->pageid);
    }

  fprintf (out_fp, "\n");
}

/*
 * logpb_dump_pages -
 *
 * return: nothing
 *
 * NOTE:
 */
static void
logpb_dump_pages (FILE * out_fp)
{
  int i;
  LOG_BUFFER *log_bufptr;

  for (i = 0; i < log_Pb.num_buffers; i++)
    {
      log_bufptr = LOGPB_FIND_BUFPTR (i);
      if (log_bufptr->pageid == NULL_PAGEID)
	{
	  /* *** ** (void)fprintf(stdout, "%3d ..\n", i); */
	  continue;
	}
      else
	{
	  fprintf (out_fp, "%3d %10lld %10d %3d %p %p-%p %4s %5lld %5d\n",
		   i, (long long) log_bufptr->pageid, log_bufptr->phy_pageid, log_bufptr->dirty,
		   (void *) log_bufptr, (void *) (log_bufptr->logpage),
		   (void *) (&log_bufptr->logpage->area[LOGAREA_SIZE - 1]), "",
		   (long long) log_bufptr->logpage->hdr.logical_pageid, log_bufptr->logpage->hdr.offset);
	}
    }
  fprintf (out_fp, "\n");
}

/*
 * logpb_initialize_backup_info - initialized backup information
 *
 * return: nothing
 *
 * NOTE:
 */
static void
logpb_initialize_backup_info (LOG_HEADER * log_hdr)
{
  int i;

  for (i = 0; i < FILEIO_BACKUP_UNDEFINED_LEVEL; i++)
    {
      log_hdr->bkinfo[i].ndirty_pages_post_bkup = 0;
      log_hdr->bkinfo[i].io_baseln_time = 0;
      log_hdr->bkinfo[i].io_numpages = 0;
      log_hdr->bkinfo[i].io_bkuptime = 0;
    }
}

/*
 * logpb_initialize_header - Initialize log header structure
 *
 * return: nothing
 *
 *   loghdr(in/out): Log header structure
 *   prefix_logname(in): Name of the log volumes. It is usually set the same as
 *                      database name. For example, if the value is equal to
 *                      "db", the names of the log volumes created are as
 *                      follow:
 *                      Active_log      = db_logactive
 *                      Archive_logs    = db_logarchive.0
 *                                        db_logarchive.1
 *                                             .
 *                                             .
 *                                             .
 *                                        db_logarchive.n
 *                      Log_information = db_loginfo
 *                      Database Backup = db_backup
 *   npages(in): Size of active log in pages
 *   db_creation(in): Database creation time.
 *
 * NOTE:Initialize a log header structure.
 */
int
logpb_initialize_header (THREAD_ENTRY * thread_p, LOG_HEADER * loghdr, const char *prefix_logname,
			 DKNPAGES npages, INT64 * db_creation)
{
  int i;

  assert (LOG_CS_OWN_WRITE_MODE (thread_p));
  assert (loghdr != NULL);

  /* to also initialize padding bytes */
  memset (loghdr, 0, sizeof (LOG_HEADER));

  strncpy (loghdr->magic, CUBRID_MAGIC_LOG_ACTIVE, CUBRID_MAGIC_MAX_LENGTH);

  if (db_creation != NULL)
    {
      loghdr->db_creation = *db_creation;
    }
  else
    {
      loghdr->db_creation = -1;
    }

  if (strlen (rel_release_string ()) >= REL_MAX_RELEASE_LENGTH)
    {
      er_set (ER_FATAL_ERROR_SEVERITY, ARG_FILE_LINE, ER_LOG_COMPILATION_RELEASE, 2, rel_release_string (),
	      REL_MAX_RELEASE_LENGTH);
      logpb_fatal_error (thread_p, true, ARG_FILE_LINE, "log_init_logheader");
      return ER_LOG_COMPILATION_RELEASE;
    }

  strncpy_bufsize (loghdr->db_release, rel_release_string ());
  loghdr->db_compatibility = rel_disk_compatible ();
  loghdr->db_iopagesize = IO_PAGESIZE;
  loghdr->db_logpagesize = LOG_PAGESIZE;
  loghdr->is_shutdown = true;
  loghdr->next_trid = LOG_SYSTEM_TRANID + 1;
  loghdr->mvcc_next_id = MVCCID_FIRST;
  loghdr->avg_ntrans = LOG_ESTIMATE_NACTIVE_TRANS;
  loghdr->avg_nlocks = LOG_ESTIMATE_NOBJ_LOCKS;
  loghdr->npages = npages - 1;	/* Hdr pg is stolen */
  loghdr->db_charset = lang_charset ();
  loghdr->fpageid = 0;
  loghdr->append_lsa.pageid = loghdr->fpageid;
  loghdr->append_lsa.offset = 0;
  LSA_COPY (&loghdr->chkpt_lsa, &loghdr->append_lsa);
  loghdr->nxarv_pageid = loghdr->fpageid;
  loghdr->nxarv_phy_pageid = 1;
  loghdr->nxarv_num = 0;
  loghdr->last_arv_num_for_syscrashes = -1;
  loghdr->last_deleted_arv_num = -1;
  loghdr->has_logging_been_skipped = false;
  LSA_SET_NULL (&loghdr->bkup_level0_lsa);
  LSA_SET_NULL (&loghdr->bkup_level1_lsa);
  LSA_SET_NULL (&loghdr->bkup_level2_lsa);
  if (prefix_logname != NULL)
    {
      strcpy (loghdr->prefix_name, prefix_logname);
    }
  else
    {
      loghdr->prefix_name[0] = '\0';
    }
  loghdr->vacuum_last_blockid = 0;
  loghdr->perm_status_obsolete = 0;

  for (i = 0; i < FILEIO_BACKUP_UNDEFINED_LEVEL; i++)
    {
      loghdr->bkinfo[i].bkup_attime = 0;
    }
  logpb_initialize_backup_info (loghdr);

  loghdr->ha_server_state = HA_SERVER_STATE_IDLE;
  loghdr->ha_file_status = -1;
  LSA_SET_NULL (&loghdr->eof_lsa);
  LSA_SET_NULL (&loghdr->smallest_lsa_at_last_chkpt);

  logpb_vacuum_reset_log_header_cache (thread_p, loghdr);

  return NO_ERROR;
}

/*
 * logpb_create_header_page - Create log header page
 *
 * return: Pointer to the page or NULL
 *
 * NOTE:Create the log header page.
 */
LOG_PAGE *
logpb_create_header_page (THREAD_ENTRY * thread_p)
{
  assert (LOG_CS_OWN_WRITE_MODE (thread_p));

  return logpb_create_page (thread_p, LOGPB_HEADER_PAGE_ID);
}

/*
 * logpb_copy_log_header - Copy a log header
 *
 * return: NO_ERROR if all OK
 *
 *   to_hdr(in): New log header
 *   from_hdr(in): Source log header
 *
 * NOTE: Copy a log header.
 */
static int
logpb_copy_log_header (THREAD_ENTRY * thread_p, LOG_HEADER * to_hdr, const LOG_HEADER * from_hdr)
{
  assert (LOG_CS_OWN_WRITE_MODE (thread_p));
  assert (to_hdr != NULL);
  assert (from_hdr != NULL);

  to_hdr->was_copied = true;	// should be reset on first restart

  to_hdr->mvcc_next_id = from_hdr->mvcc_next_id;

  /* Add other attributes that need to be copied */

  return NO_ERROR;
}

/*
 * logpb_fetch_header - Fetch log header
 *
 * return: nothing
 *
 *   hdr(in/out): Pointer where log header is stored
 *
 * NOTE:Read the log header into the area pointed by hdr.
 */
void
logpb_fetch_header (THREAD_ENTRY * thread_p, LOG_HEADER * hdr)
{
  assert (hdr != NULL);
  assert (LOG_CS_OWN_WRITE_MODE (thread_p));
  assert (log_Gl.loghdr_pgptr != NULL);

  logpb_fetch_header_with_buffer (thread_p, hdr, log_Gl.loghdr_pgptr);

  /* sync append_lsa to prior_lsa */
  LOG_RESET_APPEND_LSA (&log_Gl.hdr.append_lsa);
}

/*
 * logpb_fetch_header_with_buffer - Fetch log header using given buffer
 *
 * return: nothing
 *
 *   hdr(in/out): Pointer where log header is stored
 *   log_pgptr(in/out): log page buffer ptr
 *
 * NOTE:Read the log header into the area pointed by hdr
 */
void
logpb_fetch_header_with_buffer (THREAD_ENTRY * thread_p, LOG_HEADER * hdr, LOG_PAGE * log_pgptr)
{
  LOG_HEADER *log_hdr;		/* The log header */
  LOG_LSA header_lsa;

  assert (hdr != NULL);
  assert (LOG_CS_OWN_WRITE_MODE (thread_p));
  assert (log_pgptr != NULL);

  header_lsa.pageid = LOGPB_HEADER_PAGE_ID;
  header_lsa.offset = LOG_PAGESIZE;

  if ((logpb_fetch_page (thread_p, &header_lsa, LOG_CS_SAFE_READER, log_pgptr)) != NO_ERROR)
    {
      logpb_fatal_error (thread_p, true, ARG_FILE_LINE, "log_fetch_hdr_with_buf");
      /* This statement should not be reached */
      (void) logpb_initialize_header (thread_p, hdr, NULL, 0, NULL);
      return;
    }

  log_hdr = (LOG_HEADER *) (log_pgptr->area);
  *hdr = *log_hdr;

  assert (log_pgptr->hdr.logical_pageid == LOGPB_HEADER_PAGE_ID);
  assert (log_pgptr->hdr.offset == NULL_OFFSET);
}

/*
 * logpb_fetch_header_from_active_log - Fetch log header directly from active log file
 *
 * return: error code
 *
 *   hdr(in/out): Pointer where log header is stored
 *   log_pgptr(in/out): log page buffer ptr
 *
 * NOTE: Should be used only during boot sequence.
 */
static int
logpb_fetch_header_from_active_log (THREAD_ENTRY * thread_p, const char *db_fullname, const char *logpath,
				    const char *prefix_logname, LOG_HEADER * hdr, LOG_PAGE * log_pgptr)
{
  LOG_HEADER *log_hdr;		/* The log header */
  LOG_PHY_PAGEID phy_pageid;
  int error_code = NO_ERROR;

  assert (db_fullname != NULL);
  assert (logpath != NULL);
  assert (prefix_logname != NULL);
  assert (hdr != NULL);
  assert (LOG_CS_OWN_WRITE_MODE (thread_p));
  assert (log_pgptr != NULL);

  error_code = logpb_initialize_log_names (thread_p, db_fullname, logpath, prefix_logname);
  if (error_code != NO_ERROR)
    {
      goto error;
    }

  if (fileio_is_volume_exist (log_Name_active) == false)
    {
      error_code = ER_FAILED;
      goto error;
    }

  log_Gl.append.vdes = fileio_mount (thread_p, db_fullname, log_Name_active, LOG_DBLOG_ACTIVE_VOLID, true, false);
  if (log_Gl.append.vdes == NULL_VOLDES)
    {
      error_code = ER_FAILED;
      goto error;
    }

  phy_pageid = logpb_to_physical_pageid (LOGPB_HEADER_PAGE_ID);
  logpb_log ("reading from active log:%s, physical page is : %lld\n", log_Name_active, (long long int) phy_pageid);

  if (fileio_read (thread_p, log_Gl.append.vdes, log_pgptr, phy_pageid, LOG_PAGESIZE) == NULL)
    {
      er_set (ER_FATAL_ERROR_SEVERITY, ARG_FILE_LINE, ER_LOG_READ, 3, LOGPB_HEADER_PAGE_ID, phy_pageid,
	      log_Name_active);
      error_code = ER_LOG_READ;
      goto error;
    }

  log_hdr = (LOG_HEADER *) (log_pgptr->area);
  *hdr = *log_hdr;

  /* keep active log mounted : this prevents other process to access/change DB parameters */

  if (log_pgptr->hdr.logical_pageid != LOGPB_HEADER_PAGE_ID || log_pgptr->hdr.offset != NULL_OFFSET)
    {
      er_set (ER_ERROR_SEVERITY, ARG_FILE_LINE, ER_LOG_PAGE_CORRUPTED, 1, phy_pageid);
      error_code = ER_LOG_PAGE_CORRUPTED;
      goto error;
    }

#if !defined(NDEBUG)
  if (log_Gl.rcv_phase == LOG_RESTARTED)
    {
      logpb_debug_check_log_page (thread_p, log_pgptr);
    }
#endif

error:
  return error_code;
}

// it peeks header page of the backuped log active file
static int
logpb_peek_header_of_active_log_from_backup (THREAD_ENTRY * thread_p, const char *active_log_path, LOG_HEADER * hdr)
{
  char log_pgbuf[IO_MAX_PAGE_SIZE + MAX_ALIGNMENT], *aligned_log_pgbuf;
  LOG_HEADER *log_hdr;
  LOG_PHY_PAGEID phy_pageid;
  int error_code = NO_ERROR;
  LOG_PAGE *log_pgptr;

  assert (active_log_path != NULL);
  assert (hdr != NULL);

  aligned_log_pgbuf = PTR_ALIGN (log_pgbuf, MAX_ALIGNMENT);

  if (fileio_is_volume_exist (active_log_path) == false)
    {
      return ER_FAILED;
    }

  int log_vdes = fileio_open (active_log_path, O_RDONLY, 0);
  if (log_vdes == NULL_VOLDES)
    {
      return ER_FAILED;
    }

  phy_pageid = LOGPB_PHYSICAL_HEADER_PAGE_ID;
  logpb_log ("reading from active log:%s, physical page is : %lld\n", active_log_path, (long long int) phy_pageid);

  log_pgptr = (LOG_PAGE *) aligned_log_pgbuf;

  if (fileio_read (thread_p, log_vdes, log_pgptr, phy_pageid, LOG_PAGESIZE) == NULL)
    {
      er_set (ER_ERROR_SEVERITY, ARG_FILE_LINE, ER_LOG_READ, 3, LOGPB_HEADER_PAGE_ID, phy_pageid, active_log_path);
      error_code = ER_LOG_READ;
      goto end;
    }

  log_hdr = (LOG_HEADER *) (log_pgptr->area);
  *hdr = *log_hdr;

  if (log_pgptr->hdr.logical_pageid != LOGPB_HEADER_PAGE_ID || log_pgptr->hdr.offset != NULL_OFFSET)
    {
      er_set (ER_ERROR_SEVERITY, ARG_FILE_LINE, ER_LOG_PAGE_CORRUPTED, 1, phy_pageid);
      error_code = ER_LOG_PAGE_CORRUPTED;
      goto end;
    }

end:
  fileio_close (log_vdes);

  return error_code;
}

// it probes whether the next archive file exists
// if the case, the backuped log active file is regarded as unuseful and restore will reset log.
static bool
logpb_is_log_active_from_backup_useful (THREAD_ENTRY * thread_p, const char *active_log_path, const char *db_full_name)
{
  LOG_HEADER hdr;

  if (logpb_peek_header_of_active_log_from_backup (thread_p, active_log_path, &hdr) != NO_ERROR)
    {
      // something bad happened
      return false;
    }

  // make next archive name
  char next_archive_file_path[PATH_MAX], log_path[PATH_MAX];

  fileio_get_directory_path (log_path, active_log_path);
  fileio_make_log_archive_name (next_archive_file_path, log_path, fileio_get_base_file_name (db_full_name),
				hdr.nxarv_num);

  if (fileio_is_volume_exist (next_archive_file_path))
    {
      // if the next archive exists, regard the backuped log active is older and useless.
      er_log_debug (ARG_FILE_LINE, "log active from backup is older than available archive (%s).\n",
		    next_archive_file_path);
      return false;
    }

  return true;
}

/*
 * logpb_flush_header - Flush log header
 *
 * return: nothing
 *
 * NOTE:Flush out the log header from the global variable log_Gl.hdr to disk. Note append pages are not flushed.
 */
void
logpb_flush_header (THREAD_ENTRY * thread_p)
{
  LOG_HEADER *log_hdr;
#if defined(CUBRID_DEBUG)
  struct timeval start_time = { 0, 0 };
  struct timeval end_time = { 0, 0 };

  css_gettimeofday (&start_time, NULL);
#endif /* CUBRID_DEBUG */

  assert (LOG_CS_OWN_WRITE_MODE (thread_p));

  if (log_Gl.loghdr_pgptr == NULL)
    {
      assert (log_Gl.loghdr_pgptr != NULL);

      /* This is just a safe guard. log_initialize frees log_Gl.loghdr_pgptr when it fails. It can only happen when
       * deletedb or emergency utilities fail to initialize log. */
      log_Gl.loghdr_pgptr = (LOG_PAGE *) malloc (LOG_PAGESIZE);
      if (log_Gl.loghdr_pgptr == NULL)
	{
	  er_set (ER_ERROR_SEVERITY, ARG_FILE_LINE, ER_OUT_OF_VIRTUAL_MEMORY, 1, (size_t) LOG_PAGESIZE);
	  logpb_fatal_error (thread_p, true, ARG_FILE_LINE, "logpb_flush_header");
	  return;
	}
      memset (log_Gl.loghdr_pgptr, LOG_PAGE_INIT_VALUE, LOG_PAGESIZE);
    }

  log_hdr = (LOG_HEADER *) (log_Gl.loghdr_pgptr->area);
  *log_hdr = log_Gl.hdr;

  log_Gl.loghdr_pgptr->hdr.logical_pageid = LOGPB_HEADER_PAGE_ID;
  log_Gl.loghdr_pgptr->hdr.offset = NULL_OFFSET;
  log_Gl.loghdr_pgptr->hdr.flags = 0;	/* Now flags in header page has always 0 value */

  logpb_write_page_to_disk (thread_p, log_Gl.loghdr_pgptr, LOGPB_HEADER_PAGE_ID);

  log_Stat.flush_hdr_call_count++;
#if defined(CUBRID_DEBUG)
  gettimeofday (&end_time, NULL);
  log_Stat.last_flush_hdr_sec_by_LFT = LOG_GET_ELAPSED_TIME (end_time, start_time);
  log_Stat.total_flush_hdr_sec_by_LFT += log_Stat.last_flush_hdr_sec_by_LFT;
#endif /* CUBRID_DEBUG */

#if defined(CUBRID_DEBUG)
  er_log_debug (ARG_FILE_LINE, "log_flush_hdr: call count(%ld) avg flush (%f) \n", log_Stat.flush_hdr_call_count,
		(double) log_Stat.total_flush_hdr_sec_by_LFT / log_Stat.flush_hdr_call_count);
#endif /* CUBRID_DEBUG */
}

/*
 * logpb_fetch_page - Fetch a exist_log page using local buffer
 *
 * return: NO_ERROR if everything is ok, else ER_FAILED
 *
 *   pageid(in): Page identifier
 *   log_pgptr(in/out): Page buffer to copy
 *
 * NOTE:Fetch the log page identified by pageid into a log buffer and return such buffer.
 *              If there is the page in the log page buffer, copy it to buffer and return it.
 *              If not, read log page from log.
 */
int
logpb_fetch_page (THREAD_ENTRY * thread_p, const LOG_LSA * req_lsa, LOG_CS_ACCESS_MODE access_mode,
		  LOG_PAGE * log_pgptr)
{
  LOG_LSA append_lsa, append_prev_lsa;
  int rv;

  assert (log_pgptr != NULL);
  assert (req_lsa != NULL);
  assert (req_lsa->pageid != NULL_PAGEID);

  logpb_log ("called logpb_fetch_page with pageid = %lld\n", (long long int) req_lsa->pageid);

  LSA_COPY (&append_lsa, &log_Gl.hdr.append_lsa);
  LSA_COPY (&append_prev_lsa, &log_Gl.append.prev_lsa);

  /*
   * This If block ensure belows,
   *  case 1. log page (of pageid) is in log page buffer (not prior_lsa list)
   *  case 2. EOL record which is written temporarily by
   *          logpb_flush_all_append_pages is cleared so there is no EOL
   *          in log page
   */

  if (LSA_LE (&append_lsa, req_lsa)	/* for case 1 */
      || LSA_LE (&append_prev_lsa, req_lsa))	/* for case 2 */
    {
      LOG_CS_ENTER (thread_p);

      assert (LSA_LE (&log_Gl.append.prev_lsa, &log_Gl.hdr.append_lsa));

      /*
       * copy prior lsa list to log page buffer to ensure that required
       * pageid is in log page buffer
       */
      if (LSA_LE (&log_Gl.hdr.append_lsa, req_lsa))	/* retry with mutex */
	{
	  logpb_prior_lsa_append_all_list (thread_p);
	}

      LOG_CS_EXIT (thread_p);
    }

  /*
   * most of the cases, we don't need calling logpb_copy_page with LOG_CS exclusive access,
   * if needed, we acquire READ mode in logpb_copy_page
   */
  rv = logpb_copy_page (thread_p, req_lsa->pageid, access_mode, log_pgptr);
  if (rv != NO_ERROR)
    {
      ASSERT_ERROR ();
      return ER_FAILED;
    }

  return NO_ERROR;
}

/*
 * logpb_copy_page_from_log_buffer -
 *
 * return: NO_ERROR if everything is ok
 *  pageid(in): Page identifier
 *  log_pgptr(in/out): Page buffer
 */
int
logpb_copy_page_from_log_buffer (THREAD_ENTRY * thread_p, LOG_PAGEID pageid, LOG_PAGE * log_pgptr)
{
  int rv;

  assert (log_pgptr != NULL);
  assert (pageid != NULL_PAGEID);
  assert (pageid <= log_Gl.hdr.append_lsa.pageid);

  logpb_log ("called logpb_copy_page_from_log_buffer with pageid = %lld\n", (long long int) pageid);

  rv = logpb_copy_page (thread_p, pageid, LOG_CS_FORCE_USE, log_pgptr);
  if (rv != NO_ERROR)
    {
      ASSERT_ERROR ();
      return ER_FAILED;
    }

  return NO_ERROR;
}

/*
 * logpb_copy_page_from_file -
 *  pageid(in): Page identifier
 *  log_pgptr(in/out): Page buffer
 * return: NO_ERROR if everything is ok
 *
 */
int
logpb_copy_page_from_file (THREAD_ENTRY * thread_p, LOG_PAGEID pageid, LOG_PAGE * log_pgptr)
{
  int rv;

  assert (log_pgptr != NULL);
  assert (pageid != NULL_PAGEID);
  assert (pageid <= log_Gl.hdr.append_lsa.pageid);

  logpb_log ("called logpb_copy_page_from_file with pageid = %lld\n", (long long int) pageid);

  LOG_CS_ENTER_READ_MODE (thread_p);
  if (log_pgptr != NULL)
    {
      rv = logpb_read_page_from_file (thread_p, pageid, LOG_CS_FORCE_USE, log_pgptr);
      if (rv != NO_ERROR)
	{
	  LOG_CS_EXIT (thread_p);
	  return ER_FAILED;
	}
    }
  LOG_CS_EXIT (thread_p);

  return NO_ERROR;
}

/*
 * logpb_copy_page - copy a exist_log page using local buffer
 *
 * return: NO_ERROR if everything is ok
 *
 *   pageid(in): Page identifier
 *   access_mode(in): access mode (reader, safe reader, writer)
 *   log_pgptr(in/out): Page buffer to copy
 *
 * NOTE:Fetch the log page identified by pageid into a log buffer and return such buffer.
 *              If there is the page in the log page buffer, copy it to buffer and return it.
 *              If not, read log page from log.
 */

static int
logpb_copy_page (THREAD_ENTRY * thread_p, LOG_PAGEID pageid, LOG_CS_ACCESS_MODE access_mode, LOG_PAGE * log_pgptr)
{
  LOG_BUFFER *log_bufptr = NULL;
  bool is_perf_tracking;
  TSC_TICKS start_tick, end_tick;
  TSCTIMEVAL tv_diff;
  UINT64 fix_wait_time;
  PERF_PAGE_MODE stat_page_found = PERF_PAGE_MODE_OLD_IN_BUFFER;
  bool log_csect_entered = false;
  int rv = NO_ERROR, index;

  assert (log_pgptr != NULL);
  assert (pageid != NULL_PAGEID);

  logpb_log ("called logpb_copy_page with pageid = %lld\n", (long long int) pageid);

  is_perf_tracking = perfmon_is_perf_tracking ();
  if (is_perf_tracking)
    {
      tsc_getticks (&start_tick);
    }

  if (access_mode != LOG_CS_SAFE_READER)
    {
      LOG_CS_ENTER_READ_MODE (thread_p);
      log_csect_entered = true;
    }

  if (pageid == LOGPB_HEADER_PAGE_ID)
    {
      /* copy header page into log_pgptr */
      log_bufptr = &log_Pb.header_buffer;

      if (log_bufptr->pageid == NULL_PAGEID)
	{
	  rv = logpb_read_page_from_file (thread_p, pageid, access_mode, log_pgptr);
	  if (rv != NO_ERROR)
	    {
	      rv = ER_FAILED;
	      goto exit;
	    }
	  stat_page_found = PERF_PAGE_MODE_OLD_LOCK_WAIT;
	}
      else
	{
	  memcpy (log_pgptr, log_bufptr->logpage, LOG_PAGESIZE);
	}

      goto exit;
    }

  index = logpb_get_log_buffer_index ((int) pageid);
  if (index >= 0 && index < log_Pb.num_buffers)
    {
      log_bufptr = &log_Pb.buffers[index];
    }
  else
    {
      er_set (ER_FATAL_ERROR_SEVERITY, ARG_FILE_LINE, ER_LOG_PAGE_CORRUPTED, 1, pageid);
      return ER_LOG_PAGE_CORRUPTED;
    }

  if (log_bufptr->pageid == pageid)
    {
      /* Copy page from log_bufptr into log_pgptr */
      memcpy (log_pgptr, log_bufptr->logpage, LOG_PAGESIZE);
      if (log_bufptr->pageid == pageid)
	{
	  goto exit;
	}
    }

  /* Could not get from log page buffer cache */

#if defined (SERVER_MODE)
  /* Send a request to Page Server for the log. */
  if (get_server_type () == SERVER_TYPE_TRANSACTION)
    {
<<<<<<< HEAD
      constexpr size_t BIG_INT_SIZE = 8;
=======
>>>>>>> 22e79765
      char buffer[BIG_INT_SIZE];
      memcpy (buffer, &pageid, sizeof (pageid));
      std::string message (buffer, BIG_INT_SIZE);

      ats_Gl.push_request (ats_to_ps_request::SEND_LOG_PAGE_FETCH, std::move (message));
      if (prm_get_bool_value (PRM_ID_ER_LOG_READ_LOG_PAGE))
	{
	  _er_log_debug (ARG_FILE_LINE, "Sent request for log to Page Server. Page ID: %lld \n", pageid);
	}
    }
#endif // SERVER_MODE

  rv = logpb_read_page_from_file (thread_p, pageid, access_mode, log_pgptr);
  if (rv != NO_ERROR)
    {
      rv = ER_FAILED;
      goto exit;
    }
  stat_page_found = PERF_PAGE_MODE_OLD_LOCK_WAIT;

  /* Always exit through here */
exit:
  if (log_csect_entered)
    {
      LOG_CS_EXIT (thread_p);
    }
  perfmon_inc_stat (thread_p, PSTAT_LOG_NUM_FETCHES);

  if (is_perf_tracking)
    {
      tsc_getticks (&end_tick);
      tsc_elapsed_time_usec (&tv_diff, end_tick, start_tick);
      fix_wait_time = tv_diff.tv_sec * 1000000LL + tv_diff.tv_usec;
      /* log page fix time : use dummy values for latch type and conditional type; use PERF_PAGE_MODE_OLD_LOCK_WAIT and
       * PERF_PAGE_MODE_OLD_IN_BUFFER for page type : page is not found in log page buffer and must be read from
       * archive vs page is found in log page buffer */
      if (fix_wait_time > 0)
	{
	  perfmon_pbx_fix_acquire_time (thread_p, PAGE_LOG, stat_page_found, PERF_HOLDER_LATCH_READ,
					PERF_UNCONDITIONAL_FIX_WITH_WAIT, fix_wait_time);
	}
    }

  return rv;
}

/*
 * logpb_read_page_from_file - Fetch a exist_log page from log files
 *
 * return: NO_ERROR if everything is ok, else ER_GENERIC_ERROR
 *
 *   pageid(in): Page identifier
 *   log_pgptr(in/out): Page buffer to read
 *
 * NOTE:read the log page identified by pageid into a buffer from from archive or active log.
 */
int
logpb_read_page_from_file (THREAD_ENTRY * thread_p, LOG_PAGEID pageid, LOG_CS_ACCESS_MODE access_mode,
			   LOG_PAGE * log_pgptr)
{
  bool log_csect_entered = false;

  assert (log_pgptr != NULL);
  assert (pageid != NULL_PAGEID);

  logpb_log ("called logpb_read_page_from_file with pageid = %lld, hdr.logical_pageid = %lld, "
	     "LOGPB_ACTIVE_NPAGES = %d\n", (long long int) pageid, (long long int) log_pgptr->hdr.logical_pageid,
	     LOGPB_ACTIVE_NPAGES);

  if (access_mode == LOG_CS_SAFE_READER)
    {
      /* This is added here to block others from creating new archive or mounting/dismounting archives while the vacuum
       * workers is trying to fetch its page from file. */
      /* This was first done only for active pages. This allowed other transaction create a new archive from active log
       * after calling logpb_is_page_in_archive. Therefore the logpb_to_physical_pageid became flawed. */
      LOG_CS_ENTER_READ_MODE (thread_p);
      log_csect_entered = true;
    }
  else
    {
      assert (LOG_CS_OWN (thread_p));
    }

  // some archived pages may be still in active log; check if they can be fetched from active.
  bool fetch_from_archive = logpb_is_page_in_archive (pageid);
  if (fetch_from_archive)
    {
      bool is_archive_page_in_active_log = (pageid + LOGPB_ACTIVE_NPAGES) > log_Gl.hdr.append_lsa.pageid;
      bool dont_fetch_archive_from_active = !LOG_ISRESTARTED () || log_Gl.hdr.was_active_log_reset;

      if (is_archive_page_in_active_log && !dont_fetch_archive_from_active)
	{
	  // can fetch from active
	  fetch_from_archive = false;
	}
    }
  if (fetch_from_archive)
    {
      // fetch from archive
      if (logpb_fetch_from_archive (thread_p, pageid, log_pgptr, NULL, NULL, true) == NULL)
	{
#if defined (SERVER_MODE)
	  if (thread_p != NULL && thread_p->type == TT_VACUUM_MASTER)
	    {
	      vacuum_er_log_error (VACUUM_ER_LOG_MASTER | VACUUM_ER_LOG_ARCHIVES,
				   "Failed to fetch page %lld from archives.", pageid);
	    }
#endif /* SERVER_MODE */
	  goto error;
	}
    }
  else
    {
      // fetch from active
      LOG_PHY_PAGEID phy_pageid;

      /*
       * Page is contained in the active log.
       * Find the corresponding physical page and read the page form disk.
       */
      phy_pageid = logpb_to_physical_pageid (pageid);
      logpb_log ("phy_pageid in logpb_read_page_from_file is %lld\n", (long long int) phy_pageid);

      perfmon_inc_stat (thread_p, PSTAT_LOG_NUM_IOREADS);

      if (fileio_read (thread_p, log_Gl.append.vdes, log_pgptr, phy_pageid, LOG_PAGESIZE) == NULL)
	{
	  er_set (ER_FATAL_ERROR_SEVERITY, ARG_FILE_LINE, ER_LOG_READ, 3, pageid, phy_pageid, log_Name_active);
	  goto error;
	}
      else
	{
	  if (log_pgptr->hdr.logical_pageid != pageid)
	    {
	      if (log_pgptr->hdr.logical_pageid == pageid + LOGPB_ACTIVE_NPAGES)
		{
		  /* The active part where this archive page belonged was already, overwritten. Fetch the page from
		   * archive. */
		  if (logpb_fetch_from_archive (thread_p, pageid, log_pgptr, NULL, NULL, true) == NULL)
		    {
#if defined (SERVER_MODE)
		      if (thread_p != NULL && thread_p->type == TT_VACUUM_MASTER)
			{
			  vacuum_er_log_error (VACUUM_ER_LOG_MASTER | VACUUM_ER_LOG_ARCHIVES,
					       "Failed to fetch page %lld from archives.", pageid);
			}
#endif /* SERVER_MODE */
		      goto error;
		    }
		}
	      else
		{
		  /* Clean the buffer... since it may be corrupted */
		  er_set (ER_FATAL_ERROR_SEVERITY, ARG_FILE_LINE, ER_LOG_PAGE_CORRUPTED, 1, pageid);
		  goto error;
		}
	    }
	  else
	    {
	      /* 
	       * fetched from active.
	       * In case of being fetched from archive log, no need to be decrypted 
	       * because it already decrypted in logpb_fetch_from_archive()
	       */
	      TDE_ALGORITHM tde_algo = logpb_get_tde_algorithm ((LOG_PAGE *) log_pgptr);
	      if (tde_algo != TDE_ALGORITHM_NONE)
		{
		  if (tde_decrypt_log_page ((LOG_PAGE *) log_pgptr, tde_algo, (LOG_PAGE *) log_pgptr) != NO_ERROR)
		    {
		      ASSERT_ERROR ();
		      goto error;
		    }
		}
	    }
	}
    }

  if (log_csect_entered)
    {
      LOG_CS_EXIT (thread_p);
    }

  logpb_log ("logpb_read_page_from_file: log page %lld has checksum = %d\n",
	     (long long int) log_pgptr->hdr.logical_pageid, log_pgptr->hdr.checksum);

#if !defined(NDEBUG)
  if (log_Gl.rcv_phase == LOG_RESTARTED)
    {
      logpb_debug_check_log_page (thread_p, log_pgptr);
    }
#endif

  /* keep old function's usage */
  return NO_ERROR;

error:
  if (log_csect_entered)
    {
      LOG_CS_EXIT (thread_p);
    }
  return ER_FAILED;
}

/*
 * logpb_read_page_from_active_log -
 *
 *   return: new num_pages
 *
 *   pageid(in):
 *   num_pages(in):
 *   log_pgptr(in/out):
 */
int
logpb_read_page_from_active_log (THREAD_ENTRY * thread_p, LOG_PAGEID pageid, int num_pages, bool decrypt_needed,
				 LOG_PAGE * log_pgptr)
{
  LOG_PHY_PAGEID phy_start_pageid;

  assert (log_pgptr != NULL);
  assert (pageid != NULL_PAGEID);
  assert (num_pages > 0);

  logpb_log ("called logpb_read_page_from_active_log with pageid = %lld and num_pages = %d\n", (long long int) pageid,
	     num_pages);

  /*
   * Page is contained in the active log.
   * Find the corresponding physical page and read the page from disk.
   */
  phy_start_pageid = logpb_to_physical_pageid (pageid);
  num_pages = MIN (num_pages, LOGPB_ACTIVE_NPAGES - phy_start_pageid + 1);

  perfmon_inc_stat (thread_p, PSTAT_LOG_NUM_IOREADS);

  if (fileio_read_pages (thread_p, log_Gl.append.vdes, (char *) log_pgptr, phy_start_pageid, num_pages, LOG_PAGESIZE) ==
      NULL)
    {
      er_set (ER_ERROR_SEVERITY, ARG_FILE_LINE, ER_LOG_READ, 3, pageid, phy_start_pageid, log_Name_active);
      return -1;
    }
  else
    {
      if (log_pgptr->hdr.logical_pageid != pageid)
	{
	  er_set (ER_ERROR_SEVERITY, ARG_FILE_LINE, ER_LOG_PAGE_CORRUPTED, 1, pageid);
	  return -1;
	}
    }

  if (decrypt_needed)
    {
      char *ptr = (char *) log_pgptr;
      int i;
      for (i = 0; i < num_pages; i++)
	{
	  TDE_ALGORITHM tde_algo = logpb_get_tde_algorithm ((LOG_PAGE *) ptr);
	  if (tde_algo != TDE_ALGORITHM_NONE)
	    {
	      if (tde_decrypt_log_page ((LOG_PAGE *) ptr, tde_algo, (LOG_PAGE *) ptr) != NO_ERROR)
		{
		  ASSERT_ERROR ();
		  return -1;
		}
	    }
	  ptr += LOG_PAGESIZE;
	}
    }

#if !defined(NDEBUG)
  if (log_Gl.rcv_phase == LOG_RESTARTED)
    {
      char *ptr = NULL;
      int i;
      char log_pgbuf[IO_MAX_PAGE_SIZE + MAX_ALIGNMENT];
      char *aligned_log_pgbuf = PTR_ALIGN (log_pgbuf, MAX_ALIGNMENT);

      ptr = (char *) log_pgptr;
      for (i = 0; i < num_pages; i++)
	{
	  TDE_ALGORITHM tde_algo = logpb_get_tde_algorithm ((LOG_PAGE *) ptr);
	  /* checksum is calculated before tde-encryption */
	  if (!decrypt_needed && tde_algo != TDE_ALGORITHM_NONE)
	    {
	      /* This page is tde-ecnrypted page and has not yet decrypted.
	       * To check consistency, we need to decrypt it */
	      if (!tde_Cipher.is_loaded)
		{
		  ptr += LOG_PAGESIZE;
		  continue;	/* no way to check an encrypted page without tde module */
		}

	      if (tde_decrypt_log_page ((LOG_PAGE *) ptr, tde_algo, (LOG_PAGE *) aligned_log_pgbuf) != NO_ERROR)
		{
		  ASSERT_ERROR ();
		  assert (false);
		}
	      logpb_debug_check_log_page (thread_p, (LOG_PAGE *) aligned_log_pgbuf);
	      ptr += LOG_PAGESIZE;
	    }
	  else
	    {
	      logpb_debug_check_log_page (thread_p, (LOG_PAGE *) ptr);
	      ptr += LOG_PAGESIZE;
	    }
	}
    }
#endif

  return num_pages;
}

/*
 * logpb_write_page_to_disk - writes and syncs a log page to disk
 *
 * return: error code
 *
 *   log_pgptr(in/out): Log page pointer
 *   logical_pageid(in): logical page id
 *
 * NOTE:writes and syncs a log page to disk
 */
int
logpb_write_page_to_disk (THREAD_ENTRY * thread_p, LOG_PAGE * log_pgptr, LOG_PAGEID logical_pageid)
{
  int nbytes, error_code;
  LOG_PHY_PAGEID phy_pageid;
  FILEIO_WRITE_MODE write_mode;
  char enc_pgbuf[IO_MAX_PAGE_SIZE + MAX_ALIGNMENT];
  LOG_PAGE *enc_pgptr = NULL;

  enc_pgptr = (LOG_PAGE *) PTR_ALIGN (enc_pgbuf, MAX_ALIGNMENT);

  assert (log_pgptr != NULL);
  assert (log_pgptr->hdr.logical_pageid == logical_pageid);
  /* we allow writing page as long as they do not belong to archive area */
  assert (logical_pageid == LOGPB_HEADER_PAGE_ID
	  || (!LOGPB_IS_ARCHIVE_PAGE (logical_pageid) && logical_pageid <= LOGPB_LAST_ACTIVE_PAGE_ID));

  logpb_log ("called logpb_write_page_to_disk for logical_pageid = %lld\n", (long long int) logical_pageid);

  /* Set page CRC before writing to disk. */
  error_code = logpb_set_page_checksum (thread_p, log_pgptr);
  if (error_code != NO_ERROR)
    {
      return error_code;
    }

  phy_pageid = logpb_to_physical_pageid (logical_pageid);
  logpb_log ("phy_pageid in logpb_write_page_to_disk is %lld\n", (long long int) phy_pageid);

  /* log_Gl.append.vdes is only changed while starting or finishing or recovering server. So, log cs is not needed. */

  write_mode = dwb_is_created () == true ? FILEIO_WRITE_NO_COMPENSATE_WRITE : FILEIO_WRITE_DEFAULT_WRITE;

  logpb_log ("logpb_write_page_to_disk: The page (%lld) is being tde-encrypted: %d\n", (long long int) logical_pageid,
	     LOG_IS_PAGE_TDE_ENCRYPTED (log_pgptr));

  if (LOG_IS_PAGE_TDE_ENCRYPTED (log_pgptr))
    {
      error_code = tde_encrypt_log_page (log_pgptr, logpb_get_tde_algorithm (log_pgptr), enc_pgptr);
      if (error_code != NO_ERROR)
	{
	  /* 
	   * if encrpytion fails, it just skip it and off the tde flag. The page will never be encrypted in this case.
	   * It menas once it fails, the page always spill user data un-encrypted from then.
	   */
	  logpb_set_tde_algorithm (thread_p, log_pgptr, TDE_ALGORITHM_NONE);
	  er_set (ER_ERROR_SEVERITY, ARG_FILE_LINE, ER_TDE_ENCRYPTION_LOGPAGE_ERORR_AND_OFF_TDE, 1, logical_pageid);
	}
      else
	{
	  log_pgptr = enc_pgptr;
	}
    }

  if (fileio_write (thread_p, log_Gl.append.vdes, log_pgptr, phy_pageid, LOG_PAGESIZE, write_mode) == NULL)
    {
      if (er_errid () == ER_IO_WRITE_OUT_OF_SPACE)
	{
	  nbytes = log_Gl.hdr.db_logpagesize;
	  er_set (ER_FATAL_ERROR_SEVERITY, ARG_FILE_LINE, ER_LOG_WRITE_OUT_OF_SPACE, 4, logical_pageid, phy_pageid,
		  log_Name_active, nbytes);
	}
      else
	{
	  er_set_with_oserror (ER_FATAL_ERROR_SEVERITY, ARG_FILE_LINE, ER_LOG_WRITE, 3, logical_pageid, phy_pageid,
			       log_Name_active);
	}

      logpb_fatal_error (thread_p, true, ARG_FILE_LINE, "logpb_write_page_to_disk");
      return ER_FAILED;
    }

  perfmon_inc_stat (thread_p, PSTAT_LOG_NUM_IOWRITES);
  return NO_ERROR;
}

/*
 * logpb_find_header_parameters - Find some database creation parameters
 *
 * return: iopagesize or -1
 *
 *   db_fullname(in): Full name of the database
 *   force_read_log_header(in): force to read log header
 *   logpath(in): Directory where the log volumes reside
 *   prefix_logname(in): Name of the log volumes. It is usually set as database
 *                      name. For example, if the value is equal to "db", the
 *                      names of the log volumes created are as follow:
 *                      Active_log      = db_logactive
 *                      Archive_logs    = db_logarchive.0
 *                                        db_logarchive.1
 *                                             .
 *                                             .
 *                                             .
 *                                        db_logarchive.n
 *                      Log_information = db_loginfo
 *                      Database Backup = db_backup
 *   db_iopagesize(in): Set as a side effect to iopagesize
 *   db_creation(in): Set as a side effect to time of database creation
 *   db_compatibility(in): Set as a side effect to database disk compatibility
 *   db_charset(in): Set as a side effect to database charset
 *
 * NOTE:Find some database creation parameters such as pagesize, creation time, and disk compatability.
 */
PGLENGTH
logpb_find_header_parameters (THREAD_ENTRY * thread_p, const bool force_read_log_header, const char *db_fullname,
			      const char *logpath, const char *prefix_logname, PGLENGTH * io_page_size,
			      PGLENGTH * log_page_size, INT64 * creation_time, float *db_compatibility, int *db_charset)
{
  static LOG_HEADER hdr;	/* Log header */
  static bool is_header_read_from_file = false;
  static bool is_log_header_validated = false;
  char log_pgbuf[IO_MAX_PAGE_SIZE + MAX_ALIGNMENT], *aligned_log_pgbuf;
  LOG_PAGE *log_pgptr = NULL;
  int error_code = NO_ERROR;

  if (force_read_log_header)
    {
      is_header_read_from_file = false;
      is_log_header_validated = false;
    }

  aligned_log_pgbuf = PTR_ALIGN (log_pgbuf, MAX_ALIGNMENT);

  assert (LOG_CS_OWN_WRITE_MODE (thread_p));

  /* Is the system restarted ? */
  if (log_Gl.trantable.area != NULL && log_Gl.append.log_pgptr != NULL)
    {
      *io_page_size = log_Gl.hdr.db_iopagesize;
      *log_page_size = log_Gl.hdr.db_logpagesize;
      *creation_time = log_Gl.hdr.db_creation;
      *db_compatibility = log_Gl.hdr.db_compatibility;

      if (IO_PAGESIZE != *io_page_size || LOG_PAGESIZE != *log_page_size)
	{
	  if (db_set_page_size (*io_page_size, *log_page_size) != NO_ERROR)
	    {
	      goto error;
	    }

	  logpb_finalize_pool (thread_p);
	  error_code = logtb_define_trantable_log_latch (thread_p, log_Gl.trantable.num_total_indices);
	  if (error_code != NO_ERROR)
	    {
	      goto error;
	    }
	  error_code = logpb_initialize_pool (thread_p);
	  if (error_code != NO_ERROR)
	    {
	      goto error;
	    }
	  if (logpb_fetch_start_append_page (thread_p) != NO_ERROR)
	    {
	      goto error;
	    }
	}
      return *io_page_size;
    }

  if (!is_header_read_from_file)
    {
      log_pgptr = (LOG_PAGE *) aligned_log_pgbuf;

      error_code = logpb_fetch_header_from_active_log (thread_p, db_fullname, logpath, prefix_logname, &hdr, log_pgptr);
      if (error_code != NO_ERROR)
	{
	  goto error;
	}
      is_header_read_from_file = true;
    }

  *io_page_size = hdr.db_iopagesize;
  *log_page_size = hdr.db_logpagesize;
  *creation_time = hdr.db_creation;
  *db_compatibility = hdr.db_compatibility;
  *db_charset = (int) hdr.db_charset;

  if (is_log_header_validated)
    {
      return *io_page_size;
    }

  /*
   * Make sure that the log is a log file and that it is compatible with the
   * running database and system
   */

  if (strcmp (hdr.prefix_name, prefix_logname) != 0)
    {
      /*
       * This does not look like the log or the log was renamed. Incompatible
       * prefix name with the prefix stored on disk
       */
      er_set (ER_NOTIFICATION_SEVERITY, ARG_FILE_LINE, ER_LOG_INCOMPATIBLE_PREFIX_NAME, 2, log_Name_active,
	      hdr.prefix_name);
      /* Continue anyhow.. */
    }

  /* only check for incompatibility here, this will be done again in log_xinit which will run the compatibility
   * functions if there are any. */
  /* We added disk compatibility rules to R2.2. Before that release, rel_get_disk_compatible function returned only
   * REL_FULLY_COMPATIBLE or REL_NOT_COMPATIBLE. However, it might return REL_BACKWARD_COMPATIBLE now. */
  if (rel_get_disk_compatible (*db_compatibility, NULL) != REL_FULLY_COMPATIBLE)
    {
      log_Gl.hdr.db_compatibility = *db_compatibility;
      er_set (ER_ERROR_SEVERITY, ARG_FILE_LINE, ER_LOG_INCOMPATIBLE_DATABASE, 2, rel_name (), rel_release_string ());
      error_code = ER_LOG_INCOMPATIBLE_DATABASE;
      goto error;
    }

  is_log_header_validated = true;

  return *io_page_size;

error:
  *io_page_size = -1;
  *log_page_size = -1;
  *creation_time = 0;
  *db_compatibility = -1.0;

  return *io_page_size;
}

/*
 *
 *       	       FUNCTIONS RELATED TO APPEND PAGES
 *
 */

/*
 * logpb_fetch_start_append_page - FETCH THE START APPEND PAGE
 *
 * return: Pointer to the page or NULL
 *
 * NOTE:Fetch the start append page.
 */
int
logpb_fetch_start_append_page (THREAD_ENTRY * thread_p)
{
  LOG_FLUSH_INFO *flush_info = &log_Gl.flush_info;
  PAGE_FETCH_MODE flag = OLD_PAGE;
  bool need_flush;
#if defined(SERVER_MODE)
  int rv;
#endif /* SERVER_MODE */

  assert (LOG_CS_OWN_WRITE_MODE (thread_p));

  logpb_log ("started logpb_fetch_start_append_page\n");

  /* detect empty log (page and offset of zero) */
  if ((log_Gl.hdr.append_lsa.pageid == 0) && (log_Gl.hdr.append_lsa.offset == 0))
    {
      flag = NEW_PAGE;
    }

  if (log_Gl.append.log_pgptr != NULL)
    {
      /*
       * Somehow we already have an append page, flush all current append page
       * and start form scratch
       */
      logpb_invalid_all_append_pages (thread_p);
    }

  /*
   * Fetch the start append page
   */

  log_Gl.append.log_pgptr = logpb_locate_page (thread_p, log_Gl.hdr.append_lsa.pageid, flag);
  if (log_Gl.append.log_pgptr == NULL)
    {
      return ER_FAILED;
    }

  log_Gl.append.set_nxio_lsa (log_Gl.hdr.append_lsa);
  /*
   * Save this log append page as an active page to be flushed at a later
   * time if the page is modified (dirty).
   * We must save the log append pages in the order that they are defined
   * and need to be flushed.
   */

  need_flush = false;

  rv = pthread_mutex_lock (&flush_info->flush_mutex);

  flush_info->toflush[flush_info->num_toflush] = log_Gl.append.log_pgptr;
  flush_info->num_toflush++;

  if (flush_info->num_toflush >= flush_info->max_toflush)
    {
      /*
       * Force the dirty pages including the current one at this moment
       */
      need_flush = true;
    }

  pthread_mutex_unlock (&flush_info->flush_mutex);

  if (need_flush)
    {
      logpb_flush_pages_direct (thread_p);
    }

  return NO_ERROR;
}

/*
 * logpb_fetch_start_append_page_new - FETCH THE NEW START APPEND PAGE
 *
 * return: Pointer to the page or NULL
 */
LOG_PAGE *
logpb_fetch_start_append_page_new (THREAD_ENTRY * thread_p)
{
  assert (LOG_CS_OWN_WRITE_MODE (thread_p));

  logpb_log ("started logpb_fetch_start_append_page_new\n");

  log_Gl.append.log_pgptr = logpb_locate_page (thread_p, log_Gl.hdr.append_lsa.pageid, NEW_PAGE);
  if (log_Gl.append.log_pgptr == NULL)
    {
      return NULL;
    }

  log_Gl.append.set_nxio_lsa (log_Gl.hdr.append_lsa);

  return log_Gl.append.log_pgptr;
}

/*
 * logpb_next_append_page - Fetch next append page
 *
 * return: nothing
 *
 *   current_setdirty(in): Set the current append page dirty ?
 *
 * NOTE:Fetch the next append page.
 *              If the current append page contains the beginning of the log
 *              record being appended (i.e., log record did fit on current
 *              append page), the freeing of this page is delayed until the
 *              record is completely appended/logged. This is needed since
 *              every log record has a forward pointer to next log record
 *              (i.e., next append address). In addition, we must avoid
 *              flushing this page to disk (e.g., page replacement),
 *              otherwise, during crash recovery we could try to read a log
 *              record that has never been finished and the end of the log may
 *              not be detected. That is, the log would be corrupted.
 *
 *              If the current append page does not contain the beginning of
 *              the log record, the page can be freed and flushed at any time.
 *
 *              If the next page to archive is located at the physical
 *              location of the desired append page, a set of log pages is
 *              archived, so we can continue the append operations.
 */
static void
logpb_next_append_page (THREAD_ENTRY * thread_p, LOG_SETDIRTY current_setdirty)
{
  LOG_FLUSH_INFO *flush_info = &log_Gl.flush_info;
  bool need_flush;
#if defined(SERVER_MODE)
  int rv;
#endif /* SERVER_MODE */
#if defined(CUBRID_DEBUG)
  long commit_count = 0;
  static struct timeval start_append_time = { 0, 0 };
  struct timeval end_append_time = { 0, 0 };
  static long prev_commit_count_in_append = 0;
  double elapsed = 0;

  gettimeofday (&end_append_time, NULL);
#endif /* CUBRID_DEBUG */

  assert (LOG_CS_OWN_WRITE_MODE (thread_p));

  logpb_log ("started logpb_next_append_page\n");

  if (current_setdirty == LOG_SET_DIRTY)
    {
      logpb_set_dirty (thread_p, log_Gl.append.log_pgptr);
    }

  log_Gl.append.log_pgptr = NULL;

  log_Gl.hdr.append_lsa.pageid++;
  log_Gl.hdr.append_lsa.offset = 0;

  /*
   * Is the next logical page to archive, currently located at the physical
   * location of the next logical append page ? (Remember the log is a RING).
   * If so, we need to archive the log from the next logical page to archive
   * up to the closest page that does not hold the current append log record.
   */

  if (LOGPB_AT_NEXT_ARCHIVE_PAGE_ID (log_Gl.hdr.append_lsa.pageid))
    {
      /* The log must be archived */
      logpb_archive_active_log (thread_p);
    }

  /*
   * Has the log been cycled ?
   */
  if (LOGPB_IS_FIRST_PHYSICAL_PAGE (log_Gl.hdr.append_lsa.pageid))
    {
      log_Gl.hdr.fpageid += LOGPB_ACTIVE_NPAGES;

      /* Flush the header to save updates by archiving. */
      logpb_flush_header (thread_p);
    }

  /*
   * Fetch the next page as a newly defined append page. Append pages are
   * always new pages
   */

  log_Gl.append.log_pgptr = logpb_create_page (thread_p, log_Gl.hdr.append_lsa.pageid);
  if (log_Gl.append.log_pgptr == NULL)
    {
      logpb_fatal_error (thread_p, true, ARG_FILE_LINE, "log_next_append_page");
      /* This statement should not be reached */
      return;
    }

  if (log_Gl.append.appending_page_tde_encrypted)
    {
      TDE_ALGORITHM tde_algo = (TDE_ALGORITHM) prm_get_integer_value (PRM_ID_TDE_DEFAULT_ALGORITHM);
      logpb_set_tde_algorithm (thread_p, log_Gl.append.log_pgptr, tde_algo);
      logpb_set_dirty (thread_p, log_Gl.append.log_pgptr);
      logpb_log ("logpb_next_append_page: set tde_algorithm to appending page (%lld), "
		 "tde_algorithm = %s\n", (long long int) log_Gl.append.log_pgptr->hdr.logical_pageid,
		 tde_get_algorithm_name (tde_algo));
    }

#if defined(CUBRID_DEBUG)
  {
    log_Stat.last_append_pageid = log_Gl.hdr.append_lsa.pageid;
  }
#endif /* CUBRID_DEBUG */

  /*
   * Save this log append page as an active page to be flushed at a later
   * time if the page is modified (dirty).
   * We must save the log append pages in the order that they are defined
   * and need to be flushed.
   */

  rv = pthread_mutex_lock (&flush_info->flush_mutex);

  flush_info->toflush[flush_info->num_toflush] = log_Gl.append.log_pgptr;
  flush_info->num_toflush++;

  need_flush = false;
  if (flush_info->num_toflush >= flush_info->max_toflush)
    {
      need_flush = true;
    }

  pthread_mutex_unlock (&flush_info->flush_mutex);

  if (need_flush)
    {
      logpb_flush_all_append_pages (thread_p);
    }

#if defined(CUBRID_DEBUG)
  if (start_append_time.tv_sec != 0 && start_append_time.tv_usec != 0)
    {
      elapsed = LOG_GET_ELAPSED_TIME (end_append_time, start_append_time);
    }

  log_Stat.use_append_page_sec = elapsed;
  gettimeofday (&start_append_time, NULL);

  commit_count = log_Stat.commit_count - prev_commit_count_in_append;

  prev_commit_count_in_append = log_Stat.commit_count;

  log_Stat.last_commit_count_while_using_a_page = commit_count;
  log_Stat.total_commit_count_while_using_a_page += log_Stat.last_commit_count_while_using_a_page;
#endif /* CUBRID_DEBUG */

  log_Stat.total_append_page_count++;

#if defined(CUBRID_DEBUG)
  er_log_debug (ARG_FILE_LINE,
		"log_next_append_page: new page id(%lld) total_append_page_count(%ld)"
		" num_toflush(%d) use_append_page_sec(%f) need_flush(%d) commit_count(%ld)"
		" total_commit_count(%ld)\n", (int) log_Stat.last_append_pageid, log_Stat.total_append_page_count,
		flush_info->num_toflush, log_Stat.use_append_page_sec, need_flush,
		log_Stat.last_commit_count_while_using_a_page, log_Stat.total_commit_count_while_using_a_page);
#endif /* CUBRID_DEBUG */
}

/*
 * log_writev_append_pages - Write a set of sequential pages
 *
 * return: to_flush or NULL
 *
 *   to_flush(in): Array to address of content of pages to flush
 *   npages(in): Number of pages to flush
 *
 * NOTE:Flush to disk a set of log contiguous pages.
 */
static LOG_PAGE **
logpb_writev_append_pages (THREAD_ENTRY * thread_p, LOG_PAGE ** to_flush, DKNPAGES npages)
{
  LOG_BUFFER *bufptr;
  LOG_PHY_PAGEID phy_pageid;
  int i;
  FILEIO_WRITE_MODE write_mode = FILEIO_WRITE_DEFAULT_WRITE;
  char enc_pgbuf[IO_MAX_PAGE_SIZE + MAX_ALIGNMENT];
  LOG_PAGE *log_pgptr = NULL;
  LOG_PAGE *enc_pgptr = NULL;

  enc_pgptr = (LOG_PAGE *) PTR_ALIGN (enc_pgbuf, MAX_ALIGNMENT);

#if !defined (CS_MODE)
  write_mode = dwb_is_created () == true ? FILEIO_WRITE_NO_COMPENSATE_WRITE : FILEIO_WRITE_DEFAULT_WRITE;
#endif

  /* In this point, flush buffer cannot be replaced by trans. So, bufptr's pageid and phy_pageid are not changed. */
  if (npages > 0)
    {
      bufptr = logpb_get_log_buffer (to_flush[0]);
      phy_pageid = bufptr->phy_pageid;

      logpb_log ("logpb_writev_append_pages: started with pageid = %lld and phy_pageid = %lld\n",
		 (long long int) bufptr->pageid, (long long int) phy_pageid);

      for (i = 0; i < npages; i++)
	{
	  /* Set page CRC before writing to disk. */
	  if (logpb_set_page_checksum (thread_p, to_flush[i]) != NO_ERROR)
	    {
	      return NULL;
	    }
	}
      for (i = 0; i < npages; i++)
	{
	  log_pgptr = to_flush[i];

	  logpb_log ("logpb_writev_append_pages: The page (%lld) is being tde-encrypted: %d\n",
		     (long long int) log_pgptr->hdr.logical_pageid, LOG_IS_PAGE_TDE_ENCRYPTED (log_pgptr));
	  if (LOG_IS_PAGE_TDE_ENCRYPTED (log_pgptr))
	    {
	      if (tde_encrypt_log_page (log_pgptr, logpb_get_tde_algorithm (log_pgptr), enc_pgptr) != NO_ERROR)
		{
		  /* 
		   * if encrpytion fails, it just skip it and off the tde flag. The page will never be encrypted in this case.
		   * It menas once it fails, the page always spill user data un-encrypted from then.
		   */
		  logpb_set_tde_algorithm (thread_p, log_pgptr, TDE_ALGORITHM_NONE);
		  er_set (ER_ERROR_SEVERITY, ARG_FILE_LINE, ER_TDE_ENCRYPTION_LOGPAGE_ERORR_AND_OFF_TDE, 1,
			  log_pgptr->hdr.logical_pageid);
		}
	      else
		{
		  log_pgptr = enc_pgptr;
		}
	    }

	  if (fileio_write (thread_p, log_Gl.append.vdes, log_pgptr, phy_pageid + i, LOG_PAGESIZE, write_mode) == NULL)
	    {
	      if (er_errid () == ER_IO_WRITE_OUT_OF_SPACE)
		{
		  er_set (ER_FATAL_ERROR_SEVERITY, ARG_FILE_LINE, ER_LOG_WRITE_OUT_OF_SPACE, 4, bufptr->pageid,
			  phy_pageid, log_Name_active, log_Gl.hdr.db_logpagesize);
		}
	      else
		{
		  er_set_with_oserror (ER_FATAL_ERROR_SEVERITY, ARG_FILE_LINE, ER_LOG_WRITE, 3, bufptr->pageid,
				       phy_pageid, log_Name_active);
		}
	      to_flush = NULL;
	      break;
	    }
	}
    }

  return to_flush;
}

/*
 * logpb_write_toflush_pages_to_archive - Background archiving
 *
 * NOTE : write flushed pages to temporary archiving volume
 * (which will be renamed to real archiving volume) at this time.
 * but don't write last page because it will be modified & flushed again.
 * in error case, dismount temp archiving volume and give up background
 * archiving.
 */
static void
logpb_write_toflush_pages_to_archive (THREAD_ENTRY * thread_p)
{
  int i;
  LOG_PAGEID pageid, prev_lsa_pageid;
  LOG_PHY_PAGEID phy_pageid;
  char log_pgbuf[IO_MAX_PAGE_SIZE + MAX_ALIGNMENT];
  char enc_pgbuf[IO_MAX_PAGE_SIZE + MAX_ALIGNMENT];
  LOG_PAGE *log_pgptr = NULL;
  LOG_PAGE *enc_pgptr = NULL;
  LOG_BUFFER *bufptr;
  LOG_FLUSH_INFO *flush_info = &log_Gl.flush_info;
  BACKGROUND_ARCHIVING_INFO *bg_arv_info = &log_Gl.bg_archive_info;
  FILEIO_WRITE_MODE write_mode;

  assert (prm_get_bool_value (PRM_ID_LOG_BACKGROUND_ARCHIVING));

  if (log_Gl.bg_archive_info.vdes == NULL_VOLDES || flush_info->num_toflush <= 1)
    {
      return;
    }

  pageid = bg_arv_info->current_page_id;
  prev_lsa_pageid = log_Gl.append.prev_lsa.pageid;
  i = 0;
  write_mode = dwb_is_created () == true ? FILEIO_WRITE_NO_COMPENSATE_WRITE : FILEIO_WRITE_DEFAULT_WRITE;

  while (pageid < prev_lsa_pageid && i < flush_info->num_toflush)
    {
      bufptr = logpb_get_log_buffer (flush_info->toflush[i]);
      if (pageid > bufptr->pageid)
	{
	  assert_release (pageid <= bufptr->pageid);
	  fileio_dismount (thread_p, bg_arv_info->vdes);
	  bg_arv_info->vdes = NULL_VOLDES;
	  return;
	}
      else if (pageid < bufptr->pageid)
	{
	  LOG_LSA current_lsa;

	  current_lsa.pageid = pageid;
	  current_lsa.offset = LOG_PAGESIZE;
	  /* to flush all omitted pages by the previous archiving */
	  log_pgptr = (LOG_PAGE *) PTR_ALIGN (log_pgbuf, MAX_ALIGNMENT);

	  if (logpb_fetch_page (thread_p, &current_lsa, LOG_CS_FORCE_USE, log_pgptr) != NO_ERROR)
	    {
	      fileio_dismount (thread_p, bg_arv_info->vdes);
	      bg_arv_info->vdes = NULL_VOLDES;
	      return;
	    }
	}
      else
	{
	  log_pgptr = flush_info->toflush[i];
	  i++;
	}

#if !defined(NDEBUG)
      logpb_debug_check_log_page (thread_p, log_pgptr);
#endif
      phy_pageid = (LOG_PHY_PAGEID) (pageid - bg_arv_info->start_page_id + 1);
      assert_release (phy_pageid > 0);

      logpb_log ("logpb_write_toflush_pages_to_archive: The page (%lld) is being tde-encrypted: %d\n",
		 (long long int) pageid, LOG_IS_PAGE_TDE_ENCRYPTED (log_pgptr));

      if (LOG_IS_PAGE_TDE_ENCRYPTED (log_pgptr))
	{
	  enc_pgptr = (LOG_PAGE *) PTR_ALIGN (enc_pgbuf, MAX_ALIGNMENT);
	  if (tde_encrypt_log_page (log_pgptr, logpb_get_tde_algorithm (log_pgptr), enc_pgptr) != NO_ERROR)
	    {
	      /* 
	       * if encrpytion fails, it just skip it and off the tde flag. The page will never be encrypted in this case.
	       * It menas once it fails, the page always spill user data un-encrypted from then.
	       */
	      logpb_set_tde_algorithm (thread_p, log_pgptr, TDE_ALGORITHM_NONE);
	      er_set (ER_ERROR_SEVERITY, ARG_FILE_LINE, ER_TDE_ENCRYPTION_LOGPAGE_ERORR_AND_OFF_TDE, 1, pageid);
	    }
	  else
	    {
	      log_pgptr = enc_pgptr;
	    }
	}

      if (fileio_write (thread_p, bg_arv_info->vdes, log_pgptr, phy_pageid, LOG_PAGESIZE, write_mode) == NULL)
	{
	  fileio_dismount (thread_p, bg_arv_info->vdes);
	  bg_arv_info->vdes = NULL_VOLDES;
	  return;
	}

      pageid++;
      bg_arv_info->current_page_id = pageid;
    }

  assert_release (bg_arv_info->current_page_id >= bg_arv_info->last_sync_pageid);
  if ((bg_arv_info->current_page_id - bg_arv_info->last_sync_pageid) > prm_get_integer_value (PRM_ID_PB_SYNC_ON_NFLUSH))
    {
      /* System volume. No need to sync DWB. */
      fileio_synchronize (thread_p, bg_arv_info->vdes, log_Name_bg_archive, FILEIO_SYNC_ONLY);
      bg_arv_info->last_sync_pageid = bg_arv_info->current_page_id;
    }
}

/*
 * logpb_append_next_record -
 *
 * return: NO_ERROR
 *
 *   node(in):
 */
static int
logpb_append_next_record (THREAD_ENTRY * thread_p, LOG_PRIOR_NODE * node)
{
  if (!LSA_EQ (&node->start_lsa, &log_Gl.hdr.append_lsa))
    {
      logpb_fatal_error (thread_p, true, ARG_FILE_LINE, "logpb_append_next_record");
    }

  /* forcing flush in the middle of log record append is a complicated business. try to avoid it if possible. */
  if (log_Gl.flush_info.num_toflush + 1 >= log_Gl.flush_info.max_toflush)	/* flush will be forced on next page */
    {
      /* flush early to avoid complicated case */
      logpb_flush_all_append_pages (thread_p);
    }

  logpb_log ("logpb_append_next_record: append a record\n"
	     "log_Gl.hdr.append_lsa.offset = %d, total record size = %d\n",
	     log_Gl.hdr.append_lsa.offset,
	     sizeof (LOG_RECORD_HEADER) + node->data_header_length + node->ulength + node->rlength);

  /* to tde-encrypt pages which is being created while appending */
  log_Gl.append.appending_page_tde_encrypted = prior_is_tde_encrypted (node);

  logpb_start_append (thread_p, &node->log_header);

  if (node->data_header != NULL)
    {
      LOG_APPEND_ADVANCE_WHEN_DOESNOT_FIT (thread_p, node->data_header_length);
      logpb_append_data (thread_p, node->data_header_length, node->data_header);
    }

  if (node->udata != NULL)
    {
      logpb_append_data (thread_p, node->ulength, node->udata);
    }

  if (node->rdata != NULL)
    {
      logpb_append_data (thread_p, node->rlength, node->rdata);
    }

  logpb_end_append (thread_p, &node->log_header);

  log_Gl.append.appending_page_tde_encrypted = false;

  return NO_ERROR;
}

/*
 * logpb_append_prior_lsa_list -
 *
 * return: NO_ERROR
 *
 *   list(in/out):
 */
static int
logpb_append_prior_lsa_list (THREAD_ENTRY * thread_p, LOG_PRIOR_NODE * list)
{
  LOG_PRIOR_NODE *node;

  assert (LOG_CS_OWN_WRITE_MODE (thread_p));

  /* append prior_flush_list */
  assert (log_Gl.prior_info.prior_flush_list_header == NULL);
  log_Gl.prior_info.prior_flush_list_header = list;

  log_Gl.m_prior_sender.send_list (list);

  /* append log buffer */
  while (log_Gl.prior_info.prior_flush_list_header != NULL)
    {
      node = log_Gl.prior_info.prior_flush_list_header;
      log_Gl.prior_info.prior_flush_list_header = node->next;

      logpb_append_next_record (thread_p, node);

      if (node->data_header != NULL)
	{
	  free_and_init (node->data_header);
	}
      if (node->udata != NULL)
	{
	  free_and_init (node->udata);
	}
      if (node->rdata != NULL)
	{
	  free_and_init (node->rdata);
	}

      free_and_init (node);
    }

  return NO_ERROR;
}

/*
 * prior_lsa_remove_prior_list:
 *
 * return: prior list
 *
 */
static LOG_PRIOR_NODE *
prior_lsa_remove_prior_list (THREAD_ENTRY * thread_p)
{
  LOG_PRIOR_NODE *prior_list;

  assert (LOG_CS_OWN_WRITE_MODE (thread_p));

  prior_list = log_Gl.prior_info.prior_list_header;

  log_Gl.prior_info.prior_list_header = NULL;
  log_Gl.prior_info.prior_list_tail = NULL;
  log_Gl.prior_info.list_size = 0;

  return prior_list;
}

/*
 * logpb_prior_lsa_append_all_list:
 *
 * return: NO_ERROR
 *
 */
int
logpb_prior_lsa_append_all_list (THREAD_ENTRY * thread_p)
{
  LOG_PRIOR_NODE *prior_list;
  INT64 current_size;

  assert (LOG_CS_OWN_WRITE_MODE (thread_p));

  log_Gl.prior_info.prior_lsa_mutex.lock ();
  current_size = log_Gl.prior_info.list_size;
  prior_list = prior_lsa_remove_prior_list (thread_p);
  log_Gl.prior_info.prior_lsa_mutex.unlock ();

  if (prior_list != NULL)
    {
      perfmon_add_stat (thread_p, PSTAT_PRIOR_LSA_LIST_SIZE, (unsigned int) current_size / ONE_K);	/* kbytes */
      perfmon_inc_stat (thread_p, PSTAT_PRIOR_LSA_LIST_REMOVED);

      logpb_append_prior_lsa_list (thread_p, prior_list);
    }

  return NO_ERROR;
}

/*
 * logpb_dump_log_page_area - Dump log page area.
 *
 * return: nothing
 *   log_pgptr(in): log page
 *   offset(in): offset in page area to start logging
 *   length(in): length to log
 */
void
logpb_dump_log_page_area (THREAD_ENTRY * thread_p, LOG_PAGE * log_pgptr, int offset, int length)
{
  const int block_size = 4 * ONE_K;
  char log_block_string[block_size * 4], log_header_string[200], *src_ptr, *dest_ptr;
  int count_remaining_bytes, count_bytes_to_dump, i;
  int line_no = 0;

  if (logpb_Logging == false)
    {
      return;
    }

  assert (log_pgptr != NULL);
  if (offset < 0 || length < 0 || length > LOGAREA_SIZE || offset + length > LOGAREA_SIZE)
    {
      return;
    }

  sprintf (log_header_string, "page_id = %lld, checksum = %d, offset = %d, length = %d\n",
	   (long long int) log_pgptr->hdr.logical_pageid, log_pgptr->hdr.checksum, offset, length);

  count_remaining_bytes = length;
  src_ptr = log_pgptr->area + offset;
  while (count_remaining_bytes > 0)
    {
      dest_ptr = log_block_string;
      count_bytes_to_dump = MIN (count_remaining_bytes, block_size);
      for (i = 0; i < count_bytes_to_dump; i++, src_ptr++)
	{
	  if (i % 32 == 0)
	    {
	      dest_ptr += sprintf (dest_ptr, "\n  %05d: ", line_no++);
	    }

	  dest_ptr += sprintf (dest_ptr, "%02X ", (unsigned char) (*src_ptr));
	}

      dest_ptr += sprintf (dest_ptr, "\n");
      logpb_log ("logpb_dump_log_page_area: header = %s data = %s\n", log_header_string, log_block_string);
      count_remaining_bytes -= count_bytes_to_dump;
    }
}

/*
 * logpb_page_get_first_null_block_lsa - Get LSA of first null block in log page.
 *
 * return: nothing
 *   thread_p(in): thread entry
 *   log_pgptr(in): log page
 *   first_null_block_lsa(out): LSA of first null block.
 */
void
logpb_page_get_first_null_block_lsa (THREAD_ENTRY * thread_p, LOG_PAGE * log_pgptr, LOG_LSA * first_null_block_lsa)
{
  const int block_size = 4 * ONE_K;
  char null_buffer[block_size + MAX_ALIGNMENT], *null_block;
  int i, max_num_blocks = LOG_PAGESIZE / block_size;

  assert (log_pgptr != NULL && first_null_block_lsa != NULL);

  null_block = PTR_ALIGN (null_buffer, MAX_ALIGNMENT);
  memset (null_block, LOG_PAGE_INIT_VALUE, block_size);

  LSA_SET_NULL (first_null_block_lsa);

  /* Set LSA of first NULL block. */
  for (i = 0; i < max_num_blocks; i++)
    {
      /* Search for null blocks. */
      if (memcmp (((char *) log_pgptr) + (i * block_size), null_block, block_size) == 0)
	{
	  /* Found the null block. Computes its LSA. */
	  first_null_block_lsa->pageid = log_pgptr->hdr.logical_pageid;
	  first_null_block_lsa->offset = i * block_size;

	  if (first_null_block_lsa->offset > 0)
	    {
	      /* Skip log header size. */
	      first_null_block_lsa->offset -= sizeof (LOG_HDRPAGE);
	    }

	  assert (first_null_block_lsa->offset >= 0);
	  break;
	}
    }
}

/*
 * logpb_flush_all_append_pages - Flush log append pages
 *
 * return: 1 : log flushed, 0 : do not need log flush, < 0 : error code
 *
 */
static int
logpb_flush_all_append_pages (THREAD_ENTRY * thread_p)
{
  LOG_BUFFER *bufptr = NULL;	/* The current buffer log append page scanned */
  LOG_BUFFER *prv_bufptr = NULL;	/* The previous buffer log append page scanned */
  int idxflush;			/* An index into the first log page buffer to flush */
  bool need_sync;		/* How we flush anything ? */

  int i;
  LOG_PAGEID first_append_pageid = NULL_PAGEID;
  bool need_flush = true;
  int error_code = NO_ERROR;
  int flush_page_count = 0;
#if defined(CUBRID_DEBUG)
  struct timeval start_time = { 0, 0 };
  struct timeval end_time = { 0, 0 };
  int dirty_page_count = 0;
  int curr_flush_count = 0;
  long commit_count = 0;
  static long prev_commit_count_in_flush = 0;
#endif /* CUBRID_DEBUG */
  bool hold_flush_mutex = false;
  LOG_FLUSH_INFO *flush_info = &log_Gl.flush_info;
  LOG_LSA nxio_lsa;

  int rv;
#if defined(SERVER_MODE)
  INT64 flush_start_time = 0;
  INT64 flush_completed_time = 0;
  INT64 all_writer_thr_end_time = 0;

  LOGWR_INFO *writer_info = log_Gl.writer_info;
  LOGWR_ENTRY *entry = NULL;
  THREAD_ENTRY *wait_thread_p = NULL;
#endif /* SERVER_MODE */

  assert (LOG_CS_OWN_WRITE_MODE (thread_p));

  logpb_log ("called logpb_flush_all_append_pages\n");

#if defined(CUBRID_DEBUG)
  er_log_debug (ARG_FILE_LINE, "logpb_flush_all_append_pages: start\n");

  gettimeofday (&start_time, NULL);
#endif /* CUBRID_DEBUG */

  rv = pthread_mutex_lock (&flush_info->flush_mutex);
  hold_flush_mutex = true;

  if (flush_info->num_toflush < 1)
    {
      need_flush = false;
    }
  else if (flush_info->num_toflush == 1)
    {
      /*
       * Don't need to do anything if the page is not dirty.
       *
       * This block is used to avoid updating the last page with an end of file log when it is not needed at all.
       */

      bufptr = logpb_get_log_buffer (flush_info->toflush[0]);
      if (!logpb_is_dirty (thread_p, flush_info->toflush[0]))
	{
	  need_flush = false;
	}
    }

  pthread_mutex_unlock (&flush_info->flush_mutex);
  hold_flush_mutex = false;

  if (!need_flush)
    {
      return 0;
    }

#if !defined(NDEBUG)
  {
    const char *env_value;
    int verbose_dump = -1;

    if (verbose_dump == -1)
      {
	/*
	 * Do we want to dump the buffer pool for future verification
	 */
	if ((env_value = envvar_get ("LOG_FLUSH_VERBOSE_DUMP")) != NULL)
	  {
	    verbose_dump = atoi (env_value) != 0 ? 1 : 0;
	  }
	else
	  {
	    verbose_dump = 0;
	  }
      }

    if (verbose_dump != 0)
      {
	fprintf (stdout, "\n DUMP BEFORE FLUSHING APPEND PAGES\n");
	logpb_dump (thread_p, stdout);
      }
  }
#endif

#if defined(SERVER_MODE)
  if (thread_p && thread_p->type != TT_DAEMON && thread_p->type != TT_VACUUM_MASTER
      && thread_p->type != TT_VACUUM_WORKER)
    {
      /* set event logging parameter */
      thread_p->event_stats.trace_log_flush_time = prm_get_integer_value (PRM_ID_LOG_TRACE_FLUSH_TIME_MSECS);
    }
#endif /* SERVER_MODE */

#if defined(CUBRID_DEBUG)
  if (log_Gl.append.get_nxio_lsa ().pageid != logpb_get_page_id (flush_info->toflush[0]))
    {
      er_log_debug (ARG_FILE_LINE,
		    "logpb_flush_all_append_pages: SYSTEM ERROR\n  NXIO_PAGE %d does not seem the same as next free"
		    " append page %d to flush\n", log_Gl.append.get_nxio_lsa ().pageid,
		    logpb_get_page_id (flush_info->toflush[0]));
      goto error;
    }
#endif /* CUBRID_DEBUG */

  /* how this works:
   * ok, so we might have to flush several pages here. if there is only one page, the implementation is straight
   * forward, just flush the page.
   *
   * however, if there are two or more pages, we really need to make sure that the first page, where previous end of log
   * record resides (where nxio_lsa points), is flushed last! we cannot validate the new end of log record until we are
   * sure all log pages have been flushed!
   * so, we'll do a two-step flushing: in the first step we skip nxio_lsa page and flush all other pages. in the second
   * step we flush the nxio_lsa page.
   *
   * the story becomes a lot more complicated when a log entry is only partially appended before flush is called. this
   * can happen for when log page buffer becomes full. the problem here is that we cannot yet validate the flushed pages
   * before flushing this record entirely; not all pages. what we do here is replace the incomplete record with end of
   * log record (very important! not in log page buffer, but in a copy of the log page; that way we allow others to read
   * the correct version from buffer). the overwritten copy is flushed to disk.
   * when the log record is fully appended (there can be several iterations of flush if we deal with a very large log
   * record and log page buffer is very small), we call again flush again to make sure all remaining record pages are
   * written to disk. at the end of this flush iteration, the original record is written back and page is flushed again,
   * validating new record.
   *
   * to see full implementation, follow references of log_Pb.partial_append.
   *
   * todo: we might think of a better and simpler solution. the most difficult case to handle is very large log record,
   *       larger than log page buffer. since log records can theoretically be any size, the solution will have to
   *       consider this case.
   *       for now I chose a solution similar to the implementation used before the log page buffer redesign.
   */

  /*
   * Add an end of log marker to detect the end of the log.
   * The marker should be added at the end of the log if there is only one page to be flushed.
   * That is, if we are not in the middle of appending a new log record. Otherwise, we need to change the label of
   * the last append record as log end record. Flush and then check it back.
   */

  if (log_Pb.partial_append.status == LOGPB_APPENDREC_IN_PROGRESS)
    {
      /* Flush all log append records on such page except the current log record which has not been finished.
       * Save the log record type of this record, overwrite an eof record on such position, and flush the page.
       * Then, restore the record back on the page and change the current append log sequence address.
       */
      logpb_log ("logpb_flush_all_append_pages: incomplete record at log_Gl.append.prev_lsa=%lld|%d when flush is "
		 "called. we'll overwrite the log record with eof.\n", (long long int) log_Gl.append.prev_lsa.pageid,
		 (int) log_Gl.append.prev_lsa.offset);

      /* first, let's see if this is page is still in log page buffer */
      first_append_pageid = log_Gl.append.prev_lsa.pageid;
      bufptr = &log_Pb.buffers[logpb_get_log_buffer_index (first_append_pageid)];

      if (bufptr->pageid != first_append_pageid)
	{
	  assert_release (false);
	  logpb_log ("logpb_flush_all_append_pages: fatal error, partial page not found in log page buffer.");
	  error_code = ER_FAILED;
	  goto error;
	}

      /* copy from log page buffer */
      memcpy (log_Pb.partial_append.log_page_record_header, bufptr->logpage, LOG_PAGESIZE);

      /* set entry in log page buffer not dirty. we don't want it to get flushed again */
      bufptr->dirty = false;

      /* Overwrite it with an end of log marker */
      log_Pb.partial_append.record_header_p =
	(LOG_RECORD_HEADER *) (log_Pb.partial_append.log_page_record_header->area + log_Gl.append.prev_lsa.offset);
      log_Pb.partial_append.original_record_header = *log_Pb.partial_append.record_header_p;
      LSA_SET_NULL (&log_Pb.partial_append.record_header_p->forw_lsa);
      log_Pb.partial_append.record_header_p->type = LOG_END_OF_LOG;

      /* write page to disk as it is */
      if (logpb_write_page_to_disk (thread_p, log_Pb.partial_append.log_page_record_header, first_append_pageid)
	  != NO_ERROR)
	{
	  error_code = ER_FAILED;
	  goto error;
	}
      LSA_COPY (&log_Gl.hdr.eof_lsa, &log_Gl.append.prev_lsa);

      log_Pb.partial_append.status = LOGPB_APPENDREC_PARTIAL_FLUSHED_END_OF_LOG;
    }
  else if (log_Pb.partial_append.status == LOGPB_APPENDREC_PARTIAL_FLUSHED_END_OF_LOG)
    {
      logpb_log ("logpb_flush_all_append_pages: continue flushing page of partially appended log record.\n");
    }
  else if (log_Pb.partial_append.status == LOGPB_APPENDREC_PARTIAL_ENDED
	   || log_Pb.partial_append.status == LOGPB_APPENDREC_SUCCESS)
    {
      /* Add an end of log marker to detect the end of the log.
       * Don't advance the log address, the log end of file is overwritten at a later point. */
      LOG_RECORD_HEADER eof;

      logpb_log ("logpb_flush_all_append_pages: append end of log record at append_lsa = %lld|%d.\n",
		 (long long int) log_Gl.hdr.append_lsa.pageid, (int) log_Gl.hdr.append_lsa.offset);
      eof.trid = LOG_READ_NEXT_TRANID;
      LSA_SET_NULL (&eof.prev_tranlsa);
      LSA_COPY (&eof.back_lsa, &log_Gl.append.prev_lsa);
      LSA_SET_NULL (&eof.forw_lsa);
      eof.type = LOG_END_OF_LOG;

      logpb_start_append (thread_p, &eof);
    }
  else
    {
      /* unexpected status here */
      assert_release (false);
      error_code = ER_FAILED;
      goto error;
    }

  /*
   * Now flush all contiguous log append dirty pages. The first log append dirty page is flushed at the end,
   * so we can synchronize it with the rest.
   */

#if defined(SERVER_MODE)
  /* It changes the status of waiting log writer threads and wakes them up */
  if (!HA_DISABLED () && !writer_info->skip_flush)
    {
      assert (hold_flush_mutex == false);
      LOG_CS_DEMOTE (thread_p);

      rv = pthread_mutex_lock (&writer_info->flush_start_mutex);
      rv = pthread_mutex_lock (&writer_info->wr_list_mutex);

      if (thread_p != NULL && thread_p->event_stats.trace_log_flush_time > 0)
	{
	  flush_start_time = log_get_clock_msec ();

          // *INDENT-OFF*
          new (&writer_info->last_writer_client_info) clientids ();
          // *INDENT-ON*

	  writer_info->trace_last_writer = true;
	  writer_info->last_writer_elapsed_time = 0;
	  writer_info->last_writer_client_info.client_type = DB_CLIENT_TYPE_UNKNOWN;
	}

      entry = writer_info->writer_list;
      while (entry)
	{
	  if (entry->status == LOGWR_STATUS_WAIT)
	    {
	      wait_thread_p = entry->thread_p;
	      assert (wait_thread_p != thread_p);

	      thread_lock_entry (wait_thread_p);

	      /* If THREAD_RESUME_DUE_TO_INTERRUPT, do not set the entry status to avoid deadlock
	       * between flush_end_cond and CSECT_LOG.
	       */
	      if (thread_p->resume_status != THREAD_RESUME_DUE_TO_INTERRUPT)
		{
		  /* Still waiting for LOGWR. */
		  entry->status = LOGWR_STATUS_FETCH;
		  if (wait_thread_p->resume_status == THREAD_LOGWR_SUSPENDED)
		    {
		      thread_wakeup_already_had_mutex (wait_thread_p, THREAD_LOGWR_RESUMED);
		    }
		}

	      thread_unlock_entry (wait_thread_p);
	    }
	  entry = entry->next;
	}

      rv = pthread_mutex_lock (&writer_info->flush_wait_mutex);
      writer_info->flush_completed = false;
      rv = pthread_mutex_unlock (&writer_info->flush_wait_mutex);

      pthread_mutex_unlock (&writer_info->wr_list_mutex);
      pthread_mutex_unlock (&writer_info->flush_start_mutex);
    }
#endif /* SERVER_MODE */

  idxflush = -1;
  prv_bufptr = NULL;
  need_sync = false;

  rv = pthread_mutex_lock (&flush_info->flush_mutex);
  hold_flush_mutex = true;

#if defined(CUBRID_DEBUG)
  log_scan_flush_info (log_dump_pageid);
  er_log_debug (ARG_FILE_LINE, "\n");
#endif /* CUBRID_DEBUG */

  /* Record number of writes in statistics */
  perfmon_add_stat (thread_p, PSTAT_LOG_NUM_IOWRITES, flush_info->num_toflush);

  /* loop through all to flush list. do a two-step process:
   * 1. skip all pages not dirty. also skip the page of nxio_lsa! it must be flushed last!
   * 2. collect and flush all dirty and successive pages.
   */
  i = 0;
  while (true)
    {
      /* skip all not dirty */
      for (; i < flush_info->num_toflush; i++)
	{
	  bufptr = logpb_get_log_buffer (flush_info->toflush[i]);
	  assert (bufptr->pageid == flush_info->toflush[i]->hdr.logical_pageid);
	  if (bufptr->dirty && bufptr->pageid != log_Gl.append.get_nxio_lsa ().pageid)
	    {
	      /* found dirty */
	      break;
	    }
	  logpb_log ("logpb_flush_all_append_pages: skip flushing not dirty page %lld.\n", bufptr->pageid);
	}
      if (i == flush_info->num_toflush)
	{
	  /* nothing left to flush */
	  break;
	}

      /* we have a dirty record */
      assert (bufptr->dirty);
      prv_bufptr = bufptr;
      idxflush = i;

      /* advance to next */
      i++;

      /* collect all consecutive pages that are dirty */
      for (; i < flush_info->num_toflush; i++)
	{
	  bufptr = logpb_get_log_buffer (flush_info->toflush[i]);

	  assert (bufptr->pageid == flush_info->toflush[i]->hdr.logical_pageid);

	  if (!bufptr->dirty)
	    {
	      /* not dirty */
	      break;
	    }
	  if (bufptr->pageid == log_Gl.append.get_nxio_lsa ().pageid)
	    {
	      /* this must be flushed last! */
	      break;
	    }
	  if (prv_bufptr->pageid + 1 != bufptr->pageid)
	    {
	      /* not successive pages */
	      break;
	    }
	  if (prv_bufptr->phy_pageid + 1 != bufptr->phy_pageid)
	    {
	      /* not successive pages on disk */
	      break;
	    }

	  prv_bufptr = bufptr;
	}

      if (logpb_writev_append_pages (thread_p, &flush_info->toflush[idxflush], i - idxflush) == NULL)
	{
	  /* is this acceptable? */
	  assert_release (false);
	  error_code = ER_FAILED;
	  goto error;
	}
      else
	{
	  int buf_iter;
	  need_sync = true;
	  flush_page_count += i - idxflush;

	  logpb_log ("logpb_flush_all_append_pages: flushed all pages in range [%lld, %lld].\n",
		     (long long int) flush_info->toflush[idxflush]->hdr.logical_pageid,
		     (long long int) flush_info->toflush[idxflush]->hdr.logical_pageid + i - idxflush - 1);

	  /* set not dirty what we have flushed */
	  for (buf_iter = idxflush; buf_iter < i; buf_iter++)
	    {
	      bufptr = logpb_get_log_buffer (flush_info->toflush[buf_iter]);
	      bufptr->dirty = false;
	    }
#if defined (CUBRID_DEBUG)
	  dirty_page_count += i - idxflush;
#endif /* CUBRID_DEBUG */
	}

      if (i == flush_info->num_toflush)
	{
	  /* nothing left to flush */
	  break;
	}
    }

  /* now flush the nxio_lsa page... unless it is the page of header for incomplete log record */
  nxio_lsa = log_Gl.append.get_nxio_lsa ();
  if (log_Pb.partial_append.status == LOGPB_APPENDREC_SUCCESS || (nxio_lsa.pageid != log_Gl.append.prev_lsa.pageid))
    {
      assert (log_Pb.partial_append.status == LOGPB_APPENDREC_SUCCESS
	      || log_Pb.partial_append.status == LOGPB_APPENDREC_PARTIAL_FLUSHED_END_OF_LOG);

      bufptr = &log_Pb.buffers[logpb_get_log_buffer_index (nxio_lsa.pageid)];

      if (bufptr->pageid != nxio_lsa.pageid)
	{
	  /* not expected. */
	  assert_release (false);

	  logpb_log ("logpb_flush_all_append_pages: fatal error, nxio_lsa %lld|%d page not found in buffer. "
		     "bufptr->pageid is %lld instead.\n",
		     (long long int) nxio_lsa.pageid, (int) nxio_lsa.offset, (long long int) bufptr->pageid);

	  error_code = ER_FAILED;
	  goto error;
	}

      if (!bufptr->dirty)
	{
	  /* not expected */
	  assert_release (false);

	  logpb_log ("logpb_flush_all_append_pages: fatal error, nxio_lsa %lld|%d page is not dirty.\n",
		     (long long int) nxio_lsa.pageid, (int) nxio_lsa.offset);

	  error_code = ER_FAILED;
	  goto error;
	}

      logpb_write_page_to_disk (thread_p, bufptr->logpage, bufptr->pageid);
      need_sync = true;
      bufptr->dirty = false;
      flush_page_count += 1;

      logpb_log ("logpb_flush_all_append_pages: flushed nxio_lsa = %lld|%d page to disk.\n",
		 (long long int) log_Gl.append.get_nxio_lsa ().pageid, (int) log_Gl.append.get_nxio_lsa ().offset);

      if (logpb_Logging)
	{
	  /* Dump latest portion of page, for debugging purpose. */
	  logpb_dump_log_page_area (thread_p, bufptr->logpage, (int) (log_Gl.append.get_nxio_lsa ().offset),
				    (int) sizeof (LOG_RECORD_HEADER));
	  logpb_dump_log_page_area (thread_p, bufptr->logpage, (int) (log_Gl.hdr.eof_lsa.offset),
				    (int) sizeof (LOG_RECORD_HEADER));
	}
    }
  else
    {
      logpb_log ("logpb_flush_all_append_pages: skipped flushing nxio_lsa = %lld|%d page to disk because it matches "
		 "the header page for incomplete record (prev_lsa = %lld|%d).\n",
		 (long long int) log_Gl.append.get_nxio_lsa ().pageid, (int) log_Gl.append.get_nxio_lsa ().offset,
		 (long long int) log_Gl.append.prev_lsa.pageid, (int) log_Gl.append.prev_lsa.offset);
    }

  /* Make sure that all of the above log writes are synchronized with any future log writes.
   * That is, the pages should be stored on physical disk.
   */
  if (need_sync == true)
    {
      if (prm_get_integer_value (PRM_ID_SUPPRESS_FSYNC) == 0
	  || (log_Stat.total_sync_count % prm_get_integer_value (PRM_ID_SUPPRESS_FSYNC) == 0))
	{
	  /* System volume. No need to sync DWB. */
	  if (fileio_synchronize (thread_p, log_Gl.append.vdes, log_Name_active, FILEIO_SYNC_ONLY) == NULL_VOLDES)
	    {
	      error_code = ER_FAILED;
	      goto error;
	    }
	  log_Stat.total_sync_count++;
	}
    }

  /* dual writing (Background archiving) */
  if (prm_get_bool_value (PRM_ID_LOG_BACKGROUND_ARCHIVING))
    {
      logpb_write_toflush_pages_to_archive (thread_p);
    }

#if !defined(NDEBUG)
  if (prm_get_bool_value (PRM_ID_LOG_TRACE_DEBUG) && logpb_is_any_dirty (thread_p) == true)
    {
      er_log_debug (ARG_FILE_LINE, "logpb_flush_all_append_pages: Log Buffer contains dirty pages\n");
      logpb_dump (thread_p, stdout);
      fflush (stdout);
    }
#endif

  if (flush_info->num_toflush == flush_info->max_toflush)
    {
      log_Stat.log_buffer_full_count++;
    }
#if defined(CUBRID_DEBUG)
  curr_flush_count = flush_info->num_toflush;
#endif /* CUBRID_DEBUG */

  /*
   * Change the log sequence address to indicate the next append address to flush and synchronize
   */
  if (log_Pb.partial_append.status == LOGPB_APPENDREC_PARTIAL_ENDED)
    {
      /* partially flushed log record is now complete */

      /* overwrite with original log record. */
      *log_Pb.partial_append.record_header_p = log_Pb.partial_append.original_record_header;
      error_code =
	logpb_write_page_to_disk (thread_p, log_Pb.partial_append.log_page_record_header,
				  log_Pb.partial_append.log_page_record_header->hdr.logical_pageid);
      if (error_code != NO_ERROR)
	{
	  goto error;
	}
      ++flush_page_count;

      /* Update checksum. */
      first_append_pageid = log_Pb.partial_append.log_page_record_header->hdr.logical_pageid;
      bufptr = &log_Pb.buffers[logpb_get_log_buffer_index (first_append_pageid)];
      if (bufptr->pageid == first_append_pageid)
	{
	  bufptr->logpage->hdr.checksum = log_Pb.partial_append.log_page_record_header->hdr.checksum;
	  assert (!memcmp (bufptr->logpage, log_Pb.partial_append.log_page_record_header, LOG_PAGESIZE));
#if !defined(NDEBUG)
	  logpb_debug_check_log_page (thread_p, bufptr->logpage);
#endif
	}

      /* we need to also sync again */
      if (fileio_synchronize (thread_p, log_Gl.append.vdes, log_Name_active, FILEIO_SYNC_ONLY) == NULL_VOLDES)
	{
	  error_code = ER_FAILED;
	  goto error;
	}

      /* now we can set the nxio_lsa to append_lsa */
      log_Gl.append.set_nxio_lsa (log_Gl.hdr.append_lsa);

      log_Pb.partial_append.status = LOGPB_APPENDREC_PARTIAL_FLUSHED_ORIGINAL;

      logpb_log ("logpb_flush_all_append_pages: completed partial record and flush again its first page %lld. "
		 "nxio_lsa = %lld|%d.\n",
		 (long long int) log_Pb.partial_append.log_page_record_header->hdr.logical_pageid,
		 (long long int) log_Gl.append.get_nxio_lsa ().pageid, (int) log_Gl.append.get_nxio_lsa ().offset);
    }
  else if (log_Pb.partial_append.status == LOGPB_APPENDREC_PARTIAL_FLUSHED_END_OF_LOG)
    {
      /* we cannot set nxio_lsa to append_lsa yet. set it to append.prev_lsa */
      log_Gl.append.set_nxio_lsa (log_Gl.append.prev_lsa);

      logpb_log ("logpb_flush_all_append_pages: partial record flushed... set nxio_lsa = %lld|%d.\n",
		 (long long int) log_Gl.append.get_nxio_lsa ().pageid, (int) log_Gl.append.get_nxio_lsa ().offset);
    }
  else if (log_Pb.partial_append.status == LOGPB_APPENDREC_SUCCESS)
    {
      log_Gl.append.set_nxio_lsa (log_Gl.hdr.append_lsa);

      logpb_log ("logpb_flush_all_append_pages: set nxio_lsa = %lld|%d.\n",
		 (long long int) log_Gl.append.get_nxio_lsa ().pageid, (int) log_Gl.append.get_nxio_lsa ().offset);
    }
  else
    {
      /* unexpected */
      assert_release (false);
      error_code = ER_FAILED;
      goto error;
    }
  flush_info->num_toflush = 0;

  if (log_Gl.append.log_pgptr != NULL)
    {
      /* Add the append page */
      flush_info->toflush[flush_info->num_toflush] = log_Gl.append.log_pgptr;
      flush_info->num_toflush++;
    }

  log_Stat.flushall_append_pages_call_count++;
  log_Stat.last_flush_count_by_trans = flush_page_count;
  log_Stat.total_flush_count_by_trans += flush_page_count;

#if defined(CUBRID_DEBUG)
  gettimeofday (&end_time, NULL);

  log_Stat.last_flush_sec_by_trans = LOG_GET_ELAPSED_TIME (end_time, start_time);

  log_Stat.total_flush_sec_by_trans += log_Stat.last_flush_sec_by_trans;

  commit_count = log_Stat.commit_count - prev_commit_count_in_flush;
  prev_commit_count_in_flush = log_Stat.commit_count;

  log_Stat.last_commit_count_in_flush_pages = commit_count;
  log_Stat.total_commit_count_in_flush_pages += log_Stat.last_commit_count_in_flush_pages;

  er_log_debug (ARG_FILE_LINE,
		"logpb_flush_all_append_pages: flush page(%ld / %d / %ld) avg flush count(%f), avg flush sec(%f)"
		"commit count(%ld) avg commit count(%f)\n", log_Stat.last_flush_count_by_trans, dirty_page_count,
		curr_flush_count,
		(double) log_Stat.total_flush_count_by_trans / log_Stat.flushall_append_pages_call_count,
		log_Stat.total_flush_sec_by_trans / log_Stat.flushall_append_pages_call_count, commit_count,
		log_Stat.total_commit_count_in_flush_pages / log_Stat.flushall_append_pages_call_count);
#endif /* CUBRID_DEBUG */

  pthread_mutex_unlock (&flush_info->flush_mutex);
  hold_flush_mutex = false;

#if defined(SERVER_MODE)
  if (!HA_DISABLED () && !writer_info->skip_flush)
    {
      /* it sends signal to LWT to notify that flush is completed */
      rv = pthread_mutex_lock (&writer_info->flush_wait_mutex);

      if (thread_p != NULL && thread_p->event_stats.trace_log_flush_time > 0)
	{
	  flush_completed_time = log_get_clock_msec ();
	}

      writer_info->flush_completed = true;
      rv = pthread_cond_broadcast (&writer_info->flush_wait_cond);

      rv = pthread_mutex_unlock (&writer_info->flush_wait_mutex);

      /* It waits until all log writer threads are done */
      rv = pthread_mutex_lock (&writer_info->flush_end_mutex);

      rv = pthread_mutex_lock (&writer_info->wr_list_mutex);
      entry = writer_info->writer_list;
      while (entry != NULL)
	{
	  if (entry->status == LOGWR_STATUS_FETCH)
	    {
	      break;
	    }
	  entry = entry->next;
	}
      pthread_mutex_unlock (&writer_info->wr_list_mutex);

      if (entry != NULL)
	{
	  rv = pthread_cond_wait (&writer_info->flush_end_cond, &writer_info->flush_end_mutex);
	}

      rv = pthread_mutex_lock (&writer_info->wr_list_mutex);
      writer_info->trace_last_writer = false;

      if (thread_p != NULL && thread_p->event_stats.trace_log_flush_time > 0)
	{
	  all_writer_thr_end_time = log_get_clock_msec ();

	  if (all_writer_thr_end_time - flush_start_time > thread_p->event_stats.trace_log_flush_time)
	    {
	      event_log_log_flush_thr_wait (thread_p, flush_page_count, &writer_info->last_writer_client_info,
					    (int) (all_writer_thr_end_time - flush_start_time),
					    (int) (all_writer_thr_end_time - flush_completed_time),
					    (int) writer_info->last_writer_elapsed_time);
	    }
	}

      pthread_mutex_unlock (&writer_info->wr_list_mutex);

      pthread_mutex_unlock (&writer_info->flush_end_mutex);
      assert (hold_flush_mutex == false);
      LOG_CS_PROMOTE (thread_p);
    }
#endif /* SERVER_MODE */

#if defined(SERVER_MODE)
  if (thread_p && thread_p->type != TT_DAEMON && thread_p->type != TT_VACUUM_MASTER
      && thread_p->type != TT_VACUUM_WORKER)
    {
      /* reset event logging parameter */
      thread_p->event_stats.trace_log_flush_time = 0;
    }
#endif /* SERVER_MODE */

  return 1;

error:
  if (hold_flush_mutex)
    {
      pthread_mutex_unlock (&flush_info->flush_mutex);
    }

  logpb_fatal_error (thread_p, true, ARG_FILE_LINE, "logpb_flush_all_append_pages");

#if defined(SERVER_MODE)
  if (thread_p && thread_p->type != TT_DAEMON && thread_p->type != TT_VACUUM_MASTER
      && thread_p->type != TT_VACUUM_WORKER)
    {
      /* reset event logging parameter */
      thread_p->event_stats.trace_log_flush_time = 0;
    }
#endif /* SERVER_MODE */

  return error_code;
}

/*
 * logpb_flush_pages_direct - flush all pages by itself.
 *
 * return: nothing
 *
 */
void
logpb_flush_pages_direct (THREAD_ENTRY * thread_p)
{
#if defined(CUBRID_DEBUG)
  er_log_debug (ARG_FILE_LINE, "logpb_flush_pages_direct: [%d]flush direct\n", (int) THREAD_ID ());
#endif /* CUBRID_DEBUG */

  assert (LOG_CS_OWN_WRITE_MODE (thread_p));

  logpb_prior_lsa_append_all_list (thread_p);
  (void) logpb_flush_all_append_pages (thread_p);
  log_Stat.direct_flush_count++;
}

/*
 * logpb_flush_pages - FLUSH LOG APPEND PAGES
 *
 * return: nothing
 *
 *   flush_lsa(in):
 *
 * NOTE:There are 4 cases to commit.
 *              ASYNC | GROUP COMMIT
 *                X           X         : normal commit, wakeup LFT and wait
 *                X           O         : group commit, wait
 *                O           X         : async commit, wakeup LFT and return
 *                O           O         : async & group commit, just return
 */
void
logpb_flush_pages (THREAD_ENTRY * thread_p, LOG_LSA * flush_lsa)
{
#if !defined(SERVER_MODE)
  LOG_CS_ENTER (thread_p);
  logpb_flush_pages_direct (thread_p);
  LOG_CS_EXIT (thread_p);
#else /* SERVER_MODE */
  int rv;
  struct timeval start_time = { 0, 0 };
  struct timeval tmp_timeval = { 0, 0 };
  struct timespec to = { 0, 0 };
  int max_wait_time_in_msec = 1000;
  bool need_wakeup_LFT, need_wait;
  bool async_commit, group_commit;
  LOG_LSA nxio_lsa;
  LOG_GROUP_COMMIT_INFO *group_commit_info = &log_Gl.group_commit_info;

  assert (flush_lsa != NULL && !LSA_ISNULL (flush_lsa));

  if (!BO_IS_SERVER_RESTARTED () || flush_lsa == NULL || LSA_ISNULL (flush_lsa))
    {
      LOG_CS_ENTER (thread_p);
      logpb_flush_pages_direct (thread_p);
      LOG_CS_EXIT (thread_p);

      return;
    }
  assert (!LOG_CS_OWN_WRITE_MODE (thread_p));

  if (!log_is_log_flush_daemon_available ())
    {
      LOG_CS_ENTER (thread_p);
      logpb_flush_pages_direct (thread_p);
      LOG_CS_EXIT (thread_p);

      return;
    }

  async_commit = prm_get_bool_value (PRM_ID_LOG_ASYNC_COMMIT);
  group_commit = LOG_IS_GROUP_COMMIT_ACTIVE ();

  if (async_commit == false)
    {
      need_wait = true;
      if (group_commit == false)
	{
	  /* Default case: synchorous & non-group commit */
	  need_wakeup_LFT = true;
	}
      else
	{
	  /* synchronous & group commit */
	  need_wakeup_LFT = false;
	  log_Stat.gc_commit_request_count++;
	}
    }
  else
    {
      need_wait = false;
      log_Stat.async_commit_request_count++;

      if (group_commit == false)
	{
	  /* asynchorous & non-group commit */
	  need_wakeup_LFT = true;
	}
      else
	{
	  /* asynchorous & group commit */
	  need_wakeup_LFT = false;
	  log_Stat.gc_commit_request_count++;
	}
    }

  if (need_wakeup_LFT == true && need_wait == false)
    {
      log_wakeup_log_flush_daemon ();
    }
  else if (need_wait == true)
    {
      nxio_lsa = log_Gl.append.get_nxio_lsa ();

      if (need_wakeup_LFT == false && pgbuf_has_perm_pages_fixed (thread_p))
	{
	  need_wakeup_LFT = true;
	}

      while (LSA_LT (&nxio_lsa, flush_lsa))
	{
	  gettimeofday (&start_time, NULL);
	  (void) timeval_add_msec (&tmp_timeval, &start_time, max_wait_time_in_msec);
	  (void) timeval_to_timespec (&to, &tmp_timeval);

	  rv = pthread_mutex_lock (&group_commit_info->gc_mutex);
	  nxio_lsa = log_Gl.append.get_nxio_lsa ();
	  if (LSA_GE (&nxio_lsa, flush_lsa))
	    {
	      pthread_mutex_unlock (&group_commit_info->gc_mutex);
	      break;
	    }

	  if (need_wakeup_LFT == true)
	    {
	      log_wakeup_log_flush_daemon ();
	    }
	  (void) pthread_cond_timedwait (&group_commit_info->gc_cond, &group_commit_info->gc_mutex, &to);
	  pthread_mutex_unlock (&group_commit_info->gc_mutex);

	  need_wakeup_LFT = true;
	  nxio_lsa = log_Gl.append.get_nxio_lsa ();
	}
    }
#endif /* SERVER_MODE */
}

void
logpb_force_flush_pages (THREAD_ENTRY * thread_p)
{
  LOG_CS_ENTER (thread_p);
  logpb_flush_pages_direct (thread_p);
  LOG_CS_EXIT (thread_p);
}

void
logpb_force_flush_header_and_pages (THREAD_ENTRY * thread_p)
{
  LOG_CS_ENTER (thread_p);
  logpb_flush_pages_direct (thread_p);
  logpb_flush_header (thread_p);
  LOG_CS_EXIT (thread_p);
}

/*
 * logpb_invalid_all_append_pages - Invalidate all append pages
 *
 * return: nothing
 *
 * NOTE:Invalidate and free all append pages. Before invalidating the
 *              pages if their are dirty, they are flushed.
 */
void
logpb_invalid_all_append_pages (THREAD_ENTRY * thread_p)
{
  LOG_FLUSH_INFO *flush_info = &log_Gl.flush_info;
#if defined(SERVER_MODE)
  int rv;
#endif /* SERVER_MODE */

  assert (LOG_CS_OWN_WRITE_MODE (thread_p));

  logpb_log ("called logpb_invalid_all_append_pages\n");

  if (log_Gl.append.log_pgptr != NULL)
    {
      /*
       * Somehow we already have an append page, flush all current append page
       * and start form scratch
       */
      logpb_flush_pages_direct (thread_p);
      log_Gl.append.log_pgptr = NULL;
    }

  rv = pthread_mutex_lock (&flush_info->flush_mutex);

  flush_info->num_toflush = 0;
  flush_info->toflush[flush_info->num_toflush] = NULL;

  pthread_mutex_unlock (&flush_info->flush_mutex);
}

/*
 * logpb_flush_log_for_wal - Flush log if needed
 *
 * return: nothing
 *
 *   lsa_ptr(in): Force all log records up to this lsa
 *
 * NOTE:Flush the log up to given log sequence address according to the WAL rule.
 *              The page buffer manager must call this function whenever a
 *              page is about to be flushed due to a page replacement.
 */
void
logpb_flush_log_for_wal (THREAD_ENTRY * thread_p, const LOG_LSA * lsa_ptr)
{
  if (logpb_need_wal (lsa_ptr))
    {
      perfmon_inc_stat (thread_p, PSTAT_LOG_NUM_WALS);

      LOG_CS_ENTER (thread_p);
      if (logpb_need_wal (lsa_ptr))
	{
	  logpb_flush_pages_direct (thread_p);
	}
      else
	{
	  /* was flushed in the meantime */
	}
      LOG_CS_EXIT (thread_p);

      assert (LSA_ISNULL (lsa_ptr) || !logpb_need_wal (lsa_ptr));

#if defined(CUBRID_DEBUG)
      if (logpb_need_wal (lsa_ptr) && !LSA_EQ (&log_Gl.rcv_phase_lsa, lsa_ptr))
	{
	  er_log_debug (ARG_FILE_LINE, "log_wal: SYSTEM ERROR.. DUMP LOG BUFFER\n");
	  logpb_dump (thread_p, stdout);
	}
#endif /* CUBRID_DEBUG */
    }
}

/*
 *
 *       	   FUNCTIONS RELATED TO DATA APPEND
 *
 */

/*
 * logpb_start_append - Start appending a new log record
 *
 * return: nothing
 *
 *   header(in):
 *
 * NOTE:
 */
static void
logpb_start_append (THREAD_ENTRY * thread_p, LOG_RECORD_HEADER * header)
{
  LOG_RECORD_HEADER *log_rec;	/* Log record */

  assert (LOG_CS_OWN_WRITE_MODE (thread_p));

  /* Record number of append log record in statistics */
  perfmon_inc_stat (thread_p, PSTAT_LOG_NUM_APPENDRECS);

  /* Does the new log record fit in this page ? */
  LOG_APPEND_ADVANCE_WHEN_DOESNOT_FIT (thread_p, sizeof (LOG_RECORD_HEADER));

  if (!LSA_EQ (&header->back_lsa, &log_Gl.append.prev_lsa))
    {
      logpb_fatal_error (thread_p, true, ARG_FILE_LINE, "logpb_start_append");
    }

  assert (log_Gl.append.log_pgptr != NULL);

  if (log_Gl.append.appending_page_tde_encrypted)
    {
      if (!LOG_IS_PAGE_TDE_ENCRYPTED (log_Gl.append.log_pgptr))
	{
	  TDE_ALGORITHM tde_algo = (TDE_ALGORITHM) prm_get_integer_value (PRM_ID_TDE_DEFAULT_ALGORITHM);
	  logpb_set_tde_algorithm (thread_p, log_Gl.append.log_pgptr, tde_algo);
	  logpb_set_dirty (thread_p, log_Gl.append.log_pgptr);
	  logpb_log ("logpb_start_append: set tde_algorithm to existing page (%lld), "
		     "tde_algorithm = %s\n", (long long int) log_Gl.append.log_pgptr->hdr.logical_pageid,
		     tde_get_algorithm_name (tde_algo));
	}
      else
	{
	  logpb_log ("logpb_start_append: tde_algorithm already set to existing page (%lld), "
		     "tde_algorithm = %s\n", (long long int) log_Gl.append.log_pgptr->hdr.logical_pageid,
		     tde_get_algorithm_name (logpb_get_tde_algorithm (log_Gl.append.log_pgptr)));
	}
    }

  log_rec = (LOG_RECORD_HEADER *) LOG_APPEND_PTR ();
  *log_rec = *header;

  /*
   * If the header of the append page does not have the offset set to the
   * first log record, this is the first log record in the page, set to it.
   */

  if (log_Gl.append.log_pgptr->hdr.offset == NULL_OFFSET)
    {
      log_Gl.append.log_pgptr->hdr.offset = (PGLENGTH) log_Gl.hdr.append_lsa.offset;
    }

  if (log_rec->type == LOG_END_OF_LOG)
    {
      /* this comes from logpb_flush_all_append_pages */
      assert (log_Pb.partial_append.status == LOGPB_APPENDREC_SUCCESS
	      || log_Pb.partial_append.status == LOGPB_APPENDREC_PARTIAL_ENDED);

      LSA_COPY (&log_Gl.hdr.eof_lsa, &log_Gl.hdr.append_lsa);

      logpb_set_dirty (thread_p, log_Gl.append.log_pgptr);
    }
  else
    {
      /* no record should be in progress now */
      assert (log_Pb.partial_append.status == LOGPB_APPENDREC_SUCCESS);

      LSA_COPY (&log_Gl.append.prev_lsa, &log_Gl.hdr.append_lsa);

      /*
       * Set the page dirty, increase and align the append offset
       */
      LOG_APPEND_SETDIRTY_ADD_ALIGN (thread_p, sizeof (LOG_RECORD_HEADER));

      log_Pb.partial_append.status = LOGPB_APPENDREC_IN_PROGRESS;
    }
}

/*
 * logpb_append_data - Append data
 *
 * return: nothing
 *
 *   length(in): Length of data to append
 *   data(in):  Data to append
 *
 * NOTE:Append data as part of current log record.
 */
static void
logpb_append_data (THREAD_ENTRY * thread_p, int length, const char *data)
{
  int copy_length;		/* Amount of contiguos data that can be copied */
  char *ptr;			/* Pointer for copy data into log append buffer */
  char *last_ptr;		/* Pointer to last portion available to copy into log append buffer */

  assert (LOG_CS_OWN_WRITE_MODE (thread_p));

  if (length == 0 || data == NULL)
    {
      return;
    }

  /*
   * Align if needed,
   * don't set it dirty since this function has not updated
   */
  LOG_APPEND_ALIGN (thread_p, LOG_DONT_SET_DIRTY);

  ptr = LOG_APPEND_PTR ();
  last_ptr = LOG_LAST_APPEND_PTR ();

  /* Does data fit completely in current page ? */
  if ((ptr + length) >= last_ptr)
    {
      while (length > 0)
	{
	  if (ptr >= last_ptr)
	    {
	      /*
	       * Get next page and set the current one dirty
	       */
	      logpb_next_append_page (thread_p, LOG_SET_DIRTY);
	      ptr = LOG_APPEND_PTR ();
	      last_ptr = LOG_LAST_APPEND_PTR ();
	    }
	  /* Find the amount of contiguous data that can be copied */
	  if (ptr + length >= last_ptr)
	    {
	      copy_length = CAST_BUFLEN (last_ptr - ptr);
	    }
	  else
	    {
	      copy_length = length;
	    }
	  memcpy (ptr, data, copy_length);
	  ptr += copy_length;
	  data += copy_length;
	  length -= copy_length;
	  log_Gl.hdr.append_lsa.offset += copy_length;
	}
    }
  else
    {
      memcpy (ptr, data, length);
      log_Gl.hdr.append_lsa.offset += length;
    }

  /*
   * Align the data for future appends.
   * Indicate that modifications were done
   */
  LOG_APPEND_ALIGN (thread_p, LOG_SET_DIRTY);
}

/*
 * logpb_append_crumbs - Append crumbs of data
 *
 * return: nothing
 *
 *   num_crumbs(in): Number of crumbs
 *   crumbs(in): The crumbs (length + data)
 *
 * NOTE: Append crumbs of data by gluing them. After this the log manager will lose track of what was glued.
 */
static void
logpb_append_crumbs (THREAD_ENTRY * thread_p, int num_crumbs, const LOG_CRUMB * crumbs)
{
  const char *data;		/* Data to copy */
  char *ptr;			/* Pointer for copy data into log append buffer */
  char *last_ptr;		/* Pointer to last portion available to copy into log append buffer */
  int copy_length;		/* Amount of contiguos data that can be copied */
  int length;
  int i;

  assert (LOG_CS_OWN_WRITE_MODE (thread_p));

  if (num_crumbs == 0)
    {
      return;
    }

  /*
   * Align if needed,
   * don't set it dirty since this function has not updated
   */
  LOG_APPEND_ALIGN (thread_p, LOG_DONT_SET_DIRTY);

  ptr = LOG_APPEND_PTR ();
  last_ptr = LOG_LAST_APPEND_PTR ();

  for (i = 0; i < num_crumbs; i++)
    {
      length = crumbs[i].length;
      data = (char *) crumbs[i].data;

      /* Does data fit completely in current page ? */
      if ((ptr + length) >= last_ptr)
	while (length > 0)
	  {
	    if (ptr >= last_ptr)
	      {
		/*
		 * Get next page and set the current one dirty
		 */
		logpb_next_append_page (thread_p, LOG_SET_DIRTY);
		ptr = LOG_APPEND_PTR ();
		last_ptr = LOG_LAST_APPEND_PTR ();
	      }
	    /* Find the amount of contiguous data that can be copied */
	    if ((ptr + length) >= last_ptr)
	      {
		copy_length = CAST_BUFLEN (last_ptr - ptr);
	      }
	    else
	      {
		copy_length = length;
	      }
	    memcpy (ptr, data, copy_length);
	    ptr += copy_length;
	    data += copy_length;
	    length -= copy_length;
	    log_Gl.hdr.append_lsa.offset += copy_length;
	  }
      else
	{
	  memcpy (ptr, data, length);
	  ptr += length;
	  log_Gl.hdr.append_lsa.offset += length;
	}
    }

  /*
   * Align the data for future appends.
   * Indicate that modifications were done
   */
  LOG_APPEND_ALIGN (thread_p, LOG_SET_DIRTY);
}

/*
 * logpb_end_append - Finish appending a log record
 *
 * return: nothing
 *
 *   flush(in): Is it a requirement to flush the log ?
 *   force_flush(in):
 *
 * NOTE:  Finish appending a log record. If the log record was appended
 *              in several log buffers, these buffers are flushed and freed.
 *              Only one append buffer will remain pin (fetched) in memory.
 *              If the log record was appended in only one buffer, the buffer
 *              is not flushed unless the caller requested flushing (e.g.,
 *              for a log_commit record).
 */
static void
logpb_end_append (THREAD_ENTRY * thread_p, LOG_RECORD_HEADER * header)
{
  assert (LOG_CS_OWN_WRITE_MODE (thread_p));

  LOG_APPEND_ALIGN (thread_p, LOG_DONT_SET_DIRTY);
  LOG_APPEND_ADVANCE_WHEN_DOESNOT_FIT (thread_p, sizeof (LOG_RECORD_HEADER));

  /*
   * Find the log_rec portion of the append record, it may not be in the
   * current append buffer since it can be stored in several buffers. Then,
   * make the log_rec point to next future append record, unless it is
   * the special record type used for archives created during backups
   * that cannot have a forward lsa and must waste the remaining space
   * on the current page.
   */
  assert (LSA_EQ (&header->forw_lsa, &log_Gl.hdr.append_lsa));

  if (!LSA_EQ (&log_Gl.append.prev_lsa, &log_Gl.hdr.append_lsa))
    {
      logpb_set_dirty (thread_p, log_Gl.append.log_pgptr);
    }

  if (log_Pb.partial_append.status == LOGPB_APPENDREC_IN_PROGRESS)
    {
      /* success, fall through */
    }
  else if (log_Pb.partial_append.status == LOGPB_APPENDREC_PARTIAL_FLUSHED_END_OF_LOG)
    {
      /* we need to flush the correct version now */
      log_Pb.partial_append.status = LOGPB_APPENDREC_PARTIAL_ENDED;
      logpb_flush_all_append_pages (thread_p);
      assert (log_Pb.partial_append.status == LOGPB_APPENDREC_PARTIAL_FLUSHED_ORIGINAL);
    }
  else
    {
      /* invalid state */
      assert_release (false);
    }
  log_Pb.partial_append.status = LOGPB_APPENDREC_SUCCESS;
}

/*
 *
 *       	   FUNCTIONS RELATED TO LOG INFORMATION FILE
 *
 */

/*
 * logpb_create_log_info - Create a log information file
 *
 * return: nothing
 *
 *   logname_info(in): Name of the log information file
 *   db_fullname(in): Name of the database or NULL (defualt to current one)
 *
 * NOTE: Creates a log information file. This file is used as a help
 *              for the DBA of what things has been archived and what archive
 *              logs are not needed during normal restart recovery (i.e.,
 *              other than media crash).
 */
void
logpb_create_log_info (const char *logname_info, const char *db_fullname)
{
  FILE *fp;			/* Pointer to file */
  const char *catmsg;
  const char *db_name = db_fullname;
  int error_code = NO_ERROR;

  /* Create the information file */
  fp = fopen (logname_info, "w");
  if (fp != NULL)
    {
      fclose (fp);
      catmsg = msgcat_message (MSGCAT_CATALOG_CUBRID, MSGCAT_SET_LOG, MSGCAT_LOG_LOGINFO_COMMENT);
      if (db_name == NULL)
	{
	  db_name = log_Db_fullname;
	}
      if (catmsg == NULL)
	{
	  catmsg = "COMMENT: %s for database %s\n";
	}
      error_code = log_dump_log_info (logname_info, false, catmsg, CUBRID_MAGIC_LOG_INFO, db_name);
      if (error_code != NO_ERROR)
	{
	  return;
	}

      (void) logpb_add_volume (db_fullname, LOG_DBLOG_INFO_VOLID, logname_info, DISK_UNKNOWN_PURPOSE);
    }
}


/*
 * logpb_get_guess_archive_num - Guess archive number
 *
 * return: arvnum or -1
 *
 *   pageid(in): Desired page
 *
 * NOTE: Guess the archive number where the desired page is archived by searching the log information file.
 */
static int
logpb_get_guess_archive_num (THREAD_ENTRY * thread_p, LOG_PAGEID pageid)
{
  FILE *fp;
  char line[LOG_MAX_LOGINFO_LINE];
  int arv_num = -1;
  int last_arvnum = -1;
  int next_arvnum;
  bool isfound = false;
  LOG_PAGEID from_pageid;
  LOG_PAGEID to_pageid;
  long long int f, t;

  assert (LOG_CS_OWN (thread_p));

  arv_num = logpb_get_archive_num_from_info_table (thread_p, pageid);

  if (arv_num >= 0)
    {
      return arv_num;
    }

  /*
   * Guess by looking into the log information file. This is just a guess
   */
  fp = fopen (log_Name_info, "r");
  if (fp != NULL)
    {
      while (fgets (line, LOG_MAX_LOGINFO_LINE, fp) != NULL)
	{
	  if (strstr (line + TIME_SIZE_OF_DUMP_LOG_INFO,
		      msgcat_message (MSGCAT_CATALOG_CUBRID, MSGCAT_SET_LOG, MSGCAT_LOG_LOGINFO_KEYWORD_ARCHIVE))
	      == line + TIME_SIZE_OF_DUMP_LOG_INFO)
	    {
	      /* A candidate for a guess */
	      if (sscanf (line + TIME_SIZE_OF_DUMP_LOG_INFO, "%*s %d %*s %lld %lld", &next_arvnum, &f, &t) == 3)
		{
		  from_pageid = f;
		  to_pageid = t;

		  last_arvnum = next_arvnum;

		  if (pageid < from_pageid)
		    {
		      /*
		       * keep looking.
		       * There is likely a hole in the archive process due to media
		       * crashes off or the log information contains some missing
		       * entries.
		       */
		      continue;
		    }

		  arv_num = next_arvnum;

		  if (pageid >= from_pageid && pageid <= to_pageid)
		    {
		      /* Found the page in this archive */
		      isfound = true;
		      break;
		    }
		}
	    }
	}
      fclose (fp);
    }

  if (arv_num == -1)
    {
      /*
       * If I have a log active, use it to find out a better archive number
       * for initial search
       */
      if (log_Gl.append.vdes != NULL_VOLDES)
	{
	  arv_num = (int) (pageid / LOGPB_ACTIVE_NPAGES);
	}
      else
	{
	  /*
	   * We do not have a clue what it is available. Don't have log active
	   * and likely we did not have backups.
	   * Must trace for available archive volumes
	   */
	  arv_num = 0;
	}
    }
  else if (isfound == false && last_arvnum == arv_num && log_Gl.append.vdes != NULL_VOLDES)
    {
      /*
       * The log archive was chopped somehow.
       */
      arv_num = log_Gl.hdr.nxarv_num - 1;
    }

  /* Insure that we never pick one larger than the next one to be created */
  if (arv_num >= log_Gl.hdr.nxarv_num)
    {
      arv_num = log_Gl.hdr.nxarv_num - 1;
    }

  return arv_num;
}

/*
 * logpb_find_volume_info_exist - Find if volume information exists ?
 *
 * return:
 *
 * NOTE: Find if volume information exist.
 */
bool
logpb_find_volume_info_exist (void)
{
  return fileio_is_volume_exist (log_Name_volinfo);
}

/*
 * logpb_create_volume_info - Create the volume information and add first volume
 *
 * return: NO_ERROR or error code
 *
 *   db_fullname(in): Name of the database or NULL (defualt to current one)
 *
 * NOTE: Create the volume information and add the first volume.
 */
int
logpb_create_volume_info (const char *db_fullname)
{
  char vol_fullname[PATH_MAX];
  char *volinfo_fullname;
  FILE *volinfo_fp = NULL;

  if (db_fullname != NULL)
    {
      fileio_make_volume_info_name (vol_fullname, db_fullname);
      volinfo_fullname = vol_fullname;
    }
  else
    {
      volinfo_fullname = log_Name_volinfo;
    }

  volinfo_fp = fopen (volinfo_fullname, "w");
  if (volinfo_fp == NULL)
    {
      /* Unable to create the database volume information */
      er_set_with_oserror (ER_ERROR_SEVERITY, ARG_FILE_LINE, ER_BO_CANNOT_CREATE_VOL, 2, volinfo_fullname, db_fullname);
      return ER_BO_CANNOT_CREATE_VOL;
    }
  /*
   * Write information about:
   * the active log and the first volume of the database
   * in the volume information file
   */
  fprintf (volinfo_fp, "%4d %s\n", LOG_DBVOLINFO_VOLID, volinfo_fullname);

  fflush (volinfo_fp);
  fclose (volinfo_fp);

  return NO_ERROR;
}

/*
 * logpb_recreate_volume_info - Recreate the database volume information
 *
 * return: NO_ERROR if all OK, ER_ status otherwise
 *
 * NOTE: Recreate the database volume information from the internal information that is stored in each volume.
 */
int
logpb_recreate_volume_info (THREAD_ENTRY * thread_p)
{
  VOLID volid = LOG_DBFIRST_VOLID;	/* Current volume identifier */
  VOLID next_volid = LOG_DBFIRST_VOLID;	/* Next volume identifier */
  char next_vol_fullname[PATH_MAX];	/* Next volume name */
  int error_code = NO_ERROR;

  error_code = logpb_create_volume_info (NULL);
  if (error_code != NO_ERROR)
    {
      goto error;
    }
  if (logpb_add_volume (NULL, LOG_DBLOG_INFO_VOLID, log_Name_info, DISK_UNKNOWN_PURPOSE) != LOG_DBLOG_INFO_VOLID)
    {
      error_code = ER_FAILED;
      goto error;
    }
  if (logpb_add_volume (NULL, LOG_DBLOG_BKUPINFO_VOLID, log_Name_bkupinfo, DISK_UNKNOWN_PURPOSE) !=
      LOG_DBLOG_BKUPINFO_VOLID)
    {
      error_code = ER_FAILED;
      goto error;
    }
  if (logpb_add_volume (NULL, LOG_DBLOG_ACTIVE_VOLID, log_Name_active, DISK_UNKNOWN_PURPOSE) != LOG_DBLOG_ACTIVE_VOLID)
    {
      error_code = ER_FAILED;
      goto error;
    }

  /* First the primary volume, then the rest of the volumes */

  strcpy (next_vol_fullname, log_Db_fullname);

  do
    {
      if (logpb_add_volume (NULL, volid, next_vol_fullname, DB_PERMANENT_DATA_PURPOSE) != volid)
	{
	  error_code = ER_FAILED;
	  goto error;
	}

      if (disk_get_link (thread_p, volid, &next_volid, next_vol_fullname) == NULL)
	{
	  error_code = ER_FAILED;
	  goto error;
	}

      volid = next_volid;
    }
  while (volid != NULL_VOLID);

  return error_code;

  /* ****** */
error:
  (void) remove (log_Name_volinfo);
  return error_code;
}

/*
 * logpb_add_volume - Add a new volume entry to the volume information
 *
 * return: new_volid or NULL_VOLID
 *
 *   db_fullname(in):
 *   new_volid(in): New volume identifier
 *   new_volfullname(in): New volume name
 *   new_volpurpose(in): Purpose of new volume
 *
 * NOTE: Add a new entry to the volume information
 */
/* todo: remove purpose */
VOLID
logpb_add_volume (const char *db_fullname, VOLID new_volid, const char *new_volfullname, DISK_VOLPURPOSE new_volpurpose)
{
  if (new_volpurpose != DB_TEMPORARY_DATA_PURPOSE)
    {
      char vol_fullname[PATH_MAX];
      char *volinfo_fullname;
      FILE *volinfo_fp = NULL;

      if (db_fullname != NULL)
	{
	  fileio_make_volume_info_name (vol_fullname, db_fullname);
	  volinfo_fullname = vol_fullname;
	}
      else
	{
	  volinfo_fullname = log_Name_volinfo;
	}

      volinfo_fp = fopen (volinfo_fullname, "a");
      if (volinfo_fp != NULL)
	{
	  /* Write information about this volume in the volume information file */
	  fprintf (volinfo_fp, "%4d %s\n", new_volid, new_volfullname);
	  fflush (volinfo_fp);
	  fclose (volinfo_fp);

	  return new_volid;
	}
      else
	{
	  return NULL_VOLID;
	}
    }

  return new_volid;
}

/*
 * logpb_scan_volume_info - Scan the volume information entries
 *
 * return: number of entries or -1 in case of error.
 *
 *   db_fullname(in):
 *   ignore_volid(in): Don't call function with this volume
 *   start_volid(in): Scan should start at this point.
 *   fun(in): Function to be called on each entry
 *   args(in): Additional arguments to be passed to function
 *
 * NOTE: Scan the volume information entries calling the given function on each entry.
 */
int
logpb_scan_volume_info (THREAD_ENTRY * thread_p, const char *db_fullname, VOLID ignore_volid, VOLID start_volid,
			int (*fun) (THREAD_ENTRY * thread_p, VOLID xvolid, const char *vlabel, void *args), void *args)
{
  char xxvolinfo_fullname[PATH_MAX];
  char *volinfo_fullname;
  FILE *volinfo_fp = NULL;	/* Pointer to new volinfo */
  char vol_fullname[PATH_MAX];	/* Next volume name */
  VOLID volid = LOG_DBFIRST_VOLID - 1;	/* Next volume identifier */
  int read_int_volid;
  VOLID num_vols = 0;
  bool start_scan = false;
  char format_string[64];

  if (db_fullname != NULL)
    {
      fileio_make_volume_info_name (xxvolinfo_fullname, db_fullname);
      volinfo_fullname = xxvolinfo_fullname;
    }
  else
    {
      volinfo_fullname = log_Name_volinfo;
    }

  volinfo_fp = fopen (volinfo_fullname, "r");
  if (volinfo_fp == NULL)
    {
      er_set (ER_ERROR_SEVERITY, ARG_FILE_LINE, ER_BO_CANNOT_FINE_VOLINFO, 1, volinfo_fullname);
      return -1;
    }

  sprintf (format_string, "%%d %%%ds", PATH_MAX - 1);
  while (true)
    {
      if (fscanf (volinfo_fp, format_string, &read_int_volid, vol_fullname) != 2)
	{
	  break;
	}

      if ((volid + 1) != NULL_VOLID && (volid + 1) > (VOLID) read_int_volid && num_vols != 0)
	{
	  er_set (ER_WARNING_SEVERITY, ARG_FILE_LINE, ER_BO_UNSORTED_VOLINFO, 4, volinfo_fullname, num_vols,
		  read_int_volid, vol_fullname);
	  num_vols = -1;
	  break;
	}
      volid = (VOLID) read_int_volid;

      if (volid == NULL_VOLID)
	{
	  continue;
	}

      if (start_scan == false)
	{
	  if (start_volid == read_int_volid)
	    {
	      start_scan = true;
	    }
	  else
	    {
	      continue;
	    }
	}

      if (volid != ignore_volid)
	{
	  if (((*fun) (thread_p, volid, vol_fullname, args)) != NO_ERROR)
	    {
	      num_vols = -1;
	      break;
	    }

	  num_vols++;
	}
    }

  fclose (volinfo_fp);

  return num_vols;
}

/*
 *
 *       	   FUNCTIONS RELATED TO LOG ARCHIVES
 *
 */

/*
 * logpb_to_physical_pageid - Find physical page identifier of given logic page
 *
 * return: phy page identifier
 *
 *   logical_pageid(in): logical_pageid: Logical log page
 *
 * NOTE: Returns the physical page identifier associated with given logical page.
 */
LOG_PHY_PAGEID
logpb_to_physical_pageid (LOG_PAGEID logical_pageid)
{
  LOG_PHY_PAGEID phy_pageid;

  if (logical_pageid == LOGPB_HEADER_PAGE_ID)
    {
      phy_pageid = LOGPB_PHYSICAL_HEADER_PAGE_ID;
    }
  else
    {
      LOG_PAGEID tmp_pageid;

      tmp_pageid = logical_pageid - LOGPB_FIRST_ACTIVE_PAGE_ID;
      if (tmp_pageid >= LOGPB_ACTIVE_NPAGES)
	{
	  tmp_pageid %= LOGPB_ACTIVE_NPAGES;
	}
      else if (tmp_pageid < 0)
	{
	  tmp_pageid = LOGPB_ACTIVE_NPAGES - ((-tmp_pageid) % LOGPB_ACTIVE_NPAGES);
	}

      tmp_pageid++;
      if (tmp_pageid > LOGPB_ACTIVE_NPAGES)
	{
	  tmp_pageid %= LOGPB_ACTIVE_NPAGES;
	}

      assert (tmp_pageid <= PAGEID_MAX);
      phy_pageid = (LOG_PHY_PAGEID) tmp_pageid;
    }

  return phy_pageid;
}

/*
 * logpb_is_page_in_archive - Is the given page an archive page ?
 *
 * return:
 *
 *   pageid(in): Log page identifier
 *
 * NOTE:Find if given page is an archive page identifier.
 */
bool
logpb_is_page_in_archive (LOG_PAGEID pageid)
{
  return LOGPB_IS_ARCHIVE_PAGE (pageid);
}

/*
 * logpb_is_smallest_lsa_in_archive - IS THE SMALLEST ACTIVE OF THE LOG ARCHIVE ?
 *
 * return:
 *
 * NOTE: Returns true if the smallest active LSA is located in an archive log.
 */
bool
logpb_is_smallest_lsa_in_archive (THREAD_ENTRY * thread_p)
{
  LOG_LSA lsa;			/* smallest lsa */

  logtb_find_smallest_lsa (thread_p, &lsa);
  return (!LSA_ISNULL (&lsa) && logpb_is_page_in_archive (lsa.pageid));
}

/*
 * logpb_get_archive_number - Archive location of given page
 *
 * return: archive number
 *
 *   pageid(in): The desired logical page
 *
 * NOTE: Find in what archive the page is located or in what archive the page should have been located.
 */
int
logpb_get_archive_number (THREAD_ENTRY * thread_p, LOG_PAGEID pageid)
{
  int arv_num = 0;

  if (logpb_fetch_from_archive (thread_p, pageid, NULL, &arv_num, NULL, false) == NULL)
    {
      return -1;
    }

  if (arv_num < 0)
    {
      arv_num = 0;
    }

  return arv_num;
}

/*
 * logpb_set_unavailable_archive - Cache that given archive is unavailable
 *
 * return: nothing
 *
 *   arv_num(in): Log archive number
 *
 * NOTE: Record that give archive is unavialble.
 */
static void
logpb_set_unavailable_archive (THREAD_ENTRY * thread_p, int arv_num)
{
  int *ptr;
  int size;

  assert (LOG_ARCHIVE_CS_OWN_WRITE_MODE (thread_p));

  if (log_Gl.archive.unav_archives == NULL)
    {
      size = sizeof (*log_Gl.archive.unav_archives) * 10;
      ptr = (int *) malloc (size);
      if (ptr == NULL)
	{
	  return;
	}
      log_Gl.archive.max_unav = 10;
      log_Gl.archive.next_unav = 0;
      log_Gl.archive.unav_archives = ptr;
    }
  else
    {
      if ((log_Gl.archive.next_unav + 1) >= log_Gl.archive.max_unav)
	{
	  size = (sizeof (*log_Gl.archive.unav_archives) * (log_Gl.archive.max_unav + 10));
	  ptr = (int *) realloc (log_Gl.archive.unav_archives, size);
	  if (ptr == NULL)
	    {
	      return;
	    }
	  log_Gl.archive.max_unav += 10;
	  log_Gl.archive.unav_archives = ptr;
	}
    }

  log_Gl.archive.unav_archives[log_Gl.archive.next_unav++] = arv_num;
}

/*
 * logpb_dismount_log_archive - dismount archive log
 *
 * return: nothing
 *
 * It dismounts and resets log_Gl.archive.vdes
 */
static void
logpb_dismount_log_archive (THREAD_ENTRY * thread_p)
{
  LOG_ARCHIVE_CS_ENTER (thread_p);

  if (log_Gl.archive.vdes != NULL_VOLDES)
    {
      fileio_dismount (thread_p, log_Gl.archive.vdes);
      log_Gl.archive.vdes = NULL_VOLDES;
    }

  LOG_ARCHIVE_CS_EXIT (thread_p);
}

/*
 * logpb_decache_archive_info - Decache any archive log memory information
 *
 * return: nothing
 *
 * NOTE: Decache any archive log memory information.
 */
void
logpb_decache_archive_info (THREAD_ENTRY * thread_p)
{
  LOG_ARCHIVE_CS_ENTER (thread_p);

  if (log_Gl.archive.vdes != NULL_VOLDES)
    {
      logpb_dismount_log_archive (thread_p);
    }

  if (log_Gl.archive.unav_archives != NULL)
    {
      free_and_init (log_Gl.archive.unav_archives);
      log_Gl.archive.max_unav = 0;
      log_Gl.archive.next_unav = 0;
    }

  LOG_ARCHIVE_CS_EXIT (thread_p);
}

/*
 * log_isarchive_available - Is given archive available ?
 *
 * return: true/false
 *        true: means that the archive may be available.
 *       false: it is known that archive is not available.
 *
 *   arv_num(in): Log archive number
 *
 * NOTE:Find if the current archive is available.
 */
static bool
logpb_is_archive_available (THREAD_ENTRY * thread_p, int arv_num)
{
  int i;

  assert (LOG_CS_OWN (thread_p));
  assert (LOG_ARCHIVE_CS_OWN_WRITE_MODE (thread_p));

  if (arv_num >= log_Gl.hdr.nxarv_num || arv_num < 0)
    {
      return false;
    }

  if (log_Gl.archive.unav_archives != NULL)
    {
      for (i = 0; i < log_Gl.archive.next_unav; i++)
	{
	  if (log_Gl.archive.unav_archives[i] == arv_num)
	    {
	      return false;
	    }
	}
    }

  return true;
}

/*
 * log_fetch_from_archive - Fetch a log page from the log archives
 *
 * return: log_pgptr or NULL (in case of error)
 *
 *   pageid(in): The desired logical page
 *   log_pgptr(in): Place to return the log page
 *   arv_num(in): Set to archive number where page was found or where page
 *                 should have been found.
 *
 * NOTE: Fetch a log page from archive logs.
 */
LOG_PAGE *
logpb_fetch_from_archive (THREAD_ENTRY * thread_p, LOG_PAGEID pageid, LOG_PAGE * log_pgptr,
			  int *ret_arv_num, LOG_ARV_HEADER * ret_arv_hdr, bool is_fatal)
{
  char hdr_pgbuf[IO_MAX_PAGE_SIZE + MAX_ALIGNMENT], *aligned_hdr_pgbuf;
  char log_pgbuf[IO_MAX_PAGE_SIZE + MAX_ALIGNMENT], *aligned_log_pgbuf;
  LOG_ARV_HEADER *arv_hdr;
  LOG_PAGE *hdr_pgptr;
  LOG_PHY_PAGEID phy_pageid = NULL_PAGEID;
  char arv_name[PATH_MAX];
  const char *tmp_arv_name;
  int arv_num, vdes;
  int direction = 0, retry;
  bool has_guess_arvnum = false, first_time = true;
  int error_code = NO_ERROR;
  char format_string[64];

  assert (LOG_CS_OWN (thread_p));

  logpb_log ("called logpb_fetch_from_archive for pageid = %lld\n", (long long int) pageid);

  LOG_ARCHIVE_CS_ENTER (thread_p);

  aligned_hdr_pgbuf = PTR_ALIGN (hdr_pgbuf, MAX_ALIGNMENT);
  aligned_log_pgbuf = PTR_ALIGN (log_pgbuf, MAX_ALIGNMENT);

#if !defined(NDEBUG)
  if (prm_get_bool_value (PRM_ID_LOG_TRACE_DEBUG))
    {
      fprintf (stdout, "\n **log_fetch_from_archive has been called on pageid = %lld ** \n", (long long int) pageid);
      fflush (stdout);
    }
#endif

  hdr_pgptr = (LOG_PAGE *) aligned_hdr_pgbuf;
  if (log_pgptr == NULL)
    {
      log_pgptr = (LOG_PAGE *) aligned_log_pgbuf;
    }
  if (ret_arv_num == NULL)
    {
      ret_arv_num = &arv_num;
    }

  if (log_Gl.archive.vdes == NULL_VOLDES)
    {
      if (log_Gl.hdr.nxarv_num <= 0)
	{
	  /* We do not have any archives */
	  er_set (ER_FATAL_ERROR_SEVERITY, ARG_FILE_LINE, ER_LOG_NOTIN_ARCHIVE, 1, pageid);

	  LOG_ARCHIVE_CS_EXIT (thread_p);
	  return NULL;
	}

      /*
       * Guess the archive where that page is stored
       */

      has_guess_arvnum = true;
      *ret_arv_num = logpb_get_guess_archive_num (thread_p, pageid);
      fileio_make_log_archive_name (arv_name, log_Archive_path, log_Prefix, *ret_arv_num);

      error_code = ER_FAILED;
      if (logpb_is_archive_available (thread_p, *ret_arv_num) == true && fileio_is_volume_exist (arv_name) == true)
	{
	  vdes = fileio_mount (thread_p, log_Db_fullname, arv_name, LOG_DBLOG_ARCHIVE_VOLID, false, false);
	  if (vdes != NULL_VOLDES)
	    {
	      if (fileio_read (thread_p, vdes, hdr_pgptr, 0, LOG_PAGESIZE) == NULL)
		{
		  fileio_dismount (thread_p, vdes);
		  er_set (ER_FATAL_ERROR_SEVERITY, ARG_FILE_LINE, ER_LOG_READ, 3, 0LL, 0LL, arv_name);

		  LOG_ARCHIVE_CS_EXIT (thread_p);
		  return NULL;
		}
	      error_code = NO_ERROR;
	      arv_hdr = (LOG_ARV_HEADER *) hdr_pgptr->area;
	      if (log_Gl.append.vdes != NULL_VOLDES)
		{
		  if (difftime64 ((time_t) arv_hdr->db_creation, (time_t) log_Gl.hdr.db_creation) != 0)
		    {
		      /*
		       * This volume does not belong to the database. For now, assume
		       * that it is not only. Later, we will give this error to user
		       */
		      vdes = NULL_VOLDES;
		      arv_hdr = NULL;
		    }
		}
	    }
	}

      if (error_code != NO_ERROR)
	{
	  /*
	   * The volume is not online. Ask for it later (below). But first try to
	   * make the best guess for the archive number.
	   */
	  vdes = NULL_VOLDES;
	  arv_hdr = NULL;
	}
    }
  else
    {
      vdes = log_Gl.archive.vdes;
      arv_hdr = &log_Gl.archive.hdr;
      *ret_arv_num = arv_hdr->arv_num;
    }

  sprintf (format_string, "%%%ds", PATH_MAX - 1);

  log_Gl.archive.vdes = NULL_VOLDES;
  while (true)
    {
      /* Is the page in current archive log ? */
      if (arv_hdr != NULL && pageid >= arv_hdr->fpageid && pageid <= arv_hdr->fpageid + arv_hdr->npages - 1)
	{
	  /* Find location of logical page in the archive log */
	  phy_pageid = (LOG_PHY_PAGEID) (pageid - arv_hdr->fpageid + 1);

	  /* Record number of reads in statistics */
	  perfmon_inc_stat (thread_p, PSTAT_LOG_NUM_IOREADS);

	  if (fileio_read (thread_p, vdes, log_pgptr, phy_pageid, LOG_PAGESIZE) == NULL)
	    {
	      /* Error reading archive page */
	      tmp_arv_name = fileio_get_volume_label_by_fd (vdes, PEEK);
	      fileio_dismount (thread_p, vdes);
	      log_Gl.archive.vdes = NULL_VOLDES;
	      er_set (ER_FATAL_ERROR_SEVERITY, ARG_FILE_LINE, ER_LOG_READ, 3, pageid, phy_pageid, tmp_arv_name);

	      LOG_ARCHIVE_CS_EXIT (thread_p);
	      return NULL;
	    }

	  TDE_ALGORITHM tde_algo = logpb_get_tde_algorithm (log_pgptr);
	  if (tde_algo != TDE_ALGORITHM_NONE)
	    {
	      if (tde_decrypt_log_page (log_pgptr, tde_algo, log_pgptr) != NO_ERROR)
		{
		  ASSERT_ERROR ();
		  LOG_ARCHIVE_CS_EXIT (thread_p);
		  return NULL;
		}
	    }

	  /* Cast the archive information. May be used again */
	  if (arv_hdr != &log_Gl.archive.hdr)
	    {
	      log_Gl.archive.hdr = *arv_hdr;
	    }
	  log_Gl.archive.vdes = vdes;
	  break;
	}
      else
	{
	  /* If any archive dismount it */
	  if (vdes != NULL_VOLDES)
	    {
	      fileio_dismount (thread_p, vdes);
	      vdes = NULL_VOLDES;
	    }

	  if (has_guess_arvnum == false)
	    {
	      has_guess_arvnum = true;
	      retry = logpb_get_guess_archive_num (thread_p, pageid);
	      if (retry != *ret_arv_num)
		{
		  *ret_arv_num = retry;
		}
	    }
	  else
	    {
	      if (direction == 0)
		{
		  /*
		   * Define the direction by looking for desired page
		   */
		  if (arv_hdr != NULL)
		    {
		      if (pageid < arv_hdr->fpageid)
			{
			  /* Try older archives */
			  direction = -1;
			}
		      else
			{
			  /* Try newer archives */
			  direction = 1;
			}
		    }
		  else
		    {
		      if (first_time != true)
			{
			  if (log_Gl.append.vdes == NULL_VOLDES)
			    {
			      direction = 1;
			    }
			  else
			    {
			      /*
			       * Start looking from the last archive.
			       * Optimized for UNDO.. This is not so bad since this branch
			       * will be reached only when the guess archive is not
			       * available.
			       */
			      *ret_arv_num = log_Gl.hdr.nxarv_num;
			      direction = -1;
			    }
			}
		    }
		}

	      if (arv_hdr != NULL)
		{
		  if (direction == -1)
		    {
		      /*
		       * Try an older archive.
		       * The page that I am looking MUST be smaller than the first
		       * page in current archive
		       */
		      if (pageid < arv_hdr->fpageid)
			{
			  *ret_arv_num -= 1;
			}
		      else
			{
			  *ret_arv_num = -1;
			}
		    }
		  else
		    {
		      /* Try a newer archive. The page that I am looking MUST be larger than the last page in current
		       * archive */
		      if (pageid > arv_hdr->fpageid + arv_hdr->npages - 1)
			{
			  *ret_arv_num += 1;
			}
		      else
			{
			  *ret_arv_num = log_Gl.hdr.nxarv_num;
			}
		    }
		}
	      else
		{
		  /*
		   * The archive number is not increased the first time in the loop,
		   * so we can ask for it when it is not available.
		   */
		  if (first_time != true)
		    {
		      /*
		       * If we do not have the log active, we don't really know how to
		       * continue, we could be looping forever.
		       */
		      if (log_Gl.append.vdes == NULL_VOLDES)
			{
			  *ret_arv_num = -1;
			}
		      else
			{
			  *ret_arv_num = *ret_arv_num + direction;
			}
		    }
		}

	      first_time = false;
	      if (*ret_arv_num < 0 || *ret_arv_num == log_Gl.hdr.nxarv_num)
		{
		  /* Unable to find page in archive */
		  if (log_Gl.append.vdes != NULL_VOLDES)
		    {
		      er_set (ER_FATAL_ERROR_SEVERITY, ARG_FILE_LINE, ER_LOG_NOTIN_ARCHIVE, 1, pageid);
		    }
		  else
		    {
		      /*
		       * This is likely an incomplete recovery (restore).
		       * We do not have the active log and we are looking for a log page
		       */
		      er_set (ER_WARNING_SEVERITY, ARG_FILE_LINE, ER_LOG_NOTIN_ARCHIVE, 1, pageid);
		    }

		  LOG_ARCHIVE_CS_EXIT (thread_p);

		  return NULL;
		}
	    }

	  if (logpb_is_archive_available (thread_p, *ret_arv_num) == false)
	    {
	      arv_hdr = NULL;
	      continue;
	    }

	  fileio_make_log_archive_name (arv_name, log_Archive_path, log_Prefix, *ret_arv_num);
	  retry = 3;
	  while (retry != 0 && retry != 1
		 && (vdes =
		     fileio_mount (thread_p, log_Db_fullname, arv_name, LOG_DBLOG_ARCHIVE_VOLID, false,
				   false)) == NULL_VOLDES)
	    {
	      char line_buf[PATH_MAX * 2];
	      bool is_in_crash_recovery;

	      is_in_crash_recovery = log_is_in_crash_recovery ();

	      /*
	       * The archive is not online.
	       */
	      if (is_in_crash_recovery == true)
		{
		  fprintf (stdout, "%s\n", er_msg ());
		}

	    retry_prompt:
	      if (log_default_input_for_archive_log_location >= 0)
		{
		  retry = log_default_input_for_archive_log_location;
		  if (retry == 1 && is_in_crash_recovery == true)
		    {
		      fprintf (stdout, "Continue without present archive. (Partial recovery).\n");
		    }
		}
	      else
		{
		  fprintf (stdout, msgcat_message (MSGCAT_CATALOG_CUBRID, MSGCAT_SET_LOG, MSGCAT_LOG_STARTS));
		  fprintf (stdout, msgcat_message (MSGCAT_CATALOG_CUBRID, MSGCAT_SET_LOG, MSGCAT_LOG_LOGARCHIVE_NEEDED),
			   arv_name);
		  fprintf (stdout, msgcat_message (MSGCAT_CATALOG_CUBRID, MSGCAT_SET_LOG, MSGCAT_LOG_STARTS));

		  if (fgets (line_buf, PATH_MAX, stdin) == NULL)
		    {
		      retry = 0;	/* EOF */
		    }
		  else if (sscanf (line_buf, "%d", &retry) != 1)
		    {
		      retry = -1;	/* invalid input */
		    }
		}

	      switch (retry)
		{
		case 0:	/* quit */
		  logpb_set_unavailable_archive (thread_p, *ret_arv_num);
		  er_set (ER_FATAL_ERROR_SEVERITY, ARG_FILE_LINE, ER_LOG_NOTIN_ARCHIVE, 1, pageid);
		  if (is_fatal)
		    {
		      logpb_fatal_error (thread_p, true, ARG_FILE_LINE, "log_fetch_from_archive");
		    }

		  LOG_ARCHIVE_CS_EXIT (thread_p);

		  return NULL;

		case 1:	/* Not available */
		  logpb_set_unavailable_archive (thread_p, *ret_arv_num);
		  break;

		case 3:	/* Relocate */
		  fprintf (stdout, msgcat_message (MSGCAT_CATALOG_CUBRID, MSGCAT_SET_LOG, MSGCAT_LOG_NEWLOCATION));
		  if (fgets (line_buf, PATH_MAX, stdin) == 0 || (sscanf (line_buf, format_string, arv_name) != 1))
		    {
		      fileio_make_log_archive_name (arv_name, log_Archive_path, log_Prefix, *ret_arv_num);
		    }
		  break;

		case 2:	/* Retry */
		  break;

		default:	/* Something strange.  Get user to try again. */
		  fprintf (stdout, msgcat_message (MSGCAT_CATALOG_CUBRID, MSGCAT_SET_LOG, MSGCAT_LOG_INPUT_RANGE_ERROR),
			   0, 3);
		  goto retry_prompt;
		}
	    }

	  if (vdes != NULL_VOLDES)
	    {
	      /* Read header page and make sure the page is here */

	      /* Record number of reads in statistics */
	      perfmon_inc_stat (thread_p, PSTAT_LOG_NUM_IOREADS);

	      if (fileio_read (thread_p, vdes, hdr_pgptr, 0, LOG_PAGESIZE) == NULL)
		{
		  fileio_dismount (thread_p, vdes);
		  er_set (ER_FATAL_ERROR_SEVERITY, ARG_FILE_LINE, ER_LOG_READ, 3, 0LL, 0LL, arv_name);

		  LOG_ARCHIVE_CS_EXIT (thread_p);

		  return NULL;
		}
	      arv_hdr = (LOG_ARV_HEADER *) hdr_pgptr->area;
	      if (log_Gl.append.vdes != NULL_VOLDES)
		{
		  if (difftime64 ((time_t) arv_hdr->db_creation, (time_t) log_Gl.hdr.db_creation) != 0)
		    {
		      /*
		       * This volume does not belong to the database. For now, assume
		       * that it is not only. Later, we will give this error to user
		       */
		      er_set (ER_FATAL_ERROR_SEVERITY, ARG_FILE_LINE, ER_LOG_DOESNT_CORRESPOND_TO_DATABASE, 1,
			      arv_name);
		      arv_hdr = NULL;
		    }
		}
	    }
	  else
	    {
	      arv_hdr = NULL;
	    }
	}
    }

#if defined(CUBRID_DEBUG)
  if (log_pgptr->hdr.logical_pageid != pageid)
    {
      er_set (ER_FATAL_ERROR_SEVERITY, ARG_FILE_LINE, ER_LOG_PAGE_CORRUPTED, 1, pageid);
      logpb_fatal_error (thread_p, true, ARG_FILE_LINE, "log_fetch_from_archive");

      LOG_ARCHIVE_CS_EXIT (thread_p);

      return NULL;
    }
#endif /* CUBRID_DEBUG */

#if !defined (NDEBUG)
  /* In analysys phase, the page may be corrupted. */
  if (log_Gl.rcv_phase == LOG_RESTARTED)
    {
      logpb_debug_check_log_page (thread_p, log_pgptr);
    }
#endif /* !NDEBUG */

  assert (log_pgptr != NULL && *ret_arv_num != -1 && arv_hdr != NULL);
  if (ret_arv_hdr != NULL)
    {
      *ret_arv_hdr = *arv_hdr;
    }

  LOG_ARCHIVE_CS_EXIT (thread_p);

  return log_pgptr;
}

/*
 * logpb_archive_active_log - Archive the active portion of the log
 *
 * return: nothing
 *
 * NOTE: The active portion of the log is archived from the next log
 *              archive page to the previous log page of the current append
 *              log record, to the next log archive.
 */
static void
logpb_archive_active_log (THREAD_ENTRY * thread_p)
{
  char arv_name[PATH_MAX] = { '\0' };	/* Archive name */
  LOG_PAGE *malloc_arv_hdr_pgptr = NULL;	/* Archive header page PTR */
  LOG_ARV_HEADER *arvhdr;	/* Archive header */
  BACKGROUND_ARCHIVING_INFO *bg_arv_info;
  char log_pgbuf[IO_MAX_PAGE_SIZE * LOGPB_IO_NPAGES + MAX_ALIGNMENT];
  char *aligned_log_pgbuf;
  LOG_PAGE *log_pgptr = NULL;
  LOG_PAGEID pageid, last_pageid;
  LOG_PHY_PAGEID ar_phy_pageid;
  int vdes = NULL_VOLDES;
  const char *catmsg;
  int error_code = NO_ERROR;
  int num_pages = 0;
  FILEIO_WRITE_MODE write_mode;

  aligned_log_pgbuf = PTR_ALIGN (log_pgbuf, MAX_ALIGNMENT);

  assert (LOG_CS_OWN_WRITE_MODE (thread_p));

#if defined(SERVER_MODE)
  log_wakeup_remove_log_archive_daemon ();
#else
  logpb_remove_archive_logs_exceed_limit (thread_p, 0);
#endif

  logpb_log ("Entered logpb_archive_active_log. log_Gl.hdr.nxarv_phy_pageid = %lld , log_Gl.hdr.nxarv_pageid =%lld\n",
	     (long long int) log_Gl.hdr.nxarv_phy_pageid, (long long int) log_Gl.hdr.nxarv_pageid);

  if (log_Gl.hdr.nxarv_pageid >= log_Gl.hdr.append_lsa.pageid)
    {
      er_log_debug (ARG_FILE_LINE,
		    "log_archive_active_log: WARNING Trying to archive ONLY the append page" " which is incomplete\n");
      return;
    }

  bg_arv_info = &log_Gl.bg_archive_info;
  if (log_Gl.archive.vdes != NULL_VOLDES)
    {
      /* A recheck is required after logpb_flush_all_append_pages when LOG_CS is demoted and promoted.
       * log_Gl.archive.vdes may be modified by someone else. Should we remove this dismount? */
      logpb_dismount_log_archive (thread_p);
    }

  malloc_arv_hdr_pgptr = (LOG_PAGE *) malloc (LOG_PAGESIZE);
  if (malloc_arv_hdr_pgptr == NULL)
    {
      goto error;
    }
  memset (malloc_arv_hdr_pgptr, LOG_PAGE_INIT_VALUE, LOG_PAGESIZE);

  /* Must force the log here to avoid nasty side effects */
  logpb_flush_all_append_pages (thread_p);

  malloc_arv_hdr_pgptr->hdr.logical_pageid = LOGPB_HEADER_PAGE_ID;
  malloc_arv_hdr_pgptr->hdr.offset = NULL_OFFSET;
  malloc_arv_hdr_pgptr->hdr.flags = 0;	/* Now flags in header page has always 0 value */

  /* Construct the archive log header */
  arvhdr = (LOG_ARV_HEADER *) malloc_arv_hdr_pgptr->area;
  strncpy (arvhdr->magic, CUBRID_MAGIC_LOG_ARCHIVE, CUBRID_MAGIC_MAX_LENGTH);
  arvhdr->db_creation = log_Gl.hdr.db_creation;
  arvhdr->next_trid = log_Gl.hdr.next_trid;
  arvhdr->arv_num = log_Gl.hdr.nxarv_num;

  /*
   * All pages must be archived... even the ones with unactive log records
   * This is the desired parameter to support multimedia crashes.
   *
   *
   * Note that the npages field does not include the previous lsa page
   *
   */
  arvhdr->fpageid = log_Gl.hdr.nxarv_pageid;
  last_pageid = log_Gl.append.prev_lsa.pageid - 1;

  if (last_pageid < arvhdr->fpageid)
    {
      last_pageid = arvhdr->fpageid;
    }

  arvhdr->npages = (DKNPAGES) (last_pageid - arvhdr->fpageid + 1);

  /*
   * Now create the archive and start copying pages
   */

  perfmon_inc_stat (thread_p, PSTAT_LOG_NUM_ARCHIVES);

  fileio_make_log_archive_name (arv_name, log_Archive_path, log_Prefix, log_Gl.hdr.nxarv_num);

  if (prm_get_bool_value (PRM_ID_LOG_BACKGROUND_ARCHIVING) && bg_arv_info->vdes != NULL_VOLDES)
    {
      vdes = bg_arv_info->vdes;
    }
  else
    {
      vdes = fileio_format (thread_p, log_Db_fullname, arv_name, LOG_DBLOG_ARCHIVE_VOLID, arvhdr->npages + 1, false,
			    false, false, LOG_PAGESIZE, 0, false);
      if (vdes == NULL_VOLDES)
	{
	  /* Unable to create archive log to archive */
	  er_set (ER_FATAL_ERROR_SEVERITY, ARG_FILE_LINE, ER_LOG_CREATE_LOGARCHIVE_FAIL, 3, arv_name, arvhdr->fpageid,
		  arvhdr->fpageid + arvhdr->npages - 1);
	  goto error;
	}
    }

  log_archive_er_log ("logpb_archive_active_log, arvhdr->fpageid = %lld\n", arvhdr->fpageid);

  error_code = logpb_set_page_checksum (thread_p, malloc_arv_hdr_pgptr);
  if (error_code != NO_ERROR)
    {
      goto error;
    }

  write_mode = dwb_is_created () == true ? FILEIO_WRITE_NO_COMPENSATE_WRITE : FILEIO_WRITE_DEFAULT_WRITE;
  if (fileio_write (thread_p, vdes, malloc_arv_hdr_pgptr, 0, LOG_PAGESIZE, write_mode) == NULL)
    {
      /* Error archiving header page into archive */
      er_set (ER_FATAL_ERROR_SEVERITY, ARG_FILE_LINE, ER_LOG_WRITE, 3, 0LL, 0LL, arv_name);
      goto error;
    }

  if (prm_get_bool_value (PRM_ID_LOG_BACKGROUND_ARCHIVING) && bg_arv_info->vdes != NULL_VOLDES
      && arvhdr->fpageid == bg_arv_info->start_page_id)
    {
      pageid = bg_arv_info->current_page_id;
      ar_phy_pageid = (LOG_PHY_PAGEID) (bg_arv_info->current_page_id - bg_arv_info->start_page_id + 1);
    }
  else
    {
      assert (!prm_get_bool_value (PRM_ID_LOG_BACKGROUND_ARCHIVING) || bg_arv_info->vdes == NULL_VOLDES);

      pageid = arvhdr->fpageid;
      ar_phy_pageid = 1;
    }

  log_pgptr = (LOG_PAGE *) aligned_log_pgbuf;

  /* Now start dumping the current active pages to archive */
  for (; pageid <= last_pageid; pageid += num_pages, ar_phy_pageid += num_pages)
    {
      logpb_log ("Dump page %lld in logpb_archive_active_log, num_pages = %d\n", (long long int) pageid, num_pages);
      num_pages = (int) MIN (LOGPB_IO_NPAGES, last_pageid - pageid + 1);
      num_pages = logpb_read_page_from_active_log (thread_p, pageid, num_pages, false, log_pgptr);
      if (num_pages <= 0)
	{
	  goto error;
	}

      /* no need to encrypt, it is read as not decrypted (TDE) */
      if (fileio_write_pages (thread_p, vdes, (char *) log_pgptr, ar_phy_pageid, num_pages, LOG_PAGESIZE,
			      FILEIO_WRITE_NO_COMPENSATE_WRITE) == NULL)
	{
	  er_set (ER_FATAL_ERROR_SEVERITY, ARG_FILE_LINE, ER_LOG_WRITE, 3, pageid, ar_phy_pageid, arv_name);
	  goto error;
	}
    }

  if (prm_get_bool_value (PRM_ID_LOG_BACKGROUND_ARCHIVING) && bg_arv_info->vdes != NULL_VOLDES)
    {
      fileio_dismount (thread_p, vdes);
      vdes = NULL_VOLDES;
      bg_arv_info->vdes = NULL_VOLDES;

      /* rename _lgar_t to _lgar[number] name */
      if (fileio_rename (NULL_VOLID, log_Name_bg_archive, arv_name) == NULL)
	{
	  goto error;
	}

      vdes = fileio_mount (thread_p, log_Db_fullname, arv_name, LOG_DBLOG_ARCHIVE_VOLID, 0, false);
      if (vdes == NULL_VOLDES)
	{
	  goto error;
	}
    }
  else
    {
      /*
       * Make sure that the whole log archive is in physical storage at this
       * moment. System volume. No need to sync DWB.
       */
      if (fileio_synchronize (thread_p, vdes, arv_name, FILEIO_SYNC_ONLY) == NULL_VOLDES)
	{
	  goto error;
	}
    }

  /* The last archive needed for system crashes */
  if (log_Gl.hdr.last_arv_num_for_syscrashes == -1)
    {
      log_Gl.hdr.last_arv_num_for_syscrashes = log_Gl.hdr.nxarv_num;
    }

  log_Gl.hdr.nxarv_num++;
  log_Gl.hdr.nxarv_pageid = last_pageid + 1;
  log_Gl.hdr.nxarv_phy_pageid = logpb_to_physical_pageid (log_Gl.hdr.nxarv_pageid);

  log_Gl.hdr.was_active_log_reset = false;

  logpb_log
    ("In logpb_archive_active_log, new values from log_Gl.hdr.nxarv_pageid = %lld and log_Gl.hdr.nxarv_phy_pageid = %lld\n",
     (long long int) log_Gl.hdr.nxarv_pageid, (long long int) log_Gl.hdr.nxarv_phy_pageid);
  /* Flush the log header to reflect the archive */
  logpb_flush_header (thread_p);

#if 0
  if (prm_get_integer_value (PRM_ID_SUPPRESS_FSYNC) != 0)
    {
      fileio_synchronize (thread_p, log_Gl.append.vdes, FILEIO_SYNC_ONLY);
    }
#endif

  er_set (ER_NOTIFICATION_SEVERITY, ARG_FILE_LINE, ER_LOG_ARCHIVE_CREATED, 3, arv_name, arvhdr->fpageid, last_pageid);

  /* Cast the archive information. May be used again */

  LOG_ARCHIVE_CS_ENTER (thread_p);

  log_Gl.archive.hdr = *arvhdr;	/* Copy of structure */
  if (log_Gl.archive.vdes != NULL_VOLDES)
    {
      logpb_dismount_log_archive (thread_p);
    }
  log_Gl.archive.vdes = vdes;

  LOG_ARCHIVE_CS_EXIT (thread_p);

  catmsg = msgcat_message (MSGCAT_CATALOG_CUBRID, MSGCAT_SET_LOG, MSGCAT_LOG_LOGINFO_ARCHIVE);
  if (catmsg == NULL)
    {
      catmsg = "ARCHIVE: %d %s %lld %lld\n";
    }
  error_code =
    log_dump_log_info (log_Name_info, true, catmsg, log_Gl.hdr.nxarv_num - 1, arv_name, arvhdr->fpageid, last_pageid);
  if (error_code != NO_ERROR && error_code != ER_LOG_MOUNT_FAIL)
    {
      goto error;
    }

  (void) logpb_add_archive_page_info (thread_p, log_Gl.hdr.nxarv_num - 1, arvhdr->fpageid, last_pageid);

#if defined(SERVER_MODE)
  if (!HA_DISABLED ())
    {
      LOG_PAGEID min_fpageid = logwr_get_min_copied_fpageid ();
      if (min_fpageid != NULL_PAGEID)
	{
	  int unneeded_arvnum = -1;
	  if (min_fpageid >= arvhdr->fpageid)
	    {
	      unneeded_arvnum = arvhdr->arv_num - 1;
	    }
	  else
	    {
	      LOG_ARV_HEADER min_arvhdr;
	      if (logpb_fetch_from_archive (thread_p, min_fpageid, NULL, NULL, &min_arvhdr, false) != NULL)
		{
		  unneeded_arvnum = min_arvhdr.arv_num - 1;
		}
	    }
	  if (unneeded_arvnum >= 0)
	    {
	      char unneeded_logarv_name[PATH_MAX];
	      fileio_make_log_archive_name (unneeded_logarv_name, log_Archive_path, log_Prefix, unneeded_arvnum);

	      catmsg =
		msgcat_message (MSGCAT_CATALOG_CUBRID, MSGCAT_SET_LOG, MSGCAT_LOG_LOGINFO_COMMENT_UNUSED_ARCHIVE_NAME);
	      if (catmsg == NULL)
		{
		  catmsg =
		    "29 COMMENT: Log archive %s, which contains log pages before %lld,"
		    " is not needed any longer by any HA utilities.\n";
		}
	      error_code = log_dump_log_info (log_Name_info, true, catmsg, unneeded_logarv_name, min_fpageid);
	      if (error_code != NO_ERROR && error_code != ER_LOG_MOUNT_FAIL)
		{
		  goto error;
		}
	    }
	}
    }

#endif /* SERVER_MODE */


  if (prm_get_bool_value (PRM_ID_LOG_BACKGROUND_ARCHIVING))
    {
      /* rename removed archive log file to reuse it */
      os_rename_file (log_Name_removed_archive, log_Name_bg_archive);

      bg_arv_info->vdes =
	fileio_format (thread_p, log_Db_fullname, log_Name_bg_archive, LOG_DBLOG_BG_ARCHIVE_VOLID, log_Gl.hdr.npages,
		       false, false, false, LOG_PAGESIZE, 0, true);
      if (bg_arv_info->vdes != NULL_VOLDES)
	{
	  bg_arv_info->start_page_id = log_Gl.hdr.nxarv_pageid;
	  bg_arv_info->current_page_id = log_Gl.hdr.nxarv_pageid;
	  bg_arv_info->last_sync_pageid = log_Gl.hdr.nxarv_pageid;
	}
      else
	{
	  bg_arv_info->start_page_id = NULL_PAGEID;
	  bg_arv_info->current_page_id = NULL_PAGEID;
	  bg_arv_info->last_sync_pageid = NULL_PAGEID;

	  er_log_debug (ARG_FILE_LINE, "Unable to create temporary archive log %s\n", log_Name_bg_archive);
	}
    }

  log_archive_er_log ("logpb_archive_active_log end, arvhdr->fpageid = %lld, arvhdr->npages = %d\n", arvhdr->fpageid,
		      arvhdr->npages);

  free_and_init (malloc_arv_hdr_pgptr);

  return;

  /* ********* */
error:

  if (malloc_arv_hdr_pgptr != NULL)
    {
      free_and_init (malloc_arv_hdr_pgptr);
    }

  if (vdes != NULL_VOLDES)
    {
      fileio_dismount (thread_p, vdes);
      fileio_unformat (thread_p, arv_name);
    }

  if (prm_get_bool_value (PRM_ID_LOG_BACKGROUND_ARCHIVING))
    {
      if (bg_arv_info->vdes != NULL_VOLDES && bg_arv_info->vdes != vdes)
	{
	  fileio_dismount (thread_p, bg_arv_info->vdes);
	}
      fileio_unformat (thread_p, log_Name_bg_archive);
      bg_arv_info->vdes = NULL_VOLDES;
    }

  logpb_fatal_error (thread_p, true, ARG_FILE_LINE, "log_archive_active_log");
}

int
logpb_remove_archive_logs_exceed_limit (THREAD_ENTRY * thread_p, int max_count)
{
  int first_arv_num_to_delete = -1;
  int last_arv_num_to_delete = -1;
  int min_arv_required_for_vacuum;
  LOG_PAGEID vacuum_first_pageid = NULL_PAGEID;
#if defined(SERVER_MODE)
  LOG_PAGEID min_copied_pageid;
  int min_copied_arv_num;
#endif /* SERVER_MODE */
  int num_remove_arv_num;
  int log_max_archives = prm_get_integer_value (PRM_ID_LOG_MAX_ARCHIVES);
  char *catmsg;
  int deleted_count = 0;

  if (log_max_archives == INT_MAX)
    {
      return 0;			/* none is deleted */
    }

  if (!vacuum_is_safe_to_remove_archives ())
    {
      /* we don't know yet what is the first log page required by vacuum so it is not safe to remove log archives.
         unfortunately, to update the oldest vacuum data log pageid can be done only after loading vacuum data from
         disk, which in turn can only happen after recovery. this will block any log archive removal until vacuum
         is loaded. */
      return 0;
    }

  /* Get first log pageid needed for vacuum before locking LOG_CS. */
  vacuum_first_pageid = vacuum_min_log_pageid_to_keep (thread_p);

  LOG_CS_ENTER (thread_p);

  if (!prm_get_bool_value (PRM_ID_FORCE_REMOVE_LOG_ARCHIVES))
    {
#if defined(SERVER_MODE)
      min_copied_pageid = logwr_get_min_copied_fpageid ();
      if (min_copied_pageid == NULL_PAGEID)
	{
	  LOG_CS_EXIT (thread_p);
	  return 0;		/* none is deleted */
	}

      if (logpb_is_page_in_archive (min_copied_pageid))
	{
	  min_copied_arv_num = logpb_get_archive_number (thread_p, min_copied_pageid);
	  if (min_copied_arv_num == -1)
	    {
	      LOG_CS_EXIT (thread_p);
	      return 0;		/* none is deleted */
	    }
	  else if (min_copied_arv_num > 1)
	    {
	      min_copied_arv_num--;
	    }

	  num_remove_arv_num = MAX (log_max_archives, log_Gl.hdr.nxarv_num - min_copied_arv_num);
	}
      else
	{
	  num_remove_arv_num = log_max_archives;
	}
#else /* SERVER_MODE */
      num_remove_arv_num = log_max_archives;
#endif
    }
  else
    {
      num_remove_arv_num = log_max_archives;
    }

  if ((log_Gl.hdr.nxarv_num - (log_Gl.hdr.last_deleted_arv_num + 1)) > num_remove_arv_num)
    {
      er_set (ER_NOTIFICATION_SEVERITY, ARG_FILE_LINE, ER_LOG_MAX_ARCHIVES_HAS_BEEN_EXCEEDED, 1, num_remove_arv_num);

      /* Remove the log archives at this point */
      first_arv_num_to_delete = log_Gl.hdr.last_deleted_arv_num + 1;
      last_arv_num_to_delete = log_Gl.hdr.nxarv_num - num_remove_arv_num;

      if (log_Gl.hdr.last_arv_num_for_syscrashes != -1)
	{
	  last_arv_num_to_delete = MIN (last_arv_num_to_delete, log_Gl.hdr.last_arv_num_for_syscrashes);
	}
      vacuum_er_log (VACUUM_ER_LOG_ARCHIVES, "First log pageid in vacuum data is %lld", vacuum_first_pageid);
      if (vacuum_first_pageid != NULL_PAGEID && logpb_is_page_in_archive (vacuum_first_pageid))
	{
	  min_arv_required_for_vacuum = logpb_get_archive_number (thread_p, vacuum_first_pageid);
	  vacuum_er_log (VACUUM_ER_LOG_ARCHIVES, "First archive number used for vacuum is %d",
			 min_arv_required_for_vacuum);
	  if (min_arv_required_for_vacuum >= 0)
	    {
	      last_arv_num_to_delete = MIN (last_arv_num_to_delete, min_arv_required_for_vacuum);
	    }
	  else
	    {
	      /* Page should be in archive. */
	      assert (false);
	    }
	}

      if (max_count > 0)
	{
	  /* check max count for deletion */
	  last_arv_num_to_delete = MIN (last_arv_num_to_delete, first_arv_num_to_delete + max_count);
	}

      last_arv_num_to_delete--;
      if (last_arv_num_to_delete >= first_arv_num_to_delete)
	{
	  log_Gl.hdr.last_deleted_arv_num = last_arv_num_to_delete;

#if defined (SA_MODE)
	  if (LSA_ISNULL (&log_Gl.hdr.mvcc_op_log_lsa))
	    {
	      /* Update the last_blockid needed for vacuum. Get the first page_id of the previously logged archive */
	      log_Gl.hdr.vacuum_last_blockid = logpb_last_complete_blockid ();
	    }
#endif /* SA_MODE */
	  logpb_flush_header (thread_p);	/* to get rid of archives */
	}

      vacuum_er_log (VACUUM_ER_LOG_ARCHIVES, "last_arv_num_to_delete is %d", last_arv_num_to_delete);
    }

  LOG_CS_EXIT (thread_p);

  if (last_arv_num_to_delete >= 0 && last_arv_num_to_delete >= first_arv_num_to_delete)
    {
      if (prm_get_bool_value (PRM_ID_DEBUG_LOG_ARCHIVES) || VACUUM_IS_ER_LOG_LEVEL_SET (VACUUM_ER_LOG_ARCHIVES))
	{
	  /* this is too problematic not to log in server error log too! */
	  _er_log_debug (ARG_FILE_LINE, "Purge archives starting with %d and up until %d; "
			 "vacuum_first_pageid = %d, last_arv_num_for_syscrashes = %d",
			 first_arv_num_to_delete, last_arv_num_to_delete, vacuum_first_pageid,
			 log_Gl.hdr.last_arv_num_for_syscrashes);
	}

      catmsg = msgcat_message (MSGCAT_CATALOG_CUBRID, MSGCAT_SET_LOG, MSGCAT_LOG_MAX_ARCHIVES_HAS_BEEN_EXCEEDED);
      if (catmsg == NULL)
	{
	  catmsg = (char *) "Number of active log archives has been exceeded the max desired number.";
	}
      deleted_count =
	logpb_remove_archive_logs_internal (thread_p, first_arv_num_to_delete, last_arv_num_to_delete, catmsg);
    }

  return deleted_count;
}

/*
 * logpb_remove_archive_logs - Remove all unactive log archives
 *
 * return: nothing
 *
 *   info_reason(in):
 *
 * NOTE: Archive that are not needed for system crashes and vacuum are removed.
 *       That these archives may be needed for media crash recovery.
 *       Therefore, it is important that the user copy these archives
 *       to tape. Check the log information file.
 */
void
logpb_remove_archive_logs (THREAD_ENTRY * thread_p, const char *info_reason)
{
#if !defined(SERVER_MODE)
  LOG_LSA flush_upto_lsa;	/* Flush data pages up to LSA */
#endif /* !SERVER_MODE */
  LOG_LSA newflush_upto_lsa;	/* Next to be flush */
  int first_deleted_arv_num;
  int last_deleted_arv_num;
  int min_arv_required_for_vacuum;
  LOG_PAGEID vacuum_first_pageid;

  if (!vacuum_is_safe_to_remove_archives ())
    {
      /* we don't know yet what is the first log page required by vacuum if vacuum_disable is set to true.
       * this will block any log archive removal until it is set to false. */
      return;
    }

  assert (LOG_CS_OWN_WRITE_MODE (thread_p));

  /* Close any log archives that are opened */
  if (log_Gl.archive.vdes != NULL_VOLDES)
    {
      logpb_dismount_log_archive (thread_p);
    }

#if defined(SERVER_MODE)
  LSA_COPY (&newflush_upto_lsa, &log_Gl.flushed_lsa_lower_bound);
#else /* SERVER_MODE */

  flush_upto_lsa.pageid = LOGPB_NEXT_ARCHIVE_PAGE_ID;
  flush_upto_lsa.offset = NULL_OFFSET;

  pgbuf_flush_checkpoint (thread_p, &flush_upto_lsa, NULL, &newflush_upto_lsa, NULL);

  if ((!LSA_ISNULL (&newflush_upto_lsa) && LSA_LT (&newflush_upto_lsa, &flush_upto_lsa))
      || (fileio_synchronize_all (thread_p, false) != NO_ERROR))
    {
      /* Cannot remove the archives at this moment */
      return;
    }

  if (log_Gl.run_nxchkpt_atpageid != NULL_PAGEID)
    {
      if (LSA_LT (&log_Gl.hdr.chkpt_lsa, &flush_upto_lsa))
	{
	  /*
	   * Reset the checkpoint record to the first possible active page and
	   * flush the log header before the archives are removed
	   */
	  LSA_COPY (&log_Gl.hdr.chkpt_lsa, &flush_upto_lsa);
	  logpb_flush_header (thread_p);
	}
    }
#endif /* SERVER_MODE */

  last_deleted_arv_num = log_Gl.hdr.last_arv_num_for_syscrashes;
  if (last_deleted_arv_num == -1)
    {
      last_deleted_arv_num = log_Gl.hdr.nxarv_num;
    }

  last_deleted_arv_num--;

  vacuum_first_pageid = vacuum_min_log_pageid_to_keep (thread_p);
  if (vacuum_first_pageid != NULL_PAGEID && logpb_is_page_in_archive (vacuum_first_pageid))
    {
      min_arv_required_for_vacuum = logpb_get_archive_number (thread_p, vacuum_first_pageid);
      min_arv_required_for_vacuum--;
      last_deleted_arv_num = MIN (last_deleted_arv_num, min_arv_required_for_vacuum);
    }

  if (log_Gl.hdr.last_deleted_arv_num + 1 > last_deleted_arv_num)
    {
      /* Nothing to remove */
      return;
    }

  first_deleted_arv_num = log_Gl.hdr.last_deleted_arv_num + 1;
  if (last_deleted_arv_num >= 0)
    {
      logpb_remove_archive_logs_internal (thread_p, first_deleted_arv_num, last_deleted_arv_num, info_reason);

      log_Gl.hdr.last_deleted_arv_num = last_deleted_arv_num;
      logpb_flush_header (thread_p);	/* to get rid of archives */

      _er_log_debug (ARG_FILE_LINE, "first_deleted_arv_num = %d, last_deleted_arv_num = %d", first_deleted_arv_num,
		     last_deleted_arv_num);
    }
}

/*
 * logpb_add_archive_page_info -
 *
 * return: 0
 *
 *   thread_p(in)  :
 *   arv_num(in)   :
 *   start_page(in):
 *   end_page(in)  :
 *
 * NOTE:
 */
static int
logpb_add_archive_page_info (THREAD_ENTRY * thread_p, int arv_num, LOG_PAGEID start_page, LOG_PAGEID end_page)
{
  int rear;

  assert (LOG_CS_OWN (thread_get_thread_entry_info ()));

  rear = logpb_Arv_page_info_table.rear;

  rear = (rear + 1) % ARV_PAGE_INFO_TABLE_SIZE;

  if (logpb_Arv_page_info_table.item_count < ARV_PAGE_INFO_TABLE_SIZE)
    {
      logpb_Arv_page_info_table.item_count++;
    }

  logpb_Arv_page_info_table.rear = rear;
  logpb_Arv_page_info_table.page_info[rear].arv_num = arv_num;
  logpb_Arv_page_info_table.page_info[rear].start_pageid = start_page;
  logpb_Arv_page_info_table.page_info[rear].end_pageid = end_page;

  return 0;
}

/*
 * logpb_get_archive_num_from_info_table -
 *
 * return: archive_number or -1
 *
 *   thread_p(in)  :
 *   page_id(in)   :
 *
 * NOTE:
 */
static int
logpb_get_archive_num_from_info_table (THREAD_ENTRY * thread_p, LOG_PAGEID page_id)
{
  int i, count;

  assert (LOG_CS_OWN (thread_get_thread_entry_info ()));

  for (i = logpb_Arv_page_info_table.rear, count = 0; count < logpb_Arv_page_info_table.item_count;
       i = ((i == 0) ? ARV_PAGE_INFO_TABLE_SIZE - 1 : i - 1), count++)
    {
      if (logpb_Arv_page_info_table.page_info[i].start_pageid <= page_id
	  && page_id <= logpb_Arv_page_info_table.page_info[i].end_pageid)
	{
	  return logpb_Arv_page_info_table.page_info[i].arv_num;
	}
    }

  return -1;
}

/*
 * log_remove_archive_logs_internal - Remove all unactive log archives
 *
 * return: nothing
 *
 *   first(in): first archive to be deleted
 *   last(in): last archive to be deleted
 *   info_reason(in): message describing the reason the archives are being deleted
 *   check_backup(in): when true, avoid deleting archives needed for a restore
 *
 * NOTE: This routine does the actual deletion and notifies the user
 *   via the lginf file.  This routine does not do any logical verification
 *   to insure that the archives are no longer needed, so the caller must be
 *   explicitly careful and insure that there are no circumstances under
 *   which those archives could possibly be needed before they are deleted.
 *   Common reasons why they might be needed include a media crash or a
 *   restore from a fuzzy backup.
 */
static int
logpb_remove_archive_logs_internal (THREAD_ENTRY * thread_p, int first, int last, const char *info_reason)
{
  char logarv_name[PATH_MAX];
  int i;
  bool append_log_info = false;
  int deleted_count = 0;

  /* Decache any archive remaining in the log_Gl.archive. */
  logpb_decache_archive_info (thread_p);

  for (i = first; i <= last; i++)
    {
      fileio_make_log_archive_name (logarv_name, log_Archive_path, log_Prefix, i);

#if defined(SERVER_MODE)
      if (prm_get_bool_value (PRM_ID_LOG_BACKGROUND_ARCHIVING) && boot_Server_status == BOOT_SERVER_UP)
	{
	  fileio_unformat_and_rename (thread_p, logarv_name, log_Name_removed_archive);
	}
      else
	{
	  fileio_unformat (thread_p, logarv_name);
	}
#else
      fileio_unformat (thread_p, logarv_name);
#endif
      append_log_info = true;
      deleted_count++;
    }

  if (append_log_info)
    {
      logpb_append_archives_removed_to_log_info (first, last, info_reason);
    }

  return deleted_count;
}

/*
 * logpb_append_archives_removed_to_log_info - Record deletion of one or more archives
 *
 * return: nothing
 *
 *   first(in): first archive to be deleted
 *   last(in): last archive to be deleted
 *   info_reason(in): message describing the reason the archives are being deleted
 *
 * NOTE: This routine makes an entry into the loginfo file that the
 *   given log archives have been removed.
 */
static void
logpb_append_archives_removed_to_log_info (int first, int last, const char *info_reason)
{
  const char *catmsg;
  char logarv_name[PATH_MAX];
  char logarv_name_first[PATH_MAX];
  int error_code;

  if (info_reason != NULL)
    {
      catmsg = msgcat_message (MSGCAT_CATALOG_CUBRID, MSGCAT_SET_LOG, MSGCAT_LOG_LOGINFO_REMOVE_REASON);
      if (catmsg == NULL)
	{
	  catmsg = "REMOVE: %d %s to \n%d %s.\nREASON: %s\n";
	}

      fileio_make_log_archive_name (logarv_name, log_Archive_path, log_Prefix, last);
      if (first == last)
	{
	  error_code =
	    log_dump_log_info (log_Name_info, true, catmsg, first, logarv_name, last, logarv_name, info_reason);
	}
      else
	{
	  fileio_make_log_archive_name (logarv_name_first, log_Archive_path, log_Prefix, first);
	  error_code =
	    log_dump_log_info (log_Name_info, true, catmsg, first, logarv_name_first, last, logarv_name, info_reason);
	}
      if (error_code != NO_ERROR && error_code != ER_LOG_MOUNT_FAIL)
	{
	  return;
	}
    }
}

/*
 *
 *       	   FUNCTIONS RELATED TO MISCELANEOUS I/O
 *
 */

/*
 * logpb_copy_from_log: Copy a portion of the log
 *
 * arguments:
 *  area: Area where the portion of the log is copied. (Set as a side effect)
 *  area_length: the length to copy
 *  log_lsa: log address of the log data to copy (May be set as a side effect)
 *  log_pgptr: the buffer containing the log page (May be set as a side effect)
 *
 * returns/side-effects: nothing
 *    area is set as a side effect.
 *    log_lsa, and log_pgptr are set as a side effect.
 *
 * description: Copy "length" bytes of the log starting at log_lsa->pageid, log_offset onto the given area.
 * NOTE:        The location of the log is updated to point to the end of the data.
 */
void
logpb_copy_from_log (THREAD_ENTRY * thread_p, char *area, int length, LOG_LSA * log_lsa, LOG_PAGE * log_page_p)
{
  int copy_length;		/* Length to copy into area */
  int area_offset;		/* The area offset */

  /*
   * If the data is contained in only one buffer, copy the data in one
   * statement, otherwise, copy it in parts
   */

  if (log_lsa->offset + length < (int) LOGAREA_SIZE)
    {
      /* The log data is contiguos */
      memcpy (area, (char *) log_page_p->area + log_lsa->offset, length);
      log_lsa->offset += length;
    }
  else
    {
      /* The log data is not contiguos */
      area_offset = 0;
      while (length > 0)
	{
	  LOG_READ_ADVANCE_WHEN_DOESNT_FIT (thread_p, 0, log_lsa, log_page_p);
	  if (log_lsa->offset + length < (int) LOGAREA_SIZE)
	    {
	      copy_length = length;
	    }
	  else
	    {
	      copy_length = LOGAREA_SIZE - (int) (log_lsa->offset);
	    }
	  memcpy (area + area_offset, (char *) log_page_p->area + log_lsa->offset, copy_length);
	  length -= copy_length;
	  area_offset += copy_length;
	  log_lsa->offset += copy_length;
	}
    }
}

/*
 * logpb_verify_length - Verify db and log lengths
 *
 * return: NO_ERROR if all OK, ER status otherwise
 *
 *   db_fullname(in): Full name of the database
 *   log_path(in): Directory where the log volumes reside
 *   log_prefix(in): Name of the log volumes. It is usually set as database
 *                   name. For example, if the value is equal to "db", the
 *                   names of the log volumes created are as follow:
 *                      Active_log      = db_logactive
 *                      Archive_logs    = db_logarchive.0
 *                                        db_logarchive.1
 *                                             .
 *                                             .
 *                                             .
 *                                        db_logarchive.n
 *                      Log_information = db_loginfo
 *                      Database Backup = db_backup
 *
 * NOTE: Make sure that any database name will not be overpassed.
 */
static int
logpb_verify_length (const char *db_fullname, const char *log_path, const char *log_prefix)
{
  int volmax_suffix;
  int length;
  const char *dbname;
  long int filename_max;
  long int pathname_max;

  volmax_suffix = fileio_get_volume_max_suffix ();

  dbname = fileio_get_base_file_name (db_fullname);
  if (fileio_get_max_name (db_fullname, &filename_max, &pathname_max) < 0)
    {
      return ER_FAILED;
    }

  if (pathname_max > DB_MAX_PATH_LENGTH)
    {
      pathname_max = DB_MAX_PATH_LENGTH;
    }

  /*
   * Make sure that names of volumes (information and log volumes), that is,
   * OS files will not exceed the maximum allowed value.
   */

  if ((int) (strlen (dbname) + 1 + volmax_suffix) > filename_max)
    {
      /* The name of the volume is too long */
      er_set (ER_FATAL_ERROR_SEVERITY, ARG_FILE_LINE, ER_LOG_NOFULL_DATABASE_NAME_IS_TOO_LONG, 2, dbname,
	      filename_max - volmax_suffix - 1);
      return ER_LOG_NOFULL_DATABASE_NAME_IS_TOO_LONG;
    }

  if ((int) (strlen (log_prefix) + 1) > filename_max || (strlen (log_prefix) + 1) > MAXLOGNAME)
    {
      /* Bad prefix log name */
      er_set (ER_FATAL_ERROR_SEVERITY, ARG_FILE_LINE, ER_LOG_PREFIX_NAME_IS_TOO_LONG, 2, log_prefix,
	      (((int) MAXLOGNAME > filename_max) ? filename_max - 1 : (int) MAXLOGNAME - 1));
      return ER_LOG_PREFIX_NAME_IS_TOO_LONG;
    }

  /*
   * Make sure that the length for the volume is OK
   */

  if ((int) (strlen (db_fullname) + 1 + volmax_suffix) > pathname_max)
    {
      /* The full name of the database is too long */
      er_set (ER_FATAL_ERROR_SEVERITY, ARG_FILE_LINE, ER_BO_FULL_DATABASE_NAME_IS_TOO_LONG, 3, NULL, db_fullname,
	      strlen (db_fullname) + 1, pathname_max);
      return ER_BO_FULL_DATABASE_NAME_IS_TOO_LONG;
    }

  /*
   * First create a new log for the new database. This log is not a copy of
   * of the old log; it is a newly created one.
   */

  if (log_path != NULL)
    {
      length = (int) (strlen (log_path) + strlen (log_prefix) + 2);
    }
  else
    {
      length = (int) strlen (log_prefix) + 1;
    }

  if (length + volmax_suffix > pathname_max)
    {
      /*
       * Database name is too long.
       * Path + prefix < pathname_max - 2
       */
      er_set (ER_FATAL_ERROR_SEVERITY, ARG_FILE_LINE, ER_LOG_NAME_IS_TOO_LONG, 3, log_path, log_prefix,
	      pathname_max - 2);
      return ER_LOG_NAME_IS_TOO_LONG;
    }

  return NO_ERROR;
}

/*
 * logpb_initialize_log_names - Initialize the names of log volumes and files
 *
 * return: nothing
 *
 *   db_fullname(in): Full name of the database
 *   logpath(in): Directory where the log volumes reside
 *   prefix_logname(in): Name of the log volumes. It is usually set as database
 *                      name. For example, if the value is equal to "db", the
 *                      names of the log volumes created are as follow:
 *                      Active_log      = db_logactive
 *                      Archive_logs    = db_logarchive.0
 *                                        db_logarchive.1
 *                                             .
 *                                             .
 *                                             .
 *                                        db_logarchive.n
 *                      Log_information = db_loginfo
 *                      Database Backup = db_backup
 *
 * NOTE: Initialize name of log volumes and files
 */
int
logpb_initialize_log_names (THREAD_ENTRY * thread_p, const char *db_fullname, const char *logpath,
			    const char *prefix_logname)
{
  int error_code = NO_ERROR;

  error_code = logpb_verify_length (db_fullname, logpath, prefix_logname);
  if (error_code != NO_ERROR)
    {
      /* Names are too long */
      logpb_fatal_error (thread_p, true, ARG_FILE_LINE, "logpb_initialize_log_names");

      return error_code;
    }

  /* Save the log Path */

  if (logpath != NULL)
    {
      strcpy (log_Path, logpath);
    }
  else
    {
      strcpy (log_Path, ".");
    }

  strcpy (log_Archive_path, log_Path);

  /* Save the log Prefix */
  strcpy (log_Prefix, prefix_logname);

  /*
   * Build Name of log active
   */
  fileio_make_log_active_name (log_Name_active, log_Path, log_Prefix);
  fileio_make_log_info_name (log_Name_info, log_Path, log_Prefix);
  fileio_make_backup_volume_info_name (log_Name_bkupinfo, log_Path, log_Prefix);
  fileio_make_volume_info_name (log_Name_volinfo, db_fullname);
  fileio_make_log_archive_temp_name (log_Name_bg_archive, log_Archive_path, log_Prefix);
  fileio_make_removed_log_archive_name (log_Name_removed_archive, log_Archive_path, log_Prefix);
  log_Db_fullname = db_fullname;

  return error_code;
}

/*
 * logpb_exist_log - Find if given log exists
 *
 * return:
 *
 *   db_fullname(in): Full name of the database
 *   logpath(in): Directory where the log volumes reside
 *   prefix_logname(in): Name of the log volumes. It is usually set as database
 *                   name. For example, if the value is equal to "db", the
 *                   names of the log volumes created are as follow:
 *                      Active_log      = db_logactive
 *                      Archive_logs    = db_logarchive.0
 *                                        db_logarchive.1
 *                                             .
 *                                             .
 *                                             .
 *                                        db_logarchive.n
 *                      Log_information = db_loginfo
 *                      Database Backup = db_backup
 *
 * NOTE: Find if the log associated with the aboive database exists.
 */
bool
logpb_exist_log (THREAD_ENTRY * thread_p, const char *db_fullname, const char *logpath, const char *prefix_logname)
{
  /* Is the system restarted ? */
  if (!logpb_is_pool_initialized ())
    {
      if (logpb_initialize_log_names (thread_p, db_fullname, logpath, prefix_logname) != NO_ERROR)
	{
	  return false;
	}
    }

  return fileio_is_volume_exist (log_Name_active);
}

void
logpb_checkpoint_trans (LOG_INFO_CHKPT_TRANS * chkpt_entries, log_tdes * tdes, int &ntrans, int &ntops,
			LOG_LSA & smallest_lsa)
{
  LOG_INFO_CHKPT_TRANS *chkpt_entry = &chkpt_entries[ntrans];
  if (tdes != NULL && tdes->trid != NULL_TRANID && !LSA_ISNULL (&tdes->tail_lsa))
    {
      chkpt_entry->isloose_end = tdes->isloose_end;
      chkpt_entry->trid = tdes->trid;
      chkpt_entry->state = tdes->state;
      LSA_COPY (&chkpt_entry->head_lsa, &tdes->head_lsa);
      LSA_COPY (&chkpt_entry->tail_lsa, &tdes->tail_lsa);
      if (chkpt_entry->state == TRAN_UNACTIVE_ABORTED)
	{
	  /*
	   * Transaction is in the middle of an abort, since rollback does
	   * is not run in a critical section. Set the undo point to be the
	   * same as its tail. The recovery process will read the last
	   * record which is likely a compensating one, and find where to
	   * continue a rollback operation.
	   */
	  LSA_COPY (&chkpt_entry->undo_nxlsa, &tdes->tail_lsa);
	}
      else
	{
	  LSA_COPY (&chkpt_entry->undo_nxlsa, &tdes->undo_nxlsa);
	}

      LSA_COPY (&chkpt_entry->posp_nxlsa, &tdes->posp_nxlsa);
      LSA_COPY (&chkpt_entry->savept_lsa, &tdes->savept_lsa);
      LSA_COPY (&chkpt_entry->tail_topresult_lsa, &tdes->tail_topresult_lsa);
      LSA_COPY (&chkpt_entry->start_postpone_lsa, &tdes->rcv.tran_start_postpone_lsa);
      strncpy (chkpt_entry->user_name, tdes->client.get_db_user (), LOG_USERNAME_MAX);
      ntrans++;
      if (tdes->topops.last >= 0 && (tdes->state == TRAN_UNACTIVE_TOPOPE_COMMITTED_WITH_POSTPONE))
	{
	  ntops += tdes->topops.last + 1;
	}

      if (LSA_ISNULL (&smallest_lsa) || LSA_GT (&smallest_lsa, &tdes->head_lsa))
	{
	  LSA_COPY (&smallest_lsa, &tdes->head_lsa);
	}
    }
}

int
logpb_checkpoint_topops (THREAD_ENTRY * thread_p, LOG_INFO_CHKPT_SYSOP * &chkpt_topops,
			 LOG_INFO_CHKPT_TRANS * chkpt_trans, LOG_REC_CHKPT & tmp_chkpt, log_tdes * tdes, int &ntops,
			 size_t & length_all_tops)
{
  if (tdes != NULL && tdes->trid != NULL_TRANID
      && (!LSA_ISNULL (&tdes->rcv.sysop_start_postpone_lsa) || !LSA_ISNULL (&tdes->rcv.atomic_sysop_start_lsa)))
    {
      /* this transaction is running system operation postpone or an atomic system operation
       * note: we cannot compare tdes->state with TRAN_UNACTIVE_TOPOPE_COMMITTED_WITH_POSTPONE. we are
       *       not synchronizing setting transaction state.
       *       however, setting tdes->rcv.sysop_start_postpone_lsa is protected by
       *       log_Gl.prior_info.prior_lsa_mutex. so we check this instead of state.
       */
      if (ntops >= tmp_chkpt.ntops)
	{
	  tmp_chkpt.ntops += log_Gl.trantable.num_assigned_indices;
	  length_all_tops = sizeof (*chkpt_topops) * tmp_chkpt.ntops;
	  LOG_INFO_CHKPT_SYSOP *ptr = (LOG_INFO_CHKPT_SYSOP *) realloc (chkpt_topops, length_all_tops);
	  if (ptr == NULL)
	    {
	      free_and_init (chkpt_trans);
	      log_Gl.prior_info.prior_lsa_mutex.unlock ();
	      TR_TABLE_CS_EXIT (thread_p);
	      return ER_FAILED;
	    }
	  chkpt_topops = ptr;
	}

      LOG_INFO_CHKPT_SYSOP *chkpt_topop = &chkpt_topops[ntops];
      chkpt_topop->trid = tdes->trid;
      chkpt_topop->sysop_start_postpone_lsa = tdes->rcv.sysop_start_postpone_lsa;
      chkpt_topop->atomic_sysop_start_lsa = tdes->rcv.atomic_sysop_start_lsa;
      ntops++;
    }
  return NO_ERROR;
}

/*
 * logpb_checkpoint - Execute a fuzzy checkpoint
 *
 * return: pageid where a redo will start
 *
 */
LOG_PAGEID
logpb_checkpoint (THREAD_ENTRY * thread_p)
{
  if (get_server_type () == SERVER_TYPE_PAGE)
    {
      // TODO: reactivate once checkpoint is changed without log records
      return NULL_LOG_PAGEID;
    }

#define detailed_er_log(...) if (detailed_logging) _er_log_debug (ARG_FILE_LINE, __VA_ARGS__)

  LOG_TDES *tdes;		/* System transaction descriptor */
  LOG_TDES *act_tdes;		/* Transaction descriptor of an active transaction */
  LOG_REC_CHKPT *chkpt, tmp_chkpt;	/* Checkpoint log records */
  LOG_INFO_CHKPT_TRANS *chkpt_trans;	/* Checkpoint tdes */
  LOG_INFO_CHKPT_TRANS *chkpt_one;	/* Checkpoint tdes for one tran */
  LOG_INFO_CHKPT_SYSOP *chkpt_topops;	/* Checkpoint top system operations that are in commit postpone
					 * mode */
  LOG_INFO_CHKPT_SYSOP *chkpt_topone;	/* One top system ope */
  LOG_LSA chkpt_lsa;		/* copy of log_Gl.hdr.chkpt_lsa */
  LOG_LSA chkpt_redo_lsa;	/* copy of log_Gl.chkpt_redo_lsa */
  LOG_LSA newchkpt_lsa;		/* New address of the checkpoint record */
  LOG_LSA smallest_lsa;
  unsigned int nobj_locks;	/* Avg number of locks */
  char logarv_name[PATH_MAX];	/* Archive name */
  char logarv_name_first[PATH_MAX];	/* Archive name */
  int ntrans;			/* Number of trans */
  int ntops;			/* Number of total active top actions */
  int length_all_chkpt_trans;
  size_t length_all_tops = 0;
  int i;
  const char *catmsg;
  VOLID volid;
  VOLID curr_last_perm_volid;
  int error_code = NO_ERROR;
  LOG_PAGEID smallest_pageid;
  int first_arv_num_not_needed;
  int last_arv_num_not_needed;
  LOG_PRIOR_NODE *node;
  void *ptr;
  int flushed_page_cnt = 0, vdes;
  bool detailed_logging = prm_get_bool_value (PRM_ID_LOG_CHKPT_DETAILED);
  // *INDENT-OFF*
  log_system_tdes::map_func mapper;
  // *INDENT-ON*

  LOG_CS_ENTER (thread_p);

#if defined(SERVER_MODE)
  if (BO_IS_SERVER_RESTARTED () && log_Gl.run_nxchkpt_atpageid == NULL_PAGEID)
    {
      LOG_CS_EXIT (thread_p);
      return NULL_PAGEID;
    }

  /*
   * Critical section is entered several times to allow other transaction to
   * use the log manger
   */
#endif /* SERVER_MODE */

  perfmon_inc_stat (thread_p, PSTAT_LOG_NUM_START_CHECKPOINTS);

  er_set (ER_NOTIFICATION_SEVERITY, ARG_FILE_LINE, ER_LOG_CHECKPOINT_STARTED, 2, log_Gl.hdr.chkpt_lsa.pageid,
	  log_Gl.chkpt_redo_lsa.pageid);
  er_log_debug (ARG_FILE_LINE, "start checkpoint\n");

  /*
   * Indicate that the checkpoint process is running. Don't run another one,
   * until we are done with the present one.
   */

  log_Gl.run_nxchkpt_atpageid = NULL_PAGEID;

  tdes = LOG_FIND_TDES (LOG_SYSTEM_TRAN_INDEX);
  if (tdes == NULL)
    {
      goto error_cannot_chkpt;
    }

  /*
   * FLUSH all append LOG PAGES and flush all DIRTY DATA PAGES whose LSA
   * are SMALLER OR EQUAL than newchkpt_lsa value and find the next redo
   * point.
   */

  (void) pthread_mutex_lock (&log_Gl.chkpt_lsa_lock);
  LSA_COPY (&chkpt_lsa, &log_Gl.hdr.chkpt_lsa);
  LSA_COPY (&chkpt_redo_lsa, &log_Gl.chkpt_redo_lsa);
  pthread_mutex_unlock (&log_Gl.chkpt_lsa_lock);

  logpb_flush_pages_direct (thread_p);

  /* MARK THE CHECKPOINT PROCESS */
  node = prior_lsa_alloc_and_copy_data (thread_p, LOG_START_CHKPT, RV_NOT_DEFINED, NULL, 0, NULL, 0, NULL);
  if (node == NULL)
    {
      goto error_cannot_chkpt;
    }

  newchkpt_lsa = prior_lsa_next_record (thread_p, node, tdes);
  assert (!LSA_ISNULL (&newchkpt_lsa));

  /*
   * Modify log header to record present checkpoint. The header is flushed
   * later
   */

  LOG_CS_EXIT (thread_p);

  detailed_er_log ("logpb_checkpoint: call logtb_reflect_global_unique_stats_to_btree()\n");
  if (logtb_reflect_global_unique_stats_to_btree (thread_p) != NO_ERROR)
    {
      goto error_cannot_chkpt;
    }

  detailed_er_log ("logpb_checkpoint: call pgbuf_flush_checkpoint()\n");
  if (pgbuf_flush_checkpoint (thread_p, &newchkpt_lsa, &chkpt_redo_lsa, &tmp_chkpt.redo_lsa, &flushed_page_cnt) !=
      NO_ERROR)
    {
      goto error_cannot_chkpt;
    }

  detailed_er_log ("logpb_checkpoint: call fileio_synchronize_all()\n");
  if (fileio_synchronize_all (thread_p, false) != NO_ERROR)
    {
      goto error_cannot_chkpt;
    }

  LOG_CS_ENTER (thread_p);

  if (LSA_ISNULL (&tmp_chkpt.redo_lsa))
    {
      LSA_COPY (&tmp_chkpt.redo_lsa, &newchkpt_lsa);
    }

  assert (LSA_LE (&tmp_chkpt.redo_lsa, &newchkpt_lsa));

#if defined(SERVER_MODE)
  /* Save lower bound of flushed lsa */
  if (!LSA_ISNULL (&tmp_chkpt.redo_lsa))
    {
      if (LSA_ISNULL (&log_Gl.flushed_lsa_lower_bound) || LSA_GT (&tmp_chkpt.redo_lsa, &log_Gl.flushed_lsa_lower_bound))
	{
	  LSA_COPY (&log_Gl.flushed_lsa_lower_bound, &tmp_chkpt.redo_lsa);
	}
    }
#endif /* SERVER_MODE */

  TR_TABLE_CS_ENTER (thread_p);

  /* allocate memory space for the transaction descriptors */
  tmp_chkpt.ntrans = log_Gl.trantable.num_assigned_indices;
  length_all_chkpt_trans = sizeof (*chkpt_trans) * tmp_chkpt.ntrans;

  chkpt_trans = (LOG_INFO_CHKPT_TRANS *) malloc (length_all_chkpt_trans);
  if (chkpt_trans == NULL)
    {
      TR_TABLE_CS_EXIT (thread_p);
      goto error_cannot_chkpt;
    }

  log_Gl.prior_info.prior_lsa_mutex.lock ();

  /* CHECKPOINT THE TRANSACTION TABLE */

  LSA_SET_NULL (&smallest_lsa);
  for (i = 0, ntrans = 0, ntops = 0; i < log_Gl.trantable.num_total_indices; i++)
    {
      /*
       * Don't checkpoint current system transaction. That is, the one of
       * checkpoint process
       */
      if (i == LOG_SYSTEM_TRAN_INDEX)
	{
	  continue;
	}
      act_tdes = LOG_FIND_TDES (i);
      assert (ntrans < tmp_chkpt.ntrans);
      logpb_checkpoint_trans (chkpt_trans, act_tdes, ntrans, ntops, smallest_lsa);
    }

  /*
   * Reset the structure to the correct number of transactions and
   * recalculate the length
   */
  tmp_chkpt.ntrans = ntrans;
  length_all_chkpt_trans = sizeof (*chkpt_trans) * tmp_chkpt.ntrans;

  /*
   * Scan again if there were any top system operations in the process of being committed.
   * NOTE that we checkpoint top system operations only when there are in the
   * process of commit. Not knowledge of top system operations that are not
   * in the process of commit is required since if there is a crash, the system
   * operation is aborted as part of the transaction.
   */

  chkpt_topops = NULL;
  if (ntops > 0)
    {
      tmp_chkpt.ntops = log_Gl.trantable.num_assigned_indices;
      length_all_tops = sizeof (*chkpt_topops) * tmp_chkpt.ntops;
      chkpt_topops = (LOG_INFO_CHKPT_SYSOP *) malloc (length_all_tops);
      if (chkpt_topops == NULL)
	{
	  free_and_init (chkpt_trans);
	  log_Gl.prior_info.prior_lsa_mutex.unlock ();
	  TR_TABLE_CS_EXIT (thread_p);
	  goto error_cannot_chkpt;
	}

      /* CHECKPOINTING THE TOP ACTIONS */
      for (i = 0, ntrans = 0, ntops = 0; i < log_Gl.trantable.num_total_indices; i++)
	{
	  /*
	   * Don't checkpoint current system transaction. That is, the one of
	   * checkpoint process
	   */
	  if (i == LOG_SYSTEM_TRAN_INDEX)
	    {
	      continue;
	    }
	  act_tdes = LOG_FIND_TDES (i);
	  error_code =
	    logpb_checkpoint_topops (thread_p, chkpt_topops, chkpt_trans, tmp_chkpt, act_tdes, ntops, length_all_tops);
	  if (error_code != NO_ERROR)
	    {
	      goto error_cannot_chkpt;
	    }
	}
    }
  else
    {
      tmp_chkpt.ntops = 1;
      length_all_tops = sizeof (*chkpt_topops) * tmp_chkpt.ntops;
      chkpt_topops = (LOG_INFO_CHKPT_SYSOP *) malloc (length_all_tops);
      if (chkpt_topops == NULL)
	{
	  free_and_init (chkpt_trans);
	  log_Gl.prior_info.prior_lsa_mutex.unlock ();
	  TR_TABLE_CS_EXIT (thread_p);
	  goto error_cannot_chkpt;
	}
    }

  // Checkpoint system transactions' topops
  // *INDENT-OFF*
  mapper = [thread_p, &chkpt_topops, &chkpt_trans, &tmp_chkpt, &ntops, &length_all_tops, &error_code] (log_tdes &tdes)
  {
    error_code =
      logpb_checkpoint_topops (thread_p, chkpt_topops, chkpt_trans, tmp_chkpt, &tdes, ntops, length_all_tops);
  };

  log_system_tdes::map_all_tdes (mapper);
  // *INDENT-ON*
  if (error_code != NO_ERROR)
    {
      goto error_cannot_chkpt;
    }

  assert (sizeof (*chkpt_topops) * ntops <= length_all_tops);
  tmp_chkpt.ntops = ntops;
  length_all_tops = sizeof (*chkpt_topops) * tmp_chkpt.ntops;

  node =
    prior_lsa_alloc_and_copy_data (thread_p, LOG_END_CHKPT, RV_NOT_DEFINED, NULL, length_all_chkpt_trans,
				   (char *) chkpt_trans, (int) length_all_tops, (char *) chkpt_topops);
  if (node == NULL)
    {
      free_and_init (chkpt_trans);

      if (chkpt_topops != NULL)
	{
	  free_and_init (chkpt_topops);
	}
      log_Gl.prior_info.prior_lsa_mutex.unlock ();
      TR_TABLE_CS_EXIT (thread_p);
      goto error_cannot_chkpt;
    }

  chkpt = (LOG_REC_CHKPT *) node->data_header;
  *chkpt = tmp_chkpt;

  prior_lsa_next_record_with_lock (thread_p, node, tdes);

  log_Gl.prior_info.prior_lsa_mutex.unlock ();

  TR_TABLE_CS_EXIT (thread_p);

  free_and_init (chkpt_trans);

  /* Any topops to log ? */
  if (chkpt_topops != NULL)
    {
      free_and_init (chkpt_topops);
    }

  /*
   * END append
   * Flush the page since we are going to flush the log header which
   * reflects the new location of the last checkpoint log record
   */
  logpb_flush_pages_direct (thread_p);
  detailed_er_log ("logpb_checkpoint: call logpb_flush_all_append_pages()\n");

  /*
   * Flush the log data header and update all checkpoints in volumes to
   * point to new checkpoint
   */

  /* Average the number of active transactions and locks */
  nobj_locks = lock_get_number_object_locks ();
  log_Gl.hdr.avg_ntrans = (log_Gl.hdr.avg_ntrans + ntrans) >> 1;
  log_Gl.hdr.avg_nlocks = (log_Gl.hdr.avg_nlocks + nobj_locks) >> 1;

  /* Flush the header */
  (void) pthread_mutex_lock (&log_Gl.chkpt_lsa_lock);
  if (LSA_LT (&log_Gl.hdr.chkpt_lsa, &newchkpt_lsa))
    {
      LSA_COPY (&log_Gl.hdr.chkpt_lsa, &newchkpt_lsa);
    }
  LSA_COPY (&chkpt_lsa, &log_Gl.hdr.chkpt_lsa);

  if (LSA_ISNULL (&smallest_lsa))
    {
      LSA_COPY (&log_Gl.hdr.smallest_lsa_at_last_chkpt, &log_Gl.hdr.chkpt_lsa);
    }
  else
    {
      LSA_COPY (&log_Gl.hdr.smallest_lsa_at_last_chkpt, &smallest_lsa);
    }
  LSA_COPY (&log_Gl.chkpt_redo_lsa, &tmp_chkpt.redo_lsa);

  pthread_mutex_unlock (&log_Gl.chkpt_lsa_lock);

  detailed_er_log ("logpb_checkpoint: call logpb_flush_header()\n");
  logpb_flush_header (thread_p);

  /*
   * Exit from the log critical section since we are going to call another
   * module which may be blocked on a lock.
   */

  LOG_CS_EXIT (thread_p);

  /*
   * Record the checkpoint address on every volume header
   */
  curr_last_perm_volid = xboot_find_last_permanent (thread_p);

  for (volid = LOG_DBFIRST_VOLID; volid != NULL_VOLID && volid <= curr_last_perm_volid;
       volid = fileio_find_next_perm_volume (thread_p, volid))
    {
      /* When volid is greater than boot_Db_parm->last_perm_volid, it means that the volume is now adding. We don't
       * need to care for the new volumes in here. */
      if (disk_set_checkpoint (thread_p, volid, &chkpt_lsa) != NO_ERROR)
	{
	  goto error_cannot_chkpt;
	}

      /* When setting the checkpoint, the header page modification is not logged. However, other concurrent
       * transaction may modify meanwhile the header page (with logging). Since writing data page is preceded by
       * log sync, we are sure that WAL is not violated. We only need to sync the data volume. Probably, it is better
       * to sync it now - as soon as possible. If we are postponing volume sync, we may write on disk more data pages
       * twice (the data pages modified before checkpoint - other than volume header page, written on disk at the
       * beginning of the checkpoint, modified again by concurrent transaction, written on disk again in checkpoint
       * due to volume header page modification).
       */
      vdes = fileio_get_volume_descriptor (volid);
      if (fileio_synchronize (thread_p, vdes, fileio_get_volume_label (vdes, PEEK), FILEIO_SYNC_ALSO_FLUSH_DWB) != vdes)
	{
	  goto error_cannot_chkpt;
	}
    }

  /*
   * Get the critical section again, so we can check if any archive can be
   * declare as un-needed
   */

  LOG_CS_ENTER (thread_p);

  /*
   * If the log archives are not needed for any normal undos and redos,
   * indicate so. However, the log archives may be needed during media
   * crash recovery.
   */
  smallest_pageid = NULL_PAGEID;
  first_arv_num_not_needed = last_arv_num_not_needed = -1;

  if (log_Gl.hdr.last_arv_num_for_syscrashes != log_Gl.hdr.nxarv_num && log_Gl.hdr.last_arv_num_for_syscrashes != -1)
    {
      LOG_LSA lsa;

#if defined(SERVER_MODE)
      smallest_pageid = MIN (log_Gl.flushed_lsa_lower_bound.pageid, tmp_chkpt.redo_lsa.pageid);
#else
      smallest_pageid = tmp_chkpt.redo_lsa.pageid;
#endif

      logtb_find_smallest_lsa (thread_p, &lsa);

      if (lsa.pageid != NULL_PAGEID)
	{
	  smallest_pageid = MIN (smallest_pageid, lsa.pageid);
	}

      if (logpb_is_page_in_archive (smallest_pageid))
	{
	  int arv_num;

	  if ((logpb_fetch_from_archive (thread_p, smallest_pageid, NULL, &arv_num, NULL, true) == NULL)
	      || (arv_num <= log_Gl.hdr.last_arv_num_for_syscrashes))
	    {
	      first_arv_num_not_needed = last_arv_num_not_needed = -1;
	    }
	  else
	    {
	      first_arv_num_not_needed = log_Gl.hdr.last_arv_num_for_syscrashes;
	      last_arv_num_not_needed = arv_num - 1;
	    }
	}
      else
	{
	  first_arv_num_not_needed = log_Gl.hdr.last_arv_num_for_syscrashes;
	  last_arv_num_not_needed = log_Gl.hdr.nxarv_num - 1;
	}

      if (first_arv_num_not_needed != -1)
	{
	  log_Gl.hdr.last_arv_num_for_syscrashes = last_arv_num_not_needed + 1;

	  /* Close any log archives that are opened */
	  if (log_Gl.archive.vdes != NULL_VOLDES)
	    {
	      logpb_dismount_log_archive (thread_p);
	    }

	  /* This is OK since we have already flushed the log header page */
	  if (first_arv_num_not_needed == last_arv_num_not_needed)
	    {
	      fileio_make_log_archive_name (logarv_name, log_Archive_path, log_Prefix, first_arv_num_not_needed);
	      catmsg =
		msgcat_message (MSGCAT_CATALOG_CUBRID, MSGCAT_SET_LOG, MSGCAT_LOG_LOGINFO_COMMENT_ARCHIVE_NONEEDED);
	      if (catmsg == NULL)
		{
		  catmsg = "COMMENT: Log archive %s is not needed any longer unless a database media crash occurs.\n";
		}
	      error_code = log_dump_log_info (log_Name_info, true, catmsg, logarv_name);
	    }
	  else
	    {
	      fileio_make_log_archive_name (logarv_name_first, log_Archive_path, log_Prefix, first_arv_num_not_needed);
	      fileio_make_log_archive_name (logarv_name, log_Archive_path, log_Prefix, last_arv_num_not_needed);

	      catmsg =
		msgcat_message (MSGCAT_CATALOG_CUBRID, MSGCAT_SET_LOG,
				MSGCAT_LOG_LOGINFO_COMMENT_MANY_ARCHIVES_NONEEDED);
	      if (catmsg == NULL)
		{
		  catmsg =
		    "COMMENT: Log archives from %s to %s are not"
		    " needed any longer unless a database media crash occurs.\n";
		}
	      error_code = log_dump_log_info (log_Name_info, true, catmsg, logarv_name_first, logarv_name);
	    }
	  if (error_code != NO_ERROR && error_code != ER_LOG_MOUNT_FAIL)
	    {
	      goto error_cannot_chkpt;
	    }

	  logpb_flush_header (thread_p);	/* Yes, one more time, to get rid of archives */
	}
    }

  /*
   * Checkpoint process is not running any longer. Indicate when do we expect
   * it to run.
   */

  log_Gl.run_nxchkpt_atpageid = (log_Gl.hdr.append_lsa.pageid + log_Gl.chkpt_every_npages);
  /*
   * Clear all tail and heads information of current system transaction
   * todo - is it safe to clear though?
   */
  logtb_clear_tdes (thread_p, tdes);

  LOG_CS_EXIT (thread_p);

#if 0
  /* have to sync log vol, data vol */
  fileio_synchronize_all (thread_p, true /* include_log */ );
#endif

  perfmon_inc_stat (thread_p, PSTAT_LOG_NUM_END_CHECKPOINTS);

  er_set (ER_NOTIFICATION_SEVERITY, ARG_FILE_LINE, ER_LOG_CHECKPOINT_FINISHED, 3, log_Gl.hdr.chkpt_lsa.pageid,
	  log_Gl.chkpt_redo_lsa.pageid, flushed_page_cnt);
  er_log_debug (ARG_FILE_LINE, "end checkpoint\n");

  return tmp_chkpt.redo_lsa.pageid;

  /* ******** */
error_cannot_chkpt:
  if (!LOG_CS_OWN_WRITE_MODE (thread_p))
    {
      LOG_CS_ENTER (thread_p);
    }

  /* to immediately execute the next checkpoint. */
  log_Gl.run_nxchkpt_atpageid = log_Gl.hdr.append_lsa.pageid;

  LOG_CS_EXIT (thread_p);

  return NULL_PAGEID;

#undef detailed_er_log
}

/*
 * logpb_dump_checkpoint_trans - Dump checkpoint transactions
 *
 * return: nothing
 *
 *   length(in): Length to dump in bytes
 *   data(in): The data being logged
 *
 * NOTE: Dump a checkpoint transactions structure.
 */
void
logpb_dump_checkpoint_trans (FILE * out_fp, int length, void *data)
{
  int ntrans, i;
  LOG_INFO_CHKPT_TRANS *chkpt_trans, *chkpt_one;	/* Checkpoint tdes */

  chkpt_trans = (LOG_INFO_CHKPT_TRANS *) data;
  ntrans = length / sizeof (*chkpt_trans);

  /* Start dumping each checkpoint transaction descriptor */

  for (i = 0; i < ntrans; i++)
    {
      chkpt_one = &chkpt_trans[i];
      fprintf (out_fp,
	       "     Trid = %d, State = %s, isloose_end = %d,\n"
	       "        Head_lsa = %lld|%d, Tail_lsa = %lld|%d, UndoNxtLSA = %lld|%d,\n"
	       "        Postpone_lsa = %lld|%d, Save_lsa = %lld|%d, Tail_topresult_lsa = %lld|%d,\n"
	       "	Client_User: name=%s.\n", chkpt_one->trid, log_state_string (chkpt_one->state),
	       chkpt_one->isloose_end, (long long int) chkpt_one->head_lsa.pageid,
	       (int) chkpt_one->head_lsa.offset, (long long int) chkpt_one->tail_lsa.pageid,
	       (int) chkpt_one->tail_lsa.offset, (long long int) chkpt_one->undo_nxlsa.pageid,
	       (int) chkpt_one->undo_nxlsa.offset, (long long int) chkpt_one->posp_nxlsa.pageid,
	       (int) chkpt_one->posp_nxlsa.offset, (long long int) chkpt_one->savept_lsa.pageid,
	       (int) chkpt_one->savept_lsa.offset, (long long int) chkpt_one->tail_topresult_lsa.pageid,
	       (int) chkpt_one->tail_topresult_lsa.offset, chkpt_one->user_name);
    }
  (void) fprintf (out_fp, "\n");
}

/*
 * logpb_backup_for_volume - Execute a full backup for the given volume
 *
 * return: NO_ERROR if all OK, ER status otherwise
 *
 *   volid(in): The identifier of the volume to backup
 *   chkpt_lsa(in): Checkpoint of the backup process
 *   session(in/out): The session array which is set as a side effect.
 *   only_updated(in):
 *
 * NOTE: The volume with the given volume identifier is backed up on
 *              the given fullname_backup. The backup that is taken is a fuzzy
 *              snapshot of the volume since updates to the volume may be in
 *              progress. Thus, the backup may contain some uncommitted data.
 *              Even worse, the backup is performed using the disk directly.
 *              That is, we copy the pages of the disk without going through
 *              the page buffer pool to avoid disrupting the locality of the
 *              page buffers (e.g., a query executed by another transaction)
 *              For temp volumes, incremental backups are not allowed (because
 *              of logging issues) so always save the system pages of temp
 *              volumes.
 */
static int
logpb_backup_for_volume (THREAD_ENTRY * thread_p, VOLID volid, LOG_LSA * chkpt_lsa, FILEIO_BACKUP_SESSION * session,
			 bool only_updated)
{
  DISK_VOLPURPOSE volpurpose;
  PAGEID vol_sys_lastpage;
  int vdes;
  int error_code = NO_ERROR;

  /*
   * Determine the purpose of the volume.  For most volumes we need to
   * backup every page, but for temporary volumes we only need the system
   * pages.
   */
  if (xdisk_get_purpose_and_sys_lastpage (thread_p, volid, &volpurpose, &vol_sys_lastpage) == NULL_VOLID)
    {
      error_code = ER_FAILED;
      return error_code;
    }
  else if (volpurpose == DB_TEMPORARY_DATA_PURPOSE)
    {
      /*
       * Do not allow incremental backups of temp volumes; but since we
       * only backup the system pages, they be only a handfull of pages.
       */
      only_updated = false;
    }
  else
    {
      vol_sys_lastpage = -1;	/* must backup entire volume */
    }

  /*
   * Reset the checkpoint of the volume to backup and flush all its dirty
   * pages, so that the the backup reflects the actual state of the volume
   * as much as possible
   */
  error_code = disk_set_checkpoint (thread_p, volid, chkpt_lsa);
  if (error_code != NO_ERROR)
    {
      return error_code;
    }

  LOG_CS_ENTER (thread_p);
  logpb_flush_pages_direct (thread_p);
  LOG_CS_EXIT (thread_p);

  error_code = pgbuf_flush_all_unfixed (thread_p, volid);
  if (error_code != NO_ERROR)
    {
      return error_code;
    }

  vdes = fileio_get_volume_descriptor (volid);
  if (fileio_synchronize (thread_p, vdes, fileio_get_volume_label (vdes, PEEK), FILEIO_SYNC_ALSO_FLUSH_DWB) != vdes)
    {
      return ER_FAILED;
    }

  /*
   * Create the backup file/volume and copy the content onto it.
   *
   * Note that the copy is done from disk to disk. The page buffer pool is
   * not used. Thus, some more recent version of some copied pages may be
   * present in the buffer pool. We copy the database without using the page
   * buffer pool to avoid disrupting the locality of pages in the page
   * buffer pool and avoid the overhead of calling the page buffer manager.
   */

  error_code =
    fileio_backup_volume (thread_p, session, fileio_get_volume_label (volid, PEEK), volid, vol_sys_lastpage,
			  only_updated);

  return error_code;
}

/*
 * logpb_backup - Execute a level backup for the given database volume
 *
 * return: NO_ERROR if all OK, ER status otherwise
 *
 *   num_perm_vols(in): Number of permanent volumes
 *   allbackup_path(in): Location where information volumes are
 *                                 backed up. If NULL is given, the following
 *                                 defaults are assumed to back up each
 *                                 information volume:
 *                                 - If file "fileof_vols_and_backup_paths" is
 *                                   given, the path to backup each volume is
 *                                   found in this file.
 *                                 - All information volumes are backed up on
 *                                   the same location where the log files are
 *                                   located.
 *   backup_level(in): backup levels allowed: 0 - Full (default),
 *                                 1 - Incremental1, 2 - Incremental
 *   delete_unneeded_logarchives(in): Whetear to remove log archives that are
 *                                 not needed any longer to recovery from
 *                                 crashes when the backup just created is
 *                                 used.
 *   backup_verbose_file_path(in): verbose mode file path
 *   num_threads(in): number of threads
 *   zip_method(in): compression method
 *   zip_level(in): compression level
 *   skip_activelog(in):
 *   sleep_msecs(in):
 *
 */
int
logpb_backup (THREAD_ENTRY * thread_p, int num_perm_vols, const char *allbackup_path, FILEIO_BACKUP_LEVEL backup_level,
	      bool delete_unneeded_logarchives, const char *backup_verbose_file_path, int num_threads,
	      FILEIO_ZIP_METHOD zip_method, FILEIO_ZIP_LEVEL zip_level, int skip_activelog, int sleep_msecs,
	      bool separate_keys)
{
  FILEIO_BACKUP_SESSION session;
  const char *from_vlabel;	/* Name of volume to backup (FROM) */
  char vol_backup[PATH_MAX];	/* Name of the backup volume (TO) */
#if 0
  /* Not used */
  char real_pathbuf[PATH_MAX];	/* Real path */
#endif
  VOLID volid;			/* Current volume to backup */
  LOG_LSA bkup_start_lsa;	/* Start point of backup */
  LOG_LSA chkpt_lsa;		/* Checkpoint address where the backup process starts */
#if defined(SERVER_MODE)
  LOG_PAGEID saved_run_nxchkpt_atpageid = NULL_PAGEID;
#endif /* SERVER_MODE */
  FILE *backup_volinfo_fp = NULL;	/* Pointer to backup information/directory file */
  const char *catmsg;
  const char *bk_vol;		/* ptr to old bkup volume name */
  int unit_num;
  FILEIO_BACKUP_RECORD_INFO all_bkup_info[FILEIO_BACKUP_UNDEFINED_LEVEL];
  int first_arv_needed = -1;	/* for self contained, consistent */
  int last_arv_needed = -1;	/* backups, some arv are needed */
  bool beenwarned;
  bool isincremental = false;	/* Assume full backups */
  bool bkup_in_progress = false;

  char mk_path[PATH_MAX] = { 0, };
  char separate_mk_path[PATH_MAX] = { 0, };
  char bkpath_without_units[PATH_MAX] = { 0, };
  const char *db_nopath_name_p;
  int keys_vdes = NULL_VOLDES;
#if defined(SERVER_MODE)
  int rv;
  time_t wait_checkpoint_begin_time;
  bool print_backupdb_waiting_reason = false;
#endif /* SERVER_MODE */
  int error_code = NO_ERROR;
  FILEIO_BACKUP_HEADER *io_bkup_hdr_p;

  time_t backup_start_time, backup_end_time;
  char old_bkpath[PATH_MAX];
  const char *str_tmp;
  time_t tmp_time;
  char time_val[CTIME_MAX];

  LOG_PAGEID vacuum_first_pageid = NULL_PAGEID;

#if defined (SERVER_MODE)
  // check whether there is ongoing backup.
  LOG_CS_ENTER (thread_p);
  if (log_Gl.backup_in_progress == true)
    {
      LOG_CS_EXIT (thread_p);
      error_code = ER_LOG_BKUP_DUPLICATE_REQUESTS;
      er_set (ER_ERROR_SEVERITY, ARG_FILE_LINE, error_code, 0);
      return error_code;
    }

  log_Gl.backup_in_progress = true;
  LOG_CS_EXIT (thread_p);
#endif /* SERVER_MODE */

  memset (&session, 0, sizeof (FILEIO_BACKUP_SESSION));

  /*
   * Determine the absolute path that corresponds with the desired location.
   */
  if (allbackup_path == NULL)
    {
      allbackup_path = log_Path;
    }
#if 0
  /* Removed because it causes problems with deliberate symlinks, i.e. solaris tape device names. */
  else if (realpath (allbackup_path, real_pathbuf) != NULL)
    {
      allbackup_path = real_pathbuf;
    }
#endif

  /* tde key file has to be mounted to access exclusively with TDE Utility if it exists */
  tde_make_keys_file_fullname (mk_path, log_Db_fullname, false);
  keys_vdes = fileio_mount (thread_p, log_Db_fullname, mk_path, LOG_DBTDE_KEYS_VOLID, 1, false);
  if (keys_vdes == NULL_VOLDES && fileio_is_volume_exist (mk_path))
    {
      ASSERT_ERROR ();
      error_code = er_errid ();
      goto error;
    }

  /* Initialization gives us some useful information about the backup location. */
  session.type = FILEIO_BACKUP_WRITE;	/* access backup device for write */
  if (fileio_initialize_backup (log_Db_fullname, allbackup_path, &session, backup_level, backup_verbose_file_path,
				num_threads, sleep_msecs) == NULL)
    {
      error_code = ER_FAILED;
      goto error;
    }

  /*
   * Determine the first log archive that will be needed to insure
   * consistency if we are forced to restore the database with nothing but this backup.
   * first_arv_needed may need to be based on what archive chkpt_lsa is in.
   */

#if defined (SERVER_MODE)
  print_backupdb_waiting_reason = false;
  wait_checkpoint_begin_time = time (NULL);
loop:
#endif /* SERVER_MODE */

  // actually, it is not really necessary for SA but just for code consistency.
  LOG_CS_ENTER (thread_p);

#if defined (SERVER_MODE)
  /* check if checkpoint is in progress */
  if (log_Gl.run_nxchkpt_atpageid == NULL_PAGEID)
    {
      bool continue_check;
      LOG_CS_EXIT (thread_p);
      if (print_backupdb_waiting_reason == false && session.verbose_fp != NULL)
	{
	  fprintf (session.verbose_fp, "[ Database backup will start after checkpointing is complete. ]\n\n");
	  print_backupdb_waiting_reason = true;
	}
      /* wait until checkpoint process is finished */

      /* interrupt check */
      if (logtb_get_check_interrupt (thread_p) == true)
	{
	  if (logtb_is_interrupted (thread_p, true, &continue_check) == true)
	    {
	      er_set (ER_ERROR_SEVERITY, ARG_FILE_LINE, ER_INTERRUPTED, 0);
	      error_code = ER_INTERRUPTED;
	      goto error;
	    }
	}

      thread_sleep (1000);	/* 1000 msec */
      goto loop;
    }
  if (print_backupdb_waiting_reason == true && session.verbose_fp != NULL)
    {

      fprintf (session.verbose_fp, "[ Database backup has been suspended for %lld seconds due to checkpoint. ]\n\n",
	       (long long int) (time (NULL) - wait_checkpoint_begin_time));
    }

  /* block checkpoint process */
  saved_run_nxchkpt_atpageid = log_Gl.run_nxchkpt_atpageid;
  log_Gl.run_nxchkpt_atpageid = NULL_PAGEID;
#endif /* SERVER_MODE */

  if (log_Gl.hdr.last_arv_num_for_syscrashes > -1)
    {
      first_arv_needed = log_Gl.hdr.last_arv_num_for_syscrashes;
    }
  else
    {
      first_arv_needed = log_Gl.hdr.nxarv_num;
    }

  vacuum_first_pageid = vacuum_min_log_pageid_to_keep (thread_p);
  vacuum_er_log (VACUUM_ER_LOG_ARCHIVES, "First log pageid in vacuum data is %lld\n", vacuum_first_pageid);

  if (vacuum_first_pageid != NULL_PAGEID && logpb_is_page_in_archive (vacuum_first_pageid))
    {
      int min_arv_required_for_vacuum = logpb_get_archive_number (thread_p, vacuum_first_pageid);

      vacuum_er_log (VACUUM_ER_LOG_ARCHIVES, "First archive number used for vacuum is %d\n",
		     min_arv_required_for_vacuum);

      if (min_arv_required_for_vacuum >= 0)
	{
	  if (first_arv_needed >= 0)
	    {
	      first_arv_needed = MIN (first_arv_needed, min_arv_required_for_vacuum);
	    }
	  else
	    {
	      first_arv_needed = min_arv_required_for_vacuum;
	    }
	}
      else
	{
	  /* Page should be in archive. */
	  assert (false);
	}

      vacuum_er_log (VACUUM_ER_LOG_ARCHIVES, "First archive needed for backup is %d\n", first_arv_needed);
    }

  /* Get the current checkpoint address */
  rv = pthread_mutex_lock (&log_Gl.chkpt_lsa_lock);
  LSA_COPY (&chkpt_lsa, &log_Gl.hdr.chkpt_lsa);
  pthread_mutex_unlock (&log_Gl.chkpt_lsa_lock);

  LOG_CS_EXIT (thread_p);

  switch (backup_level)
    {

    case FILEIO_BACKUP_BIG_INCREMENT_LEVEL:
      /* Start at the lower level backup */
      if (LSA_ISNULL (&log_Gl.hdr.bkup_level0_lsa))
	{
	  er_set (ER_ERROR_SEVERITY, ARG_FILE_LINE, ER_LOG_BACKUP_LEVEL_NOGAPS, 2, backup_level, backup_level - 1);
	  fileio_finalize_backup_info (FILEIO_FIRST_BACKUP_VOL_INFO);
	  error_code = ER_LOG_BACKUP_LEVEL_NOGAPS;
	  goto error;
	}
      else
	{
	  LSA_COPY (&bkup_start_lsa, &log_Gl.hdr.bkup_level0_lsa);
	}
      isincremental = true;
      break;

    case FILEIO_BACKUP_SMALL_INCREMENT_LEVEL:
      /* Start at the lower level backup */
      if (LSA_ISNULL (&log_Gl.hdr.bkup_level1_lsa))
	{
	  er_set (ER_ERROR_SEVERITY, ARG_FILE_LINE, ER_LOG_BACKUP_LEVEL_NOGAPS, 2, backup_level, backup_level - 1);
	  fileio_finalize_backup_info (FILEIO_FIRST_BACKUP_VOL_INFO);
	  error_code = ER_LOG_BACKUP_LEVEL_NOGAPS;
	  goto error;
	}
      else
	{
	  LSA_COPY (&bkup_start_lsa, &log_Gl.hdr.bkup_level1_lsa);
	}
      isincremental = true;
      break;

    default:
    case FILEIO_BACKUP_FULL_LEVEL:
      /* Always start at -1|-1 */
      LSA_SET_NULL (&bkup_start_lsa);
      backup_level = FILEIO_BACKUP_FULL_LEVEL;
      break;
    }

  /*
   * Check for existing backup volumes in this location, and warn
   * the user that they will be destroyed.
   */
  if (fileio_is_volume_exist (log_Name_bkupinfo))
    {
      /* check for writable regular file */
      if (fileio_is_volume_exist_and_file (log_Name_bkupinfo) != true)
	{
	  er_set_with_oserror (ER_ERROR_SEVERITY, ARG_FILE_LINE, ER_LOG_CREATE_DBBACKUP_DIRINFO, 1, log_Name_bkupinfo);
	  error_code = ER_LOG_CREATE_DBBACKUP_DIRINFO;
	  goto error;
	}
      /* check permission */
      if (access (log_Name_bkupinfo, W_OK) != 0)
	{
	  error_code = ER_LOG_CANNOT_ACCESS_BACKUP;
	}
      backup_volinfo_fp = fopen (log_Name_bkupinfo, "r");
      if (error_code != NO_ERROR || backup_volinfo_fp == NULL)
	{
	  er_set_with_oserror (ER_FATAL_ERROR_SEVERITY, ARG_FILE_LINE, ER_LOG_CANNOT_ACCESS_BACKUP, 1,
			       log_Name_bkupinfo);
	  goto error;
	}
      if (fileio_read_backup_info_entries (backup_volinfo_fp, FILEIO_FIRST_BACKUP_VOL_INFO) != NO_ERROR)
	{
	  er_set_with_oserror (ER_FATAL_ERROR_SEVERITY, ARG_FILE_LINE, ER_LOG_CANNOT_ACCESS_BACKUP, 1,
			       log_Name_bkupinfo);
	  fclose (backup_volinfo_fp);
	  error_code = ER_LOG_CANNOT_ACCESS_BACKUP;
	  goto error;
	}
      fclose (backup_volinfo_fp);
    }

  if (session.bkup.dtype != FILEIO_BACKUP_VOL_DEVICE)
    {
      /*
       * Delete previous backup volumes from this level.  The first
       * loop tries to determine if indeed there will be anything to
       * unformat/delete, while the second loop does the actual deletions.
       * Deletion is done only if the backup is taking place
       * in the same location as the previous backup or
       * is the same path-name as the the previous backup.
       */
      beenwarned = false;
      unit_num = FILEIO_INITIAL_BACKUP_UNITS;
      bk_vol = fileio_get_backup_info_volume_name (backup_level, unit_num++, FILEIO_FIRST_BACKUP_VOL_INFO);
      while (bk_vol && !beenwarned)
	{
	  if (fileio_is_volume_exist_and_file (bk_vol))
	    {
	      fileio_get_directory_path (old_bkpath, bk_vol);
	      if (strcmp (old_bkpath, allbackup_path) == 0 || strcmp (bk_vol, allbackup_path) == 0)
		{
		  if (!logpb_remote_ask_user_before_delete_volumes (thread_p, allbackup_path))
		    {
		      io_bkup_hdr_p = session.bkup.bkuphdr;
		      tmp_time = (time_t) io_bkup_hdr_p->start_time;
		      (void) ctime_r (&tmp_time, time_val);
		      snprintf (old_bkpath, PATH_MAX,
				msgcat_message (MSGCAT_CATALOG_CUBRID, MSGCAT_SET_LOG,
						MSGCAT_LOG_BACKUP_HALTED_BY_USER), io_bkup_hdr_p->level,
				fileio_get_base_file_name (io_bkup_hdr_p->db_fullname), time_val,
				io_bkup_hdr_p->unit_num);
		      fileio_request_user_response (thread_p, FILEIO_PROMPT_DISPLAY_ONLY, old_bkpath, NULL, NULL, -1,
						    -1, NULL, -1);
		      er_set (ER_ERROR_SEVERITY, ARG_FILE_LINE, ER_LOG_DBBACKUP_FAIL, 1, log_Gl.hdr.prefix_name);
		      error_code = ER_LOG_DBBACKUP_FAIL;
		      goto error;
		    }
		  beenwarned = true;
		  break;
		}
	    }			/* if (fileio_is_volume_exist_and_file(bk_vol)) */
	  bk_vol = fileio_get_backup_info_volume_name (backup_level, unit_num++, FILEIO_FIRST_BACKUP_VOL_INFO);
	}			/* while */

      /* try to delete the superceded backup volumes */
      if (beenwarned)
	{
	  fileio_remove_all_backup (thread_p, backup_level);
	}
    }

  /* Throw away the old names and make room for new names */
  fileio_clear_backup_info_level (backup_level, false, FILEIO_FIRST_BACKUP_VOL_INFO);

  /*
   * Aside: all backup level related log hdr stuff should be in its own
   * array, including log_Gl (but I am hesitant to change it to avoid subtly
   * changing the disk rep). So for now, only have lower levels think array.
   * Arrays would allow future expansion to more than 3 levels.
   */
  LSA_COPY (&all_bkup_info[0].lsa, &log_Gl.hdr.bkup_level0_lsa);
  all_bkup_info[0].at_time = log_Gl.hdr.bkinfo[0].bkup_attime;
  LSA_COPY (&all_bkup_info[1].lsa, &log_Gl.hdr.bkup_level1_lsa);
  all_bkup_info[1].at_time = log_Gl.hdr.bkinfo[1].bkup_attime;
  LSA_COPY (&all_bkup_info[2].lsa, &log_Gl.hdr.bkup_level2_lsa);
  all_bkup_info[2].at_time = log_Gl.hdr.bkinfo[2].bkup_attime;

  if (session.verbose_fp)
    {
      if (backup_level != FILEIO_BACKUP_FULL_LEVEL)
	{
	  fprintf (session.verbose_fp, "\n\n\n");
	}

      switch (backup_level)
	{
	case FILEIO_BACKUP_FULL_LEVEL:
	  str_tmp = "Full";
	  break;
	case FILEIO_BACKUP_BIG_INCREMENT_LEVEL:
	  str_tmp = "Incremental Level 1";
	  break;
	default:
	  assert_release (backup_level == FILEIO_BACKUP_SMALL_INCREMENT_LEVEL);
	  str_tmp = "Incremental Level 2";
	  break;
	}
      fprintf (session.verbose_fp, "[ Database(%s) %s Backup start ]\n\n", boot_db_name (), str_tmp);

      fprintf (session.verbose_fp, "- num-threads: %d\n\n", session.read_thread_info.num_threads);

      if (zip_method == FILEIO_ZIP_NONE_METHOD)
	{
	  fprintf (session.verbose_fp, "- compression method: %s\n\n", fileio_get_zip_method_string (zip_method));
	}
      else
	{
	  fprintf (session.verbose_fp, "- compression method: %d (%s), compression level: %d (%s)\n\n", zip_method,
		   fileio_get_zip_method_string (zip_method), zip_level, fileio_get_zip_level_string (zip_level));
	}

      if (skip_activelog)
	{
	  // unreachable. skip_activelog option is obsoleted.
	  assert (!skip_activelog);
	  fprintf (session.verbose_fp, "- not include active log.\n\n");
	}

#if defined(SERVER_MODE)
      if (sleep_msecs > 0 || prm_get_integer_value (PRM_ID_IO_BACKUP_SLEEP_MSECS) > 0)
	{
	  int sleep_nsecs;

	  if (sleep_msecs > 0)	/* priority 1 */
	    {
	      sleep_nsecs = sleep_msecs * 1000;
	    }
	  else if (prm_get_integer_value (PRM_ID_IO_BACKUP_SLEEP_MSECS) > 0)	/* priority 2 */
	    {
	      sleep_nsecs = prm_get_integer_value (PRM_ID_IO_BACKUP_SLEEP_MSECS) * 1000;
	    }
	  else
	    {
	      sleep_nsecs = 0;
	    }

	  if (sleep_nsecs > 0)
	    {
	      fprintf (session.verbose_fp, "- sleep %d millisecond per 1M read.\n\n", sleep_nsecs / 1000);
	    }
	}
#endif

      backup_start_time = time (NULL);
      (void) ctime_r (&backup_start_time, time_val);
      fprintf (session.verbose_fp, "- backup start time: %s\n", time_val);
      fprintf (session.verbose_fp, "- number of permanent volumes: %d\n\n", num_perm_vols);

      fprintf (session.verbose_fp, "- HA apply info: %s %lld %lld %d\n\n", log_Gl.hdr.prefix_name,
	       (long long int) log_Gl.hdr.db_creation, (long long int) log_Gl.hdr.smallest_lsa_at_last_chkpt.pageid,
	       (int) log_Gl.hdr.smallest_lsa_at_last_chkpt.offset);

      fprintf (session.verbose_fp, "- backup progress status\n\n");
      fprintf (session.verbose_fp, "-----------------------------------------------------------------------------\n");
      fprintf (session.verbose_fp, " volume name                  | # of pages | backup progress status    | done \n");
      fprintf (session.verbose_fp, "-----------------------------------------------------------------------------\n");
    }

  /* Begin backing up in earnest */
  assert (!skip_activelog);
  session.bkup.bkuphdr->skip_activelog = skip_activelog;

  if (fileio_start_backup (thread_p, log_Db_fullname, &log_Gl.hdr.db_creation, backup_level, &bkup_start_lsa,
			   &chkpt_lsa, all_bkup_info, &session, zip_method, zip_level) == NULL)
    {
      error_code = ER_FAILED;
      goto error;
    }

  if (separate_keys)
    {
      db_nopath_name_p = fileio_get_base_file_name (log_Db_fullname);
      fileio_make_backup_name (bkpath_without_units, db_nopath_name_p, session.bkup.current_path, backup_level,
			       FILEIO_NO_BACKUP_UNITS);
      tde_make_keys_file_fullname (separate_mk_path, bkpath_without_units, true);
      /* Keep mounting mk file to be exclusive with other tools */
      error_code = tde_copy_keys_file (thread_p, separate_mk_path, mk_path, false, true);
      if (error_code != NO_ERROR)
	{
	  goto error;
	}
    }

  /* Backup every volume */
  volid = LOG_DBTDE_KEYS_VOLID;
  do
    {
      switch (volid)
	{
	case LOG_DBTDE_KEYS_VOLID:
	  if (separate_keys)
	    {
	      /* already backuped up as a separate file */
	      volid++;
	      continue;
	    }
	  else
	    {
	      from_vlabel = mk_path;
	    }
	  break;
	case LOG_DBVOLINFO_VOLID:
	  fileio_make_volume_info_name (vol_backup, log_Db_fullname);
	  from_vlabel = vol_backup;
	  break;
	case LOG_DBLOG_INFO_VOLID:
	case LOG_DBLOG_BKUPINFO_VOLID:
	  /*
	   * These information volumes are backed-up at the very end.
	   */
	  volid++;
	  continue;
	case LOG_DBLOG_ACTIVE_VOLID:
	  /*
	   * Archiving log active must be done after all data volumes
	   * have been backed up (in order to insure we get all of the
	   * log records needed to restore consistency).
	   */
	  volid = LOG_DBFIRST_VOLID;
	  continue;
	default:
	  from_vlabel = fileio_get_volume_label (volid, PEEK);
	  break;
	}

      if (volid >= LOG_DBFIRST_VOLID)
	{
	  error_code = logpb_backup_for_volume (thread_p, volid, &chkpt_lsa, &session, isincremental);
	  if (error_code != NO_ERROR)
	    {
	      goto error;
	    }
	  disk_lock_extend ();
	  volid = fileio_find_next_perm_volume (thread_p, volid);
	  disk_unlock_extend ();
	}
      else
	{
	  error_code = fileio_backup_volume (thread_p, &session, from_vlabel, volid, -1, false);
	  if (error_code != NO_ERROR)
	    {
	      /* keys file can be omitted */
	      if (volid != LOG_DBTDE_KEYS_VOLID)
		{
		  goto error;
		}
	    }
	  volid++;
	}
      /* in case an error occurs, we must destroy our partial backup */
      bkup_in_progress = true;
    }
  while (volid != NULL_VOLID);

#if defined(SERVER_MODE)
  /*
   * Only when in client/server, we may need to force an archive
   * of the current log active if there were any active transactions
   * before or during the backup.
   * This is to insure we have enough log records to restore consistency
   * to the database in the event a restore with no other log archives
   * is needed.
   */
  LOG_CS_ENTER (thread_p);
  if (LSA_LT (&chkpt_lsa, &log_Gl.hdr.append_lsa) || log_Gl.hdr.append_lsa.pageid > LOGPB_NEXT_ARCHIVE_PAGE_ID)
    {
      logpb_archive_active_log (thread_p);
    }

  last_arv_needed = log_Gl.hdr.nxarv_num - 1;
  LOG_CS_EXIT (thread_p);

  if (last_arv_needed >= first_arv_needed)
    {
      error_code = logpb_backup_needed_archive_logs (thread_p, &session, first_arv_needed, last_arv_needed);
      if (error_code != NO_ERROR)
	{
	  goto error;
	}
    }
#else /* SERVER_MODE */
  /*
   * In stand-alone, there can be no other activity modifying the log
   * so we do not have to keep any log records to be consistent.
   */
  first_arv_needed = -1;
  last_arv_needed = -1;
#endif /* SERVER_MODE */

  /* at here, diable multi-thread usage for fast Log copy */
  session.read_thread_info.num_threads = 1;

  er_set (ER_NOTIFICATION_SEVERITY, ARG_FILE_LINE, ER_LOG_BACKUP_CS_ENTER, 1, log_Name_active);

  LOG_CS_ENTER (thread_p);

#if defined(SERVER_MODE)

  if (last_arv_needed < log_Gl.hdr.nxarv_num - 1)
    {
      error_code = logpb_backup_needed_archive_logs (thread_p, &session, last_arv_needed + 1, log_Gl.hdr.nxarv_num - 1);
      if (error_code != NO_ERROR)
	{
	  LOG_CS_EXIT (thread_p);
	  er_set (ER_NOTIFICATION_SEVERITY, ARG_FILE_LINE, ER_LOG_BACKUP_CS_EXIT, 1, log_Name_active);
	  goto error;
	}

      last_arv_needed = log_Gl.hdr.nxarv_num - 1;
    }
#endif

  if (fileio_is_volume_exist (log_Name_info) == true)
    {
      error_code = fileio_backup_volume (thread_p, &session, log_Name_info, LOG_DBLOG_INFO_VOLID, -1, false);
      if (error_code != NO_ERROR)
	{
	  LOG_CS_EXIT (thread_p);
	  er_set (ER_NOTIFICATION_SEVERITY, ARG_FILE_LINE, ER_LOG_BACKUP_CS_EXIT, 1, log_Name_active);
	  goto error;
	}
    }

  /*
   * We must store the final bkvinf file at the very end of the backup
   * to have the best chance of having all of the information in it.
   * Note: that there is a window that the last bkvinf entry still not being
   * there if a new backup volume is needed while writing this volume.
   * However, in this case, then restore will ask the user for the
   * subsequent backup unit num.
   */
  error_code = logpb_update_backup_volume_info (log_Name_bkupinfo);
  if (error_code != NO_ERROR)
    {
      LOG_CS_EXIT (thread_p);
      er_set (ER_NOTIFICATION_SEVERITY, ARG_FILE_LINE, ER_LOG_BACKUP_CS_EXIT, 1, log_Name_active);
      goto error;
    }

  /* Clear log header information regarding previous backups */
  logpb_initialize_backup_info (&log_Gl.hdr);

  /* Save additional info and metrics from this backup */
  log_Gl.hdr.bkinfo[backup_level].bkup_attime = session.bkup.bkuphdr->start_time;

  switch (backup_level)
    {
    case FILEIO_BACKUP_FULL_LEVEL:
    default:
      LSA_COPY (&log_Gl.hdr.bkup_level0_lsa, &chkpt_lsa);
      LSA_SET_NULL (&log_Gl.hdr.bkup_level1_lsa);
      LSA_SET_NULL (&log_Gl.hdr.bkup_level2_lsa);
      log_Gl.hdr.bkinfo[FILEIO_BACKUP_BIG_INCREMENT_LEVEL].bkup_attime = 0;
      log_Gl.hdr.bkinfo[FILEIO_BACKUP_SMALL_INCREMENT_LEVEL].bkup_attime = 0;
      break;

    case FILEIO_BACKUP_BIG_INCREMENT_LEVEL:
      LSA_COPY (&log_Gl.hdr.bkup_level1_lsa, &chkpt_lsa);
      LSA_SET_NULL (&log_Gl.hdr.bkup_level2_lsa);
      log_Gl.hdr.bkinfo[FILEIO_BACKUP_SMALL_INCREMENT_LEVEL].bkup_attime = 0;
      break;

    case FILEIO_BACKUP_SMALL_INCREMENT_LEVEL:
      LSA_COPY (&log_Gl.hdr.bkup_level2_lsa, &chkpt_lsa);
      break;
    }

  /* Now indicate how many volumes were backed up */
  logpb_flush_header (thread_p);

  /* Include active log always. Skipping log active is obsolete. */
  error_code = fileio_backup_volume (thread_p, &session, log_Name_active, LOG_DBLOG_ACTIVE_VOLID, -1, false);
  if (error_code != NO_ERROR)
    {
      LOG_CS_EXIT (thread_p);
      er_set (ER_NOTIFICATION_SEVERITY, ARG_FILE_LINE, ER_LOG_BACKUP_CS_EXIT, 1, log_Name_active);
      goto error;
    }

  if (fileio_finish_backup (thread_p, &session) == NULL)
    {
      LOG_CS_EXIT (thread_p);
      er_set (ER_NOTIFICATION_SEVERITY, ARG_FILE_LINE, ER_LOG_BACKUP_CS_EXIT, 1, log_Name_active);
      error_code = ER_FAILED;
      goto error;
    }

  if (delete_unneeded_logarchives != false)
    {
      catmsg = msgcat_message (MSGCAT_CATALOG_CUBRID, MSGCAT_SET_LOG, MSGCAT_LOG_DATABASE_BACKUP_WAS_TAKEN);
      if (catmsg)
	{
	  logpb_remove_archive_logs (thread_p, catmsg);
	}
    }

  LOG_CS_EXIT (thread_p);

  er_set (ER_NOTIFICATION_SEVERITY, ARG_FILE_LINE, ER_LOG_BACKUP_CS_EXIT, 1, log_Name_active);

  error_code = logpb_update_backup_volume_info (log_Name_bkupinfo);
  if (error_code != NO_ERROR)
    {
      goto error;
    }

  if (session.verbose_fp)
    {
      fprintf (session.verbose_fp, "-----------------------------------------------------------------------------\n\n");
      backup_end_time = time (NULL);
      (void) ctime_r (&backup_end_time, time_val);
      fprintf (session.verbose_fp, "# backup end time: %s\n", time_val);
      switch (backup_level)
	{
	case FILEIO_BACKUP_FULL_LEVEL:
	  str_tmp = "Full";
	  break;
	case FILEIO_BACKUP_BIG_INCREMENT_LEVEL:
	  str_tmp = "Incremental Level 1";
	  break;
	default:
	  assert_release (backup_level == FILEIO_BACKUP_SMALL_INCREMENT_LEVEL);
	  str_tmp = "Incremental Level 2";
	  break;
	}
      fprintf (session.verbose_fp, "[ Database(%s) %s Backup end ]\n", boot_db_name (), str_tmp);
    }

  fileio_abort_backup (thread_p, &session, false);

#if defined(SERVER_MODE)
  LOG_CS_ENTER (thread_p);
  log_Gl.run_nxchkpt_atpageid = saved_run_nxchkpt_atpageid;
  log_Gl.backup_in_progress = false;
  LOG_CS_EXIT (thread_p);
#endif /* SERVER_MODE */

  if (keys_vdes != NULL_VOLDES)
    {
      fileio_dismount (thread_p, keys_vdes);
    }

  return NO_ERROR;

  /* ********* */
error:

  /*
   * Destroy the backup that has been created.
   */
  fileio_abort_backup (thread_p, &session, bkup_in_progress);

#if defined(SERVER_MODE)
  LOG_CS_ENTER (thread_p);
  if (saved_run_nxchkpt_atpageid != NULL_PAGEID)
    {
      log_Gl.run_nxchkpt_atpageid = saved_run_nxchkpt_atpageid;
    }
  log_Gl.backup_in_progress = false;
  LOG_CS_EXIT (thread_p);
#endif /* SERVER_MODE */

  if (keys_vdes != NULL_VOLDES)
    {
      fileio_dismount (thread_p, keys_vdes);
    }

  return error_code;
}

/*
 * log_update_backup_volinfo - UPDATE DISK VERSION OF BKUP VOLINFO FILE
 *
 * return: NO_ERROR if all OK, ER status otherwise
 *
 *   bkupinfo_file_name(in): file name to write info to
 *
 * NOTE: Save the in-memory cache of backup volume names to a file.
 */
static int
logpb_update_backup_volume_info (const char *bkupinfo_file_name)
{
  FILE *backup_volinfo_fp;
  int error_code = NO_ERROR;

  backup_volinfo_fp = fopen (bkupinfo_file_name, "w");
  if (backup_volinfo_fp == NULL)
    {
      er_set_with_oserror (ER_ERROR_SEVERITY, ARG_FILE_LINE, ER_LOG_CREATE_DBBACKUP_DIRINFO, 1, bkupinfo_file_name);
      error_code = ER_LOG_CREATE_DBBACKUP_DIRINFO;
      return error_code;
    }

  /*
   * If an error occurs while writing, should allow the user to try again.
   */
  error_code = fileio_write_backup_info_entries (backup_volinfo_fp, FILEIO_FIRST_BACKUP_VOL_INFO);
  if (error_code != NO_ERROR)
    {
      er_set_with_oserror (ER_ERROR_SEVERITY, ARG_FILE_LINE, ER_LOG_CREATE_DBBACKUP_DIRINFO, 1, bkupinfo_file_name);
      fclose (backup_volinfo_fp);
      return error_code;
    }
  fflush (backup_volinfo_fp);
  fclose (backup_volinfo_fp);

  return error_code;
}

/*
 * logpb_check_stop_at_time - Check if the stopat time is valid
 *
 * return: NO_ERROR if valid, ER_FAILED otherwise
 *
 *   session(in):
 *   stop_at(in):
 *   backup_time(in):
 */
static int
logpb_check_stop_at_time (FILEIO_BACKUP_SESSION * session, time_t stop_at, time_t backup_time)
{
  char ctime_buf1[CTIME_MAX], ctime_buf2[CTIME_MAX];
  size_t time_str_len;

  if (stop_at < backup_time)
    {
      ctime_r (&stop_at, ctime_buf1);
      ctime_r (&backup_time, ctime_buf2);

      /* strip '\n' */
      time_str_len = strlen (ctime_buf1);
      if (time_str_len > 0)
	{
	  ctime_buf1[time_str_len - 1] = 0;
	}
      time_str_len = strlen (ctime_buf2);
      if (time_str_len > 0)
	{
	  ctime_buf2[time_str_len - 1] = 0;
	}

      er_set (ER_ERROR_SEVERITY, ARG_FILE_LINE, ER_LOG_UPTODATE_ERROR, 2, ctime_buf1, ctime_buf2);

      return ER_LOG_UPTODATE_ERROR;
    }

  return NO_ERROR;
}

/*
 * logpb_restore - Restore volume from its backup
 *
 * return: NO_ERROR if all OK, ER status otherwise
 *
 *   db_fullname(in): Full name of the database
 *   logpath(in): Directory where the log volumes reside
 *   prefix_logname(in):
 *   newall_path(in):
 *   ask_forpath(in):
 *   r_args(in):
 *
 * NOTE:Restore a database from its backup files. This function is run
 *              without recovery. The logs must be applied to the restored
 *              volume to finish the full restore process. This is not done
 *              here since the database may have other volumes to restore.
 *              We must lock the active log during the restore to keep other
 *              utilities from trying to use the db files being restored.
 *              This routine leaves the database locked, as there will
 *              probably be a restart following the restore.
 *
 *     This function must be run offline.
 *
 *     Note this function is incomplete.. How to change location of files
 *     during restore... The main problem here is the VOLINFO which has to
 *     be recreated without updating the header of the volumes.
 */
int
logpb_restore (THREAD_ENTRY * thread_p, const char *db_fullname, const char *logpath, const char *prefix_logname,
	       bo_restart_arg * r_args)
{
  FILEIO_BACKUP_SESSION session_storage;
  FILEIO_BACKUP_SESSION *session = NULL;
  const char *nopath_name;	/* Name without path */
  char to_volname[PATH_MAX];	/* Name of a volume (TO) */
  char verbose_to_volname[PATH_MAX];	/* Printable name of a volume (TO) */
  char prev_volname[PATH_MAX];	/* Name of a prev volume (TO) */
  char from_volbackup[PATH_MAX];	/* Name of the backup volume (FROM) */
  VOLID to_volid;
  FILE *backup_volinfo_fp = NULL;	/* Pointer to backup information/directory file */
  int another_vol;
  INT64 db_creation;
  INT64 bkup_match_time = 0;
  PGLENGTH db_iopagesize;
  PGLENGTH log_page_size;
  float db_compatibility;
  PGLENGTH bkdb_iopagesize;
  float bkdb_compatibility;

  FILEIO_RESTORE_PAGE_BITMAP_LIST page_bitmap_list;
  FILEIO_RESTORE_PAGE_BITMAP *page_bitmap = NULL;
  DKNPAGES total_pages;

  FILEIO_BACKUP_LEVEL try_level, start_level;
  bool first_time = true;
  bool remember_pages = false;
  bool error_expected = false;
  bool restore_in_progress = false;	/* true if any vols restored */
  int lgat_vdes = NULL_VOLDES;
  time_t restore_start_time, restore_end_time;
  char time_val[CTIME_MAX];
  int loop_cnt = 0;
  char tmp_logfiles_from_backup[PATH_MAX];
  char bk_mk_path[PATH_MAX];
  char bkpath_without_units[PATH_MAX];
  char backup_dir_path[PATH_MAX];
  char *volume_name_p;
  struct stat stat_buf;
  int error_code = NO_ERROR, success = NO_ERROR;
  bool printtoc;
  INT64 backup_time;
  REL_COMPATIBILITY compat;
  int dummy;

  try_level = (FILEIO_BACKUP_LEVEL) r_args->level;
  start_level = try_level;

  memset (&session_storage, 0, sizeof (FILEIO_BACKUP_SESSION));
  memset (verbose_to_volname, 0, PATH_MAX);
  memset (tmp_logfiles_from_backup, 0, PATH_MAX);

  LOG_CS_ENTER (thread_p);

  if (logpb_find_header_parameters (thread_p, true, db_fullname, logpath, prefix_logname, &db_iopagesize,
				    &log_page_size, &db_creation, &db_compatibility, &dummy) == -1)
    {
      db_iopagesize = IO_PAGESIZE;
      log_page_size = LOG_PAGESIZE;
      db_creation = 0;
      db_compatibility = rel_disk_compatible ();
    }

  fileio_page_bitmap_list_init (&page_bitmap_list);

  /*
   * Must lock the database if possible. Would be nice to have a way
   * to lock the db somehow even when the lgat file does not exist.
   */
  if (fileio_is_volume_exist (log_Name_active))
    {
      lgat_vdes = fileio_mount (thread_p, db_fullname, log_Name_active, LOG_DBLOG_ACTIVE_VOLID, true, false);
      if (lgat_vdes == NULL_VOLDES)
	{
	  error_code = ER_FAILED;
	  LOG_CS_EXIT (thread_p);
	  goto error;
	}
    }

  nopath_name = fileio_get_base_file_name (db_fullname);

  /* The enum type can be negative in Windows. */
  while (success == NO_ERROR && try_level >= FILEIO_BACKUP_FULL_LEVEL && try_level < FILEIO_BACKUP_UNDEFINED_LEVEL)
    {
      if (!first_time)
	{
	  /* Prepare to reread bkvinf file restored by higher level */
	  fileio_clear_backup_info_level (FILEIO_BACKUP_FULL_LEVEL, false, FILEIO_FIRST_BACKUP_VOL_INFO);

	  /* Have to match timestamps of lower levels when restoring */
	  bkup_match_time = session->bkup.bkuphdr->previnfo[try_level].at_time;

	  /* Clean up previous restore of higher level */
	  if (fileio_finish_restore (thread_p, session) == NO_ERROR)
	    {
	      success = NO_ERROR;
	    }
	  else
	    {
	      success = ER_FAILED;
	    }

	  assert (try_level != (FILEIO_BACKUP_LEVEL) r_args->level);
	}

      error_code =
	fileio_get_backup_volume (thread_p, db_fullname, logpath, r_args->backuppath, try_level, from_volbackup);
      if (error_code == ER_LOG_CANNOT_ACCESS_BACKUP)
	{
	  error_expected = true;
	  LOG_CS_EXIT (thread_p);
	  goto error;
	}
      else if (error_code != NO_ERROR)
	{
	  LOG_CS_EXIT (thread_p);
	  goto error;
	}

      printtoc = (r_args->printtoc) ? false : true;
      if (fileio_start_restore (thread_p, db_fullname, from_volbackup, db_creation, &bkdb_iopagesize,
				&bkdb_compatibility, &session_storage, try_level, printtoc, bkup_match_time,
				r_args->verbose_file, r_args->newvolpath) == NULL)
	{
	  /* Cannot access backup file.. Restore from backup is cancelled */
	  if (er_errid () == ER_GENERIC_ERROR)
	    {
	      er_set (ER_FATAL_ERROR_SEVERITY, ARG_FILE_LINE, ER_LOG_CANNOT_ACCESS_BACKUP, 1, from_volbackup);
	    }
	  error_code = ER_LOG_CANNOT_ACCESS_BACKUP;
	  LOG_CS_EXIT (thread_p);
	  goto error;
	}

      memset (session_storage.bkup.log_path, 0, PATH_MAX);
      strncpy_bufsize (session_storage.bkup.log_path, logpath);

      session = &session_storage;

      if (first_time)
	{
	  if (r_args->restore_upto_bktime)
	    {
	      r_args->stopat = (time_t) session->bkup.bkuphdr->end_time;
	    }
	  else if (r_args->stopat > 0)
	    {
	      if (session->bkup.bkuphdr->end_time > 0)
		{
		  backup_time = session->bkup.bkuphdr->end_time;
		}
	      else
		{
		  backup_time = session->bkup.bkuphdr->start_time;
		}
	      error_code = logpb_check_stop_at_time (session, r_args->stopat, (time_t) backup_time);
	      if (error_code != NO_ERROR)
		{
		  LOG_CS_EXIT (thread_p);
		  error_expected = true;
		  goto error;
		}
	    }
	}

      if (first_time && db_iopagesize != bkdb_iopagesize)
	{
	  /*
	   * Pagesize is incorrect. We need to undefine anything that has been
	   * created with old pagesize and start again.
	   * If we do not have a log, we should reset the pagesize and start the
	   * restore process.
	   */
	  if (log_Gl.append.vdes == NULL_VOLDES)
	    {
	      /*
	       * Reset the page size
	       */
	      if (db_set_page_size (bkdb_iopagesize, log_page_size) != NO_ERROR)
		{
		  error_code = ER_FAILED;
		  LOG_CS_EXIT (thread_p);
		  goto error;
		}

	      error_code = logtb_define_trantable_log_latch (thread_p, -1);
	      if (error_code != NO_ERROR)
		{
		  LOG_CS_EXIT (thread_p);
		  goto error;
		}
	    }
	}

      /* Can this be moved to restore_continue? */
      /* Removed strict condition for checking disk compatibility. Check it according to the predefined rules. */
      compat = rel_get_disk_compatible (bkdb_compatibility, NULL);
      if (compat != REL_FULLY_COMPATIBLE && compat != REL_BACKWARD_COMPATIBLE)
	{
	  /* Database is incompatible with current release */
	  er_set (ER_FATAL_ERROR_SEVERITY, ARG_FILE_LINE, ER_LOG_BKUP_INCOMPATIBLE, 2, rel_name (),
		  rel_release_string ());
	  error_code = ER_LOG_BKUP_INCOMPATIBLE;
	  LOG_CS_EXIT (thread_p);
	  goto error;
	}

      if (session->verbose_fp)
	{
	  if (first_time)
	    {
	      fprintf (session->verbose_fp, "\n[ Database(%s) Restore (level = %d) start ]\n\n", boot_db_name (),
		       r_args->level);

	      restore_start_time = time (NULL);
	      (void) ctime_r (&restore_start_time, time_val);
	      fprintf (session->verbose_fp, "- restore start time: %s\n", time_val);
	      fprintf (session->verbose_fp, "- restore steps: %d \n", r_args->level + 1);
	    }

	  fprintf (session->verbose_fp, " step %1d) restore using (level = %d) backup data\n", ++loop_cnt, try_level);
	  fprintf (session->verbose_fp, "\n");

	  fprintf (session->verbose_fp, "- restore progress status (using level = %d backup data)\n", try_level);
	  fprintf (session->verbose_fp,
		   " -----------------------------------------------------------------------------\n");
	  fprintf (session->verbose_fp,
		   " volume name                  | # of pages |  restore progress status  | done \n");
	  fprintf (session->verbose_fp,
		   " -----------------------------------------------------------------------------\n");
	}

      /* add new bkvinf entry into cache data */
      fileio_add_volume_to_backup_info (session->bkup.vlabel, try_level, session->bkup.bkuphdr->unit_num,
					FILEIO_SECOND_BACKUP_VOL_INFO);

      if (first_time)
	{
	  LSA_COPY (&session->bkup.last_chkpt_lsa, &session->bkup.bkuphdr->chkpt_lsa);

	  /* 
	   * The tde key file (_keys) which is going to be used during restart
	   * is the thing in the first time (the highest level).
	   */

	  /* If backup path is not a directory, extract backup key file on the directory that contains the backup path */
	  if (stat (session->bkup.current_path, &stat_buf) != 0)
	    {
	      er_set (ER_FATAL_ERROR_SEVERITY, ARG_FILE_LINE, ER_LOG_CANNOT_ACCESS_BACKUP, 1,
		      session->bkup.current_path);
	      error_code = ER_LOG_CANNOT_ACCESS_BACKUP;
	      LOG_CS_EXIT (thread_p);
	      goto error;
	    }
	  else if (S_ISDIR (stat_buf.st_mode))
	    {
	      memcpy (backup_dir_path, session->bkup.current_path, PATH_MAX);
	    }
	  else
	    {
	      /* it might be pipe, and others like raw device is not tested */
	      fileio_get_directory_path (backup_dir_path, session->bkup.current_path);
	    }

	  fileio_make_backup_name (bkpath_without_units, nopath_name, backup_dir_path,
				   (FILEIO_BACKUP_LEVEL) r_args->level, FILEIO_NO_BACKUP_UNITS);
	  tde_make_keys_file_fullname (bk_mk_path, bkpath_without_units, true);
	  if (r_args->keys_file_path[0] == '\0')	/* the path given by user is prioritized */
	    {
	      memcpy (r_args->keys_file_path, bk_mk_path, PATH_MAX);
	    }
	  else
	    {
	      /* If the keys file is given, check if it is valid. */
	      int vdes =
		fileio_mount (thread_p, boot_db_full_name (), r_args->keys_file_path, LOG_DBTDE_KEYS_VOLID, false,
			      false);
	      if (vdes == NULL_VOLDES)
		{
		  ASSERT_ERROR_AND_SET (error_code);
		  LOG_CS_EXIT (thread_p);
		  error_expected = true;
		  goto error;
		}

	      if (tde_validate_keys_file (vdes) == false)
		{
		  er_set (ER_ERROR_SEVERITY, ARG_FILE_LINE, ER_TDE_INVALID_KEYS_FILE, 1, r_args->keys_file_path);
		  error_code = ER_TDE_INVALID_KEYS_FILE;
		  fileio_dismount (thread_p, vdes);
		  LOG_CS_EXIT (thread_p);
		  error_expected = true;
		  goto error;
		}

	      fileio_dismount (thread_p, vdes);
	    }
	}

      while (success == NO_ERROR)
	{
	  another_vol = fileio_get_next_restore_file (thread_p, session, to_volname, &to_volid);
	  if (another_vol == 1)
	    {
	      if (session->verbose_fp)
		{
		  strcpy (verbose_to_volname, to_volname);
		}

	      if (to_volid == LOG_DBLOG_ACTIVE_VOLID || to_volid == LOG_DBLOG_INFO_VOLID
		  || to_volid == LOG_DBLOG_ARCHIVE_VOLID)
		{
		  /* rename _lgat to _lgat_tmp name */
		  fileio_make_temp_log_files_from_backup (tmp_logfiles_from_backup, to_volid,
							  (FILEIO_BACKUP_LEVEL) r_args->level, to_volname);
		  volume_name_p = tmp_logfiles_from_backup;
		}
	      else if (to_volid == LOG_DBTDE_KEYS_VOLID)
		{
		  /* backup mk file is extracted on the backup volume path */
		  volume_name_p = bk_mk_path;
		}
	      else
		{
		  volume_name_p = to_volname;
		}

	      restore_in_progress = true;
	      if (start_level > FILEIO_BACKUP_FULL_LEVEL)
		{
		  remember_pages = true;
		}

	      /*
	       * Another volume/file to restore
	       */
	      switch (to_volid)
		{
		case LOG_DBLOG_BKUPINFO_VOLID:
		case LOG_DBLOG_ACTIVE_VOLID:
		case LOG_DBLOG_INFO_VOLID:
		case LOG_DBVOLINFO_VOLID:
		case LOG_DBLOG_ARCHIVE_VOLID:
		case LOG_DBTDE_KEYS_VOLID:

		  /* We can only take the most recent information, and we do not want to overwrite it with out of data
		   * information from earlier backups.  This is because we are applying the restoration in reverse time
		   * order. */
		  if (!first_time)
		    {
		      /* Need to skip over this volume in the backup */
		      success = fileio_skip_restore_volume (thread_p, session);
		      if (success != NO_ERROR)
			{
			  success = ER_FAILED;
			  error_code = ER_FAILED;
			  LOG_CS_EXIT (thread_p);
			  goto error;
			}
		      else
			{
			  success = NO_ERROR;
			  continue;
			}
		    }
		  break;

		default:
		  break;
		}

	      /* we need to tell fileio_restore_volume to avoid tracking the pages for some volids. */
	      if (to_volid < LOG_DBFIRST_VOLID)
		{
		  remember_pages = false;
		}
	      else
		{
		  total_pages = (DKNPAGES) CEIL_PTVDIV (session->dbfile.nbytes, IO_PAGESIZE);
		  /*
		   * Create a page_bitmap to remember the id's of pages
		   * that have been written. We only need to write the page
		   * (once) from the most recent backup.
		   */
		  page_bitmap = fileio_page_bitmap_list_find (&page_bitmap_list, to_volid);
		  if (page_bitmap == NULL)
		    {
		      page_bitmap = fileio_page_bitmap_create (to_volid, total_pages);
		      if (page_bitmap == NULL)
			{
			  goto error;
			}
		      fileio_page_bitmap_list_add (&page_bitmap_list, page_bitmap);
		    }
		}

	      success =
		fileio_restore_volume (thread_p, session, volume_name_p, verbose_to_volname, prev_volname, page_bitmap,
				       remember_pages);

	      if (success != NO_ERROR)
		{
		  break;
		}

	      if (volume_name_p == tmp_logfiles_from_backup)
		{
		  // when an archive exists, always respect it.
		  // when the active exists and the next archive of it does not, use it to restore.
		  bool is_backup_log_useful = false;

		  if (stat (to_volname, &stat_buf) != 0 && stat (tmp_logfiles_from_backup, &stat_buf) == 0)
		    {
		      is_backup_log_useful = true;

		      if (to_volid == LOG_DBLOG_ACTIVE_VOLID
			  && !logpb_is_log_active_from_backup_useful (thread_p, tmp_logfiles_from_backup, db_fullname))
			{
			  // log active from backup is useless since it is older than the available log archives
			  is_backup_log_useful = false;
			}
		    }

		  if (is_backup_log_useful)
		    {
		      if (to_volid == LOG_DBLOG_ACTIVE_VOLID && lgat_vdes != NULL_VOLDES)
			{
			  fileio_dismount (thread_p, lgat_vdes);
			  lgat_vdes = NULL_VOLDES;
			}

		      os_rename_file (tmp_logfiles_from_backup, to_volname);
		    }
		  else
		    {
		      unlink (tmp_logfiles_from_backup);
		    }

		  tmp_logfiles_from_backup[0] = '\0';
		}

	      volume_name_p = NULL;
	    }
	  else if (another_vol == 0)
	    {
	      break;
	    }
	  else
	    {
	      success = ER_FAILED;
	      break;
	    }
	}

      /* if the device type is FILEIO_BACKUP_VOL_DEVICE, the end time of backup is loaded during the last
       * fileio_get_next_restore_file() call, so we must check if the stopat time is valid. */
      if (first_time && session->bkup.dtype == FILEIO_BACKUP_VOL_DEVICE)
	{
	  if (r_args->restore_upto_bktime)
	    {
	      r_args->stopat = (time_t) session->bkup.bkuphdr->end_time;
	    }
	  else if (r_args->stopat > 0)
	    {
	      error_code = logpb_check_stop_at_time (session, r_args->stopat, (time_t) session->bkup.bkuphdr->end_time);
	      if (error_code != NO_ERROR)
		{
		  LOG_CS_EXIT (thread_p);
		  error_expected = true;
		  goto error;
		}
	    }
	}

      first_time = false;

      if (session->verbose_fp)
	{
	  fprintf (session->verbose_fp,
		   " -----------------------------------------------------------------------------\n\n");
	}

      try_level = (FILEIO_BACKUP_LEVEL) (try_level - 1);
    }

  /* make bkvinf file */
  fileio_make_backup_volume_info_name (from_volbackup, logpath, nopath_name);
  backup_volinfo_fp = fopen (from_volbackup, "w");
  if (backup_volinfo_fp != NULL)
    {
      fileio_write_backup_info_entries (backup_volinfo_fp, FILEIO_SECOND_BACKUP_VOL_INFO);
      fclose (backup_volinfo_fp);
    }

  if (session != NULL)
    {
      if (session->verbose_fp)
	{
	  restore_end_time = time (NULL);
	  (void) ctime_r (&restore_end_time, time_val);
	  fprintf (session->verbose_fp, "- restore end time: %s\n", time_val);
	  fprintf (session->verbose_fp, "[ Database(%s) Restore (level = %d) end ]\n", boot_db_name (), r_args->level);
	}

      if (fileio_finish_restore (thread_p, session) == NO_ERROR)
	{
	  error_code = NO_ERROR;
	}
      else
	{
	  error_code = ER_FAILED;
	}
    }

  LOG_CS_EXIT (thread_p);

  fileio_page_bitmap_list_destroy (&page_bitmap_list);

  fileio_finalize_backup_info (FILEIO_SECOND_BACKUP_VOL_INFO);

  if (success != NO_ERROR)
    {
      return success;
    }
  else
    {
      return error_code;
    }

  /* **** */
error:
  if (restore_in_progress)
    {
      /*
       * We have probably already restored something to their database
       * and therefore they need to be sure and try another restore until
       * they succeed.
       */
      fprintf (stdout, msgcat_message (MSGCAT_CATALOG_CUBRID, MSGCAT_SET_LOG, MSGCAT_LOG_READ_ERROR_DURING_RESTORE),
	       session->bkup.name,
	       ((session->bkup.bkuphdr == NULL) ? FILEIO_INITIAL_BACKUP_UNITS : session->bkup.bkuphdr->unit_num),
	       to_volname, session->dbfile.volid);

      er_set (ER_ERROR_SEVERITY, ARG_FILE_LINE, ER_LOG_MAYNEED_MEDIA_RECOVERY, 1, log_Name_bkupinfo);
      error_code = ER_LOG_MAYNEED_MEDIA_RECOVERY;
    }

  if (backup_volinfo_fp != NULL)
    {
      fclose (backup_volinfo_fp);
    }

  if (session != NULL)
    {
      fileio_abort_restore (thread_p, session);
    }

  fileio_page_bitmap_list_destroy (&page_bitmap_list);

  if (lgat_vdes != NULL_VOLDES)
    {
      fileio_dismount (thread_p, lgat_vdes);
    }

  if (!error_expected)
    {
      logpb_fatal_error (thread_p, false, ARG_FILE_LINE, "logpb_restore");
    }

  if (tmp_logfiles_from_backup[0] != '\0')
    {
      unlink (tmp_logfiles_from_backup);
    }

  return error_code;
}

/*
 * logpb_start_where_path - Start where paths for copy/rename volumes
 *
 * return: NO_ERROR if all OK, ER status otherwise
 *
 *   to_db_fullname(in): Full name of the new database
 *   toext_path(in): A path if all volumes are placed in one
 *                               place. If NULL is given,
 *                                 - If file "fileof_vols_and_wherepaths" is
 *                                   given, the path is found in this file.
 *                                 - Each volume is copied to same place where
 *                                   the volume reside.
 *                               This parameter should be NULL, if the above
 *                               file is given.
 *   toext_name(in/out): Name to be used for volume extensions when
 *                               individual volume entries are not given in
 *                               file "fileof_vols_and_wherepaths".
 *   ext_path(in/out): Location for entries
 *                               Set as a side effect to either:
 *                                 - toext_path when all vols are placed in
 *                                   the same location.
 *                                 - alloc_extpath when volumes are copied or
 *                                   renamed at the same location as the
 *                                   original volumes.
 *                                 - NULL when file of "fileof_vols_and_
 *                                   wherepaths" is given.
 *   alloc_extpath(in/out): Set as a side effect to newly malloced area
 *                               when the volumes are copied/renamed in place.
 *                               If an area is allocated, it should be freed
 *                               using free_and_init.
 *   fileof_vols_and_wherepaths(in): A file is given when the user decides to
 *                               control the copy/rename of the volume by
 *                               individual bases. That is, user decides to
 *                               spread the volumes over several locations and
 *                               or to name the volumes.
 *                               Each volume entry consists of:
 *                                 volid from_fullvolname to_fullvolname
 *   where_paths_fp(in/out): Set as a side effect to file descriptor of
 *                               the given file. The caller must close the
 *                               file, when a pointer is returned.
 *
 * NOTE: Prepare variables to start finding paths for copying or
 *              renaming volumes.
 */
static int
logpb_start_where_path (const char *to_db_fullname, const char *toext_path, const char **toext_name, char **ext_path,
			char **alloc_extpath, const char *fileof_vols_and_wherepaths, FILE ** where_paths_fp)
{
  /*
   * Get the name of extensions to be used when "fileof_vols_and_wherepaths"
   * is not given.
   */

  *toext_name = fileio_get_base_file_name (to_db_fullname);
  *alloc_extpath = NULL;
  *ext_path = NULL;
  *where_paths_fp = NULL;

  /*
   * Where are the volumes going to be placed ?
   *   - All or them at same place: toext_path or the same as database
   *   - The user indicated where to create each individual copy
   */

  if (fileof_vols_and_wherepaths != NULL)
    {
      /*
       * The user seems to want to spread the volumes over several locations.
       * User must indicate where each individual database volume is going to
       * be placed.
       */
      *where_paths_fp = fopen (fileof_vols_and_wherepaths, "r");
      if (*where_paths_fp == NULL)
	{
	  er_set_with_oserror (ER_ERROR_SEVERITY, ARG_FILE_LINE, ER_LOG_USER_FILE_UNKNOWN, 1,
			       fileof_vols_and_wherepaths);
	  return ER_LOG_USER_FILE_UNKNOWN;
	}
    }
  /*
   * Either all copies are created at the same place, or each individual
   * volumes is copied at the original volume location
   */
  if (toext_path == NULL)
    {
      /*
       * Each volume is copied to the same place where the original volume
       * resides
       */
      *alloc_extpath = (char *) malloc (PATH_MAX);
      if (*alloc_extpath == NULL)
	{
	  return ER_FAILED;
	}
      *ext_path = *alloc_extpath;
    }
  else
    {
      /* All the volumes are created in one location */
      *ext_path = (char *) toext_path;
    }

  return NO_ERROR;
}

/*
 * logpb_next_where_path - Find next path for copy/rename next volume
 *
 * return: NO_ERROR if all OK, ER status otherwise
 *
 *   to_db_fullname(in): Full name of the new database
 *   toext_path(in): A path if all volumes are placed in one
 *                               place. If NULL is given,
 *                                 - If file "fileof_vols_and_wherepaths" is
 *                                   given, the path is found in this file.
 *                                 - Each volume is copied to same place where
 *                                   the volume reside.
 *                               This parameter should be NULL, if the above
 *                               file is given.
 *   ext_name(in): Name to be used for volume extensions when
 *                               individual volume entries are not given in
 *                               file "fileof_vols_and_wherepaths".
 *   ext_path(in): Location for entries
 *   fileof_vols_and_wherepaths(in): A file is given when the user decides to
 *                               control the copy/rename of the volume by
 *                               individual bases. That is, user decides to
 *                               spread the volumes over several locations and
 *                               or to name the volumes.
 *                               Each volume entry consists of:
 *                                 volid from_fullvolname to_fullvolname
 *   where_paths_fp(in): Pointer to above file if any or NULL
 *   num_perm_vols(in): Number of permanent volumes in the database.
 *   volid(in): Next volume that must be processes.
 *   from_volname(in/out): Current name of volume.
 *   to_volname(in): New name to be used for the volume.
 *
 * NOTE: Get the name of next volume to be processed.
 */
static int
logpb_next_where_path (const char *to_db_fullname, const char *toext_path, const char *ext_name, char *ext_path,
		       const char *fileof_vols_and_wherepaths, FILE * where_paths_fp, int num_perm_vols,
		       VOLID volid, char *from_volname, char *to_volname)
{
  const char *current_vlabel;
  int from_volid;
#if !defined(WINDOWS)
  char link_path[PATH_MAX];
  struct stat stat_buf;
#endif
  int error_code = NO_ERROR;
  char format_string[64];

  current_vlabel = fileio_get_volume_label (volid, PEEK);
  sprintf (format_string, "%%d %%%ds %%%ds", PATH_MAX - 1, PATH_MAX - 1);

  /*
   * If a file for paths was given, get the name of the "to" volume from it
   */
  if (where_paths_fp != NULL)
    {
      if (fscanf (where_paths_fp, format_string, &from_volid, from_volname, to_volname) != 3)
	{
	  er_set (ER_ERROR_SEVERITY, ARG_FILE_LINE, ER_LOG_USER_FILE_WITHOUT_ENOUGH_ENTRIES, 2,
		  fileof_vols_and_wherepaths, num_perm_vols);
	  return ER_LOG_USER_FILE_WITHOUT_ENOUGH_ENTRIES;
	}
      /*
       * Primary volume must be identical to database name
       */
      if (volid == LOG_DBFIRST_VOLID && strcmp (to_volname, to_db_fullname) != 0)
	{

#if defined(WINDOWS)
	  er_set (ER_ERROR_SEVERITY, ARG_FILE_LINE, ER_LOG_USER_FILE_INCORRECT_PRIMARY_VOLNAME, 8,
		  fileof_vols_and_wherepaths, volid + 1, from_volid, from_volname, to_volname, (int) volid,
		  current_vlabel, to_db_fullname);
	  return ER_ERROR_SEVERITY;
#else /* WINDOWS */
	  error_code = fileio_symlink (to_volname, to_db_fullname, true);
	  if (error_code != NO_ERROR)
	    {
	      er_set (ER_ERROR_SEVERITY, ARG_FILE_LINE, ER_LOG_USER_FILE_INCORRECT_PRIMARY_VOLNAME, 8,
		      fileof_vols_and_wherepaths, volid + 1, from_volid, from_volname, to_volname, (int) volid,
		      current_vlabel, to_db_fullname);
	      return error_code;
	    }

	  strcpy (to_volname, to_db_fullname);
#endif /* WINDOWS */
	}
      else
	{
	  if (volid != from_volid || util_compare_filepath (current_vlabel, from_volname) != 0)
	    {
	      er_set (ER_ERROR_SEVERITY, ARG_FILE_LINE, ER_LOG_USER_FILE_UNORDERED_ENTRIES, 7,
		      fileof_vols_and_wherepaths, volid + 1, from_volid, from_volname, to_volname, (int) volid,
		      current_vlabel);
	      return ER_LOG_USER_FILE_UNORDERED_ENTRIES;
	    }

#if !defined(WINDOWS)
	  if (stat (to_volname, &stat_buf) != -1)
	    {
	      if (S_ISCHR (stat_buf.st_mode))
		{
		  fileio_get_directory_path (ext_path, to_db_fullname);
		  fileio_make_volume_ext_name (link_path, ext_path, ext_name, volid);
		  error_code = fileio_symlink (to_volname, link_path, true);
		  if (error_code != NO_ERROR)
		    {
		      er_set (ER_ERROR_SEVERITY, ARG_FILE_LINE, ER_BO_CANNOT_CREATE_LINK, 2, to_volname, link_path);
		      return error_code;
		    }

		  strcpy (to_volname, link_path);
		}
	    }
#endif /* !WINDOWS */
	}
    }
  else
    {
      /*
       * The decision is done consulting the arguments of the function
       */

      /*
       * Primary volume must be identical to database name
       */
      if (volid == LOG_DBFIRST_VOLID)
	{
	  strcpy (to_volname, to_db_fullname);
	}
      else
	{
	  if (toext_path == NULL)
	    {
	      /*
	       * The volume is copied to the same place where the original volume
	       * resides
	       */
	      if (fileio_get_directory_path (ext_path, current_vlabel) == NULL)
		{
		  ext_path[0] = '\0';
		}
	    }
	  fileio_make_volume_ext_name (to_volname, ext_path, ext_name, volid);
	}
      strcpy (from_volname, current_vlabel);
    }

  return NO_ERROR;
}

/*
 * logpb_copy_volume - Copy a volume
 *
 * return: NO_ERROR if all OK, ER status otherwise
 *
 *   from_volid(in): The identifier of the volume to be copied
 *   to_volname(in): Name of the new volume
 *   db_creation(in): Creation timestamp for the volume
 *   to_volchkpt_lsa(in): Checkpoint location to be used in the new volume
 *
 * NOTE: Copy the volume identified by "from_volid" to "tonew_volname".
 */
static int
logpb_copy_volume (THREAD_ENTRY * thread_p, VOLID from_volid, const char *to_volname, INT64 * db_creation,
		   LOG_LSA * to_volchkpt_lsa)
{
  int from_vdes, to_vdes;	/* Descriptor for "from" and "to" volumes */
  DKNPAGES npages;		/* Size of the volume */
  int error_code = NO_ERROR;

  /* Find the current pages of the volume and its descriptor */

  npages = xdisk_get_total_numpages (thread_p, from_volid);
  from_vdes = fileio_get_volume_descriptor (from_volid);

  /* Flush all dirty pages */
  logpb_flush_pages_direct (thread_p);

  error_code = pgbuf_flush_all_unfixed (thread_p, from_volid);
  if (error_code != NO_ERROR)
    {
      return error_code;
    }

  if (fileio_synchronize (thread_p, from_vdes, fileio_get_volume_label (from_vdes, PEEK),
			  FILEIO_SYNC_ALSO_FLUSH_DWB) != from_vdes)
    {
      return ER_FAILED;
    }

  /* Copy the database volume and initialize recovery information on it */

  to_vdes = fileio_copy_volume (thread_p, from_vdes, npages, to_volname, LOG_DBCOPY_VOLID, true);
  if (to_vdes == NULL_VOLDES)
    {
      return ER_FAILED;
    }

  /*
   * Change the name of the volume, its database creation time and its
   * checkpoint lsa
   */

  (void) disk_set_creation (thread_p, LOG_DBCOPY_VOLID, to_volname, db_creation, to_volchkpt_lsa, false,
			    DISK_DONT_FLUSH);

  logpb_flush_pages_direct (thread_p);
  (void) pgbuf_flush_all_unfixed_and_set_lsa_as_null (thread_p, LOG_DBCOPY_VOLID);

  /*
   * To set the LSA of temp volume to special temp LSA (-2,-2).
   * Especially, in case of copydb.
   */
  (void) logpb_check_and_reset_temp_lsa (thread_p, LOG_DBCOPY_VOLID);

  (void) pgbuf_invalidate_all (thread_p, LOG_DBCOPY_VOLID);
  fileio_dismount (thread_p, to_vdes);

  return NO_ERROR;
}

/*
 * logpb_copy_database - Copy a database
 *
 * return: NO_ERROR if all OK, ER status otherwise
 *
 *   num_perm_vols(in): Number of permanent volume for the database
 *   to_db_fullname(in): Full name of the new database
 *   to_logpath(in): Directory where the log volumes reside
 *   to_prefix_logname(in): Name of the log volumes. It is usually set
 *                      the same as database name. For example, if the value
 *                      is equal to "db", the names of the log volumes created
 *                      are as follow:
 *                      Active_log      = db_logactive
 *                      Archive_logs    = db_logarchive.0
 *                                        db_logarchive.1
 *                                             .
 *                                             .
 *                                             .
 *                                        db_logarchive.n
 *                      Log_information = db_loginfo
 *                      Database Backup = db_backup
 *   toext_path(in): A path is included if all volumes are placed in one
 *                      place/directory. If NULL is given,
 *                      - If file "fileof_vols_and_wherepaths" is given, the
 *                        path is found in this file.
 *                      - Each volume is copied to same place where the volume
 *                        resides.
 *                      NOTE: This parameter should be NULL, if the above file
 *                            is given.
 *   fileof_vols_and_copypaths(in): A file is given when the user decides to
 *                               control the copy/rename of the volume by
 *                               individual bases. That is, user decides to
 *                               spread the volumes over several locations and
 *                               or to label the volumes with specific names.
 *                               Each volume entry consists of:
 *                                 volid from_fullvolname to_fullvolname
 *
 * NOTE: A new log volume is created for the new database, and each
 *              data volume of the database is copied to the new database.
 *              Recovery information from the old database is not included
 *              onto the copy (i.e., new database). Backups of the old
 *              are not included either. Thus, a backup of the new database is
 *              recommended after the copy is done.
 *
 * NOTE:        This function must be run offline. That is, should not be run
 *              when there are multiusers in the system.
 */
int
logpb_copy_database (THREAD_ENTRY * thread_p, VOLID num_perm_vols, const char *to_db_fullname, const char *to_logpath,
		     const char *to_prefix_logname, const char *toext_path, const char *fileof_vols_and_copypaths)
{
  LOG_RECORD_HEADER *eof;	/* End of log record */
  char from_volname[PATH_MAX];	/* Name of new volume */
  FILE *fromfile_paths_fp = NULL;	/* Pointer to open file for location of copy files */
  int fromfile_volid;		/* Volume identifier as an integer */
  int to_vdes;			/* A volume descriptor */
  char to_volname[PATH_MAX];	/* Name of "to" volume */
  LOG_PAGE *to_malloc_log_pgptr = NULL;	/* Log header page "to" log */
  LOG_HEADER *to_hdr;		/* Log header for "to" log */
  FILE *to_volinfo_fp = NULL;	/* Pointer to new volinfo file */
  char *alloc_extpath = NULL;	/* Copy path for specific volume */
  const char *ext_name;
  char *ext_path;
  VOLID volid;
  INT64 db_creation;
  LOG_PHY_PAGEID phy_pageid;
  bool stop_eof = false;
  const char *catmsg;
  int error_code;
  char format_string[64];
  FILEIO_WRITE_MODE write_mode;
  char from_mk_path[PATH_MAX] = { 0, };
  char to_mk_path[PATH_MAX] = { 0, };

  db_creation = time (NULL);

  /*
   * Make sure that the length name of the volumes are OK
   */

  error_code = logpb_verify_length (to_db_fullname, to_logpath, to_prefix_logname);
  if (error_code != NO_ERROR)
    {
      /* Names are too long */
      return error_code;
    }

  /* Do not use DWB at copy DB. In case of crash the data may be recreated from log. */
  dwb_destroy (thread_p);

  /*
   * Create the DATABASE VOLUME INFORMATION file
   */
  error_code = logpb_create_volume_info (to_db_fullname);
  if (error_code != NO_ERROR)
    {
      goto error;
    }

  /*
   * Create and Copy the TDE master key file (_keys)
   */
  tde_make_keys_file_fullname (from_mk_path, boot_db_full_name (), false);
  tde_make_keys_file_fullname (to_mk_path, to_db_fullname, false);
  error_code = tde_copy_keys_file (thread_p, to_mk_path, from_mk_path, false, false);
  if (error_code != NO_ERROR)
    {
      er_set (ER_ERROR_SEVERITY, ARG_FILE_LINE, ER_TDE_COPY_KEYS_FILE_FAIL, 0);
      /* keep going with out master key file */
    }

  /*
   * Create a LOG INFORMATION FILE
   */

  fileio_make_log_info_name (to_volname, to_logpath, to_prefix_logname);
  logpb_create_log_info (to_volname, to_db_fullname);

  catmsg = msgcat_message (MSGCAT_CATALOG_CUBRID, MSGCAT_SET_LOG, MSGCAT_LOG_LOGINFO_ACTIVE);
  if (catmsg == NULL)
    {
      catmsg = "ACTIVE: %s %d pages\n";
    }
  error_code = log_dump_log_info (to_volname, false, catmsg, to_volname, log_Gl.hdr.npages + 1);
  if (error_code != NO_ERROR && error_code != ER_LOG_MOUNT_FAIL)
    {
      goto error;
    }

  fileio_make_backup_volume_info_name (to_volname, to_logpath, to_prefix_logname);
  if (logpb_add_volume (to_db_fullname, LOG_DBLOG_BKUPINFO_VOLID, to_volname, DISK_UNKNOWN_PURPOSE) !=
      LOG_DBLOG_BKUPINFO_VOLID)
    {
      error_code = ER_FAILED;
      goto error;
    }

  /*
   * FIRST CREATE A NEW LOG FOR THE NEW DATABASE. This log is not a copy of
   * of the old log; it is a newly created one.
   * Compose the LOG name for the ACTIVE portion of the log.
   * Make sure that nobody else is using this database
   */

  to_malloc_log_pgptr = (LOG_PAGE *) malloc (LOG_PAGESIZE);
  if (to_malloc_log_pgptr == NULL)
    {
      error_code = ER_FAILED;
      goto error;
    }

#if !defined (NDEBUG)
  // suppress valgrind complaint.
  memset (to_malloc_log_pgptr, LOG_PAGE_INIT_VALUE, LOG_PAGESIZE);
#endif // DEBUG

  fileio_make_log_active_name (to_volname, to_logpath, to_prefix_logname);
  if (logpb_add_volume (to_db_fullname, LOG_DBLOG_ACTIVE_VOLID, to_volname, DISK_UNKNOWN_PURPOSE) !=
      LOG_DBLOG_ACTIVE_VOLID)
    {
      error_code = ER_FAILED;
      goto error;
    }
  to_vdes =
    fileio_format (thread_p, to_db_fullname, to_volname, LOG_DBCOPY_VOLID, log_Gl.hdr.npages + 1, false, true, false,
		   LOG_PAGESIZE, 0, false);
  if (to_vdes == NULL_VOLDES)
    {
      error_code = ER_FAILED;
      goto error;
    }

  /*
   * Write an end of log mark at first append page. This is used to detect the
   * end of new log
   */

  phy_pageid = LOGPB_PHYSICAL_HEADER_PAGE_ID + 1;
  to_malloc_log_pgptr->hdr.logical_pageid = 0;
  to_malloc_log_pgptr->hdr.offset = NULL_OFFSET;
  to_malloc_log_pgptr->hdr.flags = 0;

  eof = (LOG_RECORD_HEADER *) to_malloc_log_pgptr->area;
  eof->trid = LOG_SYSTEM_TRANID + 1;
  LSA_SET_NULL (&eof->prev_tranlsa);
  LSA_SET_NULL (&eof->back_lsa);
  LSA_SET_NULL (&eof->forw_lsa);
  eof->type = LOG_END_OF_LOG;

  error_code = logpb_set_page_checksum (thread_p, to_malloc_log_pgptr);
  if (error_code != NO_ERROR)
    {
      fileio_dismount (thread_p, to_vdes);
      goto error;
    }

  log_Gl.hdr.eof_lsa.pageid = to_malloc_log_pgptr->hdr.logical_pageid;
  log_Gl.hdr.eof_lsa.offset = 0;

  write_mode = dwb_is_created () == true ? FILEIO_WRITE_NO_COMPENSATE_WRITE : FILEIO_WRITE_DEFAULT_WRITE;
  if (fileio_write (thread_p, to_vdes, to_malloc_log_pgptr, phy_pageid, LOG_PAGESIZE, write_mode) == NULL)
    {
      error_code = ER_FAILED;
      fileio_dismount (thread_p, to_vdes);
      goto error;
    }

  /*
   * Initialize the active log header from the old log.
   */

  /*
   * Now, modify the log header. Similar than log_create
   */
  to_malloc_log_pgptr->hdr.logical_pageid = LOGPB_HEADER_PAGE_ID;
  to_malloc_log_pgptr->hdr.offset = NULL_OFFSET;
  to_malloc_log_pgptr->hdr.flags = 0;

  to_hdr = (LOG_HEADER *) to_malloc_log_pgptr->area;
  error_code = logpb_initialize_header (thread_p, to_hdr, to_prefix_logname, log_Gl.hdr.npages + 1, &db_creation);
  if (error_code != NO_ERROR)
    {
      fileio_dismount (thread_p, to_vdes);
      goto error;
    }

  if (logpb_copy_log_header (thread_p, to_hdr, &log_Gl.hdr) != NO_ERROR)
    {
      fileio_dismount (thread_p, to_vdes);
      goto error;
    }

  error_code = logpb_set_page_checksum (thread_p, to_malloc_log_pgptr);
  if (error_code != NO_ERROR)
    {
      fileio_dismount (thread_p, to_vdes);
      goto error;
    }

  /* Now write the log header */
  phy_pageid = logpb_to_physical_pageid (to_malloc_log_pgptr->hdr.logical_pageid);
  if (fileio_write (thread_p, to_vdes, to_malloc_log_pgptr, phy_pageid, LOG_PAGESIZE, write_mode) == NULL)
    {
      error_code = ER_FAILED;
      fileio_dismount (thread_p, to_vdes);
      goto error;
    }

  /* Dismount the copy of the log */
  fileio_dismount (thread_p, to_vdes);

  /*
   * Start the COPYING all INFORMATION VOLUMES
   */

  /*
   * Prepare the where path for the volumes according to the input
   */

  error_code =
    logpb_start_where_path (to_db_fullname, toext_path, &ext_name, &ext_path, &alloc_extpath, fileof_vols_and_copypaths,
			    &fromfile_paths_fp);
  if (error_code != NO_ERROR)
    {
      goto error;
    }

  for (volid = LOG_DBFIRST_VOLID; volid != NULL_VOLID; volid = fileio_find_next_perm_volume (thread_p, volid))
    {
      error_code =
	logpb_next_where_path (to_db_fullname, toext_path, ext_name, ext_path, fileof_vols_and_copypaths,
			       fromfile_paths_fp, num_perm_vols, volid, from_volname, to_volname);
      if (error_code != NO_ERROR)
	{
	  goto error;
	}
      error_code = logpb_copy_volume (thread_p, volid, to_volname, &to_hdr->db_creation, &to_hdr->chkpt_lsa);
      if (error_code != NO_ERROR)
	{
	  goto error;
	}

      /* Write information about this volume in the volume information file */
      if (logpb_add_volume (to_db_fullname, volid, to_volname, DB_PERMANENT_DATA_PURPOSE) != volid)
	{
	  error_code = ER_FAILED;
	  goto error;
	}
    }

  /*
   * We need to change the name of the volumes in our internal tables.
   * That is, first volume points to second volume
   *          second volume points to third volume
   *          and so on..
   *          last volume points to nobody
   */

  fileio_make_volume_info_name (to_volname, to_db_fullname);
  sprintf (format_string, "%%d %%%ds", PATH_MAX - 1);

  to_volinfo_fp = fopen (to_volname, "r");
  if (to_volinfo_fp != NULL)
    {
      volid = NULL_VOLID;
      while (true)
	{
	  if (fscanf (to_volinfo_fp, format_string, &fromfile_volid, to_volname) != 2)
	    {
	      stop_eof = true;
	      fromfile_volid = NULL_VOLID;
	      to_volname[0] = '\0';
	    }
	  else
	    {
	      if ((VOLID) fromfile_volid < LOG_DBFIRST_VOLID)
		{
		  continue;
		}
	    }

	  /*
	   * The previous volume must point to new volume
	   */

	  if (volid != NULL_VOLID)
	    {
	      error_code = disk_set_link (thread_p, LOG_DBCOPY_VOLID, fromfile_volid, to_volname, false, DISK_FLUSH);
	      if (error_code != NO_ERROR)
		{
		  fileio_dismount (thread_p, to_vdes);
		  goto error;
		}
	      logpb_flush_pages_direct (thread_p);
	      error_code = pgbuf_flush_all_unfixed_and_set_lsa_as_null (thread_p, LOG_DBCOPY_VOLID);
	      if (error_code != NO_ERROR)
		{
		  fileio_dismount (thread_p, to_vdes);
		  goto error;
		}
	      if (fileio_synchronize (thread_p, to_vdes, to_volname, FILEIO_SYNC_ALSO_FLUSH_DWB) != to_vdes)
		{
		  fileio_dismount (thread_p, to_vdes);
		  error_code = ER_FAILED;
		  goto error;
		}
	      (void) pgbuf_invalidate_all (thread_p, LOG_DBCOPY_VOLID);
	      fileio_dismount (thread_p, to_vdes);
	    }

	  if (stop_eof == true)
	    {
	      break;
	    }

	  /*
	   * Now, mount the current volume
	   */
	  volid = (VOLID) fromfile_volid;

	  to_vdes = fileio_mount (thread_p, log_Db_fullname, to_volname, LOG_DBCOPY_VOLID, false, false);
	  if (to_vdes == NULL_VOLDES)
	    {
	      error_code = ER_FAILED;
	      goto error;
	    }
	}
      fclose (to_volinfo_fp);
    }

  if (fromfile_paths_fp != NULL)
    {
      fclose (fromfile_paths_fp);
    }

  if (alloc_extpath != NULL)
    {
      free_and_init (alloc_extpath);
    }

  free_and_init (to_malloc_log_pgptr);

  return NO_ERROR;

  /* ******** */
error:

  if (to_malloc_log_pgptr)
    {
      free_and_init (to_malloc_log_pgptr);
    }

  if (fromfile_paths_fp != NULL)
    {
      fclose (fromfile_paths_fp);
    }

  if (alloc_extpath != NULL)
    {
      free_and_init (alloc_extpath);
    }

  /* Destroy the log */

  fileio_make_log_active_name (to_volname, to_logpath, to_prefix_logname);
  fileio_unformat (thread_p, to_volname);
  fileio_make_log_info_name (to_volname, to_logpath, to_prefix_logname);
  fileio_unformat (thread_p, to_volname);

  /*
   * Rewind the volume information to destroy any created volumes if any
   */

  sprintf (format_string, "%%*d %%%ds", PATH_MAX - 1);
  if (to_volinfo_fp != NULL)
    {
      fclose (to_volinfo_fp);
      fileio_make_volume_info_name (to_volname, to_db_fullname);
      if ((to_volinfo_fp = fopen (to_volname, "r")) != NULL)
	{
	  while (true)
	    {
	      if (fscanf (to_volinfo_fp, format_string, to_volname) != 1)
		{
		  break;
		}
	      fileio_unformat (thread_p, to_volname);
	    }
	  fclose (to_volinfo_fp);
	  /* Destroy the volinfo file */
	  fileio_make_volume_info_name (to_volname, to_db_fullname);
	  fileio_unformat (thread_p, to_volname);
	}
    }

  return error_code;
}

/*
 * logpb_rename_all_volumes_files - Rename all volumes/files of the database
 *
 * return: NO_ERROR if all OK, ER status otherwise
 *
 *   num_perm_vols(in):
 *   to_db_fullname(in): New full name of the database
 *   to_logpath(in): Directory where the log volumes reside
 *   to_prefix_logname(in): New prefix name for log volumes. It is usually set
 *                      as database name. For example, if the value is equal to
 *                      "db", the names of the log volumes created are as
 *                      follow:
 *                      Active_log      = db_logactive
 *                      Archive_logs    = db_logarchive.0
 *                                        db_logarchive.1
 *                                             .
 *                                             .
 *                                             .
 *                                        db_logarchive.n
 *                      Log_information = db_loginfo
 *                      Database Backup = db_backup
 *   toext_path(in):
 *   fileof_vols_and_renamepaths(in):
 *   extern_rename(in): Rename the volumes/files at OS too.
 *   force_delete(in): Force delete backup volumes and information file
 *
 * NOTE:All volumes/files of the database are renamed according to the
 *              new specifications. This function performs a soft rename, it
 *              will no copy files.
 *
 *              This function must be run offline. That is, it should not be
 *              run when there are multiusers in the system.
 */
int
logpb_rename_all_volumes_files (THREAD_ENTRY * thread_p, VOLID num_perm_vols, const char *to_db_fullname,
				const char *to_logpath, const char *to_prefix_logname, const char *toext_path,
				const char *fileof_vols_and_renamepaths, bool extern_rename, bool force_delete)
{
  char from_volname[PATH_MAX];	/* Name of new volume */
  char to_volname[PATH_MAX];	/* Name of "to" volume */
  char from_mk_path[PATH_MAX];
  char to_mk_path[PATH_MAX];
  char *alloc_extpath = NULL;	/* Copy path for specific volume */
  FILE *to_volinfo_fp = NULL;	/* Pointer to new volinfo file */
  const char *ext_name;
  char *ext_path;
  VOLID volid, prev_volid;
  FILE *fromfile_paths_fp = NULL;	/* Pointer to open file for location of rename files */
  int i;
  const char *catmsg;

  struct stat ext_path_stat;
  struct stat vol_stat;
  char real_pathbuf[PATH_MAX];
  int error_code = NO_ERROR;

  if (toext_path != NULL && realpath ((char *) toext_path, real_pathbuf) != NULL)
    {
      toext_path = real_pathbuf;
    }

  /*
   * Make sure that the length name of the volumes are OK
   */

  error_code = logpb_verify_length (to_db_fullname, to_logpath, to_prefix_logname);
  if (error_code != NO_ERROR)
    {
      /* Names are too long */
      return error_code;
    }

  /* toext_path validation check. */
  if (toext_path != NULL)
    {
      if (stat (toext_path, &ext_path_stat))
	{
	  er_set_with_oserror (ER_ERROR_SEVERITY, ARG_FILE_LINE, ER_TM_GET_STAT_FAIL, 1, toext_path);
	  error_code = ER_TM_GET_STAT_FAIL;
	  goto error;
	}
      if ((access (toext_path, W_OK) < 0) || !(S_ISDIR (ext_path_stat.st_mode)))
	{
	  er_set_with_oserror (ER_ERROR_SEVERITY, ARG_FILE_LINE, ER_TM_IS_NOT_WRITEABLE, 1, toext_path);
	  error_code = ER_TM_IS_NOT_WRITEABLE;
	  goto error;
	}

      error_code =
	logpb_start_where_path (to_db_fullname, toext_path, &ext_name, &ext_path, &alloc_extpath,
				fileof_vols_and_renamepaths, &fromfile_paths_fp);
      if (error_code != NO_ERROR)
	{
	  goto error;
	}

      for (volid = LOG_DBFIRST_VOLID; volid != NULL_VOLID; volid = fileio_find_next_perm_volume (thread_p, volid))
	{
	  error_code =
	    logpb_next_where_path (to_db_fullname, toext_path, ext_name, ext_path, fileof_vols_and_renamepaths,
				   fromfile_paths_fp, num_perm_vols, volid, from_volname, to_volname);
	  if (error_code != NO_ERROR)
	    {
	      goto error;
	    }
	  if (stat (from_volname, &vol_stat))
	    {
	      er_set_with_oserror (ER_ERROR_SEVERITY, ARG_FILE_LINE, ER_TM_GET_STAT_FAIL, 1, from_volname);
	      error_code = ER_TM_GET_STAT_FAIL;
	      goto error;
	    }
	  if ((volid > 0) && (ext_path_stat.st_dev != vol_stat.st_dev))
	    {
	      er_set (ER_ERROR_SEVERITY, ARG_FILE_LINE, ER_TM_CROSS_DEVICE_LINK, 2, from_volname, toext_path);
	      error_code = ER_TM_CROSS_DEVICE_LINK;
	      goto error;
	    }
	}
    }

  if (log_Gl.archive.vdes != NULL_VOLDES)
    {
      logpb_dismount_log_archive (thread_p);
    }

  if (prm_get_bool_value (PRM_ID_LOG_BACKGROUND_ARCHIVING))
    {
      /* Destroy temporary log archive */
      fileio_unformat (thread_p, log_Name_bg_archive);
      log_Gl.bg_archive_info.vdes = NULL_VOLDES;
      /* Destroy temporary removed log archived */
      fileio_unformat (thread_p, log_Name_removed_archive);
    }

  if (force_delete)
    {
      /*
       * REMOVE ONLINE BACKUPS OF PRESENT DATABASE
       * Obtain the name of the backups from the backup volume information file.
       */

      to_volinfo_fp = fopen (log_Name_bkupinfo, "r");
      if (to_volinfo_fp != NULL)
	{

	  if (fileio_read_backup_info_entries (to_volinfo_fp, FILEIO_FIRST_BACKUP_VOL_INFO) == NO_ERROR)
	    {
	      /* Remove any backups that have been created up to now */
	      fileio_remove_all_backup (thread_p, -1);
	      fileio_finalize_backup_info (FILEIO_FIRST_BACKUP_VOL_INFO);
	    }

	  fclose (to_volinfo_fp);

	  /* Destroy the backup volume information */
	  fileio_unformat (thread_p, log_Name_bkupinfo);
	}
    }

  /*
   * REMOVE ANY LOG ARCHIVES from present database
   */

  for (i = log_Gl.hdr.last_deleted_arv_num + 1; i < log_Gl.hdr.nxarv_num; i++)
    {
      fileio_make_log_archive_name (from_volname, log_Archive_path, log_Prefix, i);
      /*
       * Just to avoid the warning, the volume is check first
       */
      if (fileio_is_volume_exist (from_volname) == true)
	{
	  fileio_unformat (thread_p, from_volname);
	}
    }

  /*
   * RENAME LOG ACTIVE
   */

  /*
   * Modify the name in the log header. Similar from log_create
   */

  log_Gl.hdr.nxarv_num = 0;
  log_Gl.hdr.last_arv_num_for_syscrashes = -1;
  log_Gl.hdr.last_deleted_arv_num = -1;
  LSA_SET_NULL (&log_Gl.hdr.bkup_level0_lsa);
  LSA_SET_NULL (&log_Gl.hdr.bkup_level1_lsa);
  LSA_SET_NULL (&log_Gl.hdr.bkup_level2_lsa);
  strcpy (log_Gl.hdr.prefix_name, to_prefix_logname);

  logpb_flush_pages_direct (thread_p);
  logpb_flush_header (thread_p);

  if (extern_rename == true)
    {
      logpb_finalize_pool (thread_p);
      fileio_dismount (thread_p, log_Gl.append.vdes);

      fileio_make_log_active_name (to_volname, to_logpath, to_prefix_logname);
      if (fileio_rename (LOG_DBLOG_ACTIVE_VOLID, log_Name_active, to_volname) != NULL)
	{
	  log_Gl.append.vdes = fileio_mount (thread_p, to_db_fullname, to_volname, LOG_DBLOG_ACTIVE_VOLID, true, false);
	}
      else
	{
	  log_Gl.append.vdes =
	    fileio_mount (thread_p, log_Db_fullname, log_Name_active, LOG_DBLOG_ACTIVE_VOLID, true, false);
	  error_code = ER_FAILED;
	  goto error;
	}

      /* Get the append page */
      error_code = logpb_initialize_pool (thread_p);
      if (error_code != NO_ERROR)
	{
	  goto error;
	}
      if (logpb_fetch_start_append_page (thread_p) != NO_ERROR)
	{
	  error_code = ER_FAILED;
	  goto error;
	}
    }

  /*
   * Create the DATABASE VOLUME INFORMATION file
   */

  /*
   * Destroy the old VOLUME INFORMATION AND LOG INFORMATION. Then, create
   * them back.
   */
  fileio_unformat (thread_p, log_Name_volinfo);
  fileio_unformat (thread_p, log_Name_info);

  error_code = logpb_create_volume_info (to_db_fullname);
  if (error_code != NO_ERROR)
    {
      goto error;
    }

  tde_make_keys_file_fullname (from_mk_path, boot_db_full_name (), false);
  tde_make_keys_file_fullname (to_mk_path, to_db_fullname, false);

  if (fileio_rename (LOG_DBTDE_KEYS_VOLID, from_mk_path, to_mk_path) != NULL)
    {
      /* Nothing, tde keys file can be unavailable */
    }


  fileio_make_log_info_name (to_volname, to_logpath, to_prefix_logname);
  logpb_create_log_info (to_volname, to_db_fullname);

  catmsg = msgcat_message (MSGCAT_CATALOG_CUBRID, MSGCAT_SET_LOG, MSGCAT_LOG_LOGINFO_COMMENT_FROM_RENAMED);
  if (catmsg == NULL)
    {
      catmsg = "COMMENT: from renamed database = %s\n";
    }
  error_code = log_dump_log_info (to_volname, false, catmsg, log_Db_fullname);
  if (error_code != NO_ERROR && error_code != ER_LOG_MOUNT_FAIL)
    {
      goto error;
    }

  catmsg = msgcat_message (MSGCAT_CATALOG_CUBRID, MSGCAT_SET_LOG, MSGCAT_LOG_LOGINFO_ACTIVE);
  if (catmsg == NULL)
    {
      catmsg = "ACTIVE: %s %d pages\n";
    }
  error_code = log_dump_log_info (to_volname, false, catmsg, to_volname, log_Gl.hdr.npages + 1);
  if (error_code != NO_ERROR && error_code != ER_LOG_MOUNT_FAIL)
    {
      goto error;
    }

  /*
   * Add the backup information and the log active to the volume
   * information
   */
  fileio_make_backup_volume_info_name (to_volname, to_logpath, to_prefix_logname);
  if (logpb_add_volume (to_db_fullname, LOG_DBLOG_BKUPINFO_VOLID, to_volname, DISK_UNKNOWN_PURPOSE) !=
      LOG_DBLOG_BKUPINFO_VOLID)
    {
      error_code = ER_FAILED;
      goto error;
    }

  fileio_make_log_active_name (to_volname, to_logpath, to_prefix_logname);
  if (logpb_add_volume (to_db_fullname, LOG_DBLOG_ACTIVE_VOLID, to_volname, DISK_UNKNOWN_PURPOSE) !=
      LOG_DBLOG_ACTIVE_VOLID)
    {
      error_code = ER_FAILED;
      goto error;
    }

  /*
   * Start the RENAMING all DATA VOLUMES
   */

  /*
   * Prepare the where path for the volumes according to the input
   */

  error_code =
    logpb_start_where_path (to_db_fullname, toext_path, &ext_name, &ext_path, &alloc_extpath,
			    fileof_vols_and_renamepaths, &fromfile_paths_fp);
  if (error_code != NO_ERROR)
    {
      goto error;
    }

  for (volid = LOG_DBFIRST_VOLID; volid != NULL_VOLID; volid = fileio_find_next_perm_volume (thread_p, volid))
    {
      /* Change the name of the volume */
      error_code =
	logpb_next_where_path (to_db_fullname, toext_path, ext_name, ext_path, fileof_vols_and_renamepaths,
			       fromfile_paths_fp, num_perm_vols, volid, from_volname, to_volname);
      if (error_code != NO_ERROR)
	{
	  goto error;
	}

      error_code =
	disk_set_creation (thread_p, volid, to_volname, &log_Gl.hdr.db_creation, &log_Gl.hdr.chkpt_lsa, true,
			   DISK_DONT_FLUSH);
      if (error_code != NO_ERROR)
	{
	  goto error;
	}

      /*
       * We need to change the name of the volumes in our internal tables.
       * That is, first volume points to second volume
       *          second volume points to third volume
       *          and so on..
       *          last volume points to nobody
       */

      if (volid != LOG_DBFIRST_VOLID)
	{
	  prev_volid = fileio_find_previous_perm_volume (thread_p, volid);
	  error_code = disk_set_link (thread_p, prev_volid, volid, to_volname, false, DISK_FLUSH);
	  if (error_code != NO_ERROR)
	    {
	      goto error;
	    }
	}

      /*
       * Now flush every single page of this volume, dismount the volume, rename
       * the volume, and mount the volume
       */
      logpb_flush_pages_direct (thread_p);
      error_code = pgbuf_flush_all (thread_p, volid);
      if (error_code != NO_ERROR)
	{
	  goto error;
	}
      if (fileio_synchronize (thread_p, fileio_get_volume_descriptor (volid), fileio_get_volume_label (volid, PEEK),
			      FILEIO_SYNC_ALSO_FLUSH_DWB) == NULL_VOLDES)
	{
	  error_code = ER_FAILED;
	  goto error;
	}

      (void) pgbuf_invalidate_all (thread_p, volid);

      if (extern_rename == true)
	{
	  fileio_dismount (thread_p, fileio_get_volume_descriptor (volid));
	  if (fileio_rename (volid, from_volname, to_volname) != NULL)
	    {
	      (void) fileio_mount (thread_p, to_db_fullname, to_volname, volid, false, false);
	    }
	  else
	    {
	      (void) fileio_mount (thread_p, log_Db_fullname, from_volname, volid, false, false);
	      error_code = ER_FAILED;
	      goto error;
	    }
	}

      /* Write information about this volume in the volume information file */
      if (logpb_add_volume (to_db_fullname, volid, to_volname, DB_PERMANENT_DATA_PURPOSE) != volid)
	{
	  error_code = ER_FAILED;
	  goto error;
	}
    }

  if (fromfile_paths_fp != NULL)
    {
      fclose (fromfile_paths_fp);
    }

  if (alloc_extpath != NULL)
    {
      free_and_init (alloc_extpath);
    }

  /* Indicate the new names */
  error_code = logpb_initialize_log_names (thread_p, to_db_fullname, to_logpath, to_prefix_logname);
  return error_code;

  /* ******* */
error:
  /* May need to rename some volumes back */

  if (to_volinfo_fp != NULL)
    {
      fclose (to_volinfo_fp);
    }

  if (fromfile_paths_fp != NULL)
    {
      fclose (fromfile_paths_fp);
    }

  if (alloc_extpath != NULL)
    {
      free_and_init (alloc_extpath);
    }

  /* May need to rename back whatever was renamed */

  return error_code;
}

/*
 * logpb_delete - Delete all log files and database backups
 *
 * return: NO_ERROR if all OK, ER status otherwise
 *
 *   num_perm_vols(in):
 *   db_fullname(in): Full name of the database
 *   logpath(in): Directory where the log volumes reside
 *   prefix_logname(in): Name of the log volumes. It is usually set as database
 *                      name. For example, if the value is equal to "db", the
 *                      names of the log volumes created are as follow:
 *                      Active_log      = db_logactive
 *                      Archive_logs    = db_logarchive.0
 *                                        db_logarchive.1
 *                                             .
 *                                             .
 *                                             .
 *                                        db_logarchive.n
 *                      Log_information = db_loginfo
 *                      Database Backup = db_backup
 *   force_delete(in):
 *
 * NOTE:All log volumes (active, archives) and database backups that
 *              are accessible (i.e., located on disk) are removed from the
 *              system. This is a very dangerous operation since the database
 *              cannot be recovered after this operation is done. It is
 *              recommended to backup the database and put the backup on tape
 *              or outside the log and backup directories before this
 *              operation is done.
 *
 *              This function must be run offline. That is, it should not be
 *              run when there are multiusers in the system.
 */
int
logpb_delete (THREAD_ENTRY * thread_p, VOLID num_perm_vols, const char *db_fullname, const char *logpath,
	      const char *prefix_logname, bool force_delete)
{
  char *vlabel;			/* Name of volume */
  char vol_fullname[PATH_MAX];	/* Name of volume */
  LOG_HEADER disk_hdr;		/* Log header area */
  LOG_HEADER *loghdr;		/* Log header pointer */
  VOLID volid;
  FILE *db_volinfo_fp = NULL;
  int read_int_volid;
  int i;
  int error_code = NO_ERROR;
  char format_string[64];

  /*
   * FIRST: Destroy data volumes of the database.
   * That is, the log, and information files are not removed at this point.
   */

  /* If the system is not restarted, read the header directly from disk */
  if (num_perm_vols < 0 || log_Gl.trantable.area == NULL || log_Pb.buffers == NULL)
    {
      /*
       * The system is not restarted. Read the log header from disk and remove
       * the data volumes by reading the database volume information
       */

      er_clear ();
      error_code = logpb_initialize_log_names (thread_p, db_fullname, logpath, prefix_logname);
      if (error_code != NO_ERROR)
	{
	  return error_code;
	}

      if (fileio_is_volume_exist (log_Name_active) == false
	  || (log_Gl.append.vdes =
	      fileio_mount (thread_p, db_fullname, log_Name_active, LOG_DBLOG_ACTIVE_VOLID, true,
			    false)) == NULL_VOLDES)
	{
	  /* Unable to mount the active log */
	  if (er_errid () == ER_IO_MOUNT_LOCKED)
	    {
	      return ER_IO_MOUNT_LOCKED;
	    }
	  else
	    {
	      loghdr = NULL;
	    }
	}
      else
	{
	  char log_pgbuf[IO_MAX_PAGE_SIZE + MAX_ALIGNMENT], *aligned_log_pgbuf;
	  LOG_PAGE *log_pgptr;

	  aligned_log_pgbuf = PTR_ALIGN (log_pgbuf, MAX_ALIGNMENT);
	  log_pgptr = (LOG_PAGE *) aligned_log_pgbuf;

	  /* Initialize the buffer pool, so we can read the header */
	  if (logpb_Initialized == false)
	    {
	      error_code = logpb_initialize_pool (thread_p);
	      if (error_code != NO_ERROR)
		{
		  return error_code;
		}
	    }
	  logpb_fetch_header_with_buffer (thread_p, &disk_hdr, log_pgptr);
	  logpb_finalize_pool (thread_p);
	  fileio_dismount (thread_p, log_Gl.append.vdes);
	  log_Gl.append.vdes = NULL_VOLDES;
	  loghdr = &disk_hdr;
	  /*
	   * Make sure that the log is a log file and that it is compatible
	   * with the running database and system
	   */
	  if (loghdr->db_compatibility != rel_disk_compatible ())
	    {
	      loghdr = NULL;
	    }
	  else if (loghdr->db_iopagesize != IO_PAGESIZE || loghdr->db_logpagesize != LOG_PAGESIZE)
	    {
	      /* Pagesize is incorrect,...reset it and call again... */
	      if (db_set_page_size (loghdr->db_iopagesize, loghdr->db_logpagesize) != NO_ERROR)
		{
		  loghdr = NULL;
		}
	      else
		{
		  error_code = logtb_define_trantable_log_latch (thread_p, -1);
		  if (error_code != NO_ERROR)
		    {
		      return error_code;
		    }
		  error_code =
		    logpb_delete (thread_p, num_perm_vols, db_fullname, logpath, prefix_logname, force_delete);
		  return error_code;
		}
	    }
	}

      /*
       * DESTROY DATA VOLUMES using the database volume information since
       * the database system is not restarted.
       *
       * NOTE: only data volumes are removed, logs, and information files
       *       are not removed at this point.
       */

      fileio_make_volume_info_name (vol_fullname, db_fullname);
      sprintf (format_string, "%%d %%%ds", PATH_MAX - 1);

      db_volinfo_fp = fopen (vol_fullname, "r");
      if (db_volinfo_fp != NULL)
	{
	  while (true)
	    {
	      if (fscanf (db_volinfo_fp, format_string, &read_int_volid, vol_fullname) != 2)
		{
		  break;
		}

	      volid = (VOLID) read_int_volid;
	      /*
	       * Remove data volumes at this point
	       */
	      switch (volid)
		{
		case LOG_DBVOLINFO_VOLID:
		case LOG_DBLOG_INFO_VOLID:
		case LOG_DBLOG_BKUPINFO_VOLID:
		case LOG_DBLOG_ACTIVE_VOLID:
		case LOG_DBTDE_KEYS_VOLID:
		  continue;
		default:
		  fileio_unformat (thread_p, vol_fullname);
		}
	    }

	  fclose (db_volinfo_fp);
	}
      else
	{
	  /* Destory at least the database main volume */
	  fileio_unformat (thread_p, db_fullname);
	}
    }
  else
    {
      loghdr = &log_Gl.hdr;
      /*
       * DESTROY DATA VOLUMES
       */
      for (volid = LOG_DBFIRST_VOLID; volid != NULL_VOLID; volid = fileio_find_next_perm_volume (thread_p, volid))
	{
	  vlabel = fileio_get_volume_label (volid, ALLOC_COPY);
	  if (vlabel != NULL)
	    {
	      (void) pgbuf_invalidate_all (thread_p, volid);
	      fileio_dismount (thread_p, fileio_get_volume_descriptor (volid));
	      fileio_unformat (thread_p, vlabel);
	      free (vlabel);
	    }
	}
    }

  /* destroy the database volume information */
  fileio_make_volume_info_name (vol_fullname, db_fullname);
  fileio_unformat (thread_p, vol_fullname);

  /* destroy the TDE keys volume information */
  tde_make_keys_file_fullname (vol_fullname, db_fullname, true);
  fileio_unformat (thread_p, vol_fullname);

  /* Destroy DWB, if still exists. */
  fileio_make_dwb_name (vol_fullname, log_Path, log_Prefix);
  if (fileio_is_volume_exist (vol_fullname))
    {
      fileio_unformat (thread_p, vol_fullname);
    }

  if (force_delete)
    {
      /*
       * SECOND: Destroy backups of data volumes, and the backup log information
       *         The backups are located by reading the backup info log.
       */

      db_volinfo_fp = fopen (log_Name_bkupinfo, "r");
      if (db_volinfo_fp != NULL)
	{

	  if (fileio_read_backup_info_entries (db_volinfo_fp, FILEIO_FIRST_BACKUP_VOL_INFO) == NO_ERROR)
	    {
	      /* Remove any backups that have been created up to now */
	      fileio_remove_all_backup (thread_p, -1);
	      fileio_finalize_backup_info (FILEIO_FIRST_BACKUP_VOL_INFO);
	    }

	  fclose (db_volinfo_fp);

	  /* Now, destroy the backup volume information */
	  fileio_unformat (thread_p, log_Name_bkupinfo);
	}
    }

  /*
   * THIRD: Destroy log active, online log archives, and log information
   */

  /* If there is any archive current mounted, dismount the archive */
  if (log_Gl.trantable.area != NULL && log_Gl.append.log_pgptr != NULL && log_Gl.archive.vdes != NULL_VOLDES)
    {
      logpb_dismount_log_archive (thread_p);
    }

  /* Destroy online log archives */
  if (loghdr != NULL)
    {
      for (i = loghdr->last_deleted_arv_num + 1; i < loghdr->nxarv_num; i++)
	{
	  fileio_make_log_archive_name (vol_fullname, log_Archive_path, log_Prefix, i);
	  fileio_unformat (thread_p, vol_fullname);
	}
    }

  if (prm_get_bool_value (PRM_ID_LOG_BACKGROUND_ARCHIVING))
    {
      /* Destroy temporary log archive */
      fileio_unformat (thread_p, log_Name_bg_archive);
      log_Gl.bg_archive_info.vdes = NULL_VOLDES;
      /* Destroy temporary removed log archived */
      fileio_unformat (thread_p, log_Name_removed_archive);
    }

  /* Now undefine all pages */
  if (log_Gl.trantable.area != NULL && log_Gl.append.log_pgptr != NULL)
    {
      logpb_finalize_pool (thread_p);
      (void) pgbuf_invalidate_all (thread_p, NULL_VOLID);
      logtb_undefine_trantable (thread_p);
      if (log_Gl.append.vdes != NULL_VOLDES)
	{
	  fileio_dismount (thread_p, log_Gl.append.vdes);
	  log_Gl.append.vdes = NULL_VOLDES;
	}
      log_Gl.archive.vdes = NULL_VOLDES;
    }

  fileio_unformat (thread_p, log_Name_active);
  fileio_unformat (thread_p, log_Name_info);

  return NO_ERROR;
}

/*
 * logpb_check_if_exists -
 *
 * return:
 *
 *   fname(in):
 *   first_vol(in):
 *
 * NOTE:
 */
static bool
logpb_check_if_exists (const char *fname, char *first_vol)
{
  struct stat stat_buf;

  if (stat (fname, &stat_buf) != 0)
    {
      return false;		/* not exist */
    }
  er_set (ER_ERROR_SEVERITY, ARG_FILE_LINE, ER_BO_VOLUME_EXISTS, 1, fname);
  if (first_vol[0] == 0)
    {
      strcpy (first_vol, fname);
    }
  return true;
}

/*
 * logpb_check_exist_any_volumes - check existence of DB files
 *
 * return: NO_ERROR or error code
 *
 *   db_fullname(in): Full name of the database
 *   logpath(in): Directory where the log volumes reside
 *   prefix_logname(in): Name of the log volumes.
 *   first_vol(in):
 *
 * NOTE: All log volumes (active, archives) and database backups that
 *              are accessible (i.e., located on disk) are checked
 */
int
logpb_check_exist_any_volumes (THREAD_ENTRY * thread_p, const char *db_fullname, const char *logpath,
			       const char *prefix_logname, char *first_vol, bool * is_exist)
{
  int exist_cnt;
  int error_code = NO_ERROR;

  exist_cnt = 0;
  first_vol[0] = 0;

  *is_exist = false;

  error_code = logpb_initialize_log_names (thread_p, db_fullname, logpath, prefix_logname);
  if (error_code != NO_ERROR)
    {
      return error_code;
    }
  exist_cnt += logpb_check_if_exists (db_fullname, first_vol) ? 1 : 0;
  exist_cnt += logpb_check_if_exists (log_Name_active, first_vol) ? 1 : 0;
  exist_cnt += logpb_check_if_exists (log_Name_info, first_vol) ? 1 : 0;
  exist_cnt += logpb_check_if_exists (log_Name_volinfo, first_vol) ? 1 : 0;

  if (exist_cnt > 0)
    {
      *is_exist = true;
    }
  else
    {
      *is_exist = false;
    }

  return error_code;
}

/*
 *
 *       		       LOG FATAL ERRORS
 *
 */

/*
 * logpb_fatal_error - Log error
 *
 * return: nothing
 *
 *   log_exit(in):
 *   file_name(in):
 *   lineno(in):
 *   fmt(in):
 *   va_alist(in): Variable number of arguments (just like fprintf)
 *
 * NOTE: An error was found during logging. A short error message is
 *              produced on the stderr describing the error. Currently, the
 *              database is exited.
 */
void
logpb_fatal_error (THREAD_ENTRY * thread_p, bool log_exit, const char *file_name, const int lineno, const char *fmt,
		   ...)
{
  va_list ap;

  va_start (ap, fmt);
  logpb_fatal_error_internal (thread_p, log_exit, true, file_name, lineno, fmt, ap);
  va_end (ap);
}

void
logpb_fatal_error_exit_immediately_wo_flush (THREAD_ENTRY * thread_p, const char *file_name, const int lineno,
					     const char *fmt, ...)
{
  va_list ap;

  va_start (ap, fmt);
  logpb_fatal_error_internal (thread_p, true, false, file_name, lineno, fmt, ap);
  va_end (ap);
}

static void
logpb_fatal_error_internal (THREAD_ENTRY * thread_p, bool log_exit, bool need_flush, const char *file_name,
			    const int lineno, const char *fmt, va_list ap)
{
  const char *msglog;
  char msg[LINE_MAX];

  /* call er_set() to print call stack to the log */
  vsnprintf (msg, LINE_MAX, fmt, ap);
  er_set (ER_FATAL_ERROR_SEVERITY, file_name, lineno, ER_LOG_FATAL_ERROR, 1, msg);

  /*
   * Flush any unfixed, dirty pages before the system exits. This is done
   * to make sure that all committed actions are reflected on disk.
   * Unfortunately, we may be placing some uncommitted action od disk. This
   * will be fixed by our recovery process. Note if the user runs the pathdb,
   * utility after this, the uncommitted actions will be considered as
   * committed.
   */

  if (log_exit == true && need_flush == true && log_Gl.append.log_pgptr != NULL)
    {
      /* Flush up to the smaller of the previous LSA record or the previous flushed append page. */
      LOG_LSA tmp_lsa1, tmp_lsa2;
      static int in_fatal = false;

      if (in_fatal == false)
	{
	  in_fatal = true;

	  if (log_Gl.append.prev_lsa.pageid < log_Gl.append.get_nxio_lsa ().pageid)
	    {
	      LSA_COPY (&tmp_lsa1, &log_Gl.append.prev_lsa);
	    }
	  else
	    {
	      /* TODO : valid code ?? */
	      /*
	       * if ((tmp_lsa1.pageid = log_Gl.append.nxio_lsa.pageid - 1) < 0) tmp_lsa1.pageid = 0; */
	      tmp_lsa1.pageid = 0;
	    }

	  /*
	   * Flush as much as you can without forcing the current unfinish log
	   * record.
	   */
	  (void) pgbuf_flush_checkpoint (thread_p, &tmp_lsa1, NULL, &tmp_lsa2, NULL);
	  in_fatal = false;
	}
    }

  fileio_synchronize_all (thread_p, false);

  fflush (stderr);
  fflush (stdout);

#if defined(CUBRID_DEBUG)
  fprintf (stderr, "\n--->>>\n*** LOG FATAL ERROR *** file %s - line %d\n", file_name, lineno);
  /* Print out remainder of message */
  vfprintf (stderr, fmt, ap);
  fprintf (stderr, "\n");
#else /* CUBRID_DEBUG */
  fprintf (stderr, "\n--->>>\n*** FATAL ERROR *** \n");
#endif /* CUBRID_DEBUG */

  fprintf (stderr, "%s\n", er_msg ());

  /*
   * If error message log is different from terminal or /dev/null..indicate
   * that additional information can be found in the error log file
   */
  msglog = er_get_msglog_filename ();
  if (msglog != NULL && strcmp (msglog, "/dev/null") != 0)
    {
      fprintf (stderr, "Please consult error_log file = %s for additional information\n", msglog);
    }

  fflush (stderr);
  fflush (stdout);

  if (log_exit == true)
    {
      fprintf (stderr, "... ABORT/EXIT IMMEDIATELY ...<<<---\n");

#if defined(SERVER_MODE)
      boot_donot_shutdown_server_at_exit ();
      boot_server_status (BOOT_SERVER_DOWN);
#else /* SERVER_MODE */
      /*
       * The following crap is added to the standalone version to avoid the
       * client to continue accessing the database system in presence of
       * call on exit functions of the applications.
       */
      boot_donot_shutdown_client_at_exit ();
      tran_cache_tran_settings (NULL_TRAN_INDEX, -1, TRAN_DEFAULT_ISOLATION_LEVEL ());
      db_Connect_status = DB_CONNECTION_STATUS_NOT_CONNECTED;
#endif /* SERVER_MODE */

#if defined(NDEBUG)
      exit (EXIT_FAILURE);
#else /* NDEBUG */
      /* debugging purpose */
      abort ();
#endif /* NDEBUG */
    }
}

#if defined(SERVER_MODE)
/*
 * logpb_backup_needed_archive_logs - Backup active log archives
 *
 * return: NO_ERROR if all OK, ER status otherwise
 *
 *   session(in): The session array which is set as a side effect.
 *   first_arv_num(in): last arv num to archive (inclusive)
 *   last_arv_num(in): last arv num to archive (inclusive)
 *
 * NOTE: Determine which active log records will be required to fully restore
 *   this backup in the event recovery is needed.  This probably includes
 *   the active log archives as well as at least some portion of the
 *   log active.  Force a log archive of the active log, to insure that we
 *   have the necessary log records to restore if this backup is "fuzzy".
 */
static int
logpb_backup_needed_archive_logs (THREAD_ENTRY * thread_p, FILEIO_BACKUP_SESSION * session, int first_arv_num,
				  int last_arv_num)
{
  int i;
  char logarv_name[PATH_MAX];	/* Archive name */
  int error_code = NO_ERROR;

  for (i = first_arv_num; i >= 0 && i <= last_arv_num; i++)
    {
      /* Backup this archive volume */
      fileio_make_log_archive_name (logarv_name, log_Archive_path, log_Prefix, i);

      error_code = fileio_backup_volume (thread_p, session, logarv_name, LOG_DBLOG_ARCHIVE_VOLID, -1, false);
      if (error_code != NO_ERROR)
	{
	  break;
	}
    }

  return error_code;
}
#endif /* SERVER_MODE */

/*
 * logpb_remote_ask_user_before_delete_volumes - Remote prompt before arv deletion
 *
 * return: true if ok to proceed, false if user declines
 *
 *   volpath(in): the pathname to location where deletion will occur
 *
 * NOTE:Ask the user if it is ok to proceed with a destructive operation, namely
 *   deleting one or more prior backups.
 */
static bool
logpb_remote_ask_user_before_delete_volumes (THREAD_ENTRY * thread_p, const char *volpath)
{
  char *ptr1 = NULL, *ptr2 = NULL, *ptr3 = NULL;
  char *fullmsg = NULL;
  char user_response[FILEIO_MAX_USER_RESPONSE_SIZE];
  bool r;

  if (asprintf (&ptr1, msgcat_message (MSGCAT_CATALOG_CUBRID, MSGCAT_SET_LOG, MSGCAT_LOG_STARTS)) < 0
      || asprintf (&ptr2, msgcat_message (MSGCAT_CATALOG_CUBRID, MSGCAT_SET_LOG, MSGCAT_LOG_DELETE_BKVOLS), volpath) < 0
      || asprintf (&ptr3, msgcat_message (MSGCAT_CATALOG_CUBRID, MSGCAT_SET_LOG, MSGCAT_LOG_ENTER_Y2_CONFIRM)) < 0
      || asprintf (&fullmsg, "%s%s%s%s", ptr1, ptr2, ptr3, ptr1) < 0)
    {
      er_set (ER_ERROR_SEVERITY, ARG_FILE_LINE, ER_GENERIC_ERROR, 0);
      r = false;
      goto end;
    }

  if (fileio_request_user_response (thread_p, FILEIO_PROMPT_BOOLEAN_TYPE, fullmsg, user_response, NULL, -1, -1, NULL,
				    -1) != NO_ERROR)
    {
      r = false;
      goto end;
    }

  /* process the return */
  r = (user_response[0] == '1');

end:
  if (ptr1 != NULL)
    {
      free (ptr1);
    }
  if (ptr2 != NULL)
    {
      free (ptr2);
    }
  if (ptr3 != NULL)
    {
      free (ptr3);
    }
  if (fullmsg != NULL)
    {
      free (fullmsg);
    }

  return r;
}

/*
 * logpb_check_and_reset_temp_lsa -
 *
 * return:
 *
 *   volid(in):
 *
 * NOTE:
 */
int
logpb_check_and_reset_temp_lsa (THREAD_ENTRY * thread_p, VOLID volid)
{
  VPID vpid;
  PAGE_PTR pgptr;

  vpid.volid = volid;
  vpid.pageid = 0;
  pgptr = pgbuf_fix (thread_p, &vpid, OLD_PAGE, PGBUF_LATCH_WRITE, PGBUF_UNCONDITIONAL_LATCH);
  if (pgptr == NULL)
    {
      return ER_FAILED;
    }

  if (LOG_DBFIRST_VOLID <= volid && xdisk_get_purpose (thread_p, volid) == DB_TEMPORARY_DATA_PURPOSE)
    {
      pgbuf_reset_temp_lsa (pgptr);
      pgbuf_set_dirty (thread_p, pgptr, FREE);
    }
  else
    {
      pgbuf_unfix (thread_p, pgptr);
    }

  return NO_ERROR;
}

/*
 * logpb_initialize_flush_info - initialize flush information
 *
 * return: nothing
 *
 * NOTE:
 */
static int
logpb_initialize_flush_info (void)
{
  int error = NO_ERROR;
  LOG_FLUSH_INFO *flush_info = &log_Gl.flush_info;

  if (flush_info->toflush != NULL)
    {
      logpb_finalize_flush_info ();
    }
  assert (flush_info->toflush == NULL);

  flush_info->max_toflush = log_Pb.num_buffers - 1;
  flush_info->num_toflush = 0;
  flush_info->toflush = (LOG_PAGE **) calloc (log_Pb.num_buffers, sizeof (flush_info->toflush));
  if (flush_info->toflush == NULL)
    {
      er_set (ER_ERROR_SEVERITY, ARG_FILE_LINE, ER_OUT_OF_VIRTUAL_MEMORY, 1,
	      log_Pb.num_buffers * sizeof (flush_info->toflush));
      error = ER_OUT_OF_VIRTUAL_MEMORY;
    }

  pthread_mutex_init (&flush_info->flush_mutex, NULL);

  return error;
}

/*
 * logpb_finalize_flush_info - Destroy flush information
 *
 * return: nothing
 *
 * NOTE:
 */
static void
logpb_finalize_flush_info (void)
{
#if defined(SERVER_MODE)
  int rv;
#endif /* SERVER_MODE */
  LOG_FLUSH_INFO *flush_info = &log_Gl.flush_info;

  if (flush_info->toflush != NULL)
    {
      rv = pthread_mutex_lock (&flush_info->flush_mutex);
      free_and_init (flush_info->toflush);

      flush_info->max_toflush = 0;
      flush_info->num_toflush = 0;

      pthread_mutex_unlock (&flush_info->flush_mutex);
      pthread_mutex_destroy (&flush_info->flush_mutex);
    }

  return;
}

/*
 * logpb_finalize_writer_info - Destroy writer information
 *
 * return: nothing
 *
 * NOTE:
 */
static void
logpb_finalize_writer_info (void)
{
#if defined (SERVER_MODE)
  int rv;
#endif
  LOGWR_ENTRY *entry, *next_entry;
  LOGWR_INFO *writer_info = log_Gl.writer_info;

  if (writer_info->is_init == true)
    {
      rv = pthread_mutex_lock (&writer_info->wr_list_mutex);
      entry = writer_info->writer_list;
      while (entry)
	{
	  next_entry = entry->next;
	  free (entry);
	  entry = next_entry;
	}
      writer_info->writer_list = NULL;
      writer_info->is_init = false;
      pthread_mutex_unlock (&writer_info->wr_list_mutex);

      pthread_mutex_destroy (&writer_info->wr_list_mutex);

      pthread_mutex_destroy (&writer_info->flush_start_mutex);
      pthread_cond_destroy (&writer_info->flush_start_cond);

      pthread_mutex_destroy (&writer_info->flush_wait_mutex);
      pthread_cond_destroy (&writer_info->flush_wait_cond);

      pthread_mutex_destroy (&writer_info->flush_end_mutex);
      pthread_cond_destroy (&writer_info->flush_end_cond);
    }

  return;
}

/*
 * logpb_initialize_arv_page_info_table - Initialize archive log page table
 *
 * return: nothing
 *
 * NOTE:
 */
void
logpb_initialize_arv_page_info_table (void)
{
  memset (&logpb_Arv_page_info_table, 0, sizeof (ARV_LOG_PAGE_INFO_TABLE));
  logpb_Arv_page_info_table.rear = -1;
}

/*
 * logpb_initialize_logging_statistics - Initialize logging statistics
 *
 * return: nothing
 *
 * NOTE:
 */
void
logpb_initialize_logging_statistics (void)
{
  memset (&log_Stat, 0, sizeof (LOG_LOGGING_STAT));
}

/*
 * logpb_background_archiving -
 *
 * return:
 *
 * NOTE: this function is called by log_initialize_internal only
 *       (in server startup time)
 */
int
logpb_background_archiving (THREAD_ENTRY * thread_p)
{
  char log_pgbuf[IO_MAX_PAGE_SIZE * LOGPB_IO_NPAGES + MAX_ALIGNMENT];
  char *aligned_log_pgbuf;
  LOG_PAGE *log_pgptr;
  LOG_PAGEID page_id, last_page_id;
  LOG_PHY_PAGEID phy_pageid;
  int num_pages = 0;
  int vdes;
  int error_code = NO_ERROR;
  BACKGROUND_ARCHIVING_INFO *bg_arv_info;

  assert (prm_get_bool_value (PRM_ID_LOG_BACKGROUND_ARCHIVING));

  aligned_log_pgbuf = PTR_ALIGN (log_pgbuf, MAX_ALIGNMENT);
  log_pgptr = (LOG_PAGE *) aligned_log_pgbuf;

  bg_arv_info = &log_Gl.bg_archive_info;
  vdes = bg_arv_info->vdes;
  if (vdes == NULL_VOLDES)
    {
      return NO_ERROR;
    }

  last_page_id = log_Gl.hdr.chkpt_lsa.pageid - 1;
  page_id = bg_arv_info->current_page_id;
  phy_pageid = (LOG_PHY_PAGEID) (page_id - bg_arv_info->start_page_id + 1);

  /* Now start dumping the current active pages to archive */
  for (; page_id <= last_page_id; page_id += num_pages, phy_pageid += num_pages)
    {
      num_pages = MIN (LOGPB_IO_NPAGES, (int) (last_page_id - page_id + 1));

      num_pages = logpb_read_page_from_active_log (thread_p, page_id, num_pages, false, log_pgptr);
      if (num_pages <= 0)
	{
	  assert (er_errid () != NO_ERROR);
	  error_code = er_errid ();
	  goto error;
	}

      /* no need to encrypt, it is read as not decrypted (TDE) */
      if (fileio_write_pages (thread_p, vdes, (char *) log_pgptr, phy_pageid, num_pages, LOG_PAGESIZE,
			      FILEIO_WRITE_NO_COMPENSATE_WRITE) == NULL)
	{
	  error_code = ER_LOG_WRITE;
	  goto error;
	}

      bg_arv_info->current_page_id = page_id + num_pages;
    }

error:
  if (error_code == ER_LOG_WRITE || error_code == ER_LOG_READ)
    {
      fileio_dismount (thread_p, bg_arv_info->vdes);
      bg_arv_info->vdes = NULL_VOLDES;
      bg_arv_info->start_page_id = NULL_PAGEID;
      bg_arv_info->current_page_id = NULL_PAGEID;
      bg_arv_info->last_sync_pageid = NULL_PAGEID;

      er_log_debug (ARG_FILE_LINE,
		    "background archiving error, hdr->start_page_id = %d, hdr->current_page_id = %d, error:%d\n",
		    bg_arv_info->start_page_id, bg_arv_info->current_page_id, error_code);
    }

  log_archive_er_log ("logpb_background_archiving end, hdr->start_page_id = %d, hdr->current_page_id = %d\n",
		      bg_arv_info->start_page_id, bg_arv_info->current_page_id);

  return error_code;
}

/*
 * logpb_dump_log_header - dump log header
 *
 * return: Nothing
 *
 *   outfp(in):  file descriptor
 *
 * NOTE:
 */
static void
logpb_dump_log_header (FILE * outfp)
{
  fprintf (outfp, "Log Header:\n");

  fprintf (outfp, "\tfirst log page id : %lld\n", (long long int) log_Gl.hdr.fpageid);

  fprintf (outfp, "\tcurrent log append lsa : (%lld|%d)\n", LSA_AS_ARGS (&log_Gl.hdr.append_lsa));

  fprintf (outfp, "\tlast log append lsa : (%lld|%d)\n", LSA_AS_ARGS (&log_Gl.append.prev_lsa));

  fprintf (outfp, "\tlowest lsa which hasn't been written to disk : (%lld|%d)\n",
	   (long long int) log_Gl.append.get_nxio_lsa ().pageid, (int) log_Gl.append.get_nxio_lsa ().offset);

  fprintf (outfp, "\tcheckpoint lsa : (%lld|%d)\n", LSA_AS_ARGS (&log_Gl.hdr.chkpt_lsa));

  fprintf (outfp, "\tnext archive page id : %lld\n", (long long int) log_Gl.hdr.nxarv_pageid);

  fprintf (outfp, "\tnext archive physical page id : %lld\n", (long long int) log_Gl.hdr.nxarv_phy_pageid);

  fprintf (outfp, "\tnext archive number : %d\n", log_Gl.hdr.nxarv_num);

  fprintf (outfp, "\tlast archive number needed for system crashes : %d\n", log_Gl.hdr.last_arv_num_for_syscrashes);

  fprintf (outfp, "\tlast archive number deleted : %d\n", log_Gl.hdr.last_deleted_arv_num);

  fprintf (outfp, "\tbackup level 0 lsa : (%lld|%d)\n", LSA_AS_ARGS (&log_Gl.hdr.bkup_level0_lsa));

  fprintf (outfp, "\tbackup level 1 lsa : (%lld|%d)\n", LSA_AS_ARGS (&log_Gl.hdr.bkup_level1_lsa));

  fprintf (outfp, "\tbackup level 2 lsa : (%lld|%d)\n", LSA_AS_ARGS (&log_Gl.hdr.bkup_level2_lsa));

  fprintf (outfp, "\tMVCC op lsa : (%lld|%d)\n", LSA_AS_ARGS (&log_Gl.hdr.mvcc_op_log_lsa));

  fprintf (outfp, "\tLast block oldest MVCCID : (%lld)\n", (long long int) log_Gl.hdr.oldest_visible_mvccid);

  fprintf (outfp, "\tLast block newest MVCCID : (%lld)\n", (long long int) log_Gl.hdr.newest_block_mvccid);
}

/*
 * logpb_dump_parameter - dump logging parameter
 *
 * return: Nothing
 *
 *   outfp(in): file descriptor
 *
 * NOTE:
 */
static void
logpb_dump_parameter (FILE * outfp)
{
  fprintf (outfp, "Log Parameters:\n");

  fprintf (outfp, "\tgroup_commit_interval_msec : %d\n",
	   prm_get_integer_value (PRM_ID_LOG_GROUP_COMMIT_INTERVAL_MSECS));

  fprintf (outfp, "\tasync_commit : %s\n", prm_get_bool_value (PRM_ID_LOG_ASYNC_COMMIT) ? "on" : "off");
}

/*
 * logpb_dump_runtime - dump runtime logging information
 *
 * return: Nothing
 *
 *   outfp(in): file descriptor
 *
 * NOTE:
 */
static void
logpb_dump_runtime (FILE * outfp)
{
  long temp = 1;

  fprintf (outfp, "Log Statistics:\n");

  fprintf (outfp, "\ttotal flush count = %ld\n", log_Stat.flushall_append_pages_call_count);

  fprintf (outfp, "\tgroup commit flush count= %ld\n", log_Stat.gc_flush_count);

  fprintf (outfp, "\tdirect flush count= %ld\n", log_Stat.direct_flush_count);

  fprintf (outfp, "\tgroup commit request count = %ld\n", log_Stat.gc_commit_request_count);

  fprintf (outfp, "\tasync commit request count = %ld\n", log_Stat.async_commit_request_count);

  if (log_Stat.flushall_append_pages_call_count != 0)
    {
      temp = (log_Stat.flushall_append_pages_call_count - log_Stat.direct_flush_count);
    }

  fprintf (outfp, "\tgroup commit grouping rate = %f\n", (double) log_Stat.gc_commit_request_count / temp);

  fprintf (outfp, "\tasync commit grouping rate = %f\n", (double) log_Stat.async_commit_request_count / temp);

  temp = 1;
  if (log_Stat.gc_commit_request_count != 0)
    {
      temp = log_Stat.gc_commit_request_count;
    }

  fprintf (outfp, "\tavg group commit wait time = %f\n", log_Stat.gc_total_wait_time / temp);

  fprintf (outfp, "\ttotal commit count = %ld\n", log_Stat.commit_count);

  fprintf (outfp, "\ttotal allocated log pages count = %ld\n", log_Stat.total_append_page_count);

  fprintf (outfp, "\tlog buffer full count = %ld\n", log_Stat.log_buffer_full_count);

  fprintf (outfp, "\tlog buffer flush count by replacement = %ld\n", log_Stat.log_buffer_flush_count_by_replacement);

}

/*
 * xlogpb_dump_stat - dump logging information
 *
 * return: Nothing
 *
 *   outfp(in): file descriptor
 *
 * NOTE:
 */
void
xlogpb_dump_stat (FILE * outfp)
{
  logpb_dump_parameter (outfp);
  logpb_dump_log_header (outfp);
  logpb_dump_runtime (outfp);
}

/*
 * logpb_need_wal -
 */
bool
logpb_need_wal (const LOG_LSA * lsa)
{
  LOG_LSA nxio_lsa = log_Gl.append.get_nxio_lsa ();

  if (LSA_LE (&nxio_lsa, lsa))
    {
      return true;
    }
  else
    {
      return false;
    }
}

/*
 * logpb_backup_level_info_to_string () - format LOG_HDR_BKUP_LEVEL_INFO as string
 *
 *   return: the buffer passed to first argument
 *
 *   buf(out):
 *   buf_size(in):
 *   info(in):
 */
char *
logpb_backup_level_info_to_string (char *buf, int buf_size, const LOG_HDR_BKUP_LEVEL_INFO * info)
{
  char time_str[64];
  time_t time_val = (time_t) info->bkup_attime;

  if (time_val == 0)
    {
      snprintf (buf, buf_size, "time: N/A");
      buf[buf_size - 1] = 0;
    }
  else
    {
      ctime_r (&time_val, time_str);
      /* ctime_r() will padding one '\n' character to buffer, we need truncate it */
      time_str[strlen (time_str) - 1] = 0;
      snprintf (buf, buf_size, "time: %s", time_str);
      buf[buf_size - 1] = 0;
    }

  return buf;
}

/*
 * logpb_find_oldest_available_page_id() - return the oldest log pageid
 *
 *   return: log pageid
 */
LOG_PAGEID
logpb_find_oldest_available_page_id (THREAD_ENTRY * thread_p)
{
  LOG_PAGEID page_id = NULL_PAGEID;
  int vdes = NULL_VOLDES;
  int arv_num;
  LOG_ARV_HEADER *arv_hdr;
  char arv_hdr_pgbuf[IO_MAX_PAGE_SIZE + MAX_ALIGNMENT], *aligned_arv_hdr_pgbuf;
  LOG_PAGE *arv_hdr_pgptr;
  char arv_name[PATH_MAX];

  assert (LOG_CS_OWN (thread_get_thread_entry_info ()));

  LOG_ARCHIVE_CS_ENTER (thread_p);
  arv_num = logpb_find_oldest_available_arv_num (thread_p);
  if (arv_num < 0)
    {
      LOG_ARCHIVE_CS_EXIT (thread_p);

      /* return first logical page of active log */
      return log_Gl.hdr.nxarv_pageid;
    }

  /* before opening a new archive log, close the archive log opened earlier */
  if (log_Gl.archive.vdes != NULL_VOLDES)
    {
      logpb_dismount_log_archive (thread_p);
    }

  aligned_arv_hdr_pgbuf = PTR_ALIGN (arv_hdr_pgbuf, MAX_ALIGNMENT);
  arv_hdr_pgptr = (LOG_PAGE *) aligned_arv_hdr_pgbuf;

  fileio_make_log_archive_name (arv_name, log_Archive_path, log_Prefix, arv_num);

  vdes = fileio_mount (thread_p, log_Db_fullname, arv_name, LOG_DBLOG_ARCHIVE_VOLID, false, false);
  if (vdes != NULL_VOLDES)
    {
      if (fileio_read (thread_p, vdes, arv_hdr_pgptr, 0, LOG_PAGESIZE) == NULL)
	{
	  fileio_dismount (thread_p, vdes);
	  er_set (ER_ERROR_SEVERITY, ARG_FILE_LINE, ER_LOG_READ, 3, 0LL, 0LL, arv_name);

	  LOG_ARCHIVE_CS_EXIT (thread_p);
	  return NULL_PAGEID;
	}

      arv_hdr = (LOG_ARV_HEADER *) arv_hdr_pgptr->area;
      if (log_Gl.append.vdes != NULL_VOLDES)
	{
	  if (difftime64 ((time_t) arv_hdr->db_creation, (time_t) log_Gl.hdr.db_creation) != 0)
	    {
	      fileio_dismount (thread_p, vdes);

	      er_set (ER_ERROR_SEVERITY, ARG_FILE_LINE, ER_LOG_DOESNT_CORRESPOND_TO_DATABASE, 1, arv_name);

	      LOG_ARCHIVE_CS_EXIT (thread_p);
	      return NULL_PAGEID;
	    }
	}
      page_id = arv_hdr->fpageid;

#if !defined(NDEBUG)
      /* In analysys phase, the page may be corrupted. */
      if (log_Gl.rcv_phase == LOG_RESTARTED)
	{
	  logpb_debug_check_log_page (thread_p, arv_hdr_pgptr);
	}
#endif

      fileio_dismount (thread_p, vdes);
    }

  LOG_ARCHIVE_CS_EXIT (thread_p);
  return page_id;
}

/*
 * logpb_find_oldest_available_arv_num() - return oldest archive log number
 *
 *   return: archive log number
 */
int
logpb_find_oldest_available_arv_num (THREAD_ENTRY * thread_p)
{
  char arv_name[PATH_MAX];
  int arv_num;
  int ret_arv_num = -1;

  assert (LOG_CS_OWN (thread_get_thread_entry_info ()));

  arv_num = log_Gl.hdr.nxarv_num - 1;

  while (arv_num >= 0)
    {
      fileio_make_log_archive_name (arv_name, log_Archive_path, log_Prefix, arv_num);

      if (fileio_is_volume_exist (arv_name) == true)
	{
	  ret_arv_num = arv_num;

	  if (arv_num == 0)
	    {
	      break;
	    }

	  arv_num--;
	}
      else
	{
	  break;
	}
    }

  return ret_arv_num;
}

/*
 * logpb_remove_all_in_log_path() - Delete all log volumes and files in log path
 *
 *   return: NO_ERROR if all OK, ER status otherwise
 */
int
logpb_remove_all_in_log_path (THREAD_ENTRY * thread_p, const char *db_fullname, const char *logpath,
			      const char *prefix_logname)
{
  int i, error_code = NO_ERROR;
  char vol_fullname[PATH_MAX];
  LOG_HEADER disk_hdr;
  LOG_HEADER *loghdr = NULL;

  er_clear ();
  error_code = logpb_initialize_log_names (thread_p, db_fullname, logpath, prefix_logname);
  if (error_code != NO_ERROR)
    {
      return error_code;
    }

  if (fileio_is_volume_exist (log_Name_active)
      && (log_Gl.append.vdes =
	  fileio_mount (thread_p, db_fullname, log_Name_active, LOG_DBLOG_ACTIVE_VOLID, true, false)) != NULL_VOLDES)
    {
      char log_pgbuf[IO_MAX_PAGE_SIZE + MAX_ALIGNMENT], *aligned_log_pgbuf;
      LOG_PAGE *log_pgptr;

      aligned_log_pgbuf = PTR_ALIGN (log_pgbuf, MAX_ALIGNMENT);
      log_pgptr = (LOG_PAGE *) aligned_log_pgbuf;

      if (logpb_Initialized == false)
	{
	  error_code = logpb_initialize_pool (thread_p);
	  if (error_code != NO_ERROR)
	    {
	      goto delete_fixed_logs;
	    }
	}
      logpb_fetch_header_with_buffer (thread_p, &disk_hdr, log_pgptr);
      logpb_finalize_pool (thread_p);
      fileio_dismount (thread_p, log_Gl.append.vdes);
      log_Gl.append.vdes = NULL_VOLDES;
      loghdr = &disk_hdr;
    }

  if (loghdr != NULL)
    {
      for (i = loghdr->last_deleted_arv_num + 1; i < loghdr->nxarv_num; i++)
	{
	  fileio_make_log_archive_name (vol_fullname, log_Archive_path, log_Prefix, i);
	  fileio_unformat (thread_p, vol_fullname);
	}
    }

delete_fixed_logs:

  if (prm_get_bool_value (PRM_ID_LOG_BACKGROUND_ARCHIVING))
    {
      fileio_unformat (thread_p, log_Name_bg_archive);
      fileio_unformat (thread_p, log_Name_removed_archive);
    }

  fileio_unformat (thread_p, log_Name_active);
  fileio_unformat (thread_p, log_Name_info);

  return NO_ERROR;
}

/*
 * logpb_vacuum_reset_log_header_cache () - reset vacuum data cached in log global header.
 */
void
logpb_vacuum_reset_log_header_cache (THREAD_ENTRY * thread_p, LOG_HEADER * loghdr)
{
  vacuum_er_log (VACUUM_ER_LOG_VACUUM_DATA, "Reset vacuum info in loghdr (%p)", loghdr);
  LSA_SET_NULL (&loghdr->mvcc_op_log_lsa);
  loghdr->oldest_visible_mvccid = MVCCID_FIRST;
  loghdr->newest_block_mvccid = MVCCID_NULL;
  loghdr->does_block_need_vacuum = false;
}

/*
 * logpb_last_complete_blockid () - get blockid of last completely logged block
 *
 * return    : blockid
 */
VACUUM_LOG_BLOCKID
logpb_last_complete_blockid (void)
{
  LOG_PAGEID prev_pageid = log_Gl.append.prev_lsa.pageid;
  VACUUM_LOG_BLOCKID blockid = vacuum_get_log_blockid (prev_pageid);

  if (blockid < 0)
    {
      assert (blockid == VACUUM_NULL_LOG_BLOCKID);
      assert (LSA_ISNULL (&log_Gl.append.prev_lsa));
      return VACUUM_NULL_LOG_BLOCKID;
    }

  /* the previous block is the one completed */
  return blockid - 1;
}

/*
 * logpb_page_check_corruption - Check whether the log page is corrupted.
 *   return: error code
 *   thread_p(in): thread entry
 *   log_pgptr(in): the log page
 *   is_page_corrupted(out): true, if the log page is corrupted.
 */
int
logpb_page_check_corruption (THREAD_ENTRY * thread_p, LOG_PAGE * log_pgptr, bool * is_page_corrupted)
{
  int error_code;
  bool has_valid_checksum;

  assert (log_pgptr != NULL && is_page_corrupted != NULL);

  error_code = logpb_page_has_valid_checksum (thread_p, log_pgptr, &has_valid_checksum);
  if (error_code != NO_ERROR)
    {
      return error_code;
    }

  *is_page_corrupted = !has_valid_checksum;
  return NO_ERROR;
}

#if !defined(NDEBUG)
void
logpb_debug_check_log_page (THREAD_ENTRY * thread_p, void *log_pgptr_ptr)
{
  int err;
  bool is_log_page_corrupted;
  LOG_PAGE *log_pgptr = (LOG_PAGE *) log_pgptr_ptr;

  assert (log_pgptr != NULL);
  if (boot_Server_status != BOOT_SERVER_UP && log_pgptr->hdr.logical_pageid == LOGPB_HEADER_PAGE_ID)
    {
      /* Do not check here since log page size may be not available */
      return;
    }

  if (log_pgptr->hdr.logical_pageid == -1)
    {
      /* Skip checking for null logical pageid. */
      return;
    }

  err = logpb_page_check_corruption (thread_p, log_pgptr, &is_log_page_corrupted);

  assert (err == NO_ERROR && is_log_page_corrupted == false);
}
#endif

size_t
logpb_get_memsize ()
{
  return (size_t) log_Pb.num_buffers * (size_t) LOG_PAGESIZE;
}

/*
 * logpb_set_tde_algorithm () - set tde encryption algorithm to the log page
 * 
 * return         : encryption algorithm  
 * log_pgptr(in)  : Log page pointer
 */
TDE_ALGORITHM
logpb_get_tde_algorithm (const LOG_PAGE * log_pgptr)
{
  /* exclusive */
  assert (!((log_pgptr->hdr.flags & LOG_HDRPAGE_FLAG_ENCRYPTED_AES)
	    && (log_pgptr->hdr.flags & LOG_HDRPAGE_FLAG_ENCRYPTED_ARIA)));

  if (log_pgptr->hdr.flags & LOG_HDRPAGE_FLAG_ENCRYPTED_AES)
    {
      return TDE_ALGORITHM_AES;
    }
  else if (log_pgptr->hdr.flags & LOG_HDRPAGE_FLAG_ENCRYPTED_ARIA)
    {
      return TDE_ALGORITHM_ARIA;
    }
  else
    {
      return TDE_ALGORITHM_NONE;
    }
}

/*
 * logpb_set_tde_algorithm () - set tde encryption algorithm to the log page
 *   
 * thread_p (in)  : Thread entry
 * log_pgptr(in)  : Log page pointer
 * tde_algo (in)  : Encryption algorithm
 */
void
logpb_set_tde_algorithm (THREAD_ENTRY * thread_p, LOG_PAGE * log_pgptr, const TDE_ALGORITHM tde_algo)
{
  assert (tde_Cipher.is_loaded || tde_algo == TDE_ALGORITHM_NONE);
  /* clear encrypted flag */
  log_pgptr->hdr.flags &= ~LOG_HDRPAGE_FLAG_ENCRYPTED_MASK;

  switch (tde_algo)
    {
    case TDE_ALGORITHM_AES:
      log_pgptr->hdr.flags |= LOG_HDRPAGE_FLAG_ENCRYPTED_AES;
      break;
    case TDE_ALGORITHM_ARIA:
      log_pgptr->hdr.flags |= LOG_HDRPAGE_FLAG_ENCRYPTED_ARIA;
      break;
    case TDE_ALGORITHM_NONE:
      /* already cleared */
      break;
    }
}<|MERGE_RESOLUTION|>--- conflicted
+++ resolved
@@ -1936,10 +1936,7 @@
   /* Send a request to Page Server for the log. */
   if (get_server_type () == SERVER_TYPE_TRANSACTION)
     {
-<<<<<<< HEAD
       constexpr size_t BIG_INT_SIZE = 8;
-=======
->>>>>>> 22e79765
       char buffer[BIG_INT_SIZE];
       memcpy (buffer, &pageid, sizeof (pageid));
       std::string message (buffer, BIG_INT_SIZE);
