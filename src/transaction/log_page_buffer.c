/*
 * Copyright (C) 2008 Search Solution Corporation. All rights reserved by Search Solution.
 *
 *   This program is free software; you can redistribute it and/or modify
 *   it under the terms of the GNU General Public License as published by
 *   the Free Software Foundation; either version 2 of the License, or
 *   (at your option) any later version.
 *
 *  This program is distributed in the hope that it will be useful,
 *  but WITHOUT ANY WARRANTY; without even the implied warranty of
 *  MERCHANTABILITY or FITNESS FOR A PARTICULAR PURPOSE. See the
 *  GNU General Public License for more details.
 *
 *  You should have received a copy of the GNU General Public License
 *  along with this program; if not, write to the Free Software
 *  Foundation, Inc., 51 Franklin Street, Fifth Floor, Boston, MA 02110-1301 USA
 *
 */

/*
 * log_page_buffer.c -
 */

#ident "$Id$"

#include "config.h"

#include <stdio.h>
#include <stddef.h>
#include <stdlib.h>
#include <stdarg.h>
#include <string.h>
#include <time.h>
#include <limits.h>
#include <sys/stat.h>
#include <sys/types.h>
#if defined(WINDOWS)
#include <io.h>
#else /* !WINDOWS */
#include <unistd.h>
#endif /* !WINDOWS */
#include <stdarg.h>

#if defined(SOLARIS)
#include <netdb.h>
#endif /* SOLARIS */

#if !defined(WINDOWS)
#include <sys/param.h>
#endif /* WINDOWS */

#include <assert.h>

#include "porting.h"
#include "connection_defs.h"
#include "log_impl.h"
#include "log_manager.h"
#include "log_comm.h"
#include "log_writer.h"
#include "lock_manager.h"
#include "boot_sr.h"
#if !defined(SERVER_MODE)
#include "boot_cl.h"
#include "transaction_cl.h"
#else /* !SERVER_MODE */
#include "connection_defs.h"
#include "connection_sr.h"
#endif
#include "critical_section.h"
#include "page_buffer.h"
#include "double_write_buffer.h"
#include "file_io.h"
#include "disk_manager.h"
#include "error_manager.h"
#include "xserver_interface.h"
#include "perf_monitor.h"
#include "storage_common.h"
#include "system_parameter.h"
#include "memory_alloc.h"
#include "memory_hash.h"
#include "release_string.h"
#include "message_catalog.h"
#include "environment_variable.h"
#include "util_func.h"
#include "errno.h"
#if defined(WINDOWS)
#include "wintcp.h"
#include "connection_error.h"
#else /* WINDOWS */
#include "tcp.h"
#endif /* WINDOWS */
#include "db.h"			/* for db_Connect_status */
#include "log_compress.h"
#include "event_log.h"
#include "tsc_timer.h"
#include "vacuum.h"
#include "crypt_opfunc.h"

#if !defined(SERVER_MODE)
#define pthread_mutex_init(a, b)
#define pthread_mutex_destroy(a)
#define pthread_mutex_lock(a)	0
#define pthread_mutex_unlock(a)
static int rv;
#undef  COND_INIT
#define COND_INIT(a)
#undef  COND_BROADCAST
#define COND_BROADCAST(a)
#undef  COND_DESTROY
#define COND_DESTROY(a)
#endif /* !SERVER_MODE */

#define logpb_log(...) if (logpb_Logging) _er_log_debug (ARG_FILE_LINE, "LOGPB: " __VA_ARGS__)

#define LOGPB_FIND_BUFPTR(bufid) &log_Pb.buffers[(bufid)]


/* PAGES OF ACTIVE LOG PORTION */
#define LOGPB_HEADER_PAGE_ID             (-9)	/* The first log page in the infinite log sequence. It is always kept
						 * on the active portion of the log. Log records are not stored on this
						 * page. This page is backed up in all archive logs */
#define LOGPB_NEXT_ARCHIVE_PAGE_ID    (log_Gl.hdr.nxarv_pageid)
#define LOGPB_FIRST_ACTIVE_PAGE_ID    (log_Gl.hdr.fpageid)
#define LOGPB_LAST_ACTIVE_PAGE_ID     (log_Gl.hdr.nxarv_pageid + log_Gl.hdr.npages - 1)
#define LOGPB_ACTIVE_NPAGES           (log_Gl.hdr.npages)


/*
 * TRANSLATING LOGICAL LOG PAGES (I.E., PAGES IN THE INFINITE LOG) TO PHYSICAL
 * PAGES IN THE CURRENT LOG FILE
 */
#define LOGPB_PHYSICAL_HEADER_PAGE_ID    0

#define LOGPB_IS_FIRST_PHYSICAL_PAGE(pageid) (logpb_to_physical_pageid(pageid) == 1)

/* ARCHIVE LOG PAGES */
#define LOGPB_IS_ARCHIVE_PAGE(pageid) \
  ((pageid) != LOGPB_HEADER_PAGE_ID && (pageid) < LOGPB_NEXT_ARCHIVE_PAGE_ID)
#define LOGPB_AT_NEXT_ARCHIVE_PAGE_ID(pageid) \
  (logpb_to_physical_pageid(pageid) == log_Gl.hdr.nxarv_phy_pageid)

#define ARV_PAGE_INFO_TABLE_SIZE    256

#define LOG_PRIOR_LSA_LIST_MAX_SIZE() \
  ((INT64) log_Pb.num_buffers * (INT64) LOG_PAGESIZE)	/* 1 is guessing factor */

#define LOG_PRIOR_LSA_LAST_APPEND_OFFSET()  LOGAREA_SIZE

#define LOG_PRIOR_LSA_APPEND_ALIGN() \
  do { \
    log_Gl.prior_info.prior_lsa.offset = DB_ALIGN (log_Gl.prior_info.prior_lsa.offset, DOUBLE_ALIGNMENT); \
    if (log_Gl.prior_info.prior_lsa.offset >= (int) LOGAREA_SIZE) \
      { \
        log_Gl.prior_info.prior_lsa.pageid++; \
	log_Gl.prior_info.prior_lsa.offset = 0; \
      } \
  } while (0)

#define LOG_PRIOR_LSA_APPEND_ADVANCE_WHEN_DOESNOT_FIT(length) \
  do { \
    if (log_Gl.prior_info.prior_lsa.offset + (int) (length) >= (int) LOGAREA_SIZE) \
      { \
        log_Gl.prior_info.prior_lsa.pageid++; \
	log_Gl.prior_info.prior_lsa.offset = 0; \
      } \
  } while (0)

#define LOG_PRIOR_LSA_APPEND_ADD_ALIGN(add) \
  do { \
    log_Gl.prior_info.prior_lsa.offset += (add); \
    LOG_PRIOR_LSA_APPEND_ALIGN (); \
  } while (0)

#define LOG_LAST_APPEND_PTR() ((char *) log_Gl.append.log_pgptr->area \
                               + LOGAREA_SIZE)

#define LOG_APPEND_ALIGN(thread_p, current_setdirty) \
  do { \
    if ((current_setdirty) == LOG_SET_DIRTY) \
      { \
        logpb_set_dirty ((thread_p), log_Gl.append.log_pgptr); \
      } \
    log_Gl.hdr.append_lsa.offset = DB_ALIGN (log_Gl.hdr.append_lsa.offset, DOUBLE_ALIGNMENT); \
    if (log_Gl.hdr.append_lsa.offset >= (int) LOGAREA_SIZE) \
      { \
        logpb_next_append_page((thread_p), LOG_DONT_SET_DIRTY); \
      } \
  } while (0)

#define LOG_APPEND_ADVANCE_WHEN_DOESNOT_FIT(thread_p, length) \
  do { \
    if (log_Gl.hdr.append_lsa.offset + (int) (length) >= (int) LOGAREA_SIZE) \
      { \
        logpb_next_append_page ((thread_p), LOG_DONT_SET_DIRTY); \
      } \
  } while (0)

#define LOG_APPEND_SETDIRTY_ADD_ALIGN(thread_p, add) \
  do { \
    log_Gl.hdr.append_lsa.offset += (add); \
    LOG_APPEND_ALIGN ((thread_p), LOG_SET_DIRTY); \
  } while (0)

/* LOG BUFFER STRUCTURE */

typedef struct log_buffer LOG_BUFFER;
struct log_buffer
{
  volatile LOG_PAGEID pageid;	/* Logical page of the log. (Page identifier of the infinite log) */
  volatile LOG_PHY_PAGEID phy_pageid;	/* Physical pageid for the active log portion */
  bool dirty;			/* Is page dirty */
  LOG_PAGE *logpage;		/* The actual buffered log page */
};

/* Status for append record status during logpb_flush_all_append_pages.
 * In normal conditions, only two statuses are used:
 * - LOGPB_APPENDREC_IN_PROGRESS (set when append record is started)
 * - LOGPB_APPENDREC_SUCCESS (set when append record is ended).
 *
 * If a log record append is not ended during flush, then we'll transition the states in the following order:
 * - LOGPB_APPENDREC_IN_PROGRESS => LOGPB_APPENDREC_PARTIAL_FLUSHED_END_OF_LOG
 *   prev_lsa record is overwritten with end of log record and flushed to disk.
 * - LOGPB_APPENDREC_PARTIAL_FLUSHED_END_OF_LOG => LOGPB_APPENDREC_PARTIAL_ENDED
 *   incomplete log record is now completely appended. logpb_flush_all_append_pages is called again.
 * - LOGPB_APPENDREC_PARTIAL_ENDED => LOGPB_APPENDREC_PARTIAL_FLUSHED_ORIGINAL
 *   at the end of last flush, the prev_lsa record is restored and its page is flushed again to disk.
 * - LOGPB_APPENDREC_PARTIAL_FLUSHED_ORIGINAL => LOGPB_APPENDREC_SUCCESS
 *   set the normal state of log record successful append.
 */
typedef enum
{
  LOGPB_APPENDREC_IN_PROGRESS,	/* append record started */

  /* only for partial appended record flush: */
  LOGPB_APPENDREC_PARTIAL_FLUSHED_END_OF_LOG,	/* when flush is forced and record is not fully appended, it is
						 * replaced with end of log and its header page is flushed. */
  LOGPB_APPENDREC_PARTIAL_ENDED,	/* all record has been successfully appended */
  LOGPB_APPENDREC_PARTIAL_FLUSHED_ORIGINAL,	/* original header page is flushed */

  LOGPB_APPENDREC_SUCCESS	/* finished appending record (in a stable way) */
} LOGPB_APPENDREC_STATUS;

/* used to handle records partially written when logpb_flush_all_append_pages is forced */
typedef struct logpb_partial_append LOGPB_PARTIAL_APPEND;
struct logpb_partial_append
{
  LOGPB_APPENDREC_STATUS status;

  char buffer_log_page[IO_MAX_PAGE_SIZE + MAX_ALIGNMENT];
  LOG_PAGE *log_page_record_header;
  LOG_RECORD_HEADER original_record_header;
  LOG_RECORD_HEADER *record_header_p;
};

/* Global structure to trantable, log buffer pool, etc   */
typedef struct log_pb_global_data LOG_PB_GLOBAL_DATA;
struct log_pb_global_data
{
  LOG_BUFFER *buffers;		/* Log buffer pool */
  LOG_PAGE *pages_area;
  LOG_BUFFER header_buffer;
  LOG_PAGE *header_page;
  int num_buffers;		/* Number of log buffers */

  LOGPB_PARTIAL_APPEND partial_append;
};

typedef struct arv_page_info
{
  int arv_num;
  LOG_PAGEID start_pageid;
  LOG_PAGEID end_pageid;
} ARV_PAGE_INFO;

typedef struct
{
  ARV_PAGE_INFO page_info[ARV_PAGE_INFO_TABLE_SIZE];
  int rear;
  int item_count;
} ARV_LOG_PAGE_INFO_TABLE;


#define LOG_MAX_LOGINFO_LINE (PATH_MAX * 4)

/* skip prompting for archive log location */
#if defined(SERVER_MODE)
int log_default_input_for_archive_log_location = 0;
#else
int log_default_input_for_archive_log_location = -1;
#endif

LOG_PB_GLOBAL_DATA log_Pb;

LOG_LOGGING_STAT log_Stat;
static ARV_LOG_PAGE_INFO_TABLE logpb_Arv_page_info_table;

static bool log_zip_support = false;
static bool logpb_Initialized = false;
static bool logpb_Logging = false;

#if !defined(SERVER_MODE)
static LOG_ZIP *log_zip_undo = NULL;
static LOG_ZIP *log_zip_redo = NULL;
static char *log_data_ptr = NULL;
static int log_data_length = 0;
#endif

LOG_LSA NULL_LSA = { NULL_PAGEID, NULL_OFFSET };

static int log_Zip_min_size_to_compress = 255;

/*
 * Functions
 */

static LOG_PAGE *logpb_locate_page (THREAD_ENTRY * thread_p, LOG_PAGEID pageid, PAGE_FETCH_MODE fetch_mode);
static bool logpb_is_dirty (THREAD_ENTRY * thread_p, LOG_PAGE * log_pgptr);
#if !defined(NDEBUG)
static bool logpb_is_any_dirty (THREAD_ENTRY * thread_p);
#endif /* !NDEBUG */
#if defined(CUBRID_DEBUG)
static bool logpb_is_any_fix (THREAD_ENTRY * thread_p);
#endif /* CUBRID_DEBUG */
static void logpb_dump_information (FILE * out_fp);
static void logpb_dump_to_flush_page (FILE * out_fp);
static void logpb_dump_pages (FILE * out_fp);
static void logpb_initialize_backup_info (LOG_HEADER * loghdr);
static LOG_PAGE **logpb_writev_append_pages (THREAD_ENTRY * thread_p, LOG_PAGE ** to_flush, DKNPAGES npages);
static int logpb_get_guess_archive_num (THREAD_ENTRY * thread_p, LOG_PAGEID pageid);
static void logpb_set_unavailable_archive (THREAD_ENTRY * thread_p, int arv_num);
static void logpb_dismount_log_archive (THREAD_ENTRY * thread_p);
static bool logpb_is_archive_available (THREAD_ENTRY * thread_p, int arv_num);
static void logpb_archive_active_log (THREAD_ENTRY * thread_p);
static int logpb_remove_archive_logs_internal (THREAD_ENTRY * thread_p, int first, int last, const char *info_reason);
static void logpb_append_archives_removed_to_log_info (int first, int last, const char *info_reason);
static int logpb_verify_length (const char *db_fullname, const char *log_path, const char *log_prefix);
static int logpb_backup_for_volume (THREAD_ENTRY * thread_p, VOLID volid, LOG_LSA * chkpt_lsa,
				    FILEIO_BACKUP_SESSION * session, bool only_updated);
static int logpb_update_backup_volume_info (const char *bkupinfo_file_name);
static int logpb_start_where_path (const char *to_db_fullname, const char *toext_path, const char **toext_name,
				   char **ext_path, char **alloc_extpath, const char *fileof_vols_and_wherepaths,
				   FILE ** where_paths_fp);
static int logpb_next_where_path (const char *to_db_fullname, const char *toext_path, const char *ext_name,
				  char *ext_path, const char *fileof_vols_and_wherepaths, FILE * where_paths_fp,
				  int num_perm_vols, VOLID volid, char *from_volname, char *to_volname);
static int logpb_copy_volume (THREAD_ENTRY * thread_p, VOLID from_volid, const char *tonew_volname, INT64 * db_creation,
			      LOG_LSA * vol_chkpt_lsa);
static bool logpb_check_if_exists (const char *fname, char *first_vol);
#if defined(SERVER_MODE)
static int logpb_backup_needed_archive_logs (THREAD_ENTRY * thread_p, FILEIO_BACKUP_SESSION * session,
					     int first_arv_num, int last_arv_num);
#endif /* SERVER_MODE */
static bool logpb_remote_ask_user_before_delete_volumes (THREAD_ENTRY * thread_p, const char *volpath);
static int logpb_initialize_flush_info (void);
static void logpb_finalize_flush_info (void);
static void logpb_finalize_writer_info (void);
static void logpb_dump_log_header (FILE * outfp);
static void logpb_dump_parameter (FILE * outfp);
static void logpb_dump_runtime (FILE * outfp);
static void logpb_initialize_log_buffer (LOG_BUFFER * log_buffer_p, LOG_PAGE * log_pg);

static int logpb_check_stop_at_time (FILEIO_BACKUP_SESSION * session, time_t stop_at, time_t backup_time);
static void logpb_write_toflush_pages_to_archive (THREAD_ENTRY * thread_p);
static int logpb_add_archive_page_info (THREAD_ENTRY * thread_p, int arv_num, LOG_PAGEID start_page,
					LOG_PAGEID end_page);
static int logpb_get_archive_num_from_info_table (THREAD_ENTRY * thread_p, LOG_PAGEID page_id);
static LOG_ZIP *logpb_get_zip_undo (THREAD_ENTRY * thread_p);
static LOG_ZIP *logpb_get_zip_redo (THREAD_ENTRY * thread_p);
static char *logpb_get_data_ptr (THREAD_ENTRY * thread_p);
static bool logpb_realloc_data_ptr (THREAD_ENTRY * thread_p, int length);

static int logpb_flush_all_append_pages (THREAD_ENTRY * thread_p);
static int logpb_append_next_record (THREAD_ENTRY * thread_p, LOG_PRIOR_NODE * ndoe);

static int prior_lsa_copy_undo_data_to_node (LOG_PRIOR_NODE * node, int length, const char *data);
static int prior_lsa_copy_redo_data_to_node (LOG_PRIOR_NODE * node, int length, const char *data);
static int prior_lsa_copy_undo_crumbs_to_node (LOG_PRIOR_NODE * node, int num_crumbs, const LOG_CRUMB * crumbs);
static int prior_lsa_copy_redo_crumbs_to_node (LOG_PRIOR_NODE * node, int num_crumbs, const LOG_CRUMB * crumbs);
static void prior_lsa_start_append (THREAD_ENTRY * thread_p, LOG_PRIOR_NODE * node, LOG_TDES * tdes);
static void prior_lsa_end_append (THREAD_ENTRY * thread_p, LOG_PRIOR_NODE * node);
static void prior_lsa_append_data (int length);
static void prior_lsa_append_crumbs (THREAD_ENTRY * thread_p, int num_crumbs, const LOG_CRUMB * crumbs);
static int prior_lsa_gen_postpone_record (THREAD_ENTRY * thread_p, LOG_PRIOR_NODE * node, LOG_RCVINDEX rcvindex,
					  LOG_DATA_ADDR * addr, int length, const char *data);
static int prior_lsa_gen_dbout_redo_record (THREAD_ENTRY * thread_p, LOG_PRIOR_NODE * node, LOG_RCVINDEX rcvindex,
					    int length, const char *data);
static int prior_lsa_gen_record (THREAD_ENTRY * thread_p, LOG_PRIOR_NODE * node, LOG_RECTYPE rec_type, int length,
				 const char *data);
static int prior_lsa_gen_undoredo_record_from_crumbs (THREAD_ENTRY * thread_p, LOG_PRIOR_NODE * node,
						      LOG_RCVINDEX rcvindex, LOG_DATA_ADDR * addr, int num_ucrumbs,
						      const LOG_CRUMB * ucrumbs, int num_rcrumbs,
						      const LOG_CRUMB * rcrumbs);
static LOG_LSA prior_lsa_next_record_internal (THREAD_ENTRY * thread_p, LOG_PRIOR_NODE * node, LOG_TDES * tdes,
					       int with_lock);

static void logpb_start_append (THREAD_ENTRY * thread_p, LOG_RECORD_HEADER * header);
static void logpb_end_append (THREAD_ENTRY * thread_p, LOG_RECORD_HEADER * header);
static void logpb_append_data (THREAD_ENTRY * thread_p, int length, const char *data);
static void logpb_append_crumbs (THREAD_ENTRY * thread_p, int num_crumbs, const LOG_CRUMB * crumbs);
static void logpb_next_append_page (THREAD_ENTRY * thread_p, LOG_SETDIRTY current_setdirty);
static LOG_PRIOR_NODE *prior_lsa_remove_prior_list (THREAD_ENTRY * thread_p);
static int logpb_append_prior_lsa_list (THREAD_ENTRY * thread_p, LOG_PRIOR_NODE * list);
static int logpb_copy_page (THREAD_ENTRY * thread_p, LOG_PAGEID pageid, LOG_CS_ACCESS_MODE access_mode,
			    LOG_PAGE * log_pgptr);

static void logpb_fatal_error_internal (THREAD_ENTRY * thread_p, bool log_exit, bool need_flush, const char *file_name,
					const int lineno, const char *fmt, va_list ap);

static void logpb_set_nxio_lsa (LOG_LSA * lsa);

static int logpb_copy_log_header (THREAD_ENTRY * thread_p, LOG_HEADER * to_hdr, const LOG_HEADER * from_hdr);
STATIC_INLINE LOG_BUFFER *logpb_get_log_buffer (LOG_PAGE * log_pg) __attribute__ ((ALWAYS_INLINE));
STATIC_INLINE int logpb_get_log_buffer_index (LOG_PAGEID log_pageid) __attribute__ ((ALWAYS_INLINE));
<<<<<<< HEAD
static int logpb_compute_page_checksum (THREAD_ENTRY * thread_p, LOG_PAGE * log_pgptr, int *checksum_crc32);
STATIC_INLINE int logpb_set_page_checksum (THREAD_ENTRY * thread_p, LOG_PAGE * log_pgptr)
  __attribute__ ((ALWAYS_INLINE));
static int logpb_page_has_valid_checksum (THREAD_ENTRY * thread_p, LOG_PAGE * log_pgptr, bool * has_valid_checksum);
=======
static int logpb_fetch_header_from_active_log (THREAD_ENTRY * thread_p, const char *db_fullname,
					       const char *logpath, const char *prefix_logname, LOG_HEADER * hdr,
					       LOG_PAGE * log_pgptr);

>>>>>>> 5fa2b9e1
/*
 * FUNCTIONS RELATED TO LOG BUFFERING
 *
 */

/*
 * logpb_get_log_buffer_index - get the current index in the log buffer
 * return: index number
 * log_pageid (in) : the pageid number
 */
STATIC_INLINE int
logpb_get_log_buffer_index (LOG_PAGEID log_pageid)
{
  return log_pageid % log_Pb.num_buffers;
}

/*
 * logpb_get_log_buffer - get the buffer from the log page
 * return: the coresponding buffer
 * log_pg (in) : the log page
 * NOTE: the function finds the index of the log page and returns
 * the coresponding buffer 
 */
STATIC_INLINE LOG_BUFFER *
logpb_get_log_buffer (LOG_PAGE * log_pg)
{
  int index;

  if (log_pg == log_Pb.header_page)
    {
      return &log_Pb.header_buffer;
    }

  index = (int) ((char *) log_pg - (char *) log_Pb.pages_area) / LOG_PAGESIZE;

  /* Safe guard: index is valid. */
  assert (index >= 0 && index < log_Pb.num_buffers);
  /* Safe guard: log_pg is correctly aligned. */
  assert ((char *) log_Pb.pages_area + (UINT64) LOG_PAGESIZE * index == (char *) log_pg);

  return &log_Pb.buffers[index];
}

/*
 * logpb_initialize_log_buffer -
 *
 * return: nothing
 *
 *   log_buffer_p(in/oiut):
 *
 * NOTE:
 *
 */
static void
logpb_initialize_log_buffer (LOG_BUFFER * log_buffer_p, LOG_PAGE * log_pg)
{
  log_buffer_p->pageid = NULL_PAGEID;
  log_buffer_p->phy_pageid = NULL_PAGEID;
  log_buffer_p->dirty = false;
  log_buffer_p->logpage = log_pg;
  log_buffer_p->logpage->hdr.logical_pageid = NULL_PAGEID;
  log_buffer_p->logpage->hdr.offset = NULL_OFFSET;
}

/*
* logpb_compute_page_checksum - Computes log page checksum.
* return: error code
* thread_p (in) : thread entry
* log_pgptr (in) : log page pointer
* checksum_crc32(out): computed checksum
*   Note: Currently CRC32 is used as checksum.
*/
static int
logpb_compute_page_checksum (THREAD_ENTRY * thread_p, LOG_PAGE * log_pgptr, int *checksum_crc32)
{
  int error_code = NO_ERROR, saved_checksum_crc32;
  assert (log_pgptr != NULL && checksum_crc32 != NULL);

  /* Save the old page checksum. */
  saved_checksum_crc32 = log_pgptr->hdr.checksum;

  /* Resets checksum to not affect the new computation. */
  log_pgptr->hdr.checksum = 0;

  /* Computes the page checksum. */
  error_code = crypt_crc32 (thread_p, (char *) log_pgptr, LOG_PAGESIZE, checksum_crc32);

  /* Restores the saved checksum */
  log_pgptr->hdr.checksum = saved_checksum_crc32;

  return error_code;
}

/*
* logpb_set_page_checksum - Set log page checksum.
* return: error code
* thread_p (in) : thread entry
* log_pgptr (in) : log page pointer
*   Note: Currently CRC32 is used as checksum.
*/
STATIC_INLINE int
logpb_set_page_checksum (THREAD_ENTRY * thread_p, LOG_PAGE * log_pgptr)
{
  int error_code = NO_ERROR, checksum_crc32;
  assert (log_pgptr != NULL);

  /* Computes the page checksum. */
  error_code = logpb_compute_page_checksum (thread_p, log_pgptr, &checksum_crc32);
  if (error_code == NO_ERROR)
    {
      log_pgptr->hdr.checksum = checksum_crc32;
    }

  return error_code;
}

/*
* logpb_page_has_valid_checksum - Check whether the log page checksum is valid.
*   return: error code
*   thread_p(in): thread entry
*   log_pgptr(in): the log page
*   has_valid_checksum(out): true, if has valid checksum.
*/
static int
logpb_page_has_valid_checksum (THREAD_ENTRY * thread_p, LOG_PAGE * log_pgptr, bool * has_valid_checksum)
{
  int checksum_crc32, error_code = NO_ERROR;
  assert (log_pgptr != NULL && has_valid_checksum != NULL);

  error_code = logpb_compute_page_checksum (thread_p, log_pgptr, &checksum_crc32);
  if (error_code == NO_ERROR)
    {
      *has_valid_checksum = checksum_crc32 == log_pgptr->hdr.checksum;
    }

  return error_code;
}

/*
 * logpb_initialize_pool - Initialize the log buffer pool
 *
 * return: NO_ERROR if all OK, ER_ status otherwise
 *
 * NOTE:Initialize the log buffer pool. All resident pages are invalidated.
 */
int
logpb_initialize_pool (THREAD_ENTRY * thread_p)
{
  int error_code = NO_ERROR;
  int i;
  LOG_GROUP_COMMIT_INFO *group_commit_info = &log_Gl.group_commit_info;
  LOGWR_INFO *writer_info = &log_Gl.writer_info;

  if (lzo_init () == LZO_E_OK)
    {				/* lzo library init */
      if (!prm_get_bool_value (PRM_ID_LOG_COMPRESS))
	{
	  log_zip_support = false;
	}
      else
	{
#if defined(SERVER_MODE)
	  log_zip_support = true;
#else
	  log_zip_undo = log_zip_alloc (IO_PAGESIZE, true);
	  log_zip_redo = log_zip_alloc (IO_PAGESIZE, true);
	  log_data_length = IO_PAGESIZE * 2;
	  log_data_ptr = (char *) malloc (log_data_length);
	  if (log_data_ptr == NULL)
	    {
	      er_set (ER_ERROR_SEVERITY, ARG_FILE_LINE, ER_OUT_OF_VIRTUAL_MEMORY, 1, (size_t) log_data_length);
	    }

	  if (log_zip_undo == NULL || log_zip_redo == NULL || log_data_ptr == NULL)
	    {
	      log_zip_support = false;
	      if (log_zip_undo)
		{
		  log_zip_free (log_zip_undo);
		  log_zip_undo = NULL;
		}
	      if (log_zip_redo)
		{
		  log_zip_free (log_zip_redo);
		  log_zip_redo = NULL;
		}
	      if (log_data_ptr)
		{
		  free_and_init (log_data_ptr);
		  log_data_length = 0;
		}
	    }
	  else
	    {
	      log_zip_support = true;
	    }
#endif
	}
    }
  else
    {
      log_zip_support = false;
    }

  assert (LOG_CS_OWN_WRITE_MODE (thread_p));

  if (logpb_Initialized == true)
    {
      logpb_finalize_pool (thread_p);
    }

  assert (log_Pb.pages_area == NULL);
  assert (logpb_Initialized == false);

  logpb_Logging = prm_get_bool_value (PRM_ID_LOGPB_LOGGING_DEBUG);

  /* 
   * Create an area to keep the number of desired buffers
   */
  log_Pb.num_buffers = prm_get_integer_value (PRM_ID_LOG_NBUFFERS);

  /* allocate a pointer array to point to each buffer */
  log_Pb.buffers = (LOG_BUFFER *) malloc ((size_t) ((size_t) log_Pb.num_buffers * sizeof (*log_Pb.buffers)));
  if (log_Pb.buffers == NULL)
    {
      er_set (ER_ERROR_SEVERITY, ARG_FILE_LINE, ER_OUT_OF_VIRTUAL_MEMORY, 1,
	      log_Pb.num_buffers * sizeof (*log_Pb.buffers));
      return ER_OUT_OF_VIRTUAL_MEMORY;
    }

  log_Pb.pages_area = (LOG_PAGE *) malloc ((size_t) ((size_t) log_Pb.num_buffers * (LOG_PAGESIZE)));
  if (log_Pb.pages_area == NULL)
    {
      free_and_init (log_Pb.buffers);
      er_set (ER_ERROR_SEVERITY, ARG_FILE_LINE, ER_OUT_OF_VIRTUAL_MEMORY, 1, log_Pb.num_buffers * (LOG_PAGESIZE));
      return ER_OUT_OF_VIRTUAL_MEMORY;
    }

  /* Initialize every new buffer */
  MEM_REGION_INIT (log_Pb.pages_area, (size_t) log_Pb.num_buffers * LOG_PAGESIZE);
  for (i = 0; i < log_Pb.num_buffers; i++)
    {
      logpb_initialize_log_buffer (&log_Pb.buffers[i],
				   (LOG_PAGE *) ((char *) log_Pb.pages_area + (UINT64) i * (LOG_PAGESIZE)));
    }

  log_Pb.header_page = (LOG_PAGE *) malloc (LOG_PAGESIZE);
  if (log_Pb.header_page == NULL)
    {
      free_and_init (log_Pb.buffers);
      free_and_init (log_Pb.pages_area);
      er_set (ER_ERROR_SEVERITY, ARG_FILE_LINE, ER_OUT_OF_VIRTUAL_MEMORY, 1, LOG_PAGESIZE);
      return ER_OUT_OF_VIRTUAL_MEMORY;
    }

  MEM_REGION_INIT (log_Pb.header_page, LOG_PAGESIZE);
  logpb_initialize_log_buffer (&log_Pb.header_buffer, log_Pb.header_page);

  error_code = logpb_initialize_flush_info ();
  if (error_code != NO_ERROR)
    {
      goto error;
    }

  /* Initialize partial append */
  log_Pb.partial_append.status = LOGPB_APPENDREC_SUCCESS;
  log_Pb.partial_append.log_page_record_header =
    (LOG_PAGE *) PTR_ALIGN (log_Pb.partial_append.buffer_log_page, MAX_ALIGNMENT);

  logpb_Initialized = true;
  pthread_mutex_init (&log_Gl.chkpt_lsa_lock, NULL);

  pthread_cond_init (&group_commit_info->gc_cond, NULL);
  pthread_mutex_init (&group_commit_info->gc_mutex, NULL);

  pthread_mutex_init (&writer_info->wr_list_mutex, NULL);

  pthread_cond_init (&writer_info->flush_start_cond, NULL);
  pthread_mutex_init (&writer_info->flush_start_mutex, NULL);

  pthread_cond_init (&writer_info->flush_wait_cond, NULL);
  pthread_mutex_init (&writer_info->flush_wait_mutex, NULL);

  pthread_cond_init (&writer_info->flush_end_cond, NULL);
  pthread_mutex_init (&writer_info->flush_end_mutex, NULL);

  writer_info->is_init = true;

  return error_code;

error:

  logpb_finalize_pool (thread_p);
  logpb_fatal_error (thread_p, false, ARG_FILE_LINE, "log_pbpool_init");

  return error_code;
}

/*
 * logpb_finalize_pool - TERMINATES THE LOG BUFFER POOL
 *
 * return: nothing
 *
 * NOTE:Terminate the log buffer pool. All log resident pages are invalidated.
 */
void
logpb_finalize_pool (THREAD_ENTRY * thread_p)
{
  assert (LOG_CS_OWN_WRITE_MODE (NULL));

  if (logpb_Initialized == false)
    {
      /* logpb already finalized */
      return;
    }

  if (log_Gl.append.log_pgptr != NULL)
    {
      log_Gl.append.log_pgptr = NULL;
    }
  logpb_set_nxio_lsa (&NULL_LSA);
  LSA_SET_NULL (&log_Gl.append.prev_lsa);
  /* copy log_Gl.append.prev_lsa to log_Gl.prior_info.prev_lsa */
  LOG_RESET_PREV_LSA (&log_Gl.append.prev_lsa);

#if defined(CUBRID_DEBUG)
  if (logpb_is_any_dirty (thread_p) == true || logpb_is_any_fix (thread_p) == true)
    {
      er_log_debug (ARG_FILE_LINE, "log_pbpool_final: Log Buffer pool contains dirty or fixed pages at the end.\n");
      logpb_dump (thread_p, stdout);
    }
#endif /* CUBRID_DEBUG */

  free_and_init (log_Pb.buffers);
  free_and_init (log_Pb.pages_area);
  free_and_init (log_Pb.header_page);
  log_Pb.num_buffers = 0;
  logpb_Initialized = false;
  logpb_finalize_flush_info ();

  pthread_mutex_destroy (&log_Gl.chkpt_lsa_lock);

  pthread_mutex_destroy (&log_Gl.group_commit_info.gc_mutex);
  pthread_cond_destroy (&log_Gl.group_commit_info.gc_cond);

  logpb_finalize_writer_info ();

  if (log_zip_support)
    {
#if defined (SERVER_MODE)
#else
      if (log_zip_undo)
	{
	  log_zip_free (log_zip_undo);
	  log_zip_undo = NULL;
	}
      if (log_zip_redo)
	{
	  log_zip_free (log_zip_redo);
	  log_zip_redo = NULL;
	}
      if (log_data_ptr)
	{
	  free_and_init (log_data_ptr);
	  log_data_length = 0;
	}
#endif
    }
}

/*
 * logpb_is_pool_initialized - Find out if buffer pool has been initialized
 *
 * return:
 *
 * NOTE:Find out if the buffer pool has been initialized.
 */
bool
logpb_is_pool_initialized (void)
{
  assert (LOG_CS_OWN_WRITE_MODE (NULL));

  return logpb_Initialized;
}

/*
 * logpb_invalidate_pool - Invalidate all buffers in buffer pool
 *
 * return: Pointer to the page or NULL
 *
 * NOTE:Invalidate all unfixed buffers in the buffer pool.
 *              This is needed when we reset the log header information.
 */
void
logpb_invalidate_pool (THREAD_ENTRY * thread_p)
{
  LOG_BUFFER *log_bufptr;	/* A log buffer */
  int i;

  assert (LOG_CS_OWN_WRITE_MODE (thread_p));

  if (logpb_Initialized == false)
    {
      return;
    }

  /* 
   * Flush any append dirty buffers at this moment.
   * Then, invalidate any buffer that it is not fixed and dirty
   */
  logpb_flush_pages_direct (thread_p);

  for (i = 0; i < log_Pb.num_buffers; i++)
    {
      log_bufptr = LOGPB_FIND_BUFPTR (i);
      if (log_bufptr->pageid != NULL_PAGEID && !log_bufptr->dirty == false)
	{
	  logpb_initialize_log_buffer (log_bufptr, log_bufptr->logpage);
	}
    }
}


/*
 * logpb_create_page - Create a log page on a log buffer
 *
 * return: Pointer to the page or NULL
 *
 *   pageid(in): Page identifier
 *
 * NOTE:Creates the log page identified by pageid on a log buffer and return such buffer.
 *              Just initializes log buffer hdr,
 *              To read a page from disk is not needed.
 */
LOG_PAGE *
logpb_create_page (THREAD_ENTRY * thread_p, LOG_PAGEID pageid)
{
  return logpb_locate_page (thread_p, pageid, NEW_PAGE);
}

/*
 * logpb_locate_page - Fetch a log page
 *
 * return: Pointer to the page or NULL
 *
 *   pageid(in): Page identifier
 *   fetch_mode(in): Is this a new log page ?. That is, can we avoid the I/O
 *
 * NOTE: first, the function checks if the pageid is the header page id.
 *       if it is not, it brings the coresponding page from the log page buffer.
 *       if the actual pageid differs from the buffer pageid, it means that it should
 *       be invalidated - it contains another page - and it is flushed to disk, if it
 *       is dirty. Now, if the pageid is null , we have a clear log page. If the fetch
 *       mode is NEW_PAGE, it set the fields in the buffer, else, if it is OLD_PAGE, 
 *       it brings the page from the disk. The last case is if the page is not NULL, and
 *       it is equal with the pageid. This means it is an OLD_PAGE request, and it returns
 *       that page.
 */
static LOG_PAGE *
logpb_locate_page (THREAD_ENTRY * thread_p, LOG_PAGEID pageid, PAGE_FETCH_MODE fetch_mode)
{
  LOG_BUFFER *log_bufptr = NULL;	/* A log buffer */
  LOG_PHY_PAGEID phy_pageid = NULL_PAGEID;	/* The corresponding physical page */
  bool is_perf_tracking;
  TSC_TICKS start_tick, end_tick;
  TSCTIMEVAL tv_diff;
  UINT64 fix_wait_time;
  PERF_PAGE_MODE stat_page_found = PERF_PAGE_MODE_OLD_IN_BUFFER;
  int index;

  logpb_log ("called logpb_locate_page for pageid %lld, fetch_mode=%s", (long long int) pageid,
	     fetch_mode == NEW_PAGE ? "new_page" : "old_page\n");

  is_perf_tracking = perfmon_is_perf_tracking ();
  if (is_perf_tracking)
    {
      tsc_getticks (&start_tick);
    }

  assert (pageid != NULL_PAGEID);
  assert ((fetch_mode == NEW_PAGE) || (fetch_mode == OLD_PAGE));
  assert (LOG_CS_OWN_WRITE_MODE (thread_p));

  if (pageid == LOGPB_HEADER_PAGE_ID)
    {
      log_bufptr = &log_Pb.header_buffer;
    }
  else
    {
      index = logpb_get_log_buffer_index ((int) pageid);
      if (index >= 0 && index < log_Pb.num_buffers)
	{
	  log_bufptr = &log_Pb.buffers[index];
	}
      else
	{
	  er_set (ER_FATAL_ERROR_SEVERITY, ARG_FILE_LINE, ER_LOG_PAGE_CORRUPTED, 1, pageid);
	  return NULL;
	}

    }
  assert (log_bufptr != NULL);

  if (log_bufptr->pageid != NULL_PAGEID && log_bufptr->pageid != pageid)
    {
      if (log_bufptr->dirty == true)
	{
	  /* should not happen */
	  assert_release (false);
	  logpb_log ("logpb_locate_page: fatal error, victimizing dirty log page %lld.\n",
		     (long long int) log_bufptr->pageid);

	  if (logpb_write_page_to_disk (thread_p, log_bufptr->logpage, log_bufptr->pageid) != NO_ERROR)
	    {
	      assert_release (false);
	      return NULL;
	    }
	  log_bufptr->dirty = false;
	  perfmon_inc_stat (thread_p, PSTAT_LOG_NUM_REPLACEMENTS_IOWRITES);
	}

      log_bufptr->pageid = NULL_PAGEID;	/* invalidate buffer */
      perfmon_inc_stat (thread_p, PSTAT_LOG_NUM_REPLACEMENTS);
    }

  if (log_bufptr->pageid == NULL_PAGEID)
    {
      if (fetch_mode == NEW_PAGE)
	{
	  log_bufptr->logpage->hdr.logical_pageid = pageid;
	  log_bufptr->logpage->hdr.offset = NULL_OFFSET;
	}
      else
	{
	  stat_page_found = PERF_PAGE_MODE_OLD_LOCK_WAIT;
	  if (logpb_read_page_from_file (thread_p, pageid, LOG_CS_FORCE_USE, log_bufptr->logpage) != NO_ERROR)
	    {
	      assert_release (false);
	      return NULL;
	    }
	}
      phy_pageid = logpb_to_physical_pageid (pageid);
      log_bufptr->phy_pageid = phy_pageid;
      log_bufptr->pageid = pageid;
    }
  else
    {
      assert (fetch_mode == OLD_PAGE);
      assert (log_bufptr->pageid == pageid);
      logpb_log ("logpb_locate_page using log buffer entry for pageid = %lld", pageid);
    }

  perfmon_inc_stat (thread_p, PSTAT_LOG_NUM_FETCHES);
  if (is_perf_tracking)
    {
      tsc_getticks (&end_tick);
      tsc_elapsed_time_usec (&tv_diff, end_tick, start_tick);
      fix_wait_time = tv_diff.tv_sec * 1000000LL + tv_diff.tv_usec;
      if (fix_wait_time > 0)
	{
	  perfmon_pbx_fix_acquire_time (thread_p, PAGE_LOG, stat_page_found, PERF_HOLDER_LATCH_READ,
					PERF_UNCONDITIONAL_FIX_WITH_WAIT, fix_wait_time);
	}
    }

  ASSERT_ALIGN (log_bufptr->logpage->area, MAX_ALIGNMENT);
  return log_bufptr->logpage;
}

/*
 * logpb_set_dirty - Mark the current page dirty
 *
 * return: nothing
 *
 *   log_pgptr(in): Log page pointer
 *
 * NOTE:Mark the current log page as dirty.
 */
void
logpb_set_dirty (THREAD_ENTRY * thread_p, LOG_PAGE * log_pgptr)
{
  LOG_BUFFER *bufptr;		/* Log buffer associated with given page */

  /* Get the address of the buffer from the page. */
  bufptr = logpb_get_log_buffer (log_pgptr);
  if (!bufptr->dirty)
    {
      logpb_log ("dirty flag set for pageid = %lld\n", (long long int) bufptr->pageid);
    }
#if defined(CUBRID_DEBUG)
  if (bufptr->pageid != LOGPB_HEADER_PAGE_ID
      && (bufptr->pageid < LOGPB_NEXT_ARCHIVE_PAGE_ID || bufptr->pageid > LOGPB_LAST_ACTIVE_PAGE_ID))
    {
      er_set (ER_WARNING_SEVERITY, ARG_FILE_LINE, ER_LOG_FLUSHING_UNUPDATABLE, 1, bufptr->pageid);
    }
#endif /* CUBRID_DEBUG */

  bufptr->dirty = true;
}

/*
 * logpb_is_dirty - Find if current log page pointer is dirty
 *
 * return:
 *
 *   log_pgptr(in): Log page pointer
 *
 * NOTE:Find if the current log page is dirty.
 */
static bool
logpb_is_dirty (THREAD_ENTRY * thread_p, LOG_PAGE * log_pgptr)
{
  LOG_BUFFER *bufptr;		/* Log buffer associated with given page */
  bool is_dirty;

  assert (LOG_CS_OWN_WRITE_MODE (thread_p));

  /* Get the address of the buffer from the page. */
  bufptr = logpb_get_log_buffer (log_pgptr);
  is_dirty = (bool) bufptr->dirty;

  return is_dirty;
}

#if !defined(NDEBUG)
/*
 * logpb_is_any_dirty - FIND IF ANY LOG BUFFER IS DIRTY
 *
 * return:
 *
 * NOTE:Find if any log buffer is dirty.
 */
static bool
logpb_is_any_dirty (THREAD_ENTRY * thread_p)
{
  LOG_BUFFER *bufptr;		/* A log buffer */
  int i;
  bool ret;

  assert (LOG_CS_OWN_WRITE_MODE (thread_p));

  ret = false;
  for (i = 0; i < log_Pb.num_buffers; i++)
    {
      bufptr = LOGPB_FIND_BUFPTR (i);
      if (bufptr->dirty == true)
	{
	  ret = true;
	  break;
	}
    }

  return ret;
}
#endif /* !NDEBUG || CUBRID_DEBUG */

#if defined(CUBRID_DEBUG)
/*
 * logpb_is_any_fix - Find if any log buffer is fixed
 *
 * return:
 *
 * NOTE:Find if any buffer is fixed
 */
static bool
logpb_is_any_fix (THREAD_ENTRY * thread_p)
{
  LOG_BUFFER *bufptr;		/* A log buffer */
  int i, rv;
  bool ret;

  assert (LOG_CS_OWN_WRITE_MODE (thread_p));

  ret = false;
  for (i = 0; i < log_Pb.num_buffers; i++)
    {
      bufptr = LOGPB_FIND_BUFPTR (i);
      if (bufptr->pageid != NULL_PAGEID)
	{
	  ret = true;
	  break;
	}
    }

  return ret;
}
#endif /* CUBRID_DEBUG */

/*
 * logpb_flush_page - Flush a page of the active portion of the log to disk
 *
 * return: nothing
 *
 *   log_pgptr(in): Log page pointer
 *
 * NOTE:The log page (of the active portion of the log) associated
 *              with pageptr is written out to disk and is optionally freed.
 */
int
logpb_flush_page (THREAD_ENTRY * thread_p, LOG_PAGE * log_pgptr)
{
  LOG_BUFFER *bufptr;		/* Log buffer associated with given page */

  /* Get the address of the buffer from the page. */
  bufptr = logpb_get_log_buffer (log_pgptr);

  assert (LOG_CS_OWN_WRITE_MODE (thread_p));

  logpb_log ("called logpb_flush_page for pageid = %lld\n", (long long int) bufptr->pageid);

#if defined(CUBRID_DEBUG)
  if (bufptr->pageid != LOGPB_HEADER_PAGE_ID
      && (bufptr->pageid < LOGPB_NEXT_ARCHIVE_PAGE_ID || bufptr->pageid > LOGPB_LAST_ACTIVE_PAGE_ID))
    {
      er_set (ER_WARNING_SEVERITY, ARG_FILE_LINE, ER_LOG_FLUSHING_UNUPDATABLE, 1, bufptr->pageid);
      return ER_LOG_FLUSHING_UNUPDATABLE;
    }
  if (bufptr->phy_pageid == NULL_PAGEID || bufptr->phy_pageid != logpb_to_physical_pageid (bufptr->pageid))
    {
      /* Bad physical log page for such logical page */
      er_set (ER_FATAL_ERROR_SEVERITY, ARG_FILE_LINE, ER_LOG_PAGE_CORRUPTED, 1, bufptr->pageid);
      logpb_fatal_error (thread_p, true, ARG_FILE_LINE, "logpb_flush_page");
      return ER_LOG_PAGE_CORRUPTED;
    }
#endif /* CUBRID_DEBUG */

  if (bufptr->dirty == true)
    {
      /* 
       * The buffer is dirty, flush it
       */

      /* 
       * Even when the log has been open with the o_sync option, force a sync
       * since some Operationg system (HP) seems that does not have the effect
       * of forcing the page to disk without doing fync
       */

      if (logpb_write_page_to_disk (thread_p, log_pgptr, bufptr->pageid) != NO_ERROR)
	{
	  goto error;
	}
      else
	{
	  bufptr->dirty = false;
	}
    }

  return NO_ERROR;

error:

  return ER_FAILED;
}

/*
 * logpb_get_page_id - Logical pageid of log buffer/page
 *
 * return: pageid
 *
 *   log_pgptr(in): Log page pointer
 *
 * NOTE:The page identifier of the given log page/buffer.
 *              The page is always fix when this funtion is called.
 *              In replacement, the page cannot be replaced because fix > 0.
 *              So, it isn't needed to lock mutex.
 */
LOG_PAGEID
logpb_get_page_id (LOG_PAGE * log_pgptr)
{
  LOG_BUFFER *bufptr;		/* Log buffer associated with given page */

  bufptr = logpb_get_log_buffer (log_pgptr);

  return bufptr->pageid;
}

/*
 * logpb_dump - DUMP THE LOG PAGE BUFFER POOL
 *
 * return: nothing
 *
 * NOTE:Dump the log page buffer pool. This function is used for debugging purposes.
 */
void
logpb_dump (THREAD_ENTRY * thread_p, FILE * out_fp)
{
  if (logpb_Initialized == false)
    {
      return;
    }

  assert (LOG_CS_OWN_WRITE_MODE (thread_p));

  logpb_dump_information (out_fp);

  if (log_Gl.flush_info.num_toflush > 0)
    {
      logpb_dump_to_flush_page (out_fp);
    }

  (void) fprintf (out_fp, "\n\n");
  (void) fprintf (out_fp, "Buf Log_Pageid Phy_pageid Drt Rct Bufaddr   Pagearea    HDR:Pageid offset\n");

  logpb_dump_pages (out_fp);
}

/*
 * logpb_dump_information -
 *
 * return: nothing
 *
 * NOTE:
 */
static void
logpb_dump_information (FILE * out_fp)
{
  long long int append;
  int i;

  fprintf (out_fp, "\n\n ** DUMP OF LOG BUFFER POOL INFORMATION **\n\n");

  fprintf (out_fp, "\nHash table dump\n");
  for (i = 0; i < log_Pb.num_buffers; i++)
    {
      fprintf (out_fp, "Pageid = %5lld, Address = %p\n", (long long int) i, (void *) &log_Pb.buffers[i]);
    }
  fprintf (out_fp, "\n\n");

  fprintf (out_fp, " Next IO_LSA = %lld|%d, Current append LSA = %lld|%d, Prev append LSA = %lld|%d\n"
	   " Prior LSA = %lld|%d, Prev prior LSA = %lld|%d\n\n",
	   (long long int) log_Gl.append.nxio_lsa.pageid, (int) log_Gl.append.nxio_lsa.offset,
	   (long long int) log_Gl.hdr.append_lsa.pageid, (int) log_Gl.hdr.append_lsa.offset,
	   (long long int) log_Gl.append.prev_lsa.pageid, (int) log_Gl.append.prev_lsa.offset,
	   (long long int) log_Gl.prior_info.prior_lsa.pageid, (int) log_Gl.prior_info.prior_lsa.offset,
	   (long long int) log_Gl.prior_info.prev_lsa.pageid, (int) log_Gl.prior_info.prev_lsa.offset);

  if (log_Gl.append.log_pgptr == NULL)
    {
      append = NULL_PAGEID;
    }
  else
    {
      append = logpb_get_page_id (log_Gl.append.log_pgptr);
    }

  fprintf (out_fp, " Append to_flush array: max = %d, num_active = %d\n"
	   " Current append page = %lld\n", log_Gl.flush_info.max_toflush, log_Gl.flush_info.num_toflush, append);
}

/*
 * logpb_dump_to_flush_page -
 *
 * return: nothing
 *
 * NOTE:
 */
static void
logpb_dump_to_flush_page (FILE * out_fp)
{
  int i;
  LOG_BUFFER *log_bufptr;
  LOG_FLUSH_INFO *flush_info = &log_Gl.flush_info;

  (void) fprintf (out_fp, " Candidate append pages to flush are:\n");

  for (i = 0; i < flush_info->num_toflush; i++)
    {
      log_bufptr = logpb_get_log_buffer (flush_info->toflush[i]);
      if (i != 0)
	{
	  if ((i % 10) == 0)
	    {
	      fprintf (out_fp, ",\n");
	    }
	  else
	    {
	      fprintf (out_fp, ",");
	    }
	}
      fprintf (out_fp, " %4lld", (long long int) log_bufptr->pageid);
    }

  fprintf (out_fp, "\n");
}

/*
 * logpb_dump_pages -
 *
 * return: nothing
 *
 * NOTE:
 */
static void
logpb_dump_pages (FILE * out_fp)
{
  int i;
  LOG_BUFFER *log_bufptr;

  for (i = 0; i < log_Pb.num_buffers; i++)
    {
      log_bufptr = LOGPB_FIND_BUFPTR (i);
      if (log_bufptr->pageid == NULL_PAGEID)
	{
	  /* *** ** (void)fprintf(stdout, "%3d ..\n", i); */
	  continue;
	}
      else
	{
	  fprintf (out_fp, "%3d %10lld %10d %3d %p %p-%p %4s %5lld %5d\n",
		   i, (long long) log_bufptr->pageid, log_bufptr->phy_pageid, log_bufptr->dirty,
		   (void *) log_bufptr, (void *) (log_bufptr->logpage),
		   (void *) (&log_bufptr->logpage->area[LOGAREA_SIZE - 1]), "",
		   (long long) log_bufptr->logpage->hdr.logical_pageid, log_bufptr->logpage->hdr.offset);
	}
    }
  fprintf (out_fp, "\n");
}

/*
 * logpb_initialize_backup_info - initialized backup information
 *
 * return: nothing
 *
 * NOTE:
 */
static void
logpb_initialize_backup_info (LOG_HEADER * log_hdr)
{
  int i;

  for (i = 0; i < FILEIO_BACKUP_UNDEFINED_LEVEL; i++)
    {
      log_hdr->bkinfo[i].ndirty_pages_post_bkup = 0;
      log_hdr->bkinfo[i].io_baseln_time = 0;
      log_hdr->bkinfo[i].io_numpages = 0;
      log_hdr->bkinfo[i].io_bkuptime = 0;
    }
}

/*
 * logpb_initialize_header - Initialize log header structure
 *
 * return: nothing
 *
 *   loghdr(in/out): Log header structure
 *   prefix_logname(in): Name of the log volumes. It is usually set the same as
 *                      database name. For example, if the value is equal to
 *                      "db", the names of the log volumes created are as
 *                      follow:
 *                      Active_log      = db_logactive
 *                      Archive_logs    = db_logarchive.0
 *                                        db_logarchive.1
 *                                             .
 *                                             .
 *                                             .
 *                                        db_logarchive.n
 *                      Log_information = db_loginfo
 *                      Database Backup = db_backup
 *   npages(in): Size of active log in pages
 *   db_creation(in): Database creation time.
 *
 * NOTE:Initialize a log header structure.
 */
int
logpb_initialize_header (THREAD_ENTRY * thread_p, LOG_HEADER * loghdr, const char *prefix_logname,
			 DKNPAGES npages, INT64 * db_creation)
{
  int i;

  assert (LOG_CS_OWN_WRITE_MODE (thread_p));
  assert (loghdr != NULL);

  /* to also initialize padding bytes */
  memset (loghdr, 0, sizeof (LOG_HEADER));

  strncpy (loghdr->magic, CUBRID_MAGIC_LOG_ACTIVE, CUBRID_MAGIC_MAX_LENGTH);

  if (db_creation != NULL)
    {
      loghdr->db_creation = *db_creation;
    }
  else
    {
      loghdr->db_creation = -1;
    }

  if (strlen (rel_release_string ()) >= REL_MAX_RELEASE_LENGTH)
    {
      er_set (ER_FATAL_ERROR_SEVERITY, ARG_FILE_LINE, ER_LOG_COMPILATION_RELEASE, 2, rel_release_string (),
	      REL_MAX_RELEASE_LENGTH);
      logpb_fatal_error (thread_p, true, ARG_FILE_LINE, "log_init_logheader");
      return ER_LOG_COMPILATION_RELEASE;
    }

  strncpy (loghdr->db_release, rel_release_string (), REL_MAX_RELEASE_LENGTH);
  loghdr->db_compatibility = rel_disk_compatible ();
  loghdr->db_iopagesize = IO_PAGESIZE;
  loghdr->db_logpagesize = LOG_PAGESIZE;
  loghdr->is_shutdown = true;
  loghdr->next_trid = LOG_SYSTEM_TRANID + 1;
  loghdr->mvcc_next_id = MVCCID_FIRST;
  loghdr->avg_ntrans = LOG_ESTIMATE_NACTIVE_TRANS;
  loghdr->avg_nlocks = LOG_ESTIMATE_NOBJ_LOCKS;
  loghdr->npages = npages - 1;	/* Hdr pg is stolen */
  loghdr->db_charset = lang_charset ();
  loghdr->fpageid = 0;
  loghdr->append_lsa.pageid = loghdr->fpageid;
  loghdr->append_lsa.offset = 0;
  LSA_COPY (&loghdr->chkpt_lsa, &loghdr->append_lsa);
  loghdr->nxarv_pageid = loghdr->fpageid;
  loghdr->nxarv_phy_pageid = 1;
  loghdr->nxarv_num = 0;
  loghdr->last_arv_num_for_syscrashes = -1;
  loghdr->last_deleted_arv_num = -1;
  loghdr->has_logging_been_skipped = false;
  LSA_SET_NULL (&loghdr->bkup_level0_lsa);
  LSA_SET_NULL (&loghdr->bkup_level1_lsa);
  LSA_SET_NULL (&loghdr->bkup_level2_lsa);
  if (prefix_logname != NULL)
    {
      strcpy (loghdr->prefix_name, prefix_logname);
    }
  else
    {
      loghdr->prefix_name[0] = '\0';
    }
  loghdr->vacuum_last_blockid = 0;
  loghdr->perm_status = LOG_PSTAT_CLEAR;

  for (i = 0; i < FILEIO_BACKUP_UNDEFINED_LEVEL; i++)
    {
      loghdr->bkinfo[i].bkup_attime = 0;
    }
  logpb_initialize_backup_info (loghdr);

  loghdr->ha_server_state = HA_SERVER_STATE_IDLE;
  loghdr->ha_file_status = -1;
  LSA_SET_NULL (&loghdr->eof_lsa);
  LSA_SET_NULL (&loghdr->smallest_lsa_at_last_chkpt);

  logpb_vacuum_reset_log_header_cache (thread_p, loghdr);

  return NO_ERROR;
}

/*
 * logpb_create_header_page - Create log header page
 *
 * return: Pointer to the page or NULL
 *
 * NOTE:Create the log header page.
 */
LOG_PAGE *
logpb_create_header_page (THREAD_ENTRY * thread_p)
{
  assert (LOG_CS_OWN_WRITE_MODE (thread_p));

  return logpb_create_page (thread_p, LOGPB_HEADER_PAGE_ID);
}

/*
 * logpb_copy_log_header - Copy a log header
 *
 * return: NO_ERROR if all OK
 *
 *   to_hdr(in): New log header
 *   from_hdr(in): Source log header
 * 
 * NOTE: Copy a log header.
 */
static int
logpb_copy_log_header (THREAD_ENTRY * thread_p, LOG_HEADER * to_hdr, const LOG_HEADER * from_hdr)
{
  assert (LOG_CS_OWN_WRITE_MODE (thread_p));
  assert (to_hdr != NULL);
  assert (from_hdr != NULL);

  to_hdr->mvcc_next_id = from_hdr->mvcc_next_id;

  /* Add other attributes that need to be copied */

  return NO_ERROR;
}

/*
 * logpb_fetch_header - Fetch log header
 *
 * return: nothing
 *
 *   hdr(in/out): Pointer where log header is stored
 *
 * NOTE:Read the log header into the area pointed by hdr.
 */
void
logpb_fetch_header (THREAD_ENTRY * thread_p, LOG_HEADER * hdr)
{
  assert (hdr != NULL);
  assert (LOG_CS_OWN_WRITE_MODE (thread_p));
  assert (log_Gl.loghdr_pgptr != NULL);

  logpb_fetch_header_with_buffer (thread_p, hdr, log_Gl.loghdr_pgptr);

  /* sync append_lsa to prior_lsa */
  LOG_RESET_APPEND_LSA (&log_Gl.hdr.append_lsa);
}

/*
 * logpb_fetch_header_with_buffer - Fetch log header using given buffer
 *
 * return: nothing
 *
 *   hdr(in/out): Pointer where log header is stored
 *   log_pgptr(in/out): log page buffer ptr
 *
 * NOTE:Read the log header into the area pointed by hdr
 */
void
logpb_fetch_header_with_buffer (THREAD_ENTRY * thread_p, LOG_HEADER * hdr, LOG_PAGE * log_pgptr)
{
  LOG_HEADER *log_hdr;		/* The log header */
  LOG_LSA header_lsa;

  assert (hdr != NULL);
  assert (LOG_CS_OWN_WRITE_MODE (thread_p));
  assert (log_pgptr != NULL);

  header_lsa.pageid = LOGPB_HEADER_PAGE_ID;
  header_lsa.offset = LOG_PAGESIZE;

  if ((logpb_fetch_page (thread_p, &header_lsa, LOG_CS_SAFE_READER, log_pgptr)) != NO_ERROR)
    {
      logpb_fatal_error (thread_p, true, ARG_FILE_LINE, "log_fetch_hdr_with_buf");
      /* This statement should not be reached */
      (void) logpb_initialize_header (thread_p, hdr, NULL, 0, NULL);
      return;
    }

  log_hdr = (LOG_HEADER *) (log_pgptr->area);
  *hdr = *log_hdr;

  assert (log_pgptr->hdr.logical_pageid == LOGPB_HEADER_PAGE_ID);
  assert (log_pgptr->hdr.offset == NULL_OFFSET);
}

/*
 * logpb_fetch_header_from_active_log - Fetch log header directly from active log file
 *
 * return: error code
 *
 *   hdr(in/out): Pointer where log header is stored
 *   log_pgptr(in/out): log page buffer ptr
 *
 * NOTE: Should be used only during boot sequence.
 */
static int
logpb_fetch_header_from_active_log (THREAD_ENTRY * thread_p, const char *db_fullname, const char *logpath,
				    const char *prefix_logname, LOG_HEADER * hdr, LOG_PAGE * log_pgptr)
{
  LOG_HEADER *log_hdr;		/* The log header */
  LOG_PHY_PAGEID phy_pageid;
  int error_code = NO_ERROR;

  assert (db_fullname != NULL);
  assert (logpath != NULL);
  assert (prefix_logname != NULL);
  assert (hdr != NULL);
  assert (LOG_CS_OWN_WRITE_MODE (thread_p));
  assert (log_pgptr != NULL);

  error_code = logpb_initialize_log_names (thread_p, db_fullname, logpath, prefix_logname);
  if (error_code != NO_ERROR)
    {
      goto error;
    }

  if (fileio_is_volume_exist (log_Name_active) == false)
    {
      error_code = ER_FAILED;
      goto error;
    }

  log_Gl.append.vdes = fileio_mount (thread_p, db_fullname, log_Name_active, LOG_DBLOG_ACTIVE_VOLID, true, false);
  if (log_Gl.append.vdes == NULL_VOLDES)
    {
      error_code = ER_FAILED;
      goto error;
    }

  phy_pageid = logpb_to_physical_pageid (LOGPB_HEADER_PAGE_ID);
  logpb_log ("reading from active log:%s, physical page is : %lld\n", log_Name_active, (long long int) phy_pageid);

  if (fileio_read (thread_p, log_Gl.append.vdes, log_pgptr, phy_pageid, LOG_PAGESIZE) == NULL)
    {
      er_set (ER_FATAL_ERROR_SEVERITY, ARG_FILE_LINE, ER_LOG_READ, 3, LOGPB_HEADER_PAGE_ID, phy_pageid,
	      log_Name_active);
      error_code = ER_LOG_READ;
      goto error;
    }

  log_hdr = (LOG_HEADER *) (log_pgptr->area);
  *hdr = *log_hdr;

  /* keep active log mounted : this prevents other process to access/change DB parameters */

  if (log_pgptr->hdr.logical_pageid != LOGPB_HEADER_PAGE_ID || log_pgptr->hdr.offset != NULL_OFFSET)
    {
      er_set (ER_ERROR_SEVERITY, ARG_FILE_LINE, ER_LOG_PAGE_CORRUPTED, 1, phy_pageid);
      error_code = ER_LOG_PAGE_CORRUPTED;
      goto error;
    }

error:
  return error_code;
}

/*
 * logpb_flush_header - Flush log header
 *
 * return: nothing
 *
 * NOTE:Flush out the log header from the global variable log_Gl.hdr to disk. Note append pages are not flushed.
 */
void
logpb_flush_header (THREAD_ENTRY * thread_p)
{
  LOG_HEADER *log_hdr;
#if defined(CUBRID_DEBUG)
  struct timeval start_time = { 0, 0 };
  struct timeval end_time = { 0, 0 };

  css_gettimeofday (&start_time, NULL);
#endif /* CUBRID_DEBUG */

  assert (LOG_CS_OWN_WRITE_MODE (thread_p));

  if (log_Gl.loghdr_pgptr == NULL)
    {
      assert (log_Gl.loghdr_pgptr != NULL);

      /* This is just a safe guard. log_initialize frees log_Gl.loghdr_pgptr when it fails. It can only happen when
       * deletedb or emergency utilities fail to initialize log. */
      log_Gl.loghdr_pgptr = (LOG_PAGE *) malloc (LOG_PAGESIZE);
      if (log_Gl.loghdr_pgptr == NULL)
	{
	  er_set (ER_ERROR_SEVERITY, ARG_FILE_LINE, ER_OUT_OF_VIRTUAL_MEMORY, 1, (size_t) LOG_PAGESIZE);
	  logpb_fatal_error (thread_p, true, ARG_FILE_LINE, "logpb_flush_header");
	  return;
	}
      memset (log_Gl.loghdr_pgptr, 0, LOG_PAGESIZE);
    }

  log_hdr = (LOG_HEADER *) (log_Gl.loghdr_pgptr->area);
  *log_hdr = log_Gl.hdr;

  log_Gl.loghdr_pgptr->hdr.logical_pageid = LOGPB_HEADER_PAGE_ID;
  log_Gl.loghdr_pgptr->hdr.offset = NULL_OFFSET;

  logpb_write_page_to_disk (thread_p, log_Gl.loghdr_pgptr, LOGPB_HEADER_PAGE_ID);

  log_Stat.flush_hdr_call_count++;
#if defined(CUBRID_DEBUG)
  gettimeofday (&end_time, NULL);
  log_Stat.last_flush_hdr_sec_by_LFT = LOG_GET_ELAPSED_TIME (end_time, start_time);
  log_Stat.total_flush_hdr_sec_by_LFT += log_Stat.last_flush_hdr_sec_by_LFT;
#endif /* CUBRID_DEBUG */

#if defined(CUBRID_DEBUG)
  er_log_debug (ARG_FILE_LINE, "log_flush_hdr: call count(%ld) avg flush (%f) \n", log_Stat.flush_hdr_call_count,
		(double) log_Stat.total_flush_hdr_sec_by_LFT / log_Stat.flush_hdr_call_count);
#endif /* CUBRID_DEBUG */
}

/*
 * logpb_fetch_page - Fetch a exist_log page using local buffer
 *
 * return: NO_ERROR if everything is ok, else ER_FAILED
 *
 *   pageid(in): Page identifier
 *   log_pgptr(in/out): Page buffer to copy
 *
 * NOTE:Fetch the log page identified by pageid into a log buffer and return such buffer.
 *              If there is the page in the log page buffer, copy it to buffer and return it.
 *              If not, read log page from log.
 */
int
logpb_fetch_page (THREAD_ENTRY * thread_p, LOG_LSA * req_lsa, LOG_CS_ACCESS_MODE access_mode, LOG_PAGE * log_pgptr)
{
  LOG_LSA append_lsa, append_prev_lsa;
  int rv;

  assert (log_pgptr != NULL);
  assert (req_lsa != NULL);
  assert (req_lsa->pageid != NULL_PAGEID);

  logpb_log ("called logpb_fetch_page with pageid = %lld\n", (long long int) req_lsa->pageid);

  LSA_COPY (&append_lsa, &log_Gl.hdr.append_lsa);
  LSA_COPY (&append_prev_lsa, &log_Gl.append.prev_lsa);

  /* 
   * This If block ensure belows,
   *  case 1. log page (of pageid) is in log page buffer (not prior_lsa list)
   *  case 2. EOL record which is written temporarily by
   *          logpb_flush_all_append_pages is cleared so there is no EOL
   *          in log page
   */

  if (LSA_LE (&append_lsa, req_lsa)	/* for case 1 */
      || LSA_LE (&append_prev_lsa, req_lsa))	/* for case 2 */
    {
      LOG_CS_ENTER (thread_p);

      assert (LSA_LE (&log_Gl.append.prev_lsa, &log_Gl.hdr.append_lsa));

      /* 
       * copy prior lsa list to log page buffer to ensure that required
       * pageid is in log page buffer
       */
      if (LSA_LE (&log_Gl.hdr.append_lsa, req_lsa))	/* retry with mutex */
	{
	  logpb_prior_lsa_append_all_list (thread_p);
	}

      LOG_CS_EXIT (thread_p);
    }

  /* 
   * most of the cases, we don't need calling logpb_copy_page with LOG_CS exclusive access,
   * if needed, we acquire READ mode in logpb_copy_page
   */
  rv = logpb_copy_page (thread_p, req_lsa->pageid, access_mode, log_pgptr);
  if (rv != NO_ERROR)
    {
      ASSERT_ERROR ();
      return ER_FAILED;
    }

  return NO_ERROR;
}

/*
 * logpb_copy_page_from_log_buffer -
 *
 * return: NO_ERROR if everything is ok
 *  pageid(in): Page identifier
 *  log_pgptr(in/out): Page buffer
 */
int
logpb_copy_page_from_log_buffer (THREAD_ENTRY * thread_p, LOG_PAGEID pageid, LOG_PAGE * log_pgptr)
{
  int rv;

  assert (log_pgptr != NULL);
  assert (pageid != NULL_PAGEID);
  assert (pageid <= log_Gl.hdr.append_lsa.pageid);

  logpb_log ("called logpb_copy_page_from_log_buffer with pageid = %lld\n", (long long int) pageid);

  rv = logpb_copy_page (thread_p, pageid, LOG_CS_FORCE_USE, log_pgptr);
  if (rv != NO_ERROR)
    {
      ASSERT_ERROR ();
      return ER_FAILED;
    }

  return NO_ERROR;
}

/*
 * logpb_copy_page_from_file -
 *  pageid(in): Page identifier
 *  log_pgptr(in/out): Page buffer
 * return: NO_ERROR if everything is ok
 *
 */
int
logpb_copy_page_from_file (THREAD_ENTRY * thread_p, LOG_PAGEID pageid, LOG_PAGE * log_pgptr)
{
  int rv;

  assert (log_pgptr != NULL);
  assert (pageid != NULL_PAGEID);
  assert (pageid <= log_Gl.hdr.append_lsa.pageid);

  logpb_log ("called logpb_copy_page_from_file with pageid = %lld\n", (long long int) pageid);

  LOG_CS_ENTER_READ_MODE (thread_p);
  if (log_pgptr != NULL)
    {
      rv = logpb_read_page_from_file (thread_p, pageid, LOG_CS_FORCE_USE, log_pgptr);
      if (rv != NO_ERROR)
	{
	  LOG_CS_EXIT (thread_p);
	  return ER_FAILED;
	}
    }
  LOG_CS_EXIT (thread_p);

  return NO_ERROR;
}

/*
 * logpb_copy_page - copy a exist_log page using local buffer
 *
 * return: NO_ERROR if everything is ok
 *
 *   pageid(in): Page identifier
 *   access_mode(in): access mode (reader, safe reader, writer)
 *   log_pgptr(in/out): Page buffer to copy
 *
 * NOTE:Fetch the log page identified by pageid into a log buffer and return such buffer.
 *              If there is the page in the log page buffer, copy it to buffer and return it.
 *              If not, read log page from log.
 */

static int
logpb_copy_page (THREAD_ENTRY * thread_p, LOG_PAGEID pageid, LOG_CS_ACCESS_MODE access_mode, LOG_PAGE * log_pgptr)
{
  LOG_BUFFER *log_bufptr = NULL;
  bool is_perf_tracking;
  TSC_TICKS start_tick, end_tick;
  TSCTIMEVAL tv_diff;
  UINT64 fix_wait_time;
  PERF_PAGE_MODE stat_page_found = PERF_PAGE_MODE_OLD_IN_BUFFER;
  bool log_csect_entered = false;
  int rv = NO_ERROR, index;

  assert (log_pgptr != NULL);
  assert (pageid != NULL_PAGEID);

  logpb_log ("called logpb_copy_page with pageid = %lld\n", (long long int) pageid);

  is_perf_tracking = perfmon_is_perf_tracking ();
  if (is_perf_tracking)
    {
      tsc_getticks (&start_tick);
    }

  if (access_mode != LOG_CS_SAFE_READER)
    {
      LOG_CS_ENTER_READ_MODE (thread_p);
      log_csect_entered = true;
    }

  if (pageid == LOGPB_HEADER_PAGE_ID)
    {
      /* copy header page into log_pgptr */
      log_bufptr = &log_Pb.header_buffer;

      if (log_bufptr->pageid == NULL_PAGEID)
	{
	  rv = logpb_read_page_from_file (thread_p, pageid, access_mode, log_pgptr);
	  if (rv != NO_ERROR)
	    {
	      rv = ER_FAILED;
	      goto exit;
	    }
	  stat_page_found = PERF_PAGE_MODE_OLD_LOCK_WAIT;
	}
      else
	{
	  memcpy (log_pgptr, log_bufptr->logpage, LOG_PAGESIZE);
	}

      goto exit;
    }

  index = logpb_get_log_buffer_index ((int) pageid);
  if (index >= 0 && index < log_Pb.num_buffers)
    {
      log_bufptr = &log_Pb.buffers[index];
    }
  else
    {
      er_set (ER_FATAL_ERROR_SEVERITY, ARG_FILE_LINE, ER_LOG_PAGE_CORRUPTED, 1, pageid);
      return ER_LOG_PAGE_CORRUPTED;
    }

  if (log_bufptr->pageid == pageid)
    {
      /* Copy page from log_bufptr into log_pgptr */
      memcpy (log_pgptr, log_bufptr->logpage, LOG_PAGESIZE);
      if (log_bufptr->pageid == pageid)
	{
	  goto exit;
	}
    }

  /* Could not get from log page buffer cache */
  rv = logpb_read_page_from_file (thread_p, pageid, access_mode, log_pgptr);
  if (rv != NO_ERROR)
    {
      rv = ER_FAILED;
      goto exit;
    }
  stat_page_found = PERF_PAGE_MODE_OLD_LOCK_WAIT;

  /* Always exit through here */
exit:
  if (log_csect_entered)
    {
      LOG_CS_EXIT (thread_p);
    }
  perfmon_inc_stat (thread_p, PSTAT_LOG_NUM_FETCHES);

  if (is_perf_tracking)
    {
      tsc_getticks (&end_tick);
      tsc_elapsed_time_usec (&tv_diff, end_tick, start_tick);
      fix_wait_time = tv_diff.tv_sec * 1000000LL + tv_diff.tv_usec;
      /* log page fix time : use dummy values for latch type and conditional type; use PERF_PAGE_MODE_OLD_LOCK_WAIT and 
       * PERF_PAGE_MODE_OLD_IN_BUFFER for page type : page is not found in log page buffer and must be read from
       * archive vs page is found in log page buffer */
      if (fix_wait_time > 0)
	{
	  perfmon_pbx_fix_acquire_time (thread_p, PAGE_LOG, stat_page_found, PERF_HOLDER_LATCH_READ,
					PERF_UNCONDITIONAL_FIX_WITH_WAIT, fix_wait_time);
	}
    }

  return rv;
}

/*
 * logpb_read_page_from_file - Fetch a exist_log page from log files
 *
 * return: NO_ERROR if everything is ok, else ER_GENERIC_ERROR
 *
 *   pageid(in): Page identifier
 *   log_pgptr(in/out): Page buffer to read
 *
 * NOTE:read the log page identified by pageid into a buffer from from archive or active log.
 */
int
logpb_read_page_from_file (THREAD_ENTRY * thread_p, LOG_PAGEID pageid, LOG_CS_ACCESS_MODE access_mode,
			   LOG_PAGE * log_pgptr)
{
  bool log_csect_entered = false;

  assert (log_pgptr != NULL);
  assert (pageid != NULL_PAGEID);

  logpb_log ("called logpb_read_page_from_file with pageid = %lld, hdr.logical_pageid = %lld, "
	     "LOGPB_ACTIVE_NPAGES = %d\n", (long long int) pageid, (long long int) log_pgptr->hdr.logical_pageid,
	     LOGPB_ACTIVE_NPAGES);

  if (access_mode == LOG_CS_SAFE_READER)
    {
      /* This is added here to block others from creating new archive or mounting/dismounting archives while the vacuum 
       * workers is trying to fetch its page from file. */
      /* This was first done only for active pages. This allowed other transaction create a new archive from active log 
       * after calling logpb_is_page_in_archive. Therefore the logpb_to_physical_pageid became flawed. */
      LOG_CS_ENTER_READ_MODE (thread_p);
      log_csect_entered = true;
    }
  else
    {
      assert (LOG_CS_OWN (thread_p));
    }

  if (logpb_is_page_in_archive (pageid)
      && (LOG_ISRESTARTED () == false || (pageid + LOGPB_ACTIVE_NPAGES) <= log_Gl.hdr.append_lsa.pageid))
    {
      if (logpb_fetch_from_archive (thread_p, pageid, log_pgptr, NULL, NULL, true) == NULL)
	{
#if defined (SERVER_MODE)
	  if (thread_p != NULL && thread_p->type == TT_VACUUM_MASTER)
	    {
	      vacuum_er_log_error (VACUUM_ER_LOG_MASTER | VACUUM_ER_LOG_ARCHIVES,
				   "Failed to fetch page %lld from archives.", pageid);
	    }
#endif /* SERVER_MODE */
	  goto error;
	}
    }
  else
    {
      LOG_PHY_PAGEID phy_pageid;

      /* 
       * Page is contained in the active log.
       * Find the corresponding physical page and read the page form disk.
       */
      phy_pageid = logpb_to_physical_pageid (pageid);
      logpb_log ("phy_pageid in logpb_read_page_from_file is %lld\n", (long long int) phy_pageid);

      perfmon_inc_stat (thread_p, PSTAT_LOG_NUM_IOREADS);

      if (fileio_read (thread_p, log_Gl.append.vdes, log_pgptr, phy_pageid, LOG_PAGESIZE) == NULL)
	{
	  er_set (ER_FATAL_ERROR_SEVERITY, ARG_FILE_LINE, ER_LOG_READ, 3, pageid, phy_pageid, log_Name_active);
	  goto error;
	}
      else
	{
#if !defined(NDEBUG)
	  if (boot_Server_status == BOOT_SERVER_UP || log_pgptr->hdr.logical_pageid != LOGPB_HEADER_PAGE_ID)
	    {
	      bool is_log_page_corrupted;
	      assert ((logpb_page_check_corruption (thread_p, log_pgptr, &is_log_page_corrupted) == NO_ERROR)
		      && (is_log_page_corrupted == false));
	    }
#endif
	  if (log_pgptr->hdr.logical_pageid != pageid)
	    {
	      if (log_pgptr->hdr.logical_pageid == pageid + LOGPB_ACTIVE_NPAGES)
		{
		  /* The active part where this archive page belonged was already, overwritten. Fetch the page from
		   * archive. */
		  if (logpb_fetch_from_archive (thread_p, pageid, log_pgptr, NULL, NULL, true) == NULL)
		    {
#if defined (SERVER_MODE)
		      if (thread_p != NULL && thread_p->type == TT_VACUUM_MASTER)
			{
			  vacuum_er_log_error (VACUUM_ER_LOG_MASTER | VACUUM_ER_LOG_ARCHIVES,
					       "Failed to fetch page %lld from archives.", pageid);
			}
#endif /* SERVER_MODE */
		      goto error;
		    }
		}
	      else
		{
		  /* Clean the buffer... since it may be corrupted */
		  er_set (ER_FATAL_ERROR_SEVERITY, ARG_FILE_LINE, ER_LOG_PAGE_CORRUPTED, 1, pageid);
		  goto error;
		}
	    }
	}
    }

  if (log_csect_entered)
    {
      LOG_CS_EXIT (thread_p);
    }

  /* keep old function's usage */
  return NO_ERROR;

error:
  if (log_csect_entered)
    {
      LOG_CS_EXIT (thread_p);
    }
  return ER_FAILED;
}

/*
 * logpb_read_page_from_active_log -
 *
 *   return: new num_pages
 *
 *   pageid(in):
 *   num_pages(in):
 *   log_pgptr(in/out):
 */
int
logpb_read_page_from_active_log (THREAD_ENTRY * thread_p, LOG_PAGEID pageid, int num_pages, LOG_PAGE * log_pgptr)
{
  LOG_PHY_PAGEID phy_start_pageid;

  assert (log_pgptr != NULL);
  assert (pageid != NULL_PAGEID);
  assert (num_pages > 0);

  logpb_log ("called logpb_read_page_from_active_log with pageid = %lld and num_pages = %d\n", (long long int) pageid,
	     num_pages);

  /* 
   * Page is contained in the active log.
   * Find the corresponding physical page and read the page from disk.
   */
  phy_start_pageid = logpb_to_physical_pageid (pageid);
  num_pages = MIN (num_pages, LOGPB_ACTIVE_NPAGES - phy_start_pageid + 1);

  perfmon_inc_stat (thread_p, PSTAT_LOG_NUM_IOREADS);
  if (fileio_read_pages (thread_p, log_Gl.append.vdes, (char *) log_pgptr, phy_start_pageid, num_pages, LOG_PAGESIZE) ==
      NULL)
    {
      er_set (ER_ERROR_SEVERITY, ARG_FILE_LINE, ER_LOG_READ, 3, pageid, phy_start_pageid, log_Name_active);
      return -1;
    }
  else
    {
      if (log_pgptr->hdr.logical_pageid != pageid)
	{
	  er_set (ER_ERROR_SEVERITY, ARG_FILE_LINE, ER_LOG_PAGE_CORRUPTED, 1, pageid);
	  return -1;
	}
    }

  return num_pages;
}

/*
 * logpb_write_page_to_disk - writes and syncs a log page to disk
 *
 * return: error code
 *
 *   log_pgptr(in/out): Log page pointer
 *   logical_pageid(in): logical page id
 *
 * NOTE:writes and syncs a log page to disk
 */
int
logpb_write_page_to_disk (THREAD_ENTRY * thread_p, LOG_PAGE * log_pgptr, LOG_PAGEID logical_pageid)
{
  int nbytes, error_code;
  LOG_PHY_PAGEID phy_pageid;

  assert (log_pgptr != NULL);
  assert (log_pgptr->hdr.logical_pageid == logical_pageid);
  /* we allow writing page as long as they do not belong to archive area */
  assert (logical_pageid == LOGPB_HEADER_PAGE_ID
	  || (!LOGPB_IS_ARCHIVE_PAGE (logical_pageid) && logical_pageid <= LOGPB_LAST_ACTIVE_PAGE_ID));

  logpb_log ("called logpb_write_page_to_disk for logical_pageid = %lld\n", (long long int) logical_pageid);

  /* Set page CRC before writing to disk. */
  if (prm_get_bool_value (PRM_ID_ENABLE_LOG_PAGE_CHECKSUM) == true)
    {
      error_code = logpb_set_page_checksum (thread_p, log_pgptr);
      if (error_code != NO_ERROR)
	{
	  return error_code;
	}
    }
  else
    {
      log_pgptr->hdr.checksum = 0;
    }

  phy_pageid = logpb_to_physical_pageid (logical_pageid);
  logpb_log ("phy_pageid in logpb_write_page_to_disk is %lld\n", (long long int) phy_pageid);

  /* log_Gl.append.vdes is only changed while starting or finishing or recovering server. So, log cs is not needed. */
  if (fileio_write (thread_p, log_Gl.append.vdes, log_pgptr, phy_pageid, LOG_PAGESIZE, dwb_is_created ()) == NULL)
    {
      if (er_errid () == ER_IO_WRITE_OUT_OF_SPACE)
	{
	  nbytes = log_Gl.hdr.db_logpagesize;
	  er_set (ER_FATAL_ERROR_SEVERITY, ARG_FILE_LINE, ER_LOG_WRITE_OUT_OF_SPACE, 4, logical_pageid, phy_pageid,
		  log_Name_active, nbytes);
	}
      else
	{
	  er_set_with_oserror (ER_FATAL_ERROR_SEVERITY, ARG_FILE_LINE, ER_LOG_WRITE, 3, logical_pageid, phy_pageid,
			       log_Name_active);
	}

      logpb_fatal_error (thread_p, true, ARG_FILE_LINE, "logpb_write_page_to_disk");
      return ER_FAILED;
    }

  perfmon_inc_stat (thread_p, PSTAT_LOG_NUM_IOWRITES);
  return NO_ERROR;
}

/*
 * logpb_find_header_parameters - Find some database creation parameters
 *
 * return: iopagesize or -1
 *
 *   db_fullname(in): Full name of the database
 *   logpath(in): Directory where the log volumes reside
 *   prefix_logname(in): Name of the log volumes. It is usually set as database
 *                      name. For example, if the value is equal to "db", the
 *                      names of the log volumes created are as follow:
 *                      Active_log      = db_logactive
 *                      Archive_logs    = db_logarchive.0
 *                                        db_logarchive.1
 *                                             .
 *                                             .
 *                                             .
 *                                        db_logarchive.n
 *                      Log_information = db_loginfo
 *                      Database Backup = db_backup
 *   db_iopagesize(in): Set as a side effect to iopagesize
 *   db_creation(in): Set as a side effect to time of database creation
 *   db_compatibility(in): Set as a side effect to database disk compatibility
 *   db_charset(in): Set as a side effect to database charset
 *
 * NOTE:Find some database creation parameters such as pagesize, creation time, and disk compatability.
 */
PGLENGTH
logpb_find_header_parameters (THREAD_ENTRY * thread_p, const char *db_fullname, const char *logpath,
			      const char *prefix_logname, PGLENGTH * io_page_size, PGLENGTH * log_page_size,
			      INT64 * creation_time, float *db_compatibility, int *db_charset)
{
  static LOG_HEADER hdr;	/* Log header */
  static bool is_header_read_from_file = false;
  static bool is_log_header_validated = false;
  char log_pgbuf[IO_MAX_PAGE_SIZE + MAX_ALIGNMENT], *aligned_log_pgbuf;
  LOG_PAGE *log_pgptr = NULL;
  int error_code = NO_ERROR;

  aligned_log_pgbuf = PTR_ALIGN (log_pgbuf, MAX_ALIGNMENT);

  assert (LOG_CS_OWN_WRITE_MODE (thread_p));

  /* Is the system restarted ? */
  if (log_Gl.trantable.area != NULL && log_Gl.append.log_pgptr != NULL)
    {
      *io_page_size = log_Gl.hdr.db_iopagesize;
      *log_page_size = log_Gl.hdr.db_logpagesize;
      *creation_time = log_Gl.hdr.db_creation;
      *db_compatibility = log_Gl.hdr.db_compatibility;

      if (IO_PAGESIZE != *io_page_size || LOG_PAGESIZE != *log_page_size)
	{
	  if (db_set_page_size (*io_page_size, *log_page_size) != NO_ERROR)
	    {
	      goto error;
	    }

	  logpb_finalize_pool (thread_p);
	  error_code = logtb_define_trantable_log_latch (thread_p, log_Gl.trantable.num_total_indices);
	  if (error_code != NO_ERROR)
	    {
	      goto error;
	    }
	  error_code = logpb_initialize_pool (thread_p);
	  if (error_code != NO_ERROR)
	    {
	      goto error;
	    }
	  if (logpb_fetch_start_append_page (thread_p) != NO_ERROR)
	    {
	      goto error;
	    }
	}
      return *io_page_size;
    }

  if (!is_header_read_from_file)
    {
      log_pgptr = (LOG_PAGE *) aligned_log_pgbuf;

      error_code = logpb_fetch_header_from_active_log (thread_p, db_fullname, logpath, prefix_logname, &hdr, log_pgptr);
      if (error_code != NO_ERROR)
	{
	  goto error;
	}
      is_header_read_from_file = true;
    }

  *io_page_size = hdr.db_iopagesize;
  *log_page_size = hdr.db_logpagesize;
  *creation_time = hdr.db_creation;
  *db_compatibility = hdr.db_compatibility;
  *db_charset = (int) hdr.db_charset;

  if (is_log_header_validated)
    {
      return *io_page_size;
    }

  /*
   * Make sure that the log is a log file and that it is compatible with the
   * running database and system
   */

  if (strcmp (hdr.prefix_name, prefix_logname) != 0)
    {
      /* 
       * This does not look like the log or the log was renamed. Incompatible
       * prefix name with the prefix stored on disk
       */
      er_set (ER_NOTIFICATION_SEVERITY, ARG_FILE_LINE, ER_LOG_INCOMPATIBLE_PREFIX_NAME, 2, log_Name_active,
	      hdr.prefix_name);
      /* Continue anyhow.. */
    }

  /* only check for incompatibility here, this will be done again in log_xinit which will run the compatibility
   * functions if there are any. */
  /* We added disk compatibility rules to R2.2. Before that release, rel_get_disk_compatible function returned only
   * REL_FULLY_COMPATIBLE or REL_NOT_COMPATIBLE. However, it might return REL_BACKWARD_COMPATIBLE now. */
  if (rel_get_disk_compatible (*db_compatibility, NULL) != REL_FULLY_COMPATIBLE)
    {
      log_Gl.hdr.db_compatibility = *db_compatibility;
      er_set (ER_ERROR_SEVERITY, ARG_FILE_LINE, ER_LOG_INCOMPATIBLE_DATABASE, 2, rel_name (), rel_release_string ());
      error_code = ER_LOG_INCOMPATIBLE_DATABASE;
      goto error;
    }

  is_log_header_validated = true;

  return *io_page_size;

error:
  *io_page_size = -1;
  *log_page_size = -1;
  *creation_time = 0;
  *db_compatibility = -1.0;

  return *io_page_size;
}

/*
 *
 *       	       FUNCTIONS RELATED TO APPEND PAGES
 *
 */

/*
 * logpb_fetch_start_append_page - FETCH THE START APPEND PAGE
 *
 * return: Pointer to the page or NULL
 *
 * NOTE:Fetch the start append page.
 */
int
logpb_fetch_start_append_page (THREAD_ENTRY * thread_p)
{
  LOG_FLUSH_INFO *flush_info = &log_Gl.flush_info;
  PAGE_FETCH_MODE flag = OLD_PAGE;
  bool need_flush;
#if defined(SERVER_MODE)
  int rv;
#endif /* SERVER_MODE */

  assert (LOG_CS_OWN_WRITE_MODE (thread_p));

  logpb_log ("started logpb_fetch_start_append_page\n");

  /* detect empty log (page and offset of zero) */
  if ((log_Gl.hdr.append_lsa.pageid == 0) && (log_Gl.hdr.append_lsa.offset == 0))
    {
      flag = NEW_PAGE;
    }

  if (log_Gl.append.log_pgptr != NULL)
    {
      /* 
       * Somehow we already have an append page, flush all current append page
       * and start form scratch
       */
      logpb_invalid_all_append_pages (thread_p);
    }

  /* 
   * Fetch the start append page
   */

  log_Gl.append.log_pgptr = logpb_locate_page (thread_p, log_Gl.hdr.append_lsa.pageid, flag);
  if (log_Gl.append.log_pgptr == NULL)
    {
      return ER_FAILED;
    }

  logpb_set_nxio_lsa (&log_Gl.hdr.append_lsa);
  /* 
   * Save this log append page as an active page to be flushed at a later
   * time if the page is modified (dirty).
   * We must save the log append pages in the order that they are defined
   * and need to be flushed.
   */

  need_flush = false;

  rv = pthread_mutex_lock (&flush_info->flush_mutex);

  flush_info->toflush[flush_info->num_toflush] = log_Gl.append.log_pgptr;
  flush_info->num_toflush++;

  if (flush_info->num_toflush >= flush_info->max_toflush)
    {
      /* 
       * Force the dirty pages including the current one at this moment
       */
      need_flush = true;
    }

  pthread_mutex_unlock (&flush_info->flush_mutex);

  if (need_flush)
    {
      logpb_flush_pages_direct (thread_p);
    }

  return NO_ERROR;
}

/*
 * logpb_fetch_start_append_page_new - FETCH THE NEW START APPEND PAGE
 *
 * return: Pointer to the page or NULL
 */
LOG_PAGE *
logpb_fetch_start_append_page_new (THREAD_ENTRY * thread_p)
{
  assert (LOG_CS_OWN_WRITE_MODE (thread_p));

  logpb_log ("started logpb_fetch_start_append_page_new\n");

  log_Gl.append.log_pgptr = logpb_locate_page (thread_p, log_Gl.hdr.append_lsa.pageid, NEW_PAGE);
  if (log_Gl.append.log_pgptr == NULL)
    {
      return NULL;
    }

  logpb_set_nxio_lsa (&log_Gl.hdr.append_lsa);

  return log_Gl.append.log_pgptr;
}

/*
 * logpb_next_append_page - Fetch next append page
 *
 * return: nothing
 *
 *   current_setdirty(in): Set the current append page dirty ?
 *
 * NOTE:Fetch the next append page.
 *              If the current append page contains the beginning of the log
 *              record being appended (i.e., log record did fit on current
 *              append page), the freeing of this page is delayed until the
 *              record is completely appended/logged. This is needed since
 *              every log record has a forward pointer to next log record
 *              (i.e., next append address). In addition, we must avoid
 *              flushing this page to disk (e.g., page replacement),
 *              otherwise, during crash recovery we could try to read a log
 *              record that has never been finished and the end of the log may
 *              not be detected. That is, the log would be corrupted.
 *
 *              If the current append page does not contain the beginning of
 *              the log record, the page can be freed and flushed at any time.
 *
 *              If the next page to archive is located at the physical
 *              location of the desired append page, a set of log pages is
 *              archived, so we can continue the append operations.
 */
static void
logpb_next_append_page (THREAD_ENTRY * thread_p, LOG_SETDIRTY current_setdirty)
{
  LOG_FLUSH_INFO *flush_info = &log_Gl.flush_info;
  bool need_flush;
#if defined(SERVER_MODE)
  int rv;
#endif /* SERVER_MODE */
#if defined(CUBRID_DEBUG)
  long commit_count = 0;
  static struct timeval start_append_time = { 0, 0 };
  struct timeval end_append_time = { 0, 0 };
  static long prev_commit_count_in_append = 0;
  double elapsed = 0;

  gettimeofday (&end_append_time, NULL);
#endif /* CUBRID_DEBUG */

  assert (LOG_CS_OWN_WRITE_MODE (thread_p));

  logpb_log ("started logpb_next_append_page\n");

  if (current_setdirty == LOG_SET_DIRTY)
    {
      logpb_set_dirty (thread_p, log_Gl.append.log_pgptr);
    }

  log_Gl.append.log_pgptr = NULL;

  log_Gl.hdr.append_lsa.pageid++;
  log_Gl.hdr.append_lsa.offset = 0;

  /* 
   * Is the next logical page to archive, currently located at the physical
   * location of the next logical append page ? (Remember the log is a RING).
   * If so, we need to archive the log from the next logical page to archive
   * up to the closest page that does not hold the current append log record.
   */

  if (LOGPB_AT_NEXT_ARCHIVE_PAGE_ID (log_Gl.hdr.append_lsa.pageid))
    {
      /* The log must be archived */
      logpb_archive_active_log (thread_p);
    }

  /* 
   * Has the log been cycled ?
   */
  if (LOGPB_IS_FIRST_PHYSICAL_PAGE (log_Gl.hdr.append_lsa.pageid))
    {
      log_Gl.hdr.fpageid += LOGPB_ACTIVE_NPAGES;

      /* Flush the header to save updates by archiving. */
      logpb_flush_header (thread_p);
    }

  /* 
   * Fetch the next page as a newly defined append page. Append pages are
   * always new pages
   */

  log_Gl.append.log_pgptr = logpb_create_page (thread_p, log_Gl.hdr.append_lsa.pageid);
  if (log_Gl.append.log_pgptr == NULL)
    {
      logpb_fatal_error (thread_p, true, ARG_FILE_LINE, "log_next_append_page");
      /* This statement should not be reached */
      return;
    }

#if defined(CUBRID_DEBUG)
  {
    log_Stat.last_append_pageid = log_Gl.hdr.append_lsa.pageid;
  }
#endif /* CUBRID_DEBUG */

  /* 
   * Save this log append page as an active page to be flushed at a later
   * time if the page is modified (dirty).
   * We must save the log append pages in the order that they are defined
   * and need to be flushed.
   */

  rv = pthread_mutex_lock (&flush_info->flush_mutex);

  flush_info->toflush[flush_info->num_toflush] = log_Gl.append.log_pgptr;
  flush_info->num_toflush++;

  need_flush = false;
  if (flush_info->num_toflush >= flush_info->max_toflush)
    {
      need_flush = true;
    }

  pthread_mutex_unlock (&flush_info->flush_mutex);

  if (need_flush)
    {
      logpb_flush_all_append_pages (thread_p);
    }

#if defined(CUBRID_DEBUG)
  if (start_append_time.tv_sec != 0 && start_append_time.tv_usec != 0)
    {
      elapsed = LOG_GET_ELAPSED_TIME (end_append_time, start_append_time);
    }

  log_Stat.use_append_page_sec = elapsed;
  gettimeofday (&start_append_time, NULL);

  commit_count = log_Stat.commit_count - prev_commit_count_in_append;

  prev_commit_count_in_append = log_Stat.commit_count;

  log_Stat.last_commit_count_while_using_a_page = commit_count;
  log_Stat.total_commit_count_while_using_a_page += log_Stat.last_commit_count_while_using_a_page;
#endif /* CUBRID_DEBUG */

  log_Stat.total_append_page_count++;

#if defined(CUBRID_DEBUG)
  er_log_debug (ARG_FILE_LINE,
		"log_next_append_page: new page id(%lld) total_append_page_count(%ld)"
		" num_toflush(%d) use_append_page_sec(%f) need_flush(%d) commit_count(%ld)"
		" total_commit_count(%ld)\n", (int) log_Stat.last_append_pageid, log_Stat.total_append_page_count,
		flush_info->num_toflush, log_Stat.use_append_page_sec, need_flush,
		log_Stat.last_commit_count_while_using_a_page, log_Stat.total_commit_count_while_using_a_page);
#endif /* CUBRID_DEBUG */
}

/*
 * log_writev_append_pages - Write a set of sequential pages
 *
 * return: to_flush or NULL
 *
 *   to_flush(in): Array to address of content of pages to flush
 *   npages(in): Number of pages to flush
 *
 * NOTE:Flush to disk a set of log contiguous pages.
 */
static LOG_PAGE **
logpb_writev_append_pages (THREAD_ENTRY * thread_p, LOG_PAGE ** to_flush, DKNPAGES npages)
{
  LOG_BUFFER *bufptr;
  LOG_PHY_PAGEID phy_pageid;
  int i;

  /* In this point, flush buffer cannot be replaced by trans. So, bufptr's pageid and phy_pageid are not changed. */
  if (npages > 0)
    {
      bufptr = logpb_get_log_buffer (to_flush[0]);
      phy_pageid = bufptr->phy_pageid;

      logpb_log ("logpb_writev_append_pages: started with pageid = %lld and phy_pageid = %lld\n",
		 (long long int) bufptr->pageid, (long long int) phy_pageid);

      if (prm_get_bool_value (PRM_ID_ENABLE_LOG_PAGE_CHECKSUM) == true)
	{
	  for (i = 0; i < npages; i++)
	    {
	      /* Set page CRC before writing to disk. */
	      if (logpb_set_page_checksum (thread_p, to_flush[i]) != NO_ERROR)
		{
		  return NULL;
		}
	    }
	}
      else
	{
	  for (i = 0; i < npages; i++)
	    {
	      /* Set page CRC before writing to disk. */
	      to_flush[i]->hdr.checksum = 0;
	    }
	}

      if (fileio_writev (thread_p, log_Gl.append.vdes, (void **) to_flush, phy_pageid, npages, LOG_PAGESIZE) == NULL)
	{
	  if (er_errid () == ER_IO_WRITE_OUT_OF_SPACE)
	    {
	      er_set (ER_FATAL_ERROR_SEVERITY, ARG_FILE_LINE, ER_LOG_WRITE_OUT_OF_SPACE, 4, bufptr->pageid,
		      phy_pageid, log_Name_active, log_Gl.hdr.db_logpagesize);
	    }
	  else
	    {
	      er_set_with_oserror (ER_FATAL_ERROR_SEVERITY, ARG_FILE_LINE, ER_LOG_WRITE, 3, bufptr->pageid,
				   phy_pageid, log_Name_active);
	    }
	  to_flush = NULL;
	}
    }

  return to_flush;
}

/*
 * logpb_write_toflush_pages_to_archive - Background archiving
 *
 * NOTE : write flushed pages to temporary archiving volume
 * (which will be renamed to real archiving volume) at this time.
 * but don't write last page because it will be modified & flushed again.
 * in error case, dismount temp archiving volume and give up background
 * archiving.
 */
static void
logpb_write_toflush_pages_to_archive (THREAD_ENTRY * thread_p)
{
  int i;
  LOG_PAGEID pageid, prev_lsa_pageid;
  LOG_PHY_PAGEID phy_pageid;
  char log_pgbuf[IO_MAX_PAGE_SIZE + MAX_ALIGNMENT];
  LOG_PAGE *log_pgptr = NULL;
  LOG_BUFFER *bufptr;
  LOG_FLUSH_INFO *flush_info = &log_Gl.flush_info;
  BACKGROUND_ARCHIVING_INFO *bg_arv_info = &log_Gl.bg_archive_info;

  assert (prm_get_bool_value (PRM_ID_LOG_BACKGROUND_ARCHIVING));

  if (log_Gl.bg_archive_info.vdes == NULL_VOLDES || flush_info->num_toflush <= 1)
    {
      return;
    }

  pageid = bg_arv_info->current_page_id;
  prev_lsa_pageid = log_Gl.append.prev_lsa.pageid;
  i = 0;
  while (pageid < prev_lsa_pageid && i < flush_info->num_toflush)
    {
      bufptr = logpb_get_log_buffer (flush_info->toflush[i]);
      if (pageid > bufptr->pageid)
	{
	  assert_release (pageid <= bufptr->pageid);
	  fileio_dismount (thread_p, bg_arv_info->vdes);
	  bg_arv_info->vdes = NULL_VOLDES;
	  return;
	}
      else if (pageid < bufptr->pageid)
	{
	  LOG_LSA current_lsa;

	  current_lsa.pageid = pageid;
	  current_lsa.offset = LOG_PAGESIZE;
	  /* to flush all omitted pages by the previous archiving */
	  log_pgptr = (LOG_PAGE *) PTR_ALIGN (log_pgbuf, MAX_ALIGNMENT);
	  if (logpb_fetch_page (thread_p, &current_lsa, LOG_CS_FORCE_USE, log_pgptr) != NO_ERROR)
	    {
	      fileio_dismount (thread_p, bg_arv_info->vdes);
	      bg_arv_info->vdes = NULL_VOLDES;
	      return;
	    }
	}
      else
	{
	  log_pgptr = flush_info->toflush[i];
	  i++;
	}

      phy_pageid = (LOG_PHY_PAGEID) (pageid - bg_arv_info->start_page_id + 1);
      assert_release (phy_pageid > 0);
      if (fileio_write (thread_p, bg_arv_info->vdes, log_pgptr, phy_pageid, LOG_PAGESIZE, dwb_is_created ()) == NULL)
	{
	  fileio_dismount (thread_p, bg_arv_info->vdes);
	  bg_arv_info->vdes = NULL_VOLDES;
	  return;
	}

      pageid++;
      bg_arv_info->current_page_id = pageid;
    }

  assert_release (bg_arv_info->current_page_id >= bg_arv_info->last_sync_pageid);
  if ((bg_arv_info->current_page_id - bg_arv_info->last_sync_pageid) > prm_get_integer_value (PRM_ID_PB_SYNC_ON_NFLUSH))
    {
      /* System volume. No need to sync DWB. */
      fileio_synchronize (thread_p, bg_arv_info->vdes, log_Name_bg_archive, false);
      bg_arv_info->last_sync_pageid = bg_arv_info->current_page_id;
    }
}

/*
 * prior_lsa_copy_undo_data_to_node -
 *
 * return: error code or NO_ERROR
 *
 *   node(in/out):
 *   length(in):
 *   data(in):
 */
static int
prior_lsa_copy_undo_data_to_node (LOG_PRIOR_NODE * node, int length, const char *data)
{
  if (length <= 0 || data == NULL)
    {
      return NO_ERROR;
    }

  node->udata = (char *) malloc (length);
  if (node->udata == NULL)
    {
      er_set (ER_ERROR_SEVERITY, ARG_FILE_LINE, ER_OUT_OF_VIRTUAL_MEMORY, 1, (size_t) length);
      return ER_OUT_OF_VIRTUAL_MEMORY;
    }

  memcpy (node->udata, data, length);

  node->ulength = length;

  return NO_ERROR;
}

/*
 * prior_lsa_copy_redo_data_to_node -
 *
 * return: error code or NO_ERROR
 *
 *   node(in/out):
 *   length(in):
 *   data(in):
 */
static int
prior_lsa_copy_redo_data_to_node (LOG_PRIOR_NODE * node, int length, const char *data)
{
  if (length <= 0 || data == NULL)
    {
      return NO_ERROR;
    }

  node->rdata = (char *) malloc (length);
  if (node->rdata == NULL)
    {
      er_set (ER_ERROR_SEVERITY, ARG_FILE_LINE, ER_OUT_OF_VIRTUAL_MEMORY, 1, (size_t) length);
      return ER_OUT_OF_VIRTUAL_MEMORY;
    }

  memcpy (node->rdata, data, length);

  node->rlength = length;

  return NO_ERROR;
}

/*
 * prior_lsa_copy_undo_crumbs_to_node -
 *
 * return: error code or NO_ERROR
 *
 *   node(in/out):
 *   num_crumbs(in):
 *   crumbs(in):
 */
static int
prior_lsa_copy_undo_crumbs_to_node (LOG_PRIOR_NODE * node, int num_crumbs, const LOG_CRUMB * crumbs)
{
  int i, length;
  char *ptr;

  /* Safe guard: either num_crumbs is 0 or crumbs array is not NULL */
  assert (num_crumbs == 0 || crumbs != NULL);

  for (i = 0, length = 0; i < num_crumbs; i++)
    {
      length += crumbs[i].length;
    }

  assert (node->udata == NULL);
  if (length > 0)
    {
      node->udata = (char *) malloc (length);
      if (node->udata == NULL)
	{
	  er_set (ER_ERROR_SEVERITY, ARG_FILE_LINE, ER_OUT_OF_VIRTUAL_MEMORY, 1, (size_t) length);
	  return ER_OUT_OF_VIRTUAL_MEMORY;
	}

      ptr = node->udata;
      for (i = 0; i < num_crumbs; i++)
	{
	  memcpy (ptr, crumbs[i].data, crumbs[i].length);
	  ptr += crumbs[i].length;
	}
    }

  node->ulength = length;
  return NO_ERROR;
}

/*
 * prior_lsa_copy_redo_crumbs_to_node -
 *
 * return: error code or NO_ERROR
 *
 *   node(in/out):
 *   num_crumbs(in):
 *   crumbs(in):
 */
static int
prior_lsa_copy_redo_crumbs_to_node (LOG_PRIOR_NODE * node, int num_crumbs, const LOG_CRUMB * crumbs)
{
  int i, length;
  char *ptr;

  /* Safe guard: either num_crumbs is 0 or crumbs array is not NULL */
  assert (num_crumbs == 0 || crumbs != NULL);

  for (i = 0, length = 0; i < num_crumbs; i++)
    {
      length += crumbs[i].length;
    }

  assert (node->rdata == NULL);
  if (length > 0)
    {
      node->rdata = (char *) malloc (length);
      if (node->rdata == NULL)
	{
	  er_set (ER_ERROR_SEVERITY, ARG_FILE_LINE, ER_OUT_OF_VIRTUAL_MEMORY, 1, (size_t) length);
	  return ER_OUT_OF_VIRTUAL_MEMORY;
	}

      ptr = node->rdata;
      for (i = 0; i < num_crumbs; i++)
	{
	  memcpy (ptr, crumbs[i].data, crumbs[i].length);
	  ptr += crumbs[i].length;
	}
    }

  node->rlength = length;

  return NO_ERROR;
}

/*
 * prior_lsa_gen_undoredo_record_from_crumbs () - Generate undoredo or MVCC
 *						  undoredo log record.
 *
 * return	    : Error code.
 * thread_p (in)    : Thread entry.
 * node (in)	    : Log prior node.
 * rcvindex (in)    : Index of recovery function.
 * addr (in)	    : Logged data address.
 * num_ucrumbs (in) : Number of undo data crumbs.
 * ucrumbs (in)	    : Undo data crumbs.
 * num_rcrumbs (in) : Number of redo data crumbs.
 * rcrumbs (in)	    : Redo data crumbs.
 */
static int
prior_lsa_gen_undoredo_record_from_crumbs (THREAD_ENTRY * thread_p, LOG_PRIOR_NODE * node, LOG_RCVINDEX rcvindex,
					   LOG_DATA_ADDR * addr, int num_ucrumbs, const LOG_CRUMB * ucrumbs,
					   int num_rcrumbs, const LOG_CRUMB * rcrumbs)
{
  LOG_REC_REDO *redo_p = NULL;
  LOG_REC_UNDO *undo_p = NULL;
  LOG_REC_UNDOREDO *undoredo_p = NULL;
  LOG_REC_MVCC_REDO *mvcc_redo_p = NULL;
  LOG_REC_MVCC_UNDO *mvcc_undo_p = NULL;
  LOG_REC_MVCC_UNDOREDO *mvcc_undoredo_p = NULL;
  LOG_DATA *log_data_p = NULL;
  LOG_VACUUM_INFO *vacuum_info_p = NULL;
  VPID *vpid = NULL;
  int error_code = NO_ERROR;
  int i;
  int ulength, rlength, *data_header_ulength_p, *data_header_rlength_p;
  int total_length;
  MVCCID *mvccid_p = NULL;
  LOG_TDES *tdes = NULL;
  char *data_ptr = NULL, *tmp_ptr = NULL;
  char *undo_data = NULL, *redo_data = NULL;
  LOG_ZIP *zip_undo = NULL, *zip_redo = NULL;
  bool is_mvcc_op = LOG_IS_MVCC_OP_RECORD_TYPE (node->log_header.type);
  bool has_undo = false;
  bool has_redo = false;
  bool is_undo_zip = false, is_redo_zip = false, is_diff = false;
  bool can_zip = false;

  assert (node->log_header.type != LOG_DIFF_UNDOREDO_DATA && node->log_header.type != LOG_MVCC_DIFF_UNDOREDO_DATA);
  assert (num_ucrumbs == 0 || ucrumbs != NULL);
  assert (num_rcrumbs == 0 || rcrumbs != NULL);

  zip_undo = logpb_get_zip_undo (thread_p);
  zip_redo = logpb_get_zip_redo (thread_p);

  ulength = 0;
  for (i = 0; i < num_ucrumbs; i++)
    {
      ulength += ucrumbs[i].length;
    }
  assert (0 <= ulength);

  rlength = 0;
  for (i = 0; i < num_rcrumbs; i++)
    {
      rlength += rcrumbs[i].length;
    }
  assert (0 <= rlength);

  /* Check if we have undo or redo and if we can zip */
  if (LOG_IS_UNDOREDO_RECORD_TYPE (node->log_header.type))
    {
      has_undo = true;
      has_redo = true;
      can_zip = log_zip_support && (zip_undo != NULL || ulength == 0) && (zip_redo != NULL || rlength == 0);
    }
  else if (LOG_IS_REDO_RECORD_TYPE (node->log_header.type))
    {
      has_redo = true;
      can_zip = log_zip_support && zip_redo;
    }
  else
    {
      /* UNDO type */
      assert (LOG_IS_UNDO_RECORD_TYPE (node->log_header.type));
      has_undo = true;
      can_zip = log_zip_support && zip_undo;
    }

  if (can_zip == true && (ulength >= log_Zip_min_size_to_compress || rlength >= log_Zip_min_size_to_compress))
    {
      /* Try to zip undo and/or redo data */
      total_length = 0;
      if (ulength > 0)
	{
	  total_length += ulength;
	}
      if (rlength > 0)
	{
	  total_length += rlength;
	}

      if (logpb_realloc_data_ptr (thread_p, total_length))
	{
	  data_ptr = logpb_get_data_ptr (thread_p);
	}

      if (data_ptr != NULL)
	{
	  tmp_ptr = data_ptr;

	  if (ulength >= log_Zip_min_size_to_compress)
	    {
	      assert (has_undo == true);

	      undo_data = data_ptr;

	      for (i = 0; i < num_ucrumbs; i++)
		{
		  memcpy (tmp_ptr, (char *) ucrumbs[i].data, ucrumbs[i].length);
		  tmp_ptr += ucrumbs[i].length;
		}

	      assert (CAST_BUFLEN (tmp_ptr - undo_data) == ulength);
	    }

	  if (rlength >= log_Zip_min_size_to_compress)
	    {
	      assert (has_redo == true);

	      redo_data = tmp_ptr;

	      for (i = 0; i < num_rcrumbs; i++)
		{
		  (void) memcpy (tmp_ptr, (char *) rcrumbs[i].data, rcrumbs[i].length);
		  tmp_ptr += rcrumbs[i].length;
		}

	      assert (CAST_BUFLEN (tmp_ptr - redo_data) == rlength);
	    }

	  assert (CAST_BUFLEN (tmp_ptr - data_ptr) == total_length
		  || ulength < log_Zip_min_size_to_compress || rlength < log_Zip_min_size_to_compress);

	  if (ulength >= log_Zip_min_size_to_compress && rlength >= log_Zip_min_size_to_compress)
	    {
	      (void) log_diff (ulength, undo_data, rlength, redo_data);

	      is_undo_zip = log_zip (zip_undo, ulength, undo_data);
	      is_redo_zip = log_zip (zip_redo, rlength, redo_data);

	      if (is_redo_zip)
		{
		  is_diff = true;
		}
	    }
	  else
	    {
	      if (ulength >= log_Zip_min_size_to_compress)
		{
		  is_undo_zip = log_zip (zip_undo, ulength, undo_data);
		}
	      if (rlength >= log_Zip_min_size_to_compress)
		{
		  is_redo_zip = log_zip (zip_redo, rlength, redo_data);
		}
	    }
	}
    }

  if (is_diff)
    {
      /* Set diff UNDOREDO type */
      assert (has_redo && has_undo);
      if (is_mvcc_op)
	{
	  node->log_header.type = LOG_MVCC_DIFF_UNDOREDO_DATA;
	}
      else
	{
	  node->log_header.type = LOG_DIFF_UNDOREDO_DATA;
	}
    }

  /* Compute the length of data header */
  switch (node->log_header.type)
    {
    case LOG_MVCC_UNDO_DATA:
      node->data_header_length = sizeof (LOG_REC_MVCC_UNDO);
      break;
    case LOG_UNDO_DATA:
      node->data_header_length = sizeof (LOG_REC_UNDO);
      break;
    case LOG_MVCC_REDO_DATA:
      node->data_header_length = sizeof (LOG_REC_MVCC_REDO);
      break;
    case LOG_REDO_DATA:
      node->data_header_length = sizeof (LOG_REC_REDO);
      break;
    case LOG_MVCC_UNDOREDO_DATA:
    case LOG_MVCC_DIFF_UNDOREDO_DATA:
      node->data_header_length = sizeof (LOG_REC_MVCC_UNDOREDO);
      break;
    case LOG_UNDOREDO_DATA:
    case LOG_DIFF_UNDOREDO_DATA:
      node->data_header_length = sizeof (LOG_REC_UNDOREDO);
      break;
    default:
      assert (0);
      break;
    }

  /* Allocate memory for data header */
  node->data_header = (char *) malloc (node->data_header_length);
  if (node->data_header == NULL)
    {
      er_set (ER_ERROR_SEVERITY, ARG_FILE_LINE, ER_OUT_OF_VIRTUAL_MEMORY, 1, sizeof (LOG_REC_UNDOREDO));
      error_code = ER_OUT_OF_VIRTUAL_MEMORY;
      goto error;
    }

  /* Fill the data header fields */
  switch (node->log_header.type)
    {
    case LOG_MVCC_UNDO_DATA:
      /* Use undo data from MVCC undo structure */
      mvcc_undo_p = (LOG_REC_MVCC_UNDO *) node->data_header;

      /* Must also fill vacuum info */
      vacuum_info_p = &mvcc_undo_p->vacuum_info;

      /* Must also fill MVCCID field */
      mvccid_p = &mvcc_undo_p->mvccid;

      /* Fall through */
    case LOG_UNDO_DATA:
      undo_p = (node->log_header.type == LOG_UNDO_DATA ? (LOG_REC_UNDO *) node->data_header : &mvcc_undo_p->undo);

      data_header_ulength_p = &undo_p->length;
      log_data_p = &undo_p->data;
      break;

    case LOG_MVCC_REDO_DATA:
      /* Use redo data from MVCC redo structure */
      mvcc_redo_p = (LOG_REC_MVCC_REDO *) node->data_header;

      /* Must also fill MVCCID field */
      mvccid_p = &mvcc_redo_p->mvccid;

      /* Fall through */
    case LOG_REDO_DATA:
      redo_p = (node->log_header.type == LOG_REDO_DATA ? (LOG_REC_REDO *) node->data_header : &mvcc_redo_p->redo);

      data_header_rlength_p = &redo_p->length;
      log_data_p = &redo_p->data;
      break;

    case LOG_MVCC_UNDOREDO_DATA:
    case LOG_MVCC_DIFF_UNDOREDO_DATA:
      /* Use undoredo data from MVCC undoredo structure */
      mvcc_undoredo_p = (LOG_REC_MVCC_UNDOREDO *) node->data_header;

      /* Must also fill vacuum info */
      vacuum_info_p = &mvcc_undoredo_p->vacuum_info;

      /* Must also fill MVCCID field */
      mvccid_p = &mvcc_undoredo_p->mvccid;

      /* Fall through */
    case LOG_UNDOREDO_DATA:
    case LOG_DIFF_UNDOREDO_DATA:
      undoredo_p = ((node->log_header.type == LOG_UNDOREDO_DATA || node->log_header.type == LOG_DIFF_UNDOREDO_DATA)
		    ? (LOG_REC_UNDOREDO *) node->data_header : &mvcc_undoredo_p->undoredo);

      data_header_ulength_p = &undoredo_p->ulength;
      data_header_rlength_p = &undoredo_p->rlength;
      log_data_p = &undoredo_p->data;
      break;

    default:
      assert (0);
      break;
    }

  /* Fill log data fields */
  assert (log_data_p != NULL);

  log_data_p->rcvindex = rcvindex;
  log_data_p->offset = addr->offset;

  if (addr->pgptr != NULL)
    {
      vpid = pgbuf_get_vpid_ptr (addr->pgptr);
      log_data_p->pageid = vpid->pageid;
      log_data_p->volid = vpid->volid;
    }
  else
    {
      log_data_p->pageid = NULL_PAGEID;
      log_data_p->volid = NULL_VOLID;
    }

  if (mvccid_p != NULL)
    {
      /* Fill mvccid field */

      /* Must be an MVCC operation */
      assert (LOG_IS_MVCC_OP_RECORD_TYPE (node->log_header.type));
      assert (LOG_IS_MVCC_OPERATION (rcvindex));

      tdes = LOG_FIND_CURRENT_TDES (thread_p);
      if (tdes == NULL || !MVCCID_IS_VALID (tdes->mvccinfo.id))
	{
	  assert_release (false);
	  error_code = ER_FAILED;
	  goto error;
	}
      else
	{
	  if (tdes->mvccinfo.count_sub_ids > 0 && tdes->mvccinfo.is_sub_active)
	    {
	      assert (tdes->mvccinfo.sub_ids != NULL);
	      *mvccid_p = tdes->mvccinfo.sub_ids[tdes->mvccinfo.count_sub_ids - 1];
	    }
	  else
	    {
	      *mvccid_p = tdes->mvccinfo.id;
	    }
	}
    }

  if (vacuum_info_p != NULL)
    {
      /* Fill vacuum info field */

      /* Must be an UNDO or UNDOREDO MVCC operation */
      assert (node->log_header.type == LOG_MVCC_UNDO_DATA || node->log_header.type == LOG_MVCC_UNDOREDO_DATA
	      || node->log_header.type == LOG_MVCC_DIFF_UNDOREDO_DATA);
      assert (LOG_IS_MVCC_OPERATION (rcvindex));

      if (addr->vfid != NULL)
	{
	  VFID_COPY (&vacuum_info_p->vfid, addr->vfid);
	}
      else
	{
	  if (rcvindex == RVES_NOTIFY_VACUUM)
	    {
	      VFID_SET_NULL (&vacuum_info_p->vfid);
	    }
	  else
	    {
	      /* We require VFID for vacuum */
	      assert_release (false);
	      error_code = ER_FAILED;
	      goto error;
	    }
	}

      /* Initialize previous MVCC op log lsa - will be completed later */
      LSA_SET_NULL (&vacuum_info_p->prev_mvcc_op_log_lsa);
    }

  if (is_undo_zip)
    {
      assert (has_undo && (data_header_ulength_p != NULL));

      *data_header_ulength_p = MAKE_ZIP_LEN (zip_undo->data_length);
      error_code = prior_lsa_copy_undo_data_to_node (node, zip_undo->data_length, (char *) zip_undo->log_data);
    }
  else if (has_undo)
    {
      assert (data_header_ulength_p != NULL);

      *data_header_ulength_p = ulength;
      error_code = prior_lsa_copy_undo_crumbs_to_node (node, num_ucrumbs, ucrumbs);
    }

  if (is_redo_zip)
    {
      assert (has_redo && (data_header_rlength_p != NULL));

      *data_header_rlength_p = MAKE_ZIP_LEN (zip_redo->data_length);
      error_code = prior_lsa_copy_redo_data_to_node (node, zip_redo->data_length, (char *) zip_redo->log_data);
    }
  else if (has_redo)
    {
      *data_header_rlength_p = rlength;
      error_code = prior_lsa_copy_redo_crumbs_to_node (node, num_rcrumbs, rcrumbs);
    }

  if (error_code != NO_ERROR)
    {
      goto error;
    }

  return error_code;

error:
  if (node->data_header != NULL)
    {
      free_and_init (node->data_header);
    }
  if (node->udata != NULL)
    {
      free_and_init (node->udata);
    }
  if (node->rdata != NULL)
    {
      free_and_init (node->rdata);
    }

  return error_code;
}

/*
 * prior_lsa_gen_postpone_record -
 *
 * return: error code or NO_ERROR
 *
 *   node(in/out):
 *   rcvindex(in):
 *   addr(in):
 *   length(in):
 *   data(in):
 */
static int
prior_lsa_gen_postpone_record (THREAD_ENTRY * thread_p, LOG_PRIOR_NODE * node, LOG_RCVINDEX rcvindex,
			       LOG_DATA_ADDR * addr, int length, const char *data)
{
  LOG_REC_REDO *redo;
  VPID *vpid;
  int error_code = NO_ERROR;

  node->data_header_length = sizeof (LOG_REC_REDO);
  node->data_header = (char *) malloc (node->data_header_length);
  if (node->data_header == NULL)
    {
      er_set (ER_ERROR_SEVERITY, ARG_FILE_LINE, ER_OUT_OF_VIRTUAL_MEMORY, 1, (size_t) node->data_header_length);
      return ER_OUT_OF_VIRTUAL_MEMORY;
    }
  redo = (LOG_REC_REDO *) node->data_header;

  redo->data.rcvindex = rcvindex;
  if (addr->pgptr != NULL)
    {
      vpid = pgbuf_get_vpid_ptr (addr->pgptr);
      redo->data.pageid = vpid->pageid;
      redo->data.volid = vpid->volid;
    }
  else
    {
      redo->data.pageid = NULL_PAGEID;
      redo->data.volid = NULL_VOLID;
    }
  redo->data.offset = addr->offset;

  redo->length = length;
  error_code = prior_lsa_copy_redo_data_to_node (node, redo->length, data);

  return error_code;
}

/*
 * prior_lsa_gen_dbout_redo_record -
 *
 * return: error code or NO_ERROR
 *
 *   node(in/out):
 *   rcvindex(in):
 *   length(in):
 *   data(in):
 */
static int
prior_lsa_gen_dbout_redo_record (THREAD_ENTRY * thread_p, LOG_PRIOR_NODE * node, LOG_RCVINDEX rcvindex, int length,
				 const char *data)
{
  LOG_REC_DBOUT_REDO *dbout_redo;
  int error_code = NO_ERROR;

  node->data_header_length = sizeof (LOG_REC_DBOUT_REDO);
  node->data_header = (char *) malloc (node->data_header_length);
  if (node->data_header == NULL)
    {
      er_set (ER_ERROR_SEVERITY, ARG_FILE_LINE, ER_OUT_OF_VIRTUAL_MEMORY, 1, (size_t) node->data_header_length);
      return ER_OUT_OF_VIRTUAL_MEMORY;
    }
  dbout_redo = (LOG_REC_DBOUT_REDO *) node->data_header;

  dbout_redo->rcvindex = rcvindex;
  dbout_redo->length = length;

  error_code = prior_lsa_copy_redo_data_to_node (node, dbout_redo->length, data);

  return error_code;
}

/*
 * prior_lsa_gen_2pc_prepare_record -
 *
 * return: error code or NO_ERROR
 *
 *   node(in/out):
 *   gtran_length(in):
 *   gtran_data(in):
 *   lock_length(in):
 *   lock_data(in):
 */
static int
prior_lsa_gen_2pc_prepare_record (THREAD_ENTRY * thread_p, LOG_PRIOR_NODE * node, int gtran_length,
				  const char *gtran_data, int lock_length, const char *lock_data)
{
  int error_code = NO_ERROR;

  node->data_header_length = sizeof (LOG_REC_2PC_PREPCOMMIT);
  node->data_header = (char *) malloc (node->data_header_length);
  if (node->data_header == NULL)
    {
      er_set (ER_ERROR_SEVERITY, ARG_FILE_LINE, ER_OUT_OF_VIRTUAL_MEMORY, 1, (size_t) node->data_header_length);
      return ER_OUT_OF_VIRTUAL_MEMORY;
    }

  if (gtran_length > 0)
    {
      error_code = prior_lsa_copy_undo_data_to_node (node, gtran_length, gtran_data);
    }
  if (lock_length > 0)
    {
      error_code = prior_lsa_copy_redo_data_to_node (node, lock_length, lock_data);
    }

  return error_code;
}

/*
 * prior_lsa_gen_end_chkpt_record -
 *
 * return: error code or NO_ERROR
 *
 *   node(in/out):
 *   tran_length(in):
 *   tran_data(in):
 *   topop_length(in):
 *   topop_data(in):
 */
static int
prior_lsa_gen_end_chkpt_record (THREAD_ENTRY * thread_p, LOG_PRIOR_NODE * node, int tran_length, const char *tran_data,
				int topop_length, const char *topop_data)
{
  int error_code = NO_ERROR;

  node->data_header_length = sizeof (LOG_REC_CHKPT);
  node->data_header = (char *) malloc (node->data_header_length);
  if (node->data_header == NULL)
    {
      er_set (ER_ERROR_SEVERITY, ARG_FILE_LINE, ER_OUT_OF_VIRTUAL_MEMORY, 1, (size_t) node->data_header_length);
      return ER_OUT_OF_VIRTUAL_MEMORY;
    }

  if (tran_length > 0)
    {
      error_code = prior_lsa_copy_undo_data_to_node (node, tran_length, tran_data);
    }
  if (topop_length > 0)
    {
      error_code = prior_lsa_copy_redo_data_to_node (node, topop_length, topop_data);
    }

  return error_code;
}

/*
 * prior_lsa_gen_record -
 *
 * return: error code or NO_ERROR
 *
 *   node(in/out):
 *   rec_type(in):
 *   length(in):
 *   data(in):
 */
static int
prior_lsa_gen_record (THREAD_ENTRY * thread_p, LOG_PRIOR_NODE * node, LOG_RECTYPE rec_type, int length,
		      const char *data)
{
  int error_code = NO_ERROR;

  node->data_header_length = 0;
  switch (rec_type)
    {
    case LOG_DUMMY_HEAD_POSTPONE:
    case LOG_DUMMY_CRASH_RECOVERY:
    case LOG_DUMMY_OVF_RECORD:
    case LOG_DUMMY_GENERIC:
    case LOG_2PC_COMMIT_DECISION:
    case LOG_2PC_ABORT_DECISION:
    case LOG_2PC_COMMIT_INFORM_PARTICPS:
    case LOG_2PC_ABORT_INFORM_PARTICPS:
    case LOG_START_CHKPT:
    case LOG_SYSOP_ATOMIC_START:
      assert (length == 0 && data == NULL);
      break;

    case LOG_RUN_POSTPONE:
      node->data_header_length = sizeof (LOG_REC_RUN_POSTPONE);
      break;

    case LOG_COMPENSATE:
      node->data_header_length = sizeof (LOG_REC_COMPENSATE);
      break;

    case LOG_DUMMY_HA_SERVER_STATE:
      assert (length == 0 && data == NULL);
      node->data_header_length = sizeof (LOG_REC_HA_SERVER_STATE);
      break;

    case LOG_SAVEPOINT:
      node->data_header_length = sizeof (LOG_REC_SAVEPT);
      break;

    case LOG_COMMIT_WITH_POSTPONE:
      node->data_header_length = sizeof (LOG_REC_START_POSTPONE);
      break;

    case LOG_SYSOP_START_POSTPONE:
      node->data_header_length = sizeof (LOG_REC_SYSOP_START_POSTPONE);
      break;

    case LOG_COMMIT:
    case LOG_ABORT:
      assert (length == 0 && data == NULL);
      node->data_header_length = sizeof (LOG_REC_DONETIME);
      break;

    case LOG_SYSOP_END:
      node->data_header_length = sizeof (LOG_REC_SYSOP_END);
      break;

    case LOG_REPLICATION_DATA:
    case LOG_REPLICATION_STATEMENT:
      node->data_header_length = sizeof (LOG_REC_REPLICATION);
      break;

    case LOG_2PC_START:
      node->data_header_length = sizeof (LOG_REC_2PC_START);
      break;

    case LOG_END_CHKPT:
      node->data_header_length = sizeof (LOG_REC_CHKPT);
      break;

    default:
      break;
    }

  if (node->data_header_length > 0)
    {
      node->data_header = (char *) malloc (node->data_header_length);
      if (node->data_header == NULL)
	{
	  er_set (ER_ERROR_SEVERITY, ARG_FILE_LINE, ER_OUT_OF_VIRTUAL_MEMORY, 1, (size_t) node->data_header_length);
	  return ER_OUT_OF_VIRTUAL_MEMORY;
	}
    }

  if (length > 0)
    {
      error_code = prior_lsa_copy_undo_data_to_node (node, length, data);
    }

  return error_code;
}

/*
 * prior_lsa_alloc_and_copy_data -
 *
 * return: new node
 *
 *   rec_type(in):
 *   rcvindex(in):
 *   addr(in):
 *   ulength(in):
 *   udata(in):
 *   rlength(in):
 *   rdata(in):
 */
LOG_PRIOR_NODE *
prior_lsa_alloc_and_copy_data (THREAD_ENTRY * thread_p, LOG_RECTYPE rec_type, LOG_RCVINDEX rcvindex,
			       LOG_DATA_ADDR * addr, int ulength, const char *udata, int rlength, const char *rdata)
{
  LOG_PRIOR_NODE *node;
  int error_code = NO_ERROR;

  node = (LOG_PRIOR_NODE *) malloc (sizeof (LOG_PRIOR_NODE));
  if (node == NULL)
    {
      er_set (ER_ERROR_SEVERITY, ARG_FILE_LINE, ER_OUT_OF_VIRTUAL_MEMORY, 1, sizeof (LOG_PRIOR_NODE));
      return NULL;
    }

  node->log_header.type = rec_type;

  node->data_header = NULL;
  node->ulength = 0;
  node->udata = NULL;
  node->rlength = 0;
  node->rdata = NULL;
  node->next = NULL;

  switch (rec_type)
    {
    case LOG_UNDOREDO_DATA:
    case LOG_DIFF_UNDOREDO_DATA:
    case LOG_UNDO_DATA:
    case LOG_REDO_DATA:
    case LOG_MVCC_UNDOREDO_DATA:
    case LOG_MVCC_DIFF_UNDOREDO_DATA:
    case LOG_MVCC_REDO_DATA:
    case LOG_MVCC_UNDO_DATA:
      /* We shouldn't be here */
      /* Use prior_lsa_alloc_and_copy_crumbs instead */
      assert_release (false);
      error_code = ER_FAILED;
      break;

    case LOG_DBEXTERN_REDO_DATA:
      error_code = prior_lsa_gen_dbout_redo_record (thread_p, node, rcvindex, rlength, rdata);
      break;

    case LOG_POSTPONE:
      assert (ulength == 0 && udata == NULL);

      error_code = prior_lsa_gen_postpone_record (thread_p, node, rcvindex, addr, rlength, rdata);
      break;

    case LOG_2PC_PREPARE:
      assert (addr == NULL);
      error_code = prior_lsa_gen_2pc_prepare_record (thread_p, node, ulength, udata, rlength, rdata);
      break;
    case LOG_END_CHKPT:
      assert (addr == NULL);
      error_code = prior_lsa_gen_end_chkpt_record (thread_p, node, ulength, udata, rlength, rdata);
      break;

    case LOG_RUN_POSTPONE:
    case LOG_COMPENSATE:
    case LOG_SAVEPOINT:

    case LOG_DUMMY_HEAD_POSTPONE:

    case LOG_DUMMY_CRASH_RECOVERY:
    case LOG_DUMMY_HA_SERVER_STATE:
    case LOG_DUMMY_OVF_RECORD:
    case LOG_DUMMY_GENERIC:

    case LOG_2PC_COMMIT_DECISION:
    case LOG_2PC_ABORT_DECISION:
    case LOG_COMMIT_WITH_POSTPONE:
    case LOG_SYSOP_START_POSTPONE:
    case LOG_COMMIT:
    case LOG_ABORT:
    case LOG_2PC_COMMIT_INFORM_PARTICPS:
    case LOG_2PC_ABORT_INFORM_PARTICPS:
    case LOG_SYSOP_END:
    case LOG_REPLICATION_DATA:
    case LOG_REPLICATION_STATEMENT:
    case LOG_2PC_START:
    case LOG_START_CHKPT:
    case LOG_SYSOP_ATOMIC_START:
      assert (rlength == 0 && rdata == NULL);

      error_code = prior_lsa_gen_record (thread_p, node, rec_type, ulength, udata);
      break;

    default:
      break;
    }

  if (error_code == NO_ERROR)
    {
      return node;
    }
  else
    {
      if (node != NULL)
	{
	  if (node->data_header != NULL)
	    {
	      free_and_init (node->data_header);
	    }
	  if (node->udata != NULL)
	    {
	      free_and_init (node->udata);
	    }
	  if (node->rdata != NULL)
	    {
	      free_and_init (node->rdata);
	    }
	  free_and_init (node);
	}

      return NULL;
    }
}

/*
 * prior_lsa_alloc_and_copy_crumbs -
 *
 * return: new node
 *
 *   rec_type(in):
 *   rcvindex(in):
 *   addr(in):
 *   num_ucrumbs(in):
 *   ucrumbs(in):
 *   num_rcrumbs(in):
 *   rcrumbs(in):
 */
LOG_PRIOR_NODE *
prior_lsa_alloc_and_copy_crumbs (THREAD_ENTRY * thread_p, LOG_RECTYPE rec_type, LOG_RCVINDEX rcvindex,
				 LOG_DATA_ADDR * addr, const int num_ucrumbs,
				 const LOG_CRUMB * ucrumbs, const int num_rcrumbs, const LOG_CRUMB * rcrumbs)
{
  LOG_PRIOR_NODE *node;
  int error = NO_ERROR;

  node = (LOG_PRIOR_NODE *) malloc (sizeof (LOG_PRIOR_NODE));
  if (node == NULL)
    {
      er_set (ER_ERROR_SEVERITY, ARG_FILE_LINE, ER_OUT_OF_VIRTUAL_MEMORY, 1, sizeof (LOG_PRIOR_NODE));
      return NULL;
    }

  node->log_header.type = rec_type;

  node->data_header_length = 0;
  node->data_header = NULL;
  node->ulength = 0;
  node->udata = NULL;
  node->rlength = 0;
  node->rdata = NULL;
  node->next = NULL;

  switch (rec_type)
    {
    case LOG_UNDOREDO_DATA:
    case LOG_DIFF_UNDOREDO_DATA:
    case LOG_UNDO_DATA:
    case LOG_REDO_DATA:
    case LOG_MVCC_UNDOREDO_DATA:
    case LOG_MVCC_DIFF_UNDOREDO_DATA:
    case LOG_MVCC_UNDO_DATA:
    case LOG_MVCC_REDO_DATA:
      error = prior_lsa_gen_undoredo_record_from_crumbs (thread_p, node, rcvindex, addr, num_ucrumbs, ucrumbs,
							 num_rcrumbs, rcrumbs);
      break;

    default:
      /* Unhandled */
      assert_release (false);
      error = ER_FAILED;
      break;
    }

  if (error == NO_ERROR)
    {
      return node;
    }
  else
    {
      if (node != NULL)
	{
	  if (node->data_header != NULL)
	    {
	      free_and_init (node->data_header);
	    }
	  if (node->udata != NULL)
	    {
	      free_and_init (node->udata);
	    }
	  if (node->rdata != NULL)
	    {
	      free_and_init (node->rdata);
	    }
	  free_and_init (node);
	}
      return NULL;
    }
}

/*
 * prior_lsa_next_record_internal -
 *
 * return: start lsa of log record
 *
 *   node(in/out):
 *   tdes(in/out):
 *   with_lock(in):
 */
static LOG_LSA
prior_lsa_next_record_internal (THREAD_ENTRY * thread_p, LOG_PRIOR_NODE * node, LOG_TDES * tdes, int with_lock)
{
  LOG_LSA start_lsa;
  LOG_REC_MVCC_UNDO *mvcc_undo = NULL;
  LOG_REC_MVCC_UNDOREDO *mvcc_undoredo = NULL;
  LOG_VACUUM_INFO *vacuum_info = NULL;
  int rv;
  MVCCID mvccid = MVCCID_NULL;

  if (with_lock == LOG_PRIOR_LSA_WITHOUT_LOCK)
    {
      rv = pthread_mutex_lock (&log_Gl.prior_info.prior_lsa_mutex);
    }

  prior_lsa_start_append (thread_p, node, tdes);

  LSA_COPY (&start_lsa, &node->start_lsa);

  /* Is this a valid MVCC operations: 1. node must be undoredo/undo type and must have undo data. 2. record index must
   * the index of MVCC operations. */
  if (node->log_header.type == LOG_MVCC_UNDO_DATA || node->log_header.type == LOG_MVCC_UNDOREDO_DATA
      || node->log_header.type == LOG_MVCC_DIFF_UNDOREDO_DATA
      || (node->log_header.type == LOG_SYSOP_END
	  && ((LOG_REC_SYSOP_END *) node->data_header)->type == LOG_SYSOP_END_LOGICAL_MVCC_UNDO))
    {
      /* Link the log record to previous MVCC delete/update log record */
      /* Will be used by vacuum */
      if (node->log_header.type == LOG_MVCC_UNDO_DATA)
	{
	  /* Read from mvcc_undo structure */
	  mvcc_undo = (LOG_REC_MVCC_UNDO *) node->data_header;
	  vacuum_info = &mvcc_undo->vacuum_info;
	  mvccid = mvcc_undo->mvccid;
	}
      else if (node->log_header.type == LOG_SYSOP_END)
	{
	  /* Read from mvcc_undo structure */
	  mvcc_undo = &((LOG_REC_SYSOP_END *) node->data_header)->mvcc_undo;
	  vacuum_info = &mvcc_undo->vacuum_info;
	  mvccid = mvcc_undo->mvccid;
	}
      else
	{
	  /* Read for mvcc_undoredo structure */
	  assert (node->log_header.type == LOG_MVCC_UNDOREDO_DATA
		  || node->log_header.type == LOG_MVCC_DIFF_UNDOREDO_DATA);

	  mvcc_undoredo = (LOG_REC_MVCC_UNDOREDO *) node->data_header;
	  vacuum_info = &mvcc_undoredo->vacuum_info;
	  mvccid = mvcc_undoredo->mvccid;
	}

      /* Save previous mvcc operation log lsa to vacuum info */
      LSA_COPY (&vacuum_info->prev_mvcc_op_log_lsa, &log_Gl.hdr.mvcc_op_log_lsa);

      vacuum_er_log (VACUUM_ER_LOG_LOGGING,
		     "log mvcc op at (%lld, %d) and create link with log_lsa(%lld, %d)",
		     LSA_AS_ARGS (&node->start_lsa), LSA_AS_ARGS (&log_Gl.hdr.mvcc_op_log_lsa));

      /* Check if the block of log data is changed */
      if (!LSA_ISNULL (&log_Gl.hdr.mvcc_op_log_lsa)
	  && (vacuum_get_log_blockid (log_Gl.hdr.mvcc_op_log_lsa.pageid) != vacuum_get_log_blockid (start_lsa.pageid)))
	{
	  /* Notify vacuum of a new block */
	  vacuum_produce_log_block_data (thread_p, &log_Gl.hdr.mvcc_op_log_lsa, log_Gl.hdr.last_block_oldest_mvccid,
					 log_Gl.hdr.last_block_newest_mvccid);
	  assert (log_Gl.hdr.last_block_oldest_mvccid <= vacuum_get_global_oldest_active_mvccid ());
	  log_Gl.hdr.last_block_oldest_mvccid = vacuum_get_global_oldest_active_mvccid ();
	  log_Gl.hdr.last_block_newest_mvccid = mvccid;
	  assert (!MVCC_ID_PRECEDES (mvccid, log_Gl.hdr.last_block_oldest_mvccid));
	}
      else
	{
	  /* Same block, update the oldest and the newest met MVCCID's */
	  if (log_Gl.hdr.last_block_newest_mvccid == MVCCID_NULL
	      || MVCC_ID_PRECEDES (log_Gl.hdr.last_block_newest_mvccid, mvccid))
	    {
	      /* A newer MVCCID was found */
	      log_Gl.hdr.last_block_newest_mvccid = mvccid;
	    }
	  if (log_Gl.hdr.last_block_oldest_mvccid == MVCCID_NULL)
	    {
	      log_Gl.hdr.last_block_oldest_mvccid = vacuum_get_global_oldest_active_mvccid ();
	    }
	  assert (!MVCC_ID_PRECEDES (mvccid, log_Gl.hdr.last_block_oldest_mvccid));
	}

      /* Replace last MVCC deleted/updated log record */
      LSA_COPY (&log_Gl.hdr.mvcc_op_log_lsa, &start_lsa);
    }
  else if (node->log_header.type == LOG_SYSOP_START_POSTPONE)
    {
      /* we need the system operation start postpone LSA for recovery. we have to save it under prior_lsa_mutex
       * protection.
       * at the same time, tdes->rcv.atomic_sysop_start_lsa must be reset if it was inside this system op. */
      LOG_REC_SYSOP_START_POSTPONE *sysop_start_postpone = NULL;

      assert (LSA_ISNULL (&tdes->rcv.sysop_start_postpone_lsa));
      tdes->rcv.sysop_start_postpone_lsa = start_lsa;

      sysop_start_postpone = (LOG_REC_SYSOP_START_POSTPONE *) node->data_header;
      if (LSA_LT (&sysop_start_postpone->sysop_end.lastparent_lsa, &tdes->rcv.atomic_sysop_start_lsa))
	{
	  /* atomic system operation finished. */
	  LSA_SET_NULL (&tdes->rcv.atomic_sysop_start_lsa);
	}

      /* for correct checkpoint, this state change must be done under the protection of prior_lsa_mutex */
      tdes->state = TRAN_UNACTIVE_TOPOPE_COMMITTED_WITH_POSTPONE;
    }
  else if (node->log_header.type == LOG_SYSOP_END)
    {
      /* reset tdes->rcv.sysop_start_postpone_lsa and tdes->rcv.atomic_sysop_start_lsa, if this system op is not nested.
       * we'll use lastparent_lsa to check if system op is nested or not. */
      LOG_REC_SYSOP_END *sysop_end = NULL;

      sysop_end = (LOG_REC_SYSOP_END *) node->data_header;
      if (!LSA_ISNULL (&tdes->rcv.atomic_sysop_start_lsa)
	  && LSA_LT (&sysop_end->lastparent_lsa, &tdes->rcv.atomic_sysop_start_lsa))
	{
	  /* atomic system operation finished. */
	  LSA_SET_NULL (&tdes->rcv.atomic_sysop_start_lsa);
	}
      if (!LSA_ISNULL (&tdes->rcv.sysop_start_postpone_lsa)
	  && LSA_LT (&sysop_end->lastparent_lsa, &tdes->rcv.sysop_start_postpone_lsa))
	{
	  /* atomic system operation finished. */
	  LSA_SET_NULL (&tdes->rcv.sysop_start_postpone_lsa);
	}
    }
  else if (node->log_header.type == LOG_COMMIT_WITH_POSTPONE)
    {
      /* we need the commit with postpone LSA for recovery. we have to save it under prior_lsa_mutex protection */
      tdes->rcv.tran_start_postpone_lsa = start_lsa;
    }
  else if (node->log_header.type == LOG_SYSOP_ATOMIC_START)
    {
      /* same as with system op start postpone, we need to save these log records lsa */
      assert (LSA_ISNULL (&tdes->rcv.atomic_sysop_start_lsa));
      tdes->rcv.atomic_sysop_start_lsa = start_lsa;
    }

  LOG_PRIOR_LSA_APPEND_ADVANCE_WHEN_DOESNOT_FIT (node->data_header_length);
  LOG_PRIOR_LSA_APPEND_ADD_ALIGN (node->data_header_length);

  if (node->ulength > 0)
    {
      prior_lsa_append_data (node->ulength);
    }

  if (node->rlength > 0)
    {
      prior_lsa_append_data (node->rlength);
    }

  /* END append */
  prior_lsa_end_append (thread_p, node);

  if (log_Gl.prior_info.prior_list_tail == NULL)
    {
      log_Gl.prior_info.prior_list_header = node;
      log_Gl.prior_info.prior_list_tail = node;
    }
  else
    {
      log_Gl.prior_info.prior_list_tail->next = node;
      log_Gl.prior_info.prior_list_tail = node;
    }

  /* list_size in bytes */
  log_Gl.prior_info.list_size += (sizeof (LOG_PRIOR_NODE) + node->data_header_length + node->ulength + node->rlength);

  if (with_lock == LOG_PRIOR_LSA_WITHOUT_LOCK)
    {
      pthread_mutex_unlock (&log_Gl.prior_info.prior_lsa_mutex);

      if (log_Gl.prior_info.list_size >= LOG_PRIOR_LSA_LIST_MAX_SIZE ())
	{
	  perfmon_inc_stat (thread_p, PSTAT_PRIOR_LSA_LIST_MAXED);

#if defined(SERVER_MODE)
	  if (!log_is_in_crash_recovery ())
	    {
	      log_wakeup_log_flush_daemon ();

	      thread_sleep (1);	/* 1msec */
	    }
	  else
	    {
	      LOG_CS_ENTER (thread_p);
	      logpb_prior_lsa_append_all_list (thread_p);
	      LOG_CS_EXIT (thread_p);
	    }
#else
	  LOG_CS_ENTER (thread_p);
	  logpb_prior_lsa_append_all_list (thread_p);
	  LOG_CS_EXIT (thread_p);
#endif
	}
    }

  tdes->num_log_records_written++;

  return start_lsa;
}

LOG_LSA
prior_lsa_next_record (THREAD_ENTRY * thread_p, LOG_PRIOR_NODE * node, LOG_TDES * tdes)
{
  return prior_lsa_next_record_internal (thread_p, node, tdes, LOG_PRIOR_LSA_WITHOUT_LOCK);
}

LOG_LSA
prior_lsa_next_record_with_lock (THREAD_ENTRY * thread_p, LOG_PRIOR_NODE * node, LOG_TDES * tdes)
{
  return prior_lsa_next_record_internal (thread_p, node, tdes, LOG_PRIOR_LSA_WITH_LOCK);
}

/*
 * logpb_append_next_record -
 *
 * return: NO_ERROR
 *
 *   node(in):
 */
static int
logpb_append_next_record (THREAD_ENTRY * thread_p, LOG_PRIOR_NODE * node)
{
  if (!LSA_EQ (&node->start_lsa, &log_Gl.hdr.append_lsa))
    {
      logpb_fatal_error (thread_p, true, ARG_FILE_LINE, "logpb_append_next_record");
    }

  /* forcing flush in the middle of log record append is a complicated business. try to avoid it if possible. */
  if (log_Gl.flush_info.num_toflush + 1 >= log_Gl.flush_info.max_toflush)	/* flush will be forced on next page */
    {
      /* flush early to avoid complicated case */
      logpb_flush_all_append_pages (thread_p);
    }

  logpb_start_append (thread_p, &node->log_header);

  if (node->data_header != NULL)
    {
      LOG_APPEND_ADVANCE_WHEN_DOESNOT_FIT (thread_p, node->data_header_length);
      logpb_append_data (thread_p, node->data_header_length, node->data_header);
    }

  if (node->udata != NULL)
    {
      logpb_append_data (thread_p, node->ulength, node->udata);
    }

  if (node->rdata != NULL)
    {
      logpb_append_data (thread_p, node->rlength, node->rdata);
    }

  logpb_end_append (thread_p, &node->log_header);

  return NO_ERROR;
}

/*
 * logpb_append_prior_lsa_list -
 *
 * return: NO_ERROR
 *
 *   list(in/out):
 */
static int
logpb_append_prior_lsa_list (THREAD_ENTRY * thread_p, LOG_PRIOR_NODE * list)
{
  LOG_PRIOR_NODE *node;

  assert (LOG_CS_OWN_WRITE_MODE (thread_p));

  /* append prior_flush_list */
  assert (log_Gl.prior_info.prior_flush_list_header == NULL);
  log_Gl.prior_info.prior_flush_list_header = list;

  /* append log buffer */
  while (log_Gl.prior_info.prior_flush_list_header != NULL)
    {
      node = log_Gl.prior_info.prior_flush_list_header;
      log_Gl.prior_info.prior_flush_list_header = node->next;

      logpb_append_next_record (thread_p, node);

      if (node->data_header != NULL)
	{
	  free_and_init (node->data_header);
	}
      if (node->udata != NULL)
	{
	  free_and_init (node->udata);
	}
      if (node->rdata != NULL)
	{
	  free_and_init (node->rdata);
	}

      free_and_init (node);
    }

  return NO_ERROR;
}

/*
 * prior_lsa_remove_prior_list:
 *
 * return: prior list
 *
 */
static LOG_PRIOR_NODE *
prior_lsa_remove_prior_list (THREAD_ENTRY * thread_p)
{
  LOG_PRIOR_NODE *prior_list;

  assert (LOG_CS_OWN_WRITE_MODE (thread_p));

  prior_list = log_Gl.prior_info.prior_list_header;

  log_Gl.prior_info.prior_list_header = NULL;
  log_Gl.prior_info.prior_list_tail = NULL;
  log_Gl.prior_info.list_size = 0;

  return prior_list;
}

/*
 * logpb_prior_lsa_append_all_list:
 *
 * return: NO_ERROR
 *
 */
int
logpb_prior_lsa_append_all_list (THREAD_ENTRY * thread_p)
{
  LOG_PRIOR_NODE *prior_list;
  INT64 current_size;
  int rv;

  assert (LOG_CS_OWN_WRITE_MODE (thread_p));

  rv = pthread_mutex_lock (&log_Gl.prior_info.prior_lsa_mutex);
  current_size = log_Gl.prior_info.list_size;
  prior_list = prior_lsa_remove_prior_list (thread_p);
  pthread_mutex_unlock (&log_Gl.prior_info.prior_lsa_mutex);

  if (prior_list != NULL)
    {
      perfmon_add_stat (thread_p, PSTAT_PRIOR_LSA_LIST_SIZE, (unsigned int) current_size / ONE_K);	/* kbytes */
      perfmon_inc_stat (thread_p, PSTAT_PRIOR_LSA_LIST_REMOVED);

      logpb_append_prior_lsa_list (thread_p, prior_list);
    }

  return NO_ERROR;
}

/*
 * logpb_flush_all_append_pages - Flush log append pages
 *
 * return: 1 : log flushed, 0 : do not need log flush, < 0 : error code
 *
 */
static int
logpb_flush_all_append_pages (THREAD_ENTRY * thread_p)
{
  LOG_BUFFER *bufptr;		/* The current buffer log append page scanned */
  LOG_BUFFER *prv_bufptr;	/* The previous buffer log append page scanned */
  int idxflush;			/* An index into the first log page buffer to flush */
  bool need_sync;		/* How we flush anything ? */

  int i;
  LOG_PAGEID first_append_pageid = NULL_PAGEID;
  bool need_flush = true;
  int error_code = NO_ERROR;
  int flush_page_count = 0;
#if defined(CUBRID_DEBUG)
  struct timeval start_time = { 0, 0 };
  struct timeval end_time = { 0, 0 };
  int dirty_page_count = 0;
  int curr_flush_count = 0;
  long commit_count = 0;
  static long prev_commit_count_in_flush = 0;
#endif /* CUBRID_DEBUG */
  bool hold_flush_mutex = false;
  LOG_FLUSH_INFO *flush_info = &log_Gl.flush_info;

  int rv;
#if defined(SERVER_MODE)
  INT64 flush_start_time = 0;
  INT64 flush_completed_time = 0;
  INT64 all_writer_thr_end_time = 0;

  LOGWR_INFO *writer_info = &log_Gl.writer_info;
  LOGWR_ENTRY *entry;
#endif /* SERVER_MODE */

  assert (LOG_CS_OWN_WRITE_MODE (thread_p));

  logpb_log ("called logpb_flush_all_append_pages\n");

#if defined(CUBRID_DEBUG)
  er_log_debug (ARG_FILE_LINE, "logpb_flush_all_append_pages: start\n");

  gettimeofday (&start_time, NULL);
#endif /* CUBRID_DEBUG */

  rv = pthread_mutex_lock (&flush_info->flush_mutex);
  hold_flush_mutex = true;

  if (flush_info->num_toflush < 1)
    {
      need_flush = false;
    }
  else if (flush_info->num_toflush == 1)
    {
      /* 
       * Don't need to do anything if the page is not dirty.
       *
       * This block is used to avoid updating the last page with an end of file log when it is not needed at all.
       */

      bufptr = logpb_get_log_buffer (flush_info->toflush[0]);
      if (!logpb_is_dirty (thread_p, flush_info->toflush[0]))
	{
	  need_flush = false;
	}
    }

  pthread_mutex_unlock (&flush_info->flush_mutex);
  hold_flush_mutex = false;

  if (!need_flush)
    {
      return 0;
    }

#if !defined(NDEBUG)
  {
    const char *env_value;
    int verbose_dump = -1;

    if (verbose_dump == -1)
      {
	/* 
	 * Do we want to dump the buffer pool for future verification
	 */
	if ((env_value = envvar_get ("LOG_FLUSH_VERBOSE_DUMP")) != NULL)
	  {
	    verbose_dump = atoi (env_value) != 0 ? 1 : 0;
	  }
	else
	  {
	    verbose_dump = 0;
	  }
      }

    if (verbose_dump != 0)
      {
	fprintf (stdout, "\n DUMP BEFORE FLUSHING APPEND PAGES\n");
	logpb_dump (thread_p, stdout);
      }
  }
#endif

#if defined(SERVER_MODE)
  if (thread_p && thread_p->type != TT_DAEMON && thread_p->type != TT_VACUUM_MASTER
      && thread_p->type != TT_VACUUM_WORKER)
    {
      /* set event logging parameter */
      thread_p->event_stats.trace_log_flush_time = prm_get_integer_value (PRM_ID_LOG_TRACE_FLUSH_TIME_MSECS);
    }
#endif /* SERVER_MODE */

#if defined(CUBRID_DEBUG)
  if (log_Gl.append.nxio_lsa.pageid != logpb_get_page_id (flush_info->toflush[0]))
    {
      er_log_debug (ARG_FILE_LINE,
		    "logpb_flush_all_append_pages: SYSTEM ERROR\n  NXIO_PAGE %d does not seem the same as next free"
		    " append page %d to flush\n", log_Gl.append.nxio_lsa.pageid,
		    logpb_get_page_id (flush_info->toflush[0]));
      goto error;
    }
#endif /* CUBRID_DEBUG */

  /* how this works:
   * ok, so we might have to flush several pages here. if there is only one page, the implementation is straight
   * forward, just flush the page.
   *
   * however, if there are two or more pages, we really need to make sure that the first page, where previous end of log
   * record resides (where nxio_lsa points), is flushed last! we cannot validate the new end of log record until we are
   * sure all log pages have been flushed!
   * so, we'll do a two-step flushing: in the first step we skip nxio_lsa page and flush all other pages. in the second
   * step we flush the nxio_lsa page.
   *
   * the story becomes a lot more complicated when a log entry is only partially appended before flush is called. this
   * can happen for when log page buffer becomes full. the problem here is that we cannot yet validate the flushed pages
   * before flushing this record entirely; not all pages. what we do here is replace the incomplete record with end of
   * log record (very important! not in log page buffer, but in a copy of the log page; that way we allow others to read
   * the correct version from buffer). the overwritten copy is flushed to disk.
   * when the log record is fully appended (there can be several iterations of flush if we deal with a very large log
   * record and log page buffer is very small), we call again flush again to make sure all remaining record pages are
   * written to disk. at the end of this flush iteration, the original record is written back and page is flushed again,
   * validating new record.
   *
   * to see full implementation, follow references of log_Pb.partial_append.
   *
   * todo: we might think of a better and simpler solution. the most difficult case to handle is very large log record,
   *       larger than log page buffer. since log records can theoretically be any size, the solution will have to
   *       consider this case.
   *       for now I chose a solution similar to the implementation used before the log page buffer redesign.
   */

  /* 
   * Add an end of log marker to detect the end of the log.
   * The marker should be added at the end of the log if there is only one page to be flushed.
   * That is, if we are not in the middle of appending a new log record. Otherwise, we need to change the label of
   * the last append record as log end record. Flush and then check it back.
   */

  if (log_Pb.partial_append.status == LOGPB_APPENDREC_IN_PROGRESS)
    {
      /* Flush all log append records on such page except the current log record which has not been finished.
       * Save the log record type of this record, overwrite an eof record on such position, and flush the page.
       * Then, restore the record back on the page and change the current append log sequence address.
       */
      logpb_log ("logpb_flush_all_append_pages: incomplete record at log_Gl.append.prev_lsa=%lld|%d when flush is "
		 "called. we'll overwrite the log record with eof.\n", (long long int) log_Gl.append.prev_lsa.pageid,
		 (int) log_Gl.append.prev_lsa.offset);

      /* first, let's see if this is page is still in log page buffer */
      first_append_pageid = log_Gl.append.prev_lsa.pageid;
      bufptr = &log_Pb.buffers[logpb_get_log_buffer_index (first_append_pageid)];

      if (bufptr->pageid != first_append_pageid)
	{
	  assert_release (false);
	  logpb_log ("logpb_flush_all_append_pages: fatal error, partial page not found in log page buffer.");
	  error_code = ER_FAILED;
	  goto error;
	}

      /* copy from log page buffer */
      memcpy (log_Pb.partial_append.log_page_record_header, bufptr->logpage, LOG_PAGESIZE);

      /* set entry in log page buffer not dirty. we don't want it to get flushed again */
      bufptr->dirty = false;

      /* Overwrite it with an end of log marker */
      log_Pb.partial_append.record_header_p =
	(LOG_RECORD_HEADER *) (log_Pb.partial_append.log_page_record_header->area + log_Gl.append.prev_lsa.offset);
      log_Pb.partial_append.original_record_header = *log_Pb.partial_append.record_header_p;
      LSA_SET_NULL (&log_Pb.partial_append.record_header_p->forw_lsa);
      log_Pb.partial_append.record_header_p->type = LOG_END_OF_LOG;

      /* write page to disk as it is */
      if (logpb_write_page_to_disk (thread_p, log_Pb.partial_append.log_page_record_header, first_append_pageid)
	  != NO_ERROR)
	{
	  error_code = ER_FAILED;
	  goto error;
	}
      LSA_COPY (&log_Gl.hdr.eof_lsa, &log_Gl.append.prev_lsa);

      log_Pb.partial_append.status = LOGPB_APPENDREC_PARTIAL_FLUSHED_END_OF_LOG;
    }
  else if (log_Pb.partial_append.status == LOGPB_APPENDREC_PARTIAL_FLUSHED_END_OF_LOG)
    {
      logpb_log ("logpb_flush_all_append_pages: continue flushing page of partially appended log record.\n");
    }
  else if (log_Pb.partial_append.status == LOGPB_APPENDREC_PARTIAL_ENDED
	   || log_Pb.partial_append.status == LOGPB_APPENDREC_SUCCESS)
    {
      /* Add an end of log marker to detect the end of the log.
       * Don't advance the log address, the log end of file is overwritten at a later point. */
      LOG_RECORD_HEADER eof;

      logpb_log ("logpb_flush_all_append_pages: append end of log record at append_lsa = %lld|%d.\n",
		 (long long int) log_Gl.hdr.append_lsa.pageid, (int) log_Gl.hdr.append_lsa.offset);
      eof.trid = LOG_READ_NEXT_TRANID;
      LSA_SET_NULL (&eof.prev_tranlsa);
      LSA_COPY (&eof.back_lsa, &log_Gl.append.prev_lsa);
      LSA_SET_NULL (&eof.forw_lsa);
      eof.type = LOG_END_OF_LOG;

      logpb_start_append (thread_p, &eof);
    }
  else
    {
      /* unexpected status here */
      assert_release (false);
      error_code = ER_FAILED;
      goto error;
    }

  /* 
   * Now flush all contiguous log append dirty pages. The first log append dirty page is flushed at the end,
   * so we can synchronize it with the rest.
   */

#if defined(SERVER_MODE)
  /* It changes the status of waiting log writer threads and wakes them up */
  if (!HA_DISABLED () && !writer_info->skip_flush)
    {
      assert (hold_flush_mutex == false);
      LOG_CS_DEMOTE (thread_p);

      rv = pthread_mutex_lock (&writer_info->flush_start_mutex);
      rv = pthread_mutex_lock (&writer_info->wr_list_mutex);

      if (thread_p != NULL && thread_p->event_stats.trace_log_flush_time > 0)
	{
	  flush_start_time = log_get_clock_msec ();

	  memset (&writer_info->last_writer_client_info, 0, sizeof (LOG_CLIENTIDS));

	  writer_info->trace_last_writer = true;
	  writer_info->last_writer_elapsed_time = 0;
	  writer_info->last_writer_client_info.client_type = -1;
	}

      entry = writer_info->writer_list;
      while (entry)
	{
	  if (entry->status == LOGWR_STATUS_WAIT)
	    {
	      entry->status = LOGWR_STATUS_FETCH;
	      thread_wakeup_with_tran_index (entry->thread_p->tran_index, THREAD_LOGWR_RESUMED);
	    }
	  entry = entry->next;
	}

      rv = pthread_mutex_lock (&writer_info->flush_wait_mutex);
      writer_info->flush_completed = false;
      rv = pthread_mutex_unlock (&writer_info->flush_wait_mutex);

      pthread_mutex_unlock (&writer_info->wr_list_mutex);
      pthread_mutex_unlock (&writer_info->flush_start_mutex);
    }
#endif /* SERVER_MODE */

  idxflush = -1;
  prv_bufptr = NULL;
  need_sync = false;

  rv = pthread_mutex_lock (&flush_info->flush_mutex);
  hold_flush_mutex = true;

#if defined(CUBRID_DEBUG)
  log_scan_flush_info (log_dump_pageid);
  er_log_debug (ARG_FILE_LINE, "\n");
#endif /* CUBRID_DEBUG */

  /* Record number of writes in statistics */
  perfmon_add_stat (thread_p, PSTAT_LOG_NUM_IOWRITES, flush_info->num_toflush);

  /* loop through all to flush list. do a two-step process:
   * 1. skip all pages not dirty. also skip the page of nxio_lsa! it must be flushed last!
   * 2. collect and flush all dirty and successive pages.
   */
  i = 0;
  while (true)
    {
      /* skip all not dirty */
      for (; i < flush_info->num_toflush; i++)
	{
	  bufptr = logpb_get_log_buffer (flush_info->toflush[i]);
	  assert (bufptr->pageid == flush_info->toflush[i]->hdr.logical_pageid);
	  if (bufptr->dirty && bufptr->pageid != log_Gl.append.nxio_lsa.pageid)
	    {
	      /* found dirty */
	      break;
	    }
	  logpb_log ("logpb_flush_all_append_pages: skip flushing not dirty page %lld.\n", bufptr->pageid);
	}
      if (i == flush_info->num_toflush)
	{
	  /* nothing left to flush */
	  break;
	}

      /* we have a dirty record */
      assert (bufptr->dirty);
      prv_bufptr = bufptr;
      idxflush = i;

      /* advance to next */
      i++;

      /* collect all consecutive pages that are dirty */
      for (; i < flush_info->num_toflush; i++)
	{
	  bufptr = logpb_get_log_buffer (flush_info->toflush[i]);

	  assert (bufptr->pageid == flush_info->toflush[i]->hdr.logical_pageid);

	  if (!bufptr->dirty)
	    {
	      /* not dirty */
	      break;
	    }
	  if (bufptr->pageid == log_Gl.append.nxio_lsa.pageid)
	    {
	      /* this must be flushed last! */
	      break;
	    }
	  if (prv_bufptr->pageid + 1 != bufptr->pageid)
	    {
	      /* not successive pages */
	      break;
	    }
	  if (prv_bufptr->phy_pageid + 1 != bufptr->phy_pageid)
	    {
	      /* not successive pages on disk */
	      break;
	    }

	  prv_bufptr = bufptr;
	}

      if (logpb_writev_append_pages (thread_p, &flush_info->toflush[idxflush], i - idxflush) == NULL)
	{
	  /* is this acceptable? */
	  assert_release (false);
	  error_code = ER_FAILED;
	  goto error;
	}
      else
	{
	  int buf_iter;
	  need_sync = true;
	  flush_page_count += i - idxflush;

	  logpb_log ("logpb_flush_all_append_pages: flushed all pages in range [%lld, %lld].\n",
		     (long long int) flush_info->toflush[idxflush]->hdr.logical_pageid,
		     (long long int) flush_info->toflush[idxflush]->hdr.logical_pageid + i - idxflush - 1);

	  /* set not dirty what we have flushed */
	  for (buf_iter = idxflush; buf_iter < i; buf_iter++)
	    {
	      bufptr = logpb_get_log_buffer (flush_info->toflush[buf_iter]);
	      bufptr->dirty = false;
	    }
#if defined (CUBRID_DEBUG)
	  dirty_page_count += i - idxflush;
#endif /* CUBRID_DEBUG */
	}

      if (i == flush_info->num_toflush)
	{
	  /* nothing left to flush */
	  break;
	}
    }

  /* now flush the nxio_lsa page... unless it is the page of header for incomplete log record */
  if (log_Pb.partial_append.status == LOGPB_APPENDREC_SUCCESS
      || (log_Gl.append.nxio_lsa.pageid != log_Gl.append.prev_lsa.pageid))
    {
      assert (log_Pb.partial_append.status == LOGPB_APPENDREC_SUCCESS
	      || log_Pb.partial_append.status == LOGPB_APPENDREC_PARTIAL_FLUSHED_END_OF_LOG);

      bufptr = &log_Pb.buffers[logpb_get_log_buffer_index (log_Gl.append.nxio_lsa.pageid)];

      if (bufptr->pageid != log_Gl.append.nxio_lsa.pageid)
	{
	  /* not expected. */
	  assert_release (false);

	  logpb_log ("logpb_flush_all_append_pages: fatal error, nxio_lsa %lld|%d page not found in buffer. "
		     "bufptr->pageid is %lld instead.\n",
		     (long long int) log_Gl.append.nxio_lsa.pageid, (int) log_Gl.append.nxio_lsa.offset,
		     (long long int) bufptr->pageid);

	  error_code = ER_FAILED;
	  goto error;
	}

      if (!bufptr->dirty)
	{
	  /* not expected */
	  assert_release (false);

	  logpb_log ("logpb_flush_all_append_pages: fatal error, nxio_lsa %lld|%d page is not dirty.\n",
		     (long long int) log_Gl.append.nxio_lsa.pageid, (int) log_Gl.append.nxio_lsa.offset);

	  error_code = ER_FAILED;
	  goto error;
	}

      logpb_write_page_to_disk (thread_p, bufptr->logpage, bufptr->pageid);
      need_sync = true;
      bufptr->dirty = false;
      flush_page_count += 1;

      logpb_log ("logpb_flush_all_append_pages: flushed nxio_lsa = %lld|%d page to disk.\n",
		 (long long int) log_Gl.append.nxio_lsa.pageid, (int) log_Gl.append.nxio_lsa.offset);
    }
  else
    {
      logpb_log ("logpb_flush_all_append_pages: skipped flushing nxio_lsa = %lld|%d page to disk because it matches "
		 "the header page for incomplete record (prev_lsa = %lld|%d).\n",
		 (long long int) log_Gl.append.nxio_lsa.pageid, (int) log_Gl.append.nxio_lsa.offset,
		 (long long int) log_Gl.append.prev_lsa.pageid, (int) log_Gl.append.prev_lsa.offset);
    }

  /* Make sure that all of the above log writes are synchronized with any future log writes.
   * That is, the pages should be stored on physical disk.
   */
  if (need_sync == true)
    {
      if (prm_get_integer_value (PRM_ID_SUPPRESS_FSYNC) == 0
	  || (log_Stat.total_sync_count % prm_get_integer_value (PRM_ID_SUPPRESS_FSYNC) == 0))
	{
	  /* System volume. No need to sync DWB. */
	  if (fileio_synchronize (thread_p, log_Gl.append.vdes, log_Name_active, false) == NULL_VOLDES)
	    {
	      error_code = ER_FAILED;
	      goto error;
	    }
	  log_Stat.total_sync_count++;
	}
    }

  /* dual writing (Background archiving) */
  if (prm_get_bool_value (PRM_ID_LOG_BACKGROUND_ARCHIVING))
    {
      logpb_write_toflush_pages_to_archive (thread_p);
    }

#if !defined(NDEBUG)
  if (prm_get_bool_value (PRM_ID_LOG_TRACE_DEBUG) && logpb_is_any_dirty (thread_p) == true)
    {
      er_log_debug (ARG_FILE_LINE, "logpb_flush_all_append_pages: Log Buffer contains dirty pages\n");
      logpb_dump (thread_p, stdout);
      fflush (stdout);
    }
#endif

  if (flush_info->num_toflush == flush_info->max_toflush)
    {
      log_Stat.log_buffer_full_count++;
    }
#if defined(CUBRID_DEBUG)
  curr_flush_count = flush_info->num_toflush;
#endif /* CUBRID_DEBUG */

  /* 
   * Change the log sequence address to indicate the next append address to flush and synchronize
   */
  if (log_Pb.partial_append.status == LOGPB_APPENDREC_PARTIAL_ENDED)
    {
      /* partially flushed log record is now complete */

      /* overwrite with original log record. */
      *log_Pb.partial_append.record_header_p = log_Pb.partial_append.original_record_header;
      error_code =
	logpb_write_page_to_disk (thread_p, log_Pb.partial_append.log_page_record_header,
				  log_Pb.partial_append.log_page_record_header->hdr.logical_pageid);
      if (error_code != NO_ERROR)
	{
	  goto error;
	}
      ++flush_page_count;

      /* we need to also sync again */
      if (fileio_synchronize (thread_p, log_Gl.append.vdes, log_Name_active, false) == NULL_VOLDES)
	{
	  error_code = ER_FAILED;
	  goto error;
	}

      /* now we can set the nxio_lsa to append_lsa */
      logpb_set_nxio_lsa (&log_Gl.hdr.append_lsa);

      log_Pb.partial_append.status = LOGPB_APPENDREC_PARTIAL_FLUSHED_ORIGINAL;

      logpb_log ("logpb_flush_all_append_pages: completed partial record and flush again its first page %lld. "
		 "nxio_lsa = %lld|%d.\n",
		 (long long int) log_Pb.partial_append.log_page_record_header->hdr.logical_pageid,
		 (long long int) log_Gl.append.nxio_lsa.pageid, (int) log_Gl.append.nxio_lsa.offset);
    }
  else if (log_Pb.partial_append.status == LOGPB_APPENDREC_PARTIAL_FLUSHED_END_OF_LOG)
    {
      /* we cannot set nxio_lsa to append_lsa yet. set it to append.prev_lsa */
      logpb_set_nxio_lsa (&log_Gl.append.prev_lsa);

      logpb_log ("logpb_flush_all_append_pages: partial record flushed... set nxio_lsa = %lld|%d.\n",
		 (long long int) log_Gl.append.nxio_lsa.pageid, (int) log_Gl.append.nxio_lsa.offset);
    }
  else if (log_Pb.partial_append.status == LOGPB_APPENDREC_SUCCESS)
    {
      logpb_set_nxio_lsa (&log_Gl.hdr.append_lsa);

      logpb_log ("logpb_flush_all_append_pages: set nxio_lsa = %lld|%d.\n",
		 (long long int) log_Gl.append.nxio_lsa.pageid, (int) log_Gl.append.nxio_lsa.offset);
    }
  else
    {
      /* unexpected */
      assert_release (false);
      error_code = ER_FAILED;
      goto error;
    }
  flush_info->num_toflush = 0;

  if (log_Gl.append.log_pgptr != NULL)
    {
      /* Add the append page */
      flush_info->toflush[flush_info->num_toflush] = log_Gl.append.log_pgptr;
      flush_info->num_toflush++;
    }

  log_Stat.flushall_append_pages_call_count++;
  log_Stat.last_flush_count_by_trans = flush_page_count;
  log_Stat.total_flush_count_by_trans += flush_page_count;

#if defined(CUBRID_DEBUG)
  gettimeofday (&end_time, NULL);

  log_Stat.last_flush_sec_by_trans = LOG_GET_ELAPSED_TIME (end_time, start_time);

  log_Stat.total_flush_sec_by_trans += log_Stat.last_flush_sec_by_trans;

  commit_count = log_Stat.commit_count - prev_commit_count_in_flush;
  prev_commit_count_in_flush = log_Stat.commit_count;

  log_Stat.last_commit_count_in_flush_pages = commit_count;
  log_Stat.total_commit_count_in_flush_pages += log_Stat.last_commit_count_in_flush_pages;

  er_log_debug (ARG_FILE_LINE,
		"logpb_flush_all_append_pages: flush page(%ld / %d / %ld) avg flush count(%f), avg flush sec(%f)"
		"commit count(%ld) avg commit count(%f)\n", log_Stat.last_flush_count_by_trans, dirty_page_count,
		curr_flush_count,
		(double) log_Stat.total_flush_count_by_trans / log_Stat.flushall_append_pages_call_count,
		log_Stat.total_flush_sec_by_trans / log_Stat.flushall_append_pages_call_count, commit_count,
		log_Stat.total_commit_count_in_flush_pages / log_Stat.flushall_append_pages_call_count);
#endif /* CUBRID_DEBUG */

  pthread_mutex_unlock (&flush_info->flush_mutex);
  hold_flush_mutex = false;

#if defined(SERVER_MODE)
  if (!HA_DISABLED () && !writer_info->skip_flush)
    {
      /* it sends signal to LWT to notify that flush is completed */
      rv = pthread_mutex_lock (&writer_info->flush_wait_mutex);

      if (thread_p != NULL && thread_p->event_stats.trace_log_flush_time > 0)
	{
	  flush_completed_time = log_get_clock_msec ();
	}

      writer_info->flush_completed = true;
      rv = pthread_cond_broadcast (&writer_info->flush_wait_cond);

      rv = pthread_mutex_unlock (&writer_info->flush_wait_mutex);

      /* It waits until all log writer threads are done */
      rv = pthread_mutex_lock (&writer_info->flush_end_mutex);

      rv = pthread_mutex_lock (&writer_info->wr_list_mutex);
      entry = writer_info->writer_list;
      while (entry != NULL)
	{
	  if (entry->status == LOGWR_STATUS_FETCH)
	    {
	      break;
	    }
	  entry = entry->next;
	}
      pthread_mutex_unlock (&writer_info->wr_list_mutex);

      if (entry != NULL)
	{
	  rv = pthread_cond_wait (&writer_info->flush_end_cond, &writer_info->flush_end_mutex);
	}

      rv = pthread_mutex_lock (&writer_info->wr_list_mutex);
      writer_info->trace_last_writer = false;

      if (thread_p != NULL && thread_p->event_stats.trace_log_flush_time > 0)
	{
	  all_writer_thr_end_time = log_get_clock_msec ();

	  if (all_writer_thr_end_time - flush_start_time > thread_p->event_stats.trace_log_flush_time)
	    {
	      event_log_log_flush_thr_wait (thread_p, flush_page_count, &writer_info->last_writer_client_info,
					    (int) (all_writer_thr_end_time - flush_start_time),
					    (int) (all_writer_thr_end_time - flush_completed_time),
					    (int) writer_info->last_writer_elapsed_time);
	    }
	}

      pthread_mutex_unlock (&writer_info->wr_list_mutex);

      pthread_mutex_unlock (&writer_info->flush_end_mutex);
      assert (hold_flush_mutex == false);
      LOG_CS_PROMOTE (thread_p);
    }
#endif /* SERVER_MODE */

#if defined(SERVER_MODE)
  if (thread_p && thread_p->type != TT_DAEMON && thread_p->type != TT_VACUUM_MASTER
      && thread_p->type != TT_VACUUM_WORKER)
    {
      /* reset event logging parameter */
      thread_p->event_stats.trace_log_flush_time = 0;
    }
#endif /* SERVER_MODE */

  return 1;

error:
  if (hold_flush_mutex)
    {
      pthread_mutex_unlock (&flush_info->flush_mutex);
    }

  logpb_fatal_error (thread_p, true, ARG_FILE_LINE, "logpb_flush_all_append_pages");

#if defined(SERVER_MODE)
  if (thread_p && thread_p->type != TT_DAEMON && thread_p->type != TT_VACUUM_MASTER
      && thread_p->type != TT_VACUUM_WORKER)
    {
      /* reset event logging parameter */
      thread_p->event_stats.trace_log_flush_time = 0;
    }
#endif /* SERVER_MODE */

  return error_code;
}

/*
 * logpb_flush_pages_direct - flush all pages by itself.
 *
 * return: nothing
 *
 */
void
logpb_flush_pages_direct (THREAD_ENTRY * thread_p)
{
#if defined(CUBRID_DEBUG)
  er_log_debug (ARG_FILE_LINE, "logpb_flush_pages_direct: [%d]flush direct\n", (int) THREAD_ID ());
#endif /* CUBRID_DEBUG */

  assert (LOG_CS_OWN_WRITE_MODE (thread_p));

  logpb_prior_lsa_append_all_list (thread_p);
  (void) logpb_flush_all_append_pages (thread_p);
  log_Stat.direct_flush_count++;
}

/*
 * logpb_flush_pages - FLUSH LOG APPEND PAGES
 *
 * return: nothing
 *
 *   flush_lsa(in):
 *
 * NOTE:There are 4 cases to commit.
 *              ASYNC | GROUP COMMIT
 *                X           X         : normal commit, wakeup LFT and wait
 *                X           O         : group commit, wait
 *                O           X         : async commit, wakeup LFT and return
 *                O           O         : async & group commit, just return
 */
void
logpb_flush_pages (THREAD_ENTRY * thread_p, LOG_LSA * flush_lsa)
{
#if !defined(SERVER_MODE)
  LOG_CS_ENTER (thread_p);
  logpb_flush_pages_direct (thread_p);
  LOG_CS_EXIT (thread_p);
#else /* SERVER_MODE */
  int rv;
  struct timeval start_time = { 0, 0 };
  struct timeval tmp_timeval = { 0, 0 };
  struct timespec to = { 0, 0 };
  int max_wait_time_in_msec = 1000;
  bool need_wakeup_LFT, need_wait;
  bool async_commit, group_commit;
  LOG_LSA nxio_lsa;
  LOG_GROUP_COMMIT_INFO *group_commit_info = &log_Gl.group_commit_info;

  assert (flush_lsa != NULL && !LSA_ISNULL (flush_lsa));

  if (!LOG_ISRESTARTED () || flush_lsa == NULL || LSA_ISNULL (flush_lsa))
    {
      LOG_CS_ENTER (thread_p);
      logpb_flush_pages_direct (thread_p);
      LOG_CS_EXIT (thread_p);

      return;
    }
  assert (!LOG_CS_OWN_WRITE_MODE (thread_p));

  if (!log_is_log_flush_daemon_available ())
    {
      LOG_CS_ENTER (thread_p);
      logpb_flush_pages_direct (thread_p);
      LOG_CS_EXIT (thread_p);

      return;
    }

  async_commit = prm_get_bool_value (PRM_ID_LOG_ASYNC_COMMIT);
  group_commit = LOG_IS_GROUP_COMMIT_ACTIVE ();

  if (async_commit == false)
    {
      need_wait = true;
      if (group_commit == false)
	{
	  /* Default case: synchorous & non-group commit */
	  need_wakeup_LFT = true;
	}
      else
	{
	  /* synchronous & group commit */
	  need_wakeup_LFT = false;
	  log_Stat.gc_commit_request_count++;
	}
    }
  else
    {
      need_wait = false;
      log_Stat.async_commit_request_count++;

      if (group_commit == false)
	{
	  /* asynchorous & non-group commit */
	  need_wakeup_LFT = true;
	}
      else
	{
	  /* asynchorous & group commit */
	  need_wakeup_LFT = false;
	  log_Stat.gc_commit_request_count++;
	}
    }

  if (need_wakeup_LFT == true && need_wait == false)
    {
      log_wakeup_log_flush_daemon ();
    }
  else if (need_wait == true)
    {
      logpb_get_nxio_lsa (&nxio_lsa);

      if (need_wakeup_LFT == false && pgbuf_has_perm_pages_fixed (thread_p))
	{
	  need_wakeup_LFT = true;
	}

      while (LSA_LT (&nxio_lsa, flush_lsa))
	{
	  gettimeofday (&start_time, NULL);
	  (void) timeval_add_msec (&tmp_timeval, &start_time, max_wait_time_in_msec);
	  (void) timeval_to_timespec (&to, &tmp_timeval);

	  rv = pthread_mutex_lock (&group_commit_info->gc_mutex);
	  logpb_get_nxio_lsa (&nxio_lsa);
	  if (LSA_GE (&nxio_lsa, flush_lsa))
	    {
	      pthread_mutex_unlock (&group_commit_info->gc_mutex);
	      break;
	    }

	  if (need_wakeup_LFT == true)
	    {
	      log_wakeup_log_flush_daemon ();
	    }
	  (void) pthread_cond_timedwait (&group_commit_info->gc_cond, &group_commit_info->gc_mutex, &to);
	  pthread_mutex_unlock (&group_commit_info->gc_mutex);

	  need_wakeup_LFT = true;
	  logpb_get_nxio_lsa (&nxio_lsa);
	}
    }
#endif /* SERVER_MODE */
}

/*
 * logpb_invalid_all_append_pages - Invalidate all append pages
 *
 * return: nothing
 *
 * NOTE:Invalidate and free all append pages. Before invalidating the
 *              pages if their are dirty, they are flushed.
 */
void
logpb_invalid_all_append_pages (THREAD_ENTRY * thread_p)
{
  LOG_FLUSH_INFO *flush_info = &log_Gl.flush_info;
#if defined(SERVER_MODE)
  int rv;
#endif /* SERVER_MODE */

  assert (LOG_CS_OWN_WRITE_MODE (thread_p));

  logpb_log ("called logpb_invalid_all_append_pages\n");

  if (log_Gl.append.log_pgptr != NULL)
    {
      /* 
       * Somehow we already have an append page, flush all current append page
       * and start form scratch
       */
      logpb_flush_pages_direct (thread_p);
      log_Gl.append.log_pgptr = NULL;
    }

  rv = pthread_mutex_lock (&flush_info->flush_mutex);

  flush_info->num_toflush = 0;
  flush_info->toflush[flush_info->num_toflush] = NULL;

  pthread_mutex_unlock (&flush_info->flush_mutex);
}

/*
 * logpb_flush_log_for_wal - Flush log if needed
 *
 * return: nothing
 *
 *   lsa_ptr(in): Force all log records up to this lsa
 *
 * NOTE:Flush the log up to given log sequence address according to the WAL rule.
 *              The page buffer manager must call this function whenever a
 *              page is about to be flushed due to a page replacement.
 */
void
logpb_flush_log_for_wal (THREAD_ENTRY * thread_p, const LOG_LSA * lsa_ptr)
{
  if (logpb_need_wal (lsa_ptr))
    {
      perfmon_inc_stat (thread_p, PSTAT_LOG_NUM_WALS);

      LOG_CS_ENTER (thread_p);
      if (logpb_need_wal (lsa_ptr))
	{
	  logpb_flush_pages_direct (thread_p);
	}
      else
	{
	  /* was flushed in the meantime */
	}
      LOG_CS_EXIT (thread_p);

      assert (LSA_ISNULL (lsa_ptr) || !logpb_need_wal (lsa_ptr));

#if defined(CUBRID_DEBUG)
      if (logpb_need_wal (lsa_ptr) && !LSA_EQ (&log_Gl.rcv_phase_lsa, lsa_ptr))
	{
	  er_log_debug (ARG_FILE_LINE, "log_wal: SYSTEM ERROR.. DUMP LOG BUFFER\n");
	  logpb_dump (thread_p, stdout);
	}
#endif /* CUBRID_DEBUG */
    }
}

/*
 *
 *       	   FUNCTIONS RELATED TO DATA APPEND
 *
 */

/*
 * logpb_start_append - Start appending a new log record
 *
 * return: nothing
 *
 *   header(in):
 *
 * NOTE:
 */
static void
logpb_start_append (THREAD_ENTRY * thread_p, LOG_RECORD_HEADER * header)
{
  LOG_RECORD_HEADER *log_rec;	/* Log record */

  assert (LOG_CS_OWN_WRITE_MODE (thread_p));

  /* Record number of append log record in statistics */
  perfmon_inc_stat (thread_p, PSTAT_LOG_NUM_APPENDRECS);

  /* Does the new log record fit in this page ? */
  LOG_APPEND_ADVANCE_WHEN_DOESNOT_FIT (thread_p, sizeof (LOG_RECORD_HEADER));

  if (!LSA_EQ (&header->back_lsa, &log_Gl.append.prev_lsa))
    {
      logpb_fatal_error (thread_p, true, ARG_FILE_LINE, "logpb_start_append");
    }

  assert (log_Gl.append.log_pgptr != NULL);

  log_rec = (LOG_RECORD_HEADER *) LOG_APPEND_PTR ();
  *log_rec = *header;

  /* 
   * If the header of the append page does not have the offset set to the
   * first log record, this is the first log record in the page, set to it.
   */

  if (log_Gl.append.log_pgptr->hdr.offset == NULL_OFFSET)
    {
      log_Gl.append.log_pgptr->hdr.offset = (PGLENGTH) log_Gl.hdr.append_lsa.offset;
    }

  if (log_rec->type == LOG_END_OF_LOG)
    {
      /* this comes from logpb_flush_all_append_pages */
      assert (log_Pb.partial_append.status == LOGPB_APPENDREC_SUCCESS
	      || log_Pb.partial_append.status == LOGPB_APPENDREC_PARTIAL_ENDED);

      LSA_COPY (&log_Gl.hdr.eof_lsa, &log_Gl.hdr.append_lsa);

      logpb_set_dirty (thread_p, log_Gl.append.log_pgptr);
    }
  else
    {
      /* no record should be in progress now */
      assert (log_Pb.partial_append.status == LOGPB_APPENDREC_SUCCESS);

      LSA_COPY (&log_Gl.append.prev_lsa, &log_Gl.hdr.append_lsa);

      /* 
       * Set the page dirty, increase and align the append offset
       */
      LOG_APPEND_SETDIRTY_ADD_ALIGN (thread_p, sizeof (LOG_RECORD_HEADER));

      log_Pb.partial_append.status = LOGPB_APPENDREC_IN_PROGRESS;
    }
}

/*
 * prior_lsa_start_append:
 *
 *   node(in/out):
 *   tdes(in):
 */
static void
prior_lsa_start_append (THREAD_ENTRY * thread_p, LOG_PRIOR_NODE * node, LOG_TDES * tdes)
{
  /* Does the new log record fit in this page ? */
  LOG_PRIOR_LSA_APPEND_ADVANCE_WHEN_DOESNOT_FIT (sizeof (LOG_RECORD_HEADER));

  node->log_header.trid = tdes->trid;

  /* 
   * Link the record with the previous transaction record for quick undos.
   * Link the record backward for backward traversal of the log.
   */
  LSA_COPY (&node->start_lsa, &log_Gl.prior_info.prior_lsa);

  LSA_COPY (&node->log_header.prev_tranlsa, &tdes->tail_lsa);
  LSA_COPY (&node->log_header.back_lsa, &log_Gl.prior_info.prev_lsa);
  LSA_SET_NULL (&node->log_header.forw_lsa);

  /* 
   * Remember the address of new append record
   */
  LSA_COPY (&tdes->tail_lsa, &log_Gl.prior_info.prior_lsa);
  LSA_COPY (&tdes->undo_nxlsa, &log_Gl.prior_info.prior_lsa);

  /* 
   * Is this the first log record of transaction ?
   */

  if (LSA_ISNULL (&tdes->head_lsa))
    {
      LSA_COPY (&tdes->head_lsa, &tdes->tail_lsa);
    }

  LSA_COPY (&log_Gl.prior_info.prev_lsa, &log_Gl.prior_info.prior_lsa);
  /* 
   * Set the page dirty, increase and align the append offset
   */
  LOG_PRIOR_LSA_APPEND_ADD_ALIGN (sizeof (LOG_RECORD_HEADER));

}

/*
 * logpb_append_data - Append data
 *
 * return: nothing
 *
 *   length(in): Length of data to append
 *   data(in):  Data to append
 *
 * NOTE:Append data as part of current log record.
 */
static void
logpb_append_data (THREAD_ENTRY * thread_p, int length, const char *data)
{
  int copy_length;		/* Amount of contiguos data that can be copied */
  char *ptr;			/* Pointer for copy data into log append buffer */
  char *last_ptr;		/* Pointer to last portion available to copy into log append buffer */

  assert (LOG_CS_OWN_WRITE_MODE (thread_p));

  if (length == 0 || data == NULL)
    {
      return;
    }

  /* 
   * Align if needed,
   * don't set it dirty since this function has not updated
   */
  LOG_APPEND_ALIGN (thread_p, LOG_DONT_SET_DIRTY);

  ptr = LOG_APPEND_PTR ();
  last_ptr = LOG_LAST_APPEND_PTR ();

  /* Does data fit completely in current page ? */
  if ((ptr + length) >= last_ptr)
    {
      while (length > 0)
	{
	  if (ptr >= last_ptr)
	    {
	      /* 
	       * Get next page and set the current one dirty
	       */
	      logpb_next_append_page (thread_p, LOG_SET_DIRTY);
	      ptr = LOG_APPEND_PTR ();
	      last_ptr = LOG_LAST_APPEND_PTR ();
	    }
	  /* Find the amount of contiguous data that can be copied */
	  if (ptr + length >= last_ptr)
	    {
	      copy_length = CAST_BUFLEN (last_ptr - ptr);
	    }
	  else
	    {
	      copy_length = length;
	    }
	  memcpy (ptr, data, copy_length);
	  ptr += copy_length;
	  data += copy_length;
	  length -= copy_length;
	  log_Gl.hdr.append_lsa.offset += copy_length;
	}
    }
  else
    {
      memcpy (ptr, data, length);
      log_Gl.hdr.append_lsa.offset += length;
    }

  /* 
   * Align the data for future appends.
   * Indicate that modifications were done
   */
  LOG_APPEND_ALIGN (thread_p, LOG_SET_DIRTY);
}

static void
prior_lsa_append_data (int length)
{
  int copy_length;		/* Amount of contiguos data that can be copied */
  int current_offset;
  int last_offset;

  if (length == 0)
    {
      return;
    }

  /* 
   * Align if needed,
   * don't set it dirty since this function has not updated
   */
  LOG_PRIOR_LSA_APPEND_ALIGN ();

  current_offset = (int) log_Gl.prior_info.prior_lsa.offset;
  last_offset = LOG_PRIOR_LSA_LAST_APPEND_OFFSET ();

  /* Does data fit completely in current page ? */
  if ((current_offset + length) >= last_offset)
    {
      while (length > 0)
	{
	  if (current_offset >= last_offset)
	    {
	      /* 
	       * Get next page and set the current one dirty
	       */
	      log_Gl.prior_info.prior_lsa.pageid++;
	      log_Gl.prior_info.prior_lsa.offset = 0;

	      current_offset = 0;
	      last_offset = LOG_PRIOR_LSA_LAST_APPEND_OFFSET ();
	    }
	  /* Find the amount of contiguous data that can be copied */
	  if (current_offset + length >= last_offset)
	    {
	      copy_length = CAST_BUFLEN (last_offset - current_offset);
	    }
	  else
	    {
	      copy_length = length;
	    }

	  current_offset += copy_length;
	  length -= copy_length;
	  log_Gl.prior_info.prior_lsa.offset += copy_length;
	}
    }
  else
    {
      log_Gl.prior_info.prior_lsa.offset += length;
    }

  /* 
   * Align the data for future appends.
   * Indicate that modifications were done
   */
  LOG_PRIOR_LSA_APPEND_ALIGN ();
}

/*
 * logpb_append_crumbs - Append crumbs of data
 *
 * return: nothing
 *
 *   num_crumbs(in): Number of crumbs
 *   crumbs(in): The crumbs (length + data)
 *
 * NOTE: Append crumbs of data by gluing them. After this the log manager will lose track of what was glued.
 */
static void
logpb_append_crumbs (THREAD_ENTRY * thread_p, int num_crumbs, const LOG_CRUMB * crumbs)
{
  const char *data;		/* Data to copy */
  char *ptr;			/* Pointer for copy data into log append buffer */
  char *last_ptr;		/* Pointer to last portion available to copy into log append buffer */
  int copy_length;		/* Amount of contiguos data that can be copied */
  int length;
  int i;

  assert (LOG_CS_OWN_WRITE_MODE (thread_p));

  if (num_crumbs == 0)
    {
      return;
    }

  /* 
   * Align if needed,
   * don't set it dirty since this function has not updated
   */
  LOG_APPEND_ALIGN (thread_p, LOG_DONT_SET_DIRTY);

  ptr = LOG_APPEND_PTR ();
  last_ptr = LOG_LAST_APPEND_PTR ();

  for (i = 0; i < num_crumbs; i++)
    {
      length = crumbs[i].length;
      data = (char *) crumbs[i].data;

      /* Does data fit completely in current page ? */
      if ((ptr + length) >= last_ptr)
	while (length > 0)
	  {
	    if (ptr >= last_ptr)
	      {
		/* 
		 * Get next page and set the current one dirty
		 */
		logpb_next_append_page (thread_p, LOG_SET_DIRTY);
		ptr = LOG_APPEND_PTR ();
		last_ptr = LOG_LAST_APPEND_PTR ();
	      }
	    /* Find the amount of contiguous data that can be copied */
	    if ((ptr + length) >= last_ptr)
	      {
		copy_length = CAST_BUFLEN (last_ptr - ptr);
	      }
	    else
	      {
		copy_length = length;
	      }
	    memcpy (ptr, data, copy_length);
	    ptr += copy_length;
	    data += copy_length;
	    length -= copy_length;
	    log_Gl.hdr.append_lsa.offset += copy_length;
	  }
      else
	{
	  memcpy (ptr, data, length);
	  ptr += length;
	  log_Gl.hdr.append_lsa.offset += length;
	}
    }

  /* 
   * Align the data for future appends.
   * Indicate that modifications were done
   */
  LOG_APPEND_ALIGN (thread_p, LOG_SET_DIRTY);
}

static void
prior_lsa_append_crumbs (THREAD_ENTRY * thread_p, int num_crumbs, const LOG_CRUMB * crumbs)
{
  int current_offset;
  int last_offset;
  int copy_length;		/* Amount of contiguos data that can be copied */
  int length;
  int i;

  if (num_crumbs == 0)
    {
      return;
    }

  /* 
   * Align if needed,
   * don't set it dirty since this function has not updated
   */
  LOG_PRIOR_LSA_APPEND_ALIGN ();

  current_offset = (int) log_Gl.prior_info.prior_lsa.offset;
  last_offset = LOG_PRIOR_LSA_LAST_APPEND_OFFSET ();

  for (i = 0; i < num_crumbs; i++)
    {
      length = crumbs[i].length;

      /* Does data fit completely in current page ? */
      if ((current_offset + length) >= last_offset)
	while (length > 0)
	  {
	    if (current_offset >= last_offset)
	      {
		/* 
		 * Get next page and set the current one dirty
		 */
		log_Gl.prior_info.prior_lsa.pageid++;
		log_Gl.prior_info.prior_lsa.offset = 0;

		current_offset = 0;
		last_offset = LOG_PRIOR_LSA_LAST_APPEND_OFFSET ();
	      }
	    /* Find the amount of contiguous data that can be copied */
	    if ((current_offset + length) >= last_offset)
	      {
		copy_length = CAST_BUFLEN (last_offset - current_offset);
	      }
	    else
	      {
		copy_length = length;
	      }
	    current_offset += copy_length;
	    length -= copy_length;
	    log_Gl.prior_info.prior_lsa.offset += copy_length;
	  }
      else
	{
	  current_offset += length;
	  log_Gl.prior_info.prior_lsa.offset += length;
	}
    }

  /* 
   * Align the data for future appends.
   * Indicate that modifications were done
   */
  LOG_PRIOR_LSA_APPEND_ALIGN ();
}

/*
 * logpb_end_append - Finish appending a log record
 *
 * return: nothing
 *
 *   flush(in): Is it a requirement to flush the log ?
 *   force_flush(in):
 *
 * NOTE:  Finish appending a log record. If the log record was appended
 *              in several log buffers, these buffers are flushed and freed.
 *              Only one append buffer will remain pin (fetched) in memory.
 *              If the log record was appended in only one buffer, the buffer
 *              is not flushed unless the caller requested flushing (e.g.,
 *              for a log_commit record).
 */
static void
logpb_end_append (THREAD_ENTRY * thread_p, LOG_RECORD_HEADER * header)
{
  assert (LOG_CS_OWN_WRITE_MODE (thread_p));

  LOG_APPEND_ALIGN (thread_p, LOG_DONT_SET_DIRTY);
  LOG_APPEND_ADVANCE_WHEN_DOESNOT_FIT (thread_p, sizeof (LOG_RECORD_HEADER));

  /* 
   * Find the log_rec portion of the append record, it may not be in the
   * current append buffer since it can be stored in several buffers. Then,
   * make the log_rec point to next future append record, unless it is
   * the special record type used for archives created during backups
   * that cannot have a forward lsa and must waste the remaining space
   * on the current page.
   */
  assert (LSA_EQ (&header->forw_lsa, &log_Gl.hdr.append_lsa));

  if (!LSA_EQ (&log_Gl.append.prev_lsa, &log_Gl.hdr.append_lsa))
    {
      logpb_set_dirty (thread_p, log_Gl.append.log_pgptr);
    }

  if (log_Pb.partial_append.status == LOGPB_APPENDREC_IN_PROGRESS)
    {
      /* success, fall through */
    }
  else if (log_Pb.partial_append.status == LOGPB_APPENDREC_PARTIAL_FLUSHED_END_OF_LOG)
    {
      /* we need to flush the correct version now */
      log_Pb.partial_append.status = LOGPB_APPENDREC_PARTIAL_ENDED;
      logpb_flush_all_append_pages (thread_p);
      assert (log_Pb.partial_append.status == LOGPB_APPENDREC_PARTIAL_FLUSHED_ORIGINAL);
    }
  else
    {
      /* invalid state */
      assert_release (false);
    }
  log_Pb.partial_append.status = LOGPB_APPENDREC_SUCCESS;
}

/*
 * prior_lsa_end_append -
 *
 * return:
 *
 *   node(in/out):
 */
static void
prior_lsa_end_append (THREAD_ENTRY * thread_p, LOG_PRIOR_NODE * node)
{
  LOG_PRIOR_LSA_APPEND_ALIGN ();
  LOG_PRIOR_LSA_APPEND_ADVANCE_WHEN_DOESNOT_FIT (sizeof (LOG_RECORD_HEADER));

  LSA_COPY (&node->log_header.forw_lsa, &log_Gl.prior_info.prior_lsa);
}


/*
 *
 *       	   FUNCTIONS RELATED TO LOG INFORMATION FILE
 *
 */

/*
 * logpb_create_log_info - Create a log information file
 *
 * return: nothing
 *
 *   logname_info(in): Name of the log information file
 *   db_fullname(in): Name of the database or NULL (defualt to current one)
 *
 * NOTE: Creates a log information file. This file is used as a help
 *              for the DBA of what things has been archived and what archive
 *              logs are not needed during normal restart recovery (i.e.,
 *              other than media crash).
 */
void
logpb_create_log_info (const char *logname_info, const char *db_fullname)
{
  FILE *fp;			/* Pointer to file */
  const char *catmsg;
  const char *db_name = db_fullname;
  int error_code = NO_ERROR;

  /* Create the information file */
  fp = fopen (logname_info, "w");
  if (fp != NULL)
    {
      fclose (fp);
      catmsg = msgcat_message (MSGCAT_CATALOG_CUBRID, MSGCAT_SET_LOG, MSGCAT_LOG_LOGINFO_COMMENT);
      if (db_name == NULL)
	{
	  db_name = log_Db_fullname;
	}
      if (catmsg == NULL)
	{
	  catmsg = "COMMENT: %s for database %s\n";
	}
      error_code = log_dump_log_info (logname_info, false, catmsg, CUBRID_MAGIC_LOG_INFO, db_name);
      if (error_code != NO_ERROR)
	{
	  return;
	}

      (void) logpb_add_volume (db_fullname, LOG_DBLOG_INFO_VOLID, logname_info, DISK_UNKNOWN_PURPOSE);
    }
}


/*
 * logpb_get_guess_archive_num - Guess archive number
 *
 * return: arvnum or -1
 *
 *   pageid(in): Desired page
 *
 * NOTE: Guess the archive number where the desired page is archived by searching the log information file.
 */
static int
logpb_get_guess_archive_num (THREAD_ENTRY * thread_p, LOG_PAGEID pageid)
{
  FILE *fp;
  char line[LOG_MAX_LOGINFO_LINE];
  int arv_num = -1;
  int last_arvnum = -1;
  int next_arvnum;
  bool isfound = false;
  LOG_PAGEID from_pageid;
  LOG_PAGEID to_pageid;
  long long int f, t;

  assert (LOG_CS_OWN (thread_p));

  arv_num = logpb_get_archive_num_from_info_table (thread_p, pageid);

  if (arv_num >= 0)
    {
      return arv_num;
    }

  /* 
   * Guess by looking into the log information file. This is just a guess
   */
  fp = fopen (log_Name_info, "r");
  if (fp != NULL)
    {
      while (fgets (line, LOG_MAX_LOGINFO_LINE, fp) != NULL)
	{
	  if (strstr (line + TIME_SIZE_OF_DUMP_LOG_INFO,
		      msgcat_message (MSGCAT_CATALOG_CUBRID, MSGCAT_SET_LOG, MSGCAT_LOG_LOGINFO_KEYWORD_ARCHIVE))
	      == line + TIME_SIZE_OF_DUMP_LOG_INFO)
	    {
	      /* A candidate for a guess */
	      if (sscanf (line + TIME_SIZE_OF_DUMP_LOG_INFO, "%*s %d %*s %lld %lld", &next_arvnum, &f, &t) == 3)
		{
		  from_pageid = f;
		  to_pageid = t;

		  last_arvnum = next_arvnum;

		  if (pageid < from_pageid)
		    {
		      /* 
		       * keep looking.
		       * There is likely a hole in the archive process due to media
		       * crashes off or the log information contains some missing
		       * entries.
		       */
		      continue;
		    }

		  arv_num = next_arvnum;

		  if (pageid >= from_pageid && pageid <= to_pageid)
		    {
		      /* Found the page in this archive */
		      isfound = true;
		      break;
		    }
		}
	    }
	}
      fclose (fp);
    }

  if (arv_num == -1)
    {
      /* 
       * If I have a log active, use it to find out a better archive number
       * for initial search
       */
      if (log_Gl.append.vdes != NULL_VOLDES)
	{
	  arv_num = (int) (pageid / LOGPB_ACTIVE_NPAGES);
	}
      else
	{
	  /* 
	   * We do not have a clue what it is available. Don't have log active
	   * and likely we did not have backups.
	   * Must trace for available archive volumes
	   */
	  arv_num = 0;
	}
    }
  else if (isfound == false && last_arvnum == arv_num && log_Gl.append.vdes != NULL_VOLDES)
    {
      /* 
       * The log archive was chopped somehow.
       */
      arv_num = log_Gl.hdr.nxarv_num - 1;
    }

  /* Insure that we never pick one larger than the next one to be created */
  if (arv_num >= log_Gl.hdr.nxarv_num)
    {
      arv_num = log_Gl.hdr.nxarv_num - 1;
    }

  return arv_num;
}

/*
 * logpb_find_volume_info_exist - Find if volume information exists ?
 *
 * return:
 *
 * NOTE: Find if volume information exist.
 */
bool
logpb_find_volume_info_exist (void)
{
  return fileio_is_volume_exist (log_Name_volinfo);
}

/*
 * logpb_create_volume_info - Create the volume information and add first volume
 *
 * return: NO_ERROR or error code
 *
 *   db_fullname(in): Name of the database or NULL (defualt to current one)
 *
 * NOTE: Create the volume information and add the first volume.
 */
int
logpb_create_volume_info (const char *db_fullname)
{
  char vol_fullname[PATH_MAX];
  char *volinfo_fullname;
  FILE *volinfo_fp = NULL;

  if (db_fullname != NULL)
    {
      fileio_make_volume_info_name (vol_fullname, db_fullname);
      volinfo_fullname = vol_fullname;
    }
  else
    {
      volinfo_fullname = log_Name_volinfo;
    }

  volinfo_fp = fopen (volinfo_fullname, "w");
  if (volinfo_fp == NULL)
    {
      /* Unable to create the database volume information */
      er_set_with_oserror (ER_ERROR_SEVERITY, ARG_FILE_LINE, ER_BO_CANNOT_CREATE_VOL, 2, volinfo_fullname, db_fullname);
      return ER_BO_CANNOT_CREATE_VOL;
    }
  /* 
   * Write information about:
   * the active log and the first volume of the database
   * in the volume information file
   */
  fprintf (volinfo_fp, "%4d %s\n", LOG_DBVOLINFO_VOLID, volinfo_fullname);

  fflush (volinfo_fp);
  fclose (volinfo_fp);

  return NO_ERROR;
}

/*
 * logpb_recreate_volume_info - Recreate the database volume information
 *
 * return: NO_ERROR if all OK, ER_ status otherwise
 *
 * NOTE: Recreate the database volume information from the internal information that is stored in each volume.
 */
int
logpb_recreate_volume_info (THREAD_ENTRY * thread_p)
{
  VOLID volid = LOG_DBFIRST_VOLID;	/* Current volume identifier */
  VOLID next_volid = LOG_DBFIRST_VOLID;	/* Next volume identifier */
  char next_vol_fullname[PATH_MAX];	/* Next volume name */
  int error_code = NO_ERROR;

  error_code = logpb_create_volume_info (NULL);
  if (error_code != NO_ERROR)
    {
      goto error;
    }
  if (logpb_add_volume (NULL, LOG_DBLOG_INFO_VOLID, log_Name_info, DISK_UNKNOWN_PURPOSE) != LOG_DBLOG_INFO_VOLID)
    {
      error_code = ER_FAILED;
      goto error;
    }
  if (logpb_add_volume (NULL, LOG_DBLOG_BKUPINFO_VOLID, log_Name_bkupinfo, DISK_UNKNOWN_PURPOSE) !=
      LOG_DBLOG_BKUPINFO_VOLID)
    {
      error_code = ER_FAILED;
      goto error;
    }
  if (logpb_add_volume (NULL, LOG_DBLOG_ACTIVE_VOLID, log_Name_active, DISK_UNKNOWN_PURPOSE) != LOG_DBLOG_ACTIVE_VOLID)
    {
      error_code = ER_FAILED;
      goto error;
    }

  /* First the primary volume, then the rest of the volumes */

  strcpy (next_vol_fullname, log_Db_fullname);

  do
    {
      if (logpb_add_volume (NULL, volid, next_vol_fullname, DB_PERMANENT_DATA_PURPOSE) != volid)
	{
	  error_code = ER_FAILED;
	  goto error;
	}

      if (disk_get_link (thread_p, volid, &next_volid, next_vol_fullname) == NULL)
	{
	  error_code = ER_FAILED;
	  goto error;
	}

      volid = next_volid;
    }
  while (volid != NULL_VOLID);

  return error_code;

  /* ****** */
error:
  (void) remove (log_Name_volinfo);
  return error_code;
}

/*
 * logpb_add_volume - Add a new volume entry to the volume information
 *
 * return: new_volid or NULL_VOLID
 *
 *   db_fullname(in):
 *   new_volid(in): New volume identifier
 *   new_volfullname(in): New volume name
 *   new_volpurpose(in): Purpose of new volume
 *
 * NOTE: Add a new entry to the volume information
 */
/* todo: remove purpose */
VOLID
logpb_add_volume (const char *db_fullname, VOLID new_volid, const char *new_volfullname, DISK_VOLPURPOSE new_volpurpose)
{
  if (new_volpurpose != DB_TEMPORARY_DATA_PURPOSE)
    {
      char vol_fullname[PATH_MAX];
      char *volinfo_fullname;
      FILE *volinfo_fp = NULL;

      if (db_fullname != NULL)
	{
	  fileio_make_volume_info_name (vol_fullname, db_fullname);
	  volinfo_fullname = vol_fullname;
	}
      else
	{
	  volinfo_fullname = log_Name_volinfo;
	}

      volinfo_fp = fopen (volinfo_fullname, "a");
      if (volinfo_fp != NULL)
	{
	  /* Write information about this volume in the volume information file */
	  fprintf (volinfo_fp, "%4d %s\n", new_volid, new_volfullname);
	  fflush (volinfo_fp);
	  fclose (volinfo_fp);

	  return new_volid;
	}
      else
	{
	  return NULL_VOLID;
	}
    }

  return new_volid;
}

/*
 * logpb_scan_volume_info - Scan the volume information entries
 *
 * return: number of entries or -1 in case of error.
 *
 *   db_fullname(in):
 *   ignore_volid(in): Don't call function with this volume
 *   start_volid(in): Scan should start at this point.
 *   fun(in): Function to be called on each entry
 *   args(in): Additional arguments to be passed to function
 *
 * NOTE: Scan the volume information entries calling the given function on each entry.
 */
int
logpb_scan_volume_info (THREAD_ENTRY * thread_p, const char *db_fullname, VOLID ignore_volid, VOLID start_volid,
			int (*fun) (THREAD_ENTRY * thread_p, VOLID xvolid, const char *vlabel, void *args), void *args)
{
  char xxvolinfo_fullname[PATH_MAX];
  char *volinfo_fullname;
  FILE *volinfo_fp = NULL;	/* Pointer to new volinfo */
  char vol_fullname[PATH_MAX];	/* Next volume name */
  VOLID volid = LOG_DBFIRST_VOLID - 1;	/* Next volume identifier */
  int read_int_volid;
  VOLID num_vols = 0;
  bool start_scan = false;
  char format_string[64];

  if (db_fullname != NULL)
    {
      fileio_make_volume_info_name (xxvolinfo_fullname, db_fullname);
      volinfo_fullname = xxvolinfo_fullname;
    }
  else
    {
      volinfo_fullname = log_Name_volinfo;
    }

  volinfo_fp = fopen (volinfo_fullname, "r");
  if (volinfo_fp == NULL)
    {
      er_set (ER_ERROR_SEVERITY, ARG_FILE_LINE, ER_BO_CANNOT_FINE_VOLINFO, 1, volinfo_fullname);
      return -1;
    }

  sprintf (format_string, "%%d %%%ds", PATH_MAX - 1);
  while (true)
    {
      if (fscanf (volinfo_fp, format_string, &read_int_volid, vol_fullname) != 2)
	{
	  break;
	}

      if ((volid + 1) != NULL_VOLID && (volid + 1) > (VOLID) read_int_volid && num_vols != 0)
	{
	  er_set (ER_WARNING_SEVERITY, ARG_FILE_LINE, ER_BO_UNSORTED_VOLINFO, 4, volinfo_fullname, num_vols,
		  read_int_volid, vol_fullname);
	  num_vols = -1;
	  break;
	}
      volid = (VOLID) read_int_volid;

      if (volid == NULL_VOLID)
	{
	  continue;
	}

      if (start_scan == false)
	{
	  if (start_volid == read_int_volid)
	    {
	      start_scan = true;
	    }
	  else
	    {
	      continue;
	    }
	}

      if (volid != ignore_volid)
	{
	  if (((*fun) (thread_p, volid, vol_fullname, args)) != NO_ERROR)
	    {
	      num_vols = -1;
	      break;
	    }

	  num_vols++;
	}
    }

  fclose (volinfo_fp);

  return num_vols;
}

/*
 *
 *       	   FUNCTIONS RELATED TO LOG ARCHIVES
 *
 */

/*
 * logpb_to_physical_pageid - Find physical page identifier of given logic page
 *
 * return: phy page identifier
 *
 *   logical_pageid(in): logical_pageid: Logical log page
 *
 * NOTE: Returns the physical page identifier associated with given logical page.
 */
LOG_PHY_PAGEID
logpb_to_physical_pageid (LOG_PAGEID logical_pageid)
{
  LOG_PHY_PAGEID phy_pageid;

  if (logical_pageid == LOGPB_HEADER_PAGE_ID)
    {
      phy_pageid = LOGPB_PHYSICAL_HEADER_PAGE_ID;
    }
  else
    {
      LOG_PAGEID tmp_pageid;

      tmp_pageid = logical_pageid - LOGPB_FIRST_ACTIVE_PAGE_ID;
      if (tmp_pageid >= LOGPB_ACTIVE_NPAGES)
	{
	  tmp_pageid %= LOGPB_ACTIVE_NPAGES;
	}
      else if (tmp_pageid < 0)
	{
	  tmp_pageid = LOGPB_ACTIVE_NPAGES - ((-tmp_pageid) % LOGPB_ACTIVE_NPAGES);
	}

      tmp_pageid++;
      if (tmp_pageid > LOGPB_ACTIVE_NPAGES)
	{
	  tmp_pageid %= LOGPB_ACTIVE_NPAGES;
	}

      assert (tmp_pageid <= PAGEID_MAX);
      phy_pageid = (LOG_PHY_PAGEID) tmp_pageid;
    }

  return phy_pageid;
}

/*
 * logpb_is_page_in_archive - Is the given page an archive page ?
 *
 * return:
 *
 *   pageid(in): Log page identifier
 *
 * NOTE:Find if given page is an archive page identifier.
 */
bool
logpb_is_page_in_archive (LOG_PAGEID pageid)
{
  return LOGPB_IS_ARCHIVE_PAGE (pageid);
}

/*
 * logpb_is_smallest_lsa_in_archive - IS THE SMALLEST ACTIVE OF THE LOG ARCHIVE ?
 *
 * return:
 *
 * NOTE: Returns true if the smallest active LSA is located in an archive log.
 */
bool
logpb_is_smallest_lsa_in_archive (THREAD_ENTRY * thread_p)
{
  LOG_LSA lsa;			/* smallest lsa */

  logtb_find_smallest_lsa (thread_p, &lsa);
  return (!LSA_ISNULL (&lsa) && logpb_is_page_in_archive (lsa.pageid));
}

/*
 * logpb_get_archive_number - Archive location of given page
 *
 * return: archive number
 *
 *   pageid(in): The desired logical page
 *
 * NOTE: Find in what archive the page is located or in what archive the page should have been located.
 */
int
logpb_get_archive_number (THREAD_ENTRY * thread_p, LOG_PAGEID pageid)
{
  int arv_num = 0;

  if (logpb_fetch_from_archive (thread_p, pageid, NULL, &arv_num, NULL, false) == NULL)
    {
      return -1;
    }

  if (arv_num < 0)
    {
      arv_num = 0;
    }

  return arv_num;
}

/*
 * logpb_set_unavailable_archive - Cache that given archive is unavailable
 *
 * return: nothing
 *
 *   arv_num(in): Log archive number
 *
 * NOTE: Record that give archive is unavialble.
 */
static void
logpb_set_unavailable_archive (THREAD_ENTRY * thread_p, int arv_num)
{
  int *ptr;
  int size;

  assert (LOG_ARCHIVE_CS_OWN_WRITE_MODE (thread_p));

  if (log_Gl.archive.unav_archives == NULL)
    {
      size = sizeof (*log_Gl.archive.unav_archives) * 10;
      ptr = (int *) malloc (size);
      if (ptr == NULL)
	{
	  return;
	}
      log_Gl.archive.max_unav = 10;
      log_Gl.archive.next_unav = 0;
      log_Gl.archive.unav_archives = ptr;
    }
  else
    {
      if ((log_Gl.archive.next_unav + 1) >= log_Gl.archive.max_unav)
	{
	  size = (sizeof (*log_Gl.archive.unav_archives) * (log_Gl.archive.max_unav + 10));
	  ptr = (int *) realloc (log_Gl.archive.unav_archives, size);
	  if (ptr == NULL)
	    {
	      return;
	    }
	  log_Gl.archive.max_unav += 10;
	  log_Gl.archive.unav_archives = ptr;
	}
    }

  log_Gl.archive.unav_archives[log_Gl.archive.next_unav++] = arv_num;
}

/*
 * logpb_dismount_log_archive - dismount archive log
 *
 * return: nothing
 *
 * It dismounts and resets log_Gl.archive.vdes
 */
static void
logpb_dismount_log_archive (THREAD_ENTRY * thread_p)
{
  LOG_ARCHIVE_CS_ENTER (thread_p);

  if (log_Gl.archive.vdes != NULL_VOLDES)
    {
      fileio_dismount (thread_p, log_Gl.archive.vdes);
      log_Gl.archive.vdes = NULL_VOLDES;
    }

  LOG_ARCHIVE_CS_EXIT (thread_p);
}

/*
 * logpb_decache_archive_info - Decache any archive log memory information
 *
 * return: nothing
 *
 * NOTE: Decache any archive log memory information.
 */
void
logpb_decache_archive_info (THREAD_ENTRY * thread_p)
{
  LOG_ARCHIVE_CS_ENTER (thread_p);

  if (log_Gl.archive.vdes != NULL_VOLDES)
    {
      logpb_dismount_log_archive (thread_p);
    }

  if (log_Gl.archive.unav_archives != NULL)
    {
      free_and_init (log_Gl.archive.unav_archives);
      log_Gl.archive.max_unav = 0;
      log_Gl.archive.next_unav = 0;
    }

  LOG_ARCHIVE_CS_EXIT (thread_p);
}

/*
 * log_isarchive_available - Is given archive available ?
 *
 * return: true/false
 *        true: means that the archive may be available.
 *       false: it is known that archive is not available.
 *
 *   arv_num(in): Log archive number
 *
 * NOTE:Find if the current archive is available.
 */
static bool
logpb_is_archive_available (THREAD_ENTRY * thread_p, int arv_num)
{
  int i;

  assert (LOG_CS_OWN (thread_p));
  assert (LOG_ARCHIVE_CS_OWN_WRITE_MODE (thread_p));

  if (arv_num >= log_Gl.hdr.nxarv_num || arv_num < 0)
    {
      return false;
    }

  if (log_Gl.archive.unav_archives != NULL)
    {
      for (i = 0; i < log_Gl.archive.next_unav; i++)
	{
	  if (log_Gl.archive.unav_archives[i] == arv_num)
	    {
	      return false;
	    }
	}
    }

  return true;
}

/*
 * log_fetch_from_archive - Fetch a log page from the log archives
 *
 * return: log_pgptr or NULL (in case of error)
 *
 *   pageid(in): The desired logical page
 *   log_pgptr(in): Place to return the log page
 *   arv_num(in): Set to archive number where page was found or where page
 *                 should have been found.
 *
 * NOTE: Fetch a log page from archive logs.
 */
LOG_PAGE *
logpb_fetch_from_archive (THREAD_ENTRY * thread_p, LOG_PAGEID pageid, LOG_PAGE * log_pgptr,
			  int *ret_arv_num, LOG_ARV_HEADER * ret_arv_hdr, bool is_fatal)
{
  char hdr_pgbuf[IO_MAX_PAGE_SIZE + MAX_ALIGNMENT], *aligned_hdr_pgbuf;
  char log_pgbuf[IO_MAX_PAGE_SIZE + MAX_ALIGNMENT], *aligned_log_pgbuf;
  LOG_ARV_HEADER *arv_hdr;
  LOG_PAGE *hdr_pgptr;
  LOG_PHY_PAGEID phy_pageid = NULL_PAGEID;
  char arv_name[PATH_MAX];
  const char *tmp_arv_name;
  int arv_num, vdes;
  int direction = 0, retry;
  bool has_guess_arvnum = false, first_time = true;
  int error_code = NO_ERROR;
  char format_string[64];

  assert (LOG_CS_OWN (thread_p));

  logpb_log ("called logpb_fetch_from_archive for pageid = %lld\n", (long long int) pageid);

  LOG_ARCHIVE_CS_ENTER (thread_p);

  aligned_hdr_pgbuf = PTR_ALIGN (hdr_pgbuf, MAX_ALIGNMENT);
  aligned_log_pgbuf = PTR_ALIGN (log_pgbuf, MAX_ALIGNMENT);

#if !defined(NDEBUG)
  if (prm_get_bool_value (PRM_ID_LOG_TRACE_DEBUG))
    {
      fprintf (stdout, "\n **log_fetch_from_archive has been called on pageid = %lld ** \n", (long long int) pageid);
      fflush (stdout);
    }
#endif

  hdr_pgptr = (LOG_PAGE *) aligned_hdr_pgbuf;
  if (log_pgptr == NULL)
    {
      log_pgptr = (LOG_PAGE *) aligned_log_pgbuf;
    }
  if (ret_arv_num == NULL)
    {
      ret_arv_num = &arv_num;
    }

  if (log_Gl.archive.vdes == NULL_VOLDES)
    {
      if (log_Gl.hdr.nxarv_num <= 0)
	{
	  /* We do not have any archives */
	  er_set (ER_FATAL_ERROR_SEVERITY, ARG_FILE_LINE, ER_LOG_NOTIN_ARCHIVE, 1, pageid);

	  LOG_ARCHIVE_CS_EXIT (thread_p);
	  return NULL;
	}

      /* 
       * Guess the archive where that page is stored
       */

      has_guess_arvnum = true;
      *ret_arv_num = logpb_get_guess_archive_num (thread_p, pageid);
      fileio_make_log_archive_name (arv_name, log_Archive_path, log_Prefix, *ret_arv_num);

      error_code = ER_FAILED;
      if (logpb_is_archive_available (thread_p, *ret_arv_num) == true && fileio_is_volume_exist (arv_name) == true)
	{
	  vdes = fileio_mount (thread_p, log_Db_fullname, arv_name, LOG_DBLOG_ARCHIVE_VOLID, false, false);
	  if (vdes != NULL_VOLDES)
	    {
	      if (fileio_read (thread_p, vdes, hdr_pgptr, 0, LOG_PAGESIZE) == NULL)
		{
		  fileio_dismount (thread_p, vdes);
		  er_set (ER_FATAL_ERROR_SEVERITY, ARG_FILE_LINE, ER_LOG_READ, 3, 0LL, 0LL, arv_name);

		  LOG_ARCHIVE_CS_EXIT (thread_p);
		  return NULL;
		}
	      error_code = NO_ERROR;
	      arv_hdr = (LOG_ARV_HEADER *) hdr_pgptr->area;
	      if (log_Gl.append.vdes != NULL_VOLDES)
		{
		  if (difftime64 ((time_t) arv_hdr->db_creation, (time_t) log_Gl.hdr.db_creation) != 0)
		    {
		      /* 
		       * This volume does not belong to the database. For now, assume
		       * that it is not only. Later, we will give this error to user
		       */
		      vdes = NULL_VOLDES;
		      arv_hdr = NULL;
		    }
		}
	    }
	}

      if (error_code != NO_ERROR)
	{
	  /* 
	   * The volume is not online. Ask for it later (below). But first try to
	   * make the best guess for the archive number.
	   */
	  vdes = NULL_VOLDES;
	  arv_hdr = NULL;
	}
    }
  else
    {
      vdes = log_Gl.archive.vdes;
      arv_hdr = &log_Gl.archive.hdr;
      *ret_arv_num = arv_hdr->arv_num;
    }

  sprintf (format_string, "%%%ds", PATH_MAX - 1);

  log_Gl.archive.vdes = NULL_VOLDES;
  while (true)
    {
      /* Is the page in current archive log ? */
      if (arv_hdr != NULL && pageid >= arv_hdr->fpageid && pageid <= arv_hdr->fpageid + arv_hdr->npages - 1)
	{
	  /* Find location of logical page in the archive log */
	  phy_pageid = (LOG_PHY_PAGEID) (pageid - arv_hdr->fpageid + 1);

	  /* Record number of reads in statistics */
	  perfmon_inc_stat (thread_p, PSTAT_LOG_NUM_IOREADS);

	  if (fileio_read (thread_p, vdes, log_pgptr, phy_pageid, LOG_PAGESIZE) == NULL)
	    {
	      /* Error reading archive page */
	      tmp_arv_name = fileio_get_volume_label_by_fd (vdes, PEEK);
	      fileio_dismount (thread_p, vdes);
	      log_Gl.archive.vdes = NULL_VOLDES;
	      er_set (ER_FATAL_ERROR_SEVERITY, ARG_FILE_LINE, ER_LOG_READ, 3, pageid, phy_pageid, tmp_arv_name);

	      LOG_ARCHIVE_CS_EXIT (thread_p);
	      return NULL;
	    }

	  /* Cast the archive information. May be used again */
	  if (arv_hdr != &log_Gl.archive.hdr)
	    {
	      log_Gl.archive.hdr = *arv_hdr;
	    }
	  log_Gl.archive.vdes = vdes;
	  break;
	}
      else
	{
	  /* If any archive dismount it */
	  if (vdes != NULL_VOLDES)
	    {
	      fileio_dismount (thread_p, vdes);
	      vdes = NULL_VOLDES;
	    }

	  if (has_guess_arvnum == false)
	    {
	      has_guess_arvnum = true;
	      retry = logpb_get_guess_archive_num (thread_p, pageid);
	      if (retry != *ret_arv_num)
		{
		  *ret_arv_num = retry;
		}
	    }
	  else
	    {
	      if (direction == 0)
		{
		  /* 
		   * Define the direction by looking for desired page
		   */
		  if (arv_hdr != NULL)
		    {
		      if (pageid < arv_hdr->fpageid)
			{
			  /* Try older archives */
			  direction = -1;
			}
		      else
			{
			  /* Try newer archives */
			  direction = 1;
			}
		    }
		  else
		    {
		      if (first_time != true)
			{
			  if (log_Gl.append.vdes == NULL_VOLDES)
			    {
			      direction = 1;
			    }
			  else
			    {
			      /* 
			       * Start looking from the last archive.
			       * Optimized for UNDO.. This is not so bad since this branch
			       * will be reached only when the guess archive is not
			       * available.
			       */
			      *ret_arv_num = log_Gl.hdr.nxarv_num;
			      direction = -1;
			    }
			}
		    }
		}

	      if (arv_hdr != NULL)
		{
		  if (direction == -1)
		    {
		      /* 
		       * Try an older archive.
		       * The page that I am looking MUST be smaller than the first
		       * page in current archive
		       */
		      if (pageid < arv_hdr->fpageid)
			{
			  *ret_arv_num -= 1;
			}
		      else
			{
			  *ret_arv_num = -1;
			}
		    }
		  else
		    {
		      /* Try a newer archive. The page that I am looking MUST be larger than the last page in current
		       * archive */
		      if (pageid > arv_hdr->fpageid + arv_hdr->npages - 1)
			{
			  *ret_arv_num += 1;
			}
		      else
			{
			  *ret_arv_num = log_Gl.hdr.nxarv_num;
			}
		    }
		}
	      else
		{
		  /* 
		   * The archive number is not increased the first time in the loop,
		   * so we can ask for it when it is not available.
		   */
		  if (first_time != true)
		    {
		      /* 
		       * If we do not have the log active, we don't really know how to
		       * continue, we could be looping forever.
		       */
		      if (log_Gl.append.vdes == NULL_VOLDES)
			{
			  *ret_arv_num = -1;
			}
		      else
			{
			  *ret_arv_num = *ret_arv_num + direction;
			}
		    }
		}

	      first_time = false;
	      if (*ret_arv_num < 0 || *ret_arv_num == log_Gl.hdr.nxarv_num)
		{
		  /* Unable to find page in archive */
		  if (log_Gl.append.vdes != NULL_VOLDES)
		    {
		      er_set (ER_FATAL_ERROR_SEVERITY, ARG_FILE_LINE, ER_LOG_NOTIN_ARCHIVE, 1, pageid);
		    }
		  else
		    {
		      /* 
		       * This is likely an incomplete recovery (restore).
		       * We do not have the active log and we are looking for a log page
		       */
		      er_set (ER_WARNING_SEVERITY, ARG_FILE_LINE, ER_LOG_NOTIN_ARCHIVE, 1, pageid);
		    }

		  LOG_ARCHIVE_CS_EXIT (thread_p);

		  return NULL;
		}
	    }

	  if (logpb_is_archive_available (thread_p, *ret_arv_num) == false)
	    {
	      arv_hdr = NULL;
	      continue;
	    }

	  fileio_make_log_archive_name (arv_name, log_Archive_path, log_Prefix, *ret_arv_num);
	  retry = 3;
	  while (retry != 0 && retry != 1
		 && (vdes =
		     fileio_mount (thread_p, log_Db_fullname, arv_name, LOG_DBLOG_ARCHIVE_VOLID, false,
				   false)) == NULL_VOLDES)
	    {
	      char line_buf[PATH_MAX * 2];
	      bool is_in_crash_recovery;

	      is_in_crash_recovery = log_is_in_crash_recovery ();

	      /* 
	       * The archive is not online.
	       */
	      if (is_in_crash_recovery == true)
		{
		  fprintf (stdout, "%s\n", er_msg ());
		}

	    retry_prompt:
	      if (log_default_input_for_archive_log_location >= 0)
		{
		  retry = log_default_input_for_archive_log_location;
		  if (retry == 1 && is_in_crash_recovery == true)
		    {
		      fprintf (stdout, "Continue without present archive. (Partial recovery).\n");
		    }
		}
	      else
		{
		  fprintf (stdout, msgcat_message (MSGCAT_CATALOG_CUBRID, MSGCAT_SET_LOG, MSGCAT_LOG_STARTS));
		  fprintf (stdout, msgcat_message (MSGCAT_CATALOG_CUBRID, MSGCAT_SET_LOG, MSGCAT_LOG_LOGARCHIVE_NEEDED),
			   arv_name);
		  fprintf (stdout, msgcat_message (MSGCAT_CATALOG_CUBRID, MSGCAT_SET_LOG, MSGCAT_LOG_STARTS));

		  if (fgets (line_buf, PATH_MAX, stdin) == NULL)
		    {
		      retry = 0;	/* EOF */
		    }
		  else if (sscanf (line_buf, "%d", &retry) != 1)
		    {
		      retry = -1;	/* invalid input */
		    }
		}

	      switch (retry)
		{
		case 0:	/* quit */
		  logpb_set_unavailable_archive (thread_p, *ret_arv_num);
		  er_set (ER_FATAL_ERROR_SEVERITY, ARG_FILE_LINE, ER_LOG_NOTIN_ARCHIVE, 1, pageid);
		  if (is_fatal)
		    {
		      logpb_fatal_error (thread_p, true, ARG_FILE_LINE, "log_fetch_from_archive");
		    }

		  LOG_ARCHIVE_CS_EXIT (thread_p);

		  return NULL;

		case 1:	/* Not available */
		  logpb_set_unavailable_archive (thread_p, *ret_arv_num);
		  break;

		case 3:	/* Relocate */
		  fprintf (stdout, msgcat_message (MSGCAT_CATALOG_CUBRID, MSGCAT_SET_LOG, MSGCAT_LOG_NEWLOCATION));
		  if (fgets (line_buf, PATH_MAX, stdin) == 0 || (sscanf (line_buf, format_string, arv_name) != 1))
		    {
		      fileio_make_log_archive_name (arv_name, log_Archive_path, log_Prefix, *ret_arv_num);
		    }
		  break;

		case 2:	/* Retry */
		  break;

		default:	/* Something strange.  Get user to try again. */
		  fprintf (stdout, msgcat_message (MSGCAT_CATALOG_CUBRID, MSGCAT_SET_LOG, MSGCAT_LOG_INPUT_RANGE_ERROR),
			   0, 3);
		  goto retry_prompt;
		}
	    }

	  if (vdes != NULL_VOLDES)
	    {
	      /* Read header page and make sure the page is here */

	      /* Record number of reads in statistics */
	      perfmon_inc_stat (thread_p, PSTAT_LOG_NUM_IOREADS);

	      if (fileio_read (thread_p, vdes, hdr_pgptr, 0, LOG_PAGESIZE) == NULL)
		{
		  fileio_dismount (thread_p, vdes);
		  er_set (ER_FATAL_ERROR_SEVERITY, ARG_FILE_LINE, ER_LOG_READ, 3, 0LL, 0LL, arv_name);

		  LOG_ARCHIVE_CS_EXIT (thread_p);

		  return NULL;
		}
	      arv_hdr = (LOG_ARV_HEADER *) hdr_pgptr->area;
	      if (log_Gl.append.vdes != NULL_VOLDES)
		{
		  if (difftime64 ((time_t) arv_hdr->db_creation, (time_t) log_Gl.hdr.db_creation) != 0)
		    {
		      /* 
		       * This volume does not belong to the database. For now, assume
		       * that it is not only. Later, we will give this error to user
		       */
		      er_set (ER_FATAL_ERROR_SEVERITY, ARG_FILE_LINE, ER_LOG_DOESNT_CORRESPOND_TO_DATABASE, 1,
			      arv_name);
		      arv_hdr = NULL;
		    }
		}
	    }
	  else
	    {
	      arv_hdr = NULL;
	    }
	}
    }

#if defined(CUBRID_DEBUG)
  if (log_pgptr->hdr.logical_pageid != pageid)
    {
      er_set (ER_FATAL_ERROR_SEVERITY, ARG_FILE_LINE, ER_LOG_PAGE_CORRUPTED, 1, pageid);
      logpb_fatal_error (thread_p, true, ARG_FILE_LINE, "log_fetch_from_archive");

      LOG_ARCHIVE_CS_EXIT (thread_p);

      return NULL;
    }
#endif /* CUBRID_DEBUG */

  assert (log_pgptr != NULL && *ret_arv_num != -1 && arv_hdr != NULL);
  if (ret_arv_hdr != NULL)
    {
      *ret_arv_hdr = *arv_hdr;
    }

  LOG_ARCHIVE_CS_EXIT (thread_p);

  return log_pgptr;
}

/*
 * logpb_archive_active_log - Archive the active portion of the log
 *
 * return: nothing
 *
 * NOTE: The active portion of the log is archived from the next log
 *              archive page to the previous log page of the current append
 *              log record, to the next log archive.
 */
static void
logpb_archive_active_log (THREAD_ENTRY * thread_p)
{
  char arv_name[PATH_MAX] = { '\0' };	/* Archive name */
  LOG_PAGE *malloc_arv_hdr_pgptr = NULL;	/* Archive header page PTR */
  LOG_ARV_HEADER *arvhdr;	/* Archive header */
  BACKGROUND_ARCHIVING_INFO *bg_arv_info;
  char log_pgbuf[IO_MAX_PAGE_SIZE * LOGPB_IO_NPAGES + MAX_ALIGNMENT];
  char *aligned_log_pgbuf;
  LOG_PAGE *log_pgptr = NULL;
  LOG_PAGEID pageid, last_pageid;
  LOG_PHY_PAGEID ar_phy_pageid;
  int vdes = NULL_VOLDES;
  const char *catmsg;
  int error_code = NO_ERROR;
  int num_pages = 0;

  aligned_log_pgbuf = PTR_ALIGN (log_pgbuf, MAX_ALIGNMENT);

  assert (LOG_CS_OWN_WRITE_MODE (thread_p));

#if defined(SERVER_MODE)
  log_wakeup_remove_log_archive_daemon ();
#else
  logpb_remove_archive_logs_exceed_limit (thread_p, 0);
#endif

  logpb_log ("Entered logpb_archive_active_log. log_Gl.hdr.nxarv_phy_pageid = %lld , log_Gl.hdr.nxarv_pageid =%lld\n",
	     (long long int) log_Gl.hdr.nxarv_phy_pageid, (long long int) log_Gl.hdr.nxarv_pageid);

  if (log_Gl.hdr.nxarv_pageid >= log_Gl.hdr.append_lsa.pageid)
    {
      er_log_debug (ARG_FILE_LINE,
		    "log_archive_active_log: WARNING Trying to archive ONLY the append page" " which is incomplete\n");
      return;
    }

  bg_arv_info = &log_Gl.bg_archive_info;
  if (log_Gl.archive.vdes != NULL_VOLDES)
    {
      /* A recheck is required after logpb_flush_all_append_pages when LOG_CS is demoted and promoted.
       * log_Gl.archive.vdes may be modified by someone else. Should we remove this dismount? */
      logpb_dismount_log_archive (thread_p);
    }

  malloc_arv_hdr_pgptr = (LOG_PAGE *) malloc (LOG_PAGESIZE);
  if (malloc_arv_hdr_pgptr == NULL)
    {
      goto error;
    }
  memset (malloc_arv_hdr_pgptr, 0, LOG_PAGESIZE);

  /* Must force the log here to avoid nasty side effects */
  logpb_flush_all_append_pages (thread_p);

  malloc_arv_hdr_pgptr->hdr.logical_pageid = LOGPB_HEADER_PAGE_ID;
  malloc_arv_hdr_pgptr->hdr.offset = NULL_OFFSET;

  /* Construct the archive log header */
  arvhdr = (LOG_ARV_HEADER *) malloc_arv_hdr_pgptr->area;
  strncpy (arvhdr->magic, CUBRID_MAGIC_LOG_ARCHIVE, CUBRID_MAGIC_MAX_LENGTH);
  arvhdr->db_creation = log_Gl.hdr.db_creation;
  arvhdr->next_trid = log_Gl.hdr.next_trid;
  arvhdr->arv_num = log_Gl.hdr.nxarv_num;

  /* 
   * All pages must be archived... even the ones with unactive log records
   * This is the desired parameter to support multimedia crashes.
   *
   *
   * Note that the npages field does not include the previous lsa page
   *
   */
  arvhdr->fpageid = log_Gl.hdr.nxarv_pageid;
  last_pageid = log_Gl.append.prev_lsa.pageid - 1;

  if (last_pageid < arvhdr->fpageid)
    {
      last_pageid = arvhdr->fpageid;
    }

  arvhdr->npages = (DKNPAGES) (last_pageid - arvhdr->fpageid + 1);

  /* 
   * Now create the archive and start copying pages
   */

  perfmon_inc_stat (thread_p, PSTAT_LOG_NUM_ARCHIVES);

  fileio_make_log_archive_name (arv_name, log_Archive_path, log_Prefix, log_Gl.hdr.nxarv_num);

  if (prm_get_bool_value (PRM_ID_LOG_BACKGROUND_ARCHIVING) && bg_arv_info->vdes != NULL_VOLDES)
    {
      vdes = bg_arv_info->vdes;
    }
  else
    {
      vdes =
	fileio_format (thread_p, log_Db_fullname, arv_name, LOG_DBLOG_ARCHIVE_VOLID, arvhdr->npages + 1, false, false,
		       false, LOG_PAGESIZE, 0, false);
      if (vdes == NULL_VOLDES)
	{
	  /* Unable to create archive log to archive */
	  er_set (ER_FATAL_ERROR_SEVERITY, ARG_FILE_LINE, ER_LOG_CREATE_LOGARCHIVE_FAIL, 3, arv_name, arvhdr->fpageid,
		  arvhdr->fpageid + arvhdr->npages - 1);
	  goto error;
	}
    }

  er_log_debug (ARG_FILE_LINE, "logpb_archive_active_log, arvhdr->fpageid = %lld\n", arvhdr->fpageid);

  if (fileio_write (thread_p, vdes, malloc_arv_hdr_pgptr, 0, LOG_PAGESIZE, dwb_is_created ()) == NULL)
    {
      /* Error archiving header page into archive */
      er_set (ER_FATAL_ERROR_SEVERITY, ARG_FILE_LINE, ER_LOG_WRITE, 3, 0LL, 0LL, arv_name);
      goto error;
    }

  if (prm_get_bool_value (PRM_ID_LOG_BACKGROUND_ARCHIVING) && bg_arv_info->vdes != NULL_VOLDES
      && arvhdr->fpageid == bg_arv_info->start_page_id)
    {
      pageid = bg_arv_info->current_page_id;
      ar_phy_pageid = (LOG_PHY_PAGEID) (bg_arv_info->current_page_id - bg_arv_info->start_page_id + 1);
    }
  else
    {
      assert (!prm_get_bool_value (PRM_ID_LOG_BACKGROUND_ARCHIVING) || bg_arv_info->vdes == NULL_VOLDES);

      pageid = arvhdr->fpageid;
      ar_phy_pageid = 1;
    }

  log_pgptr = (LOG_PAGE *) aligned_log_pgbuf;

  /* Now start dumping the current active pages to archive */
  for (; pageid <= last_pageid; pageid += num_pages, ar_phy_pageid += num_pages)
    {
      logpb_log ("Dump page %lld in logpb_archive_active_log, num_pages = %d\n", (long long int) pageid, num_pages);
      num_pages = (int) MIN (LOGPB_IO_NPAGES, last_pageid - pageid + 1);
      num_pages = logpb_read_page_from_active_log (thread_p, pageid, num_pages, log_pgptr);
      if (num_pages <= 0)
	{
	  goto error;
	}

      if (fileio_write_pages (thread_p, vdes, (char *) log_pgptr, ar_phy_pageid, num_pages, LOG_PAGESIZE, true) == NULL)
	{
	  er_set (ER_FATAL_ERROR_SEVERITY, ARG_FILE_LINE, ER_LOG_WRITE, 3, pageid, ar_phy_pageid, arv_name);
	  goto error;
	}
    }

  if (prm_get_bool_value (PRM_ID_LOG_BACKGROUND_ARCHIVING) && bg_arv_info->vdes != NULL_VOLDES)
    {
      fileio_dismount (thread_p, vdes);
      vdes = NULL_VOLDES;
      bg_arv_info->vdes = NULL_VOLDES;

      /* rename _lgar_t to _lgar[number] name */
      if (fileio_rename (NULL_VOLID, log_Name_bg_archive, arv_name) == NULL)
	{
	  goto error;
	}

      vdes = fileio_mount (thread_p, log_Db_fullname, arv_name, LOG_DBLOG_ARCHIVE_VOLID, 0, false);
      if (vdes == NULL_VOLDES)
	{
	  goto error;
	}
    }
  else
    {
      /* 
       * Make sure that the whole log archive is in physical storage at this
       * moment. System volume. No need to sync DWB.
       */
      if (fileio_synchronize (thread_p, vdes, arv_name, false) == NULL_VOLDES)
	{
	  goto error;
	}
    }

  /* The last archive needed for system crashes */
  if (log_Gl.hdr.last_arv_num_for_syscrashes == -1)
    {
      log_Gl.hdr.last_arv_num_for_syscrashes = log_Gl.hdr.nxarv_num;
    }

  log_Gl.hdr.nxarv_num++;
  log_Gl.hdr.nxarv_pageid = last_pageid + 1;
  log_Gl.hdr.nxarv_phy_pageid = logpb_to_physical_pageid (log_Gl.hdr.nxarv_pageid);

  logpb_log
    ("In logpb_archive_active_log, new values from log_Gl.hdr.nxarv_pageid = %lld and log_Gl.hdr.nxarv_phy_pageid = %lld\n",
     (long long int) log_Gl.hdr.nxarv_pageid, (long long int) log_Gl.hdr.nxarv_phy_pageid);
  /* Flush the log header to reflect the archive */
  logpb_flush_header (thread_p);

#if 0
  if (prm_get_integer_value (PRM_ID_SUPPRESS_FSYNC) != 0)
    {
      fileio_synchronize (thread_p, log_Gl.append.vdes);
    }
#endif

  er_set (ER_NOTIFICATION_SEVERITY, ARG_FILE_LINE, ER_LOG_ARCHIVE_CREATED, 3, arv_name, arvhdr->fpageid, last_pageid);

  /* Cast the archive information. May be used again */

  LOG_ARCHIVE_CS_ENTER (thread_p);

  log_Gl.archive.hdr = *arvhdr;	/* Copy of structure */
  if (log_Gl.archive.vdes != NULL_VOLDES)
    {
      logpb_dismount_log_archive (thread_p);
    }
  log_Gl.archive.vdes = vdes;

  LOG_ARCHIVE_CS_EXIT (thread_p);

  catmsg = msgcat_message (MSGCAT_CATALOG_CUBRID, MSGCAT_SET_LOG, MSGCAT_LOG_LOGINFO_ARCHIVE);
  if (catmsg == NULL)
    {
      catmsg = "ARCHIVE: %d %s %lld %lld\n";
    }
  error_code =
    log_dump_log_info (log_Name_info, true, catmsg, log_Gl.hdr.nxarv_num - 1, arv_name, arvhdr->fpageid, last_pageid);
  if (error_code != NO_ERROR && error_code != ER_LOG_MOUNT_FAIL)
    {
      goto error;
    }

  (void) logpb_add_archive_page_info (thread_p, log_Gl.hdr.nxarv_num - 1, arvhdr->fpageid, last_pageid);

#if defined(SERVER_MODE)
  if (!HA_DISABLED ())
    {
      LOG_PAGEID min_fpageid = logwr_get_min_copied_fpageid ();
      if (min_fpageid != NULL_PAGEID)
	{
	  int unneeded_arvnum = -1;
	  if (min_fpageid >= arvhdr->fpageid)
	    {
	      unneeded_arvnum = arvhdr->arv_num - 1;
	    }
	  else
	    {
	      LOG_ARV_HEADER min_arvhdr;
	      if (logpb_fetch_from_archive (thread_p, min_fpageid, NULL, NULL, &min_arvhdr, false) != NULL)
		{
		  unneeded_arvnum = min_arvhdr.arv_num - 1;
		}
	    }
	  if (unneeded_arvnum >= 0)
	    {
	      char unneeded_logarv_name[PATH_MAX];
	      fileio_make_log_archive_name (unneeded_logarv_name, log_Archive_path, log_Prefix, unneeded_arvnum);

	      catmsg =
		msgcat_message (MSGCAT_CATALOG_CUBRID, MSGCAT_SET_LOG, MSGCAT_LOG_LOGINFO_COMMENT_UNUSED_ARCHIVE_NAME);
	      if (catmsg == NULL)
		{
		  catmsg =
		    "29 COMMENT: Log archive %s, which contains log pages before %lld,"
		    " is not needed any longer by any HA utilities.\n";
		}
	      error_code = log_dump_log_info (log_Name_info, true, catmsg, unneeded_logarv_name, min_fpageid);
	      if (error_code != NO_ERROR && error_code != ER_LOG_MOUNT_FAIL)
		{
		  goto error;
		}
	    }
	}
    }

#endif /* SERVER_MODE */


  if (prm_get_bool_value (PRM_ID_LOG_BACKGROUND_ARCHIVING))
    {
      /* rename removed archive log file to reuse it */
      os_rename_file (log_Name_removed_archive, log_Name_bg_archive);

      bg_arv_info->vdes =
	fileio_format (thread_p, log_Db_fullname, log_Name_bg_archive, LOG_DBLOG_BG_ARCHIVE_VOLID, log_Gl.hdr.npages,
		       false, false, false, LOG_PAGESIZE, 0, true);
      if (bg_arv_info->vdes != NULL_VOLDES)
	{
	  bg_arv_info->start_page_id = log_Gl.hdr.nxarv_pageid;
	  bg_arv_info->current_page_id = log_Gl.hdr.nxarv_pageid;
	  bg_arv_info->last_sync_pageid = log_Gl.hdr.nxarv_pageid;
	}
      else
	{
	  bg_arv_info->start_page_id = NULL_PAGEID;
	  bg_arv_info->current_page_id = NULL_PAGEID;
	  bg_arv_info->last_sync_pageid = NULL_PAGEID;

	  er_log_debug (ARG_FILE_LINE, "Unable to create temporary archive log %s\n", log_Name_bg_archive);
	}
    }

  er_log_debug (ARG_FILE_LINE, "logpb_archive_active_log end, arvhdr->fpageid = %lld, arvhdr->npages = %d\n",
		arvhdr->fpageid, arvhdr->npages);

  free_and_init (malloc_arv_hdr_pgptr);

  return;

  /* ********* */
error:

  if (malloc_arv_hdr_pgptr != NULL)
    {
      free_and_init (malloc_arv_hdr_pgptr);
    }

  if (vdes != NULL_VOLDES)
    {
      fileio_dismount (thread_p, vdes);
      fileio_unformat (thread_p, arv_name);
    }

  if (prm_get_bool_value (PRM_ID_LOG_BACKGROUND_ARCHIVING))
    {
      if (bg_arv_info->vdes != NULL_VOLDES && bg_arv_info->vdes != vdes)
	{
	  fileio_dismount (thread_p, bg_arv_info->vdes);
	}
      fileio_unformat (thread_p, log_Name_bg_archive);
      bg_arv_info->vdes = NULL_VOLDES;
    }

  logpb_fatal_error (thread_p, true, ARG_FILE_LINE, "log_archive_active_log");
}

int
logpb_remove_archive_logs_exceed_limit (THREAD_ENTRY * thread_p, int max_count)
{
  int first_arv_num_to_delete = -1;
  int last_arv_num_to_delete = -1;
  int min_arv_required_for_vacuum;
  LOG_PAGEID vacuum_first_pageid = NULL_PAGEID;
#if defined(SERVER_MODE)
  LOG_PAGEID min_copied_pageid;
  int min_copied_arv_num;
#endif /* SERVER_MODE */
  int num_remove_arv_num;
  int log_max_archives = prm_get_integer_value (PRM_ID_LOG_MAX_ARCHIVES);
  char *catmsg;
  int deleted_count = 0;

  if (log_max_archives == INT_MAX)
    {
      return 0;			/* none is deleted */
    }

  if (!vacuum_is_safe_to_remove_archives ())
    {
      /* we don't know yet what is the first log page required by vacuum so it is not safe to remove log archives.
         unfortunately, to update the oldest vacuum data log pageid can be done only after loading vacuum data from
         disk, which in turn can only happen after recovery. this will block any log archive removal until vacuum
         is loaded. */
      return 0;
    }

  /* Get first log pageid needed for vacuum before locking LOG_CS. */
  vacuum_first_pageid = vacuum_min_log_pageid_to_keep (thread_p);

  LOG_CS_ENTER (thread_p);

  if (!prm_get_bool_value (PRM_ID_FORCE_REMOVE_LOG_ARCHIVES))
    {
#if defined(SERVER_MODE)
      min_copied_pageid = logwr_get_min_copied_fpageid ();
      if (min_copied_pageid == NULL_PAGEID)
	{
	  LOG_CS_EXIT (thread_p);
	  return 0;		/* none is deleted */
	}

      if (logpb_is_page_in_archive (min_copied_pageid))
	{
	  min_copied_arv_num = logpb_get_archive_number (thread_p, min_copied_pageid);
	  if (min_copied_arv_num == -1)
	    {
	      LOG_CS_EXIT (thread_p);
	      return 0;		/* none is deleted */
	    }
	  else if (min_copied_arv_num > 1)
	    {
	      min_copied_arv_num--;
	    }

	  num_remove_arv_num = MAX (log_max_archives, log_Gl.hdr.nxarv_num - min_copied_arv_num);
	}
      else
	{
	  num_remove_arv_num = log_max_archives;
	}
#else /* SERVER_MODE */
      num_remove_arv_num = log_max_archives;
#endif
    }
  else
    {
      num_remove_arv_num = log_max_archives;
    }

  if ((log_Gl.hdr.nxarv_num - (log_Gl.hdr.last_deleted_arv_num + 1)) > num_remove_arv_num)
    {
      er_set (ER_NOTIFICATION_SEVERITY, ARG_FILE_LINE, ER_LOG_MAX_ARCHIVES_HAS_BEEN_EXCEEDED, 1, num_remove_arv_num);

      /* Remove the log archives at this point */
      first_arv_num_to_delete = log_Gl.hdr.last_deleted_arv_num + 1;
      last_arv_num_to_delete = log_Gl.hdr.nxarv_num - num_remove_arv_num;

      if (log_Gl.hdr.last_arv_num_for_syscrashes != -1)
	{
	  last_arv_num_to_delete = MIN (last_arv_num_to_delete, log_Gl.hdr.last_arv_num_for_syscrashes);
	}
      vacuum_er_log (VACUUM_ER_LOG_ARCHIVES, "First log pageid in vacuum data is %lld", vacuum_first_pageid);
      if (vacuum_first_pageid != NULL_PAGEID && logpb_is_page_in_archive (vacuum_first_pageid))
	{
	  min_arv_required_for_vacuum = logpb_get_archive_number (thread_p, vacuum_first_pageid);
	  vacuum_er_log (VACUUM_ER_LOG_ARCHIVES, "First archive number used for vacuum is %d",
			 min_arv_required_for_vacuum);
	  if (min_arv_required_for_vacuum >= 0)
	    {
	      last_arv_num_to_delete = MIN (last_arv_num_to_delete, min_arv_required_for_vacuum);
	    }
	  else
	    {
	      /* Page should be in archive. */
	      assert (false);
	    }
	}

      if (max_count > 0)
	{
	  /* check max count for deletion */
	  last_arv_num_to_delete = MIN (last_arv_num_to_delete, first_arv_num_to_delete + max_count);
	}

      last_arv_num_to_delete--;
      if (last_arv_num_to_delete >= first_arv_num_to_delete)
	{
	  log_Gl.hdr.last_deleted_arv_num = last_arv_num_to_delete;

#if defined (SA_MODE)
	  if (LSA_ISNULL (&log_Gl.hdr.mvcc_op_log_lsa))
	    {
	      /* Update the last_blockid needed for vacuum. Get the first page_id of the previously logged archive */
	      log_Gl.hdr.vacuum_last_blockid = logpb_last_complete_blockid ();
	    }
#endif /* SA_MODE */
	  logpb_flush_header (thread_p);	/* to get rid of archives */
	}

      vacuum_er_log (VACUUM_ER_LOG_ARCHIVES, "last_arv_num_to_delete is %d", last_arv_num_to_delete);
    }

  LOG_CS_EXIT (thread_p);

  if (last_arv_num_to_delete >= 0 && last_arv_num_to_delete >= first_arv_num_to_delete)
    {
      /* this is too problematic not to log in server error log too! */
      _er_log_debug (ARG_FILE_LINE, "Purge archives starting with %d and up until %d; "
		     "vacuum_first_pageid = %d, last_arv_num_for_syscrashes = %d",
		     first_arv_num_to_delete, last_arv_num_to_delete, vacuum_first_pageid,
		     log_Gl.hdr.last_arv_num_for_syscrashes);

      catmsg = msgcat_message (MSGCAT_CATALOG_CUBRID, MSGCAT_SET_LOG, MSGCAT_LOG_MAX_ARCHIVES_HAS_BEEN_EXCEEDED);
      if (catmsg == NULL)
	{
	  catmsg = (char *) "Number of active log archives has been exceeded the max desired number.";
	}
      deleted_count =
	logpb_remove_archive_logs_internal (thread_p, first_arv_num_to_delete, last_arv_num_to_delete, catmsg);
    }

  return deleted_count;
}

/*
 * logpb_remove_archive_logs - Remove all unactive log archives
 *
 * return: nothing
 *
 *   info_reason(in):
 *
 * NOTE: Archive that are not needed for system crashes are removed.
 *       That these archives may be needed for media crash recovery.
 *       Therefore, it is important that the user copy these archives
 *       to tape. Check the log information file.
 *
 * TODO: Make sure the removed logs have been processed by vacuum.
 */
void
logpb_remove_archive_logs (THREAD_ENTRY * thread_p, const char *info_reason)
{
#if !defined(SERVER_MODE)
  LOG_LSA flush_upto_lsa;	/* Flush data pages up to LSA */
#endif /* !SERVER_MODE */
  LOG_LSA newflush_upto_lsa;	/* Next to be flush */
  int first_deleted_arv_num;
  int last_deleted_arv_num;

  assert (LOG_CS_OWN_WRITE_MODE (thread_p));

  /* Close any log archives that are opened */
  if (log_Gl.archive.vdes != NULL_VOLDES)
    {
      logpb_dismount_log_archive (thread_p);
    }

#if defined(SERVER_MODE)
  LSA_COPY (&newflush_upto_lsa, &log_Gl.flushed_lsa_lower_bound);
#else /* SERVER_MODE */

  flush_upto_lsa.pageid = LOGPB_NEXT_ARCHIVE_PAGE_ID;
  flush_upto_lsa.offset = NULL_OFFSET;

  pgbuf_flush_checkpoint (thread_p, &flush_upto_lsa, NULL, &newflush_upto_lsa, NULL);

  if ((!LSA_ISNULL (&newflush_upto_lsa) && LSA_LT (&newflush_upto_lsa, &flush_upto_lsa))
      || (fileio_synchronize_all (thread_p, false) != NO_ERROR))
    {
      /* Cannot remove the archives at this moment */
      return;
    }

  if (log_Gl.run_nxchkpt_atpageid != NULL_PAGEID)
    {
      if (LSA_LT (&log_Gl.hdr.chkpt_lsa, &flush_upto_lsa))
	{
	  /* 
	   * Reset the checkpoint record to the first possible active page and
	   * flush the log header before the archives are removed
	   */
	  LSA_COPY (&log_Gl.hdr.chkpt_lsa, &flush_upto_lsa);
	  logpb_flush_header (thread_p);
	}
    }
#endif /* SERVER_MODE */

  last_deleted_arv_num = log_Gl.hdr.last_arv_num_for_syscrashes;
  if (last_deleted_arv_num == -1)
    {
      last_deleted_arv_num = log_Gl.hdr.nxarv_num;
    }

  last_deleted_arv_num--;

  if (log_Gl.hdr.last_deleted_arv_num + 1 > last_deleted_arv_num)
    {
      /* Nothing to remove */
      return;
    }

  first_deleted_arv_num = log_Gl.hdr.last_deleted_arv_num + 1;
  if (last_deleted_arv_num >= 0)
    {
      logpb_remove_archive_logs_internal (thread_p, first_deleted_arv_num, last_deleted_arv_num, info_reason);

      log_Gl.hdr.last_deleted_arv_num = last_deleted_arv_num;
      logpb_flush_header (thread_p);	/* to get rid of archives */
    }
}

/*
 * logpb_add_archive_page_info -
 *
 * return: 0
 *
 *   thread_p(in)  :
 *   arv_num(in)   :
 *   start_page(in):
 *   end_page(in)  :
 *
 * NOTE:
 */
static int
logpb_add_archive_page_info (THREAD_ENTRY * thread_p, int arv_num, LOG_PAGEID start_page, LOG_PAGEID end_page)
{
  int rear;

  assert (LOG_CS_OWN (thread_get_thread_entry_info ()));

  rear = logpb_Arv_page_info_table.rear;

  rear = (rear + 1) % ARV_PAGE_INFO_TABLE_SIZE;

  if (logpb_Arv_page_info_table.item_count < ARV_PAGE_INFO_TABLE_SIZE)
    {
      logpb_Arv_page_info_table.item_count++;
    }

  logpb_Arv_page_info_table.rear = rear;
  logpb_Arv_page_info_table.page_info[rear].arv_num = arv_num;
  logpb_Arv_page_info_table.page_info[rear].start_pageid = start_page;
  logpb_Arv_page_info_table.page_info[rear].end_pageid = end_page;

  return 0;
}

/*
 * logpb_get_archive_num_from_info_table -
 *
 * return: archive_number or -1
 *
 *   thread_p(in)  :
 *   page_id(in)   :
 *
 * NOTE:
 */
static int
logpb_get_archive_num_from_info_table (THREAD_ENTRY * thread_p, LOG_PAGEID page_id)
{
  int i, count;

  assert (LOG_CS_OWN (thread_get_thread_entry_info ()));

  for (i = logpb_Arv_page_info_table.rear, count = 0; count < logpb_Arv_page_info_table.item_count;
       i = ((i == 0) ? ARV_PAGE_INFO_TABLE_SIZE - 1 : i - 1), count++)
    {
      if (logpb_Arv_page_info_table.page_info[i].start_pageid <= page_id
	  && page_id <= logpb_Arv_page_info_table.page_info[i].end_pageid)
	{
	  return logpb_Arv_page_info_table.page_info[i].arv_num;
	}
    }

  return -1;
}

/*
 * log_remove_archive_logs_internal - Remove all unactive log archives
 *
 * return: nothing
 *
 *   first(in): first archive to be deleted
 *   last(in): last archive to be deleted
 *   info_reason(in): message describing the reason the archives are being deleted
 *   check_backup(in): when true, avoid deleting archives needed for a restore
 *
 * NOTE: This routine does the actual deletion and notifies the user
 *   via the lginf file.  This routine does not do any logical verification
 *   to insure that the archives are no longer needed, so the caller must be
 *   explicitly careful and insure that there are no circumstances under
 *   which those archives could possibly be needed before they are deleted.
 *   Common reasons why they might be needed include a media crash or a
 *   restore from a fuzzy backup.
 */
static int
logpb_remove_archive_logs_internal (THREAD_ENTRY * thread_p, int first, int last, const char *info_reason)
{
  char logarv_name[PATH_MAX];
  int i;
  bool append_log_info = false;
  int deleted_count = 0;

  /* Decache any archive remaining in the log_Gl.archive. */
  logpb_decache_archive_info (thread_p);

  for (i = first; i <= last; i++)
    {
      fileio_make_log_archive_name (logarv_name, log_Archive_path, log_Prefix, i);

#if defined(SERVER_MODE)
      if (prm_get_bool_value (PRM_ID_LOG_BACKGROUND_ARCHIVING) && boot_Server_status == BOOT_SERVER_UP)
	{
	  fileio_unformat_and_rename (thread_p, logarv_name, log_Name_removed_archive);
	}
      else
	{
	  fileio_unformat (thread_p, logarv_name);
	}
#else
      fileio_unformat (thread_p, logarv_name);
#endif
      append_log_info = true;
      deleted_count++;
    }

  if (append_log_info)
    {
      logpb_append_archives_removed_to_log_info (first, last, info_reason);
    }

  return deleted_count;
}

/*
 * logpb_append_archives_removed_to_log_info - Record deletion of one or more archives
 *
 * return: nothing
 *
 *   first(in): first archive to be deleted
 *   last(in): last archive to be deleted
 *   info_reason(in): message describing the reason the archives are being deleted
 *
 * NOTE: This routine makes an entry into the loginfo file that the
 *   given log archives have been removed.
 */
static void
logpb_append_archives_removed_to_log_info (int first, int last, const char *info_reason)
{
  const char *catmsg;
  char logarv_name[PATH_MAX];
  char logarv_name_first[PATH_MAX];
  int error_code;

  if (info_reason != NULL)
    {
      catmsg = msgcat_message (MSGCAT_CATALOG_CUBRID, MSGCAT_SET_LOG, MSGCAT_LOG_LOGINFO_REMOVE_REASON);
      if (catmsg == NULL)
	{
	  catmsg = "REMOVE: %d %s to \n%d %s.\nREASON: %s\n";
	}

      fileio_make_log_archive_name (logarv_name, log_Archive_path, log_Prefix, last);
      if (first == last)
	{
	  error_code =
	    log_dump_log_info (log_Name_info, true, catmsg, first, logarv_name, last, logarv_name, info_reason);
	}
      else
	{
	  fileio_make_log_archive_name (logarv_name_first, log_Archive_path, log_Prefix, first);
	  error_code =
	    log_dump_log_info (log_Name_info, true, catmsg, first, logarv_name_first, last, logarv_name, info_reason);
	}
      if (error_code != NO_ERROR && error_code != ER_LOG_MOUNT_FAIL)
	{
	  return;
	}
    }
}

/*
 *
 *       	   FUNCTIONS RELATED TO MISCELANEOUS I/O
 *
 */

/*
 * logpb_copy_from_log: Copy a portion of the log
 *
 * arguments:
 *  area: Area where the portion of the log is copied. (Set as a side effect)
 *  area_length: the length to copy
 *  log_lsa: log address of the log data to copy (May be set as a side effect)
 *  log_pgptr: the buffer containing the log page (May be set as a side effect)
 *
 * returns/side-effects: nothing
 *    area is set as a side effect.
 *    log_lsa, and log_pgptr are set as a side effect.
 *
 * description: Copy "length" bytes of the log starting at log_lsa->pageid, log_offset onto the given area.
 * NOTE:        The location of the log is updated to point to the end of the data.
 */
void
logpb_copy_from_log (THREAD_ENTRY * thread_p, char *area, int length, LOG_LSA * log_lsa, LOG_PAGE * log_page_p)
{
  int copy_length;		/* Length to copy into area */
  int area_offset;		/* The area offset */

  /* 
   * If the data is contained in only one buffer, copy the data in one
   * statement, otherwise, copy it in parts
   */

  if (log_lsa->offset + length < (int) LOGAREA_SIZE)
    {
      /* The log data is contiguos */
      memcpy (area, (char *) log_page_p->area + log_lsa->offset, length);
      log_lsa->offset += length;
    }
  else
    {
      /* The log data is not contiguos */
      area_offset = 0;
      while (length > 0)
	{
	  LOG_READ_ADVANCE_WHEN_DOESNT_FIT (thread_p, 0, log_lsa, log_page_p);
	  if (log_lsa->offset + length < (int) LOGAREA_SIZE)
	    {
	      copy_length = length;
	    }
	  else
	    {
	      copy_length = LOGAREA_SIZE - (int) (log_lsa->offset);
	    }
	  memcpy (area + area_offset, (char *) log_page_p->area + log_lsa->offset, copy_length);
	  length -= copy_length;
	  area_offset += copy_length;
	  log_lsa->offset += copy_length;
	}
    }
}

/*
 * logpb_verify_length - Verify db and log lengths
 *
 * return: NO_ERROR if all OK, ER status otherwise
 *
 *   db_fullname(in): Full name of the database
 *   log_path(in): Directory where the log volumes reside
 *   log_prefix(in): Name of the log volumes. It is usually set as database
 *                   name. For example, if the value is equal to "db", the
 *                   names of the log volumes created are as follow:
 *                      Active_log      = db_logactive
 *                      Archive_logs    = db_logarchive.0
 *                                        db_logarchive.1
 *                                             .
 *                                             .
 *                                             .
 *                                        db_logarchive.n
 *                      Log_information = db_loginfo
 *                      Database Backup = db_backup
 *
 * NOTE: Make sure that any database name will not be overpassed.
 */
static int
logpb_verify_length (const char *db_fullname, const char *log_path, const char *log_prefix)
{
  int volmax_suffix;
  int length;
  const char *dbname;
  long int filename_max;
  long int pathname_max;

  volmax_suffix = fileio_get_volume_max_suffix ();

  dbname = fileio_get_base_file_name (db_fullname);
  if (fileio_get_max_name (db_fullname, &filename_max, &pathname_max) < 0)
    {
      return ER_FAILED;
    }

  if (pathname_max > DB_MAX_PATH_LENGTH)
    {
      pathname_max = DB_MAX_PATH_LENGTH;
    }

  /* 
   * Make sure that names of volumes (information and log volumes), that is,
   * OS files will not exceed the maximum allowed value.
   */

  if ((int) (strlen (dbname) + 1 + volmax_suffix) > filename_max)
    {
      /* The name of the volume is too long */
      er_set (ER_FATAL_ERROR_SEVERITY, ARG_FILE_LINE, ER_LOG_NOFULL_DATABASE_NAME_IS_TOO_LONG, 2, dbname,
	      filename_max - volmax_suffix - 1);
      return ER_LOG_NOFULL_DATABASE_NAME_IS_TOO_LONG;
    }

  if ((int) (strlen (log_prefix) + 1) > filename_max || (int) (strlen (log_prefix) + 1) > MAXLOGNAME)
    {
      /* Bad prefix log name */
      er_set (ER_FATAL_ERROR_SEVERITY, ARG_FILE_LINE, ER_LOG_PREFIX_NAME_IS_TOO_LONG, 2, log_prefix,
	      ((MAXLOGNAME > filename_max) ? filename_max - 1 : MAXLOGNAME - 1));
      return ER_LOG_PREFIX_NAME_IS_TOO_LONG;
    }

  /* 
   * Make sure that the length for the volume is OK
   */

  if ((int) (strlen (db_fullname) + 1 + volmax_suffix) > pathname_max)
    {
      /* The full name of the database is too long */
      er_set (ER_FATAL_ERROR_SEVERITY, ARG_FILE_LINE, ER_BO_FULL_DATABASE_NAME_IS_TOO_LONG, 3, NULL, db_fullname,
	      strlen (db_fullname) + 1, pathname_max);
      return ER_BO_FULL_DATABASE_NAME_IS_TOO_LONG;
    }

  /* 
   * First create a new log for the new database. This log is not a copy of
   * of the old log; it is a newly created one.
   */

  if (log_path != NULL)
    {
      length = (int) (strlen (log_path) + strlen (log_prefix) + 2);
    }
  else
    {
      length = (int) strlen (log_prefix) + 1;
    }

  if (length + volmax_suffix > pathname_max)
    {
      /* 
       * Database name is too long.
       * Path + prefix < pathname_max - 2
       */
      er_set (ER_FATAL_ERROR_SEVERITY, ARG_FILE_LINE, ER_LOG_NAME_IS_TOO_LONG, 3, log_path, log_prefix,
	      pathname_max - 2);
      return ER_LOG_NAME_IS_TOO_LONG;
    }

  return NO_ERROR;
}

/*
 * logpb_initialize_log_names - Initialize the names of log volumes and files
 *
 * return: nothing
 *
 *   db_fullname(in): Full name of the database
 *   logpath(in): Directory where the log volumes reside
 *   prefix_logname(in): Name of the log volumes. It is usually set as database
 *                      name. For example, if the value is equal to "db", the
 *                      names of the log volumes created are as follow:
 *                      Active_log      = db_logactive
 *                      Archive_logs    = db_logarchive.0
 *                                        db_logarchive.1
 *                                             .
 *                                             .
 *                                             .
 *                                        db_logarchive.n
 *                      Log_information = db_loginfo
 *                      Database Backup = db_backup
 *
 * NOTE: Initialize name of log volumes and files
 */
int
logpb_initialize_log_names (THREAD_ENTRY * thread_p, const char *db_fullname, const char *logpath,
			    const char *prefix_logname)
{
  int error_code = NO_ERROR;

  error_code = logpb_verify_length (db_fullname, logpath, prefix_logname);
  if (error_code != NO_ERROR)
    {
      /* Names are too long */
      logpb_fatal_error (thread_p, true, ARG_FILE_LINE, "logpb_initialize_log_names");

      return error_code;
    }

  /* Save the log Path */

  if (logpath != NULL)
    {
      strcpy (log_Path, logpath);
    }
  else
    {
      strcpy (log_Path, ".");
    }

  strcpy (log_Archive_path, log_Path);

  /* Save the log Prefix */
  strcpy (log_Prefix, prefix_logname);

  /* 
   * Build Name of log active
   */
  fileio_make_log_active_name (log_Name_active, log_Path, log_Prefix);
  fileio_make_log_info_name (log_Name_info, log_Path, log_Prefix);
  fileio_make_backup_volume_info_name (log_Name_bkupinfo, log_Path, log_Prefix);
  fileio_make_volume_info_name (log_Name_volinfo, db_fullname);
  fileio_make_log_archive_temp_name (log_Name_bg_archive, log_Archive_path, log_Prefix);
  fileio_make_removed_log_archive_name (log_Name_removed_archive, log_Archive_path, log_Prefix);
  log_Db_fullname = db_fullname;

  return error_code;
}

/*
 * logpb_exist_log - Find if given log exists
 *
 * return:
 *
 *   db_fullname(in): Full name of the database
 *   logpath(in): Directory where the log volumes reside
 *   prefix_logname(in): Name of the log volumes. It is usually set as database
 *                   name. For example, if the value is equal to "db", the
 *                   names of the log volumes created are as follow:
 *                      Active_log      = db_logactive
 *                      Archive_logs    = db_logarchive.0
 *                                        db_logarchive.1
 *                                             .
 *                                             .
 *                                             .
 *                                        db_logarchive.n
 *                      Log_information = db_loginfo
 *                      Database Backup = db_backup
 *
 * NOTE: Find if the log associated with the aboive database exists.
 */
bool
logpb_exist_log (THREAD_ENTRY * thread_p, const char *db_fullname, const char *logpath, const char *prefix_logname)
{
  /* Is the system restarted ? */
  if (!logpb_is_pool_initialized ())
    {
      if (logpb_initialize_log_names (thread_p, db_fullname, logpath, prefix_logname) != NO_ERROR)
	{
	  return false;
	}
    }

  return fileio_is_volume_exist (log_Name_active);
}

/*
 * logpb_checkpoint - Execute a fuzzy checkpoint
 *
 * return: pageid where a redo will start
 *
 */
LOG_PAGEID
logpb_checkpoint (THREAD_ENTRY * thread_p)
{
  LOG_TDES *tdes;		/* System transaction descriptor */
  LOG_TDES *act_tdes;		/* Transaction descriptor of an active transaction */
  LOG_REC_CHKPT *chkpt, tmp_chkpt;	/* Checkpoint log records */
  LOG_INFO_CHKPT_TRANS *chkpt_trans;	/* Checkpoint tdes */
  LOG_INFO_CHKPT_TRANS *chkpt_one;	/* Checkpoint tdes for one tran */
  LOG_INFO_CHKPT_SYSOP *chkpt_topops;	/* Checkpoint top system operations that are in commit postpone 
					 * mode */
  LOG_INFO_CHKPT_SYSOP *chkpt_topone;	/* One top system ope */
  LOG_LSA chkpt_lsa;		/* copy of log_Gl.hdr.chkpt_lsa */
  LOG_LSA chkpt_redo_lsa;	/* copy of log_Gl.chkpt_redo_lsa */
  LOG_LSA newchkpt_lsa;		/* New address of the checkpoint record */
  LOG_LSA smallest_lsa;
  unsigned int nobj_locks;	/* Avg number of locks */
  char logarv_name[PATH_MAX];	/* Archive name */
  char logarv_name_first[PATH_MAX];	/* Archive name */
  int ntrans;			/* Number of trans */
  int ntops;			/* Number of total active top actions */
  int length_all_chkpt_trans;
  size_t length_all_tops = 0;
  int i;
  const char *catmsg;
  VOLID volid;
  VOLID curr_last_perm_volid;
  int error_code = NO_ERROR;
  LOG_PAGEID smallest_pageid;
  int first_arv_num_not_needed;
  int last_arv_num_not_needed;
  LOG_PRIOR_NODE *node;
  void *ptr;
  int flushed_page_cnt = 0;

  LOG_CS_ENTER (thread_p);

#if defined(SERVER_MODE)
  if (BO_IS_SERVER_RESTARTED () && log_Gl.run_nxchkpt_atpageid == NULL_PAGEID)
    {
      LOG_CS_EXIT (thread_p);
      return NULL_PAGEID;
    }

  /* 
   * Critical section is entered several times to allow other transaction to
   * use the log manger
   */
#endif /* SERVER_MODE */

  perfmon_inc_stat (thread_p, PSTAT_LOG_NUM_START_CHECKPOINTS);

  er_set (ER_NOTIFICATION_SEVERITY, ARG_FILE_LINE, ER_LOG_CHECKPOINT_STARTED, 2, log_Gl.hdr.chkpt_lsa.pageid,
	  log_Gl.chkpt_redo_lsa.pageid);
  er_log_debug (ARG_FILE_LINE, "start checkpoint\n");

  /* 
   * Indicate that the checkpoint process is running. Don't run another one,
   * until we are done with the present one.
   */

  log_Gl.run_nxchkpt_atpageid = NULL_PAGEID;

  tdes = LOG_FIND_TDES (LOG_SYSTEM_TRAN_INDEX);
  if (tdes == NULL)
    {
      LOG_CS_EXIT (thread_p);
      return NULL_PAGEID;
    }

  /* 
   * FLUSH all append LOG PAGES and flush all DIRTY DATA PAGES whose LSA
   * are SMALLER OR EQUAL than newchkpt_lsa value and find the next redo
   * point.
   */

  (void) pthread_mutex_lock (&log_Gl.chkpt_lsa_lock);
  LSA_COPY (&chkpt_lsa, &log_Gl.hdr.chkpt_lsa);
  LSA_COPY (&chkpt_redo_lsa, &log_Gl.chkpt_redo_lsa);
  pthread_mutex_unlock (&log_Gl.chkpt_lsa_lock);

  logpb_flush_pages_direct (thread_p);

  /* MARK THE CHECKPOINT PROCESS */
  node = prior_lsa_alloc_and_copy_data (thread_p, LOG_START_CHKPT, RV_NOT_DEFINED, NULL, 0, NULL, 0, NULL);
  if (node == NULL)
    {
      LOG_CS_EXIT (thread_p);
      return NULL_PAGEID;
    }

  newchkpt_lsa = prior_lsa_next_record (thread_p, node, tdes);
  assert (!LSA_ISNULL (&newchkpt_lsa));

  /* 
   * Modify log header to record present checkpoint. The header is flushed
   * later
   */

  LOG_CS_EXIT (thread_p);

  er_log_debug (ARG_FILE_LINE, "logpb_checkpoint: call logtb_reflect_global_unique_stats_to_btree()\n");
  if (logtb_reflect_global_unique_stats_to_btree (thread_p) != NO_ERROR)
    {
      LOG_CS_ENTER (thread_p);
      goto error_cannot_chkpt;
    }

  er_log_debug (ARG_FILE_LINE, "logpb_checkpoint: call pgbuf_flush_checkpoint()\n");
  if (pgbuf_flush_checkpoint (thread_p, &newchkpt_lsa, &chkpt_redo_lsa, &tmp_chkpt.redo_lsa, &flushed_page_cnt) !=
      NO_ERROR)
    {
      LOG_CS_ENTER (thread_p);
      goto error_cannot_chkpt;
    }

  er_log_debug (ARG_FILE_LINE, "logpb_checkpoint: call fileio_synchronize_all()\n");
  if (fileio_synchronize_all (thread_p, false) != NO_ERROR)
    {
      LOG_CS_ENTER (thread_p);
      goto error_cannot_chkpt;
    }

  LOG_CS_ENTER (thread_p);

  if (LSA_ISNULL (&tmp_chkpt.redo_lsa))
    {
      LSA_COPY (&tmp_chkpt.redo_lsa, &newchkpt_lsa);
    }

  assert (LSA_LE (&tmp_chkpt.redo_lsa, &newchkpt_lsa));

#if defined(SERVER_MODE)
  /* Save lower bound of flushed lsa */
  if (!LSA_ISNULL (&tmp_chkpt.redo_lsa))
    {
      if (LSA_ISNULL (&log_Gl.flushed_lsa_lower_bound) || LSA_GT (&tmp_chkpt.redo_lsa, &log_Gl.flushed_lsa_lower_bound))
	LSA_COPY (&log_Gl.flushed_lsa_lower_bound, &tmp_chkpt.redo_lsa);
    }
#endif /* SERVER_MODE */

  TR_TABLE_CS_ENTER (thread_p);

  /* allocate memory space for the transaction descriptors */
  tmp_chkpt.ntrans = log_Gl.trantable.num_assigned_indices;
  length_all_chkpt_trans = sizeof (*chkpt_trans) * tmp_chkpt.ntrans;

  chkpt_trans = (LOG_INFO_CHKPT_TRANS *) malloc (length_all_chkpt_trans);
  if (chkpt_trans == NULL)
    {
      TR_TABLE_CS_EXIT (thread_p);
      goto error_cannot_chkpt;
    }

  (void) pthread_mutex_lock (&log_Gl.prior_info.prior_lsa_mutex);

  /* CHECKPOINT THE TRANSACTION TABLE */

  LSA_SET_NULL (&smallest_lsa);
  for (i = 0, ntrans = 0, ntops = 0; i < log_Gl.trantable.num_total_indices; i++)
    {
      /* 
       * Don't checkpoint current system transaction. That is, the one of
       * checkpoint process
       */
      if (i == LOG_SYSTEM_TRAN_INDEX)
	{
	  continue;
	}
      act_tdes = LOG_FIND_TDES (i);
      if (act_tdes != NULL && act_tdes->trid != NULL_TRANID && !LSA_ISNULL (&act_tdes->tail_lsa))
	{
	  assert (ntrans < tmp_chkpt.ntrans);

	  chkpt_one = &chkpt_trans[ntrans];
	  chkpt_one->isloose_end = act_tdes->isloose_end;
	  chkpt_one->trid = act_tdes->trid;
	  chkpt_one->state = act_tdes->state;
	  LSA_COPY (&chkpt_one->head_lsa, &act_tdes->head_lsa);
	  LSA_COPY (&chkpt_one->tail_lsa, &act_tdes->tail_lsa);
	  if (chkpt_one->state == TRAN_UNACTIVE_ABORTED)
	    {
	      /* 
	       * Transaction is in the middle of an abort, since rollback does
	       * is not run in a critical section. Set the undo point to be the
	       * same as its tail. The recovery process will read the last
	       * record which is likely a compensating one, and find where to
	       * continue a rollback operation.
	       */
	      LSA_COPY (&chkpt_one->undo_nxlsa, &act_tdes->tail_lsa);
	    }
	  else
	    {
	      LSA_COPY (&chkpt_one->undo_nxlsa, &act_tdes->undo_nxlsa);
	    }

	  LSA_COPY (&chkpt_one->posp_nxlsa, &act_tdes->posp_nxlsa);
	  LSA_COPY (&chkpt_one->savept_lsa, &act_tdes->savept_lsa);
	  LSA_COPY (&chkpt_one->tail_topresult_lsa, &act_tdes->tail_topresult_lsa);
	  LSA_COPY (&chkpt_one->start_postpone_lsa, &act_tdes->rcv.tran_start_postpone_lsa);
	  strncpy (chkpt_one->user_name, act_tdes->client.db_user, LOG_USERNAME_MAX);
	  ntrans++;
	  if (act_tdes->topops.last >= 0 && (act_tdes->state == TRAN_UNACTIVE_TOPOPE_COMMITTED_WITH_POSTPONE))
	    {
	      ntops += act_tdes->topops.last + 1;
	    }

	  if (LSA_ISNULL (&smallest_lsa) || LSA_GT (&smallest_lsa, &act_tdes->head_lsa))
	    {
	      LSA_COPY (&smallest_lsa, &act_tdes->head_lsa);
	    }
	}
    }

  /* 
   * Reset the structure to the correct number of transactions and
   * recalculate the length
   */
  tmp_chkpt.ntrans = ntrans;
  length_all_chkpt_trans = sizeof (*chkpt_trans) * tmp_chkpt.ntrans;

  /* 
   * Scan again if there were any top system operations in the process of being committed.
   * NOTE that we checkpoint top system operations only when there are in the
   * process of commit. Not knowledge of top system operations that are not
   * in the process of commit is required since if there is a crash, the system
   * operation is aborted as part of the transaction.
   */

  chkpt_topops = NULL;
  if (ntops > 0)
    {
      tmp_chkpt.ntops = log_Gl.trantable.num_assigned_indices;
      length_all_tops = sizeof (*chkpt_topops) * tmp_chkpt.ntops;
      chkpt_topops = (LOG_INFO_CHKPT_SYSOP *) malloc (length_all_tops);
      if (chkpt_topops == NULL)
	{
	  free_and_init (chkpt_trans);
	  pthread_mutex_unlock (&log_Gl.prior_info.prior_lsa_mutex);
	  TR_TABLE_CS_EXIT (thread_p);
	  goto error_cannot_chkpt;
	}

      /* CHECKPOINTING THE TOP ACTIONS */
      for (i = 0, ntrans = 0, ntops = 0; i < log_Gl.trantable.num_total_indices; i++)
	{
	  /* 
	   * Don't checkpoint current system transaction. That is, the one of
	   * checkpoint process
	   */
	  if (i == LOG_SYSTEM_TRAN_INDEX)
	    {
	      continue;
	    }
	  act_tdes = LOG_FIND_TDES (i);
	  if (act_tdes != NULL && act_tdes->trid != NULL_TRANID
	      && (!LSA_ISNULL (&act_tdes->rcv.sysop_start_postpone_lsa)
		  || !LSA_ISNULL (&act_tdes->rcv.atomic_sysop_start_lsa)))
	    {
	      /* this transaction is running system operation postpone or an atomic system operation
	       * note: we cannot compare act_tdes->state with TRAN_UNACTIVE_TOPOPE_COMMITTED_WITH_POSTPONE. we are
	       *       not synchronizing setting transaction state.
	       *       however, setting tdes->rcv.sysop_start_postpone_lsa is protected by
	       *       log_Gl.prior_info.prior_lsa_mutex. so we check this instead of state.
	       */
	      if (ntops >= tmp_chkpt.ntops)
		{
		  tmp_chkpt.ntops += log_Gl.trantable.num_assigned_indices;
		  length_all_tops = sizeof (*chkpt_topops) * tmp_chkpt.ntops;
		  ptr = realloc (chkpt_topops, length_all_tops);
		  if (ptr == NULL)
		    {
		      free_and_init (chkpt_trans);
		      pthread_mutex_unlock (&log_Gl.prior_info.prior_lsa_mutex);
		      TR_TABLE_CS_EXIT (thread_p);
		      goto error_cannot_chkpt;
		    }
		  chkpt_topops = (LOG_INFO_CHKPT_SYSOP *) ptr;
		}

	      chkpt_topone = &chkpt_topops[ntops];
	      chkpt_topone->trid = act_tdes->trid;
	      chkpt_topone->sysop_start_postpone_lsa = act_tdes->rcv.sysop_start_postpone_lsa;
	      chkpt_topone->atomic_sysop_start_lsa = act_tdes->rcv.atomic_sysop_start_lsa;
	      ntops++;
	    }
	}
    }

  assert (sizeof (*chkpt_topops) * ntops <= length_all_tops);
  tmp_chkpt.ntops = ntops;
  length_all_tops = sizeof (*chkpt_topops) * tmp_chkpt.ntops;

  node =
    prior_lsa_alloc_and_copy_data (thread_p, LOG_END_CHKPT, RV_NOT_DEFINED, NULL, length_all_chkpt_trans,
				   (char *) chkpt_trans, (int) length_all_tops, (char *) chkpt_topops);
  if (node == NULL)
    {
      free_and_init (chkpt_trans);

      if (chkpt_topops != NULL)
	{
	  free_and_init (chkpt_topops);
	}
      pthread_mutex_unlock (&log_Gl.prior_info.prior_lsa_mutex);
      TR_TABLE_CS_EXIT (thread_p);
      LOG_CS_EXIT (thread_p);

      return NULL_PAGEID;
    }

  chkpt = (LOG_REC_CHKPT *) node->data_header;
  *chkpt = tmp_chkpt;

  prior_lsa_next_record_with_lock (thread_p, node, tdes);

  pthread_mutex_unlock (&log_Gl.prior_info.prior_lsa_mutex);

  TR_TABLE_CS_EXIT (thread_p);

  free_and_init (chkpt_trans);

  /* Any topops to log ? */
  if (chkpt_topops != NULL)
    {
      free_and_init (chkpt_topops);
    }

  /* 
   * END append
   * Flush the page since we are going to flush the log header which
   * reflects the new location of the last checkpoint log record
   */
  logpb_flush_pages_direct (thread_p);
  er_log_debug (ARG_FILE_LINE, "logpb_checkpoint: call logpb_flush_all_append_pages()\n");

  /* 
   * Flush the log data header and update all checkpoints in volumes to
   * point to new checkpoint
   */

  /* Average the number of active transactions and locks */
  nobj_locks = lock_get_number_object_locks ();
  log_Gl.hdr.avg_ntrans = (log_Gl.hdr.avg_ntrans + ntrans) >> 1;
  log_Gl.hdr.avg_nlocks = (log_Gl.hdr.avg_nlocks + nobj_locks) >> 1;

  /* Flush the header */
  (void) pthread_mutex_lock (&log_Gl.chkpt_lsa_lock);
  if (LSA_LT (&log_Gl.hdr.chkpt_lsa, &newchkpt_lsa))
    {
      LSA_COPY (&log_Gl.hdr.chkpt_lsa, &newchkpt_lsa);
    }
  LSA_COPY (&chkpt_lsa, &log_Gl.hdr.chkpt_lsa);

  if (LSA_ISNULL (&smallest_lsa))
    {
      LSA_COPY (&log_Gl.hdr.smallest_lsa_at_last_chkpt, &log_Gl.hdr.chkpt_lsa);
    }
  else
    {
      LSA_COPY (&log_Gl.hdr.smallest_lsa_at_last_chkpt, &smallest_lsa);
    }
  LSA_COPY (&log_Gl.chkpt_redo_lsa, &tmp_chkpt.redo_lsa);

  pthread_mutex_unlock (&log_Gl.chkpt_lsa_lock);

  er_log_debug (ARG_FILE_LINE, "logpb_checkpoint: call logpb_flush_header()\n");
  logpb_flush_header (thread_p);

  /* 
   * Exit from the log critical section since we are going to call another
   * module which may be blocked on a lock.
   */

  LOG_CS_EXIT (thread_p);

  /* 
   * Record the checkpoint address on every volume header
   */
  curr_last_perm_volid = xboot_find_last_permanent (thread_p);

  for (volid = LOG_DBFIRST_VOLID; volid != NULL_VOLID && volid <= curr_last_perm_volid;
       volid = fileio_find_next_perm_volume (thread_p, volid))
    {
      /* When volid is greater than boot_Db_parm->last_perm_volid, it means that the volume is now adding. We don't
       * need to care for the new volumes in here. */
      (void) disk_set_checkpoint (thread_p, volid, &chkpt_lsa);
    }

  /* 
   * Get the critical section again, so we can check if any archive can be
   * declare as un-needed
   */

  LOG_CS_ENTER (thread_p);

  /* 
   * If the log archives are not needed for any normal undos and redos,
   * indicate so. However, the log archives may be needed during media
   * crash recovery.
   */
  smallest_pageid = NULL_PAGEID;
  first_arv_num_not_needed = last_arv_num_not_needed = -1;

  if (log_Gl.hdr.last_arv_num_for_syscrashes != log_Gl.hdr.nxarv_num && log_Gl.hdr.last_arv_num_for_syscrashes != -1)
    {
      LOG_LSA lsa;

#if defined(SERVER_MODE)
      smallest_pageid = MIN (log_Gl.flushed_lsa_lower_bound.pageid, tmp_chkpt.redo_lsa.pageid);
#else
      smallest_pageid = tmp_chkpt.redo_lsa.pageid;
#endif

      logtb_find_smallest_lsa (thread_p, &lsa);

      if (lsa.pageid != NULL_PAGEID)
	{
	  smallest_pageid = MIN (smallest_pageid, lsa.pageid);
	}

      if (logpb_is_page_in_archive (smallest_pageid))
	{
	  int arv_num;

	  if ((logpb_fetch_from_archive (thread_p, smallest_pageid, NULL, &arv_num, NULL, true) == NULL)
	      || (arv_num <= log_Gl.hdr.last_arv_num_for_syscrashes))
	    {
	      first_arv_num_not_needed = last_arv_num_not_needed = -1;
	    }
	  else
	    {
	      first_arv_num_not_needed = log_Gl.hdr.last_arv_num_for_syscrashes;
	      last_arv_num_not_needed = arv_num - 1;
	    }
	}
      else
	{
	  first_arv_num_not_needed = log_Gl.hdr.last_arv_num_for_syscrashes;
	  last_arv_num_not_needed = log_Gl.hdr.nxarv_num - 1;
	}

      if (first_arv_num_not_needed != -1)
	{
	  log_Gl.hdr.last_arv_num_for_syscrashes = last_arv_num_not_needed + 1;

	  /* Close any log archives that are opened */
	  if (log_Gl.archive.vdes != NULL_VOLDES)
	    {
	      logpb_dismount_log_archive (thread_p);
	    }

	  /* This is OK since we have already flushed the log header page */
	  if (first_arv_num_not_needed == last_arv_num_not_needed)
	    {
	      fileio_make_log_archive_name (logarv_name, log_Archive_path, log_Prefix, first_arv_num_not_needed);
	      catmsg =
		msgcat_message (MSGCAT_CATALOG_CUBRID, MSGCAT_SET_LOG, MSGCAT_LOG_LOGINFO_COMMENT_ARCHIVE_NONEEDED);
	      if (catmsg == NULL)
		{
		  catmsg = "COMMENT: Log archive %s is not needed any longer unless a database media crash occurs.\n";
		}
	      error_code = log_dump_log_info (log_Name_info, true, catmsg, logarv_name);
	    }
	  else
	    {
	      fileio_make_log_archive_name (logarv_name_first, log_Archive_path, log_Prefix, first_arv_num_not_needed);
	      fileio_make_log_archive_name (logarv_name, log_Archive_path, log_Prefix, last_arv_num_not_needed);

	      catmsg =
		msgcat_message (MSGCAT_CATALOG_CUBRID, MSGCAT_SET_LOG,
				MSGCAT_LOG_LOGINFO_COMMENT_MANY_ARCHIVES_NONEEDED);
	      if (catmsg == NULL)
		{
		  catmsg =
		    "COMMENT: Log archives from %s to %s are not"
		    " needed any longer unless a database media crash occurs.\n";
		}
	      error_code = log_dump_log_info (log_Name_info, true, catmsg, logarv_name_first, logarv_name);
	    }
	  if (error_code != NO_ERROR && error_code != ER_LOG_MOUNT_FAIL)
	    {
	      goto error_cannot_chkpt;
	    }

	  logpb_flush_header (thread_p);	/* Yes, one more time, to get rid of archives */
	}
    }

  /* 
   * Checkpoint process is not running any longer. Indicate when do we expect
   * it to run.
   */

  log_Gl.run_nxchkpt_atpageid = (log_Gl.hdr.append_lsa.pageid + log_Gl.chkpt_every_npages);
  /* 
   * Clear all tail and heads information of current system transaction
   */
  logtb_clear_tdes (thread_p, tdes);

  LOG_CS_EXIT (thread_p);

#if 0
  /* have to sync log vol, data vol */
  fileio_synchronize_all (thread_p, true /* include_log */ );
#endif

  perfmon_inc_stat (thread_p, PSTAT_LOG_NUM_END_CHECKPOINTS);

  er_set (ER_NOTIFICATION_SEVERITY, ARG_FILE_LINE, ER_LOG_CHECKPOINT_FINISHED, 3, log_Gl.hdr.chkpt_lsa.pageid,
	  log_Gl.chkpt_redo_lsa.pageid, flushed_page_cnt);
  er_log_debug (ARG_FILE_LINE, "end checkpoint\n");
  return tmp_chkpt.redo_lsa.pageid;

  /* ******** */
error_cannot_chkpt:
  assert (LOG_CS_OWN_WRITE_MODE (thread_p));
  /* to immediately execute the next checkpoint. */
  log_Gl.run_nxchkpt_atpageid = log_Gl.hdr.append_lsa.pageid;
  LOG_CS_EXIT (thread_p);
  return NULL_PAGEID;
}

/*
 * logpb_dump_checkpoint_trans - Dump checkpoint transactions
 *
 * return: nothing
 *
 *   length(in): Length to dump in bytes
 *   data(in): The data being logged
 *
 * NOTE: Dump a checkpoint transactions structure.
 */
void
logpb_dump_checkpoint_trans (FILE * out_fp, int length, void *data)
{
  int ntrans, i;
  LOG_INFO_CHKPT_TRANS *chkpt_trans, *chkpt_one;	/* Checkpoint tdes */

  chkpt_trans = (LOG_INFO_CHKPT_TRANS *) data;
  ntrans = length / sizeof (*chkpt_trans);

  /* Start dumping each checkpoint transaction descriptor */

  for (i = 0; i < ntrans; i++)
    {
      chkpt_one = &chkpt_trans[i];
      fprintf (out_fp,
	       "     Trid = %d, State = %s, isloose_end = %d,\n"
	       "        Head_lsa = %lld|%d, Tail_lsa = %lld|%d, UndoNxtLSA = %lld|%d,\n"
	       "        Postpone_lsa = %lld|%d, Save_lsa = %lld|%d, Tail_topresult_lsa = %lld|%d,\n"
	       "	Client_User: name=%s.\n", chkpt_one->trid, log_state_string (chkpt_one->state),
	       chkpt_one->isloose_end, (long long int) chkpt_one->head_lsa.pageid,
	       (int) chkpt_one->head_lsa.offset, (long long int) chkpt_one->tail_lsa.pageid,
	       (int) chkpt_one->tail_lsa.offset, (long long int) chkpt_one->undo_nxlsa.pageid,
	       (int) chkpt_one->undo_nxlsa.offset, (long long int) chkpt_one->posp_nxlsa.pageid,
	       (int) chkpt_one->posp_nxlsa.offset, (long long int) chkpt_one->savept_lsa.pageid,
	       (int) chkpt_one->savept_lsa.offset, (long long int) chkpt_one->tail_topresult_lsa.pageid,
	       (int) chkpt_one->tail_topresult_lsa.offset, chkpt_one->user_name);
    }
  (void) fprintf (out_fp, "\n");
}

/*
 * logpb_backup_for_volume - Execute a full backup for the given volume
 *
 * return: NO_ERROR if all OK, ER status otherwise
 *
 *   volid(in): The identifier of the volume to backup
 *   chkpt_lsa(in): Checkpoint of the backup process
 *   session(in/out): The session array which is set as a side effect.
 *   only_updated(in):
 *
 * NOTE: The volume with the given volume identifier is backed up on
 *              the given fullname_backup. The backup that is taken is a fuzzy
 *              snapshot of the volume since updates to the volume may be in
 *              progress. Thus, the backup may contain some uncommitted data.
 *              Even worse, the backup is performed using the disk directly.
 *              That is, we copy the pages of the disk without going through
 *              the page buffer pool to avoid disrupting the locality of the
 *              page buffers (e.g., a query executed by another transaction)
 *              For temp volumes, incremental backups are not allowed (because
 *              of logging issues) so always save the system pages of temp
 *              volumes.
 */
static int
logpb_backup_for_volume (THREAD_ENTRY * thread_p, VOLID volid, LOG_LSA * chkpt_lsa, FILEIO_BACKUP_SESSION * session,
			 bool only_updated)
{
  DISK_VOLPURPOSE volpurpose;
  PAGEID vol_sys_lastpage;
  int error_code = NO_ERROR;

  /* 
   * Determine the purpose of the volume.  For most volumes we need to
   * backup every page, but for temporary volumes we only need the system
   * pages.
   */
  if (xdisk_get_purpose_and_sys_lastpage (thread_p, volid, &volpurpose, &vol_sys_lastpage) == NULL_VOLID)
    {
      error_code = ER_FAILED;
      return error_code;
    }
  else if (volpurpose == DB_TEMPORARY_DATA_PURPOSE)
    {
      /* 
       * Do not allow incremental backups of temp volumes; but since we
       * only backup the system pages, they be only a handfull of pages.
       */
      only_updated = false;
    }
  else
    {
      vol_sys_lastpage = -1;	/* must backup entire volume */
    }

  /* 
   * Reset the checkpoint of the volume to backup and flush all its dirty
   * pages, so that the the backup reflects the actual state of the volume
   * as much as possible
   */
  error_code = disk_set_checkpoint (thread_p, volid, chkpt_lsa);
  if (error_code != NO_ERROR)
    {
      return error_code;
    }

  LOG_CS_ENTER (thread_p);
  logpb_flush_pages_direct (thread_p);
  LOG_CS_EXIT (thread_p);

  error_code = pgbuf_flush_all_unfixed (thread_p, volid);
  if (error_code != NO_ERROR)
    {
      return error_code;
    }

  /* 
   * Create the backup file/volume and copy the content onto it.
   *
   * Note that the copy is done from disk to disk. The page buffer pool is
   * not used. Thus, some more recent version of some copied pages may be
   * present in the buffer pool. We copy the database without using the page
   * buffer pool to avoid disrupting the locality of pages in the page
   * buffer pool and avoid the overhead of calling the page buffer manager.
   */

  error_code =
    fileio_backup_volume (thread_p, session, fileio_get_volume_label (volid, PEEK), volid, vol_sys_lastpage,
			  only_updated);

  return error_code;
}

/*
 * logpb_backup - Execute a level backup for the given database volume
 *
 * return: NO_ERROR if all OK, ER status otherwise
 *
 *   num_perm_vols(in): Number of permanent volumes
 *   allbackup_path(in): Location where information volumes are
 *                                 backed up. If NULL is given, the following
 *                                 defaults are assumed to back up each
 *                                 information volume:
 *                                 - If file "fileof_vols_and_backup_paths" is
 *                                   given, the path to backup each volume is
 *                                   found in this file.
 *                                 - All information volumes are backed up on
 *                                   the same location where the log files are
 *                                   located.
 *   backup_level(in): backup levels allowed: 0 - Full (default),
 *                                 1 - Incremental1, 2 - Incremental
 *   delete_unneeded_logarchives(in): Whetear to remove log archives that are
 *                                 not needed any longer to recovery from
 *                                 crashes when the backup just created is
 *                                 used.
 *   backup_verbose_file_path(in): verbose mode file path
 *   num_threads(in): number of threads
 *   zip_method(in): compression method
 *   zip_level(in): compression level
 *   skip_activelog(in):
 *   sleep_msecs(in):
 *
 */
int
logpb_backup (THREAD_ENTRY * thread_p, int num_perm_vols, const char *allbackup_path, FILEIO_BACKUP_LEVEL backup_level,
	      bool delete_unneeded_logarchives, const char *backup_verbose_file_path, int num_threads,
	      FILEIO_ZIP_METHOD zip_method, FILEIO_ZIP_LEVEL zip_level, int skip_activelog, int sleep_msecs)
{
  FILEIO_BACKUP_SESSION session;
  const char *from_vlabel;	/* Name of volume to backup (FROM) */
  char vol_backup[PATH_MAX];	/* Name of the backup volume (TO) */
#if 0
  /* Not used */
  char real_pathbuf[PATH_MAX];	/* Real path */
#endif
  VOLID volid;			/* Current volume to backup */
  LOG_LSA bkup_start_lsa;	/* Start point of backup */
  LOG_LSA chkpt_lsa;		/* Checkpoint address where the backup process starts */
#if defined(SERVER_MODE)
  LOG_PAGEID saved_run_nxchkpt_atpageid = NULL_PAGEID;
#endif /* SERVER_MODE */
  FILE *backup_volinfo_fp = NULL;	/* Pointer to backup information/directory file */
  const char *catmsg;
  const char *bk_vol;		/* ptr to old bkup volume name */
  int unit_num;
  FILEIO_BACKUP_RECORD_INFO all_bkup_info[FILEIO_BACKUP_UNDEFINED_LEVEL];
  int first_arv_needed = -1;	/* for self contained, consistent */
  int last_arv_needed = -1;	/* backups, some arv are needed */
  bool beenwarned;
  bool isincremental = false;	/* Assume full backups */
  bool bkup_in_progress = false;
#if defined(SERVER_MODE)
  int rv;
  time_t wait_checkpoint_begin_time;
  bool print_backupdb_waiting_reason = false;
#endif /* SERVER_MODE */
  int error_code = NO_ERROR;
  FILEIO_BACKUP_HEADER *io_bkup_hdr_p;

  time_t backup_start_time, backup_end_time;
  char old_bkpath[PATH_MAX];
  const char *str_tmp;
  time_t tmp_time;
  char time_val[CTIME_MAX];


  memset (&session, 0, sizeof (FILEIO_BACKUP_SESSION));

  /* 
   * Determine the absolute path that corresponds with the desired location.
   */
  if (allbackup_path == NULL)
    {
      allbackup_path = log_Path;
    }
#if 0
  /* Removed because it causes problems with deliberate symlinks, i.e. solaris tape device names. */
  else if (realpath (allbackup_path, real_pathbuf) != NULL)
    {
      allbackup_path = real_pathbuf;
    }
#endif

  /* Initialization gives us some useful information about the backup location. */
  session.type = FILEIO_BACKUP_WRITE;	/* access backup device for write */
  if (fileio_initialize_backup (log_Db_fullname, allbackup_path, &session, backup_level, backup_verbose_file_path,
				num_threads, sleep_msecs) == NULL)
    {
      error_code = ER_FAILED;
      goto error;
    }

  /* 
   * Determine the first log archive that will be needed to insure
   * consistency if we are forced to restore the database with nothing
   * but this backup.
   * first_arv_needed may need to be based on what archive chkpt_lsa is in.
   */
  LOG_CS_ENTER (thread_p);
#if defined(SERVER_MODE)
  if (log_Gl.backup_in_progress == true)
    {
      LOG_CS_EXIT (thread_p);
      er_set (ER_ERROR_SEVERITY, ARG_FILE_LINE, ER_LOG_BKUP_DUPLICATE_REQUESTS, 0);
      error_code = ER_LOG_BKUP_DUPLICATE_REQUESTS;
      goto error;
    }

  log_Gl.backup_in_progress = true;
  LOG_CS_EXIT (thread_p);

  print_backupdb_waiting_reason = false;
  wait_checkpoint_begin_time = time (NULL);
loop:
  LOG_CS_ENTER (thread_p);
  /* check if checkpoint is in progress */
  if (log_Gl.run_nxchkpt_atpageid == NULL_PAGEID)
    {
      bool continue_check;
      LOG_CS_EXIT (thread_p);
      if (print_backupdb_waiting_reason == false && session.verbose_fp != NULL)
	{
	  fprintf (session.verbose_fp, "[ Database backup will start after checkpointing is complete. ]\n\n");
	  print_backupdb_waiting_reason = true;
	}
      /* wait until checkpoint process is finished */

      /* interrupt check */
      if (thread_get_check_interrupt (thread_p) == true)
	{
	  if (logtb_is_interrupted (thread_p, true, &continue_check) == true)
	    {
	      er_set (ER_ERROR_SEVERITY, ARG_FILE_LINE, ER_INTERRUPTED, 0);
	      error_code = ER_INTERRUPTED;
	      goto error;
	    }
	}

      thread_sleep (1000);	/* 1000 msec */
      goto loop;
    }
  if (print_backupdb_waiting_reason == true && session.verbose_fp != NULL)
    {

      fprintf (session.verbose_fp, "[ Database backup has been suspended for %lld seconds due to checkpoint. ]\n\n",
	       (long long int) (time (NULL) - wait_checkpoint_begin_time));
    }

  /* block checkpoint process */
  saved_run_nxchkpt_atpageid = log_Gl.run_nxchkpt_atpageid;
  log_Gl.run_nxchkpt_atpageid = NULL_PAGEID;
#endif /* SERVER_MODE */

  if (log_Gl.hdr.last_arv_num_for_syscrashes > -1)
    {
      first_arv_needed = log_Gl.hdr.last_arv_num_for_syscrashes;
    }
  else
    {
      first_arv_needed = log_Gl.hdr.nxarv_num;
    }

  /* Get the current checkpoint address */
  rv = pthread_mutex_lock (&log_Gl.chkpt_lsa_lock);
  LSA_COPY (&chkpt_lsa, &log_Gl.hdr.chkpt_lsa);
  pthread_mutex_unlock (&log_Gl.chkpt_lsa_lock);

  LOG_CS_EXIT (thread_p);

  switch (backup_level)
    {

    case FILEIO_BACKUP_BIG_INCREMENT_LEVEL:
      /* Start at the lower level backup */
      if (LSA_ISNULL (&log_Gl.hdr.bkup_level0_lsa))
	{
	  er_set (ER_ERROR_SEVERITY, ARG_FILE_LINE, ER_LOG_BACKUP_LEVEL_NOGAPS, 2, backup_level, backup_level - 1);
	  fileio_finalize_backup_info (FILEIO_FIRST_BACKUP_VOL_INFO);
	  error_code = ER_LOG_BACKUP_LEVEL_NOGAPS;
	  goto error;
	}
      else
	{
	  LSA_COPY (&bkup_start_lsa, &log_Gl.hdr.bkup_level0_lsa);
	}
      isincremental = true;
      break;

    case FILEIO_BACKUP_SMALL_INCREMENT_LEVEL:
      /* Start at the lower level backup */
      if (LSA_ISNULL (&log_Gl.hdr.bkup_level1_lsa))
	{
	  er_set (ER_ERROR_SEVERITY, ARG_FILE_LINE, ER_LOG_BACKUP_LEVEL_NOGAPS, 2, backup_level, backup_level - 1);
	  fileio_finalize_backup_info (FILEIO_FIRST_BACKUP_VOL_INFO);
	  error_code = ER_LOG_BACKUP_LEVEL_NOGAPS;
	  goto error;
	}
      else
	{
	  LSA_COPY (&bkup_start_lsa, &log_Gl.hdr.bkup_level1_lsa);
	}
      isincremental = true;
      break;

    default:
    case FILEIO_BACKUP_FULL_LEVEL:
      /* Always start at -1|-1 */
      LSA_SET_NULL (&bkup_start_lsa);
      backup_level = FILEIO_BACKUP_FULL_LEVEL;
      break;
    }

  /* 
   * Check for existing backup volumes in this location, and warn
   * the user that they will be destroyed.
   */
  if (fileio_is_volume_exist (log_Name_bkupinfo))
    {
      /* check for writable regular file */
      if (fileio_is_volume_exist_and_file (log_Name_bkupinfo) != true)
	{
	  er_set_with_oserror (ER_ERROR_SEVERITY, ARG_FILE_LINE, ER_LOG_CREATE_DBBACKUP_DIRINFO, 1, log_Name_bkupinfo);
	  error_code = ER_LOG_CREATE_DBBACKUP_DIRINFO;
	  goto error;
	}
      /* check permission */
      if (access (log_Name_bkupinfo, W_OK) != 0)
	{
	  error_code = ER_LOG_CANNOT_ACCESS_BACKUP;
	}
      backup_volinfo_fp = fopen (log_Name_bkupinfo, "r");
      if (error_code != NO_ERROR || backup_volinfo_fp == NULL)
	{
	  er_set_with_oserror (ER_FATAL_ERROR_SEVERITY, ARG_FILE_LINE, ER_LOG_CANNOT_ACCESS_BACKUP, 1,
			       log_Name_bkupinfo);
	  goto error;
	}
      if (fileio_read_backup_info_entries (backup_volinfo_fp, FILEIO_FIRST_BACKUP_VOL_INFO) != NO_ERROR)
	{
	  er_set_with_oserror (ER_FATAL_ERROR_SEVERITY, ARG_FILE_LINE, ER_LOG_CANNOT_ACCESS_BACKUP, 1,
			       log_Name_bkupinfo);
	  fclose (backup_volinfo_fp);
	  error_code = ER_LOG_CANNOT_ACCESS_BACKUP;
	  goto error;
	}
      fclose (backup_volinfo_fp);
    }

  if (session.bkup.dtype != FILEIO_BACKUP_VOL_DEVICE)
    {
      /* 
       * Delete previous backup volumes from this level.  The first
       * loop tries to determine if indeed there will be anything to
       * unformat/delete, while the second loop does the actual deletions.
       * Deletion is done only if the backup is taking place
       * in the same location as the previous backup or
       * is the same path-name as the the previous backup.
       */
      beenwarned = false;
      unit_num = FILEIO_INITIAL_BACKUP_UNITS;
      bk_vol = fileio_get_backup_info_volume_name (backup_level, unit_num++, FILEIO_FIRST_BACKUP_VOL_INFO);
      while (bk_vol && !beenwarned)
	{
	  if (fileio_is_volume_exist_and_file (bk_vol))
	    {
	      fileio_get_directory_path (old_bkpath, bk_vol);
	      if (strcmp (old_bkpath, allbackup_path) == 0 || strcmp (bk_vol, allbackup_path) == 0)
		{
		  if (!logpb_remote_ask_user_before_delete_volumes (thread_p, allbackup_path))
		    {
		      io_bkup_hdr_p = session.bkup.bkuphdr;
		      tmp_time = (time_t) io_bkup_hdr_p->start_time;
		      (void) ctime_r (&tmp_time, time_val);
		      snprintf (old_bkpath, PATH_MAX,
				msgcat_message (MSGCAT_CATALOG_CUBRID, MSGCAT_SET_LOG,
						MSGCAT_LOG_BACKUP_HALTED_BY_USER), io_bkup_hdr_p->level,
				fileio_get_base_file_name (io_bkup_hdr_p->db_fullname), time_val,
				io_bkup_hdr_p->unit_num);
		      fileio_request_user_response (thread_p, FILEIO_PROMPT_DISPLAY_ONLY, old_bkpath, NULL, NULL, -1,
						    -1, NULL, -1);
		      er_set (ER_ERROR_SEVERITY, ARG_FILE_LINE, ER_LOG_DBBACKUP_FAIL, 1, log_Gl.hdr.prefix_name);
		      error_code = ER_LOG_DBBACKUP_FAIL;
		      goto error;
		    }
		  beenwarned = true;
		  break;
		}
	    }			/* if (fileio_is_volume_exist_and_file(bk_vol)) */
	  bk_vol = fileio_get_backup_info_volume_name (backup_level, unit_num++, FILEIO_FIRST_BACKUP_VOL_INFO);
	}			/* while */

      /* try to delete the superceded backup volumes */
      if (beenwarned)
	{
	  fileio_remove_all_backup (thread_p, backup_level);
	}
    }

  /* Throw away the old names and make room for new names */
  fileio_clear_backup_info_level (backup_level, false, FILEIO_FIRST_BACKUP_VOL_INFO);

  /* 
   * Aside: all backup level related log hdr stuff should be in its own
   * array, including log_Gl (but I am hesitant to change it to avoid subtly
   * changing the disk rep). So for now, only have lower levels think array.
   * Arrays would allow future expansion to more than 3 levels.
   */
  LSA_COPY (&all_bkup_info[0].lsa, &log_Gl.hdr.bkup_level0_lsa);
  all_bkup_info[0].at_time = log_Gl.hdr.bkinfo[0].bkup_attime;
  LSA_COPY (&all_bkup_info[1].lsa, &log_Gl.hdr.bkup_level1_lsa);
  all_bkup_info[1].at_time = log_Gl.hdr.bkinfo[1].bkup_attime;
  LSA_COPY (&all_bkup_info[2].lsa, &log_Gl.hdr.bkup_level2_lsa);
  all_bkup_info[2].at_time = log_Gl.hdr.bkinfo[2].bkup_attime;

  if (session.verbose_fp)
    {
      if (backup_level != FILEIO_BACKUP_FULL_LEVEL)
	{
	  fprintf (session.verbose_fp, "\n\n\n");
	}

      switch (backup_level)
	{
	case FILEIO_BACKUP_FULL_LEVEL:
	  str_tmp = "Full";
	  break;
	case FILEIO_BACKUP_BIG_INCREMENT_LEVEL:
	  str_tmp = "Incremental Level 1";
	  break;
	default:
	  assert_release (backup_level == FILEIO_BACKUP_SMALL_INCREMENT_LEVEL);
	  str_tmp = "Incremental Level 2";
	  break;
	}
      fprintf (session.verbose_fp, "[ Database(%s) %s Backup start ]\n\n", boot_db_name (), str_tmp);

      fprintf (session.verbose_fp, "- num-threads: %d\n\n", session.read_thread_info.num_threads);

      if (zip_method == FILEIO_ZIP_NONE_METHOD)
	{
	  fprintf (session.verbose_fp, "- compression method: %s\n\n", fileio_get_zip_method_string (zip_method));
	}
      else
	{
	  fprintf (session.verbose_fp, "- compression method: %d (%s), compression level: %d (%s)\n\n", zip_method,
		   fileio_get_zip_method_string (zip_method), zip_level, fileio_get_zip_level_string (zip_level));
	}

      if (skip_activelog)
	{
	  fprintf (session.verbose_fp, "- not include active log.\n\n");
	}

#if defined(SERVER_MODE)
      if (sleep_msecs > 0 || prm_get_integer_value (PRM_ID_IO_BACKUP_SLEEP_MSECS) > 0)
	{
	  int sleep_nsecs;

	  if (sleep_msecs > 0)	/* priority 1 */
	    {
	      sleep_nsecs = sleep_msecs * 1000;
	    }
	  else if (prm_get_integer_value (PRM_ID_IO_BACKUP_SLEEP_MSECS) > 0)	/* priority 2 */
	    {
	      sleep_nsecs = prm_get_integer_value (PRM_ID_IO_BACKUP_SLEEP_MSECS) * 1000;
	    }
	  else
	    {
	      sleep_nsecs = 0;
	    }

	  if (sleep_nsecs > 0)
	    {
	      fprintf (session.verbose_fp, "- sleep %d millisecond per 1M read.\n\n", sleep_nsecs / 1000);
	    }
	}
#endif

      backup_start_time = time (NULL);
      (void) ctime_r (&backup_start_time, time_val);
      fprintf (session.verbose_fp, "- backup start time: %s\n", time_val);
      fprintf (session.verbose_fp, "- number of permanent volumes: %d\n\n", num_perm_vols);

      fprintf (session.verbose_fp, "- HA apply info: %s %lld %lld %d\n\n", log_Gl.hdr.prefix_name,
	       (long long int) log_Gl.hdr.db_creation, (long long int) log_Gl.hdr.smallest_lsa_at_last_chkpt.pageid,
	       (int) log_Gl.hdr.smallest_lsa_at_last_chkpt.offset);

      fprintf (session.verbose_fp, "- backup progress status\n\n");
      fprintf (session.verbose_fp, "-----------------------------------------------------------------------------\n");
      fprintf (session.verbose_fp, " volume name                  | # of pages | backup progress status    | done \n");
      fprintf (session.verbose_fp, "-----------------------------------------------------------------------------\n");
    }

  /* Begin backing up in earnest */
  session.bkup.bkuphdr->skip_activelog = skip_activelog;

  if (fileio_start_backup (thread_p, log_Db_fullname, &log_Gl.hdr.db_creation, backup_level, &bkup_start_lsa,
			   &chkpt_lsa, all_bkup_info, &session, zip_method, zip_level) == NULL)
    {
      error_code = ER_FAILED;
      goto error;
    }

  /* Backup every volume */
  volid = LOG_DBVOLINFO_VOLID;
  do
    {
      switch (volid)
	{
	case LOG_DBVOLINFO_VOLID:
	  fileio_make_volume_info_name (vol_backup, log_Db_fullname);
	  from_vlabel = vol_backup;
	  break;
	case LOG_DBLOG_INFO_VOLID:
	case LOG_DBLOG_BKUPINFO_VOLID:
	  /* 
	   * These information volumes are backed-up at the very end.
	   */
	  volid++;
	  continue;
	case LOG_DBLOG_ACTIVE_VOLID:
	  /* 
	   * Archiving log active must be done after all data volumes
	   * have been backed up (in order to insure we get all of the
	   * log records needed to restore consistency).
	   */
	  volid = LOG_DBFIRST_VOLID;
	  continue;
	default:
	  from_vlabel = fileio_get_volume_label (volid, PEEK);
	  break;
	}

      if (volid >= LOG_DBFIRST_VOLID)
	{
	  error_code = logpb_backup_for_volume (thread_p, volid, &chkpt_lsa, &session, isincremental);
	  if (error_code != NO_ERROR)
	    {
	      goto error;
	    }
	  disk_lock_extend ();
	  volid = fileio_find_next_perm_volume (thread_p, volid);
	  disk_unlock_extend ();
	}
      else
	{
	  error_code = fileio_backup_volume (thread_p, &session, from_vlabel, volid, -1, false);
	  if (error_code != NO_ERROR)
	    {
	      goto error;
	    }
	  volid++;
	}
      /* in case an error occurs, we must destroy our partial backup */
      bkup_in_progress = true;
    }
  while (volid != NULL_VOLID);

#if defined(SERVER_MODE)
  /* 
   * Only when in client/server, we may need to force an archive
   * of the current log active if there were any active transactions
   * before or during the backup.
   * This is to insure we have enough log records to restore consistency
   * to the database in the event a restore with no other log archives
   * is needed.
   */
  LOG_CS_ENTER (thread_p);
  if (LSA_LT (&chkpt_lsa, &log_Gl.hdr.append_lsa) || log_Gl.hdr.append_lsa.pageid > LOGPB_NEXT_ARCHIVE_PAGE_ID)
    {
      logpb_archive_active_log (thread_p);
    }

  last_arv_needed = log_Gl.hdr.nxarv_num - 1;
  LOG_CS_EXIT (thread_p);

  if (last_arv_needed >= first_arv_needed)
    {
      error_code = logpb_backup_needed_archive_logs (thread_p, &session, first_arv_needed, last_arv_needed);
      if (error_code != NO_ERROR)
	{
	  goto error;
	}
    }
#else /* SERVER_MODE */
  /* 
   * In stand-alone, there can be no other activity modifying the log
   * so we do not have to keep any log records to be consistent.
   */
  first_arv_needed = -1;
  last_arv_needed = -1;
#endif /* SERVER_MODE */

  /* at here, diable multi-thread usage for fast Log copy */
  session.read_thread_info.num_threads = 1;

  er_set (ER_NOTIFICATION_SEVERITY, ARG_FILE_LINE, ER_LOG_BACKUP_CS_ENTER, 1, log_Name_active);

  LOG_CS_ENTER (thread_p);

#if defined(SERVER_MODE)
  /* backup the archive logs created during backup existing archive logs */
  if (last_arv_needed < log_Gl.hdr.nxarv_num - 1)
    {
      error_code = logpb_backup_needed_archive_logs (thread_p, &session, last_arv_needed + 1, log_Gl.hdr.nxarv_num - 1);
      if (error_code != NO_ERROR)
	{
	  LOG_CS_EXIT (thread_p);
	  er_set (ER_NOTIFICATION_SEVERITY, ARG_FILE_LINE, ER_LOG_BACKUP_CS_EXIT, 1, log_Name_active);
	  goto error;
	}

      last_arv_needed = log_Gl.hdr.nxarv_num - 1;
    }
#endif

  if (fileio_is_volume_exist (log_Name_info) == true)
    {
      error_code = fileio_backup_volume (thread_p, &session, log_Name_info, LOG_DBLOG_INFO_VOLID, -1, false);
      if (error_code != NO_ERROR)
	{
	  LOG_CS_EXIT (thread_p);
	  er_set (ER_NOTIFICATION_SEVERITY, ARG_FILE_LINE, ER_LOG_BACKUP_CS_EXIT, 1, log_Name_active);
	  goto error;
	}
    }

  /* 
   * We must store the final bkvinf file at the very end of the backup
   * to have the best chance of having all of the information in it.
   * Note: that there is a window that the last bkvinf entry still not being
   * there if a new backup volume is needed while writing this volume.
   * However, in this case, then restore will ask the user for the
   * subsequent backup unit num.
   */
  error_code = logpb_update_backup_volume_info (log_Name_bkupinfo);
  if (error_code != NO_ERROR)
    {
      LOG_CS_EXIT (thread_p);
      er_set (ER_NOTIFICATION_SEVERITY, ARG_FILE_LINE, ER_LOG_BACKUP_CS_EXIT, 1, log_Name_active);
      goto error;
    }

  /* Clear log header information regarding previous backups */
  logpb_initialize_backup_info (&log_Gl.hdr);

  /* Save additional info and metrics from this backup */
  log_Gl.hdr.bkinfo[backup_level].bkup_attime = session.bkup.bkuphdr->start_time;

  switch (backup_level)
    {
    case FILEIO_BACKUP_FULL_LEVEL:
    default:
      LSA_COPY (&log_Gl.hdr.bkup_level0_lsa, &chkpt_lsa);
      LSA_SET_NULL (&log_Gl.hdr.bkup_level1_lsa);
      LSA_SET_NULL (&log_Gl.hdr.bkup_level2_lsa);
      log_Gl.hdr.bkinfo[FILEIO_BACKUP_BIG_INCREMENT_LEVEL].bkup_attime = 0;
      log_Gl.hdr.bkinfo[FILEIO_BACKUP_SMALL_INCREMENT_LEVEL].bkup_attime = 0;
      break;

    case FILEIO_BACKUP_BIG_INCREMENT_LEVEL:
      LSA_COPY (&log_Gl.hdr.bkup_level1_lsa, &chkpt_lsa);
      LSA_SET_NULL (&log_Gl.hdr.bkup_level2_lsa);
      log_Gl.hdr.bkinfo[FILEIO_BACKUP_SMALL_INCREMENT_LEVEL].bkup_attime = 0;
      break;

    case FILEIO_BACKUP_SMALL_INCREMENT_LEVEL:
      LSA_COPY (&log_Gl.hdr.bkup_level2_lsa, &chkpt_lsa);
      break;
    }

  /* Now indicate how many volumes were backed up */
  logpb_flush_header (thread_p);

  if (skip_activelog == 0)
    {
      error_code = fileio_backup_volume (thread_p, &session, log_Name_active, LOG_DBLOG_ACTIVE_VOLID, -1, false);
      if (error_code != NO_ERROR)
	{
	  LOG_CS_EXIT (thread_p);
	  er_set (ER_NOTIFICATION_SEVERITY, ARG_FILE_LINE, ER_LOG_BACKUP_CS_EXIT, 1, log_Name_active);
	  goto error;
	}
    }

  if (fileio_finish_backup (thread_p, &session) == NULL)
    {
      LOG_CS_EXIT (thread_p);
      er_set (ER_NOTIFICATION_SEVERITY, ARG_FILE_LINE, ER_LOG_BACKUP_CS_EXIT, 1, log_Name_active);
      error_code = ER_FAILED;
      goto error;
    }

  if (delete_unneeded_logarchives != false)
    {
      catmsg = msgcat_message (MSGCAT_CATALOG_CUBRID, MSGCAT_SET_LOG, MSGCAT_LOG_DATABASE_BACKUP_WAS_TAKEN);
      if (catmsg)
	{
	  logpb_remove_archive_logs (thread_p, catmsg);
	}
    }

  LOG_CS_EXIT (thread_p);

  er_set (ER_NOTIFICATION_SEVERITY, ARG_FILE_LINE, ER_LOG_BACKUP_CS_EXIT, 1, log_Name_active);

  error_code = logpb_update_backup_volume_info (log_Name_bkupinfo);
  if (error_code != NO_ERROR)
    {
      goto error;
    }

  if (session.verbose_fp)
    {
      fprintf (session.verbose_fp, "-----------------------------------------------------------------------------\n\n");
      backup_end_time = time (NULL);
      (void) ctime_r (&backup_end_time, time_val);
      fprintf (session.verbose_fp, "# backup end time: %s\n", time_val);
      switch (backup_level)
	{
	case FILEIO_BACKUP_FULL_LEVEL:
	  str_tmp = "Full";
	  break;
	case FILEIO_BACKUP_BIG_INCREMENT_LEVEL:
	  str_tmp = "Incremental Level 1";
	  break;
	default:
	  assert_release (backup_level == FILEIO_BACKUP_SMALL_INCREMENT_LEVEL);
	  str_tmp = "Incremental Level 2";
	  break;
	}
      fprintf (session.verbose_fp, "[ Database(%s) %s Backup end ]\n", boot_db_name (), str_tmp);
    }

  fileio_abort_backup (thread_p, &session, false);

#if defined(SERVER_MODE)
  LOG_CS_ENTER (thread_p);
  log_Gl.run_nxchkpt_atpageid = saved_run_nxchkpt_atpageid;
  log_Gl.backup_in_progress = false;
  LOG_CS_EXIT (thread_p);
#endif /* SERVER_MODE */

  return NO_ERROR;

  /* ********* */
error:

  /* 
   * Destroy the backup that has been created.
   */
  fileio_abort_backup (thread_p, &session, bkup_in_progress);

#if defined(SERVER_MODE)
  LOG_CS_ENTER (thread_p);
  if (saved_run_nxchkpt_atpageid != NULL_PAGEID)
    {
      log_Gl.run_nxchkpt_atpageid = saved_run_nxchkpt_atpageid;
    }
  log_Gl.backup_in_progress = false;
  LOG_CS_EXIT (thread_p);
#endif /* SERVER_MODE */

  return error_code;
}

/*
 * log_update_backup_volinfo - UPDATE DISK VERSION OF BKUP VOLINFO FILE
 *
 * return: NO_ERROR if all OK, ER status otherwise
 *
 *   bkupinfo_file_name(in): file name to write info to
 *
 * NOTE: Save the in-memory cache of backup volume names to a file.
 */
static int
logpb_update_backup_volume_info (const char *bkupinfo_file_name)
{
  FILE *backup_volinfo_fp;
  int error_code = NO_ERROR;

  backup_volinfo_fp = fopen (bkupinfo_file_name, "w");
  if (backup_volinfo_fp == NULL)
    {
      er_set_with_oserror (ER_ERROR_SEVERITY, ARG_FILE_LINE, ER_LOG_CREATE_DBBACKUP_DIRINFO, 1, bkupinfo_file_name);
      error_code = ER_LOG_CREATE_DBBACKUP_DIRINFO;
      return error_code;
    }

  /* 
   * If an error occurs while writing, should allow the user to try again.
   */
  error_code = fileio_write_backup_info_entries (backup_volinfo_fp, FILEIO_FIRST_BACKUP_VOL_INFO);
  if (error_code != NO_ERROR)
    {
      er_set_with_oserror (ER_ERROR_SEVERITY, ARG_FILE_LINE, ER_LOG_CREATE_DBBACKUP_DIRINFO, 1, bkupinfo_file_name);
      fclose (backup_volinfo_fp);
      return error_code;
    }
  fflush (backup_volinfo_fp);
  fclose (backup_volinfo_fp);

  return error_code;
}

/*
 * logpb_check_stop_at_time - Check if the stopat time is valid
 *
 * return: NO_ERROR if valid, ER_FAILED otherwise
 *
 *   session(in):
 *   stop_at(in):
 *   backup_time(in):
 */
static int
logpb_check_stop_at_time (FILEIO_BACKUP_SESSION * session, time_t stop_at, time_t backup_time)
{
  char ctime_buf1[CTIME_MAX], ctime_buf2[CTIME_MAX];
  size_t time_str_len;

  if (stop_at < backup_time)
    {
      ctime_r (&stop_at, ctime_buf1);
      ctime_r (&backup_time, ctime_buf2);

      /* strip '\n' */
      time_str_len = strlen (ctime_buf1);
      if (time_str_len > 0)
	{
	  ctime_buf1[time_str_len - 1] = 0;
	}
      time_str_len = strlen (ctime_buf2);
      if (time_str_len > 0)
	{
	  ctime_buf2[time_str_len - 1] = 0;
	}

      fprintf (stdout, msgcat_message (MSGCAT_CATALOG_CUBRID, MSGCAT_SET_LOG, MSGCAT_LOG_UPTODATE_ERROR), ctime_buf1,
	       ctime_buf2);

      return ER_FAILED;
    }

  return NO_ERROR;
}

/*
 * logpb_restore - Restore volume from its backup
 *
 * return: NO_ERROR if all OK, ER status otherwise
 *
 *   db_fullname(in): Full name of the database
 *   logpath(in): Directory where the log volumes reside
 *   prefix_logname(in):
 *   newall_path(in):
 *   ask_forpath(in):
 *   r_args(in):
 *
 * NOTE:Restore a database from its backup files. This function is run
 *              without recovery. The logs must be applied to the restored
 *              volume to finish the full restore process. This is not done
 *              here since the database may have other volumes to restore.
 *              We must lock the active log during the restore to keep other
 *              utilities from trying to use the db files being restored.
 *              This routine leaves the database locked, as there will
 *              probably be a restart following the restore.
 *
 *     This function must be run offline.
 *
 *     Note this function is incomplete.. How to change location of files
 *     during restore... The main problem here is the VOLINFO which has to
 *     be recreated without updating the header of the volumes.
 */
int
logpb_restore (THREAD_ENTRY * thread_p, const char *db_fullname, const char *logpath, const char *prefix_logname,
	       BO_RESTART_ARG * r_args)
{
  FILEIO_BACKUP_SESSION session_storage;
  FILEIO_BACKUP_SESSION *session = NULL;
  const char *nopath_name;	/* Name without path */
  char to_volname[PATH_MAX];	/* Name of a volume (TO) */
  char verbose_to_volname[PATH_MAX];	/* Printable name of a volume (TO) */
  char prev_volname[PATH_MAX];	/* Name of a prev volume (TO) */
  char from_volbackup[PATH_MAX];	/* Name of the backup volume (FROM) */
  VOLID to_volid;
  FILE *backup_volinfo_fp = NULL;	/* Pointer to backup information/directory file */
  int another_vol;
  INT64 db_creation;
  INT64 bkup_match_time = 0;
  PGLENGTH db_iopagesize;
  PGLENGTH log_page_size;
  float db_compatibility;
  PGLENGTH bkdb_iopagesize;
  float bkdb_compatibility;

  FILEIO_RESTORE_PAGE_BITMAP_LIST page_bitmap_list;
  FILEIO_RESTORE_PAGE_BITMAP *page_bitmap = NULL;
  DKNPAGES total_pages;

  FILEIO_BACKUP_LEVEL try_level, start_level;
  bool first_time = true;
  bool remember_pages = false;
  bool error_expected = false;
  bool restore_in_progress = false;	/* true if any vols restored */
  int lgat_vdes = NULL_VOLDES;
  time_t restore_start_time, restore_end_time;
  char time_val[CTIME_MAX];
  int loop_cnt = 0;
  char tmp_logfiles_from_backup[PATH_MAX];
  char *volume_name_p;
  struct stat stat_buf;
  int error_code = NO_ERROR, success = NO_ERROR;
  bool printtoc;
  INT64 backup_time;
  REL_COMPATIBILITY compat;
  int dummy;

  try_level = (FILEIO_BACKUP_LEVEL) r_args->level;
  start_level = try_level;

  memset (&session_storage, 0, sizeof (FILEIO_BACKUP_SESSION));
  memset (verbose_to_volname, 0, PATH_MAX);
  memset (tmp_logfiles_from_backup, 0, PATH_MAX);

  LOG_CS_ENTER (thread_p);

  if (logpb_find_header_parameters (thread_p, db_fullname, logpath, prefix_logname, &db_iopagesize, &log_page_size,
				    &db_creation, &db_compatibility, &dummy) == -1)
    {
      db_iopagesize = IO_PAGESIZE;
      log_page_size = LOG_PAGESIZE;
      db_creation = 0;
      db_compatibility = rel_disk_compatible ();
    }

  fileio_page_bitmap_list_init (&page_bitmap_list);

  /* 
   * Must lock the database if possible. Would be nice to have a way
   * to lock the db somehow even when the lgat file does not exist.
   */
  if (fileio_is_volume_exist (log_Name_active))
    {
      lgat_vdes = fileio_mount (thread_p, db_fullname, log_Name_active, LOG_DBLOG_ACTIVE_VOLID, true, false);
      if (lgat_vdes == NULL_VOLDES)
	{
	  error_code = ER_FAILED;
	  LOG_CS_EXIT (thread_p);
	  goto error;
	}
    }

  /* The enum type can be negative in Windows. */
  while (success == NO_ERROR && try_level >= FILEIO_BACKUP_FULL_LEVEL && try_level < FILEIO_BACKUP_UNDEFINED_LEVEL)
    {
      if (!first_time)
	{
	  /* Prepare to reread bkvinf file restored by higher level */
	  fileio_clear_backup_info_level (FILEIO_BACKUP_FULL_LEVEL, false, FILEIO_FIRST_BACKUP_VOL_INFO);

	  /* Have to match timestamps of lower levels when restoring */
	  bkup_match_time = session->bkup.bkuphdr->previnfo[try_level].at_time;

	  /* Clean up previous restore of higher level */
	  if (fileio_finish_restore (thread_p, session) == NO_ERROR)
	    {
	      success = NO_ERROR;
	    }
	  else
	    {
	      success = ER_FAILED;
	    }

	  assert (try_level != (FILEIO_BACKUP_LEVEL) r_args->level);
	}

      error_code =
	fileio_get_backup_volume (thread_p, db_fullname, logpath, r_args->backuppath, try_level, from_volbackup);
      if (error_code == ER_LOG_CANNOT_ACCESS_BACKUP)
	{
	  error_expected = true;
	  LOG_CS_EXIT (thread_p);
	  goto error;
	}
      else if (error_code != NO_ERROR)
	{
	  LOG_CS_EXIT (thread_p);
	  goto error;
	}

      printtoc = (r_args->printtoc) ? false : true;
      if (fileio_start_restore (thread_p, db_fullname, from_volbackup, db_creation, &bkdb_iopagesize,
				&bkdb_compatibility, &session_storage, try_level, printtoc, bkup_match_time,
				r_args->verbose_file, r_args->newvolpath) == NULL)
	{
	  /* Cannot access backup file.. Restore from backup is cancelled */
	  if (er_errid () == ER_GENERIC_ERROR)
	    {
	      er_set (ER_FATAL_ERROR_SEVERITY, ARG_FILE_LINE, ER_LOG_CANNOT_ACCESS_BACKUP, 1, from_volbackup);
	    }
	  error_code = ER_LOG_CANNOT_ACCESS_BACKUP;
	  LOG_CS_EXIT (thread_p);
	  goto error;
	}

      memset (session_storage.bkup.log_path, 0, PATH_MAX);
      strncpy (session_storage.bkup.log_path, logpath, PATH_MAX);

      session = &session_storage;

      if (first_time)
	{
	  if (r_args->restore_upto_bktime)
	    {
	      r_args->stopat = (time_t) session->bkup.bkuphdr->end_time;
	    }
	  else if (r_args->stopat > 0)
	    {
	      if (session->bkup.bkuphdr->end_time > 0)
		{
		  backup_time = session->bkup.bkuphdr->end_time;
		}
	      else
		{
		  backup_time = session->bkup.bkuphdr->start_time;
		}

	      if (logpb_check_stop_at_time (session, r_args->stopat, (time_t) backup_time) != NO_ERROR)
		{
		  error_code = fileio_finish_restore (thread_p, session);

		  fileio_page_bitmap_list_destroy (&page_bitmap_list);
		  LOG_CS_EXIT (thread_p);
		  return error_code;
		}
	    }
	}

      if (first_time && db_iopagesize != bkdb_iopagesize)
	{
	  /* 
	   * Pagesize is incorrect. We need to undefine anything that has been
	   * created with old pagesize and start again.
	   * If we do not have a log, we should reset the pagesize and start the
	   * restore process.
	   */
	  if (log_Gl.append.vdes == NULL_VOLDES)
	    {
	      /* 
	       * Reset the page size
	       */
	      if (db_set_page_size (bkdb_iopagesize, log_page_size) != NO_ERROR)
		{
		  error_code = ER_FAILED;
		  LOG_CS_EXIT (thread_p);
		  goto error;
		}

	      error_code = logtb_define_trantable_log_latch (thread_p, -1);
	      if (error_code != NO_ERROR)
		{
		  LOG_CS_EXIT (thread_p);
		  goto error;
		}
	    }
	}

      /* Can this be moved to restore_continue? */
      /* Removed strict condition for checking disk compatibility. Check it according to the predefined rules. */
      compat = rel_get_disk_compatible (bkdb_compatibility, NULL);
      if (compat != REL_FULLY_COMPATIBLE && compat != REL_BACKWARD_COMPATIBLE)
	{
	  /* Database is incompatible with current release */
	  er_set (ER_FATAL_ERROR_SEVERITY, ARG_FILE_LINE, ER_LOG_BKUP_INCOMPATIBLE, 2, rel_name (),
		  rel_release_string ());
	  error_code = ER_LOG_BKUP_INCOMPATIBLE;
	  LOG_CS_EXIT (thread_p);
	  goto error;
	}

      if (session->verbose_fp)
	{
	  if (first_time)
	    {
	      fprintf (session->verbose_fp, "\n[ Database(%s) Restore (level = %d) start ]\n\n", boot_db_name (),
		       r_args->level);

	      restore_start_time = time (NULL);
	      (void) ctime_r (&restore_start_time, time_val);
	      fprintf (session->verbose_fp, "- restore start time: %s\n", time_val);
	      fprintf (session->verbose_fp, "- restore steps: %d \n", r_args->level + 1);
	    }

	  fprintf (session->verbose_fp, " step %1d) restore using (level = %d) backup data\n", ++loop_cnt, try_level);
	  fprintf (session->verbose_fp, "\n");

	  fprintf (session->verbose_fp, "- restore progress status (using level = %d backup data)\n", try_level);
	  fprintf (session->verbose_fp,
		   " -----------------------------------------------------------------------------\n");
	  fprintf (session->verbose_fp,
		   " volume name                  | # of pages |  restore progress status  | done \n");
	  fprintf (session->verbose_fp,
		   " -----------------------------------------------------------------------------\n");
	}

      /* add new bkvinf entry into cache data */
      fileio_add_volume_to_backup_info (session->bkup.vlabel, try_level, session->bkup.bkuphdr->unit_num,
					FILEIO_SECOND_BACKUP_VOL_INFO);

      if (first_time)
	{
	  LSA_COPY (&session->bkup.last_chkpt_lsa, &session->bkup.bkuphdr->chkpt_lsa);
	}

      while (success == NO_ERROR)
	{
	  another_vol = fileio_get_next_restore_file (thread_p, session, to_volname, &to_volid);
	  if (another_vol == 1)
	    {
	      if (session->verbose_fp)
		{
		  strcpy (verbose_to_volname, to_volname);
		}

	      if (to_volid == LOG_DBLOG_ACTIVE_VOLID || to_volid == LOG_DBLOG_INFO_VOLID
		  || to_volid == LOG_DBLOG_ARCHIVE_VOLID)
		{
		  /* rename _lgat to _lgat_tmp name */
		  fileio_make_temp_log_files_from_backup (tmp_logfiles_from_backup, to_volid,
							  (FILEIO_BACKUP_LEVEL) r_args->level, to_volname);
		  volume_name_p = tmp_logfiles_from_backup;
		}
	      else
		{
		  volume_name_p = to_volname;
		}

	      restore_in_progress = true;
	      if (start_level > FILEIO_BACKUP_FULL_LEVEL)
		{
		  remember_pages = true;
		}

	      /* 
	       * Another volume/file to restore
	       */
	      switch (to_volid)
		{
		case LOG_DBLOG_BKUPINFO_VOLID:
		case LOG_DBLOG_ACTIVE_VOLID:
		case LOG_DBLOG_INFO_VOLID:
		case LOG_DBVOLINFO_VOLID:
		case LOG_DBLOG_ARCHIVE_VOLID:

		  /* We can only take the most recent information, and we do not want to overwrite it with out of data
		   * information from earlier backups.  This is because we are applying the restoration in reverse time 
		   * order. */
		  if (!first_time)
		    {
		      /* Need to skip over this volume in the backup */
		      success = fileio_skip_restore_volume (thread_p, session);
		      if (success != NO_ERROR)
			{
			  success = ER_FAILED;
			  error_code = ER_FAILED;
			  LOG_CS_EXIT (thread_p);
			  goto error;
			}
		      else
			{
			  success = NO_ERROR;
			  continue;
			}
		    }
		  break;

		default:
		  break;
		}

	      /* we need to tell fileio_restore_volume to avoid tracking the pages for some volids. */
	      if (to_volid < LOG_DBFIRST_VOLID)
		{
		  remember_pages = false;
		}
	      else
		{
		  total_pages = (DKNPAGES) CEIL_PTVDIV (session->dbfile.nbytes, IO_PAGESIZE);
		  /* 
		   * Create a page_bitmap to remember the id's of pages
		   * that have been written. We only need to write the page 
		   * (once) from the most recent backup.
		   */
		  page_bitmap = fileio_page_bitmap_list_find (&page_bitmap_list, to_volid);
		  if (page_bitmap == NULL)
		    {
		      page_bitmap = fileio_page_bitmap_create (to_volid, total_pages);
		      if (page_bitmap == NULL)
			{
			  goto error;
			}
		      fileio_page_bitmap_list_add (&page_bitmap_list, page_bitmap);
		    }
		}

	      success =
		fileio_restore_volume (thread_p, session, volume_name_p, verbose_to_volname, prev_volname, page_bitmap,
				       remember_pages);

	      if (success != NO_ERROR)
		{
		  break;
		}

	      if (volume_name_p == tmp_logfiles_from_backup)
		{
		  /* rename temp logfiles if the current file does not exist */
		  if (stat (to_volname, &stat_buf) != 0 && stat (tmp_logfiles_from_backup, &stat_buf) == 0)
		    {
		      if (to_volid == LOG_DBLOG_ACTIVE_VOLID && lgat_vdes != NULL_VOLDES)
			{
			  fileio_dismount (thread_p, lgat_vdes);
			  lgat_vdes = NULL_VOLDES;
			}

		      os_rename_file (tmp_logfiles_from_backup, to_volname);
		    }
		  else
		    {
		      unlink (tmp_logfiles_from_backup);
		    }

		  tmp_logfiles_from_backup[0] = '\0';
		}

	      volume_name_p = NULL;
	    }
	  else if (another_vol == 0)
	    {
	      break;
	    }
	  else
	    {
	      success = ER_FAILED;
	      break;
	    }
	}

      /* if the device type is FILEIO_BACKUP_VOL_DEVICE, the end time of backup is loaded during the last
       * fileio_get_next_restore_file() call, so we must check if the stopat time is valid. */
      if (first_time && session->bkup.dtype == FILEIO_BACKUP_VOL_DEVICE)
	{
	  if (r_args->restore_upto_bktime)
	    {
	      r_args->stopat = (time_t) session->bkup.bkuphdr->end_time;
	    }
	  else if (r_args->stopat > 0
		   && logpb_check_stop_at_time (session, r_args->stopat,
						(time_t) session->bkup.bkuphdr->end_time) != NO_ERROR)
	    {
	      LOG_CS_EXIT (thread_p);
	      error_code = ER_FAILED;
	      goto error;
	    }
	}

      first_time = false;

      if (session->verbose_fp)
	{
	  fprintf (session->verbose_fp,
		   " -----------------------------------------------------------------------------\n\n");
	}

      try_level = (FILEIO_BACKUP_LEVEL) (try_level - 1);
    }

  /* make bkvinf file */
  nopath_name = fileio_get_base_file_name (db_fullname);
  fileio_make_backup_volume_info_name (from_volbackup, logpath, nopath_name);
  backup_volinfo_fp = fopen (from_volbackup, "w");
  if (backup_volinfo_fp != NULL)
    {
      fileio_write_backup_info_entries (backup_volinfo_fp, FILEIO_SECOND_BACKUP_VOL_INFO);
      fclose (backup_volinfo_fp);
    }

  if (session != NULL)
    {
      if (session->verbose_fp)
	{
	  restore_end_time = time (NULL);
	  (void) ctime_r (&restore_end_time, time_val);
	  fprintf (session->verbose_fp, "- restore end time: %s\n", time_val);
	  fprintf (session->verbose_fp, "[ Database(%s) Restore (level = %d) end ]\n", boot_db_name (), r_args->level);
	}

      if (fileio_finish_restore (thread_p, session) == NO_ERROR)
	{
	  error_code = NO_ERROR;
	}
      else
	{
	  error_code = ER_FAILED;
	}
    }

  LOG_CS_EXIT (thread_p);

  fileio_page_bitmap_list_destroy (&page_bitmap_list);

  fileio_finalize_backup_info (FILEIO_SECOND_BACKUP_VOL_INFO);

  if (success != NO_ERROR)
    {
      return success;
    }
  else
    {
      return error_code;
    }

  /* **** */
error:
  if (restore_in_progress)
    {
      /* 
       * We have probably already restored something to their database
       * and therefore they need to be sure and try another restore until
       * they succeed.
       */
      fprintf (stdout, msgcat_message (MSGCAT_CATALOG_CUBRID, MSGCAT_SET_LOG, MSGCAT_LOG_READ_ERROR_DURING_RESTORE),
	       session->bkup.name,
	       ((session->bkup.bkuphdr == NULL) ? FILEIO_INITIAL_BACKUP_UNITS : session->bkup.bkuphdr->unit_num),
	       to_volname, session->dbfile.volid);

      er_set (ER_ERROR_SEVERITY, ARG_FILE_LINE, ER_LOG_MAYNEED_MEDIA_RECOVERY, 1, log_Name_bkupinfo);
      error_code = ER_LOG_MAYNEED_MEDIA_RECOVERY;
    }

  if (backup_volinfo_fp != NULL)
    {
      fclose (backup_volinfo_fp);
    }

  if (session != NULL)
    {
      fileio_abort_restore (thread_p, session);
    }

  fileio_page_bitmap_list_destroy (&page_bitmap_list);

  if (lgat_vdes != NULL_VOLDES)
    {
      fileio_dismount (thread_p, lgat_vdes);
    }

  if (!error_expected)
    {
      logpb_fatal_error (thread_p, false, ARG_FILE_LINE, "logpb_restore");
    }

  if (tmp_logfiles_from_backup[0] != '\0')
    {
      unlink (tmp_logfiles_from_backup);
    }

  return error_code;
}

/*
 * logpb_start_where_path - Start where paths for copy/rename volumes
 *
 * return: NO_ERROR if all OK, ER status otherwise
 *
 *   to_db_fullname(in): Full name of the new database
 *   toext_path(in): A path if all volumes are placed in one
 *                               place. If NULL is given,
 *                                 - If file "fileof_vols_and_wherepaths" is
 *                                   given, the path is found in this file.
 *                                 - Each volume is copied to same place where
 *                                   the volume reside.
 *                               This parameter should be NULL, if the above
 *                               file is given.
 *   toext_name(in/out): Name to be used for volume extensions when
 *                               individual volume entries are not given in
 *                               file "fileof_vols_and_wherepaths".
 *   ext_path(in/out): Location for entries
 *                               Set as a side effect to either:
 *                                 - toext_path when all vols are placed in
 *                                   the same location.
 *                                 - alloc_extpath when volumes are copied or
 *                                   renamed at the same location as the
 *                                   original volumes.
 *                                 - NULL when file of "fileof_vols_and_
 *                                   wherepaths" is given.
 *   alloc_extpath(in/out): Set as a side effect to newly malloced area
 *                               when the volumes are copied/renamed in place.
 *                               If an area is allocated, it should be freed
 *                               using free_and_init.
 *   fileof_vols_and_wherepaths(in): A file is given when the user decides to
 *                               control the copy/rename of the volume by
 *                               individual bases. That is, user decides to
 *                               spread the volumes over several locations and
 *                               or to name the volumes.
 *                               Each volume entry consists of:
 *                                 volid from_fullvolname to_fullvolname
 *   where_paths_fp(in/out): Set as a side effect to file descriptor of
 *                               the given file. The caller must close the
 *                               file, when a pointer is returned.
 *
 * NOTE: Prepare variables to start finding paths for copying or
 *              renaming volumes.
 */
static int
logpb_start_where_path (const char *to_db_fullname, const char *toext_path, const char **toext_name, char **ext_path,
			char **alloc_extpath, const char *fileof_vols_and_wherepaths, FILE ** where_paths_fp)
{
  /* 
   * Get the name of extensions to be used when "fileof_vols_and_wherepaths"
   * is not given.
   */

  *toext_name = fileio_get_base_file_name (to_db_fullname);
  *alloc_extpath = NULL;
  *ext_path = NULL;
  *where_paths_fp = NULL;

  /* 
   * Where are the volumes going to be placed ?
   *   - All or them at same place: toext_path or the same as database
   *   - The user indicated where to create each individual copy
   */

  if (fileof_vols_and_wherepaths != NULL)
    {
      /* 
       * The user seems to want to spread the volumes over several locations.
       * User must indicate where each individual database volume is going to
       * be placed.
       */
      *where_paths_fp = fopen (fileof_vols_and_wherepaths, "r");
      if (*where_paths_fp == NULL)
	{
	  er_set_with_oserror (ER_ERROR_SEVERITY, ARG_FILE_LINE, ER_LOG_USER_FILE_UNKNOWN, 1,
			       fileof_vols_and_wherepaths);
	  return ER_LOG_USER_FILE_UNKNOWN;
	}
    }
  /* 
   * Either all copies are created at the same place, or each individual
   * volumes is copied at the original volume location
   */
  if (toext_path == NULL)
    {
      /* 
       * Each volume is copied to the same place where the original volume
       * resides
       */
      *alloc_extpath = (char *) malloc (PATH_MAX);
      if (*alloc_extpath == NULL)
	{
	  return ER_FAILED;
	}
      *ext_path = *alloc_extpath;
    }
  else
    {
      /* All the volumes are created in one location */
      *ext_path = (char *) toext_path;
    }

  return NO_ERROR;
}

/*
 * logpb_next_where_path - Find next path for copy/rename next volume
 *
 * return: NO_ERROR if all OK, ER status otherwise
 *
 *   to_db_fullname(in): Full name of the new database
 *   toext_path(in): A path if all volumes are placed in one
 *                               place. If NULL is given,
 *                                 - If file "fileof_vols_and_wherepaths" is
 *                                   given, the path is found in this file.
 *                                 - Each volume is copied to same place where
 *                                   the volume reside.
 *                               This parameter should be NULL, if the above
 *                               file is given.
 *   ext_name(in): Name to be used for volume extensions when
 *                               individual volume entries are not given in
 *                               file "fileof_vols_and_wherepaths".
 *   ext_path(in): Location for entries
 *   fileof_vols_and_wherepaths(in): A file is given when the user decides to
 *                               control the copy/rename of the volume by
 *                               individual bases. That is, user decides to
 *                               spread the volumes over several locations and
 *                               or to name the volumes.
 *                               Each volume entry consists of:
 *                                 volid from_fullvolname to_fullvolname
 *   where_paths_fp(in): Pointer to above file if any or NULL
 *   num_perm_vols(in): Number of permanent volumes in the database.
 *   volid(in): Next volume that must be processes.
 *   from_volname(in/out): Current name of volume.
 *   to_volname(in): New name to be used for the volume.
 *
 * NOTE: Get the name of next volume to be processed.
 */
static int
logpb_next_where_path (const char *to_db_fullname, const char *toext_path, const char *ext_name, char *ext_path,
		       const char *fileof_vols_and_wherepaths, FILE * where_paths_fp, int num_perm_vols,
		       VOLID volid, char *from_volname, char *to_volname)
{
  const char *current_vlabel;
  int from_volid;
#if !defined(WINDOWS)
  char link_path[PATH_MAX];
  struct stat stat_buf;
#endif
  int error_code = NO_ERROR;
  char format_string[64];

  current_vlabel = fileio_get_volume_label (volid, PEEK);
  sprintf (format_string, "%%d %%%ds %%%ds", PATH_MAX - 1, PATH_MAX - 1);

  /* 
   * If a file for paths was given, get the name of the "to" volume from it
   */
  if (where_paths_fp != NULL)
    {
      if (fscanf (where_paths_fp, format_string, &from_volid, from_volname, to_volname) != 3)
	{
	  er_set (ER_ERROR_SEVERITY, ARG_FILE_LINE, ER_LOG_USER_FILE_WITHOUT_ENOUGH_ENTRIES, 2,
		  fileof_vols_and_wherepaths, num_perm_vols);
	  return ER_LOG_USER_FILE_WITHOUT_ENOUGH_ENTRIES;
	}
      /* 
       * Primary volume must be identical to database name
       */
      if (volid == LOG_DBFIRST_VOLID && strcmp (to_volname, to_db_fullname) != 0)
	{

#if defined(WINDOWS)
	  er_set (ER_ERROR_SEVERITY, ARG_FILE_LINE, ER_LOG_USER_FILE_INCORRECT_PRIMARY_VOLNAME, 8,
		  fileof_vols_and_wherepaths, volid + 1, from_volid, from_volname, to_volname, (int) volid,
		  current_vlabel, to_db_fullname);
	  return ER_ERROR_SEVERITY;
#else /* WINDOWS */
	  error_code = fileio_symlink (to_volname, to_db_fullname, true);
	  if (error_code != NO_ERROR)
	    {
	      er_set (ER_ERROR_SEVERITY, ARG_FILE_LINE, ER_LOG_USER_FILE_INCORRECT_PRIMARY_VOLNAME, 8,
		      fileof_vols_and_wherepaths, volid + 1, from_volid, from_volname, to_volname, (int) volid,
		      current_vlabel, to_db_fullname);
	      return error_code;
	    }

	  strcpy (to_volname, to_db_fullname);
#endif /* WINDOWS */
	}
      else
	{
	  if (volid != from_volid || util_compare_filepath (current_vlabel, from_volname) != 0)
	    {
	      er_set (ER_ERROR_SEVERITY, ARG_FILE_LINE, ER_LOG_USER_FILE_UNORDERED_ENTRIES, 7,
		      fileof_vols_and_wherepaths, volid + 1, from_volid, from_volname, to_volname, (int) volid,
		      current_vlabel);
	      return ER_LOG_USER_FILE_UNORDERED_ENTRIES;
	    }

#if !defined(WINDOWS)
	  if (stat (to_volname, &stat_buf) != -1)
	    {
	      if (S_ISCHR (stat_buf.st_mode))
		{
		  fileio_get_directory_path (ext_path, to_db_fullname);
		  fileio_make_volume_ext_name (link_path, ext_path, ext_name, volid);
		  error_code = fileio_symlink (to_volname, link_path, true);
		  if (error_code != NO_ERROR)
		    {
		      er_set (ER_ERROR_SEVERITY, ARG_FILE_LINE, ER_BO_CANNOT_CREATE_LINK, 2, to_volname, link_path);
		      return error_code;
		    }

		  strcpy (to_volname, link_path);
		}
	    }
#endif /* !WINDOWS */
	}
    }
  else
    {
      /* 
       * The decision is done consulting the arguments of the function
       */

      /* 
       * Primary volume must be identical to database name
       */
      if (volid == LOG_DBFIRST_VOLID)
	{
	  strcpy (to_volname, to_db_fullname);
	}
      else
	{
	  if (toext_path == NULL)
	    {
	      /* 
	       * The volume is copied to the same place where the original volume
	       * resides
	       */
	      if (fileio_get_directory_path (ext_path, current_vlabel) == NULL)
		{
		  ext_path[0] = '\0';
		}
	    }
	  fileio_make_volume_ext_name (to_volname, ext_path, ext_name, volid);
	}
      strcpy (from_volname, current_vlabel);
    }

  return NO_ERROR;
}

/*
 * logpb_copy_volume - Copy a volume
 *
 * return: NO_ERROR if all OK, ER status otherwise
 *
 *   from_volid(in): The identifier of the volume to be copied
 *   to_volname(in): Name of the new volume
 *   db_creation(in): Creation timestamp for the volume
 *   to_volchkpt_lsa(in): Checkpoint location to be used in the new volume
 *
 * NOTE: Copy the volume identified by "from_volid" to "tonew_volname".
 */
static int
logpb_copy_volume (THREAD_ENTRY * thread_p, VOLID from_volid, const char *to_volname, INT64 * db_creation,
		   LOG_LSA * to_volchkpt_lsa)
{
  int from_vdes, to_vdes;	/* Descriptor for "from" and "to" volumes */
  DKNPAGES npages;		/* Size of the volume */
  int error_code = NO_ERROR;

  /* Find the current pages of the volume and its descriptor */

  npages = xdisk_get_total_numpages (thread_p, from_volid);
  from_vdes = fileio_get_volume_descriptor (from_volid);

  /* Flush all dirty pages */
  logpb_flush_pages_direct (thread_p);

  error_code = pgbuf_flush_all_unfixed (thread_p, from_volid);
  if (error_code != NO_ERROR)
    {
      return error_code;
    }

  if (fileio_synchronize (thread_p, from_vdes, fileio_get_volume_label (from_vdes, PEEK), true) != from_vdes)
    {
      return ER_FAILED;
    }

  /* Copy the database volume and initialize recovery information on it */

  to_vdes = fileio_copy_volume (thread_p, from_vdes, npages, to_volname, LOG_DBCOPY_VOLID, true);
  if (to_vdes == NULL_VOLDES)
    {
      return ER_FAILED;
    }

  /* 
   * Change the name of the volume, its database creation time and its
   * checkpoint lsa
   */

  (void) disk_set_creation (thread_p, LOG_DBCOPY_VOLID, to_volname, db_creation, to_volchkpt_lsa, false,
			    DISK_DONT_FLUSH);

  logpb_flush_pages_direct (thread_p);
  (void) pgbuf_flush_all_unfixed_and_set_lsa_as_null (thread_p, LOG_DBCOPY_VOLID);

  /* 
   * To set the LSA of temp volume to special temp LSA (-2,-2).
   * Especially, in case of copydb.
   */
  (void) logpb_check_and_reset_temp_lsa (thread_p, LOG_DBCOPY_VOLID);

  (void) pgbuf_invalidate_all (thread_p, LOG_DBCOPY_VOLID);
  fileio_dismount (thread_p, to_vdes);

  return NO_ERROR;
}

/*
 * logpb_copy_database - Copy a database
 *
 * return: NO_ERROR if all OK, ER status otherwise
 *
 *   num_perm_vols(in): Number of permanent volume for the database
 *   to_db_fullname(in): Full name of the new database
 *   to_logpath(in): Directory where the log volumes reside
 *   to_prefix_logname(in): Name of the log volumes. It is usually set
 *                      the same as database name. For example, if the value
 *                      is equal to "db", the names of the log volumes created
 *                      are as follow:
 *                      Active_log      = db_logactive
 *                      Archive_logs    = db_logarchive.0
 *                                        db_logarchive.1
 *                                             .
 *                                             .
 *                                             .
 *                                        db_logarchive.n
 *                      Log_information = db_loginfo
 *                      Database Backup = db_backup
 *   toext_path(in): A path is included if all volumes are placed in one
 *                      place/directory. If NULL is given,
 *                      - If file "fileof_vols_and_wherepaths" is given, the
 *                        path is found in this file.
 *                      - Each volume is copied to same place where the volume
 *                        resides.
 *                      NOTE: This parameter should be NULL, if the above file
 *                            is given.
 *   fileof_vols_and_copypaths(in): A file is given when the user decides to
 *                               control the copy/rename of the volume by
 *                               individual bases. That is, user decides to
 *                               spread the volumes over several locations and
 *                               or to label the volumes with specific names.
 *                               Each volume entry consists of:
 *                                 volid from_fullvolname to_fullvolname
 *
 * NOTE: A new log volume is created for the new database, and each
 *              data volume of the database is copied to the new database.
 *              Recovery information from the old database is not included
 *              onto the copy (i.e., new database). Backups of the old
 *              are not included either. Thus, a backup of the new database is
 *              recommended after the copy is done.
 *
 * NOTE:        This function must be run offline. That is, should not be run
 *              when there are multiusers in the system.
 */
int
logpb_copy_database (THREAD_ENTRY * thread_p, VOLID num_perm_vols, const char *to_db_fullname, const char *to_logpath,
		     const char *to_prefix_logname, const char *toext_path, const char *fileof_vols_and_copypaths)
{
  LOG_RECORD_HEADER *eof;	/* End of log record */
  char from_volname[PATH_MAX];	/* Name of new volume */
  FILE *fromfile_paths_fp = NULL;	/* Pointer to open file for location of copy files */
  int fromfile_volid;		/* Volume identifier as an integer */
  int to_vdes;			/* A volume descriptor */
  char to_volname[PATH_MAX];	/* Name of "to" volume */
  LOG_PAGE *to_malloc_log_pgptr = NULL;	/* Log header page "to" log */
  LOG_HEADER *to_hdr;		/* Log header for "to" log */
  FILE *to_volinfo_fp = NULL;	/* Pointer to new volinfo file */
  char *alloc_extpath = NULL;	/* Copy path for specific volume */
  const char *ext_name;
  char *ext_path;
  VOLID volid;
  INT64 db_creation;
  LOG_PHY_PAGEID phy_pageid;
  bool stop_eof = false;
  const char *catmsg;
  int error_code;
  char format_string[64];

  db_creation = time (NULL);

  /* 
   * Make sure that the length name of the volumes are OK
   */

  error_code = logpb_verify_length (to_db_fullname, to_logpath, to_prefix_logname);
  if (error_code != NO_ERROR)
    {
      /* Names are too long */
      return error_code;
    }

  /* Do not use DWB at copy DB. In case of crash the data may be recreated from log. */
  dwb_destroy (thread_p);

  /* 
   * Create the DATABASE VOLUME INFORMATION file
   */
  error_code = logpb_create_volume_info (to_db_fullname);
  if (error_code != NO_ERROR)
    {
      goto error;
    }

  /* 
   * Create a LOG INFORMATION FILE
   */

  fileio_make_log_info_name (to_volname, to_logpath, to_prefix_logname);
  logpb_create_log_info (to_volname, to_db_fullname);

  catmsg = msgcat_message (MSGCAT_CATALOG_CUBRID, MSGCAT_SET_LOG, MSGCAT_LOG_LOGINFO_ACTIVE);
  if (catmsg == NULL)
    {
      catmsg = "ACTIVE: %s %d pages\n";
    }
  error_code = log_dump_log_info (to_volname, false, catmsg, to_volname, log_Gl.hdr.npages + 1);
  if (error_code != NO_ERROR && error_code != ER_LOG_MOUNT_FAIL)
    {
      goto error;
    }

  fileio_make_backup_volume_info_name (to_volname, to_logpath, to_prefix_logname);
  if (logpb_add_volume (to_db_fullname, LOG_DBLOG_BKUPINFO_VOLID, to_volname, DISK_UNKNOWN_PURPOSE) !=
      LOG_DBLOG_BKUPINFO_VOLID)
    {
      error_code = ER_FAILED;
      goto error;
    }


  /* 
   * FIRST CREATE A NEW LOG FOR THE NEW DATABASE. This log is not a copy of
   * of the old log; it is a newly created one.
   * Compose the LOG name for the ACTIVE portion of the log.
   * Make sure that nobody else is using this database
   */

  to_malloc_log_pgptr = (LOG_PAGE *) malloc (LOG_PAGESIZE);
  if (to_malloc_log_pgptr == NULL)
    {
      error_code = ER_FAILED;
      goto error;
    }

  fileio_make_log_active_name (to_volname, to_logpath, to_prefix_logname);
  if (logpb_add_volume (to_db_fullname, LOG_DBLOG_ACTIVE_VOLID, to_volname, DISK_UNKNOWN_PURPOSE) !=
      LOG_DBLOG_ACTIVE_VOLID)
    {
      error_code = ER_FAILED;
      goto error;
    }
  to_vdes =
    fileio_format (thread_p, to_db_fullname, to_volname, LOG_DBCOPY_VOLID, log_Gl.hdr.npages + 1, false, true, false,
		   LOG_PAGESIZE, 0, false);
  if (to_vdes == NULL_VOLDES)
    {
      error_code = ER_FAILED;
      goto error;
    }

  /* 
   * Write an end of log mark at first append page. This is used to detect the
   * end of new log
   */

  phy_pageid = LOGPB_PHYSICAL_HEADER_PAGE_ID + 1;
  to_malloc_log_pgptr->hdr.logical_pageid = 0;
  to_malloc_log_pgptr->hdr.offset = NULL_OFFSET;

  eof = (LOG_RECORD_HEADER *) to_malloc_log_pgptr->area;
  eof->trid = LOG_SYSTEM_TRANID + 1;
  LSA_SET_NULL (&eof->prev_tranlsa);
  LSA_SET_NULL (&eof->back_lsa);
  LSA_SET_NULL (&eof->forw_lsa);
  eof->type = LOG_END_OF_LOG;

  log_Gl.hdr.eof_lsa.pageid = to_malloc_log_pgptr->hdr.logical_pageid;
  log_Gl.hdr.eof_lsa.offset = 0;

  if (fileio_write (thread_p, to_vdes, to_malloc_log_pgptr, phy_pageid, LOG_PAGESIZE, dwb_is_created ()) == NULL)
    {
      error_code = ER_FAILED;
      fileio_dismount (thread_p, to_vdes);
      goto error;
    }

  /* 
   * Initialize the active log header from the old log.
   */

  /* 
   * Now, modify the log header. Similar than log_create
   */
  to_malloc_log_pgptr->hdr.logical_pageid = LOGPB_HEADER_PAGE_ID;
  to_malloc_log_pgptr->hdr.offset = NULL_OFFSET;

  to_hdr = (LOG_HEADER *) to_malloc_log_pgptr->area;
  error_code = logpb_initialize_header (thread_p, to_hdr, to_prefix_logname, log_Gl.hdr.npages + 1, &db_creation);
  if (error_code != NO_ERROR)
    {
      fileio_dismount (thread_p, to_vdes);
      goto error;
    }

  if (logpb_copy_log_header (thread_p, to_hdr, &log_Gl.hdr) != NO_ERROR)
    {
      fileio_dismount (thread_p, to_vdes);
      goto error;
    }

  /* Now write the log header */
  phy_pageid = logpb_to_physical_pageid (to_malloc_log_pgptr->hdr.logical_pageid);
  if (fileio_write (thread_p, to_vdes, to_malloc_log_pgptr, phy_pageid, LOG_PAGESIZE, dwb_is_created ()) == NULL)
    {
      error_code = ER_FAILED;
      fileio_dismount (thread_p, to_vdes);
      goto error;
    }

  /* Dismount the copy of the log */
  fileio_dismount (thread_p, to_vdes);

  /* 
   * Start the COPYING all INFORMATION VOLUMES
   */

  /* 
   * Prepare the where path for the volumes according to the input
   */

  error_code =
    logpb_start_where_path (to_db_fullname, toext_path, &ext_name, &ext_path, &alloc_extpath, fileof_vols_and_copypaths,
			    &fromfile_paths_fp);
  if (error_code != NO_ERROR)
    {
      goto error;
    }

  for (volid = LOG_DBFIRST_VOLID; volid != NULL_VOLID; volid = fileio_find_next_perm_volume (thread_p, volid))
    {
      error_code =
	logpb_next_where_path (to_db_fullname, toext_path, ext_name, ext_path, fileof_vols_and_copypaths,
			       fromfile_paths_fp, num_perm_vols, volid, from_volname, to_volname);
      if (error_code != NO_ERROR)
	{
	  goto error;
	}
      error_code = logpb_copy_volume (thread_p, volid, to_volname, &to_hdr->db_creation, &to_hdr->chkpt_lsa);
      if (error_code != NO_ERROR)
	{
	  goto error;
	}

      /* Write information about this volume in the volume information file */
      if (logpb_add_volume (to_db_fullname, volid, to_volname, DB_PERMANENT_DATA_PURPOSE) != volid)
	{
	  error_code = ER_FAILED;
	  goto error;
	}
    }

  /* 
   * We need to change the name of the volumes in our internal tables.
   * That is, first volume points to second volume
   *          second volume points to third volume
   *          and so on..
   *          last volume points to nobody
   */

  fileio_make_volume_info_name (to_volname, to_db_fullname);
  sprintf (format_string, "%%d %%%ds", PATH_MAX - 1);

  to_volinfo_fp = fopen (to_volname, "r");
  if (to_volinfo_fp != NULL)
    {
      volid = NULL_VOLID;
      while (true)
	{
	  if (fscanf (to_volinfo_fp, format_string, &fromfile_volid, to_volname) != 2)
	    {
	      stop_eof = true;
	      fromfile_volid = NULL_VOLID;
	      to_volname[0] = '\0';
	    }
	  else
	    {
	      if ((VOLID) fromfile_volid < LOG_DBFIRST_VOLID)
		{
		  continue;
		}
	    }

	  /* 
	   * The previous volume must point to new volume
	   */

	  if (volid != NULL_VOLID)
	    {
	      error_code = disk_set_link (thread_p, LOG_DBCOPY_VOLID, fromfile_volid, to_volname, false, DISK_FLUSH);
	      if (error_code != NO_ERROR)
		{
		  fileio_dismount (thread_p, to_vdes);
		  goto error;
		}
	      logpb_flush_pages_direct (thread_p);
	      error_code = pgbuf_flush_all_unfixed_and_set_lsa_as_null (thread_p, LOG_DBCOPY_VOLID);
	      if (error_code != NO_ERROR)
		{
		  fileio_dismount (thread_p, to_vdes);
		  goto error;
		}
	      if (fileio_synchronize (thread_p, to_vdes, to_volname, true) != to_vdes)
		{
		  fileio_dismount (thread_p, to_vdes);
		  error_code = ER_FAILED;
		  goto error;
		}
	      (void) pgbuf_invalidate_all (thread_p, LOG_DBCOPY_VOLID);
	      fileio_dismount (thread_p, to_vdes);
	    }

	  if (stop_eof == true)
	    {
	      break;
	    }

	  /* 
	   * Now, mount the current volume
	   */
	  volid = (VOLID) fromfile_volid;

	  to_vdes = fileio_mount (thread_p, log_Db_fullname, to_volname, LOG_DBCOPY_VOLID, false, false);
	  if (to_vdes == NULL_VOLDES)
	    {
	      error_code = ER_FAILED;
	      goto error;
	    }
	}
      fclose (to_volinfo_fp);
    }

  if (fromfile_paths_fp != NULL)
    {
      fclose (fromfile_paths_fp);
    }

  if (alloc_extpath != NULL)
    {
      free_and_init (alloc_extpath);
    }

  free_and_init (to_malloc_log_pgptr);

  return NO_ERROR;

  /* ******** */
error:

  if (to_malloc_log_pgptr)
    {
      free_and_init (to_malloc_log_pgptr);
    }

  if (fromfile_paths_fp != NULL)
    {
      fclose (fromfile_paths_fp);
    }

  if (alloc_extpath != NULL)
    {
      free_and_init (alloc_extpath);
    }

  /* Destroy the log */

  fileio_make_log_active_name (to_volname, to_logpath, to_prefix_logname);
  fileio_unformat (thread_p, to_volname);
  fileio_make_log_info_name (to_volname, to_logpath, to_prefix_logname);
  fileio_unformat (thread_p, to_volname);

  /* 
   * Rewind the volume information to destroy any created volumes if any
   */

  sprintf (format_string, "%%*d %%%ds", PATH_MAX - 1);
  if (to_volinfo_fp != NULL)
    {
      fclose (to_volinfo_fp);
      fileio_make_volume_info_name (to_volname, to_db_fullname);
      if ((to_volinfo_fp = fopen (to_volname, "r")) != NULL)
	{
	  while (true)
	    {
	      if (fscanf (to_volinfo_fp, format_string, to_volname) != 1)
		{
		  break;
		}
	      fileio_unformat (thread_p, to_volname);
	    }
	  fclose (to_volinfo_fp);
	  /* Destroy the volinfo file */
	  fileio_make_volume_info_name (to_volname, to_db_fullname);
	  fileio_unformat (thread_p, to_volname);
	}
    }

  return error_code;
}

/*
 * logpb_rename_all_volumes_files - Rename all volumes/files of the database
 *
 * return: NO_ERROR if all OK, ER status otherwise
 *
 *   num_perm_vols(in):
 *   to_db_fullname(in): New full name of the database
 *   to_logpath(in): Directory where the log volumes reside
 *   to_prefix_logname(in): New prefix name for log volumes. It is usually set
 *                      as database name. For example, if the value is equal to
 *                      "db", the names of the log volumes created are as
 *                      follow:
 *                      Active_log      = db_logactive
 *                      Archive_logs    = db_logarchive.0
 *                                        db_logarchive.1
 *                                             .
 *                                             .
 *                                             .
 *                                        db_logarchive.n
 *                      Log_information = db_loginfo
 *                      Database Backup = db_backup
 *   toext_path(in):
 *   fileof_vols_and_renamepaths(in):
 *   extern_rename(in): Rename the volumes/files at OS too.
 *   force_delete(in): Force delete backup volumes and information file
 *
 * NOTE:All volumes/files of the database are renamed according to the
 *              new specifications. This function performs a soft rename, it
 *              will no copy files.
 *
 *              This function must be run offline. That is, it should not be
 *              run when there are multiusers in the system.
 */
int
logpb_rename_all_volumes_files (THREAD_ENTRY * thread_p, VOLID num_perm_vols, const char *to_db_fullname,
				const char *to_logpath, const char *to_prefix_logname, const char *toext_path,
				const char *fileof_vols_and_renamepaths, bool extern_rename, bool force_delete)
{
  char from_volname[PATH_MAX];	/* Name of new volume */
  char to_volname[PATH_MAX];	/* Name of "to" volume */
  char *alloc_extpath = NULL;	/* Copy path for specific volume */
  FILE *to_volinfo_fp = NULL;	/* Pointer to new volinfo file */
  const char *ext_name;
  char *ext_path;
  VOLID volid, prev_volid;
  FILE *fromfile_paths_fp = NULL;	/* Pointer to open file for location of rename files */
  int i;
  const char *catmsg;

  struct stat ext_path_stat;
  struct stat vol_stat;
  char real_pathbuf[PATH_MAX];
  int error_code = NO_ERROR;

  if (toext_path != NULL && realpath ((char *) toext_path, real_pathbuf) != NULL)
    {
      toext_path = real_pathbuf;
    }

  /* 
   * Make sure that the length name of the volumes are OK
   */

  error_code = logpb_verify_length (to_db_fullname, to_logpath, to_prefix_logname);
  if (error_code != NO_ERROR)
    {
      /* Names are too long */
      return error_code;
    }

  /* toext_path validation check. */
  if (toext_path != NULL)
    {
      if (stat (toext_path, &ext_path_stat))
	{
	  er_set_with_oserror (ER_ERROR_SEVERITY, ARG_FILE_LINE, ER_TM_GET_STAT_FAIL, 1, toext_path);
	  error_code = ER_TM_GET_STAT_FAIL;
	  goto error;
	}
      if ((access (toext_path, W_OK) < 0) || !(S_ISDIR (ext_path_stat.st_mode)))
	{
	  er_set_with_oserror (ER_ERROR_SEVERITY, ARG_FILE_LINE, ER_TM_IS_NOT_WRITEABLE, 1, toext_path);
	  error_code = ER_TM_IS_NOT_WRITEABLE;
	  goto error;
	}

      error_code =
	logpb_start_where_path (to_db_fullname, toext_path, &ext_name, &ext_path, &alloc_extpath,
				fileof_vols_and_renamepaths, &fromfile_paths_fp);
      if (error_code != NO_ERROR)
	{
	  goto error;
	}

      for (volid = LOG_DBFIRST_VOLID; volid != NULL_VOLID; volid = fileio_find_next_perm_volume (thread_p, volid))
	{
	  error_code =
	    logpb_next_where_path (to_db_fullname, toext_path, ext_name, ext_path, fileof_vols_and_renamepaths,
				   fromfile_paths_fp, num_perm_vols, volid, from_volname, to_volname);
	  if (error_code != NO_ERROR)
	    {
	      goto error;
	    }
	  if (stat (from_volname, &vol_stat))
	    {
	      er_set_with_oserror (ER_ERROR_SEVERITY, ARG_FILE_LINE, ER_TM_GET_STAT_FAIL, 1, from_volname);
	      error_code = ER_TM_GET_STAT_FAIL;
	      goto error;
	    }
	  if ((volid > 0) && (ext_path_stat.st_dev != vol_stat.st_dev))
	    {
	      er_set (ER_ERROR_SEVERITY, ARG_FILE_LINE, ER_TM_CROSS_DEVICE_LINK, 2, from_volname, toext_path);
	      error_code = ER_TM_CROSS_DEVICE_LINK;
	      goto error;
	    }
	}
    }

  if (log_Gl.archive.vdes != NULL_VOLDES)
    {
      logpb_dismount_log_archive (thread_p);
    }

  if (prm_get_bool_value (PRM_ID_LOG_BACKGROUND_ARCHIVING))
    {
      /* Destroy temporary log archive */
      fileio_unformat (thread_p, log_Name_bg_archive);
      log_Gl.bg_archive_info.vdes = NULL_VOLDES;
      /* Destroy temporary removed log archived */
      fileio_unformat (thread_p, log_Name_removed_archive);
    }

  if (force_delete)
    {
      /* 
       * REMOVE ONLINE BACKUPS OF PRESENT DATABASE
       * Obtain the name of the backups from the backup volume information file.
       */

      to_volinfo_fp = fopen (log_Name_bkupinfo, "r");
      if (to_volinfo_fp != NULL)
	{

	  if (fileio_read_backup_info_entries (to_volinfo_fp, FILEIO_FIRST_BACKUP_VOL_INFO) == NO_ERROR)
	    {
	      /* Remove any backups that have been created up to now */
	      fileio_remove_all_backup (thread_p, -1);
	      fileio_finalize_backup_info (FILEIO_FIRST_BACKUP_VOL_INFO);
	    }

	  fclose (to_volinfo_fp);

	  /* Destroy the backup volume information */
	  fileio_unformat (thread_p, log_Name_bkupinfo);
	}
    }

  /* 
   * REMOVE ANY LOG ARCHIVES from present database
   */

  for (i = log_Gl.hdr.last_deleted_arv_num + 1; i < log_Gl.hdr.nxarv_num; i++)
    {
      fileio_make_log_archive_name (from_volname, log_Archive_path, log_Prefix, i);
      /* 
       * Just to avoid the warning, the volume is check first
       */
      if (fileio_is_volume_exist (from_volname) == true)
	{
	  fileio_unformat (thread_p, from_volname);
	}
    }

  /* 
   * RENAME LOG ACTIVE
   */

  /* 
   * Modify the name in the log header. Similar from log_create
   */

  log_Gl.hdr.nxarv_num = 0;
  log_Gl.hdr.last_arv_num_for_syscrashes = -1;
  log_Gl.hdr.last_deleted_arv_num = -1;
  LSA_SET_NULL (&log_Gl.hdr.bkup_level0_lsa);
  LSA_SET_NULL (&log_Gl.hdr.bkup_level1_lsa);
  LSA_SET_NULL (&log_Gl.hdr.bkup_level2_lsa);
  strcpy (log_Gl.hdr.prefix_name, to_prefix_logname);

  logpb_flush_pages_direct (thread_p);
  logpb_flush_header (thread_p);

  if (extern_rename == true)
    {
      logpb_finalize_pool (thread_p);
      fileio_dismount (thread_p, log_Gl.append.vdes);

      fileio_make_log_active_name (to_volname, to_logpath, to_prefix_logname);
      if (fileio_rename (LOG_DBLOG_ACTIVE_VOLID, log_Name_active, to_volname) != NULL)
	{
	  log_Gl.append.vdes = fileio_mount (thread_p, to_db_fullname, to_volname, LOG_DBLOG_ACTIVE_VOLID, true, false);
	}
      else
	{
	  log_Gl.append.vdes =
	    fileio_mount (thread_p, log_Db_fullname, log_Name_active, LOG_DBLOG_ACTIVE_VOLID, true, false);
	  error_code = ER_FAILED;
	  goto error;
	}

      /* Get the append page */
      error_code = logpb_initialize_pool (thread_p);
      if (error_code != NO_ERROR)
	{
	  goto error;
	}
      if (logpb_fetch_start_append_page (thread_p) != NO_ERROR)
	{
	  error_code = ER_FAILED;
	  goto error;
	}
    }

  /* 
   * Create the DATABASE VOLUME INFORMATION file
   */

  /* 
   * Destroy the old VOLUME INFORMATION AND LOG INFORMATION. Then, create
   * them back.
   */
  fileio_unformat (thread_p, log_Name_volinfo);
  fileio_unformat (thread_p, log_Name_info);

  error_code = logpb_create_volume_info (to_db_fullname);
  if (error_code != NO_ERROR)
    {
      goto error;
    }

  fileio_make_log_info_name (to_volname, to_logpath, to_prefix_logname);
  logpb_create_log_info (to_volname, to_db_fullname);

  catmsg = msgcat_message (MSGCAT_CATALOG_CUBRID, MSGCAT_SET_LOG, MSGCAT_LOG_LOGINFO_COMMENT_FROM_RENAMED);
  if (catmsg == NULL)
    {
      catmsg = "COMMENT: from renamed database = %s\n";
    }
  error_code = log_dump_log_info (to_volname, false, catmsg, log_Db_fullname);
  if (error_code != NO_ERROR && error_code != ER_LOG_MOUNT_FAIL)
    {
      goto error;
    }

  catmsg = msgcat_message (MSGCAT_CATALOG_CUBRID, MSGCAT_SET_LOG, MSGCAT_LOG_LOGINFO_ACTIVE);
  if (catmsg == NULL)
    {
      catmsg = "ACTIVE: %s %d pages\n";
    }
  error_code = log_dump_log_info (to_volname, false, catmsg, to_volname, log_Gl.hdr.npages + 1);
  if (error_code != NO_ERROR && error_code != ER_LOG_MOUNT_FAIL)
    {
      goto error;
    }

  /* 
   * Add the backup information and the log active to the volume
   * information
   */
  fileio_make_backup_volume_info_name (to_volname, to_logpath, to_prefix_logname);
  if (logpb_add_volume (to_db_fullname, LOG_DBLOG_BKUPINFO_VOLID, to_volname, DISK_UNKNOWN_PURPOSE) !=
      LOG_DBLOG_BKUPINFO_VOLID)
    {
      error_code = ER_FAILED;
      goto error;
    }

  fileio_make_log_active_name (to_volname, to_logpath, to_prefix_logname);
  if (logpb_add_volume (to_db_fullname, LOG_DBLOG_ACTIVE_VOLID, to_volname, DISK_UNKNOWN_PURPOSE) !=
      LOG_DBLOG_ACTIVE_VOLID)
    {
      error_code = ER_FAILED;
      goto error;
    }

  /* 
   * Start the RENAMING all DATA VOLUMES
   */

  /* 
   * Prepare the where path for the volumes according to the input
   */

  error_code =
    logpb_start_where_path (to_db_fullname, toext_path, &ext_name, &ext_path, &alloc_extpath,
			    fileof_vols_and_renamepaths, &fromfile_paths_fp);
  if (error_code != NO_ERROR)
    {
      goto error;
    }

  for (volid = LOG_DBFIRST_VOLID; volid != NULL_VOLID; volid = fileio_find_next_perm_volume (thread_p, volid))
    {
      /* Change the name of the volume */
      error_code =
	logpb_next_where_path (to_db_fullname, toext_path, ext_name, ext_path, fileof_vols_and_renamepaths,
			       fromfile_paths_fp, num_perm_vols, volid, from_volname, to_volname);
      if (error_code != NO_ERROR)
	{
	  goto error;
	}

      error_code =
	disk_set_creation (thread_p, volid, to_volname, &log_Gl.hdr.db_creation, &log_Gl.hdr.chkpt_lsa, true,
			   DISK_DONT_FLUSH);
      if (error_code != NO_ERROR)
	{
	  goto error;
	}

      /* 
       * We need to change the name of the volumes in our internal tables.
       * That is, first volume points to second volume
       *          second volume points to third volume
       *          and so on..
       *          last volume points to nobody
       */

      if (volid != LOG_DBFIRST_VOLID)
	{
	  prev_volid = fileio_find_previous_perm_volume (thread_p, volid);
	  error_code = disk_set_link (thread_p, prev_volid, volid, to_volname, false, DISK_FLUSH);
	  if (error_code != NO_ERROR)
	    {
	      goto error;
	    }
	}

      /* 
       * Now flush every single page of this volume, dismount the volume, rename
       * the volume, and mount the volume
       */
      logpb_flush_pages_direct (thread_p);
      error_code = pgbuf_flush_all (thread_p, volid);
      if (error_code != NO_ERROR)
	{
	  goto error;
	}
      if (fileio_synchronize
	  (thread_p, fileio_get_volume_descriptor (volid), fileio_get_volume_label (volid, PEEK), true) == NULL_VOLDES)
	{
	  error_code = ER_FAILED;
	  goto error;
	}

      (void) pgbuf_invalidate_all (thread_p, volid);

      if (extern_rename == true)
	{
	  fileio_dismount (thread_p, fileio_get_volume_descriptor (volid));
	  if (fileio_rename (volid, from_volname, to_volname) != NULL)
	    {
	      (void) fileio_mount (thread_p, to_db_fullname, to_volname, volid, false, false);
	    }
	  else
	    {
	      (void) fileio_mount (thread_p, log_Db_fullname, from_volname, volid, false, false);
	      error_code = ER_FAILED;
	      goto error;
	    }
	}

      /* Write information about this volume in the volume information file */
      if (logpb_add_volume (to_db_fullname, volid, to_volname, DB_PERMANENT_DATA_PURPOSE) != volid)
	{
	  error_code = ER_FAILED;
	  goto error;
	}
    }

  if (fromfile_paths_fp != NULL)
    {
      fclose (fromfile_paths_fp);
    }

  if (alloc_extpath != NULL)
    {
      free_and_init (alloc_extpath);
    }

  /* Indicate the new names */
  error_code = logpb_initialize_log_names (thread_p, to_db_fullname, to_logpath, to_prefix_logname);
  return error_code;

  /* ******* */
error:
  /* May need to rename some volumes back */

  if (to_volinfo_fp != NULL)
    {
      fclose (to_volinfo_fp);
    }

  if (fromfile_paths_fp != NULL)
    {
      fclose (fromfile_paths_fp);
    }

  if (alloc_extpath != NULL)
    {
      free_and_init (alloc_extpath);
    }

  /* May need to rename back whatever was renamed */

  return error_code;
}

/*
 * logpb_delete - Delete all log files and database backups
 *
 * return: NO_ERROR if all OK, ER status otherwise
 *
 *   num_perm_vols(in):
 *   db_fullname(in): Full name of the database
 *   logpath(in): Directory where the log volumes reside
 *   prefix_logname(in): Name of the log volumes. It is usually set as database
 *                      name. For example, if the value is equal to "db", the
 *                      names of the log volumes created are as follow:
 *                      Active_log      = db_logactive
 *                      Archive_logs    = db_logarchive.0
 *                                        db_logarchive.1
 *                                             .
 *                                             .
 *                                             .
 *                                        db_logarchive.n
 *                      Log_information = db_loginfo
 *                      Database Backup = db_backup
 *   force_delete(in):
 *
 * NOTE:All log volumes (active, archives) and database backups that
 *              are accessible (i.e., located on disk) are removed from the
 *              system. This is a very dangerous operation since the database
 *              cannot be recovered after this operation is done. It is
 *              recommended to backup the database and put the backup on tape
 *              or outside the log and backup directories before this
 *              operation is done.
 *
 *              This function must be run offline. That is, it should not be
 *              run when there are multiusers in the system.
 */
int
logpb_delete (THREAD_ENTRY * thread_p, VOLID num_perm_vols, const char *db_fullname, const char *logpath,
	      const char *prefix_logname, bool force_delete)
{
  char *vlabel;			/* Name of volume */
  char vol_fullname[PATH_MAX];	/* Name of volume */
  LOG_HEADER disk_hdr;		/* Log header area */
  LOG_HEADER *loghdr;		/* Log header pointer */
  VOLID volid;
  FILE *db_volinfo_fp = NULL;
  int read_int_volid;
  int i;
  int error_code = NO_ERROR;
  char format_string[64];

  /* 
   * FIRST: Destroy data volumes of the database.
   * That is, the log, and information files are not removed at this point.
   */

  /* If the system is not restarted, read the header directly from disk */
  if (num_perm_vols < 0 || log_Gl.trantable.area == NULL || log_Pb.buffers == NULL)
    {
      /* 
       * The system is not restarted. Read the log header from disk and remove
       * the data volumes by reading the database volume information
       */

      er_clear ();
      error_code = logpb_initialize_log_names (thread_p, db_fullname, logpath, prefix_logname);
      if (error_code != NO_ERROR)
	{
	  return error_code;
	}

      if (fileio_is_volume_exist (log_Name_active) == false
	  || (log_Gl.append.vdes =
	      fileio_mount (thread_p, db_fullname, log_Name_active, LOG_DBLOG_ACTIVE_VOLID, true,
			    false)) == NULL_VOLDES)
	{
	  /* Unable to mount the active log */
	  if (er_errid () == ER_IO_MOUNT_LOCKED)
	    {
	      return ER_IO_MOUNT_LOCKED;
	    }
	  else
	    {
	      loghdr = NULL;
	    }
	}
      else
	{
	  char log_pgbuf[IO_MAX_PAGE_SIZE + MAX_ALIGNMENT], *aligned_log_pgbuf;
	  LOG_PAGE *log_pgptr;

	  aligned_log_pgbuf = PTR_ALIGN (log_pgbuf, MAX_ALIGNMENT);
	  log_pgptr = (LOG_PAGE *) aligned_log_pgbuf;

	  /* Initialize the buffer pool, so we can read the header */
	  if (logpb_Initialized == false)
	    {
	      error_code = logpb_initialize_pool (thread_p);
	      if (error_code != NO_ERROR)
		{
		  return error_code;
		}
	    }
	  logpb_fetch_header_with_buffer (thread_p, &disk_hdr, log_pgptr);
	  logpb_finalize_pool (thread_p);
	  fileio_dismount (thread_p, log_Gl.append.vdes);
	  log_Gl.append.vdes = NULL_VOLDES;
	  loghdr = &disk_hdr;
	  /* 
	   * Make sure that the log is a log file and that it is compatible
	   * with the running database and system
	   */
	  if (loghdr->db_compatibility != rel_disk_compatible ())
	    {
	      loghdr = NULL;
	    }
	  else if (loghdr->db_iopagesize != IO_PAGESIZE || loghdr->db_logpagesize != LOG_PAGESIZE)
	    {
	      /* Pagesize is incorrect,...reset it and call again... */
	      if (db_set_page_size (loghdr->db_iopagesize, loghdr->db_logpagesize) != NO_ERROR)
		{
		  loghdr = NULL;
		}
	      else
		{
		  error_code = logtb_define_trantable_log_latch (thread_p, -1);
		  if (error_code != NO_ERROR)
		    {
		      return error_code;
		    }
		  error_code =
		    logpb_delete (thread_p, num_perm_vols, db_fullname, logpath, prefix_logname, force_delete);
		  return error_code;
		}
	    }
	}

      /* 
       * DESTROY DATA VOLUMES using the database volume information since
       * the database system is not restarted.
       *
       * NOTE: only data volumes are removed, logs, and information files
       *       are not removed at this point.
       */

      fileio_make_volume_info_name (vol_fullname, db_fullname);
      sprintf (format_string, "%%d %%%ds", PATH_MAX - 1);

      db_volinfo_fp = fopen (vol_fullname, "r");
      if (db_volinfo_fp != NULL)
	{
	  while (true)
	    {
	      if (fscanf (db_volinfo_fp, format_string, &read_int_volid, vol_fullname) != 2)
		{
		  break;
		}

	      volid = (VOLID) read_int_volid;
	      /* 
	       * Remove data volumes at this point
	       */
	      switch (volid)
		{
		case LOG_DBVOLINFO_VOLID:
		case LOG_DBLOG_INFO_VOLID:
		case LOG_DBLOG_BKUPINFO_VOLID:
		case LOG_DBLOG_ACTIVE_VOLID:
		  continue;
		default:
		  fileio_unformat (thread_p, vol_fullname);
		}
	    }

	  fclose (db_volinfo_fp);
	}
      else
	{
	  /* Destory at least the database main volume */
	  fileio_unformat (thread_p, db_fullname);
	}
    }
  else
    {
      loghdr = &log_Gl.hdr;
      /* 
       * DESTROY DATA VOLUMES
       */
      for (volid = LOG_DBFIRST_VOLID; volid != NULL_VOLID; volid = fileio_find_next_perm_volume (thread_p, volid))
	{
	  vlabel = fileio_get_volume_label (volid, ALLOC_COPY);
	  if (vlabel != NULL)
	    {
	      (void) pgbuf_invalidate_all (thread_p, volid);
	      fileio_dismount (thread_p, fileio_get_volume_descriptor (volid));
	      fileio_unformat (thread_p, vlabel);
	      free (vlabel);
	    }
	}
    }

  /* Destroy the database volume information */
  fileio_make_volume_info_name (vol_fullname, db_fullname);
  fileio_unformat (thread_p, vol_fullname);

  if (force_delete)
    {
      /* 
       * SECOND: Destroy backups of data volumes, and the backup log information
       *         The backups are located by reading the backup info log.
       */

      db_volinfo_fp = fopen (log_Name_bkupinfo, "r");
      if (db_volinfo_fp != NULL)
	{

	  if (fileio_read_backup_info_entries (db_volinfo_fp, FILEIO_FIRST_BACKUP_VOL_INFO) == NO_ERROR)
	    {
	      /* Remove any backups that have been created up to now */
	      fileio_remove_all_backup (thread_p, -1);
	      fileio_finalize_backup_info (FILEIO_FIRST_BACKUP_VOL_INFO);
	    }

	  fclose (db_volinfo_fp);

	  /* Now, destroy the backup volume information */
	  fileio_unformat (thread_p, log_Name_bkupinfo);
	}
    }

  /* 
   * THIRD: Destroy log active, online log archives, and log information
   */

  /* If there is any archive current mounted, dismount the archive */
  if (log_Gl.trantable.area != NULL && log_Gl.append.log_pgptr != NULL && log_Gl.archive.vdes != NULL_VOLDES)
    {
      logpb_dismount_log_archive (thread_p);
    }

  /* Destroy online log archives */
  if (loghdr != NULL)
    {
      for (i = loghdr->last_deleted_arv_num + 1; i < loghdr->nxarv_num; i++)
	{
	  fileio_make_log_archive_name (vol_fullname, log_Archive_path, log_Prefix, i);
	  fileio_unformat (thread_p, vol_fullname);
	}
    }

  if (prm_get_bool_value (PRM_ID_LOG_BACKGROUND_ARCHIVING))
    {
      /* Destroy temporary log archive */
      fileio_unformat (thread_p, log_Name_bg_archive);
      log_Gl.bg_archive_info.vdes = NULL_VOLDES;
      /* Destroy temporary removed log archived */
      fileio_unformat (thread_p, log_Name_removed_archive);
    }

  /* Now undefine all pages */
  if (log_Gl.trantable.area != NULL && log_Gl.append.log_pgptr != NULL)
    {
      logpb_finalize_pool (thread_p);
      (void) pgbuf_invalidate_all (thread_p, NULL_VOLID);
      logtb_undefine_trantable (thread_p);
      if (log_Gl.append.vdes != NULL_VOLDES)
	{
	  fileio_dismount (thread_p, log_Gl.append.vdes);
	  log_Gl.append.vdes = NULL_VOLDES;
	}
      log_Gl.archive.vdes = NULL_VOLDES;
    }

  fileio_unformat (thread_p, log_Name_active);
  fileio_unformat (thread_p, log_Name_info);

  return NO_ERROR;
}

/*
 * logpb_check_if_exists -
 *
 * return:
 *
 *   fname(in):
 *   first_vol(in):
 *
 * NOTE:
 */
static bool
logpb_check_if_exists (const char *fname, char *first_vol)
{
  struct stat stat_buf;

  if (stat (fname, &stat_buf) != 0)
    {
      return false;		/* not exist */
    }
  er_set (ER_ERROR_SEVERITY, ARG_FILE_LINE, ER_BO_VOLUME_EXISTS, 1, fname);
  if (first_vol[0] == 0)
    {
      strcpy (first_vol, fname);
    }
  return true;
}

/*
 * logpb_check_exist_any_volumes - check existence of DB files
 *
 * return: NO_ERROR or error code
 *
 *   db_fullname(in): Full name of the database
 *   logpath(in): Directory where the log volumes reside
 *   prefix_logname(in): Name of the log volumes.
 *   first_vol(in):
 *
 * NOTE: All log volumes (active, archives) and database backups that
 *              are accessible (i.e., located on disk) are checked
 */
int
logpb_check_exist_any_volumes (THREAD_ENTRY * thread_p, const char *db_fullname, const char *logpath,
			       const char *prefix_logname, char *first_vol, bool * is_exist)
{
  int exist_cnt;
  int error_code = NO_ERROR;

  exist_cnt = 0;
  first_vol[0] = 0;

  *is_exist = false;

  error_code = logpb_initialize_log_names (thread_p, db_fullname, logpath, prefix_logname);
  if (error_code != NO_ERROR)
    {
      return error_code;
    }
  exist_cnt += logpb_check_if_exists (db_fullname, first_vol) ? 1 : 0;
  exist_cnt += logpb_check_if_exists (log_Name_active, first_vol) ? 1 : 0;
  exist_cnt += logpb_check_if_exists (log_Name_info, first_vol) ? 1 : 0;
  exist_cnt += logpb_check_if_exists (log_Name_volinfo, first_vol) ? 1 : 0;

  if (exist_cnt > 0)
    {
      *is_exist = true;
    }
  else
    {
      *is_exist = false;
    }

  return error_code;
}

/*
 *
 *       		       LOG FATAL ERRORS
 *
 */

/*
 * logpb_fatal_error - Log error
 *
 * return: nothing
 *
 *   log_exit(in):
 *   file_name(in):
 *   lineno(in):
 *   fmt(in):
 *   va_alist(in): Variable number of arguments (just like fprintf)
 *
 * NOTE: An error was found during logging. A short error message is
 *              produced on the stderr describing the error. Currently, the
 *              database is exited.
 */
void
logpb_fatal_error (THREAD_ENTRY * thread_p, bool log_exit, const char *file_name, const int lineno, const char *fmt,
		   ...)
{
  va_list ap;

  va_start (ap, fmt);
  logpb_fatal_error_internal (thread_p, log_exit, true, file_name, lineno, fmt, ap);
  va_end (ap);
}

void
logpb_fatal_error_exit_immediately_wo_flush (THREAD_ENTRY * thread_p, const char *file_name, const int lineno,
					     const char *fmt, ...)
{
  va_list ap;

  va_start (ap, fmt);
  logpb_fatal_error_internal (thread_p, true, false, file_name, lineno, fmt, ap);
  va_end (ap);
}

static void
logpb_fatal_error_internal (THREAD_ENTRY * thread_p, bool log_exit, bool need_flush, const char *file_name,
			    const int lineno, const char *fmt, va_list ap)
{
  const char *msglog;
  char msg[LINE_MAX];

  /* call er_set() to print call stack to the log */
  vsnprintf (msg, LINE_MAX, fmt, ap);
  er_set (ER_FATAL_ERROR_SEVERITY, file_name, lineno, ER_LOG_FATAL_ERROR, 1, msg);

  /* 
   * Flush any unfixed, dirty pages before the system exits. This is done
   * to make sure that all committed actions are reflected on disk.
   * Unfortunately, we may be placing some uncommitted action od disk. This
   * will be fixed by our recovery process. Note if the user runs the pathdb,
   * utility after this, the uncommitted actions will be considered as
   * committed.
   */

  if (log_exit == true && need_flush == true && log_Gl.append.log_pgptr != NULL)
    {
      /* Flush up to the smaller of the previous LSA record or the previous flushed append page. */
      LOG_LSA tmp_lsa1, tmp_lsa2;
      static int in_fatal = false;

      if (in_fatal == false)
	{
	  in_fatal = true;

	  if (log_Gl.append.prev_lsa.pageid < log_Gl.append.nxio_lsa.pageid)
	    {
	      LSA_COPY (&tmp_lsa1, &log_Gl.append.prev_lsa);
	    }
	  else
	    {
	      /* TODO : valid code ?? */
	      /* 
	       * if ((tmp_lsa1.pageid = log_Gl.append.nxio_lsa.pageid - 1) < 0) tmp_lsa1.pageid = 0; */
	      tmp_lsa1.pageid = 0;
	    }

	  /* 
	   * Flush as much as you can without forcing the current unfinish log
	   * record.
	   */
	  (void) pgbuf_flush_checkpoint (thread_p, &tmp_lsa1, NULL, &tmp_lsa2, NULL);
	  in_fatal = false;
	}
    }

  fileio_synchronize_all (thread_p, false);

  fflush (stderr);
  fflush (stdout);

#if defined(CUBRID_DEBUG)
  fprintf (stderr, "\n--->>>\n*** LOG FATAL ERROR *** file %s - line %d\n", file_name, lineno);
  /* Print out remainder of message */
  vfprintf (stderr, fmt, ap);
  fprintf (stderr, "\n");
#else /* CUBRID_DEBUG */
  fprintf (stderr, "\n--->>>\n*** FATAL ERROR *** \n");
#endif /* CUBRID_DEBUG */

  fprintf (stderr, "%s\n", er_msg ());

  /* 
   * If error message log is different from terminal or /dev/null..indicate
   * that additional information can be found in the error log file
   */
  msglog = er_get_msglog_filename ();
  if (msglog != NULL && strcmp (msglog, "/dev/null") != 0)
    {
      fprintf (stderr, "Please consult error_log file = %s for additional information\n", msglog);
    }

  fflush (stderr);
  fflush (stdout);

  if (log_exit == true)
    {
      fprintf (stderr, "... ABORT/EXIT IMMEDIATELY ...<<<---\n");

#if defined(SERVER_MODE)
      boot_donot_shutdown_server_at_exit ();
      boot_server_status (BOOT_SERVER_DOWN);
#else /* SERVER_MODE */
      /* 
       * The following crap is added to the standalone version to avoid the
       * client to continue accessing the database system in presence of
       * call on exit functions of the applications.
       */
      boot_donot_shutdown_client_at_exit ();
      tran_cache_tran_settings (NULL_TRAN_INDEX, -1, TRAN_DEFAULT_ISOLATION_LEVEL ());
      db_Connect_status = DB_CONNECTION_STATUS_NOT_CONNECTED;
#endif /* SERVER_MODE */

#if defined(NDEBUG)
      exit (EXIT_FAILURE);
#else /* NDEBUG */
      /* debugging purpose */
      abort ();
#endif /* NDEBUG */
    }
}

#if defined(SERVER_MODE)
/*
 * logpb_backup_needed_archive_logs - Backup active log archives
 *
 * return: NO_ERROR if all OK, ER status otherwise
 *
 *   session(in): The session array which is set as a side effect.
 *   first_arv_num(in): last arv num to archive (inclusive)
 *   last_arv_num(in): last arv num to archive (inclusive)
 *
 * NOTE: Determine which active log records will be required to fully restore
 *   this backup in the event recovery is needed.  This probably includes
 *   the active log archives as well as at least some portion of the
 *   log active.  Force a log archive of the active log, to insure that we
 *   have the necessary log records to restore if this backup is "fuzzy".
 */
static int
logpb_backup_needed_archive_logs (THREAD_ENTRY * thread_p, FILEIO_BACKUP_SESSION * session, int first_arv_num,
				  int last_arv_num)
{
  int i;
  char logarv_name[PATH_MAX];	/* Archive name */
  int error_code = NO_ERROR;

  for (i = first_arv_num; i >= 0 && i <= last_arv_num; i++)
    {
      /* Backup this archive volume */
      fileio_make_log_archive_name (logarv_name, log_Archive_path, log_Prefix, i);

      error_code = fileio_backup_volume (thread_p, session, logarv_name, LOG_DBLOG_ARCHIVE_VOLID, -1, false);
      if (error_code != NO_ERROR)
	{
	  break;
	}
    }

  return error_code;
}
#endif /* SERVER_MODE */

/*
 * logpb_remote_ask_user_before_delete_volumes - Remote prompt before arv deletion
 *
 * return: true if ok to proceed, false if user declines
 *
 *   volpath(in): the pathname to location where deletion will occur
 *
 * NOTE:Ask the user if it is ok to proceed with a destructive operation, namely
 *   deleting one or more prior backups.
 */
static bool
logpb_remote_ask_user_before_delete_volumes (THREAD_ENTRY * thread_p, const char *volpath)
{
  char *ptr1 = NULL, *ptr2 = NULL, *ptr3 = NULL;
  char *fullmsg = NULL;
  char user_response[FILEIO_MAX_USER_RESPONSE_SIZE];
  bool r;

  if (asprintf (&ptr1, msgcat_message (MSGCAT_CATALOG_CUBRID, MSGCAT_SET_LOG, MSGCAT_LOG_STARTS)) < 0
      || asprintf (&ptr2, msgcat_message (MSGCAT_CATALOG_CUBRID, MSGCAT_SET_LOG, MSGCAT_LOG_DELETE_BKVOLS), volpath) < 0
      || asprintf (&ptr3, msgcat_message (MSGCAT_CATALOG_CUBRID, MSGCAT_SET_LOG, MSGCAT_LOG_ENTER_Y2_CONFIRM)) < 0
      || asprintf (&fullmsg, "%s%s%s%s", ptr1, ptr2, ptr3, ptr1) < 0)
    {
      er_set (ER_ERROR_SEVERITY, ARG_FILE_LINE, ER_GENERIC_ERROR, 0);
      r = false;
      goto end;
    }

  if (fileio_request_user_response (thread_p, FILEIO_PROMPT_BOOLEAN_TYPE, fullmsg, user_response, NULL, -1, -1, NULL,
				    -1) != NO_ERROR)
    {
      r = false;
      goto end;
    }

  /* process the return */
  r = (user_response[0] == '1');

end:
  if (ptr1 != NULL)
    {
      free (ptr1);
    }
  if (ptr2 != NULL)
    {
      free (ptr2);
    }
  if (ptr3 != NULL)
    {
      free (ptr3);
    }
  if (fullmsg != NULL)
    {
      free (fullmsg);
    }

  return r;
}

/*
 * logpb_check_and_reset_temp_lsa -
 *
 * return:
 *
 *   volid(in):
 *
 * NOTE:
 */
int
logpb_check_and_reset_temp_lsa (THREAD_ENTRY * thread_p, VOLID volid)
{
  VPID vpid;
  PAGE_PTR pgptr;

  vpid.volid = volid;
  vpid.pageid = 0;
  pgptr = pgbuf_fix (thread_p, &vpid, OLD_PAGE, PGBUF_LATCH_WRITE, PGBUF_UNCONDITIONAL_LATCH);
  if (pgptr == NULL)
    {
      return ER_FAILED;
    }

  if (LOG_DBFIRST_VOLID <= volid && xdisk_get_purpose (thread_p, volid) == DB_TEMPORARY_DATA_PURPOSE)
    {
      pgbuf_reset_temp_lsa (pgptr);
      pgbuf_set_dirty (thread_p, pgptr, FREE);
    }
  else
    {
      pgbuf_unfix (thread_p, pgptr);
    }

  return NO_ERROR;
}

/*
 * logpb_initialize_flush_info - initialize flush information
 *
 * return: nothing
 *
 * NOTE:
 */
static int
logpb_initialize_flush_info (void)
{
  int error = NO_ERROR;
  LOG_FLUSH_INFO *flush_info = &log_Gl.flush_info;

  if (flush_info->toflush != NULL)
    {
      logpb_finalize_flush_info ();
    }
  assert (flush_info->toflush == NULL);

  flush_info->max_toflush = log_Pb.num_buffers - 1;
  flush_info->num_toflush = 0;
  flush_info->toflush = (LOG_PAGE **) calloc (log_Pb.num_buffers, sizeof (flush_info->toflush));
  if (flush_info->toflush == NULL)
    {
      er_set (ER_ERROR_SEVERITY, ARG_FILE_LINE, ER_OUT_OF_VIRTUAL_MEMORY, 1,
	      log_Pb.num_buffers * sizeof (flush_info->toflush));
      error = ER_OUT_OF_VIRTUAL_MEMORY;
    }

  pthread_mutex_init (&flush_info->flush_mutex, NULL);

  return error;
}

/*
 * logpb_finalize_flush_info - Destroy flush information
 *
 * return: nothing
 *
 * NOTE:
 */
static void
logpb_finalize_flush_info (void)
{
#if defined(SERVER_MODE)
  int rv;
#endif /* SERVER_MODE */
  LOG_FLUSH_INFO *flush_info = &log_Gl.flush_info;

  if (flush_info->toflush != NULL)
    {
      rv = pthread_mutex_lock (&flush_info->flush_mutex);
      free_and_init (flush_info->toflush);

      flush_info->max_toflush = 0;
      flush_info->num_toflush = 0;

      pthread_mutex_unlock (&flush_info->flush_mutex);
      pthread_mutex_destroy (&flush_info->flush_mutex);
    }

  return;
}

/*
 * logpb_finalize_writer_info - Destroy writer information
 *
 * return: nothing
 *
 * NOTE:
 */
static void
logpb_finalize_writer_info (void)
{
#if defined (SERVER_MODE)
  int rv;
#endif
  LOGWR_ENTRY *entry, *next_entry;
  LOGWR_INFO *writer_info = &log_Gl.writer_info;

  if (writer_info->is_init == true)
    {
      rv = pthread_mutex_lock (&writer_info->wr_list_mutex);
      entry = writer_info->writer_list;
      while (entry)
	{
	  next_entry = entry->next;
	  free (entry);
	  entry = next_entry;
	}
      writer_info->writer_list = NULL;
      writer_info->is_init = false;
      pthread_mutex_unlock (&writer_info->wr_list_mutex);

      pthread_mutex_destroy (&writer_info->wr_list_mutex);

      pthread_mutex_destroy (&writer_info->flush_start_mutex);
      pthread_cond_destroy (&writer_info->flush_start_cond);

      pthread_mutex_destroy (&writer_info->flush_wait_mutex);
      pthread_cond_destroy (&writer_info->flush_wait_cond);

      pthread_mutex_destroy (&writer_info->flush_end_mutex);
      pthread_cond_destroy (&writer_info->flush_end_cond);
    }

  return;
}

/*
 * logpb_initialize_arv_page_info_table - Initialize archive log page table
 *
 * return: nothing
 *
 * NOTE:
 */
void
logpb_initialize_arv_page_info_table (void)
{
  memset (&logpb_Arv_page_info_table, 0, sizeof (ARV_LOG_PAGE_INFO_TABLE));
  logpb_Arv_page_info_table.rear = -1;
}

/*
 * logpb_initialize_logging_statistics - Initialize logging statistics
 *
 * return: nothing
 *
 * NOTE:
 */
void
logpb_initialize_logging_statistics (void)
{
  memset (&log_Stat, 0, sizeof (LOG_LOGGING_STAT));
}

/*
 * logpb_background_archiving -
 *
 * return:
 *
 * NOTE: this function is called by log_initialize_internal only
 *       (in server startup time)
 */
int
logpb_background_archiving (THREAD_ENTRY * thread_p)
{
  char log_pgbuf[IO_MAX_PAGE_SIZE * LOGPB_IO_NPAGES + MAX_ALIGNMENT];
  char *aligned_log_pgbuf;
  LOG_PAGE *log_pgptr;
  LOG_PAGEID page_id, last_page_id;
  LOG_PHY_PAGEID phy_pageid;
  int num_pages = 0;
  int vdes;
  int error_code = NO_ERROR;
  BACKGROUND_ARCHIVING_INFO *bg_arv_info;

  assert (prm_get_bool_value (PRM_ID_LOG_BACKGROUND_ARCHIVING));

  aligned_log_pgbuf = PTR_ALIGN (log_pgbuf, MAX_ALIGNMENT);
  log_pgptr = (LOG_PAGE *) aligned_log_pgbuf;

  bg_arv_info = &log_Gl.bg_archive_info;
  vdes = bg_arv_info->vdes;
  if (vdes == NULL_VOLDES)
    {
      return NO_ERROR;
    }

  last_page_id = log_Gl.hdr.chkpt_lsa.pageid - 1;
  page_id = bg_arv_info->current_page_id;
  phy_pageid = (LOG_PHY_PAGEID) (page_id - bg_arv_info->start_page_id + 1);

  /* Now start dumping the current active pages to archive */
  for (; page_id <= last_page_id; page_id += num_pages, phy_pageid += num_pages)
    {
      num_pages = MIN (LOGPB_IO_NPAGES, (int) (last_page_id - page_id + 1));

      num_pages = logpb_read_page_from_active_log (thread_p, page_id, num_pages, log_pgptr);
      if (num_pages <= 0)
	{
	  assert (er_errid () != NO_ERROR);
	  error_code = er_errid ();
	  goto error;
	}

      if (fileio_write_pages (thread_p, vdes, (char *) log_pgptr, phy_pageid, num_pages, LOG_PAGESIZE, true) == NULL)
	{
	  error_code = ER_LOG_WRITE;
	  goto error;
	}

      bg_arv_info->current_page_id = page_id + num_pages;
    }

error:
  if (error_code == ER_LOG_WRITE || error_code == ER_LOG_READ)
    {
      fileio_dismount (thread_p, bg_arv_info->vdes);
      bg_arv_info->vdes = NULL_VOLDES;
      bg_arv_info->start_page_id = NULL_PAGEID;
      bg_arv_info->current_page_id = NULL_PAGEID;
      bg_arv_info->last_sync_pageid = NULL_PAGEID;

      er_log_debug (ARG_FILE_LINE,
		    "background archiving error, hdr->start_page_id = %d, hdr->current_page_id = %d, error:%d\n",
		    bg_arv_info->start_page_id, bg_arv_info->current_page_id, error_code);
    }

  er_log_debug (ARG_FILE_LINE,
		"logpb_background_archiving end, hdr->start_page_id = %d, hdr->current_page_id = %d\n",
		bg_arv_info->start_page_id, bg_arv_info->current_page_id);

  return error_code;
}

/*
 * logpb_dump_log_header - dump log header
 *
 * return: Nothing
 *
 *   outfp(in):  file descriptor
 *
 * NOTE:
 */
static void
logpb_dump_log_header (FILE * outfp)
{
  fprintf (outfp, "Log Header:\n");

  fprintf (outfp, "\tfirst log page id : %lld\n", (long long int) log_Gl.hdr.fpageid);

  fprintf (outfp, "\tcurrent log append lsa : (%lld|%d)\n", LSA_AS_ARGS (&log_Gl.hdr.append_lsa));

  fprintf (outfp, "\tlast log append lsa : (%lld|%d)\n", LSA_AS_ARGS (&log_Gl.append.prev_lsa));

  fprintf (outfp, "\tlowest lsa which hasn't been written to disk : (%lld|%d)\n",
	   LSA_AS_ARGS (&log_Gl.append.nxio_lsa));

  fprintf (outfp, "\tcheckpoint lsa : (%lld|%d)\n", LSA_AS_ARGS (&log_Gl.hdr.chkpt_lsa));

  fprintf (outfp, "\tnext archive page id : %lld\n", (long long int) log_Gl.hdr.nxarv_pageid);

  fprintf (outfp, "\tnext archive physical page id : %lld\n", (long long int) log_Gl.hdr.nxarv_phy_pageid);

  fprintf (outfp, "\tnext archive number : %d\n", log_Gl.hdr.nxarv_num);

  fprintf (outfp, "\tlast archive number needed for system crashes : %d\n", log_Gl.hdr.last_arv_num_for_syscrashes);

  fprintf (outfp, "\tlast archive number deleted : %d\n", log_Gl.hdr.last_deleted_arv_num);

  fprintf (outfp, "\tbackup level 0 lsa : (%lld|%d)\n", LSA_AS_ARGS (&log_Gl.hdr.bkup_level0_lsa));

  fprintf (outfp, "\tbackup level 1 lsa : (%lld|%d)\n", LSA_AS_ARGS (&log_Gl.hdr.bkup_level1_lsa));

  fprintf (outfp, "\tbackup level 2 lsa : (%lld|%d)\n", LSA_AS_ARGS (&log_Gl.hdr.bkup_level2_lsa));

  fprintf (outfp, "\tMVCC op lsa : (%lld|%d)\n", LSA_AS_ARGS (&log_Gl.hdr.mvcc_op_log_lsa));

  fprintf (outfp, "\tLast block oldest MVCCID : (%lld)\n", (long long int) log_Gl.hdr.last_block_oldest_mvccid);

  fprintf (outfp, "\tLast block newest MVCCID : (%lld)\n", (long long int) log_Gl.hdr.last_block_newest_mvccid);
}

/*
 * logpb_dump_parameter - dump logging parameter
 *
 * return: Nothing
 *
 *   outfp(in): file descriptor
 *
 * NOTE:
 */
static void
logpb_dump_parameter (FILE * outfp)
{
  fprintf (outfp, "Log Parameters:\n");

  fprintf (outfp, "\tgroup_commit_interval_msec : %d\n",
	   prm_get_integer_value (PRM_ID_LOG_GROUP_COMMIT_INTERVAL_MSECS));

  fprintf (outfp, "\tasync_commit : %s\n", prm_get_bool_value (PRM_ID_LOG_ASYNC_COMMIT) ? "on" : "off");
}

/*
 * logpb_dump_runtime - dump runtime logging information
 *
 * return: Nothing
 *
 *   outfp(in): file descriptor
 *
 * NOTE:
 */
static void
logpb_dump_runtime (FILE * outfp)
{
  long temp = 1;

  fprintf (outfp, "Log Statistics:\n");

  fprintf (outfp, "\ttotal flush count = %ld\n", log_Stat.flushall_append_pages_call_count);

  fprintf (outfp, "\tgroup commit flush count= %ld\n", log_Stat.gc_flush_count);

  fprintf (outfp, "\tdirect flush count= %ld\n", log_Stat.direct_flush_count);

  fprintf (outfp, "\tgroup commit request count = %ld\n", log_Stat.gc_commit_request_count);

  fprintf (outfp, "\tasync commit request count = %ld\n", log_Stat.async_commit_request_count);

  if (log_Stat.flushall_append_pages_call_count != 0)
    {
      temp = (log_Stat.flushall_append_pages_call_count - log_Stat.direct_flush_count);
    }

  fprintf (outfp, "\tgroup commit grouping rate = %f\n", (double) log_Stat.gc_commit_request_count / temp);

  fprintf (outfp, "\tasync commit grouping rate = %f\n", (double) log_Stat.async_commit_request_count / temp);

  temp = 1;
  if (log_Stat.gc_commit_request_count != 0)
    {
      temp = log_Stat.gc_commit_request_count;
    }

  fprintf (outfp, "\tavg group commit wait time = %f\n", log_Stat.gc_total_wait_time / temp);

  fprintf (outfp, "\ttotal commit count = %ld\n", log_Stat.commit_count);

  fprintf (outfp, "\ttotal allocated log pages count = %ld\n", log_Stat.total_append_page_count);

  fprintf (outfp, "\tlog buffer full count = %ld\n", log_Stat.log_buffer_full_count);

  fprintf (outfp, "\tlog buffer flush count by replacement = %ld\n", log_Stat.log_buffer_flush_count_by_replacement);

}

/*
 * xlogpb_dump_stat - dump logging information
 *
 * return: Nothing
 *
 *   outfp(in): file descriptor
 *
 * NOTE:
 */
void
xlogpb_dump_stat (FILE * outfp)
{
  logpb_dump_parameter (outfp);
  logpb_dump_log_header (outfp);
  logpb_dump_runtime (outfp);
}

/*
 * logpb_realloc_data_ptr -
 *
 * return:
 *
 *   data_length(in):
 *   length(in):
 *
 * NOTE:
 */
static bool
logpb_realloc_data_ptr (THREAD_ENTRY * thread_p, int length)
{
  char *data_ptr;
  int alloc_len;
#if defined (SERVER_MODE)
  if (thread_p == NULL)
    {
      thread_p = thread_get_thread_entry_info ();
    }

  if (thread_p == NULL)
    {
      return false;
    }

  if (thread_p->log_data_length < length)
    {
      alloc_len = ((int) CEIL_PTVDIV (length, IO_PAGESIZE)) * IO_PAGESIZE;

      data_ptr = (char *) realloc (thread_p->log_data_ptr, alloc_len);
      if (data_ptr == NULL)
	{
	  er_set (ER_ERROR_SEVERITY, ARG_FILE_LINE, ER_OUT_OF_VIRTUAL_MEMORY, 1, (size_t) alloc_len);
	  if (thread_p->log_data_ptr)
	    {
	      free_and_init (thread_p->log_data_ptr);
	    }
	  thread_p->log_data_length = 0;
	  return false;
	}
      else
	{
	  thread_p->log_data_ptr = data_ptr;
	  thread_p->log_data_length = alloc_len;
	}
    }
  return true;
#else
  if (log_data_length < length)
    {
      alloc_len = ((int) CEIL_PTVDIV (length, IO_PAGESIZE)) * IO_PAGESIZE;

      data_ptr = (char *) realloc (log_data_ptr, alloc_len);
      if (data_ptr == NULL)
	{
	  er_set (ER_ERROR_SEVERITY, ARG_FILE_LINE, ER_OUT_OF_VIRTUAL_MEMORY, 1, (size_t) alloc_len);
	  if (log_data_ptr)
	    {
	      free_and_init (log_data_ptr);
	    }
	  log_data_length = 0;
	  return false;
	}
      else
	{
	  log_data_ptr = data_ptr;
	  log_data_length = alloc_len;
	}
    }

  return true;
#endif
}

static LOG_ZIP *
logpb_get_zip_undo (THREAD_ENTRY * thread_p)
{
#if defined (SERVER_MODE)
  if (thread_p == NULL)
    {
      thread_p = thread_get_thread_entry_info ();
    }

  if (thread_p == NULL)
    {
      return NULL;
    }
  else
    {
      if (thread_p->log_zip_undo == NULL)
	{
	  thread_p->log_zip_undo = log_zip_alloc (IO_PAGESIZE, true);
	}
      return (LOG_ZIP *) thread_p->log_zip_undo;
    }
#else
  return log_zip_undo;
#endif
}

static LOG_ZIP *
logpb_get_zip_redo (THREAD_ENTRY * thread_p)
{
#if defined (SERVER_MODE)
  if (thread_p == NULL)
    {
      thread_p = thread_get_thread_entry_info ();
    }

  if (thread_p == NULL)
    {
      return NULL;
    }
  else
    {
      if (thread_p->log_zip_redo == NULL)
	{
	  thread_p->log_zip_redo = log_zip_alloc (IO_PAGESIZE, true);
	}
      return (LOG_ZIP *) thread_p->log_zip_redo;
    }
#else
  return log_zip_redo;
#endif
}

/*
 *
 */
static char *
logpb_get_data_ptr (THREAD_ENTRY * thread_p)
{
#if defined (SERVER_MODE)
  if (thread_p == NULL)
    {
      thread_p = thread_get_thread_entry_info ();
    }

  if (thread_p == NULL)
    {
      return NULL;
    }
  else
    {
      if (thread_p->log_data_ptr == NULL)
	{
	  thread_p->log_data_length = IO_PAGESIZE * 2;
	  thread_p->log_data_ptr = (char *) malloc (thread_p->log_data_length);

	  if (thread_p->log_data_ptr == NULL)
	    {
	      thread_p->log_data_length = 0;
	      er_set (ER_ERROR_SEVERITY, ARG_FILE_LINE, ER_OUT_OF_VIRTUAL_MEMORY, 1,
		      (size_t) thread_p->log_data_length);
	    }
	}
      return thread_p->log_data_ptr;
    }
#else
  return log_data_ptr;
#endif
}

/*
 * logpb_get_nxio_lsa -
 *
 */
void
logpb_get_nxio_lsa (LOG_LSA * nxio_lsa_p)
{
#if defined(HAVE_ATOMIC_BUILTINS)
  volatile INT64 tmp_int64;

  tmp_int64 = ATOMIC_INC_64 ((INT64 *) (&log_Gl.append.nxio_lsa), 0);
  memcpy (nxio_lsa_p, (LOG_LSA *) (&tmp_int64), sizeof (LOG_LSA));
#else
  (void) pthread_mutex_lock (&log_Gl.append.nxio_lsa_mutex);
  LSA_COPY (nxio_lsa_p, &log_Gl.append.nxio_lsa);
  pthread_mutex_unlock (&log_Gl.append.nxio_lsa_mutex);
#endif /* HAVE_ATOMIC_BUILTINS */
}

/*
 * logpb_set_nxio_lsa -
 */
static void
logpb_set_nxio_lsa (LOG_LSA * lsa)
{
#if defined(HAVE_ATOMIC_BUILTINS)
  UINT64 tmp_int64;

  tmp_int64 = *((INT64 *) (lsa));
  ATOMIC_TAS_64 ((INT64 *) (&log_Gl.append.nxio_lsa), tmp_int64);
#else
  (void) pthread_mutex_lock (&log_Gl.append.nxio_lsa_mutex);
  LSA_COPY (&log_Gl.append.nxio_lsa, lsa);
  pthread_mutex_unlock (&log_Gl.append.nxio_lsa_mutex);
#endif /* HAVE_ATOMIC_BUILTINS */
}

/*
 * logpb_need_wal -
 */
bool
logpb_need_wal (const LOG_LSA * lsa)
{
  LOG_LSA nxio_lsa;

  logpb_get_nxio_lsa (&nxio_lsa);

  if (LSA_LE (&nxio_lsa, lsa))
    {
      return true;
    }
  else
    {
      return false;
    }
}

/*
 * logpb_backup_level_info_to_string () - format LOG_HDR_BKUP_LEVEL_INFO as string
 *
 *   return: the buffer passed to first argument
 *
 *   buf(out):
 *   buf_size(in):
 *   info(in):
 */
char *
logpb_backup_level_info_to_string (char *buf, int buf_size, const LOG_HDR_BKUP_LEVEL_INFO * info)
{
  char time_str[64];
  time_t time_val = (time_t) info->bkup_attime;

  if (time_val == 0)
    {
      snprintf (buf, buf_size, "time: N/A");
      buf[buf_size - 1] = 0;
    }
  else
    {
      ctime_r (&time_val, time_str);
      /* ctime_r() will padding one '\n' character to buffer, we need truncate it */
      time_str[strlen (time_str) - 1] = 0;
      snprintf (buf, buf_size, "time: %s", time_str);
      buf[buf_size - 1] = 0;
    }

  return buf;
}

/*
 * logpb_perm_status_to_string() - return the string alias of enum value
 *
 *   return: constant string
 *
 *   val(in): the enum value
 */
const char *
logpb_perm_status_to_string (enum LOG_PSTATUS val)
{
  switch (val)
    {
    case LOG_PSTAT_CLEAR:
      return "LOG_PSTAT_CLEAR";
    case LOG_PSTAT_BACKUP_INPROGRESS:
      return "LOG_PSTAT_BACKUP_INPROGRESS";
    case LOG_PSTAT_RESTORE_INPROGRESS:
      return "LOG_PSTAT_RESTORE_INPROGRESS";
    case LOG_PSTAT_HDRFLUSH_INPPROCESS:
      return "LOG_PSTAT_HDRFLUSH_INPPROCESS";
    }
  return "UNKNOWN_LOG_PSTATUS";
}

/*
 * logpb_find_oldest_available_page_id() - return the oldest log pageid 
 *
 *   return: log pageid 
 */
LOG_PAGEID
logpb_find_oldest_available_page_id (THREAD_ENTRY * thread_p)
{
  LOG_PAGEID page_id = NULL_PAGEID;
  int vdes = NULL_VOLDES;
  int arv_num;
  LOG_ARV_HEADER *arv_hdr;
  char arv_hdr_pgbuf[IO_MAX_PAGE_SIZE + MAX_ALIGNMENT], *aligned_arv_hdr_pgbuf;
  LOG_PAGE *arv_hdr_pgptr;
  char arv_name[PATH_MAX];

  assert (LOG_CS_OWN (thread_get_thread_entry_info ()));

  LOG_ARCHIVE_CS_ENTER (thread_p);
  arv_num = logpb_find_oldest_available_arv_num (thread_p);
  if (arv_num < 0)
    {
      LOG_ARCHIVE_CS_EXIT (thread_p);

      /* return first logical page of active log */
      return log_Gl.hdr.nxarv_pageid;
    }

  /* before opening a new archive log, close the archive log opened earlier */
  if (log_Gl.archive.vdes != NULL_VOLDES)
    {
      logpb_dismount_log_archive (thread_p);
    }

  aligned_arv_hdr_pgbuf = PTR_ALIGN (arv_hdr_pgbuf, MAX_ALIGNMENT);
  arv_hdr_pgptr = (LOG_PAGE *) aligned_arv_hdr_pgbuf;

  fileio_make_log_archive_name (arv_name, log_Archive_path, log_Prefix, arv_num);

  vdes = fileio_mount (thread_p, log_Db_fullname, arv_name, LOG_DBLOG_ARCHIVE_VOLID, false, false);
  if (vdes != NULL_VOLDES)
    {
      if (fileio_read (thread_p, vdes, arv_hdr_pgptr, 0, LOG_PAGESIZE) == NULL)
	{
	  fileio_dismount (thread_p, vdes);
	  er_set (ER_ERROR_SEVERITY, ARG_FILE_LINE, ER_LOG_READ, 3, 0LL, 0LL, arv_name);

	  LOG_ARCHIVE_CS_EXIT (thread_p);
	  return NULL_PAGEID;
	}

      arv_hdr = (LOG_ARV_HEADER *) arv_hdr_pgptr->area;
      if (log_Gl.append.vdes != NULL_VOLDES)
	{
	  if (difftime64 ((time_t) arv_hdr->db_creation, (time_t) log_Gl.hdr.db_creation) != 0)
	    {
	      fileio_dismount (thread_p, vdes);

	      er_set (ER_ERROR_SEVERITY, ARG_FILE_LINE, ER_LOG_DOESNT_CORRESPOND_TO_DATABASE, 1, arv_name);

	      LOG_ARCHIVE_CS_EXIT (thread_p);
	      return NULL_PAGEID;
	    }
	}
      page_id = arv_hdr->fpageid;

      fileio_dismount (thread_p, vdes);
    }

  LOG_ARCHIVE_CS_EXIT (thread_p);
  return page_id;
}

/*
 * logpb_find_oldest_available_arv_num() - return oldest archive log number
 *
 *   return: archive log number
 */
int
logpb_find_oldest_available_arv_num (THREAD_ENTRY * thread_p)
{
  char arv_name[PATH_MAX];
  int arv_num;
  int ret_arv_num = -1;

  assert (LOG_CS_OWN (thread_get_thread_entry_info ()));

  arv_num = log_Gl.hdr.nxarv_num - 1;

  while (arv_num >= 0)
    {
      fileio_make_log_archive_name (arv_name, log_Archive_path, log_Prefix, arv_num);

      if (fileio_is_volume_exist (arv_name) == true)
	{
	  ret_arv_num = arv_num;

	  if (arv_num == 0)
	    {
	      break;
	    }

	  arv_num--;
	}
      else
	{
	  break;
	}
    }

  return ret_arv_num;
}

/*
 * logpb_remove_all_in_log_path() - Delete all log volumes and files in log path
 *
 *   return: NO_ERROR if all OK, ER status otherwise
 */
int
logpb_remove_all_in_log_path (THREAD_ENTRY * thread_p, const char *db_fullname, const char *logpath,
			      const char *prefix_logname)
{
  int i, error_code = NO_ERROR;
  char vol_fullname[PATH_MAX];
  LOG_HEADER disk_hdr;
  LOG_HEADER *loghdr = NULL;

  er_clear ();
  error_code = logpb_initialize_log_names (thread_p, db_fullname, logpath, prefix_logname);
  if (error_code != NO_ERROR)
    {
      return error_code;
    }

  if (fileio_is_volume_exist (log_Name_active)
      && (log_Gl.append.vdes =
	  fileio_mount (thread_p, db_fullname, log_Name_active, LOG_DBLOG_ACTIVE_VOLID, true, false)) != NULL_VOLDES)
    {
      char log_pgbuf[IO_MAX_PAGE_SIZE + MAX_ALIGNMENT], *aligned_log_pgbuf;
      LOG_PAGE *log_pgptr;

      aligned_log_pgbuf = PTR_ALIGN (log_pgbuf, MAX_ALIGNMENT);
      log_pgptr = (LOG_PAGE *) aligned_log_pgbuf;

      if (logpb_Initialized == false)
	{
	  error_code = logpb_initialize_pool (thread_p);
	  if (error_code != NO_ERROR)
	    {
	      goto delete_fixed_logs;
	    }
	}
      logpb_fetch_header_with_buffer (thread_p, &disk_hdr, log_pgptr);
      logpb_finalize_pool (thread_p);
      fileio_dismount (thread_p, log_Gl.append.vdes);
      log_Gl.append.vdes = NULL_VOLDES;
      loghdr = &disk_hdr;
    }

  if (loghdr != NULL)
    {
      for (i = loghdr->last_deleted_arv_num + 1; i < loghdr->nxarv_num; i++)
	{
	  fileio_make_log_archive_name (vol_fullname, log_Archive_path, log_Prefix, i);
	  fileio_unformat (thread_p, vol_fullname);
	}
    }

delete_fixed_logs:

  if (prm_get_bool_value (PRM_ID_LOG_BACKGROUND_ARCHIVING))
    {
      fileio_unformat (thread_p, log_Name_bg_archive);
      fileio_unformat (thread_p, log_Name_removed_archive);
    }

  fileio_unformat (thread_p, log_Name_active);
  fileio_unformat (thread_p, log_Name_info);

  return NO_ERROR;
}

/*
 * logpb_vacuum_reset_log_header_cache () - reset vacuum data cached in log global header.
 */
void
logpb_vacuum_reset_log_header_cache (THREAD_ENTRY * thread_p, LOG_HEADER * loghdr)
{
  vacuum_er_log (VACUUM_ER_LOG_VACUUM_DATA, "Reset vacuum info in loghdr (%p)", loghdr);
  LSA_SET_NULL (&loghdr->mvcc_op_log_lsa);
  loghdr->last_block_oldest_mvccid = MVCCID_NULL;
  loghdr->last_block_newest_mvccid = MVCCID_NULL;
}

/*
 * logpb_last_complete_blockid () - get blockid of last completely logged block
 *
 * return    : blockid
 */
VACUUM_LOG_BLOCKID
logpb_last_complete_blockid (void)
{
  LOG_PAGEID prev_pageid = log_Gl.append.prev_lsa.pageid;
  VACUUM_LOG_BLOCKID blockid = vacuum_get_log_blockid (prev_pageid);

  if (blockid < 0)
    {
      assert (blockid == VACUUM_NULL_LOG_BLOCKID);
      assert (LSA_ISNULL (&log_Gl.append.prev_lsa));
      return VACUUM_NULL_LOG_BLOCKID;
    }

  /* the previous block is the one completed */
  return blockid - 1;
}

/*
* logpb_page_check_corruption - Check whether the log page is corrupted.
*   return: error code
*   thread_p(in): thread entry
*   log_pgptr(in): the log page
*   is_page_corrupted(out): true, if the log page is corrupted.
*/
int
logpb_page_check_corruption (THREAD_ENTRY * thread_p, LOG_PAGE * log_pgptr, bool * is_page_corrupted)
{
  int error_code;
  bool has_valid_checksum;

  assert (log_pgptr != NULL && is_page_corrupted != NULL);

  if (log_pgptr->hdr.checksum == 0)
    {
      /* The checksum was disabled. */
      *is_page_corrupted = false;
      return NO_ERROR;
    }

  error_code = logpb_page_has_valid_checksum (thread_p, log_pgptr, &has_valid_checksum);
  if (error_code == NO_ERROR)
    {
      *is_page_corrupted = !has_valid_checksum;
    }

  return error_code;
}<|MERGE_RESOLUTION|>--- conflicted
+++ resolved
@@ -411,17 +411,13 @@
 static int logpb_copy_log_header (THREAD_ENTRY * thread_p, LOG_HEADER * to_hdr, const LOG_HEADER * from_hdr);
 STATIC_INLINE LOG_BUFFER *logpb_get_log_buffer (LOG_PAGE * log_pg) __attribute__ ((ALWAYS_INLINE));
 STATIC_INLINE int logpb_get_log_buffer_index (LOG_PAGEID log_pageid) __attribute__ ((ALWAYS_INLINE));
-<<<<<<< HEAD
+static int logpb_fetch_header_from_active_log (THREAD_ENTRY * thread_p, const char *db_fullname,
+					       const char *logpath, const char *prefix_logname, LOG_HEADER * hdr,
+					       LOG_PAGE * log_pgptr);
 static int logpb_compute_page_checksum (THREAD_ENTRY * thread_p, LOG_PAGE * log_pgptr, int *checksum_crc32);
 STATIC_INLINE int logpb_set_page_checksum (THREAD_ENTRY * thread_p, LOG_PAGE * log_pgptr)
   __attribute__ ((ALWAYS_INLINE));
 static int logpb_page_has_valid_checksum (THREAD_ENTRY * thread_p, LOG_PAGE * log_pgptr, bool * has_valid_checksum);
-=======
-static int logpb_fetch_header_from_active_log (THREAD_ENTRY * thread_p, const char *db_fullname,
-					       const char *logpath, const char *prefix_logname, LOG_HEADER * hdr,
-					       LOG_PAGE * log_pgptr);
-
->>>>>>> 5fa2b9e1
 /*
  * FUNCTIONS RELATED TO LOG BUFFERING
  *
@@ -2262,10 +2258,10 @@
       log_pgptr = (LOG_PAGE *) aligned_log_pgbuf;
 
       error_code = logpb_fetch_header_from_active_log (thread_p, db_fullname, logpath, prefix_logname, &hdr, log_pgptr);
-      if (error_code != NO_ERROR)
-	{
-	  goto error;
-	}
+  if (error_code != NO_ERROR)
+    {
+      goto error;
+    }
       is_header_read_from_file = true;
     }
 
