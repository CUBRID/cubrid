--- conflicted
+++ resolved
@@ -762,13 +762,10 @@
   PERF_PAGE_MODE stat_page_found = PERF_PAGE_MODE_OLD_IN_BUFFER;
   int index;
 
-<<<<<<< HEAD
-  is_perf_tracking = perfmon_is_perf_tracking ();
-=======
   logpb_log ("called logpb_locate_page for pageid %lld, fetch_mode=%s", (long long int) pageid,
 	     fetch_mode == NEW_PAGE ? "new_page" : "old_page\n");
-  is_perf_tracking = mnt_is_perf_tracking (thread_p);
->>>>>>> 2d941fdd
+  is_perf_tracking = perfmon_is_perf_tracking ();
+
   if (is_perf_tracking)
     {
       tsc_getticks (&start_tick);
