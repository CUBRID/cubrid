--- conflicted
+++ resolved
@@ -25,18 +25,12 @@
 
 namespace cublog
 {
-<<<<<<< HEAD
   prior_sender::prior_sender ()
   {
     m_thread = std::thread (&prior_sender::loop_dispatch, std::ref (*this));
-=======
-  prior_sender::~prior_sender ()
-  {
-    // this assert works because an instance of this class is kept inside a unique pointer;
-    // the way the unique pointer implements the reset functions is:
-    // first un-assigns the held pointer and the deletes it
+  }
+
     assert (is_empty ());
->>>>>>> 55223660
   }
 
   void
