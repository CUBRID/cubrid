/*
 * Copyright 2008 Search Solution Corporation
 * Copyright 2016 CUBRID Corporation
 *
 *  Licensed under the Apache License, Version 2.0 (the "License");
 *  you may not use this file except in compliance with the License.
 *  You may obtain a copy of the License at
 *
 *      http://www.apache.org/licenses/LICENSE-2.0
 *
 *  Unless required by applicable law or agreed to in writing, software
 *  distributed under the License is distributed on an "AS IS" BASIS,
 *  WITHOUT WARRANTIES OR CONDITIONS OF ANY KIND, either express or implied.
 *  See the License for the specific language governing permissions and
 *  limitations under the License.
 *
 */

#include "log_prior_send.hpp"

#include "error_manager.h"
#include "log_append.hpp"
#include "log_lsa.hpp"
#include "system_parameter.h"
#include "server_type.hpp"

namespace cublog
{
  prior_sender::prior_sender ()
  {
    m_thread = std::thread (&prior_sender::loop_dispatch, std::ref (*this));
  }

  prior_sender::~prior_sender ()
  {
    // this assert works because an instance of this class is kept inside a unique pointer;
    // the way the unique pointer implements the reset functions is:
    // first un-assigns the held pointer and the deletes it
    assert (is_empty ());

    {
      std::lock_guard<std::mutex> lockg { m_messages_mtx };
      m_shutdown = true;
    }
    m_messages_cv.notify_one ();

    m_thread.join ();
  }

  void
  prior_sender::send_list (const log_prior_node *head, const LOG_LSA *unsent_lsa)
  {
    // NOTE: this functions does 2 things:
    //  - packs the log prior nodes in a stream of bytes that can be sent over the network (currently: string)
    //    - this can be thought of as a constly operation
    //  - dispatches the packed message over to the sinks
    //    - this can be considered a cheap operation because it is - as of now - just "throwing" the message
    //      of to a separate thread
    // with the above description, one might think that it is more important to execute the packing
    // in an async manner; however, with the way these log prior nodes are structured, it is not possible
    // to dispatch the packing to a separate thread without copying the entire chain

    if (head == nullptr)
      {
	return;
      }

    assert (m_unsent_lsa == head->start_lsa);

    std::string message = prior_list_serialize (head);

    if (prm_get_bool_value (PRM_ID_ER_LOG_PRIOR_TRANSFER))
      {
	const log_prior_node *tail;
	for (tail = head; tail->next != nullptr; tail = tail->next);
	_er_log_debug (ARG_FILE_LINE,
		       "[LOG_PRIOR_TRANSFER] Sending. head_lsa = %lld|%d tail_lsa = %lld|%d. Message size = %zu.\n",
		       LSA_AS_ARGS (&head->start_lsa), LSA_AS_ARGS (&tail->start_lsa), message.size ());
      }

    send_serialized_message (std::move (message), unsent_lsa);
  }

  void
  prior_sender::send_serialized_message (std::string &&message, const LOG_LSA *unsent_lsa)
  {
<<<<<<< HEAD
    // TODO: when this function is called from page server's log prior handler - to dispatch messages
    // asynchronously to subscribed passive transaction servers, there is no logging;
    // if needed, logging must be added here; however, because the message is already packed, there is
    // not much info to be logged except the length of the message (additional information - lsa - is
    // already packed as part of the message)

    {
      std::lock_guard<std::mutex> lockg { m_messages_mtx };
      m_messages.push_back (std::move (message));
    }
    m_messages_cv.notify_one ();
  }

  void
  prior_sender::loop_dispatch ()
  {
    message_container_t to_dispatch_messages;
    std::unique_lock<std::mutex> ulock { m_messages_mtx };
    while (!m_shutdown)
=======
    std::unique_lock<std::mutex> ulock (m_sink_hooks_mutex);

    // copy the message into every sink but the last..
    for (int index = 0; index < ((int)m_sink_hooks.size () - 1); ++index)
      {
	const sink_hook_t *const sink_p = m_sink_hooks[index];
	(*sink_p) (std::string (message));
      }
    // ..and optimize by moving the message into the last sink, because it is of no use afterwards
    if (m_sink_hooks.size () > 0)
>>>>>>> f1a4679e
      {
	m_messages_cv.wait (ulock, [this]
	{
	  return m_shutdown || !m_messages.empty ();
	});

	// messages locked here
	if (m_shutdown)
	  {
	    break;
	  }

	assert (to_dispatch_messages.empty ());
	to_dispatch_messages.swap (m_messages);
	ulock.unlock ();

	// NOTE: on a page server,
	//  right between when the list of messages are acquired and are about to be dispatched
	//  wait for a certain amount of time such as to introduce a delay for replication on the
	//  receiving side - passive transaction servers - that is consistent across each of them

	// messages unlocked here
	for (auto iter = to_dispatch_messages.begin (); iter != to_dispatch_messages.end (); ++iter)
	  {
	    std::unique_lock<std::mutex> ulock (m_sink_hooks_mutex);
	    // "copy" the message into every sink but the last..
	    for (int index = 0; index < ((int)m_sink_hooks.size () - 1); ++index)
	      {
		const sink_hook_t *const sink_p = m_sink_hooks[index];
		(*sink_p) (std::string (*iter));
	      }
	    // ..and optimize by "moving" the message into the last sink, because it is of no use afterwards
	    if (m_sink_hooks.size () > 0)
	      {
		const sink_hook_t *const sink_p = m_sink_hooks[m_sink_hooks.size () - 1];
		(*sink_p) (std::move (*iter));
	      }
	  }
	to_dispatch_messages.clear ();

	ulock.lock ();
      }
    m_unsent_lsa = *unsent_lsa;
  }

  LOG_LSA
  prior_sender::add_sink (const sink_hook_t &fun)
  {
    assert (fun != nullptr);

    std::unique_lock<std::mutex> ulock (m_sink_hooks_mutex);
    m_sink_hooks.push_back (&fun);

    return m_unsent_lsa;
  }

  void
  prior_sender::remove_sink (const sink_hook_t &fun)
  {
    assert (fun != nullptr);

    std::unique_lock<std::mutex> ulock (m_sink_hooks_mutex);

    const auto find_it = std::find (m_sink_hooks.begin (), m_sink_hooks.end (), &fun);
    assert (find_it != m_sink_hooks.end ());
    m_sink_hooks.erase (find_it);
  }

  void
  prior_sender::reset_unsent_lsa (const LOG_LSA &lsa)
  {
    assert (is_active_transaction_server () || is_page_server ());
    m_unsent_lsa = lsa;
  }

  bool
  prior_sender::is_empty ()
  {
    std::unique_lock<std::mutex> ulock (m_sink_hooks_mutex);
    return m_sink_hooks.empty ();
  }
}<|MERGE_RESOLUTION|>--- conflicted
+++ resolved
@@ -27,6 +27,7 @@
 namespace cublog
 {
   prior_sender::prior_sender ()
+    : m_unsent_lsa { NULL_LSA }
   {
     m_thread = std::thread (&prior_sender::loop_dispatch, std::ref (*this));
   }
@@ -84,7 +85,6 @@
   void
   prior_sender::send_serialized_message (std::string &&message, const LOG_LSA *unsent_lsa)
   {
-<<<<<<< HEAD
     // TODO: when this function is called from page server's log prior handler - to dispatch messages
     // asynchronously to subscribed passive transaction servers, there is no logging;
     // if needed, logging must be added here; however, because the message is already packed, there is
@@ -95,6 +95,12 @@
       std::lock_guard<std::mutex> lockg { m_messages_mtx };
       m_messages.push_back (std::move (message));
     }
+
+    // TODO: m_sink_hooks_mutex locked?
+    // TODO: setting this is actually out of sink with what is/has been sent over to the sinks; because
+    //    actually pushing to the sinks happens in a thread
+    m_unsent_lsa = *unsent_lsa;
+
     m_messages_cv.notify_one ();
   }
 
@@ -104,18 +110,6 @@
     message_container_t to_dispatch_messages;
     std::unique_lock<std::mutex> ulock { m_messages_mtx };
     while (!m_shutdown)
-=======
-    std::unique_lock<std::mutex> ulock (m_sink_hooks_mutex);
-
-    // copy the message into every sink but the last..
-    for (int index = 0; index < ((int)m_sink_hooks.size () - 1); ++index)
-      {
-	const sink_hook_t *const sink_p = m_sink_hooks[index];
-	(*sink_p) (std::string (message));
-      }
-    // ..and optimize by moving the message into the last sink, because it is of no use afterwards
-    if (m_sink_hooks.size () > 0)
->>>>>>> f1a4679e
       {
 	m_messages_cv.wait (ulock, [this]
 	{
@@ -158,7 +152,6 @@
 
 	ulock.lock ();
       }
-    m_unsent_lsa = *unsent_lsa;
   }
 
   LOG_LSA
