/*
 * Copyright 2008 Search Solution Corporation
 * Copyright 2016 CUBRID Corporation
 *
 *  Licensed under the Apache License, Version 2.0 (the "License");
 *  you may not use this file except in compliance with the License.
 *  You may obtain a copy of the License at
 *
 *      http://www.apache.org/licenses/LICENSE-2.0
 *
 *  Unless required by applicable law or agreed to in writing, software
 *  distributed under the License is distributed on an "AS IS" BASIS,
 *  WITHOUT WARRANTIES OR CONDITIONS OF ANY KIND, either express or implied.
 *  See the License for the specific language governing permissions and
 *  limitations under the License.
 *
 */

#include "log_prior_send.hpp"

#include "error_manager.h"
#include "log_append.hpp"
#include "log_lsa.hpp"
#include "system_parameter.h"

namespace cublog
{

  prior_sender::~prior_sender()
  {
    assert (m_sink_hook_pointers.empty());
  }

  void
  prior_sender::send_list (const log_prior_node *head)
  {
    if (head == nullptr)
      {
	return;
      }
    const std::string message = prior_list_serialize (head);

    if (prm_get_bool_value (PRM_ID_ER_LOG_PRIOR_TRANSFER))
      {
	_er_log_debug (ARG_FILE_LINE,
		       "[LOG PRIOR TRANSFER] Sending list starting with lsa %lld|%d. Message size = %zu.\n",
		       LSA_AS_ARGS (&head->start_lsa), message.size ());
      }

    std::unique_lock<std::mutex> ulock (m_sink_hooks_mutex);
    for (auto &sink : m_sink_hooks)
      {
<<<<<<< HEAD
	sink (std::string { message });
      }
    for (auto &sink : m_sink_hook_pointers)
      {
	(*sink) (std::string { message });
=======
	(*sink) (std::string (message));
>>>>>>> 1bcadf6b
      }
  }

  void
  prior_sender::add_sink (const sink_hook_t &fun)
  {
    std::unique_lock<std::mutex> ulock (m_sink_hooks_mutex);
    m_sink_hooks.push_back (&fun);
  }

  void
  prior_sender::remove_sink (const sink_hook_t &fun)
  {
    std::unique_lock<std::mutex> ulock (m_sink_hooks_mutex);

    const auto find_it = std::find (m_sink_hooks.begin (), m_sink_hooks.end (), &fun);
    assert (find_it != m_sink_hooks.end ());
    m_sink_hooks.erase (find_it);
  }

  void
  prior_sender::add_sink (const prior_sender_sink *func)
  {
    assert (func != nullptr);

    std::unique_lock<std::mutex> ulock (m_sink_hooks_mutex);
    m_sink_hook_pointers.emplace_back (func);
  }

  void
  prior_sender::remove_sink (const prior_sender_sink *func)
  {
    assert (func != nullptr);

    const auto find_it = std::find (m_sink_hook_pointers.begin (), m_sink_hook_pointers.end (), func);
    assert (find_it != m_sink_hook_pointers.end ());
    m_sink_hook_pointers.erase (find_it);
  }
}<|MERGE_RESOLUTION|>--- conflicted
+++ resolved
@@ -25,12 +25,6 @@
 
 namespace cublog
 {
-
-  prior_sender::~prior_sender()
-  {
-    assert (m_sink_hook_pointers.empty());
-  }
-
   void
   prior_sender::send_list (const log_prior_node *head)
   {
@@ -50,15 +44,7 @@
     std::unique_lock<std::mutex> ulock (m_sink_hooks_mutex);
     for (auto &sink : m_sink_hooks)
       {
-<<<<<<< HEAD
-	sink (std::string { message });
-      }
-    for (auto &sink : m_sink_hook_pointers)
-      {
-	(*sink) (std::string { message });
-=======
 	(*sink) (std::string (message));
->>>>>>> 1bcadf6b
       }
   }
 
@@ -78,23 +64,4 @@
     assert (find_it != m_sink_hooks.end ());
     m_sink_hooks.erase (find_it);
   }
-
-  void
-  prior_sender::add_sink (const prior_sender_sink *func)
-  {
-    assert (func != nullptr);
-
-    std::unique_lock<std::mutex> ulock (m_sink_hooks_mutex);
-    m_sink_hook_pointers.emplace_back (func);
-  }
-
-  void
-  prior_sender::remove_sink (const prior_sender_sink *func)
-  {
-    assert (func != nullptr);
-
-    const auto find_it = std::find (m_sink_hook_pointers.begin (), m_sink_hook_pointers.end (), func);
-    assert (find_it != m_sink_hook_pointers.end ());
-    m_sink_hook_pointers.erase (find_it);
-  }
 }