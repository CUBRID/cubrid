/*
 * Copyright 2008 Search Solution Corporation
 * Copyright 2016 CUBRID Corporation
 *
 *  Licensed under the Apache License, Version 2.0 (the "License");
 *  you may not use this file except in compliance with the License.
 *  You may obtain a copy of the License at
 *
 *      http://www.apache.org/licenses/LICENSE-2.0
 *
 *  Unless required by applicable law or agreed to in writing, software
 *  distributed under the License is distributed on an "AS IS" BASIS,
 *  WITHOUT WARRANTIES OR CONDITIONS OF ANY KIND, either express or implied.
 *  See the License for the specific language governing permissions and
 *  limitations under the License.
 *
 */

#ifndef _LOC_RECOVERY_REDO_HPP_
#define _LOC_RECOVERY_REDO_HPP_

#include "log_compress.h"
#include "log_lsa.hpp"
#include "log_reader.hpp"
#include "log_record.hpp"
#include "log_recovery.h"
#include "page_buffer.h"
#include "perf_monitor_trackers.hpp"
#include "scope_exit.hpp"
#include "system_parameter.h"
#include "type_helper.hpp"

struct log_rv_redo_context
{
  log_reader m_reader { LOG_CS_SAFE_READER };
  LOG_ZIP m_redo_zip;
  LOG_ZIP m_undo_zip;
  const LOG_LSA m_end_redo_lsa = NULL_LSA;
  const PAGE_FETCH_MODE m_page_fetch_mode = RECOVERY_PAGE;
  const log_reader::fetch_mode m_reader_fetch_page_mode = log_reader::fetch_mode::FORCE;

  log_rv_redo_context () = delete;
  log_rv_redo_context (const log_lsa &end_redo_lsa, PAGE_FETCH_MODE page_fetch_mode,
		       log_reader::fetch_mode reader_fetch_page_mode);
  ~log_rv_redo_context ();

  log_rv_redo_context (const log_rv_redo_context &);
  log_rv_redo_context (log_rv_redo_context &&) = delete;

  log_rv_redo_context &operator= (const log_rv_redo_context &) = delete;
  log_rv_redo_context &operator= (log_rv_redo_context &&) = delete;
};

template <typename T>
struct log_rv_redo_rec_info
{
  const LOG_LSA m_start_lsa = NULL_LSA;
  const LOG_RECTYPE m_type = LOG_SMALLER_LOGREC_TYPE;
  const T m_logrec;

  log_rv_redo_rec_info () = delete;
  log_rv_redo_rec_info (const log_lsa lsa, LOG_RECTYPE type, const T &t);

  log_rv_redo_rec_info (const log_rv_redo_rec_info &) = delete;
  log_rv_redo_rec_info (log_rv_redo_rec_info &&) = delete;

  log_rv_redo_rec_info &operator= (const log_rv_redo_rec_info &) = delete;
  log_rv_redo_rec_info &operator= (log_rv_redo_rec_info &&) = delete;
};

/*
 * helper functions to assist with log recovery redo
 */

/*
 * template declarations
 */

/* recovery data out of a log record
 */
template <typename T>
const LOG_DATA &log_rv_get_log_rec_data (const T &log_rec);

/*
 */
template <typename T>
MVCCID log_rv_get_log_rec_mvccid (const T &log_rec);

/*
 */
template <typename T>
VPID log_rv_get_log_rec_vpid (const T &log_rec);

/*
 */
template <typename T>
int log_rv_get_log_rec_redo_length (const T &log_rec);

/*
 */
template <typename T>
int log_rv_get_log_rec_offset (const T &log_rec);

/*
 */
template <typename T>
rvfun::fun_t log_rv_get_fun (const T &, LOG_RCVINDEX rcvindex);

/*
 * template implementations
 */

template <typename T>
inline const LOG_DATA &log_rv_get_log_rec_data (const T &log_rec)
{
  static_assert (sizeof (T) == 0, "should not be called");
  static constexpr log_data LOG_DATA_INITIALIZER =
  {
    /*.rcvindex =*/ RV_NOT_DEFINED,
    /*.pageid =*/ NULL_PAGEID,
    /*.offset =*/ -1,
    /*.volid =*/ NULL_VOLID
  };
  static const LOG_DATA dummy = LOG_DATA_INITIALIZER;
  return dummy;
}

template <>
inline const LOG_DATA &log_rv_get_log_rec_data<LOG_REC_MVCC_UNDOREDO> (const LOG_REC_MVCC_UNDOREDO &log_rec)
{
  return log_rec.undoredo.data;
}

template <>
inline const LOG_DATA &log_rv_get_log_rec_data<LOG_REC_UNDOREDO> (const LOG_REC_UNDOREDO &log_rec)
{
  return log_rec.data;
}

template <>
inline const LOG_DATA &log_rv_get_log_rec_data<LOG_REC_MVCC_REDO> (const LOG_REC_MVCC_REDO &log_rec)
{
  return log_rec.redo.data;
}

template <>
inline const LOG_DATA &log_rv_get_log_rec_data<LOG_REC_REDO> (const LOG_REC_REDO &log_rec)
{
  return log_rec.data;
}

template <>
inline const LOG_DATA &log_rv_get_log_rec_data<LOG_REC_RUN_POSTPONE> (const LOG_REC_RUN_POSTPONE &log_rec)
{
  return log_rec.data;
}

template <>
inline const LOG_DATA &log_rv_get_log_rec_data<LOG_REC_COMPENSATE> (const LOG_REC_COMPENSATE &log_rec)
{
  return log_rec.data;
}

template <typename T>
inline MVCCID log_rv_get_log_rec_mvccid (const T &)
{
  static_assert (sizeof (T) == 0, "should not be called");
  return MVCCID_NULL;
}

template <>
inline MVCCID log_rv_get_log_rec_mvccid<LOG_REC_MVCC_UNDOREDO> (const LOG_REC_MVCC_UNDOREDO &log_rec)
{
  assert (MVCCID_IS_NORMAL (log_rec.mvccid));
  return log_rec.mvccid;
}

template <>
inline MVCCID log_rv_get_log_rec_mvccid<LOG_REC_UNDOREDO> (const LOG_REC_UNDOREDO &log_rec)
{
  return MVCCID_NULL;
}

template <>
inline MVCCID log_rv_get_log_rec_mvccid<LOG_REC_MVCC_REDO> (const LOG_REC_MVCC_REDO &log_rec)
{
  assert (log_rec.mvccid == MVCCID_NULL);
  return log_rec.mvccid;
}

template <>
inline MVCCID log_rv_get_log_rec_mvccid<LOG_REC_REDO> (const LOG_REC_REDO &log_rec)
{
  return MVCCID_NULL;
}

template <>
inline MVCCID log_rv_get_log_rec_mvccid<LOG_REC_RUN_POSTPONE> (const LOG_REC_RUN_POSTPONE &log_rec)
{
  return MVCCID_NULL;
}

template <>
inline MVCCID log_rv_get_log_rec_mvccid<LOG_REC_COMPENSATE> (const LOG_REC_COMPENSATE &log_rec)
{
  return MVCCID_NULL;
}

template <>
inline MVCCID log_rv_get_log_rec_mvccid<LOG_REC_SYSOP_END> (const LOG_REC_SYSOP_END &log_rec)
{
  if (log_rec.type == LOG_SYSOP_END_LOGICAL_MVCC_UNDO)
    {
      assert (MVCCID_IS_NORMAL (log_rec.mvcc_undo_info.mvcc_undo.mvccid));
      return log_rec.mvcc_undo_info.mvcc_undo.mvccid;
    }
  return MVCCID_NULL;
}

template <>
inline MVCCID log_rv_get_log_rec_mvccid<LOG_REC_MVCC_UNDO> (const LOG_REC_MVCC_UNDO &log_rec)
{
  assert (MVCCID_IS_NORMAL (log_rec.mvccid));
  return log_rec.mvccid;
}

template <typename T>
<<<<<<< HEAD
inline void assert_correct_mvccid (const T &, MVCCID)
{
  static_assert (sizeof (T) == 0, "purposefully not implemented");
}

template <>
inline void assert_correct_mvccid<LOG_REC_REDO> (const LOG_REC_REDO &, MVCCID mvccid)
{
  assert (mvccid == MVCCID_NULL);
}

template <>
inline void assert_correct_mvccid<LOG_REC_MVCC_REDO> (const LOG_REC_MVCC_REDO &, MVCCID mvccid)
{
  assert (mvccid == MVCCID_NULL);
}

template <>
inline void assert_correct_mvccid<LOG_REC_UNDOREDO> (const LOG_REC_UNDOREDO &, MVCCID mvccid)
{
  assert (mvccid == MVCCID_NULL);
}

template <>
inline void assert_correct_mvccid<LOG_REC_MVCC_UNDOREDO> (const LOG_REC_MVCC_UNDOREDO &, MVCCID mvccid)
{
  assert (MVCCID_IS_NORMAL (mvccid));
}

template <>
inline void assert_correct_mvccid<LOG_REC_RUN_POSTPONE> (const LOG_REC_RUN_POSTPONE &, MVCCID mvccid)
{
  assert (mvccid == MVCCID_NULL);
}

template <>
inline void assert_correct_mvccid<LOG_REC_COMPENSATE> (const LOG_REC_COMPENSATE &, MVCCID mvccid)
{
  assert (mvccid == MVCCID_NULL);
}

template <>
inline void assert_correct_mvccid<LOG_REC_MVCC_UNDO> (const LOG_REC_MVCC_UNDO &, MVCCID mvccid)
{
  assert (MVCCID_IS_NORMAL (mvccid));
}

template <>
inline void assert_correct_mvccid<LOG_REC_SYSOP_END> (const LOG_REC_SYSOP_END &log_rec, MVCCID mvccid)
{
  assert (log_rec.type != LOG_SYSOP_END_LOGICAL_MVCC_UNDO || MVCCID_IS_NORMAL (mvccid));
}

template <typename T>
=======
>>>>>>> f32fe40f
inline VPID log_rv_get_log_rec_vpid (const T &log_rec)
{
  static_assert (sizeof (T) == 0, "should not be called");
  return VPID_INITIALIZER;
}

template <>
inline VPID log_rv_get_log_rec_vpid<LOG_REC_MVCC_UNDOREDO> (const LOG_REC_MVCC_UNDOREDO &log_rec)
{
  return
  {
    log_rec.undoredo.data.pageid,
    log_rec.undoredo.data.volid
  };
}

template <>
inline VPID log_rv_get_log_rec_vpid<LOG_REC_UNDOREDO> (const LOG_REC_UNDOREDO &log_rec)
{
  return
  {
    log_rec.data.pageid,
    log_rec.data.volid
  };
}

template <>
inline VPID log_rv_get_log_rec_vpid<LOG_REC_MVCC_REDO> (const LOG_REC_MVCC_REDO &log_rec)
{
  return
  {
    log_rec.redo.data.pageid,
    log_rec.redo.data.volid
  };
}

template <>
inline VPID log_rv_get_log_rec_vpid<LOG_REC_REDO> (const LOG_REC_REDO &log_rec)
{
  return
  {
    log_rec.data.pageid,
    log_rec.data.volid
  };
}

template <>
inline VPID log_rv_get_log_rec_vpid<LOG_REC_RUN_POSTPONE> (const LOG_REC_RUN_POSTPONE &log_rec)
{
  return
  {
    log_rec.data.pageid,
    log_rec.data.volid
  };
}

template <>
inline VPID log_rv_get_log_rec_vpid<LOG_REC_COMPENSATE> (const LOG_REC_COMPENSATE &log_rec)
{
  return
  {
    log_rec.data.pageid,
    log_rec.data.volid
  };
}

template <typename T>
inline int log_rv_get_log_rec_redo_length (const T &log_rec)
{
  static_assert (sizeof (T) == 0, "should not be called");
  return -1;
}

template <>
inline int log_rv_get_log_rec_redo_length<LOG_REC_MVCC_UNDOREDO> (const LOG_REC_MVCC_UNDOREDO &log_rec)
{
  return log_rec.undoredo.rlength;
}

template <>
inline int log_rv_get_log_rec_redo_length<LOG_REC_UNDOREDO> (const LOG_REC_UNDOREDO &log_rec)
{
  return log_rec.rlength;
}

template <>
inline int log_rv_get_log_rec_redo_length<LOG_REC_MVCC_REDO> (const LOG_REC_MVCC_REDO &log_rec)
{
  return log_rec.redo.length;
}

template <>
inline int log_rv_get_log_rec_redo_length<LOG_REC_REDO> (const LOG_REC_REDO &log_rec)
{
  return log_rec.length;
}

template <>
inline int log_rv_get_log_rec_redo_length<LOG_REC_RUN_POSTPONE> (const LOG_REC_RUN_POSTPONE &log_rec)
{
  return log_rec.length;
}

template <>
inline int log_rv_get_log_rec_redo_length<LOG_REC_COMPENSATE> (const LOG_REC_COMPENSATE &log_rec)
{
  return log_rec.length;
}

template <typename T>
inline int log_rv_get_log_rec_offset (const T &log_rec)
{
  static_assert (sizeof (T) == 0, "should not be called");
  return -1;
}

template <>
inline int log_rv_get_log_rec_offset<LOG_REC_MVCC_UNDOREDO> (const LOG_REC_MVCC_UNDOREDO &log_rec)
{
  return log_rec.undoredo.data.offset;
}

template <>
inline int log_rv_get_log_rec_offset<LOG_REC_UNDOREDO> (const LOG_REC_UNDOREDO &log_rec)
{
  return log_rec.data.offset;
}

template <>
inline int log_rv_get_log_rec_offset<LOG_REC_MVCC_REDO> (const LOG_REC_MVCC_REDO &log_rec)
{
  return log_rec.redo.data.offset;
}

template <>
inline int log_rv_get_log_rec_offset<LOG_REC_REDO> (const LOG_REC_REDO &log_rec)
{
  return log_rec.data.offset;
}

template <>
inline int log_rv_get_log_rec_offset<LOG_REC_RUN_POSTPONE> (const LOG_REC_RUN_POSTPONE &log_rec)
{
  return log_rec.data.offset;
}

template <>
inline int log_rv_get_log_rec_offset<LOG_REC_COMPENSATE> (const LOG_REC_COMPENSATE &log_rec)
{
  return log_rec.data.offset;
}

template <typename T>
inline rvfun::fun_t log_rv_get_fun (const T &, LOG_RCVINDEX rcvindex)
{
  static_assert (sizeof (T) == 0, "should not be called");
  return nullptr;
}

template <>
inline rvfun::fun_t log_rv_get_fun<LOG_REC_MVCC_UNDOREDO> (const LOG_REC_MVCC_UNDOREDO &, LOG_RCVINDEX rcvindex)
{
  return RV_fun[rcvindex].redofun;
}

template <>
inline rvfun::fun_t log_rv_get_fun<LOG_REC_UNDOREDO> (const LOG_REC_UNDOREDO &, LOG_RCVINDEX rcvindex)
{
  return RV_fun[rcvindex].redofun;
}

template <>
inline rvfun::fun_t log_rv_get_fun<LOG_REC_MVCC_REDO> (const LOG_REC_MVCC_REDO &, LOG_RCVINDEX rcvindex)
{
  return RV_fun[rcvindex].redofun;
}

template <>
inline rvfun::fun_t log_rv_get_fun<LOG_REC_REDO> (const LOG_REC_REDO &, LOG_RCVINDEX rcvindex)
{
  return RV_fun[rcvindex].redofun;
}

template <>
inline rvfun::fun_t log_rv_get_fun<LOG_REC_RUN_POSTPONE> (const LOG_REC_RUN_POSTPONE &, LOG_RCVINDEX rcvindex)
{
  return RV_fun[rcvindex].redofun;
}

template <>
inline rvfun::fun_t log_rv_get_fun<LOG_REC_COMPENSATE> (const LOG_REC_COMPENSATE &, LOG_RCVINDEX rcvindex)
{
  // yes, undo
  return RV_fun[rcvindex].undofun;
}

#if !defined(NDEBUG)
DBG_REGISTER_PARSE_TYPE_NAME (LOG_REC_MVCC_UNDOREDO)
DBG_REGISTER_PARSE_TYPE_NAME (LOG_REC_UNDOREDO)
DBG_REGISTER_PARSE_TYPE_NAME (LOG_REC_MVCC_REDO)
DBG_REGISTER_PARSE_TYPE_NAME (LOG_REC_REDO)
DBG_REGISTER_PARSE_TYPE_NAME (LOG_REC_RUN_POSTPONE)
DBG_REGISTER_PARSE_TYPE_NAME (LOG_REC_COMPENSATE)
#endif

/* log_rv_redo_record_debug_logging - utility function which prints debug information
 *                        templated in order to be able to specifically print out user readable name
 *                        of the log record structure
 */
template <typename T>
void log_rv_redo_record_debug_logging (const log_lsa &rcv_lsa, LOG_RCVINDEX rcvindex, const vpid &rcv_vpid,
				       const log_rcv &rcv)
{
#if !defined(NDEBUG)
  if (prm_get_bool_value (PRM_ID_LOG_TRACE_DEBUG))
    {
      constexpr const char *const log_rec_name = dbg_parse_type_name<T> ();
      fprintf (stdout,
	       "TRACE REDOING[%s]: LSA = %lld|%d, Rv_index = %s,\n"
	       "      volid = %d, pageid = %d, offset = %d,\n", log_rec_name, LSA_AS_ARGS (&rcv_lsa),
	       rv_rcvindex_string (rcvindex), rcv_vpid.volid, rcv_vpid.pageid, rcv.offset);
      if (rcv.pgptr != nullptr)
	{
	  const log_lsa *const rcv_page_lsaptr = pgbuf_get_lsa (rcv.pgptr);
	  assert (rcv_page_lsaptr != nullptr);
	  fprintf (stdout, "      page_lsa = %lld|%d\n", LSA_AS_ARGS (rcv_page_lsaptr));
	}
      else
	{
	  fprintf (stdout, "      page_lsa = %lld|%d\n", -1LL, -1);
	}
      fflush (stdout);
    }
#endif /* !NDEBUG */
}

/*
 * log_rv_get_log_rec_redo_data - GET UNZIPPED [and DIFFED, if needed] REDO LOG DATA FROM LOG
 *
 * return: error code
 *
 *   thread_p(in):
 *   log_pgptr_reader(in/out): log reader
 *   log_rec(in): log record structure with info about the location and size of the data in the log page
 *   rcv(in/out): Recovery structure for recovery function
 *   log_rtype(in): log record type needed to check if diff information is needed or should be skipped
 *   undo_unzip_support(out): extracted undo data support structure (set as a side effect)
 *   redo_unzip_support(out): extracted redo data support structure (set as a side effect); required to
 *                    be passed by address because it also functions as an internal working buffer
 */
template <typename T>
int log_rv_get_log_rec_redo_data (THREAD_ENTRY *thread_p, log_rv_redo_context &redo_context,
				  const log_rv_redo_rec_info<T> &record_info, log_rcv &rcv)
{
  static_assert (sizeof (T) == 0, "should not be called");
  return -1;
}

template <>
inline int
log_rv_get_log_rec_redo_data<LOG_REC_UNDOREDO> (THREAD_ENTRY *thread_p, log_rv_redo_context &redo_context,
    const log_rv_redo_rec_info<LOG_REC_UNDOREDO> &record_info, log_rcv &rcv)
{
  /* current log reader position is aligned at the undo data, redo data follows (aligned) the undo data
   */
  const bool need_diff_with_undo =
	  (record_info.m_type == LOG_DIFF_UNDOREDO_DATA || record_info.m_type == LOG_MVCC_DIFF_UNDOREDO_DATA);
  if (need_diff_with_undo)
    {
      /* for the diff log records, undo and redo data must be read, the diff be applied between the undo and the redo
       * to reconstruct the actual redo data
       */
      bool dummy_is_zip = false;
      const int err_undo_unzip =
	      log_rv_get_unzip_log_data (thread_p, record_info.m_logrec.ulength, redo_context.m_reader,
					 &redo_context.m_undo_zip, dummy_is_zip);
      if (err_undo_unzip != NO_ERROR)
	{
	  log_Gl.unique_stats_table.curr_rcv_rec_lsa.set_null ();
	  logpb_fatal_error (thread_p, true, ARG_FILE_LINE, "log_rv_get_log_rec_redo_data");
	  return err_undo_unzip;
	}
      redo_context.m_reader.align ();
      return log_rv_get_unzip_and_diff_redo_log_data (thread_p, redo_context.m_reader, &rcv,
	     redo_context.m_undo_zip.data_length, redo_context.m_undo_zip.log_data,
	     redo_context.m_redo_zip);
    }
  else
    {
      /* for the non-diff log records, it is enough to skip undo data and read the redo data
       */
      const int temp_length = GET_ZIP_LEN (record_info.m_logrec.ulength);
      const int err_skip = redo_context.m_reader.skip (temp_length);
      if (err_skip != NO_ERROR)
	{
	  log_Gl.unique_stats_table.curr_rcv_rec_lsa.set_null ();
	  logpb_fatal_error (thread_p, true, ARG_FILE_LINE, "log_rv_get_log_rec_redo_data");
	  return ER_FAILED;
	}
      redo_context.m_reader.align ();
      return log_rv_get_unzip_and_diff_redo_log_data (thread_p, redo_context.m_reader, &rcv, 0, nullptr,
	     redo_context.m_redo_zip);
    }
}

template <>
inline int
log_rv_get_log_rec_redo_data<LOG_REC_MVCC_UNDOREDO> (THREAD_ENTRY *thread_p, log_rv_redo_context &redo_context,
    const log_rv_redo_rec_info<LOG_REC_MVCC_UNDOREDO> &record_info, log_rcv &rcv)
{
  log_rv_redo_rec_info<LOG_REC_UNDOREDO> convert_record_info (record_info.m_start_lsa, record_info.m_type,
      record_info.m_logrec.undoredo);
  return log_rv_get_log_rec_redo_data<LOG_REC_UNDOREDO> (thread_p,  redo_context, convert_record_info, rcv);
}

template <>
inline int
log_rv_get_log_rec_redo_data<LOG_REC_MVCC_REDO> (THREAD_ENTRY *thread_p, log_rv_redo_context &redo_context,
    const log_rv_redo_rec_info<LOG_REC_MVCC_REDO> &log_rec, log_rcv &rcv)
{
  return log_rv_get_unzip_and_diff_redo_log_data (thread_p, redo_context.m_reader, &rcv, 0, nullptr,
	 redo_context.m_redo_zip);
}

template <>
inline int
log_rv_get_log_rec_redo_data<LOG_REC_REDO> (THREAD_ENTRY *thread_p, log_rv_redo_context &redo_context,
    const log_rv_redo_rec_info<LOG_REC_REDO> &log_rec, log_rcv &rcv)
{
  return log_rv_get_unzip_and_diff_redo_log_data (thread_p, redo_context.m_reader, &rcv, 0, nullptr,
	 redo_context.m_redo_zip);
}

template <>
inline int
log_rv_get_log_rec_redo_data<LOG_REC_RUN_POSTPONE> (THREAD_ENTRY *thread_p, log_rv_redo_context &redo_context,
    const log_rv_redo_rec_info<LOG_REC_RUN_POSTPONE> &log_rec, log_rcv &rcv)
{
  return log_rv_get_unzip_and_diff_redo_log_data (thread_p, redo_context.m_reader, &rcv, 0, nullptr,
	 redo_context.m_redo_zip);
}

template <>
inline int
log_rv_get_log_rec_redo_data<LOG_REC_COMPENSATE> (THREAD_ENTRY *thread_p, log_rv_redo_context &redo_context,
    const log_rv_redo_rec_info<LOG_REC_COMPENSATE> &log_rec, log_rcv &rcv)
{
  return log_rv_get_unzip_and_diff_redo_log_data (thread_p, redo_context.m_reader, &rcv, 0, nullptr,
	 redo_context.m_redo_zip);
}

#if !defined(NDEBUG)
class vpid_lsa_consistency_check
{
  public:
    vpid_lsa_consistency_check () = default;
    ~vpid_lsa_consistency_check () = default;

    vpid_lsa_consistency_check (const vpid_lsa_consistency_check &) = delete;
    vpid_lsa_consistency_check (vpid_lsa_consistency_check &&) = delete;

    vpid_lsa_consistency_check &operator= (const vpid_lsa_consistency_check &) = delete;
    vpid_lsa_consistency_check &operator= (vpid_lsa_consistency_check &&) = delete;

    void check (const struct vpid &a_vpid, const struct log_lsa &a_log_lsa);
    void cleanup ();

  private:
    using vpid_key_t = std::pair<short, int32_t>;
    using vpid_log_lsa_map_t = std::map<vpid_key_t, struct log_lsa>;

    std::mutex mtx;
    vpid_log_lsa_map_t consistency_check_map;
};
#endif

#if !defined(NDEBUG)
extern vpid_lsa_consistency_check log_Gl_recovery_redo_consistency_check;
#endif

template <typename T>
void log_rv_redo_record_sync_apply (THREAD_ENTRY *thread_p, log_rv_redo_context &redo_context,
				    const log_rv_redo_rec_info<T> &record_info, const VPID &rcv_vpid, LOG_RCV &rcv)
{
  rcv.length = log_rv_get_log_rec_redo_length<T> (record_info.m_logrec);
  rcv.mvcc_id = log_rv_get_log_rec_mvccid<T> (record_info.m_logrec);
  rcv.offset = log_rv_get_log_rec_offset<T> (record_info.m_logrec);

  const LOG_DATA &log_data = log_rv_get_log_rec_data<T> (record_info.m_logrec);
  log_rv_redo_record_debug_logging<T> (record_info.m_start_lsa, log_data.rcvindex, rcv_vpid, rcv);

  const auto err_redo_data = log_rv_get_log_rec_redo_data<T> (thread_p, redo_context, record_info, rcv);
  if (err_redo_data != NO_ERROR)
    {
      logpb_fatal_error (thread_p, true, ARG_FILE_LINE, "log_rv_get_log_rec_redo_data");
      // rcv pgptr will be automatically unfixed
      return;
    }

  rvfun::fun_t redofunc = log_rv_get_fun<T> (record_info.m_logrec, log_data.rcvindex);
  assert (redofunc != nullptr);
  /* perf data for actually calling the log redo function; it is relevant in two contexts:
   *  - log recovery redo after a crash (either synchronously or using the parallel
   *    infrastructure)
   *  - log replication on the page server; both when applying the replication redo synchronously
   *    or in parallel will log to this entry
   */
  perfmon_counter_timer_raii_tracker perfmon { PSTAT_LOG_REDO_FUNC_EXEC };

  const int err_func = redofunc (thread_p, &rcv);
  if (err_func != NO_ERROR)
    {
      logpb_fatal_error (thread_p, true, ARG_FILE_LINE,
			 "log_rv_redo_record_sync_apply: Error applying redo record at log_lsa=(%lld, %d), "
			 "rcv = {mvccid=%llu, vpid=(%d, %d), offset = %d, data_length = %d}",
			 LSA_AS_ARGS (&record_info.m_start_lsa), (long long int) rcv.mvcc_id,
			 VPID_AS_ARGS (&rcv_vpid), (int) rcv.offset, (int) rcv.length);
    }

  if (rcv.pgptr != nullptr)
    {
      pgbuf_set_lsa (thread_p, rcv.pgptr, &record_info.m_start_lsa);
      // rcv pgptr will be automatically unfixed at the end of the parent scope
    }
}

template <typename T>
void log_rv_redo_record_sync (THREAD_ENTRY *thread_p, log_rv_redo_context &redo_context,
			      const log_rv_redo_rec_info<T> &record_info, const VPID &rcv_vpid)
{
#if !defined(NDEBUG)
  if (log_Gl.rcv_phase != LOG_RESTARTED)
    {
      // bit of debug code to ensure that, should this code be executed asynchronously, within the same page,
      // the lsa is ever-increasing, thus, not altering the order in which it has been added to the log in the first place
      log_Gl_recovery_redo_consistency_check.check (rcv_vpid, record_info.m_start_lsa);
    }
#endif

  LOG_RCV rcv;
  /* will take care of unfixing the page, will be correctly de-allocated as it is the same
   * storage class as 'rcv' and allocated on the stack after 'rcv' */
  scope_exit <std::function<void (void)>> unfix_rcv_pgptr ([&thread_p, &rcv] ()
  {
    if (rcv.pgptr != nullptr)
      {
	pgbuf_unfix_and_init (thread_p, rcv.pgptr);
      }
  });

  if (!log_rv_fix_page_and_check_redo_is_needed (thread_p, rcv_vpid, rcv.pgptr, record_info.m_start_lsa,
      redo_context.m_end_redo_lsa, redo_context.m_page_fetch_mode))
    {
      /* nothing else needs to be done, see explanation in function */
      assert (rcv.pgptr == nullptr);
      return;
    }

  // process the log record
  log_rv_redo_record_sync_apply (thread_p, redo_context, record_info, rcv_vpid, rcv);
}

template <typename T>
log_rv_redo_rec_info<T>::log_rv_redo_rec_info (const log_lsa lsa, LOG_RECTYPE type, const T &t)
  : m_start_lsa { lsa }
  , m_type { type }
  , m_logrec { t }
{

}

#endif // _LOC_RECOVERY_REDO_HPP_<|MERGE_RESOLUTION|>--- conflicted
+++ resolved
@@ -225,63 +225,6 @@
 }
 
 template <typename T>
-<<<<<<< HEAD
-inline void assert_correct_mvccid (const T &, MVCCID)
-{
-  static_assert (sizeof (T) == 0, "purposefully not implemented");
-}
-
-template <>
-inline void assert_correct_mvccid<LOG_REC_REDO> (const LOG_REC_REDO &, MVCCID mvccid)
-{
-  assert (mvccid == MVCCID_NULL);
-}
-
-template <>
-inline void assert_correct_mvccid<LOG_REC_MVCC_REDO> (const LOG_REC_MVCC_REDO &, MVCCID mvccid)
-{
-  assert (mvccid == MVCCID_NULL);
-}
-
-template <>
-inline void assert_correct_mvccid<LOG_REC_UNDOREDO> (const LOG_REC_UNDOREDO &, MVCCID mvccid)
-{
-  assert (mvccid == MVCCID_NULL);
-}
-
-template <>
-inline void assert_correct_mvccid<LOG_REC_MVCC_UNDOREDO> (const LOG_REC_MVCC_UNDOREDO &, MVCCID mvccid)
-{
-  assert (MVCCID_IS_NORMAL (mvccid));
-}
-
-template <>
-inline void assert_correct_mvccid<LOG_REC_RUN_POSTPONE> (const LOG_REC_RUN_POSTPONE &, MVCCID mvccid)
-{
-  assert (mvccid == MVCCID_NULL);
-}
-
-template <>
-inline void assert_correct_mvccid<LOG_REC_COMPENSATE> (const LOG_REC_COMPENSATE &, MVCCID mvccid)
-{
-  assert (mvccid == MVCCID_NULL);
-}
-
-template <>
-inline void assert_correct_mvccid<LOG_REC_MVCC_UNDO> (const LOG_REC_MVCC_UNDO &, MVCCID mvccid)
-{
-  assert (MVCCID_IS_NORMAL (mvccid));
-}
-
-template <>
-inline void assert_correct_mvccid<LOG_REC_SYSOP_END> (const LOG_REC_SYSOP_END &log_rec, MVCCID mvccid)
-{
-  assert (log_rec.type != LOG_SYSOP_END_LOGICAL_MVCC_UNDO || MVCCID_IS_NORMAL (mvccid));
-}
-
-template <typename T>
-=======
->>>>>>> f32fe40f
 inline VPID log_rv_get_log_rec_vpid (const T &log_rec)
 {
   static_assert (sizeof (T) == 0, "should not be called");
