--- conflicted
+++ resolved
@@ -672,11 +672,21 @@
       return;
     }
   // at this point, pgptr can be null or not
-<<<<<<< HEAD
-  // continue the process
-=======
->>>>>>> 5bd95bcf
-
+
+  /* will take care of unfixing the page, will be correctly de-allocated as it is the same
+   * storage class as 'rcv' and allocated on the stack after 'rcv' */
+  scope_exit <std::function<void (void)>> unfix_rcv_pgptr (
+      // could have used pgbuf_unfix_and_init if it were a function
+      [&thread_p, &rcv] ()
+  {
+    if (rcv.pgptr != nullptr)
+      {
+	pgbuf_unfix (thread_p, rcv.pgptr);
+	rcv.pgptr = nullptr;
+      }
+  });
+
+  ==== BASE ====
   rcv.length = log_rv_get_log_rec_redo_length<T> (record_info.m_logrec);
   rcv.mvcc_id = log_rv_get_log_rec_mvccid<T> (record_info.m_logrec);
   rcv.offset = log_rv_get_log_rec_offset<T> (record_info.m_logrec);
@@ -734,17 +744,6 @@
 #endif
 
   LOG_RCV rcv;
-<<<<<<< HEAD
-  log_rv_redo_record_sync_fix_and_apply (thread_p, redo_context, record_info, rcv_vpid, rcv);
-
-  /* will take care of unfixing the page, will be correctly de-allocated as it is the same
-   * storage class as 'rcv' and allocated on the stack after 'rcv' */
-  if (rcv.pgptr != nullptr)
-    {
-      pgbuf_unfix (thread_p, rcv.pgptr);
-      rcv.pgptr = nullptr;
-    }
-=======
   /* will take care of unfixing the page, will be correctly de-allocated as it is the same
    * storage class as 'rcv' and allocated on the stack after 'rcv' */
   scope_exit <std::function<void (void)>> unfix_rcv_pgptr ([&thread_p, &rcv] ()
@@ -757,7 +756,6 @@
 
   // process the log record
   log_rv_redo_record_sync_fix_and_apply (thread_p, redo_context, record_info, rcv_vpid, rcv);
->>>>>>> 5bd95bcf
 }
 
 template <typename T>
