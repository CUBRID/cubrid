/*
 * Copyright (C) 2008 Search Solution Corporation. All rights reserved by Search Solution.
 *
 *   This program is free software; you can redistribute it and/or modify
 *   it under the terms of the GNU General Public License as published by
 *   the Free Software Foundation; either version 2 of the License, or
 *   (at your option) any later version.
 *
 *  This program is distributed in the hope that it will be useful,
 *  but WITHOUT ANY WARRANTY; without even the implied warranty of
 *  MERCHANTABILITY or FITNESS FOR A PARTICULAR PURPOSE. See the
 *  GNU General Public License for more details.
 *
 *  You should have received a copy of the GNU General Public License
 *  along with this program; if not, write to the Free Software
 *  Foundation, Inc., 51 Franklin Street, Fifth Floor, Boston, MA 02110-1301 USA
 *
 */

/*
 * transaction_sr.c -
 */

#ident "$Id$"

#include "config.h"

#include <assert.h>

#include "db.h"
#include "transaction_sr.h"
#include "locator_sr.h"
#include "log_manager.h"
#include "log_impl.h"
#include "wait_for_graph.h"
#include "thread.h"
#if defined(SERVER_MODE)
#include "server_support.h"
#endif
#include "xserver_interface.h"
#if defined(ENABLE_SYSTEMTAP)
#include "probes.h"
#endif /* ENABLE_SYSTEMTAP */

/*
 * xtran_server_commit - Commit the current transaction
 *
 * return: state of operation
 *
 *   thrd(in): this thread handle
 *   retain_lock(in): false = release locks (default)
 *                      true  = retain locks
 *
 * NOTE: Commit the current transaction. All transient class name
 *              entries are removed, and the commit is forwarded to the log
 *              and recovery manager. The log manager declares all changes of
 *              the transaction as permanent and releases all locks acquired
 *              by the transaction. The return value may indicate that the
 *              transaction has not been committed completely when there are
 *              some loose_end postpone actions to be done in the client
 *              machine. In this case the client transaction manager must
 *              obtain and execute these actions.
 *
 *       This function should be called after all objects that have
 *              been updated by the transaction are flushed from the workspace
 *              (client) to the page buffer pool (server).
 */
TRAN_STATE
xtran_server_commit (THREAD_ENTRY * thread_p, bool retain_lock)
{
  TRAN_STATE state;
  int tran_index;

  /* 
   * Execute some few remaining actions before the log manager is notified of
   * the commit
   */

  tran_index = LOG_FIND_THREAD_TRAN_INDEX (thread_p);

  state = log_commit (thread_p, tran_index, retain_lock);

#if defined(ENABLE_SYSTEMTAP)
  if (state == TRAN_UNACTIVE_COMMITTED || state == TRAN_UNACTIVE_COMMITTED_INFORMING_PARTICIPANTS)
    {
      CUBRID_TRAN_COMMIT (tran_index);
    }
#endif /* ENABLE_SYSTEMTAP */

  return state;
}

/*
 * xtran_server_abort - Abort the current transaction
 *
 * return: state of operation
 *
 *   thrd(in): this thread handle
 *
 * NOTE: Abort the current transaction. All transient class name
 *              entries are removed, and the abort operation is forwarded to
 *              to the log/recovery manager. The log manager undoes any
 *              changes made by the transaction and releases all lock acquired
 *              by the transaction. The return value may indicate that the
 *              transaction has not been aborted completely when there are
 *              some loose_end undo actions  to be executed in the client
 *              machine. In this case the client transaction manager must
 *              obtain and execute these actions.
 *       This function should be called after all updated objects in
 *              the workspace are removed.
 */
TRAN_STATE
xtran_server_abort (THREAD_ENTRY * thread_p)
{
  CSS_CONN_ENTRY *conn = NULL;
  TRAN_STATE state;
  int tran_index;
#if defined(SERVER_MODE)
  bool continue_check;
#endif

  /* 
   * Execute some few remaining actions before the log manager is notified of
   * the commit
   */

  tran_index = LOG_FIND_THREAD_TRAN_INDEX (thread_p);

#if defined(SERVER_MODE)
  conn = thread_p->conn_entry;
  assert (conn);

  if (conn->client_type == BOOT_CLIENT_LOG_PREFETCHER)
    {
      while (conn->prefetcher_thread_count > 0)
	{
	  if (logtb_is_interrupted (thread_p, true, &continue_check) == true)
	    {
	      er_set (ER_ERROR_SEVERITY, ARG_FILE_LINE, ER_INTERRUPTED, 0);
	      return ER_INTERRUPTED;
	    }

	  thread_sleep (10);	/* 10 msec */
	}
    }
#endif

  state = log_abort (thread_p, tran_index);

#if defined(ENABLE_SYSTEMTAP)
  CUBRID_TRAN_ABORT (tran_index, state);
#endif /* ENABLE_SYSTEMTAP */

  return state;
}

#if defined (ENABLE_UNUSED_FUNCTION)
/*
 * tran_server_unilaterally_abort - Unilaterally abort the current transaction
 *
 * return: states of transactions
 *
 *   tran_index(in): Transaction index
 *
 * NOTE: The given transaction is unilaterally aborted by the server
 *              Execute tran_server_abort & set an error message
 */
TRAN_STATE
tran_server_unilaterally_abort (THREAD_ENTRY * thread_p, int tran_index)
{
  TRAN_STATE state;
  int save_tran_index;
  char *client_prog_name;	/* Client user name for transaction */
  char *client_user_name;	/* Client user name for transaction */
  char *client_host_name;	/* Client host for transaction */
  int client_pid;		/* Client process identifier for transaction */

  if (thread_p == NULL)
    {
      thread_p = thread_get_thread_entry_info ();
    }

  save_tran_index = LOG_FIND_THREAD_TRAN_INDEX (thread_p);
  LOG_SET_CURRENT_TRAN_INDEX (thread_p, tran_index);

  (void) logtb_find_client_name_host_pid (tran_index, &client_prog_name, &client_user_name, &client_host_name,
					  &client_pid);
  state = xtran_server_abort (thread_p);

  /* free any drivers used by this transaction */
  LOG_SET_CURRENT_TRAN_INDEX (thread_p, save_tran_index);

  er_set (ER_ERROR_SEVERITY, ARG_FILE_LINE, ER_LK_UNILATERALLY_ABORTED, 4, tran_index, client_user_name,
	  client_host_name, client_pid);

  return state;
}
#endif

#if defined(SERVER_MODE)
/*
 * tran_server_unilaterally_abort_tran -
 *
 * return:
 *
 * NOTE:this function is used when pgbuf_fix() results in deadlock.
 * It is used by request handler functions to rollback gracefully,
 */
void
tran_server_unilaterally_abort_tran (THREAD_ENTRY * thread_p)
{
  TRAN_STATE state;
  int tran_index;

  if (thread_p == NULL)
    {
      thread_p = thread_get_thread_entry_info ();
    }

  tran_index = LOG_FIND_THREAD_TRAN_INDEX (thread_p);
  state = xtran_server_abort (thread_p);
}
#endif /* SERVER_MODE */

/*
 * xtran_server_start_topop - Start a server macro nested top operation
 *
 * return: NO_ERROR if all OK, ER_ status otherwise
 *
 *   topop_lsa(in/out): Address of top operation for rollback purposes
 *
 */
int
xtran_server_start_topop (THREAD_ENTRY * thread_p, LOG_LSA * topop_lsa)
{
  int error_code = NO_ERROR;

  /* 
   * Execute some few remaining actions before the start top nested action is
   * started by the log manager.
   */

  log_sysop_start (thread_p);
  if (log_get_parent_lsa_system_op (thread_p, topop_lsa) == NULL)
    {
      assert_release (false);
      return ER_FAILED;
    }
  error_code = locator_savepoint_transient_class_name_entries (thread_p, topop_lsa);
  if (error_code != NO_ERROR)
    {
      ASSERT_ERROR ();
      LSA_SET_NULL (topop_lsa);
      return error_code;
    }
  return NO_ERROR;
}

/*
 * xtran_server_end_topop - End a macro nested top operation
 *
 * return: states of transactions
 *
 *   result(in): Result of the nested top action
 *   topop_lsa(in): Address where the top operation for rollback purposes
 *                  started.
 *
 * NOTE:Finish the latest nested top macro operation by either
 *              aborting or attaching to outer parent.
 *
 *      Note that a top operation is not associated with the current
 *              transaction, thus, it can be aborted
 *              independently of the transaction.
 */
TRAN_STATE
xtran_server_end_topop (THREAD_ENTRY * thread_p, LOG_RESULT_TOPOP result, LOG_LSA * topop_lsa)
{
  TRAN_STATE state;
  bool drop_transient_class = false;
  LOG_TDES *tdes = LOG_FIND_CURRENT_TDES (thread_p);

  assert (result == LOG_RESULT_TOPOP_ABORT || result == LOG_RESULT_TOPOP_ATTACH_TO_OUTER);

  /* 
   * Execute some few remaining actions before the start top nested action is
   * started by the log manager.
   */

  if (tdes == NULL)
    {
      int tran_index = LOG_FIND_THREAD_TRAN_INDEX (thread_p);
      er_set (ER_FATAL_ERROR_SEVERITY, ARG_FILE_LINE, ER_LOG_UNKNOWN_TRANINDEX, 1, tran_index);
      return TRAN_UNACTIVE_UNKNOWN;
    }

  switch (result)
    {
    case LOG_RESULT_TOPOP_COMMIT:
    case LOG_RESULT_TOPOP_ABORT:
      if (log_get_parent_lsa_system_op (thread_p, topop_lsa) == topop_lsa)
	{
	  drop_transient_class = true;
	}
      if (result == LOG_RESULT_TOPOP_COMMIT)
	{
	  log_sysop_commit (thread_p);
	  state = TRAN_UNACTIVE_COMMITTED;
	}
      else
	{
	  log_sysop_abort (thread_p);
	  state = TRAN_UNACTIVE_ABORTED;
	}
      if (drop_transient_class)
	{
	  (void) locator_drop_transient_class_name_entries (thread_p, topop_lsa);
	}
      if (result == LOG_RESULT_TOPOP_ABORT)
	{
<<<<<<< HEAD
	  int tran_index;
	  LOG_TDES *tdes;

	  tran_index = LOG_FIND_THREAD_TRAN_INDEX (thread_p);
	  tdes = LOG_FIND_TDES (tran_index);
	  if (tdes == NULL)
	    {
	      er_set (ER_FATAL_ERROR_SEVERITY, ARG_FILE_LINE, ER_LOG_UNKNOWN_TRANINDEX, 1, tran_index);
	      return TRAN_UNACTIVE_UNKNOWN;
	    }
#if 0
=======
>>>>>>> bcd53e18
	  log_clear_lob_locator_list (thread_p, tdes, false, topop_lsa);
#endif
	}
      break;

    case LOG_RESULT_TOPOP_ATTACH_TO_OUTER:
    default:
      log_sysop_attach_to_outer (thread_p);
      state = tdes->state;
      break;
    }
  return state;
}

/*
 * xtran_server_savepoint - Declare a user savepoint
 *
 * return: NO_ERROR if all OK, ER_ status otherwise
 *
 *   savept_name(in): Name of the savepoint
 *   savept_lsa(in): Address of save point operation.
 *
 * NOTE: A savepoint is established for the current transaction so
 *              that future transaction actions can be rolled back to this
 *              established savepoint. We call this operation a partial abort
 *              (rollback). That is, all database actions affected by the
 *              transaction after the savepoint are "undone", and all effects
 *              of the transaction preceding the savepoint remain. The
 *              transaction can then continue executing other database
 *              statements. It is permissible to abort to the same savepoint
 *              repeatedly within the same transaction.
 *              If the same savepoint name is used in multiple savepoint
 *              declarations within the same transaction, then only the latest
 *              savepoint with that name is available for aborts and the
 *              others are forgotten.
 *              There are no limits on the number of savepoints that a
 *              transaction can have.
 */
int
xtran_server_savepoint (THREAD_ENTRY * thread_p, const char *savept_name, LOG_LSA * savept_lsa)
{
  LOG_LSA *lsa;
  int error_code = NO_ERROR;

  /* 
   * Execute some few remaining actions before the start top nested action is
   * started by the log manager.
   */

  lsa = log_append_savepoint (thread_p, savept_name);
  if (lsa == NULL)
    {
      LSA_SET_NULL (savept_lsa);
      error_code = ER_FAILED;
    }
  else
    {
      LSA_COPY (savept_lsa, lsa);
      error_code = locator_savepoint_transient_class_name_entries (thread_p, lsa);
      if (error_code != NO_ERROR)
	{
	  LSA_SET_NULL (savept_lsa);
	}
    }

  return error_code;
}

/*
 * xtran_server_partial_abort -Abort operations of a transaction up to a savepoint
 *
 * return: state of partial aborted operation (i.e., notify if
 *              there are client actions that need to be undone).
 *
 *   savept_name(in): Name of the savepoint
 *   savept_lsa(in/out): Address of save point operation.
 *
 * Note: All the effects of the current transaction after the
 *              given savepoint are undone and all the effects of the transaction
 *              preceding the given savepoint remain. After the partial abort
 *              the transaction can continue its normal execution as if
 *              the statements that were undone, were never executed.
 *              The return value may indicate that there are some client
 *              loose_end undo actions to be performed at the client machine.
 *              In this case the transaction manager must obtain and execute
 *              these actions at the client.
 */
TRAN_STATE
xtran_server_partial_abort (THREAD_ENTRY * thread_p, const char *savept_name, LOG_LSA * savept_lsa)
{
  TRAN_STATE state;

  state = log_abort_partial (thread_p, savept_name, savept_lsa);

  return state;
}

/*
 * xtran_server_set_global_tran_info - Set global transaction information
 *
 * return: NO_ERROR if all OK, ER_ status otherwise
 *
 *   gtrid(in): global transaction identifier
 *   info(in): pointer to the user information to be set
 *   size(in): size of the user information to be set
 *
 * NOTE: Set the user information related with the global transaction.
 *              The global transaction identified by the 'gtrid' should exist
 *              and should be the value returned by 'db_2pc_start_transaction'
 *              You can use this function to set the longer format of global
 *              transaction identifier such as XID of XA interface.
 */
int
xtran_server_set_global_tran_info (THREAD_ENTRY * thread_p, int gtrid, void *info, int size)
{
  return log_set_global_tran_info (thread_p, gtrid, info, size);
}

/*
 * xtran_server_get_global_tran_info - Get global transaction information
 *
 * return: NO_ERROR if all OK, ER_ status otherwise
 *
 *   gtrid(in): global transaction identifier
 *   buffer(in):pointer to the buffer into which the user information is stored
 *   size(in): size of the buffer
 *
 * NOTE: Get the user information of the global transaction identified
 *              by the 'gtrid'.
 *              You can use this function to get the longer format of global
 *              transaction identifier such as XID of XA interface. This
 *              function is designed to use if you want to get XID after
 *              calling 'db_2pc_prepared_transactions' to support xa_recover()
 */
int
xtran_server_get_global_tran_info (THREAD_ENTRY * thread_p, int gtrid, void *buffer, int size)
{
  return log_get_global_tran_info (thread_p, gtrid, buffer, size);
}

/*
 * xtran_server_2pc_start - Start transaction as a part of global transaction
 *
 * return: return global transaction identifier
 *
 * Note: Make current transaction as a part of a global transaction by
 *              assigning a global transaction identifier(gtrid).
 *              It is recommended to call this function just after the end of
 *              a transaction(commit or abort) before executing other works.
 *              This function is one way of getting gtrid of the transaction.
 *              The other way is to use 'db_2pc_prepare_to_commit_transaction'
 *              The function 'db_2pc_prepare_transaction' should be used if
 *              this function is called.
 */
int
xtran_server_2pc_start (THREAD_ENTRY * thread_p)
{
  return log_2pc_start (thread_p);
}

/*
 * xtran_server_2pc_prepare - Prepare transaction to commit
 *
 * return: TRAN_STATE
 *
 * Note: Prepare the current transaction for commitment in 2PC. The
 *              transaction should be made as a part of a global transaction
 *              before by 'db_2pc_start_transaction', a pair one of this
 *              function.
 *              The system promises not to unilaterally abort the transaction.
 *              After this function call, the only API functions that should
 *              be executed are 'db_commit_transaction' &
 *              'db_abort_transaction'.
 */
TRAN_STATE
xtran_server_2pc_prepare (THREAD_ENTRY * thread_p)
{
  /* Make the transient classname entries permanent; If transaction aborted after this point, these operations will
   * also be undone, just like previous operations of the transaction.  */
  (void) locator_drop_transient_class_name_entries (thread_p, NULL);

  return log_2pc_prepare (thread_p);
}

/*
 * xtran_server_2pc_recovery_prepared - Obtain list of prepared transactions
 *
 * return: the number of ids copied into 'gtrids[]'
 *
 *   gtrids(in): array into which global transaction identifiers are copied
 *   size(in): size of 'gtrids[]' array
 *
 * Note: For restart recovery of global transactions, this function
 *              returns gtrids of transactions in prepared state, which was
 *              a part of a global transaction.
 *              If the return value is less than the 'size', there's no more
 *              transactions to recover.
 */
int
xtran_server_2pc_recovery_prepared (THREAD_ENTRY * thread_p, int gtrids[], int size)
{
  return log_2pc_recovery_prepared (thread_p, gtrids, size);
}

/*
 * xtran_server_2pc_attach_global_tran - Attach to a loose end 2pc transaction
 *
 * return: New transaction index
 *
 *   gtrid(in): Global transaction identifier
 *
 * Note:The current client index is attached to the given 2PC loose
 *              end (i.e., transaction wiating for decision) transaction with
 *              the given global transaction identifier.
 *              The old client transaction is aborted before the attachement,
 *              the old client transaction must not be in the middle of a 2PC.
 *              It is recommended to attach a client to a 2PC loose end
 *              transaction just after the client restart or after a commit
 *              or abort.
 */
int
xtran_server_2pc_attach_global_tran (THREAD_ENTRY * thread_p, int gtrid)
{
  return log_2pc_attach_global_tran (thread_p, gtrid);
}

/*
 * xtran_server_2pc_prepare_global_tran - Prepare the transaction to commit
 *
 * return: TRAN_STATE
 *
 *   global_tranid(in): Identifier of the global transaction
 *
 * Note:This function prepares the transaction identified by "gtrid"
 *              for commitment. Any objects and data that the transaction held
 *              or modified are placed in a state that can be guarantee the
 *              the commintment of the transaction by coordinator request
 *              regardless of failures. The shared type locks (IS, S) acquired
 *              by the transaction are released (SIX is demoted to IX lock)
 *              and the exclusive type locks (IX, X) acquired by the
 *              transaction are saved in the log as part of the prepare to
 *              commit log record. This is needed since, we must guarantee the
 *              consistency of the updated data until the transaction is
 *              either committed or aborted by the coordinator regardless of
 *              failures. If the transaction cannot be committed, it was
 *              previously aborted, and the coordinator is notified of such
 *              state.
 */
TRAN_STATE
xtran_server_2pc_prepare_global_tran (THREAD_ENTRY * thread_p, int global_tranid)
{
  /* Make the transient classname entries permanent; If transaction aborted after this point, these operations will
   * also be undone, just like previous operations of the transaction. */
  (void) locator_drop_transient_class_name_entries (thread_p, NULL);

  return log_2pc_prepare_global_tran (thread_p, global_tranid);
}

/*
 * xtran_is_blocked - Is transaction suspended ?
 *
 * return:
 *
 *   tran_index(in): Transaction index
 *
 * NOTE: Find if current transaction is suspended.
 */
bool
xtran_is_blocked (THREAD_ENTRY * thread_p, int tran_index)
{
  return lock_is_waiting_transaction (tran_index);
}

/*
 * xtran_server_has_updated -  Has transaction updated the database ?
 *
 * return:
 *
 * NOTE: Find if the transaction has dirtied the database. We say that
 *              a transaction has updated the database, if it has log
 *              something and it has a write lock on an object, or if there
 *              has been an update to a remote database.
 */
bool
xtran_server_has_updated (THREAD_ENTRY * thread_p)
{
  return ((logtb_has_updated (thread_p) && lock_has_xlock (thread_p)));
}

/*
 * xtran_wait_server_active_trans -
 *
 * return:
 *
 * NOTE: wait for server threads with current tran index to finish
 */
int
xtran_wait_server_active_trans (THREAD_ENTRY * thread_p)
{
#if defined(SERVER_MODE)
  int prev_thrd_cnt, thrd_cnt;
  CSS_CONN_ENTRY *p;
  int tran_index, client_id;
  bool continue_check;

  if (thread_p == NULL)
    {
      thread_p = thread_get_thread_entry_info ();
    }

  p = thread_p->conn_entry;
  if (p == NULL)
    {
      return 0;
    }

  tran_index = thread_p->tran_index;
  client_id = p->client_id;

loop:
  prev_thrd_cnt = thread_has_threads (thread_p, tran_index, client_id);
  if (prev_thrd_cnt > 0)
    {
      if (!logtb_is_interrupted_tran (thread_p, false, &continue_check, tran_index))
	{
	  logtb_set_tran_index_interrupt (thread_p, tran_index, true);
	}
    }

  while ((thrd_cnt = thread_has_threads (thread_p, tran_index, client_id)) >= prev_thrd_cnt && thrd_cnt > 0)
    {
      /* Some threads may wait for data from the m-driver. It's possible from the fact that css_server_thread() is
       * responsible for receiving every data from which is sent by a client and all m-drivers. We must have chance to
       * receive data from them. */
      thread_sleep (10);	/* 10 msec */
    }

  if (thrd_cnt > 0)
    {
      goto loop;
    }

  logtb_set_tran_index_interrupt (thread_p, tran_index, false);

#endif /* SERVER_MODE */
  return 0;
}

/*
 * xtran_server_is_active_and_has_updated - Find if transaction is active and
 *					    has updated the database ?
 * return:
 *
 * NOTE: Find if the transaction is active and has dirtied the
 *              database. We say that a transaction has updated the database,
 *              if it has log something and it has a write lock on an object.
 */
int
xtran_server_is_active_and_has_updated (THREAD_ENTRY * thread_p)
{
  return (logtb_is_current_active (thread_p) && xtran_server_has_updated (thread_p));
}

/*
 * xtran_get_local_transaction_id -
 *
 * return: NO_ERROR if all OK, ER_ status otherwise
 *
 *   trid(in):
 *
 * NOTE:
 */
int
xtran_get_local_transaction_id (THREAD_ENTRY * thread_p, DB_VALUE * trid)
{
  int error_code = NO_ERROR;

  assert (trid != (DB_VALUE *) NULL);

  error_code = db_value_domain_init (trid, DB_TYPE_INTEGER, 0, 0);
  if (error_code == NO_ERROR)
    {
      DB_MAKE_INTEGER (trid, logtb_find_current_tranid (thread_p));
    }

  return error_code;
}

/*
 * xtran_lock_rep_read - lock RR transaction with specified lock
 *
 * return: NO_ERROR if all OK, ER_ status otherwise
 *
 *   thread_p(in):
 *   lock_rr_tran(in):
 *
 * NOTE:
 */
int
xtran_lock_rep_read (THREAD_ENTRY * thread_p, LOCK lock_rr_tran)
{
  return lock_rep_read_tran (thread_p, lock_rr_tran, LK_UNCOND_LOCK);
}<|MERGE_RESOLUTION|>--- conflicted
+++ resolved
@@ -315,9 +315,9 @@
 	{
 	  (void) locator_drop_transient_class_name_entries (thread_p, topop_lsa);
 	}
+#if 0
       if (result == LOG_RESULT_TOPOP_ABORT)
 	{
-<<<<<<< HEAD
 	  int tran_index;
 	  LOG_TDES *tdes;
 
@@ -328,12 +328,10 @@
 	      er_set (ER_FATAL_ERROR_SEVERITY, ARG_FILE_LINE, ER_LOG_UNKNOWN_TRANINDEX, 1, tran_index);
 	      return TRAN_UNACTIVE_UNKNOWN;
 	    }
-#if 0
-=======
->>>>>>> bcd53e18
+
 	  log_clear_lob_locator_list (thread_p, tdes, false, topop_lsa);
+	}
 #endif
-	}
       break;
 
     case LOG_RESULT_TOPOP_ATTACH_TO_OUTER:
