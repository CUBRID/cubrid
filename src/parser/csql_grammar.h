/* A Bison parser, made by GNU Bison 2.3.  */

/* Skeleton interface for Bison GLR parsers in C

   Copyright (C) 2002, 2003, 2004, 2005, 2006 Free Software Foundation, Inc.

   This program is free software; you can redistribute it and/or modify
   it under the terms of the GNU General Public License as published by
   the Free Software Foundation; either version 2, or (at your option)
   any later version.

   This program is distributed in the hope that it will be useful,
   but WITHOUT ANY WARRANTY; without even the implied warranty of
   MERCHANTABILITY or FITNESS FOR A PARTICULAR PURPOSE.  See the
   GNU General Public License for more details.

   You should have received a copy of the GNU General Public License
   along with this program; if not, write to the Free Software
   Foundation, Inc., 51 Franklin Street, Fifth Floor,
   Boston, MA 02110-1301, USA.  */

/* As a special exception, you may create a larger work that contains
   part or all of the Bison parser skeleton and distribute that work
   under terms of your choice, so long as that work isn't itself a
   parser generator using the skeleton or a modified version thereof
   as a parser skeleton.  Alternatively, if you modify or redistribute
   the parser skeleton itself, you may (at your option) remove this
   special exception, which will cause the skeleton and the resulting
   Bison output files to be licensed under the GNU General Public
   License without this special exception.

   This special exception was added by the Free Software Foundation in
   version 2.2 of Bison.  */

/* Tokens.  */
#ifndef YYTOKENTYPE
# define YYTOKENTYPE
   /* Put the tokens into the symbol table, so that GDB and other debuggers
      know about them.  */
enum yytokentype
{
  ABSOLUTE_ = 258,
  ACTION = 259,
  ADD = 260,
  ADD_MONTHS = 261,
  AFTER = 262,
  ALL = 263,
  ALLOCATE = 264,
  ALTER = 265,
  AND = 266,
  ANY = 267,
  ARE = 268,
  AS = 269,
  ASC = 270,
  ASSERTION = 271,
  ASYNC = 272,
  AT = 273,
  ATTACH = 274,
  ATTRIBUTE = 275,
  AVG = 276,
  BEFORE = 277,
  BEGIN_ = 278,
  BETWEEN = 279,
  BIGINT = 280,
  BINARY = 281,
  BIT = 282,
  BIT_LENGTH = 283,
  BITSHIFT_LEFT = 284,
  BITSHIFT_RIGHT = 285,
  BLOB_ = 286,
  BOOLEAN_ = 287,
  BOTH_ = 288,
  BREADTH = 289,
  BY = 290,
  CALL = 291,
  CASCADE = 292,
  CASCADED = 293,
  CASE = 294,
  CAST = 295,
  CATALOG = 296,
  CHANGE = 297,
  CHAR_ = 298,
  CHECK = 299,
  CLASS = 300,
  CLASSES = 301,
  CLOB_ = 302,
  CLOSE = 303,
  COALESCE = 304,
  COLLATE = 305,
  COLUMN = 306,
  COMMIT = 307,
  COMP_NULLSAFE_EQ = 308,
  CONNECT = 309,
  CONNECT_BY_ISCYCLE = 310,
  CONNECT_BY_ISLEAF = 311,
  CONNECT_BY_ROOT = 312,
  CONNECTION = 313,
  CONSTRAINT = 314,
  CONSTRAINTS = 315,
  CONTINUE = 316,
  CONVERT = 317,
  CORRESPONDING = 318,
  COUNT = 319,
  CREATE = 320,
  CROSS = 321,
  CURRENT = 322,
  CURRENT_DATE = 323,
  CURRENT_DATETIME = 324,
  CURRENT_TIME = 325,
  CURRENT_TIMESTAMP = 326,
  CURRENT_USER = 327,
  CURSOR = 328,
  CYCLE = 329,
  DATA = 330,
  DATABASE = 331,
  DATA_TYPE_ = 332,
  Date = 333,
  DATETIME = 334,
  DATETIMETZ = 335,
  DATETIMELTZ = 336,
  DAY_ = 337,
  DAY_MILLISECOND = 338,
  DAY_SECOND = 339,
  DAY_MINUTE = 340,
  DAY_HOUR = 341,
  DB_TIMEZONE = 342,
  DEALLOCATE = 343,
  DECLARE = 344,
  DEFAULT = 345,
  DEFERRABLE = 346,
  DEFERRED = 347,
  DELETE_ = 348,
  DEPTH = 349,
  DESC = 350,
  DESCRIBE = 351,
  DESCRIPTOR = 352,
  DIAGNOSTICS = 353,
  DIFFERENCE_ = 354,
  DISCONNECT = 355,
  DISTINCT = 356,
  DIV = 357,
  DO = 358,
  Domain = 359,
  Double = 360,
  DROP = 361,
  DUPLICATE_ = 362,
  EACH = 363,
  ELSE = 364,
  ELSEIF = 365,
  END = 366,
  ENUM = 367,
  EQUALS = 368,
  ESCAPE = 369,
  EVALUATE = 370,
  EXCEPT = 371,
  EXCEPTION = 372,
  EXEC = 373,
  EXECUTE = 374,
  EXISTS = 375,
  EXTERNAL = 376,
  EXTRACT = 377,
  False = 378,
  FETCH = 379,
  File = 380,
  FIRST = 381,
  FLOAT_ = 382,
  For = 383,
  FORCE = 384,
  FOREIGN = 385,
  FOUND = 386,
  FROM = 387,
  FULL = 388,
  FUNCTION = 389,
  GENERAL = 390,
  GET = 391,
  GLOBAL = 392,
  GO = 393,
  GOTO = 394,
  GRANT = 395,
  GROUP_ = 396,
  HAVING = 397,
  HOUR_ = 398,
  HOUR_MILLISECOND = 399,
  HOUR_SECOND = 400,
  HOUR_MINUTE = 401,
  IDENTITY = 402,
  IF = 403,
  IGNORE_ = 404,
  IMMEDIATE = 405,
  IN_ = 406,
  INDEX = 407,
  INDICATOR = 408,
  INHERIT = 409,
  INITIALLY = 410,
  INNER = 411,
  INOUT = 412,
  INPUT_ = 413,
  INSERT = 414,
  INTEGER = 415,
  INTERNAL = 416,
  INTERSECT = 417,
  INTERSECTION = 418,
  INTERVAL = 419,
  INTO = 420,
  IS = 421,
  ISOLATION = 422,
  JOIN = 423,
  KEY = 424,
  KEYLIMIT = 425,
  LANGUAGE = 426,
  LAST = 427,
  LEADING_ = 428,
  LEAVE = 429,
  LEFT = 430,
  LESS = 431,
  LEVEL = 432,
  LIKE = 433,
  LIMIT = 434,
  LIST = 435,
  LOCAL = 436,
  LOCAL_TRANSACTION_ID = 437,
  LOCALTIME = 438,
  LOCALTIMESTAMP = 439,
  LOOP = 440,
  LOWER = 441,
  MATCH = 442,
  MATCHED = 443,
  Max = 444,
  MERGE = 445,
  METHOD = 446,
  MILLISECOND_ = 447,
  Min = 448,
  MINUTE_ = 449,
  MINUTE_MILLISECOND = 450,
  MINUTE_SECOND = 451,
  MOD = 452,
  MODIFY = 453,
  MODULE = 454,
  Monetary = 455,
  MONTH_ = 456,
  MULTISET = 457,
  MULTISET_OF = 458,
  NA = 459,
  NAMES = 460,
  NATIONAL = 461,
  NATURAL = 462,
  NCHAR = 463,
  NEXT = 464,
  NO = 465,
  NOT = 466,
  Null = 467,
  NULLIF = 468,
  NUMERIC = 469,
  OBJECT = 470,
  OCTET_LENGTH = 471,
  OF = 472,
  OFF_ = 473,
  ON_ = 474,
  ONLY = 475,
  OPEN = 476,
  OPTIMIZATION = 477,
  OPTION = 478,
  OR = 479,
  ORDER = 480,
  OUT_ = 481,
  OUTER = 482,
  OUTPUT = 483,
  OVER = 484,
  OVERLAPS = 485,
  PARAMETERS = 486,
  PARTIAL = 487,
  PARTITION = 488,
  POSITION = 489,
  PRECISION = 490,
  PREPARE = 491,
  PRESERVE = 492,
  PRIMARY = 493,
  PRIOR = 494,
  PRIVILEGES = 495,
  PROCEDURE = 496,
  PROMOTE = 497,
  QUERY = 498,
  READ = 499,
  REBUILD = 500,
  RECURSIVE = 501,
  REF = 502,
  REFERENCES = 503,
  REFERENCING = 504,
  REGEXP = 505,
  RELATIVE_ = 506,
  RENAME = 507,
  REPLACE = 508,
  RESIGNAL = 509,
  RESTRICT = 510,
  RETURN = 511,
  RETURNS = 512,
  REVOKE = 513,
  RIGHT = 514,
  RLIKE = 515,
  ROLE = 516,
  ROLLBACK = 517,
  ROLLUP = 518,
  ROUTINE = 519,
  ROW = 520,
  ROWNUM = 521,
  ROWS = 522,
  SAVEPOINT = 523,
  SCHEMA = 524,
  SCOPE = 525,
  SCROLL = 526,
  SEARCH = 527,
  SECOND_ = 528,
  SECOND_MILLISECOND = 529,
  SECTION = 530,
  SELECT = 531,
  SENSITIVE = 532,
  SEQUENCE = 533,
  SEQUENCE_OF = 534,
  SERIALIZABLE = 535,
  SESSION = 536,
  SESSION_TIMEZONE = 537,
  SESSION_USER = 538,
  SET = 539,
  SET_OF = 540,
  SETEQ = 541,
  SETNEQ = 542,
  SHARED = 543,
  SIBLINGS = 544,
  SIGNAL = 545,
  SIMILAR = 546,
  SIZE_ = 547,
  SmallInt = 548,
  SOME = 549,
  SQL = 550,
  SQLCODE = 551,
  SQLERROR = 552,
  SQLEXCEPTION = 553,
  SQLSTATE = 554,
  SQLWARNING = 555,
  STATISTICS = 556,
  String = 557,
  SUBCLASS = 558,
  SUBSET = 559,
  SUBSETEQ = 560,
  SUBSTRING_ = 561,
  SUM = 562,
  SUPERCLASS = 563,
  SUPERSET = 564,
  SUPERSETEQ = 565,
  SYS_CONNECT_BY_PATH = 566,
  SYS_DATE = 567,
  SYS_DATETIME = 568,
  SYS_TIME_ = 569,
  SYS_TIMESTAMP = 570,
  SYSTEM_USER = 571,
  TABLE = 572,
  TEMPORARY = 573,
  THEN = 574,
  Time = 575,
  TIMESTAMP = 576,
  TIMESTAMPTZ = 577,
  TIMESTAMPLTZ = 578,
  TIMEZONE = 579,
  TIMEZONE_HOUR = 580,
  TIMEZONE_MINUTE = 581,
  TO = 582,
  TRAILING_ = 583,
  TRANSACTION = 584,
  TRANSLATE = 585,
  TRANSLATION = 586,
  TRIGGER = 587,
  TRIM = 588,
  True = 589,
  TRUNCATE = 590,
  UNDER = 591,
  Union = 592,
  UNIQUE = 593,
  UNKNOWN = 594,
  UNTERMINATED_STRING = 595,
  UNTERMINATED_IDENTIFIER = 596,
  UPDATE = 597,
  UPPER = 598,
  USAGE = 599,
  USE = 600,
  USER = 601,
  USING = 602,
  Utime = 603,
  VACUUM = 604,
  VALUE = 605,
  VALUES = 606,
  VAR_ASSIGN = 607,
  VARCHAR = 608,
  VARIABLE_ = 609,
  VARYING = 610,
  VCLASS = 611,
  VIEW = 612,
  WHEN = 613,
  WHENEVER = 614,
  WHERE = 615,
  WHILE = 616,
  WITH = 617,
  WITHOUT = 618,
  WORK = 619,
  WRITE = 620,
  XOR = 621,
  YEAR_ = 622,
  YEAR_MONTH = 623,
  ZONE = 624,
  YEN_SIGN = 625,
  DOLLAR_SIGN = 626,
  WON_SIGN = 627,
  TURKISH_LIRA_SIGN = 628,
  BRITISH_POUND_SIGN = 629,
  CAMBODIAN_RIEL_SIGN = 630,
  CHINESE_RENMINBI_SIGN = 631,
  INDIAN_RUPEE_SIGN = 632,
  RUSSIAN_RUBLE_SIGN = 633,
  AUSTRALIAN_DOLLAR_SIGN = 634,
  CANADIAN_DOLLAR_SIGN = 635,
  BRASILIAN_REAL_SIGN = 636,
  ROMANIAN_LEU_SIGN = 637,
  EURO_SIGN = 638,
  SWISS_FRANC_SIGN = 639,
  DANISH_KRONE_SIGN = 640,
  NORWEGIAN_KRONE_SIGN = 641,
  BULGARIAN_LEV_SIGN = 642,
  VIETNAMESE_DONG_SIGN = 643,
  CZECH_KORUNA_SIGN = 644,
  POLISH_ZLOTY_SIGN = 645,
  SWEDISH_KRONA_SIGN = 646,
  CROATIAN_KUNA_SIGN = 647,
  SERBIAN_DINAR_SIGN = 648,
  DOT = 649,
  RIGHT_ARROW = 650,
  STRCAT = 651,
  COMP_NOT_EQ = 652,
  COMP_GE = 653,
  COMP_LE = 654,
  PARAM_HEADER = 655,
  ACCESS = 656,
  ACTIVE = 657,
  ADDDATE = 658,
  ANALYZE = 659,
  ARCHIVE = 660,
  AUTO_INCREMENT = 661,
  BIT_AND = 662,
  BIT_OR = 663,
  BIT_XOR = 664,
  CACHE = 665,
  CAPACITY = 666,
  CHARACTER_SET_ = 667,
  CHARSET = 668,
  CHR = 669,
  CLOB_TO_CHAR = 670,
  COLLATION = 671,
  COLUMNS = 672,
  COMMENT = 673,
  COMMITTED = 674,
  COST = 675,
  CRITICAL = 676,
  CUME_DIST = 677,
  DATE_ADD = 678,
  DATE_SUB = 679,
  DECREMENT = 680,
  DENSE_RANK = 681,
  ELT = 682,
  EXPLAIN = 683,
  FIRST_VALUE = 684,
  FULLSCAN = 685,
  GE_INF_ = 686,
  GE_LE_ = 687,
  GE_LT_ = 688,
  GRANTS = 689,
  GROUP_CONCAT = 690,
  GROUPS = 691,
  GT_INF_ = 692,
  GT_LE_ = 693,
  GT_LT_ = 694,
  HASH = 695,
  HEADER = 696,
  HEAP = 697,
  IFNULL = 698,
  INACTIVE = 699,
  INCREMENT = 700,
  INDEXES = 701,
  INDEX_PREFIX = 702,
  INF_LE_ = 703,
  INF_LT_ = 704,
  INFINITE_ = 705,
  INSTANCES = 706,
  INVALIDATE = 707,
  ISNULL = 708,
  KEYS = 709,
  KILL = 710,
  JAVA = 711,
  JOB = 712,
  JSON = 713,
  LAG = 714,
  LAST_VALUE = 715,
  LCASE = 716,
  LEAD = 717,
  LOCK_ = 718,
  LOG = 719,
  MAXIMUM = 720,
  MAXVALUE = 721,
  MEDIAN = 722,
  MEMBERS = 723,
  MINVALUE = 724,
  NAME = 725,
  NOCYCLE = 726,
  NOCACHE = 727,
  NOMAXVALUE = 728,
  NOMINVALUE = 729,
  NONE = 730,
  NTH_VALUE = 731,
  NTILE = 732,
  NULLS = 733,
  OFFSET = 734,
  OWNER = 735,
  PAGE = 736,
  PARTITIONING = 737,
  PARTITIONS = 738,
  PASSWORD = 739,
  PERCENT_RANK = 740,
  PERCENTILE_CONT = 741,
  PERCENTILE_DISC = 742,
  PRINT = 743,
  PRIORITY = 744,
  QUARTER = 745,
  QUEUES = 746,
  RANGE_ = 747,
  RANK = 748,
  REJECT_ = 749,
  REMOVE = 750,
  REORGANIZE = 751,
  REPEATABLE = 752,
  RESPECT = 753,
  RETAIN = 754,
  REUSE_OID = 755,
  REVERSE = 756,
<<<<<<< HEAD
  ROW_NUMBER = 757,
  SECTIONS = 758,
  SEPARATOR = 759,
  SERIAL = 760,
  SHOW = 761,
  SLEEP = 762,
  SLOTS = 763,
  SLOTTED = 764,
  STABILITY = 765,
  START_ = 766,
  STATEMENT = 767,
  STATUS = 768,
  STDDEV = 769,
  STDDEV_POP = 770,
  STDDEV_SAMP = 771,
  STR_TO_DATE = 772,
  SUBDATE = 773,
  SYSTEM = 774,
  TABLES = 775,
  TEXT = 776,
  THAN = 777,
  THREADS = 778,
  TIMEOUT = 779,
  TRACE = 780,
  TRAN = 781,
  TRIGGERS = 782,
  UCASE = 783,
  UNCOMMITTED = 784,
  VAR_POP = 785,
  VAR_SAMP = 786,
  VARIANCE = 787,
  VOLUME = 788,
  WEEK = 789,
  WITHIN = 790,
  WORKSPACE = 791,
  TIMEZONES = 792,
  IdName = 793,
  BracketDelimitedIdName = 794,
  BacktickDelimitedIdName = 795,
  DelimitedIdName = 796,
  UNSIGNED_INTEGER = 797,
  UNSIGNED_REAL = 798,
  CHAR_STRING = 799,
  NCHAR_STRING = 800,
  BIT_STRING = 801,
  HEX_STRING = 802,
  CPP_STYLE_HINT = 803,
  C_STYLE_HINT = 804,
  SQL_STYLE_HINT = 805,
  BINARY_STRING = 806,
  EUCKR_STRING = 807,
  ISO_STRING = 808,
  UTF8_STRING = 809
=======
  DISK_SIZE = 757,
  ROW_NUMBER = 758,
  SECTIONS = 759,
  SEPARATOR = 760,
  SERIAL = 761,
  SHOW = 762,
  SLEEP = 763,
  SLOTS = 764,
  SLOTTED = 765,
  STABILITY = 766,
  START_ = 767,
  STATEMENT = 768,
  STATUS = 769,
  STDDEV = 770,
  STDDEV_POP = 771,
  STDDEV_SAMP = 772,
  STR_TO_DATE = 773,
  SUBDATE = 774,
  SYSTEM = 775,
  TABLES = 776,
  TEXT = 777,
  THAN = 778,
  THREADS = 779,
  TIMEOUT = 780,
  TRACE = 781,
  TRAN = 782,
  TRIGGERS = 783,
  UCASE = 784,
  UNCOMMITTED = 785,
  VAR_POP = 786,
  VAR_SAMP = 787,
  VARIANCE = 788,
  VOLUME = 789,
  WEEK = 790,
  WITHIN = 791,
  WORKSPACE = 792,
  TIMEZONES = 793,
  IdName = 794,
  BracketDelimitedIdName = 795,
  BacktickDelimitedIdName = 796,
  DelimitedIdName = 797,
  UNSIGNED_INTEGER = 798,
  UNSIGNED_REAL = 799,
  CHAR_STRING = 800,
  NCHAR_STRING = 801,
  BIT_STRING = 802,
  HEX_STRING = 803,
  CPP_STYLE_HINT = 804,
  C_STYLE_HINT = 805,
  SQL_STYLE_HINT = 806,
  BINARY_STRING = 807,
  EUCKR_STRING = 808,
  ISO_STRING = 809,
  UTF8_STRING = 810
>>>>>>> 059aba13
};
#endif


/* Copy the first part of user declarations.  */
#line 26 "../../src/parser/csql_grammar.y"
/*%CODE_REQUIRES_START%*/
#include "parser.h"

/* 
 * The default YYLTYPE structure is extended so that locations can hold
 * context information
 */
typedef struct YYLTYPE
{

  int first_line;
  int first_column;
  int last_line;
  int last_column;
  int buffer_pos;		/* position in the buffer being parsed */

} YYLTYPE;
#define YYLTYPE_IS_DECLARED 1

typedef struct
{
  PT_NODE *c1;
  PT_NODE *c2;
} container_2;

typedef struct
{
  PT_NODE *c1;
  PT_NODE *c2;
  PT_NODE *c3;
} container_3;

typedef struct
{
  PT_NODE *c1;
  PT_NODE *c2;
  PT_NODE *c3;
  PT_NODE *c4;
} container_4;

typedef struct
{
  PT_NODE *c1;
  PT_NODE *c2;
  PT_NODE *c3;
  PT_NODE *c4;
  PT_NODE *c5;
  PT_NODE *c6;
  PT_NODE *c7;
  PT_NODE *c8;
  PT_NODE *c9;
  PT_NODE *c10;
} container_10;

void csql_yyerror_explicit (int line, int column);
void csql_yyerror (const char *s);

extern int g_msg[1024];
extern int msg_ptr;
extern int yybuffer_pos;
/*%CODE_END%*/
#line 88 "../../src/parser/csql_grammar.y"

#define YYMAXDEPTH	1000000

/* #define PARSER_DEBUG */

#include "config.h"

#include <stdio.h>
#include <stdlib.h>
#include <string.h>
#include <ctype.h>
#include <math.h>
#include <errno.h>

#include "chartype.h"
#include "parser.h"
#include "parser_message.h"
#include "dbdef.h"
#include "language_support.h"
#include "unicode_support.h"
#include "environment_variable.h"
#include "transaction_cl.h"
#include "csql_grammar_scan.h"
#include "system_parameter.h"
#define JP_MAXNAME 256
#if defined(WINDOWS)
#define snprintf _sprintf_p
#endif /* WINDOWS */
#include "memory_alloc.h"
#include "db_elo.h"

/* Bit mask to be used to check constraints of a column.
 * COLUMN_CONSTRAINT_SHARED_DEFAULT_AI is special-purpose mask
 * to identify duplication of SHARED, DEFAULT and AUTO_INCREMENT.
 */
#define COLUMN_CONSTRAINT_UNIQUE		(0x01)
#define COLUMN_CONSTRAINT_PRIMARY_KEY		(0x02)
#define COLUMN_CONSTRAINT_NULL			(0x04)
#define COLUMN_CONSTRAINT_OTHERS		(0x08)
#define COLUMN_CONSTRAINT_SHARED		(0x10)
#define COLUMN_CONSTRAINT_DEFAULT		(0x20)
#define COLUMN_CONSTRAINT_AUTO_INCREMENT	(0x40)
#define COLUMN_CONSTRAINT_SHARED_DEFAULT_AI	(0x70)
#define COLUMN_CONSTRAINT_COMMENT       (0x80)

#ifdef PARSER_DEBUG
#define DBG_PRINT printf("rule matched at line: %d\n", __LINE__);
#define PRINT_(a) printf(a)
#define PRINT_1(a, b) printf(a, b)
#define PRINT_2(a, b, c) printf(a, b, c)
#else
#define DBG_PRINT
#define PRINT_(a)
#define PRINT_1(a, b)
#define PRINT_2(a, b, c)
#endif

#define STACK_SIZE	128

typedef struct function_map FUNCTION_MAP;
struct function_map
{
  const char *keyword;
  PT_OP_TYPE op;
};


static FUNCTION_MAP functions[] = {
  {"abs", PT_ABS},
  {"acos", PT_ACOS},
  {"addtime", PT_ADDTIME},
  {"asin", PT_ASIN},
  {"atan", PT_ATAN},
  {"atan2", PT_ATAN2},
  {"bin", PT_BIN},
  {"bit_count", PT_BIT_COUNT},
  {"bit_to_blob", PT_BIT_TO_BLOB},
  {"blob_from_file", PT_BLOB_FROM_FILE},
  {"blob_length", PT_BLOB_LENGTH},
  {"blob_to_bit", PT_BLOB_TO_BIT},
  {"ceil", PT_CEIL},
  {"ceiling", PT_CEIL},
  {"char_length", PT_CHAR_LENGTH},
  {"char_to_blob", PT_CHAR_TO_BLOB},
  {"char_to_clob", PT_CHAR_TO_CLOB},
  {"character_length", PT_CHAR_LENGTH},
  {"clob_from_file", PT_CLOB_FROM_FILE},
  {"clob_length", PT_CLOB_LENGTH},
  {"concat", PT_CONCAT},
  {"concat_ws", PT_CONCAT_WS},
  {"cos", PT_COS},
  {"cot", PT_COT},
  {"cume_dist", PT_CUME_DIST},
  {"curtime", PT_CURRENT_TIME},
  {"curdate", PT_CURRENT_DATE},
  {"utc_time", PT_UTC_TIME},
  {"utc_date", PT_UTC_DATE},
  {"datediff", PT_DATEDIFF},
  {"timediff", PT_TIMEDIFF},
  {"date_format", PT_DATE_FORMAT},
  {"dayofmonth", PT_DAYOFMONTH},
  {"dayofyear", PT_DAYOFYEAR},
  {"decode", PT_DECODE},
  {"decr", PT_DECR},
  {"degrees", PT_DEGREES},
  {"drand", PT_DRAND},
  {"drandom", PT_DRANDOM},
  {"exec_stats", PT_EXEC_STATS},
  {"exp", PT_EXP},
  {"field", PT_FIELD},
  {"floor", PT_FLOOR},
  {"from_days", PT_FROMDAYS},
  {"greatest", PT_GREATEST},
  {"groupby_num", PT_GROUPBY_NUM},
  {"incr", PT_INCR},
  {"index_cardinality", PT_INDEX_CARDINALITY},
  {"inst_num", PT_INST_NUM},
  {"instr", PT_INSTR},
  {"instrb", PT_INSTR},
  {"last_day", PT_LAST_DAY},
  {"length", PT_CHAR_LENGTH},
  {"lengthb", PT_CHAR_LENGTH},
  {"least", PT_LEAST},
  {"like_match_lower_bound", PT_LIKE_LOWER_BOUND},
  {"like_match_upper_bound", PT_LIKE_UPPER_BOUND},
  {"list_dbs", PT_LIST_DBS},
  {"locate", PT_LOCATE},
  {"ln", PT_LN},
  {"log2", PT_LOG2},
  {"log10", PT_LOG10},
  {"log", PT_LOG},
  {"lpad", PT_LPAD},
  {"ltrim", PT_LTRIM},
  {"makedate", PT_MAKEDATE},
  {"maketime", PT_MAKETIME},
  {"mid", PT_MID},
  {"months_between", PT_MONTHS_BETWEEN},
  {"new_time", PT_NEW_TIME},
  {"format", PT_FORMAT},
  {"now", PT_CURRENT_DATETIME},
  {"nvl", PT_NVL},
  {"nvl2", PT_NVL2},
  {"orderby_num", PT_ORDERBY_NUM},
  {"percent_rank", PT_PERCENT_RANK},
  {"power", PT_POWER},
  {"pow", PT_POWER},
  {"pi", PT_PI},
  {"radians", PT_RADIANS},
  {"rand", PT_RAND},
  {"random", PT_RANDOM},
  {"repeat", PT_REPEAT},
  {"space", PT_SPACE},
  {"reverse", PT_REVERSE},
  {"disk_size", PT_DISK_SIZE},
  {"round", PT_ROUND},
  {"row_count", PT_ROW_COUNT},
  {"last_insert_id", PT_LAST_INSERT_ID},
  {"rpad", PT_RPAD},
  {"rtrim", PT_RTRIM},
  {"sec_to_time", PT_SECTOTIME},
  {"serial_current_value", PT_CURRENT_VALUE},
  {"serial_next_value", PT_NEXT_VALUE},
  {"sign", PT_SIGN},
  {"sin", PT_SIN},
  {"sqrt", PT_SQRT},
  {"strcmp", PT_STRCMP},
  {"substr", PT_SUBSTRING},
  {"substring_index", PT_SUBSTRING_INDEX},
  {"find_in_set", PT_FINDINSET},
  {"md5", PT_MD5},
/*
 * temporarily block aes_encrypt and aes_decrypt functions until binary string charset is available.
 *
 *  {"aes_encrypt", PT_AES_ENCRYPT},
 *  {"aes_decrypt", PT_AES_DECRYPT},
 */
  {"sha1", PT_SHA_ONE},
  {"sha2", PT_SHA_TWO},
  {"substrb", PT_SUBSTRING},
  {"tan", PT_TAN},
  {"time_format", PT_TIME_FORMAT},
  {"to_char", PT_TO_CHAR},
  {"to_date", PT_TO_DATE},
  {"to_datetime", PT_TO_DATETIME},
  {"to_days", PT_TODAYS},
  {"time_to_sec", PT_TIMETOSEC},
  {"to_number", PT_TO_NUMBER},
  {"to_time", PT_TO_TIME},
  {"to_timestamp", PT_TO_TIMESTAMP},
  {"trunc", PT_TRUNC},
  {"tz_offset", PT_TZ_OFFSET},
  {"unix_timestamp", PT_UNIX_TIMESTAMP},
  {"typeof", PT_TYPEOF},
  {"from_unixtime", PT_FROM_UNIXTIME},
  {"from_tz", PT_FROM_TZ},
  {"weekday", PT_WEEKDAY},
  {"dayofweek", PT_DAYOFWEEK},
  {"version", PT_VERSION},
  {"quarter", PT_QUARTERF},
  {"week", PT_WEEKF},
  {"hex", PT_HEX},
  {"ascii", PT_ASCII},
  {"conv", PT_CONV},
  {"inet_aton", PT_INET_ATON},
  {"inet_ntoa", PT_INET_NTOA},
  {"coercibility", PT_COERCIBILITY},
  {"width_bucket", PT_WIDTH_BUCKET},
  {"trace_stats", PT_TRACE_STATS},
  {"str_to_date", PT_STR_TO_DATE},
  {"to_base64", PT_TO_BASE64},
  {"from_base64", PT_FROM_BASE64},
  {"sys_guid", PT_SYS_GUID},
  {"sleep", PT_SLEEP},
  {"to_datetime_tz", PT_TO_DATETIME_TZ},
  {"to_timestamp_tz", PT_TO_TIMESTAMP_TZ},
  {"utc_timestamp", PT_UTC_TIMESTAMP},
  {"crc32", PT_CRC32},
  {"schema_def", PT_SCHEMA_DEF}
};


static int parser_groupby_exception = 0;




/* xxxnum_check: 0 not allowed, no compatibility check
		 1 allowed, compatibility check (search_condition)
		 2 allowed, no compatibility check (select_list) */
static int parser_instnum_check = 0;
static int parser_groupbynum_check = 0;
static int parser_orderbynum_check = 0;
static int parser_within_join_condition = 0;

/* xxx_check: 0 not allowed
              1 allowed */
static int parser_sysconnectbypath_check = 0;
static int parser_prior_check = 0;
static int parser_connectbyroot_check = 0;
static int parser_serial_check = 1;
static int parser_pseudocolumn_check = 1;
static int parser_subquery_check = 1;
static int parser_hostvar_check = 1;

/* check Oracle style outer-join operator: '(+)' */
static bool parser_found_Oracle_outer = false;

/* check sys_date, sys_time, sys_timestamp, sys_datetime local_transaction_id */
static bool parser_si_datetime = false;
static bool parser_si_tran_id = false;

/* check the condition that the statment is not able to be prepared */
static bool parser_cannot_prepare = false;

/* check the condition that the result of a query is not able to be cached */
static bool parser_cannot_cache = false;

/* check if INCR is used legally */
static int parser_select_level = -1;

/* handle inner increment exprs in select list */
static PT_NODE *parser_hidden_incr_list = NULL;

/* for opt_over_analytic_partition_by */
static bool is_analytic_function = false;

#define PT_EMPTY INT_MAX

#if defined(WINDOWS)
#define inline
#endif


#define TO_NUMBER(a)			((UINTPTR)(a))
#define FROM_NUMBER(a)			((PT_NODE*)(UINTPTR)(a))


#define SET_CONTAINER_2(a, i, j)		a.c1 = i, a.c2 = j
#define SET_CONTAINER_3(a, i, j, k)		a.c1 = i, a.c2 = j, a.c3 = k
#define SET_CONTAINER_4(a, i, j, k, l)		a.c1 = i, a.c2 = j, a.c3 = k, a.c4 = l

#define CONTAINER_AT_0(a)			(a).c1
#define CONTAINER_AT_1(a)			(a).c2
#define CONTAINER_AT_2(a)			(a).c3
#define CONTAINER_AT_3(a)			(a).c4
#define CONTAINER_AT_4(a)			(a).c5
#define CONTAINER_AT_5(a)			(a).c6
#define CONTAINER_AT_6(a)			(a).c7
#define CONTAINER_AT_7(a)			(a).c8
#define CONTAINER_AT_8(a)			(a).c9
#define CONTAINER_AT_9(a)			(a).c10

#define YEN_SIGN_TEXT           "(\0xa1\0xef)"
#define DOLLAR_SIGN_TEXT        "$"
#define WON_SIGN_TEXT           "\\"
#define TURKISH_LIRA_TEXT       "TL"
#define BRITISH_POUND_TEXT      "GBP"
#define CAMBODIAN_RIEL_TEXT     "KHR"
#define CHINESE_RENMINBI_TEXT   "CNY"
#define INDIAN_RUPEE_TEXT       "INR"
#define RUSSIAN_RUBLE_TEXT      "RUB"
#define AUSTRALIAN_DOLLAR_TEXT  "AUD"
#define CANADIAN_DOLLAR_TEXT    "CAD"
#define BRASILIAN_REAL_TEXT     "BRL"
#define ROMANIAN_LEU_TEXT       "RON"
#define EURO_TEXT               "EUR"
#define SWISS_FRANC_TEXT        "CHF"
#define DANISH_KRONE_TEXT       "DKK"
#define NORWEGIAN_KRONE_TEXT    "NOK"
#define BULGARIAN_LEV_TEXT      "BGN"
#define VIETNAMESE_DONG_TEXT    "VND"
#define CZECH_KORUNA_TEXT       "CZK"
#define POLISH_ZLOTY_TEXT       "PLN"
#define SWEDISH_KRONA_TEXT      "SEK"
#define CROATIAN_KUNA_TEXT      "HRK"
#define SERBIAN_DINAR_TEXT      "RSD"

#define PARSER_SAVE_ERR_CONTEXT(node, context) \
  if ((node) && (node)->buffer_pos == -1) \
    { \
     (node)->buffer_pos = context; \
    }

typedef enum
{
  SERIAL_START,
  SERIAL_INC,
  SERIAL_MAX,
  SERIAL_MIN,
  SERIAL_CYCLE,
  SERIAL_CACHE,
} SERIAL_DEFINE;

FUNCTION_MAP *keyword_offset (const char *name);

static PT_NODE *parser_make_expr_with_func (PARSER_CONTEXT * parser, FUNC_TYPE func_code, PT_NODE * args_list);
static PT_NODE *parser_make_link (PT_NODE * list, PT_NODE * node);
static PT_NODE *parser_make_link_or (PT_NODE * list, PT_NODE * node);



static void parser_save_and_set_cannot_cache (bool value);
static void parser_restore_cannot_cache (void);

static void parser_save_and_set_si_datetime (int value);
static void parser_restore_si_datetime (void);

static void parser_save_and_set_si_tran_id (int value);
static void parser_restore_si_tran_id (void);

static void parser_save_and_set_cannot_prepare (bool value);
static void parser_restore_cannot_prepare (void);

static void parser_save_and_set_wjc (int value);
static void parser_restore_wjc (void);

static void parser_save_and_set_ic (int value);
static void parser_restore_ic (void);

static void parser_save_and_set_gc (int value);
static void parser_restore_gc (void);

static void parser_save_and_set_oc (int value);
static void parser_restore_oc (void);

static void parser_save_and_set_sysc (int value);
static void parser_restore_sysc (void);

static void parser_save_and_set_prc (int value);
static void parser_restore_prc (void);

static void parser_save_and_set_cbrc (int value);
static void parser_restore_cbrc (void);

static void parser_save_and_set_serc (int value);
static void parser_restore_serc (void);

static void parser_save_and_set_pseudoc (int value);
static void parser_restore_pseudoc (void);

static void parser_save_and_set_sqc (int value);
static void parser_restore_sqc (void);

static void parser_save_and_set_hvar (int value);
static void parser_restore_hvar (void);

static void parser_save_found_Oracle_outer (void);
static void parser_restore_found_Oracle_outer (void);

static void parser_save_alter_node (PT_NODE * node);
static PT_NODE *parser_get_alter_node (void);

static void parser_save_attr_def_one (PT_NODE * node);
static PT_NODE *parser_get_attr_def_one (void);

static void parser_push_orderby_node (PT_NODE * node);
static PT_NODE *parser_top_orderby_node (void);
static PT_NODE *parser_pop_orderby_node (void);

static void parser_push_select_stmt_node (PT_NODE * node);
static PT_NODE *parser_top_select_stmt_node (void);
static PT_NODE *parser_pop_select_stmt_node (void);
static bool parser_is_select_stmt_node_empty (void);

static void parser_push_hint_node (PT_NODE * node);
static PT_NODE *parser_top_hint_node (void);
static PT_NODE *parser_pop_hint_node (void);
static bool parser_is_hint_node_empty (void);

static void parser_push_join_type (int v);
static int parser_top_join_type (void);
static int parser_pop_join_type (void);

static void parser_save_is_reverse (bool v);
static bool parser_get_is_reverse (void);

static void parser_initialize_parser_context (void);
static PT_NODE *parser_make_date_lang (int arg_cnt, PT_NODE * arg3);
static PT_NODE *parser_make_number_lang (const int argc);
static void parser_remove_dummy_select (PT_NODE ** node);
static int parser_count_list (PT_NODE * list);
static int parser_count_prefix_columns (PT_NODE * list, int *arg_count);

static void resolve_alias_in_expr_node (PT_NODE * node, PT_NODE * list);
static void resolve_alias_in_name_node (PT_NODE ** node, PT_NODE * list);
static char *pt_check_identifier (PARSER_CONTEXT * parser, PT_NODE * p, const char *str, const int str_size);
static PT_NODE *pt_create_char_string_literal (PARSER_CONTEXT * parser,
					       const PT_TYPE_ENUM char_type,
					       const char *str, const INTL_CODESET codeset);
static PT_NODE *pt_create_date_value (PARSER_CONTEXT * parser, const PT_TYPE_ENUM type, const char *str);
static void pt_value_set_charset_coll (PARSER_CONTEXT * parser,
				       PT_NODE * node, const int codeset_id, const int collation_id, bool force);
static void pt_value_set_collation_info (PARSER_CONTEXT * parser, PT_NODE * node, PT_NODE * coll_node);
static void pt_value_set_monetary (PARSER_CONTEXT * parser, PT_NODE * node,
				   const char *str, const char *txt, DB_CURRENCY type);
static PT_MISC_TYPE parser_attr_type;

static bool allow_attribute_ordering;

int parse_one_statement (int state);
static PT_NODE *pt_set_collation_modifier (PARSER_CONTEXT * parser, PT_NODE * node, PT_NODE * coll_node);


#define push_msg(a) _push_msg(a, __LINE__)

void _push_msg (int code, int line);
void pop_msg (void);

char *g_query_string;
int g_query_string_len;
int g_original_buffer_len;


/*
 * The behavior of location propagation when a rule is matched must
 * take into account the context information. The left-side symbol in a rule
 * will have the same context information as the last symbol from its 
 * right side
 */
#define YYLLOC_DEFAULT(Current, Rhs, N)				        \
    do									\
      if (N)								\
	{								\
	  (Current).first_line   = YYRHSLOC (Rhs, 1).first_line;	\
	  (Current).first_column = YYRHSLOC (Rhs, 1).first_column;	\
	  (Current).last_line    = YYRHSLOC (Rhs, N).last_line;		\
	  (Current).last_column  = YYRHSLOC (Rhs, N).last_column;	\
	  (Current).buffer_pos   = YYRHSLOC (Rhs, N).buffer_pos;	\
	}								\
      else								\
	{								\
	  (Current).first_line   = (Current).last_line   =		\
	    YYRHSLOC (Rhs, 0).last_line;				\
	  (Current).first_column = (Current).last_column =		\
	    YYRHSLOC (Rhs, 0).last_column;				\
	  (Current).buffer_pos   = YYRHSLOC (Rhs, 0).buffer_pos;	\
	}								\
    while (0)

/* 
 * YY_LOCATION_PRINT -- Print the location on the stream.
 * This macro was not mandated originally: define only if we know
 * we won't break user code: when these are the locations we know.  
 */

#define YY_LOCATION_PRINT(File, Loc)			\
    fprintf (File, "%d.%d-%d.%d",			\
	     (Loc).first_line, (Loc).first_column,	\
	     (Loc).last_line,  (Loc).last_column)



#if ! defined YYSTYPE && ! defined YYSTYPE_IS_DECLARED
typedef union YYSTYPE
<<<<<<< HEAD
#line 597 "../../src/parser/csql_grammar.y"
=======
#line 598 "../../src/parser/csql_grammar.y"
>>>>>>> 059aba13
{
  int number;
  bool boolean;
  PT_NODE *node;
  char *cptr;
  container_2 c2;
  container_3 c3;
  container_4 c4;
  container_10 c10;
}
<<<<<<< HEAD
/* Line 2616 of glr.c.  */
#line 1177 "../../src/parser/csql_grammar.h"
=======
/* Line 2604 of glr.c.  */
#line 1179 "../../src/parser/csql_grammar.h"
>>>>>>> 059aba13
YYSTYPE;
# define YYSTYPE_IS_DECLARED 1
# define YYSTYPE_IS_TRIVIAL 1
#endif

#if ! defined YYLTYPE && ! defined YYLTYPE_IS_DECLARED
typedef struct YYLTYPE
{

  int first_line;
  int first_column;
  int last_line;
  int last_column;

} YYLTYPE;
# define YYLTYPE_IS_DECLARED 1
# define YYLTYPE_IS_TRIVIAL 1
#endif


extern YYSTYPE csql_yylval;

extern YYLTYPE csql_yylloc;<|MERGE_RESOLUTION|>--- conflicted
+++ resolved
@@ -538,61 +538,6 @@
   RETAIN = 754,
   REUSE_OID = 755,
   REVERSE = 756,
-<<<<<<< HEAD
-  ROW_NUMBER = 757,
-  SECTIONS = 758,
-  SEPARATOR = 759,
-  SERIAL = 760,
-  SHOW = 761,
-  SLEEP = 762,
-  SLOTS = 763,
-  SLOTTED = 764,
-  STABILITY = 765,
-  START_ = 766,
-  STATEMENT = 767,
-  STATUS = 768,
-  STDDEV = 769,
-  STDDEV_POP = 770,
-  STDDEV_SAMP = 771,
-  STR_TO_DATE = 772,
-  SUBDATE = 773,
-  SYSTEM = 774,
-  TABLES = 775,
-  TEXT = 776,
-  THAN = 777,
-  THREADS = 778,
-  TIMEOUT = 779,
-  TRACE = 780,
-  TRAN = 781,
-  TRIGGERS = 782,
-  UCASE = 783,
-  UNCOMMITTED = 784,
-  VAR_POP = 785,
-  VAR_SAMP = 786,
-  VARIANCE = 787,
-  VOLUME = 788,
-  WEEK = 789,
-  WITHIN = 790,
-  WORKSPACE = 791,
-  TIMEZONES = 792,
-  IdName = 793,
-  BracketDelimitedIdName = 794,
-  BacktickDelimitedIdName = 795,
-  DelimitedIdName = 796,
-  UNSIGNED_INTEGER = 797,
-  UNSIGNED_REAL = 798,
-  CHAR_STRING = 799,
-  NCHAR_STRING = 800,
-  BIT_STRING = 801,
-  HEX_STRING = 802,
-  CPP_STYLE_HINT = 803,
-  C_STYLE_HINT = 804,
-  SQL_STYLE_HINT = 805,
-  BINARY_STRING = 806,
-  EUCKR_STRING = 807,
-  ISO_STRING = 808,
-  UTF8_STRING = 809
-=======
   DISK_SIZE = 757,
   ROW_NUMBER = 758,
   SECTIONS = 759,
@@ -647,7 +592,6 @@
   EUCKR_STRING = 808,
   ISO_STRING = 809,
   UTF8_STRING = 810
->>>>>>> 059aba13
 };
 #endif
 
@@ -1210,11 +1154,7 @@
 
 #if ! defined YYSTYPE && ! defined YYSTYPE_IS_DECLARED
 typedef union YYSTYPE
-<<<<<<< HEAD
-#line 597 "../../src/parser/csql_grammar.y"
-=======
 #line 598 "../../src/parser/csql_grammar.y"
->>>>>>> 059aba13
 {
   int number;
   bool boolean;
@@ -1225,13 +1165,8 @@
   container_4 c4;
   container_10 c10;
 }
-<<<<<<< HEAD
-/* Line 2616 of glr.c.  */
-#line 1177 "../../src/parser/csql_grammar.h"
-=======
 /* Line 2604 of glr.c.  */
 #line 1179 "../../src/parser/csql_grammar.h"
->>>>>>> 059aba13
 YYSTYPE;
 # define YYSTYPE_IS_DECLARED 1
 # define YYSTYPE_IS_TRIVIAL 1
