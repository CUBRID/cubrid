--- conflicted
+++ resolved
@@ -3406,12 +3406,7 @@
       info.in.attr_list = spec->info.spec.as_attr_list;
       info.in.query_list = derived_table;
 
-<<<<<<< HEAD
-      sub = derived_table->info.query.q.select.from;
-      if (sub && sub->info.spec.derived_table_type == PT_DERIVED_DBLINK_TABLE)
-=======
       if (PT_IS_QUERY (derived_table) && (spec->info.spec.derived_table_type == PT_IS_SUBQUERY))
->>>>>>> 9fff1a10
 	{
 	  push_cnt = mq_copypush_sargable_terms_helper (parser, statement, spec, derived_table, &info);
 	}
