--- conflicted
+++ resolved
@@ -2128,11 +2128,7 @@
 	{
 	  result_list = parser_append_node (result, result_list);
 	}
-<<<<<<< HEAD
-      else if (er_has_error () || pt_has_error (parser))
-=======
       else if (er_errid_if_has_error () != NO_ERROR || pt_has_error (parser))
->>>>>>> 182a58cc
 	{
 	  return NULL;
 	}
@@ -2483,11 +2479,7 @@
 			}
 		    }
 
-<<<<<<< HEAD
-		  if (er_has_error () || pt_has_error (parser))
-=======
 		  if (er_errid_if_has_error () != NO_ERROR || pt_has_error (parser))
->>>>>>> 182a58cc
 		    {
 		      return NULL;
 		    }
