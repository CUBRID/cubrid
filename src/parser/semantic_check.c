--- conflicted
+++ resolved
@@ -41,15 +41,11 @@
 #include "xasl_generation.h"
 #include "view_transform.h"
 #include "show_meta.h"
-<<<<<<< HEAD
+#include "partition.h"
 #if defined (__cplusplus)
 #include "rapidjson/schema.h"
 #include "rapidjson/stringbuffer.h"
-#include "rapidjson/writer.h"
 #endif
-=======
-#include "partition.h"
->>>>>>> b6a30789
 
 /* this must be the last header file included!!! */
 #include "dbval.h"
