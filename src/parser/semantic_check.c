/*
 * Copyright (C) 2008 Search Solution Corporation. All rights reserved by Search Solution.
 *
 *   This program is free software; you can redistribute it and/or modify
 *   it under the terms of the GNU General Public License as published by
 *   the Free Software Foundation; either version 2 of the License, or
 *   (at your option) any later version.
 *
 *  This program is distributed in the hope that it will be useful,
 *  but WITHOUT ANY WARRANTY; without even the implied warranty of
 *  MERCHANTABILITY or FITNESS FOR A PARTICULAR PURPOSE. See the
 *  GNU General Public License for more details.
 *
 *  You should have received a copy of the GNU General Public License
 *  along with this program; if not, write to the Free Software
 *  Foundation, Inc., 51 Franklin Street, Fifth Floor, Boston, MA 02110-1301 USA
 *
 */

/*
 * semantic_check.c - semantic checking functions
 */

#ident "$Id$"

#include "config.h"


#include <assert.h>
#include "error_manager.h"
#include "parser.h"
#include "parser_message.h"
#include "semantic_check.h"
#include "memory_alloc.h"
#include "jsp_cl.h"
#include "execute_schema.h"
#include "set_object.h"
#include "schema_manager.h"
#include "release_string.h"
#include "dbi.h"
#include "xasl_generation.h"
#include "view_transform.h"
#include "show_meta.h"

/* this must be the last header file included!!! */
#include "dbval.h"

#define PT_CHAIN_LENGTH 10

typedef enum
{ PT_CAST_VALID, PT_CAST_INVALID, PT_CAST_UNSUPPORTED } PT_CAST_VAL;

typedef enum
{ PT_UNION_COMP = 1, PT_UNION_INCOMP = 0,
  PT_UNION_INCOMP_CANNOT_FIX = -1, PT_UNION_ERROR = -2
} PT_UNION_COMPATIBLE;

typedef struct seman_compatible_info
{
  int idx;
  PT_TYPE_ENUM type_enum;
  int prec;
  int scale;
  PT_COLL_INFER coll_infer;
  const PT_NODE *ref_att;	/* column node having current compat info */
} SEMAN_COMPATIBLE_INFO;

typedef enum
{
  RANGE_MIN = 0,
  RANGE_MAX = 1
} RANGE_MIN_MAX_ENUM;

typedef struct PT_VALUE_LINKS
{
  PT_NODE *vallink;
  struct PT_VALUE_LINKS *next;
} PT_VALUE_LINKS;

typedef struct db_value_plist
{
  struct db_value_plist *next;
  DB_VALUE *val;
} DB_VALUE_PLIST;

typedef struct
{
  PT_NODE *chain[PT_CHAIN_LENGTH];
  PT_NODE **chain_ptr;
  int chain_size;
  int chain_length;
  UINTPTR spec_id;
} PT_CHAIN_INFO;

static PT_NODE *pt_derive_attribute (PARSER_CONTEXT * parser, PT_NODE * c);
static PT_NODE *pt_get_attributes (PARSER_CONTEXT * parser, const DB_OBJECT * c);
static PT_MISC_TYPE pt_get_class_type (PARSER_CONTEXT * parser, const DB_OBJECT * cls);
static int pt_number_of_attributes (PARSER_CONTEXT * parser, PT_NODE * stmt, PT_NODE ** attrs);
static int pt_is_real_class_of_vclass (PARSER_CONTEXT * parser, const PT_NODE * s_class, const PT_NODE * d_class);
static int pt_objects_assignable (PARSER_CONTEXT * parser, const PT_NODE * d_class_dt, const PT_NODE * s_class);
static int pt_class_compatible (PARSER_CONTEXT * parser, const PT_NODE * class1, const PT_NODE * class2,
				bool view_definition_context);
static bool pt_vclass_compatible (PARSER_CONTEXT * parser, const PT_NODE * att, const PT_NODE * qcol);
static int pt_type_assignable (PARSER_CONTEXT * parser, const PT_NODE * d_type, const PT_NODE * s_type);
static int pt_collection_compatible (PARSER_CONTEXT * parser, const PT_NODE * col1, const PT_NODE * col2,
				     bool view_definition_context);
static PT_UNION_COMPATIBLE pt_union_compatible (PARSER_CONTEXT * parser, PT_NODE * item1, PT_NODE * item2,
						bool view_definition_context, bool * is_object_type);
static bool pt_is_compatible_without_cast (PARSER_CONTEXT * parser, SEMAN_COMPATIBLE_INFO * dest_sci, PT_NODE * src,
					   bool * is_cast_allowed);
static PT_NODE *pt_to_compatible_cast (PARSER_CONTEXT * parser, PT_NODE * node, SEMAN_COMPATIBLE_INFO * cinfo,
				       int num_cinfo);
static void pt_get_compatible_info_from_node (const PT_NODE * att, SEMAN_COMPATIBLE_INFO * cinfo);
static PT_NODE *pt_get_common_type_for_union (PARSER_CONTEXT * parser, PT_NODE * att1, PT_NODE * att2,
					      SEMAN_COMPATIBLE_INFO * cinfo, int idx, bool * need_cast);
static PT_NODE *pt_append_statements_on_add_attribute (PARSER_CONTEXT * parser, PT_NODE * statement_list,
						       PT_NODE * stmt_node, const char *class_name,
						       const char *attr_name, PT_NODE * attr);
static PT_NODE *pt_append_statements_on_change_default (PARSER_CONTEXT * parser, PT_NODE * statement_list,
							PT_NODE * stmt_node, const char *class_name,
							const char *attr_name, PT_NODE * value);
static PT_NODE *pt_append_statements_on_drop_attributes (PARSER_CONTEXT * parser, PT_NODE * statement_list,
							 const char *class_name_list);
static PT_NODE *pt_values_query_to_compatible_cast (PARSER_CONTEXT * parser, PT_NODE * node,
						    SEMAN_COMPATIBLE_INFO * cinfo, int num_cinfo);
static PT_NODE *pt_make_cast_with_compatible_info (PARSER_CONTEXT * parser, PT_NODE * att, PT_NODE * next_att,
						   SEMAN_COMPATIBLE_INFO * cinfo, bool * new_cast_added);
static SEMAN_COMPATIBLE_INFO *pt_get_values_query_compatible_info (PARSER_CONTEXT * parser, PT_NODE * node,
								   bool * need_cast);
static SEMAN_COMPATIBLE_INFO *pt_get_compatible_info (PARSER_CONTEXT * parser, PT_NODE * node, PT_NODE * select_list1,
						      PT_NODE * select_list2, bool * need_cast);
static bool pt_combine_compatible_info (PARSER_CONTEXT * parser, SEMAN_COMPATIBLE_INFO * cinfo1,
					SEMAN_COMPATIBLE_INFO * cinfo2, PT_NODE * att1, PT_NODE * att2, int index);
static bool pt_update_compatible_info (PARSER_CONTEXT * parser, SEMAN_COMPATIBLE_INFO * cinfo, PT_TYPE_ENUM common_type,
				       SEMAN_COMPATIBLE_INFO * att1_info, SEMAN_COMPATIBLE_INFO * att2_info);

#if defined (ENABLE_UNUSED_FUNCTION)	/* to disable TEXT */
static PT_NODE *pt_make_parameter (PARSER_CONTEXT * parser, const char *name, int is_out_parameter);
static PT_NODE *pt_append_statements_on_insert (PARSER_CONTEXT * parser, PT_NODE * stmt_node, const char *class_name,
						const char *attr_name, PT_NODE * value, PT_NODE * parameter);
static PT_NODE *pt_append_statements_on_update (PARSER_CONTEXT * parser, PT_NODE * stmt_node, const char *class_name,
						const char *attr_name, const char *alias_name, PT_NODE * value,
						PT_NODE ** where_ptr);
static PT_NODE *pt_append_statements_on_delete (PARSER_CONTEXT * parser, PT_NODE * stmt_node, const char *class_name,
						const char *attr_name, const char *alias_name, PT_NODE ** where_ptr);
static void pt_resolve_insert_external (PARSER_CONTEXT * parser, PT_NODE * insert);
static void pt_resolve_update_external (PARSER_CONTEXT * parser, PT_NODE * update);
static void pt_resolve_delete_external (PARSER_CONTEXT * parser, PT_NODE * delete);
static PT_NODE *pt_make_default_value (PARSER_CONTEXT * parser, const char *class_name, const char *attr_name);
#endif /* ENABLE_UNUSED_FUNCTION */
static void pt_resolve_default_external (PARSER_CONTEXT * parser, PT_NODE * alter);
static PT_NODE *pt_check_data_default (PARSER_CONTEXT * parser, PT_NODE * data_default_list);
static PT_NODE *pt_find_query (PARSER_CONTEXT * parser, PT_NODE * tree, void *arg, int *continue_walk);
static PT_NODE *pt_find_default_expression (PARSER_CONTEXT * parser, PT_NODE * tree, void *arg, int *continue_walk);
static PT_NODE *pt_find_aggregate_function (PARSER_CONTEXT * parser, PT_NODE * tree, void *arg, int *continue_walk);
static PT_NODE *pt_find_aggregate_analytic_pre (PARSER_CONTEXT * parser, PT_NODE * tree, void *arg, int *continue_walk);
static PT_NODE *pt_find_aggregate_analytic_post (PARSER_CONTEXT * parser, PT_NODE * tree, void *arg,
						 int *continue_walk);
static PT_NODE *pt_find_aggregate_analytic_in_where (PARSER_CONTEXT * parser, PT_NODE * node);
static void pt_check_attribute_domain (PARSER_CONTEXT * parser, PT_NODE * attr_defs, PT_MISC_TYPE class_type,
				       const char *self, const bool reuse_oid, PT_NODE * stmt);
static void pt_check_mutable_attributes (PARSER_CONTEXT * parser, DB_OBJECT * cls, PT_NODE * attr_defs);
static void pt_check_alter (PARSER_CONTEXT * parser, PT_NODE * alter);
static const char *attribute_name (PARSER_CONTEXT * parser, PT_NODE * att);
static int is_shared_attribute (PARSER_CONTEXT * parser, PT_NODE * att);
static int pt_find_partition_column_count_func (PT_NODE * func, PT_NODE ** name_node);
static int pt_find_partition_column_count (PT_NODE * expr, PT_NODE ** name_node);
static int pt_value_links_add (PARSER_CONTEXT * parser, PT_NODE * val, PT_NODE * parts, PT_VALUE_LINKS * ptl);

static int pt_check_partition_value_coercible (PT_TYPE_ENUM to, PT_TYPE_ENUM from);
static int pt_check_partition_values (PARSER_CONTEXT * parser, PT_TYPE_ENUM desired_type, PT_NODE * data_type,
				      PT_VALUE_LINKS * ptl, PT_NODE * parts);
static void pt_check_partitions (PARSER_CONTEXT * parser, PT_NODE * stmt, MOP dbobj);
static int partition_range_min_max (DB_VALUE ** dest, DB_VALUE * inval, int min_max);
static int db_value_list_add (DB_VALUE_PLIST ** ptail, DB_VALUE * val);
static int db_value_list_find (const DB_VALUE_PLIST * phead, const DB_VALUE * val);
static int db_value_list_finddel (DB_VALUE_PLIST ** phead, DB_VALUE * val);
static void pt_check_alter_partition (PARSER_CONTEXT * parser, PT_NODE * stmt, MOP dbobj);
static bool pt_attr_refers_to_self (PARSER_CONTEXT * parser, PT_NODE * attr, const char *self);
static bool pt_is_compatible_type (const PT_TYPE_ENUM arg1_type, const PT_TYPE_ENUM arg2_type);
static PT_UNION_COMPATIBLE pt_check_vclass_attr_qspec_compatible (PARSER_CONTEXT * parser, PT_NODE * attr,
								  PT_NODE * col);
static PT_NODE *pt_check_vclass_query_spec (PARSER_CONTEXT * parser, PT_NODE * qry, PT_NODE * attrs, const char *self,
					    const bool do_semantic_check);
static PT_NODE *pt_type_cast_vclass_query_spec (PARSER_CONTEXT * parser, PT_NODE * qry, PT_NODE * attrs);
static PT_NODE *pt_check_default_vclass_query_spec (PARSER_CONTEXT * parser, PT_NODE * qry, PT_NODE * attrs);
static void pt_check_create_view (PARSER_CONTEXT * parser, PT_NODE * stmt);
static void pt_check_create_entity (PARSER_CONTEXT * parser, PT_NODE * node);
static void pt_check_create_user (PARSER_CONTEXT * parser, PT_NODE * node);
static void pt_check_create_index (PARSER_CONTEXT * parser, PT_NODE * node);
static void pt_check_drop (PARSER_CONTEXT * parser, PT_NODE * node);
static void pt_check_grant_revoke (PARSER_CONTEXT * parser, PT_NODE * node);
static void pt_check_method (PARSER_CONTEXT * parser, PT_NODE * node);
static void pt_check_truncate (PARSER_CONTEXT * parser, PT_NODE * node);
static void pt_check_kill (PARSER_CONTEXT * parser, PT_NODE * node);
static PT_NODE *pt_check_single_valued_node (PARSER_CONTEXT * parser, PT_NODE * node, void *arg, int *continue_walk);
static PT_NODE *pt_check_single_valued_node_post (PARSER_CONTEXT * parser, PT_NODE * node, void *arg,
						  int *continue_walk);
static void pt_check_into_clause (PARSER_CONTEXT * parser, PT_NODE * qry);
static PT_NODE *pt_semantic_check_local (PARSER_CONTEXT * parser, PT_NODE * node, void *arg, int *continue_walk);
static PT_NODE *pt_gen_isnull_preds (PARSER_CONTEXT * parser, PT_NODE * pred, PT_CHAIN_INFO * chain);
static PT_NODE *pt_path_chain (PARSER_CONTEXT * parser, PT_NODE * node, void *arg, int *continue_walk);
static PT_NODE *pt_expand_isnull_preds_helper (PARSER_CONTEXT * parser, PT_NODE * node, void *arg, int *continue_walk);
static PT_NODE *pt_expand_isnull_preds (PARSER_CONTEXT * parser, PT_NODE * node, void *arg, int *continue_walk);
static PT_NODE *pt_check_and_replace_hostvar (PARSER_CONTEXT * parser, PT_NODE * node, void *arg, int *continue_walk);
static PT_NODE *pt_check_with_info (PARSER_CONTEXT * parser, PT_NODE * node, SEMANTIC_CHK_INFO * info);
static DB_OBJECT *pt_find_class (PARSER_CONTEXT * parser, PT_NODE * p, bool for_update);
static void pt_check_unique_attr (PARSER_CONTEXT * parser, const char *entity_name, PT_NODE * att,
				  PT_NODE_TYPE att_type);
static void pt_check_function_index_expr (PARSER_CONTEXT * parser, PT_NODE * node);
static PT_NODE *pt_check_function_index_expr_pre (PARSER_CONTEXT * parser, PT_NODE * node, void *arg,
						  int *continue_walk);
static void pt_check_assignments (PARSER_CONTEXT * parser, PT_NODE * stmt);
static PT_NODE *pt_replace_names_in_update_values (PARSER_CONTEXT * parser, PT_NODE * update);
static PT_NODE *pt_replace_referenced_attributes (PARSER_CONTEXT * parser, PT_NODE * node, void *arg,
						  int *continue_walk);
static PT_NODE *pt_coerce_insert_values (PARSER_CONTEXT * parser, PT_NODE * stmt);
static void pt_check_xaction_list (PARSER_CONTEXT * parser, PT_NODE * node);
static PT_NODE *pt_count_iso_nodes (PARSER_CONTEXT * parser, PT_NODE * node, void *arg, int *continue_walk);
static PT_NODE *pt_count_time_nodes (PARSER_CONTEXT * parser, PT_NODE * node, void *arg, int *continue_walk);
static PT_NODE *pt_check_isolation_lvl (PARSER_CONTEXT * parser, PT_NODE * node, void *arg, int *continue_walk);
static PT_NODE *pt_check_constraint (PARSER_CONTEXT * parser, const PT_NODE * create, const PT_NODE * constraint);
static PT_NODE *pt_check_constraints (PARSER_CONTEXT * parser, const PT_NODE * create);
static int pt_check_auto_increment_table_option (PARSER_CONTEXT * parser, PT_NODE * create);
static DB_OBJECT *pt_check_user_exists (PARSER_CONTEXT * parser, PT_NODE * cls_ref);
static int pt_collection_assignable (PARSER_CONTEXT * parser, const PT_NODE * d_col, const PT_NODE * s_col);
static int pt_assignment_class_compatible (PARSER_CONTEXT * parser, PT_NODE * lhs, PT_NODE * rhs);
static PT_NODE *pt_assignment_compatible (PARSER_CONTEXT * parser, PT_NODE * lhs, PT_NODE * rhs);
static int pt_check_defaultf (PARSER_CONTEXT * parser, PT_NODE * node);
static PT_NODE *pt_check_vclass_union_spec (PARSER_CONTEXT * parser, PT_NODE * qry, PT_NODE * attrds);
static int pt_check_group_concat_order_by (PARSER_CONTEXT * parser, PT_NODE * func);
static bool pt_has_parameters (PARSER_CONTEXT * parser, PT_NODE * stmt);
static PT_NODE *pt_is_parameter_node (PARSER_CONTEXT * parser, PT_NODE * node, void *arg, int *continue_walk);
static PT_NODE *pt_resolve_sort_spec_expr (PARSER_CONTEXT * parser, PT_NODE * sort_spec, PT_NODE * select_list);
static bool pt_compare_sort_spec_expr (PARSER_CONTEXT * parser, PT_NODE * expr1, PT_NODE * expr2);
static PT_NODE *pt_find_matching_sort_spec (PARSER_CONTEXT * parser, PT_NODE * spec, PT_NODE * spec_list,
					    PT_NODE * select_list);
static PT_NODE *pt_remove_unusable_sort_specs (PARSER_CONTEXT * parser, PT_NODE * list);
static PT_NODE *pt_check_analytic_function (PARSER_CONTEXT * parser, PT_NODE * node, void *arg, int *continue_walk);
static PT_NODE *pt_check_filter_index_expr_pre (PARSER_CONTEXT * parser, PT_NODE * node, void *arg, int *continue_walk);
static PT_NODE *pt_check_filter_index_expr_post (PARSER_CONTEXT * parser, PT_NODE * node, void *arg,
						 int *continue_walk);
static void pt_check_filter_index_expr (PARSER_CONTEXT * parser, PT_NODE * atts, PT_NODE * node, MOP db_obj);
static PT_NODE *pt_check_sub_insert (PARSER_CONTEXT * parser, PT_NODE * node, void *void_arg, int *continue_walk);
static PT_NODE *pt_get_assignments (PT_NODE * node);
static int pt_check_cume_dist_percent_rank_order_by (PARSER_CONTEXT * parser, PT_NODE * func);
static PT_UNION_COMPATIBLE pt_get_select_list_coll_compat (PARSER_CONTEXT * parser, PT_NODE * query,
							   SEMAN_COMPATIBLE_INFO * cinfo, int num_cinfo);
static PT_UNION_COMPATIBLE pt_apply_union_select_list_collation (PARSER_CONTEXT * parser, PT_NODE * query,
								 SEMAN_COMPATIBLE_INFO * cinfo, int num_cinfo);
static PT_NODE *pt_mark_union_leaf_nodes (PARSER_CONTEXT * parser, PT_NODE * node, void *arg, int *continue_walk);

static void pt_check_vacuum (PARSER_CONTEXT * parser, PT_NODE * node);

static PT_NODE *pt_check_where (PARSER_CONTEXT * parser, PT_NODE * node);

static int pt_check_range_partition_strict_increasing (PARSER_CONTEXT * parser, PT_NODE * stmt, PT_NODE * part,
						       PT_NODE * part_next, PT_NODE * column_dt);
static int pt_coerce_partition_value_with_data_type (PARSER_CONTEXT * parser, PT_NODE * value, PT_NODE * data_type);

/* pt_combine_compatible_info () - combine two cinfo into cinfo1
 *   return: true if compatible, else false
 *   cinfo1(in);
 *   cinfo2(in):
 *   att1(in):
 *   att2(in):
 *   index(in): for update the idx of cinfo1
 */
static bool
pt_combine_compatible_info (PARSER_CONTEXT * parser, SEMAN_COMPATIBLE_INFO * cinfo1, SEMAN_COMPATIBLE_INFO * cinfo2,
			    PT_NODE * att1, PT_NODE * att2, int index)
{
  PT_TYPE_ENUM common_type;
  bool is_compatible = false;

  assert (parser != NULL && cinfo1 != NULL && cinfo2 != NULL);
  assert (att1 != NULL && att2 != NULL);

  /* init cinfo before combine */
  if (cinfo1->idx == -1 && cinfo2->idx == -1)
    {
      return true;
    }

  if (cinfo1->idx == -1)
    {
      cinfo1->idx = index;
      pt_get_compatible_info_from_node (att1, cinfo1);
    }

  if (cinfo2->idx == -1)
    {
      cinfo2->idx = index;
      pt_get_compatible_info_from_node (att2, cinfo2);
    }

  common_type = pt_common_type (cinfo1->type_enum, cinfo2->type_enum);
  is_compatible = pt_update_compatible_info (parser, cinfo1, common_type, cinfo1, cinfo2);

  return is_compatible;
}

/* pt_update_compatible_info () - update cinfo after get common type for cast
 *   return: true if compatible, else false
 *   cinfo(in);
 *   common_type(in):
 *   int p1, s1, p2, s2: prec1,scale1,prec2 and scale2
 */
static bool
pt_update_compatible_info (PARSER_CONTEXT * parser, SEMAN_COMPATIBLE_INFO * cinfo, PT_TYPE_ENUM common_type,
			   SEMAN_COMPATIBLE_INFO * att1_info, SEMAN_COMPATIBLE_INFO * att2_info)
{
  bool is_compatible = false;

  assert (parser != NULL && cinfo != NULL);
  assert (att1_info != NULL && att2_info != NULL);

  switch (common_type)
    {
    case PT_TYPE_CHAR:
    case PT_TYPE_VARCHAR:
    case PT_TYPE_NCHAR:
    case PT_TYPE_VARNCHAR:
    case PT_TYPE_BIT:
    case PT_TYPE_VARBIT:
      is_compatible = true;

      if (common_type == PT_TYPE_CHAR || common_type == PT_TYPE_VARCHAR)
	{
	  cinfo->type_enum = PT_TYPE_VARCHAR;
	}
      else if (common_type == PT_TYPE_NCHAR || common_type == PT_TYPE_VARNCHAR)
	{
	  cinfo->type_enum = PT_TYPE_VARNCHAR;
	}
      else
	{
	  cinfo->type_enum = PT_TYPE_VARBIT;
	}

      if (att1_info->prec == DB_DEFAULT_PRECISION || att2_info->prec == DB_DEFAULT_PRECISION)
	{
	  cinfo->prec = DB_DEFAULT_PRECISION;
	}
      else
	{
	  cinfo->prec = MAX (att1_info->prec, att2_info->prec);
	  if (cinfo->prec == 0)
	    {
	      cinfo->prec = DB_DEFAULT_PRECISION;
	    }
	}
      break;

    case PT_TYPE_NUMERIC:
      is_compatible = true;

      cinfo->type_enum = common_type;

      cinfo->scale = MAX (att1_info->scale, att2_info->scale);
      cinfo->prec = MAX ((att1_info->prec - att1_info->scale), (att2_info->prec - att2_info->scale)) + cinfo->scale;

      if (cinfo->prec > DB_MAX_NUMERIC_PRECISION)
	{			/* overflow */
	  cinfo->scale -= (cinfo->prec - DB_MAX_NUMERIC_PRECISION);
	  if (cinfo->scale < 0)
	    {
	      cinfo->scale = 0;
	    }
	  cinfo->prec = DB_MAX_NUMERIC_PRECISION;
	}
      break;

    case PT_TYPE_SET:
    case PT_TYPE_MULTISET:
    case PT_TYPE_SEQUENCE:
      /* NEVER try to fix set types */
      is_compatible = true;
      break;
    case PT_TYPE_NONE:
      is_compatible = false;
      break;

    default:
      is_compatible = true;
      cinfo->type_enum = common_type;
      break;
    }

  return is_compatible;
}

/* pt_values_query_to_compatible_cast () - cast select list with cinfo
 *   return:
 *   parser(in):
 *   node(in):
 *   cinfo(in):
 */
static PT_NODE *
pt_values_query_to_compatible_cast (PARSER_CONTEXT * parser, PT_NODE * node, SEMAN_COMPATIBLE_INFO * cinfo,
				    int num_cinfo)
{
  PT_NODE *node_list, *result = node;
  bool need_cast = false;
  int i;
  PT_NODE *attrs, *att;
  PT_NODE *prev_att, *next_att, *new_att = NULL, *new_dt = NULL;
  bool new_cast_added;
  bool need_to_cast;
  PT_NODE_LIST_INFO *cur_node_list_info;
  bool is_select_data_type_set = false;

  assert (parser != NULL && node != NULL && cinfo != NULL);
  assert (node->node_type == PT_SELECT && PT_IS_VALUE_QUERY (node));

  node_list = node->info.query.q.select.list;
  assert (node_list);

  for (; node_list; node_list = node_list->next)
    {
      cur_node_list_info = &node_list->info.node_list;
      attrs = cur_node_list_info->list;

      prev_att = NULL;
      for (att = attrs, i = 0; i < num_cinfo && att != NULL; ++i, att = next_att)
	{
	  bool is_cast_allowed = true;

	  new_cast_added = false;
	  next_att = att->next;
	  need_to_cast = false;
	  if (cinfo[i].idx == i)
	    {
	      if (!pt_is_compatible_without_cast (parser, &(cinfo[i]), att, &is_cast_allowed))
		{
		  need_to_cast = true;
		  if ((PT_IS_STRING_TYPE (att->type_enum) || att->type_enum == PT_TYPE_NUMERIC)
		      && att->data_type == NULL)
		    {
		      result = NULL;
		      goto end;
		    }
		}
	    }

	  if (need_to_cast)
	    {
	      if (!is_cast_allowed)
		{
		  result = NULL;
		  goto end;
		}

	      new_att = pt_make_cast_with_compatible_info (parser, att, next_att, cinfo + i, &new_cast_added);
	      if (new_att == NULL)
		{
		  goto out_of_mem;
		}

	      if (new_cast_added)
		{
		  att = new_att;
		}

	      if (prev_att == NULL)
		{
		  cur_node_list_info->list = att;
		  if (is_select_data_type_set == false)
		    {
		      node->type_enum = att->type_enum;
		      if (node->data_type)
			{
			  parser_free_tree (parser, node->data_type);
			}
		      node->data_type = parser_copy_tree_list (parser, att->data_type);
		      is_select_data_type_set = true;
		    }
		}
	      else
		{
		  prev_att->next = att;
		}
	    }
	  prev_att = att;
	}
    }

end:
  return result;

out_of_mem:
  PT_ERRORm (parser, node, MSGCAT_SET_PARSER_SEMANTIC, MSGCAT_SEMANTIC_OUT_OF_MEMORY);
  return NULL;
}

/*
 * pt_get_compatible_info () -
 *   return:  return a pointer of SEMAN_COMPATIBLE_INFO array or null on error
 *   parser(in): parser context
 *   node(in): values query node or union
 *   select_list1(in):
 *   select_list2(in):
 *   need_cast(in/out):
 *   current_row(in):  for value query error info
 *   note: the return pointer must be freed by free_and_init
 */
static SEMAN_COMPATIBLE_INFO *
pt_get_compatible_info (PARSER_CONTEXT * parser, PT_NODE * node, PT_NODE * select_list1, PT_NODE * select_list2,
			bool * need_cast)
{
  PT_NODE *att1, *att2, *p, *q;
  PT_UNION_COMPATIBLE compatible;
  SEMAN_COMPATIBLE_INFO *cinfo = NULL, *result = NULL;
  bool is_object_type;
  int i, k;
  int cnt1, cnt2;
  bool need_cast_tmp = false;

  assert (parser != NULL && node != NULL && select_list1 != NULL && select_list2 != NULL && need_cast != NULL);

  *need_cast = false;

  p = select_list1;
  q = select_list2;

  if (p->node_type == PT_NODE_LIST)
    {
      assert (q->node_type == PT_NODE_LIST);

      select_list1 = p->info.node_list.list;
      select_list2 = q->info.node_list.list;
    }

  cnt1 = pt_length_of_select_list (select_list1, EXCLUDE_HIDDEN_COLUMNS);
  cnt2 = pt_length_of_select_list (select_list2, EXCLUDE_HIDDEN_COLUMNS);

  if (cnt1 != cnt2)
    {
      if (select_list1->node_type == PT_NODE_LIST)
	{
	  PT_ERRORmf4 (parser, node, MSGCAT_SET_PARSER_SEMANTIC, MSGCAT_SEMANTIC_ARITY_OF_VALUES_CLAUSE_MISMATCH, cnt1,
		       pt_short_print (parser, p), cnt2, pt_short_print (parser, q));
	}
      else
	{
	  PT_ERRORmf2 (parser, select_list1, MSGCAT_SET_PARSER_SEMANTIC, MSGCAT_SEMANTIC_ARITY_MISMATCH, cnt1, cnt2);
	}
      goto end;
    }

  /* compare the columns */
  for (i = 0, att1 = select_list1, att2 = select_list2; i < cnt1; ++i, att1 = att1->next, att2 = att2->next)
    {
      compatible = pt_union_compatible (parser, att1, att2, false, &is_object_type);
      if (compatible == PT_UNION_INCOMP)
	{
	  /* alloc compatible info array */
	  if (cinfo == NULL)
	    {
	      cinfo = (SEMAN_COMPATIBLE_INFO *) malloc (cnt1 * sizeof (SEMAN_COMPATIBLE_INFO));
	      if (cinfo == NULL)
		{
		  goto out_of_mem;
		}

	      for (k = 0; k < cnt1; ++k)
		{
		  cinfo[k].idx = -1;
		  cinfo[k].type_enum = PT_TYPE_NONE;
		  cinfo[k].prec = DB_DEFAULT_PRECISION;
		  cinfo[k].scale = DB_DEFAULT_SCALE;
		  cinfo[k].coll_infer.coll_id = LANG_SYS_COLLATION;
		  cinfo[k].coll_infer.codeset = LANG_SYS_CODESET;
		  cinfo[k].coll_infer.coerc_level = PT_COLLATION_NOT_COERC;
		  cinfo[k].coll_infer.can_force_cs = false;
		  cinfo[k].ref_att = NULL;
		}
	    }

	  if (pt_get_common_type_for_union (parser, att1, att2, &cinfo[i], i, &need_cast_tmp) == NULL)
	    {
	      goto end;
	    }
	  *need_cast |= need_cast_tmp;
	}
      else if (compatible == PT_UNION_INCOMP_CANNOT_FIX || compatible == PT_UNION_ERROR)
	{
	  if (!is_object_type)
	    {
	      PT_ERRORmf2 (parser, att1, MSGCAT_SET_PARSER_SEMANTIC, MSGCAT_SEMANTIC_UNION_INCOMPATIBLE,
			   pt_short_print (parser, att1), pt_short_print (parser, att2));
	      goto end;
	    }
	}
    }

  result = cinfo;

end:
  if (result != cinfo && cinfo != NULL)
    {
      free_and_init (cinfo);
    }
  return result;

out_of_mem:
  PT_ERRORm (parser, node, MSGCAT_SET_PARSER_SEMANTIC, MSGCAT_SEMANTIC_OUT_OF_MEMORY);
  return NULL;
}

/*
 * pt_make_cast_with_compatible_info () -
 *   return:  return a pointer to PT_EXPR node (cast)
 *   parser(in): parser context
 *   att(in): current attribute
 *   next_att(in): next attribute
 *   cinfo(in): compatible info
 *   new_cast_added(out): true if a new PT_EXPR node for cast if allocated, else false
 */
static PT_NODE *
pt_make_cast_with_compatible_info (PARSER_CONTEXT * parser, PT_NODE * att, PT_NODE * next_att,
				   SEMAN_COMPATIBLE_INFO * cinfo, bool * new_cast_added)
{
  PT_EXPR_INFO *temp_expr;
  PT_DATA_TYPE_INFO *temp_data_type;
  PT_NODE *new_att = NULL, *new_dt = NULL;

  assert (parser != NULL && att != NULL && cinfo != NULL && new_cast_added != NULL);

  *new_cast_added = false;
  if (att->node_type == PT_EXPR && att->info.expr.op == PT_CAST && att->etc != NULL)
    {
      /* system added cast operator */
      temp_expr = &att->info.expr;
      temp_expr->cast_type->type_enum = cinfo->type_enum;

      temp_data_type = &temp_expr->cast_type->info.data_type;
      temp_data_type->precision = cinfo->prec;
      temp_data_type->dec_precision = cinfo->scale;
      if (PT_HAS_COLLATION (cinfo->type_enum))
	{
	  temp_data_type->collation_id = cinfo->coll_infer.coll_id;
	  temp_data_type->units = (int) cinfo->coll_infer.codeset;
	}

      att->type_enum = att->info.expr.cast_type->type_enum;
      att->data_type->type_enum = cinfo->type_enum;
      temp_data_type = &att->data_type->info.data_type;
      temp_data_type->precision = cinfo->prec;
      temp_data_type->dec_precision = cinfo->scale;
      if (PT_HAS_COLLATION (cinfo->type_enum))
	{
	  temp_data_type->collation_id = cinfo->coll_infer.coll_id;
	  temp_data_type->units = (int) cinfo->coll_infer.codeset;
	}

      new_att = att;
    }
  else
    {
      /* create new cast node */
      att->next = NULL;

      new_att = parser_new_node (parser, PT_EXPR);
      new_dt = parser_new_node (parser, PT_DATA_TYPE);
      if (new_att == NULL || new_dt == NULL)
	{
	  if (new_att)
	    {
	      parser_free_tree (parser, new_att);
	      new_att = NULL;
	    }
	  if (new_dt)
	    {
	      parser_free_tree (parser, new_dt);
	      new_dt = NULL;
	    }

	  goto out_of_mem;
	}

      /* move alias */
      new_att->line_number = att->line_number;
      new_att->column_number = att->column_number;
      if (att->alias_print == NULL && att->node_type == PT_NAME)
	{
	  new_att->alias_print = att->info.name.original;
	}
      else
	{
	  new_att->alias_print = att->alias_print;
	}
      att->alias_print = NULL;

      new_dt->type_enum = cinfo->type_enum;
      temp_data_type = &new_dt->info.data_type;
      temp_data_type->precision = cinfo->prec;
      temp_data_type->dec_precision = cinfo->scale;
      if (PT_HAS_COLLATION (cinfo->type_enum))
	{
	  temp_data_type->collation_id = cinfo->coll_infer.coll_id;
	  temp_data_type->units = (int) cinfo->coll_infer.codeset;
	}

      new_att->type_enum = new_dt->type_enum;
      temp_expr = &new_att->info.expr;
      temp_expr->op = PT_CAST;
      temp_expr->cast_type = new_dt;
      temp_expr->arg1 = att;
      new_att->next = next_att;
      new_att->etc = cinfo;	/* to make this as system added */
      new_att->is_value_query = att->is_value_query;

      new_att->data_type = parser_copy_tree_list (parser, new_dt);
      PT_EXPR_INFO_SET_FLAG (new_att, PT_EXPR_INFO_CAST_SHOULD_FOLD);

      *new_cast_added = true;
    }

  return new_att;

out_of_mem:
  /* the error msg will be set in the caller */
  return NULL;
}

/*
 * pt_get_values_query_compatible_info () -
 *   return:  return a pointer of SEMAN_COMPATIBLE_INFO array or null on error
 *   parser(in): parser context
 *   node(in): values query node
 *   need_cast(in/out):
 *
 *   note: the return pointer must be freed by free_and_init
 */
static SEMAN_COMPATIBLE_INFO *
pt_get_values_query_compatible_info (PARSER_CONTEXT * parser, PT_NODE * node, bool * need_cast)
{
  PT_NODE *attrs1, *attrs2, *att1, *att2, *node_list, *next_node_list;
  SEMAN_COMPATIBLE_INFO *cinfo = NULL, *cinfo_cur = NULL, *result = NULL;
  int i, count;
  bool is_compatible, need_cast_cond = false;

  assert (parser);

  *need_cast = false;

  if (node == NULL || node->node_type != PT_SELECT || !PT_IS_VALUE_QUERY (node))
    {
      return NULL;
    }

  node_list = node->info.query.q.select.list;
  if (node_list == NULL)
    {
      return NULL;
    }
  attrs1 = node_list->info.node_list.list;

  next_node_list = node_list->next;
  /* only one row */
  if (next_node_list == NULL)
    {
      return NULL;
    }
  attrs2 = next_node_list->info.node_list.list;

  count = pt_length_of_select_list (attrs1, EXCLUDE_HIDDEN_COLUMNS);

  /* get compatible_info for cast */
  while (next_node_list != NULL)
    {
      cinfo_cur = pt_get_compatible_info (parser, node, node_list, next_node_list, &need_cast_cond);
      if (cinfo_cur == NULL && need_cast_cond)
	{
	  goto end;
	}

      if (cinfo == NULL)
	{
	  cinfo = cinfo_cur;
	  *need_cast = need_cast_cond;
	  cinfo_cur = NULL;	/* do not free */
	}
      else
	{
	  /* compare cinfo[i].type_enum and cinfo_cur[i].type_enum and save the compatible type_enum in cinfo[i] */
	  if (need_cast_cond)
	    {
	      is_compatible = true;
	      for (i = 0, att1 = attrs1, att2 = attrs2; i < count; ++i, att1 = att1->next, att2 = att2->next)
		{
		  if (cinfo_cur[i].idx == -1)
		    {
		      continue;
		    }

		  if (cinfo[i].idx == -1)
		    {
		      cinfo[i] = cinfo_cur[i];
		      *need_cast = true;
		      continue;
		    }

		  /* if equal, skip the following steps */
		  if (cinfo[i].type_enum == cinfo_cur[i].type_enum && cinfo[i].prec == cinfo_cur[i].prec
		      && cinfo[i].scale == cinfo_cur[i].scale
		      && cinfo[i].coll_infer.coll_id == cinfo_cur[i].coll_infer.coll_id)
		    {
		      assert (cinfo[i].idx == cinfo_cur[i].idx);
		      continue;
		    }

		  /* combine the two cinfos */
		  is_compatible = pt_combine_compatible_info (parser, cinfo + i, cinfo_cur + i, att1, att2, i);
		  if (!is_compatible)
		    {
		      break;
		    }

		  *need_cast = true;
		}

	      if (!is_compatible)
		{
		  PT_ERRORmf2 (parser, att1, MSGCAT_SET_PARSER_SEMANTIC, MSGCAT_SEMANTIC_UNION_INCOMPATIBLE,
			       pt_short_print (parser, att1), pt_short_print (parser, att2));
		  goto end;
		}
	    }
	}

      attrs1 = attrs2;
      node_list = next_node_list;
      next_node_list = next_node_list->next;
      if (next_node_list != NULL)
	{
	  attrs2 = next_node_list->info.node_list.list;
	}

      /* free cinfo_cur */
      free_and_init (cinfo_cur);
    }

  /* assign cinfo to return value */
  result = cinfo;

end:
  if (cinfo_cur != NULL)
    {
      free_and_init (cinfo_cur);
    }
  if (result != cinfo && cinfo != NULL)
    {
      free_and_init (cinfo);
    }
  return result;
}

/*
 * pt_check_compatible_node_for_orderby ()
 */
bool
pt_check_compatible_node_for_orderby (PARSER_CONTEXT * parser, PT_NODE * order, PT_NODE * column)
{
  PT_NODE *arg1, *cast_type;
  PT_TYPE_ENUM type1, type2;

  if (order == NULL || column == NULL || order->node_type != PT_EXPR || order->info.expr.op != PT_CAST)
    {
      return false;
    }

  arg1 = order->info.expr.arg1;
  if (arg1->node_type != column->node_type)
    {
      return false;
    }

  if (arg1->node_type != PT_NAME && arg1->node_type != PT_DOT_)
    {
      return false;
    }

  if (pt_check_path_eq (parser, arg1, column) != 0)
    {
      return false;
    }

  cast_type = order->info.expr.cast_type;
  assert (cast_type != NULL);

  type1 = arg1->type_enum;
  type2 = cast_type->type_enum;

  if (PT_IS_NUMERIC_TYPE (type1) && PT_IS_NUMERIC_TYPE (type2))
    {
      return true;
    }

  /* Only string type : Do not consider 'CAST (enum_col as VARCHAR)' equal to 'enum_col' */
  if (PT_IS_STRING_TYPE (type1) && PT_IS_STRING_TYPE (type2))
    {
      int c1, c2;

      c1 = arg1->data_type->info.data_type.collation_id;
      c2 = cast_type->info.data_type.collation_id;
      return c1 == c2;
    }

  if (PT_IS_DATE_TIME_TYPE (type1) && PT_IS_DATE_TIME_TYPE (type2))
    {
      if ((type1 == PT_TYPE_TIME && type2 != PT_TYPE_TIME) || (type1 != PT_TYPE_TIME && type2 == PT_TYPE_TIME)
	  || (type1 == PT_TYPE_TIMELTZ && type2 != PT_TYPE_TIMELTZ) || (type1 != PT_TYPE_TIMELTZ
									&& type2 == PT_TYPE_TIMELTZ)
	  || (type1 == PT_TYPE_TIMETZ && type2 != PT_TYPE_TIMETZ) || (type1 != PT_TYPE_TIMETZ
								      && type2 == PT_TYPE_TIMETZ))
	{
	  return false;
	}
      return true;
    }

  return false;
}

/*
 * pt_check_cast_op () - Checks to see if the cast operator is well-formed
 *   return: none
 *   parser(in):
 *   node(in): the node to check
 */
bool
pt_check_cast_op (PARSER_CONTEXT * parser, PT_NODE * node)
{
  PT_NODE *arg1;
  PT_TYPE_ENUM cast_type = PT_TYPE_NONE, arg_type;
  PT_CAST_VAL cast_is_valid = PT_CAST_VALID;

  if (node == NULL || node->node_type != PT_EXPR || node->info.expr.op != PT_CAST)
    {
      /* this should not happen, but don't crash and burn if it does */
      assert (false);
      return false;
    }

  /* check special CAST : COLLATE modifier */
  if (PT_EXPR_INFO_IS_FLAGED (node, PT_EXPR_INFO_CAST_COLL_MODIFIER))
    {
      LANG_COLLATION *lc;
      PT_NODE *arg_dt = NULL;

      if (node->info.expr.arg1 != NULL && node->info.expr.arg1->type_enum != PT_TYPE_NONE
	  && !PT_HAS_COLLATION (node->info.expr.arg1->type_enum))
	{
	  PT_ERRORm (parser, node, MSGCAT_SET_PARSER_SEMANTIC, MSGCAT_SEMANTIC_COLLATE_NOT_ALLOWED);
	  return false;
	}
      /* arg1 may have been set NULL due to previous semantic errors */
      arg_dt = (node->info.expr.arg1 != NULL) ? node->info.expr.arg1->data_type : NULL;

      lc = lang_get_collation (PT_GET_COLLATION_MODIFIER (node));
      if (arg_dt != NULL && lc->codeset != arg_dt->info.data_type.units)
	{
	  /* cannot change codeset with COLLATE */
	  PT_ERRORmf2 (parser, node, MSGCAT_SET_PARSER_SEMANTIC, MSGCAT_SEMANTIC_CS_MATCH_COLLATE,
		       lang_get_codeset_name (arg_dt->info.data_type.units), lang_get_codeset_name (lc->codeset));
	  return false;
	}
    }

  /* get cast type */
  if (node->info.expr.cast_type != NULL)
    {
      cast_type = node->info.expr.cast_type->type_enum;
    }
  else
    {
      if (!pt_has_error (parser) && !PT_EXPR_INFO_IS_FLAGED (node, PT_EXPR_INFO_CAST_COLL_MODIFIER))
	{
	  PT_INTERNAL_ERROR (parser, "null cast type");
	}
      return false;
    }

  /* get argument */
  arg1 = node->info.expr.arg1;
  if (arg1 == NULL)
    {
      /* a parse error might have occurred lower in the parse tree of arg1; don't register another error unless no
       * error has been set */

      if (!pt_has_error (parser))
	{
	  PT_ERRORmf2 (parser, node, MSGCAT_SET_PARSER_SEMANTIC, MSGCAT_SEMANTIC_CANT_COERCE_TO, "(null)",
		       pt_show_type_enum (cast_type));
	}
      return false;
    }

  /* CAST (arg_type AS cast_type) */
  if (arg1->node_type == PT_EXPR && arg1->info.expr.op == PT_CAST)
    {
      /* arg1 is a cast, so arg1.type_enum is not yet set; pull type from expression's cast type */
      arg_type = arg1->info.expr.cast_type->type_enum;
    }
  else
    {
      /* arg1 is not a cast */
      arg_type = arg1->type_enum;
    }

  switch (arg_type)
    {
    case PT_TYPE_INTEGER:
    case PT_TYPE_BIGINT:
    case PT_TYPE_FLOAT:
    case PT_TYPE_DOUBLE:
    case PT_TYPE_SMALLINT:
    case PT_TYPE_MONETARY:
    case PT_TYPE_NUMERIC:
      switch (cast_type)
	{
	case PT_TYPE_BIT:
	case PT_TYPE_VARBIT:
	case PT_TYPE_DATE:
	  /* allow numeric to TIME and TIMESTAMP conversions */
	case PT_TYPE_DATETIME:
	case PT_TYPE_DATETIMETZ:
	case PT_TYPE_DATETIMELTZ:
	case PT_TYPE_SET:
	case PT_TYPE_MULTISET:
	case PT_TYPE_SEQUENCE:
	case PT_TYPE_BLOB:
	case PT_TYPE_CLOB:
	case PT_TYPE_OBJECT:
	  cast_is_valid = PT_CAST_INVALID;
	  break;
	default:
	  break;
	}
      break;
    case PT_TYPE_DATE:
      switch (cast_type)
	{
	case PT_TYPE_INTEGER:
	case PT_TYPE_BIGINT:
	case PT_TYPE_FLOAT:
	case PT_TYPE_DOUBLE:
	case PT_TYPE_SMALLINT:
	case PT_TYPE_MONETARY:
	case PT_TYPE_NUMERIC:
	case PT_TYPE_BIT:
	case PT_TYPE_VARBIT:
	case PT_TYPE_TIME:
	case PT_TYPE_TIMELTZ:
	case PT_TYPE_TIMETZ:
	case PT_TYPE_SET:
	case PT_TYPE_MULTISET:
	case PT_TYPE_SEQUENCE:
	case PT_TYPE_BLOB:
	case PT_TYPE_CLOB:
	case PT_TYPE_OBJECT:
	  cast_is_valid = PT_CAST_INVALID;
	  break;
	default:
	  break;
	}
      break;
    case PT_TYPE_TIME:
    case PT_TYPE_TIMELTZ:
    case PT_TYPE_TIMETZ:
      switch (cast_type)
	{
	case PT_TYPE_INTEGER:
	case PT_TYPE_BIGINT:
	case PT_TYPE_FLOAT:
	case PT_TYPE_DOUBLE:
	case PT_TYPE_SMALLINT:
	case PT_TYPE_MONETARY:
	case PT_TYPE_NUMERIC:
	case PT_TYPE_BIT:
	case PT_TYPE_VARBIT:
	case PT_TYPE_DATE:
	case PT_TYPE_SET:
	case PT_TYPE_MULTISET:
	case PT_TYPE_SEQUENCE:
	case PT_TYPE_BLOB:
	case PT_TYPE_CLOB:
	case PT_TYPE_OBJECT:
	  cast_is_valid = PT_CAST_INVALID;
	  break;
	case PT_TYPE_TIMESTAMP:
	case PT_TYPE_TIMESTAMPLTZ:
	case PT_TYPE_TIMESTAMPTZ:
	case PT_TYPE_DATETIME:
	case PT_TYPE_DATETIMELTZ:
	case PT_TYPE_DATETIMETZ:
	  cast_is_valid = PT_CAST_UNSUPPORTED;
	  break;
	default:
	  break;
	}
      break;
    case PT_TYPE_TIMESTAMP:
    case PT_TYPE_TIMESTAMPTZ:
    case PT_TYPE_TIMESTAMPLTZ:
      switch (cast_type)
	{
	case PT_TYPE_INTEGER:
	case PT_TYPE_BIGINT:
	case PT_TYPE_FLOAT:
	case PT_TYPE_DOUBLE:
	case PT_TYPE_SMALLINT:
	case PT_TYPE_MONETARY:
	case PT_TYPE_NUMERIC:
	case PT_TYPE_BIT:
	case PT_TYPE_VARBIT:
	case PT_TYPE_SET:
	case PT_TYPE_MULTISET:
	case PT_TYPE_SEQUENCE:
	case PT_TYPE_BLOB:
	case PT_TYPE_CLOB:
	case PT_TYPE_OBJECT:
	  cast_is_valid = PT_CAST_INVALID;
	  break;
	default:
	  break;
	}
      break;
    case PT_TYPE_DATETIME:
    case PT_TYPE_DATETIMETZ:
    case PT_TYPE_DATETIMELTZ:
      switch (cast_type)
	{
	case PT_TYPE_INTEGER:
	case PT_TYPE_FLOAT:
	case PT_TYPE_DOUBLE:
	case PT_TYPE_SMALLINT:
	case PT_TYPE_MONETARY:
	case PT_TYPE_NUMERIC:
	case PT_TYPE_BIT:
	case PT_TYPE_VARBIT:
	case PT_TYPE_SET:
	case PT_TYPE_MULTISET:
	case PT_TYPE_SEQUENCE:
	case PT_TYPE_BLOB:
	case PT_TYPE_CLOB:
	case PT_TYPE_OBJECT:
	  cast_is_valid = PT_CAST_INVALID;
	  break;
	default:
	  break;
	}
      break;
    case PT_TYPE_CHAR:
    case PT_TYPE_VARCHAR:
    case PT_TYPE_NCHAR:
    case PT_TYPE_VARNCHAR:
      if ((PT_IS_NATIONAL_CHAR_STRING_TYPE (arg_type) && PT_IS_SIMPLE_CHAR_STRING_TYPE (cast_type))
	  || (PT_IS_SIMPLE_CHAR_STRING_TYPE (arg_type) && PT_IS_NATIONAL_CHAR_STRING_TYPE (cast_type)))
	{
	  cast_is_valid = PT_CAST_INVALID;
	  break;
	}

      switch (cast_type)
	{
	case PT_TYPE_SET:
	case PT_TYPE_MULTISET:
	case PT_TYPE_SEQUENCE:
	  cast_is_valid = PT_CAST_UNSUPPORTED;
	  break;
	case PT_TYPE_OBJECT:
	  cast_is_valid = PT_CAST_INVALID;
	  break;
	default:
	  break;
	}
      break;
    case PT_TYPE_BIT:
    case PT_TYPE_VARBIT:
      switch (cast_type)
	{
	case PT_TYPE_INTEGER:
	case PT_TYPE_BIGINT:
	case PT_TYPE_FLOAT:
	case PT_TYPE_DOUBLE:
	case PT_TYPE_SMALLINT:
	case PT_TYPE_MONETARY:
	case PT_TYPE_NUMERIC:
	case PT_TYPE_DATE:
	case PT_TYPE_TIME:
	case PT_TYPE_TIMELTZ:
	case PT_TYPE_TIMETZ:
	case PT_TYPE_TIMESTAMP:
	case PT_TYPE_TIMESTAMPTZ:
	case PT_TYPE_TIMESTAMPLTZ:
	case PT_TYPE_DATETIME:
	case PT_TYPE_DATETIMELTZ:
	case PT_TYPE_DATETIMETZ:
	case PT_TYPE_SET:
	case PT_TYPE_MULTISET:
	case PT_TYPE_SEQUENCE:
	case PT_TYPE_OBJECT:
	  cast_is_valid = PT_CAST_INVALID;
	  break;
	case PT_TYPE_CLOB:
	  cast_is_valid = PT_CAST_UNSUPPORTED;
	  break;
	default:
	  break;
	}
      break;
    case PT_TYPE_OBJECT:
      /* some functions like DECODE, CASE perform wrap with CAST, allow it */
      if (!PT_EXPR_INFO_IS_FLAGED (node, PT_EXPR_INFO_CAST_SHOULD_FOLD))
	{
	  cast_is_valid = PT_CAST_UNSUPPORTED;
	}
      break;
    case PT_TYPE_SET:
    case PT_TYPE_MULTISET:
    case PT_TYPE_SEQUENCE:
      switch (cast_type)
	{
	case PT_TYPE_INTEGER:
	case PT_TYPE_BIGINT:
	case PT_TYPE_FLOAT:
	case PT_TYPE_DOUBLE:
	case PT_TYPE_SMALLINT:
	case PT_TYPE_MONETARY:
	case PT_TYPE_NUMERIC:
	case PT_TYPE_BIT:
	case PT_TYPE_VARBIT:
	case PT_TYPE_DATE:
	case PT_TYPE_TIME:
	case PT_TYPE_TIMELTZ:
	case PT_TYPE_TIMETZ:
	case PT_TYPE_TIMESTAMP:
	case PT_TYPE_TIMESTAMPTZ:
	case PT_TYPE_TIMESTAMPLTZ:
	case PT_TYPE_DATETIME:
	case PT_TYPE_DATETIMETZ:
	case PT_TYPE_DATETIMELTZ:
	case PT_TYPE_BLOB:
	case PT_TYPE_CLOB:
	case PT_TYPE_OBJECT:
	  cast_is_valid = PT_CAST_INVALID;
	  break;
	case PT_TYPE_CHAR:
	case PT_TYPE_VARCHAR:
	case PT_TYPE_NCHAR:
	case PT_TYPE_VARNCHAR:
	  cast_is_valid = PT_CAST_UNSUPPORTED;
	  break;
	default:
	  break;
	}
      break;
    case PT_TYPE_BLOB:
      switch (cast_type)
	{
	case PT_TYPE_BIT:
	case PT_TYPE_VARBIT:
	case PT_TYPE_BLOB:
	case PT_TYPE_ENUMERATION:
	  break;
	case PT_TYPE_CLOB:
	  cast_is_valid = PT_CAST_UNSUPPORTED;
	  break;
	default:
	  cast_is_valid = PT_CAST_INVALID;
	  break;
	}
      break;
    case PT_TYPE_CLOB:
      switch (cast_type)
	{
	case PT_TYPE_CHAR:
	case PT_TYPE_VARCHAR:
	case PT_TYPE_NCHAR:
	case PT_TYPE_VARNCHAR:
	case PT_TYPE_CLOB:
	case PT_TYPE_ENUMERATION:
	  break;
	case PT_TYPE_BLOB:
	  cast_is_valid = PT_CAST_UNSUPPORTED;
	  break;
	default:
	  cast_is_valid = PT_CAST_INVALID;
	  break;
	}
      break;
    default:
      break;
    }

  switch (cast_is_valid)
    {
    case PT_CAST_VALID:
      break;
    case PT_CAST_INVALID:
      PT_ERRORmf2 (parser, node, MSGCAT_SET_PARSER_SEMANTIC, MSGCAT_SEMANTIC_CANT_COERCE_TO,
		   pt_short_print (parser, node->info.expr.arg1), pt_show_type_enum (cast_type));
      break;
    case PT_CAST_UNSUPPORTED:
      PT_ERRORmf2 (parser, node, MSGCAT_SET_PARSER_SEMANTIC, MSGCAT_SEMANTIC_COERCE_UNSUPPORTED,
		   pt_short_print (parser, node->info.expr.arg1), pt_show_type_enum (cast_type));
      break;
    }

  return (cast_is_valid == PT_CAST_VALID) ? true : false;
}

/*
 * pt_check_user_exists () -  given 'user.class', check that 'user' exists
 *   return:  db_user instance if user exists, NULL otherwise.
 *   parser(in): the parser context used to derive cls_ref
 *   cls_ref(in): a PT_NAME node
 *
 * Note :
 *   this routine is needed only in the context of checking create stmts,
 *   ie, in checking 'create vclass usr.cls ...'.
 *   Otherwise, pt_check_user_owns_class should be used.
 */
static DB_OBJECT *
pt_check_user_exists (PARSER_CONTEXT * parser, PT_NODE * cls_ref)
{
  const char *usr;
  DB_OBJECT *result;

  assert (parser != NULL);

  if (!cls_ref || cls_ref->node_type != PT_NAME || (usr = cls_ref->info.name.resolved) == NULL || usr[0] == '\0')
    {
      return NULL;
    }

  result = db_find_user (usr);
  if (!result)
    {
      PT_ERRORmf (parser, cls_ref, MSGCAT_SET_PARSER_SEMANTIC, MSGCAT_SEMANTIC_USER_IS_NOT_IN_DB, usr);
    }

  return result;
}

/*
 * pt_check_user_owns_class () - given user.class, check that user owns class
 *   return:  db_user instance if 'user' exists & owns 'class', NULL otherwise
 *   parser(in): the parser context used to derive cls_ref
 *   cls_ref(in): a PT_NAME node
 */
DB_OBJECT *
pt_check_user_owns_class (PARSER_CONTEXT * parser, PT_NODE * cls_ref)
{
  DB_OBJECT *result, *cls, *owner;

  if ((result = pt_check_user_exists (parser, cls_ref)) == NULL || (cls = cls_ref->info.name.db_object) == NULL)
    {
      return NULL;
    }

  owner = db_get_owner (cls);
  result = (ws_is_same_object (owner, result) ? result : NULL);
  if (!result)
    {
      PT_ERRORmf2 (parser, cls_ref, MSGCAT_SET_PARSER_SEMANTIC, MSGCAT_SEMANTIC_USER_DOESNT_OWN_CLS,
		   cls_ref->info.name.resolved, cls_ref->info.name.original);
    }

  return result;
}

/*
 * pt_derive_attribute () - derive a new ATTR_DEF node from a query_spec
 *                          column
 *   return:  a new ATTR_DEF node derived from c if all OK, NULL otherwise.
 *   parser(in): the parser context to use for creating the ATTR_DEF node
 *   c(in): a query_spec column
 */
static PT_NODE *
pt_derive_attribute (PARSER_CONTEXT * parser, PT_NODE * c)
{
  PT_NODE *attr = NULL;
  PT_NODE *cname = NULL;

  assert (parser != NULL);

  if (c == NULL)
    {
      return NULL;
    }

  if (c->alias_print != NULL)
    {
      cname = pt_name (parser, c->alias_print);
    }
  else if (c->node_type == PT_NAME)
    {
      if (c->type_enum == PT_TYPE_OBJECT && c->info.name.meta_class == PT_OID_ATTR
	  && (c->info.name.original == NULL || strlen (c->info.name.original) == 0))
	{
	  cname = pt_name (parser, c->info.name.resolved);
	}
      else
	{
	  cname = pt_name (parser, c->info.name.original);
	}
    }
  else
    {
      return NULL;
    }

  if (cname == NULL)
    {
      return NULL;
    }

  attr = parser_new_node (parser, PT_ATTR_DEF);
  if (attr == NULL)
    {
      return NULL;
    }

  attr->data_type = NULL;
  attr->info.attr_def.attr_name = cname;
  attr->info.attr_def.attr_type = PT_NORMAL;

  return attr;
}

/*
 * pt_get_attributes () - get & return the attribute list of
 *                        a {class|vclass|view}
 *   return:  c's attribute list if successful, NULL otherwise.
 *   parser(in): the parser context to use for creating the list
 *   c(in): a {class|vclass|view} object
 */
/* TODO modify the function so that we can distinguish between a class having
 *      no attributes and an execution error.
 */
static PT_NODE *
pt_get_attributes (PARSER_CONTEXT * parser, const DB_OBJECT * c)
{
  DB_ATTRIBUTE *attributes;
  const char *class_name;
  PT_NODE *i_attr, *name, *typ, *types, *list = NULL;
  DB_OBJECT *cls;
  DB_DOMAIN *dom;

  assert (parser != NULL);

  if (!c || !(class_name = db_get_class_name ((DB_OBJECT *) c)))
    {
      return list;
    }

  attributes = db_get_attributes ((DB_OBJECT *) c);
  while (attributes)
    {
      /* create a new attribute node */
      i_attr = parser_new_node (parser, PT_ATTR_DEF);
      if (i_attr == NULL)
	{
	  PT_INTERNAL_ERROR (parser, "allocate new node");
	  return NULL;
	}

      /* its name is class_name.attribute_name */
      i_attr->info.attr_def.attr_name = name = pt_name (parser, db_attribute_name (attributes));
      name->info.name.resolved = pt_append_string (parser, NULL, class_name);
      PT_NAME_INFO_SET_FLAG (name, PT_NAME_REAL_TABLE);
      name->info.name.meta_class = (db_attribute_is_shared (attributes) ? PT_SHARED : PT_NORMAL);

      /* set its data type */
      i_attr->type_enum = pt_db_to_type_enum (db_attribute_type (attributes));
      switch (i_attr->type_enum)
	{
	case PT_TYPE_OBJECT:
	  cls = db_domain_class (db_attribute_domain (attributes));
	  if (cls)
	    {
	      name = pt_name (parser, db_get_class_name (cls));
	      name->info.name.meta_class = PT_CLASS;
	      name->info.name.db_object = cls;
	      name->info.name.spec_id = (UINTPTR) name;
	      i_attr->data_type = typ = parser_new_node (parser, PT_DATA_TYPE);
	      if (typ)
		{
		  typ->info.data_type.entity = name;
		}
	    }
	  break;

	case PT_TYPE_SET:
	case PT_TYPE_SEQUENCE:
	case PT_TYPE_MULTISET:
	  types = NULL;
	  dom = db_domain_set (db_attribute_domain (attributes));
	  while (dom)
	    {
	      typ = pt_domain_to_data_type (parser, dom);
	      if (typ)
		{
		  typ->next = types;
		}
	      types = typ;
	      dom = db_domain_next (dom);
	    }
	  i_attr->data_type = types;
	  break;

	default:
	  dom = attributes->domain;
	  typ = pt_domain_to_data_type (parser, dom);
	  i_attr->data_type = typ;
	  break;
	}

      list = parser_append_node (i_attr, list);

      /* advance to next attribute */
      attributes = db_attribute_next (attributes);
    }
  return list;
}

/*
 * pt_get_class_type () - return a class instance's type
 *   return:  PT_CLASS, PT_VCLASS, or PT_MISC_DUMMY
 *   cls(in): a class instance
 */
static PT_MISC_TYPE
pt_get_class_type (PARSER_CONTEXT * parser, const DB_OBJECT * cls)
{
  if (!cls)
    {
      return PT_MISC_DUMMY;
    }

  if (db_is_vclass ((DB_OBJECT *) cls) > 0)
    {
      return PT_VCLASS;
    }

  if (db_is_class ((DB_OBJECT *) cls) > 0)
    {
      return PT_CLASS;
    }

  return PT_MISC_DUMMY;
}

/*
 * pt_number_of_attributes () - determine the number of attributes
 *      of the new class to be created by a create_vclass statement,
 *	or the number of attributes of the new definition of a view
 *	in the case of "ALTER VIEW xxx AS SELECT ...".
 *   return:  number of attributes of the new class to be created by stmt
 *   parser(in): the parser context used to derive stmt
 *   stmt(in): a create_vclass statement
 *   attrs(out): the attributes of the new class to be created by stmt
 *
 * Note :
 * non-inherited class_attributes are excluded from the attribute count.
 */
static int
pt_number_of_attributes (PARSER_CONTEXT * parser, PT_NODE * stmt, PT_NODE ** attrs)
{
  int count = 0;
  PT_NODE *crt_attr = NULL;
  PT_NODE *crt_parent = NULL;
  PT_NODE *t_attr = NULL;
  PT_NODE *inherited_attrs = NULL;
  PT_NODE *r = NULL;
  PT_NODE *i_attr = NULL;
  PT_NODE *next_node = NULL;

  if (stmt == NULL || attrs == NULL)
    {
      return count;
    }

  if ((stmt->node_type == PT_ALTER) && (stmt->info.alter.code == PT_RESET_QUERY))
    {
      *attrs = stmt->info.alter.alter_clause.query.attr_def_list;
      count = pt_length_of_list (*attrs);
      return count;
    }

  assert (stmt->node_type == PT_CREATE_ENTITY);
  if (stmt->node_type != PT_CREATE_ENTITY)
    {
      return count;
    }

  *attrs = stmt->info.create_entity.attr_def_list;
  count = pt_length_of_list (*attrs);

  /* Exclude class_attributes from count but keep them in the attrs list. */
  for (crt_attr = *attrs; crt_attr != NULL; crt_attr = crt_attr->next)
    {
      if (crt_attr->info.attr_def.attr_type == PT_META_ATTR)
	{
	  count--;
	}
    }

  /* collect into one list all inherited attributes from all parents */
  inherited_attrs = NULL;
  for (crt_parent = stmt->info.create_entity.supclass_list; crt_parent != NULL; crt_parent = crt_parent->next)
    {
      /* get this parent's attributes & append them to the list */
      PT_NODE *const parent_attrs = pt_get_attributes (parser, crt_parent->info.name.db_object);

      inherited_attrs = parser_append_node (parent_attrs, inherited_attrs);
    }

  /* Rule 2: If two or more superclasses have attributes with the same name and domain but different origins, the class 
   * may inherit one or more of the attributes, but the user needs to specify inheritance. Implementation: scan through 
   * the inheritance list and do any attribute renaming specified by the user. */
  for (r = stmt->info.create_entity.resolution_list; r != NULL; r = r->next)
    {
      PT_NODE *const new_name = r->info.resolution.as_attr_mthd_name;
      PT_NODE *const resolv_class = r->info.resolution.of_sup_class_name;
      PT_NODE *const resolv_attr = r->info.resolution.attr_mthd_name;

      if (new_name == NULL)
	{
	  continue;
	}

      for (i_attr = inherited_attrs; i_attr != NULL; t_attr = i_attr, i_attr = i_attr->next)
	{
	  PT_NODE *const name = i_attr->info.attr_def.attr_name;

	  if (pt_str_compare (resolv_attr->info.name.original, name->info.name.original, CASE_INSENSITIVE) == 0
	      && pt_str_compare (resolv_class->info.name.original, name->info.name.resolved, CASE_INSENSITIVE) == 0)
	    {
	      name->info.name.original = new_name->info.name.original;
	    }
	}
    }

  /* Rule 2 implementation continued: remove from inherited_attrs all inherited attributes that conflict with any
   * user-specified inheritance. */
  for (r = stmt->info.create_entity.resolution_list; r != NULL; r = r->next)
    {
      PT_NODE *const resolv_class = r->info.resolution.of_sup_class_name;
      PT_NODE *const resolv_attr = r->info.resolution.attr_mthd_name;

      if (r->info.resolution.as_attr_mthd_name != NULL)
	{
	  continue;
	}

      /* user wants class to inherit this attribute without renaming */
      for (i_attr = inherited_attrs; i_attr != NULL; i_attr = i_attr->next)
	{
	  PT_NODE *const name = i_attr->info.attr_def.attr_name;

	  if (pt_str_compare (resolv_attr->info.name.original, name->info.name.original, CASE_INSENSITIVE) != 0)
	    {
	      /* i_attr is a keeper so advance t_attr. */
	      t_attr = i_attr;
	    }
	  else
	    {
	      if (pt_str_compare (resolv_class->info.name.original, name->info.name.resolved, CASE_INSENSITIVE) == 0)
		{
		  /* i_attr is a keeper. keep the user-specified inherited attribute */
		  t_attr = i_attr;
		  continue;
		}
	      /* delete inherited attribute that conflicts with resolv_attr */
	      if (i_attr == inherited_attrs)
		{
		  inherited_attrs = i_attr->next;
		}
	      else
		{
		  t_attr->next = i_attr->next;
		}
	      /* i_attr is a goner. do NOT advance t_attr! */
	    }
	}
    }

  /* 
   * At this point, the conflicting attributes that the user wants us to keep have been safely preserved and renamed in 
   * inherited_attrs. It is now safe to start weeding out remaining attribute conflicts. */

  /* 
   * Rule 1: If the name of an attribute in a class C conflicts (i.e., is the same as) with that of an attribute in a
   * superclass S, the name in class C is used; that is, the attribute is not inherited. Implementation: remove from
   * inherited_attrs each attribute whose name matches some non-inherited attribute name. */
  for (crt_attr = stmt->info.create_entity.attr_def_list; crt_attr != NULL; crt_attr = crt_attr->next)
    {
      for (i_attr = inherited_attrs; i_attr; i_attr = i_attr->next)
	{
	  if (pt_str_compare (crt_attr->info.attr_def.attr_name->info.name.original,
			      i_attr->info.attr_def.attr_name->info.name.original, CASE_INSENSITIVE) != 0)
	    {
	      /* i_attr is a keeper. */
	      t_attr = i_attr;
	    }
	  else
	    {
	      /* delete it from inherited_attrs */
	      if (i_attr == inherited_attrs)
		{
		  inherited_attrs = i_attr->next;
		}
	      else
		{
		  t_attr->next = i_attr->next;
		}
	      /* i_attr is a goner. do NOT advance t_attr! */
	    }
	}
    }

  /* 
   * Rule 2 continued: If the user does not specify the attributes (to be inherited), the system will pick one
   * arbitrarily, and notify the user. Jeff probably knows how to 'pick one arbitrarily', but until we learn how, the
   * following will do for TPR.  We lump together Rules 2 & 3 and implement them as: given a group of attributes with
   * the same name, keep the first and toss the rest. */
  for (i_attr = inherited_attrs, next_node = i_attr ? i_attr->next : NULL; i_attr != NULL;
       i_attr = next_node, next_node = i_attr ? i_attr->next : NULL)
    {
      for (r = i_attr->next; r != NULL; r = r->next)
	{
	  if (pt_str_compare (i_attr->info.attr_def.attr_name->info.name.original,
			      r->info.attr_def.attr_name->info.name.original, CASE_INSENSITIVE) != 0)
	    {
	      /* r is a keeper so advance t_attr. */
	      t_attr = r;
	    }
	  else
	    {
	      if (r == i_attr->next)
		{
		  i_attr->next = r->next;
		}
	      else
		{
		  t_attr->next = r->next;
		}
	      /* r is a goner. do NOT advance t_attr! */
	    }
	}
    }

  /* Append the non-inherited attributes to the inherited attributes. */
  if (inherited_attrs != NULL)
    {
      count += pt_length_of_list (inherited_attrs);
      *attrs = parser_append_node (*attrs, inherited_attrs);
    }

  return count;
}

/*
 * pt_is_real_class_of_vclass () - determine if s_class is a
 *                                 real class of d_class
 *   return:  1 if s_class is a real class of the view d_class
 *   parser(in): the parser context
 *   s_class(in): a PT_DATA_TYPE node whose type_enum is PT_TYPE_OBJECT
 *   d_class(in): a PT_DATA_TYPE node whose type_enum is PT_TYPE_OBJECT
 */
static int
pt_is_real_class_of_vclass (PARSER_CONTEXT * parser, const PT_NODE * s_class, const PT_NODE * d_class)
{
  if (!d_class || d_class->node_type != PT_DATA_TYPE || !s_class || s_class->node_type != PT_DATA_TYPE)
    {
      return 0;
    }

  return mq_is_real_class_of_vclass (parser, s_class->info.data_type.entity, d_class->info.data_type.entity);
}

/*
 * pt_objects_assignable () - determine if src is assignable to data_type dest
 *   return:  1 iff src is assignable to dest, 0 otherwise
 *   parser(in): the parser context
 *   d_class_dt(in): data_type of target attribute
 *   s_class(in): source PT_NODE
 */
static int
pt_objects_assignable (PARSER_CONTEXT * parser, const PT_NODE * d_class_dt, const PT_NODE * s_class)
{
  PT_NODE *s_class_type, *d_class_dt_type = NULL;

  if (!s_class || s_class->type_enum != PT_TYPE_OBJECT)
    {
      return 0;
    }

  if (!d_class_dt || (d_class_dt->node_type == PT_DATA_TYPE && !(d_class_dt_type = d_class_dt->info.data_type.entity)))
    {
      /* a wildcard destination object matches any other object type */
      return 1;
    }

  else if ((d_class_dt && d_class_dt->node_type != PT_DATA_TYPE) || !s_class->data_type
	   || s_class->data_type->node_type != PT_DATA_TYPE)
    {
      /* weed out structural errors as failures */
      return 0;
    }
  else
    {
      /* s_class is assignable to d_class_dt if s_class is a subclass of d_class_dt this is what it should be: return
       * pt_is_subset_of(parser, s_class_type, d_class_dt_type); but d_class_dt->info.data_type.entity does not have
       * ALL the subclasses of the type, ie, if d_class_dt's type is "glo", it shows only "glo" instead of: "glo,
       * audio, etc." so we do this instead: */
      if (!(s_class_type = s_class->data_type->info.data_type.entity))
	{
	  return 1;		/* general object type */
	}
      else
	{
	  return ((s_class_type->info.name.db_object == d_class_dt_type->info.name.db_object)
		  || (db_is_subclass (s_class_type->info.name.db_object, d_class_dt_type->info.name.db_object) > 0));
	}
    }
}

/*
 * pt_class_assignable () - determine if s_class is assignable to d_class_dt
 *   return:  1 if s_class is assignable to d_class
 *   parser(in): the parser context
 *   d_class_dt(in): a PT_DATA_TYPE node whose type_enum is PT_TYPE_OBJECT
 *   s_class(in): a PT_NODE whose type_enum is PT_TYPE_OBJECT
 */
int
pt_class_assignable (PARSER_CONTEXT * parser, const PT_NODE * d_class_dt, const PT_NODE * s_class)
{

  /* a wildcard destination object accepts any other object type */
  if (!d_class_dt || (d_class_dt->node_type == PT_DATA_TYPE && !d_class_dt->info.data_type.entity))
    {
      return 1;
    }

  /* weed out structural errors as failures */
  if (!s_class || (d_class_dt && d_class_dt->node_type != PT_DATA_TYPE))
    {
      return 0;
    }

  /* NULL is assignable to any class type */
  if (s_class->type_enum == PT_TYPE_NA || s_class->type_enum == PT_TYPE_NULL)
    {
      return 1;
    }

  /* make sure we are dealing only with object types */
  if (s_class->type_enum != PT_TYPE_OBJECT)
    {
      return 0;
    }

  return (pt_objects_assignable (parser, d_class_dt, s_class)
	  || pt_is_real_class_of_vclass (parser, s_class->data_type, d_class_dt)
	  || pt_is_real_class_of_vclass (parser, d_class_dt, s_class->data_type));
}

/*
 * pt_class_compatible () - determine if two classes have compatible domains
 *   return:  1 if class1 and class2 have compatible domains
 *   parser(in): the parser context
 *   class1(in): a PT_NODE whose type_enum is PT_TYPE_OBJECT
 *   class2(in): a PT_NODE whose type_enum is PT_TYPE_OBJECT
 *   view_definition_context(in):
 */
static int
pt_class_compatible (PARSER_CONTEXT * parser, const PT_NODE * class1, const PT_NODE * class2,
		     bool view_definition_context)
{
  if (!class1 || class1->type_enum != PT_TYPE_OBJECT || !class2 || class2->type_enum != PT_TYPE_OBJECT)
    {
      return 0;
    }

  if (view_definition_context)
    {
      return pt_class_assignable (parser, class1->data_type, class2);
    }
  else
    {
      return (pt_class_assignable (parser, class1->data_type, class2)
	      || pt_class_assignable (parser, class2->data_type, class1));
    }
}

/*
 * pt_vclass_compatible () - determine if att is vclass compatible with qcol
 *   return:  true if att is vclass compatible with qcol
 *   parser(in): the parser context
 *   att(in): PT_DATA_TYPE node of a vclass attribute def
 *   qcol(in): a query spec column
 */
static bool
pt_vclass_compatible (PARSER_CONTEXT * parser, const PT_NODE * att, const PT_NODE * qcol)
{
  PT_NODE *entity, *qcol_entity, *qcol_typ;
  DB_OBJECT *vcls = NULL;
  const char *clsnam = NULL, *qcol_typnam = NULL, *spec, *qs_clsnam;
  DB_QUERY_SPEC *specs;

  /* a wildcard object accepts any other object type but is not vclass_compatible with any other object */
  if (!att || (att->node_type == PT_DATA_TYPE && !att->info.data_type.entity))
    {
      return false;
    }

  /* weed out structural errors as failures */
  if (!qcol || (att && att->node_type != PT_DATA_TYPE) || (entity = att->info.data_type.entity) == NULL
      || entity->node_type != PT_NAME || ((vcls = entity->info.name.db_object) == NULL
					  && (clsnam = entity->info.name.original) == NULL))
    {
      return false;
    }

  /* make sure we are dealing only with object types that can be union vclass_compatible with vcls. */
  if (qcol->type_enum != PT_TYPE_OBJECT || (qcol_typ = qcol->data_type) == NULL || qcol_typ->node_type != PT_DATA_TYPE
      || (qcol_entity = qcol_typ->info.data_type.entity) == NULL || qcol_entity->node_type != PT_NAME
      || (qcol_typnam = qcol_entity->info.name.original) == NULL)
    {
      return false;
    }

  /* make sure we have the vclass */
  if (!vcls)
    {
      vcls = db_find_class (clsnam);
    }
  if (!vcls)
    {
      return false;
    }

  /* return true iff att is a vclass & qcol is in att's query_spec list */
  for (specs = db_get_query_specs (vcls); specs && (spec = db_query_spec_string (specs));
       specs = db_query_spec_next (specs))
    {
      qs_clsnam = pt_get_proxy_spec_name (spec);
      if (qs_clsnam && intl_identifier_casecmp (qs_clsnam, qcol_typnam) == 0)
	{
	  return true;		/* att is vclass_compatible with qcol */
	}
    }

  return false;			/* att is not vclass_compatible with qcol */
}

/*
 * pt_type_assignable () - determine if s_type is assignable to d_type
 *   return:  1 if s_type is assignable to d_type
 *   parser(in): the parser context
 *   d_type(in): a PT_DATA_TYPE node whose type_enum is PT_TYPE_OBJECT
 *   s_type(in): a PT_DATA_TYPE node whose type_enum is PT_TYPE_OBJECT
 */
static int
pt_type_assignable (PARSER_CONTEXT * parser, const PT_NODE * d_type, const PT_NODE * s_type)
{
  PT_NODE *src_type, *dest_type = NULL;

  /* a wildcard destination object accepts any other object type */
  if (!d_type || (d_type->node_type == PT_DATA_TYPE && !d_type->info.data_type.entity))
    {
      return 1;
    }

  /* weed out structural errors as failures */
  if (!s_type || (d_type && d_type->node_type != PT_DATA_TYPE))
    {
      return 0;
    }

  /* make sure we are dealing only with object types */
  if (s_type->type_enum != PT_TYPE_OBJECT)
    {
      return 0;
    }

  dest_type = d_type->info.data_type.entity;
  src_type = s_type->info.data_type.entity;
  if (!dest_type || !src_type)
    {
      return 0;
    }

  /* If the destination isn't resolved, resolve it. */
  if (!dest_type->info.name.db_object)
    {
      dest_type->info.name.db_object = db_find_class (dest_type->info.name.original);
      dest_type->info.name.meta_class = PT_CLASS;
    }

  return (src_type->info.name.db_object == dest_type->info.name.db_object
	  || (db_is_subclass (src_type->info.name.db_object, dest_type->info.name.db_object) > 0)
	  || mq_is_real_class_of_vclass (parser, src_type, dest_type));
}

/*
 * pt_collection_assignable () - determine if s_col is assignable to d_col
 *   return:  1 if s_col is assignable to d_col
 *   parser(in): the parser context
 *   d_col(in): a PT_NODE whose type_enum is a PT_IS_COLLECTION_TYPE
 *   s_col(in): a PT_NODE whose type_enum is a PT_IS_COLLECTION_TYPE
 */
static int
pt_collection_assignable (PARSER_CONTEXT * parser, const PT_NODE * d_col, const PT_NODE * s_col)
{
  int assignable = 1;		/* innocent until proven guilty */

  if (!d_col || !s_col || !PT_IS_COLLECTION_TYPE (d_col->type_enum))
    {
      return 0;
    }

  /* NULL is assignable to any class type */
  if (s_col->type_enum == PT_TYPE_NA || s_col->type_enum == PT_TYPE_NULL)
    {
      return 1;
    }

  /* make sure we are dealing only with collection types */
  if (!PT_IS_COLLECTION_TYPE (s_col->type_enum))
    {
      return 0;
    }

  /* can't assign a multiset or a sequence to a set, or a multiset to a sequence */
  if (((d_col->type_enum == PT_TYPE_SET)
       && ((s_col->type_enum == PT_TYPE_MULTISET) || (s_col->type_enum == PT_TYPE_SEQUENCE)))
      || ((d_col->type_enum == PT_TYPE_SEQUENCE) && (s_col->type_enum == PT_TYPE_MULTISET)))
    {
      assignable = 0;
    }
  else if (!d_col->data_type)
    {
      /* the wildcard set (set of anything) can be assigned a set of any type. */
      assignable = 1;
    }
  else if (!s_col->data_type)
    {
      /* in this case, we have a wild card set being assigned to a non-wildcard set. */
      assignable = 0;
    }
  else
    {
      /* Check to see that every type in the source collection is in the destination collection.  That is, the source
       * types must be a subset of the destination types.  There is no coercion allowed. */
      PT_NODE *st, *dt;
      int found;

      for (st = s_col->data_type; st != NULL; st = st->next)
	{
	  found = 0;
	  for (dt = d_col->data_type; dt != NULL; dt = dt->next)
	    {
	      if (st->type_enum == dt->type_enum)
		{
		  if ((st->type_enum != PT_TYPE_OBJECT) || (pt_type_assignable (parser, dt, st)))
		    {
		      found = 1;
		      break;
		    }
		}
	    }

	  if (!found)
	    {
	      assignable = 0;
	      break;
	    }
	}
    }

  return assignable;
}				/* pt_collection_assignable */

/*
 * pt_collection_compatible () - determine if two collections
 *                               have compatible domains
 *   return:  1 if c1 and c2 have compatible domains
 *   parser(in): the parser context
 *   col1(in): a PT_NODE whose type_enum is PT_TYPE_OBJECT
 *   col2(in): a PT_NODE whose type_enum is PT_TYPE_OBJECT
 *   view_definition_context(in):
 */
static int
pt_collection_compatible (PARSER_CONTEXT * parser, const PT_NODE * col1, const PT_NODE * col2,
			  bool view_definition_context)
{
  if (!col1 || !PT_IS_COLLECTION_TYPE (col1->type_enum) || !col2 || !PT_IS_COLLECTION_TYPE (col2->type_enum))
    {
      return 0;
    }

  if (view_definition_context)
    {
      return pt_collection_assignable (parser, col1, col2);
    }
  else
    {
      return (col1->type_enum == col2->type_enum
	      && (pt_collection_assignable (parser, col1, col2) || pt_collection_assignable (parser, col2, col1)));
    }
}

/*
 * pt_union_compatible () - determine if two select_list items are
 *                          union compatible
 *   return:  1 if item1 and item2 are union compatible.
 *   parser(in): the parser context
 *   item1(in): an element of a select_list or attribute_list
 *   item2(in): an element of a select_list or attribute_list
 *   view_definition_context(in):
 *   is_object_type(in):
 *
 * Note :
 *   return 1 if:
 *   - item1 or  item2 is "NA", or
 *   - item1 and item2 have identical types, or
 *   - item1 is a literal that can be coerced to item2's type, or
 *   - item2 is a literal that can be coerced to item1's type.
 */

static PT_UNION_COMPATIBLE
pt_union_compatible (PARSER_CONTEXT * parser, PT_NODE * item1, PT_NODE * item2, bool view_definition_context,
		     bool * is_object_type)
{
  PT_TYPE_ENUM typ1, typ2, common_type;
  PT_NODE *dt1, *dt2, *data_type;
  int r;

  typ1 = item1->type_enum;
  typ2 = item2->type_enum;
  *is_object_type = false;

  if (typ1 == typ2 && typ1 != PT_TYPE_OBJECT && !PT_IS_COLLECTION_TYPE (typ1))
    {
      if (typ1 == PT_TYPE_NONE)	/* is not compatible with anything */
	{
	  return PT_UNION_INCOMP_CANNOT_FIX;
	}

      if (typ1 == PT_TYPE_MAYBE)
	{
	  /* assume hostvars are compatible */
	  return PT_UNION_COMP;
	}

      if (!view_definition_context)
	{
	  dt1 = item1->data_type;
	  dt2 = item2->data_type;
	  common_type = typ1;

	  if (dt1 && dt2)
	    {
	      /* numeric type, fixed size string type */
	      if (common_type == PT_TYPE_NUMERIC || PT_IS_STRING_TYPE (common_type))
		{
		  if ((dt1->info.data_type.precision != dt2->info.data_type.precision)
		      || (dt1->info.data_type.dec_precision != dt2->info.data_type.dec_precision)
		      || (dt1->info.data_type.units != dt2->info.data_type.units))
		    {
		      /* different numeric and fixed size string types are incompatible */
		      return PT_UNION_INCOMP;
		    }
		}
	    }
	  else
	    {
	      return PT_UNION_INCOMP;
	    }
	}
      return PT_UNION_COMP;
    }

  if (typ2 == PT_TYPE_NA || typ2 == PT_TYPE_NULL)
    {
      /* NA is compatible with any type except PT_TYPE_NONE */
      return ((typ1 != PT_TYPE_NONE) ? PT_UNION_COMP : PT_UNION_INCOMP_CANNOT_FIX);
    }

  if (typ1 == PT_TYPE_NA || typ1 == PT_TYPE_NULL)
    {
      /* NA is compatible with any type except PT_TYPE_NONE */
      return ((typ2 != PT_TYPE_NONE) ? PT_UNION_COMP : PT_UNION_INCOMP_CANNOT_FIX);
    }

  if (view_definition_context)
    {
      common_type = typ1;
    }
  else
    {
      common_type = pt_common_type (typ1, typ2);
    }

  if (common_type == PT_TYPE_NONE)	/* not union compatible */
    {
      return PT_UNION_INCOMP_CANNOT_FIX;
    }

  if (item1->node_type == PT_VALUE || item2->node_type == PT_VALUE)
    {
      data_type = NULL;
      if (common_type == PT_TYPE_NUMERIC)
	{
	  SEMAN_COMPATIBLE_INFO ci1, ci2;

	  pt_get_compatible_info_from_node (item1, &ci1);
	  pt_get_compatible_info_from_node (item2, &ci2);

	  data_type = parser_new_node (parser, PT_DATA_TYPE);
	  if (data_type == NULL)
	    {
	      return PT_UNION_ERROR;
	    }
	  data_type->info.data_type.precision =
	    MAX ((ci1.prec - ci1.scale), (ci2.prec - ci2.scale)) + MAX (ci1.scale, ci2.scale);
	  data_type->info.data_type.dec_precision = MAX (ci1.scale, ci2.scale);

	  if (data_type->info.data_type.precision > DB_MAX_NUMERIC_PRECISION)
	    {
	      data_type->info.data_type.dec_precision =
		(DB_MAX_NUMERIC_PRECISION - data_type->info.data_type.dec_precision);
	      if (data_type->info.data_type.dec_precision < 0)
		{
		  data_type->info.data_type.dec_precision = 0;
		}
	      data_type->info.data_type.precision = DB_MAX_NUMERIC_PRECISION;
	    }
	}

      if (item1->type_enum == common_type && item2->type_enum == common_type)
	{
	  return PT_UNION_COMP;
	}
      else
	{
	  return PT_UNION_INCOMP;
	}
    }
  else if (common_type == PT_TYPE_OBJECT)
    {
      *is_object_type = true;
      if ((item1->node_type == PT_NAME && item1->info.name.meta_class == PT_VID_ATTR)
	  || (item2->node_type == PT_NAME && item2->info.name.meta_class == PT_VID_ATTR))
	{
	  /* system-added OID */
	  return PT_UNION_COMP;
	}
      else
	{
	  r = pt_class_compatible (parser, item1, item2, view_definition_context);
	  return ((r == 1) ? PT_UNION_COMP : PT_UNION_INCOMP_CANNOT_FIX);
	}
    }
  else if (PT_IS_COLLECTION_TYPE (common_type))
    {
      r = pt_collection_compatible (parser, item1, item2, view_definition_context);
      return ((r == 1) ? PT_UNION_COMP : PT_UNION_INCOMP_CANNOT_FIX);
    }

  return PT_UNION_INCOMP;	/* not union compatible */
}

/*
 * pt_is_compatible_without_cast () -
 *   return: true/false
 *   parser(in):
 *   dest_type_enum(in):
 *   dest_prec(in):
 *   dest_scale(in):
 *   src(in):
 */
static bool
pt_is_compatible_without_cast (PARSER_CONTEXT * parser, SEMAN_COMPATIBLE_INFO * dest_sci, PT_NODE * src,
			       bool * is_cast_allowed)
{
  assert (dest_sci != NULL);
  assert (src != NULL);
  assert (is_cast_allowed != NULL);

  *is_cast_allowed = true;

  if (dest_sci->type_enum != src->type_enum)
    {
      return false;
    }

  if (PT_HAS_COLLATION (src->type_enum))
    {
      if (src->data_type != NULL && src->data_type->info.data_type.collation_id != dest_sci->coll_infer.coll_id)
	{
	  INTL_CODESET att_cs;

	  att_cs = (INTL_CODESET) src->data_type->info.data_type.units;

	  if (!INTL_CAN_COERCE_CS (att_cs, dest_sci->coll_infer.codeset))
	    {
	      *is_cast_allowed = false;
	    }

	  return false;
	}
    }

  if (PT_IS_STRING_TYPE (dest_sci->type_enum))
    {
      assert_release (dest_sci->prec != 0);
      if (src->data_type && dest_sci->prec == src->data_type->info.data_type.precision)
	{
	  return true;
	}
      else
	{
	  return false;
	}
    }
  else if (dest_sci->type_enum == PT_TYPE_NUMERIC)
    {
      assert_release (dest_sci->prec != 0);
      if (src->data_type && dest_sci->prec == src->data_type->info.data_type.precision
	  && dest_sci->scale == src->data_type->info.data_type.dec_precision)
	{
	  return true;
	}
      else
	{
	  return false;
	}
    }
  else if (dest_sci->type_enum == PT_TYPE_ENUMERATION)
    {
      /* enumerations might not have the same domain */
      return false;
    }
  else if (PT_IS_COLLECTION_TYPE (dest_sci->type_enum))
    {
      /* collections might not have the same domain */
      return false;
    }

  return true;			/* is compatible, no need to cast */
}

/*
 * pt_to_compatible_cast () -
 *   return:
 *   parser(in):
 *   node(in):
 *   cinfo(in):
 */
static PT_NODE *
pt_to_compatible_cast (PARSER_CONTEXT * parser, PT_NODE * node, SEMAN_COMPATIBLE_INFO * cinfo, int num_cinfo)
{
  PT_NODE *attrs, *att;
  PT_NODE *prev_att, *next_att, *new_att = NULL, *new_dt = NULL;
  int i;
  bool new_cast_added;
  bool need_to_cast;

  assert (parser != NULL);

  if (!node || !pt_is_query (node))
    {
      return NULL;
    }

  if (pt_is_select (node))
    {
      if (PT_IS_VALUE_QUERY (node))
	{
	  node = pt_values_query_to_compatible_cast (parser, node, cinfo, num_cinfo);
	}
      else
	{
	  attrs = pt_get_select_list (parser, node);
	  if (attrs == NULL)
	    {
	      return NULL;
	    }

	  prev_att = NULL;
	  for (att = attrs, i = 0; i < num_cinfo && att; att = next_att, i++)
	    {
	      bool is_cast_allowed = true;

	      new_cast_added = false;

	      next_att = att->next;	/* save next link */

	      need_to_cast = false;
	      /* find incompatible attr */
	      if (cinfo[i].idx == i)
		{
		  if (!pt_is_compatible_without_cast (parser, &(cinfo[i]), att, &is_cast_allowed))
		    {
		      need_to_cast = true;

		      /* assertion check */
		      if (need_to_cast)
			{
			  if (PT_IS_STRING_TYPE (att->type_enum) || att->type_enum == PT_TYPE_NUMERIC)
			    {
			      if (att->data_type == NULL)
				{
				  assert_release (att->data_type != NULL);
				  return NULL;
				}
			    }
			}
		    }
		}

	      if (need_to_cast)
		{
		  SEMAN_COMPATIBLE_INFO att_cinfo;

		  if (!is_cast_allowed)
		    {
		      return NULL;
		    }

		  memcpy (&att_cinfo, &(cinfo[i]), sizeof (att_cinfo));

		  if (PT_HAS_COLLATION (att->type_enum) && att->data_type != NULL)
		    {
		      /* use collation and codeset of original attribute the values from cinfo are not usable */
		      att_cinfo.coll_infer.coll_id = att->data_type->info.data_type.collation_id;
		      att_cinfo.coll_infer.codeset = (INTL_CODESET) att->data_type->info.data_type.units;
		    }

		  new_att = pt_make_cast_with_compatible_info (parser, att, next_att, &att_cinfo, &new_cast_added);
		  if (new_att == NULL)
		    {
		      goto out_of_mem;
		    }

		  if (new_cast_added)
		    {
		      att = new_att;
		    }

		  if (prev_att == NULL)
		    {
		      node->info.query.q.select.list = att;
		      node->type_enum = att->type_enum;
		      if (node->data_type)
			{
			  parser_free_tree (parser, node->data_type);
			}
		      node->data_type = parser_copy_tree_list (parser, att->data_type);
		    }
		  else
		    {
		      prev_att->next = att;
		    }
		}

	      prev_att = att;
	    }
	}
    }
  else
    {				/* PT_UNION, PT_DIFFERENCE, PT_INTERSECTION */
      if (!pt_to_compatible_cast (parser, node->info.query.q.union_.arg1, cinfo, num_cinfo)
	  || !pt_to_compatible_cast (parser, node->info.query.q.union_.arg2, cinfo, num_cinfo))
	{
	  return NULL;
	}

      if (node->data_type)
	{
	  parser_free_tree (parser, node->data_type);
	}
      node->data_type = parser_copy_tree_list (parser, node->info.query.q.union_.arg1->data_type);
    }

  return node;

out_of_mem:
  if (new_att)
    {
      parser_free_tree (parser, new_att);
    }

  if (new_dt)
    {
      parser_free_tree (parser, new_dt);
    }

  PT_ERRORm (parser, node, MSGCAT_SET_PARSER_SEMANTIC, MSGCAT_SEMANTIC_OUT_OF_MEMORY);
  return NULL;
}

/*
 * pt_get_compatible_info_from_node () -
 *   return:
 *   att(in):
 *   cinfo(out):
 */
static void
pt_get_compatible_info_from_node (const PT_NODE * att, SEMAN_COMPATIBLE_INFO * cinfo)
{
  assert (cinfo != NULL);

  cinfo->coll_infer.coll_id = -1;
  cinfo->coll_infer.codeset = INTL_CODESET_NONE;
  cinfo->coll_infer.coerc_level = PT_COLLATION_NOT_COERC;
  cinfo->coll_infer.can_force_cs = false;
  cinfo->prec = cinfo->scale = 0;
  cinfo->ref_att = att;

  cinfo->type_enum = att->type_enum;

  switch (att->type_enum)
    {
    case PT_TYPE_SMALLINT:
      cinfo->prec = 6;
      cinfo->scale = 0;
      break;
    case PT_TYPE_INTEGER:
      cinfo->prec = 10;
      cinfo->scale = 0;
      break;
    case PT_TYPE_BIGINT:
      cinfo->prec = 19;
      cinfo->scale = 0;
      break;
    case PT_TYPE_NUMERIC:
      cinfo->prec = (att->data_type) ? att->data_type->info.data_type.precision : 0;
      cinfo->scale = (att->data_type) ? att->data_type->info.data_type.dec_precision : 0;
      break;
    case PT_TYPE_CHAR:
    case PT_TYPE_VARCHAR:
    case PT_TYPE_NCHAR:
    case PT_TYPE_VARNCHAR:
      cinfo->prec = (att->data_type) ? att->data_type->info.data_type.precision : 0;
      cinfo->scale = 0;
      break;
    default:
      break;
    }

  if (PT_HAS_COLLATION (att->type_enum))
    {
      (void) pt_get_collation_info ((PT_NODE *) att, &(cinfo->coll_infer));
    }
}

/*
 * pt_get_common_type_for_union () -
 *   return:
 *   parser(in):
 *   att1(in):
 *   att2(in):
 *   cinfo(out):
 *   idx(in):
 *   need_cast(out):
 */
static PT_NODE *
pt_get_common_type_for_union (PARSER_CONTEXT * parser, PT_NODE * att1, PT_NODE * att2, SEMAN_COMPATIBLE_INFO * cinfo,
			      int idx, bool * need_cast)
{
  PT_NODE *dt1, *dt2;
  PT_TYPE_ENUM common_type;
  bool is_compatible = false;

  dt1 = att1->data_type;
  dt2 = att2->data_type;

  if ((PT_IS_STRING_TYPE (att1->type_enum) && att2->type_enum == PT_TYPE_MAYBE)
      || (PT_IS_STRING_TYPE (att2->type_enum) && att1->type_enum == PT_TYPE_MAYBE))
    {
      common_type = (att1->type_enum == PT_TYPE_MAYBE ? att2->type_enum : att1->type_enum);
    }
  else
    {
      common_type = pt_common_type (att1->type_enum, att2->type_enum);
    }

  if (common_type != PT_TYPE_NONE)
    {
      SEMAN_COMPATIBLE_INFO att1_info, att2_info;
      /* save attr idx and compatible type */
      cinfo->idx = idx;

      pt_get_compatible_info_from_node (att1, &att1_info);
      pt_get_compatible_info_from_node (att2, &att2_info);

      is_compatible = pt_update_compatible_info (parser, cinfo, common_type, &att1_info, &att2_info);

      if (is_compatible)
	{
	  *need_cast = true;
	}
    }

  if (!is_compatible)
    {
      PT_ERRORmf2 (parser, att1, MSGCAT_SET_PARSER_SEMANTIC, MSGCAT_SEMANTIC_UNION_INCOMPATIBLE,
		   pt_short_print (parser, att1), pt_short_print (parser, att2));
      return NULL;
    }

  return att1;
}

/*
 * pt_check_union_compatibility () - check two query_specs for
 *                                   union compatibility
 *   return:  node on success, NULL otherwise.
 *   parser(in): the parser context used to derive qry1 and qry2
 *   node(in): a query node
 *
 * Note :
 *   the definition of union compatible is: same number of pairwise
 *   union-compatible attributes from the two query_specs.
 *   two vclass compatible attributes are considered union-compatible.
 */

PT_NODE *
pt_check_union_compatibility (PARSER_CONTEXT * parser, PT_NODE * node)
{
  PT_NODE *attrs1, *attrs2, *result = node;
  PT_NODE *arg1, *arg2;
  int cnt1, cnt2;
  SEMAN_COMPATIBLE_INFO *cinfo = NULL;
  bool need_cast;

  assert (parser != NULL);

  if (node == NULL
      || (node->node_type != PT_UNION && node->node_type != PT_INTERSECTION && node->node_type != PT_DIFFERENCE
	  && node->node_type != PT_CTE))
    {
      return NULL;
    }

  if (node->node_type == PT_CTE)
    {
      arg1 = node->info.cte.non_recursive_part;
      arg2 = node->info.cte.recursive_part;
    }
  else
    {
      arg1 = node->info.query.q.union_.arg1;
      arg2 = node->info.query.q.union_.arg2;
    }

  attrs1 = pt_get_select_list (parser, arg1);
  if (attrs1 == NULL)
    {
      return NULL;
    }
  attrs2 = pt_get_select_list (parser, arg2);
  if (attrs2 == NULL)
    {
      return NULL;
    }

  cnt1 = pt_length_of_select_list (attrs1, EXCLUDE_HIDDEN_COLUMNS);
  cnt2 = pt_length_of_select_list (attrs2, EXCLUDE_HIDDEN_COLUMNS);

  if (cnt1 != cnt2)
    {
      PT_ERRORmf2 (parser, attrs1, MSGCAT_SET_PARSER_SEMANTIC, MSGCAT_SEMANTIC_ARITY_MISMATCH, cnt1, cnt2);
      return NULL;
    }

  /* get compatible info */
  cinfo = pt_get_compatible_info (parser, node, attrs1, attrs2, &need_cast);
  if (cinfo == NULL && need_cast)
    {
      result = NULL;
    }

  /* convert attrs type to compatible type */
  if (result && need_cast == true)
    {
      if (!pt_to_compatible_cast (parser, arg1, cinfo, cnt1) || !pt_to_compatible_cast (parser, arg2, cinfo, cnt1))
	{
	  result = NULL;
	}
      else
	{
	  /* copy the new data_type to the actual UNION node */
	  if (node->data_type != NULL)
	    {
	      parser_free_tree (parser, node->data_type);
	    }

	  node->data_type = parser_copy_tree (parser, arg1->data_type);
	}
    }

  if (cinfo)
    {
      free_and_init (cinfo);
    }

  return result;
}

/*
 * pt_check_type_compatibility_of_values_query () - check rows for
 *                                          values query compatibility
 *   return:  node on success, NULL otherwise.
 *   parser(in): the parser context used to derive qry1 and qry2
 *   node(in): a query node
 *
 * Note :
 *   the definition of values query compatible is: same number of
 *   attributes from rows.
 *   every two rows' compatible attributes are considered union-compatible.
 */
PT_NODE *
pt_check_type_compatibility_of_values_query (PARSER_CONTEXT * parser, PT_NODE * node)
{
  PT_NODE *node_list, *result = node;
  SEMAN_COMPATIBLE_INFO *cinfo = NULL;
  bool need_cast = false;
  PT_NODE *attrs;
  int count;

  assert (parser);

  if (node == NULL || node->node_type != PT_SELECT || !PT_IS_VALUE_QUERY (node))
    {
      return NULL;
    }

  node_list = node->info.query.q.select.list;
  if (node_list == NULL)
    {
      return NULL;
    }
  attrs = node_list->info.node_list.list;

  node_list = node_list->next;
  /* only one row */
  if (node_list == NULL)
    {
      return result;
    }

  count = pt_length_of_select_list (attrs, EXCLUDE_HIDDEN_COLUMNS);

  /* get compatible_info for cast */
  cinfo = pt_get_values_query_compatible_info (parser, node, &need_cast);

  if (cinfo == NULL && need_cast)
    {
      result = NULL;
      goto end;
    }

  /* convert attrs type to compatible type */
  if (need_cast && cinfo != NULL)
    {
      result = pt_values_query_to_compatible_cast (parser, node, cinfo, count);
    }

end:
  if (cinfo)
    {
      free_and_init (cinfo);
    }

  return result;
}

/*
 * pt_check_union_values_query_compatibility () - check compatibility
 *                                                when union values query
 *   return:  node on success, NULL otherwise.
 *   parser(in): the parser context used to derive qry1 and qry2
 *   node(in): a query node
 *
 * Note :
 *   please see pt_check_union_compatibility
 *   and pt_check_type_compatibility_of_values_query
 */
PT_NODE *
pt_check_union_type_compatibility_of_values_query (PARSER_CONTEXT * parser, PT_NODE * node)
{
  PT_NODE *attrs1, *attrs2, *att1, *att2, *result = node;
  int cnt1, cnt2, i;
  SEMAN_COMPATIBLE_INFO *cinfo = NULL;
  SEMAN_COMPATIBLE_INFO *cinfo_arg1 = NULL;
  SEMAN_COMPATIBLE_INFO *cinfo_arg2 = NULL;
  SEMAN_COMPATIBLE_INFO *cinfo_arg3 = NULL;
  bool need_cast, need_cast_tmp = false;
  PT_NODE *arg1, *arg2, *tmp;
  bool is_compatible;

  assert (parser != NULL);

  if (!node
      || !(node->node_type == PT_UNION || node->node_type == PT_INTERSECTION || node->node_type == PT_DIFFERENCE
	   || node->node_type == PT_CTE))
    {
      return NULL;
    }

  if (node->node_type == PT_CTE)
    {
      arg1 = node->info.cte.non_recursive_part;
      arg2 = node->info.cte.recursive_part;
    }
  else
    {
      arg1 = node->info.query.q.union_.arg1;
      arg2 = node->info.query.q.union_.arg2;
    }

  if (!arg1 || !arg2 || !(attrs1 = pt_get_select_list (parser, arg1)) || !(attrs2 = pt_get_select_list (parser, arg2)))
    {
      return NULL;
    }

  cnt1 = pt_length_of_select_list (attrs1, EXCLUDE_HIDDEN_COLUMNS);
  cnt2 = pt_length_of_select_list (attrs2, EXCLUDE_HIDDEN_COLUMNS);
  if (cnt1 != cnt2)
    {
      PT_ERRORmf2 (parser, attrs1, MSGCAT_SET_PARSER_SEMANTIC, MSGCAT_SEMANTIC_ARITY_MISMATCH, cnt1, cnt2);
      return NULL;
    }

  if (PT_IS_VALUE_QUERY (arg1) && PT_IS_VALUE_QUERY (arg2))	/* two values query */
    {
      need_cast = false;
      cinfo_arg1 = pt_get_values_query_compatible_info (parser, arg1, &need_cast);
      if (cinfo_arg1 == NULL && need_cast)
	{
	  result = NULL;
	  goto end;
	}

      need_cast = false;
      cinfo_arg2 = pt_get_values_query_compatible_info (parser, arg2, &need_cast);
      if (cinfo_arg2 == NULL && need_cast)
	{
	  result = NULL;
	  goto end;
	}

      /* compare cinfo_arg1 and cinfo_arg2 save the compatible cinfo in cinfo_arg1 */
      if (cinfo_arg1 != NULL && cinfo_arg2 != NULL)
	{
	  is_compatible = true;

	  for (i = 0, att1 = attrs1, att2 = attrs2; i < cnt1; ++i, att1 = att1->next, att2 = att2->next)
	    {
	      is_compatible = pt_combine_compatible_info (parser, cinfo_arg1 + i, cinfo_arg2 + i, att1, att2, i);
	      if (!is_compatible)
		{
		  result = NULL;
		  goto end;
		}
	    }
	}
      else if (cinfo_arg2 != NULL)
	{
	  cinfo_arg1 = cinfo_arg2;
	  cinfo_arg2 = NULL;
	}

      /* compare the select list */
      cinfo_arg3 = pt_get_compatible_info (parser, node, attrs1, attrs2, &need_cast);
      if (cinfo_arg3 == NULL && need_cast)
	{
	  result = NULL;
	  goto end;
	}

      if (need_cast)
	{
	  if (cinfo_arg1 != NULL)
	    {
	      is_compatible = true;
	      for (i = 0, att1 = attrs1, att2 = attrs2; i < cnt1; ++i, att1 = att1->next, att2 = att2->next)
		{
		  is_compatible = pt_combine_compatible_info (parser, cinfo_arg1 + i, cinfo_arg3 + i, att1, att2, i);
		  if (!is_compatible)
		    {
		      result = NULL;
		      goto end;
		    }
		}
	    }
	  else
	    {
	      cinfo_arg1 = cinfo_arg3;
	      cinfo_arg3 = NULL;
	    }
	}

      cinfo = cinfo_arg1;
    }
  else if (PT_IS_VALUE_QUERY (arg1) || PT_IS_VALUE_QUERY (arg2))	/* one values query, one select */
    {
      /* make arg1->is_value_query==1 */
      if (PT_IS_VALUE_QUERY (arg2))
	{
	  tmp = arg1;
	  arg1 = arg2;
	  arg2 = tmp;
	}

      /* arg1 is the values query */
      need_cast = false;
      cinfo_arg1 = pt_get_values_query_compatible_info (parser, arg1, &need_cast);
      if (cinfo_arg1 == NULL && need_cast)
	{
	  result = NULL;
	  goto end;
	}

      /* get the cinfo of select */
      attrs1 = pt_get_select_list (parser, arg1);
      attrs2 = pt_get_select_list (parser, arg2);
      cinfo_arg2 = pt_get_compatible_info (parser, node, attrs1, attrs2, &need_cast);
      if (cinfo_arg2 == NULL && need_cast)
	{
	  result = NULL;
	  goto end;
	}

      if (need_cast)
	{
	  /* compare cinfo_arg1 and cinfo_arg2 save the compatible cinfo in cinfo_arg1 */
	  if (cinfo_arg1 != NULL)
	    {
	      is_compatible = true;
	      for (i = 0, att1 = attrs1, att2 = attrs2; i < cnt1; ++i, att1 = att1->next, att2 = att2->next)
		{
		  is_compatible = pt_combine_compatible_info (parser, cinfo_arg1 + i, cinfo_arg2 + i, att1, att2, i);
		  if (!is_compatible)
		    {
		      result = NULL;
		      goto end;
		    }
		}
	    }
	  else
	    {
	      cinfo_arg1 = cinfo_arg2;
	      cinfo_arg2 = NULL;
	    }
	  cinfo = cinfo_arg1;
	}
    }
  else
    {
      /* should not be here */
      assert (false);
    }

  /* make the cast */
  if (cinfo != NULL)
    {
      if (pt_to_compatible_cast (parser, arg1, cinfo, cnt1) == NULL
	  || pt_to_compatible_cast (parser, arg2, cinfo, cnt1) == NULL)
	{
	  result = NULL;
	}
    }

end:
  if (cinfo_arg1)
    {
      free_and_init (cinfo_arg1);
    }
  if (cinfo_arg2)
    {
      free_and_init (cinfo_arg2);
    }
  if (cinfo_arg3)
    {
      free_and_init (cinfo_arg3);
    }

  return result;
}

#if defined (ENABLE_UNUSED_FUNCTION)	/* to disable TEXT */
/*
 * pt_make_default_value () -
 *   return:  return a PT_NODE for the default value
 *   parser(in): parser context
 *   class_name(in): class name of the attr to be defined a default value
 *   attr_name(in): name of attr to be defined a default value
 */
static PT_NODE *
pt_make_default_value (PARSER_CONTEXT * parser, const char *class_name, const char *attr_name)
{
  DB_OBJECT *class_obj;
  DB_ATTRIBUTE *attr_obj;
  DB_VALUE *value;
  PT_NODE *node = NULL;
  char *value_string;

  class_obj = db_find_class (class_name);
  if (class_obj)
    {
      attr_obj = db_get_attribute (class_obj, attr_name);
      if (attr_obj)
	{
	  value = db_attribute_default (attr_obj);
	  if (value)
	    {
	      value_string = db_get_string (value);
	      node = pt_make_string_value (parser, value_string);
	    }
	}
    }
  return node;
}

/*
 * pt_make_parameter () -
 *   return:  return a PT_NODE for the parameter name
 *   parser(in): parser context
 *   name(in): parameter name to make up a PT_NODE
 *   is_out_parameter(in): whether input or output parameter
 */

static PT_NODE *
pt_make_parameter (PARSER_CONTEXT * parser, const char *name, int is_out_parameter)
{
  PT_NODE *node;

  node = parser_new_node (parser, PT_NAME);
  if (node)
    {
      node->info.name.original = pt_append_string (parser, NULL, name);
      node->info.name.meta_class = PT_PARAMETER;
      if (is_out_parameter)
	{			/* to skip parameter binding */
	  node->info.name.spec_id = (UINTPTR) node;
	  node->info.name.resolved = pt_append_string (parser, NULL, "out parameter");
	}
    }
  return node;
}

/*
 * pt_append_statements_on_add_attribute () -
 *   return:  return a list of statement string or null on error
 *   parser(in): parser context
 *   statement_list(in,out): statement strings to be created internally
 *   stmt_node(in): parse tree for a create or alter statement
 *   class_name(in): class name to add a attr
 *   attr_name(in): attr name to add
 *   attr(in/out): attr definition to add
 *
 * Note :
 *   rewrite rule is like this.
 *     create class c (..., a text constraint, ...);
 *     => (pre) create class c_text_a_ under db_text;
 *     => (main) create class c (..., a c_text_a_, ...);
 *     => (post) alter class c_text_a_ add tid c unique, tdata string constraint;
 *     => (post) create unique index on c(a);
 *     => (post) grant select on c to user;
 */

static PT_NODE *
pt_append_statements_on_add_attribute (PARSER_CONTEXT * parser, PT_NODE * statement_list, PT_NODE * stmt_node,
				       const char *class_name, const char *attr_name, PT_NODE * attr)
{
  PT_NODE *s1, *s2, *s3, *s4;
  char *text_class_name = NULL, *stmt = NULL;
  char *constraint_name = NULL;

  text_class_name = pt_append_string (parser, NULL, class_name);
  text_class_name = pt_append_string (parser, text_class_name, "_text_");
  text_class_name = pt_append_string (parser, text_class_name, attr_name);

  constraint_name = pt_append_string (parser, NULL, TEXT_CONSTRAINT_PREFIX);
  constraint_name = pt_append_string (parser, constraint_name, attr_name);

  if (db_find_class (text_class_name))
    {
      PT_ERRORmf (parser, stmt_node, MSGCAT_SET_PARSER_SEMANTIC, MSGCAT_SEMANTIC_CLASS_EXISTS, text_class_name);
      return NULL;
    }

  stmt = pt_append_string (parser, NULL, "CREATE CLASS ");
  stmt = pt_append_string (parser, stmt, text_class_name);
  stmt = pt_append_string (parser, stmt, " UNDER db_text;");
  s1 = pt_make_string_value (parser, stmt);

  stmt = pt_append_string (parser, NULL, "ALTER CLASS ");
  stmt = pt_append_string (parser, stmt, text_class_name);
  stmt = pt_append_string (parser, stmt, " ADD tid ");
  stmt = pt_append_string (parser, stmt, class_name);
  stmt = pt_append_string (parser, stmt, ", tdata STRING ");
  stmt = pt_append_string (parser, stmt, ((attr->info.attr_def.data_default)
					  ? parser_print_tree (parser, attr->info.attr_def.data_default) : ""));
  stmt = pt_append_string (parser, stmt, " ");
  stmt = pt_append_string (parser, stmt, ((attr->info.attr_def.constrain_not_null) ? "NOT NULL" : ""));
  stmt = pt_append_string (parser, stmt, ", CONSTRAINT ");
  stmt = pt_append_string (parser, stmt, constraint_name);
  stmt = pt_append_string (parser, stmt, " UNIQUE(tid)");
  stmt = pt_append_string (parser, stmt, ";");
  s2 = pt_make_string_value (parser, stmt);

  stmt = pt_append_string (parser, NULL, "CREATE UNIQUE INDEX ");
  stmt = pt_append_string (parser, stmt, constraint_name);
  stmt = pt_append_string (parser, stmt, " ON ");
  stmt = pt_append_string (parser, stmt, class_name);
  stmt = pt_append_string (parser, stmt, "([");
  stmt = pt_append_string (parser, stmt, attr_name);
  stmt = pt_append_string (parser, stmt, "]);");
  s3 = pt_make_string_value (parser, stmt);

  stmt = pt_append_string (parser, NULL, "GRANT SELECT ON ");
  stmt = pt_append_string (parser, stmt, text_class_name);
  stmt = pt_append_string (parser, stmt, " TO ");
  stmt = pt_append_string (parser, stmt, au_get_user_name (Au_user));
  stmt = pt_append_string (parser, stmt, " WITH GRANT OPTION");
  s4 = pt_make_string_value (parser, stmt);

  /* redefine the attribute definition */
  attr->type_enum = PT_TYPE_OBJECT;
  attr->data_type->type_enum = attr->type_enum;
  attr->data_type->info.data_type.entity = pt_name (parser, text_class_name);
  if (attr->data_type->info.data_type.entity == NULL)
    {
      PT_ERRORm (parser, attr, MSGCAT_SET_PARSER_SEMANTIC, MSGCAT_SEMANTIC_OUT_OF_MEMORY);
      return NULL;
    }

  attr->data_type->info.data_type.units = 1;
  attr->data_type->info.data_type.precision = 0;

  parser_free_tree (parser, attr->info.attr_def.data_default);
  attr->info.attr_def.data_default = NULL;
  attr->info.attr_def.constrain_not_null = 0;

  /* indicate the time of doing statement, 'etc' points to the statement to do previously */
  s1->etc = NULL;
  s2->etc = stmt_node;
  s3->etc = stmt_node;
  s1->next = s2;
  s2->next = s3;
  s3->next = s4;

  if (statement_list)
    {
      s4->next = statement_list;
    }
  statement_list = s1;

  return statement_list;
}

/*
 * pt_append_statements_on_change_default () -
 *   return:  return a list of statement string or null on error
 *   parser(in): parser context
 *   statement_list(in,out): statement strings to be created internally
 *   stmt_node(in): parse tree for a alter default statement
 *   class_name(in): class name of a attr to redefine the default value
 *   attr_name(in): attr name to redefine the default value
 *   value(in/out): default value of the attr
 *
 * Note :
 *   rewrite rule is like this.
 *     alter class c change ..., a default value, ...;
 *     => (pre) alter class c_text_a_ change data default value;
 *     => (main) alter class c change ..., a default null, ...;
 */
static PT_NODE *
pt_append_statements_on_change_default (PARSER_CONTEXT * parser, PT_NODE * statement_list, PT_NODE * stmt_node,
					const char *class_name, const char *attr_name, PT_NODE * value)
{
  PT_NODE *s1, *save_next;
  char *text_class_name = NULL, *stmt = NULL;

  text_class_name = pt_append_string (parser, NULL, class_name);
  text_class_name = pt_append_string (parser, text_class_name, "_text_");
  text_class_name = pt_append_string (parser, text_class_name, attr_name);

  if (!db_find_class (text_class_name))
    {
      PT_ERRORmf (parser, stmt_node, MSGCAT_SET_PARSER_SEMANTIC, MSGCAT_SEMANTIC_CLASS_DOES_NOT_EXIST, text_class_name);
      return NULL;
    }

  stmt = pt_append_string (parser, NULL, "ALTER CLASS ");
  stmt = pt_append_string (parser, stmt, text_class_name);
  stmt = pt_append_string (parser, stmt, " CHANGE tdata DEFAULT ");
  stmt = pt_append_string (parser, stmt, parser_print_tree (parser, value));
  s1 = pt_make_string_value (parser, stmt);

  /* redefine the default value */
  save_next = value->next;
  parser_free_subtrees (parser, value);
  parser_init_node (value);
  value->type_enum = PT_TYPE_NULL;
  value->next = save_next;

  s1->etc = NULL;

  if (statement_list)
    {
      s1->next = statement_list;
    }
  statement_list = s1;

  return statement_list;
}

/*
 * pt_append_statements_on_drop_attributes () -
 *   return:  return a list of statement string or null on error
 *   parser(in): parser context
 *   statement_list(in/out): statement strings to be created internally
 *   class_name_list(in): a list of class name to drop
 *
 * Note :
 *   rewrite rule is like this.
 *     alter class c drop ..., a, ...;
 *     => (pre) drop class c_text_a_;
 *     => (main) alter class c drop ..., a, ...;
 *     drop class c;
 *     => (pre) drop class c_text_a_;
 *     => (main) drop class c;
 */

static PT_NODE *
pt_append_statements_on_drop_attributes (PARSER_CONTEXT * parser, PT_NODE * statement_list, const char *class_name_list)
{
  PT_NODE *s1;
  char *stmt = NULL;

  stmt = pt_append_string (parser, NULL, "DROP CLASS ");
  stmt = pt_append_string (parser, stmt, class_name_list);
  s1 = pt_make_string_value (parser, stmt);

  s1->etc = NULL;

  if (statement_list)
    {
      s1->next = statement_list;
    }
  statement_list = s1;

  return statement_list;
}

/*
 * pt_append_statements_on_insert () -
 *   return:  return a list of statement string or null on error
 *   parser(in): parser context
 *   stmt_node(in): parse tree for a insert statement
 *   class_name(in): class name to do insert
 *   attr_name(in): attr name to do insert
 *   value(in/out): value to do insert at the attr
 *   parameter(in): output parameter for the insert statement
 *
 * Note :
 *   rewrite rule is like this.
 *     insert into c (..., a, ...) values (..., v, ...);
 *     => (main) insert into c (..., a.object, ...) values (..., null, ...)
 *        into :obj1;
 *     => (post) insert into c_text_a_ values (:obj1, v) into :obj2;
 *     => (post) update c set a.object = :obj2 where c = :obj1;
 */
static PT_NODE *
pt_append_statements_on_insert (PARSER_CONTEXT * parser, PT_NODE * stmt_node, const char *class_name,
				const char *attr_name, PT_NODE * value, PT_NODE * parameter)
{
  PT_NODE *s1, *s2, *list;
  PT_NODE *save_next;
  char *text_class_name = NULL, *stmt = NULL;
  char param1_name[256], param2_name[256];
  char alias1_name[256];
  unsigned int save_custom;

  text_class_name = pt_append_string (parser, NULL, class_name);
  text_class_name = pt_append_string (parser, text_class_name, "_text_");
  text_class_name = pt_append_string (parser, text_class_name, attr_name);

  if (!db_find_class (text_class_name))
    {
      PT_ERRORmf (parser, stmt_node, MSGCAT_SET_PARSER_SEMANTIC, MSGCAT_SEMANTIC_CLASS_DOES_NOT_EXIST, text_class_name);
      return NULL;
    }

  if (parameter && parameter->info.name.original)
    {
      sprintf (param1_name, "%s", parameter->info.name.original);
    }
  else
    {
      sprintf (param1_name, "%s_%p", "p1", stmt_node);
    }
  sprintf (param2_name, "%s_%p", "p2", stmt_node);
  sprintf (alias1_name, "%s_%p", "c1", stmt_node);

  save_custom = parser->custom_print;
  parser->custom_print = parser->custom_print | PT_INTERNAL_PRINT;

  stmt = pt_append_string (parser, NULL, "INSERT INTO ");
  stmt = pt_append_string (parser, stmt, text_class_name);
  stmt = pt_append_string (parser, stmt, " VALUES (:");
  stmt = pt_append_string (parser, stmt, param1_name);
  stmt = pt_append_string (parser, stmt, ", ");
  stmt = pt_append_string (parser, stmt, parser_print_tree (parser, value));
  stmt = pt_append_string (parser, stmt, ") INTO :");
  stmt = pt_append_string (parser, stmt, param2_name);
  stmt = pt_append_string (parser, stmt, "; ");
  s1 = pt_make_string_value (parser, stmt);

  parser->custom_print = save_custom;

  stmt = pt_append_string (parser, NULL, "UPDATE ");
  stmt = pt_append_string (parser, stmt, class_name);
  stmt = pt_append_string (parser, stmt, " ");
  stmt = pt_append_string (parser, stmt, alias1_name);
  stmt = pt_append_string (parser, stmt, " SET [");
  stmt = pt_append_string (parser, stmt, attr_name);
  stmt = pt_append_string (parser, stmt, "].OBJECT = :");
  stmt = pt_append_string (parser, stmt, param2_name);
  stmt = pt_append_string (parser, stmt, " WHERE ");
  stmt = pt_append_string (parser, stmt, alias1_name);
  stmt = pt_append_string (parser, stmt, ".OBJECT = :");
  stmt = pt_append_string (parser, stmt, param1_name);
  s2 = pt_make_string_value (parser, stmt);

  /* redefine the insert value */
  save_next = value->next;
  parser_free_subtrees (parser, value);
  parser_init_node (value);
  value->node_type = PT_VALUE;
  value->type_enum = PT_TYPE_NULL;
  value->next = save_next;

  s1->etc = stmt_node;
  s2->etc = stmt_node;
  s1->next = s2;

  list = stmt_node->info.insert.internal_stmts;
  if (list == NULL)
    {
      stmt_node->info.insert.internal_stmts = s1;
    }
  else
    {
      while (list->next != NULL)
	{
	  list = list->next;
	}
      list->next = s1;
    }
  list = s1;

  return list;
}


/*
 * pt_append_statements_on_update () -
 *   return:  return a list of statement string or null on error
 *   parser(in): parser context
 *   stmt_node(in): parse tree for a update statement
 *   class_name(in): class name to do update
 *   attr_name(in): attr name to do update
 *   alias_name(in): alias for the class name
 *   value(in/out): value to do update at the attr
 *   where_ptr(in/out): pointer of a parse tree for the where clause of
 *                      the update statement
 *
 * Note :
 *   rewrite rule is like this.
 *     update c set ..., a = v, ... where condtion
 *     => (pre) select (select sum(set{a.object}) from c where condition)
 *         into :obj1 from db_root
 *     => (pre) update c_text_a_ set tdata = v where tid in
 *         (select c from c where a.object in :obj1)
 *     => (main) update c set ..., a.object = a.object, ...
 *         where a.object in :obj1
 */
static PT_NODE *
pt_append_statements_on_update (PARSER_CONTEXT * parser, PT_NODE * stmt_node, const char *class_name,
				const char *attr_name, const char *alias_name, PT_NODE * value, PT_NODE ** where_ptr)
{
  PT_NODE *s1, *s2, *list;
  PT_NODE *save_next;
  DB_VALUE *param1_dbvalp;
  char *text_class_name = NULL, *stmt = NULL;
  char param1_name[256];
  char alias1_name[256];
  unsigned int save_custom;

  text_class_name = pt_append_string (parser, NULL, class_name);
  text_class_name = pt_append_string (parser, text_class_name, "_text_");
  text_class_name = pt_append_string (parser, text_class_name, attr_name);

  if (!db_find_class (text_class_name))
    {
      PT_ERRORmf (parser, stmt_node, MSGCAT_SET_PARSER_SEMANTIC, MSGCAT_SEMANTIC_CLASS_DOES_NOT_EXIST, text_class_name);
      return NULL;
    }

  sprintf (param1_name, "%s_%p", "p1", attr_name);
  sprintf (alias1_name, "%s_%p", "c1", attr_name);

  save_custom = parser->custom_print;
  parser->custom_print = parser->custom_print | PT_INTERNAL_PRINT;

  stmt = pt_append_string (parser, NULL, "SELECT {null}+(SELECT SUM(SET{[");
  stmt = pt_append_string (parser, stmt, attr_name);
  stmt = pt_append_string (parser, stmt, "].OBJECT}) FROM ");
  stmt = pt_append_string (parser, stmt, class_name);
  stmt = pt_append_string (parser, stmt, " ");
  stmt = pt_append_string (parser, stmt, alias_name);
  if (*where_ptr)
    {
      stmt = pt_append_string (parser, stmt, " WHERE ");
      stmt = pt_append_string (parser, stmt, parser_print_tree (parser, *where_ptr));
    }
  stmt = pt_append_string (parser, stmt, ") INTO :");
  stmt = pt_append_string (parser, stmt, param1_name);
  stmt = pt_append_string (parser, stmt, " FROM db_root;");
  s1 = pt_make_string_value (parser, stmt);

  /* To resolve out parameter at compile time, put the parameter into the label table with null value */
  param1_dbvalp = db_value_create ();
  if (param1_dbvalp == NULL)
    {
      parser->custom_print = save_custom;
      return NULL;
    }
  else
    {
      db_make_set (param1_dbvalp, db_set_create_basic (NULL, NULL));
      if (pt_associate_label_with_value (param1_name, param1_dbvalp) != NO_ERROR)
	{
	  parser->custom_print = save_custom;
	  return NULL;
	}
    }

  stmt = pt_append_string (parser, NULL, "UPDATE ");
  stmt = pt_append_string (parser, stmt, text_class_name);
  stmt = pt_append_string (parser, stmt, " SET tdata = ");
  stmt = pt_append_string (parser, stmt, ((value->node_type == PT_NAME && value->info.name.meta_class == PT_NORMAL)
					  ? "tid." : ""));
  stmt = pt_append_string (parser, stmt, parser_print_tree (parser, value));
  stmt = pt_append_string (parser, stmt, " WHERE tid IN (SELECT ");
  stmt = pt_append_string (parser, stmt, alias1_name);
  stmt = pt_append_string (parser, stmt, " FROM ");
  stmt = pt_append_string (parser, stmt, class_name);
  stmt = pt_append_string (parser, stmt, " ");
  stmt = pt_append_string (parser, stmt, alias1_name);
  stmt = pt_append_string (parser, stmt, " WHERE [");
  stmt = pt_append_string (parser, stmt, attr_name);
  stmt = pt_append_string (parser, stmt, "].OBJECT IN :");
  stmt = pt_append_string (parser, stmt, param1_name);
  stmt = pt_append_string (parser, stmt, ")");
  s2 = pt_make_string_value (parser, stmt);

  parser->custom_print = save_custom;

  /* redefine where clause if the clause is redefined at first */
  if ((*where_ptr) == NULL || (*where_ptr)->etc != (*where_ptr))
    {
      if (*where_ptr)
	{
	  parser_free_tree (parser, *where_ptr);
	}
      *where_ptr = parser_new_node (parser, PT_EXPR);
      if (*where_ptr == NULL)
	{
	  return NULL;
	}
      (*where_ptr)->info.expr.op = PT_IS_IN;
      (*where_ptr)->info.expr.arg1 = pt_name (parser, attr_name);
      (*where_ptr)->info.expr.arg2 = pt_make_parameter (parser, param1_name, 0);
      (*where_ptr)->etc = (*where_ptr);	/* mark to prevent multiple rewrite */
      PT_NAME_INFO_SET_FLAG ((*where_ptr)->info.expr.arg1, PT_NAME_INFO_EXTERNAL);
    }

  /* redefine the assignment value */
  save_next = value->next;
  parser_free_subtrees (parser, value);
  parser_init_node (value);
  value->node_type = PT_NAME;
  value->info.name.original = pt_append_string (parser, NULL, attr_name);
  PT_NAME_INFO_SET_FLAG (value, PT_NAME_INFO_EXTERNAL);
  value->next = save_next;

  s1->etc = NULL;
  s2->etc = NULL;
  s1->next = s2;

  list = stmt_node->info.update.internal_stmts;
  if (list == NULL)
    {
      stmt_node->info.insert.internal_stmts = s1;
    }
  else
    {
      while (list->next != NULL)
	list = list->next;
      list->next = s1;
    }
  list = s1;

  parser->custom_print = save_custom;

  return list;
}

/*
 * pt_append_statements_on_delete () -
 *   return:  return a list of statement string or null on error
 *   parser(in): parser context
 *   stmt_node(in): parse tree for a delete statement
 *   class_name(in): class name to do delete
 *   attr_name(in): attr name to do delete
 *   alias_name(in): alias for the class name
 *   where_ptr(in/out): pointer of a parse tree for the where clause of
 *                      the delete statement
 *
 * Note :
 * rewrite rule is like this.
 *   delete from c where condition;
 *   => (pre) select (select sum(set{a.object}) from c where condition)
 *            into :obj1 from db_root
 *   => (pre) delete from c_text_a_ where tid in (select c from c where
 *            a.object in :obj1)
 *   => (main) delete from c where a.object in :obj1
 */

static PT_NODE *
pt_append_statements_on_delete (PARSER_CONTEXT * parser, PT_NODE * stmt_node, const char *class_name,
				const char *attr_name, const char *alias_name, PT_NODE ** where_ptr)
{
  PT_NODE *s1, *s2, *list;
  DB_VALUE *param1_dbvalp;
  char *text_class_name = NULL, *stmt = NULL;
  char param1_name[256];
  char alias1_name[256];
  unsigned int save_custom;

  text_class_name = pt_append_string (parser, NULL, class_name);
  text_class_name = pt_append_string (parser, text_class_name, "_text_");
  text_class_name = pt_append_string (parser, text_class_name, attr_name);

  if (!db_find_class (text_class_name))
    {
      PT_ERRORmf (parser, stmt_node, MSGCAT_SET_PARSER_SEMANTIC, MSGCAT_SEMANTIC_CLASS_DOES_NOT_EXIST, text_class_name);
      return NULL;
    }

  sprintf (param1_name, "%s_%p", "p1", attr_name);
  sprintf (alias1_name, "%s_%p", "c1", attr_name);

  save_custom = parser->custom_print;
  parser->custom_print = parser->custom_print | PT_INTERNAL_PRINT;

  stmt = pt_append_string (parser, NULL, "SELECT {null}+(SELECT SUM(SET{[");
  stmt = pt_append_string (parser, stmt, attr_name);
  stmt = pt_append_string (parser, stmt, "].OBJECT}) FROM ");
  stmt = pt_append_string (parser, stmt, class_name);
  stmt = pt_append_string (parser, stmt, " ");
  stmt = pt_append_string (parser, stmt, alias_name);
  if (*where_ptr)
    {
      stmt = pt_append_string (parser, stmt, " WHERE ");
      stmt = pt_append_string (parser, stmt, parser_print_tree (parser, *where_ptr));
    }
  stmt = pt_append_string (parser, stmt, ") INTO :");
  stmt = pt_append_string (parser, stmt, param1_name);
  stmt = pt_append_string (parser, stmt, " FROM db_root;");
  s1 = pt_make_string_value (parser, stmt);

  parser->custom_print = save_custom;

  /* To resolve out parameter at compile time, put the parameter into the label table with null value */
  param1_dbvalp = db_value_create ();
  if (param1_dbvalp == NULL)
    {
      return NULL;
    }
  else
    {
      db_make_set (param1_dbvalp, db_set_create_basic (NULL, NULL));
      if (pt_associate_label_with_value (param1_name, param1_dbvalp) != NO_ERROR)
	{
	  return NULL;
	}
    }
  stmt = pt_append_string (parser, NULL, "DELETE FROM ");
  stmt = pt_append_string (parser, stmt, text_class_name);
  stmt = pt_append_string (parser, stmt, " WHERE tid IN (SELECT ");
  stmt = pt_append_string (parser, stmt, alias1_name);
  stmt = pt_append_string (parser, stmt, " FROM ");
  stmt = pt_append_string (parser, stmt, class_name);
  stmt = pt_append_string (parser, stmt, " ");
  stmt = pt_append_string (parser, stmt, alias1_name);
  stmt = pt_append_string (parser, stmt, " WHERE [");
  stmt = pt_append_string (parser, stmt, attr_name);
  stmt = pt_append_string (parser, stmt, "].OBJECT IN :");
  stmt = pt_append_string (parser, stmt, param1_name);
  stmt = pt_append_string (parser, stmt, ")");
  s2 = pt_make_string_value (parser, stmt);

  /* redefine where clause if the clause is redefined at first */
  if ((*where_ptr) == NULL || (*where_ptr)->etc != (*where_ptr))
    {
      if (*where_ptr)
	{
	  parser_free_tree (parser, *where_ptr);
	}
      if ((*where_ptr = parser_new_node (parser, PT_EXPR)) == NULL)
	{
	  return NULL;
	}
      (*where_ptr)->info.expr.op = PT_IS_IN;
      (*where_ptr)->info.expr.arg1 = pt_name (parser, attr_name);
      (*where_ptr)->info.expr.arg2 = pt_make_parameter (parser, param1_name, 0);
      (*where_ptr)->etc = (*where_ptr);	/* mark to prevent multiple rewrite */
      PT_NAME_INFO_SET_FLAG ((*where_ptr)->info.expr.arg1, PT_NAME_INFO_EXTERNAL);
    }

  s1->etc = NULL;
  s2->etc = NULL;
  s1->next = s2;

  list = stmt_node->info.delete_.internal_stmts;
  if (list == NULL)
    {
      stmt_node->info.insert.internal_stmts = s1;
    }
  else
    {
      while (list->next != NULL)
	list = list->next;
      list->next = s1;
    }
  list = s1;

  return list;
}

/*
 * pt_resolve_insert_external () - create internal statements and
 *      rewrite a value to insert for TEXT typed attrs on into clause
 *      of a insert statement
 *   return:  none
 *   parser(in): parser context
 *   insert(in): parse tree of a insert statement
 */
static void
pt_resolve_insert_external (PARSER_CONTEXT * parser, PT_NODE * insert)
{
  PT_NODE *a, *v, *lhs, *rhs, *save_next;
  PT_NODE *spec, *entity, *value;
  const char *class_name, *attr_name;
  char *text_class_name = NULL, param1_name[256];

  spec = insert->info.insert.spec;
  entity = (spec ? spec->info.spec.entity_name : NULL);
  class_name = (entity ? entity->info.name.original : NULL);
  if (class_name == NULL)
    {
      return;
    }

  a = insert->info.insert.attr_list;

  if (insert->info.insert.is_value == PT_IS_SUBQUERY)
    {
      for (; a != NULL; a = a->next)
	{
	  if (PT_IS_DOT_NODE (a))
	    {
	      PT_ERRORmf2 (parser, a, MSGCAT_SET_PARSER_SEMANTIC, MSGCAT_SEMANTIC_CANT_COERCE_TO, "subquery", "text");
	      return;
	    }
	}
    }
  else if (insert->info.insert.is_value == PT_IS_DEFAULT_VALUE)
    {
      for (; a != NULL; a = a->next)
	{
	  if (PT_IS_DOT_NODE (a))
	    {
	      /* replace "attr.tdata" with "attr" */
	      save_next = a->next;
	      lhs = a->info.expr.arg1;
	      rhs = a->info.expr.arg2;
	      *a = *lhs;
	      a->next = save_next;
	      parser_init_node (lhs);	/* not to free subtrees */
	      parser_free_tree (parser, lhs);
	      parser_free_tree (parser, rhs);

	      /* make a default value */
	      attr_name = a->info.name.original;
	      text_class_name = pt_append_string (parser, NULL, class_name);
	      text_class_name = pt_append_string (parser, text_class_name, "_text_");
	      text_class_name = pt_append_string (parser, text_class_name, attr_name);

	      if ((value = pt_make_default_value (parser, text_class_name, "tdata")) == NULL)
		{
		  goto exit_on_error;
		}

	      if (insert->info.insert.into_var == NULL)
		{
		  sprintf (param1_name, "p1_%p", insert);
		  insert->info.insert.into_var = pt_make_parameter (parser, param1_name, 1);
		}
	      if (pt_append_statements_on_insert (parser, insert, class_name, attr_name, value,
						  insert->info.insert.into_var) == NULL)
		{
		  goto exit_on_error;
		}
	    }
	}
    }
  else
    {
      v = insert->info.insert.value_clause;
      for (; a != NULL && v != NULL; a = a->next, v = v->next)
	{
	  if (PT_IS_DOT_NODE (a))
	    {
	      /* replace "attr.tdata" to "attr" */
	      save_next = a->next;
	      lhs = a->info.expr.arg1;
	      rhs = a->info.expr.arg2;
	      *a = *lhs;
	      a->next = save_next;
	      parser_init_node (lhs);	/* not to free subtrees */
	      parser_free_tree (parser, lhs);
	      parser_free_tree (parser, rhs);

	      /* if (pt_assignment_compatible(parser, attr, v)) */
	      attr_name = a->info.name.original;
	      if (a->type_enum != v->type_enum)
		{
		  if (insert->info.insert.into_var == NULL)
		    {
		      sprintf (param1_name, "p1_%p", insert);
		      insert->info.insert.into_var = pt_make_parameter (parser, param1_name, 1);
		    }
		  if (pt_append_statements_on_insert (parser, insert, class_name, attr_name, v,
						      insert->info.insert.into_var) == NULL)
		    {
		      goto exit_on_error;
		    }
		}
	    }
	}
    }
  return;

exit_on_error:

  PT_ERRORm (parser, insert, MSGCAT_SET_PARSER_SEMANTIC, MSGCAT_SEMANTIC_OUT_OF_MEMORY);
  return;
}

/*
 * pt_resolve_update_external () - create internal statements and redefine
 *      a value to do update for TEXT typed attrs on assignment clause of
 *      a update statement
 *   return:  none
 *   parser(in): parser context
 *   update(in): parse tree of a update statement
 */
static void
pt_resolve_update_external (PARSER_CONTEXT * parser, PT_NODE * update)
{
  PT_NODE *a, *lhs, *rhs;
  PT_NODE *spec, *entity, *alias;
  DB_OBJECT *db_obj;
  DB_ATTRIBUTE *db_att;
  const char *class_name, *attr_name, *alias_name;

  spec = update->info.update.spec;
  entity = (spec ? spec->info.spec.entity_name : NULL);
  class_name = (entity ? entity->info.name.original : NULL);
  alias = (spec ? spec->info.spec.range_var : NULL);
  alias_name = (alias ? alias->info.name.original : NULL);

  if (class_name && (db_obj = db_find_class (class_name)))
    {
      for (a = update->info.update.assignment; a; a = a->next)
	{
	  if (PT_IS_ASSIGN_NODE (a) && (lhs = a->info.expr.arg1) != NULL && (rhs = a->info.expr.arg2) != NULL)
	    {
	      if (PT_IS_NAME_NODE (lhs) && !PT_NAME_INFO_IS_FLAGED (lhs, PT_NAME_INFO_EXTERNAL))
		{
		  attr_name = lhs->info.name.original;
		  db_att = db_get_attribute (db_obj, attr_name);

		  if (db_att && sm_has_text_domain (db_att, 0))
		    {
		      PT_NAME_INFO_SET_FLAG (lhs, PT_NAME_INFO_EXTERNAL);
		      if (pt_append_statements_on_update (parser, update, class_name, attr_name, alias_name, rhs,
							  &update->info.update.search_cond) == NULL)
			{
			  goto exit_on_error;
			}
		    }
		}
	    }
	}
    }

  return;

exit_on_error:

  PT_ERRORm (parser, update, MSGCAT_SET_PARSER_SEMANTIC, MSGCAT_SEMANTIC_OUT_OF_MEMORY);
  return;
}

/*
 * pt_resolve_delete_external () - create internal statements
 *      for TEXT typed attrs defined in class to do delete statement
 *   return:  none
 *   parser(in): parser context
 *   delete(in): parse tree of a delete statement
 */
static void
pt_resolve_delete_external (PARSER_CONTEXT * parser, PT_NODE * delete)
{
  PT_NODE *spec, *entity, *alias;
  DB_OBJECT *db_obj;
  DB_ATTRIBUTE *db_att;
  const char *class_name, *alias_name;

  spec = delete->info.delete_.spec;
  entity = (spec ? spec->info.spec.entity_name : NULL);
  class_name = (entity ? entity->info.name.original : NULL);
  alias = (spec ? spec->info.spec.range_var : NULL);
  alias_name = (alias ? alias->info.name.original : NULL);

  if (class_name && (db_obj = db_find_class (class_name)))
    {
      db_att = db_get_attributes_force (db_obj);
      while (db_att)
	{
	  if (sm_has_text_domain (db_att, 0))
	    {
	      if (pt_append_statements_on_delete (parser, delete, class_name, db_attribute_name (db_att), alias_name,
						  &delete->info.delete_.search_cond) == NULL)
		{
		  goto exit_on_error;
		}
	    }
	  db_att = db_attribute_next (db_att);
	}
    }

  return;

exit_on_error:

  PT_ERRORm (parser, delete, MSGCAT_SET_PARSER_SEMANTIC, MSGCAT_SEMANTIC_OUT_OF_MEMORY);
  return;
}
#endif /* ENABLE_UNUSED_FUNCTION */

/*
 * pt_resolve_default_external () - create internal statements
 *      for a TEXT typed attr to alter the default value
 *   return:  none
 *   parser(in): parser context
 *   alter(in): parse tree of a alter statement
 */
static void
pt_resolve_default_external (PARSER_CONTEXT * parser, PT_NODE * alter)
{
  PT_NODE *attr_name_list, *data_default_list, *stmt_list;
  PT_NODE *a, *v;
  PT_NODE *entity_name;
  DB_OBJECT *class_;
  DB_ATTRIBUTE *attr;
  const char *class_name;

  attr_name_list = alter->info.alter.alter_clause.ch_attr_def.attr_name_list;
  data_default_list = alter->info.alter.alter_clause.ch_attr_def.data_default_list;

  entity_name = alter->info.alter.entity_name;
  class_name = (entity_name ? entity_name->info.name.original : NULL);
  if (class_name && (class_ = db_find_class (class_name)) != NULL)
    {
      stmt_list = alter->info.alter.internal_stmts;
      for (a = attr_name_list, v = data_default_list; a != NULL && v != NULL; a = a->next, v = v->next)
	{
	  attr = db_get_attribute (class_, a->info.name.original);
#if defined (ENABLE_UNUSED_FUNCTION)	/* to disable TEXT */
	  if (attr && sm_has_text_domain (attr, 0))
	    {
	      stmt_list =
		pt_append_statements_on_change_default (parser, stmt_list, alter, class_name, a->info.name.original, v);
	      if (stmt_list == NULL)
		{
		  PT_ERRORm (parser, alter, MSGCAT_SET_PARSER_SEMANTIC, MSGCAT_SEMANTIC_OUT_OF_MEMORY);
		}
	    }
#endif /* ENABLE_UNUSED_FUNCTION */
	}
      alter->info.alter.internal_stmts = stmt_list;
    }

  return;
}

/*
 * pt_check_data_default () - checks data_default for semantic errors
 *
 * result	    	 : modified data_default
 * parser(in)	    	 : parser context
 * data_default_list(in) : data default node
 */
static PT_NODE *
pt_check_data_default (PARSER_CONTEXT * parser, PT_NODE * data_default_list)
{
  PT_NODE *result;
  PT_NODE *default_value;
  PT_NODE *save_next;
  PT_NODE *node_ptr;
  PT_NODE *data_default;
  PT_NODE *prev;
  bool has_query;

  if (pt_has_error (parser))
    {
      /* do nothing */
      return data_default_list;
    }

  if (data_default_list == NULL || data_default_list->node_type != PT_DATA_DEFAULT)
    {
      /* do nothing */
      return data_default_list;
    }

  prev = NULL;
  has_query = false;
  for (data_default = data_default_list; data_default; data_default = data_default->next)
    {
      save_next = data_default->next;
      data_default->next = NULL;

      default_value = data_default->info.data_default.default_value;

      (void) parser_walk_tree (parser, default_value, pt_find_query, &has_query, NULL, NULL);
      if (has_query)
	{
	  PT_ERRORm (parser, default_value, MSGCAT_SET_PARSER_SEMANTIC,
		     MSGCAT_SEMANTIC_SUBQUERY_NOT_ALLOWED_IN_DEFAULT_CLAUSE);
	  /* skip other checks */
	  goto end;
	}

      result = pt_semantic_type (parser, data_default, NULL);
      if (result != NULL)
	{
	  /* change data_default */
	  if (prev)
	    {
	      prev->next = result;
	    }
	  else
	    {
	      data_default_list = result;
	    }
	  data_default = result;
	}
      else
	{
	  /* an error has occurred, skip other checks */
	  goto end;
	}

      node_ptr = NULL;
      (void) parser_walk_tree (parser, default_value, pt_find_default_expression, &node_ptr, NULL, NULL);
      if (node_ptr != NULL && node_ptr != default_value)
	{
	  /* nested default expressions are not supported */
	  PT_ERRORmf (parser, node_ptr, MSGCAT_SET_PARSER_SEMANTIC, MSGCAT_SEMANTIC_DEFAULT_NESTED_EXPR_NOT_ALLOWED,
		      pt_show_binopcode (node_ptr->info.expr.op));
	  goto end;
	}

      if (PT_IS_EXPR_NODE (default_value) && default_value->info.expr.op == PT_TO_CHAR
	  && PT_IS_EXPR_NODE (default_value->info.expr.arg1))
	{
	  int op_type = -1;

	  if (PT_IS_EXPR_NODE (default_value->info.expr.arg2))
	    {
	      /* nested expressions in arg2 are not supported */
	      op_type = default_value->info.expr.arg2->info.expr.op;
	    }
	  else if (node_ptr == NULL)
	    {
	      /* nested expressions in arg1 are not supported except sys date, time and user. */
	      op_type = default_value->info.expr.arg1->info.expr.op;
	    }

	  if (op_type != -1)
	    {
	      PT_ERRORmf (parser, node_ptr, MSGCAT_SET_PARSER_SEMANTIC, MSGCAT_SEMANTIC_DEFAULT_NESTED_EXPR_NOT_ALLOWED,
			  pt_show_binopcode ((PT_OP_TYPE) op_type));
	      goto end;
	    }
	}

      node_ptr = NULL;
      (void) parser_walk_tree (parser, default_value, pt_find_aggregate_function, &node_ptr, NULL, NULL);
      if (node_ptr != NULL)
	{
	  PT_ERRORmf (parser, node_ptr, MSGCAT_SET_PARSER_SEMANTIC, MSGCAT_SEMANTIC_DEFAULT_EXPR_NOT_ALLOWED,
		      pt_show_function (node_ptr->info.function.function_type));
	  goto end;
	}
    end:
      data_default->next = save_next;
      prev = data_default;
    }

  return data_default_list;
}

/*
 * pt_attr_check_default_cs_coll () - checks attribute's collation and
 *			  codeset. If necessary, they are replaced with the
 *			  ones passed as arguments.
 *
 * parser(in): parser context
 * attr(in/out) : data default node
 * default_cs(in): codeset of the attribute's class, or override value
 *		   if special value = -1 is given, then charset implied by
 *		   default_coll argument is used
 * default_coll(in): collation of the attribute's class, or override value
 */
int
pt_attr_check_default_cs_coll (PARSER_CONTEXT * parser, PT_NODE * attr, int default_cs, int default_coll)
{
  int attr_cs = attr->data_type->info.data_type.units;
  int attr_coll = attr->data_type->info.data_type.collation_id;
  LANG_COLLATION *lc;
  int err = NO_ERROR;

  assert (default_coll >= 0);

  if (attr->data_type->info.data_type.has_cs_spec)
    {
      if (attr->data_type->info.data_type.has_coll_spec == false)
	{
	  /* use binary collation of attribute's charset specifier */
	  attr_coll = LANG_GET_BINARY_COLLATION (attr_cs);
	}
    }
  else if (attr->data_type->info.data_type.has_coll_spec)
    {
      lc = lang_get_collation (attr_coll);
      assert (lc != NULL);
      attr_cs = lc->codeset;
    }
  else
    {
      /* attribute does not have a codeset or collation spec; use defaults */
      attr_coll = default_coll;
      if (default_cs == -1)
	{
	  lc = lang_get_collation (default_coll);
	  assert (lc != NULL);
	  attr_cs = lc->codeset;
	}
      else
	{
	  attr_cs = default_cs;
	}
    }

  if (attr->type_enum == PT_TYPE_ENUMERATION && attr->data_type != NULL)
    {
      /* coerce each element of enum to actual attribute codeset */
      PT_NODE *elem = NULL;
      int er = NO_ERROR;

      elem = attr->data_type->info.data_type.enumeration;
      while (elem != NULL)
	{
	  assert (elem->node_type == PT_VALUE);
	  assert (PT_HAS_COLLATION (elem->type_enum));

	  if ((elem->data_type != NULL && elem->data_type->info.data_type.units != attr_cs)
	      || (elem->data_type == NULL && attr_cs != LANG_SYS_CODESET))
	    {
	      PT_NODE *dt;

	      if (elem->data_type != NULL)
		{
		  dt = parser_copy_tree (parser, elem->data_type);
		}
	      else
		{
		  dt = parser_new_node (parser, PT_DATA_TYPE);
		  dt->type_enum = elem->type_enum;
		  dt->info.data_type.precision = DB_DEFAULT_PRECISION;
		}
	      dt->info.data_type.collation_id = attr_coll;
	      dt->info.data_type.units = attr_cs;

	      if (attr_cs == INTL_CODESET_RAW_BYTES)
		{
		  /* conversion from multi-byte to binary must keep text */
		  if (elem->info.value.data_value.str != NULL)
		    {
		      dt->info.data_type.precision = elem->info.value.data_value.str->length;
		    }
		  else if (elem->info.value.db_value_is_initialized)
		    {
		      dt->info.data_type.precision = DB_GET_STRING_SIZE (&(elem->info.value.db_value));
		    }
		}

	      err = pt_coerce_value (parser, elem, elem, elem->type_enum, dt);
	      if (err != NO_ERROR)
		{
		  return err;
		}

	      parser_free_tree (parser, dt);
	    }
	  elem = elem->next;
	}
    }

  attr->data_type->info.data_type.units = attr_cs;
  attr->data_type->info.data_type.collation_id = attr_coll;

  return err;
}

/*
 * pt_find_query () - search for a query
 *
 * result	  : parser tree node
 * parser(in)	  : parser
 * tree(in)	  : parser tree node
 * arg(in/out)	  : true, if the query is found
 * continue_walk  : Continue walk.
 */
static PT_NODE *
pt_find_query (PARSER_CONTEXT * parser, PT_NODE * tree, void *arg, int *continue_walk)
{
  bool *has_query = (bool *) arg;
  assert (has_query != NULL);

  if (PT_IS_QUERY (tree))
    {
      *has_query = true;
      *continue_walk = PT_STOP_WALK;
    }

  return tree;
}


/*
 * pt_find_default_expression () - find a default expression
 *
 * result	  :
 * parser(in)	  :
 * tree(in)	  :
 * arg(in)	  : will point to default expression if any is found
 * continue_walk  :
 */
static PT_NODE *
pt_find_default_expression (PARSER_CONTEXT * parser, PT_NODE * tree, void *arg, int *continue_walk)
{
  PT_NODE **default_expr = (PT_NODE **) arg, *node = NULL;

  if (tree == NULL || !PT_IS_EXPR_NODE (tree))
    {
      *continue_walk = PT_STOP_WALK;
      return tree;
    }

  if (tree->info.expr.op == PT_TO_CHAR && tree->info.expr.arg1 != NULL && PT_IS_EXPR_NODE (tree->info.expr.arg1))
    {
      /* The correctness of TO_CHAR expression is done a little bit later after obtaining system time. */
      assert (tree->info.expr.arg2 != NULL);
      node = tree->info.expr.arg1;
    }
  else
    {
      node = tree;
    }

  switch (node->info.expr.op)
    {
    case PT_SYS_TIME:
    case PT_SYS_DATE:
    case PT_SYS_DATETIME:
    case PT_SYS_TIMESTAMP:
    case PT_CURRENT_TIME:
    case PT_CURRENT_DATE:
    case PT_CURRENT_TIMESTAMP:
    case PT_CURRENT_DATETIME:
    case PT_USER:
    case PT_CURRENT_USER:
    case PT_UNIX_TIMESTAMP:
      *default_expr = tree;
      *continue_walk = PT_STOP_WALK;
      break;

    default:
      break;
    }

  return tree;
}

/*
 * pt_find_aggregate_function () - check if current expression contains an
 *				    aggregate function
 *
 * result	  :
 * parser(in)	  :
 * tree(in)	  :
 * arg(in)	  : will point to an aggregate function if any is found
 * continue_walk  :
 */
static PT_NODE *
pt_find_aggregate_function (PARSER_CONTEXT * parser, PT_NODE * tree, void *arg, int *continue_walk)
{
  PT_NODE **agg_function = (PT_NODE **) arg;

  if (tree == NULL || (!PT_IS_EXPR_NODE (tree) && !PT_IS_FUNCTION (tree)))
    {
      *continue_walk = PT_STOP_WALK;
    }

  if (pt_is_aggregate_function (parser, tree))
    {
      *agg_function = tree;
      *continue_walk = PT_STOP_WALK;
    }

  return tree;
}

/*
 * pt_find_aggregate_analytic_pre ()
 *                 - check if current expression contains an aggregate or
 *                   analytic function
 *
 * result         :
 * parser(in)     :
 * tree(in)       :
 * arg(in)        : will point to the function if any is found
 * continue_walk  :
 */
static PT_NODE *
pt_find_aggregate_analytic_pre (PARSER_CONTEXT * parser, PT_NODE * tree, void *arg, int *continue_walk)
{
  PT_NODE **function = (PT_NODE **) arg;

  if (*continue_walk == PT_STOP_WALK)
    {
      return tree;
    }

  assert (*function == NULL);

  if (tree && PT_IS_QUERY_NODE_TYPE (tree->node_type))
    {
      PT_NODE *find = NULL;

      /* For sub-queries, searching is limited to range of WHERE clause */
      find = pt_find_aggregate_analytic_in_where (parser, tree);
      if (find)
	{
	  *function = find;
	}

      /* 
       * Don't search children nodes of this query node, since
       * pt_find_aggregate_analytic_in_where already did it.
       * We may continue walking to search in the rest parts,
       * See pt_find_aggregate_analytic_post.
       */
      *continue_walk = PT_STOP_WALK;
    }
  else if (PT_IS_FUNCTION (tree))
    {
      if (pt_is_aggregate_function (parser, tree) || pt_is_analytic_function (parser, tree))
	{
	  *function = tree;
	  *continue_walk = PT_STOP_WALK;
	}
    }

  return tree;
}

/*
 * pt_find_aggregate_analytic_post ()
 *
 * result         :
 * parser(in)     :
 * tree(in)       :
 * arg(in)        :
 * continue_walk  :
 */
static PT_NODE *
pt_find_aggregate_analytic_post (PARSER_CONTEXT * parser, PT_NODE * tree, void *arg, int *continue_walk)
{
  PT_NODE **function = (PT_NODE **) arg;

  if (tree && PT_IS_QUERY_NODE_TYPE (tree->node_type) && *function == NULL)
    {
      /* Need to search the rest part of tree */
      *continue_walk = PT_CONTINUE_WALK;
    }
  return tree;
}

/*
 * pt_find_aggregate_analytic_in_where ()
 *                 - find an aggregate or analytic function in where clause
 *
 * result         : point to the found function if any; NULL otherwise
 * parser(in)     :
 * node(in)       :
 * continue_walk  :
 *
 * [Note]
 * This function will search whether an aggregate or analytic function exists
 * in WHERE clause of below statements:
 *     INSERT, DO, SET, DELETE, SELECT, UNION, DIFFERENCE, INTERSECTION, and
 *     MERGE.
 * It stops searching when meets the first aggregate or analytic function.
 *
 * 1) For below node types, searching is limited to child node who containing
 *    WHERE clause:
 *     PT_DO, PT_DELETE, PT_SET_SESSION_VARIABLES, PT_SELECT
 *
 * 2) For below node types, searching is executed on its args:
 *     PT_UNION, PT_DIFFERENCE, PT_INTERSECTION
 *
 * 3) For below node types, searching is executed on its all nested nodes:
 *     PT_FUNCTION, PT_EXPR, PT_MERGE, PT_INSERT
 */
static PT_NODE *
pt_find_aggregate_analytic_in_where (PARSER_CONTEXT * parser, PT_NODE * node)
{
  PT_NODE *find = NULL;

  if (node == NULL)
    {
      return NULL;
    }

  switch (node->node_type)
    {
    case PT_DO:
      find = pt_find_aggregate_analytic_in_where (parser, node->info.do_.expr);
      break;

    case PT_SET_SESSION_VARIABLES:
      find = pt_find_aggregate_analytic_in_where (parser, node->info.set_variables.assignments);
      break;

    case PT_DELETE:
      find = pt_find_aggregate_analytic_in_where (parser, node->info.delete_.search_cond);
      break;

    case PT_SELECT:
      find = pt_find_aggregate_analytic_in_where (parser, node->info.query.q.select.where);
      break;

    case PT_UNION:
    case PT_DIFFERENCE:
    case PT_INTERSECTION:
      /* search in args recursively */
      find = pt_find_aggregate_analytic_in_where (parser, node->info.query.q.union_.arg1);

      if (find)
	{
	  break;
	}

      find = pt_find_aggregate_analytic_in_where (parser, node->info.query.q.union_.arg2);
      break;

    case PT_FUNCTION:
      if (pt_is_aggregate_function (parser, node) || pt_is_analytic_function (parser, node))
	{
	  find = node;
	  break;
	}

      /* fall through to search nested nodes */

    case PT_EXPR:
    case PT_MERGE:
    case PT_INSERT:
      /* walk tree to search */
      (void) parser_walk_tree (parser, node, pt_find_aggregate_analytic_pre, &find, pt_find_aggregate_analytic_post,
			       &find);
      break;

    default:
      /* for the rest node types, no need to search */
      break;
    }

  return find;
}

/*
 * pt_check_attribute_domain () - enforce composition hierarchy restrictions
 *      on a given list of attribute type definitions
 *   return:  none
 *   parser(in): the parser context
 *   attr_defs(in): a list of PT_ATTR_DEF nodes
 *   class_type(in): class, vclass, or proxy
 *   self(in): name of new class (for create case) or NULL (for alter case)
 *   reuse_oid(in): whether the class being created or altered is marked as
 *                  reusable OID (non-referable)
 *   stmt(in): current statement
 *
 * Note :
 * - enforce the composition hierarchy rules:
 *     1. enforce the (temporary?) restriction that no proxy may have an
 *        attribute whose type is heterogeneous set/multiset/sequence of
 *        some object and something else (homogeneous sets/sequences are OK)
 *     2. no attribute may have a domain of set(vclass), multiset(vclass)
 *        or sequence(vclass).
 *     3. an attribute of a class may NOT have a domain of a vclass or a proxy
 *        but may still have a domain of another class
 *     4. an attribute of a vclass may have a domain of a vclass or class
 *     5. an attribute of a proxy may have a domain of another proxy but not
 *        a class or vclass.
 *     6. an attribute cannot have a reusable OID class (a non-referable
 *        class) as a domain, neither directly nor as the domain of a set
 * - 'create class c (a c)' is not an error but a feature.
 */

static void
pt_check_attribute_domain (PARSER_CONTEXT * parser, PT_NODE * attr_defs, PT_MISC_TYPE class_type, const char *self,
			   const bool reuse_oid, PT_NODE * stmt)
{
  PT_NODE *def, *att, *dtyp, *sdtyp;
  DB_OBJECT *cls;
  const char *att_nam, *typ_nam, *styp_nam;
  PT_NODE *node = NULL, *temp = NULL;

  for (def = attr_defs; def != NULL && def->node_type == PT_ATTR_DEF; def = def->next)
    {
      att = def->info.attr_def.attr_name;
      att_nam = att->info.name.original;

      /* if it is an auto_increment column, check its domain */
      if (def->info.attr_def.auto_increment != NULL)
	{
	  dtyp = def->data_type;
	  switch (def->type_enum)
	    {
	    case PT_TYPE_INTEGER:
	    case PT_TYPE_BIGINT:
	    case PT_TYPE_SMALLINT:
	      break;

	    case PT_TYPE_NUMERIC:
	      if (dtyp->info.data_type.dec_precision != 0)
		{
		  PT_ERRORmf (parser, att, MSGCAT_SET_PARSER_SEMANTIC, MSGCAT_SEMANTIC_INVALID_AUTO_INCREMENT_DOMAIN,
			      att_nam);
		}
	      break;

	    default:
	      PT_ERRORmf (parser, att, MSGCAT_SET_PARSER_SEMANTIC, MSGCAT_SEMANTIC_INVALID_AUTO_INCREMENT_DOMAIN,
			  att_nam);
	    }
	}

      /* we don't allow sets/multisets/sequences of vclasses or reusable OID classes */
      if (pt_is_set_type (def))
	{
	  for (dtyp = def->data_type; dtyp != NULL; dtyp = dtyp->next)
	    {
	      if ((dtyp->type_enum == PT_TYPE_OBJECT) && (sdtyp = dtyp->info.data_type.entity)
		  && (sdtyp->node_type == PT_NAME) && (styp_nam = sdtyp->info.name.original))
		{
		  cls = db_find_class (styp_nam);
		  if (cls != NULL)
		    {
		      if (db_is_vclass (cls) > 0)
			{
			  PT_ERRORm (parser, att, MSGCAT_SET_PARSER_SEMANTIC, MSGCAT_SEMANTIC_WANT_NO_VOBJ_IN_SETS);
			  break;
			}
		      if (sm_is_reuse_oid_class (cls))
			{
			  PT_ERRORmf (parser, att, MSGCAT_SET_PARSER_SEMANTIC, MSGCAT_SEMANTIC_NON_REFERABLE_VIOLATION,
				      styp_nam);
			  break;
			}
		    }
		  else if (self != NULL && intl_identifier_casecmp (self, styp_nam) == 0)
		    {
		      if (reuse_oid)
			{
			  PT_ERRORmf (parser, att, MSGCAT_SET_PARSER_SEMANTIC, MSGCAT_SEMANTIC_NON_REFERABLE_VIOLATION,
				      styp_nam);
			  break;
			}
		    }
		}
	    }
	}

      if (def->type_enum == PT_TYPE_OBJECT && def->data_type && def->data_type->node_type == PT_DATA_TYPE
	  && (dtyp = def->data_type->info.data_type.entity) != NULL && dtyp->node_type == PT_NAME
	  && (typ_nam = dtyp->info.name.original) != NULL)
	{
	  /* typ_nam must be a class in the database */
	  cls = db_find_class (typ_nam);
	  if (!cls)
	    {
	      if (self != NULL && intl_identifier_casecmp (self, typ_nam) == 0)
		{
		  if (reuse_oid)
		    {
		      PT_ERRORmf (parser, att, MSGCAT_SET_PARSER_SEMANTIC, MSGCAT_SEMANTIC_NON_REFERABLE_VIOLATION,
				  typ_nam);
		    }
		}
	      else
		{
		  PT_ERRORmf (parser, att, MSGCAT_SET_PARSER_SEMANTIC, MSGCAT_SEMANTIC_IS_NOT_DEFINED, typ_nam);
		}
	    }
	  else
	    {
	      /* if dtyp is 'user.class' then check that 'user' owns 'class' */
	      dtyp->info.name.db_object = cls;
	      pt_check_user_owns_class (parser, dtyp);
	      if (sm_is_reuse_oid_class (cls))
		{
		  PT_ERRORmf (parser, att, MSGCAT_SET_PARSER_SEMANTIC, MSGCAT_SEMANTIC_NON_REFERABLE_VIOLATION,
			      typ_nam);
		}

	      switch (class_type)
		{
		case PT_CLASS:
		  /* an attribute of a class must be of type class */
		  if (db_is_vclass (cls) > 0)
		    {
		      PT_ERRORmf (parser, att, MSGCAT_SET_PARSER_SEMANTIC, MSGCAT_SEMANTIC_CAN_NOT_BE_VCLASS, att_nam);
		    }
		  break;
		case PT_VCLASS:
		  /* an attribute of a vclass must be of type vclass or class */
		  break;
		default:
		  break;
		}
	    }
	}

      if (def->type_enum == PT_TYPE_ENUMERATION)
	{
	  (void) pt_check_enum_data_type (parser, def->data_type);
	}

#if defined (ENABLE_UNUSED_FUNCTION)	/* to disable TEXT */
      /* if a defined attr is TEXT, rewrite the definition */
      if (def->info.attr_def.attr_type == PT_NORMAL && PT_NAME_INFO_IS_FLAGED (att, PT_NAME_INFO_EXTERNAL))
	{
	  if ((class_type != PT_CLASS) || (def->info.attr_def.data_default != NULL)
	      || (def->info.attr_def.constrain_not_null == 1))
	    {
	      /* prevent vclass definition or set default */
	      er_set (ER_WARNING_SEVERITY, ARG_FILE_LINE, ER_REGU_NOT_IMPLEMENTED, 1, rel_major_release_string ());
	      PT_ERROR (parser, stmt, er_msg ());
	      return;
	    }
	  if (stmt->node_type == PT_CREATE_ENTITY)
	    {
	      stmt->info.create_entity.internal_stmts =
		pt_append_statements_on_add_attribute (parser, stmt->info.create_entity.internal_stmts, stmt, self,
						       att_nam, def);
	      if (stmt->info.create_entity.internal_stmts == NULL)
		{
		  return;
		}
	    }
	  else if (stmt->node_type == PT_ALTER)
	    {
	      PT_NODE *entity_nam;
	      const char *cls_nam;

	      entity_nam = stmt->info.alter.entity_name;
	      cls_nam = entity_nam->info.name.original;
	      stmt->info.alter.internal_stmts =
		pt_append_statements_on_add_attribute (parser, stmt->info.alter.internal_stmts, stmt, cls_nam, att_nam,
						       def);
	      if (stmt->info.alter.internal_stmts == NULL)
		{
		  return;
		}
	    }
	}
#endif /* ENABLE_UNUSED_FUNCTION */
    }
}

/*
 * pt_check_mutable_attributes () - assert that a given list of attributes are
 *                                  indigenous to a given class
 *   return:  none
 *   parser(in): the parser context
 *   cls(in): a class object
 *   attr_defs(in): a list of attribute type definitions
 */

static void
pt_check_mutable_attributes (PARSER_CONTEXT * parser, DB_OBJECT * cls, PT_NODE * attr_defs)
{
  PT_NODE *def, *att;
  const char *att_nam, *cls_nam;
  DB_ATTRIBUTE *db_att;
  DB_OBJECT *super;

  assert (parser != NULL);

  if (!cls || (cls_nam = db_get_class_name (cls)) == NULL)
    {
      return;
    }

  for (def = attr_defs; def != NULL && def->node_type == PT_ATTR_DEF; def = def->next)
    {
      att = def->info.attr_def.attr_name;
      att_nam = att->info.name.original;
      db_att = db_get_attribute_force (cls, att_nam);
      if (!db_att)
	{
	  PT_ERRORmf2 (parser, att, MSGCAT_SET_PARSER_SEMANTIC, MSGCAT_SEMANTIC_NOT_ATTRIBUTE_OF, att_nam, cls_nam);
	}
      else
	{
	  super = db_attribute_class (db_att);
	  if (super != cls)
	    PT_ERRORmf2 (parser, att, MSGCAT_SET_PARSER_SEMANTIC, MSGCAT_SEMANTIC_HEIR_CANT_CHANGE_IT, att_nam,
			 db_get_class_name (super));
	}
    }
}

/*
 * pt_check_alter () -  semantic check an alter statement
 *   return:  none
 *   parser(in): the parser context used to derive the statement
 *   alter(in): an alter statement
 */
static void
pt_check_alter (PARSER_CONTEXT * parser, PT_NODE * alter)
{
  DB_OBJECT *db, *super;
  PT_ALTER_CODE code;
  PT_MISC_TYPE type;
  PT_NODE *name, *sup, *att, *qry, *attr;
  const char *cls_nam, *sup_nam, *att_nam;
  DB_ATTRIBUTE *db_att;
  DB_METHOD *db_mthd;
  int is_meta;
  int is_partitioned = 0, ss_partition, trigger_involved = 0;
  char keyattr[DB_MAX_IDENTIFIER_LENGTH + 1];
#if defined (ENABLE_UNUSED_FUNCTION)	/* to disable TEXT */
  DB_OBJECT *dom_cls;
  char *drop_name_list = NULL;
#endif /* ENABLE_UNUSED_FUNCTION */
  bool reuse_oid = false;
  int collation_id = -1;
  bool for_update;

  /* look up the class */
  name = alter->info.alter.entity_name;
  cls_nam = name->info.name.original;

  if (alter->info.alter.code == PT_CHANGE_ATTR || alter->info.alter.code == PT_ADD_INDEX_CLAUSE)
    {
      for_update = false;
    }
  else
    {
      for_update = true;
    }

  db = pt_find_class (parser, name, for_update);
  if (!db)
    {
      PT_ERRORmf (parser, alter->info.alter.entity_name, MSGCAT_SET_PARSER_SEMANTIC,
		  MSGCAT_SEMANTIC_CLASS_DOES_NOT_EXIST, cls_nam);
      return;
    }

  if (sm_get_class_collation (db, &collation_id) != NO_ERROR)
    {
      PT_ERROR (parser, alter, er_msg ());
      return;
    }

  reuse_oid = sm_is_reuse_oid_class (db);

  /* attach object */
  name->info.name.db_object = db;
  pt_check_user_owns_class (parser, name);

  /* check that class type is what it's supposed to be */
  if (alter->info.alter.entity_type == PT_MISC_DUMMY)
    {
      alter->info.alter.entity_type = pt_get_class_type (parser, db);
    }
  else
    {
      type = alter->info.alter.entity_type;
      if ((type == PT_CLASS && db_is_class (db) <= 0) || (type == PT_VCLASS && db_is_vclass (db) <= 0))
	{
	  PT_ERRORmf2 (parser, alter, MSGCAT_SET_PARSER_SEMANTIC, MSGCAT_SEMANTIC_IS_NOT_A, cls_nam,
		       pt_show_misc_type (type));
	  return;
	}
    }

  type = alter->info.alter.entity_type;
  if (do_is_partitioned_subclass (&is_partitioned, cls_nam, keyattr))
    {
      PT_ERRORmf (parser, alter->info.alter.entity_name, MSGCAT_SET_PARSER_SEMANTIC,
		  MSGCAT_SEMANTIC_INVALID_PARTITION_REQUEST, cls_nam);
      return;
    }

  code = alter->info.alter.code;
  switch (code)
    {
    case PT_ADD_ATTR_MTHD:
      if (type == PT_VCLASS)
	{
	  for (attr = alter->info.alter.alter_clause.attr_mthd.attr_def_list; attr; attr = attr->next)
	    {
	      if (attr->info.attr_def.auto_increment != NULL)
		{
		  PT_ERRORm (parser, alter, MSGCAT_SET_PARSER_SEMANTIC, MSGCAT_SEMANTIC_VCLASS_ATT_CANT_BE_AUTOINC);
		}
	    }
	}

      for (attr = alter->info.alter.alter_clause.attr_mthd.attr_def_list; attr; attr = attr->next)
	{
	  if (PT_HAS_COLLATION (attr->type_enum) && attr->node_type == PT_ATTR_DEF)
	    {
	      if (pt_attr_check_default_cs_coll (parser, attr, -1, collation_id) != NO_ERROR)
		{
		  return;
		}
	    }
	}

      pt_check_attribute_domain (parser, alter->info.alter.alter_clause.attr_mthd.attr_def_list, type, NULL, reuse_oid,
				 alter);
      for (attr = alter->info.alter.alter_clause.attr_mthd.attr_def_list; attr; attr = attr->next)
	{
	  attr->info.attr_def.data_default = pt_check_data_default (parser, attr->info.attr_def.data_default);
	}
      break;

    case PT_ALTER_DEFAULT:
      for (attr = alter->info.alter.alter_clause.ch_attr_def.attr_name_list; attr; attr = attr->next)
	{
	  att_nam = attr->info.name.original;
	  is_meta = (attr->info.name.meta_class == PT_META_ATTR);
	  db_att =
	    (DB_ATTRIBUTE *) (is_meta ? db_get_class_attribute (db, att_nam) : db_get_attribute_force (db, att_nam));
	  if (db_att != NULL && (db_att->auto_increment != NULL || db_att->header.name_space == ID_SHARED_ATTRIBUTE))
	    {
	      PT_ERRORm (parser, alter, MSGCAT_SET_PARSER_SEMANTIC,
			 MSGCAT_SEMANTIC_INVALID_AUTO_INCREMENT_ON_DEFAULT_SHARED);
	      return;
	    }
	}
      alter->info.alter.alter_clause.ch_attr_def.data_default_list =
	pt_check_data_default (parser, alter->info.alter.alter_clause.ch_attr_def.data_default_list);
      /* fall through, no break */

    case PT_MODIFY_DEFAULT:
      pt_resolve_default_external (parser, alter);
      break;

    case PT_CHANGE_ATTR:
      {
	PT_NODE *const att_def = alter->info.alter.alter_clause.attr_mthd.attr_def_list;

	if (att_def->next != NULL || att_def->node_type != PT_ATTR_DEF)
	  {
	    assert (false);
	    break;
	  }

	if (alter->info.alter.entity_type != PT_CLASS)
	  {
	    PT_ERRORm (parser, alter, MSGCAT_SET_PARSER_SEMANTIC, MSGCAT_SEMANTIC_ALTER_CHANGE_ONLY_TABLE);
	    break;
	  }

	for (attr = alter->info.alter.alter_clause.attr_mthd.attr_def_list; attr; attr = attr->next)
	  {
	    if (PT_HAS_COLLATION (attr->type_enum) && attr->node_type == PT_ATTR_DEF)
	      {
		if (pt_attr_check_default_cs_coll (parser, attr, -1, collation_id) != NO_ERROR)
		  {
		    return;
		  }
	      }
	  }

	pt_check_attribute_domain (parser, att_def, type, NULL, reuse_oid, alter);
	for (attr = alter->info.alter.alter_clause.attr_mthd.attr_def_list; attr; attr = attr->next)
	  {
	    attr->info.attr_def.data_default = pt_check_data_default (parser, attr->info.attr_def.data_default);
	  }
      }
      break;

    case PT_MODIFY_ATTR_MTHD:
      pt_check_attribute_domain (parser, alter->info.alter.alter_clause.attr_mthd.attr_def_list, type, NULL, reuse_oid,
				 alter);
      pt_check_mutable_attributes (parser, db, alter->info.alter.alter_clause.attr_mthd.attr_def_list);
      for (attr = alter->info.alter.alter_clause.attr_mthd.attr_def_list; attr; attr = attr->next)
	{
	  attr->info.attr_def.data_default = pt_check_data_default (parser, attr->info.attr_def.data_default);
	}
      break;

    case PT_RENAME_ATTR_MTHD:
      if (is_partitioned && keyattr[0] && (alter->info.alter.alter_clause.rename.element_type == PT_ATTRIBUTE))
	{
	  if (!strncmp (alter->info.alter.alter_clause.rename.old_name->info.name.original, keyattr,
			DB_MAX_IDENTIFIER_LENGTH))
	    {
	      PT_ERRORmf (parser, alter->info.alter.alter_clause.rename.old_name, MSGCAT_SET_PARSER_SEMANTIC,
			  MSGCAT_SEMANTIC_PARTITION_KEY_COLUMN, keyattr);
	    }
	}
      break;

    case PT_DROP_ATTR_MTHD:
      for (att = alter->info.alter.alter_clause.attr_mthd.attr_mthd_name_list; att != NULL && att->node_type == PT_NAME;
	   att = att->next)
	{
	  att_nam = att->info.name.original;
	  is_meta = (att->info.name.meta_class == PT_META_ATTR);
	  db_att =
	    (DB_ATTRIBUTE *) (is_meta ? db_get_class_attribute (db, att_nam) : db_get_attribute_force (db, att_nam));
	  if (db_att)
	    {
	      /* an inherited attribute can not be dropped by the heir */
	      super = (DB_OBJECT *) db_attribute_class (db_att);
	      if (super != db)
		{
		  PT_ERRORmf2 (parser, att, MSGCAT_SET_PARSER_SEMANTIC, MSGCAT_SEMANTIC_HEIR_CANT_CHANGE_IT, att_nam,
			       db_get_class_name (super));
		}
	      if (is_partitioned && keyattr[0])
		{
		  if (!strncmp (att_nam, keyattr, DB_MAX_IDENTIFIER_LENGTH))
		    {
		      PT_ERRORmf (parser, att, MSGCAT_SET_PARSER_SEMANTIC, MSGCAT_SEMANTIC_PARTITION_KEY_COLUMN,
				  att_nam);
		    }
		}

#if defined (ENABLE_UNUSED_FUNCTION)	/* to disable TEXT */
	      /* if it is TEXT typed attr, collect name of the domain class */
	      if (sm_has_text_domain (db_att, 0))
		{
		  dom_cls = (DB_OBJECT *) db_domain_class (db_attribute_domain (db_att));
		  if (drop_name_list != NULL)
		    {
		      drop_name_list = pt_append_string (parser, drop_name_list, ",");
		    }
		  drop_name_list = pt_append_string (parser, drop_name_list, db_get_class_name (dom_cls));
		}
#endif /* ENABLE_UNUSED_FUNCTION */

	    }
	  else
	    {
	      /* perhaps it's a method */
	      db_mthd = (DB_METHOD *) (is_meta ? db_get_class_method (db, att_nam) : db_get_method (db, att_nam));
	      if (!db_mthd)
		{
		  if (!is_meta)
		    {
		      PT_ERRORmf2 (parser, att, MSGCAT_SET_PARSER_SEMANTIC, MSGCAT_SEMANTIC_NOT_METHOD_OR_ATTR, att_nam,
				   cls_nam);
		    }
		  else
		    {
		      PT_ERRORmf2 (parser, att, MSGCAT_SET_PARSER_SEMANTIC, MSGCAT_SEMANTIC_NOT_CLASS_ATTR_MTHD,
				   att_nam, cls_nam);
		    }
		}
	    }
	}

#if defined (ENABLE_UNUSED_FUNCTION)	/* to disable TEXT */
      /* create internal statements to drop the TEXT saving classes */
      if (drop_name_list)
	{
	  if ((alter->info.alter.internal_stmts =
	       pt_append_statements_on_drop_attributes (parser, alter->info.alter.internal_stmts,
							drop_name_list)) == NULL)
	    {
	      PT_ERRORm (parser, alter, MSGCAT_SET_PARSER_SEMANTIC, MSGCAT_SEMANTIC_OUT_OF_MEMORY);
	      return;
	    }
	}
#endif /* ENABLE_UNUSED_FUNCTION */
      break;

    case PT_APPLY_PARTITION:
    case PT_REMOVE_PARTITION:
    case PT_ANALYZE_PARTITION:
    case PT_DROP_PARTITION:
    case PT_ADD_PARTITION:
    case PT_ADD_HASHPARTITION:
    case PT_REORG_PARTITION:
    case PT_COALESCE_PARTITION:
    case PT_PROMOTE_PARTITION:
      if (sm_class_has_triggers (db, &trigger_involved, TR_EVENT_ALL) == NO_ERROR)
	{
	  if (trigger_involved)
	    {
	      PT_ERRORmf (parser, alter->info.alter.entity_name, MSGCAT_SET_PARSER_SEMANTIC,
			  MSGCAT_SEMANTIC_CANT_PARTITION_MNG_TRIGGERS, cls_nam);
	      break;
	    }
	}

      if (code == PT_APPLY_PARTITION)
	{
	  if (is_partitioned)
	    {
	      PT_ERRORmf (parser, alter->info.alter.entity_name, MSGCAT_SET_PARSER_SEMANTIC,
			  MSGCAT_SEMANTIC_ALREADY_PARTITIONED_CLASS, cls_nam);
	      break;
	    }
	  if (alter->info.alter.alter_clause.partition.info)
	    {
	      pt_check_partitions (parser, alter, db);
	    }
	}
      else
	{
	  if (!is_partitioned)
	    {
	      PT_ERRORmf (parser, alter->info.alter.entity_name, MSGCAT_SET_PARSER_SEMANTIC,
			  MSGCAT_SEMANTIC_IS_NOT_PARTITIONED_CLASS, cls_nam);
	      break;
	    }
	  if (code != PT_REMOVE_PARTITION)
	    {
	      pt_check_alter_partition (parser, alter, db);
	    }
	}
      break;

    case PT_ADD_QUERY:
    case PT_MODIFY_QUERY:
      if (type != PT_CLASS && (qry = alter->info.alter.alter_clause.query.query) != NULL)
	{
	  pt_validate_query_spec (parser, qry, db);
	}
      /* fall through to next case. do NOT put a break here! */
    case PT_DROP_QUERY:
      if (type == PT_CLASS)
	{
	  PT_ERRORmf (parser, alter, MSGCAT_SET_PARSER_SEMANTIC, MSGCAT_SEMANTIC_HAVE_NO_QUERY_SPEC, cls_nam);
	}
      break;

    case PT_RESET_QUERY:
      if (type == PT_CLASS)
	{
	  /* only allow views, not classes here */
	  PT_ERRORmf (parser, alter, MSGCAT_SET_PARSER_SEMANTIC, MSGCAT_SEMANTIC_HAVE_NO_QUERY_SPEC, cls_nam);
	}
      else if (db_get_subclasses (db) != NULL || db_get_superclasses (db) != NULL)
	{
	  /* disallow resetting query for views that have children or parents */
	  PT_ERRORmf (parser, alter, MSGCAT_SET_PARSER_SEMANTIC, MSGCAT_SEMANTIC_ALTER_VIEW_IN_HIERARCHY, cls_nam);
	}
      else if ((qry = alter->info.alter.alter_clause.query.query) == NULL)
	{
	  break;
	}
      else
	{
	  pt_check_create_view (parser, alter);
	}
      break;

    case PT_ADD_SUPCLASS:
    case PT_DROP_SUPCLASS:
      for (sup = alter->info.alter.super.sup_class_list; sup != NULL; sup = sup->next)
	{
	  sup_nam = sup->info.name.original;
	  super = pt_find_class (parser, sup, true);
	  if (super == NULL)
	    {
	      PT_ERRORmf (parser, alter, MSGCAT_SET_PARSER_SEMANTIC, MSGCAT_SEMANTIC_CLASS_DOES_NOT_EXIST, sup_nam);
	      break;
	    }
	  if (sm_partitioned_class_type (super, &ss_partition, NULL, NULL) != NO_ERROR)
	    {
	      PT_ERROR (parser, alter, er_msg ());
	      break;
	    }
	  if (ss_partition == DB_PARTITION_CLASS)
	    {
	      PT_ERRORm (parser, alter, MSGCAT_SET_PARSER_SEMANTIC, MSGCAT_SEMANTIC_INVALID_PARTITION_REQUEST);
	      break;
	    }
	  if (code == PT_ADD_SUPCLASS)
	    {
#if defined (ENABLE_UNUSED_FUNCTION)	/* to disable TEXT */
	      if (sm_has_text_domain (db_get_attributes (super), 1))
		{
		  /* prevent to define it as a superclass */
		  er_set (ER_WARNING_SEVERITY, ARG_FILE_LINE, ER_REGU_NOT_IMPLEMENTED, 1, rel_major_release_string ());
		  PT_ERROR (parser, alter, er_msg ());
		  break;
		}
#endif /* ENABLE_UNUSED_FUNCTION */
	    }
	  sup->info.name.db_object = super;
	  pt_check_user_owns_class (parser, sup);
	  if (code == PT_DROP_SUPCLASS)
	    {
	      if (db_is_superclass (super, db) <= 0)
		{
		  PT_ERRORmf2 (parser, sup, MSGCAT_SET_PARSER_SEMANTIC, MSGCAT_SEMANTIC_NOT_SUPERCLASS_OF, sup_nam,
			       cls_nam);
		}
	    }
	  else			/* PT_ADD_SUPCLASS */
	    {
	      switch (type)
		{
		case PT_CLASS:
		  if (db_is_class (super) <= 0)
		    {
		      PT_ERRORmf2 (parser, sup, MSGCAT_SET_PARSER_SEMANTIC, MSGCAT_SEMANTIC_NONCLASS_PARENT, cls_nam,
				   sup_nam);
		    }
		  break;
		case PT_VCLASS:
		  if (db_is_vclass (super) <= 0)
		    {
		      PT_ERRORmf2 (parser, sup, MSGCAT_SET_PARSER_SEMANTIC, MSGCAT_SEMANTIC_NONVCLASS_PARENT, cls_nam,
				   sup_nam);
		    }
		  break;
		default:
		  break;
		}

	      if (db_is_superclass (super, db))
		{
		  PT_ERRORmf2 (parser, sup, MSGCAT_SET_PARSER_SEMANTIC, MSGCAT_SEMANTIC_ALREADY_SUPERCLASS, sup_nam,
			       cls_nam);
		}
	      if (db == super)
		{
		  PT_ERRORmf (parser, sup, MSGCAT_SET_PARSER_SEMANTIC, MSGCAT_SEMANTIC_SUPERCLASS_CYCLE, sup_nam);
		}
	      if (db_is_subclass (super, db))
		{
		  PT_ERRORmf2 (parser, sup, MSGCAT_SET_PARSER_SEMANTIC, MSGCAT_SEMANTIC_ALREADY_SUBCLASS, sup_nam,
			       cls_nam);
		}
	    }
	}
      break;
    default:
      break;
    }
}

/*
 * attribute_name () -  return the name of this attribute
 *   return:  printable name of att
 *   parser(in): the parser context
 *   att(in): an attribute
 */
static const char *
attribute_name (PARSER_CONTEXT * parser, PT_NODE * att)
{
  if (!att)
    {
      return NULL;
    }

  if (att->node_type == PT_ATTR_DEF)
    {
      att = att->info.attr_def.attr_name;
    }

  if (att->node_type != PT_NAME)
    {
      return NULL;
    }

  return att->info.name.original;
}

/*
 * is_shared_attribute () -  is this a shared attribute?
 *   return:  nonzero if att is a shared attribute
 *   parser(in): the parser context
 *   att(in): an attribute
 */
static int
is_shared_attribute (PARSER_CONTEXT * parser, PT_NODE * att)
{
  if (!att)
    {
      return 0;
    }

  if (att->node_type == PT_ATTR_DEF)
    {
      if (att->info.attr_def.attr_type == PT_SHARED)
	{
	  return 1;
	}

      if (!(att = att->info.attr_def.attr_name))
	{
	  return 0;
	}
    }

  if (att->node_type != PT_NAME)
    {
      return 0;
    }

  return (att->info.name.meta_class == PT_SHARED);
}

/*
 * pt_find_partition_column_count_func () - find the number of the name node
 *					    which can be used as the partition
 *					    column
 *   return:
 *   func(in):
 *   name_node(in/out):
 */
static int
pt_find_partition_column_count_func (PT_NODE * func, PT_NODE ** name_node)
{
  int cnt = 0, ret;
  int num_args = 0, err = NO_ERROR;
  PT_NODE *f_arg;

  if (func == NULL)
    {
      return 0;
    }

  if (func->node_type != PT_FUNCTION)
    {
      return 0;
    }

  switch (func->info.function.function_type)
    {
    case F_INSERT_SUBSTRING:
    case F_ELT:
      break;
    default:
      return 0;			/* unsupported function */
    }

  f_arg = func->info.function.arg_list;
  while (f_arg != NULL)
    {
      if (f_arg->node_type == PT_NAME)
	{
	  cnt++;
	  *name_node = f_arg;
	}
      else if (f_arg->node_type == PT_EXPR)
	{
	  ret = pt_find_partition_column_count (f_arg, name_node);
	  if (ret > 0)
	    {
	      cnt += ret;
	    }
	}
      f_arg = f_arg->next;
    }

  return cnt;
}

/*
 * pt_find_partition_column_count () - find the number of the name node which
 *                                     can be used as the partition column
 *   return:
 *   expr(in):
 *   name_node(in/out):
 */
static int
pt_find_partition_column_count (PT_NODE * expr, PT_NODE ** name_node)
{
  int cnt = 0, ret;

  if (expr == NULL)
    {
      return 0;
    }

  if (expr->node_type != PT_EXPR)
    {
      return 0;
    }

  switch (expr->info.expr.op)
    {
    case PT_FUNCTION_HOLDER:
      assert (expr->info.expr.arg1 != NULL);
      return pt_find_partition_column_count_func (expr->info.expr.arg1, name_node);
    case PT_PLUS:
    case PT_MINUS:
    case PT_TIMES:
    case PT_DIVIDE:
    case PT_UNARY_MINUS:
    case PT_BIT_NOT:
    case PT_BIT_AND:
    case PT_BIT_OR:
    case PT_BIT_XOR:
    case PT_BITSHIFT_LEFT:
    case PT_BITSHIFT_RIGHT:
    case PT_DIV:
    case PT_MOD:
    case PT_ACOS:
    case PT_ASIN:
    case PT_ATAN:
    case PT_ATAN2:
    case PT_COS:
    case PT_SIN:
    case PT_TAN:
    case PT_COT:
    case PT_DEGREES:
    case PT_RADIANS:
    case PT_PI:
    case PT_LN:
    case PT_LOG2:
    case PT_LOG10:
    case PT_FORMAT:
    case PT_DATE_FORMAT:
    case PT_STR_TO_DATE:
    case PT_CONCAT:
    case PT_CONCAT_WS:
    case PT_FIELD:
    case PT_LEFT:
    case PT_RIGHT:
    case PT_LOCATE:
    case PT_MID:
    case PT_STRCMP:
    case PT_REVERSE:
    case PT_BIT_COUNT:
    case PT_ADDDATE:
    case PT_DATE_ADD:
    case PT_SUBDATE:
    case PT_DATE_SUB:
    case PT_DATEF:
    case PT_TIMEF:
    case PT_DATEDIFF:
    case PT_TIMEDIFF:
    case PT_MODULUS:
    case PT_POSITION:
    case PT_FINDINSET:
    case PT_SUBSTRING:
    case PT_SUBSTRING_INDEX:
    case PT_OCTET_LENGTH:
    case PT_BIT_LENGTH:
    case PT_CHAR_LENGTH:
    case PT_LOWER:
    case PT_UPPER:
    case PT_HEX:
    case PT_ASCII:
    case PT_CONV:
    case PT_BIN:
    case PT_MD5:
    case PT_TO_BASE64:
    case PT_FROM_BASE64:
    case PT_TRIM:
    case PT_LTRIM:
    case PT_RTRIM:
    case PT_LIKE_LOWER_BOUND:
    case PT_LIKE_UPPER_BOUND:
    case PT_LPAD:
    case PT_RPAD:
    case PT_REPEAT:
    case PT_SPACE:
    case PT_REPLACE:
    case PT_TRANSLATE:
    case PT_ADD_MONTHS:
    case PT_LAST_DAY:
    case PT_MONTHS_BETWEEN:
    case PT_SYS_DATE:
    case PT_TO_DATE:
    case PT_TO_NUMBER:
    case PT_SYS_TIME:
    case PT_CURRENT_DATE:
    case PT_CURRENT_TIME:
    case PT_SYS_TIMESTAMP:
    case PT_CURRENT_TIMESTAMP:
    case PT_SYS_DATETIME:
    case PT_CURRENT_DATETIME:
    case PT_UTC_TIME:
    case PT_UTC_DATE:
    case PT_TO_TIME:
    case PT_TO_TIMESTAMP:
    case PT_TO_DATETIME:
    case PT_SCHEMA:
    case PT_DATABASE:
    case PT_VERSION:
    case PT_TIME_FORMAT:
    case PT_TIMESTAMP:
    case PT_YEARF:
    case PT_MONTHF:
    case PT_DAYF:
    case PT_DAYOFMONTH:
    case PT_HOURF:
    case PT_MINUTEF:
    case PT_SECONDF:
    case PT_QUARTERF:
    case PT_WEEKDAY:
    case PT_DAYOFWEEK:
    case PT_DAYOFYEAR:
    case PT_TODAYS:
    case PT_FROMDAYS:
    case PT_TIMETOSEC:
    case PT_SECTOTIME:
    case PT_WEEKF:
    case PT_MAKEDATE:
    case PT_MAKETIME:
    case PT_ADDTIME:
    case PT_UNIX_TIMESTAMP:
    case PT_FROM_UNIXTIME:
    case PT_EXTRACT:
    case PT_TO_CHAR:
    case PT_CAST:
    case PT_STRCAT:
    case PT_FLOOR:
    case PT_CEIL:
    case PT_POWER:
    case PT_ROUND:
    case PT_ABS:
    case PT_LOG:
    case PT_EXP:
    case PT_SQRT:
    case PT_TRUNC:
    case PT_BIT_TO_BLOB:
    case PT_BLOB_FROM_FILE:
    case PT_BLOB_LENGTH:
    case PT_BLOB_TO_BIT:
    case PT_CHAR_TO_BLOB:
    case PT_CHAR_TO_CLOB:
    case PT_CLOB_FROM_FILE:
    case PT_CLOB_LENGTH:
    case PT_CLOB_TO_CHAR:
    case PT_TYPEOF:
    case PT_INET_ATON:
    case PT_INET_NTOA:
    case PT_DBTIMEZONE:
    case PT_SESSIONTIMEZONE:
    case PT_TZ_OFFSET:
    case PT_FROM_TZ:
    case PT_NEW_TIME:
    case PT_TO_DATETIME_TZ:
    case PT_TO_TIMESTAMP_TZ:
    case PT_TO_TIME_TZ:
    case PT_UTC_TIMESTAMP:
    case PT_CONV_TZ:
      break;

      /* PT_DRAND and PT_DRANDOM are not supported regardless of whether a seed is given or not. because they produce
       * random numbers of DOUBLE type. DOUBLE type is not allowed on partition expression. */
    case PT_RAND:
    case PT_RANDOM:
      if (expr->info.expr.arg1 == NULL)
	{
	  return -1;
	}
      break;

    default:
      return -1;		/* unsupported expression */
    }

  if (expr->info.expr.arg1 != NULL)
    {
      if (expr->info.expr.arg1->node_type == PT_NAME)
	{
	  *name_node = expr->info.expr.arg1;
	  cnt++;
	}
      else if (expr->info.expr.arg1->node_type == PT_VALUE)
	{
	  if (expr->info.expr.arg1->type_enum == PT_TYPE_NULL)
	    {
	      return -1;
	    }
	}
      else if (expr->info.expr.arg1->node_type == PT_EXPR)
	{
	  ret = pt_find_partition_column_count (expr->info.expr.arg1, name_node);
	  if (ret < 0)
	    {
	      return -1;
	    }
	  cnt += ret;
	}
    }

  if (expr->info.expr.arg2 != NULL)
    {
      if (expr->info.expr.arg2->node_type == PT_NAME)
	{
	  *name_node = expr->info.expr.arg2;
	  cnt++;
	}
      else if (expr->info.expr.arg2->node_type == PT_VALUE)
	{			/* except default NULL parameter */
	  if (expr->info.expr.arg2->type_enum == PT_TYPE_NULL
	      && ((expr->info.expr.arg2->line_number != expr->info.expr.arg3->line_number)
		  || (expr->info.expr.arg2->column_number != expr->info.expr.arg3->column_number)))
	    {
	      return -1;
	    }
	}
      else if (expr->info.expr.arg2->node_type == PT_EXPR)
	{
	  ret = pt_find_partition_column_count (expr->info.expr.arg2, name_node);
	  if (ret < 0)
	    {
	      return -1;
	    }
	  cnt += ret;
	}
    }

  if (expr->info.expr.arg3 != NULL)
    {
      if (expr->info.expr.arg3->node_type == PT_NAME)
	{
	  *name_node = expr->info.expr.arg3;
	  cnt++;
	}
      else if (expr->info.expr.arg3->node_type == PT_VALUE)
	{
	  if (expr->info.expr.arg3->type_enum == PT_TYPE_NULL)
	    {
	      return -1;
	    }
	}
      else if (expr->info.expr.arg3->node_type == PT_EXPR)
	{
	  ret = pt_find_partition_column_count (expr->info.expr.arg3, name_node);
	  if (ret < 0)
	    {
	      return -1;
	    }
	  cnt += ret;
	}
    }
  return cnt;
}

/*
 * pt_value_links_add () -
 *   return:
 *   parser(in):
 *   parts(in):
 *   val(in):
 *   ptl(in):
 */
static int
pt_value_links_add (PARSER_CONTEXT * parser, PT_NODE * parts, PT_NODE * val, PT_VALUE_LINKS * ptl)
{
  PT_VALUE_LINKS *vblk, *blks;

  vblk = (PT_VALUE_LINKS *) malloc (sizeof (PT_VALUE_LINKS));
  if (vblk == NULL)
    {
      PT_ERRORm (parser, val, MSGCAT_SET_PARSER_SEMANTIC, MSGCAT_SEMANTIC_OUT_OF_MEMORY);
      return ER_FAILED;
    }

  vblk->vallink = val;
  vblk->next = ptl->next;
  if (ptl->next == NULL)
    {				/* first item */
      ptl->next = vblk;
      return 0;
    }

  for (blks = ptl->next; blks; blks = blks->next)
    {
      if (val == NULL)
	{
	  if (blks->vallink == NULL)
	    {
	      /* MAXVALUE or NULL duplicate */
	      goto duplicate_error;
	    }
	}
      else if (blks->vallink != NULL)
	{
	  if (db_value_compare (pt_value_to_db (parser, val), pt_value_to_db (parser, blks->vallink)) == DB_EQ)
	    {
	      goto duplicate_error;
	    }
	}
    }

  ptl->next = vblk;

  return NO_ERROR;

duplicate_error:
  if (vblk != NULL)
    {
      free_and_init (vblk);
    }
  PT_ERRORmf (parser, val, MSGCAT_SET_PARSER_SEMANTIC, MSGCAT_SEMANTIC_DUPLICATE_PARTITION_DEF,
	      parts->info.parts.name->info.name.original);
  return ER_FAILED;
}

/*
 * pt_check_partition_values () - perform semantic check on partition
 *				  range/list specification
 *   return: error code or NO_ERROR
 *   parser(in)	      : parser context
 *   desired_type(in) : desired type for partition values
 *   data_type(in)    : data type for desired_type
 *   ptl(in)	      : values context
 *   parts (in)	      : node specifying one partition
 */
static int
pt_check_partition_values (PARSER_CONTEXT * parser, PT_TYPE_ENUM desired_type, PT_NODE * data_type,
			   PT_VALUE_LINKS * ptl, PT_NODE * parts)
{
  int error = NO_ERROR;
  PT_NODE *val = NULL;
  const char *value_text = NULL;

  if (parts->info.parts.values == NULL)
    {
      /* MAXVALUE specification */
      return pt_value_links_add (parser, parts, NULL, ptl);
    }

  for (val = parts->info.parts.values; val != NULL; val = val->next)
    {
      bool has_different_collation = false;
      bool has_different_codeset = false;

      if (val->node_type != PT_VALUE)
	{
	  /* Only values are allowed in partition LIST or RANGE specification. */
	  assert_release (val->node_type != PT_VALUE);
	  PT_ERROR (parser, val, er_msg ());
	  error = ER_FAILED;
	  break;
	}

      if (PT_HAS_COLLATION (val->type_enum) && data_type != NULL && PT_HAS_COLLATION (data_type->type_enum))
	{
	  if ((val->data_type != NULL && data_type->info.data_type.units != val->data_type->info.data_type.units)
	      || (val->data_type == NULL && data_type->info.data_type.units != LANG_SYS_CODESET))
	    {
	      has_different_codeset = true;
	    }

	  if ((val->data_type != NULL
	       && data_type->info.data_type.collation_id != val->data_type->info.data_type.collation_id)
	      || (val->data_type == NULL && data_type->info.data_type.collation_id != LANG_SYS_COLLATION))
	    {
	      has_different_collation = true;
	    }
	}

      if (has_different_codeset == true)
	{
	  int val_codeset;

	  val_codeset = (val->data_type != NULL) ? val->data_type->info.data_type.units : LANG_SYS_CODESET;

	  error = ER_FAILED;
	  PT_ERRORmf2 (parser, val, MSGCAT_SET_PARSER_SEMANTIC, MSGCAT_SEMANTIC_PARTITION_VAL_CODESET,
		       lang_charset_introducer ((INTL_CODESET) val_codeset),
		       lang_charset_introducer ((INTL_CODESET) data_type->info.data_type.units));
	  break;
	}

      if (val->type_enum != PT_TYPE_NULL && (val->type_enum != desired_type || has_different_collation == true))
	{
	  /* Coerce this value to the desired type. We have to preserve the original text of the value for replication
	   * reasons. The coercion below will either be successful or fail, but it should not alter the way in which
	   * the original statement is printed */
	  value_text = val->info.value.text;
	  val->info.value.text = NULL;
	  error = pt_coerce_value (parser, val, val, desired_type, data_type);
	  val->info.value.text = value_text;
	  if (error != NO_ERROR)
	    {
	      break;
	    }
	}

      /* add this value to the values list */
      if (val->type_enum == PT_TYPE_NULL)
	{
	  error = pt_value_links_add (parser, parts, NULL, ptl);
	}
      else
	{
	  error = pt_value_links_add (parser, parts, val, ptl);
	}

      if (error != NO_ERROR)
	{
	  break;
	}
    }

  return error;
}


/*
 * pt_check_partitions () - do semantic checks on a partition clause
 *   return:  none
 *   parser(in): the parser context used to derive the statement
 *   stmt(in): a create class or alter class statement
 *   dbobj(in):
 *
 * Note :
 * check that
 * - stmt's expression have an attribute
 * - expression's attribute is not set nor object type
 * - partition type is equals to partition definitions
 * - partition max
 * - valid hash size
 */

static void
pt_check_partitions (PARSER_CONTEXT * parser, PT_NODE * stmt, MOP dbobj)
{
  PT_NODE *pinfo, *pcol, *attr, *pattr, *parts;
  int name_count, valchk, parts_cnt;
  PT_VALUE_LINKS vlinks = { NULL, NULL };
  PT_VALUE_LINKS *pvl, *delpvl;
  SEMANTIC_CHK_INFO sc_info = { NULL, NULL, 0, 0, 0, false, false };
  PT_NODE *expr_type;
  SM_CLASS *smclass;
  SM_ATTRIBUTE *smatt;
  bool chkflag = false;
  DB_QUERY_TYPE *query_columns = NULL, *column = NULL;
  int error = NO_ERROR;

  assert (parser != NULL);

  if (!stmt || (stmt->node_type != PT_CREATE_ENTITY && stmt->node_type != PT_ALTER))
    {
      return;
    }

  if (stmt->node_type == PT_CREATE_ENTITY)
    {
      pinfo = stmt->info.create_entity.partition_info;
    }
  else
    {
      pinfo = stmt->info.alter.alter_clause.partition.info;
    }

  if (pinfo == NULL || pinfo->node_type != PT_PARTITION || pinfo->info.partition.type > PT_PARTITION_LIST)
    {
      PT_ERRORm (parser, stmt, MSGCAT_SET_PARSER_SEMANTIC, MSGCAT_SEMANTIC_INVALID_PARTITION_DEFINITION);
      return;
    }

  if (0 < parser->host_var_count)
    {
      PT_ERRORm (parser, pinfo, MSGCAT_SET_PARSER_SEMANTIC, MSGCAT_SEMANTIC_HOSTVAR_IN_DDL);
      return;
    }

  pcol = pinfo->info.partition.expr;
  if (pcol->node_type != PT_NAME && pcol->node_type != PT_EXPR)
    {
      PT_ERRORm (parser, stmt, MSGCAT_SET_PARSER_SEMANTIC, MSGCAT_SEMANTIC_NO_PARTITION_COLUMN);
      return;
    }

  if (pcol->node_type == PT_EXPR)
    {
      name_count = pt_find_partition_column_count (pcol, &pcol);
      if (name_count < 0)
	{			/* NULL constant exist */
	  PT_ERRORm (parser, stmt, MSGCAT_SET_PARSER_SEMANTIC, MSGCAT_SEMANTIC_INVALID_PARTITION_DEFINITION);
	  return;
	}
      else if (name_count == 0)
	{
	  PT_ERRORm (parser, stmt, MSGCAT_SET_PARSER_SEMANTIC, MSGCAT_SEMANTIC_NO_PARTITION_COLUMN);
	  return;
	}
      else if (name_count > 1)
	{
	  PT_ERRORm (parser, stmt, MSGCAT_SET_PARSER_SEMANTIC, MSGCAT_SEMANTIC_ONLYONE_PARTITION_COLUMN);
	  return;
	}
    }

  assert (pcol->node_type == PT_NAME);

  if (stmt->node_type == PT_CREATE_ENTITY)
    {
      for (attr = stmt->info.create_entity.attr_def_list, chkflag = false; attr && attr->node_type == PT_ATTR_DEF;
	   attr = attr->next)
	{
	  pattr = attr->info.attr_def.attr_name;
	  if (pattr == NULL)
	    {
	      continue;
	    }

	  if (!intl_identifier_casecmp (pcol->info.name.original, pattr->info.name.original))
	    {
	      if (attr->info.attr_def.attr_type != PT_NORMAL)
		{
		  PT_ERRORm (parser, stmt, MSGCAT_SET_PARSER_SEMANTIC, MSGCAT_SEMANTIC_INVALID_PARTITION_COLUMN_TYPE);
		  return;
		}
	      pcol->type_enum = attr->type_enum;
	      if (attr->data_type != NULL)
		{
		  assert (pcol->data_type == NULL);
		  pcol->data_type = parser_copy_tree (parser, attr->data_type);
		}
	      else
		{
		  TP_DOMAIN *d;

		  d = pt_type_enum_to_db_domain (pcol->type_enum);
		  d = tp_domain_cache (d);
		  pcol->data_type = pt_domain_to_data_type (parser, d);
		}
	      pinfo->info.partition.keycol = parser_copy_tree (parser, pcol);
	      chkflag = true;
	      break;
	    }
	}

      /* check if partitioning is requested by a column in SELECT query */
      if (!chkflag && stmt->info.create_entity.create_select != NULL)
	{
	  int error = NO_ERROR;
	  PT_NODE *qry_select = stmt->info.create_entity.create_select;
	  /* get columns from SELECT result */

	  error = pt_get_select_query_columns (parser, qry_select, &query_columns);
	  if (error != NO_ERROR)
	    {
	      /* error message already set at the above compilation step */
	      return;
	    }

	  for (column = query_columns; column != NULL; column = db_query_format_next (column))
	    {
	      if (!intl_identifier_casecmp (column->original_name, pcol->info.name.original))
		{
		  pcol->type_enum = pt_db_to_type_enum (column->db_type);

		  assert (column->domain != NULL);
		  pcol->data_type = pt_domain_to_data_type (parser, column->domain);
		  pinfo->info.partition.keycol = parser_copy_tree (parser, pcol);
		  chkflag = true;
		  break;
		}
	    }
	  if (query_columns != NULL)
	    {
	      db_free_query_format (query_columns);
	      query_columns = NULL;
	    }
	  assert (NULL == query_columns);
	}

    }
  else
    {
      if (au_fetch_class (dbobj, &smclass, AU_FETCH_READ, AU_SELECT) == NO_ERROR)
	{
	  for (smatt = smclass->attributes; smatt != NULL; smatt = (SM_ATTRIBUTE *) smatt->header.next)
	    {
	      if (SM_COMPARE_NAMES (smatt->header.name, pcol->info.name.original) == 0)
		{
		  if (smatt->class_mop != stmt->info.alter.entity_name->info.name.db_object)
		    {
		      PT_ERRORm (parser, stmt, MSGCAT_SET_PARSER_SEMANTIC,
				 MSGCAT_SEMANTIC_INVALID_PARTITION_INHERITED_ATTR);
		    }
		  pcol->type_enum = pt_db_to_type_enum (smatt->type->id);
		  assert (smatt->domain != NULL);
		  pcol->data_type = pt_domain_to_data_type (parser, smatt->domain);
		  pinfo->info.partition.keycol = parser_copy_tree (parser, pcol);
		  chkflag = true;
		  break;
		}
	    }
	}
    }

  if (chkflag)
    {
      switch (pcol->type_enum)
	{
	case PT_TYPE_INTEGER:
	case PT_TYPE_BIGINT:
	case PT_TYPE_SMALLINT:
	case PT_TYPE_DATE:
	case PT_TYPE_TIME:
	case PT_TYPE_TIMELTZ:
	case PT_TYPE_TIMETZ:
	case PT_TYPE_TIMESTAMP:
	case PT_TYPE_TIMESTAMPTZ:
	case PT_TYPE_TIMESTAMPLTZ:
	case PT_TYPE_DATETIME:
	case PT_TYPE_DATETIMETZ:
	case PT_TYPE_DATETIMELTZ:
	case PT_TYPE_CHAR:
	case PT_TYPE_VARCHAR:
	case PT_TYPE_NCHAR:
	case PT_TYPE_VARNCHAR:
	  break;
	default:
	  PT_ERRORm (parser, stmt, MSGCAT_SET_PARSER_SEMANTIC, MSGCAT_SEMANTIC_INVALID_PARTITION_COLUMN_TYPE);
	  return;
	}
    }
  else
    {
      bool found = false;

      if (stmt->node_type == PT_CREATE_ENTITY && stmt->info.create_entity.supclass_list)
	{
	  DB_OBJECT *sup_dbobj = stmt->info.create_entity.supclass_list->info.name.db_object;

	  if (au_fetch_class (sup_dbobj, &smclass, AU_FETCH_READ, AU_SELECT) == NO_ERROR)
	    {
	      for (smatt = smclass->attributes; smatt != NULL; smatt = (SM_ATTRIBUTE *) smatt->header.next)
		{
		  if (SM_COMPARE_NAMES (smatt->header.name, pcol->info.name.original) == 0)
		    {
		      PT_ERRORm (parser, stmt, MSGCAT_SET_PARSER_SEMANTIC,
				 MSGCAT_SEMANTIC_INVALID_PARTITION_INHERITED_ATTR);
		      found = true;
		    }
		}
	    }
	}

      if (!found)
	{
	  PT_ERRORm (parser, stmt, MSGCAT_SET_PARSER_SEMANTIC, MSGCAT_SEMANTIC_NO_PARTITION_COLUMN);
	}
    }

  pcol = pinfo->info.partition.expr;
  sc_info.top_node = pcol;
  sc_info.donot_fold = false;
  expr_type = pt_semantic_type (parser, pcol, &sc_info);
  if (expr_type)
    {
      switch (expr_type->type_enum)
	{
	case PT_TYPE_INTEGER:
	case PT_TYPE_BIGINT:
	case PT_TYPE_SMALLINT:
	case PT_TYPE_DATE:
	case PT_TYPE_TIME:
	case PT_TYPE_TIMELTZ:
	case PT_TYPE_TIMETZ:
	case PT_TYPE_TIMESTAMP:
	case PT_TYPE_TIMESTAMPTZ:
	case PT_TYPE_TIMESTAMPLTZ:
	case PT_TYPE_DATETIME:
	case PT_TYPE_DATETIMETZ:
	case PT_TYPE_DATETIMELTZ:
	case PT_TYPE_CHAR:
	case PT_TYPE_VARCHAR:
	case PT_TYPE_NCHAR:
	case PT_TYPE_VARNCHAR:
	  break;
	default:
	  PT_ERRORm (parser, stmt, MSGCAT_SET_PARSER_SEMANTIC, MSGCAT_SEMANTIC_INVALID_PARTITION_COLUMN_TYPE);
	  return;
	}
    }
  else
    {
      PT_ERRORm (parser, stmt, MSGCAT_SET_PARSER_SEMANTIC, MSGCAT_SEMANTIC_INVALID_PARTITION_DEFINITION);
      return;
    }

  if (pinfo->info.partition.type == PT_PARTITION_HASH)
    {
      PT_NODE *hashsize_nodep;

      hashsize_nodep = pinfo->info.partition.hashsize;
      if (hashsize_nodep == NULL || hashsize_nodep->type_enum != PT_TYPE_INTEGER
	  || hashsize_nodep->info.value.data_value.i < 1 || hashsize_nodep->info.value.data_value.i > MAX_PARTITIONS)
	{
	  PT_ERRORm (parser, stmt, MSGCAT_SET_PARSER_SEMANTIC, MSGCAT_SEMANTIC_INVALID_PARTITION_SIZE);
	}
    }
  else
    {				/* RANGE or LIST */
      parts = pinfo->info.partition.parts;
      if (parts == NULL)
	{
	  PT_ERRORm (parser, stmt, MSGCAT_SET_PARSER_SEMANTIC, MSGCAT_SEMANTIC_INVALID_PARTITION_DEFINITION);
	  return;
	}

      parts_cnt = 0;
      for (chkflag = false; parts && parts->node_type == PT_PARTS; parts = parts->next)
	{
	  PT_NODE *fpart;

	  if (parts->info.parts.type != pinfo->info.partition.type)
	    {
	      chkflag = true;
	      break;
	    }
	  if (parts->info.parts.values != NULL)
	    {
	      parts->info.parts.values =
		parser_walk_tree (parser, parts->info.parts.values, pt_check_and_replace_hostvar, &valchk, NULL, NULL);
	      if ((pinfo->info.partition.type == PT_PARTITION_RANGE)
		  && parts->info.parts.values->type_enum == PT_TYPE_NULL)
		{
		  PT_ERRORmf (parser, stmt, MSGCAT_SET_PARSER_SEMANTIC, MSGCAT_SEMANTIC_CONSTANT_TYPE_MISMATCH,
			      parts->info.parts.name->info.name.original);

		  goto pvl_free_end;
		}
	    }

	  valchk = pt_check_partition_values (parser, expr_type->type_enum, expr_type->data_type, &vlinks, parts);
	  if (valchk != NO_ERROR)
	    {
	      goto pvl_free_end;
	    }

	  for (fpart = parts->next; fpart && fpart->node_type == PT_PARTS; fpart = fpart->next)
	    {
	      if (!intl_identifier_casecmp (parts->info.parts.name->info.name.original,
					    fpart->info.parts.name->info.name.original))
		{
		  PT_ERRORmf (parser, stmt, MSGCAT_SET_PARSER_SEMANTIC, MSGCAT_SEMANTIC_DUPLICATE_PARTITION_DEF,
			      fpart->info.parts.name->info.name.original);

		  goto pvl_free_end;
		}
	    }

	  /* check value increasing for range partition */
	  if (pinfo->info.partition.type == PT_PARTITION_RANGE)
	    {
	      error = pt_check_range_partition_strict_increasing (parser, stmt, parts, parts->next, NULL);
	      if (error != NO_ERROR)
		{
		  assert (pt_has_error (parser));

		  goto pvl_free_end;
		}
	    }

	  parts_cnt++;
	}

      if (parts_cnt > MAX_PARTITIONS)
	{
	  PT_ERRORm (parser, stmt, MSGCAT_SET_PARSER_SEMANTIC, MSGCAT_SEMANTIC_INVALID_PARTITION_SIZE);
	}
      else if (chkflag)
	{
	  PT_ERRORm (parser, stmt, MSGCAT_SET_PARSER_SEMANTIC, MSGCAT_SEMANTIC_INVALID_PARTITION_DEFINITION);
	}
    }

pvl_free_end:

  pvl = vlinks.next;
  while (pvl)
    {
      delpvl = pvl;
      pvl = pvl->next;
      free_and_init (delpvl);
    }
}

/*
 * partition_range_min_max () - find min/max value
 *   return:  0-process, 1-duplicate
 *   dest(in/out): min or max value
 *   inval(in): input value
 *   min_max(in): RANGE_MIN, RANGE_MAX
 *
 * Note :
 * check that
 * - stmt's expression have an attribute
 * - expression's attribute is not set nor object type
 * - partition type is equals to partition definitions
 * - partition max
 * - valid hash size
 */
static int
partition_range_min_max (DB_VALUE ** dest, DB_VALUE * inval, int min_max)
{
  int op, rst;
  DB_VALUE nullval;

  if (dest == NULL)
    {
      return 0;
    }

  if (inval == NULL)
    {
      DB_MAKE_NULL (&nullval);
      inval = &nullval;
    }

  if (DB_IS_NULL (inval))
    {				/* low or high infinite */
      if (*dest != NULL)
	{
	  if (DB_IS_NULL (*dest))
	    {
	      return 1;
	    }
	  pr_free_ext_value (*dest);
	}
      *dest = db_value_copy (inval);
      return 0;
    }

  if (*dest == NULL)
    {
      *dest = db_value_copy (inval);
    }
  else
    {
      if (DB_IS_NULL (*dest))
	{			/* low or high infinite */
	  if (DB_IS_NULL (inval))
	    {
	      return 1;
	    }
	  else
	    {
	      return 0;
	    }
	}
      op = (min_max == RANGE_MIN) ? DB_GT : DB_LT;
      rst = db_value_compare (*dest, inval);
      if (rst == op)
	{
	  pr_free_ext_value (*dest);
	  *dest = db_value_copy (inval);
	}
      else if (rst == DB_EQ)
	{
	  return 1;
	}
    }

  return 0;
}

/*
 * db_value_list_add () -
 *   return:
 *   ptail(out):
 *   val(in):
 */
static int
db_value_list_add (DB_VALUE_PLIST ** ptail, DB_VALUE * val)
{
  DB_VALUE_PLIST *tmp_vallist;
  DB_VALUE nullval, *chkval;

  if (ptail == NULL)
    {
      return -1;
    }

  if (val == NULL)
    {
      DB_MAKE_NULL (&nullval);
      chkval = &nullval;
    }
  else
    {
      chkval = val;
    }

  tmp_vallist = (DB_VALUE_PLIST *) malloc (sizeof (DB_VALUE_PLIST));
  if (tmp_vallist == NULL)
    {
      return -1;
    }

  if (*ptail == NULL)
    {
      *ptail = tmp_vallist;
    }
  else
    {
      (*ptail)->next = tmp_vallist;
      *ptail = tmp_vallist;
    }

  (*ptail)->next = NULL;
  (*ptail)->val = db_value_copy (chkval);

  return 0;
}

/*
 * db_value_list_find () -
 *   return:
 *   phead(in):
 *   val(in):
 */
static int
db_value_list_find (const DB_VALUE_PLIST * phead, const DB_VALUE * val)
{
  DB_VALUE_PLIST *tmp;
  DB_VALUE nullval, *chkval;

  if (phead == NULL)
    {
      return 0;
    }

  if (val == NULL)
    {
      DB_MAKE_NULL (&nullval);
      chkval = &nullval;
    }
  else
    {
      chkval = (DB_VALUE *) val;
    }

  for (tmp = (DB_VALUE_PLIST *) phead; tmp; tmp = tmp->next)
    {
      if ((DB_IS_NULL (tmp->val) && DB_IS_NULL (chkval)) || db_value_compare (tmp->val, chkval) == DB_EQ)
	{
	  return 1;
	}
    }

  return 0;
}

/*
 * db_value_list_finddel () -
 *   return:
 *   phead(in/out):
 *   val(in):
 */
static int
db_value_list_finddel (DB_VALUE_PLIST ** phead, DB_VALUE * val)
{
  DB_VALUE_PLIST *tmp, *pre = NULL;
  DB_VALUE nullval, *chkval;

  if (phead == NULL)
    {
      return 0;
    }

  if (val == NULL)
    {
      DB_MAKE_NULL (&nullval);
      chkval = &nullval;
    }
  else
    {
      chkval = val;
    }

  for (tmp = *phead; tmp; tmp = tmp->next)
    {
      if ((DB_IS_NULL (tmp->val) && DB_IS_NULL (chkval)) || db_value_compare (tmp->val, chkval) == DB_EQ)
	{
	  if (pre == NULL)
	    {
	      *phead = tmp->next;
	    }
	  else
	    {
	      pre->next = tmp->next;
	    }

	  pr_free_ext_value (tmp->val);
	  free_and_init (tmp);

	  return 1;
	}
      pre = tmp;
    }

  return 0;
}

/*
 * pt_check_alter_partition () - do semantic checks on a alter partition clause
 *   return:  none
 *   parser(in): the parser context used to derive the statement
 *   stmt(in): a alter class statement
 *   dbobj(in):
 *
 * Note :
 * check that
 * - partition type is equals to original partition definitions
 * - partition min/max
 */

static void
pt_check_alter_partition (PARSER_CONTEXT * parser, PT_NODE * stmt, MOP dbobj)
{
  PT_NODE *name_list, *part_list;
  PT_NODE *names, *parts, *val, *next_parts;
  PT_ALTER_CODE cmd;
  SM_CLASS *smclass, *subcls;
  SM_ATTRIBUTE *keyattr = NULL;
  DB_OBJLIST *objs;
  int i, setsize;
  int orig_cnt = 0, name_cnt = 0, parts_cnt = 0, chkflag = 0;
  DB_VALUE *psize;
  char *class_name, *part_name;
  DB_VALUE minele, maxele, *minval = NULL, *maxval = NULL;
  DB_VALUE *parts_val, *partmin = NULL, *partmax = NULL;
  DB_VALUE null_val;
  DB_VALUE_PLIST *minmax_head = NULL, *minmax_tail = NULL;
  DB_VALUE_PLIST *outlist_head = NULL, *outlist_tail = NULL;
  DB_VALUE_PLIST *inlist_head = NULL, *inlist_tail = NULL;
  DB_VALUE_PLIST *min_list, *max_list;
  DB_VALUE_PLIST *p, *next;
  PT_NODE *column_dt = NULL;
  PARSER_CONTEXT *tmp_parser = NULL;
  PT_NODE **statements = NULL;
  const char *expr_sql = NULL;
  int error = NO_ERROR;

  assert (parser != NULL);

  if (stmt == NULL)
    {
      return;
    }

  DB_MAKE_NULL (&minele);
  DB_MAKE_NULL (&maxele);
  DB_MAKE_NULL (&null_val);

  class_name = (char *) stmt->info.alter.entity_name->info.name.original;
  cmd = stmt->info.alter.code;
  if (cmd == PT_DROP_PARTITION || cmd == PT_ANALYZE_PARTITION || cmd == PT_REORG_PARTITION
      || cmd == PT_PROMOTE_PARTITION)
    {
      name_list = stmt->info.alter.alter_clause.partition.name_list;
    }
  else
    {
      name_list = NULL;
    }

  if (0 < parser->host_var_count)
    {
      PT_ERRORm (parser, stmt, MSGCAT_SET_PARSER_SEMANTIC, MSGCAT_SEMANTIC_HOSTVAR_IN_DDL);
      return;
    }

  if (cmd == PT_ADD_HASHPARTITION || cmd == PT_COALESCE_PARTITION)
    {
      psize = pt_value_to_db (parser, stmt->info.alter.alter_clause.partition.size);
    }
  else
    {
      psize = NULL;
    }

  if (cmd == PT_ADD_PARTITION || cmd == PT_REORG_PARTITION)
    {
      part_list = stmt->info.alter.alter_clause.partition.parts;
    }
  else
    {
      part_list = NULL;
    }

  switch (cmd)
    {				/* parameter check */
    case PT_DROP_PARTITION:	/* name_list */
    case PT_PROMOTE_PARTITION:
      if (name_list == NULL)
	{
	  chkflag = 1;
	}
      break;
    case PT_ANALYZE_PARTITION:	/* NULL = ALL */
      break;
    case PT_ADD_PARTITION:	/* parts */
      if (part_list == NULL)
	{
	  chkflag = 1;
	}
      break;
    case PT_ADD_HASHPARTITION:	/* psize */
    case PT_COALESCE_PARTITION:	/* psize */
      if (psize == NULL)
	{
	  chkflag = 1;
	}
      break;
    case PT_REORG_PARTITION:	/* name_list, parts */
      if (name_list == NULL || part_list == NULL)
	{
	  chkflag = 1;
	}
      break;
    default:
      chkflag = 1;
      break;
    }

  if (chkflag)
    {
      PT_ERRORmf (parser, stmt->info.alter.entity_name, MSGCAT_SET_PARSER_SEMANTIC,
		  MSGCAT_SEMANTIC_INVALID_PARTITION_REQUEST, class_name);
      return;
    }

  /* get partition information : count, name, type */
  if (au_fetch_class (dbobj, &smclass, AU_FETCH_READ, AU_SELECT) != NO_ERROR || smclass->partition == NULL)
    {
      PT_ERRORmf (parser, stmt->info.alter.entity_name, MSGCAT_SET_PARSER_SEMANTIC, MSGCAT_SEMANTIC_SELECT_AUTH_FAILURE,
		  class_name);
      return;
    }

  if (smclass->partition->partition_type != PT_PARTITION_HASH)
    {
      PT_NODE *select_list;

      tmp_parser = parser_create_parser ();
      if (tmp_parser == NULL)
	{
	  assert (er_errid () != NO_ERROR);

	  goto check_end;
	}

      /* get partition expr */
      expr_sql = smclass->partition->expr;

      /* compile the select statement and get the correct data_type */
      statements = parser_parse_string (tmp_parser, expr_sql);
      if (statements == NULL)
	{
	  if (er_errid () == NO_ERROR)
	    {
	      PT_ERRORm (parser, stmt, MSGCAT_SET_PARSER_SEMANTIC, MSGCAT_SEMANTIC_INVALID_PARTITION_INFO);
	    }

	  goto check_end;
	}

      statements[0] = pt_compile (tmp_parser, statements[0]);
      if (statements[0] == NULL)
	{
	  if (er_errid () == NO_ERROR)
	    {
	      PT_ERRORm (parser, stmt, MSGCAT_SET_PARSER_SEMANTIC, MSGCAT_SEMANTIC_INVALID_PARTITION_INFO);
	    }

	  goto check_end;
	}

      assert (statements[0]->node_type == PT_SELECT && statements[0]->info.query.q.select.list != NULL);

      select_list = statements[0]->info.query.q.select.list;
      if (select_list->data_type != NULL)
	{
	  column_dt = parser_copy_tree (parser, select_list->data_type);
	}
      else
	{
	  column_dt = pt_domain_to_data_type (parser,
					      tp_domain_resolve_default (pt_type_enum_to_db (select_list->type_enum)));
	}

      parser_free_parser (tmp_parser);
      tmp_parser = NULL;
    }

  chkflag = 0;
  switch (cmd)
    {				/* possible action check */
    case PT_DROP_PARTITION:	/* RANGE/LIST */
    case PT_ADD_PARTITION:
    case PT_REORG_PARTITION:
    case PT_PROMOTE_PARTITION:
      if (smclass->partition->partition_type == PT_PARTITION_HASH)
	{
	  chkflag = 1;
	}
      break;

    case PT_ANALYZE_PARTITION:	/* ALL */
      break;

    case PT_ADD_HASHPARTITION:	/* HASH */
    case PT_COALESCE_PARTITION:
      if (smclass->partition->partition_type != PT_PARTITION_HASH)
	{
	  chkflag = 1;
	}
      break;

    default:
      break;
    }

  if (chkflag)
    {
      PT_ERRORmf (parser, stmt->info.alter.entity_name, MSGCAT_SET_PARSER_SEMANTIC,
		  MSGCAT_SEMANTIC_INVALID_PARTITION_REQUEST, class_name);
      goto check_end;
    }

  DB_MAKE_NULL (&null_val);
  for (objs = smclass->users; objs; objs = objs->next)
    {
      if (au_fetch_class (objs->op, &subcls, AU_FETCH_READ, AU_SELECT) != NO_ERROR)
	{
	  PT_ERRORc (parser, stmt, er_msg ());
	  goto check_end;
	}

      if (!subcls->partition)
	{
	  continue;		/* not partitioned */
	}

      orig_cnt++;

      DB_MAKE_NULL (&minele);
      DB_MAKE_NULL (&maxele);

      if (psize == NULL)
	{			/* RANGE or LIST */
	  if (subcls->partition == NULL || subcls->partition->pname == NULL)
	    {
	      /* get partition type */
	      goto invalid_partition_info_fail;
	    }

	  if (smclass->partition->partition_type == DB_PARTITION_RANGE && cmd != PT_DROP_PARTITION
	      && cmd != PT_PROMOTE_PARTITION)
	    {
	      if (set_get_element_nocopy (subcls->partition->values, 0, &minele) != NO_ERROR)
		{
		  goto invalid_partition_info_fail;	/* RANGE MIN */
		}
	      if (set_get_element_nocopy (subcls->partition->values, 1, &maxele) != NO_ERROR)
		{
		  goto invalid_partition_info_fail;	/* RANGE MAX */
		}

	      /* MAX VALUE find for ADD PARTITION */
	      if (cmd == PT_ADD_PARTITION)
		{
		  partition_range_min_max (&maxval, &maxele, RANGE_MAX);
		}
	    }

	  for (names = name_list, chkflag = 0; names; names = names->next)
	    {
	      if (!names->partition_pruned
		  && !intl_identifier_casecmp (names->info.name.original, subcls->partition->pname))
		{
		  chkflag = 1;
		  names->partition_pruned = 1;	/* existence marking */
		  names->info.name.db_object = objs->op;

		  if (smclass->partition->partition_type == DB_PARTITION_RANGE && cmd == PT_REORG_PARTITION)
		    {
		      partition_range_min_max (&maxval, &maxele, RANGE_MAX);
		      partition_range_min_max (&minval, &minele, RANGE_MIN);
		    }

		  if (smclass->partition->partition_type == DB_PARTITION_LIST && cmd == PT_REORG_PARTITION)
		    {
		      setsize = set_size (subcls->partition->values);
		      for (i = 0; i < setsize; i++)
			{	/* in-list old value */
			  if (set_get_element_nocopy (subcls->partition->values, i, &minele) != NO_ERROR)
			    {
			      goto invalid_partition_info_fail;
			    }

			  if (db_value_list_add (&inlist_tail, &minele))
			    {
			      goto out_of_mem_fail;
			    }

			  if (inlist_head == NULL)
			    {
			      inlist_head = inlist_tail;
			    }
			}
		    }
		}
	    }

	  if (chkflag == 0)
	    {
	      if (smclass->partition->partition_type == DB_PARTITION_LIST)
		{
		  setsize = set_size (subcls->partition->values);
		  for (i = 0; i < setsize; i++)
		    {		/* out-list value */
		      if (set_get_element_nocopy (subcls->partition->values, i, &minele) != NO_ERROR)
			{
			  goto invalid_partition_info_fail;
			}

		      if (db_value_list_add (&outlist_tail, &minele))
			{
			  goto out_of_mem_fail;
			}

		      if (outlist_head == NULL)
			{
			  outlist_head = outlist_tail;
			}
		    }
		}
	      else if (smclass->partition->partition_type == DB_PARTITION_RANGE && cmd == PT_REORG_PARTITION)
		{
		  /* for non-continuous or overlap ranges check */
		  if (db_value_list_add (&minmax_tail, &minele))
		    {
		      goto out_of_mem_fail;
		    }

		  if (minmax_head == NULL)
		    {
		      minmax_head = minmax_tail;
		    }

		  if (db_value_list_add (&minmax_tail, &maxele))
		    {
		      goto out_of_mem_fail;
		    }
		}
	    }


	  for (parts = part_list; parts; parts = parts->next)
	    {
	      if (!parts->partition_pruned
		  && !intl_identifier_casecmp (parts->info.parts.name->info.name.original, subcls->partition->pname))
		{
		  parts->partition_pruned = 1;	/* existence marking */
		}
	    }
	}
    }

  if (name_list)
    {				/* checks unknown partition */
      for (names = name_list; names; names = names->next)
	{
	  if (!names->partition_pruned)
	    {
	      PT_ERRORmf (parser, stmt, MSGCAT_SET_PARSER_SEMANTIC, MSGCAT_SEMANTIC_PARTITION_DOES_NOT_EXIST,
			  names->info.name.original);
	      goto check_end;
	    }
	  name_cnt++;
	}
    }

  if (part_list)
    {				/* checks duplicated definition */
      for (parts = part_list; parts; parts = parts->next)
	{
	  if (smclass->partition->partition_type != (int) parts->info.parts.type)
	    {
	      PT_ERRORmf (parser, stmt, MSGCAT_SET_PARSER_SEMANTIC, MSGCAT_SEMANTIC_PARTITION_TYPE_MISMATCH,
			  parts->info.parts.name->info.name.original);
	      goto check_end;
	    }

	  /* next part */
	  next_parts = parts->next;
	  if (next_parts != NULL && smclass->partition->partition_type != (int) next_parts->info.parts.type)
	    {
	      PT_ERRORmf (parser, stmt, MSGCAT_SET_PARSER_SEMANTIC, MSGCAT_SEMANTIC_PARTITION_TYPE_MISMATCH,
			  next_parts->info.parts.name->info.name.original);
	      goto check_end;
	    }

	  part_name = (char *) parts->info.parts.name->info.name.original;
	  if (parts->info.parts.values)
	    {
	      parts->info.parts.values =
		parser_walk_tree (parser, parts->info.parts.values, pt_check_and_replace_hostvar, &chkflag, NULL, NULL);
	      if (parts->info.parts.type == PT_PARTITION_RANGE && parts->info.parts.values->type_enum == PT_TYPE_NULL)
		{
		  PT_ERRORmf (parser, stmt, MSGCAT_SET_PARSER_SEMANTIC, MSGCAT_SEMANTIC_CONSTANT_TYPE_MISMATCH,
			      part_name);
		  goto check_end;
		}
	    }

	  if (smclass->partition->partition_type == PT_PARTITION_RANGE)
	    {
	      /* corece the partition value */
	      val = parts->info.parts.values;

	      if (val != NULL)
		{
		  error = pt_coerce_partition_value_with_data_type (parser, val, column_dt);
		  if (error != NO_ERROR)
		    {
		      error = MSGCAT_SEMANTIC_CONSTANT_TYPE_MISMATCH;

		      PT_ERRORmf (parser, stmt, MSGCAT_SET_PARSER_SEMANTIC, error, part_name);

		      goto check_end;
		    }
		}

	      /* check strict increasing rule */
	      error = pt_check_range_partition_strict_increasing (parser, stmt, parts, next_parts, column_dt);
	      if (error != NO_ERROR)
		{
		  assert (pt_has_error (parser));

		  goto check_end;
		}

	      parts_val = pt_value_to_db (parser, parts->info.parts.values);
	      if (parts_val == NULL)
		{
		  parts_val = &null_val;
		}

	      if (db_value_list_find (inlist_head, parts_val))
		{
		  PT_ERRORmf (parser, stmt, MSGCAT_SET_PARSER_SEMANTIC, MSGCAT_SEMANTIC_DUPLICATE_PARTITION_DEF,
			      part_name);
		  goto check_end;
		}

	      if (db_value_list_add (&inlist_tail, parts_val))
		{
		  PT_ERRORm (parser, stmt, MSGCAT_SET_PARSER_SEMANTIC, MSGCAT_SEMANTIC_OUT_OF_MEMORY);
		  goto check_end;
		}
	      if (inlist_head == NULL)
		{
		  inlist_head = inlist_tail;
		}

	      partition_range_min_max (&partmax, parts_val, RANGE_MAX);
	      if (!DB_IS_NULL (parts_val))
		{		/* MAXVALUE */
		  partition_range_min_max (&partmin, parts_val, RANGE_MIN);
		}
	    }
	  else
	    {			/* LIST */
	      for (val = parts->info.parts.values; val && val->node_type == PT_VALUE; val = val->next)
		{
		  error = pt_coerce_partition_value_with_data_type (parser, val, column_dt);
		  if (error != NO_ERROR)
		    {
		      PT_ERRORmf (parser, stmt, MSGCAT_SET_PARSER_SEMANTIC, MSGCAT_SEMANTIC_CONSTANT_TYPE_MISMATCH,
				  part_name);

		      goto check_end;
		    }

		  parts_val = pt_value_to_db (parser, val);
		  if (parts_val == NULL)
		    {
		      parts_val = &null_val;
		    }

		  /* new-list duplicate check */
		  if (db_value_list_find (minmax_head, parts_val))
		    {
		      PT_ERRORmf (parser, stmt, MSGCAT_SET_PARSER_SEMANTIC, MSGCAT_SEMANTIC_DUPLICATE_PARTITION_DEF,
				  part_name);
		      goto check_end;
		    }

		  if (db_value_list_add (&minmax_tail, parts_val))
		    {
		      PT_ERRORm (parser, stmt, MSGCAT_SET_PARSER_SEMANTIC, MSGCAT_SEMANTIC_OUT_OF_MEMORY);
		      goto check_end;
		    }
		  if (minmax_head == NULL)
		    {
		      minmax_head = minmax_tail;
		    }

		  /* out-list duplicate check */
		  if (db_value_list_find (outlist_head, parts_val))
		    {
		      PT_ERRORmf (parser, stmt, MSGCAT_SET_PARSER_SEMANTIC, MSGCAT_SEMANTIC_DUPLICATE_PARTITION_DEF,
				  part_name);
		      goto check_end;
		    }

		  /* in-list delete - lost check */
		  db_value_list_finddel (&inlist_head, parts_val);
		}
	    }

	  /* check if has duplicated name in parts_list of itself */
	  for (next_parts = parts->next; next_parts; next_parts = next_parts->next)
	    {
	      if (!intl_identifier_casecmp (next_parts->info.parts.name->info.name.original, part_name))
		{
		  PT_ERRORmf (parser, stmt, MSGCAT_SET_PARSER_SEMANTIC, MSGCAT_SEMANTIC_DUPLICATE_PARTITION_DEF,
			      part_name);
		  goto check_end;
		}
	    }

	  parts_cnt++;
	  if (parts->partition_pruned)
	    {
	      if (name_list)
		{
		  for (names = name_list; names; names = names->next)
		    {
		      if (!intl_identifier_casecmp (part_name, names->info.name.original))
			{
			  names->partition_pruned = 0;
			  break;	/* REORG partition name reuse */
			}
		    }
		  if (names != NULL)
		    {
		      continue;
		    }
		}

	      PT_ERRORmf (parser, stmt, MSGCAT_SET_PARSER_SEMANTIC, MSGCAT_SEMANTIC_DUPLICATE_PARTITION_DEF, part_name);
	      goto check_end;
	    }
	}
    }

  if (psize == NULL)
    {				/* RANGE or LIST */
      orig_cnt = orig_cnt - name_cnt + parts_cnt;
      if (cmd != PT_PROMOTE_PARTITION)
	{
	  if (orig_cnt < 1 && cmd == PT_DROP_PARTITION)
	    {
	      PT_ERRORm (parser, stmt, MSGCAT_SET_PARSER_SEMANTIC, MSGCAT_SEMANTIC_CANNOT_DROP_ALL_PARTITIONS);
	      goto check_end;
	    }

	  if (orig_cnt < 1 || orig_cnt > MAX_PARTITIONS)
	    {
	      PT_ERRORm (parser, stmt, MSGCAT_SET_PARSER_SEMANTIC, MSGCAT_SEMANTIC_INVALID_PARTITION_SIZE);
	      goto check_end;
	    }
	}

      if (smclass->partition->partition_type == PT_PARTITION_RANGE)
	{
	  if (cmd == PT_ADD_PARTITION)
	    {
	      if (DB_IS_NULL (maxval) || (partmin != NULL && db_value_compare (maxval, partmin) != DB_LT))
		{
		  PT_ERRORm (parser, stmt, MSGCAT_SET_PARSER_SEMANTIC, MSGCAT_SEMANTIC_IS_NOT_END_OF_PARTITION);
		  goto check_end;
		}

	      /* maxval save for do_create_partition */
	      stmt->info.alter.alter_clause.partition.info = pt_dbval_to_value (parser, maxval);
	    }
	  else if (cmd == PT_REORG_PARTITION)
	    {
	      if (partmin == NULL)
		{
		  /* reorganizing into one partition with MAXVALUE */
		  if (parts_cnt != 1)
		    {
		      PT_ERRORmf (parser, stmt, MSGCAT_SET_PARSER_SEMANTIC, MSGCAT_SEMANTIC_PARTITION_RANGE_INVALID,
				  class_name);
		      goto check_end;
		    }
		}
	      else if (!DB_IS_NULL (minval) && db_value_compare (partmin, minval) != DB_GT)
		{
		range_invalid_error:
		  PT_ERRORmf (parser, stmt, MSGCAT_SET_PARSER_SEMANTIC, MSGCAT_SEMANTIC_PARTITION_RANGE_INVALID,
			      class_name);
		  goto check_end;
		}
	      if ((DB_IS_NULL (maxval) && !DB_IS_NULL (partmax))
		  || (!DB_IS_NULL (maxval) && !DB_IS_NULL (partmax) && db_value_compare (maxval, partmax) == DB_GT))
		{
		  PT_ERRORm (parser, stmt, MSGCAT_SET_PARSER_SEMANTIC, MSGCAT_SEMANTIC_DATA_LOSS_IS_NOT_ALLOWED);
		  goto check_end;
		}

	      /* checks non-continuous or overlap ranges */
	      for (min_list = minmax_head, max_list = (min_list) ? min_list->next : NULL; (min_list && max_list);
		   min_list = max_list->next, max_list = (min_list) ? min_list->next : NULL)
		{
		  if (DB_IS_NULL (partmax))
		    {		/* new-high infinite */
		      if (DB_IS_NULL (max_list->val))
			{
			  goto range_invalid_error;
			}
		      continue;
		    }

		  if (DB_IS_NULL (min_list->val))
		    {		/* orig-low infinite */
		      if (db_value_compare (partmin, max_list->val) != DB_GT)
			{
			  goto range_invalid_error;
			}
		      continue;
		    }

		  if (DB_IS_NULL (max_list->val))
		    {		/* orig-high infinite */
		      if (db_value_compare (min_list->val, partmax) == DB_LT)
			{
			  goto range_invalid_error;
			}
		      continue;
		    }

		  if ((db_value_compare (minval, min_list->val) != DB_GT
		       && db_value_compare (min_list->val, partmax) == DB_LT)
		      || (db_value_compare (minval, max_list->val) == DB_LT
			  && db_value_compare (max_list->val, partmax) != DB_GT)
		      || (db_value_compare (min_list->val, minval) != DB_GT
			  && db_value_compare (minval, max_list->val) == DB_LT)
		      || (db_value_compare (min_list->val, partmax) == DB_LT
			  && db_value_compare (partmax, max_list->val) != DB_GT))
		    {
		      goto range_invalid_error;
		    }
		}
	    }
	}			/* end RANGE */
      else
	{			/* LIST */
	  if (cmd == PT_REORG_PARTITION && inlist_head != NULL)
	    {
	      PT_ERRORm (parser, stmt, MSGCAT_SET_PARSER_SEMANTIC, MSGCAT_SEMANTIC_DATA_LOSS_IS_NOT_ALLOWED);
	      goto check_end;
	    }
	}
    }
  else
    {				/* HASH */
      if (cmd == PT_ADD_HASHPARTITION)
	{
	  orig_cnt += psize->data.i;
	}
      else
	{
	  orig_cnt -= psize->data.i;
	}

      if (orig_cnt < 1 || psize->data.i < 1 || orig_cnt > MAX_PARTITIONS)
	{
	  PT_ERRORm (parser, stmt, MSGCAT_SET_PARSER_SEMANTIC, MSGCAT_SEMANTIC_INVALID_PARTITION_SIZE);
	  goto check_end;
	}
    }

check_end:
  if (tmp_parser != NULL)
    {
      parser_free_parser (tmp_parser);
      tmp_parser = NULL;
    }

  if (column_dt != NULL)
    {
      parser_free_tree (parser, column_dt);
      column_dt = NULL;
    }

  if (maxval)
    {
      pr_free_ext_value (maxval);
    }
  if (minval)
    {
      pr_free_ext_value (minval);
    }
  if (partmax)
    {
      pr_free_ext_value (partmax);
    }
  if (partmin)
    {
      pr_free_ext_value (partmin);
    }

  for (p = minmax_head; p; p = next)
    {
      next = p->next;
      pr_free_ext_value (p->val);
      free_and_init (p);
    }
  for (p = inlist_head; p; p = next)
    {
      next = p->next;
      pr_free_ext_value (p->val);
      free_and_init (p);
    }
  for (p = outlist_head; p; p = next)
    {
      next = p->next;
      pr_free_ext_value (p->val);
      free_and_init (p);
    }

  return;

out_of_mem_fail:
  PT_ERRORm (parser, stmt, MSGCAT_SET_PARSER_SEMANTIC, MSGCAT_SEMANTIC_OUT_OF_MEMORY);
  goto out_of_mem;

invalid_partition_info_fail:
  PT_ERRORm (parser, stmt, MSGCAT_SET_PARSER_SEMANTIC, MSGCAT_SEMANTIC_INVALID_PARTITION_INFO);

out_of_mem:
  pr_clear_value (&minele);
  pr_clear_value (&maxele);
  goto check_end;
}

/*
 * pt_attr_refers_to_self () - is this a self referencing attribute?
 *   return:  1 if attr refers to self
 *   parser(in): the parser context
 *   attr(in): an attribute
 *   self(in): name of vclass being created/altered
 */
static bool
pt_attr_refers_to_self (PARSER_CONTEXT * parser, PT_NODE * attr, const char *self)
{
  PT_NODE *type;
  DB_OBJECT *self_obj, *attr_obj;

  if (!attr || attr->type_enum != PT_TYPE_OBJECT || !attr->data_type || attr->data_type->node_type != PT_DATA_TYPE
      || !self)
    {
      return false;
    }

  for (type = attr->data_type->info.data_type.entity; type && type->node_type == PT_NAME; type = type->next)
    {
      /* self is a string because in the create case, self does not exist yet */
      if (!intl_identifier_casecmp (self, type->info.name.original))
	{
	  return true;
	}

      /* an attribute whose type is a subclass of self is also considered a self-referencing attribute */
      self_obj = db_find_class (self);
      attr_obj = type->info.name.db_object;
      if (self_obj && attr_obj && db_is_subclass (attr_obj, self_obj) > 0)
	{
	  return true;
	}
    }

  return false;
}

/*
 * pt_is_compatible_type () -
 *   return:  true on compatible type
 *   arg1_type(in):
 *   arg2_type(in):
 */
static bool
pt_is_compatible_type (const PT_TYPE_ENUM arg1_type, const PT_TYPE_ENUM arg2_type)
{
  bool is_compatible = false;
  if (arg1_type == arg2_type)
    {
      is_compatible = true;
    }
  else
    switch (arg1_type)
      {
      case PT_TYPE_SMALLINT:
      case PT_TYPE_INTEGER:
      case PT_TYPE_BIGINT:
      case PT_TYPE_FLOAT:
      case PT_TYPE_DOUBLE:
      case PT_TYPE_NUMERIC:
      case PT_TYPE_MONETARY:
	switch (arg2_type)
	  {
	  case PT_TYPE_SMALLINT:
	  case PT_TYPE_INTEGER:
	  case PT_TYPE_BIGINT:
	  case PT_TYPE_FLOAT:
	  case PT_TYPE_DOUBLE:
	  case PT_TYPE_NUMERIC:
	  case PT_TYPE_MONETARY:
	  case PT_TYPE_LOGICAL:	/* logical is compatible with these types */
	    is_compatible = true;
	    break;
	  default:
	    break;
	  }
	break;
      case PT_TYPE_CHAR:
      case PT_TYPE_VARCHAR:
	switch (arg2_type)
	  {
	  case PT_TYPE_CHAR:
	  case PT_TYPE_VARCHAR:
	    is_compatible = true;
	    break;
	  default:
	    break;
	  }
	break;
      case PT_TYPE_NCHAR:
      case PT_TYPE_VARNCHAR:
	switch (arg2_type)
	  {
	  case PT_TYPE_NCHAR:
	  case PT_TYPE_VARNCHAR:
	    is_compatible = true;
	    break;
	  default:
	    break;
	  }
	break;
      case PT_TYPE_BIT:
      case PT_TYPE_VARBIT:
	switch (arg2_type)
	  {
	  case PT_TYPE_BIT:
	  case PT_TYPE_VARBIT:
	    is_compatible = true;
	    break;
	  default:
	    break;
	  }
	break;
      default:
	break;
      }

  return is_compatible;
}

/*
 * pt_check_vclass_attr_qspec_compatible () -
 *   return:
 *   parser(in):
 *   attr(in):
 *   col(in):
 */
static PT_UNION_COMPATIBLE
pt_check_vclass_attr_qspec_compatible (PARSER_CONTEXT * parser, PT_NODE * attr, PT_NODE * col)
{
  bool is_object_type;
  PT_UNION_COMPATIBLE c = pt_union_compatible (parser, attr, col, true, &is_object_type);

  if (c == PT_UNION_INCOMP && pt_is_compatible_type (attr->type_enum, col->type_enum))
    {
      c = PT_UNION_COMP;
    }

  return c;
}

/*
 * pt_check_vclass_union_spec () -
 *   return:
 *   parser(in):
 *   qry(in):
 *   attrs(in):
 */
static PT_NODE *
pt_check_vclass_union_spec (PARSER_CONTEXT * parser, PT_NODE * qry, PT_NODE * attrds)
{
  PT_NODE *attrd = NULL;
  PT_NODE *attrs1 = NULL;
  PT_NODE *attrs2 = NULL;
  PT_NODE *att1 = NULL;
  PT_NODE *att2 = NULL;
  PT_NODE *result_stmt = NULL;

  /* parser assures us that it's a query but better make sure */
  if (!pt_is_query (qry))
    {
      return NULL;
    }

  if (!(qry->node_type == PT_UNION || qry->node_type == PT_DIFFERENCE || qry->node_type == PT_INTERSECTION))
    {
      assert (qry->node_type == PT_SELECT);
      return qry;
    }

  result_stmt = pt_check_vclass_union_spec (parser, qry->info.query.q.union_.arg1, attrds);
  if (pt_has_error (parser) || result_stmt == NULL)
    {
      return NULL;
    }
  result_stmt = pt_check_vclass_union_spec (parser, qry->info.query.q.union_.arg2, attrds);
  if (pt_has_error (parser) || result_stmt == NULL)
    {
      return NULL;
    }

  attrs1 = pt_get_select_list (parser, qry->info.query.q.union_.arg1);
  if (attrs1 == NULL)
    {
      return NULL;
    }
  attrs2 = pt_get_select_list (parser, qry->info.query.q.union_.arg2);
  if (attrs2 == NULL)
    {
      return NULL;
    }

  for (attrd = attrds, att1 = attrs1, att2 = attrs2; attrd != NULL;
       attrd = attrd->next, att1 = att1->next, att2 = att2->next)
    {
      /* bypass any class_attribute in the vclass attribute defs */
      if (attrd->info.attr_def.attr_type == PT_META_ATTR)
	{
	  continue;
	}

      assert (att1 != NULL);
      assert (att2 != NULL);

      /* we have a vclass attribute def context, so do union vclass compatibility checks where applicable */
      if (attrd->type_enum != PT_TYPE_OBJECT)
	{
	  continue;
	}

      if (pt_vclass_compatible (parser, attrd->data_type, att1)
	  && pt_vclass_compatible (parser, attrd->data_type, att2))
	{
	  continue;
	}

      if (!pt_class_assignable (parser, attrd->data_type, att1))
	{
	  PT_ERRORmf2 (parser, att1, MSGCAT_SET_PARSER_SEMANTIC, MSGCAT_SEMANTIC_ATT_INCOMPATIBLE_COL,
		       attribute_name (parser, attrd), pt_short_print (parser, att1));
	  return NULL;
	}
      if (!pt_class_assignable (parser, attrd->data_type, att2))
	{
	  PT_ERRORmf2 (parser, att2, MSGCAT_SET_PARSER_SEMANTIC, MSGCAT_SEMANTIC_ATT_INCOMPATIBLE_COL,
		       attribute_name (parser, attrd), pt_short_print (parser, att2));
	  return NULL;
	}
    }

  assert (att1 == NULL);
  assert (att2 == NULL);

  return qry;
}

/*
 * pt_check_cyclic_reference_in_view_spec () -
 *   return:
 *   parser(in):
 *   node(in):
 *   arg(in):
 *   continue_walk(in):
 */
PT_NODE *
pt_check_cyclic_reference_in_view_spec (PARSER_CONTEXT * parser, PT_NODE * node, void *arg, int *continue_walk)
{
  const char *spec_name = NULL;
  PT_NODE *entity_name = NULL;
  DB_OBJECT *class_object;
  DB_QUERY_SPEC *db_query_spec;
  PT_NODE **result;
  PT_NODE *query_spec;
  const char *query_spec_string;
  const char *self = (const char *) arg;
  PARSER_CONTEXT *query_cache;

  if (node == NULL)
    {
      return node;
    }

  switch (node->node_type)
    {
    case PT_SPEC:

      entity_name = node->info.spec.entity_name;
      if (entity_name == NULL)
	{
	  return node;
	}
      if (entity_name->node_type != PT_NAME)
	{
	  return node;
	}

      spec_name = pt_get_name (entity_name);
      if (pt_str_compare (spec_name, self, CASE_INSENSITIVE) == 0)
	{
	  PT_ERRORmf (parser, node, MSGCAT_SET_PARSER_SEMANTIC, MSGCAT_SEMANTIC_CYCLIC_REFERENCE_VIEW_SPEC, self);
	  *continue_walk = PT_STOP_WALK;
	  return node;
	}

      class_object = entity_name->info.name.db_object;
      if (db_is_vclass (class_object) <= 0)
	{
	  return node;
	}

      query_cache = parser_create_parser ();
      if (query_cache == NULL)
	{
	  return node;
	}

      db_query_spec = db_get_query_specs (class_object);
      while (db_query_spec)
	{
	  query_spec_string = db_query_spec_string (db_query_spec);
	  result = parser_parse_string_use_sys_charset (query_cache, query_spec_string);

	  if (result != NULL)
	    {
	      query_spec = *result;
	      parser_walk_tree (query_cache, query_spec, pt_check_cyclic_reference_in_view_spec, arg, NULL, NULL);
	    }

	  if (pt_has_error (query_cache))
	    {
	      PT_ERROR (parser, node, query_cache->error_msgs->info.error_msg.error_message);

	      *continue_walk = PT_STOP_WALK;
	      break;
	    }

	  db_query_spec = db_query_spec_next (db_query_spec);
	}
      parser_free_parser (query_cache);
      break;

    default:
      break;
    }

  return node;
}

/*
 * pt_check_vclass_query_spec () -  do semantic checks on a vclass query spec
 *   return:
 *   parser(in): the parser context used to derive the qry
 *   qry(in): a vclass query specification
 *   attrs(in): the attributes of the vclass
 *   self(in): name of vclass being created/altered
 *
 * Note :
 * check that query_spec:
 * - count(attrs) == count(columns)
 * - corresponding attribute and query_spec column match type-wise
 * - query_spec column that corresponds to a shared attribute must be NA
 */

static PT_NODE *
pt_check_vclass_query_spec (PARSER_CONTEXT * parser, PT_NODE * qry, PT_NODE * attrs, const char *self,
			    const bool do_semantic_check)
{
  PT_NODE *columns, *col, *attr;
  int col_count, attr_count;

  if (!pt_is_query (qry))
    {
      return NULL;
    }

  if (qry->info.query.into_list != NULL)
    {
      PT_ERRORm (parser, qry, MSGCAT_SET_PARSER_SEMANTIC, MSGCAT_SEMANTIC_WANT_NO_INTO_CLAUSE);
      return NULL;
    }

  if (do_semantic_check)
    {
      qry->do_not_replace_orderby = 1;
      qry = pt_semantic_check (parser, qry);
      if (pt_has_error (parser) || qry == NULL)
	{
	  return NULL;
	}
    }

  (void) parser_walk_tree (parser, qry, pt_check_cyclic_reference_in_view_spec, (void *) self, NULL, NULL);
  if (pt_has_error (parser))
    {
      return NULL;
    }

  qry = pt_check_vclass_union_spec (parser, qry, attrs);
  if (pt_has_error (parser) || qry == NULL)
    {
      return NULL;
    }

  /* count(attrs) == count(query spec columns) */
  columns = pt_get_select_list (parser, qry);
  col_count = pt_length_of_select_list (columns, EXCLUDE_HIDDEN_COLUMNS);
  attr_count = pt_length_of_list (attrs);
  if (attr_count != col_count)
    {
      PT_ERRORmf2 (parser, qry, MSGCAT_SET_PARSER_SEMANTIC, MSGCAT_SEMANTIC_ATT_CNT_NE_COL_CNT, attr_count, col_count);
      return NULL;
    }

  /* foreach normal/shared attribute and query_spec column do */
  for (attr = attrs, col = columns; attr != NULL && col != NULL; attr = attr->next, col = col->next)
    {
      /* bypass any class_attribute */
      if (attr->info.attr_def.attr_type == PT_META_ATTR)
	{
	  attr = attr->next;
	  continue;
	}

      if (col->node_type == PT_HOST_VAR)
	{
	  PT_ERRORm (parser, col, MSGCAT_SET_PARSER_SEMANTIC, MSGCAT_SEMANTIC_HOSTVAR_NOT_ALLOWED_ON_QUERY_SPEC);
	}
      else if (attr->type_enum == PT_TYPE_NONE)
	{
	  if (col->node_type == PT_VALUE && col->type_enum == PT_TYPE_NULL)
	    {
	      PT_ERRORmf2 (parser, col, MSGCAT_SET_PARSER_SEMANTIC, MSGCAT_SEMANTIC_ATT_INCOMPATIBLE_COL,
			   attribute_name (parser, attr), pt_short_print (parser, col));
	    }
	  else
	    {
	      pt_fixup_column_type (col);

	      attr->type_enum = col->type_enum;
	      if (col->data_type)
		{
		  attr->data_type = parser_copy_tree_list (parser, col->data_type);
		}
	    }
	}
      /* attribute and query_spec column must match type-wise */
      else if (attr->type_enum == PT_TYPE_OBJECT)
	{
	  if (!pt_attr_refers_to_self (parser, attr, self) && !pt_vclass_compatible (parser, attr->data_type, col)
	      && !pt_class_assignable (parser, attr->data_type, col))
	    {
	      PT_ERRORmf2 (parser, col, MSGCAT_SET_PARSER_SEMANTIC, MSGCAT_SEMANTIC_ATT_INCOMPATIBLE_COL,
			   attribute_name (parser, attr), pt_short_print (parser, col));
	    }
	}
      else if (PT_IS_COLLECTION_TYPE (attr->type_enum))
	{
	  if (!pt_collection_assignable (parser, attr, col))
	    {
	      PT_ERRORmf2 (parser, col, MSGCAT_SET_PARSER_SEMANTIC, MSGCAT_SEMANTIC_ATT_INCOMPATIBLE_COL,
			   attribute_name (parser, attr), pt_short_print (parser, col));
	    }
	}
      else if (pt_check_vclass_attr_qspec_compatible (parser, attr, col) != PT_UNION_COMP)
	{
	  PT_ERRORmf2 (parser, col, MSGCAT_SET_PARSER_SEMANTIC, MSGCAT_SEMANTIC_ATT_INCOMPATIBLE_COL,
		       attribute_name (parser, attr), pt_short_print (parser, col));
	}

      /* any shared attribute must correspond to NA in the query_spec */
      if (is_shared_attribute (parser, attr) && col->type_enum != PT_TYPE_NA && col->type_enum != PT_TYPE_NULL)
	{
	  PT_ERRORmf (parser, col, MSGCAT_SET_PARSER_SEMANTIC, MSGCAT_SEMANTIC_QSPEC_COL_NOT_NA,
		      attribute_name (parser, attr));
	}
    }

  return qry;
}

/*
 * pt_type_cast_vclass_query_spec_column () -
 *   return:  current or new column
 *   parser(in): the parser context used to derive the qry
 *   attr(in): the attributes of the vclass
 *   col(in): the query_spec column of the vclass
 */

PT_NODE *
pt_type_cast_vclass_query_spec_column (PARSER_CONTEXT * parser, PT_NODE * attr, PT_NODE * col)
{
  bool is_object_type;
  PT_UNION_COMPATIBLE c;
  PT_NODE *new_col, *new_dt, *next_col;

  /* guarantees PT_TYPE_OBJECT and SET types are fully compatible. */
  if (attr->type_enum == PT_TYPE_OBJECT || PT_IS_COLLECTION_TYPE (attr->type_enum))
    {
      return col;
    }

  c = pt_union_compatible (parser, attr, col, true, &is_object_type);
  if (((c == PT_UNION_COMP)
       && (attr->type_enum == col->type_enum && PT_IS_PARAMETERIZED_TYPE (attr->type_enum) && attr->data_type
	   && col->data_type)
       && ((attr->data_type->info.data_type.precision != col->data_type->info.data_type.precision)
	   || (attr->data_type->info.data_type.dec_precision != col->data_type->info.data_type.dec_precision)))
      || (c == PT_UNION_INCOMP))
    {
      /* rewrite */
      next_col = col->next;
      col->next = NULL;
      new_col = new_dt = NULL;

      new_col = parser_new_node (parser, PT_EXPR);
      if (new_col == NULL)
	{
	  PT_ERRORm (parser, col, MSGCAT_SET_PARSER_SEMANTIC, MSGCAT_SEMANTIC_OUT_OF_MEMORY);
	  return col;		/* give up */
	}

      new_dt = parser_new_node (parser, PT_DATA_TYPE);
      if (new_dt == NULL)
	{
	  PT_ERRORm (parser, col, MSGCAT_SET_PARSER_SEMANTIC, MSGCAT_SEMANTIC_OUT_OF_MEMORY);
	  parser_free_tree (parser, new_col);
	  return col;		/* give up */
	}

      /* move alias */
      new_col->line_number = col->line_number;
      new_col->column_number = col->column_number;
      new_col->alias_print = col->alias_print;
      col->alias_print = NULL;
      new_dt->type_enum = attr->type_enum;
      if (attr->data_type)
	{
	  new_dt->info.data_type.precision = attr->data_type->info.data_type.precision;
	  new_dt->info.data_type.dec_precision = attr->data_type->info.data_type.dec_precision;
	  new_dt->info.data_type.units = attr->data_type->info.data_type.units;
	  new_dt->info.data_type.collation_id = attr->data_type->info.data_type.collation_id;
	  assert (new_dt->info.data_type.collation_id >= 0);
	  new_dt->info.data_type.enumeration =
	    parser_copy_tree_list (parser, attr->data_type->info.data_type.enumeration);
	}
      new_col->type_enum = new_dt->type_enum;
      new_col->info.expr.op = PT_CAST;
      new_col->info.expr.cast_type = new_dt;
      new_col->info.expr.arg1 = col;
      new_col->next = next_col;
      new_col->data_type = parser_copy_tree_list (parser, new_dt);
      PT_EXPR_INFO_SET_FLAG (new_col, PT_EXPR_INFO_CAST_SHOULD_FOLD);
      col = new_col;
    }

  return col;
}

/*
 * pt_type_cast_vclass_query_spec () -
 *   return:
 *   parser(in):
 *   qry(in):
 *   attrs(in):
 */
static PT_NODE *
pt_type_cast_vclass_query_spec (PARSER_CONTEXT * parser, PT_NODE * qry, PT_NODE * attrs)
{
  PT_NODE *columns, *col, *attr;
  PT_NODE *new_col, *prev_col;
  PT_NODE *node_list;

  /* parser assures us that it's a query but better make sure */
  if (!pt_is_query (qry))
    {
      return NULL;
    }

  if (qry->node_type != PT_SELECT)
    {
      if (!pt_type_cast_vclass_query_spec (parser, qry->info.query.q.union_.arg1, attrs) || pt_has_error (parser)
	  || (!pt_type_cast_vclass_query_spec (parser, qry->info.query.q.union_.arg2, attrs)) || pt_has_error (parser))
	{
	  return NULL;
	}
    }

  if (qry->node_type != PT_SELECT)
    {
      return qry;		/* already done */
    }

  if (PT_IS_VALUE_QUERY (qry))
    {
      for (node_list = qry->info.query.q.select.list; node_list != NULL; node_list = node_list->next)
	{
	  assert (node_list->node_type == PT_NODE_LIST);

	  columns = node_list->info.node_list.list;

	  col = columns;
	  attr = attrs;
	  prev_col = NULL;

	  while (attr != NULL && col != NULL)
	    {
	      /* skip class attribute */
	      if (attr->info.attr_def.attr_type == PT_META_ATTR)
		{
		  attr = attr->next;
		  continue;
		}

	      new_col = pt_type_cast_vclass_query_spec_column (parser, attr, col);
	      if (new_col != col)
		{
		  if (prev_col == NULL)
		    {
		      node_list->info.node_list.list = new_col;
		      qry->type_enum = new_col->type_enum;
		      if (qry->data_type)
			{
			  parser_free_tree (parser, qry->data_type);
			}
		      qry->data_type = parser_copy_tree_list (parser, new_col->data_type);
		    }
		  else
		    {
		      prev_col->next = new_col;
		    }

		  col = new_col;
		}

	      prev_col = col;
	      col = col->next;
	      attr = attr->next;
	    }
	}
    }
  else
    {

      columns = pt_get_select_list (parser, qry);

      /* foreach normal/shared attribute and query_spec column do */
      attr = attrs;
      col = columns;
      prev_col = NULL;

      while (attr && col)
	{
	  /* bypass any class_attribute */
	  if (attr->info.attr_def.attr_type == PT_META_ATTR)
	    {
	      attr = attr->next;
	      continue;
	    }

	  new_col = pt_type_cast_vclass_query_spec_column (parser, attr, col);
	  if (new_col != col)
	    {
	      if (prev_col == NULL)
		{
		  qry->info.query.q.select.list = new_col;
		  qry->type_enum = new_col->type_enum;
		  if (qry->data_type)
		    {
		      parser_free_tree (parser, qry->data_type);
		    }
		  qry->data_type = parser_copy_tree_list (parser, new_col->data_type);
		}
	      else
		{
		  prev_col->next = new_col;
		}

	      col = new_col;
	    }

	  /* save previous link */
	  prev_col = col;
	  /* advance to next attribute and column */
	  attr = attr->next;
	  col = col->next;
	}
    }

  return qry;
}

/*
 * pt_check_default_vclass_query_spec () -
 *   return: new attrs node including default values
 *   parser(in):
 *   qry(in):
 *   attrs(in):
 *
 * For all those view attributes that don't have implicit default values,
 * copy the default values from the original table
 *
 * NOTE: there are two ways attrs is constructed at this point:
 *  - stmt: create view (attr_list) as select... and the attrs will be created
 * directly from the statement
 *  - stmt: create view as select... and the attrs will be created from the
 * query's select list
 * In both cases, each attribute in attrs will correspond to the column in the
 * select list at the same index
 */
static PT_NODE *
pt_check_default_vclass_query_spec (PARSER_CONTEXT * parser, PT_NODE * qry, PT_NODE * attrs)
{
  PT_NODE *attr, *col;
  PT_NODE *columns = pt_get_select_list (parser, qry);
  PT_NODE *default_data = NULL;
  PT_NODE *default_value = NULL, *default_op_value = NULL;
  PT_NODE *spec, *entity_name;
  DB_OBJECT *obj;
  DB_ATTRIBUTE *col_attr;
  const char *lang_str;
  int flag = 0;
  bool has_user_format;

  /* Import default value from referenced table for those attributes in the the view that have no default value. */
  for (attr = attrs, col = columns; attr && col; attr = attr->next, col = col->next)
    {
      if (!attr->info.attr_def.data_default)
	{
	  if (col->node_type == PT_NAME)
	    {
	      /* found matching column */
	      if (col->info.name.spec_id == 0)
		{
		  continue;
		}
	      spec = (PT_NODE *) col->info.name.spec_id;
	      entity_name = spec->info.spec.entity_name;
	      if (entity_name == NULL || !PT_IS_NAME_NODE (entity_name))
		{
		  continue;
		}
	      obj = entity_name->info.name.db_object;
	      if (!obj)
		{
		  continue;
		}
	      col_attr = db_get_attribute_force (obj, col->info.name.original);
	      if (!col_attr)
		{
		  continue;
		}

	      if (DB_IS_NULL (&col_attr->default_value.value)
		  && (col_attr->default_value.default_expr.default_expr_type == DB_DEFAULT_NONE))
		{
		  /* don't create any default node if default value is null unless default expression type is not
		   * DB_DEFAULT_NONE */
		  continue;
		}

	      if (col_attr->default_value.default_expr.default_expr_type == DB_DEFAULT_NONE)
		{
		  default_value = pt_dbval_to_value (parser, &col_attr->default_value.value);
		  if (!default_value)
		    {
		      PT_ERRORm (parser, qry, MSGCAT_SET_PARSER_SEMANTIC, MSGCAT_SEMANTIC_OUT_OF_MEMORY);
		      goto error;
		    }

		  default_data = parser_new_node (parser, PT_DATA_DEFAULT);
		  if (!default_data)
		    {
		      parser_free_tree (parser, default_value);
		      PT_ERRORm (parser, qry, MSGCAT_SET_PARSER_SEMANTIC, MSGCAT_SEMANTIC_OUT_OF_MEMORY);
		      goto error;
		    }
		  default_data->info.data_default.default_value = default_value;
		  default_data->info.data_default.shared = PT_DEFAULT;
		  default_data->info.data_default.default_expr_type = DB_DEFAULT_NONE;
		}
	      else
		{
		  default_op_value = parser_new_node (parser, PT_EXPR);
		  if (default_op_value != NULL)
		    {
		      default_op_value->info.expr.op =
			pt_op_type_from_default_expr_type (col_attr->default_value.default_expr.default_expr_type);

		      if (col_attr->default_value.default_expr.default_expr_op != T_TO_CHAR)
			{
			  default_value = default_op_value;
			}
		      else
			{
			  PT_NODE *arg1, *arg2, *arg3;
			  arg1 = default_op_value;
			  has_user_format = col_attr->default_value.default_expr.default_expr_format ? 1 : 0;
			  arg2 = pt_make_string_value (parser,
						       col_attr->default_value.default_expr.default_expr_format);
			  if (arg2 == NULL)
			    {
			      parser_free_tree (parser, default_op_value);
			      PT_ERRORm (parser, qry, MSGCAT_SET_PARSER_SEMANTIC, MSGCAT_SEMANTIC_OUT_OF_MEMORY);
			      goto error;
			    }

			  arg3 = parser_new_node (parser, PT_VALUE);
			  if (arg3 == NULL)
			    {
			      parser_free_tree (parser, default_op_value);
			      parser_free_tree (parser, arg2);
			    }
			  arg3->type_enum = PT_TYPE_INTEGER;
			  lang_str = prm_get_string_value (PRM_ID_INTL_DATE_LANG);
			  lang_set_flag_from_lang (lang_str, has_user_format, 0, &flag);
			  arg3->info.value.data_value.i = (long) flag;

			  default_value = parser_make_expression (parser, PT_TO_CHAR, arg1, arg2, arg3);
			  if (default_value == NULL)
			    {
			      parser_free_tree (parser, default_op_value);
			      parser_free_tree (parser, arg2);
			      parser_free_tree (parser, arg3);
			      PT_ERRORm (parser, qry, MSGCAT_SET_PARSER_SEMANTIC, MSGCAT_SEMANTIC_OUT_OF_MEMORY);
			      goto error;
			    }
			}
		    }
		  else
		    {
		      PT_ERRORm (parser, qry, MSGCAT_SET_PARSER_SEMANTIC, MSGCAT_SEMANTIC_OUT_OF_MEMORY);
		      goto error;
		    }

		  default_data = parser_new_node (parser, PT_DATA_DEFAULT);
		  if (!default_data)
		    {
		      parser_free_tree (parser, default_value);
		      PT_ERRORm (parser, qry, MSGCAT_SET_PARSER_SEMANTIC, MSGCAT_SEMANTIC_OUT_OF_MEMORY);
		      goto error;
		    }
		  default_data->info.data_default.default_value = default_value;
		  default_data->info.data_default.shared = PT_DEFAULT;
		  default_data->info.data_default.default_expr_type =
		    col_attr->default_value.default_expr.default_expr_type;
		}
	      attr->info.attr_def.data_default = default_data;
	    }
	}
    }

  return attrs;

error:
  parser_free_tree (parser, attrs);
  return NULL;
}

/*
 * pt_check_create_view () - do semantic checks on a create vclass statement
 *   or an "ALTER VIEW AS SELECT" statement
 *
 *   return:  none
 *   parser(in): the parser context used to derive the statement
 *   stmt(in): a create vclass statement
 *
 * Note :
 * This function is also called when doing "ALTER VIEW xxx AS SELECT ...",
 * which is a simplified case, since it does not support class inheritance.
 *
 * check that
 * - stmt's query_specs are union compatible with each other
 * - if no attributes are given, derive them from the query_spec columns
 * - if an attribute has no data type then derive it from its
 *   matching query_spec column
 * - corresponding attribute and query_spec column must match type-wise
 * - count(attributes) == count(query_spec columns)
 * - query_spec column that corresponds to a shared attribute must be NA
 * - we allow order by clauses in the queries
 */

static void
pt_check_create_view (PARSER_CONTEXT * parser, PT_NODE * stmt)
{
  PT_NODE *all_attrs = NULL;
  PT_NODE *derived_attr = NULL;
  PT_NODE *result_stmt = NULL;
  PT_NODE **qry_specs_ptr = NULL;
  PT_NODE *crt_qry = NULL;
  PT_NODE **prev_qry_link_ptr = NULL;
  PT_NODE **attr_def_list_ptr = NULL;
  PT_NODE *prev_qry;
  const char *name = NULL;
  int attr_count = 0;
  SEMANTIC_CHK_INFO sc_info = { NULL, NULL, 0, 0, 0, false, false };

  assert (parser != NULL);

  if (stmt == NULL)
    {
      return;
    }
  if (stmt->node_type == PT_CREATE_ENTITY)
    {
      if (stmt->info.create_entity.entity_type != PT_VCLASS || stmt->info.create_entity.entity_name == NULL)
	{
	  return;
	}
    }
  else if ((stmt->node_type == PT_ALTER) && (stmt->info.alter.code == PT_RESET_QUERY))
    {
      if (stmt->info.alter.entity_type != PT_VCLASS || stmt->info.alter.entity_name == NULL)
	{
	  return;
	}
    }
  else
    {
      return;
    }


  if (stmt->node_type == PT_CREATE_ENTITY)
    {
      name = stmt->info.create_entity.entity_name->info.name.original;
      qry_specs_ptr = &stmt->info.create_entity.as_query_list;
      attr_def_list_ptr = &stmt->info.create_entity.attr_def_list;
    }
  else
    {
      assert ((stmt->node_type == PT_ALTER) && (stmt->info.alter.code == PT_RESET_QUERY));
      name = stmt->info.alter.entity_name->info.name.original;
      qry_specs_ptr = &stmt->info.alter.alter_clause.query.query;
      attr_def_list_ptr = &stmt->info.alter.alter_clause.query.attr_def_list;
    }

  if (*qry_specs_ptr == NULL || pt_has_error (parser))
    {
      return;
    }

  prev_qry = NULL;
  for (crt_qry = *qry_specs_ptr, prev_qry_link_ptr = qry_specs_ptr; crt_qry != NULL;
       prev_qry_link_ptr = &crt_qry->next, crt_qry = crt_qry->next)
    {
      PT_NODE *const save_next = crt_qry->next;

      crt_qry->next = NULL;

      /* TODO This seems to flag too many queries as view specs because it also traverses the tree to subqueries. It
       * might need a pre_function that returns PT_STOP_WALK for subqueries. */
      result_stmt = parser_walk_tree (parser, crt_qry, pt_set_is_view_spec, NULL, NULL, NULL);
      if (result_stmt == NULL)
	{
	  assert (false);
	  PT_ERRORm (parser, stmt, MSGCAT_SET_ERROR, -(ER_GENERIC_ERROR));
	  return;
	}
      crt_qry = result_stmt;

      crt_qry->do_not_replace_orderby = 1;
      result_stmt = pt_semantic_check (parser, crt_qry);
      if (pt_has_error (parser))
	{
	  if (prev_qry)
	    {
	      prev_qry->next = save_next;
	    }
	  crt_qry = NULL;
	  (*prev_qry_link_ptr) = crt_qry;
	  return;
	}

      if (result_stmt == NULL)
	{
	  assert (false);
	  PT_ERRORm (parser, stmt, MSGCAT_SET_ERROR, -(ER_GENERIC_ERROR));
	  return;
	}

      if (pt_has_parameters (parser, result_stmt))
	{
	  PT_ERRORmf (parser, crt_qry, MSGCAT_SET_PARSER_SEMANTIC, MSGCAT_SEMANTIC_VARIABLE_NOT_ALLOWED, 0);
	  return;
	}

      crt_qry = result_stmt;

      crt_qry->next = save_next;
      (*prev_qry_link_ptr) = crt_qry;
      prev_qry = crt_qry;
    }

  attr_count = pt_number_of_attributes (parser, stmt, &all_attrs);

  /* if no attributes are given, try to derive them from the query_spec columns. */
  if (attr_count <= 0)
    {
      PT_NODE *crt_attr = NULL;
      PT_NODE *const qspec_attr = pt_get_select_list (parser, *qry_specs_ptr);

      assert (attr_count == 0);
      assert (*attr_def_list_ptr == NULL);

      for (crt_attr = qspec_attr; crt_attr != NULL; crt_attr = crt_attr->next)
	{
	  PT_NODE *s_attr = NULL;

	  if (crt_attr->alias_print)
	    {
	      s_attr = crt_attr;
	    }
	  else
	    {
	      /* allow attributes to be derived only from path expressions. */
	      s_attr = pt_get_end_path_node (crt_attr);
	      if (s_attr->node_type != PT_NAME)
		{
		  s_attr = NULL;
		}
	    }

	  if (s_attr == NULL)
	    {
	      PT_ERRORmf (parser, stmt, MSGCAT_SET_PARSER_SEMANTIC, MSGCAT_SEMANTIC_MISSING_ATTR_NAME,
			  pt_short_print (parser, crt_attr));
	      return;
	    }
	  else if (s_attr->node_type == PT_HOST_VAR)
	    {
	      PT_ERRORm (parser, s_attr, MSGCAT_SET_PARSER_SEMANTIC, MSGCAT_SEMANTIC_HOSTVAR_NOT_ALLOWED_ON_QUERY_SPEC);
	      return;
	    }
	  else if (s_attr->node_type == PT_VALUE && s_attr->type_enum == PT_TYPE_NULL)
	    {
	      PT_ERRORm (parser, s_attr, MSGCAT_SET_PARSER_SEMANTIC, MSGCAT_SEMANTIC_NULL_NOT_ALLOWED_ON_QUERY_SPEC);
	      return;
	    }

	  derived_attr = pt_derive_attribute (parser, s_attr);
	  if (derived_attr == NULL)
	    {
	      PT_ERRORm (parser, stmt, MSGCAT_SET_ERROR, -(ER_GENERIC_ERROR));
	      return;
	    }

	  *attr_def_list_ptr = parser_append_node (derived_attr, *attr_def_list_ptr);
	}

      attr_count = pt_number_of_attributes (parser, stmt, &all_attrs);
    }

  assert (attr_count >= 0);

  /* do other checks on query specs */
  for (crt_qry = *qry_specs_ptr, prev_qry_link_ptr = qry_specs_ptr; crt_qry != NULL;
       prev_qry_link_ptr = &crt_qry->next, crt_qry = crt_qry->next)
    {
      PT_NODE *const save_next = crt_qry->next;

      crt_qry->next = NULL;

      result_stmt = pt_check_vclass_query_spec (parser, crt_qry, all_attrs, name, false);
      if (pt_has_error (parser))
	{
	  return;
	}
      if (result_stmt == NULL)
	{
	  PT_ERRORm (parser, stmt, MSGCAT_SET_ERROR, -(ER_GENERIC_ERROR));
	  return;
	}
      crt_qry = result_stmt;

      all_attrs = pt_check_default_vclass_query_spec (parser, crt_qry, all_attrs);
      if (pt_has_error (parser))
	{
	  return;
	}
      if (all_attrs == NULL)
	{
	  PT_ERRORm (parser, stmt, MSGCAT_SET_ERROR, -(ER_GENERIC_ERROR));
	  return;
	}

      result_stmt = pt_type_cast_vclass_query_spec (parser, crt_qry, all_attrs);
      if (pt_has_error (parser))
	{
	  return;
	}
      if (result_stmt == NULL)
	{
	  assert (false);
	  PT_ERRORm (parser, stmt, MSGCAT_SET_ERROR, -(ER_GENERIC_ERROR));
	  return;
	}
      crt_qry = result_stmt;

      crt_qry->next = save_next;
      (*prev_qry_link_ptr) = crt_qry;
    }
}

/*
 * pt_check_create_user () - semantic check a create user statement
 * return	: none
 * parser(in)	: the parser context
 * node(in)	: create user node
 */
static void
pt_check_create_user (PARSER_CONTEXT * parser, PT_NODE * node)
{
  PT_NODE *user_name;
  const char *name;
  int name_upper_size;

  if (!node)
    {
      return;
    }
  if (node->node_type != PT_CREATE_USER)
    {
      return;
    }

  user_name = node->info.create_user.user_name;
  if (user_name->node_type != PT_NAME)
    {
      return;
    }

  name = user_name->info.name.original;
  if (name == NULL)
    {
      return;
    }
  name_upper_size = intl_identifier_upper_string_size (name);
  if (name_upper_size >= DB_MAX_USER_LENGTH)
    {
      PT_ERRORm (parser, user_name, MSGCAT_SET_PARSER_SEMANTIC, MSGCAT_SEMANTIC_USER_NAME_TOO_LONG);
    }
}

/*
 * pt_check_create_entity () - semantic check a create class/vclass
 *   return:  none
 *   parser(in): the parser context used to derive the statement
 *   node(in): a create statement
 */

static void
pt_check_create_entity (PARSER_CONTEXT * parser, PT_NODE * node)
{
  PT_NODE *parent, *qry_specs, *name, *create_like;
  PT_NODE *all_attrs, *r, *resolv_class, *attr;
  PT_NODE *tbl_opt_charset, *cs_node, *tbl_opt_coll, *coll_node;
  PT_NODE *tbl_opt = NULL;
  PT_MISC_TYPE entity_type;
  DB_OBJECT *db_obj, *existing_entity;
  int found, partition_status = DB_NOT_PARTITIONED_CLASS;
  int collation_id, charset;
  bool found_reuse_oid = false;
  bool found_auto_increment = false;
  bool found_tbl_comment = false;
  int error = NO_ERROR;

  entity_type = node->info.create_entity.entity_type;

  if (entity_type != PT_CLASS && entity_type != PT_VCLASS)
    {
      /* control should never reach here if tree is well-formed */
      assert (false);
      return;
    }

  tbl_opt_charset = tbl_opt_coll = NULL;
  for (tbl_opt = node->info.create_entity.table_option_list; tbl_opt != NULL; tbl_opt = tbl_opt->next)
    {
      assert (tbl_opt->node_type == PT_TABLE_OPTION);

      switch (tbl_opt->info.table_option.option)
	{
	case PT_TABLE_OPTION_REUSE_OID:
	  {
	    if (found_reuse_oid)
	      {
		PT_ERRORmf (parser, node, MSGCAT_SET_PARSER_SEMANTIC, MSGCAT_SEMANTIC_DUPLICATE_TABLE_OPTION,
			    parser_print_tree (parser, tbl_opt));
		return;
	      }
	    else
	      {
		found_reuse_oid = true;
	      }
	  }
	  break;

	case PT_TABLE_OPTION_AUTO_INCREMENT:
	  {
	    if (found_auto_increment)
	      {
		PT_ERRORmf (parser, node, MSGCAT_SET_PARSER_SEMANTIC, MSGCAT_SEMANTIC_DUPLICATE_TABLE_OPTION,
			    parser_print_tree (parser, tbl_opt));
		return;
	      }
	    else
	      {
		if (tbl_opt->info.table_option.val != NULL)
		  {
		    found_auto_increment = true;
		    assert (tbl_opt->info.table_option.val->node_type == PT_VALUE);
		    assert (tbl_opt->info.table_option.val->type_enum == PT_TYPE_NUMERIC);
		  }
	      }
	  }
	  break;

	case PT_TABLE_OPTION_CHARSET:
	  {
	    if (tbl_opt_charset != NULL)
	      {
		PT_ERRORmf (parser, node, MSGCAT_SET_PARSER_SEMANTIC, MSGCAT_SEMANTIC_DUPLICATE_TABLE_OPTION,
			    parser_print_tree (parser, tbl_opt));
		return;
	      }
	    else
	      {
		tbl_opt_charset = tbl_opt;
	      }
	  }
	  break;

	case PT_TABLE_OPTION_COLLATION:
	  {
	    if (tbl_opt_coll != NULL)
	      {
		PT_ERRORmf (parser, node, MSGCAT_SET_PARSER_SEMANTIC, MSGCAT_SEMANTIC_DUPLICATE_TABLE_OPTION,
			    parser_print_tree (parser, tbl_opt));
		return;
	      }
	    else
	      {
		tbl_opt_coll = tbl_opt;
	      }
	  }
	  break;
	case PT_TABLE_OPTION_COMMENT:
	  {
	    if (found_tbl_comment)
	      {
		PT_ERRORmf (parser, node, MSGCAT_SET_PARSER_SEMANTIC, MSGCAT_SEMANTIC_DUPLICATE_TABLE_OPTION,
			    parser_print_tree (parser, tbl_opt));
		return;
	      }
	    else
	      {
		found_tbl_comment = true;
	      }
	  }
	  break;
	default:
	  /* should never arrive here */
	  assert (false);
	  break;
	}
    }

  /* validate charset and collation options, if any */
  cs_node = (tbl_opt_charset) ? tbl_opt_charset->info.table_option.val : NULL;
  coll_node = (tbl_opt_coll) ? tbl_opt_coll->info.table_option.val : NULL;
  charset = LANG_SYS_CODESET;
  collation_id = LANG_SYS_COLLATION;
  if ((cs_node != NULL || coll_node != NULL)
      && pt_check_grammar_charset_collation (parser, cs_node, coll_node, &charset, &collation_id) != NO_ERROR)
    {
      return;
    }

  /* check name doesn't already exist as a class */
  name = node->info.create_entity.entity_name;
  existing_entity = pt_find_class (parser, name, false);
  if (existing_entity != NULL)
    {
      if (!(entity_type == PT_VCLASS && node->info.create_entity.or_replace == 1 && db_is_vclass (existing_entity) > 0)
	  /* If user sets "IF NOT EXISTS", do not throw ERROR if TABLE or VIEW with the same name exists, to stay
	   * compatible with MySQL. */
	  && !(entity_type == PT_CLASS && node->info.create_entity.if_not_exists == 1))
	{
	  PT_ERRORmf (parser, name, MSGCAT_SET_PARSER_SEMANTIC, MSGCAT_SEMANTIC_CLASS_EXISTS, name->info.name.original);
	  return;
	}
    }
  else
    {
      if (er_errid () == ER_LC_UNKNOWN_CLASSNAME && er_severity () == ER_WARNING_SEVERITY)
	{
	  /* Because the class is still inexistent, normally, here we will have to encounter some errors/warnings like
	   * ER_LC_UNKNOWN_CLASSNAME which is unuseful for current context indeed and may disturb other subsequent
	   * routines. Thus, we can/should clear the errors safely. */
	  er_clear ();
	}
    }

  pt_check_user_exists (parser, name);

  /* check uniqueness of non-inherited attribute names */
  all_attrs = node->info.create_entity.attr_def_list;
  pt_check_unique_attr (parser, name->info.name.original, all_attrs, PT_ATTR_DEF);

  if (entity_type == PT_CLASS)
    {
      /* for regular classes (no views) set default collation if needed */
      for (attr = node->info.create_entity.attr_def_list; attr; attr = attr->next)
	{
	  if (attr->node_type == PT_ATTR_DEF && PT_HAS_COLLATION (attr->type_enum))
	    {
	      if (pt_attr_check_default_cs_coll (parser, attr, charset, collation_id) != NO_ERROR)
		{
		  return;
		}
	    }
	}
    }

  /* enforce composition hierarchy restrictions on attr type defs */
  pt_check_attribute_domain (parser, all_attrs, entity_type, name->info.name.original, found_reuse_oid, node);

  /* check that any and all super classes do exist */
  for (parent = node->info.create_entity.supclass_list; parent != NULL; parent = parent->next)
    {
      db_obj = pt_find_class (parser, parent, false);
      if (db_obj != NULL)
	{
	  parent->info.name.db_object = db_obj;
	  error = sm_partitioned_class_type (db_obj, &partition_status, NULL, NULL);
	  if (error != NO_ERROR)
	    {
	      PT_ERROR (parser, node, er_msg ());
	      break;
	    }
	  if (partition_status == DB_PARTITION_CLASS)
	    {
	      PT_ERRORmf (parser, node, MSGCAT_SET_PARSER_RUNTIME, MSGCAT_RUNTIME_NOT_ALLOWED_ACCESS_TO_PARTITION,
			  parent->info.name.original);
	      break;
	    }
	  pt_check_user_owns_class (parser, parent);
#if defined (ENABLE_UNUSED_FUNCTION)	/* to disable TEXT */
	  if (sm_has_text_domain (db_get_attributes (db_obj), 1))
	    {
	      /* prevent to define it as a superclass */
	      er_set (ER_WARNING_SEVERITY, ARG_FILE_LINE, ER_REGU_NOT_IMPLEMENTED, 1, rel_major_release_string ());
	      PT_ERROR (parser, node, er_msg ());
	      break;
	    }
#endif /* ENABLE_UNUSED_FUNCTION */
	}
      else
	{
	  PT_ERRORmf2 (parser, parent, MSGCAT_SET_PARSER_SEMANTIC, MSGCAT_SEMANTIC_NONEXISTENT_SUPCLASS,
		       parent->info.name.original, pt_short_print (parser, node));
	  return;
	}
    }

  if (error != NO_ERROR)
    {
      return;
    }

  /* an INHERIT_clause in a create_vclass_stmt without a SUBCLASS_clause is not meaningful. */
  if (node->info.create_entity.resolution_list && !node->info.create_entity.supclass_list)
    {
      PT_ERRORmf (parser, node, MSGCAT_SET_PARSER_SEMANTIC, MSGCAT_SEMANTIC_WANT_SUBCLASS_CLAUSE,
		  pt_short_print_l (parser, node->info.create_entity.resolution_list));
      return;
    }
  else
    {
      /* the INHERIT_clause can only reference classes that are in the SUBCLASS_clause. */
      for (r = node->info.create_entity.resolution_list; r; r = r->next)
	{
	  resolv_class = r->info.resolution.of_sup_class_name;
	  found = 0;

	  for (parent = node->info.create_entity.supclass_list; parent && !found; parent = parent->next)
	    {
	      found = !pt_str_compare (resolv_class->info.name.original, parent->info.name.original, CASE_INSENSITIVE);
	    }

	  if (!found)
	    {
	      PT_ERRORmf2 (parser, resolv_class, MSGCAT_SET_PARSER_SEMANTIC, MSGCAT_SEMANTIC_NOT_IN_SUBCLASS_LIST,
			   parser_print_tree (parser, r), pt_short_print_l (parser,
									    node->info.create_entity.supclass_list));
	      return;
	    }
	}
    }

  if (entity_type == PT_VCLASS)
    {
      /* The grammar restricts table options to CREATE CLASS / TABLE */
      assert (node->info.create_entity.table_option_list == NULL);

      for (attr = all_attrs; attr; attr = attr->next)
	{
	  if (attr->info.attr_def.auto_increment != NULL)
	    {
	      PT_ERRORm (parser, node, MSGCAT_SET_PARSER_SEMANTIC, MSGCAT_SEMANTIC_VCLASS_ATT_CANT_BE_AUTOINC);
	      return;
	    }
	}
    }

  qry_specs = node->info.create_entity.as_query_list;
  if (node->info.create_entity.entity_type == PT_CLASS)
    {
      PT_NODE *select = NULL;
      /* simple CLASSes must not have any query specs */
      if (qry_specs)
	{
	  PT_ERRORm (parser, qry_specs, MSGCAT_SET_PARSER_SEMANTIC, MSGCAT_SEMANTIC_CLASS_NO_QUERY_SPEC);
	  return;
	}
      /* user variables are not allowed in select list for CREATE ... AS SELECT ... */
      select = node->info.create_entity.create_select;
      if (select != NULL)
	{
	  if (pt_has_parameters (parser, select))
	    {
	      PT_ERRORmf (parser, select, MSGCAT_SET_PARSER_SEMANTIC, MSGCAT_SEMANTIC_VARIABLE_NOT_ALLOWED, 0);
	      return;
	    }
	}
      if (!pt_has_error (parser) && node->info.create_entity.partition_info)
	{
	  pt_check_partitions (parser, node, NULL);
	}
    }
  else				/* must be a CREATE VCLASS statement */
    {
      pt_check_create_view (parser, node);
    }

  /* check that all constraints look valid */
  if (!pt_has_error (parser))
    {
      (void) pt_check_constraints (parser, node);
    }

  /* 
   * check the auto_increment table option, AND REWRITE IT as
   * a constraint for the (single) AUTO_INCREMENT column.
   */
  if (found_auto_increment)
    {
      (void) pt_check_auto_increment_table_option (parser, node);
    }

  create_like = node->info.create_entity.create_like;
  if (create_like != NULL)
    {
      assert (entity_type == PT_CLASS);

      db_obj = pt_find_class (parser, create_like, false);
      if (db_obj == NULL)
	{
	  PT_ERRORmf (parser, create_like, MSGCAT_SET_PARSER_SEMANTIC, MSGCAT_SEMANTIC_CLASS_DOES_NOT_EXIST,
		      create_like->info.name.original);
	  return;
	}
      else
	{
	  create_like->info.name.db_object = db_obj;
	  pt_check_user_owns_class (parser, create_like);
	  if (db_is_class (db_obj) <= 0)
	    {
	      PT_ERRORmf2 (parser, node, MSGCAT_SET_PARSER_SEMANTIC, MSGCAT_SEMANTIC_IS_NOT_A,
			   create_like->info.name.original, pt_show_misc_type (PT_CLASS));
	      return;
	    }
	}
    }

  for (attr = node->info.create_entity.attr_def_list; attr; attr = attr->next)
    {
      attr->info.attr_def.data_default = pt_check_data_default (parser, attr->info.attr_def.data_default);
    }
}

/*
 * pt_check_create_index () - semantic check a create index
 *   return:  none
 *   parser(in): the parser context used to derive the statement
 *   node(in): a create index statement
 */

static void
pt_check_create_index (PARSER_CONTEXT * parser, PT_NODE * node)
{
  PT_NODE *name, *prefix_length, *col, *col_expr;
  DB_OBJECT *db_obj;
  int is_partition = DB_NOT_PARTITIONED_CLASS;

  /* check that there trying to create an index on a class */
  name = node->info.index.indexed_class->info.spec.entity_name;
  db_obj = db_find_class (name->info.name.original);

  if (db_obj == NULL)
    {
      PT_ERRORmf (parser, name, MSGCAT_SET_PARSER_SEMANTIC, MSGCAT_SEMANTIC_IS_NOT_A_CLASS, name->info.name.original);
      return;
    }
  else
    {
      /* make sure it's not a virtual class */
      if (db_is_class (db_obj) <= 0)
	{
	  PT_ERRORm (parser, name, MSGCAT_SET_PARSER_SEMANTIC, MSGCAT_SEMANTIC_NO_INDEX_ON_VCLASS);
	  return;
	}
      /* check if this is a partition class */
      if (sm_partitioned_class_type (db_obj, &is_partition, NULL, NULL) != NO_ERROR)
	{
	  PT_ERROR (parser, node, er_msg ());
	  return;
	}

      if (is_partition == DB_PARTITION_CLASS)
	{
	  PT_ERRORm (parser, node, MSGCAT_SET_PARSER_SEMANTIC, MSGCAT_SEMANTIC_INVALID_PARTITION_REQUEST);
	  return;
	}

      /* Check if the columns are valid. We only allow expressions and attribute names. The actual expressions will be
       * validated later, we're only interested in the node type */
      for (col = node->info.index.column_names; col != NULL; col = col->next)
	{
	  if (col->node_type != PT_SORT_SPEC)
	    {
	      assert_release (col->node_type == PT_SORT_SPEC);
	      return;
	    }
	  col_expr = col->info.sort_spec.expr;
	  if (col_expr == NULL)
	    {
	      continue;
	    }
	  if (col_expr->node_type == PT_NAME)
	    {
	      /* make sure this is not a parameter */
	      if (col_expr->info.name.meta_class != PT_NORMAL)
		{
		  PT_ERRORmf (parser, col_expr, MSGCAT_SET_PARSER_SEMANTIC, MSGCAT_SEMANTIC_INVALID_INDEX_COLUMN,
			      pt_short_print (parser, col_expr));
		  return;
		}
	    }
	  else if (col_expr->node_type != PT_EXPR)
	    {
	      PT_ERRORmf (parser, col_expr, MSGCAT_SET_PARSER_SEMANTIC, MSGCAT_SEMANTIC_INVALID_INDEX_COLUMN,
			  pt_short_print (parser, col_expr));
	      return;
	    }
	}
      /* make sure we don't mix up index types */

      pt_check_function_index_expr (parser, node);
      if (pt_has_error (parser))
	{
	  return;
	}

      if (node->info.index.function_expr)
	{
	  if (node->info.index.prefix_length || node->info.index.where)
	    {
	      PT_ERRORm (parser, node, MSGCAT_SET_PARSER_SEMANTIC, MSGCAT_SEMANTIC_INVALID_CREATE_INDEX);
	    }
	  return;
	}

      name->info.name.db_object = db_obj;

      /* check that there is only one column to index on */
      pt_check_unique_attr (parser, NULL, node->info.index.column_names, PT_SORT_SPEC);
      if (pt_has_error (parser))
	{
	  return;
	}
      pt_check_user_owns_class (parser, name);
      if (pt_has_error (parser))
	{
	  return;
	}

      prefix_length = node->info.index.prefix_length;
      if (prefix_length)
	{
	  PT_NODE *index_column;

	  if (prefix_length->type_enum != PT_TYPE_INTEGER || prefix_length->info.value.data_value.i == 0)
	    {
	      /* 
	       * Parser can read PT_TYPE_BIGINT or PT_TYPE_NUMERIC values
	       * but domain precision is defined as integer.
	       * So, we accept only non-zero values of PT_TYPE_INTEGER.
	       */
	      PT_ERRORmf (parser, name, MSGCAT_SET_PARSER_SEMANTIC, MSGCAT_SEMANTIC_INVALID_PREFIX_LENGTH,
			  prefix_length->info.value.text);
	      return;
	    }

	  assert (node->info.index.column_names != NULL);

	  /* check if prefix index is allowed for this type of column */
	  for (index_column = node->info.index.column_names; index_column != NULL; index_column = index_column->next)
	    {
	      PT_NODE *col_dt;

	      if (index_column->node_type != PT_SORT_SPEC || index_column->info.sort_spec.expr == NULL
		  || index_column->info.sort_spec.expr->node_type != PT_NAME)
		{
		  continue;
		}

	      col_dt = index_column->info.sort_spec.expr->data_type;

	      if (col_dt != NULL && PT_HAS_COLLATION (col_dt->type_enum))
		{
		  LANG_COLLATION *lc;

		  lc = lang_get_collation (col_dt->info.data_type.collation_id);

		  assert (lc != NULL);

		  if (!(lc->options.allow_prefix_index))
		    {
		      PT_ERRORmf (parser, node, MSGCAT_SET_PARSER_SEMANTIC, MSGCAT_SEMANTIC_PREFIX_LENGTH_COLLATION,
				  index_column->info.sort_spec.expr->info.name.original);
		      return;
		    }
		}
	    }
	}
    }

  /* if this is a filter index, check that the filter is a valid filter expression. */
  pt_check_filter_index_expr (parser, node->info.index.column_names, node->info.index.where, db_obj);
}

/*
 * pt_check_drop () - do semantic checks on the drop statement
 *   return:  none
 *   parser(in): the parser context used to derive the statement
 *   node(in): a statement
 */
static void
pt_check_drop (PARSER_CONTEXT * parser, PT_NODE * node)
{
  PT_NODE *temp;
  PT_NODE *name;
  DB_OBJECT *db_obj;
  DB_ATTRIBUTE *attributes;
  PT_FLAT_SPEC_INFO info;
#if defined (ENABLE_UNUSED_FUNCTION)	/* to disable TEXT */
  DB_OBJECT *domain_class;
  char *drop_name_list = NULL;
#endif /* ENABLE_UNUSED_FUNCTION */

  if (node->info.drop.if_exists)
    {
      PT_NODE *prev_node, *free_node, *tmp1, *tmp2;
      prev_node = free_node = node->info.drop.spec_list;

      while ((free_node != NULL) && (free_node->node_type == PT_SPEC))
	{
	  const char *cls_name;
	  /* check if class name exists. if not, we remove the corresponding node from spec_list. */
	  if ((name = free_node->info.spec.entity_name) != NULL && name->node_type == PT_NAME
	      && (cls_name = name->info.name.original) != NULL
	      && (db_obj = db_find_class_with_purpose (cls_name, true)) == NULL)
	    {
	      if (free_node == node->info.drop.spec_list)
		{
		  node->info.drop.spec_list = node->info.drop.spec_list->next;
		  prev_node = free_node->next;
		  parser_free_node (parser, free_node);
		  free_node = node->info.drop.spec_list;
		}
	      else
		{
		  prev_node->next = free_node->next;
		  parser_free_node (parser, free_node);
		  free_node = prev_node->next;
		}
	    }
	  else
	    {
	      prev_node = free_node;
	      free_node = free_node->next;
	    }
	}
      /* For each class, we check if it has previously been placed in spec_list. We also check if every class has a
       * superclass marked with PT_ALL previously placed in spec_list. If any of the two cases above occurs, we mark
       * for deletion the corresponding node in spec_list. Marking is done by setting the entity_name as NULL. */

      if (node->info.drop.spec_list && (node->info.drop.spec_list)->next)
	{
	  tmp1 = (node->info.drop.spec_list)->next;
	  while ((tmp1 != NULL) && (tmp1->node_type == PT_SPEC))
	    {
	      tmp2 = node->info.drop.spec_list;
	      while ((tmp2 != NULL) && (tmp2 != tmp1) && (tmp2->node_type == PT_SPEC))
		{
		  DB_OBJECT *db_obj1, *db_obj2;
		  PT_NODE *name1, *name2;
		  const char *cls_name1, *cls_name2;

		  name1 = tmp1->info.spec.entity_name;
		  name2 = tmp2->info.spec.entity_name;
		  if (name1 && name2)
		    {
		      cls_name1 = name1->info.name.original;
		      cls_name2 = name2->info.name.original;

		      db_obj1 = db_find_class_with_purpose (cls_name1, true);
		      db_obj2 = db_find_class_with_purpose (cls_name2, true);

		      if ((db_obj1 == db_obj2)
			  || ((tmp2->info.spec.only_all == PT_ALL) && db_is_subclass (db_obj1, db_obj2)))
			{
			  parser_free_node (parser, name1);
			  tmp1->info.spec.entity_name = NULL;
			  break;
			}
		    }

		  tmp2 = tmp2->next;
		}

	      tmp1 = tmp1->next;
	    }
	}

      /* now we remove the nodes with entity_name NULL */

      prev_node = free_node = node->info.drop.spec_list;

      while ((free_node != NULL) && (free_node->node_type == PT_SPEC))
	{

	  if ((name = free_node->info.spec.entity_name) == NULL)
	    {
	      if (free_node == node->info.drop.spec_list)
		{
		  node->info.drop.spec_list = node->info.drop.spec_list->next;
		  prev_node = free_node->next;
		  parser_free_node (parser, free_node);
		  free_node = node->info.drop.spec_list;
		}
	      else
		{
		  prev_node->next = free_node->next;
		  parser_free_node (parser, free_node);
		  free_node = prev_node->next;
		}
	    }
	  else
	    {
	      prev_node = free_node;
	      free_node = free_node->next;
	    }
	}

    }

  info.spec_parent = NULL;
  info.for_update = true;
  /* Replace each Entity Spec with an Equivalent flat list */
  parser_walk_tree (parser, node, pt_flat_spec_pre, &info, pt_continue_walk, NULL);

  if (node->info.drop.entity_type != PT_MISC_DUMMY || node->info.drop.is_cascade_constraints)
    {
      const char *cls_nam;
      PT_MISC_TYPE typ = node->info.drop.entity_type;

      /* verify declared class type is correct */
      for (temp = node->info.drop.spec_list; temp && temp->node_type == PT_SPEC; temp = temp->next)
	{
	  if ((name = temp->info.spec.entity_name) != NULL && name->node_type == PT_NAME
	      && (cls_nam = name->info.name.original) != NULL && (db_obj = db_find_class (cls_nam)) != NULL)
	    {
	      if (typ != PT_MISC_DUMMY)
		{
		  name->info.name.db_object = db_obj;
		  pt_check_user_owns_class (parser, name);
		  if ((typ == PT_CLASS && db_is_class (db_obj) <= 0)
		      || (typ == PT_VCLASS && db_is_vclass (db_obj) <= 0))
		    {
		      PT_ERRORmf2 (parser, node, MSGCAT_SET_PARSER_SEMANTIC, MSGCAT_SEMANTIC_IS_NOT_A, cls_nam,
				   pt_show_misc_type (typ));
		    }
		}

	      if (node->info.drop.is_cascade_constraints && db_is_vclass (db_obj) > 0)
		{
		  PT_ERRORmf (parser, node, MSGCAT_SET_PARSER_SEMANTIC,
			      MSGCAT_SEMANTIC_VIEW_CASCADE_CONSTRAINTS_NOT_ALLOWED, cls_nam);
		}
	    }
	}
    }

  /* for the classes to drop, check if a TEXT attr is defined on the class, and if defined, drop the reference class
   * for the attr */
  for (temp = node->info.drop.spec_list; temp && temp->node_type == PT_SPEC; temp = temp->next)
    {
      const char *cls_nam;

      if ((name = temp->info.spec.entity_name) != NULL && name->node_type == PT_NAME
	  && (cls_nam = name->info.name.original) != NULL && (db_obj = db_find_class (cls_nam)) != NULL)
	{
	  attributes = db_get_attributes_force (db_obj);
	  while (attributes)
	    {
	      if (db_attribute_type (attributes) == DB_TYPE_OBJECT)
		{
#if defined (ENABLE_UNUSED_FUNCTION)	/* to disable TEXT */
		  if (sm_has_text_domain (attributes, 0))
		    {
		      domain_class = db_domain_class (db_attribute_domain (attributes));
		      if (drop_name_list != NULL)
			{
			  drop_name_list = pt_append_string (parser, drop_name_list, ",");
			}

		      drop_name_list = pt_append_string (parser, drop_name_list, db_get_class_name (domain_class));
		    }
#endif /* ENABLE_UNUSED_FUNCTION */
		}
	      attributes = db_attribute_next (attributes);
	    }
	}
    }

#if defined (ENABLE_UNUSED_FUNCTION)	/* to disable TEXT */
  if (drop_name_list)
    {
      node->info.drop.internal_stmts =
	pt_append_statements_on_drop_attributes (parser, node->info.drop.internal_stmts, drop_name_list);
      if (node->info.drop.internal_stmts == NULL)
	{
	  PT_ERRORm (parser, temp, MSGCAT_SET_PARSER_SEMANTIC, MSGCAT_SEMANTIC_OUT_OF_MEMORY);
	  return;
	}
    }
#endif /* ENABLE_UNUSED_FUNCTION */
}

/*
 * pt_check_grant_revoke () - do semantic checks on the grant statement
 *   return:  none
 *   parser(in): the parser context used to derive the statement
 *   node(in): a statement
 */

static void
pt_check_grant_revoke (PARSER_CONTEXT * parser, PT_NODE * node)
{
  PT_NODE *user;
  const char *username;
  PT_FLAT_SPEC_INFO info;

  /* Replace each Entity Spec with an Equivalent flat list */
  info.spec_parent = NULL;
  info.for_update = false;
  parser_walk_tree (parser, node, pt_flat_spec_pre, &info, pt_continue_walk, NULL);

  /* make sure the grantees/revokees exist */
  for ((user = (node->node_type == PT_GRANT ? node->info.grant.user_list : node->info.revoke.user_list)); user;
       user = user->next)
    {
      if (user->node_type == PT_NAME && (username = user->info.name.original) && !db_find_user (username))
	{
	  PT_ERRORmf (parser, user, MSGCAT_SET_PARSER_SEMANTIC, MSGCAT_SEMANTIC_USER_IS_NOT_IN_DB, username);
	}
    }
}

/*
 * pt_check_method () - semantic checking for method calls in expressions.
 *   return:  none
 *   parser(in): the parser context used to derive the statement
 *   node(in): a statement
 */

static void
pt_check_method (PARSER_CONTEXT * parser, PT_NODE * node)
{
  PT_NODE *target;
  DB_VALUE val;
  const char *method_name;
  DB_OBJECT *class_op;
  DB_METHOD *method = NULL;

  /* Note: it is possible that an error has been raised eariler. An example is that, method_name is NULL due to a
   * connection lost, i.e. db_Connect_status is 0, 'MSGCAT_SEMANTIC_METH_NO_TARGET' is set. So we must check error
   * first. */

  assert (parser != NULL);

  if (pt_has_error (parser))
    {
      return;
    }

  assert (node != NULL && node->info.method_call.method_name != NULL);

  DB_MAKE_NULL (&val);

  /* check if call has a target */
  target = node->info.method_call.on_call_target;
  if (target == NULL)
    {
      if (jsp_is_exist_stored_procedure (node->info.method_call.method_name->info.name.original))
	{
	  return;
	}
      else
	{
	  PT_ERRORm (parser, node, MSGCAT_SET_PARSER_SEMANTIC, MSGCAT_SEMANTIC_METH_NO_TARGET);
	  return;
	}
    }

  /* if we have a null target, constant folding has determined we have no target, there is nothing to check. */
  if ((target->node_type == PT_VALUE) && (target->type_enum == PT_TYPE_NULL))
    {
      return;
    }

  if ((!target->data_type) || (!target->data_type->info.data_type.entity))
    {
      PT_ERRORm (parser, node, MSGCAT_SET_PARSER_SEMANTIC, MSGCAT_SEMANTIC_METH_TARGET_NOT_OBJ);
      return;
    }

  if (!(class_op = target->data_type->info.data_type.entity->info.name.db_object))
    {
      PT_INTERNAL_ERROR (parser, "semantic");
      return;
    }

  method_name = node->info.method_call.method_name->info.name.original;
  method = (DB_METHOD *) db_get_method (class_op, method_name);
  if (method == NULL)
    {
      if (er_errid () == ER_OBJ_INVALID_METHOD)
	{
	  er_clear ();
	}

      method = (DB_METHOD *) db_get_class_method (class_op, method_name);
      if (method == NULL)
	{
	  PT_ERRORmf (parser, node, MSGCAT_SET_PARSER_SEMANTIC, MSGCAT_SEMANTIC_METH_DOESNT_EXIST, method_name);
	  return;
	}
      else
	{
	  /* Check to see that they are calling the class method on a class object.  We check the initial value if it
	   * is a parameter knowing that the user could change it at run time.  We probably need to add runtime checks
	   * if we are not already doing this. Also we probably shouldn't get PT_VALUES here now that parameters are
	   * not bound until runtime (but we'll guard against them anyway). */
	  if (((target->node_type != PT_NAME) || (target->info.name.meta_class != PT_PARAMETER)
	       || !pt_eval_path_expr (parser, target, &val) || db_is_instance (DB_GET_OBJECT (&val)) <= 0)
	      && target->node_type != PT_VALUE
	      && (target->data_type->info.data_type.entity->info.name.meta_class != PT_META_CLASS))
	    {
	      PT_ERRORm (parser, node, MSGCAT_SET_PARSER_SEMANTIC, MSGCAT_SEMANTIC_METH_MIX_CLASS_INST);
	      return;
	    }
	}
    }
  else
    {
      /* Check to see that they are calling the instance method on an instance object.  We check the initial value if
       * it is a parameter knowing that the user could change it at run time.  We probably need to add runtime checks
       * if we are not already doing this. Also we probably shouldn't get PT_VALUES here now that parameters are not
       * bound until runtime (but we'll guard against them anyway). */
      if (((target->node_type != PT_NAME) || (target->info.name.meta_class != PT_PARAMETER)
	   || !pt_eval_path_expr (parser, target, &val) || db_is_instance (DB_GET_OBJECT (&val)) <= 0)
	  && target->node_type != PT_VALUE
	  && (target->data_type->info.data_type.entity->info.name.meta_class != PT_CLASS))
	{
	  PT_ERRORm (parser, node, MSGCAT_SET_PARSER_SEMANTIC, MSGCAT_SEMANTIC_METH_MIX_INST_CLASS);
	  return;
	}
    }

  /* check if number of parameters match */
  if (db_method_arg_count (method) != pt_length_of_list (node->info.method_call.arg_list))
    {
      PT_ERRORm (parser, node, MSGCAT_SET_PARSER_SEMANTIC, MSGCAT_SEMANTIC_METH_ARG_NE_DEFINED);
      return;
    }

}

/*
 * pt_check_truncate () - do semantic checks on the truncate statement
 *   return:  none
 *   parser(in): the parser context used to derive the statement
 *   node(in): a statement
 */
static void
pt_check_truncate (PARSER_CONTEXT * parser, PT_NODE * node)
{
  PT_NODE *temp;
  PT_NODE *name;
  PT_FLAT_SPEC_INFO info;
  DB_OBJECT *db_obj;

  /* replace entity spec with an equivalent flat list */
  info.spec_parent = NULL;
  info.for_update = false;
  parser_walk_tree (parser, node, pt_flat_spec_pre, &info, pt_continue_walk, NULL);

  temp = node->info.truncate.spec;
  if (temp && temp->node_type == PT_SPEC)
    {
      const char *cls_nam;

      if ((name = temp->info.spec.entity_name) != NULL && name->node_type == PT_NAME
	  && (cls_nam = name->info.name.original) != NULL && (db_obj = db_find_class (cls_nam)) != NULL)
	{
	  name->info.name.db_object = db_obj;
	  pt_check_user_owns_class (parser, name);
	  if (db_is_class (db_obj) <= 0)
	    {
	      PT_ERRORmf2 (parser, node, MSGCAT_SET_PARSER_SEMANTIC, MSGCAT_SEMANTIC_IS_NOT_A, cls_nam,
			   pt_show_misc_type (PT_CLASS));
	    }
	}
    }
}

/*
 * pt_check_kill () - do semantic checks on the kill statement
 *   return:  none
 *   parser(in): the parser context used to derive the statement
 *   node(in): a statement
 */
static void
pt_check_kill (PARSER_CONTEXT * parser, PT_NODE * node)
{
  PT_NODE *tran_id;

  for (tran_id = node->info.killstmt.tran_id_list; tran_id != NULL; tran_id = tran_id->next)
    {
      if (tran_id->type_enum != PT_TYPE_INTEGER)
	{
	  PT_ERRORm (parser, tran_id, MSGCAT_SET_PARSER_SEMANTIC, MSGCAT_SEMANTIC_TRANSACTION_ID_WANT_INTEGER);
	  break;
	}
    }
}

/*
 * pt_check_single_valued_node () - looks for names outside an aggregate
 *      which are not in group by list. If it finds one, raises an error
 *   return:
 *   parser(in):
 *   node(in):
 *   arg(in/out):
 *   continue_walk(in/out):
 */
static PT_NODE *
pt_check_single_valued_node (PARSER_CONTEXT * parser, PT_NODE * node, void *arg, int *continue_walk)
{
  PT_AGG_CHECK_INFO *info = (PT_AGG_CHECK_INFO *) arg;
  PT_NODE *spec, *arg2, *group, *expr;
  char *node_str;

  *continue_walk = PT_CONTINUE_WALK;

  if (pt_is_aggregate_function (parser, node))
    {
      *continue_walk = PT_LIST_WALK;
    }
  else if (node->node_type == PT_SELECT)
    {
      /* Can not increment level for list portion of walk. Since those queries are not sub-queries of this query.
       * Consequently, we recurse separately for the list leading from a query.  Can't just call
       * pt_to_uncorr_subquery_list() directly since it needs to do a leaf walk and we want to do a full walk on the
       * next list. */
      if (node->next)
	{
	  (void) parser_walk_tree (parser, node->next, pt_check_single_valued_node, info,
				   pt_check_single_valued_node_post, info);
	}

      /* don't get confused by uncorrelated, set-derived subqueries. */
      if (node->info.query.correlation_level == 0 && (spec = node->info.query.q.select.from)
	  && spec->info.spec.derived_table && spec->info.spec.derived_table_type == PT_IS_SET_EXPR)
	{
	  /* no need to dive into the uncorrelated subquery */
	  *continue_walk = PT_STOP_WALK;
	}
      else
	{
	  *continue_walk = PT_LEAF_WALK;
	}

      /* increase query depth as we dive into subqueries */
      info->depth++;
    }
  else
    {
      switch (node->node_type)
	{
	case PT_NAME:
	  *continue_walk = PT_LIST_WALK;

	  if (pt_find_spec (parser, info->from, node) && pt_find_attribute (parser, node, info->group_by) < 0)
	    {
	      if ((!PT_IS_OID_NAME (node) || parser->oid_included != PT_INCLUDE_OID_TRUSTME)
		  && !PT_IS_CLASSOID_NAME (node) && node->info.name.meta_class != PT_METHOD
		  && node->info.name.meta_class != PT_META_ATTR && node->info.name.meta_class != PT_META_CLASS
		  && node->info.name.meta_class != PT_PARAMETER)
		{
		  PT_ERRORmf (parser, node, MSGCAT_SET_PARSER_SEMANTIC, MSGCAT_SEMANTIC_NOT_SINGLE_VALUED,
			      pt_short_print (parser, node));
		}
	    }
	  break;

	case PT_DOT_:
	  *continue_walk = PT_LIST_WALK;

	  if ((arg2 = node->info.dot.arg2) && pt_find_spec (parser, info->from, arg2)
	      && (pt_find_attribute (parser, arg2, info->group_by) < 0))
	    {
	      if (!PT_IS_OID_NAME (node->info.dot.arg2) || parser->oid_included != PT_INCLUDE_OID_TRUSTME)
		{
		  PT_ERRORmf (parser, node, MSGCAT_SET_PARSER_SEMANTIC, MSGCAT_SEMANTIC_NOT_SINGLE_VALUED,
			      pt_short_print (parser, node));
		}
	    }
	  break;

	case PT_VALUE:
	  /* watch out for parameters of type object--don't walk their data_type list */
	  *continue_walk = PT_LIST_WALK;
	  break;

	case PT_EXPR:
	  if (node->info.expr.op == PT_INST_NUM || node->info.expr.op == PT_ROWNUM || node->info.expr.op == PT_PRIOR
	      || node->info.expr.op == PT_CONNECT_BY_ROOT || node->info.expr.op == PT_SYS_CONNECT_BY_PATH)
	    {
	      if (info->depth == 0)
		{		/* not in subqueries */
		  PT_ERRORmf (parser, node, MSGCAT_SET_PARSER_SEMANTIC, MSGCAT_SEMANTIC_NOT_SINGLE_VALUED,
			      pt_short_print (parser, node));
		}
	    }
	  else if (node->info.expr.op == PT_LEVEL || node->info.expr.op == PT_CONNECT_BY_ISCYCLE
		   || node->info.expr.op == PT_CONNECT_BY_ISLEAF)
	    {
	      if (info->depth == 0)
		{		/* not in subqueries */
		  for (group = info->group_by; group; group = group->next)
		    {
		      expr = group->info.sort_spec.expr;
		      if (expr->node_type == PT_EXPR && expr->info.expr.op == node->info.expr.op)
			{
			  break;
			}
		    }
		  if (group == NULL)
		    {
		      PT_ERRORmf (parser, node, MSGCAT_SET_PARSER_SEMANTIC, MSGCAT_SEMANTIC_NOT_SINGLE_VALUED,
				  pt_short_print (parser, node));
		    }
		}
	    }
	  else
	    {
	      unsigned int save_custom;

	      save_custom = parser->custom_print;	/* save */

	      parser->custom_print |= PT_CONVERT_RANGE;
	      node_str = parser_print_tree (parser, node);

	      for (group = info->group_by; group; group = group->next)
		{
		  expr = group->info.sort_spec.expr;
		  if (expr->node_type == PT_EXPR && pt_str_compare (node_str, expr->alias_print, CASE_INSENSITIVE) == 0)
		    {
		      /* find matched expression */
		      *continue_walk = PT_LIST_WALK;
		      break;
		    }
		}

	      parser->custom_print = save_custom;	/* restore */
	    }
	  break;

	default:
	  break;
	}
    }

  return node;
}

/*
 * pt_check_single_valued_node_post () -
 *   return:
 *   parser(in):
 *   node(in):
 *   arg(in/out):
 *   continue_walk(in/out):
 */
static PT_NODE *
pt_check_single_valued_node_post (PARSER_CONTEXT * parser, PT_NODE * node, void *arg, int *continue_walk)
{
  PT_AGG_CHECK_INFO *info = (PT_AGG_CHECK_INFO *) arg;

  *continue_walk = PT_CONTINUE_WALK;

  if (node->node_type == PT_SELECT)
    {
      info->depth--;		/* decrease query depth */
    }

  return node;
}

/*
 * pt_check_into_clause () - check arity of any into_clause
 *                           equals arity of query
 *   return:  none
 *   parser(in): the parser context used to derive the statement
 *   qry(in): a SELECT/UNION/INTERSECTION/DIFFERENCE statement
 */
static void
pt_check_into_clause (PARSER_CONTEXT * parser, PT_NODE * qry)
{
  PT_NODE *into;
  int tgt_cnt, col_cnt;

  assert (parser != NULL);

  if (!qry)
    return;

  if (!(into = qry->info.query.into_list))
    return;

  if (qry->info.query.is_subquery != 0)
    {
      /* current query execution mechanism can not handle select_into inside subqueries, since only the results of
       * the main query are available on the client, where the select_into assignment is done
       */
      PT_ERRORm (parser, qry, MSGCAT_SET_PARSER_SEMANTIC, MSGCAT_SEMANTIC_SELECT_INTO_IN_SUBQUERY);
    }

  tgt_cnt = pt_length_of_list (into);
  col_cnt = pt_length_of_select_list (pt_get_select_list (parser, qry), EXCLUDE_HIDDEN_COLUMNS);
  if (tgt_cnt != col_cnt)
    {
      PT_ERRORmf2 (parser, into, MSGCAT_SET_PARSER_SEMANTIC, MSGCAT_SEMANTIC_COL_CNT_NE_INTO_CNT, col_cnt, tgt_cnt);
    }
}

/*
 * pt_semantic_check_local () - checks semantics on a particular statement
 *   return:
 *   parser(in):
 *   node(in):
 *   arg(in):
 *   continue_walk(in):
 */
static PT_NODE *
pt_semantic_check_local (PARSER_CONTEXT * parser, PT_NODE * node, void *arg, int *continue_walk)
{
  SEMANTIC_CHK_INFO *info = (SEMANTIC_CHK_INFO *) arg;
  PT_NODE *next, *top_node = info->top_node;
  PT_NODE *orig = node;
  PT_NODE *t_node;
  PT_NODE *entity, *derived_table;
  PT_ASSIGNMENTS_HELPER ea;
  PT_NODE *sort_spec = NULL;
  STATEMENT_SET_FOLD fold_as;
  PT_FUNCTION_INFO *func_info_p = NULL;

  assert (parser != NULL);

  if (!node)
    return NULL;

  next = node->next;
  node->next = NULL;

  switch (node->node_type)
    {
      /* Every type of node that can appear at the highest level should be listed here, unless no semantic check is
       * required. */
    case PT_DELETE:
      if (top_node->cannot_prepare == 1)
	{
	  node->cannot_prepare = 1;
	}

      entity = NULL;

      /* Make sure that none of the classes that are subject for delete is a derived table */
      t_node = node->info.delete_.target_classes;

      if (t_node == NULL)
	{
	  /* this is not a multi-table delete; check all specs for derived tables */
	  entity = node->info.delete_.spec;

	  while (entity)
	    {
	      assert (entity->node_type == PT_SPEC);

	      if (entity->info.spec.derived_table != NULL)
		{
		  PT_ERRORm (parser, node, MSGCAT_SET_PARSER_SEMANTIC, MSGCAT_SEMANTIC_DELETE_DERIVED_TABLE);
		  break;
		}
	    }
	}
      else
	{
	  /* multi-table delete */
	  while (t_node)
	    {
	      entity = pt_find_spec_in_statement (parser, node, t_node);

	      if (entity == NULL)
		{
		  PT_ERRORmf (parser, node, MSGCAT_SET_PARSER_SEMANTIC, MSGCAT_SEMANTIC_RESOLUTION_FAILED,
			      t_node->info.name.original);
		  break;
		}

	      if (entity->info.spec.derived_table != NULL)
		{
		  PT_ERRORm (parser, node, MSGCAT_SET_PARSER_SEMANTIC, MSGCAT_SEMANTIC_DELETE_DERIVED_TABLE);
		  break;
		}

	      t_node = t_node->next;
	    }
	}

      node = pt_semantic_type (parser, node, info);
      break;

    case PT_INSERT:
      if (top_node && top_node->cannot_prepare == 1)
	{
	  node->cannot_prepare = 1;
	}

      if (node->info.insert.into_var != NULL && node->info.insert.value_clauses->next != NULL)
	{
	  er_set (ER_ERROR_SEVERITY, ARG_FILE_LINE, ER_DO_INSERT_TOO_MANY, 0);
	  if (!pt_has_error (parser))
	    {
	      PT_ERRORc (parser, node, db_error_string (3));
	    }
	  break;
	}

      if (node->info.insert.odku_assignments != NULL)
	{
	  node = pt_check_odku_assignments (parser, node);
	  if (node == NULL || pt_has_error (parser))
	    {
	      break;
	    }
	}
      /* semantic check value clause for SELECT and INSERT subclauses */
      if (node)
	{
	  node = pt_semantic_type (parser, node, info);
	}

      /* try to coerce insert_values into types indicated by insert_attributes */
      if (node)
	{
	  pt_coerce_insert_values (parser, node);
	}
      if (pt_has_error (parser))
	{
	  break;
	}

      if (node->info.insert.value_clauses->info.node_list.list_type != PT_IS_SUBQUERY)
	{
	  /* Search and check sub-inserts in value list */
	  (void) parser_walk_tree (parser, node->info.insert.value_clauses, pt_check_sub_insert, NULL, NULL, NULL);
	}
      if (pt_has_error (parser))
	{
	  break;
	}

      if (top_node && top_node->node_type != PT_INSERT && top_node->node_type != PT_SCOPE)
	{
	  PT_ERRORm (parser, node, MSGCAT_SET_PARSER_SEMANTIC, MSGCAT_SEMANTIC_INS_EXPR_IN_INSERT);
	}
      break;

    case PT_EVALUATE:
      if (node)
	{
	  node = pt_semantic_type (parser, node, info);
	}
      break;

    case PT_METHOD_CALL:
      if (node->info.method_call.call_or_expr == PT_IS_MTHD_EXPR)
	{
	  pt_check_method (parser, node);
	}
      else if (node->info.method_call.call_or_expr == PT_IS_CALL_STMT)
	{
	  /* Expressions in method calls from a CALL statement need to be typed explicitly since they are not wrapped
	   * in a query and are not explicitly type-checked via pt_check_method().  This is due to a bad decision which 
	   * allowed users to refrain from fully typing methods before the advent of methods in queries. */
	  node->info.method_call.arg_list = pt_semantic_type (parser, node->info.method_call.arg_list, info);
	  node->info.method_call.on_call_target =
	    pt_semantic_type (parser, node->info.method_call.on_call_target, info);
	}
      break;

    case PT_FUNCTION:
      func_info_p = &node->info.function;

      if (func_info_p->function_type == PT_GENERIC && (pt_length_of_list (func_info_p->arg_list) > NUM_F_GENERIC_ARGS))
	{
	  PT_ERRORmf2 (parser, node, MSGCAT_SET_PARSER_SEMANTIC, MSGCAT_SEMANTIC_GEN_FUNC_TOO_MANY_ARGS,
		       func_info_p->generic_name, NUM_F_GENERIC_ARGS);
	}

      /* check order by for aggregate function */
      if (func_info_p->function_type == PT_GROUP_CONCAT)
	{
	  if (pt_check_group_concat_order_by (parser, node) != NO_ERROR)
	    {
	      break;
	    }
	}
      else if (func_info_p->function_type == PT_CUME_DIST || func_info_p->function_type == PT_PERCENT_RANK)
	{
	  /* for CUME_DIST and PERCENT_RANK aggregate function */
	  if (pt_check_cume_dist_percent_rank_order_by (parser, node) != NO_ERROR)
	    {
	      break;
	    }
	}

      break;

    case PT_UNION:
    case PT_INTERSECTION:
    case PT_DIFFERENCE:
      if (top_node->cannot_prepare == 1)
	{
	  node->cannot_prepare = 1;
	}

      /* semantic check {union|intersection|difference} operands */
      if (pt_has_error (parser))
	{
	  break;
	}

      fold_as = pt_check_union_is_foldable (parser, node);
      if (fold_as != STATEMENT_SET_FOLD_NOTHING)
	{
	  node = pt_fold_union (parser, node, fold_as);

	  /* don't need do the following steps */
	  break;
	}

      pt_check_into_clause (parser, node);

      /* check the orderby clause if present (all 3 nodes have SAME structure) */
      if (pt_check_order_by (parser, node) != NO_ERROR)
	{
	  break;		/* error */
	}

      node = pt_semantic_type (parser, node, info);
      if (node == NULL)
	{
	  break;
	}

      /* only root UNION nodes */
      if (node->info.query.q.union_.is_leaf_node == false)
	{
	  PT_NODE *attrs = NULL;
	  int cnt, k;
	  SEMAN_COMPATIBLE_INFO *cinfo = NULL;
	  PT_UNION_COMPATIBLE status;

	  /* do collation inference necessary */
	  attrs = pt_get_select_list (parser, node->info.query.q.union_.arg1);
	  cnt = pt_length_of_select_list (attrs, EXCLUDE_HIDDEN_COLUMNS);

	  cinfo = (SEMAN_COMPATIBLE_INFO *) malloc (cnt * sizeof (SEMAN_COMPATIBLE_INFO));
	  if (cinfo == NULL)
	    {
	      PT_ERRORm (parser, node, MSGCAT_SET_PARSER_SEMANTIC, MSGCAT_SEMANTIC_OUT_OF_MEMORY);
	      break;
	    }

	  for (k = 0; k < cnt; ++k)
	    {
	      cinfo[k].idx = -1;
	      cinfo[k].type_enum = PT_TYPE_NONE;
	      cinfo[k].prec = DB_DEFAULT_PRECISION;
	      cinfo[k].scale = DB_DEFAULT_SCALE;
	      cinfo[k].coll_infer.coll_id = LANG_SYS_COLLATION;
	      cinfo[k].coll_infer.codeset = LANG_SYS_CODESET;
	      cinfo[k].coll_infer.coerc_level = PT_COLLATION_NOT_COERC;
	      cinfo[k].coll_infer.can_force_cs = false;
	      cinfo[k].ref_att = NULL;
	    }

	  status = pt_get_select_list_coll_compat (parser, node, cinfo, cnt);
	  if (status == PT_UNION_INCOMP)
	    {
	      (void) pt_apply_union_select_list_collation (parser, node, cinfo, cnt);
	      free (cinfo);
	      break;
	    }

	  free (cinfo);
	}
      break;

    case PT_SELECT:
      if (top_node->cannot_prepare == 1)
	{
	  node->cannot_prepare = 1;
	}

      if (node->info.query.single_tuple == 1)
	{
	  if (pt_length_of_select_list (node->info.query.q.select.list, EXCLUDE_HIDDEN_COLUMNS) != 1)
	    {
	      /* illegal multi-column subquery */
	      PT_ERRORm (parser, node, MSGCAT_SET_PARSER_SEMANTIC, MSGCAT_SEMANTIC_NOT_SINGLE_COL);
	    }
	}

      pt_check_into_clause (parser, node);

      if (node->info.query.q.select.with_increment)
	{
	  PT_NODE *select_list = node->info.query.q.select.list;
	  PT_NODE *hidden_list = node->info.query.q.select.with_increment;

	  (void) parser_append_node (hidden_list, select_list);
	  node->info.query.q.select.with_increment = NULL;
	}

      if (pt_has_aggregate (parser, node))
	{
	  PT_AGG_CHECK_INFO info;
	  PT_NODE *r;
	  QFILE_TUPLE_VALUE_POSITION pos;
	  PT_NODE *referred_node;
	  int max_position;

	  /* STEP 1: init agg info */
	  info.from = node->info.query.q.select.from;
	  info.depth = 0;
	  info.group_by = node->info.query.q.select.group_by;

	  max_position = pt_length_of_select_list (node->info.query.q.select.list, EXCLUDE_HIDDEN_COLUMNS);

	  for (t_node = info.group_by; t_node; t_node = t_node->next)
	    {
	      r = t_node->info.sort_spec.expr;
	      if (r == NULL)
		{
		  continue;
		}
	      /* 
	       * If a position is specified on group by clause,
	       * we should check its range.
	       */
	      if (r->node_type == PT_VALUE && r->alias_print == NULL)
		{
		  if (r->type_enum != PT_TYPE_INTEGER)
		    {
		      PT_ERRORm (parser, r, MSGCAT_SET_PARSER_SEMANTIC, MSGCAT_SEMANTIC_SORT_SPEC_WANT_NUM);
		      continue;
		    }
		  else if (r->info.value.data_value.i == 0 || r->info.value.data_value.i > max_position)
		    {
		      PT_ERRORmf (parser, r, MSGCAT_SET_PARSER_SEMANTIC, MSGCAT_SEMANTIC_SORT_SPEC_RANGE_ERR,
				  r->info.value.data_value.i);
		      continue;
		    }
		}
	      else if (r->node_type == PT_HOST_VAR)
		{
		  PT_ERRORmf (parser, r, MSGCAT_SET_PARSER_SEMANTIC, MSGCAT_SEMANTIC_NO_GROUPBY_ALLOWED,
			      pt_short_print (parser, r));
		  continue;
		}

	      /* check for after group by position */
	      pt_to_pos_descr (parser, &pos, r, node, &referred_node);
	      if (pos.pos_no > 0)
		{
		  /* set after group by position num, domain info */
		  t_node->info.sort_spec.pos_descr = pos;
		}
	      /* 
	       * If there is a node referred by the position,
	       * we should rewrite the position to real name or expression
	       * regardless of pos.pos_no.
	       */
	      if (referred_node != NULL)
		{
		  t_node->info.sort_spec.expr = parser_copy_tree (parser, referred_node);
		  parser_free_node (parser, r);
		}
	    }

	  /* STEP 2: check that grouped things are single valued */
	  if (prm_get_bool_value (PRM_ID_ONLY_FULL_GROUP_BY) || node->info.query.q.select.group_by == NULL)
	    {
	      (void) parser_walk_tree (parser, node->info.query.q.select.list, pt_check_single_valued_node, &info,
				       pt_check_single_valued_node_post, &info);
	      (void) parser_walk_tree (parser, node->info.query.q.select.having, pt_check_single_valued_node, &info,
				       pt_check_single_valued_node_post, &info);
	    }
	}

      if (pt_has_analytic (parser, node))
	{
	  (void) parser_walk_tree (parser, node->info.query.q.select.list, pt_check_analytic_function, (void *) node,
				   NULL, NULL);
	}

      /* check the order by */
      if (pt_check_order_by (parser, node) != NO_ERROR)
	{
	  break;		/* error */
	}

      if (node->info.query.q.select.group_by != NULL && node->info.query.q.select.group_by->with_rollup)
	{
	  bool has_gbynum = false;

	  /* we do not allow GROUP BY ... WITH ROLLUP and GROUPBY_NUM () */
	  (void) parser_walk_tree (parser, node->info.query.q.select.having, pt_check_groupbynum_pre, NULL,
				   pt_check_groupbynum_post, (void *) &has_gbynum);

	  if (has_gbynum)
	    {
	      PT_ERRORm (parser, node, MSGCAT_SET_PARSER_SEMANTIC, MSGCAT_SEMANTIC_CANNOT_USE_GROUPBYNUM_WITH_ROLLUP);
	    }
	}

      if (node->info.query.q.select.connect_by)
	{
	  bool has_level_greater, has_level_lesser;
	  int disallow_ops[] = {
	    2,			/* number of operators */
	    PT_CONNECT_BY_ISCYCLE,
	    PT_CONNECT_BY_ISLEAF,
	  };
	  (void) parser_walk_tree (parser, node->info.query.q.select.connect_by, pt_expr_disallow_op_pre, disallow_ops,
				   NULL, NULL);

	  /* check if the LEVEL of connect by is limited */
	  pt_check_level_expr (parser, node->info.query.q.select.connect_by, &has_level_greater, &has_level_lesser);
	  if (has_level_lesser)
	    {
	      /* override checking cycles to be ignored */
	      if (node->info.query.q.select.check_cycles == CONNECT_BY_CYCLES_NONE)
		{
		  node->info.query.q.select.check_cycles = CONNECT_BY_CYCLES_NONE_IGNORE;
		}
	      else
		{
		  node->info.query.q.select.check_cycles = CONNECT_BY_CYCLES_IGNORE;
		}
	    }
	}

      entity = node->info.query.q.select.from;
      if (entity != NULL && entity->info.spec.derived_table_type == PT_IS_SHOWSTMT
	  && (derived_table = entity->info.spec.derived_table) != NULL && derived_table->node_type == PT_SHOWSTMT)
	{
	  SHOWSTMT_TYPE show_type;
	  SHOW_SEMANTIC_CHECK_FUNC check_func = NULL;

	  show_type = derived_table->info.showstmt.show_type;
	  check_func = showstmt_get_metadata (show_type)->semantic_check_func;
	  if (check_func != NULL)
	    {
	      node = (*check_func) (parser, node);
	    }
	}

      /* check for session variable assignments */
      {
	int arg[2];

	arg[0] = PT_DEFINE_VARIABLE;	/* type */
	arg[1] = 0;		/* found */

	(void) parser_walk_tree (parser, node->info.query.q.select.list, pt_find_op_type_pre, arg, NULL, NULL);

	if (arg[1])		/* an assignment was found */
	  {
	    PT_SELECT_INFO_SET_FLAG (node, PT_SELECT_INFO_DISABLE_LOOSE_SCAN);
	  }
      }

      node = pt_semantic_type (parser, node, info);
      break;

    case PT_DO:
      node = pt_semantic_type (parser, node, info);
      break;

    case PT_SET_XACTION:
      /* Check for multiple isolation settings and multiple timeout settings */
      (void) pt_check_xaction_list (parser, node->info.set_xaction.xaction_modes);

      /* Check for mismatch of schema and instance isolation levels */
      (void) parser_walk_tree (parser, node->info.set_xaction.xaction_modes, pt_check_isolation_lvl, NULL, NULL, NULL);
      break;

    case PT_UPDATE:
      if (top_node->cannot_prepare == 1)
	{
	  node->cannot_prepare = 1;
	}

      if (pt_has_aggregate (parser, node))
	{
	  PT_ERRORm (parser, node, MSGCAT_SET_PARSER_SEMANTIC, MSGCAT_SEMANTIC_UPDATE_NO_AGGREGATE);
	}

      pt_check_assignments (parser, node);
      pt_no_double_updates (parser, node);

      /* cannot update derived tables */
      pt_init_assignments_helper (parser, &ea, node->info.update.assignment);
      while ((t_node = pt_get_next_assignment (&ea)) != NULL)
	{
	  entity = pt_find_spec_in_statement (parser, node, t_node);

	  if (entity == NULL)
	    {
	      PT_ERRORmf (parser, node, MSGCAT_SET_PARSER_SEMANTIC, MSGCAT_SEMANTIC_RESOLUTION_FAILED,
			  t_node->info.name.original);
	      break;
	    }

	  if (entity->info.spec.derived_table != NULL)
	    {
	      PT_ERRORm (parser, node, MSGCAT_SET_PARSER_SEMANTIC, MSGCAT_SEMANTIC_UPDATE_DERIVED_TABLE);
	      break;
	    }

	  /* Update of views hierarchies not allowed */
	  if (db_is_vclass (entity->info.spec.flat_entity_list->info.name.db_object) > 0
	      && entity->info.spec.only_all == PT_ALL)
	    {
	      PT_ERRORmf (parser, node, MSGCAT_SET_PARSER_SEMANTIC, MSGCAT_SEMANTIC_UPDATE_SUBVCLASS_NOT_ALLOWED,
			  t_node->info.name.original);
	      break;
	    }
	}

      /* Replace left to right attribute references in assignments before doing semantic check. The type checking phase 
       * might have to perform some coercions on the replaced names. */
      node = pt_replace_names_in_update_values (parser, node);

      node = pt_semantic_type (parser, node, info);

      if (node != NULL && node->info.update.order_by != NULL)
	{
	  PT_NODE *order;
	  for (order = node->info.update.order_by; order != NULL; order = order->next)
	    {
	      PT_NODE *r = order->info.sort_spec.expr;
	      if (r != NULL && r->node_type == PT_VALUE)
		{
		  PT_ERRORmf (parser, r, MSGCAT_SET_PARSER_SEMANTIC, MSGCAT_SEMANTIC_NO_ORDERBY_ALLOWED,
			      pt_short_print (parser, r));
		  break;
		}
	    }
	}
      break;

    case PT_SET_SESSION_VARIABLES:
      node = pt_semantic_type (parser, node, info);
      break;

    case PT_EXPR:
      if (node->info.expr.op == PT_CAST)
	{
	  node = pt_semantic_type (parser, node, info);
	  if (node == NULL)
	    {
	      break;
	    }

	  if (node->node_type == PT_EXPR && node->info.expr.op == PT_CAST)
	    {
	      (void) pt_check_cast_op (parser, node);
	    }
	}

      /* check instnum compatibility */
      if (pt_is_instnum (node) && PT_EXPR_INFO_IS_FLAGED (node, PT_EXPR_INFO_INSTNUM_NC))
	{
	  PT_ERRORmf2 (parser, node, MSGCAT_SET_PARSER_SEMANTIC, MSGCAT_SEMANTIC_INSTNUM_COMPATIBILITY_ERR,
		       "INST_NUM() or ROWNUM", "INST_NUM() or ROWNUM");
	}

      /* check default function */
      if (node->info.expr.op == PT_DEFAULTF)
	{
	  pt_check_defaultf (parser, node);
	}

      break;

    case PT_SPEC:
      {
	PT_NODE *derived_table, *a, *b, *select_list;
	int attr_cnt, col_cnt, i, j;

	/* check ambiguity in as_attr_list of derived-query */
	for (a = node->info.spec.as_attr_list; a && !pt_has_error (parser); a = a->next)
	  {
	    for (b = a->next; b && !pt_has_error (parser); b = b->next)
	      {
		if (a->node_type == PT_NAME && b->node_type == PT_NAME
		    && !pt_str_compare (a->info.name.original, b->info.name.original, CASE_INSENSITIVE))
		  {
		    PT_ERRORmf (parser, b, MSGCAT_SET_PARSER_SEMANTIC, MSGCAT_SEMANTIC_AMBIGUOUS_REF_TO,
				b->info.name.original);
		  }
	      }
	  }

	/* check hidden column of subquery-derived table */
	if (!pt_has_error (parser) && node->info.spec.derived_table_type == PT_IS_SUBQUERY
	    && (derived_table = node->info.spec.derived_table) && derived_table->node_type == PT_SELECT
	    && derived_table->info.query.order_by && (select_list = pt_get_select_list (parser, derived_table)))
	  {
	    attr_cnt = pt_length_of_list (node->info.spec.as_attr_list);
	    col_cnt = pt_length_of_select_list (select_list, INCLUDE_HIDDEN_COLUMNS);
	    if (col_cnt - attr_cnt > 0)
	      {
		/* make hidden column attrs */
		for (i = attr_cnt, j = attr_cnt; i < col_cnt; i++)
		  {
		    t_node = pt_name (parser, mq_generate_name (parser, "ha", &j));
		    node->info.spec.as_attr_list = parser_append_node (t_node, node->info.spec.as_attr_list);
		  }
	      }
	  }
      }
      break;

    case PT_NAME:
      if (PT_IS_OID_NAME (node) && !PT_NAME_INFO_IS_FLAGED (node, PT_NAME_INFO_GENERATED_OID)
	  && !PT_NAME_INFO_IS_FLAGED (node, PT_NAME_ALLOW_REUSABLE_OID))
	{
	  PT_NODE *data_type = node->data_type;

	  if (data_type != NULL && data_type->type_enum == PT_TYPE_OBJECT)
	    {
	      const char *name = data_type->info.data_type.entity->info.name.original;
	      DB_OBJECT *class_obj = db_find_class (name);

	      if (class_obj != NULL && sm_is_reuse_oid_class (class_obj))
		{
		  PT_ERRORmf (parser, node, MSGCAT_SET_PARSER_SEMANTIC, MSGCAT_SEMANTIC_NON_REFERABLE_VIOLATION, name);
		}
	    }
	}
      break;

    case PT_MERGE:
      if (pt_has_error (parser))
	{
	  break;
	}

      if (top_node->cannot_prepare == 1)
	{
	  node->cannot_prepare = 1;
	}

      if (pt_has_aggregate (parser, node))
	{
	  PT_ERRORm (parser, node, MSGCAT_SET_PARSER_SEMANTIC, MSGCAT_SEMANTIC_WANT_NO_AGGREGATE);
	  break;
	}

      pt_check_assignments (parser, node);
      pt_no_double_updates (parser, node);

      /* check destination derived table */
      entity = node->info.merge.into;
      if (entity->info.spec.derived_table != NULL)
	{
	  PT_ERRORm (parser, entity, MSGCAT_SET_PARSER_SEMANTIC, MSGCAT_SEMANTIC_MERGE_DERIVED_TABLE);
	  break;
	}

      /* check update spec */
      pt_init_assignments_helper (parser, &ea, node->info.merge.update.assignment);
      while ((t_node = pt_get_next_assignment (&ea)) != NULL)
	{
	  entity = pt_find_spec_in_statement (parser, node, t_node);

	  if (entity == NULL)
	    {
	      PT_ERRORmf (parser, node, MSGCAT_SET_PARSER_SEMANTIC, MSGCAT_SEMANTIC_RESOLUTION_FAILED,
			  t_node->info.name.original);
	      break;
	    }
	  /* update assign spec should be merge target */
	  if (entity->info.spec.id != node->info.merge.into->info.spec.id)
	    {
	      PT_ERRORm (parser, t_node, MSGCAT_SET_PARSER_SEMANTIC, MSGCAT_SEMANTIC_MERGE_CANT_AFFECT_SOURCE_TABLE);
	      break;
	    }
	}
      if (pt_has_error (parser))
	{
	  break;
	}

      if (node->info.merge.insert.value_clauses)
	{
	  if (node->info.merge.insert.value_clauses->next)
	    {
	      er_set (ER_ERROR_SEVERITY, ARG_FILE_LINE, ER_DO_INSERT_TOO_MANY, 0);
	      if (!pt_has_error (parser))
		{
		  PT_ERRORc (parser, node, db_error_string (3));
		}
	      break;
	    }
	  /* check insert attributes list */
	  for (entity = node->info.merge.insert.attr_list; entity; entity = entity->next)
	    {
	      if (entity->info.name.spec_id != node->info.merge.into->info.spec.id)
		{
		  PT_ERRORm (parser, entity, MSGCAT_SET_PARSER_SEMANTIC,
			     MSGCAT_SEMANTIC_MERGE_CANT_AFFECT_SOURCE_TABLE);
		  break;
		}
	    }
	  if (pt_has_error (parser))
	    {
	      break;
	    }
	}

      node = pt_semantic_type (parser, node, info);

      /* try to coerce insert_values into types indicated by insert_attributes */
      if (node)
	{
	  pt_coerce_insert_values (parser, node);
	}
      break;

    default:			/* other node types */
      break;
    }

  /* Select Aliasing semantic checking of select aliasing, check if it is zero-length string, i.e. "" Only appropriate
   * PT_NODE to be check will have 'alias' field as not NULL pointer because the initialized value of 'alias' is NULL
   * pointer. So it is safe to do semantic checking of aliasing out of the scope of above 'switch' statement and
   * without considering type of the PT_NODE. */
  if (node && node->alias_print && *(node->alias_print) == '\0')
    {
      PT_ERRORmf (parser, node, MSGCAT_SET_PARSER_SEMANTIC, MSGCAT_SEMANTIC_IS_NOT_DEFINED, "\"\"");
    }

  /* restore list link, if any */
  if (node)
    {
      node->next = next;
    }

  if (pt_has_error (parser))
    {
      if (node)
	{
	  pt_register_orphan (parser, node);
	}
      else
	{
	  pt_register_orphan (parser, orig);
	}
      return NULL;
    }
  else
    {
      return node;
    }
}

/*
 * pt_gen_isnull_preds () - Construct the IS NULL disjuncts for the expanded
 *                          list of path segments
 *   return:
 *   parser(in):
 *   pred(in):
 *   chain(in):
 */
static PT_NODE *
pt_gen_isnull_preds (PARSER_CONTEXT * parser, PT_NODE * pred, PT_CHAIN_INFO * chain)
{
  PT_NODE *disj, *arg1, *next_spec, *conj, *new_path, *new_expr;
  PT_NODE *new_pred = NULL;
  UINTPTR next_spec_id;
  int i;

  /* The algorithm here is that we will incrementally build each new "IS NULL" disjunct.  Each successive disjunct will
   * contain the previous path expression extended with the next path segment.  We will use arg1 to build each
   * successive path expression.  new_pred will collect the new disjuncts as we build them. */

  arg1 = NULL;
  for (i = 0; i < chain->chain_length - 1; i++)
    {
      /* Remember that the chain was constructed from the end of the path expression to the beginning.  Thus, in path
       * expr a.b.c.d is null, segment d is in chain[0], c is in chain[1], b is in chain[2], and a is in chain[3].
       * Also, by convention, the path conjuncts implied by a path expression segment are hung off the path entity that 
       * is generated by the path expression segment.  In our case, this is the next spec in the chain. */

      next_spec = chain->chain_ptr[chain->chain_length - i - 2];
      next_spec_id = next_spec->info.spec.id;
      conj = next_spec->info.spec.path_conjuncts;

      /* check for structural errors */
      if ((conj->node_type != PT_EXPR) || (!conj->info.expr.arg1) || (!conj->info.expr.arg2)
	  || (conj->info.expr.arg1->node_type != PT_NAME) || (conj->info.expr.arg2->node_type != PT_NAME)
	  || (conj->info.expr.arg2->info.name.spec_id != next_spec_id))
	{
	  goto error;
	}

      if (arg1 == NULL)
	{
	  /* This is the first segment in the path expression.  In this case we want to use the exposed name of the
	   * spec found in the last chain slot.  (i should be 0 here) */
	  arg1 = parser_copy_tree (parser, conj->info.expr.arg1);
	  if (arg1 == NULL)
	    {
	      goto out_of_mem;
	    }
	}
      else
	{
	  PT_NODE *arg2;

	  /* we are building a new segment on the previous path expr */
	  if (((new_path = parser_new_node (parser, PT_DOT_)) == NULL)
	      || ((arg2 = parser_copy_tree (parser, conj->info.expr.arg1)) == NULL))
	    {
	      goto out_of_mem;
	    }

	  /* We need to null the resolved field of arg2 according to path expression conventions.  This is necessary
	   * since we copied part of the conjunct which is fully resolved. */
	  arg2->info.name.resolved = NULL;

	  /* attach both arguments to the new path segment */
	  new_path->info.expr.arg1 = parser_copy_tree (parser, arg1);
	  if (new_path->info.expr.arg1 == NULL)
	    {
	      goto out_of_mem;
	    }

	  new_path->info.expr.arg2 = arg2;

	  /* attach the data type */
	  new_path->line_number = pred->line_number;
	  new_path->column_number = pred->column_number;
	  new_path->type_enum = arg2->type_enum;
	  if (arg2->data_type && ((new_path->data_type = parser_copy_tree_list (parser, arg2->data_type)) == NULL))
	    {
	      goto out_of_mem;
	    }

	  /* Maintain the loop invariant that arg1 always is the path expression that we build on. */
	  arg1 = new_path;
	}

      /* Link it in with a disjunct. */
      disj = parser_new_node (parser, PT_EXPR);
      if (disj == NULL)
	{
	  goto out_of_mem;
	}

      disj->line_number = pred->line_number;
      disj->column_number = pred->column_number;
      disj->type_enum = PT_TYPE_LOGICAL;
      disj->info.expr.op = PT_IS_NULL;
      disj->info.expr.arg1 = arg1;

      if (new_pred == NULL)
	{
	  /* Maintain the loop invariant that new_pred contains the predicate built so far. */
	  new_pred = disj;
	}
      else
	{
	  new_expr = parser_new_node (parser, PT_EXPR);
	  if (new_expr == NULL)
	    {
	      goto out_of_mem;
	    }

	  new_expr->line_number = pred->line_number;
	  new_expr->column_number = pred->column_number;
	  new_expr->type_enum = PT_TYPE_LOGICAL;
	  new_expr->info.expr.op = PT_OR;
	  new_expr->info.expr.arg1 = new_pred;
	  new_expr->info.expr.arg2 = disj;

	  /* Maintain the loop invariant that new_pred contains the predicate built so far. */
	  new_pred = new_expr;
	}
    }

  new_expr = parser_new_node (parser, PT_EXPR);
  if (new_expr == NULL)
    {
      goto out_of_mem;
    }

  new_expr->line_number = pred->line_number;
  new_expr->column_number = pred->column_number;
  new_expr->type_enum = PT_TYPE_LOGICAL;
  new_expr->info.expr.op = PT_OR;
  new_expr->info.expr.arg1 = pred;
  new_expr->info.expr.arg2 = new_pred;
  new_expr->info.expr.paren_type = 1;

  return new_expr;

out_of_mem:
  PT_ERRORm (parser, pred, MSGCAT_SET_PARSER_SEMANTIC, MSGCAT_SEMANTIC_OUT_OF_MEMORY);
  return NULL;

error:
  PT_INTERNAL_ERROR (parser, "resolution");
  return NULL;
}

/*
 * pt_path_chain () - Construct the list of path entities that are used
 *                    in a path expression
 *   return:
 *   parser(in):
 *   node(in):
 *   arg(in):
 *   continue_walk(in):
 */
static PT_NODE *
pt_path_chain (PARSER_CONTEXT * parser, PT_NODE * node, void *arg, int *continue_walk)
{
  PT_CHAIN_INFO *chain = (PT_CHAIN_INFO *) arg;
  PT_NODE *tmp;

  switch (node->node_type)
    {
    case PT_SPEC:
      if (node->info.spec.id == (UINTPTR) chain->spec_id)
	{
	  /* This is the spec to which the final path segment resolves. Start gathering the spec chain. */
	  chain->chain_ptr[0] = node;
	  chain->chain_length = 1;
	}
      else if (chain->chain_length > 0)
	{
	  /* This indicates that we are currently walking up the chain. Need to check if this spec is the parent of the 
	   * last spec. */
	  for (tmp = node->info.spec.path_entities; tmp != NULL; tmp = tmp->next)
	    {
	      if (tmp == chain->chain_ptr[chain->chain_length - 1])
		{
		  /* This is the parent, add it to the list. First check if we have space. */
		  if (chain->chain_length == chain->chain_size)
		    {
		      /* Need to expand, just double the size. */

		      chain->chain_size *= 2;
		      if (chain->chain_ptr == chain->chain)
			{
			  /* This will be the first time we need to alloc. */
			  chain->chain_ptr = (PT_NODE **) malloc (chain->chain_size * sizeof (PT_NODE *));
			  if (chain->chain_ptr == NULL)
			    {
			      goto out_of_mem;
			    }
			  memcpy (chain->chain_ptr, &chain->chain, (chain->chain_length * sizeof (PT_NODE *)));
			}
		      else
			{
			  PT_NODE **tmp;

			  tmp = (PT_NODE **) realloc (chain->chain_ptr, (chain->chain_size * sizeof (PT_NODE *)));
			  if (tmp == NULL)
			    {
			      goto out_of_mem;
			    }
			  chain->chain_ptr = tmp;
			}
		    }

		  /* Add in the parent. */
		  chain->chain_ptr[chain->chain_length] = node;
		  chain->chain_length++;
		}
	    }
	}
      break;

    case PT_SELECT:
    case PT_DELETE:
    case PT_UPDATE:
    case PT_MERGE:
      if (chain->chain_length > 0)
	{
	  /* We are about to leave the scope where the chain was found, we can safely stop the walk since we must have
	   * found the whole chain. */
	  *continue_walk = PT_STOP_WALK;
	}
      break;

    default:
      break;
    }

  return node;

out_of_mem:
  PT_ERRORm (parser, node, MSGCAT_SET_PARSER_SEMANTIC, MSGCAT_SEMANTIC_OUT_OF_MEMORY);

  *continue_walk = PT_STOP_WALK;
  return node;
}

/*
 * pt_expand_isnull_preds_helper () - expand path_expr "IS NULL" predicates to
 *                                    include any path segment being NULL
 *   return:
 *   parser(in):
 *   node(in):
 *   arg(in):
 *   continue_walk(in):
 */
static PT_NODE *
pt_expand_isnull_preds_helper (PARSER_CONTEXT * parser, PT_NODE * node, void *arg, int *continue_walk)
{
  PT_NODE *statement = (PT_NODE *) arg;
  PT_CHAIN_INFO chain_info;

  if (node->node_type == PT_EXPR && node->info.expr.op == PT_IS_NULL && node->info.expr.arg1->node_type == PT_DOT_)
    {
      chain_info.chain_ptr = chain_info.chain;
      chain_info.chain_size = PT_CHAIN_LENGTH;
      chain_info.chain_length = 0;
      chain_info.spec_id = node->info.expr.arg1->info.dot.arg2->info.name.spec_id;

      (void) parser_walk_tree (parser, statement, NULL, NULL, pt_path_chain, &chain_info);

      /* now that we have the chain, we need to construct the new "IS NULL" disjuncts. */
      if (!pt_has_error (parser) && chain_info.chain_length > 1)
	{
	  node = pt_gen_isnull_preds (parser, node, &chain_info);
	}

      /* Free any allocated memory for the spec chain. */
      if (chain_info.chain_ptr != chain_info.chain)
	{
	  free_and_init (chain_info.chain_ptr);
	}
    }

  return node;
}

/*
 * pt_expand_isnull_preds () - expand path_expr "IS NULL" predicates to
 *                             include any path segment being NULL
 *   return:
 *   parser(in):
 *   node(in):
 *   arg(in):
 *   continue_walk(in):
 */
static PT_NODE *
pt_expand_isnull_preds (PARSER_CONTEXT * parser, PT_NODE * node, void *arg, int *continue_walk)
{
  PT_NODE *statement = (PT_NODE *) arg;
  PT_NODE **pred = NULL;

  switch (node->node_type)
    {
    case PT_UPDATE:
      pred = &node->info.update.search_cond;
      break;

    case PT_DELETE:
      pred = &node->info.delete_.search_cond;
      break;

    case PT_SELECT:
      pred = &node->info.query.q.select.where;
      break;

    case PT_MERGE:
      pred = &node->info.merge.insert.search_cond;
      if (pred)
	{
	  *pred = parser_walk_tree (parser, *pred, NULL, NULL, pt_expand_isnull_preds_helper, statement);
	}
      pred = &node->info.merge.update.search_cond;
      if (pred)
	{
	  *pred = parser_walk_tree (parser, *pred, NULL, NULL, pt_expand_isnull_preds_helper, statement);
	}
      pred = &node->info.merge.update.del_search_cond;
      if (pred)
	{
	  *pred = parser_walk_tree (parser, *pred, NULL, NULL, pt_expand_isnull_preds_helper, statement);
	}
      pred = &node->info.merge.search_cond;
      break;

    default:
      break;
    }

  if (pred)
    {
      *pred = parser_walk_tree (parser, *pred, NULL, NULL, pt_expand_isnull_preds_helper, statement);
    }

  return node;
}

/*
 * pt_check_and_replace_hostvar () -
 *   return:
 *   parser(in):
 *   node(in):
 *   arg(in):
 *   continue_walk(in/out):
 */
static PT_NODE *
pt_check_and_replace_hostvar (PARSER_CONTEXT * parser, PT_NODE * node, void *arg, int *continue_walk)
{
  PT_NODE *value;
  DB_VALUE *dbval;
  DB_TYPE type;
  int *check = (int *) arg;

  /* do not replace path expression */
  if (pt_is_dot_node (node))
    {
      if (pt_is_input_parameter (node->info.dot.arg1) || pt_is_input_parameter (node->info.dot.arg2))
	{
	  *check = 1;		/* this statement cannot be prepared */
	}
      *continue_walk = PT_LIST_WALK;
      return node;
    }

  /* method check */
  if (pt_is_method_call (node))
    {
      *check = 1;		/* this statement cannot be prepared */
      return node;
    }

  /* replace input host var/parameter with its value if given */
  if ((pt_is_input_hostvar (node) && parser->host_var_count > node->info.host_var.index && parser->set_host_var == 1)
      || pt_is_input_parameter (node))
    {
      type = pt_node_to_db_type (node);
      if (type == DB_TYPE_OBJECT || type == DB_TYPE_VOBJ || TP_IS_SET_TYPE (type))
	{
	  if (pt_is_input_parameter (node))
	    {
	      *check = 1;	/* this statement cannot be prepared */
	    }
	  return node;
	}

      dbval = pt_value_to_db (parser, node);
      if (dbval && !pr_is_set_type (db_value_type (dbval)))
	{
	  value = pt_dbval_to_value (parser, dbval);
	  if (value)
	    {
	      if (PT_HAS_COLLATION (value->type_enum))
		{
		  value->info.value.print_charset = true;
		  value->info.value.print_collation = true;
		  value->info.value.is_collate_allowed = true;
		}
	      if (pt_is_input_hostvar (node))
		{
		  /* save host_var index */
		  value->info.value.host_var_index = node->info.host_var.index;
		}
	      PT_NODE_MOVE_NUMBER_OUTERLINK (value, node);
	      parser_free_tree (parser, node);
	      node = value;
	    }
	}
    }

  return node;
}

/*
 * pt_check_with_info () -  do name resolution & semantic checks on this tree
 *   return:  statement if no errors, NULL otherwise
 *   parser(in): the parser context
 *   node(in): a parsed sql statement that needs to be checked.
 *   info(in): NULL or info->attrdefs is a vclass' attribute defs list
 */

static PT_NODE *
pt_check_with_info (PARSER_CONTEXT * parser, PT_NODE * node, SEMANTIC_CHK_INFO * info)
{
  PT_NODE *next;
  SEMANTIC_CHK_INFO sc_info = { NULL, NULL, 0, 0, 0, false, false };
  SEMANTIC_CHK_INFO *sc_info_ptr = info;
  bool save_donot_fold = false;

  assert (parser != NULL);

  if (!node)
    {
      return NULL;
    }

  /* If it is an internally created statement, set its host variable info again to search host variables at parent
   * parser */
  SET_HOST_VARIABLES_IF_INTERNAL_STATEMENT (parser);

  if (sc_info_ptr == NULL)
    {
      sc_info_ptr = &sc_info;
    }
  if (info)
    {
      save_donot_fold = sc_info_ptr->donot_fold;	/* save */
    }

  sc_info_ptr->top_node = node;
  sc_info_ptr->donot_fold = false;
  next = node->next;
  node->next = NULL;

  switch (node->node_type)
    {
    case PT_UPDATE:
      /* 
       * If it is an update object, get the object to update, and create an
       * entity so that pt_resolve_names will work.
       * THIS NEEDS TO BE MOVED INTO RESOLVE NAMES.
       */
      if (node->info.update.object_parameter != NULL)
	{
	  pt_resolve_object (parser, node);
	}

    case PT_HOST_VAR:
    case PT_EXPR:
    case PT_NAME:
    case PT_VALUE:
    case PT_FUNCTION:

    case PT_DELETE:
    case PT_INSERT:
    case PT_METHOD_CALL:
    case PT_UNION:
    case PT_INTERSECTION:
    case PT_DIFFERENCE:
    case PT_SELECT:
    case PT_EVALUATE:
    case PT_SET_XACTION:
    case PT_SCOPE:
    case PT_DO:
    case PT_SET_SESSION_VARIABLES:
    case PT_MERGE:
#if 0				/* to disable TEXT */
      /* we postpone TEXT resolution of a insert statement at '*' resolution if (node->node_type == PT_INSERT) {
       * pt_resolve_insert_external(parser, node); } else */
      if (node->node_type == PT_DELETE)
	{
	  pt_resolve_delete_external (parser, node);
	}
      else if (node->node_type == PT_UPDATE)
	{
	  pt_resolve_update_external (parser, node);
	}
#endif /* 0 */

      sc_info_ptr->system_class = false;
      node = pt_resolve_names (parser, node, sc_info_ptr);

      if (!pt_has_error (parser))
	{
	  node = pt_check_where (parser, node);
	}

      if (!pt_has_error (parser))
	{
	  if (sc_info_ptr->system_class && PT_IS_QUERY (node))
	    {
	      /* do not cache the result if a system class is involved in the query */
	      node->info.query.reexecute = 1;
	      node->info.query.do_cache = 0;
	      node->info.query.do_not_cache = 1;
	    }

	  if (node->node_type == PT_UPDATE || node->node_type == PT_DELETE || node->node_type == PT_INSERT
	      || node->node_type == PT_UNION || node->node_type == PT_INTERSECTION || node->node_type == PT_DIFFERENCE
	      || node->node_type == PT_SELECT || node->node_type == PT_DO || node->node_type == PT_SET_SESSION_VARIABLES
	      || node->node_type == PT_MERGE)
	    {
	      /* may have WHERE clause */
	      int check = 0;

	      node = parser_walk_tree (parser, node, pt_check_and_replace_hostvar, &check, pt_continue_walk, NULL);
	      if (check)
		{
		  node->cannot_prepare = 1;
		}

	      /* because the statement has some object type PT_PARAMETER, it cannot be prepared */
	      if (parent_parser != NULL)
		{
		  node->cannot_prepare = 1;
		}
	    }

	  node = parser_walk_tree (parser, node, pt_mark_union_leaf_nodes, NULL, pt_continue_walk, NULL);

	  if (!pt_has_error (parser))
	    {
	      /* remove unnecessary variable */
	      node = parser_walk_tree (parser, node, NULL, NULL, pt_semantic_check_local, sc_info_ptr);

	      if (!pt_has_error (parser))
		{
		  /* This must be done before CNF since we are adding disjuncts to the "IS NULL" expression. */
		  node = parser_walk_tree (parser, node, pt_expand_isnull_preds, node, NULL, NULL);
		}
	    }
	}

      break;

    case PT_CREATE_INDEX:
    case PT_ALTER_INDEX:
    case PT_DROP_INDEX:
      if (parser->host_var_count)
	{
	  PT_ERRORm (parser, node, MSGCAT_SET_PARSER_SEMANTIC, MSGCAT_SEMANTIC_HOSTVAR_IN_DDL);
	}
      else
	{
	  sc_info_ptr->system_class = false;
	  node = pt_resolve_names (parser, node, sc_info_ptr);
	  if (!pt_has_error (parser) && node->node_type == PT_CREATE_INDEX)
	    {
	      pt_check_create_index (parser, node);
	    }

	  if (!pt_has_error (parser) && (node->node_type == PT_DROP_INDEX || node->node_type == PT_ALTER_INDEX))
	    {
	      pt_check_function_index_expr (parser, node);
	    }

	  if (!pt_has_error (parser) && node->node_type == PT_ALTER_INDEX)
	    {
	      DB_OBJECT *db_obj = NULL;
	      PT_NODE *name = NULL;

	      if (node->info.index.indexed_class)
		{
		  name = node->info.index.indexed_class->info.spec.entity_name;
		  db_obj = db_find_class (name->info.name.original);

		  if (db_obj == NULL)
		    {
		      PT_ERRORmf (parser, name, MSGCAT_SET_PARSER_SEMANTIC, MSGCAT_SEMANTIC_IS_NOT_A_CLASS,
				  name->info.name.original);
		    }
		}

	      if (!pt_has_error (parser))
		{
		  pt_check_filter_index_expr (parser, node->info.index.column_names, node->info.index.where, db_obj);
		}
	    }

	  if (!pt_has_error (parser))
	    {
	      node = pt_semantic_type (parser, node, info);
	    }

	  if (node && !pt_has_error (parser))
	    {
	      if (node->info.index.where && pt_false_search_condition (parser, node->info.index.where))
		{
		  PT_ERRORmf (parser, node, MSGCAT_SET_PARSER_SEMANTIC, MSGCAT_SEMANTIC_INVALID_FILTER_INDEX,
			      pt_short_print (parser, node->info.index.where));
		}
	    }

	  if (node && !pt_has_error (parser))
	    {
	      if (node->info.index.function_expr
		  && !pt_is_function_index_expr (parser, node->info.index.function_expr->info.sort_spec.expr, true))
		{
		  break;
		}
	    }

	  if (node && !pt_has_error (parser))
	    {
	      node = parser_walk_tree (parser, node, NULL, NULL, pt_semantic_check_local, sc_info_ptr);

	      if (!pt_has_error (parser))
		{
		  /* This must be done before CNF since we are adding disjuncts to the "IS NULL" expression. */
		  node = parser_walk_tree (parser, node, pt_expand_isnull_preds, node, NULL, NULL);
		}
	    }
	}
      break;

    case PT_SAVEPOINT:
      if ((node->info.savepoint.save_name) && (node->info.savepoint.save_name->info.name.meta_class == PT_PARAMETER))
	{
	  node = pt_resolve_names (parser, node, sc_info_ptr);
	}
      break;

    case PT_ROLLBACK_WORK:
      if ((node->info.rollback_work.save_name)
	  && (node->info.rollback_work.save_name->info.name.meta_class == PT_PARAMETER))
	{
	  node = pt_resolve_names (parser, node, sc_info_ptr);
	}
      break;

    case PT_AUTH_CMD:
      break;			/* see GRANT/REVOKE */

    case PT_DROP:
      pt_check_drop (parser, node);
      break;

    case PT_VACUUM:
      pt_check_vacuum (parser, node);
      break;

    case PT_GRANT:
    case PT_REVOKE:
      pt_check_grant_revoke (parser, node);
      break;

    case PT_TRUNCATE:
      pt_check_truncate (parser, node);
      break;

    case PT_KILL_STMT:
      pt_check_kill (parser, node);
      break;

    case PT_ALTER:
    case PT_ALTER_SERIAL:
    case PT_ALTER_TRIGGER:
    case PT_ALTER_USER:
    case PT_CREATE_ENTITY:
    case PT_CREATE_SERIAL:
    case PT_CREATE_TRIGGER:
    case PT_CREATE_USER:
    case PT_DROP_SERIAL:
    case PT_DROP_TRIGGER:
    case PT_DROP_USER:
    case PT_RENAME:
    case PT_RENAME_TRIGGER:
    case PT_UPDATE_STATS:
      switch (node->node_type)
	{
	case PT_ALTER:
	  pt_check_alter (parser, node);

	  if (node->info.alter.code == PT_ADD_ATTR_MTHD || node->info.alter.code == PT_ADD_INDEX_CLAUSE)
	    {
	      if (parser->host_var_count)
		{
		  PT_ERRORm (parser, node, MSGCAT_SET_PARSER_SEMANTIC, MSGCAT_SEMANTIC_HOSTVAR_IN_DDL);
		  break;
		}
	    }

	  if (node->info.alter.code == PT_ADD_INDEX_CLAUSE)
	    {
	      /* apply typechecking on ALTER TABLE ADD INDEX statements, to check the expression in the WHERE clause of 
	       * a partial index */
	      PT_NODE *p = node->info.alter.create_index;
	      assert (p != NULL);

	      while (p)
		{
		  sc_info_ptr->system_class = false;
		  p = pt_resolve_names (parser, p, sc_info_ptr);
		  if (p && !pt_has_error (parser))
		    {
		      pt_check_create_index (parser, p);
		    }

		  if (!pt_has_error (parser))
		    {
		      p = pt_semantic_type (parser, p, info);
		    }

		  if (p && !pt_has_error (parser))
		    {
		      p = parser_walk_tree (parser, p, NULL, NULL, pt_semantic_check_local, sc_info_ptr);

		      if (p && !pt_has_error (parser))
			{
			  /* This must be done before CNF since we are adding disjuncts to the "IS NULL" expression. */
			  p = parser_walk_tree (parser, p, pt_expand_isnull_preds, p, NULL, NULL);
			}
		    }

		  if (p != NULL && !pt_has_error (parser) && p->info.index.function_expr != NULL
		      && !pt_is_function_index_expr (parser, p->info.index.function_expr->info.sort_spec.expr, true))
		    {
		      break;
		    }
		  if (p && !pt_has_error (parser))
		    {
		      p = p->next;
		    }
		  else
		    {
		      break;
		    }
		}
	    }
	  break;

	case PT_CREATE_ENTITY:
	  pt_check_create_entity (parser, node);
	  break;

	case PT_CREATE_USER:
	  pt_check_create_user (parser, node);
	  break;

	default:
	  break;
	}
      break;

    default:
      break;
    }

  /* restore list link, if any */
  if (node)
    {
      node->next = next;
    }

  if (info)
    {
      sc_info_ptr->donot_fold = save_donot_fold;	/* restore */
    }

  RESET_HOST_VARIABLES_IF_INTERNAL_STATEMENT (parser);

  if (er_errid () == ER_LK_UNILATERALLY_ABORTED)
    {
      PT_ERRORc (parser, node, db_error_string (3));
    }

  if (pt_has_error (parser))
    {
      pt_register_orphan (parser, node);
      return NULL;
    }
  else
    {
      return node;
    }
}

/*
 * pt_semantic_quick_check_node () - perform semantic validation on a
 *				     node that is not necessarily part of a
 *				     statement
 * return : modified node or NULL on error
 * parser (in)	    : parser context
 * entity_name (in) : PT_NAME of the class containing attributes from node
 * node (in)	    : node to check
 *
 *  Note: Callers of this function need both the spec and the node after
 *  the call. This is why we have to pass pointers to PT_NODE*
 */
PT_NODE *
pt_semantic_quick_check_node (PARSER_CONTEXT * parser, PT_NODE ** spec_p, PT_NODE ** node_p)
{
  SEMANTIC_CHK_INFO sc_info = { NULL, NULL, 0, 0, 0, false, false };
  int error = NO_ERROR;
  PT_NODE *node = NULL;

  /* resolve names */
  error = pt_quick_resolve_names (parser, spec_p, node_p, &sc_info);
  if (error != NO_ERROR || pt_has_error (parser))
    {
      return NULL;
    }

  node = *node_p;

  /* perform semantic check */
  node = pt_semantic_type (parser, node, &sc_info);
  if (node == NULL)
    {
      return NULL;
    }
  node_p = &node;
  return node;
}

/*
 * pt_semantic_check () -
 *   return: PT_NODE *(modified) if no errors, else NULL if errors
 *   parser(in):
 *   node(in): statement a parsed sql statement that needs to be checked
 */

PT_NODE *
pt_semantic_check (PARSER_CONTEXT * parser, PT_NODE * node)
{
  return pt_check_with_info (parser, node, NULL);
}

/*
 * pt_find_class () -
 *   return: DB_OBJECT * for the class whose name is in p,
 *           NULL if not a class name
 *   parser(in):
 *   p(in): a PT_NAME node
 *
 * Note :
 * Finds CLASS VCLASS VIEW only
 */
static DB_OBJECT *
pt_find_class (PARSER_CONTEXT * parser, PT_NODE * p, bool for_update)
{
  if (!p)
    return 0;

  if (p->node_type != PT_NAME)
    return 0;

  return db_find_class_with_purpose (p->info.name.original, for_update);
}


/*
 * pt_check_unique_attr () - check that there are no duplicate attr
 *                           in given list
 *   return: none
 *   parser(in): the parser context
 *   entity_name(in): class name or index name
 *   att(in): an attribute definition list
 *   att_type(in): an attribute definition type list
 */
static void
pt_check_unique_attr (PARSER_CONTEXT * parser, const char *entity_name, PT_NODE * att, PT_NODE_TYPE att_type)
{
  PT_NODE *p, *q, *p_nam, *q_nam;

  assert (parser != NULL);
  if (!att)
    {
      return;
    }

  for (p = att; p; p = p->next)
    {
      if (p->node_type != att_type)
	{
	  continue;		/* give up */
	}

      p_nam = NULL;		/* init */
      if (att_type == PT_ATTR_DEF)
	{
	  p_nam = p->info.attr_def.attr_name;
	}
      else if (att_type == PT_SORT_SPEC)
	{
	  p_nam = p->info.sort_spec.expr;
	}

      if (p_nam == NULL || p_nam->node_type != PT_NAME)
	{
	  continue;		/* give up */
	}

      for (q = p->next; q; q = q->next)
	{
	  if (q->node_type != att_type)
	    {
	      continue;		/* give up */
	    }

	  q_nam = NULL;		/* init */
	  if (att_type == PT_ATTR_DEF)
	    {
	      q_nam = q->info.attr_def.attr_name;
	    }
	  else if (att_type == PT_SORT_SPEC)
	    {
	      q_nam = q->info.sort_spec.expr;
	    }

	  if (q_nam == NULL || q_nam->node_type != PT_NAME)
	    {
	      continue;		/* give up */
	    }

	  /* a class attribute and a normal attribute can have identical names */
	  if (att_type == PT_ATTR_DEF)
	    {
	      if (p->info.attr_def.attr_type != q->info.attr_def.attr_type)
		{
		  continue;	/* OK */
		}
	    }

	  if (!pt_str_compare (p_nam->info.name.original, q_nam->info.name.original, CASE_INSENSITIVE))
	    {
	      if (att_type == PT_ATTR_DEF)	/* is class entity */
		{
		  PT_ERRORmf2 (parser, q_nam, MSGCAT_SET_PARSER_SEMANTIC, MSGCAT_SEMANTIC_CLASS_ATTR_DUPLICATED,
			       q_nam->info.name.original, entity_name);
		}
	      else		/* is index entity */
		{
		  PT_ERRORmf (parser, q_nam, MSGCAT_SET_PARSER_SEMANTIC, MSGCAT_SEMANTIC_INDEX_ATTR_DUPLICATED,
			      q_nam->info.name.original);
		}
	    }
	}
    }
}

/*
 * pt_assignment_class_compatible () - Make sure that the rhs is a valid
 *                                     candidate for assignment into the lhs
 *   return: error_code
 *   parser(in): handle to context used to parse the insert statement
 *   lhs(in): the AST form of an attribute from the namelist part of an insert
 *   rhs(in): the AST form of an expression from the values part of an insert
 */
static int
pt_assignment_class_compatible (PARSER_CONTEXT * parser, PT_NODE * lhs, PT_NODE * rhs)
{
  assert (parser != NULL);
  assert (lhs != NULL);
  assert (lhs->node_type == PT_NAME);
  assert (lhs->type_enum != PT_TYPE_NONE);
  assert (rhs != NULL);

  if (lhs->node_type == PT_NAME)
    {
      if (lhs->type_enum == PT_TYPE_OBJECT)
	{
	  if (!pt_class_assignable (parser, lhs->data_type, rhs))
	    {
	      /* incompatible object domains */
	      PT_ERRORmf (parser, rhs, MSGCAT_SET_PARSER_SEMANTIC, MSGCAT_SEMANTIC_INCOMP_TYPE_ON_ATTR,
			  lhs->info.name.original);
	      return ER_FAILED;
	    }
	}
    }

  return NO_ERROR;
}

/*
 * pt_assignment_compatible () - Make sure that the rhs is a valid candidate
 *	                         for assignment into the lhs
 *   return: the rhs node if compatible, NULL for errors
 *   parser(in): handle to context used to parse the insert statement
 *   lhs(in): the AST form of an attribute from the namelist part of an insert
 *   rhs(in): the AST form of an expression from the values part of an insert
 */
static PT_NODE *
pt_assignment_compatible (PARSER_CONTEXT * parser, PT_NODE * lhs, PT_NODE * rhs)
{
  assert (parser != NULL);
  assert (lhs != NULL);
  assert (lhs->node_type == PT_NAME);
  assert (rhs != NULL);

  if (lhs->type_enum == PT_TYPE_OBJECT)
    {
      if (rhs->node_type == PT_HOST_VAR && (rhs->type_enum == PT_TYPE_NONE || rhs->type_enum == PT_TYPE_MAYBE))
	{
	  rhs->type_enum = lhs->type_enum;
	  rhs->data_type = parser_copy_tree_list (parser, lhs->data_type);
	  return rhs;
	}

      if (pt_assignment_class_compatible (parser, lhs, rhs) != NO_ERROR)
	{
	  return NULL;
	}
    }
  else
    {
      int p = 0, s = 0;
      SEMAN_COMPATIBLE_INFO sci = {
	0, PT_TYPE_NONE, 0, 0,
	{0, INTL_CODESET_NONE, PT_COLLATION_NOT_COERC, false},
	NULL
      };
      bool is_cast_allowed = true;

      sci.type_enum = lhs->type_enum;
      if (lhs->data_type)
	{
	  sci.prec = lhs->data_type->info.data_type.precision;
	  sci.scale = lhs->data_type->info.data_type.dec_precision;
	}

      if (PT_HAS_COLLATION (lhs->type_enum))
	{
	  (void) pt_get_collation_info (lhs, &(sci.coll_infer));
	}

      if (pt_is_compatible_without_cast (parser, &sci, rhs, &is_cast_allowed))
	{
	  return rhs;
	}

      if (!is_cast_allowed)
	{
	  return NULL;
	}

      if (rhs->type_enum != PT_TYPE_NULL)
	{
	  if (rhs->type_enum == PT_TYPE_MAYBE)
	    {
	      TP_DOMAIN *d;

	      if (lhs->type_enum == PT_TYPE_ENUMERATION)
		{
		  d = pt_data_type_to_db_domain (parser, lhs->data_type, NULL);
		  d = tp_domain_cache (d);
		}
	      else
		{
		  DB_TYPE lhs_dbtype;

		  assert_release (!(PT_IS_STRING_TYPE (lhs->type_enum) || lhs->type_enum == PT_TYPE_NUMERIC)
				  || lhs->data_type != NULL);
		  lhs_dbtype = pt_type_enum_to_db (lhs->type_enum);

		  if (rhs->node_type != PT_HOST_VAR)
		    {
		      d = tp_domain_resolve_default (lhs_dbtype);
		    }
		  else
		    {
		      TP_DOMAIN *hv_domain = NULL;

		      /* node_type is PT_HOST_VAR set host var's expected domain with next order of priority. 1.
		       * host_var->host_var_expected_domains[index] 2. lhs's expected domain 3. default domain of lhs
		       * type */
		      if (rhs->info.host_var.index < parser->host_var_count && parser->host_var_expected_domains)
			{
			  hv_domain = parser->host_var_expected_domains[rhs->info.host_var.index];
			}

		      if (hv_domain && hv_domain->type->id != DB_TYPE_UNKNOWN)
			{
			  /* host var's expected domain is already set */
			  d = hv_domain;
			  if (TP_TYPE_HAS_COLLATION (TP_DOMAIN_TYPE (d)))
			    {
			      d->codeset = sci.coll_infer.codeset;
			      d->collation_id = sci.coll_infer.coll_id;
			    }
			}
		      else
			{
			  /* use lhs's expected_domain */
			  if (lhs->expected_domain != NULL)
			    {
			      d = lhs->expected_domain;
			    }
			  else
			    {
			      d = tp_domain_resolve_default (lhs_dbtype);
			    }

			  if (PT_HAS_COLLATION (lhs->type_enum))
			    {
			      d = tp_domain_copy (d, false);
			      d->codeset = sci.coll_infer.codeset;
			      d->collation_id = sci.coll_infer.coll_id;
			      d = tp_domain_cache (d);
			    }
			}
		    }
		}

	      pt_set_expected_domain (rhs, d);
	      if (rhs->node_type == PT_HOST_VAR)
		{
		  pt_preset_hostvar (parser, rhs);
		}
	    }
	  else
	    {
	      bool rhs_is_collection_with_str = false;
	      PT_NODE *cast_dt = NULL;

	      assert_release (!(PT_IS_STRING_TYPE (lhs->type_enum) || lhs->type_enum == PT_TYPE_NUMERIC)
			      || lhs->data_type != NULL);

	      if (PT_IS_COLLECTION_TYPE (rhs->type_enum) && lhs->data_type == NULL && rhs->data_type != NULL)
		{
		  PT_NODE *dt_element;

		  dt_element = rhs->data_type;

		  while (dt_element != NULL)
		    {
		      if (PT_IS_CHAR_STRING_TYPE (dt_element->type_enum))
			{
			  rhs_is_collection_with_str = true;
			  break;
			}
		      dt_element = dt_element->next;
		    }
		}

	      if (PT_IS_COLLECTION_TYPE (lhs->type_enum) && PT_IS_COLLECTION_TYPE (rhs->type_enum)
		  && lhs->data_type == NULL && rhs_is_collection_with_str == true)
		{
		  PT_NODE *dt_element;

		  /* create a data type for lhs with with string having DB charset */
		  cast_dt = parser_copy_tree_list (parser, rhs->data_type);

		  dt_element = cast_dt;

		  while (dt_element != NULL)
		    {
		      if (PT_IS_CHAR_STRING_TYPE (dt_element->type_enum))
			{
			  dt_element->info.data_type.collation_id = LANG_SYS_COLLATION;
			  dt_element->info.data_type.units = lang_charset ();
			  dt_element->info.data_type.collation_flag = TP_DOMAIN_COLL_NORMAL;
			}
		      dt_element = dt_element->next;
		    }
		}
	      else
		{
		  cast_dt = lhs->data_type;
		}

	      rhs = pt_wrap_with_cast_op (parser, rhs, lhs->type_enum, 0, 0, cast_dt);
	      if (cast_dt != NULL && cast_dt != lhs->data_type)
		{
		  parser_free_tree (parser, cast_dt);
		  cast_dt = NULL;
		}
	      /* the call to pt_wrap_with_cast_op might fail because a call to allocate memory failed. In this case,
	       * the error message is set by the calls inside pt_wrap_with_cast_op and we just return NULL */
	    }
	}
    }

  return rhs;
}

/*
 * pt_check_assignments () - assert that the lhs of the set clause are
 *      all pt_name nodes.
 *      This will guarantee that there are no complex path expressions.
 *      Also asserts that the right hand side is assignment compatible.
 *   return:  none
 *   parser(in): the parser context
 *   stmt(in): an update or merge statement
 */

static void
pt_check_assignments (PARSER_CONTEXT * parser, PT_NODE * stmt)
{
  PT_NODE *a, *next, *lhs, *rhs, *list, *rhs_list;
  PT_NODE *assignment_list;

  assert (parser != NULL);

  assignment_list = pt_get_assignments (stmt);
  if (assignment_list == NULL)
    {
      return;
    }

  for (a = assignment_list; a; a = next)
    {
      next = a->next;		/* save next link */
      if (a->node_type == PT_EXPR && a->info.expr.op == PT_ASSIGN && (lhs = a->info.expr.arg1) != NULL
	  && (rhs = a->info.expr.arg2) != NULL)
	{
	  if (lhs->node_type == PT_NAME)
	    {
	      if (pt_is_query (rhs))
		{
		  /* check select list length */
		  rhs_list = pt_get_select_list (parser, rhs);
		  assert (rhs_list != NULL);
		  if (pt_length_of_select_list (rhs_list, EXCLUDE_HIDDEN_COLUMNS) != 1)
		    {
		      /* e.g., a = (select 1, 2 from ...) */
		      PT_ERRORm (parser, lhs, MSGCAT_SET_PARSER_SEMANTIC, MSGCAT_SEMANTIC_ILLEGAL_RHS);
		    }
		  else
		    {
		      (void) pt_assignment_class_compatible (parser, lhs, rhs_list);
		    }
		}
	      else
		{
		  /* Not a query, just check if assignment is possible. The call below will wrap the rhs node with a
		   * cast to the type of the lhs_node */
		  (void) pt_assignment_class_compatible (parser, lhs, rhs);
		}
	    }
	  else if (lhs->node_type == PT_EXPR && PT_IS_N_COLUMN_UPDATE_EXPR (lhs) && (list = lhs->info.expr.arg1))
	    {
	      /* multi-column update with subquery CASE1: always-false subquery is already converted NULL.  so, change
	       * NULL into NULL paren-expr (a) = NULL -> a = NULL (a, b) = NULL -> a = NULL, b = NULL CASE2: (a, b) =
	       * subquery */

	      if (rhs->type_enum == PT_TYPE_NA || rhs->type_enum == PT_TYPE_NULL)
		{
		  /* CASE 1: flatten multi-column assignment expr */
		  PT_NODE *e1, *e1_next, *e2, *tmp;

		  a->next = NULL;	/* cut-off expr link */
		  lhs->info.expr.arg1 = NULL;	/* cut-off lhs link */

		  parser_free_tree (parser, lhs);	/* free exp, arg1 */
		  parser_free_tree (parser, rhs);	/* free exp, arg1 */

		  e2 = parser_new_node (parser, PT_VALUE);
		  if (e2 == NULL)
		    {
		      PT_ERRORm (parser, a, MSGCAT_SET_PARSER_SEMANTIC, MSGCAT_SEMANTIC_OUT_OF_MEMORY);
		      return;
		    }

		  e2->type_enum = PT_TYPE_NULL;
		  a->info.expr.arg1 = list;
		  a->info.expr.arg2 = e2;
		  e1 = list->next;
		  list->next = NULL;
		  tmp = NULL;	/* init */

		  for (; e1; e1 = e1_next)
		    {
		      e1_next = e1->next;
		      e1->next = NULL;

		      e2 = parser_new_node (parser, PT_VALUE);
		      if (e2 == NULL)
			{
			  PT_ERRORm (parser, a, MSGCAT_SET_PARSER_SEMANTIC, MSGCAT_SEMANTIC_OUT_OF_MEMORY);
			  return;
			}
		      e2->type_enum = PT_TYPE_NULL;

		      tmp = parser_new_node (parser, PT_EXPR);
		      if (tmp == NULL)
			{
			  PT_ERRORm (parser, a, MSGCAT_SET_PARSER_SEMANTIC, MSGCAT_SEMANTIC_OUT_OF_MEMORY);
			  return;
			}

		      tmp->info.expr.op = PT_ASSIGN;
		      tmp->info.expr.arg1 = e1;
		      tmp->info.expr.arg2 = e2;
		      parser_append_node (tmp, a);
		    }

		  if (tmp == NULL)
		    {
		      a->next = next;	/* (a) = NULL */
		    }
		  else
		    {
		      tmp->next = next;	/* (a, b) = NULL */
		    }
		}
	      else if (pt_is_query (rhs))
		{
		  /* check select list length */
		  rhs_list = pt_get_select_list (parser, rhs);
		  assert (rhs_list != NULL);
		  if (pt_length_of_list (list) != pt_length_of_select_list (rhs_list, EXCLUDE_HIDDEN_COLUMNS))
		    {
		      PT_ERRORm (parser, lhs, MSGCAT_SET_PARSER_SEMANTIC, MSGCAT_SEMANTIC_ILLEGAL_LHS);
		    }
		  else
		    {
		      for (; list && rhs_list; rhs_list = rhs_list->next)
			{
			  if (rhs_list->is_hidden_column)
			    {
			      /* skip hidden column */
			      continue;
			    }

			  (void) pt_assignment_class_compatible (parser, list, rhs_list);
			  list = list->next;
			}
		      assert (list == NULL);
		      assert (rhs_list == NULL);
		    }
		}
	    }
	  else
	    {
	      PT_ERRORm (parser, lhs, MSGCAT_SET_PARSER_SEMANTIC, MSGCAT_SEMANTIC_ILLEGAL_LHS);
	    }
	}
      else
	{
	  /* malformed assignment list */
	  PT_INTERNAL_ERROR (parser, "semantic");
	}
    }
}

/*
 * pt_replace_names_in_update_values () - Walk through update assignments and
 *					  replace references to attributes
 *					  with assignments for those
 *					  attributes
 * return : UPDATE statement or NULL
 * parser (in) : parser context
 * update (in) : UPDATE parse tree
 *
 *  Note: Update assignments are considered to be evaluate left to right.
 *   For each attribute referenced on the right side of an assignment, if the
 *   attribute was referenced in an assignment which appears in the UPDATE
 *   statement before this assignment (i.e.: to the left of this assigment)
 *   replace the value with that assignment.
 */
static PT_NODE *
pt_replace_names_in_update_values (PARSER_CONTEXT * parser, PT_NODE * update)
{
  PT_NODE *attr = NULL, *val = NULL;
  PT_NODE *node = NULL, *prev = NULL, *save_next = NULL;

  if (!prm_get_bool_value (PRM_ID_UPDATE_USE_ATTRIBUTE_REFERENCES))
    {
      /* Use SQL standard approach which always uses the existing value for an attribute rather than the updated value */
      return update;
    }

  if (update == NULL)
    {
      return NULL;
    }

  prev = update->info.update.assignment;
  if (prev == NULL)
    {
      return NULL;
    }

  if (prev->next == NULL)
    {
      /* only one assignment, nothing to be done */
      return update;
    }

  for (node = prev->next; node != NULL; prev = node, node = node->next)
    {
      if (!PT_IS_EXPR_NODE (node) || node->info.expr.op != PT_ASSIGN)
	{
	  /* this is probably an error but it will be caught later */
	  continue;
	}

      attr = node->info.expr.arg1;
      if (PT_IS_N_COLUMN_UPDATE_EXPR (attr))
	{
	  /* Cannot reference other assignments in N_COLUMN_UPDATE_EXPR */
	  continue;
	}

      val = node->info.expr.arg2;
      if (val == NULL || PT_IS_CONST (val))
	{
	  /* nothing to be done for constants */
	  continue;
	}

      /* This assignment is attr = expr. Walk expr and replace all occurrences of attributes with previous assignments. 
       * Set prev->next to NULL so that we only search in assignments to the left of the current one. */
      prev->next = NULL;

      val =
	parser_walk_tree (parser, val, pt_replace_referenced_attributes, update->info.update.assignment, NULL, NULL);

      if (val != NULL && val != node->info.expr.arg2)
	{
	  parser_free_tree (parser, node->info.expr.arg2);
	  node->info.expr.arg2 = val;
	}

      /* repair node and list */
      prev->next = node;
    }

  return update;
}

/*
 * pt_replace_referenced_attributes () - replace an attributes with
 *					 expressions from previous assignments
 * return : node or NULL
 * parser (in) :
 * node (in) :
 * arg (in) :
 * continue_walk (in) :
 */
static PT_NODE *
pt_replace_referenced_attributes (PARSER_CONTEXT * parser, PT_NODE * node, void *arg, int *continue_walk)
{
  PT_NODE *assignment = NULL, *val = NULL;
  PT_NODE *assignments = (PT_NODE *) arg;

  *continue_walk = PT_CONTINUE_WALK;

  if (!pt_is_attr (node))
    {
      return node;
    }

  if (node->node_type != PT_NAME)
    {
      /* this is a PT_DOT, we don't have to go further */
      *continue_walk = PT_LIST_WALK;
    }

  if (assignments == NULL)
    {
      assert_release (assignments != NULL);
      return node;
    }

  /* search for name in assignments */
  for (assignment = assignments; assignment != NULL; assignment = assignment->next)
    {
      if (PT_IS_N_COLUMN_UPDATE_EXPR (assignment))
	{
	  continue;
	}

      if (pt_name_equal (parser, assignment->info.expr.arg1, node))
	{
	  /* Found the attribute we're looking for */
	  break;
	}
    }

  if (assignment == NULL)
    {
      /* Did not find the attribute. This means that UPDATE should use the existing value */
      return node;
    }

  /* Replace node with rhs from the assignment. Notice that we're stopping at the first encounter of this attribute.
   * Normally, we should find the last assignment (from left to right), but, since CUBRID does not allow multiple
   * assignments to the same attribute, the first occurrence is the only one. */
  val = parser_copy_tree (parser, assignment->info.expr.arg2);

  if (val == NULL)
    {
      /* set error and return original node */
      PT_INTERNAL_ERROR (parser, "allocate new node");
      return node;
    }

  /* do not recurse into this node */
  *continue_walk = PT_LIST_WALK;

  return val;
}

/*
 * pt_no_attr_and_meta_attr_updates () - check for mixed (class, non-class)
 *    assignments in the same update/merge statement
 *   return:  none
 *   parser(in): the parser context
 *   stmt(in): an update/merge statement
 */
void
pt_no_attr_and_meta_attr_updates (PARSER_CONTEXT * parser, PT_NODE * statement)
{
  bool has_attrib = false, has_meta_attrib = false;
  PT_ASSIGNMENTS_HELPER ea;
  PT_NODE *assignments;

  assignments = pt_get_assignments (statement);
  if (assignments == NULL)
    {
      return;
    }

  pt_init_assignments_helper (parser, &ea, assignments);
  while (pt_get_next_assignment (&ea) && (!has_attrib || !has_meta_attrib))
    {
      if (ea.lhs->info.name.meta_class == PT_META_ATTR)
	{
	  has_meta_attrib = true;
	}
      else
	{
	  has_attrib = true;
	}
    }
  if (has_attrib && has_meta_attrib)
    {
      PT_ERRORm (parser, statement, MSGCAT_SET_PARSER_SEMANTIC, MSGCAT_SEMANTIC_UPDATE_MIX_CLASS_NON_CLASS);
    }
}

/*
 * pt_node_double_insert_assignments () - Check if an attribute is assigned
 *					  more than once.
 *
 * return      : Void.
 * parser (in) : Parser context.
 * stmt (in)   : Insert statement.
 */
void
pt_no_double_insert_assignments (PARSER_CONTEXT * parser, PT_NODE * stmt)
{
  PT_NODE *attr = NULL, *spec = NULL;
  PT_NODE *entity_name;

  if (stmt == NULL || stmt->node_type != PT_INSERT)
    {
      return;
    }

  spec = stmt->info.insert.spec;
  entity_name = spec->info.spec.entity_name;
  if (entity_name == NULL)
    {
      assert (false);
      PT_ERROR (parser, stmt,
		"The parse tree of the insert statement is incorrect." " entity_name of spec must be set.");
      return;
    }

  if (entity_name->info.name.original == NULL)
    {
      assert (false);
      PT_ERROR (parser, entity_name, er_msg ());
      return;
    }

  /* check for duplicate assignments */
  for (attr = stmt->info.insert.attr_list; attr != NULL; attr = attr->next)
    {
      PT_NODE *attr2;
      for (attr2 = attr->next; attr2 != NULL; attr2 = attr2->next)
	{
	  if (pt_name_equal (parser, attr, attr2))
	    {
	      PT_ERRORmf2 (parser, attr2, MSGCAT_SET_PARSER_SEMANTIC, MSGCAT_SEMANTIC_GT_1_ASSIGNMENT_TO,
			   entity_name->info.name.original, attr2->info.name.original);
	      return;
	    }
	}
    }
}

/*
 * pt_no_double_updates () - assert that there are no multiple assignments to
 *      the same attribute in the given update or merge statement
 *   return:  none
 *   parser(in): the parser context
 *   stmt(in): an update or merge statement
 */

void
pt_no_double_updates (PARSER_CONTEXT * parser, PT_NODE * stmt)
{
  PT_NODE *a, *b, *att_a, *att_b;
  PT_NODE *assignment_list;

  assert (parser != NULL);

  assignment_list = pt_get_assignments (stmt);
  if (assignment_list == NULL)
    {
      return;
    }

  for (a = assignment_list; a; a = a->next)
    {
      if (!(a->node_type == PT_EXPR && a->info.expr.op == PT_ASSIGN && (att_a = a->info.expr.arg1)))
	{
	  goto exit_on_error;
	}

      if (att_a->node_type != PT_NAME)
	{
	  if (PT_IS_N_COLUMN_UPDATE_EXPR (att_a))
	    {
	      att_a = att_a->info.expr.arg1;
	    }
	  else
	    {
	      goto exit_on_error;
	    }
	}

      for (; att_a; att_a = att_a->next)
	{
	  /* first, check current node */
	  for (att_b = att_a->next; att_b; att_b = att_b->next)
	    {
	      if (att_b->node_type != PT_NAME || att_b->info.name.original == NULL)
		{
		  goto exit_on_error;
		}
	      /* for multi-table we must check name and spec id */
	      if (!pt_str_compare (att_a->info.name.original, att_b->info.name.original, CASE_INSENSITIVE)
		  && att_a->info.name.spec_id == att_b->info.name.spec_id)
		{
		  PT_ERRORmf2 (parser, att_a, MSGCAT_SET_PARSER_SEMANTIC, MSGCAT_SEMANTIC_GT_1_ASSIGNMENT_TO,
			       att_a->info.name.resolved, att_a->info.name.original);
		  return;
		}
	    }

	  /* then, check the following node */
	  for (b = a->next; b; b = b->next)
	    {
	      if (!(b->node_type == PT_EXPR && b->info.expr.op == PT_ASSIGN && (att_b = b->info.expr.arg1)))
		{
		  goto exit_on_error;
		}

	      if (att_b->node_type != PT_NAME)
		{
		  if (PT_IS_N_COLUMN_UPDATE_EXPR (att_b))
		    {
		      att_b = att_b->info.expr.arg1;
		    }
		  else
		    {
		      goto exit_on_error;
		    }
		}

	      for (; att_b; att_b = att_b->next)
		{
		  if (att_b->node_type != PT_NAME || att_b->info.name.original == NULL)
		    {
		      goto exit_on_error;
		    }
		  /* for multi-table we must check name and spec id */
		  if (!pt_str_compare (att_a->info.name.original, att_b->info.name.original, CASE_INSENSITIVE)
		      && att_a->info.name.spec_id == att_b->info.name.spec_id)
		    {
		      PT_ERRORmf2 (parser, att_a, MSGCAT_SET_PARSER_SEMANTIC, MSGCAT_SEMANTIC_GT_1_ASSIGNMENT_TO,
				   att_a->info.name.resolved, att_a->info.name.original);
		      return;
		    }
		}
	    }
	}
    }

  return;

exit_on_error:
  /* malformed assignment list */
  PT_INTERNAL_ERROR (parser, "semantic");
  return;
}

/*
 * pt_invert () -
 *   return:
 *   parser(in):
 *   name_expr(in): an expression from a select list
 *   result(out): written in terms of the same single variable or path-expr
 *
 * Note :
 * Given an expression p that involves only:
 *   + - / * ( ) constants and a single variable (which occurs only once).
 *
 * Find the functional inverse of the expression.
 * [ f and g are functional inverses if f(g(x)) == x ]
 *
 *       function       inverse
 *       --------       --------
 *          -x              -x
 *          4*x            x/4
 *          4*x+10         (x-10)/4
 *          6+x            x-6
 *
 * Can't invert:  x+y;  x+x;  x*x; constants ; count(*);  f(x) ;
 */
PT_NODE *
pt_invert (PARSER_CONTEXT * parser, PT_NODE * name_expr, PT_NODE * result)
{
  int result_isnull = 0;
  PT_NODE *tmp;
  PT_NODE *msgs;
  SEMANTIC_CHK_INFO sc_info = { NULL, NULL, 0, 0, 0, false, false };

  assert (parser != NULL);
  msgs = parser->error_msgs;

  /* find the variable and return if none */
  if (pt_find_var (name_expr, &tmp) != 1 || tmp == NULL)
    {
      return NULL;
    }

  /* walk through the expression, inverting as you go */
  while (name_expr)
    {
      /* Got a path expression, you're done. ( result = path expr ) */
      if (name_expr->node_type == PT_NAME)
	break;

      /* not an expression? then can't do it */
      if (name_expr->node_type != PT_EXPR)
	{
	  result = 0;
	  break;
	}

      /* the inverse of any expression involving NULL is NULL */
      result_isnull = result->type_enum == PT_TYPE_NULL;
      switch (name_expr->info.expr.op)
	{
	case PT_UNARY_MINUS:
	  /* ( result = -expr ) <=> ( -result = expr ) */
	  name_expr = name_expr->info.expr.arg1;
	  if (!result_isnull)
	    {
	      tmp = parser_new_node (parser, PT_EXPR);
	      if (tmp == NULL)
		{
		  PT_INTERNAL_ERROR (parser, "allocate new node");
		  return NULL;
		}

	      tmp->info.expr.op = PT_UNARY_MINUS;
	      tmp->info.expr.arg1 = result;
	      if (tmp->info.expr.arg1->node_type == PT_EXPR)
		{
		  tmp->info.expr.arg1->info.expr.paren_type = 1;
		}
	      result = tmp;
	    }
	  break;

	case PT_PLUS:
	  /* ( result = A + B ) <=> ( result - A = B ) */
	  if (pt_find_var (name_expr->info.expr.arg1, 0))
	    {
	      if (result_isnull)
		{
		  /* no need to invert result because result already has a null */
		  name_expr = name_expr->info.expr.arg1;
		}
	      else
		{
		  tmp = parser_new_node (parser, PT_EXPR);
		  if (tmp == NULL)
		    {
		      PT_INTERNAL_ERROR (parser, "allocate new node");
		      return NULL;
		    }

		  tmp->info.expr.op = PT_MINUS;
		  tmp->info.expr.arg1 = result;
		  tmp->info.expr.arg2 = parser_copy_tree (parser, name_expr->info.expr.arg2);

		  if (tmp->info.expr.arg2 == NULL)
		    {
		      PT_INTERNAL_ERROR (parser, "parser_copy_tree");
		      return NULL;
		    }

		  if (tmp->info.expr.arg1->node_type == PT_EXPR)
		    {
		      tmp->info.expr.arg1->info.expr.paren_type = 1;
		    }
		  if (tmp->info.expr.arg2->node_type == PT_EXPR)
		    {
		      tmp->info.expr.arg2->info.expr.paren_type = 1;
		    }
		  name_expr = name_expr->info.expr.arg1;
		  result = tmp;
		}
	      break;
	    }

	  if (pt_find_var (name_expr->info.expr.arg2, 0))
	    {
	      if (result_isnull)
		{
		  /* no need to invert result because result already has a null */
		  name_expr = name_expr->info.expr.arg2;
		}
	      else
		{
		  tmp = parser_new_node (parser, PT_EXPR);
		  if (tmp == NULL)
		    {
		      PT_INTERNAL_ERROR (parser, "allocate new node");
		      return NULL;
		    }

		  tmp->info.expr.op = PT_MINUS;
		  tmp->info.expr.arg1 = result;
		  tmp->info.expr.arg2 = parser_copy_tree (parser, name_expr->info.expr.arg1);
		  if (tmp->info.expr.arg2 == NULL)
		    {
		      PT_INTERNAL_ERROR (parser, "parser_copy_tree");
		      return NULL;
		    }

		  if (tmp->info.expr.arg1->node_type == PT_EXPR)
		    {
		      tmp->info.expr.arg1->info.expr.paren_type = 1;
		    }
		  if (tmp->info.expr.arg2->node_type == PT_EXPR)
		    {
		      tmp->info.expr.arg2->info.expr.paren_type = 1;
		    }
		  name_expr = name_expr->info.expr.arg2;
		  result = tmp;
		}
	      break;
	    }

	  return NULL;

	case PT_MINUS:
	  /* ( result = A-B ) <=> ( result+B = A ) ( result = A-B ) <=> ( A-result = B ) */
	  if (pt_find_var (name_expr->info.expr.arg1, 0))
	    {
	      if (result_isnull)
		{
		  /* no need to invert result because result already has a null */
		  name_expr = name_expr->info.expr.arg1;
		}
	      else
		{
		  tmp = parser_new_node (parser, PT_EXPR);
		  if (tmp == NULL)
		    {
		      PT_INTERNAL_ERROR (parser, "allocate new node");
		      return NULL;
		    }

		  tmp->info.expr.op = PT_PLUS;
		  tmp->info.expr.arg1 = result;
		  tmp->info.expr.arg2 = parser_copy_tree (parser, name_expr->info.expr.arg2);
		  if (tmp->info.expr.arg2 == NULL)
		    {
		      PT_INTERNAL_ERROR (parser, "parser_copy_tree");
		      return NULL;
		    }

		  if (tmp->info.expr.arg1->node_type == PT_EXPR)
		    {
		      tmp->info.expr.arg1->info.expr.paren_type = 1;
		    }
		  if (tmp->info.expr.arg2->node_type == PT_EXPR)
		    {
		      tmp->info.expr.arg2->info.expr.paren_type = 1;
		    }
		  name_expr = name_expr->info.expr.arg1;
		  result = tmp;
		}
	      break;
	    }

	  if (pt_find_var (name_expr->info.expr.arg2, 0))
	    {
	      if (result_isnull)
		{
		  /* no need to invert result because result already has a null */
		  name_expr = name_expr->info.expr.arg2;
		}
	      else
		{
		  tmp = parser_new_node (parser, PT_EXPR);
		  if (tmp == NULL)
		    {
		      PT_INTERNAL_ERROR (parser, "allocate new node");
		      return NULL;
		    }

		  tmp->info.expr.op = PT_MINUS;
		  tmp->info.expr.arg2 = result;
		  tmp->info.expr.arg1 = parser_copy_tree (parser, name_expr->info.expr.arg1);
		  if (tmp->info.expr.arg1 == NULL)
		    {
		      PT_INTERNAL_ERROR (parser, "parser_copy_tree");
		      return NULL;
		    }

		  if (tmp->info.expr.arg1->node_type == PT_EXPR)
		    {
		      tmp->info.expr.arg1->info.expr.paren_type = 1;
		    }
		  if (tmp->info.expr.arg2->node_type == PT_EXPR)
		    {
		      tmp->info.expr.arg2->info.expr.paren_type = 1;
		    }
		  name_expr = name_expr->info.expr.arg2;
		  result = tmp;
		}
	      break;
	    }

	  return NULL;

	case PT_DIVIDE:
	  /* ( result = A/B ) <=> ( result*B = A ) ( result = A/B ) <=> ( A/result = B ) */
	  if (pt_find_var (name_expr->info.expr.arg1, 0))
	    {
	      if (result_isnull)
		{
		  /* no need to invert result because result already has a null */
		  name_expr = name_expr->info.expr.arg1;
		}
	      else
		{
		  tmp = parser_new_node (parser, PT_EXPR);
		  if (tmp == NULL)
		    {
		      PT_INTERNAL_ERROR (parser, "allocate new node");
		      return NULL;
		    }

		  tmp->info.expr.op = PT_TIMES;
		  tmp->info.expr.arg1 = result;
		  tmp->info.expr.arg2 = parser_copy_tree (parser, name_expr->info.expr.arg2);
		  if (tmp->info.expr.arg2 == NULL)
		    {
		      PT_INTERNAL_ERROR (parser, "parser_copy_tree");
		      return NULL;
		    }

		  if (tmp->info.expr.arg1->node_type == PT_EXPR)
		    {
		      tmp->info.expr.arg1->info.expr.paren_type = 1;
		    }
		  if (tmp->info.expr.arg2->node_type == PT_EXPR)
		    {
		      tmp->info.expr.arg2->info.expr.paren_type = 1;
		    }
		  name_expr = name_expr->info.expr.arg1;
		  result = tmp;
		}
	      break;
	    }

	  if (pt_find_var (name_expr->info.expr.arg2, 0))
	    {
	      if (result_isnull)
		{
		  /* no need to invert result because result already has a null */
		  name_expr = name_expr->info.expr.arg2;
		}
	      else
		{
		  tmp = parser_new_node (parser, PT_EXPR);
		  if (tmp == NULL)
		    {
		      PT_INTERNAL_ERROR (parser, "allocate new node");
		      return NULL;
		    }

		  tmp->info.expr.op = PT_DIVIDE;
		  tmp->info.expr.arg2 = result;
		  tmp->info.expr.arg1 = parser_copy_tree (parser, name_expr->info.expr.arg1);
		  if (tmp->info.expr.arg1 == NULL)
		    {
		      PT_INTERNAL_ERROR (parser, "parser_copy_tree");
		      return NULL;
		    }

		  if (tmp->info.expr.arg1->node_type == PT_EXPR)
		    {
		      tmp->info.expr.arg1->info.expr.paren_type = 1;
		    }
		  if (tmp->info.expr.arg2->node_type == PT_EXPR)
		    {
		      tmp->info.expr.arg2->info.expr.paren_type = 1;
		    }
		  name_expr = name_expr->info.expr.arg2;
		  result = tmp;
		}
	      break;
	    }

	  return NULL;

	case PT_TIMES:
	  /* ( result = A*B ) <=> ( result/A = B ) */
	  if (pt_find_var (name_expr->info.expr.arg1, 0))
	    {
	      if (result_isnull)
		{
		  /* no need to invert result because result already has a null */
		  name_expr = name_expr->info.expr.arg1;
		}
	      else
		{
		  tmp = parser_new_node (parser, PT_EXPR);
		  if (tmp == NULL)
		    {
		      PT_INTERNAL_ERROR (parser, "allocate new node");
		      return NULL;
		    }

		  tmp->info.expr.op = PT_DIVIDE;
		  tmp->info.expr.arg1 = result;
		  tmp->info.expr.arg2 = parser_copy_tree (parser, name_expr->info.expr.arg2);
		  if (tmp->info.expr.arg2 == NULL)
		    {
		      PT_INTERNAL_ERROR (parser, "parser_copy_tree");
		      return NULL;
		    }

		  if (tmp->info.expr.arg1->node_type == PT_EXPR)
		    {
		      tmp->info.expr.arg1->info.expr.paren_type = 1;
		    }
		  if (tmp->info.expr.arg2->node_type == PT_EXPR)
		    {
		      tmp->info.expr.arg2->info.expr.paren_type = 1;
		    }
		  name_expr = name_expr->info.expr.arg1;
		  result = tmp;
		}
	      break;
	    }

	  if (pt_find_var (name_expr->info.expr.arg2, 0))
	    {
	      if (result_isnull)
		{
		  /* no need to invert result because result already has a null */
		  name_expr = name_expr->info.expr.arg2;
		}
	      else
		{
		  tmp = parser_new_node (parser, PT_EXPR);
		  if (tmp == NULL)
		    {
		      PT_INTERNAL_ERROR (parser, "allocate new node");
		      return NULL;
		    }

		  tmp->info.expr.op = PT_DIVIDE;
		  tmp->info.expr.arg1 = result;
		  tmp->info.expr.arg2 = parser_copy_tree (parser, name_expr->info.expr.arg1);
		  if (tmp->info.expr.arg2 == NULL)
		    {
		      PT_INTERNAL_ERROR (parser, "parser_copy_tree");
		      return NULL;
		    }

		  if (tmp->info.expr.arg1->node_type == PT_EXPR)
		    {
		      tmp->info.expr.arg1->info.expr.paren_type = 1;
		    }
		  if (tmp->info.expr.arg2->node_type == PT_EXPR)
		    {
		      tmp->info.expr.arg2->info.expr.paren_type = 1;
		    }
		  name_expr = name_expr->info.expr.arg2;
		  result = tmp;
		}
	      break;
	    }

	  return NULL;

	case PT_CAST:
	  /* special case */
	  name_expr = name_expr->info.expr.arg1;
	  break;

	default:
	  return NULL;
	}
    }

  /* set type of expression */
  if (!result_isnull)
    {
      sc_info.top_node = name_expr;
      sc_info.donot_fold = false;
      result = pt_semantic_type (parser, result, &sc_info);
    }

  if (result)
    {
      /* return name and resulting expression */
      result->next = parser_copy_tree (parser, name_expr);
    }

  if (pt_has_error (parser))
    {
      /* if we got an error just indicate not-invertible, end return with previous error state. */
      parser->error_msgs = msgs;
      return NULL;
    }

  return result;
}

/*
 * pt_find_var () - Explores an expression looking for a path expr.
 *                  Count these and return the count
 *   return: number of path (PT_NAME node) expressions in the tree
 *   p(in): an parse tree representing the syntactic
 *   result(out): for returning a result expression pointer
 */

int
pt_find_var (PT_NODE * p, PT_NODE ** result)
{
  if (!p)
    return 0;

  /* got a name expression */
  if (p->node_type == PT_NAME || (p->node_type == PT_DOT_))
    {
      if (result)
	*result = p;
      return 1;
    }

  /* if an expr (binary op) count both paths */
  if (p->node_type == PT_EXPR)
    {
      return (pt_find_var (p->info.expr.arg1, result) + pt_find_var (p->info.expr.arg2, result));
    }

  return 0;
}

/*
 * pt_remove_from_list () -
 *   return: PT_NODE* to the list without "node" in it
 *   parser(in):
 *   node(in/out):
 *   list(in/out):
 */
PT_NODE *
pt_remove_from_list (PARSER_CONTEXT * parser, PT_NODE * node, PT_NODE * list)
{
  PT_NODE *temp;

  if (!list)
    return list;

  if (node == list)
    {
      temp = node->next;
      node->next = NULL;
      parser_free_tree (parser, node);
      return temp;
    }

  temp = list;
  while (temp && temp->next != node)
    {
      temp = temp->next;
    }

  if (temp)
    {
      temp->next = node->next;
      node->next = NULL;
      parser_free_tree (parser, node);
    }

  return list;
}

/*
 * pt_find_order_value_in_list () - checking an ORDER_BY list for a node with
 *                                  the same value as sort_spec
 *   return: PT_NODE* the found match or NULL
 *   parser(in):
 *   sort_value(in):
 *   order_list(in):
 */

PT_NODE *
pt_find_order_value_in_list (PARSER_CONTEXT * parser, const PT_NODE * sort_value, const PT_NODE * order_list)
{
  PT_NODE *match = NULL;

  match = (PT_NODE *) order_list;

  while (match && sort_value && match->info.sort_spec.expr)
    {
      if (sort_value->node_type == PT_VALUE && match->info.sort_spec.expr->node_type == PT_VALUE
	  && (match->info.sort_spec.expr->info.value.data_value.i == sort_value->info.value.data_value.i))
	{
	  break;
	}
      else if (sort_value->node_type == PT_NAME && match->info.sort_spec.expr->node_type == PT_NAME
	       && (pt_check_path_eq (parser, sort_value, match->info.sort_spec.expr) == 0))
	{
	  /* when create/alter view, columns which are not in select list will not be replaced as value type. */
	  break;
	}
      else
	{
	  match = match->next;
	}
    }

  return match;
}

/*
 * pt_check_order_by () - checking an ORDER_BY clause
 *   return:
 *   parser(in):
 *   query(in): query node has ORDER BY
 *
 * Note :
 * If it is an INTEGER, make sure it does not exceed the number of items
 * in the select list.
 * If it is a path expression, match it with an item in the select list and
 * replace it with the corresponding INTEGER.
 * IF not match, add hidden_column to select_list.
 * For the order-by clause of a UNION/INTERSECTION type query,
 * simply check that the items are ALL INTEGERS and it does not
 * exceed the number of items in the select list..
 */

int
pt_check_order_by (PARSER_CONTEXT * parser, PT_NODE * query)
{
  PT_NODE *select_list, *order_by, *col, *r, *temp, *order, *match;
  int n, i, select_list_len;
  bool ordbynum_flag;
  char *r_str = NULL;
  int error;
  bool skip_orderby_num = false;

  /* initinalize local variables */
  error = NO_ERROR;
  select_list = order_by = NULL;

  /* get select_list */
  switch (query->node_type)
    {
    case PT_SELECT:
      select_list = query->info.query.q.select.list;
      break;

    case PT_UNION:
    case PT_INTERSECTION:
    case PT_DIFFERENCE:
      {
	PT_NODE *arg1, *arg2;

	/* traverse through nested union */
	temp = query;
	while (1)
	  {
	    arg1 = temp->info.query.q.union_.arg1;
	    arg2 = temp->info.query.q.union_.arg2;

	    if (PT_IS_QUERY (arg1))
	      {
		if (arg1->node_type == PT_SELECT)
		  {		/* found, exit loop */
		    select_list = arg1->info.query.q.select.list;
		    break;
		  }
		else
		  {
		    temp = arg1;	/* continue */
		  }
	      }
	    else
	      {
		/* should not get here, that is an error! */
		error = MSGCAT_SEMANTIC_UNION_INCOMPATIBLE;
		PT_ERRORmf2 (parser, arg1, MSGCAT_SET_PARSER_SEMANTIC, error, pt_short_print (parser, arg1),
			     pt_short_print (parser, arg2));
		break;
	      }
	  }
      }
      break;

    default:
      break;
    }

  /* not query statement or error occurs */
  if (select_list == NULL)
    {
      return error;
    }

  if (query->node_type == PT_SELECT && pt_is_single_tuple (parser, query))
    {
      /* 
       * This case means "select count(*) from athlete order by code"
       * we will remove order by clause to avoid error message
       * but, "select count(*) from athlete order by 2" should make out of range err
       */
      if (query->info.query.order_by != NULL)
	{
	  PT_NODE head;
	  PT_NODE *last = &head;
	  PT_NODE *order_by = query->info.query.order_by;

	  last->next = NULL;
	  while (order_by != NULL)
	    {
	      PT_NODE *next = order_by->next;
	      order_by->next = NULL;

	      if (order_by->info.sort_spec.expr->node_type == PT_NAME)
		{
		  parser_free_node (parser, order_by);
		  skip_orderby_num = true;
		}
	      else
		{
		  last->next = order_by;
		  last = order_by;
		}

	      order_by = next;
	    }

	  query->info.query.order_by = head.next;
	}

      /* 
       * This case means "select count(*) from athlete limit ?"
       * This limit clause should be evaluated after "select count(*) from athlete"
       * So we will change it as subquery.
       */
      if (query->info.query.limit != NULL)
	{
	  SEMANTIC_CHK_INFO sc_info = { NULL, NULL, 0, 0, 0, false, false };
	  PT_NODE *limit = query->info.query.limit;
	  query->info.query.limit = NULL;

	  /* rewrite as derived table */
	  query = mq_rewrite_aggregate_as_derived (parser, query);
	  if (query == NULL || pt_has_error (parser))
	    {
	      return ER_FAILED;
	    }

	  /* clear spec_ids of names referring derived table and re-run name resolving; their types are not resolved
	   * and, since we're on the post stage of the tree walk, this will not happen naturally; */
	  query->info.query.q.select.list =
	    mq_clear_ids (parser, query->info.query.q.select.list, query->info.query.q.select.from);

	  /* re-resolve names */
	  sc_info.donot_fold = true;
	  sc_info.top_node = query;
	  query = pt_resolve_names (parser, query, &sc_info);
	  if (pt_has_error (parser) || !query)
	    {
	      return ER_FAILED;
	    }

	  query->info.query.limit = limit;
	}
    }

  /* get ORDER BY clause */
  order_by = query->info.query.order_by;
  if (order_by == NULL)
    {
      if (query->node_type == PT_SELECT)
	{
	  /* need to check select_list */
	  goto check_select_list;
	}

      /* union has not ORDER BY */
      return error;
    }

  /* save original length of select_list */
  select_list_len = pt_length_of_select_list (select_list, EXCLUDE_HIDDEN_COLUMNS);
  for (order = order_by; order; order = order->next)
    {
      /* get the EXPR */
      r = order->info.sort_spec.expr;
      if (r == NULL)
	{			/* impossible case */
	  continue;
	}

      /* if a good integer, done */
      if (r->node_type == PT_VALUE)
	{
	  if (r->type_enum == PT_TYPE_INTEGER)
	    {
	      n = r->info.value.data_value.i;
	      /* check size of the integer */
	      if (n > select_list_len || n < 1)
		{
		  error = MSGCAT_SEMANTIC_SORT_SPEC_RANGE_ERR;
		  PT_ERRORmf (parser, r, MSGCAT_SET_PARSER_SEMANTIC, error, n);
		  /* go ahead */
		}
	      else
		{
		  /* the following invalid query cause error in here SELECT orderby_num() FROM t ORDER BY 1; */
		  for (col = select_list, i = 1; i < n; i++)
		    {
		      col = col->next;
		    }

		  if (col->node_type == PT_EXPR && col->info.expr.op == PT_ORDERBY_NUM)
		    {
		      error = MSGCAT_SEMANTIC_SORT_SPEC_NAN_PATH;
		      PT_ERRORmf (parser, col, MSGCAT_SET_PARSER_SEMANTIC, error, "ORDERBY_NUM()");
		      /* go ahead */
		    }
		}
	    }
	  else
	    {
	      error = MSGCAT_SEMANTIC_SORT_SPEC_WANT_NUM;
	      PT_ERRORm (parser, r, MSGCAT_SET_PARSER_SEMANTIC, error);
	      /* go ahead */
	    }
	}
      else if (r->node_type == PT_HOST_VAR)
	{
	  PT_ERRORmf (parser, r, MSGCAT_SET_PARSER_SEMANTIC, MSGCAT_SEMANTIC_NO_ORDERBY_ALLOWED,
		      pt_short_print (parser, r));
	  error = MSGCAT_SEMANTIC_NO_ORDERBY_ALLOWED;
	}
      else
	{
	  /* not an integer value. Try to match with something in the select list. */

	  n = 1;		/* a counter for position in select_list */
	  if (r->node_type != PT_NAME && r->node_type != PT_DOT_)
	    {
	      r_str = parser_print_tree (parser, r);
	    }

	  for (col = select_list; col; col = col->next)
	    {
	      /* if match, break; */
	      if (r->node_type == col->node_type)
		{
		  if (r->node_type == PT_NAME || r->node_type == PT_DOT_)
		    {
		      if (pt_check_path_eq (parser, r, col) == 0)
			{
			  break;	/* match */
			}
		    }
		  else
		    {
		      if (pt_str_compare (r_str, parser_print_tree (parser, col), CASE_INSENSITIVE) == 0)
			{
			  break;	/* match */
			}
		    }
		}
	      else if (pt_check_compatible_node_for_orderby (parser, r, col))
		{
		  break;
		}
	      n++;
	    }

	  /* if end of list, no match create a hidden column node and append to select_list */
	  if (col == NULL)
	    {
	      if (query->node_type != PT_SELECT)
		{
		  error = MSGCAT_SEMANTIC_ORDERBY_IS_NOT_INT;
		  PT_ERRORm (parser, r, MSGCAT_SET_PARSER_SEMANTIC, error);
		}
	      else if (query->info.query.all_distinct == PT_DISTINCT)
		{
		  error = MSGCAT_SEMANTIC_INVALID_ORDERBY_WITH_DISTINCT;
		  PT_ERRORm (parser, r, MSGCAT_SET_PARSER_SEMANTIC, error);
		}
	      else
		{
		  /* when check order by clause in create/alter view, do not change order_by and select_list. The order 
		   * by clause will be replaced in mq_translate_subqueries() again. */
		  if (query->do_not_replace_orderby)
		    {
		      continue;
		    }

		  col = parser_copy_tree (parser, r);
		  if (col == NULL)
		    {
		      error = MSGCAT_SEMANTIC_OUT_OF_MEMORY;
		      PT_ERRORm (parser, r, MSGCAT_SET_PARSER_SEMANTIC, error);
		      return error;	/* give up */
		    }
		  else
		    {
		      /* mark as a hidden column */
		      col->is_hidden_column = 1;
		      parser_append_node (col, select_list);
		    }
		}
	    }

	  /* we got a match=n, Create a value node and replace expr with it */
	  temp = parser_new_node (parser, PT_VALUE);
	  if (temp == NULL)
	    {
	      error = MSGCAT_SEMANTIC_OUT_OF_MEMORY;
	      PT_ERRORm (parser, r, MSGCAT_SET_PARSER_SEMANTIC, error);
	    }
	  else
	    {
	      temp->type_enum = PT_TYPE_INTEGER;
	      temp->info.value.data_value.i = n;
	      pt_value_to_db (parser, temp);
	      parser_free_tree (parser, r);
	      order->info.sort_spec.expr = temp;
	    }
	}

      if (error != NO_ERROR)
	{			/* something wrong */
	  continue;		/* go ahead */
	}

      /* set order by position num */
      order->info.sort_spec.pos_descr.pos_no = n;
      if (query->node_type != PT_SELECT)
	{
	  continue;		/* OK */
	}

      /* at here, query->node_type == PT_SELECT set order_by domain info */
      if (col->type_enum != PT_TYPE_NONE && col->type_enum != PT_TYPE_MAYBE)
	{			/* is resolved */
	  order->info.sort_spec.pos_descr.dom = pt_xasl_node_to_domain (parser, col);
	}
    }				/* for (order = order_by; ...) */

  /* now check for duplicate entries.  - If they match on ascending/descending, remove the second.  - If they do not,
   * generate an error. */
  for (order = order_by; order; order = order->next)
    {
      while ((match = pt_find_order_value_in_list (parser, order->info.sort_spec.expr, order->next)))
	{
	  if ((order->info.sort_spec.asc_or_desc != match->info.sort_spec.asc_or_desc)
	      || (pt_to_null_ordering (order) != pt_to_null_ordering (match)))
	    {
	      error = MSGCAT_SEMANTIC_SORT_DIR_CONFLICT;
	      PT_ERRORmf (parser, match, MSGCAT_SET_PARSER_SEMANTIC, error, pt_short_print (parser, match));
	      break;
	    }
	  else
	    {
	      order->next = pt_remove_from_list (parser, match, order->next);
	    }
	}
    }

  if (error != NO_ERROR)
    {				/* give up */
      return error;
    }

check_select_list:

  /* orderby_num() in select list restriction check */
  for (col = select_list; col; col = col->next)
    {
      if (PT_IS_QUERY_NODE_TYPE (col->node_type))
	{
	  /* skip orderby_num() expression in subqueries */
	  continue;
	}

      if (col->node_type == PT_EXPR && col->info.expr.op == PT_ORDERBY_NUM)
	{
	  if (!order_by && !skip_orderby_num)
	    {
	      /* the following invalid query cause error in here; SELECT orderby_num() FROM t; */
	      error = MSGCAT_SEMANTIC_SORT_SPEC_NOT_EXIST;
	      PT_ERRORmf (parser, col, MSGCAT_SET_PARSER_SEMANTIC, error, "ORDERBY_NUM()");
	      break;
	    }
	}
      else
	{
	  /* the following query cause error in here; SELECT orderby_num()+1 FROM t; SELECT orderby_num()+1, a FROM t
	   * ORDER BY 2; SELECT {orderby_num()} FROM t; SELECT {orderby_num()+1}, a FROM t ORDER BY 2; */
	  ordbynum_flag = false;
	  (void) parser_walk_leaves (parser, col, pt_check_orderbynum_pre, NULL, pt_check_orderbynum_post,
				     &ordbynum_flag);
	  if (ordbynum_flag)
	    {
	      error = MSGCAT_SEMANTIC_ORDERBYNUM_SELECT_LIST_ERR;
	      PT_ERRORm (parser, col, MSGCAT_SET_PARSER_SEMANTIC, error);
	      break;
	    }
	}
    }

  return error;
}

/*
 * pt_check_path_eq () - determine if two path expressions are the same
 *   return: 0 if two path expressions are the same, else non-zero.
 *   parser(in):
 *   p(in):
 *   q(in):
 */
int
pt_check_path_eq (PARSER_CONTEXT * parser, const PT_NODE * p, const PT_NODE * q)
{
  PT_NODE_TYPE n;

  if (p == NULL && q == NULL)
    {
      return 0;
    }

  if (p == NULL || q == NULL)
    {
      return 1;
    }

  /* check node types are same */
  if (p->node_type != q->node_type)
    {
      return 1;
    }

  n = p->node_type;
  switch (n)
    {
      /* if a name, the original and resolved fields must match */
    case PT_NAME:
      if (pt_str_compare (p->info.name.original, q->info.name.original, CASE_INSENSITIVE))
	{
	  return 1;
	}
      if (pt_str_compare (p->info.name.resolved, q->info.name.resolved, CASE_INSENSITIVE))
	{
	  return 1;
	}
      if (p->info.name.spec_id != q->info.name.spec_id)
	{
	  return 1;
	}
      break;

      /* EXPR must be X.Y.Z. */
    case PT_DOT_:
      if (pt_check_path_eq (parser, p->info.dot.arg1, q->info.dot.arg1))
	{
	  return 1;
	}

      /* A recursive call on arg2 should work, except that we have not yet recognised common sub-path expressions
       * However, it is also sufficient and true that the left path be strictly equal and arg2's names match. That even 
       * allows us to use this very function to implement recognition of common path expressions. */
      if (p->info.dot.arg2 == NULL || q->info.dot.arg2 == NULL)
	{
	  return 1;
	}

<<<<<<< HEAD
      if (p->info.dot.arg2->node_type != PT_NAME || q->info.dot.arg2->node_type != PT_NAME)
=======
      if (!(p->info.dot.arg2->node_type == PT_NAME) || !(q->info.dot.arg2->node_type == PT_NAME))
>>>>>>> c2c96fb0
	{
	  return 1;
	}

      if (pt_str_compare (p->info.dot.arg2->info.name.original, q->info.dot.arg2->info.name.original, CASE_INSENSITIVE))
	{
	  return 1;
	}

      break;

    default:
      PT_ERRORmf (parser, p, MSGCAT_SET_PARSER_SEMANTIC, MSGCAT_SEMANTIC_SORT_SPEC_NAN_PATH,
		  pt_short_print (parser, p));
      return 1;
    }

  return 0;
}

/*
 * pt_check_class_eq () - determine if two class name expressions are the same
 *   return: 0 if two class name expressions are the same, else non-zero
 *   parser(in):
 *   p(in):
 *   q(in):
 */
int
pt_check_class_eq (PARSER_CONTEXT * parser, PT_NODE * p, PT_NODE * q)
{
  PT_NODE_TYPE n;

  if (p == NULL && q == NULL)
    {
      return 0;
    }

  if (p == NULL || q == NULL)
    {
      return 1;
    }

  /* check if node types are same */
  if (p->node_type != q->node_type)
    {
      return 1;
    }

  n = p->node_type;
  switch (n)
    {
      /* if a name, the resolved (class name) fields must match */
    case PT_NAME:
      if (pt_str_compare (p->info.name.resolved, q->info.name.resolved, CASE_INSENSITIVE))
	{
	  return 1;
	}
      if (p->info.name.spec_id != q->info.name.spec_id)
	{
	  return 1;
	}
      break;

    default:
      PT_ERRORmf (parser, p, MSGCAT_SET_PARSER_SEMANTIC, MSGCAT_SEMANTIC_SORT_SPEC_NAN_PATH,
		  pt_short_print (parser, p));
      return 1;
    }

  return 0;
}

/*
 * pt_coerce_insert_values () - try to coerce the insert values to the types
 *  	                        indicated by the insert attributes
 *   return:
 *   parser(in): handle to context used to parse the insert/merge statement
 *   stmt(in): the AST form of an insert/merge statement
 */
static PT_NODE *
pt_coerce_insert_values (PARSER_CONTEXT * parser, PT_NODE * stmt)
{
  PT_NODE *v = NULL, *a = NULL, *crt_list = NULL;
  int a_cnt = 0, v_cnt = 0;
  PT_NODE *prev = NULL;
  PT_NODE_LIST_INFO *values_list = NULL;
  PT_NODE *attr_list = NULL;
  PT_NODE *value_clauses = NULL;

  /* preconditions are not met */
  if (stmt->node_type != PT_INSERT && stmt->node_type != PT_MERGE)
    {
      return NULL;
    }

#if 0				/* to disable TEXT */
  pt_resolve_insert_external (parser, ins);
#endif /* 0 */

  if (stmt->node_type == PT_INSERT)
    {
      attr_list = stmt->info.insert.attr_list;
      value_clauses = stmt->info.insert.value_clauses;
    }
  else
    {
      attr_list = stmt->info.merge.insert.attr_list;
      value_clauses = stmt->info.merge.insert.value_clauses;
    }

  a_cnt = pt_length_of_list (attr_list);

  for (crt_list = value_clauses; crt_list != NULL; crt_list = crt_list->next)
    {
      if (crt_list->info.node_list.list_type == PT_IS_DEFAULT_VALUE)
	{
	  v = NULL;
	}
      else if (crt_list->info.node_list.list_type == PT_IS_SUBQUERY)
	{
	  /* this sort of nods at union queries */
	  v = pt_get_select_list (parser, crt_list->info.node_list.list);
	  v_cnt = pt_length_of_select_list (v, EXCLUDE_HIDDEN_COLUMNS);
	  if (a_cnt != v_cnt)
	    {
	      PT_ERRORmf2 (parser, stmt, MSGCAT_SET_PARSER_SEMANTIC, MSGCAT_SEMANTIC_ATT_CNT_COL_CNT_NE, a_cnt, v_cnt);
	    }
	  else
	    {
	      continue;
	    }
	}
      else
	{
	  v = crt_list->info.node_list.list;
	  v_cnt = pt_length_of_list (v);
	  if (a_cnt != v_cnt)
	    {
	      PT_ERRORmf2 (parser, stmt, MSGCAT_SET_PARSER_SEMANTIC, MSGCAT_SEMANTIC_ATT_CNT_VAL_CNT_NE, a_cnt, v_cnt);
	    }
	}
      prev = NULL;
      for (a = attr_list; v != NULL && a != NULL; prev = v, v = v->next, a = a->next)
	{
	  /* test assignment compatibility. This sets parser->error_msgs */
	  PT_NODE *new_node;

	  new_node = pt_assignment_compatible (parser, a, v);
	  if (new_node == NULL)
	    {
	      /* this in an error and the message was set by the call to pt_assignment_compatible. Just continue */
	      continue;
	    }

	  if (new_node != v)
	    {
	      v = new_node;
	      if (prev == NULL)
		{
		  /* first node in the list */
		  crt_list->info.node_list.list = v;
		}
	      else
		{
		  /* relink list to the wrapped node */
		  prev->next = v;
		}
	    }

	  if (v->node_type == PT_HOST_VAR && v->type_enum == PT_TYPE_MAYBE && v->expected_domain == NULL
	      && (PT_IS_NUMERIC_TYPE (a->type_enum) || PT_IS_STRING_TYPE (a->type_enum)))
	    {
	      TP_DOMAIN *d;

	      d = pt_node_to_db_domain (parser, a, NULL);
	      d = tp_domain_cache (d);
	      v->expected_domain = d;
	    }
	}
    }
  return stmt;
}

/*
 * pt_check_sub_insert () - Checks if sub-inserts are semantically correct
 *
 * return	      : Unchanged node argument.
 * parser (in)	      : Parser context.
 * node (in)	      : Parse tree node.
 * void_arg (in)      : Unused argument.
 * continue_walk (in) : Continue walk.
 */
static PT_NODE *
pt_check_sub_insert (PARSER_CONTEXT * parser, PT_NODE * node, void *void_arg, int *continue_walk)
{
  PT_NODE *entity_name = NULL, *value_clauses = NULL;

  if (*continue_walk == PT_STOP_WALK)
    {
      return node;
    }

  switch (node->node_type)
    {
    case PT_INSERT:
      /* continue to checks */
      *continue_walk = PT_LIST_WALK;
      break;
    case PT_SELECT:
    case PT_INTERSECTION:
    case PT_DIFFERENCE:
    case PT_UNION:
      /* stop advancing into this node */
      *continue_walk = PT_LIST_WALK;
      return node;
    default:
      /* do nothing */
      *continue_walk = PT_CONTINUE_WALK;
      return node;
    }
  /* Check current insert node */
  value_clauses = node->info.insert.value_clauses;
  if (value_clauses->next)
    {
      /* Only one row is allowed for sub-inserts */
      er_set (ER_ERROR_SEVERITY, ARG_FILE_LINE, ER_DO_INSERT_TOO_MANY, 0);
      if (!pt_has_error (parser))
	{
	  PT_ERRORc (parser, node, db_error_string (3));
	}
      *continue_walk = PT_STOP_WALK;
      return node;
    }
  entity_name = node->info.insert.spec->info.spec.entity_name;
  if (entity_name == NULL || entity_name->info.name.db_object == NULL)
    {
      PT_INTERNAL_ERROR (parser, "Unresolved insert spec");
      *continue_walk = PT_STOP_WALK;
      return node;
    }
  if (sm_is_reuse_oid_class (entity_name->info.name.db_object))
    {
      /* Inserting Reusable OID is not allowed */
      PT_ERRORmf (parser, node, MSGCAT_SET_PARSER_SEMANTIC, MSGCAT_SEMANTIC_NON_REFERABLE_VIOLATION,
		  entity_name->info.name.original);
      *continue_walk = PT_STOP_WALK;
      return node;
    }

  /* check sub-inserts for this sub-insert */
  if (value_clauses->info.node_list.list_type != PT_IS_SUBQUERY)
    {
      (void) parser_walk_tree (parser, value_clauses, pt_check_sub_insert, NULL, NULL, NULL);
      if (pt_has_error (parser))
	{
	  *continue_walk = PT_STOP_WALK;
	}
    }
  return node;
}

/*
 * pt_count_input_markers () - If the node is a input host variable marker,
 *      compare its index+1 against *num_ptr and record the bigger of
 *      the two into *num_ptr
 *   return:
 *   parser(in):
 *   node(in): the node to check
 *   arg(in/out):
 *   continue_walk(in):
 */

PT_NODE *
pt_count_input_markers (PARSER_CONTEXT * parser, PT_NODE * node, void *arg, int *continue_walk)
{
  int *num_markers;

  num_markers = (int *) arg;

  if (pt_is_input_hostvar (node))
    {
      if (*num_markers < node->info.host_var.index + 1)
	{
	  *num_markers = node->info.host_var.index + 1;
	}
    }

  return node;
}

/*
 * pt_count_output_markers () - If the node is a output host variable marker,
 *      compare its index+1 against *num_ptr and record the bigger of
 *      the two into *num_ptr
 *   return:
 *   parser(in):
 *   node(in): the node to check
 *   arg(in/out):
 *   continue_walk(in):
 */
PT_NODE *
pt_count_output_markers (PARSER_CONTEXT * parser, PT_NODE * node, void *arg, int *continue_walk)
{
  int *num_markers;

  num_markers = (int *) arg;

  if (pt_is_output_hostvar (node))
    {
      if (*num_markers < node->info.host_var.index + 1)
	{
	  *num_markers = node->info.host_var.index + 1;
	}
    }

  return node;
}

/*
 * pt_has_using_index_clause () -
 *   return:
 *   parser(in):
 *   node(in):
 *   arg(in):
 *   continue_walk(in):
 */
PT_NODE *
pt_has_using_index_clause (PARSER_CONTEXT * parser, PT_NODE * node, void *arg, int *continue_walk)
{
  bool *found = (bool *) arg;
  PT_NODE *ui_node;

  switch (node->node_type)
    {
    case PT_DELETE:
      ui_node = node->info.delete_.using_index;
      break;

    case PT_UPDATE:
      ui_node = node->info.update.using_index;
      break;

    case PT_SELECT:
      ui_node = node->info.query.q.select.using_index;
      break;

    default:
      ui_node = NULL;
      break;
    }

  if (ui_node)
    {
      *found = true;
      *continue_walk = PT_STOP_WALK;
    }

  return node;
}

/*
 * pt_validate_query_spec () - check if a query_spec is compatible with a
 * 			       given {vclass} object
 *   return: an error code if checking found an error, NO_ERROR otherwise
 *   parser(in): handle to context used to parse the query_specs
 *   s(in): a query_spec in parse_tree form
 *   c(in): a vclass object
 */

int
pt_validate_query_spec (PARSER_CONTEXT * parser, PT_NODE * s, DB_OBJECT * c)
{
  PT_NODE *attrs = NULL;
  int error_code = NO_ERROR;

  assert (parser != NULL && s != NULL && c != NULL);

  /* a syntax error for query_spec */
  if (pt_has_error (parser))
    {
      pt_report_to_ersys (parser, PT_SYNTAX);
      error_code = er_errid ();
      goto error_exit;
    }

  if (db_is_vclass (c) <= 0)
    {
      error_code = ER_OBJ_INVALID_ARGUMENTS;
      er_set (ER_ERROR_SEVERITY, ARG_FILE_LINE, error_code, 0);
      goto error_exit;
    }

  s = parser_walk_tree (parser, s, pt_set_is_view_spec, NULL, NULL, NULL);
  assert (s != NULL);

  attrs = pt_get_attributes (parser, c);

  /* apply semantic checks to query_spec */
  s = pt_check_vclass_query_spec (parser, s, attrs, db_get_class_name (c), true);
  if (pt_has_error (parser))
    {
      pt_report_to_ersys (parser, PT_SEMANTIC);
      error_code = er_errid ();
      goto error_exit;
    }
  if (s == NULL)
    {
      error_code = ER_GENERIC_ERROR;
      er_set (ER_ERROR_SEVERITY, ARG_FILE_LINE, error_code, 0);
      goto error_exit;
    }

  s = pt_type_cast_vclass_query_spec (parser, s, attrs);
  if (pt_has_error (parser))
    {
      pt_report_to_ersys (parser, PT_SEMANTIC);
      error_code = er_errid ();
      goto error_exit;
    }
  if (s == NULL)
    {
      error_code = ER_GENERIC_ERROR;
      er_set (ER_ERROR_SEVERITY, ARG_FILE_LINE, error_code, 0);
      goto error_exit;
    }

  return error_code;

error_exit:
  return error_code;
}


/*
 * pt_check_xaction_list () - Checks to see if there is more than one
 *      isolation level clause or more than one timeout value clause
 *   return:
 *   parser(in):
 *   node(in): the node to check
 */

static void
pt_check_xaction_list (PARSER_CONTEXT * parser, PT_NODE * node)
{
  int num_iso_nodes = 0;
  int num_time_nodes = 0;

  (void) parser_walk_tree (parser, node, pt_count_iso_nodes, &num_iso_nodes, NULL, NULL);

  (void) parser_walk_tree (parser, node, pt_count_time_nodes, &num_time_nodes, NULL, NULL);

  if (num_iso_nodes > 1)
    {
      PT_ERRORm (parser, node, MSGCAT_SET_PARSER_SEMANTIC, MSGCAT_SEMANTIC_GT_1_ISOLATION_LVL);
    }

  if (num_time_nodes > 1)
    {
      PT_ERRORm (parser, node, MSGCAT_SET_PARSER_SEMANTIC, MSGCAT_SEMANTIC_GT_1_TIMEOUT_CLAUSES);
    }
}

/*
 * pt_count_iso_nodes () - returns node unchanged, count by reference
 *   return:
 *   parser(in):
 *   node(in): the node to check
 *   arg(in/out): count of isolation level nodes
 *   continue_walk(in):
 */

static PT_NODE *
pt_count_iso_nodes (PARSER_CONTEXT * parser, PT_NODE * node, void *arg, int *continue_walk)
{
  int *cnt = (int *) arg;

  if (node->node_type == PT_ISOLATION_LVL)
    {
      (*cnt)++;
    }

  return node;
}

/*
 * pt_count_time_nodes () - returns node timeouted, count by reference
 *   return:
 *   parser(in):
 *   node(in): the node to check
 *   arg(in/out): count of timeout nodes
 *   continue_walk(in):
 */
static PT_NODE *
pt_count_time_nodes (PARSER_CONTEXT * parser, PT_NODE * node, void *arg, int *continue_walk)
{
  int *cnt = (int *) arg;

  if (node->node_type == PT_TIMEOUT)
    {
      (*cnt)++;
    }

  return node;
}

/*
 * pt_check_isolation_lvl () - checks isolation level node
 *   return:
 *   parser(in):
 *   node(in/out): the node to check
 *   arg(in):
 *   continue_walk(in):
 *
 * Note :
 * checks
 * 1) if isolation levels for schema & instances are compatible.
 * 2) if isolation number entered, check to see if it is valid.
 */

static PT_NODE *
pt_check_isolation_lvl (PARSER_CONTEXT * parser, PT_NODE * node, void *arg, int *continue_walk)
{
  DB_TRAN_ISOLATION cur_lvl;
  int dummy;

  if (node->node_type == PT_ISOLATION_LVL)
    {
      if (node->info.isolation_lvl.level != NULL)
	{
	  /* assume correct type, value checking will be done at run-time */
	  return node;
	}

      /* check to make sure an isolation level has been given */
      if ((node->info.isolation_lvl.schema == PT_NO_ISOLATION_LEVEL)
	  && (node->info.isolation_lvl.instances == PT_NO_ISOLATION_LEVEL)
	  && (node->info.isolation_lvl.async_ws == false))
	{
	  PT_ERRORm (parser, node, MSGCAT_SET_PARSER_SEMANTIC, MSGCAT_SEMANTIC_NO_ISOLATION_LVL_MSG);
	}

      /* get the current isolation level in case user is defaulting either the schema or the instances level. */
      (void) db_get_tran_settings (&dummy, &cur_lvl);

      if (node->info.isolation_lvl.schema == PT_NO_ISOLATION_LEVEL)
	{
	  switch (cur_lvl)
	    {
	    case TRAN_UNKNOWN_ISOLATION:
	      /* in this case, the user is specifying only the instance level when there was not a previous isolation
	       * level set.  Default the schema isolation level to the instance isolation level. */
	      node->info.isolation_lvl.schema = node->info.isolation_lvl.instances;
	      break;

	    case TRAN_READ_COMMITTED:
	    case TRAN_REPEATABLE_READ:
	      node->info.isolation_lvl.schema = PT_REPEATABLE_READ;
	      break;

	    case TRAN_SERIALIZABLE:
	      node->info.isolation_lvl.schema = PT_SERIALIZABLE;
	      break;
	    }
	}

      if (node->info.isolation_lvl.instances == PT_NO_ISOLATION_LEVEL)
	{
	  switch (cur_lvl)
	    {
	    case TRAN_UNKNOWN_ISOLATION:
	      /* in this case, the user is specifying only the schema level when there was not a previous isolation
	       * level set.  Default the instances isolation level to the schema isolation level. */
	      node->info.isolation_lvl.instances = node->info.isolation_lvl.schema;
	      break;

	    case TRAN_READ_COMMITTED:
	      node->info.isolation_lvl.instances = PT_READ_COMMITTED;
	      break;

	    case TRAN_REPEATABLE_READ:
	      node->info.isolation_lvl.instances = PT_REPEATABLE_READ;
	      break;

	    case TRAN_SERIALIZABLE:
	      node->info.isolation_lvl.instances = PT_SERIALIZABLE;
	      break;
	    }
	}

      /* coercing/correcting of incompatible level happens in do_set_xaction() */
    }

  return node;
}

#if defined (ENABLE_UNUSED_FUNCTION)
/*
 * pt_find_attr_def () - Finds the PT_NODE in attr_def_list with the same
 *  			 original_name as the given name
 *   return:  db_user instance if user exists, NULL otherwise.
 *   attr_def_list(in): the list of attr_def's in a CREATE_ENTITY node
 *   name(in): a PT_NAME node
 */

PT_NODE *
pt_find_attr_def (const PT_NODE * attr_def_list, const PT_NODE * name)
{
  PT_NODE *p;

  for (p = (PT_NODE *) attr_def_list; p; p = p->next)
    {
      if (intl_identifier_casecmp (p->info.attr_def.attr_name->info.name.original, name->info.name.original) == 0)
	{
	  break;
	}
    }

  return p;
}

/*
 * pt_find_cnstr_def () - Finds the PT_NODE in cnstr_def_list with the same
 *                        original_name as the given name
 *   return:  attribute instance iff attribute exists, NULL otherwise.
 *   cnstr_def_list(in): the list of constraint elements
 *   name(in): a PT_NAME node
 */
PT_NODE *
pt_find_cnstr_def (const PT_NODE * cnstr_def_list, const PT_NODE * name)
{
  PT_NODE *p;

  for (p = (PT_NODE *) cnstr_def_list; p; p = p->next)
    {
      if (intl_identifier_casecmp (p->info.name.original, name->info.name.original) == 0)
	{
	  break;
	}
    }

  return p;
}
#endif

/*
 * pt_check_constraint () - Checks the given constraint appears to be valid
 *   return:  the constraint node
 *   parser(in): the current parser context
 *   create(in): a CREATE_ENTITY node
 *   constraint(in): a CONSTRAINT node, assumed to have come from the
 *                   constraint_list of "create"
 *
 * Note :
 *    Right now single-column UNIQUE and NOT NULL constraints are the only
 *    ones that are understood.  All others are ignored (with a warning).
 *    Unfortunately, this can't do the whole job because at this point we know
 *    nothing about inherited attributes, etc.  For example, someone could be
 *    trying to add a UNIQUE constraint to an inherited attribute, but we won't
 *    be able to handle it because we'll be unable to resolve the name.  Under
 *    the current architecture the template stuff will need to be extended to
 *    understand constraints.
 */

static PT_NODE *
pt_check_constraint (PARSER_CONTEXT * parser, const PT_NODE * create, const PT_NODE * constraint)
{
  switch (constraint->info.constraint.type)
    {
    case PT_CONSTRAIN_UNKNOWN:
      goto warning;

    case PT_CONSTRAIN_NULL:
    case PT_CONSTRAIN_NOT_NULL:
    case PT_CONSTRAIN_UNIQUE:
      break;

    case PT_CONSTRAIN_PRIMARY_KEY:
    case PT_CONSTRAIN_FOREIGN_KEY:
    case PT_CONSTRAIN_CHECK:
      if (create->info.create_entity.entity_type != PT_CLASS)
	{
	  goto error;
	}
      else
	{
	  goto warning;
	}
    }

  return (PT_NODE *) constraint;

warning:
  PT_WARNINGmf (parser, constraint, MSGCAT_SET_PARSER_SEMANTIC, MSGCAT_SEMANTIC_UNIMPLEMENTED_CONSTRAINT,
		parser_print_tree (parser, constraint));
  return (PT_NODE *) constraint;

error:
  PT_ERRORm (parser, constraint, MSGCAT_SET_PARSER_SEMANTIC, MSGCAT_SEMANTIC_WANT_NO_CONSTRAINTS);
  return NULL;
}

/*
 * pt_check_constraints () - Checks all of the constraints given in
 *                           this CREATE_ENTITY node
 *   return:  the CREATE_ENTITY node
 *   parser(in): the current parser context
 *   create(in): a CREATE_ENTITY node
 */
static PT_NODE *
pt_check_constraints (PARSER_CONTEXT * parser, const PT_NODE * create)
{
  PT_NODE *constraint;

  for (constraint = create->info.create_entity.constraint_list; constraint; constraint = constraint->next)
    {
      (void) pt_check_constraint (parser, create, constraint);
    }

  return (PT_NODE *) create;
}

/*
 * pt_find_class_of_index () - Find the name of the class that has a given
 *                             index (specified by its name and type)
 *   return: a PT_NAME node with the class name or NULL on error
 *   parser(in):
 *   index_name(in):
 *   index_type(in):
 *
 * Note:
 *   Only constraint types that satisfy the DB_IS_CONSTRAINT_INDEX_FAMILY
 *   condition will be searched for.
 */
PT_NODE *
pt_find_class_of_index (PARSER_CONTEXT * parser, const char *const index_name, const DB_CONSTRAINT_TYPE index_type)
{
  PT_NODE *node = NULL;
  DB_OBJECT *const class_ = db_find_class_of_index (index_name, index_type);

  if (class_ == NULL)
    {
      return NULL;
    }
  node = pt_name (parser, db_get_class_name (class_));
  if (node == NULL)
    {
      PT_INTERNAL_ERROR (parser, "allocate new node");
      return NULL;
    }
  return node;
}

/*
 * pt_check_defaultf () - Checks to see if default function is well-formed
 *   return: none
 *   parser(in):
 *   node(in): the node to check
 */
static int
pt_check_defaultf (PARSER_CONTEXT * parser, PT_NODE * node)
{
  PT_NODE *arg;

  assert (node != NULL && node->node_type == PT_EXPR && node->info.expr.op == PT_DEFAULTF);
  if (node == NULL || node->node_type != PT_EXPR || node->info.expr.op != PT_DEFAULTF)
    {
      PT_INTERNAL_ERROR (parser, "bad node type");
      return ER_FAILED;
    }

  arg = node->info.expr.arg1;

  /* OIDs don't have default value */
  if (arg == NULL || arg->node_type != PT_NAME || arg->info.name.meta_class == PT_OID_ATTR
      || !PT_NAME_INFO_IS_FLAGED (arg, PT_NAME_REAL_TABLE))
    {
      PT_ERRORm (parser, node, MSGCAT_SET_PARSER_SEMANTIC, MSGCAT_SEMANTIC_DEFAULT_JUST_COLUMN_NAME);
      return ER_FAILED;
    }

  /* Argument of DEFAULT function should be given. So, PT_NAME_INFO_FILL_DEFAULT bit might be always set when
   * expression node was created. The following assertion and defensive code will be used to handle unexpected
   * situation. */
  assert (PT_NAME_INFO_IS_FLAGED (arg, PT_NAME_INFO_FILL_DEFAULT) && arg->info.name.default_value != NULL);
  if (!PT_NAME_INFO_IS_FLAGED (arg, PT_NAME_INFO_FILL_DEFAULT) || arg->info.name.default_value == NULL)
    {
      PT_INTERNAL_ERROR (parser, "bad DEFAULTF node");
      return ER_FAILED;
    }

  /* In case of no default value defined on an attribute: DEFAULT function returns NULL when the attribute given as
   * argument has UNIQUE or no constraint, but it returns a semantic error for PRIMARY KEY or NOT NULL constraint. This 
   * function does not return a semantic error for attributes with auto_increment because, regardless of the default
   * value, NULL will not be inserted there. */
  if (arg->info.name.resolved && arg->info.name.original)
    {
      DB_ATTRIBUTE *db_att = NULL;
      db_att = db_get_attribute_by_name (arg->info.name.resolved, arg->info.name.original);

      if (db_att && !db_attribute_is_auto_increment (db_att))
	{
	  if ((db_attribute_is_primary_key (db_att) || db_attribute_is_non_null (db_att))
	      && arg->info.name.default_value->node_type == PT_VALUE
	      && DB_IS_NULL (&(arg->info.name.default_value->info.value.db_value)))
	    {
	      er_set (ER_ERROR_SEVERITY, ARG_FILE_LINE, ER_OBJ_ATTRIBUTE_CANT_BE_NULL, 1, arg->info.name.original);
	      PT_ERRORc (parser, arg, er_msg ());
	      return ER_FAILED;
	    }
	}
    }
  return NO_ERROR;
}


/*
 * pt_check_auto_increment_table_option () - Checks that the AUTO_INCREMENT
 *	  table option has a non-ambiguous field to apply to and that
 *	  the respective field does not have an explicit auto_increment start
 *	  value.
 *
 *   NOTE:  the function also modifies the parse tree by rewriting the
 *	    table option as an AUTO_INCREMENT constraint for the respective field.
 *
 *   return: error code
 *   parser(in): the current parser context
 *   create(in): a CREATE_ENTITY node
 */
static int
pt_check_auto_increment_table_option (PARSER_CONTEXT * parser, PT_NODE * create)
{
  int i = 0;
  PT_NODE *attr = NULL;
  PT_NODE *auto_inc_attr = NULL;
  PT_NODE *start_val = NULL;
  PT_NODE *increment_val = NULL;
  PT_NODE *tbl_opt = NULL;
  PT_NODE *prev_tbl_opt = NULL;

  /* do we have EXACTLY ONE auto_increment node in our attr list? */
  for (attr = create->info.create_entity.attr_def_list; attr != NULL; attr = attr->next)
    {
      if (attr->info.attr_def.auto_increment != NULL)
	{
	  if (auto_inc_attr != NULL)
	    {
	      /* we already found an auto increment attr! */
	      PT_ERRORm (parser, create, MSGCAT_SET_ERROR, -(ER_AUTO_INCREMENT_SINGLE_COL_AMBIGUITY));
	      return ER_FAILED;
	    }
	  auto_inc_attr = attr;
	}
    }

  if (auto_inc_attr == NULL)
    {
      PT_ERRORm (parser, create, MSGCAT_SET_ERROR, -(ER_AUTO_INCREMENT_SINGLE_COL_AMBIGUITY));
      return ER_FAILED;
    }

  /* here we have exactly ONE attribute with auto_increment */

  if (auto_inc_attr->info.attr_def.auto_increment->info.auto_increment.start_val != NULL)
    {
      /* does it already have a start value? this is not good */
      PT_ERRORm (parser, create, MSGCAT_SET_ERROR, -(ER_AUTO_INCREMENT_SINGLE_COL_AMBIGUITY));
      return ER_FAILED;
    }

  /* alter the tree */

  /* locate the tbl opt, save its numeric value and destroy it */

  prev_tbl_opt = NULL;
  tbl_opt = create->info.create_entity.table_option_list;
  while (tbl_opt != NULL)
    {
      if (tbl_opt->info.table_option.option == PT_TABLE_OPTION_AUTO_INCREMENT)
	{
	  start_val = parser_copy_tree (parser, tbl_opt->info.table_option.val);
	  if (prev_tbl_opt != NULL)
	    {
	      prev_tbl_opt->next = tbl_opt->next;
	    }
	  else
	    {
	      create->info.create_entity.table_option_list = tbl_opt->next;
	    }

	  tbl_opt->next = NULL;
	  parser_free_tree (parser, tbl_opt);
	  break;

	}

      prev_tbl_opt = tbl_opt;
      tbl_opt = tbl_opt->next;
    }

  /* add the two nodes to the attribute definition */
  increment_val = pt_make_integer_value (parser, 1);

  if (start_val == NULL || increment_val == NULL)
    {
      PT_INTERNAL_ERROR (parser, "allocate new node");
      return NO_ERROR;
    }

  auto_inc_attr->info.attr_def.auto_increment->info.auto_increment.start_val = start_val;
  auto_inc_attr->info.attr_def.auto_increment->info.auto_increment.increment_val = increment_val;

  return NO_ERROR;
}

/*
 * pt_check_group_concat_order_by () - checks an ORDER_BY clause of a
 *			      GROUP_CONCAT aggregate function;
 *			      if the expression or identifier from
 *			      ORDER BY clause matches an argument of function,
 *			      the ORDER BY item is converted into associated
 *			      number.
 *   return:
 *   parser(in):
 *   query(in): query node has ORDER BY
 *
 *
 *  Note :
 *
 * Only one order by item is supported :
 *    - if it is an INTEGER, make sure it does not exceed the number of items
 *	in the argument list.
 *    - if it is a path expression, match it with an argument in the
 *	function's argument list and replace the node with a PT_VALUE
 *	with corresponding number.
 *    - if it doesn't match, an error is issued.
 */
static int
pt_check_group_concat_order_by (PARSER_CONTEXT * parser, PT_NODE * func)
{
  PT_NODE *arg_list = NULL;
  PT_NODE *order_by = NULL;
  PT_NODE *arg = NULL;
  PT_NODE *temp, *order;
  int n, i, arg_list_len;
  int error = NO_ERROR;
  PT_NODE *group_concat_sep_node_save = NULL;

  assert (func->info.function.function_type == PT_GROUP_CONCAT);

  /* get ORDER BY clause */
  order_by = func->info.function.order_by;
  if (order_by == NULL)
    {
      goto error_exit;
    }

  arg_list = func->info.function.arg_list;
  if (arg_list == NULL)
    {
      PT_ERRORmf (parser, func, MSGCAT_SET_PARSER_SEMANTIC, MSGCAT_SEMANTIC_INVALID_INTERNAL_FUNCTION, "GROUP_CONCAT");
      goto error_exit;
    }

  /* remove separator from list of arguments */
  group_concat_sep_node_save = func->info.function.arg_list->next;
  func->info.function.arg_list->next = NULL;

  /* save original length of select_list */
  arg_list_len = pt_length_of_list (arg_list);
  for (order = order_by; order != NULL; order = order->next)
    {
      /* get the EXPR */
      PT_NODE *r = order->info.sort_spec.expr;
      if (r == NULL)
	{			/* impossible case */
	  continue;
	}

      if (PT_IS_LOB_TYPE (r->type_enum))
	{
	  PT_ERRORmf (parser, r, MSGCAT_SET_PARSER_SEMANTIC, MSGCAT_SEMANTIC_NO_ORDERBY_ALLOWED,
		      pt_short_print (parser, r));
	  goto error_exit;
	}

      /* if a good integer, done */
      if (r->node_type == PT_VALUE)
	{
	  if (r->type_enum == PT_TYPE_INTEGER)
	    {
	      n = r->info.value.data_value.i;
	      /* check size of the integer */
	      if (n > arg_list_len || n < 1)
		{
		  error = MSGCAT_SEMANTIC_SORT_SPEC_RANGE_ERR;
		  PT_ERRORmf (parser, r, MSGCAT_SET_PARSER_SEMANTIC, error, n);
		  /* go ahead */
		}
	      else
		{
		  /* goto associated argument: */
		  for (arg = arg_list, i = 1; i < n; i++)
		    {
		      arg = arg->next;
		    }
		}
	    }
	  else
	    {
	      error = MSGCAT_SEMANTIC_SORT_SPEC_WANT_NUM;
	      PT_ERRORm (parser, r, MSGCAT_SET_PARSER_SEMANTIC, error);
	      /* go ahead */
	    }
	}
      else
	{
	  char *r_str = NULL;
	  /* not an integer value. Try to match with something in the select list. */

	  n = 1;		/* a counter for position in select_list */
	  if (r->node_type != PT_NAME && r->node_type != PT_DOT_)
	    {
	      r_str = parser_print_tree (parser, r);
	    }

	  for (arg = arg_list; arg != NULL; arg = arg->next)
	    {
	      /* if match, break; */
	      if (r->node_type == arg->node_type)
		{
		  if (r->node_type == PT_NAME || r->node_type == PT_DOT_)
		    {
		      if (pt_check_path_eq (parser, r, arg) == 0)
			{
			  break;	/* match */
			}
		    }
		  else
		    {
		      if (pt_str_compare (r_str, parser_print_tree (parser, arg), CASE_INSENSITIVE) == 0)
			{
			  break;	/* match */
			}
		    }
		}
	      n++;
	    }

	  /* if end of list -> error : currently aggregate functions don't support other order by expression than
	   * arguments */
	  if (arg == NULL)
	    {
	      error = MSGCAT_SEMANTIC_GROUP_CONCAT_ORDERBY_SAME_EXPR;
	      PT_ERRORm (parser, r, MSGCAT_SET_PARSER_SEMANTIC, error);
	      /* go ahead */
	    }
	  else
	    {
	      /* we got a match=n, Create a value node and replace expr with it */
	      temp = parser_new_node (parser, PT_VALUE);
	      if (temp == NULL)
		{
		  error = MSGCAT_SEMANTIC_OUT_OF_MEMORY;
		  PT_ERRORm (parser, r, MSGCAT_SET_PARSER_SEMANTIC, error);
		}
	      else
		{
		  temp->type_enum = PT_TYPE_INTEGER;
		  temp->info.value.data_value.i = n;
		  pt_value_to_db (parser, temp);
		  parser_free_tree (parser, r);
		  order->info.sort_spec.expr = temp;
		}
	    }
	}

      if (error != NO_ERROR)
	{			/* something wrong, exit */
	  goto error_exit;
	}

      /* at this point <n> contains the sorting position : either specified in statement or computed, and <arg> is the
       * corresponding function argument */
      assert (arg != NULL);
      assert (n > 0 && n <= arg_list_len);

      /* set order by position num */
      order->info.sort_spec.pos_descr.pos_no = n;

      /* set order_by domain info */
      if (arg->type_enum != PT_TYPE_NONE && arg->type_enum != PT_TYPE_MAYBE)
	{			/* is resolved */
	  order->info.sort_spec.pos_descr.dom = pt_xasl_node_to_domain (parser, arg);
	}
    }

  assert (func->info.function.order_by->next == NULL);

error_exit:
  if (group_concat_sep_node_save != NULL)
    {
      func->info.function.arg_list->next = group_concat_sep_node_save;
    }

  return error;
}

/*
 * pt_check_cume_dist_percent_rank_order_by () - checks an ORDER_BY clause of a
 *			      CUME_DIST aggregate function;
 *			      if the expression or identifier from
 *			      ORDER BY clause matches an argument of function,
 *			      the ORDER BY item is converted into associated
 *			      number.
 *   return: NO_ERROR or error_code
 *   parser(in):
 *   func(in): 
 *
 *
 *  Note :
 *    We need to check arguments and order by, 
 *    because the arguments must be constant expression and
 *    match the ORDER BY clause by position.
 */

static int
pt_check_cume_dist_percent_rank_order_by (PARSER_CONTEXT * parser, PT_NODE * func)
{
  PT_NODE *arg_list = NULL;
  PT_NODE *order_by = NULL;
  PT_NODE *arg = NULL;
  PT_NODE *order = NULL;
  PT_NODE *order_expr = NULL;
  DB_OBJECT *obj = NULL;
  DB_ATTRIBUTE *att = NULL;
  TP_DOMAIN *dom = NULL;
  DB_VALUE *value = NULL;
  int i, arg_list_len, order_by_list_len;
  int error = NO_ERROR;
  const char *func_name;

  /* get function name for ERROR message */
  if (func->info.function.function_type == PT_CUME_DIST)
    {
      func_name = "CUME_DIST";
    }
  else if (func->info.function.function_type == PT_PERCENT_RANK)
    {
      func_name = "PERCENT_RANK";
    }
  else
    {
      assert (false);
      return ER_FAILED;
    }

  /* first check if the arguments are constant */
  arg_list = func->info.function.arg_list;
  order_by = func->info.function.order_by;

  /* for analytic function */
  if (func->info.function.analytic.is_analytic)
    {
      if (arg_list != NULL || order_by != NULL)
	{
	  error = ER_FAILED;
	  PT_ERRORmf (parser, func, MSGCAT_SET_PARSER_SEMANTIC, MSGCAT_SEMANTIC_INVALID_INTERNAL_FUNCTION, func_name);
	}
      goto error_exit;
    }

  /* aggregate function */
  if (arg_list == NULL || order_by == NULL)
    {
      error = ER_FAILED;
      PT_ERRORmf (parser, func, MSGCAT_SET_PARSER_SEMANTIC, MSGCAT_SEMANTIC_INVALID_INTERNAL_FUNCTION, func_name);
      goto error_exit;
    }

  /* save original length of select_list */
  arg_list_len = pt_length_of_list (arg_list);
  order_by_list_len = pt_length_of_list (order_by);
  if (arg_list_len != order_by_list_len)
    {
      PT_ERRORmf (parser, func, MSGCAT_SET_PARSER_SEMANTIC, MSGCAT_SEMANTIC_UNMACHTED_ARG_ORDER, func_name);
      goto error_exit;
    }

  arg = arg_list;
  order = order_by;
  for (i = 0; i < arg_list_len; i++)
    {
      /* check argument type: arguments must be constant */
      if (!pt_is_const_expr_node (arg))
	{
	  PT_ERRORmf (parser, func, MSGCAT_SET_PARSER_SEMANTIC, MSGCAT_SEMANTIC_INVALID_CONSTANT_PARAMETER, func_name);
	  goto error_exit;
	}

      /* check order by */
      order_expr = order->info.sort_spec.expr;
      if (order->node_type != PT_SORT_SPEC || (order_expr->node_type != PT_NAME && order_expr->node_type != PT_VALUE)
	  || PT_IS_LOB_TYPE (order_expr->type_enum))
	{
	  PT_ERRORmf (parser, func, MSGCAT_SET_PARSER_SEMANTIC, MSGCAT_SEMANTIC_INVALID_FUNCTION_ORDERBY, func_name);
	  goto error_exit;
	}

      if (order_expr->node_type == PT_NAME)
	{
	  /* check if the arg matches order by clause by position */
	  dom = NULL;
	  obj = db_find_class (order_expr->info.name.resolved);
	  if (obj != NULL)
	    {
	      att = db_get_attribute (obj, order_expr->info.name.original);
	      if (att != NULL)
		{
		  dom = att->domain;
		}
	    }

	  /* Note: it is possible that class is not found. i.e. 'select PERCENT_RANK(null,3) within group (order by
	   * score,score1) from (select NULL score,'00001' score1 from db_root) S;' We just let it go if an attribute
	   * could not be found. */

	  /* for common values */
	  if (arg->node_type == PT_VALUE && dom != NULL)
	    {
	      value = &arg->info.value.db_value;
	      error = db_value_coerce (value, value, dom);
	      if (error != NO_ERROR)
		{
		  PT_ERRORmf2 (parser, func, MSGCAT_SET_PARSER_SEMANTIC, MSGCAT_SEMANTIC_CANT_COERCE_TO,
			       pt_short_print (parser, arg), pt_show_type_enum (order_expr->type_enum));
		  goto error_exit;
		}
	    }
	}

      /* to next */
      order->info.sort_spec.pos_descr.pos_no = i + 1;
      arg = arg->next;
      order = order->next;
    }

error_exit:

  return error;
}


/*
 * pt_has_parameters () - check if a statement uses session variables
 * return	: true if the statement uses session variables
 * parser (in)	: parser context
 * stmt (in)	: statement
 */
static bool
pt_has_parameters (PARSER_CONTEXT * parser, PT_NODE * stmt)
{
  bool has_paramenters = false;

  parser_walk_tree (parser, stmt, pt_is_parameter_node, &has_paramenters, NULL, NULL);

  return has_paramenters;
}

/*
 * pt_is_parameter_node () - check if a node is a session variable
 * return : node
 * parser (in) : parser context
 * node (in)   : node
 * arg (in)    :
 * continue_walk (in) :
 */
static PT_NODE *
pt_is_parameter_node (PARSER_CONTEXT * parser, PT_NODE * node, void *arg, int *continue_walk)
{
  bool *is_parameter = (bool *) arg;
  *continue_walk = PT_CONTINUE_WALK;

  if (*is_parameter)
    {
      /* stop checking, there already is a parameter in the statement */
      return node;
    }

  if (node->node_type == PT_EXPR)
    {
      if (node->info.expr.op == PT_EVALUATE_VARIABLE || node->info.expr.op == PT_DEFINE_VARIABLE)
	{
	  *is_parameter = true;
	  *continue_walk = PT_STOP_WALK;
	}
    }

  return node;
}

/*
 * pt_resolve_sort_spec_expr - resolves a sort spec expression
 *  returns: parser node or NULL on error
 *  sort_spec(in): PT_SORT_SPEC node whose expression must be resolved
 *  select_list(in): statement's select list for PT_VALUE lookup
 */
static PT_NODE *
pt_resolve_sort_spec_expr (PARSER_CONTEXT * parser, PT_NODE * sort_spec, PT_NODE * select_list)
{
  PT_NODE *expr, *resolved;

  if (parser == NULL || sort_spec == NULL)
    {
      /* nothing to do */
      return NULL;
    }

  if (sort_spec->node_type != PT_SORT_SPEC)
    {
      PT_INTERNAL_ERROR (parser, "expecting a sort spec");
      return NULL;
    }

  expr = sort_spec->info.sort_spec.expr;
  if (expr == NULL)
    {
      PT_INTERNAL_ERROR (parser, "null sort expression");
      return NULL;
    }

  if (expr->node_type == PT_EXPR && expr->info.expr.op == PT_UNARY_MINUS)
    {
      PT_ERRORm (parser, sort_spec, MSGCAT_SET_PARSER_SEMANTIC, MSGCAT_SEMANTIC_SORT_SPEC_WANT_NUM);
      return NULL;
    }
  else if (expr->node_type != PT_VALUE)
    {
      return expr;
    }

  /* we have a PT_VALUE sort expression; look it up in select list */
  if (expr->type_enum == PT_TYPE_INTEGER)
    {
      int index = expr->info.value.data_value.i;
      resolved = pt_get_node_from_list (select_list, index - 1);

      if (resolved != NULL)
	{
	  return resolved;
	}
      else
	{
	  PT_ERRORmf (parser, sort_spec, MSGCAT_SET_PARSER_SEMANTIC, MSGCAT_SEMANTIC_SORT_SPEC_RANGE_ERR, index);
	  return NULL;
	}
    }
  else
    {
      PT_ERRORm (parser, sort_spec, MSGCAT_SET_PARSER_SEMANTIC, MSGCAT_SEMANTIC_SORT_SPEC_WANT_NUM);
      return NULL;
    }
}

/*
 * pt_compare_sort_spec_expr - compare two sort expressions
 *  returns: true if expressions are the same, false otherwise
 *  expr1(in): first expression
 *  expr2(in): second expression
 */
static bool
pt_compare_sort_spec_expr (PARSER_CONTEXT * parser, PT_NODE * expr1, PT_NODE * expr2)
{
  if (parser == NULL || expr1 == NULL || expr2 == NULL)
    {
      return false;
    }

  if ((expr1->node_type == PT_NAME || expr1->node_type == PT_DOT_)
      && (expr2->node_type == PT_NAME || expr2->node_type == PT_DOT_))
    {
      /* we have comparable names */
      if (pt_check_path_eq (parser, expr1, expr2) == 0)
	{
	  /* name match */
	  return true;
	}
    }
  else
    {
      /* brute method, compare printed trees */
      char *str_expr = parser_print_tree (parser, expr1);
      char *str_spec_expr = parser_print_tree (parser, expr2);

      if (pt_str_compare (str_expr, str_spec_expr, CASE_INSENSITIVE) == 0)
	{
	  /* match */
	  return true;
	}
    }

  /* no match */
  return false;
}

/*
 * pt_find_matching_sort_spec - find a matching sort spec in a spec list
 *  return: match or NULL
 *  parser(in): parser context
 *  spec(in): sort spec to look for
 *  spec_list(in): sort spec list to look into
 *  select_list(in): statement's select list, for PT_VALUE lookup
 */
static PT_NODE *
pt_find_matching_sort_spec (PARSER_CONTEXT * parser, PT_NODE * spec, PT_NODE * spec_list, PT_NODE * select_list)
{
  PT_NODE *spec_expr, *expr;

  if (parser == NULL || spec == NULL || spec_list == NULL)
    {
      /* nothing to do here */
      return NULL;
    }

  /* fetch sort expression */
  spec_expr = pt_resolve_sort_spec_expr (parser, spec, select_list);
  if (spec_expr == NULL)
    {
      return NULL;
    }

  /* iterate list and check for match */
  while (spec_list)
    {
      /* fetch sort expression */
      expr = pt_resolve_sort_spec_expr (parser, spec_list, select_list);
      if (expr == NULL)
	{
	  return NULL;
	}

      /* compare */
      if (pt_compare_sort_spec_expr (parser, expr, spec_expr))
	{
	  /* found match */
	  return spec_list;
	}

      /* advance */
      spec_list = spec_list->next;
    }

  /* nothing was found */
  return NULL;
}

/*
 * pt_remove_unusable_sort_specs () - remove unusable sort specs
 *   return: new list, after filtering sort specs
 *   parser(in): parser context
 *   list(in): spec list
 * Note:
 *  This call remove useless sort specs like NULL and constant expressions
 *  (e.g.: order by null, order by 1 + 5, etc)
 */
static PT_NODE *
pt_remove_unusable_sort_specs (PARSER_CONTEXT * parser, PT_NODE * list)
{
  PT_NODE *item, *expr, *save_next;

  /* check nulls */
  if (parser == NULL)
    {
      assert (false);
      return NULL;
    }

  if (list == NULL)
    {
      return NULL;
    }

  /* remove nulls */
  item = list;
  list = NULL;
  while (item)
    {
      /* unlink */
      save_next = item->next;
      item->next = NULL;

      if (item->node_type != PT_SORT_SPEC || item->info.sort_spec.expr == NULL)
	{
	  assert (false);
	  PT_INTERNAL_ERROR (parser, "invalid sort spec");
	}

      expr = item->info.sort_spec.expr;
      if (expr->node_type == PT_VALUE && expr->type_enum == PT_TYPE_NULL)
	{
	  /* NULL spec, get rid of it */
	  parser_free_tree (parser, item);
	}
      else if (expr->node_type == PT_EXPR && pt_is_const_expr_node (expr))
	{
	  /* order by constant which is not place holder, get rid of it */
	  parser_free_tree (parser, item);
	}
      else
	{
	  /* normal spec, keep it */
	  list = parser_append_node (item, list);
	}

      /* continue */
      item = save_next;
    }

  /* list contains only normal specs */
  return list;
}

/*
 * pt_check_analytic_function () -
 *   return:
 *   parser(in):
 *   func(in): Function node
 *   arg(in): SELECT node
 *   continue_walk(in):
 *
 */
static PT_NODE *
pt_check_analytic_function (PARSER_CONTEXT * parser, PT_NODE * func, void *arg, int *continue_walk)
{
  PT_NODE *arg_list, *partition_by, *order_by, *select_list;
  PT_NODE *order, *query;
  PT_NODE *link = NULL, *order_list = NULL, *match = NULL;
  PT_NODE *new_order = NULL;

  if (func->node_type != PT_FUNCTION || !func->info.function.analytic.is_analytic)
    {
      return func;
    }

  query = (PT_NODE *) arg;
  if (query->node_type != PT_SELECT)
    {
      PT_ERRORmf (parser, func, MSGCAT_SET_PARSER_SEMANTIC, MSGCAT_SEMANTIC_NOT_ALLOWED_HERE,
		  pt_short_print (parser, func));
      return func;
    }

  arg_list = func->info.function.arg_list;
  if (arg_list == NULL && func->info.function.function_type != PT_COUNT_STAR
      && func->info.function.function_type != PT_ROW_NUMBER && func->info.function.function_type != PT_RANK
      && func->info.function.function_type != PT_DENSE_RANK && func->info.function.function_type != PT_CUME_DIST
      && func->info.function.function_type != PT_PERCENT_RANK)
    {
      PT_ERRORmf (parser, func, MSGCAT_SET_PARSER_SEMANTIC, MSGCAT_SEMANTIC_FUNCTION_NO_ARGS,
		  pt_short_print (parser, func));
      return func;
    }

  /* median doesn't support over(order by ...) */
  if (func->info.function.function_type == PT_MEDIAN)
    {
      if (func->info.function.analytic.order_by != NULL)
	{
	  PT_ERRORm (parser, func, MSGCAT_SET_PARSER_SEMANTIC, MSGCAT_SEMANTIC_MEDIAN_FUNC_NOT_ALLOW_ORDER_BY);
	  return func;
	}
      else if (!PT_IS_CONST (arg_list))
	{
	  /* only sort data when arg is not constant */
	  new_order = parser_new_node (parser, PT_SORT_SPEC);
	  if (new_order == NULL)
	    {
	      PT_ERRORm (parser, func, MSGCAT_SET_PARSER_SEMANTIC, MSGCAT_SEMANTIC_OUT_OF_MEMORY);
	      return func;
	    }

	  new_order->info.sort_spec.asc_or_desc = PT_ASC;
	  new_order->info.sort_spec.nulls_first_or_last = PT_NULLS_DEFAULT;
	  new_order->info.sort_spec.expr = parser_copy_tree (parser, arg_list);
	  if (new_order->info.sort_spec.expr == NULL)
	    {
	      PT_ERRORm (parser, func, MSGCAT_SET_PARSER_SEMANTIC, MSGCAT_SEMANTIC_OUT_OF_MEMORY);
	      return func;
	    }

	  func->info.function.analytic.order_by = new_order;
	}
    }

  /* remove NULL specs */
  func->info.function.analytic.partition_by =
    pt_remove_unusable_sort_specs (parser, func->info.function.analytic.partition_by);
  func->info.function.analytic.order_by = pt_remove_unusable_sort_specs (parser, func->info.function.analytic.order_by);

  partition_by = func->info.function.analytic.partition_by;
  order_by = func->info.function.analytic.order_by;
  select_list = query->info.query.q.select.list;

  /* order_by sort direction has priority over partition_by direction */
  if (order_by != NULL && partition_by != NULL)
    {
      PT_NODE *part, *match;

      /* iterate partition_by nodes */
      for (part = partition_by; part; part = part->next)
	{
	  /* find matching sort spec in order_by list and copy direction */
	  match = pt_find_matching_sort_spec (parser, part, order_by, select_list);

	  if (match != NULL)
	    {
	      part->info.sort_spec.asc_or_desc = match->info.sort_spec.asc_or_desc;
	      part->info.sort_spec.nulls_first_or_last = match->info.sort_spec.nulls_first_or_last;
	    }
	}
    }

  /* link partition and order lists together */
  for (link = partition_by; link && link->next; link = link->next)
    {
      ;
    }
  if (link)
    {
      order_list = partition_by;
      link->next = order_by;
    }
  else
    {
      order_list = order_by;
    }

  /* check for nested analytic functions */
  if (pt_has_analytic (parser, order_list))
    {
      PT_ERRORm (parser, func, MSGCAT_SET_PARSER_SEMANTIC, MSGCAT_SEMANTIC_NESTED_ANALYTIC_FUNCTIONS);
      goto error_exit;
    }

  /* replace names/exprs with positions in select list where possible; this also re-processes PT_VALUE sort expressions 
   * so we can identify and reduce cases like: SELECT a, b, a, AVG(b) OVER (PARTITION BY A ORDER BY 1 asc, 3 asc) */
  for (order = order_list; order; order = order->next)
    {
      PT_NODE *expr, *col, *temp;
      int index;

      /* resolve sort spec */
      expr = pt_resolve_sort_spec_expr (parser, order, select_list);
      if (expr == NULL)
	{
	  goto error_exit;
	}

      /* try to match with something in the select list */
      for (col = select_list, index = 1; col; col = col->next, index++)
	{
	  if (col->is_hidden_column)
	    {
	      /* skip hidden columns; they might disappear later on */
	      continue;
	    }

	  if (pt_compare_sort_spec_expr (parser, expr, col))
	    {
	      /* found a match in select list */
	      break;
	    }
	}

      /* if we have a match in the select list, we can replace it on the spot; otherwise, wait for XASL generation */
      if (col != NULL)
	{
	  PT_NODE *save_next = col->next;

	  col->next = NULL;
	  if (pt_has_analytic (parser, col))
	    {
	      col->next = save_next;

	      /* sort expression contains analytic function */
	      PT_ERRORm (parser, func, MSGCAT_SET_PARSER_SEMANTIC, MSGCAT_SEMANTIC_NESTED_ANALYTIC_FUNCTIONS);
	      goto error_exit;
	    }
	  else
	    {
	      col->next = save_next;
	    }

	  /* create a value node and replace expr with it */
	  temp = parser_new_node (parser, PT_VALUE);
	  if (temp == NULL)
	    {
	      PT_ERRORm (parser, expr, MSGCAT_SET_PARSER_SEMANTIC, MSGCAT_SEMANTIC_OUT_OF_MEMORY);
	      goto error_exit;
	    }
	  else
	    {
	      temp->type_enum = PT_TYPE_INTEGER;
	      temp->info.value.data_value.i = index;
	      (void) pt_value_to_db (parser, temp);
	      parser_free_tree (parser, order->info.sort_spec.expr);
	      order->info.sort_spec.expr = temp;
	    }

	  /* set position descriptor and resolve domain */
	  order->info.sort_spec.pos_descr.pos_no = index;
	  if (col->type_enum != PT_TYPE_NONE && col->type_enum != PT_TYPE_MAYBE)
	    {			/* is resolved */
	      order->info.sort_spec.pos_descr.dom = pt_xasl_node_to_domain (parser, col);
	    }
	}
    }

  /* check for duplicate entries */
  for (order = order_list; order; order = order->next)
    {
      PT_NODE *temp;

      while ((match = pt_find_matching_sort_spec (parser, order, order->next, select_list)))
	{
	  if ((order->info.sort_spec.asc_or_desc != match->info.sort_spec.asc_or_desc)
	      || (pt_to_null_ordering (order) != pt_to_null_ordering (match)))
	    {
	      PT_ERRORmf (parser, match, MSGCAT_SET_PARSER_SEMANTIC, MSGCAT_SEMANTIC_SORT_DIR_CONFLICT,
			  pt_short_print (parser, match));
	      goto error_exit;
	    }
	  else
	    {
	      /* check if we are going to remove the link */
	      if (link && match == link)
		{
		  temp = order_list;
		  while (temp->next != match)
		    {
		      temp = temp->next;
		    }
		  link = temp;
		}

	      /* check if we are going to remove the first ORDER BY node */
	      if (link && match == link->next)
		{
		  /* func may be printed again by pt_find_matching_sort_spec, make sure we don't reference garbage in
		   * order_by */
		  func->info.function.analytic.order_by = match->next;
		}

	      /* remove match */
	      order->next = pt_remove_from_list (parser, match, order->next);
	    }
	}
    }

error_exit:
  /* un-link partition and order lists */
  if (link)
    {
      func->info.function.analytic.order_by = link->next;
      link->next = NULL;
    }

  return func;
}

/* pt_check_function_index_expr () - check if there is at most one expression
 *				     in the index definition and , if one
 *				     expression does exist, it is checked to
 *				     see if it meets the constraints of being
 *				     part of an index
 * return :
 * parser(in) : parser context
 * node (in) : node - PT_CREATE_INDEX
 */
static void
pt_check_function_index_expr (PARSER_CONTEXT * parser, PT_NODE * node)
{
  PT_NODE *col, *rem = NULL;
  int fnc_cnt = 0;
  int i = 0;

  for (col = node->info.index.column_names, i = 0; col != NULL; col = col->next, i++)
    {
      if (col->info.sort_spec.expr->node_type != PT_NAME)
	{
	  if (pt_is_function_index_expr (parser, col->info.sort_spec.expr, true))
	    {
	      (void) parser_walk_tree (parser, col->info.sort_spec.expr, pt_check_function_index_expr_pre, NULL, NULL,
				       NULL);
	      if (pt_has_error (parser))
		{
		  /* Stop. */
		  return;
		}
	      node->info.index.function_expr = parser_copy_tree (parser, col);
	      node->info.index.func_pos = i;
	      rem = col;
	    }
	  else
	    {
	      return;
	    }
	  fnc_cnt++;
	}
    }
  if (fnc_cnt > 1)
    {
      PT_ERRORm (parser, node, MSGCAT_SET_PARSER_SEMANTIC, MSGCAT_SEMANTIC_INVALID_FUNCTION_INDEX);
    }
  else if (fnc_cnt > 0 && rem)
    {
      PT_NODE *list, *arg, *n;
      node->info.index.column_names = pt_remove_from_list (parser, rem, node->info.index.column_names);
      list = pt_expr_to_sort_spec (parser, node->info.index.function_expr->info.sort_spec.expr);

      for (arg = list; arg != NULL; arg = arg->next)
	{
	  for (n = node->info.index.column_names; n != NULL; n = n->next)
	    {
	      if (!pt_str_compare (arg->info.sort_spec.expr->info.name.original,
				   n->info.sort_spec.expr->info.name.original, CASE_INSENSITIVE))
		{
		  break;
		}
	    }
	  if (n == NULL)
	    {
	      PT_NODE *new_node = parser_copy_tree (parser, arg);
	      new_node->next = NULL;
	      node->info.index.column_names = parser_append_node (new_node, node->info.index.column_names);
	      node->info.index.func_no_args++;
	    }
	}
    }
}

/*
 * pt_check_function_index_expr_pre () - Helper function to check function
 *					 index semantic correctness.
 *
 * return		  : Current node.
 * parser (in)		  : Parser context.
 * node (in)		  : Current node.
 * arg (in/out)		  : Not used.
 * continue_walk (in/out) : Walker argument to know when to stop advancing.
 */
static PT_NODE *
pt_check_function_index_expr_pre (PARSER_CONTEXT * parser, PT_NODE * node, void *arg, int *continue_walk)
{
  assert (continue_walk != NULL);

  if (*continue_walk == PT_STOP_WALK || node == NULL)
    {
      return node;
    }
  if (node->node_type == PT_NAME && PT_IS_LTZ_TYPE (node->type_enum))
    {
      PT_ERRORm (parser, node, MSGCAT_SET_PARSER_SEMANTIC, MSGCAT_SEMANTIC_NO_LTZ_IN_FUNCTION_FILTER_INDEX);
      *continue_walk = PT_STOP_WALK;
    }
  return node;
}

/*
 * pt_check_filter_index_expr () - verify if an expression tree is allowed
 *				   to be used in the filter expression of an
 *				   index
 * return : true if expression tree is valid, false otherwise
 * parser (in)	: parser context
 * atts (in): an attribute definition list
 * node (in) : root node of expression tree
 * db_obj (in) : class mop
 */
static void
pt_check_filter_index_expr (PARSER_CONTEXT * parser, PT_NODE * atts, PT_NODE * node, MOP db_obj)
{
  PT_FILTER_INDEX_INFO info;
  int atts_count = 0, i = 0;

  if (node == NULL)
    {
      /* null node; nothing to check */
      return;
    }

  info.atts = atts;
  while (atts)
    {
      atts_count++;
      atts = atts->next;
    }

  info.atts_count = atts_count;
  info.is_null_atts = (bool *) malloc (atts_count * sizeof (bool));
  if (info.is_null_atts == NULL)
    {
      PT_ERRORm (parser, node, MSGCAT_SET_PARSER_SEMANTIC, MSGCAT_SEMANTIC_OUT_OF_MEMORY);
      return;
    }
  for (i = 0; i < atts_count; i++)
    {
      info.is_null_atts[i] = false;
    }
  info.is_valid_expr = true;
  info.is_constant_expression = true;
  info.has_keys_in_expression = false;
  info.depth = 0;
  info.has_not = false;

  (void) parser_walk_tree (parser, node, pt_check_filter_index_expr_pre, &info, pt_check_filter_index_expr_post, &info);

  /* at least one key must be contained in filter expression (without IS_NULL operator, or variations like "not a is
   * not null") or at least one key must be not null constrained */
  if (info.is_valid_expr == true && info.is_constant_expression == false && info.has_keys_in_expression == false)
    {
      PT_NODE *attr = NULL, *p_nam = NULL;
      SM_CLASS *smclass = NULL;
      SM_ATTRIBUTE *smatt = NULL;
      int i;
      bool has_not_null_constraint;

      /* search for null constraints */
      i = 0;
      has_not_null_constraint = false;
      for (attr = info.atts; attr != NULL && has_not_null_constraint == false; attr = attr->next, i++)
	{
	  if (attr->node_type == PT_SORT_SPEC)
	    {
	      p_nam = attr->info.sort_spec.expr;
	    }
	  else if (attr->node_type == PT_ATTR_DEF)
	    {
	      p_nam = attr->info.attr_def.attr_name;
	    }

	  if (p_nam == NULL || p_nam->node_type != PT_NAME)
	    {
	      continue;		/* give up */
	    }

	  if (smclass == NULL)
	    {
	      assert (db_obj != NULL);
	      if (au_fetch_class (db_obj, &smclass, AU_FETCH_READ, AU_SELECT) != NO_ERROR)
		{
		  info.is_valid_expr = false;
		  break;
		}
	    }

	  for (smatt = smclass->attributes; smatt != NULL; smatt = (SM_ATTRIBUTE *) smatt->header.next)
	    {
	      if (SM_COMPARE_NAMES (smatt->header.name, p_nam->info.name.original) == 0)
		{
		  if (db_attribute_is_non_null (smatt))
		    {
		      has_not_null_constraint = true;
		    }
		  break;
		}
	    }
	}

      if (has_not_null_constraint == false)
	{
	  info.is_valid_expr = false;
	}
    }
  if (info.is_valid_expr == false)
    {
      PT_ERRORmf (parser, node, MSGCAT_SET_PARSER_SEMANTIC, MSGCAT_SEMANTIC_INVALID_FILTER_INDEX,
		  pt_short_print (parser, node));
    }

  if (info.is_null_atts)
    {
      free_and_init (info.is_null_atts);
    }
}

/*
 * pt_check_filter_index_expr_post ()
 *
 * return : current node
 * parser (in)	: parser context
 * node (in)	: node
 * arg (in/out)	: (is_valid_expr, expression depth)
 * continue_walk (in) : continue walk
 */
static PT_NODE *
pt_check_filter_index_expr_post (PARSER_CONTEXT * parser, PT_NODE * node, void *arg, int *continue_walk)
{
  PT_FILTER_INDEX_INFO *info = (PT_FILTER_INDEX_INFO *) arg;
  assert (info != NULL);

  switch (node->node_type)
    {
    case PT_EXPR:
      info->depth--;
      switch (node->info.expr.op)
	{
	case PT_NOT:
	  info->has_not = !(info->has_not);
	  break;

	default:
	  break;
	}
      break;

    case PT_FUNCTION:
      info->depth--;
      break;

    default:
      break;
    }

  return node;
}

/*
 * pt_check_filter_index_expr () - verify if a node is allowed to be used
 *				   in the filter expression of an index
 * return : current node
 * parser (in)	: parser context
 * node (in)	: node
 * arg (in/out)	: PT_FILTER_INDEX_INFO *
 * continue_walk (in) : continue walk
 */
static PT_NODE *
pt_check_filter_index_expr_pre (PARSER_CONTEXT * parser, PT_NODE * node, void *arg, int *continue_walk)
{
  bool *is_valid = (bool *) arg;
  PT_FILTER_INDEX_INFO *info = (PT_FILTER_INDEX_INFO *) arg;
  assert (info != NULL);

  if (node == NULL || info->is_valid_expr == false)
    {
      return node;
    }
  *continue_walk = PT_CONTINUE_WALK;

  switch (node->node_type)
    {
    case PT_EXPR:
      info->depth++;
      /* only allow expressions that have a deterministic result */
      switch (node->info.expr.op)
	{
	case PT_AND:
	case PT_BETWEEN:
	case PT_NOT_BETWEEN:
	case PT_LIKE:
	case PT_NOT_LIKE:
	case PT_IS_IN:
	case PT_IS_NOT_IN:
	case PT_IS:
	case PT_IS_NOT:
	case PT_EQ_SOME:
	case PT_NE_SOME:
	case PT_GE_SOME:
	case PT_GT_SOME:
	case PT_LT_SOME:
	case PT_LE_SOME:
	case PT_EQ_ALL:
	case PT_NE_ALL:
	case PT_GE_ALL:
	case PT_GT_ALL:
	case PT_LT_ALL:
	case PT_LE_ALL:
	case PT_EQ:
	case PT_NE:
	case PT_GE:
	case PT_GT:
	case PT_LT:
	case PT_LE:
	case PT_NULLSAFE_EQ:
	case PT_PLUS:
	case PT_MINUS:
	case PT_TIMES:
	case PT_DIVIDE:
	case PT_UNARY_MINUS:
	case PT_BIT_NOT:
	case PT_BIT_XOR:
	case PT_BIT_AND:
	case PT_BIT_OR:
	case PT_BIT_COUNT:
	case PT_BITSHIFT_LEFT:
	case PT_BITSHIFT_RIGHT:
	case PT_DIV:
	case PT_MOD:
	case PT_XOR:
	case PT_BETWEEN_AND:
	case PT_BETWEEN_GE_LE:
	case PT_BETWEEN_GE_LT:
	case PT_BETWEEN_GT_LE:
	case PT_BETWEEN_GT_LT:
	case PT_BETWEEN_EQ_NA:
	case PT_BETWEEN_INF_LE:
	case PT_BETWEEN_INF_LT:
	case PT_BETWEEN_GE_INF:
	case PT_BETWEEN_GT_INF:
	case PT_RANGE:
	case PT_MODULUS:
	case PT_POSITION:
	case PT_SUBSTRING:
	case PT_OCTET_LENGTH:
	case PT_BIT_LENGTH:
	case PT_SUBSTRING_INDEX:
	case PT_SPACE:
	case PT_CHAR_LENGTH:
	case PT_LOWER:
	case PT_UPPER:
	case PT_TRIM:
	case PT_LTRIM:
	case PT_RTRIM:
	case PT_LPAD:
	case PT_RPAD:
	case PT_REPLACE:
	case PT_TRANSLATE:
	case PT_REPEAT:
	case PT_ADD_MONTHS:
	case PT_LAST_DAY:
	case PT_MONTHS_BETWEEN:
	case PT_TO_CHAR:
	case PT_TO_DATE:
	case PT_TO_NUMBER:
	case PT_TO_TIME:
	case PT_TO_TIMESTAMP:
	case PT_TO_DATETIME:
	case PT_EXTRACT:
	case PT_LIKE_ESCAPE:
	case PT_CAST:
	case PT_FLOOR:
	case PT_CEIL:
	case PT_SIGN:
	case PT_POWER:
	case PT_ROUND:
	case PT_ABS:
	case PT_TRUNC:
	case PT_CHR:
	case PT_INSTR:
	case PT_LEAST:
	case PT_GREATEST:
	case PT_STRCAT:
	case PT_DECODE:
	case PT_LOG:
	case PT_EXP:
	case PT_SQRT:
	case PT_CONCAT:
	case PT_CONCAT_WS:
	case PT_FIELD:
	case PT_LEFT:
	case PT_RIGHT:
	case PT_LOCATE:
	case PT_MID:
	case PT_STRCMP:
	case PT_REVERSE:
	case PT_ACOS:
	case PT_ASIN:
	case PT_ATAN:
	case PT_ATAN2:
	case PT_COS:
	case PT_SIN:
	case PT_COT:
	case PT_TAN:
	case PT_DEGREES:
	case PT_RADIANS:
	case PT_PI:
	case PT_FORMAT:
	case PT_LN:
	case PT_LOG2:
	case PT_LOG10:
	case PT_TIME_FORMAT:
	case PT_TIMESTAMP:
	case PT_FROM_UNIXTIME:
	case PT_ADDDATE:
	case PT_DATE_ADD:
	case PT_SUBDATE:
	case PT_DATE_SUB:
	case PT_DATE_FORMAT:
	case PT_DATEF:
	case PT_TIMEF:
	case PT_YEARF:
	case PT_MONTHF:
	case PT_DAYF:
	case PT_HOURF:
	case PT_MINUTEF:
	case PT_SECONDF:
	case PT_DAYOFMONTH:
	case PT_WEEKDAY:
	case PT_DAYOFWEEK:
	case PT_DAYOFYEAR:
	case PT_QUARTERF:
	case PT_TODAYS:
	case PT_FROMDAYS:
	case PT_TIMETOSEC:
	case PT_SECTOTIME:
	case PT_MAKEDATE:
	case PT_MAKETIME:
	case PT_WEEKF:
	case PT_USER:
	case PT_DATEDIFF:
	case PT_TIMEDIFF:
	case PT_STR_TO_DATE:
	case PT_DEFAULTF:
	case PT_LIKE_LOWER_BOUND:
	case PT_LIKE_UPPER_BOUND:
	case PT_BLOB_LENGTH:
	case PT_BLOB_TO_BIT:
	case PT_CLOB_LENGTH:
	case PT_CLOB_TO_CHAR:
	case PT_RLIKE:
	case PT_RLIKE_BINARY:
	case PT_NOT_RLIKE:
	case PT_NOT_RLIKE_BINARY:
	case PT_HEX:
	case PT_ADDTIME:
	case PT_ASCII:
	case PT_CONV:
	case PT_BIN:
	case PT_FINDINSET:
	case PT_INET_ATON:
	case PT_INET_NTOA:
	case PT_TZ_OFFSET:
	case PT_NEW_TIME:
	case PT_FROM_TZ:
	case PT_TO_DATETIME_TZ:
	case PT_TO_TIMESTAMP_TZ:
	case PT_TO_TIME_TZ:
	case PT_CONV_TZ:
	  /* valid expression, nothing to do */
	  break;
	case PT_NOT:
	  info->has_not = !(info->has_not);
	  break;
	case PT_IS_NULL:
	case PT_IS_NOT_NULL:
	  {
	    PT_NODE *attr = NULL, *p_nam = NULL;
	    PT_NODE *arg1 = NULL;
	    int i = 0, j = 0;

	    if (node->info.expr.op == PT_IS_NULL)
	      {
		if (info->has_not == true)
		  {
		    /* not expression is null case */
		    break;
		  }
	      }
	    else if (info->has_not == false)
	      {
		/* expression is not null case */
		break;
	      }

	    arg1 = node->info.expr.arg1;
	    if (arg1 == NULL || info->atts == NULL)
	      {
		break;
	      }

	    if (arg1->node_type != PT_NAME)
	      {
		/* do not allow expression is null do not allow not expression is not null */
		info->is_valid_expr = false;

		break;
	      }

	    /* arg1 is PT_NAME node */
	    if (arg1->info.name.original == NULL)
	      {
		break;
	      }

	    i = 0;
	    for (attr = info->atts; attr != NULL; attr = attr->next, i++)
	      {
		if (attr->node_type == PT_SORT_SPEC)
		  {
		    p_nam = attr->info.sort_spec.expr;
		  }
		else if (attr->node_type == PT_ATTR_DEF)
		  {
		    p_nam = attr->info.attr_def.attr_name;
		  }

		if (p_nam == NULL || p_nam->node_type != PT_NAME)
		  {
		    continue;	/* give up */
		  }

		if (!pt_str_compare (p_nam->info.name.original, arg1->info.name.original, CASE_INSENSITIVE))
		  {
		    info->is_null_atts[i] = true;
		    for (j = 0; j < info->atts_count; j++)
		      {
			if (info->is_null_atts[j] == false)
			  {
			    break;
			  }
		      }
		    if (j == info->atts_count)
		      {
			info->is_valid_expr = false;
		      }

		    break;
		  }
	      }
	  }
	  break;

	default:
	  PT_ERRORmf (parser, node, MSGCAT_SET_PARSER_SEMANTIC,
		      MSGCAT_SEMANTIC_FUNCTION_CANNOT_BE_USED_FOR_FILTER_INDEX, pt_show_binopcode (node->info.expr.op));
	  info->is_valid_expr = false;
	  break;
	}
      break;

    case PT_FUNCTION:
      info->depth++;
      /* do not allow aggregates and analytic functions */
      switch (node->info.function.function_type)
	{
	case F_SET:
	case F_MULTISET:
	case F_SEQUENCE:
	  /* the functions above are used in the argument IN (values list) expression */
	case F_ELT:
	case F_INSERT_SUBSTRING:
	  /* valid expression, nothing to do */
	  break;
	default:
	  PT_ERRORmf (parser, node, MSGCAT_SET_PARSER_SEMANTIC,
		      MSGCAT_SEMANTIC_FUNCTION_CANNOT_BE_USED_FOR_FILTER_INDEX,
		      pt_show_function (node->info.function.function_type));
	  info->is_valid_expr = false;
	  break;
	}
      break;

    case PT_NAME:
      /* only allow attribute names */
      info->is_constant_expression = false;
      if (node->info.name.meta_class != PT_META_ATTR && node->info.name.meta_class != PT_NORMAL)
	{
	  /* valid expression, nothing to do */
	  info->is_valid_expr = false;
	}
      else if (PT_IS_LTZ_TYPE (node->type_enum))
	{
	  PT_ERRORm (parser, node, MSGCAT_SET_PARSER_SEMANTIC, MSGCAT_SEMANTIC_NO_LTZ_IN_FUNCTION_FILTER_INDEX);
	  info->is_valid_expr = false;
	}
      else if (info->has_keys_in_expression == false)
	{
	  PT_NODE *attr = NULL, *p_nam = NULL;
	  int i;
	  i = 0;
	  for (attr = info->atts; attr != NULL; attr = attr->next, i++)
	    {
	      if (attr->node_type == PT_SORT_SPEC)
		{
		  p_nam = attr->info.sort_spec.expr;
		}
	      else if (attr->node_type == PT_ATTR_DEF)
		{
		  p_nam = attr->info.attr_def.attr_name;
		}

	      if (p_nam == NULL || p_nam->node_type != PT_NAME)
		{
		  continue;	/* give up */
		}

	      if ((pt_str_compare (p_nam->info.name.original, node->info.name.original, CASE_INSENSITIVE) == 0)
		  && (info->is_null_atts[i] == 0))
		{
		  info->has_keys_in_expression = true;
		  break;
		}
	    }
	}
      break;

    case PT_VALUE:
      if (info->depth == 0)
	{
	  if (node->info.value.db_value_is_initialized && DB_VALUE_TYPE (&node->info.value.db_value) == DB_TYPE_INTEGER)
	    {
	      if (DB_GET_INT (&node->info.value.db_value) == 0)
		{
		  info->is_valid_expr = false;
		}
	    }
	}
      break;
    case PT_DATA_TYPE:
      /* valid expression, nothing to do */
      break;

    default:
      info->is_valid_expr = false;
      break;
    }

  if (info->is_valid_expr == false)
    {
      *continue_walk = PT_STOP_WALK;
    }

  return node;
}

/*
 * pt_get_assignments () - get assignment list for INSERT/UPDATE/MERGE
 *			   statements
 * return   : assignment list or NULL
 * node (in): statement node
 */
static PT_NODE *
pt_get_assignments (PT_NODE * node)
{
  if (node == NULL)
    {
      return NULL;
    }

  switch (node->node_type)
    {
    case PT_UPDATE:
      return node->info.update.assignment;
    case PT_MERGE:
      return node->info.merge.update.assignment;
    case PT_INSERT:
      return node->info.insert.odku_assignments;
    default:
      return NULL;
    }
}

/*
 * pt_check_odku_assignments () - check ON DUPLICATE KEY assignments of an
 *				  INSERT statement
 * return : node
 * parser (in) : parser context
 * insert (in) : insert statement
 *
 * Note: this function performs the following validations:
 *    - there are no double assignments
 *    - assignments are only performed to columns belonging to the insert spec
 *    - only instance attributes are updated
 */
PT_NODE *
pt_check_odku_assignments (PARSER_CONTEXT * parser, PT_NODE * insert)
{
  PT_NODE *assignment, *spec, *lhs;
  if (insert == NULL || insert->node_type != PT_INSERT)
    {
      return insert;
    }

  if (insert->info.insert.odku_assignments == NULL)
    {
      return insert;
    }

  pt_no_double_updates (parser, insert);
  if (pt_has_error (parser))
    {
      return NULL;
    }
  pt_check_assignments (parser, insert);
  if (pt_has_error (parser))
    {
      return NULL;
    }

  spec = insert->info.insert.spec;
  for (assignment = insert->info.insert.odku_assignments; assignment != NULL; assignment = assignment->next)
    {
      if (assignment->node_type != PT_EXPR || assignment->info.expr.op != PT_ASSIGN)
	{
	  assert (false);
	  PT_INTERNAL_ERROR (parser, "semantic");
	  return NULL;
	}
      lhs = assignment->info.expr.arg1;
      if (lhs == NULL || lhs->node_type != PT_NAME)
	{
	  assert (false);
	  PT_INTERNAL_ERROR (parser, "semantic");
	  return NULL;
	}
      if (lhs->info.name.spec_id != spec->info.spec.id)
	{
	  PT_ERRORm (parser, lhs, MSGCAT_SET_PARSER_SEMANTIC, MSGCAT_SEMANTIC_ILLEGAL_LHS);
	  return NULL;
	}
    }
  return insert;
}

/*
 * pt_check_vacuum () - Check VACUUM statement.
 *
 * return      : Void.
 * parser (in) : Parser context.
 * node (in)   : VACUUM parse tree node.
 */
static void
pt_check_vacuum (PARSER_CONTEXT * parser, PT_NODE * node)
{
  PT_FLAT_SPEC_INFO info;

  assert (parser != NULL);
  if (!PT_IS_VACUUM_NODE (node))
    {
      /* Not the scope of this function */
      return;
    }

  info.spec_parent = NULL;
  info.for_update = false;
  /* Replace each Entity Spec with an Equivalent flat list */
  parser_walk_tree (parser, node, pt_flat_spec_pre, &info, pt_continue_walk, NULL);
}

/*
 * pt_get_select_list_coll_compat () - scans a UNION parse tree and retains
 *				       for each column with collation the node
 *				       (and its compatibility info) having the
 *				       least (collation) coercible level
 *
 *   return:  compatibility status
 *   parser(in): the parser context
 *   query(in): query node
 *   cinfo(in/out): compatibility info array structure
 *   num_cinfo(in): number of elements in cinfo
 */
static PT_UNION_COMPATIBLE
pt_get_select_list_coll_compat (PARSER_CONTEXT * parser, PT_NODE * query, SEMAN_COMPATIBLE_INFO * cinfo, int num_cinfo)
{
  PT_NODE *attrs, *att;
  int i;
  PT_UNION_COMPATIBLE status = PT_UNION_COMP, status2;

  assert (query != NULL);

  switch (query->node_type)
    {
    case PT_SELECT:

      attrs = pt_get_select_list (parser, query);

      for (att = attrs, i = 0; i < num_cinfo && att != NULL; ++i, att = att->next)
	{
	  SEMAN_COMPATIBLE_INFO cinfo_att;

	  if (!PT_HAS_COLLATION (att->type_enum))
	    {
	      continue;
	    }

	  pt_get_compatible_info_from_node (att, &cinfo_att);

	  if (cinfo[i].type_enum == PT_TYPE_NONE)
	    {
	      /* first query, init this column */
	      memcpy (&(cinfo[i]), &cinfo_att, sizeof (cinfo_att));
	    }
	  else if (cinfo_att.coll_infer.coerc_level < cinfo[i].coll_infer.coerc_level)
	    {
	      assert (PT_HAS_COLLATION (cinfo[i].type_enum));

	      memcpy (&(cinfo[i].coll_infer), &(cinfo_att.coll_infer), sizeof (cinfo_att.coll_infer));
	      cinfo[i].ref_att = att;
	      status = PT_UNION_INCOMP;
	    }
	  else if (cinfo_att.coll_infer.coll_id != cinfo[i].coll_infer.coll_id)
	    {
	      status = PT_UNION_INCOMP;
	    }
	}
      break;
    case PT_UNION:
    case PT_INTERSECTION:
    case PT_DIFFERENCE:
      status = pt_get_select_list_coll_compat (parser, query->info.query.q.union_.arg1, cinfo, num_cinfo);

      if (status != PT_UNION_COMP && status != PT_UNION_INCOMP)
	{
	  break;
	}

      status2 = pt_get_select_list_coll_compat (parser, query->info.query.q.union_.arg2, cinfo, num_cinfo);
      if (status2 != PT_UNION_COMP)
	{
	  status = status2;
	}
      break;
    default:
      break;
    }

  return status;
}

/*
 * pt_apply_union_select_list_collation () - scans a UNION parse tree and
 *		sets for each node with collation the collation corresponding
 *		of the column in 'cinfo' array
 *				       
 *   return:  union compatibility status
 *   parser(in): the parser context
 *   query(in): query node
 *   cinfo(in): compatibility info array structure
 *   num_cinfo(in): number of elements in cinfo
 */
static PT_UNION_COMPATIBLE
pt_apply_union_select_list_collation (PARSER_CONTEXT * parser, PT_NODE * query, SEMAN_COMPATIBLE_INFO * cinfo,
				      int num_cinfo)
{
  PT_NODE *attrs, *att, *prev_att, *next_att, *new_att;
  int i;
  PT_UNION_COMPATIBLE status = PT_UNION_COMP, status2;

  assert (query != NULL);

  switch (query->node_type)
    {
    case PT_SELECT:

      attrs = pt_get_select_list (parser, query);

      prev_att = NULL;
      next_att = NULL;

      for (att = attrs, i = 0; i < num_cinfo && att != NULL; ++i, prev_att = att, att = next_att)
	{
	  SEMAN_COMPATIBLE_INFO cinfo_att;

	  next_att = att->next;

	  if (!PT_HAS_COLLATION (att->type_enum))
	    {
	      continue;
	    }

	  assert (PT_HAS_COLLATION (cinfo[i].type_enum));

	  pt_get_compatible_info_from_node (att, &cinfo_att);

	  if (cinfo_att.coll_infer.coll_id != cinfo[i].coll_infer.coll_id)
	    {
	      bool new_cast_added = false;

	      if (pt_common_collation (&cinfo_att.coll_infer, &(cinfo[i].coll_infer), NULL, 2, false,
				       &cinfo_att.coll_infer.coll_id, &cinfo_att.coll_infer.codeset) != 0)
		{
		  PT_ERRORmf2 (parser, att, MSGCAT_SET_PARSER_SEMANTIC, MSGCAT_SEMANTIC_UNION_INCOMPATIBLE,
			       pt_short_print (parser, att), pt_short_print (parser, cinfo[i].ref_att));
		  return PT_UNION_INCOMP_CANNOT_FIX;
		}

	      new_att = pt_make_cast_with_compatible_info (parser, att, next_att, &cinfo_att, &new_cast_added);
	      if (new_att == NULL)
		{
		  PT_ERRORmf2 (parser, att, MSGCAT_SET_PARSER_SEMANTIC, MSGCAT_SEMANTIC_UNION_INCOMPATIBLE,
			       pt_short_print (parser, att), pt_short_print (parser, cinfo[i].ref_att));
		  return PT_UNION_INCOMP_CANNOT_FIX;
		}

	      att = new_att;

	      if (new_cast_added)
		{
		  if (prev_att == NULL)
		    {
		      query->info.query.q.select.list = att;
		      query->type_enum = att->type_enum;
		      if (query->data_type)
			{
			  parser_free_tree (parser, query->data_type);
			}

		      query->data_type = parser_copy_tree_list (parser, att->data_type);
		    }
		  else
		    {
		      prev_att->next = att;
		    }
		}

	      status = PT_UNION_INCOMP;
	    }
	}
      break;
    case PT_UNION:
    case PT_INTERSECTION:
    case PT_DIFFERENCE:
      status = pt_apply_union_select_list_collation (parser, query->info.query.q.union_.arg1, cinfo, num_cinfo);
      if (status != PT_UNION_COMP && status != PT_UNION_INCOMP)
	{
	  return status;
	}

      status2 = pt_apply_union_select_list_collation (parser, query->info.query.q.union_.arg2, cinfo, num_cinfo);

      if (status2 != PT_UNION_COMP && status2 != PT_UNION_INCOMP)
	{
	  return status;
	}

      if (status2 != PT_UNION_COMP)
	{
	  status = status2;
	}

      if (status == PT_UNION_INCOMP)
	{
	  if (query->data_type != NULL)
	    {
	      parser_free_tree (parser, query->data_type);
	    }

	  query->data_type = parser_copy_tree (parser, query->info.query.q.union_.arg1->data_type);
	}
      break;
    default:
      break;
    }

  return status;
}

/*
 * pt_mark_union_leaf_nodes () - walking function for setting for each UNION
 *				 DIFFERENCE/INTERSECTION query if it is a root
 *				 of a leaf node.
 *   return:
 *   parser(in):
 *   node(in):
 *   arg(in):
 *   continue_walk(in/out):
 */
static PT_NODE *
pt_mark_union_leaf_nodes (PARSER_CONTEXT * parser, PT_NODE * node, void *arg, int *continue_walk)
{
  if (PT_IS_UNION (node) || PT_IS_INTERSECTION (node) || PT_IS_DIFFERENCE (node))
    {
      PT_NODE *arg;

      arg = node->info.query.q.union_.arg1;
      if (PT_IS_UNION (arg) || PT_IS_INTERSECTION (arg) || PT_IS_DIFFERENCE (arg))
	{
	  arg->info.query.q.union_.is_leaf_node = 1;
	}

      arg = node->info.query.q.union_.arg2;
      if (PT_IS_UNION (arg) || PT_IS_INTERSECTION (arg) || PT_IS_DIFFERENCE (arg))
	{
	  arg->info.query.q.union_.is_leaf_node = 1;
	}
    }

  return node;
}

/*
 * pt_check_where () -  do semantic checks on a node's where clause
 *   return:
 *   parser(in): the parser context
 *   node(in): the node to check
 */
static PT_NODE *
pt_check_where (PARSER_CONTEXT * parser, PT_NODE * node)
{
  PT_NODE *function = NULL;

  /* check if exists aggregate/analytic functions in where clause */
  function = pt_find_aggregate_analytic_in_where (parser, node);
  if (function != NULL)
    {
      if (pt_is_aggregate_function (parser, function))
	{
	  PT_ERRORm (parser, function, MSGCAT_SET_PARSER_SEMANTIC, MSGCAT_SEMANTIC_INVALID_AGGREGATE);
	}
      else
	{
	  PT_ERRORm (parser, function, MSGCAT_SET_PARSER_SEMANTIC, MSGCAT_SEMANTIC_NESTED_ANALYTIC_FUNCTIONS);
	}
    }

  return node;
}

/*
 * pt_check_range_partition_strict_increasing () -
 *   return: NO_ERROR or error code
 *   parser(in): the parser context
 *   stmt(in): the top statement
 *   part(in): current partition
 *   part_next(in): the next partition
 *   column_dt(in): data type
 *
 */
static int
pt_check_range_partition_strict_increasing (PARSER_CONTEXT * parser, PT_NODE * stmt, PT_NODE * part,
					    PT_NODE * part_next, PT_NODE * column_dt)
{
  int error = NO_ERROR;
  PT_NODE *pt_val1 = NULL, *pt_val2 = NULL;
  DB_VALUE *db_val1 = NULL, *db_val2 = NULL;
  DB_VALUE null_val;
  DB_VALUE_COMPARE_RESULT compare_result;

  assert (parser != NULL && stmt != NULL && part != NULL && part->node_type == PT_PARTS);
  assert (part_next == NULL || part_next->node_type == PT_PARTS);
  assert (column_dt == NULL || column_dt->node_type == PT_DATA_TYPE);

  /* make sure value1 is the same type described by column_dt */
  pt_val1 = part->info.parts.values;
  assert (pt_val1 == NULL || column_dt == NULL
	  || (pt_val1->type_enum == column_dt->type_enum
	      && (!PT_IS_STRING_TYPE (pt_val1->type_enum)
		  || (pt_val1->data_type == NULL
		      || (pt_val1->data_type->info.data_type.collation_id ==
			  column_dt->info.data_type.collation_id)))));

  DB_MAKE_NULL (&null_val);

  /* next value */
  if (part_next != NULL)
    {
      /* the first value */
      db_val1 = pt_value_to_db (parser, pt_val1);
      if (db_val1 == NULL)
	{
	  if (pt_has_error (parser))
	    {
	      error = MSGCAT_SEMANTIC_PARTITION_RANGE_INVALID;

	      PT_ERRORmf (parser, stmt, MSGCAT_SET_PARSER_SEMANTIC, error, part->info.parts.name->info.name.original);

	      goto end;
	    }

	  db_val1 = &null_val;
	}

      pt_val2 = part_next->info.parts.values;

      /* if column_dt is not null, do the cast if needed */
      if (pt_val2 != NULL && column_dt != NULL)
	{
	  error = pt_coerce_partition_value_with_data_type (parser, pt_val2, column_dt);

	  if (error != NO_ERROR)
	    {
	      error = MSGCAT_SEMANTIC_CONSTANT_TYPE_MISMATCH;

	      PT_ERRORmf (parser, stmt, MSGCAT_SET_PARSER_SEMANTIC, error,
			  part_next->info.parts.name->info.name.original);

	      goto end;
	    }
	}

      db_val2 = pt_value_to_db (parser, pt_val2);
      if (db_val2 == NULL)
	{
	  if (pt_has_error (parser))
	    {
	      error = MSGCAT_SEMANTIC_PARTITION_RANGE_INVALID;

	      PT_ERRORmf (parser, stmt, MSGCAT_SET_PARSER_SEMANTIC, error,
			  part_next->info.parts.name->info.name.original);

	      goto end;
	    }

	  db_val2 = &null_val;
	}

      /* check the strict increasing */
      if (DB_IS_NULL (db_val1))
	{
	  /* this is an error */
	  error = MSGCAT_SEMANTIC_PARTITION_RANGE_ERROR;

	  PT_ERRORmf (parser, stmt, MSGCAT_SET_PARSER_SEMANTIC, error, part);

	  goto end;
	}
      else if (!DB_IS_NULL (db_val2))
	{
	  compare_result = (DB_VALUE_COMPARE_RESULT) db_value_compare (db_val1, db_val2);
	  if (compare_result != DB_LT)
	    {
	      /* this is an error */
	      error = MSGCAT_SEMANTIC_PARTITION_RANGE_ERROR;

	      PT_ERRORmf (parser, stmt, MSGCAT_SET_PARSER_SEMANTIC, error, part_next);

	      goto end;
	    }
	}
    }

end:

  return error;
}

/*
 * pt_coerce_partition_value_with_data_type () - do the cast
 *   return: NO_ERROR or error code
 *   parser(in):
 *   value(in):
 *   data_type(in):
 *
 */
static int
pt_coerce_partition_value_with_data_type (PARSER_CONTEXT * parser, PT_NODE * value, PT_NODE * data_type)
{
  int error = NO_ERROR;

  assert (value != NULL && data_type != NULL && data_type->node_type == PT_DATA_TYPE);

  if (value->type_enum != data_type->type_enum
      || (PT_IS_STRING_TYPE (value->type_enum) && value->data_type != NULL
	  && value->data_type->info.data_type.collation_id != data_type->info.data_type.collation_id))
    {
      error = pt_coerce_value (parser, value, value, data_type->type_enum, data_type);
    }

  return error;
}

/*
 * pt_try_remove_order_by - verify and remove order_by clause after it has been decided it is unnecessary
 *  return: void
 *  parser(in): Parser context
 *  query(in/out): Processed query
 */
void
pt_try_remove_order_by (PARSER_CONTEXT * parser, PT_NODE * query)
{
  PT_NODE *col, *next;

  assert (PT_IS_QUERY_NODE_TYPE (query->node_type));

  if (query->info.query.order_by == NULL || query->info.query.orderby_for != NULL || query->info.query.limit != NULL)
    {
      /* order_by can not be removed when query has orderby_for or limit */
      return;
    }

  /* if select list has orderby_num(), can not remove ORDER BY clause for example:
   * (i, j) = (select i, orderby_num() from t order by i) 
   */
  for (col = pt_get_select_list (parser, query); col; col = col->next)
    {
      if (col->node_type == PT_EXPR && col->info.expr.op == PT_ORDERBY_NUM)
	{
	  break;		/* can not remove ORDER BY clause */
	}
    }

  if (!col)
    {
      /* no column is ORDERBY_NUM, order_by can be removed */
      parser_free_tree (parser, query->info.query.order_by);
      query->info.query.order_by = NULL;
      query->info.query.order_siblings = 0;

      for (col = pt_get_select_list (parser, query); col && col->next; col = next)
	{
	  next = col->next;
	  if (next->is_hidden_column)
	    {
	      parser_free_tree (parser, next);
	      col->next = NULL;
	      break;
	    }
	}
    }
}


/*
 * pt_check_union_is_foldable - decide if union can be folded
 * 
 *  return : union foldability
 *  parser(in) : Parser context.
 *  union_node(in) : Union node.
 */
STATEMENT_SET_FOLD
pt_check_union_is_foldable (PARSER_CONTEXT * parser, PT_NODE * union_node)
{
  PT_NODE *arg1, *arg2;
  bool arg1_is_null, arg2_is_null;
  STATEMENT_SET_FOLD fold_as;

  assert (union_node->node_type == PT_UNION || union_node->node_type == PT_INTERSECTION
	  || union_node->node_type == PT_DIFFERENCE || union_node->node_type == PT_CTE);

  if (union_node->node_type == PT_CTE)
    {
      /* A CTE is a union between the non_recursive and recursive parts */
      return STATEMENT_SET_FOLD_NOTHING;
    }

  arg1 = union_node->info.query.q.union_.arg1;
  arg2 = union_node->info.query.q.union_.arg2;

  arg1_is_null = pt_false_where (parser, arg1);
  arg2_is_null = pt_false_where (parser, arg2);

  if (!arg1_is_null && !arg2_is_null)
    {
      /* nothing to fold at this moment. */
      fold_as = STATEMENT_SET_FOLD_NOTHING;
    }
  else if (arg1_is_null && arg2_is_null)
    {
      /* fold the entire node as null */
      fold_as = STATEMENT_SET_FOLD_AS_NULL;
    }
  else if (arg1_is_null && !arg2_is_null)
    {
      if (union_node->node_type == PT_UNION)
	{
	  fold_as = STATEMENT_SET_FOLD_AS_ARG2;
	}
      else
	{
	  fold_as = STATEMENT_SET_FOLD_AS_NULL;
	}
    }
  else
    {
      assert (!arg1_is_null && arg2_is_null);

      if (union_node->node_type == PT_UNION || union_node->node_type == PT_DIFFERENCE)
	{
	  fold_as = STATEMENT_SET_FOLD_AS_ARG1;
	}
      else
	{
	  assert (union_node->node_type == PT_INTERSECTION);
	  fold_as = STATEMENT_SET_FOLD_AS_NULL;
	}
    }

  /* check if folding would require merging WITH clauses; in this case we give up folding */
  if (fold_as == STATEMENT_SET_FOLD_AS_ARG1 || fold_as == STATEMENT_SET_FOLD_AS_ARG2)
    {
      PT_NODE *active = (fold_as == STATEMENT_SET_FOLD_AS_ARG1 ? arg1 : arg2);

      if (PT_IS_QUERY_NODE_TYPE (active->node_type) && active->info.query.with != NULL
	  && union_node->info.query.with != NULL)
	{
	  fold_as = STATEMENT_SET_FOLD_NOTHING;
	}
    }

  return fold_as;
}

/*
 * pt_fold_union - fold union node following indicated method
 *
 *  return : union node folded
 *  parser (in) : Parser context.
 *  union_node (in) : Union node.
 *  fold_as (in) : indicated folding method
 */
PT_NODE *
pt_fold_union (PARSER_CONTEXT * parser, PT_NODE * union_node, STATEMENT_SET_FOLD fold_as)
{
  PT_NODE *arg1, *arg2, *new_node, *next;
  int line, column;
  const char *alias_print;

  assert (union_node->node_type == PT_UNION || union_node->node_type == PT_INTERSECTION
	  || union_node->node_type == PT_DIFFERENCE);

  arg1 = union_node->info.query.q.union_.arg1;
  arg2 = union_node->info.query.q.union_.arg2;

  line = union_node->line_number;
  column = union_node->column_number;
  alias_print = union_node->alias_print;
  next = union_node->next;
  union_node->next = NULL;

  if (fold_as == STATEMENT_SET_FOLD_AS_NULL)
    {
      /* fold the statement set as null, we don't need to fold orderby clause because we return null. */
      parser_free_tree (parser, union_node);
      new_node = parser_new_node (parser, PT_VALUE);
      new_node->type_enum = PT_TYPE_NULL;
    }
  else if (fold_as == STATEMENT_SET_FOLD_AS_ARG1 || fold_as == STATEMENT_SET_FOLD_AS_ARG2)
    {
      PT_NODE *active;
      PT_NODE *union_orderby, *union_orderby_for, *union_limit, *union_with_clause;
      unsigned int union_rewrite_limit;

      if (fold_as == STATEMENT_SET_FOLD_AS_ARG1)
	{
	  active = arg1;
	}
      else
	{
	  active = arg2;
	}

      /* to save union's orderby or limit clause to arg1 or arg2 */
      union_orderby = union_node->info.query.order_by;
      union_orderby_for = union_node->info.query.orderby_for;
      union_limit = union_node->info.query.limit;
      union_rewrite_limit = union_node->info.query.rewrite_limit;
      union_with_clause = union_node->info.query.with;

      /* When active node has a limit or orderby_for clause and union node has a limit or ORDERBY clause, need a
       * derived table to keep both conflicting clauses. When a subquery has orderby clause without
       * limit/orderby_for, it may be ignored for meaningless cases. */
      if ((active->info.query.limit || active->info.query.orderby_for) && (union_limit || union_orderby))
	{
	  PT_NODE *derived;

	  derived = mq_rewrite_query_as_derived (parser, active);
	  if (derived == NULL)
	    {
	      assert (pt_has_error (parser));
	      return NULL;
	    }

	  new_node = derived;
	}
      else
	{
	  /* just use active node */
	  new_node = active;
	}

      /* unlink and free union node */
      union_node->info.query.order_by = NULL;
      union_node->info.query.orderby_for = NULL;
      union_node->info.query.limit = NULL;
      if (fold_as == STATEMENT_SET_FOLD_AS_ARG1)
	{
	  union_node->info.query.q.union_.arg1 = NULL;	/* to save arg1 to fold */
	}
      else
	{
	  union_node->info.query.q.union_.arg2 = NULL;	/* to save arg2 to fold */
	}
      union_node->info.query.with = NULL;

      parser_free_tree (parser, union_node);

      /* to fold the query with remaining parts */
      if (union_orderby != NULL)
	{
	  new_node->info.query.order_by = union_orderby;
	  new_node->info.query.orderby_for = union_orderby_for;
	}
      if (union_limit != NULL)
	{
	  new_node->info.query.limit = union_limit;
	  new_node->info.query.rewrite_limit = union_rewrite_limit;
	}
      if (union_with_clause)
	{
	  assert (new_node->info.query.with == NULL);
	  new_node->info.query.with = union_with_clause;
	}

      /* check the union's orderby or limit clause if present */
      pt_check_order_by (parser, new_node);
    }
  else
    {
      assert (fold_as == STATEMENT_SET_FOLD_NOTHING);

      /* do nothing */
      new_node = union_node;
    }

  new_node->line_number = line;
  new_node->column_number = column;
  new_node->alias_print = alias_print;
  new_node->next = next;

  return new_node;
}<|MERGE_RESOLUTION|>--- conflicted
+++ resolved
@@ -12777,11 +12777,7 @@
 	  return 1;
 	}
 
-<<<<<<< HEAD
-      if (p->info.dot.arg2->node_type != PT_NAME || q->info.dot.arg2->node_type != PT_NAME)
-=======
       if (!(p->info.dot.arg2->node_type == PT_NAME) || !(q->info.dot.arg2->node_type == PT_NAME))
->>>>>>> c2c96fb0
 	{
 	  return 1;
 	}
