/*
 * Copyright 2008 Search Solution Corporation
 * Copyright 2016 CUBRID Corporation
 *
 *  Licensed under the Apache License, Version 2.0 (the "License");
 *  you may not use this file except in compliance with the License.
 *  You may obtain a copy of the License at
 *
 *      http://www.apache.org/licenses/LICENSE-2.0
 *
 *  Unless required by applicable law or agreed to in writing, software
 *  distributed under the License is distributed on an "AS IS" BASIS,
 *  WITHOUT WARRANTIES OR CONDITIONS OF ANY KIND, either express or implied.
 *  See the License for the specific language governing permissions and
 *  limitations under the License.
 *
 */

/*
 * parse_tree.h - Parse tree structures and types
 */

#ifndef _PARSE_TREE_H_
#define _PARSE_TREE_H_

#if defined (SERVER_MODE)
#error Does not belong to server module
#endif /* SERVER_MODE */

#ident "$Id$"

#include <setjmp.h>
#include <assert.h>

#include "class_object.h"
#include "compile_context.h"
#include "config.h"
#include "cursor.h"
#include "db_function.hpp"
#include "json_table_def.h"
#include "message_catalog.h"
#include "string_opfunc.h"
#include "system_parameter.h"
#include "hide_password.h"

// forward definitions
struct json_t;

#define MAX_PRINT_ERROR_CONTEXT_LENGTH 64

//this could be a variadic template function; directly use pt_frob_error() for formatted messages without catalog
#define pt_cat_error(parser, node, setNo, msgNo, ...) \
    pt_frob_error(parser, node, msgcat_message(MSGCAT_CATALOG_CUBRID, setNo, msgNo), ##__VA_ARGS__)

#if 1				//not necessary anymore thanks to new pt_cat_error() and existing pt_frob_error()
#define PT_ERROR(parser, node, msg) pt_frob_error(parser, node, msg)
#define PT_ERRORc(parser, node, msg) pt_frob_error( parser, node, "%s", msg)

#define PT_ERRORf(parser, node, msg, arg1) pt_frob_error(parser, node, msg, arg1)
#define PT_ERRORf2(parser, node, msg, arg1, arg2) pt_frob_error(parser, node, msg, arg1, arg2)
#define PT_ERRORf3(parser, node, msg, arg1, arg2, arg3) pt_frob_error(parser, node, msg, arg1, arg2, arg3)
#define PT_ERRORf4(parser, node, msg, arg1, arg2, arg3, arg4) pt_frob_error(parser, node, msg, arg1, arg2, arg3, arg4)
#define PT_ERRORf5(parser, node, msg, arg1, arg2, arg3, arg4, arg5) pt_frob_error(parser, node, msg, arg1, arg2, arg3, arg4, arg5)

#define PT_ERRORm(parser, node, setNo, msgNo) pt_cat_error(parser, node, setNo, msgNo)
#define PT_ERRORmf(parser, node, setNo, msgNo, arg1) pt_cat_error(parser, node, setNo, msgNo, arg1)
#define PT_ERRORmf2(parser, node, setNo, msgNo, arg1, arg2) pt_cat_error(parser, node, setNo, msgNo, arg1, arg2)
#define PT_ERRORmf3(parser, node, setNo, msgNo, arg1, arg2, arg3) pt_cat_error(parser, node, setNo, msgNo, arg1, arg2, arg3)
#define PT_ERRORmf4(parser, node, setNo, msgNo, arg1, arg2, arg3, arg4) pt_cat_error(parser, node, setNo, msgNo, arg1, arg2, arg3, arg4)
#define PT_ERRORmf5(parser, node, setNo, msgNo, arg1, arg2, arg3, arg4 , arg5) pt_cat_error(parser, node, setNo, msgNo, arg1, arg2, arg3, arg4, arg5)
#endif

//this could be a variadic template function; directly use pt_frob_warning() for formatted messages without catalog
#define pt_cat_warning(parser, node, setNo, msgNo, ...) \
    pt_frob_warning(parser, node, msgcat_message(MSGCAT_CATALOG_CUBRID, setNo, msgNo), ##__VA_ARGS__)

#if 1				//not necessary anymore thanks to pt_cat_warning() and existing pt_frob_warning()
#define PT_WARNING( parser, node, msg ) pt_frob_warning(parser, node, msg)
#define PT_WARNINGm(parser, node, setNo, msgNo) pt_cat_warning(parser, node, setNo, msgNo)
#define PT_WARNINGc( parser, node, msg ) pt_frob_warning(parser, node, msg)

#define PT_WARNINGf( parser, node, msg, arg1) pt_cat_warning(parser, node, msg, arg1)
#define PT_WARNINGf2( parser, node, msg, arg1, arg2) pt_cat_warning(parser, node, msg, arg1, arg2)
#define PT_WARNINGf3( parser, node, msg, arg1, arg2, arg3) pt_cat_warning(parser, node, msg, arg1, arg2, arg3)

#define PT_WARNINGmf(parser, node, setNo, msgNo, arg1) pt_cat_warning(parser, node, setNo, msgNo, arg1)
#define PT_WARNINGmf2(parser, node, setNo, msgNo, arg1, arg2) pt_cat_warning(parser, node, setNo, msgNo, arg1, arg2)
#define PT_WARNINGmf3(parser, node, setNo, msgNo, arg1, arg2, arg3) pt_cat_warning(parser, node, setNo, msgNo, arg1, arg2, arg3)
#endif

#define PT_SET_JMP_ENV(parser) \
    do { \
      if (setjmp((parser)->jmp_env) != 0) { \
	pt_record_error((parser), (parser)->statement_number, \
			(parser)->line, \
			(parser)->column, \
			msgcat_message (MSGCAT_CATALOG_CUBRID, \
			                MSGCAT_SET_PARSER_SEMANTIC, \
				        MSGCAT_SEMANTIC_OUT_OF_MEMORY), \
					NULL); \
	(parser)->jmp_env_active = 0; \
	if ((parser)->au_save) \
	    AU_ENABLE((parser)->au_save); \
	return NULL; \
      } \
        else (parser)->jmp_env_active = 1; \
    } while(0)

#define PT_CLEAR_JMP_ENV(parser) \
    do { \
      (parser)->jmp_env_active = 0; \
    } while(0)

#define PT_INTERNAL_ERROR(parser, what) \
	pt_internal_error((parser), __FILE__, __LINE__, (what))

#define PT_IS_QUERY_NODE_TYPE(x) \
    (  (x) == PT_SELECT     || (x) == PT_UNION \
    || (x) == PT_DIFFERENCE || (x) == PT_INTERSECTION)

#define PT_IS_CLASSOID_NAME(x) \
    (  (x)->info.name.meta_class == PT_CLASSOID_ATTR)

#define PT_IS_NULL_NODE(e)     ((e)->type_enum==PT_TYPE_NA \
				|| (e)->type_enum==PT_TYPE_NULL)

#define PT_IS_NUMERIC_TYPE(t) \
        ( ((t) == PT_TYPE_INTEGER)  || \
	  ((t) == PT_TYPE_BIGINT)   || \
	  ((t) == PT_TYPE_FLOAT)    || \
	  ((t) == PT_TYPE_DOUBLE)   || \
	  ((t) == PT_TYPE_SMALLINT) || \
	  ((t) == PT_TYPE_MONETARY) || \
	  ((t) == PT_TYPE_LOGICAL)  || \
	  ((t) == PT_TYPE_NUMERIC))

#define PT_IS_DISCRETE_NUMBER_TYPE(t) \
        ( ((t) == PT_TYPE_INTEGER)  || \
          ((t) == PT_TYPE_BIGINT)   || \
	  ((t) == PT_TYPE_SMALLINT))

#define PT_IS_COUNTER_TYPE(t) \
		PT_IS_DISCRETE_NUMBER_TYPE(t)

#define PT_IS_COLLECTION_TYPE(t) \
        ( ((t) == PT_TYPE_SET)       || \
	  ((t) == PT_TYPE_MULTISET)  || \
	  ((t) == PT_TYPE_SEQUENCE))

#define PT_IS_STRING_TYPE(t) \
        ( ((t) == PT_TYPE_CHAR)     || \
	  ((t) == PT_TYPE_VARCHAR)  || \
	  ((t) == PT_TYPE_NCHAR)    || \
	  ((t) == PT_TYPE_VARNCHAR) || \
	  ((t) == PT_TYPE_BIT)      || \
	  ((t) == PT_TYPE_VARBIT))

#define PT_IS_NATIONAL_CHAR_STRING_TYPE(t) \
        ( ((t) == PT_TYPE_NCHAR)      || \
	  ((t) == PT_TYPE_VARNCHAR))

#define PT_IS_SIMPLE_CHAR_STRING_TYPE(t) \
        ( ((t) == PT_TYPE_CHAR)      || \
	  ((t) == PT_TYPE_VARCHAR))

#define PT_IS_CHAR_STRING_TYPE(t) \
        ( ((t) == PT_TYPE_CHAR)      || \
	  ((t) == PT_TYPE_VARCHAR)   || \
	  ((t) == PT_TYPE_NCHAR)     || \
	  ((t) == PT_TYPE_VARNCHAR))

#define PT_IS_BIT_STRING_TYPE(t) \
        ( ((t) == PT_TYPE_BIT)      || \
	  ((t) == PT_TYPE_VARBIT))

#define PT_IS_COMPLEX_TYPE(t) \
        ( ((t) == PT_TYPE_MONETARY)  || \
	  ((t) == PT_TYPE_NUMERIC)   || \
	  ((t) == PT_TYPE_CHAR)      || \
	  ((t) == PT_TYPE_VARCHAR)   || \
	  ((t) == PT_TYPE_NCHAR)     || \
	  ((t) == PT_TYPE_VARNCHAR)  || \
	  ((t) == PT_TYPE_BIT)       || \
	  ((t) == PT_TYPE_VARBIT)    || \
	  ((t) == PT_TYPE_OBJECT)    || \
	  ((t) == PT_TYPE_SET)       || \
	  ((t) == PT_TYPE_MULTISET)  || \
	  ((t) == PT_TYPE_SEQUENCE)  || \
	  ((t) == PT_TYPE_ENUMERATION))

#define PT_IS_DATE_TIME_WITH_TZ_TYPE(t) \
        ( (t) == PT_TYPE_TIMESTAMPTZ  || \
	  (t) == PT_TYPE_TIMESTAMPLTZ || \
	  (t) == PT_TYPE_DATETIMETZ   || \
	  (t) == PT_TYPE_DATETIMELTZ)

#define PT_IS_DATE_TIME_TYPE(t) \
        ( ((t) == PT_TYPE_DATE)         || \
	  ((t) == PT_TYPE_TIME)         || \
	  ((t) == PT_TYPE_TIMESTAMP)    || \
	  ((t) == PT_TYPE_DATETIME)     || \
	  ((t) == PT_TYPE_DATETIMETZ)   || \
	  ((t) == PT_TYPE_DATETIMELTZ)  || \
	  ((t) == PT_TYPE_TIMESTAMPTZ)  || \
	  ((t) == PT_TYPE_TIMESTAMPLTZ))

#define PT_HAS_DATE_PART(t) \
        ( ((t) == PT_TYPE_DATE)         || \
	  ((t) == PT_TYPE_TIMESTAMP)    || \
	  ((t) == PT_TYPE_DATETIME)     || \
	  ((t) == PT_TYPE_DATETIMETZ)   || \
	  ((t) == PT_TYPE_DATETIMELTZ)  || \
	  ((t) == PT_TYPE_TIMESTAMPTZ)  || \
	  ((t) == PT_TYPE_TIMESTAMPLTZ))

#define PT_HAS_TIME_PART(t) \
        ( ((t) == PT_TYPE_TIME)         || \
	  ((t) == PT_TYPE_TIMESTAMP)    || \
	  ((t) == PT_TYPE_TIMESTAMPTZ)  || \
	  ((t) == PT_TYPE_TIMESTAMPLTZ) || \
	  ((t) == PT_TYPE_DATETIME)	|| \
	  ((t) == PT_TYPE_DATETIMETZ)	|| \
	  ((t) == PT_TYPE_DATETIMELTZ))

#define PT_IS_LTZ_TYPE(t) \
  ((t) == PT_TYPE_TIMESTAMPLTZ || (t) == PT_TYPE_DATETIMELTZ)

#define PT_IS_PRIMITIVE_TYPE(t) \
        ( ((t) != PT_TYPE_OBJECT) && ((t) != PT_TYPE_NONE))

#define PT_IS_PARAMETERIZED_TYPE(t) \
        ( ((t) == PT_TYPE_NUMERIC)  || \
	  ((t) == PT_TYPE_VARCHAR)  || \
	  ((t) == PT_TYPE_CHAR)     || \
	  ((t) == PT_TYPE_VARNCHAR) || \
	  ((t) == PT_TYPE_NCHAR)    || \
	  ((t) == PT_TYPE_VARBIT)   || \
	  ((t) == PT_TYPE_BIT)	    || \
	  ((t) == PT_TYPE_ENUMERATION))

#define PT_IS_LOB_TYPE(t) \
        ( ((t) == PT_TYPE_BLOB)  || \
	  ((t) == PT_TYPE_CLOB))

#define PT_HAS_COLLATION(t) \
        ( ((t) == PT_TYPE_CHAR)     || \
	  ((t) == PT_TYPE_VARCHAR)  || \
	  ((t) == PT_TYPE_NCHAR)    || \
	  ((t) == PT_TYPE_VARNCHAR) || \
	  ((t) == PT_TYPE_ENUMERATION))

#define PT_VALUE_GET_BYTES(node) \
  ((node) == NULL ? NULL : \
   (node)->info.value.data_value.str->bytes)

#define pt_is_select(n) PT_IS_SELECT(n)
#define pt_is_union(n) PT_IS_UNION(n)
#define pt_is_intersection(n) PT_IS_INTERSECTION(n)
#define pt_is_difference(n) PT_IS_DIFFERENCE(n)
#define pt_is_query(n) PT_IS_QUERY(n)
#define pt_is_correlated_subquery(n) PT_IS_CORRELATED_SUBQUERY(n)
#define pt_is_dot_node(n) PT_IS_DOT_NODE(n)
#define pt_is_expr_node(n) PT_IS_EXPR_NODE(n)
#define pt_is_function(n) PT_IS_FUNCTION(n)
#define pt_is_multi_col_term(n) PT_IS_MULTI_COL_TERM(n)
#define pt_is_name_node(n) PT_IS_NAME_NODE(n)
#define pt_is_oid_name(n) PT_IS_OID_NAME(n)
#define pt_is_value_node(n) PT_IS_VALUE_NODE(n)
#define pt_is_set_type(n) PT_IS_SET_TYPE(n)
#define pt_is_hostvar(n) PT_IS_HOSTVAR(n)
#define pt_is_input_hostvar(n) PT_IS_INPUT_HOSTVAR(n)
#define pt_is_output_hostvar(n) PT_IS_OUTPUT_HOSTVAR(n)
#define pt_is_const(n) PT_IS_CONST(n)
#define pt_is_parameter(n) PT_IS_PARAMETER(n)
#define pt_is_input_parameter(n) PT_IS_INPUT_PARAMETER(n)
#define pt_is_const_not_hostvar(n) PT_IS_CONST_NOT_HOSTVAR(n)
#define pt_is_const_input_hostvar(n) PT_IS_CONST_INPUT_HOSTVAR(n)
#define pt_is_cast_const_input_hostvar(n) PT_IS_CAST_CONST_INPUT_HOSTVAR(n)
#define pt_is_instnum(n) PT_IS_INSTNUM(n)
#define pt_is_orderbynum(n) PT_IS_ORDERBYNUM(n)
#define pt_is_distinct(n) PT_IS_DISTINCT(n)
#define pt_is_meta(n) PT_IS_META(n)
#define pt_is_update_object(n) PT_IS_UPDATE_OBJECT(n)
#define pt_is_unary(op) PT_IS_UNARY(op)

#define PT_IS_SELECT(n) \
        ( (n) && ((n)->node_type == PT_SELECT) )

#define PT_IS_UNION(n) \
        ( (n) && ((n)->node_type == PT_UNION) )

#define PT_IS_INTERSECTION(n) \
        ( (n) && ((n)->node_type == PT_INTERSECTION) )

#define PT_IS_DIFFERENCE(n) \
        ( (n) && ((n)->node_type == PT_DIFFERENCE) )

#define PT_IS_QUERY(n) \
        ( (n) && (PT_IS_QUERY_NODE_TYPE((n)->node_type)) )

#define PT_IS_CORRELATED_SUBQUERY(n) \
        ( PT_IS_QUERY((n)) && ((n)->info.query.correlation_level > 0) )

#define PT_IS_DOT_NODE(n) \
        ( (n) && ((n)->node_type == PT_DOT_) )

#define PT_IS_EXPR_NODE(n) \
        ( (n) && ((n)->node_type == PT_EXPR) )

#define PT_IS_ASSIGN_NODE(n) \
        ( (n) && ((n)->node_type == PT_EXPR && (n)->info.expr.op == PT_ASSIGN) )

#define PT_IS_FUNCTION(n) \
        ( (n) && ((n)->node_type == PT_FUNCTION) )

#define PT_IS_MULTI_COL_TERM(n) \
	( (n) && \
	  PT_IS_FUNCTION((n)) && \
	  PT_IS_SET_TYPE ((n)) && \
	  (n)->info.function.function_type == F_SEQUENCE)

#define PT_IS_NAME_NODE(n) \
        ( (n) && ((n)->node_type == PT_NAME) )

#define PT_IS_OID_NAME(n) \
        ( (n) && \
          ((n)->node_type == PT_NAME && \
             ((n)->info.name.meta_class == PT_OID_ATTR || \
              (n)->info.name.meta_class == PT_VID_ATTR) ) \
        )

#define PT_IS_VALUE_NODE(n) \
        ( (n) && ((n)->node_type == PT_VALUE) )

#define PT_IS_INSERT_VALUE_NODE(n) \
	( (n) && ((n)->node_type == PT_INSERT_VALUE) )

#define PT_IS_SET_TYPE(n) \
        ( (n) && ((n)->type_enum == PT_TYPE_SET || \
                  (n)->type_enum == PT_TYPE_MULTISET || \
                  (n)->type_enum == PT_TYPE_SEQUENCE) \
        )

#define PT_IS_HOSTVAR(n) \
        ( (n) && ((n)->node_type == PT_HOST_VAR) )

#define PT_IS_INPUT_HOSTVAR(n) \
        ( (n) && ((n)->node_type == PT_HOST_VAR && \
                  (n)->info.host_var.var_type == PT_HOST_IN) \
        )

#define PT_IS_OUTPUT_HOSTVAR(n) \
        ( (n) && ((n)->node_type == PT_HOST_VAR && \
                  (n)->info.host_var.var_type == PT_HOST_OUT) \
        )

#define PT_IS_PARAMETER(n) \
        ( (n) && ((n)->node_type == PT_NAME && \
                  (n)->info.name.meta_class == PT_PARAMETER) )

#define PT_IS_INPUT_PARAMETER(n) \
        ( (n) && ((n)->node_type == PT_NAME && \
                  (n)->info.name.meta_class == PT_PARAMETER && \
                  (n)->info.name.resolved == NULL) )

#define PT_IS_CONST(n) \
        ( (n) && ((n)->node_type == PT_VALUE || \
                  (n)->node_type == PT_HOST_VAR || \
                  ((n)->node_type == PT_NAME && (n)->info.name.meta_class == PT_PARAMETER) ) \
        )

#define PT_IS_CONST_NOT_HOSTVAR(n) \
        ( (n) && ((n)->node_type == PT_VALUE || \
                  ((n)->node_type == PT_NAME && (n)->info.name.meta_class == PT_PARAMETER) ) \
        )

#define PT_IS_CONST_INPUT_HOSTVAR(n) \
        ( (n) && ((n)->node_type == PT_VALUE || \
                  ((n)->node_type == PT_NAME && (n)->info.name.meta_class == PT_PARAMETER) || \
                  ((n)->node_type == PT_HOST_VAR && (n)->info.host_var.var_type == PT_HOST_IN)) \
        )

#define PT_IS_CAST_CONST_INPUT_HOSTVAR(n) \
        ( (n) && \
          (n)->node_type == PT_EXPR && \
          (n)->info.expr.op == PT_CAST && \
          PT_IS_CONST_INPUT_HOSTVAR((n)->info.expr.arg1) )

#define PT_IS_INSTNUM(n) \
        ( (n) && ((n)->node_type == PT_EXPR && \
                  ((n)->info.expr.op == PT_INST_NUM || (n)->info.expr.op == PT_ROWNUM)) \
        )

#define PT_IS_ORDERBYNUM(n) \
        ( (n) && ((n)->node_type == PT_EXPR && ((n)->info.expr.op == PT_ORDERBY_NUM)) )

#define PT_IS_GROUPBYNUM(n) \
        ( (n) && ((n)->node_type == PT_FUNCTION && ((n)->info.function.function_type == PT_GROUPBY_NUM)) )

#define PT_IS_DISTINCT(n) \
        ( (n) && PT_IS_QUERY_NODE_TYPE((n)->node_type) && (n)->info.query.all_distinct != PT_ALL )

#define PT_IS_META(n) \
        ( ((n) ? ((n)->node_type == PT_NAME ? \
                  ((n)->info.name.meta_class == PT_META_CLASS || \
                   (n)->info.name.meta_class == PT_META_ATTR || \
                   (n)->info.name.meta_class == PT_CLASSOID_ATTR || \
                   (n)->info.name.meta_class == PT_OID_ATTR) : \
                  ((n)->node_type == PT_SPEC && ((n)->info.spec.meta_class == PT_META_CLASS))) \
              : false) )
#define PT_IS_HINT_NODE(n) \
        ( (n) && ((n)->node_type == PT_NAME && (n)->info.name.meta_class == PT_HINT_NAME) )

#define PT_IS_UPDATE_OBJECT(n) \
        ( (n) && (n)->node_type == PT_UPDATE && (n)->info.update.spec == NULL )

#define PT_IS_UNARY(op) \
        ( (op) == PT_NOT || \
          (op) == PT_IS_NULL || \
          (op) == PT_IS_NOT_NULL || \
          (op) == PT_EXISTS || \
          (op) == PT_PRIOR || \
          (op) == PT_CONNECT_BY_ROOT || \
	  (op) == PT_QPRIOR || \
          (op) == PT_UNARY_MINUS) )

#define PT_IS_N_COLUMN_UPDATE_EXPR(n) \
        ( (n) && \
          (n)->node_type == PT_EXPR && \
          (n)->info.expr.op == PT_PATH_EXPR_SET )

#define PT_DOES_FUNCTION_HAVE_DIFFERENT_ARGS(op) \
        ((op) == PT_MODULUS || (op) == PT_SUBSTRING || \
         (op) == PT_LPAD || (op) == PT_RPAD || (op) == PT_ADD_MONTHS || \
         (op) == PT_TO_CHAR || (op) == PT_TO_NUMBER || \
         (op) == PT_POWER || (op) == PT_ROUND || \
         (op) == PT_TRUNC || (op) == PT_INSTR || \
         (op) == PT_LEAST || (op) == PT_GREATEST || \
	 (op) == PT_FIELD || \
	 (op) == PT_REPEAT || (op) == PT_SUBSTRING_INDEX || \
	 (op) == PT_MAKEDATE || (op) == PT_MAKETIME || (op) == PT_IF || \
	 (op) == PT_STR_TO_DATE)

#define PT_REQUIRES_HIERARCHICAL_QUERY(op) \
        ( (op) == PT_LEVEL || \
          (op) == PT_CONNECT_BY_ISCYCLE || \
          (op) == PT_CONNECT_BY_ISLEAF || \
          (op) == PT_PRIOR || \
          (op) == PT_CONNECT_BY_ROOT  || \
	  (op) == PT_QPRIOR || \
          (op) == PT_SYS_CONNECT_BY_PATH )

#define PT_CHECK_HQ_OP_EXCEPT_PRIOR(op) \
        ( (op) == PT_LEVEL || \
          (op) == PT_CONNECT_BY_ISCYCLE || \
          (op) == PT_CONNECT_BY_ISLEAF || \
          (op) == PT_CONNECT_BY_ROOT  || \
	  (op) == PT_SYS_CONNECT_BY_PATH )

#define PT_IS_NUMBERING_AFTER_EXECUTION(op) \
        ( (op) == PT_INST_NUM || \
          (op) == PT_ROWNUM || \
          /*(int)(op) == (int)PT_GROUPBY_NUM || - TODO: this does not belong here. */ \
          (op) == PT_ORDERBY_NUM )

#define PT_IS_SERIAL(op) \
        ( (op) == PT_CURRENT_VALUE || (op) == PT_NEXT_VALUE )

#define PT_IS_EXPR_NODE_WITH_OPERATOR(n, op_type) \
        ( (PT_IS_EXPR_NODE (n)) && ((n)->info.expr.op == (op_type)) )

#define PT_IS_EXPR_NODE_WITH_COMP_OP(n) \
        ( (PT_IS_EXPR_NODE (n)) && \
          ((n)->info.expr.op == PT_EQ || \
           (n)->info.expr.op == PT_GE || \
           (n)->info.expr.op == PT_GT || \
           (n)->info.expr.op == PT_LT || \
           (n)->info.expr.op == PT_LE || \
           (n)->info.expr.op == PT_GT_INF || \
           (n)->info.expr.op == PT_LT_INF || \
           (n)->info.expr.op == PT_RANGE ))

#define PT_IS_EXPR_NODE_WITH_NON_PUSHABLE(n) \
        ( (PT_IS_EXPR_NODE (n)) && \
          ((n)->info.expr.op == PT_DRANDOM || \
           (n)->info.expr.op == PT_DRAND || \
           (n)->info.expr.op == PT_RANDOM || \
           (n)->info.expr.op == PT_RAND || \
           (n)->info.expr.op == PT_SYS_GUID ))

#define PT_IS_EXPR_WITH_PRIOR_ARG(x) (PT_IS_EXPR_NODE (x) && \
		PT_IS_EXPR_NODE_WITH_OPERATOR ((x)->info.expr.arg1, PT_PRIOR))

#define PT_NODE_DATA_TYPE(n) \
	( (n) ? (n)->data_type : NULL )

#define PT_IS_SORT_SPEC_NODE(n) \
        ( (n) && ((n)->node_type == PT_SORT_SPEC) )

#define PT_IS_VALUE_QUERY(n) \
          ((n)->flag.is_value_query == 1)

#define PT_SET_VALUE_QUERY(n) \
          ((n)->flag.is_value_query = 1)

#define PT_IS_ORDER_DEPENDENT(n) \
        ( (n) ? \
          (PT_IS_EXPR_NODE (n) ? (n)->info.expr.is_order_dependent \
            : (PT_IS_FUNCTION(n) ? (n)->info.function.is_order_dependent \
            : (PT_IS_QUERY(n) ? (n)->info.query.is_order_dependent : false))) \
          : false)

#define PT_IS_ANALYTIC_NODE(n) \
        ( (n) && (n)->node_type == PT_FUNCTION && \
          (n)->info.function.analytic.is_analytic )

#define PT_IS_POINTER_REF_NODE(n) \
        ( (n) && (n)->node_type == PT_NODE_POINTER && \
          (n)->info.pointer.type == PT_POINTER_REF )

#define PT_IS_VACUUM_NODE(n) \
	( (n) && (n)->node_type == PT_VACUUM )

#define PT_SET_ORDER_DEPENDENT_FLAG(n, f) \
        do { \
          if ((n)) \
            { \
              if (PT_IS_EXPR_NODE (n)) \
                (n)->info.expr.is_order_dependent = (f); \
              else if (PT_IS_FUNCTION (n)) \
                (n)->info.function.is_order_dependent = (f); \
              else if (PT_IS_QUERY (n)) \
                (n)->info.query.is_order_dependent = (f); \
            } \
        } while (0)

#define PT_IS_DBLINK_DML_QUERY(n) \
	((n->node_type == PT_INSERT && n->info.insert.spec->info.spec.remote_server_name) \
        || (n->node_type == PT_DELETE && n->info.delete_.spec->info.spec.remote_server_name) \
        || (n->node_type == PT_UPDATE && n->info.update.spec->info.spec.remote_server_name) \
        || (n->node_type == PT_MERGE && n->info.merge.into->info.spec.remote_server_name))

#if !defined (SERVER_MODE)
/* the following defines support host variable binding for internal statements.
   internal statements can be generated on TEXT handling, and these statements
   can include host variables derived from original statement. so, to look up
   host variable table by internal statements at parser, keep the parser,
   i.e parent_parser */

#define CLEAR_HOST_VARIABLES(parser_) \
    do { DB_VALUE *hv; int i; \
        for (i = 0, hv = parser_->host_variables; \
             i < (parser_->host_var_count + parser_->auto_param_count); i++, hv++) \
            db_value_clear(hv); \
        free_and_init(parser_->host_variables); \
	free_and_init(parser_->host_var_expected_domains);} while (0)

#define SET_HOST_VARIABLES_IF_INTERNAL_STATEMENT(parser_) \
    do { if (parent_parser) { \
             if (parser_->host_variables != NULL && \
                 parser_->host_variables != parent_parser->host_variables) { \
                 CLEAR_HOST_VARIABLES(parser_); } \
             parser_->host_variables = parent_parser->host_variables; \
	     parser_->host_var_expected_domains = parent_parser->host_var_expected_domains; \
             parser_->host_var_count = parent_parser->host_var_count; \
             parser_->auto_param_count = parent_parser->auto_param_count; \
             parser_->flag.set_host_var = 1; } } while (0)

#define RESET_HOST_VARIABLES_IF_INTERNAL_STATEMENT(parser_) \
    do { if (parent_parser) { \
             parser_->host_variables = NULL; parser_->host_var_count = 0; \
	     parser_->host_var_expected_domains = NULL; \
             parser_->auto_param_count = 0; parser_->flag.set_host_var = 0; } } while (0)

#endif /* !SERVER_MODE */

/* NODE FUNCTION DECLARATIONS */
#define IS_UPDATE_OBJ(node) (node->node_type == PT_UPDATE && node->info.update.object_parameter)

#define PT_NODE_INIT_OUTERLINK(n)                        \
    do {                                                 \
        if ((n)) {                                       \
            (n)->next          = NULL;                   \
            (n)->or_next       = NULL;                   \
            (n)->etc           = NULL;                   \
            (n)->alias_print   = NULL;                   \
        }                                                \
    } while (0)

#define PT_NODE_COPY_NUMBER_OUTERLINK(t, s)              \
    do {                                                 \
        if ((t) && (s)) {                                \
            (t)->line_number   = (s)->line_number;       \
            (t)->column_number = (s)->column_number;     \
            (t)->next          = (s)->next;              \
            (t)->or_next       = (s)->or_next;           \
            (t)->etc           = (s)->etc;               \
            (t)->alias_print   = (s)->alias_print;       \
        }                                                \
    } while (0)

#define PT_NODE_MOVE_NUMBER_OUTERLINK(t, s)              \
    do {                                                 \
        PT_NODE_COPY_NUMBER_OUTERLINK((t), (s));         \
        PT_NODE_INIT_OUTERLINK((s));                     \
    } while (0)

#define PT_NODE_PRINT_TO_ALIAS(p, n, c)                         \
    do {                                                        \
        unsigned int save_custom;                               \
                                                                \
        if (!(p) || !(n) || (n->alias_print))                   \
          break;                                                \
        save_custom = (p)->custom_print;                        \
        (p)->custom_print |= (c);                               \
	if (((p)->custom_print & PT_SHORT_PRINT) != 0)		\
	  {							\
	    (n)->alias_print = pt_short_print ((p), (n));	\
	  }							\
	else							\
	  {							\
	    (n)->alias_print = parser_print_tree ((p), (n));    \
	  }							\
        (p)->custom_print = save_custom;                        \
    } while (0)

#define PT_NODE_PRINT_VALUE_TO_TEXT(p, n)			\
    do {							\
	if (!(p) || !(n) || (n)->node_type != PT_VALUE		\
	    || (n)->info.value.text)				\
	  {							\
	    break;						\
	  }							\
	(n)->info.value.text = parser_print_tree ((p), (n));	\
    } while (0)

#define CAST_POINTER_TO_NODE(p)                             \
    do {                                                    \
        while ((p) && (p)->node_type == PT_NODE_POINTER &&       \
               (p)->info.pointer.type == PT_POINTER_NORMAL) \
        {                                                   \
            (p) = (p)->info.pointer.node;                   \
        }                                                   \
    } while (0)

#define PT_EMPTY	INT_MAX
#define MAX_NUM_PLAN_TRACE        100

#define PT_GET_COLLATION_MODIFIER(p)					     \
  (((p)->node_type == PT_EXPR) ? ((p)->info.expr.coll_modifier - 1) :	     \
  (((p)->node_type == PT_VALUE) ? ((p)->info.value.coll_modifier - 1) :	     \
  (((p)->node_type == PT_NAME) ? ((p)->info.name.coll_modifier - 1) :	     \
  (((p)->node_type == PT_FUNCTION) ? ((p)->info.function.coll_modifier - 1) :\
  (((p)->node_type == PT_DOT_) ? ((p)->info.dot.coll_modifier - 1) : (-1))))))

#define PT_HAS_COLLATION_MODIFIER(p) (PT_GET_COLLATION_MODIFIER((p)) != -1)

#define PT_SET_NODE_COLL_MODIFIER(p, coll)                  \
    do {                                                    \
      assert ((p) != NULL);				    \
      if ((p)->node_type == PT_EXPR)			    \
	{						    \
	  (p)->info.expr.coll_modifier = (coll) + 1;	    \
	}						    \
      else if ((p)->node_type == PT_VALUE)		    \
	{						    \
	  (p)->info.value.coll_modifier = (coll) + 1;	    \
	}						    \
      else if ((p)->node_type == PT_NAME)		    \
	{						    \
	  (p)->info.name.coll_modifier = (coll) + 1;	    \
	}						    \
      else if ((p)->node_type == PT_FUNCTION)		    \
	{						    \
	  (p)->info.function.coll_modifier = (coll) + 1;    \
	}						    \
      else						    \
	{						    \
	  assert ((p)->node_type == PT_DOT_);		    \
	  (p)->info.dot.coll_modifier = (coll) + 1;	    \
	}						    \
    } while (0)

/* Check if spec is flagged with any of flags_ */
#define PT_IS_SPEC_FLAG_SET(spec_, flags_)		    \
  (((spec_)->info.spec.flag & (flags_)) != 0)

#define PT_SPEC_SPECIAL_INDEX_SCAN(spec_)			    \
  (((spec_)->info.spec.flag &				    \
    (PT_SPEC_FLAG_KEY_INFO_SCAN | PT_SPEC_FLAG_BTREE_NODE_INFO_SCAN)) != 0)

/* Obtain reserved name type from spec flag */
#define PT_SPEC_GET_RESERVED_NAME_TYPE(spec_)				\
  (((spec_) == NULL || (spec_)->node_type != PT_SPEC			\
    || (spec_)->info.spec.flag == 0) ?					\
   /* is spec is NULL or not a PT_SPEC or flag is 0, return invalid */	\
   RESERVED_NAME_INVALID :						\
   /* else */								\
   ((PT_IS_SPEC_FLAG_SET (spec_, PT_SPEC_FLAG_RECORD_INFO_SCAN)) ?	\
    /* if spec is flagged for record info */				\
    RESERVED_NAME_RECORD_INFO :						\
    /* else */								\
    ((PT_IS_SPEC_FLAG_SET (spec_, PT_SPEC_FLAG_PAGE_INFO_SCAN)) ?	\
     /* if spec is flagged for page info */				\
     RESERVED_NAME_PAGE_INFO :						\
     /* else */								\
     ((PT_IS_SPEC_FLAG_SET (spec_, PT_SPEC_FLAG_KEY_INFO_SCAN)) ?	\
      /* if spec is flagged for key info */				\
      RESERVED_NAME_KEY_INFO :						\
      /* else */							\
      ((PT_IS_SPEC_FLAG_SET(spec_, PT_SPEC_FLAG_BTREE_NODE_INFO_SCAN) ?	\
	/* if spec is flagged for b-tree node info */			\
	RESERVED_NAME_BTREE_NODE_INFO :					\
	/* spec is not flagged for any type of reserved names */	\
	RESERVED_NAME_INVALID))))))

/* Check if according to spec flag should bind names as reserved */
#define PT_SHOULD_BIND_RESERVED_NAME(spec_)				\
  (PT_SPEC_GET_RESERVED_NAME_TYPE (spec_) != RESERVED_NAME_INVALID)

/* PT_SPEC node contains a derived table */
#define PT_SPEC_IS_DERIVED(spec_) \
  ((spec_)->info.spec.derived_table != NULL)

/* PT_SPEC node contains a CTE pointer */
#define PT_SPEC_IS_CTE(spec_) \
  ((spec_)->info.spec.cte_pointer != NULL)

/* PT_SPEC node contains an entity spec */
#define PT_SPEC_IS_ENTITY(spec_) \
  ((spec_)->info.spec.entity_name != NULL)

#define PT_IS_FALSE_WHERE_VALUE(node) \
 (((node) != NULL && (node)->node_type == PT_VALUE \
  && ((node)->type_enum == PT_TYPE_NULL \
       || (PT_IS_SET_TYPE (node) \
           && ((node)->info.value.data_value.set == NULL)))) ? true : false)

#define PT_IS_SPEC_REAL_TABLE(spec_) PT_SPEC_IS_ENTITY(spec_)

#define PT_IS_METHOD(n) \
        ( (n) && (n)->node_type == PT_METHOD_CALL && \
          ( (n)->info.method_call.method_type == PT_IS_CLASS_MTHD || \
            (n)->info.method_call.method_type == PT_IS_INST_MTHD) )

#define PT_IS_CLASS_METHOD(n) \
        ( (n) && (n)->node_type == PT_METHOD_CALL && \
          (n)->info.method_call.method_type == PT_IS_CLASS_MTHD )

#define PT_IS_INSTANCE_METHOD(n) \
        ( (n) && (n)->node_type == PT_METHOD_CALL && \
          (n)->info.method_call.method_type == PT_IS_INST_MTHD )

#define PT_IS_JAVA_SP(n) \
        ( (n) && (n)->node_type == PT_METHOD_CALL && \
          ( (n)->info.method_call.method_type == PT_SP_PROCEDURE || \
            (n)->info.method_call.method_type == PT_SP_FUNCTION) )

/* We would like to redefine the above macros below. And we will solve the below ones.
 *   - There is no need to repeat null checks for each macro.
 *
 * Be sure to do the following before using the macro below.
 *   - Check if PT_NODE is NULL.
 *   - Check the node_type for PT_NODE.
 */

#ifdef NDEBUG
#define PT_ASSERT_NOT_NULL(n)		((void) 0)
#define PT_ASSERT_NODE_TYPE(n, t)	((void) 0)
#else
#define PT_ASSERT_NOT_NULL(n)		(assert ((n) != NULL))
#define PT_ASSERT_NODE_TYPE(n, t)	(assert ((n) != NULL && (n)->node_type == (t)))
#endif

/* PT_NAME_INFO */
#define PT_NAME_ASSERT(n)		(PT_ASSERT_NODE_TYPE ((n), PT_NAME))
#define PT_NAME_SPEC_ID(n)		(PT_NAME_ASSERT ((n)), (n)->info.name.spec_id)
#define PT_NAME_ORIGINAL(n)		(PT_NAME_ASSERT ((n)), (n)->info.name.original)
#define PT_NAME_RESOLVED(n)		(PT_NAME_ASSERT ((n)), (n)->info.name.resolved)
#define PT_NAME_DB_OBJECT(n)		(PT_NAME_ASSERT ((n)), (n)->info.name.db_object)

/* PT_CREATE_ENTITY */
#define PT_CREATE_ENTITY_ASSERT(n)	(PT_ASSERT_NODE_TYPE ((n), PT_CREATE_ENTITY))
#define PT_CREATE_ENTITY_NAME(n)	(PT_CREATE_ENTITY_ASSERT ((n)), (n)->info.create_entity.entity_name)

/* PT_EXPR */
#define PT_EXPR_ASSERT(n)		(PT_ASSERT_NODE_TYPE ((n), PT_EXPR))
#define PT_EXPR_OP(n)			(PT_EXPR_ASSERT ((n)), (n)->info.expr.op)
#define PT_EXPR_ARG1(n)			(PT_EXPR_ASSERT ((n)), (n)->info.expr.arg1)
#define PT_EXPR_ARG2(n)			(PT_EXPR_ASSERT ((n)), (n)->info.expr.arg2)
#define PT_EXPR_ARG3(n)			(PT_EXPR_ASSERT ((n)), (n)->info.expr.arg3)

/* PT_RENAME */
#define PT_RENAME_ASSERT(n)		(PT_ASSERT_NODE_TYPE ((n), PT_RENAME))
#define PT_RENAME_NEW_NAME(n)		(PT_RENAME_ASSERT ((n)), (n)->info.rename.new_name)

/* PT_SPEC_INFO */
#define PT_SPEC_ASSERT(n)		(PT_ASSERT_NODE_TYPE ((n), PT_SPEC))
#define PT_SPEC_ENTITY_NAME(n)		(PT_SPEC_ASSERT ((n)), (n)->info.spec.entity_name)
#define PT_SPEC_CTE_POINTER(n)		(PT_SPEC_ASSERT ((n)), (n)->info.spec.cte_pointer)
#define PT_SPEC_DERIVED_TABLE(n)	(PT_SPEC_ASSERT ((n)), (n)->info.spec.derived_table)
#define PT_SPEC_FLAT_ENTITY_LIST(n)	(PT_SPEC_ASSERT ((n)), (n)->info.spec.flat_entity_list)
#define PT_SPEC_ID(n)			(PT_SPEC_ASSERT ((n)), (n)->info.spec.id)
#define PT_SPEC_JOIN_TYPE(n)		(PT_SPEC_ASSERT ((n)), (n)->info.spec.join_type)

/* PT_SYNONYM_INFO */
#define PT_SYNONYM_NAME(n)		((n)->info.synonym.synonym_name)
#define PT_SYNONYM_OWNER_NAME(n)	((n)->info.synonym.synonym_owner_name)
#define PT_SYNONYM_OLD_NAME(n)		((n)->info.synonym.old_synonym_name)
#define PT_SYNONYM_OLD_OWNER_NAME(n)	((n)->info.synonym.old_synonym_owner_name)
#define PT_SYNONYM_NEW_NAME(n)		((n)->info.synonym.new_synonym_name)
#define PT_SYNONYM_NEW_OWNER_NAME(n)	((n)->info.synonym.new_synonym_owner_name)
#define PT_SYNONYM_TARGET_NAME(n)	((n)->info.synonym.target_name)
#define PT_SYNONYM_TARGET_OWNER_NAME(n)	((n)->info.synonym.target_owner_name)
#define PT_SYNONYM_COMMENT(n)		((n)->info.synonym.comment)
#define PT_SYNONYM_COMMENT_STR(n)	((n)->info.synonym.comment->info.value.data_value.str)
#define PT_SYNONYM_COMMENT_BYTES(n)	((n)->info.synonym.comment->info.value.data_value.str->bytes)
#define PT_SYNONYM_ACCESS_MODIFIER(n)	((n)->info.synonym.access_modifier)
#define PT_SYNONYM_OR_REPLACE(n)	((n)->info.synonym.or_replace)
#define PT_SYNONYM_IF_EXISTS(n)		((n)->info.synonym.if_exists)
#define PT_SYNONYM_IS_DBLINKED(n)	((n)->info.synonym.is_dblinked)	/* for user.table@server */

/* Check node_type of PT_NODE */
#define PT_NODE_IS_EXPR(n)		(PT_ASSERT_NOT_NULL ((n)), (n)->node_type == PT_EXPR)
#define PT_NODE_IS_NAME(n)		(PT_ASSERT_NOT_NULL ((n)), (n)->node_type == PT_NAME)
#define PT_NODE_IS_SPEC(n)		(PT_ASSERT_NOT_NULL ((n)), (n)->node_type == PT_SPEC)
#define PT_NODE_IS_SYNONYM(n)		(PT_ASSERT_NOT_NULL ((n)),		\
					 (n)->node_type == PT_ALTER_SYNONYM ||	\
					 (n)->node_type == PT_CREATE_SYNONYM ||	\
					 (n)->node_type == PT_DROP_SYNONYM ||	\
					 (n)->node_type == PT_RENAME_SYNONYM)

/* Check node_type of PT_SPEC */
#define PT_SPEC_IS_ONLY(n)		(PT_SPEC_ASSERT ((n)), (n)->info.spec.only_all == PT_ONLY)
#define PT_SPEC_IS_ALL(n)		(PT_SPEC_ASSERT ((n)), (n)->info.spec.only_all == PT_ALL)

/* PT_SPEC_INFO */
#define PT_SPEC_GET_DB_OBJECT(n, r)						\
	do									\
	  {									\
	    PT_NODE *entity_name = PT_SPEC_ENTITY_NAME ((n));			\
										\
	    if (entity_name != NULL && PT_NODE_IS_NAME (entity_name))		\
	      {									\
		if (PT_NAME_DB_OBJECT (entity_name) != NULL)			\
		  {								\
		    (r) = PT_NAME_DB_OBJECT (entity_name);			\
		  }								\
		else								\
		  {								\
		    (r) = sm_find_class (PT_NAME_ORIGINAL (entity_name));	\
		    assert ((r) != NULL);					\
		  }								\
	      }									\
	    else								\
	      {									\
		(r) = NULL;							\
	      }									\
	  }									\
	while (0)

/*
 Enumerated types of parse tree statements
  WARNING ------ WARNING ----- WARNING
 Member functions parser_new_node, parser_init_node, parser_print_tree, which take a node as an argument
 are accessed by function tables indexed by node_type. The functions in
 the tables must appear in EXACTLY the same order as the node types
 defined below. If you add a new node type you must create the
 functions to manipulate it and put these in the tables. Else crash and burn.
*/

/* enumeration for parser_walk_tree() */
enum
{
  PT_STOP_WALK = 0,
  PT_CONTINUE_WALK,
  PT_LEAF_WALK,
  PT_LIST_WALK
};

enum
{
  PT_USER_SELECT = 0,
  PT_MERGE_SELECT
};

enum pt_custom_print
{
  PT_SUPPRESS_RESOLVED = 0x1,

  PT_SUPPRESS_META_ATTR_CLASS = (0x1 << 1),

  PT_SUPPRESS_INTO = (0x1 << 2),

  PT_SUPPRESS_SELECTOR = (0x1 << 3),

  PT_SUPPRESS_SELECT_LIST = (0x1 << 4),

  PT_SUPPRESS_QUOTES = (0x1 << 5),

  PT_PRINT_ALIAS = (0x1 << 6),

  PT_PAD_BYTE = (0x1 << 7),

  PT_CONVERT_RANGE = (0x1 << 8),

  PT_PRINT_DB_VALUE = (0x1 << 9),

  PT_SUPPRESS_INDEX = (0x1 << 10),

  PT_SUPPRESS_ORDERING = (0x1 << 11),

  PT_PRINT_QUOTES = (0x1 << 12),

  /* PT_FORCE_ORIGINAL_TABLE_NAME is for PT_NAME nodes.  prints original table name instead of printing resolved NOTE:
   * spec_id must point to original table */
  PT_FORCE_ORIGINAL_TABLE_NAME = (0x1 << 13),

  PT_SUPPRESS_CHARSET_PRINT = (0x1 << 14),

  /* PT_PRINT_DIFFERENT_SYSTEM_PARAMETERS print session parameters */
  PT_PRINT_DIFFERENT_SYSTEM_PARAMETERS = (0x1 << 15),

  /* PT_NODE_PRINT_TO_ALIAS calls pt_short_print instead pt_print_tree */
  PT_SHORT_PRINT = (0x1 << 16),

  PT_SUPPRESS_BIGINT_CAST = (0x1 << 17),

  PT_CHARSET_COLLATE_FULL = (0x1 << 18),

  PT_CHARSET_COLLATE_USER_ONLY = (0x1 << 19),

  PT_PRINT_USER = (0x1 << 20),

  PT_PRINT_ORIGINAL_BEFORE_CONST_FOLDING = (0x1 << 21),

  PT_PRINT_NO_HOST_VAR_INDEX = (0x1 << 22),

  /* Both PT_PRINT_NO_SPECIFIED_USER_NAME and PT_PRINT_NO_CURRENT_USER_NAME can be set.
   * Check PT_PRINT_NO_SPECIFIED_USER_NAME before PT_PRINT_NO_CURRENT_USER_NAME to set implicit priority. */
  PT_PRINT_NO_SPECIFIED_USER_NAME = (0x1 << 23),
  PT_PRINT_NO_CURRENT_USER_NAME = (0x1 << 24),
  /* the '@' sign has to be suppressed during printing remote-table speicification for pure remote query */
  PT_PRINT_SUPPRESS_SERVER_NAME = (0x1 << 25),
  /* suppress next_value to serial_next_value(...) or current_value to serial_current_value(...) */
  PT_PRINT_SUPPRESS_SERIAL_CONV = (0x1 << 26),
  /* suppress print various generated functions including suppress delete targe for dblink */
  PT_PRINT_SUPPRESS_FOR_DBLINK = (0x1 << 27),
};

/* all statement node types should be assigned their API statement enumeration */
enum pt_node_type
{
  PT_NODE_NONE = CUBRID_STMT_NONE,
  PT_ALTER = CUBRID_STMT_ALTER_CLASS,
  PT_ALTER_INDEX = CUBRID_STMT_ALTER_INDEX,
  PT_ALTER_USER = CUBRID_STMT_ALTER_USER,
  PT_ALTER_SERIAL = CUBRID_STMT_ALTER_SERIAL,
  PT_COMMIT_WORK = CUBRID_STMT_COMMIT_WORK,
  PT_CREATE_ENTITY = CUBRID_STMT_CREATE_CLASS,
  PT_CREATE_INDEX = CUBRID_STMT_CREATE_INDEX,
  PT_CREATE_USER = CUBRID_STMT_CREATE_USER,
  PT_CREATE_TRIGGER = CUBRID_STMT_CREATE_TRIGGER,
  PT_CREATE_SERIAL = CUBRID_STMT_CREATE_SERIAL,
  PT_DROP = CUBRID_STMT_DROP_CLASS,
  PT_DROP_INDEX = CUBRID_STMT_DROP_INDEX,
  PT_DROP_USER = CUBRID_STMT_DROP_USER,
  PT_DROP_VARIABLE = CUBRID_STMT_DROP_LABEL,
  PT_DROP_TRIGGER = CUBRID_STMT_DROP_TRIGGER,
  PT_DROP_SERIAL = CUBRID_STMT_DROP_SERIAL,
  PT_EVALUATE = CUBRID_STMT_EVALUATE,
  PT_RENAME = CUBRID_STMT_RENAME_CLASS,
  PT_ROLLBACK_WORK = CUBRID_STMT_ROLLBACK_WORK,
  PT_GRANT = CUBRID_STMT_GRANT,
  PT_REVOKE = CUBRID_STMT_REVOKE,
  PT_UPDATE_STATS = CUBRID_STMT_UPDATE_STATS,
  PT_GET_STATS = CUBRID_STMT_GET_STATS,
  PT_INSERT = CUBRID_STMT_INSERT,
  PT_SELECT = CUBRID_STMT_SELECT,
  PT_UPDATE = CUBRID_STMT_UPDATE,
  PT_DELETE = CUBRID_STMT_DELETE,
  PT_METHOD_CALL = CUBRID_STMT_CALL,
  PT_GET_XACTION = CUBRID_STMT_GET_ISO_LVL,
  /* should have separate pt node type for CUBRID_STMT_GET_TIMEOUT, It will also be tagged PT_GET_XACTION */
  PT_GET_OPT_LVL = CUBRID_STMT_GET_OPT_LVL,
  PT_SET_OPT_LVL = CUBRID_STMT_SET_OPT_LVL,
  PT_SET_SYS_PARAMS = CUBRID_STMT_SET_SYS_PARAMS,
  PT_SCOPE = CUBRID_STMT_SCOPE,
  PT_SET_TRIGGER = CUBRID_STMT_SET_TRIGGER,
  PT_GET_TRIGGER = CUBRID_STMT_GET_TRIGGER,
  PT_SAVEPOINT = CUBRID_STMT_SAVEPOINT,
  PT_PREPARE_TO_COMMIT = CUBRID_STMT_PREPARE,
  PT_2PC_ATTACH = CUBRID_STMT_ATTACH,
#if defined (ENABLE_UNUSED_FUNCTION)
  PT_USE = CUBRID_STMT_USE,
#endif
  PT_REMOVE_TRIGGER = CUBRID_STMT_REMOVE_TRIGGER,
  PT_RENAME_TRIGGER = CUBRID_STMT_RENAME_TRIGGER,

  PT_CREATE_STORED_PROCEDURE = CUBRID_STMT_CREATE_STORED_PROCEDURE,
  PT_ALTER_STORED_PROCEDURE = CUBRID_STMT_ALTER_STORED_PROCEDURE,
  PT_DROP_STORED_PROCEDURE = CUBRID_STMT_DROP_STORED_PROCEDURE,
  PT_PREPARE_STATEMENT = CUBRID_STMT_PREPARE_STATEMENT,
  PT_EXECUTE_PREPARE = CUBRID_STMT_EXECUTE_PREPARE,
  PT_DEALLOCATE_PREPARE = CUBRID_STMT_DEALLOCATE_PREPARE,
  PT_TRUNCATE = CUBRID_STMT_TRUNCATE,
  PT_DO = CUBRID_STMT_DO,
  PT_SET_SESSION_VARIABLES = CUBRID_STMT_SET_SESSION_VARIABLES,
  PT_DROP_SESSION_VARIABLES = CUBRID_STMT_DROP_SESSION_VARIABLES,
  PT_MERGE = CUBRID_STMT_MERGE,
  PT_SET_NAMES = CUBRID_STMT_SET_NAMES,
  PT_SET_TIMEZONE = CUBRID_STMT_SET_TIMEZONE,

  PT_CREATE_SERVER = CUBRID_STMT_CREATE_SERVER,
  PT_DROP_SERVER = CUBRID_STMT_DROP_SERVER,
  PT_RENAME_SERVER = CUBRID_STMT_RENAME_SERVER,
  PT_ALTER_SERVER = CUBRID_STMT_ALTER_SERVER,

  PT_ALTER_SYNONYM = CUBRID_STMT_ALTER_SYNONYM,
  PT_CREATE_SYNONYM = CUBRID_STMT_CREATE_SYNONYM,
  PT_DROP_SYNONYM = CUBRID_STMT_DROP_SYNONYM,
  PT_RENAME_SYNONYM = CUBRID_STMT_RENAME_SYNONYM,

  PT_DIFFERENCE = CUBRID_MAX_STMT_TYPE,	/* these enumerations must be distinct from statements */
  PT_INTERSECTION,		/* difference intersection and union are reported as CUBRID_STMT_SELECT. */
  PT_UNION,

  PT_ZZ_ERROR_MSG,
  PT_ALTER_TRIGGER,
  PT_ATTR_DEF,
  PT_AUTH_CMD,
  PT_AUTO_INCREMENT,
  PT_CHECK_OPTION,
  PT_CONSTRAINT,
  PT_CTE,
  PT_DATA_DEFAULT,
  PT_DATA_TYPE,
  PT_DOT_,
  PT_EVENT_OBJECT,
  PT_EVENT_SPEC,
  PT_EVENT_TARGET,
  PT_EXECUTE_TRIGGER,
  PT_EXPR,
  PT_FILE_PATH,
  PT_FUNCTION,
  PT_HOST_VAR,
  PT_ISOLATION_LVL,
  PT_METHOD_DEF,
  PT_NAME,
  PT_PARTITION,
  PT_PARTS,
  PT_RESOLUTION,
  PT_SET_XACTION,
  PT_SORT_SPEC,
  PT_SP_PARAMETERS,
  PT_SPEC,
  PT_TIMEOUT,
  PT_TRIGGER_ACTION,
  PT_TRIGGER_SPEC_LIST,
  PT_VALUE,
  PT_NODE_POINTER,
  PT_NODE_LIST,
  PT_TABLE_OPTION,
  PT_ATTR_ORDERING,
  PT_TUPLE_VALUE,
  PT_QUERY_TRACE,
  PT_INSERT_VALUE,
  PT_NAMED_ARG,
  PT_SHOWSTMT,
  PT_KILL_STMT,
  PT_VACUUM,
  PT_WITH_CLAUSE,
  PT_JSON_TABLE,
  PT_JSON_TABLE_NODE,
  PT_JSON_TABLE_COLUMN,
  PT_DBLINK_TABLE,
  PT_DBLINK_TABLE_DML,
  PT_NODE_NUMBER,		/* This is the number of node types */
  PT_LAST_NODE_NUMBER = PT_NODE_NUMBER
};
typedef enum pt_node_type PT_NODE_TYPE;

/* Enumerated Data Types for expressions with a VALUE */
enum pt_type_enum
{
  PT_TYPE_NONE = 1000,		/* type not known yet */
  PT_TYPE_MIN = PT_TYPE_NONE,
  /* primitive types */
  PT_TYPE_INTEGER,
  PT_TYPE_FLOAT,
  PT_TYPE_DOUBLE,
  PT_TYPE_SMALLINT,
  PT_TYPE_DATE,
  PT_TYPE_TIME,
  PT_TYPE_TIMESTAMP,
  PT_TYPE_DATETIME,
  PT_TYPE_MONETARY,
  PT_TYPE_NUMERIC,
  PT_TYPE_CHAR,
  PT_TYPE_VARCHAR,
  PT_TYPE_NCHAR,
  PT_TYPE_VARNCHAR,
  PT_TYPE_BIT,
  PT_TYPE_VARBIT,
  PT_TYPE_LOGICAL,
  PT_TYPE_MAYBE,
  PT_TYPE_JSON,

  /* special values */
  PT_TYPE_NA,			/* in SELECT NA */
  PT_TYPE_NULL,			/* in assignment and defaults */
  PT_TYPE_STAR,			/* select (*), count (*), will be expanded later */

  /* non primitive types */
  PT_TYPE_OBJECT,
  PT_TYPE_SET,
  PT_TYPE_MULTISET,
  PT_TYPE_SEQUENCE,
  PT_TYPE_MIDXKEY,
  PT_TYPE_COMPOUND,

  PT_TYPE_EXPR_SET,		/* type of parentheses expr set, avail for parser only */
  PT_TYPE_RESULTSET,

  PT_TYPE_BIGINT,

  PT_TYPE_BLOB,
  PT_TYPE_CLOB,
  PT_TYPE_ELO,

  PT_TYPE_ENUMERATION,
  PT_TYPE_TIMESTAMPLTZ,
  PT_TYPE_TIMESTAMPTZ,
  PT_TYPE_DATETIMETZ,
  PT_TYPE_DATETIMELTZ,

  PT_TYPE_MAX,
};
typedef enum pt_type_enum PT_TYPE_ENUM;

/* Enumerated priviledges for Grant, Revoke */
typedef enum
{
  PT_NO_PRIV = 2000,		/* this value to initialize the node */
  PT_ADD_PRIV,
  PT_ALL_PRIV,
  PT_ALTER_PRIV,
  PT_DELETE_PRIV,
  PT_DROP_PRIV,
  PT_EXECUTE_PRIV,
  /* PT_GRANT_OPTION_PRIV, avail for revoke only */
  PT_INDEX_PRIV,
  PT_INSERT_PRIV,
  PT_REFERENCES_PRIV,		/* for ANSI compatibility */
  PT_SELECT_PRIV,
  PT_UPDATE_PRIV
} PT_PRIV_TYPE;

/* Enumerated Misc Types */
typedef enum
{
  PT_MISC_NONE = 0,
  PT_MISC_DUMMY = 3000,
  PT_ALL,
  PT_ONLY,
  PT_DISTINCT,
  PT_SHARED,
  PT_DEFAULT,
  PT_ASC,
  PT_DESC,
  PT_GRANT_OPTION,
  PT_NO_GRANT_OPTION,
  PT_CLASS,
  PT_VCLASS,
  PT_VID_ATTR,
  PT_OID_ATTR,
  /* PT_CLASSOID_ATTR is no longer used.  The concept that it used to embody (the OID of the class of an instance is
   * now captured via a first class server function F_CLASS_OF which takes an arbitrary instance valued expression. */
  PT_CLASSOID_ATTR,
  PT_TRIGGER_OID,
  PT_NORMAL,
  /* PT_META_CLASS is used to embody the concept of a class OID reference that is constant at compile time.  (i.e. it
   * does not vary as instance OIDs vary across an inheritance hierarchy).  Contrast this with the F_CLASS_OF function
   * which returns the class OID for any instance valued expression.  F_CLASS_OF is a server side function. */
  PT_META_CLASS,
  PT_META_ATTR,
  PT_PARAMETER,
  PT_HINT_NAME,			/* hint argument name */
  PT_INDEX_NAME,
  PT_RESERVED,			/* reserved names for special attributes */
  PT_IS_SUBQUERY,		/* query is sub-query, not directly producing result */
  PT_IS_UNION_SUBQUERY,		/* in a union sub-query */
  PT_IS_UNION_QUERY,		/* query directly producing result in top level union */
  PT_IS_SET_EXPR,
  PT_IS_CSELECT,		/* query is CSELECT, not directly producing result */
  PT_IS_WHACKED_SPEC,		/* ignore this one in xasl generation, no cross product */
  PT_IS_SUBINSERT,		/* used by value clause of insert */
  PT_IS_VALUE,			/* used by value clause of insert */
  PT_IS_DEFAULT_VALUE,
  PT_ATTRIBUTE,
  PT_METHOD,
  PT_FUNCTION_RENAME,
  PT_FILE_RENAME,
  PT_NO_ISOLATION_LEVEL,	/* value for uninitialized isolation level */
  PT_SERIALIZABLE,
  PT_REPEATABLE_READ,
  PT_READ_COMMITTED,
  PT_ISOLATION_LEVEL,		/* get transaction option */
  PT_LOCK_TIMEOUT,
  PT_HOST_IN,			/* kind of host variable */
  PT_HOST_OUT,
  PT_HOST_OUT_DESCR,
  PT_ACTIVE,			/* trigger status */
  PT_INACTIVE,
  PT_BEFORE,			/* trigger time */
  PT_AFTER,
  PT_DEFERRED,
  PT_REJECT,			/* trigger action */
  PT_INVALIDATE_XACTION,
  PT_PRINT,
  PT_EXPRESSION,
  PT_TRIGGER_TRACE,		/* trigger options */
  PT_TRIGGER_DEPTH,
  PT_IS_CALL_STMT,		/* is the method a call statement */
  PT_IS_MTHD_EXPR,		/* is the method call part of an expr */
  PT_IS_CLASS_MTHD,		/* is the method a class method */
  PT_IS_INST_MTHD,		/* is the method an instance method */
  PT_METHOD_ENTITY,		/* this entity arose from a method call */
  PT_IS_SELECTOR_SPEC,		/* This is the 'real' correspondant of the whacked spec. down in the path entities
				 * portion. */
  PT_PATH_INNER,		/* types of join which may emulate path */
  PT_PATH_OUTER,
  PT_PATH_OUTER_WEASEL,
  PT_LOCAL,			/* local or cascaded view check option */
  PT_CASCADED,
  PT_CURRENT,

  PT_CHAR_STRING,		/* denotes the flavor of a literal string */
  PT_NCHAR_STRING,
  PT_BIT_STRING,
  PT_HEX_STRING,

  PT_MATCH_REGULAR,
  PT_MATCH_FULL,		/* values to support triggered actions for */
  PT_MATCH_PARTIAL,		/* referential integrity constraints */
  PT_RULE_CASCADE,
  PT_RULE_RESTRICT,
  PT_RULE_SET_NULL,
  PT_RULE_SET_DEFAULT,
  PT_RULE_NO_ACTION,

  PT_LEADING,			/* trim operation qualifiers */
  PT_TRAILING,
  PT_BOTH,
  PT_NOPUT,
  PT_INPUT,
  PT_OUTPUT,
  PT_INPUTOUTPUT,

  PT_MILLISECOND,		/* datetime components for extract operation */
  PT_SECOND,
  PT_MINUTE,
  PT_HOUR,
  PT_DAY,
  PT_WEEK,
  PT_MONTH,
  PT_QUARTER,
  PT_YEAR,
  /* mysql units types */
  PT_SECOND_MILLISECOND,
  PT_MINUTE_MILLISECOND,
  PT_MINUTE_SECOND,
  PT_HOUR_MILLISECOND,
  PT_HOUR_SECOND,
  PT_HOUR_MINUTE,
  PT_DAY_MILLISECOND,
  PT_DAY_SECOND,
  PT_DAY_MINUTE,
  PT_DAY_HOUR,
  PT_YEAR_MONTH,

  PT_SIMPLE_CASE,
  PT_SEARCHED_CASE,

  PT_OPT_LVL,			/* Variants of "get/set optimization" statement */
  PT_OPT_COST,

  PT_SUBSTR_ORG,
  PT_SUBSTR,			/* substring qualifier */

  PT_EQ_TORDER,

  PT_SP_PROCEDURE,
  PT_SP_FUNCTION,
  PT_SP_IN,
  PT_SP_OUT,
  PT_SP_INOUT,

  PT_LOB_INTERNAL,
  PT_LOB_EXTERNAL,

  PT_FROM_LAST,
  PT_IGNORE_NULLS,

  PT_NULLS_DEFAULT,
  PT_NULLS_FIRST,
  PT_NULLS_LAST,

  PT_CONSTRAINT_NAME,

  PT_TRACE_ON,
  PT_TRACE_OFF,
  PT_TRACE_FORMAT_TEXT,
  PT_TRACE_FORMAT_JSON,

  PT_IS_SHOWSTMT,		/* query is SHOWSTMT */
  PT_IS_CTE_REC_SUBQUERY,
  PT_IS_CTE_NON_REC_SUBQUERY,

  PT_DERIVED_JSON_TABLE,	// json table spec derivation

  PT_DERIVED_DBLINK_TABLE,	// dblink table spec derivation

  PT_PRIVATE,
  PT_PUBLIC,
  PT_SYNONYM
    // todo: separate into relevant enumerations
} PT_MISC_TYPE;

/* Enumerated join type */
typedef enum
{
  PT_JOIN_NONE = 0x00,		/* 0000 0000 */
  PT_JOIN_CROSS = 0x01,		/* 0000 0001 */
  PT_JOIN_NATURAL = 0x02,	/* 0000 0010 -- not used */
  PT_JOIN_INNER = 0x04,		/* 0000 0100 */
  PT_JOIN_LEFT_OUTER = 0x08,	/* 0000 1000 */
  PT_JOIN_RIGHT_OUTER = 0x10,	/* 0001 0000 */
  PT_JOIN_FULL_OUTER = 0x20,	/* 0010 0000 -- not used */
  PT_JOIN_UNION = 0x40		/* 0100 0000 -- not used */
} PT_JOIN_TYPE;

typedef UINT64 PT_HINT_ENUM;
#define  PT_HINT_NONE  0x00ULL	/* no hint */
#define  PT_HINT_ORDERED  0x01ULL	/* force join left-to-right */
#define  PT_HINT_NO_INDEX_SS  0x02ULL	/* disable index skip scan */
#define  PT_HINT_INDEX_SS  0x04ULL	/* enable index skip scan */
#define  PT_HINT_SELECT_BTREE_NODE_INFO  0x08ULL	/* SELECT b-tree node information */
#define  PT_HINT_USE_NL  0x10ULL	/* force nl-join */
#define  PT_HINT_USE_IDX  0x20ULL	/* force idx-join */
#define  PT_HINT_USE_MERGE  0x40ULL	/* force m-join */
#define  PT_HINT_USE_HASH  0x80ULL	/* not used */
#define  PT_HINT_RECOMPILE  0x0100ULL	/* recompile */
#define  PT_HINT_LK_TIMEOUT  0x0200ULL	/* lock_timeout */
#define  PT_HINT_NO_LOGGING  0x0400ULL	/* no_logging */
#define  PT_HINT_NO_HASH_LIST_SCAN  0x0800ULL	/* no hash list scan */
#define  PT_HINT_QUERY_CACHE  0x1000ULL	/* query_cache */
#define  PT_HINT_REEXECUTE  0x2000ULL	/* reexecute */
#define  PT_HINT_JDBC_CACHE  0x4000ULL	/* jdbc_cache */
#define  PT_HINT_USE_SBR  0x8000ULL	/* statement based replication */
#define  PT_HINT_USE_IDX_DESC  0x10000ULL	/* descending index scan */
#define  PT_HINT_NO_COVERING_IDX  0x20000ULL	/* do not use covering index scan */
#define  PT_HINT_INSERT_MODE  0x40000ULL	/* set insert_executeion_mode */
#define  PT_HINT_NO_IDX_DESC  0x80000ULL	/* do not use descending index scan */
#define  PT_HINT_NO_MULTI_RANGE_OPT  0x100000ULL	/* do not use multi range optimization */
#define  PT_HINT_USE_UPDATE_IDX  0x200000ULL	/* use index for merge update */
#define  PT_HINT_USE_INSERT_IDX  0x400000ULL	/* do not generate SORT-LIMIT plan */
#define  PT_HINT_NO_SORT_LIMIT  0x800000ULL
#define  PT_HINT_NO_HASH_AGGREGATE  0x1000000ULL	/* no hash aggregate evaluation */
#define  PT_HINT_SKIP_UPDATE_NULL  0x2000000ULL
#define  PT_HINT_NO_INDEX_LS  0x4000000ULL	/* enable loose index scan */
#define  PT_HINT_INDEX_LS  0x8000000ULL	/* disable loose index scan */
#define  PT_HINT_NO_SUPPLEMENTAL_LOG  0x10000000ULL	/* Used in DML (only for update delete currently) to avoid adding DML supplemental logs that may be duplicated by DDL */
#define  PT_HINT_SELECT_RECORD_INFO  0x20000000ULL	/* SELECT record info from tuple header instead of data */
#define  PT_HINT_SELECT_PAGE_INFO  0x40000000ULL	/* SELECT page header information from heap file instead of record data */
#define  PT_HINT_SELECT_KEY_INFO  0x80000000ULL	/* SELECT key information from index b-tree instead of table record data */
#define  PT_HINT_QUERY_NO_CACHE  0x100000000ULL	/* don't use the query cache (unused) */
#define  PT_HINT_NO_PUSH_PRED  0x200000000ULL	/* do not push predicates */
#define  PT_HINT_NO_MERGE  0x400000000ULL	/* do not merge view or in-line view */
#define  PT_HINT_NO_ELIMINATE_JOIN  0x800000000ULL	/* do not eliminate join */
#define  PT_HINT_SAMPLING_SCAN  0x1000000000ULL	/* SELECT sampling data instead of full data */
<<<<<<< HEAD
#define  PT_HINT_LEADING  0x2000000000ULL	/* force join order of specific table */
=======
#define  PT_HINT_LEADING  0x2000000000ULL	/* force specific table to join left-to-right */
>>>>>>> a6b1ee09

/* Codes for error messages */
typedef enum
{
  PT_NO_ERROR = 4000,
  PT_USAGE,
  PT_NODE_TABLE_OVERFLOW,
  PT_NAMES_TABLE_OVERFLOW,
  PT_CANT_OPEN_FILE,
  PT_STACK_OVERFLOW,
  PT_STACK_UNDERFLOW,
  PT_PARSE_ERROR,
  PT_ILLEGAL_TYPE_IN_FUNC,
  PT_NO_ARG_IN_FUNC
} PT_ERROR_CODE;

/* Codes for alter/add */

typedef enum
{
  PT_ADD_QUERY = 5000,
  PT_DROP_QUERY,
  PT_MODIFY_QUERY,
  PT_RESET_QUERY,
  PT_ADD_ATTR_MTHD,
  PT_DROP_ATTR_MTHD,
  PT_MODIFY_ATTR_MTHD,
  PT_RENAME_ATTR_MTHD,
  PT_MODIFY_DEFAULT,
  PT_ADD_SUPCLASS,
  PT_DROP_SUPCLASS,
  PT_DROP_RESOLUTION,
  PT_RENAME_RESOLUTION,
  PT_DROP_CONSTRAINT,
  PT_APPLY_PARTITION,
  PT_DROP_PARTITION,
  PT_REMOVE_PARTITION,
  PT_ADD_PARTITION,
  PT_ADD_HASHPARTITION,
  PT_REORG_PARTITION,
  PT_COALESCE_PARTITION,
  PT_ANALYZE_PARTITION,
  PT_PROMOTE_PARTITION,
  PT_RENAME_ENTITY,
  PT_ALTER_DEFAULT,
  PT_DROP_INDEX_CLAUSE,
  PT_DROP_PRIMARY_CLAUSE,
  PT_DROP_FK_CLAUSE,
  PT_CHANGE_ATTR,
  PT_CHANGE_AUTO_INCREMENT,
  PT_CHANGE_OWNER,
  PT_CHANGE_COLLATION,
#if defined (ENABLE_RENAME_CONSTRAINT)
  PT_RENAME_CONSTRAINT,
  PT_RENAME_INDEX,
#endif
  PT_REBUILD_INDEX,
  PT_ADD_INDEX_CLAUSE,
  PT_CHANGE_TABLE_COMMENT,
  PT_CHANGE_COLUMN_COMMENT,
  PT_CHANGE_INDEX_COMMENT,
  PT_CHANGE_INDEX_STATUS
} PT_ALTER_CODE;

/* Codes for trigger event type */

typedef enum
{
  PT_EV_INSERT = 6000,
  PT_EV_STMT_INSERT,
  PT_EV_DELETE,
  PT_EV_STMT_DELETE,
  PT_EV_UPDATE,
  PT_EV_STMT_UPDATE,
  PT_EV_ALTER,
  PT_EV_DROP,
  PT_EV_COMMIT,
  PT_EV_ROLLBACK,
  PT_EV_ABORT,
  PT_EV_TIMEOUT
} PT_EVENT_TYPE;

/* Codes for constraint types */

typedef enum
{
  PT_CONSTRAIN_UNKNOWN = 7000,
  PT_CONSTRAIN_PRIMARY_KEY,
  PT_CONSTRAIN_FOREIGN_KEY,
  PT_CONSTRAIN_NULL,
  PT_CONSTRAIN_NOT_NULL,
  PT_CONSTRAIN_UNIQUE,
  PT_CONSTRAIN_CHECK
} PT_CONSTRAINT_TYPE;

typedef enum
{
  PT_PARTITION_HASH = 0,
  PT_PARTITION_RANGE,
  PT_PARTITION_LIST
} PT_PARTITION_TYPE;

typedef enum
{
  PT_TABLE_OPTION_NONE = 0,
  PT_TABLE_OPTION_REUSE_OID = 9000,
  PT_TABLE_OPTION_AUTO_INCREMENT,
  PT_TABLE_OPTION_CHARSET,
  PT_TABLE_OPTION_COLLATION,
  PT_TABLE_OPTION_COMMENT,
  PT_TABLE_OPTION_ENCRYPT,
  PT_TABLE_OPTION_DONT_REUSE_OID
} PT_TABLE_OPTION_TYPE;

typedef enum
{
  PT_AND = 400, PT_OR, PT_NOT,
  PT_BETWEEN, PT_NOT_BETWEEN,
  PT_LIKE, PT_NOT_LIKE,
  PT_IS_IN, PT_IS_NOT_IN,
  PT_IS_NULL, PT_IS_NOT_NULL,
  PT_IS, PT_IS_NOT,
  PT_EXISTS,
  PT_EQ_SOME, PT_NE_SOME, PT_GE_SOME, PT_GT_SOME, PT_LT_SOME, PT_LE_SOME,
  PT_EQ_ALL, PT_NE_ALL, PT_GE_ALL, PT_GT_ALL, PT_LT_ALL, PT_LE_ALL,
  PT_EQ, PT_NE, PT_GE, PT_GT, PT_LT, PT_LE, PT_NULLSAFE_EQ,
  PT_GT_INF, PT_LT_INF,		/* internal use only */
  PT_SETEQ, PT_SETNEQ, PT_SUPERSETEQ, PT_SUPERSET, PT_SUBSET, PT_SUBSETEQ,
  PT_PLUS, PT_MINUS,
  PT_TIMES, PT_DIVIDE, PT_UNARY_MINUS, PT_PRIOR, PT_QPRIOR,
  PT_CONNECT_BY_ROOT,
  PT_BIT_NOT, PT_BIT_XOR, PT_BIT_AND, PT_BIT_OR, PT_BIT_COUNT,
  PT_BITSHIFT_LEFT, PT_BITSHIFT_RIGHT, PT_DIV, PT_MOD,
  PT_IF, PT_IFNULL, PT_ISNULL, PT_XOR,
  PT_ASSIGN,			/* as in x=y */
  PT_BETWEEN_AND,
  PT_BETWEEN_GE_LE, PT_BETWEEN_GE_LT, PT_BETWEEN_GT_LE, PT_BETWEEN_GT_LT,
  PT_BETWEEN_EQ_NA,
  PT_BETWEEN_INF_LE, PT_BETWEEN_INF_LT, PT_BETWEEN_GE_INF, PT_BETWEEN_GT_INF,
  PT_RANGE,			/* internal use only */
  PT_MODULUS, PT_RAND, PT_DRAND,
  PT_POSITION, PT_SUBSTRING, PT_OCTET_LENGTH, PT_BIT_LENGTH,
  PT_SUBSTRING_INDEX, PT_MD5, PT_SPACE,
  PT_CHAR_LENGTH, PT_LOWER, PT_UPPER, PT_TRIM,
  PT_LTRIM, PT_RTRIM, PT_LPAD, PT_RPAD, PT_REPLACE, PT_TRANSLATE,
  PT_REPEAT,
  PT_ADD_MONTHS, PT_LAST_DAY, PT_MONTHS_BETWEEN, PT_SYS_DATE,
  PT_TO_CHAR, PT_TO_DATE, PT_TO_NUMBER,
  PT_SYS_TIME, PT_SYS_TIMESTAMP, PT_CURRENT_TIMESTAMP, PT_SYS_DATETIME,
  PT_CURRENT_DATETIME, PT_CURRENT_TIME, PT_CURRENT_DATE, PT_UTC_TIME,
  PT_UTC_DATE, PT_TO_TIME, PT_TO_TIMESTAMP, PT_TO_DATETIME,
  PT_CURRENT_VALUE, PT_NEXT_VALUE,
  PT_INST_NUM, PT_ROWNUM, PT_ORDERBY_NUM,
  PT_CONNECT_BY_ISCYCLE, PT_CONNECT_BY_ISLEAF, PT_LEVEL,
  PT_SYS_CONNECT_BY_PATH,
  PT_EXTRACT,
  PT_LIKE_ESCAPE,
  PT_CAST,
  PT_CASE,
  PT_CURRENT_USER,
  PT_LOCAL_TRANSACTION_ID,

  PT_FLOOR, PT_CEIL, PT_SIGN, PT_POWER, PT_ROUND, PT_ABS, PT_TRUNC,
  PT_CHR, PT_INSTR, PT_LEAST, PT_GREATEST,
  PT_PATH_EXPR_SET,

  PT_ENCRYPT, PT_DECRYPT,

  PT_STRCAT, PT_NULLIF, PT_COALESCE, PT_NVL, PT_NVL2, PT_DECODE,
  PT_RANDOM, PT_DRANDOM,

  PT_INCR, PT_DECR,

  PT_LOG, PT_EXP, PT_SQRT,

  PT_CONCAT, PT_CONCAT_WS, PT_FIELD, PT_LEFT, PT_RIGHT,
  PT_LOCATE, PT_MID, PT_STRCMP, PT_REVERSE,

  PT_ACOS, PT_ASIN, PT_ATAN, PT_ATAN2,
  PT_COS, PT_SIN, PT_COT, PT_TAN,
  PT_DEGREES, PT_RADIANS,
  PT_PI,
  PT_FORMAT,
  PT_DISK_SIZE,
  PT_LN, PT_LOG2, PT_LOG10,
  PT_TIME_FORMAT,
  PT_TIMESTAMP,
  PT_UNIX_TIMESTAMP,
  PT_FROM_UNIXTIME,
  PT_SCHEMA,
  PT_DATABASE,
  PT_VERSION,
  /* datetime */
  PT_ADDDATE,			/* 2 fixed parameter */
  PT_DATE_ADD,			/* INTERVAL variant */
  PT_SUBDATE,
  PT_DATE_SUB,
  PT_DATE_FORMAT,
  PT_DATEF,
  PT_TIMEF, PT_YEARF, PT_MONTHF, PT_DAYF,
  PT_HOURF, PT_MINUTEF, PT_SECONDF,
  PT_DAYOFMONTH,
  PT_WEEKDAY,
  PT_DAYOFWEEK,
  PT_DAYOFYEAR,
  PT_QUARTERF,
  PT_TODAYS,
  PT_FROMDAYS,
  PT_TIMETOSEC,
  PT_SECTOTIME,
  PT_MAKEDATE,
  PT_MAKETIME,
  PT_WEEKF,
  PT_USER,
  PT_ROW_COUNT,
  PT_LAST_INSERT_ID,
  PT_DATEDIFF,
  PT_TIMEDIFF,
  PT_STR_TO_DATE,
  PT_DEFAULTF,
  PT_LIST_DBS,
  PT_OID_OF_DUPLICATE_KEY,
  PT_LIKE_LOWER_BOUND, PT_LIKE_UPPER_BOUND,

  PT_BIT_TO_BLOB, PT_BLOB_FROM_FILE, PT_BLOB_LENGTH, PT_BLOB_TO_BIT,
  PT_CHAR_TO_BLOB, PT_CHAR_TO_CLOB, PT_CLOB_FROM_FILE, PT_CLOB_LENGTH,
  PT_CLOB_TO_CHAR,
  PT_TYPEOF,
  PT_FUNCTION_HOLDER,		/* special operator : wrapper for PT_FUNCTION node */
  PT_INDEX_CARDINALITY,
  PT_DEFINE_VARIABLE,
  PT_EVALUATE_VARIABLE,
  PT_EXEC_STATS,
  PT_ADDTIME,
  PT_BIN,
  PT_FINDINSET,

  PT_HEX,
  PT_ASCII,
  PT_CONV,

  /* rlike operator */
  PT_RLIKE, PT_NOT_RLIKE, PT_RLIKE_BINARY, PT_NOT_RLIKE_BINARY,
  PT_TO_ENUMERATION_VALUE,

  /* inet */
  PT_INET_ATON, PT_INET_NTOA,

  PT_CHARSET, PT_COERCIBILITY, PT_COLLATION,

  /* width_bucket */
  PT_WIDTH_BUCKET,
  PT_TRACE_STATS,
  PT_INDEX_PREFIX,
  PT_AES_ENCRYPT,
  PT_AES_DECRYPT,
  PT_SHA_ONE,
  PT_SHA_TWO,
  PT_TO_BASE64,
  PT_FROM_BASE64,
  PT_SLEEP,

  PT_SYS_GUID,

  PT_DBTIMEZONE,
  PT_SESSIONTIMEZONE,
  PT_TZ_OFFSET,
  PT_NEW_TIME,
  PT_FROM_TZ,
  PT_TO_DATETIME_TZ,
  PT_TO_TIMESTAMP_TZ,
  PT_UTC_TIMESTAMP,
  PT_CRC32,
  PT_SCHEMA_DEF,
  PT_CONV_TZ,

  /* This is the last entry. Please add a new one before it. */
  PT_LAST_OPCODE
} PT_OP_TYPE;

/* the virtual query mechanism needs to put oid columns on non-updatable
 * virtual query guys, hence the "trust me" part.
 */
typedef enum
{
  PT_NO_OID_INCLUDED,
  PT_INCLUDE_OID,
  PT_INCLUDE_OID_TRUSTME
} PT_INCLUDE_OID_TYPE;

typedef enum
{
  PT_RANGE_MERGE,
  PT_RANGE_INTERSECTION,
  PT_REDUCE_COMP_PAIR_TERMS
} PT_COMP_TO_BETWEEN_OP_CODE_TYPE;

typedef enum
{
  PT_SYNTAX,
  PT_SEMANTIC,
  PT_EXECUTION
} PT_ERROR_TYPE;

typedef enum
{
  EXCLUDE_HIDDEN_COLUMNS,
  INCLUDE_HIDDEN_COLUMNS
} PT_INCLUDE_OR_EXCLUDE_HIDDEN_COLUMNS;

/* Flags for spec structures */
typedef enum
{
  PT_SPEC_FLAG_NONE = 0x0,	/* the spec will not be altered */
  PT_SPEC_FLAG_UPDATE = 0x01,	/* the spec will be updated */
  PT_SPEC_FLAG_DELETE = 0x02,	/* the spec will be deleted */
  PT_SPEC_FLAG_HAS_UNIQUE = 0x04,	/* the spec has unique */
  PT_SPEC_FLAG_FROM_VCLASS = 0x08,	/* applicable for derived tables, marks one as a rewritten view */
  PT_SPEC_FLAG_CONTAINS_OID = 0x10,	/* classoid and oid were added in the derived table's select list */
  PT_SPEC_FLAG_FOR_UPDATE_CLAUSE = 0x20,	/* Used with FOR UPDATE clause */
  PT_SPEC_FLAG_RECORD_INFO_SCAN = 0x40,	/* spec will be scanned for record information instead of record data */
  PT_SPEC_FLAG_PAGE_INFO_SCAN = 0x80,	/* spec's heap file will scanned page by page for page information. records
					 * will not be scanned. */
  PT_SPEC_FLAG_KEY_INFO_SCAN = 0x100,	/* one of the spec's indexes will be scanned for key information. */
  PT_SPEC_FLAG_BTREE_NODE_INFO_SCAN = 0x200,	/* one of the spec's indexes will be scanned for b-tree node info */
  PT_SPEC_FLAG_MVCC_COND_REEV = 0x400,	/* the spec is used in mvcc condition reevaluation */
  PT_SPEC_FLAG_MVCC_ASSIGN_REEV = 0x800,	/* the spec is used in UPDATE assignment reevaluation */
  PT_SPEC_FLAG_DOESNT_HAVE_UNIQUE = 0x1000,	/* the spec was checked and does not have any uniques */
  PT_SPEC_FLAG_SAMPLING_SCAN = 0x2000	/* spec for sampling scan */
} PT_SPEC_FLAG;

typedef enum
{
  CONNECT_BY_CYCLES_ERROR = 0,
  CONNECT_BY_CYCLES_NONE,
  CONNECT_BY_CYCLES_IGNORE,
  CONNECT_BY_CYCLES_NONE_IGNORE
} PT_CONNECT_BY_CHECK_CYCLES;

/* Enum used for insert statements. After checking if insert is allowed on
 * server, the result is saved to avoid the same check again.
 */
typedef enum
{
  SERVER_INSERT_NOT_CHECKED = 0,
  SERVER_INSERT_IS_ALLOWED = 1,
  SERVER_INSERT_IS_NOT_ALLOWED = -1
} SERVER_INSERT_ALLOWED;

/*
 * Type definitions
 */

typedef struct parser_varchar PARSER_VARCHAR;

typedef struct parser_context PARSER_CONTEXT;

typedef struct parser_node PT_NODE;
typedef struct pt_alter_info PT_ALTER_INFO;
typedef struct pt_alter_user_info PT_ALTER_USER_INFO;
typedef struct pt_alter_trigger_info PT_ALTER_TRIGGER_INFO;
typedef struct pt_attach_info PT_ATTACH_INFO;
typedef struct pt_attach_info PT_PREPARE_TO_COMMIT_INFO;
typedef struct pt_attr_def_info PT_ATTR_DEF_INFO;
typedef struct pt_attr_ordering_info PT_ATTR_ORDERING_INFO;
typedef struct pt_auth_cmd_info PT_AUTH_CMD_INFO;
typedef struct pt_commit_work_info PT_COMMIT_WORK_INFO;
typedef struct pt_create_entity_info PT_CREATE_ENTITY_INFO;
typedef struct pt_index_info PT_INDEX_INFO;
typedef struct pt_create_user_info PT_CREATE_USER_INFO;
typedef struct pt_create_trigger_info PT_CREATE_TRIGGER_INFO;
typedef struct pt_cte_info PT_CTE_INFO;
typedef struct pt_serial_info PT_SERIAL_INFO;
typedef struct pt_data_default_info PT_DATA_DEFAULT_INFO;
typedef struct pt_auto_increment_info PT_AUTO_INCREMENT_INFO;
typedef struct pt_partition_info PT_PARTITION_INFO;
typedef struct pt_parts_info PT_PARTS_INFO;
typedef struct pt_data_type_info PT_DATA_TYPE_INFO;
typedef struct pt_delete_info PT_DELETE_INFO;
typedef struct pt_dot_info PT_DOT_INFO;
typedef struct pt_drop_info PT_DROP_INFO;
typedef struct pt_drop_user_info PT_DROP_USER_INFO;
typedef struct pt_drop_trigger_info PT_DROP_TRIGGER_INFO;
typedef struct pt_drop_variable_info PT_DROP_VARIABLE_INFO;
typedef struct pt_drop_session_var_info PT_DROP_SESSION_VAR_INFO;
typedef struct pt_spec_info PT_SPEC_INFO;
typedef struct pt_evaluate_info PT_EVALUATE_INFO;
typedef struct pt_event_object_info PT_EVENT_OBJECT_INFO;
typedef struct pt_event_spec_info PT_EVENT_SPEC_INFO;
typedef struct pt_event_target_info PT_EVENT_TARGET_INFO;
typedef struct pt_execute_trigger_info PT_EXECUTE_TRIGGER_INFO;
typedef struct pt_expr_info PT_EXPR_INFO;
typedef struct pt_file_path_info PT_FILE_PATH_INFO;
typedef struct pt_function_info PT_FUNCTION_INFO;
typedef struct pt_get_opt_lvl_info PT_GET_OPT_LVL_INFO;
typedef struct pt_get_trigger_info PT_GET_TRIGGER_INFO;
typedef struct pt_get_xaction_info PT_GET_XACTION_INFO;
typedef struct pt_grant_info PT_GRANT_INFO;
typedef struct pt_host_var_info PT_HOST_VAR_INFO;
typedef struct pt_insert_info PT_INSERT_INFO;
typedef struct pt_isolation_lvl_info PT_ISOLATION_LVL_INFO;
typedef struct pt_merge_info PT_MERGE_INFO;
typedef struct pt_method_call_info PT_METHOD_CALL_INFO;
typedef struct pt_method_def_info PT_METHOD_DEF_INFO;
typedef struct pt_name_info PT_NAME_INFO;
typedef struct pt_named_arg_info PT_NAMED_ARG_INFO;
typedef struct pt_remove_trigger_info PT_REMOVE_TRIGGER_INFO;
typedef struct pt_rename_info PT_RENAME_INFO;
typedef struct pt_rename_trigger_info PT_RENAME_TRIGGER_INFO;
typedef struct pt_resolution_info PT_RESOLUTION_INFO;
typedef struct pt_revoke_info PT_REVOKE_INFO;
typedef struct pt_rollback_work_info PT_ROLLBACK_WORK_INFO;
typedef struct pt_union_info PT_UNION_INFO;
typedef struct pt_savepoint_info PT_SAVEPOINT_INFO;
typedef struct pt_scope_info PT_SCOPE_INFO;
typedef struct pt_select_info PT_SELECT_INFO;
typedef struct pt_query_info PT_QUERY_INFO;
typedef struct pt_set_opt_lvl_info PT_SET_OPT_LVL_INFO;
typedef struct pt_set_sys_params_info PT_SET_SYS_PARAMS_INFO;
typedef struct pt_set_xaction_info PT_SET_XACTION_INFO;
typedef struct pt_set_trigger_info PT_SET_TRIGGER_INFO;
typedef struct pt_showstmt_info PT_SHOWSTMT_INFO;
typedef struct pt_killstmt_info PT_KILLSTMT_INFO;
typedef struct pt_sort_spec_info PT_SORT_SPEC_INFO;
typedef struct pt_timeout_info PT_TIMEOUT_INFO;
typedef struct pt_trigger_action_info PT_TRIGGER_ACTION_INFO;
typedef struct pt_trigger_spec_list_info PT_TRIGGER_SPEC_LIST_INFO;
typedef struct pt_update_info PT_UPDATE_INFO;
typedef struct pt_update_stats_info PT_UPDATE_STATS_INFO;
typedef struct pt_get_stats_info PT_GET_STATS_INFO;
typedef struct pt_set_session_variable_info PT_SET_SESSION_VARIABLE_INFO;
#if defined (ENABLE_UNUSED_FUNCTION)
typedef struct pt_use_info PT_USE_INFO;
#endif
typedef struct pt_monetary_value PT_MONETARY;
typedef struct pt_enum_element_value PT_ENUM_ELEMENT;
typedef union pt_data_value PT_DATA_VALUE;
typedef struct pt_value_info PT_VALUE_INFO;
typedef struct PT_ZZ_ERROR_MSG_INFO PT_ZZ_ERROR_MSG_INFO;
typedef struct pt_foreign_key_info PT_FOREIGN_KEY_INFO;
typedef struct pt_constraint_info PT_CONSTRAINT_INFO;
typedef struct pt_pointer_info PT_POINTER_INFO;
typedef struct pt_stored_proc_info PT_STORED_PROC_INFO;
typedef struct pt_prepare_info PT_PREPARE_INFO;
typedef struct pt_execute_info PT_EXECUTE_INFO;
typedef struct pt_stored_proc_param_info PT_STORED_PROC_PARAM_INFO;
typedef struct pt_truncate_info PT_TRUNCATE_INFO;
typedef struct pt_do_info PT_DO_INFO;
typedef union pt_statement_info PT_STATEMENT_INFO;
typedef struct pt_node_list_info PT_NODE_LIST_INFO;
typedef struct pt_table_option_info PT_TABLE_OPTION_INFO;
typedef struct pt_check_option_info PT_CHECK_OPTION_INFO;

typedef struct pt_agg_check_info PT_AGG_CHECK_INFO;
typedef struct pt_agg_rewrite_info PT_AGG_REWRITE_INFO;
typedef struct pt_agg_find_info PT_AGG_FIND_INFO;
typedef struct pt_agg_name_info PT_AGG_NAME_INFO;
typedef struct pt_filter_index_info PT_FILTER_INDEX_INFO;
typedef struct pt_non_groupby_col_info PT_NON_GROUPBY_COL_INFO;

typedef struct pt_host_vars PT_HOST_VARS;
typedef struct cursor_id PT_CURSOR_ID;
typedef struct qfile_list_id PT_LIST_ID;
typedef struct nested_view_version_info NESTED_VIEW_VERSION_INFO;
typedef struct view_cache_info VIEW_CACHE_INFO;
typedef struct semantic_chk_info SEMANTIC_CHK_INFO;
typedef struct parser_hint PT_HINT;
typedef struct pt_set_names_info PT_SET_NAMES_INFO;
typedef struct pt_trace_info PT_TRACE_INFO;

typedef struct pt_tuple_value_info PT_TUPLE_VALUE_INFO;

typedef struct pt_with_clause_info PT_WITH_CLAUSE_INFO;

typedef struct pt_insert_value_info PT_INSERT_VALUE_INFO;

typedef struct pt_set_timezone_info PT_SET_TIMEZONE_INFO;

typedef struct pt_flat_spec_info PT_FLAT_SPEC_INFO;

typedef struct pt_json_table_info PT_JSON_TABLE_INFO;
typedef struct pt_json_table_node_info PT_JSON_TABLE_NODE_INFO;
typedef struct pt_json_table_column_info PT_JSON_TABLE_COLUMN_INFO;

typedef struct pt_synonym_info PT_SYNONYM_INFO;

typedef PT_NODE *(*PT_NODE_WALK_FUNCTION) (PARSER_CONTEXT * p, PT_NODE * tree, void *arg, int *continue_walk);

typedef PARSER_VARCHAR *(*PT_PRINT_VALUE_FUNC) (PARSER_CONTEXT * parser, const PT_NODE * val);

/* This is for loose reference to init node function vector */
typedef void (*PARSER_GENERIC_VOID_FUNCTION) ();

typedef struct must_be_filtering_info MUST_BE_FILTERING_INFO;

struct must_be_filtering_info
{
  UINTPTR first_spec_id;
  bool must_be_filtering;
  bool has_second_spec_id;
};

struct semantic_chk_info
{
  PT_NODE *top_node;		/* top_node_arg */
  PT_NODE *Oracle_outerjoin_spec;	/* Oracle style outer join check */
  int Oracle_outerjoin_attr_num;	/* Oracle style outer join check */
  int Oracle_outerjoin_subq_num;	/* Oracle style outer join check */
  int Oracle_outerjoin_path_num;	/* Oracle style outer join check */
  bool donot_fold;		/* false - off, true - on */
  bool system_class;		/* system class(es) is(are) referenced */
};

struct nested_view_version_info
{
  DB_OBJECT *class_object;	/* the nested view's class object */
  unsigned int virtual_cache_local_schema_id;
  unsigned int virtual_cache_global_schema_id;
  unsigned int virtual_cache_snapshot_version;
  NESTED_VIEW_VERSION_INFO *next;
};

struct view_cache_info
{
  PT_NODE *attrs;
  PT_NODE *vquery_for_query;
  PT_NODE *vquery_for_query_in_gdb;
  PT_NODE *vquery_for_update;
  PT_NODE *vquery_for_update_in_gdb;
  PT_NODE *vquery_for_partial_update;
  PT_NODE *inverted_vquery_for_update;
  PT_NODE *inverted_vquery_for_update_in_gdb;
  char **expressions;
  int number_of_attrs;
  DB_AUTH authorization;
  NESTED_VIEW_VERSION_INFO *nested_views;
  bool has_reuse_oid_table;
};

struct parser_hint
{
  const char *tokens;
  PT_NODE *arg_list;
  PT_HINT_ENUM hint;
  int length;			/* strlen(tokens) */
  bool is_hit;
};

struct pt_alter_info
{
  PT_NODE *entity_name;		/* PT_NAME */
  PT_ALTER_CODE code;		/* value will be PT_ADD_ATTR, PT_DROP_ATTR ... */
  PT_MISC_TYPE entity_type;	/* PT_VCLASS, ... */
  struct
  {
    PT_NODE *sup_class_list;	/* PT_NAME */
    PT_NODE *resolution_list;	/* PT_RESOLUTION */
  } super;
  union
  {
    struct
    {
      PT_NODE *query;		/* PT_SELECT */
      PT_NODE *query_no_list;	/* PT_VALUE(list) */
      PT_NODE *attr_def_list;	/* to be filled in semantic check */
      PT_NODE *view_comment;	/* PT_VALUE */
    } query;
    struct
    {
      PT_NODE *attr_def_list;	/* PT_ATTR_DEF */
      PT_NODE *attr_old_name;	/* PT_NAME used for CHANGE <old> <new> */
      PT_NODE *attr_mthd_name_list;	/* PT_NAME(list) */
      PT_NODE *mthd_def_list;	/* PT_METHOD_DEF */
      PT_NODE *mthd_file_list;	/* PT_FILE_PATH */
      PT_NODE *mthd_name_list;	/* PT_NAME(list) */
      PT_MISC_TYPE attr_type;	/* PT_NORMAL_ATTR, PT_CLASS_ATTR */
    } attr_mthd;
    struct
    {
      PT_NODE *attr_name_list;	/* PT_NAME(list) */
      PT_NODE *data_default_list;	/* PT_DATA_DEFAULT(list) */
    } ch_attr_def;
    struct
    {
      PT_MISC_TYPE element_type;	/* PT_ATTRIBUTE, PT_METHOD */
      PT_MISC_TYPE meta;	/* PT_META, PT_NORMAL */
      PT_NODE *old_name;
      PT_NODE *new_name;
      PT_NODE *mthd_name;
      PT_MISC_TYPE mthd_type;	/* PT_META, PT_NORMAL */
    } rename;
    struct
    {
      PT_NODE *info;		/* PT_PARTITION_INFO */
      PT_NODE *name_list;	/* PT_NAME(list) */
      PT_NODE *parts;		/* PT_PARTS_INFO(list) */
      PT_NODE *size;		/* PT_VALUE */
    } partition;
    struct
    {
      int charset;		/* charset for PT_CHANGE_COLLATION If the alter statement contains a valid charset
				 * spec, it is saved into the corresponding member of the struct(charset) Otherwise,
				 * charset = -1. */
      int collation_id;		/* collation for PT_CHANGE_COLLATION If the alter statement contains a valid collation
				 * spec, it is saved into the corresponding member of the struct, e.g. collation_id.
				 * Otherwise, collation_id = -1. */
    } collation;
    struct
    {
      bool reverse;
      bool unique;
    } index;
    struct
    {
      PT_NODE *start_value;
    } auto_increment;
    struct
    {
      PT_NODE *user_name;	/* user name for PT_CHANGE_OWNER */
    } user;
    struct
    {
      PT_NODE *tbl_comment;	/* PT_VALUE, comment for table/view */
    } comment;
  } alter_clause;
  PT_NODE *constraint_list;	/* constraints from ADD and CHANGE clauses */
  PT_NODE *create_index;	/* PT_CREATE_INDEX from ALTER ADD INDEX */
  PT_NODE *internal_stmts;	/* internally created statements to handle TEXT */
  PT_HINT_ENUM hint;
};

/* ALTER USER INFO */
struct pt_alter_user_info
{
  PT_NODE *user_name;		/* PT_NAME */
  PT_NODE *password;		/* PT_VALUE (string) */
  PT_NODE *comment;		/* PT_VALUE */
};

/* Info for ALTER_TRIGGER */
struct pt_alter_trigger_info
{
  PT_NODE *trigger_spec_list;	/* PT_TRIGGER_SPEC_LIST */
  PT_NODE *trigger_priority;	/* PT_VALUE */
  PT_NODE *trigger_owner;	/* PT_NAME */
  PT_MISC_TYPE trigger_status;	/* ACTIVE, INACTIVE */
  PT_NODE *comment;		/* PT_VALUE */
};

/* Info for ATTACH & PREPARE TO COMMIT statements */
struct pt_attach_info
{
  int trans_id;			/* transaction id */
};

/* Info for ATTR_DEF */
struct pt_attr_def_info
{
  PT_NODE *attr_name;		/* PT_NAME */
  PT_NODE *data_default;	/* PT_DATA_DEFAULT */
  DB_DEFAULT_EXPR_TYPE on_update;
  PT_NODE *auto_increment;	/* PT_AUTO_INCREMENT */
  PT_NODE *ordering_info;	/* PT_ATTR_ORDERING */
  PT_NODE *comment;		/* PT_VALUE */
  PT_MISC_TYPE attr_type;	/* PT_NORMAL or PT_META */
  int size_constraint;		/* max length of STRING */
  short constrain_not_null;
};

/* Info for ALTER TABLE ADD COLUMN [FIRST | AFTER column_name ] */
struct pt_attr_ordering_info
{
  PT_NODE *after;		/* PT_NAME */
  bool first;
};

/* Info for AUTH_CMD */
struct pt_auth_cmd_info
{
  PT_NODE *attr_mthd_list;	/* PT_NAME (list of attr names) */
  PT_PRIV_TYPE auth_cmd;	/* enum PT_SELECT_PRIV, PT_ALL_PRIV,... */
};

/* Info COMMIT WORK  */
struct pt_commit_work_info
{
  unsigned retain_lock:1;	/* 0 = false, 1 = true */
};

typedef enum
{
  PT_CREATE_SELECT_NO_ACTION,
  PT_CREATE_SELECT_REPLACE,
  PT_CREATE_SELECT_IGNORE
} PT_CREATE_SELECT_ACTION;

/* Info for a CREATE ENTITY node */
struct pt_create_entity_info
{
  PT_MISC_TYPE entity_type;	/* enum PT_CLASS, PT_VCLASS .. */
  PT_MISC_TYPE with_check_option;	/* 0, PT_LOCAL, or PT_CASCADED */
  PT_NODE *entity_name;		/* PT_NAME */
  PT_NODE *supclass_list;	/* PT_NAME (list) */
  PT_NODE *class_attr_def_list;	/* PT_ATTR_DEF (list) */
  PT_NODE *attr_def_list;	/* PT_ATTR_DEF (list) */
  PT_NODE *table_option_list;	/* PT_TABLE_OPTION (list) */
  PT_NODE *method_def_list;	/* PT_ATTR_DEF (list) */
  PT_NODE *method_file_list;	/* PT_FILE_PATH (list) */
  PT_NODE *resolution_list;	/* PT_RESOLUTION */
  PT_NODE *as_query_list;	/* PT_SELECT (list) */
  PT_NODE *object_id_list;	/* PT_NAME list */
  PT_NODE *update;		/* PT_EXPR (list ) */
  PT_NODE *constraint_list;	/* PT_CONSTRAINT (list) */
  PT_NODE *create_index;	/* PT_CREATE_INDEX */
  PT_NODE *partition_info;	/* PT_PARTITION_INFO */
  PT_NODE *internal_stmts;	/* internally created statements to handle TEXT */
  PT_NODE *create_like;		/* PT_NAME */
  PT_NODE *create_select;	/* PT_SELECT or another type of select_expression */
  PT_NODE *vclass_comment;	/* PT_VALUE, comment of vclass, see also: table_option_list for comment of class */
  PT_CREATE_SELECT_ACTION create_select_action;	/* nothing | REPLACE | IGNORE for CREATE SELECT */
  unsigned or_replace:1;	/* OR REPLACE clause for create view */
  unsigned if_not_exists:1;	/* IF NOT EXISTS clause for create table | class */
};

/* CREATE/DROP INDEX INFO */
struct pt_index_info
{
  PT_NODE *indexed_class;	/* PT_SPEC */
  PT_NODE *column_names;	/* PT_SORT_SPEC (list) */
  PT_NODE *index_name;		/* PT_NAME */
#if defined (ENABLE_RENAME_CONSTRAINT)
  PT_NODE *new_name;		/* PT_NAME */
#endif
  PT_NODE *prefix_length;	/* PT_NAME */
  PT_NODE *where;		/* PT_EXPR */
  PT_NODE *function_expr;	/* PT_EXPR - expression to be used in a function index */
  PT_NODE *comment;		/* PT_VALUE */
  PT_ALTER_CODE code;

  int func_pos;			/* the position of the expression in the function index's column list */
  int func_no_args;		/* number of arguments in the function index expression
				 * Appears only in function index expressions, excluding constants.  */
  bool reverse;			/* REVERSE */
  bool unique;			/* UNIQUE specified? */
  SM_INDEX_STATUS index_status;	/* Index status : NORMAL / ONLINE / INVISIBLE */
  int ib_threads;
  short deduplicate_level;	/* -1: Not set yet, 0 : Not Use, others : mod by pow(2,deduplicate_level), refer to DEDUPLICATE_KEY_LEVEL_??? */
};

/* CREATE USER INFO */
struct pt_create_user_info
{
  PT_NODE *user_name;		/* PT_NAME */
  PT_NODE *password;		/* PT_VALUE (string) */
  PT_NODE *groups;		/* PT_NAME list */
  PT_NODE *members;		/* PT_NAME list */
  PT_NODE *comment;		/* PT_VALUE */
};

/* CREATE TRIGGER INFO */
struct pt_create_trigger_info
{
  PT_NODE *trigger_name;	/* PT_NAME */
  PT_NODE *trigger_priority;	/* PT_VALUE */
  PT_MISC_TYPE trigger_status;	/* ACTIVE, INACTIVE */
  PT_MISC_TYPE condition_time;	/* BEFORE, AFTER, DEFERRED */
  PT_NODE *trigger_event;	/* PT_EVENT_SPEC */
  PT_NODE *trigger_reference;	/* PT_EVENT_OBJECT (list) */
  PT_NODE *trigger_condition;	/* PT_EXPR or PT_METHOD_CALL */
  PT_NODE *trigger_action;	/* PT_TRIGGER_ACTION */
  PT_MISC_TYPE action_time;	/* BEFORE, AFTER, DEFERRED */
  PT_NODE *comment;		/* PT_VALUE */
};

/* CTE(Common Table Expression) INFO */
struct pt_cte_info
{
  PT_NODE *name;		/* PT_NAME */
  PT_NODE *as_attr_list;	/* PT_NAME */
  PT_NODE *non_recursive_part;	/* the non-recursive subquery */
  PT_NODE *recursive_part;	/* a recursive subquery */
  PT_MISC_TYPE only_all;	/* Type of UNION between non-recursive and recursive parts */
  void *xasl;			/* xasl proc pointer */
};

/* CREATE SERIAL INFO */
struct pt_serial_info
{
  PT_NODE *serial_name;		/* PT_NAME */
  PT_NODE *start_val;		/* PT_VALUE */
  PT_NODE *increment_val;	/* PT_VALUE */
  PT_NODE *max_val;		/* PT_VALUE */
  PT_NODE *min_val;		/* PT_VALUE */
  PT_NODE *cached_num_val;	/* PT_VALUE */
  PT_NODE *comment;		/* PT_VALUE */
  int cyclic;
  int no_max;
  int no_min;
  int no_cyclic;
  int no_cache;
  unsigned if_exists:1;		/* IF EXISTS clause for drop serial */
};

/* Info for DATA_DEFAULT */
struct pt_data_default_info
{
  PT_NODE *default_value;	/* PT_VALUE (list) */
  PT_MISC_TYPE shared;		/* will PT_SHARED or PT_DEFAULT */
  DB_DEFAULT_EXPR_TYPE default_expr_type;	/* if it is a pseudocolumn, do not evaluate expr */
};

/* Info for the AUTO_INCREMENT node */
struct pt_auto_increment_info
{
  PT_NODE *start_val;		/* PT_VALUE */
  PT_NODE *increment_val;	/* PT_VALUE */
};

/* Info for the PARTITION node */
struct pt_partition_info
{
  PT_NODE *expr;
  PT_NODE *keycol;
  PT_NODE *hashsize;
  PT_NODE *parts;		/* PT_PARTS_INFO list */
  PT_PARTITION_TYPE type;
};

struct pt_parts_info
{
  PT_NODE *name;		/* PT_NAME */
  PT_NODE *values;		/* PT_VALUE (or list) */
  PT_PARTITION_TYPE type;
  PT_NODE *comment;		/* PT_VALUE */
};
#define PARTITIONED_SUB_CLASS_TAG "__p__"

/* Info for DATA_TYPE node */
struct pt_data_type_info
{
  PT_NODE *entity;		/* class PT_NAME list for PT_TYPE_OBJECT */
  PT_NODE *enumeration;		/* values list for PT_TYPE_ENUMERATION */
  DB_OBJECT *virt_object;	/* virt class object if a vclass */
  PT_NODE *virt_data_type;	/* for non-primitive types- sets, etc. */
  PT_TYPE_ENUM virt_type_enum;	/* type enumeration tage PT_TYPE_??? */
  int precision;		/* for float and int, length of char */
  int dec_precision;		/* decimal precision for float */
  int units;			/* for money (or string's codeset) */
  int collation_id;		/* collation identifier (strings) */
  /* how the collation should be taken into account */
  TP_DOMAIN_COLL_ACTION collation_flag;
  bool has_coll_spec;		/* this is used only when defining collatable types: true if collation was explicitly
				 * set, false otherwise (collation defaulted to that of the system) */
  bool has_cs_spec;		/* this is used only when defining collatable types: true if charset was explicitly
				 * set, false otherwise (charset defaulted to that of the system) */
  PT_MISC_TYPE inout;		/* input or output method parameter */
  PARSER_VARCHAR *json_schema;
};

/* DELETE */
struct pt_delete_info
{
  PT_NODE *target_classes;	/* PT_NAME */
  PT_NODE *spec;		/* PT_SPEC (list) */
  PT_NODE *class_specs;		/* PT_SPEC list */
  PT_NODE *search_cond;		/* PT_EXPR */
  PT_NODE *using_index;		/* PT_NAME (list) */
  PT_NODE *cursor_name;		/* PT_NAME */
  PT_NODE *internal_stmts;	/* internally created statements to handle TEXT */
  PT_NODE *waitsecs_hint;	/* lock timeout in seconds */
  PT_NODE *leading_hint;	/* LEADING_HINT hint's arguments (PT_NAME list) */
  PT_NODE *use_nl_hint;		/* USE_NL hint's arguments (PT_NAME list) */
  PT_NODE *use_idx_hint;	/* USE_IDX hint's arguments (PT_NAME list) */
  PT_NODE *use_merge_hint;	/* USE_MERGE hint's arguments (PT_NAME list) */
  PT_NODE *limit;		/* PT_VALUE limit clause parameter */
  PT_NODE *del_stmt_list;	/* list of DELETE statements after split */
  PT_HINT_ENUM hint;		/* hint flag */
  PT_NODE *with;		/* PT_WITH_CLAUSE */
  unsigned has_trigger:1;	/* whether it has triggers */
  unsigned server_delete:1;	/* whether it can be server-side deletion */
  unsigned rewrite_limit:1;	/* need to rewrite the limit clause */
  unsigned execute_with_commit_allowed:1;	/* true, if execute with commit allowed. */
};

/* DOT_INFO*/
struct pt_dot_info
{
  PT_NODE *arg1;		/* PT_EXPR etc.  first argument */
  PT_NODE *arg2;		/* PT_EXPR etc.  possible second argument */
  PT_NODE *selector;		/* only set if selector used A[SELECTOR].B */
  short tag_click_counter;	/* 0: normal name, 1: click counter name */
  int coll_modifier;		/* collation modifier = collation + 1 */
};

/* DROP ENTITY
  as in DROP VCLASS X,Y,Z; (different from ALTER .... or DROP VIEW )
 */
struct pt_drop_info
{
  PT_NODE *spec_list;		/* PT_SPEC (list) */
  PT_NODE *internal_stmts;	/* internally created statements to handle TEXT */
  PT_MISC_TYPE entity_type;	/* PT_VCLASS, PT_CLASS */
  bool if_exists;		/* IF EXISTS clause for DROP TABLE */
  bool is_cascade_constraints;	/* whether to drop cascade FK key */
};

/* DROP USER INFO */
struct pt_drop_user_info
{
  PT_NODE *user_name;		/* PT_NAME */
};

/* DROP TRIGGER */
struct pt_drop_trigger_info
{
  PT_NODE *trigger_spec_list;	/* PT_TRIGGER_SPEC_LIST */
};

/* DROP VARIABLE */
struct pt_drop_variable_info
{
  PT_NODE *var_names;		/* PT_NAME (list) */
};

struct pt_drop_session_var_info
{
  PT_NODE *variables;		/* PT_VALUE list */
};

/* Info for a ENTITY spec and spec_list */
struct pt_spec_info
{
  PT_NODE *entity_name;		/* PT_NAME */
  PT_NODE *remote_server_name;	/* PT_NAME or PT_DBLINK_INFO */
  PT_NODE *cte_name;		/* PT_NAME */
  PT_NODE *cte_pointer;		/* PT_POINTER - points to the cte_definition */
  PT_NODE *except_list;		/* PT_SPEC */
  PT_NODE *derived_table;	/* a subquery */
  PT_NODE *range_var;		/* PT_NAME */
  PT_NODE *as_attr_list;	/* PT_NAME */
  PT_NODE *referenced_attrs;	/* PT_NAME list of referenced attrs */
  PT_NODE *path_entities;	/* PT_SPECs implied by path expr's */
  PT_NODE *path_conjuncts;	/* PT_EXPR boolean nodes */
  PT_NODE *flat_entity_list;	/* PT_NAME (list) resolved class's */
  PT_NODE *method_list;		/* PT_METHOD_CALL list with this entity as the target */
  PT_NODE *partition;		/* PT_NAME of the specified partition */
  PT_NODE *json_table;		/* JSON TABLE definition tree */
  UINTPTR id;			/* entity spec unique id # */
  PT_MISC_TYPE only_all;	/* PT_ONLY or PT_ALL */
  PT_MISC_TYPE meta_class;	/* enum 0 or PT_META */
  PT_MISC_TYPE derived_table_type;	/* PT_IS_SUBQUERY, PT_IS_SET_EXPR, or PT_IS_CSELECT, PT_IS_SHOWSTMT */
  PT_MISC_TYPE flavor;		/* enum 0 or PT_METHOD_ENTITY */
  PT_NODE *on_cond;
  PT_NODE *using_cond;		/* -- does not support named columns join */
  PT_JOIN_TYPE join_type;
  short location;		/* n-th position in FROM (start from 0); init val = -1 */
  bool natural;			/* -- does not support natural join */
  DB_AUTH auth_bypass_mask;	/* flag to bypass normal authorization : used only by SHOW statements currently */
  PT_SPEC_FLAG flag;		/* flag wich marks this spec for DELETE or UPDATE operations */
};

/* Info for an EVALUATE object */
struct pt_evaluate_info
{
  PT_NODE *expression;		/* PT_EXPR or PT_METHOD_CALL */
  PT_NODE *into_var;		/* PT_VALUE */
};

/* Info for an EVENT object */
struct pt_event_object_info
{
  PT_NODE *event_object;	/* PT_NAME: current, new, old */
  PT_NODE *correlation_name;	/* PT_NAME */
};

/* Info for an EVENT spec */
struct pt_event_spec_info
{
  PT_NODE *event_target;	/* PT_EVENT_TARGET */
  PT_EVENT_TYPE event_type;
};

/* Info for an EVENT target */
struct pt_event_target_info
{
  PT_NODE *class_name;		/* PT_NAME */
  PT_NODE *attribute;		/* PT_NAME or NULL */
};

/* EXECUTE TRIGGER */
struct pt_execute_trigger_info
{
  PT_NODE *trigger_spec_list;	/* PT_TRIGGER_SPEC_LIST */
};

/* Info for Expressions
   This includes binary and unary operations + * - etc
 */
struct pt_expr_info
{
  PT_NODE *arg1;		/* PT_EXPR etc.  first argument */
  PT_NODE *arg2;		/* PT_EXPR etc.  possible second argument */
  PT_NODE *value;		/* only set if we evaluate it */
  PT_OP_TYPE op;		/* binary or unary op code */
  int paren_type;		/* 0 - none, else - () */
  PT_NODE *arg3;		/* possible third argument (like, between, or case) */
  PT_NODE *cast_type;		/* PT_DATA_TYPE, resultant cast domain */
  PT_MISC_TYPE qualifier;	/* trim qualifier (LEADING, TRAILING, BOTH), datetime extract field specifier (YEAR,
				 * ..., SECOND), or case expr type specifier (NULLIF, COALESCE, SIMPLE_CASE,
				 * SEARCHED_CASE) */
#define PT_EXPR_INFO_CNF_DONE       1	/* CNF conversion has done? */
#define PT_EXPR_INFO_EMPTY_RANGE    2	/* empty RANGE spec? */
#define PT_EXPR_INFO_INSTNUM_C      4	/* compatible with inst_num() */
#define PT_EXPR_INFO_INSTNUM_NC     8	/* not compatible with inst_num() */
#define PT_EXPR_INFO_GROUPBYNUM_C  16	/* compatible with groupby_num() */
#define PT_EXPR_INFO_GROUPBYNUM_NC 32	/* not compatible with groupby_num() */
#define PT_EXPR_INFO_ORDERBYNUM_C \
               PT_EXPR_INFO_INSTNUM_C	/* compatible with orderby_num() */
#define PT_EXPR_INFO_ORDERBYNUM_NC \
              PT_EXPR_INFO_INSTNUM_NC	/* not compatible with orderby_num() */
#define PT_EXPR_INFO_TRANSITIVE    64	/* always true transitive join term ? */
#define PT_EXPR_INFO_LEFT_OUTER   128	/* Oracle's left outer join operator */
#define PT_EXPR_INFO_RIGHT_OUTER  256	/* Oracle's right outer join operator */
#define PT_EXPR_INFO_COPYPUSH     512	/* term which is copy-pushed into the derived subquery ? is removed at the last
					 * rewrite stage of query optimizer */
#if 1				/* unused anymore - DO NOT DELETE ME */
#define PT_EXPR_INFO_FULL_RANGE  1024	/* non-null full RANGE term ? */
#endif
#define	PT_EXPR_INFO_CAST_NOFAIL 2048	/* flag for non failing cast operation; at runtime will return null DB_VALUE
					 * instead of failing */
#define PT_EXPR_INFO_CAST_SHOULD_FOLD 4096	/* flag which controls if a cast expr should be folded */

#define PT_EXPR_INFO_FUNCTION_INDEX 8192	/* function index expression flag */

#define PT_EXPR_INFO_CAST_COLL_MODIFIER 16384	/* CAST is for COLLATION modifier */

#define PT_EXPR_INFO_GROUPBYNUM_LIMIT 32768	/* flag that marks if the expression resulted from a GROUP BY ... LIMIT
						 * statement */
#define PT_EXPR_INFO_DO_NOT_AUTOPARAM 65536	/* don't auto parameterize expr at qo_do_auto_parameterize() */
#define PT_EXPR_INFO_CAST_WRAP 	131072	/* 0x20000, CAST is wrapped by compiling */
#define PT_EXPR_INFO_ROWNUM_ONLY 262144	/* 0x40000, rownum only predicate */
  int flag;			/* flags */
#define PT_EXPR_INFO_IS_FLAGED(e, f)    ((e)->info.expr.flag & (int) (f))
#define PT_EXPR_INFO_SET_FLAG(e, f)     (e)->info.expr.flag |= (int) (f)
#define PT_EXPR_INFO_CLEAR_FLAG(e, f)   (e)->info.expr.flag &= (int) ~(f)

  short continued_case;		/* 0 - false, 1 - true */
  short location;		/* 0 : WHERE; n : join condition of n-th FROM */
  bool is_order_dependent;	/* true if expression is order dependent */
  PT_TYPE_ENUM recursive_type;	/* common type for recursive expression arguments (like PT_GREATEST, PT_LEAST,...) */
  int coll_modifier;		/* collation modifier = collation + 1 */
  int pred_order;		/* for view-merge or predicate-push. pred is ordered by pred_order in qo_discover_edges */
};

/* FILE PATH INFO */
struct pt_file_path_info
{
  PT_NODE *string;		/* PT_VALUE: a C or ANSI string */
};

/* FUNCTIONS ( COUNT, AVG, ....)  */
struct pt_function_info
{
  PT_NODE *arg_list;		/* PT_EXPR(list) */
  FUNC_CODE function_type;	/* PT_COUNT, PT_AVG, ... */
  PT_MISC_TYPE all_or_distinct;	/* will be PT_ALL or PT_DISTINCT */
  const char *generic_name;	/* only for type PT_GENERIC */
  char hidden_column;		/* used for updates and deletes for the class OID column */
  PT_NODE *order_by;		/* ordering PT_SORT_SPEC for GROUP_CONCAT */
  PT_NODE *percentile;		/* percentile for PERCENTILE_CONT, PERCENTILE_DISC */
  bool is_order_dependent;	/* true if function is order dependent */
  bool is_type_checked;		/* true if type is already checked, false otherwise... is this safe? */
  int coll_modifier;		/* collation modifier = collation + 1 */
  struct
  {
    PT_NODE *partition_by;	/* partition PT_SORT_SPEC list */
    PT_NODE *order_by;		/* ordering PT_SORT_SPEC list */
    PT_NODE *default_value;	/* LEAD/LAG function default value */
    PT_NODE *offset;		/* LEAD/LAG/NTH_VALUE function offset */
    PT_NODE *expanded_list;	/* reserved list when expand partition_by/order_by */
    bool adjusted;		/* whether the partition_by/order_by be adjusted and expanded */
    bool from_last;		/* determines whether the calculation begins at the last or first row */
    bool ignore_nulls;		/* determines whether the calculation eliminate or includes null values */
    bool is_analytic;		/* is analytic clause */
  } analytic;
};

/* Info for Get Optimization Level statement */
struct pt_get_opt_lvl_info
{
  PT_NODE *args;
  PT_NODE *into_var;		/* PT_VALUE */
  PT_MISC_TYPE option;		/* PT_OPT_LVL, PT_OPT_COST */
};

/* Info for Get Trigger statement */
struct pt_get_trigger_info
{
  PT_NODE *into_var;		/* PT_VALUE */
  PT_MISC_TYPE option;		/* PT_TRIGGER_DEPTH, PT_TRIGGER_TRACE */
};

/* Info for Get Transaction statement */
struct pt_get_xaction_info
{
  PT_NODE *into_var;		/* PT_VALUE */
  PT_MISC_TYPE option;		/* PT_ISOLATION_LEVEL or PT_LOCK_TIMEOUT */
};

/* GRANT INFO */
struct pt_grant_info
{
  PT_NODE *auth_cmd_list;	/* PT_AUTH_CMD(list) */
  PT_NODE *user_list;		/* PT_NAME */
  PT_NODE *spec_list;		/* PT_SPEC */
  PT_MISC_TYPE grant_option;	/* = PT_GRANT_OPTION or PT_NO_GRANT_OPTION */
};

/* Info for Host_Var */
struct pt_host_var_info
{
  const char *str;		/* ??? */
  PT_MISC_TYPE var_type;	/* PT_HOST_IN, PT_HOST_OUT, */
  int index;			/* for PT_HOST_VAR ordering */
};

/* Info for lists of PT_NODE */
struct pt_node_list_info
{
  PT_MISC_TYPE list_type;	/* e.g. PT_IS_VALUE */
  PT_NODE *list;		/* the list of nodes */
};

/* Info for Insert */
struct pt_insert_info
{
  PT_NODE *spec;		/* PT_SPEC */
  PT_NODE *class_specs;		/* PT_SPEC list */
  PT_NODE *attr_list;		/* PT_NAME */
  PT_NODE *value_clauses;	/* PT_NODE_LIST(list) or PT_NODE_LIST(PT_SELECT) */
  PT_NODE *into_var;		/* PT_VALUE */
  PT_MISC_TYPE is_subinsert;	/* 0 or PT_IS_SUBINSERT(for printing) */
  PT_NODE *where;		/* for view with check option checking */
  PT_NODE *internal_stmts;	/* internally created statements to handle TEXT */
  PT_NODE *waitsecs_hint;	/* lock timeout in seconds */
  PT_HINT_ENUM hint;		/* hint flag */
  PT_NODE *odku_assignments;	/* ON DUPLICATE KEY UPDATE assignments */
  bool do_replace;		/* REPLACE statement was given */
  PT_NODE *insert_mode;		/* insert execution mode */
  PT_NODE *non_null_attrs;	/* attributes with not null constraint */
  PT_NODE *odku_non_null_attrs;	/* attributes with not null constraint in odku assignments */
  int has_uniques;		/* class has unique constraints */
  SERVER_INSERT_ALLOWED server_allowed;	/* is insert allowed on server */
  unsigned execute_with_commit_allowed:1;	/* true, if execute with commit allowed. */
};

/* Info for Transaction Isolation Level */
struct pt_isolation_lvl_info
{
  PT_MISC_TYPE schema;
  PT_MISC_TYPE instances;
  PT_NODE *level;		/* PT_VALUE */
  unsigned async_ws:1;		/* 0 = false, 1 = true */
};

/* Info for Method Call */
struct pt_method_call_info
{
  PT_NODE *method_name;		/* PT_NAME or PT_METHOD_DEF */
  PT_NODE *arg_list;		/* PT_EXPR (list ) */
  PT_NODE *on_call_target;	/* PT_NAME */
  PT_NODE *to_return_var;	/* PT_NAME */
  PT_MISC_TYPE call_or_expr;	/* PT_IS_CALL_STMT or PT_IS_MTHD_EXPR */
  PT_MISC_TYPE method_type;	/* PT_IS_CLASS_MTHD, PT_IS_INST_MTHD, PT_SP_PROCEDURE, PT_SP_FUNCTION */
  UINTPTR method_id;		/* unique identifier so when copying we know if two methods are copies of the same
				 * original method call. */
};

/* Info for METHOD DEFs */
struct pt_method_def_info
{
  PT_NODE *method_name;		/* PT_NAME */
  PT_NODE *method_args_list;	/* PT_DATA_TYPE (list) */
  PT_NODE *function_name;	/* PT_VALUE (string) */
  PT_MISC_TYPE mthd_type;	/* PT_NORMAL or ... */
};

/*
 * Reserved names section
 */

/* Enumeration of reserved names categories */
typedef enum
{
  RESERVED_NAME_INVALID = -1,
  RESERVED_NAME_RECORD_INFO = 0,
  RESERVED_NAME_PAGE_INFO,
  RESERVED_NAME_KEY_INFO,
  RESERVED_NAME_BTREE_NODE_INFO
} PT_RESERVED_NAME_TYPE;

/* Enumeration of reserved name ids */
typedef enum
{
  /* Reserved record info names */
  RESERVED_T_PAGEID = 0,
  RESERVED_T_SLOTID,
  RESERVED_T_VOLUMEID,
  RESERVED_T_OFFSET,
  RESERVED_T_LENGTH,
  RESERVED_T_REC_TYPE,
  RESERVED_T_REPRID,
  RESERVED_T_CHN,
  /* leave MVCC attributes at the end of record information */
  RESERVED_T_MVCC_INSID,
  RESERVED_T_MVCC_DELID,
  RESERVED_T_MVCC_FLAGS,
  RESERVED_T_MVCC_PREV_VERSION_LSA,

  /* Reserved page info names */
  RESERVED_P_CLASS_OID,
  RESERVED_P_CUR_VOLUMEID,
  RESERVED_P_CUR_PAGEID,
  RESERVED_P_PREV_PAGEID,
  RESERVED_P_NEXT_PAGEID,
  RESERVED_P_NUM_SLOTS,
  RESERVED_P_NUM_RECORDS,
  RESERVED_P_ANCHOR_TYPE,
  RESERVED_P_ALIGNMENT,
  RESERVED_P_TOTAL_FREE,
  RESERVED_P_CONT_FREE,
  RESERVED_P_OFFSET_TO_FREE_AREA,
  RESERVED_P_IS_SAVING,
  RESERVED_P_UPDATE_BEST,

  /* Reserved key info names */
  RESERVED_KEY_VOLUMEID,
  RESERVED_KEY_PAGEID,
  RESERVED_KEY_SLOTID,
  RESERVED_KEY_KEY,
  RESERVED_KEY_OID_COUNT,
  RESERVED_KEY_FIRST_OID,
  RESERVED_KEY_OVERFLOW_KEY,
  RESERVED_KEY_OVERFLOW_OIDS,

  /* Reserved b-tree node info names */
  RESERVED_BT_NODE_VOLUMEID,
  RESERVED_BT_NODE_PAGEID,
  RESERVED_BT_NODE_TYPE,
  RESERVED_BT_NODE_KEY_COUNT,
  RESERVED_BT_NODE_FIRST_KEY,
  RESERVED_BT_NODE_LAST_KEY,

  /* leave this last to know how many reserved names are in pt_Reserved_name_table */
  RESERVED_ATTR_COUNT,

  /* make sure you update these values when adding or removing items */
  RESERVED_FIRST_RECORD_INFO = RESERVED_T_PAGEID,
  RESERVED_FIRST_MVCC_INFO = RESERVED_T_MVCC_INSID,
  RESERVED_LAST_RECORD_INFO = RESERVED_T_MVCC_PREV_VERSION_LSA,

  RESERVED_FIRST_PAGE_INFO = RESERVED_P_CLASS_OID,
  RESERVED_LAST_PAGE_INFO = RESERVED_P_UPDATE_BEST,

  RESERVED_FIRST_KEY_INFO = RESERVED_KEY_VOLUMEID,
  RESERVED_LAST_KEY_INFO = RESERVED_KEY_OVERFLOW_OIDS,

  RESERVED_FIRST_BT_NODE_INFO = RESERVED_BT_NODE_VOLUMEID,
  RESERVED_LAST_BT_NODE_INFO = RESERVED_BT_NODE_LAST_KEY
} PT_RESERVED_NAME_ID;

/* Reserved name info */
typedef struct pt_reserved_name PT_RESERVED_NAME;
struct pt_reserved_name
{
  const char *name;
  PT_RESERVED_NAME_ID id;
  DB_TYPE type;
};

/* Global reserved name table which stores info for each name */
extern PT_RESERVED_NAME pt_Reserved_name_table[];

/* Obtain reserved name type from id */
#define PT_GET_RESERVED_NAME_TYPE(reserved_id)		      \
  (((reserved_id) >= RESERVED_FIRST_RECORD_INFO		      \
    && (reserved_id) <= RESERVED_LAST_RECORD_INFO) ?	      \
   /* If reserved_id belongs to record info */		      \
   RESERVED_NAME_RECORD_INFO :				      \
   /* else */						      \
   (((reserved_id) >= RESERVED_FIRST_PAGE_INFO		      \
     && (reserved_id) <= RESERVED_LAST_PAGE_INFO) ?	      \
    /* If reserved_id belongs to page_info */		      \
    RESERVED_NAME_PAGE_INFO :				      \
    /* else */						      \
    (((reserved_id) >= RESERVED_FIRST_KEY_INFO		      \
      && (reserved_id) <= RESERVED_LAST_KEY_INFO) ?	      \
     /* If reserved_id belongs to key info */		      \
     RESERVED_NAME_KEY_INFO :				      \
     /* else */						      \
     (((reserved_id) >= RESERVED_FIRST_BT_NODE_INFO	      \
      && (reserved_id) <= RESERVED_LAST_BT_NODE_INFO) ?	      \
      /* If reserved_id belongs to b-tree node info */	      \
      RESERVED_NAME_BTREE_NODE_INFO :			      \
      /* else must be invalid */			      \
      RESERVED_NAME_INVALID))))

/* Get first and last id for reserved name type */
#define PT_GET_RESERVED_NAME_FIRST_AND_LAST(type, first, last)   \
  switch (type)						      \
    {							      \
    case RESERVED_NAME_RECORD_INFO:			      \
      (first) = RESERVED_FIRST_RECORD_INFO;		      \
      (last) = RESERVED_LAST_RECORD_INFO;		      \
      break;						      \
    case RESERVED_NAME_PAGE_INFO:			      \
      (first) = RESERVED_FIRST_PAGE_INFO;		      \
      (last) = RESERVED_LAST_PAGE_INFO;			      \
      break;						      \
    case RESERVED_NAME_KEY_INFO:			      \
      (first) = RESERVED_FIRST_KEY_INFO;		      \
      (last) = RESERVED_LAST_KEY_INFO;			      \
      break;						      \
    case RESERVED_NAME_BTREE_NODE_INFO:			      \
      (first) = RESERVED_FIRST_BT_NODE_INFO;		      \
      (last) = RESERVED_LAST_BT_NODE_INFO;		      \
      break;						      \
    default:						      \
      assert (0);					      \
      break;						      \
    }

/* After resolving to a reserved name, check the binding is correct according
 * to spec flag
 */
#define PT_CHECK_RESERVED_NAME_BIND(spec_, reserved_id)			\
  (PT_SPEC_GET_RESERVED_NAME_TYPE (spec_)				\
   == PT_GET_RESERVED_NAME_TYPE (reserved_id))

/* Info for Names
  This includes identifiers
  */

#define NAME_FROM_PT_DOT 1
#define NAME_FROM_CLASSNAME_DOT_STAR 2	/* classname.* */
#define NAME_FROM_STAR 3	/* * */
#define NAME_IN_PATH_EXPR 4

struct pt_name_info
{
  UINTPTR spec_id;		/* unique identifier for entity specs */
  const char *original;		/* the string of the original name */
  const char *resolved;		/* the string of the resolved name */
  DB_OBJECT *db_object;		/* the object, if this is a class or instance */
  int db_object_chn;
  DB_OBJECT *virt_object;	/* the top level view this this class is being viewed through. */
  SM_PARTITION *partition;	/* partition info reference */
  PT_NODE *path_correlation;	/* as in a.b.c [path_correlation].d.e.f */
  PT_TYPE_ENUM virt_type_enum;	/* type of oid's in ldb for proxies. */
  PT_MISC_TYPE meta_class;	/* 0 or PT_META or PT_PARAMETER or PT_CLASS */
  PT_NODE *default_value;	/* PT_VALUE the default value of the attribute */
  PT_NODE *constant_value;	/* constant value derived from qo_reduce_equality_terms () */
  unsigned int custom_print;
  unsigned short correlation_level;	/* for correlated attributes */
  char hidden_column;		/* used for updates and deletes for the class OID column */

#define PT_NAME_INFO_DOT_SPEC        1	/* x, y of x.y.z */
#define PT_NAME_INFO_DOT_NAME        2	/* z of x.y.z */
#define PT_NAME_INFO_STAR            4	/* * */
#define PT_NAME_INFO_DOT_STAR        8	/* classname.* */
#define PT_NAME_INFO_CONSTANT       16
#define PT_NAME_INFO_EXTERNAL       32	/* in case of TEXT type at attr definition or attr.object at attr description */
#define PT_NAME_INFO_DESC           64	/* DESC on an index column name */
#define PT_NAME_INFO_FILL_DEFAULT  128	/* whether default_value should be filled in */
#define PT_NAME_INFO_GENERATED_OID 256	/* set when a PT_NAME node that maps to an OID is generated internally for
					 * statement processing and execution */
#define PT_NAME_ALLOW_REUSABLE_OID 512	/* ignore the REUSABLE_OID restrictions for this name */
#define PT_NAME_GENERATED_DERIVED_SPEC 1024	/* attribute generated from derived spec */
#define PT_NAME_FOR_UPDATE	   2048	/* Table name in FOR UPDATE clause */
#define PT_NAME_DEFAULTF_ACCEPTS   4096	/* name of table/column that default function accepts: real table's, cte's */
#define PT_NAME_INFO_USER_SPECIFIED 8192	/* resolved_name is added to original_name to make user_specified_name. */
#define PT_NAME_INFO_SERVER_SPECIFIED 16384	/* server name is specified for dblink */

  short flag;
#define PT_NAME_INFO_IS_FLAGED(e, f)    ((e)->info.name.flag & (short) (f))
#define PT_NAME_INFO_SET_FLAG(e, f)     (e)->info.name.flag |= (short) (f)
#define PT_NAME_INFO_CLEAR_FLAG(e, f)   (e)->info.name.flag &= (short) ~(f)
  short location;		/* 0: WHERE; n: join condition of n-th FROM */
  short tag_click_counter;	/* 0: normal name, 1: click counter name */
  PT_NODE *indx_key_limit;	/* key limits for index name */
  int coll_modifier;		/* collation modifier = collation + 1 */
  PT_RESERVED_NAME_ID reserved_id;	/* used to identify reserved name */
  size_t json_table_column_index;	/* will be used only for json_table to gather attributes in the correct order */
};

/*
 * information for arguments that has name and value
 */
struct pt_named_arg_info
{
  PT_NODE *name;		/* an identifier node for argument name */
  PT_NODE *value;		/* argument value, may be string, int or identifier */
};

enum
{
  PT_IDX_HINT_FORCE = 1,
  PT_IDX_HINT_USE = 0,
  PT_IDX_HINT_IGNORE = -1,
  PT_IDX_HINT_ALL_EXCEPT = -2,
  PT_IDX_HINT_CLASS_NONE = -3,
  PT_IDX_HINT_NONE = -4
};

/* PT_IDX_HINT_ORDER is used in index hint rewrite, to sort the index hints
 * in the using_index clause in the order implied by this define; this is
 * needed in order to avoid additional loops through the hint list */
#define PT_IDX_HINT_ORDER(hint_node)					  \
  ((hint_node->etc == (void *) PT_IDX_HINT_CLASS_NONE) ? 1 :		  \
    (hint_node->etc == (void *) PT_IDX_HINT_IGNORE ? 2 :		  \
      (hint_node->etc == (void *) PT_IDX_HINT_FORCE ? 3 :		  \
	(hint_node->etc == (void *) PT_IDX_HINT_USE ? 4 : 0))))

/* REMOVE TRIGGER */
struct pt_remove_trigger_info
{
  PT_NODE *trigger_spec_list;	/* PT_TRIGGER_SPEC_LIST */
};

/* Info RENAME  */
struct pt_rename_info
{
  PT_NODE *old_name;		/* PT_NAME */
  PT_NODE *in_class;		/* PT_NAME */
  PT_NODE *new_name;		/* PT_NAME */
  PT_MISC_TYPE meta;
  PT_MISC_TYPE attr_or_mthd;
  PT_MISC_TYPE entity_type;
};

/* Info for RENAME TRIGGER  */
struct pt_rename_trigger_info
{
  PT_NODE *old_name;		/* PT_NAME */
  PT_NODE *new_name;		/* PT_NAME */
};

/* Info for resolution list */
struct pt_resolution_info
{
  PT_NODE *attr_mthd_name;	/* PT_NAME */
  PT_NODE *of_sup_class_name;	/* PT_NAME */
  PT_NODE *as_attr_mthd_name;	/* PT_NAME */
  PT_MISC_TYPE attr_type;	/* enum PT_NORMAL or ... */
};

/* Info REVOKE  */
struct pt_revoke_info
{
  PT_NODE *auth_cmd_list;
  PT_NODE *user_list;
  PT_NODE *spec_list;
};

/* Info ROLLBACK  */
struct pt_rollback_work_info
{
  PT_NODE *save_name;		/* PT_NAME */
};

/* Info for a UNION/DIFFERENCE/INTERSECTION node */
struct pt_union_info
{
  PT_NODE *arg1;		/* PT_SELECT_EXPR 1st argument */
  PT_NODE *arg2;		/* PT_SELECT_EXPR 2nd argument */
  PT_NODE *select_list;		/* select list of UNION query */
  unsigned is_leaf_node:1;
};

/* Info for an SAVEPOINT node */
struct pt_savepoint_info
{
  PT_NODE *save_name;		/* PT_NAME */
};

/* Info for a SCOPE node */
struct pt_scope_info
{
  PT_NODE *from;		/* pt_spec (list) */
  PT_NODE *stmt;		/* pt_trigger_action, etc. */
};

/* Info for a SELECT node */
struct pt_select_info
{
  PT_NODE *list;		/* PT_EXPR PT_NAME */
  PT_NODE *from;		/* PT_SPEC (list) */
  PT_NODE *where;		/* PT_EXPR */
  PT_NODE *group_by;		/* PT_EXPR (list) */
  PT_NODE *connect_by;		/* PT_EXPR */
  PT_NODE *start_with;		/* PT_EXPR */
  PT_NODE *after_cb_filter;	/* PT_EXPR */
  PT_NODE *having;		/* PT_EXPR */
  PT_NODE *using_index;		/* PT_NAME (list) */
  PT_NODE *with_increment;	/* PT_NAME (list) */
  PT_NODE *leading;		/* PT_NAME (list) */
  PT_NODE *use_nl;		/* PT_NAME (list) */
  PT_NODE *use_idx;		/* PT_NAME (list) */
  PT_NODE *index_ss;		/* PT_NAME (list) */
  PT_NODE *index_ls;		/* PT_NAME (list) */
  PT_NODE *use_merge;		/* PT_NAME (list) */
  PT_NODE *waitsecs_hint;	/* lock timeout in seconds */
  PT_NODE *jdbc_life_time;	/* jdbc cache life time */
  struct qo_summary *qo_summary;
  PT_NODE *check_where;		/* with check option predicate */
  PT_NODE *for_update;		/* FOR UPDATE clause tables list */
  QFILE_LIST_ID *push_list;	/* list file descriptor pushed to server */
  PT_HINT_ENUM hint;
  int flavor;
  int flag;			/* flags */
  PT_CONNECT_BY_CHECK_CYCLES check_cycles;	/* CONNECT BY CHECK CYCLES */
  unsigned single_table_opt:1;	/* hq optimized for single table */
};

#define PT_SELECT_INFO_ANSI_JOIN	     0x01	/* has ANSI join? */
#define PT_SELECT_INFO_ORACLE_OUTER	     0x02	/* has Oracle's outer join operator? */
#define PT_SELECT_INFO_DUMMY		     0x04	/* is dummy (i.e., 'SELECT * FROM x') ? */
#define PT_SELECT_INFO_HAS_AGG		     0x08	/* has any type of aggregation? */
#define PT_SELECT_INFO_HAS_ANALYTIC	     0x10	/* has analytic functions */
#define PT_SELECT_INFO_MULTI_UPDATE_AGG	     0x20	/* is query for multi-table update using aggregate */
#define PT_SELECT_INFO_IDX_SCHEMA	     0x40	/* is show index query */
#define PT_SELECT_INFO_COLS_SCHEMA	     0x80	/* is show columns query */
#define PT_SELECT_FULL_INFO_COLS_SCHEMA	   0x0100	/* is show columns query */
#define PT_SELECT_INFO_IS_MERGE_QUERY	   0x0200	/* is a query of a merge stmt */
#define	PT_SELECT_INFO_LIST_PUSHER	   0x0400	/* dummy subquery that pushes a list file descriptor to be used at
							 * server as its own result */
#define PT_SELECT_INFO_NO_STRICT_OID_CHECK 0x0800	/* normally, only OIDs of updatable views are allowed in parse
							 * trees; however, for MERGE and UPDATE we sometimes want to
							 * allow OIDs of partially updatable views */
#define PT_SELECT_INFO_IS_UPD_DEL_QUERY	   0x1000	/* set if select was built for an UPDATE or DELETE statement */
#define PT_SELECT_INFO_FOR_UPDATE	   0x2000	/* FOR UPDATE clause is active */
#define PT_SELECT_INFO_DISABLE_LOOSE_SCAN  0x4000	/* loose scan not possible on query */
#define PT_SELECT_INFO_MVCC_LOCK_NEEDED	   0x8000	/* lock returned rows */
#define PT_SELECT_INFO_READ_ONLY         0x010000	/* read-only system generated queries like show statement */

#define PT_SELECT_INFO_IS_FLAGED(s, f)  \
          ((s)->info.query.q.select.flag & (f))
#define PT_SELECT_INFO_SET_FLAG(s, f)   \
          (s)->info.query.q.select.flag |= (f)
#define PT_SELECT_INFO_CLEAR_FLAG(s, f) \
          (s)->info.query.q.select.flag &= ~(f)

/* common with union and select info */
struct pt_query_info
{
  int correlation_level;	/* for correlated subqueries */
  PT_MISC_TYPE all_distinct;	/* enum value is PT_ALL or PT_DISTINCT */
  PT_MISC_TYPE is_subquery;	/* PT_IS_SUB_QUERY, PT_IS_UNION_QUERY, PT_IS_CTE_NON_REC_SUBQUERY,
				 * PT_IS_CTE_REC_SUBQUERY or 0 */
  char is_view_spec;		/* 0 - normal, 1 - view query spec */
  char oids_included;		/* DB_NO_OIDS/0 DB_ROW_OIDS/1 */
  SCAN_OPERATION_TYPE scan_op_type;	/* scan operation type */
  int upd_del_class_cnt;	/* number of classes affected by update or delete in the generated SELECT statement */
  int mvcc_reev_extra_cls_cnt;	/* number of extra OID - CLASS_OID pairs added to the select list for condition and
				 * assignment reevaluation in MVCC */
  struct
  {
    unsigned has_outer_spec:1;	/* has outer join spec ? */
    unsigned is_sort_spec:1;	/* query is a sort spec expression */
    unsigned is_insert_select:1;	/* query is a sub-select for insert statement */
    unsigned single_tuple:1;	/* is single-tuple query ? */
    unsigned vspec_as_derived:1;	/* is derived from vclass spec ? */
    unsigned reexecute:1;	/* should be re-executed; not from the result caceh */
    unsigned do_cache:1;	/* do cache the query result */
    unsigned do_not_cache:1;	/* do not cache the query result */
    unsigned order_siblings:1;	/* flag ORDER SIBLINGS BY */
    unsigned rewrite_limit:1;	/* need to rewrite the limit clause */
    unsigned has_system_class:1;	/* do not cache the query result */
  } flag;
  PT_NODE *order_by;		/* PT_EXPR (list) */
  PT_NODE *orderby_for;		/* PT_EXPR (list) */
  PT_NODE *into_list;		/* PT_VALUE (list) */
  PT_NODE *qcache_hint;		/* enable/disable query cache */
  PT_NODE *limit;		/* PT_VALUE (list) limit clause parameter(s) */
  void *xasl;			/* xasl proc pointer */
  XASL_ID *cte_xasl_id;		/* xasl_id for CTE query */
  UINTPTR id;			/* query unique id # */
  PT_HINT_ENUM hint;		/* hint flag */
  bool is_order_dependent;	/* true if query is order dependent */
  PT_NODE *with;		/* PT_WITH_CLAUSE */
  union
  {
    PT_SELECT_INFO select;
    PT_UNION_INFO union_;
  } q;
};

/* Info for Set Optimization Level statement */
struct pt_set_opt_lvl_info
{
  PT_NODE *val;			/* PT_VALUE */
  PT_MISC_TYPE option;		/* PT_OPT_LVL, PT_OPT_COST */
};

/* Info for Set Parameters statement */
struct pt_set_sys_params_info
{
  PT_NODE *val;			/* PT_VALUE */
};

/* Info for Set Transaction statement */
struct pt_set_xaction_info
{
  PT_NODE *xaction_modes;	/* PT_ISOLATION_LVL, PT_TIMEOUT (list) */
};

/* Info for Set Trigger statement */
struct pt_set_trigger_info
{
  PT_NODE *val;			/* PT_VALUE */
  PT_MISC_TYPE option;		/* PT_TRIGGER_DEPTH, PT_TRIGGER_TRACE */
};

/* Info for PT_SHOWSTMT node */
struct pt_showstmt_info
{
  SHOWSTMT_TYPE show_type;	/* show statement type */
  PT_NODE *show_args;		/* show statement args */
};

struct pt_killstmt_info
{
  KILLSTMT_TYPE kill_type;
  PT_NODE *tran_id_list;
};

/* Info for OrderBy/GroupBy */
struct pt_sort_spec_info
{
  PT_NODE *expr;		/* PT_EXPR, PT_VALUE, PT_NAME */
  QFILE_TUPLE_VALUE_POSITION pos_descr;	/* Value position descriptor */
  PT_MISC_TYPE asc_or_desc;	/* enum value will be PT_ASC or PT_DESC */
  PT_MISC_TYPE nulls_first_or_last;	/* enum value will be PT_NULLS_DEFAULT, PT_NULLS_FIRST or PT_NULLS_LAST */
};

/* Info for Transaction Timeout */
struct pt_timeout_info
{
  PT_NODE *val;			/* PT_VALUE */
};

/* Info for Trigger Action */
struct pt_trigger_action_info
{
  PT_NODE *expression;		/* parse tree for expression */
  PT_NODE *string;		/* PT_PRINT string */
  PT_MISC_TYPE action_type;	/* REJECT, INVALIDATE_XACTION, etc. */
};

/* Info for Trigger Spec List */
struct pt_trigger_spec_list_info
{
  PT_NODE *trigger_name_list;	/* PT_NAME (list), or */
  PT_NODE *event_list;		/* PT_EVENT_SPEC (list), or */
  int all_triggers;		/* 1 iff ALL TRIGGERS */
};

/* Info for UPDATE node */
struct pt_update_info
{
  PT_NODE *spec;		/* SPEC */
  PT_NODE *class_specs;		/* PT_SPEC list */
  PT_NODE *assignment;		/* EXPR(list) */
  PT_NODE *search_cond;		/* EXPR */
  PT_NODE *using_index;		/* PT_NAME (list) */
  DB_OBJECT *object;		/* for single object up */
  PT_NODE *object_parameter;	/* parameter node */
  PT_NODE *cursor_name;		/* PT_NAME */
  PT_NODE *check_where;		/* with check option predicate */
  PT_NODE *internal_stmts;	/* internally created statements to handle TEXT */
  PT_NODE *waitsecs_hint;	/* lock timeout in seconds */
  PT_NODE *leading_hint;	/* LEADING hint's arguments (PT_NAME list) */
  PT_NODE *use_nl_hint;		/* USE_NL hint's arguments (PT_NAME list) */
  PT_NODE *use_idx_hint;	/* USE_IDX hint's arguments (PT_NAME list) */
  PT_NODE *use_merge_hint;	/* USE_MERGE hint's arguments (PT_NAME list) */
  PT_NODE *limit;		/* PT_VALUE limit clause parameter */
  PT_NODE *order_by;		/* PT_EXPR (list) */
  PT_NODE *orderby_for;		/* PT_EXPR */
  PT_HINT_ENUM hint;		/* hint flag */
  PT_NODE *with;		/* PT_WITH_CLAUSE */
  unsigned has_trigger:1;	/* whether it has triggers */
  unsigned has_unique:1;	/* whether there's unique constraint */
  unsigned server_update:1;	/* whether it can be server-side update */
  unsigned do_class_attrs:1;	/* whether it is on class attributes */
  unsigned rewrite_limit:1;	/* need to rewrite the limit clause */
  unsigned execute_with_commit_allowed:1;	/* true, if execute with commit allowed. */
};

/* UPDATE STATISTICS INFO */
struct pt_update_stats_info
{
  PT_NODE *class_list;		/* PT_NAME */
  int all_classes;		/* 1 iff ALL CLASSES */
  int with_fullscan;		/* 1 iff WITH FULLSCAN */
};

/* GET STATISTICS INFO */
struct pt_get_stats_info
{
  PT_NODE *class_;		/* PT_NAME */
  PT_NODE *args;		/* PT_VALUE character_string_literal */
  PT_NODE *into_var;		/* PT_VALUE */
};

#if defined (ENABLE_UNUSED_FUNCTION)
struct pt_use_info
{
  PT_NODE *use_list;
  PT_NODE *exclude_list;
  PT_MISC_TYPE relative;	/* 0 = absolute, PT_CURRENT = relative to current, or PT_DEFAULT = relative to default */
  char as_default;		/* If non zero, change the default, instead of the current setting */
};
#endif

/* Info for table options */
struct pt_table_option_info
{
  PT_TABLE_OPTION_TYPE option;	/* The table option type */
  PT_NODE *val;			/* PT_VALUE */
};

/* Info for MERGE statement */
struct pt_merge_info
{
  PT_NODE *into;		/* INTO PT_SPEC */
  PT_NODE *using_clause;	/* USING PT_SPEC */
  PT_NODE *search_cond;		/* PT_EXPR */
  struct
  {
    PT_NODE *assignment;	/* PT_EXPR (list) */
    PT_NODE *search_cond;	/* PT_EXPR */
    PT_NODE *del_search_cond;	/* PT_EXPR */
    PT_NODE *index_hint;	/* PT_NAME (list) */
    bool do_class_attrs;	/* whether it is on class attributes */
    bool has_delete;		/* whether it has a delete clause */
  } update;
  struct
  {
    PT_NODE *attr_list;		/* PT_NAME */
    PT_NODE *value_clauses;	/* PT_NODE_LIST (list) */
    PT_NODE *search_cond;	/* PT_EXPR */
    PT_NODE *class_where;	/* PT_EXPR */
    PT_NODE *index_hint;	/* PT_NAME (list) */
  } insert;
  PT_NODE *check_where;		/* check option */
  PT_NODE *waitsecs_hint;	/* lock timeout in seconds */
  PT_HINT_ENUM hint;		/* hint flag */
#define PT_MERGE_INFO_HAS_UNIQUE  1	/* has unique constraints */
#define PT_MERGE_INFO_SERVER_OP	  2	/* server side operation */
#define PT_MERGE_INFO_INSERT_ONLY 4	/* merge condition always false */
  short flags;			/* statement specific flags */
};

/* Info for SET NAMES */
struct pt_set_names_info
{
  PT_NODE *charset_node;	/* PT_VALUE */
  PT_NODE *collation_node;	/* PT_VALUE */
};

struct pt_set_timezone_info
{
  PT_NODE *timezone_node;	/* PT_VALUE */
};

/* Info for VALUE nodes
  these are intended to parallel the definitions in dbi.h and be
  identical whenever possible
  */

/* enum Time Zones */
typedef enum pt_time_zones
{
  PT_TIMEZONE_EASTERN,
  PT_TIMEZONE_CENTRAL,
  PT_TIMEZONE_MOUNTAIN,
  PT_TIMEZONE_PACIFIC
} PT_TIMEZONE;

/* typedefs for TIME and DATE */
typedef long PT_TIME;
typedef long PT_UTIME;
typedef DB_TIMESTAMPTZ PT_TIMESTAMPTZ;
typedef long PT_DATE;
typedef DB_DATETIME PT_DATETIME;
typedef DB_DATETIMETZ PT_DATETIMETZ;

/* enum currency types */
typedef enum pt_currency_types
{
  PT_CURRENCY_DOLLAR,
  PT_CURRENCY_YEN,
  PT_CURRENCY_BRITISH_POUND,
  PT_CURRENCY_WON,
  PT_CURRENCY_TL,
  PT_CURRENCY_CAMBODIAN_RIEL,
  PT_CURRENCY_CHINESE_RENMINBI,
  PT_CURRENCY_INDIAN_RUPEE,
  PT_CURRENCY_RUSSIAN_RUBLE,
  PT_CURRENCY_AUSTRALIAN_DOLLAR,
  PT_CURRENCY_CANADIAN_DOLLAR,
  PT_CURRENCY_BRASILIAN_REAL,
  PT_CURRENCY_ROMANIAN_LEU,
  PT_CURRENCY_EURO,
  PT_CURRENCY_SWISS_FRANC,
  PT_CURRENCY_DANISH_KRONE,
  PT_CURRENCY_NORWEGIAN_KRONE,
  PT_CURRENCY_BULGARIAN_LEV,
  PT_CURRENCY_VIETNAMESE_DONG,
  PT_CURRENCY_CZECH_KORUNA,
  PT_CURRENCY_POLISH_ZLOTY,
  PT_CURRENCY_SWEDISH_KRONA,
  PT_CURRENCY_CROATIAN_KUNA,
  PT_CURRENCY_SERBIAN_DINAR,
  PT_CURRENCY_NULL
} PT_CURRENCY;

/* struct for money */
struct pt_monetary_value
{
  double amount;
  PT_CURRENCY type;
};

struct pt_enum_element_value
{
  unsigned short short_val;
  PARSER_VARCHAR *str_val;
};

/* Union of datavalues */
union pt_data_value
{
  long i;
  DB_BIGINT bigint;
  float f;
  double d;
  PARSER_VARCHAR *str;		/* keeps as string different data type: string data types (char, nchar, byte) date and
				 * time data types numeric */
  void *p;			/* what is this */
  DB_OBJECT *op;
  PT_TIME time;
  PT_DATE date;
  PT_UTIME utime;		/* used for TIMESTAMP and TIMESTAMPLTZ */
  PT_TIMESTAMPTZ timestamptz;
  PT_DATETIME datetime;		/* used for DATETIME and DATETIMELTZ */
  PT_DATETIMETZ datetimetz;
  PT_MONETARY money;
  PT_NODE *set;			/* constant sets */
  DB_ELO elo;			/* ??? */
  int b;
  PT_ENUM_ELEMENT enumeration;
};

/* Info for the VALUE node */
struct pt_value_info
{
  const char *text;		/* printed text of a value or of an expression folded to a value. NOTE: this is not the
				 * actual value of the node. Use value in data_value instead. */
  PT_DATA_VALUE data_value;	/* see above UNION defs */
  DB_VALUE db_value;
  short db_value_is_initialized;
  short db_value_is_in_workspace;
  short location;		/* 0 : WHERE; n : join condition of n-th FROM */
  char string_type;		/* ' ', 'N', 'B', or 'X' */
  bool print_charset;
  bool print_collation;
  bool has_cs_introducer;	/* 1 if charset introducer is used for string node e.g. _utf8'a'; 0 otherwise. */
  bool is_collate_allowed;	/* 1 if this is a PT_VALUE allowed to have the COLLATE modifier (the grammar context in
				 * which is created allows it) */
  bool is_false_where;		/* reduced node from false where */
  int coll_modifier;		/* collation modifier = collation + 1 */
  int host_var_index;		/* save the host_var index which it comes from. -1 means it is a normal value. it does
				 * not come from any host_var. */
};

/* Info for the ZZ_ERROR_MSG node */
struct PT_ZZ_ERROR_MSG_INFO
{
  char *error_message;		/* a helpful explanation of the error */
  int statement_number;		/* statement where error was detected */
};

/* Info for the FOREIGN KEY node */
struct pt_foreign_key_info
{
  PT_NODE *attrs;		/* List of attribute names */
  PT_NODE *referenced_class;	/* Class name */
  PT_NODE *referenced_attrs;	/* List of attribute names */
  PT_MISC_TYPE match_type;	/* full or partial */
  PT_MISC_TYPE delete_action;
  PT_MISC_TYPE update_action;
  short deduplicate_level;	/* 0 : Not Use, others : mod by pow(2,deduplicate_level), refer to DEDUPLICATE_KEY_LEVEL_??? */
};

/* Info for the CONSTRAINT node */
struct pt_constraint_info
{
  PT_NODE *name;
  PT_CONSTRAINT_TYPE type;
  short deferrable;
  short initially_deferred;
  union
  {
    struct
    {
      PT_NODE *attrs;		/* List of attribute names */
    } primary_key;
    PT_FOREIGN_KEY_INFO foreign_key;
    struct
    {
      PT_NODE *attr;		/* Attribute name */
    } not_null;
    struct
    {
      PT_NODE *attrs;		/* List of attribute names */
    } unique;
    struct
    {
      PT_NODE *expr;		/* Search condition */
    } check;
  } un;
  PT_NODE *comment;
};

/* POINTER node types */
enum pt_pointer_type
{
  PT_POINTER_NORMAL = 0,	/* normal pointer, gets resolved to node */
  PT_POINTER_REF = 1		/* reference pointer - node gets walked by pt_walk_tree */
};
typedef enum pt_pointer_type PT_POINTER_TYPE;

/* Info for the POINTER node */
struct pt_pointer_info
{
  PT_NODE *node;		/* original node pointer */
  PT_POINTER_TYPE type;		/* pointer type (normal pointer/reference) */
  double sel;			/* selectivity factor of the predicate */
  int rank;			/* rank factor for the same selectivity */
  int pred_order;		/* for view-merge or predicate-push. pred is ordered by pred_order */
  bool do_walk;			/* apply walk on node bool */
};

struct pt_stored_proc_info
{
  PT_NODE *name;
  PT_NODE *param_list;
  PT_NODE *java_method;
  PT_NODE *comment;
  PT_NODE *owner;		/* for ALTER PROCEDURE/FUNCTION name OWNER TO new_owner */
  PT_MISC_TYPE type;
  unsigned or_replace:1;	/* OR REPLACE clause */
  PT_TYPE_ENUM ret_type;
  PT_NODE *ret_data_type;

};

struct pt_prepare_info
{
  PT_NODE *name;		/* the name of the prepared statement */
  PT_NODE *statement;		/* the string literal that defines the statement */
  PT_NODE *using_list;		/* the list of values given for statement execution */
};

struct pt_execute_info
{
  PT_NODE *name;		/* the name of the prepared statement */
  PT_NODE *query;		/* the string literal that defines the statement */
  PT_NODE *using_list;		/* the list of values given for statement execution */
  PT_NODE *into_list;		/* for a prepared select using into */
  XASL_ID xasl_id;		/* XASL id */
  CUBRID_STMT_TYPE stmt_type;	/* statement type */
  int recompile;		/* not 0 if this statement should be recompiled */
  int column_count;		/* select list column count */
  int oids_included;		/* OIDs included in select list */
};

struct pt_stored_proc_param_info
{
  PT_NODE *name;
  PT_MISC_TYPE mode;
  PT_NODE *comment;
};

/* TRUNCATE ENTITY INFO */
struct pt_truncate_info
{
  PT_NODE *spec;		/* PT_SPEC */
  bool is_cascade;		/* whether to truncate cascade FK-referring classes */
};

/* DO ENTITY INFO */
struct pt_do_info
{
  PT_NODE *expr;		/* PT_EXPR */
};

struct pt_set_session_variable_info
{
  PT_NODE *assignments;
};

/* Retains expressions for check when 'with check option' option is specified. Used in update statement */
struct pt_check_option_info
{
  UINTPTR spec_id;		/* id of spec for wich to check condition */
  PT_NODE *expr;		/* condition to check */
};

/* info structure for a node which can be evaluated during constant folding as a value of a tuple from a cursor */
struct pt_tuple_value_info
{
  PT_NODE *name;		/* name alias in the original query */
  CURSOR_ID *cursor_p;		/* cursor from which the value can be read */
  int index;			/* index of the value in cursor */
};

struct pt_trace_info
{
  PT_MISC_TYPE on_off;
  PT_MISC_TYPE format;
};

/* pt_with_clause_info - Parse tree node info which contains CTEs data(used by DML statements) */
struct pt_with_clause_info
{
  int recursive;
  PT_NODE *cte_definition_list;	/* PT_CTE (list) */
};

/* pt_insert_value_info - Parse tree node info used to replace nodes in insert value list after being evaluated. */
struct pt_insert_value_info
{
  PT_NODE *original_node;	/* original node before first evaluation. if this is NULL, it is considered that
				 * evaluated value cannot change on different execution, and reevaluation is not needed */
  DB_VALUE value;		/* evaluated value */
  int is_evaluated;		/* true if value was already evaluated */
  int replace_names;		/* true if names in evaluated node need to be replaced */
};

struct pt_json_table_column_info
{
  PT_NODE *name;
  // domain is stored in parser node
  char *path;
  size_t index;			// will be used to store the columns in the correct order
  enum json_table_column_function func;
  struct json_table_column_behavior on_error;
  struct json_table_column_behavior on_empty;
};

struct pt_json_table_node_info
{
  PT_NODE *columns;
  PT_NODE *nested_paths;
  char *path;
};

struct pt_json_table_info
{
  PT_NODE *expr;
  PT_NODE *tree;
  bool is_correlated;
};

typedef struct host_vars_info
{
  int count;
  int *index;
} PT_HOST_VAR_IDX_INFO;

typedef struct pt_dblink_info
{
  PT_NODE *conn;		/* name for DBLINK */
  PT_NODE *owner_name;
  PT_NODE *url;			/* url info */
  PT_NODE *user;
  PT_NODE *pwd;
  PT_NODE *qstr;		/* query string */
  PT_NODE *cols;		/* column definition  */
  PT_NODE *pushed_pred;		/* pushed predicate from main query */
  PARSER_VARCHAR *rewritten;	/* rewritten query string for dblink */
  PT_HOST_VAR_IDX_INFO host_vars;	/* host variable index info for rewritten query */
  bool is_name;			/*  */

  char *remote_table_name;
  PT_NODE *sel_list;
  PT_NODE *owner_list;

  void *remote_col_list;	/* remote table's column list */

} PT_DBLINK_INFO;

typedef struct pt_create_server_info
{
  PT_NODE *server_name;
  PT_NODE *owner_name;
  PT_NODE *host;
  PT_NODE *port;
  PT_NODE *dbname;
  PT_NODE *user;
  PT_NODE *pwd;
  PT_NODE *prop;
  PT_NODE *comment;
} PT_CREATE_SERVER_INFO;

typedef struct pt_alter_server_info
{
  PT_NODE *server_name;
  PT_NODE *current_owner_name;
  PT_NODE *host;
  PT_NODE *port;
  PT_NODE *dbname;
  PT_NODE *user;
  PT_NODE *pwd;
  PT_NODE *prop;
  PT_NODE *comment;
  PT_NODE *owner_name;
  struct
  {
    unsigned int bit_host:1;
    unsigned int bit_port:1;
    unsigned int bit_dbname:1;
    unsigned int bit_user:1;
    unsigned int bit_pwd:1;
    unsigned int bit_prop:1;
    unsigned int bit_comment:1;
    unsigned int bit_owner:1;
  } xbits;
} PT_ALTER_SERVER_INFO;

typedef struct pt_drop_server_info
{
  bool if_exists;		/* IF EXISTS clause for DROP SERVER */
  PT_NODE *owner_name;		/* name */
  PT_NODE *server_name;		/* name */
} PT_DROP_SERVER_INFO;

typedef struct pt_rename_server_info
{
  PT_NODE *old_name;		/* PT_NAME */
  PT_NODE *owner_name;		/* name */
  PT_NODE *new_name;		/* PT_NAME */
} PT_RENAME_SERVER_INFO;

struct pt_synonym_info
{
  PT_NODE *synonym_name;	/* PT_NAME */
  PT_NODE *synonym_owner_name;	/* PT_NAME */
  PT_NODE *old_synonym_name;	/* PT_NAME */
  PT_NODE *old_synonym_owner_name;	/* PT_NAME */
  PT_NODE *new_synonym_name;	/* PT_NAME */
  PT_NODE *new_synonym_owner_name;	/* PT_NAME */
  PT_NODE *target_name;		/* PT_NAME */
  PT_NODE *target_owner_name;	/* PT_NAME */
  PT_MISC_TYPE access_modifier;	/* PT_MISC_TYPE */
  PT_NODE *comment;		/* PT_VALUE */
  unsigned or_replace:1;	/* OR REPLACE clause for CREATE SYNONYM */
  unsigned if_exists:1;		/* IF EXISTS clause for DROP SYNONYM */
  unsigned is_dblinked:1;	/* server name specified */
};

/* Info field of the basic NODE
  If 'xyz' is the name of the field, then the structure type should be
  struct PT_XYZ_INFO xyz;
  List in alphabetical order.
  */

union pt_statement_info
{
  PT_ZZ_ERROR_MSG_INFO error_msg;
  PT_ALTER_INFO alter;
  PT_ALTER_TRIGGER_INFO alter_trigger;
  PT_ALTER_USER_INFO alter_user;
  PT_ALTER_SERVER_INFO alter_server;
  PT_ATTACH_INFO attach;
  PT_ATTR_DEF_INFO attr_def;
  PT_ATTR_ORDERING_INFO attr_ordering;
  PT_AUTH_CMD_INFO auth_cmd;
  PT_AUTO_INCREMENT_INFO auto_increment;
  PT_CHECK_OPTION_INFO check_option;
  PT_COMMIT_WORK_INFO commit_work;
  PT_CONSTRAINT_INFO constraint;
  PT_CREATE_ENTITY_INFO create_entity;
  PT_CREATE_SERVER_INFO create_server;
  PT_CREATE_TRIGGER_INFO create_trigger;
  PT_CREATE_USER_INFO create_user;
  PT_CTE_INFO cte;
  PT_DATA_DEFAULT_INFO data_default;
  PT_DATA_TYPE_INFO data_type;
  PT_DBLINK_INFO dblink_table;
  PT_DELETE_INFO delete_;
  PT_DO_INFO do_;
  PT_DOT_INFO dot;
  PT_DROP_INFO drop;
  PT_DROP_SESSION_VAR_INFO drop_session_var;
  PT_DROP_SERVER_INFO drop_server;
  PT_DROP_TRIGGER_INFO drop_trigger;
  PT_DROP_USER_INFO drop_user;
  PT_DROP_VARIABLE_INFO drop_variable;
  PT_EVALUATE_INFO evaluate;
  PT_EVENT_OBJECT_INFO event_object;
  PT_EVENT_SPEC_INFO event_spec;
  PT_EVENT_TARGET_INFO event_target;
  PT_EXECUTE_INFO execute;
  PT_EXECUTE_TRIGGER_INFO execute_trigger;
  PT_EXPR_INFO expr;
  PT_FILE_PATH_INFO file_path;
  PT_FUNCTION_INFO function;
  PT_GET_OPT_LVL_INFO get_opt_lvl;
  PT_GET_STATS_INFO get_stats;
  PT_GET_TRIGGER_INFO get_trigger;
  PT_GET_XACTION_INFO get_xaction;
  PT_GRANT_INFO grant;
  PT_HOST_VAR_INFO host_var;
  PT_INDEX_INFO index;
  PT_INSERT_INFO insert;
  PT_INSERT_VALUE_INFO insert_value;
  PT_ISOLATION_LVL_INFO isolation_lvl;
  PT_JSON_TABLE_INFO json_table_info;
  PT_JSON_TABLE_NODE_INFO json_table_node_info;
  PT_JSON_TABLE_COLUMN_INFO json_table_column_info;
  PT_MERGE_INFO merge;
  PT_METHOD_CALL_INFO method_call;
  PT_METHOD_DEF_INFO method_def;
  PT_NAME_INFO name;
  PT_NAMED_ARG_INFO named_arg;
  PT_NODE_LIST_INFO node_list;
  PT_PARTITION_INFO partition;
  PT_PARTS_INFO parts;
  PT_PREPARE_INFO prepare;
  PT_ATTACH_INFO prepare_to_commit;
  PT_QUERY_INFO query;
  PT_REMOVE_TRIGGER_INFO remove_trigger;
  PT_RENAME_INFO rename;
  PT_RENAME_SERVER_INFO rename_server;
  PT_RENAME_TRIGGER_INFO rename_trigger;
  PT_RESOLUTION_INFO resolution;
  PT_REVOKE_INFO revoke;
  PT_ROLLBACK_WORK_INFO rollback_work;
  PT_SAVEPOINT_INFO savepoint;
  PT_SCOPE_INFO scope;
  PT_SERIAL_INFO serial;
  PT_SET_NAMES_INFO set_names;
  PT_SET_TIMEZONE_INFO set_timezone;
  PT_SET_OPT_LVL_INFO set_opt_lvl;
  PT_SET_SYS_PARAMS_INFO set_sys_params;
  PT_SET_TRIGGER_INFO set_trigger;
  PT_SET_SESSION_VARIABLE_INFO set_variables;
  PT_SET_XACTION_INFO set_xaction;
  PT_SHOWSTMT_INFO showstmt;
  PT_SORT_SPEC_INFO sort_spec;
  PT_STORED_PROC_INFO sp;
  PT_STORED_PROC_PARAM_INFO sp_param;
  PT_SPEC_INFO spec;
  PT_SYNONYM_INFO synonym;
  PT_TABLE_OPTION_INFO table_option;
  PT_TIMEOUT_INFO timeout;
  PT_TRIGGER_ACTION_INFO trigger_action;
  PT_TRIGGER_SPEC_LIST_INFO trigger_spec_list;
  PT_TRUNCATE_INFO truncate;
  PT_TUPLE_VALUE_INFO tuple_value;
  PT_UPDATE_INFO update;
  PT_UPDATE_STATS_INFO update_stats;
#if defined (ENABLE_UNUSED_FUNCTION)
  PT_USE_INFO use;
#endif
  PT_VALUE_INFO value;
  PT_POINTER_INFO pointer;
  PT_TRACE_INFO trace;
  PT_KILLSTMT_INFO killstmt;
  PT_WITH_CLAUSE_INFO with_clause;
};

/*
 * auxiliary structures for tree walking operations related to aggregates
 */
struct pt_agg_check_info
{
  PT_NODE *from;		/* initial spec list */
  PT_NODE *group_by;		/* group by list */
  int depth;			/* current depth */
};

struct pt_agg_rewrite_info
{
  PT_NODE *select_stack;	/* SELECT statement stack (0 = base) */
  PT_NODE *from;		/* initial spec list */
  PT_NODE *new_from;		/* new spec */
  PT_NODE *derived_select;	/* initial select (that is being derived) */
  int depth;
};

struct pt_agg_find_info
{
  PT_NODE *select_stack;	/* SELECT statement stack (0 = base) */
  int base_count;		/* # of aggregate functions that belong to the statement at the base of the stack */
  int out_of_context_count;	/* # of aggregate functions that do not belong to any statement within the stack */
  bool stop_on_subquery;	/* walk subqueries? */
  bool disable_loose_scan;	/* true if loose index scan cannot be used */
};

struct pt_agg_name_info
{
  PT_NODE *select_stack;	/* SELECT statement stack (0 = base) */
  int max_level;		/* maximum level within the stack that is is referenced by PT_NAMEs */
  int name_count;		/* # of PT_NAME nodes found */
};

struct pt_filter_index_info
{
  PT_NODE *atts;		/* attributes */
  int atts_count;		/* attributes count */
  int depth;			/* expression depth */
  bool *is_null_atts;		/* for each filter index attribute true, when "is null index_attribute" term is
				 * contained in filter index expression */
  bool has_keys_in_expression;	/* true, if an index key appear in expression */
  bool is_constant_expression;	/* true, if expression is constant */
  bool is_valid_expr;		/* true, if invalid filter index expression */
  bool has_not;			/* true, when not operator is found in filter index expression */
};

struct pt_non_groupby_col_info
{
  PT_NODE *groupby;
  bool has_non_groupby_col;
};

struct pt_flat_spec_info
{
  PT_NODE *spec_parent;
  bool for_update;
};

/*
 * variable string for parser
 */
struct parser_varchar
{
  int length;
  unsigned char bytes[1];
};

/*
 * The parser node structure
 */
struct parser_node
{
  PT_NODE_TYPE node_type;	/* the type of SQL statement this represents */
  int parser_id;		/* which parser did I come from */
  int line_number;		/* the user line number originating this */
  int column_number;		/* the user column number originating this */
  int buffer_pos;		/* position in the parse buffer of the string originating this */
  char *sql_user_text;		/* user input sql string */
  int sql_user_text_len;	/* user input sql string length (one statement) */

  PT_NODE *next;		/* forward link for NULL terminated list */
  PT_NODE *or_next;		/* forward link for DNF list */
  PT_NODE *next_row;		/* for PT_VALUE,PT_NAME,PT_EXPR... that belongs to PT_NODE_LIST */
  void *etc;			/* application specific info hook */
  UINTPTR spec_ident;		/* entity spec equivalence class */
  TP_DOMAIN *expected_domain;	/* expected domain for input marker */
  PT_NODE *data_type;		/* for non-primitive types, Sets, objects stec. */
  XASL_ID *xasl_id;		/* XASL_ID for this SQL statement */
  const char *alias_print;	/* the column alias */
  PARSER_VARCHAR *expr_before_const_folding;	/* text before constant folding (used by value, host var nodes) */
  PT_TYPE_ENUM type_enum;	/* type enumeration tag PT_TYPE_??? */
  CACHE_TIME cache_time;	/* client or server cache time */
  int cte_host_var_count;	/* CTE host variable count */
  int *cte_host_var_index;	/* CTE host variable index in non_recursive CTE node */

  struct
  {
    unsigned recompile:1;	/* the statement should be recompiled - used for plan cache */
    unsigned cannot_prepare:1;	/* the statement cannot be prepared - used for plan cache */
    unsigned partition_pruned:1;	/* partition pruning takes place */
    unsigned si_datetime:1;	/* get server info; SYS_DATETIME */
    unsigned si_tran_id:1;	/* get server info; LOCAL_TRANSACTION_ID */
    unsigned clt_cache_check:1;	/* check client cache validity */
    unsigned clt_cache_reusable:1;	/* client cache is reusable */
    unsigned use_plan_cache:1;	/* used for plan cache */
    unsigned use_query_cache:1;
    unsigned is_hidden_column:1;
    unsigned is_paren:1;
    unsigned with_rollup:1;	/* WITH ROLLUP clause for GROUP BY */
    unsigned force_auto_parameterize:1;	/* forces a call to qo_do_auto_parameterize (); this is a special flag used for
					 * processing ON DUPLICATE KEY UPDATE */
    unsigned do_not_fold:1;	/* disables constant folding on the node */
    unsigned is_cnf_start:1;
    unsigned is_click_counter:1;	/* INCR/DECR(click counter) */
    unsigned is_value_query:1;	/* for PT_VALUE,PT_NAME,PT_EXPR... that belongs to PT_NODE_LIST for PT_SELECT that
				 * "values" generated */
    unsigned do_not_replace_orderby:1;	/* when checking query in create/alter view, do not replace order by */
    unsigned is_added_by_parser:1;	/* is added by parser during parsing */
    unsigned is_alias_enabled_expr:1;	/* node allowed to have alias */
    unsigned is_wrapped_res_for_coll:1;	/* is a result node wrapped with CAST by collation inference */
    unsigned is_system_generated_stmt:1;	/* is internally generated by system */
    unsigned use_auto_commit:1;	/* use autocommit */
    unsigned done_reduce_equality_terms:1;	/* reduce_equality_terms() is already called */
    unsigned print_in_value_for_dblink:1;	/* for select ... where in (...) to print (...) not {...} */
  } flag;
  PT_STATEMENT_INFO info;	/* depends on 'node_type' field */
};

/* Values that describe the state of a client session across statements
 * execution.
 */
typedef struct execution_state_values EXECUTION_STATE_VALUES;
struct execution_state_values
{
  int row_count;		/* The number of rows that were inserted, updated or deleted by the previously executed
				 * statement. It is set to -1 on certain errors or if the previous statement did not
				 * modify any rows. */
};

/* 20 (for the LOCAL_TRANSACTION_ID keyword) + null char + 3 for expansion */
#define MAX_KEYWORD_SIZE (20 + 1 + 3)

typedef struct keyword_record KEYWORD_RECORD;
struct keyword_record
{
#if defined(ENABLE_UNUSED_FUNCTION)
  short value;
#else
  unsigned short hash_value;
#endif
  char keyword[MAX_KEYWORD_SIZE];
  short unreserved;		/* keyword can be used as an identifier, 0 means it is reserved and cannot be used as
				 * an identifier, nonzero means it can be */
};


typedef struct function_map FUNCTION_MAP;
struct function_map
{
  unsigned short hash_value;
  const char *keyword;
  int op;
};

typedef struct pt_plan_trace_info
{
  QUERY_TRACE_FORMAT format;
  union
  {
    char *text_plan;
    struct json_t *json_plan;
  } trace;
} PT_PLAN_TRACE_INFO;

/* to save the remote column list for dblink */
typedef struct remote_cols
{
  void *cols;
  struct remote_cols *next;
} REMOTE_COLS;

typedef int (*PT_CASECMP_FUN) (const char *s1, const char *s2);
typedef int (*PT_INT_FUNCTION) (PARSER_CONTEXT * c);

struct parser_context
{
  PT_INT_FUNCTION next_char;	/* the next character function */
  PT_INT_FUNCTION next_byte;	/* the next byte function */
  PT_CASECMP_FUN casecmp;	/* for case insensitive comparisons */

  int id;			/* internal parser id */
  int statement_number;		/* user-initialized, incremented by parser */

  const char *original_buffer;	/* pointer to the original parse buffer */
  const char *buffer;		/* for parse buffer */
  FILE *file;			/* for parse file */
  int stack_top;		/* parser stack top */
  int stack_size;		/* total number of slots in node_stack */
  PT_NODE **node_stack;		/* the parser stack */
  PT_NODE *orphans;		/* list of parse tree fragments freed later */

  char *error_buffer;		/* for parse error messages */

  PT_NODE **statements;		/* array of statement pointers */
  PT_NODE *error_msgs;		/* list of parsing error messages */
  PT_NODE *warnings;		/* list of warning messages */

  PT_PRINT_VALUE_FUNC print_db_value;

  jmp_buf jmp_env;		/* environment for longjumping on out of memory errors. */
  unsigned int custom_print;
  int jmp_env_active;		/* flag to indicate jmp_env status */

  QUERY_ID query_id;		/* id assigned to current query */
  DB_VALUE *host_variables;	/* host variables place holder; DB_VALUE array */
  TP_DOMAIN **host_var_expected_domains;	/* expected domains for host variables */
  EXECUTION_STATE_VALUES execution_values;	/* values kept across the execution of statements during a client
						 * session. */
  int host_var_count;		/* number of input host variables */
  int auto_param_count;		/* number of auto parameterized variables */
  int dbval_cnt;		/* to be assigned to XASL */
  int *cte_host_var_index;	/* CTE host variable index in non_recursive CTE node */
  int line, column;		/* current input line and column */

  void *etc;			/* application context */

  VIEW_CACHE_INFO *view_cache;	/* parsing cache using in view transformation */
  struct symbol_info *symbols;	/* a place to keep information used in generating query processing (xasl) procedures. */
  char **lcks_classes;

  size_t input_buffer_length;
  size_t input_buffer_position;

  int au_save;			/* authorization to restore if longjmp while authorization turned off */

  DB_VALUE sys_datetime;
  DB_VALUE sys_epochtime;

  DB_VALUE local_transaction_id;

  int num_lcks_classes;
  PT_INCLUDE_OID_TYPE oid_included;	/* for update cursors */

  long int lrand;		/* integer random value used by rand() */
  double drand;			/* floating-point random value used by drand() */

  COMPILE_CONTEXT context;
  struct xasl_node *parent_proc_xasl;

  bool query_trace;
  int num_plan_trace;
  PT_PLAN_TRACE_INFO plan_trace[MAX_NUM_PLAN_TRACE];

  int max_print_len;		/* for pt_short_print */

  REMOTE_COLS *dblink_remote;	/* for dblink, remote column list */

  HIDE_PWD_INFO hide_pwd_info;

  struct
  {
    unsigned has_internal_error:1;	/* 0 or 1 */
    unsigned abort:1;		/* this flag is for aborting a transaction */
    /* if deadlock occurs during query execution */
    unsigned set_host_var:1;	/* 1 if the user has set host variables */
    unsigned dont_prt_long_string:1;	/* make pt_print_value fail if the string is too long to print */
    unsigned long_string_skipped:1;	/* pt_print_value sets it to 1 when it skipped printing a long string */
    unsigned print_type_ambiguity:1;	/* pt_print_value sets it to 1 when it printed a value whose type cannot be
					 * clearly determined from the string representation */
    unsigned strings_have_no_escapes:1;
    unsigned is_in_and_list:1;	/* set to 1 when the caller immediately above is pt_print_and_list(). Used because AND
				 * lists (CNF trees) can be printed via print_and_list or straight via pt_print_expr().
				 * We need to keep print_and_list because it could get called before we get a chance to
				 * mark the CNF start nodes. */
    unsigned is_holdable:1;	/* set to true if result must be available across commits */
    unsigned is_xasl_pinned_reference:1;	/* set to 1 if the prepared xasl cache need to be pinned in server side. To
						 * prevent other thread from preempting the xasl cache again. This will
						 * happen when a jdbc/cci driver retries to prepare/execute a query due to
						 * CAS_ER_STMT_POOLING. */
    unsigned recompile_xasl_pinned:1;	/* set to 1 when recompile again even the xasl cache entry has been pinned */
    unsigned dont_collect_exec_stats:1;
    unsigned return_generated_keys:1;
    unsigned is_system_generated_stmt:1;
    unsigned is_auto_commit:1;	/* set to true, if auto commit. */
  } flag;
};

/* used in assignments enumeration */
typedef struct pt_assignments_helper PT_ASSIGNMENTS_HELPER;
struct pt_assignments_helper
{
  PARSER_CONTEXT *parser;	/* parser context */
  PT_NODE *assignment;		/* current assignment node in the assignments list */
  PT_NODE *lhs;			/* left side of the assignment */
  PT_NODE *rhs;			/* right side of the assignment */
  bool is_rhs_const;		/* true if the right side is a constant */
  bool is_n_column;		/* true if the assignment is a multi-column assignment */
};

/* Collation coercibility levels associated with parse tree nodes */
enum pt_coll_coerc_lev
{
  PT_COLLATION_L0_COERC = 0,	/* expressions with COLLATE modifier */
  /* Columns */
  PT_COLLATION_L1_COERC,	/* non-binary collations */
  PT_COLLATION_L1_ISO_BIN_COERC,	/* with ISO binary coll */
  PT_COLLATION_L1_BIN_COERC,	/* with binary collation */
  /* SELECT values, expressions */
  PT_COLLATION_L2_COERC,	/* non-binary collations */
  PT_COLLATION_L2_BINARY_COERC,	/* with binary collation */
  PT_COLLATION_L2_BIN_COERC,	/* with ISO, UTF8 or EUCKR binary collation */
  /* special operators (USER()) */
  PT_COLLATION_L3_COERC,
  /* constants (string literals) */
  PT_COLLATION_L4_COERC,	/* non-binary collations */
  PT_COLLATION_L4_BINARY_COERC,	/* with binary collation */
  PT_COLLATION_L4_BIN_COERC,	/* with ISO, UTF8 or EUCKR binary collation */
  /* HV, session variables */
  PT_COLLATION_L5_COERC,
  /* nodes not having collation (internal use) */
  PT_COLLATION_L6_COERC,

  PT_COLLATION_NOT_APPLICABLE = PT_COLLATION_L6_COERC,
  PT_COLLATION_NOT_COERC = PT_COLLATION_L0_COERC,
  PT_COLLATION_FULLY_COERC = PT_COLLATION_L5_COERC
};
typedef enum pt_coll_coerc_lev PT_COLL_COERC_LEV;

typedef struct pt_coll_infer PT_COLL_INFER;
struct pt_coll_infer
{
  int coll_id;
  INTL_CODESET codeset;
  PT_COLL_COERC_LEV coerc_level;
  bool can_force_cs;		/* used as a weak-modifier for collation coercibility (when node is a host variable). +
				 * for auto-CAST expressions around numbers: initially the string data type of CAST is
				 * created with system charset by generic type checking but that charset can be forced
				 * to another charset (of another argument) if this flag is set */

#ifdef __cplusplus
  // *INDENT-OFF*
    pt_coll_infer ()
      : coll_id (-1)
      , codeset (INTL_CODESET_NONE)
      , coerc_level (PT_COLLATION_NOT_APPLICABLE)
      , can_force_cs (true)
  {
    //
  }
  // *INDENT-ON*
#endif				// c++
};

enum cdc_ddl_type
{
  CDC_CREATE,
  CDC_ALTER,
  CDC_DROP,
  CDC_RENAME,
  CDC_TRUNCATE
};
typedef enum cdc_ddl_type CDC_DDL_TYPE;

enum cdc_ddl_object_type
{
  CDC_TABLE,
  CDC_INDEX,
  CDC_SERIAL,
  CDC_VIEW,
  CDC_FUNCTION,
  CDC_PROCEDURE,
  CDC_TRIGGER,
  CDC_USER
};
typedef enum cdc_ddl_object_type CDC_DDL_OBJECT_TYPE;

typedef struct
{
  int local_cnt;
  int server_cnt;
  int server_node_cnt;
  int len[2];
  char *server_full_name[2];
  PT_NODE *server[2];
  bool has_dblink_query;
} SERVER_NAME_LIST;

void pt_init_node (PT_NODE * node, PT_NODE_TYPE node_type);


#ifdef __cplusplus
extern "C"
{
#endif
  void *parser_allocate_string_buffer (const PARSER_CONTEXT * parser, const int length, const int align);
  bool pt_is_json_value_type (PT_TYPE_ENUM type);
  bool pt_is_json_doc_type (PT_TYPE_ENUM type);
#ifdef __cplusplus
}
#endif

#if !defined (SERVER_MODE)
#ifdef __cplusplus
extern "C"
{
#endif
  extern PARSER_CONTEXT *parent_parser;
#ifdef __cplusplus
}
#endif
#endif

#endif				/* _PARSE_TREE_H_ */<|MERGE_RESOLUTION|>--- conflicted
+++ resolved
@@ -1379,11 +1379,7 @@
 #define  PT_HINT_NO_MERGE  0x400000000ULL	/* do not merge view or in-line view */
 #define  PT_HINT_NO_ELIMINATE_JOIN  0x800000000ULL	/* do not eliminate join */
 #define  PT_HINT_SAMPLING_SCAN  0x1000000000ULL	/* SELECT sampling data instead of full data */
-<<<<<<< HEAD
-#define  PT_HINT_LEADING  0x2000000000ULL	/* force join order of specific table */
-=======
 #define  PT_HINT_LEADING  0x2000000000ULL	/* force specific table to join left-to-right */
->>>>>>> a6b1ee09
 
 /* Codes for error messages */
 typedef enum
