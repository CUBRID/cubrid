--- conflicted
+++ resolved
@@ -1384,11 +1384,8 @@
 #define  PT_HINT_NO_ELIMINATE_JOIN  0x800000000ULL	/* do not eliminate join */
 #define  PT_HINT_SAMPLING_SCAN  0x1000000000ULL	/* SELECT sampling data instead of full data */
 #define  PT_HINT_LEADING  0x2000000000ULL	/* force specific table to join left-to-right */
-<<<<<<< HEAD
-#define  PT_HINT_NO_USE_HASH  0x4000000000ULL	/* disable hash-join */
-=======
 #define  PT_HINT_NO_SUBQUERY_CACHE 0x4000000000ULL	/* don't use the subquery result cache */
->>>>>>> ffc37ade
+#define  PT_HINT_NO_USE_HASH  0x8000000000ULL	/* disable hash-join */
 
 /* Codes for error messages */
 typedef enum
