/*
 * Copyright 2008 Search Solution Corporation
 * Copyright 2016 CUBRID Corporation
 *
 *  Licensed under the Apache License, Version 2.0 (the "License");
 *  you may not use this file except in compliance with the License.
 *  You may obtain a copy of the License at
 *
 *      http://www.apache.org/licenses/LICENSE-2.0
 *
 *  Unless required by applicable law or agreed to in writing, software
 *  distributed under the License is distributed on an "AS IS" BASIS,
 *  WITHOUT WARRANTIES OR CONDITIONS OF ANY KIND, either express or implied.
 *  See the License for the specific language governing permissions and
 *  limitations under the License.
 *
 */

/*
 * parse_tree.h - Parse tree structures and types
 */

#ifndef _PARSE_TREE_H_
#define _PARSE_TREE_H_

#if defined (SERVER_MODE)
#error Does not belong to server module
#endif /* SERVER_MODE */

#ident "$Id$"

#include <setjmp.h>
#include <assert.h>

#include "class_object.h"
#include "compile_context.h"
#include "config.h"
#include "cursor.h"
#include "json_table_def.h"
#include "message_catalog.h"
#include "string_opfunc.h"
#include "system_parameter.h"

// forward definitions
struct json_t;

#define MAX_PRINT_ERROR_CONTEXT_LENGTH 64

//this could be a variadic template function; directly use pt_frob_error() for formatted messages without catalog
#define pt_cat_error(parser, node, setNo, msgNo, ...) \
    pt_frob_error(parser, node, msgcat_message(MSGCAT_CATALOG_CUBRID, setNo, msgNo), ##__VA_ARGS__)

#if 1				//not necessary anymore thanks to new pt_cat_error() and existing pt_frob_error()
#define PT_ERROR(parser, node, msg) pt_frob_error(parser, node, msg)
#define PT_ERRORc(parser, node, msg) pt_frob_error( parser, node, "%s", msg)

#define PT_ERRORf(parser, node, msg, arg1) pt_frob_error(parser, node, msg, arg1)
#define PT_ERRORf2(parser, node, msg, arg1, arg2) pt_frob_error(parser, node, msg, arg1, arg2)
#define PT_ERRORf3(parser, node, msg, arg1, arg2, arg3) pt_frob_error(parser, node, msg, arg1, arg2, arg3)
#define PT_ERRORf4(parser, node, msg, arg1, arg2, arg3, arg4) pt_frob_error(parser, node, msg, arg1, arg2, arg3, arg4)
#define PT_ERRORf5(parser, node, msg, arg1, arg2, arg3, arg4, arg5) pt_frob_error(parser, node, msg, arg1, arg2, arg3, arg4, arg5)

#define PT_ERRORm(parser, node, setNo, msgNo) pt_cat_error(parser, node, setNo, msgNo)
#define PT_ERRORmf(parser, node, setNo, msgNo, arg1) pt_cat_error(parser, node, setNo, msgNo, arg1)
#define PT_ERRORmf2(parser, node, setNo, msgNo, arg1, arg2) pt_cat_error(parser, node, setNo, msgNo, arg1, arg2)
#define PT_ERRORmf3(parser, node, setNo, msgNo, arg1, arg2, arg3) pt_cat_error(parser, node, setNo, msgNo, arg1, arg2, arg3)
#define PT_ERRORmf4(parser, node, setNo, msgNo, arg1, arg2, arg3, arg4) pt_cat_error(parser, node, setNo, msgNo, arg1, arg2, arg3, arg4)
#define PT_ERRORmf5(parser, node, setNo, msgNo, arg1, arg2, arg3, arg4 , arg5) pt_cat_error(parser, node, setNo, msgNo, arg1, arg2, arg3, arg4, arg5)
#endif

//this could be a variadic template function; directly use pt_frob_warning() for formatted messages without catalog
#define pt_cat_warning(parser, node, setNo, msgNo, ...) \
    pt_frob_warning(parser, node, msgcat_message(MSGCAT_CATALOG_CUBRID, setNo, msgNo), ##__VA_ARGS__)

#if 1				//not necessary anymore thanks to pt_cat_warning() and existing pt_frob_warning()
#define PT_WARNING( parser, node, msg ) pt_frob_warning(parser, node, msg)
#define PT_WARNINGm(parser, node, setNo, msgNo) pt_cat_warning(parser, node, setNo, msgNo)
#define PT_WARNINGc( parser, node, msg ) pt_frob_warning(parser, node, msg)

#define PT_WARNINGf( parser, node, msg, arg1) pt_cat_warning(parser, node, msg, arg1)
#define PT_WARNINGf2( parser, node, msg, arg1, arg2) pt_cat_warning(parser, node, msg, arg1, arg2)
#define PT_WARNINGf3( parser, node, msg, arg1, arg2, arg3) pt_cat_warning(parser, node, msg, arg1, arg2, arg3)

#define PT_WARNINGmf(parser, node, setNo, msgNo, arg1) pt_cat_warning(parser, node, setNo, msgNo, arg1)
#define PT_WARNINGmf2(parser, node, setNo, msgNo, arg1, arg2) pt_cat_warning(parser, node, setNo, msgNo, arg1, arg2)
#define PT_WARNINGmf3(parser, node, setNo, msgNo, arg1, arg2, arg3) pt_cat_warning(parser, node, setNo, msgNo, arg1, arg2, arg3)
#endif

#define PT_SET_JMP_ENV(parser) \
    do { \
      if (setjmp((parser)->jmp_env) != 0) { \
	pt_record_error((parser), (parser)->statement_number, \
			(parser)->line, \
			(parser)->column, \
			msgcat_message (MSGCAT_CATALOG_CUBRID, \
			                MSGCAT_SET_PARSER_SEMANTIC, \
				        MSGCAT_SEMANTIC_OUT_OF_MEMORY), \
					NULL); \
	(parser)->jmp_env_active = 0; \
	if ((parser)->au_save) \
	    AU_ENABLE((parser)->au_save); \
	return NULL; \
      } \
        else (parser)->jmp_env_active = 1; \
    } while(0)

#define PT_CLEAR_JMP_ENV(parser) \
    do { \
      (parser)->jmp_env_active = 0; \
    } while(0)

#define PT_INTERNAL_ERROR(parser, what) \
	pt_internal_error((parser), __FILE__, __LINE__, (what))

#define PT_IS_QUERY_NODE_TYPE(x) \
    (  (x) == PT_SELECT     || (x) == PT_UNION \
    || (x) == PT_DIFFERENCE || (x) == PT_INTERSECTION)

#define PT_IS_CLASSOID_NAME(x) \
    (  (x)->info.name.meta_class == PT_CLASSOID_ATTR)

#define PT_IS_NULL_NODE(e)     ((e)->type_enum==PT_TYPE_NA \
				|| (e)->type_enum==PT_TYPE_NULL)

#define PT_IS_NUMERIC_TYPE(t) \
        ( ((t) == PT_TYPE_INTEGER)  || \
	  ((t) == PT_TYPE_BIGINT)   || \
	  ((t) == PT_TYPE_FLOAT)    || \
	  ((t) == PT_TYPE_DOUBLE)   || \
	  ((t) == PT_TYPE_SMALLINT) || \
	  ((t) == PT_TYPE_MONETARY) || \
	  ((t) == PT_TYPE_LOGICAL)  || \
	  ((t) == PT_TYPE_NUMERIC))

#define PT_IS_DISCRETE_NUMBER_TYPE(t) \
        ( ((t) == PT_TYPE_INTEGER)  || \
          ((t) == PT_TYPE_BIGINT)   || \
	  ((t) == PT_TYPE_SMALLINT))

#define PT_IS_COUNTER_TYPE(t) \
		PT_IS_DISCRETE_NUMBER_TYPE(t)

#define PT_IS_COLLECTION_TYPE(t) \
        ( ((t) == PT_TYPE_SET)       || \
	  ((t) == PT_TYPE_MULTISET)  || \
	  ((t) == PT_TYPE_SEQUENCE))

#define PT_IS_STRING_TYPE(t) \
        ( ((t) == PT_TYPE_CHAR)     || \
	  ((t) == PT_TYPE_VARCHAR)  || \
	  ((t) == PT_TYPE_NCHAR)    || \
	  ((t) == PT_TYPE_VARNCHAR) || \
	  ((t) == PT_TYPE_BIT)      || \
	  ((t) == PT_TYPE_VARBIT))

#define PT_IS_NATIONAL_CHAR_STRING_TYPE(t) \
        ( ((t) == PT_TYPE_NCHAR)      || \
	  ((t) == PT_TYPE_VARNCHAR))

#define PT_IS_SIMPLE_CHAR_STRING_TYPE(t) \
        ( ((t) == PT_TYPE_CHAR)      || \
	  ((t) == PT_TYPE_VARCHAR))

#define PT_IS_CHAR_STRING_TYPE(t) \
        ( ((t) == PT_TYPE_CHAR)      || \
	  ((t) == PT_TYPE_VARCHAR)   || \
	  ((t) == PT_TYPE_NCHAR)     || \
	  ((t) == PT_TYPE_VARNCHAR))

#define PT_IS_BIT_STRING_TYPE(t) \
        ( ((t) == PT_TYPE_BIT)      || \
	  ((t) == PT_TYPE_VARBIT))

#define PT_IS_COMPLEX_TYPE(t) \
        ( ((t) == PT_TYPE_MONETARY)  || \
	  ((t) == PT_TYPE_NUMERIC)   || \
	  ((t) == PT_TYPE_CHAR)      || \
	  ((t) == PT_TYPE_VARCHAR)   || \
	  ((t) == PT_TYPE_NCHAR)     || \
	  ((t) == PT_TYPE_VARNCHAR)  || \
	  ((t) == PT_TYPE_BIT)       || \
	  ((t) == PT_TYPE_VARBIT)    || \
	  ((t) == PT_TYPE_OBJECT)    || \
	  ((t) == PT_TYPE_SET)       || \
	  ((t) == PT_TYPE_MULTISET)  || \
	  ((t) == PT_TYPE_SEQUENCE)  || \
	  ((t) == PT_TYPE_ENUMERATION))

#define PT_IS_DATE_TIME_WITH_TZ_TYPE(t) \
        ( (t) == PT_TYPE_TIMESTAMPTZ  || \
	  (t) == PT_TYPE_TIMESTAMPLTZ || \
	  (t) == PT_TYPE_DATETIMETZ   || \
	  (t) == PT_TYPE_DATETIMELTZ)

#define PT_IS_DATE_TIME_TYPE(t) \
        ( ((t) == PT_TYPE_DATE)         || \
	  ((t) == PT_TYPE_TIME)         || \
	  ((t) == PT_TYPE_TIMESTAMP)    || \
	  ((t) == PT_TYPE_DATETIME)     || \
	  ((t) == PT_TYPE_DATETIMETZ)   || \
	  ((t) == PT_TYPE_DATETIMELTZ)  || \
	  ((t) == PT_TYPE_TIMESTAMPTZ)  || \
	  ((t) == PT_TYPE_TIMESTAMPLTZ))

#define PT_HAS_DATE_PART(t) \
        ( ((t) == PT_TYPE_DATE)         || \
	  ((t) == PT_TYPE_TIMESTAMP)    || \
	  ((t) == PT_TYPE_DATETIME)     || \
	  ((t) == PT_TYPE_DATETIMETZ)   || \
	  ((t) == PT_TYPE_DATETIMELTZ)  || \
	  ((t) == PT_TYPE_TIMESTAMPTZ)  || \
	  ((t) == PT_TYPE_TIMESTAMPLTZ))

#define PT_HAS_TIME_PART(t) \
        ( ((t) == PT_TYPE_TIME)         || \
	  ((t) == PT_TYPE_TIMESTAMP)    || \
	  ((t) == PT_TYPE_TIMESTAMPTZ)  || \
	  ((t) == PT_TYPE_TIMESTAMPLTZ) || \
	  ((t) == PT_TYPE_DATETIME)	|| \
	  ((t) == PT_TYPE_DATETIMETZ)	|| \
	  ((t) == PT_TYPE_DATETIMELTZ))

#define PT_IS_LTZ_TYPE(t) \
  ((t) == PT_TYPE_TIMESTAMPLTZ || (t) == PT_TYPE_DATETIMELTZ)

#define PT_IS_PRIMITIVE_TYPE(t) \
        ( ((t) != PT_TYPE_OBJECT) && ((t) != PT_TYPE_NONE))

#define PT_IS_PARAMETERIZED_TYPE(t) \
        ( ((t) == PT_TYPE_NUMERIC)  || \
	  ((t) == PT_TYPE_VARCHAR)  || \
	  ((t) == PT_TYPE_CHAR)     || \
	  ((t) == PT_TYPE_VARNCHAR) || \
	  ((t) == PT_TYPE_NCHAR)    || \
	  ((t) == PT_TYPE_VARBIT)   || \
	  ((t) == PT_TYPE_BIT)	    || \
	  ((t) == PT_TYPE_ENUMERATION))

#define PT_IS_LOB_TYPE(t) \
        ( ((t) == PT_TYPE_BLOB)  || \
	  ((t) == PT_TYPE_CLOB))

#define PT_HAS_COLLATION(t) \
        ( ((t) == PT_TYPE_CHAR)     || \
	  ((t) == PT_TYPE_VARCHAR)  || \
	  ((t) == PT_TYPE_NCHAR)    || \
	  ((t) == PT_TYPE_VARNCHAR) || \
	  ((t) == PT_TYPE_ENUMERATION))

#define PT_VALUE_GET_BYTES(node) \
  ((node) == NULL ? NULL : \
   (node)->info.value.data_value.str->bytes)

#define pt_is_select(n) PT_IS_SELECT(n)
#define pt_is_union(n) PT_IS_UNION(n)
#define pt_is_intersection(n) PT_IS_INTERSECTION(n)
#define pt_is_difference(n) PT_IS_DIFFERENCE(n)
#define pt_is_query(n) PT_IS_QUERY(n)
#define pt_is_correlated_subquery(n) PT_IS_CORRELATED_SUBQUERY(n)
#define pt_is_dot_node(n) PT_IS_DOT_NODE(n)
#define pt_is_expr_node(n) PT_IS_EXPR_NODE(n)
#define pt_is_function(n) PT_IS_FUNCTION(n)
#define pt_is_multi_col_term(n) PT_IS_MULTI_COL_TERM(n)
#define pt_is_name_node(n) PT_IS_NAME_NODE(n)
#define pt_is_oid_name(n) PT_IS_OID_NAME(n)
#define pt_is_value_node(n) PT_IS_VALUE_NODE(n)
#define pt_is_set_type(n) PT_IS_SET_TYPE(n)
#define pt_is_hostvar(n) PT_IS_HOSTVAR(n)
#define pt_is_input_hostvar(n) PT_IS_INPUT_HOSTVAR(n)
#define pt_is_output_hostvar(n) PT_IS_OUTPUT_HOSTVAR(n)
#define pt_is_const(n) PT_IS_CONST(n)
#define pt_is_parameter(n) PT_IS_PARAMETER(n)
#define pt_is_input_parameter(n) PT_IS_INPUT_PARAMETER(n)
#define pt_is_const_not_hostvar(n) PT_IS_CONST_NOT_HOSTVAR(n)
#define pt_is_const_input_hostvar(n) PT_IS_CONST_INPUT_HOSTVAR(n)
#define pt_is_cast_const_input_hostvar(n) PT_IS_CAST_CONST_INPUT_HOSTVAR(n)
#define pt_is_instnum(n) PT_IS_INSTNUM(n)
#define pt_is_orderbynum(n) PT_IS_ORDERBYNUM(n)
#define pt_is_distinct(n) PT_IS_DISTINCT(n)
#define pt_is_meta(n) PT_IS_META(n)
#define pt_is_update_object(n) PT_IS_UPDATE_OBJECT(n)
#define pt_is_unary(op) PT_IS_UNARY(op)

#define PT_IS_SELECT(n) \
        ( (n) && ((n)->node_type == PT_SELECT) )

#define PT_IS_UNION(n) \
        ( (n) && ((n)->node_type == PT_UNION) )

#define PT_IS_INTERSECTION(n) \
        ( (n) && ((n)->node_type == PT_INTERSECTION) )

#define PT_IS_DIFFERENCE(n) \
        ( (n) && ((n)->node_type == PT_DIFFERENCE) )

#define PT_IS_QUERY(n) \
        ( (n) && (PT_IS_QUERY_NODE_TYPE((n)->node_type)) )

#define PT_IS_CORRELATED_SUBQUERY(n) \
        ( PT_IS_QUERY((n)) && ((n)->info.query.correlation_level > 0) )

#define PT_IS_DOT_NODE(n) \
        ( (n) && ((n)->node_type == PT_DOT_) )

#define PT_IS_EXPR_NODE(n) \
        ( (n) && ((n)->node_type == PT_EXPR) )

#define PT_IS_ASSIGN_NODE(n) \
        ( (n) && ((n)->node_type == PT_EXPR && (n)->info.expr.op == PT_ASSIGN) )

#define PT_IS_FUNCTION(n) \
        ( (n) && ((n)->node_type == PT_FUNCTION) )

#define PT_IS_MULTI_COL_TERM(n) \
	( (n) && \
	  PT_IS_FUNCTION((n)) && \
	  PT_IS_SET_TYPE ((n)) && \
	  (n)->info.function.function_type == F_SEQUENCE)

#define PT_IS_NAME_NODE(n) \
        ( (n) && ((n)->node_type == PT_NAME) )

#define PT_IS_OID_NAME(n) \
        ( (n) && \
          ((n)->node_type == PT_NAME && \
             ((n)->info.name.meta_class == PT_OID_ATTR || \
              (n)->info.name.meta_class == PT_VID_ATTR) ) \
        )

#define PT_IS_VALUE_NODE(n) \
        ( (n) && ((n)->node_type == PT_VALUE) )

#define PT_IS_INSERT_VALUE_NODE(n) \
	( (n) && ((n)->node_type == PT_INSERT_VALUE) )

#define PT_IS_SET_TYPE(n) \
        ( (n) && ((n)->type_enum == PT_TYPE_SET || \
                  (n)->type_enum == PT_TYPE_MULTISET || \
                  (n)->type_enum == PT_TYPE_SEQUENCE) \
        )

#define PT_IS_HOSTVAR(n) \
        ( (n) && ((n)->node_type == PT_HOST_VAR) )

#define PT_IS_INPUT_HOSTVAR(n) \
        ( (n) && ((n)->node_type == PT_HOST_VAR && \
                  (n)->info.host_var.var_type == PT_HOST_IN) \
        )

#define PT_IS_OUTPUT_HOSTVAR(n) \
        ( (n) && ((n)->node_type == PT_HOST_VAR && \
                  (n)->info.host_var.var_type == PT_HOST_OUT) \
        )

#define PT_IS_PARAMETER(n) \
        ( (n) && ((n)->node_type == PT_NAME && \
                  (n)->info.name.meta_class == PT_PARAMETER) )

#define PT_IS_INPUT_PARAMETER(n) \
        ( (n) && ((n)->node_type == PT_NAME && \
                  (n)->info.name.meta_class == PT_PARAMETER && \
                  (n)->info.name.resolved == NULL) )

#define PT_IS_CONST(n) \
        ( (n) && ((n)->node_type == PT_VALUE || \
                  (n)->node_type == PT_HOST_VAR || \
                  ((n)->node_type == PT_NAME && (n)->info.name.meta_class == PT_PARAMETER) ) \
        )

#define PT_IS_CONST_NOT_HOSTVAR(n) \
        ( (n) && ((n)->node_type == PT_VALUE || \
                  ((n)->node_type == PT_NAME && (n)->info.name.meta_class == PT_PARAMETER) ) \
        )

#define PT_IS_CONST_INPUT_HOSTVAR(n) \
        ( (n) && ((n)->node_type == PT_VALUE || \
                  ((n)->node_type == PT_NAME && (n)->info.name.meta_class == PT_PARAMETER) || \
                  ((n)->node_type == PT_HOST_VAR && (n)->info.host_var.var_type == PT_HOST_IN)) \
        )

#define PT_IS_CAST_CONST_INPUT_HOSTVAR(n) \
        ( (n) && \
          (n)->node_type == PT_EXPR && \
          (n)->info.expr.op == PT_CAST && \
          PT_IS_CONST_INPUT_HOSTVAR((n)->info.expr.arg1) )

#define PT_IS_INSTNUM(n) \
        ( (n) && ((n)->node_type == PT_EXPR && \
                  ((n)->info.expr.op == PT_INST_NUM || (n)->info.expr.op == PT_ROWNUM)) \
        )

#define PT_IS_ORDERBYNUM(n) \
        ( (n) && ((n)->node_type == PT_EXPR && ((n)->info.expr.op == PT_ORDERBY_NUM)) )

#define PT_IS_DISTINCT(n) \
        ( (n) && PT_IS_QUERY_NODE_TYPE((n)->node_type) && (n)->info.query.all_distinct != PT_ALL )

#define PT_IS_META(n) \
        ( ((n) ? ((n)->node_type == PT_NAME ? \
                  ((n)->info.name.meta_class == PT_META_CLASS || \
                   (n)->info.name.meta_class == PT_META_ATTR || \
                   (n)->info.name.meta_class == PT_CLASSOID_ATTR || \
                   (n)->info.name.meta_class == PT_OID_ATTR) : \
                  ((n)->node_type == PT_SPEC && ((n)->info.spec.meta_class == PT_META_CLASS))) \
              : false) )
#define PT_IS_HINT_NODE(n) \
        ( (n) && ((n)->node_type == PT_NAME && (n)->info.name.meta_class == PT_HINT_NAME) )

#define PT_IS_UPDATE_OBJECT(n) \
        ( (n) && (n)->node_type == PT_UPDATE && (n)->info.update.spec == NULL )

#define PT_IS_UNARY(op) \
        ( (op) == PT_NOT || \
          (op) == PT_IS_NULL || \
          (op) == PT_IS_NOT_NULL || \
          (op) == PT_EXISTS || \
          (op) == PT_PRIOR || \
          (op) == PT_CONNECT_BY_ROOT || \
	  (op) == PT_QPRIOR || \
          (op) == PT_UNARY_MINUS) )

#define PT_IS_N_COLUMN_UPDATE_EXPR(n) \
        ( (n) && \
          (n)->node_type == PT_EXPR && \
          (n)->info.expr.op == PT_PATH_EXPR_SET )

#define PT_DOES_FUNCTION_HAVE_DIFFERENT_ARGS(op) \
        ((op) == PT_MODULUS || (op) == PT_SUBSTRING || \
         (op) == PT_LPAD || (op) == PT_RPAD || (op) == PT_ADD_MONTHS || \
         (op) == PT_TO_CHAR || (op) == PT_TO_NUMBER || \
         (op) == PT_POWER || (op) == PT_ROUND || \
         (op) == PT_TRUNC || (op) == PT_INSTR || \
         (op) == PT_LEAST || (op) == PT_GREATEST || \
	 (op) == PT_FIELD || \
	 (op) == PT_REPEAT || (op) == PT_SUBSTRING_INDEX || \
	 (op) == PT_MAKEDATE || (op) == PT_MAKETIME || (op) == PT_IF || \
	 (op) == PT_STR_TO_DATE)

#define PT_REQUIRES_HIERARCHICAL_QUERY(op) \
        ( (op) == PT_LEVEL || \
          (op) == PT_CONNECT_BY_ISCYCLE || \
          (op) == PT_CONNECT_BY_ISLEAF || \
          (op) == PT_PRIOR || \
          (op) == PT_CONNECT_BY_ROOT  || \
	  (op) == PT_QPRIOR || \
          (op) == PT_SYS_CONNECT_BY_PATH )

#define PT_CHECK_HQ_OP_EXCEPT_PRIOR(op) \
        ( (op) == PT_LEVEL || \
          (op) == PT_CONNECT_BY_ISCYCLE || \
          (op) == PT_CONNECT_BY_ISLEAF || \
          (op) == PT_CONNECT_BY_ROOT  || \
	  (op) == PT_SYS_CONNECT_BY_PATH )

#define PT_IS_NUMBERING_AFTER_EXECUTION(op) \
        ( (op) == PT_INST_NUM || \
          (op) == PT_ROWNUM || \
          /*(int)(op) == (int)PT_GROUPBY_NUM || - TODO: this does not belong here. */ \
          (op) == PT_ORDERBY_NUM )

#define PT_IS_SERIAL(op) \
<<<<<<< HEAD
        ( ((op) == PT_CURRENT_VALUE || \
           (op) == PT_NEXT_VALUE) )
=======
        ( (op) == PT_CURRENT_VALUE || (op) == PT_NEXT_VALUE )
>>>>>>> 3b588111

#define PT_IS_EXPR_NODE_WITH_OPERATOR(n, op_type) \
        ( (PT_IS_EXPR_NODE (n)) && ((n)->info.expr.op == (op_type)) )

#define PT_IS_EXPR_WITH_PRIOR_ARG(x) (PT_IS_EXPR_NODE (x) && \
		PT_IS_EXPR_NODE_WITH_OPERATOR ((x)->info.expr.arg1, PT_PRIOR))

#define PT_NODE_DATA_TYPE(n) \
	( (n) ? (n)->data_type : NULL )

#define PT_IS_SORT_SPEC_NODE(n) \
        ( (n) && ((n)->node_type == PT_SORT_SPEC) )

#define PT_IS_VALUE_QUERY(n) \
          ((n)->is_value_query == 1)

#define PT_SET_VALUE_QUERY(n) \
          ((n)->is_value_query = 1)

#define PT_IS_ORDER_DEPENDENT(n) \
        ( (n) ? \
          (PT_IS_EXPR_NODE (n) ? (n)->info.expr.is_order_dependent \
            : (PT_IS_FUNCTION(n) ? (n)->info.function.is_order_dependent \
            : (PT_IS_QUERY(n) ? (n)->info.query.is_order_dependent : false))) \
          : false)

#define PT_IS_ANALYTIC_NODE(n) \
        ( (n) && (n)->node_type == PT_FUNCTION && \
          (n)->info.function.analytic.is_analytic )

#define PT_IS_POINTER_REF_NODE(n) \
        ( (n) && (n)->node_type == PT_NODE_POINTER && \
          (n)->info.pointer.type == PT_POINTER_REF )

#define PT_IS_VACUUM_NODE(n) \
	( (n) && (n)->node_type == PT_VACUUM )

#define PT_SET_ORDER_DEPENDENT_FLAG(n, f) \
        do { \
          if ((n)) \
            { \
              if (PT_IS_EXPR_NODE (n)) \
                (n)->info.expr.is_order_dependent = (f); \
              else if (PT_IS_FUNCTION (n)) \
                (n)->info.function.is_order_dependent = (f); \
              else if (PT_IS_QUERY (n)) \
                (n)->info.query.is_order_dependent = (f); \
            } \
        } while (0)

#if !defined (SERVER_MODE)
/* the following defines support host variable binding for internal statements.
   internal statements can be generated on TEXT handling, and these statements
   can include host variables derived from original statement. so, to look up
   host variable table by internal statements at parser, keep the parser,
   i.e parent_parser */

#define CLEAR_HOST_VARIABLES(parser_) \
    do { DB_VALUE *hv; int i; \
        for (i = 0, hv = parser_->host_variables; \
             i < (parser_->host_var_count + parser_->auto_param_count); i++, hv++) \
            db_value_clear(hv); \
        free_and_init(parser_->host_variables); \
	free_and_init(parser_->host_var_expected_domains);} while (0)

#define SET_HOST_VARIABLES_IF_INTERNAL_STATEMENT(parser_) \
    do { if (parent_parser) { \
             if (parser_->host_variables != NULL && \
                 parser_->host_variables != parent_parser->host_variables) { \
                 CLEAR_HOST_VARIABLES(parser_); } \
             parser_->host_variables = parent_parser->host_variables; \
	     parser_->host_var_expected_domains = parent_parser->host_var_expected_domains; \
             parser_->host_var_count = parent_parser->host_var_count; \
             parser_->auto_param_count = parent_parser->auto_param_count; \
             parser_->set_host_var = 1; } } while (0)

#define RESET_HOST_VARIABLES_IF_INTERNAL_STATEMENT(parser_) \
    do { if (parent_parser) { \
             parser_->host_variables = NULL; parser_->host_var_count = 0; \
	     parser_->host_var_expected_domains = NULL; \
             parser_->auto_param_count = 0; parser_->set_host_var = 0; } } while (0)

#endif /* !SERVER_MODE */

/* NODE FUNCTION DECLARATIONS */
#define IS_UPDATE_OBJ(node) (node->node_type == PT_UPDATE && node->info.update.object_parameter)

#define PT_NODE_INIT_OUTERLINK(n)                        \
    do {                                                 \
        if ((n)) {                                       \
            (n)->next          = NULL;                   \
            (n)->or_next       = NULL;                   \
            (n)->etc           = NULL;                   \
            (n)->alias_print   = NULL;                   \
        }                                                \
    } while (0)

#define PT_NODE_COPY_NUMBER_OUTERLINK(t, s)              \
    do {                                                 \
        if ((t) && (s)) {                                \
            (t)->line_number   = (s)->line_number;       \
            (t)->column_number = (s)->column_number;     \
            (t)->next          = (s)->next;              \
            (t)->or_next       = (s)->or_next;           \
            (t)->etc           = (s)->etc;               \
            (t)->alias_print   = (s)->alias_print;       \
        }                                                \
    } while (0)

#define PT_NODE_MOVE_NUMBER_OUTERLINK(t, s)              \
    do {                                                 \
        PT_NODE_COPY_NUMBER_OUTERLINK((t), (s));         \
        PT_NODE_INIT_OUTERLINK((s));                     \
    } while (0)

#define PT_NODE_PRINT_TO_ALIAS(p, n, c)                         \
    do {                                                        \
        unsigned int save_custom;                               \
                                                                \
        if (!(p) || !(n) || (n->alias_print))                   \
          break;                                                \
        save_custom = (p)->custom_print;                        \
        (p)->custom_print |= (c);                               \
	if (((p)->custom_print & PT_SHORT_PRINT) != 0)		\
	  {							\
	    (n)->alias_print = pt_short_print ((p), (n));	\
	  }							\
	else							\
	  {							\
	    (n)->alias_print = parser_print_tree ((p), (n));    \
	  }							\
        (p)->custom_print = save_custom;                        \
    } while (0)

#define PT_NODE_PRINT_VALUE_TO_TEXT(p, n)			\
    do {							\
	if (!(p) || !(n) || (n)->node_type != PT_VALUE		\
	    || (n)->info.value.text)				\
	  {							\
	    break;						\
	  }							\
	(n)->info.value.text = parser_print_tree ((p), (n));	\
    } while (0)

#define CAST_POINTER_TO_NODE(p)                             \
    do {                                                    \
        while ((p) && (p)->node_type == PT_NODE_POINTER &&       \
               (p)->info.pointer.type == PT_POINTER_NORMAL) \
        {                                                   \
            (p) = (p)->info.pointer.node;                   \
        }                                                   \
    } while (0)

#define PT_EMPTY	INT_MAX
#define MAX_NUM_PLAN_TRACE        100

#define PT_GET_COLLATION_MODIFIER(p)					     \
  (((p)->node_type == PT_EXPR) ? ((p)->info.expr.coll_modifier - 1) :	     \
  (((p)->node_type == PT_VALUE) ? ((p)->info.value.coll_modifier - 1) :	     \
  (((p)->node_type == PT_NAME) ? ((p)->info.name.coll_modifier - 1) :	     \
  (((p)->node_type == PT_FUNCTION) ? ((p)->info.function.coll_modifier - 1) :\
  (((p)->node_type == PT_DOT_) ? ((p)->info.dot.coll_modifier - 1) : (-1))))))

#define PT_SET_NODE_COLL_MODIFIER(p, coll)                  \
    do {                                                    \
      assert ((p) != NULL);				    \
      if ((p)->node_type == PT_EXPR)			    \
	{						    \
	  (p)->info.expr.coll_modifier = (coll) + 1;	    \
	}						    \
      else if ((p)->node_type == PT_VALUE)		    \
	{						    \
	  (p)->info.value.coll_modifier = (coll) + 1;	    \
	}						    \
      else if ((p)->node_type == PT_NAME)		    \
	{						    \
	  (p)->info.name.coll_modifier = (coll) + 1;	    \
	}						    \
      else if ((p)->node_type == PT_FUNCTION)		    \
	{						    \
	  (p)->info.function.coll_modifier = (coll) + 1;    \
	}						    \
      else						    \
	{						    \
	  assert ((p)->node_type == PT_DOT_);		    \
	  (p)->info.dot.coll_modifier = (coll) + 1;	    \
	}						    \
    } while (0)

/* Check if spec is flagged with any of flags_ */
#define PT_IS_SPEC_FLAG_SET(spec_, flags_)		    \
  (((spec_)->info.spec.flag & (flags_)) != 0)

#define PT_SPEC_SPECIAL_INDEX_SCAN(spec_)			    \
  (((spec_)->info.spec.flag &				    \
    (PT_SPEC_FLAG_KEY_INFO_SCAN | PT_SPEC_FLAG_BTREE_NODE_INFO_SCAN)) != 0)

/* Obtain reserved name type from spec flag */
#define PT_SPEC_GET_RESERVED_NAME_TYPE(spec_)				\
  (((spec_) == NULL || (spec_)->node_type != PT_SPEC			\
    || (spec_)->info.spec.flag == 0) ?					\
   /* is spec is NULL or not a PT_SPEC or flag is 0, return invalid */	\
   RESERVED_NAME_INVALID :						\
   /* else */								\
   ((PT_IS_SPEC_FLAG_SET (spec_, PT_SPEC_FLAG_RECORD_INFO_SCAN)) ?	\
    /* if spec is flagged for record info */				\
    RESERVED_NAME_RECORD_INFO :						\
    /* else */								\
    ((PT_IS_SPEC_FLAG_SET (spec_, PT_SPEC_FLAG_PAGE_INFO_SCAN)) ?	\
     /* if spec is flagged for page info */				\
     RESERVED_NAME_PAGE_INFO :						\
     /* else */								\
     ((PT_IS_SPEC_FLAG_SET (spec_, PT_SPEC_FLAG_KEY_INFO_SCAN)) ?	\
      /* if spec is flagged for key info */				\
      RESERVED_NAME_KEY_INFO :						\
      /* else */							\
      ((PT_IS_SPEC_FLAG_SET(spec_, PT_SPEC_FLAG_BTREE_NODE_INFO_SCAN) ?	\
	/* if spec is flagged for b-tree node info */			\
	RESERVED_NAME_BTREE_NODE_INFO :					\
	/* spec is not flagged for any type of reserved names */	\
	RESERVED_NAME_INVALID))))))

/* Check if according to spec flag should bind names as reserved */
#define PT_SHOULD_BIND_RESERVED_NAME(spec_)				\
  (PT_SPEC_GET_RESERVED_NAME_TYPE (spec_) != RESERVED_NAME_INVALID)

/* PT_SPEC node contains a derived table */
#define PT_SPEC_IS_DERIVED(spec_) \
  ((spec_)->info.spec.derived_table != NULL)

/* PT_SPEC node contains a CTE pointer */
#define PT_SPEC_IS_CTE(spec_) \
  ((spec_)->info.spec.cte_pointer != NULL)

/* PT_SPEC node contains an entity spec */
#define PT_SPEC_IS_ENTITY(spec_) \
  ((spec_)->info.spec.entity_name != NULL)

#define PT_IS_FALSE_WHERE_VALUE(node) \
 (((node) != NULL && (node)->node_type == PT_VALUE \
  && ((node)->type_enum == PT_TYPE_NULL \
       || ((node)->type_enum == PT_TYPE_SET \
           && ((node)->info.value.data_value.set == NULL)))) ? true : false)

#define PT_IS_SPEC_REAL_TABLE(spec_) PT_SPEC_IS_ENTITY(spec_)

/*
 Enumerated types of parse tree statements
  WARNING ------ WARNING ----- WARNING
 Member functions parser_new_node, parser_init_node, parser_print_tree, which take a node as an argument
 are accessed by function tables indexed by node_type. The functions in
 the tables must appear in EXACTLY the same order as the node types
 defined below. If you add a new node type you must create the
 functions to manipulate it and put these in the tables. Else crash and burn.
*/

/* enumeration for parser_walk_tree() */
enum
{
  PT_STOP_WALK = 0,
  PT_CONTINUE_WALK,
  PT_LEAF_WALK,
  PT_LIST_WALK
};

enum
{
  PT_USER_SELECT = 0,
  PT_MERGE_SELECT
};

enum pt_custom_print
{
  PT_SUPPRESS_RESOLVED = 0x1,

  PT_SUPPRESS_META_ATTR_CLASS = (0x1 << 1),

  PT_SUPPRESS_INTO = (0x1 << 2),

  PT_SUPPRESS_SELECTOR = (0x1 << 3),

  PT_SUPPRESS_SELECT_LIST = (0x1 << 4),

  PT_SUPPRESS_QUOTES = (0x1 << 5),

  PT_PRINT_ALIAS = (0x1 << 6),

  PT_PAD_BYTE = (0x1 << 7),

  PT_CONVERT_RANGE = (0x1 << 8),

  PT_PRINT_DB_VALUE = (0x1 << 9),

  PT_SUPPRESS_INDEX = (0x1 << 10),

  PT_SUPPRESS_ORDERING = (0x1 << 11),

  PT_PRINT_QUOTES = (0x1 << 12),

  /* PT_FORCE_ORIGINAL_TABLE_NAME is for PT_NAME nodes.  prints original table name instead of printing resolved NOTE:
   * spec_id must point to original table */
  PT_FORCE_ORIGINAL_TABLE_NAME = (0x1 << 13),

  PT_SUPPRESS_CHARSET_PRINT = (0x1 << 14),

  /* PT_PRINT_DIFFERENT_SYSTEM_PARAMETERS print session parameters */
  PT_PRINT_DIFFERENT_SYSTEM_PARAMETERS = (0x1 << 15),

  /* PT_NODE_PRINT_TO_ALIAS calls pt_short_print instead pt_print_tree */
  PT_SHORT_PRINT = (0x1 << 16),

  PT_SUPPRESS_BIGINT_CAST = (0x1 << 17),

  PT_CHARSET_COLLATE_FULL = (0x1 << 18),

  PT_CHARSET_COLLATE_USER_ONLY = (0x1 << 19),

  PT_PRINT_USER = (0x1 << 20),

  PT_PRINT_ORIGINAL_BEFORE_CONST_FOLDING = (0x1 << 21)
};

/* all statement node types should be assigned their API statement enumeration */
enum pt_node_type
{
  PT_NODE_NONE = CUBRID_STMT_NONE,
  PT_ALTER = CUBRID_STMT_ALTER_CLASS,
  PT_ALTER_INDEX = CUBRID_STMT_ALTER_INDEX,
  PT_ALTER_USER = CUBRID_STMT_ALTER_USER,
  PT_ALTER_SERIAL = CUBRID_STMT_ALTER_SERIAL,
  PT_COMMIT_WORK = CUBRID_STMT_COMMIT_WORK,
  PT_CREATE_ENTITY = CUBRID_STMT_CREATE_CLASS,
  PT_CREATE_INDEX = CUBRID_STMT_CREATE_INDEX,
  PT_CREATE_USER = CUBRID_STMT_CREATE_USER,
  PT_CREATE_TRIGGER = CUBRID_STMT_CREATE_TRIGGER,
  PT_CREATE_SERIAL = CUBRID_STMT_CREATE_SERIAL,
  PT_DROP = CUBRID_STMT_DROP_CLASS,
  PT_DROP_INDEX = CUBRID_STMT_DROP_INDEX,
  PT_DROP_USER = CUBRID_STMT_DROP_USER,
  PT_DROP_VARIABLE = CUBRID_STMT_DROP_LABEL,
  PT_DROP_TRIGGER = CUBRID_STMT_DROP_TRIGGER,
  PT_DROP_SERIAL = CUBRID_STMT_DROP_SERIAL,
  PT_EVALUATE = CUBRID_STMT_EVALUATE,
  PT_RENAME = CUBRID_STMT_RENAME_CLASS,
  PT_ROLLBACK_WORK = CUBRID_STMT_ROLLBACK_WORK,
  PT_GRANT = CUBRID_STMT_GRANT,
  PT_REVOKE = CUBRID_STMT_REVOKE,
  PT_UPDATE_STATS = CUBRID_STMT_UPDATE_STATS,
  PT_GET_STATS = CUBRID_STMT_GET_STATS,
  PT_INSERT = CUBRID_STMT_INSERT,
  PT_SELECT = CUBRID_STMT_SELECT,
  PT_UPDATE = CUBRID_STMT_UPDATE,
  PT_DELETE = CUBRID_STMT_DELETE,
  PT_METHOD_CALL = CUBRID_STMT_CALL,
  PT_GET_XACTION = CUBRID_STMT_GET_ISO_LVL,
  /* should have separate pt node type for CUBRID_STMT_GET_TIMEOUT, It will also be tagged PT_GET_XACTION */
  PT_GET_OPT_LVL = CUBRID_STMT_GET_OPT_LVL,
  PT_SET_OPT_LVL = CUBRID_STMT_SET_OPT_LVL,
  PT_SET_SYS_PARAMS = CUBRID_STMT_SET_SYS_PARAMS,
  PT_SCOPE = CUBRID_STMT_SCOPE,
  PT_SET_TRIGGER = CUBRID_STMT_SET_TRIGGER,
  PT_GET_TRIGGER = CUBRID_STMT_GET_TRIGGER,
  PT_SAVEPOINT = CUBRID_STMT_SAVEPOINT,
  PT_PREPARE_TO_COMMIT = CUBRID_STMT_PREPARE,
  PT_2PC_ATTACH = CUBRID_STMT_ATTACH,
#if defined (ENABLE_UNUSED_FUNCTION)
  PT_USE = CUBRID_STMT_USE,
#endif
  PT_REMOVE_TRIGGER = CUBRID_STMT_REMOVE_TRIGGER,
  PT_RENAME_TRIGGER = CUBRID_STMT_RENAME_TRIGGER,

  PT_CREATE_STORED_PROCEDURE = CUBRID_STMT_CREATE_STORED_PROCEDURE,
  PT_ALTER_STORED_PROCEDURE = CUBRID_STMT_ALTER_STORED_PROCEDURE,
  PT_DROP_STORED_PROCEDURE = CUBRID_STMT_DROP_STORED_PROCEDURE,
  PT_PREPARE_STATEMENT = CUBRID_STMT_PREPARE_STATEMENT,
  PT_EXECUTE_PREPARE = CUBRID_STMT_EXECUTE_PREPARE,
  PT_DEALLOCATE_PREPARE = CUBRID_STMT_DEALLOCATE_PREPARE,
  PT_TRUNCATE = CUBRID_STMT_TRUNCATE,
  PT_DO = CUBRID_STMT_DO,
  PT_SET_SESSION_VARIABLES = CUBRID_STMT_SET_SESSION_VARIABLES,
  PT_DROP_SESSION_VARIABLES = CUBRID_STMT_DROP_SESSION_VARIABLES,
  PT_MERGE = CUBRID_STMT_MERGE,
  PT_SET_NAMES = CUBRID_STMT_SET_NAMES,
  PT_SET_TIMEZONE = CUBRID_STMT_SET_TIMEZONE,

  PT_DIFFERENCE = CUBRID_MAX_STMT_TYPE,	/* these enumerations must be distinct from statements */
  PT_INTERSECTION,		/* difference intersection and union are reported as CUBRID_STMT_SELECT. */
  PT_UNION,

  PT_ZZ_ERROR_MSG,
  PT_ALTER_TRIGGER,
  PT_ATTR_DEF,
  PT_AUTH_CMD,
  PT_AUTO_INCREMENT,
  PT_CHECK_OPTION,
  PT_CONSTRAINT,
  PT_CTE,
  PT_DATA_DEFAULT,
  PT_DATA_TYPE,
  PT_DOT_,
  PT_EVENT_OBJECT,
  PT_EVENT_SPEC,
  PT_EVENT_TARGET,
  PT_EXECUTE_TRIGGER,
  PT_EXPR,
  PT_FILE_PATH,
  PT_FUNCTION,
  PT_HOST_VAR,
  PT_ISOLATION_LVL,
  PT_METHOD_DEF,
  PT_NAME,
  PT_PARTITION,
  PT_PARTS,
  PT_RESOLUTION,
  PT_SET_XACTION,
  PT_SORT_SPEC,
  PT_SP_PARAMETERS,
  PT_SPEC,
  PT_TIMEOUT,
  PT_TRIGGER_ACTION,
  PT_TRIGGER_SPEC_LIST,
  PT_VALUE,
  PT_NODE_POINTER,
  PT_NODE_LIST,
  PT_TABLE_OPTION,
  PT_ATTR_ORDERING,
  PT_TUPLE_VALUE,
  PT_QUERY_TRACE,
  PT_INSERT_VALUE,
  PT_NAMED_ARG,
  PT_SHOWSTMT,
  PT_KILL_STMT,
  PT_VACUUM,
  PT_WITH_CLAUSE,
  PT_JSON_TABLE,
  PT_JSON_TABLE_NODE,
  PT_JSON_TABLE_COLUMN,

  PT_NODE_NUMBER,		/* This is the number of node types */
  PT_LAST_NODE_NUMBER = PT_NODE_NUMBER
};
typedef enum pt_node_type PT_NODE_TYPE;

/* Enumerated Data Types for expressions with a VALUE */
enum pt_type_enum
{
  PT_TYPE_NONE = 1000,		/* type not known yet */
  PT_TYPE_MIN = PT_TYPE_NONE,
  /* primitive types */
  PT_TYPE_INTEGER,
  PT_TYPE_FLOAT,
  PT_TYPE_DOUBLE,
  PT_TYPE_SMALLINT,
  PT_TYPE_DATE,
  PT_TYPE_TIME,
  PT_TYPE_TIMESTAMP,
  PT_TYPE_DATETIME,
  PT_TYPE_MONETARY,
  PT_TYPE_NUMERIC,
  PT_TYPE_CHAR,
  PT_TYPE_VARCHAR,
  PT_TYPE_NCHAR,
  PT_TYPE_VARNCHAR,
  PT_TYPE_BIT,
  PT_TYPE_VARBIT,
  PT_TYPE_LOGICAL,
  PT_TYPE_MAYBE,
  PT_TYPE_JSON,

  /* special values */
  PT_TYPE_NA,			/* in SELECT NA */
  PT_TYPE_NULL,			/* in assignment and defaults */
  PT_TYPE_STAR,			/* select (*), count (*), will be expanded later */

  /* non primitive types */
  PT_TYPE_OBJECT,
  PT_TYPE_SET,
  PT_TYPE_MULTISET,
  PT_TYPE_SEQUENCE,
  PT_TYPE_MIDXKEY,
  PT_TYPE_COMPOUND,

  PT_TYPE_EXPR_SET,		/* type of parentheses expr set, avail for parser only */
  PT_TYPE_RESULTSET,

  PT_TYPE_BIGINT,

  PT_TYPE_BLOB,
  PT_TYPE_CLOB,
  PT_TYPE_ELO,

  PT_TYPE_ENUMERATION,
  PT_TYPE_TIMESTAMPLTZ,
  PT_TYPE_TIMESTAMPTZ,
  PT_TYPE_DATETIMETZ,
  PT_TYPE_DATETIMELTZ,

  PT_TYPE_MAX,
};
typedef enum pt_type_enum PT_TYPE_ENUM;

/* Enumerated priviledges for Grant, Revoke */
typedef enum
{
  PT_NO_PRIV = 2000,		/* this value to initialize the node */
  PT_ADD_PRIV,
  PT_ALL_PRIV,
  PT_ALTER_PRIV,
  PT_DELETE_PRIV,
  PT_DROP_PRIV,
  PT_EXECUTE_PRIV,
  /* PT_GRANT_OPTION_PRIV, avail for revoke only */
  PT_INDEX_PRIV,
  PT_INSERT_PRIV,
  PT_REFERENCES_PRIV,		/* for ANSI compatibility */
  PT_SELECT_PRIV,
  PT_UPDATE_PRIV
} PT_PRIV_TYPE;

/* Enumerated Misc Types */
typedef enum
{
  PT_MISC_NONE = 0,
  PT_MISC_DUMMY = 3000,
  PT_ALL,
  PT_ONLY,
  PT_DISTINCT,
  PT_SHARED,
  PT_DEFAULT,
  PT_ASC,
  PT_DESC,
  PT_GRANT_OPTION,
  PT_NO_GRANT_OPTION,
  PT_CLASS,
  PT_VCLASS,
  PT_VID_ATTR,
  PT_OID_ATTR,
  /* PT_CLASSOID_ATTR is no longer used.  The concept that it used to embody (the OID of the class of an instance is
   * now captured via a first class server function F_CLASS_OF which takes an arbitrary instance valued expression. */
  PT_CLASSOID_ATTR,
  PT_TRIGGER_OID,
  PT_NORMAL,
  /* PT_META_CLASS is used to embody the concept of a class OID reference that is constant at compile time.  (i.e. it
   * does not vary as instance OIDs vary across an inheritance hierarchy).  Contrast this with the F_CLASS_OF function
   * which returns the class OID for any instance valued expression.  F_CLASS_OF is a server side function. */
  PT_META_CLASS,
  PT_META_ATTR,
  PT_PARAMETER,
  PT_HINT_NAME,			/* hint argument name */
  PT_INDEX_NAME,
  PT_RESERVED,			/* reserved names for special attributes */
  PT_IS_SUBQUERY,		/* query is sub-query, not directly producing result */
  PT_IS_UNION_SUBQUERY,		/* in a union sub-query */
  PT_IS_UNION_QUERY,		/* query directly producing result in top level union */
  PT_IS_SET_EXPR,
  PT_IS_CSELECT,		/* query is CSELECT, not directly producing result */
  PT_IS_WHACKED_SPEC,		/* ignore this one in xasl generation, no cross product */
  PT_IS_SUBINSERT,		/* used by value clause of insert */
  PT_IS_VALUE,			/* used by value clause of insert */
  PT_IS_DEFAULT_VALUE,
  PT_ATTRIBUTE,
  PT_METHOD,
  PT_FUNCTION_RENAME,
  PT_FILE_RENAME,
  PT_NO_ISOLATION_LEVEL,	/* value for uninitialized isolation level */
  PT_SERIALIZABLE,
  PT_REPEATABLE_READ,
  PT_READ_COMMITTED,
  PT_ISOLATION_LEVEL,		/* get transaction option */
  PT_LOCK_TIMEOUT,
  PT_HOST_IN,			/* kind of host variable */
  PT_HOST_OUT,
  PT_HOST_OUT_DESCR,
  PT_ACTIVE,			/* trigger status */
  PT_INACTIVE,
  PT_BEFORE,			/* trigger time */
  PT_AFTER,
  PT_DEFERRED,
  PT_REJECT,			/* trigger action */
  PT_INVALIDATE_XACTION,
  PT_PRINT,
  PT_EXPRESSION,
  PT_TRIGGER_TRACE,		/* trigger options */
  PT_TRIGGER_DEPTH,
  PT_IS_CALL_STMT,		/* is the method a call statement */
  PT_IS_MTHD_EXPR,		/* is the method call part of an expr */
  PT_IS_CLASS_MTHD,		/* is the method a class method */
  PT_IS_INST_MTHD,		/* is the method an instance method */
  PT_METHOD_ENTITY,		/* this entity arose from a method call */
  PT_IS_SELECTOR_SPEC,		/* This is the 'real' correspondant of the whacked spec. down in the path entities
				 * portion. */
  PT_PATH_INNER,		/* types of join which may emulate path */
  PT_PATH_OUTER,
  PT_PATH_OUTER_WEASEL,
  PT_LOCAL,			/* local or cascaded view check option */
  PT_CASCADED,
  PT_CURRENT,

  PT_CHAR_STRING,		/* denotes the flavor of a literal string */
  PT_NCHAR_STRING,
  PT_BIT_STRING,
  PT_HEX_STRING,

  PT_MATCH_REGULAR,
  PT_MATCH_FULL,		/* values to support triggered actions for */
  PT_MATCH_PARTIAL,		/* referential integrity constraints */
  PT_RULE_CASCADE,
  PT_RULE_RESTRICT,
  PT_RULE_SET_NULL,
  PT_RULE_SET_DEFAULT,
  PT_RULE_NO_ACTION,

  PT_LEADING,			/* trim operation qualifiers */
  PT_TRAILING,
  PT_BOTH,
  PT_NOPUT,
  PT_INPUT,
  PT_OUTPUT,
  PT_INPUTOUTPUT,

  PT_MILLISECOND,		/* datetime components for extract operation */
  PT_SECOND,
  PT_MINUTE,
  PT_HOUR,
  PT_DAY,
  PT_WEEK,
  PT_MONTH,
  PT_QUARTER,
  PT_YEAR,
  /* mysql units types */
  PT_SECOND_MILLISECOND,
  PT_MINUTE_MILLISECOND,
  PT_MINUTE_SECOND,
  PT_HOUR_MILLISECOND,
  PT_HOUR_SECOND,
  PT_HOUR_MINUTE,
  PT_DAY_MILLISECOND,
  PT_DAY_SECOND,
  PT_DAY_MINUTE,
  PT_DAY_HOUR,
  PT_YEAR_MONTH,

  PT_SIMPLE_CASE,
  PT_SEARCHED_CASE,

  PT_OPT_LVL,			/* Variants of "get/set optimization" statement */
  PT_OPT_COST,

  PT_SUBSTR_ORG,
  PT_SUBSTR,			/* substring qualifier */

  PT_EQ_TORDER,

  PT_SP_PROCEDURE,
  PT_SP_FUNCTION,
  PT_SP_IN,
  PT_SP_OUT,
  PT_SP_INOUT,

  PT_LOB_INTERNAL,
  PT_LOB_EXTERNAL,

  PT_FROM_LAST,
  PT_IGNORE_NULLS,

  PT_NULLS_DEFAULT,
  PT_NULLS_FIRST,
  PT_NULLS_LAST,

  PT_CONSTRAINT_NAME,

  PT_TRACE_ON,
  PT_TRACE_OFF,
  PT_TRACE_FORMAT_TEXT,
  PT_TRACE_FORMAT_JSON,

  PT_IS_SHOWSTMT,		/* query is SHOWSTMT */
  PT_IS_CTE_REC_SUBQUERY,
  PT_IS_CTE_NON_REC_SUBQUERY,

  PT_DERIVED_JSON_TABLE,	// json table spec derivation

  // todo: separate into relevant enumerations
} PT_MISC_TYPE;

/* Enumerated join type */
typedef enum
{
  PT_JOIN_NONE = 0x00,		/* 0000 0000 */
  PT_JOIN_CROSS = 0x01,		/* 0000 0001 */
  PT_JOIN_NATURAL = 0x02,	/* 0000 0010 -- not used */
  PT_JOIN_INNER = 0x04,		/* 0000 0100 */
  PT_JOIN_LEFT_OUTER = 0x08,	/* 0000 1000 */
  PT_JOIN_RIGHT_OUTER = 0x10,	/* 0001 0000 */
  PT_JOIN_FULL_OUTER = 0x20,	/* 0010 0000 -- not used */
  PT_JOIN_UNION = 0x40		/* 0100 0000 -- not used */
} PT_JOIN_TYPE;

typedef enum
{
  PT_HINT_NONE = 0x00,		/* 0000 0000 *//* no hint */
  PT_HINT_ORDERED = 0x01,	/* 0000 0001 *//* force join left-to-right */
  PT_HINT_NO_INDEX_SS = 0x02,	/* 0000 0010 *//* disable index skip scan */
  PT_HINT_INDEX_SS = 0x04,	/* 0000 0100 *//* enable index skip scan */
  PT_HINT_SELECT_BTREE_NODE_INFO = 0x08,	/* temporarily use the unused hint PT_HINT_Y */
  /* SELECT b-tree node information */
  PT_HINT_USE_NL = 0x10,	/* 0001 0000 *//* force nl-join */
  PT_HINT_USE_IDX = 0x20,	/* 0010 0000 *//* force idx-join */
  PT_HINT_USE_MERGE = 0x40,	/* 0100 0000 *//* force m-join */
  PT_HINT_USE_HASH = 0x80,	/* 1000 0000 -- not used */
  PT_HINT_RECOMPILE = 0x0100,	/* 0000 0001 0000 0000 *//* recompile */
  PT_HINT_LK_TIMEOUT = 0x0200,	/* 0000 0010 0000 0000 *//* lock_timeout */
  PT_HINT_NO_LOGGING = 0x0400,	/* 0000 0100 0000 0000 *//* no_logging */
  PT_HINT_NO_HASH_LIST_SCAN = 0x0800,	/* 0000 1000 0000 0000 *//* no hash list scan */
  PT_HINT_QUERY_CACHE = 0x1000,	/* 0001 0000 0000 0000 *//* query_cache */
  PT_HINT_REEXECUTE = 0x2000,	/* 0010 0000 0000 0000 *//* reexecute */
  PT_HINT_JDBC_CACHE = 0x4000,	/* 0100 0000 0000 0000 *//* jdbc_cache */
  PT_HINT_USE_SBR = 0x8000,	/* 1000 0000 0000 0000 *//* statement based replication */
  PT_HINT_USE_IDX_DESC = 0x10000,	/* 0001 0000 0000 0000 0000 *//* descending index scan */
  PT_HINT_NO_COVERING_IDX = 0x20000,	/* 0010 0000 0000 0000 0000 *//* do not use covering index scan */
  PT_HINT_INSERT_MODE = 0x40000,	/* 0100 0000 0000 0000 0000 *//* set insert_executeion_mode */
  PT_HINT_NO_IDX_DESC = 0x80000,	/* 1000 0000 0000 0000 0000 *//* do not use descending index scan */
  PT_HINT_NO_MULTI_RANGE_OPT = 0x100000,	/* 0001 0000 0000 0000 0000 0000 */
  /* do not use multi range optimization */
  PT_HINT_USE_UPDATE_IDX = 0x200000,	/* 0010 0000 0000 0000 0000 0000 */
  /* use index for merge update */
  PT_HINT_USE_INSERT_IDX = 0x400000,	/* 0100 0000 0000 0000 0000 0000 */
  /* do not generate SORT-LIMIT plan */
  PT_HINT_NO_SORT_LIMIT = 0x800000,	/* 1000 0000 0000 0000 0000 0000 */
  PT_HINT_NO_HASH_AGGREGATE = 0x1000000,	/* 0001 0000 0000 0000 0000 0000 0000 */
  /* no hash aggregate evaluation */
  PT_HINT_SKIP_UPDATE_NULL = 0x2000000,	/* 0010 0000 0000 0000 0000 0000 0000 */
  PT_HINT_NO_INDEX_LS = 0x4000000,	/* 0100 0000 0000 0000 0000 0000 0000 *//* enable loose index scan */
  PT_HINT_INDEX_LS = 0x8000000,	/* 1000 0000 0000 0000 0000 0000 0000 *//* disable loose index scan */
  PT_HINT_QUERY_NO_CACHE = 0x10000000,	/* 0001 0000 0000 0000 0000 0000 0000 0000 *//* don't use the query cache */
  PT_HINT_SELECT_RECORD_INFO = 0x20000000,	/* 0010 0000 0000 0000 0000 0000 0000 0000 */
  /* SELECT record info from tuple header instead of data */
  PT_HINT_SELECT_PAGE_INFO = 0x40000000,	/* 0100 0000 0000 0000 0000 0000 0000 0000 */
  /* SELECT page header information from heap file instead of record data */
  PT_HINT_SELECT_KEY_INFO = 0x80000000	/* 1000 0000 0000 0000 0000 0000 0000 0000 */
    /* SELECT key information from index b-tree instead of table record data */
} PT_HINT_ENUM;

/* Codes for error messages */

typedef enum
{
  PT_NO_ERROR = 4000,
  PT_USAGE,
  PT_NODE_TABLE_OVERFLOW,
  PT_NAMES_TABLE_OVERFLOW,
  PT_CANT_OPEN_FILE,
  PT_STACK_OVERFLOW,
  PT_STACK_UNDERFLOW,
  PT_PARSE_ERROR,
  PT_ILLEGAL_TYPE_IN_FUNC,
  PT_NO_ARG_IN_FUNC
} PT_ERROR_CODE;

/* Codes for alter/add */

typedef enum
{
  PT_ADD_QUERY = 5000,
  PT_DROP_QUERY,
  PT_MODIFY_QUERY,
  PT_RESET_QUERY,
  PT_ADD_ATTR_MTHD,
  PT_DROP_ATTR_MTHD,
  PT_MODIFY_ATTR_MTHD,
  PT_RENAME_ATTR_MTHD,
  PT_MODIFY_DEFAULT,
  PT_ADD_SUPCLASS,
  PT_DROP_SUPCLASS,
  PT_DROP_RESOLUTION,
  PT_RENAME_RESOLUTION,
  PT_DROP_CONSTRAINT,
  PT_APPLY_PARTITION,
  PT_DROP_PARTITION,
  PT_REMOVE_PARTITION,
  PT_ADD_PARTITION,
  PT_ADD_HASHPARTITION,
  PT_REORG_PARTITION,
  PT_COALESCE_PARTITION,
  PT_ANALYZE_PARTITION,
  PT_PROMOTE_PARTITION,
  PT_RENAME_ENTITY,
  PT_ALTER_DEFAULT,
  PT_DROP_INDEX_CLAUSE,
  PT_DROP_PRIMARY_CLAUSE,
  PT_DROP_FK_CLAUSE,
  PT_CHANGE_ATTR,
  PT_CHANGE_AUTO_INCREMENT,
  PT_CHANGE_OWNER,
  PT_CHANGE_COLLATION,
#if defined (ENABLE_RENAME_CONSTRAINT)
  PT_RENAME_CONSTRAINT,
  PT_RENAME_INDEX,
#endif
  PT_REBUILD_INDEX,
  PT_ADD_INDEX_CLAUSE,
  PT_CHANGE_TABLE_COMMENT,
  PT_CHANGE_COLUMN_COMMENT,
  PT_CHANGE_INDEX_COMMENT,
  PT_CHANGE_INDEX_STATUS
} PT_ALTER_CODE;

/* Codes for trigger event type */

typedef enum
{
  PT_EV_INSERT = 6000,
  PT_EV_STMT_INSERT,
  PT_EV_DELETE,
  PT_EV_STMT_DELETE,
  PT_EV_UPDATE,
  PT_EV_STMT_UPDATE,
  PT_EV_ALTER,
  PT_EV_DROP,
  PT_EV_COMMIT,
  PT_EV_ROLLBACK,
  PT_EV_ABORT,
  PT_EV_TIMEOUT
} PT_EVENT_TYPE;

/* Codes for constraint types */

typedef enum
{
  PT_CONSTRAIN_UNKNOWN = 7000,
  PT_CONSTRAIN_PRIMARY_KEY,
  PT_CONSTRAIN_FOREIGN_KEY,
  PT_CONSTRAIN_NULL,
  PT_CONSTRAIN_NOT_NULL,
  PT_CONSTRAIN_UNIQUE,
  PT_CONSTRAIN_CHECK
} PT_CONSTRAINT_TYPE;

typedef enum
{
  PT_PARTITION_HASH = 0,
  PT_PARTITION_RANGE,
  PT_PARTITION_LIST
} PT_PARTITION_TYPE;

typedef enum
{
  PT_TABLE_OPTION_NONE = 0,
  PT_TABLE_OPTION_REUSE_OID = 9000,
  PT_TABLE_OPTION_AUTO_INCREMENT,
  PT_TABLE_OPTION_CHARSET,
  PT_TABLE_OPTION_COLLATION,
  PT_TABLE_OPTION_COMMENT,
  PT_TABLE_OPTION_ENCRYPT,
  PT_TABLE_OPTION_DONT_REUSE_OID
} PT_TABLE_OPTION_TYPE;

typedef enum
{
  PT_AND = 400, PT_OR, PT_NOT,
  PT_BETWEEN, PT_NOT_BETWEEN,
  PT_LIKE, PT_NOT_LIKE,
  PT_IS_IN, PT_IS_NOT_IN,
  PT_IS_NULL, PT_IS_NOT_NULL,
  PT_IS, PT_IS_NOT,
  PT_EXISTS,
  PT_EQ_SOME, PT_NE_SOME, PT_GE_SOME, PT_GT_SOME, PT_LT_SOME, PT_LE_SOME,
  PT_EQ_ALL, PT_NE_ALL, PT_GE_ALL, PT_GT_ALL, PT_LT_ALL, PT_LE_ALL,
  PT_EQ, PT_NE, PT_GE, PT_GT, PT_LT, PT_LE, PT_NULLSAFE_EQ,
  PT_GT_INF, PT_LT_INF,		/* internal use only */
  PT_SETEQ, PT_SETNEQ, PT_SUPERSETEQ, PT_SUPERSET, PT_SUBSET, PT_SUBSETEQ,
  PT_PLUS, PT_MINUS,
  PT_TIMES, PT_DIVIDE, PT_UNARY_MINUS, PT_PRIOR, PT_QPRIOR,
  PT_CONNECT_BY_ROOT,
  PT_BIT_NOT, PT_BIT_XOR, PT_BIT_AND, PT_BIT_OR, PT_BIT_COUNT,
  PT_BITSHIFT_LEFT, PT_BITSHIFT_RIGHT, PT_DIV, PT_MOD,
  PT_IF, PT_IFNULL, PT_ISNULL, PT_XOR,
  PT_ASSIGN,			/* as in x=y */
  PT_BETWEEN_AND,
  PT_BETWEEN_GE_LE, PT_BETWEEN_GE_LT, PT_BETWEEN_GT_LE, PT_BETWEEN_GT_LT,
  PT_BETWEEN_EQ_NA,
  PT_BETWEEN_INF_LE, PT_BETWEEN_INF_LT, PT_BETWEEN_GE_INF, PT_BETWEEN_GT_INF,
  PT_RANGE,			/* internal use only */
  PT_MODULUS, PT_RAND, PT_DRAND,
  PT_POSITION, PT_SUBSTRING, PT_OCTET_LENGTH, PT_BIT_LENGTH,
  PT_SUBSTRING_INDEX, PT_MD5, PT_SPACE,
  PT_CHAR_LENGTH, PT_LOWER, PT_UPPER, PT_TRIM,
  PT_LTRIM, PT_RTRIM, PT_LPAD, PT_RPAD, PT_REPLACE, PT_TRANSLATE,
  PT_REPEAT,
  PT_ADD_MONTHS, PT_LAST_DAY, PT_MONTHS_BETWEEN, PT_SYS_DATE,
  PT_TO_CHAR, PT_TO_DATE, PT_TO_NUMBER,
  PT_SYS_TIME, PT_SYS_TIMESTAMP, PT_CURRENT_TIMESTAMP, PT_SYS_DATETIME,
  PT_CURRENT_DATETIME, PT_CURRENT_TIME, PT_CURRENT_DATE, PT_UTC_TIME,
  PT_UTC_DATE, PT_TO_TIME, PT_TO_TIMESTAMP, PT_TO_DATETIME,
  PT_CURRENT_VALUE, PT_NEXT_VALUE,
  PT_INST_NUM, PT_ROWNUM, PT_ORDERBY_NUM,
  PT_CONNECT_BY_ISCYCLE, PT_CONNECT_BY_ISLEAF, PT_LEVEL,
  PT_SYS_CONNECT_BY_PATH,
  PT_EXTRACT,
  PT_LIKE_ESCAPE,
  PT_CAST,
  PT_CASE,
  PT_CURRENT_USER,
  PT_LOCAL_TRANSACTION_ID,

  PT_FLOOR, PT_CEIL, PT_SIGN, PT_POWER, PT_ROUND, PT_ABS, PT_TRUNC,
  PT_CHR, PT_INSTR, PT_LEAST, PT_GREATEST,
  PT_PATH_EXPR_SET,

  PT_ENCRYPT, PT_DECRYPT,

  PT_STRCAT, PT_NULLIF, PT_COALESCE, PT_NVL, PT_NVL2, PT_DECODE,
  PT_RANDOM, PT_DRANDOM,

  PT_INCR, PT_DECR,

  PT_LOG, PT_EXP, PT_SQRT,

  PT_CONCAT, PT_CONCAT_WS, PT_FIELD, PT_LEFT, PT_RIGHT,
  PT_LOCATE, PT_MID, PT_STRCMP, PT_REVERSE,

  PT_ACOS, PT_ASIN, PT_ATAN, PT_ATAN2,
  PT_COS, PT_SIN, PT_COT, PT_TAN,
  PT_DEGREES, PT_RADIANS,
  PT_PI,
  PT_FORMAT,
  PT_DISK_SIZE,
  PT_LN, PT_LOG2, PT_LOG10,
  PT_TIME_FORMAT,
  PT_TIMESTAMP,
  PT_UNIX_TIMESTAMP,
  PT_FROM_UNIXTIME,
  PT_SCHEMA,
  PT_DATABASE,
  PT_VERSION,
  /* datetime */
  PT_ADDDATE,			/* 2 fixed parameter */
  PT_DATE_ADD,			/* INTERVAL variant */
  PT_SUBDATE,
  PT_DATE_SUB,
  PT_DATE_FORMAT,
  PT_DATEF,
  PT_TIMEF, PT_YEARF, PT_MONTHF, PT_DAYF,
  PT_HOURF, PT_MINUTEF, PT_SECONDF,
  PT_DAYOFMONTH,
  PT_WEEKDAY,
  PT_DAYOFWEEK,
  PT_DAYOFYEAR,
  PT_QUARTERF,
  PT_TODAYS,
  PT_FROMDAYS,
  PT_TIMETOSEC,
  PT_SECTOTIME,
  PT_MAKEDATE,
  PT_MAKETIME,
  PT_WEEKF,
  PT_USER,
  PT_ROW_COUNT,
  PT_LAST_INSERT_ID,
  PT_DATEDIFF,
  PT_TIMEDIFF,
  PT_STR_TO_DATE,
  PT_DEFAULTF,
  PT_LIST_DBS,
  PT_OID_OF_DUPLICATE_KEY,
  PT_LIKE_LOWER_BOUND, PT_LIKE_UPPER_BOUND,

  PT_BIT_TO_BLOB, PT_BLOB_FROM_FILE, PT_BLOB_LENGTH, PT_BLOB_TO_BIT,
  PT_CHAR_TO_BLOB, PT_CHAR_TO_CLOB, PT_CLOB_FROM_FILE, PT_CLOB_LENGTH,
  PT_CLOB_TO_CHAR,
  PT_TYPEOF,
  PT_FUNCTION_HOLDER,		/* special operator : wrapper for PT_FUNCTION node */
  PT_INDEX_CARDINALITY,
  PT_DEFINE_VARIABLE,
  PT_EVALUATE_VARIABLE,
  PT_EXEC_STATS,
  PT_ADDTIME,
  PT_BIN,
  PT_FINDINSET,

  PT_HEX,
  PT_ASCII,
  PT_CONV,

  /* rlike operator */
  PT_RLIKE, PT_NOT_RLIKE, PT_RLIKE_BINARY, PT_NOT_RLIKE_BINARY,
  PT_TO_ENUMERATION_VALUE,

  /* inet */
  PT_INET_ATON, PT_INET_NTOA,

  PT_CHARSET, PT_COERCIBILITY, PT_COLLATION,

  /* width_bucket */
  PT_WIDTH_BUCKET,
  PT_TRACE_STATS,
  PT_INDEX_PREFIX,
  PT_AES_ENCRYPT,
  PT_AES_DECRYPT,
  PT_SHA_ONE,
  PT_SHA_TWO,
  PT_TO_BASE64,
  PT_FROM_BASE64,
  PT_SLEEP,

  PT_SYS_GUID,

  PT_DBTIMEZONE,
  PT_SESSIONTIMEZONE,
  PT_TZ_OFFSET,
  PT_NEW_TIME,
  PT_FROM_TZ,
  PT_TO_DATETIME_TZ,
  PT_TO_TIMESTAMP_TZ,
  PT_UTC_TIMESTAMP,
  PT_CRC32,
  PT_SCHEMA_DEF,
  PT_CONV_TZ,

  /* This is the last entry. Please add a new one before it. */
  PT_LAST_OPCODE
} PT_OP_TYPE;

/* the virtual query mechanism needs to put oid columns on non-updatable
 * virtual query guys, hence the "trust me" part.
 */
typedef enum
{
  PT_NO_OID_INCLUDED,
  PT_INCLUDE_OID,
  PT_INCLUDE_OID_TRUSTME
} PT_INCLUDE_OID_TYPE;

typedef enum
{
  PT_RANGE_MERGE,
  PT_RANGE_INTERSECTION,
  PT_REDUCE_COMP_PAIR_TERMS
} PT_COMP_TO_BETWEEN_OP_CODE_TYPE;

typedef enum
{
  PT_SYNTAX,
  PT_SEMANTIC,
  PT_EXECUTION
} PT_ERROR_TYPE;

typedef enum
{
  EXCLUDE_HIDDEN_COLUMNS,
  INCLUDE_HIDDEN_COLUMNS
} PT_INCLUDE_OR_EXCLUDE_HIDDEN_COLUMNS;

/* Flags for spec structures */
typedef enum
{
  PT_SPEC_FLAG_NONE = 0x0,	/* the spec will not be altered */
  PT_SPEC_FLAG_UPDATE = 0x01,	/* the spec will be updated */
  PT_SPEC_FLAG_DELETE = 0x02,	/* the spec will be deleted */
  PT_SPEC_FLAG_HAS_UNIQUE = 0x04,	/* the spec has unique */
  PT_SPEC_FLAG_FROM_VCLASS = 0x08,	/* applicable for derived tables, marks one as a rewritten view */
  PT_SPEC_FLAG_CONTAINS_OID = 0x10,	/* classoid and oid were added in the derived table's select list */
  PT_SPEC_FLAG_FOR_UPDATE_CLAUSE = 0x20,	/* Used with FOR UPDATE clause */
  PT_SPEC_FLAG_RECORD_INFO_SCAN = 0x40,	/* spec will be scanned for record information instead of record data */
  PT_SPEC_FLAG_PAGE_INFO_SCAN = 0x80,	/* spec's heap file will scanned page by page for page information. records
					 * will not be scanned. */
  PT_SPEC_FLAG_KEY_INFO_SCAN = 0x100,	/* one of the spec's indexes will be scanned for key information. */
  PT_SPEC_FLAG_BTREE_NODE_INFO_SCAN = 0x200,	/* one of the spec's indexes will be scanned for b-tree node info */
  PT_SPEC_FLAG_MVCC_COND_REEV = 0x400,	/* the spec is used in mvcc condition reevaluation */
  PT_SPEC_FLAG_MVCC_ASSIGN_REEV = 0x800,	/* the spec is used in UPDATE assignment reevaluation */
  PT_SPEC_FLAG_DOESNT_HAVE_UNIQUE = 0x1000	/* the spec was checked and does not have any uniques */
} PT_SPEC_FLAG;

typedef enum
{
  CONNECT_BY_CYCLES_ERROR = 0,
  CONNECT_BY_CYCLES_NONE,
  CONNECT_BY_CYCLES_IGNORE,
  CONNECT_BY_CYCLES_NONE_IGNORE
} PT_CONNECT_BY_CHECK_CYCLES;

/* Enum used for insert statements. After checking if insert is allowed on
 * server, the result is saved to avoid the same check again.
 */
typedef enum
{
  SERVER_INSERT_NOT_CHECKED = 0,
  SERVER_INSERT_IS_ALLOWED = 1,
  SERVER_INSERT_IS_NOT_ALLOWED = -1
} SERVER_INSERT_ALLOWED;

/*
 * Type definitions
 */

typedef struct parser_varchar PARSER_VARCHAR;

typedef struct parser_context PARSER_CONTEXT;

typedef struct parser_node PT_NODE;
typedef struct pt_alter_info PT_ALTER_INFO;
typedef struct pt_alter_user_info PT_ALTER_USER_INFO;
typedef struct pt_alter_trigger_info PT_ALTER_TRIGGER_INFO;
typedef struct pt_attach_info PT_ATTACH_INFO;
typedef struct pt_attach_info PT_PREPARE_TO_COMMIT_INFO;
typedef struct pt_attr_def_info PT_ATTR_DEF_INFO;
typedef struct pt_attr_ordering_info PT_ATTR_ORDERING_INFO;
typedef struct pt_auth_cmd_info PT_AUTH_CMD_INFO;
typedef struct pt_commit_work_info PT_COMMIT_WORK_INFO;
typedef struct pt_create_entity_info PT_CREATE_ENTITY_INFO;
typedef struct pt_index_info PT_INDEX_INFO;
typedef struct pt_create_user_info PT_CREATE_USER_INFO;
typedef struct pt_create_trigger_info PT_CREATE_TRIGGER_INFO;
typedef struct pt_cte_info PT_CTE_INFO;
typedef struct pt_serial_info PT_SERIAL_INFO;
typedef struct pt_data_default_info PT_DATA_DEFAULT_INFO;
typedef struct pt_auto_increment_info PT_AUTO_INCREMENT_INFO;
typedef struct pt_partition_info PT_PARTITION_INFO;
typedef struct pt_parts_info PT_PARTS_INFO;
typedef struct pt_data_type_info PT_DATA_TYPE_INFO;
typedef struct pt_delete_info PT_DELETE_INFO;
typedef struct pt_dot_info PT_DOT_INFO;
typedef struct pt_drop_info PT_DROP_INFO;
typedef struct pt_drop_user_info PT_DROP_USER_INFO;
typedef struct pt_drop_trigger_info PT_DROP_TRIGGER_INFO;
typedef struct pt_drop_variable_info PT_DROP_VARIABLE_INFO;
typedef struct pt_drop_session_var_info PT_DROP_SESSION_VAR_INFO;
typedef struct pt_spec_info PT_SPEC_INFO;
typedef struct pt_evaluate_info PT_EVALUATE_INFO;
typedef struct pt_event_object_info PT_EVENT_OBJECT_INFO;
typedef struct pt_event_spec_info PT_EVENT_SPEC_INFO;
typedef struct pt_event_target_info PT_EVENT_TARGET_INFO;
typedef struct pt_execute_trigger_info PT_EXECUTE_TRIGGER_INFO;
typedef struct pt_expr_info PT_EXPR_INFO;
typedef struct pt_file_path_info PT_FILE_PATH_INFO;
typedef struct pt_function_info PT_FUNCTION_INFO;
typedef struct pt_get_opt_lvl_info PT_GET_OPT_LVL_INFO;
typedef struct pt_get_trigger_info PT_GET_TRIGGER_INFO;
typedef struct pt_get_xaction_info PT_GET_XACTION_INFO;
typedef struct pt_grant_info PT_GRANT_INFO;
typedef struct pt_host_var_info PT_HOST_VAR_INFO;
typedef struct pt_insert_info PT_INSERT_INFO;
typedef struct pt_isolation_lvl_info PT_ISOLATION_LVL_INFO;
typedef struct pt_merge_info PT_MERGE_INFO;
typedef struct pt_method_call_info PT_METHOD_CALL_INFO;
typedef struct pt_method_def_info PT_METHOD_DEF_INFO;
typedef struct pt_name_info PT_NAME_INFO;
typedef struct pt_named_arg_info PT_NAMED_ARG_INFO;
typedef struct pt_remove_trigger_info PT_REMOVE_TRIGGER_INFO;
typedef struct pt_rename_info PT_RENAME_INFO;
typedef struct pt_rename_trigger_info PT_RENAME_TRIGGER_INFO;
typedef struct pt_resolution_info PT_RESOLUTION_INFO;
typedef struct pt_revoke_info PT_REVOKE_INFO;
typedef struct pt_rollback_work_info PT_ROLLBACK_WORK_INFO;
typedef struct pt_union_info PT_UNION_INFO;
typedef struct pt_savepoint_info PT_SAVEPOINT_INFO;
typedef struct pt_scope_info PT_SCOPE_INFO;
typedef struct pt_select_info PT_SELECT_INFO;
typedef struct pt_query_info PT_QUERY_INFO;
typedef struct pt_set_opt_lvl_info PT_SET_OPT_LVL_INFO;
typedef struct pt_set_sys_params_info PT_SET_SYS_PARAMS_INFO;
typedef struct pt_set_xaction_info PT_SET_XACTION_INFO;
typedef struct pt_set_trigger_info PT_SET_TRIGGER_INFO;
typedef struct pt_showstmt_info PT_SHOWSTMT_INFO;
typedef struct pt_killstmt_info PT_KILLSTMT_INFO;
typedef struct pt_sort_spec_info PT_SORT_SPEC_INFO;
typedef struct pt_timeout_info PT_TIMEOUT_INFO;
typedef struct pt_trigger_action_info PT_TRIGGER_ACTION_INFO;
typedef struct pt_trigger_spec_list_info PT_TRIGGER_SPEC_LIST_INFO;
typedef struct pt_update_info PT_UPDATE_INFO;
typedef struct pt_update_stats_info PT_UPDATE_STATS_INFO;
typedef struct pt_get_stats_info PT_GET_STATS_INFO;
typedef struct pt_set_session_variable_info PT_SET_SESSION_VARIABLE_INFO;
#if defined (ENABLE_UNUSED_FUNCTION)
typedef struct pt_use_info PT_USE_INFO;
#endif
typedef struct pt_monetary_value PT_MONETARY;
typedef struct pt_enum_element_value PT_ENUM_ELEMENT;
typedef union pt_data_value PT_DATA_VALUE;
typedef struct pt_value_info PT_VALUE_INFO;
typedef struct PT_ZZ_ERROR_MSG_INFO PT_ZZ_ERROR_MSG_INFO;
typedef struct pt_foreign_key_info PT_FOREIGN_KEY_INFO;
typedef struct pt_constraint_info PT_CONSTRAINT_INFO;
typedef struct pt_pointer_info PT_POINTER_INFO;
typedef struct pt_stored_proc_info PT_STORED_PROC_INFO;
typedef struct pt_prepare_info PT_PREPARE_INFO;
typedef struct pt_execute_info PT_EXECUTE_INFO;
typedef struct pt_stored_proc_param_info PT_STORED_PROC_PARAM_INFO;
typedef struct pt_truncate_info PT_TRUNCATE_INFO;
typedef struct pt_do_info PT_DO_INFO;
typedef union pt_statement_info PT_STATEMENT_INFO;
typedef struct pt_node_list_info PT_NODE_LIST_INFO;
typedef struct pt_table_option_info PT_TABLE_OPTION_INFO;
typedef struct pt_check_option_info PT_CHECK_OPTION_INFO;

typedef struct pt_agg_check_info PT_AGG_CHECK_INFO;
typedef struct pt_agg_rewrite_info PT_AGG_REWRITE_INFO;
typedef struct pt_agg_find_info PT_AGG_FIND_INFO;
typedef struct pt_agg_name_info PT_AGG_NAME_INFO;
typedef struct pt_filter_index_info PT_FILTER_INDEX_INFO;
typedef struct pt_non_groupby_col_info PT_NON_GROUPBY_COL_INFO;

typedef struct pt_host_vars PT_HOST_VARS;
typedef struct cursor_id PT_CURSOR_ID;
typedef struct qfile_list_id PT_LIST_ID;
typedef struct nested_view_version_info NESTED_VIEW_VERSION_INFO;
typedef struct view_cache_info VIEW_CACHE_INFO;
typedef struct semantic_chk_info SEMANTIC_CHK_INFO;
typedef struct parser_hint PT_HINT;
typedef struct pt_set_names_info PT_SET_NAMES_INFO;
typedef struct pt_trace_info PT_TRACE_INFO;

typedef struct pt_tuple_value_info PT_TUPLE_VALUE_INFO;

typedef struct pt_with_clause_info PT_WITH_CLAUSE_INFO;

typedef struct pt_insert_value_info PT_INSERT_VALUE_INFO;

typedef struct pt_set_timezone_info PT_SET_TIMEZONE_INFO;

typedef struct pt_flat_spec_info PT_FLAT_SPEC_INFO;

typedef struct pt_json_table_info PT_JSON_TABLE_INFO;
typedef struct pt_json_table_node_info PT_JSON_TABLE_NODE_INFO;
typedef struct pt_json_table_column_info PT_JSON_TABLE_COLUMN_INFO;

typedef PT_NODE *(*PT_NODE_FUNCTION) (PARSER_CONTEXT * p, PT_NODE * tree, void *arg);

typedef PT_NODE *(*PT_NODE_WALK_FUNCTION) (PARSER_CONTEXT * p, PT_NODE * tree, void *arg, int *continue_walk);

typedef void (*PT_NODE_APPLY_FUNCTION) (PARSER_CONTEXT * p, PT_NODE * tree, PT_NODE_FUNCTION f, void *arg);

typedef PARSER_VARCHAR *(*PT_PRINT_VALUE_FUNC) (PARSER_CONTEXT * parser, const PT_NODE * val);
typedef PT_NODE *(*PARSER_INIT_NODE_FUNC) (PT_NODE *);
typedef PARSER_VARCHAR *(*PARSER_PRINT_NODE_FUNC) (PARSER_CONTEXT * parser, PT_NODE * node);
typedef PT_NODE *(*PARSER_APPLY_NODE_FUNC) (PARSER_CONTEXT * parser, PT_NODE * p, PT_NODE_FUNCTION g, void *arg);

extern PARSER_INIT_NODE_FUNC *pt_init_f;
extern PARSER_PRINT_NODE_FUNC *pt_print_f;
extern PARSER_APPLY_NODE_FUNC *pt_apply_f;

/* This is for loose reference to init node function vector */
typedef void (*PARSER_GENERIC_VOID_FUNCTION) ();

typedef struct must_be_filtering_info MUST_BE_FILTERING_INFO;

struct must_be_filtering_info
{
  UINTPTR first_spec_id;
  bool must_be_filtering;
  bool has_second_spec_id;
};

struct semantic_chk_info
{
  PT_NODE *top_node;		/* top_node_arg */
  PT_NODE *Oracle_outerjoin_spec;	/* Oracle style outer join check */
  int Oracle_outerjoin_attr_num;	/* Oracle style outer join check */
  int Oracle_outerjoin_subq_num;	/* Oracle style outer join check */
  int Oracle_outerjoin_path_num;	/* Oracle style outer join check */
  bool donot_fold;		/* false - off, true - on */
  bool system_class;		/* system class(es) is(are) referenced */
};

struct nested_view_version_info
{
  DB_OBJECT *class_object;	/* the nested view's class object */
  unsigned int virtual_cache_local_schema_id;
  unsigned int virtual_cache_global_schema_id;
  unsigned int virtual_cache_snapshot_version;
  NESTED_VIEW_VERSION_INFO *next;
};

struct view_cache_info
{
  PT_NODE *attrs;
  PT_NODE *vquery_for_query;
  PT_NODE *vquery_for_query_in_gdb;
  PT_NODE *vquery_for_update;
  PT_NODE *vquery_for_update_in_gdb;
  PT_NODE *vquery_for_partial_update;
  PT_NODE *inverted_vquery_for_update;
  PT_NODE *inverted_vquery_for_update_in_gdb;
  char **expressions;
  int number_of_attrs;
  DB_AUTH authorization;
  NESTED_VIEW_VERSION_INFO *nested_views;
};

struct parser_hint
{
  const char *tokens;
  PT_NODE *arg_list;
  PT_HINT_ENUM hint;
};

struct pt_alter_info
{
  PT_NODE *entity_name;		/* PT_NAME */
  PT_ALTER_CODE code;		/* value will be PT_ADD_ATTR, PT_DROP_ATTR ... */
  PT_MISC_TYPE entity_type;	/* PT_VCLASS, ... */
  struct
  {
    PT_NODE *sup_class_list;	/* PT_NAME */
    PT_NODE *resolution_list;	/* PT_RESOLUTION */
  } super;
  union
  {
    struct
    {
      PT_NODE *query;		/* PT_SELECT */
      PT_NODE *query_no_list;	/* PT_VALUE(list) */
      PT_NODE *attr_def_list;	/* to be filled in semantic check */
      PT_NODE *view_comment;	/* PT_VALUE */
    } query;
    struct
    {
      PT_NODE *attr_def_list;	/* PT_ATTR_DEF */
      PT_NODE *attr_old_name;	/* PT_NAME used for CHANGE <old> <new> */
      PT_NODE *attr_mthd_name_list;	/* PT_NAME(list) */
      PT_NODE *mthd_def_list;	/* PT_METHOD_DEF */
      PT_NODE *mthd_file_list;	/* PT_FILE_PATH */
      PT_NODE *mthd_name_list;	/* PT_NAME(list) */
      PT_MISC_TYPE attr_type;	/* PT_NORMAL_ATTR, PT_CLASS_ATTR */
    } attr_mthd;
    struct
    {
      PT_NODE *attr_name_list;	/* PT_NAME(list) */
      PT_NODE *data_default_list;	/* PT_DATA_DEFAULT(list) */
    } ch_attr_def;
    struct
    {
      PT_MISC_TYPE element_type;	/* PT_ATTRIBUTE, PT_METHOD */
      PT_MISC_TYPE meta;	/* PT_META, PT_NORMAL */
      PT_NODE *old_name;
      PT_NODE *new_name;
      PT_NODE *mthd_name;
      PT_MISC_TYPE mthd_type;	/* PT_META, PT_NORMAL */
    } rename;
    struct
    {
      PT_NODE *info;		/* PT_PARTITION_INFO */
      PT_NODE *name_list;	/* PT_NAME(list) */
      PT_NODE *parts;		/* PT_PARTS_INFO(list) */
      PT_NODE *size;		/* PT_VALUE */
    } partition;
    struct
    {
      int charset;		/* charset for PT_CHANGE_COLLATION If the alter statement contains a valid charset
				 * spec, it is saved into the corresponding member of the struct(charset) Otherwise,
				 * charset = -1. */
      int collation_id;		/* collation for PT_CHANGE_COLLATION If the alter statement contains a valid collation
				 * spec, it is saved into the corresponding member of the struct, e.g. collation_id.
				 * Otherwise, collation_id = -1. */
    } collation;
    struct
    {
      bool reverse;
      bool unique;
    } index;
    struct
    {
      PT_NODE *start_value;
    } auto_increment;
    struct
    {
      PT_NODE *user_name;	/* user name for PT_CHANGE_OWNER */
    } user;
    struct
    {
      PT_NODE *tbl_comment;	/* PT_VALUE, comment for table/view */
    } comment;
  } alter_clause;
  PT_NODE *constraint_list;	/* constraints from ADD and CHANGE clauses */
  PT_NODE *create_index;	/* PT_CREATE_INDEX from ALTER ADD INDEX */
  PT_NODE *internal_stmts;	/* internally created statements to handle TEXT */
  PT_HINT_ENUM hint;
};

/* ALTER USER INFO */
struct pt_alter_user_info
{
  PT_NODE *user_name;		/* PT_NAME */
  PT_NODE *password;		/* PT_VALUE (string) */
  PT_NODE *comment;		/* PT_VALUE */
};

/* Info for ALTER_TRIGGER */
struct pt_alter_trigger_info
{
  PT_NODE *trigger_spec_list;	/* PT_TRIGGER_SPEC_LIST */
  PT_NODE *trigger_priority;	/* PT_VALUE */
  PT_NODE *trigger_owner;	/* PT_NAME */
  PT_MISC_TYPE trigger_status;	/* ACTIVE, INACTIVE */
  PT_NODE *comment;		/* PT_VALUE */
};

/* Info for ATTACH & PREPARE TO COMMIT statements */
struct pt_attach_info
{
  int trans_id;			/* transaction id */
};

/* Info for ATTR_DEF */
struct pt_attr_def_info
{
  PT_NODE *attr_name;		/* PT_NAME */
  PT_NODE *data_default;	/* PT_DATA_DEFAULT */
  DB_DEFAULT_EXPR_TYPE on_update;
  PT_NODE *auto_increment;	/* PT_AUTO_INCREMENT */
  PT_NODE *ordering_info;	/* PT_ATTR_ORDERING */
  PT_NODE *comment;		/* PT_VALUE */
  PT_MISC_TYPE attr_type;	/* PT_NORMAL or PT_META */
  int size_constraint;		/* max length of STRING */
  short constrain_not_null;
};

/* Info for ALTER TABLE ADD COLUMN [FIRST | AFTER column_name ] */
struct pt_attr_ordering_info
{
  PT_NODE *after;		/* PT_NAME */
  bool first;
};

/* Info for AUTH_CMD */
struct pt_auth_cmd_info
{
  PT_NODE *attr_mthd_list;	/* PT_NAME (list of attr names) */
  PT_PRIV_TYPE auth_cmd;	/* enum PT_SELECT_PRIV, PT_ALL_PRIV,... */
};

/* Info COMMIT WORK  */
struct pt_commit_work_info
{
  unsigned retain_lock:1;	/* 0 = false, 1 = true */
};

typedef enum
{
  PT_CREATE_SELECT_NO_ACTION,
  PT_CREATE_SELECT_REPLACE,
  PT_CREATE_SELECT_IGNORE
} PT_CREATE_SELECT_ACTION;

/* Info for a CREATE ENTITY node */
struct pt_create_entity_info
{
  PT_MISC_TYPE entity_type;	/* enum PT_CLASS, PT_VCLASS .. */
  PT_MISC_TYPE with_check_option;	/* 0, PT_LOCAL, or PT_CASCADED */
  PT_NODE *entity_name;		/* PT_NAME */
  PT_NODE *supclass_list;	/* PT_NAME (list) */
  PT_NODE *class_attr_def_list;	/* PT_ATTR_DEF (list) */
  PT_NODE *attr_def_list;	/* PT_ATTR_DEF (list) */
  PT_NODE *table_option_list;	/* PT_TABLE_OPTION (list) */
  PT_NODE *method_def_list;	/* PT_ATTR_DEF (list) */
  PT_NODE *method_file_list;	/* PT_FILE_PATH (list) */
  PT_NODE *resolution_list;	/* PT_RESOLUTION */
  PT_NODE *as_query_list;	/* PT_SELECT (list) */
  PT_NODE *object_id_list;	/* PT_NAME list */
  PT_NODE *update;		/* PT_EXPR (list ) */
  PT_NODE *constraint_list;	/* PT_CONSTRAINT (list) */
  PT_NODE *create_index;	/* PT_CREATE_INDEX */
  PT_NODE *partition_info;	/* PT_PARTITION_INFO */
  PT_NODE *internal_stmts;	/* internally created statements to handle TEXT */
  PT_NODE *create_like;		/* PT_NAME */
  PT_NODE *create_select;	/* PT_SELECT or another type of select_expression */
  PT_NODE *vclass_comment;	/* PT_VALUE, comment of vclass, see also: table_option_list for comment of class */
  PT_CREATE_SELECT_ACTION create_select_action;	/* nothing | REPLACE | IGNORE for CREATE SELECT */
  unsigned or_replace:1;	/* OR REPLACE clause for create view */
  unsigned if_not_exists:1;	/* IF NOT EXISTS clause for create table | class */
};

/* CREATE/DROP INDEX INFO */
struct pt_index_info
{
  PT_NODE *indexed_class;	/* PT_SPEC */
  PT_NODE *column_names;	/* PT_SORT_SPEC (list) */
  PT_NODE *index_name;		/* PT_NAME */
#if defined (ENABLE_RENAME_CONSTRAINT)
  PT_NODE *new_name;		/* PT_NAME */
#endif
  PT_NODE *prefix_length;	/* PT_NAME */
  PT_NODE *where;		/* PT_EXPR */
  PT_NODE *function_expr;	/* PT_EXPR - expression to be used in a function index */
  PT_NODE *comment;		/* PT_VALUE */
  PT_ALTER_CODE code;

  int func_pos;			/* the position of the expression in the function index's column list */
  int func_no_args;		/* number of arguments in the function index expression */
  bool reverse;			/* REVERSE */
  bool unique;			/* UNIQUE specified? */
  SM_INDEX_STATUS index_status;	/* Index status : NORMAL / ONLINE / INVISIBLE */
  int ib_threads;
};

/* CREATE USER INFO */
struct pt_create_user_info
{
  PT_NODE *user_name;		/* PT_NAME */
  PT_NODE *password;		/* PT_VALUE (string) */
  PT_NODE *groups;		/* PT_NAME list */
  PT_NODE *members;		/* PT_NAME list */
  PT_NODE *comment;		/* PT_VALUE */
};

/* CREATE TRIGGER INFO */
struct pt_create_trigger_info
{
  PT_NODE *trigger_name;	/* PT_NAME */
  PT_NODE *trigger_priority;	/* PT_VALUE */
  PT_MISC_TYPE trigger_status;	/* ACTIVE, INACTIVE */
  PT_MISC_TYPE condition_time;	/* BEFORE, AFTER, DEFERRED */
  PT_NODE *trigger_event;	/* PT_EVENT_SPEC */
  PT_NODE *trigger_reference;	/* PT_EVENT_OBJECT (list) */
  PT_NODE *trigger_condition;	/* PT_EXPR or PT_METHOD_CALL */
  PT_NODE *trigger_action;	/* PT_TRIGGER_ACTION */
  PT_MISC_TYPE action_time;	/* BEFORE, AFTER, DEFERRED */
  PT_NODE *comment;		/* PT_VALUE */
};

/* CTE(Common Table Expression) INFO */
struct pt_cte_info
{
  PT_NODE *name;		/* PT_NAME */
  PT_NODE *as_attr_list;	/* PT_NAME */
  PT_NODE *non_recursive_part;	/* the non-recursive subquery */
  PT_NODE *recursive_part;	/* a recursive subquery */
  PT_MISC_TYPE only_all;	/* Type of UNION between non-recursive and recursive parts */
  void *xasl;			/* xasl proc pointer */
};

/* CREATE SERIAL INFO */
struct pt_serial_info
{
  PT_NODE *serial_name;		/* PT_NAME */
  PT_NODE *start_val;		/* PT_VALUE */
  PT_NODE *increment_val;	/* PT_VALUE */
  PT_NODE *max_val;		/* PT_VALUE */
  PT_NODE *min_val;		/* PT_VALUE */
  PT_NODE *cached_num_val;	/* PT_VALUE */
  PT_NODE *comment;		/* PT_VALUE */
  int cyclic;
  int no_max;
  int no_min;
  int no_cyclic;
  int no_cache;
  unsigned if_exists:1;		/* IF EXISTS clause for drop serial */
};

/* Info for DATA_DEFAULT */
struct pt_data_default_info
{
  PT_NODE *default_value;	/* PT_VALUE (list) */
  PT_MISC_TYPE shared;		/* will PT_SHARED or PT_DEFAULT */
  DB_DEFAULT_EXPR_TYPE default_expr_type;	/* if it is a pseudocolumn, do not evaluate expr */
};

/* Info for the AUTO_INCREMENT node */
struct pt_auto_increment_info
{
  PT_NODE *start_val;		/* PT_VALUE */
  PT_NODE *increment_val;	/* PT_VALUE */
};

/* Info for the PARTITION node */
struct pt_partition_info
{
  PT_NODE *expr;
  PT_NODE *keycol;
  PT_NODE *hashsize;
  PT_NODE *parts;		/* PT_PARTS_INFO list */
  PT_PARTITION_TYPE type;
};

struct pt_parts_info
{
  PT_NODE *name;		/* PT_NAME */
  PT_NODE *values;		/* PT_VALUE (or list) */
  PT_PARTITION_TYPE type;
  PT_NODE *comment;		/* PT_VALUE */
};
#define PARTITIONED_SUB_CLASS_TAG "__p__"

/* Info for DATA_TYPE node */
struct pt_data_type_info
{
  PT_NODE *entity;		/* class PT_NAME list for PT_TYPE_OBJECT */
  PT_NODE *enumeration;		/* values list for PT_TYPE_ENUMERATION */
  DB_OBJECT *virt_object;	/* virt class object if a vclass */
  PT_NODE *virt_data_type;	/* for non-primitive types- sets, etc. */
  PT_TYPE_ENUM virt_type_enum;	/* type enumeration tage PT_TYPE_??? */
  int precision;		/* for float and int, length of char */
  int dec_precision;		/* decimal precision for float */
  int units;			/* for money (or string's codeset) */
  int collation_id;		/* collation identifier (strings) */
  /* how the collation should be taken into account */
  TP_DOMAIN_COLL_ACTION collation_flag;
  bool has_coll_spec;		/* this is used only when defining collatable types: true if collation was explicitly
				 * set, false otherwise (collation defaulted to that of the system) */
  bool has_cs_spec;		/* this is used only when defining collatable types: true if charset was explicitly
				 * set, false otherwise (charset defaulted to that of the system) */
  PT_MISC_TYPE inout;		/* input or output method parameter */
  PARSER_VARCHAR *json_schema;
};

/* DELETE */
struct pt_delete_info
{
  PT_NODE *target_classes;	/* PT_NAME */
  PT_NODE *spec;		/* PT_SPEC (list) */
  PT_NODE *class_specs;		/* PT_SPEC list */
  PT_NODE *search_cond;		/* PT_EXPR */
  PT_NODE *using_index;		/* PT_NAME (list) */
  PT_NODE *cursor_name;		/* PT_NAME */
  PT_NODE *internal_stmts;	/* internally created statements to handle TEXT */
  PT_NODE *waitsecs_hint;	/* lock timeout in seconds */
  PT_NODE *ordered_hint;	/* ORDERED_HINT hint's arguments (PT_NAME list) */
  PT_NODE *use_nl_hint;		/* USE_NL hint's arguments (PT_NAME list) */
  PT_NODE *use_idx_hint;	/* USE_IDX hint's arguments (PT_NAME list) */
  PT_NODE *use_merge_hint;	/* USE_MERGE hint's arguments (PT_NAME list) */
  PT_NODE *limit;		/* PT_VALUE limit clause parameter */
  PT_NODE *del_stmt_list;	/* list of DELETE statements after split */
  PT_HINT_ENUM hint;		/* hint flag */
  PT_NODE *with;		/* PT_WITH_CLAUSE */
  unsigned has_trigger:1;	/* whether it has triggers */
  unsigned server_delete:1;	/* whether it can be server-side deletion */
  unsigned rewrite_limit:1;	/* need to rewrite the limit clause */
  unsigned execute_with_commit_allowed:1;	/* true, if execute with commit allowed. */
};

/* DOT_INFO*/
struct pt_dot_info
{
  PT_NODE *arg1;		/* PT_EXPR etc.  first argument */
  PT_NODE *arg2;		/* PT_EXPR etc.  possible second argument */
  PT_NODE *selector;		/* only set if selector used A[SELECTOR].B */
  short tag_click_counter;	/* 0: normal name, 1: click counter name */
  int coll_modifier;		/* collation modifier = collation + 1 */
};

/* DROP ENTITY
  as in DROP VCLASS X,Y,Z; (different from ALTER .... or DROP VIEW )
 */
struct pt_drop_info
{
  PT_NODE *spec_list;		/* PT_SPEC (list) */
  PT_NODE *internal_stmts;	/* internally created statements to handle TEXT */
  PT_MISC_TYPE entity_type;	/* PT_VCLASS, PT_CLASS */
  bool if_exists;		/* IF EXISTS clause for DROP TABLE */
  bool is_cascade_constraints;	/* whether to drop cascade FK key */
};

/* DROP USER INFO */
struct pt_drop_user_info
{
  PT_NODE *user_name;		/* PT_NAME */
};

/* DROP TRIGGER */
struct pt_drop_trigger_info
{
  PT_NODE *trigger_spec_list;	/* PT_TRIGGER_SPEC_LIST */
};

/* DROP VARIABLE */
struct pt_drop_variable_info
{
  PT_NODE *var_names;		/* PT_NAME (list) */
};

struct pt_drop_session_var_info
{
  PT_NODE *variables;		/* PT_VALUE list */
};

/* Info for a ENTITY spec and spec_list */
struct pt_spec_info
{
  PT_NODE *entity_name;		/* PT_NAME */
  PT_NODE *cte_name;		/* PT_NAME */
  PT_NODE *cte_pointer;		/* PT_POINTER - points to the cte_definition */
  PT_NODE *except_list;		/* PT_SPEC */
  PT_NODE *derived_table;	/* a subquery */
  PT_NODE *range_var;		/* PT_NAME */
  PT_NODE *as_attr_list;	/* PT_NAME */
  PT_NODE *referenced_attrs;	/* PT_NAME list of referenced attrs */
  PT_NODE *path_entities;	/* PT_SPECs implied by path expr's */
  PT_NODE *path_conjuncts;	/* PT_EXPR boolean nodes */
  PT_NODE *flat_entity_list;	/* PT_NAME (list) resolved class's */
  PT_NODE *method_list;		/* PT_METHOD_CALL list with this entity as the target */
  PT_NODE *partition;		/* PT_NAME of the specified partition */
  PT_NODE *json_table;		/* JSON TABLE definition tree */
  UINTPTR id;			/* entity spec unique id # */
  PT_MISC_TYPE only_all;	/* PT_ONLY or PT_ALL */
  PT_MISC_TYPE meta_class;	/* enum 0 or PT_META */
  PT_MISC_TYPE derived_table_type;	/* PT_IS_SUBQUERY, PT_IS_SET_EXPR, or PT_IS_CSELECT, PT_IS_SHOWSTMT */
  PT_MISC_TYPE flavor;		/* enum 0 or PT_METHOD_ENTITY */
  PT_NODE *on_cond;
  PT_NODE *using_cond;		/* -- does not support named columns join */
  PT_JOIN_TYPE join_type;
  short location;		/* n-th position in FROM (start from 0); init val = -1 */
  bool natural;			/* -- does not support natural join */
  DB_AUTH auth_bypass_mask;	/* flag to bypass normal authorization : used only by SHOW statements currently */
  PT_SPEC_FLAG flag;		/* flag wich marks this spec for DELETE or UPDATE operations */
};

/* Info for an EVALUATE object */
struct pt_evaluate_info
{
  PT_NODE *expression;		/* PT_EXPR or PT_METHOD_CALL */
  PT_NODE *into_var;		/* PT_VALUE */
};

/* Info for an EVENT object */
struct pt_event_object_info
{
  PT_NODE *event_object;	/* PT_NAME: current, new, old */
  PT_NODE *correlation_name;	/* PT_NAME */
};

/* Info for an EVENT spec */
struct pt_event_spec_info
{
  PT_NODE *event_target;	/* PT_EVENT_TARGET */
  PT_EVENT_TYPE event_type;
};

/* Info for an EVENT target */
struct pt_event_target_info
{
  PT_NODE *class_name;		/* PT_NAME */
  PT_NODE *attribute;		/* PT_NAME or NULL */
};

/* EXECUTE TRIGGER */
struct pt_execute_trigger_info
{
  PT_NODE *trigger_spec_list;	/* PT_TRIGGER_SPEC_LIST */
};

/* Info for Expressions
   This includes binary and unary operations + * - etc
 */
struct pt_expr_info
{
  PT_NODE *arg1;		/* PT_EXPR etc.  first argument */
  PT_NODE *arg2;		/* PT_EXPR etc.  possible second argument */
  PT_NODE *value;		/* only set if we evaluate it */
  PT_OP_TYPE op;		/* binary or unary op code */
  int paren_type;		/* 0 - none, else - () */
  PT_NODE *arg3;		/* possible third argument (like, between, or case) */
  PT_NODE *cast_type;		/* PT_DATA_TYPE, resultant cast domain */
  PT_MISC_TYPE qualifier;	/* trim qualifier (LEADING, TRAILING, BOTH), datetime extract field specifier (YEAR,
				 * ..., SECOND), or case expr type specifier (NULLIF, COALESCE, SIMPLE_CASE,
				 * SEARCHED_CASE) */
#define PT_EXPR_INFO_CNF_DONE       1	/* CNF conversion has done? */
#define PT_EXPR_INFO_EMPTY_RANGE    2	/* empty RANGE spec? */
#define PT_EXPR_INFO_INSTNUM_C      4	/* compatible with inst_num() */
#define PT_EXPR_INFO_INSTNUM_NC     8	/* not compatible with inst_num() */
#define PT_EXPR_INFO_GROUPBYNUM_C  16	/* compatible with groupby_num() */
#define PT_EXPR_INFO_GROUPBYNUM_NC 32	/* not compatible with groupby_num() */
#define PT_EXPR_INFO_ORDERBYNUM_C \
               PT_EXPR_INFO_INSTNUM_C	/* compatible with orderby_num() */
#define PT_EXPR_INFO_ORDERBYNUM_NC \
              PT_EXPR_INFO_INSTNUM_NC	/* not compatible with orderby_num() */
#define PT_EXPR_INFO_TRANSITIVE    64	/* always true transitive join term ? */
#define PT_EXPR_INFO_LEFT_OUTER   128	/* Oracle's left outer join operator */
#define PT_EXPR_INFO_RIGHT_OUTER  256	/* Oracle's right outer join operator */
#define PT_EXPR_INFO_COPYPUSH     512	/* term which is copy-pushed into the derived subquery ? is removed at the last
					 * rewrite stage of query optimizer */
#if 1				/* unused anymore - DO NOT DELETE ME */
#define PT_EXPR_INFO_FULL_RANGE  1024	/* non-null full RANGE term ? */
#endif
#define	PT_EXPR_INFO_CAST_NOFAIL 2048	/* flag for non failing cast operation; at runtime will return null DB_VALUE
					 * instead of failing */
#define PT_EXPR_INFO_CAST_SHOULD_FOLD 4096	/* flag which controls if a cast expr should be folded */

#define PT_EXPR_INFO_FUNCTION_INDEX 8192	/* function index expression flag */

#define PT_EXPR_INFO_CAST_COLL_MODIFIER 16384	/* CAST is for COLLATION modifier */

#define PT_EXPR_INFO_GROUPBYNUM_LIMIT 32768	/* flag that marks if the expression resulted from a GROUP BY ... LIMIT
						 * statement */
#define PT_EXPR_INFO_DO_NOT_AUTOPARAM 65536	/* don't auto parameterize expr at qo_do_auto_parameterize() */
#define PT_EXPR_INFO_CAST_WRAP 	131072	/* 0x20000, CAST is wrapped by compiling */
  int flag;			/* flags */
#define PT_EXPR_INFO_IS_FLAGED(e, f)    ((e)->info.expr.flag & (int) (f))
#define PT_EXPR_INFO_SET_FLAG(e, f)     (e)->info.expr.flag |= (int) (f)
#define PT_EXPR_INFO_CLEAR_FLAG(e, f)   (e)->info.expr.flag &= (int) ~(f)

  short continued_case;		/* 0 - false, 1 - true */
  short location;		/* 0 : WHERE; n : join condition of n-th FROM */
  bool is_order_dependent;	/* true if expression is order dependent */
  PT_TYPE_ENUM recursive_type;	/* common type for recursive expression arguments (like PT_GREATEST, PT_LEAST,...) */
  int coll_modifier;		/* collation modifier = collation + 1 */
};

/* FILE PATH INFO */
struct pt_file_path_info
{
  PT_NODE *string;		/* PT_VALUE: a C or ANSI string */
};

/* FUNCTIONS ( COUNT, AVG, ....)  */
struct pt_function_info
{
  PT_NODE *arg_list;		/* PT_EXPR(list) */
  FUNC_TYPE function_type;	/* PT_COUNT, PT_AVG, ... */
  PT_MISC_TYPE all_or_distinct;	/* will be PT_ALL or PT_DISTINCT */
  const char *generic_name;	/* only for type PT_GENERIC */
  char hidden_column;		/* used for updates and deletes for the class OID column */
  PT_NODE *order_by;		/* ordering PT_SORT_SPEC for GROUP_CONCAT */
  PT_NODE *percentile;		/* percentile for PERCENTILE_CONT, PERCENTILE_DISC */
  bool is_order_dependent;	/* true if function is order dependent */
  bool is_type_checked;		/* true if type is already checked, false otherwise... is this safe? */
  int coll_modifier;		/* collation modifier = collation + 1 */
  struct
  {
    PT_NODE *partition_by;	/* partition PT_SORT_SPEC list */
    PT_NODE *order_by;		/* ordering PT_SORT_SPEC list */
    PT_NODE *default_value;	/* LEAD/LAG function default value */
    PT_NODE *offset;		/* LEAD/LAG/NTH_VALUE function offset */
    PT_NODE *expanded_list;	/* reserved list when expand partition_by/order_by */
    bool adjusted;		/* whether the partition_by/order_by be adjusted and expanded */
    bool from_last;		/* determines whether the calculation begins at the last or first row */
    bool ignore_nulls;		/* determines whether the calculation eliminate or includes null values */
    bool is_analytic;		/* is analytic clause */
  } analytic;
};

/* Info for Get Optimization Level statement */
struct pt_get_opt_lvl_info
{
  PT_NODE *args;
  PT_NODE *into_var;		/* PT_VALUE */
  PT_MISC_TYPE option;		/* PT_OPT_LVL, PT_OPT_COST */
};

/* Info for Get Trigger statement */
struct pt_get_trigger_info
{
  PT_NODE *into_var;		/* PT_VALUE */
  PT_MISC_TYPE option;		/* PT_TRIGGER_DEPTH, PT_TRIGGER_TRACE */
};

/* Info for Get Transaction statement */
struct pt_get_xaction_info
{
  PT_NODE *into_var;		/* PT_VALUE */
  PT_MISC_TYPE option;		/* PT_ISOLATION_LEVEL or PT_LOCK_TIMEOUT */
};

/* GRANT INFO */
struct pt_grant_info
{
  PT_NODE *auth_cmd_list;	/* PT_AUTH_CMD(list) */
  PT_NODE *user_list;		/* PT_NAME */
  PT_NODE *spec_list;		/* PT_SPEC */
  PT_MISC_TYPE grant_option;	/* = PT_GRANT_OPTION or PT_NO_GRANT_OPTION */
};

/* Info for Host_Var */
struct pt_host_var_info
{
  const char *str;		/* ??? */
  PT_MISC_TYPE var_type;	/* PT_HOST_IN, PT_HOST_OUT, */
  int index;			/* for PT_HOST_VAR ordering */
};

/* Info for lists of PT_NODE */
struct pt_node_list_info
{
  PT_MISC_TYPE list_type;	/* e.g. PT_IS_VALUE */
  PT_NODE *list;		/* the list of nodes */
};

/* Info for Insert */
struct pt_insert_info
{
  PT_NODE *spec;		/* PT_SPEC */
  PT_NODE *class_specs;		/* PT_SPEC list */
  PT_NODE *attr_list;		/* PT_NAME */
  PT_NODE *value_clauses;	/* PT_NODE_LIST(list) or PT_NODE_LIST(PT_SELECT) */
  PT_NODE *into_var;		/* PT_VALUE */
  PT_MISC_TYPE is_subinsert;	/* 0 or PT_IS_SUBINSERT(for printing) */
  PT_NODE *where;		/* for view with check option checking */
  PT_NODE *internal_stmts;	/* internally created statements to handle TEXT */
  PT_NODE *waitsecs_hint;	/* lock timeout in seconds */
  PT_HINT_ENUM hint;		/* hint flag */
  PT_NODE *odku_assignments;	/* ON DUPLICATE KEY UPDATE assignments */
  bool do_replace;		/* REPLACE statement was given */
  PT_NODE *insert_mode;		/* insert execution mode */
  PT_NODE *non_null_attrs;	/* attributes with not null constraint */
  PT_NODE *odku_non_null_attrs;	/* attributes with not null constraint in odku assignments */
  int has_uniques;		/* class has unique constraints */
  SERVER_INSERT_ALLOWED server_allowed;	/* is insert allowed on server */
  unsigned execute_with_commit_allowed:1;	/* true, if execute with commit allowed. */
};

/* Info for Transaction Isolation Level */
struct pt_isolation_lvl_info
{
  PT_MISC_TYPE schema;
  PT_MISC_TYPE instances;
  PT_NODE *level;		/* PT_VALUE */
  unsigned async_ws:1;		/* 0 = false, 1 = true */
};

/* Info for Method Call */
struct pt_method_call_info
{
  PT_NODE *method_name;		/* PT_NAME or PT_METHOD_DEF */
  PT_NODE *arg_list;		/* PT_EXPR (list ) */
  PT_NODE *on_call_target;	/* PT_NAME */
  PT_NODE *to_return_var;	/* PT_NAME */
  PT_MISC_TYPE call_or_expr;	/* PT_IS_CALL_STMT or PT_IS_MTHD_EXPR */
  PT_MISC_TYPE class_or_inst;	/* PT_IS_CLASS_MTHD or PT_IS_INST_MTHD */
  UINTPTR method_id;		/* unique identifier so when copying we know if two methods are copies of the same
				 * original method call. */
};

/* Info for METHOD DEFs */
struct pt_method_def_info
{
  PT_NODE *method_name;		/* PT_NAME */
  PT_NODE *method_args_list;	/* PT_DATA_TYPE (list) */
  PT_NODE *function_name;	/* PT_VALUE (string) */
  PT_MISC_TYPE mthd_type;	/* PT_NORMAL or ... */
};

/*
 * Reserved names section
 */

/* Enumeration of reserved names categories */
typedef enum
{
  RESERVED_NAME_INVALID = -1,
  RESERVED_NAME_RECORD_INFO = 0,
  RESERVED_NAME_PAGE_INFO,
  RESERVED_NAME_KEY_INFO,
  RESERVED_NAME_BTREE_NODE_INFO
} PT_RESERVED_NAME_TYPE;

/* Enumeration of reserved name ids */
typedef enum
{
  /* Reserved record info names */
  RESERVED_T_PAGEID = 0,
  RESERVED_T_SLOTID,
  RESERVED_T_VOLUMEID,
  RESERVED_T_OFFSET,
  RESERVED_T_LENGTH,
  RESERVED_T_REC_TYPE,
  RESERVED_T_REPRID,
  RESERVED_T_CHN,
  /* leave MVCC attributes at the end of record information */
  RESERVED_T_MVCC_INSID,
  RESERVED_T_MVCC_DELID,
  RESERVED_T_MVCC_FLAGS,
  RESERVED_T_MVCC_PREV_VERSION_LSA,

  /* Reserved page info names */
  RESERVED_P_CLASS_OID,
  RESERVED_P_PREV_PAGEID,
  RESERVED_P_NEXT_PAGEID,
  RESERVED_P_NUM_SLOTS,
  RESERVED_P_NUM_RECORDS,
  RESERVED_P_ANCHOR_TYPE,
  RESERVED_P_ALIGNMENT,
  RESERVED_P_TOTAL_FREE,
  RESERVED_P_CONT_FREE,
  RESERVED_P_OFFSET_TO_FREE_AREA,
  RESERVED_P_IS_SAVING,
  RESERVED_P_UPDATE_BEST,

  /* Reserved key info names */
  RESERVED_KEY_VOLUMEID,
  RESERVED_KEY_PAGEID,
  RESERVED_KEY_SLOTID,
  RESERVED_KEY_KEY,
  RESERVED_KEY_OID_COUNT,
  RESERVED_KEY_FIRST_OID,
  RESERVED_KEY_OVERFLOW_KEY,
  RESERVED_KEY_OVERFLOW_OIDS,

  /* Reserved b-tree node info names */
  RESERVED_BT_NODE_VOLUMEID,
  RESERVED_BT_NODE_PAGEID,
  RESERVED_BT_NODE_TYPE,
  RESERVED_BT_NODE_KEY_COUNT,
  RESERVED_BT_NODE_FIRST_KEY,
  RESERVED_BT_NODE_LAST_KEY,

  /* leave this last to know how many reserved names are in pt_Reserved_name_table */
  RESERVED_ATTR_COUNT,

  /* make sure you update these values when adding or removing items */
  RESERVED_FIRST_RECORD_INFO = RESERVED_T_PAGEID,
  RESERVED_FIRST_MVCC_INFO = RESERVED_T_MVCC_INSID,
  RESERVED_LAST_RECORD_INFO = RESERVED_T_MVCC_PREV_VERSION_LSA,

  RESERVED_FIRST_PAGE_INFO = RESERVED_P_CLASS_OID,
  RESERVED_LAST_PAGE_INFO = RESERVED_P_UPDATE_BEST,

  RESERVED_FIRST_KEY_INFO = RESERVED_KEY_VOLUMEID,
  RESERVED_LAST_KEY_INFO = RESERVED_KEY_OVERFLOW_OIDS,

  RESERVED_FIRST_BT_NODE_INFO = RESERVED_BT_NODE_VOLUMEID,
  RESERVED_LAST_BT_NODE_INFO = RESERVED_BT_NODE_LAST_KEY
} PT_RESERVED_NAME_ID;

/* Reserved name info */
typedef struct pt_reserved_name PT_RESERVED_NAME;
struct pt_reserved_name
{
  const char *name;
  PT_RESERVED_NAME_ID id;
  DB_TYPE type;
};

/* Global reserved name table which stores info for each name */
extern PT_RESERVED_NAME pt_Reserved_name_table[];

/* Obtain reserved name type from id */
#define PT_GET_RESERVED_NAME_TYPE(reserved_id)		      \
  (((reserved_id) >= RESERVED_FIRST_RECORD_INFO		      \
    && (reserved_id) <= RESERVED_LAST_RECORD_INFO) ?	      \
   /* If reserved_id belongs to record info */		      \
   RESERVED_NAME_RECORD_INFO :				      \
   /* else */						      \
   (((reserved_id) >= RESERVED_FIRST_PAGE_INFO		      \
     && (reserved_id) <= RESERVED_LAST_PAGE_INFO) ?	      \
    /* If reserved_id belongs to page_info */		      \
    RESERVED_NAME_PAGE_INFO :				      \
    /* else */						      \
    (((reserved_id) >= RESERVED_FIRST_KEY_INFO		      \
      && (reserved_id) <= RESERVED_LAST_KEY_INFO) ?	      \
     /* If reserved_id belongs to key info */		      \
     RESERVED_NAME_KEY_INFO :				      \
     /* else */						      \
     (((reserved_id) >= RESERVED_FIRST_BT_NODE_INFO	      \
      && (reserved_id) <= RESERVED_LAST_BT_NODE_INFO) ?	      \
      /* If reserved_id belongs to b-tree node info */	      \
      RESERVED_NAME_BTREE_NODE_INFO :			      \
      /* else must be invalid */			      \
      RESERVED_NAME_INVALID))))

/* Get first and last id for reserved name type */
#define PT_GET_RESERVED_NAME_FIRST_AND_LAST(type, first, last)   \
  switch (type)						      \
    {							      \
    case RESERVED_NAME_RECORD_INFO:			      \
      (first) = RESERVED_FIRST_RECORD_INFO;		      \
      (last) = RESERVED_LAST_RECORD_INFO;		      \
      break;						      \
    case RESERVED_NAME_PAGE_INFO:			      \
      (first) = RESERVED_FIRST_PAGE_INFO;		      \
      (last) = RESERVED_LAST_PAGE_INFO;			      \
      break;						      \
    case RESERVED_NAME_KEY_INFO:			      \
      (first) = RESERVED_FIRST_KEY_INFO;		      \
      (last) = RESERVED_LAST_KEY_INFO;			      \
      break;						      \
    case RESERVED_NAME_BTREE_NODE_INFO:			      \
      (first) = RESERVED_FIRST_BT_NODE_INFO;		      \
      (last) = RESERVED_LAST_BT_NODE_INFO;		      \
      break;						      \
    default:						      \
      assert (0);					      \
      break;						      \
    }

/* After resolving to a reserved name, check the binding is correct according
 * to spec flag
 */
#define PT_CHECK_RESERVED_NAME_BIND(spec_, reserved_id)			\
  (PT_SPEC_GET_RESERVED_NAME_TYPE (spec_)				\
   == PT_GET_RESERVED_NAME_TYPE (reserved_id))

/* Info for Names
  This includes identifiers
  */

#define NAME_FROM_PT_DOT 1
#define NAME_FROM_CLASSNAME_DOT_STAR 2	/* classname.* */
#define NAME_FROM_STAR 3	/* * */
#define NAME_IN_PATH_EXPR 4

struct pt_name_info
{
  UINTPTR spec_id;		/* unique identifier for entity specs */
  const char *original;		/* the string of the original name */
  const char *resolved;		/* the string of the resolved name */
  DB_OBJECT *db_object;		/* the object, if this is a class or instance */
  int db_object_chn;
  DB_OBJECT *virt_object;	/* the top level view this this class is being viewed through. */
  SM_PARTITION *partition;	/* partition info reference */
  PT_NODE *path_correlation;	/* as in a.b.c [path_correlation].d.e.f */
  PT_TYPE_ENUM virt_type_enum;	/* type of oid's in ldb for proxies. */
  PT_MISC_TYPE meta_class;	/* 0 or PT_META or PT_PARAMETER or PT_CLASS */
  PT_NODE *default_value;	/* PT_VALUE the default value of the attribute */
  unsigned int custom_print;
  unsigned short correlation_level;	/* for correlated attributes */
  char hidden_column;		/* used for updates and deletes for the class OID column */

#define PT_NAME_INFO_DOT_SPEC        1	/* x, y of x.y.z */
#define PT_NAME_INFO_DOT_NAME        2	/* z of x.y.z */
#define PT_NAME_INFO_STAR            4	/* * */
#define PT_NAME_INFO_DOT_STAR        8	/* classname.* */
#define PT_NAME_INFO_CONSTANT       16
#define PT_NAME_INFO_EXTERNAL       32	/* in case of TEXT type at attr definition or attr.object at attr description */
#define PT_NAME_INFO_DESC           64	/* DESC on an index column name */
#define PT_NAME_INFO_FILL_DEFAULT  128	/* whether default_value should be filled in */
#define PT_NAME_INFO_GENERATED_OID 256	/* set when a PT_NAME node that maps to an OID is generated internally for
					 * statement processing and execution */
#define PT_NAME_ALLOW_REUSABLE_OID 512	/* ignore the REUSABLE_OID restrictions for this name */
#define PT_NAME_GENERATED_DERIVED_SPEC 1024	/* attribute generated from derived spec */
#define PT_NAME_FOR_UPDATE	   2048	/* Table name in FOR UPDATE clause */
#define PT_NAME_DEFAULTF_ACCEPTS   4096	/* name of table/column that default function accepts: real table's, cte's */

  short flag;
#define PT_NAME_INFO_IS_FLAGED(e, f)    ((e)->info.name.flag & (short) (f))
#define PT_NAME_INFO_SET_FLAG(e, f)     (e)->info.name.flag |= (short) (f)
#define PT_NAME_INFO_CLEAR_FLAG(e, f)   (e)->info.name.flag &= (short) ~(f)
  short location;		/* 0: WHERE; n: join condition of n-th FROM */
  short tag_click_counter;	/* 0: normal name, 1: click counter name */
  PT_NODE *indx_key_limit;	/* key limits for index name */
  int coll_modifier;		/* collation modifier = collation + 1 */
  PT_RESERVED_NAME_ID reserved_id;	/* used to identify reserved name */
  size_t json_table_column_index;	/* will be used only for json_table to gather attributes in the correct order */
};

/*
 * information for arguments that has name and value
 */
struct pt_named_arg_info
{
  PT_NODE *name;		/* an identifier node for argument name */
  PT_NODE *value;		/* argument value, may be string, int or identifier */
};

enum
{
  PT_IDX_HINT_FORCE = 1,
  PT_IDX_HINT_USE = 0,
  PT_IDX_HINT_IGNORE = -1,
  PT_IDX_HINT_ALL_EXCEPT = -2,
  PT_IDX_HINT_CLASS_NONE = -3,
  PT_IDX_HINT_NONE = -4
};

/* PT_IDX_HINT_ORDER is used in index hint rewrite, to sort the index hints
 * in the using_index clause in the order implied by this define; this is
 * needed in order to avoid additional loops through the hint list */
#define PT_IDX_HINT_ORDER(hint_node)					  \
  ((hint_node->etc == (void *) PT_IDX_HINT_CLASS_NONE) ? 1 :		  \
    (hint_node->etc == (void *) PT_IDX_HINT_IGNORE ? 2 :		  \
      (hint_node->etc == (void *) PT_IDX_HINT_FORCE ? 3 :		  \
	(hint_node->etc == (void *) PT_IDX_HINT_USE ? 4 : 0))))

/* REMOVE TRIGGER */
struct pt_remove_trigger_info
{
  PT_NODE *trigger_spec_list;	/* PT_TRIGGER_SPEC_LIST */
};

/* Info RENAME  */
struct pt_rename_info
{
  PT_NODE *old_name;		/* PT_NAME */
  PT_NODE *in_class;		/* PT_NAME */
  PT_NODE *new_name;		/* PT_NAME */
  PT_MISC_TYPE meta;
  PT_MISC_TYPE attr_or_mthd;
  PT_MISC_TYPE entity_type;
};

/* Info for RENAME TRIGGER  */
struct pt_rename_trigger_info
{
  PT_NODE *old_name;		/* PT_NAME */
  PT_NODE *new_name;		/* PT_NAME */
};

/* Info for resolution list */
struct pt_resolution_info
{
  PT_NODE *attr_mthd_name;	/* PT_NAME */
  PT_NODE *of_sup_class_name;	/* PT_NAME */
  PT_NODE *as_attr_mthd_name;	/* PT_NAME */
  PT_MISC_TYPE attr_type;	/* enum PT_NORMAL or ... */
};

/* Info REVOKE  */
struct pt_revoke_info
{
  PT_NODE *auth_cmd_list;
  PT_NODE *user_list;
  PT_NODE *spec_list;
};

/* Info ROLLBACK  */
struct pt_rollback_work_info
{
  PT_NODE *save_name;		/* PT_NAME */
};

/* Info for a UNION/DIFFERENCE/INTERSECTION node */
struct pt_union_info
{
  PT_NODE *arg1;		/* PT_SELECT_EXPR 1st argument */
  PT_NODE *arg2;		/* PT_SELECT_EXPR 2nd argument */
  PT_NODE *select_list;		/* select list of UNION query */
  unsigned is_leaf_node:1;
};

/* Info for an SAVEPOINT node */
struct pt_savepoint_info
{
  PT_NODE *save_name;		/* PT_NAME */
};

/* Info for a SCOPE node */
struct pt_scope_info
{
  PT_NODE *from;		/* pt_spec (list) */
  PT_NODE *stmt;		/* pt_trigger_action, etc. */
};

/* Info for a SELECT node */
struct pt_select_info
{
  PT_NODE *list;		/* PT_EXPR PT_NAME */
  PT_NODE *from;		/* PT_SPEC (list) */
  PT_NODE *where;		/* PT_EXPR */
  PT_NODE *group_by;		/* PT_EXPR (list) */
  PT_NODE *connect_by;		/* PT_EXPR */
  PT_NODE *start_with;		/* PT_EXPR */
  PT_NODE *after_cb_filter;	/* PT_EXPR */
  PT_NODE *having;		/* PT_EXPR */
  PT_NODE *using_index;		/* PT_NAME (list) */
  PT_NODE *with_increment;	/* PT_NAME (list) */
  PT_NODE *ordered;		/* PT_NAME (list) */
  PT_NODE *use_nl;		/* PT_NAME (list) */
  PT_NODE *use_idx;		/* PT_NAME (list) */
  PT_NODE *index_ss;		/* PT_NAME (list) */
  PT_NODE *index_ls;		/* PT_NAME (list) */
  PT_NODE *use_merge;		/* PT_NAME (list) */
  PT_NODE *waitsecs_hint;	/* lock timeout in seconds */
  PT_NODE *jdbc_life_time;	/* jdbc cache life time */
  struct qo_summary *qo_summary;
  PT_NODE *check_where;		/* with check option predicate */
  PT_NODE *for_update;		/* FOR UPDATE clause tables list */
  QFILE_LIST_ID *push_list;	/* list file descriptor pushed to server */
  PT_HINT_ENUM hint;
  int flavor;
  int flag;			/* flags */
  PT_CONNECT_BY_CHECK_CYCLES check_cycles;	/* CONNECT BY CHECK CYCLES */
  unsigned single_table_opt:1;	/* hq optimized for single table */
};

#define PT_SELECT_INFO_ANSI_JOIN	     0x01	/* has ANSI join? */
#define PT_SELECT_INFO_ORACLE_OUTER	     0x02	/* has Oracle's outer join operator? */
#define PT_SELECT_INFO_DUMMY		     0x04	/* is dummy (i.e., 'SELECT * FROM x') ? */
#define PT_SELECT_INFO_HAS_AGG		     0x08	/* has any type of aggregation? */
#define PT_SELECT_INFO_HAS_ANALYTIC	     0x10	/* has analytic functions */
#define PT_SELECT_INFO_MULTI_UPDATE_AGG	     0x20	/* is query for multi-table update using aggregate */
#define PT_SELECT_INFO_IDX_SCHEMA	     0x40	/* is show index query */
#define PT_SELECT_INFO_COLS_SCHEMA	     0x80	/* is show columns query */
#define PT_SELECT_FULL_INFO_COLS_SCHEMA	   0x0100	/* is show columns query */
#define PT_SELECT_INFO_IS_MERGE_QUERY	   0x0200	/* is a query of a merge stmt */
#define	PT_SELECT_INFO_LIST_PUSHER	   0x0400	/* dummy subquery that pushes a list file descriptor to be used at
							 * server as its own result */
#define PT_SELECT_INFO_NO_STRICT_OID_CHECK 0x0800	/* normally, only OIDs of updatable views are allowed in parse
							 * trees; however, for MERGE and UPDATE we sometimes want to
							 * allow OIDs of partially updatable views */
#define PT_SELECT_INFO_IS_UPD_DEL_QUERY	   0x1000	/* set if select was built for an UPDATE or DELETE statement */
#define PT_SELECT_INFO_FOR_UPDATE	   0x2000	/* FOR UPDATE clause is active */
#define PT_SELECT_INFO_DISABLE_LOOSE_SCAN  0x4000	/* loose scan not possible on query */
#define PT_SELECT_INFO_MVCC_LOCK_NEEDED	   0x8000	/* lock returned rows */
#define PT_SELECT_INFO_READ_ONLY         0x010000	/* read-only system generated queries like show statement */

#define PT_SELECT_INFO_IS_FLAGED(s, f)  \
          ((s)->info.query.q.select.flag & (f))
#define PT_SELECT_INFO_SET_FLAG(s, f)   \
          (s)->info.query.q.select.flag |= (f)
#define PT_SELECT_INFO_CLEAR_FLAG(s, f) \
          (s)->info.query.q.select.flag &= ~(f)

/* common with union and select info */
struct pt_query_info
{
  int correlation_level;	/* for correlated subqueries */
  PT_MISC_TYPE all_distinct;	/* enum value is PT_ALL or PT_DISTINCT */
  PT_MISC_TYPE is_subquery;	/* PT_IS_SUB_QUERY, PT_IS_UNION_QUERY, PT_IS_CTE_NON_REC_SUBQUERY,
				 * PT_IS_CTE_REC_SUBQUERY or 0 */
  char is_view_spec;		/* 0 - normal, 1 - view query spec */
  char oids_included;		/* DB_NO_OIDS/0 DB_ROW_OIDS/1 */
  SCAN_OPERATION_TYPE scan_op_type;	/* scan operation type */
  int upd_del_class_cnt;	/* number of classes affected by update or delete in the generated SELECT statement */
  int mvcc_reev_extra_cls_cnt;	/* number of extra OID - CLASS_OID pairs added to the select list for condition and
				 * assignment reevaluation in MVCC */
  unsigned has_outer_spec:1;	/* has outer join spec ? */
  unsigned is_sort_spec:1;	/* query is a sort spec expression */
  unsigned is_insert_select:1;	/* query is a sub-select for insert statement */
  unsigned single_tuple:1;	/* is single-tuple query ? */
  unsigned vspec_as_derived:1;	/* is derived from vclass spec ? */
  unsigned reexecute:1;		/* should be re-executed; not from the result caceh */
  unsigned do_cache:1;		/* do cache the query result */
  unsigned do_not_cache:1;	/* do not cache the query result */
  unsigned order_siblings:1;	/* flag ORDER SIBLINGS BY */
  unsigned rewrite_limit:1;	/* need to rewrite the limit clause */
  unsigned has_system_class:1;	/* do not cache the query result */
  PT_NODE *order_by;		/* PT_EXPR (list) */
  PT_NODE *orderby_for;		/* PT_EXPR (list) */
  PT_NODE *into_list;		/* PT_VALUE (list) */
  PT_NODE *qcache_hint;		/* enable/disable query cache */
  PT_NODE *limit;		/* PT_VALUE (list) limit clause parameter(s) */
  void *xasl;			/* xasl proc pointer */
  UINTPTR id;			/* query unique id # */
  PT_HINT_ENUM hint;		/* hint flag */
  bool is_order_dependent;	/* true if query is order dependent */
  PT_NODE *with;		/* PT_WITH_CLAUSE */
  union
  {
    PT_SELECT_INFO select;
    PT_UNION_INFO union_;
  } q;
};

/* Info for Set Optimization Level statement */
struct pt_set_opt_lvl_info
{
  PT_NODE *val;			/* PT_VALUE */
  PT_MISC_TYPE option;		/* PT_OPT_LVL, PT_OPT_COST */
};

/* Info for Set Parameters statement */
struct pt_set_sys_params_info
{
  PT_NODE *val;			/* PT_VALUE */
};

/* Info for Set Transaction statement */
struct pt_set_xaction_info
{
  PT_NODE *xaction_modes;	/* PT_ISOLATION_LVL, PT_TIMEOUT (list) */
};

/* Info for Set Trigger statement */
struct pt_set_trigger_info
{
  PT_NODE *val;			/* PT_VALUE */
  PT_MISC_TYPE option;		/* PT_TRIGGER_DEPTH, PT_TRIGGER_TRACE */
};

/* Info for PT_SHOWSTMT node */
struct pt_showstmt_info
{
  SHOWSTMT_TYPE show_type;	/* show statement type */
  PT_NODE *show_args;		/* show statement args */
};

struct pt_killstmt_info
{
  KILLSTMT_TYPE kill_type;
  PT_NODE *tran_id_list;
};

/* Info for OrderBy/GroupBy */
struct pt_sort_spec_info
{
  PT_NODE *expr;		/* PT_EXPR, PT_VALUE, PT_NAME */
  QFILE_TUPLE_VALUE_POSITION pos_descr;	/* Value position descriptor */
  PT_MISC_TYPE asc_or_desc;	/* enum value will be PT_ASC or PT_DESC */
  PT_MISC_TYPE nulls_first_or_last;	/* enum value will be PT_NULLS_DEFAULT, PT_NULLS_FIRST or PT_NULLS_LAST */
};

/* Info for Transaction Timeout */
struct pt_timeout_info
{
  PT_NODE *val;			/* PT_VALUE */
};

/* Info for Trigger Action */
struct pt_trigger_action_info
{
  PT_NODE *expression;		/* parse tree for expression */
  PT_NODE *string;		/* PT_PRINT string */
  PT_MISC_TYPE action_type;	/* REJECT, INVALIDATE_XACTION, etc. */
};

/* Info for Trigger Spec List */
struct pt_trigger_spec_list_info
{
  PT_NODE *trigger_name_list;	/* PT_NAME (list), or */
  PT_NODE *event_list;		/* PT_EVENT_SPEC (list), or */
  int all_triggers;		/* 1 iff ALL TRIGGERS */
};

/* Info for UPDATE node */
struct pt_update_info
{
  PT_NODE *spec;		/* SPEC */
  PT_NODE *class_specs;		/* PT_SPEC list */
  PT_NODE *assignment;		/* EXPR(list) */
  PT_NODE *search_cond;		/* EXPR */
  PT_NODE *using_index;		/* PT_NAME (list) */
  DB_OBJECT *object;		/* for single object up */
  PT_NODE *object_parameter;	/* parameter node */
  PT_NODE *cursor_name;		/* PT_NAME */
  PT_NODE *check_where;		/* with check option predicate */
  PT_NODE *internal_stmts;	/* internally created statements to handle TEXT */
  PT_NODE *waitsecs_hint;	/* lock timeout in seconds */
  PT_NODE *ordered_hint;	/* USE_NL hint's arguments (PT_NAME list) */
  PT_NODE *use_nl_hint;		/* USE_NL hint's arguments (PT_NAME list) */
  PT_NODE *use_idx_hint;	/* USE_IDX hint's arguments (PT_NAME list) */
  PT_NODE *use_merge_hint;	/* USE_MERGE hint's arguments (PT_NAME list) */
  PT_NODE *limit;		/* PT_VALUE limit clause parameter */
  PT_NODE *order_by;		/* PT_EXPR (list) */
  PT_NODE *orderby_for;		/* PT_EXPR */
  PT_HINT_ENUM hint;		/* hint flag */
  PT_NODE *with;		/* PT_WITH_CLAUSE */
  unsigned has_trigger:1;	/* whether it has triggers */
  unsigned has_unique:1;	/* whether there's unique constraint */
  unsigned server_update:1;	/* whether it can be server-side update */
  unsigned do_class_attrs:1;	/* whether it is on class attributes */
  unsigned rewrite_limit:1;	/* need to rewrite the limit clause */
  unsigned execute_with_commit_allowed:1;	/* true, if execute with commit allowed. */
};

/* UPDATE STATISTICS INFO */
struct pt_update_stats_info
{
  PT_NODE *class_list;		/* PT_NAME */
  int all_classes;		/* 1 iff ALL CLASSES */
  int with_fullscan;		/* 1 iff WITH FULLSCAN */
};

/* GET STATISTICS INFO */
struct pt_get_stats_info
{
  PT_NODE *class_;		/* PT_NAME */
  PT_NODE *args;		/* PT_VALUE character_string_literal */
  PT_NODE *into_var;		/* PT_VALUE */
};

#if defined (ENABLE_UNUSED_FUNCTION)
struct pt_use_info
{
  PT_NODE *use_list;
  PT_NODE *exclude_list;
  PT_MISC_TYPE relative;	/* 0 = absolute, PT_CURRENT = relative to current, or PT_DEFAULT = relative to default */
  char as_default;		/* If non zero, change the default, instead of the current setting */
};
#endif

/* Info for table options */
struct pt_table_option_info
{
  PT_TABLE_OPTION_TYPE option;	/* The table option type */
  PT_NODE *val;			/* PT_VALUE */
};

/* Info for MERGE statement */
struct pt_merge_info
{
  PT_NODE *into;		/* INTO PT_SPEC */
  PT_NODE *using_clause;	/* USING PT_SPEC */
  PT_NODE *search_cond;		/* PT_EXPR */
  struct
  {
    PT_NODE *assignment;	/* PT_EXPR (list) */
    PT_NODE *search_cond;	/* PT_EXPR */
    PT_NODE *del_search_cond;	/* PT_EXPR */
    PT_NODE *index_hint;	/* PT_NAME (list) */
    bool do_class_attrs;	/* whether it is on class attributes */
    bool has_delete;		/* whether it has a delete clause */
  } update;
  struct
  {
    PT_NODE *attr_list;		/* PT_NAME */
    PT_NODE *value_clauses;	/* PT_NODE_LIST (list) */
    PT_NODE *search_cond;	/* PT_EXPR */
    PT_NODE *class_where;	/* PT_EXPR */
    PT_NODE *index_hint;	/* PT_NAME (list) */
  } insert;
  PT_NODE *check_where;		/* check option */
  PT_NODE *waitsecs_hint;	/* lock timeout in seconds */
  PT_HINT_ENUM hint;		/* hint flag */
#define PT_MERGE_INFO_HAS_UNIQUE  1	/* has unique constraints */
#define PT_MERGE_INFO_SERVER_OP	  2	/* server side operation */
#define PT_MERGE_INFO_INSERT_ONLY 4	/* merge condition always false */
  short flags;			/* statement specific flags */
};

/* Info for SET NAMES */
struct pt_set_names_info
{
  PT_NODE *charset_node;	/* PT_VALUE */
  PT_NODE *collation_node;	/* PT_VALUE */
};

struct pt_set_timezone_info
{
  PT_NODE *timezone_node;	/* PT_VALUE */
};

/* Info for VALUE nodes
  these are intended to parallel the definitions in dbi.h and be
  identical whenever possible
  */

/* enum Time Zones */
typedef enum pt_time_zones
{
  PT_TIMEZONE_EASTERN,
  PT_TIMEZONE_CENTRAL,
  PT_TIMEZONE_MOUNTAIN,
  PT_TIMEZONE_PACIFIC
} PT_TIMEZONE;

/* typedefs for TIME and DATE */
typedef long PT_TIME;
typedef long PT_UTIME;
typedef DB_TIMESTAMPTZ PT_TIMESTAMPTZ;
typedef long PT_DATE;
typedef DB_DATETIME PT_DATETIME;
typedef DB_DATETIMETZ PT_DATETIMETZ;

/* enum currency types */
typedef enum pt_currency_types
{
  PT_CURRENCY_DOLLAR,
  PT_CURRENCY_YEN,
  PT_CURRENCY_BRITISH_POUND,
  PT_CURRENCY_WON,
  PT_CURRENCY_TL,
  PT_CURRENCY_CAMBODIAN_RIEL,
  PT_CURRENCY_CHINESE_RENMINBI,
  PT_CURRENCY_INDIAN_RUPEE,
  PT_CURRENCY_RUSSIAN_RUBLE,
  PT_CURRENCY_AUSTRALIAN_DOLLAR,
  PT_CURRENCY_CANADIAN_DOLLAR,
  PT_CURRENCY_BRASILIAN_REAL,
  PT_CURRENCY_ROMANIAN_LEU,
  PT_CURRENCY_EURO,
  PT_CURRENCY_SWISS_FRANC,
  PT_CURRENCY_DANISH_KRONE,
  PT_CURRENCY_NORWEGIAN_KRONE,
  PT_CURRENCY_BULGARIAN_LEV,
  PT_CURRENCY_VIETNAMESE_DONG,
  PT_CURRENCY_CZECH_KORUNA,
  PT_CURRENCY_POLISH_ZLOTY,
  PT_CURRENCY_SWEDISH_KRONA,
  PT_CURRENCY_CROATIAN_KUNA,
  PT_CURRENCY_SERBIAN_DINAR,
  PT_CURRENCY_NULL
} PT_CURRENCY;

/* struct for money */
struct pt_monetary_value
{
  double amount;
  PT_CURRENCY type;
};

struct pt_enum_element_value
{
  unsigned short short_val;
  PARSER_VARCHAR *str_val;
};

/* Union of datavalues */
union pt_data_value
{
  long i;
  DB_BIGINT bigint;
  float f;
  double d;
  PARSER_VARCHAR *str;		/* keeps as string different data type: string data types (char, nchar, byte) date and
				 * time data types numeric */
  void *p;			/* what is this */
  DB_OBJECT *op;
  PT_TIME time;
  PT_DATE date;
  PT_UTIME utime;		/* used for TIMESTAMP and TIMESTAMPLTZ */
  PT_TIMESTAMPTZ timestamptz;
  PT_DATETIME datetime;		/* used for DATETIME and DATETIMELTZ */
  PT_DATETIMETZ datetimetz;
  PT_MONETARY money;
  PT_NODE *set;			/* constant sets */
  DB_ELO elo;			/* ??? */
  int b;
  PT_ENUM_ELEMENT enumeration;
};

/* Info for the VALUE node */
struct pt_value_info
{
  const char *text;		/* printed text of a value or of an expression folded to a value. NOTE: this is not the
				 * actual value of the node. Use value in data_value instead. */
  PT_DATA_VALUE data_value;	/* see above UNION defs */
  DB_VALUE db_value;
  short db_value_is_initialized;
  short db_value_is_in_workspace;
  short location;		/* 0 : WHERE; n : join condition of n-th FROM */
  char string_type;		/* ' ', 'N', 'B', or 'X' */
  bool print_charset;
  bool print_collation;
  bool has_cs_introducer;	/* 1 if charset introducer is used for string node e.g. _utf8'a'; 0 otherwise. */
  bool is_collate_allowed;	/* 1 if this is a PT_VALUE allowed to have the COLLATE modifier (the grammar context in
				 * which is created allows it) */
  int coll_modifier;		/* collation modifier = collation + 1 */
  int host_var_index;		/* save the host_var index which it comes from. -1 means it is a normal value. it does
				 * not come from any host_var. */
};

/* Info for the ZZ_ERROR_MSG node */
struct PT_ZZ_ERROR_MSG_INFO
{
  char *error_message;		/* a helpful explanation of the error */
  int statement_number;		/* statement where error was detected */
};

/* Info for the FOREIGN KEY node */
struct pt_foreign_key_info
{
  PT_NODE *attrs;		/* List of attribute names */
  PT_NODE *referenced_class;	/* Class name */
  PT_NODE *referenced_attrs;	/* List of attribute names */
  PT_MISC_TYPE match_type;	/* full or partial */
  PT_MISC_TYPE delete_action;
  PT_MISC_TYPE update_action;
};

/* Info for the CONSTRAINT node */
struct pt_constraint_info
{
  PT_NODE *name;
  PT_CONSTRAINT_TYPE type;
  short deferrable;
  short initially_deferred;
  union
  {
    struct
    {
      PT_NODE *attrs;		/* List of attribute names */
    } primary_key;
    PT_FOREIGN_KEY_INFO foreign_key;
    struct
    {
      PT_NODE *attr;		/* Attribute name */
    } not_null;
    struct
    {
      PT_NODE *attrs;		/* List of attribute names */
    } unique;
    struct
    {
      PT_NODE *expr;		/* Search condition */
    } check;
  } un;
  PT_NODE *comment;
};

/* POINTER node types */
enum pt_pointer_type
{
  PT_POINTER_NORMAL = 0,	/* normal pointer, gets resolved to node */
  PT_POINTER_REF = 1		/* reference pointer - node gets walked by pt_walk_tree */
};
typedef enum pt_pointer_type PT_POINTER_TYPE;

/* Info for the POINTER node */
struct pt_pointer_info
{
  PT_NODE *node;		/* original node pointer */
  PT_POINTER_TYPE type;		/* pointer type (normal pointer/reference) */
  double sel;			/* selectivity factor of the predicate */
  int rank;			/* rank factor for the same selectivity */
  bool do_walk;			/* apply walk on node bool */
};

struct pt_stored_proc_info
{
  PT_NODE *name;
  PT_NODE *param_list;
  PT_NODE *java_method;
  PT_NODE *comment;
  PT_NODE *owner;		/* for ALTER PROCEDURE/FUNCTION name OWNER TO new_owner */
  PT_MISC_TYPE type;
  unsigned or_replace:1;	/* OR REPLACE clause */
  PT_TYPE_ENUM ret_type;
};

struct pt_prepare_info
{
  PT_NODE *name;		/* the name of the prepared statement */
  PT_NODE *statement;		/* the string literal that defines the statement */
  PT_NODE *using_list;		/* the list of values given for statement execution */
};

struct pt_execute_info
{
  PT_NODE *name;		/* the name of the prepared statement */
  PT_NODE *query;		/* the string literal that defines the statement */
  PT_NODE *using_list;		/* the list of values given for statement execution */
  PT_NODE *into_list;		/* for a prepared select using into */
  XASL_ID xasl_id;		/* XASL id */
  CUBRID_STMT_TYPE stmt_type;	/* statement type */
  int recompile;		/* not 0 if this statement should be recompiled */
  int column_count;		/* select list column count */
  int oids_included;		/* OIDs included in select list */
};

struct pt_stored_proc_param_info
{
  PT_NODE *name;
  PT_MISC_TYPE mode;
  PT_NODE *comment;
};

/* TRUNCATE ENTITY INFO */
struct pt_truncate_info
{
  PT_NODE *spec;		/* PT_SPEC */
};

/* DO ENTITY INFO */
struct pt_do_info
{
  PT_NODE *expr;		/* PT_EXPR */
};

struct pt_set_session_variable_info
{
  PT_NODE *assignments;
};

/* Retains expressions for check when 'with check option' option is specified. Used in update statement */
struct pt_check_option_info
{
  UINTPTR spec_id;		/* id of spec for wich to check condition */
  PT_NODE *expr;		/* condition to check */
};

/* info structure for a node which can be evaluated during constant folding as a value of a tuple from a cursor */
struct pt_tuple_value_info
{
  PT_NODE *name;		/* name alias in the original query */
  CURSOR_ID *cursor_p;		/* cursor from which the value can be read */
  int index;			/* index of the value in cursor */
};

struct pt_trace_info
{
  PT_MISC_TYPE on_off;
  PT_MISC_TYPE format;
};

/* pt_with_clause_info - Parse tree node info which contains CTEs data(used by DML statements) */
struct pt_with_clause_info
{
  int recursive;
  PT_NODE *cte_definition_list;	/* PT_CTE (list) */
};

/* pt_insert_value_info - Parse tree node info used to replace nodes in insert value list after being evaluated. */
struct pt_insert_value_info
{
  PT_NODE *original_node;	/* original node before first evaluation. if this is NULL, it is considered that
				 * evaluated value cannot change on different execution, and reevaluation is not needed */
  DB_VALUE value;		/* evaluated value */
  int is_evaluated;		/* true if value was already evaluated */
  int replace_names;		/* true if names in evaluated node need to be replaced */
};

struct pt_json_table_column_info
{
  PT_NODE *name;
  // domain is stored in parser node
  char *path;
  size_t index;			// will be used to store the columns in the correct order
  enum json_table_column_function func;
  struct json_table_column_behavior on_error;
  struct json_table_column_behavior on_empty;
};

struct pt_json_table_node_info
{
  PT_NODE *columns;
  PT_NODE *nested_paths;
  char *path;
};

struct pt_json_table_info
{
  PT_NODE *expr;
  PT_NODE *tree;
  bool is_correlated;
};

/* Info field of the basic NODE
  If 'xyz' is the name of the field, then the structure type should be
  struct PT_XYZ_INFO xyz;
  List in alphabetical order.
  */

union pt_statement_info
{
  PT_ZZ_ERROR_MSG_INFO error_msg;
  PT_ALTER_INFO alter;
  PT_ALTER_TRIGGER_INFO alter_trigger;
  PT_ALTER_USER_INFO alter_user;
  PT_ATTACH_INFO attach;
  PT_ATTR_DEF_INFO attr_def;
  PT_ATTR_ORDERING_INFO attr_ordering;
  PT_AUTH_CMD_INFO auth_cmd;
  PT_AUTO_INCREMENT_INFO auto_increment;
  PT_CHECK_OPTION_INFO check_option;
  PT_COMMIT_WORK_INFO commit_work;
  PT_CONSTRAINT_INFO constraint;
  PT_CREATE_ENTITY_INFO create_entity;
  PT_CREATE_TRIGGER_INFO create_trigger;
  PT_CREATE_USER_INFO create_user;
  PT_CTE_INFO cte;
  PT_DATA_DEFAULT_INFO data_default;
  PT_DATA_TYPE_INFO data_type;
  PT_DELETE_INFO delete_;
  PT_DO_INFO do_;
  PT_DOT_INFO dot;
  PT_DROP_INFO drop;
  PT_DROP_SESSION_VAR_INFO drop_session_var;
  PT_DROP_TRIGGER_INFO drop_trigger;
  PT_DROP_USER_INFO drop_user;
  PT_DROP_VARIABLE_INFO drop_variable;
  PT_EVALUATE_INFO evaluate;
  PT_EVENT_OBJECT_INFO event_object;
  PT_EVENT_SPEC_INFO event_spec;
  PT_EVENT_TARGET_INFO event_target;
  PT_EXECUTE_INFO execute;
  PT_EXECUTE_TRIGGER_INFO execute_trigger;
  PT_EXPR_INFO expr;
  PT_FILE_PATH_INFO file_path;
  PT_FUNCTION_INFO function;
  PT_GET_OPT_LVL_INFO get_opt_lvl;
  PT_GET_STATS_INFO get_stats;
  PT_GET_TRIGGER_INFO get_trigger;
  PT_GET_XACTION_INFO get_xaction;
  PT_GRANT_INFO grant;
  PT_HOST_VAR_INFO host_var;
  PT_INDEX_INFO index;
  PT_INSERT_INFO insert;
  PT_INSERT_VALUE_INFO insert_value;
  PT_ISOLATION_LVL_INFO isolation_lvl;
  PT_JSON_TABLE_INFO json_table_info;
  PT_JSON_TABLE_NODE_INFO json_table_node_info;
  PT_JSON_TABLE_COLUMN_INFO json_table_column_info;
  PT_MERGE_INFO merge;
  PT_METHOD_CALL_INFO method_call;
  PT_METHOD_DEF_INFO method_def;
  PT_NAME_INFO name;
  PT_NAMED_ARG_INFO named_arg;
  PT_NODE_LIST_INFO node_list;
  PT_PARTITION_INFO partition;
  PT_PARTS_INFO parts;
  PT_PREPARE_INFO prepare;
  PT_ATTACH_INFO prepare_to_commit;
  PT_QUERY_INFO query;
  PT_REMOVE_TRIGGER_INFO remove_trigger;
  PT_RENAME_INFO rename;
  PT_RENAME_TRIGGER_INFO rename_trigger;
  PT_RESOLUTION_INFO resolution;
  PT_REVOKE_INFO revoke;
  PT_ROLLBACK_WORK_INFO rollback_work;
  PT_SAVEPOINT_INFO savepoint;
  PT_SCOPE_INFO scope;
  PT_SERIAL_INFO serial;
  PT_SET_NAMES_INFO set_names;
  PT_SET_TIMEZONE_INFO set_timezone;
  PT_SET_OPT_LVL_INFO set_opt_lvl;
  PT_SET_SYS_PARAMS_INFO set_sys_params;
  PT_SET_TRIGGER_INFO set_trigger;
  PT_SET_SESSION_VARIABLE_INFO set_variables;
  PT_SET_XACTION_INFO set_xaction;
  PT_SHOWSTMT_INFO showstmt;
  PT_SORT_SPEC_INFO sort_spec;
  PT_STORED_PROC_INFO sp;
  PT_STORED_PROC_PARAM_INFO sp_param;
  PT_SPEC_INFO spec;
  PT_TABLE_OPTION_INFO table_option;
  PT_TIMEOUT_INFO timeout;
  PT_TRIGGER_ACTION_INFO trigger_action;
  PT_TRIGGER_SPEC_LIST_INFO trigger_spec_list;
  PT_TRUNCATE_INFO truncate;
  PT_TUPLE_VALUE_INFO tuple_value;
  PT_UPDATE_INFO update;
  PT_UPDATE_STATS_INFO update_stats;
#if defined (ENABLE_UNUSED_FUNCTION)
  PT_USE_INFO use;
#endif
  PT_VALUE_INFO value;
  PT_POINTER_INFO pointer;
  PT_TRACE_INFO trace;
  PT_KILLSTMT_INFO killstmt;
  PT_WITH_CLAUSE_INFO with_clause;
};

/*
 * auxiliary structures for tree walking operations related to aggregates
 */
struct pt_agg_check_info
{
  PT_NODE *from;		/* initial spec list */
  PT_NODE *group_by;		/* group by list */
  int depth;			/* current depth */
};

struct pt_agg_rewrite_info
{
  PT_NODE *select_stack;	/* SELECT statement stack (0 = base) */
  PT_NODE *from;		/* initial spec list */
  PT_NODE *new_from;		/* new spec */
  PT_NODE *derived_select;	/* initial select (that is being derived) */
  int depth;
};

struct pt_agg_find_info
{
  PT_NODE *select_stack;	/* SELECT statement stack (0 = base) */
  int base_count;		/* # of aggregate functions that belong to the statement at the base of the stack */
  int out_of_context_count;	/* # of aggregate functions that do not belong to any statement within the stack */
  bool stop_on_subquery;	/* walk subqueries? */
  bool disable_loose_scan;	/* true if loose index scan cannot be used */
};

struct pt_agg_name_info
{
  PT_NODE *select_stack;	/* SELECT statement stack (0 = base) */
  int max_level;		/* maximum level within the stack that is is referenced by PT_NAMEs */
  int name_count;		/* # of PT_NAME nodes found */
};

struct pt_filter_index_info
{
  PT_NODE *atts;		/* attributes */
  int atts_count;		/* attributes count */
  int depth;			/* expression depth */
  bool *is_null_atts;		/* for each filter index attribute true, when "is null index_attribute" term is
				 * contained in filter index expression */
  bool has_keys_in_expression;	/* true, if an index key appear in expression */
  bool is_constant_expression;	/* true, if expression is constant */
  bool is_valid_expr;		/* true, if invalid filter index expression */
  bool has_not;			/* true, when not operator is found in filter index expression */
};

struct pt_non_groupby_col_info
{
  PT_NODE *groupby;
  bool has_non_groupby_col;
};

struct pt_flat_spec_info
{
  PT_NODE *spec_parent;
  bool for_update;
};

/*
 * variable string for parser
 */
struct parser_varchar
{
  int length;
  unsigned char bytes[1];
};

/*
 * The parser node structure
 */
struct parser_node
{
  PT_NODE_TYPE node_type;	/* the type of SQL statement this represents */
  int parser_id;		/* which parser did I come from */
  int line_number;		/* the user line number originating this */
  int column_number;		/* the user column number originating this */
  int buffer_pos;		/* position in the parse buffer of the string originating this */
  char *sql_user_text;		/* user input sql string */
  int sql_user_text_len;	/* user input sql string length (one statement) */

  PT_NODE *next;		/* forward link for NULL terminated list */
  PT_NODE *or_next;		/* forward link for DNF list */
  PT_NODE *next_row;		/* for PT_VALUE,PT_NAME,PT_EXPR... that belongs to PT_NODE_LIST */
  void *etc;			/* application specific info hook */
  UINTPTR spec_ident;		/* entity spec equivalence class */
  TP_DOMAIN *expected_domain;	/* expected domain for input marker */
  PT_NODE *data_type;		/* for non-primitive types, Sets, objects stec. */
  XASL_ID *xasl_id;		/* XASL_ID for this SQL statement */
  const char *alias_print;	/* the column alias */
  PARSER_VARCHAR *expr_before_const_folding;	/* text before constant folding (used by value, host var nodes) */
  PT_TYPE_ENUM type_enum;	/* type enumeration tag PT_TYPE_??? */
  CACHE_TIME cache_time;	/* client or server cache time */
  unsigned recompile:1;		/* the statement should be recompiled - used for plan cache */
  unsigned cannot_prepare:1;	/* the statement cannot be prepared - used for plan cache */
  unsigned partition_pruned:1;	/* partition pruning takes place */
  unsigned si_datetime:1;	/* get server info; SYS_DATETIME */
  unsigned si_tran_id:1;	/* get server info; LOCAL_TRANSACTION_ID */
  unsigned clt_cache_check:1;	/* check client cache validity */
  unsigned clt_cache_reusable:1;	/* client cache is reusable */
  unsigned use_plan_cache:1;	/* used for plan cache */
  unsigned use_query_cache:1;
  unsigned is_hidden_column:1;
  unsigned is_paren:1;
  unsigned with_rollup:1;	/* WITH ROLLUP clause for GROUP BY */
  unsigned force_auto_parameterize:1;	/* forces a call to qo_do_auto_parameterize (); this is a special flag used for
					 * processing ON DUPLICATE KEY UPDATE */
  unsigned do_not_fold:1;	/* disables constant folding on the node */
  unsigned is_cnf_start:1;
  unsigned is_click_counter:1;	/* INCR/DECR(click counter) */
  unsigned is_value_query:1;	/* for PT_VALUE,PT_NAME,PT_EXPR... that belongs to PT_NODE_LIST for PT_SELECT that
				 * "values" generated */
  unsigned do_not_replace_orderby:1;	/* when checking query in create/alter view, do not replace order by */
  unsigned is_added_by_parser:1;	/* is added by parser during parsing */
  unsigned is_alias_enabled_expr:1;	/* node allowed to have alias */
  unsigned is_wrapped_res_for_coll:1;	/* is a result node wrapped with CAST by collation inference */
  unsigned is_system_generated_stmt:1;	/* is internally generated by system */
  unsigned use_auto_commit:1;	/* use autocommit */
  PT_STATEMENT_INFO info;	/* depends on 'node_type' field */
};

/* Values that describe the state of a client session across statements
 * execution.
 */
typedef struct execution_state_values EXECUTION_STATE_VALUES;
struct execution_state_values
{
  int row_count;		/* The number of rows that were inserted, updated or deleted by the previously executed
				 * statement. It is set to -1 on certain errors or if the previous statement did not
				 * modify any rows. */
};

/* 20 (for the LOCAL_TRANSACTION_ID keyword) + null char + 3 for expansion */
#define MAX_KEYWORD_SIZE (20 + 1 + 3)

typedef struct keyword_record KEYWORD_RECORD;
struct keyword_record
{
  short value;
  char keyword[MAX_KEYWORD_SIZE];
  short unreserved;		/* keyword can be used as an identifier, 0 means it is reserved and cannot be used as
				 * an identifier, nonzero means it can be */
};

typedef struct pt_plan_trace_info
{
  QUERY_TRACE_FORMAT format;
  union
  {
    char *text_plan;
    struct json_t *json_plan;
  } trace;
} PT_PLAN_TRACE_INFO;

typedef int (*PT_CASECMP_FUN) (const char *s1, const char *s2);
typedef int (*PT_INT_FUNCTION) (PARSER_CONTEXT * c);

struct parser_context
{
  PT_INT_FUNCTION next_char;	/* the next character function */
  PT_INT_FUNCTION next_byte;	/* the next byte function */
  PT_CASECMP_FUN casecmp;	/* for case insensitive comparisons */

  int id;			/* internal parser id */
  int statement_number;		/* user-initialized, incremented by parser */

  const char *original_buffer;	/* pointer to the original parse buffer */
  const char *buffer;		/* for parse buffer */
  FILE *file;			/* for parse file */
  int stack_top;		/* parser stack top */
  int stack_size;		/* total number of slots in node_stack */
  PT_NODE **node_stack;		/* the parser stack */
  PT_NODE *orphans;		/* list of parse tree fragments freed later */

  char *error_buffer;		/* for parse error messages */

  PT_NODE **statements;		/* array of statement pointers */
  PT_NODE *error_msgs;		/* list of parsing error messages */
  PT_NODE *warnings;		/* list of warning messages */

  PT_PRINT_VALUE_FUNC print_db_value;

  jmp_buf jmp_env;		/* environment for longjumping on out of memory errors. */
  unsigned int custom_print;
  int jmp_env_active;		/* flag to indicate jmp_env status */

  QUERY_ID query_id;		/* id assigned to current query */
  DB_VALUE *host_variables;	/* host variables place holder; DB_VALUE array */
  TP_DOMAIN **host_var_expected_domains;	/* expected domains for host variables */
  EXECUTION_STATE_VALUES execution_values;	/* values kept across the execution of statements during a client
						 * session. */
  int host_var_count;		/* number of input host variables */
  int auto_param_count;		/* number of auto parameterized variables */
  int dbval_cnt;		/* to be assigned to XASL */
  int line, column;		/* current input line and column */

  void *etc;			/* application context */

  VIEW_CACHE_INFO *view_cache;	/* parsing cache using in view transformation */
  struct symbol_info *symbols;	/* a place to keep information used in generating query processing (xasl) procedures. */
  char **lcks_classes;

  size_t input_buffer_length;
  size_t input_buffer_position;

  int au_save;			/* authorization to restore if longjmp while authorization turned off */

  DB_VALUE sys_datetime;
  DB_VALUE sys_epochtime;

  DB_VALUE local_transaction_id;

  int num_lcks_classes;
  PT_INCLUDE_OID_TYPE oid_included;	/* for update cursors */

  long int lrand;		/* integer random value used by rand() */
  double drand;			/* floating-point random value used by drand() */

  COMPILE_CONTEXT context;
  struct xasl_node *parent_proc_xasl;

  bool query_trace;
  int num_plan_trace;
  PT_PLAN_TRACE_INFO plan_trace[MAX_NUM_PLAN_TRACE];

  int max_print_len;		/* for pt_short_print */

  unsigned has_internal_error:1;	/* 0 or 1 */
  unsigned abort:1;		/* this flag is for aborting a transaction */
  /* if deadlock occurs during query execution */
  unsigned set_host_var:1;	/* 1 if the user has set host variables */
  unsigned dont_prt_long_string:1;	/* make pt_print_value fail if the string is too long to print */
  unsigned long_string_skipped:1;	/* pt_print_value sets it to 1 when it skipped printing a long string */
  unsigned print_type_ambiguity:1;	/* pt_print_value sets it to 1 when it printed a value whose type cannot be
					 * clearly determined from the string representation */
  unsigned strings_have_no_escapes:1;
  unsigned is_in_and_list:1;	/* set to 1 when the caller immediately above is pt_print_and_list(). Used because AND
				 * lists (CNF trees) can be printed via print_and_list or straight via pt_print_expr().
				 * We need to keep print_and_list because it could get called before we get a chance to
				 * mark the CNF start nodes. */
  unsigned is_holdable:1;	/* set to true if result must be available across commits */
  unsigned is_xasl_pinned_reference:1;	/* set to 1 if the prepared xasl cache need to be pinned in server side. To
					 * prevent other thread from preempting the xasl cache again. This will
					 * happen when a jdbc/cci driver retries to prepare/execute a query due to
					 * CAS_ER_STMT_POOLING. */
  unsigned recompile_xasl_pinned:1;	/* set to 1 when recompile again even the xasl cache entry has been pinned */
  unsigned dont_collect_exec_stats:1;
  unsigned return_generated_keys:1;
  unsigned is_system_generated_stmt:1;
  unsigned is_auto_commit:1;	/* set to true, if auto commit. */
};

/* used in assignments enumeration */
typedef struct pt_assignments_helper PT_ASSIGNMENTS_HELPER;
struct pt_assignments_helper
{
  PARSER_CONTEXT *parser;	/* parser context */
  PT_NODE *assignment;		/* current assignment node in the assignments list */
  PT_NODE *lhs;			/* left side of the assignment */
  PT_NODE *rhs;			/* right side of the assignment */
  bool is_rhs_const;		/* true if the right side is a constant */
  bool is_n_column;		/* true if the assignment is a multi-column assignment */
};

/* Collation coercibility levels associated with parse tree nodes */
enum pt_coll_coerc_lev
{
  PT_COLLATION_L0_COERC = 0,	/* expressions with COLLATE modifier */
  /* Columns */
  PT_COLLATION_L1_COERC,	/* non-binary collations */
  PT_COLLATION_L1_ISO_BIN_COERC,	/* with ISO binary coll */
  PT_COLLATION_L1_BIN_COERC,	/* with binary collation */
  /* SELECT values, expressions */
  PT_COLLATION_L2_COERC,	/* non-binary collations */
  PT_COLLATION_L2_BINARY_COERC,	/* with binary collation */
  PT_COLLATION_L2_BIN_COERC,	/* with ISO, UTF8 or EUCKR binary collation */
  /* special operators (USER()) */
  PT_COLLATION_L3_COERC,
  /* constants (string literals) */
  PT_COLLATION_L4_COERC,	/* non-binary collations */
  PT_COLLATION_L4_BINARY_COERC,	/* with binary collation */
  PT_COLLATION_L4_BIN_COERC,	/* with ISO, UTF8 or EUCKR binary collation */
  /* HV, session variables */
  PT_COLLATION_L5_COERC,
  /* nodes not having collation (internal use) */
  PT_COLLATION_L6_COERC,

  PT_COLLATION_NOT_APPLICABLE = PT_COLLATION_L6_COERC,
  PT_COLLATION_NOT_COERC = PT_COLLATION_L0_COERC,
  PT_COLLATION_FULLY_COERC = PT_COLLATION_L5_COERC
};
typedef enum pt_coll_coerc_lev PT_COLL_COERC_LEV;

typedef struct pt_coll_infer PT_COLL_INFER;
struct pt_coll_infer
{
  int coll_id;
  INTL_CODESET codeset;
  PT_COLL_COERC_LEV coerc_level;
  bool can_force_cs;		/* used as a weak-modifier for collation coercibility (when node is a host variable). +
				 * for auto-CAST expressions around numbers: initially the string data type of CAST is
				 * created with system charset by generic type checking but that charset can be forced
				 * to another charset (of another argument) if this flag is set */

#ifdef __cplusplus
  // *INDENT-OFF*
    pt_coll_infer ()
      : coll_id (-1)
      , codeset (INTL_CODESET_NONE)
      , coerc_level (PT_COLLATION_NOT_APPLICABLE)
      , can_force_cs (true)
  {
    //
  }
  // *INDENT-ON*
#endif				// c++
};

void pt_init_node (PT_NODE * node, PT_NODE_TYPE node_type);

#ifdef __cplusplus
extern "C"
{
#endif
  void *parser_allocate_string_buffer (const PARSER_CONTEXT * parser, const int length, const int align);
  bool pt_is_json_value_type (PT_TYPE_ENUM type);
  bool pt_is_json_doc_type (PT_TYPE_ENUM type);
#ifdef __cplusplus
}
#endif

#if !defined (SERVER_MODE)
#ifdef __cplusplus
extern "C"
{
#endif
  extern PARSER_CONTEXT *parent_parser;
#ifdef __cplusplus
}
#endif
#endif

#endif				/* _PARSE_TREE_H_ */<|MERGE_RESOLUTION|>--- conflicted
+++ resolved
@@ -459,12 +459,7 @@
           (op) == PT_ORDERBY_NUM )
 
 #define PT_IS_SERIAL(op) \
-<<<<<<< HEAD
-        ( ((op) == PT_CURRENT_VALUE || \
-           (op) == PT_NEXT_VALUE) )
-=======
         ( (op) == PT_CURRENT_VALUE || (op) == PT_NEXT_VALUE )
->>>>>>> 3b588111
 
 #define PT_IS_EXPR_NODE_WITH_OPERATOR(n, op_type) \
         ( (PT_IS_EXPR_NODE (n)) && ((n)->info.expr.op == (op_type)) )
