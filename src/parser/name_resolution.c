/*
 * Copyright 2008 Search Solution Corporation
 * Copyright 2016 CUBRID Corporation
 *
 *  Licensed under the Apache License, Version 2.0 (the "License");
 *  you may not use this file except in compliance with the License.
 *  You may obtain a copy of the License at
 *
 *      http://www.apache.org/licenses/LICENSE-2.0
 *
 *  Unless required by applicable law or agreed to in writing, software
 *  distributed under the License is distributed on an "AS IS" BASIS,
 *  WITHOUT WARRANTIES OR CONDITIONS OF ANY KIND, either express or implied.
 *  See the License for the specific language governing permissions and
 *  limitations under the License.
 *
 */

/*
 * name_resolution.c - resolving related functions
 */

#ident "$Id$"

#include "config.h"

#include <assert.h>
#include <unordered_map>

#include "authenticate.h"
#include "porting.h"
#include "error_manager.h"
#include "parser.h"
#include "parser_message.h"
#include "semantic_check.h"
#include "dbtype.h"
#include "object_domain.h"
#include "object_primitive.h"
#include "memory_alloc.h"
#include "intl_support.h"
#include "memory_hash.h"
#include "system_parameter.h"
#include "object_print.h"
#include "jsp_cl.h"
#include "execute_schema.h"
#include "schema_manager.h"
#include "transform.h"
#include "execute_statement.h"
#include "show_meta.h"
#include "network_interface_cl.h"
#include "locator_cl.h"
#include "db_json.hpp"

#include "dbtype.h"

extern "C"
{
  extern int parser_function_code;
  extern size_t json_table_column_count;
}

#define PT_NAMES_HASH_SIZE                50

typedef struct extra_specs_frame PT_EXTRA_SPECS_FRAME;
struct extra_specs_frame
{
  struct extra_specs_frame *next;
  PT_NODE *extra_specs;
};

typedef struct scopes SCOPES;
struct scopes
{
  SCOPES *next;			/* next outermost scope */
  PT_NODE *specs;		/* list of PT_SPEC nodes */
  unsigned short correlation_level;
  /* how far up the stack was a name found? */
  short location;		/* for outer join */
};

typedef struct pt_bind_names_arg PT_BIND_NAMES_ARG;
struct pt_bind_names_arg
{
  SCOPES *scopes;
  PT_EXTRA_SPECS_FRAME *spec_frames;
  SEMANTIC_CHK_INFO *sc_info;
};

typedef struct natural_join_attr_info NATURAL_JOIN_ATTR_INFO;
struct natural_join_attr_info
{
  char *name;
  PT_TYPE_ENUM type_enum;
  PT_MISC_TYPE meta_class;
  NATURAL_JOIN_ATTR_INFO *next;
};

enum
{
  REQUIRE_ALL_MATCH = false,
  DISCARD_NO_MATCH = true
};

static const char *CPTR_PT_NAME_IN_GROUP_HAVING = "name_in_group_having";

typedef struct pt_bind_names_data_type PT_BIND_NAMES_DATA_TYPE;
struct pt_bind_names_data_type
{
  PT_TYPE_ENUM type_enum;
  PT_NODE *data_type;
};

static PT_NODE *pt_bind_parameter (PARSER_CONTEXT * parser, PT_NODE * parameter);
static PT_NODE *pt_bind_parameter_path (PARSER_CONTEXT * parser, PT_NODE * path);
static PT_NODE *pt_bind_name_or_path_in_scope (PARSER_CONTEXT * parser, PT_BIND_NAMES_ARG * bind_arg,
					       PT_NODE * in_node);
static void pt_bind_type_of_host_var (PARSER_CONTEXT * parser, PT_NODE * hv);
static void pt_bind_spec_attrs (PARSER_CONTEXT * parser, PT_NODE * spec);
static void pt_bind_scope (PARSER_CONTEXT * parser, PT_BIND_NAMES_ARG * bind_arg);
static FUNC_TYPE pt_find_function_type (const char *name);
static PT_NODE *pt_mark_location (PARSER_CONTEXT * parser, PT_NODE * node, void *arg, int *continue_walk);
static PT_NODE *pt_bind_names_post (PARSER_CONTEXT * parser, PT_NODE * node, void *arg, int *continue_walk);
static PT_NODE *pt_check_Oracle_outerjoin (PARSER_CONTEXT * parser, PT_NODE * node, void *arg, int *continue_walk);
static PT_NODE *pt_clear_Oracle_outerjoin_spec_id (PARSER_CONTEXT * parser, PT_NODE * node, void *arg,
						   int *continue_walk);
static PT_NODE *pt_bind_names (PARSER_CONTEXT * parser, PT_NODE * node, void *arg, int *continue_walk);
static PT_NODE *pt_bind_value_to_hostvar_local (PARSER_CONTEXT * parser, PT_NODE * node, void *arg, int *continue_walk);
static int pt_find_attr_in_class_list (PARSER_CONTEXT * parser, PT_NODE * flat, PT_NODE * attr);
static int pt_find_class_attribute (PARSER_CONTEXT * parser, PT_NODE * cls, PT_NODE * attr);
static int pt_find_name_in_spec (PARSER_CONTEXT * parser, PT_NODE * spec, PT_NODE * name);
static int pt_check_unique_exposed (PARSER_CONTEXT * parser, const PT_NODE * p);
static PT_NODE *pt_common_attribute (PARSER_CONTEXT * parser, PT_NODE * p, PT_NODE * q);
static PT_NODE *pt_get_all_attributes_and_types (PARSER_CONTEXT * parser, PT_NODE * cls, PT_NODE * from);
static PT_NODE *pt_get_all_json_table_attributes_and_types (PARSER_CONTEXT * parser, PT_NODE * json_table_node,
							    const char *json_table_alias);
static PT_NODE *pt_json_table_gather_attribs (PARSER_CONTEXT * parser, PT_NODE * json_table_node, void *args,
					      int *continue_walk);
static PT_NODE *pt_dblink_table_gather_attribs (PARSER_CONTEXT * parser, PT_NODE * dblink_column, void *args,
						int *continue_walk);
static PT_NODE *pt_get_all_dblink_table_attributes_and_types (PARSER_CONTEXT * parser, PT_NODE * dblink_cols,
							      const char *dblink_table_alias);
static PT_NODE *pt_get_all_showstmt_attributes_and_types (PARSER_CONTEXT * parser, PT_NODE * derived_table);
static void pt_get_attr_data_type (PARSER_CONTEXT * parser, DB_ATTRIBUTE * att, PT_NODE * attr);
static PT_NODE *pt_unwhacked_spec (PARSER_CONTEXT * parser, PT_NODE * scope, PT_NODE * spec);
static PT_NODE *pt_resolve_correlation (PARSER_CONTEXT * parser, PT_NODE * in_node, PT_NODE * scope,
					PT_NODE * exposed_spec, int col_name, PT_NODE ** p_entity);
static PT_NODE *pt_resolve_partition_spec (PARSER_CONTEXT * parser, PT_NODE * partition_spec, PT_NODE * spec_parent,
					   bool fo_update);
static int pt_spec_in_domain (PT_NODE * cls, PT_NODE * lst);
static PT_NODE *pt_get_resolution (PARSER_CONTEXT * parser, PT_BIND_NAMES_ARG * bind_arg, PT_NODE * scope,
				   PT_NODE * in_node, PT_NODE ** p_entity, int col_name);
static PT_NODE *pt_expand_external_path (PARSER_CONTEXT * parser, PT_NODE * in_node, PT_NODE ** p_entity);
static PT_NODE *pt_is_correlation_name (PARSER_CONTEXT * parser, PT_NODE * scope, PT_NODE * nam);
static PT_NODE *pt_find_path_entity (PARSER_CONTEXT * parser, PT_NODE * scope, PT_NODE * match);
static PT_NODE *pt_is_on_list (PARSER_CONTEXT * parser, const PT_NODE * p, const PT_NODE * list);
static PT_NODE *pt_name_list_union (PARSER_CONTEXT * parser, PT_NODE * list, PT_NODE * additions);
static PT_NODE *pt_name_list_diff (PARSER_CONTEXT * parser, PT_NODE * list, PT_NODE * deletions);
static PT_NODE *pt_make_subclass_list (PARSER_CONTEXT * parser, DB_OBJECT * db, int line_num, int col_num, UINTPTR id,
				       PT_MISC_TYPE meta_class, MHT_TABLE * names_mht);
static PT_NODE *pt_make_flat_name_list (PARSER_CONTEXT * parser, PT_NODE * spec, PT_NODE * spec_parent,
					bool for_update);
static int pt_must_have_exposed_name (PARSER_CONTEXT * parser, PT_NODE * p);
static PT_NODE *pt_object_to_data_type (PARSER_CONTEXT * parser, PT_NODE * class_list);
static int pt_resolve_hint_args (PARSER_CONTEXT * parser, PT_NODE ** arg_list, PT_NODE * spec_list,
				 bool discard_no_match);
static int pt_resolve_hint (PARSER_CONTEXT * parser, PT_NODE * node);
static PT_NODE *pt_copy_data_type_entity (PARSER_CONTEXT * parser, PT_NODE * data_type);
static PT_NODE *pt_insert_conjunct (PARSER_CONTEXT * parser, PT_NODE * path_dot, PT_NODE * prev_entity);
static PT_NODE *pt_lookup_entity (PARSER_CONTEXT * parser, PT_NODE * path_entities, PT_NODE * expr);

static bool pt_resolve_method_type (PARSER_CONTEXT * parser, PT_NODE * node);
static PT_NODE *pt_make_method_call (PARSER_CONTEXT * parser, PT_NODE * node, PT_BIND_NAMES_ARG * bind_arg);
static PT_NODE *pt_resolve_method (PARSER_CONTEXT * parser, PT_NODE * node, PT_BIND_NAMES_ARG * bind_arg);
static PT_NODE *pt_resolve_stored_procedure (PARSER_CONTEXT * parser, PT_NODE * node, PT_BIND_NAMES_ARG * bind_arg);

static PT_NODE *pt_find_entity_in_scopes (PARSER_CONTEXT * parser, SCOPES * scopes, UINTPTR spec_id);
static PT_NODE *pt_find_outer_entity_in_scopes (PARSER_CONTEXT * parser, SCOPES * scopes, UINTPTR spec_id,
						short *scope_location);
static PT_NODE *pt_make_flat_list_from_data_types (PARSER_CONTEXT * parser, PT_NODE * res_list, PT_NODE * entity);
static PT_NODE *pt_undef_names_pre (PARSER_CONTEXT * parser, PT_NODE * node, void *arg, int *continue_walk);
static PT_NODE *pt_undef_names_post (PARSER_CONTEXT * parser, PT_NODE * node, void *arg, int *continue_walk);
static void fill_in_insert_default_function_arguments (PARSER_CONTEXT * parser, PT_NODE * const node);

static PT_NODE *pt_resolve_vclass_args (PARSER_CONTEXT * parser, PT_NODE * statement);
static int pt_function_name_is_spec_attr (PARSER_CONTEXT * parser, PT_NODE * name, PT_BIND_NAMES_ARG * bind_arg,
					  int *is_spec_attr);
static void pt_mark_function_index_expression (PARSER_CONTEXT * parser, PT_NODE * expr, PT_BIND_NAMES_ARG * bind_arg);
static void pt_bind_names_merge_insert (PARSER_CONTEXT * parser, PT_NODE * node, PT_BIND_NAMES_ARG * bind_arg,
					SCOPES * scopestack, PT_EXTRA_SPECS_FRAME * specs_frame);
static void pt_bind_names_merge_update (PARSER_CONTEXT * parser, PT_NODE * node, PT_BIND_NAMES_ARG * bind_arg,
					SCOPES * scopestack, PT_EXTRA_SPECS_FRAME * specs_frame);
static const char *pt_get_unique_exposed_name (PARSER_CONTEXT * parser, PT_NODE * first_spec);
static PT_NODE *pt_bind_name_to_spec (PARSER_CONTEXT * parser, PT_NODE * node, void *arg, int *continue_walk);

static PT_NODE *pt_resolve_natural_join (PARSER_CONTEXT * parser, PT_NODE * node, void *chk_parent, int *continue_walk);

static void pt_resolve_natural_join_internal (PARSER_CONTEXT * parser, PT_NODE * join_lhs, PT_NODE * join_rhs);

static PT_NODE *pt_create_pt_expr_and_node (PARSER_CONTEXT * parser, PT_NODE * arg1, PT_NODE * arg2);

static PT_NODE *pt_create_pt_name (PARSER_CONTEXT * parser, PT_NODE * spec, NATURAL_JOIN_ATTR_INFO * attr);

static PT_NODE *pt_create_pt_expr_equal_node (PARSER_CONTEXT * parser, PT_NODE * arg1, PT_NODE * arg2);

static NATURAL_JOIN_ATTR_INFO *get_natural_join_attrs_from_pt_spec (PARSER_CONTEXT * parser, PT_NODE * node);

static bool natural_join_equal_attr (NATURAL_JOIN_ATTR_INFO * lhs, NATURAL_JOIN_ATTR_INFO * rhs);

static void free_natural_join_attrs (NATURAL_JOIN_ATTR_INFO * attrs);

static int generate_natural_join_attrs_from_subquery (PT_NODE * subquery_attrs_list, NATURAL_JOIN_ATTR_INFO ** attrs_p);

static int generate_natural_join_attrs_from_db_attrs (DB_ATTRIBUTE * db_attrs, NATURAL_JOIN_ATTR_INFO ** attrs_p);

static bool is_pt_name_in_group_having (PT_NODE * node);

static PT_NODE *pt_mark_pt_name (PARSER_CONTEXT * parser, PT_NODE * node, void *chk_parent, int *continue_walk);

static PT_NODE *pt_mark_group_having_pt_name (PARSER_CONTEXT * parser, PT_NODE * node, void *chk_parent,
					      int *continue_walk);

static void pt_resolve_group_having_alias_pt_sort_spec (PARSER_CONTEXT * parser, PT_NODE * node, PT_NODE * select_list);

static void pt_resolve_group_having_alias_pt_name (PARSER_CONTEXT * parser, PT_NODE ** node_p, PT_NODE * select_list);

static void pt_resolve_group_having_alias_pt_expr (PARSER_CONTEXT * parser, PT_NODE * node, PT_NODE * select_list);

static void pt_resolve_group_having_alias_internal (PARSER_CONTEXT * parser, PT_NODE ** node_p, PT_NODE * select_list);

static PT_NODE *pt_resolve_group_having_alias (PARSER_CONTEXT * parser, PT_NODE * node, void *chk_parent,
					       int *continue_walk);

static PT_NODE *pt_resolve_spec_to_cte (PARSER_CONTEXT * parser, PT_NODE * node, void *arg, int *continue_walk);
static PT_NODE *pt_count_ctes_post (PARSER_CONTEXT * parser, PT_NODE * node, void *arg, int *continue_walk);

static PT_NODE *pt_resolve_star_reserved_names (PARSER_CONTEXT * parser, PT_NODE * from);
static PT_NODE *pt_bind_reserved_name (PARSER_CONTEXT * parser, PT_NODE * in_node, PT_NODE * spec);
static PT_NODE *pt_set_reserved_name_key_type (PARSER_CONTEXT * parser, PT_NODE * node, void *arg, int *continue_walk);
static void pt_bind_names_in_with_clause (PARSER_CONTEXT * parser, PT_NODE * node, PT_BIND_NAMES_ARG * bind_arg);
static void pt_bind_names_in_cte (PARSER_CONTEXT * parser, PT_NODE * node, PT_BIND_NAMES_ARG * bind_arg);
static PT_NODE *pt_bind_cte_self_references_types (PARSER_CONTEXT * parser, PT_NODE * node, void *arg,
						   int *continue_walk);
static PT_NODE *pt_get_attr_list_of_derived_table (PARSER_CONTEXT * parser, PT_MISC_TYPE derived_table_type,
						   PT_NODE * derived_table, PT_NODE * derived_name);
static void pt_set_attr_list_types (PARSER_CONTEXT * parser, PT_NODE * as_attr_list, PT_MISC_TYPE derived_table_type,
				    PT_NODE * derived_table, PT_NODE * parent_spec);
static PT_NODE *pt_count_with_clauses (PARSER_CONTEXT * parser, PT_NODE * node, void *arg, int *continue_walk);
static int pt_resolve_dblink_server_name (PARSER_CONTEXT * parser, PT_NODE * node);

/*
 * pt_undef_names_pre () - Set error if name matching spec is found. Used in
 *			   insert to make sure no "correlated" names are used
 * 			   in subqueries.
 *
 * return	      : Unchanged node argument.
 * parser (in)	      : Parser context.
 * node (in)	      : Parse tree node.
 * arg (in)	      : Insert spec.
 * continue_walk (in) : Continue walk.
 *
 * NOTE: Insert spec will store in etc the correlation level in regard with
 *	 INSERT VALUE clause. Only if level is greater than 0, names should
 *	 be undefined. INSERT INTO SET attr_i = EXPR (attr_j1, attr_j2, ...)
 *	 is allowed.
 *	 If etc is NULL, correlation level is ignored and all names are
 *	 undefined.
 */
static PT_NODE *
pt_undef_names_pre (PARSER_CONTEXT * parser, PT_NODE * node, void *arg, int *continue_walk)
{
  PT_NODE *spec = (PT_NODE *) arg;
  short *level_p = NULL;

  if (spec == NULL)
    {
      *continue_walk = PT_STOP_WALK;
      return node;
    }

  level_p = (short *) spec->etc;

  switch (node->node_type)
    {
    case PT_NAME:
      if (level_p == NULL || *level_p > 0)
	{
	  /* Using "correlated" names in INSERT VALUES clause is incorrect except when they are arguments of the
	   * DEFAULT() function. */
	  if (node->info.name.spec_id == spec->info.spec.id
	      && !PT_NAME_INFO_IS_FLAGED (node, PT_NAME_INFO_FILL_DEFAULT))
	    {
	      int save_custom_print = parser->custom_print;
	      parser->custom_print |= PT_SUPPRESS_RESOLVED;
	      PT_ERRORmf (parser, node, MSGCAT_SET_PARSER_SEMANTIC, MSGCAT_SEMANTIC_IS_NOT_DEFINED,
			  pt_short_print (parser, node));
	      parser->custom_print = save_custom_print;
	    }
	}
      break;
    case PT_SELECT:
    case PT_UNION:
    case PT_INTERSECTION:
    case PT_DIFFERENCE:
    case PT_INSERT:
      if (level_p != NULL)
	{
	  (*level_p)++;
	}
      break;
    default:
      break;
    }

  return node;
}

/*
 * pt_undef_names_post () - Function to be used with pt_undef_names_pre. Helps
 *			    with counting the correlation level.
 *
 * return	      : Unchanged node argument.
 * parser (in)	      : Parser context.
 * node (in)	      : Parse tree node.
 * arg (in)	      : Insert spec.
 * continue_walk (in) : Continue walk.
 */
static PT_NODE *
pt_undef_names_post (PARSER_CONTEXT * parser, PT_NODE * node, void *arg, int *continue_walk)
{
  PT_NODE *spec = (PT_NODE *) arg;
  short *level_p = NULL;

  if (spec == NULL)
    {
      return node;
    }

  level_p = (short *) spec->etc;
  if (level_p == NULL)
    {
      return node;
    }

  switch (node->node_type)
    {
    case PT_SELECT:
    case PT_UNION:
    case PT_INTERSECTION:
    case PT_DIFFERENCE:
    case PT_INSERT:
      (*level_p)--;
      break;
    default:
      break;
    }

  return node;
}

/*
 * pt_resolved() -  check if this path expr was previously resolved
 *   return:  true if expr was previously resolved
 *   expr(in): a path expression
 */

int
pt_resolved (const PT_NODE * expr)
{
  if (expr)
    {
      switch (expr->node_type)
	{
	case PT_NAME:
	  return (expr->info.name.spec_id != 0);
	case PT_DOT_:
	  return (pt_resolved (expr->info.dot.arg1) && pt_resolved (expr->info.dot.arg2));
	default:
	  break;
	}
    }
  return 0;
}


/*
 * pt_eval_value_path() -
 *   return:  pt_value node if successful, NULL otherwise
 *   parser(in): the parser context
 *   path(in): a path expression anchored by a PT_VALUE node
 */

PT_NODE *
pt_eval_value_path (PARSER_CONTEXT * parser, PT_NODE * path)
{
  DB_VALUE val;
  PT_NODE *tmp;

  db_make_null (&val);

  if (pt_eval_path_expr (parser, path, &val))
    {
      /* make val into a PT_VALUE node */
      tmp = pt_dbval_to_value (parser, &val);
      if (tmp)
	{
	  tmp->line_number = path->line_number;
	  tmp->column_number = path->column_number;
	  /* NOTE node IS NO LONGER TYPE PT_NAME! */
	  pr_clear_value (&val);
	}
      return tmp;
    }
  else
    {
      return NULL;		/* error set by pt_eval_path_expr */
    }
}				/* pt_eval_value_path */

/*
 * pt_bind_param_node() -  try to bind parameter for a node
 *   return:
 *   parser(in):
 *   node(in):
 *   arg(in):
 *   continue_walk(in):
 */
PT_NODE *
pt_bind_param_node (PARSER_CONTEXT * parser, PT_NODE * node, void *arg, int *continue_walk)
{
  if (node->node_type == PT_NAME && node->info.name.meta_class == PT_PARAMETER)
    {
      return pt_bind_parameter (parser, node);
    }
  return NULL;
}

/*
 * pt_bind_parameter() -  try to resolve name as an interpreter
 *                        parameter reference
 *   return:  lbl's value if successful, NULL otherwise
 *   parser(in): the parser context
 *   parameter(in/out): a PT_NAME node
 */
static PT_NODE *
pt_bind_parameter (PARSER_CONTEXT * parser, PT_NODE * parameter)
{
  PT_NODE *node = NULL;
  const char *name;
  DB_VALUE *db_val;

  if (!parameter || parameter->node_type != PT_NAME)
    {
      return NULL;		/* nothing doing */
    }

  if (parameter->type_enum != PT_TYPE_NONE)
    {
      return parameter;		/* is already resolved */
    }

  /* look up as an interpreter parameter */
  name = parameter->info.name.original;
  db_val = pt_find_value_of_label (name);
  if (db_val)			/* parameter found, resolve to its matching DB_VALUE */
    {
      /* create a PT_VALUE image of the matching DB_VALUE */

      /* If type is object type, the referenced object may not exist. We need to first check its existence, then we
       * can resolve the object.
       */
      if (DB_VALUE_TYPE (db_val) == DB_TYPE_OBJECT)
	{
	  MOP mop = db_get_object (db_val);
	  int does_exist = locator_does_exist_object (mop, DB_FETCH_READ);
	  if (does_exist == LC_ERROR || does_exist == LC_DOESNOT_EXIST)
	    {
	      assert (does_exist == LC_DOESNOT_EXIST || er_errid () != NO_ERROR);
	      return NULL;
	    }
	  assert (does_exist == LC_EXIST);
	  /* Fall through. */
	}
      node = pt_dbval_to_value (parser, db_val);
      if (node == NULL)
	{
	  return NULL;
	}

      /* NOTE node IS NO LONGER TYPE PT_NAME! */
      parameter->type_enum = node->type_enum;
      if (parameter->data_type)
	{
	  parser_free_tree (parser, parameter->data_type);
	}
      parameter->data_type = node->data_type;
      node->data_type = NULL;
      parser_free_tree (parser, node);
      parameter->info.name.meta_class = PT_PARAMETER;
    }

  if (parameter->info.name.meta_class == PT_PARAMETER)
    {
      return parameter;
    }
  else
    {
      return NULL;
    }
}

/*
 * pt_bind_parameter_path() -  try to resolve name or path as an interpreter
 *      parameter reference or a path expression anchored by a path expression.
 *   return:  path's value (evaluated) if successful, NULL otherwise
 *   parser(in): the parser context
 *   path(in/out): a PT_NAME or PT_DOT_ node
 */
static PT_NODE *
pt_bind_parameter_path (PARSER_CONTEXT * parser, PT_NODE * path)
{
  PT_NODE *arg1 = NULL;
  PT_NODE *temp;

  if (!path)
    {
      return NULL;		/* nothing doing */
    }

  if (path->node_type == PT_NAME)
    {
      path = pt_bind_parameter (parser, path);
      /* parameter paths must start with a parameter. */
      if (!path || path->info.name.meta_class != PT_PARAMETER)
	{
	  return NULL;
	}
      return path;
    }

  if (path->node_type == PT_DOT_)
    {
      arg1 = pt_bind_parameter_path (parser, path->info.dot.arg1);
      if (!arg1)
	{
	  return NULL;
	}
      /* If we succesfully resolved the parameter, mark the right hand side as parameter too. This will be evaluated at
       * run time. */
      path->info.dot.arg1 = arg1;
      path->info.dot.arg2->info.name.meta_class = PT_PARAMETER;

      /* We need to be able to evaluate it now, in order to get the type of the expression. */
      temp = pt_eval_value_path (parser, path);
      if (temp)
	{
	  path->type_enum = temp->type_enum;
	  if (path->data_type)
	    {
	      parser_free_tree (parser, path->data_type);
	    }
	  path->data_type = temp->data_type;
	  temp->data_type = NULL;
	  parser_free_tree (parser, temp);

	  return path;
	}
    }

  return NULL;
}				/* pt_bind_parameter_path */

/*
 * pt_bind_reserved_name () - Try to resolve name to one of the reserved names
 *
 * return	       : Resolved reserved name or NULL.
 * parser (in)	       : Parser context.
 * in_node (in)	       : Original name node.
 * spec (in)	       : The spec to which the reserved name will belong.
 *
 * NOTE: Reserved names are allowed only if used in the context of a SELECT
 *	 statement on a single table and having certain hints that unlock
 *	 reserved names.
 */
static PT_NODE *
pt_bind_reserved_name (PARSER_CONTEXT * parser, PT_NODE * in_node, PT_NODE * spec)
{
  int i = 0;
  const char *name = NULL;
  PT_NODE *reserved_name = NULL;

  assert (in_node != NULL && spec != NULL);

  /* get attribute name */
  if (in_node->node_type == PT_NAME)
    {
      name = in_node->info.name.original;
    }
  else if (in_node->node_type == PT_DOT_)
    {
      /* we can only allow X.reserved_name where X is the name of spec */
      if (in_node->info.dot.arg1->node_type != PT_NAME
	  || pt_str_compare (in_node->info.dot.arg1->info.name.original, spec->info.spec.range_var->info.name.original,
			     CASE_INSENSITIVE))
	{
	  return NULL;
	}
      if (in_node->info.dot.arg2->node_type != PT_NAME)
	{
	  return NULL;
	}
      name = in_node->info.dot.arg2->info.name.original;
    }
  else
    {
      /* not the scope of this function */
      return NULL;
    }

  /* look for the name in reserved name table */
  for (i = 0; i < RESERVED_ATTR_COUNT; i++)
    {
      if (!pt_str_compare (name, pt_Reserved_name_table[i].name, CASE_INSENSITIVE))
	{
	  /* the found reserved name should match the type of scan to which the spec is flagged... otherwise it is a
	   * wrong name */
	  if (!PT_CHECK_RESERVED_NAME_BIND (spec, i))
	    {
	      /* Unknown reserved name in current context */
	      return NULL;
	    }

	  /* bind the reserved name */
	  if (in_node->node_type == PT_NAME)
	    {
	      reserved_name = in_node;
	    }
	  else			/* PT_DOT_ */
	    {
	      reserved_name = in_node->info.dot.arg2;
	      in_node->info.dot.arg2 = NULL;
	      PT_NODE_MOVE_NUMBER_OUTERLINK (reserved_name, in_node);
	      parser_free_tree (parser, in_node);
	    }
	  reserved_name->info.name.spec_id = spec->info.spec.id;
	  reserved_name->info.name.resolved = spec->info.spec.range_var->info.name.original;
	  reserved_name->info.name.meta_class = PT_RESERVED;
	  reserved_name->info.name.reserved_id = (PT_RESERVED_NAME_ID) i;
	  reserved_name->type_enum = pt_db_to_type_enum (pt_Reserved_name_table[i].type);
	  if (reserved_name->type_enum == PT_TYPE_OBJECT)
	    {
	      reserved_name->data_type =
		pt_domain_to_data_type (parser,
					tp_domain_resolve (pt_Reserved_name_table[i].type,
							   spec->info.spec.entity_name->info.name.db_object, 0, 0, NULL,
							   0));
	    }
	  return reserved_name;
	}
    }
  /* this is not a reserved name */
  return NULL;
}

/*
 * pt_bind_name_or_path_in_scope() - tries to resolve in_node using all the
 *     entity_spec_lists in scopes and returns in_node if successfully resolved
 *   return:  in_node's resolution if successful, NULL if in_node is unresolved
 *   parser(in): the parser context
 *   bind_arg(in): a list of scopes for resolving names & path expressions
 *   in_node(in): an attribute reference or path expression to be resolved
 *
 * Note :
 * Unfortunately, we can't push the check for naked parameters
 * into pt_get_resolution() because parameters that have the
 * name as an attribute of some (possibly enclosing) scope must be
 * to the attribute and not the parameter (by our convention).
 * when naked parameters are eliminated, this mickey mouse stuff
 * will go away...
 */
static PT_NODE *
pt_bind_name_or_path_in_scope (PARSER_CONTEXT * parser, PT_BIND_NAMES_ARG * bind_arg, PT_NODE * in_node)
{
  PT_NODE *prev_entity = NULL;
  PT_NODE *node = NULL;
  SCOPES *scopes = bind_arg->scopes;
  SCOPES *scope;
  int level = 0;
  PT_NODE *temp, *entity;
  short scope_location;
  bool error_saved = false;

  /* skip hint argument name, index name */
  if (in_node->node_type == PT_NAME
      && (in_node->info.name.meta_class == PT_HINT_NAME || in_node->info.name.meta_class == PT_INDEX_NAME))
    {
      return in_node;
    }

  /* skip resolved nodes */
  if (pt_resolved (in_node))
    {
      return in_node;
    }

  if (er_errid () != NO_ERROR)
    {
      er_stack_push ();
      error_saved = true;
    }

  /* resolve all name nodes and path expressions */
  if (scopes)
    {
      for (scope = scopes; scope != NULL; scope = scope->next)
	{
	  node = pt_get_resolution (parser, bind_arg, scope->specs, in_node, &prev_entity, 1);
	  if (node)
	    {
	      node = pt_expand_external_path (parser, node, &prev_entity);
	      break;
	    }
	  if (is_pt_name_in_group_having (in_node))
	    {
	      /* give up; this kind of name should be in level 0 scopes */
	      break;
	    }
	  level++;
	}
      if (node && er_errid () == ER_OBJ_INVALID_ATTRIBUTE)
	{
	  /* An error is meaningful only when it cannot be found in all scopes. */
	  er_clear ();
	}
    }
  else
    {
      /* resolve class attributes and anything else that can be resolved without an enclosing scope. */
      node = pt_get_resolution (parser, bind_arg, NULL, in_node, &prev_entity, 1);

      if (node)
	{
	  node = pt_expand_external_path (parser, node, &prev_entity);
	}
    }

  if (node)
    {
      /* set the correlation of either the name or arg2 of the path */
      /* expression. */
      if (node->node_type == PT_DOT_)
	{
	  node->info.dot.arg2->info.name.correlation_level = level;
	}
      else
	{
	  node->info.name.correlation_level = level;
	}

      /* all is well, name is resolved */
      /* check correlation level of scope */
      scope = scopes;
      while (level > 0 && scope)
	{
	  /* it was correlated. Choose the closest correlation scope. That is the same as choosing the smallest
	   * non-zero number. */
	  if (!scope->correlation_level || scope->correlation_level > (unsigned short) level)
	    {
	      scope->correlation_level = level;
	    }
	  level = level - 1;
	  scope = scope->next;
	}
    }
  else
    {
      /* If pt_name in group by/ having, maybe it's alias. We will try to resolve it later. */
      if (!is_pt_name_in_group_having (in_node))
	{
	  /* it may be a naked parameter or a path expression anchored by a naked parameter. Try and resolve it as
	   * such. */
	  node = pt_bind_parameter_path (parser, in_node);

	  if (node == NULL && !pt_has_error (parser))
	    {
	      if (er_errid () != NO_ERROR)
		{
		  PT_ERRORc (parser, in_node, er_msg ());
		}
	      else
		{
		  PT_ERRORmf (parser, in_node, MSGCAT_SET_PARSER_SEMANTIC, MSGCAT_SEMANTIC_IS_NOT_DEFINED,
			      pt_short_print (parser, in_node));
		}
	    }
	}
    }

  if (node != NULL)
    {
      /* outer join restriction check */
      for (temp = node; temp->node_type == PT_DOT_; temp = temp->info.dot.arg2)
	{
	  ;
	}
      if (temp->node_type == PT_NAME && temp->info.name.location > 0)
	{
	  /* PT_NAME node within outer join condition */
	  if (temp != node)
	    {
	      /* node->node_type is PT_DOT_; that menas path expression */
	      PT_ERRORmf (parser, node, MSGCAT_SET_PARSER_SEMANTIC, MSGCAT_SEMANTIC_OUTERJOIN_PATH_EXPR,
			  pt_short_print (parser, node));
	      node = NULL;
	    }
	  else
	    {
	      /* check scope */
	      scope_location = temp->info.name.location;
	      entity = pt_find_outer_entity_in_scopes (parser, scopes, temp->info.name.spec_id, &scope_location);
	      if (!entity)
		{
		  /* cannot resolve within the outer join scope */
		  PT_ERRORmf (parser, node, MSGCAT_SET_PARSER_SEMANTIC, MSGCAT_SEMANTIC_OUTERJOIN_SCOPE,
			      pt_short_print (parser, node));
		  node = NULL;
		}
	      else if (entity->info.spec.location < 0 || (entity->info.spec.location > temp->info.name.location)
		       || scope_location > entity->info.spec.location)
		{
		  /* cannot resolve within the outer join scope */
		  PT_ERRORmf (parser, node, MSGCAT_SET_PARSER_SEMANTIC, MSGCAT_SEMANTIC_OUTERJOIN_SCOPE,
			      pt_short_print (parser, node));
		  node = NULL;
		}
	    }
	}
    }

  if (error_saved)
    {
      er_stack_pop ();
    }

  return node;
}


/*
 * pt_bind_type_of_host_var() -  set the type of a host variable to
 *                               the type of its DB_VALUE
 *   return:  none
 *   parser(in/out): the parser context
 *   hv(in/out): an input host variable
 */
static void
pt_bind_type_of_host_var (PARSER_CONTEXT * parser, PT_NODE * hv)
{
  DB_VALUE *val = NULL;

  val = pt_host_var_db_value (parser, hv);
  if (val)
    {
      hv = pt_bind_type_from_dbval (parser, hv, val);
    }
  /* else : There isn't a host var yet.  This happens if someone does a db_compile_statement before doing
   * db_push_values, as might happen in a dynamic esql PREPARE statement where the host vars might not be supplied
   * until some later EXECUTE or OPEN CURSOR statement. In this case, we'll have to rely on pt_coerce_value and
   * pt_value_to_dbval to fix things up later. */
}

/*
 * pt_bind_spec_attrs() -  bind name types for a derived table.
 *   return:  void
 *   parser(in/out): the parser context
 *   spec(in/out): an entity spec describing a derived table
 *
 * Note :
 * if spec.derived_table_type is set expr then assert: spec.derived_table.type
 * is a set type in any case, check that:
 *   the number of derived columns in spec.as_attr_list matches
 *   the number of attributes in spec.derived_table.select_list
 * foreach column c in spec.as_attr_list and foreach attribute a
 * in spec.derived_table.select_list do make c assume a's datatype and
 * tag it with spec's id
 */
static void
pt_bind_spec_attrs (PARSER_CONTEXT * parser, PT_NODE * spec)
{
  PT_NODE *derived_table = NULL, *col, *attr, *cte = NULL;
  PT_SPEC_INFO *spec_info;

  if (!parser || !spec || spec->node_type != PT_SPEC || PT_SPEC_IS_ENTITY (spec))
    {
      return;
    }

  spec_info = &spec->info.spec;

  /* get aliases if they are not present */
  if (PT_SPEC_IS_DERIVED (spec))
    {
      derived_table = spec_info->derived_table;
      if (spec_info->as_attr_list == NULL)
	{
	  spec_info->as_attr_list =
	    pt_get_attr_list_of_derived_table (parser, spec_info->derived_table_type, derived_table,
					       spec_info->range_var);
	}

      /* get types from derived table; */
      pt_set_attr_list_types (parser, spec_info->as_attr_list, spec_info->derived_table_type, derived_table, spec);
    }
  else
    {
      assert (PT_SPEC_IS_CTE (spec));
      cte = spec_info->cte_pointer->info.pointer.node;

      /* copy cte as_attr_list to spec, to be used for binding */
      if (spec_info->as_attr_list == NULL)
	{
	  if (cte->info.cte.as_attr_list == NULL)
	    {
	      /* as_attr_list of cte should be previously computed in pt_bind_names_in_cte */
	      PT_INTERNAL_ERROR (parser, "cte definition error");
	      return;
	    }
	  spec_info->as_attr_list = parser_copy_tree_list (parser, cte->info.cte.as_attr_list);
	}
      else
	{
	  /* copy cte types from its as_attr_list */
	  if (pt_length_of_list (spec_info->as_attr_list) != pt_length_of_list (cte->info.cte.as_attr_list))
	    {
	      PT_ERRORmf3 (parser, spec, MSGCAT_SET_PARSER_SEMANTIC, MSGCAT_SEMANTIC_ATT_CNT_NE_DERIVED_C,
			   pt_short_print (parser, spec), pt_length_of_list (cte->info.cte.as_attr_list),
			   pt_length_of_list (spec_info->as_attr_list));
	    }

	  col = spec_info->as_attr_list;
	  attr = cte->info.cte.as_attr_list;
	  for (; col != NULL && attr != NULL; col = col->next, attr = attr->next)
	    {
	      col->type_enum = attr->type_enum;
	      if (attr->data_type)
		{
		  col->data_type = parser_copy_tree_list (parser, attr->data_type);
		}
	      else
		{
		  parser_free_tree (parser, col->data_type);
		  col->data_type = NULL;
		}
	    }
	  assert (col == NULL && attr == NULL);
	}
    }

  for (col = spec->info.spec.as_attr_list; col != NULL; col = col->next)
    {
      /* tag it as resolved */
      col->info.name.spec_id = spec->info.spec.id;
      col->info.name.meta_class = PT_NORMAL;
    }
}

/*
 * pt_bind_scope() -  bind names and types of derived tables in current scope.
 *   return:  void
 *   parser(in): the parser context
 *   bind_arg(in/out): a list of scopes with the current scope on "top"
 *
 * Note :
 * this definition of a derived table's scope allows us to resolve the 3rd f in
 *   select f.ssn from faculty1 f, (select ssn from faculty g where f=g) h(ssn)
 * and still catch the 1st illegal forward reference to f in
 *   select n from (select ssn from faculty g where f=g) h(n), faculty f
 */
static void
pt_bind_scope (PARSER_CONTEXT * parser, PT_BIND_NAMES_ARG * bind_arg)
{
  SCOPES *scopes = bind_arg->scopes;
  PT_NODE *spec, *prev_spec = NULL;
  bool save_donot_fold;

  spec = scopes->specs;
  scopes->specs = NULL;
  while (spec)
    {

      if (PT_SPEC_IS_DERIVED (spec))
	{
	  /* evaluate the names of the current table. The name scope of the first spec, is only the outer level scopes. The
	   * outer scopes are pointed to by scopes->next. The null "scopes" spec is kept to maintain correlation level
	   * calculation.
	   */
	  PT_NODE *table;

	  assert (!PT_SPEC_IS_CTE (spec));
	  table = spec->info.spec.derived_table;
	  if (table->node_type == PT_JSON_TABLE)
	    {
	      assert (spec->info.spec.derived_table_type == PT_DERIVED_JSON_TABLE);
	      table->info.json_table_info.expr =
		parser_walk_tree (parser, table->info.json_table_info.expr, pt_bind_names, bind_arg, pt_bind_names_post,
				  bind_arg);
	      table->info.json_table_info.tree =
		parser_walk_tree (parser, table->info.json_table_info.tree, pt_bind_name_to_spec, spec, NULL, NULL);
	    }
	  else if (table->node_type == PT_DBLINK_TABLE)
	    {
	      assert (spec->info.spec.derived_table_type == PT_DERIVED_DBLINK_TABLE);
	      if (table->info.dblink_table.is_name)
		{
		  if (pt_resolve_dblink_server_name (parser, table) != NO_ERROR)
		    {
		      return;
		    }
		}

	      table->info.dblink_table.cols =
		parser_walk_tree (parser, table->info.dblink_table.cols, pt_bind_name_to_spec, spec, NULL, NULL);
	    }
	  else
	    {
	      table = parser_walk_tree (parser, table, pt_bind_names, bind_arg, pt_bind_names_post, bind_arg);
	    }
	  spec->info.spec.derived_table = table;

	  /* must bind any expr types in table. pt_bind_types requires it. */
	  save_donot_fold = bind_arg->sc_info->donot_fold;	/* save */
	  bind_arg->sc_info->donot_fold = true;	/* skip folding */
	  table = pt_semantic_type (parser, table, bind_arg->sc_info);
	  bind_arg->sc_info->donot_fold = save_donot_fold;	/* restore */
	  if (table != NULL)
	    {
	      spec->info.spec.derived_table = table;
	      /* table spec passed bind_names and semantic_type */
	      pt_bind_spec_attrs (parser, spec);
	    }
	  else
	    {
	      assert (pt_has_error (parser));
	    }
	}
      else if (PT_SPEC_IS_CTE (spec))
	{
	  /* types and names of CTE should be already evaluated by pt_bind_names_in_cte; bind them to spec */
	  pt_bind_spec_attrs (parser, spec);
	}

      if (prev_spec)
	{
	  prev_spec->next = spec;
	}
      else
	{
	  scopes->specs = spec;
	}
      prev_spec = spec;
      spec = prev_spec->next;
      prev_spec->next = NULL;
    }
}


/*
 * pt_find_function_type () - function name to look up
 *   return: function_type, or generic if not found
 *   name(in):
 */
static FUNC_TYPE
pt_find_function_type (const char *name)
{
  if (name)
    {
      if (intl_mbs_casecmp (name, "set") == 0)
	{
	  return F_TABLE_SET;
	}
      else if (intl_mbs_casecmp (name, "multiset") == 0)
	{
	  return F_TABLE_MULTISET;
	}
      else if (intl_mbs_casecmp (name, "sequence") == 0)
	{
	  return F_TABLE_SEQUENCE;
	}
    }
  return PT_GENERIC;
}


/*
 * pt_mark_location () -
 *   return:
 *   parser(in):
 *   node(in):
 *   arg(in):
 *   continue_walk(in):
 */
static PT_NODE *
pt_mark_location (PARSER_CONTEXT * parser, PT_NODE * node, void *arg, int *continue_walk)
{
  short *location = (short *) arg;

  switch (node->node_type)
    {
    case PT_EXPR:
      node->info.expr.location = *location;
      break;
    case PT_NAME:
      node->info.name.location = *location;
      break;
    case PT_VALUE:
      node->info.value.location = *location;
      break;
    default:
      break;
    }

  return node;
}				/* pt_mark_location() */

/*
 * pt_set_is_view_spec () -
 *   return:
 *   parser(in):
 *   node(in):
 *   arg(in):
 *   continue_walk(in):
 */
PT_NODE *
pt_set_is_view_spec (PARSER_CONTEXT * parser, PT_NODE * node, void *arg, int *continue_walk)
{
  bool do_not_replace_orderby = (bool *) arg ? *((bool *) arg) : false;
  if (!node)
    {
      return node;
    }

  if (pt_is_query (node))
    {
      /* Reset query id # */
      node->info.query.id = (UINTPTR) node;
      node->info.query.is_view_spec = 1;

      if (do_not_replace_orderby)
	{
	  node->flag.do_not_replace_orderby = 1;
	}
    }

  return node;
}				/* pt_set_is_view_spec */

/*
 * pt_bind_names_post() -  bind names & path expressions of this statement node
 *   return:  node
 *   parser(in): the parser context
 *   node(in): a parse tree node
 *   arg(in): a list of scopes for resolving names & path expressions
 *   continue_walk(in): flag that tells when to stop tree traversal
 */
static PT_NODE *
pt_bind_names_post (PARSER_CONTEXT * parser, PT_NODE * node, void *arg, int *continue_walk)
{
  PT_BIND_NAMES_ARG *bind_arg = (PT_BIND_NAMES_ARG *) arg;

  *continue_walk = PT_CONTINUE_WALK;

  if (!node)
    {
      return node;
    }

  switch (node->node_type)
    {
    case PT_UPDATE:
    case PT_MERGE:
      {
	PT_NODE *temp, *lhs, *assignments = NULL, *spec = NULL;
	int error = NO_ERROR;

	if (node->node_type == PT_UPDATE)
	  {
	    assignments = node->info.update.assignment;
	    spec = node->info.update.spec;
	  }
	else if (node->node_type == PT_MERGE)
	  {
	    assignments = node->info.merge.update.assignment;
	    assert (node->info.merge.into->next == NULL);
	    node->info.merge.into->next = node->info.merge.using_clause;
	    spec = node->info.merge.into;
	  }

	/* this is only to eliminate oid names from lhs of assignments per ANSI. This is because name resolution for
	 * OID's conflicts with ANSI. */
	for (temp = assignments; temp && error == NO_ERROR; temp = temp->next)
	  {
	    lhs = temp->info.expr.arg1;
	    if (PT_IS_N_COLUMN_UPDATE_EXPR (lhs))
	      {
		lhs = lhs->info.expr.arg1;
	      }

	    for (; lhs && error == NO_ERROR; lhs = lhs->next)
	      {
		if (lhs->node_type == PT_NAME)
		  {
		    /* make it print like ANSI */
		    if (lhs->info.name.meta_class == PT_OID_ATTR)
		      {
			/* must re-resolve the name */
			lhs->info.name.original = lhs->info.name.resolved;
			lhs->info.name.spec_id = 0;
			if (!pt_find_name_in_spec (parser, spec, lhs))
			  {
			    error = MSGCAT_SEMANTIC_IS_NOT_DEFINED;
			    PT_ERRORmf (parser, lhs, MSGCAT_SET_PARSER_SEMANTIC, error, pt_short_print (parser, lhs));
			  }
		      }
		  }
	      }
	  }
	if (node->node_type == PT_MERGE)
	  {
	    node->info.merge.into->next = NULL;
	  }
      }

      break;

    case PT_VALUE:
      {
	PT_NODE *elem;
	int is_function = 0;

	if (node->type_enum == PT_TYPE_STAR)
	  {
	    break;
	  }

	if (node && pt_is_set_type (node))
	  {
	    node = pt_semantic_type (parser, node, bind_arg->sc_info);
	    if (node == NULL)
	      {
		return node;
	      }

	    elem = node->info.value.data_value.set;
	    while (elem)
	      {
		if (elem->node_type != PT_VALUE)
		  {
		    is_function = 1;
		    break;
		  }
		elem = elem->next;
	      }
	  }

	if (!is_function)
	  {
	    if (pt_value_to_db (parser, node) == NULL)
	      {
		parser_free_tree (parser, node);
		node = NULL;
	      }
	    else
	      {
		/*
		 * pt_value_to_db has already filled the contents
		 * of node->info.value.db_value; we don't need to
		 * repeat that work here.
		 * The type info from "node" drove that process, and
		 * is assumed to be good.  If there was any touch-up
		 * work required (e.g., adding a data_type node),
		 * pt_value_to_db took care of it.
		 */
	      }
	  }
	else
	  {
	    PT_NODE *arg_list = node->info.value.data_value.set;
	    /* roll back error messages for set values. this is a set function reference, which we just realized, since
	     * the syntax for constant sets and set functions is the same. Convert the node to a set function. */
	    node->node_type = PT_FUNCTION;
	    /* make info set up properly */
	    memset (&(node->info), 0, sizeof (node->info));
	    node->info.function.arg_list = arg_list;
	    if (node->type_enum == PT_TYPE_SET)
	      {
		node->info.function.function_type = F_SET;
	      }
	    else if (node->type_enum == PT_TYPE_MULTISET)
	      {
		node->info.function.function_type = F_MULTISET;
	      }
	    else if (node->type_enum == PT_TYPE_SEQUENCE)
	      {
		node->info.function.function_type = F_SEQUENCE;
	      }
	    else
	      {
		node->info.function.function_type = (FUNC_TYPE) 0;
	      }

	    /* now we need to type the innards of the set ... */
	    /* first we tag this not typed so the type will be recomputed from scratch. */
	    node->type_enum = PT_TYPE_NONE;
	    node = pt_semantic_type (parser, node, bind_arg->sc_info);
	  }

      }
      break;

    case PT_EXPR:
      (void) pt_instnum_compatibility (node);
      pt_mark_function_index_expression (parser, node, bind_arg);
      break;

    case PT_SELECT:
      if (node->info.query.q.select.from != NULL && PT_SPEC_SPECIAL_INDEX_SCAN (node->info.query.q.select.from))
	{
	  /* This is a hack to determine type for index key attributes which may be different index. Obtain index info
	   * and update type_enum and data type for all references to index keys. */
	  PT_NODE *spec = node->info.query.q.select.from;
	  DB_OBJECT *obj = spec->info.spec.entity_name->info.name.db_object;
	  PT_NODE *index = node->info.query.q.select.using_index;
	  SM_CLASS *class_ = NULL;
	  SM_CLASS_CONSTRAINT *cons = NULL;
	  TP_DOMAIN *key_domain;
	  PT_BIND_NAMES_DATA_TYPE key_type;

	  /* Get class object */
	  if (au_fetch_class_force (obj, &class_, AU_FETCH_READ) != NO_ERROR)
	    {
	      PT_INTERNAL_ERROR (parser, "Error obtaining SM_CLASS");
	      parser_free_tree (parser, node);
	      return NULL;
	    }
	  /* Get index */
	  cons = classobj_find_class_index (class_, index->info.name.original);
	  if (cons == NULL)
	    {
	      PT_INTERNAL_ERROR (parser, "Hint argument should be the name of a" "valid index");
	      parser_free_tree (parser, node);
	      return NULL;
	    }
	  /* Get key type for index */
	  if (btree_get_index_key_type (cons->index_btid, &key_domain) != NO_ERROR)
	    {
	      PT_INTERNAL_ERROR (parser, "Error obtaining index key type");
	      parser_free_tree (parser, node);
	      return NULL;
	    }

	  if (key_domain == NULL)
	    {
	      /* do nothing */
	      return node;
	    }

	  /* Generate one data_type sample */
	  key_type.type_enum = pt_db_to_type_enum (TP_DOMAIN_TYPE (key_domain));
	  key_type.data_type = pt_domain_to_data_type (parser, key_domain);
	  if (key_type.data_type == NULL)
	    {
	      PT_ERRORm (parser, node, MSGCAT_SET_PARSER_SEMANTIC, MSGCAT_SEMANTIC_OUT_OF_MEMORY);
	      parser_free_tree (parser, node);
	      return NULL;
	    }

	  /* Walk parse tree and change type enum for all RESERVED_KEY_KEY name nodes. */
	  node = parser_walk_tree (parser, node, pt_set_reserved_name_key_type, &key_type, NULL, NULL);

	  parser_free_tree (parser, key_type.data_type);
	}
      break;

    default:
      break;
    }

  return node;
}

/*
 * pt_check_Oracle_outerjoin () -
 *   return:
 *   parser(in):
 *   node(in):
 *   arg(in):
 *   continue_walk(in/out):
 */
static PT_NODE *
pt_check_Oracle_outerjoin (PARSER_CONTEXT * parser, PT_NODE * node, void *arg, int *continue_walk)
{
  PT_BIND_NAMES_ARG *bind_arg = (PT_BIND_NAMES_ARG *) arg;
  SEMANTIC_CHK_INFO *sc_info;

  if (!node)
    {
      return node;
    }

  switch (node->node_type)
    {
    case PT_NAME:
      sc_info = bind_arg->sc_info;

      /* found node which is bound to the specified spec */
      if (node->node_type == PT_NAME && (node->info.name.spec_id == sc_info->Oracle_outerjoin_spec->info.spec.id))
	{
	  sc_info->Oracle_outerjoin_attr_num++;
	}

      /* don't revisit leaves */
      *continue_walk = PT_STOP_WALK;
      break;

    case PT_SELECT:
      sc_info = bind_arg->sc_info;

      /* check for subquery in ON cond */
      sc_info->Oracle_outerjoin_subq_num++;
      break;

    case PT_DOT_:
      sc_info = bind_arg->sc_info;

      /* check for path expression in ON cond */
      sc_info->Oracle_outerjoin_path_num++;
      break;

    default:
      break;
    }

  return node;
}

/*
 * pt_clear_Oracle_outerjoin_spec_id () -
 *   return:
 *   parser(in):
 *   node(in):
 *   arg(in):
 *   continue_walk(in/out):
 */
static PT_NODE *
pt_clear_Oracle_outerjoin_spec_id (PARSER_CONTEXT * parser, PT_NODE * node, void *arg, int *continue_walk)
{
  PT_BIND_NAMES_ARG *bind_arg = (PT_BIND_NAMES_ARG *) arg;
  SEMANTIC_CHK_INFO *sc_info;

  if (!node)
    {
      return node;
    }

  switch (node->node_type)
    {
    case PT_NAME:
      sc_info = bind_arg->sc_info;

      /* found node which is bound to the specified spec */
      if (node->node_type == PT_NAME)
	{
	  /* clear spec_id to re-check outer join semantic */
	  node->info.name.spec_id = 0;
	}

      /* don't revisit leaves */
      *continue_walk = PT_STOP_WALK;
      break;

    default:
      break;
    }

  return node;
}

void
pt_set_fill_default_in_path_expression (PT_NODE * node)
{
  if (node == NULL)
    {
      return;
    }
  if (node->node_type == PT_DOT_)
    {
      pt_set_fill_default_in_path_expression (node->info.dot.arg1);
      pt_set_fill_default_in_path_expression (node->info.dot.arg2);
    }
  else if (node->node_type == PT_NAME)
    {
      PT_NAME_INFO_SET_FLAG (node, PT_NAME_INFO_FILL_DEFAULT);

      /* We also need to clear the spec id because this PT_NAME node might be a copy of a node that has been resolved
       * without filling in the default value. The parser_copy_tree() call in
       * fill_in_insert_default_function_arguments() is an example. We mark the current node as not resolved so that it
       * is resolved again, this time filling in the default value. */
      node->info.name.spec_id = 0;
    }
  else
    {
      assert (false);
    }
}

/*
 * fill_in_insert_default_function_arguments () - Fills in the argument of the
 *                                                DEFAULT function when used
 *                                                for INSERT, MERGE INSERT
 *   parser(in):
 *   node(in):
 * Note: When parsing statements such as "INSERT INTO tbl VALUES (1, DEFAULT)"
 *       the column names corresponding to DEFAULT values are not yet known.
 *       When performing name resolution the names and default values can be
 *       filled in.
 */
static void
fill_in_insert_default_function_arguments (PARSER_CONTEXT * parser, PT_NODE * const node)
{
  PT_NODE *crt_attr = NULL;
  PT_NODE *crt_value = NULL;
  PT_NODE *crt_list = NULL;
  SM_CLASS *smclass = NULL;
  SM_ATTRIBUTE *attr = NULL;
  PT_NODE *cls_name = NULL;
  PT_NODE *values_list = NULL;
  PT_NODE *attrs_list = NULL;

  assert (node->node_type == PT_INSERT || node->node_type == PT_MERGE);

  /* if an attribute has a default expression as default value and that expression refers to the current date and time,
   * then we make sure that we mark this statement as one that needs the system datetime from the server */
  if (node->node_type == PT_INSERT)
    {
      cls_name = node->info.insert.spec->info.spec.entity_name;
      values_list = node->info.insert.value_clauses;
      attrs_list = node->info.insert.attr_list;
    }
  else
    {
      cls_name = node->info.merge.into->info.spec.entity_name;
      values_list = node->info.merge.insert.value_clauses;
      attrs_list = node->info.merge.insert.attr_list;
    }

  au_fetch_class_force (cls_name->info.name.db_object, &smclass, AU_FETCH_READ);
  if (smclass)
    {
      for (attr = smclass->attributes; attr != NULL; attr = (SM_ATTRIBUTE *) attr->header.next)
	{
	  if (DB_IS_DATETIME_DEFAULT_EXPR (attr->default_value.default_expr.default_expr_type))
	    {
	      node->flag.si_datetime = true;
	      db_make_null (&parser->sys_datetime);
	      break;
	    }
	}
    }

  for (crt_list = values_list; crt_list != NULL; crt_list = crt_list->next)
    {
      /*
       * If the statement such as "INSERT INTO tbl DEFAULT" is given,
       * we rewrite it to "INSERT INTO tbl VALUES (DEFAULT, DEFAULT, ...)"
       * to support "server-side insertion" simply.
       * In this situation, the server will get "default value" from
       * "original_value" of the current representation, but sometimes
       * it is not the latest default value. (See the comment for sm_attribute
       * structure on class_object.h for more information.)
       * However, the client always knows it, so it's better for the server to
       * get the value from the client.
       */
      if (crt_list->info.node_list.list_type == PT_IS_DEFAULT_VALUE)
	{
	  PT_NODE *crt_value_list = NULL;

	  assert ((node->node_type == PT_INSERT && node->info.node_list.list == NULL)
		  || (node->node_type == PT_MERGE && crt_list->info.node_list.list == NULL));

	  for (crt_attr = attrs_list; crt_attr != NULL; crt_attr = crt_attr->next)
	    {
	      crt_value = parser_new_node (parser, PT_EXPR);

	      if (crt_value == NULL)
		{
		  if (crt_value_list != NULL)
		    {
		      parser_free_tree (parser, crt_value_list);
		    }
		  PT_ERROR (parser, node, "allocation error");
		  return;
		}

	      crt_value->info.expr.op = PT_DEFAULTF;
	      crt_value->info.expr.arg1 = parser_copy_tree (parser, crt_attr);

	      if (crt_value->info.expr.arg1 == NULL)
		{
		  parser_free_node (parser, crt_value);
		  if (crt_value_list != NULL)
		    {
		      parser_free_tree (parser, crt_value_list);
		    }
		  PT_ERROR (parser, node, "allocation error");
		  return;
		}

	      pt_set_fill_default_in_path_expression (crt_value->info.expr.arg1);

	      if (crt_value_list == NULL)
		{
		  crt_value_list = crt_value;
		}
	      else
		{
		  crt_value_list = parser_append_node (crt_value, crt_value_list);
		}
	    }
	  crt_list->info.node_list.list = crt_value_list;
	  crt_list->info.node_list.list_type = PT_IS_VALUE;
	}
      else
	{
	  for (crt_attr = attrs_list, crt_value = crt_list->info.node_list.list; crt_attr != NULL && crt_value != NULL;
	       crt_attr = crt_attr->next, crt_value = crt_value->next)
	    {
	      PT_NODE *crt_arg = NULL;

	      if (crt_value->node_type != PT_EXPR)
		{
		  continue;
		}
	      if (crt_value->info.expr.op != PT_DEFAULTF)
		{
		  continue;
		}
	      if (crt_value->info.expr.arg1 != NULL)
		{
		  continue;
		}
	      crt_arg = parser_copy_tree (parser, crt_attr);
	      if (crt_arg == NULL)
		{
		  PT_ERROR (parser, node, "allocation error");
		  return;
		}
	      crt_value->info.expr.arg1 = crt_arg;
	      pt_set_fill_default_in_path_expression (crt_arg);
	    }
	}
    }
}

/*
 * pt_bind_names () -
 *   return:
 *   parser(in):
 *   node(in):
 *   arg(in/out):
 *   continue_walk(in/out):
 */
static PT_NODE *
pt_bind_names (PARSER_CONTEXT * parser, PT_NODE * node, void *arg, int *continue_walk)
{
  PT_BIND_NAMES_ARG *bind_arg = (PT_BIND_NAMES_ARG *) arg;
  SCOPES scopestack;
  PT_NODE *node1 = NULL;
  PT_EXTRA_SPECS_FRAME spec_frame;
  PT_NODE *prev_attr = NULL, *attr = NULL, *next_attr = NULL, *as_attr = NULL;
  PT_NODE *resolved_attrs = NULL, *spec = NULL;
  PT_NODE *flat = NULL, *range_var = NULL;
  bool do_resolve = true;
  PT_NODE *seq = NULL;
  PT_NODE *cnf = NULL, *prev = NULL, *next = NULL, *last = NULL, *save = NULL;
  PT_NODE *lhs = NULL, *rhs = NULL, *lhs_spec = NULL, *rhs_spec = NULL;
  PT_NODE *p_spec = NULL;
  PT_NODE *result = NULL;
  short i, k, lhs_location, rhs_location, level;
  PT_JOIN_TYPE join_type;
  void *save_etc = NULL;

  *continue_walk = PT_CONTINUE_WALK;

  if (!node || !parser)
    {
      return node;
    }

  /* treat scopes as the next outermost scope */
  scopestack.next = bind_arg->scopes;
  scopestack.specs = NULL;
  scopestack.correlation_level = 0;
  scopestack.location = 0;

  /* prepend local scope to scopestack and then bind names */
  switch (node->node_type)
    {
    case PT_SELECT:

      scopestack.specs = node->info.query.q.select.from;
      spec_frame.next = bind_arg->spec_frames;
      spec_frame.extra_specs = NULL;

      /* break links to current scopes to bind_names in the WITH_CLAUSE */
      bind_arg->scopes = NULL;
      bind_arg->spec_frames = NULL;
      pt_bind_names_in_with_clause (parser, node, bind_arg);

      /* restore links to current scopes */
      bind_arg->scopes = &scopestack;
      bind_arg->spec_frames = &spec_frame;

      if (pt_has_error (parser))
	{
	  /* name binding in WITH_CLAUSE have failed; this node will be registered to orphan list and freed later */
	  node = NULL;
	  goto select_end;
	}

      pt_bind_scope (parser, bind_arg);

      if (pt_has_error (parser))
	{
	  /* this node will be registered to orphan list and freed later */
	  node = NULL;
	  goto select_end;
	}

      /* 0-step: check for hints that can affect name resolving. some hints are supposed to change the result type by
       * obtaining record information or page header information and so on. In these cases, names will be resolved to a
       * set of reserved names for each type of results. The query spec must be marked accordingly. NOTE: These hints
       * can be applied on single-spec queries. If this is a joined-spec query, just ignore the hints. */
      if (node->info.query.q.select.from != NULL && node->info.query.q.select.from->next == NULL)
	{
	  if (node->info.query.q.select.hint & PT_HINT_SELECT_RECORD_INFO)
	    {
	      /* mark spec to scan for record info */
	      node->info.query.q.select.from->info.spec.flag =
		(PT_SPEC_FLAG) (node->info.query.q.select.from->info.spec.flag | PT_SPEC_FLAG_RECORD_INFO_SCAN);
	    }
	  else if (node->info.query.q.select.hint & PT_HINT_SELECT_PAGE_INFO)
	    {
	      /* mark spec to scan for heap page headers */
	      node->info.query.q.select.from->info.spec.flag =
		(PT_SPEC_FLAG) (node->info.query.q.select.from->info.spec.flag | PT_SPEC_FLAG_PAGE_INFO_SCAN);
	    }
	  else if (node->info.query.q.select.hint & PT_HINT_SELECT_KEY_INFO)
	    {
	      PT_NODE *using_index = node->info.query.q.select.using_index;
	      if (using_index == NULL || !PT_IS_NAME_NODE (using_index))
		{
		  assert (0);
		  PT_INTERNAL_ERROR (parser, "Invalid usage of SELECT_KEY_INFO hint");
		  parser_free_tree (parser, node);
		  node = NULL;
		  goto select_end;
		}
	      /* using_index is just a name, mark as index name */
	      using_index->info.name.meta_class = PT_INDEX_NAME;
	      using_index->etc = (void *) PT_IDX_HINT_FORCE;

	      /* mark spec to scan for index key info */
	      node->info.query.q.select.from->info.spec.flag =
		(PT_SPEC_FLAG) (node->info.query.q.select.from->info.spec.flag | PT_SPEC_FLAG_KEY_INFO_SCAN);
	    }
	  else if (node->info.query.q.select.hint & PT_HINT_SELECT_BTREE_NODE_INFO)
	    {
	      PT_NODE *using_index = node->info.query.q.select.using_index;
	      if (using_index == NULL || !PT_IS_NAME_NODE (using_index))
		{
		  assert (0);
		  PT_INTERNAL_ERROR (parser, "Invalid usage of SELECT_KEY_INFO hint");
		  parser_free_tree (parser, node);
		  node = NULL;
		  goto select_end;
		}
	      /* using_index is just a name, mark as index name */
	      using_index->info.name.meta_class = PT_INDEX_NAME;
	      using_index->etc = (void *) PT_IDX_HINT_FORCE;

	      /* mark spec to scan for index key info */
	      node->info.query.q.select.from->info.spec.flag =
		(PT_SPEC_FLAG) (node->info.query.q.select.from->info.spec.flag | PT_SPEC_FLAG_BTREE_NODE_INFO_SCAN);
	    }
	}

      /* resolve '*' for rewritten multicolumn subquery during parsing STEP 1: remove sequence from select_list STEP 2:
       * resolve '*', if exists STEP 3: restore sequence */

      /* STEP 1 */
      seq = NULL;
      if (node->info.query.q.select.list->node_type == PT_VALUE
	  && node->info.query.q.select.list->type_enum == PT_TYPE_SEQUENCE
	  && pt_length_of_select_list (node->info.query.q.select.list, EXCLUDE_HIDDEN_COLUMNS) == 1)
	{
	  seq = node->info.query.q.select.list;
	  node->info.query.q.select.list = seq->info.value.data_value.set;
	  seq->info.value.data_value.set = NULL;	/* cut-off link */
	}

      /* STEP 2 */
      if (node->info.query.q.select.list)
	{			/* resolve "*" */
	  if (node->info.query.q.select.list->node_type == PT_VALUE
	      && node->info.query.q.select.list->type_enum == PT_TYPE_STAR)
	    {
	      PT_NODE *next = node->info.query.q.select.list->next;

	      /* To consider 'select *, xxx ...', release "*" node only. */
	      node->info.query.q.select.list->next = NULL;
	      parser_free_node (parser, node->info.query.q.select.list);

	      node->info.query.q.select.list = pt_resolve_star (parser, node->info.query.q.select.from, NULL);

	      if (next != NULL)
		{
		  parser_append_node (next, node->info.query.q.select.list);
		}

	      if (!node->info.query.q.select.list)
		{
		  unsigned int save_custom = parser->custom_print;
		  PT_NODE *from = node->info.query.q.select.from;

		  parser->custom_print = parser->custom_print | PT_SUPPRESS_RESOLVED;
		  PT_ERRORmf (parser, from, MSGCAT_SET_PARSER_SEMANTIC, MSGCAT_SEMANTIC_NO_ATTRIBUTES_IN_CLS,
			      pt_short_print (parser, from));
		  parser->custom_print = save_custom;
		  parser_free_tree (parser, node);
		  node = NULL;
		  goto select_end;
		}
	    }
	  else
	    {			/* resolve "class_name.*" */
	      prev_attr = NULL;
	      attr = node->info.query.q.select.list;

	      while (attr && do_resolve)
		{
		  do_resolve = false;

		  /* STEP 2-1) find "class_name.*" */
		  while (attr)
		    {
		      if (attr->node_type == PT_NAME && attr->type_enum == PT_TYPE_STAR)
			{
			  /* find "class_name.*" */
			  do_resolve = true;
			  break;
			}

		      prev_attr = attr;	/* save previous attr */
		      attr = attr->next;
		    }

		  if (attr == NULL)	/* consume attr list */
		    {
		      break;
		    }

		  /* STEP 2-2) do resolve */
		  if (do_resolve == true)
		    {
		      /* STEP 2-2-1) assign spec_id into PT_NAME */
		      for (spec = node->info.query.q.select.from; spec; spec = spec->next)
			{
			  if (PT_SPEC_IS_ENTITY (spec))
			    {
			      /* entity spec */
			      assert (!PT_SPEC_IS_DERIVED (spec) || !PT_SPEC_IS_CTE (spec));
			      flat = spec->info.spec.flat_entity_list;

			      if (pt_user_specified_name_compare (attr->info.name.original, flat->info.name.resolved) ==
				  0)
				{
				  /* find spec set attr's spec_id */
				  attr->info.name.spec_id = flat->info.name.spec_id;
				  break;
				}
			    }
			  else
			    {
			      /* derived table or cte */
			      assert (PT_SPEC_IS_DERIVED (spec) || PT_SPEC_IS_CTE (spec));
			      range_var = spec->info.spec.range_var;
			      if (pt_user_specified_name_compare
				  (attr->info.name.original, range_var->info.name.original) == 0)
				{
				  break;
				}
			    }
			}	/* for */

		      if (spec == NULL)
			{	/* error */
			  do_resolve = false;
			  node->info.query.q.select.list = NULL;
			  break;
			}
		      else
			{
			  /* STEP 2-2-2) recreate select_list */
			  if (PT_SPEC_IS_ENTITY (spec))
			    {
			      resolved_attrs =
				parser_append_node (attr->next,
						    pt_resolve_star (parser, node->info.query.q.select.from, attr));
			    }
			  else
			    {
			      for (as_attr = spec->info.spec.as_attr_list; as_attr; as_attr = as_attr->next)
				{
				  as_attr->info.name.resolved = range_var->info.name.original;
				}
			      resolved_attrs =
				parser_append_node (attr->next,
						    parser_copy_tree_list (parser, spec->info.spec.as_attr_list));
			    }

			  if (prev_attr == NULL)
			    {
			      node->info.query.q.select.list = resolved_attrs;
			    }
			  else
			    {
			      prev_attr->next = NULL;
			      node->info.query.q.select.list =
				parser_append_node (resolved_attrs, node->info.query.q.select.list);
			    }

			  if (resolved_attrs == NULL || node->info.query.q.select.list == NULL)
			    {
			      node->info.query.q.select.list = NULL;
			      break;
			    }
			}
		    }		/* if (do_resolve) */

		  next_attr = attr->next;
		  attr->next = NULL;
		  parser_free_tree (parser, attr);
		  attr = next_attr;

		  /* reposition prev_attr */
		  for (prev_attr = resolved_attrs; prev_attr->next != attr; prev_attr = prev_attr->next)
		    {
		      ;
		    }
		}
	    }

	  if (!node->info.query.q.select.list)
	    {
	      unsigned int save_custom = parser->custom_print;

	      parser->custom_print = (parser->custom_print | PT_SUPPRESS_RESOLVED);
	      PT_ERRORmf (parser, attr, MSGCAT_SET_PARSER_SEMANTIC, MSGCAT_SEMANTIC_IS_NOT_DEFINED,
			  pt_short_print (parser, attr));
	      parser->custom_print = save_custom;
	      parser_free_tree (parser, node);
	      node = NULL;
	      goto select_end;
	    }
	}

      /* STEP 3 */
      if (seq)
	{
	  seq->info.value.data_value.set = node->info.query.q.select.list;
	  node->info.query.q.select.list = seq;
	}

      (void) pt_resolve_hint (parser, node);

      parser_walk_leaves (parser, node, pt_bind_names, bind_arg, pt_bind_names_post, bind_arg);

      /* capture minimum correlation */
      if (!node->info.query.correlation_level)
	{
	  node->info.query.correlation_level = scopestack.correlation_level;
	}
      else if (scopestack.correlation_level && (scopestack.correlation_level < node->info.query.correlation_level))
	{
	  node->info.query.correlation_level = scopestack.correlation_level;
	}

      /* capture type enum and data_type from first column in select list */
      if (node && node->info.query.q.select.list)
	{
	  node->type_enum = node->info.query.q.select.list->type_enum;
	  if (node->info.query.q.select.list->data_type)
	    {
	      node->data_type = parser_copy_tree_list (parser, node->info.query.q.select.list->data_type);
	    }
	}

      /* pop the extra spec frame and add any extra specs to the from list */
      node->info.query.q.select.from = parser_append_node (spec_frame.extra_specs, node->info.query.q.select.from);

      /*
       * Oracle style outer join support: convert to ANSI standard style
       * only permit the following predicate
       * 'single_column(+) op expression_'
       * 'expression_      op single_column(+)'
       * move outer join predicates from WHERE clause
       * to ON condition in FROM clause and set proper join type
       */

      if (!PT_SELECT_INFO_IS_FLAGED (node, PT_SELECT_INFO_ORACLE_OUTER))
	{
	  /* not found */
	  goto select_end;
	}

      if (PT_SELECT_INFO_IS_FLAGED (node, PT_SELECT_INFO_ANSI_JOIN))
	{
	  /* can not specify the (+) operator in a query that also conatins FROM clause join syntax */
	  PT_ERROR (parser, node, "can not specify '(+)' with ANSI join syntax");
	  parser_free_tree (parser, node);
	  node = NULL;
	  goto select_end;
	}

#if 0
      /* By default, support oracle_style_outerjoin */
      if (!prm_get_bool_value (PRM_ID_ORACLE_STYLE_OUTERJOIN))
	{
	  PT_ERROR (parser, node, "Oracle outer join conversion not supported");
	  parser_free_tree (parser, node);
	  node = NULL;
	  goto select_end;
	}
#endif /* 0 */

      /* convert to CNF and tag taggable terms */
      node->info.query.q.select.where = pt_cnf (parser, node->info.query.q.select.where);

      /* list search twice one-pass: set outer join type, edge two-pass: set outer join sarg outer join sarg matrix:
       * X.i=Y.i and Y.i=Z.i and Y.j=1 case 1: X right Y right Z -> put Y(+)-sarg to Z case 2: X right Y left Z ->
       * meaningless Y(+)-sarg case 3: X left Y right Z -> syntax error at one-pass case 4: X left Y left Z -> put
       * Y(+)-sarg to Y */

      for (k = 1; k <= 2; k++)
	{
	  prev = NULL;		/* init */
	  for (cnf = node->info.query.q.select.where; cnf; cnf = next)
	    {
	      next = cnf->next;	/* save link */

	      if (cnf->node_type != PT_EXPR)
		{
		  prev = cnf;
		  continue;
		}

	      if (PT_EXPR_INFO_IS_FLAGED (cnf, PT_EXPR_INFO_LEFT_OUTER))
		{
		  join_type = PT_JOIN_LEFT_OUTER;
		}
	      else if (PT_EXPR_INFO_IS_FLAGED (cnf, PT_EXPR_INFO_RIGHT_OUTER))
		{
		  join_type = PT_JOIN_RIGHT_OUTER;
		}
	      else
		{
		  prev = cnf;
		  continue;
		}

	      /* find left-hand side spec */
	      lhs = cnf->info.expr.arg1;
	      lhs_spec = NULL;
	      lhs_location = 0;	/* init */
	      if (lhs)
		{
		  if (pt_is_attr (lhs))
		    {
		      if (lhs->node_type == PT_DOT_)
			{
			  /* check for path expression */
			  PT_ERRORmf (parser, node, MSGCAT_SET_PARSER_SEMANTIC, MSGCAT_SEMANTIC_OUTERJOIN_PATH_EXPR,
				      pt_short_print (parser, node));
			  parser_free_tree (parser, node);
			  node = NULL;
			  goto select_end;
			}

		      /* find the class of the lhs from spec list */
		      for (i = 0, spec = node->info.query.q.select.from; spec; i++, spec = spec->next)
			{
			  /* found spec */
			  if (spec->info.spec.id == lhs->info.name.spec_id)
			    {
			      lhs_spec = spec;
			      lhs_location = i;
			      break;
			    }
			}
		    }
		  else if (!pt_is_const (lhs))	/* is_const : no nothing */
		    {
		      /* find the class of the lhs from spec list */
		      last = save = NULL;	/* init */
		      do
			{
			  for (i = -1, spec = node->info.query.q.select.from; spec && spec != last;
			       i++, spec = spec->next)
			    {
			      save = spec;
			    }
			  last = save;	/* set last spec */

			  /* traverse tree to find spec */
			  bind_arg->sc_info->Oracle_outerjoin_spec = last;
			  bind_arg->sc_info->Oracle_outerjoin_attr_num = 0;
			  bind_arg->sc_info->Oracle_outerjoin_subq_num = 0;
			  bind_arg->sc_info->Oracle_outerjoin_path_num = 0;
			  parser_walk_tree (parser, lhs, pt_check_Oracle_outerjoin, bind_arg, pt_continue_walk, NULL);
			  if (bind_arg->sc_info->Oracle_outerjoin_attr_num > 0)
			    {
			      lhs_spec = last;
			      lhs_location = i;
			    }
			  /* check for subquery */
			  if (bind_arg->sc_info->Oracle_outerjoin_subq_num > 0)
			    {
			      PT_ERRORm (parser, node, MSGCAT_SET_PARSER_SEMANTIC,
					 MSGCAT_SEMANTIC_OUTERJOIN_JOIN_COND_SUBQ);
			      parser_free_tree (parser, node);
			      node = NULL;
			      goto select_end;
			    }
			  /* check for path expression */
			  if (bind_arg->sc_info->Oracle_outerjoin_path_num > 0)
			    {
			      PT_ERRORmf (parser, node, MSGCAT_SET_PARSER_SEMANTIC, MSGCAT_SEMANTIC_OUTERJOIN_PATH_EXPR,
					  pt_short_print (parser, node));
			      parser_free_tree (parser, node);
			      node = NULL;
			      goto select_end;
			    }
			}
		      while (lhs_spec == NULL && i > 0);
		    }
		}		/* if (lhs) */

	      /* find right-hand side spec */
	      rhs = cnf->info.expr.arg2;
	      rhs_spec = NULL;
	      rhs_location = 0;	/* init */
	      if (rhs)
		{
		  if (pt_is_attr (rhs))
		    {
		      if (rhs->node_type == PT_DOT_)
			{
			  /* check for path expression */
			  PT_ERRORmf (parser, node, MSGCAT_SET_PARSER_SEMANTIC, MSGCAT_SEMANTIC_OUTERJOIN_PATH_EXPR,
				      pt_short_print (parser, node));
			  parser_free_tree (parser, node);
			  node = NULL;
			  goto select_end;
			}

		      /* find the class of the rhs from spec list */
		      for (i = 0, spec = node->info.query.q.select.from; spec; i++, spec = spec->next)
			{
			  /* found spec */
			  if (spec->info.spec.id == rhs->info.name.spec_id)
			    {
			      rhs_spec = spec;
			      rhs_location = i;
			      break;
			    }
			}
		    }
		  else if (!pt_is_const (rhs))	/* is_const : do nothing */
		    {
		      /* find the class of the rhs from spec list */
		      last = save = NULL;	/* init */
		      do
			{
			  for (i = -1, spec = node->info.query.q.select.from; spec && spec != last;
			       i++, spec = spec->next)
			    {
			      save = spec;
			    }
			  last = save;	/* set last spec */

			  /* traverse tree to find spec */
			  bind_arg->sc_info->Oracle_outerjoin_spec = last;
			  bind_arg->sc_info->Oracle_outerjoin_attr_num = 0;
			  bind_arg->sc_info->Oracle_outerjoin_subq_num = 0;
			  bind_arg->sc_info->Oracle_outerjoin_path_num = 0;
			  parser_walk_tree (parser, rhs, pt_check_Oracle_outerjoin, bind_arg, pt_continue_walk, NULL);
			  if (bind_arg->sc_info->Oracle_outerjoin_attr_num > 0)
			    {
			      rhs_spec = last;
			      rhs_location = i;
			    }
			  /* check for subquery */
			  if (bind_arg->sc_info->Oracle_outerjoin_subq_num > 0)
			    {
			      PT_ERRORm (parser, node, MSGCAT_SET_PARSER_SEMANTIC,
					 MSGCAT_SEMANTIC_OUTERJOIN_JOIN_COND_SUBQ);
			      parser_free_tree (parser, node);
			      node = NULL;
			      goto select_end;
			    }
			  /* check for path expression */
			  if (bind_arg->sc_info->Oracle_outerjoin_path_num > 0)
			    {
			      PT_ERRORmf (parser, node, MSGCAT_SET_PARSER_SEMANTIC, MSGCAT_SEMANTIC_OUTERJOIN_PATH_EXPR,
					  pt_short_print (parser, node));
			      parser_free_tree (parser, node);
			      node = NULL;
			      goto select_end;
			    }
			}
		      while (rhs_spec == NULL && i > 0);
		    }
		}		/* if (rhs) */

	      if (k == 1)
		{
		  /* first search: only consider edges and skip sargs */
		  if (lhs_spec && rhs_spec && lhs_spec->info.spec.id != rhs_spec->info.spec.id)
		    {
		      /* found edge: set join type and spec */
		      if (lhs_location < rhs_location)
			{
			  p_spec = lhs_spec;
			  spec = rhs_spec;
			}
		      else
			{
			  /* converse join type of edge for example SELECT...  FROM x, y WHERE y.i = x.i(+) */
			  join_type = (join_type == PT_JOIN_LEFT_OUTER) ? PT_JOIN_RIGHT_OUTER : PT_JOIN_LEFT_OUTER;
			  p_spec = rhs_spec;
			  spec = lhs_spec;
			}
		    }
		  else
		    {
		      prev = cnf;
		      continue;
		    }
		}
	      else
		{
		  p_spec = NULL;	/* useless */
		  spec = (lhs_location < rhs_location) ? rhs_spec : lhs_spec;
		}

	      /* error check */
	      if (spec == NULL)
		{
		  /* give up */
		  PT_ERRORf (parser, node, "check outer join syntax at '%s'", pt_short_print (parser, cnf));
		  parser_free_tree (parser, node);
		  node = NULL;
		  goto select_end;
		}

	      if (k == 1)
		{
		  /* first search: check outer join link set join type and edge */

		  PT_NODE *tmp, *p_end, *s_end, *start, *end, *s_start;

		  if (spec->info.spec.join_type == PT_JOIN_NONE)
		    {
		      /* case A, C */
		      p_end = p_spec;	/* init */
		      for (tmp = p_end; tmp->next != spec; tmp = tmp->next)
			{
			  /* found end of p_spec join_list */
			  if (tmp->next->info.spec.join_type == PT_JOIN_NONE)
			    {
			      p_end = tmp;
			      break;
			    }
			  else
			    {
			      p_end = tmp->next;
			    }
			}
		      for (tmp = p_end; tmp->next != spec; tmp = tmp->next)
			{
			  ;
			}
		      /* found before node of spec join list: cut-off link */
		      tmp->next = NULL;

		      for (tmp = spec; tmp->next; tmp = tmp->next)
			{
			  ;
			}
		      /* found end of spec list */
		      s_end = tmp;

		      s_end->next = p_end->next;
		      p_end->next = spec;
		    }
		  else
		    {
		      for (tmp = p_spec->next; tmp != spec; tmp = tmp->next)
			{
			  /* join_list disconnected */
			  if (tmp->info.spec.join_type == PT_JOIN_NONE)
			    {
			      break;
			    }
			}
		      if (tmp != spec)
			{	/* p_spec to spec join_list not exists */
			  if (p_spec->info.spec.join_type == PT_JOIN_NONE)
			    {
			      /* case B */
			      s_start = NULL;	/* init */
			      start = tmp;	/* init */
			      end = spec;	/* init */
			      do
				{
				  for (tmp = start; tmp->next != end; tmp = tmp->next)
				    {
				      ;
				    }
				  if (tmp->info.spec.join_type == PT_JOIN_NONE)
				    {
				      /* found spec join_link start */
				      s_start = tmp;
				      for (tmp = node->info.query.q.select.from; tmp->next != s_start; tmp = tmp->next)
					{
					  ;
					}
				      /* found before node of spec join_list: cut-off link */
				      tmp->next = NULL;
				    }
				  else
				    {
				      end = tmp;
				    }
				}
			      while (s_start == NULL);	/* end do */

			      for (tmp = spec; tmp->next; tmp = tmp->next)
				{
				  ;
				}
			      /* found end of spec list */
			      s_end = tmp;

			      s_end->next = node->info.query.q.select.from;
			      node->info.query.q.select.from = s_start;

			      /* swap p_spec, spec */
			      save = p_spec;
			      p_spec = spec;
			      spec = save;

			      /* converse join type */
			      join_type = (join_type == PT_JOIN_LEFT_OUTER) ? PT_JOIN_RIGHT_OUTER : PT_JOIN_LEFT_OUTER;
			    }
			  else
			    {
			      /* case D: give up */
			      PT_ERROR (parser, node, "a class may be outer joined to" " at most one other class");
			      parser_free_tree (parser, node);
			      node = NULL;
			      goto select_end;
			    }
			}
		    }
		  /* outer join_link handling end */

		  /* set join type */
		  if ((spec->info.spec.join_type == PT_JOIN_LEFT_OUTER
		       || spec->info.spec.join_type == PT_JOIN_RIGHT_OUTER) && spec->info.spec.join_type != join_type)
		    {
		      /* give up */
		      PT_ERROR (parser, node, "two classes cannot be " "outer-joined to each other");
		      parser_free_tree (parser, node);
		      node = NULL;
		      goto select_end;
		    }
		  spec->info.spec.join_type = join_type;
		}
	      else
		{		/* k == 2 */
		  /* second search: set sarg */
		  if (spec->info.spec.join_type == PT_JOIN_RIGHT_OUTER && spec->next)
		    {
		      if (spec->next->info.spec.join_type == PT_JOIN_RIGHT_OUTER)
			{
			  /* check for case 1: */
			  spec = spec->next;
			}
		      else if (spec->next->info.spec.join_type == PT_JOIN_LEFT_OUTER)
			{
			  /* check for case 2: meaningless outer join sargs */
			  prev = cnf;
			  continue;
			}
		    }

		  /* check for case 4: do nothing and go ahead */
		}

	      /* cut-off cnf from WHERE clause */
	      if (prev == NULL)
		{		/* the first cnf */
		  node->info.query.q.select.where = next;
		}
	      else
		{
		  prev->next = next;
		}
	      cnf->next = NULL;	/* cut-off link */

	      /* put cnf to the ON cond */
	      spec->info.spec.on_cond = parser_append_node (cnf, spec->info.spec.on_cond);
	    }
	}

      for (spec = node->info.query.q.select.from; spec; spec = spec->next)
	{
	  if (spec->info.spec.on_cond)
	    {
	      /* check for case 3: */
	      if (spec->info.spec.join_type == PT_JOIN_LEFT_OUTER && spec->next
		  && spec->next->info.spec.join_type == PT_JOIN_RIGHT_OUTER)
		{
		  PT_ERROR (parser, node, "a class may be outer joined to " "at most one other class");
		  parser_free_tree (parser, node);
		  node = NULL;
		  goto select_end;
		}
	      else if (spec->info.spec.join_type == PT_JOIN_RIGHT_OUTER)
		{
		  for (save = node->info.query.q.select.from; save; save = save->next)
		    {
		      if (save->next == spec)
			{
			  if (save->info.spec.join_type == PT_JOIN_LEFT_OUTER)
			    {
			      PT_ERROR (parser, node, "a class may be outer joined to " "at most one other class");
			      parser_free_tree (parser, node);
			      node = NULL;
			      goto select_end;
			    }
			}
		    }		/* for */
		}


	      /* clear spec_id to re-check outer join semantic */
	      bind_arg->sc_info->Oracle_outerjoin_spec = spec;
	      parser_walk_tree (parser, spec->info.spec.on_cond, pt_clear_Oracle_outerjoin_spec_id, bind_arg,
				pt_continue_walk, NULL);
	    }
	}

      /* check outer join semantic of ON cond */
      bind_arg->scopes->specs = node->info.query.q.select.from;	/* init */
      bind_arg->scopes->location = 0;	/* init */
      parser_walk_tree (parser, node->info.query.q.select.from, pt_bind_names, bind_arg, pt_bind_names_post, bind_arg);

      /* meaningless outer join check */
      for (spec = node->info.query.q.select.from; spec; spec = spec->next)
	{
	  if (spec->info.spec.join_type == PT_JOIN_NONE && spec->info.spec.on_cond)
	    {
	      /* meaningless outer join predicate for example SELECT...  FROM x, y WHERE x.i(+) = 1 recover to WHERE
	       * clause */
	      node->info.query.q.select.where =
		parser_append_node (spec->info.spec.on_cond, node->info.query.q.select.where);
	      spec->info.spec.on_cond = NULL;
	    }
	}			/* for */

    select_end:
      bind_arg->spec_frames = bind_arg->spec_frames->next;

      /* remove this level's scope */
      bind_arg->scopes = bind_arg->scopes->next;

      /* don't revisit leaves */
      *continue_walk = PT_LIST_WALK;
      break;

    case PT_UNION:
    case PT_INTERSECTION:
    case PT_DIFFERENCE:
      {
	int arg1_corr, arg2_corr, corr;
	PT_NODE *arg1, *arg2;
	PT_NODE *select_node = NULL, *order_by_link = NULL;
	int index_of_order_by_link = -1;

	/* treat this just like a select with no from, so that we can properly get correlation level of sub-queries. */
	bind_arg->scopes = &scopestack;

	pt_bind_names_in_with_clause (parser, node, bind_arg);

	/* change order by link in UNION/INTERSECTION/DIFFERENCE query into the tail of first select query's order by
	 * list for bind names (It will be restored after bind names.) */

	if (node->info.query.order_by)
	  {
	    index_of_order_by_link = 0;

	    select_node = node;
	    while (select_node)
	      {
		switch (select_node->node_type)
		  {
		  case PT_SELECT:
		    goto l_select_node;
		    break;
		  case PT_UNION:
		  case PT_INTERSECTION:
		  case PT_DIFFERENCE:
		    select_node = select_node->info.query.q.union_.arg1;
		    break;
		  default:
		    select_node = NULL;
		    break;
		  }
	      }

	  l_select_node:
	    if (select_node)
	      {
		if (!select_node->info.query.order_by)
		  {
		    select_node->info.query.order_by = node->info.query.order_by;
		  }
		else
		  {
		    index_of_order_by_link++;
		    order_by_link = select_node->info.query.order_by;
		    while (order_by_link->next)
		      {
			order_by_link = order_by_link->next;
			index_of_order_by_link++;
		      }

		    order_by_link->next = node->info.query.order_by;
		  }

		node->info.query.order_by = NULL;
	      }
	  }

	parser_walk_leaves (parser, node, pt_bind_names, bind_arg, pt_bind_names_post, bind_arg);

	arg1 = node->info.query.q.union_.arg1;
	arg2 = node->info.query.q.union_.arg2;

	if (arg1 && arg2)
	  {
	    arg1_corr = arg1->info.query.correlation_level;
	    arg2_corr = arg2->info.query.correlation_level;
	    if (arg1_corr)
	      {
		corr = arg1_corr;
		if (arg2_corr)
		  {
		    if (arg2_corr < corr)
		      corr = arg2_corr;
		  }
	      }
	    else
	      {
		corr = arg2_corr;
	      }
	    /* must reduce the correlation level 1, for this level of scoping */
	    if (corr)
	      {
		corr--;
	      }
	    node->info.query.correlation_level = corr;

	    /* capture type enum and data_type from arg1 */
	    node->type_enum = arg1->type_enum;
	    if (arg1->data_type)
	      node->data_type = parser_copy_tree_list (parser, arg1->data_type);
	  }

	/* Restore order by link */
	if (index_of_order_by_link >= 0)
	  {
	    if (order_by_link)
	      {
		node->info.query.order_by = order_by_link->next;
		order_by_link->next = NULL;
	      }
	    else
	      {
		node->info.query.order_by = select_node->info.query.order_by;
		select_node->info.query.order_by = NULL;
	      }
	  }
      }

      /* remove this level's scope */
      bind_arg->scopes = bind_arg->scopes->next;

      /* don't revisit leaves */
      *continue_walk = PT_LIST_WALK;
      break;

    case PT_UPDATE:
      scopestack.specs = node->info.update.spec;
      spec_frame.next = bind_arg->spec_frames;
      spec_frame.extra_specs = NULL;

      /* break links to current scopes to bind_names in the WITH_CLAUSE */
      bind_arg->scopes = NULL;
      bind_arg->spec_frames = NULL;
      pt_bind_names_in_with_clause (parser, node, bind_arg);

      bind_arg->spec_frames = spec_frame.next;

      /* restore links to current scopes */
      bind_arg->scopes = &scopestack;
      spec_frame.next = bind_arg->spec_frames;
      spec_frame.extra_specs = NULL;
      bind_arg->spec_frames = &spec_frame;
      pt_bind_scope (parser, bind_arg);

      (void) pt_resolve_hint (parser, node);

      parser_walk_leaves (parser, node, pt_bind_names, bind_arg, pt_bind_names_post, bind_arg);

      /* pop the extra spec frame and add any extra specs to the from list */
      bind_arg->spec_frames = bind_arg->spec_frames->next;
      node->info.update.class_specs = parser_append_node (spec_frame.extra_specs, node->info.update.class_specs);

      /* remove this level's scope */
      bind_arg->scopes = bind_arg->scopes->next;

      /* don't revisit leaves */
      *continue_walk = PT_LIST_WALK;
      break;

    case PT_DELETE:
      scopestack.specs = node->info.delete_.spec;
      spec_frame.next = bind_arg->spec_frames;
      spec_frame.extra_specs = NULL;

      /* break links to current scopes to bind_names in the WITH_CLAUSE */
      bind_arg->scopes = NULL;
      bind_arg->spec_frames = NULL;
      pt_bind_names_in_with_clause (parser, node, bind_arg);

      bind_arg->spec_frames = spec_frame.next;

      bind_arg->scopes = &scopestack;
      spec_frame.next = bind_arg->spec_frames;
      spec_frame.extra_specs = NULL;
      bind_arg->spec_frames = &spec_frame;
      pt_bind_scope (parser, bind_arg);

      (void) pt_resolve_hint (parser, node);

      parser_walk_leaves (parser, node, pt_bind_names, bind_arg, pt_bind_names_post, bind_arg);

      /* pop the extra spec frame and add any extra specs to the from list */
      bind_arg->spec_frames = bind_arg->spec_frames->next;
      node->info.delete_.class_specs = parser_append_node (spec_frame.extra_specs, node->info.delete_.class_specs);

      /* remove this level's scope */
      bind_arg->scopes = bind_arg->scopes->next;

      /* don't revisit leaves */
      *continue_walk = PT_LIST_WALK;
      break;

    case PT_INSERT:
      scopestack.specs = node->info.insert.spec;
      bind_arg->scopes = &scopestack;
      spec_frame.next = bind_arg->spec_frames;
      spec_frame.extra_specs = NULL;
      bind_arg->spec_frames = &spec_frame;
      pt_bind_scope (parser, bind_arg);

      result = pt_resolve_vclass_args (parser, node);
      if (!result)
	{
	  /* error is handled */
	  goto insert_end;
	}
      node = result;

      if (!node->info.insert.attr_list)
	{
	  node->info.insert.attr_list = pt_resolve_star (parser, node->info.insert.spec, NULL);
	}

      fill_in_insert_default_function_arguments (parser, node);

      /* Do not handle ON DUPLICATE KEY UPDATE yet, we need to resolve the other nodes first. */
      save = node->info.insert.odku_assignments;
      node->info.insert.odku_assignments = NULL;

      parser_walk_leaves (parser, node, pt_bind_names, bind_arg, pt_bind_names_post, bind_arg);

      /* Check for double assignments */
      pt_no_double_insert_assignments (parser, node);
      if (pt_has_error (parser))
	{
	  goto insert_end;
	}

      /* flag any "correlated" names as undefined. only names in subqueries and sub-inserts should be undefined. use
       * spec->etc to store the correlation level in value_clauses. */
      save_etc = node->info.insert.spec->etc;
      level = 0;
      node->info.insert.spec->etc = &level;
      parser_walk_tree (parser, node->info.insert.value_clauses, pt_undef_names_pre, node->info.insert.spec,
			pt_undef_names_post, node->info.insert.spec);
      node->info.insert.spec->etc = save_etc;

      if (save != NULL)
	{
	  SCOPES extended_scope;
	  PT_NODE *value_list = node->info.insert.value_clauses->info.node_list.list;
	  extended_scope.next = NULL;

	  /* restore ON DUPLICATE KEY UPDATE node */
	  node->info.insert.odku_assignments = save;

	  /* pt_undef_names_pre may have generated an error */
	  if (pt_has_error (parser))
	    {
	      goto insert_end;
	    }

	  if (PT_IS_SELECT (value_list))
	    {
	      /* Some assignments may reference attributes from the select query that need to be resolved too. Add the
	       * specs from the select statement as a scope in the stack. */
	      extended_scope.next = bind_arg->scopes->next;
	      extended_scope.specs = value_list->info.query.q.select.from;
	      scopestack.correlation_level = 0;
	      scopestack.location = 0;
	      bind_arg->scopes->next = &extended_scope;
	    }

	  parser_walk_tree (parser, node->info.insert.odku_assignments, pt_bind_names, bind_arg, pt_bind_names_post,
			    bind_arg);

	  if (PT_IS_SELECT (value_list))
	    {
	      /* restore original scopes */
	      bind_arg->scopes->next = extended_scope.next;
	    }
	}

      if (!pt_has_error (parser))
	{
	  /* make sure attributes were not bound to parameters */
	  for (attr = node->info.insert.attr_list; attr; attr = attr->next)
	    {
	      if (attr->info.name.meta_class == PT_PARAMETER)
		{
		  /* this is not an attribute of insert spec */
		  PT_ERRORmf2 (parser, attr, MSGCAT_SET_PARSER_SEMANTIC, MSGCAT_SEMANTIC_NOT_ATTRIBUTE_OF,
			       attr->info.name.original,
			       node->info.insert.spec->info.spec.entity_name->info.name.original);
		}
	    }
	}

    insert_end:
      /* pop the extra spec frame and add any extra specs to the from list */
      bind_arg->spec_frames = bind_arg->spec_frames->next;
      node->info.insert.class_specs = parser_append_node (spec_frame.extra_specs, node->info.insert.class_specs);

      /* remove this level's scope */
      bind_arg->scopes = bind_arg->scopes->next;

      /* don't revisit leaves */
      *continue_walk = PT_LIST_WALK;
      break;

    case PT_MERGE:
      if (node->info.merge.insert.value_clauses)
	{
	  /* resolve missing attr_list as star */
	  if (!node->info.merge.insert.attr_list)
	    {
	      node->info.merge.insert.attr_list = pt_resolve_star (parser, node->info.merge.into, NULL);
	    }
	  /* resolve DEFAULT clauses */
	  if (node->info.merge.into->info.spec.entity_name)
	    {
	      fill_in_insert_default_function_arguments (parser, node);
	    }
	  /* resolve insert attributes, values */
	  pt_bind_names_merge_insert (parser, node, bind_arg, &scopestack, &spec_frame);
	  if (pt_has_error (parser))
	    {
	      node = NULL;
	      *continue_walk = PT_STOP_WALK;
	      break;
	    }
	}

      if (node->info.merge.update.assignment)
	{
	  /* resolved update assignment list */
	  pt_bind_names_merge_update (parser, node, bind_arg, &scopestack, &spec_frame);
	  if (pt_has_error (parser))
	    {
	      node = NULL;
	      *continue_walk = PT_STOP_WALK;
	      break;
	    }
	}

      assert (node->info.merge.into->next == NULL);
      node->info.merge.into->next = node->info.merge.using_clause;

      scopestack.specs = node->info.merge.into;
      bind_arg->scopes = &scopestack;
      spec_frame.next = bind_arg->spec_frames;
      spec_frame.extra_specs = NULL;
      bind_arg->spec_frames = &spec_frame;
      pt_bind_scope (parser, bind_arg);
      if (pt_has_error (parser))
	{
	  node = NULL;
	  *continue_walk = PT_STOP_WALK;
	  break;
	}

      parser_walk_leaves (parser, node, pt_bind_names, bind_arg, pt_bind_names_post, bind_arg);
      if (pt_has_error (parser))
	{
	  node = NULL;
	  *continue_walk = PT_STOP_WALK;
	  break;
	}

      /* flag any "correlated" names as undefined. make sure etc is NULL. */
      save_etc = node->info.merge.into->etc;
      node->info.merge.into->etc = NULL;
      parser_walk_tree (parser, node->info.merge.insert.value_clauses, pt_undef_names_pre, node->info.merge.into, NULL,
			NULL);
      node->info.merge.into->etc = save_etc;
      if (pt_has_error (parser))
	{
	  node = NULL;
	  *continue_walk = PT_STOP_WALK;
	  break;
	}

      bind_arg->spec_frames = bind_arg->spec_frames->next;
      bind_arg->scopes = bind_arg->scopes->next;

      /* don't revisit leaves */
      *continue_walk = PT_LIST_WALK;

      node->info.merge.into->next = NULL;
      break;

    case PT_CREATE_INDEX:
    case PT_ALTER_INDEX:
    case PT_DROP_INDEX:
      scopestack.specs = node->info.index.indexed_class;
      bind_arg->scopes = &scopestack;
      spec_frame.next = bind_arg->spec_frames;
      spec_frame.extra_specs = NULL;
      bind_arg->spec_frames = &spec_frame;
      pt_bind_scope (parser, bind_arg);

      parser_walk_leaves (parser, node, pt_bind_names, bind_arg, pt_bind_names_post, bind_arg);

      bind_arg->spec_frames = bind_arg->spec_frames->next;
      bind_arg->scopes = bind_arg->scopes->next;

      *continue_walk = PT_LIST_WALK;
      break;

    case PT_METHOD_CALL:
      /*
       * We accept two different method call syntax:
       *      1) method_name(...) on target
       *      2) method_name(target, ...)
       * We need to normalize the second to the first so that we can do
       * resolution without special cases.  We do this by moving the
       * first parameter to the on_call_target.  If there is no parameter,
       * it will be caught in pt_semantic_check_local()
       */
      if (!node->info.method_call.on_call_target
	  && jsp_is_exist_stored_procedure (node->info.method_call.method_name->info.name.original))
	{
	  PT_NODE *method_name = node->info.method_call.method_name;
	  node->info.method_call.method_name->info.name.spec_id = (UINTPTR) method_name;
	  node->info.method_call.method_type = (PT_MISC_TYPE) jsp_get_sp_type (method_name->info.name.original);
	  node->info.method_call.method_name->info.name.meta_class = PT_METHOD;
	  parser_walk_leaves (parser, node, pt_bind_names, bind_arg, pt_bind_names_post, bind_arg);
	  /* don't revisit leaves */
	  *continue_walk = PT_LIST_WALK;
	}
      else
	{
	  if (!node->info.method_call.on_call_target && node->info.method_call.arg_list)
	    {
	      node->info.method_call.on_call_target = node->info.method_call.arg_list;
	      node->info.method_call.arg_list = node->info.method_call.arg_list->next;
	      node->info.method_call.on_call_target->next = NULL;
	    }

	  /* make method name look resolved */
	  node->info.method_call.method_name->info.name.spec_id = (UINTPTR) node->info.method_call.method_name;
	  node->info.method_call.method_name->info.name.meta_class = PT_METHOD;

	  /*
	   * bind the names in the method arguments and target, their
	   * scope will be the same as the method node's scope
	   */
	  parser_walk_leaves (parser, node, pt_bind_names, bind_arg, pt_bind_names_post, bind_arg);
	  /* don't revisit leaves */
	  *continue_walk = PT_LIST_WALK;

	  /* find the type of the method here */
	  if (!pt_resolve_method_type (parser, node) && (node->info.method_call.call_or_expr != PT_IS_CALL_STMT))
	    {
	      PT_ERRORmf (parser, node, MSGCAT_SET_PARSER_SEMANTIC, MSGCAT_SEMANTIC_METH_DOESNT_EXIST,
			  node->info.method_call.method_name->info.name.original);
	      break;
	    }

	  /* if it is a call statement, we don't want to resolve method_name. also, if scopes is NULL we assume this
	   * came from an evaluate call and we treat it like a call statement */
	  if ((node->info.method_call.call_or_expr == PT_IS_CALL_STMT) || (bind_arg->scopes == NULL))
	    {
	      break;
	    }

	  /* resolve method name to entity where expansion will take place */
	  if (node->info.method_call.on_call_target->node_type == PT_NAME
	      && (node->info.method_call.on_call_target->info.name.meta_class != PT_PARAMETER))
	    {
	      PT_NODE *entity = pt_find_entity_in_scopes (parser, bind_arg->scopes,
							  node->info.method_call.on_call_target->info.name.spec_id);
	      /* no entity found will be caught as an error later.  Probably an unresolvable target. */
	      if (entity)
		{
		  node->info.method_call.method_name->info.name.spec_id = entity->info.spec.id;
		}
	    }

	}

      break;

    case PT_DATA_TYPE:
      /* don't visit leaves unless this is an object which might contain a name (i.e. CAST(value AS name) ) */
      if (node->type_enum != PT_TYPE_OBJECT)
	{
	  *continue_walk = PT_LIST_WALK;
	}
      break;

    case PT_NAME:
      {
	PT_NODE *temp;

	if (node->type_enum == PT_TYPE_MAYBE)
	  {
	    /* reset spec_id to rebind the name/type */
	    node->info.name.spec_id = 0;
	  }

	temp = pt_bind_name_or_path_in_scope (parser, bind_arg, node);
	if (temp)
	  {
	    node = temp;
	    /* don't visit leaves */
	    *continue_walk = PT_LIST_WALK;
	  }
	else
	  {
	    *continue_walk = PT_STOP_WALK;
	  }
      }
      break;

    case PT_DOT_:
      {
	PT_NODE *temp;
	temp = pt_bind_name_or_path_in_scope (parser, bind_arg, node);
	if (temp)
	  {
	    node = temp;
	  }
	else if (pt_has_error (parser))
	  {
	    return NULL;
	  }

	if (!(node->node_type == PT_DOT_
	      && (node->info.dot.arg2->node_type == PT_METHOD_CALL || node->info.dot.arg2->node_type == PT_FUNCTION)))
	  {
	    /* don't revisit leaves */
	    *continue_walk = PT_LIST_WALK;
	  }

	/* handle dot print format; do not print resolved name for arg2. for example: (CLASS_A, CLASS_B, CLASS_C is
	 * class) CLASS_A.b.CLASS_B.c.CLASS_C.name; -> CLASS_A.b.c.name; */
	if (node->node_type == PT_DOT_)
	  {
	    PT_NODE *arg2;

	    for (temp = node; temp->node_type == PT_DOT_; temp = temp->info.dot.arg1)
	      {
		/* arg2 is PT_NAME node */
		arg2 = temp->info.dot.arg2;
		if (arg2 && arg2->node_type == PT_NAME)
		  {
		    arg2->info.name.custom_print |= PT_SUPPRESS_RESOLVED;
		  }
	      }			/* for (temp = ...) */
	  }
      }
      break;

    case PT_FUNCTION:
      if (node->info.function.function_type == PT_GENERIC)
	{
	  const char *generic_name = node->info.function.generic_name;
	  node->info.function.function_type = pt_find_function_type (node->info.function.generic_name);

	  if (node->info.function.function_type == PT_GENERIC)
	    {
	      /*
	       * It may be a method call since they are parsed as
	       * nodes PT_FUNCTION.  If so, pt_make_stored_procedure() and pt_make_method_call() will
	       * translate it into a method_call.
	       */
	      if (jsp_is_exist_stored_procedure (generic_name))
		{
		  node1 = pt_resolve_stored_procedure (parser, node, bind_arg);
		}
	      else
		{
		  node1 = pt_resolve_method (parser, node, bind_arg);
		}

	      if (node1->node_type == PT_METHOD_CALL)
		{
		  PT_NODE_INIT_OUTERLINK (node);
		  parser_free_tree (parser, node);
		  node = node1;	/* return the new node */
		  /* don't revisit leaves */
		  *continue_walk = PT_LIST_WALK;
		}
	      else
		{
		  /* It may be a generic function supported on the server. We put this case last so that user written
		   * methods will resolve before trying to make it a server function. */
		  if (!pt_type_generic_func (parser, node))
		    {
		      PT_NODE *top_node = NULL;
		      int is_spec_attr = 0;

		      /* get top node */
		      if (bind_arg != NULL && bind_arg->sc_info != NULL)
			{
			  top_node = bind_arg->sc_info->top_node;
			}

		      if (top_node != NULL
			  && (top_node->node_type == PT_CREATE_INDEX || top_node->node_type == PT_ALTER_INDEX
			      || (top_node->node_type == PT_ALTER && (top_node->info.alter.create_index != NULL))))
			{
			  /* check if function name is a spec attribute */
			  if (pt_function_name_is_spec_attr (parser, node, bind_arg, &is_spec_attr) != NO_ERROR)
			    {
			      return NULL;
			    }
			}

		      /* show appropriate error message */
		      if (is_spec_attr)
			{
			  PT_ERRORm (parser, node, MSGCAT_SET_PARSER_SEMANTIC,
				     MSGCAT_SEMANTIC_PREFIX_IN_FUNC_INDX_NOT_ALLOWED);
			}
		      else if (parser_function_code != PT_EMPTY)
			{
			  PT_ERRORmf (parser, node, MSGCAT_SET_PARSER_SEMANTIC,
				      MSGCAT_SEMANTIC_INVALID_INTERNAL_FUNCTION, node->info.function.generic_name);
			}
		      else
			{
			  PT_ERRORmf (parser, node, MSGCAT_SET_PARSER_SEMANTIC, MSGCAT_SEMANTIC_UNKNOWN_FUNCTION,
				      node->info.function.generic_name);
			}

		    }
		}
	    }
	  else if (node->info.function.function_type < F_TOP_TABLE_FUNC)
	    {
	      PT_NODE *arg_list = node->info.function.arg_list;

	      /* arg list must be a single subquery */

	      if (arg_list->next
		  || (arg_list->node_type != PT_SELECT && arg_list->node_type != PT_UNION
		      && arg_list->node_type != PT_DIFFERENCE && arg_list->node_type != PT_INTERSECTION))
		{
		  PT_ERRORmf (parser, node, MSGCAT_SET_PARSER_SEMANTIC, MSGCAT_SEMANTIC_WANT_SINGLE_TABLE_IN,
			      pt_short_print (parser, node));
		}
	    }
	}
      break;

    case PT_SPEC:
      if (bind_arg->scopes)
	{
	  node->info.spec.location = bind_arg->scopes->location++;
	}
      if (node->info.spec.on_cond)
	{
	  switch (node->info.spec.join_type)
	    {
	    case PT_JOIN_INNER:
	    case PT_JOIN_LEFT_OUTER:
	    case PT_JOIN_RIGHT_OUTER:
	      parser_walk_tree (parser, node->info.spec.on_cond, pt_mark_location, &(node->info.spec.location), NULL,
				NULL);
	      break;
	      /* case PT_JOIN_FULL_OUTER: *//* not supported */

	    case PT_JOIN_NONE:
	    default:
	      break;
	    }			/* switch (node->info.spec.join_type) */
	  parser_walk_tree (parser, node->info.spec.on_cond, pt_bind_names, bind_arg, pt_bind_names_post, bind_arg);
	}
      {
	PT_NODE *entity_name = node->info.spec.entity_name;
	if (entity_name && entity_name->node_type == PT_NAME)
	  {
	    entity_name->info.name.location = node->info.spec.location;
	    if (entity_name->info.name.db_object && db_is_system_class (entity_name->info.name.db_object) > 0)
	      {
		bind_arg->sc_info->system_class = true;
	      }
	  }
      }

      *continue_walk = PT_LIST_WALK;
      break;

    case PT_HOST_VAR:
      pt_bind_type_of_host_var (parser, node);
      break;

    case PT_SCOPE:
      scopestack.specs = node->info.scope.from;
      bind_arg->scopes = &scopestack;
      pt_bind_scope (parser, bind_arg);
      parser_walk_leaves (parser, node, pt_bind_names, bind_arg, pt_bind_names_post, bind_arg);

      /* remove this level's scope */
      bind_arg->scopes = bind_arg->scopes->next;

      /* don't revisit leaves */
      *continue_walk = PT_LIST_WALK;
      break;

    case PT_EXPR:
      if (node->info.expr.op == PT_NEXT_VALUE || node->info.expr.op == PT_CURRENT_VALUE)
	{
	  /* don't walk leaves */
	  *continue_walk = PT_LIST_WALK;
	}
      break;

    case PT_WITH_CLAUSE:
      /* WITH clause should be resolved from SELECT; don't walk leaves(cte_list) */
      *continue_walk = PT_LIST_WALK;
      break;

    case PT_CTE:
      pt_bind_names_in_cte (parser, node, bind_arg);
      if (pt_has_error (parser))
	{
	  node = NULL;
	  *continue_walk = PT_STOP_WALK;
	}
      else
	{
	  /* don't walk leaves */
	  *continue_walk = PT_LIST_WALK;
	}
      break;

    default:
      break;
    }

  return node;
}

/*
 * pt_bind_value_to_hostvar_local () -
 *   return:
 *   parser(in):
 *   node(in):
 *   arg(in):
 *   continue_walk(in):
 */
static PT_NODE *
pt_bind_value_to_hostvar_local (PARSER_CONTEXT * parser, PT_NODE * node, void *arg, int *continue_walk)
{
  DB_VALUE *value;

  if (node)
    {
      switch (node->node_type)
	{
	case PT_HOST_VAR:
	  if (node->info.host_var.var_type != PT_HOST_IN)
	    {
	      break;
	    }

	  value = pt_value_to_db (parser, node);
	  if (value && prm_get_bool_value (PRM_ID_HOSTVAR_LATE_BINDING))
	    {
	      /* change PT_NAME to PT_VALUE in order to optimize */
	      /* return node ptr */

	      PT_NODE *value_node;

	      value_node = pt_dbval_to_value (parser, value);
	      if (value_node)
		{
		  PT_NODE_MOVE_NUMBER_OUTERLINK (value_node, node);

		  parser_free_tree (parser, node);

		  node = value_node;
		}
	    }
	  break;
	default:
	  break;
	}
    }

  return node;
}				/* pt_bind_value_to_hostvar_local */

/*
 * pt_bind_values_to_hostvars () -
 *   return:
 *   parser(in):
 *   node(in):
 */
PT_NODE *
pt_bind_values_to_hostvars (PARSER_CONTEXT * parser, PT_NODE * node)
{
  if (!pt_has_error (parser))
    {
      node = parser_walk_tree (parser, node, pt_bind_value_to_hostvar_local, NULL, NULL, NULL);
    }

  if (pt_has_error (parser))
    {
      node = NULL;
    }

  return node;
}				/* pt_bind_values_to_hostvars */

/*
 * pt_resolve_default_value () - Fills PT_NAME node with default value
 *
 * return      : error code
 * parser (in) : parser context
 * name (in)   : PT_NAME node
 *
 * NOTE: Filling with default value is forced. After setting default value,
 *	 PT_NAME_INFO_FILL_DEFAULT flag is set.
 *	 Name must be resolved first.
 */
int
pt_resolve_default_value (PARSER_CONTEXT * parser, PT_NODE * name)
{
  DB_ATTRIBUTE *att = NULL;
  const char *lang_str;
  int flag = 0;
  bool has_user_format;

  if (name->node_type != PT_NAME)
    {
      return NO_ERROR;
    }

  if (name->info.name.meta_class == PT_META_CLASS || name->info.name.meta_class == PT_OID_ATTR)
    {
      return NO_ERROR;
    }

  if (name->info.name.original == NULL || name->info.name.resolved == NULL)
    {
      /* cannot resolve */
      return NO_ERROR;
    }

  if (name->info.name.default_value != NULL)
    {
      /* default value was already set */
      return NO_ERROR;
    }

  att = db_get_attribute_by_name (name->info.name.resolved, name->info.name.original);
  if (att == NULL)
    {
      /* cannot resolve */
      return ER_FAILED;
    }

  if (att->default_value.default_expr.default_expr_type != DB_DEFAULT_NONE)
    {
      /* if the default value is an expression, make a node for it */
      PT_OP_TYPE op;
      PT_NODE *default_op_value_node;

      op = pt_op_type_from_default_expr_type (att->default_value.default_expr.default_expr_type);
      assert (op != (PT_OP_TYPE) 0);
      default_op_value_node = pt_expression_0 (parser, op);

      if (att->default_value.default_expr.default_expr_op == NULL_DEFAULT_EXPRESSION_OPERATOR)
	{
	  name->info.name.default_value = default_op_value_node;
	}
      else
	{
	  PT_NODE *arg1, *arg2, *arg3;
	  arg1 = default_op_value_node;
	  has_user_format = att->default_value.default_expr.default_expr_format ? 1 : 0;
	  arg2 = pt_make_string_value (parser, att->default_value.default_expr.default_expr_format);
	  if (arg2 == NULL)
	    {
	      parser_free_tree (parser, default_op_value_node);
	      PT_ERRORm (parser, name, MSGCAT_SET_PARSER_SEMANTIC, MSGCAT_SEMANTIC_OUT_OF_MEMORY);
	      return ER_FAILED;
	    }

	  arg3 = parser_new_node (parser, PT_VALUE);
	  if (arg3 == NULL)
	    {
	      parser_free_tree (parser, default_op_value_node);
	      parser_free_tree (parser, arg2);
	      PT_ERRORm (parser, name, MSGCAT_SET_PARSER_SEMANTIC, MSGCAT_SEMANTIC_OUT_OF_MEMORY);
	      return ER_FAILED;
	    }
	  arg3->type_enum = PT_TYPE_INTEGER;
	  lang_str = prm_get_string_value (PRM_ID_INTL_DATE_LANG);
	  lang_set_flag_from_lang (lang_str, has_user_format, 0, &flag);
	  arg3->info.value.data_value.i = (long) flag;

	  name->info.name.default_value = parser_make_expression (parser, PT_TO_CHAR, arg1, arg2, arg3);
	  if (name->info.name.default_value == NULL)
	    {
	      parser_free_tree (parser, default_op_value_node);
	      parser_free_tree (parser, arg2);
	      parser_free_tree (parser, arg3);
	      return ER_FAILED;
	    }
	}
    }
  else
    {
      /* just set the default value */
      name->info.name.default_value = pt_dbval_to_value (parser, &att->default_value.value);
      if (name->info.name.default_value == NULL)
	{
	  PT_ERRORm (parser, name, MSGCAT_SET_PARSER_SEMANTIC, MSGCAT_SEMANTIC_OUT_OF_MEMORY);
	  return ER_FAILED;
	}
      if (TP_DOMAIN_TYPE (att->domain) == DB_TYPE_ENUMERATION)
	{
	  name->info.name.default_value->data_type = pt_domain_to_data_type (parser, att->domain);
	}
    }

  PT_NAME_INFO_SET_FLAG (name, PT_NAME_INFO_FILL_DEFAULT);
  return NO_ERROR;
}

/*
 * pt_find_attr_in_class_list () - trying to resolve X.attr
 *   return: returns a PT_NAME list or NULL
 *   parser(in):
 *   flat(in): list of PT_NAME nodes (class names)
 *   attr(in): a PT_NAME (an attribute name)
 */
static int
pt_find_attr_in_class_list (PARSER_CONTEXT * parser, PT_NODE * flat, PT_NODE * attr)
{
  DB_ATTRIBUTE *att = 0;
  DB_OBJECT *db = 0;
  PT_NODE *cname = flat;
  const char *lang_str;
  int flag = 0;
  bool has_user_format;

  if (!flat || !attr)
    {
      return 0;
    }

  if (attr->node_type != PT_NAME)
    {
      PT_INTERNAL_ERROR (parser, "resolution");
      return 0;
    }

  /* For Each class name on the list */
  while (cname)
    {
      if (cname->node_type != PT_NAME)
	{
	  PT_INTERNAL_ERROR (parser, "resolution");
	  return 0;
	}

      /* Get the object */
      db = cname->info.name.db_object;
      if (!db)
	{
	  PT_INTERNAL_ERROR (parser, "resolution");
	  return 0;
	}

      /* Does db have an attribute named 'name'? */
      att = (DB_ATTRIBUTE *) db_get_attribute_force (db, attr->info.name.original);

      if (!att || attr->info.name.meta_class == PT_META_CLASS || attr->info.name.meta_class == PT_OID_ATTR)
	{
	  int db_err;
	  db_err = er_errid ();
	  if (db_err == ER_AU_SELECT_FAILURE || db_err == ER_AU_AUTHORIZATION_FAILURE)
	    {
	      PT_ERRORc (parser, attr, er_msg ());
	    }
	  return 0;
	}

      /* set its type */
      pt_get_attr_data_type (parser, att, attr);

      if (PT_NAME_INFO_IS_FLAGED (attr, PT_NAME_INFO_FILL_DEFAULT))
	{
	  if (attr->info.name.default_value != NULL)
	    {
	      /* default value was already set */
	      return 1;
	    }
	  if (att->default_value.default_expr.default_expr_type != DB_DEFAULT_NONE)
	    {
	      /* if the default value is an expression, make a node for it */
	      PT_OP_TYPE op;
	      PT_NODE *default_op_value_node;

	      op = pt_op_type_from_default_expr_type (att->default_value.default_expr.default_expr_type);
	      assert (op != (PT_OP_TYPE) 0);
	      default_op_value_node = pt_expression_0 (parser, op);

	      if (att->default_value.default_expr.default_expr_op == NULL_DEFAULT_EXPRESSION_OPERATOR)
		{
		  attr->info.name.default_value = default_op_value_node;
		}
	      else
		{
		  PT_NODE *arg1, *arg2, *arg3;
		  arg1 = default_op_value_node;
		  has_user_format = att->default_value.default_expr.default_expr_format ? 1 : 0;
		  arg2 = pt_make_string_value (parser, att->default_value.default_expr.default_expr_format);
		  if (arg2 == NULL)
		    {
		      parser_free_tree (parser, default_op_value_node);
		      PT_ERRORm (parser, attr, MSGCAT_SET_PARSER_SEMANTIC, MSGCAT_SEMANTIC_OUT_OF_MEMORY);
		      return 0;
		    }

		  arg3 = parser_new_node (parser, PT_VALUE);
		  if (arg3 == NULL)
		    {
		      parser_free_tree (parser, default_op_value_node);
		      parser_free_tree (parser, arg2);
		      PT_ERRORm (parser, attr, MSGCAT_SET_PARSER_SEMANTIC, MSGCAT_SEMANTIC_OUT_OF_MEMORY);
		      return 0;
		    }
		  arg3->type_enum = PT_TYPE_INTEGER;
		  lang_str = prm_get_string_value (PRM_ID_INTL_DATE_LANG);
		  lang_set_flag_from_lang (lang_str, has_user_format, 0, &flag);
		  arg3->info.value.data_value.i = (long) flag;

		  attr->info.name.default_value = parser_make_expression (parser, PT_TO_CHAR, arg1, arg2, arg3);
		  if (attr->info.name.default_value == NULL)
		    {
		      parser_free_tree (parser, default_op_value_node);
		      parser_free_tree (parser, arg2);
		      parser_free_tree (parser, arg3);
		      PT_ERRORm (parser, attr, MSGCAT_SET_PARSER_SEMANTIC, MSGCAT_SEMANTIC_OUT_OF_MEMORY);
		      return 0;
		    }
		}
	    }
	  else
	    {
	      /* just set the default value */
	      attr->info.name.default_value = pt_dbval_to_value (parser, &att->default_value.value);
	      if (attr->info.name.default_value == NULL)
		{
		  PT_INTERNAL_ERROR (parser, "resolution");
		  return 0;
		}
	      if (TP_DOMAIN_TYPE (att->domain) == DB_TYPE_ENUMERATION)
		{
		  attr->info.name.default_value->data_type = pt_domain_to_data_type (parser, att->domain);
		}
	    }
	}

      cname = cname->next;
    }
  attr->info.name.spec_id = flat->info.name.spec_id;

  return 1;
}

/*
 * pt_find_class_attribute() -  try to resolve attr as a class attribute of cls
 *   return:  1 if all OK, 0 otherwise.
 *   parser(in): the parser context
 *   cls(in): the name of a class
 *   attr(in/out): the name of an attribute
 */
static int
pt_find_class_attribute (PARSER_CONTEXT * parser, PT_NODE * cls, PT_NODE * attr)
{
  DB_ATTRIBUTE *att;
  DB_OBJECT *db;

  if (!parser || !cls || cls->node_type != PT_NAME || !attr || attr->node_type != PT_NAME)
    return 0;

  db = cls->info.name.db_object;

  /* Does db have a class attribute named 'name'? */
  att = (DB_ATTRIBUTE *) db_get_class_attribute (db, attr->info.name.original);

  if (!att)
    {
      int db_err;

      db_err = er_errid ();
      if (!pt_has_error (parser))
	{
	  if (db_err == ER_AU_SELECT_FAILURE || db_err == ER_AU_AUTHORIZATION_FAILURE)
	    {
	      PT_ERRORc (parser, cls, er_msg ());
	    }
	}
      return 0;
    }

  attr->info.name.db_object = db;

  /* set its type */
  pt_get_attr_data_type (parser, att, attr);

  /* mark it as resolved */
  attr->info.name.spec_id = cls->info.name.spec_id;
  /* mark it as a class attribute */
  attr->info.name.meta_class = PT_META_ATTR;

  return 1;
}

/*
 * pt_find_name_in_spec () - Given a spec, see if name can be resolved to this
 *   return: 0 if name is NOT an attribute of spec
 *   parser(in):
 *   spec(in):
 *   name(in): a PT_NAME (an attribute name)
 */
static int
pt_find_name_in_spec (PARSER_CONTEXT * parser, PT_NODE * spec, PT_NODE * name)
{
  int ok;
  PT_NODE *col;
  PT_NODE *range_var;
  const char *resolved_name;

  if (spec == NULL)
    {
      return 0;
    }

  if (name->info.name.meta_class == PT_CLASS)
    {
      /* should resolve to a class name later, don't search attributes */
      return 0;
    }

  resolved_name = name->info.name.resolved;
  range_var = spec->info.spec.range_var;
  if (resolved_name && range_var)
    {
      if (pt_str_compare (resolved_name, range_var->info.name.original, CASE_INSENSITIVE) != 0)
	{
	  return 0;
	}
    }

  if (PT_SPEC_IS_ENTITY (spec))
    {
      if (spec->info.spec.meta_class == PT_META_CLASS)
	{
	  ok = pt_find_class_attribute (parser, spec->info.spec.entity_name, name);
	}
      else
	{
	  ok = pt_find_attr_in_class_list (parser, spec->info.spec.flat_entity_list, name);
	}
    }
  else
    {
      assert (PT_SPEC_IS_CTE (spec) || PT_SPEC_IS_DERIVED (spec));
      col = pt_is_on_list (parser, name, spec->info.spec.as_attr_list);
      ok = (col != NULL);
      if (col && !name->info.name.spec_id)
	{
	  name->type_enum = col->type_enum;
	  if (col->data_type)
	    {
	      name->data_type = parser_copy_tree_list (parser, col->data_type);
	    }
	  name->info.name.spec_id = spec->info.spec.id;
	  name->info.name.meta_class = PT_NORMAL;

	  if (spec->info.spec.derived_table_type == PT_DERIVED_JSON_TABLE)
	    {
	      // calling default() on any json_table's columns should return NULL
	      // set PT_NAME_DEFAULTF_ACCEPTS flag to pass pt_check_defaultf()
	      DB_VALUE val;
	      db_make_null (&val);
	      name->info.name.default_value = pt_dbval_to_value (parser, &val);
	      PT_NAME_INFO_SET_FLAG (name, PT_NAME_DEFAULTF_ACCEPTS);
	    }
	}
    }

  return ok;
}

/*
 * pt_check_same_datatype() - All DATA_TYPE info fields are compared
 *   	                      SET_OF() types must match exactly
 *   return:  returns 1 if p & q have the same type
 *   parser(in): the parser context
 *   p(in): any PT_NODE
 *   q(in): any PT_NODE
 *
 * Note :
 * OBJECT types must refer to the same class name.
 * Primitive types have to be IDENTICAL, not just compatible.
 */
int
pt_check_same_datatype (const PARSER_CONTEXT * parser, const PT_NODE * p, const PT_NODE * q)
{
  PT_NODE *s, *t, *v;
  PT_NODE *dt1, *dt2;

  if (!p || !q || !parser)
    {
      return 0;
    }

  /* primitive type match */
  if (p->type_enum != q->type_enum)
    {
      return 0;
    }

  if (p->node_type == PT_DATA_TYPE && q->node_type == PT_DATA_TYPE)
    {
      dt1 = (PT_NODE *) p;
      dt2 = (PT_NODE *) q;
    }
  else
    {
      dt1 = p->data_type;
      dt2 = q->data_type;

      if (dt1 && dt1->node_type != PT_DATA_TYPE)
	{
	  return 0;
	}
      if (dt2 && dt2->node_type != PT_DATA_TYPE)
	{
	  return 0;
	}
    }

  switch (p->type_enum)
    {
    case PT_TYPE_OBJECT:	/* if type is object, check the names */
      if (dt1 == dt2)
	{
	  return 1;
	}

      /* if both are "annonymous" object type, its ok */
      if (dt1 == NULL && dt2 == NULL)
	{
	  return 1;
	}

      /* of only one is anonymous its not ok */
      if (dt1 == NULL || dt2 == NULL)
	{
	  return 0;
	}

      if (dt1->info.data_type.entity == NULL && dt2->info.data_type.entity == NULL)
	{
	  return 1;
	}

      /* Can't mix annonymous and non-annonymous (guards null pointers) */
      if (dt1->info.data_type.entity == NULL || dt2->info.data_type.entity == NULL)
	{
	  return 0;
	}

      /* class objects must be the same */
      if (dt1->info.data_type.entity->info.name.db_object != dt2->info.data_type.entity->info.name.db_object)
	{
	  return 0;
	}
      break;

    case PT_TYPE_SET:
    case PT_TYPE_MULTISET:
    case PT_TYPE_SEQUENCE:
      s = dt1;
      t = dt2;

      /* if sizes are different, sets can't match */
      if (pt_length_of_list (s) != pt_length_of_list (t))
	{
	  return 0;
	}

      /* element types must match */
      while (s)
	{
	  v = t;
	  while (v)
	    {
	      if (pt_check_same_datatype (parser, s, v))
		{
		  break;	/* got match */
		}
	      v = v->next;
	    }
	  if (!v)
	    {
	      return 0;		/* s didn't match anything on t */
	    }
	  s = s->next;
	}
      break;

    default:
      if (dt1 && dt2)
	{
	  if (dt1->info.data_type.precision != dt2->info.data_type.precision
	      || dt1->info.data_type.dec_precision != dt2->info.data_type.dec_precision
	      || dt1->info.data_type.units != dt2->info.data_type.units
	      || dt1->info.data_type.collation_id != dt2->info.data_type.collation_id)
	    {
	      return 0;
	    }
	}
      break;
    }

  return 1;
}

/*
 * pt_check_unique_exposed () - make sure the exposed names in the
 *                              range_var field are all distinct
 *   return: 1 if exposed names are all unique, 0 if duplicate name
 *   parser(in):
 *   p(in): a PT_SPEC node (list)

 * Note :
 * Assumes that the exposed name (range_var) is a PT_NAME node but
 * doesn't check this. Else, crash and burn.
 */
static int
pt_check_unique_exposed (PARSER_CONTEXT * parser, const PT_NODE * p)
{
  PT_NODE *q;

  while (p)
    {
      q = p->next;		/* q = next spec */
      while (q)
	{			/* check that p->range != q->range to the end of list */
	  /*
	   * Case of comparing names after dot(.).
	   * 1. When comparing owner_name.class_name and alias_name.
	   *    In Oracle and PostgreSQL, only table_name excluding schema_name or owner_name is compared
	   *    with alias_name. In order to operate the same as other DBMSs, only class_name except owner_name
	   *    should be compared with alias_name. An error should occur in the case below.
	   *    e.g. select t1.c1 from u1.t1, t2 t1;
	   *      - exposed_name of "t1"    : "u1.t1"
	   *      - exposed_name of "t2 t1" : "t1"
	   */
	  if (!pt_user_specified_name_compare
	      (p->info.spec.range_var->info.name.original, q->info.spec.range_var->info.name.original))
	    {
	      PT_MISC_TYPE p_type = p->info.spec.range_var->info.name.meta_class;
	      PT_MISC_TYPE q_type = q->info.spec.range_var->info.name.meta_class;

	      if (p_type != q_type && (p_type == PT_META_CLASS || q_type == PT_META_CLASS))
		{
		  /* this happens in statements like: SELECT class t, t.attr FROM t which are rewriten to: SELECT class
		   * t, t.attr FROM t, class t In this context, t is different from class t and we should not flag an
		   * error */
		  q = q->next;	/* check the next one inner loop */
		  continue;
		}

	      PT_ERRORmf (parser, q, MSGCAT_SET_PARSER_SEMANTIC, MSGCAT_SEMANTIC_AMBIGUOUS_EXPOSED_NM,
			  q->info.spec.range_var->info.name.original);
	      return 0;
	    }

	  q = q->next;		/* check the next one inner loop */
	}

      p = p->next;		/* go to next one outer loop */
    }

  return 1;			/* OK */
}

/*
 * pt_check_unique_names () - make sure the spec names are different.
 *
 *   return: 1 if names are all unique, 0 if duplicate name
 *   parser(in):
 *   p(in): a PT_SPEC node (list)

 * Note :
 * If names in range_var are resolved, use pt_check_unique_exposed () instead.
 * This was specially created for DELETE statement which needs to verify
 * that specs have unique names before calling pt_class_pre_fetch ();
 * otherwise it crashes.
 */
int
pt_check_unique_names (PARSER_CONTEXT * parser, const PT_NODE * p)
{
  PT_NODE *q;

  while (p)
    {
      const char *p_name = NULL;
      if (p->node_type != PT_SPEC)
	{
	  p = p->next;
	  continue;
	}
      if (p->info.spec.range_var && PT_IS_NAME_NODE (p->info.spec.range_var))
	{
	  p_name = p->info.spec.range_var->info.name.original;
	}
      else if (p->info.spec.entity_name && PT_IS_NAME_NODE (p->info.spec.entity_name))
	{
	  p_name = p->info.spec.entity_name->info.name.original;
	}
      else
	{
	  p = p->next;
	  continue;
	}
      q = p->next;		/* q = next spec */
      while (q)
	{			/* check that p->range != q->range to the end of list */
	  const char *q_name = NULL;
	  if (q->node_type != PT_SPEC)
	    {
	      q = q->next;
	      continue;
	    }
	  if (q->info.spec.range_var && PT_IS_NAME_NODE (q->info.spec.range_var))
	    {
	      q_name = q->info.spec.range_var->info.name.original;
	    }
	  else if (q->info.spec.entity_name && PT_IS_NAME_NODE (q->info.spec.entity_name))
	    {
	      q_name = q->info.spec.entity_name->info.name.original;
	    }
	  else
	    {
	      q = q->next;
	      continue;
	    }
	  if (!pt_user_specified_name_compare (p_name, q_name))
	    {
	      PT_ERRORmf (parser, q, MSGCAT_SET_PARSER_SEMANTIC, MSGCAT_SEMANTIC_DUPLICATE_CLASS_OR_ALIAS, q_name);
	      return 0;
	    }
	  q = q->next;		/* check the next one inner loop */
	}
      p = p->next;		/* go to next one outer loop */
    }
  return 1;			/* OK */
}

/*
 * pt_common_attribute () - find the attributes that are identical
 *                          on both lists (i.e. the intersection)
 *   return: returns a modified version of p
 *   parser(in):
 *   p(in/out): a list of PT_NAME nodes representing attributes
 *   q(in): a list of PT_NAME nodes representing attributes
 *
 * Note :
 * This routine is called only from pt_resolve_star() above and should
 * not be used to take 'intersections' of general lists of names since
 * it modifies its argument.
 * WARNING: this routine must maintain the order of p.
 */
static PT_NODE *
pt_common_attribute (PARSER_CONTEXT * parser, PT_NODE * p, PT_NODE * q)
{
  PT_NODE *temp, *result, *w;

  if (!p || !q)
    {
      return 0;
    }
  result = 0;
  while (p)
    {
      /* does the name match something on q? */
      w = pt_is_on_list (parser, p, q);

      /* if so, check that the data_types match */
      if (w && pt_check_same_datatype (parser, p, w))
	{
	  /* OK, attach to result */
	  temp = p->next;
	  p->next = NULL;
	  result = parser_append_node (p, result);
	  p = temp;
	  continue;
	}
      p = p->next;
    }

  return result;
}

/*
 * pt_add_class_to_entity_list () -
 *   return:
 *   parser(in):
 *   class(in):
 *   entity(in):
 *   parent(in):
 *   id(in):
 *   meta_class(in):
 */
PT_NODE *
pt_add_class_to_entity_list (PARSER_CONTEXT * parser, DB_OBJECT * class_, PT_NODE * entity, const PT_NODE * parent,
			     UINTPTR id, PT_MISC_TYPE meta_class)
{
  PT_NODE *flat_list;

  flat_list = pt_make_subclass_list (parser, class_, parent->line_number, parent->column_number, id, meta_class, NULL);
  if (flat_list == NULL)
    {
      return NULL;
    }

  return pt_name_list_union (parser, entity, flat_list);
}

/*
 * pt_domain_to_data_type () - create and return a PT_DATA_TYPE node that
 *                             corresponds to a DB_DOMAIN dom
 *   return: PT_NODE * to a data_type node
 *   parser(in):
 *   domain(in/out):
 *
 * Note : Won't work if type is OBJECT and class name is NULL
 */
PT_NODE *
pt_domain_to_data_type (PARSER_CONTEXT * parser, DB_DOMAIN * domain)
{
  DB_DOMAIN *dom;
  DB_OBJECT *db;
  PT_NODE *result = NULL, *s, *result_last_node = NULL, *entity = NULL;
  PT_TYPE_ENUM t;

  t = pt_db_to_type_enum (TP_DOMAIN_TYPE (domain));
  switch (t)
    {
    case PT_TYPE_JSON:
      result = parser_new_node (parser, PT_DATA_TYPE);
      if (result == NULL)
	{
	  return NULL;
	}
      result->type_enum = t;
      if (domain->json_validator != NULL)
	{
	  result->info.data_type.json_schema =
	    pt_append_bytes (parser, NULL, db_json_get_schema_raw_from_validator (domain->json_validator),
			     (int) strlen (db_json_get_schema_raw_from_validator (domain->json_validator)));
	}
      else
	{
	  result->info.data_type.json_schema = NULL;
	}
      break;

    case PT_TYPE_NUMERIC:
    case PT_TYPE_BIT:
    case PT_TYPE_VARBIT:
    case PT_TYPE_CHAR:
    case PT_TYPE_VARCHAR:
    case PT_TYPE_NCHAR:
    case PT_TYPE_VARNCHAR:
      result = parser_new_node (parser, PT_DATA_TYPE);
      if (result == NULL)
	{
	  return NULL;
	}
      result->type_enum = t;
      /* some of these types won't have all of the three, but that's okay */
      result->info.data_type.precision = db_domain_precision (domain);
      result->info.data_type.dec_precision = db_domain_scale (domain);
      result->info.data_type.units = db_domain_codeset (domain);
      result->info.data_type.collation_id = db_domain_collation_id (domain);
      result->info.data_type.collation_flag = domain->collation_flag;
      assert (!PT_IS_CHAR_STRING_TYPE (t) || result->info.data_type.collation_id >= 0);
      break;

    case PT_TYPE_OBJECT:
      /* get the object */
      result = parser_new_node (parser, PT_DATA_TYPE);
      if (result == NULL)
	{
	  return NULL;
	}
      result->type_enum = t;
      result->info.data_type.entity = NULL;
      result->info.data_type.virt_type_enum = PT_TYPE_OBJECT;
      while (domain)
	{
	  db = db_domain_class (domain);
	  if (db)
	    {
	      /* prim_type = PT_TYPE_OBJECT, attach db_object, attach name */
	      entity =
		pt_add_class_to_entity_list (parser, db, result->info.data_type.entity, result, (UINTPTR) result,
					     PT_CLASS);
	      if (entity == NULL)
		{
		  return NULL;
		}
	      result->info.data_type.entity = entity;
	    }
	  domain = (DB_DOMAIN *) db_domain_next (domain);
	}
      break;

    case PT_TYPE_SET:
    case PT_TYPE_SEQUENCE:
    case PT_TYPE_MULTISET:
    case PT_TYPE_MIDXKEY:
      /* set of what? */
      dom = (DB_DOMAIN *) db_domain_set (domain);
      /* make list of types in set */
      while (dom)
	{
	  s = pt_domain_to_data_type (parser, dom);	/* recursion here */

	  if (s)
	    {
	      if (result)
		{
		  /*
		   * We want to make sure that the flat name list
		   * hanging off of the first PT_DATA_TYPE node is the
		   * union of all flat name lists from all nodes in
		   * this list; this makes certain things much easier
		   * later on.
		   * PRESERVE THE ORDER OF THESE LISTS!
		   */
		  result->info.data_type.entity =
		    pt_name_list_union (parser, result->info.data_type.entity, s->info.data_type.entity);
		  s->info.data_type.entity = NULL;
		  result_last_node->next = s;
		  result_last_node = s;
		}
	      else
		{
		  result = result_last_node = s;
		}
	    }

	  dom = (DB_DOMAIN *) db_domain_next (dom);
	}
      result_last_node = NULL;

      /*
       * Now run back over the flattened name list and ensure that
       * they all have the same spec id.
       */
      if (result)
	for (s = result->info.data_type.entity; s; s = s->next)
	  {
	    s->info.name.spec_id = (UINTPTR) result;
	  }
      break;

    case PT_TYPE_ENUMERATION:
      {
	DB_ENUM_ELEMENT *db_enum = NULL;
	int idx;

	result = parser_new_node (parser, PT_DATA_TYPE);
	if (result == NULL)
	  {
	    return NULL;
	  }

	result->type_enum = t;
	result->info.data_type.enumeration = NULL;
	for (idx = 1; idx <= DOM_GET_ENUM_ELEMS_COUNT (domain); idx++)
	  {
	    db_enum = &DOM_GET_ENUM_ELEM (domain, idx);
	    s = pt_make_string_value (parser, DB_GET_ENUM_ELEM_STRING (db_enum));
	    DB_SET_ENUM_ELEM_CODESET (&(DB_GET_ENUMERATION (&(s->info.value.db_value))),
				      DB_GET_ENUM_ELEM_CODESET (db_enum));
	    if (s == NULL)
	      {
		return NULL;
	      }
	    result->info.data_type.enumeration = parser_append_node (s, result->info.data_type.enumeration);
	  }

	result->info.data_type.units = TP_DOMAIN_CODESET (domain);
	result->info.data_type.collation_id = TP_DOMAIN_COLLATION (domain);
	assert (result->info.data_type.collation_id >= 0);
      }
      break;

    default:
      result = parser_new_node (parser, PT_DATA_TYPE);
      if (result == NULL)
	{
	  return NULL;
	}
      result->type_enum = t;
      break;
    }

  return result;
}

/*
 * pt_flat_spec_pre () - resolve the entity spec into a flat name list
 *                       and attach it
 *   return:
 *   parser(in):
 *   node(in/out):
 *   chk_parent(in):
 *   continue_walk(in/out):
 */
PT_NODE *
pt_flat_spec_pre (PARSER_CONTEXT * parser, PT_NODE * node, void *arg, int *continue_walk)
{
  PT_NODE *q;
  PT_NODE *result = node;
  PT_FLAT_SPEC_INFO *info = (PT_FLAT_SPEC_INFO *) arg;

  *continue_walk = PT_CONTINUE_WALK;

  if (!node)
    {
      return 0;
    }

  /* if node type is entity_spec(list) process the list */

  switch (node->node_type)
    {
    case PT_INSERT:
    case PT_SELECT:
    case PT_UPDATE:
    case PT_DELETE:
    case PT_GRANT:
    case PT_REVOKE:
    case PT_MERGE:
      info->spec_parent = node;
      break;
    default:
      break;
    }

  if (node->node_type == PT_SPEC)
    {
      /* don't let parser_walk_tree go to rest of list. List is handled here */
      *continue_walk = PT_LEAF_WALK;
      while (node)
	{
	  /* if a flat list has not been calculated, calculate it. */
	  if (!node->info.spec.flat_entity_list && PT_SPEC_IS_ENTITY (node))
	    {
	      /* this sets the persistent entity_spec id. the address of the node may be changed through copying, but
	       * this id won't. The number used is the address, just as an easy way to generate a unique number. */
	      node->info.spec.id = (UINTPTR) node;

	      q = pt_make_flat_name_list (parser, node, info->spec_parent, info->for_update);

	      node->info.spec.flat_entity_list = q;
	    }

	  if (!PT_SPEC_IS_DERIVED (node) && PT_SPEC_IS_ENTITY (node))
	    {
	      /* entity_spec list are not allowed to have derived column names (for now) */
	      if (node->info.spec.as_attr_list)
		{
		  PT_ERRORmf (parser, node, MSGCAT_SET_PARSER_SEMANTIC, MSGCAT_SEMANTIC_WANT_NO_DERIVED_COLS,
			      pt_short_print_l (parser, node->info.spec.as_attr_list));
		}
	    }
	  else if (PT_SPEC_IS_DERIVED (node))
	    {
	      PT_NODE *derived_table = node->info.spec.derived_table;
	      if (!node->info.spec.id)
		{
		  node->info.spec.id = (UINTPTR) node;
		}

	      parser_walk_tree (parser, derived_table, pt_flat_spec_pre, info, pt_continue_walk, NULL);
	    }
	  else
	    {
	      PT_NODE *cte_def = NULL, *non_recursive_cte = NULL;

	      assert (PT_SPEC_IS_CTE (node));
	      cte_def = node->info.spec.cte_pointer->info.pointer.node;
	      if (cte_def)
		{
		  non_recursive_cte = cte_def->info.cte.non_recursive_part;
		}

	      if (non_recursive_cte)
		{
		  if (!node->info.spec.id)
		    {
		      node->info.spec.id = (UINTPTR) node;
		    }

		  parser_walk_tree (parser, non_recursive_cte, pt_flat_spec_pre, info, pt_continue_walk, NULL);
		}
	    }

	  node = node->next;	/* next item on spec list */
	}

      /* and then do additional checks */
      if (result->node_type == PT_SPEC)
	{
	  if (!pt_must_have_exposed_name (parser, result))
	    {
	      return 0;
	    }
	  if (!pt_check_unique_exposed (parser, result))
	    {
	      return 0;
	    }
	}
    }

  return result;
}

/*
 * pt_get_all_attributes_and_types() -
 *   return:  cls' list of attributes if all OK, NULL otherwise.
 *   parser(in): handle to parser context
 *   cls(in): a PT_NAME node naming a class in the database
 *   from(in): the entity_spec from which cls was derived
 *             as a flat_entity_list item
 */
static PT_NODE *
pt_get_all_attributes_and_types (PARSER_CONTEXT * parser, PT_NODE * cls, PT_NODE * from)
{
  PT_NODE *result = NULL, *tail, *node;
  DB_ATTRIBUTE *att;
  DB_OBJECT *object;
  bool class_atts_only;

  if (cls == NULL || cls->node_type != PT_NAME || (object = cls->info.name.db_object) == NULL || from == NULL
      || from->node_type != PT_SPEC)
    {
      return NULL;
    }

  class_atts_only = (from->info.spec.meta_class == PT_META_CLASS);
  att = NULL;
  if (class_atts_only)
    {
      att = (DB_ATTRIBUTE *) db_get_class_attributes (object);
    }
  else
    {
      att = (DB_ATTRIBUTE *) db_get_attributes_force (object);
    }

  if (att != NULL)
    {
      /* make result anchor the list */
      result = tail = pt_name (parser, db_attribute_name (att));
      if (result == NULL)
	{
	  return NULL;
	}
      result->line_number = from->line_number;
      result->column_number = from->column_number;

      /* set its type */
      pt_get_attr_data_type (parser, att, result);
      if (pt_has_error (parser))
	{
	  goto on_error;
	}

      result->info.name.spec_id = from->info.spec.id;
      if (class_atts_only)
	{
	  result->info.name.meta_class = PT_META_ATTR;
	  result->info.name.db_object = from->info.spec.entity_name->info.name.db_object;
	}

      /* advance to next attribute */
      att = db_attribute_next (att);

      /* for the rest of the attributes do */
      while (att != NULL)
	{
	  /* make new node & copy attribute name into it */
	  node = pt_name (parser, db_attribute_name (att));
	  if (node == NULL)
	    {
	      goto on_error;
	    }
	  node->line_number = from->line_number;
	  node->column_number = from->column_number;

	  /* set its type */
	  pt_get_attr_data_type (parser, att, node);
	  if (pt_has_error (parser))
	    {
	      goto on_error;
	    }

	  node->info.name.spec_id = from->info.spec.id;
	  if (class_atts_only)
	    {
	      node->info.name.meta_class = PT_META_ATTR;
	      node->info.name.db_object = from->info.spec.entity_name->info.name.db_object;
	    }

	  /* append to list */
	  tail->next = node;
	  tail = node;

	  /* advance to next attribute */
	  att = db_attribute_next (att);
	}
    }

  return result;

on_error:
  if (result != NULL)
    {
      parser_free_tree (parser, result);
    }

  return NULL;
}

static PT_NODE *
pt_json_table_gather_attribs (PARSER_CONTEXT * parser, PT_NODE * json_table_column, void *args, int *continue_walk)
{
  PT_NODE **attribs = (PT_NODE **) args;

  if (json_table_column->node_type == PT_JSON_TABLE_COLUMN)
    {
      PT_NODE *next_attr = json_table_column->info.json_table_column_info.name;
      next_attr->type_enum = json_table_column->type_enum;
      next_attr->info.name.json_table_column_index = json_table_column->info.json_table_column_info.index;
      if (json_table_column->data_type != NULL)
	{
	  next_attr->data_type = parser_copy_tree (parser, json_table_column->data_type);
	}
      *attribs = parser_append_node (next_attr, *attribs);
    }

  return json_table_column;
}

static PT_NODE *
pt_get_all_json_table_attributes_and_types (PARSER_CONTEXT * parser, PT_NODE * json_table_node,
					    const char *json_table_alias)
{
  PT_NODE *attribs = NULL;
  PT_NODE *copy_node = NULL;

  parser_walk_tree (parser, json_table_node, pt_json_table_gather_attribs, &attribs, NULL, NULL);

  if (attribs == NULL)
    {
      assert (false);
      return NULL;
    }

  // *INDENT-OFF*
  std::unordered_map<size_t, PT_NODE *> sorted_attrs;
  // *INDENT-ON*

  for (PT_NODE * attr = attribs; attr; attr = attr->next)
    {
      size_t index = attr->info.name.json_table_column_index;
      assert (strcmp (json_table_alias, attr->info.name.resolved) == 0);

      // we need copies of the actual names
      copy_node = pt_name (parser, attr->info.name.original);
      copy_node->type_enum = attr->type_enum;
      copy_node->info.name.resolved = json_table_alias;
      if (attr->data_type != NULL)
	{
	  copy_node->data_type = parser_copy_tree (parser, attr->data_type);
	}
      sorted_attrs[index] = copy_node;	// we have to copy, cannot use same node
    }

  size_t columns_nr = sorted_attrs.size ();

  for (unsigned int i = 0; i < columns_nr - 1; i++)
    {
      if (sorted_attrs[i] == NULL)
	{
	  assert (false);
	  return NULL;
	}
      sorted_attrs[i]->next = sorted_attrs[i + 1];
    }
  sorted_attrs[columns_nr - 1]->next = NULL;

  return sorted_attrs[0];
}

static PT_NODE *
pt_dblink_table_gather_attribs (PARSER_CONTEXT * parser, PT_NODE * dblink_column, void *args, int *continue_walk)
{
  PT_NODE **attribs = (PT_NODE **) args;

  if (dblink_column->node_type == PT_ATTR_DEF)
    {
      PT_NODE *next_attr = dblink_column->info.attr_def.attr_name;
      next_attr->type_enum = dblink_column->type_enum;

      if (dblink_column->data_type != NULL)
	{
	  next_attr->data_type = parser_copy_tree (parser, dblink_column->data_type);
	}
      *attribs = parser_append_node (next_attr, *attribs);
    }
  return dblink_column;
}

static PT_NODE *
pt_get_all_dblink_table_attributes_and_types (PARSER_CONTEXT * parser, PT_NODE * dblink_cols,
					      const char *dblink_table_alias)
{
  PT_NODE *attribs = NULL;

  parser_walk_tree (parser, dblink_cols, pt_dblink_table_gather_attribs, &attribs, NULL, NULL);
  if (attribs == NULL)
    assert (false);

  return attribs;
}

/*
 * pt_get_all_showstmt_attributes_and_types () -
 *   return:  show list attributes list if all OK, NULL otherwise.
 *   parser(in): handle to parser context
 *   derived_table(in): the entity_spec from which cls was derived
 *             as a flat_entity_list item
 */
static PT_NODE *
pt_get_all_showstmt_attributes_and_types (PARSER_CONTEXT * parser, PT_NODE * derived_table)
{
  PT_NODE *result = NULL, *node;
  DB_ATTRIBUTE *att;

  if (derived_table == NULL || derived_table->node_type != PT_SHOWSTMT)
    {
      return NULL;
    }

  att = (DB_ATTRIBUTE *) showstmt_get_attributes (derived_table->info.showstmt.show_type);
  while (att != NULL)
    {
      /* make result anchor the list */
      node = pt_name (parser, db_attribute_name (att));
      if (node == NULL)
	{
	  goto on_error;
	}

      /* set its type */
      pt_get_attr_data_type (parser, att, node);

      result = parser_append_node (node, result);

      /* advance to next attribute */
      att = db_attribute_next (att);
    }

  return result;

on_error:
  if (result != NULL)
    {
      parser_free_tree (parser, result);
    }
  return NULL;
}

/*
 * pt_get_attr_data_type () - Given an attribute(att) whose name is in p,
 *      find its data_type and attach the data-type to the name
 *   return:
 *   parser(in):
 *   att(in): a db_attribute
 *   attr(in/out): a PT_NAME node corresponding to att
 *   db(in):
 */
static void
pt_get_attr_data_type (PARSER_CONTEXT * parser, DB_ATTRIBUTE * att, PT_NODE * attr)
{
  DB_DOMAIN *dom;
  if (!attr || !att)
    {
      return;
    }

  dom = db_attribute_domain (att);
  attr->etc = dom;		/* used for getting additional db-specific domain information in the Versant driver */
  attr->type_enum = pt_db_to_type_enum (TP_DOMAIN_TYPE (dom));
  switch (attr->type_enum)
    {
    case PT_TYPE_OBJECT:
    case PT_TYPE_SET:
    case PT_TYPE_SEQUENCE:
    case PT_TYPE_MULTISET:
    case PT_TYPE_NUMERIC:
    case PT_TYPE_BIT:
    case PT_TYPE_VARBIT:
    case PT_TYPE_CHAR:
    case PT_TYPE_VARCHAR:
    case PT_TYPE_NCHAR:
    case PT_TYPE_VARNCHAR:
    case PT_TYPE_ENUMERATION:
    case PT_TYPE_JSON:
      attr->data_type = pt_domain_to_data_type (parser, dom);
      break;
    default:
      break;
    }

  attr->info.name.meta_class = PT_NORMAL;

  /* set its shared attribute flag */
  if (db_attribute_is_shared (att))
    {
      attr->info.name.meta_class = PT_SHARED;
    }
}


/*
 * pt_unwhacked_spec () - Map to the real spec.  Either identity,
 *                        or lookup of selector's path spec.
 *   return:
 *   parser(in):
 *   scope(in):
 *   spec(in):
 */
static PT_NODE *
pt_unwhacked_spec (PARSER_CONTEXT * parser, PT_NODE * scope, PT_NODE * spec)
{
  if (spec && spec->info.spec.derived_table_type == PT_IS_WHACKED_SPEC)
    {
      spec = pt_find_path_entity (parser, scope, spec);
      if (spec)
	{
	  spec->info.spec.meta_class = PT_PATH_INNER;
	}
    }
  return spec;
}


/*
 * pt_resolve_correlation () - Given an exposed spec, return the name node
 *     of its oid.
 *   return:
 *   parser(in):
 *   in_node(in):
 *   scope(in):
 *   exposed_spec(in):
 *   col_name(in):
 *   p_entity(in):
 *
 * Note:
 * Also check for some semantic errors
 *    - disallow OIDs of derived spec
 *    - disallow selectors except inside path expression
 */
static PT_NODE *
pt_resolve_correlation (PARSER_CONTEXT * parser, PT_NODE * in_node, PT_NODE * scope, PT_NODE * exposed_spec,
			int col_name, PT_NODE ** p_entity)
{
  PT_NODE *corr_name = NULL;

  exposed_spec = pt_unwhacked_spec (parser, scope, exposed_spec);

  /* If so, name resolves to scope's flat list of entities */
  if (exposed_spec)
    {
      /* the exposed name of a derived table or a CTE may not be used alone, ie, "select e from (select a from c) e"
       * is disallowed. */
      if (col_name && (PT_SPEC_IS_DERIVED (exposed_spec) || PT_SPEC_IS_CTE (exposed_spec))
	  && exposed_spec->info.spec.range_var != in_node)
	{
	  if (PT_NAME_INFO_IS_FLAGED (in_node, PT_NAME_FOR_UPDATE))
	    {
	      in_node->info.name.spec_id = exposed_spec->info.spec.id;
	      return in_node;
	    }
	  else
	    {
	      PT_ERRORmf (parser, in_node, MSGCAT_SET_PARSER_SEMANTIC, MSGCAT_SEMANTIC_WANT_NO_REF_TO_DRVTB,
			  pt_short_print (parser, in_node));
	      return NULL;
	    }
	}

      /* check for a selector variable in a perverse place */
      if ((in_node->node_type == PT_NAME && in_node->info.name.path_correlation)
	  || (in_node->node_type == PT_DOT_
	      && ((in_node->info.dot.arg1->node_type == PT_NAME && in_node->info.dot.arg2->info.name.path_correlation)
		  || (in_node->info.dot.arg1->node_type == PT_NAME
		      && in_node->info.dot.arg1->info.name.path_correlation))))
	{
	  PT_ERRORmf (parser, in_node, MSGCAT_SET_PARSER_SEMANTIC, MSGCAT_SEMANTIC_PATH_CORR_OUTSIDE,
		      pt_short_print (parser, in_node));
	  return NULL;
	}

      if (!exposed_spec->info.spec.range_var)
	{
	  PT_INTERNAL_ERROR (parser, "resolution");
	  return NULL;
	}

      corr_name = pt_name (parser, "");
      PT_NODE_COPY_NUMBER_OUTERLINK (corr_name, in_node);
      in_node->next = NULL;
      in_node->or_next = NULL;
      if (in_node->info.name.meta_class == PT_META_CLASS)
	{
	  corr_name->info.name.meta_class = PT_META_CLASS;
	}
      else
	{
	  corr_name->info.name.meta_class = PT_OID_ATTR;
	  if (PT_NAME_INFO_IS_FLAGED (in_node, PT_NAME_INFO_GENERATED_OID))
	    {
	      PT_NAME_INFO_SET_FLAG (corr_name, PT_NAME_INFO_GENERATED_OID);
	    }
	}
      if (PT_NAME_INFO_IS_FLAGED (in_node, PT_NAME_ALLOW_REUSABLE_OID))
	{
	  PT_NAME_INFO_SET_FLAG (corr_name, PT_NAME_ALLOW_REUSABLE_OID);
	}
      if (PT_NAME_INFO_IS_FLAGED (in_node, PT_NAME_FOR_UPDATE))
	{
	  PT_NAME_INFO_SET_FLAG (corr_name, PT_NAME_FOR_UPDATE);
	}

      parser_free_tree (parser, in_node);

      corr_name->info.name.spec_id = exposed_spec->info.spec.id;
      corr_name->info.name.resolved = exposed_spec->info.spec.range_var->info.name.original;
      if (PT_IS_SPEC_REAL_TABLE (exposed_spec))
	{
	  PT_NAME_INFO_SET_FLAG (corr_name, PT_NAME_DEFAULTF_ACCEPTS);
	}

      /* attach the data type */
      corr_name->type_enum = PT_TYPE_OBJECT;
      if (exposed_spec->info.spec.flat_entity_list)
	{
	  corr_name->data_type = pt_object_to_data_type (parser, exposed_spec->info.spec.flat_entity_list);
	}

      *p_entity = exposed_spec;
    }

  return corr_name;
}

/*
 * pt_spec_in_domain() -  determine if cls is in the domain specified by lst
 *   return:  true if cls is in the domain specified by lst
 *   cls(in): a PT_SPEC node representing a class
 *   lst(in): a list of PT_NAME nodes representing a data_type domain
 *
 * Note :
 *   This function is used to check for well-formed selector variables. For
 *   example, given the query
 *     select room[x].size_in_sq_ft
 *     from hotel, (all quarters (except cabin)) x, table(rooms) as t(room)
 *   the selector variable 'x' is well-formed if the exposed spec 'x'
 *   intersects the domain of attribute 'room'.
 */

static int
pt_spec_in_domain (PT_NODE * cls, PT_NODE * lst)
{
  PT_NODE *c;

  if (!cls || cls->node_type != PT_SPEC || !lst)
    {
      return 0;			/* preconditions not met, so nothing doing. */
    }

  while (lst && lst->node_type == PT_NAME)
    {
      /* BEWARE! Do not use and assume that cls->info.spec.entity_name is a PT_NAME node because the code in sq.g
       * class_specification() and elsewhere uses cls->info.spec.entity_name to hold a list of PT_SPEC nodes. Instead,
       * use cls->info.spec.flat_entity_list as the parse tree representation of class_specs of the form 'select ...
       * from (c1 c2 ...) x' */
      c = cls->info.spec.flat_entity_list;

      /* cls is of the form '(c1 c2 ...) x' and we need to determine if any class in the hierarchy of (c1 c2 ...) is a
       * subclass of any class in lst. */
      while (c && c->node_type == PT_NAME && c->info.name.db_object)
	{
	  if (c->info.name.db_object == lst->info.name.db_object)
	    {
	      return 1;		/* cls is a subclass of a class in lst */
	    }
	  else
	    {
	      c = c->next;	/* try the next c */
	    }
	}
      lst = lst->next;		/* try the next class in lst */
    }
  return 0;			/* cls is not a subclass of any class in lst */
}

/*
 * pt_get_resolution() -  try to resolve a name or path expr using this scope
 *   return:  if in_node is an X.Z with X an exposed name,
 *               collapse it into Z, return Z
 *          if in_node is an X that resolves to scope, return X
 *          if in_node has no resolution in this scope, return NULL
 *   parser(in): the parser context
 *   bind_arg(in): a list of scopes for resolving method calls
 *   scope(in): a list of PT_SPEC nodes (ie, a 'from' clause)
 *   in_node(in/out): an attribute reference or path expression to be resolved
 *   p_entity(out): entity_spec of X if in_node is an X.Z
 *   col_name(in): true on top level call.
 */
static PT_NODE *
pt_get_resolution (PARSER_CONTEXT * parser, PT_BIND_NAMES_ARG * bind_arg, PT_NODE * scope, PT_NODE * in_node,
		   PT_NODE ** p_entity, int col_name)
{
  PT_NODE *exposed_spec, *spec, *savespec, *arg1, *arg2, *arg1_name;
  PT_NODE *unique_entity, *path_correlation;
  PT_NODE *temp;
  PT_NODE *reserved_name = NULL;
  PT_FLAT_SPEC_INFO info;

  if (!in_node)
    {
      return NULL;
    }

  if (PT_SHOULD_BIND_RESERVED_NAME (scope))
    {
      /* Attempt to bind to reserved name */
      /* If scope should bind for record information, binding to table attribute is also allowed, so shouldn't stop if
       * binding to reserved names fails. */
      reserved_name = pt_bind_reserved_name (parser, in_node, scope);
      if (!PT_IS_SPEC_FLAG_SET (scope, PT_SPEC_FLAG_RECORD_INFO_SCAN) || reserved_name != NULL)
	{
	  return reserved_name;
	}
      /* Couldn't bind to record info, attempt to bind to table attributes */
      /* Fall through */
    }

  if (in_node->node_type == PT_NAME)
    {
      /* Has this name been resolved? */
      if (in_node->info.name.spec_id)
	{
	  *p_entity = NULL;
	  if (in_node->type_enum == PT_TYPE_OBJECT && in_node->data_type)
	    {
	      temp = scope;
	      while (temp && temp->info.spec.id != in_node->info.name.spec_id)
		{
		  temp = temp->next;
		}
	      if (temp)
		{
		  *p_entity = temp;
		  return in_node;
		}
	    }
	  return NULL;
	}

      /* Let's see if it is a parameter, possibly anchoring a path expr */
      if (in_node->info.name.meta_class == PT_PARAMETER)
	{
	  *p_entity = NULL;
	  return pt_bind_parameter (parser, in_node);
	}

      if (col_name)
	{
	  if (in_node->info.name.path_correlation)
	    {
	      PT_ERRORmf (parser, in_node, MSGCAT_SET_PARSER_SEMANTIC, MSGCAT_SEMANTIC_PATH_CORR_OUTSIDE,
			  pt_short_print (parser, in_node));
	      return NULL;
	    }
	}
      else
	{
	  /* We are on the left of a dot node. (because we are recursing) Here, correlation names have precedence over
	   * column names. (for ANSI compatibility). For unqualified names, column names have precedence. For qualifier
	   * names, correlation names have precedence. */
	  exposed_spec = pt_is_correlation_name (parser, scope, in_node);
	  if (exposed_spec)
	    {
	      return pt_resolve_correlation (parser, in_node, scope, exposed_spec, col_name, p_entity);
	    }
	}

      /* Else, is this an attribute of a unique entity within scope? */
      for (savespec = NULL, spec = scope; spec; spec = spec->next)
	{
	  if (pt_find_name_in_spec (parser, spec, in_node))
	    {
	      if (savespec)
		{
		  PT_ERRORmf (parser, in_node, MSGCAT_SET_PARSER_SEMANTIC, MSGCAT_SEMANTIC_AMBIGUOUS_REF_TO,
			      in_node->info.name.original);
		  return NULL;
		}
	      savespec = spec;
	    }
	}

      if (savespec)
	{
	  /* if yes, set the resolution and the resolved name */
	  in_node->info.name.resolved = savespec->info.spec.range_var->info.name.original;
	  in_node->info.name.partition = savespec->info.spec.range_var->info.name.partition;

	  if (PT_IS_SPEC_REAL_TABLE (savespec))
	    {
	      PT_NAME_INFO_SET_FLAG (in_node, PT_NAME_DEFAULTF_ACCEPTS);
	    }

	  savespec = pt_unwhacked_spec (parser, scope, savespec);

	  *p_entity = savespec;
	  return in_node;
	}

      if (col_name)
	{
	  /* Failing finding a column name for a name NOT on the left of a dot, try and resolve it as a correlation
	   * name (oid). For unqualified names, column names have precedence. For qualifier names, correlation names
	   * have precedence. */
	  exposed_spec = pt_is_correlation_name (parser, scope, in_node);
	  if (exposed_spec)
	    {
	      return pt_resolve_correlation (parser, in_node, scope, exposed_spec, col_name, p_entity);
	    }
	}

      if (in_node->info.name.meta_class == PT_META_CLASS)
	{
	  DB_OBJECT *object;
	  object = pt_find_users_class (parser, in_node);
	  if (object == NULL)
	    {
	      return NULL;	/* not an valid class */
	    }
	  in_node->info.name.db_object = object;
	  if (bind_arg->spec_frames)
	    {
	      PT_NODE *class_spec, *node, *entity, *found = NULL;
	      for (node = bind_arg->spec_frames->extra_specs; node != NULL; node = node->next)
		{
		  if (node->node_type == PT_SPEC && (entity = node->info.spec.entity_name)
		      && (entity->info.name.db_object == in_node->info.name.db_object))
		    {
		      found = node;
		      break;
		    }
		}

	      if (found)
		{
		  class_spec = found;
		}
	      else
		{
		  /* add the new spec to the extra scope */
		  if ((class_spec = parser_new_node (parser, PT_SPEC)) == NULL)
		    {
		      return NULL;
		    }
		  class_spec->info.spec.id = (UINTPTR) class_spec;
		  class_spec->info.spec.only_all = PT_ONLY;
		  class_spec->info.spec.meta_class = PT_META_CLASS;
		  if ((class_spec->info.spec.entity_name = pt_name (parser, in_node->info.name.original)) == NULL)
		    {
		      return NULL;
		    }
		  info.spec_parent = NULL;
		  info.for_update = false;
		  class_spec = parser_walk_tree (parser, class_spec, pt_flat_spec_pre, &info, pt_continue_walk, NULL);
		  bind_arg->spec_frames->extra_specs =
		    parser_append_node (class_spec, bind_arg->spec_frames->extra_specs);
		}

	      in_node->info.name.meta_class = PT_META_CLASS;
	      in_node->info.name.spec_id = class_spec->info.spec.id;
	      in_node->info.name.resolved = class_spec->info.spec.range_var->info.name.original;
	      PT_NAME_INFO_SET_FLAG (in_node, PT_NAME_DEFAULTF_ACCEPTS);
	      /* attach the data type */
	      in_node->type_enum = PT_TYPE_OBJECT;
	      if (class_spec->info.spec.flat_entity_list)
		{
		  in_node->data_type = pt_object_to_data_type (parser, class_spec->info.spec.flat_entity_list);
		}
	      *p_entity = class_spec;
	      return in_node;
	    }
	  else
	    {
	      /* This is an object reference outside of a query */
	      if (!in_node->info.name.resolved)
		{
		  in_node->info.name.resolved = "";
		}
	      in_node->info.name.spec_id = (UINTPTR) in_node->info.name.db_object;
	      in_node->info.name.meta_class = PT_META_CLASS;
	      in_node->type_enum = PT_TYPE_OBJECT;
	      in_node->data_type = parser_new_node (parser, PT_DATA_TYPE);

	      if (in_node->data_type == NULL)
		{
		  PT_INTERNAL_ERROR (parser, "allocate new node");
		  return NULL;
		}

	      in_node->data_type->type_enum = PT_TYPE_OBJECT;
	      in_node->data_type->info.data_type.entity = parser_copy_tree (parser, in_node);
	      in_node->data_type->info.data_type.virt_type_enum = PT_TYPE_OBJECT;
	      *p_entity = NULL;	/* got no entity! */
	      return in_node;
	    }
	}

      /* no resolution in this scope */
      return NULL;
    }

  /* Is it a DOT expression X.Z? */
  if (in_node->node_type == PT_DOT_)
    {
      arg1 = in_node->info.dot.arg1;
      arg2 = in_node->info.dot.arg2;
      /* if bad arg2, OR if already resolved, then return same node */
      if (!arg2 || arg2->info.name.spec_id || arg2->node_type != PT_NAME)
	{
	  *p_entity = NULL;
	  return in_node;
	}

      if (col_name)
	{
	  if (arg2->info.name.path_correlation)
	    {
	      PT_ERRORmf (parser, arg2, MSGCAT_SET_PARSER_SEMANTIC, MSGCAT_SEMANTIC_PATH_CORR_OUTSIDE,
			  pt_short_print (parser, in_node));
	      return NULL;
	    }
	}

      /* Check if this is an exposed name in the current scope. */
      exposed_spec = pt_is_correlation_name (parser, scope, in_node);
      if (exposed_spec)
	{
	  return pt_resolve_correlation (parser, in_node, scope, exposed_spec, col_name, p_entity);
	}

      /* if arg1 not in scope, return NULL to indicate not in scope. */
      if (!(arg1 = pt_get_resolution (parser, bind_arg, scope, arg1, p_entity, 0)))
	{
	  *p_entity = NULL;
	  return NULL;
	}

      if (arg1->node_type == PT_NAME)
	{
	  arg1_name = arg1;
	}
      else if (arg1->node_type == PT_METHOD_CALL)
	{
	  arg1_name = arg1->info.method_call.method_name;
	}
      else
	{
	  arg1_name = arg1->info.dot.arg2;
	}
      /* given X.Z, resolve (X) */
      in_node->info.dot.arg1 = arg1;
      /* Note : this should not get run, now that parameters are evaluated at run time, instead of converted to values
       * at compile time. We need to be careful here.  We may have a path expression anchored by a parameter (PT_VALUE
       * node) or a class attribute object.  If so, we evaluate the path expression here and return the appropriate
       * PT_VALUE node. */
      if (arg1->node_type == PT_VALUE && arg1->type_enum == PT_TYPE_OBJECT)
	{
	  temp = pt_eval_value_path (parser, in_node);
	  if (!temp)
	    {
	      return NULL;
	    }
	  temp->next = in_node->next;
	  in_node->next = NULL;
	  parser_free_tree (parser, temp);
	}

      if (arg1_name->info.name.meta_class == PT_PARAMETER)
	{
	  /* if Parameter was undefined, we would already have raised an error in recursion on arg1 */
	  return pt_bind_parameter_path (parser, in_node);
	}

      /* If arg1 is an exposed name, replace expr with resolved arg2 */
      if (arg1->node_type == PT_NAME && (arg1->info.name.meta_class == PT_OID_ATTR))
	{
	  /* Arg1 was an exposed name */
	  if (pt_find_name_in_spec (parser, *p_entity, arg2))
	    {
	      /* only mark it resolved if it was found! transfer the info from arg1 to arg2 */
	      arg2->info.name.resolved = arg1->info.name.resolved;
	      if (PT_NAME_INFO_IS_FLAGED (arg1, PT_NAME_DEFAULTF_ACCEPTS))
		{
		  PT_NAME_INFO_SET_FLAG (arg2, PT_NAME_DEFAULTF_ACCEPTS);
		}
	      /* don't loose list */
	      arg2->next = in_node->next;
	      /* save alias */
	      arg2->alias_print = in_node->alias_print;
	      PT_NAME_INFO_SET_FLAG (arg2, PT_NAME_INFO_DOT_NAME);
	      /* replace expr with resolved arg2 */
	      in_node->info.dot.arg2 = NULL;
	      in_node->next = NULL;
	      parser_free_tree (parser, in_node);
	      in_node = arg2;
	    }
	  else
	    {
	      temp = arg1->data_type;
	      if (temp)
		{
		  temp = temp->info.data_type.entity;
		}
	      if (!temp)
		{
		  /* resolution error */
		  PT_ERRORmf2 (parser, arg1, MSGCAT_SET_PARSER_SEMANTIC, MSGCAT_SEMANTIC_CLASS_HAS_NO_ATTR,
			       pt_short_print (parser, arg1), pt_short_print (parser, arg2));
		}
	      else if (temp->next)
		{
		  PT_ERRORmf2 (parser, arg1, MSGCAT_SET_PARSER_SEMANTIC, MSGCAT_SEMANTIC_CLASSES_HAVE_NO_ATTR,
			       pt_short_print_l (parser, temp), pt_short_print (parser, arg2));
		}
	      else
		{
		  temp->info.name.resolved = NULL;
		  PT_ERRORmf2 (parser, arg1, MSGCAT_SET_PARSER_SEMANTIC, MSGCAT_SEMANTIC_CLASS_DOES_NOT_HAVE,
			       pt_short_print_l (parser, temp), pt_short_print (parser, arg2));
		}
	      /* signal as not resolved */
	      return NULL;
	    }
	}
      else if (arg1_name->info.name.meta_class == PT_META_CLASS)
	{
	  if (arg1->data_type == NULL)
	    {
	      return NULL;
	    }

	  /* Arg1 was a meta class name */
	  if (pt_find_class_attribute (parser, arg1->data_type->info.data_type.entity, arg2))
	    {
	      /* only mark it resolved if it was found! */

	      /* A meta class attribute, transfer the class info from arg1 to arg2 */
	      arg2->info.name.resolved = arg1->info.name.resolved;
	      if (PT_NAME_INFO_IS_FLAGED (arg1, PT_NAME_DEFAULTF_ACCEPTS))
		{
		  PT_NAME_INFO_SET_FLAG (arg2, PT_NAME_DEFAULTF_ACCEPTS);
		}
	      /* don't lose list */
	      arg2->next = in_node->next;
	      /* save alias */
	      arg2->alias_print = in_node->alias_print;
	      PT_NAME_INFO_SET_FLAG (arg2, PT_NAME_INFO_DOT_NAME);
	      /* replace expr with resolved arg2 */
	      in_node->info.dot.arg2 = NULL;
	      in_node->next = NULL;
	      parser_free_tree (parser, in_node);
	      in_node = arg2;
	    }
	  else
	    {
	      temp = arg1->data_type;
	      if (temp)
		{
		  temp = temp->info.data_type.entity;
		}
	      if (!temp)
		{
		  /* resolution error */
		  PT_ERRORmf2 (parser, arg1, MSGCAT_SET_PARSER_SEMANTIC, MSGCAT_SEMANTIC_CLASS_HAS_NO_ATTR,
			       pt_short_print (parser, arg1), pt_short_print (parser, arg2));
		}
	      else
		{
		  temp->info.name.resolved = NULL;
		  PT_ERRORmf2 (parser, arg1, MSGCAT_SET_PARSER_SEMANTIC, MSGCAT_SEMANTIC_CLASS_DOES_NOT_HAVE,
			       pt_short_print_l (parser, temp), pt_short_print (parser, arg2));
		}
	      /* signal as not resolved */
	      return NULL;
	    }
	}
      else
	{
	  /* This is NOT an exposed name, it must be an object attribute. It must also be a legitimate root for this
	   * path expression. */
	  if (arg1->type_enum != PT_TYPE_OBJECT)
	    {
	      PT_ERRORmf2 (parser, arg1, MSGCAT_SET_PARSER_SEMANTIC, MSGCAT_SEMANTIC_IS_NOT_OBJECT_TYPE,
			   pt_short_print (parser, arg1), pt_show_type_enum (arg1->type_enum));
	      return NULL;
	    }
	  else if (!arg1->data_type)
	    {
	      PT_INTERNAL_ERROR (parser, "Resolution");
	      return NULL;
	    }
	  else if (arg1_name->info.name.path_correlation)
	    {
	      path_correlation = arg1_name->info.name.path_correlation;
	      /* there must be an exposed class spec in this scope */
	      exposed_spec = pt_is_correlation_name (parser, scope, path_correlation);
	      if (!exposed_spec)
		{
		  PT_ERRORmf2 (parser, path_correlation, MSGCAT_SET_PARSER_SEMANTIC,
			       MSGCAT_SEMANTIC_SELECTOR_UNRESOLVED, path_correlation->info.name.original,
			       pt_short_print (parser, scope));
		  return NULL;
		}
	      else if (exposed_spec->info.spec.derived_table)
		{
		  PT_ERRORmf2 (parser, path_correlation, MSGCAT_SET_PARSER_SEMANTIC,
			       MSGCAT_SEMANTIC_SELECTOR_TO_NON_CLS, path_correlation->info.name.original,
			       pt_short_print (parser, exposed_spec));
		  return NULL;
		}
	      else
		{
		  PT_NODE *test = arg1;
		  PT_NODE *root_spec;
		  PT_NODE *arg1dt;
		  while (test->node_type == PT_DOT_)
		    {
		      test = test->info.dot.arg1;
		    }
		  if (exposed_spec->info.spec.id == test->info.name.spec_id)
		    {
		      PT_ERRORmf (parser, path_correlation, MSGCAT_SET_PARSER_SEMANTIC,
				  MSGCAT_SEMANTIC_SELECTOR_DEFINE_SELF, path_correlation->info.name.original);
		      return NULL;
		    }

		  /* test for circularly defined selectors */
		  root_spec = scope;
		  while (root_spec && (root_spec->info.spec.id != test->info.name.spec_id))
		    {
		      root_spec = root_spec->next;
		    }
		  if (root_spec)
		    {
		      temp = pt_find_entity (parser, exposed_spec->info.spec.path_entities, root_spec->info.spec.id);
		      if (temp)
			{
			  /* the selectors circularly define each other because this [sel] is the root of the
			   * definition of the root of this selector. eg select x.a[y].b, y.a[x].b from x,y */
			  PT_ERRORmf2 (parser, path_correlation, MSGCAT_SET_PARSER_SEMANTIC,
				       MSGCAT_SEMANTIC_CYCLIC_SELECTOR, path_correlation->info.name.original,
				       test->info.name.resolved);
			  return NULL;
			}

		      if (exposed_spec->info.spec.derived_table_type == PT_IS_WHACKED_SPEC)
			{
			  /* make sure the exposed spec is already on the root spec path entities. Otherwise we are
			   * redefining it. */
			  temp = pt_unwhacked_spec (parser, scope, exposed_spec);
			  if (temp)
			    {
			      temp = temp->info.spec.path_conjuncts;
			      if (temp)
				{
				  temp = temp->info.expr.arg1;
				}
			      if (temp && !pt_name_equal (parser, temp, arg1_name))
				{
				  PT_ERRORmf2 (parser, path_correlation, MSGCAT_SET_PARSER_SEMANTIC,
					       MSGCAT_SEMANTIC_SELECTOR_REDEFINED, path_correlation->info.name.original,
					       pt_short_print (parser, arg1));
				}
			    }
			}
		    }
		  /* make sure the selector variable refers to an entity spec that is a subclass of the arg1->data_type
		   * class. */
		  if (!pt_has_error (parser) && arg1->data_type && arg1->data_type->node_type == PT_DATA_TYPE
		      && (arg1dt = arg1->data_type->info.data_type.entity) && arg1dt->node_type == PT_NAME
		      && !pt_spec_in_domain (exposed_spec, arg1dt))
		    {
		      PT_ERRORmf3 (parser, path_correlation, MSGCAT_SET_PARSER_SEMANTIC,
				   MSGCAT_SEMANTIC_SELECTOR_NOT_SUBCLASS, path_correlation->info.name.original,
				   pt_short_print_l (parser, exposed_spec->info.spec.flat_entity_list),
				   pt_short_print_l (parser, arg1dt));
		      return NULL;
		    }
		}

	      /* no cross product */
	      exposed_spec->info.spec.derived_table_type = PT_IS_WHACKED_SPEC;
	      parser_free_tree (parser, arg1->data_type->info.data_type.entity);
	      arg1->data_type->info.data_type.entity =
		parser_copy_tree_list (parser, exposed_spec->info.spec.flat_entity_list);
	      path_correlation->info.name.resolved = path_correlation->info.name.original;
	      path_correlation->info.name.original = "";
	      path_correlation->info.name.spec_id = exposed_spec->info.spec.id;
	      path_correlation->info.name.meta_class = PT_OID_ATTR;
	      path_correlation->type_enum = PT_TYPE_OBJECT;
	    }
	  else
	    {
	      exposed_spec = NULL;
	    }
	  if (!pt_find_attr_in_class_list (parser, arg1->data_type->info.data_type.entity, arg2))
	    {
	      temp = arg1->data_type;
	      if (temp)
		{
		  temp = temp->info.data_type.entity;
		}
	      if (!temp)
		{
		  /* resolution error */
		  PT_ERRORmf2 (parser, arg1, MSGCAT_SET_PARSER_SEMANTIC, MSGCAT_SEMANTIC_DOM_OBJ_HASNO_ATT_X,
			       pt_short_print (parser, arg1), pt_short_print (parser, arg2));
		}
	      else if (temp->next)
		{
		  PT_ERRORmf2 (parser, arg1, MSGCAT_SET_PARSER_SEMANTIC, MSGCAT_SEMANTIC_CLASSES_HAVE_NO_ATTR,
			       pt_short_print_l (parser, temp), pt_short_print (parser, arg2));
		}
	      else
		{
		  temp->info.name.resolved = NULL;
		  PT_ERRORmf2 (parser, arg1, MSGCAT_SET_PARSER_SEMANTIC, MSGCAT_SEMANTIC_CLASS_DOES_NOT_HAVE,
			       pt_short_print_l (parser, temp), pt_short_print (parser, arg2));
		}
	      *p_entity = NULL;
	      return NULL;	/* not bound */
	    }

	  /* we have a good path expression, find entity for arg2 in the path_entities of valid_entity, it may need to
	   * be created */

	  /* set the type of the dot node to the type of arg2 */
	  in_node->type_enum = arg2->type_enum;
	  if (arg2->data_type)
	    {
	      if (in_node->data_type)
		{
		  parser_free_tree (parser, in_node->data_type);
		}
	      in_node->data_type = parser_copy_tree_list (parser, arg2->data_type);
	    }

	  /* A normal path must be rooted in an entity spec However, we can have p_entity be NULL for some odd cases.
	   * Eg insert into x values(meth(:p1).y) Don't get wigged out here, and it gets handled later. */
	  if (*p_entity)
	    {
	      unique_entity = pt_insert_entity (parser, in_node, *p_entity, exposed_spec);
	      *p_entity = unique_entity;
	    }
	}
      return in_node;
    }				/* end if-a-dot-expression */

  /* Is it a method call? Be careful, method calls that haven't been resolved masquerade as functions until we call
   * pt_bind_names() on the function node. */
  if ((in_node->node_type == PT_FUNCTION) || (in_node->node_type == PT_METHOD_CALL))
    {
      PT_NODE *new_node;
      if (in_node->node_type == PT_FUNCTION)
	{
	  /* call pt_bind_names() to convert the function node into a method node as well as binding its arguments and
	   * its target. */
	  new_node = parser_walk_tree (parser, in_node, pt_bind_names, bind_arg, pt_bind_names_post, bind_arg);
	  if (new_node->node_type != PT_METHOD_CALL)
	    {
	      return NULL;
	    }
	  else
	    {
	      /* remove wrong code this cause free memory(i.e., in_node) refer */
	      in_node = new_node;
	    }
	}
      /* Now, we have a PT_METHOD_CALL_NODE, and the target has been bound. */
      *p_entity = NULL;
      if (in_node->type_enum == PT_TYPE_OBJECT && in_node->data_type)
	{
	  temp = scope;
	  while (temp && (temp->info.spec.id != in_node->info.method_call.method_name->info.name.spec_id))
	    {
	      temp = temp->next;
	    }
	  *p_entity = temp;
	  return in_node;
	}
      return NULL;
    }				/* end if PT_FUNCTION || PT_METHOD_CALL */

  /* Else got some node type we shouldn't have */
  PT_INTERNAL_ERROR (parser, "Resolution");
  return NULL;
}

/*
 * pt_expand_external_path() -  expand an attr with a path expression
 *   return:  if in_node is an X.Z with Z a external type, return X.Z.tdata
 *   parser(in): the parser context
 *   in_node(in): an attribute reference or path expression to be resolved
 *   p_entity(out): entity_spec of X if in_node is an X.Z
 */
static PT_NODE *
pt_expand_external_path (PARSER_CONTEXT * parser, PT_NODE * in_node, PT_NODE ** p_entity)
{
#if defined (ENABLE_UNUSED_FUNCTION)	/* to disable TEXT */
  PT_NODE *dot, *domain, *unique_entity;
#endif /* ENABLE_UNUSED_FUNCTION */
  PT_NODE *attr, *entity;
  DB_ATTRIBUTE *attr_obj;

  /* if in_node is a path expr, get last attr in the in_node */
  attr = ((PT_IS_DOT_NODE (in_node)) ? in_node->info.dot.arg2 : in_node);
  if (!PT_IS_NAME_NODE (attr))
    {
      return NULL;
    }

  if (attr->type_enum == PT_TYPE_OBJECT && !PT_NAME_INFO_IS_FLAGED (attr, PT_NAME_INFO_EXTERNAL))
    {
      entity = ((*p_entity) ? (*p_entity)->info.spec.entity_name : NULL);
      if (entity && entity->node_type == PT_NAME && entity->info.name.db_object)
	{
	  attr_obj = (DB_ATTRIBUTE *) db_get_attribute_force (entity->info.name.db_object, attr->info.name.original);
#if defined (ENABLE_UNUSED_FUNCTION)	/* to disable TEXT */
	  /* check if the last attr is TEXT type */
	  if (attr_obj && sm_has_text_domain (attr_obj, 0))
	    {
	      if ((domain = attr->data_type->info.data_type.entity) == NULL)
		{
		  return NULL;
		}
	      /* make a path expr like "attr.tdata" */
	      if ((dot = parser_new_node (parser, PT_DOT_)) == NULL)
		{
		  return NULL;
		}
	      dot->info.dot.arg1 = attr;
	      if ((dot->info.dot.arg2 = pt_name (parser, "tdata")) == NULL)
		{
		  return NULL;
		}
	      /* find "tdata" in the domain class, and attach the data type at "tdata" node */
	      (void) pt_find_attr_in_class_list (parser, domain, dot->info.dot.arg2);
	      dot->type_enum = dot->info.dot.arg2->type_enum;
	      if ((dot->data_type = parser_copy_tree_list (parser, dot->info.dot.arg2->data_type)) == NULL)
		{
		  return NULL;
		}
	      /* insert the domain class into from class list */
	      if (*p_entity)
		{
		  unique_entity = pt_insert_entity (parser, dot, *p_entity, NULL);
		  *p_entity = unique_entity;
		}
	      /* merge in_node expr and "attr.tdata" */
	      if (PT_IS_DOT_NODE (in_node))
		{
		  dot->info.dot.arg1 = in_node->info.dot.arg1;
		}
	      PT_NODE_COPY_NUMBER_OUTERLINK (dot, in_node);
	      PT_NODE_INIT_OUTERLINK (in_node);
	      dot->alias_print = pt_append_string (parser, NULL, attr->info.name.original);
	      if (!dot->alias_print)
		{
		  return NULL;
		}
	      return dot;
	    }
#endif /* ENABLE_UNUSED_FUNCTION */
	}
    }

  return in_node;
}

/*
 * pt_is_correlation_name() - checks nam is an exposed name of some
 *	                      entity_spec from scope
 *   return:  the entity spec of which nam is the correlation name.
 *	    Else 0 if not found or error.
 *   parser(in/out): the parser context
 *   scope(in): a list of PT_SPEC nodes
 *   nam(in): a PT_NAME node
 */

static PT_NODE *
pt_is_correlation_name (PARSER_CONTEXT * parser, PT_NODE * scope, PT_NODE * nam)
{
  PT_NODE *specs;
  PT_NODE *owner = NULL;

  assert (nam != NULL && (nam->node_type == PT_NAME || nam->node_type == PT_DOT_));

  if (nam->node_type == PT_DOT_)
    {
      owner = nam->info.dot.arg1;
      if (owner->node_type != PT_NAME)
	{
	  /* could not be owner.correlation */
	  return NULL;
	}
      nam = nam->info.dot.arg2;
    }

  if (nam->info.name.meta_class == PT_PARAMETER)
    {
      return NULL;
    }

  for (specs = scope; specs; specs = specs->next)
    {
      if (specs->node_type != PT_SPEC)
	{
	  PT_INTERNAL_ERROR (parser, "resolution");
	  return NULL;
	}

      if (specs->info.spec.range_var
	  && ((nam->info.name.meta_class != PT_META_CLASS) || (specs->info.spec.meta_class == PT_META_CLASS))
	  && (pt_user_specified_name_compare (nam->info.name.original, specs->info.spec.range_var->info.name.original)
	      == 0))
	{
	  if (!owner)
	    {
	      return specs;
	    }
	  else
	    {
	      PT_NODE *entity_name;

	      entity_name = specs->info.spec.entity_name;
	      if (entity_name && entity_name->node_type == PT_NAME && entity_name->info.name.resolved
		  /* actual class ownership test is done for spec no need to repeat that here. */
		  && (pt_user_specified_name_compare (entity_name->info.name.resolved, owner->info.name.original) == 0))
		{
		  return specs;
		}
	    }
	}
    }

  return NULL;
}

/*
 * pt_find_entity () -
 *   return: the entity spec of an entity of a spec in the scope with
 * 	     an id matching the "match" spec
 *   parser(in): the parser context
 *   scope(in): a list of PT_SPEC nodes
 *   id(in): of a PT_SPEC node
 */
PT_NODE *
pt_find_entity (PARSER_CONTEXT * parser, const PT_NODE * scope, UINTPTR id)
{
  PT_NODE *spec, *path_spec;
  for (spec = (PT_NODE *) scope; spec; spec = spec->next)
    {
      if (spec->node_type != PT_SPEC)
	{
	  PT_INTERNAL_ERROR (parser, "resolution");
	  return NULL;
	}
      if (spec->info.spec.id == id)
	{
	  return spec;
	}
      path_spec = pt_find_entity (parser, spec->info.spec.path_entities, id);
      if (path_spec)
	{
	  return path_spec;
	}
    }
  return NULL;
}

/*
 * pt_find_path_entity () -
 *   return: the entity spec of a path entity of a spec in the scope with
 * 	     an id matching the whacked placeholder spec
 *   parser(in): the parser context
 *   scope(in): a list of PT_SPEC nodes
 *   match(in): a PT_SPEC node that has been "whacked".
 */
static PT_NODE *
pt_find_path_entity (PARSER_CONTEXT * parser, PT_NODE * scope, PT_NODE * match)
{
  PT_NODE *spec, *path_spec;
  UINTPTR id = match->info.spec.id;

  for (spec = scope; spec; spec = spec->next)
    {
      if (spec->node_type != PT_SPEC)
	{
	  PT_INTERNAL_ERROR (parser, "resolution");
	  return NULL;
	}

      path_spec = pt_find_entity (parser, spec->info.spec.path_entities, id);
      if (path_spec)
	{
	  return path_spec;
	}
    }

  return NULL;
}

/*
 * pt_is_on_list () - check whether name node p is equal to
 *                    something on the list
 *   return: Pointer to matching item or NULL
 *   parser(in):
 *   p(in): A PT_NAME node
 *   list(in): A LIST of PT_NAME nodes
 *
 * Note :
 * two strings of length zero match
 * A NULL string does NOT match a zero length string
 */
static PT_NODE *
pt_is_on_list (PARSER_CONTEXT * parser, const PT_NODE * p, const PT_NODE * list)
{
  if (p == NULL)
    {
      return NULL;
    }
  if (p->node_type != PT_NAME)
    {
      return NULL;
    }

  while (list)
    {
      if (list->node_type != PT_NAME)
	{
	  PT_INTERNAL_ERROR (parser, "resolution");
	  return NULL;		/* this is an error */
	}

      if (pt_user_specified_name_compare (p->info.name.original, list->info.name.original) == 0)
	{
	  return (PT_NODE *) list;	/* found a match */
	}
      list = list->next;
    }

  return NULL;			/* no match */
}

/*
 * pt_name_list_union () -
 *   return:
 *   parser(in):
 *   list(in/out): A list of PT_NAME nodes
 *   additions(in): A list of PT_NAME nodes
 *
 * Note :
 *    PT_NAME lists  ( list1 union list2 )
 *    PRESERVING ORDER OF LIST!
 */
static PT_NODE *
pt_name_list_union (PARSER_CONTEXT * parser, PT_NODE * list, PT_NODE * additions)
{
  PT_NODE *result, *temp;

  if (list == NULL)
    {
      return additions;
    }
  if (additions == NULL)
    {
      return list;
    }

  result = list;
  while (additions)
    {
      temp = additions;
      additions = additions->next;
      temp->next = NULL;

      if (!pt_is_on_list (parser, temp, list))
	{
	  list = parser_append_node (temp, list);
	}
      else
	{
	  parser_free_node (parser, temp);
	}
    }

  return result;
}

/*
 * pt_name_list_diff () -
 *   return: Returns NULL if resulting list is empty
 *   parser(in):
 *   list(in): A list of PT_NAME nodes
 *   deletions(in): A list of PT_NAME nodes
 *
 * Note :
 * PT_NAME lists  (list1 - list2)
 * PRESERVING ORDER OF LIST!
 */
static PT_NODE *
pt_name_list_diff (PARSER_CONTEXT * parser, PT_NODE * list, PT_NODE * deletions)
{
  PT_NODE *result = NULL;
  PT_NODE *temp;

  if (list == NULL)
    {
      return NULL;
    }
  if (deletions == NULL)
    {
      return list;
    }

  while (list)
    {
      temp = list;
      list = list->next;
      temp->next = NULL;

      if (!pt_is_on_list (parser, temp, deletions))
	{
	  result = parser_append_node (temp, result);
	}
      else
	{
	  parser_free_node (parser, temp);
	}
    }

  parser_free_tree (parser, deletions);

  return result;
}

/*
 * pt_make_flat_name_list () - create a list of its name and all of its
 *                             subclass names, recursively
 *   return: Returns a pointer to (list of) PT_NAME node(s)
 *   parser(in):
 *   db(in): db_object to find subclasses for
 *   line_num(in): input line_num (for error messages)
 *   col_num(in): input column num (for error messages)
 *   id(in):
 *   meta_class(in): parent class for pt_name nodes we create
 *   names_mht(in): memory hash table used to avoid duplicates
 */

static PT_NODE *
pt_make_subclass_list (PARSER_CONTEXT * parser, DB_OBJECT * db, int line_num, int col_num, UINTPTR id,
		       PT_MISC_TYPE meta_class, MHT_TABLE * names_mht)
{
  PT_NODE *temp;
  const char *classname;
  PT_NODE *result = 0;		/* will be returned */
  DB_OBJLIST *dbl;		/* list of subclass objects */
  bool ismymht = false;		/* Am I the one who created it? */
  SM_CLASS *smclass;
  int partition_skip;


  if (parser == NULL)
    {
      assert (parser != NULL);
      return NULL;
    }

  /* get the name of THIS class and put it in a PT_NAME node */
  if (db == NULL)
    {
      assert (db != NULL);
      return NULL;
    }

  classname = db_get_class_name (db);
  if (classname == NULL)
    {
      PT_INTERNAL_ERROR (parser, "resolution");
      return NULL;
    }				/* not a class name (error) */

  /* Check to see if this classname is already known, and only add a (name) node if we have never seen it before. Note:
   * Even if we have visited it, we still need to recursively check its subclasses (see dbl below) in order to maintain
   * the correct ordering of classnames found via our depth-first search. */
  if (names_mht == NULL || !mht_get (names_mht, classname))
    {
      result = pt_name (parser, classname);
      if (result == NULL)
	{
	  PT_INTERNAL_ERROR (parser, "allocate new node");
	  return NULL;
	}
      result->line_number = line_num;
      result->column_number = col_num;
      result->info.name.db_object = db;
      result->info.name.spec_id = id;
      result->info.name.meta_class = meta_class;
      result->info.name.partition = NULL;

      if ((au_fetch_class_force (db, &smclass, AU_FETCH_READ) == NO_ERROR))
	{
	  if (smclass->partition != NULL && smclass->partition->pname == NULL)
	    {
	      result->info.name.partition = smclass->partition;
	    }
	}
      else
	{
	  PT_ERRORc (parser, result, er_msg ());
	  return NULL;
	}

      if (names_mht)
	{
	  mht_put (names_mht, classname, (void *) true);
	}
    }

  /* get the list of immediate subclasses of db (may be NULL) */
  dbl = NULL;
  dbl = db_get_subclasses (db);

  /*
   * Build a hash table for all class and subclass names.  This
   * helps us keep from building pt_name nodes for classes we
   * already know about.  Also we only need to build the hash table if
   * there are in fact subclasses of the original class.
   */
  if (names_mht == NULL && dbl)
    {
      names_mht = mht_create ("Pt_Names_Hash_Table", PT_NAMES_HASH_SIZE, mht_4strhash, mht_compare_strings_are_equal);
      if (names_mht != NULL)
	{
	  ismymht = true;
	  /* Have to stick the first name node created above into the hash */
	  mht_put (names_mht, classname, (void *) true);
	}
      else			/* could not create hash table */
	{
	  PT_ERRORc (parser, result, er_msg ());
	  return NULL;
	}
    }

  /* for each subclass (dbl)...get the list(s) of its subclass names */
  while (dbl)
    {
      partition_skip = 0;

      if (au_fetch_class_force (dbl->op, &smclass, AU_FETCH_READ) == NO_ERROR)
	{
	  if (smclass->partition != NULL && smclass->partition->pname != NULL)
	    {
	      partition_skip = 1;	/* partitioned sub class */
	    }
	}
      else
	{
	  PT_ERRORc (parser, result, er_msg ());
	  result = NULL;
	  goto end;
	}

      if (!partition_skip)
	{
	  /* here is the recursion */
	  temp = pt_make_subclass_list (parser, dbl->op, line_num, col_num, id, meta_class, names_mht);
	  /* when names_mht != NULL, it is possible that temp is NULL while no error happen. Such as: diamond problem
	   * of multiple inheritance. So, check pt_has_error() is needed. */
	  if (temp == NULL && pt_has_error (parser))
	    {
	      result = NULL;
	      goto end;
	    }
	  /* and attach s to the tail of result. NOTE: ORDER IS IMPORTANT and MUST be maintained.  This used to call
	   * pt_name_list_union, but since we only add unique ones, we no longer need to do a set union operation. */
	  result = parser_append_node (temp, result);
	}

      /* go to the next subclass */
      dbl = dbl->next;
    }
end:
  /* Delete it only if we created it */
  if (ismymht && names_mht)
    {
      mht_destroy (names_mht);
    }

  return result;
}


/*
 * pt_make_flat_name_list () - Create flat name list from entity spec
 *   return: returns a list of PT_NAME nodes representing the class(es)
 *           referred to by the entity spec
 *   parser(in):
 *   spec(in): A PT_SPEC node representing a single entity spec
 *   spec_parent(in):

 * Note :
 *   Case (A == 'sub-list (A,B,..)'):
 *        Set list(A)= set-theoretic union of the names list(A), list(B), ...
 *        (There is no ONLY or ALL in this case)
 *   Case (A ==  'ONLY X' ||  A == 'X'  (only is implied)):
 *        Set list(A) = the name 'X' which must be an existing class name.
 *        Attach the db_object * to the db_object field in the name node.
 *   Case (A ==  'ALL  X'):
 *        Set list(A) = the name 'X' as above union the names of all
 *            subclasses of X (recursively).
 *   Case (A == 'ALL  X EXCEPT Y'):
 *        Set list(A) = list(ALL X) - list(Y)
 *                (set-theoretic difference of the lists)
 *        Additionally:
 *               list(Y) must be a subset of list(X), else error.
 *               list(X)-list(Y)  must be non-empty, else error.
 */
static PT_NODE *
pt_make_flat_name_list (PARSER_CONTEXT * parser, PT_NODE * spec, PT_NODE * spec_parent, bool for_update)
{
  PT_NODE *result = 0;		/* the list of names to return */
  PT_NODE *temp, *temp1, *temp2, *name;
  DB_OBJECT *db;		/* a temp for class object */
  const char *class_name = NULL;	/* a temp to extract name from class */
  const char *obj_class_name = NULL;
  PT_NODE *e_node;
  DB_AUTH type;
  AU_FETCHMODE fetchmode;

  if (!spec)
    {
      return 0;
    }
  if (spec->node_type != PT_SPEC)
    {
      PT_INTERNAL_ERROR (parser, "resolution");
      return NULL;
    }

  if (spec->info.spec.partition != NULL)
    {
      spec = pt_resolve_partition_spec (parser, spec, spec_parent, for_update);
      if (spec == NULL)
	{
	  return spec;
	}
      return spec->info.spec.flat_entity_list;
    }

  name = spec->info.spec.entity_name;
  if (name == 0)
    {
      /* is a derived table */
      PT_INTERNAL_ERROR (parser, "resolution");
      return NULL;
    }				/* internal error */

  /* If name field points to a name node (i.e. is not a sublist ) then .. */
  if (name->node_type == PT_NAME)
    {
      DB_OBJECT *classop;
      SM_CLASS *class_;

      class_name = name->info.name.original;
      classop = db_find_class_with_purpose (class_name, for_update);
      if (classop != NULL)
	{
	  if (for_update)
	    {
	      fetchmode = AU_FETCH_UPDATE;
	      type = AU_ALTER;
	    }
	  else
	    {
	      fetchmode = AU_FETCH_READ;
	      type = AU_SELECT;
	    }

	  if (au_fetch_class (classop, &class_, fetchmode, type) == NO_ERROR)
	    {
	      if (intl_identifier_casecmp (class_name, class_->header.ch_name))
		{
		  name->info.name.original = pt_append_string (parser, NULL, class_->header.ch_name);
		}

	      if (class_->partition != NULL)
		{
		  if (class_->partition->pname == NULL)
		    {
		      /* parent partition class */
		      name->info.name.partition = class_->partition;
		    }
		  else
		    {
		      if (spec_parent && spec_parent->node_type != PT_SELECT
			  && spec_parent->node_type != PT_CREATE_INDEX && spec_parent->node_type != PT_DROP_INDEX
			  && spec_parent->node_type != PT_ALTER_INDEX && spec_parent->node_type != PT_MERGE
			  && spec_parent->node_type != PT_DELETE && spec_parent->node_type != PT_UPDATE
			  && spec_parent->node_type != PT_INSERT)
			{
			  /* partition not allowed */
			  PT_ERRORm (parser, spec, MSGCAT_SET_PARSER_SEMANTIC,
				     MSGCAT_SEMANTIC_INVALID_PARTITION_REQUEST);
			  return NULL;
			}
		    }
		}
	    }
	}
      else
	{
	  PT_ERRORc (parser, spec, db_error_string (3));
	  return NULL;
	}

      /* if ONLY... */
      if (spec->info.spec.only_all == PT_ONLY)
	{
	  /* Get the name */
	  name->info.name.spec_id = spec->info.spec.id;
	  name->info.name.meta_class = spec->info.spec.meta_class;
	  /* Make sure this is the name of a class */
	  db = pt_find_users_class (parser, name);
	  name->info.name.db_object = db;
	  if (!db)
	    {
	      return 0;		/* error already set */
	    }
	  /* an error. Isn't a class name */
	  /* create a new name node with this class name on it. Return it. */
	  result = pt_name (parser, class_name);
	  result->line_number = spec->line_number;
	  result->column_number = spec->column_number;
	  result->info.name.db_object = db;
	  result->info.name.spec_id = spec->info.spec.id;
	  result->info.name.meta_class = spec->info.spec.meta_class;
	  result->info.name.partition = name->info.name.partition;
	  return result;	/* there can be no except part */
	}

      /* if ALL... */
      if (spec->info.spec.only_all == PT_ALL)
	{
	  /* get the entity_name as a string */
	  name->info.name.spec_id = spec->info.spec.id;
	  name->info.name.meta_class = spec->info.spec.meta_class;
	  /* get the DB_OBJECT of which it is the name */
	  db = pt_find_users_class (parser, name);
	  name->info.name.db_object = db;
	  if (!db)
	    {
	      return 0;
	    }
	  /* get list of this class name and all its subclass names */
	  temp =
	    pt_make_subclass_list (parser, db, spec->line_number, spec->column_number, spec->info.spec.id,
				   spec->info.spec.meta_class, NULL);
	  if (temp == NULL)
	    {
	      return NULL;
	    }
	  /* do the EXCEPT part if present */
	  if (spec->info.spec.except_list == 0)
	    {
	      temp1 = 0;
	    }
	  else
	    {
	      temp1 = NULL;
	      for (e_node = spec->info.spec.except_list; e_node; e_node = e_node->next)
		{
		  /* recursion */
		  temp2 = pt_make_flat_name_list (parser, e_node, spec_parent, false);
		  if (!temp2)
		    {
		      return NULL;
		    }
		  temp1 = parser_append_node (temp2, temp1);
		}
	    }

	  /* check that each item on the EXCEPT flat-list is, in fact, a subclass name that is on the 'ALL' flat-list */
	  temp2 = temp1;
	  while (temp2)
	    {
	      if (!pt_is_on_list (parser, temp2, temp))
		{
		  PT_ERRORmf (parser, temp2, MSGCAT_SET_PARSER_SEMANTIC, MSGCAT_SEMANTIC_EXCEPTSPEC_NOT_HEIR,
			      temp2->info.name.original);
		  return 0;
		}
	      temp2 = temp2->next;
	    }

	  /* return the difference of the two lists */
	  result = pt_name_list_diff (parser, temp, temp1);
	  if (!result)
	    {
	      PT_ERRORm (parser, temp, MSGCAT_SET_PARSER_SEMANTIC, MSGCAT_SEMANTIC_SPEC_EXCLUDES_ALL);
	    }
	  return result;
	}
      /* end if ALL */

      /* parser internal error, wasn't ONLY or ALL */
      PT_INTERNAL_ERROR (parser, "resolution");
      return 0;
    }
  /* end if not a sublist */

  /* If name field->ENTITY_SPEC node then we are dealing with a sublist: ( all A, B, all C except D, ...) There is no
   * ONLY/ALL/EXCEPT part for the sub-list as a whole. We take the union of all the names on the sub-list. */
  if (name->node_type == PT_SPEC)
    {
      result = 0;
      temp = name;
      /* for each (sub)entity_spec */
      while (temp)
	{			/* recursion here */
	  temp1 = pt_make_flat_name_list (parser, temp, spec_parent, for_update);
	  result = pt_name_list_union (parser, result, temp1);
	  temp = temp->next;
	}

      temp = result;
      while (temp)
	{
	  temp->info.name.spec_id = spec->info.spec.id;
	  temp->info.name.meta_class = spec->info.spec.meta_class;
	  temp = temp->next;
	}

      return result;
    }

  PT_INTERNAL_ERROR (parser, "resolution");
  return 0;			/* internal error, wasn't a name or a sublist */
}


/*
 * pt_must_have_exposed_name () - MUST assign a name (even a default one)
 *      because later checks assume the range_var field is non-empty
 *   return: 0 if error or can't assign a name. 1 if successful
 *   parser(in):
 *   p(in): a PT_SPEC node (list)
 *
 * Note :
 *  	For each item on the entity_spec list:
 *        if not an entity spec, return 0
 *        if .range_var already assigned, continue
 *        if .range_var can be given the default (only class name) do it.
 *        if can't assign name, return 0
 *      Return 1 if every spec on list has a .range_var or can be given one
 *         Set the .resolved field in each item in the flat list to
 *         the corresponding exposed name. This is because in a query like:
 *            select x.name,y.name from p x, p y  both entity spec lists
 *         generate the same flat list. We want to be able to tell them
 *         apart later when we use them.
 */

static int
pt_must_have_exposed_name (PARSER_CONTEXT * parser, PT_NODE * p)
{
  PT_NODE *q = 0, *r;
  PT_NODE *spec_first = p;

  while (p)
    {
      if (p->node_type == PT_SPEC)
	{
	  /* if needs a name */
	  if (p->info.spec.range_var == NULL)
	    {
	      q = p->info.spec.entity_name;
	      /* if an exposed name is not given, then exposed name is itself. */
	      if (q && q->node_type == PT_NAME)
		{		/* not a sub list */
		  q->info.name.spec_id = p->info.spec.id;
		  q->info.name.meta_class = p->info.spec.meta_class;
		  p->info.spec.range_var = parser_copy_tree (parser, q);
		  p->info.spec.range_var->info.name.resolved = NULL;
		}
	      else if (p->info.spec.cte_name)
		{
		  /* The name of the spec should be the name of the CTE */
		  p->info.spec.range_var = parser_copy_tree (parser, p->info.spec.cte_name);
		}
	      else
		{
		  const char *unique_exposed_name;
		  /*
		   * Was sublist, they didn't give a correlation variable name so We generate a unique name and attach
		   * it. */
		  r = parser_new_node (parser, PT_NAME);

		  if (r == NULL)
		    {
		      PT_INTERNAL_ERROR (parser, "allocate new node");
		      return 0;
		    }

		  r->info.name.spec_id = p->info.spec.id;
		  r->info.name.meta_class = p->info.spec.meta_class;

		  unique_exposed_name = pt_get_unique_exposed_name (parser, spec_first);

		  if (unique_exposed_name == NULL)
		    {
		      PT_INTERNAL_ERROR (parser, "allocate new table name");
		      return 0;
		    }

		  r->info.name.original = unique_exposed_name;
		  r->line_number = p->line_number;
		  r->column_number = p->column_number;
		  p->info.spec.range_var = r;
		}
	    }
	  p->info.spec.range_var->info.name.meta_class = p->info.spec.meta_class;
	  /* If we get here, the item has a name. Copy name-pointer to the resolved field of each item on flat entity
	   * list */
	  q = p->info.spec.flat_entity_list;
	  while (q)
	    {
	      q->info.name.resolved = p->info.spec.range_var->info.name.original;
	      if (PT_IS_SPEC_REAL_TABLE (p))
		{
		  PT_NAME_INFO_SET_FLAG (q, PT_NAME_DEFAULTF_ACCEPTS);
		}
	      q = q->next;
	    }
	  p = p->next;
	}
    }				/* continue while() */

  return 1;
}


/*
 * pt_object_to_data_type () - create a PT_DATA_TYPE node that corresponds
 *                             to it and return it
 *   return: PT_NODE * to a data_type node
 *   parser(in):
 *   class_list(in):
 */
static PT_NODE *
pt_object_to_data_type (PARSER_CONTEXT * parser, PT_NODE * class_list)
{
  PT_NODE *result;
  result = parser_new_node (parser, PT_DATA_TYPE);
  if (result == NULL)
    {
      PT_INTERNAL_ERROR (parser, "allocate new node");
      return NULL;
    }

  result->type_enum = PT_TYPE_OBJECT;
  result->info.data_type.entity = parser_copy_tree_list (parser, class_list);
  result->info.data_type.virt_type_enum = PT_TYPE_OBJECT;
  result->line_number = class_list->line_number;
  result->column_number = class_list->column_number;
  return result;
}

/*
 * pt_resolve_star_reserved_names () - Resolves '*' value in select list
 *				       when a hint that activates reserved
 *				       names is used.
 *
 * return      : List of reserved names.
 * parser (in) : Parser context.
 * from (in)   : Query spec.
 *
 * NOTE: The reserved names depend on the scan type flag on from node.
 */
static PT_NODE *
pt_resolve_star_reserved_names (PARSER_CONTEXT * parser, PT_NODE * from)
{
  PT_NODE *reserved_names = NULL;
  PT_NODE *new_name = NULL;
  int i, start, end;
  PT_RESERVED_NAME_TYPE reserved_name_type;

  if (parser == NULL || from == NULL || from->node_type != PT_SPEC)
    {
      assert (0);
      return NULL;
    }

  reserved_name_type = PT_SPEC_GET_RESERVED_NAME_TYPE (from);
  if (reserved_name_type == RESERVED_NAME_INVALID)
    {
      assert (0);
      return NULL;
    }

  PT_GET_RESERVED_NAME_FIRST_AND_LAST (reserved_name_type, start, end);

  for (i = start; i <= end; i++)
    {
      /* create a new node for each reserved name */
      new_name = pt_name (parser, pt_Reserved_name_table[i].name);
      if (new_name == NULL)
	{
	  PT_ERRORm (parser, from, MSGCAT_SET_PARSER_SEMANTIC, MSGCAT_SEMANTIC_OUT_OF_MEMORY);
	  parser_free_tree (parser, reserved_names);
	  return NULL;
	}
      /* mark the node as reserved */
      new_name->info.name.meta_class = PT_RESERVED;
      new_name->info.name.reserved_id = pt_Reserved_name_table[i].id;
      /* resolve name */
      new_name->info.name.spec_id = from->info.spec.id;
      new_name->info.name.resolved = from->info.spec.range_var->info.name.original;
      /* set type enum to the expected type */
      new_name->type_enum = pt_db_to_type_enum (pt_Reserved_name_table[i].type);
      if (new_name->type_enum == PT_TYPE_OBJECT)
	{
	  new_name->data_type =
	    pt_domain_to_data_type (parser,
				    tp_domain_resolve (pt_Reserved_name_table[i].type,
						       from->info.spec.entity_name->info.name.db_object, 0, 0, NULL,
						       0));
	}
      /* append to name list */
      reserved_names = parser_append_node (new_name, reserved_names);
    }
  /* return reserved name list */
  return reserved_names;
}

/*
 * pt_resolve_star () - resolve the '*' as in a query
 *      Replace the star with an equivalent list x.a, x.b, y.a, y.d ...
 *   return:
 *   parser(in):
 *   from(in): a PT_SELECT node
 *   attr(in): NULL if "*", non-NULL if "class_name.*"
 *
 * Note :
 * ASSUMES
 *    Flat entity lists in the 'from' clause have already been created.
 *    Items in from list all have or have been given an exposed name.
 */
PT_NODE *
pt_resolve_star (PARSER_CONTEXT * parser, PT_NODE * from, PT_NODE * attr)
{
  PT_NODE *flat_list;
  PT_NODE *flat, *spec_att, *class_att, *attr_name, *range, *result = NULL;
  PT_NODE *spec = from;

  if (PT_SHOULD_BIND_RESERVED_NAME (from))
    {
      return pt_resolve_star_reserved_names (parser, from);
    }

  while (spec)
    {
      if (attr)
	{			/* resolve "class_name.*" */
	  if (attr->info.name.spec_id != spec->info.spec.id)
	    {
	      spec = spec->next;	/* skip to next spec */
	      continue;
	    }
	}

      /* spec_att := all attributes of this entity spec */
      spec_att = NULL;

      if (PT_SPEC_IS_DERIVED (spec) || PT_SPEC_IS_CTE (spec))
	{
	  spec_att = parser_copy_tree_list (parser, spec->info.spec.as_attr_list);
	}
      else
	{
	  /* spec_att := intersection of all attributes of spec's subclasses */
	  assert (PT_SPEC_IS_ENTITY (spec));
	  flat_list = spec->info.spec.flat_entity_list;
	  for (flat = flat_list; flat; flat = flat->next)
	    {
	      /* get attribute list for this class flat */
	      class_att = pt_get_all_attributes_and_types (parser, flat, spec);
	      /* take intersection except first time */
	      spec_att = ((flat == flat_list) ? class_att : pt_common_attribute (parser, spec_att, class_att));

	      if (pt_has_error (parser))
		{
		  return NULL;
		}
	    }
	}

      attr_name = spec_att;
      range = spec->info.spec.range_var;
      while (attr_name)
	{
	  if (range)
	    {
	      attr_name->info.name.resolved = range->info.name.original;
	    }

	  PT_NAME_INFO_SET_FLAG (attr_name, (attr) ? PT_NAME_INFO_DOT_STAR : PT_NAME_INFO_STAR);
	  /* expand "attr" into "attr.tdata" if the attr is TEXT */
	  if (attr_name->type_enum == PT_TYPE_OBJECT && !PT_NAME_INFO_IS_FLAGED (attr_name, PT_NAME_INFO_EXTERNAL))
	    {
	      DB_ATTRIBUTE *att = NULL;
	      PT_NODE *entity_name = spec->info.spec.entity_name;
	      if (entity_name && entity_name->node_type == PT_NAME && entity_name->info.name.db_object)
		{
		  att = db_get_attribute (entity_name->info.name.db_object, attr_name->info.name.original);
		}
#if defined (ENABLE_UNUSED_FUNCTION)	/* to disable TEXT */
	      if (att && sm_has_text_domain (att, 0))
		{
		  PT_NODE *prev_entity;
		  PT_NODE *save_next = attr_name->next;
		  PT_NODE *dot_arg1 = parser_copy_tree (parser, attr_name);
		  PT_NODE *dot_arg2 = pt_name (parser, "tdata");
		  if (!dot_arg1 || !dot_arg2)
		    {
		      return NULL;
		    }
		  else
		    {
		      parser_reinit_node (attr_name);
		      attr_name->node_type = PT_DOT_;
		      attr_name->info.dot.arg1 = dot_arg1;
		      attr_name->info.dot.arg2 = dot_arg2;
		      attr_name->alias_print = pt_append_string (parser, NULL, dot_arg1->info.name.original);
		      if (!attr_name->alias_print)
			{
			  return NULL;
			}
		      attr_name = pt_get_resolution (parser, NULL, spec, attr_name, &prev_entity, 1);
		      if (!attr_name)
			{
			  return NULL;
			}
		      attr_name->next = save_next;
		    }
		}
#endif /* ENABLE_UNUSED_FUNCTION */
	    }
	  attr_name = attr_name->next;
	}

      if (result)
	{
	  /* attach spec_att to end of result */
	  attr_name = result;
	  while (attr_name->next)
	    {
	      attr_name = attr_name->next;
	    }
	  attr_name->next = spec_att;
	}
      else
	{
	  result = spec_att;
	}

      if (attr)
	{
	  break;
	}
      spec = spec->next;
    }

  return result;
}

/*
 * pt_resolve_vclass_args () - modifies the attribute list in the insert
 *	  statement by adding to the specified attributes the ones missing with
 *	  their default values (if not null). is applied only to views.
 *
 *    return: the modified statement
 *    parser(in):
 *    statement(in): insert statement
 *
 * NOTE: this step is needed because all information on the view is lost after
 *	 translate (including default values for the missing attributes).
 */
static PT_NODE *
pt_resolve_vclass_args (PARSER_CONTEXT * parser, PT_NODE * statement)
{
  PT_NODE *spec = NULL;
  PT_NODE *entity_name = NULL;
  PT_NODE *attr_list = NULL, *attr = NULL;
  PT_NODE *value_clauses = NULL, *value_list = NULL;
  PT_NODE *crt_node = NULL;
  PT_NODE *rest_attrs = NULL, *rest_values = NULL;
  DB_OBJECT *db_obj = NULL;
  SM_ATTRIBUTE *db_attributes = NULL, *db_attr = NULL;
  int is_values, is_vclass = 0;
  int is_subqery;

  if (!statement || statement->node_type != PT_INSERT)
    {
      /* do nothing */
      return statement;
    }

  spec = statement->info.insert.spec;
  entity_name = spec->info.spec.entity_name;
  if (!entity_name || entity_name->node_type != PT_NAME)
    {
      /* enitity_name should be resolved before going further */
      return statement;
    }
  db_obj = entity_name->info.name.db_object;
  if (!db_obj)
    {
      /* this applies only for views */
      return statement;
    }
  is_vclass = db_is_vclass (db_obj);
  if (is_vclass < 0)
    {
      PT_ERRORc (parser, statement, er_msg ());
      goto error;
    }
  if (!is_vclass)
    {
      return statement;
    }

  value_clauses = statement->info.insert.value_clauses;
  value_list = value_clauses->info.node_list.list;
  attr_list = statement->info.insert.attr_list;
  if (!attr_list)
    {
      return statement;
    }

  is_values = (value_clauses->info.node_list.list_type == PT_IS_VALUE);
  is_subqery = (value_clauses->info.node_list.list_type == PT_IS_SUBQUERY);

  db_attributes = db_get_attributes_force (db_obj);
  if (db_attributes == NULL)
    {
      return statement;
    }

  rest_attrs = NULL;
  rest_values = NULL;

  for (db_attr = db_attributes; db_attr; db_attr = db_attribute_next (db_attr))
    {
      const char *name = db_attr->header.name;

      if (db_attr->default_value.default_expr.default_expr_type == DB_DEFAULT_NONE
	  && DB_IS_NULL (&db_attr->default_value.value))
	{
	  continue;
	}

      for (attr = attr_list; attr; attr = attr->next)
	{
	  if (pt_str_compare (name, attr->info.name.original, CASE_INSENSITIVE) == 0)
	    {
	      break;
	    }
	}
      if (!attr)
	{
	  /* create attribute & default value and update rest_lists */
	  attr = parser_new_node (parser, PT_NAME);
	  if (!attr)
	    {
	      PT_ERROR (parser, statement, "allocation error");
	      goto error;
	    }
	  attr->info.name.original = pt_append_string (parser, NULL, name);
	  if (attr->info.name.original == NULL)
	    {
	      PT_ERRORc (parser, statement, er_msg ());
	      goto error;
	    }
	  if (rest_attrs)
	    {
	      rest_attrs = parser_append_node (attr, rest_attrs);
	    }
	  else
	    {
	      rest_attrs = attr;
	    }
	  if (is_values)
	    {
	      PT_NODE *val = parser_new_node (parser, PT_EXPR);
	      if (!val)
		{
		  PT_ERROR (parser, statement, "allocation error");
		  goto error;
		}
	      val->info.expr.op = PT_DEFAULTF;
	      if (rest_values)
		{
		  rest_values = parser_append_node (val, rest_values);
		}
	      else
		{
		  rest_values = val;
		}
	    }
	  if (is_subqery)
	    {
	      PT_NODE *val = pt_sm_attribute_default_value_to_node (parser,
								    db_attr);
	      if (!val)
		{
		  /* error was already handled */
		  goto error;
		}

	      if (rest_values)
		{
		  rest_values = parser_append_node (val, rest_values);
		}
	      else
		{
		  rest_values = val;
		}
	    }
	}
    }

  if (!rest_attrs || !rest_values)
    {
      /* nothing to do */
      return statement;
    }

  statement->info.insert.attr_list = parser_append_node (rest_attrs, attr_list);
  if (is_values)
    {
      for (crt_node = value_clauses; crt_node; crt_node = crt_node->next)
	{
	  /* a different copy of rest_values is needed for each node in the node list */
	  PT_NODE *new_rest_values = parser_copy_tree_list (parser,
							    rest_values);
	  if (!new_rest_values)
	    {
	      goto error;
	    }
	  crt_node->info.node_list.list = parser_append_node (new_rest_values, crt_node->info.node_list.list);
	}
      /* only copied of rest_values are used, has to be freed */
      parser_free_tree (parser, rest_values);
    }
  if (is_subqery)
    {
      statement->info.insert.value_clauses->info.node_list.list =
	pt_append_query_select_list (parser, value_list, rest_values);
    }

  return statement;

error:
  if (rest_attrs)
    {
      parser_free_tree (parser, rest_attrs);
    }
  if (rest_values)
    {
      parser_free_tree (parser, rest_values);
    }
  if (!pt_has_error (parser))
    {
      PT_ERRORm (parser, statement, MSGCAT_SET_ERROR, -(ER_GENERIC_ERROR));
    }

  return NULL;
}

/*
 * pt_resolve_hint_args () -
 *   return: NO_ERROR on success, non-zero for ERROR
 *   parser(in):
 *   arg_list(in/out):
 *   spec_list(in):
 *   discard_no_match(in): remove unmatched node from arg_list
 */
static int
pt_resolve_hint_args (PARSER_CONTEXT * parser, PT_NODE ** arg_list, PT_NODE * spec_list, bool discard_no_match)
{

  PT_NODE *arg, *spec, *range, *prev, *tmp;

  prev = NULL;
  arg = *arg_list;

  while (arg != NULL)
    {
      if (arg->node_type != PT_NAME || arg->info.name.original == NULL)
	{
	  goto exit_on_error;
	}

      /* check if the specified class name exists in spec list */
      for (spec = spec_list; spec; spec = spec->next)
	{
	  if (spec->node_type != PT_SPEC)
	    {
	      PT_INTERNAL_ERROR (parser, "resolution");
	      goto exit_on_error;
	    }

	  if ((range = spec->info.spec.range_var)
	      && (pt_user_specified_name_compare (range->info.name.original, arg->info.name.original) == 0))
	    {
	      /* found match */
	      arg->info.name.spec_id = spec->info.spec.id;
	      arg->info.name.meta_class = PT_HINT_NAME;
	      break;
	    }
	}

      /* not found */
      if (spec == NULL)
	{
	  if (discard_no_match)
	    {
	      tmp = arg;
	      arg = arg->next;
	      tmp->next = NULL;
	      parser_free_node (parser, tmp);

	      if (prev == NULL)
		{
		  *arg_list = arg;
		}
	      else
		{
		  prev->next = arg;
		}
	    }
	  else
	    {
	      goto exit_on_error;
	    }
	}
      else
	{
	  prev = arg;
	  arg = arg->next;
	}
    }

  return NO_ERROR;
exit_on_error:

  return ER_FAILED;
}

/*
 * pt_resolve_hint () -
 *   return:
 *   parser(in):
 *   node(in):
 */
static int
pt_resolve_hint (PARSER_CONTEXT * parser, PT_NODE * node)
{
  PT_HINT_ENUM hint;
  PT_NODE **ordered = NULL, **use_nl = NULL, **use_idx = NULL;
  PT_NODE **use_merge = NULL, **index_ss = NULL, **index_ls = NULL;
  PT_NODE *spec_list = NULL;

  switch (node->node_type)
    {
    case PT_SELECT:
      hint = node->info.query.q.select.hint;
      ordered = &node->info.query.q.select.ordered;
      use_nl = &node->info.query.q.select.use_nl;
      use_idx = &node->info.query.q.select.use_idx;
      index_ss = &node->info.query.q.select.index_ss;
      index_ls = &node->info.query.q.select.index_ls;
      use_merge = &node->info.query.q.select.use_merge;
      spec_list = node->info.query.q.select.from;
      break;
    case PT_DELETE:
      hint = node->info.delete_.hint;
      ordered = &node->info.delete_.ordered_hint;
      use_nl = &node->info.delete_.use_nl_hint;
      use_idx = &node->info.delete_.use_idx_hint;
      use_merge = &node->info.delete_.use_merge_hint;
      spec_list = node->info.delete_.spec;
      break;
    case PT_UPDATE:
      hint = node->info.update.hint;
      ordered = &node->info.update.ordered_hint;
      use_nl = &node->info.update.use_nl_hint;
      use_idx = &node->info.update.use_idx_hint;
      use_merge = &node->info.update.use_merge_hint;
      spec_list = node->info.update.spec;
      break;
    default:
      PT_INTERNAL_ERROR (parser, "Invalid statement in hints resolving");
      return ER_FAILED;
    }

  if (hint == PT_HINT_NONE)
    {
      return NO_ERROR;
    }

  if (hint & PT_HINT_ORDERED)
    {
      if (pt_resolve_hint_args (parser, ordered, spec_list, REQUIRE_ALL_MATCH) != NO_ERROR)
	{
	  goto exit_on_error;
	}
    }

#if 0
  if (hint & PT_HINT_Y)
    {				/* not used */
    }
#endif /* 0 */

  if (hint & PT_HINT_USE_NL)
    {
      if (pt_resolve_hint_args (parser, use_nl, spec_list, REQUIRE_ALL_MATCH) != NO_ERROR)
	{
	  goto exit_on_error;
	}
    }

  if (hint & PT_HINT_USE_IDX)
    {
      if (pt_resolve_hint_args (parser, use_idx, spec_list, REQUIRE_ALL_MATCH) != NO_ERROR)
	{
	  goto exit_on_error;
	}
    }

  /* *index_ss == NULL means apply index skip scan to each table */
  if ((hint & PT_HINT_INDEX_SS) && *index_ss != NULL)
    {
      if (pt_resolve_hint_args (parser, index_ss, spec_list, DISCARD_NO_MATCH) != NO_ERROR)
	{
	  goto exit_on_error;
	}

      /* clear hint if no matched any item */
      if (*index_ss == NULL)
	{
	  node->info.query.q.select.hint = (PT_HINT_ENUM) (node->info.query.q.select.hint & ~PT_HINT_INDEX_SS);
	}
    }

  /* *index_ls == NULL means apply loose index scan to each table */
  if ((hint & PT_HINT_INDEX_LS) && *index_ls != NULL)
    {
      if (pt_resolve_hint_args (parser, index_ls, spec_list, DISCARD_NO_MATCH) != NO_ERROR)
	{
	  goto exit_on_error;
	}

      /* clear hint if no matched any item */
      if (*index_ls == NULL)
	{
	  node->info.query.q.select.hint = (PT_HINT_ENUM) (node->info.query.q.select.hint & ~PT_HINT_INDEX_LS);
	}
    }

  if (hint & PT_HINT_USE_MERGE)
    {
      if (pt_resolve_hint_args (parser, use_merge, spec_list, REQUIRE_ALL_MATCH) != NO_ERROR)
	{
	  goto exit_on_error;
	}
    }

#if 0
  if (hint & PT_HINT_USE_HASH)
    {				/* not used */
    }
#endif /* 0 */

  return NO_ERROR;
exit_on_error:

  /* clear hint info */
  node->info.query.q.select.hint = PT_HINT_NONE;
  if (*ordered != NULL)
    {
      parser_free_tree (parser, *ordered);
    }
  if (*use_nl != NULL)
    {
      parser_free_tree (parser, *use_nl);
    }
  if (*use_idx != NULL)
    {
      parser_free_tree (parser, *use_idx);
    }
  if (index_ss != NULL && *index_ss != NULL)
    {
      parser_free_tree (parser, *index_ss);
    }
  if (index_ls != NULL && *index_ls != NULL)
    {
      parser_free_tree (parser, *index_ls);
    }
  if (*use_merge != NULL)
    {
      parser_free_tree (parser, *use_merge);
    }

  switch (node->node_type)
    {
    case PT_SELECT:
      node->info.query.q.select.ordered = NULL;
      node->info.query.q.select.use_nl = NULL;
      node->info.query.q.select.use_idx = NULL;
      node->info.query.q.select.index_ss = NULL;
      node->info.query.q.select.index_ls = NULL;
      node->info.query.q.select.use_merge = NULL;
      break;
    case PT_DELETE:
      node->info.delete_.ordered_hint = NULL;
      node->info.delete_.use_nl_hint = NULL;
      node->info.delete_.use_idx_hint = NULL;
      node->info.delete_.use_merge_hint = NULL;
      break;
    case PT_UPDATE:
      node->info.update.ordered_hint = NULL;
      node->info.update.use_nl_hint = NULL;
      node->info.update.use_idx_hint = NULL;
      node->info.update.use_merge_hint = NULL;
      break;
    default:
      break;
    }

  return ER_FAILED;
}

/*
 * pt_resolve_using_index () -
 *   return:
 *   parser(in):
 *   index(in):
 *   from(in):
 */
PT_NODE *
pt_resolve_using_index (PARSER_CONTEXT * parser, PT_NODE * index, PT_NODE * from)
{
  PT_NODE *spec, *range, *entity;
  DB_OBJECT *classop;
  SM_CLASS *class_;
  SM_CLASS_CONSTRAINT *cons;
  int found = 0;
  int errid;

  if (index == NULL || index->info.name.original == NULL)
    {
      if (index->etc != (void *) PT_IDX_HINT_CLASS_NONE)
	{
	  /* the case of USING INDEX NONE */
	  return index;
	}
    }

  assert (index != NULL);

  if (index->info.name.spec_id != 0)	/* already resolved */
    {
      return index;
    }
  if (index->info.name.resolved != NULL)
    {
      /* index name is specified by class name as "class.index" */

      /* check if the specified class name exists in spec list */
      for (spec = from; spec; spec = spec->next)
	{
	  if (spec->node_type != PT_SPEC)
	    {
	      PT_INTERNAL_ERROR (parser, "resolution");
	      return NULL;
	    }

	  range = spec->info.spec.range_var;
	  entity = spec->info.spec.entity_name;
	  if (range && entity
	      && (pt_user_specified_name_compare (range->info.name.original, index->info.name.resolved) == 0))
	    {
	      classop = db_find_class (entity->info.name.original);
	      if (au_fetch_class (classop, &class_, AU_FETCH_READ, AU_SELECT) != NO_ERROR)
		{
		  assert (er_errid () != NO_ERROR);
		  errid = er_errid ();
		  if (errid == ER_AU_SELECT_FAILURE || errid == ER_AU_AUTHORIZATION_FAILURE)
		    {
		      PT_ERRORc (parser, entity, er_msg ());
		    }
		  else
		    {
		      PT_INTERNAL_ERROR (parser, "resolution");
		    }

		  return NULL;
		}
	      if (index->info.name.original != NULL)
		{
		  cons = classobj_find_class_index (class_, index->info.name.original);
		  if (cons == NULL)
		    {
		      /* error; the index is not for the specified class */
		      PT_ERRORmf (parser, index, MSGCAT_SET_PARSER_SEMANTIC, MSGCAT_SEMANTIC_USING_INDEX_ERR_1,
				  pt_short_print (parser, index));
		      return NULL;
		    }
		  else if (cons->index_status == SM_ONLINE_INDEX_BUILDING_IN_PROGRESS
			   || cons->index_status == SM_INVISIBLE_INDEX)
		    {
		      PT_ERRORmf (parser, index, MSGCAT_SET_PARSER_SEMANTIC, MSGCAT_SEMANTIC_USING_INDEX_ERR_1,
				  pt_short_print (parser, index));
		      return NULL;	// unusable index
		    }
		}
	      index->info.name.spec_id = spec->info.spec.id;
	      index->info.name.meta_class = PT_INDEX_NAME;
	      /* "class.index" is valid */
	      return index;
	    }
	}

      /* the specified class in "class.index" does not exist in spec list */
      PT_ERRORmf (parser, index, MSGCAT_SET_PARSER_SEMANTIC, MSGCAT_SEMANTIC_USING_INDEX_ERR_2,
		  pt_short_print (parser, index));
      return NULL;
    }
  else
    {				/* if (index->info.name.resolved != NULL) */
      /* index name without class name specification */

      /* find the class of the index from spec list */
      for (spec = from; spec; spec = spec->next)
	{
	  if (spec->node_type != PT_SPEC)
	    {
	      PT_INTERNAL_ERROR (parser, "resolution");
	      return NULL;
	    }

	  range = spec->info.spec.range_var;
	  entity = spec->info.spec.entity_name;
	  if (range != NULL && entity != NULL && entity->info.name.original != NULL)
	    {
	      classop = db_find_class (entity->info.name.original);
	      if (classop == NULL)
		{
		  break;
		}
	      if (au_fetch_class (classop, &class_, AU_FETCH_READ, AU_SELECT) != NO_ERROR)
		{
		  assert (er_errid () != NO_ERROR);
		  errid = er_errid ();
		  if (errid == ER_AU_SELECT_FAILURE || errid == ER_AU_AUTHORIZATION_FAILURE)
		    {
		      PT_ERRORc (parser, entity, er_msg ());
		    }
		  else
		    {
		      PT_INTERNAL_ERROR (parser, "resolution");
		    }

		  return NULL;
		}
	      cons = classobj_find_class_index (class_, index->info.name.original);
	      if (cons != NULL && (cons->index_status == SM_NORMAL_INDEX))
		{
		  /* found the class; resolve index name */
		  found++;
		  index->info.name.resolved = range->info.name.original;
		  index->info.name.spec_id = spec->info.spec.id;
		  index->info.name.meta_class = PT_INDEX_NAME;
		}
	      // TODO: raise an error for such indexes??
	    }
	}

      if (found == 0)
	{
	  /* error; can not find the class of the index */
	  PT_ERRORmf (parser, index, MSGCAT_SET_PARSER_SEMANTIC, MSGCAT_SEMANTIC_USING_INDEX_ERR_1,
		      pt_short_print (parser, index));
	  return NULL;
	}
      else if (found > 1)
	{
	  index->info.name.resolved = NULL;
	  /* we found more than one classes which have index of the same name */
	  PT_ERRORmf (parser, index, MSGCAT_SET_PARSER_SEMANTIC, MSGCAT_SEMANTIC_USING_INDEX_ERR_3,
		      pt_short_print (parser, index));
	  return NULL;
	}

    }

  return index;
}

/*
 * pt_str_compare () -
 *   return: 0 if two strings are equal. 1 if not equal
 *   p(in): A string
 *   q(in): A string
 *
 * Note :
 * two NULL strings are considered a match.
 * two strings of length zero match
 * A NULL string does NOT match a zero length string
 */
int
pt_str_compare (const char *p, const char *q, CASE_SENSITIVENESS case_flag)
{
  if (!p && !q)
    {
      return 0;
    }
  if (!p || !q)
    {
      return 1;
    }

  if (case_flag == CASE_INSENSITIVE)
    {
      return intl_identifier_casecmp (p, q);
    }
  else
    {
      return intl_identifier_cmp (p, q);
    }
}

int
pt_user_specified_name_compare (const char *p, const char *q)
{
  const char *dot_p = NULL;
  const char *dot_q = NULL;
  const char *original_p = NULL;
  const char *original_q = NULL;

  if (!p && !q)
    {
      return 0;
    }

  if (!p || !q)
    {
      return 1;
    }

  if (p[0] == '.' || q[0] == '.')
    {
      return 1;
    }

  dot_p = strchr (p, '.');
  dot_q = strchr (q, '.');

  if ((dot_p == NULL && dot_q != NULL) || (dot_p != NULL && dot_q == NULL))
    {
      /*
       * In the case below, only after dot(.) is compared.
       *
       * e.g. p : user_name.object_name -> object_name
       *      q : object_name           -> object_name
       *
       *      or
       * 
       *      p : object_name           -> object_name
       *      q : user_name.object_name -> object_name
       */
      original_p = dot_p ? (dot_p + 1) : p;
      original_q = dot_q ? (dot_q + 1) : q;

      /*
       * e.g. original_p : object_name.          -> NULL
       *      original_q : user_name.object_name -> object_name
       *
       *      or
       * 
       *      original_p : user_name.object_name -> object_name
       *      original_q : object_name.          -> NULL
       */
      if (original_p[0] == '\0' || original_q[0] == '\0')
	{
	  return 1;
	}
    }
  else
    {
      /*
       * In the case below, compare all.
       *
       * e.g. p : user_name.object_name
       *      q : user_name.object_name
       *
       *      or
       * 
       *      p : object_name
       *      q : object_name
       */
      original_p = p;
      original_q = q;
    }

  return intl_identifier_casecmp (original_p, original_q);
}

/*
 * pt_get_unique_exposed_name () -
 *   return:
 *
 *   parser(in):
 *   first_spec(in):
 */
static const char *
pt_get_unique_exposed_name (PARSER_CONTEXT * parser, PT_NODE * first_spec)
{
  char name_buf[32];
  int i = 1;

  if (first_spec->node_type != PT_SPEC)
    {
      assert (first_spec->node_type == PT_SPEC);
      return NULL;
    }

  while (1)
    {
      snprintf (name_buf, 32, "__t%u", i);
      if (pt_name_occurs_in_from_list (parser, name_buf, first_spec) == 0)
	{
	  return pt_append_string (parser, NULL, name_buf);
	}
      i++;
    }

  return NULL;
}

/*
 * pt_quick_resolve_names () - resolve names in node_p based on the spec
 *			       spec_p
 * return : error code or NO_ERROR
 * parser (in) : parser context
 * spec_p (in/out) : PT_SPEC for the table containing the names in node_p
 * node_p (in/out) : the node to resolve
 * sc_info (in): semantic check info
 *
 * Note: Call this function to resolve the names in a node outside of a
 * statement context
 */
int
pt_quick_resolve_names (PARSER_CONTEXT * parser, PT_NODE ** spec_p, PT_NODE ** node_p, SEMANTIC_CHK_INFO * sc_info)
{
  PT_BIND_NAMES_ARG bind_arg;
  PT_NODE *spec = NULL, *node = NULL;
  int walk = 0;
  SCOPES scopestack;
  PT_EXTRA_SPECS_FRAME spec_frame;
  PT_FLAT_SPEC_INFO info;

  if (node_p == NULL || spec_p == NULL)
    {
      assert (false);
      return ER_FAILED;
    }

  spec = *spec_p;
  node = *node_p;
  if (spec == NULL || node == NULL)
    {
      assert (false);
      return ER_FAILED;
    }

  /* convert spec to a flat entity list */
  info.spec_parent = NULL;
  info.for_update = false;
  spec = pt_flat_spec_pre (parser, spec, &info, &walk);

  /* bind spec in scope */
  bind_arg.scopes = NULL;
  bind_arg.spec_frames = NULL;
  bind_arg.sc_info = sc_info;

  scopestack.next = bind_arg.scopes;
  scopestack.specs = spec;
  scopestack.correlation_level = 0;
  scopestack.location = 0;

  bind_arg.scopes = &scopestack;
  spec_frame.next = bind_arg.spec_frames;
  spec_frame.extra_specs = NULL;
  bind_arg.spec_frames = &spec_frame;

  *spec_p = spec;
  node = *node_p;
  /* resolve expression */
  node = parser_walk_tree (parser, node, pt_bind_names, &bind_arg, pt_bind_names_post, &bind_arg);

  node_p = &node;
  return NO_ERROR;
}

/*
 * natural_join_equal_attr () - If the two attributes have same name,
 *     the function return true. We don't consider the type there.
 *     Whether the join can be executed is dependent on whether the
 *     two types are compatible. If not, the error will be threw by
 *     subsequent process.
 *   return:
 *   lhs(in):
 *   rhs(in):
 */
static bool
natural_join_equal_attr (NATURAL_JOIN_ATTR_INFO * lhs, NATURAL_JOIN_ATTR_INFO * rhs)
{
  const char *lhs_name;
  const char *rhs_name;

  assert (lhs != NULL && rhs != NULL);

  lhs_name = lhs->name;
  rhs_name = rhs->name;

  if (lhs_name == NULL || rhs_name == NULL)
    {
      return false;
    }

  if (intl_identifier_casecmp (lhs_name, rhs_name) == 0)
    {
      return true;
    }

  return false;
}

/*
 * free_natural_join_attrs () -
 *   return:
 *   attrs(in):
 */
static void
free_natural_join_attrs (NATURAL_JOIN_ATTR_INFO * attrs)
{
  NATURAL_JOIN_ATTR_INFO *attr_cur;
  NATURAL_JOIN_ATTR_INFO *attr_cur_next;

  attr_cur = attrs;
  while (attr_cur != NULL)
    {
      attr_cur_next = attr_cur->next;
      free (attr_cur);
      attr_cur = attr_cur_next;
    }
}

/*
 * generate_natural_join_attrs_from_subquery () -
 *   return:
 *   subquery_attrs_list(in):
 *   attrs_p(out):
 */
static int
generate_natural_join_attrs_from_subquery (PT_NODE * subquery_attrs_list, NATURAL_JOIN_ATTR_INFO ** attrs_p)
{
  PT_NODE *pt_cur;
  NATURAL_JOIN_ATTR_INFO *attr_head = NULL;
  NATURAL_JOIN_ATTR_INFO *attr_tail = NULL;
  NATURAL_JOIN_ATTR_INFO *attr_cur;

  for (pt_cur = subquery_attrs_list; pt_cur != NULL; pt_cur = pt_cur->next)
    {
      /*
       * We just deal the attributes which have name. It means we just
       * deal PT_NAME or other's pt_node have alias_name. For example,
       * select 1 from t1. The '1' is impossible to be used in natural
       * join, so we skip it.
       */

      if (pt_cur->alias_print == NULL && pt_cur->node_type != PT_NAME)
	{
	  continue;
	}

      attr_cur = (NATURAL_JOIN_ATTR_INFO *) malloc (sizeof (NATURAL_JOIN_ATTR_INFO));
      if (attr_cur == NULL)
	{
	  goto exit_on_error;
	}

      attr_cur->next = NULL;

      /*
       * Alias name have higher priority. select a as txx from ....
       * We consider txx as the attribute's name and ignore a.
       */
      if (pt_cur->alias_print)
	{
	  attr_cur->name = (char *) pt_cur->alias_print;
	}
      else
	{
	  if (pt_cur->node_type == PT_NAME)
	    {
	      attr_cur->name = (char *) pt_cur->info.name.original;
	    }
	}

      attr_cur->type_enum = pt_cur->type_enum;

      attr_cur->meta_class = PT_NORMAL;
      if (pt_cur->node_type == PT_NAME)
	{
	  attr_cur->meta_class = pt_cur->info.name.meta_class;
	}

      if (attr_head == NULL)
	{
	  attr_head = attr_cur;
	  attr_tail = attr_cur;
	}
      else
	{
	  attr_tail->next = attr_cur;
	  attr_tail = attr_cur;
	}
    }

  *attrs_p = attr_head;
  return NO_ERROR;

exit_on_error:
  free_natural_join_attrs (attr_head);
  return ER_OUT_OF_VIRTUAL_MEMORY;
}


/*
 * generate_natural_join_attrs_from_db_attrs () -
 *   return:
 *   db_attrs(in):
 *   attrs_p(out):
 */
static int
generate_natural_join_attrs_from_db_attrs (DB_ATTRIBUTE * db_attrs, NATURAL_JOIN_ATTR_INFO ** attrs_p)
{
  DB_ATTRIBUTE *db_attr_cur;
  NATURAL_JOIN_ATTR_INFO *attr_head = NULL;
  NATURAL_JOIN_ATTR_INFO *attr_tail = NULL;
  NATURAL_JOIN_ATTR_INFO *attr_cur;

  for (db_attr_cur = db_attrs; db_attr_cur != NULL; db_attr_cur = db_attribute_next (db_attr_cur))
    {
      attr_cur = (NATURAL_JOIN_ATTR_INFO *) malloc (sizeof (NATURAL_JOIN_ATTR_INFO));
      if (attr_cur == NULL)
	{
	  goto exit_on_error;
	}

      attr_cur->next = NULL;
      attr_cur->name = (char *) db_attribute_name (db_attr_cur);
      attr_cur->type_enum = pt_db_to_type_enum (db_attribute_type (db_attr_cur));
      attr_cur->meta_class = (db_attribute_is_shared (db_attr_cur) ? PT_SHARED : PT_NORMAL);

      if (attr_head == NULL)
	{
	  attr_head = attr_cur;
	  attr_tail = attr_cur;
	}
      else
	{
	  attr_tail->next = attr_cur;
	  attr_tail = attr_cur;
	}
    }

  *attrs_p = attr_head;
  return NO_ERROR;

exit_on_error:
  free_natural_join_attrs (attr_head);
  return ER_OUT_OF_VIRTUAL_MEMORY;
}

/*
 * get_natural_join_attrs_from_pt_spec () - Get all attributes from a pt_spec
 *     node that indicates an table or a subquery.
 *   return:
 *   parser(in):
 *   node(in):
 */
static NATURAL_JOIN_ATTR_INFO *
get_natural_join_attrs_from_pt_spec (PARSER_CONTEXT * parser, PT_NODE * node)
{
  DB_OBJECT *cls;
  DB_ATTRIBUTE *db_attrs;
  NATURAL_JOIN_ATTR_INFO *natural_join_attrs;
  PT_NODE *derived_table;
  PT_NODE *subquery_attrs_list;

  assert (node != NULL && node->node_type == PT_SPEC);

  cls = NULL;
  db_attrs = NULL;
  natural_join_attrs = NULL;

  if (PT_SPEC_IS_ENTITY (node))
    {
      /* This is a table. */
      cls = node->info.spec.entity_name->info.name.db_object;
      if (cls == NULL)
	{
	  return NULL;
	}

      db_attrs = db_get_attributes (cls);
      if (db_attrs == NULL)
	{
	  return NULL;
	}

      if (generate_natural_join_attrs_from_db_attrs (db_attrs, &natural_join_attrs) != NO_ERROR)
	{
	  PT_ERRORm (parser, node, MSGCAT_SET_PARSER_SEMANTIC, MSGCAT_SEMANTIC_OUT_OF_MEMORY);
	  goto exit_on_error;
	}
    }
  else if (PT_SPEC_IS_DERIVED (node) || PT_SPEC_IS_CTE (node))
    {
      /* This is a subquery or a CTE. */
      if (PT_SPEC_IS_DERIVED (node) && node->info.spec.derived_table_type == PT_IS_SUBQUERY)
	{
	  derived_table = node->info.spec.derived_table;

	  if (node->info.spec.as_attr_list != NULL)
	    {
	      subquery_attrs_list = node->info.spec.as_attr_list;
	    }
	  else if (derived_table->node_type == PT_SELECT)
	    {
	      subquery_attrs_list = derived_table->info.query.q.select.list;
	    }
	  else
	    {
	      subquery_attrs_list = NULL;
	    }
	}
      else
	{
	  subquery_attrs_list = node->info.spec.as_attr_list;
	}

      if (subquery_attrs_list == NULL)
	{
	  return NULL;
	}

      if (generate_natural_join_attrs_from_subquery (subquery_attrs_list, &natural_join_attrs) != NO_ERROR)
	{
	  PT_ERRORm (parser, node, MSGCAT_SET_PARSER_SEMANTIC, MSGCAT_SEMANTIC_OUT_OF_MEMORY);
	  goto exit_on_error;
	}

    }
  else
    {
      assert (false);
    }

  return natural_join_attrs;

exit_on_error:
  return NULL;
}

/*
 * pt_create_pt_expr_equal_node () - The function creates the PT_expr
 *     for natural join. The operator is " = ".
 *   return:
 *   parser(in):
 *   arg1(in):
 *   arg2(in):
 */
static PT_NODE *
pt_create_pt_expr_equal_node (PARSER_CONTEXT * parser, PT_NODE * arg1, PT_NODE * arg2)
{
  PT_NODE *expr = NULL;

  expr = parser_new_node (parser, PT_EXPR);
  if (expr == NULL)
    {
      return NULL;
    }

  expr->type_enum = PT_TYPE_LOGICAL;
  expr->info.expr.op = PT_EQ;
  expr->info.expr.arg1 = arg1;
  expr->info.expr.arg2 = arg2;

  return expr;
}

/*
 * pt_create_pt_name () - The function creates the PT_NAME name for natural
 *     join. The pt_name node indicates an attribute in a table/subquery.
 *     The spec indicates the table/subquery.
 *   return:
 *   parser(in):
 *   spec(in):
 *   attr(in):
 */
static PT_NODE *
pt_create_pt_name (PARSER_CONTEXT * parser, PT_NODE * spec, NATURAL_JOIN_ATTR_INFO * attr)
{
  PT_NODE *name;

  assert (attr != NULL);
  assert (spec != NULL);

  name = parser_new_node (parser, PT_NAME);
  if (name == NULL)
    {
      return NULL;
    }

  name->info.name.original = pt_append_string (parser, NULL, attr->name);
  name->type_enum = attr->type_enum;
  name->info.name.meta_class = attr->meta_class;
  if (PT_SPEC_IS_ENTITY (spec))
    {
      name->info.name.resolved = pt_append_string (parser, NULL, spec->info.spec.entity_name->info.name.original);
    }
  else if (PT_SPEC_IS_CTE (spec))
    {
      PT_NODE *cte = spec->info.spec.cte_pointer->info.pointer.node;
      name->info.name.resolved = pt_append_string (parser, NULL, cte->info.cte.name->info.name.original);
    }
  else
    {
      assert (PT_SPEC_IS_DERIVED (spec));
    }

  if (PT_IS_SPEC_REAL_TABLE (spec))
    {
      PT_NAME_INFO_SET_FLAG (name, PT_NAME_DEFAULTF_ACCEPTS);
    }

  name->info.name.spec_id = spec->info.spec.id;

  return name;

}

/*
 * pt_create_pt_expr_and_node () - The function create the PT_expr for natural
 *     join. The operator is AND.
 *   return:
 *   parser(in):
 *   arg1(in):
 *   arg2(in):
 */
static PT_NODE *
pt_create_pt_expr_and_node (PARSER_CONTEXT * parser, PT_NODE * arg1, PT_NODE * arg2)
{
  PT_NODE *expr = NULL;

  expr = parser_new_node (parser, PT_EXPR);
  if (expr == NULL)
    {
      return NULL;
    }

  expr->type_enum = PT_TYPE_LOGICAL;
  expr->info.expr.op = PT_AND;
  expr->info.expr.arg1 = arg1;
  expr->info.expr.arg2 = arg2;

  return expr;
}

/*
 * pt_resolve_natural_join_internal () - Resolve natural join into inner/outer join actually.
 *     For t1 natural join t2, join_lhs is t1 and join_rhs is t2. The function adds on_cond
 *     into t2. After the process, the join will become an inner/outer join.
 *   return:
 *   parser(in):
 *   join_lhs(in):
 *   join_rhs(in/out):
 */
static void
pt_resolve_natural_join_internal (PARSER_CONTEXT * parser, PT_NODE * join_lhs, PT_NODE * join_rhs)
{
  NATURAL_JOIN_ATTR_INFO *lhs_attrs;
  NATURAL_JOIN_ATTR_INFO *rhs_attrs;
  NATURAL_JOIN_ATTR_INFO *lhs_attrs_cur, *rhs_attrs_cur;
  PT_NODE *on_cond_tail;
  PT_NODE *join_cond_expr;
  PT_NODE *join_cond_arg1;
  PT_NODE *join_cond_arg2;
  PT_NODE *on_cond_new;

  assert (join_lhs != NULL);
  assert (join_rhs != NULL);

  on_cond_tail = join_rhs->info.spec.on_cond;

  lhs_attrs = get_natural_join_attrs_from_pt_spec (parser, join_lhs);
  rhs_attrs = get_natural_join_attrs_from_pt_spec (parser, join_rhs);

  for (lhs_attrs_cur = lhs_attrs; lhs_attrs_cur != NULL; lhs_attrs_cur = lhs_attrs_cur->next)
    {
      for (rhs_attrs_cur = rhs_attrs; rhs_attrs_cur; rhs_attrs_cur = rhs_attrs_cur->next)
	{
	  if (!natural_join_equal_attr (lhs_attrs_cur, rhs_attrs_cur))
	    {
	      continue;
	    }

	  /* step 1: we create pt_name for the first attribute */
	  join_cond_arg1 = pt_create_pt_name (parser, join_lhs, lhs_attrs_cur);
	  if (join_cond_arg1 == NULL)
	    {
	      PT_ERRORm (parser, join_rhs, MSGCAT_SET_PARSER_SEMANTIC, MSGCAT_SEMANTIC_OUT_OF_MEMORY);
	      goto exit_on_create_node_error;
	    }

	  /* step 2: we create pt_name for the second attribute */
	  join_cond_arg2 = pt_create_pt_name (parser, join_rhs, rhs_attrs_cur);
	  if (join_cond_arg2 == NULL)
	    {
	      PT_ERRORm (parser, join_rhs, MSGCAT_SET_PARSER_SEMANTIC, MSGCAT_SEMANTIC_OUT_OF_MEMORY);
	      goto exit_on_create_node_error;
	    }

	  /* step 3: we create the equal pt_expr node. like "join_cond_arg1 = join_cond_arg2" */
	  join_cond_expr = pt_create_pt_expr_equal_node (parser, join_cond_arg1, join_cond_arg2);
	  if (join_cond_expr == NULL)
	    {
	      PT_ERRORm (parser, join_rhs, MSGCAT_SET_PARSER_SEMANTIC, MSGCAT_SEMANTIC_OUT_OF_MEMORY);
	      goto exit_on_create_node_error;
	    }

	  /*
	   * step4: If there is no on_cond, the new expr we created will be on_cond.
	   *   If not, it means there is old on_conds. So we will create a new expr
	   *   like "(old on_cond) and (new on_cond)".
	   */
	  if (on_cond_tail == NULL)
	    {
	      on_cond_tail = join_cond_expr;
	    }
	  else
	    {
	      on_cond_new = pt_create_pt_expr_and_node (parser, on_cond_tail, join_cond_expr);
	      if (on_cond_new == NULL)
		{
		  PT_ERRORm (parser, join_rhs, MSGCAT_SET_PARSER_SEMANTIC, MSGCAT_SEMANTIC_OUT_OF_MEMORY);
		  goto exit_on_create_node_error;
		}

	      on_cond_tail = on_cond_new;
	    }
	}
    }

  join_rhs->info.spec.on_cond = on_cond_tail;

  if (lhs_attrs != NULL)
    {
      free_natural_join_attrs (lhs_attrs);
    }

  if (rhs_attrs != NULL)
    {
      free_natural_join_attrs (rhs_attrs);
    }

  return;

exit_on_create_node_error:
  if (lhs_attrs != NULL)
    {
      free_natural_join_attrs (lhs_attrs);
    }

  if (rhs_attrs != NULL)
    {
      free_natural_join_attrs (rhs_attrs);
    }

  return;
}

/*
 * pt_resolve_natural_join () - Resolve natural join into inner/outer join.
 *   return:
 *   parser(in):
 *   node(in/out):
 *   chk_parent(in):
 *   continue_walk(in/out):
 */
static PT_NODE *
pt_resolve_natural_join (PARSER_CONTEXT * parser, PT_NODE * node, void *chk_parent, int *continue_walk)
{
  PT_NODE *join_lhs, *join_rhs;

  *continue_walk = PT_CONTINUE_WALK;

  if (node == NULL || node->node_type != PT_SPEC)
    {
      return node;
    }

  join_lhs = node;
  join_rhs = node->next;

  /* there is a natural join */
  if (join_rhs != NULL && join_rhs->node_type == PT_SPEC && join_rhs->info.spec.natural == true)
    {
      pt_resolve_natural_join_internal (parser, join_lhs, join_rhs);
    }

  return node;
}

/*
 * is_pt_name_in_group_having () -
 *   return:
 *   node(in):
 */
static bool
is_pt_name_in_group_having (PT_NODE * node)
{
  if (node == NULL || node->node_type != PT_NAME || node->etc == NULL)
    {
      return false;
    }

  if (intl_identifier_casecmp ((char *) node->etc, CPTR_PT_NAME_IN_GROUP_HAVING) == 0)
    {
      return true;
    }

  return false;
}

/*
 * pt_mark_pt_name () -
 *   return:
 *   parser(in):
 *   node(in/out):
 *   chk_parent(in):
 *   continue_walk(in/out):
 */
static PT_NODE *
pt_mark_pt_name (PARSER_CONTEXT * parser, PT_NODE * node, void *chk_parent, int *continue_walk)
{
  *continue_walk = PT_CONTINUE_WALK;

  if (node == NULL || node->node_type != PT_NAME)
    {
      return node;
    }
  node->etc = (void *) pt_append_string (parser, NULL, CPTR_PT_NAME_IN_GROUP_HAVING);

  return node;
}

/*
 * pt_mark_group_having_pt_name () - Mark the PT_NAME in group by / having.
 *   return:
 *   parser(in):
 *   node(in/out):
 *   chk_parent(in):
 *   continue_walk(in/out):
 */
static PT_NODE *
pt_mark_group_having_pt_name (PARSER_CONTEXT * parser, PT_NODE * node, void *chk_parent, int *continue_walk)
{
  *continue_walk = PT_CONTINUE_WALK;

  if (node == NULL || node->node_type != PT_SELECT)
    {
      return node;
    }

  if (node->info.query.q.select.group_by != NULL)
    {
      node->info.query.q.select.group_by =
	parser_walk_tree (parser, node->info.query.q.select.group_by, pt_mark_pt_name, NULL, NULL, NULL);
    }

  if (node->info.query.q.select.having != NULL)
    {
      node->info.query.q.select.having =
	parser_walk_tree (parser, node->info.query.q.select.having, pt_mark_pt_name, NULL, NULL, NULL);
    }

  if (!PT_SELECT_INFO_IS_FLAGED (node, PT_SELECT_INFO_COLS_SCHEMA | PT_SELECT_FULL_INFO_COLS_SCHEMA))
    {
      if (node->info.query.order_by != NULL)
	{
	  node->info.query.order_by =
	    parser_walk_tree (parser, node->info.query.order_by, pt_mark_pt_name, NULL, NULL, NULL);
	}
    }

  return node;
}

/*
 * pt_resolve_group_having_alias_pt_sort_spec () -
 *   return:
 *   parser(in):
 *   node(in/out):
 *   select_list(in):
 */
static void
pt_resolve_group_having_alias_pt_sort_spec (PARSER_CONTEXT * parser, PT_NODE * node, PT_NODE * select_list)
{
  if (node != NULL && node->node_type == PT_SORT_SPEC)
    {
      pt_resolve_group_having_alias_internal (parser, &(node->info.sort_spec.expr), select_list);
    }
}

/*
 * pt_resolve_group_having_alias_pt_name () -
 *   return:
 *   parser(in):
 *   node_p(in/out):
 *   select_list(in):
 */
static void
pt_resolve_group_having_alias_pt_name (PARSER_CONTEXT * parser, PT_NODE ** node_p, PT_NODE * select_list)
{
  PT_NODE *col;
  char *n_str;
  PT_NODE *node;

  assert (node_p != NULL);

  node = *node_p;

  if (node == NULL || node->node_type != PT_NAME)
    {
      return;
    }

  /* It have been resolved. */
  if (node->info.name.resolved != NULL)
    {
      return;
    }

  n_str = (char *) node->info.name.original;

  for (col = select_list; col != NULL; col = col->next)
    {
      if (col->alias_print != NULL && intl_identifier_casecmp (n_str, col->alias_print) == 0)
	{
	  parser_free_node (parser, *node_p);
	  *node_p = parser_copy_tree (parser, col);
	  if ((*node_p) != NULL)
	    {
	      (*node_p)->next = NULL;
	    }
	  break;
	}
    }

  /* We can not resolve the pt_name. */
  if (col == NULL)
    {
      PT_ERRORmf (parser, (*node_p), MSGCAT_SET_PARSER_SEMANTIC, MSGCAT_SEMANTIC_IS_NOT_DEFINED,
		  pt_short_print (parser, (*node_p)));
    }
}

/*
 * pt_resolve_group_having_alias_pt_expr () -
 *   return:
 *   parser(in):
 *   node(in/out):
 *   select_list(in):
 */
static void
pt_resolve_group_having_alias_pt_expr (PARSER_CONTEXT * parser, PT_NODE * node, PT_NODE * select_list)
{
  if (node == NULL || node->node_type != PT_EXPR)
    {
      return;
    }

  /* Resolve arg1 */
  if (node->info.expr.arg1 != NULL && node->info.expr.arg1->node_type == PT_NAME)
    {
      pt_resolve_group_having_alias_pt_name (parser, &node->info.expr.arg1, select_list);
    }
  else if (node->info.expr.arg1 != NULL && node->info.expr.arg1->node_type == PT_EXPR)
    {
      pt_resolve_group_having_alias_pt_expr (parser, node->info.expr.arg1, select_list);
    }
  else
    {

    }

  /* Resolve arg2 */
  if (node->info.expr.arg2 != NULL && node->info.expr.arg2->node_type == PT_NAME)
    {
      pt_resolve_group_having_alias_pt_name (parser, &node->info.expr.arg2, select_list);
    }
  else if (node->info.expr.arg2 != NULL && node->info.expr.arg2->node_type == PT_EXPR)
    {
      pt_resolve_group_having_alias_pt_expr (parser, node->info.expr.arg2, select_list);
    }
  else
    {

    }

  /* Resolve arg3 */
  if (node->info.expr.arg3 != NULL && node->info.expr.arg3->node_type == PT_NAME)
    {
      pt_resolve_group_having_alias_pt_name (parser, &node->info.expr.arg3, select_list);
    }
  else if (node->info.expr.arg3 != NULL && node->info.expr.arg3->node_type == PT_EXPR)
    {
      pt_resolve_group_having_alias_pt_expr (parser, node->info.expr.arg3, select_list);
    }
  else
    {

    }
}

/*
 * pt_resolve_group_having_alias_internal () - Rosolve alias name in groupby and having clause.
 *   return:
 *   parser(in):
 *   node_p(in/out):
 *   select_list(in):
 */
static void
pt_resolve_group_having_alias_internal (PARSER_CONTEXT * parser, PT_NODE ** node_p, PT_NODE * select_list)
{
  assert (node_p != NULL);
  assert ((*node_p) != NULL);

  switch ((*node_p)->node_type)
    {
    case PT_NAME:
      pt_resolve_group_having_alias_pt_name (parser, node_p, select_list);
      break;
    case PT_EXPR:
      pt_resolve_group_having_alias_pt_expr (parser, *node_p, select_list);
      break;
    case PT_SORT_SPEC:
      pt_resolve_group_having_alias_pt_sort_spec (parser, *node_p, select_list);
      break;
    default:
      return;
    }
  return;
}

/*
 * pt_resolve_group_having_alias () - Resolve alias name in groupby and having clause. We
 *     resolve groupby/having alias after bind_name, it means when the alias name is same
 *     with table attribute, we choose table attribute firstly.
 *   return:
 *   parser(in):
 *   node(in/out):
 *   chk_parent(in):
 *   continue_walk(in/out):
 */
static PT_NODE *
pt_resolve_group_having_alias (PARSER_CONTEXT * parser, PT_NODE * node, void *chk_parent, int *continue_walk)
{
  PT_NODE *pt_cur;

  *continue_walk = PT_CONTINUE_WALK;

  if (node == NULL || node->node_type != PT_SELECT)
    {
      return node;
    }

  /* support for alias in GROUP BY */
  pt_cur = node->info.query.q.select.group_by;
  while (pt_cur != NULL)
    {
      pt_resolve_group_having_alias_internal (parser, &pt_cur, node->info.query.q.select.list);
      pt_cur = pt_cur->next;
    }

  /* support for alias in HAVING */
  pt_cur = node->info.query.q.select.having;
  while (pt_cur != NULL)
    {
      pt_resolve_group_having_alias_internal (parser, &pt_cur, node->info.query.q.select.list);
      pt_cur = pt_cur->next;
    }

  /* support for alias in ORDER BY */
  if (!PT_SELECT_INFO_IS_FLAGED (node, PT_SELECT_INFO_COLS_SCHEMA | PT_SELECT_FULL_INFO_COLS_SCHEMA))
    {
      pt_cur = node->info.query.order_by;
      while (pt_cur != NULL)
	{
	  pt_resolve_group_having_alias_internal (parser, &pt_cur, node->info.query.q.select.list);
	  pt_cur = pt_cur->next;
	}
    }
  return node;
}

/*
 * pt_resolve_names () -
 *   return:
 *   parser(in):
 *   statement(in):
 *   sc_info(in):
 */
PT_NODE *
pt_resolve_names (PARSER_CONTEXT * parser, PT_NODE * statement, SEMANTIC_CHK_INFO * sc_info)
{
  PT_BIND_NAMES_ARG bind_arg;
  PT_FLAT_SPEC_INFO info;

  bind_arg.scopes = NULL;
  bind_arg.spec_frames = NULL;
  bind_arg.sc_info = sc_info;

  assert (sc_info != NULL);

  if (statement != NULL && statement->node_type == PT_MERGE && statement->info.merge.into != NULL)
    {
      /* chain merge specs for flat name resolving */
      statement->info.merge.into->next = statement->info.merge.using_clause;
      statement->info.merge.using_clause = NULL;
    }

  /* Replace each Entity Spec with an Equivalent flat list */
  info.spec_parent = NULL;
  info.for_update = false;
  statement = parser_walk_tree (parser, statement, pt_flat_spec_pre, &info, pt_continue_walk, NULL);

  if (statement != NULL && statement->node_type == PT_MERGE && statement->info.merge.into != NULL)
    {
      /* unchain merge specs */
      statement->info.merge.using_clause = statement->info.merge.into->next;
      statement->info.merge.into->next = NULL;
    }

  /* resolve names in search conditions, assignments, and assignations */
  if (!pt_has_error (parser))
    {
      PT_NODE *idx_name = NULL;
      if (statement->node_type == PT_CREATE_INDEX || statement->node_type == PT_ALTER_INDEX
	  || statement->node_type == PT_DROP_INDEX)
	{
	  /* backup the name of the index because it is not part of the table spec yet */
	  idx_name = statement->info.index.index_name;
	  statement->info.index.index_name = NULL;
	}

      /* Before pt_bind_name, we mark PT_NAME in group by/ having. */
      statement = parser_walk_tree (parser, statement, pt_mark_group_having_pt_name, NULL, NULL, NULL);
      if (pt_has_error (parser))
	{
	  return NULL;
	}

      statement = parser_walk_tree (parser, statement, pt_bind_names, &bind_arg, pt_bind_names_post, &bind_arg);
      if (pt_has_error (parser))
	{
	  return NULL;
	}

      if (statement
	  && (statement->node_type == PT_CREATE_INDEX || statement->node_type == PT_ALTER_INDEX
	      || statement->node_type == PT_DROP_INDEX))
	{
	  statement->info.index.index_name = idx_name;
	}

      /* Resolve alias in group by/having. */
      statement = parser_walk_tree (parser, statement, pt_resolve_group_having_alias, NULL, NULL, NULL);
      if (pt_has_error (parser))
	{
	  return NULL;
	}

      /*
       * The process converts natural join to inner/outer join.
       * The on_cond is added there.
       */
      statement = parser_walk_tree (parser, statement, NULL, NULL, pt_resolve_natural_join, NULL);
      if (pt_has_error (parser))
	{
	  return NULL;
	}
    }

  /* Flag specs from FOR UPDATE clause with PT_SPEC_FLAG_FOR_UPDATE_CLAUSE and clear the for_update list. From now on
   * the specs from FOR UPDATE clause can be determined using this flag together with PT_SELECT_INFO_FOR_UPDATE flag */
  if (statement != NULL && statement->node_type == PT_SELECT
      && PT_SELECT_INFO_IS_FLAGED (statement, PT_SELECT_INFO_FOR_UPDATE))
    {
      PT_NODE *node = statement->info.query.q.select.for_update;
      PT_NODE *spec = NULL;

      if (statement->info.query.q.select.for_update != NULL)
	{
	  /* Flag only the specified specs */
	  for (; node != NULL; node = node->next)
	    {
	      spec = pt_find_spec (parser, statement->info.query.q.select.from, node);
	      if (spec == NULL)
		{
		  PT_ERRORmf (parser, node, MSGCAT_SET_PARSER_SEMANTIC, MSGCAT_SEMANTIC_CLASS_DOES_NOT_EXIST,
			      node->info.name.original);
		  return NULL;
		}
	      spec->info.spec.flag = (PT_SPEC_FLAG) (spec->info.spec.flag | PT_SPEC_FLAG_FOR_UPDATE_CLAUSE);
	    }
	  parser_free_tree (parser, statement->info.query.q.select.for_update);
	  statement->info.query.q.select.for_update = NULL;
	}
      else
	{
	  /* Flag all specs */
	  for (spec = statement->info.query.q.select.from; spec != NULL; spec = spec->next)
	    {
	      spec->info.spec.flag = (PT_SPEC_FLAG) (spec->info.spec.flag | PT_SPEC_FLAG_FOR_UPDATE_CLAUSE);
	    }
	}
    }

  return statement;
}

/* pt_resolve_spec_to_cte - search for matches of node spec in each CTE from cte_defs list
 *
 *   return:
 *   parser(in):
 *   node(in/out):
 *   arg(in): cte_defs ( only the CTEs that can be referenced )
 *   continue_walk(in/out):
 */
static PT_NODE *
pt_resolve_spec_to_cte (PARSER_CONTEXT * parser, PT_NODE * node, void *arg, int *continue_walk)
{
  PT_NODE *cte_defs = (PT_NODE *) arg;
  PT_NODE *cte = NULL;

  if (node == NULL)
    {
      assert (false);
      return NULL;
    }

  if (node->node_type != PT_SPEC || !PT_SPEC_IS_ENTITY (node))
    {
      /* not interested in non-entity-specs */
      return node;
    }

  for (cte = cte_defs; cte != NULL; cte = cte->next)
    {
      PT_NODE *cte_name = cte->info.cte.name;
      assert (cte_name != NULL);

      if (pt_name_equal (parser, cte_name, node->info.spec.entity_name)
	  || pt_user_specified_name_compare (cte_name->info.name.original,
					     node->info.spec.entity_name->info.name.original) == 0)
	{
	  node->info.spec.cte_name = node->info.spec.entity_name;
	  node->info.spec.entity_name = NULL;
	  node->info.spec.cte_pointer = pt_point (parser, cte);
	  node->info.spec.cte_pointer->info.pointer.do_walk = false;
	  break;
	}
    }

  return node;
}

/* pt_resolve_spec_to_cte_and_count - search for matches of spec in each CTE from cte_defs list
 *                                    and sets node->etc as counter if found
 *
 *   return:
 *   parser(in):
 *   node(in/out):
 *   arg(in): cte_defs ( only the CTEs that can be referenced )
 *   continue_walk(in/out):
 *
 *   Note: Must be paired with pt_count_ctes_post to ensure node->etc cleanup
 */
static PT_NODE *
pt_resolve_spec_to_cte_and_count (PARSER_CONTEXT * parser, PT_NODE * node, void *arg, int *continue_walk)
{
  if (node == NULL)
    {
      assert (false);
      return NULL;
    }

  /* we are interested only in entity-specs that are transformed into cte-specs after pt_resolve_spec_to_cte */
  if (node->node_type != PT_SPEC || !PT_SPEC_IS_ENTITY (node))
    {
      return node;
    }

  node = pt_resolve_spec_to_cte (parser, node, arg, continue_walk);
  if (node == NULL || !PT_SPEC_IS_CTE (node))
    {
      /* spec was not found | error occured */
      return node;
    }

  /* spec was transformed into a CTE pointer spec */
  assert (node->node_type == PT_SPEC && PT_SPEC_IS_CTE (node));

  /* set node->etc to the number of occurences (one) */
  node->etc = malloc (sizeof (char));
  *((char *) node->etc) = 1;

  return node;
}

/* pt_count_ctes_post () - increase counter with current node cte occurrences
*   return:
*   parser(in):
*   node(in): the node to check, leave node unchanged except of node->etc
*   arg(out): count of CTEs
*   continue_walk(in):
*/
static PT_NODE *
pt_count_ctes_post (PARSER_CONTEXT * parser, PT_NODE * node, void *arg, int *continue_walk)
{
  int *cnt = (int *) arg;

  /* check if node is a CTE SPEC with node->etc set */
  if (node != NULL && node->node_type == PT_SPEC && PT_SPEC_IS_CTE (node) && pt_node_etc (node) != NULL)
    {
      /* increment cnt argument and free etc */
      assert (*((char *) pt_node_etc (node)) == 1);
      (*cnt)++;

      /* cte_matches counter is no longer needed; pt_resolve_spec_to_cte expects to clean it here */
      free (pt_node_etc (node));
      pt_null_etc (node);
    }

  return node;
}

/* pt_resolve_cte_specs () - resolves all CTEs involved in a query
*   return:
*   parser(in):
*   node(in):
*   arg(out):
*   continue_walk(in):
*/
PT_NODE *
pt_resolve_cte_specs (PARSER_CONTEXT * parser, PT_NODE * node, void *arg, int *continue_walk)
{
  PT_NODE *cte_list, *with = NULL, *saved_with = NULL;
  PT_NODE **with_p;
  PT_NODE *curr_cte, *previous_cte;
  PT_NODE *saved_curr_cte_next;
  int nested_with_count = 0;

  assert (parser != NULL);
  assert (node != NULL);

  switch (node->node_type)
    {
    case PT_SELECT:
    case PT_UNION:
    case PT_DIFFERENCE:
    case PT_INTERSECTION:
      with = node->info.query.with;
      with_p = &node->info.query.with;
      break;
    case PT_UPDATE:
      with = node->info.update.with;
      with_p = &node->info.update.with;
      break;
    case PT_DELETE:
      with = node->info.delete_.with;
      with_p = &node->info.delete_.with;
      break;

    default:
      return node;
    }

  if (with == NULL)
    {
      /* nothing to resolve to */
      return node;
    }

  cte_list = with->info.with_clause.cte_definition_list;
  if (cte_list == NULL)
    {
      PT_INTERNAL_ERROR (parser, "expecting cte definitions");
      return NULL;
    }

  /* check ambiguity in the names of CTEs */
  for (previous_cte = cte_list; previous_cte != NULL; previous_cte = previous_cte->next)
    {
      for (curr_cte = previous_cte->next; curr_cte != NULL; curr_cte = curr_cte->next)
	{
	  if (pt_name_equal (parser, previous_cte->info.cte.name, curr_cte->info.cte.name))
	    {
	      /* ambiguity, two CTEs with the same name */
	      PT_ERRORmf (parser, with, MSGCAT_SET_PARSER_SEMANTIC, MSGCAT_SEMANTIC_CTE_NAME_AMBIGUITY,
			  curr_cte->info.cte.name->info.name.original);
	      return NULL;
	    }
	}
    }

  /* check if there are nested WITHs */
  cte_list = parser_walk_tree (parser, cte_list, pt_count_with_clauses, &nested_with_count, NULL, NULL);
  if (nested_with_count > 0)
    {
      PT_ERRORm (parser, with, MSGCAT_SET_PARSER_SEMANTIC, MSGCAT_SEMANTIC_NESTED_WITH);
      return NULL;
    }

  /* STEP 1: Check if CTE is recursive - find if CTE definition contains self references and resolve them */
  for (curr_cte = cte_list; curr_cte != NULL; curr_cte = curr_cte->next)
    {
      if ((curr_cte->info.cte.non_recursive_part->node_type == PT_UNION) && (!curr_cte->info.cte.recursive_part))
	{
	  PT_NODE *recursive_part = curr_cte->info.cte.non_recursive_part->info.query.q.union_.arg2;
	  PT_NODE *non_recursive_part = curr_cte->info.cte.non_recursive_part->info.query.q.union_.arg1;
	  PT_MISC_TYPE all_distinct = curr_cte->info.cte.non_recursive_part->info.query.all_distinct;
	  PT_NODE *from;
	  int curr_cte_count = 0;

	  if (recursive_part->node_type != PT_SELECT)
	    {
	      /* SELECT only */
	      continue;
	    }

	  /* isolate curr_cte to prevent resolving next CTEs in current recursive part */
	  saved_curr_cte_next = curr_cte->next;
	  curr_cte->next = NULL;

	  /* look for self references in recursive query FROM */
	  for (from = recursive_part->info.query.q.select.from; from != NULL; from = from->next)
	    {
	      if (from->node_type == PT_SPEC && PT_SPEC_IS_ENTITY (from))
		{
		  (void) pt_resolve_spec_to_cte (parser, from, curr_cte, NULL);
		  if (PT_SPEC_IS_CTE (from))
		    {
		      curr_cte_count++;
		    }
		}
	    }

	  if (curr_cte_count == 0 && non_recursive_part->node_type == PT_SELECT)
	    {
	      /* no self references were found in arg2 from union; search in arg1 also, syntax allows this case */
	      for (from = non_recursive_part->info.query.q.select.from; from != NULL; from = from->next)
		{
		  if (from->node_type == PT_SPEC && PT_SPEC_IS_ENTITY (from))
		    {
		      (void) pt_resolve_spec_to_cte (parser, from, curr_cte, NULL);
		      if (PT_SPEC_IS_CTE (from))
			{
			  curr_cte_count++;
			}
		    }
		}

	      if (curr_cte_count > 0)
		{
		  /* curr_cte is recursive but it was found in non-recursive part; swap non-recursive, recursive */
		  PT_NODE *tmp = non_recursive_part;
		  non_recursive_part = recursive_part;
		  recursive_part = tmp;
		}
	    }

	  if (curr_cte_count > 0)
	    {
	      curr_cte->info.cte.non_recursive_part = non_recursive_part;
	      curr_cte->info.cte.recursive_part = recursive_part;
	      curr_cte->info.cte.only_all = all_distinct;
	      if (curr_cte->info.cte.only_all != PT_ALL)
		{
		  PT_ERRORmf (parser, curr_cte, MSGCAT_SET_PARSER_SEMANTIC, MSGCAT_SEMANTIC_INCORRECT_UNION_IN_CTE,
			      curr_cte->info.cte.name->info.name.original);
		  return NULL;
		}
	    }

	  /* check if there are any unresolved self references of the cte, it would be incorrect */
	  curr_cte_count = 0;
	  curr_cte = parser_walk_tree (parser, curr_cte, pt_resolve_spec_to_cte_and_count, curr_cte,
				       pt_count_ctes_post, &curr_cte_count);
	  if (curr_cte == NULL)
	    {
	      /* error in walk */
	      return NULL;
	    }
	  if (curr_cte_count > 0)
	    {
	      PT_ERRORmf (parser, curr_cte, MSGCAT_SET_PARSER_SEMANTIC, MSGCAT_SEMANTIC_INCORRECT_RECURSIVE_CTE,
			  curr_cte->info.cte.name->info.name.original);
	      return NULL;
	    }

	  /* restore next link */
	  curr_cte->next = saved_curr_cte_next;
	}

      curr_cte->info.cte.non_recursive_part->info.query.is_subquery = PT_IS_CTE_NON_REC_SUBQUERY;
      if (curr_cte->info.cte.recursive_part)
	{
	  assert (curr_cte->info.cte.recursive_part->node_type == PT_SELECT);
	  curr_cte->info.cte.recursive_part->info.query.is_subquery = PT_IS_CTE_REC_SUBQUERY;
	}
    }

  /* STEP 2: Resolve CTEs references within CTEs */
  for (previous_cte = cte_list, curr_cte = previous_cte->next; curr_cte != NULL;
       previous_cte = previous_cte->next, curr_cte = curr_cte->next)
    {
      /* disconect curr_cte from the list of CTEs that can be referenced in curr_cte */
      previous_cte->next = NULL;

      /* avoid following next links in parser_walk_tree */
      saved_curr_cte_next = curr_cte->next;
      curr_cte->next = NULL;

      /* cte_list keeps only the CTEs that precede curr_cte; resolve their references in curr_cte */
      curr_cte = parser_walk_tree (parser, curr_cte, pt_resolve_spec_to_cte, cte_list, NULL, NULL);
      if (curr_cte == NULL)
	{
	  /* we expect error to be set */
	  return NULL;
	}

      /* reconnect list, previous->next was curr_cte */
      previous_cte->next = curr_cte;

      /* restore next node */
      curr_cte->next = saved_curr_cte_next;
    }

  /* STEP 3: Resolve CTEs in the actual query */
  saved_with = *with_p;
  *with_p = NULL;
  node = parser_walk_tree (parser, node, pt_resolve_spec_to_cte, cte_list, NULL, NULL);
  *with_p = saved_with;

  /* all ok */
  return node;
}

/*
 * pt_copy_data_type_entity () -
 *   return: A copy of the entity name represented by the data type
 *   parser(in): parser environment
 *   data_type(in): data type node
 */
static PT_NODE *
pt_copy_data_type_entity (PARSER_CONTEXT * parser, PT_NODE * data_type)
{
  PT_NODE *entity = NULL;
  if (data_type->node_type == PT_DATA_TYPE)
    {
      if (data_type->info.data_type.virt_object)
	{
	  entity = pt_name (parser, db_get_class_name (data_type->info.data_type.virt_object));
	  entity->info.name.db_object = data_type->info.data_type.virt_object;
	}
      else
	{
	  entity = parser_copy_tree_list (parser, data_type->info.data_type.entity);
	}
    }

  return entity;
}

/*
 * pt_insert_entity() -
 *   return: pointer to the entity spec, the parse tree is augmented with
 *           the new entity spec if one is created.
 *   parser(in): parser environment
 *   path(in): expression that caused the generation of this entity_spec
 *   prev_entity(in): the previous entity in the path expression
 *   correlation_entity(in):
 */

PT_NODE *
pt_insert_entity (PARSER_CONTEXT * parser, PT_NODE * path, PT_NODE * prev_entity, PT_NODE * correlation_entity)
{
  PT_NODE *entity = NULL;
  PT_NODE *res = NULL, *res1;
  PT_NODE *arg1;
  PT_NODE *arg1_name = NULL;
  PT_NODE *node;

  assert (path != NULL && prev_entity != NULL && path->node_type == PT_DOT_ && prev_entity->node_type == PT_SPEC);

  entity = pt_lookup_entity (parser, prev_entity->info.spec.path_entities, path);
  /* compute res */
  arg1 = path->info.dot.arg1;
  if ((arg1->node_type == PT_NAME) || (arg1->node_type == PT_METHOD_CALL))
    {
      res = arg1->data_type;
      arg1_name = arg1;		/* what about method calls with selectors? */
      res1 = NULL;
    }
  else
    {
      res = arg1->info.dot.arg2->data_type;
      arg1_name = arg1->info.dot.arg2;
      res1 = arg1->data_type;
    }

  if (!res || !(res->node_type == PT_DATA_TYPE) || !res->info.data_type.entity)
    {
      /* if we have a path, it must be from a known entity list */
      PT_INTERNAL_ERROR (parser, "resolution");
      return NULL;
    }

  if (entity == NULL)
    {
      /* create new entity spec if we have a correlation spec, use it. Otherwise, make a new one */
      if (correlation_entity)
	{
	  entity = parser_copy_tree (parser, correlation_entity);
	  entity->info.spec.derived_table_type = (PT_MISC_TYPE) 0;
	  entity->info.spec.meta_class = PT_PATH_INNER;
	  parser_free_tree (parser, correlation_entity->info.spec.path_entities);
	  correlation_entity->info.spec.path_entities = NULL;
	}
      else
	{
	  if (!(entity = parser_new_node (parser, PT_SPEC)))
	    {
	      PT_ERROR (parser, path,
			msgcat_message (MSGCAT_CATALOG_CUBRID, MSGCAT_SET_PARSER_SEMANTIC,
					MSGCAT_SEMANTIC_OUT_OF_MEMORY));
	      return NULL;
	    }

	  /* use addr as entity_spec_id per convention */
	  entity->info.spec.id = (UINTPTR) entity;
	  entity->line_number = path->info.dot.arg2->line_number;
	  entity->column_number = path->info.dot.arg2->column_number;

	  /* mark if it is a pseudo entity for a method */
	  if (arg1->node_type == PT_METHOD_CALL)
	    {
	      entity->info.spec.flavor = PT_METHOD_ENTITY;
	    }

	  entity->info.spec.entity_name = pt_copy_data_type_entity (parser, res);

	  if (entity->info.spec.entity_name)
	    {
	      entity->info.spec.entity_name->info.name.spec_id = entity->info.spec.id;
	      entity->info.spec.entity_name->info.name.meta_class = PT_CLASS;
	      entity->info.spec.only_all = PT_ALL;
	      entity->info.spec.range_var = parser_copy_tree (parser, entity->info.spec.entity_name);
	      entity->info.spec.range_var->info.name.resolved = NULL;
	      entity->info.spec.flat_entity_list = pt_make_flat_list_from_data_types (parser, res, entity);
	    }

	  /* We need to resolve the data type list to the newly created spec. */
	  for (node = res; node; node = node->next)
	    {
	      if (node->info.data_type.entity)
		{
		  node->info.data_type.entity->info.name.spec_id = entity->info.spec.id;
		}
	    }

	  /* The type of the DOT node is the same as the type of arg2 and so it must be resolved as well. */
	  for (node = res1; node; node = node->next)
	    {
	      if (node->info.data_type.entity)
		{
		  node->info.data_type.entity->info.name.spec_id = entity->info.spec.id;
		}
	    }
	}

      /* add entity into path_entities list */
      entity->next = prev_entity->info.spec.path_entities;
      prev_entity->info.spec.path_entities = entity;
      entity = mq_regenerate_if_ambiguous (parser, entity, entity, entity);
      /* add the implicit conjunct */
      (void) pt_insert_conjunct (parser, path, entity);
    }
  if (correlation_entity && entity->info.spec.id != correlation_entity->info.spec.id)
    {
      const char *root = "";	/* safety net */
      if (arg1_name && arg1_name->node_type == PT_NAME)
	{
	  root = arg1_name->info.name.original;
	}

      PT_ERRORmf3 (parser, path, MSGCAT_SET_PARSER_SEMANTIC, MSGCAT_SEMANTIC_INCONSISTENT_PATH,
		   pt_short_print (parser, path), pt_short_print (parser, correlation_entity->info.spec.range_var),
		   root);
    }

  /* Make sure the arg2 points to the correct entity */
  path->info.dot.arg2->info.name.spec_id = entity->info.spec.id;
  path->info.dot.arg2->info.name.meta_class = PT_NORMAL;
  return entity;
}


/*
 * pt_insert_conjunct() -
 *   return: parse tree that is augmented with the new conjunct
 *   parser(in): parser environment
 *   path_dot(in): path expression that caused this implicit conjunct
 *   prev_entity(in): the previous entity in the path expression on which
 *                    we'll hang the new conjunct
 */

static PT_NODE *
pt_insert_conjunct (PARSER_CONTEXT * parser, PT_NODE * path_dot, PT_NODE * prev_entity)
{
  PT_NODE *conjunct;
  PT_NODE *arg1;
  PT_NODE *conj_name;
  PT_NODE *conj_res = NULL;

  assert (path_dot != NULL && path_dot->node_type == PT_DOT_ && prev_entity != NULL
	  && prev_entity->node_type == PT_SPEC);

  arg1 = path_dot->info.dot.arg1;
  if ((arg1->node_type == PT_NAME) || (arg1->node_type == PT_METHOD_CALL))
    {
      conj_name = arg1;
    }
  else
    {
      conj_name = arg1->info.dot.arg2;
      /* comput conj_res to get exposed name from class data type of arg1 */
      arg1 = arg1->info.dot.arg1;
      if ((arg1->node_type == PT_NAME) || (arg1->node_type == PT_METHOD_CALL))
	{
	  conj_res = arg1->data_type;
	}
      else
	{
	  conj_res = arg1->info.dot.arg2->data_type;
	}
      if (conj_res)
	{
	  conj_res = conj_res->info.data_type.entity;
	}
    }

  /* create new conjunct */
  if (!(conjunct = parser_new_node (parser, PT_EXPR)))
    {
      PT_ERROR (parser, path_dot,
		msgcat_message (MSGCAT_CATALOG_CUBRID, MSGCAT_SET_PARSER_SEMANTIC, MSGCAT_SEMANTIC_OUT_OF_MEMORY));
      return NULL;
    }
  conjunct->info.expr.op = PT_EQ;
  conjunct->info.expr.arg1 = parser_copy_tree (parser, conj_name);
  if (conjunct->info.expr.arg1 == NULL)
    {
      PT_INTERNAL_ERROR (parser, "parser_copy_tree");
      return NULL;
    }

  if (conj_name->node_type == PT_METHOD_CALL)
    {
      conjunct->info.expr.arg1->info.method_call.method_name->info.name.spec_id = 0;
    }
  if (conj_res)
    {
      conjunct->info.expr.arg1->info.name.resolved = conj_res->info.name.original;
    }

  conjunct->info.expr.arg2 = parser_copy_tree (parser, prev_entity->info.spec.flat_entity_list);
  if (conjunct->info.expr.arg2 == NULL)
    {
      PT_INTERNAL_ERROR (parser, "parser_copy_tree");
      return NULL;
    }

  conjunct->info.expr.arg2->info.name.resolved = conjunct->info.expr.arg2->info.name.original;
  conjunct->info.expr.arg2->info.name.original = "";
  conjunct->info.expr.arg2->info.name.meta_class = PT_OID_ATTR;
  conjunct->info.expr.arg2->info.name.db_object = NULL;
  conjunct->info.expr.arg2->type_enum = conjunct->info.expr.arg1->type_enum;
  conjunct->info.expr.arg2->data_type = parser_copy_tree_list (parser, conjunct->info.expr.arg1->data_type);
  conjunct->line_number = path_dot->line_number;
  conjunct->column_number = path_dot->column_number;
  /* add conjunct into path_conjuncts list */
  conjunct->next = prev_entity->info.spec.path_conjuncts;
  prev_entity->info.spec.path_conjuncts = conjunct;
  return conjunct;
}				/* pt_insert_conjunct */


/*
 * pt_lookup_entity () -
 *   return: entity we are looking for
 *   parser(in):
 *   path_entities(in): entity list to look for entity
 *   expr(in):
 */
static PT_NODE *
pt_lookup_entity (PARSER_CONTEXT * parser, PT_NODE * path_entities, PT_NODE * expr)
{
  PT_NODE *entity;
  int found = false;
  PT_NODE *arg1_of_conj;
  const char *name = NULL, *cname;

  for (entity = path_entities; (entity != NULL && !found);)
    {				/* do nothing during increment step */

      arg1_of_conj = entity->info.spec.path_conjuncts->info.expr.arg1;
      if (expr->info.dot.arg1->node_type == PT_METHOD_CALL)
	{
	  return NULL;
	}
      else
	{
	  if (expr->info.dot.arg1->node_type == PT_DOT_)
	    {
	      name = expr->info.dot.arg1->info.dot.arg2->info.name.original;
	    }
	  else if (expr->info.dot.arg1->node_type == PT_NAME)
	    {
	      name = expr->info.dot.arg1->info.name.original;
	    }

	  if (arg1_of_conj->node_type == PT_NAME)
	    {
	      cname = arg1_of_conj->info.name.original;
	      if (name != NULL && intl_identifier_casecmp (name, cname) == 0)
		{
		  found = true;
		}
	    }
	}

      if (!found)
	{
	  entity = entity->next;
	}
    }

  return entity;
}



/*
 * pt_resolve_object () - gets the object to update either from a host var
 *      or from a parameter.  Once it has the object it creates an entity for
 *      the object
 *   return: none
 *   parser(in):
 *   node(in): an PT_UPDATE_INFO node representing an UPDATE OBJECT.. statement
 */
void
pt_resolve_object (PARSER_CONTEXT * parser, PT_NODE * node)
{
  DB_VALUE *val = NULL;
  PT_NODE *entity;
  DB_OBJECT *class_op = NULL;
  PT_NODE *obj_param = node->info.update.object_parameter;
  assert (obj_param != NULL);
  if (obj_param->node_type == PT_NAME)
    {
      if (obj_param->info.name.meta_class != PT_PARAMETER)
	{
	  PT_INTERNAL_ERROR (parser, "resolution");
	  return;
	}

      /* look it up as an interpreter parameter reference */
      val = pt_find_value_of_label (obj_param->info.name.original);
      if (!val)			/* parameter not found */
	{
	  PT_ERRORmf (parser, obj_param, MSGCAT_SET_PARSER_SEMANTIC, MSGCAT_SEMANTIC_IS_NOT_DEFINED,
		      obj_param->info.name.original);
	  return;
	}
    }
  else if (obj_param->node_type == PT_HOST_VAR)
    {
      val = pt_value_to_db (parser, obj_param);
    }

  if (val == NULL)		/* parameter not found */
    {
      PT_ERRORm (parser, obj_param, MSGCAT_SET_PARSER_SEMANTIC, MSGCAT_SEMANTIC_UNDEFINED_ARGUMENT);
      return;
    }

  if (DB_VALUE_TYPE (val) != DB_TYPE_OBJECT)
    {
      PT_ERRORm (parser, obj_param, MSGCAT_SET_PARSER_SEMANTIC, MSGCAT_SEMANTIC_ARG_IS_NOT_AN_OBJECT);
      return;
    }
  node->info.update.object = db_get_object (val);
  class_op = db_get_class (node->info.update.object);
  if (class_op == NULL)
    {
      PT_ERRORm (parser, obj_param, MSGCAT_SET_PARSER_SEMANTIC, MSGCAT_SEMANTIC_UNDEFINED_ARGUMENT);
      return;
    }

  /* create an entity */
  entity = parser_new_node (parser, PT_SPEC);
  if (entity == NULL)
    {
      PT_INTERNAL_ERROR (parser, "allocate new node");
      return;
    }

  entity->info.spec.id = (UINTPTR) entity;
  entity->line_number = node->line_number;
  entity->column_number = node->column_number;
  entity->info.spec.entity_name = parser_new_node (parser, PT_NAME);
  if (entity->info.spec.entity_name == NULL)
    {
      PT_INTERNAL_ERROR (parser, "allocate new node");
      return;
    }

  entity->info.spec.entity_name->info.name.spec_id = entity->info.spec.id;
  entity->info.spec.entity_name->info.name.meta_class = PT_CLASS;
  entity->info.spec.entity_name->info.name.original = db_get_class_name (class_op);
  entity->info.spec.only_all = PT_ONLY;
  entity->info.spec.range_var = parser_copy_tree (parser, entity->info.spec.entity_name);
  if (entity->info.spec.range_var == NULL)
    {
      PT_INTERNAL_ERROR (parser, "parser_copy_tree");
      return;
    }

  entity->info.spec.range_var->info.name.resolved = NULL;
  node->info.update.spec = entity;
}


/*
 * pt_resolve_method_type () - resolves the return type of the method call
 *      and creates a data_type for it if it is needed
 *   return:
 *   parser(in):
 *   node(in): an PT_METHOD_CALL node
 */
static bool
pt_resolve_method_type (PARSER_CONTEXT * parser, PT_NODE * node)
{
  PT_NODE *target;
  const char *method_name;
  DB_OBJECT *class_op;
  DB_METHOD *method = NULL;
  DB_DOMAIN *dom = NULL;
  if ((!node->info.method_call.method_name) || (!(target = node->info.method_call.on_call_target))
      || (!target->data_type) || (!target->data_type->info.data_type.entity)
      || (!(class_op = target->data_type->info.data_type.entity->info.name.db_object)))
    {
      return false;		/* not a method */
    }
  method_name = node->info.method_call.method_name->info.name.original;
  method = NULL;
  method = db_get_method (class_op, method_name);
  if (method == NULL)
    {
      /* need to check if it is a class method */
      if (er_errid () == ER_OBJ_INVALID_METHOD)
	{
	  er_clear ();
	}
      method = db_get_class_method (class_op, method_name);
      if (method == NULL)
	{
	  return false;		/* not a method */
	}
      node->info.method_call.method_type = PT_IS_CLASS_MTHD;
    }
  else
    {
      node->info.method_call.method_type = PT_IS_INST_MTHD;
    }

  /* look up the domain of the method's return type */
  if ((dom = db_method_arg_domain (method, 0)) == NULL)
    {
      /* only give error if it is a method expression */
      if (node->info.method_call.call_or_expr != PT_IS_CALL_STMT)
	{
	  PT_ERRORmf (parser, node, MSGCAT_SET_PARSER_SEMANTIC, MSGCAT_SEMANTIC_METH_NOT_TYPED, method_name);
	}
      return false;
    }

  node->type_enum = pt_db_to_type_enum (TP_DOMAIN_TYPE (dom));
  switch (node->type_enum)
    {
    case PT_TYPE_OBJECT:
    case PT_TYPE_SET:
    case PT_TYPE_SEQUENCE:
    case PT_TYPE_MULTISET:
    case PT_TYPE_NUMERIC:
    case PT_TYPE_BIT:
    case PT_TYPE_VARBIT:
    case PT_TYPE_CHAR:
    case PT_TYPE_VARCHAR:
    case PT_TYPE_NCHAR:
    case PT_TYPE_VARNCHAR:
      node->data_type = pt_domain_to_data_type (parser, dom);
      break;
    default:
      break;
    }

  /* finally resolve method id */
  node->info.method_call.method_id = (UINTPTR) node;
  return true;
}				/* pt_resolve_method_type */



/*
 * pt_make_method_call () - creates a PT_METHOD_CALL node and initilaizes from PT_FUNCTION node
 *   return:
 *   parser(in):
 *   f_node(in): an PT_FUNCTION node that may really be a method call
 *   bind_arg(in):
 */
static PT_NODE *
pt_make_method_call (PARSER_CONTEXT * parser, PT_NODE * f_node, PT_BIND_NAMES_ARG * bind_arg)
{
  PT_NODE *new_node;

  /* initialize the new node with the corresponding fields from the PT_FUNCTION node. */
  new_node = parser_new_node (parser, PT_METHOD_CALL);
  if (new_node == NULL)
    {
      PT_INTERNAL_ERROR (parser, "allocate new node");
      return NULL;
    }

  new_node->info.method_call.method_name = parser_new_node (parser, PT_NAME);
  if (new_node->info.method_call.method_name == NULL)
    {
      PT_INTERNAL_ERROR (parser, "allocate new node");
      return NULL;
    }

  PT_NODE_COPY_NUMBER_OUTERLINK (new_node, f_node);

  new_node->info.method_call.method_name->info.name.original = f_node->info.function.generic_name;
  new_node->info.method_call.method_name->info.name.spec_id = (UINTPTR) new_node->info.method_call.method_name;
  new_node->info.method_call.method_name->info.name.meta_class = PT_METHOD;
  new_node->info.method_call.arg_list = parser_copy_tree_list (parser, f_node->info.function.arg_list);
  new_node->info.method_call.call_or_expr = PT_IS_MTHD_EXPR;
  new_node->info.method_call.on_call_target = NULL;

  return new_node;
}				/* pt_make_method_call */

/*
 * pt_resolve_method () - creates and resolves the PT_METHOD_CALL node for method
 *   return:
 *   parser(in):
 *   node(in): an PT_FUNCTION node that may really be a method call
 *   bind_arg(in):
 */
static PT_NODE *
pt_resolve_method (PARSER_CONTEXT * parser, PT_NODE * node, PT_BIND_NAMES_ARG * bind_arg)
{
  PT_NODE *new_node = pt_make_method_call (parser, node, bind_arg);
  if (new_node == NULL)
    {
      return NULL;
    }

  if (new_node->info.method_call.arg_list == NULL)
    {
      return node;		/* return the function since it is not a method */
    }

  /* The first argument (which must be present), is the target of the method.  Move it to the on_call_target. */
  new_node->info.method_call.on_call_target = new_node->info.method_call.arg_list;
  new_node->info.method_call.arg_list = new_node->info.method_call.arg_list->next;
  new_node->info.method_call.on_call_target->next = NULL;

  /* bind the names in the method arguments and target, their scope will be the same as the method node's scope */
  parser_walk_leaves (parser, new_node, pt_bind_names, bind_arg, pt_bind_names_post, bind_arg);

  /* find the type of the method here */
  if (!pt_resolve_method_type (parser, new_node))
    {
      parser_free_node (parser, new_node->info.method_call.method_name);
      parser_free_node (parser, new_node);
      return node;		/* not a method call */
    }
  else
    {
      /* if scopes is NULL we assume this came from an evaluate call and we treat it like a call statement, that
       * is, we don't resolve method name. */
      if (bind_arg->scopes == NULL)
	{
	  return new_node;
	}
      /* resolve method name to entity where expansion will take place */
      if ((new_node->info.method_call.on_call_target->node_type == PT_NAME)
	  && (new_node->info.method_call.on_call_target->info.name.meta_class != PT_PARAMETER))
	{
	  PT_NODE *entity, *spec;
	  entity = NULL;	/* init */
	  if (PT_IS_CLASS_METHOD (node))
	    {
	      for (spec = bind_arg->spec_frames->extra_specs; spec != NULL; spec = spec->next)
		{
		  if (spec->node_type == PT_SPEC
		      && (spec->info.spec.id == new_node->info.method_call.on_call_target->info.name.spec_id))
		    {
		      entity = spec;
		      break;
		    }
		}
	    }
	  else
	    {
	      entity =
		pt_find_entity_in_scopes (parser, bind_arg->scopes,
					  new_node->info.method_call.on_call_target->info.name.spec_id);
	    }
	  /* no entity found will be caught as an error later.  Probably an unresolvable target. */
	  if (entity)
	    {
	      new_node->info.method_call.method_name->info.name.spec_id = entity->info.spec.id;
	    }
	}

      new_node->info.method_call.method_name->info.name.meta_class = PT_METHOD;
      return new_node;		/* it is a method call */
    }
}				/* pt_resolve_method */

/*
 * pt_resolve_stored_procedure () - creates and resolves the PT_METHOD_CALL node for java sp
 *   return:
 *   parser(in):
 *   node(in): an PT_FUNCTION node that may really be a method call
 *   bind_arg(in):
 */
static PT_NODE *
pt_resolve_stored_procedure (PARSER_CONTEXT * parser, PT_NODE * node, PT_BIND_NAMES_ARG * bind_arg)
{
  PT_NODE *new_node = pt_make_method_call (parser, node, bind_arg);
  if (new_node == NULL)
    {
      return NULL;
    }

  parser_walk_leaves (parser, new_node, pt_bind_names, bind_arg, pt_bind_names_post, bind_arg);

  /* returns either error or DB_TYPE... */
  const char *sp_name = new_node->info.method_call.method_name->info.name.original;
  int return_type = jsp_get_return_type (sp_name);
  if (return_type < 0)
    {
      PT_INTERNAL_ERROR (parser, "jsp_get_return_type");
      return NULL;
    }

  new_node->type_enum = pt_db_to_type_enum ((DB_TYPE) return_type);
  TP_DOMAIN *d = pt_type_enum_to_db_domain (new_node->type_enum);
  d = tp_domain_cache (d);
  new_node->data_type = pt_domain_to_data_type (parser, d);

  new_node->info.method_call.method_id = (UINTPTR) new_node;

  int sp_type_misc = jsp_get_sp_type (sp_name);
  new_node->info.method_call.method_type = (PT_MISC_TYPE) sp_type_misc;

  return new_node;
}				/* pt_resolve_stored_procedure */

/*
 * pt_find_entity_in_scopes () - looks up an entity spec in a scope list
 *   return:
 *   parser(in):
 *   scopes(in):
 *   spec_id(in):
 */
static PT_NODE *
pt_find_entity_in_scopes (PARSER_CONTEXT * parser, SCOPES * scopes, UINTPTR spec_id)
{
  SCOPES *scope;
  PT_NODE *entity = NULL;
  for (scope = scopes; scope != NULL; scope = scope->next)
    {
      entity = pt_find_entity (parser, scope->specs, spec_id);
      if (entity)
	{
	  break;
	}
    }

  return entity;
}

/*
 * pt_find_outer_entity_in_scopes () -
 *   return:
 *   parser(in):
 *   scopes(in):
 *   spec_id(in):
 *   scope_location(in):
 */
static PT_NODE *
pt_find_outer_entity_in_scopes (PARSER_CONTEXT * parser, SCOPES * scopes, UINTPTR spec_id, short *scope_location)
{
  PT_NODE *spec, *temp;
  int location = 0;
  if (scopes == NULL)
    {
      PT_INTERNAL_ERROR (parser, "resolution");
      return NULL;
    }


  for (spec = scopes->specs; spec; spec = spec->next)
    {
      if (spec->node_type != PT_SPEC)
	{
	  PT_INTERNAL_ERROR (parser, "resolution");
	  return NULL;
	}
      if (spec->info.spec.join_type == PT_JOIN_NONE)
	{
	  location = spec->info.spec.location;
	}
      if (spec->info.spec.id == spec_id)
	{
	  for (temp = spec; temp && temp->info.spec.location < *scope_location; temp = temp->next)
	    {
	      if (temp->info.spec.join_type == PT_JOIN_NONE)
		location = temp->info.spec.location;
	    }
	  *scope_location = location;
	  return spec;
	}
    }

  return NULL;
}


/*
 * pt_make_flat_list_from_data_types
 *
 * description: For each node in the res_list, this routine appends that node's
 *      entity list onto the flat list that is being created.  The resulting
 *      flat list is then normalized (correct spec_id, etc.)
 */

/*
 * pt_make_flat_list_from_data_types () - For each node in the res_list,
 *      this routine appends that node's entity list onto the flat list that
 *      is being created. The resulting flat list is then normalized
 *   return:
 *   parser(in):
 *   res_list(in):
 *   entity(in):
 */
static PT_NODE *
pt_make_flat_list_from_data_types (PARSER_CONTEXT * parser, PT_NODE * res_list, PT_NODE * entity)
{
  PT_NODE *node, *temp, *flat_list = NULL;
  for (node = res_list; node; node = node->next)
    {
      temp = pt_copy_data_type_entity (parser, node);
      flat_list = pt_name_list_union (parser, flat_list, temp);
    }

  /* set all ids on flat list */
  for (node = flat_list; node != NULL; node = node->next)
    {
      node->info.name.spec_id = entity->info.spec.id;
      node->info.name.resolved = entity->info.spec.entity_name->info.name.original;
      if (PT_IS_SPEC_REAL_TABLE (entity))
	{
	  PT_NAME_INFO_SET_FLAG (node, PT_NAME_DEFAULTF_ACCEPTS);
	}
      node->info.name.meta_class = PT_CLASS;
    }

  return flat_list;
}

/*
 * pt_op_type_from_default_expr_type () - returns the corresponding PT_OP_TYPE
 *					  for the given default expression
 *   return: a PT_OP_TYPE (the desired operation)
 *   expr_type(in): a DB_DEFAULT_EXPR_TYPE (the default expression)
 */
PT_OP_TYPE
pt_op_type_from_default_expr_type (DB_DEFAULT_EXPR_TYPE expr_type)
{
  switch (expr_type)
    {
    case DB_DEFAULT_SYSTIME:
      return PT_SYS_TIME;

    case DB_DEFAULT_SYSDATE:
      return PT_SYS_DATE;

    case DB_DEFAULT_SYSDATETIME:
      return PT_SYS_DATETIME;

    case DB_DEFAULT_SYSTIMESTAMP:
      return PT_SYS_TIMESTAMP;

    case DB_DEFAULT_UNIX_TIMESTAMP:
      return PT_UNIX_TIMESTAMP;

    case DB_DEFAULT_USER:
      return PT_USER;

    case DB_DEFAULT_CURR_USER:
      return PT_CURRENT_USER;

    case DB_DEFAULT_CURRENTDATETIME:
      return PT_CURRENT_DATETIME;

    case DB_DEFAULT_CURRENTTIMESTAMP:
      return PT_CURRENT_TIMESTAMP;

    case DB_DEFAULT_CURRENTTIME:
      return PT_CURRENT_TIME;

    case DB_DEFAULT_CURRENTDATE:
      return PT_CURRENT_DATE;

    default:
      return (PT_OP_TYPE) 0;
    }
}

DB_OBJECT *
pt_resolve_serial (PARSER_CONTEXT * parser, PT_NODE * node)
{
  DB_OBJECT *serial_class_obj = NULL;
  DB_OBJECT *serial_obj = NULL;
  DB_IDENTIFIER serial_obj_id;
  const char *serial_name = NULL;
  const char *serial_unique_name = NULL;
  const char *owner_name = NULL;
<<<<<<< HEAD

  if (node == NULL)
    {
      return NULL;
    }

  if (PT_IS_DOT_NODE (node))
    {
      assert (PT_IS_NAME_NODE (node->info.dot.arg1));
      assert (PT_IS_NAME_NODE (node->info.dot.arg2));

      owner_name = node->info.dot.arg1->info.name.original;
      serial_name = node->info.dot.arg2->info.name.original;
    }
  else
    {
      assert (PT_IS_NAME_NODE (node));

      serial_name = node->info.name.original;
    }

  if (serial_name == NULL || serial_name[0] == '\0')
=======

  if (node == NULL)
>>>>>>> a81dbefa
    {
      return NULL;
    }

<<<<<<< HEAD
  if (owner_name && owner_name[0] != '\0')
    {
      serial_unique_name = pt_append_string (parser, owner_name, ".");
    }
  serial_unique_name = pt_append_string (parser, NULL, serial_name);

  serial_class_obj = sm_find_class (CT_SERIAL_NAME);
  serial_obj = do_get_serial_obj_id (&serial_obj_id, serial_class_obj, serial_unique_name);
  if (serial_obj == NULL)
    {
      er_set (ER_ERROR_SEVERITY, ARG_FILE_LINE, ER_QPROC_SERIAL_NOT_FOUND, 1, serial_unique_name);
    }

=======
  if (PT_IS_DOT_NODE (node))
    {
      assert (PT_IS_NAME_NODE (node->info.dot.arg1));
      assert (PT_IS_NAME_NODE (node->info.dot.arg2));

      owner_name = node->info.dot.arg1->info.name.original;
      serial_name = node->info.dot.arg2->info.name.original;
    }
  else
    {
      assert (PT_IS_NAME_NODE (node));

      serial_name = node->info.name.original;
    }

  if (serial_name == NULL || serial_name[0] == '\0')
    {
      return NULL;
    }

  if (owner_name && owner_name[0] != '\0')
    {
      serial_unique_name = pt_append_string (parser, owner_name, ".");
    }
  serial_unique_name = pt_append_string (parser, NULL, serial_name);

  serial_class_obj = sm_find_class (CT_SERIAL_NAME);
  serial_obj = do_get_serial_obj_id (&serial_obj_id, serial_class_obj, serial_unique_name);
  if (serial_obj == NULL)
    {
      er_set (ER_ERROR_SEVERITY, ARG_FILE_LINE, ER_QPROC_SERIAL_NOT_FOUND, 1, serial_unique_name);
    }

>>>>>>> a81dbefa
  return serial_obj;
}

/*
 * pt_function_name_is_spec_attr () - checks if a generic function name is
 *	actually an attribute name. It is used to distinguish between an error
 *	caused by the wrong usage of a prefix length index or an function
 *      index.
 *
 *   return: NO_ERROR on success, non-zero for ERROR
 *   parser(in): parser context
 *   node(in): PT_FUNCTION node holding the function name to be searched
 *   bind_arg(in): list of scopes
 *   is_spec_attr(out): 1 if it is actually an attribute name, 0 otherwise
 */
static int
pt_function_name_is_spec_attr (PARSER_CONTEXT * parser, PT_NODE * node, PT_BIND_NAMES_ARG * bind_arg, int *is_spec_attr)
{
  SCOPES *scope = NULL;
  PT_NODE *spec = NULL;
  PT_NODE *attr = NULL;

  assert (node->node_type == PT_FUNCTION);

  *is_spec_attr = 0;
  attr = pt_name (parser, node->info.function.generic_name);
  if (attr == NULL)
    {
      PT_ERRORm (parser, node, MSGCAT_SET_PARSER_SEMANTIC, MSGCAT_SEMANTIC_OUT_OF_MEMORY);
      return ER_FAILED;
    }

  /* walk scopes (might be unnecessary) */
  for (scope = bind_arg->scopes; scope; scope = scope->next)
    {
      /* walk specs */
      for (spec = scope->specs; spec; spec = spec->next)
	{
	  if (pt_find_name_in_spec (parser, spec, attr) > 0)
	    {
	      *is_spec_attr = 1;
	      break;
	    }
	}
      if (*is_spec_attr == 1)
	{
	  /* no need to continue */
	  break;
	}
    }

  if (attr != NULL)
    {
      parser_free_node (parser, attr);
    }

  return NO_ERROR;
}

/*
 * pt_mark_function_index_expression () - mark function index expression
 *   return:
 *   parser(in): parser context
 *   node(in): PT_EXPR node
 *   bind_arg(in): list of scopes
 */
static void
pt_mark_function_index_expression (PARSER_CONTEXT * parser, PT_NODE * expr, PT_BIND_NAMES_ARG * bind_arg)
{
  SCOPES *scope = NULL;
  PT_NODE *spec = NULL;
  MOP cls;
  SM_CLASS_CONSTRAINT *constraints;
  char *expr_str = NULL;
  PT_NODE *flat = NULL;

  if (expr->node_type != PT_EXPR)
    {
      return;
    }

  /* walk scopes */
  for (scope = bind_arg->scopes; scope; scope = scope->next)
    {
      /* walk specs */
      for (spec = scope->specs; spec; spec = spec->next)
	{
	  if (spec->info.spec.meta_class == PT_CLASS && !spec->info.spec.derived_table
	      && spec->info.spec.flat_entity_list)
	    {
	      flat = spec->info.spec.flat_entity_list;
	      while (flat)
		{
		  if (flat->node_type != PT_NAME)
		    {
		      PT_INTERNAL_ERROR (parser, "resolution");
		      return;
		    }

		  /* Get the object */
		  cls = flat->info.name.db_object;
		  if (!cls)
		    {
		      PT_INTERNAL_ERROR (parser, "resolution");
		      return;
		    }

		  constraints = sm_class_constraints (cls);
		  while (constraints != NULL)
		    {
		      if (constraints->func_index_info)
			{
			  if (expr_str == NULL)
			    {
			      expr_str = parser_print_function_index_expr (parser, expr);
			    }

			  if (!intl_identifier_casecmp (expr_str, constraints->func_index_info->expr_str))
			    {
			      PT_EXPR_INFO_SET_FLAG (expr, PT_EXPR_INFO_FUNCTION_INDEX);
			      return;
			    }
			}
		      constraints = constraints->next;
		    }

		  flat = flat->next;
		}
	    }
	}
    }
}

/*
 * pt_bind_names_merge_insert () -
 *   return:
 *   parser(in):
 *   node(in):
 *   bind_arg(in):
 *   scopestack(in):
 *   spec_frame(in):
 */
static void
pt_bind_names_merge_insert (PARSER_CONTEXT * parser, PT_NODE * node, PT_BIND_NAMES_ARG * bind_arg, SCOPES * scopestack,
			    PT_EXTRA_SPECS_FRAME * spec_frame)
{
  PT_NODE *temp_node, *node_list, *save_next, *prev_node = NULL;
  bool is_first_node;

  assert (node->node_type == PT_MERGE);

  /* bind names for insert attributes list */
  scopestack->specs = node->info.merge.into;
  bind_arg->scopes = scopestack;
  spec_frame->next = bind_arg->spec_frames;
  spec_frame->extra_specs = NULL;
  bind_arg->spec_frames = spec_frame;
  pt_bind_scope (parser, bind_arg);
  node->info.merge.insert.attr_list =
    parser_walk_tree (parser, node->info.merge.insert.attr_list, pt_bind_names, bind_arg, pt_bind_names_post, bind_arg);
  if (pt_has_error (parser))
    {
      return;
    }

  /* bind names for default function in insert values list */
  node_list = node->info.merge.insert.value_clauses->info.node_list.list;
  for (temp_node = node_list, is_first_node = true; temp_node != NULL;
       temp_node = temp_node->next, is_first_node = false)
    {
      if (temp_node->node_type == PT_EXPR && temp_node->info.expr.op == PT_DEFAULTF)
	{
	  scopestack->specs = node->info.merge.into;
	  bind_arg->scopes = scopestack;
	  spec_frame->next = bind_arg->spec_frames;
	  spec_frame->extra_specs = NULL;
	  bind_arg->spec_frames = spec_frame;
	  pt_bind_scope (parser, bind_arg);

	  save_next = temp_node->next;
	  temp_node->next = NULL;
	  temp_node = parser_walk_tree (parser, temp_node, pt_bind_names, bind_arg, pt_bind_names_post, bind_arg);
	  temp_node->next = save_next;

	  if (is_first_node)
	    {
	      node->info.merge.insert.value_clauses->info.node_list.list = temp_node;
	    }
	  else
	    {
	      prev_node->next = temp_node;
	    }
	}
      prev_node = temp_node;
    }

  if (pt_has_error (parser))
    {
      return;
    }

  /* bind names for the rest of insert values list */
  scopestack->specs = node->info.merge.using_clause;
  bind_arg->scopes = scopestack;
  spec_frame->next = bind_arg->spec_frames;
  spec_frame->extra_specs = NULL;
  bind_arg->spec_frames = spec_frame;
  pt_bind_scope (parser, bind_arg);
  node->info.merge.insert.value_clauses =
    parser_walk_tree (parser, node->info.merge.insert.value_clauses, pt_bind_names, bind_arg, pt_bind_names_post,
		      bind_arg);

  if (pt_has_error (parser))
    {
      return;
    }

  /* bind names for insert search condition */
  scopestack->specs = node->info.merge.using_clause;
  bind_arg->scopes = scopestack;
  spec_frame->next = bind_arg->spec_frames;
  spec_frame->extra_specs = NULL;
  bind_arg->spec_frames = spec_frame;
  pt_bind_scope (parser, bind_arg);
  node->info.merge.insert.search_cond =
    parser_walk_tree (parser, node->info.merge.insert.search_cond, pt_bind_names, bind_arg, pt_bind_names_post,
		      bind_arg);
}

/*
 * pt_bind_names_merge_update () -
 *   return:
 *   parser(in):
 *   node(in):
 *   bind_arg(in):
 *   scopestack(in):
 *   spec_frame(in):
 */
static void
pt_bind_names_merge_update (PARSER_CONTEXT * parser, PT_NODE * node, PT_BIND_NAMES_ARG * bind_arg, SCOPES * scopestack,
			    PT_EXTRA_SPECS_FRAME * spec_frame)
{
  PT_NODE *assignment;

  /* resolve lhs with target spec only */
  scopestack->specs = node->info.merge.into;
  bind_arg->scopes = scopestack;
  spec_frame->next = bind_arg->spec_frames;
  spec_frame->extra_specs = NULL;
  bind_arg->spec_frames = spec_frame;
  pt_bind_scope (parser, bind_arg);
  for (assignment = node->info.merge.update.assignment; assignment; assignment = assignment->next)
    {
      if (PT_IS_N_COLUMN_UPDATE_EXPR (assignment->info.expr.arg1))
	{
	  assignment->info.expr.arg1->info.expr.arg1 =
	    parser_walk_tree (parser, assignment->info.expr.arg1->info.expr.arg1, pt_bind_names, bind_arg,
			      pt_bind_names_post, bind_arg);
	  if (assignment->info.expr.arg1->info.expr.arg1 == NULL)
	    {
	      assert (pt_has_error (parser));
	      return;
	    }
	}
      else
	{
	  assignment->info.expr.arg1 =
	    parser_walk_tree (parser, assignment->info.expr.arg1, pt_bind_names, bind_arg, pt_bind_names_post,
			      bind_arg);
	  if (assignment->info.expr.arg1 == NULL)
	    {
	      assert (pt_has_error (parser));
	      return;
	    }
	}
    }

  /* resolve rhs with both source and target specs */
  scopestack->specs = node->info.merge.into;
  node->info.merge.into->next = node->info.merge.using_clause;
  bind_arg->scopes = scopestack;
  spec_frame->next = bind_arg->spec_frames;
  spec_frame->extra_specs = NULL;
  bind_arg->spec_frames = spec_frame;
  pt_bind_scope (parser, bind_arg);
  for (assignment = node->info.merge.update.assignment; assignment; assignment = assignment->next)
    {
      assignment->info.expr.arg2 =
	parser_walk_tree (parser, assignment->info.expr.arg2, pt_bind_names, bind_arg, pt_bind_names_post, bind_arg);
      if (assignment->info.expr.arg2 == NULL)
	{
	  assert (pt_has_error (parser));
	  return;
	}
    }
  node->info.merge.into->next = NULL;
}

/*
 * pt_resolve_partition_spec - resolve a spec specified with PARTITION keyword
 *			       to the actual partition spec
 * return: partition spec
 * parser (in) : parser context
 * spec (in)   : spec
 * spec_parent (in) : spec parent
 * for_update (in): is update purpose?
 */
static PT_NODE *
pt_resolve_partition_spec (PARSER_CONTEXT * parser, PT_NODE * spec, PT_NODE * spec_parent, bool for_update)
{
  const char *partition_suffix = NULL;
  const char *partition_name = NULL;
  DB_OBJECT *root_op, *partition_op = NULL;
  SM_CLASS *class_ = NULL;
  PT_NODE *entity_name = NULL, *partition_node = NULL;
  const char *root_name = NULL;
  AU_FETCHMODE fetchmode;

  if (spec == NULL || spec->info.spec.partition == NULL)
    {
      return spec;
    }

  entity_name = spec->info.spec.entity_name;
  root_name = entity_name->info.name.original;
  partition_node = spec->info.spec.partition;
  partition_suffix = partition_node->info.name.original;
  partition_name = pt_partition_name (parser, root_name, partition_suffix);
  if (partition_name == NULL)
    {
      return NULL;
    }

  /* set the actual partition name to the partition node */
  partition_node->info.name.original = partition_name;

  /* use partition name to make flat list */
  spec->info.spec.entity_name = partition_node;
  spec->info.spec.partition = NULL;
  spec->info.spec.flat_entity_list = pt_make_flat_name_list (parser, spec, spec_parent, for_update);
  if (spec->info.spec.flat_entity_list == NULL)
    {
      return NULL;
    }

  /* Verify if current spec is a partition of the saved entity name */
  root_op = db_find_class_with_purpose (root_name, for_update);
  if (root_op == NULL)
    {
      PT_ERRORc (parser, spec, er_msg ());
      return NULL;
    }

  partition_op = spec->info.spec.entity_name->info.name.db_object;
  if (partition_op == NULL)
    {
      /* We have successfully resolved it, it should not be null */
      PT_INTERNAL_ERROR (parser, "resolution");
      return NULL;
    }

  fetchmode = for_update ? AU_FETCH_UPDATE : AU_FETCH_READ;

  /* do not check authorization here */
  if (au_fetch_class_force (partition_op, &class_, fetchmode) != NO_ERROR)
    {
      PT_ERRORc (parser, spec, er_msg ());
      return NULL;
    }

  if (class_->partition == NULL)
    {
      /* no partition information */
      PT_ERRORmf (parser, spec, MSGCAT_SET_PARSER_SEMANTIC, MSGCAT_SEMANTIC_PARTITION_DOES_NOT_EXIST, partition_suffix);
      return NULL;
    }

  if (class_->users != NULL)
    {
      /* this is a partitioned class, it cannot be a partition of the specified class */
      PT_ERRORmf (parser, spec, MSGCAT_SET_PARSER_SEMANTIC, MSGCAT_SEMANTIC_PARTITION_DOES_NOT_EXIST, partition_suffix);
      return NULL;
    }

  /* class_ is a partition, we only have to verify that its superclass is root_op */
  if (class_->inheritance->op != root_op)
    {
      /* class_ is a partition of a different class */
      PT_ERRORmf (parser, spec, MSGCAT_SET_PARSER_SEMANTIC, MSGCAT_SEMANTIC_PARTITION_DOES_NOT_EXIST, partition_suffix);
      return NULL;
    }

  /* set root class name as alias for this spec */
  if (spec->info.spec.range_var == NULL)
    {
      spec->info.spec.range_var = entity_name;
      entity_name = NULL;
    }

  if (entity_name != NULL)
    {
      parser_free_tree (parser, entity_name);
    }

  return spec;
}

/*
 * pt_set_reserved_name_key_type () - When scanning for index key and node
 *				      info, keys are selected from index.
 *				      This function is supposed to resolve
 *				      data type for such attributes.
 *
 * return	      : Original node with updated type_enum.
 * parser (in)	      : Parser context.
 * node (in)	      : Parse tree node.
 * arg (in)	      : Index key data type.
 * continue_walk (in) : Continue walk.
 */
static PT_NODE *
pt_set_reserved_name_key_type (PARSER_CONTEXT * parser, PT_NODE * node, void *arg, int *continue_walk)
{
  PT_BIND_NAMES_DATA_TYPE *key_type = (PT_BIND_NAMES_DATA_TYPE *) arg;

  if (node != NULL && node->node_type == PT_NAME && node->info.name.meta_class == PT_RESERVED
      && (node->info.name.reserved_id == RESERVED_KEY_KEY || node->info.name.reserved_id == RESERVED_BT_NODE_FIRST_KEY
	  || node->info.name.reserved_id == RESERVED_BT_NODE_LAST_KEY))
    {
      /* Set key type */
      node->data_type = parser_copy_tree_list (parser, key_type->data_type);
      if (node->data_type == NULL)
	{
	  PT_ERRORm (parser, node, MSGCAT_SET_PARSER_SEMANTIC, MSGCAT_SEMANTIC_OUT_OF_MEMORY);
	  *continue_walk = PT_STOP_WALK;
	}
      node->type_enum = key_type->type_enum;
    }
  return node;
}

/*
 * pt_bind_names_in_with_clause () - resolve names in with clause of node
 *
 * return             : void
 * parser (in)	      : Parser context.
 * node (in)	      : Parse tree node.
 * bind_arg (in)      : Bind names arg.
 *
 * Note: The names from the with clause should be resolved before resolving the actual query;
 *       Since CTEs may be referenced multiple times in a query, better resolve them separately
 *       instead of resolving each occurence
 */
static void
pt_bind_names_in_with_clause (PARSER_CONTEXT * parser, PT_NODE * node, PT_BIND_NAMES_ARG * bind_arg)
{
  PT_NODE *with = NULL;
  PT_NODE *curr_cte;

  switch (node->node_type)
    {
    case PT_SELECT:
    case PT_UNION:
    case PT_DIFFERENCE:
    case PT_INTERSECTION:
      with = node->info.query.with;
      break;
    case PT_UPDATE:
      with = node->info.update.with;
      break;
    case PT_DELETE:
      with = node->info.delete_.with;
      break;
    default:
      assert (false);
    }

  if (with == NULL)
    {
      /* nothing to do */
      return;
    }

  for (curr_cte = with->info.with_clause.cte_definition_list; curr_cte != NULL; curr_cte = curr_cte->next)
    {
      /* isolate curr_cte and apply resolve names */
      PT_NODE *save_next_cte = curr_cte->next;
      curr_cte->next = NULL;

      pt_bind_names_in_cte (parser, curr_cte, bind_arg);

      curr_cte->next = save_next_cte;
      if (pt_has_error (parser))
	{
	  return;
	}
    }
}


/*
 * pt_resolve_names_in_cte - resolve names in cte definition
 *
 * return             : void
 * parser (in)	      : Parser context.
 * node (in)	      : Parse tree node.
 * bind_arg (in)      : Bind names arg.
 */
static void
pt_bind_names_in_cte (PARSER_CONTEXT * parser, PT_NODE * cte_def, PT_BIND_NAMES_ARG * bind_arg)
{
  PT_NODE *save_next_cte_def;
  PT_NODE *non_recursive_cte = cte_def->info.cte.non_recursive_part;
  PT_NODE *recursive_cte = cte_def->info.cte.recursive_part;
  bool save_donot_fold;

  assert (cte_def->node_type == PT_CTE);

  if (non_recursive_cte == NULL)
    {
      /* something went wrong, this shouldn't be possible */
      assert (0);
      return;
    }

  /* Evaluate the non-recursive part:
   *    bind the names and the types from the non-recursive part and set cte->as_attr_list accordingly;
   *    the recursive part(if it exists) will use the as_attr_list to bind its own names and types;
   */
  non_recursive_cte = parser_walk_tree (parser, non_recursive_cte, pt_bind_names, bind_arg,
					pt_bind_names_post, bind_arg);

  /* must bind any expr types in non recursive part; required for types binding */
  save_donot_fold = bind_arg->sc_info->donot_fold;	/* save */
  bind_arg->sc_info->donot_fold = true;	/* skip folding */
  non_recursive_cte = pt_semantic_type (parser, non_recursive_cte, bind_arg->sc_info);
  bind_arg->sc_info->donot_fold = save_donot_fold;	/* restore */
  if (non_recursive_cte == NULL)
    {
      goto end;
    }

  /* build the cte as_attr_list according to the non_recursive part */
  if (cte_def->info.cte.as_attr_list == NULL)
    {
      cte_def->info.cte.as_attr_list =
	pt_get_attr_list_of_derived_table (parser, PT_IS_SUBQUERY, non_recursive_cte, cte_def->info.cte.name);
    }
  pt_set_attr_list_types (parser, cte_def->info.cte.as_attr_list, PT_IS_SUBQUERY, non_recursive_cte, cte_def);

  /* done with the non_recursive_part */
  cte_def->info.cte.non_recursive_part = non_recursive_cte;

  /* Evaluate the recursive part:
   *    bind the names and the types of the recursive part, and unify them with the ones of the non-recursive part
   *    pt_semantic_type will unify the types of the two parts considering that there is a UNION between them
   *    cte->as_attr_list will be overwritten with the unified types
   */
  if (recursive_cte != NULL)
    {
      recursive_cte = parser_walk_tree (parser, recursive_cte, pt_bind_names, bind_arg, pt_bind_names_post, bind_arg);
      if (recursive_cte == NULL)
	{
	  goto end;
	}

      cte_def->info.cte.recursive_part = recursive_cte;

      /* must bind any expr types in cte; required for types binding */
      save_donot_fold = bind_arg->sc_info->donot_fold;
      bind_arg->sc_info->donot_fold = true;
      save_next_cte_def = cte_def->next;
      cte_def->next = NULL;
      cte_def = pt_semantic_type (parser, cte_def, bind_arg->sc_info);
      if (!cte_def)
	{
	  return;		/* error in pt_semantic_type */
	}

      bind_arg->sc_info->donot_fold = save_donot_fold;	/* restore */
      cte_def->next = save_next_cte_def;

      /* set final CTE attributes types */
      pt_set_attr_list_types (parser, cte_def->info.cte.as_attr_list, PT_IS_SUBQUERY, recursive_cte, cte_def);

      /* the attributes of cte self references specs can now be computed correctly */
      recursive_cte = parser_walk_tree (parser, recursive_cte, pt_bind_cte_self_references_types, NULL, NULL, NULL);
    }

end:
  cte_def->info.cte.non_recursive_part = non_recursive_cte;
  cte_def->info.cte.recursive_part = recursive_cte;
}

/*
 * pt_bind_cte_self_references_types () - used to bind types of self reference specs in recursive cte part;
 *					  this can be done only after bind_names is complete and
 *					  final cte attributes types are set
 *   return:
 *   parser(in):
 *   node(in):
 *   arg(in/out):
 *   continue_walk(in/out):
 */
static PT_NODE *
pt_bind_cte_self_references_types (PARSER_CONTEXT * parser, PT_NODE * node, void *arg, int *continue_walk)
{
  if (node == NULL || node->node_type != PT_SPEC || !PT_SPEC_IS_CTE (node))
    {
      /* interested only in CTE specs */
      return node;
    }

  pt_bind_spec_attrs (parser, node);

  *continue_walk = PT_LIST_WALK;

  return node;
}


/*
 * pt_get_attr_list_of_derived_table - determine the list of aliases of a derived table
 *
 *  return : Computed as_attr_list
 *  parser (in) : Parser context.
 *  derived_table_type (in) : Provided by the spec that contains the derived table.
 *  derived_table (in) : Derived table to be processed.
 *  derived_alias (in) : The alias of the derived table (also comes from the spec).
 */
static PT_NODE *
pt_get_attr_list_of_derived_table (PARSER_CONTEXT * parser, PT_MISC_TYPE derived_table_type, PT_NODE * derived_table,
				   PT_NODE * derived_alias)
{
  PT_NODE *as_attr_list = NULL, *select_list;
  unsigned int save_custom;
  int i, id;

  switch (derived_table_type)
    {
    case PT_IS_SET_EXPR:
      /* if derived from a set expression, it better have a set type */
      if (derived_table->node_type == PT_NAME && derived_table->info.name.original != NULL
	  && derived_table->info.name.original[0] != '\0')
	{
	  as_attr_list = pt_name (parser, derived_table->info.name.original);
	}
      else
	{			/* generate column name */
	  id = 0;
	  as_attr_list = pt_name (parser, mq_generate_name (parser, derived_alias->info.name.original, &id));
	}
      break;

    case PT_IS_SHOWSTMT:
      as_attr_list = pt_get_all_showstmt_attributes_and_types (parser, derived_table);
      if (as_attr_list == NULL)
	{
	  PT_INTERNAL_ERROR (parser, "resolution");
	  return NULL;
	}
      break;

    case PT_IS_SUBQUERY:
      /* must be a subquery derived table */
      /* select_list must have passed star expansion */
      PT_NODE * att, *col;

      select_list = pt_get_select_list (parser, derived_table);
      if (!select_list)
	{
	  return NULL;
	}

      for (att = select_list, i = 0; att; att = att->next, i++)
	{
	  if (att->alias_print)
	    {
	      col = pt_name (parser, att->alias_print);
	    }
	  else
	    {
	      if (att->node_type == PT_NAME && att->info.name.original != NULL && att->info.name.original[0] != '\0')
		{
		  col = pt_name (parser, att->info.name.original);
		}
	      else if (att->node_type == PT_VALUE && att->info.value.text != NULL && att->info.value.text[0] != '\0')
		{
		  col = pt_name (parser, att->info.value.text);
		}
	      else if (att->node_type == PT_EXPR || att->node_type == PT_FUNCTION)
		{
		  PARSER_VARCHAR *alias;
		  save_custom = parser->custom_print;
		  parser->custom_print |= PT_PRINT_NO_SPECIFIED_USER_NAME;
		  alias = pt_print_bytes (parser, att);
		  parser->custom_print = save_custom;
		  col = pt_name (parser, (const char *) alias->bytes);
		}
	      else
		{		/* generate column name */
		  id = i;
		  col = pt_name (parser, mq_generate_name (parser, derived_alias->info.name.original, &id));
		}
	    }

	  col->type_enum = att->type_enum;
	  if (att->data_type)
	    {
	      col->data_type = parser_copy_tree_list (parser, att->data_type);
	    }

	  as_attr_list = parser_append_node (col, as_attr_list);
	}
      break;

    case PT_DERIVED_JSON_TABLE:
      assert (derived_table->node_type == PT_JSON_TABLE);

      as_attr_list = pt_get_all_json_table_attributes_and_types (parser, derived_table->info.json_table_info.tree,
								 derived_alias->info.name.original);
      break;

    case PT_DERIVED_DBLINK_TABLE:
      assert (derived_table->node_type == PT_DBLINK_TABLE);

      as_attr_list = pt_get_all_dblink_table_attributes_and_types (parser, derived_table->info.dblink_table.cols,
								   derived_alias->info.name.original);
      break;

    default:
      /* this can't happen since we removed MERGE/CSELECT from grammar */
      assert (derived_table_type == PT_IS_CSELECT);
      PT_INTERNAL_ERROR (parser, "resolution");
      return NULL;
    }

  return as_attr_list;
}

/*
 * pt_set_attr_list_types - identify and set the types of attributes
 *
 *  return : void
 *  parser (in) : Parser context.
 *  as_attr_list(in/out) : attr list to be processed.
 *  derived_table_type (in) : Provided by the spec that contains the derived table.
 *  derived_table (in) : Derived table to be processed.
 *  parent_spec (in) : The spec where derived table resides.
 */
static void
pt_set_attr_list_types (PARSER_CONTEXT * parser, PT_NODE * as_attr_list, PT_MISC_TYPE derived_table_type,
			PT_NODE * derived_table, PT_NODE * parent_spec)
{
  PT_NODE *elt_type, *select_list;
  int col_cnt = pt_length_of_list (as_attr_list), attr_cnt;

  switch (derived_table_type)
    {
    case PT_IS_SET_EXPR:
      /* if derived from a set expression, it better have a set type */
      if (!pt_is_set_type (derived_table))
	{
	  PT_ERRORmf (parser, parent_spec, MSGCAT_SET_PARSER_SEMANTIC, MSGCAT_SEMANTIC_MUST_BE_SET_MSET_SEQ,
		      pt_short_print (parser, derived_table));
	  return;
	}

      elt_type = derived_table->data_type;

      /* Handle a derived table query on an empty set stored in a host variable (elt_type==NULL) the same way as a NULL
       * value.  Note that derived table queries on sets of anything will also result in a null elt_type here */
      if (PT_IS_NULL_NODE (derived_table) || !elt_type)
	{
	  /* this is to accept a NULL literal value consistently with NULL column values. Unfortunaltely, no type
	   * information for the column may be deduced. */
	  as_attr_list->type_enum = PT_TYPE_NULL;
	  as_attr_list->data_type = NULL;
	}
      else
	{
	  /*
	   * Make sure that all elements on the data type list have the
	   * same type_enum, e.g., that they all represent classes.
	   */
	  PT_TYPE_ENUM t = elt_type->type_enum;
	  PT_NODE *p;
	  for (p = elt_type->next; p; p = p->next)
	    {
	      if (p->type_enum != t)
		{
		  elt_type = NULL;
		  break;
		}
	    }
	  if (!elt_type)
	    {
	      PT_ERRORmf (parser, parent_spec, MSGCAT_SET_PARSER_SEMANTIC, MSGCAT_SEMANTIC_GT_1_SET_ELEM_TYPE,
			  pt_short_print (parser, derived_table));
	      return;
	    }

	  /* it should have exactly one derived column */
	  if (col_cnt > 1)
	    {
	      PT_ERRORmf (parser, parent_spec, MSGCAT_SET_PARSER_SEMANTIC, MSGCAT_SEMANTIC_GT_1_DERIVED_COL_NAM,
			  pt_short_print_l (parser, as_attr_list));
	      return;
	    }
	  if (col_cnt < 1)
	    {
	      PT_ERRORmf (parser, parent_spec, MSGCAT_SET_PARSER_SEMANTIC, MSGCAT_SEMANTIC_NO_DERIVED_COL_NAM,
			  pt_short_print (parser, derived_table));
	      return;
	    }

	  /* derived column assumes the set's element type */
	  as_attr_list->type_enum = elt_type->type_enum;
	  as_attr_list->data_type = parser_copy_tree_list (parser, elt_type);
	}

      break;


    case PT_IS_SHOWSTMT:
      {
	/* types are already set in pt_get_all_showstmt_attributes_and_types; */
	PT_NODE *col = as_attr_list;
	while (col)
	  {
	    col->line_number = parent_spec->line_number;
	    col->column_number = parent_spec->column_number;
	    col = col->next;
	  }
	return;
      }

    case PT_IS_SUBQUERY:
      /* must be a subquery derived table */
      /* select_list must have passed star expansion */
      select_list = pt_get_select_list (parser, derived_table);
      if (!select_list)
	{
	  return;
	}

      /* select_list attributes must match derived columns in number */
      attr_cnt = pt_length_of_select_list (select_list, INCLUDE_HIDDEN_COLUMNS);
      if (col_cnt != attr_cnt)
	{
	  PT_ERRORmf3 (parser, parent_spec, MSGCAT_SET_PARSER_SEMANTIC, MSGCAT_SEMANTIC_ATT_CNT_NE_DERIVED_C,
		       pt_short_print (parser, parent_spec), attr_cnt, col_cnt);
	  return;
	}
      else
	{
	  PT_NODE *col, *att;
	  /* derived columns assume the type of their matching attributes */
	  for (col = as_attr_list, att = select_list; col && att; col = col->next, att = att->next)
	    {
	      col->type_enum = att->type_enum;
	      if (att->data_type)
		{
		  col->data_type = parser_copy_tree_list (parser, att->data_type);
		}
	      else
		{
		  parser_free_tree (parser, col->data_type);
		  col->data_type = NULL;
		}
	    }
	}
      break;

    case PT_DERIVED_JSON_TABLE:
      // nothing to do? Types already set during pt_json_table_gather_attribs ()
      return;

    case PT_DERIVED_DBLINK_TABLE:
      // nothing to do? Types already set during pt_dblink_table_gather_attribs ()
      return;

    default:
      /* this can't happen since we removed MERGE/CSELECT from grammar */
      assert (derived_table_type == PT_IS_CSELECT);
      PT_INTERNAL_ERROR (parser, "resolution");
      return;
    }
}

/*
 * pt_count_with_clauses - find if node has WITH clause
 *   return:
 *   parser(in):
 *   node(in): the node to check
 *   arg(out): count of WITH clauses
 *   continue_walk(in):
 */
static PT_NODE *
pt_count_with_clauses (PARSER_CONTEXT * parser, PT_NODE * node, void *arg, int *continue_walk)
{
  int *cnt = (int *) arg;

  if (node != NULL && PT_IS_QUERY_NODE_TYPE (node->node_type) && node->info.query.with != NULL)
    {
      /* node has WITH clause */
      (*cnt)++;
    }

  return node;
}

static PT_NODE *
pt_bind_name_to_spec (PARSER_CONTEXT * parser, PT_NODE * node, void *arg, int *continue_walk)
{
  PT_NODE *spec = REINTERPRET_CAST (PT_NODE *, arg);
  if (spec->node_type != PT_SPEC)
    {
      assert (false);
      return node;
    }

  if (node->node_type != PT_NAME)
    {
      // not relevant
      return node;
    }

  if (pt_resolved (node))
    {
      assert (node->info.name.spec_id == spec->info.spec.id);
      return node;
    }

  node->info.name.spec_id = spec->info.spec.id;
  node->info.name.resolved = spec->info.spec.range_var->info.name.original;
  node->info.name.meta_class = PT_NORMAL;	// so far, only normals are used.
  return node;
}

static int
pt_resolve_dblink_server_name (PARSER_CONTEXT * parser, PT_NODE * node)
{
  PT_NODE *val[3];
  DB_VALUE values[3];
  PT_DBLINK_INFO *dblink_table = &node->info.dblink_table;
  int i, error;

  assert (dblink_table->conn && dblink_table->conn->node_type == PT_NAME);

  db_make_null (&(values[0]));
  db_make_null (&(values[1]));
  db_make_null (&(values[2]));
  error = get_dblink_info_from_dbserver (parser, node, values);
  if (error != NO_ERROR)
    {
      // TODO: error handling         
      if (er_errid_if_has_error () != NO_ERROR)
	{
	  PT_ERROR (parser, node, (char *) er_msg ());
	}
      else if (!pt_has_error (parser))
	{
	  if (dblink_table->owner_name)
	    {
	      PT_ERRORf3 (parser, node, "Failed to obtain server information for [%s].[%s]. error=%d",
			  dblink_table->owner_name->info.name.original, dblink_table->conn->info.name.original, error);
	    }
	  else
	    {
	      PT_ERRORf2 (parser, node, "Failed to obtain server information for [%s]. error=%d",
			  dblink_table->conn->info.name.original, error);
	    }
	}

      pr_clear_value (&(values[0]));
      pr_clear_value (&(values[1]));
      pr_clear_value (&(values[2]));
      return error;
    }

  for (i = 0; i < 3; i++)
    {
      val[i] = parser_new_node (parser, PT_VALUE);
      if (val[i] == NULL)
	{
	  if (!pt_has_error (parser))
	    {
	      PT_ERROR (parser, node, "allocation error");
	    }

	  while (--i >= 0)
	    {
	      parser_free_node (parser, val[i]);
	    }

	  return ER_FAILED;
	}

      val[i]->type_enum = PT_TYPE_CHAR;
      val[i]->info.value.string_type = ' ';
    }

  dblink_table->url = val[0];
  dblink_table->user = val[1];
  dblink_table->pwd = val[2];

  char *url, *username, *password;

  url = (char *) db_get_string (&(values[0]));
  username = (char *) db_get_string (&(values[1]));
  password = (char *) db_get_string (&(values[2]));

  dblink_table->url->info.value.data_value.str = pt_append_nulstring (parser, NULL, url);
  dblink_table->user->info.value.data_value.str = pt_append_nulstring (parser, NULL, username);
  dblink_table->pwd->info.value.data_value.str = pt_append_nulstring (parser, NULL, (password ? password : ""));

  pr_clear_value (&(values[0]));
  pr_clear_value (&(values[1]));
  pr_clear_value (&(values[2]));

  return NO_ERROR;
}<|MERGE_RESOLUTION|>--- conflicted
+++ resolved
@@ -9436,7 +9436,6 @@
   const char *serial_name = NULL;
   const char *serial_unique_name = NULL;
   const char *owner_name = NULL;
-<<<<<<< HEAD
 
   if (node == NULL)
     {
@@ -9459,15 +9458,10 @@
     }
 
   if (serial_name == NULL || serial_name[0] == '\0')
-=======
-
-  if (node == NULL)
->>>>>>> a81dbefa
     {
       return NULL;
     }
 
-<<<<<<< HEAD
   if (owner_name && owner_name[0] != '\0')
     {
       serial_unique_name = pt_append_string (parser, owner_name, ".");
@@ -9481,41 +9475,6 @@
       er_set (ER_ERROR_SEVERITY, ARG_FILE_LINE, ER_QPROC_SERIAL_NOT_FOUND, 1, serial_unique_name);
     }
 
-=======
-  if (PT_IS_DOT_NODE (node))
-    {
-      assert (PT_IS_NAME_NODE (node->info.dot.arg1));
-      assert (PT_IS_NAME_NODE (node->info.dot.arg2));
-
-      owner_name = node->info.dot.arg1->info.name.original;
-      serial_name = node->info.dot.arg2->info.name.original;
-    }
-  else
-    {
-      assert (PT_IS_NAME_NODE (node));
-
-      serial_name = node->info.name.original;
-    }
-
-  if (serial_name == NULL || serial_name[0] == '\0')
-    {
-      return NULL;
-    }
-
-  if (owner_name && owner_name[0] != '\0')
-    {
-      serial_unique_name = pt_append_string (parser, owner_name, ".");
-    }
-  serial_unique_name = pt_append_string (parser, NULL, serial_name);
-
-  serial_class_obj = sm_find_class (CT_SERIAL_NAME);
-  serial_obj = do_get_serial_obj_id (&serial_obj_id, serial_class_obj, serial_unique_name);
-  if (serial_obj == NULL)
-    {
-      er_set (ER_ERROR_SEVERITY, ARG_FILE_LINE, ER_QPROC_SERIAL_NOT_FOUND, 1, serial_unique_name);
-    }
-
->>>>>>> a81dbefa
   return serial_obj;
 }
 
