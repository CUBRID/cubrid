--- conflicted
+++ resolved
@@ -720,16 +720,10 @@
       function_type = node->info.function.function_type;
       if (function_type == F_INSERT_SUBSTRING || function_type == F_ELT || function_type == F_JSON_OBJECT
 	  || function_type == F_JSON_ARRAY || function_type == F_JSON_INSERT || function_type == F_JSON_REMOVE
-<<<<<<< HEAD
-	  || function_type == F_JSON_MERGE || function_type == F_JSON_ARRAY_APPEND
-	  || function_type == F_JSON_GET_ALL_PATHS || function_type == F_JSON_REPLACE || function_type == F_JSON_SET
-	  || function_type == F_JSON_KEYS || function_type == F_JSON_ARRAY_INSERT || function_type == F_JSON_SEARCH)
-=======
 	  || function_type == F_JSON_MERGE || function_type == F_JSON_MERGE_PATCH
 	  || function_type == F_JSON_ARRAY_APPEND || function_type == F_JSON_GET_ALL_PATHS
 	  || function_type == F_JSON_REPLACE || function_type == F_JSON_SET
-	  || function_type == F_JSON_KEYS || function_type == F_JSON_ARRAY_INSERT)
->>>>>>> 557b1096
+	  || function_type == F_JSON_KEYS || function_type == F_JSON_ARRAY_INSERT || function_type == F_JSON_SEARCH)
 	{
 	  return true;
 	}
