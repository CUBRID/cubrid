--- conflicted
+++ resolved
@@ -4345,11 +4345,6 @@
   PT_NODE *lhs, *sum, *part1, *part2, *node;
   DB_VALUE sum_val;
 
-<<<<<<< HEAD
-=======
-  static bool oracle_compat_number = prm_get_bool_value (PRM_ID_ORACLE_COMPAT_NUMBER_BEHAVIOR);
-
->>>>>>> 25e3035d
   db_make_null (&sum_val);
 
   if (limit == NULL)
@@ -4450,28 +4445,8 @@
 	}
 
       sum->info.expr.op = PT_PLUS;
-<<<<<<< HEAD
       sum->type_enum = PT_TYPE_BIGINT;
-=======
-      sum->type_enum = PT_TYPE_NUMERIC;
-      sum->data_type = parser_new_node (parser, PT_DATA_TYPE);
-      if (sum->data_type == NULL)
-	{
-	  PT_INTERNAL_ERROR (parser, "allocate new node");
-	  goto error_exit;
-	}
-
-      sum->data_type->type_enum = PT_TYPE_NUMERIC;
-      sum->data_type->info.data_type.precision = DB_MAX_NUMERIC_PRECISION;
-      sum->data_type->info.data_type.dec_precision = 0;
-
-      if (oracle_compat_number)
-	{
-	  /* It is necessary to prepare for the division operation in advance. */
-	  sum->data_type->info.data_type.dec_precision = DB_DEFAULT_NUMERIC_DIVISION_SCALE;	/* 9 */
-	}
-
->>>>>>> 25e3035d
+
       sum->info.expr.arg1 = parser_copy_tree (parser, limit);
       sum->info.expr.arg2 = parser_copy_tree (parser, limit->next);
       if (sum->info.expr.arg1 == NULL || sum->info.expr.arg2 == NULL)
