--- conflicted
+++ resolved
@@ -7704,11 +7704,7 @@
 			   LANG_SYS_COLLATION, NULL);
   db_value_domain_default (db_valuep + 11, DB_TYPE_VARCHAR, DB_DEFAULT_PRECISION, 0, LANG_SYS_CODESET,
 			   LANG_SYS_COLLATION, NULL);
-<<<<<<< HEAD
-  db_make_varchar (db_valuep + 12, DB_DEFAULT_PRECISION, (DB_C_CHAR) "", 0, LANG_SYS_CODESET, LANG_SYS_COLLATION);
-=======
   db_make_varchar (db_valuep + 12, DB_DEFAULT_PRECISION, "", 0, LANG_SYS_CODESET, LANG_SYS_COLLATION);
->>>>>>> 45be4dd7
   db_value_domain_default (db_valuep + 13, DB_TYPE_VARCHAR, DB_DEFAULT_PRECISION, 0, LANG_SYS_CODESET,
 			   LANG_SYS_COLLATION, NULL);
 
