--- conflicted
+++ resolved
@@ -446,11 +446,8 @@
 [jJ][sS][oO][nN][_][iI][nN][sS][eE][rR][tT]                             { begin_token(yytext);  return FUN_JSON_INSERT; }
 [jJ][sS][oO][nN][_][kK][eE][yY][sS]					{ begin_token(yytext);  return FUN_JSON_KEYS; }
 [jJ][sS][oO][nN][_][mM][eE][rR][gG][eE]                                 { begin_token(yytext);  return FUN_JSON_MERGE; }
-<<<<<<< HEAD
 [jJ][sS][oO][nN][_][mM][eE][rR][gG][eE][_][pP][aA][tT][cC][hH]			{ begin_token(yytext);  return FUN_JSON_MERGE_PATCH; }
-=======
 [jJ][sS][oO][nN][_][mM][eE][rR][gG][eE][_][pP][rR][eE][sS][eE][rR][vV][eE]	{ begin_token(yytext);  return FUN_JSON_MERGE_PRESERVE; }
->>>>>>> 072189bc
 [jJ][sS][oO][nN][_][oO][bB][jJ][eE][cC][tT]                             { begin_token(yytext);  return FUN_JSON_OBJECT; }
 [jJ][sS][oO][nN][_][rR][eE][mM][oO][vV][eE]                             { begin_token(yytext);  return FUN_JSON_REMOVE; }
 [jJ][sS][oO][nN][_][rR][eE][pP][lL][aA][cC][eE]                         { begin_token(yytext);  return FUN_JSON_REPLACE; }
