/*
 * Copyright (C) 2008 Search Solution Corporation. All rights reserved by Search Solution.
 *
 *   This program is free software; you can redistribute it and/or modify
 *   it under the terms of the GNU General Public License as published by
 *   the Free Software Foundation; either version 2 of the License, or 
 *   (at your option) any later version.
 *
 *  This program is distributed in the hope that it will be useful,
 *  but WITHOUT ANY WARRANTY; without even the implied warranty of
 *  MERCHANTABILITY or FITNESS FOR A PARTICULAR PURPOSE. See the
 *  GNU General Public License for more details.
 *
 *  You should have received a copy of the GNU General Public License
 *  along with this program; if not, write to the Free Software
 *  Foundation, Inc., 51 Franklin Street, Fifth Floor, Boston, MA 02110-1301 USA
 *
 */

/*
 * csql_lexer.l - SQL lexer file
 */






%{
#include "csql_grammar.h"
#include "csql_grammar_scan.h"
#include "parse_tree.h"
#include "parser_message.h"
#include "system_parameter.h"
#include "message_catalog.h"

#if defined (SUPPRESS_STRLEN_WARNING)
#define strlen(s1)  ((int) strlen(s1))
#endif /* defined (SUPPRESS_STRLEN_WARNING) */

#define CSQL_MAXNAME	256

static int parser_yyinput_single_line (char *buff, int max_size);
static int parser_yyinput_multi_line (char *buff, int max_size);
static int parser_yyinput (char *buff, int max_size);
static char *parser_c_hint (void);
static char *parser_line_hint (void);
static void begin_token (char *token);

extern int yyline;
extern int yycolumn;
extern int yycolumn_end;
extern int dot_flag;

extern int str_identifier = '\0';




#undef YY_INPUT
#define YY_INPUT(buffer, result, max_size) { result = parser_yyinput(buffer, max_size); result == 0 ? result = YY_NULL : result; }

/*
 * This action is executed each time a token is matched. Its position in the 
 * buffer is saved as part of the location information.
 */
#define YY_USER_ACTION  {yybuffer_pos += csql_yyget_leng (); csql_yylloc.buffer_pos = yybuffer_pos;}

#define IS_BLANK_CHAR(c) \
                    ((c) == ' ' || (c) == '\t' || (c) == '\r' || (c) == '\n')

int g_msg[1024];
int msg_ptr;

int yybuffer_pos;
%}

%x QUOTED_NCHAR_STRING
%x QUOTED_BIT_STRING
%x QUOTED_HEX_STRING
%x QUOTED_CHAR_STRING
%x DOUBLY_QUOTED_CHAR_STRING
%x DELIMITED_ID_NAME
%x BRACKET_ID_NAME
%x BACKTICK_ID_NAME
%x QUOTED_EUCKR_STRING
%x QUOTED_ISO_STRING
%x QUOTED_BINARY_STRING
%x QUOTED_UTF8_STRING




%%

[ \t\r]+								{ begin_token(yytext); }
\n									{
										begin_token(yytext); 
										this_parser->line = yyline++;
										this_parser->column = yycolumn = yycolumn_end = 1;
									}



[aA][bB][sS][oO][lL][uU][tT][eE]					{ begin_token(yytext);   return ABSOLUTE_; }
[aA][cC][cC][eE][sS][sS]						{ begin_token(yytext);   return ACCESS; }
[aA][cC][tT][iI][oO][nN]						{ begin_token(yytext);   return ACTION; }
[aA][cC][tT][iI][vV][eE]						{ begin_token(yytext);  
										csql_yylval.cptr = pt_makename(yytext);
										return ACTIVE; }
[aA][dD][dD]								{ begin_token(yytext);   return ADD; }
[aA][dD][dD][dD][aA][tT][eE]						{ begin_token(yytext);   
										csql_yylval.cptr = pt_makename(yytext);
										return ADDDATE; }
[aA][dD][dD]_[mM][oO][nN][tT][hH][sS]					{ begin_token(yytext);   return ADD_MONTHS; }
[aA][fF][tT][eE][rR]							{ begin_token(yytext);   return AFTER; }
[aA][lL][lL]								{ begin_token(yytext);   return ALL; }
[aA][lL][lL][oO][cC][aA][tT][eE]					{ begin_token(yytext);   return ALLOCATE; }
[aA][lL][tT][eE][rR]							{ begin_token(yytext);   return ALTER; }
[aA][nN][aA][lL][yY][zZ][eE]						{ begin_token(yytext);   
										csql_yylval.cptr = pt_makename(yytext);
										return ANALYZE; }
[aA][nN][dD]								{ begin_token(yytext);   return AND; }
[aA][nN][yY]								{ begin_token(yytext);   return ANY; }
[aA][rR][cC][hH][iI][vV][eE]						{ begin_token(yytext);
										csql_yylval.cptr = pt_makename(yytext);
										return ARCHIVE; }
[aA][rR][eE]								{ begin_token(yytext);   return ARE; }
[aA][sS]								{ begin_token(yytext);   return AS; }
[aA][sS][cC]								{ begin_token(yytext);   return ASC; }
[aA][sS][sS][eE][rR][tT][iI][oO][nN]					{ begin_token(yytext);   return ASSERTION; }
[aA][sS][yY][nN][cC]							{ begin_token(yytext);   return ASYNC; }
[aA][tT]								{ begin_token(yytext);   return AT; }
[aA][tT][tT][aA][cC][hH]						{ begin_token(yytext);   return ATTACH; }
[aA][tT][tT][rR][iI][bB][uU][tT][eE]					{ begin_token(yytext);   return ATTRIBUTE; }
[aA][uU][tT][oO]_[iI][nN][cC][rR][eE][mM][eE][nN][tT]			{ begin_token(yytext);  
										csql_yylval.cptr = pt_makename(yytext);
										return AUTO_INCREMENT; }
[aA][vV][gG]								{ begin_token(yytext);   return AVG; }
[bB][eE][fF][oO][rR][eE]						{ begin_token(yytext);   return BEFORE; }
[bB][eE][tT][wW][eE][eE][nN]						{ begin_token(yytext);   return BETWEEN; }
[bB][iI][gG][iI][nN][tT]						{ begin_token(yytext);   return BIGINT;}
[bB][iI][nN][aA][rR][yY]						{ begin_token(yytext);   return BINARY;}
[bB][iI][tT]								{ begin_token(yytext);   return BIT; }
[bB][iI][tT]_[lL][eE][nN][gG][tT][hH]					{ begin_token(yytext);   return BIT_LENGTH; }
[bB][iI][tT]_[aA][nN][dD]						{ begin_token(yytext);	 
										csql_yylval.cptr = pt_makename(yytext);
										return BIT_AND; }
[bB][iI][tT]_[oO][rR]							{ begin_token(yytext);	 
										csql_yylval.cptr = pt_makename(yytext);
										return BIT_OR; }
[bB][iI][tT]_[xX][oO][rR]						{ begin_token(yytext);	 
										csql_yylval.cptr = pt_makename(yytext);
										return BIT_XOR; }
[bB][lL][oO][bB]							{ begin_token(yytext);	 return BLOB_; }
[bB][oO][oO][lL][eE][aA][nN]						{ begin_token(yytext);   return BOOLEAN_; }
[bB][oO][tT][hH]							{ begin_token(yytext);   return BOTH_; }
[bB][rR][eE][aA][dD][tT][hH]						{ begin_token(yytext);   return BREADTH; }
[bB][yY]								{ begin_token(yytext);   return BY; }
[cC][aA][lL][lL]							{ begin_token(yytext);   return CALL; }
[cC][aA][cC][hH][eE]							{ begin_token(yytext);
										csql_yylval.cptr = pt_makename(yytext);
										return CACHE; }
[cC][aA][pP][aA][cC][iI][tT][yY]					{ begin_token(yytext);
										csql_yylval.cptr = pt_makename(yytext);
										return CAPACITY; }
[cC][aA][sS][cC][aA][dD][eE]						{ begin_token(yytext);   return CASCADE; }
[cC][aA][sS][cC][aA][dD][eE][dD]					{ begin_token(yytext);   return CASCADED; }
[cC][aA][sS][eE]							{ begin_token(yytext);   return CASE; }
[cC][aA][sS][tT]							{ begin_token(yytext);   return CAST; }
[cC][aA][tT][aA][lL][oO][gG]						{ begin_token(yytext);   return CATALOG; }
[cC][hH][aA][nN][gG][eE]						{ begin_token(yytext);   return CHANGE; }
[cC][hH][aA][rR][aA][cC][tT][eE][rR]					{ begin_token(yytext);   return CHAR_; }
[cC][hH][aA][rR][aA][cC][tT][eE][rR]_[sS][eE][tT]			{ begin_token(yytext);
									      csql_yylval.cptr = pt_makename(yytext);
									      return CHARACTER_SET_; }
[cC][hH][aA][rR][sS][eE][tT]						{ begin_token(yytext);
									      csql_yylval.cptr = pt_makename(yytext);
									      return CHARSET; }
[cC][hH][eE][cC][kK]							{ begin_token(yytext);   return CHECK; }
[cC][hH][rR]								{ begin_token(yytext); 
										csql_yylval.cptr = pt_makename(yytext);
										return CHR; }
[cC][lL][aA][sS][sS]							{ begin_token(yytext);   return CLASS; }
[cC][lL][aA][sS][sS][eE][sS]						{ begin_token(yytext);   return CLASSES; }
[cC][lL][oO][bB]							{ begin_token(yytext);   return CLOB_; }
[cC][lL][oO][bB]_[tT][oO]_[cC][hH][aA][rR]				{ begin_token(yytext);
										csql_yylval.cptr = pt_makename(yytext);
										return CLOB_TO_CHAR; }
[cC][lL][oO][sS][eE]							{ begin_token(yytext);
										csql_yylval.cptr = pt_makename(yytext);
										return CLOSE; }
[cC][oO][aA][lL][eE][sS][cC][eE]					{ begin_token(yytext);   return COALESCE; }
[cC][oO][lL][lL][aA][tT][eE]						{ begin_token(yytext);   return COLLATE; }
[cC][oO][lL][lL][aA][tT][iI][oO][nN]					{ begin_token(yytext);
										csql_yylval.cptr = pt_makename(yytext);
										return COLLATION; }
[cC][oO][lL][uU][mM][nN]						{ begin_token(yytext);   return COLUMN; }
[cC][oO][lL][uU][mM][nN][sS]						{ begin_token(yytext);   
										csql_yylval.cptr = pt_makename(yytext);
										return COLUMNS; }
[cC][oO][mM][mM][eE][nN][tT]					{ begin_token(yytext);   
										csql_yylval.cptr = pt_makename(yytext);
										return COMMENT; }
[cC][oO][mM][mM][iI][tT]						{ begin_token(yytext);   return COMMIT; }
[cC][oO][mM][mM][iI][tT][tT][eE][dD]					{ begin_token(yytext); 
										csql_yylval.cptr = pt_makename(yytext);
										return COMMITTED; }
[cC][oO][nN][nN][eE][cC][tT]						{ begin_token(yytext);   return CONNECT; }
[cC][oO][nN][nN][eE][cC][tT][_][bB][yY][_][iI][sS][cC][yY][cC][lL][eE]	{ begin_token(yytext);   return CONNECT_BY_ISCYCLE; }
[cC][oO][nN][nN][eE][cC][tT][_][bB][yY][_][iI][sS][lL][eE][aA][fF]	{ begin_token(yytext);   return CONNECT_BY_ISLEAF; }
[cC][oO][nN][nN][eE][cC][tT][_][bB][yY][_][rR][oO][oO][tT]		{ begin_token(yytext);   return CONNECT_BY_ROOT; }
[cC][oO][nN][nN][eE][cC][tT][iI][oO][nN]				{ begin_token(yytext);   return CONNECTION; }
[cC][oO][nN][sS][tT][rR][aA][iI][nN][tT]				{ begin_token(yytext);   return CONSTRAINT; }
[cC][oO][nN][sS][tT][rR][aA][iI][nN][tT][sS]				{ begin_token(yytext);   return CONSTRAINTS; }
[cC][oO][nN][tT][iI][nN][uU][eE]					{ begin_token(yytext);   return CONTINUE; }
[cC][oO][nN][vV][eE][rR][tT]						{ begin_token(yytext);   return CONVERT; }
[cC][oO][rR][rR][eE][sS][pP][oO][nN][dD][iI][nN][gG]			{ begin_token(yytext);   return CORRESPONDING; }
[cC][oO][sS][tT]							{ begin_token(yytext);   
										csql_yylval.cptr = pt_makename(yytext);
										return COST; 
									}
[cC][oO][uU][nN][tT]							{ begin_token(yytext);   return COUNT; }
<<<<<<< HEAD
[jJ][sS][oO][nN][_][oO][bB][jJ][eE][cC][tT]                             { begin_token(yytext);   return FUN_JSON_OBJECT;}
[jJ][sS][oO][nN][_][aA][rR][rR][aA][yY]                                 { begin_token(yytext);   return FUN_JSON_ARRAY;}
[jJ][sS][oO][nN][_][iI][nN][sS][eE][rR][tT]                             { begin_token(yytext);   return FUN_JSON_INSERT;}
[jJ][sS][oO][nN][_][rR][eE][pP][lL][aA][cC][eE]                         { begin_token(yytext);   return FUN_JSON_REPLACE;}
[jJ][sS][oO][nN][_][sS][eE][tT]						{ begin_token(yytext);   return FUN_JSON_SET;}
[jJ][sS][oO][nN][_][kK][eE][yY][sS]					{ begin_token(yytext);   return FUN_JSON_KEYS;}
[jJ][sS][oO][nN][_][rR][eE][mM][oO][vV][eE]                             { begin_token(yytext);   return FUN_JSON_REMOVE;}
[jJ][sS][oO][nN][_][aA][rR][rR][aA][yY][_][aA][pP][pP][eE][nN][dD]      { begin_token(yytext);   return FUN_JSON_ARRAY_APPEND;}
[jJ][sS][oO][nN][_][aA][rR][rR][aA][yY][_][iI][nN][sS][eE][rR][tT]      { begin_token(yytext);   return FUN_JSON_ARRAY_INSERT;}
[jJ][sS][oO][nN][_][gG][eE][tT][_][aA][lL][lL][_][pP][aA][tT][hH][sS]	{ begin_token(yytext);   return FUN_JSON_GET_ALL_PATHS;}
[jJ][sS][oO][nN][_][mM][eE][rR][gG][eE]                                 { begin_token(yytext);   return FUN_JSON_MERGE;}
=======
>>>>>>> b08f2b89
[cC][rR][eE][aA][tT][eE]						{ begin_token(yytext);   return CREATE; }
[cC][rR][oO][sS][sS]							{ begin_token(yytext);   return CROSS; }
[cC][rR][iI][tT][iI][cC][aA][lL]					{ begin_token(yytext);
										csql_yylval.cptr = pt_makename(yytext);
										return CRITICAL; }
[cC][uU][mM][eE][_][dD][iI][sS][tT]					{ begin_token(yytext);
										csql_yylval.cptr = pt_makename(yytext);
										return CUME_DIST; }
[cC][uU][rR][rR][eE][nN][tT]						{ begin_token(yytext);   return CURRENT; }
[cC][uU][rR][rR][eE][nN][tT]_[dD][aA][tT][eE]				{ begin_token(yytext);   return CURRENT_DATE; }
[cC][uU][rR][rR][eE][nN][tT]_[tT][iI][mM][eE]				{ begin_token(yytext);   return CURRENT_TIME; }
[cC][uU][rR][rR][eE][nN][tT]_[tT][iI][mM][eE][sS][tT][aA][mM][pP]	{ begin_token(yytext);   return CURRENT_TIMESTAMP; }
[cC][uU][rR][rR][eE][nN][tT]_[dD][aA][tT][eE][tT][iI][mM][eE] 		{ begin_token(yytext);   return CURRENT_DATETIME; }
[cC][uU][rR][rR][eE][nN][tT]_[uU][sS][eE][rR]				{ begin_token(yytext);   return CURRENT_USER; }
[cC][uU][rR][sS][oO][rR]						{ begin_token(yytext);   return CURSOR; }
[cC][yY][cC][lL][eE]							{ begin_token(yytext);   return CYCLE; }
[cC][hH][aA][rR]							{ begin_token(yytext);   return CHAR_; }
[dD][aA][tT][aA]							{ begin_token(yytext);   return DATA; }
[dD][aA][tT][aA][bB][aA][sS][eE]					{ begin_token(yytext);   return DATABASE; }
[dD][aA][tT][aA]_[tT][yY][pP][eE]___					{ begin_token(yytext);   return DATA_TYPE___; }
[dD][aA][tT][eE]_[aA][dD][dD]						{ begin_token(yytext);   
										csql_yylval.cptr = pt_makename(yytext);
										return DATE_ADD; }
[dD][aA][tT][eE]_[sS][uU][bB]						{ begin_token(yytext);   
										csql_yylval.cptr = pt_makename(yytext);
										return DATE_SUB; }
[dD][aA][tT][eE][tT][iI][mM][eE]					{ begin_token(yytext);   return DATETIME; }
[dD][aA][tT][eE][tT][iI][mM][eE][tT][zZ]				{ begin_token(yytext);   return DATETIMETZ; }
[dD][aA][tT][eE][tT][iI][mM][eE][lL][tT][zZ]				{ begin_token(yytext);   return DATETIMELTZ; }
[dD][aA][yY]								{ begin_token(yytext);   return DAY_; }
[dD][aA][yY]_[mM][iI][lL][lL][iI][sS][eE][cC][oO][nN][dD]		{ begin_token(yytext);   return DAY_MILLISECOND; }
[dD][aA][yY]_[sS][eE][cC][oO][nN][dD]     				{ begin_token(yytext);   return DAY_SECOND; }
[dD][aA][yY]_[mM][iI][nN][uU][tT][eE]     				{ begin_token(yytext);   return DAY_MINUTE; }
[dD][aA][yY]_[hH][oO][uU][rR]	       					{ begin_token(yytext);   return DAY_HOUR; }
[dD][bB][tT][iI][mM][eE][zZ][oO][nN][eE]                                { begin_token(yytext);   return DB_TIMEZONE; }
[dD][eE][aA][lL][lL][oO][cC][aA][tT][eE]				{ begin_token(yytext);   return DEALLOCATE; }
[dD][eE][cC]								{ begin_token(yytext);   return NUMERIC; }
[dD][eE][cC][iI][mM][aA][lL]						{ begin_token(yytext);   return NUMERIC; }
[dD][eE][cC][lL][aA][rR][eE]						{ begin_token(yytext);   return DECLARE; }
[dD][eE][cC][rR][eE][mM][eE][nN][tT]					{ begin_token(yytext);   
										csql_yylval.cptr = pt_makename(yytext);
										return DECREMENT; }
[dD][eE][fF][aA][uU][lL][tT]						{ begin_token(yytext);   return DEFAULT; }
[dD][eE][fF][eE][rR][rR][aA][bB][lL][eE]				{ begin_token(yytext);   return DEFERRABLE; }
[dD][eE][fF][eE][rR][rR][eE][dD]					{ begin_token(yytext);   return DEFERRED; }
[dD][eE][lL][eE][tT][eE]						{ begin_token(yytext);   return DELETE_; }
[dD][eE][nN][sS][eE]_[rR][aA][nN][kK]					{ begin_token(yytext);
									  csql_yylval.cptr = pt_makename(yytext);
									  return DENSE_RANK; }
[dD][eE][pP][tT][hH]							{ begin_token(yytext);   return DEPTH; }
[dD][eE][sS][cC]							{ begin_token(yytext);   return DESC; }
[dD][eE][sS][cC][rR][iI][bB][eE]					{ begin_token(yytext);   return DESCRIBE; }
[dD][eE][sS][cC][rR][iI][pP][tT][oO][rR]				{ begin_token(yytext);   return DESCRIPTOR; }
[dD][iI][aA][gG][nN][oO][sS][tT][iI][cC][sS]				{ begin_token(yytext);   return DIAGNOSTICS; }
[dD][iI][fF][fF][eE][rR][eE][nN][cC][eE]				{ begin_token(yytext);   return DIFFERENCE_; }
[dD][iI][sS][cC][oO][nN][nN][eE][cC][tT]				{ begin_token(yytext);   return DISCONNECT; }
[dD][iI][sS][tT][iI][nN][cC][tT]					{ begin_token(yytext);   return DISTINCT; }
[dD][iI][sS][tT][iI][nN][cC][tT][rR][oO][wW]				{ begin_token(yytext);   return DISTINCT; }
[dD][iI][vV]								{ begin_token(yytext);	 return DIV; }
[dD][oO]								{ begin_token(yytext);	 return DO; }
[dD][oO][mM][aA][iI][nN]						{ begin_token(yytext);   return Domain; }
[dD][rR][oO][pP]							{ begin_token(yytext);   return DROP; }
[dD][uU][pP][lL][iI][cC][aA][tT][eE]					{ begin_token(yytext);   return DUPLICATE_; }
[dD][aA][tT][eE]							{ begin_token(yytext);   return Date; }
[dD][oO][uU][bB][lL][eE]						{ begin_token(yytext);   return Double; }
[eE][aA][cC][hH]							{ begin_token(yytext);   return EACH; }
[eE][lL][sS][eE]							{ begin_token(yytext);   return ELSE; }
[eE][lL][sS][eE][iI][fF]						{ begin_token(yytext);   return ELSEIF; }
[eE][lL][tT]								{ begin_token(yytext);
										csql_yylval.cptr = pt_makename(yytext); 
										return ELT; }
[eE][nN][dD]								{ begin_token(yytext);   return END; }
[eE][nN][uU][mM]							{ begin_token(yytext);	 return ENUM; }
[eE][qQ][uU][aA][lL][sS]						{ begin_token(yytext);   return EQUALS; }
[eE][sS][cC][aA][pP][eE]						{ begin_token(yytext);   return ESCAPE; }
[eE][vV][aA][lL][uU][aA][tT][eE]					{ begin_token(yytext);   return EVALUATE; }
[eE][xX][cC][eE][pP][tT]						{ begin_token(yytext);   return EXCEPT; }
[eE][xX][cC][eE][pP][tT][iI][oO][nN]					{ begin_token(yytext);   return EXCEPTION; }
[eE][xX][eE][cC]							{ begin_token(yytext);   return EXEC; }
[eE][xX][eE][cC][uU][tT][eE]						{ begin_token(yytext);   return EXECUTE; }
[eE][xX][iI][sS][tT][sS]						{ begin_token(yytext);   return EXISTS; }
[eE][xX][pP][lL][aA][iI][nN]						{ begin_token(yytext);
										csql_yylval.cptr = pt_makename(yytext); 
										return EXPLAIN; }
[eE][xX][tT][eE][rR][nN][aA][lL]					{ begin_token(yytext);   return EXTERNAL; }
[eE][xX][tT][rR][aA][cC][tT]						{ begin_token(yytext);   return EXTRACT; }
[fF][eE][tT][cC][hH]							{ begin_token(yytext);   return FETCH; }
[fF][iI][rR][sS][tT]							{ begin_token(yytext);   return FIRST; }
[fF][iI][rR][sS][tT]_[vV][aA][lL][uU][eE]				{ begin_token(yytext);   
										csql_yylval.cptr = pt_makename(yytext);
										return FIRST_VALUE; }
[fF][oO][rR][cC][eE]							{ begin_token(yytext);   return FORCE; }
[fF][oO][rR][eE][iI][gG][nN]						{ begin_token(yytext);   return FOREIGN; }
[fF][oO][uU][nN][dD]							{ begin_token(yytext);   return FOUND; }
[fF][rR][oO][mM]							{ begin_token(yytext);   return FROM; }
[fF][uU][lL][lL]							{ begin_token(yytext);   return FULL; }
[fF][uU][lL][lL][sS][cC][aA][nN]					{ begin_token(yytext);
                                                                                csql_yylval.cptr = pt_makename(yytext);
                                                                                return FULLSCAN; }
[fF][uU][nN][cC][tT][iI][oO][nN]					{ begin_token(yytext);   return FUNCTION; }
[fF][aA][lL][sS][eE]							{ begin_token(yytext);   return False; }
[fF][iI][lL][eE]							{ begin_token(yytext);   return File; }
[fF][lL][oO][aA][tT]							{ begin_token(yytext);   return FLOAT_; }
[fF][oO][rR]								{ begin_token(yytext);   return For; }
[gG][eE][nN][eE][rR][aA][lL]						{ begin_token(yytext);   return GENERAL; }
[gG][eE][tT]								{ begin_token(yytext);   return GET; }
[gG][eE]_[iI][nN][fF]							{ begin_token(yytext);   
										csql_yylval.cptr = pt_makename(yytext);
										return GE_INF_; }
[gG][eE]_[lL][eE]							{ begin_token(yytext);   
										csql_yylval.cptr = pt_makename(yytext);
										return GE_LE_; }
[gG][eE]_[lL][tT]							{ begin_token(yytext);   
										csql_yylval.cptr = pt_makename(yytext);
										return GE_LT_; }
[gG][lL][oO][bB][aA][lL]						{ begin_token(yytext);   return GLOBAL; }
[gG][oO]								{ begin_token(yytext);   return GO; }
[gG][oO][tT][oO]							{ begin_token(yytext);   return GOTO; }
[gG][rR][aA][nN][tT]							{ begin_token(yytext);   return GRANT; }
[gG][rR][aA][nN][tT][sS]						{ begin_token(yytext);
										csql_yylval.cptr = pt_makename(yytext);
										return GRANTS; }
[gG][rR][oO][uU][pP]							{ begin_token(yytext);   return GROUP_; }
[gG][rR][oO][uU][pP][_][cC][oO][nN][cC][aA][tT]				{ begin_token(yytext);
										csql_yylval.cptr = pt_makename(yytext);
										return GROUP_CONCAT; }
[gG][rR][oO][uU][pP][sS]						{ begin_token(yytext);   
										csql_yylval.cptr = pt_makename(yytext);
										return GROUPS; }
[gG][tT]_[iI][nN][fF]							{ begin_token(yytext);   
										csql_yylval.cptr = pt_makename(yytext);
										return GT_INF_; }
[gG][tT]_[lL][eE]							{ begin_token(yytext);   
										csql_yylval.cptr = pt_makename(yytext);
										return GT_LE_; }
[gG][tT]_[lL][tT]							{ begin_token(yytext);   
										csql_yylval.cptr = pt_makename(yytext);
										return GT_LT_; }
[hH][aA][sS][hH]							{ begin_token(yytext);   
										csql_yylval.cptr = pt_makename(yytext);
										return HASH; }
[hH][aA][vV][iI][nN][gG]						{ begin_token(yytext);   return HAVING; }
[hH][eE][aA][dD][eE][rR]						{ begin_token(yytext);
										csql_yylval.cptr = pt_makename(yytext);
										return HEADER; }
[hH][eE][aA][pP]							{ begin_token(yytext);
										csql_yylval.cptr = pt_makename(yytext);
										return HEAP; }
[hH][oO][uU][rR]							{ begin_token(yytext);   return HOUR_; }
[hH][oO][uU][rR]_[mM][iI][lL][lL][iI][sS][eE][cC][oO][nN][dD]		{ begin_token(yytext);   return HOUR_MILLISECOND; }
[hH][oO][uU][rR]_[sS][eE][cC][oO][nN][dD]				{ begin_token(yytext);   return HOUR_SECOND; }
[hH][oO][uU][rR]_[mM][iI][nN][uU][tT][eE]				{ begin_token(yytext);   return HOUR_MINUTE; }
[iI][dD][eE][nN][tT][iI][tT][yY]					{ begin_token(yytext);   return IDENTITY; }
[iI][fF]								{ begin_token(yytext);   return IF; }
[iI][fF][nN][uU][lL][lL]						{ begin_token(yytext);	 
										csql_yylval.cptr = pt_makename(yytext);
										return IFNULL; }
[iI][sS][nN][uU][lL][lL]						{ begin_token(yytext);	 
										csql_yylval.cptr = pt_makename(yytext);
										return ISNULL; }
[iI][gG][nN][oO][rR][eE]						{ begin_token(yytext);   return IGNORE_; }
[iI][mM][mM][eE][dD][iI][aA][tT][eE]					{ begin_token(yytext);   return IMMEDIATE; }
[iI][nN]								{ begin_token(yytext);   return IN_; }
[iI][nN][aA][cC][tT][iI][vV][eE]					{ begin_token(yytext);   
										csql_yylval.cptr = pt_makename(yytext);
										return INACTIVE; }
[iI][nN][cC][rR][eE][mM][eE][nN][tT]					{ begin_token(yytext);   
										csql_yylval.cptr = pt_makename(yytext);
										return INCREMENT; }
[iI][nN][dD][eE][xX]							{ begin_token(yytext);   return INDEX; }
[iI][nN][dD][eE][xX][_][pP][rR][eE][fF][iI][xX]				{ begin_token(yytext);   return INDEX_PREFIX; }
[iI][nN][dD][eE][xX][eE][sS]						{ begin_token(yytext);   
										csql_yylval.cptr = pt_makename(yytext);
										return INDEXES; }
[iI][nN][dD][iI][cC][aA][tT][oO][rR]					{ begin_token(yytext);   return INDICATOR; }
[iI][nN][fF][iI][nN][iI][tT][eE]					{ begin_token(yytext);   
										csql_yylval.cptr = pt_makename(yytext);
										return INFINITE_; }
[iI][nN][fF]_[lL][eE]							{ begin_token(yytext);   
										csql_yylval.cptr = pt_makename(yytext);
										return INF_LE_; }
[iI][nN][fF]_[lL][tT]							{ begin_token(yytext);   
										csql_yylval.cptr = pt_makename(yytext);
										return INF_LT_; }
[iI][nN][hH][eE][rR][iI][tT]						{ begin_token(yytext);   return INHERIT; }
[iI][nN][iI][tT][iI][aA][lL][lL][yY]					{ begin_token(yytext);   return INITIALLY; }
[iI][nN][nN][eE][rR]							{ begin_token(yytext);   return INNER; }
[iI][nN][oO][uU][tT]							{ begin_token(yytext);   return INOUT; }
[iI][nN][pP][uU][tT]							{ begin_token(yytext);   return INPUT_; }
[iI][nN][sS][eE][rR][tT]						{ begin_token(yytext);   return INSERT; }
[iI][nN][sS][tT][aA][nN][cC][eE][sS]					{ begin_token(yytext);   
										csql_yylval.cptr = pt_makename(yytext);
										return INSTANCES; }
[iI][nN][tT][eE][rR][sS][eE][cC][tT]					{ begin_token(yytext);   return INTERSECT; }
[iI][nN][tT][eE][rR][sS][eE][cC][tT][iI][oO][nN]			{ begin_token(yytext);   return INTERSECTION; }
[iI][nN][tT][eE][rR][vV][aA][lL]					{ begin_token(yytext);   return INTERVAL; }
[iI][nN][tT][oO]							{ begin_token(yytext);   return INTO; }
[iI][nN][vV][aA][lL][iI][dD][aA][tT][eE]				{ begin_token(yytext);   
										csql_yylval.cptr = pt_makename(yytext);
										return INVALIDATE; }
[iI][nN][vV][iI][sS][iI][bB][lL][eE]					{ begin_token(yytext);
										csql_yylval.cptr = pt_makename(yytext);
										return INVISIBLE; }
[iI][sS]								{ begin_token(yytext);   return IS; }
[iI][sS][oO][lL][aA][tT][iI][oO][nN]					{ begin_token(yytext);   return ISOLATION; }
[iI][nN][tT]								{ begin_token(yytext);   return INTEGER; }
[iI][nN][tT][eE][gG][eE][rR]						{ begin_token(yytext);   return INTEGER; }
[jJ][aA][vV][aA]							{ begin_token(yytext);   
										csql_yylval.cptr = pt_makename(yytext);
										return JAVA; }
[jJ][oO][iI][nN]							{ begin_token(yytext);   return JOIN; }
[jJ][oO][bB]								{ begin_token(yytext);   
										csql_yylval.cptr = pt_makename(yytext);
										return JOB; }
[jJ][sS][oO][nN]							{ begin_token(yytext);   
										return JSON; }
[jJ][sS][oO][nN][_][aA][rR][rR][aA][yY]									{ begin_token(yytext);	return FUN_JSON_ARRAY; }
[jJ][sS][oO][nN][_][aA][rR][rR][aA][yY][_][aA][pP][pP][eE][nN][dD]		{ begin_token(yytext);  return FUN_JSON_ARRAY_APPEND; }
[jJ][sS][oO][nN][_][gG][eE][tT][_][aA][lL][lL][_][pP][aA][tT][hH][sS]	{ begin_token(yytext);  return FUN_JSON_GET_ALL_PATHS; }
[jJ][sS][oO][nN][_][iI][nN][sS][eE][rR][tT]                             { begin_token(yytext);  return FUN_JSON_INSERT; }
[jJ][sS][oO][nN][_][kK][eE][yY][sS]										{ begin_token(yytext);  return FUN_JSON_KEYS; }
[jJ][sS][oO][nN][_][mM][eE][rR][gG][eE]                                 { begin_token(yytext);  return FUN_JSON_MERGE; }
[jJ][sS][oO][nN][_][oO][bB][jJ][eE][cC][tT]                             { begin_token(yytext);  return FUN_JSON_OBJECT; }
[jJ][sS][oO][nN][_][rR][eE][mM][oO][vV][eE]                             { begin_token(yytext);  return FUN_JSON_REMOVE; }
[jJ][sS][oO][nN][_][rR][eE][pP][lL][aA][cC][eE]                         { begin_token(yytext);  return FUN_JSON_REPLACE; }
[jJ][sS][oO][nN][_][sS][eE][tT]											{ begin_token(yytext);  return FUN_JSON_SET; }
[kK][eE][yY]								{ begin_token(yytext);   return KEY; }
[kK][eE][yY][sS]							{ begin_token(yytext);   
										csql_yylval.cptr = pt_makename(yytext);
										return KEYS; }
[kK][iI][lL][lL]							{ begin_token(yytext);   return KILL; }
[lL][aA][nN][gG][uU][aA][gG][eE]					{ begin_token(yytext);   return LANGUAGE; }
[kK][eE][yY][lL][iI][mM][iI][tT]					{ begin_token(yytext);	 return KEYLIMIT; }
[lL][aA][gG]								{ begin_token(yytext);   
										csql_yylval.cptr = pt_makename(yytext);
										return LAG; }
[lL][aA][sS][tT]							{ begin_token(yytext);   return LAST; }
[lL][aA][sS][tT]_[vV][aA][lL][uU][eE]		{ begin_token(yytext);   
										csql_yylval.cptr = pt_makename(yytext);
										return LAST_VALUE; }
[lL][cC][aA][sS][eE]							{ begin_token(yytext);	 
										csql_yylval.cptr = pt_makename(yytext);
										return LCASE; }
[lL][eE][aA][dD]							{ begin_token(yytext);   
										csql_yylval.cptr = pt_makename(yytext);
										return LEAD; }
[lL][eE][aA][dD][iI][nN][gG]						{ begin_token(yytext);   return LEADING_; }
[lL][eE][aA][vV][eE]							{ begin_token(yytext);   return LEAVE; }
[lL][eE][fF][tT]							{ begin_token(yytext);   return LEFT; }
[lL][eE][sS][sS]							{ begin_token(yytext);   return LESS; }
[lL][eE][vV][eE][lL]							{ begin_token(yytext);   return LEVEL; }
[lL][iI][kK][eE]							{ begin_token(yytext);   return LIKE; }
[lL][iI][mM][iI][tT]							{ begin_token(yytext);   return LIMIT; }
[lL][iI][sS][tT]							{ begin_token(yytext);   return LIST; }
[lL][oO][cC][aA][lL]							{ begin_token(yytext);   return LOCAL; }
[lL][oO][cC][aA][lL]_[tT][rR][aA][nN][sS][aA][cC][tT][iI][oO][nN]_[iI][dD] { begin_token(yytext);   return LOCAL_TRANSACTION_ID; }
[lL][oO][cC][aA][lL][tT][iI][mM][eE]					{ begin_token(yytext);   return LOCALTIME; }
[lL][oO][cC][aA][lL][tT][iI][mM][eE][sS][tT][aA][mM][pP]		{ begin_token(yytext);   return LOCALTIMESTAMP; }
[lL][oO][cC][kK]							{ begin_token(yytext);   
										csql_yylval.cptr = pt_makename(yytext);
										return LOCK_; }
[lL][oO][gG]								{ begin_token(yytext);
										csql_yylval.cptr = pt_makename(yytext);
										return LOG; }
[lL][oO][oO][pP]							{ begin_token(yytext);   return LOOP; }
[lL][oO][wW][eE][rR]							{ begin_token(yytext);   return LOWER; }
[mM][aA][tT][cC][hH]							{ begin_token(yytext);   return MATCH; }
[mM][aA][tT][cC][hH][eE][dD]						{ begin_token(yytext);	 return MATCHED; }
[mM][aA][xX][iI][mM][uU][mM]						{ begin_token(yytext);   
										csql_yylval.cptr = pt_makename(yytext);
										return MAXIMUM; }
[mM][aA][xX][vV][aA][lL][uU][eE]					{ begin_token(yytext);   
										csql_yylval.cptr = pt_makename(yytext);
										return MAXVALUE; }
[mM][eE][dD][iI][uU][mM][iI][nN][tT]				{ begin_token(yytext);   return INTEGER; }
[mM][eE][dD][iI][aA][nN]							{ begin_token(yytext); 
										csql_yylval.cptr = pt_makename(yytext);
										return MEDIAN; }
[mM][eE][mM][bB][eE][rR][sS]						{ begin_token(yytext);   
										csql_yylval.cptr = pt_makename(yytext);
										return MEMBERS; }
[mM][eE][rR][gG][eE]							{ begin_token(yytext);	 return MERGE; }
[mM][eE][tT][hH][oO][dD]						{ begin_token(yytext);   return METHOD; }
[mM][iI][lL][lL][iI][sS][eE][cC][oO][nN][dD]				{ begin_token(yytext);   return MILLISECOND_; }
[mM][iI][nN][uU][tT][eE]						{ begin_token(yytext);   return MINUTE_; }
[mM][iI][nN][uU][tT][eE]_[mM][iI][lL][lL][iI][sS][eE][cC][oO][nN][dD]	{ begin_token(yytext);   return MINUTE_MILLISECOND; }
[mM][iI][nN][uU][tT][eE]_[sS][eE][cC][oO][nN][dD]     			{ begin_token(yytext);   return MINUTE_SECOND; }
[mM][iI][nN][vV][aA][lL][uU][eE]					{ begin_token(yytext);   
										csql_yylval.cptr = pt_makename(yytext);
										return MINVALUE; }
[mM][oO][dD]								{ begin_token(yytext);	 return MOD; }
[mM][oO][dD][iI][fF][yY]						{ begin_token(yytext);   return MODIFY; }
[mM][oO][dD][uU][lL][eE]						{ begin_token(yytext);   return MODULE; }
[mM][oO][nN][tT][hH]							{ begin_token(yytext);   return MONTH_; }
[mM][uU][lL][tT][iI][sS][eE][tT]					{ begin_token(yytext);   return MULTISET; }
[mM][uU][lL][tT][iI][sS][eE][tT]_[oO][fF]				{ begin_token(yytext);   return MULTISET_OF; }
[mM][aA][xX]								{ begin_token(yytext);   return Max; }
[mM][iI][nN]								{ begin_token(yytext);   return Min; }
[mM][oO][nN][eE][tT][aA][rR][yY]					{ begin_token(yytext);   return Monetary; }
[nN][aA]								{ begin_token(yytext);   return NA; }
[nN][aA][mM][eE]							{ begin_token(yytext);   
										csql_yylval.cptr = pt_makename(yytext);
										return NAME; }
[nN][aA][mM][eE][sS]							{ begin_token(yytext);   return NAMES; }
[nN][aA][tT][iI][oO][nN][aA][lL]					{ begin_token(yytext);   return NATIONAL; }
[nN][aA][tT][uU][rR][aA][lL]						{ begin_token(yytext);   return NATURAL; }
[nN][cC][hH][aA][rR]							{ begin_token(yytext);   return NCHAR; }
[nN][eE][xX][tT]							{ begin_token(yytext);   return NEXT; }
[nN][oO]								{ begin_token(yytext);   return NO; }
[nN][oO][cC][aA][cC][hH][eE]						{ begin_token(yytext);   
										csql_yylval.cptr = pt_makename(yytext);
										return NOCACHE; }
[nN][oO][cC][yY][cC][lL][eE]						{ begin_token(yytext);   
										csql_yylval.cptr = pt_makename(yytext);
										return NOCYCLE; }
[nN][oO][mM][aA][xX][vV][aA][lL][uU][eE]				{ begin_token(yytext);   
										csql_yylval.cptr = pt_makename(yytext);
										return NOMAXVALUE; }
[nN][oO][mM][iI][nN][vV][aA][lL][uU][eE]				{ begin_token(yytext);   
										csql_yylval.cptr = pt_makename(yytext);
										return NOMINVALUE; }
[nN][oO][nN][eE]							{ begin_token(yytext);   return NONE; }
[nN][oO][tT]								{ begin_token(yytext);   return NOT; }
[nN][tT][hH]_[vV][aA][lL][uU][eE]						{ begin_token(yytext);   
										csql_yylval.cptr = pt_makename(yytext);
										return NTH_VALUE; }
[nN][tT][iI][lL][eE]							{ begin_token(yytext);   
										csql_yylval.cptr = pt_makename(yytext);
										return NTILE; }
[nN][uU][lL][lL][iI][fF]						{ begin_token(yytext);   return NULLIF; }
[nN][uU][mM][eE][rR][iI][cC]						{ begin_token(yytext);   return NUMERIC; }
[nN][uU][lL][lL]							{ begin_token(yytext);   return Null; }
[nN][uU][lL][lL][sS]							{ begin_token(yytext);   
										csql_yylval.cptr = pt_makename(yytext);
										return NULLS; }
[oO][bB][jJ][eE][cC][tT]						{ begin_token(yytext);   return OBJECT; }
[oO][cC][tT][eE][tT]_[lL][eE][nN][gG][tT][hH]				{ begin_token(yytext);   return OCTET_LENGTH; }
[oO][fF]								{ begin_token(yytext);   return OF; }
[oO][fF][fF]								{ begin_token(yytext);   return OFF_; }
[oO][fF][fF][sS][eE][tT]				                { begin_token(yytext);   
										csql_yylval.cptr = pt_makename(yytext);
										return OFFSET; }
[oO][nN]								{ begin_token(yytext);   return ON_; }
[oO][nN][lL][iI][nN][eE]						{ begin_token(yytext);   return ONLINE; }
[oO][nN][lL][yY]							{ begin_token(yytext);   return ONLY; }
[oO][pP][eE][nN]							{ begin_token(yytext);   
										csql_yylval.cptr = pt_makename(yytext);
										return OPEN; }
[oO][pP][tT][iI][mM][iI][zZ][aA][tT][iI][oO][nN]			{ begin_token(yytext);   return OPTIMIZATION; }
[oO][pP][tT][iI][oO][nN]						{ begin_token(yytext);   return OPTION; }
[oO][rR]								{ begin_token(yytext);   return OR; }
[oO][rR][dD][eE][rR]							{ begin_token(yytext);   return ORDER; }
[oO][uU][tT]								{ begin_token(yytext);   return OUT_; }
[oO][uU][tT][eE][rR]							{ begin_token(yytext);   return OUTER; }
[oO][uU][tT][pP][uU][tT]						{ begin_token(yytext);   return OUTPUT; }
[oO][vV][eE][rR]							{ begin_token(yytext);	 return OVER; }
[oO][vV][eE][rR][lL][aA][pP][sS]					{ begin_token(yytext);   return OVERLAPS; }
[oO][wW][nN][eE][rR]							{ begin_token(yytext);   
																		csql_yylval.cptr = pt_makename(yytext);
																		return OWNER; }
[pP][aA][gG][eE]							{ begin_token(yytext);
										csql_yylval.cptr = pt_makename(yytext);
										return PAGE; }
[pP][aA][rR][aA][mM][eE][tT][eE][rR][sS]				{ begin_token(yytext);   return PARAMETERS; }
[pP][aA][rR][tT][iI][aA][lL]						{ begin_token(yytext);   return PARTIAL; }
[pP][aA][rR][tT][iI][tT][iI][oO][nN]					{ begin_token(yytext);   
										csql_yylval.cptr = pt_makename(yytext);
										return PARTITION; }
[pP][aA][rR][tT][iI][tT][iI][oO][nN][iI][nN][gG]			{ begin_token(yytext);   
										csql_yylval.cptr = pt_makename(yytext);
										return PARTITIONING; }
[pP][aA][rR][tT][iI][tT][iI][oO][nN][sS]				{ begin_token(yytext);   
										csql_yylval.cptr = pt_makename(yytext);
										return PARTITIONS; }
[pP][aA][sS][sS][wW][oO][rR][dD]					{ begin_token(yytext);   
										csql_yylval.cptr = pt_makename(yytext);
										return PASSWORD; }
[pP][eE][rR][cC][eE][nN][tT][_][rR][aA][nN][kK]				{ begin_token(yytext);
										csql_yylval.cptr = pt_makename(yytext);
										return PERCENT_RANK; }
[pP][eE][rR][cC][eE][nN][tT][iI][lL][eE]_[cC][oO][nN][tT]	{ begin_token(yytext); 
										csql_yylval.cptr = pt_makename(yytext);
										return PERCENTILE_CONT; }
[pP][eE][rR][cC][eE][nN][tT][iI][lL][eE]_[dD][iI][sS][cC]	{ begin_token(yytext); 
										csql_yylval.cptr = pt_makename(yytext);
										return PERCENTILE_DISC; }
[pP][oO][sS][iI][tT][iI][oO][nN]					{ begin_token(yytext);   return POSITION; }
[pP][rR][eE][cC][iI][sS][iI][oO][nN]					{ begin_token(yytext);   return PRECISION; }
[pP][rR][eE][pP][aA][rR][eE]						{ begin_token(yytext);   return PREPARE; }
[pP][rR][eE][sS][eE][rR][vV][eE]					{ begin_token(yytext);   return PRESERVE; }
[pP][rR][iI][mM][aA][rR][yY]						{ begin_token(yytext);   return PRIMARY; }
[pP][rR][iI][nN][tT]							{ begin_token(yytext);   
										csql_yylval.cptr = pt_makename(yytext);
										return PRINT; }
[pP][rR][iI][oO][rR]							{ begin_token(yytext);   return PRIOR; }
[pP][rR][iI][oO][rR][iI][tT][yY]					{ begin_token(yytext);   
										csql_yylval.cptr = pt_makename(yytext);
										return PRIORITY; }
[pP][rR][iI][vV][iI][lL][eE][gG][eE][sS]				{ begin_token(yytext);   return PRIVILEGES; }
[pP][rR][oO][cC][eE][dD][uU][rR][eE]					{ begin_token(yytext);   return PROCEDURE; }
[pP][rR][oO][mM][oO][tT][eE]							{ begin_token(yytext);   return PROMOTE; }
[qQ][uU][aA][rR][tT][eE][rR]						{ begin_token(yytext);   
										csql_yylval.cptr = pt_makename(yytext);
										return QUARTER; }
[qQ][uU][eE][rR][yY]							{ begin_token(yytext);   return QUERY; }
[qQ][uU][eE][uU][eE][sS]						{ begin_token(yytext);   
										csql_yylval.cptr = pt_makename(yytext);
										return QUEUES; }
[rR][aA][nN][kK]							{ begin_token(yytext);
									  csql_yylval.cptr = pt_makename(yytext);
									  return RANK; }
[rR][aA][nN][gG][eE]							{ begin_token(yytext);   
										csql_yylval.cptr = pt_makename(yytext);
										return RANGE_; }
[rR][eE][aA][dD]							{ begin_token(yytext);   return READ; }
[rR][eE][aA][lL]							{ begin_token(yytext);   return FLOAT_; }
[rR][eE][bB][uU][iI][lL][dD] 						{ begin_token(yytext);   return REBUILD; }
[rR][eE][cC][uU][rR][sS][iI][vV][eE]					{ begin_token(yytext);   return RECURSIVE; }
[rR][eE][fF]								{ begin_token(yytext);   return REF; }
[rR][eE][fF][eE][rR][eE][nN][cC][eE][sS]				{ begin_token(yytext);   return REFERENCES; }
[rR][eE][fF][eE][rR][eE][nN][cC][iI][nN][gG]				{ begin_token(yytext);   return REFERENCING; }
[rR][eE][gG][eE][xX][pP]						{ begin_token(yytext);   return REGEXP; }
[rR][eE][jJ][eE][cC][tT]						{ begin_token(yytext);
										csql_yylval.cptr = pt_makename(yytext);
										return REJECT_; }
[rR][eE][lL][aA][tT][iI][vV][eE]					{ begin_token(yytext);   return RELATIVE_; }
[rR][eE][mM][oO][vV][eE]						{ begin_token(yytext);   
										csql_yylval.cptr = pt_makename(yytext);
										return REMOVE; }
[rR][eE][nN][aA][mM][eE]						{ begin_token(yytext);   return RENAME; }
[rR][eE][oO][rR][gG][aA][nN][iI][zZ][eE]				{ begin_token(yytext);   
										csql_yylval.cptr = pt_makename(yytext);
										return REORGANIZE; }
[rR][eE][pP][eE][aA][tT][aA][bB][lL][eE]				{ begin_token(yytext);   
										csql_yylval.cptr = pt_makename(yytext);
										return REPEATABLE; }
[rR][eE][pP][lL][aA][cC][eE]						{ begin_token(yytext);   return REPLACE; }
[rR][eE][sS][iI][gG][nN][aA][lL]					{ begin_token(yytext);   return RESIGNAL; }
[rR][eE][sS][pP][eE][cC][tT]						{ begin_token(yytext);   
										csql_yylval.cptr = pt_makename(yytext);
										return RESPECT; }
[rR][eE][sS][tT][rR][iI][cC][tT]					{ begin_token(yytext);   return RESTRICT; }
[rR][eE][tT][aA][iI][nN]						{ begin_token(yytext);   
										csql_yylval.cptr = pt_makename(yytext);
										return RETAIN; }
[rR][eE][tT][uU][rR][nN]						{ begin_token(yytext);   return RETURN; }
[rR][eE][tT][uU][rR][nN][sS]						{ begin_token(yytext);   return RETURNS; }
[rR][eE][uU][sS][eE]_[oO][iI][dD]					{ begin_token(yytext);   
										csql_yylval.cptr = pt_makename(yytext);
										return REUSE_OID; }
[rR][eE][vV][eE][rR][sS][eE]						{ begin_token(yytext);   
										csql_yylval.cptr = pt_makename(yytext);
										return REVERSE; }
[dD][iI][sS][kK][_][sS][iI][zZ][Ee]				{ begin_token(yytext);   
										csql_yylval.cptr = pt_makename(yytext);
										return DISK_SIZE; }
[rR][eE][vV][oO][kK][eE]						{ begin_token(yytext);   return REVOKE; }
[rR][iI][gG][hH][tT]							{ begin_token(yytext);   return RIGHT; }
[rR][lL][iI][kK][eE]							{ begin_token(yytext);   return RLIKE; }
[rR][oO][lL][eE]							{ begin_token(yytext);   return ROLE; }
[rR][oO][lL][lL][bB][aA][cC][kK]					{ begin_token(yytext);   return ROLLBACK; }
[rR][oO][lL][lL][uU][pP]						{ begin_token(yytext);	 return ROLLUP; }
[rR][oO][uU][tT][iI][nN][eE]						{ begin_token(yytext);   return ROUTINE; }
[rR][oO][wW]								{ begin_token(yytext);   return ROW; }
[rR][oO][wW]_[nN][uU][mM][bB][eE][rR]					{ begin_token(yytext);
									  csql_yylval.cptr = pt_makename(yytext);
									  return ROW_NUMBER; }
[rR][oO][wW][nN][uU][mM]						{ begin_token(yytext);   return ROWNUM; }
[rR][oO][wW][sS]							{ begin_token(yytext);   return ROWS; }
[sS][aA][vV][eE][pP][oO][iI][nN][tT]					{ begin_token(yytext);   return SAVEPOINT; }
[sS][cC][hH][eE][mM][aA]						{ begin_token(yytext);   return SCHEMA; }
[sS][cC][oO][pP][eE]___						 	{ begin_token(yytext);   return SCOPE; }
[sS][cC][rR][oO][lL][lL]						{ begin_token(yytext);   return SCROLL; }
[sS][eE][aA][rR][cC][hH]						{ begin_token(yytext);   return SEARCH; }
[sS][eE][cC][oO][nN][dD]						{ begin_token(yytext);   return SECOND_; }
[sS][eE][cC][oO][nN][dD]_[mM][iI][lL][lL][iI][sS][eE][cC][oO][nN][dD]	{ begin_token(yytext);   return SECOND_MILLISECOND; }
[sS][eE][cC][tT][iI][oO][nN]						{ begin_token(yytext);   return SECTION; }
[sS][eE][cC][tT][iI][oO][nN][sS]					{ begin_token(yytext);
										csql_yylval.cptr = pt_makename(yytext);
										return SECTIONS; }
[sS][eE][lL][eE][cC][tT]						{ begin_token(yytext);   return SELECT; }
[sS][eE][nN][sS][iI][tT][iI][vV][eE]					{ begin_token(yytext);   return SENSITIVE; }
[sS][eE][pP][aA][rR][aA][tT][oO][rR]					{ begin_token(yytext);
										csql_yylval.cptr = pt_makename(yytext);
										return SEPARATOR; }
[sS][eE][qQ][uU][eE][nN][cC][eE]					{ begin_token(yytext);   return SEQUENCE; }
[sS][eE][qQ][uU][eE][nN][cC][eE]_[oO][fF]			 	{ begin_token(yytext);   return SEQUENCE_OF; }
[sS][eE][rR][iI][aA][lL]						{ begin_token(yytext);   
										csql_yylval.cptr = pt_makename(yytext);
										return SERIAL; }
[sS][eE][rR][iI][aA][lL][iI][zZ][aA][bB][lL][eE]			{ begin_token(yytext);   return SERIALIZABLE; }
[sS][eE][sS][sS][iI][oO][nN]						{ begin_token(yytext);   return SESSION; }
[sS][eE][sS][sS][iI][oO][nN][tT][iI][mM][eE][zZ][oO][nN][eE]            { begin_token(yytext);	 return SESSION_TIMEZONE; } 
[sS][eE][sS][sS][iI][oO][nN]_[uU][sS][eE][rR]				{ begin_token(yytext);   return SESSION_USER; }
[sS][eE][tT]								{ begin_token(yytext);   return SET; }
[sS][eE][tT][eE][qQ]							{ begin_token(yytext);   return SETEQ; }
[sS][eE][tT][nN][eE][qQ]						{ begin_token(yytext);   return SETNEQ; }
[sS][eE][tT]_[oO][fF]							{ begin_token(yytext);   return SET_OF; }
[sS][hH][aA][rR][eE][dD]						{ begin_token(yytext);   return SHARED; }
[sS][hH][oO][wW]							{ begin_token(yytext);   
										csql_yylval.cptr = pt_makename(yytext);
										return SHOW; }
[sS][iI][bB][lL][iI][nN][gG][sS]					{ begin_token(yytext);   return SIBLINGS; }
[sS][hH][oO][rR][tT]							{ begin_token(yytext);   return SmallInt; }
[sS][iI][mM][iI][lL][aA][rR]						{ begin_token(yytext);   return SIMILAR; }
[sS][iI][zZ][eE]							{ begin_token(yytext);   return SIZE_; }
[sS][lL][oO][tT][sS]							{ begin_token(yytext);
										csql_yylval.cptr = pt_makename(yytext);
										return SLOTS; }
[sS][lL][oO][tT][tT][eE][dD]						{ begin_token(yytext);
										csql_yylval.cptr = pt_makename(yytext);
										return SLOTTED; }

[sS][oO][mM][eE]							{ begin_token(yytext);   return SOME; }
[sS][qQ][lL]								{ begin_token(yytext);   return SQL; }
[sS][qQ][lL][cC][oO][dD][eE]						{ begin_token(yytext);   return SQLCODE; }
[sS][qQ][lL][eE][rR][rR][oO][rR]					{ begin_token(yytext);   return SQLERROR; }
[sS][qQ][lL][eE][xX][cC][eE][pP][tT][iI][oO][nN]			{ begin_token(yytext);   return SQLEXCEPTION; }
[sS][qQ][lL][sS][tT][aA][tT][eE]					{ begin_token(yytext);   return SQLSTATE; }
[sS][qQ][lL][wW][aA][rR][nN][iI][nN][gG]				{ begin_token(yytext);   return SQLWARNING; }
[sS][tT][aA][bB][iI][lL][iI][tT][yY]					{ begin_token(yytext);   
										csql_yylval.cptr = pt_makename(yytext);
										return STABILITY; }
[sS][tT][aA][rR][tT]							{ begin_token(yytext);   
										csql_yylval.cptr = pt_makename(yytext);
										return START_; }
[sS][tT][aA][tT][eE][mM][eE][nN][tT]					{ begin_token(yytext);   
										csql_yylval.cptr = pt_makename(yytext);
										return STATEMENT; }
[sS][tT][aA][tT][iI][sS][tT][iI][cC][sS]				{ begin_token(yytext);   return STATISTICS; }
[sS][tT][aA][tT][uU][sS]						{ begin_token(yytext);   
										csql_yylval.cptr = pt_makename(yytext);
										return STATUS; }
[sS][tT][dD][dD][eE][vV]						{ begin_token(yytext);   
										csql_yylval.cptr = pt_makename(yytext);
										return STDDEV; }
[sS][tT][dD][dD][eE][vV][_][pP][oO][pP]					{ begin_token(yytext);
										csql_yylval.cptr = pt_makename(yytext);
										return STDDEV_POP; }
[sS][tT][dD][dD][eE][vV][_][sS][aA][mM][pP]				{ begin_token(yytext);
										csql_yylval.cptr = pt_makename(yytext);
										return STDDEV_SAMP; }
[sS][tT][rR][_][tT][oO][_][dD][aA][tT][eE]				{ begin_token(yytext);   
										csql_yylval.cptr = pt_makename(yytext);
										return STR_TO_DATE; }
[sS][uU][bB][cC][lL][aA][sS][sS]					{ begin_token(yytext);   return SUBCLASS; }
[sS][uU][bB][dD][aA][tT][eE]						{ begin_token(yytext);   
										csql_yylval.cptr = pt_makename(yytext);
										return SUBDATE; }
[sS][uU][bB][sS][eE][tT]						{ begin_token(yytext);   return SUBSET; }
[sS][uU][bB][sS][eE][tT][eE][qQ]					{ begin_token(yytext);   return SUBSETEQ; }
[sS][uU][bB][sS][tT][rR][iI][nN][gG]					{ begin_token(yytext);   return SUBSTRING_; }
[sS][uU][mM]								{ begin_token(yytext);   return SUM; }
[sS][uU][pP][eE][rR][cC][lL][aA][sS][sS]				{ begin_token(yytext);   return SUPERCLASS; }
[sS][uU][pP][eE][rR][sS][eE][tT]					{ begin_token(yytext);   return SUPERSET; }
[sS][uU][pP][eE][rR][sS][eE][tT][eE][qQ]				{ begin_token(yytext);   return SUPERSETEQ; }
[sS][yY][sS][_][cC][oO][nN][nN][eE][cC][tT][_][bB][yY][_][pP][aA][tT][hH]	{ begin_token(yytext);   return SYS_CONNECT_BY_PATH; }
[sS][yY][sS]_[dD][aA][tT][eE]						{ begin_token(yytext);   return SYS_DATE; }
[sS][yY][sS][dD][aA][tT][eE]						{ begin_token(yytext);   return SYS_DATE; }
[sS][yY][sS]_[tT][iI][mM][eE]						{ begin_token(yytext);   return SYS_TIME_; }
[sS][yY][sS][tT][iI][mM][eE]						{ begin_token(yytext);   return SYS_TIME_; }
[sS][yY][sS]_[tT][iI][mM][eE][sS][tT][aA][mM][pP]			{ begin_token(yytext);   return SYS_TIMESTAMP; }
[sS][yY][sS][tT][iI][mM][eE][sS][tT][aA][mM][pP]			{ begin_token(yytext);   return SYS_TIMESTAMP; }
[sS][yY][sS]_[dD][aA][tT][eE][tT][iI][mM][eE] 				{ begin_token(yytext);   return SYS_DATETIME; }
[sS][yY][sS][dD][aA][tT][eE][tT][iI][mM][eE] 				{ begin_token(yytext);   return SYS_DATETIME; }
[sS][yY][sS][tT][eE][mM]						{ begin_token(yytext);   
										csql_yylval.cptr = pt_makename(yytext);
										return SYSTEM; }
[sS][yY][sS][tT][eE][mM]_[uU][sS][eE][rR]				{ begin_token(yytext);   return SYSTEM_USER; }
[sS][mM][aA][lL][lL][iI][nN][tT]					{ begin_token(yytext);   return SmallInt; }
[sS][tT][rR][iI][nN][gG]						{ begin_token(yytext);   return String; }
[tT][aA][bB][lL][eE]							{ begin_token(yytext);   return TABLE; }
[tT][aA][bB][lL][eE][sS]						{ begin_token(yytext);   
										csql_yylval.cptr = pt_makename(yytext);
										return TABLES; }
[tT][eE][mM][pP][oO][rR][aA][rR][yY]					{ begin_token(yytext);   return TEMPORARY; }
[tT][eE][xX][tT]							{ begin_token(yytext);   
										csql_yylval.cptr = pt_makename(yytext);
										return TEXT; }
[tT][hH][eE][nN]							{ begin_token(yytext);   return THEN; }
[tT][hH][rR][eE][aA][dD][sS]						{ begin_token(yytext);
										csql_yylval.cptr = pt_makename(yytext);
										return THREADS; }
[tT][iI][mM][eE][oO][uU][tT]						{ begin_token(yytext);   
										csql_yylval.cptr = pt_makename(yytext);
										return TIMEOUT; }
[tT][iI][mM][eE][sS][tT][aA][mM][pP]					{ begin_token(yytext);   return TIMESTAMP; }
[tT][iI][mM][eE][sS][tT][aA][mM][pP][tT][zZ]				{ begin_token(yytext);   return TIMESTAMPTZ; }
[tT][iI][mM][eE][sS][tT][aA][mM][pP][lL][tT][zZ]			{ begin_token(yytext);   return TIMESTAMPLTZ; }
[tT][iI][mM][eE][zZ][oO][nN][eE]							{ begin_token(yytext);   return TIMEZONE; }
[tT][iI][mM][eE][zZ][oO][nN][eE][sS]						{ begin_token(yytext);   return TIMEZONES; }
[tT][iI][mM][eE][zZ][oO][nN][eE]_[hH][oO][uU][rR]			{ begin_token(yytext);   return TIMEZONE_HOUR; }
[tT][iI][mM][eE][zZ][oO][nN][eE]_[mM][iI][nN][uU][tT][eE]		{ begin_token(yytext);   return TIMEZONE_MINUTE; }
[tT][oO]								{ begin_token(yytext);   return TO; }
[tT][rR][aA][cC][eE]							{ begin_token(yytext);   
										csql_yylval.cptr = pt_makename(yytext);
										return TRACE; }
[tT][rR][aA][iI][lL][iI][nN][gG]					{ begin_token(yytext);   return TRAILING_; }
[tT][rR][aA][nN]							{ begin_token(yytext);
										csql_yylval.cptr = pt_makename(yytext);
										return TRAN; }
[tT][rR][aA][nN][sS][aA][cC][tT][iI][oO][nN]				{ begin_token(yytext);   return TRANSACTION; }
[tT][rR][aA][nN][sS][lL][aA][tT][eE]					{ begin_token(yytext);   return TRANSLATE; }
[tT][rR][aA][nN][sS][lL][aA][tT][iI][oO][nN]				{ begin_token(yytext);   return TRANSLATION; }
[tT][rR][iI][gG][gG][eE][rR]						{ begin_token(yytext);   return TRIGGER; }
[tT][rR][iI][gG][gG][eE][rR][sS]					{ begin_token(yytext);   
										csql_yylval.cptr = pt_makename(yytext);
										return TRIGGERS; }
[tT][rR][iI][mM]							{ begin_token(yytext);   return TRIM; }
[tT][hH][aA][nN]							{ begin_token(yytext);   
										csql_yylval.cptr = pt_makename(yytext);
										return THAN; }
[tT][iI][mM][eE]							{ begin_token(yytext);   return Time; }
[tT][iI][nN][yY][iI][nN][tT]				{ begin_token(yytext);   return SmallInt; }
[tT][rR][uU][eE]							{ begin_token(yytext);   return True; }
[tT][rR][uU][nN][cC][aA][tT][eE]					{ begin_token(yytext);	 return TRUNCATE; }
[uU][cC][aA][sS][eE]							{ begin_token(yytext);   
										csql_yylval.cptr = pt_makename(yytext);
										return UCASE; }
[uU][nN][cC][oO][mM][mM][iI][tT][tT][eE][dD]				{ begin_token(yytext);   
										csql_yylval.cptr = pt_makename(yytext);
										return UNCOMMITTED; }
[uU][nN][dD][eE][rR]							{ begin_token(yytext);   return UNDER; }
[uU][nN][iI][qQ][uU][eE]						{ begin_token(yytext);   return UNIQUE; }
[uU][nN][kK][nN][oO][wW][nN]						{ begin_token(yytext);   return UNKNOWN; }
[uU][pP][dD][aA][tT][eE]						{ begin_token(yytext);   return UPDATE; }
[uU][pP][pP][eE][rR]							{ begin_token(yytext);   return UPPER; }
[uU][sS][aA][gG][eE]							{ begin_token(yytext);   return USAGE; }
[uU][sS][eE]								{ begin_token(yytext);   return USE; }
[uU][sS][eE][rR]							{ begin_token(yytext);   return USER; }
[uU][sS][iI][nN][gG]							{ begin_token(yytext);   return USING; }
[uU][nN][iI][oO][nN]							{ begin_token(yytext);   return Union; }
[uU][tT][iI][mM][eE]							{ begin_token(yytext);   return Utime; }
[vV][aA][cC][uU][uU][mM]						{ begin_token(yytext);   return VACUUM; }
[vV][aA][lL][uU][eE]							{ begin_token(yytext);   return VALUE; }
[vV][aA][lL][uU][eE][sS]						{ begin_token(yytext);   return VALUES; }
[vV][aA][rR][_][pP][oO][pP]						{ begin_token(yytext);
										csql_yylval.cptr = pt_makename(yytext);
										return VAR_POP; }
[vV][aA][rR][_][sS][aA][mM][pP]						{ begin_token(yytext);
										csql_yylval.cptr = pt_makename(yytext);
										return VAR_SAMP; }
[vV][aA][rR][cC][hH][aA][rR]						{ begin_token(yytext);   return VARCHAR; }
[vV][aA][rR][iI][aA][bB][lL][eE]					{ begin_token(yytext);   return VARIABLE_; }
[vV][aA][rR][iI][aA][nN][cC][eE]					{ begin_token(yytext);   
										csql_yylval.cptr = pt_makename(yytext);
										return VARIANCE; }
[vV][aA][rR][yY][iI][nN][gG]						{ begin_token(yytext);   return VARYING; }
[vV][cC][lL][aA][sS][sS]						{ begin_token(yytext);   return VCLASS; }
[vV][iI][eE][wW]							{ begin_token(yytext);   return VIEW; }
[vV][iI][sS][iI][bB][lL][eE]						{ begin_token(yytext);
										csql_yylval.cptr = pt_makename(yytext);
										return VISIBLE; }
[vV][oO][lL][uU][mM][eE]						{ begin_token(yytext);
										csql_yylval.cptr = pt_makename(yytext);
										return VOLUME; }
[wW][eE][eE][kK]							{ begin_token(yytext);   
										csql_yylval.cptr = pt_makename(yytext);
										return WEEK; }
[wW][hH][eE][nN]							{ begin_token(yytext);   return WHEN; }
[wW][hH][eE][nN][eE][vV][eE][rR]					{ begin_token(yytext);   return WHENEVER; }
[wW][hH][eE][rR][eE]							{ begin_token(yytext);   return WHERE; }
[wW][hH][iI][lL][eE]							{ begin_token(yytext);   return WHILE; }
[wW][iI][tT][hH]							{ begin_token(yytext);   return WITH; }
[wW][iI][tT][hH][iI][nN]					{ begin_token(yytext);   
										csql_yylval.cptr = pt_makename(yytext);
										return WITHIN; }
[wW][iI][tT][hH][oO][uU][tT]						{ begin_token(yytext);   return WITHOUT; }
[wW][oO][rR][kK]							{ begin_token(yytext);   return WORK; }
[wW][oO][rR][kK][sS][pP][aA][cC][eE]					{ begin_token(yytext);   
										csql_yylval.cptr = pt_makename(yytext);
										return WORKSPACE; }
[wW][rR][iI][tT][eE]							{ begin_token(yytext);   return WRITE; }
[xX][oO][rR]								{ begin_token(yytext);	 return XOR; }
[yY][eE][aA][rR]							{ begin_token(yytext);   return YEAR_; }
[yY][eE][aA][rR]_[mM][oO][nN][tT][hH]      				{ begin_token(yytext);   return YEAR_MONTH; }
[zZ][oO][nN][eE]							{ begin_token(yytext);   return ZONE; }


\\N									{ begin_token(yytext);   return Null; }

"->"									{ begin_token(yytext);   return RIGHT_ARROW; }
"."										{ begin_token(yytext);   return DOT; }
"||"									{ 
									  begin_token(yytext);   
									  if (!prm_get_bool_value (PRM_ID_PIPES_AS_CONCAT))
									    return OR;
									  else
									    return STRCAT; 
									}

"<>"									{ begin_token(yytext);   return COMP_NOT_EQ; }
">="									{ begin_token(yytext);   return COMP_GE; }
"<="									{ begin_token(yytext);   return COMP_LE; }
"?:"									{ begin_token(yytext);   return PARAM_HEADER; }
"!="									{ begin_token(yytext);	 return COMP_NOT_EQ; }
"<<"									{ begin_token(yytext);	 return BITSHIFT_LEFT; }
">>"									{ begin_token(yytext);	 return BITSHIFT_RIGHT; }
"%"									{ begin_token(yytext);	 return MOD; }
"<=>"									{ begin_token(yytext);	 return COMP_NULLSAFE_EQ; }
"&&"									{ begin_token(yytext);	 return AND; }
":="									{ begin_token(yytext);	 return VAR_ASSIGN; }


[0-9]+									{ 
										int i = 0;
										int len = 0;

										begin_token(yytext);   
										len = strlen(yytext);
										if (len >= 254) 
											yytext[254] = 0;
		
										/* loop until len - 1, in case of 0000000000000000000000 */
										for (i = 0; i < len - 1 && yytext[i] == '0'; i++)
										;

										csql_yylval.cptr = pt_makename(&yytext[i]);
										return UNSIGNED_INTEGER; 
									}



([0-9]+[Ee][\+\-]?[0-9]+[fF]?)|([0-9]*\.[0-9]+([Ee][\+\-]?[0-9]+)?[fF]?)|([0-9]+\.[0-9]*([Ee][\+\-]?[0-9]+)?[fF]?) 	{
										char buff[256];
										int len;

										begin_token(yytext);   
										len = strlen(yytext);
										if (len >= 254) 
											yytext[254] = 0;

										if (len < 253 && yytext[len-1] == '.')
										  {
										    strncpy(buff, yytext, sizeof(buff));
										    buff[len] = '0';
										    buff[len+1] = '\0';
										    csql_yylval.cptr = pt_makename(buff);
										  }
										else
										  {
										    csql_yylval.cptr = pt_makename(yytext);
										  }	
										return UNSIGNED_REAL;
									}

_[eE][uU][cC][kK][rR][']	{
					BEGIN (QUOTED_EUCKR_STRING);
					csql_yylval.cptr = pt_append_string(this_parser, NULL, "");
				}

_[iI][sS][oO]88591[']		{
					BEGIN (QUOTED_ISO_STRING);
					csql_yylval.cptr = pt_append_string(this_parser, NULL, "");
				}

_[bB][iI][nN][aA][rR][yY][']	{
					BEGIN (QUOTED_BINARY_STRING);
					csql_yylval.cptr = pt_append_string(this_parser, NULL, "");
				}

_[uU][tT][fF]8[']		{
					BEGIN (QUOTED_UTF8_STRING);
					csql_yylval.cptr = pt_append_string(this_parser, NULL, "");
				}

([a-zA-Z_#]|([\xc0-\xfe]))([a-zA-Z_#0-9]|([\x80-\xfe]))* { begin_token(yytext);   
							   if (strlen(yytext) >= 254) 
							     yytext[254] = 0;
							   csql_yylval.cptr = pt_makename(yytext);
							   return IdName; 
						         }

"."[ \t\r\n]*([a-zA-Z_#]|([\xc0-\xfe]))([a-zA-Z_#0-9]|([\x80-\xfe]))* {
								int i = 0;
								int len = 0;
								if (dot_flag == 0)
								  {
								    yybuffer_pos -= csql_yyleng;
								    yyless(0);
								    dot_flag = 1;
								    return DOT;
								  }
								else
								  {
								    begin_token(yytext);
								    dot_flag = 0;
								    len = strlen(yytext);
								    if (len >= 254)
								      {
								        yytext[254] = 0;
								      }
								      
								    for (i = 1; i < len - 1 && IS_BLANK_CHAR (yytext[i]); i++)
								    ;

								    csql_yylval.cptr = pt_makename(&yytext[i]);

								    /* Distinguish some special words/tokens from normal identifiers (IdName). 
								     * Because these special words (companioned with DOT/RIGHT_ARROW) are 
								     * reserved for special use purpose in some clauses' context.
								     */
								    if (strcasecmp (csql_yylval.cptr, "NONE") == 0)
								      {
								        return NONE;
								      }
								    else if (strcasecmp (csql_yylval.cptr, "IDENTITY") == 0)
								      {
								        return IDENTITY;
								      }
								    else if (strcasecmp (csql_yylval.cptr, "OBJECT") == 0)
								      {
								        return OBJECT;
								      }

								    return IdName;
								  }
								}

"->"[ \t\r\n]*([a-zA-Z_#]|([\xc0-\xfe]))([a-zA-Z_#0-9]|([\x80-\xfe]))* {
								int i = 0;
								int len = 0;
								if (dot_flag == 0)
								  {
								    yybuffer_pos -= csql_yyleng;
								    yyless(0);
								    dot_flag = 1;
								    return RIGHT_ARROW;
								  }
								else
								  {
								    begin_token(yytext);
								    dot_flag = 0;
								    len = strlen(yytext);
								    if (len >= 254)
								      {
								        yytext[254] = 0;
								      }
								    
								    for (i = 2; i < len - 1 && IS_BLANK_CHAR (yytext[i]); i++)
								    ;
								    
								    csql_yylval.cptr = pt_makename(&yytext[i]);

								    /* Distinguish some special words/tokens from normal identifiers (IdName). 
								     * Because these special words (companioned with DOT/RIGHT_ARROW) are 
								     * reserved for special use purpose in some clauses' context.
								     */
								    if (strcasecmp (csql_yylval.cptr, "NONE") == 0)
								      {
								        return NONE;
								      }
								    else if (strcasecmp (csql_yylval.cptr, "IDENTITY") == 0)
								      {
								        return IDENTITY;
								      }
								    else if (strcasecmp (csql_yylval.cptr, "OBJECT") == 0)
								      {
								        return OBJECT;
								      }

								    return IdName;
								  }
								}

0b[0-1]+			{
					csql_yylval.cptr = pt_append_string(this_parser, NULL, yytext + 2);
					return BIT_STRING;
				}

0x[0-9a-fA-F]+			{
					csql_yylval.cptr = pt_append_string(this_parser, NULL, yytext + 2);
					return HEX_STRING;
				}

[nN][']				{
					BEGIN (QUOTED_NCHAR_STRING);
					csql_yylval.cptr = pt_append_string(this_parser, NULL, "");
				}

[bB]['] 			{
					BEGIN (QUOTED_BIT_STRING);
					csql_yylval.cptr = pt_append_string(this_parser, NULL, "");
				}

[xX][']				{
					BEGIN (QUOTED_HEX_STRING);
					csql_yylval.cptr = pt_append_string(this_parser, NULL, "");
				}

['] 				{
					BEGIN (QUOTED_CHAR_STRING);
					csql_yylval.cptr = pt_append_string(this_parser, NULL, "");
				}

["] 				{
					if (prm_get_bool_value (PRM_ID_ANSI_QUOTES))
					  {
					    BEGIN(DELIMITED_ID_NAME);
					  }
					else
					  {
					    BEGIN(DOUBLY_QUOTED_CHAR_STRING);
					  }
					csql_yylval.cptr = pt_append_string(this_parser, NULL, "");
				}

"["				{
					BEGIN(BRACKET_ID_NAME);
					csql_yylval.cptr = pt_append_string(this_parser, NULL, "");
				}

[`] 				{
					BEGIN(BACKTICK_ID_NAME);
					csql_yylval.cptr = pt_append_string(this_parser, NULL, "");
				}

<QUOTED_EUCKR_STRING>[']	{
					BEGIN(INITIAL);
					return EUCKR_STRING;
				}

<QUOTED_ISO_STRING>[']		{
					BEGIN(INITIAL);
					return ISO_STRING;
				}

<QUOTED_BINARY_STRING>[']	{
					BEGIN(INITIAL);
					return BINARY_STRING;
				}

<QUOTED_UTF8_STRING>[']		{
					BEGIN(INITIAL);
					return UTF8_STRING;
				}
				
<QUOTED_NCHAR_STRING>[']	{
					BEGIN(INITIAL);
					return NCHAR_STRING;
				}

<QUOTED_BIT_STRING>[']		{
					BEGIN(INITIAL);
					return BIT_STRING;
				}

<QUOTED_HEX_STRING>[']		{
					BEGIN(INITIAL);
					return HEX_STRING;
				}

<QUOTED_CHAR_STRING>[']		{
					BEGIN(INITIAL);
					return CHAR_STRING;
				}

<DOUBLY_QUOTED_CHAR_STRING>["]	{
					BEGIN(INITIAL);
					return CHAR_STRING;
				}

<DELIMITED_ID_NAME>["]		{
					BEGIN(INITIAL);
					if (strlen(csql_yylval.cptr) >= 254)
					  {
					    csql_yylval.cptr[254] = 0;
					  }
					return DelimitedIdName;
				}

<BRACKET_ID_NAME>"]"		{
					BEGIN(INITIAL);
					if (strlen(csql_yylval.cptr) >= 254)
					  {
					    csql_yylval.cptr[254] = 0;
					  }
					return BracketDelimitedIdName;
				}

<BACKTICK_ID_NAME>"`"		{
					BEGIN(INITIAL);
					if (strlen(csql_yylval.cptr) >= 254)
					  {
					    csql_yylval.cptr[254] = 0;
					  }
					return BacktickDelimitedIdName;
				}

<QUOTED_NCHAR_STRING,QUOTED_BIT_STRING,QUOTED_HEX_STRING,QUOTED_CHAR_STRING,DOUBLY_QUOTED_CHAR_STRING,DELIMITED_ID_NAME,BRACKET_ID_NAME,BACKTICK_ID_NAME,QUOTED_EUCKR_STRING,QUOTED_ISO_STRING,QUOTED_BINARY_STRING,QUOTED_UTF8_STRING>\n	{
					this_parser->line = yyline++;
					this_parser->column = yycolumn = yycolumn_end = 0;
					csql_yylval.cptr = pt_append_string(this_parser, csql_yylval.cptr, "\n");
				}

<QUOTED_NCHAR_STRING,QUOTED_BIT_STRING,QUOTED_HEX_STRING,QUOTED_CHAR_STRING,DOUBLY_QUOTED_CHAR_STRING,QUOTED_EUCKR_STRING,QUOTED_ISO_STRING,QUOTED_BINARY_STRING,QUOTED_UTF8_STRING><<EOF>>	{
					BEGIN(INITIAL);
					csql_yyerror("unterminated string");
					return UNTERMINATED_STRING;
				}

<DELIMITED_ID_NAME,BRACKET_ID_NAME,BACKTICK_ID_NAME><<EOF>>	{
					BEGIN(INITIAL);
					csql_yyerror("unterminated identifier");
					return UNTERMINATED_IDENTIFIER;
				}

<QUOTED_NCHAR_STRING,QUOTED_CHAR_STRING,QUOTED_EUCKR_STRING,QUOTED_ISO_STRING,QUOTED_BINARY_STRING,QUOTED_UTF8_STRING>[^'\n\\]+	{
					csql_yylval.cptr = pt_append_string(this_parser, csql_yylval.cptr, yytext);
				}

<QUOTED_BIT_STRING,QUOTED_HEX_STRING>[^'\n]+	{
					csql_yylval.cptr = pt_append_string(this_parser, csql_yylval.cptr, yytext);
				}

<DOUBLY_QUOTED_CHAR_STRING>[^"\n\\]+	{
					csql_yylval.cptr = pt_append_string(this_parser, csql_yylval.cptr, yytext);
				}

<DELIMITED_ID_NAME>[^"\n]+	{
					csql_yylval.cptr = pt_append_string(this_parser, csql_yylval.cptr, yytext);
				}

<BRACKET_ID_NAME>[^\]\n]+	{
					csql_yylval.cptr = pt_append_string(this_parser, csql_yylval.cptr, yytext);
				}

<BACKTICK_ID_NAME>[^\`\n]+	{
					csql_yylval.cptr = pt_append_string(this_parser, csql_yylval.cptr, yytext);
				}

<QUOTED_NCHAR_STRING,QUOTED_CHAR_STRING,QUOTED_EUCKR_STRING,QUOTED_ISO_STRING,QUOTED_BINARY_STRING,QUOTED_UTF8_STRING>['][']	{
					csql_yylval.cptr = pt_append_string(this_parser, csql_yylval.cptr, "'");
				}

<DOUBLY_QUOTED_CHAR_STRING,DELIMITED_ID_NAME>["]["]	{
					csql_yylval.cptr = pt_append_string(this_parser, csql_yylval.cptr, "\"");
				}

<BACKTICK_ID_NAME>[`][`]	{
					csql_yylval.cptr = pt_append_string(this_parser, csql_yylval.cptr, "`");
				}

<QUOTED_NCHAR_STRING,QUOTED_CHAR_STRING,DOUBLY_QUOTED_CHAR_STRING,QUOTED_EUCKR_STRING,QUOTED_ISO_STRING,QUOTED_BINARY_STRING,QUOTED_UTF8_STRING>{

"\\n"				{
					csql_yylval.cptr = pt_append_string(this_parser, csql_yylval.cptr,
									    (prm_get_bool_value (PRM_ID_NO_BACKSLASH_ESCAPES) || this_parser->strings_have_no_escapes) ? "\\n" : "\n");
				}

"\\r"				{
					csql_yylval.cptr = pt_append_string(this_parser, csql_yylval.cptr,
									    (prm_get_bool_value (PRM_ID_NO_BACKSLASH_ESCAPES) || this_parser->strings_have_no_escapes) ? "\\r" : "\r");
				}

"\\t"				{
					csql_yylval.cptr = pt_append_string(this_parser, csql_yylval.cptr,
									    (prm_get_bool_value (PRM_ID_NO_BACKSLASH_ESCAPES) || this_parser->strings_have_no_escapes) ? "\\t" : "\t");
				}

"\\%"				{
					csql_yylval.cptr = pt_append_string(this_parser, csql_yylval.cptr, "\\%");
				}

"\\_"				{
					csql_yylval.cptr = pt_append_string(this_parser, csql_yylval.cptr, "\\_");
				}

[\\]['"]			{
					if (prm_get_bool_value (PRM_ID_NO_BACKSLASH_ESCAPES) || this_parser->strings_have_no_escapes)
					  {
					    csql_yylval.cptr = pt_append_string(this_parser, csql_yylval.cptr, "\\");
					    unput(*(yytext + 1));
					    yybuffer_pos--;
					  }
					else
					  {
					    csql_yylval.cptr = pt_append_string(this_parser, csql_yylval.cptr, yytext + 1);
					  }
				}

[\\].				{
					csql_yylval.cptr = pt_append_string(this_parser, csql_yylval.cptr,
							   (prm_get_bool_value (PRM_ID_NO_BACKSLASH_ESCAPES) || this_parser->strings_have_no_escapes) ? yytext : yytext + 1);
				}

[\\]\n				{
					this_parser->line = yyline++;
					this_parser->column = yycolumn = yycolumn_end = 0;

					if (prm_get_bool_value (PRM_ID_NO_BACKSLASH_ESCAPES) || this_parser->strings_have_no_escapes)
					  {
					    csql_yylval.cptr = pt_append_string(this_parser, csql_yylval.cptr, "\\\n");
					  }
					else
					  {
					    csql_yylval.cptr = pt_append_string(this_parser, csql_yylval.cptr, "\n");
					  }
				}

}

"//"				{ 
					char* cp = parser_line_hint(); 
					if (cp) 
					  {
					    csql_yylval.cptr = cp;
					    return CPP_STYLE_HINT;
					  }
				}


"/*"				{ 
					char* cp = parser_c_hint(); 
					if (cp) 
					  {
					    csql_yylval.cptr = cp;
					    return C_STYLE_HINT;
					  }
				}



"--"				{ 
					char* cp = parser_line_hint(); 
					if (cp) 
					  {
					    csql_yylval.cptr = cp;
					    return SQL_STYLE_HINT;
					  }
				}

\xa1\xef				{ begin_token(yytext);   return YEN_SIGN; }
\$   					{ begin_token(yytext);   return DOLLAR_SIGN; }
\\   					{ begin_token(yytext);   return WON_SIGN; }
\\[T][L]				{ begin_token(yytext);   return TURKISH_LIRA_SIGN; }
\\[J][P][Y]				{ begin_token(yytext);   return YEN_SIGN; }
\\[U][S][D]				{ begin_token(yytext);   return DOLLAR_SIGN; }
\\[K][R][W]				{ begin_token(yytext);   return WON_SIGN; }
\\[T][R][Y]				{ begin_token(yytext);   return TURKISH_LIRA_SIGN; }
\\[K][H][R]				{ begin_token(yytext);   return CAMBODIAN_RIEL_SIGN; }
\\[C][N][Y]				{ begin_token(yytext);   return CHINESE_RENMINBI_SIGN; }
\\[I][N][R]				{ begin_token(yytext);   return INDIAN_RUPEE_SIGN; }
\\[R][U][B]				{ begin_token(yytext);   return RUSSIAN_RUBLE_SIGN; }
\\[A][U][D]				{ begin_token(yytext);   return AUSTRALIAN_DOLLAR_SIGN; }
\\[C][A][D]				{ begin_token(yytext);   return CANADIAN_DOLLAR_SIGN; }
\\[B][R][L]				{ begin_token(yytext);   return BRASILIAN_REAL_SIGN; }
\\[R][O][N]				{ begin_token(yytext);   return ROMANIAN_LEU_SIGN; }
\\[E][U][R]				{ begin_token(yytext);   return EURO_SIGN; }
\\[C][H][F]				{ begin_token(yytext);   return SWISS_FRANC_SIGN; }
\\[D][K][K]				{ begin_token(yytext);   return DANISH_KRONE_SIGN; }
\\[N][O][K]				{ begin_token(yytext);   return NORWEGIAN_KRONE_SIGN; }
\\[B][G][N]				{ begin_token(yytext);   return BULGARIAN_LEV_SIGN; }
\\[G][B][P]				{ begin_token(yytext);   return BRITISH_POUND_SIGN; }
\\[V][N][D]				{ begin_token(yytext);   return VIETNAMESE_DONG_SIGN; }
\\[C][Z][K]				{ begin_token(yytext);   return CZECH_KORUNA_SIGN; }
\\[P][L][N]				{ begin_token(yytext);   return POLISH_ZLOTY_SIGN; }
\\[S][E][K]				{ begin_token(yytext);   return SWEDISH_KRONA_SIGN; }
\\[H][R][K]				{ begin_token(yytext);   return CROATIAN_KUNA_SIGN; }
\\[R][S][D]				{ begin_token(yytext);   return SERBIAN_DINAR_SIGN; }

.					{ begin_token(yytext);   return yytext[0]; }
%%

int parser_yyinput_single_mode = 0;

void
csql_yyerror_explicit (int line, int column)
{
  csql_yyerror (NULL);
  msg_ptr = 0;
}


void
csql_yyerror (const char *s)
{
  char *token_val = NULL;
  char *next_ptr = csql_yyget_text () + csql_yyget_leng () + 1;
  char saved_char = yy_hold_char; /* retain the character following the last
				   * character of the current token */
  char *end_of_stmt_str = NULL;
  char *context_saved_char_str = NULL;
  int end_statement = 0;
  int free_msg = 0;
  int token_len = csql_yyget_leng () + 1;
  int next_ptr_len = 0;
  char *buffer = NULL;
  
  /* make a copy of the token value before the buffer flush */
  if (CSQL_MAXNAME < csql_yyget_leng () + 1)
    {
      token_len = CSQL_MAXNAME;
    }
  token_val = (char *) csql_yyalloc (token_len);
  if (token_val == NULL)
    {
      YY_FATAL_ERROR( "out of dynamic memory in csql_yyerror()" );
    }
  snprintf (token_val, token_len, "%s", csql_yyget_text ());
  
  end_of_stmt_str = msgcat_message (MSGCAT_CATALOG_CUBRID,
				    MSGCAT_SET_PARSER_SYNTAX,
				    MSGCAT_SYNTAX_END_OF_STMT);
  context_saved_char_str = msgcat_message (MSGCAT_CATALOG_CUBRID,
					   MSGCAT_SET_PARSER_SYNTAX,
					   MSGCAT_SYNTAX_CONTEXT_SAVED_CHAR);

  next_ptr_len = strlen (next_ptr);
  if (next_ptr_len == 0)
    {
      end_statement = 1;
      next_ptr = end_of_stmt_str;
    }
  if (next_ptr_len > MAX_PRINT_ERROR_CONTEXT_LENGTH)
    {
      buffer = (char *) csql_yyalloc (MAX_PRINT_ERROR_CONTEXT_LENGTH + 1);
      memcpy (buffer, next_ptr, MAX_PRINT_ERROR_CONTEXT_LENGTH - 3);
      strcpy (buffer + MAX_PRINT_ERROR_CONTEXT_LENGTH - 3, "...");
      next_ptr = buffer;
      next_ptr_len = strlen (next_ptr);
    }

  YY_FLUSH_BUFFER;
  parser_statement_OK = 0;

  if (msg_ptr)
    {
      PT_NODE *dummy = parser_new_node (this_parser, PT_EXPR);
      PT_ERRORm (this_parser, dummy, MSGCAT_SET_PARSER_SYNTAX,
		 g_msg[msg_ptr - 1]);
      parser_free_tree (this_parser, dummy);
    }
  else
    {
      const char *cmp_str = msgcat_message (MSGCAT_CATALOG_CUBRID,
					    MSGCAT_SET_PARSER_SYNTAX,
					    MSGCAT_SYNTAX_EXPECTING_BRACKET);
      const char *cmp_str2 = msgcat_message (MSGCAT_CATALOG_CUBRID,
					     MSGCAT_SET_PARSER_SYNTAX,
					     MSGCAT_SYNTAX_EXPECTING_SELECT);

      char *msg = NULL;
      const char *before_token = msgcat_message (MSGCAT_CATALOG_CUBRID,
						 MSGCAT_SET_PARSER_SYNTAX,
						 MSGCAT_SYNTAX_YYERROR);
      const char *after_token =
	strstr (s, msgcat_message (MSGCAT_CATALOG_CUBRID,
				   MSGCAT_SET_PARSER_SYNTAX,
				   MSGCAT_SYNTAX_EXPECTING));
      const char *token_type =
	strstr (s, msgcat_message (MSGCAT_CATALOG_CUBRID,
				   MSGCAT_SET_PARSER_SYNTAX,
				   MSGCAT_SYNTAX_UNEXPECTED));
      int len = 0;
      PT_NODE *dummy;

      if ((strlen (s) > strlen (cmp_str)) &&
	  (strcmp (&s[strlen (s) - strlen (cmp_str)], cmp_str) == 0))
	{
	  *(char *) &s[strlen (s) - strlen (cmp_str)] = 0;
	}
      else if ((strlen (s) > strlen (cmp_str2)) &&
	       (strcmp (&s[strlen (s) - strlen (cmp_str2)], cmp_str2) == 0))
	{
	  *(char *) &s[strlen (s) - strlen (cmp_str2)] = 0;
	}

      if (strlen (token_val) == 0)
	{
	  token_type = NULL;
	}
      if (token_type)
	{
	  char *msg_context = NULL;
	  int fixed_len = 11 * 2; /* maximum size of printed line number and
				     column number */
	  int msg_size = fixed_len + next_ptr_len + strlen (before_token)
			 + strlen (token_val) + 4;
			 /* 4 = 3 more characters when printing before_token
			  * and 'token_val' + the string terminator */

	  if (end_statement == 0)
	    {
	      msg_size += strlen (context_saved_char_str);
	      msg_size += 1; /* one printed char in the message */
	    }
	  else
	    {
	      msg_context = msgcat_message (MSGCAT_CATALOG_CUBRID,
					    MSGCAT_SET_PARSER_SYNTAX,
					    MSGCAT_SYNTAX_CONTEXT);
	      msg_size += strlen (msg_context);
	    }

	  if (after_token)
	    {
	      msg_size += strlen (after_token);
	    }

	  msg = (char *) csql_yyalloc (msg_size);
	  if (msg == NULL)
	    {
	      YY_FATAL_ERROR( "out of dynamic memory in csql_yyerror()" );
	      goto end;
	    }
	  free_msg = 1;
	  if (end_statement == 0)
	    {
	      snprintf (msg, msg_size, context_saved_char_str,
		        csql_yylloc.first_line, csql_yylloc.first_column,
		        (saved_char ? saved_char : ' '), next_ptr);
	    }
	  else
	    {
	      assert (msg_context != NULL);
	      snprintf (msg, msg_size, msg_context,
		        csql_yylloc.first_line, csql_yylloc.first_column,
		        next_ptr);
	    }

	  len = strlen (msg);
	  
	  if (msg[len - 3] == '\n')
	    {
	      msg[len - 3] = ' ';
	    }
	  sprintf (msg + len, "%s '%s'", before_token, token_val);

	  if (after_token)
	    {
	      strcat (msg, after_token);
	    }
	}
      else
	{
	  if (strstr (s, "$end"))
	    {
	      int msg_size;

	      next_ptr = end_of_stmt_str;
	      msg_size = strlen (before_token) + strlen (next_ptr) + 2;

	      msg = (char *) csql_yyalloc (msg_size);
	      if (msg == NULL)
		{
		  YY_FATAL_ERROR( "out of dynamic memory in csql_yyerror()" );
		  goto end;
		}
	      snprintf (msg, msg_size, "%s %s", before_token, next_ptr);
	      free_msg = 1;
	    }
	  else
	    {
	      msg = s;
	    }
	}

      dummy = parser_new_node (this_parser, PT_EXPR);
      if (dummy == NULL)
	{
	  if (free_msg && msg != NULL)
	    {
	      csql_yyfree (msg);
	    }
	  goto end;
	}
      PT_ERRORf (this_parser, dummy, "%s", msg);
      parser_free_tree (this_parser, dummy);
      if (free_msg && msg != NULL)
	{
	  csql_yyfree (msg);
	}
   }

end:
  if (token_val != NULL)
    {
      csql_yyfree (token_val);
    }
  if (buffer)
    {
      csql_yyfree (buffer);
    }
}

int
yywrap ()
{
  return 1;
}


static int
parser_yyinput_single_line (char *buff, int max_size)
{
  int c, end;
  int i = 0;

  assert (max_size >= 1);
  do
    {
      if (str_identifier == '\'' || str_identifier == '\"')
        {
	  c = str_identifier;
        }
      else
        {
	  c = pt_nextchar ();
        }

      if (c == '\'' || c == '\"')	/* string start */
	{
          if (str_identifier != '\'' && str_identifier != '\"')
	    {
              str_identifier = c;   
	      buff[i++] = c;
	      if (i >= max_size)
	        {
	          return i;
	        }
	    }
	    end = c;

	  do
	    {
	      c = pt_nextchar ();
	      if (c == end)	/* string end */
		{
		  str_identifier = '\0';	
		  break;
		}

	      buff[i++] = c;
	      if (i >= max_size)
		{
		  return i;
		}

	      if (c == '\\'
		  && (prm_get_bool_value (PRM_ID_NO_BACKSLASH_ESCAPES) == false))
		{
		  /* if escape character */
		  c = pt_nextchar (); /* read one more */
		  buff[i++] = c;
		  if (i >= max_size)
		    {
		      return i;
		    }
		}
	    }
	  while (c != -1);
	}

      if (c == ';')
	{
	  buff[i++] = -1;
	  buff[i] = 0;
	  return i;
	}

      buff[i++] = c;
      if (i >= max_size)
	{
	  return i;
	}

    }
  while (c != -1);

  buff[i] = 0;
  parser_yyinput_single_mode = 0;	/* all done */

  /* end of file */
  str_identifier = '\0';

  return i;
}

static int
parser_yyinput_multi_line (char *buff, int max_size)
{
  int c;
  int i = 0;

  assert (max_size >= 1);
  for (;;)
    {
      c = pt_nextchar ();
      if (c == -1)
	{
	  buff[i] = 0;
	  return i;
	}

      buff[i++] = c;
      if (i == max_size)
	{
	  buff[i] = 0;
	  return i;
	}
    }
}

static int
parser_yyinput (char *buff, int max_size)
{
  if (!parser_yyinput_single_mode)
    {
      return parser_yyinput_multi_line (buff, max_size);
    }
  else
    {
      return parser_yyinput_single_line (buff, max_size);
    }
}

static int
input_internal ()
{
  int c = input ();
  if (c == '\n')
    {
      this_parser->line = csql_yylloc.last_line = yyline++;
      this_parser->column = csql_yylloc.last_column = yycolumn_end = 1;
    }
  else
    {
      this_parser->column = csql_yylloc.last_column = yycolumn_end++;
    }

  return c;
}

static char *
parser_c_hint (void)
{
  int c, c1;
  char buff[CSQL_MAXNAME];
  int i = 0;
  PT_HINT_ENUM hint = PT_HINT_NONE;

  /* column position set */
  yycolumn = yycolumn_end;
  csql_yylloc.first_column = yycolumn;
  csql_yylloc.first_line = yyline;
  csql_yylloc.last_line = yyline;
  csql_yylloc.last_column = yycolumn_end;

  if (i < (CSQL_MAXNAME - 1) && (c = input_internal ()) == '+')
    {				/* hint */
      buff[i++] = '+';
      while ((c = input_internal ()) != 0 && c != -1)
	{
	  if (c == '*')
	    {
	      /* peek and check next char */
	      c1 = input_internal ();
	      if (c1 == '/')
		{
		  break;
		}
	      unput (c1);
	    }

          if (i >= (CSQL_MAXNAME - 1))
	    {
	      i++;
	      yybuffer_pos += i;
	      goto consume_comment;
	    }

	  buff[i++] = c;
	}

      buff[i] = 0;

      yybuffer_pos += i + 2;
      pt_check_hint (buff, parser_hint_table, &hint, false);
      if (hint == PT_HINT_NONE)
	{			/* comment */
	  return NULL;
	}

      return pt_makename (buff);
    }
  else
    {
      unput (c);
    }

consume_comment:
  while ((c = input_internal ()) != '*' && c != 0 && c != -1)
    {
      yybuffer_pos++;
    }

  if ((c1 = input_internal ()) != '/' && c != 0 && c != -1)
    {
      unput (c1);
      if (c == '*')
	{
	  yybuffer_pos++;
	}
      goto consume_comment;
    }
    
  yybuffer_pos += 2;

  return NULL;
}


static char *
parser_line_hint (void)
{
  int c;
  char buff[CSQL_MAXNAME];
  int i = 0;
  PT_HINT_ENUM hint = PT_HINT_NONE;


  /* column position set */
  yycolumn = yycolumn_end;
  csql_yylloc.first_column = yycolumn;
  csql_yylloc.first_line = yyline;
  csql_yylloc.last_line = yyline;
  csql_yylloc.last_column = yycolumn_end;

loop:
  if (i < (CSQL_MAXNAME - 1) && (c = input_internal ()) == '+')
    {				/* hint */
      buff[i++] = '+';
      while ((c = input_internal ()) != '\r' && c != '\n' && c != 0
	     && c != -1)
	{
	  if (i >= (CSQL_MAXNAME - 1))
	    goto loop;
	  buff[i++] = c;
	}
      buff[i] = 0;

      yybuffer_pos += i + 1;
      pt_check_hint (buff, parser_hint_table, &hint, false);
      if (hint == PT_HINT_NONE)
	{			/* comment */
	  return NULL;
	}

      return pt_makename (buff);
    }
  else
    {				/* comment */
      yybuffer_pos += i;
      unput (c);
      while ((c = input_internal ()) != '\r' && c != '\n' && c != 0
	     && c != -1)
	{
	  yybuffer_pos ++;
	}
      yybuffer_pos ++;

      return NULL;
    }
}


static void
begin_token (char *token)
{
  yycolumn = yycolumn_end;
  yycolumn_end += strlen (token);

  csql_yylloc.first_line = yyline;
  csql_yylloc.first_column = yycolumn;
  csql_yylloc.last_line = yyline;
  csql_yylloc.last_column = yycolumn_end;
}<|MERGE_RESOLUTION|>--- conflicted
+++ resolved
@@ -221,20 +221,6 @@
 										return COST; 
 									}
 [cC][oO][uU][nN][tT]							{ begin_token(yytext);   return COUNT; }
-<<<<<<< HEAD
-[jJ][sS][oO][nN][_][oO][bB][jJ][eE][cC][tT]                             { begin_token(yytext);   return FUN_JSON_OBJECT;}
-[jJ][sS][oO][nN][_][aA][rR][rR][aA][yY]                                 { begin_token(yytext);   return FUN_JSON_ARRAY;}
-[jJ][sS][oO][nN][_][iI][nN][sS][eE][rR][tT]                             { begin_token(yytext);   return FUN_JSON_INSERT;}
-[jJ][sS][oO][nN][_][rR][eE][pP][lL][aA][cC][eE]                         { begin_token(yytext);   return FUN_JSON_REPLACE;}
-[jJ][sS][oO][nN][_][sS][eE][tT]						{ begin_token(yytext);   return FUN_JSON_SET;}
-[jJ][sS][oO][nN][_][kK][eE][yY][sS]					{ begin_token(yytext);   return FUN_JSON_KEYS;}
-[jJ][sS][oO][nN][_][rR][eE][mM][oO][vV][eE]                             { begin_token(yytext);   return FUN_JSON_REMOVE;}
-[jJ][sS][oO][nN][_][aA][rR][rR][aA][yY][_][aA][pP][pP][eE][nN][dD]      { begin_token(yytext);   return FUN_JSON_ARRAY_APPEND;}
-[jJ][sS][oO][nN][_][aA][rR][rR][aA][yY][_][iI][nN][sS][eE][rR][tT]      { begin_token(yytext);   return FUN_JSON_ARRAY_INSERT;}
-[jJ][sS][oO][nN][_][gG][eE][tT][_][aA][lL][lL][_][pP][aA][tT][hH][sS]	{ begin_token(yytext);   return FUN_JSON_GET_ALL_PATHS;}
-[jJ][sS][oO][nN][_][mM][eE][rR][gG][eE]                                 { begin_token(yytext);   return FUN_JSON_MERGE;}
-=======
->>>>>>> b08f2b89
 [cC][rR][eE][aA][tT][eE]						{ begin_token(yytext);   return CREATE; }
 [cC][rR][oO][sS][sS]							{ begin_token(yytext);   return CROSS; }
 [cC][rR][iI][tT][iI][cC][aA][lL]					{ begin_token(yytext);
@@ -449,19 +435,19 @@
 [jJ][oO][bB]								{ begin_token(yytext);   
 										csql_yylval.cptr = pt_makename(yytext);
 										return JOB; }
-[jJ][sS][oO][nN]							{ begin_token(yytext);   
-										return JSON; }
-[jJ][sS][oO][nN][_][aA][rR][rR][aA][yY]									{ begin_token(yytext);	return FUN_JSON_ARRAY; }
-[jJ][sS][oO][nN][_][aA][rR][rR][aA][yY][_][aA][pP][pP][eE][nN][dD]		{ begin_token(yytext);  return FUN_JSON_ARRAY_APPEND; }
+[jJ][sS][oO][nN]							{ begin_token(yytext);  return JSON; }
+[jJ][sS][oO][nN][_][aA][rR][rR][aA][yY]					{ begin_token(yytext);	return FUN_JSON_ARRAY; }
+[jJ][sS][oO][nN][_][aA][rR][rR][aA][yY][_][aA][pP][pP][eE][nN][dD]	{ begin_token(yytext);  return FUN_JSON_ARRAY_APPEND; }
+[jJ][sS][oO][nN][_][aA][rR][rR][aA][yY][_][iI][nN][sS][eE][rR][tT]      { begin_token(yytext);  return FUN_JSON_ARRAY_INSERT; }
 [jJ][sS][oO][nN][_][gG][eE][tT][_][aA][lL][lL][_][pP][aA][tT][hH][sS]	{ begin_token(yytext);  return FUN_JSON_GET_ALL_PATHS; }
 [jJ][sS][oO][nN][_][iI][nN][sS][eE][rR][tT]                             { begin_token(yytext);  return FUN_JSON_INSERT; }
-[jJ][sS][oO][nN][_][kK][eE][yY][sS]										{ begin_token(yytext);  return FUN_JSON_KEYS; }
+[jJ][sS][oO][nN][_][kK][eE][yY][sS]					{ begin_token(yytext);  return FUN_JSON_KEYS; }
 [jJ][sS][oO][nN][_][mM][eE][rR][gG][eE]                                 { begin_token(yytext);  return FUN_JSON_MERGE; }
 [jJ][sS][oO][nN][_][oO][bB][jJ][eE][cC][tT]                             { begin_token(yytext);  return FUN_JSON_OBJECT; }
 [jJ][sS][oO][nN][_][rR][eE][mM][oO][vV][eE]                             { begin_token(yytext);  return FUN_JSON_REMOVE; }
 [jJ][sS][oO][nN][_][rR][eE][pP][lL][aA][cC][eE]                         { begin_token(yytext);  return FUN_JSON_REPLACE; }
-[jJ][sS][oO][nN][_][sS][eE][tT]											{ begin_token(yytext);  return FUN_JSON_SET; }
-[kK][eE][yY]								{ begin_token(yytext);   return KEY; }
+[jJ][sS][oO][nN][_][sS][eE][tT]						{ begin_token(yytext);  return FUN_JSON_SET; }
+[kK][eE][yY]								{ begin_token(yytext);  return KEY; }
 [kK][eE][yY][sS]							{ begin_token(yytext);   
 										csql_yylval.cptr = pt_makename(yytext);
 										return KEYS; }
