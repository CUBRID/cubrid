--- conflicted
+++ resolved
@@ -435,18 +435,11 @@
 [jJ][oO][bB]								{ begin_token(yytext);   
 										csql_yylval.cptr = pt_makename(yytext);
 										return JOB; }
-<<<<<<< HEAD
-[jJ][sS][oO][nN]							{ begin_token(yytext);   
-										return JSON; }
-[jJ][sS][oO][nN][_][aA][rR][rR][aA][yY]									{ begin_token(yytext);	return FUN_JSON_ARRAY; }
-[jJ][sS][oO][nN][_][aA][rR][rR][aA][yY][_][aA][pP][pP][eE][nN][dD]		{ begin_token(yytext);  return FUN_JSON_ARRAY_APPEND; }
-[jJ][sS][oO][nN][_][aA][rR][rR][aA][yY][aA][gG][gG]						{ begin_token(yytext);  return JSON_ARRAYAGG; }
-=======
 [jJ][sS][oO][nN]							{ begin_token(yytext);  return JSON; }
-[jJ][sS][oO][nN][_][aA][rR][rR][aA][yY]					{ begin_token(yytext);	return FUN_JSON_ARRAY; }
-[jJ][sS][oO][nN][_][aA][rR][rR][aA][yY][_][aA][pP][pP][eE][nN][dD]	{ begin_token(yytext);  return FUN_JSON_ARRAY_APPEND; }
+[jJ][sS][oO][nN][_][aA][rR][rR][aA][yY]					                        { begin_token(yytext);	return FUN_JSON_ARRAY; }
+[jJ][sS][oO][nN][_][aA][rR][rR][aA][yY][_][aA][pP][pP][eE][nN][dD]	    { begin_token(yytext);  return FUN_JSON_ARRAY_APPEND; }
+[jJ][sS][oO][nN][_][aA][rR][rR][aA][yY][aA][gG][gG]						          { begin_token(yytext);  return JSON_ARRAYAGG; }
 [jJ][sS][oO][nN][_][aA][rR][rR][aA][yY][_][iI][nN][sS][eE][rR][tT]      { begin_token(yytext);  return FUN_JSON_ARRAY_INSERT; }
->>>>>>> f0c067b8
 [jJ][sS][oO][nN][_][gG][eE][tT][_][aA][lL][lL][_][pP][aA][tT][hH][sS]	{ begin_token(yytext);  return FUN_JSON_GET_ALL_PATHS; }
 [jJ][sS][oO][nN][_][iI][nN][sS][eE][rR][tT]                             { begin_token(yytext);  return FUN_JSON_INSERT; }
 [jJ][sS][oO][nN][_][kK][eE][yY][sS]					{ begin_token(yytext);  return FUN_JSON_KEYS; }
