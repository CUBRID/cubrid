/*
 * Copyright (C) 2008 Search Solution Corporation. All rights reserved by Search Solution.
 *
 *   This program is free software; you can redistribute it and/or modify
 *   it under the terms of the GNU General Public License as published by
 *   the Free Software Foundation; either version 2 of the License, or
 *   (at your option) any later version.
 *
 *  This program is distributed in the hope that it will be useful,
 *  but WITHOUT ANY WARRANTY; without even the implied warranty of
 *  MERCHANTABILITY or FITNESS FOR A PARTICULAR PURPOSE. See the
 *  GNU General Public License for more details.
 *
 *  You should have received a copy of the GNU General Public License
 *  along with this program; if not, write to the Free Software
 *  Foundation, Inc., 51 Franklin Street, Fifth Floor, Boston, MA 02110-1301 USA
 *
 */

/*
 * csql_lexer.l - SQL lexer file
 */






%{
#include "csql_grammar.h"
#include "csql_grammar_scan.h"
#include "parse_tree.h"
#include "parser_message.h"
#include "system_parameter.h"
#include "message_catalog.h"

#if defined (SUPPRESS_STRLEN_WARNING)
#define strlen(s1)  ((int) strlen(s1))
#endif /* defined (SUPPRESS_STRLEN_WARNING) */

#define CSQL_MAXNAME	256

static int parser_yyinput_single_line (char *buff, int max_size);
static int parser_yyinput_multi_line (char *buff, int max_size);
static int parser_yyinput (char *buff, int max_size);
static char *parser_c_hint (void);
static char *parser_line_hint (void);
static void begin_token (char *token);

extern int yyline;
extern int yycolumn;
extern int yycolumn_end;
extern int dot_flag;

extern int str_identifier = '\0';




#undef YY_INPUT
#define YY_INPUT(buffer, result, max_size) { result = parser_yyinput(buffer, max_size); result == 0 ? result = YY_NULL : result; }

/*
 * This action is executed each time a token is matched. Its position in the
 * buffer is saved as part of the location information.
 */
#define YY_USER_ACTION  {yybuffer_pos += csql_yyget_leng (); csql_yylloc.buffer_pos = yybuffer_pos;}

#define IS_BLANK_CHAR(c) \
                    ((c) == ' ' || (c) == '\t' || (c) == '\r' || (c) == '\n')

int g_msg[1024];
int msg_ptr;

int yybuffer_pos;
%}

%x QUOTED_NCHAR_STRING
%x QUOTED_BIT_STRING
%x QUOTED_HEX_STRING
%x QUOTED_CHAR_STRING
%x DOUBLY_QUOTED_CHAR_STRING
%x DELIMITED_ID_NAME
%x BRACKET_ID_NAME
%x BACKTICK_ID_NAME
%x QUOTED_EUCKR_STRING
%x QUOTED_ISO_STRING
%x QUOTED_BINARY_STRING
%x QUOTED_UTF8_STRING




%%

[ \t\r]+								{ begin_token(yytext); }
\n									{
										begin_token(yytext);
										this_parser->line = yyline++;
										this_parser->column = yycolumn = yycolumn_end = 1;
									}



[aA][bB][sS][oO][lL][uU][tT][eE]					{ begin_token(yytext);   return ABSOLUTE_; }
[aA][cC][cC][eE][sS][sS]						{ begin_token(yytext);   return ACCESS; }
[aA][cC][tT][iI][oO][nN]						{ begin_token(yytext);   return ACTION; }
[aA][cC][tT][iI][vV][eE]						{ begin_token(yytext);
										csql_yylval.cptr = pt_makename(yytext);
										return ACTIVE; }
[aA][dD][dD]								{ begin_token(yytext);   return ADD; }
[aA][dD][dD][dD][aA][tT][eE]						{ begin_token(yytext);
										csql_yylval.cptr = pt_makename(yytext);
										return ADDDATE; }
[aA][dD][dD]_[mM][oO][nN][tT][hH][sS]					{ begin_token(yytext);   return ADD_MONTHS; }
[aA][fF][tT][eE][rR]							{ begin_token(yytext);   return AFTER; }
[aA][lL][lL]								{ begin_token(yytext);   return ALL; }
[aA][lL][lL][oO][cC][aA][tT][eE]					{ begin_token(yytext);   return ALLOCATE; }
[aA][lL][tT][eE][rR]							{ begin_token(yytext);   return ALTER; }
[aA][nN][aA][lL][yY][zZ][eE]						{ begin_token(yytext);
										csql_yylval.cptr = pt_makename(yytext);
										return ANALYZE; }
[aA][nN][dD]								{ begin_token(yytext);   return AND; }
[aA][nN][yY]								{ begin_token(yytext);   return ANY; }
[aA][rR][cC][hH][iI][vV][eE]						{ begin_token(yytext);
										csql_yylval.cptr = pt_makename(yytext);
										return ARCHIVE; }
[aA][rR][eE]								{ begin_token(yytext);   return ARE; }
[aA][sS]								{ begin_token(yytext);   return AS; }
[aA][sS][cC]								{ begin_token(yytext);   return ASC; }
[aA][sS][sS][eE][rR][tT][iI][oO][nN]					{ begin_token(yytext);   return ASSERTION; }
[aA][sS][yY][nN][cC]							{ begin_token(yytext);   return ASYNC; }
[aA][tT]								{ begin_token(yytext);   return AT; }
[aA][tT][tT][aA][cC][hH]						{ begin_token(yytext);   return ATTACH; }
[aA][tT][tT][rR][iI][bB][uU][tT][eE]					{ begin_token(yytext);   return ATTRIBUTE; }
[aA][uU][tT][oO]_[iI][nN][cC][rR][eE][mM][eE][nN][tT]			{ begin_token(yytext);
										csql_yylval.cptr = pt_makename(yytext);
										return AUTO_INCREMENT; }
[aA][vV][gG]								{ begin_token(yytext);   return AVG; }
[bB][eE][fF][oO][rR][eE]						{ begin_token(yytext);   return BEFORE; }
[bB][eE][tT][wW][eE][eE][nN]						{ begin_token(yytext);   return BETWEEN; }
[bB][iI][gG][iI][nN][tT]						{ begin_token(yytext);   return BIGINT;}
[bB][iI][nN][aA][rR][yY]						{ begin_token(yytext);   return BINARY;}
[bB][iI][tT]								{ begin_token(yytext);   return BIT; }
[bB][iI][tT]_[lL][eE][nN][gG][tT][hH]					{ begin_token(yytext);   return BIT_LENGTH; }
<<<<<<< HEAD
[bB][iI][tT]_[aA][nN][dD]						{ begin_token(yytext);	
										csql_yylval.cptr = pt_makename(yytext);
										return BIT_AND; }
[bB][iI][tT]_[oO][rR]							{ begin_token(yytext);	
										csql_yylval.cptr = pt_makename(yytext);
										return BIT_OR; }
[bB][iI][tT]_[xX][oO][rR]						{ begin_token(yytext);	
=======
[bB][iI][tT]_[aA][nN][dD]						{ begin_token(yytext);
										csql_yylval.cptr = pt_makename(yytext);
										return BIT_AND; }
[bB][iI][tT]_[oO][rR]							{ begin_token(yytext);
										csql_yylval.cptr = pt_makename(yytext);
										return BIT_OR; }
[bB][iI][tT]_[xX][oO][rR]						{ begin_token(yytext);
>>>>>>> 71f71ba3
										csql_yylval.cptr = pt_makename(yytext);
										return BIT_XOR; }
[bB][lL][oO][bB]							{ begin_token(yytext);	 return BLOB_; }
[bB][oO][oO][lL][eE][aA][nN]						{ begin_token(yytext);   return BOOLEAN_; }
[bB][oO][tT][hH]							{ begin_token(yytext);   return BOTH_; }
[bB][rR][eE][aA][dD][tT][hH]						{ begin_token(yytext);   return BREADTH; }
[bB][yY]								{ begin_token(yytext);   return BY; }
[cC][aA][lL][lL]							{ begin_token(yytext);   return CALL; }
[cC][aA][cC][hH][eE]							{ begin_token(yytext);
										csql_yylval.cptr = pt_makename(yytext);
										return CACHE; }
[cC][aA][pP][aA][cC][iI][tT][yY]					{ begin_token(yytext);
										csql_yylval.cptr = pt_makename(yytext);
										return CAPACITY; }
[cC][aA][sS][cC][aA][dD][eE]						{ begin_token(yytext);   return CASCADE; }
[cC][aA][sS][cC][aA][dD][eE][dD]					{ begin_token(yytext);   return CASCADED; }
[cC][aA][sS][eE]							{ begin_token(yytext);   return CASE; }
[cC][aA][sS][tT]							{ begin_token(yytext);   return CAST; }
[cC][aA][tT][aA][lL][oO][gG]						{ begin_token(yytext);   return CATALOG; }
[cC][hH][aA][nN][gG][eE]						{ begin_token(yytext);   return CHANGE; }
[cC][hH][aA][rR][aA][cC][tT][eE][rR]					{ begin_token(yytext);   return CHAR_; }
[cC][hH][aA][rR][aA][cC][tT][eE][rR]_[sS][eE][tT]			{ begin_token(yytext);
									      csql_yylval.cptr = pt_makename(yytext);
									      return CHARACTER_SET_; }
[cC][hH][aA][rR][sS][eE][tT]						{ begin_token(yytext);
									      csql_yylval.cptr = pt_makename(yytext);
									      return CHARSET; }
[cC][hH][eE][cC][kK]							{ begin_token(yytext);   return CHECK; }
[cC][hH][rR]								{ begin_token(yytext);
										csql_yylval.cptr = pt_makename(yytext);
										return CHR; }
[cC][lL][aA][sS][sS]							{ begin_token(yytext);   return CLASS; }
[cC][lL][aA][sS][sS][eE][sS]						{ begin_token(yytext);   return CLASSES; }
[cC][lL][oO][bB]							{ begin_token(yytext);   return CLOB_; }
[cC][lL][oO][bB]_[tT][oO]_[cC][hH][aA][rR]				{ begin_token(yytext);
										csql_yylval.cptr = pt_makename(yytext);
										return CLOB_TO_CHAR; }
[cC][lL][oO][sS][eE]							{ begin_token(yytext);
										csql_yylval.cptr = pt_makename(yytext);
										return CLOSE; }
[cC][oO][aA][lL][eE][sS][cC][eE]					{ begin_token(yytext);   return COALESCE; }
[cC][oO][lL][lL][aA][tT][eE]						{ begin_token(yytext);   return COLLATE; }
[cC][oO][lL][lL][aA][tT][iI][oO][nN]					{ begin_token(yytext);
										csql_yylval.cptr = pt_makename(yytext);
										return COLLATION; }
[cC][oO][lL][uU][mM][nN]						{ begin_token(yytext);   return COLUMN; }
[cC][oO][lL][uU][mM][nN][sS]						{ begin_token(yytext);
										csql_yylval.cptr = pt_makename(yytext);
										return COLUMNS; }
[cC][oO][mM][mM][eE][nN][tT]					{ begin_token(yytext);
										csql_yylval.cptr = pt_makename(yytext);
										return COMMENT; }
[cC][oO][mM][mM][iI][tT]						{ begin_token(yytext);   return COMMIT; }
[cC][oO][mM][mM][iI][tT][tT][eE][dD]					{ begin_token(yytext);
										csql_yylval.cptr = pt_makename(yytext);
										return COMMITTED; }
[cC][oO][nN][nN][eE][cC][tT]						{ begin_token(yytext);   return CONNECT; }
[cC][oO][nN][nN][eE][cC][tT][_][bB][yY][_][iI][sS][cC][yY][cC][lL][eE]	{ begin_token(yytext);   return CONNECT_BY_ISCYCLE; }
[cC][oO][nN][nN][eE][cC][tT][_][bB][yY][_][iI][sS][lL][eE][aA][fF]	{ begin_token(yytext);   return CONNECT_BY_ISLEAF; }
[cC][oO][nN][nN][eE][cC][tT][_][bB][yY][_][rR][oO][oO][tT]		{ begin_token(yytext);   return CONNECT_BY_ROOT; }
[cC][oO][nN][nN][eE][cC][tT][iI][oO][nN]				{ begin_token(yytext);   return CONNECTION; }
[cC][oO][nN][sS][tT][rR][aA][iI][nN][tT]				{ begin_token(yytext);   return CONSTRAINT; }
[cC][oO][nN][sS][tT][rR][aA][iI][nN][tT][sS]				{ begin_token(yytext);   return CONSTRAINTS; }
[cC][oO][nN][tT][iI][nN][uU][eE]					{ begin_token(yytext);   return CONTINUE; }
[cC][oO][nN][vV][eE][rR][tT]						{ begin_token(yytext);   return CONVERT; }
[cC][oO][rR][rR][eE][sS][pP][oO][nN][dD][iI][nN][gG]			{ begin_token(yytext);   return CORRESPONDING; }
[cC][oO][sS][tT]							{ begin_token(yytext);
										csql_yylval.cptr = pt_makename(yytext);
										return COST;
									}
[cC][oO][uU][nN][tT]							{ begin_token(yytext);   return COUNT; }
[cC][rR][eE][aA][tT][eE]						{ begin_token(yytext);   return CREATE; }
[cC][rR][oO][sS][sS]							{ begin_token(yytext);   return CROSS; }
[cC][rR][iI][tT][iI][cC][aA][lL]					{ begin_token(yytext);
										csql_yylval.cptr = pt_makename(yytext);
										return CRITICAL; }
[cC][uU][mM][eE][_][dD][iI][sS][tT]					{ begin_token(yytext);
										csql_yylval.cptr = pt_makename(yytext);
										return CUME_DIST; }
[cC][uU][rR][rR][eE][nN][tT]						{ begin_token(yytext);   return CURRENT; }
[cC][uU][rR][rR][eE][nN][tT]_[dD][aA][tT][eE]				{ begin_token(yytext);   return CURRENT_DATE; }
[cC][uU][rR][rR][eE][nN][tT]_[tT][iI][mM][eE]				{ begin_token(yytext);   return CURRENT_TIME; }
[cC][uU][rR][rR][eE][nN][tT]_[tT][iI][mM][eE][sS][tT][aA][mM][pP]	{ begin_token(yytext);   return CURRENT_TIMESTAMP; }
[cC][uU][rR][rR][eE][nN][tT]_[dD][aA][tT][eE][tT][iI][mM][eE] 		{ begin_token(yytext);   return CURRENT_DATETIME; }
[cC][uU][rR][rR][eE][nN][tT]_[uU][sS][eE][rR]				{ begin_token(yytext);   return CURRENT_USER; }
[cC][uU][rR][sS][oO][rR]						{ begin_token(yytext);   return CURSOR; }
[cC][yY][cC][lL][eE]							{ begin_token(yytext);   return CYCLE; }
[cC][hH][aA][rR]							{ begin_token(yytext);   return CHAR_; }
[dD][aA][tT][aA]							{ begin_token(yytext);   return DATA; }
[dD][aA][tT][aA][bB][aA][sS][eE]					{ begin_token(yytext);   return DATABASE; }
[dD][aA][tT][aA]_[tT][yY][pP][eE]___					{ begin_token(yytext);   return DATA_TYPE___; }
[dD][aA][tT][eE]_[aA][dD][dD]						{ begin_token(yytext);
										csql_yylval.cptr = pt_makename(yytext);
										return DATE_ADD; }
[dD][aA][tT][eE]_[sS][uU][bB]						{ begin_token(yytext);
										csql_yylval.cptr = pt_makename(yytext);
										return DATE_SUB; }
[dD][aA][tT][eE][tT][iI][mM][eE]					{ begin_token(yytext);   return DATETIME; }
[dD][aA][tT][eE][tT][iI][mM][eE][tT][zZ]				{ begin_token(yytext);   return DATETIMETZ; }
[dD][aA][tT][eE][tT][iI][mM][eE][lL][tT][zZ]				{ begin_token(yytext);   return DATETIMELTZ; }
[dD][aA][yY]								{ begin_token(yytext);   return DAY_; }
[dD][aA][yY]_[mM][iI][lL][lL][iI][sS][eE][cC][oO][nN][dD]		{ begin_token(yytext);   return DAY_MILLISECOND; }
[dD][aA][yY]_[sS][eE][cC][oO][nN][dD]     				{ begin_token(yytext);   return DAY_SECOND; }
[dD][aA][yY]_[mM][iI][nN][uU][tT][eE]     				{ begin_token(yytext);   return DAY_MINUTE; }
[dD][aA][yY]_[hH][oO][uU][rR]	       					{ begin_token(yytext);   return DAY_HOUR; }
[dD][bB][tT][iI][mM][eE][zZ][oO][nN][eE]                                { begin_token(yytext);   return DB_TIMEZONE; }
[dD][eE][aA][lL][lL][oO][cC][aA][tT][eE]				{ begin_token(yytext);   return DEALLOCATE; }
[dD][eE][cC]								{ begin_token(yytext);   return NUMERIC; }
[dD][eE][cC][iI][mM][aA][lL]						{ begin_token(yytext);   return NUMERIC; }
[dD][eE][cC][lL][aA][rR][eE]						{ begin_token(yytext);   return DECLARE; }
[dD][eE][cC][rR][eE][mM][eE][nN][tT]					{ begin_token(yytext);
										csql_yylval.cptr = pt_makename(yytext);
										return DECREMENT; }
[dD][eE][fF][aA][uU][lL][tT]						{ begin_token(yytext);   return DEFAULT; }
[dD][eE][fF][eE][rR][rR][aA][bB][lL][eE]				{ begin_token(yytext);   return DEFERRABLE; }
[dD][eE][fF][eE][rR][rR][eE][dD]					{ begin_token(yytext);   return DEFERRED; }
[dD][eE][lL][eE][tT][eE]						{ begin_token(yytext);   return DELETE_; }
[dD][eE][nN][sS][eE]_[rR][aA][nN][kK]					{ begin_token(yytext);
									  csql_yylval.cptr = pt_makename(yytext);
									  return DENSE_RANK; }
[dD][eE][pP][tT][hH]							{ begin_token(yytext);   return DEPTH; }
[dD][eE][sS][cC]							{ begin_token(yytext);   return DESC; }
[dD][eE][sS][cC][rR][iI][bB][eE]					{ begin_token(yytext);   return DESCRIBE; }
[dD][eE][sS][cC][rR][iI][pP][tT][oO][rR]				{ begin_token(yytext);   return DESCRIPTOR; }
[dD][iI][aA][gG][nN][oO][sS][tT][iI][cC][sS]				{ begin_token(yytext);   return DIAGNOSTICS; }
[dD][iI][fF][fF][eE][rR][eE][nN][cC][eE]				{ begin_token(yytext);   return DIFFERENCE_; }
[dD][iI][sS][cC][oO][nN][nN][eE][cC][tT]				{ begin_token(yytext);   return DISCONNECT; }
[dD][iI][sS][tT][iI][nN][cC][tT]					{ begin_token(yytext);   return DISTINCT; }
[dD][iI][sS][tT][iI][nN][cC][tT][rR][oO][wW]				{ begin_token(yytext);   return DISTINCT; }
[dD][iI][vV]								{ begin_token(yytext);	 return DIV; }
[dD][oO]								{ begin_token(yytext);	 return DO; }
[dD][oO][mM][aA][iI][nN]						{ begin_token(yytext);   return Domain; }
[dD][rR][oO][pP]							{ begin_token(yytext);   return DROP; }
[dD][uU][pP][lL][iI][cC][aA][tT][eE]					{ begin_token(yytext);   return DUPLICATE_; }
[dD][aA][tT][eE]							{ begin_token(yytext);   return Date; }
[dD][oO][uU][bB][lL][eE]						{ begin_token(yytext);   return Double; }
[eE][aA][cC][hH]							{ begin_token(yytext);   return EACH; }
[eE][lL][sS][eE]							{ begin_token(yytext);   return ELSE; }
[eE][lL][sS][eE][iI][fF]						{ begin_token(yytext);   return ELSEIF; }
[eE][lL][tT]								{ begin_token(yytext);
										csql_yylval.cptr = pt_makename(yytext);
										return ELT; }
[eE][mM][pP][tT][yY]                                                    { begin_token(yytext);   return EMPTY; }
[eE][nN][dD]								{ begin_token(yytext);   return END; }
[eE][nN][uU][mM]							{ begin_token(yytext);	 return ENUM; }
[eE][qQ][uU][aA][lL][sS]						{ begin_token(yytext);   return EQUALS; }
[eE][rR][rR][oO][rR]     						{ begin_token(yytext);   return ERROR_; }
[eE][sS][cC][aA][pP][eE]						{ begin_token(yytext);   return ESCAPE; }
[eE][vV][aA][lL][uU][aA][tT][eE]					{ begin_token(yytext);   return EVALUATE; }
[eE][xX][cC][eE][pP][tT]						{ begin_token(yytext);   return EXCEPT; }
[eE][xX][cC][eE][pP][tT][iI][oO][nN]					{ begin_token(yytext);   return EXCEPTION; }
[eE][xX][eE][cC]							{ begin_token(yytext);   return EXEC; }
[eE][xX][eE][cC][uU][tT][eE]						{ begin_token(yytext);   return EXECUTE; }
[eE][xX][iI][sS][tT][sS]						{ begin_token(yytext);   return EXISTS; }
[eE][xX][pP][lL][aA][iI][nN]						{ begin_token(yytext);
										csql_yylval.cptr = pt_makename(yytext);
										return EXPLAIN; }
[eE][xX][tT][eE][rR][nN][aA][lL]					{ begin_token(yytext);   return EXTERNAL; }
[eE][xX][tT][rR][aA][cC][tT]						{ begin_token(yytext);   return EXTRACT; }
[fF][eE][tT][cC][hH]							{ begin_token(yytext);   return FETCH; }
[fF][iI][rR][sS][tT]							{ begin_token(yytext);   return FIRST; }
[fF][iI][rR][sS][tT]_[vV][aA][lL][uU][eE]				{ begin_token(yytext);
										csql_yylval.cptr = pt_makename(yytext);
										return FIRST_VALUE; }
[fF][oO][rR][cC][eE]							{ begin_token(yytext);   return FORCE; }
[fF][oO][rR][eE][iI][gG][nN]						{ begin_token(yytext);   return FOREIGN; }
[fF][oO][uU][nN][dD]							{ begin_token(yytext);   return FOUND; }
[fF][rR][oO][mM]							{ begin_token(yytext);   return FROM; }
[fF][uU][lL][lL]							{ begin_token(yytext);   return FULL; }
[fF][uU][lL][lL][sS][cC][aA][nN]					{ begin_token(yytext);
                                                                                csql_yylval.cptr = pt_makename(yytext);
                                                                                return FULLSCAN; }
[fF][uU][nN][cC][tT][iI][oO][nN]					{ begin_token(yytext);   return FUNCTION; }
[fF][aA][lL][sS][eE]							{ begin_token(yytext);   return False; }
[fF][iI][lL][eE]							{ begin_token(yytext);   return File; }
[fF][lL][oO][aA][tT]							{ begin_token(yytext);   return FLOAT_; }
[fF][oO][rR]								{ begin_token(yytext);   return For; }
[gG][eE][nN][eE][rR][aA][lL]						{ begin_token(yytext);   return GENERAL; }
[gG][eE][tT]								{ begin_token(yytext);   return GET; }
[gG][eE]_[iI][nN][fF]							{ begin_token(yytext);
										csql_yylval.cptr = pt_makename(yytext);
										return GE_INF_; }
[gG][eE]_[lL][eE]							{ begin_token(yytext);
										csql_yylval.cptr = pt_makename(yytext);
										return GE_LE_; }
[gG][eE]_[lL][tT]							{ begin_token(yytext);
										csql_yylval.cptr = pt_makename(yytext);
										return GE_LT_; }
[gG][lL][oO][bB][aA][lL]						{ begin_token(yytext);   return GLOBAL; }
[gG][oO]								{ begin_token(yytext);   return GO; }
[gG][oO][tT][oO]							{ begin_token(yytext);   return GOTO; }
[gG][rR][aA][nN][tT]							{ begin_token(yytext);   return GRANT; }
[gG][rR][aA][nN][tT][sS]						{ begin_token(yytext);
										csql_yylval.cptr = pt_makename(yytext);
										return GRANTS; }
[gG][rR][oO][uU][pP]							{ begin_token(yytext);   return GROUP_; }
[gG][rR][oO][uU][pP][_][cC][oO][nN][cC][aA][tT]				{ begin_token(yytext);
										csql_yylval.cptr = pt_makename(yytext);
										return GROUP_CONCAT; }
[gG][rR][oO][uU][pP][sS]						{ begin_token(yytext);
										csql_yylval.cptr = pt_makename(yytext);
										return GROUPS; }
[gG][tT]_[iI][nN][fF]							{ begin_token(yytext);
										csql_yylval.cptr = pt_makename(yytext);
										return GT_INF_; }
[gG][tT]_[lL][eE]							{ begin_token(yytext);
										csql_yylval.cptr = pt_makename(yytext);
										return GT_LE_; }
[gG][tT]_[lL][tT]							{ begin_token(yytext);
										csql_yylval.cptr = pt_makename(yytext);
										return GT_LT_; }
[hH][aA][sS][hH]							{ begin_token(yytext);
										csql_yylval.cptr = pt_makename(yytext);
										return HASH; }
[hH][aA][vV][iI][nN][gG]						{ begin_token(yytext);   return HAVING; }
[hH][eE][aA][dD][eE][rR]						{ begin_token(yytext);
										csql_yylval.cptr = pt_makename(yytext);
										return HEADER; }
[hH][eE][aA][pP]							{ begin_token(yytext);
										csql_yylval.cptr = pt_makename(yytext);
										return HEAP; }
[hH][oO][uU][rR]							{ begin_token(yytext);   return HOUR_; }
[hH][oO][uU][rR]_[mM][iI][lL][lL][iI][sS][eE][cC][oO][nN][dD]		{ begin_token(yytext);   return HOUR_MILLISECOND; }
[hH][oO][uU][rR]_[sS][eE][cC][oO][nN][dD]				{ begin_token(yytext);   return HOUR_SECOND; }
[hH][oO][uU][rR]_[mM][iI][nN][uU][tT][eE]				{ begin_token(yytext);   return HOUR_MINUTE; }
[iI][dD][eE][nN][tT][iI][tT][yY]					{ begin_token(yytext);   return IDENTITY; }
[iI][fF]								{ begin_token(yytext);   return IF; }
<<<<<<< HEAD
[iI][fF][nN][uU][lL][lL]						{ begin_token(yytext);	
										csql_yylval.cptr = pt_makename(yytext);
										return IFNULL; }
[iI][sS][nN][uU][lL][lL]						{ begin_token(yytext);	
=======
[iI][fF][nN][uU][lL][lL]						{ begin_token(yytext);
										csql_yylval.cptr = pt_makename(yytext);
										return IFNULL; }
[iI][sS][nN][uU][lL][lL]						{ begin_token(yytext);
>>>>>>> 71f71ba3
										csql_yylval.cptr = pt_makename(yytext);
										return ISNULL; }
[iI][gG][nN][oO][rR][eE]						{ begin_token(yytext);   return IGNORE_; }
[iI][mM][mM][eE][dD][iI][aA][tT][eE]					{ begin_token(yytext);   return IMMEDIATE; }
[iI][nN]								{ begin_token(yytext);   return IN_; }
[iI][nN][aA][cC][tT][iI][vV][eE]					{ begin_token(yytext);
										csql_yylval.cptr = pt_makename(yytext);
										return INACTIVE; }
[iI][nN][cC][rR][eE][mM][eE][nN][tT]					{ begin_token(yytext);
										csql_yylval.cptr = pt_makename(yytext);
										return INCREMENT; }
[iI][nN][dD][eE][xX]							{ begin_token(yytext);   return INDEX; }
[iI][nN][dD][eE][xX][_][pP][rR][eE][fF][iI][xX]				{ begin_token(yytext);   return INDEX_PREFIX; }
[iI][nN][dD][eE][xX][eE][sS]						{ begin_token(yytext);
										csql_yylval.cptr = pt_makename(yytext);
										return INDEXES; }
[iI][nN][dD][iI][cC][aA][tT][oO][rR]					{ begin_token(yytext);   return INDICATOR; }
[iI][nN][fF][iI][nN][iI][tT][eE]					{ begin_token(yytext);
										csql_yylval.cptr = pt_makename(yytext);
										return INFINITE_; }
[iI][nN][fF]_[lL][eE]							{ begin_token(yytext);
										csql_yylval.cptr = pt_makename(yytext);
										return INF_LE_; }
[iI][nN][fF]_[lL][tT]							{ begin_token(yytext);
										csql_yylval.cptr = pt_makename(yytext);
										return INF_LT_; }
[iI][nN][hH][eE][rR][iI][tT]						{ begin_token(yytext);   return INHERIT; }
[iI][nN][iI][tT][iI][aA][lL][lL][yY]					{ begin_token(yytext);   return INITIALLY; }
[iI][nN][nN][eE][rR]							{ begin_token(yytext);   return INNER; }
[iI][nN][oO][uU][tT]							{ begin_token(yytext);   return INOUT; }
[iI][nN][pP][uU][tT]							{ begin_token(yytext);   return INPUT_; }
[iI][nN][sS][eE][rR][tT]						{ begin_token(yytext);   return INSERT; }
[iI][nN][sS][tT][aA][nN][cC][eE][sS]					{ begin_token(yytext);
										csql_yylval.cptr = pt_makename(yytext);
										return INSTANCES; }
[iI][nN][tT][eE][rR][sS][eE][cC][tT]					{ begin_token(yytext);   return INTERSECT; }
[iI][nN][tT][eE][rR][sS][eE][cC][tT][iI][oO][nN]			{ begin_token(yytext);   return INTERSECTION; }
[iI][nN][tT][eE][rR][vV][aA][lL]					{ begin_token(yytext);   return INTERVAL; }
[iI][nN][tT][oO]							{ begin_token(yytext);   return INTO; }
[iI][nN][vV][aA][lL][iI][dD][aA][tT][eE]				{ begin_token(yytext);
										csql_yylval.cptr = pt_makename(yytext);
										return INVALIDATE; }
[iI][nN][vV][iI][sS][iI][bB][lL][eE]					{ begin_token(yytext);
										csql_yylval.cptr = pt_makename(yytext);
										return INVISIBLE; }
[iI][sS]								{ begin_token(yytext);   return IS; }
[iI][sS][oO][lL][aA][tT][iI][oO][nN]					{ begin_token(yytext);   return ISOLATION; }
[iI][nN][tT]								{ begin_token(yytext);   return INTEGER; }
[iI][nN][tT][eE][gG][eE][rR]						{ begin_token(yytext);   return INTEGER; }
[jJ][aA][vV][aA]							{ begin_token(yytext);
										csql_yylval.cptr = pt_makename(yytext);
										return JAVA; }
[jJ][oO][iI][nN]							{ begin_token(yytext);   return JOIN; }
[jJ][oO][bB]								{ begin_token(yytext);
										csql_yylval.cptr = pt_makename(yytext);
										return JOB; }
[jJ][sS][oO][nN]							{ begin_token(yytext);  return JSON; }
[jJ][sS][oO][nN][_][aA][rR][rR][aA][yY]					{ begin_token(yytext);
                                                                                // JSON_ARRAY conflicts with jansson.h
                                                                                return JSON_ARRAY_LEX; }
[jJ][sS][oO][nN][_][aA][rR][rR][aA][yY][_][aA][pP][pP][eE][nN][dD]	{ begin_token(yytext);  return JSON_ARRAY_APPEND; }
[jJ][sS][oO][nN][_][aA][rR][rR][aA][yY][aA][gG][gG]			{ begin_token(yytext);  return JSON_ARRAYAGG; }
[jJ][sS][oO][nN][_][aA][rR][rR][aA][yY][_][iI][nN][sS][eE][rR][tT]      { begin_token(yytext);  return JSON_ARRAY_INSERT; }
[jJ][sS][oO][nN][_][cC][oO][nN][tT][aA][iI][nN][sS][_][pP][aA][tT][hH]  { begin_token(yytext);  return JSON_CONTAINS_PATH; }
[jJ][sS][oO][nN][_][eE][xX][tT][rR][aA][cC][tT]                         { begin_token(yytext);  return JSON_EXTRACT; }
[jJ][sS][oO][nN][_][gG][eE][tT][_][aA][lL][lL][_][pP][aA][tT][hH][sS]	{ begin_token(yytext);  return JSON_GET_ALL_PATHS; }
[jJ][sS][oO][nN][_][iI][nN][sS][eE][rR][tT]                             { begin_token(yytext);  return JSON_INSERT; }
[jJ][sS][oO][nN][_][kK][eE][yY][sS]					{ begin_token(yytext);  return JSON_KEYS; }
[jJ][sS][oO][nN][_][mM][eE][rR][gG][eE]                                 { begin_token(yytext);  return JSON_MERGE; }
[jJ][sS][oO][nN][_][mM][eE][rR][gG][eE][_][pP][aA][tT][cC][hH]			{ begin_token(yytext);  return JSON_MERGE_PATCH; }
[jJ][sS][oO][nN][_][mM][eE][rR][gG][eE][_][pP][rR][eE][sS][eE][rR][vV][eE]	{ begin_token(yytext);  return JSON_MERGE_PRESERVE; }
[jJ][sS][oO][nN][_][oO][bB][jJ][eE][cC][tT]                             { begin_token(yytext);
                                                                                // JSON_OBJECT conflicts with jansson.h
                                                                                return JSON_OBJECT_LEX; }
[jJ][sS][oO][nN][_][oO][bB][jJ][eE][cC][tT][aA][gG][gG]			{ begin_token(yytext);  return JSON_OBJECTAGG; }
[jJ][sS][oO][nN][_][rR][eE][mM][oO][vV][eE]                             { begin_token(yytext);  return JSON_REMOVE; }
[jJ][sS][oO][nN][_][rR][eE][pP][lL][aA][cC][eE]                         { begin_token(yytext);  return JSON_REPLACE; }
[jJ][sS][oO][nN][_][sS][eE][tT]                                         { begin_token(yytext);  return JSON_SET; }
[jJ][sS][oO][nN][_][sS][eE][aA][rR][cC][hH]                             { begin_token(yytext);  return JSON_SEARCH; }
[jJ][sS][oO][nN][_][tT][aA][bB][lL][eE]                                 { begin_token(yytext);   return JSON_TABLE; }
[kK][eE][yY]								{ begin_token(yytext);  return KEY; }
[kK][eE][yY][sS]							{ begin_token(yytext);
										csql_yylval.cptr = pt_makename(yytext);
										return KEYS; }
[kK][iI][lL][lL]							{ begin_token(yytext);   return KILL; }
[lL][aA][nN][gG][uU][aA][gG][eE]					{ begin_token(yytext);   return LANGUAGE; }
[kK][eE][yY][lL][iI][mM][iI][tT]					{ begin_token(yytext);	 return KEYLIMIT; }
[lL][aA][gG]								{ begin_token(yytext);
										csql_yylval.cptr = pt_makename(yytext);
										return LAG; }
[lL][aA][sS][tT]							{ begin_token(yytext);   return LAST; }
[lL][aA][sS][tT]_[vV][aA][lL][uU][eE]		{ begin_token(yytext);
										csql_yylval.cptr = pt_makename(yytext);
										return LAST_VALUE; }
<<<<<<< HEAD
[lL][cC][aA][sS][eE]							{ begin_token(yytext);	
=======
[lL][cC][aA][sS][eE]							{ begin_token(yytext);
>>>>>>> 71f71ba3
										csql_yylval.cptr = pt_makename(yytext);
										return LCASE; }
[lL][eE][aA][dD]							{ begin_token(yytext);
										csql_yylval.cptr = pt_makename(yytext);
										return LEAD; }
[lL][eE][aA][dD][iI][nN][gG]						{ begin_token(yytext);   return LEADING_; }
[lL][eE][aA][vV][eE]							{ begin_token(yytext);   return LEAVE; }
[lL][eE][fF][tT]							{ begin_token(yytext);   return LEFT; }
[lL][eE][sS][sS]							{ begin_token(yytext);   return LESS; }
[lL][eE][vV][eE][lL]							{ begin_token(yytext);   return LEVEL; }
[lL][iI][kK][eE]							{ begin_token(yytext);   return LIKE; }
[lL][iI][mM][iI][tT]							{ begin_token(yytext);   return LIMIT; }
[lL][iI][sS][tT]							{ begin_token(yytext);   return LIST; }
[lL][oO][cC][aA][lL]							{ begin_token(yytext);   return LOCAL; }
[lL][oO][cC][aA][lL]_[tT][rR][aA][nN][sS][aA][cC][tT][iI][oO][nN]_[iI][dD] { begin_token(yytext);   return LOCAL_TRANSACTION_ID; }
[lL][oO][cC][aA][lL][tT][iI][mM][eE]					{ begin_token(yytext);   return LOCALTIME; }
[lL][oO][cC][aA][lL][tT][iI][mM][eE][sS][tT][aA][mM][pP]		{ begin_token(yytext);   return LOCALTIMESTAMP; }
[lL][oO][cC][kK]							{ begin_token(yytext);
										csql_yylval.cptr = pt_makename(yytext);
										return LOCK_; }
[lL][oO][gG]								{ begin_token(yytext);
										csql_yylval.cptr = pt_makename(yytext);
										return LOG; }
[lL][oO][oO][pP]							{ begin_token(yytext);   return LOOP; }
[lL][oO][wW][eE][rR]							{ begin_token(yytext);   return LOWER; }
[mM][aA][tT][cC][hH]							{ begin_token(yytext);   return MATCH; }
[mM][aA][tT][cC][hH][eE][dD]						{ begin_token(yytext);	 return MATCHED; }
[mM][aA][xX][iI][mM][uU][mM]						{ begin_token(yytext);
										csql_yylval.cptr = pt_makename(yytext);
										return MAXIMUM; }
[mM][aA][xX][vV][aA][lL][uU][eE]					{ begin_token(yytext);
										csql_yylval.cptr = pt_makename(yytext);
										return MAXVALUE; }
[mM][eE][dD][iI][uU][mM][iI][nN][tT]				{ begin_token(yytext);   return INTEGER; }
[mM][eE][dD][iI][aA][nN]							{ begin_token(yytext);
										csql_yylval.cptr = pt_makename(yytext);
										return MEDIAN; }
[mM][eE][mM][bB][eE][rR][sS]						{ begin_token(yytext);
										csql_yylval.cptr = pt_makename(yytext);
										return MEMBERS; }
[mM][eE][rR][gG][eE]							{ begin_token(yytext);	 return MERGE; }
[mM][eE][tT][hH][oO][dD]						{ begin_token(yytext);   return METHOD; }
[mM][iI][lL][lL][iI][sS][eE][cC][oO][nN][dD]				{ begin_token(yytext);   return MILLISECOND_; }
[mM][iI][nN][uU][tT][eE]						{ begin_token(yytext);   return MINUTE_; }
[mM][iI][nN][uU][tT][eE]_[mM][iI][lL][lL][iI][sS][eE][cC][oO][nN][dD]	{ begin_token(yytext);   return MINUTE_MILLISECOND; }
[mM][iI][nN][uU][tT][eE]_[sS][eE][cC][oO][nN][dD]     			{ begin_token(yytext);   return MINUTE_SECOND; }
[mM][iI][nN][vV][aA][lL][uU][eE]					{ begin_token(yytext);
										csql_yylval.cptr = pt_makename(yytext);
										return MINVALUE; }
[mM][oO][dD]								{ begin_token(yytext);	 return MOD; }
[mM][oO][dD][iI][fF][yY]						{ begin_token(yytext);   return MODIFY; }
[mM][oO][dD][uU][lL][eE]						{ begin_token(yytext);   return MODULE; }
[mM][oO][nN][tT][hH]							{ begin_token(yytext);   return MONTH_; }
[mM][uU][lL][tT][iI][sS][eE][tT]					{ begin_token(yytext);   return MULTISET; }
[mM][uU][lL][tT][iI][sS][eE][tT]_[oO][fF]				{ begin_token(yytext);   return MULTISET_OF; }
[mM][aA][xX]								{ begin_token(yytext);   return Max; }
[mM][iI][nN]								{ begin_token(yytext);   return Min; }
[mM][oO][nN][eE][tT][aA][rR][yY]					{ begin_token(yytext);   return Monetary; }
[nN][aA]								{ begin_token(yytext);   return NA; }
[nN][aA][mM][eE]							{ begin_token(yytext);
										csql_yylval.cptr = pt_makename(yytext);
										return NAME; }
[nN][aA][mM][eE][sS]							{ begin_token(yytext);   return NAMES; }
[nN][aA][tT][iI][oO][nN][aA][lL]					{ begin_token(yytext);   return NATIONAL; }
[nN][aA][tT][uU][rR][aA][lL]						{ begin_token(yytext);   return NATURAL; }
[nN][cC][hH][aA][rR]							{ begin_token(yytext);   return NCHAR; }
[nN][eE][sS][tT][eE][dD]                                                { begin_token(yytext);   return NESTED; }
[nN][eE][xX][tT]							{ begin_token(yytext);   return NEXT; }
[nN][oO]								{ begin_token(yytext);   return NO; }
[nN][oO][cC][aA][cC][hH][eE]						{ begin_token(yytext);
										csql_yylval.cptr = pt_makename(yytext);
										return NOCACHE; }
[nN][oO][cC][yY][cC][lL][eE]						{ begin_token(yytext);
										csql_yylval.cptr = pt_makename(yytext);
										return NOCYCLE; }
[nN][oO][mM][aA][xX][vV][aA][lL][uU][eE]				{ begin_token(yytext);
										csql_yylval.cptr = pt_makename(yytext);
										return NOMAXVALUE; }
[nN][oO][mM][iI][nN][vV][aA][lL][uU][eE]				{ begin_token(yytext);
										csql_yylval.cptr = pt_makename(yytext);
										return NOMINVALUE; }
[nN][oO][nN][eE]							{ begin_token(yytext);   return NONE; }
[nN][oO][tT]								{ begin_token(yytext);   return NOT; }
[nN][tT][hH]_[vV][aA][lL][uU][eE]						{ begin_token(yytext);
										csql_yylval.cptr = pt_makename(yytext);
										return NTH_VALUE; }
[nN][tT][iI][lL][eE]							{ begin_token(yytext);
										csql_yylval.cptr = pt_makename(yytext);
										return NTILE; }
[nN][uU][lL][lL][iI][fF]						{ begin_token(yytext);   return NULLIF; }
[nN][uU][mM][eE][rR][iI][cC]						{ begin_token(yytext);   return NUMERIC; }
[nN][uU][lL][lL]							{ begin_token(yytext);   return Null; }
[nN][uU][lL][lL][sS]							{ begin_token(yytext);
										csql_yylval.cptr = pt_makename(yytext);
										return NULLS; }
[oO][bB][jJ][eE][cC][tT]						{ begin_token(yytext);   return OBJECT; }
[oO][cC][tT][eE][tT]_[lL][eE][nN][gG][tT][hH]				{ begin_token(yytext);   return OCTET_LENGTH; }
[oO][fF]								{ begin_token(yytext);   return OF; }
[oO][fF][fF]								{ begin_token(yytext);   return OFF_; }
[oO][fF][fF][sS][eE][tT]				                { begin_token(yytext);
										csql_yylval.cptr = pt_makename(yytext);
										return OFFSET; }
[oO][nN]								{ begin_token(yytext);   return ON_; }
[oO][nN][lL][iI][nN][eE]						{ begin_token(yytext);   return ONLINE; }
[oO][nN][lL][yY]							{ begin_token(yytext);   return ONLY; }
[oO][pP][eE][nN]							{ begin_token(yytext);
										csql_yylval.cptr = pt_makename(yytext);
										return OPEN; }
[oO][pP][tT][iI][mM][iI][zZ][aA][tT][iI][oO][nN]			{ begin_token(yytext);   return OPTIMIZATION; }
[oO][pP][tT][iI][oO][nN]						{ begin_token(yytext);   return OPTION; }
[oO][rR]								{ begin_token(yytext);   return OR; }
[oO][rR][dD][eE][rR]							{ begin_token(yytext);   return ORDER; }
[oO][rR][dD][iI][nN][aA][lL][iI][tT][yY]				{ begin_token(yytext);   return ORDINALITY; }
[oO][uU][tT]								{ begin_token(yytext);   return OUT_; }
[oO][uU][tT][eE][rR]							{ begin_token(yytext);   return OUTER; }
[oO][uU][tT][pP][uU][tT]						{ begin_token(yytext);   return OUTPUT; }
[oO][vV][eE][rR]							{ begin_token(yytext);	 return OVER; }
[oO][vV][eE][rR][lL][aA][pP][sS]					{ begin_token(yytext);   return OVERLAPS; }
[oO][wW][nN][eE][rR]							{ begin_token(yytext);
																		csql_yylval.cptr = pt_makename(yytext);
																		return OWNER; }
[pP][aA][gG][eE]							{ begin_token(yytext);
										csql_yylval.cptr = pt_makename(yytext);
										return PAGE; }
[pP][aA][rR][aA][mM][eE][tT][eE][rR][sS]				{ begin_token(yytext);   return PARAMETERS; }
[pP][aA][rR][tT][iI][aA][lL]						{ begin_token(yytext);   return PARTIAL; }
[pP][aA][rR][tT][iI][tT][iI][oO][nN]					{ begin_token(yytext);
										csql_yylval.cptr = pt_makename(yytext);
										return PARTITION; }
[pP][aA][rR][tT][iI][tT][iI][oO][nN][iI][nN][gG]			{ begin_token(yytext);
										csql_yylval.cptr = pt_makename(yytext);
										return PARTITIONING; }
[pP][aA][rR][tT][iI][tT][iI][oO][nN][sS]				{ begin_token(yytext);
										csql_yylval.cptr = pt_makename(yytext);
										return PARTITIONS; }
[pP][aA][sS][sS][wW][oO][rR][dD]					{ begin_token(yytext);
										csql_yylval.cptr = pt_makename(yytext);
										return PASSWORD; }
[pP][aA][tT][hH]										{ begin_token(yytext);
										csql_yylval.cptr = pt_makename(yytext);
										return PATH; }
[pP][eE][rR][cC][eE][nN][tT][_][rR][aA][nN][kK]				{ begin_token(yytext);
										csql_yylval.cptr = pt_makename(yytext);
										return PERCENT_RANK; }
[pP][eE][rR][cC][eE][nN][tT][iI][lL][eE]_[cC][oO][nN][tT]	{ begin_token(yytext);
										csql_yylval.cptr = pt_makename(yytext);
										return PERCENTILE_CONT; }
[pP][eE][rR][cC][eE][nN][tT][iI][lL][eE]_[dD][iI][sS][cC]	{ begin_token(yytext);
										csql_yylval.cptr = pt_makename(yytext);
										return PERCENTILE_DISC; }
[pP][oO][sS][iI][tT][iI][oO][nN]					{ begin_token(yytext);   return POSITION; }
[pP][rR][eE][cC][iI][sS][iI][oO][nN]					{ begin_token(yytext);   return PRECISION; }
[pP][rR][eE][pP][aA][rR][eE]						{ begin_token(yytext);   return PREPARE; }
[pP][rR][eE][sS][eE][rR][vV][eE]					{ begin_token(yytext);   return PRESERVE; }
[pP][rR][iI][mM][aA][rR][yY]						{ begin_token(yytext);   return PRIMARY; }
[pP][rR][iI][nN][tT]							{ begin_token(yytext);
										csql_yylval.cptr = pt_makename(yytext);
										return PRINT; }
[pP][rR][iI][oO][rR]							{ begin_token(yytext);   return PRIOR; }
[pP][rR][iI][oO][rR][iI][tT][yY]					{ begin_token(yytext);
										csql_yylval.cptr = pt_makename(yytext);
										return PRIORITY; }
[pP][rR][iI][vV][iI][lL][eE][gG][eE][sS]				{ begin_token(yytext);   return PRIVILEGES; }
[pP][rR][oO][cC][eE][dD][uU][rR][eE]					{ begin_token(yytext);   return PROCEDURE; }
[pP][rR][oO][mM][oO][tT][eE]							{ begin_token(yytext);   return PROMOTE; }
[qQ][uU][aA][rR][tT][eE][rR]						{ begin_token(yytext);
										csql_yylval.cptr = pt_makename(yytext);
										return QUARTER; }
[qQ][uU][eE][rR][yY]							{ begin_token(yytext);   return QUERY; }
[qQ][uU][eE][uU][eE][sS]						{ begin_token(yytext);
										csql_yylval.cptr = pt_makename(yytext);
										return QUEUES; }
[rR][aA][nN][kK]							{ begin_token(yytext);
									  csql_yylval.cptr = pt_makename(yytext);
									  return RANK; }
[rR][aA][nN][gG][eE]							{ begin_token(yytext);
										csql_yylval.cptr = pt_makename(yytext);
										return RANGE_; }
[rR][eE][aA][dD]							{ begin_token(yytext);   return READ; }
[rR][eE][aA][lL]							{ begin_token(yytext);   return FLOAT_; }
[rR][eE][bB][uU][iI][lL][dD] 						{ begin_token(yytext);   return REBUILD; }
[rR][eE][cC][uU][rR][sS][iI][vV][eE]					{ begin_token(yytext);   return RECURSIVE; }
[rR][eE][fF]								{ begin_token(yytext);   return REF; }
[rR][eE][fF][eE][rR][eE][nN][cC][eE][sS]				{ begin_token(yytext);   return REFERENCES; }
[rR][eE][fF][eE][rR][eE][nN][cC][iI][nN][gG]				{ begin_token(yytext);   return REFERENCING; }
[rR][eE][gG][eE][xX][pP]						{ begin_token(yytext);   return REGEXP; }
[rR][eE][jJ][eE][cC][tT]						{ begin_token(yytext);
										csql_yylval.cptr = pt_makename(yytext);
										return REJECT_; }
[rR][eE][lL][aA][tT][iI][vV][eE]					{ begin_token(yytext);   return RELATIVE_; }
[rR][eE][mM][oO][vV][eE]						{ begin_token(yytext);
										csql_yylval.cptr = pt_makename(yytext);
										return REMOVE; }
[rR][eE][nN][aA][mM][eE]						{ begin_token(yytext);   return RENAME; }
[rR][eE][oO][rR][gG][aA][nN][iI][zZ][eE]				{ begin_token(yytext);
										csql_yylval.cptr = pt_makename(yytext);
										return REORGANIZE; }
[rR][eE][pP][eE][aA][tT][aA][bB][lL][eE]				{ begin_token(yytext);
										csql_yylval.cptr = pt_makename(yytext);
										return REPEATABLE; }
[rR][eE][pP][lL][aA][cC][eE]						{ begin_token(yytext);   return REPLACE; }
[rR][eE][sS][iI][gG][nN][aA][lL]					{ begin_token(yytext);   return RESIGNAL; }
[rR][eE][sS][pP][eE][cC][tT]						{ begin_token(yytext);
										csql_yylval.cptr = pt_makename(yytext);
										return RESPECT; }
[rR][eE][sS][tT][rR][iI][cC][tT]					{ begin_token(yytext);   return RESTRICT; }
[rR][eE][tT][aA][iI][nN]						{ begin_token(yytext);
										csql_yylval.cptr = pt_makename(yytext);
										return RETAIN; }
[rR][eE][tT][uU][rR][nN]						{ begin_token(yytext);   return RETURN; }
[rR][eE][tT][uU][rR][nN][sS]						{ begin_token(yytext);   return RETURNS; }
[rR][eE][uU][sS][eE]_[oO][iI][dD]					{ begin_token(yytext);
										csql_yylval.cptr = pt_makename(yytext);
										return REUSE_OID; }
[rR][eE][vV][eE][rR][sS][eE]						{ begin_token(yytext);
										csql_yylval.cptr = pt_makename(yytext);
										return REVERSE; }
[dD][iI][sS][kK][_][sS][iI][zZ][Ee]				{ begin_token(yytext);
										csql_yylval.cptr = pt_makename(yytext);
										return DISK_SIZE; }
[rR][eE][vV][oO][kK][eE]						{ begin_token(yytext);   return REVOKE; }
[rR][iI][gG][hH][tT]							{ begin_token(yytext);   return RIGHT; }
[rR][lL][iI][kK][eE]							{ begin_token(yytext);   return RLIKE; }
[rR][oO][lL][eE]							{ begin_token(yytext);   return ROLE; }
[rR][oO][lL][lL][bB][aA][cC][kK]					{ begin_token(yytext);   return ROLLBACK; }
[rR][oO][lL][lL][uU][pP]						{ begin_token(yytext);	 return ROLLUP; }
[rR][oO][uU][tT][iI][nN][eE]						{ begin_token(yytext);   return ROUTINE; }
[rR][oO][wW]								{ begin_token(yytext);   return ROW; }
[rR][oO][wW]_[nN][uU][mM][bB][eE][rR]					{ begin_token(yytext);
									  csql_yylval.cptr = pt_makename(yytext);
									  return ROW_NUMBER; }
[rR][oO][wW][nN][uU][mM]						{ begin_token(yytext);   return ROWNUM; }
[rR][oO][wW][sS]							{ begin_token(yytext);   return ROWS; }
[sS][aA][vV][eE][pP][oO][iI][nN][tT]					{ begin_token(yytext);   return SAVEPOINT; }
[sS][cC][hH][eE][mM][aA]						{ begin_token(yytext);   return SCHEMA; }
[sS][cC][oO][pP][eE]___						 	{ begin_token(yytext);   return SCOPE; }
[sS][cC][rR][oO][lL][lL]						{ begin_token(yytext);   return SCROLL; }
[sS][eE][aA][rR][cC][hH]						{ begin_token(yytext);   return SEARCH; }
[sS][eE][cC][oO][nN][dD]						{ begin_token(yytext);   return SECOND_; }
[sS][eE][cC][oO][nN][dD]_[mM][iI][lL][lL][iI][sS][eE][cC][oO][nN][dD]	{ begin_token(yytext);   return SECOND_MILLISECOND; }
[sS][eE][cC][tT][iI][oO][nN]						{ begin_token(yytext);   return SECTION; }
[sS][eE][cC][tT][iI][oO][nN][sS]					{ begin_token(yytext);
										csql_yylval.cptr = pt_makename(yytext);
										return SECTIONS; }
[sS][eE][lL][eE][cC][tT]						{ begin_token(yytext);   return SELECT; }
[sS][eE][nN][sS][iI][tT][iI][vV][eE]					{ begin_token(yytext);   return SENSITIVE; }
[sS][eE][pP][aA][rR][aA][tT][oO][rR]					{ begin_token(yytext);
										csql_yylval.cptr = pt_makename(yytext);
										return SEPARATOR; }
[sS][eE][qQ][uU][eE][nN][cC][eE]					{ begin_token(yytext);   return SEQUENCE; }
[sS][eE][qQ][uU][eE][nN][cC][eE]_[oO][fF]			 	{ begin_token(yytext);   return SEQUENCE_OF; }
[sS][eE][rR][iI][aA][lL]						{ begin_token(yytext);
										csql_yylval.cptr = pt_makename(yytext);
										return SERIAL; }
[sS][eE][rR][iI][aA][lL][iI][zZ][aA][bB][lL][eE]			{ begin_token(yytext);   return SERIALIZABLE; }
[sS][eE][sS][sS][iI][oO][nN]						{ begin_token(yytext);   return SESSION; }
[sS][eE][sS][sS][iI][oO][nN][tT][iI][mM][eE][zZ][oO][nN][eE]            { begin_token(yytext);	 return SESSION_TIMEZONE; }
[sS][eE][sS][sS][iI][oO][nN]_[uU][sS][eE][rR]				{ begin_token(yytext);   return SESSION_USER; }
[sS][eE][tT]								{ begin_token(yytext);   return SET; }
[sS][eE][tT][eE][qQ]							{ begin_token(yytext);   return SETEQ; }
[sS][eE][tT][nN][eE][qQ]						{ begin_token(yytext);   return SETNEQ; }
[sS][eE][tT]_[oO][fF]							{ begin_token(yytext);   return SET_OF; }
[sS][hH][aA][rR][eE][dD]						{ begin_token(yytext);   return SHARED; }
[sS][hH][oO][wW]							{ begin_token(yytext);
										csql_yylval.cptr = pt_makename(yytext);
										return SHOW; }
[sS][iI][bB][lL][iI][nN][gG][sS]					{ begin_token(yytext);   return SIBLINGS; }
[sS][hH][oO][rR][tT]							{ begin_token(yytext);   return SmallInt; }
[sS][iI][mM][iI][lL][aA][rR]						{ begin_token(yytext);   return SIMILAR; }
[sS][iI][zZ][eE]							{ begin_token(yytext);   return SIZE_; }
[sS][lL][oO][tT][sS]							{ begin_token(yytext);
										csql_yylval.cptr = pt_makename(yytext);
										return SLOTS; }
[sS][lL][oO][tT][tT][eE][dD]						{ begin_token(yytext);
										csql_yylval.cptr = pt_makename(yytext);
										return SLOTTED; }

[sS][oO][mM][eE]							{ begin_token(yytext);   return SOME; }
[sS][qQ][lL]								{ begin_token(yytext);   return SQL; }
[sS][qQ][lL][cC][oO][dD][eE]						{ begin_token(yytext);   return SQLCODE; }
[sS][qQ][lL][eE][rR][rR][oO][rR]					{ begin_token(yytext);   return SQLERROR; }
[sS][qQ][lL][eE][xX][cC][eE][pP][tT][iI][oO][nN]			{ begin_token(yytext);   return SQLEXCEPTION; }
[sS][qQ][lL][sS][tT][aA][tT][eE]					{ begin_token(yytext);   return SQLSTATE; }
[sS][qQ][lL][wW][aA][rR][nN][iI][nN][gG]				{ begin_token(yytext);   return SQLWARNING; }
[sS][tT][aA][bB][iI][lL][iI][tT][yY]					{ begin_token(yytext);
										csql_yylval.cptr = pt_makename(yytext);
										return STABILITY; }
[sS][tT][aA][rR][tT]							{ begin_token(yytext);
										csql_yylval.cptr = pt_makename(yytext);
										return START_; }
[sS][tT][aA][tT][eE][mM][eE][nN][tT]					{ begin_token(yytext);
										csql_yylval.cptr = pt_makename(yytext);
										return STATEMENT; }
[sS][tT][aA][tT][iI][sS][tT][iI][cC][sS]				{ begin_token(yytext);   return STATISTICS; }
[sS][tT][aA][tT][uU][sS]						{ begin_token(yytext);
										csql_yylval.cptr = pt_makename(yytext);
										return STATUS; }
[sS][tT][dD][dD][eE][vV]						{ begin_token(yytext);
										csql_yylval.cptr = pt_makename(yytext);
										return STDDEV; }
[sS][tT][dD][dD][eE][vV][_][pP][oO][pP]					{ begin_token(yytext);
										csql_yylval.cptr = pt_makename(yytext);
										return STDDEV_POP; }
[sS][tT][dD][dD][eE][vV][_][sS][aA][mM][pP]				{ begin_token(yytext);
										csql_yylval.cptr = pt_makename(yytext);
										return STDDEV_SAMP; }
[sS][tT][rR][_][tT][oO][_][dD][aA][tT][eE]				{ begin_token(yytext);
										csql_yylval.cptr = pt_makename(yytext);
										return STR_TO_DATE; }
[sS][uU][bB][cC][lL][aA][sS][sS]					{ begin_token(yytext);   return SUBCLASS; }
[sS][uU][bB][dD][aA][tT][eE]						{ begin_token(yytext);
										csql_yylval.cptr = pt_makename(yytext);
										return SUBDATE; }
[sS][uU][bB][sS][eE][tT]						{ begin_token(yytext);   return SUBSET; }
[sS][uU][bB][sS][eE][tT][eE][qQ]					{ begin_token(yytext);   return SUBSETEQ; }
[sS][uU][bB][sS][tT][rR][iI][nN][gG]					{ begin_token(yytext);   return SUBSTRING_; }
[sS][uU][mM]								{ begin_token(yytext);   return SUM; }
[sS][uU][pP][eE][rR][cC][lL][aA][sS][sS]				{ begin_token(yytext);   return SUPERCLASS; }
[sS][uU][pP][eE][rR][sS][eE][tT]					{ begin_token(yytext);   return SUPERSET; }
[sS][uU][pP][eE][rR][sS][eE][tT][eE][qQ]				{ begin_token(yytext);   return SUPERSETEQ; }
[sS][yY][sS][_][cC][oO][nN][nN][eE][cC][tT][_][bB][yY][_][pP][aA][tT][hH]	{ begin_token(yytext);   return SYS_CONNECT_BY_PATH; }
[sS][yY][sS]_[dD][aA][tT][eE]						{ begin_token(yytext);   return SYS_DATE; }
[sS][yY][sS][dD][aA][tT][eE]						{ begin_token(yytext);   return SYS_DATE; }
[sS][yY][sS]_[tT][iI][mM][eE]						{ begin_token(yytext);   return SYS_TIME_; }
[sS][yY][sS][tT][iI][mM][eE]						{ begin_token(yytext);   return SYS_TIME_; }
[sS][yY][sS]_[tT][iI][mM][eE][sS][tT][aA][mM][pP]			{ begin_token(yytext);   return SYS_TIMESTAMP; }
[sS][yY][sS][tT][iI][mM][eE][sS][tT][aA][mM][pP]			{ begin_token(yytext);   return SYS_TIMESTAMP; }
[sS][yY][sS]_[dD][aA][tT][eE][tT][iI][mM][eE] 				{ begin_token(yytext);   return SYS_DATETIME; }
[sS][yY][sS][dD][aA][tT][eE][tT][iI][mM][eE] 				{ begin_token(yytext);   return SYS_DATETIME; }
[sS][yY][sS][tT][eE][mM]						{ begin_token(yytext);
										csql_yylval.cptr = pt_makename(yytext);
										return SYSTEM; }
[sS][yY][sS][tT][eE][mM]_[uU][sS][eE][rR]				{ begin_token(yytext);   return SYSTEM_USER; }
[sS][mM][aA][lL][lL][iI][nN][tT]					{ begin_token(yytext);   return SmallInt; }
[sS][tT][rR][iI][nN][gG]						{ begin_token(yytext);   return String; }
[tT][aA][bB][lL][eE]							{ begin_token(yytext);   return TABLE; }
[tT][aA][bB][lL][eE][sS]						{ begin_token(yytext);
										csql_yylval.cptr = pt_makename(yytext);
										return TABLES; }
[tT][eE][mM][pP][oO][rR][aA][rR][yY]					{ begin_token(yytext);   return TEMPORARY; }
[tT][eE][xX][tT]							{ begin_token(yytext);
										csql_yylval.cptr = pt_makename(yytext);
										return TEXT; }
[tT][hH][eE][nN]							{ begin_token(yytext);   return THEN; }
[tT][hH][rR][eE][aA][dD][sS]						{ begin_token(yytext);
										csql_yylval.cptr = pt_makename(yytext);
										return THREADS; }
[tT][iI][mM][eE][oO][uU][tT]						{ begin_token(yytext);
										csql_yylval.cptr = pt_makename(yytext);
										return TIMEOUT; }
[tT][iI][mM][eE][sS][tT][aA][mM][pP]					{ begin_token(yytext);   return TIMESTAMP; }
[tT][iI][mM][eE][sS][tT][aA][mM][pP][tT][zZ]				{ begin_token(yytext);   return TIMESTAMPTZ; }
[tT][iI][mM][eE][sS][tT][aA][mM][pP][lL][tT][zZ]			{ begin_token(yytext);   return TIMESTAMPLTZ; }
[tT][iI][mM][eE][zZ][oO][nN][eE]							{ begin_token(yytext);   return TIMEZONE; }
[tT][iI][mM][eE][zZ][oO][nN][eE][sS]						{ begin_token(yytext);   return TIMEZONES; }
[tT][iI][mM][eE][zZ][oO][nN][eE]_[hH][oO][uU][rR]			{ begin_token(yytext);   return TIMEZONE_HOUR; }
[tT][iI][mM][eE][zZ][oO][nN][eE]_[mM][iI][nN][uU][tT][eE]		{ begin_token(yytext);   return TIMEZONE_MINUTE; }
[tT][oO]								{ begin_token(yytext);   return TO; }
[tT][rR][aA][cC][eE]							{ begin_token(yytext);
										csql_yylval.cptr = pt_makename(yytext);
										return TRACE; }
[tT][rR][aA][iI][lL][iI][nN][gG]					{ begin_token(yytext);   return TRAILING_; }
[tT][rR][aA][nN]							{ begin_token(yytext);
										csql_yylval.cptr = pt_makename(yytext);
										return TRAN; }
[tT][rR][aA][nN][sS][aA][cC][tT][iI][oO][nN]				{ begin_token(yytext);   return TRANSACTION; }
[tT][rR][aA][nN][sS][lL][aA][tT][eE]					{ begin_token(yytext);   return TRANSLATE; }
[tT][rR][aA][nN][sS][lL][aA][tT][iI][oO][nN]				{ begin_token(yytext);   return TRANSLATION; }
[tT][rR][iI][gG][gG][eE][rR]						{ begin_token(yytext);   return TRIGGER; }
[tT][rR][iI][gG][gG][eE][rR][sS]					{ begin_token(yytext);
										csql_yylval.cptr = pt_makename(yytext);
										return TRIGGERS; }
[tT][rR][iI][mM]							{ begin_token(yytext);   return TRIM; }
[tT][hH][aA][nN]							{ begin_token(yytext);
										csql_yylval.cptr = pt_makename(yytext);
										return THAN; }
[tT][iI][mM][eE]							{ begin_token(yytext);   return Time; }
[tT][iI][nN][yY][iI][nN][tT]				{ begin_token(yytext);   return SmallInt; }
[tT][rR][uU][eE]							{ begin_token(yytext);   return True; }
[tT][rR][uU][nN][cC][aA][tT][eE]					{ begin_token(yytext);	 return TRUNCATE; }
[uU][cC][aA][sS][eE]							{ begin_token(yytext);
										csql_yylval.cptr = pt_makename(yytext);
										return UCASE; }
[uU][nN][cC][oO][mM][mM][iI][tT][tT][eE][dD]				{ begin_token(yytext);
										csql_yylval.cptr = pt_makename(yytext);
										return UNCOMMITTED; }
[uU][nN][dD][eE][rR]							{ begin_token(yytext);   return UNDER; }
[uU][nN][iI][qQ][uU][eE]						{ begin_token(yytext);   return UNIQUE; }
[uU][nN][kK][nN][oO][wW][nN]						{ begin_token(yytext);   return UNKNOWN; }
[uU][pP][dD][aA][tT][eE]						{ begin_token(yytext);   return UPDATE; }
[uU][pP][pP][eE][rR]							{ begin_token(yytext);   return UPPER; }
[uU][sS][aA][gG][eE]							{ begin_token(yytext);   return USAGE; }
[uU][sS][eE]								{ begin_token(yytext);   return USE; }
[uU][sS][eE][rR]							{ begin_token(yytext);   return USER; }
[uU][sS][iI][nN][gG]							{ begin_token(yytext);   return USING; }
[uU][nN][iI][oO][nN]							{ begin_token(yytext);   return Union; }
[uU][tT][iI][mM][eE]							{ begin_token(yytext);   return Utime; }
[vV][aA][cC][uU][uU][mM]						{ begin_token(yytext);   return VACUUM; }
[vV][aA][lL][uU][eE]							{ begin_token(yytext);   return VALUE; }
[vV][aA][lL][uU][eE][sS]						{ begin_token(yytext);   return VALUES; }
[vV][aA][rR][_][pP][oO][pP]						{ begin_token(yytext);
										csql_yylval.cptr = pt_makename(yytext);
										return VAR_POP; }
[vV][aA][rR][_][sS][aA][mM][pP]						{ begin_token(yytext);
										csql_yylval.cptr = pt_makename(yytext);
										return VAR_SAMP; }
[vV][aA][rR][cC][hH][aA][rR]						{ begin_token(yytext);   return VARCHAR; }
[vV][aA][rR][iI][aA][bB][lL][eE]					{ begin_token(yytext);   return VARIABLE_; }
[vV][aA][rR][iI][aA][nN][cC][eE]					{ begin_token(yytext);
										csql_yylval.cptr = pt_makename(yytext);
										return VARIANCE; }
[vV][aA][rR][yY][iI][nN][gG]						{ begin_token(yytext);   return VARYING; }
[vV][cC][lL][aA][sS][sS]						{ begin_token(yytext);   return VCLASS; }
[vV][iI][eE][wW]							{ begin_token(yytext);   return VIEW; }
[vV][iI][sS][iI][bB][lL][eE]						{ begin_token(yytext);
										csql_yylval.cptr = pt_makename(yytext);
										return VISIBLE; }
[vV][oO][lL][uU][mM][eE]						{ begin_token(yytext);
										csql_yylval.cptr = pt_makename(yytext);
										return VOLUME; }
[wW][eE][eE][kK]							{ begin_token(yytext);
										csql_yylval.cptr = pt_makename(yytext);
										return WEEK; }
[wW][hH][eE][nN]							{ begin_token(yytext);   return WHEN; }
[wW][hH][eE][nN][eE][vV][eE][rR]					{ begin_token(yytext);   return WHENEVER; }
[wW][hH][eE][rR][eE]							{ begin_token(yytext);   return WHERE; }
[wW][hH][iI][lL][eE]							{ begin_token(yytext);   return WHILE; }
[wW][iI][tT][hH]							{ begin_token(yytext);   return WITH; }
[wW][iI][tT][hH][iI][nN]					{ begin_token(yytext);
										csql_yylval.cptr = pt_makename(yytext);
										return WITHIN; }
[wW][iI][tT][hH][oO][uU][tT]						{ begin_token(yytext);   return WITHOUT; }
[wW][oO][rR][kK]							{ begin_token(yytext);   return WORK; }
[wW][oO][rR][kK][sS][pP][aA][cC][eE]					{ begin_token(yytext);
										csql_yylval.cptr = pt_makename(yytext);
										return WORKSPACE; }
[wW][rR][iI][tT][eE]							{ begin_token(yytext);   return WRITE; }
[xX][oO][rR]								{ begin_token(yytext);	 return XOR; }
[yY][eE][aA][rR]							{ begin_token(yytext);   return YEAR_; }
[yY][eE][aA][rR]_[mM][oO][nN][tT][hH]      				{ begin_token(yytext);   return YEAR_MONTH; }
[zZ][oO][nN][eE]							{ begin_token(yytext);   return ZONE; }


\\N									{ begin_token(yytext);   return Null; }

"->"									{ begin_token(yytext);   return RIGHT_ARROW; }
"."										{ begin_token(yytext);   return DOT; }
"->>"									{ begin_token(yytext);   return DOUBLE_RIGHT_ARROW; }
"||"									{
									  begin_token(yytext);
									  if (!prm_get_bool_value (PRM_ID_PIPES_AS_CONCAT))
									    return OR;
									  else
									    return STRCAT;
									}

"<>"									{ begin_token(yytext);   return COMP_NOT_EQ; }
">="									{ begin_token(yytext);   return COMP_GE; }
"<="									{ begin_token(yytext);   return COMP_LE; }
"?:"									{ begin_token(yytext);   return PARAM_HEADER; }
"!="									{ begin_token(yytext);	 return COMP_NOT_EQ; }
"<<"									{ begin_token(yytext);	 return BITSHIFT_LEFT; }
">>"									{ begin_token(yytext);	 return BITSHIFT_RIGHT; }
"%"									{ begin_token(yytext);	 return MOD; }
"<=>"									{ begin_token(yytext);	 return COMP_NULLSAFE_EQ; }
"&&"									{ begin_token(yytext);	 return AND; }
":="									{ begin_token(yytext);	 return VAR_ASSIGN; }


[0-9]+									{
										int i = 0;
										int len = 0;

										begin_token(yytext);
										len = strlen(yytext);
										if (len >= 254)
											yytext[254] = 0;

										/* loop until len - 1, in case of 0000000000000000000000 */
										for (i = 0; i < len - 1 && yytext[i] == '0'; i++)
										;

										csql_yylval.cptr = pt_makename(&yytext[i]);
										return UNSIGNED_INTEGER;
									}



([0-9]+[Ee][\+\-]?[0-9]+[fF]?)|([0-9]*\.[0-9]+([Ee][\+\-]?[0-9]+)?[fF]?)|([0-9]+\.[0-9]*([Ee][\+\-]?[0-9]+)?[fF]?) 	{
										char buff[256];
										int len;

										begin_token(yytext);
										len = strlen(yytext);
										if (len >= 254)
											yytext[254] = 0;

										if (len < 253 && yytext[len-1] == '.')
										  {
										    strncpy(buff, yytext, sizeof(buff));
										    buff[len] = '0';
										    buff[len+1] = '\0';
										    csql_yylval.cptr = pt_makename(buff);
										  }
										else
										  {
										    csql_yylval.cptr = pt_makename(yytext);
										  }
										return UNSIGNED_REAL;
									}

_[eE][uU][cC][kK][rR][']	{
					BEGIN (QUOTED_EUCKR_STRING);
					csql_yylval.cptr = pt_append_string(this_parser, NULL, "");
				}

_[iI][sS][oO]88591[']		{
					BEGIN (QUOTED_ISO_STRING);
					csql_yylval.cptr = pt_append_string(this_parser, NULL, "");
				}

_[bB][iI][nN][aA][rR][yY][']	{
					BEGIN (QUOTED_BINARY_STRING);
					csql_yylval.cptr = pt_append_string(this_parser, NULL, "");
				}

_[uU][tT][fF]8[']		{
					BEGIN (QUOTED_UTF8_STRING);
					csql_yylval.cptr = pt_append_string(this_parser, NULL, "");
				}

([a-zA-Z_#]|([\xc0-\xfe]))([a-zA-Z_#0-9]|([\x80-\xfe]))* { begin_token(yytext);
							   if (strlen(yytext) >= 254)
							     yytext[254] = 0;
							   csql_yylval.cptr = pt_makename(yytext);
							   return IdName;
						         }

"."[ \t\r\n]*([a-zA-Z_#]|([\xc0-\xfe]))([a-zA-Z_#0-9]|([\x80-\xfe]))* {
								int i = 0;
								int len = 0;
								if (dot_flag == 0)
								  {
								    yybuffer_pos -= csql_yyleng;
								    yyless(0);
								    dot_flag = 1;
								    return DOT;
								  }
								else
								  {
								    begin_token(yytext);
								    dot_flag = 0;
								    len = strlen(yytext);
								    if (len >= 254)
								      {
								        yytext[254] = 0;
								      }
<<<<<<< HEAD
								
=======

>>>>>>> 71f71ba3
								    for (i = 1; i < len - 1 && IS_BLANK_CHAR (yytext[i]); i++)
								    ;

								    csql_yylval.cptr = pt_makename(&yytext[i]);

								    /* Distinguish some special words/tokens from normal identifiers (IdName).
								     * Because these special words (companioned with DOT/RIGHT_ARROW) are
								     * reserved for special use purpose in some clauses' context.
								     */
								    if (strcasecmp (csql_yylval.cptr, "NONE") == 0)
								      {
								        return NONE;
								      }
								    else if (strcasecmp (csql_yylval.cptr, "IDENTITY") == 0)
								      {
								        return IDENTITY;
								      }
								    else if (strcasecmp (csql_yylval.cptr, "OBJECT") == 0)
								      {
								        return OBJECT;
								      }

								    return IdName;
								  }
								}

"->"[ \t\r\n]*([a-zA-Z_#]|([\xc0-\xfe]))([a-zA-Z_#0-9]|([\x80-\xfe]))* {
								int i = 0;
								int len = 0;
								if (dot_flag == 0)
								  {
								    yybuffer_pos -= csql_yyleng;
								    yyless(0);
								    dot_flag = 1;
								    return RIGHT_ARROW;
								  }
								else
								  {
								    begin_token(yytext);
								    dot_flag = 0;
								    len = strlen(yytext);
								    if (len >= 254)
								      {
								        yytext[254] = 0;
								      }
<<<<<<< HEAD
								
								    for (i = 2; i < len - 1 && IS_BLANK_CHAR (yytext[i]); i++)
								    ;
								
=======

								    for (i = 2; i < len - 1 && IS_BLANK_CHAR (yytext[i]); i++)
								    ;

>>>>>>> 71f71ba3
								    csql_yylval.cptr = pt_makename(&yytext[i]);

								    /* Distinguish some special words/tokens from normal identifiers (IdName).
								     * Because these special words (companioned with DOT/RIGHT_ARROW) are
								     * reserved for special use purpose in some clauses' context.
								     */
								    if (strcasecmp (csql_yylval.cptr, "NONE") == 0)
								      {
								        return NONE;
								      }
								    else if (strcasecmp (csql_yylval.cptr, "IDENTITY") == 0)
								      {
								        return IDENTITY;
								      }
								    else if (strcasecmp (csql_yylval.cptr, "OBJECT") == 0)
								      {
								        return OBJECT;
								      }

								    return IdName;
								  }
								}

0b[0-1]+			{
					csql_yylval.cptr = pt_append_string(this_parser, NULL, yytext + 2);
					return BIT_STRING;
				}

0x[0-9a-fA-F]+			{
					csql_yylval.cptr = pt_append_string(this_parser, NULL, yytext + 2);
					return HEX_STRING;
				}

[nN][']				{
					BEGIN (QUOTED_NCHAR_STRING);
					csql_yylval.cptr = pt_append_string(this_parser, NULL, "");
				}

[bB]['] 			{
					BEGIN (QUOTED_BIT_STRING);
					csql_yylval.cptr = pt_append_string(this_parser, NULL, "");
				}

[xX][']				{
					BEGIN (QUOTED_HEX_STRING);
					csql_yylval.cptr = pt_append_string(this_parser, NULL, "");
				}

['] 				{
					BEGIN (QUOTED_CHAR_STRING);
					csql_yylval.cptr = pt_append_string(this_parser, NULL, "");
				}

["] 				{
					if (prm_get_bool_value (PRM_ID_ANSI_QUOTES))
					  {
					    BEGIN(DELIMITED_ID_NAME);
					  }
					else
					  {
					    BEGIN(DOUBLY_QUOTED_CHAR_STRING);
					  }
					csql_yylval.cptr = pt_append_string(this_parser, NULL, "");
				}

"["				{
					BEGIN(BRACKET_ID_NAME);
					csql_yylval.cptr = pt_append_string(this_parser, NULL, "");
				}

[`] 				{
					BEGIN(BACKTICK_ID_NAME);
					csql_yylval.cptr = pt_append_string(this_parser, NULL, "");
				}

<QUOTED_EUCKR_STRING>[']	{
					BEGIN(INITIAL);
					return EUCKR_STRING;
				}

<QUOTED_ISO_STRING>[']		{
					BEGIN(INITIAL);
					return ISO_STRING;
				}

<QUOTED_BINARY_STRING>[']	{
					BEGIN(INITIAL);
					return BINARY_STRING;
				}

<QUOTED_UTF8_STRING>[']		{
					BEGIN(INITIAL);
					return UTF8_STRING;
				}

<QUOTED_NCHAR_STRING>[']	{
					BEGIN(INITIAL);
					return NCHAR_STRING;
				}

<QUOTED_BIT_STRING>[']		{
					BEGIN(INITIAL);
					return BIT_STRING;
				}

<QUOTED_HEX_STRING>[']		{
					BEGIN(INITIAL);
					return HEX_STRING;
				}

<QUOTED_CHAR_STRING>[']		{
					BEGIN(INITIAL);
					return CHAR_STRING;
				}

<DOUBLY_QUOTED_CHAR_STRING>["]	{
					BEGIN(INITIAL);
					return CHAR_STRING;
				}

<DELIMITED_ID_NAME>["]		{
					BEGIN(INITIAL);
					if (strlen(csql_yylval.cptr) >= 254)
					  {
					    csql_yylval.cptr[254] = 0;
					  }
					return DelimitedIdName;
				}

<BRACKET_ID_NAME>"]"		{
					BEGIN(INITIAL);
					if (strlen(csql_yylval.cptr) >= 254)
					  {
					    csql_yylval.cptr[254] = 0;
					  }
					return BracketDelimitedIdName;
				}

<BACKTICK_ID_NAME>"`"		{
					BEGIN(INITIAL);
					if (strlen(csql_yylval.cptr) >= 254)
					  {
					    csql_yylval.cptr[254] = 0;
					  }
					return BacktickDelimitedIdName;
				}

<QUOTED_NCHAR_STRING,QUOTED_BIT_STRING,QUOTED_HEX_STRING,QUOTED_CHAR_STRING,DOUBLY_QUOTED_CHAR_STRING,DELIMITED_ID_NAME,BRACKET_ID_NAME,BACKTICK_ID_NAME,QUOTED_EUCKR_STRING,QUOTED_ISO_STRING,QUOTED_BINARY_STRING,QUOTED_UTF8_STRING>\n	{
					this_parser->line = yyline++;
					this_parser->column = yycolumn = yycolumn_end = 0;
					csql_yylval.cptr = pt_append_string(this_parser, csql_yylval.cptr, "\n");
				}

<QUOTED_NCHAR_STRING,QUOTED_BIT_STRING,QUOTED_HEX_STRING,QUOTED_CHAR_STRING,DOUBLY_QUOTED_CHAR_STRING,QUOTED_EUCKR_STRING,QUOTED_ISO_STRING,QUOTED_BINARY_STRING,QUOTED_UTF8_STRING><<EOF>>	{
					BEGIN(INITIAL);
					csql_yyerror("unterminated string");
					return UNTERMINATED_STRING;
				}

<DELIMITED_ID_NAME,BRACKET_ID_NAME,BACKTICK_ID_NAME><<EOF>>	{
					BEGIN(INITIAL);
					csql_yyerror("unterminated identifier");
					return UNTERMINATED_IDENTIFIER;
				}

<QUOTED_NCHAR_STRING,QUOTED_CHAR_STRING,QUOTED_EUCKR_STRING,QUOTED_ISO_STRING,QUOTED_BINARY_STRING,QUOTED_UTF8_STRING>[^'\n\\]+	{
					csql_yylval.cptr = pt_append_string(this_parser, csql_yylval.cptr, yytext);
				}

<QUOTED_BIT_STRING,QUOTED_HEX_STRING>[^'\n]+	{
					csql_yylval.cptr = pt_append_string(this_parser, csql_yylval.cptr, yytext);
				}

<DOUBLY_QUOTED_CHAR_STRING>[^"\n\\]+	{
					csql_yylval.cptr = pt_append_string(this_parser, csql_yylval.cptr, yytext);
				}

<DELIMITED_ID_NAME>[^"\n]+	{
					csql_yylval.cptr = pt_append_string(this_parser, csql_yylval.cptr, yytext);
				}

<BRACKET_ID_NAME>[^\]\n]+	{
					csql_yylval.cptr = pt_append_string(this_parser, csql_yylval.cptr, yytext);
				}

<BACKTICK_ID_NAME>[^\`\n]+	{
					csql_yylval.cptr = pt_append_string(this_parser, csql_yylval.cptr, yytext);
				}

<QUOTED_NCHAR_STRING,QUOTED_CHAR_STRING,QUOTED_EUCKR_STRING,QUOTED_ISO_STRING,QUOTED_BINARY_STRING,QUOTED_UTF8_STRING>['][']	{
					csql_yylval.cptr = pt_append_string(this_parser, csql_yylval.cptr, "'");
				}

<DOUBLY_QUOTED_CHAR_STRING,DELIMITED_ID_NAME>["]["]	{
					csql_yylval.cptr = pt_append_string(this_parser, csql_yylval.cptr, "\"");
				}

<BACKTICK_ID_NAME>[`][`]	{
					csql_yylval.cptr = pt_append_string(this_parser, csql_yylval.cptr, "`");
				}

<QUOTED_NCHAR_STRING,QUOTED_CHAR_STRING,DOUBLY_QUOTED_CHAR_STRING,QUOTED_EUCKR_STRING,QUOTED_ISO_STRING,QUOTED_BINARY_STRING,QUOTED_UTF8_STRING>{

"\\n"				{
					csql_yylval.cptr = pt_append_string(this_parser, csql_yylval.cptr,
									    (prm_get_bool_value (PRM_ID_NO_BACKSLASH_ESCAPES) || this_parser->strings_have_no_escapes) ? "\\n" : "\n");
				}

"\\r"				{
					csql_yylval.cptr = pt_append_string(this_parser, csql_yylval.cptr,
									    (prm_get_bool_value (PRM_ID_NO_BACKSLASH_ESCAPES) || this_parser->strings_have_no_escapes) ? "\\r" : "\r");
				}

"\\t"				{
					csql_yylval.cptr = pt_append_string(this_parser, csql_yylval.cptr,
									    (prm_get_bool_value (PRM_ID_NO_BACKSLASH_ESCAPES) || this_parser->strings_have_no_escapes) ? "\\t" : "\t");
				}

"\\%"				{
					csql_yylval.cptr = pt_append_string(this_parser, csql_yylval.cptr, "\\%");
				}

"\\_"				{
					csql_yylval.cptr = pt_append_string(this_parser, csql_yylval.cptr, "\\_");
				}

[\\]['"]			{
					if (prm_get_bool_value (PRM_ID_NO_BACKSLASH_ESCAPES) || this_parser->strings_have_no_escapes)
					  {
					    csql_yylval.cptr = pt_append_string(this_parser, csql_yylval.cptr, "\\");
					    unput(*(yytext + 1));
					    yybuffer_pos--;
					  }
					else
					  {
					    csql_yylval.cptr = pt_append_string(this_parser, csql_yylval.cptr, yytext + 1);
					  }
				}

[\\].				{
					csql_yylval.cptr = pt_append_string(this_parser, csql_yylval.cptr,
							   (prm_get_bool_value (PRM_ID_NO_BACKSLASH_ESCAPES) || this_parser->strings_have_no_escapes) ? yytext : yytext + 1);
				}

[\\]\n				{
					this_parser->line = yyline++;
					this_parser->column = yycolumn = yycolumn_end = 0;

					if (prm_get_bool_value (PRM_ID_NO_BACKSLASH_ESCAPES) || this_parser->strings_have_no_escapes)
					  {
					    csql_yylval.cptr = pt_append_string(this_parser, csql_yylval.cptr, "\\\n");
					  }
					else
					  {
					    csql_yylval.cptr = pt_append_string(this_parser, csql_yylval.cptr, "\n");
					  }
				}

}

"//"				{
					char* cp = parser_line_hint();
					if (cp)
					  {
					    csql_yylval.cptr = cp;
					    return CPP_STYLE_HINT;
					  }
				}


"/*"				{
					char* cp = parser_c_hint();
					if (cp)
					  {
					    csql_yylval.cptr = cp;
					    return C_STYLE_HINT;
					  }
				}



"--"				{
					char* cp = parser_line_hint();
					if (cp)
					  {
					    csql_yylval.cptr = cp;
					    return SQL_STYLE_HINT;
					  }
				}

\xa1\xef				{ begin_token(yytext);   return YEN_SIGN; }
\$   					{ begin_token(yytext);   return DOLLAR_SIGN; }
\\   					{ begin_token(yytext);   return WON_SIGN; }
\\[T][L]				{ begin_token(yytext);   return TURKISH_LIRA_SIGN; }
\\[J][P][Y]				{ begin_token(yytext);   return YEN_SIGN; }
\\[U][S][D]				{ begin_token(yytext);   return DOLLAR_SIGN; }
\\[K][R][W]				{ begin_token(yytext);   return WON_SIGN; }
\\[T][R][Y]				{ begin_token(yytext);   return TURKISH_LIRA_SIGN; }
\\[K][H][R]				{ begin_token(yytext);   return CAMBODIAN_RIEL_SIGN; }
\\[C][N][Y]				{ begin_token(yytext);   return CHINESE_RENMINBI_SIGN; }
\\[I][N][R]				{ begin_token(yytext);   return INDIAN_RUPEE_SIGN; }
\\[R][U][B]				{ begin_token(yytext);   return RUSSIAN_RUBLE_SIGN; }
\\[A][U][D]				{ begin_token(yytext);   return AUSTRALIAN_DOLLAR_SIGN; }
\\[C][A][D]				{ begin_token(yytext);   return CANADIAN_DOLLAR_SIGN; }
\\[B][R][L]				{ begin_token(yytext);   return BRASILIAN_REAL_SIGN; }
\\[R][O][N]				{ begin_token(yytext);   return ROMANIAN_LEU_SIGN; }
\\[E][U][R]				{ begin_token(yytext);   return EURO_SIGN; }
\\[C][H][F]				{ begin_token(yytext);   return SWISS_FRANC_SIGN; }
\\[D][K][K]				{ begin_token(yytext);   return DANISH_KRONE_SIGN; }
\\[N][O][K]				{ begin_token(yytext);   return NORWEGIAN_KRONE_SIGN; }
\\[B][G][N]				{ begin_token(yytext);   return BULGARIAN_LEV_SIGN; }
\\[G][B][P]				{ begin_token(yytext);   return BRITISH_POUND_SIGN; }
\\[V][N][D]				{ begin_token(yytext);   return VIETNAMESE_DONG_SIGN; }
\\[C][Z][K]				{ begin_token(yytext);   return CZECH_KORUNA_SIGN; }
\\[P][L][N]				{ begin_token(yytext);   return POLISH_ZLOTY_SIGN; }
\\[S][E][K]				{ begin_token(yytext);   return SWEDISH_KRONA_SIGN; }
\\[H][R][K]				{ begin_token(yytext);   return CROATIAN_KUNA_SIGN; }
\\[R][S][D]				{ begin_token(yytext);   return SERBIAN_DINAR_SIGN; }

.					{ begin_token(yytext);   return yytext[0]; }
%%

int parser_yyinput_single_mode = 0;

void
csql_yyerror_explicit (int line, int column)
{
  csql_yyerror (NULL);
  msg_ptr = 0;
}


void
csql_yyerror (const char *s)
{
  char *token_val = NULL;
  char *next_ptr = csql_yyget_text () + csql_yyget_leng () + 1;
  char saved_char = yy_hold_char; /* retain the character following the last
				   * character of the current token */
  char *end_of_stmt_str = NULL;
  char *context_saved_char_str = NULL;
  int end_statement = 0;
  int free_msg = 0;
  int token_len = csql_yyget_leng () + 1;
  int next_ptr_len = 0;
  char *buffer = NULL;

  /* make a copy of the token value before the buffer flush */
  if (CSQL_MAXNAME < csql_yyget_leng () + 1)
    {
      token_len = CSQL_MAXNAME;
    }
  token_val = (char *) csql_yyalloc (token_len);
  if (token_val == NULL)
    {
      YY_FATAL_ERROR( "out of dynamic memory in csql_yyerror()" );
    }
  snprintf (token_val, token_len, "%s", csql_yyget_text ());

  end_of_stmt_str = msgcat_message (MSGCAT_CATALOG_CUBRID,
				    MSGCAT_SET_PARSER_SYNTAX,
				    MSGCAT_SYNTAX_END_OF_STMT);
  context_saved_char_str = msgcat_message (MSGCAT_CATALOG_CUBRID,
					   MSGCAT_SET_PARSER_SYNTAX,
					   MSGCAT_SYNTAX_CONTEXT_SAVED_CHAR);

  next_ptr_len = strlen (next_ptr);
  if (next_ptr_len == 0)
    {
      end_statement = 1;
      next_ptr = end_of_stmt_str;
    }
  if (next_ptr_len > MAX_PRINT_ERROR_CONTEXT_LENGTH)
    {
      buffer = (char *) csql_yyalloc (MAX_PRINT_ERROR_CONTEXT_LENGTH + 1);
      memcpy (buffer, next_ptr, MAX_PRINT_ERROR_CONTEXT_LENGTH - 3);
      strcpy (buffer + MAX_PRINT_ERROR_CONTEXT_LENGTH - 3, "...");
      next_ptr = buffer;
      next_ptr_len = strlen (next_ptr);
    }

  YY_FLUSH_BUFFER;
  parser_statement_OK = 0;

  if (msg_ptr)
    {
      PT_NODE *dummy = parser_new_node (this_parser, PT_EXPR);
      PT_ERRORm (this_parser, dummy, MSGCAT_SET_PARSER_SYNTAX,
		 g_msg[msg_ptr - 1]);
      parser_free_tree (this_parser, dummy);
    }
  else
    {
      const char *cmp_str = msgcat_message (MSGCAT_CATALOG_CUBRID,
					    MSGCAT_SET_PARSER_SYNTAX,
					    MSGCAT_SYNTAX_EXPECTING_BRACKET);
      const char *cmp_str2 = msgcat_message (MSGCAT_CATALOG_CUBRID,
					     MSGCAT_SET_PARSER_SYNTAX,
					     MSGCAT_SYNTAX_EXPECTING_SELECT);

      char *msg = NULL;
      const char *before_token = msgcat_message (MSGCAT_CATALOG_CUBRID,
						 MSGCAT_SET_PARSER_SYNTAX,
						 MSGCAT_SYNTAX_YYERROR);
      const char *after_token =
	strstr (s, msgcat_message (MSGCAT_CATALOG_CUBRID,
				   MSGCAT_SET_PARSER_SYNTAX,
				   MSGCAT_SYNTAX_EXPECTING));
      const char *token_type =
	strstr (s, msgcat_message (MSGCAT_CATALOG_CUBRID,
				   MSGCAT_SET_PARSER_SYNTAX,
				   MSGCAT_SYNTAX_UNEXPECTED));
      int len = 0;
      PT_NODE *dummy;

      if ((strlen (s) > strlen (cmp_str)) &&
	  (strcmp (&s[strlen (s) - strlen (cmp_str)], cmp_str) == 0))
	{
	  *(char *) &s[strlen (s) - strlen (cmp_str)] = 0;
	}
      else if ((strlen (s) > strlen (cmp_str2)) &&
	       (strcmp (&s[strlen (s) - strlen (cmp_str2)], cmp_str2) == 0))
	{
	  *(char *) &s[strlen (s) - strlen (cmp_str2)] = 0;
	}

      if (strlen (token_val) == 0)
	{
	  token_type = NULL;
	}
      if (token_type)
	{
	  char *msg_context = NULL;
	  int fixed_len = 11 * 2; /* maximum size of printed line number and
				     column number */
	  int msg_size = fixed_len + next_ptr_len + strlen (before_token)
			 + strlen (token_val) + 4;
			 /* 4 = 3 more characters when printing before_token
			  * and 'token_val' + the string terminator */

	  if (end_statement == 0)
	    {
	      msg_size += strlen (context_saved_char_str);
	      msg_size += 1; /* one printed char in the message */
	    }
	  else
	    {
	      msg_context = msgcat_message (MSGCAT_CATALOG_CUBRID,
					    MSGCAT_SET_PARSER_SYNTAX,
					    MSGCAT_SYNTAX_CONTEXT);
	      msg_size += strlen (msg_context);
	    }

	  if (after_token)
	    {
	      msg_size += strlen (after_token);
	    }

	  msg = (char *) csql_yyalloc (msg_size);
	  if (msg == NULL)
	    {
	      YY_FATAL_ERROR( "out of dynamic memory in csql_yyerror()" );
	      goto end;
	    }
	  free_msg = 1;
	  if (end_statement == 0)
	    {
	      snprintf (msg, msg_size, context_saved_char_str,
		        csql_yylloc.first_line, csql_yylloc.first_column,
		        (saved_char ? saved_char : ' '), next_ptr);
	    }
	  else
	    {
	      assert (msg_context != NULL);
	      snprintf (msg, msg_size, msg_context,
		        csql_yylloc.first_line, csql_yylloc.first_column,
		        next_ptr);
	    }

	  len = strlen (msg);
<<<<<<< HEAD
	
=======

>>>>>>> 71f71ba3
	  if (msg[len - 3] == '\n')
	    {
	      msg[len - 3] = ' ';
	    }
	  sprintf (msg + len, "%s '%s'", before_token, token_val);

	  if (after_token)
	    {
	      strcat (msg, after_token);
	    }
	}
      else
	{
	  if (strstr (s, "$end"))
	    {
	      int msg_size;

	      next_ptr = end_of_stmt_str;
	      msg_size = strlen (before_token) + strlen (next_ptr) + 2;

	      msg = (char *) csql_yyalloc (msg_size);
	      if (msg == NULL)
		{
		  YY_FATAL_ERROR( "out of dynamic memory in csql_yyerror()" );
		  goto end;
		}
	      snprintf (msg, msg_size, "%s %s", before_token, next_ptr);
	      free_msg = 1;
	    }
	  else
	    {
	      msg = (char *) s;   // suppress warning; string will not be changed
	    }
	}

      dummy = parser_new_node (this_parser, PT_EXPR);
      if (dummy == NULL)
	{
	  if (free_msg && msg != NULL)
	    {
	      csql_yyfree (msg);
	    }
	  goto end;
	}
      PT_ERRORf (this_parser, dummy, "%s", msg);
      parser_free_tree (this_parser, dummy);
      if (free_msg && msg != NULL)
	{
	  csql_yyfree (msg);
	}
   }

end:
  if (token_val != NULL)
    {
      csql_yyfree (token_val);
    }
  if (buffer)
    {
      csql_yyfree (buffer);
    }
}

int
yywrap ()
{
  return 1;
}


static int
parser_yyinput_single_line (char *buff, int max_size)
{
  int c, end;
  int i = 0;

  assert (max_size >= 1);
  do
    {
      if (str_identifier == '\'' || str_identifier == '\"')
        {
	  c = str_identifier;
        }
      else
        {
	  c = pt_nextchar ();
        }

      if (c == '\'' || c == '\"')	/* string start */
	{
          if (str_identifier != '\'' && str_identifier != '\"')
	    {
              str_identifier = c;
	      buff[i++] = c;
	      if (i >= max_size)
	        {
	          return i;
	        }
	    }
	    end = c;

	  do
	    {
	      c = pt_nextchar ();
	      if (c == end)	/* string end */
		{
		  str_identifier = '\0';
		  break;
		}

	      buff[i++] = c;
	      if (i >= max_size)
		{
		  return i;
		}

	      if (c == '\\'
		  && (prm_get_bool_value (PRM_ID_NO_BACKSLASH_ESCAPES) == false))
		{
		  /* if escape character */
		  c = pt_nextchar (); /* read one more */
		  buff[i++] = c;
		  if (i >= max_size)
		    {
		      return i;
		    }
		}
	    }
	  while (c != -1);
	}

      if (c == ';')
	{
	  buff[i++] = -1;
	  buff[i] = 0;
	  return i;
	}

      buff[i++] = c;
      if (i >= max_size)
	{
	  return i;
	}

    }
  while (c != -1);

  buff[i] = 0;
  parser_yyinput_single_mode = 0;	/* all done */

  /* end of file */
  str_identifier = '\0';

  return i;
}

static int
parser_yyinput_multi_line (char *buff, int max_size)
{
  int c;
  int i = 0;

  assert (max_size >= 1);
  for (;;)
    {
      c = pt_nextchar ();
      if (c == -1)
	{
	  buff[i] = 0;
	  return i;
	}

      buff[i++] = c;
      if (i == max_size)
	{
	  buff[i] = 0;
	  return i;
	}
    }
}

static int
parser_yyinput (char *buff, int max_size)
{
  if (!parser_yyinput_single_mode)
    {
      return parser_yyinput_multi_line (buff, max_size);
    }
  else
    {
      return parser_yyinput_single_line (buff, max_size);
    }
}

static int
input_internal ()
{
  int c = input ();
  if (c == '\n')
    {
      this_parser->line = csql_yylloc.last_line = yyline++;
      this_parser->column = csql_yylloc.last_column = yycolumn_end = 1;
    }
  else
    {
      this_parser->column = csql_yylloc.last_column = yycolumn_end++;
    }

  return c;
}

static char *
parser_c_hint (void)
{
  int c, c1;
  char buff[CSQL_MAXNAME];
  int i = 0;
  PT_HINT_ENUM hint = PT_HINT_NONE;

  /* column position set */
  yycolumn = yycolumn_end;
  csql_yylloc.first_column = yycolumn;
  csql_yylloc.first_line = yyline;
  csql_yylloc.last_line = yyline;
  csql_yylloc.last_column = yycolumn_end;

  if (i < (CSQL_MAXNAME - 1) && (c = input_internal ()) == '+')
    {				/* hint */
      buff[i++] = '+';
      while ((c = input_internal ()) != 0 && c != -1)
	{
	  if (c == '*')
	    {
	      /* peek and check next char */
	      c1 = input_internal ();
	      if (c1 == '/')
		{
		  break;
		}
	      unput (c1);
	    }

          if (i >= (CSQL_MAXNAME - 1))
	    {
	      i++;
	      yybuffer_pos += i;
	      goto consume_comment;
	    }

	  buff[i++] = c;
	}

      buff[i] = 0;

      yybuffer_pos += i + 2;
      pt_check_hint (buff, parser_hint_table, &hint, false);
      if (hint == PT_HINT_NONE)
	{			/* comment */
	  return NULL;
	}

      return pt_makename (buff);
    }
  else
    {
      unput (c);
    }

consume_comment:
  while ((c = input_internal ()) != '*' && c != 0 && c != -1)
    {
      yybuffer_pos++;
    }

  if ((c1 = input_internal ()) != '/' && c != 0 && c != -1)
    {
      unput (c1);
      if (c == '*')
	{
	  yybuffer_pos++;
	}
      goto consume_comment;
    }

  yybuffer_pos += 2;

  return NULL;
}


static char *
parser_line_hint (void)
{
  int c;
  char buff[CSQL_MAXNAME];
  int i = 0;
  PT_HINT_ENUM hint = PT_HINT_NONE;


  /* column position set */
  yycolumn = yycolumn_end;
  csql_yylloc.first_column = yycolumn;
  csql_yylloc.first_line = yyline;
  csql_yylloc.last_line = yyline;
  csql_yylloc.last_column = yycolumn_end;

loop:
  if (i < (CSQL_MAXNAME - 1) && (c = input_internal ()) == '+')
    {				/* hint */
      buff[i++] = '+';
      while ((c = input_internal ()) != '\r' && c != '\n' && c != 0
	     && c != -1)
	{
	  if (i >= (CSQL_MAXNAME - 1))
	    goto loop;
	  buff[i++] = c;
	}
      buff[i] = 0;

      yybuffer_pos += i + 1;
      pt_check_hint (buff, parser_hint_table, &hint, false);
      if (hint == PT_HINT_NONE)
	{			/* comment */
	  return NULL;
	}

      return pt_makename (buff);
    }
  else
    {				/* comment */
      yybuffer_pos += i;
      unput (c);
      while ((c = input_internal ()) != '\r' && c != '\n' && c != 0
	     && c != -1)
	{
	  yybuffer_pos ++;
	}
      yybuffer_pos ++;

      return NULL;
    }
}


static void
begin_token (char *token)
{
  yycolumn = yycolumn_end;
  yycolumn_end += strlen (token);

  csql_yylloc.first_line = yyline;
  csql_yylloc.first_column = yycolumn;
  csql_yylloc.last_line = yyline;
  csql_yylloc.last_column = yycolumn_end;
}<|MERGE_RESOLUTION|>--- conflicted
+++ resolved
@@ -143,15 +143,6 @@
 [bB][iI][nN][aA][rR][yY]						{ begin_token(yytext);   return BINARY;}
 [bB][iI][tT]								{ begin_token(yytext);   return BIT; }
 [bB][iI][tT]_[lL][eE][nN][gG][tT][hH]					{ begin_token(yytext);   return BIT_LENGTH; }
-<<<<<<< HEAD
-[bB][iI][tT]_[aA][nN][dD]						{ begin_token(yytext);	
-										csql_yylval.cptr = pt_makename(yytext);
-										return BIT_AND; }
-[bB][iI][tT]_[oO][rR]							{ begin_token(yytext);	
-										csql_yylval.cptr = pt_makename(yytext);
-										return BIT_OR; }
-[bB][iI][tT]_[xX][oO][rR]						{ begin_token(yytext);	
-=======
 [bB][iI][tT]_[aA][nN][dD]						{ begin_token(yytext);
 										csql_yylval.cptr = pt_makename(yytext);
 										return BIT_AND; }
@@ -159,7 +150,6 @@
 										csql_yylval.cptr = pt_makename(yytext);
 										return BIT_OR; }
 [bB][iI][tT]_[xX][oO][rR]						{ begin_token(yytext);
->>>>>>> 71f71ba3
 										csql_yylval.cptr = pt_makename(yytext);
 										return BIT_XOR; }
 [bB][lL][oO][bB]							{ begin_token(yytext);	 return BLOB_; }
@@ -387,17 +377,10 @@
 [hH][oO][uU][rR]_[mM][iI][nN][uU][tT][eE]				{ begin_token(yytext);   return HOUR_MINUTE; }
 [iI][dD][eE][nN][tT][iI][tT][yY]					{ begin_token(yytext);   return IDENTITY; }
 [iI][fF]								{ begin_token(yytext);   return IF; }
-<<<<<<< HEAD
-[iI][fF][nN][uU][lL][lL]						{ begin_token(yytext);	
-										csql_yylval.cptr = pt_makename(yytext);
-										return IFNULL; }
-[iI][sS][nN][uU][lL][lL]						{ begin_token(yytext);	
-=======
 [iI][fF][nN][uU][lL][lL]						{ begin_token(yytext);
 										csql_yylval.cptr = pt_makename(yytext);
 										return IFNULL; }
 [iI][sS][nN][uU][lL][lL]						{ begin_token(yytext);
->>>>>>> 71f71ba3
 										csql_yylval.cptr = pt_makename(yytext);
 										return ISNULL; }
 [iI][gG][nN][oO][rR][eE]						{ begin_token(yytext);   return IGNORE_; }
@@ -492,11 +475,7 @@
 [lL][aA][sS][tT]_[vV][aA][lL][uU][eE]		{ begin_token(yytext);
 										csql_yylval.cptr = pt_makename(yytext);
 										return LAST_VALUE; }
-<<<<<<< HEAD
-[lL][cC][aA][sS][eE]							{ begin_token(yytext);	
-=======
 [lL][cC][aA][sS][eE]							{ begin_token(yytext);
->>>>>>> 71f71ba3
 										csql_yylval.cptr = pt_makename(yytext);
 										return LCASE; }
 [lL][eE][aA][dD]							{ begin_token(yytext);
@@ -1054,11 +1033,7 @@
 								      {
 								        yytext[254] = 0;
 								      }
-<<<<<<< HEAD
-								
-=======
-
->>>>>>> 71f71ba3
+
 								    for (i = 1; i < len - 1 && IS_BLANK_CHAR (yytext[i]); i++)
 								    ;
 
@@ -1104,17 +1079,10 @@
 								      {
 								        yytext[254] = 0;
 								      }
-<<<<<<< HEAD
-								
+
 								    for (i = 2; i < len - 1 && IS_BLANK_CHAR (yytext[i]); i++)
 								    ;
-								
-=======
-
-								    for (i = 2; i < len - 1 && IS_BLANK_CHAR (yytext[i]); i++)
-								    ;
-
->>>>>>> 71f71ba3
+
 								    csql_yylval.cptr = pt_makename(&yytext[i]);
 
 								    /* Distinguish some special words/tokens from normal identifiers (IdName).
@@ -1595,11 +1563,7 @@
 	    }
 
 	  len = strlen (msg);
-<<<<<<< HEAD
-	
-=======
-
->>>>>>> 71f71ba3
+
 	  if (msg[len - 3] == '\n')
 	    {
 	      msg[len - 3] = ' ';
