/*
 * Copyright (C) 2008 Search Solution Corporation. All rights reserved by Search Solution.
 *
 *   This program is free software; you can redistribute it and/or modify
 *   it under the terms of the GNU General Public License as published by
 *   the Free Software Foundation; either version 2 of the License, or
 *   (at your option) any later version.
 *
 *  This program is distributed in the hope that it will be useful,
 *  but WITHOUT ANY WARRANTY; without even the implied warranty of
 *  MERCHANTABILITY or FITNESS FOR A PARTICULAR PURPOSE. See the
 *  GNU General Public License for more details.
 *
 *  You should have received a copy of the GNU General Public License
 *  along with this program; if not, write to the Free Software
 *  Foundation, Inc., 51 Franklin Street, Fifth Floor, Boston, MA 02110-1301 USA
 *
 */

/*
 * func_type.cpp
 */

#include "func_type.hpp"
#include "message_catalog.h"
#include "parse_tree.h"
#include "parser.h"
#include "parser_message.h"

//PT_TYPE_MAYBE
// - for the moment I don't see how to eliminate PT_TYPE_MAYBE from functions with multiple signature
// - with PT_TYPE_MAYBE in signature, the final type will not be decided during type checking but later
// - without PT_TYPE_MAYBE in signature you must either:
//   1. choose one signature and apply cast
//   ... but what about "prepare median(?)... execute with date'2018-06-13'... execute with 123"?
//   2. handle from code
//   ... but there are cases when the cast should be made
//   but neither one of them is OK

std::vector<func_signature> func_signature::integer =
{
  {PT_TYPE_INTEGER, {}, {}},
};

std::vector<func_signature> func_signature::integer_doc =
{
  {PT_TYPE_INTEGER, {PT_GENERIC_TYPE_JSON_DOC}, {}},
};

std::vector<func_signature> func_signature::integer_string =
{
  {PT_TYPE_INTEGER, {PT_GENERIC_TYPE_STRING}, {}},
};

std::vector<func_signature> func_signature::bigint =
{
  {PT_TYPE_BIGINT, {}, {}},
};

std::vector<func_signature> func_signature::percentile_cont =
{
#if 1
  {PT_TYPE_MAYBE, {PT_GENERIC_TYPE_NUMBER}, {}},
  {0, {PT_GENERIC_TYPE_DATETIME}, {}},
  {PT_TYPE_MAYBE, {PT_GENERIC_TYPE_STRING}, {}},
  {0, {PT_TYPE_MAYBE}, {}},
#else //use double as return type (as documentation says)... but tests are failing (adjust doc or tests)
  {PT_TYPE_DOUBLE, {PT_GENERIC_TYPE_NUMBER}, {}},
  {0, {PT_GENERIC_TYPE_STRING}, {}},
  {PT_TYPE_DOUBLE, {PT_GENERIC_TYPE_DATETIME}, {}},
  {0, {PT_TYPE_MAYBE}, {}},
  {0, {PT_TYPE_NA}, {}},
#endif
};

std::vector<func_signature> func_signature::percentile_disc =
{
  {PT_TYPE_MAYBE, {PT_GENERIC_TYPE_NUMBER}, {}},
  {0, {PT_GENERIC_TYPE_DATETIME}, {}},
  {PT_TYPE_MAYBE, {PT_GENERIC_TYPE_STRING}, {}},
  {0, {PT_TYPE_MAYBE}, {}},
};

std::vector<func_signature> func_signature::bigint_discrete =
{
  {PT_TYPE_BIGINT, {PT_GENERIC_TYPE_DISCRETE_NUMBER}, {}},
  {PT_TYPE_BIGINT, {PT_TYPE_NA}, {}}, //not needed???
};

std::vector<func_signature> func_signature::avg =
{
  {PT_TYPE_DOUBLE, {PT_GENERIC_TYPE_NUMBER}, {}},
};

std::vector<func_signature> func_signature::double_number =
{
  {PT_TYPE_DOUBLE, {PT_GENERIC_TYPE_NUMBER}, {}},
};

std::vector<func_signature> func_signature::count_star =
{
  {PT_TYPE_INTEGER, {}, {}},
};

std::vector<func_signature> func_signature::count =
{
  {PT_TYPE_INTEGER, {PT_GENERIC_TYPE_ANY}, {}},
};

std::vector<func_signature> func_signature::sum =
{
  {0, {PT_GENERIC_TYPE_NUMBER}, {}},
  {0, {PT_TYPE_MAYBE}, {}},
  {0, {PT_TYPE_SET}, {}},
  {0, {PT_TYPE_MULTISET}, {}},
  {0, {PT_TYPE_SEQUENCE}, {}},
};

std::vector<func_signature> func_signature::double_r_any =
{
  {PT_TYPE_DOUBLE, {}, {}},
  {PT_TYPE_DOUBLE, {}, {PT_GENERIC_TYPE_ANY}},
};

std::vector<func_signature> func_signature::ntile =
{
  {PT_TYPE_INTEGER, {PT_GENERIC_TYPE_NUMBER}, {}}, //argument value will be truncated at execution
};

/*cannot define a clear signature because casting depends on actual value
  MEDIAN('123456')     <=> MEDIAN(double) -> double
  MEDIAN('2018-03-14') <=> MEDIAN(date)   -> date  */
std::vector<func_signature> func_signature::median =
{
  {PT_TYPE_MAYBE, {PT_GENERIC_TYPE_NUMBER}, {}}, //if ret type is double => tests with median(int) will fail
  {0, {PT_GENERIC_TYPE_DATETIME}, {}},
  {PT_TYPE_MAYBE, {PT_GENERIC_TYPE_STRING}, {}},
  {0, {PT_TYPE_MAYBE}, {}}, //DISCUSSION: can we get rid of MAYBE here??? prepare median(?)...execute with date'2018-06-13'
};

std::vector<func_signature> func_signature::type0_nr_or_str =
{
  {0, {PT_GENERIC_TYPE_SCALAR}, {}},
};

std::vector<func_signature> func_signature::type0_nr_or_str_discrete =
{
  {0, {PT_GENERIC_TYPE_NUMBER, PT_GENERIC_TYPE_DISCRETE_NUMBER}, {}},
  {0, {PT_GENERIC_TYPE_DATETIME, PT_GENERIC_TYPE_DISCRETE_NUMBER}, {}},
  {0, {PT_GENERIC_TYPE_STRING, PT_GENERIC_TYPE_DISCRETE_NUMBER}, {}},
  {0, {PT_GENERIC_TYPE_BIT, PT_GENERIC_TYPE_DISCRETE_NUMBER}, {}},
  {0, {PT_TYPE_ENUMERATION, PT_GENERIC_TYPE_DISCRETE_NUMBER}, {}},
};

std::vector<func_signature> func_signature::group_concat =
{
  {PT_TYPE_VARCHAR, {PT_TYPE_ENUMERATION, PT_GENERIC_TYPE_CHAR}, {}}, //needed because pt_are_equivalent_types(PT_GENERIC_TYPE_CHAR, PT_TYPE_ENUMERATION) and casting to VCHR will affect order
  {PT_TYPE_VARCHAR, {PT_TYPE_ENUMERATION, PT_GENERIC_TYPE_NCHAR}, {}},

//normal cases
  {PT_TYPE_VARCHAR, {PT_GENERIC_TYPE_CHAR, PT_GENERIC_TYPE_CHAR}, {}},
  {PT_TYPE_VARNCHAR, {PT_GENERIC_TYPE_NCHAR, PT_GENERIC_TYPE_NCHAR}, {}},
  {PT_TYPE_VARBIT, {PT_GENERIC_TYPE_BIT, PT_GENERIC_TYPE_BIT}, {}},

#if 0 //anything else should be casted to separator's type (if possible! makes sense to detect incompatible types when detecting/applying signatures?); NOTE: casting affects the order!!!
  {PT_TYPE_VARCHAR, {1, PT_GENERIC_TYPE_CHAR  }, {}},                          //test
  {PT_TYPE_VARNCHAR, {1, PT_GENERIC_TYPE_NCHAR }, {}},                         //test
#else //anything else should be left untouched (like in the original code), maybe it will be casted later?
#if 0 //it allows group_concat(SET) but it should not!
//{PT_TYPE_VARCHAR  , {PT_GENERIC_TYPE_ANY      , PT_GENERIC_TYPE_CHAR  }, {}},
//{PT_TYPE_VARNCHAR , {PT_GENERIC_TYPE_ANY      , PT_GENERIC_TYPE_NCHAR }, {}},
#else //OK to keep the order but it allows cast (n)char -> number and it should not because group_concat(n'123', ', ') should be rejected?!
//like that it allows group_concat(n'123', ', ') or group_concat(<nchar field>, ', ') when <nchar field> can be casted to double (acceptable for me)
//but solved in preprocess for compatibility to original behaviour
  {PT_TYPE_VARCHAR, {PT_GENERIC_TYPE_NUMBER, PT_GENERIC_TYPE_CHAR}, {}},
  {PT_TYPE_VARNCHAR, {PT_GENERIC_TYPE_NUMBER, PT_GENERIC_TYPE_NCHAR}, {}},
  {PT_TYPE_VARCHAR, {PT_GENERIC_TYPE_DATETIME, PT_GENERIC_TYPE_CHAR}, {}},
  {PT_TYPE_VARNCHAR, {PT_GENERIC_TYPE_DATETIME, PT_GENERIC_TYPE_NCHAR}, {}},
#endif
#endif
};

std::vector<func_signature> func_signature::lead_lag =
{
  {0, {PT_GENERIC_TYPE_NUMBER}, {}},
  {0, {PT_GENERIC_TYPE_STRING}, {}},
  {0, {PT_GENERIC_TYPE_DATETIME}, {}},
  {0, {PT_GENERIC_TYPE_BIT}, {}},
  {0, {PT_GENERIC_TYPE_SEQUENCE}, {}},
};

std::vector<func_signature> func_signature::elt =
{
  {PT_TYPE_VARCHAR, {PT_GENERIC_TYPE_DISCRETE_NUMBER}, {PT_TYPE_VARCHAR}}, //get_current_result() expects args to be VCHAR, not just equivalent
  {PT_TYPE_VARNCHAR, {PT_GENERIC_TYPE_DISCRETE_NUMBER}, {PT_TYPE_VARNCHAR}}, //get_current_result() expects args to be VNCHAR, not just equivalent
  {PT_TYPE_NULL, {PT_GENERIC_TYPE_DISCRETE_NUMBER}, {}},
};

std::vector<func_signature> func_signature::insert =
{
  {PT_TYPE_VARCHAR, {PT_GENERIC_TYPE_CHAR, PT_TYPE_INTEGER, PT_TYPE_INTEGER, PT_GENERIC_TYPE_CHAR}, {}},
  {PT_TYPE_VARNCHAR, {PT_GENERIC_TYPE_NCHAR, PT_TYPE_INTEGER, PT_TYPE_INTEGER, PT_TYPE_VARNCHAR}, {}},

  //{0, {3, PT_TYPE_INTEGER, PT_TYPE_INTEGER, PT_GENERIC_TYPE_NCHAR}, {}}, //for insert(?, i, i, n'nchar')
  //{0, {3, PT_TYPE_INTEGER, PT_TYPE_INTEGER, PT_GENERIC_TYPE_STRING}, {}}, //for insert(?, i, i, 'char or anything else')
};

std::vector<func_signature> func_signature::json_r_key_val =
{
  {PT_TYPE_JSON, {}, {PT_GENERIC_TYPE_STRING, PT_GENERIC_TYPE_JSON_VAL}},
};

std::vector<func_signature> func_signature::json_r_val =
{
  {PT_TYPE_JSON, {}, {PT_GENERIC_TYPE_JSON_VAL}},
};

std::vector<func_signature> func_signature::json_doc =
{
  {PT_TYPE_JSON, {PT_GENERIC_TYPE_JSON_DOC}, {}},
};

std::vector<func_signature> func_signature::json_doc_r_doc =
{
  {PT_TYPE_JSON, {PT_GENERIC_TYPE_JSON_DOC}, {PT_GENERIC_TYPE_JSON_DOC}},
};

std::vector<func_signature> func_signature::json_doc_path =
{
  {PT_TYPE_JSON, {PT_GENERIC_TYPE_JSON_DOC, PT_GENERIC_TYPE_STRING}, {}},
};

std::vector<func_signature> func_signature::json_doc_r_path =
{
  {PT_TYPE_JSON, {PT_GENERIC_TYPE_JSON_DOC}, {PT_GENERIC_TYPE_STRING}},
};

std::vector<func_signature> func_signature::json_doc_str_r_path =
{
  {PT_TYPE_JSON, {PT_GENERIC_TYPE_JSON_DOC, PT_GENERIC_TYPE_STRING}, {PT_GENERIC_TYPE_STRING}},
};

std::vector<func_signature> func_signature::json_doc_r_path_val =
{
  {PT_TYPE_JSON, {PT_GENERIC_TYPE_JSON_DOC}, {PT_GENERIC_TYPE_STRING, PT_GENERIC_TYPE_JSON_VAL}},
};

std::vector<func_signature> func_signature::json_contains =
{
  {PT_TYPE_INTEGER, {PT_GENERIC_TYPE_JSON_DOC, PT_GENERIC_TYPE_JSON_DOC}, {}},
  {PT_TYPE_INTEGER, {PT_GENERIC_TYPE_JSON_DOC, PT_GENERIC_TYPE_JSON_DOC, PT_GENERIC_TYPE_STRING}, {}},
};

std::vector<func_signature> func_signature::json_contains_path =
{
  {PT_TYPE_INTEGER, {PT_GENERIC_TYPE_JSON_DOC, PT_GENERIC_TYPE_STRING}, {PT_GENERIC_TYPE_STRING}},
};

std::vector<func_signature> func_signature::json_keys =
{
  {PT_TYPE_JSON, {PT_GENERIC_TYPE_JSON_DOC}, {}},
  {PT_TYPE_JSON, {PT_GENERIC_TYPE_JSON_DOC, PT_GENERIC_TYPE_STRING}, {}},
};

std::vector<func_signature> func_signature::json_length =
{
  {PT_TYPE_INTEGER, {PT_GENERIC_TYPE_JSON_DOC}, {}},
  {PT_TYPE_INTEGER, {PT_GENERIC_TYPE_JSON_DOC, PT_GENERIC_TYPE_STRING}, {}},
};

std::vector<func_signature> func_signature::json_search =
{
// all signatures: json_doc, one_or_all_str, search_str[, escape_char[, path] ... -> JSON_DOC
// first overload: json_doc, one_or_all_str, search_str:
  {PT_TYPE_JSON, {PT_GENERIC_TYPE_JSON_DOC, PT_GENERIC_TYPE_STRING, PT_GENERIC_TYPE_STRING}, {}},
// second overload: json_doc, one_or_all_str, search_str, escape_char
  {PT_TYPE_JSON, {PT_GENERIC_TYPE_JSON_DOC, PT_GENERIC_TYPE_STRING, PT_GENERIC_TYPE_STRING, PT_GENERIC_TYPE_STRING}, {}},
// third overload: json_doc, one_or_all_str, search_str, escape_char, path...
  {
    PT_TYPE_JSON,
    {PT_GENERIC_TYPE_JSON_DOC, PT_GENERIC_TYPE_STRING, PT_GENERIC_TYPE_STRING, PT_GENERIC_TYPE_STRING},
    {PT_GENERIC_TYPE_STRING}
  },
};

std::vector<func_signature> func_signature::json_arrayagg =
{
  {PT_TYPE_JSON, {PT_GENERIC_TYPE_JSON_VAL}, {}}
};

std::vector<func_signature> func_signature::json_objectagg =
{
  {PT_TYPE_JSON, {PT_GENERIC_TYPE_STRING, PT_GENERIC_TYPE_JSON_VAL}, {}}
};

std::vector<func_signature> func_signature::set_r_any =
{
  {PT_TYPE_SET, {}, {PT_GENERIC_TYPE_ANY}},
};

std::vector<func_signature> func_signature::multiset_r_any =
{
  {PT_TYPE_MULTISET, {}, {PT_GENERIC_TYPE_ANY}},
};

std::vector<func_signature> func_signature::sequence_r_any =
{
  {PT_TYPE_SEQUENCE, {}, {PT_GENERIC_TYPE_ANY}},
};

std::vector<func_signature> func_signature::generic =
{
  {0, {PT_GENERIC_TYPE_ANY}, {}},
};

std::vector<func_signature> func_signature::string_doc =
{
  {PT_TYPE_VARCHAR, {PT_GENERIC_TYPE_JSON_DOC}, {}},
};

std::vector<func_signature> func_signature::string_string =
{
  {0, {PT_GENERIC_TYPE_STRING}, {}},
};

std::vector<func_signature> *
func_signature::get_signatures (FUNC_TYPE ft)
{
  switch (ft)
    {
    case PT_MIN:
    case PT_MAX:
      return &type0_nr_or_str;
    case PT_SUM:
      return &sum;
    case PT_AVG:
      return &avg;
    case PT_STDDEV:
    case PT_VARIANCE:
    case PT_STDDEV_POP:
    case PT_VAR_POP:
    case PT_STDDEV_SAMP:
    case PT_VAR_SAMP:
      return &double_number;
    case PT_COUNT:
      return &count;
    case PT_COUNT_STAR:
      return &count_star;
    case PT_GROUPBY_NUM:
      return &bigint;
    case PT_AGG_BIT_AND:
    case PT_AGG_BIT_OR:
    case PT_AGG_BIT_XOR:
      return &bigint_discrete;
    case PT_GROUP_CONCAT:
      return &group_concat;
    case PT_ROW_NUMBER:
    case PT_RANK:
    case PT_DENSE_RANK:
      return &integer;
    case PT_NTILE:
      return &ntile;
    case PT_TOP_AGG_FUNC:
      return nullptr;
    case PT_LEAD:
    case PT_LAG:
      return &lead_lag;
    case PT_GENERIC:
      return &generic;
    case F_SET:
    case F_TABLE_SET:
      return &set_r_any;
    case F_MULTISET:
    case F_TABLE_MULTISET:
      return &multiset_r_any;
    case F_SEQUENCE:
    case F_TABLE_SEQUENCE:
      return &sequence_r_any;
    case F_TOP_TABLE_FUNC:
      return nullptr;
    case F_MIDXKEY:
      return nullptr;
    case F_VID:
    case F_GENERIC:
    case F_CLASS_OF:
      return nullptr;
    case F_INSERT_SUBSTRING:
      return &insert;
    case F_ELT:
      return &elt;
    case F_JSON_ARRAY:
      return &json_r_val;
    case F_JSON_ARRAY_APPEND:
    case F_JSON_ARRAY_INSERT:
      return &json_doc_r_path_val;
    case F_JSON_CONTAINS:
    case F_JSON_CONTAINS_PATH:
      return &json_contains_path;
    case F_JSON_DEPTH:
      return &integer_doc;
    case F_JSON_EXTRACT:
      return &json_doc_r_path;
    case F_JSON_GET_ALL_PATHS:
      return &json_doc;
    case F_JSON_INSERT:
      return &json_doc_r_path_val;
    case F_JSON_KEYS:
      return &json_keys;
    case F_JSON_LENGTH:
      return &json_length;
    case F_JSON_MERGE:
    case F_JSON_MERGE_PATCH:
      return &json_doc_r_doc;
    case F_JSON_OBJECT:
      return &json_r_key_val;
    case F_JSON_PRETTY:
      return &string_doc;
    case F_JSON_QUOTE:
      return &string_string;
    case F_JSON_REMOVE:
      return &json_doc_r_path;
    case F_JSON_REPLACE:
      return &json_doc_r_path_val;
    case F_JSON_SEARCH:
      return &json_search;
    case F_JSON_SET:
      return &json_doc_r_path_val;
    case F_JSON_TYPE:
      return &string_doc;
    case F_JSON_UNQUOTE:
      return &string_doc;
    case F_JSON_VALID:
      return &integer_string;
    case PT_FIRST_VALUE:
    case PT_LAST_VALUE:
      return &type0_nr_or_str;
    case PT_NTH_VALUE:
      return &type0_nr_or_str_discrete;
    case PT_MEDIAN:
      return &median;
    case PT_CUME_DIST:
    case PT_PERCENT_RANK:
      return &double_r_any;
    case PT_PERCENTILE_CONT:
      return &percentile_cont;
    case PT_PERCENTILE_DISC:
      return &percentile_disc;
    case PT_JSON_ARRAYAGG:
      return &json_arrayagg;
    case PT_JSON_OBJECTAGG:
      return &json_objectagg;
    default:
      assert (false);
      return nullptr;
    }
}

const char *pt_func_type_to_string (FUNC_TYPE ft)
{
  switch (ft)
    {
    case PT_MIN:
      return "MIN";
    case PT_MAX:
      return "MAX";
    case PT_SUM:
      return "SUM";
    case PT_AVG:
      return "AVG";
    case PT_STDDEV:
      return "STDDEV";
    case PT_VARIANCE:
      return "VARIANCE";
    case PT_STDDEV_POP:
      return "STDDEV_POP";
    case PT_VAR_POP:
      return "VAR_POP";
    case PT_STDDEV_SAMP:
      return "STDDEV_SAMP";
    case PT_VAR_SAMP:
      return "VAR_SAMP";
    case PT_COUNT:
      return "COUNT";
    case PT_COUNT_STAR:
      return "COUNT_STAR";
    case PT_GROUPBY_NUM:
      return "GROUPBY_NUM";
    case PT_AGG_BIT_AND:
      return "AGG_BIT_AND";
    case PT_AGG_BIT_OR:
      return "AGG_BIT_OR";
    case PT_AGG_BIT_XOR:
      return "AGG_BIT_XOR";
    case PT_GROUP_CONCAT:
      return "GROUP_CONCAT";
    case PT_ROW_NUMBER:
      return "ROW_NUMBER";
    case PT_RANK:
      return "RANK";
    case PT_DENSE_RANK:
      return "DENSE_RANK";
    case PT_NTILE:
      return "NTILE";
    case PT_TOP_AGG_FUNC:
      return "TOP_AGG_FUNC";
    case PT_LEAD:
      return "LEAD";
    case PT_LAG:
      return "LAG";
    case PT_GENERIC:
      return "GENERIC";
    case F_SET:
      return "F_SET";
    case F_TABLE_SET:
      return "F_TABLE_SET";
    case F_MULTISET:
      return "F_MULTISET";
    case F_TABLE_MULTISET:
      return "F_TABLE_MULTISET";
    case F_SEQUENCE:
      return "F_SEQUENCE";
    case F_TABLE_SEQUENCE:
      return "F_TABLE_SEQUENCE";
    case F_TOP_TABLE_FUNC:
      return "F_TOP_TABLE_FUNC";
    case F_MIDXKEY:
      return "F_MIDXKEY";
    case F_VID:
      return "F_VID";
    case F_GENERIC:
      return "F_GENERIC";
    case F_CLASS_OF:
      return "F_CLASS_OF";
    case F_INSERT_SUBSTRING:
      return "INSERT_SUBSTRING";
    case F_ELT:
      return "ELT";
    case F_JSON_ARRAY:
      return "JSON_ARRAY";
    case F_JSON_ARRAY_APPEND:
      return "JSON_ARRAY_APPEND";
    case F_JSON_ARRAY_INSERT:
      return "JSON_ARRAY_INSERT";
    case F_JSON_CONTAINS:
      return "JSON_CONTAINS";
    case F_JSON_CONTAINS_PATH:
      return "JSON_CONTAINS_PATH";
    case F_JSON_DEPTH:
      return "JSON_DEPTH";
    case F_JSON_EXTRACT:
      return "JSON_EXTRACT";
    case F_JSON_GET_ALL_PATHS:
      return "JSON_GET_ALL_PATHS";
    case F_JSON_INSERT:
      return "JSON_INSERT";
    case F_JSON_KEYS:
      return "JSON_KEYS";
    case F_JSON_LENGTH:
      return "JSON_LENGTH";
    case F_JSON_MERGE:
      return "JSON_MERGE";
    case F_JSON_MERGE_PATCH:
      return "JSON_MERGE_PATH";
    case F_JSON_OBJECT:
      return "JSON_OBJECT";
    case F_JSON_PRETTY:
      return "JSON_PRETTY";
    case F_JSON_QUOTE:
      return "F_JSON_QUOTE";
    case F_JSON_REMOVE:
      return "JSON_REMOVE";
    case F_JSON_REPLACE:
      return "JSON_REPLACE";
    case F_JSON_SEARCH:
      return "JSON_SEARCH";
    case F_JSON_SET:
      return "JSON_SET";
    case F_JSON_TYPE:
      return "JSON_TYPE";
    case F_JSON_UNQUOTE:
      return "JSON_UNQUOTE";
    case F_JSON_VALID:
      return "JSON_VALID";
    case PT_FIRST_VALUE:
      return "FIRST_VALUE";
    case PT_LAST_VALUE:
      return "LAST_VALUE";
    case PT_NTH_VALUE:
      return "NTH_VALUE";
    case PT_MEDIAN:
      return "MEDIAN";
    case PT_CUME_DIST:
      return "CUME_DIST";
    case PT_PERCENT_RANK:
      return "PERCENT_RANK";
    case PT_PERCENTILE_CONT:
      return "PERCENTILE_CONT";
    case PT_PERCENTILE_DISC:
      return "PERCENTILE_DISC";
    case PT_JSON_ARRAYAGG:
      return "JSON_ARRAYAGG";
    case PT_JSON_OBJECTAGG:
      return "JSON_OBJECTAGG";
    default:
      assert (false);
      return nullptr;
    }
}

void
func_signature::to_string_buffer (string_buffer &sb) const
{
  bool first = true;
  for (auto fix_arg : fix)
    {
      if (first)
	{
	  first = false;
	}
      else
	{
	  sb (", ");
	}
      pt_arg_type_to_string_buffer (fix_arg, sb);
    }
  if (!rep.empty ())
    {
      if (!first)
	{
	  sb (", ");
	}
      sb ("repeat[");
      first = true;
      for (auto rep_arg : rep)
	{
	  if (first)
	    {
	      first = false;
	    }
	  else
	    {
	      sb (", ");
	    }
	  pt_arg_type_to_string_buffer (rep_arg, sb);
	}
      sb ("]");
    }
  sb (" -> ");
  pt_arg_type_to_string_buffer (ret, sb);
}

Func::argument_resolve::argument_resolve ()
  : m_type (PT_TYPE_NONE)
  , m_check_coll_infer (false)
  , m_coll_infer ()
{
  //
}

Func::signature_compatibility::signature_compatibility ()
  : m_compat (type_compatibility::INCOMPATIBLE)
  , m_args_resolve {}
  , m_common_collation {}
  , m_collation_action (TP_DOMAIN_COLL_LEAVE)
  , m_signature (NULL)
{
  //
}

bool
Func::is_type_with_collation (PT_TYPE_ENUM type)
{
  return PT_HAS_COLLATION (type) || type == PT_TYPE_MAYBE;
}

bool
Func::can_signature_have_collation (const pt_arg_type &arg_sig)
{
  switch (arg_sig.type)
    {
    case pt_arg_type::NORMAL:
      // types that can have collations
      return is_type_with_collation (arg_sig.val.type);

    case pt_arg_type::GENERIC:
      // all generic that can accept string (and result is still string)
      return arg_sig.val.generic_type == PT_GENERIC_TYPE_STRING
	     || arg_sig.val.generic_type == PT_GENERIC_TYPE_STRING_VARYING
	     || arg_sig.val.generic_type == PT_GENERIC_TYPE_CHAR
	     || arg_sig.val.generic_type == PT_GENERIC_TYPE_NCHAR
	     || arg_sig.val.generic_type == PT_GENERIC_TYPE_PRIMITIVE
	     || arg_sig.val.generic_type == PT_GENERIC_TYPE_ANY
	     || arg_sig.val.generic_type == PT_GENERIC_TYPE_SCALAR;

    case pt_arg_type::INDEX:
    default:
      assert (false);
      return false;
    }
}

bool
Func::cmp_types_equivalent (const pt_arg_type &type, pt_type_enum type_enum)
{
  assert (type.type != pt_arg_type::INDEX);
  return type_enum == PT_TYPE_NULL || pt_are_equivalent_types (type, type_enum);
}

bool
Func::cmp_types_castable (const pt_arg_type &type, pt_type_enum type_enum) //is possible to cast type_enum -> type?
{
  assert (type.type != pt_arg_type::INDEX);
  if (type_enum == PT_TYPE_NULL)
    {
      return true; // PT_TYPE_NULL is castable to any type
    }
  if (type_enum == PT_TYPE_MAYBE)
    {
      return true; // consider this castable, and truth will be told after late binding
    }
  if (type.type == pt_arg_type::NORMAL)
    {
      switch (type.val.type)
	{
	case PT_TYPE_INTEGER:
	  return (PT_IS_NUMERIC_TYPE (type_enum) || PT_IS_STRING_TYPE (type_enum));
	case PT_TYPE_BIGINT:
	  return (PT_IS_DISCRETE_NUMBER_TYPE (type_enum));
	case PT_TYPE_VARCHAR:
	  return (PT_IS_SIMPLE_CHAR_STRING_TYPE (type_enum) || PT_IS_NUMERIC_TYPE (type_enum)
		  || PT_IS_DATE_TIME_TYPE (type_enum) || PT_IS_BIT_STRING_TYPE (type_enum)
		  || type_enum == PT_TYPE_ENUMERATION); //monetary should be here???
	case PT_TYPE_VARNCHAR:
	  return (PT_IS_NATIONAL_CHAR_STRING_TYPE (type_enum) || PT_IS_NUMERIC_TYPE (type_enum)
		  || PT_IS_DATE_TIME_TYPE (type_enum) || PT_IS_BIT_STRING_TYPE (type_enum)
		  || type_enum == PT_TYPE_ENUMERATION); //monetary should be here???
	default:
	  return type.val.type == type_enum;
	}
    }

  //type.type == pt_arg_type::GENERIC
  switch (type.val.generic_type)
    {
    case PT_GENERIC_TYPE_NUMBER:
      return (PT_IS_NUMERIC_TYPE (type_enum) || PT_IS_STRING_TYPE (type_enum) || type_enum == PT_TYPE_JSON);

    case PT_GENERIC_TYPE_DISCRETE_NUMBER:
      return (PT_IS_NUMERIC_TYPE (type_enum) || PT_IS_STRING_TYPE (type_enum));

    case PT_GENERIC_TYPE_ANY:
    case PT_GENERIC_TYPE_PRIMITIVE:
    case PT_GENERIC_TYPE_STRING:
    case PT_GENERIC_TYPE_STRING_VARYING:
    case PT_GENERIC_TYPE_BIT:
      // any non-set?
      return !PT_IS_COLLECTION_TYPE (type_enum);

    case PT_GENERIC_TYPE_CHAR:
      return (PT_IS_NUMERIC_TYPE (type_enum) || PT_IS_SIMPLE_CHAR_STRING_TYPE (type_enum)
	      || PT_IS_DATE_TIME_TYPE (type_enum) || type_enum == PT_TYPE_JSON);

    case PT_GENERIC_TYPE_NCHAR:
      return (PT_IS_NUMERIC_TYPE (type_enum) || PT_IS_NATIONAL_CHAR_STRING_TYPE (type_enum)
	      || PT_IS_DATE_TIME_TYPE (type_enum) || type_enum == PT_TYPE_JSON);

    case PT_GENERIC_TYPE_DATE:
    case PT_GENERIC_TYPE_DATETIME:
      return PT_IS_STRING_TYPE (type_enum) || PT_IS_DATE_TIME_TYPE (type_enum);

    case PT_GENERIC_TYPE_SCALAR:
      return !PT_IS_COLLECTION_TYPE (type_enum);

    case PT_GENERIC_TYPE_JSON_VAL:
      // it will be resolved at runtime
      return PT_IS_NUMERIC_TYPE (type_enum);      // numerics can be converted to a json value

    case PT_GENERIC_TYPE_JSON_DOC:
      return false;     // only equivalent types

    case PT_GENERIC_TYPE_SEQUENCE:
      // todo -
      return false;

    case PT_GENERIC_TYPE_LOB:
      // todo -
      return false;

    case PT_GENERIC_TYPE_QUERY:
      // ??
      assert (false);
      return false;

    default:
      assert (false);
      return false;
    }
}

parser_node *
Func::Node::get_arg (size_t index)
{
  for (auto arg = m_node->info.function.arg_list; arg; arg = arg->next, --index)
    {
      if (index == 0)
	{
	  return arg;
	}
    }
  return NULL;
}

parser_node *
Func::Node::apply_argument (parser_node *prev, parser_node *arg, const argument_resolve &arg_res)
{
  parser_node *save_next = arg->next;

  if (arg_res.m_type != arg->type_enum)
    {
      arg = pt_wrap_with_cast_op (m_parser, arg, arg_res.m_type, TP_FLOATING_PRECISION_VALUE, 0, NULL);
      if (arg == NULL)
	{
	  assert (false);
	  return NULL;
	}
    }
  if (m_best_signature.m_common_collation.coll_id != -1 && arg_res.m_check_coll_infer)
    {
      if (m_best_signature.m_common_collation.coll_id != arg_res.m_coll_infer.coll_id)
	{
	  PT_NODE *new_node = pt_coerce_node_collation (m_parser, arg, m_best_signature.m_common_collation.coll_id,
			      m_best_signature.m_common_collation.codeset,
			      arg_res.m_coll_infer.can_force_cs, false, arg_res.m_type,
			      PT_TYPE_NONE);
	  if (new_node != NULL)
	    {
	      arg = new_node;
	    }
	  else
	    {
	      // what if it is null?
	    }
	}
    }

  // restore links
  if (prev != NULL)
    {
      prev->next = arg;
    }
  else
    {
      m_node->info.function.arg_list = arg;
    }
  arg->next = save_next;

  return arg;
}

bool
Func::Node::preprocess ()
{
  auto arg_list = m_node->info.function.arg_list;
  switch (m_node->info.function.function_type)
    {
    case F_GENERIC:
    case F_CLASS_OF: //move it to the beginning of pt_eval_function_type() ... not without complicating the code
      m_node->type_enum = (arg_list) ? arg_list->type_enum : PT_TYPE_NONE;
      return false; //no need to continue with generic code
    case PT_GROUP_CONCAT: //ToDo: try without this!
    {
      auto arg1 = m_node->info.function.arg_list;
      if (arg1 != NULL)
	{
	  auto arg2 = arg1->next;
	  if (arg2 != NULL)
	    {
	      if ((PT_IS_SIMPLE_CHAR_STRING_TYPE (arg1->type_enum) && PT_IS_NATIONAL_CHAR_STRING_TYPE (arg2->type_enum))
		  || (PT_IS_SIMPLE_CHAR_STRING_TYPE (arg2->type_enum)
		      && PT_IS_NATIONAL_CHAR_STRING_TYPE (arg1->type_enum)))
		{
		  pt_cat_error (m_parser, m_node, MSGCAT_SET_PARSER_SEMANTIC, MSGCAT_SEMANTIC_OP_NOT_DEFINED_ON,
				pt_show_function (PT_GROUP_CONCAT), pt_show_type_enum (arg1->type_enum),
				pt_show_type_enum (arg2->type_enum));
		  m_node->type_enum = PT_TYPE_VARCHAR;
		  return false;
		}
	    }
	}
      break;
    }
    default:
      ;
    }
  return true;
}

const char *
Func::Node::get_types (const std::vector<func_signature> &signatures, size_t index, string_buffer &sb)
{
  for (auto &signature: signatures)
    {
      auto i = index;
      if (index < signature.fix.size ())
	{
	  pt_arg_type_to_string_buffer (signature.fix[i], sb);
	  sb (", ");
	}
      else
	{
	  i -= signature.fix.size ();
	  if (signature.rep.size () > 0)
	    {
	      i %= signature.rep.size ();
	      pt_arg_type_to_string_buffer (signature.rep[i], sb);
	      sb (", ");
	    }
	}
    }
  return sb.get_buffer ();
}

const func_signature *
Func::Node::get_signature (const std::vector<func_signature> &signatures)
{
  if (pt_has_error (m_parser))
    {
      return nullptr;
    }
  pt_reset_error (m_parser);

  const func_signature *signature = nullptr;
  size_t arg_count = static_cast<size_t> (pt_length_of_list (m_node->info.function.arg_list));
  signature_compatibility sgn_compat;

  int sigIndex = 0;
  for (auto &sig: signatures)
    {
      ++sigIndex;
      parser_node *arg = m_node->info.function.arg_list;
      bool matchEquivalent = true;
      bool matchCastable = true;
      size_t arg_idx = 0;

      sgn_compat.m_args_resolve.resize (arg_count);
      sgn_compat.m_compat = type_compatibility::EQUIVALENT;
      sgn_compat.m_signature = &sig;
      // collation action is initialized as leave. if string-signature arguments are all maybes, then it will remain
      // leave, and is decided at runtime. if any argument is string, it will be set to TP_DOMAIN_COLL_NORMAL.
      sgn_compat.m_collation_action = TP_DOMAIN_COLL_LEAVE;

      //check fix part of the signature
      for (auto &fix: sig.fix)
	{
	  if (arg == NULL)
	    {
	      invalid_arg_count_error (arg_count, sig);
	      sgn_compat.m_compat = type_compatibility::INCOMPATIBLE;
	      break;
	    }

	  // todo - index type signature should copy argument type, not argument signature
	  auto t = ((fix.type == pt_arg_type::INDEX) ? sig.fix[fix.val.index] : fix);

	  if (!check_arg_compat (t, arg, sgn_compat, sgn_compat.m_args_resolve[arg_idx]))
	    {
	      break;
	    }

	  ++arg_idx;
	  arg = arg->next;
	}
      if (sgn_compat.m_compat == type_compatibility::INCOMPATIBLE)
	{
	  continue;
	}
      if ((arg != NULL && sig.rep.size () == 0) || (arg == NULL && sig.rep.size () != 0))
	{
	  // number of arguments don't match
	  invalid_arg_count_error (arg_count, sig);
	  continue;
	}

      //check repetitive args
      int index = 0;
      for (; arg; arg = arg->next, index = (index + 1) % sig.rep.size ())
	{
	  auto &rep = sig.rep[index];
	  // todo - index type signature should copy argument type, not argument signature
	  auto t = ((rep.type == pt_arg_type::INDEX) ? sig.rep[rep.val.index] : rep);

	  if (!check_arg_compat (t, arg, sgn_compat, sgn_compat.m_args_resolve[arg_idx]))
	    {
	      break;
	    }
	  ++arg_idx;
	}
      if (index != 0 && sgn_compat.m_compat != type_compatibility::INCOMPATIBLE)
	{
	  invalid_arg_count_error (arg_count, sig);
	  sgn_compat.m_compat = type_compatibility::INCOMPATIBLE;
	  continue;
	}

      if (sgn_compat.m_compat == type_compatibility::EQUIVALENT)
	{
	  m_best_signature = std::move (sgn_compat);
	  break; //stop at 1st equivalent signature
	}
      if (sgn_compat.m_compat == type_compatibility::COERCIBLE && m_best_signature.m_signature == NULL)
	{
	  //don't stop, continue because it is possible to find an equivalent signature later
	  m_best_signature = sgn_compat;
	}
    }
  if (m_best_signature.m_signature != NULL)
    {
      // signature found => clear error messages accumulated during signature checking
      pt_reset_error (m_parser);
    }
  return m_best_signature.m_signature;
}

PT_NODE *
Func::Node::set_return_type (const func_signature &signature)
{
  parser_node *arg_list = m_node->info.function.arg_list;
  if (m_node->type_enum == PT_TYPE_NONE || m_node->data_type == NULL) //return type
    {
      // todo - make this really generic

      //set node->type_enum
      switch (signature.ret.type)
	{
	case pt_arg_type::NORMAL:
	  m_node->type_enum = signature.ret.val.type;
	  break;
	case pt_arg_type::GENERIC:
	  assert (false);
	  break;
	case pt_arg_type::INDEX:
	{
	  parser_node *arg_node = get_arg (signature.ret.val.index);
	  if (arg_node != NULL)
	    {
	      m_node->type_enum = arg_node->type_enum;
	      if (m_node->type_enum == PT_TYPE_MAYBE && arg_node->expected_domain != NULL)
		{
		  m_node->type_enum = pt_db_to_type_enum (arg_node->expected_domain->type->id);
		}
	      if (arg_node->data_type != NULL)
		{
		  m_node->data_type = parser_copy_tree_list (m_parser, arg_node->data_type);
		}
	    }
	  else
	    {
	      // ??
	      assert (false);
	    }
	  break;
	}
	}
      // set node->data_type
      // todo - remove this switch
      switch (m_node->info.function.function_type)
	{
	case PT_MAX:
	case PT_MIN:
	case PT_LEAD:
	case PT_LAG:
	case PT_FIRST_VALUE:
	case PT_LAST_VALUE:
	case PT_NTH_VALUE:
	  m_node->data_type = (arg_list ? parser_copy_tree_list (m_parser, arg_list->data_type) : NULL);
	  break;
	case PT_SUM:
	  m_node->data_type = (arg_list ? parser_copy_tree_list (m_parser, arg_list->data_type) : NULL);
	  if (arg_list && arg_list->type_enum == PT_TYPE_NUMERIC && m_node->data_type)
	    {
	      m_node->data_type->info.data_type.precision = DB_MAX_NUMERIC_PRECISION;
	    }
	  break;
	case F_ELT:
	  m_node->data_type = pt_make_prim_data_type (m_parser, m_node->type_enum);
	  if (m_node->data_type)
	    {
	      m_node->data_type->info.data_type.precision =
		      (m_node->type_enum == PT_TYPE_VARNCHAR ? DB_MAX_VARNCHAR_PRECISION : DB_MAX_VARCHAR_PRECISION);
	      m_node->data_type->info.data_type.dec_precision = 0;
	    }
	  break;
	case PT_GROUP_CONCAT:
	case F_INSERT_SUBSTRING:
	  m_node->data_type = pt_make_prim_data_type (m_parser, m_node->type_enum);
	  if (m_node->data_type)
	    {
	      m_node->data_type->info.data_type.precision = TP_FLOATING_PRECISION_VALUE;
	    }
	  break;
	case F_SET:
	case F_MULTISET:
	case F_SEQUENCE:
	  pt_add_type_to_set (m_parser, arg_list, &m_node->data_type);
	  break;
	case F_TABLE_SET:
	case F_TABLE_MULTISET:
	case F_TABLE_SEQUENCE:
	  pt_add_type_to_set (m_parser, pt_get_select_list (m_parser, arg_list), &m_node->data_type);
	  break;
	default:
	  // m_node->data_type = NULL;
	  break;
	}

      if (m_node->data_type == NULL)
	{
	  m_node->data_type = pt_make_prim_data_type (m_parser, m_node->type_enum);
	}
      if (m_node->data_type != NULL && PT_IS_STRING_TYPE (m_node->type_enum))
	{
	  // always return string without precision
<<<<<<< HEAD
	  m_node->type_enum = pt_to_variable_size_type (m_node->type_enum);
	  m_node->data_type->info.data_type.precision = TP_FLOATING_PRECISION_VALUE;
	}
    }
  else
    {
      // when is this already set??
    }

  // set collation on result node... I am not sure this is correct
  if (PT_HAS_COLLATION (m_node->type_enum) && m_best_signature.m_common_collation.coll_id != -1)
    {
      pt_coll_infer result_coll_infer;
      if (is_type_with_collation (m_node->type_enum) && m_best_signature.m_collation_action == TP_DOMAIN_COLL_LEAVE
	  && m_node->data_type != NULL)
	{
	  // all maybes case. leave collation coming from arguments
	  m_node->data_type->info.data_type.collation_flag = TP_DOMAIN_COLL_LEAVE;
	}
      else if (pt_get_collation_info (m_node, &result_coll_infer)
	       && m_best_signature.m_common_collation.coll_id != result_coll_infer.coll_id)
	{
	  parser_node *new_node = pt_coerce_node_collation (m_parser, m_node,
				  m_best_signature.m_common_collation.coll_id,
				  m_best_signature.m_common_collation.codeset,
				  true, false, PT_TYPE_VARCHAR, PT_TYPE_NONE);
	  if (new_node != NULL)
	    {
	      m_node = new_node;
	    }
	}
    }
=======
	  m_node->data_type->info.data_type.precision = TP_FLOATING_PRECISION_VALUE;
	}
    }
  else
    {
      // when is this already set??
    }

  // set collation on result node... I am not sure this is correct
  if (PT_HAS_COLLATION (m_node->type_enum) && m_best_signature.m_common_collation.coll_id != -1)
    {
      pt_coll_infer result_coll_infer;
      if (is_type_with_collation (m_node->type_enum) && m_best_signature.m_collation_action == TP_DOMAIN_COLL_LEAVE
	  && m_node->data_type != NULL)
	{
	  // all maybes case. leave collation coming from arguments
	  m_node->data_type->info.data_type.collation_flag = TP_DOMAIN_COLL_LEAVE;
	}
      else if (pt_get_collation_info (m_node, &result_coll_infer)
	       && m_best_signature.m_common_collation.coll_id != result_coll_infer.coll_id)
	{
	  parser_node *new_node = pt_coerce_node_collation (m_parser, m_node,
				  m_best_signature.m_common_collation.coll_id,
				  m_best_signature.m_common_collation.codeset,
				  true, false, PT_TYPE_VARCHAR, PT_TYPE_NONE);
	  if (new_node != NULL)
	    {
	      m_node = new_node;
	    }
	}
    }
>>>>>>> 5109329e
  return m_node;
}

bool
Func::Node::apply_signature (const func_signature &signature)
{
  FUNC_TYPE func_type = m_node->info.function.function_type;
  parser_node *arg = m_node->info.function.arg_list;
  parser_node *prev = NULL;
  size_t arg_pos = 0;

  // check fixed part of the function signature
  for (auto type: signature.fix)
    {
      if (arg == NULL)
	{
	  assert (false);
	  return false;
	}

      arg = apply_argument (prev, arg, m_best_signature.m_args_resolve[arg_pos]);
      if (arg == NULL)
	{
	  assert (false);
	  return false;
	}

      ++arg_pos;
      prev = arg;
      arg = arg->next;
    }

  if (arg != NULL && signature.rep.size () == 0)
    {
      assert (false);
      return false;
    }

  //check repetitive part of the function signature
  int index = 0;
  for (; arg != NULL; prev = arg, arg = arg->next, index = (index + 1) % signature.rep.size (), ++arg_pos)
    {
      arg = apply_argument (prev, arg, m_best_signature.m_args_resolve[arg_pos]);
      if (arg == NULL)
	{
	  assert (false);
	  return false;
	}
    }
  if (index != 0)
    {
      assert (false);
      return false;
    }

  return true;
}

bool
Func::Node::check_arg_compat (const pt_arg_type &arg_signature, const PT_NODE *arg_node,
			      signature_compatibility &compat, argument_resolve &arg_res)
{
  arg_res.m_type = PT_TYPE_NONE;

  // todo - equivalent type & coercible type checks should all be in a the same place to have a better view of how
  //        each type can convert to another

  if (cmp_types_equivalent (arg_signature, arg_node->type_enum))
    {
      arg_res.m_type = pt_get_equivalent_type (arg_signature, arg_node->type_enum);
    }
  else if (cmp_types_castable (arg_signature, arg_node->type_enum))
    {
      compat.m_compat = type_compatibility::COERCIBLE;
      arg_res.m_type = pt_get_equivalent_type (arg_signature, arg_node->type_enum);
    }
  else
    {
      compat.m_compat = type_compatibility::INCOMPATIBLE;
      invalid_arg_error (arg_signature, arg_node, *compat.m_signature);
      return false;
    }

  // if compatible, pt_get_equivalent_type should return a valid type. but we need to double-check
  if (arg_res.m_type == PT_TYPE_NONE)
    {
      assert (false);
      compat.m_compat = type_compatibility::INCOMPATIBLE;
      invalid_arg_error (arg_signature, arg_node, *compat.m_signature);
      return false;
<<<<<<< HEAD
    }

  // three conditions should be met to require collation inference:
  //
  //  1. argument signature should allow collation. e.g. all generic strings allow collations, but json docs and values
  //     don't allow
  //
  //  2. equivalent type should have collation.
  //
  //  3. original argument type should have collation. if it doesn't have, it doesn't affect common collation.
  //     NOTE - if first two conditions are true and this is false, we don't do collation inference, but argument will
  //            be coerced to common collation.
  //
  // todo - what happens when all arguments are maybe??
  //
  // NOTE:
  //  Most of the time, first and second conditions are similar. There are cases when first condition is false and
  //  second is true. I don't know at this moment if second argument can be false while first is true. To be on the
  //  safe side, we check them both.
  //
  if (!can_signature_have_collation (arg_signature) || !is_type_with_collation (arg_res.m_type))
    {
      // collation does not matter for this argument
      arg_res.m_coll_infer.coll_id = -1;
      arg_res.m_check_coll_infer = false;
    }
  else
    {
      // collation matters for this argument
      arg_res.m_coll_infer.coll_id = -1;
      arg_res.m_check_coll_infer = true;
      if (is_type_with_collation (arg_node->type_enum) && pt_get_collation_info (arg_node, &arg_res.m_coll_infer))
	{
	  // do collation inference
	  int common_coll;
	  INTL_CODESET common_cs;
	  if (compat.m_common_collation.coll_id == -1)
	    {
	      compat.m_common_collation.coll_id = arg_res.m_coll_infer.coll_id;
	      compat.m_common_collation.codeset = arg_res.m_coll_infer.codeset;
	      compat.m_common_collation.can_force_cs = arg_res.m_coll_infer.can_force_cs;
	      compat.m_common_collation.coerc_level = arg_res.m_coll_infer.coerc_level;
	    }
	  else if (pt_common_collation (&compat.m_common_collation, &arg_res.m_coll_infer, NULL, 2, false,
					&common_coll, &common_cs) == NO_ERROR)
	    {
	      compat.m_common_collation.coll_id = common_coll;
	      compat.m_common_collation.codeset = common_cs;
	    }
	  else
	    {
	      // todo: we'll need a clear error here
	      compat.m_compat = type_compatibility::INCOMPATIBLE;
	      invalid_coll_error (*compat.m_signature);
	      return false;
	    }

	  if (arg_node->type_enum != PT_TYPE_MAYBE)
	    {
	      compat.m_collation_action = TP_DOMAIN_COLL_NORMAL;
	    }
	}
      else
	{
	  // third condition is not met; this argument does not contribute to common collation.
	}
    }
=======
    }

  // three conditions should be met to require collation inference:
  //
  //  1. argument signature should allow collation. e.g. all generic strings allow collations, but json docs and values
  //     don't allow
  //
  //  2. equivalent type should have collation.
  //
  //  3. original argument type should have collation. if it doesn't have, it doesn't affect common collation.
  //     NOTE - if first two conditions are true and this is false, we don't do collation inference, but argument will
  //            be coerced to common collation.
  //
  // todo - what happens when all arguments are maybe??
  //
  // NOTE:
  //  Most of the time, first and second conditions are similar. There are cases when first condition is false and
  //  second is true. I don't know at this moment if second argument can be false while first is true. To be on the
  //  safe side, we check them both.
  //
  if (!can_signature_have_collation (arg_signature) || !is_type_with_collation (arg_res.m_type))
    {
      // collation does not matter for this argument
      arg_res.m_coll_infer.coll_id = -1;
      arg_res.m_check_coll_infer = false;
    }
  else
    {
      // collation matters for this argument
      arg_res.m_coll_infer.coll_id = -1;
      arg_res.m_check_coll_infer = true;
      if (is_type_with_collation (arg_node->type_enum) && pt_get_collation_info (arg_node, &arg_res.m_coll_infer))
	{
	  // do collation inference
	  int common_coll;
	  INTL_CODESET common_cs;
	  if (compat.m_common_collation.coll_id == -1)
	    {
	      compat.m_common_collation.coll_id = arg_res.m_coll_infer.coll_id;
	      compat.m_common_collation.codeset = arg_res.m_coll_infer.codeset;
	      compat.m_common_collation.can_force_cs = arg_res.m_coll_infer.can_force_cs;
	      compat.m_common_collation.coerc_level = arg_res.m_coll_infer.coerc_level;
	    }
	  else if (pt_common_collation (&compat.m_common_collation, &arg_res.m_coll_infer, NULL, 2, false,
					&common_coll, &common_cs) == NO_ERROR)
	    {
	      compat.m_common_collation.coll_id = common_coll;
	      compat.m_common_collation.codeset = common_cs;
	    }
	  else
	    {
	      // todo: we'll need a clear error here
	      compat.m_compat = type_compatibility::INCOMPATIBLE;
	      invalid_coll_error (*compat.m_signature);
	      return false;
	    }

	  if (arg_node->type_enum != PT_TYPE_MAYBE)
	    {
	      compat.m_collation_action = TP_DOMAIN_COLL_NORMAL;
	    }
	}
      else
	{
	  // third condition is not met; this argument does not contribute to common collation.
	}
    }
>>>>>>> 5109329e
  return true;
}

void
Func::Node::invalid_arg_error (const pt_arg_type &arg_sgn, const PT_NODE *arg_node, const func_signature &func_sgn)
{
  string_buffer expected_sb;
  string_buffer sgn_sb;

  pt_arg_type_to_string_buffer (arg_sgn, expected_sb);
  func_sgn.to_string_buffer (sgn_sb);

  pt_cat_error (m_parser, arg_node, MSGCAT_SET_PARSER_SEMANTIC, MSGCAT_SEMANTIC_INCOMPATIBLE_ARGUMENT_TYPE,
		pt_show_type_enum (arg_node->type_enum), expected_sb.get_buffer ());
  pt_cat_error (m_parser, m_node, MSGCAT_SET_PARSER_SEMANTIC, MSGCAT_SEMANTIC_INCOMPATIBLE_SIGNATURE,
		sgn_sb.get_buffer ());
}

void
Func::Node::invalid_coll_error (const func_signature &func_sgn)
{
  string_buffer sgn_sb;
  func_sgn.to_string_buffer (sgn_sb);

  pt_cat_error (m_parser, m_node, MSGCAT_SET_PARSER_SEMANTIC, MSGCAT_SEMANTIC_COLLATION_OP_ERROR,
		pt_show_function (m_node->info.function.function_type));
  pt_cat_error (m_parser, m_node, MSGCAT_SET_PARSER_SEMANTIC, MSGCAT_SEMANTIC_INCOMPATIBLE_SIGNATURE,
		sgn_sb.get_buffer ());
}

void
Func::Node::invalid_arg_count_error (std::size_t arg_count, const func_signature &func_sgn)
{
  string_buffer sgn_sb;
  func_sgn.to_string_buffer (sgn_sb);

  pt_cat_error (m_parser, m_node, MSGCAT_SET_PARSER_SEMANTIC, MSGCAT_SEMANTIC_WRONG_ARGS_COUNT,
		(int) arg_count);
  pt_cat_error (m_parser, m_node, MSGCAT_SET_PARSER_SEMANTIC, MSGCAT_SEMANTIC_INCOMPATIBLE_SIGNATURE,
		sgn_sb.get_buffer ());
}

/*
 * pt_are_equivalent_types () - check if a node type is equivalent with a
 *				definition type
 * return	: true if the types are equivalent, false otherwise
 * def_type(in)	: the definition type
 * op_type(in)	: argument type
 */
bool
pt_are_equivalent_types (const PT_ARG_TYPE def_type, const PT_TYPE_ENUM op_type)
{
  if (def_type.type == pt_arg_type::NORMAL)
    {
      if (def_type.val.type == op_type && op_type == PT_TYPE_NONE)
	{
	  /* return false if both arguments are of type none */
	  return false;
	}
      if (def_type.val.type == op_type)
	{
	  /* return true if both have the same type */
	  return true;
	}
      /* if def_type is a PT_TYPE_ENUM and the conditions above did not hold then the two types are not equivalent. */
      return false;
    }

  switch (def_type.val.generic_type)
    {
    case PT_GENERIC_TYPE_ANY:
      /* PT_GENERIC_TYPE_ANY is equivalent to any type */
      return true;
    case PT_GENERIC_TYPE_PRIMITIVE:
      if (PT_IS_PRIMITIVE_TYPE (op_type))
	{
	  return true;
	}
      break;
    case PT_GENERIC_TYPE_DISCRETE_NUMBER:
      if (PT_IS_DISCRETE_NUMBER_TYPE (op_type) || op_type == PT_TYPE_ENUMERATION)
	{
	  /* PT_GENERIC_TYPE_DISCRETE_NUMBER is equivalent with SHORT, INTEGER and BIGINT */
	  return true;
	}
      break;

    case PT_GENERIC_TYPE_NUMBER:
      if (PT_IS_NUMERIC_TYPE (op_type) || op_type == PT_TYPE_ENUMERATION)
	{
	  /* any NUMBER type is equivalent with PT_GENERIC_TYPE_NUMBER */
	  return true;
	}
      break;

    case PT_GENERIC_TYPE_STRING:
      if (PT_IS_CHAR_STRING_TYPE (op_type) || op_type == PT_TYPE_ENUMERATION)
	{
	  /* any STRING type is equivalent with PT_GENERIC_TYPE_STRING */
	  return true;
	}
      break;

    case PT_GENERIC_TYPE_CHAR:
      if (op_type == PT_TYPE_CHAR || op_type == PT_TYPE_VARCHAR || op_type == PT_TYPE_ENUMERATION)
	{
	  /* CHAR and VARCHAR are equivalent to PT_GENERIC_TYPE_CHAR */
	  return true;
	}
      break;

    case PT_GENERIC_TYPE_NCHAR:
      if (op_type == PT_TYPE_NCHAR || op_type == PT_TYPE_VARNCHAR)
	{
	  /* NCHAR and VARNCHAR are equivalent to PT_GENERIC_TYPE_NCHAR */
	  return true;
	}
      break;

    case PT_GENERIC_TYPE_BIT:
      if (PT_IS_BIT_STRING_TYPE (op_type))
	{
	  /* BIT and BIT VARYING are equivalent to PT_GENERIC_TYPE_BIT */
	  return true;
	}
      break;

    case PT_GENERIC_TYPE_DATETIME:
      if (PT_IS_DATE_TIME_TYPE (op_type))
	{
	  return true;
	}
      break;
    case PT_GENERIC_TYPE_DATE:
      if (PT_HAS_DATE_PART (op_type))
	{
	  return true;
	}
      break;
    case PT_GENERIC_TYPE_SEQUENCE:
      if (PT_IS_COLLECTION_TYPE (op_type))
	{
	  /* any COLLECTION is equivalent with PT_GENERIC_TYPE_SEQUENCE */
	  return true;
	}
      break;

    case PT_GENERIC_TYPE_JSON_VAL:
      return pt_is_json_value_type (op_type);

    case PT_GENERIC_TYPE_JSON_DOC:
      return pt_is_json_doc_type (op_type);

    case PT_GENERIC_TYPE_SCALAR:
      return ((op_type == PT_TYPE_ENUMERATION) || PT_IS_NUMERIC_TYPE (op_type) || PT_IS_STRING_TYPE (op_type)
	      || PT_IS_DATE_TIME_TYPE (op_type));

    default:
      return false;
    }

  return false;
}

/*
 * pt_get_equivalent_type () - get the type to which a node should be
 *			       converted to in order to match an expression
 *			       definition
 *   return	  : the new type
 *   def_type(in) : the type defined in the expression signature
 *   arg_type(in) : the type of the received expression argument
 */
PT_TYPE_ENUM
pt_get_equivalent_type (const PT_ARG_TYPE def_type, const PT_TYPE_ENUM arg_type)
{
  if (arg_type == PT_TYPE_NULL || arg_type == PT_TYPE_NONE)
    {
      /* either the argument is null or not defined */
      return arg_type;
    }

  if (def_type.type != pt_arg_type::GENERIC)
    {
      /* if the definition does not have a generic type, return the definition type */
      return def_type.val.type;
    }

  /* In some cases that involve ENUM (e.g. bit_length function) we need to convert ENUM to the other type even if the
   * types are equivalent */
  if (pt_are_equivalent_types (def_type, arg_type) && arg_type != PT_TYPE_ENUMERATION)
    {
      /* def_type includes type */
      if (arg_type == PT_TYPE_LOGICAL)
	{
	  /* def_type is a generic type and even though logical type might be equivalent with the generic definition,
	   * we are sure that we don't want it to be logical here */
	  return PT_TYPE_INTEGER;
	}
      return arg_type;
    }

  /* At this point we do not have a clear match. We will return the "largest" type for the generic type defined in the
   * expression signature */
  switch (def_type.val.generic_type)
    {
    case PT_GENERIC_TYPE_ANY:
      if (arg_type == PT_TYPE_LOGICAL)
	{
	  /* if PT_TYPE_LOGICAL appears for a PT_GENERIC_TYPE_ANY, it should be converted to PT_TYPE_INTEGER. */
	  return PT_TYPE_INTEGER;
	}
      return arg_type;

    case PT_GENERIC_TYPE_PRIMITIVE:
      if (PT_IS_PRIMITIVE_TYPE (arg_type))
	{
	  return arg_type;
	}
      break;

    case PT_GENERIC_TYPE_LOB:
      if (PT_IS_LOB_TYPE (arg_type))
	{
	  return arg_type;
	}
      break;

    case PT_GENERIC_TYPE_DISCRETE_NUMBER:
      return PT_TYPE_BIGINT;

    case PT_GENERIC_TYPE_NUMBER:
      if (arg_type == PT_TYPE_ENUMERATION)
	{
	  return PT_TYPE_SMALLINT;
	}
      return PT_TYPE_DOUBLE;

    case PT_GENERIC_TYPE_CHAR:
    case PT_GENERIC_TYPE_STRING:
    case PT_GENERIC_TYPE_STRING_VARYING:
      return PT_TYPE_VARCHAR;

    case PT_GENERIC_TYPE_NCHAR:
      return PT_TYPE_VARNCHAR;

    case PT_GENERIC_TYPE_BIT:
      return PT_TYPE_VARBIT;

    case PT_GENERIC_TYPE_DATE:
      return PT_TYPE_DATETIME;

    case PT_GENERIC_TYPE_SCALAR:
      if (arg_type == PT_TYPE_ENUMERATION || arg_type == PT_TYPE_MAYBE || PT_IS_NUMERIC_TYPE (arg_type)
	  || PT_IS_STRING_TYPE (arg_type) || PT_IS_DATE_TIME_TYPE (arg_type))
	{
	  return arg_type;
	}
      else
	{
	  return PT_TYPE_NONE;
	}

    case PT_GENERIC_TYPE_JSON_VAL:
      if (pt_is_json_value_type (arg_type))
	{
	  return arg_type;
	}
      else if (PT_IS_NUMERIC_TYPE (arg_type))
	{
	  return PT_TYPE_JSON;
	}
      else
	{
	  return PT_TYPE_NONE;
	}

    case PT_GENERIC_TYPE_JSON_DOC:
      if (pt_is_json_doc_type (arg_type))
	{
	  return arg_type;
	}
      else
	{
	  return PT_TYPE_NONE;
	}

    default:
      return PT_TYPE_NONE;
    }

  return PT_TYPE_NONE;
}<|MERGE_RESOLUTION|>--- conflicted
+++ resolved
@@ -699,6 +699,56 @@
     }
 }
 
+Func::argument_resolve::argument_resolve ()
+  : m_type (PT_TYPE_NONE)
+  , m_check_coll_infer (false)
+  , m_coll_infer ()
+{
+  //
+}
+
+Func::signature_compatibility::signature_compatibility ()
+  : m_compat (type_compatibility::INCOMPATIBLE)
+  , m_args_resolve {}
+  , m_common_collation {}
+  , m_collation_action (TP_DOMAIN_COLL_LEAVE)
+  , m_signature (NULL)
+{
+  //
+}
+
+bool
+Func::is_type_with_collation (PT_TYPE_ENUM type)
+{
+  return PT_HAS_COLLATION (type) || type == PT_TYPE_MAYBE;
+}
+
+bool
+Func::can_signature_have_collation (const pt_arg_type &arg_sig)
+{
+  switch (arg_sig.type)
+    {
+    case pt_arg_type::NORMAL:
+      // types that can have collations
+      return is_type_with_collation (arg_sig.val.type);
+
+    case pt_arg_type::GENERIC:
+      // all generic that can accept string (and result is still string)
+      return arg_sig.val.generic_type == PT_GENERIC_TYPE_STRING
+	     || arg_sig.val.generic_type == PT_GENERIC_TYPE_STRING_VARYING
+	     || arg_sig.val.generic_type == PT_GENERIC_TYPE_CHAR
+	     || arg_sig.val.generic_type == PT_GENERIC_TYPE_NCHAR
+	     || arg_sig.val.generic_type == PT_GENERIC_TYPE_PRIMITIVE
+	     || arg_sig.val.generic_type == PT_GENERIC_TYPE_ANY
+	     || arg_sig.val.generic_type == PT_GENERIC_TYPE_SCALAR;
+
+    case pt_arg_type::INDEX:
+    default:
+      assert (false);
+      return false;
+    }
+}
+
 bool
 Func::cmp_types_equivalent (const pt_arg_type &type, pt_type_enum type_enum)
 {
@@ -1120,7 +1170,6 @@
       if (m_node->data_type != NULL && PT_IS_STRING_TYPE (m_node->type_enum))
 	{
 	  // always return string without precision
-<<<<<<< HEAD
 	  m_node->type_enum = pt_to_variable_size_type (m_node->type_enum);
 	  m_node->data_type->info.data_type.precision = TP_FLOATING_PRECISION_VALUE;
 	}
@@ -1153,39 +1202,6 @@
 	    }
 	}
     }
-=======
-	  m_node->data_type->info.data_type.precision = TP_FLOATING_PRECISION_VALUE;
-	}
-    }
-  else
-    {
-      // when is this already set??
-    }
-
-  // set collation on result node... I am not sure this is correct
-  if (PT_HAS_COLLATION (m_node->type_enum) && m_best_signature.m_common_collation.coll_id != -1)
-    {
-      pt_coll_infer result_coll_infer;
-      if (is_type_with_collation (m_node->type_enum) && m_best_signature.m_collation_action == TP_DOMAIN_COLL_LEAVE
-	  && m_node->data_type != NULL)
-	{
-	  // all maybes case. leave collation coming from arguments
-	  m_node->data_type->info.data_type.collation_flag = TP_DOMAIN_COLL_LEAVE;
-	}
-      else if (pt_get_collation_info (m_node, &result_coll_infer)
-	       && m_best_signature.m_common_collation.coll_id != result_coll_infer.coll_id)
-	{
-	  parser_node *new_node = pt_coerce_node_collation (m_parser, m_node,
-				  m_best_signature.m_common_collation.coll_id,
-				  m_best_signature.m_common_collation.codeset,
-				  true, false, PT_TYPE_VARCHAR, PT_TYPE_NONE);
-	  if (new_node != NULL)
-	    {
-	      m_node = new_node;
-	    }
-	}
-    }
->>>>>>> 5109329e
   return m_node;
 }
 
@@ -1276,7 +1292,6 @@
       compat.m_compat = type_compatibility::INCOMPATIBLE;
       invalid_arg_error (arg_signature, arg_node, *compat.m_signature);
       return false;
-<<<<<<< HEAD
     }
 
   // three conditions should be met to require collation inference:
@@ -1344,75 +1359,6 @@
 	  // third condition is not met; this argument does not contribute to common collation.
 	}
     }
-=======
-    }
-
-  // three conditions should be met to require collation inference:
-  //
-  //  1. argument signature should allow collation. e.g. all generic strings allow collations, but json docs and values
-  //     don't allow
-  //
-  //  2. equivalent type should have collation.
-  //
-  //  3. original argument type should have collation. if it doesn't have, it doesn't affect common collation.
-  //     NOTE - if first two conditions are true and this is false, we don't do collation inference, but argument will
-  //            be coerced to common collation.
-  //
-  // todo - what happens when all arguments are maybe??
-  //
-  // NOTE:
-  //  Most of the time, first and second conditions are similar. There are cases when first condition is false and
-  //  second is true. I don't know at this moment if second argument can be false while first is true. To be on the
-  //  safe side, we check them both.
-  //
-  if (!can_signature_have_collation (arg_signature) || !is_type_with_collation (arg_res.m_type))
-    {
-      // collation does not matter for this argument
-      arg_res.m_coll_infer.coll_id = -1;
-      arg_res.m_check_coll_infer = false;
-    }
-  else
-    {
-      // collation matters for this argument
-      arg_res.m_coll_infer.coll_id = -1;
-      arg_res.m_check_coll_infer = true;
-      if (is_type_with_collation (arg_node->type_enum) && pt_get_collation_info (arg_node, &arg_res.m_coll_infer))
-	{
-	  // do collation inference
-	  int common_coll;
-	  INTL_CODESET common_cs;
-	  if (compat.m_common_collation.coll_id == -1)
-	    {
-	      compat.m_common_collation.coll_id = arg_res.m_coll_infer.coll_id;
-	      compat.m_common_collation.codeset = arg_res.m_coll_infer.codeset;
-	      compat.m_common_collation.can_force_cs = arg_res.m_coll_infer.can_force_cs;
-	      compat.m_common_collation.coerc_level = arg_res.m_coll_infer.coerc_level;
-	    }
-	  else if (pt_common_collation (&compat.m_common_collation, &arg_res.m_coll_infer, NULL, 2, false,
-					&common_coll, &common_cs) == NO_ERROR)
-	    {
-	      compat.m_common_collation.coll_id = common_coll;
-	      compat.m_common_collation.codeset = common_cs;
-	    }
-	  else
-	    {
-	      // todo: we'll need a clear error here
-	      compat.m_compat = type_compatibility::INCOMPATIBLE;
-	      invalid_coll_error (*compat.m_signature);
-	      return false;
-	    }
-
-	  if (arg_node->type_enum != PT_TYPE_MAYBE)
-	    {
-	      compat.m_collation_action = TP_DOMAIN_COLL_NORMAL;
-	    }
-	}
-      else
-	{
-	  // third condition is not met; this argument does not contribute to common collation.
-	}
-    }
->>>>>>> 5109329e
   return true;
 }
 
