--- conflicted
+++ resolved
@@ -11040,12 +11040,8 @@
     }
   else
     {
-<<<<<<< HEAD
-      er_log_debug (ARG_FILE_LINE, "thread_p (%d, %ld) already timedout\n", thread_p->tran_index, thread_p->tid);
-=======
       er_log_debug (ARG_FILE_LINE, "thread_entry (%d, %ld) already timedout\n", thread_p->tran_index,
 		    thread_p->get_posix_id ());
->>>>>>> 5fa2b9e1
     }
 
   r = thread_unlock_entry (thread_p);
