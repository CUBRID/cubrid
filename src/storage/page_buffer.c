--- conflicted
+++ resolved
@@ -13225,17 +13225,6 @@
 
   private_idx = PGBUF_PRIVATE_LIST_FROM_LRU_INDEX (lru_cand_idx);
 
-<<<<<<< HEAD
-#if 0
-  er_log_debug (ARG_FILE_LINE, "pgbuf_assign_private_lru_id: "
-		"%s ID %d will use private LRU %d (LRU_idx:%d). "
-		"List has %d assigned sessions and %d pages\n",
-		(is_vacuum) ? "Vacuum worker" : "Session",
-		id, private_idx, lru_cand_idx, quota->private_lru_session_cnt[private_idx], cnt_lru);
-#endif
-
-=======
->>>>>>> 6e0edf34
   if (lru_cand_zero_sessions != -1)
     {
       if (ATOMIC_INC_32 (&quota->private_lru_session_cnt[private_idx], 1) > 1)
