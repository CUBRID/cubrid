--- conflicted
+++ resolved
@@ -8602,19 +8602,11 @@
 	      read_n_alloc_bcb_waiters = n_alloc_bcb_waiters;
 	      sleep_time += (float) read_n_alloc_bcb_waiters *sleep_rate;
 
-<<<<<<< HEAD
 	      if (has_fixed_pages)
 		{
 		  /* waiters can eventually be added to my bcb... do not allow it sleep for too long. */
-		  sleep_time = MIN (0.1f, sleep_time);
+		  sleep_time = MIN (PGBUF_ALLOC_BCB_SLEEP_MAX_HOLDER, sleep_time);
 		}
-=======
-              if (has_fixed_pages)
-                {
-                  /* waiters can eventually be added to my bcb... do not allow it sleep for too long. */
-                  sleep_time = MIN (PGBUF_ALLOC_BCB_SLEEP_MAX_HOLDER, sleep_time);
-                }
->>>>>>> b9176747
 
 	      /* temporary use unused statistic */
 	      perfmon_add_stat (thread_p, PSTAT_PB_VICTIM_CACHE, read_n_alloc_bcb_waiters);
@@ -8659,17 +8651,10 @@
 	    }
 	}
 
-<<<<<<< HEAD
-      if (loop_count == 0)
+      if (loop_count == 1)
 	{
 	  (void) ATOMIC_INC_32 (&n_alloc_bcb_waiters, 1);
 	}
-=======
-      if (loop_count == 1)
-        {
-          (void) ATOMIC_INC_32 (&n_alloc_bcb_waiters, 1);
-        }
->>>>>>> b9176747
 
       er_set (ER_NOTIFICATION_SEVERITY, ARG_FILE_LINE, ER_PB_ALL_BUFFERS_DIRTY, 1, check_count);
 
