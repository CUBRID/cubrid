--- conflicted
+++ resolved
@@ -1185,12 +1185,10 @@
 // TODO: find a better place for this, but not log_impl.h
 STATIC_INLINE int pgbuf_find_current_wait_msecs (THREAD_ENTRY * thread_p) __attribute__ ((ALWAYS_INLINE));
 
-<<<<<<< HEAD
-int pgbuf_scan_bcb_table(THREAD_ENTRY * thread_p);
-=======
 static bool pgbuf_is_temp_lsa (const log_lsa & lsa);
 static void pgbuf_init_temp_page_lsa (FILEIO_PAGE * io_page, PGLENGTH page_size);
->>>>>>> 712cb5fb
+
+int pgbuf_scan_bcb_table(THREAD_ENTRY * thread_p);
 
 #if defined (SERVER_MODE)
 // *INDENT-OFF*
@@ -15917,7 +15915,21 @@
 #endif
 }
 
-<<<<<<< HEAD
+static bool
+pgbuf_is_temp_lsa (const log_lsa & lsa)
+{
+  return lsa == PGBUF_TEMP_LSA;
+}
+
+static void
+pgbuf_init_temp_page_lsa (FILEIO_PAGE * io_page, PGLENGTH page_size)
+{
+  io_page->prv.lsa = PGBUF_TEMP_LSA;
+
+  FILEIO_PAGE_WATERMARK *prv2 = fileio_get_page_watermark_pos (io_page, page_size);
+  prv2->lsa = PGBUF_TEMP_LSA;
+}
+
 void pgbuf_scan_bcb_table()
 {
   int bufid;
@@ -16159,19 +16171,4 @@
     }
 
   return error;
-=======
-static bool
-pgbuf_is_temp_lsa (const log_lsa & lsa)
-{
-  return lsa == PGBUF_TEMP_LSA;
-}
-
-static void
-pgbuf_init_temp_page_lsa (FILEIO_PAGE * io_page, PGLENGTH page_size)
-{
-  io_page->prv.lsa = PGBUF_TEMP_LSA;
-
-  FILEIO_PAGE_WATERMARK *prv2 = fileio_get_page_watermark_pos (io_page, page_size);
-  prv2->lsa = PGBUF_TEMP_LSA;
->>>>>>> 712cb5fb
 }