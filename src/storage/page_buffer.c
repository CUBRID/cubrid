/*
 * Copyright (C) 2008 Search Solution Corporation. All rights reserved by Search Solution.
 *
 *   This program is free software; you can redistribute it and/or modify
 *   it under the terms of the GNU General Public License as published by
 *   the Free Software Foundation; either version 2 of the License, or
 *   (at your option) any later version.
 *
 *  This program is distributed in the hope that it will be useful,
 *  but WITHOUT ANY WARRANTY; without even the implied warranty of
 *  MERCHANTABILITY or FITNESS FOR A PARTICULAR PURPOSE. See the
 *  GNU General Public License for more details.
 *
 *  You should have received a copy of the GNU General Public License
 *  along with this program; if not, write to the Free Software
 *  Foundation, Inc., 51 Franklin Street, Fifth Floor, Boston, MA 02110-1301 USA
 *
 */

/*
 * page_buffer.c - Page buffer management module (at the server)
 */

#ident "$Id$"

#include "config.h"

#include <stdlib.h>
#include <stddef.h>
#include <string.h>
#include <assert.h>

#include "page_buffer.h"
#include "storage_common.h"
#include "memory_alloc.h"
#include "system_parameter.h"
#include "error_manager.h"
#include "file_io.h"
#include "log_manager.h"
#include "log_impl.h"
#include "transaction_sr.h"
#include "memory_hash.h"
#include "critical_section.h"
#include "perf_monitor.h"
#include "environment_variable.h"
#include "thread.h"
#include "list_file.h"
#include "tsc_timer.h"
#include "query_manager.h"
#include "xserver_interface.h"
#include "btree_load.h"
#include "boot_sr.h"

#if defined(CUBRID_DEBUG)
#include "disk_manager.h"
#endif /* CUBRID_DEBUG */

#if defined(SERVER_MODE)
#include "connection_error.h"
#else	/* !SERVER_MODE */		   /* SA_MODE */
#include "transaction_cl.h"
#endif /* SERVER_MODE */

#if defined(PAGE_STATISTICS)
#include "disk_manager.h"
#include "boot_sr.h"
#endif /* PAGE_STATISTICS */

#if defined(ENABLE_SYSTEMTAP)
#include "probes.h"
#endif /* ENABLE_SYSTEMTAP */

const VPID vpid_Null_vpid = { NULL_PAGEID, NULL_VOLID };

/* minimum number of buffers */
#define PGBUF_MINIMUM_BUFFERS		(MAX_NTRANS * 10)

/* BCB holder list related constants */

/* Each thread has its own free BCB holder list.
   The list has PGBUF_DEFAULT_FIX_COUNT entries by default. */
#define PGBUF_DEFAULT_FIX_COUNT    7

/* Each BCB holder array, that is allocated from OS,
   has PGBUF_NUM_ALLOC_HOLDER elements(BCB holder entries). */
#define PGBUF_NUM_ALLOC_HOLDER     10

#if !defined(SERVER_MODE)
#define pthread_mutex_init(a, b)
#define pthread_mutex_destroy(a)
#define pthread_mutex_lock(a)	0
#define pthread_mutex_unlock(a)
static int rv;
#endif /* !SERVER_MODE */

#define PGBUF_LRU_1_ZONE_THRESHOLD  (pgbuf_Pool.num_LRU1_zone_threshold)

/* The victim candidate flusher (performed as a daemon) finds
   victim candidates(fcnt == 0) from the bottom of each LRU list.
   and flushes them if they are in dirty state. */
#define PGBUF_LRU_SIZE \
  ((int) (prm_get_integer_value (PRM_ID_PB_NBUFFERS)/pgbuf_Pool.num_LRU_list))

#define PGBUF_MIN_NUM_VICTIMS (MAX (1, (int) (PGBUF_LRU_SIZE * 0.1)))

/* maximum number of try in case of failure in allocating a BCB */
#define PGBUF_SLEEP_MAX                    1

/* default timeout seconds for infinite wait */
#define PGBUF_TIMEOUT                      300	/* timeout seconds */

/* size of io page */
#if defined(CUBRID_DEBUG)
#define SIZEOF_IOPAGE_PAGESIZE_AND_GUARD() (IO_PAGESIZE + sizeof(pgbuf_Guard))
#else /* CUBRID_DEBUG */
#define SIZEOF_IOPAGE_PAGESIZE_AND_GUARD() (IO_PAGESIZE)
#endif /* CUBRID_DEBUG */

/* size of one buffer page <BCB, page> */
#define PGBUF_BCB_SIZE       (sizeof(PGBUF_BCB))
#define PGBUF_IOPAGE_BUFFER_SIZE \
  ((size_t)(offsetof(PGBUF_IOPAGE_BUFFER, iopage) + \
  SIZEOF_IOPAGE_PAGESIZE_AND_GUARD()))
/* size of buffer hash entry */
#define PGBUF_BUFFER_HASH_SIZE       (sizeof(PGBUF_BUFFER_HASH))
/* size of buffer lock record */
#define PGBUF_BUFFER_LOCK_SIZE       (sizeof(PGBUF_BUFFER_LOCK))
/* size of one LRU list structure */
#define PGBUF_LRU_LIST_SIZE       (sizeof(PGBUF_LRU_LIST))
/* size of BCB holder entry */
#define PGBUF_HOLDER_SIZE        (sizeof(PGBUF_HOLDER))
/* size of BCB holder array that is allocated in one time */
#define PGBUF_HOLDER_SET_SIZE    (sizeof(PGBUF_HOLDER_SET))
/* size of BCB holder anchor */
#define PGBUF_HOLDER_ANCHOR_SIZE (sizeof(PGBUF_HOLDER_ANCHOR))

/* get memory address(pointer) */
#define PGBUF_FIND_BCB_PTR(i) \
  ((PGBUF_BCB *)((char *)&(pgbuf_Pool.BCB_table[0])+(PGBUF_BCB_SIZE*(i))))

#define PGBUF_FIND_IOPAGE_PTR(i) \
  ((PGBUF_IOPAGE_BUFFER *)((char *)&(pgbuf_Pool.iopage_table[0]) \
  +(PGBUF_IOPAGE_BUFFER_SIZE*(i))))

#define PGBUF_FIND_BUFFER_GUARD(bufptr) \
  (&bufptr->iopage_buffer->iopage.page[DB_PAGESIZE])

/* macros for casting pointers */
#define CAST_PGPTR_TO_BFPTR(bufptr, pgptr)                              \
  do {                                                                  \
    (bufptr) = ((PGBUF_BCB *)((PGBUF_IOPAGE_BUFFER *)                   \
      ((char *)pgptr - offsetof(PGBUF_IOPAGE_BUFFER, iopage.page)))->bcb); \
    assert ((bufptr) == (bufptr)->iopage_buffer->bcb);                  \
  } while (0)

#define CAST_PGPTR_TO_IOPGPTR(io_pgptr, pgptr)                          \
  do {                                                                  \
    (io_pgptr) = (FILEIO_PAGE *) ((char *) pgptr                        \
                                  - offsetof(FILEIO_PAGE, page));       \
  } while (0)

#define CAST_BFPTR_TO_PGPTR(pgptr, bufptr)                              \
  do {                                                                  \
    assert ((bufptr) == (bufptr)->iopage_buffer->bcb);                  \
    (pgptr) = ((PAGE_PTR)                                               \
               ((char *)(bufptr->iopage_buffer) 			\
			+ offsetof(PGBUF_IOPAGE_BUFFER, iopage.page))); \
  } while (0)

#if defined(SERVER_MODE)
/* Macros for page modifications */
#define PGBUF_BCB_START_MODIFICATION(bufptr)                        \
  do {                                                              \
    assert (bufptr != NULL);					    \
    ATOMIC_INC_64 (&bufptr->count_modifications, 1LL);		    \
    assert ((bufptr->count_modifications & 1) != 0);		    \
  } while (0)

#define PGBUF_BCB_END_MODIFICATION(bufptr)                          \
  do {                                                              \
    assert (bufptr != NULL);					    \
    ATOMIC_INC_64 (&bufptr->count_modifications, 1LL);		    \
    assert ((bufptr->count_modifications & 1) == 0);		    \
  } while (0)

#define PGBUF_BCB_RESET_MODIFICATION(bufptr)                         \
  do {                                                              \
  assert (bufptr != NULL);					    \
  ATOMIC_TAS_64 (&bufptr->count_modifications, 0LL);		    \
  } while (0)
#else
#define PGBUF_BCB_START_MODIFICATION(bufptr)
#define PGBUF_BCB_END_MODIFICATION(bufptr)
#define PGBUF_BCB_RESET_MODIFICATION(bufptr)
#endif

/* check whether the given volume is auxiliary volume */
#define PGBUF_IS_AUXILIARY_VOLUME(volid)                                 \
  ((volid) < LOG_DBFIRST_VOLID ? true : false)

#define HASH_SIZE_BITS 20
#define PGBUF_HASH_SIZE (1 << HASH_SIZE_BITS)

#define PGBUF_HASH_VALUE(vpid) pgbuf_hash_func_mirror(vpid)

/* Maximum overboost flush multiplier : controls the maximum factor to apply
 * to configured flush ratio, when the miss rate (victim_request/fix_request)
 * increases.
 */
#define PGBUF_FLUSH_VICTIM_BOOST_MULT 10

#define PGBUF_NEIGHBOR_FLUSH_NONDIRTY \
  (prm_get_bool_value (PRM_ID_PB_NEIGHBOR_FLUSH_NONDIRTY))

#define PGBUF_MAX_NEIGHBOR_PAGES 32
#define PGBUF_NEIGHBOR_PAGES \
  (prm_get_integer_value (PRM_ID_PB_NEIGHBOR_FLUSH_PAGES))

#define PGBUF_NEIGHBOR_POS(idx) (PGBUF_NEIGHBOR_PAGES - 1 + (idx))


/* maximum number of simultanesous fixes a thread may have on the same page */
#define PGBUF_MAX_PAGE_WATCHERS 64
/* maximum number of simultanesou fixed pages from a single thread */
#define PGBUF_MAX_PAGE_FIXED_BY_TRAN 64

/* max and min flush rate in pages/sec during checkpoint */
#define PGBUF_CHKPT_MAX_FLUSH_RATE  1200
#define PGBUF_CHKPT_MIN_FLUSH_RATE  50

/* default pages to flush in each interval during log checkpoint */
#define PGBUF_CHKPT_BURST_PAGES 16

#define INIT_HOLDER_STAT(perf_stat) \
        do { \
            (perf_stat)->dirty_before_hold = 0; \
	    (perf_stat)->dirtied_by_holder = 0; \
	    (perf_stat)->hold_has_write_latch = 0; \
	    (perf_stat)->hold_has_read_latch = 0; \
	  } \
	while (0)

#define PGBUF_ADD_FIXED_PAGE(th,page) \
        do { \
	  if ((th) != NULL) \
	    { \
	      assert ((th)->fixed_pages_cnt \
		      < sizeof ((th)->fixed_pages) \
			/ sizeof ((th)->fixed_pages[0])); \
	      (th)->fixed_pages[(th)->fixed_pages_cnt] = (page); \
	      (th)->fixed_pages_cnt += 1; \
    	    } \
        } while (0)

/* use define PGBUF_ORDERED_DEBUG to enable extended debug for ordered fix */
#undef PGBUF_ORDERED_DEBUG

#if defined(PAGE_STATISTICS)
#define PGBUF_LATCH_MODE_COUNT  (PGBUF_LATCH_VICTIM_INVALID-PGBUF_NO_LATCH+1)
#define PGBUF_MAX_FIXED_SOURCES 5000
#define PGBUF_MAX_FIXED_SOURCE_LEN 64
#endif /* PAGE_STATISTICS */

/* BCB zone */
typedef enum
{
  PGBUF_LRU_1_ZONE = 0,
  PGBUF_LRU_2_ZONE,
  PGBUF_INVALID_ZONE,
  PGBUF_VOID_ZONE,
  PGBUF_AIN_ZONE
} PGBUF_ZONE;

/* buffer lock return value */
enum
{
  PGBUF_LOCK_WAITER = 0, PGBUF_LOCK_HOLDER
};

/* constants to indicate the content state of buffers */
enum
{
  PGBUF_CONTENT_BAD = 0,	/* A bug in the system */
  PGBUF_CONTENT_GOOD,		/* Content is consistent */
  PGBUF_CONTENT_LIKELY_BAD,	/* Maybe a bug in the system */
  PGBUF_CONTENT_ERROR		/* Some kind of error */
};

typedef struct pgbuf_holder PGBUF_HOLDER;
typedef struct pgbuf_holder_anchor PGBUF_HOLDER_ANCHOR;
typedef struct pgbuf_holder_set PGBUF_HOLDER_SET;

typedef struct pgbuf_bcb PGBUF_BCB;
typedef struct pgbuf_iopage_buffer PGBUF_IOPAGE_BUFFER;
typedef struct pgbuf_aout_buf PGBUF_AOUT_BUF;

typedef struct pgbuf_buffer_lock PGBUF_BUFFER_LOCK;
typedef struct pgbuf_buffer_hash PGBUF_BUFFER_HASH;

typedef struct pgbuf_lru_list PGBUF_LRU_LIST;
typedef struct pgbuf_ain_list PGBUF_AIN_LIST;
typedef struct pgbuf_aout_list PGBUF_AOUT_LIST;
typedef struct pgbuf_seq_flusher PGBUF_SEQ_FLUSHER;

#define PGBUF_IS_2Q_ENABLED (pgbuf_Pool.buf_AIN_list.max_count != 0)

typedef struct pgbuf_invalid_list PGBUF_INVALID_LIST;
typedef struct pgbuf_victim_candidate_list PGBUF_VICTIM_CANDIDATE_LIST;

typedef struct pgbuf_buffer_pool PGBUF_BUFFER_POOL;

typedef struct pgbuf_holder_info PGBUF_HOLDER_INFO;
struct pgbuf_holder_info
{
  VPID vpid;			/* page to which holder refers */
  PGBUF_ORDERED_GROUP group_id;	/* group (VPID of heap header ) of the page */
  int rank;			/* rank of page (PGBUF_ORDERED_RANK) */
  int watch_count;		/* number of watchers on this holder */
  PGBUF_WATCHER *watcher[PGBUF_MAX_PAGE_WATCHERS];	/* pointers to all watchers to this holder */
  PGBUF_LATCH_MODE latch_mode;	/* aggregate latch mode of all watchers */
  PAGE_TYPE ptype;		/* page type (should be HEAP or OVERFLOW) */
};

typedef struct pgbuf_holder_stat PGBUF_HOLDER_STAT;

/* Holder flags used by perf module */
struct pgbuf_holder_stat
{
  unsigned dirty_before_hold:1;	/* page was dirty before holder was acquired */
  unsigned dirtied_by_holder:1;	/* page was dirtied by holder */
  unsigned hold_has_write_latch:1;	/* page has/had write latch */
  unsigned hold_has_read_latch:1;	/* page has/had read latch */
};

typedef struct pgbuf_batch_flush_helper PGBUF_BATCH_FLUSH_HELPER;

struct pgbuf_batch_flush_helper
{
  int npages;
  int fwd_offset;
  int back_offset;
  PGBUF_BCB *pages_bufptr[2 * PGBUF_MAX_NEIGHBOR_PAGES - 1];
  VPID vpids[2 * PGBUF_MAX_NEIGHBOR_PAGES - 1];
};

/* BCB holder entry */
struct pgbuf_holder
{
  int fix_count;		/* the count of fix by the holder */
  PGBUF_BCB *bufptr;		/* pointer to BCB */
  PGBUF_HOLDER *thrd_link;	/* the next BCB holder entry in the BCB holder list of thread */
  PGBUF_HOLDER *next_holder;	/* free BCB holder list of thread */
  PGBUF_HOLDER_STAT perf_stat;
#if !defined(NDEBUG)
  char fixed_at[64 * 1024];
  int fixed_at_size;
#endif				/* NDEBUG */

  int watch_count;
  PGBUF_WATCHER *first_watcher;
  PGBUF_WATCHER *last_watcher;
};

/* thread related BCB holder list (it is owned by each thread) */
struct pgbuf_holder_anchor
{
  int num_free_cnt;		/* # of free BCB holder entries */
  int num_hold_cnt;		/* # of used BCB holder entries */
  PGBUF_HOLDER *thrd_free_list;	/* free BCB holder list */
  PGBUF_HOLDER *thrd_hold_list;	/* used(or hold) BCB holder list */
};

/* the entry(array structure) of free BCB holder list shared by threads */
struct pgbuf_holder_set
{
  PGBUF_HOLDER element[PGBUF_NUM_ALLOC_HOLDER];	/* BCB holder array */
  PGBUF_HOLDER_SET *next_set;	/* next array */
};

/* BCB structure */
struct pgbuf_bcb
{
#if defined(SERVER_MODE)
  pthread_mutex_t BCB_mutex;	/* BCB mutex */
#endif				/* SERVER_MODE */
  VPID vpid;			/* Volume and page identifier of resident page */
  int ipool;			/* Buffer pool index */
  int fcnt;			/* Fix count */
  PGBUF_LATCH_MODE latch_mode;	/* page latch mode */
  PGBUF_ZONE zone;		/* BCB zone */
#if defined(SERVER_MODE)
  THREAD_ENTRY *next_wait_thrd;	/* BCB waiting queue */
#endif				/* SERVER_MODE */
  PGBUF_BCB *hash_next;		/* next hash chain */
  PGBUF_BCB *prev_BCB;		/* prev LRU chain */
  PGBUF_BCB *next_BCB;		/* next LRU or Invalid(Free) chain */
  int ain_tick;			/* age of AIN when this BCB was inserted into AIN list */
  int avoid_dealloc_cnt;	/* increment before obtaining latch to avoid dellocation; decrement after latch is
				 * obtained */
#if defined(SERVER_MODE)
  UINT64 count_modifications;	/* Count modifications. The value is increased before and after page modification. */
#endif
  volatile bool dirty;		/* Is page dirty ? */
  bool avoid_victim;
  bool async_flush_request;
  bool victim_candidate;

  volatile LOG_LSA oldest_unflush_lsa;	/* The oldest LSA record of the page that has not been written to disk */
  PGBUF_IOPAGE_BUFFER *iopage_buffer;	/* pointer to iopage buffer structure */
};

/* iopage buffer structure */
struct pgbuf_iopage_buffer
{
  PGBUF_BCB *bcb;		/* pointer to BCB structure */
#if (__WORDSIZE == 32)
  int dummy;			/* for 8byte align of iopage */
#elif !defined(LINUX) && !defined(WINDOWS) && !defined(AIX)
#error "you must check that iopage is aligned by 8byte !!"
#endif
  FILEIO_PAGE iopage;		/* The actual buffered io page */
};

/* buffer lock record (or entry) structure
 *
 * buffer lock table is the array of buffer lock records
 * # of buffer lock records is fixed as the total # of threads.
 */
struct pgbuf_buffer_lock
{
  VPID vpid;			/* buffer-locked page id */
  PGBUF_BUFFER_LOCK *lock_next;	/* next buffer lock record */
#if defined(SERVER_MODE)
  THREAD_ENTRY *next_wait_thrd;	/* buffer-lock waiting queue */
#endif				/* SERVER_MODE */
};

/* buffer hash entry structure
 *
 * buffer hash table is the array of buffer hash entries.
 * Now, # of buffer hash entries is (8 * # of buffer frames)
 */
struct pgbuf_buffer_hash
{
#if defined(SERVER_MODE)
  pthread_mutex_t hash_mutex;	/* hash mutex for the integrity of buffer hash chain and buffer lock chain. */
#endif				/* SERVER_MODE */
  PGBUF_BCB *hash_next;		/* the anchor of buffer hash chain */
  PGBUF_BUFFER_LOCK *lock_next;	/* the anchor of buffer lock chain */
};

/* buffer LRU list structure : double linked list */
struct pgbuf_lru_list
{
#if defined(SERVER_MODE)
  pthread_mutex_t LRU_mutex;	/* LRU mutex for the integrity of LRU list. */
#endif				/* SERVER_MODE */
  PGBUF_BCB *LRU_top;		/* top of the LRU list */
  PGBUF_BCB *LRU_bottom;	/* bottom of the LRU list */
  PGBUF_BCB *LRU_middle;	/* the last of LRU_1_Zone */
  int LRU_1_zone_cnt;
};

/* buffer invalid BCB list : single linked list */
struct pgbuf_invalid_list
{
#if defined(SERVER_MODE)
  pthread_mutex_t invalid_mutex;	/* invalid mutex for the integrity of invalid BCB list. */
#endif				/* SERVER_MODE */
  PGBUF_BCB *invalid_top;	/* top of the invalid BCB list */
  int invalid_cnt;		/* # of entries in invalid BCB list */
};

/* The page replacement algorithm is 2Q. This algorithm uses three linked
 * lists as follows:
 *  * LRU list : this is a list of BCBs managed as a Least Recently Used queue
 *  * Ain list : this is a list of BCBs managed as a FIFO queue
 *  * Aout list : this is a list on VPIDs managed as a FIFO queue
 * The LRU list manages the "hot" pages, Aout list holds a short term history
 * of pages which have been victimized and the Ain list manages pages (already
 * in memory) for which the status is uncertain (not enough information to
 * consider them hot yet).
 */
/* Aout list node */
struct pgbuf_aout_buf
{
  VPID vpid;			/* page VPID */
  PGBUF_AOUT_BUF *next;		/* next element in list */
  PGBUF_AOUT_BUF *prev;		/* prev element in list */
};

/* Aout list */
struct pgbuf_aout_list
{
#if defined(SERVER_MODE)
  pthread_mutex_t Aout_mutex;	/* Aout mutex for the integrity of Aout list. */
#endif				/* SERVER_MODE */
  PGBUF_AOUT_BUF *Aout_top;	/* top of the queue */
  PGBUF_AOUT_BUF *Aout_bottom;	/* bottom of the queue */

  PGBUF_AOUT_BUF *Aout_free;	/* a free list of Aout nodes */

  PGBUF_AOUT_BUF *bufarray;	/* Array holding all the nodes in the list. Since Aout has a predefined fixed size, it
				 * makes more sense to preallocate all the nodes */
  int num_hashes;		/* number of hash tables */
  MHT_TABLE **aout_buf_ht;	/* hash table for fast history lookup. */

  int max_count;		/* maximum size of the Aout queue */
};

/* Ain list */
struct pgbuf_ain_list
{
#if defined(SERVER_MODE)
  pthread_mutex_t Ain_mutex;	/* Ain mutex for the integrity of Ain list. */
#endif				/* SERVER_MODE */
  PGBUF_BCB *Ain_top;		/* top of the queue */
  PGBUF_BCB *Ain_bottom;	/* bottom of the queue */
  int ain_count;		/* number of elements in the queue */
  int max_count;		/* configured maximum number of elements the Ain list should hold. Note that it is
				 * possible that ain_count is greater than max_count. This is not an error, it just
				 * means that victims should be taken from the Ain list and not the LRU list. */
  int tick;			/* age of queue in number of buffers inserted in this list */
};

/* Generic structure to manage sequential flush with flush rate control:
 * Flush rate control is achieved by breaking each 1 second into intervals, and
 * attempt to flush an equal number of pages in each interval.
 * Compensation is appplied accros all intervals in one second to achieve
 * overall flush rate
 * In each interval, the pages are flushed either in burst mode or equally
 * time spread during the entire interval */
struct pgbuf_seq_flusher
{
  PGBUF_VICTIM_CANDIDATE_LIST *flush_list;	/* flush list */
  LOG_LSA flush_upto_lsa;	/* newest of the oldest LSA record of the pages which will be written to disk */

  int control_intervals_cnt;	/* intervals passed */
  int control_flushed;		/* number of pages flushed since the 1 second super-interval started */

  int interval_msec;		/* duration of one interval */
  int flush_max_size;		/* max size of elements, set only on init */
  int flush_cnt;		/* current count of elements in flush_list */
  int flush_idx;		/* index of current element to flush */
  int flushed_pages;		/* cnt of flushed pages (return parameter) */
  float flush_rate;		/* maximum rate of flushing (negative if none should be used) */

  bool burst_mode;		/* config : flush in burst or flush one page and wait */
};

/* The buffer Pool */
struct pgbuf_buffer_pool
{
  /* total # of buffer frames on the buffer (fixed value: 10 * num_trans) */
  int num_buffers;

  /* buffer related tables and lists (the essential structures) */

  PGBUF_BCB *BCB_table;		/* BCB table */
  PGBUF_BUFFER_HASH *buf_hash_table;	/* buffer hash table */
  PGBUF_BUFFER_LOCK *buf_lock_table;	/* buffer lock table */
  PGBUF_IOPAGE_BUFFER *iopage_table;	/* IO page table */
  int num_LRU_list;		/* number of LRU lists */
  int num_LRU1_zone_threshold;	/* target number of pages in LRU1 zone */
  int last_flushed_LRU_list_idx;	/* index of the last flushed LRU list */
  PGBUF_LRU_LIST *buf_LRU_list;	/* LRU lists */
  PGBUF_AIN_LIST buf_AIN_list;	/* Ain list */
  PGBUF_AOUT_LIST buf_AOUT_list;	/* Aout list */
  PGBUF_INVALID_LIST buf_invalid_list;	/* buffer invalid BCB list */

  PGBUF_VICTIM_CANDIDATE_LIST *victim_cand_list;

  PGBUF_SEQ_FLUSHER seq_chkpt_flusher;

  /* 
   * the structures for maintaining information on BCB holders.
   * 'thrd_holder_info' has entries as many as the # of threads and
   * each entry maintains free BCB holder list and used BCB holder list
   * of the corresponding thread.
   * 'thrd_reserved_holder' has memory space for all BCB holder entries.
   */
  PGBUF_HOLDER_ANCHOR *thrd_holder_info;
  PGBUF_HOLDER *thrd_reserved_holder;

  /* 
   * free BCB holder list shared by all the threads.
   * When a thread needs more free BCB holder entries,
   * the thread allocates them one by one from this list.
   * However, the thread never return the entries into this list.
   * The structure is a list of the arrays of BCB holder entries.
   * 'free_holder_set' points to the first array that has free entries
   * and 'free_index' indicates the first free entry in the array.
   */
#if defined(SERVER_MODE)
  pthread_mutex_t free_holder_set_mutex;
#endif				/* SERVER_MODE */
  PGBUF_HOLDER_SET *free_holder_set;
  int free_index;

  /* 'check_for_interrupt' is set true when interrupts must be checked. Log manager set and clears this value while
   * holding TR_TABLE_CS. */
  bool check_for_interrupts;

#if defined(SERVER_MODE)
  bool is_flushing_victims;	/* flag set true when pgbuf flush thread is flushing victim candidates */
#endif				/* SERVER_MODE */

  int lru_victim_req_cnt;	/* number of victim request from this queue */
  int ain_victim_req_cnt;

  int fix_req_cnt;

  INT64 dirties_cnt;		/* Number of dirty buffers. */
};

/* victim candidate list */
/* One daemon thread performs flush task for victim candidates.
 * The daemon find and saves victim candidates using following list.
 * And then, based on the list, the daemon performs actual flush task.
 */
struct pgbuf_victim_candidate_list
{
  PGBUF_BCB *bufptr;		/* selected BCB as victim candidate */
  VPID vpid;			/* page id of the page managed by the BCB */
  LOG_LSA recLSA;		/* oldest_unflush_lsa of the page */
};

#if defined(PAGE_STATISTICS)
typedef struct pgbuf_page_stat PGBUF_PAGE_STAT;
struct pgbuf_page_stat
{
  int volid;
  int pageid;
  int latch_cnt[PGBUF_LATCH_MODE_COUNT];
  struct timeval latch_time[PGBUF_LATCH_MODE_COUNT];
};

typedef struct pgbuf_vol_stat PGBUF_VOL_STAT;
struct pgbuf_vol_stat
{
  int volid;
  int npages;
  PGBUF_PAGE_STAT *page_stat;
};

#if !defined(NDEBUG)
typedef struct pgbuf_fixed_source PGBUF_FIXED_SOURCE;
struct pgbuf_fixed_source
{
  UINT64 count;
  char name[PGBUF_MAX_FIXED_SOURCE_LEN];
};
#endif /* NDEBUG */

typedef struct pgbuf_ps_info PGBUF_PS_INFO;
struct pgbuf_ps_info
{
  int nvols;
  int last_perm_vol;
  int ps_init_called;
  PGBUF_VOL_STAT *vol_stat;

#if !defined(NDEBUG)
  pthread_mutex_t page_fixed_sources_mutex;
  MHT_TABLE *ht_page_fixed_sources;
  PGBUF_FIXED_SOURCE fixed_source[PGBUF_MAX_FIXED_SOURCES];
  int fixed_source_used;
#endif				/* NDEBUG */
};
#endif /* PAGE_STATISTICS */

static PGBUF_BUFFER_POOL pgbuf_Pool;	/* The buffer Pool */
static PGBUF_BATCH_FLUSH_HELPER pgbuf_Flush_helper;

HFID *pgbuf_ordered_null_hfid = NULL;
bool pgbuf_copy_logging = false;

#if defined(CUBRID_DEBUG)
/* A buffer guard to detect over runs .. */
static char pgbuf_Guard[8] = { MEM_REGION_GUARD_MARK, MEM_REGION_GUARD_MARK, MEM_REGION_GUARD_MARK,
  MEM_REGION_GUARD_MARK,
  MEM_REGION_GUARD_MARK, MEM_REGION_GUARD_MARK, MEM_REGION_GUARD_MARK,
  MEM_REGION_GUARD_MARK
};
#endif /* CUBRID_DEBUG */

#if defined(PAGE_STATISTICS)
static PGBUF_PS_INFO ps_info;
#endif /* PAGE_STATISTICS */

#define AOUT_HASH_DIVIDE_RATIO 1000
#define AOUT_HASH_IDX(vpid, list) ((vpid)->pageid % list->num_hashes)

/* Set buffer dirty flag & update dirties count. */
#define PGBUF_SET_DIRTY(bufptr) \
  do \
    { \
      if (!(bufptr)->dirty) ATOMIC_INC_64 (&pgbuf_Pool.dirties_cnt, 1); \
      bufptr->dirty = true; \
      assert (pgbuf_Pool.dirties_cnt > 0 \
	      && pgbuf_Pool.dirties_cnt <= pgbuf_Pool.num_buffers); \
    } \
  while (false)
/* Reset buffer dirty flag & update dirties count. */
#define PGBUF_RESET_DIRTY(bufptr) \
  do \
    { \
      if ((bufptr)->dirty) ATOMIC_INC_64 (&pgbuf_Pool.dirties_cnt, -1); \
      bufptr->dirty = false; \
      assert (pgbuf_Pool.dirties_cnt >= 0 \
	      && pgbuf_Pool.dirties_cnt < pgbuf_Pool.num_buffers); \
    } \
  while (false)

static INLINE unsigned int pgbuf_hash_func_mirror (const VPID * vpid) __attribute__ ((ALWAYS_INLINE));

static INLINE bool pgbuf_is_temporary_volume (VOLID volid) __attribute__ ((ALWAYS_INLINE));
static int pgbuf_initialize_bcb_table (void);
static int pgbuf_initialize_hash_table (void);
static int pgbuf_initialize_lock_table (void);
static int pgbuf_initialize_lru_list (void);
static int pgbuf_initialize_ain_list (void);
static int pgbuf_initialize_aout_list (void);
static int pgbuf_initialize_invalid_list (void);
static int pgbuf_initialize_thrd_holder (void);
static PGBUF_HOLDER *pgbuf_allocate_thrd_holder_entry (THREAD_ENTRY * thread_p);
static INLINE PGBUF_HOLDER *pgbuf_find_thrd_holder (THREAD_ENTRY * thread_p, PGBUF_BCB * bufptr)
  __attribute__ ((ALWAYS_INLINE));
static int pgbuf_remove_thrd_holder (THREAD_ENTRY * thread_p, PGBUF_HOLDER * holder);
static int pgbuf_unlatch_thrd_holder (THREAD_ENTRY * thread_p, PGBUF_BCB * bufptr,
				      PGBUF_HOLDER_STAT * holder_perf_stat_p);
#if !defined(NDEBUG)
static int pgbuf_latch_idle_page (THREAD_ENTRY * thread_p, PGBUF_BCB * bufptr, PGBUF_LATCH_MODE request_mode,
				  const char *caller_file, int caller_line);
static int pgbuf_latch_bcb_upon_fix (THREAD_ENTRY * thread_p, PGBUF_BCB * bufptr, PGBUF_LATCH_MODE request_mode,
				     int buf_lock_acquired, PGBUF_LATCH_CONDITION condition, bool * is_latch_wait,
				     const char *caller_file, int caller_line);
static int pgbuf_unlatch_bcb_upon_unfix (THREAD_ENTRY * thread_p, PGBUF_BCB * bufptr, int holder_status,
					 const char *caller_file, int caller_line);
static int pgbuf_block_bcb (THREAD_ENTRY * thread_p, PGBUF_BCB * bufptr, PGBUF_LATCH_MODE request_mode,
			    int request_fcnt, bool as_promote, const char *caller_file, int caller_line);
#else /* NDEBUG */
static int pgbuf_latch_idle_page (THREAD_ENTRY * thread_p, PGBUF_BCB * bufptr, PGBUF_LATCH_MODE request_mode);
static int pgbuf_latch_bcb_upon_fix (THREAD_ENTRY * thread_p, PGBUF_BCB * bufptr, PGBUF_LATCH_MODE request_mode,
				     int buf_lock_acquired, PGBUF_LATCH_CONDITION condition, bool * is_latch_wait);
static int pgbuf_unlatch_bcb_upon_unfix (THREAD_ENTRY * thread_p, PGBUF_BCB * bufptr, int holder_status);
static int pgbuf_block_bcb (THREAD_ENTRY * thread_p, PGBUF_BCB * bufptr, PGBUF_LATCH_MODE request_mode,
			    int request_fcnt, bool as_promote);
#endif /* NDEBUG */
static PGBUF_BCB *pgbuf_search_hash_chain (PGBUF_BUFFER_HASH * hash_anchor, const VPID * vpid);
static int pgbuf_insert_into_hash_chain (PGBUF_BUFFER_HASH * hash_anchor, PGBUF_BCB * bufptr);
static int pgbuf_delete_from_hash_chain (PGBUF_BCB * bufptr);
static int pgbuf_lock_page (THREAD_ENTRY * thread_p, PGBUF_BUFFER_HASH * hash_anchor, const VPID * vpid);
static int pgbuf_unlock_page (PGBUF_BUFFER_HASH * hash_anchor, const VPID * vpid, int need_hash_mutex);
#if !defined(NDEBUG)
static PGBUF_BCB *pgbuf_allocate_bcb (THREAD_ENTRY * thread_p, const VPID * src_vpid, const char *caller_file,
				      int caller_line);
static int pgbuf_victimize_bcb (THREAD_ENTRY * thread_p, PGBUF_BCB * bufptr, const char *caller_file, int caller_line);
static int pgbuf_flush_bcb (THREAD_ENTRY * thread_p, PGBUF_BCB * bufptr, int synchronous, const char *caller_file,
			    int caller_line);
#else /* NDEBUG */
static PGBUF_BCB *pgbuf_allocate_bcb (THREAD_ENTRY * thread_p, const VPID * src_vpid);
static int pgbuf_victimize_bcb (THREAD_ENTRY * thread_p, PGBUF_BCB * bufptr);
static int pgbuf_flush_bcb (THREAD_ENTRY * thread_p, PGBUF_BCB * bufptr, int synchronous);
#endif /* NDEBUG */
static int pgbuf_invalidate_bcb (PGBUF_BCB * bufptr);
static PGBUF_BCB *pgbuf_get_bcb_from_invalid_list (void);
static int pgbuf_put_bcb_into_invalid_list (PGBUF_BCB * bufptr);
static int pgbuf_get_lru_index (const VPID * vpid);
static int pgbuf_get_victim_candidates_from_ain (int check_count);
static int pgbuf_get_victim_candidates_from_lru (int check_count, int victim_count);
static PGBUF_BCB *pgbuf_get_victim (THREAD_ENTRY * thread_p, const VPID * vpid, int max_count);
static PGBUF_BCB *pgbuf_get_victim_from_ain_list (THREAD_ENTRY * thread_p, int max_count);
static PGBUF_BCB *pgbuf_get_victim_from_lru_list (THREAD_ENTRY * thread_p, const VPID * vpid, int max_count);
static void pgbuf_add_vpid_to_aout_list (THREAD_ENTRY * thread_p, const VPID * vpid);
static bool pgbuf_remove_vpid_from_aout_list (THREAD_ENTRY * thread_p, const VPID * vpid);
static int pgbuf_invalidate_bcb_from_lru (PGBUF_BCB * bufptr);
static int pgbuf_invalidate_bcb_from_ain (PGBUF_BCB * bufptr);
static int pgbuf_relocate_top_lru (PGBUF_BCB * bufptr, int dest_zone);

static int pgbuf_relocate_bottom_lru (PGBUF_BCB * bufptr);
static int pgbuf_relocate_top_ain (PGBUF_BCB * bufptr);
static void pgbuf_remove_from_lru_list (PGBUF_BCB * bufptr, PGBUF_LRU_LIST * lru_list);
static void pgbuf_remove_from_ain_list (PGBUF_BCB * bufptr);
static void pgbuf_move_from_ain_to_lru (PGBUF_BCB * bufptr);
static void pgbuf_relocate_bcb (THREAD_ENTRY * thread_p, PGBUF_BCB * bufptr);

static int pgbuf_flush_page_with_wal (THREAD_ENTRY * thread_p, PGBUF_BCB * bufptr);
static INLINE bool pgbuf_is_exist_blocked_reader_writer (PGBUF_BCB * bufptr) __attribute__ ((ALWAYS_INLINE));
static bool pgbuf_is_exist_blocked_reader_writer_victim (PGBUF_BCB * bufptr);
#if !defined(NDEBUG)
static int pgbuf_flush_all_helper (THREAD_ENTRY * thread_p, VOLID volid, bool is_only_fixed, bool is_set_lsa_as_null,
				   const char *caller_file, int caller_line);
#else /* NDEBUG */
static int pgbuf_flush_all_helper (THREAD_ENTRY * thread_p, VOLID volid, bool is_only_fixed, bool is_set_lsa_as_null);
#endif /* NDEBUG */

#if defined(SERVER_MODE)
static THREAD_ENTRY *pgbuf_kickoff_blocked_victim_request (PGBUF_BCB * bufptr);
#if !defined(NDEBUG)
static int pgbuf_wakeup_bcb (THREAD_ENTRY * thread_p, PGBUF_BCB * bufptr, const char *caller_file, int caller_line);
static int pgbuf_timed_sleep_error_handling (THREAD_ENTRY * thread_p, PGBUF_BCB * bufptr, THREAD_ENTRY * thrd_entry,
					     const char *caller_file, int caller_line);
static int pgbuf_timed_sleep (THREAD_ENTRY * thread_p, PGBUF_BCB * bufptr, THREAD_ENTRY * thrd_entry,
			      const char *caller_file, int caller_line);
#else /* NDEBUG */
static int pgbuf_wakeup_bcb (THREAD_ENTRY * thread_p, PGBUF_BCB * bufptr);
static int pgbuf_timed_sleep_error_handling (THREAD_ENTRY * thread_p, PGBUF_BCB * bufptr, THREAD_ENTRY * thrd_entry);
static int pgbuf_timed_sleep (THREAD_ENTRY * thread_p, PGBUF_BCB * bufptr, THREAD_ENTRY * thrd_entry);
#endif /* NDEBUG */
#endif /* SERVER_MODE */

static INLINE bool pgbuf_get_check_page_validation_level (THREAD_ENTRY * thread_p, int page_validation_level)
  __attribute__ ((ALWAYS_INLINE));
static bool pgbuf_is_valid_page_ptr (const PAGE_PTR pgptr);
static INLINE void pgbuf_set_bcb_page_vpid (THREAD_ENTRY * thread_p, PGBUF_BCB * bufptr)
  __attribute__ ((ALWAYS_INLINE));
static INLINE bool pgbuf_check_bcb_page_vpid (THREAD_ENTRY * thread_p, PGBUF_BCB * bufptr)
  __attribute__ ((ALWAYS_INLINE));

#if defined(CUBRID_DEBUG)
static void pgbuf_scramble (FILEIO_PAGE * iopage);
static void pgbuf_dump (void);
static int pgbuf_is_consistent (const PGBUF_BCB * bufptr, int likely_bad_after_fixcnt);

#endif /* CUBRID_DEBUG */

#if defined(PAGE_STATISTICS)
static int pgbuf_initialize_statistics (void);
static void pgbuf_initialize_vol_stat (PGBUF_VOL_STAT * vs);
static int pgbuf_finalize_statistics (void);
static void pgbuf_dump_statistics (FILE * ps_log);
#if !defined(NDEBUG)
static unsigned int pgbuf_hash_fixed_source (const void *key_source, unsigned int htsize);
static int pgbuf_compare_fixed_source (const void *key_source1, const void *key_source2);
static int pgbuf_compare_fixed_source_for_sort (const void *fix_source1, const void *fix_source2);
static void pgbuf_add_fixed_source_stat (THREAD_ENTRY * thread_p, const char *caller_file, const int caller_line,
					 PERF_PAGE_MODE perf_page_found, PAGE_PTR pgptr);
#endif /* NDEBUG */
#endif /* PAGE_STATISTICS */

#if !defined(NDEBUG)
static void pgbuf_add_fixed_at (PGBUF_HOLDER * holder, const char *caller_file, int caller_line);
#endif

#if defined(SERVER_MODE)
static int pgbuf_sleep (THREAD_ENTRY * thread_p, pthread_mutex_t * mutex_p);
static int pgbuf_wakeup (THREAD_ENTRY * thread_p);
static int pgbuf_wakeup_uncond (THREAD_ENTRY * thread_p);
#endif /* SERVER_MODE */
static void pgbuf_set_dirty_buffer_ptr (THREAD_ENTRY * thread_p, PGBUF_BCB * bufptr);
static int pgbuf_compare_victim_list (const void *p1, const void *p2);
static void pgbuf_wakeup_flush_thread (THREAD_ENTRY * thread_p);
static bool pgbuf_check_page_ptype_internal (THREAD_ENTRY * thread_p, PAGE_PTR pgptr, PAGE_TYPE ptype, bool no_error);
static int pgbuf_flush_page_and_neighbors_fb (THREAD_ENTRY * thread_p, PGBUF_BCB * bufptr, int *flushed_pages);
static void pgbuf_add_bufptr_to_batch (PGBUF_BCB * bufptr, int idx);
static int pgbuf_flush_neighbor_safe (THREAD_ENTRY * thread_p, PGBUF_BCB * bufptr, VPID * expected_vpid,
				      bool * flushed);

static int pgbuf_get_groupid_and_unfix (THREAD_ENTRY * thread_p, const VPID * req_vpid, PAGE_PTR * pgptr,
					VPID * groupid, bool do_unfix);
#if !defined(NDEBUG)
static void pgbuf_add_watch_instance_internal (PGBUF_HOLDER * holder, PAGE_PTR pgptr, PGBUF_WATCHER * watcher,
					       const PGBUF_LATCH_MODE latch_mode, const bool clear_unfix_flag,
					       const char *caller_file, const int caller_line);
#else
static void pgbuf_add_watch_instance_internal (PGBUF_HOLDER * holder, PAGE_PTR pgptr, PGBUF_WATCHER * watcher,
					       const PGBUF_LATCH_MODE latch_mode, const bool clear_unfix_flag);
#endif
static PGBUF_HOLDER *pgbuf_get_holder (THREAD_ENTRY * thread_p, PAGE_PTR pgptr);
static void pgbuf_remove_watcher (PGBUF_HOLDER * holder, PGBUF_WATCHER * watcher_object);
static int pgbuf_flush_chkpt_seq_list (THREAD_ENTRY * thread_p, PGBUF_SEQ_FLUSHER * seq_flusher,
				       const LOG_LSA * prev_chkpt_redo_lsa, LOG_LSA * chkpt_smallest_lsa);
static int pgbuf_flush_seq_list (THREAD_ENTRY * thread_p, PGBUF_SEQ_FLUSHER * seq_flusher, struct timeval *limit_time,
				 const LOG_LSA * prev_chkpt_redo_lsa, LOG_LSA * chkpt_smallest_lsa, const bool is_ckpt,
				 int *time_rem);
static int pgbuf_initialize_seq_flusher (PGBUF_SEQ_FLUSHER * seq_flusher, PGBUF_VICTIM_CANDIDATE_LIST * f_list,
					 const int cnt);
static const char *pgbuf_latch_mode_str (PGBUF_LATCH_MODE latch_mode);
static const char *pgbuf_zone_str (PGBUF_ZONE zone);
static const char *pgbuf_consistent_str (int consistent);

/*
 * pgbuf_hash_func_mirror () - Hash VPID into hash anchor
 *   return: hash value
 *   key_vpid(in): VPID to hash
 */
STATIC_INLINE unsigned int
pgbuf_hash_func_mirror (const VPID * vpid)
{
#define VOLID_LSB_BITS 8
  int i;
  unsigned int hash_val;
  unsigned int volid_lsb;
  unsigned int reversed_volid_lsb = 0;
  unsigned int lsb_mask;
  unsigned int reverse_mask;

  volid_lsb = vpid->volid;

  lsb_mask = 1;
  reverse_mask = 1 << (HASH_SIZE_BITS - 1);

  for (i = VOLID_LSB_BITS; i > 0; i--)
    {
      if (volid_lsb & lsb_mask)
	{
	  reversed_volid_lsb |= reverse_mask;
	}
      reverse_mask = reverse_mask >> 1;
      lsb_mask = lsb_mask << 1;
    }

  hash_val = vpid->pageid ^ reversed_volid_lsb;
  hash_val = hash_val & ((1 << HASH_SIZE_BITS) - 1);

  return hash_val;
#undef VOLID_LSB_BITS
}

/*
 * pgbuf_hash_vpid () - Hash a volume_page identifier
 *   return: hash value
 *   key_vpid(in): VPID to hash
 *   htsize(in): Size of hash table
 */
unsigned int
pgbuf_hash_vpid (const void *key_vpid, unsigned int htsize)
{
  const VPID *vpid = (VPID *) key_vpid;

  return ((vpid->pageid | ((unsigned int) vpid->volid) << 24) % htsize);
}

/*
 * pgbuf_compare_vpid () - Compare two vpids keys for hashing
 *   return: int (key_vpid1 == key_vpid2 ?)
 *   key_vpid1(in): First key
 *   key_vpid2(in): Second key
 */
int
pgbuf_compare_vpid (const void *key_vpid1, const void *key_vpid2)
{
  const VPID *vpid1 = (VPID *) key_vpid1;
  const VPID *vpid2 = (VPID *) key_vpid2;

  if (vpid1->volid == vpid2->volid)
    {
      return vpid1->pageid - vpid2->pageid;
    }
  else
    {
      return vpid1->volid - vpid2->volid;
    }
}

/*
 * pgbuf_initialize () - Initialize the page buffer pool
 *   return: NO_ERROR, or ER_code
 *
 * Note: Function invalidates any resident page, creates a hash table for easy
 *       lookup of pages in the page buffer pool, and resets the clock tick for
 *       the  page replacement algorithm.
 */
int
pgbuf_initialize (void)
{
  pgbuf_Pool.num_buffers = prm_get_integer_value (PRM_ID_PB_NBUFFERS);
  if (pgbuf_Pool.num_buffers < PGBUF_MINIMUM_BUFFERS)
    {
#if defined(CUBRID_DEBUG)
      er_log_debug (ARG_FILE_LINE, "pgbuf_initialize: WARNING Num_buffers = %d is too small. %d was assumed",
		    pgbuf_Pool.num_buffers, PGBUF_MINIMUM_BUFFERS);
#endif /* CUBRID_DEBUG */
      pgbuf_Pool.num_buffers = PGBUF_MINIMUM_BUFFERS;
    }

  if (pgbuf_initialize_bcb_table () != NO_ERROR)
    {
      goto error;
    }

  if (pgbuf_initialize_hash_table () != NO_ERROR)
    {
      goto error;
    }

  if (pgbuf_initialize_lock_table () != NO_ERROR)
    {
      goto error;
    }

  if (pgbuf_initialize_lru_list () != NO_ERROR)
    {
      goto error;
    }

  if (pgbuf_initialize_invalid_list () != NO_ERROR)
    {
      goto error;
    }

  if (pgbuf_initialize_ain_list () != NO_ERROR)
    {
      goto error;
    }

  if (pgbuf_initialize_aout_list () != NO_ERROR)
    {
      goto error;
    }

  if (pgbuf_initialize_thrd_holder () != NO_ERROR)
    {
      goto error;
    }

  pgbuf_Pool.check_for_interrupts = false;

  pgbuf_Pool.victim_cand_list =
    ((PGBUF_VICTIM_CANDIDATE_LIST *) malloc (pgbuf_Pool.num_buffers * sizeof (PGBUF_VICTIM_CANDIDATE_LIST)));
  if (pgbuf_Pool.victim_cand_list == NULL)
    {
      er_set (ER_ERROR_SEVERITY, ARG_FILE_LINE, ER_OUT_OF_VIRTUAL_MEMORY, 1,
	      (pgbuf_Pool.num_buffers * sizeof (PGBUF_VICTIM_CANDIDATE_LIST)));
      goto error;
    }

  pgbuf_Pool.lru_victim_req_cnt = 0;
  pgbuf_Pool.ain_victim_req_cnt = 0;
  pgbuf_Pool.fix_req_cnt = 0;

#if defined (SERVER_MODE)
  pgbuf_Pool.is_flushing_victims = false;
#endif

  {
    int cnt;
    cnt = (int) (0.25f * pgbuf_Pool.num_buffers);
    cnt = MIN (cnt, 65536);

    if (pgbuf_initialize_seq_flusher (&(pgbuf_Pool.seq_chkpt_flusher), NULL, cnt) != NO_ERROR)
      {
	goto error;
      }
  }

#if defined(PAGE_STATISTICS)
  if (pgbuf_initialize_statistics () < 0)
    {
      fprintf (stderr, "pgbuf_initialize_statistics() failed\n");
      goto error;
    }
#endif /* PAGE_STATISTICS */

  pgbuf_Pool.dirties_cnt = 0;

  pgbuf_copy_logging = prm_get_bool_value (PRM_ID_PAGE_COPY_LOGGING);
  return NO_ERROR;

error:
  /* destroy mutexes and deallocate all the allocated memory */
  pgbuf_finalize ();
  return ER_FAILED;
}

/*
 * pgbuf_finalize () - Terminate the page buffer manager
 *   return: void
 *
 * Note: Function invalidates any resident page, destroys the hash table used
 *       for lookup of pages in the page buffer pool.
 */
void
pgbuf_finalize (void)
{
  PGBUF_BCB *bufptr;
  PGBUF_HOLDER_SET *holder_set;
  int i;
  size_t hash_size, j;

#if defined(CUBRID_DEBUG)
  pgbuf_dump_if_any_fixed ();
#endif /* CUBRID_DEBUG */

#if defined(PAGE_STATISTICS)
  if (pgbuf_finalize_statistics () < 0)
    {
      fprintf (stderr, "pgbuf_finalize_statistics() failed\n");
    }
#endif /* PAGE_STATISTICS */

  /* final task for buffer hash table */
  if (pgbuf_Pool.buf_hash_table != NULL)
    {
      hash_size = PGBUF_HASH_SIZE;
      for (j = 0; j < hash_size; j++)
	{
	  pthread_mutex_destroy (&pgbuf_Pool.buf_hash_table[j].hash_mutex);
	}
      free_and_init (pgbuf_Pool.buf_hash_table);
    }

  /* final task for buffer lock table */
  if (pgbuf_Pool.buf_lock_table != NULL)
    {
      free_and_init (pgbuf_Pool.buf_lock_table);
    }

  /* final task for BCB table */
  if (pgbuf_Pool.BCB_table != NULL)
    {
      for (i = 0; i < pgbuf_Pool.num_buffers; i++)
	{
	  bufptr = PGBUF_FIND_BCB_PTR (i);
	  pthread_mutex_destroy (&bufptr->BCB_mutex);
	}
      free_and_init (pgbuf_Pool.BCB_table);
      pgbuf_Pool.num_buffers = 0;
    }

  if (pgbuf_Pool.iopage_table != NULL)
    {
      free_and_init (pgbuf_Pool.iopage_table);
    }

  /* final task for LRU list */
  if (pgbuf_Pool.buf_LRU_list != NULL)
    {
      for (i = 0; i < pgbuf_Pool.num_LRU_list; i++)
	{
	  pthread_mutex_destroy (&pgbuf_Pool.buf_LRU_list[i].LRU_mutex);
	}
      free_and_init (pgbuf_Pool.buf_LRU_list);
    }

  /* final task for invalid BCB list */
  pthread_mutex_destroy (&pgbuf_Pool.buf_invalid_list.invalid_mutex);

  /* final task for thrd_holder_info */
  if (pgbuf_Pool.thrd_holder_info != NULL)
    {
      free_and_init (pgbuf_Pool.thrd_holder_info);
    }

  if (pgbuf_Pool.thrd_reserved_holder != NULL)
    {
      free_and_init (pgbuf_Pool.thrd_reserved_holder);
    }

  /* final task for free holder set */
  pthread_mutex_destroy (&pgbuf_Pool.free_holder_set_mutex);
  while (pgbuf_Pool.free_holder_set != NULL)
    {
      holder_set = pgbuf_Pool.free_holder_set;
      pgbuf_Pool.free_holder_set = holder_set->next_set;
      free_and_init (holder_set);
    }

  if (pgbuf_Pool.victim_cand_list != NULL)
    {
      free_and_init (pgbuf_Pool.victim_cand_list);
    }

  pthread_mutex_destroy (&pgbuf_Pool.buf_AIN_list.Ain_mutex);

  if (pgbuf_Pool.buf_AOUT_list.bufarray != NULL)
    {
      free_and_init (pgbuf_Pool.buf_AOUT_list.bufarray);
    }

  if (pgbuf_Pool.buf_AOUT_list.aout_buf_ht != NULL)
    {
      for (i = 0; i < pgbuf_Pool.buf_AOUT_list.num_hashes; i++)
	{
	  mht_destroy (pgbuf_Pool.buf_AOUT_list.aout_buf_ht[i]);
	}
      free_and_init (pgbuf_Pool.buf_AOUT_list.aout_buf_ht);

      pgbuf_Pool.buf_AOUT_list.num_hashes = 0;
    }


  pthread_mutex_destroy (&pgbuf_Pool.buf_AOUT_list.Aout_mutex);

  pgbuf_Pool.buf_AOUT_list.aout_buf_ht = NULL;
  pgbuf_Pool.buf_AOUT_list.Aout_bottom = NULL;
  pgbuf_Pool.buf_AOUT_list.Aout_top = NULL;
  pgbuf_Pool.buf_AOUT_list.Aout_free = NULL;
  pgbuf_Pool.buf_AOUT_list.max_count = 0;

  if (pgbuf_Pool.seq_chkpt_flusher.flush_list != NULL)
    {
      free_and_init (pgbuf_Pool.seq_chkpt_flusher.flush_list);
    }
}

/*
 * pgbuf_fix_with_retry () -
 *   return: Pointer to the page or NULL
 *   vpid(in): Complete Page identifier
 *   fetch_mode(in): Page fetch mode
 *   request_mode(in): Lock request_mode
 *   retry(in): Retry count
 */
PAGE_PTR
pgbuf_fix_with_retry (THREAD_ENTRY * thread_p, const VPID * vpid, PAGE_FETCH_MODE fetch_mode,
		      PGBUF_LATCH_MODE request_mode, int retry)
{
  PAGE_PTR pgptr;
  int i = 0;
  bool noretry = false;

  while ((pgptr = pgbuf_fix (thread_p, vpid, fetch_mode, request_mode, PGBUF_UNCONDITIONAL_LATCH)) == NULL)
    {
      switch (er_errid ())
	{
	case NO_ERROR:		/* interrupt */
	case ER_INTERRUPTED:
	  break;
	case ER_LK_UNILATERALLY_ABORTED:	/* timeout */
	case ER_LK_PAGE_TIMEOUT:
	case ER_PAGE_LATCH_TIMEDOUT:
	  i++;
	  break;
	default:
	  noretry = true;
	  break;
	}

      if (noretry || i > retry)
	{
	  er_set (ER_ERROR_SEVERITY, ARG_FILE_LINE, ER_PAGE_LATCH_ABORTED, 2, vpid->volid, vpid->pageid);
	  break;
	}
    }

  return pgptr;
}

/*
 * below two functions are dummies for Windows build
 * (which defined at cubridsa.def)
 */
#if defined(WINDOWS)
#if !defined(NDEBUG)
PAGE_PTR
pgbuf_fix_release (THREAD_ENTRY * thread_p, const VPID * vpid, PAGE_FETCH_MODE fetch_mode,
		   PGBUF_LATCH_MODE request_mode, PGBUF_LATCH_CONDITION condition)
{
  return NULL;
}
#else
PAGE_PTR
pgbuf_fix_debug (THREAD_ENTRY * thread_p, const VPID * vpid, PAGE_FETCH_MODE fetch_mode, PGBUF_LATCH_MODE request_mode,
		 PGBUF_LATCH_CONDITION condition, const char *caller_file, int caller_line)
{
  return NULL;
}
#endif
#endif

<<<<<<< HEAD
#if !defined(NDEBUG)
PAGE_PTR
pgbuf_fix_without_validation_debug (THREAD_ENTRY * thread_p, const VPID * vpid, PAGE_FETCH_MODE fetch_mode,
				    PGBUF_LATCH_MODE request_mode, PGBUF_LATCH_CONDITION condition,
				    const char *caller_file, int caller_line)
{
  PAGE_PTR pgptr;
  bool old_check_page_validation, rv;

  old_check_page_validation = pgbuf_set_check_page_validation (thread_p, false);

  pgptr = pgbuf_fix_debug (thread_p, vpid, fetch_mode, request_mode, condition, caller_file, caller_line);

  rv = pgbuf_set_check_page_validation (thread_p, old_check_page_validation);

  return pgptr;
}
#else /* NDEBUG */
PAGE_PTR
pgbuf_fix_without_validation_release (THREAD_ENTRY * thread_p, const VPID * vpid, PAGE_FETCH_MODE fetch_mode,
				      PGBUF_LATCH_MODE request_mode, PGBUF_LATCH_CONDITION condition)
{
  PAGE_PTR pgptr;
  bool old_check_page_validation, rv;

  old_check_page_validation = pgbuf_set_check_page_validation (thread_p, false);

  pgptr = pgbuf_fix_release (thread_p, vpid, fetch_mode, request_mode, condition);

  rv = pgbuf_set_check_page_validation (thread_p, old_check_page_validation);

  return pgptr;
}
#endif /* NDEBUG */

#if defined(SERVER_MODE)
#if !defined(NDEBUG)
/*
 * pgbuf_copy_to_bcb_area_debug () - copy page to bcb area, debug version
 *   return: error code
 *   thread_p(in): thread entry
 *   vpid(in): complete Page identifier
 *   size(in): size to copy
 *   bcb_area_copied(in/out): true, if BCB area is successfully copied
 *   caller_file(in): caller file
 *   caller_line(in): caller line
 */
int
pgbuf_copy_to_bcb_area_debug (THREAD_ENTRY * thread_p, const VPID * vpid, PAGE_PTR bcb_area, int size,
			      bool * bcb_area_copied, const char *caller_file, int caller_line)
#else
/*
 * pgbuf_copy_to_bcb_area_release () - copy page to bcb area, release version
 *   return: error code
 *   thread_p(in): thread entry
 *   vpid(in): complete Page identifier
 *   size(in): size to copy
 *   bcb_area_copied(in/out): true, if BCB area is successfully copied
 */
int
pgbuf_copy_to_bcb_area_release (THREAD_ENTRY * thread_p, const VPID * vpid, PAGE_PTR bcb_area, int size,
				bool * bcb_area_copied)
#endif
{
  PGBUF_BUFFER_HASH *hash_anchor;
  PGBUF_BCB *src_bufptr = NULL, *dest_bufptr = NULL;
  PAGE_PTR src_pgptr = NULL;
  UINT64 count_modifications = 0;
  int err = NO_ERROR;
  PAGE_TYPE page_type;

  assert (vpid != NULL && !VPID_ISNULL (vpid) && bcb_area != NULL && bcb_area_copied != NULL);
  assert (size >= 0 && size <= DB_PAGESIZE);

  *bcb_area_copied = false;
  /* interrupt check */
  if (thread_get_check_interrupt (thread_p) == true)
    {
      if (logtb_is_interrupted (thread_p, true, &pgbuf_Pool.check_for_interrupts) == true)
	{
	  er_set (ER_ERROR_SEVERITY, ARG_FILE_LINE, ER_INTERRUPTED, 0);
	  goto exit_on_error;
	}
    }

  hash_anchor = &pgbuf_Pool.buf_hash_table[PGBUF_HASH_VALUE (vpid)];

  src_bufptr = pgbuf_search_hash_chain (hash_anchor, vpid);
  if (src_bufptr == NULL)
    {
      /* not in memory, I can't get the page. The caller is holding only hash_anchor->hash_mutex. */
      pthread_mutex_unlock (&hash_anchor->hash_mutex);
      goto exit_on_error;
    }

  if (pgbuf_check_bcb_page_vpid (thread_p, src_bufptr) != true)
    {
      goto exit_on_error;
    }

  if (src_bufptr->iopage_buffer->iopage.prv.ptype == PAGE_UNKNOWN)
    {
      /* this page is not allocated. we allow it if the caller wants to initialize new page or if it specifies it wants
       * to fix the deallocated page */
      int severity = pgbuf_get_check_page_validation (thread_p) ? ER_ERROR_SEVERITY : ER_WARNING_SEVERITY;
      assert (!pgbuf_get_check_page_validation (thread_p));
      er_set (severity, ARG_FILE_LINE, ER_PB_BAD_PAGEID, 2, vpid->pageid, fileio_get_volume_label (vpid->volid, PEEK));
      goto exit_on_error;
    }

  CAST_BFPTR_TO_PGPTR (src_pgptr, src_bufptr);
  count_modifications = ATOMIC_INC_64 (&src_bufptr->count_modifications, 0LL);
  if (count_modifications & 1)
    {
      /*
       * There is a concurrent writer that modify the page. The current transaction can retry, or decide to use
       * the S-latch.
       */
      pthread_mutex_unlock (&src_bufptr->BCB_mutex);
      return NO_ERROR;
    }
  page_type = src_bufptr->iopage_buffer->iopage.prv.ptype;
  memcpy (bcb_area, src_pgptr, size);
  if (count_modifications != ATOMIC_INC_64 (&src_bufptr->count_modifications, 0LL))
    {
      /*
       * A concurrent writer has modified the page. The copy is not atomic. The current transaction can retry,
       * or decide to use the S-latch.
       */
      pthread_mutex_unlock (&src_bufptr->BCB_mutex);
      return NO_ERROR;
    }

  assert (VPID_EQ (vpid, &src_bufptr->vpid));
  if ((src_bufptr->fcnt == 0) && (pgbuf_is_exist_blocked_reader_writer (src_bufptr) == false))
    {
      /* An alternative would be to relocate BCB only if there is no latch on page. */
      pgbuf_relocate_bcb (thread_p, src_bufptr);
    }

  pthread_mutex_unlock (&src_bufptr->BCB_mutex);

  CAST_PGPTR_TO_BFPTR (dest_bufptr, bcb_area);
  VPID_COPY (&dest_bufptr->vpid, vpid);
  dest_bufptr->iopage_buffer->iopage.prv.pageid = NULL_PAGEID;
  dest_bufptr->iopage_buffer->iopage.prv.volid = NULL_VOLID;
  pgbuf_set_page_ptype (thread_p, bcb_area, page_type);
  *bcb_area_copied = true;

  return NO_ERROR;

exit_on_error:

  err = er_errid ();
  if (err == NO_ERROR)
    {
      err = ER_FAILED;
    }

  pgbuf_copy_log ("pgbuf_copy_page: error %d, can't copy the page (%d, %d) \n", err, vpid->volid, vpid->pageid);
  if (src_bufptr)
    {
      pthread_mutex_unlock (&src_bufptr->BCB_mutex);
    }

  return err;
}
#endif

=======
>>>>>>> 4c7673e6
/*
 * pgbuf_fix () -
 *   return: Pointer to the page or NULL
 *   vpid(in): Complete Page identifier
 *   fetch_mode(in): Page fetch mode.
 *   request_mode(in): Page latch mode.
 *   condition(in): Page latch condition.
 */
#if !defined(NDEBUG)
PAGE_PTR
pgbuf_fix_debug (THREAD_ENTRY * thread_p, const VPID * vpid, PAGE_FETCH_MODE fetch_mode, PGBUF_LATCH_MODE request_mode,
		 PGBUF_LATCH_CONDITION condition, const char *caller_file, int caller_line)
#else /* NDEBUG */
PAGE_PTR
pgbuf_fix_release (THREAD_ENTRY * thread_p, const VPID * vpid, PAGE_FETCH_MODE fetch_mode,
		   PGBUF_LATCH_MODE request_mode, PGBUF_LATCH_CONDITION condition)
#endif				/* NDEBUG */
{
  PGBUF_BUFFER_HASH *hash_anchor;
  PGBUF_BCB *bufptr;
  PAGE_PTR pgptr;
  int buf_lock_acquired;
  int wait_msecs;
#if defined(SERVER_MODE)
  int rv;
#endif /* SERVER_MODE */
#if defined(ENABLE_SYSTEMTAP)
  bool pgbuf_hit = false;
  bool monitored = false;
  QUERY_ID query_id = NULL_QUERY_ID;
#endif /* ENABLE_SYSTEMTAP */
  PERF_PAGE_MODE perf_page_found = PERF_PAGE_MODE_OLD_IN_BUFFER;
  PERF_HOLDER_LATCH perf_latch_mode;
  PERF_CONDITIONAL_FIX_TYPE perf_cond_type;
  TSC_TICKS start_tick, end_tick, start_holder_tick;
  PGBUF_HOLDER *holder;
  PGBUF_WATCHER *watcher;
  TSCTIMEVAL tv_diff;
  UINT64 lock_wait_time, holder_wait_time, fix_wait_time;
  bool is_perf_tracking;
  bool is_latch_wait;

  /* paramter validation */
  if (request_mode != PGBUF_LATCH_READ && request_mode != PGBUF_LATCH_WRITE)
    {
      assert_release (false);
      return NULL;
    }
  if (condition != PGBUF_UNCONDITIONAL_LATCH && condition != PGBUF_CONDITIONAL_LATCH)
    {
      assert_release (false);
      return NULL;
    }

  ATOMIC_INC_32 (&pgbuf_Pool.fix_req_cnt, 1);

  if (pgbuf_get_check_page_validation_level (thread_p, PGBUF_DEBUG_PAGE_VALIDATION_FETCH))
    {
      /* Make sure that the page has been allocated (i.e., is a valid page) */
      /* Suppress errors if fetch mode is OLD_PAGE_IF_EXISTS. */
      if (pgbuf_is_valid_page (thread_p, vpid, fetch_mode == OLD_PAGE_IF_EXISTS, NULL, NULL) != DISK_VALID)
	{
	  return NULL;
	}
    }

  /* Do a simple check in non debugging mode */
  if (vpid->pageid < 0)
    {
      er_set (ER_FATAL_ERROR_SEVERITY, ARG_FILE_LINE, ER_PB_BAD_PAGEID, 2, vpid->pageid,
	      fileio_get_volume_label (vpid->volid, PEEK));
      return NULL;
    }

  if (condition == PGBUF_UNCONDITIONAL_LATCH)
    {
      /* Check the wait_msecs of current transaction. If the wait_msecs is zero wait that means no wait, change current 
       * request as a conditional request. */
      wait_msecs = logtb_find_current_wait_msecs (thread_p);

      if (wait_msecs == LK_ZERO_WAIT || wait_msecs == LK_FORCE_ZERO_WAIT)
	{
	  condition = PGBUF_CONDITIONAL_LATCH;
	}
    }

  lock_wait_time = 0;

  is_perf_tracking = perfmon_is_perf_tracking ();

  if (is_perf_tracking)
    {
      tsc_getticks (&start_tick);
    }

try_again:

  /* interrupt check */
  if (thread_get_check_interrupt (thread_p) == true)
    {
      if (logtb_is_interrupted (thread_p, true, &pgbuf_Pool.check_for_interrupts) == true)
	{
	  er_set (ER_ERROR_SEVERITY, ARG_FILE_LINE, ER_INTERRUPTED, 0);
	  return NULL;
	}
    }

  /* Normal process */
  /* latch_mode = PGBUF_LATCH_READ/PGBUF_LATCH_WRITE */
  hash_anchor = &pgbuf_Pool.buf_hash_table[PGBUF_HASH_VALUE (vpid)];

  buf_lock_acquired = false;
  bufptr = pgbuf_search_hash_chain (hash_anchor, vpid);
  if (bufptr != NULL)
    {
#if defined (ENABLE_SYSTEMTAP)
      CUBRID_PGBUF_HIT ();
      pgbuf_hit = true;
#endif /* ENABLE_SYSTEMTAP */

      if (fetch_mode == NEW_PAGE)
	{
	  /* Fix a page as NEW_PAGE, when oldest_unflush_lsa of the page is not NULL_LSA, it should be dirty. */
	  assert (LSA_ISNULL (&bufptr->oldest_unflush_lsa) || bufptr->dirty);

	  /* The page may be invalidated and has been remained in the buffer and it is going to be used again as a new
	   * page. */
	}
    }
  else
    {
      /* (bufptr == NULL) */

      /* The page is not found in the hash chain the caller is holding hash_anchor->hash_mutex */
      if (er_errid () == ER_CSS_PTHREAD_MUTEX_TRYLOCK || fetch_mode == OLD_PAGE_IF_EXISTS)
	{
	  pthread_mutex_unlock (&hash_anchor->hash_mutex);
	  return NULL;
	}

      /* In this case, the caller is holding only hash_anchor->hash_mutex. The hash_anchor->hash_mutex is to be
       * released in pgbuf_lock_page (). */
      if (pgbuf_lock_page (thread_p, hash_anchor, vpid) != PGBUF_LOCK_HOLDER)
	{
	  if (is_perf_tracking)
	    {
	      tsc_getticks (&end_tick);
	      tsc_elapsed_time_usec (&tv_diff, end_tick, start_tick);
	      lock_wait_time = tv_diff.tv_sec * 1000000LL + tv_diff.tv_usec;
	    }

	  if (fetch_mode == NEW_PAGE)
	    {
	      perf_page_found = PERF_PAGE_MODE_NEW_LOCK_WAIT;
	    }
	  else
	    {
	      perf_page_found = PERF_PAGE_MODE_OLD_LOCK_WAIT;
	    }
	  goto try_again;
	}

      if (perf_page_found != PERF_PAGE_MODE_NEW_LOCK_WAIT && perf_page_found != PERF_PAGE_MODE_OLD_LOCK_WAIT)
	{
	  if (fetch_mode == NEW_PAGE)
	    {
	      perf_page_found = PERF_PAGE_MODE_NEW_NO_WAIT;
	    }
	  else
	    {
	      perf_page_found = PERF_PAGE_MODE_OLD_NO_WAIT;
	    }
	}

      /* Now, the caller is not holding any mutex. */
#if !defined(NDEBUG)
      bufptr = pgbuf_allocate_bcb (thread_p, vpid, caller_file, caller_line);
#else /* NDEBUG */
      bufptr = pgbuf_allocate_bcb (thread_p, vpid);
#endif /* NDEBUG */
      if (bufptr == NULL)
	{
	  (void) pgbuf_unlock_page (hash_anchor, vpid, true);
	  return NULL;
	}

      /* Currently, caller has one allocated BCB and is holding BCB_mutex */
      PGBUF_BCB_START_MODIFICATION (bufptr);

      /* initialize the BCB */
      bufptr->vpid = *vpid;
      bufptr->dirty = false;
      bufptr->latch_mode = PGBUF_NO_LATCH;
      bufptr->async_flush_request = false;
      bufptr->avoid_dealloc_cnt = 0;
      LSA_SET_NULL (&bufptr->oldest_unflush_lsa);

#if defined(ENABLE_SYSTEMTAP)
      if (fetch_mode == NEW_PAGE && pgbuf_hit == false)
	{
	  pgbuf_hit = true;
	}
      if (fetch_mode != NEW_PAGE)
	{
	  CUBRID_PGBUF_MISS ();
	}
#endif /* ENABLE_SYSTEMTAP */

      if (fetch_mode != NEW_PAGE)
	{
	  /* Record number of reads in statistics */
	  perfmon_inc_stat (thread_p, PSTAT_PB_NUM_IOREADS);

#if defined(ENABLE_SYSTEMTAP)
	  query_id = qmgr_get_current_query_id (thread_p);
	  if (query_id != NULL_QUERY_ID)
	    {
	      monitored = true;
	      CUBRID_IO_READ_START (query_id);
	    }
#endif /* ENABLE_SYSTEMTAP */

	  if (fileio_read (thread_p, fileio_get_volume_descriptor (vpid->volid), &bufptr->iopage_buffer->iopage,
			   vpid->pageid, IO_PAGESIZE) == NULL)
	    {
	      /* There was an error in reading the page. Clean the buffer... since it may have been corrupted */

	      /* bufptr->BCB_mutex will be released in following function. */
	      pgbuf_put_bcb_into_invalid_list (bufptr);

	      /* 
	       * Now, caller is not holding any mutex.
	       * the last argument of pgbuf_unlock_page () is true that
	       * means hash_mutex must be held before unlocking page.
	       */
	      (void) pgbuf_unlock_page (hash_anchor, vpid, true);

#if defined(ENABLE_SYSTEMTAP)
	      if (monitored == true)
		{
		  CUBRID_IO_READ_END (query_id, IO_PAGESIZE, 1);
		}
#endif /* ENABLE_SYSTEMTAP */

	      PGBUF_BCB_END_MODIFICATION (bufptr);
	      return NULL;
	    }

#if defined(ENABLE_SYSTEMTAP)
	  if (monitored == true)
	    {
	      CUBRID_IO_READ_END (query_id, IO_PAGESIZE, 0);
	    }
#endif /* ENABLE_SYSTEMTAP */
	  if (pgbuf_is_temporary_volume (vpid->volid) == true)
	    {
	      /* Check iff the first time to access */
	      if (!LSA_IS_INIT_TEMP (&bufptr->iopage_buffer->iopage.prv.lsa))
		{
		  LSA_SET_INIT_TEMP (&bufptr->iopage_buffer->iopage.prv.lsa);
		  pgbuf_set_dirty_buffer_ptr (thread_p, bufptr);
		}
	    }

#if !defined (NDEBUG)
	  /* perm volume */
	  if (bufptr->vpid.volid > NULL_VOLID)
	    {
	      if (!log_is_in_crash_recovery ())
		{
		  if (!LSA_ISNULL (&bufptr->iopage_buffer->iopage.prv.lsa))
		    {
		      assert (bufptr->iopage_buffer->iopage.prv.pageid != -1);
		      assert (bufptr->iopage_buffer->iopage.prv.volid != -1);
		    }
		}
	    }
#endif /* NDEBUG */

	  if (thread_get_sort_stats_active (thread_p))
	    {
	      perfmon_inc_stat (thread_p, PSTAT_SORT_NUM_IO_PAGES);
	    }
	}
      else
	{
	  /* the caller is holding bufptr->BCB_mutex */

#if defined(CUBRID_DEBUG)
	  pgbuf_scramble (&bufptr->iopage_buffer->iopage);
#endif /* CUBRID_DEBUG */

	  /* Don't need to read page from disk since it is a new page. */
	  if (pgbuf_is_temporary_volume (vpid->volid) == true)
	    {
	      LSA_SET_INIT_TEMP (&bufptr->iopage_buffer->iopage.prv.lsa);
	    }
	  else
	    {
	      LSA_SET_INIT_NONTEMP (&bufptr->iopage_buffer->iopage.prv.lsa);
	    }

	  /* perm volume */
	  if (bufptr->vpid.volid > NULL_VOLID)
	    {
	      /* Init Page identifier of NEW_PAGE */
	      bufptr->iopage_buffer->iopage.prv.pageid = -1;
	      bufptr->iopage_buffer->iopage.prv.volid = -1;
	    }

	  if (thread_get_sort_stats_active (thread_p))
	    {
	      perfmon_inc_stat (thread_p, PSTAT_SORT_NUM_DATA_PAGES);
	    }
	}
      PGBUF_BCB_END_MODIFICATION (bufptr);
      buf_lock_acquired = true;
    }

  /* At this place, the caller is holding bufptr->BCB_mutex */

  /* Set Page identifier iff needed */
  (void) pgbuf_set_bcb_page_vpid (thread_p, bufptr);

  if (pgbuf_check_bcb_page_vpid (thread_p, bufptr) != true)
    {
      if (buf_lock_acquired)
	{
	  /* bufptr->BCB_mutex will be released in the following function. */
	  pgbuf_put_bcb_into_invalid_list (bufptr);

	  /* 
	   * Now, caller is not holding any mutex.
	   * the last argument of pgbuf_unlock_page () is true that
	   * means hash_mutex must be held before unlocking page.
	   */
	  (void) pgbuf_unlock_page (hash_anchor, vpid, true);
	}
      else
	{
	  pthread_mutex_unlock (&bufptr->BCB_mutex);
	}

      return NULL;
    }

  if (fetch_mode == OLD_PAGE_PREVENT_DEALLOC)
    {
      ATOMIC_INC_32 (&bufptr->avoid_dealloc_cnt, 1);
    }

  /* At this place, the caller is holding bufptr->BCB_mutex */
  if (is_perf_tracking)
    {
      tsc_getticks (&start_holder_tick);
    }

  /* Latch Pass */
#if !defined (NDEBUG)
  if (pgbuf_latch_bcb_upon_fix (thread_p, bufptr, request_mode, buf_lock_acquired, condition, &is_latch_wait,
				caller_file, caller_line) != NO_ERROR)
#else /* NDEBUG */
  if (pgbuf_latch_bcb_upon_fix (thread_p, bufptr, request_mode, buf_lock_acquired, condition, &is_latch_wait)
      != NO_ERROR)
#endif /* NDEBUG */
    {
      /* bufptr->BCB_mutex has been released, error was set in the function, */

      if (buf_lock_acquired)
	{
	  /* hold bufptr->BCB_mutex again */
	  rv = pthread_mutex_lock (&bufptr->BCB_mutex);

	  /* bufptr->BCB_mutex will be released in the following function. */
	  pgbuf_put_bcb_into_invalid_list (bufptr);

	  /* 
	   * Now, caller is not holding any mutex.
	   * the last argument of pgbuf_unlock_page () is true that
	   * means hash_mutex must be held before unlocking page.
	   */
	  (void) pgbuf_unlock_page (hash_anchor, vpid, true);
	}

      return NULL;
    }

  if (is_perf_tracking && is_latch_wait)
    {
      tsc_getticks (&end_tick);
      tsc_elapsed_time_usec (&tv_diff, end_tick, start_holder_tick);
      holder_wait_time = tv_diff.tv_sec * 1000000LL + tv_diff.tv_usec;
    }

  assert (bufptr == bufptr->iopage_buffer->bcb);

  /* In case of NO_ERROR, bufptr->BCB_mutex has been released. */

  /* Dirty Pages Table Registration Pass */

  /* Currently, do nothing. Whenever the fixed page becomes dirty, oldest_unflush_lsa is set. */

  /* Hash Chain Connection Pass */
  if (buf_lock_acquired)
    {
      pgbuf_insert_into_hash_chain (hash_anchor, bufptr);

      /* 
       * the caller is holding hash_anchor->hash_mutex.
       * Therefore, the third argument of pgbuf_unlock_page () is false
       * that means hash mutex does not need to be held.
       */
      (void) pgbuf_unlock_page (hash_anchor, vpid, false);
    }

  CAST_BFPTR_TO_PGPTR (pgptr, bufptr);

#if !defined (NDEBUG)
  assert (pgptr != NULL);

  holder = pgbuf_get_holder (thread_p, pgptr);
  assert (holder != NULL);

  watcher = holder->last_watcher;
  while (watcher != NULL)
    {
      assert (watcher->magic == PGBUF_WATCHER_MAGIC_NUMBER);
      watcher = watcher->prev;
    }
#endif

  if (fetch_mode == OLD_PAGE_PREVENT_DEALLOC)
    {
      /* latch is obtained, no need for avoidance of dealloc */
      ATOMIC_INC_32 (&bufptr->avoid_dealloc_cnt, -1);
    }

#if !defined (NDEBUG)
  thread_rc_track_meter (thread_p, caller_file, caller_line, 1, pgptr, RC_PGBUF, MGR_DEF);
#endif /* NDEBUG */

  if (bufptr->iopage_buffer->iopage.prv.ptype == PAGE_UNKNOWN)
    {
      /* deallocated page */
      switch (fetch_mode)
	{
	case NEW_PAGE:
	case OLD_PAGE_DEALLOCATED:
	case OLD_PAGE_IF_EXISTS:
	  /* fixing deallocated page is expected. fall through to return it. */
	  break;
	case OLD_PAGE:
	case OLD_PAGE_PREVENT_DEALLOC:
	default:
	  /* caller does not expect any deallocated pages. this is an invalid page. */
	  assert (false);
	  er_set (ER_ERROR_SEVERITY, ARG_FILE_LINE, ER_PB_BAD_PAGEID, 2, vpid->pageid,
		  fileio_get_volume_label (vpid->volid, PEEK));
	  /* fall through to unfix */
	  pgbuf_unfix (thread_p, pgptr);
	  return NULL;
	case OLD_PAGE_MAYBE_DEALLOCATED:
	  /* OLD_PAGE_MAYBE_DEALLOCATED is called when deallocated page may be fixed. The caller wants the page only if
	   * it is not deallocated. However, if it is deallocated, no error is required. */
	  er_set (ER_WARNING_SEVERITY, ARG_FILE_LINE, ER_PB_BAD_PAGEID, 2, vpid->pageid,
		  fileio_get_volume_label (vpid->volid, PEEK));
	  /* fall through to unfix */
	  pgbuf_unfix (thread_p, pgptr);
	  return NULL;
	}

      /* note: maybe we could check this in an earlier stage, but would have been a lot more complicated. the only
       *       interesting case here is OLD_PAGE_MAYBE_DEALLOCATED. However, even this is used in cases where the vast
       *       majority of pages will not be deallocated! So in terms of performance, the loss is insignificant.
       *       However, it is safer and easier to treat the case here, where we have latch to prevent concurrent
       *       deallocations. */
    }
  else
    {
      /* this cannot be a new page or a deallocated page.
       * note: temporary pages are not strictly handled in regard with their deallocation status. */
      assert ((fetch_mode != NEW_PAGE && fetch_mode != OLD_PAGE_DEALLOCATED) || pgbuf_is_lsa_temporary (pgptr));
    }

  /* Record number of fetches in statistics */
  if (is_perf_tracking)
    {
      PERF_PAGE_TYPE perf_page_type;

      perf_page_type = pgbuf_get_page_type_for_stat (pgptr);

      perfmon_inc_stat (thread_p, PSTAT_PB_NUM_FETCHES);
      if (request_mode == PGBUF_LATCH_READ)
	{
	  perf_latch_mode = PERF_HOLDER_LATCH_READ;
	}
      else
	{
	  assert (request_mode == PGBUF_LATCH_WRITE);
	  perf_latch_mode = PERF_HOLDER_LATCH_WRITE;
	}

      if (condition == PGBUF_UNCONDITIONAL_LATCH)
	{
	  if (is_latch_wait)
	    {
	      perf_cond_type = PERF_UNCONDITIONAL_FIX_WITH_WAIT;
	      if (holder_wait_time > 0)
		{
		  perfmon_pbx_hold_acquire_time (thread_p, perf_page_type, perf_page_found, perf_latch_mode,
						 holder_wait_time);
		}
	    }
	  else
	    {
	      perf_cond_type = PERF_UNCONDITIONAL_FIX_NO_WAIT;
	    }
	}
      else
	{
	  perf_cond_type = PERF_CONDITIONAL_FIX;
	}

      perfmon_pbx_fix (thread_p, perf_page_type, perf_page_found, perf_latch_mode, perf_cond_type);
      if (lock_wait_time > 0)
	{
	  perfmon_pbx_lock_acquire_time (thread_p, perf_page_type, perf_page_found, perf_latch_mode, perf_cond_type,
					 lock_wait_time);
	}

      tsc_getticks (&end_tick);
      tsc_elapsed_time_usec (&tv_diff, end_tick, start_tick);
      fix_wait_time = tv_diff.tv_sec * 1000000LL + tv_diff.tv_usec;

      if (fix_wait_time > 0)
	{
	  perfmon_pbx_fix_acquire_time (thread_p, perf_page_type, perf_page_found, perf_latch_mode, perf_cond_type,
					fix_wait_time);
	}
    }

#if defined(PAGE_STATISTICS)
#if !defined(NDEBUG)
  pgbuf_add_fixed_source_stat (thread_p, caller_file, caller_line, perf_page_found, pgptr);
#endif /* NDEBUG */
#endif /* PAGE_STATISTICS */

  return pgptr;
}

/*
 * pgbuf_promote_read_latch () - Promote read latch to write latch
 *   return: error code or NO_ERROR
 *   pgptr(in/out): page pointer
 *   condition(in): promotion condition (single reader holder/shared reader holder)
 */
#if !defined (NDEBUG)
int
pgbuf_promote_read_latch_debug (THREAD_ENTRY * thread_p, PAGE_PTR * pgptr_p, PGBUF_PROMOTE_CONDITION condition,
				const char *caller_file, int caller_line)
#else /* NDEBUG */
int
pgbuf_promote_read_latch_release (THREAD_ENTRY * thread_p, PAGE_PTR * pgptr_p, PGBUF_PROMOTE_CONDITION condition)
#endif				/* NDEBUG */
{
  PGBUF_BCB *bufptr;
#if defined(SERVER_MODE)
  PGBUF_HOLDER *holder;
  VPID vpid;
  TSC_TICKS start_tick, end_tick;
  TSCTIMEVAL tv_diff;
  UINT64 promote_wait_time;
  bool is_perf_tracking;
  PERF_PAGE_TYPE perf_page_type;
  PERF_PROMOTE_CONDITION perf_promote_cond_type;
  PERF_HOLDER_LATCH perf_holder_latch;
  int stat_success;
  int rv = NO_ERROR;
#endif /* SERVER_MODE */

#if !defined (NDEBUG)
  assert (pgptr_p != NULL);
  assert (*pgptr_p != NULL);

  if (pgbuf_get_check_page_validation_level (thread_p, PGBUF_DEBUG_PAGE_VALIDATION_FREE))
    {
      if (pgbuf_is_valid_page_ptr (*pgptr_p) == false)
	{
	  return ER_FAILED;
	}
    }
#else /* !NDEBUG */
  if (*pgptr_p == NULL)
    {
      return ER_FAILED;
    }
#endif /* !NDEBUG */

  /* fetch BCB from page pointer */
  CAST_PGPTR_TO_BFPTR (bufptr, *pgptr_p);
  assert (!VPID_ISNULL (&bufptr->vpid));

  /* check latch mode - no need for BCB mutex, page is already latched */
  if (bufptr->latch_mode == PGBUF_LATCH_WRITE)
    {
      /* this is a redundant call */
      return NO_ERROR;
    }
  else if (bufptr->latch_mode != PGBUF_LATCH_READ && bufptr->latch_mode != PGBUF_LATCH_FLUSH)
    {
      assert_release (false);
      return ER_FAILED;
    }

  /* check condition */
  if (condition != PGBUF_PROMOTE_ONLY_READER && condition != PGBUF_PROMOTE_SHARED_READER)
    {
      assert_release (false);
      return ER_FAILED;
    }

#if defined(SERVER_MODE)	/* SERVER_MODE */
  /* performance tracking - get start counter */
  is_perf_tracking = perfmon_is_perf_tracking ();
  if (is_perf_tracking)
    {
      tsc_getticks (&start_tick);
    }

  rv = pthread_mutex_lock (&bufptr->BCB_mutex);

  /* save info for performance tracking */
  vpid = bufptr->vpid;
  if (is_perf_tracking)
    {
      perf_page_type = pgbuf_get_page_type_for_stat (*pgptr_p);

      /* promote condition */
      if (condition == PGBUF_PROMOTE_ONLY_READER)
	{
	  perf_promote_cond_type = PERF_PROMOTE_ONLY_READER;
	}
      else
	{
	  perf_promote_cond_type = PERF_PROMOTE_SHARED_READER;
	}

      /* latch mode - NOTE: MIX will be always zero */
      if (bufptr->latch_mode == PGBUF_LATCH_READ)
	{
	  perf_holder_latch = PERF_HOLDER_LATCH_READ;
	}
      else
	{
	  perf_holder_latch = PERF_HOLDER_LATCH_WRITE;
	}
    }

  /* check if we're the single read latch holder */
  holder = pgbuf_find_thrd_holder (thread_p, bufptr);
  assert_release (holder != NULL);
  if (holder->fix_count == bufptr->fcnt)
    {
      if (bufptr->latch_mode == PGBUF_LATCH_FLUSH)
	{
	  /* if page is being flushed just abandon promotion; case is very rare */
	  pthread_mutex_unlock (&bufptr->BCB_mutex);
	  rv = ER_PAGE_LATCH_PROMOTE_FAIL;
#if !defined(NDEBUG)
	  er_set (ER_NOTIFICATION_SEVERITY, ARG_FILE_LINE, ER_PAGE_LATCH_PROMOTE_FAIL, 2, vpid.pageid, vpid.volid);
#endif
	  goto end;
	}

      assert (bufptr->latch_mode == PGBUF_LATCH_READ);

      /* check for waiters for promotion */
      if (bufptr->next_wait_thrd != NULL && bufptr->next_wait_thrd->wait_for_latch_promote)
	{
	  pthread_mutex_unlock (&bufptr->BCB_mutex);
	  rv = ER_PAGE_LATCH_PROMOTE_FAIL;
#if !defined(NDEBUG)
	  er_set (ER_NOTIFICATION_SEVERITY, ARG_FILE_LINE, ER_PAGE_LATCH_PROMOTE_FAIL, 2, vpid.pageid, vpid.volid);
#endif
	  goto end;
	}

      /* we're the single holder of the read latch, do an in-place promotion */
      bufptr->latch_mode = PGBUF_LATCH_WRITE;
      holder->perf_stat.hold_has_write_latch = 1;
      /* NOTE: no need to set the promoted flag as long as we don't wait */
      pthread_mutex_unlock (&bufptr->BCB_mutex);
    }
  else
    {
      if ((condition == PGBUF_PROMOTE_ONLY_READER)
	  || (bufptr->next_wait_thrd != NULL && bufptr->next_wait_thrd->wait_for_latch_promote))
	{
	  /* 
	   * CASE #1: first waiter is from a latch promotion - we can't
	   * guarantee both will see the same page they initially fixed so
	   * we'll abort the current promotion
	   * CASE #2: PGBUF_PROMOTE_ONLY_READER condition, we're only allowed
	   * to promote if we're the only reader; this is not the case
	   */
	  pthread_mutex_unlock (&bufptr->BCB_mutex);
	  rv = ER_PAGE_LATCH_PROMOTE_FAIL;
#if !defined(NDEBUG)
	  er_set (ER_NOTIFICATION_SEVERITY, ARG_FILE_LINE, ER_PAGE_LATCH_PROMOTE_FAIL, 2, vpid.pageid, vpid.volid);
#endif
	  goto end;
	}
      else
	{
	  int fix_count = holder->fix_count;
	  PGBUF_HOLDER_STAT perf_stat = holder->perf_stat;

	  bufptr->fcnt -= fix_count;
	  holder->fix_count = 0;
	  if (pgbuf_remove_thrd_holder (thread_p, holder) != NO_ERROR)
	    {
	      /* We unfixed the page, but failed to remove holder entry; consider the page as unfixed */
	      *pgptr_p = NULL;

	      /* shouldn't happen */
	      pthread_mutex_unlock (&bufptr->BCB_mutex);
	      assert_release (false);
	      return ER_FAILED;
	    }
	  holder = NULL;
	  /* NOTE: at this point the page is unfixed */

	  /* flag this thread as promoter */
	  thread_p->wait_for_latch_promote = true;

	  /* register as first blocker */
#if !defined(NDEBUG)
	  if (pgbuf_block_bcb (thread_p, bufptr, PGBUF_LATCH_WRITE, fix_count, true, caller_file, caller_line) !=
	      NO_ERROR)
#else /* NDEBUG */
	  if (pgbuf_block_bcb (thread_p, bufptr, PGBUF_LATCH_WRITE, fix_count, true) != NO_ERROR)
#endif /* NDEBUG */
	    {
	      *pgptr_p = NULL;	/* we didn't get a new latch */
	      thread_p->wait_for_latch_promote = false;
	      return ER_FAILED;
	    }

	  /* NOTE: BCB mutex is no longer held at this point */

	  /* remove promote flag */
	  thread_p->wait_for_latch_promote = false;

	  /* new holder entry */
	  assert (pgbuf_find_thrd_holder (thread_p, bufptr) == NULL);
	  holder = pgbuf_allocate_thrd_holder_entry (thread_p);
	  if (holder == NULL)
	    {
	      /* We have new latch, but can't add a holder entry; consider the page as fixed */
	      /* This situation must not be occurred. */
	      assert_release (false);
	      return ER_FAILED;
	    }
	  holder->fix_count = fix_count;
	  holder->bufptr = bufptr;
	  holder->perf_stat = perf_stat;
	  if (bufptr->latch_mode == PGBUF_LATCH_WRITE)
	    {
	      holder->perf_stat.hold_has_write_latch = 1;
	    }
	  else if (bufptr->latch_mode == PGBUF_LATCH_READ)
	    {
	      holder->perf_stat.hold_has_read_latch = 1;
	    }
#if !defined(NDEBUG)
	  sprintf (holder->fixed_at, "%s:%d ", caller_file, caller_line);
	  holder->fixed_at_size = strlen (holder->fixed_at);
#endif /* NDEBUG */
	}
    }

end:
  assert (rv == NO_ERROR || rv == ER_PAGE_LATCH_PROMOTE_FAIL);

  /* performance tracking */
  if (is_perf_tracking)
    {
      /* compute time */
      tsc_getticks (&end_tick);
      tsc_elapsed_time_usec (&tv_diff, end_tick, start_tick);
      promote_wait_time = tv_diff.tv_sec * 1000000LL + tv_diff.tv_usec;

      /* determine success or fail */
      if (rv == NO_ERROR)
	{
	  stat_success = 1;
	}
      else if (rv == ER_PAGE_LATCH_PROMOTE_FAIL)
	{
	  stat_success = 0;
	}

      /* aggregate success/fail */
      perfmon_pbx_promote (thread_p, perf_page_type, perf_promote_cond_type, perf_holder_latch, stat_success,
			   promote_wait_time);
    }

  /* all successful */
  return rv;

#else /* SERVER_MODE */
  bufptr->latch_mode = PGBUF_LATCH_WRITE;
  return NO_ERROR;
#endif
}

/*
 * pgbuf_unfix () - Free the buffer where the page associated with pgptr resides
 *   return: void
 *   pgptr(in): Pointer to page
 *
 * Note: The page is subject to replacement, if not fixed by other thread of
 *       execution.
 */
#if !defined (NDEBUG)
void
pgbuf_unfix_debug (THREAD_ENTRY * thread_p, PAGE_PTR pgptr, const char *caller_file, int caller_line)
#else /* NDEBUG */
void
pgbuf_unfix (THREAD_ENTRY * thread_p, PAGE_PTR pgptr)
#endif				/* NDEBUG */
{
  PGBUF_BCB *bufptr;
  int holder_status;
#if defined(SERVER_MODE)
  int rv;
#endif /* SERVER_MODE */
  PERF_HOLDER_LATCH perf_holder_latch;
  PGBUF_HOLDER *holder;
  PGBUF_WATCHER *watcher;
  PGBUF_HOLDER_STAT holder_perf_stat;
  PERF_PAGE_TYPE perf_page_type;
  bool is_perf_tracking;

#if defined(CUBRID_DEBUG)
  LOG_LSA restart_lsa;
#endif /* CUBRID_DEBUG */

#if !defined (NDEBUG)
  assert (pgptr != NULL);

  if (pgbuf_get_check_page_validation_level (thread_p, PGBUF_DEBUG_PAGE_VALIDATION_FREE))
    {
      if (pgbuf_is_valid_page_ptr (pgptr) == false)
	{
	  return;
	}
    }

  holder = pgbuf_get_holder (thread_p, pgptr);

  assert (holder != NULL);

  watcher = holder->last_watcher;
  while (watcher != NULL)
    {
      assert (watcher->magic == PGBUF_WATCHER_MAGIC_NUMBER);
      watcher = watcher->prev;
    }
#else /* !NDEBUG */
  if (pgptr == NULL)
    {
      return;
    }
#endif /* !NDEBUG */

  /* Get the address of the buffer from the page and free the buffer */
  CAST_PGPTR_TO_BFPTR (bufptr, pgptr);
  assert (!VPID_ISNULL (&bufptr->vpid));

#if defined(CUBRID_DEBUG)
  /* 
   * If the buffer is dirty and the log sequence address of the buffer
   * has not changed since the database restart, a warning is given about
   * lack of logging
   */
  if (bufptr->dirty == true && !LSA_IS_INIT_TEMP (&bufptr->iopage_buffer->iopage.prv.lsa)
      && PGBUF_IS_AUXILIARY_VOLUME (bufptr->vpid.volid) == false
      && !log_is_logged_since_restart (&bufptr->iopage_buffer->iopage.prv.lsa))
    {
      er_log_debug (ARG_FILE_LINE,
		    "pgbuf_unfix: WARNING: No logging on dirty pageid = %d of Volume = %s.\n Recovery problems"
		    " may happen\n", bufptr->vpid.pageid, fileio_get_volume_label (bufptr->vpid.volid, PEEK));
      /* 
       * Do not give warnings on this page any longer. Set the LSA of the
       * buffer for this purposes
       */
      pgbuf_set_lsa (thread_p, pgptr, log_get_restart_lsa ());
      pgbuf_set_lsa (thread_p, pgptr, &restart_lsa);
      LSA_COPY (&bufptr->oldest_unflush_lsa, &bufptr->iopage_buffer->iopage.prv.lsa);
    }

  /* Check for over runs */
  if (memcmp (PGBUF_FIND_BUFFER_GUARD (bufptr), pgbuf_Guard, sizeof (pgbuf_Guard)) != 0)
    {
      er_log_debug (ARG_FILE_LINE, "pgbuf_unfix: SYSTEM ERROR buffer of pageid = %d|%d has been OVER RUN",
		    bufptr->vpid.volid, bufptr->vpid.pageid);
      memcpy (PGBUF_FIND_BUFFER_GUARD (bufptr), pgbuf_Guard, sizeof (pgbuf_Guard));
    }

  /* Give a warning if the page is not consistent */
  if (bufptr->fcnt <= 0)
    {
      er_log_debug (ARG_FILE_LINE,
		    "pgbuf_unfix: SYSTEM ERROR Freeing too much buffer of pageid = %d of Volume = %s\n",
		    bufptr->vpid.pageid, fileio_get_volume_label (bufptr->vpid.volid, PEEK));
    }
#endif /* CUBRID_DEBUG */

  is_perf_tracking = perfmon_is_perf_tracking ();
  if (is_perf_tracking)
    {
      perf_page_type = pgbuf_get_page_type_for_stat (pgptr);
    }
  INIT_HOLDER_STAT (&holder_perf_stat);
  holder_status = pgbuf_unlatch_thrd_holder (thread_p, bufptr, &holder_perf_stat);

  assert (holder_perf_stat.hold_has_write_latch == 1 || holder_perf_stat.hold_has_read_latch == 1);

  if (is_perf_tracking)
    {
      if (holder_perf_stat.hold_has_read_latch && holder_perf_stat.hold_has_write_latch)
	{
	  perf_holder_latch = PERF_HOLDER_LATCH_MIXED;
	}
      else if (holder_perf_stat.hold_has_read_latch)
	{
	  perf_holder_latch = PERF_HOLDER_LATCH_READ;
	}
      else
	{
	  assert (holder_perf_stat.hold_has_write_latch);
	  perf_holder_latch = PERF_HOLDER_LATCH_WRITE;
	}
      perfmon_pbx_unfix (thread_p, perf_page_type, holder_perf_stat.dirty_before_hold,
			 holder_perf_stat.dirtied_by_holder, perf_holder_latch);
    }

  rv = pthread_mutex_lock (&bufptr->BCB_mutex);

#if !defined(NDEBUG)
  (void) pgbuf_unlatch_bcb_upon_unfix (thread_p, bufptr, holder_status, caller_file, caller_line);
#else /* NDEBUG */
  (void) pgbuf_unlatch_bcb_upon_unfix (thread_p, bufptr, holder_status);
#endif /* NDEBUG */
  /* bufptr->BCB_mutex has been released in above function. */

#if defined(CUBRID_DEBUG)
  /* 
   * CONSISTENCIES AND SCRAMBLES
   * You may want to tailor the following debugging block
   * since its operations and their implications are very expensive.
   * Too much I/O
   */
  if (pgbuf_get_check_page_validation_level (thread_p, PGBUF_DEBUG_PAGE_VALIDATION_ALL))
    {
      /* 
       * Check if the content of the page is consistent and then scramble
       * the page to detect illegal access to the page in the future.
       */
      rv = pthread_mutex_lock (&bufptr->BCB_mutex);
      if (bufptr->fcnt == 0)
	{
	  /* Check for consistency */
	  if (!VPID_ISNULL (&bufptr->vpid) && pgbuf_is_consistent (bufptr, 0) == PGBUF_CONTENT_BAD)
	    {
	      er_log_debug (ARG_FILE_LINE, "pgbuf_unfix: WARNING Pageid = %d|%d seems inconsistent",
			    bufptr->vpid.volid, bufptr->vpid.pageid);
	      /* some problems in the consistency of the given buffer page */
	      pgbuf_dump ();
	    }
	  else
	    {
	      /* the given buffer page is consistent */

	      /* Flush the page if it is dirty */
	      if (bufptr->dirty == true)
		{
		  /* flush the page with PGBUF_LATCH_FLUSH mode */
#if !defined(NDEBUG)
		  (void) pgbuf_flush_bcb (thread_p, bufptr, true, caller_file, caller_line);
#else /* NDEBUG */
		  (void) pgbuf_flush_bcb (thread_p, bufptr, true);
#endif /* NDEBUG */
		  /* 
		   * Since above function releases bufptr->BCB_mutex,
		   * the caller must hold bufptr->BCB_mutex again.
		   */
		  rv = pthread_mutex_lock (&bufptr->BCB_mutex);
		}

	      /* 
	       * If the buffer is associated with a page (i.e., if the buffer
	       * is not used as a working area --malloc--), invalidate the
	       * page on this buffer.
	       * Detach the buffer area or scramble tha area.
	       */
	      if (!VPID_ISNULL (&bufptr->vpid))
		{
		  /* invalidate the page with PGBUF_LATCH_INVALID mode */
		  (void) pgbuf_invalidate_bcb (bufptr);
		  /* 
		   * Since above function releases BCB_mutex after flushing,
		   * the caller must hold bufptr->BCB_mutex again.
		   */
		  rv = pthread_mutex_lock (&bufptr->BCB_mutex);
		}

	      pgbuf_scramble (&bufptr->iopage_buffer->iopage);

	      /* 
	       * Note that the buffer is not declared for immediate
	       * replacement.
	       * wait for a while to see if an invalid access is found.
	       */
	    }
	}
      pthread_mutex_unlock (&bufptr->BCB_mutex);
    }
#endif /* CUBRID_DEBUG */
}

/*
 * pgbuf_unfix_all () - Unfixes all the buffers that have been fixed by current
 *                  thread at the time of request termination
 *   return: void
 *
 * Note: At the time of request termination, there must
 *       be no buffers that were fixed by the thread. In current CUBRID
 *       system, however, above situation has occurred. In some later time,
 *       our system must be corrected to prevent above situation from
 *	 occurring.
 */
void
pgbuf_unfix_all (THREAD_ENTRY * thread_p)
{
  int thrd_index;
  PAGE_PTR pgptr;
  PGBUF_HOLDER_ANCHOR *thrd_holder_info;
  PGBUF_HOLDER *holder;
#if defined(NDEBUG)
#else /* NDEBUG */
  PGBUF_BCB *bufptr;
#if defined(CUBRID_DEBUG)
  int consistent;
#endif /* CUBRID_DEBUG */
  const char *latch_mode_str, *zone_str, *consistent_str;
#endif /* NDEBUG */

  thrd_index = THREAD_GET_CURRENT_ENTRY_INDEX (thread_p);

  thrd_holder_info = &(pgbuf_Pool.thrd_holder_info[thrd_index]);

  if (thrd_holder_info->num_hold_cnt > 0)
    {
      /* For each BCB holder entry of thread's holder list */
      holder = thrd_holder_info->thrd_hold_list;
      while (holder != NULL)
	{
	  assert (false);

	  CAST_BFPTR_TO_PGPTR (pgptr, holder->bufptr);

#if defined(NDEBUG)
	  pgbuf_unfix_and_init (thread_p, pgptr);

	  /* Within the execution of pgbuf_unfix(), the BCB holder entry is moved from the holder list of BCB to the
	   * free holder list of thread, and the BCB holder entry is removed from the holder list of the thread. */
	  holder = thrd_holder_info->thrd_hold_list;
#else /* NDEBUG */
	  CAST_PGPTR_TO_BFPTR (bufptr, pgptr);
	  assert (!VPID_ISNULL (&bufptr->vpid));

	  latch_mode_str = pgbuf_latch_mode_str (bufptr->latch_mode);
	  zone_str = pgbuf_latch_mode_str (bufptr->zone);

	  /* check if the content of current buffer page is consistent. */
#if defined(CUBRID_DEBUG)
	  consistent = pgbuf_is_consistent (bufptr, 0);
	  consistenet_str = pgbuf_consistent_str (consistent);
#else /* CUBRID_DEBUG */
	  consistent_str = "UNKNOWN";
#endif /* CUBRID_DEBUG */
	  er_log_debug (ARG_FILE_LINE,
			"pgbuf_unfix_all: WARNING %4d %5d %6d %4d %9s %1d %1d %1d %11s %6d|%4d %10s %p %p-%p\n",
			bufptr->ipool, bufptr->vpid.volid, bufptr->vpid.pageid, bufptr->fcnt, latch_mode_str,
			(int) bufptr->dirty, (int) bufptr->avoid_victim, (int) bufptr->async_flush_request, zone_str,
			bufptr->iopage_buffer->iopage.prv.lsa.pageid, bufptr->iopage_buffer->iopage.prv.lsa.offset,
			consistent_str, (void *) bufptr, (void *) (&bufptr->iopage_buffer->iopage.page[0]),
			(void *) (&bufptr->iopage_buffer->iopage.page[DB_PAGESIZE - 1]));

	  holder = holder->thrd_link;
#endif /* NDEBUG */
	}
    }
}

/*
 * pgbuf_invalidate () - Invalidate page in buffer
 *   return: NO_ERROR, or ER_code
 *   pgptr(in): Pointer to page
 *
 * Note: Invalidate the buffer corresponding to page associated with pgptr when
 *       the page has been fixed only once, otherwise, the page is only
 *       unfixed. If the page is invalidated, the page will not be associated
 *       with the buffer any longer and the buffer can be used for the buffer
 *       allocation immediately.
 *
 *       The page invalidation task is executed only for performance
 *       enhancement. This task is irrespective of correctness. That is, If
 *       this task is not performed, there is no problem in the correctness of
 *       the system. When page invalidation task is used, however, following
 *       things must be kept to prevent incorrectness incurred by using page
 *       invalidation task.
 *
 *       1. For temporary pages, page invalidation can be performed at any
 *          time.
 *       2. For regular pages(used to save persistent data such as meta data
 *          and user data), page invalidation must be performed as postpone
 *          operation that is executed after the commit decision of transaction
 *          has been made. The reason will be explained in the
 *          document[TM-2001-04].
 */
#if !defined(NDEBUG)
int
pgbuf_invalidate_debug (THREAD_ENTRY * thread_p, PAGE_PTR pgptr, const char *caller_file, int caller_line)
#else /* NDEBUG */
int
pgbuf_invalidate (THREAD_ENTRY * thread_p, PAGE_PTR pgptr)
#endif				/* NDEBUG */
{
  PGBUF_BCB *bufptr;
  VPID temp_vpid;
  int holder_status;
#if defined(SERVER_MODE)
  int rv;
#endif /* SERVER_MODE */

  if (pgbuf_get_check_page_validation_level (thread_p, PGBUF_DEBUG_PAGE_VALIDATION_ALL))
    {
      if (pgbuf_is_valid_page_ptr (pgptr) == false)
	{
	  return ER_FAILED;
	}
    }

  /* Get the address of the buffer from the page and invalidate buffer */
  CAST_PGPTR_TO_BFPTR (bufptr, pgptr);
  assert (!VPID_ISNULL (&bufptr->vpid));

  rv = pthread_mutex_lock (&bufptr->BCB_mutex);

  /* 
   * This function is called by the caller while it is fixing the page
   * with PGBUF_LATCH_WRITE mode in CUBRID environment. Therefore,
   * the caller must unfix the page and then invalidate the page.
   */
  if (bufptr->fcnt > 1)
    {
      holder_status = pgbuf_unlatch_thrd_holder (thread_p, bufptr, NULL);

      /* If the page has been fixed more than one time, just unfix it. */
#if !defined(NDEBUG)
      if (pgbuf_unlatch_bcb_upon_unfix (thread_p, bufptr, holder_status, caller_file, caller_line) != NO_ERROR)
#else /* NDEBUG */
      if (pgbuf_unlatch_bcb_upon_unfix (thread_p, bufptr, holder_status) != NO_ERROR)
#endif /* NDEBUG */
	{
	  return ER_FAILED;
	}

      return NO_ERROR;
      /* bufptr->BCB_mutex hash been released in above function. */
    }

  /* bufptr->fcnt == 1 */
  /* Currently, bufptr->latch_mode is PGBUF_LATCH_WRITE */
  if (bufptr->dirty == true)
    {
      /* 
       * Even in case of invalidating a page image on the buffer,
       * if the page image has been dirtied,
       * the page image should be flushed to disk space.
       * What is the reason ? reference the document.
       */
      if (pgbuf_flush_page_with_wal (thread_p, bufptr) != NO_ERROR)
	{
	  pthread_mutex_unlock (&bufptr->BCB_mutex);

	  return ER_FAILED;
	}
    }

  /* save the pageid of the page temporarily. */
  temp_vpid = bufptr->vpid;

  holder_status = pgbuf_unlatch_thrd_holder (thread_p, bufptr, NULL);

#if !defined(NDEBUG)
  if (pgbuf_unlatch_bcb_upon_unfix (thread_p, bufptr, holder_status, caller_file, caller_line) != NO_ERROR)
#else /* NDEBUG */
  if (pgbuf_unlatch_bcb_upon_unfix (thread_p, bufptr, holder_status) != NO_ERROR)
#endif /* NDEBUG */
    {
      return ER_FAILED;
    }
  /* bufptr->BCB_mutex has been released in above function. */

  /* hold BCB_mutex again to invalidate the BCB */
  rv = pthread_mutex_lock (&bufptr->BCB_mutex);

  /* check if the page should be invalidated. */
  if (VPID_ISNULL (&bufptr->vpid) || !VPID_EQ (&temp_vpid, &bufptr->vpid) || bufptr->fcnt > 0
      || bufptr->avoid_victim == true)
    {
      pthread_mutex_unlock (&bufptr->BCB_mutex);
      return NO_ERROR;
    }

#if defined(CUBRID_DEBUG)
  pgbuf_scramble (&bufptr->iopage_buffer->iopage);
#endif /* CUBRID_DEBUG */

  /* 
   * Now, invalidation task is performed
   * after holding a page latch with PGBUF_LATCH_INVALID mode.
   */
  if (pgbuf_invalidate_bcb (bufptr) != NO_ERROR)
    {
      return ER_FAILED;
    }

  /* bufptr->BCB_mutex has been released in above function. */
  return NO_ERROR;
}

/*
 * pgbuf_invalidate_temporary_file () -
 *   return:
 *   volid(in):
 *   first_pageid(in):
 *   npages(in):
 *   need_invalidate(in):
 */
void
pgbuf_invalidate_temporary_file (VOLID volid, PAGEID first_pageid, DKNPAGES npages, bool need_invalidate)
{
  PGBUF_BUFFER_HASH *hash_anchor;
  PGBUF_BCB *bufptr;
  PAGE_PTR pgptr;
  VPID vpid;
  int i;
  bool is_last_page = false;

#if 1				/* at here, do not invalidate page buffer - NEED FUTURE WORK */
  need_invalidate = false;
#endif

  vpid.volid = volid;
  for (i = 0; i < npages; i++)
    {
      vpid.pageid = first_pageid + i;

      /* fix page */
      hash_anchor = &pgbuf_Pool.buf_hash_table[PGBUF_HASH_VALUE (&vpid)];
      bufptr = pgbuf_search_hash_chain (hash_anchor, &vpid);
      if (bufptr == NULL)
	{
	  pthread_mutex_unlock (&hash_anchor->hash_mutex);
	  continue;
	}

      /* if this query was executed in asynchronous mode, a page may have positive(1) fcnt(get_list_file_page performs
       * pgbuf_fix()). */
      if (bufptr->fcnt > 0)
	{
	  pthread_mutex_unlock (&bufptr->BCB_mutex);
	  continue;
	}

      /* check if page should be invalidated */
      if (VPID_ISNULL (&bufptr->vpid) || !VPID_EQ (&vpid, &bufptr->vpid))
	{
	  pthread_mutex_unlock (&bufptr->BCB_mutex);
	  continue;
	}

      /* check if this page is the last page of the list file */
      CAST_BFPTR_TO_PGPTR (pgptr, bufptr);
      if (qfile_has_next_page (pgptr) == false)
	{
	  is_last_page = true;
	}

      /* Even though pgbuf_invalidate_bcb() will reset dirty and oldest_unflush_lsa field, the function may fail before 
       * reset these. */
      PGBUF_RESET_DIRTY (bufptr);
      LSA_SET_NULL (&bufptr->oldest_unflush_lsa);

#if 0				/* BTS CUBRIDSUS-3627 */
      if (need_invalidate == true)
	{
	  (void) pgbuf_invalidate_bcb (bufptr);
	}
      else
#endif
	{
	  pthread_mutex_unlock (&bufptr->BCB_mutex);
	}

      if (is_last_page)
	{
	  break;
	}
    }
}

/*
 * pgbuf_invalidate_all () - Invalidate all unfixed buffers corresponding to
 *                           the given volume
 *   return: NO_ERROR, or ER_code
 *   volid(in): Permanent Volume Identifier or NULL_VOLID
 *
 * Note: The pages in these buffers are disassociated from the buffers. If a
 *       page was dirty, it is flushed before the buffer is invalidated.
 */
#if !defined(NDEBUG)
int
pgbuf_invalidate_all_debug (THREAD_ENTRY * thread_p, VOLID volid, const char *caller_file, int caller_line)
#else /* NDEBUG */
int
pgbuf_invalidate_all (THREAD_ENTRY * thread_p, VOLID volid)
#endif				/* NDEBUG */
{
  PGBUF_BCB *bufptr;
  VPID temp_vpid;
  int bufid;
#if defined(SERVER_MODE)
  int rv;
#endif /* SERVER_MODE */

  /* 
   * While searching all the buffer pages or corresponding buffer pages,
   * the caller flushes each buffer page if it is dirty and
   * invalidates the buffer page if it is not fixed on the buffer.
   */
  for (bufid = 0; bufid < pgbuf_Pool.num_buffers; bufid++)
    {
      bufptr = PGBUF_FIND_BCB_PTR (bufid);
      if (VPID_ISNULL (&bufptr->vpid) || (volid != NULL_VOLID && volid != bufptr->vpid.volid))
	{
	  continue;
	}

      rv = pthread_mutex_lock (&bufptr->BCB_mutex);
      if (VPID_ISNULL (&bufptr->vpid) || (volid != NULL_VOLID && volid != bufptr->vpid.volid) || bufptr->fcnt > 0)
	{
	  /* PGBUF_LATCH_READ/PGBUF_LATCH_WRITE */
	  pthread_mutex_unlock (&bufptr->BCB_mutex);
	  continue;
	}

      if (bufptr->dirty == true)
	{
	  temp_vpid = bufptr->vpid;
#if !defined(NDEBUG)
	  if (pgbuf_flush_bcb (thread_p, bufptr, true, caller_file, caller_line) != NO_ERROR)
#else /* NDEBUG */
	  if (pgbuf_flush_bcb (thread_p, bufptr, true) != NO_ERROR)
#endif /* NDEBUG */
	    {
	      return ER_FAILED;
	    }

	  /* 
	   * Since above function releases bufptr->BCB_mutex,
	   * the caller must hold bufptr->BCB_mutex again to invalidate the BCB.
	   */
	  rv = pthread_mutex_lock (&bufptr->BCB_mutex);

	  /* check if page invalidation should be performed on the page */
	  if (VPID_ISNULL (&bufptr->vpid) || !VPID_EQ (&temp_vpid, &bufptr->vpid)
	      || (volid != NULL_VOLID && volid != bufptr->vpid.volid) || bufptr->fcnt > 0
	      || bufptr->avoid_victim == true)
	    {
	      pthread_mutex_unlock (&bufptr->BCB_mutex);
	      continue;
	    }
	}

#if defined(CUBRID_DEBUG)
      pgbuf_scramble (&bufptr->iopage_buffer->iopage);
#endif /* CUBRID_DEBUG */

      /* Now, page invalidation task is performed while holding a page latch with PGBUF_LATCH_INVALID mode. */
      (void) pgbuf_invalidate_bcb (bufptr);
      /* bufptr->BCB_mutex has been released in above function. */
    }

  return NO_ERROR;
}

/*
 * pgbuf_flush () - Flush a page out to disk
 *   return: pgptr on success, NULL on failure
 *   pgptr(in): Page pointer
 *   free_page(in): Free the page too ?
 *
 * Note: The page associated with pgptr is written out to disk (ONLY when the
 *       page is dirty) and optionally is freed (See pb_free). The interface
 *       requires the pgptr instead of vpid to avoid hashing.
 *
 *       The page flush task is also executed only for performance enhancement
 *       like page invalidation task. And, this task can be performed at any
 *       time unlike page invalidation task.
 */
#if !defined(NDEBUG)
PAGE_PTR
pgbuf_flush_debug (THREAD_ENTRY * thread_p, PAGE_PTR pgptr, int free_page, const char *caller_file, int caller_line)
#else /* NDEBUG */
PAGE_PTR
pgbuf_flush (THREAD_ENTRY * thread_p, PAGE_PTR pgptr, int free_page)
#endif				/* NDEBUG */
{
  PGBUF_BCB *bufptr;
  int holder_status;
#if defined(SERVER_MODE)
  int rv;
#endif /* SERVER_MODE */

  if (pgbuf_get_check_page_validation_level (thread_p, PGBUF_DEBUG_PAGE_VALIDATION_ALL))
    {
      if (pgbuf_is_valid_page_ptr (pgptr) == false)
	{
	  return NULL;
	}
    }

  /* Get the address of the buffer from the page. */
  CAST_PGPTR_TO_BFPTR (bufptr, pgptr);
  assert (!VPID_ISNULL (&bufptr->vpid));

  /* the caller is holding a page latch with PGBUF_LATCH_WRITE mode. */
  rv = pthread_mutex_lock (&bufptr->BCB_mutex);

  if (bufptr->dirty == true)
    {
      if (pgbuf_flush_page_with_wal (thread_p, bufptr) != NO_ERROR)
	{
	  pthread_mutex_unlock (&bufptr->BCB_mutex);

	  return NULL;
	}
    }

  /* the caller is holding bufptr->BCB_mutex. */
  if (free_page == FREE)
    {
      holder_status = pgbuf_unlatch_thrd_holder (thread_p, bufptr, NULL);

#if !defined(NDEBUG)
      if (pgbuf_unlatch_bcb_upon_unfix (thread_p, bufptr, holder_status, caller_file, caller_line) != NO_ERROR)
#else /* NDEBUG */
      if (pgbuf_unlatch_bcb_upon_unfix (thread_p, bufptr, holder_status) != NO_ERROR)
#endif /* NDEBUG */
	{
	  return NULL;
	}
      /* bufptr->BCB_mutex has been released in above function. */
    }
  else
    {
      pthread_mutex_unlock (&bufptr->BCB_mutex);
    }

  return pgptr;
}

/*
 * pgbuf_flush_with_wal () - Flush a page out to disk after following the wal
 *                           rule
 *   return: pgptr on success, NULL on failure
 *   pgptr(in): Page pointer
 *
 * Note: The page associated with pgptr is written out to disk (ONLY when the
 *       page is dirty) Before the page is flushed, the WAL rule of the log
 *       manger is called.
 */
PAGE_PTR
pgbuf_flush_with_wal (THREAD_ENTRY * thread_p, PAGE_PTR pgptr)
{
  PGBUF_BCB *bufptr;
#if defined(SERVER_MODE)
  int rv;
#endif /* SERVER_MODE */

  if (pgbuf_get_check_page_validation_level (thread_p, PGBUF_DEBUG_PAGE_VALIDATION_ALL))
    {
      if (pgbuf_is_valid_page_ptr (pgptr) == false)
	{
	  return NULL;
	}
    }

  /* NOTE: the page is fixed */
  /* Get the address of the buffer from the page. */
  CAST_PGPTR_TO_BFPTR (bufptr, pgptr);
  assert (!VPID_ISNULL (&bufptr->vpid));

  /* In CUBRID, the caller is holding WRITE page latch */
  rv = pthread_mutex_lock (&bufptr->BCB_mutex);

  /* Flush the page only when it is dirty */
  if (bufptr->dirty == true)
    {
      if (pgbuf_flush_page_with_wal (thread_p, bufptr) != NO_ERROR)
	{
	  pthread_mutex_unlock (&bufptr->BCB_mutex);

	  return NULL;
	}
    }
  pthread_mutex_unlock (&bufptr->BCB_mutex);

  return pgptr;
}

#if !defined(NDEBUG)
static int
pgbuf_flush_all_helper (THREAD_ENTRY * thread_p, VOLID volid, bool is_unfixed_only, bool is_set_lsa_as_null,
			const char *caller_file, int caller_line)
#else /* NDEBUG */
static int
pgbuf_flush_all_helper (THREAD_ENTRY * thread_p, VOLID volid, bool is_unfixed_only, bool is_set_lsa_as_null)
#endif				/* NDEBUG */
{
  PGBUF_BCB *bufptr;
  int i, ret = NO_ERROR;
#if defined(SERVER_MODE)
  int rv;
#endif /* SERVER_MODE */

  /* Flush all unfixed dirty buffers */
  for (i = 0; i < pgbuf_Pool.num_buffers; i++)
    {
      bufptr = PGBUF_FIND_BCB_PTR (i);
      if ((bufptr->dirty == false) || (volid != NULL_VOLID && volid != bufptr->vpid.volid))
	{
	  continue;
	}

      rv = pthread_mutex_lock (&bufptr->BCB_mutex);
      /* flush condition check */
      if ((bufptr->dirty == false) || (is_unfixed_only && bufptr->fcnt > 0)
	  || (volid != NULL_VOLID && volid != bufptr->vpid.volid))
	{
	  pthread_mutex_unlock (&bufptr->BCB_mutex);
	  continue;
	}

      if (is_set_lsa_as_null)
	{
	  /* set PageLSA as NULL value */
	  LSA_SET_INIT_NONTEMP (&bufptr->iopage_buffer->iopage.prv.lsa);
	}

      /* the caller is holding bufptr->BCB_mutex */
      /* flush the page with PGBUF_LATCH_FLUSH mode */
#if !defined(NDEBUG)
      if (pgbuf_flush_bcb (thread_p, bufptr, true, caller_file, caller_line) != NO_ERROR)
#else /* NDEBUG */
      if (pgbuf_flush_bcb (thread_p, bufptr, true) != NO_ERROR)
#endif /* NDEBUG */
	{
	  /* best efforts */
	  ret = ER_FAILED;
	}
      /* Above function released BCB_mutex regardless of its return value. */
    }

  return ret;
}

/*
 * pgbuf_flush_all () - Flush all dirty pages out to disk
 *   return: NO_ERROR, or ER_code
 *   volid(in): Permanent Volume Identifier or NULL_VOLID
 *
 * Note: Every dirty page of the specified volume is written out to disk.
 *       If volid is equal to NULL_VOLID, all dirty pages of all volumes are
 *       written out to disk. Its use is recommended by only the log and
 *       recovery manager.
 */
#if !defined(NDEBUG)
int
pgbuf_flush_all_debug (THREAD_ENTRY * thread_p, VOLID volid, const char *caller_file, int caller_line)
{
  return pgbuf_flush_all_helper (thread_p, volid, false, false, caller_file, caller_line);
}
#else /* NDEBUG */
int
pgbuf_flush_all (THREAD_ENTRY * thread_p, VOLID volid)
{
  return pgbuf_flush_all_helper (thread_p, volid, false, false);
}
#endif /* NDEBUG */

/*
 * pgbuf_flush_all_unfixed () - Flush all unfixed dirty pages out to disk
 *   return: NO_ERROR, or ER_code
 *   volid(in): Permanent Volume Identifier or NULL_VOLID
 *
 * Note: Every dirty page of the specified volume which is unfixed is written
 *       out to disk. If volid is equal to NULL_VOLID, all dirty pages of all
 *       volumes that are unfixed are written out to disk.
 *       Its use is recommended by only the log and recovery manager.
 */
#if !defined(NDEBUG)
int
pgbuf_flush_all_unfixed_debug (THREAD_ENTRY * thread_p, VOLID volid, const char *caller_file, int caller_line)
{
  return pgbuf_flush_all_helper (thread_p, volid, true, false, caller_file, caller_line);
}
#else /* NDEBUG */
int
pgbuf_flush_all_unfixed (THREAD_ENTRY * thread_p, VOLID volid)
{
  return pgbuf_flush_all_helper (thread_p, volid, true, false);
}
#endif /* NDEBUG */

/*
 * pgbuf_flush_all_unfixed_and_set_lsa_as_null () - Set lsa to null and flush
 *                                     all unfixed dirty pages out to disk
 *   return: NO_ERROR, or ER_code
 *   volid(in): Permanent Volume Identifier or NULL_VOLID
 *
 * Note: Every dirty page of the specified volume which is unfixed is written
 *       out after its lsa is initialized to a null lsa. If volid is equal to
 *       NULL_VOLID, all dirty pages of all volumes that are unfixed are
 *       flushed to disk after its lsa is initialized to null.
 *       Its use is recommended by only the log and recovery manager.
 */
#if !defined(NDEBUG)
int
pgbuf_flush_all_unfixed_and_set_lsa_as_null_debug (THREAD_ENTRY * thread_p, VOLID volid, const char *caller_file,
						   int caller_line)
{
  return pgbuf_flush_all_helper (thread_p, volid, true, true, caller_file, caller_line);
}
#else /* NDEBUG */
int
pgbuf_flush_all_unfixed_and_set_lsa_as_null (THREAD_ENTRY * thread_p, VOLID volid)
{
  return pgbuf_flush_all_helper (thread_p, volid, true, true);
}
#endif /* NDEBUG */

/*
 * pgbuf_compare_victim_list () - Compare the vpid of victim candidate list
 *   return: p1 - p2
 *   p1(in): victim candidate list 1
 *   p2(in): victim candidate list 2
 */
static int
pgbuf_compare_victim_list (const void *p1, const void *p2)
{
  PGBUF_VICTIM_CANDIDATE_LIST *node1, *node2;
  int diff;

  node1 = (PGBUF_VICTIM_CANDIDATE_LIST *) p1;
  node2 = (PGBUF_VICTIM_CANDIDATE_LIST *) p2;

  if (node1 == node2)
    {
      return 0;
    }

  diff = node1->vpid.volid - node2->vpid.volid;
  if (diff != 0)
    {
      return diff;
    }
  else
    {
      return (node1->vpid.pageid - node2->vpid.pageid);
    }
}

/*
 * pgbuf_get_victim_candidates_from_ain () - get victim candidates from the
 *					     Ain list
 * return : error code or NO_ERROR
 * check_count (in) : maximum number of elements to visit in the queue
 *
 */
static int
pgbuf_get_victim_candidates_from_ain (int check_count)
{
#if defined (SERVER_MODE)
  int rv;
#endif
  PGBUF_BCB *bufptr;
  int victim_count;
  PGBUF_VICTIM_CANDIDATE_LIST *victim_list;

  victim_list = pgbuf_Pool.victim_cand_list;
  victim_count = 0;

  rv = pthread_mutex_lock (&pgbuf_Pool.buf_AIN_list.Ain_mutex);
  bufptr = pgbuf_Pool.buf_AIN_list.Ain_bottom;

  while ((bufptr != NULL) && (check_count > 0))
    {
      if ((bufptr->fcnt == 0) && (bufptr->dirty == true) && (bufptr->latch_mode != PGBUF_LATCH_FLUSH))
	{
	  /* save victim candidate information temporarily. */
	  victim_list[victim_count].bufptr = bufptr;
	  VPID_COPY (&victim_list[victim_count].vpid, &bufptr->vpid);
	  LSA_COPY (&victim_list[victim_count].recLSA, &bufptr->oldest_unflush_lsa);
	  victim_count++;
	}

      bufptr = bufptr->prev_BCB;
      check_count--;
    }
  pthread_mutex_unlock (&pgbuf_Pool.buf_AIN_list.Ain_mutex);

  return victim_count;
}

/*
 * pgbuf_get_victim_candidates_from_lru () - get victim candidates from LRU
 *					     list
 * return : number of victims found
 * check_count (in)  : number of items to verify before abandoning search
 * victim_count (in) : number of victims already selected
 * flush_ratio (in)  : flush ratio
 */
static int
pgbuf_get_victim_candidates_from_lru (int check_count, int victim_count)
{
#if defined(SERVER_MODE)
  int rv;
#endif
  PGBUF_VICTIM_CANDIDATE_LIST *victim_cand_list = NULL;
  int lru_idx, start_lru_idx, victim_cand_count, i;
  PGBUF_BCB *bufptr;

  /* init */
  lru_idx = ((pgbuf_Pool.last_flushed_LRU_list_idx + 1) % pgbuf_Pool.num_LRU_list);
  start_lru_idx = lru_idx;
  victim_cand_count = victim_count;
  victim_cand_list = pgbuf_Pool.victim_cand_list;

  do
    {
      i = check_count;
      rv = pthread_mutex_lock (&pgbuf_Pool.buf_LRU_list[lru_idx].LRU_mutex);
      bufptr = pgbuf_Pool.buf_LRU_list[lru_idx].LRU_bottom;

      while ((bufptr != NULL) && (bufptr->zone != PGBUF_LRU_1_ZONE) && (i > 0))
	{
	  if ((bufptr->fcnt == 0) && (bufptr->dirty == true) && (bufptr->latch_mode != PGBUF_LATCH_FLUSH))
	    {
	      /* save victim candidate information temporarily. */
	      victim_cand_list[victim_cand_count].bufptr = bufptr;
	      victim_cand_list[victim_cand_count].vpid = bufptr->vpid;
	      LSA_COPY (&victim_cand_list[victim_cand_count].recLSA, &bufptr->oldest_unflush_lsa);
	      victim_cand_count++;
	    }

	  bufptr = bufptr->prev_BCB;
	  i--;
	}
      pthread_mutex_unlock (&pgbuf_Pool.buf_LRU_list[lru_idx].LRU_mutex);

      /* Note that we don't hold the mutex, however it will not be an issue. Also note that we are updating the
       * last_flushed_LRU_list_idx whether the list has flushed or not. */
      pgbuf_Pool.last_flushed_LRU_list_idx = lru_idx;

      lru_idx = (lru_idx + 1) % pgbuf_Pool.num_LRU_list;
    }
  while (lru_idx != start_lru_idx);	/* check if we've visited all of the lists */

  return victim_cand_count - victim_count;
}

/*
 * pgbuf_flush_victim_candidate () - Flush victim candidates
 *   return: NO_ERROR, or ER_code
 *
 * Note: This function flushes at most VictimCleanCount buffers that might
 *       become victim candidates in the near future.
 */
#if !defined(NDEBUG)
int
pgbuf_flush_victim_candidate_debug (THREAD_ENTRY * thread_p, float flush_ratio, const char *caller_file,
				    int caller_line)
#else /* NDEBUG */
int
pgbuf_flush_victim_candidate (THREAD_ENTRY * thread_p, float flush_ratio)
#endif				/* NDEBUG */
{
  PGBUF_BCB *bufptr;
  PGBUF_VICTIM_CANDIDATE_LIST *victim_cand_list;
  int i, victim_count, victim_count_ain, victim_count_lru;
  int check_count_one_lru, check_count_ain, check_count_lru;
  int cfg_check_cnt, lru_min_check_cnt, ain_min_check_cnt;
  int total_flushed_count;
  int cnt_in_ain;
  int lru_idx, start_lru_idx;
  int error;
  int num_tries;
  float lru_miss_rate, ain_miss_rate;
  float lru_dynamic_flush_adj = 1.0f, ain_dynamic_flush_adj = 1.0f;
  float lru_to_ain_req_ratio;
  int lru_victim_req_cnt, ain_victim_req_cnt, fix_req_cnt;
#if defined(SERVER_MODE)
  int rv;
  static THREAD_ENTRY *page_flush_thread = NULL;
#endif /* SERVER_MODE */

  perfmon_inc_stat (thread_p, PSTAT_PB_NUM_VICTIMS);

  er_set (ER_NOTIFICATION_SEVERITY, ARG_FILE_LINE, ER_LOG_FLUSH_VICTIM_STARTED, 0);
  er_log_debug (ARG_FILE_LINE, "start flush victim candidates\n");

#if !defined(NDEBUG) && defined(SERVER_MODE)
  if (thread_is_page_flush_thread_available ())
    {
      if (page_flush_thread == NULL)
	{
	  page_flush_thread = thread_p;
	}

      /* This should be fixed */
      assert (page_flush_thread == thread_p);
    }
#endif

  victim_cand_list = pgbuf_Pool.victim_cand_list;

  lru_idx = ((pgbuf_Pool.last_flushed_LRU_list_idx + 1) % pgbuf_Pool.num_LRU_list);
  start_lru_idx = lru_idx;

  victim_count = 0;
  victim_count_ain = 0;
  victim_count_lru = 0;
  total_flushed_count = 0;
  check_count_ain = 0;
  check_count_lru = 0;
  check_count_one_lru = 0;

  lru_victim_req_cnt = pgbuf_Pool.lru_victim_req_cnt;
  ain_victim_req_cnt = pgbuf_Pool.ain_victim_req_cnt;
  fix_req_cnt = pgbuf_Pool.fix_req_cnt;
  ATOMIC_TAS_32 (&pgbuf_Pool.lru_victim_req_cnt, 0);
  ATOMIC_TAS_32 (&pgbuf_Pool.ain_victim_req_cnt, 0);
  ATOMIC_TAS_32 (&pgbuf_Pool.fix_req_cnt, 0);

  if (fix_req_cnt > lru_victim_req_cnt && fix_req_cnt > ain_victim_req_cnt)
    {
      lru_miss_rate = (float) lru_victim_req_cnt / (float) fix_req_cnt;
      ain_miss_rate = (float) ain_victim_req_cnt / (float) fix_req_cnt;
    }
  else
    {
      /* overflow of fix counter, we ignore miss rate */
      lru_miss_rate = 0;
      ain_miss_rate = 0;
    }

  cfg_check_cnt = (int) (pgbuf_Pool.num_buffers * flush_ratio);
  cnt_in_ain = pgbuf_Pool.buf_AIN_list.ain_count;

  if (lru_victim_req_cnt > 0 || ain_victim_req_cnt > 0)
    {
      lru_to_ain_req_ratio = ((float) lru_victim_req_cnt / (float) (lru_victim_req_cnt + ain_victim_req_cnt));
    }
  else
    {
      /* This may happen when a previous run of flush thread occurred between moment of incrementing LRU or AIN victim
       * request counters and the call to wakeup the flush thread; We don't know which list invoked the flush thread,
       * so we flush according to current AIN count. */
      lru_to_ain_req_ratio =
	(float) (cfg_check_cnt - (cnt_in_ain - pgbuf_Pool.buf_AIN_list.max_count)) / (2 * cfg_check_cnt);

      lru_to_ain_req_ratio = MIN (lru_to_ain_req_ratio, 1.0f);
      lru_to_ain_req_ratio = MAX (lru_to_ain_req_ratio, 0);
    }

  /* Victims will only be flushed, not decached. The page replacement algorithm invokes this function when no victims
   * are found; At page request, we measure the requests for victims from LRU and AIN; we split the flush amount
   * between the two queues according to the ratio between those counters. We also apply a flush boost (increase of
   * number of pages to be flushed over the configured parameter), when miss rate is high. During flush phase, we can
   * abort the flushing if detecting a change in victimization pattern (LRU vs AIN). */

  lru_dynamic_flush_adj = MAX (1.0f, 1 + (PGBUF_FLUSH_VICTIM_BOOST_MULT - 1) * lru_miss_rate);
  lru_dynamic_flush_adj = MIN (PGBUF_FLUSH_VICTIM_BOOST_MULT, lru_dynamic_flush_adj);

  ain_dynamic_flush_adj = MAX (1.0f, 1 + (PGBUF_FLUSH_VICTIM_BOOST_MULT - 1) * ain_miss_rate);
  ain_dynamic_flush_adj = MIN (PGBUF_FLUSH_VICTIM_BOOST_MULT, ain_dynamic_flush_adj);

  if (PGBUF_IS_2Q_ENABLED)
    {
      lru_min_check_cnt = (int) (cfg_check_cnt * lru_to_ain_req_ratio);
      ain_min_check_cnt = cfg_check_cnt - lru_min_check_cnt;

      check_count_ain = (int) (ain_min_check_cnt * ain_dynamic_flush_adj);
      check_count_ain = MIN (check_count_ain, pgbuf_Pool.buf_AIN_list.max_count / 2);

      check_count_lru = (int) (lru_min_check_cnt * lru_dynamic_flush_adj);
    }
  else
    {
      check_count_lru = (int) (cfg_check_cnt * lru_dynamic_flush_adj);
      ain_min_check_cnt = 0;
    }

  if (check_count_lru > 0)
    {
      check_count_one_lru = (check_count_lru + pgbuf_Pool.num_LRU_list) / pgbuf_Pool.num_LRU_list;
    }

  if (check_count_ain > 0)
    {
      victim_count_ain = pgbuf_get_victim_candidates_from_ain (check_count_ain);
    }

  if (check_count_one_lru > 0)
    {
      victim_count_lru = pgbuf_get_victim_candidates_from_lru (check_count_one_lru, victim_count_ain);
    }
  victim_count = victim_count_lru + victim_count_ain;
  if (victim_count == 0)
    {
      /* We didn't find any victims */
      goto end;
    }

  if (prm_get_bool_value (PRM_ID_PB_SEQUENTIAL_VICTIM_FLUSH) == true)
    {
      qsort ((void *) victim_cand_list, victim_count, sizeof (PGBUF_VICTIM_CANDIDATE_LIST), pgbuf_compare_victim_list);
    }

  num_tries = 1;
#if defined (SERVER_MODE)
  pgbuf_Pool.is_flushing_victims = true;
#endif
  while (total_flushed_count <= 0 && num_tries <= 2)
    {
      /* for each victim candidate, do flush task */
      for (i = 0; i < victim_count; i++)
	{
	  int flushed_pages = 0;

	  bufptr = victim_cand_list[i].bufptr;

	  rv = pthread_mutex_lock (&bufptr->BCB_mutex);
	  /* flush condition check */
	  if (!VPID_EQ (&bufptr->vpid, &victim_cand_list[i].vpid) || bufptr->dirty == false
	      || (bufptr->zone != PGBUF_LRU_2_ZONE && bufptr->zone != PGBUF_AIN_ZONE)
	      || bufptr->latch_mode != PGBUF_NO_LATCH
	      || !(LSA_EQ (&bufptr->oldest_unflush_lsa, &victim_cand_list[i].recLSA)) || bufptr->avoid_victim == true)
	    {
	      pthread_mutex_unlock (&bufptr->BCB_mutex);
	      continue;
	    }

	  /* In the first try, we will flush pages which do not need WAL. */
	  if (num_tries == 1 && logpb_need_wal (&(bufptr->iopage_buffer->iopage.prv.lsa)))
	    {
	      pthread_mutex_unlock (&bufptr->BCB_mutex);
	      continue;
	    }

	  if (PGBUF_NEIGHBOR_PAGES > 1)
	    {
	      error = pgbuf_flush_page_and_neighbors_fb (thread_p, bufptr, &flushed_pages);
	      /* BCB mutex already unlocked by neighbor flush function */
	    }
	  else
	    {
	      error = pgbuf_flush_page_with_wal (thread_p, bufptr);
	      pthread_mutex_unlock (&bufptr->BCB_mutex);
	      flushed_pages = (error == NO_ERROR) ? 1 : 0;
	    }

	  perfmon_inc_stat (thread_p, PSTAT_PB_NUM_REPLACEMENTS);

	  if (error != NO_ERROR)
	    {
	      er_set (ER_NOTIFICATION_SEVERITY, ARG_FILE_LINE, ER_LOG_FLUSH_VICTIM_FINISHED, 1, total_flushed_count);
#if defined (SERVER_MODE)
	      pgbuf_Pool.is_flushing_victims = false;
#endif
	      return ER_FAILED;
	    }

	  total_flushed_count += flushed_pages;

	  if (total_flushed_count > cfg_check_cnt
	      && ((pgbuf_Pool.lru_victim_req_cnt > pgbuf_Pool.ain_victim_req_cnt && check_count_lru < check_count_ain)
		  || (pgbuf_Pool.lru_victim_req_cnt < pgbuf_Pool.ain_victim_req_cnt
		      && check_count_lru > check_count_ain)))
	    {
	      /* the victimization pattern has changed and we flushed enough pages; after we abort this, the flush
	       * thread will retry this function with new parameters */
	      goto end;
	    }
	}

      num_tries++;
    }

end:
#if defined (SERVER_MODE)
  pgbuf_Pool.is_flushing_victims = false;
#endif
  er_log_debug (ARG_FILE_LINE,
		"pgbuf_flush_victim_candidate: flush %d pages from (%d) to (%d) list. "
		"Found AIN:%d/%d/%d, Found LRU:%d/%d", total_flushed_count, start_lru_idx,
		pgbuf_Pool.last_flushed_LRU_list_idx, victim_count_ain, check_count_ain, cnt_in_ain, victim_count_lru,
		check_count_lru);

  er_set (ER_NOTIFICATION_SEVERITY, ARG_FILE_LINE, ER_LOG_FLUSH_VICTIM_FINISHED, 1, total_flushed_count);

  return NO_ERROR;
}

/*
 * pgbuf_flush_checkpoint () - Flush any unfixed dirty page whose lsa
 *                             is smaller than the last checkpoint lsa
 *   return:error code or NO_ERROR
 *   flush_upto_lsa(in):
 *   prev_chkpt_redo_lsa(in): Redo_LSA of previous checkpoint
 *   smallest_lsa(out): Smallest LSA of a dirty buffer in buffer pool
 *   flushed_page_cnt(out): The number of flushed pages
 *
 * Note: The function flushes and dirty unfixed page whose LSA is smaller that
 *       the last_chkpt_lsa, it returns the smallest_lsa from the remaining
 *       dirty buffers which were not flushed.
 *       This function is used by the log and recovery manager when a
 *       checkpoint is issued.
 */
#if !defined(NDEBUG)
int
pgbuf_flush_checkpoint_debug (THREAD_ENTRY * thread_p, const LOG_LSA * flush_upto_lsa,
			      const LOG_LSA * prev_chkpt_redo_lsa, LOG_LSA * smallest_lsa, int *flushed_page_cnt,
			      const char *caller_file, int caller_line)
#else /* NDEBUG */
int
pgbuf_flush_checkpoint (THREAD_ENTRY * thread_p, const LOG_LSA * flush_upto_lsa, const LOG_LSA * prev_chkpt_redo_lsa,
			LOG_LSA * smallest_lsa, int *flushed_page_cnt)
#endif				/* NDEBUG */
{
  PGBUF_BCB *bufptr;
  int bufid;
  int flushed_page_cnt_local = 0;
  PGBUF_SEQ_FLUSHER *seq_flusher;
  PGBUF_VICTIM_CANDIDATE_LIST *f_list;
  int collected_bcbs;
  int error = NO_ERROR;
#if defined(SERVER_MODE)
  struct timeval cur_time = {
    0, 0
  };
  int rv;
#endif /* SERVER_MODE */

  er_log_debug (ARG_FILE_LINE, "pgbuf_flush_checkpoint start : flush_upto_LSA:%d, prev_chkpt_redo_LSA:%d\n",
		flush_upto_lsa->pageid, (prev_chkpt_redo_lsa ? prev_chkpt_redo_lsa->pageid : -1));

  if (flushed_page_cnt != NULL)
    {
      *flushed_page_cnt = -1;
    }

  /* Things must be truly flushed up to this lsa */
  logpb_flush_log_for_wal (thread_p, flush_upto_lsa);
  LSA_SET_NULL (smallest_lsa);

  seq_flusher = &(pgbuf_Pool.seq_chkpt_flusher);
  f_list = seq_flusher->flush_list;

  LSA_COPY (&seq_flusher->flush_upto_lsa, flush_upto_lsa);

  er_log_debug (ARG_FILE_LINE, "pgbuf_flush_checkpoint start : start\n");

  collected_bcbs = 0;

  for (bufid = 0; bufid < pgbuf_Pool.num_buffers; bufid++)
    {
      if (collected_bcbs >= seq_flusher->flush_max_size)
	{
	  /* flush exiting list */
	  seq_flusher->flush_cnt = collected_bcbs;
	  seq_flusher->flush_idx = 0;

	  qsort (f_list, seq_flusher->flush_cnt, sizeof (f_list[0]), pgbuf_compare_victim_list);

	  error = pgbuf_flush_chkpt_seq_list (thread_p, seq_flusher, prev_chkpt_redo_lsa, smallest_lsa);
	  if (error != NO_ERROR)
	    {
	      return error;
	    }

	  flushed_page_cnt_local += seq_flusher->flushed_pages;

	  collected_bcbs = 0;
	}

      bufptr = PGBUF_FIND_BCB_PTR (bufid);
      rv = pthread_mutex_lock (&bufptr->BCB_mutex);

      /* flush condition check */
      if (bufptr->dirty == false
	  || (!LSA_ISNULL (&bufptr->oldest_unflush_lsa) && LSA_GT (&bufptr->oldest_unflush_lsa, flush_upto_lsa)))
	{
	  pthread_mutex_unlock (&bufptr->BCB_mutex);
	  continue;
	}

      if (!LSA_ISNULL (&bufptr->oldest_unflush_lsa) && prev_chkpt_redo_lsa != NULL && !LSA_ISNULL (prev_chkpt_redo_lsa))
	{
	  if (LSA_LT (&bufptr->oldest_unflush_lsa, prev_chkpt_redo_lsa))
	    {
	      er_stack_push ();
	      er_set (ER_ERROR_SEVERITY, ARG_FILE_LINE, ER_LOG_CHECKPOINT_SKIP_INVALID_PAGE, 6, bufptr->vpid.pageid,
		      fileio_get_volume_label (bufptr->vpid.volid, PEEK), bufptr->oldest_unflush_lsa.pageid,
		      bufptr->oldest_unflush_lsa.offset, prev_chkpt_redo_lsa->pageid, prev_chkpt_redo_lsa->offset);
	      er_stack_pop ();

	      assert (false);
	    }
	}

      /* add to flush list */
      f_list[collected_bcbs].bufptr = bufptr;
      VPID_COPY (&f_list[collected_bcbs].vpid, &bufptr->vpid);
      pthread_mutex_unlock (&bufptr->BCB_mutex);

      collected_bcbs++;

#if defined(SERVER_MODE)
      if (thread_p && thread_p->shutdown == true)
	{
	  return ER_FAILED;
	}
#endif
    }

  if (collected_bcbs > 0)
    {
      /* flush exiting list */
      seq_flusher->flush_cnt = collected_bcbs;
      seq_flusher->flush_idx = 0;

      qsort (f_list, seq_flusher->flush_cnt, sizeof (f_list[0]), pgbuf_compare_victim_list);

      error = pgbuf_flush_chkpt_seq_list (thread_p, seq_flusher, prev_chkpt_redo_lsa, smallest_lsa);
      flushed_page_cnt_local += seq_flusher->flushed_pages;
    }

  er_log_debug (ARG_FILE_LINE, "pgbuf_flush_checkpoint END flushed:%d\n", flushed_page_cnt_local);

  if (flushed_page_cnt != NULL)
    {
      *flushed_page_cnt = flushed_page_cnt_local;
    }

  return error;
}

/*
 * pgbuf_flush_chkpt_seq_list () - flush a sequence of pages during checkpoint
 *   return:error code or NO_ERROR
 *   thread_p(in):
 *   seq_flusher(in): container for list of pages
 *   prev_chkpt_redo_lsa(in): LSA of previous checkpoint
 *   chkpt_smallest_lsa(out): smallest LSA found in a page
 *
 */
static int
pgbuf_flush_chkpt_seq_list (THREAD_ENTRY * thread_p, PGBUF_SEQ_FLUSHER * seq_flusher,
			    const LOG_LSA * prev_chkpt_redo_lsa, LOG_LSA * chkpt_smallest_lsa)
{
#define WAIT_FLUSH_VICTIMS_MAX_MSEC	1500.0f
  int error = NO_ERROR;
  struct timeval *p_limit_time;
  int total_flushed;
  int time_rem;
#if defined (SERVER_MODE)
  int flush_interval, sleep_msecs;
  float wait_victims;
  float chkpt_flush_rate;
  struct timeval limit_time = {
    0, 0
  };
  struct timeval cur_time = {
    0, 0
  };
#endif

#if defined (SERVER_MODE)
  sleep_msecs = prm_get_integer_value (PRM_ID_LOG_CHECKPOINT_SLEEP_MSECS);
  if (sleep_msecs > 0)
    {
      chkpt_flush_rate = 1000.0f / (float) sleep_msecs;
    }
  else
    {
      chkpt_flush_rate = 1000.0f;
    }

  flush_interval = (int) (1000.0f * PGBUF_CHKPT_BURST_PAGES / chkpt_flush_rate);
  seq_flusher->interval_msec = flush_interval;
#endif

  total_flushed = 0;
  seq_flusher->control_flushed = 0;
  seq_flusher->control_intervals_cnt = 0;
  while (seq_flusher->flush_idx < seq_flusher->flush_cnt)
    {
#if defined (SERVER_MODE)
      gettimeofday (&cur_time, NULL);

      /* compute time limit for allowed flush interval */
      timeval_add_msec (&limit_time, &cur_time, flush_interval);

      seq_flusher->flush_rate = chkpt_flush_rate;
      p_limit_time = &limit_time;
#else
      p_limit_time = NULL;
#endif

#if defined (SERVER_MODE)
      wait_victims = 0;
      while (pgbuf_Pool.is_flushing_victims == true && wait_victims < WAIT_FLUSH_VICTIMS_MAX_MSEC)
	{
	  /* wait 100 micro-seconds */
	  thread_sleep (0.1f);
	  wait_victims += 0.1f;
	}
#endif

      error =
	pgbuf_flush_seq_list (thread_p, seq_flusher, p_limit_time, prev_chkpt_redo_lsa, chkpt_smallest_lsa, true,
			      &time_rem);
      total_flushed += seq_flusher->flushed_pages;

      if (error != NO_ERROR)
	{
	  seq_flusher->flushed_pages = total_flushed;
	  return error;
	}

#if defined (SERVER_MODE)
      if (time_rem > 0)
	{
	  thread_sleep (time_rem);
	}
#endif
    }

  seq_flusher->flushed_pages = total_flushed;

  return error;
#undef WAIT_FLUSH_VICTIMS_MAX_MSEC
}

/*
 * pgbuf_flush_seq_list () - flushes a sequence of pages
 *   return:error code or NO_ERROR
 *   thread_p(in):
 *   seq_flusher(in): container for list of pages
 *   limit_time(in): absolute time limit allowed for this call
 *   prev_chkpt_redo_lsa(in): LSA of previous checkpoint
 *   chkpt_smallest_lsa(out): smallest LSA found in a page
 *   is_ckpt(in): true if we flush in context of checkpoint
 *   time_rem(in): time remaining until limit time expires 
 *
 *  Note : burst_mode from seq_flusher container controls how the flush is
 *	   performed:
 *	    - if enabled, an amount of pages is flushed as soon as possible,
 *	      according to desired flush rate and time limit
 *	    - if disabled, the same amount of pages is flushed, but with a 
 *	      pause between each flushed page.
 *	   Since data flush is concurrent with other IO, burst mode increases
 *	   the chance that data and other IO sequences do not mix at IO
 *	   scheduler level and break each-other's sequentiality.
 */
static int
pgbuf_flush_seq_list (THREAD_ENTRY * thread_p, PGBUF_SEQ_FLUSHER * seq_flusher, struct timeval *limit_time,
		      const LOG_LSA * prev_chkpt_redo_lsa, LOG_LSA * chkpt_smallest_lsa, const bool is_ckpt,
		      int *time_rem)
{
  PGBUF_BCB *bufptr;
  VPID vpid;
  PAGE_PTR pgptr;
  double sleep_msecs = 0;
#if defined (SERVER_MODE)
  int rv;
#endif /* SERVER_MODE */
  PGBUF_VICTIM_CANDIDATE_LIST *f_list;
  int error = NO_ERROR;
  int avail_time_msec = 0, time_rem_msec = 0;
  struct timeval cur_time = {
    0, 0
  };
  int flush_per_interval;
  int cnt_writes;
  int dropped_pages;
  bool done_flush;
  float control_est_flush_total = 0;
  int control_total_cnt_intervals = 0;
  bool ignore_time_limit = false;
  bool flush_if_already_flushed;

  assert (seq_flusher != NULL);
  f_list = seq_flusher->flush_list;

#if defined (SERVER_MODE)
  gettimeofday (&cur_time, NULL);

  if (seq_flusher->burst_mode == true)
    {
      assert_release (limit_time != NULL);
    }

  *time_rem = 0;
  if (limit_time != NULL)
    {
      /* limited time job: amount to flush in this interval */
      avail_time_msec = (int) timeval_diff_in_msec (limit_time, &cur_time);

      control_total_cnt_intervals = (int) (1000.f / (float) seq_flusher->interval_msec + 0.5f);

      if (seq_flusher->control_intervals_cnt > 0)
	{
	  control_est_flush_total =
	    (seq_flusher->flush_rate * (float) (seq_flusher->control_intervals_cnt + 1) /
	     (float) control_total_cnt_intervals);

	  flush_per_interval = (int) (control_est_flush_total - seq_flusher->control_flushed);
	}
      else
	{
	  flush_per_interval = (int) (seq_flusher->flush_rate / control_total_cnt_intervals);
	  if (seq_flusher->control_intervals_cnt < 0)
	    {
	      flush_per_interval -= seq_flusher->control_flushed;
	    }
	}
    }
  else
    {
      /* flush all */
      avail_time_msec = -1;
      flush_per_interval = seq_flusher->flush_cnt;
    }

  flush_per_interval =
    (int) MAX (flush_per_interval, (PGBUF_CHKPT_MIN_FLUSH_RATE * seq_flusher->interval_msec) / 1000.0f);
#else
  flush_per_interval = seq_flusher->flush_cnt;
#endif /* SERVER_MODE */

  er_log_debug (ARG_FILE_LINE,
		"pgbuf_flush_seq_list (%s): start_idx:%d, flush_cnt:%d, LSA_flush:%d, "
		"flush_rate:%.2f, control_flushed:%d, this_interval:%d, "
		"Est_tot_flush:%.2f, control_intervals:%d, %d Avail_time:%d\n", (is_ckpt ? "chkpt" : "bg"),
		seq_flusher->flush_idx, seq_flusher->flush_cnt, seq_flusher->flush_upto_lsa.pageid,
		seq_flusher->flush_rate, seq_flusher->control_flushed, flush_per_interval, control_est_flush_total,
		seq_flusher->control_intervals_cnt, control_total_cnt_intervals, avail_time_msec);

  /* Start to flush */
  cnt_writes = 0;
  dropped_pages = 0;
  seq_flusher->flushed_pages = 0;

  for (; seq_flusher->flush_idx < seq_flusher->flush_cnt && seq_flusher->flushed_pages < flush_per_interval;
       seq_flusher->flush_idx++)
    {
      bufptr = f_list[seq_flusher->flush_idx].bufptr;

      /* prefer sequentiality to an unnecessary flush; skip already flushed page if is the last in list or if there is
       * already a gap due to missing next page */
      flush_if_already_flushed = true;
      if (seq_flusher->flush_idx + 1 >= seq_flusher->flush_cnt
	  || f_list[seq_flusher->flush_idx].vpid.pageid + 1 != f_list[seq_flusher->flush_idx + 1].vpid.pageid)
	{
	  flush_if_already_flushed = false;
	}

      rv = pthread_mutex_lock (&bufptr->BCB_mutex);

      if (!VPID_EQ (&bufptr->vpid, &f_list[seq_flusher->flush_idx].vpid) || bufptr->dirty == false
	  || (flush_if_already_flushed == false && !LSA_ISNULL (&bufptr->oldest_unflush_lsa)
	      && LSA_GT (&bufptr->oldest_unflush_lsa, &seq_flusher->flush_upto_lsa)))
	{
	  pthread_mutex_unlock (&bufptr->BCB_mutex);
	  dropped_pages++;
	  continue;
	}

      /* flush when buffer is not fixed or was fixed by reader */
      done_flush = false;
      if (bufptr->avoid_victim == false
	  && (bufptr->latch_mode == PGBUF_NO_LATCH
	      || (is_ckpt && (bufptr->latch_mode == PGBUF_LATCH_READ || bufptr->latch_mode == PGBUF_LATCH_FLUSH))))
	{
	  error = pgbuf_flush_page_with_wal (thread_p, bufptr);
	  if (error != NO_ERROR)
	    {
	      if (is_ckpt == false)
		{
		  pthread_mutex_unlock (&bufptr->BCB_mutex);
		  break;
		}
	    }
	  else
	    {
	      done_flush = true;
	      seq_flusher->flushed_pages++;
	    }
	}

      if (is_ckpt && done_flush == false)
	{
	  if (LSA_ISNULL (&bufptr->oldest_unflush_lsa))
	    {
	      /* this page skipped logging.(log_skip_logging()) */
	      pthread_mutex_unlock (&bufptr->BCB_mutex);
	    }
	  else if (prev_chkpt_redo_lsa != NULL && !LSA_ISNULL (prev_chkpt_redo_lsa)
		   && LSA_LT (&bufptr->oldest_unflush_lsa, prev_chkpt_redo_lsa))
	    {
	      /* invalid page */
	      pthread_mutex_unlock (&bufptr->BCB_mutex);

	      assert (false);
	    }
	  else
	    {
	      /* 
	       * bufptr->avoid_victim is released by pgbuf_flush_with_wal()
	       * only if buf is dirty at the time of flush
	       */
	      PAGE_TYPE page_type = bufptr->iopage_buffer->iopage.prv.ptype;
	      bufptr->avoid_victim = true;
	      vpid = bufptr->vpid;
	      pthread_mutex_unlock (&bufptr->BCB_mutex);

	      if (page_type == PAGE_VACUUM_DATA)
		{
		  /* Flushing vacuum data pages is tricky because first and last pages are permanently fixed. Try
		   * a conditional latch, and if that doesn't work, notify vacuum of intention to flush vacuum data
		   * pages.
		   * Master will then unfix the pages and checkpoint can have a chance flush the pages.
		   */
		  pgptr = pgbuf_fix (thread_p, &vpid, OLD_PAGE_IF_EXISTS, PGBUF_LATCH_READ, PGBUF_CONDITIONAL_LATCH);
		  if (pgptr == NULL)
		    {
		      /* Notify vacuum to unfix the page. */
		      vacuum_notify_need_flush (1);
		      vacuum_er_log (VACUUM_ER_LOG_FLUSH_DATA,
				     "VACUUM: Checkpoint thread notified vacuum of intention to flush page %d|%d.\n",
				     vpid.volid, vpid.pageid);
		      pgptr =
			pgbuf_fix (thread_p, &vpid, OLD_PAGE_IF_EXISTS, PGBUF_LATCH_READ, PGBUF_UNCONDITIONAL_LATCH);

		      vacuum_er_log (VACUUM_ER_LOG_FLUSH_DATA,
				     "VACUUM: Checkpoint thread %s page %d|%d.\n",
				     pgptr != NULL ? "successfully fixed" : "failed fixing", vpid.volid, vpid.pageid);
		    }
		}
	      else
		{
		  pgptr = pgbuf_fix (thread_p, &vpid, OLD_PAGE_IF_EXISTS, PGBUF_LATCH_READ, PGBUF_UNCONDITIONAL_LATCH);
		}

	      if (pgptr == NULL || pgbuf_flush_with_wal (thread_p, pgptr) == NULL)
		{
#if !defined(NDEBUG)
		  if (pgptr != NULL)
		    {
		      PGBUF_BCB *pgptr_bufptr;

		      CAST_PGPTR_TO_BFPTR (pgptr_bufptr, pgptr);
		      assert (pgptr_bufptr == bufptr);
		    }
#endif
		  rv = pthread_mutex_lock (&bufptr->BCB_mutex);

		  /* get the smallest oldest_unflush_lsa */
		  if (LSA_ISNULL (chkpt_smallest_lsa) || LSA_LT (&bufptr->oldest_unflush_lsa, chkpt_smallest_lsa))
		    {
		      LSA_COPY (chkpt_smallest_lsa, &bufptr->oldest_unflush_lsa);
		    }

		  if (pgptr == NULL
		      || (bufptr->avoid_victim == true
			  && VPID_EQ (&bufptr->vpid, &f_list[seq_flusher->flush_idx].vpid)))
		    {
		      bufptr->avoid_victim = false;
		    }

		  pthread_mutex_unlock (&bufptr->BCB_mutex);
		}
	      else
		{
		  rv = pthread_mutex_lock (&bufptr->BCB_mutex);
		  bufptr->avoid_victim = false;
		  pthread_mutex_unlock (&bufptr->BCB_mutex);

		  /* pgbuf_flush_with_wal successful */
		  seq_flusher->flushed_pages++;
		}

	      if (page_type == PAGE_VACUUM_DATA)
		{
		  /* Notify vacuum that page was flushed and it no longer needs to unfix the page. */
		  vacuum_notify_need_flush (0);
		}

	      if (pgptr != NULL)
		{
		  pgbuf_unfix_and_init (thread_p, pgptr);
		}
	    }
	}
      else
	{
	  assert (is_ckpt == false || done_flush == true);
	  pthread_mutex_unlock (&bufptr->BCB_mutex);
	}

#if defined(SERVER_MODE)
      if (limit_time != NULL && ignore_time_limit == false)
	{
	  gettimeofday (&cur_time, NULL);
	  if (cur_time.tv_sec > limit_time->tv_sec
	      || (cur_time.tv_sec == limit_time->tv_sec && cur_time.tv_usec >= limit_time->tv_usec))
	    {
	      *time_rem = -1;
	      break;
	    }
	}

      if (seq_flusher->burst_mode == false && seq_flusher->flush_rate > 0
	  && seq_flusher->flushed_pages < flush_per_interval && ignore_time_limit == false)
	{
	  if (limit_time != NULL)
	    {
	      time_rem_msec = (int) timeval_diff_in_msec (limit_time, &cur_time);
	      sleep_msecs = time_rem_msec / (flush_per_interval - seq_flusher->flushed_pages);
	    }
	  else
	    {
	      sleep_msecs = 1000.0f / (double) (seq_flusher->flush_rate);
	    }

	  if (sleep_msecs > (1000.0f / PGBUF_CHKPT_MAX_FLUSH_RATE))
	    {
	      thread_sleep (sleep_msecs);
	    }
	}

      if (thread_p && thread_p->shutdown == true)
	{
	  return ER_FAILED;
	}
#endif /* SERVER_MODE */
    }

#if defined (SERVER_MODE)
  gettimeofday (&cur_time, NULL);
  if (limit_time != NULL)
    {
      time_rem_msec = (int) timeval_diff_in_msec (limit_time, &cur_time);
      *time_rem = time_rem_msec;

      seq_flusher->control_intervals_cnt++;
      if (seq_flusher->control_intervals_cnt >= control_total_cnt_intervals || ignore_time_limit == true)
	{
	  seq_flusher->control_intervals_cnt = 0;
	}

      if (is_ckpt == false && seq_flusher->flush_idx >= seq_flusher->flush_cnt)
	{
	  seq_flusher->control_intervals_cnt = -1;
	  seq_flusher->control_flushed = seq_flusher->flushed_pages;
	}
      else
	{
	  if (seq_flusher->control_intervals_cnt == 0)
	    {
	      seq_flusher->control_flushed = 0;
	    }
	  else
	    {
	      seq_flusher->control_flushed += seq_flusher->flushed_pages;
	    }
	}
    }
#endif /* SERVER_MODE */

  er_log_debug (ARG_FILE_LINE,
		"pgbuf_flush_seq_list end (%s): %s %s pages : %d written/%d dropped, "
		"Remaining_time:%d, Avail_time:%d, Curr:%d/%d,", is_ckpt ? "ckpt" : "",
		((time_rem_msec <= 0) ? "[Expired] " : ""), (ignore_time_limit ? "[boost]" : ""),
		seq_flusher->flushed_pages, dropped_pages, time_rem_msec, avail_time_msec, seq_flusher->flush_idx,
		seq_flusher->flush_cnt);

  return error;
}

/*
 * pgbuf_copy_to_area () - Copy a portion of a page to the given area
 *   return: area or NULL
 *   vpid(in): Complete Page identifier
 *   start_offset(in): Start offset of interested content in page
 *   length(in): Length of the content of page to copy
 *   area(in): Area where to copy the needed content of the page
 *   do_fetch(in): Do we want to cache the page in the buffer pool when it is
 *                 not already cached?
 *
 * Note: If the page is not in the page buffer pool, it is only buffered when
 *       the value of "do_fetch" is false.
 *
 *       WARNING:
 *       The user should be very careful on deciding wheater or not to allow
 *       buffering of pages. If the page is going to be used in the short
 *       future, it is better to allow buffering the page to avoid extra I/O.
 *       It is better to avoid I/Os than to avoid memcpys.
 */
void *
pgbuf_copy_to_area (THREAD_ENTRY * thread_p, const VPID * vpid, int start_offset, int length, void *area, bool do_fetch)
{
  PGBUF_BUFFER_HASH *hash_anchor;
  PGBUF_BCB *bufptr;
  PAGE_PTR pgptr;

  if (logtb_is_interrupted (thread_p, true, &pgbuf_Pool.check_for_interrupts) == true)
    {
      er_set (ER_ERROR_SEVERITY, ARG_FILE_LINE, ER_INTERRUPTED, 0);
      return NULL;
    }

#if defined(CUBRID_DEBUG)
  if (start_offset < 0 || (start_offset + length) > DB_PAGESIZE)
    {
      er_log_debug (ARG_FILE_LINE,
		    "pgbuf_copy_to_area: SYSTEM ERROR.. Trying to copy"
		    " from beyond page boundary limits. Start_offset = %d, length = %d\n", start_offset, length);
      er_set (ER_FATAL_ERROR_SEVERITY, ARG_FILE_LINE, ER_GENERIC_ERROR, 0);
      return NULL;
    }
#endif /* CUBRID_DEBUG */

  /* Is this a resident page ? */
  hash_anchor = &(pgbuf_Pool.buf_hash_table[PGBUF_HASH_VALUE (vpid)]);
  bufptr = pgbuf_search_hash_chain (hash_anchor, vpid);

  if (bufptr == NULL)
    {
      /* the caller is holding only hash_anchor->hash_mutex. */
      /* release hash mutex */
      pthread_mutex_unlock (&hash_anchor->hash_mutex);

      if (er_errid () == ER_CSS_PTHREAD_MUTEX_TRYLOCK)
	{
	  return NULL;
	}

      /* The page is not on the buffer pool. Do we want to cache the page ? */
      if (do_fetch == true)
	{
	  pgptr = pgbuf_fix (thread_p, vpid, OLD_PAGE, PGBUF_LATCH_READ, PGBUF_UNCONDITIONAL_LATCH);
	  if (pgptr != NULL)
	    {
	      (void) pgbuf_check_page_ptype (thread_p, pgptr, PAGE_AREA);

	      memcpy (area, (char *) pgptr + start_offset, length);
	      pgbuf_unfix_and_init (thread_p, pgptr);
	    }
	  else
	    {
	      area = NULL;
	    }
	}
#if defined(ENABLE_UNUSED_FUNCTION)
      else
	{
	  /* 
	   * Do not cache the page in the page buffer pool.
	   * Read the needed portion of the page directly from disk
	   */
	  if (pgbuf_get_check_page_validation_level (thread_p, PGBUF_DEBUG_PAGE_VALIDATION_ALL))
	    {
	      if (pgbuf_is_valid_page (thread_p, vpid, false NULL, NULL) != DISK_VALID)
		{
		  return NULL;
		}
	    }

	  /* Record number of reads in statistics */
	  perfmon_inc_stat (thread_p, PSTAT_PB_NUM_IOREADS);

	  if (fileio_read_user_area (thread_p, fileio_get_volume_descriptor (vpid->volid), vpid->pageid, start_offset,
				     length, area) == NULL)
	    {
	      area = NULL;
	    }
	}
#endif
    }
  else
    {
      /* the caller is holding only bufptr->BCB_mutex. */
      CAST_BFPTR_TO_PGPTR (pgptr, bufptr);

      (void) pgbuf_check_page_ptype (thread_p, pgptr, PAGE_AREA);

      memcpy (area, (char *) pgptr + start_offset, length);

      if (thread_get_sort_stats_active (thread_p))
	{
	  perfmon_inc_stat (thread_p, PSTAT_SORT_NUM_DATA_PAGES);
	}

      /* release BCB_mutex */
      pthread_mutex_unlock (&bufptr->BCB_mutex);
    }

  return area;
}

/*
 * pgbuf_copy_from_area () - Copy area to a portion of given page
 *   return: area or NULL
 *   vpid(in): Complete Page identifier
 *   start_offset(in): Start offset of interested content in page
 *   length(in): Length of the content of page to copy
 *   area(in): Area where to copy the needed content of the page
 *   do_fetch(in): Do we want to cache the page in the buffer pool when it is
 *                 not already cached?
 *
 * Note: Copy the content of the given area to the page starting at the given
 *       offset. If the page is not in the page buffer pool, it is only
 *       buffered when the value of "do_fetch" is not false.
 *
 *       WARNING:
 *       The user should be very careful on deciding wheater or not to allow
 *       buffering of pages. If the page is going to be used in the short
 *       future, it is better to allow buffering the page to avoid extra I/O.
 *       If you do not buffer the page, not header recovery information is
 *       copied along with the write of the page. In this case, the page may
 *       not be able to be recovered.
 *       DO NOT USE THIS FEATURE IF YOU LOGGED ANYTHING RELATED TO THIS PAGE.
 */
void *
pgbuf_copy_from_area (THREAD_ENTRY * thread_p, const VPID * vpid, int start_offset, int length, void *area,
		      bool do_fetch)
{
  PGBUF_BUFFER_HASH *hash_anchor;
  PGBUF_BCB *bufptr;
  PAGE_PTR pgptr;
  LOG_DATA_ADDR addr;
#if defined(ENABLE_UNUSED_FUNCTION)
  int vol_fd;
#endif

  assert (start_offset >= 0 && (start_offset + length) <= DB_PAGESIZE);

  /* Is this a resident page ? */
  hash_anchor = &(pgbuf_Pool.buf_hash_table[PGBUF_HASH_VALUE (vpid)]);
  bufptr = pgbuf_search_hash_chain (hash_anchor, vpid);

  if (bufptr == NULL)
    {
      /* the caller is holding only hash_anchor->hash_mutex. */

      pthread_mutex_unlock (&hash_anchor->hash_mutex);

      if (er_errid () == ER_CSS_PTHREAD_MUTEX_TRYLOCK)
	{
	  return NULL;
	}

#if defined(ENABLE_UNUSED_FUNCTION)
      if (do_fetch == false)
	{
	  /* Do not cache the page in the page buffer pool. Write the desired portion of the page directly to disk */
	  if (pgbuf_get_check_page_validation_level (thread_p, PGBUF_DEBUG_PAGE_VALIDATION_ALL))
	    {
	      if (pgbuf_is_valid_page (thread_p, vpid, false NULL, NULL) != DISK_VALID)
		{
		  return NULL;
		}
	    }

	  /* Record number of reads in statistics */
	  perfmon_inc_stat (thread_p, PSTAT_PB_NUM_IOWRITES);

	  vol_fd = fileio_get_volume_descriptor (vpid->volid);
	  if (fileio_write_user_area (thread_p, vol_fd, vpid->pageid, start_offset, length, area) == NULL)
	    {
	      area = NULL;
	    }

	  return area;
	}
#endif
    }
  else
    {
      /* the caller is holding only bufptr->BCB_mutex. */
      pthread_mutex_unlock (&bufptr->BCB_mutex);
    }

  pgptr = pgbuf_fix (thread_p, vpid, NEW_PAGE, PGBUF_LATCH_WRITE, PGBUF_UNCONDITIONAL_LATCH);
  if (pgptr != NULL)
    {
      (void) pgbuf_set_page_ptype (thread_p, pgptr, PAGE_AREA);

      memcpy ((char *) pgptr + start_offset, area, length);
      /* Inform log manager that there is no need to log this page */
      addr.vfid = NULL;
      addr.pgptr = pgptr;
      addr.offset = 0;
      log_skip_logging (thread_p, &addr);
      pgbuf_set_dirty (thread_p, pgptr, FREE);
    }
  else
    {
      area = NULL;
    }

  return area;
}

/*
 * pgbuf_set_dirty () - Mark as modified the buffer associated with pgptr and
 *                  optionally free the page
 *   return: void
 *   pgptr(in): Pointer to page
 *   free_page(in): Free the page too ?
 */
void
pgbuf_set_dirty (THREAD_ENTRY * thread_p, PAGE_PTR pgptr, int free_page)
{
  PGBUF_BCB *bufptr;

  /* TODO: Wouldn't be an useful check here that page is write latched? */

  if (pgbuf_get_check_page_validation_level (thread_p, PGBUF_DEBUG_PAGE_VALIDATION_ALL))
    {
      if (pgbuf_is_valid_page_ptr (pgptr) == false)
	{
	  return;
	}
    }

  /* Get the address of the buffer from the page and set buffer dirty */
  CAST_PGPTR_TO_BFPTR (bufptr, pgptr);
  assert (!VPID_ISNULL (&bufptr->vpid));

#if defined(SERVER_MODE) && !defined(NDEBUG)
  if (bufptr->vpid.pageid == 0)
    {
      disk_volheader_check_magic (thread_p, pgptr);
    }
#endif

  pgbuf_set_dirty_buffer_ptr (thread_p, bufptr);

  /* If free request is given, unfix the page. */
  if (free_page == FREE)
    {
      pgbuf_unfix (thread_p, pgptr);
    }
}

/*
 * pgbuf_get_lsa () - Find the log sequence address of the given page
 *   return: page lsa
 *   pgptr(in): Pointer to page
 */
LOG_LSA *
pgbuf_get_lsa (PAGE_PTR pgptr)
{
  FILEIO_PAGE *io_pgptr;

  if (pgbuf_get_check_page_validation_level (NULL, PGBUF_DEBUG_PAGE_VALIDATION_ALL))
    {
      if (pgbuf_is_valid_page_ptr (pgptr) == false)
	{
	  return NULL;
	}
    }

  /* NOTE: Does not need to hold BCB_mutex since the page is fixed */

  CAST_PGPTR_TO_IOPGPTR (io_pgptr, pgptr);
  return &io_pgptr->prv.lsa;
}

/*
 * pgbuf_page_has_changed () - check if page has change based on current LSA
 *			       and a previous reference LSA
 *   return: page lsa
 *   pgptr(in): Pointer to page
 */
int
pgbuf_page_has_changed (PAGE_PTR pgptr, LOG_LSA * ref_lsa)
{
  LOG_LSA curr_lsa;

  LSA_COPY (&curr_lsa, pgbuf_get_lsa (pgptr));

  if (!LSA_EQ (ref_lsa, &curr_lsa))
    {
      return 1;
    }
  return 0;
}

/*
 * pgbuf_set_lsa () - Set the log sequence address of the page to the given lsa
 *   return: page lsa or NULL
 *   pgptr(in): Pointer to page
 *   lsa_ptr(in): Log Sequence address
 *
 * Note: This function is for the exclusive use of the log and recovery manager.
 */
const LOG_LSA *
pgbuf_set_lsa (THREAD_ENTRY * thread_p, PAGE_PTR pgptr, const LOG_LSA * lsa_ptr)
{
  PGBUF_BCB *bufptr;

  if (pgbuf_get_check_page_validation_level (thread_p, PGBUF_DEBUG_PAGE_VALIDATION_ALL))
    {
      if (pgbuf_is_valid_page_ptr (pgptr) == false)
	{
	  return NULL;
	}
    }

  assert (lsa_ptr != NULL);

  /* NOTE: Does not need to hold BCB_mutex since the page is fixed */

  /* Get the address of the buffer from the page and set buffer dirty */
  CAST_PGPTR_TO_BFPTR (bufptr, pgptr);

  /* 
   * Don't change LSA of temporary volumes or auxiliary volumes.
   * (e.g., those of copydb, backupdb).
   */
  if (LSA_IS_INIT_TEMP (&bufptr->iopage_buffer->iopage.prv.lsa)
      || PGBUF_IS_AUXILIARY_VOLUME (bufptr->vpid.volid) == true)
    {
      return NULL;
    }

  /* 
   * Always set the lsa of temporary volumes to the special
   * temp lsa, if it was somehow changed.
   */
  if (pgbuf_is_temporary_volume (bufptr->vpid.volid) == true)
    {
      LSA_SET_INIT_TEMP (&bufptr->iopage_buffer->iopage.prv.lsa);
      if (logtb_is_current_active (thread_p))
	{
	  return NULL;
	}
    }
  LSA_COPY (&bufptr->iopage_buffer->iopage.prv.lsa, lsa_ptr);

  /* 
   * If this is the first time the page is set dirty, record the new LSA
   * of the page as the oldest_unflush_lsa for the page.
   * We could have placed these feature when the page is set dirty,
   * unfortunately, some pages are set dirty before an LSA is set.
   */
  if (LSA_ISNULL (&bufptr->oldest_unflush_lsa))
    {
      if (LSA_LT (lsa_ptr, &log_Gl.chkpt_redo_lsa))
	{
	  LOG_LSA chkpt_redo_lsa;
	  int rc;

	  rc = pthread_mutex_lock (&log_Gl.chkpt_lsa_lock);
	  LSA_COPY (&chkpt_redo_lsa, &log_Gl.chkpt_redo_lsa);
	  pthread_mutex_unlock (&log_Gl.chkpt_lsa_lock);

	  if (LSA_LT (lsa_ptr, &chkpt_redo_lsa))
	    {
	      er_stack_push ();
	      er_set (ER_ERROR_SEVERITY, ARG_FILE_LINE, ER_LOG_CHECKPOINT_SKIP_INVALID_PAGE, 6, bufptr->vpid.pageid,
		      fileio_get_volume_label (bufptr->vpid.volid, PEEK), lsa_ptr->pageid, lsa_ptr->offset,
		      log_Gl.chkpt_redo_lsa.pageid, log_Gl.chkpt_redo_lsa.offset);
	      er_stack_pop ();

	      assert (false);
	    }

	}
      LSA_COPY (&bufptr->oldest_unflush_lsa, lsa_ptr);
    }

#if defined (NDEBUG)
  /* We expect the page was or will be set as dirty before unfix. However, there might be a missing case to set dirty.
   * It is correct to set dirty here. Note that we have set lsa of the page and it should be also flushed.
   * But we also want to find missing cases and fix them. Make everything sure for release builds.
   */
  pgbuf_set_dirty_buffer_ptr (thread_p, bufptr);
#endif /* NDEBUG */

  return lsa_ptr;
}

/*
 * pgbuf_reset_temp_lsa () -  Reset LSA of temp volume to
 *                            special temp LSA (-2,-2)
 *   return: void
 *   pgptr(in): Pointer to page
 */
void
pgbuf_reset_temp_lsa (PAGE_PTR pgptr)
{
  PGBUF_BCB *bufptr;

  CAST_PGPTR_TO_BFPTR (bufptr, pgptr);
  LSA_SET_INIT_TEMP (&bufptr->iopage_buffer->iopage.prv.lsa);
}

/*
 * pgbuf_get_vpid () - Find the volume and page identifier associated with
 *                     the passed buffer
 *   return: void
 *   pgptr(in): Page pointer
 *   vpid(out): Volume and page identifier
 */
void
pgbuf_get_vpid (PAGE_PTR pgptr, VPID * vpid)
{
  PGBUF_BCB *bufptr;

  if (pgbuf_get_check_page_validation_level (NULL, PGBUF_DEBUG_PAGE_VALIDATION_ALL))
    {
      if (pgbuf_is_valid_page_ptr (pgptr) == false)
	{
	  VPID_SET_NULL (vpid);
	  return;
	}
    }

  /* NOTE: Does not need to hold BCB_mutex since the page is fixed */

  CAST_PGPTR_TO_BFPTR (bufptr, pgptr);
  *vpid = bufptr->vpid;
}

/*
 * pgbuf_get_vpid_ptr () - Find the volume and page identifier associated
 *                         with the passed buffer
 *   return: pointer to vpid
 *   pgptr(in): Page pointer
 *
 * Note: Once the buffer is freed, the content of the vpid pointer may be
 *       updated by the page buffer manager, thus a lot of care should be
 *       taken.
 *       The values of the vpid pointer must not be altered by the caller.
 *       Once the page is freed, the vpid pointer should not be used any longer.
 */
VPID *
pgbuf_get_vpid_ptr (PAGE_PTR pgptr)
{
  PGBUF_BCB *bufptr;

  if (pgbuf_get_check_page_validation_level (NULL, PGBUF_DEBUG_PAGE_VALIDATION_ALL))
    {
      if (pgbuf_is_valid_page_ptr (pgptr) == false)
	{
	  return NULL;
	}
    }

  /* NOTE: Does not need to hold BCB_mutex since the page is fixed */

  CAST_PGPTR_TO_BFPTR (bufptr, pgptr);
  return &(bufptr->vpid);
}

/*
 * pgbuf_get_latch_mode () - Find the latch mode associated
 *			     with the passed buffer
 *   return: latch mode
 *   pgptr(in): Page pointer 
 */
PGBUF_LATCH_MODE
pgbuf_get_latch_mode (PAGE_PTR pgptr)
{
  PGBUF_BCB *bufptr;

  if (pgbuf_get_check_page_validation_level (NULL, PGBUF_DEBUG_PAGE_VALIDATION_ALL))
    {
      if (pgbuf_is_valid_page_ptr (pgptr) == false)
	{
	  return PGBUF_LATCH_INVALID;
	}
    }

  /* NOTE: Does not need to hold BCB_mutex since the page is fixed */

  CAST_PGPTR_TO_BFPTR (bufptr, pgptr);
  return bufptr->latch_mode;
}

/*
 * pgbuf_get_page_id () - Find the page identifier associated with the
 *                        passed buffer
 *   return: PAGEID
 *   pgptr(in): Page pointer
 */
PAGEID
pgbuf_get_page_id (PAGE_PTR pgptr)
{
  PGBUF_BCB *bufptr;

  if (pgbuf_get_check_page_validation_level (NULL, PGBUF_DEBUG_PAGE_VALIDATION_ALL))
    {
      if (pgbuf_is_valid_page_ptr (pgptr) == false)
	{
	  return NULL_PAGEID;
	}
    }

  /* NOTE: Does not need to hold BCB_mutex since the page is fixed */

  CAST_PGPTR_TO_BFPTR (bufptr, pgptr);
  assert (pgbuf_check_bcb_page_vpid (NULL, bufptr) == true);

  return bufptr->vpid.pageid;
}

/*
 * pgbuf_get_page_ptype () -
 *   return:
 *   pgptr(in): Pointer to page
 */
PAGE_TYPE
pgbuf_get_page_ptype (THREAD_ENTRY * thread_p, PAGE_PTR pgptr)
{
  PGBUF_BCB *bufptr;
  PAGE_TYPE ptype;

  if (thread_p == NULL)
    {
      thread_p = thread_get_thread_entry_info ();
    }

  if (pgbuf_get_check_page_validation_level (thread_p, PGBUF_DEBUG_PAGE_VALIDATION_ALL))
    {
      if (pgbuf_is_valid_page_ptr (pgptr) == false)
	{
	  return PAGE_UNKNOWN;	/* TODO - need to return error_code */
	}
    }

  /* NOTE: Does not need to hold BCB_mutex since the page is fixed */

  CAST_PGPTR_TO_BFPTR (bufptr, pgptr);
  assert_release (pgbuf_check_bcb_page_vpid (thread_p, bufptr) == true);

  ptype = (PAGE_TYPE) (bufptr->iopage_buffer->iopage.prv.ptype);

  assert (PAGE_UNKNOWN <= (int) ptype);
  assert (ptype <= PAGE_LAST);

  return ptype;
}

/*
 * pgbuf_get_volume_id () - Find the volume associated with the passed buffer
 *   return: VOLID
 *   pgptr(in): Page pointer
 */
VOLID
pgbuf_get_volume_id (PAGE_PTR pgptr)
{
  PGBUF_BCB *bufptr;

  if (pgbuf_get_check_page_validation_level (NULL, PGBUF_DEBUG_PAGE_VALIDATION_ALL))
    {
      if (pgbuf_is_valid_page_ptr (pgptr) == false)
	{
	  return NULL_VOLID;
	}
    }

  /* NOTE: Does not need to hold BCB_mutex since the page is fixed */

  CAST_PGPTR_TO_BFPTR (bufptr, pgptr);
  return bufptr->vpid.volid;
}

/*
 * pgbuf_get_volume_label () - Find the name of the volume associated with
 *                             the passed buffer
 *   return: Volume label
 *   pgptr(in): Page pointer
 */
const char *
pgbuf_get_volume_label (PAGE_PTR pgptr)
{
  PGBUF_BCB *bufptr;

  /* NOTE: Does not need to hold BCB_mutex since the page is fixed */

  CAST_PGPTR_TO_BFPTR (bufptr, pgptr);
  assert (!VPID_ISNULL (&bufptr->vpid));

  return fileio_get_volume_label (bufptr->vpid.volid, PEEK);
}

/*
 * pgbuf_force_to_check_for_interrupts () - Force the page buffer manager
 *      to check for possible interrupts when pages are fetched
 *   return: void
 *   void(in):
 */
void
pgbuf_force_to_check_for_interrupts (void)
{
  pgbuf_Pool.check_for_interrupts = true;
}

/*
 * pgbuf_is_log_check_for_interrupts () - Force the page buffer manager to
 *      check for possible interrupts when pages are fetched
 *   return: if there is interrupt, return true, otherwise return false
 *   void(in):
 */
bool
pgbuf_is_log_check_for_interrupts (THREAD_ENTRY * thread_p)
{
  if (pgbuf_Pool.check_for_interrupts == true
      && logtb_is_interrupted (thread_p, true, &pgbuf_Pool.check_for_interrupts) == true)
    {
      er_set (ER_ERROR_SEVERITY, ARG_FILE_LINE, ER_INTERRUPTED, 0);
      return true;
    }
  else
    {
      return false;
    }
}

/*
 * pgbuf_set_lsa_as_temporary () - The log sequence address of the page
 *                                        is set to temporary lsa address
 *   return: void
 *   pgptr(in): Pointer to page
 *
 * Note: Set the log sequence address of the page to the non recoverable LSA
 *       address. In this case the page is declared a non recoverable page
 *       (temporary page). Logging must not be done in a temporary page,
 *       however it is not enforced. A warning message is issued if someone
 *       logs something. This warning will indicate a potential bug.
 *
 *       This function is used for debugging.
 */
void
pgbuf_set_lsa_as_temporary (THREAD_ENTRY * thread_p, PAGE_PTR pgptr)
{
  PGBUF_BCB *bufptr;

  CAST_PGPTR_TO_BFPTR (bufptr, pgptr);
  assert (!VPID_ISNULL (&bufptr->vpid));

  LSA_SET_INIT_TEMP (&bufptr->iopage_buffer->iopage.prv.lsa);
  pgbuf_set_dirty_buffer_ptr (thread_p, bufptr);
}

/*
 * pgbuf_set_lsa_as_permanent () - The log sequence address of the page
 *                                        is set to permanent lsa address
 *   return: void
 *   pgptr(in): Pointer to page
 *
 * Note: Set the log sequence address of the page to a permananet LSA address.
 *       Logging can be done in this page.
 *
 *       This function is used for debugging.
 */
void
pgbuf_set_lsa_as_permanent (THREAD_ENTRY * thread_p, PAGE_PTR pgptr)
{
  PGBUF_BCB *bufptr;
  LOG_LSA *restart_lsa;

  CAST_PGPTR_TO_BFPTR (bufptr, pgptr);
  assert (!VPID_ISNULL (&bufptr->vpid));

  if (LSA_IS_INIT_TEMP (&bufptr->iopage_buffer->iopage.prv.lsa)
      || LSA_IS_INIT_NONTEMP (&bufptr->iopage_buffer->iopage.prv.lsa))
    {
      restart_lsa = logtb_find_current_tran_lsa (thread_p);
      if (restart_lsa == NULL || LSA_ISNULL (restart_lsa))
	{
	  restart_lsa = log_get_restart_lsa ();
	}

      LSA_COPY (&bufptr->iopage_buffer->iopage.prv.lsa, restart_lsa);
      pgbuf_set_dirty_buffer_ptr (thread_p, bufptr);
    }
}

/*
 * pgbuf_set_bcb_page_vpid () -
 *   return: void
 *   bufptr(in): pointer to buffer page
 *
 * Note: This function is used for debugging.
 */
STATIC_INLINE void
pgbuf_set_bcb_page_vpid (THREAD_ENTRY * thread_p, PGBUF_BCB * bufptr)
{
  if (thread_p == NULL)
    {
      thread_p = thread_get_thread_entry_info ();
    }

  if (bufptr == NULL || VPID_ISNULL (&bufptr->vpid))
    {
      assert (bufptr != NULL);
      assert (!VPID_ISNULL (&bufptr->vpid));
      return;
    }

  /* perm volume */
  if (bufptr->vpid.volid > NULL_VOLID)
    {
      /* Check iff is the first time */
      if (bufptr->iopage_buffer->iopage.prv.pageid == -1 && bufptr->iopage_buffer->iopage.prv.volid == -1)
	{
	  /* Set Page identifier */
	  bufptr->iopage_buffer->iopage.prv.pageid = bufptr->vpid.pageid;
	  bufptr->iopage_buffer->iopage.prv.volid = bufptr->vpid.volid;

	  bufptr->iopage_buffer->iopage.prv.ptype = '\0';
	  bufptr->iopage_buffer->iopage.prv.pflag_reserve_1 = '\0';
	  bufptr->iopage_buffer->iopage.prv.p_reserve_2 = 0;
	  bufptr->iopage_buffer->iopage.prv.p_reserve_3 = 0;
	}
    }

}

/*
 * pgbuf_set_page_ptype () -
 *   return: void
 *   pgptr(in): Pointer to page
 *   ptype(in): page type
 *
 * Note: This function is used for debugging.
 */
void
pgbuf_set_page_ptype (THREAD_ENTRY * thread_p, PAGE_PTR pgptr, PAGE_TYPE ptype)
{
  PGBUF_BCB *bufptr;

  assert (pgptr != NULL);

  if (thread_p == NULL)
    {
      thread_p = thread_get_thread_entry_info ();
    }

  if (pgbuf_get_check_page_validation_level (thread_p, PGBUF_DEBUG_PAGE_VALIDATION_ALL))
    {
      if (pgbuf_is_valid_page_ptr (pgptr) == false)
	{
	  assert (false);
	  return;
	}
    }

  CAST_PGPTR_TO_BFPTR (bufptr, pgptr);
  assert (!VPID_ISNULL (&bufptr->vpid));

  /* Set Page identifier if needed */
  (void) pgbuf_set_bcb_page_vpid (thread_p, bufptr);

  if (pgbuf_check_bcb_page_vpid (thread_p, bufptr) != true)
    {
      assert (false);
      return;
    }

  bufptr->iopage_buffer->iopage.prv.ptype = (unsigned char) ptype;

  assert_release (bufptr->iopage_buffer->iopage.prv.ptype == ptype);
}

/*
 * pgbuf_is_lsa_temporary () - Find if the page is a temporary one
 *   return: true/false
 *   pgptr(in): Pointer to page
 */
bool
pgbuf_is_lsa_temporary (PAGE_PTR pgptr)
{
  PGBUF_BCB *bufptr;

  CAST_PGPTR_TO_BFPTR (bufptr, pgptr);

  if (LSA_IS_INIT_TEMP (&bufptr->iopage_buffer->iopage.prv.lsa)
      || pgbuf_is_temporary_volume (bufptr->vpid.volid) == true)
    {
      return true;
    }
  else
    {
      return false;
    }
}

/*
 * pgbuf_isvolume_for_tmparea () - Find if the given permanent volume has been
 *                              declared for temporary storage purposes
 *   return: true/false
 *   volid(in): Volume identifier of last allocated permanent volume
 */
STATIC_INLINE bool
pgbuf_is_temporary_volume (VOLID volid)
{
  /* todo: I don't know why page buffer should care about temporary files and what this does, but it is really annoying.
   * until database is loaded and restarted, I will return false always. */
  if (!LOG_ISRESTARTED ())
    {
      return false;
    }
  return (xdisk_get_purpose (NULL, volid) == DB_TEMPORARY_DATA_PURPOSE);
}

/*
 * pgbuf_init_BCB_table () - Initializes page buffer BCB table
 *   return: NO_ERROR, or ER_code
 */
static int
pgbuf_initialize_bcb_table (void)
{
  PGBUF_BCB *bufptr;
  PGBUF_IOPAGE_BUFFER *ioptr;
  int i;
  long long unsigned alloc_size;

  /* allocate space for page buffer BCB table */
  alloc_size = (long long unsigned) pgbuf_Pool.num_buffers * PGBUF_BCB_SIZE;
  if (!MEM_SIZE_IS_VALID (alloc_size))
    {
      er_set (ER_ERROR_SEVERITY, ARG_FILE_LINE, ER_PRM_BAD_VALUE, 1, "data_buffer_pages");
      return ER_PRM_BAD_VALUE;
    }
  pgbuf_Pool.BCB_table = (PGBUF_BCB *) malloc ((size_t) alloc_size);
  if (pgbuf_Pool.BCB_table == NULL)
    {
      er_set (ER_ERROR_SEVERITY, ARG_FILE_LINE, ER_OUT_OF_VIRTUAL_MEMORY, 1, (size_t) alloc_size);
      return ER_OUT_OF_VIRTUAL_MEMORY;
    }

  /* allocate space for io page buffers */
  alloc_size = (long long unsigned) pgbuf_Pool.num_buffers * PGBUF_IOPAGE_BUFFER_SIZE;
  if (!MEM_SIZE_IS_VALID (alloc_size))
    {
      er_set (ER_ERROR_SEVERITY, ARG_FILE_LINE, ER_PRM_BAD_VALUE, 1, "data_buffer_pages");
      if (pgbuf_Pool.BCB_table != NULL)
	{
	  free_and_init (pgbuf_Pool.BCB_table);
	}
      return ER_PRM_BAD_VALUE;
    }
  pgbuf_Pool.iopage_table = (PGBUF_IOPAGE_BUFFER *) malloc ((size_t) alloc_size);
  if (pgbuf_Pool.iopage_table == NULL)
    {
      er_set (ER_ERROR_SEVERITY, ARG_FILE_LINE, ER_OUT_OF_VIRTUAL_MEMORY, 1, (size_t) alloc_size);
      if (pgbuf_Pool.BCB_table != NULL)
	{
	  free_and_init (pgbuf_Pool.BCB_table);
	}
      return ER_OUT_OF_VIRTUAL_MEMORY;
    }

  /* initialize each entry of the buffer BCB table */
  for (i = 0; i < pgbuf_Pool.num_buffers; i++)
    {
      bufptr = PGBUF_FIND_BCB_PTR (i);
      pthread_mutex_init (&bufptr->BCB_mutex, NULL);
      bufptr->ipool = i;
      VPID_SET_NULL (&bufptr->vpid);
      bufptr->fcnt = 0;
      bufptr->latch_mode = PGBUF_LATCH_INVALID;

#if defined(SERVER_MODE)
      bufptr->next_wait_thrd = NULL;
#endif /* SERVER_MODE */

      bufptr->hash_next = NULL;
      bufptr->prev_BCB = NULL;

      if (i == (pgbuf_Pool.num_buffers - 1))
	{
	  bufptr->next_BCB = NULL;
	}
      else
	{
	  bufptr->next_BCB = PGBUF_FIND_BCB_PTR (i + 1);
	}

      bufptr->dirty = false;
      bufptr->avoid_dealloc_cnt = 0;
      PGBUF_BCB_RESET_MODIFICATION (bufptr);
      bufptr->avoid_victim = false;
      bufptr->async_flush_request = false;
      bufptr->victim_candidate = false;
      bufptr->zone = PGBUF_INVALID_ZONE;
      LSA_SET_NULL (&bufptr->oldest_unflush_lsa);

      /* link BCB and iopage buffer */
      ioptr = PGBUF_FIND_IOPAGE_PTR (i);

      LSA_SET_NULL (&ioptr->iopage.prv.lsa);

      /* Init Page identifier */
      ioptr->iopage.prv.pageid = -1;
      ioptr->iopage.prv.volid = -1;

#if 1				/* do not delete me */
      ioptr->iopage.prv.ptype = '\0';
      ioptr->iopage.prv.pflag_reserve_1 = '\0';
      ioptr->iopage.prv.p_reserve_2 = 0;
      ioptr->iopage.prv.p_reserve_3 = 0;
#endif

      bufptr->iopage_buffer = ioptr;
      ioptr->bcb = bufptr;

#if defined(CUBRID_DEBUG)
      /* Reinitizalize the buffer */
      pgbuf_scramble (&bufptr->iopage_buffer->iopage);
      memcpy (PGBUF_FIND_BUFFER_GUARD (bufptr), pgbuf_Guard, sizeof (pgbuf_Guard));
#endif /* CUBRID_DEBUG */
    }

  return NO_ERROR;
}

/*
 * pgbuf_initialize_hash_table () - Initializes page buffer hash table
 *   return: NO_ERROR, or ER_code
 */
static int
pgbuf_initialize_hash_table (void)
{
  size_t hashsize, i;

  /* allocate space for the buffer hash table */
  hashsize = PGBUF_HASH_SIZE;
  pgbuf_Pool.buf_hash_table = (PGBUF_BUFFER_HASH *) malloc (hashsize * PGBUF_BUFFER_HASH_SIZE);
  if (pgbuf_Pool.buf_hash_table == NULL)
    {
      er_set (ER_ERROR_SEVERITY, ARG_FILE_LINE, ER_OUT_OF_VIRTUAL_MEMORY, 1, (hashsize * PGBUF_BUFFER_HASH_SIZE));
      return ER_OUT_OF_VIRTUAL_MEMORY;
    }

  /* initialize each entry of the buffer hash table */
  for (i = 0; i < hashsize; i++)
    {
      pthread_mutex_init (&pgbuf_Pool.buf_hash_table[i].hash_mutex, NULL);
      pgbuf_Pool.buf_hash_table[i].hash_next = NULL;
      pgbuf_Pool.buf_hash_table[i].lock_next = NULL;
    }

  return NO_ERROR;
}

/*
 * pgbuf_initialize_lock_table () - Initializes page buffer lock table
 *   return: NO_ERROR, or ER_code
 */
static int
pgbuf_initialize_lock_table (void)
{
  int i;
  int thrd_num_total;
  size_t alloc_size;

  /* allocate memory space for the buffer lock table */
  thrd_num_total = thread_num_total_threads ();
#if defined(SERVER_MODE)
  assert (thrd_num_total > MAX_NTRANS * 2);
#else /* !SERVER_MODE */
  assert (thrd_num_total == 1);
#endif /* !SERVER_MODE */

  alloc_size = thrd_num_total * PGBUF_BUFFER_LOCK_SIZE;
  pgbuf_Pool.buf_lock_table = (PGBUF_BUFFER_LOCK *) malloc (alloc_size);
  if (pgbuf_Pool.buf_lock_table == NULL)
    {
      er_set (ER_ERROR_SEVERITY, ARG_FILE_LINE, ER_OUT_OF_VIRTUAL_MEMORY, 1, alloc_size);
      return ER_OUT_OF_VIRTUAL_MEMORY;
    }

  /* initialize each entry of the buffer lock table */
  for (i = 0; i < thrd_num_total; i++)
    {
      VPID_SET_NULL (&pgbuf_Pool.buf_lock_table[i].vpid);
      pgbuf_Pool.buf_lock_table[i].lock_next = NULL;
#if defined(SERVER_MODE)
      pgbuf_Pool.buf_lock_table[i].next_wait_thrd = NULL;
#endif /* SERVER_MODE */
    }

  return NO_ERROR;
}

/*
 * pgbuf_initialize_lru_list () - Initializes the page buffer LRU list
 *   return: NO_ERROR, or ER_code
 */
static int
pgbuf_initialize_lru_list (void)
{
  int i;

  /* set the number of LRU lists */
  pgbuf_Pool.last_flushed_LRU_list_idx = -1;
  pgbuf_Pool.num_LRU_list = prm_get_integer_value (PRM_ID_PB_NUM_LRU_CHAINS);
  if (pgbuf_Pool.num_LRU_list == 0)
    {
      /* system define it as an optimal value internally. */
      /* estimates: 1000 buffer frames per one LRU list will be good. */
      pgbuf_Pool.num_LRU_list = ((pgbuf_Pool.num_buffers - 1) / 1000) + 1;
    }

  /* allocate memory space for the page buffer LRU lists */
  pgbuf_Pool.buf_LRU_list = (PGBUF_LRU_LIST *) malloc (pgbuf_Pool.num_LRU_list * PGBUF_LRU_LIST_SIZE);
  if (pgbuf_Pool.buf_LRU_list == NULL)
    {
      er_set (ER_ERROR_SEVERITY, ARG_FILE_LINE, ER_OUT_OF_VIRTUAL_MEMORY, 1,
	      (pgbuf_Pool.num_LRU_list * PGBUF_LRU_LIST_SIZE));
      return ER_OUT_OF_VIRTUAL_MEMORY;
    }

  /* initialize the page buffer LRU lists */
  for (i = 0; i < pgbuf_Pool.num_LRU_list; i++)
    {
      pthread_mutex_init (&pgbuf_Pool.buf_LRU_list[i].LRU_mutex, NULL);
      pgbuf_Pool.buf_LRU_list[i].LRU_top = NULL;
      pgbuf_Pool.buf_LRU_list[i].LRU_bottom = NULL;
      pgbuf_Pool.buf_LRU_list[i].LRU_middle = NULL;
      pgbuf_Pool.buf_LRU_list[i].LRU_1_zone_cnt = 0;
    }

  return NO_ERROR;
}

/*
 * pgbuf_initialize_ain_list () - initialize the Ain list
 * return : NO_ERROR or error code
 */
static int
pgbuf_initialize_ain_list (void)
{
  float ain_ratio = prm_get_float_value (PRM_ID_PB_AIN_RATIO);
  float lru1_ratio = prm_get_float_value (PRM_ID_PB_LRU_HOT_RATIO);

  pgbuf_Pool.buf_AIN_list.max_count = (int) (pgbuf_Pool.num_buffers * ain_ratio);
  pgbuf_Pool.buf_AIN_list.ain_count = 0;
  pgbuf_Pool.buf_AIN_list.Ain_top = NULL;
  pgbuf_Pool.buf_AIN_list.Ain_bottom = NULL;
  pgbuf_Pool.buf_AIN_list.tick = 0;

  pthread_mutex_init (&pgbuf_Pool.buf_AIN_list.Ain_mutex, NULL);

  if (ain_ratio <= 0)
    {
      /* 2Q is disabled, just use LRU */
      pgbuf_Pool.buf_AIN_list.max_count = 0;
      ain_ratio = 0;
    }

  pgbuf_Pool.num_LRU1_zone_threshold = (int) (PGBUF_LRU_SIZE * (1.0f - ain_ratio) * lru1_ratio);
  pgbuf_Pool.num_LRU1_zone_threshold = MAX (pgbuf_Pool.num_LRU1_zone_threshold, (int) (PGBUF_LRU_SIZE * 0.05f));
  pgbuf_Pool.num_LRU1_zone_threshold = MIN (pgbuf_Pool.num_LRU1_zone_threshold, (int) (PGBUF_LRU_SIZE * 0.95f));

  assert_release (pgbuf_Pool.num_LRU1_zone_threshold < (PGBUF_LRU_SIZE * (1.0f - ain_ratio)));

  return NO_ERROR;
}

/*
 * pgbuf_initialize_aout_list () - initialize the Aout list
 * return : error code or NO_ERROR
 */
static int
pgbuf_initialize_aout_list (void)
{
/* limit Aout size to equivalent of 512M */
#define PGBUF_LIMIT_AOUT_BUFFERS 32768
  int i;
  float aout_ratio;
  size_t alloc_size = 0;
  PGBUF_AOUT_LIST *list = &pgbuf_Pool.buf_AOUT_list;

  aout_ratio = prm_get_float_value (PRM_ID_PB_AOUT_RATIO);

  list->max_count = (int) (pgbuf_Pool.num_buffers * aout_ratio);
  list->Aout_top = NULL;
  list->Aout_bottom = NULL;
  list->bufarray = NULL;
  list->aout_buf_ht = NULL;

  pthread_mutex_init (&list->Aout_mutex, NULL);

  if (aout_ratio <= 0)
    {
      /* not using Aout list */
      list->max_count = 0;
      return NO_ERROR;
    }

  list->max_count = MIN (list->max_count, PGBUF_LIMIT_AOUT_BUFFERS);
  alloc_size = list->max_count * sizeof (PGBUF_AOUT_BUF);

  list->bufarray = (PGBUF_AOUT_BUF *) malloc (alloc_size);
  if (list->bufarray == NULL)
    {
      er_set (ER_ERROR_SEVERITY, ARG_FILE_LINE, ER_OUT_OF_VIRTUAL_MEMORY, 1, alloc_size);
      return ER_OUT_OF_VIRTUAL_MEMORY;
    }

  list->Aout_free = &list->bufarray[0];

  for (i = 0; i < list->max_count; i++)
    {
      VPID_SET_NULL (&list->bufarray[i].vpid);
      if (i != list->max_count - 1)
	{
	  list->bufarray[i].next = &list->bufarray[i + 1];
	}
      else
	{
	  list->bufarray[i].next = NULL;
	}
      list->bufarray[i].prev = NULL;
    }

  list->num_hashes = MAX (list->max_count / AOUT_HASH_DIVIDE_RATIO, 1);

  alloc_size = list->num_hashes * sizeof (MHT_TABLE *);
  list->aout_buf_ht = malloc (alloc_size);
  if (list->aout_buf_ht == NULL)
    {
      er_set (ER_ERROR_SEVERITY, ARG_FILE_LINE, ER_OUT_OF_VIRTUAL_MEMORY, 1, alloc_size);
      goto error_return;
    }

  memset (list->aout_buf_ht, 0, alloc_size);

  for (i = 0; i < list->num_hashes; i++)
    {
      list->aout_buf_ht[i] = mht_create ("PGBUF_AOUT_HASH", list->max_count, pgbuf_hash_vpid, pgbuf_compare_vpid);

      if (list->aout_buf_ht[i] == NULL)
	{
	  goto error_return;
	}
    }

  return NO_ERROR;

error_return:
  list->Aout_free = NULL;
  if (list->bufarray != NULL)
    {
      free_and_init (list->bufarray);
    }

  if (list->aout_buf_ht == NULL)
    {
      for (i = 0; list->aout_buf_ht[i] != NULL; i++)
	{
	  mht_destroy (list->aout_buf_ht[i]);
	}
      free_and_init (list->aout_buf_ht);
    }

  pthread_mutex_destroy (&list->Aout_mutex);

  return ER_FAILED;
#undef PGBUF_LIMIT_AOUT_BUFFERS
}

/*
 * pgbuf_initialize_invalid_list () - Initializes the page buffer invalid list
 *   return: NO_ERROR
 */
static int
pgbuf_initialize_invalid_list (void)
{
  /* initialize the invalid BCB list */
  pthread_mutex_init (&pgbuf_Pool.buf_invalid_list.invalid_mutex, NULL);
  pgbuf_Pool.buf_invalid_list.invalid_top = PGBUF_FIND_BCB_PTR (0);
  pgbuf_Pool.buf_invalid_list.invalid_cnt = pgbuf_Pool.num_buffers;

  return NO_ERROR;
}

/*
 * pgbuf_initialize_thrd_holder () -
 *   return: NO_ERROR, or ER_code
 */
static int
pgbuf_initialize_thrd_holder (void)
{
  int thrd_num_total;
  size_t alloc_size;
  int i, j, idx;

  thrd_num_total = thread_num_total_threads ();
#if defined(SERVER_MODE)
  assert (thrd_num_total > MAX_NTRANS * 2);
#else /* !SERVER_MODE */
  assert (thrd_num_total == 1);
#endif /* !SERVER_MODE */

  pgbuf_Pool.thrd_holder_info = (PGBUF_HOLDER_ANCHOR *) malloc (thrd_num_total * PGBUF_HOLDER_ANCHOR_SIZE);
  if (pgbuf_Pool.thrd_holder_info == NULL)
    {
      er_set (ER_ERROR_SEVERITY, ARG_FILE_LINE, ER_OUT_OF_VIRTUAL_MEMORY, 1, thrd_num_total * PGBUF_HOLDER_ANCHOR_SIZE);
      return ER_OUT_OF_VIRTUAL_MEMORY;
    }

  /* phase 1: allocate memory space that is used for BCB holder entries */
  alloc_size = thrd_num_total * PGBUF_DEFAULT_FIX_COUNT * PGBUF_HOLDER_SIZE;
  pgbuf_Pool.thrd_reserved_holder = (PGBUF_HOLDER *) malloc (alloc_size);
  if (pgbuf_Pool.thrd_reserved_holder == NULL)
    {
      er_set (ER_ERROR_SEVERITY, ARG_FILE_LINE, ER_OUT_OF_VIRTUAL_MEMORY, 1, alloc_size);
      return ER_OUT_OF_VIRTUAL_MEMORY;
    }

  /* phase 2: initialize all the BCB holder entries */

  /* 
   * Each thread has both free holder list and used(held) holder list.
   * The free holder list of each thread is initialized to
   * have PGBUF_DEFAULT_FIX_COUNT entries and the used holder list of
   * each thread is initialized to have no entry.
   */
  for (i = 0; i < thrd_num_total; i++)
    {
      pgbuf_Pool.thrd_holder_info[i].num_hold_cnt = 0;
      pgbuf_Pool.thrd_holder_info[i].num_free_cnt = PGBUF_DEFAULT_FIX_COUNT;
      pgbuf_Pool.thrd_holder_info[i].thrd_hold_list = NULL;
      pgbuf_Pool.thrd_holder_info[i].thrd_free_list = &(pgbuf_Pool.thrd_reserved_holder[i * PGBUF_DEFAULT_FIX_COUNT]);

      for (j = 0; j < PGBUF_DEFAULT_FIX_COUNT; j++)
	{
	  idx = (i * PGBUF_DEFAULT_FIX_COUNT) + j;
	  pgbuf_Pool.thrd_reserved_holder[idx].fix_count = 0;
	  pgbuf_Pool.thrd_reserved_holder[idx].bufptr = NULL;
	  pgbuf_Pool.thrd_reserved_holder[idx].thrd_link = NULL;
	  INIT_HOLDER_STAT (&(pgbuf_Pool.thrd_reserved_holder[idx].perf_stat));
	  pgbuf_Pool.thrd_reserved_holder[idx].first_watcher = NULL;
	  pgbuf_Pool.thrd_reserved_holder[idx].last_watcher = NULL;
	  pgbuf_Pool.thrd_reserved_holder[idx].watch_count = 0;


	  if (j == (PGBUF_DEFAULT_FIX_COUNT - 1))
	    {
	      pgbuf_Pool.thrd_reserved_holder[idx].next_holder = NULL;
	    }
	  else
	    {
	      pgbuf_Pool.thrd_reserved_holder[idx].next_holder = &(pgbuf_Pool.thrd_reserved_holder[idx + 1]);
	    }
	}
    }

  /* phase 3: initialize free BCB holder list shared by all threads */
  pthread_mutex_init (&pgbuf_Pool.free_holder_set_mutex, NULL);
  pgbuf_Pool.free_holder_set = NULL;
  pgbuf_Pool.free_index = -1;	/* -1 means that there is no free holder entry */

  return NO_ERROR;
}

/*
 * pgbuf_allocate_thrd_holder_entry () - Allocates one buffer holder entry
 *   			from the free holder list of given thread
 *   return: pointer to holder entry or NULL
 *
 * Note: If the free holder list is empty,
 *       allocate it from the list of free holder arrays that is shared.
 */
static PGBUF_HOLDER *
pgbuf_allocate_thrd_holder_entry (THREAD_ENTRY * thread_p)
{
  int thrd_index;
  PGBUF_HOLDER_ANCHOR *thrd_holder_info;
  PGBUF_HOLDER *holder;
  PGBUF_HOLDER_SET *holder_set;
#if defined(SERVER_MODE)
  int rv;
#endif /* SERVER_MODE */

  thrd_index = THREAD_GET_CURRENT_ENTRY_INDEX (thread_p);

  thrd_holder_info = &(pgbuf_Pool.thrd_holder_info[thrd_index]);

  if (thrd_holder_info->thrd_free_list != NULL)
    {
      /* allocate a BCB holder entry from the free BCB holder list of given thread */
      holder = thrd_holder_info->thrd_free_list;
      thrd_holder_info->thrd_free_list = holder->next_holder;
      thrd_holder_info->num_free_cnt -= 1;
    }
  else
    {
      /* holder == NULL : free BCB holder list is empty */

      /* allocate a BCB holder entry from the free BCB holder list shared by all threads. */
      rv = pthread_mutex_lock (&pgbuf_Pool.free_holder_set_mutex);
      if (pgbuf_Pool.free_index == -1)
	{
	  /* no usable free holder entry */
	  /* expand the free BCB holder list shared by threads */
	  holder_set = (PGBUF_HOLDER_SET *) malloc (PGBUF_HOLDER_SET_SIZE);
	  if (holder_set == NULL)
	    {
	      /* This situation must not be occurred. */
	      assert (false);
	      pthread_mutex_unlock (&pgbuf_Pool.free_holder_set_mutex);
	      er_set (ER_ERROR_SEVERITY, ARG_FILE_LINE, ER_OUT_OF_VIRTUAL_MEMORY, 1, PGBUF_HOLDER_SET_SIZE);
	      return NULL;
	    }

	  holder_set->next_set = pgbuf_Pool.free_holder_set;
	  pgbuf_Pool.free_holder_set = holder_set;
	  pgbuf_Pool.free_index = 0;
	}

      holder = &(pgbuf_Pool.free_holder_set->element[pgbuf_Pool.free_index]);
      pgbuf_Pool.free_index += 1;

      if (pgbuf_Pool.free_index == PGBUF_NUM_ALLOC_HOLDER)
	{
	  pgbuf_Pool.free_index = -1;
	}
      pthread_mutex_unlock (&pgbuf_Pool.free_holder_set_mutex);

      /* initialize the newly allocated BCB holder entry */
      holder->thrd_link = NULL;
    }

  holder->next_holder = NULL;	/* disconnect from free BCB holder list */

  /* connect the BCB holder entry at the head of thread's holder list */
  holder->thrd_link = thrd_holder_info->thrd_hold_list;
  thrd_holder_info->thrd_hold_list = holder;
  thrd_holder_info->num_hold_cnt += 1;

  holder->first_watcher = NULL;
  holder->last_watcher = NULL;
  holder->watch_count = 0;

  return holder;
}

/*
 * pgbuf_find_thrd_holder () - Find the holder entry of current thread
 *                             on the BCB holder list of given BCB
 *   return: pointer to holder entry or NULL
 *   bufptr(in):
 */
STATIC_INLINE PGBUF_HOLDER *
pgbuf_find_thrd_holder (THREAD_ENTRY * thread_p, PGBUF_BCB * bufptr)
{
  int thrd_index;
  PGBUF_HOLDER *holder;

  assert (bufptr != NULL);

  thrd_index = THREAD_GET_CURRENT_ENTRY_INDEX (thread_p);

  /* For each BCB holder entry of thread's holder list */
  holder = pgbuf_Pool.thrd_holder_info[thrd_index].thrd_hold_list;

  while (holder != NULL)
    {
      assert (holder->next_holder == NULL);

      if (holder->bufptr == bufptr)
	{
	  break;		/* found */
	}

      holder = holder->thrd_link;
    }

  return holder;
}

/*
 * pgbuf_unlatch_thrd_holder () - decrements fix_count by one to the holder
 *                                entry of current thread on the BCB holder
 *                                list of given BCB
 *   return: pointer to holder entry or NULL
 *   bufptr(in):
 */
static int
pgbuf_unlatch_thrd_holder (THREAD_ENTRY * thread_p, PGBUF_BCB * bufptr, PGBUF_HOLDER_STAT * holder_perf_stat_p)
{
  int err = NO_ERROR;
  PGBUF_HOLDER *holder;
  PAGE_PTR pgptr;

  assert (bufptr != NULL);

  CAST_BFPTR_TO_PGPTR (pgptr, bufptr);

  holder = pgbuf_find_thrd_holder (thread_p, bufptr);
  if (holder == NULL)
    {
      /* This situation must not be occurred. */
      assert (false);
      err = ER_PB_UNFIXED_PAGEPTR;
      er_set (ER_ERROR_SEVERITY, ARG_FILE_LINE, err, 3, pgptr, bufptr->vpid.pageid,
	      fileio_get_volume_label (bufptr->vpid.volid, PEEK));

      goto exit_on_error;
    }

  if (holder_perf_stat_p != NULL)
    {
      *holder_perf_stat_p = holder->perf_stat;
    }

  holder->fix_count--;

  if (holder->fix_count == 0)
    {
      /* remove its own BCB holder entry */
      if (pgbuf_remove_thrd_holder (thread_p, holder) != NO_ERROR)
	{
	  /* This situation must not be occurred. */
	  assert (false);
	  err = ER_PB_UNFIXED_PAGEPTR;
	  er_set (ER_ERROR_SEVERITY, ARG_FILE_LINE, err, 3, pgptr, bufptr->vpid.pageid,
		  fileio_get_volume_label (bufptr->vpid.volid, PEEK));

	  goto exit_on_error;
	}
    }

  assert (err == NO_ERROR);

exit_on_error:

  return err;
}

/*
 * pgbuf_remove_thrd_holder () - Remove holder entry from given BCB
 *   return: NO_ERROR, or ER_code
 *   holder(in): pointer to holder entry to be removed
 *
 * Note: This function removes the given holder entry from the holder list of
 *       given BCB, and then connect it to the free holder list of the
 *       corresponding thread.
 */
static int
pgbuf_remove_thrd_holder (THREAD_ENTRY * thread_p, PGBUF_HOLDER * holder)
{
  int err = NO_ERROR;
  int thrd_index;
  PGBUF_HOLDER_ANCHOR *thrd_holder_info;
  PGBUF_HOLDER *prev;
  int found;

  assert (holder != NULL);
  assert (holder->fix_count == 0);

  assert (holder->watch_count == 0);

  /* holder->fix_count is always set to some meaningful value when the holder entry is allocated for use. So, at this
   * time, we do not need to initialize it. connect the BCB holder entry into free BCB holder list of given thread. */

  thrd_index = THREAD_GET_CURRENT_ENTRY_INDEX (thread_p);

  thrd_holder_info = &(pgbuf_Pool.thrd_holder_info[thrd_index]);

  holder->next_holder = thrd_holder_info->thrd_free_list;
  thrd_holder_info->thrd_free_list = holder;
  thrd_holder_info->num_free_cnt += 1;

  /* remove the BCB holder entry from thread's holder list */
  if (thrd_holder_info->thrd_hold_list == NULL)
    {
      /* This situation must not be occurred. */
      assert (false);
      err = ER_FAILED;
      goto exit_on_error;
    }

  if (thrd_holder_info->thrd_hold_list == (PGBUF_HOLDER *) holder)
    {
      thrd_holder_info->thrd_hold_list = holder->thrd_link;
    }
  else
    {
      found = false;
      prev = thrd_holder_info->thrd_hold_list;

      while (prev->thrd_link != NULL)
	{
	  assert (prev->next_holder == NULL);
	  if (prev->thrd_link == (PGBUF_HOLDER *) holder)
	    {
	      prev->thrd_link = holder->thrd_link;
	      holder->thrd_link = NULL;
	      found = true;
	      break;
	    }
	  prev = prev->thrd_link;
	}

      if (found == false)
	{
	  /* This situation must not be occurred. */
	  assert (false);
	  err = ER_FAILED;
	  goto exit_on_error;
	}
    }

  thrd_holder_info->num_hold_cnt -= 1;

  assert (err == NO_ERROR);

exit_on_error:

  return err;
}

#if !defined (NDEBUG)
static int
pgbuf_latch_idle_page (THREAD_ENTRY * thread_p, PGBUF_BCB * bufptr, PGBUF_LATCH_MODE request_mode,
		       const char *caller_file, int caller_line)
#else
static int
pgbuf_latch_idle_page (THREAD_ENTRY * thread_p, PGBUF_BCB * bufptr, PGBUF_LATCH_MODE request_mode)
#endif
{
  PGBUF_HOLDER *holder = NULL;
  bool buf_is_dirty;

  buf_is_dirty = bufptr->dirty;

  bufptr->latch_mode = request_mode;
  bufptr->fcnt = 1;

  pthread_mutex_unlock (&bufptr->BCB_mutex);

  /* allocate a BCB holder entry */

  assert (pgbuf_find_thrd_holder (thread_p, bufptr) == NULL);

  holder = pgbuf_allocate_thrd_holder_entry (thread_p);
  if (holder == NULL)
    {
      /* This situation must not be occurred. */
      assert (false);
      return ER_FAILED;
    }

  holder->fix_count = 1;
  holder->bufptr = bufptr;
  holder->perf_stat.dirtied_by_holder = 0;
  if (request_mode == PGBUF_LATCH_WRITE)
    {
      holder->perf_stat.hold_has_write_latch = 1;
      holder->perf_stat.hold_has_read_latch = 0;
    }
  else
    {
      holder->perf_stat.hold_has_read_latch = 1;
      holder->perf_stat.hold_has_write_latch = 0;
    }
  holder->perf_stat.dirty_before_hold = buf_is_dirty;
#if !defined(NDEBUG)
  sprintf (holder->fixed_at, "%s:%d ", caller_file, caller_line);
  holder->fixed_at_size = strlen (holder->fixed_at);
#endif /* NDEBUG */

  return NO_ERROR;
}

/*
 * pgbuf_latch_bcb_upon_fix () -
 *   return: NO_ERROR, or ER_code
 *   bufptr(in):
 *   request_mode(in):
 *   buf_lock_acquired(in):
 *   condition(in):
 *
 * Note: This function latches BCB with latch mode LatchMode as far as
 *       LatchMode is compatible with bcb->LatchMode and there is not any
 *       blocked reader or writer.
 *       If it cannot latch the BCB right away,
 *           (1) in case of conditional request,
 *               release mutex and return eERROR.
 *           (2) in case of unconditional request, add thread on the
 *               BCB queue and release mutex and block the thread.
 *       In any case, if LeafLatchMode is not NO_LATCH and the PageType
 *       of the page that BCB points is P_BPLEAF, latch BCB with latch
 *       mode LeafLatchMode.
 */
#if !defined(NDEBUG)
static int
pgbuf_latch_bcb_upon_fix (THREAD_ENTRY * thread_p, PGBUF_BCB * bufptr, PGBUF_LATCH_MODE request_mode,
			  int buf_lock_acquired, PGBUF_LATCH_CONDITION condition, bool * is_latch_wait,
			  const char *caller_file, int caller_line)
#else /* NDEBUG */
static int
pgbuf_latch_bcb_upon_fix (THREAD_ENTRY * thread_p, PGBUF_BCB * bufptr, PGBUF_LATCH_MODE request_mode,
			  int buf_lock_acquired, PGBUF_LATCH_CONDITION condition, bool * is_latch_wait)
#endif				/* NDEBUG */
{
#if defined(SERVER_MODE)
  THREAD_ENTRY *victim_thrd_entry;
#endif /* SERVER_MODE */
  PGBUF_HOLDER *holder = NULL;
  int request_fcnt = 1;
  bool is_page_idle;
  bool buf_is_dirty;

  /* parameter validation */
  assert (request_mode == PGBUF_LATCH_READ || request_mode == PGBUF_LATCH_WRITE);
  assert (condition == PGBUF_UNCONDITIONAL_LATCH || condition == PGBUF_CONDITIONAL_LATCH);
  assert (is_latch_wait != NULL);

  *is_latch_wait = false;

  buf_is_dirty = bufptr->dirty;

  /* the caller is holding bufptr->BCB_mutex */
  is_page_idle = false;
  if (buf_lock_acquired || bufptr->latch_mode == PGBUF_NO_LATCH)
    {
      is_page_idle = true;
    }
#if defined (SA_MODE)
  else
    {
      holder = pgbuf_find_thrd_holder (thread_p, bufptr);
      if (holder == NULL)
	{
	  /* It means bufptr->latch_mode was leaked by the previous holder, since there should be no user except me in 
	   * SA_MODE. */
	  assert (0);
	  is_page_idle = true;
	}
    }
#endif

  if (is_page_idle == true)
    {
#if !defined (NDEBUG)
      return pgbuf_latch_idle_page (thread_p, bufptr, request_mode, caller_file, caller_line);
#else
      return pgbuf_latch_idle_page (thread_p, bufptr, request_mode);
#endif
    }

  if ((request_mode == PGBUF_LATCH_READ)
      && (bufptr->latch_mode == PGBUF_LATCH_READ || bufptr->latch_mode == PGBUF_LATCH_FLUSH
	  || bufptr->latch_mode == PGBUF_LATCH_VICTIM))
    {
      assert (bufptr->latch_mode != PGBUF_LATCH_VICTIM);	/* TODO */
      assert (bufptr->latch_mode != PGBUF_LATCH_VICTIM_INVALID);

      if (pgbuf_is_exist_blocked_reader_writer (bufptr) == false)
	{
	  /* there is not any blocked reader/writer. */
	  /* grant the request */
#if defined(SERVER_MODE)
	  if (bufptr->latch_mode == PGBUF_LATCH_FLUSH && bufptr->next_wait_thrd != NULL)
	    {
	      /* early wakeup of any blocked victim selector */
	      victim_thrd_entry = pgbuf_kickoff_blocked_victim_request (bufptr);
	      if (victim_thrd_entry != NULL)
		{
		  pgbuf_wakeup_uncond (victim_thrd_entry);
		}
	    }
#endif /* SERVER_MODE */

	  /* increment the fix count */
	  bufptr->fcnt++;
	  assert (0 < bufptr->fcnt);

	  pthread_mutex_unlock (&bufptr->BCB_mutex);

	  /* allocate a BCB holder entry */

	  holder = pgbuf_find_thrd_holder (thread_p, bufptr);
	  if (holder != NULL)
	    {
	      /* the caller is the holder of the buffer page */
	      holder->fix_count++;
	      /* holder->dirty_before_holder not changed */
	      if (request_mode == PGBUF_LATCH_WRITE)
		{
		  holder->perf_stat.hold_has_write_latch = 1;
		}
	      else
		{
		  holder->perf_stat.hold_has_read_latch = 1;
		}

#if !defined(NDEBUG)
	      pgbuf_add_fixed_at (holder, caller_file, caller_line);
#endif /* NDEBUG */
	    }
#if defined(SERVER_MODE)
	  else
	    {
	      /* the caller is not the holder of the buffer page */
	      /* allocate a BCB holder entry */
	      holder = pgbuf_allocate_thrd_holder_entry (thread_p);
	      if (holder == NULL)
		{
		  /* This situation must not be occurred. */
		  assert (false);
		  return ER_FAILED;
		}

	      holder->fix_count = 1;
	      holder->bufptr = bufptr;
	      if (request_mode == PGBUF_LATCH_WRITE)
		{
		  holder->perf_stat.hold_has_write_latch = 1;
		  holder->perf_stat.hold_has_read_latch = 0;
		}
	      else
		{
		  holder->perf_stat.hold_has_read_latch = 1;
		  holder->perf_stat.hold_has_write_latch = 0;
		}
	      holder->perf_stat.dirtied_by_holder = 0;
	      holder->perf_stat.dirty_before_hold = buf_is_dirty;
#if !defined(NDEBUG)
	      sprintf (holder->fixed_at, "%s:%d ", caller_file, caller_line);
	      holder->fixed_at_size = strlen (holder->fixed_at);
#endif /* NDEBUG */
	    }
#endif /* SERVER_MODE */

	  return NO_ERROR;
	}

#if defined (SA_MODE)
      /* It is impossible to have a blocked waiter under SA_MODE. */
      assert (0);
#endif /* SA_MODE */

      /* at here, there is some blocked reader/writer. */

      holder = pgbuf_find_thrd_holder (thread_p, bufptr);
      if (holder == NULL)
	{
	  /* in case that the caller is not the holder */
	  goto do_block;
	}

      /* in case that the caller is the holder */
      bufptr->fcnt++;
      assert (0 < bufptr->fcnt);

      pthread_mutex_unlock (&bufptr->BCB_mutex);

      /* set BCB holder entry */

      holder->fix_count++;
      /* holder->dirty_before_holder not changed */
      if (request_mode == PGBUF_LATCH_WRITE)
	{
	  holder->perf_stat.hold_has_write_latch = 1;
	}
      else
	{
	  holder->perf_stat.hold_has_read_latch = 1;
	}
#if !defined(NDEBUG)
      pgbuf_add_fixed_at (holder, caller_file, caller_line);
#endif /* NDEBUG */

      return NO_ERROR;
    }

  holder = pgbuf_find_thrd_holder (thread_p, bufptr);
  if (holder == NULL)
    {
      /* in case that the caller is not the holder */
#if defined (SA_MODE)
      assert (0);
#endif
      goto do_block;
    }

  /* in case that the caller is holder */

  if (bufptr->latch_mode != PGBUF_LATCH_WRITE)
    {
      /* check iff nested write mode fix */
      assert_release (request_mode != PGBUF_LATCH_WRITE);

#if !defined(NDEBUG)
      if (request_mode == PGBUF_LATCH_WRITE)
	{
	  /* This situation must not be occurred. */
	  assert (false);

	  pthread_mutex_unlock (&bufptr->BCB_mutex);

	  return ER_FAILED;
	}
#endif
    }

  if (bufptr->latch_mode == PGBUF_LATCH_WRITE)
    {				/* only the holder */
      assert (bufptr->fcnt == holder->fix_count);

      bufptr->fcnt++;
      assert (0 < bufptr->fcnt);

      pthread_mutex_unlock (&bufptr->BCB_mutex);

      /* set BCB holder entry */

      holder->fix_count++;
      /* holder->dirty_before_holder not changed */
      if (request_mode == PGBUF_LATCH_WRITE)
	{
	  holder->perf_stat.hold_has_write_latch = 1;
	}
      else
	{
	  holder->perf_stat.hold_has_read_latch = 1;
	}
#if !defined(NDEBUG)
      pgbuf_add_fixed_at (holder, caller_file, caller_line);
#endif /* NDEBUG */

      return NO_ERROR;
    }
  else if (bufptr->latch_mode == PGBUF_LATCH_READ)
    {
#if 0				/* TODO: do not delete me */
      assert (false);
#endif

      assert (request_mode == PGBUF_LATCH_WRITE);

      if (bufptr->fcnt == holder->fix_count)
	{
	  bufptr->latch_mode = request_mode;	/* PGBUF_LATCH_WRITE */
	  bufptr->fcnt++;
	  assert (0 < bufptr->fcnt);

	  pthread_mutex_unlock (&bufptr->BCB_mutex);

	  /* set BCB holder entry */

	  holder->fix_count++;
	  /* holder->dirty_before_holder not changed */
	  if (request_mode == PGBUF_LATCH_WRITE)
	    {
	      holder->perf_stat.hold_has_write_latch = 1;
	    }
	  else
	    {
	      holder->perf_stat.hold_has_read_latch = 1;
	    }
#if !defined(NDEBUG)
	  pgbuf_add_fixed_at (holder, caller_file, caller_line);
#endif /* NDEBUG */

	  return NO_ERROR;
	}

      assert (bufptr->fcnt > holder->fix_count);

      if (condition == PGBUF_CONDITIONAL_LATCH)
	{
	  goto do_block;	/* will return immediately */
	}

      assert (request_fcnt == 1);

      request_fcnt += holder->fix_count;
      bufptr->fcnt -= holder->fix_count;
      holder->fix_count = 0;

      INIT_HOLDER_STAT (&holder->perf_stat);

      if (pgbuf_remove_thrd_holder (thread_p, holder) != NO_ERROR)
	{
	  /* This situation must not be occurred. */
	  assert (false);

	  pthread_mutex_unlock (&bufptr->BCB_mutex);

	  return ER_FAILED;
	}

      /* at here, goto do_block; */
    }
  else
    {
#if 0				/* TODO: do not delete me */
      assert (false);
#endif

      /* at here, goto do_block; */
    }

do_block:

#if defined (SA_MODE)
  assert (0);
#endif

  if (condition == PGBUF_CONDITIONAL_LATCH)
    {
      /* reject the request */
      int tran_index;
      int wait_msec;

      tran_index = LOG_FIND_THREAD_TRAN_INDEX (thread_p);
      wait_msec = logtb_find_wait_msecs (tran_index);

      if (wait_msec == LK_ZERO_WAIT)
	{
	  char *client_prog_name;	/* Client program name for tran */
	  char *client_user_name;	/* Client user name for tran */
	  char *client_host_name;	/* Client host for tran */
	  int client_pid;	/* Client process identifier for tran */

	  /* setup timeout error, if wait_msec == LK_ZERO_WAIT */

	  pthread_mutex_unlock (&bufptr->BCB_mutex);

	  (void) logtb_find_client_name_host_pid (tran_index, &client_prog_name, &client_user_name, &client_host_name,
						  &client_pid);

	  er_set (ER_ERROR_SEVERITY, ARG_FILE_LINE, ER_LK_PAGE_TIMEOUT, 8, tran_index, client_user_name,
		  client_host_name, client_pid, (request_mode == PGBUF_LATCH_READ ? "READ" : "WRITE"),
		  bufptr->vpid.volid, bufptr->vpid.pageid, NULL);
	}
      else
	{
	  pthread_mutex_unlock (&bufptr->BCB_mutex);
	}

      return ER_FAILED;
    }
  else
    {
      /* block the request */
#if defined(SERVER_MODE)
      if (bufptr->latch_mode == PGBUF_LATCH_FLUSH && bufptr->next_wait_thrd != NULL)
	{
	  /* early wakeup of any blocked victim selector */
	  victim_thrd_entry = pgbuf_kickoff_blocked_victim_request (bufptr);
	  if (victim_thrd_entry != NULL)
	    {
	      pgbuf_wakeup_uncond (victim_thrd_entry);
	    }
	}
#endif /* SERVER_MODE */

#if !defined(NDEBUG)
      if (pgbuf_block_bcb (thread_p, bufptr, request_mode, request_fcnt, false, caller_file, caller_line) != NO_ERROR)
#else /* NDEBUG */
      if (pgbuf_block_bcb (thread_p, bufptr, request_mode, request_fcnt, false) != NO_ERROR)
#endif /* NDEBUG */
	{
	  return ER_FAILED;
	}
      /* Above function released bufptr->BCB_mutex unconditionally */

      assert (pgbuf_find_thrd_holder (thread_p, bufptr) == NULL);

      holder = pgbuf_allocate_thrd_holder_entry (thread_p);
      if (holder == NULL)
	{
	  /* This situation must not be occurred. */
	  assert (false);
	  return ER_FAILED;
	}

      /* set BCB holder entry */
      holder->fix_count = request_fcnt;
      holder->bufptr = bufptr;
      if (request_mode == PGBUF_LATCH_WRITE)
	{
	  holder->perf_stat.hold_has_write_latch = 1;
	}
      else if (request_mode == PGBUF_LATCH_READ)
	{
	  holder->perf_stat.hold_has_read_latch = 1;
	}
      holder->perf_stat.dirtied_by_holder = 0;
      holder->perf_stat.dirty_before_hold = buf_is_dirty;
      *is_latch_wait = true;
#if !defined(NDEBUG)
      sprintf (holder->fixed_at, "%s:%d ", caller_file, caller_line);
      holder->fixed_at_size = strlen (holder->fixed_at);
#endif /* NDEBUG */

      return NO_ERROR;
    }
}

/*
 * pgbuf_unlatch_bcb_upon_unfix () - Unlatches BCB
 *   return: NO_ERROR, or ER_code
 *   bufptr(in):
 *
 * Note: It decrements FixCount by one.
 *       If FixCount becomes 0,
 *            (1) if LatchMode != FLUSH and LatchMode != VICTIM,
 *                set LatchMode = NO_LATCH.
 *            (2) if BCB waiting queue is empty and Wait is false,
 *                replace the BCB to the top of LRU list.
 *       If Flush_Request == TRUE,
 *            set LatchMode = FLUSH,
 *            flush the buffer by WAL protocol and wake up
 *            threads on the BCB waiting queue.
 *       If Flush_Request == FALSE
 *            if LatchMode == NO_LATCH,
 *            then, wake up the threads on the BCB waiting queue.
 *       Before return, it releases BCB mutex.
 */
#if !defined(NDEBUG)
static int
pgbuf_unlatch_bcb_upon_unfix (THREAD_ENTRY * thread_p, PGBUF_BCB * bufptr, int holder_status, const char *caller_file,
			      int caller_line)
#else /* NDEBUG */
static int
pgbuf_unlatch_bcb_upon_unfix (THREAD_ENTRY * thread_p, PGBUF_BCB * bufptr, int holder_status)
#endif				/* NDEBUG */
{
  PAGE_PTR pgptr;

  assert (holder_status == NO_ERROR);

  /* the caller is holding bufptr->BCB_mutex */

  assert (!VPID_ISNULL (&bufptr->vpid));
  assert (pgbuf_check_bcb_page_vpid (thread_p, bufptr) == true);

  CAST_BFPTR_TO_PGPTR (pgptr, bufptr);

  /* decrement the fix count */
  bufptr->fcnt--;
  if (bufptr->fcnt < 0)
    {
      /* This situation must not be occurred. */
      assert (false);
      er_set (ER_ERROR_SEVERITY, ARG_FILE_LINE, ER_PB_UNFIXED_PAGEPTR, 3, pgptr, bufptr->vpid.pageid,
	      fileio_get_volume_label (bufptr->vpid.volid, PEEK));
      bufptr->fcnt = 0;
    }

#if !defined(NDEBUG)
  thread_rc_track_meter (thread_p, caller_file, caller_line, -1, pgptr, RC_PGBUF, MGR_DEF);
#endif /* NDEBUG */

  if (holder_status != NO_ERROR)
    {
      /* This situation must not be occurred. */
      assert (false);
      pthread_mutex_unlock (&bufptr->BCB_mutex);
      return ER_FAILED;
    }

  if (bufptr->fcnt == 0)
    {
      assert (bufptr->latch_mode != PGBUF_LATCH_VICTIM);
      assert (bufptr->latch_mode != PGBUF_LATCH_VICTIM_INVALID);

      /* When oldest_unflush_lsa of a page is set, its dirty mark should also be set */
      assert (LSA_ISNULL (&bufptr->oldest_unflush_lsa) || bufptr->dirty);

      /* there could be some synchronous flushers on the BCB queue */
      /* When the page buffer in LRU_1_Zone, do not move the page buffer into the top of LRU. This is an intention for
       * performance. */
      if (pgbuf_is_exist_blocked_reader_writer (bufptr) == false)
	{
	  pgbuf_relocate_bcb (thread_p, bufptr);
	}

      if (bufptr->latch_mode != PGBUF_LATCH_FLUSH && bufptr->latch_mode != PGBUF_LATCH_VICTIM)
	{
	  bufptr->latch_mode = PGBUF_NO_LATCH;
	}
    }

  assert (bufptr->latch_mode != PGBUF_LATCH_VICTIM);
  assert (bufptr->latch_mode != PGBUF_LATCH_VICTIM_INVALID);
  /* bufptr->latch_mode == PGBUF_NO_LATCH, PGBUF_LATCH_READ, PGBUF_LATCH_FLUSH, PGBUF_LATCH_VICTIM */
  if (bufptr->async_flush_request == true)
    {
      /* Note that bufptr->async_flush_request is set only when an asynchronous flusher has requested the BCB while the 
       * latch_mode is PGBUF_LATCH_WRITE. At this point, bufptr->latch_mode is PGBUF_NO_LATCH */
      bufptr->latch_mode = PGBUF_LATCH_FLUSH;
      if (pgbuf_flush_page_with_wal (thread_p, bufptr) != NO_ERROR)
	{
	  pthread_mutex_unlock (&bufptr->BCB_mutex);

	  return ER_FAILED;
	}

      if (bufptr->fcnt == 0)
	{
	  bufptr->latch_mode = PGBUF_NO_LATCH;
	}
      else
	{
	  bufptr->latch_mode = PGBUF_LATCH_READ;
	}
    }

  if (bufptr->latch_mode == PGBUF_NO_LATCH)
    {
#if defined(SERVER_MODE)
      if (bufptr->next_wait_thrd != NULL)
	{
#if !defined(NDEBUG)
	  if (pgbuf_wakeup_bcb (thread_p, bufptr, caller_file, caller_line) != NO_ERROR)
#else /* NDEBUG */
	  if (pgbuf_wakeup_bcb (thread_p, bufptr) != NO_ERROR)
#endif /* NDEBUG */
	    {
	      return ER_FAILED;
	    }
	  /* Above function released bufptr->BCB_mutex unconditionally. */
	}
      else
	{
	  pthread_mutex_unlock (&bufptr->BCB_mutex);
	}
#else /* SERVER_MODE */
      pthread_mutex_unlock (&bufptr->BCB_mutex);
#endif /* SERVER_MODE */
    }
  else
    {
      pthread_mutex_unlock (&bufptr->BCB_mutex);
    }

  return NO_ERROR;
}

/*
 * pgbuf_block_bcb () - Adds it on the BCB waiting queue and block thread
 *   return: NO_ERROR, or ER_code
 *   bufptr(in):
 *   request_mode(in):
 *   request_fcnt(in):
 *   as_promote(in): if true, will wait as first promoter
 *
 * Note: If latch_mode == BT_LT_FLUSH, then put the thread to the top of
 *       the BCB queue else append it to the BCB queue. Before return, it
 *       releases the BCB mutex.
 */
#if !defined(NDEBUG)
static int
pgbuf_block_bcb (THREAD_ENTRY * thread_p, PGBUF_BCB * bufptr, PGBUF_LATCH_MODE request_mode, int request_fcnt,
		 bool as_promote, const char *caller_file, int caller_line)
#else /* NDEBUG */
static int
pgbuf_block_bcb (THREAD_ENTRY * thread_p, PGBUF_BCB * bufptr, PGBUF_LATCH_MODE request_mode, int request_fcnt,
		 bool as_promote)
#endif				/* NDEBUG */
{
#if defined(SERVER_MODE)
  THREAD_ENTRY *cur_thrd_entry, *thrd_entry;
  int rv;

  /* caller is holding bufptr->BCB_mutex */

  assert (bufptr->latch_mode != PGBUF_LATCH_VICTIM);
  assert (bufptr->latch_mode != PGBUF_LATCH_VICTIM_INVALID);
  assert (request_mode != PGBUF_LATCH_VICTIM);
  /* request_mode == PGBUF_LATCH_READ/PGBUF_LATCH_WRITE/PGBUF_LATCH_FLUSH/PGBUF_LATCH_VICTIM */

  if (thread_p == NULL)
    {
      thread_p = thread_get_thread_entry_info ();
    }

  cur_thrd_entry = thread_p;
  cur_thrd_entry->request_latch_mode = request_mode;
  cur_thrd_entry->request_fix_count = request_fcnt;	/* SPECIAL_NOTE */

  if (request_mode == PGBUF_LATCH_FLUSH)
    {
      /* put cur_thrd_entry to the top of the BCB waiting queue, but not before a promoter. */
      if (bufptr->next_wait_thrd != NULL && bufptr->next_wait_thrd->wait_for_latch_promote)
	{
	  /* Put cur_thrd_entry after promoter. */
	  THREAD_ENTRY *second_waiter = bufptr->next_wait_thrd->next_wait_thrd;

	  /* Safe guard: there is only one promoter. */
	  assert (second_waiter == NULL || !second_waiter->wait_for_latch_promote);

	  cur_thrd_entry->next_wait_thrd = second_waiter;
	  bufptr->next_wait_thrd->next_wait_thrd = cur_thrd_entry;
	}
      else
	{
	  /* put cur_thrd_entry first in list. */
	  cur_thrd_entry->next_wait_thrd = bufptr->next_wait_thrd;
	  bufptr->next_wait_thrd = cur_thrd_entry;
	}
    }
  else
    {
      if (as_promote)
	{
	  /* place cur_thrd_entry as first in BCB waiting queue */

	  /* Safe guard: there can be only one promoter. */
	  assert (bufptr->next_wait_thrd == NULL || !bufptr->next_wait_thrd->wait_for_latch_promote);

	  cur_thrd_entry->next_wait_thrd = bufptr->next_wait_thrd;
	  bufptr->next_wait_thrd = cur_thrd_entry;
	}
      else
	{
	  /* append cur_thrd_entry to the BCB waiting queue */
	  cur_thrd_entry->next_wait_thrd = NULL;
	  thrd_entry = bufptr->next_wait_thrd;
	  if (thrd_entry == NULL)
	    {
	      bufptr->next_wait_thrd = cur_thrd_entry;
	    }
	  else
	    {
	      while (thrd_entry->next_wait_thrd != NULL)
		{
		  thrd_entry = thrd_entry->next_wait_thrd;
		}
	      thrd_entry->next_wait_thrd = cur_thrd_entry;
	    }
	}
    }

  if (request_mode == PGBUF_LATCH_FLUSH || request_mode == PGBUF_LATCH_VICTIM)
    {
      pgbuf_sleep (cur_thrd_entry, &bufptr->BCB_mutex);

      if (cur_thrd_entry->resume_status != THREAD_PGBUF_RESUMED)
	{
	  /* interrupt operation */
	  THREAD_ENTRY *thrd_entry, *prev_thrd_entry = NULL;

	  rv = pthread_mutex_lock (&bufptr->BCB_mutex);
	  thrd_entry = bufptr->next_wait_thrd;

	  while (thrd_entry != NULL)
	    {
	      if (thrd_entry == cur_thrd_entry)
		{
		  if (prev_thrd_entry == NULL)
		    {
		      bufptr->next_wait_thrd = thrd_entry->next_wait_thrd;
		    }
		  else
		    {
		      prev_thrd_entry->next_wait_thrd = thrd_entry->next_wait_thrd;
		    }

		  thrd_entry->next_wait_thrd = NULL;
		  pthread_mutex_unlock (&bufptr->BCB_mutex);
		  return ER_FAILED;
		}

	      prev_thrd_entry = thrd_entry;
	      thrd_entry = thrd_entry->next_wait_thrd;
	    }
	  pthread_mutex_unlock (&bufptr->BCB_mutex);
	}
    }
  else
    {
      /* 
       * We do not guarantee that there is no deadlock between page latches.
       * So, we made a decision that when read/write buffer fix request is
       * not granted immediately, block the request with timed sleep method.
       * That is, unless the request is not waken up by other threads within
       * some time interval, the request will be waken up by timeout.
       * When the request is waken up, the request is treated as a victim.
       */
#if !defined(NDEBUG)
      if (pgbuf_timed_sleep (thread_p, bufptr, cur_thrd_entry, caller_file, caller_line) != NO_ERROR)
#else /* NDEBUG */
      if (pgbuf_timed_sleep (thread_p, bufptr, cur_thrd_entry) != NO_ERROR)
#endif /* NDEBUG */
	{
	  return ER_FAILED;
	}

#if !defined (NDEBUG)
      /* To hold BCB_mutex is not required because I hold the latch. This means at least my fix count is kept. */
      assert (0 < bufptr->fcnt);
#endif
    }
#endif /* SERVER_MODE */

  return NO_ERROR;
}

#if defined(SERVER_MODE)
/*
 * pgbuf_timed_sleep_error_handling () -
 *   return:
 *   bufptr(in):
 *   thrd_entry(in):
 */
#if !defined(NDEBUG)
static int
pgbuf_timed_sleep_error_handling (THREAD_ENTRY * thread_p, PGBUF_BCB * bufptr, THREAD_ENTRY * thrd_entry,
				  const char *caller_file, int caller_line)
#else /* NDEBUG */
static int
pgbuf_timed_sleep_error_handling (THREAD_ENTRY * thread_p, PGBUF_BCB * bufptr, THREAD_ENTRY * thrd_entry)
#endif				/* NDEBUG */
{
  THREAD_ENTRY *prev_thrd_entry;
  THREAD_ENTRY *curr_thrd_entry;
#if defined(SERVER_MODE)
  int rv;
#endif /* SERVER_MODE */

  rv = pthread_mutex_lock (&bufptr->BCB_mutex);

  /* case 1 : empty waiting queue */
  if (bufptr->next_wait_thrd == NULL)
    {
      /* The thread entry has been alredy removed from the BCB waiting queue by another thread. */
      return NO_ERROR;
    }

  /* case 2 : first waiting thread != thrd_entry */
  if (bufptr->next_wait_thrd != thrd_entry)
    {
      prev_thrd_entry = bufptr->next_wait_thrd;
      while (prev_thrd_entry->next_wait_thrd != NULL)
	{
	  if (prev_thrd_entry->next_wait_thrd == thrd_entry)
	    {
	      prev_thrd_entry->next_wait_thrd = thrd_entry->next_wait_thrd;
	      thrd_entry->next_wait_thrd = NULL;
	      break;
	    }
	  prev_thrd_entry = prev_thrd_entry->next_wait_thrd;
	}
      return NO_ERROR;
    }

  /* case 3 : first waiting thread == thrd_entry */
  bufptr->next_wait_thrd = thrd_entry->next_wait_thrd;
  thrd_entry->next_wait_thrd = NULL;
  while (bufptr->next_wait_thrd != NULL)
    {
      curr_thrd_entry = bufptr->next_wait_thrd;
      if (bufptr->latch_mode == PGBUF_LATCH_READ && curr_thrd_entry->request_latch_mode == PGBUF_LATCH_READ)
	{
	  /* grant the request */
	  thread_lock_entry (curr_thrd_entry);
	  if (curr_thrd_entry->request_latch_mode == PGBUF_LATCH_READ)
	    {
	      bufptr->fcnt += curr_thrd_entry->request_fix_count;

	      /* do not handle BCB holder entry, at here. refer pgbuf_latch_bcb_upon_fix () */

	      /* remove thrd_entry from BCB waiting queue. */
	      bufptr->next_wait_thrd = curr_thrd_entry->next_wait_thrd;
	      curr_thrd_entry->next_wait_thrd = NULL;

	      /* wake up the thread */
	      pgbuf_wakeup (curr_thrd_entry);
	    }
	  else
	    {
	      thread_unlock_entry (curr_thrd_entry);
	      break;
	    }
	}
      else
	{
	  break;
	}
    }

  return NO_ERROR;
}

/*
 * pgbuf_timed_sleep () -
 *   return: NO_ERROR, or ER_code
 *   bufptr(in):
 *   thrd_entry(in):
 */
#if !defined(NDEBUG)
static int
pgbuf_timed_sleep (THREAD_ENTRY * thread_p, PGBUF_BCB * bufptr, THREAD_ENTRY * thrd_entry, const char *caller_file,
		   int caller_line)
#else /* NDEBUG */
static int
pgbuf_timed_sleep (THREAD_ENTRY * thread_p, PGBUF_BCB * bufptr, THREAD_ENTRY * thrd_entry)
#endif				/* NDEBUG */
{
  int r;
  struct timespec to;
  int wait_secs;
  int old_wait_msecs;
  int save_request_latch_mode;
  char *client_prog_name;	/* Client program name for trans */
  char *client_user_name;	/* Client user name for tran */
  char *client_host_name;	/* Client host for tran */
  int client_pid;		/* Client process identifier for tran */

  TSC_TICKS start_tick, end_tick;
  TSCTIMEVAL tv_diff;

  /* After holding the mutex associated with conditional variable, release the bufptr->BCB_mutex. */
  thread_lock_entry (thrd_entry);
  pthread_mutex_unlock (&bufptr->BCB_mutex);

  old_wait_msecs = wait_secs = logtb_find_current_wait_msecs (thread_p);

  assert (wait_secs == LK_INFINITE_WAIT || wait_secs == LK_ZERO_WAIT || wait_secs == LK_FORCE_ZERO_WAIT
	  || wait_secs > 0);

  if (wait_secs == LK_ZERO_WAIT || wait_secs == LK_FORCE_ZERO_WAIT)
    {
      wait_secs = 0;
    }
  else
    {
      wait_secs = PGBUF_TIMEOUT;
    }

try_again:
  to.tv_sec = (int) time (NULL) + wait_secs;
  to.tv_nsec = 0;

  if (thrd_entry->event_stats.trace_slow_query == true)
    {
      tsc_getticks (&start_tick);
    }

  thrd_entry->resume_status = THREAD_PGBUF_SUSPENDED;
  r = pthread_cond_timedwait (&thrd_entry->wakeup_cond, &thrd_entry->th_entry_lock, &to);

  if (thrd_entry->event_stats.trace_slow_query == true)
    {
      tsc_getticks (&end_tick);
      tsc_elapsed_time_usec (&tv_diff, end_tick, start_tick);
      TSC_ADD_TIMEVAL (thrd_entry->event_stats.latch_waits, tv_diff);
    }

  if (r == 0)
    {
      /* someone wakes up me */
      if (thrd_entry->resume_status == THREAD_PGBUF_RESUMED)
	{
	  thread_unlock_entry (thrd_entry);
	  return NO_ERROR;
	}

      /* interrupt operation */
      thrd_entry->request_latch_mode = PGBUF_NO_LATCH;
      thrd_entry->resume_status = THREAD_PGBUF_RESUMED;
      thread_unlock_entry (thrd_entry);

#if !defined(NDEBUG)
      if (pgbuf_timed_sleep_error_handling (thread_p, bufptr, thrd_entry, caller_file, caller_line) == NO_ERROR)
#else /* NDEBUG */
      if (pgbuf_timed_sleep_error_handling (thread_p, bufptr, thrd_entry) == NO_ERROR)
#endif /* NDEBUG */
	{
	  pthread_mutex_unlock (&bufptr->BCB_mutex);
	}

      er_set (ER_ERROR_SEVERITY, ARG_FILE_LINE, ER_INTERRUPTED, 0);
      return ER_FAILED;
    }
  else if (r == ETIMEDOUT)
    {
      /* rollback operation, postpone operation, etc. */
      if (thrd_entry->resume_status == THREAD_PGBUF_RESUMED)
	{
	  thread_unlock_entry (thrd_entry);
	  return NO_ERROR;
	}

      if (logtb_is_current_active (thread_p) == false)
	{
	  goto try_again;
	}

      /* buffer page deadlock victim by timeout */
      /* following order of execution is important. */
      /* request_latch_mode == PGBUF_NO_LATCH means that the thread has waken up by timeout. This value must be set
       * before release the mutex. */
      save_request_latch_mode = thrd_entry->request_latch_mode;
      thrd_entry->request_latch_mode = PGBUF_NO_LATCH;
      thread_unlock_entry (thrd_entry);

#if !defined(NDEBUG)
      if (pgbuf_timed_sleep_error_handling (thread_p, bufptr, thrd_entry, caller_file, caller_line) == NO_ERROR)
#else /* NDEBUG */
      if (pgbuf_timed_sleep_error_handling (thread_p, bufptr, thrd_entry) == NO_ERROR)
#endif /* NDEBUG */
	{
	  goto er_set_return;
	}

      return ER_FAILED;
    }
  else
    {
      thread_unlock_entry (thrd_entry);
      /* error setting */
      er_set_with_oserror (ER_ERROR_SEVERITY, ARG_FILE_LINE, ER_CSS_PTHREAD_COND_TIMEDWAIT, 0);
      return ER_FAILED;
    }

er_set_return:
  /* error setting */
  if (old_wait_msecs == LK_INFINITE_WAIT)
    {
      er_set (ER_ERROR_SEVERITY, ARG_FILE_LINE, ER_PAGE_LATCH_TIMEDOUT, 2, bufptr->vpid.volid, bufptr->vpid.pageid);

      /* FIXME: remove it. temporarily added for debugging */
      assert (0);

      pthread_mutex_unlock (&bufptr->BCB_mutex);
      if (logtb_is_current_active (thread_p) == true)
	{
	  char *client_prog_name;	/* Client user name for transaction */
	  char *client_user_name;	/* Client user name for transaction */
	  char *client_host_name;	/* Client host for transaction */
	  int client_pid;	/* Client process identifier for transaction */
	  int tran_index;

	  tran_index = LOG_FIND_THREAD_TRAN_INDEX (thread_p);
	  (void) logtb_find_client_name_host_pid (tran_index, &client_prog_name, &client_user_name, &client_host_name,
						  &client_pid);

	  er_set (ER_ERROR_SEVERITY, ARG_FILE_LINE, ER_LK_UNILATERALLY_ABORTED, 4, tran_index, client_user_name,
		  client_host_name, client_pid);
	}
      else
	{
	  /* 
	   * We are already aborting, fall through. Don't do
	   * double aborts that could cause an infinite loop.
	   */
	  er_log_debug (ARG_FILE_LINE,
			"pgbuf_timed_sleep: Likely a system error. Trying to abort a transaction twice.\n");
	  /* We can release all the page latches held by current thread. */
	}
    }
  else if (old_wait_msecs > 0)
    {
      er_set (ER_ERROR_SEVERITY, ARG_FILE_LINE, ER_PAGE_LATCH_TIMEDOUT, 2, bufptr->vpid.volid, bufptr->vpid.pageid);

      pthread_mutex_unlock (&bufptr->BCB_mutex);

      (void) logtb_find_client_name_host_pid (thrd_entry->tran_index, &client_prog_name, &client_user_name,
					      &client_host_name, &client_pid);

      er_set (ER_ERROR_SEVERITY, ARG_FILE_LINE, ER_LK_PAGE_TIMEOUT, 8, thrd_entry->tran_index, client_user_name,
	      client_host_name, client_pid, (save_request_latch_mode == PGBUF_LATCH_READ ? "READ" : "WRITE"),
	      bufptr->vpid.volid, bufptr->vpid.pageid, NULL);
    }
  else
    {
      pthread_mutex_unlock (&bufptr->BCB_mutex);
    }

  return ER_FAILED;
}

/*
 * pgbuf_wakeup_bcb () - Wakes up blocked threads on the BCB queue
 *   return: NO_ERROR, or ER_code
 *   bufptr(in):
 */
#if !defined(NDEBUG)
static int
pgbuf_wakeup_bcb (THREAD_ENTRY * thread_p, PGBUF_BCB * bufptr, const char *caller_file, int caller_line)
#else /* NDEBUG */
static int
pgbuf_wakeup_bcb (THREAD_ENTRY * thread_p, PGBUF_BCB * bufptr)
#endif				/* NDEBUG */
{
  THREAD_ENTRY *thrd_entry = NULL;
  THREAD_ENTRY *prev_thrd_entry = NULL;
  THREAD_ENTRY *next_thrd_entry = NULL;

  /* the caller is holding bufptr->BCB_mutex */

  /* fcnt == 0, bufptr->latch_mode == PGBUF_NO_LATCH/PGBUF_LATCH_FLUSH_INVALID */
  /* there cannot be any blocked flusher */
  assert (bufptr->latch_mode != PGBUF_LATCH_VICTIM);
  assert (bufptr->latch_mode != PGBUF_LATCH_VICTIM_INVALID);

  thrd_entry = bufptr->next_wait_thrd;
  if (thrd_entry->request_latch_mode == PGBUF_LATCH_VICTIM)
    {
      assert (false);

      thrd_entry = bufptr->next_wait_thrd;
      bufptr->next_wait_thrd = thrd_entry->next_wait_thrd;
      thrd_entry->next_wait_thrd = NULL;
      bufptr->latch_mode = PGBUF_LATCH_VICTIM;

      /* wake up the thread */
      (void) thread_lock_entry (thrd_entry);
      pgbuf_wakeup (thrd_entry);
    }
  else
    {
      /* PGBUF_NO_LATCH => PGBUF_LATCH_READ, PGBUF_LATCH_WRITE there cannot be any blocked PGBUF_LATCH_FLUSH,
       * PGBUF_LATCH_VICTIM */

      for (thrd_entry = bufptr->next_wait_thrd; thrd_entry != NULL; thrd_entry = next_thrd_entry)
	{
	  next_thrd_entry = thrd_entry->next_wait_thrd;

	  /* if thrd_entry->request_latch_mode is PGBUF_NO_LATCH, it means the corresponding thread has been waken up
	   * by timeout. */
	  if (thrd_entry->request_latch_mode == PGBUF_NO_LATCH)
	    {
	      if (prev_thrd_entry == NULL)
		{
		  bufptr->next_wait_thrd = next_thrd_entry;
		}
	      else
		{
		  prev_thrd_entry->next_wait_thrd = next_thrd_entry;
		}
	      thrd_entry->next_wait_thrd = NULL;
	      continue;
	    }

	  if ((bufptr->latch_mode == PGBUF_NO_LATCH)
	      || (bufptr->latch_mode == PGBUF_LATCH_READ && thrd_entry->request_latch_mode == PGBUF_LATCH_READ))
	    {
	      (void) thread_lock_entry (thrd_entry);

	      if (thrd_entry->request_latch_mode != PGBUF_NO_LATCH)
		{
		  /* grant the request */
		  bufptr->latch_mode = thrd_entry->request_latch_mode;
		  bufptr->fcnt += thrd_entry->request_fix_count;

		  /* do not handle BCB holder entry, at here. refer pgbuf_latch_bcb_upon_fix () */

		  /* remove thrd_entry from BCB waiting queue. */
		  if (prev_thrd_entry == NULL)
		    {
		      bufptr->next_wait_thrd = next_thrd_entry;
		    }
		  else
		    {
		      prev_thrd_entry->next_wait_thrd = next_thrd_entry;
		    }
		  thrd_entry->next_wait_thrd = NULL;

		  /* wake up the thread */
		  pgbuf_wakeup (thrd_entry);
		}
	      else
		{
		  if (prev_thrd_entry == NULL)
		    {
		      bufptr->next_wait_thrd = next_thrd_entry;
		    }
		  else
		    {
		      prev_thrd_entry->next_wait_thrd = next_thrd_entry;
		    }
		  thrd_entry->next_wait_thrd = NULL;
		  (void) thread_unlock_entry (thrd_entry);
		}
	    }
	  else if (bufptr->latch_mode == PGBUF_LATCH_READ)
	    {
	      /* Look for other readers. */
	      prev_thrd_entry = thrd_entry;
	      continue;
	    }
	  else
	    {
	      break;
	    }
	}
    }

  pthread_mutex_unlock (&bufptr->BCB_mutex);

  /* at this point, the caller does not hold bufptr->BCB_mutex */
  return NO_ERROR;
}
#endif /* SERVER_MODE */

/*
 * pgbuf_search_hash_chain () - searches the buffer hash chain to find
 *				a BCB with page identifier
 *   return: if success, BCB pointer, otherwise NULL
 *   hash_anchor(in):
 *   vpid(in):
 */
static PGBUF_BCB *
pgbuf_search_hash_chain (PGBUF_BUFFER_HASH * hash_anchor, const VPID * vpid)
{
  PGBUF_BCB *bufptr;
  int mbw_cnt;
#if defined(SERVER_MODE)
  int rv;
  int loop_cnt;
#endif
  TSC_TICKS start_tick, end_tick;
  UINT64 lock_wait_time = 0;
  THREAD_ENTRY *thread_p = NULL;

  if (perfmon_get_activation_flag () & PERFMON_ACTIVE_PB_HASH_ANCHOR)
    {
      thread_p = thread_get_thread_entry_info ();
    }

  mbw_cnt = 0;

/* one_phase: no hash-chain mutex */
one_phase:

  bufptr = hash_anchor->hash_next;
  while (bufptr != NULL)
    {
      if (VPID_EQ (&(bufptr->vpid), vpid))
	{
#if defined(SERVER_MODE)
	  loop_cnt = 0;

	mutex_lock:

	  rv = pthread_mutex_trylock (&bufptr->BCB_mutex);
	  if (rv == 0)
	    {
	      ;			/* OK. go ahead */
	    }
	  else
	    {
	      if (rv != EBUSY)
		{
		  /* give up one_phase */
		  goto two_phase;
		}

	      if (loop_cnt++ < mbw_cnt)
		{
		  goto mutex_lock;
		}

	      /* An unconditional request is given for acquiring BCB_mutex */
	      rv = pthread_mutex_lock (&bufptr->BCB_mutex);
	    }
#else /* SERVER_MODE */
	  rv = pthread_mutex_lock (&bufptr->BCB_mutex);
#endif /* SERVER_MODE */

	  if (!VPID_EQ (&(bufptr->vpid), vpid))
	    {
	      /* updated or replaced */
	      pthread_mutex_unlock (&bufptr->BCB_mutex);
	      /* retry one_phase */
	      goto one_phase;
	    }
	  break;
	}
      bufptr = bufptr->hash_next;
    }

  if (bufptr != NULL)
    {
      return bufptr;
    }

#if defined(SERVER_MODE)
/* two_phase: hold hash-chain mutex */
two_phase:
#endif

try_again:

  if (perfmon_is_perf_tracking_and_active (PERFMON_ACTIVE_PB_HASH_ANCHOR))
    {
      tsc_getticks (&start_tick);
    }

  rv = pthread_mutex_lock (&hash_anchor->hash_mutex);

  if (perfmon_is_perf_tracking_and_active (PERFMON_ACTIVE_PB_HASH_ANCHOR))
    {
      tsc_getticks (&end_tick);
      lock_wait_time = tsc_elapsed_utime (end_tick, start_tick);
      perfmon_inc_stat (thread_p, PSTAT_PB_NUM_HASH_ANCHOR_WAITS);
      perfmon_add_stat (thread_p, PSTAT_PB_TIME_HASH_ANCHOR_WAIT, lock_wait_time);
    }

  bufptr = hash_anchor->hash_next;
  while (bufptr != NULL)
    {
      if (VPID_EQ (&(bufptr->vpid), vpid))
	{
#if defined(SERVER_MODE)
	  loop_cnt = 0;

	mutex_lock2:

	  rv = pthread_mutex_trylock (&bufptr->BCB_mutex);
	  if (rv == 0)
	    {
	      /* bufptr->BCB_mutex is held */
	      pthread_mutex_unlock (&hash_anchor->hash_mutex);
	    }
	  else
	    {
	      if (rv != EBUSY)
		{
		  er_set_with_oserror (ER_FATAL_ERROR_SEVERITY, ARG_FILE_LINE, ER_CSS_PTHREAD_MUTEX_TRYLOCK, 0);
		  return NULL;
		}

	      if (loop_cnt++ < mbw_cnt)
		{
		  goto mutex_lock2;
		}

	      /* ret == EBUSY : bufptr->BCB_mutex is not held */
	      /* An unconditional request is given for acquiring BCB_mutex after releasing hash_mutex. */
	      pthread_mutex_unlock (&hash_anchor->hash_mutex);
	      rv = pthread_mutex_lock (&bufptr->BCB_mutex);
	    }
#else /* SERVER_MODE */
	  pthread_mutex_unlock (&hash_anchor->hash_mutex);
	  rv = pthread_mutex_lock (&bufptr->BCB_mutex);
#endif /* SERVER_MODE */

	  if (!VPID_EQ (&(bufptr->vpid), vpid))
	    {
	      /* updated or replaced */
	      pthread_mutex_unlock (&bufptr->BCB_mutex);
	      goto try_again;
	    }
	  break;
	}
      bufptr = bufptr->hash_next;
    }
  /* at this point, if (bufptr != NULL) caller holds bufptr->BCB_mutex but not hash_anchor->hash_mutex if (bufptr ==
   * NULL) caller holds hash_anchor->hash_mutex. */
  return bufptr;
}

/*
 * pgbuf_insert_into_hash_chain () - Inserts BCB into the hash chain
 *   return: NO_ERROR
 *   hash_anchor(in): hash anchor
 *   bufptr(in): pointer to buffer page (BCB)
 *
 * Note: Before insertion, it must hold the mutex of the hash anchor.
 *       It doesn't release the mutex of the hash anchor.
 *       The mutex of the hash anchor will be released in the next call of
 *       pgbuf_unlock_page ().
 */
static int
pgbuf_insert_into_hash_chain (PGBUF_BUFFER_HASH * hash_anchor, PGBUF_BCB * bufptr)
{
#if defined(SERVER_MODE)
  int rv;
#endif /* SERVER_MODE */
  TSC_TICKS start_tick, end_tick;
  UINT64 lock_wait_time = 0;
  THREAD_ENTRY *thread_p = NULL;

  if (perfmon_get_activation_flag () & PERFMON_ACTIVE_PB_HASH_ANCHOR)
    {
      thread_p = thread_get_thread_entry_info ();

      if (perfmon_is_perf_tracking ())
	{
	  tsc_getticks (&start_tick);
	}
    }

  /* Note that the caller is not holding bufptr->BCB_mutex */
  rv = pthread_mutex_lock (&hash_anchor->hash_mutex);

  if (perfmon_is_perf_tracking_and_active (PERFMON_ACTIVE_PB_HASH_ANCHOR))
    {
      tsc_getticks (&end_tick);
      lock_wait_time = tsc_elapsed_utime (end_tick, start_tick);
      perfmon_inc_stat (thread_p, PSTAT_PB_NUM_HASH_ANCHOR_WAITS);
      perfmon_add_stat (thread_p, PSTAT_PB_TIME_HASH_ANCHOR_WAIT, lock_wait_time);
    }

  bufptr->hash_next = hash_anchor->hash_next;
  hash_anchor->hash_next = bufptr;

  /* 
   * hash_anchor->hash_mutex is not released at this place.
   * The current BCB is the newly allocated BCB by the caller and
   * it is connected into the corresponding buffer hash chain, now.
   * hash_anchor->hahs_mutex will be released in pgbuf_unlock_page ()
   * after releasing the acquired buffer lock on the BCB.
   */
  return NO_ERROR;
}

/*
 * pgbuf_delete_from_hash_chain () - Deletes BCB from the hash chain
 *   return: NO_ERROR, or ER_code
 *   bufptr(in): pointer to buffer page
 */
static int
pgbuf_delete_from_hash_chain (PGBUF_BCB * bufptr)
{
  PGBUF_BUFFER_HASH *hash_anchor;
  PGBUF_BCB *prev_bufptr;
  PGBUF_BCB *curr_bufptr;
#if defined(SERVER_MODE)
  int rv;
#endif /* SERVER_MODE */
  TSC_TICKS start_tick, end_tick;
  UINT64 lock_wait_time = 0;
  THREAD_ENTRY *thread_p = NULL;

  if (perfmon_get_activation_flag () & PERFMON_ACTIVE_PB_HASH_ANCHOR)
    {
      thread_p = thread_get_thread_entry_info ();
      if (perfmon_is_perf_tracking ())
	{
	  tsc_getticks (&start_tick);
	}
    }

  /* the caller is holding bufptr->BCB_mutex */

  /* fcnt==0, next_wait_thrd==NULL, latch_mode==PGBUF_NO_LATCH/PGBUF_LATCH_VICTIM */
  /* if (bufptr->latch_mode==PGBUF_NO_LATCH) invoked by an invalidator if (bufptr->latch_mode==PGBUF_LATCH_VICTIM)
   * invoked by a victim selector */
  hash_anchor = &(pgbuf_Pool.buf_hash_table[PGBUF_HASH_VALUE (&(bufptr->vpid))]);
  rv = pthread_mutex_lock (&hash_anchor->hash_mutex);

  if (perfmon_is_perf_tracking_and_active (PERFMON_ACTIVE_PB_HASH_ANCHOR))
    {
      tsc_getticks (&end_tick);
      lock_wait_time = tsc_elapsed_utime (end_tick, start_tick);
      perfmon_inc_stat (thread_p, PSTAT_PB_NUM_HASH_ANCHOR_WAITS);
      perfmon_add_stat (thread_p, PSTAT_PB_TIME_HASH_ANCHOR_WAIT, lock_wait_time);
    }

  if (bufptr->avoid_victim == true)
    {
      assert (false);

      /* Someone tries to fix the current buffer page. So, give up selecting current buffer page as a victim. */
      pthread_mutex_unlock (&hash_anchor->hash_mutex);
      bufptr->latch_mode = PGBUF_NO_LATCH;
      pthread_mutex_unlock (&bufptr->BCB_mutex);
      return ER_FAILED;
    }
  else
    {
      /* find current BCB in buffer hash chain */
      prev_bufptr = NULL;
      curr_bufptr = hash_anchor->hash_next;

      while (curr_bufptr != NULL)
	{
	  if (curr_bufptr == bufptr)
	    {
	      break;
	    }
	  prev_bufptr = curr_bufptr;
	  curr_bufptr = curr_bufptr->hash_next;
	}

      if (curr_bufptr == NULL)
	{
	  assert (false);

	  pthread_mutex_unlock (&hash_anchor->hash_mutex);

	  /* Now, the caller is holding bufptr->BCB_mutex. */
	  /* bufptr->BCB_mutex will be released in following function. */
	  pgbuf_put_bcb_into_invalid_list (bufptr);

	  return ER_FAILED;
	}

      /* disconnect the BCB from the buffer hash chain */
      if (prev_bufptr == NULL)
	{
	  hash_anchor->hash_next = curr_bufptr->hash_next;
	}
      else
	{
	  prev_bufptr->hash_next = curr_bufptr->hash_next;
	}

      curr_bufptr->hash_next = NULL;
      pthread_mutex_unlock (&hash_anchor->hash_mutex);
      VPID_SET_NULL (&(bufptr->vpid));
      bufptr->avoid_dealloc_cnt = 0;

      return NO_ERROR;
    }
}

/*
 * pgbuf_lock_page () - Puts a buffer lock on the buffer lock chain
 *   return: If success, PGBUF_LOCK_HOLDER, otherwise PGBUF_LOCK_WAITER
 *   hash_anchor(in):
 *   vpid(in):
 *
 * Note: This function is invoked only when the page is not in the buffer hash
 *       chain. The caller is holding hash_anchor->hash_mutex.
 *       Before return, the thread releases hash_anchor->hash_mutex.
 */
static int
pgbuf_lock_page (THREAD_ENTRY * thread_p, PGBUF_BUFFER_HASH * hash_anchor, const VPID * vpid)
{
#if defined(SERVER_MODE)
  PGBUF_BUFFER_LOCK *cur_buffer_lock;
  THREAD_ENTRY *cur_thrd_entry;
  TSC_TICKS start_tick, end_tick;
  UINT64 lock_wait_time = 0;

  /* the caller is holding hash_anchor->hash_mutex */
  /* check whether the page is in the Buffer Lock Chain */

  if (thread_p == NULL)
    {
      thread_p = thread_get_thread_entry_info ();
    }

  cur_thrd_entry = thread_p;
  cur_buffer_lock = hash_anchor->lock_next;

  /* find vpid in buffer lock chain */
  while (cur_buffer_lock != NULL)
    {
      if (VPID_EQ (&(cur_buffer_lock->vpid), vpid))
	{
	  /* found */
	  cur_thrd_entry->next_wait_thrd = cur_buffer_lock->next_wait_thrd;
	  cur_buffer_lock->next_wait_thrd = cur_thrd_entry;
	  pgbuf_sleep (cur_thrd_entry, &hash_anchor->hash_mutex);

	  if (cur_thrd_entry->resume_status != THREAD_PGBUF_RESUMED)
	    {
	      /* interrupt operation */
	      THREAD_ENTRY *thrd_entry, *prev_thrd_entry = NULL;
	      int r;

	      if (perfmon_is_perf_tracking_and_active (PERFMON_ACTIVE_PB_HASH_ANCHOR))
		{
		  tsc_getticks (&start_tick);
		}

	      r = pthread_mutex_lock (&hash_anchor->hash_mutex);

	      if (perfmon_is_perf_tracking_and_active (PERFMON_ACTIVE_PB_HASH_ANCHOR))
		{
		  tsc_getticks (&end_tick);
		  lock_wait_time = tsc_elapsed_utime (end_tick, start_tick);
		  perfmon_inc_stat (thread_p, PSTAT_PB_NUM_HASH_ANCHOR_WAITS);
		  perfmon_add_stat (thread_p, PSTAT_PB_TIME_HASH_ANCHOR_WAIT, lock_wait_time);
		}

	      thrd_entry = cur_buffer_lock->next_wait_thrd;

	      while (thrd_entry != NULL)
		{
		  if (thrd_entry == cur_thrd_entry)
		    {
		      if (prev_thrd_entry == NULL)
			{
			  cur_buffer_lock->next_wait_thrd = thrd_entry->next_wait_thrd;
			}
		      else
			{
			  prev_thrd_entry->next_wait_thrd = thrd_entry->next_wait_thrd;
			}

		      thrd_entry->next_wait_thrd = NULL;
		      pthread_mutex_unlock (&hash_anchor->hash_mutex);

		      perfmon_inc_stat (thread_p, PSTAT_LK_NUM_WAITED_ON_PAGES);	/* monitoring */
		      return PGBUF_LOCK_WAITER;
		    }
		  prev_thrd_entry = thrd_entry;
		  thrd_entry = thrd_entry->next_wait_thrd;
		}
	      pthread_mutex_unlock (&hash_anchor->hash_mutex);
	    }
	  perfmon_inc_stat (thread_p, PSTAT_LK_NUM_WAITED_ON_PAGES);	/* monitoring */
	  return PGBUF_LOCK_WAITER;
	}
      cur_buffer_lock = cur_buffer_lock->lock_next;
    }

  /* buf_lock_table is implemented to have one entry for each thread. At first design, it had one entry for each
   * thread. cur_thrd_entry->index : thread entry index cur_thrd_entry->tran_index : transaction entry index */

  /* vpid is not found in the Buffer Lock Chain */
  cur_buffer_lock = &(pgbuf_Pool.buf_lock_table[cur_thrd_entry->index]);
  cur_buffer_lock->vpid = *vpid;
  cur_buffer_lock->next_wait_thrd = NULL;
  cur_buffer_lock->lock_next = hash_anchor->lock_next;
  hash_anchor->lock_next = cur_buffer_lock;
  pthread_mutex_unlock (&hash_anchor->hash_mutex);
#endif /* SERVER_MODE */

  perfmon_inc_stat (thread_p, PSTAT_LK_NUM_ACQUIRED_ON_PAGES);	/* monitoring */
  return PGBUF_LOCK_HOLDER;
}

/*
 * pgbuf_unlock_page () - Deletes a buffer lock from the buffer lock chain
 *   return: NO_ERROR
 *   hash_anchor(in):
 *   vpid(in):
 *   need_hash_mutex(in):
 *
 * Note: This function is invoked only after the page is read into buffer and
 *       the BCB is connected into its corresponding buffer hash chain.
 *       Before return, the thread releases the hash mutex on the hash
 *       anchor and wakes up all the threads blocked on the queue of the
 *       buffer lock record.
 */
static int
pgbuf_unlock_page (PGBUF_BUFFER_HASH * hash_anchor, const VPID * vpid, int need_hash_mutex)
{
#if defined(SERVER_MODE)
  int rv;

  TSC_TICKS start_tick, end_tick;
  UINT64 lock_wait_time = 0;
  THREAD_ENTRY *thread_p = NULL;

  PGBUF_BUFFER_LOCK *prev_buffer_lock, *cur_buffer_lock;
  THREAD_ENTRY *cur_thrd_entry;

  if (need_hash_mutex)
    {
      if (perfmon_get_activation_flag () & PERFMON_ACTIVE_PB_HASH_ANCHOR)
	{
	  thread_p = thread_get_thread_entry_info ();
	  if (perfmon_is_perf_tracking ())
	    {
	      tsc_getticks (&start_tick);
	    }
	}
      rv = pthread_mutex_lock (&hash_anchor->hash_mutex);

      if (perfmon_is_perf_tracking_and_active (PERFMON_ACTIVE_PB_HASH_ANCHOR))
	{
	  tsc_getticks (&end_tick);
	  lock_wait_time = tsc_elapsed_utime (end_tick, start_tick);
	  perfmon_inc_stat (thread_p, PSTAT_PB_NUM_HASH_ANCHOR_WAITS);
	  perfmon_add_stat (thread_p, PSTAT_PB_TIME_HASH_ANCHOR_WAIT, lock_wait_time);
	}
    }

  /* check whether the page is in the Buffer Lock Chain */
  prev_buffer_lock = NULL;
  cur_buffer_lock = hash_anchor->lock_next;

  while (cur_buffer_lock != NULL)
    {
      if (VPID_EQ (&(cur_buffer_lock->vpid), vpid))
	{
	  break;
	}

      prev_buffer_lock = cur_buffer_lock;
      cur_buffer_lock = cur_buffer_lock->lock_next;
    }

  if (cur_buffer_lock != NULL)
    {
      if (prev_buffer_lock == NULL)
	{
	  hash_anchor->lock_next = cur_buffer_lock->lock_next;
	}
      else
	{
	  prev_buffer_lock->lock_next = cur_buffer_lock->lock_next;
	}

      cur_buffer_lock->lock_next = NULL;
      pthread_mutex_unlock (&hash_anchor->hash_mutex);

      while ((cur_thrd_entry = cur_buffer_lock->next_wait_thrd) != NULL)
	{
	  cur_buffer_lock->next_wait_thrd = cur_thrd_entry->next_wait_thrd;
	  cur_thrd_entry->next_wait_thrd = NULL;
	  pgbuf_wakeup_uncond (cur_thrd_entry);
	}
    }
  else
    {
      pthread_mutex_unlock (&hash_anchor->hash_mutex);
    }
#endif /* SERVER_MODE */

  return NO_ERROR;
}

/*
 * pgbuf_allocate_bcb () - Allocates a BCB
 *   return:  If success, a newly allocated BCB, otherwise NULL
 *   src_vpid(in):
 *
 * Note: This function allocates a BCB from the buffer invalid list or the
 *       LRU list. It is invoked only when a page is not in buffer. If there
 *       is no non-dirty buffer, wait 1 microsecond and retry to allocate a BCB again.
 */
#if !defined(NDEBUG)
static PGBUF_BCB *
pgbuf_allocate_bcb (THREAD_ENTRY * thread_p, const VPID * src_vpid, const char *caller_file, int caller_line)
#else /* NDEBUG */
static PGBUF_BCB *
pgbuf_allocate_bcb (THREAD_ENTRY * thread_p, const VPID * src_vpid)
#endif				/* NDEBUG */
{
  VPID vpid;
  PGBUF_BCB *bufptr;
  int i, sleep_count, loop_count, check_count;

  loop_count = 0;

  check_count =
    MAX (PGBUF_MIN_NUM_VICTIMS, (int) (PGBUF_LRU_SIZE * prm_get_float_value (PRM_ID_PB_BUFFER_FLUSH_RATIO)));

  while (loop_count++ < INT_MAX)
    {
      vpid = *src_vpid;
      for (i = 0; i < pgbuf_Pool.num_LRU_list; i++, vpid.pageid++)
	{
	  for (sleep_count = 0; sleep_count < PGBUF_SLEEP_MAX; sleep_count++)
	    {
	      /* allocate a BCB from invalid BCB list */
	      bufptr = pgbuf_get_bcb_from_invalid_list ();
	      if (bufptr != NULL)
		{
		  return bufptr;
		}

	      /* If the caller allocates a BCB successfully, the caller is holding bufptr->BCB_mutex. */

	      /* If the allocation of BCB from invalid BCB list fails, that is, invalid BCB list is empty, allocate a
	       * BCB from the bottom of LRU list */
	      bufptr = pgbuf_get_victim (thread_p, &vpid, check_count);
	      if (bufptr != NULL)
		{
		  /* the caller is holding bufptr->BCB_mutex. */

#if !defined(NDEBUG)
		  if (pgbuf_victimize_bcb (thread_p, bufptr, caller_file, caller_line) != NO_ERROR)
#else /* NDEBUG */
		  if (pgbuf_victimize_bcb (thread_p, bufptr) != NO_ERROR)
#endif /* NDEBUG */
		    {
		      assert (false);
		      continue;
		    }

		  /* Above function holds bufptr->BCB_mutex at first operation. If the above function returns failure,
		   * the caller does not hold bufptr->BCB_mutex. Otherwise, the caller is still holding
		   * bufptr->BCB_mutex. */
		  return bufptr;
		}

#if defined(SERVER_MODE)
	      thread_sleep (0.001);	/* 1 microsecond */
#endif /* SERVER_MODE */
	    }
	}

      /* interrupt check */
      if (thread_get_check_interrupt (thread_p) == true)
	{
	  if (logtb_is_interrupted (thread_p, true, &pgbuf_Pool.check_for_interrupts) == true)
	    {
	      er_set (ER_ERROR_SEVERITY, ARG_FILE_LINE, ER_INTERRUPTED, 0);
	      return NULL;
	    }
	}

      er_set (ER_NOTIFICATION_SEVERITY, ARG_FILE_LINE, ER_PB_ALL_BUFFERS_DIRTY, 1, check_count);

      check_count = PGBUF_LRU_SIZE - PGBUF_LRU_1_ZONE_THRESHOLD;
    }

  er_set (ER_ERROR_SEVERITY, ARG_FILE_LINE, ER_PB_ALL_BUFFERS_FIXED, 1, -1);
  assert (false);

  return NULL;
}

/*
 * pgbuf_victimize_bcb () - Victimize given buffer page
 *   return: NO_ERROR, or ER_code
 *   bufptr(in): pointer to buffer page
 *
 * Note: If zone == VOIDZone, fcnt == 0, wait == false,
 *       latch_mode != PGBUF_LATCH_VICTIM and there is no reader, writer,
 *       or victim selector on the BCB queue,
 *       then select it as a replacement victim.
 *       else release the BCB mutex and return ER_FAILED.
 *
 *       In case of success, if the page is dirty, flush it
 *       according to the WAL protocol.
 *       Even though success, we must check again the above condition.
 */
#if !defined(NDEBUG)
static int
pgbuf_victimize_bcb (THREAD_ENTRY * thread_p, PGBUF_BCB * bufptr, const char *caller_file, int caller_line)
#else /* NDEBUG */
static int
pgbuf_victimize_bcb (THREAD_ENTRY * thread_p, PGBUF_BCB * bufptr)
#endif				/* NDEBUG */
{
#if defined(SERVER_MODE)
  THREAD_ENTRY *cur_thrd_entry;

  if (thread_p == NULL)
    {
      thread_p = thread_get_thread_entry_info ();
    }

  cur_thrd_entry = thread_p;
#endif /* SERVER_MODE */

  /* the caller is holding bufptr->BCB_mutex */

  /* before-flush, check victim condition again */
  if (bufptr->zone != PGBUF_VOID_ZONE || bufptr->fcnt != 0 || bufptr->dirty == true || bufptr->avoid_victim == true
      || bufptr->latch_mode != PGBUF_NO_LATCH || pgbuf_is_exist_blocked_reader_writer_victim (bufptr) == true)
    {
      assert (false);

      return ER_FAILED;
    }

  /* grant the request */
  bufptr->latch_mode = PGBUF_LATCH_VICTIM;

  /* a safe victim */
  if (pgbuf_delete_from_hash_chain (bufptr) != NO_ERROR)
    {
      return ER_FAILED;
    }

  /* 
   * If above function returns success,
   * the caller is still holding bufptr->BCB_mutex.
   * Otherwise, the caller does not hold bufptr->BCB_mutex.
   */

  /* at this point, the caller is holding bufptr->BCB_mutex */

#if defined(DIAG_DEVEL) && defined(SERVER_MODE)
  SET_DIAG_VALUE (diag_executediag, DIAG_OBJ_TYPE_QUERY_OPENED_PAGE, 1, DIAG_VAL_SETTYPE_INC, NULL);
#endif /* DIAG_DEVEL && SERVER_MODE */

  return NO_ERROR;
}

/*
 * pgbuf_invalidate_bcb () - Invalidates BCB
 *   return: NO_ERROR, or ER_code
 *   bufptr(in): pointer to buffer page
 */
static int
pgbuf_invalidate_bcb (PGBUF_BCB * bufptr)
{
  /* the caller is holding bufptr->BCB_mutex */
  /* be sure that there is not any reader/writer */

  assert (bufptr->latch_mode != PGBUF_LATCH_VICTIM);
  assert (bufptr->latch_mode != PGBUF_LATCH_VICTIM_INVALID);

  if (bufptr->latch_mode == PGBUF_LATCH_FLUSH_INVALID || bufptr->latch_mode == PGBUF_LATCH_VICTIM_INVALID
      || bufptr->latch_mode == PGBUF_LATCH_INVALID)
    {
      pthread_mutex_unlock (&bufptr->BCB_mutex);
      return NO_ERROR;
    }

  PGBUF_RESET_DIRTY (bufptr);
  LSA_SET_NULL (&bufptr->oldest_unflush_lsa);

  /* bufptr->BCB_mutex is still held by the caller. */
  switch (bufptr->zone)
    {
    case PGBUF_VOID_ZONE:
      break;

    case PGBUF_AIN_ZONE:
      pgbuf_invalidate_bcb_from_ain (bufptr);
      break;

    default:
      pgbuf_invalidate_bcb_from_lru (bufptr);
      break;
    }

  if (bufptr->latch_mode == PGBUF_NO_LATCH)
    {
      if (pgbuf_delete_from_hash_chain (bufptr) != NO_ERROR)
	{
	  return ER_FAILED;
	}

      /* If above function returns failure, the caller does not hold bufptr->BCB_mutex. Otherwise, the caller is
       * holding bufptr->BCB_mutex. */

      /* Now, the caller is holding bufptr->BCB_mutex. */
      /* bufptr->BCB_mutex will be released in following function. */
      pgbuf_put_bcb_into_invalid_list (bufptr);

#if defined(DIAG_DEVEL) && defined(SERVER_MODE)
      SET_DIAG_VALUE (diag_executediag, DIAG_OBJ_TYPE_QUERY_OPENED_PAGE, 1, DIAG_VAL_SETTYPE_INC, NULL);
#endif /* DIAG_DEVEL && SERVER_MODE */
    }
  else
    {
      if (bufptr->latch_mode == PGBUF_LATCH_FLUSH)
	{
	  bufptr->latch_mode = PGBUF_LATCH_FLUSH_INVALID;
	}
      else
	{
	  bufptr->latch_mode = PGBUF_LATCH_VICTIM_INVALID;
	}
      pthread_mutex_unlock (&bufptr->BCB_mutex);
    }

  return NO_ERROR;
}

/*
 * pgbuf_flush_bcb () - Flushes the buffer
 *   return: NO_ERROR, or ER_code
 *   bufptr(in): pointer to buffer page
 *   synchronous(in): synchronous flush or asynchronous flush
 *
 * Note: If there is a writer, just set async_flush_request = true.
 *       else if sharp is true, block the BCB.
 *
 *       Before return, it releases BCB mutex.
 */
#if !defined(NDEBUG)
static int
pgbuf_flush_bcb (THREAD_ENTRY * thread_p, PGBUF_BCB * bufptr, int synchronous, const char *caller_file, int caller_line)
#else /* NDEBUG */
static int
pgbuf_flush_bcb (THREAD_ENTRY * thread_p, PGBUF_BCB * bufptr, int synchronous)
#endif				/* NDEBUG */
{
  PGBUF_HOLDER *holder;
  PGBUF_LATCH_MODE saved_latch_mode;

  assert (bufptr->latch_mode != PGBUF_LATCH_VICTIM);
  assert (bufptr->latch_mode != PGBUF_LATCH_VICTIM_INVALID);

  /* the caller is holding bufptr->BCB_mutex */

  if (bufptr->latch_mode == PGBUF_LATCH_INVALID || bufptr->latch_mode == PGBUF_LATCH_FLUSH_INVALID
      || bufptr->latch_mode == PGBUF_LATCH_VICTIM_INVALID)
    {
      pthread_mutex_unlock (&bufptr->BCB_mutex);
      return NO_ERROR;
    }

  if (bufptr->latch_mode == PGBUF_NO_LATCH || bufptr->latch_mode == PGBUF_LATCH_READ)
    {
      saved_latch_mode = bufptr->latch_mode;
      bufptr->latch_mode = PGBUF_LATCH_FLUSH;

      if (pgbuf_flush_page_with_wal (thread_p, bufptr) != NO_ERROR)
	{
	  bufptr->latch_mode = saved_latch_mode;
	  pthread_mutex_unlock (&bufptr->BCB_mutex);

	  return ER_FAILED;
	}

      /* all the blocked flushers on the BCB waiting queue have been waken up in pgbuf_flush_page_with_wal(). */
      if (bufptr->fcnt == 0)
	{
#if defined(SERVER_MODE)
	  if (bufptr->latch_mode == PGBUF_LATCH_FLUSH_INVALID)
	    {
	      if (bufptr->next_wait_thrd == NULL)
		{
		  /* There is no blocked threads(or transactions). */
		  /* Therefore, invalidate the BCB */
		  if (pgbuf_delete_from_hash_chain (bufptr) != NO_ERROR)
		    {
		      return ER_FAILED;
		    }

		  /* 
		   * If above function returns success,
		   * the caller is still holding bufptr->BCB_mutex.
		   * Otherwise, the caller does not hold bufptr->BCB_mutex.
		   */

		  /* Now, the caller is holding bufptr->BCB_mutex. */
		  /* bufptr->BCB_mutex will be released in following function. */
		  pgbuf_put_bcb_into_invalid_list (bufptr);
		}
	      else
		{
		  /* only writer might be blocked */
		  bufptr->latch_mode = PGBUF_NO_LATCH;
		  if (bufptr->next_wait_thrd != NULL)
		    {
		      /* wake up blocked threads(or transactions). */
#if !defined(NDEBUG)
		      if (pgbuf_wakeup_bcb (thread_p, bufptr, caller_file, caller_line) != NO_ERROR)
#else /* NDEBUG */
		      if (pgbuf_wakeup_bcb (thread_p, bufptr) != NO_ERROR)
#endif /* NDEBUG */
			{
			  return ER_FAILED;
			}

		      /* Above function released BCB_mutex unconditionally. */
		    }
		  else
		    {
		      pthread_mutex_unlock (&bufptr->BCB_mutex);
		    }
		}
	    }
	  else
	    {
	      bufptr->latch_mode = PGBUF_NO_LATCH;
	      if (bufptr->next_wait_thrd != NULL)
		{
		  /* wake up blocked threads(or transactions) */
#if !defined(NDEBUG)
		  if (pgbuf_wakeup_bcb (thread_p, bufptr, caller_file, caller_line) != NO_ERROR)
#else /* NDEBUG */
		  if (pgbuf_wakeup_bcb (thread_p, bufptr) != NO_ERROR)
#endif /* NDEBUG */
		    {
		      return ER_FAILED;
		    }
		  /* Above function released BCB_mutex unconditionally. */
		}
	      else
		{
		  pthread_mutex_unlock (&bufptr->BCB_mutex);
		}
	    }
#else /* SERVER_MODE */
	  bufptr->latch_mode = PGBUF_NO_LATCH;
	  pthread_mutex_unlock (&bufptr->BCB_mutex);
#endif /* SERVER_MODE */
	}
      else
	{
	  bufptr->latch_mode = PGBUF_LATCH_READ;
	  pthread_mutex_unlock (&bufptr->BCB_mutex);
	}
    }
  else
    {
      if (bufptr->latch_mode == PGBUF_LATCH_WRITE)
	{
	  /* In CUBRID system, page flush could be performed while the flusher is holding X latch on the page. */

	  holder = pgbuf_find_thrd_holder (thread_p, bufptr);
	  if (holder != NULL)
	    {
	      if (pgbuf_flush_page_with_wal (thread_p, bufptr) != NO_ERROR)
		{
		  pthread_mutex_unlock (&bufptr->BCB_mutex);

		  return ER_FAILED;
		}

	      /* If above function returns failure, the caller does not hold bufptr->BCB_mutex. Otherwise, the caller
	       * is still holding bufptr->BCB_mutex. */
	      pthread_mutex_unlock (&bufptr->BCB_mutex);

	      return NO_ERROR;
	    }
	  else
	    {
	      bufptr->async_flush_request = true;
	    }
	}

      /* Currently, the caller is holding bufper->BCB_mutex */
      if (synchronous == true)
	{
	  /* After releasing bufptr->BCB_mutex, the caller sleeps. */
#if !defined(NDEBUG)
	  if (pgbuf_block_bcb (thread_p, bufptr, PGBUF_LATCH_FLUSH, 0, false, caller_file, caller_line) != NO_ERROR)
#else /* NDEBUG */
	  if (pgbuf_block_bcb (thread_p, bufptr, PGBUF_LATCH_FLUSH, 0, false) != NO_ERROR)
#endif /* NDEBUG */
	    {
	      return ER_FAILED;
	    }
	}
      else
	{
	  pthread_mutex_unlock (&bufptr->BCB_mutex);
	}
    }

  return NO_ERROR;
}

/*
 * pgbuf_get_bcb_from_invalid_list () - Get BCB from buffer invalid list
 *   return: If success, a newly allocated BCB, otherwise NULL
 *
 * Note: This function disconnects a BCB on the top of the buffer invalid list
 *       and returns it. Before disconnection, the thread must hold the
 *       invalid list mutex and after disconnection, release the mutex.
 */
static PGBUF_BCB *
pgbuf_get_bcb_from_invalid_list (void)
{
  PGBUF_BCB *bufptr;
#if defined(SERVER_MODE)
  int rv;
#endif /* SERVER_MODE */

  /* check if invalid BCB list is empty (step 1) */
  if (pgbuf_Pool.buf_invalid_list.invalid_top == NULL)
    {
      return NULL;
    }

  rv = pthread_mutex_lock (&pgbuf_Pool.buf_invalid_list.invalid_mutex);

  /* check if invalid BCB list is empty (step 2) */
  if (pgbuf_Pool.buf_invalid_list.invalid_top == NULL)
    {
      /* invalid BCB list is empty */
      pthread_mutex_unlock (&pgbuf_Pool.buf_invalid_list.invalid_mutex);
      return NULL;
    }
  else
    {
      /* invalid BCB list is not empty */
      bufptr = pgbuf_Pool.buf_invalid_list.invalid_top;
      pgbuf_Pool.buf_invalid_list.invalid_top = bufptr->next_BCB;
      pgbuf_Pool.buf_invalid_list.invalid_cnt -= 1;
      pthread_mutex_unlock (&pgbuf_Pool.buf_invalid_list.invalid_mutex);

      rv = pthread_mutex_lock (&bufptr->BCB_mutex);
      bufptr->next_BCB = NULL;
      bufptr->zone = PGBUF_VOID_ZONE;
      return bufptr;
    }
}

/*
 * pgbuf_put_bcb_into_invalid_list () - Put BCB into buffer invalid list
 *   return: NO_ERROR
 *   bufptr(in):
 *
 * Note: This function connects BCB to the top of the buffer invalid list and
 *       makes its zone PB_INVALIDZone. Before connection, must hold the
 *       invalid list mutex and after connection, release the mutex.
 */
static int
pgbuf_put_bcb_into_invalid_list (PGBUF_BCB * bufptr)
{
#if defined(SERVER_MODE)
  int rv;
#endif /* SERVER_MODE */

  /* the caller is holding bufptr->BCB_mutex */
  VPID_SET_NULL (&bufptr->vpid);
  bufptr->latch_mode = PGBUF_LATCH_INVALID;
  bufptr->zone = PGBUF_INVALID_ZONE;
  bufptr->avoid_dealloc_cnt = 0;

  rv = pthread_mutex_lock (&pgbuf_Pool.buf_invalid_list.invalid_mutex);
  bufptr->next_BCB = pgbuf_Pool.buf_invalid_list.invalid_top;
  pgbuf_Pool.buf_invalid_list.invalid_top = bufptr;
  pgbuf_Pool.buf_invalid_list.invalid_cnt += 1;
  pthread_mutex_unlock (&bufptr->BCB_mutex);
  pthread_mutex_unlock (&pgbuf_Pool.buf_invalid_list.invalid_mutex);

  return NO_ERROR;
}

/*
 * pgbuf_get_lru_index () - Get the index of the LRU list for the given VPID
 *   return: the index of the LRU index
 *   vpid(in): VPID
 */
static int
pgbuf_get_lru_index (const VPID * vpid)
{
  int lru_idx;

  lru_idx = (vpid->pageid ^ vpid->volid) % pgbuf_Pool.num_LRU_list;

  return lru_idx;
}

/*
 * pgbuf_get_victim () - find a victim BCB
 * return : victim candidate or NULL if no candidate was found
 * thread_p (in) :
 * vpid (in) :
 * max_count (in) :
 *
 * Note: If a victim BCB is found, this function will already lock it. This
 *     means that the caller will have exclusive access to the returned BCB.
 */
static PGBUF_BCB *
pgbuf_get_victim (THREAD_ENTRY * thread_p, const VPID * vpid, int max_count)
{
  PGBUF_BCB *victim = NULL;

  if (pgbuf_Pool.buf_AIN_list.ain_count >= pgbuf_Pool.buf_AIN_list.max_count && PGBUF_IS_2Q_ENABLED)
    {
      ATOMIC_INC_32 (&pgbuf_Pool.ain_victim_req_cnt, 1);
      victim = pgbuf_get_victim_from_ain_list (thread_p, max_count);
    }

  if (victim == NULL)
    {
      /* if we don't find one in the Ain list, we are going to find one in LRU lists. This may lead a hot page is
       * evicted from buffer. This is intended for response time of workers that want to victimize one. We may choose a 
       * policy to wait for one only in AIN list, however, the worker thread must wait for the flush thread flushes
       * the dirty pages from AIN list while iterating the AIN list multiple times. */
      ATOMIC_INC_32 (&pgbuf_Pool.lru_victim_req_cnt, 1);
      victim = pgbuf_get_victim_from_lru_list (thread_p, vpid, max_count);
    }

  return victim;
}

/*
 * pgbuf_get_victim_from_ain_list () - Get BCB victim from Ain list
 * return : victim
 * thread_p (in)  :
 * max_count (in) :
 */
static PGBUF_BCB *
pgbuf_get_victim_from_ain_list (THREAD_ENTRY * thread_p, int max_count)
{
  PGBUF_BCB *bufptr;
  PGBUF_AIN_LIST *ain_list = NULL;
  bool found = false;
  int check_count, check_count_max;
  int dirty_count;
#if defined(SERVER_MODE)
  int rv;
#endif

  ain_list = &pgbuf_Pool.buf_AIN_list;

  assert (PGBUF_IS_2Q_ENABLED);

  rv = pthread_mutex_lock (&ain_list->Ain_mutex);
  if (ain_list->Ain_bottom == NULL)
    {
      pthread_mutex_unlock (&ain_list->Ain_mutex);
      return NULL;
    }

  /* maximum amount to check in AIN is same as maximum amount to check in all LRU lists, but limited to half of target
   * size of AIN list */
  check_count_max = max_count * pgbuf_Pool.num_LRU_list;
  check_count_max = MIN (check_count_max, ain_list->max_count / 2);
  check_count = MAX (check_count_max, 1);

  dirty_count = 0;
  bufptr = ain_list->Ain_bottom;

  while (bufptr != NULL && check_count > 0)
    {
      if (!bufptr->dirty && !bufptr->avoid_victim && bufptr->fcnt == 0 && bufptr->latch_mode == PGBUF_NO_LATCH
	  && bufptr->victim_candidate == false && !pgbuf_is_exist_blocked_reader_writer_victim (bufptr))
	{
	  bufptr->victim_candidate = true;
	  found = true;
	  break;
	}

      if (bufptr->dirty)
	{
	  dirty_count++;
	}

      bufptr = bufptr->prev_BCB;
      check_count--;
    }

  if (!found)
    {
      bufptr = NULL;
    }

  pthread_mutex_unlock (&ain_list->Ain_mutex);

  if (bufptr == NULL || dirty_count > max_count / 2)
    {
      /* Flush some pages. We do this either because we have too many dirty pages or we didn't find a victim. */
      pgbuf_wakeup_flush_thread (thread_p);

      if (bufptr == NULL)
	{
	  /* We didn't find any victim. */
	  return NULL;
	}
    }

  rv = pthread_mutex_lock (&bufptr->BCB_mutex);

  /* Since this is the first time we actually get exclusive access to this bufptr, we have to reevaluate our choice */
  if (bufptr->dirty == true || bufptr->avoid_victim == true || bufptr->fcnt != 0 || bufptr->latch_mode != PGBUF_NO_LATCH
      || bufptr->zone != PGBUF_AIN_ZONE || pgbuf_is_exist_blocked_reader_writer_victim (bufptr) == true)
    {
      /* Oops! While we were playing around with the Ain list, somebody else fixed this page and we can't know if we
       * should victimize it or not. Release bufptr mutex and return NULL. We will find another victim at next pass. */
      bufptr->victim_candidate = false;
      pthread_mutex_unlock (&bufptr->BCB_mutex);

      return NULL;
    }
  else
    {
      rv = pthread_mutex_lock (&ain_list->Ain_mutex);
      pgbuf_remove_from_ain_list (bufptr);
      ain_list->ain_count -= 1;
      pthread_mutex_unlock (&ain_list->Ain_mutex);

      bufptr->victim_candidate = false;
      bufptr->zone = PGBUF_VOID_ZONE;

      /* Add vpid to AOUT list. We won't be able to do it when we actually victimize the page because we will not know
       * where the BCB came from. */
      pgbuf_add_vpid_to_aout_list (thread_p, &bufptr->vpid);

      return bufptr;
    }
}

/*
 * pgbuf_get_victim_from_lru_list () - Get victim BCB from the bottom of
 *				       LRU list
 *   return: If success, BCB, otherwise NULL
 *   vpid (in)	      : VPID used for determining resident LRU list
 *   max_count (in)   : maximum number of elements to consider
 *
 * Note: This function disconnects BCB from the bottom of the LRU list and
 *       returns it if its fcnt == 0. If its fcnt != 0, makes bufptr->PrevBCB
 *       LRU_bottom and retry. While this processing, the caller must be the
 *       holder of the LRU list.
 */
static PGBUF_BCB *
pgbuf_get_victim_from_lru_list (THREAD_ENTRY * thread_p, const VPID * vpid, int max_count)
{
#if defined(SERVER_MODE)
  int rv;
#endif /* SERVER_MODE */

  PGBUF_BCB *bufptr;
  int lru_idx;
  int check_count;
  bool found;
  bool list_bottom_dirty = false;
  PGBUF_LRU_LIST *lru_list;

  lru_idx = pgbuf_get_lru_index (vpid);
  lru_list = &pgbuf_Pool.buf_LRU_list[lru_idx];

  /* check if LRU list is empty */
  if (lru_list->LRU_bottom == NULL)
    {
      return NULL;
    }

  found = false;
  check_count = max_count;

  rv = pthread_mutex_lock (&lru_list->LRU_mutex);
  bufptr = lru_list->LRU_bottom;

  /* search for non dirty PGBUF */
  while (bufptr != NULL && check_count > 0 && bufptr->zone == PGBUF_LRU_2_ZONE)
    {
      if (!bufptr->dirty && !bufptr->avoid_victim && bufptr->fcnt == 0 && bufptr->latch_mode == PGBUF_NO_LATCH
	  && bufptr->victim_candidate == false && !pgbuf_is_exist_blocked_reader_writer_victim (bufptr))
	{
	  bufptr->victim_candidate = true;
	  found = true;
	  break;
	}

      bufptr = bufptr->prev_BCB;
      check_count--;
    }

  if (!found)
    {
      bufptr = NULL;
    }

  if (lru_list->LRU_bottom != NULL && lru_list->LRU_bottom->dirty == true)
    {
      list_bottom_dirty = true;
    }

  pthread_mutex_unlock (&lru_list->LRU_mutex);

  if (list_bottom_dirty == true)
    {
      /* flush dirty pages */
      pgbuf_wakeup_flush_thread (thread_p);
    }

  if (bufptr == NULL)
    {
      return NULL;
    }

  rv = pthread_mutex_lock (&bufptr->BCB_mutex);

  if (bufptr->dirty == true || bufptr->avoid_victim == true || bufptr->zone != PGBUF_LRU_2_ZONE || bufptr->fcnt != 0
      || bufptr->latch_mode != PGBUF_NO_LATCH || pgbuf_is_exist_blocked_reader_writer_victim (bufptr) == true)
    {
      bufptr->victim_candidate = false;
      pthread_mutex_unlock (&bufptr->BCB_mutex);

      return NULL;
    }
  else
    {
      rv = pthread_mutex_lock (&lru_list->LRU_mutex);
      /* disconnect bufptr from the LRU list */
      pgbuf_remove_from_lru_list (bufptr, lru_list);
      pthread_mutex_unlock (&lru_list->LRU_mutex);

      bufptr->victim_candidate = false;
      bufptr->zone = PGBUF_VOID_ZONE;

      return bufptr;
    }
}

/*
 * pgbuf_invalidate_bcb_from_lru () - Disconnects BCB from the LRU list
 *   return: NO_ERROR
 *   bufptr(in): pointer to buffer page
 *
 * Note: While this processing, the caller must be the holder of the LRU list.
 */
static int
pgbuf_invalidate_bcb_from_lru (PGBUF_BCB * bufptr)
{
  int lru_idx;
#if defined(SERVER_MODE)
  int rv;
#endif /* SERVER_MODE */

  lru_idx = pgbuf_get_lru_index (&bufptr->vpid);

  /* the caller is holding bufptr->BCB_mutex */
  /* delete the bufptr from the LRU list */
  rv = pthread_mutex_lock (&pgbuf_Pool.buf_LRU_list[lru_idx].LRU_mutex);

  if (pgbuf_Pool.buf_LRU_list[lru_idx].LRU_top == bufptr)
    {
      pgbuf_Pool.buf_LRU_list[lru_idx].LRU_top = bufptr->next_BCB;
    }

  if (pgbuf_Pool.buf_LRU_list[lru_idx].LRU_bottom == bufptr)
    {
      pgbuf_Pool.buf_LRU_list[lru_idx].LRU_bottom = bufptr->prev_BCB;
    }

  if (pgbuf_Pool.buf_LRU_list[lru_idx].LRU_middle == bufptr)
    {
      pgbuf_Pool.buf_LRU_list[lru_idx].LRU_middle = bufptr->prev_BCB;
    }

  if (bufptr->next_BCB != NULL)
    {
      (bufptr->next_BCB)->prev_BCB = bufptr->prev_BCB;
    }

  if (bufptr->prev_BCB != NULL)
    {
      (bufptr->prev_BCB)->next_BCB = bufptr->next_BCB;
    }

  bufptr->prev_BCB = bufptr->next_BCB = NULL;
  if (bufptr->zone == PGBUF_LRU_1_ZONE)
    {
      pgbuf_Pool.buf_LRU_list[lru_idx].LRU_1_zone_cnt -= 1;
    }

  bufptr->zone = PGBUF_VOID_ZONE;

  pthread_mutex_unlock (&pgbuf_Pool.buf_LRU_list[lru_idx].LRU_mutex);

  return NO_ERROR;
}


/*
 * pgbuf_invalidate_bcb_from_ain () - disconnects a BCB from the Ain list
 * return : error code or NO_ERROR
 * bufptr (in) : BCB to invalidate
 */
static int
pgbuf_invalidate_bcb_from_ain (PGBUF_BCB * bufptr)
{
#if defined(SERVER_MODE)
  int rv;
#endif /* SERVER_MODE */
  PGBUF_AIN_LIST *ain_list;
  assert (bufptr->zone == PGBUF_AIN_ZONE);

  rv = pthread_mutex_lock (&pgbuf_Pool.buf_AIN_list.Ain_mutex);
  ain_list = &pgbuf_Pool.buf_AIN_list;
  if (ain_list->Ain_top == bufptr)
    {
      ain_list->Ain_top = bufptr->next_BCB;
    }
  if (ain_list->Ain_bottom == bufptr)
    {
      ain_list->Ain_bottom = bufptr->prev_BCB;
    }

  if (bufptr->next_BCB != NULL)
    {
      bufptr->next_BCB->prev_BCB = bufptr->prev_BCB;
    }
  if (bufptr->prev_BCB != NULL)
    {
      bufptr->prev_BCB->next_BCB = bufptr->next_BCB;
    }
  ain_list->ain_count -= 1;

  bufptr->next_BCB = NULL;
  bufptr->prev_BCB = NULL;
  bufptr->zone = PGBUF_VOID_ZONE;

  pthread_mutex_unlock (&ain_list->Ain_mutex);
  return NO_ERROR;
}

/*
 * pgbuf_relocate_top_lru () - Relocate given BCB into the LRU list
 *   return: NO_ERROR
 *   bufptr(in): pointer to buffer page
 *   dest_zone(in): zone part of LRU to relocate to
 *
 * Note: This function puts BCB to the top of the LRU list.
 */
static int
pgbuf_relocate_top_lru (PGBUF_BCB * bufptr, int dest_zone)
{
  int lru_idx;
  PGBUF_BCB *ref_bufptr;
#if defined(SERVER_MODE)
  int rv;
#endif /* SERVER_MODE */

  assert (bufptr->zone != PGBUF_LRU_1_ZONE);

  lru_idx = pgbuf_get_lru_index (&bufptr->vpid);

  /* the caller is holding bufptr->BCB_mutex */
  rv = pthread_mutex_lock (&pgbuf_Pool.buf_LRU_list[lru_idx].LRU_mutex);

  if (dest_zone == PGBUF_LRU_2_ZONE
      && (pgbuf_Pool.buf_LRU_list[lru_idx].LRU_bottom == NULL || pgbuf_Pool.buf_LRU_list[lru_idx].LRU_middle == NULL
	  || pgbuf_Pool.buf_LRU_list[lru_idx].LRU_top == NULL || bufptr->zone == PGBUF_LRU_2_ZONE))
    {
      dest_zone = PGBUF_LRU_1_ZONE;
    }

  if (bufptr->zone == PGBUF_LRU_2_ZONE)
    {
      /* delete bufptr from LRU list */
      if (pgbuf_Pool.buf_LRU_list[lru_idx].LRU_top == bufptr)
	{
	  pthread_mutex_unlock (&pgbuf_Pool.buf_LRU_list[lru_idx].LRU_mutex);
	  return NO_ERROR;
	}

      if (pgbuf_Pool.buf_LRU_list[lru_idx].LRU_bottom == bufptr)
	{
	  pgbuf_Pool.buf_LRU_list[lru_idx].LRU_bottom = bufptr->prev_BCB;
	}

      if (bufptr->next_BCB != NULL)
	{
	  (bufptr->next_BCB)->prev_BCB = bufptr->prev_BCB;
	}

      if (bufptr->prev_BCB != NULL)
	{
	  (bufptr->prev_BCB)->next_BCB = bufptr->next_BCB;
	}
    }

  if (dest_zone == PGBUF_LRU_2_ZONE)
    {
      ref_bufptr = pgbuf_Pool.buf_LRU_list[lru_idx].LRU_middle;

      bufptr->next_BCB = ref_bufptr->next_BCB;
      bufptr->prev_BCB = ref_bufptr;

      if (ref_bufptr->next_BCB != NULL)
	{
	  (ref_bufptr->next_BCB)->prev_BCB = bufptr;
	}
      else
	{
	  pgbuf_Pool.buf_LRU_list[lru_idx].LRU_bottom = bufptr;
	}
      ref_bufptr->next_BCB = bufptr;

      bufptr->zone = PGBUF_LRU_2_ZONE;
    }
  else
    {
      assert (dest_zone == PGBUF_LRU_1_ZONE);

      /* put BCB into the top of the LRU list */
      bufptr->prev_BCB = NULL;
      bufptr->next_BCB = pgbuf_Pool.buf_LRU_list[lru_idx].LRU_top;
      if (pgbuf_Pool.buf_LRU_list[lru_idx].LRU_top == NULL)
	{
	  pgbuf_Pool.buf_LRU_list[lru_idx].LRU_bottom = bufptr;
	}
      else
	{
	  (pgbuf_Pool.buf_LRU_list[lru_idx].LRU_top)->prev_BCB = bufptr;
	}

      pgbuf_Pool.buf_LRU_list[lru_idx].LRU_top = bufptr;
      if (pgbuf_Pool.buf_LRU_list[lru_idx].LRU_middle == NULL)
	{
	  pgbuf_Pool.buf_LRU_list[lru_idx].LRU_middle = bufptr;
	}

      bufptr->zone = PGBUF_LRU_1_ZONE;	/* OK. */
      pgbuf_Pool.buf_LRU_list[lru_idx].LRU_1_zone_cnt += 1;
      if (pgbuf_Pool.buf_LRU_list[lru_idx].LRU_1_zone_cnt > PGBUF_LRU_1_ZONE_THRESHOLD)
	{
	  PGBUF_BCB *temp_bufptr;

	  temp_bufptr = pgbuf_Pool.buf_LRU_list[lru_idx].LRU_middle;
	  while (temp_bufptr != NULL && (pgbuf_Pool.buf_LRU_list[lru_idx].LRU_1_zone_cnt > PGBUF_LRU_1_ZONE_THRESHOLD))
	    {
	      temp_bufptr->zone = PGBUF_LRU_2_ZONE;
	      pgbuf_Pool.buf_LRU_list[lru_idx].LRU_middle = temp_bufptr->prev_BCB;
	      pgbuf_Pool.buf_LRU_list[lru_idx].LRU_1_zone_cnt -= 1;
	      temp_bufptr = pgbuf_Pool.buf_LRU_list[lru_idx].LRU_middle;
	    }
	}
    }

  pthread_mutex_unlock (&pgbuf_Pool.buf_LRU_list[lru_idx].LRU_mutex);

  return NO_ERROR;
}

/*
 * pgbuf_relocate_bottom_lru () - Relocate given BCB into the bottom of LRU list
 *   return: NO_ERROR
 *   bufptr(in): pointer to buffer page
 *
 * Note: This function puts BCB to the bottom of the LRU list.
 */
static int
pgbuf_relocate_bottom_lru (PGBUF_BCB * bufptr)
{
  int lru_idx;
#if defined(SERVER_MODE)
  int rv;
#endif /* SERVER_MODE */

  assert (bufptr->zone != PGBUF_LRU_1_ZONE && bufptr->zone != PGBUF_INVALID_ZONE);

  lru_idx = pgbuf_get_lru_index (&bufptr->vpid);

  /* the caller is holding bufptr->BCB_mutex */
  rv = pthread_mutex_lock (&pgbuf_Pool.buf_LRU_list[lru_idx].LRU_mutex);

  if (bufptr->zone == PGBUF_LRU_2_ZONE)
    {
      assert (false);

      /* delete bufptr from LRU list */
      if (pgbuf_Pool.buf_LRU_list[lru_idx].LRU_bottom == bufptr)
	{
	  pthread_mutex_unlock (&pgbuf_Pool.buf_LRU_list[lru_idx].LRU_mutex);
	  return NO_ERROR;
	}

      if (pgbuf_Pool.buf_LRU_list[lru_idx].LRU_top == bufptr)
	{
	  pgbuf_Pool.buf_LRU_list[lru_idx].LRU_top = bufptr->next_BCB;
	}

      if (bufptr->next_BCB != NULL)
	{
	  (bufptr->next_BCB)->prev_BCB = bufptr->prev_BCB;
	}

      if (bufptr->prev_BCB != NULL)
	{
	  (bufptr->prev_BCB)->next_BCB = bufptr->next_BCB;
	}
    }

  /* put BCB into the bottom of the LRU list */
  bufptr->next_BCB = NULL;
  bufptr->prev_BCB = pgbuf_Pool.buf_LRU_list[lru_idx].LRU_bottom;
  if (pgbuf_Pool.buf_LRU_list[lru_idx].LRU_bottom == NULL)
    {
      pgbuf_Pool.buf_LRU_list[lru_idx].LRU_top = bufptr;
    }
  else
    {
      (pgbuf_Pool.buf_LRU_list[lru_idx].LRU_bottom)->next_BCB = bufptr;
    }

  pgbuf_Pool.buf_LRU_list[lru_idx].LRU_bottom = bufptr;
  if (pgbuf_Pool.buf_LRU_list[lru_idx].LRU_middle == NULL)
    {
      pgbuf_Pool.buf_LRU_list[lru_idx].LRU_middle = bufptr;
    }

  bufptr->zone = PGBUF_LRU_2_ZONE;	/* OK. */

  pthread_mutex_unlock (&pgbuf_Pool.buf_LRU_list[lru_idx].LRU_mutex);

  return NO_ERROR;
}

/*
 * pgbuf_remove_from_lru_list () - Remove a BCB from the LRU list
 * return : void
 * bufptr (in) : BCB
 *
 *  Note: The caller MUST hold the LRU list mutex.
 */
static void
pgbuf_remove_from_lru_list (PGBUF_BCB * bufptr, PGBUF_LRU_LIST * lru_list)
{
  if (lru_list->LRU_top == bufptr)
    {
      lru_list->LRU_top = bufptr->next_BCB;
    }

  if (lru_list->LRU_bottom == bufptr)
    {
      lru_list->LRU_bottom = bufptr->prev_BCB;
    }

  if (lru_list->LRU_middle == bufptr)
    {
      lru_list->LRU_middle = bufptr->prev_BCB;
    }

  if (bufptr->next_BCB != NULL)
    {
      (bufptr->next_BCB)->prev_BCB = bufptr->prev_BCB;
    }

  if (bufptr->prev_BCB != NULL)
    {
      (bufptr->prev_BCB)->next_BCB = bufptr->next_BCB;
    }

  bufptr->prev_BCB = NULL;
  bufptr->next_BCB = NULL;
}

/*
 * pgbuf_relocate_top_ain () - relocate bcb to top of Ain queue
 * return : int
 * bufptr (in) :
 */
static int
pgbuf_relocate_top_ain (PGBUF_BCB * bufptr)
{
#if defined(SERVER_MODE)
  int rv;
#endif
  PGBUF_AIN_LIST *list;

  /* Ain should only relocate to top new buffers */
  assert (bufptr->zone == PGBUF_VOID_ZONE || (bufptr->zone == PGBUF_AIN_ZONE && bufptr->dirty));

  rv = pthread_mutex_lock (&pgbuf_Pool.buf_AIN_list.Ain_mutex);

  list = &pgbuf_Pool.buf_AIN_list;

  if (bufptr->zone == PGBUF_AIN_ZONE)
    {
      if (list->Ain_top == bufptr)
	{
	  /* Already at the top */
	  goto cleanup;
	}
      pgbuf_remove_from_ain_list (bufptr);
      list->ain_count -= 1;
    }

  if (list->Ain_top == NULL)
    {
      /* this is the only page in the LRU list */
      assert (list->Ain_bottom == NULL && list->ain_count == 0);

      list->Ain_top = bufptr;
      list->Ain_bottom = bufptr;
    }
  else
    {
      if (list->Ain_top == bufptr)
	{
	  goto cleanup;
	}
      bufptr->prev_BCB = NULL;
      bufptr->next_BCB = list->Ain_top;
      list->Ain_top->prev_BCB = bufptr;
      list->Ain_top = bufptr;
    }

  bufptr->zone = PGBUF_AIN_ZONE;

  /* No sense in verifying Ain count here. We might end up holding a lot more buffers in Ain list than the limit we
   * have set, but this just means that we will be victimize this list more. Hot pages will end up in LRU anyway
   * (eventually). */
  list->ain_count += 1;
  bufptr->ain_tick = list->tick;

cleanup:
  list->tick++;
  if (list->tick >= DB_INT32_MAX)
    {
      list->tick = 0;
    }

  pthread_mutex_unlock (&list->Ain_mutex);
  return NO_ERROR;
}

/*
 * pgbuf_move_from_ain_to_lru () - Relocate a BCB from Ain list to top LRU
 * return : void
 * bufptr (in) : BCB
 *
 * Note: this should only be called if the page is dirty. Also, the caller
 * must hold the BCB mutex.
 */
static void
pgbuf_move_from_ain_to_lru (PGBUF_BCB * bufptr)
{
#if defined(SERVER_MODE)
  int rv;
#endif
  PGBUF_AIN_LIST *list;

  /* should only relocate dirty buffers from Ain */
  assert (bufptr->zone == PGBUF_AIN_ZONE);

  rv = pthread_mutex_lock (&pgbuf_Pool.buf_AIN_list.Ain_mutex);

  list = &pgbuf_Pool.buf_AIN_list;

  if (bufptr->zone == PGBUF_AIN_ZONE)
    {
      pgbuf_remove_from_ain_list (bufptr);
      list->ain_count -= 1;
    }

  pthread_mutex_unlock (&list->Ain_mutex);

  bufptr->zone = PGBUF_VOID_ZONE;

  pgbuf_relocate_top_lru (bufptr, PGBUF_LRU_2_ZONE);
}

/*
 * pgbuf_remove_from_ain_list () - Remove a BCB from the Ain list
 * return : void
 * bufptr (in) : BCB
 *
 *  Note: The caller MUST hold the Ain list mutex. This is a bit confusing
 *    because it looks like we're modifying bufptr. Actually, we're only
 *    removing it from a list, and, since the access to the is synchronized,
 *    nobody can modify the next/prev pointers.
 */
static void
pgbuf_remove_from_ain_list (PGBUF_BCB * bufptr)
{
  PGBUF_AIN_LIST *ain_list = &pgbuf_Pool.buf_AIN_list;

  if (ain_list->Ain_top == bufptr)
    {
      ain_list->Ain_top = bufptr->next_BCB;
    }
  if (ain_list->Ain_bottom == bufptr)
    {
      ain_list->Ain_bottom = bufptr->prev_BCB;
    }

  if (bufptr->next_BCB != NULL)
    {
      bufptr->next_BCB->prev_BCB = bufptr->prev_BCB;
    }
  if (bufptr->prev_BCB != NULL)
    {
      bufptr->prev_BCB->next_BCB = bufptr->next_BCB;
    }

  bufptr->prev_BCB = NULL;
  bufptr->next_BCB = NULL;
}

/*
 * pgbuf_add_vpid_to_aout_list () - add VPID to Aout list
 * return : void
 * thread_p (in) :
 * vpid (in) :
 */
static void
pgbuf_add_vpid_to_aout_list (THREAD_ENTRY * thread_p, const VPID * vpid)
{
#if defined(SERVER_MODE)
  int rv;
#endif /* SERVER_MODE */
  PGBUF_AOUT_LIST *list;
  PGBUF_AOUT_BUF *aout_buf;
  int hash_idx = 0;

  if (pgbuf_Pool.buf_AOUT_list.max_count <= 0)
    {
      return;
    }

  list = &pgbuf_Pool.buf_AOUT_list;

  rv = pthread_mutex_lock (&pgbuf_Pool.buf_AOUT_list.Aout_mutex);

  if (list->Aout_free == NULL)
    {
      assert (list->Aout_bottom != NULL);
      /* disconnect the bottom */
      aout_buf = list->Aout_bottom;
      if (list->Aout_bottom->prev == NULL)
	{
	  assert (false);
	}
      list->Aout_bottom = list->Aout_bottom->prev;
      list->Aout_bottom->next = NULL;

      /* also remove entry from hash table */
      hash_idx = AOUT_HASH_IDX (&aout_buf->vpid, list);
      mht_rem (list->aout_buf_ht[hash_idx], &aout_buf->vpid, NULL, NULL);
    }
  else
    {
      aout_buf = list->Aout_free;
      list->Aout_free = list->Aout_free->next;
    }

  aout_buf->next = NULL;
  aout_buf->prev = NULL;
  VPID_COPY (&aout_buf->vpid, vpid);

  /* add to hash */
  hash_idx = AOUT_HASH_IDX (&aout_buf->vpid, list);
  mht_put (list->aout_buf_ht[hash_idx], &aout_buf->vpid, aout_buf);

  if (list->Aout_top == NULL)
    {
      /* this is the only page in the Aout list */
      assert (list->Aout_bottom == NULL);

      aout_buf->next = NULL;
      aout_buf->prev = NULL;

      list->Aout_top = aout_buf;
      list->Aout_bottom = aout_buf;
    }
  else
    {
      aout_buf->next = list->Aout_top;
      list->Aout_top->prev = aout_buf;
      list->Aout_top = aout_buf;
    }

  pthread_mutex_unlock (&pgbuf_Pool.buf_AOUT_list.Aout_mutex);

}

/*
 * pgbuf_remove_vpid_from_aout_list () - Search for VPID in Aout and remove it
 *					 from the queue
 * return : true if found, false otherwise
 * thread_p (in) :
 * vpid (in) :
 */
static bool
pgbuf_remove_vpid_from_aout_list (THREAD_ENTRY * thread_p, const VPID * vpid)
{
#if defined(SERVER_MODE)
  int rv;
#endif /* SERVER_MODE */
  PGBUF_AOUT_BUF *aout_buf;
  int hash_idx;

  if (pgbuf_Pool.buf_AOUT_list.max_count <= 0)
    {
      /* Aout list not used */
      return false;
    }

  hash_idx = AOUT_HASH_IDX (vpid, (&pgbuf_Pool.buf_AOUT_list));

  aout_buf = mht_get (pgbuf_Pool.buf_AOUT_list.aout_buf_ht[hash_idx], vpid);
  if (aout_buf == NULL)
    {
      /* vpid not in Aout */
      return false;
    }

  /* Remove it from Aout. We were optimistic and assumed we will not find it. Unfortunately, after we get exclusive
   * access to Aout list, we have to search for it again because somebody else might have thrown it out. */
  rv = pthread_mutex_lock (&pgbuf_Pool.buf_AOUT_list.Aout_mutex);
  if (!VPID_EQ (&aout_buf->vpid, vpid))
    {
      /* Somebody else pushed our vpid out of the list. Search again */
      aout_buf = mht_get (pgbuf_Pool.buf_AOUT_list.aout_buf_ht[hash_idx], vpid);
      if (aout_buf == NULL)
	{
	  /* Not there anymore, just return */
	  pthread_mutex_unlock (&pgbuf_Pool.buf_AOUT_list.Aout_mutex);
	  return false;
	}
    }

  /* We can assume that aout_buf is what we're looking for if it still has the same VPID as before acquiring the mutex. 
   * The reason for this is that nobody can change it while we're holding the mutex. Any changes must be visible before 
   * we acquire this mutex */

  if (aout_buf == pgbuf_Pool.buf_AOUT_list.Aout_bottom)
    {
      pgbuf_Pool.buf_AOUT_list.Aout_bottom = pgbuf_Pool.buf_AOUT_list.Aout_bottom->prev;

      if (pgbuf_Pool.buf_AOUT_list.Aout_bottom != NULL)
	{
	  pgbuf_Pool.buf_AOUT_list.Aout_bottom->next = NULL;
	}
      aout_buf->prev = NULL;
    }

  if (aout_buf == pgbuf_Pool.buf_AOUT_list.Aout_top)
    {
      pgbuf_Pool.buf_AOUT_list.Aout_top = pgbuf_Pool.buf_AOUT_list.Aout_top->next;

      if (pgbuf_Pool.buf_AOUT_list.Aout_top != NULL)
	{
	  pgbuf_Pool.buf_AOUT_list.Aout_top->prev = NULL;
	}
      aout_buf->next = NULL;
    }

  if (aout_buf->prev != NULL)
    {
      aout_buf->prev->next = aout_buf->next;
    }
  if (aout_buf->next != NULL)
    {
      aout_buf->next->prev = aout_buf->prev;
    }

  /* remove vpid from hash */
  mht_rem (pgbuf_Pool.buf_AOUT_list.aout_buf_ht[hash_idx], vpid, NULL, NULL);

  /* add to free list */
  VPID_SET_NULL (&aout_buf->vpid);
  aout_buf->next = NULL;
  aout_buf->prev = NULL;

  aout_buf->next = pgbuf_Pool.buf_AOUT_list.Aout_free;
  pgbuf_Pool.buf_AOUT_list.Aout_free = aout_buf;

  pthread_mutex_unlock (&pgbuf_Pool.buf_AOUT_list.Aout_mutex);

  return true;
}

/*
 * pgbuf_flush_page_with_wal () - Writes the buffer image into the disk
 *   return: NO_ERROR, or ER_code
 *   bufptr(in): pointer to buffer page
 *
 * Note: When a page is about to be copied to the disk, must first force all
 *       the log records up to and including the page's LSN.
 *       After flushing, remove the page from the dirty pages table.
 */
static int
pgbuf_flush_page_with_wal (THREAD_ENTRY * thread_p, PGBUF_BCB * bufptr)
{
#if defined(SERVER_MODE)
  THREAD_ENTRY *thrd_entry;
  int rv;
#endif /* SERVER_MODE */
  char page_buf[IO_MAX_PAGE_SIZE + MAX_ALIGNMENT];
  FILEIO_PAGE *iopage;
  LOG_LSA oldest_unflush_lsa;
  int error = NO_ERROR;
#if defined(ENABLE_SYSTEMTAP)
  QUERY_ID query_id = NULL_QUERY_ID;
  bool monitored = false;
#endif /* ENABLE_SYSTEMTAP */

  /* the caller is holding bufptr->BCB_mutex */

  assert (bufptr->latch_mode != PGBUF_LATCH_VICTIM);
  assert (bufptr->latch_mode != PGBUF_LATCH_VICTIM_INVALID);

  assert (bufptr->latch_mode == PGBUF_NO_LATCH || bufptr->latch_mode == PGBUF_LATCH_FLUSH
	  || bufptr->latch_mode == PGBUF_LATCH_READ || bufptr->latch_mode == PGBUF_LATCH_WRITE);
#if !defined (NDEBUG) && defined (SERVER_MODE)
  if (bufptr->latch_mode == PGBUF_LATCH_WRITE)
    {
      /* I must be the owner, or else we'll be in trouble. */
      int thread_index = thread_get_thread_entry_info ()->index;
      PGBUF_HOLDER_ANCHOR *thrd_holder_info = &pgbuf_Pool.thrd_holder_info[thread_index];
      PGBUF_HOLDER *holder = NULL;

      /* Search for bufptr in current thread holder list. */
      for (holder = thrd_holder_info->thrd_hold_list; holder != NULL; holder = holder->thrd_link)
	{
	  if (holder->bufptr == bufptr)
	    {
	      break;
	    }
	}
      /* Safe guard: I must be the bufptr holder. */
      assert (holder != NULL);
    }
#endif /* !NDEBUG */

  if (pgbuf_check_bcb_page_vpid (thread_p, bufptr) != true)
    {
      return ER_FAILED;
    }

  bufptr->avoid_victim = true;

  bufptr->async_flush_request = false;

  iopage = (FILEIO_PAGE *) PTR_ALIGN (page_buf, MAX_ALIGNMENT);

  memcpy ((void *) iopage, (void *) (&bufptr->iopage_buffer->iopage), IO_PAGESIZE);
  PGBUF_RESET_DIRTY (bufptr);
  LSA_COPY (&oldest_unflush_lsa, &bufptr->oldest_unflush_lsa);
  LSA_SET_NULL (&bufptr->oldest_unflush_lsa);

  pthread_mutex_unlock (&bufptr->BCB_mutex);

  /* confirm WAL protocol */
  /* force log record to disk */
  logpb_flush_log_for_wal (thread_p, &iopage->prv.lsa);

  /* Record number of writes in statistics */
  perfmon_inc_stat (thread_p, PSTAT_PB_NUM_IOWRITES);

#if defined(ENABLE_SYSTEMTAP)
  query_id = qmgr_get_current_query_id (thread_p);
  if (query_id != NULL_QUERY_ID)
    {
      monitored = true;
      CUBRID_IO_WRITE_START (query_id);
    }
#endif /* ENABLE_SYSTEMTAP */

  /* now, flush buffer page */
  if (fileio_write (thread_p, fileio_get_volume_descriptor (bufptr->vpid.volid), iopage, bufptr->vpid.pageid,
		    IO_PAGESIZE) == NULL)
    {
      rv = pthread_mutex_lock (&bufptr->BCB_mutex);
      PGBUF_SET_DIRTY (bufptr);
      LSA_COPY (&bufptr->oldest_unflush_lsa, &oldest_unflush_lsa);

      bufptr->avoid_victim = false;
      error = ER_FAILED;
    }

#if defined(ENABLE_SYSTEMTAP)
  if (monitored == true)
    {
      CUBRID_IO_WRITE_END (query_id, IO_PAGESIZE, (error != NO_ERROR));
    }
#endif /* ENABLE_SYSTEMTAP */

  if (error != NO_ERROR)
    {
      return ER_FAILED;
    }

  assert (bufptr->latch_mode != PGBUF_LATCH_VICTIM);

  rv = pthread_mutex_lock (&bufptr->BCB_mutex);

  bufptr->avoid_victim = false;

#if defined(SERVER_MODE)
  /* wakeup blocked flushers */
  while (((thrd_entry = bufptr->next_wait_thrd) != NULL) && (thrd_entry->request_latch_mode == PGBUF_LATCH_FLUSH))
    {
      bufptr->next_wait_thrd = thrd_entry->next_wait_thrd;
      thrd_entry->next_wait_thrd = NULL;
      pgbuf_wakeup_uncond (thrd_entry);
    }
#endif /* SERVER_MODE */

  return NO_ERROR;
}

/*
 * pgbuf_is_exist_blocked_reader_writer () - checks whether there exists any
 *                                           blocked reader/writer
 *   return: if found, true, otherwise, false
 *   bufptr(in): pointer to buffer page
 */
STATIC_INLINE bool
pgbuf_is_exist_blocked_reader_writer (PGBUF_BCB * bufptr)
{
#if defined(SERVER_MODE)
  THREAD_ENTRY *thrd_entry;

  /* check whether there exists any blocked reader/writer */
  thrd_entry = bufptr->next_wait_thrd;
  while (thrd_entry != NULL)
    {
      if (thrd_entry->request_latch_mode == PGBUF_LATCH_READ || thrd_entry->request_latch_mode == PGBUF_LATCH_WRITE)
	{
	  return true;
	}

      thrd_entry = thrd_entry->next_wait_thrd;
    }
#endif /* SERVER_MODE */

  return false;
}

/*
 * pgbuf_is_exist_blocked_reader_writer_victim () - Checks whether there exists
 * 					any blocked reader/writer/victim request
 *   return: if found, true, otherwise, false
 *   bufptr(in): pointer to buffer page
 */
static bool
pgbuf_is_exist_blocked_reader_writer_victim (PGBUF_BCB * bufptr)
{
#if defined(SERVER_MODE)
  THREAD_ENTRY *thrd_entry;

  assert (bufptr->latch_mode != PGBUF_LATCH_VICTIM);
  assert (bufptr->latch_mode != PGBUF_LATCH_VICTIM_INVALID);

  /* check whether there exists any blocked reader/writer */
  thrd_entry = bufptr->next_wait_thrd;
  while (thrd_entry != NULL)
    {
      assert (thrd_entry->request_latch_mode != PGBUF_LATCH_VICTIM);

      if (thrd_entry->request_latch_mode == PGBUF_LATCH_READ || thrd_entry->request_latch_mode == PGBUF_LATCH_WRITE
	  || thrd_entry->request_latch_mode == PGBUF_LATCH_VICTIM)
	{
	  return true;
	}
      thrd_entry = thrd_entry->next_wait_thrd;
    }
#endif /* SERVER_MODE */

  return false;
}

#if defined(SERVER_MODE)
/*
 * pgbuf_kickoff_blocked_victim_request () - Disconnects blocked victim request
 *                                           from the waiting queue of given
 *                                           buffer
 *   return: pointer to thread entry
 *   bufptr(in):  pointer to buffer page
 */
static THREAD_ENTRY *
pgbuf_kickoff_blocked_victim_request (PGBUF_BCB * bufptr)
{
  THREAD_ENTRY *prev_thrd_entry;
  THREAD_ENTRY *thrd_entry;

  assert (bufptr->latch_mode != PGBUF_LATCH_VICTIM);
  assert (bufptr->latch_mode != PGBUF_LATCH_VICTIM_INVALID);

  /* check whether there exists any blocked victim request */
  prev_thrd_entry = NULL;
  thrd_entry = bufptr->next_wait_thrd;
  while (thrd_entry != NULL)
    {
      assert (thrd_entry->request_latch_mode != PGBUF_LATCH_VICTIM);

      if (thrd_entry->request_latch_mode == PGBUF_LATCH_VICTIM)
	{
	  /* found the blocked victim request */
	  if (prev_thrd_entry == NULL)
	    {
	      bufptr->next_wait_thrd = thrd_entry->next_wait_thrd;
	    }
	  else
	    {
	      prev_thrd_entry->next_wait_thrd = thrd_entry->next_wait_thrd;
	    }

	  thrd_entry->next_wait_thrd = NULL;
	  thrd_entry->victim_request_fail = true;
	  break;
	}

      prev_thrd_entry = thrd_entry;
      thrd_entry = thrd_entry->next_wait_thrd;
    }

  return thrd_entry;
}
#endif /* SERVER_MODE */

/*
 * pgbuf_get_check_page_validation_level -
 *   return:
 *
 */
STATIC_INLINE bool
pgbuf_get_check_page_validation_level (THREAD_ENTRY * thread_p, int page_validation_level)
{
#if !defined(NDEBUG)
  return prm_get_integer_value (PRM_ID_PB_DEBUG_PAGE_VALIDATION_LEVEL) >= page_validation_level;
#endif

  return false;
}

/*
 * pgbuf_is_valid_page () - Verify if given page is a valid one
 *   return: either: DISK_INVALID, DISK_VALID, DISK_ERROR
 *   vpid(in): Complete Page identifier
 *   fun(in): A second function to call to verify if the above page is valid
 *            The function is called on vpid, and arguments
 *   args(in): Additional argument for fun
 *
 * Note: Verify that the given page is valid according to functions:
 *         1) disk_isvalid_page
 *         2) given fun2 is any
 *       The function is a NOOP if we are not running with full debugging
 *       capabilities.
 */
DISK_ISVALID
pgbuf_is_valid_page (THREAD_ENTRY * thread_p, const VPID * vpid, bool no_error,
		     DISK_ISVALID (*fun) (const VPID * vpid, void *args), void *args)
{
  DISK_ISVALID valid;

  /* todo: fix me */

  if (fileio_get_volume_label (vpid->volid, PEEK) == NULL || VPID_ISNULL (vpid))
    {
      assert (no_error);

      return DISK_INVALID;
    }

  /*valid = disk_isvalid_page (thread_p, vpid->volid, vpid->pageid); */
  valid = disk_is_page_sector_reserved_with_debug_crash (thread_p, vpid->volid, vpid->pageid, !no_error);
  if (valid != DISK_VALID || (fun != NULL && (valid = (*fun) (vpid, args)) != DISK_VALID))
    {
      if (valid != DISK_ERROR && !no_error)
	{
	  er_set (ER_FATAL_ERROR_SEVERITY, ARG_FILE_LINE, ER_PB_BAD_PAGEID, 2, vpid->pageid,
		  fileio_get_volume_label (vpid->volid, PEEK));

	  assert (false);
	}
    }

  return valid;
}

/*
 * pgbuf_is_valid_page_ptr () - Validate an in-memory page pointer
 *   return: true/false
 *   pgptr(in): Pointer to page
 *
 * Note: Verify if the given page pointer points to the beginning of a
 *       in-memory page pointer. This function is used for debugging purposes.
 */
static bool
pgbuf_is_valid_page_ptr (const PAGE_PTR pgptr)
{
  PGBUF_BCB *bufptr;
  int bufid;
#if defined(SERVER_MODE)
  int rv;
#endif

  assert (pgptr != NULL);

  /* NOTE: Does not need to hold BCB_mutex since the page is fixed */
  for (bufid = 0; bufid < pgbuf_Pool.num_buffers; bufid++)
    {
      bufptr = PGBUF_FIND_BCB_PTR (bufid);
      rv = pthread_mutex_lock (&bufptr->BCB_mutex);

      if (((PAGE_PTR) (&(bufptr->iopage_buffer->iopage.page[0]))) == pgptr)
	{
	  if (bufptr->fcnt <= 0)
	    {
	      /* This situation must not be occurred. */
	      assert (false);
	      er_set (ER_FATAL_ERROR_SEVERITY, ARG_FILE_LINE, ER_PB_UNFIXED_PAGEPTR, 3, pgptr, bufptr->vpid.pageid,
		      fileio_get_volume_label (bufptr->vpid.volid, PEEK));
	      pthread_mutex_unlock (&bufptr->BCB_mutex);

	      return false;
	    }
	  else
	    {
	      pthread_mutex_unlock (&bufptr->BCB_mutex);

	      return true;
	    }
	}
      else
	{
	  pthread_mutex_unlock (&bufptr->BCB_mutex);
	}
    }

  er_set (ER_FATAL_ERROR_SEVERITY, ARG_FILE_LINE, ER_PB_UNKNOWN_PAGEPTR, 1, pgptr);

  assert (false);

  return false;
}

/*
 * pgbuf_check_page_type () - Check the page type is as expected. If it isn't
 *			      an assert will be hit.
 *
 * return	 : True if the page type is as expected.
 * thread_p (in) : Thread entry.
 * pgptr (in)	 : Pointer to buffer page.
 * ptype (in)	 : Expected page type.
 */
bool
pgbuf_check_page_ptype (THREAD_ENTRY * thread_p, PAGE_PTR pgptr, PAGE_TYPE ptype)
{
  return pgbuf_check_page_ptype_internal (thread_p, pgptr, ptype, false);
}

/*
 * pgbuf_check_page_type_no_error () - Return if the page type is the expected
 *				       type given as argument. No assert is
 *				       hit if not.
 *
 * return	 : True if the page type is as expected.
 * thread_p (in) : Thread entry.
 * pgptr (in)	 : Pointer to buffer page.
 * ptype (in)	 : Expected page type.
 */
bool
pgbuf_check_page_type_no_error (THREAD_ENTRY * thread_p, PAGE_PTR pgptr, PAGE_TYPE ptype)
{
  return pgbuf_check_page_ptype_internal (thread_p, pgptr, ptype, true);
}

/*
 * pgbuf_check_page_ptype_internal () -
 *   return: true/false
 *   bufptr(in): pointer to buffer page
 *   ptype(in): page type
 *
 * Note: Verify if the given page's ptype is valid.
 *       This function is used for debugging purposes.
 */
static bool
pgbuf_check_page_ptype_internal (THREAD_ENTRY * thread_p, PAGE_PTR pgptr, PAGE_TYPE ptype, bool no_error)
{
  PGBUF_BCB *bufptr;

  if (pgptr == NULL)
    {
      assert (false);
      return false;
    }

#if 1				/* TODO - do not delete me */
#if defined(NDEBUG)
  if (log_is_in_crash_recovery ())
    {
      return true;
    }
#endif
#endif

  if (thread_p == NULL)
    {
      thread_p = thread_get_thread_entry_info ();
    }

  if (pgbuf_get_check_page_validation_level (thread_p, PGBUF_DEBUG_PAGE_VALIDATION_ALL))
    {
      if (pgbuf_is_valid_page_ptr (pgptr) == false)
	{
	  return false;
	}
    }

  /* NOTE: Does not need to hold BCB_mutex since the page is fixed */

  CAST_PGPTR_TO_BFPTR (bufptr, pgptr);
  assert (!VPID_ISNULL (&bufptr->vpid));

  if (pgbuf_check_bcb_page_vpid (thread_p, bufptr) == true)
    {
      if (bufptr->iopage_buffer->iopage.prv.ptype != PAGE_UNKNOWN && bufptr->iopage_buffer->iopage.prv.ptype != ptype)
	{
	  assert_release (no_error);
	  return false;
	}
    }
  else
    {
      assert_release (false);
      return false;
    }

  return true;
}

/*
 * pgbuf_check_bcb_page_vpid () - Validate an FILEIO_PAGE prv
 *   return: true/false
 *   bufptr(in): pointer to buffer page
 *
 * Note: Verify if the given page's prv is valid.
 *       This function is used for debugging purposes.
 */
STATIC_INLINE bool
pgbuf_check_bcb_page_vpid (THREAD_ENTRY * thread_p, PGBUF_BCB * bufptr)
{
  if (thread_p == NULL)
    {
      thread_p = thread_get_thread_entry_info ();
    }

  if (bufptr == NULL || VPID_ISNULL (&bufptr->vpid))
    {
      assert (bufptr != NULL);
      assert (!VPID_ISNULL (&bufptr->vpid));
      return false;
    }

  /* perm volume */
  if (bufptr->vpid.volid > NULL_VOLID)
    {
      /* Check Page identifier */
      assert (bufptr->vpid.pageid == bufptr->iopage_buffer->iopage.prv.pageid);
      assert (bufptr->vpid.volid == bufptr->iopage_buffer->iopage.prv.volid);

#if 1				/* TODO - do not delete me */
      assert (bufptr->iopage_buffer->iopage.prv.pflag_reserve_1 == '\0');
      assert (bufptr->iopage_buffer->iopage.prv.p_reserve_2 == 0);
      assert (bufptr->iopage_buffer->iopage.prv.p_reserve_3 == 0);
#endif

      return (bufptr->vpid.pageid == bufptr->iopage_buffer->iopage.prv.pageid
	      && bufptr->vpid.volid == bufptr->iopage_buffer->iopage.prv.volid);
    }
  else
    {
      return true;		/* nop */
    }
}

#if defined(CUBRID_DEBUG)
/*
 * pgbuf_scramble () - Scramble the content of the buffer
 *   return: void
 *   iopage(in): Pointer to page portion
 *
 * Note: This is done for debugging reasons to make sure that a user of a
 *       buffer does not assume that buffers are initialized to zero. For safty
 *       reasons, the buffers are initialized to zero, instead of scrambled,
 *       when running in production mode.
 */
static void
pgbuf_scramble (FILEIO_PAGE * iopage)
{
  MEM_REGION_INIT (iopage, IO_PAGESIZE);
  LSA_SET_NULL (&iopage->prv.lsa);

  /* Init Page identifier */
  iopage->prv.pageid = -1;
  iopage->prv.volid = -1;

  iopage->prv.ptype = '\0';
  iopage->prv.pflag_reserve_1 = '\0';
  iopage->prv.p_reserve_2 = 0;
  iopage->prv.p_reserve_3 = 0;
}

/*
 * pgbuf_dump_if_any_fixed () - Dump buffer pool if any page buffer is fixed
 *   return: void
 *
 * Note: This is a debugging function that can be used to verify if buffers
 *       were freed after a set of operations (e.g., a request or a API
 *       function).
 *       This function will not give you good results when there are multiple
 *       users in the system (multiprocessing)
 */
void
pgbuf_dump_if_any_fixed (void)
{
  PGBUF_BCB *bufptr;
  int bufid;
  int consistent = PGBUF_CONTENT_GOOD;
#if defined(SERVER_MODE)
  int rv;
#endif /* SERVER_MODE */

  /* Make sure that each buffer is unfixed and consistent */
  for (bufid = 0; bufid < pgbuf_Pool.num_buffers; bufid++)
    {
      bufptr = PGBUF_FIND_BCB_PTR (bufid);
      rv = pthread_mutex_lock (&bufptr->BCB_mutex);

      if (bufptr->latch_mode != PGBUF_LATCH_INVALID && bufptr->fcnt > 0)
	{
	  /* The buffer is not unfixed */
	  pthread_mutex_unlock (&bufptr->BCB_mutex);
	  pgbuf_dump ();
	  return;
	}

      consistent = pgbuf_is_consistent (bufptr, 0);
      pthread_mutex_unlock (&bufptr->BCB_mutex);

      if (consistent == PGBUF_CONTENT_BAD)
	{
	  break;
	}
    }

  if (consistent != PGBUF_CONTENT_GOOD)
    {
      pgbuf_dump ();
    }
}

/*
 * pgbuf_dump () - Dump the system area of each buffer
 *   return: void
 *
 * Note: This function is used for debugging purposes
 */
static void
pgbuf_dump (void)
{
  PGBUF_BCB *bufptr;
  int bufid, i;
  int consistent;
  int nfetched = 0;
  int ndirty = 0;
  const char *latch_mode_str, *zone_str, *consistent_str;
#if defined(SERVER_MODE)
  int rv;
#endif /* SERVER_MODE */

  (void) fflush (stderr);
  (void) fflush (stdout);
  (void) fprintf (stdout, "\n\n");
  (void) fprintf (stdout, "Num buffers = %d\n", pgbuf_Pool.num_buffers);

  /* Dump info cached about perm and tmp volume identifiers */
  rv = pthread_mutex_lock (&pgbuf_Pool.volinfo_mutex);
  (void) fprintf (stdout, "Lastperm volid = %d, Num permvols of tmparea = %d\n", pgbuf_Pool.last_perm_volid,
		  pgbuf_Pool.num_permvols_tmparea);

  if (pgbuf_Pool.permvols_tmparea_volids != NULL)
    {
      (void) fprintf (stdout, "Permanent volumes with tmp area: ");
      for (i = 0; i < pgbuf_Pool.num_permvols_tmparea; i++)
	{
	  if (i != 0)
	    {
	      (void) fprintf (stdout, ", ");
	    }
	  (void) fprintf (stdout, "%d", pgbuf_Pool.permvols_tmparea_volids[i]);
	}
      (void) fprintf (stdout, "\n");
    }
  pthread_mutex_unlock (&pgbuf_Pool.volinfo_mutex);

  /* Now, dump all buffer pages */
  (void) fprintf (stdout,
		  " Buf Volid Pageid Fcnt LatchMode D A F        Zone      Lsa    consistent Bufaddr   Usrarea\n");

  for (bufid = 0; bufid < pgbuf_Pool.num_buffers; bufid++)
    {
      bufptr = PGBUF_FIND_BCB_PTR (bufid);
      rv = pthread_mutex_lock (&bufptr->BCB_mutex);

      if (bufptr->fcnt > 0)
	{
	  nfetched++;
	}

      if (bufptr->dirty == true)
	{
	  ndirty++;
	}

      /* check if the content of current buffer page is consistent. */
      consistent = pgbuf_is_consistent (bufptr, 0);
      if (bufptr->dirty == false && bufptr->fcnt == 0 && consistent != PGBUF_CONTENT_BAD)
	{
	  pthread_mutex_unlock (&bufptr->BCB_mutex);
	  continue;
	}
      else
	{
	  latch_mode_str = pgbuf_latch_mode_str (bufptr->latch_mode);
	  zone_str = pgbuf_latch_mode_str (bufptr->zone);
	  consistenet_str = pgbuf_consistent_str (consistent);

	  fprintf (stdout, "%4d %5d %6d %4d %9s %1d %1d %1d %11s %lld|%4d %10s %p %p-%p\n", bufptr->ipool,
		   bufptr->vpid.volid, bufptr->vpid.pageid, bufptr->fcnt, latch_mode_str, bufptr->dirty,
		   bufptr->avoid_victim, bufptr->async_flush_request, zone_str,
		   (long long) bufptr->iopage_buffer->iopage.prv.lsa.pageid,
		   bufptr->iopage_buffer->iopage.prv.lsa.offset, consistent_str, (void *) bufptr,
		   (void *) (&bufptr->iopage_buffer->iopage.page[0]),
		   (void *) (&bufptr->iopage_buffer->iopage.page[DB_PAGESIZE - 1]));
	}
      pthread_mutex_unlock (&bufptr->BCB_mutex);
    }

  (void) fprintf (stdout, "Number of fetched buffers = %d\nNumber of dirty buffers = %d\n", nfetched, ndirty);
}

/*
 * pgbuf_is_consistent () - Check if a page is consistent
 *   return:
 *   bufptr(in): Pointer to buffer
 *   likely_bad_after_fixcnt(in): Don't tell me that he page is bad if
 *                                fixcnt is greater that this
 *
 * Note: Consistency rule:
 *         If memory page is dirty, the content of page should be different to
 *         the content of the page on disk, otherwise, page is considered
 *         inconsistent. That is, someone set a page dirty without updating
 *         the page. This rule may fail since a page can be updated with the
 *         same content that the page on disk, however, this is a remote case.
 *
 *         If memory page is not dirty, the content of page should be identical
 *         to the content of the page on disk, otherwise, page is considered
 *         inconsistent. This is the case that someone updates the page without
 *         setting it dirty.
 */
static int
pgbuf_is_consistent (const PGBUF_BCB * bufptr, int likely_bad_after_fixcnt)
{
  int consistent = PGBUF_CONTENT_GOOD;
  FILEIO_PAGE *malloc_io_pgptr;

  /* the caller is holding bufptr->BCB_mutex */
  if (memcmp (PGBUF_FIND_BUFFER_GUARD (bufptr), pgbuf_Guard, sizeof (pgbuf_Guard)) != 0)
    {
      er_log_debug (ARG_FILE_LINE, "SYSTEM ERROR buffer of pageid = %d|%d has been OVER RUN", bufptr->vpid.volid,
		    bufptr->vpid.pageid);
      return PGBUF_CONTENT_BAD;
    }

  if (!VPID_ISNULL (&bufptr->vpid))
    {
      malloc_io_pgptr = (FILEIO_PAGE *) malloc (IO_PAGESIZE);
      if (malloc_io_pgptr == NULL)
	{
	  return consistent;
	}

      /* Read the disk page into local page area */
      if (fileio_read (NULL, fileio_get_volume_descriptor (bufptr->vpid.volid), malloc_io_pgptr, bufptr->vpid.pageid,
		       IO_PAGESIZE) == NULL)
	{
	  /* Unable to verify consistency of this page */
	  consistent = PGBUF_CONTENT_BAD;
	}
      else
	{
	  /* If page is dirty, it should be different from the one on disk */
	  if (!LSA_EQ (&malloc_io_pgptr->prv.lsa, &bufptr->iopage_buffer->iopage.prv.lsa)
	      || memcmp (malloc_io_pgptr->page, bufptr->iopage_buffer->iopage.page, DB_PAGESIZE) != 0)
	    {
	      consistent = ((bufptr->dirty == true) ? PGBUF_CONTENT_GOOD : PGBUF_CONTENT_BAD);

	      /* If fix count is greater than likely_bad_after_fixcnt, the function cannot state that the page is bad */
	      if (consistent == PGBUF_CONTENT_BAD && bufptr->fcnt > likely_bad_after_fixcnt)
		{
		  consistent = PGBUF_CONTENT_LIKELY_BAD;
		}
	    }
	  else
	    {
	      consistent = ((bufptr->dirty == true) ? PGBUF_CONTENT_LIKELY_BAD : PGBUF_CONTENT_GOOD);
	    }
	}
      free_and_init (malloc_io_pgptr);
    }
  else
    {
      if (bufptr->fcnt <= 0 && pgbuf_get_check_page_validation_level (NULL, PGBUF_DEBUG_PAGE_VALIDATION_ALL))
	{
	  int i;
	  /* The page should be scrambled, otherwise some one step on it */
	  for (i = 0; i < DB_PAGESIZE; i++)
	    {
	      if (bufptr->iopage_buffer->iopage.page[i] != MEM_REGION_SCRAMBLE_MARK)
		{
		  /* The page has been stepped by someone */
		  consistent = PGBUF_CONTENT_BAD;
		  break;
		}
	    }
	}
    }

  /* The I/O executed for pgbuf_is_consistent is not recorded... */
  return consistent;
}
#endif /* CUBRID_DEBUG */

#if defined(PAGE_STATISTICS)
/*
 * pgbuf_initialize_vol_stat () -
 *   return: void
 *   vs(in): 
 */
static void
pgbuf_initialize_vol_stat (PGBUF_VOL_STAT * vs)
{
  vs->volid = NULL_VOLID;
  vs->npages = 0;
  vs->page_stat = NULL;
}

/*
 * pgbuf_initialize_statistics () -
 *   return:
 *   void(in):
 */
static int
pgbuf_initialize_statistics (void)
{
  int i;
  int volid = -1, pageid = -1;
  PGBUF_PAGE_STAT *ps;
  PGBUF_VOL_STAT *vs;

  fprintf (stderr, "o Initialize page statistics structure\n");

  if (ps_info.ps_init_called == 1)
    {
      pgbuf_finalize_statistics ();
    }

#if !defined(NDEBUG)
  pthread_mutex_init (&ps_info.page_fixed_sources_mutex, NULL);
  ps_info.ht_page_fixed_sources =
    mht_create ("PGBUF_FIXED_SOURCES", PGBUF_MAX_FIXED_SOURCES, pgbuf_hash_fixed_source, pgbuf_compare_fixed_source);
  ps_info.fixed_source_used = 0;

  for (i = 0; i < PGBUF_MAX_FIXED_SOURCES; i++)
    {
      ps_info.fixed_source[i].count = 0;
      ps_info.fixed_source[i].name[0] = '\0';
    }
#endif /* NDEBUG */

  ps_info.nvols = xboot_find_number_permanent_volumes (NULL);
  fprintf (stderr, "o ps_info.nvols = %d\n", ps_info.nvols);
  if (ps_info.nvols == 0)
    {
      return 0;
    }

  ps_info.last_perm_vol = xboot_find_last_permanent ();

  ps_info.vol_stat = (PGBUF_VOL_STAT *) malloc (sizeof (PGBUF_VOL_STAT) * (ps_info.last_perm_vol + 1));
  if (ps_info.vol_stat == NULL)
    {
      return -1;
    }

  for (volid = LOG_DBFIRST_VOLID; volid <= ps_info.last_perm_vol; volid++)
    {
      pgbuf_initialize_vol_stat (&ps_info.vol_stat[volid]);
    }

  for (volid = LOG_DBFIRST_VOLID; volid != NULL_VOLID; volid = fileio_find_next_perm_volume (NULL, volid))
    {
      vs = &ps_info.vol_stat[volid];
      vs->volid = volid;
      vs->npages = xdisk_get_total_numpages (NULL, volid);
      fprintf (stderr, "volid(%d) : npages(%d)\n", vs->volid, vs->npages);

      vs->page_stat = (PGBUF_PAGE_STAT *) malloc (sizeof (PGBUF_PAGE_STAT) * vs->npages);
      if (vs->page_stat == NULL)
	{
	  return -1;
	}

      for (pageid = 0; pageid < vs->npages; pageid++)
	{
	  ps = &vs->page_stat[pageid];
	  memset (ps, 0, sizeof (PGBUF_PAGE_STAT));
	  ps->volid = volid;
	  ps->pageid = pageid;
	}
    }

  ps_info.ps_init_called = 1;

  return 0;
}

/*
 * pgbuf_finalize_statistics () -
 *   return:
 */
static int
pgbuf_finalize_statistics (void)
{
  int volid = -1, pageid = -1;
  PGBUF_VOL_STAT *vs;
  FILE *ps_log;
  char ps_log_filename[128];

#if !defined(NDEBUG)
  {
    int i;
    UINT64 sum_sources = 0;

    _er_log_debug (ARG_FILE_LINE, "\nPBFIX: Worker threads:%d\n\n", thread_num_worker_threads ());

    _er_log_debug (ARG_FILE_LINE, "\nPBFIX: Transactions:%d\n\n", log_Gl.trantable.num_total_indices);

    _er_log_debug (ARG_FILE_LINE, "\nPBFIX: Fix source found:%d\n\n", ps_info.fixed_source_used);

    qsort (ps_info.fixed_source, ps_info.fixed_source_used, sizeof (ps_info.fixed_source[0]),
	   pgbuf_compare_fixed_source_for_sort);
    for (i = 0; i < PGBUF_MAX_FIXED_SOURCES; i++)
      {
	if (i < ps_info.fixed_source_used)
	  {
	    _er_log_debug (ARG_FILE_LINE, "\nPBFIX: %s, %d", ps_info.fixed_source[i].name,
			   ps_info.fixed_source[i].count);
	    sum_sources += ps_info.fixed_source[i].count;
	  }
      }
    _er_log_debug (ARG_FILE_LINE, "\nPBFIX: Total from sources:%d\n\n", sum_sources);

    mht_destroy (ps_info.ht_page_fixed_sources);
    ps_info.ht_page_fixed_sources = NULL;
    pthread_mutex_destroy (&ps_info.page_fixed_sources_mutex);
  }
#endif /* NDEBUG */

  fprintf (stderr, "o Finalize page statistics structure\n");

  sprintf (ps_log_filename, "ps.log", getpid ());
  ps_log = fopen (ps_log_filename, "w");

  if (ps_log != NULL)
    {
      /* write ps_info */
      fwrite (&ps_info, sizeof (ps_info), 1, ps_log);
      fwrite (ps_info.vol_stat, sizeof (PGBUF_VOL_STAT), ps_info.nvols, ps_log);

      for (volid = LOG_DBFIRST_VOLID; volid <= ps_info.last_perm_vol; volid++)
	{
	  vs = &ps_info.vol_stat[volid];
	  if (vs->volid != NULL_VOLID)
	    {
	      fwrite (vs->page_stat, sizeof (PGBUF_PAGE_STAT), vs->npages, ps_log);
	    }
	}

      fclose (ps_log);
    }
  else
    {
      fprintf (stderr, "Cannot create %s\n", ps_log_filename);
    }

  if (ps_info.ps_init_called == 0)
    {
      return 0;
    }

  for (volid = LOG_DBFIRST_VOLID; volid <= ps_info.last_perm_vol; volid++)
    {
      vs = &ps_info.vol_stat[volid];
      if (vs->page_stat)
	{
	  free_and_init (vs->page_stat);
	}
    }

  if (ps_info.vol_stat)
    {
      free_and_init (ps_info.vol_stat);
    }

  ps_info.nvols = 0;
  ps_info.last_perm_vol = NULL_VOLID;
  ps_info.ps_init_called = 0;

  return 0;
}

/*
 * pgbuf_dump_statistics () -
 *   return:
 *   ps_log(in):
 */
static void
pgbuf_dump_statistics (FILE * ps_log)
{
  int volid = -1, pageid = -1;
  PGBUF_PAGE_STAT *ps;
  PGBUF_VOL_STAT *vs;

  fprintf (stderr, "o Dump page statistics structure\n");

  /* write ps_info */
  fwrite (&ps_info, sizeof (ps_info), 1, ps_log);
  fwrite (ps_info.vol_stat, sizeof (PGBUF_VOL_STAT), ps_info.nvols, ps_log);

  for (volid = LOG_DBFIRST_VOLID; volid <= ps_info.last_perm_vol; volid++)
    {
      vs = &ps_info.vol_stat[volid];
      if (vs->volid == NULL_VOLID)
	{
	  continue;
	}
      fwrite (vs->page_stat, sizeof (PGBUF_PAGE_STAT), vs->npages, ps_log);

      for (pageid = 0; pageid < vs->npages; pageid++)
	{
	  ps = &vs->page_stat[pageid];
	  memset (ps, 0, sizeof (PGBUF_PAGE_STAT));
	  ps->volid = volid;
	  ps->pageid = pageid;
	}
    }
}

#if !defined(NDEBUG)
/*
 * pgbuf_hash_fixed_source () - 
 */
static unsigned int
pgbuf_hash_fixed_source (const void *key_source, unsigned int htsize)
{
  const char *source;
  unsigned int sum = 0;

  source = (const char *) key_source;

  while (*source != '\0')
    {
      sum = (sum << 5) - sum + (unsigned int) *source;
      source++;
    }

  sum = (sum % htsize);
  return sum;
}

/*
 * pgbuf_compare_fixed_source () -
 */
static int
pgbuf_compare_fixed_source (const void *key_source1, const void *key_source2)
{
  const char *source1 = (const char *) key_source1;
  const char *source2 = (const char *) key_source2;

  return (strcmp (source1, source2) == 0) ? 1 : 0;
}

/*
 * pgbuf_compare_fixed_source_for_sort () -
 */
static int
pgbuf_compare_fixed_source_for_sort (const void *fix_source1, const void *fix_source2)
{
  return (int) (((PGBUF_FIXED_SOURCE *) fix_source2)->count - ((PGBUF_FIXED_SOURCE *) fix_source1)->count);
}

/*
 * pgbuf_add_fixed_source_stat () -
 */
static void
pgbuf_add_fixed_source_stat (THREAD_ENTRY * thread_p, const char *caller_file, const int caller_line,
			     PERF_PAGE_MODE perf_page_found, PAGE_PTR pgptr)
{
  char buf[PGBUF_MAX_FIXED_SOURCE_LEN];
  const char *p;
  int thread_index;
  int tran_index;
  static bool max_capacity_err = false;
  UINT64 *count_fixed_source;

#if !defined (SERVER_MODE)
  thread_index = 0;
  tran_index = 0;
#else
  if (thread_p == NULL)
    {
      thread_index = 0;
      tran_index = 0;
    }
  else
    {
      thread_index = thread_p->index;
      tran_index = thread_p->tran_index;
    }
#endif

  p = (char *) caller_file + strlen (caller_file);
  while (p)
    {
      if (p == caller_file)
	{
	  break;
	}

      if (*p == '/' || *p == '\\')
	{
	  p++;
	  break;
	}

      p--;
    }

  snprintf (buf, sizeof (buf) - 1, "%s:%d:%d:%d", p, caller_line, tran_index, perf_page_found);

  pthread_mutex_lock (&ps_info.page_fixed_sources_mutex);
  count_fixed_source = mht_get (ps_info.ht_page_fixed_sources, buf);
  if (count_fixed_source != NULL)
    {
      *count_fixed_source += 1;
    }
  else
    {
      if (ps_info.fixed_source_used < PGBUF_MAX_FIXED_SOURCES)
	{
	  char *new_key;
	  count_fixed_source = &(ps_info.fixed_source[ps_info.fixed_source_used].count);
	  *count_fixed_source = 1;

	  new_key = ps_info.fixed_source[ps_info.fixed_source_used].name;
	  strcpy (new_key, buf);
	  if (mht_put (ps_info.ht_page_fixed_sources, new_key, count_fixed_source) != NULL)
	    {
	      ps_info.fixed_source_used += 1;
	    }
	}
      else
	{
	  if (max_capacity_err == false)
	    {
	      _er_log_debug (ARG_FILE_LINE, "PBFIX:Too many page fix sources :%d", ps_info.fixed_source_used);
	    }
	  max_capacity_err = true;
	}
    }
  pthread_mutex_unlock (&ps_info.page_fixed_sources_mutex);
}
#endif /* NDEBUG */
#endif /* PAGE_STATISTICS */

#if !defined(NDEBUG)
static void
pgbuf_add_fixed_at (PGBUF_HOLDER * holder, const char *caller_file, int caller_line)
{
  char buf[256];
  const char *p;

  p = (char *) caller_file + strlen (caller_file);
  while (p)
    {
      if (p == caller_file)
	{
	  break;
	}

      if (*p == '/' || *p == '\\')
	{
	  p++;
	  break;
	}

      p--;
    }

  sprintf (buf, "%s:%d ", p, caller_line);
  if (strstr (holder->fixed_at, buf) == NULL)
    {
      strcat (holder->fixed_at, buf);
      holder->fixed_at_size += strlen (buf);
      assert (holder->fixed_at_size < (64 * 1024));
    }

  return;
}
#endif /* NDEBUG */

#if defined(SERVER_MODE)
static int
pgbuf_sleep (THREAD_ENTRY * thread_p, pthread_mutex_t * mutex_p)
{
  int r;

  r = thread_lock_entry (thread_p);
  if (r == NO_ERROR)
    {
      pthread_mutex_unlock (mutex_p);

      r = thread_suspend_wakeup_and_unlock_entry (thread_p, THREAD_PGBUF_SUSPENDED);
    }

  return r;
}

static int
pgbuf_wakeup (THREAD_ENTRY * thread_p)
{
  int r;

  if (thread_p->request_latch_mode != PGBUF_NO_LATCH)
    {
      thread_p->resume_status = THREAD_PGBUF_RESUMED;

      r = pthread_cond_signal (&thread_p->wakeup_cond);
      if (r != 0)
	{
	  er_set_with_oserror (ER_ERROR_SEVERITY, ARG_FILE_LINE, ER_CSS_PTHREAD_COND_SIGNAL, 0);
	  thread_unlock_entry (thread_p);
	  return ER_CSS_PTHREAD_COND_SIGNAL;
	}
    }
  else
    {
      er_log_debug (ARG_FILE_LINE, "thread_entry (%d, %ld) already timedout\n", thread_p->tran_index, thread_p->tid);
    }

  r = thread_unlock_entry (thread_p);

  return r;
}

static int
pgbuf_wakeup_uncond (THREAD_ENTRY * thread_p)
{
  int r;

  r = thread_lock_entry (thread_p);
  if (r == NO_ERROR)
    {
      thread_p->resume_status = THREAD_PGBUF_RESUMED;

      r = pthread_cond_signal (&thread_p->wakeup_cond);
      if (r != 0)
	{
	  er_set_with_oserror (ER_ERROR_SEVERITY, ARG_FILE_LINE, ER_CSS_PTHREAD_COND_SIGNAL, 0);
	  thread_unlock_entry (thread_p);
	  return ER_CSS_PTHREAD_COND_SIGNAL;
	}

      r = thread_unlock_entry (thread_p);
    }

  return r;
}
#endif /* SERVER_MODE */

static void
pgbuf_set_dirty_buffer_ptr (THREAD_ENTRY * thread_p, PGBUF_BCB * bufptr)
{
  PGBUF_HOLDER *holder;

  assert (bufptr != NULL);

  PGBUF_SET_DIRTY (bufptr);

  holder = pgbuf_find_thrd_holder (thread_p, bufptr);
  if (holder != NULL && holder->perf_stat.dirtied_by_holder == 0)
    {
      holder->perf_stat.dirtied_by_holder = 1;
    }

  /* Record number of dirties in statistics */
  perfmon_inc_stat (thread_p, PSTAT_PB_NUM_DIRTIES);
}

/*
 * pgbuf_wakeup_flush_thread () - Wakeup the flushing thread to flush some
 *				  of the dirty pages in buffer pool to disk
 * return : void
 * thread_p (in) :
 */
static void
pgbuf_wakeup_flush_thread (THREAD_ENTRY * thread_p)
{
#if defined(SERVER_MODE)
  if (thread_is_page_flush_thread_available ())
    {
      thread_wakeup_page_flush_thread ();
      return;
    }
#endif

  pgbuf_flush_victim_candidate (thread_p, prm_get_float_value (PRM_ID_PB_BUFFER_FLUSH_RATIO));
}

/*
 * pgbuf_has_perm_pages_fixed () - 
 *
 * return	       : The number of pages fixed by the thread.
 * thread_p (in)       : Thread entry.
 *
 */
bool
pgbuf_has_perm_pages_fixed (THREAD_ENTRY * thread_p)
{
  int thrd_idx = THREAD_GET_CURRENT_ENTRY_INDEX (thread_p);
  int count = 0;
  PGBUF_HOLDER *holder = NULL;

  if (pgbuf_Pool.thrd_holder_info[thrd_idx].num_hold_cnt == 0)
    {
      return false;
    }

  for (holder = pgbuf_Pool.thrd_holder_info[thrd_idx].thrd_hold_list; holder != NULL; holder = holder->thrd_link)
    {
      if (holder->bufptr->iopage_buffer->iopage.prv.ptype != PAGE_QRESULT)
	{
	  return true;
	}
    }
  return false;
}

enum
{
  NEIGHBOR_ABORT_RANGE = 1,

  NEIGHBOR_ABORT_NOTFOUND_NONDIRTY_BACK,
  NEIGHBOR_ABORT_NOTFOUND_DIRTY_BACK,

  NEIGHBOR_ABORT_LATCH_NONDIRTY_BACK,
  NEIGHBOR_ABORT_LATCH_DIRTY_BACK,

  NEIGHBOR_ABORT_NONDIRTY_NOT_ALLOWED,
  NEIGHBOR_ABORT_TWO_CONSECTIVE_NONDIRTIES,
  NEIGHBOR_ABORT_TOO_MANY_NONDIRTIES
};
/*
 * pgbuf_flush_page_and_neighbors_fb () - Flush page pointed to by the supplied
 *				       BCB and also flush neighbor pages
 *
 * return : error code or NO_ERROR
 * thread_p (in) : thread entry
 * bufptr (in)	 : BCB to flush
 * flushed_pages(out): actual number of flushed pages
 */
static int
pgbuf_flush_page_and_neighbors_fb (THREAD_ENTRY * thread_p, PGBUF_BCB * bufptr, int *flushed_pages)
{
#define PGBUF_PAGES_COUNT_THRESHOLD 4
  int error = NO_ERROR, i;
  int save_first_error = NO_ERROR;
  LOG_LSA log_newest_oldest_unflush_lsa;
  VPID first_vpid, vpid;
  PGBUF_BUFFER_HASH *hash_anchor;
  PGBUF_BATCH_FLUSH_HELPER *helper = &pgbuf_Flush_helper;
  bool prev_page_dirty = true;
  int dirty_pages_cnt = 0;
  int pos;
  bool forward;
  bool search_nondirty;
  int written_pages;
  int abort_reason;
  bool was_page_flushed = false;
#if defined(ENABLE_SYSTEMTAP)
  QUERY_ID query_id = -1;
  bool monitored = false;
#endif /* ENABLE_SYSTEMTAP */

#if defined(ENABLE_SYSTEMTAP)
  query_id = qmgr_get_current_query_id (thread_p);
  if (query_id != NULL_QUERY_ID)
    {
      monitored = true;
      CUBRID_IO_WRITE_START (query_id);
    }
#endif /* ENABLE_SYSTEMTAP */

  /* init */
  helper->npages = 0;
  helper->fwd_offset = 0;
  helper->back_offset = 0;

  /* add bufptr as middle page */
  pgbuf_add_bufptr_to_batch (bufptr, 0);
  VPID_COPY (&first_vpid, &bufptr->vpid);
  LSA_COPY (&log_newest_oldest_unflush_lsa, &bufptr->oldest_unflush_lsa);
  pthread_mutex_unlock (&bufptr->BCB_mutex);

  VPID_COPY (&vpid, &first_vpid);

  /* Now search around bufptr->vpid for neighbors. */
  forward = true;
  search_nondirty = false;
  abort_reason = 0;
  for (i = 1; i < PGBUF_NEIGHBOR_PAGES;)
    {
      if (forward == true)
	{
	  if (first_vpid.pageid <= PAGEID_MAX - (helper->fwd_offset + 1))
	    {
	      vpid.pageid = first_vpid.pageid + helper->fwd_offset + 1;
	    }
	  else
	    {
	      abort_reason = NEIGHBOR_ABORT_RANGE;
	      break;
	    }
	}
      else
	{
	  if (first_vpid.pageid >= helper->back_offset + 1)
	    {
	      vpid.pageid = first_vpid.pageid - helper->back_offset - 1;
	    }
	  else if (PGBUF_NEIGHBOR_FLUSH_NONDIRTY == false || search_nondirty == true)
	    {
	      abort_reason = NEIGHBOR_ABORT_RANGE;
	      break;
	    }
	  else
	    {
	      search_nondirty = true;
	      forward = true;
	      continue;
	    }
	}

      hash_anchor = &pgbuf_Pool.buf_hash_table[PGBUF_HASH_VALUE (&vpid)];

      bufptr = pgbuf_search_hash_chain (hash_anchor, &vpid);
      if (bufptr == NULL)
	{
	  /* Page not found: change direction or abandon batch */
	  pthread_mutex_unlock (&hash_anchor->hash_mutex);
	  if (search_nondirty == true)
	    {
	      if (forward == false)
		{
		  abort_reason = NEIGHBOR_ABORT_NOTFOUND_NONDIRTY_BACK;
		  break;
		}
	      else
		{
		  forward = false;
		  continue;
		}
	    }
	  else
	    {
	      if (forward == true)
		{
		  forward = false;
		  continue;
		}
	      else if (PGBUF_NEIGHBOR_FLUSH_NONDIRTY == true)
		{
		  search_nondirty = true;
		  forward = true;
		  continue;
		}
	      else
		{
		  abort_reason = NEIGHBOR_ABORT_NOTFOUND_DIRTY_BACK;
		  break;
		}
	    }
	}

      /* Abandon batch for: fixed pages, latched pages or with 'avoid_victim' */
      if (bufptr->avoid_victim == true || bufptr->latch_mode > PGBUF_LATCH_READ)
	{
	  pthread_mutex_unlock (&bufptr->BCB_mutex);
	  if (search_nondirty == true)
	    {
	      if (forward == false)
		{
		  abort_reason = NEIGHBOR_ABORT_LATCH_NONDIRTY_BACK;
		  break;
		}
	      else
		{
		  forward = false;
		  continue;
		}
	    }
	  else
	    {
	      if (forward == true)
		{
		  forward = false;
		  continue;
		}
	      else if (PGBUF_NEIGHBOR_FLUSH_NONDIRTY == true)
		{
		  search_nondirty = true;
		  forward = true;
		  continue;
		}
	      else
		{
		  abort_reason = NEIGHBOR_ABORT_LATCH_DIRTY_BACK;
		  break;
		}
	    }
	}

      if (bufptr->dirty == false)
	{
	  if (search_nondirty == false)
	    {
	      pthread_mutex_unlock (&bufptr->BCB_mutex);
	      if (forward == true)
		{
		  forward = false;
		  continue;
		}
	      else if (PGBUF_NEIGHBOR_FLUSH_NONDIRTY == true)
		{
		  search_nondirty = true;
		  forward = true;
		  continue;
		}
	      abort_reason = NEIGHBOR_ABORT_NONDIRTY_NOT_ALLOWED;
	      break;
	    }

	  if (prev_page_dirty == false)
	    {
	      /* two consecutive non-dirty pages */
	      pthread_mutex_unlock (&bufptr->BCB_mutex);
	      abort_reason = NEIGHBOR_ABORT_TWO_CONSECTIVE_NONDIRTIES;
	      break;
	    }
	}
      else
	{
	  if (LSA_LT (&log_newest_oldest_unflush_lsa, &bufptr->oldest_unflush_lsa))
	    {
	      LSA_COPY (&log_newest_oldest_unflush_lsa, &bufptr->oldest_unflush_lsa);
	    }
	  dirty_pages_cnt++;
	}

      if (helper->npages > PGBUF_PAGES_COUNT_THRESHOLD && ((2 * dirty_pages_cnt) < helper->npages))
	{
	  /* too many nondirty pages */
	  pthread_mutex_unlock (&bufptr->BCB_mutex);
	  helper->npages = 1;
	  abort_reason = NEIGHBOR_ABORT_TOO_MANY_NONDIRTIES;
	  break;
	}

      prev_page_dirty = bufptr->dirty;

      /* add bufptr to batch */
      pgbuf_add_bufptr_to_batch (bufptr, vpid.pageid - first_vpid.pageid);
      pthread_mutex_unlock (&bufptr->BCB_mutex);
      i++;
    }

  if (prev_page_dirty == true)
    {
      if (helper->fwd_offset > 0 && helper->pages_bufptr[PGBUF_NEIGHBOR_POS (helper->fwd_offset)]->dirty == false)
	{
	  helper->fwd_offset--;
	  helper->npages--;
	}
      if (helper->back_offset > 0 && helper->pages_bufptr[PGBUF_NEIGHBOR_POS (-helper->back_offset)]->dirty == false)
	{
	  helper->back_offset--;
	  helper->npages--;
	}
    }

  if (helper->npages <= 1)
    {
      /* flush only first page */
      pos = PGBUF_NEIGHBOR_POS (0);
      bufptr = helper->pages_bufptr[pos];

      error = pgbuf_flush_neighbor_safe (thread_p, bufptr, &helper->vpids[pos], &was_page_flushed);
      if (error != NO_ERROR)
	{
	  ASSERT_ERROR ();
	  return error;
	}
      if (was_page_flushed)
	{
	  *flushed_pages = 1;
	}
      return NO_ERROR;
    }

  /* WAL protocol: force log record to disk */
  logpb_flush_log_for_wal (thread_p, &log_newest_oldest_unflush_lsa);

  written_pages = 0;
  for (pos = PGBUF_NEIGHBOR_POS (-helper->back_offset); pos <= PGBUF_NEIGHBOR_POS (helper->fwd_offset); pos++)
    {
      bufptr = helper->pages_bufptr[pos];

      error = pgbuf_flush_neighbor_safe (thread_p, bufptr, &helper->vpids[pos], &was_page_flushed);
      if (error != NO_ERROR)
	{
	  ASSERT_ERROR ();
	  if (save_first_error == NO_ERROR)
	    {
	      save_first_error = error;
	    }
	  continue;
	}
      if (was_page_flushed)
	{
	  written_pages++;
	}
    }

  er_log_debug (ARG_FILE_LINE,
		"pgbuf_flush_page_and_neighbors_fb: collected_pages:%d, written:%d, back_offset:%d, fwd_offset%d, "
		"abort_reason:%d", helper->npages, written_pages, helper->back_offset, helper->fwd_offset,
		abort_reason);

  *flushed_pages = written_pages;
  helper->npages = 0;

  return save_first_error;
#undef PGBUF_PAGES_COUNT_THRESHOLD
}

/*
 * pgbuf_add_bufptr_to_batch () - Add a page to the flush helper
 * return : void
 * bufptr (in) : BCB of page to add
 */
static void
pgbuf_add_bufptr_to_batch (PGBUF_BCB * bufptr, int idx)
{
  PGBUF_BATCH_FLUSH_HELPER *helper = &pgbuf_Flush_helper;
  int pos;

  assert (bufptr->latch_mode != PGBUF_LATCH_VICTIM && bufptr->latch_mode != PGBUF_LATCH_VICTIM_INVALID);

  assert (bufptr->latch_mode == PGBUF_NO_LATCH || bufptr->latch_mode == PGBUF_LATCH_FLUSH
	  || bufptr->latch_mode == PGBUF_LATCH_READ || bufptr->latch_mode == PGBUF_LATCH_WRITE);

  assert (idx > -PGBUF_NEIGHBOR_PAGES && idx < PGBUF_NEIGHBOR_PAGES);
  pos = PGBUF_NEIGHBOR_POS (idx);

  VPID_COPY (&helper->vpids[pos], &bufptr->vpid);
  helper->pages_bufptr[pos] = bufptr;

  helper->npages++;
  if (idx > 0)
    {
      helper->fwd_offset++;
    }
  else if (idx < 0)
    {
      helper->back_offset++;
    }
}

/*
 * pgbuf_flush_neighbor_safe () - Flush collected page for neighbor flush if
 *				  it's safe:
 *				  1. VPID of bufptr has not changed.
 *				  2. Page has no latch or is only latched for
 *				     read.
 *
 * return	      : Error code.
 * thread_p (in)      : Thread entry.
 * bufptr (in)	      : Buffered page collected for neighbor flush.
 * expected_vpid (in) : Expected VPID for bufptr.
 * flushed (out)      : Output true if page was flushed.
 */
static int
pgbuf_flush_neighbor_safe (THREAD_ENTRY * thread_p, PGBUF_BCB * bufptr, VPID * expected_vpid, bool * flushed)
{
  int error = NO_ERROR;
#if defined (SERVER_MODE)
  int rv = 0;
#endif /* SERVER_MODE */

#if defined(ENABLE_SYSTEMTAP)
  QUERY_ID query_id = NULL_QUERY_ID;
  bool monitored = false;
#endif /* ENABLE_SYSTEMTAP */

#if defined(ENABLE_SYSTEMTAP)
  query_id = qmgr_get_current_query_id (thread_p);
  if (query_id != NULL_QUERY_ID)
    {
      monitored = true;
      CUBRID_IO_WRITE_START (query_id);
    }
#endif /* ENABLE_SYSTEMTAP */

  assert (bufptr != NULL);
  assert (expected_vpid != NULL && !VPID_ISNULL (expected_vpid));
  assert (flushed != NULL);

  *flushed = false;

  rv = pthread_mutex_lock (&bufptr->BCB_mutex);
  if (!VPID_EQ (&bufptr->vpid, expected_vpid))
    {
      pthread_mutex_unlock (&bufptr->BCB_mutex);
      return NO_ERROR;
    }

  if (bufptr->avoid_victim == true || bufptr->latch_mode > PGBUF_LATCH_READ)
    {
      pthread_mutex_unlock (&bufptr->BCB_mutex);
      return NO_ERROR;
    }

  if (bufptr->dirty)
    {
      error = pgbuf_flush_page_with_wal (thread_p, bufptr);
      pthread_mutex_unlock (&bufptr->BCB_mutex);
      if (error == NO_ERROR)
	{
	  *flushed = true;
	}
      else
	{
	  ASSERT_ERROR ();
	}
      return error;
    }
  else
    {
      /* write a non-dirty page */
      char page_buf[IO_MAX_PAGE_SIZE + MAX_ALIGNMENT];
      FILEIO_PAGE *iopage;

      iopage = (FILEIO_PAGE *) PTR_ALIGN (page_buf, MAX_ALIGNMENT);

      memcpy ((void *) iopage, (void *) (&bufptr->iopage_buffer->iopage), IO_PAGESIZE);
      bufptr->avoid_victim = true;
      pthread_mutex_unlock (&bufptr->BCB_mutex);

      /* flush buffer page */
      if (fileio_write (thread_p, fileio_get_volume_descriptor (bufptr->vpid.volid), iopage, bufptr->vpid.pageid,
			IO_PAGESIZE) != NULL)
	{
	  *flushed = true;
	  perfmon_inc_stat (thread_p, PSTAT_PB_NUM_IOWRITES);
	  /* ignore error, just store it for Systemtap marker */
	  error = ER_FAILED;
	}

      rv = pthread_mutex_lock (&bufptr->BCB_mutex);
      bufptr->avoid_victim = false;
      pthread_mutex_unlock (&bufptr->BCB_mutex);

#if defined(ENABLE_SYSTEMTAP)
      {
	CUBRID_IO_WRITE_END (query_id, IO_PAGESIZE, (error != NO_ERROR));
      }
#endif /* ENABLE_SYSTEMTAP */

      return NO_ERROR;
    }
}

/*
 * pgbuf_compare_hold_vpid_for_sort () - Compare the vpid for sort
 *   return: p1 - p2
 *   p1(in): victim candidate list 1
 *   p2(in): victim candidate list 2
 */
static int
pgbuf_compare_hold_vpid_for_sort (const void *p1, const void *p2)
{
  PGBUF_HOLDER_INFO *h1, *h2;
  int diff;

  h1 = (PGBUF_HOLDER_INFO *) p1;
  h2 = (PGBUF_HOLDER_INFO *) p2;

  if (h1 == h2)
    {
      return 0;
    }

  /* Pages with NULL GROUP sort last */
  if (VPID_ISNULL (&h1->group_id) && !VPID_ISNULL (&h2->group_id))
    {
      return 1;
    }
  else if (!VPID_ISNULL (&h1->group_id) && VPID_ISNULL (&h2->group_id))
    {
      return -1;
    }

  diff = h1->group_id.volid - h2->group_id.volid;
  if (diff != 0)
    {
      return diff;
    }

  diff = h1->group_id.pageid - h2->group_id.pageid;
  if (diff != 0)
    {
      return diff;
    }

  diff = h1->rank - h2->rank;
  if (diff != 0)
    {
      return diff;
    }

  diff = h1->vpid.volid - h2->vpid.volid;
  if (diff != 0)
    {
      return diff;
    }

  diff = h1->vpid.pageid - h2->vpid.pageid;
  if (diff != 0)
    {
      return diff;
    }

  return diff;
}

/*
 * pgbuf_ordered_fix () - Fix page in VPID order; other previously fixed pages
 *			  may be unfixed and re-fixed again.
 *   return: error code
 *   thread_p(in):
 *   req_vpid(in):
 *   fetch_mode(in): old or new page
 *   request_mode(in): latch mode
*   req_watcher(in/out): page watcher object, also holds output page pointer
 *
 *  Note: If fails to re-fix previously fixed pages (unfixed with this request),
 *	  the requested page is unfixed (if fixed) and error is returned.
 *	  In such case, older some pages may be re-fixed, other not : the caller
 *	  should check page pointer of watchers before using them in case of
 *	  error.
 *
 *  Note2:If any page re-fix occurs for previously fixed pages, their 'unfix'
 *	  flag in their watcher is set (caller is resposible to check this flag)
 *
 */
#if !defined(NDEBUG)
int
pgbuf_ordered_fix_debug (THREAD_ENTRY * thread_p, const VPID * req_vpid, PAGE_FETCH_MODE fetch_mode,
			 const PGBUF_LATCH_MODE request_mode, PGBUF_WATCHER * req_watcher, const char *caller_file,
			 int caller_line)
#else /* NDEBUG */
int
pgbuf_ordered_fix_release (THREAD_ENTRY * thread_p, const VPID * req_vpid, PAGE_FETCH_MODE fetch_mode,
			   const PGBUF_LATCH_MODE request_mode, PGBUF_WATCHER * req_watcher)
#endif				/* NDEBUG */
{
  int er_status = NO_ERROR;
  PGBUF_HOLDER *holder, *next_holder;
  PAGE_PTR pgptr, ret_pgptr;
  int i, thrd_idx;
  int saved_pages_cnt;
  int curr_request_mode;
  PAGE_FETCH_MODE curr_fetch_mode;
  PGBUF_HOLDER_INFO ordered_holders_info[PGBUF_MAX_PAGE_FIXED_BY_TRAN];
  PGBUF_HOLDER_INFO req_page_holder_info;
  bool req_page_has_watcher;
  bool req_page_has_group;
  int er_status_get_hfid = NO_ERROR;
  VPID req_page_groupid;
  bool has_dealloc_prevent_flag = false;
  PGBUF_LATCH_CONDITION latch_condition;
#if defined(PGBUF_ORDERED_DEBUG)
  static unsigned int global_ordered_fix_id = 0;
  unsigned int ordered_fix_id;
#endif

  assert (req_watcher != NULL);

#if defined(PGBUF_ORDERED_DEBUG)
  ordered_fix_id = global_ordered_fix_id++;
#endif

#if !defined(NDEBUG)
  assert (req_watcher->magic == PGBUF_WATCHER_MAGIC_NUMBER);
#endif

  req_page_has_watcher = false;
  if (req_watcher->pgptr != NULL)
    {
      assert_release (false);
      er_status = ER_FAILED_ASSERTION;
      goto exit;
    }

  ret_pgptr = NULL;

  /* set or promote current page rank */
  if (VPID_EQ (&req_watcher->group_id, req_vpid))
    {
      req_watcher->curr_rank = PGBUF_ORDERED_HEAP_HDR;
    }
  else
    {
      req_watcher->curr_rank = req_watcher->initial_rank;
    }

  req_page_has_group = VPID_ISNULL (&req_watcher->group_id) ? false : true;
  if (req_page_has_group == false)
    {
      VPID_SET_NULL (&req_page_groupid);
    }

  VPID_COPY (&req_page_holder_info.group_id, &req_watcher->group_id);
  req_page_holder_info.rank = req_watcher->curr_rank;
  VPID_COPY (&req_page_holder_info.vpid, req_vpid);
  req_page_holder_info.watch_count = 1;
  req_page_holder_info.watcher[0] = req_watcher;

  thrd_idx = THREAD_GET_CURRENT_ENTRY_INDEX (thread_p);
  holder = pgbuf_Pool.thrd_holder_info[thrd_idx].thrd_hold_list;
  if ((holder == NULL) || ((holder->thrd_link == NULL) && (VPID_EQ (req_vpid, &(holder->bufptr->vpid)))))
    {
      /* There are no other fixed pages or only the requested page was already fixed */
      latch_condition = PGBUF_UNCONDITIONAL_LATCH;
    }
  else
    {
      latch_condition = PGBUF_CONDITIONAL_LATCH;
    }

#if !defined(NDEBUG)
  ret_pgptr = pgbuf_fix_debug (thread_p, req_vpid, fetch_mode, request_mode, latch_condition, caller_file, caller_line);
#else
  ret_pgptr = pgbuf_fix_release (thread_p, req_vpid, fetch_mode, request_mode, latch_condition);
#endif

  if (ret_pgptr != NULL)
    {
      for (holder = pgbuf_Pool.thrd_holder_info[thrd_idx].thrd_hold_list; holder != NULL; holder = holder->thrd_link)
	{
	  CAST_BFPTR_TO_PGPTR (ret_pgptr, holder->bufptr);

	  if (VPID_EQ (req_vpid, &(holder->bufptr->vpid)))
	    {
	      assert (PGBUF_IS_ORDERED_PAGETYPE (holder->bufptr->iopage_buffer->iopage.prv.ptype));

	      if (req_page_has_group == false && holder->first_watcher != NULL)
		{
		  /* special case : already have fix on this page with an watcher; get group id from existing watcher */
		  assert (holder->watch_count > 0);
		  assert (!VPID_ISNULL (&holder->first_watcher->group_id));
		  VPID_COPY (&req_watcher->group_id, &holder->first_watcher->group_id);
		}
	      else if (req_page_has_group == false && pgbuf_get_page_ptype (thread_p, ret_pgptr) == PAGE_HEAP)
		{
		  er_status = pgbuf_get_groupid_and_unfix (thread_p, req_vpid, &ret_pgptr, &req_page_groupid, false);
		  if (er_status != NO_ERROR)
		    {
		      er_status_get_hfid = er_status;
		      goto exit;
		    }
		  assert (!VPID_ISNULL (&req_page_groupid));
		  VPID_COPY (&req_watcher->group_id, &req_page_groupid);
		}
#if !defined(NDEBUG)
	      pgbuf_add_watch_instance_internal (holder, ret_pgptr, req_watcher, request_mode, true, caller_file,
						 caller_line);
#else
	      pgbuf_add_watch_instance_internal (holder, ret_pgptr, req_watcher, request_mode, true);
#endif
	      req_page_has_watcher = true;
	      goto exit;
	    }
	}

      assert_release (false);

      er_status = ER_FAILED_ASSERTION;
      goto exit;
    }
  else
    {
      int wait_msecs;

      assert (ret_pgptr == NULL);

      er_status = er_errid_if_has_error ();
      if (er_status == ER_PB_BAD_PAGEID || er_status == ER_INTERRUPTED)
	{
	  goto exit;
	}

      wait_msecs = logtb_find_current_wait_msecs (thread_p);
      if (wait_msecs == LK_ZERO_WAIT || wait_msecs == LK_FORCE_ZERO_WAIT)
	{
	  /* attempts to unfix-refix old page may fail since CONDITIONAL latch will be enforced; just return page
	   * cannot be fixed */
	  if (er_status == NO_ERROR)
	    {
	      /* LK_FORCE_ZERO_WAIT is used in some page scan functions (e.g. heap_stats_find_page_in_bestspace) to
	       * skip busy pages; here we return an error code (which means the page was not fixed), however no error
	       * is set : this allows scan of pages to continue */
	      assert (wait_msecs == LK_FORCE_ZERO_WAIT);
	      er_status = ER_LK_PAGE_TIMEOUT;
	    }
	  goto exit;
	}

      if (latch_condition == PGBUF_UNCONDITIONAL_LATCH)
	{
	  /* continue */
	  er_status = er_errid ();
	  if (er_status == NO_ERROR)
	    {
	      er_status = ER_FAILED;
	    }
	  goto exit;
	}

      /* to proceed ordered fix the pages, forget any underlying error. */
      er_status = NO_ERROR;
    }

  saved_pages_cnt = 0;

  if (fetch_mode == OLD_PAGE_PREVENT_DEALLOC)
    {
      has_dealloc_prevent_flag = true;
      fetch_mode = OLD_PAGE;
    }

  holder = pgbuf_Pool.thrd_holder_info[thrd_idx].thrd_hold_list;
  while (holder != NULL)
    {
      next_holder = holder->thrd_link;
      if (holder->watch_count <= 0)
	{
	  /* cannot perform unfix-ordered fix without watcher; we assume that this holder's page will not trigger a
	   * latch deadlock and ignore it */
	  holder = next_holder;
	  continue;
	}

      assert (PGBUF_IS_ORDERED_PAGETYPE (holder->bufptr->iopage_buffer->iopage.prv.ptype));

      if (saved_pages_cnt >= PGBUF_MAX_PAGE_FIXED_BY_TRAN)
	{
	  assert_release (false);

	  er_status = ER_FAILED_ASSERTION;
	  goto exit;
	}
      else if (VPID_EQ (req_vpid, &(holder->bufptr->vpid)))
	{
	  /* already have a fix on this page, should not be here */
	  if (pgbuf_is_valid_page (thread_p, req_vpid, false, NULL, NULL) != DISK_VALID)
	    {
#if defined(PGBUF_ORDERED_DEBUG)
	      _er_log_debug (__FILE__, __LINE__,
			     "ORDERED_FIX(%u): page VPID:(%d,%d) (GROUP:%d,%d; rank:%d/%d) "
			     "invalid, while having holder: %X ", ordered_fix_id, req_vpid->volid, req_vpid->pageid,
			     req_watcher->group_id.volid, req_watcher->group_id.pageid, req_watcher->curr_rank,
			     req_watcher->initial_rank, holder);
#endif
	      er_status = er_errid ();
	    }
	  else
	    {
	      er_status = ER_FAILED_ASSERTION;
	    }
	  assert_release (false);

	  goto exit;
	}
      else
	{
	  int holder_fix_cnt;
	  int j, diff;
	  PAGE_PTR save_page_ptr = NULL;
	  PGBUF_WATCHER *pg_watcher;
	  int page_rank;
	  PGBUF_ORDERED_GROUP group_id;

	  page_rank = PGBUF_ORDERED_RANK_UNDEFINED;
	  VPID_SET_NULL (&group_id);
	  holder_fix_cnt = holder->fix_count;

	  if (holder_fix_cnt != holder->watch_count)
	    {
	      /* this page was fixed without watcher, without being unfixed before another page fix ; we do not allow
	       * this */
	      assert_release (false);

	      er_status = ER_FAILED_ASSERTION;
	      goto exit;
	    }

	  assert (holder->watch_count < PGBUF_MAX_PAGE_WATCHERS);

	  ordered_holders_info[saved_pages_cnt].latch_mode = PGBUF_LATCH_READ;
	  pg_watcher = holder->first_watcher;
	  j = 0;

	  /* add all watchers */
	  while (pg_watcher != NULL)
	    {
#if !defined(NDEBUG)
	      CAST_BFPTR_TO_PGPTR (pgptr, holder->bufptr);

	      assert (pg_watcher->magic == PGBUF_WATCHER_MAGIC_NUMBER);
	      assert (pg_watcher->pgptr == pgptr);
	      assert (pg_watcher->curr_rank >= PGBUF_ORDERED_HEAP_HDR
		      && pg_watcher->curr_rank < PGBUF_ORDERED_RANK_UNDEFINED);
	      assert (!VPID_ISNULL (&pg_watcher->group_id));
#endif
	      if (page_rank == PGBUF_ORDERED_RANK_UNDEFINED)
		{
		  page_rank = pg_watcher->curr_rank;
		}
	      else if (page_rank != pg_watcher->curr_rank)
		{
		  /* all watchers on this page should have the same rank */
		  char additional_msg[128];
		  snprintf (additional_msg, sizeof (additional_msg) - 1, "different page ranks:%d,%d", page_rank,
			    pg_watcher->curr_rank);

		  er_status = ER_PB_ORDERED_INCONSISTENCY;
		  er_set (ER_FATAL_ERROR_SEVERITY, ARG_FILE_LINE, er_status, 5, req_vpid->volid, req_vpid->pageid,
			  holder->bufptr->vpid.volid, holder->bufptr->vpid.pageid, additional_msg);
		  goto exit;
		}

	      if (VPID_ISNULL (&group_id))
		{
		  VPID_COPY (&group_id, &pg_watcher->group_id);
		}
	      else if (!VPID_EQ (&group_id, &pg_watcher->group_id))
		{
		  char additional_msg[128];
		  snprintf (additional_msg, sizeof (additional_msg) - 1, "different GROUP_ID : (%d,%d) and (%d,%d)",
			    group_id.volid, group_id.pageid, pg_watcher->group_id.volid, pg_watcher->group_id.pageid);

		  /* all watchers on this page should have the same group id */
		  er_status = ER_PB_ORDERED_INCONSISTENCY;
		  er_set (ER_FATAL_ERROR_SEVERITY, ARG_FILE_LINE, er_status, 5, req_vpid->volid, req_vpid->pageid,
			  holder->bufptr->vpid.volid, holder->bufptr->vpid.pageid, additional_msg);
		  goto exit;
		}

	      if (save_page_ptr == NULL)
		{
		  save_page_ptr = pg_watcher->pgptr;
		}
	      else
		{
		  assert (save_page_ptr == pg_watcher->pgptr);
		}

	      ordered_holders_info[saved_pages_cnt].watcher[j] = pg_watcher;
	      if (pg_watcher->latch_mode == PGBUF_LATCH_WRITE)
		{
		  ordered_holders_info[saved_pages_cnt].latch_mode = PGBUF_LATCH_WRITE;
		}
	      j++;

#if defined(PGBUF_ORDERED_DEBUG)
	      _er_log_debug (__FILE__, __LINE__,
			     "ordered_fix(%u): check_watcher: pgptr:%X, VPID:(%d,%d), GROUP:%d,%d, rank:%d/%d, "
			     "holder_fix_count:%d, holder_watch_count:%d, holder_fixed_at:%s", ordered_fix_id,
			     pg_watcher->pgptr, holder->bufptr->vpid.volid, holder->bufptr->vpid.pageid,
			     pg_watcher->group_id.volid, pg_watcher->group_id.pageid, pg_watcher->curr_rank,
			     pg_watcher->initial_rank, holder->fix_count, holder->watch_count, holder->fixed_at);
#endif
	      pg_watcher = pg_watcher->next;
	    }

	  assert (j == holder->watch_count);

	  VPID_COPY (&ordered_holders_info[saved_pages_cnt].group_id, &group_id);
	  ordered_holders_info[saved_pages_cnt].rank = page_rank;
	  VPID_COPY (&(ordered_holders_info[saved_pages_cnt].vpid), &(holder->bufptr->vpid));

	  if (req_page_has_group == true)
	    {
	      diff = pgbuf_compare_hold_vpid_for_sort (&req_page_holder_info, &ordered_holders_info[saved_pages_cnt]);
	    }
	  else
	    {
	      /* page needs to be unfixed */
	      diff = -1;
	    }

	  if (diff < 0)
	    {
	      ordered_holders_info[saved_pages_cnt].watch_count = holder->watch_count;
	      ordered_holders_info[saved_pages_cnt].ptype = holder->bufptr->iopage_buffer->iopage.prv.ptype;

#if defined(PGBUF_ORDERED_DEBUG)
	      _er_log_debug (__FILE__, __LINE__,
			     "ordered_fix(%u):  save_watchers (%d): pgptr:%X, VPID:(%d,%d), "
			     "GROUP:(%d,%d), rank:%d(page_rank:%d), holder_fix_count:%d, holder_watch_count:%d",
			     ordered_fix_id, ordered_holders_info[saved_pages_cnt].watch_count, save_page_ptr,
			     ordered_holders_info[saved_pages_cnt].vpid.volid,
			     ordered_holders_info[saved_pages_cnt].vpid.pageid,
			     ordered_holders_info[saved_pages_cnt].group_id.volid,
			     ordered_holders_info[saved_pages_cnt].group_id.pageid,
			     ordered_holders_info[saved_pages_cnt].rank, page_rank, holder_fix_cnt,
			     holder->watch_count);
#endif
	      saved_pages_cnt++;
	    }
	  else if (diff == 0)
	    {
	      assert_release (false);

	      er_status = ER_FAILED_ASSERTION;
	      goto exit;
	    }
	  else
	    {
	      assert (diff > 0);
	      /* this page is correctly fixed before new requested page, the accumulated watchers are just ignored */
#if defined(PGBUF_ORDERED_DEBUG)
	      _er_log_debug (__FILE__, __LINE__,
			     "ordered_fix(%u): ignore:    pgptr:%X, VPID:(%d,%d) "
			     "GROUP:(%d,%d), rank:%d  --- ignored", ordered_fix_id, save_page_ptr,
			     ordered_holders_info[saved_pages_cnt].vpid.volid,
			     ordered_holders_info[saved_pages_cnt].vpid.pageid,
			     ordered_holders_info[saved_pages_cnt].group_id.volid,
			     ordered_holders_info[saved_pages_cnt].group_id.pageid,
			     ordered_holders_info[saved_pages_cnt].rank);
#endif
	    }
	}
      holder = next_holder;
    }

  holder = pgbuf_Pool.thrd_holder_info[thrd_idx].thrd_hold_list;
  /* unfix pages which do not fulfill the VPID order */
  for (i = 0; i < saved_pages_cnt; i++)
    {
      int j, holder_fix_cnt;
#if defined(PGBUF_ORDERED_DEBUG)
      int holder_fix_cnt_save;
#endif

      while (holder != NULL && !VPID_EQ (&(ordered_holders_info[i].vpid), &(holder->bufptr->vpid)))
	{
	  holder = holder->thrd_link;
	}

      if (holder == NULL)
	{
	  assert_release (false);
	  er_status = ER_FAILED_ASSERTION;
	  goto exit;
	}

      next_holder = holder->thrd_link;
      /* not necessary to remove each watcher since the holder will be removed completely */

      holder->watch_count = 0;
      holder->first_watcher = NULL;
      holder->last_watcher = NULL;
      holder_fix_cnt = holder->fix_count;
#if defined(PGBUF_ORDERED_DEBUG)
      holder_fix_cnt_save = holder_fix_cnt;
#endif

      CAST_BFPTR_TO_PGPTR (pgptr, holder->bufptr);
      assert (holder_fix_cnt > 0);
      while (holder_fix_cnt-- > 0)
	{
	  pgbuf_unfix (thread_p, pgptr);
	}

      for (j = 0; j < ordered_holders_info[i].watch_count; j++)
	{
	  PGBUF_WATCHER *pg_watcher;

	  pg_watcher = ordered_holders_info[i].watcher[j];

	  assert (pg_watcher->pgptr == pgptr);
	  assert (pg_watcher->curr_rank >= PGBUF_ORDERED_HEAP_HDR
		  && pg_watcher->curr_rank < PGBUF_ORDERED_RANK_UNDEFINED);

#if defined(PGBUF_ORDERED_DEBUG)
	  _er_log_debug (__FILE__, __LINE__,
			 "ordered_fix(%u):  unfix & clear_watcher(%d/%d): pgptr:%X, VPID:(%d,%d), GROUP:%d,%d, "
			 "rank:%d/%d, latch_mode:%d, holder_fix_cnt:%d", ordered_fix_id, j + 1,
			 ordered_holders_info[i].watch_count, pg_watcher->pgptr, ordered_holders_info[i].vpid.volid,
			 ordered_holders_info[i].vpid.pageid, pg_watcher->group_id.volid, pg_watcher->group_id.pageid,
			 pg_watcher->curr_rank, pg_watcher->initial_rank, pg_watcher->latch_mode, holder_fix_cnt_save);
#endif
	  PGBUF_CLEAR_WATCHER (pg_watcher);
	  pg_watcher->page_was_unfixed = true;

#if !defined(NDEBUG)
	  pgbuf_watcher_init_debug (pg_watcher, caller_file, caller_line, true);
#endif
	}
      holder = next_holder;
    }

  /* the following code assumes that if the class OID is deleted, after the requested page is unlatched, the HFID page
   * is not reassigned to an ordinary page; in such case, a page deadlock may occur in worst case. Example of scenario 
   * when such situation may occur : We assume an existing latch on VPID1 (0, 90) 1. Fix requested page VPID2 (0, 100), 
   * get class_oid from page 2. Unfix requested page 3. Get HFID from schema : < between 2 and 3, other threads drop
   * the class, and HFID page is reused, along with current page which may be allocated to the HFID of another class >
   * 4. Still assuming that HFID is valid, this thread starts latching pages: In order VPID1, VPID2 At the same time,
   * another thread, starts latching pages VPID1 and VPID2, but since this later thread knows that VPID2 is a HFID,
   * will use the order VPID2, VPID1. */
  if (req_page_has_group == false)
    {
#if !defined(NDEBUG)
      /* all previous pages with watcher have been unfixed */
      holder = pgbuf_Pool.thrd_holder_info[thrd_idx].thrd_hold_list;
      while (holder != NULL)
	{
	  assert (holder->watch_count == 0);
	  holder = holder->thrd_link;
	}
      pgptr =
	pgbuf_fix_debug (thread_p, req_vpid, fetch_mode, request_mode, PGBUF_UNCONDITIONAL_LATCH, caller_file,
			 caller_line);
#else
      pgptr = pgbuf_fix_release (thread_p, req_vpid, fetch_mode, request_mode, PGBUF_UNCONDITIONAL_LATCH);
#endif
      if (pgptr != NULL)
	{
	  if (has_dealloc_prevent_flag == true)
	    {
	      PGBUF_BCB *bufptr;
	      CAST_PGPTR_TO_BFPTR (bufptr, pgptr);
	      ATOMIC_INC_32 (&bufptr->avoid_dealloc_cnt, -1);
	      has_dealloc_prevent_flag = false;
	    }
	  if (pgbuf_get_page_ptype (thread_p, pgptr) == PAGE_HEAP)
	    {
	      er_status = pgbuf_get_groupid_and_unfix (thread_p, req_vpid, &pgptr, &req_page_groupid, true);
	      if (er_status != NO_ERROR)
		{
		  er_status_get_hfid = er_status;
		  /* continue (re-latch old pages) */
		}
	    }
	}
      else
	{
	  /* continue */
	  er_status_get_hfid = er_errid ();
	  if (er_status_get_hfid == NO_ERROR)
	    {
	      er_status_get_hfid = ER_FAILED;
	    }
	}
    }

#if defined(PGBUF_ORDERED_DEBUG)
  _er_log_debug (__FILE__, __LINE__,
		 "ordered_fix(%u) : restore_pages: %d, req_VPID(%d,%d), GROUP(%d,%d), rank:%d/%d", ordered_fix_id,
		 saved_pages_cnt, req_vpid->volid, req_vpid->pageid, req_watcher->group_id.volid,
		 req_watcher->group_id.pageid, req_watcher->curr_rank, req_watcher->initial_rank);
#endif

  /* add requested page, watch instance is added after page is fixed */
  if (req_page_has_group == true || er_status_get_hfid == NO_ERROR)
    {
      if (req_page_has_group)
	{
	  VPID_COPY (&(ordered_holders_info[saved_pages_cnt].group_id), &req_watcher->group_id);
	}
      else
	{
	  assert (!VPID_ISNULL (&req_page_groupid));
	  VPID_COPY (&req_watcher->group_id, &req_page_groupid);
	  VPID_COPY (&(ordered_holders_info[saved_pages_cnt].group_id), &req_page_groupid);
	}
      VPID_COPY (&(ordered_holders_info[saved_pages_cnt].vpid), req_vpid);
      if (req_page_has_group)
	{
	  ordered_holders_info[saved_pages_cnt].rank = req_watcher->curr_rank;
	}
      else
	{
	  if (VPID_EQ (&(ordered_holders_info[saved_pages_cnt].group_id), req_vpid))
	    {
	      ordered_holders_info[saved_pages_cnt].rank = PGBUF_ORDERED_HEAP_HDR;
	    }
	  else
	    {
	      /* leave rank set by user */
	      ordered_holders_info[saved_pages_cnt].rank = req_watcher->curr_rank;
	    }
	}

      saved_pages_cnt++;
    }

  if (saved_pages_cnt > 1)
    {
      qsort (ordered_holders_info, saved_pages_cnt, sizeof (ordered_holders_info[0]), pgbuf_compare_hold_vpid_for_sort);
    }

  /* restore fixes on previously unfixed pages and fix the requested page */
  for (i = 0; i < saved_pages_cnt; i++)
    {
      if (VPID_EQ (req_vpid, &(ordered_holders_info[i].vpid)))
	{
	  curr_request_mode = request_mode;
	  curr_fetch_mode = fetch_mode;
	}
      else
	{
	  curr_request_mode = ordered_holders_info[i].latch_mode;
	  curr_fetch_mode = OLD_PAGE;
	}

#if !defined(NDEBUG)
      pgptr =
	pgbuf_fix_debug (thread_p, &(ordered_holders_info[i].vpid), curr_fetch_mode, curr_request_mode,
			 PGBUF_UNCONDITIONAL_LATCH, caller_file, caller_line);
#else
      pgptr =
	pgbuf_fix_release (thread_p, &(ordered_holders_info[i].vpid), curr_fetch_mode, curr_request_mode,
			   PGBUF_UNCONDITIONAL_LATCH);
#endif

      if (pgptr == NULL)
	{
	  DISK_ISVALID valid;

	  er_status = er_errid ();
	  if (er_status == ER_INTERRUPTED)
	    {
	      goto exit;
	    }

	  valid =
	    pgbuf_is_valid_page (thread_p, &(ordered_holders_info[i].vpid),
				 VPID_EQ (req_vpid, &(ordered_holders_info[i].vpid)), NULL, NULL);
#if defined(PGBUF_ORDERED_DEBUG)
	  _er_log_debug (__FILE__, __LINE__,
			 "ORDERED_FIX(%u): restore_pages_ERR: cannot fix VPID:(%d,%d), "
			 "GROUP:%d,%d, rank:%d, page_fetch_mode:%d , latch_req: %d, valid:%d", ordered_fix_id,
			 ordered_holders_info[i].vpid.volid, ordered_holders_info[i].vpid.pageid,
			 ordered_holders_info[i].group_id.volid, ordered_holders_info[i].group_id.pageid,
			 ordered_holders_info[i].rank, curr_fetch_mode, curr_request_mode, valid);
#endif
	  if (valid == DISK_INVALID)
	    {
	      er_set (ER_FATAL_ERROR_SEVERITY, ARG_FILE_LINE, ER_PB_BAD_PAGEID, 2, ordered_holders_info[i].vpid.pageid,
		      fileio_get_volume_label (ordered_holders_info[i].vpid.volid, PEEK));
	    }

	  er_status = er_errid ();

	  if (!VPID_EQ (req_vpid, &(ordered_holders_info[i].vpid)))
	    {
	      int prev_er_status = er_status;
	      er_status = ER_PB_ORDERED_REFIX_FAILED;
	      er_set (ER_ERROR_SEVERITY, ARG_FILE_LINE, er_status, 3, ordered_holders_info[i].vpid.volid,
		      ordered_holders_info[i].vpid.pageid, prev_er_status);
	      goto exit;
	    }
	  /* try to restore fixes on all remaining pages */
	  continue;
	}

      /* get holder of last fix: last fixed pages is in top of holder list, we use parse code just for safety */
      for (holder = pgbuf_Pool.thrd_holder_info[thrd_idx].thrd_hold_list; holder != NULL; holder = holder->thrd_link)
	{
	  if (VPID_EQ (&(holder->bufptr->vpid), &(ordered_holders_info[i].vpid)))
	    {
	      break;
	    }
	}

      assert (holder != NULL);

      if (VPID_EQ (req_vpid, &(ordered_holders_info[i].vpid)))
	{
	  ret_pgptr = pgptr;

	  if (has_dealloc_prevent_flag == true)
	    {
	      PGBUF_BCB *bufptr;
	      CAST_PGPTR_TO_BFPTR (bufptr, pgptr);
	      ATOMIC_INC_32 (&bufptr->avoid_dealloc_cnt, -1);
	      has_dealloc_prevent_flag = false;
	    }

	  if (req_watcher != NULL)
	    {
#if !defined(NDEBUG)
	      pgbuf_add_watch_instance_internal (holder, pgptr, req_watcher, request_mode, true, caller_file,
						 caller_line);
#else
	      pgbuf_add_watch_instance_internal (holder, pgptr, req_watcher, request_mode, true);
#endif
	      req_page_has_watcher = true;

#if defined(PGBUF_ORDERED_DEBUG)
	      _er_log_debug (__FILE__, __LINE__,
			     "ordered_fix(%u) : fixed req page, VPID:(%d,%d), GROUP:%d,%d, "
			     "rank:%d, pgptr:%X, holder_fix_count:%d, holder_watch_count:%d, holder_fixed_at:%s, ",
			     ordered_fix_id, ordered_holders_info[i].vpid.volid, ordered_holders_info[i].vpid.pageid,
			     ordered_holders_info[i].group_id.volid, ordered_holders_info[i].group_id.pageid,
			     ordered_holders_info[i].rank, pgptr, holder->fix_count, holder->watch_count,
			     holder->fixed_at);
#endif
	    }
	}
      else
	{
	  int j;

	  /* page after re-fix should have the same type as before unfix */
	  (void) pgbuf_check_page_ptype (thread_p, pgptr, ordered_holders_info[i].ptype);

#if defined(PGBUF_ORDERED_DEBUG)
	  _er_log_debug (__FILE__, __LINE__,
			 "ordered_fix(%u) : restore_holder:%X, VPID:(%d,%d), pgptr:%X, holder_fix_count:%d, "
			 "holder_watch_count:%d, holder_fixed_at:%s, saved_fix_cnt:%d, saved_watch_cnt:%d",
			 ordered_fix_id, holder, ordered_holders_info[i].vpid.volid,
			 ordered_holders_info[i].vpid.pageid, pgptr, holder->fix_count, holder->watch_count,
			 holder->fixed_at, ordered_holders_info[i].fix_cnt, ordered_holders_info[i].watch_count);
#endif

	  /* restore number of fixes for previously fixed page: just use pgbuf_fix since it is safer */
	  for (j = 1; j < ordered_holders_info[i].watch_count; j++)
	    {
#if !defined(NDEBUG)
	      pgptr =
		pgbuf_fix_debug (thread_p, &(ordered_holders_info[i].vpid), curr_fetch_mode, curr_request_mode,
				 PGBUF_UNCONDITIONAL_LATCH, caller_file, caller_line);
#else
	      pgptr =
		pgbuf_fix_release (thread_p, &(ordered_holders_info[i].vpid), curr_fetch_mode, curr_request_mode,
				   PGBUF_UNCONDITIONAL_LATCH);
#endif
	      if (pgptr == NULL)
		{
		  assert_release (false);
		  er_status = ER_FAILED_ASSERTION;
		  goto exit;
		}
	    }

	  for (j = 0; j < ordered_holders_info[i].watch_count; j++)
	    {
#if !defined(NDEBUG)
	      pgbuf_add_watch_instance_internal (holder, pgptr, ordered_holders_info[i].watcher[j],
						 ordered_holders_info[i].watcher[j]->latch_mode, false, caller_file,
						 caller_line);
#else
	      pgbuf_add_watch_instance_internal (holder, pgptr, ordered_holders_info[i].watcher[j],
						 ordered_holders_info[i].watcher[j]->latch_mode, false);
#endif
#if defined(PGBUF_ORDERED_DEBUG)
	      _er_log_debug (__FILE__, __LINE__,
			     "ordered_fix(%u) : restore_watcher:%X, GROUP:%d,%d, rank:%d/%d,"
			     " pgptr:%X, holder_fix_count:%d, holder_watch_count:%d, holder_fixed_at:%s",
			     ordered_fix_id, ordered_holders_info[i].watcher[j],
			     ordered_holders_info[i].watcher[j]->group_id.volid,
			     ordered_holders_info[i].watcher[j]->group_id.pageid,
			     ordered_holders_info[i].watcher[j]->curr_rank,
			     ordered_holders_info[i].watcher[j]->initial_rank,
			     ordered_holders_info[i].watcher[j]->pgptr, holder->fix_count, holder->watch_count,
			     holder->fixed_at);
#endif /* PGBUF_ORDERED_DEBUG */
	    }
	}
    }

exit:
  if (er_status_get_hfid != NO_ERROR && er_status == NO_ERROR)
    {
      er_status = er_status_get_hfid;
    }

  assert (er_status != NO_ERROR || !VPID_ISNULL (&(req_watcher->group_id)));

  if (ret_pgptr != NULL && er_status != NO_ERROR)
    {
      if (req_page_has_watcher)
	{
	  pgbuf_ordered_unfix_and_init (thread_p, ret_pgptr, req_watcher);
	}
      else
	{
	  pgbuf_unfix_and_init (thread_p, ret_pgptr);
	}
    }

  if (req_page_has_group == false && ret_pgptr != NULL && req_watcher->curr_rank != PGBUF_ORDERED_HEAP_HDR
      && VPID_EQ (&req_watcher->group_id, req_vpid))
    {
      req_watcher->curr_rank = PGBUF_ORDERED_HEAP_HDR;
    }

  return er_status;
}


/*
 * pgbuf_get_groupid_and_unfix () - retrieves group identifier of page and
 *				    performs unlatch if requested.
 *   return: error code
 *   req_vpid(in): id of page for which the group is needed (for debug)
 *   pgptr(in): page (already latched); only heap page allowed
 *   groupid(out): group identifer (VPID of HFID)
 *   do_unfix(in): if true, it unfixes the page.
 *
 * Note : helper function of ordered fix.
 */
static int
pgbuf_get_groupid_and_unfix (THREAD_ENTRY * thread_p, const VPID * req_vpid, PAGE_PTR * pgptr, VPID * groupid,
			     bool do_unfix)
{
  OID cls_oid;
  HFID hfid;
  int er_status = NO_ERROR;
  int thrd_idx;

  assert (pgptr != NULL && *pgptr != NULL);
  assert (groupid != NULL);

  VPID_SET_NULL (groupid);

  thrd_idx = THREAD_GET_CURRENT_ENTRY_INDEX (thread_p);

  /* get class oid and hfid */
  er_status = heap_get_class_oid_from_page (thread_p, *pgptr, &cls_oid);

  if (do_unfix == true)
    {
      /* release requested page to avoid deadlocks with catalog pages */
      pgbuf_unfix_and_init (thread_p, *pgptr);
    }

  if (er_status != NO_ERROR)
    {
      return er_status;
    }

  assert (do_unfix == false || *pgptr == NULL);

  if (OID_IS_ROOTOID (&cls_oid))
    {
      boot_find_root_heap (&hfid);
    }
  else
    {
      er_status = heap_get_hfid_from_class_oid (thread_p, &cls_oid, &hfid);
    }

  if (er_status == NO_ERROR)
    {
      if (HFID_IS_NULL (&hfid))
	{
	  /* the requested page does not belong to a heap */
	  er_status = ER_PB_ORDERED_NO_HEAP;
	  er_set (ER_ERROR_SEVERITY, ARG_FILE_LINE, er_status, 2, req_vpid->volid, req_vpid->pageid);
	}
      else
	{
	  groupid->volid = hfid.vfid.volid;
	  groupid->pageid = hfid.hpgid;
	  assert (!VPID_ISNULL (groupid));
	}
    }

  return er_status;
}

/*
 * pgbuf_ordered_unfix () - Unfix a page which was previously fixed with 
 *			    ordered_fix (has a page watcher)
 *   return: void
 *   thread_p(in):
 *   watcher_object(in/out): page watcher
 *
 */
#if !defined (NDEBUG)
void
pgbuf_ordered_unfix_debug (THREAD_ENTRY * thread_p, PGBUF_WATCHER * watcher_object, const char *caller_file,
			   int caller_line)
#else /* NDEBUG */
void
pgbuf_ordered_unfix (THREAD_ENTRY * thread_p, PGBUF_WATCHER * watcher_object)
#endif				/* NDEBUG */
{
  PGBUF_HOLDER *holder;
  PAGE_PTR pgptr;
  PGBUF_WATCHER *watcher;

  assert (watcher_object != NULL);

#if !defined(NDEBUG)
  assert (watcher_object->magic == PGBUF_WATCHER_MAGIC_NUMBER);
#endif

  if (watcher_object->pgptr == NULL)
    {
      assert_release (false);
      return;
    }

  pgptr = watcher_object->pgptr;

  assert (pgptr != NULL);

  holder = pgbuf_get_holder (thread_p, pgptr);

  assert_release (holder != NULL);

  watcher = holder->last_watcher;
  while (watcher != NULL)
    {
      if (watcher == watcher_object)
	{
	  /* found */
	  break;
	}
      watcher = watcher->prev;
    }

  assert_release (watcher != NULL);

  assert (holder->fix_count >= holder->watch_count);

  pgbuf_remove_watcher (holder, watcher_object);

#if !defined(NDEBUG)
  pgbuf_watcher_init_debug (watcher_object, caller_file, caller_line, false);
  pgbuf_unfix_debug (thread_p, pgptr, caller_file, caller_line);
#else
  pgbuf_unfix (thread_p, pgptr);
#endif
}

/*
 * pgbuf_add_watch_instance_internal () - Adds a page watcher for a fixed page
 *   holder(in): holder object
 *   pgptr(in): holder object
 *   watcher(in/out): page watcher
 *   latch_mode(in): latch mode used for fixing the page
 *   clear_unfix_flag(in): True to reset page_was_unfixed flag,
 *			   false otherwise.
 *
 */
#if !defined(NDEBUG)
static void
pgbuf_add_watch_instance_internal (PGBUF_HOLDER * holder, PAGE_PTR pgptr, PGBUF_WATCHER * watcher,
				   const PGBUF_LATCH_MODE latch_mode, const bool clear_unfix_flag,
				   const char *caller_file, const int caller_line)
#else
static void
pgbuf_add_watch_instance_internal (PGBUF_HOLDER * holder, PAGE_PTR pgptr, PGBUF_WATCHER * watcher,
				   const PGBUF_LATCH_MODE latch_mode, const bool clear_unfix_flag)
#endif
{
#if !defined(NDEBUG)
  char *p;
#endif
  assert (watcher != NULL);
  assert (pgptr != NULL);
  assert (holder != NULL);

  assert (holder->watch_count < PGBUF_MAX_PAGE_WATCHERS);

  assert (watcher->pgptr == NULL);
  assert (watcher->next == NULL);
  assert (watcher->prev == NULL);

  if (holder->last_watcher == NULL)
    {
      assert (holder->first_watcher == NULL);
      holder->first_watcher = watcher;
      holder->last_watcher = watcher;
    }
  else
    {
      watcher->prev = holder->last_watcher;
      (holder->last_watcher)->next = watcher;
      holder->last_watcher = watcher;
    }

  watcher->pgptr = pgptr;
  watcher->latch_mode = latch_mode;
  if (clear_unfix_flag)
    {
      watcher->page_was_unfixed = false;
    }

  holder->watch_count += 1;

#if !defined(NDEBUG)
  p = (char *) caller_file + strlen (caller_file);
  while (p)
    {
      if (p == caller_file)
	{
	  break;
	}

      if (*p == '/' || *p == '\\')
	{
	  p++;
	  break;
	}

      p--;
    }

  snprintf (watcher->watched_at, sizeof (watcher->watched_at) - 1, "%s:%d", p, caller_line);
#endif
}

/*
 * pgbuf_attach_watcher () - Add a watcher to a fixed page.
 *
 * return	   : Void.
 * thread_p (in)   : Thread entry.
 * pgptr (in)	   : Fixed page pointer.
 * latch_mode (in) : Latch mode.
 * hfid (in)	   : Heap file identifier.
 * watcher (out)   : Page water.
 */
#if !defined (NDEBUG)
void
pgbuf_attach_watcher_debug (THREAD_ENTRY * thread_p, PAGE_PTR pgptr, PGBUF_LATCH_MODE latch_mode, HFID * hfid,
			    PGBUF_WATCHER * watcher, const char *caller_file, const int caller_line)
#else /* NDEBUG */
void
pgbuf_attach_watcher (THREAD_ENTRY * thread_p, PAGE_PTR pgptr, PGBUF_LATCH_MODE latch_mode, HFID * hfid,
		      PGBUF_WATCHER * watcher)
#endif				/* NDEBUG */
{
  PGBUF_HOLDER *holder = NULL;
  VPID header_vpid = VPID_INITIALIZER;
  PGBUF_ORDERED_RANK rank;

  assert (pgptr != NULL);
  assert (watcher != NULL);
  assert (hfid != NULL && !HFID_IS_NULL (hfid));

  header_vpid.volid = hfid->vfid.volid;
  header_vpid.pageid = hfid->hpgid;

  /* Set current rank based on page being heap header or not. */
  if (VPID_EQ (&header_vpid, pgbuf_get_vpid_ptr (pgptr)))
    {
      rank = PGBUF_ORDERED_HEAP_HDR;
    }
  else
    {
      rank = PGBUF_ORDERED_HEAP_NORMAL;
    }

  PGBUF_INIT_WATCHER (watcher, rank, hfid);
  watcher->curr_rank = rank;

  holder = pgbuf_get_holder (thread_p, pgptr);
  assert (holder != NULL);

#if !defined (NDEBUG)
  pgbuf_add_watch_instance_internal (holder, pgptr, watcher, latch_mode, true, caller_file, caller_line);
#else
  pgbuf_add_watch_instance_internal (holder, pgptr, watcher, latch_mode, true);
#endif
}

/*
 * pgbuf_get_holder () - Searches holder of fixed page
 *   Return : holder object or NULL if not found
 *   thread_p(in):
 *   pgptr(in): pgptr
 */
static PGBUF_HOLDER *
pgbuf_get_holder (THREAD_ENTRY * thread_p, PAGE_PTR pgptr)
{
  int thrd_idx;
  PGBUF_BCB *bufptr;
  PGBUF_HOLDER *holder;

  assert (pgptr != NULL);
  thrd_idx = THREAD_GET_CURRENT_ENTRY_INDEX (thread_p);

  CAST_PGPTR_TO_BFPTR (bufptr, pgptr);

  for (holder = pgbuf_Pool.thrd_holder_info[thrd_idx].thrd_hold_list; holder != NULL; holder = holder->thrd_link)
    {
      if (bufptr == holder->bufptr)
	{
	  return holder;
	}
    }

  return NULL;
}

/*
 * pgbuf_remove_watcher () - Removes a page watcher
 *   holder(in): holder object
 *   watcher_object(in): watcher object
 */
static void
pgbuf_remove_watcher (PGBUF_HOLDER * holder, PGBUF_WATCHER * watcher_object)
{
  PAGE_PTR pgptr;

  assert (watcher_object != NULL);
  assert (holder != NULL);

#if !defined(NDEBUG)
  assert (watcher_object->magic == PGBUF_WATCHER_MAGIC_NUMBER);
#endif

  pgptr = watcher_object->pgptr;

  if (holder->first_watcher == watcher_object)
    {
      assert (watcher_object->prev == NULL);
      holder->first_watcher = watcher_object->next;
    }
  else if (watcher_object->prev != NULL)
    {
      (watcher_object->prev)->next = watcher_object->next;
    }

  if (holder->last_watcher == watcher_object)
    {
      assert (watcher_object->next == NULL);
      holder->last_watcher = watcher_object->prev;
    }
  else if (watcher_object->next != NULL)
    {
      (watcher_object->next)->prev = watcher_object->prev;
    }
  watcher_object->next = NULL;
  watcher_object->prev = NULL;
  watcher_object->pgptr = NULL;
  watcher_object->curr_rank = PGBUF_ORDERED_RANK_UNDEFINED;
  holder->watch_count -= 1;
}

/*
 * pgbuf_replace_watcher () - Replaces a page watcher with another page watcher
 *   thread_p(in):
 *   old_watcher(in/out): current page watcher to replace
 *   new_watcher(in/out): new page watcher to use
 *
 */
#if !defined(NDEBUG)
void
pgbuf_replace_watcher_debug (THREAD_ENTRY * thread_p, PGBUF_WATCHER * old_watcher, PGBUF_WATCHER * new_watcher,
			     const char *caller_file, const int caller_line)
#else
void
pgbuf_replace_watcher (THREAD_ENTRY * thread_p, PGBUF_WATCHER * old_watcher, PGBUF_WATCHER * new_watcher)
#endif
{
  PGBUF_HOLDER *holder;
  PAGE_PTR page_ptr;
  PGBUF_LATCH_MODE latch_mode;

  assert (old_watcher != NULL);
  assert (PGBUF_IS_CLEAN_WATCHER (new_watcher));

#if !defined(NDEBUG)
  assert (old_watcher->magic == PGBUF_WATCHER_MAGIC_NUMBER);
  assert (new_watcher->magic == PGBUF_WATCHER_MAGIC_NUMBER);
#endif

  assert (old_watcher->pgptr != NULL);

  holder = pgbuf_get_holder (thread_p, old_watcher->pgptr);

  assert_release (holder != NULL);

  page_ptr = old_watcher->pgptr;
  latch_mode = old_watcher->latch_mode;
  new_watcher->initial_rank = old_watcher->initial_rank;
  new_watcher->curr_rank = old_watcher->curr_rank;
  VPID_COPY (&new_watcher->group_id, &old_watcher->group_id);

  pgbuf_remove_watcher (holder, old_watcher);

#if !defined(NDEBUG)
  pgbuf_watcher_init_debug (old_watcher, caller_file, caller_line, false);
  pgbuf_add_watch_instance_internal (holder, page_ptr, new_watcher, latch_mode, true, caller_file, caller_line);
#else
  pgbuf_add_watch_instance_internal (holder, page_ptr, new_watcher, latch_mode, true);
#endif
}

/*
 * pgbuf_ordered_set_dirty_and_free () - Mark as modified the buffer associated
 *					 and unfixes the page (previously fixed
 *					 with ordered fix)
 *   return: void
 *   thread_p(in):
 *   pg_watcher(in): page watcher holding the page to dirty and unfix
 */
void
pgbuf_ordered_set_dirty_and_free (THREAD_ENTRY * thread_p, PGBUF_WATCHER * pg_watcher)
{
  pgbuf_set_dirty (thread_p, pg_watcher->pgptr, DONT_FREE);
  pgbuf_ordered_unfix (thread_p, pg_watcher);
}

/*
 * pgbuf_get_condition_for_ordered_fix () - returns the condition which should
 *  be used to latch (vpid_new_page) knowing that we already have a latch on
 *  (vpid_fixed_page)
 *
 *   return: latch condition (PGBUF_LATCH_CONDITION)
 *   vpid_new_page(in):
 *   vpid_fixed_page(in):
 *   hfid(in): HFID of both pages
 *
 *  Note: This is intended only for HEAP/HEAP_OVERFLOW pages.
 *	  The user should make sure both pages belong to the same heap.
 *	  To be used when pgbuf_ordered_fix is not possible:
 *	  In vacuum context, unfixing a older page to prevent deadlatch,
 *	  requires flushing of the old page first - this is not possible with
 *	  pgbuf_ordered_fix.
 */
int
pgbuf_get_condition_for_ordered_fix (const VPID * vpid_new_page, const VPID * vpid_fixed_page, const HFID * hfid)
{
  PGBUF_HOLDER_INFO new_page_holder_info;
  PGBUF_HOLDER_INFO fixed_page_holder_info;

  new_page_holder_info.group_id.volid = hfid->vfid.volid;
  new_page_holder_info.group_id.pageid = hfid->hpgid;
  fixed_page_holder_info.group_id.volid = hfid->vfid.volid;
  fixed_page_holder_info.group_id.pageid = hfid->hpgid;

  VPID_COPY (&new_page_holder_info.vpid, vpid_new_page);
  VPID_COPY (&fixed_page_holder_info.vpid, vpid_fixed_page);

  if (VPID_EQ (&new_page_holder_info.group_id, &new_page_holder_info.vpid))
    {
      new_page_holder_info.rank = PGBUF_ORDERED_HEAP_HDR;
    }
  else
    {
      new_page_holder_info.rank = PGBUF_ORDERED_HEAP_NORMAL;
    }

  if (VPID_EQ (&fixed_page_holder_info.group_id, &fixed_page_holder_info.vpid))
    {
      fixed_page_holder_info.rank = PGBUF_ORDERED_HEAP_HDR;
    }
  else
    {
      fixed_page_holder_info.rank = PGBUF_ORDERED_HEAP_NORMAL;
    }

  if (pgbuf_compare_hold_vpid_for_sort (&new_page_holder_info, &fixed_page_holder_info) < 0)
    {
      return PGBUF_CONDITIONAL_LATCH;
    }

  return PGBUF_UNCONDITIONAL_LATCH;
}

#if !defined(NDEBUG)
/*
 * pgbuf_watcher_init_debug () - 
 *   return: void
 *   watcher(in/out):
 *   add(in): if add or reset the "init" field
 */
void
pgbuf_watcher_init_debug (PGBUF_WATCHER * watcher, const char *caller_file, const int caller_line, bool add)
{
  char *p;

  p = (char *) caller_file + strlen (caller_file);
  while (p)
    {
      if (p == caller_file)
	{
	  break;
	}

      if (*p == '/' || *p == '\\')
	{
	  p++;
	  break;
	}

      p--;
    }

  if (add)
    {
      char prev_init[256];
      strncpy (prev_init, watcher->init_at, sizeof (watcher->init_at) - 1);
      prev_init[sizeof (prev_init) - 1] = '\0';
      snprintf (watcher->init_at, sizeof (watcher->init_at) - 1, "%s:%d %s", p, caller_line, prev_init);
    }
  else
    {
      snprintf (watcher->init_at, sizeof (watcher->init_at) - 1, "%s:%d", p, caller_line);
    }
}

/*
 * pgbuf_is_page_fixed_by_thread () - 
 *   return: true if page is already fixed, false otherwise
 *   thread_p(in): thread entry
 *   vpid_p(in): virtual page id
 */
bool
pgbuf_is_page_fixed_by_thread (THREAD_ENTRY * thread_p, VPID * vpid_p)
{
  int thrd_index;
  PGBUF_HOLDER_ANCHOR *thrd_holder_info;
  PGBUF_HOLDER *thrd_holder;
  assert (vpid_p != NULL);

  /* walk holders and try to find page */
  thrd_index = THREAD_GET_CURRENT_ENTRY_INDEX (thread_p);
  thrd_holder_info = &(pgbuf_Pool.thrd_holder_info[thrd_index]);
  for (thrd_holder = thrd_holder_info->thrd_hold_list; thrd_holder != NULL; thrd_holder = thrd_holder->next_holder)
    {
      if (VPID_EQ (&thrd_holder->bufptr->vpid, vpid_p))
	{
	  return true;
	}
    }
  return false;
}
#endif

/*
 * pgbuf_initialize_seq_flusher () - Initializes sequential flusher on a list of
 *				     pages to be flushed
 *
 *   return: error code
 *   seq_flusher(in/out):
 *   f_list(in/out): flush list to use or NULL if needs to be allocated
 *   cnt(in/out): size of flush list
 */
static int
pgbuf_initialize_seq_flusher (PGBUF_SEQ_FLUSHER * seq_flusher, PGBUF_VICTIM_CANDIDATE_LIST * f_list, const int cnt)
{
  int alloc_size;

  memset (seq_flusher, 0, sizeof (*seq_flusher));
  seq_flusher->flush_max_size = cnt;

  if (f_list != NULL)
    {
      seq_flusher->flush_list = f_list;
    }
  else
    {
      alloc_size = seq_flusher->flush_max_size * sizeof (seq_flusher->flush_list[0]);
      seq_flusher->flush_list = (PGBUF_VICTIM_CANDIDATE_LIST *) malloc (alloc_size);
      if (seq_flusher->flush_list == NULL)
	{
	  er_set (ER_ERROR_SEVERITY, ARG_FILE_LINE, ER_OUT_OF_VIRTUAL_MEMORY, 1, alloc_size);
	  return ER_OUT_OF_VIRTUAL_MEMORY;
	}
    }
  seq_flusher->flush_cnt = 0;
  seq_flusher->flush_idx = 0;
  seq_flusher->burst_mode = true;

  seq_flusher->control_intervals_cnt = 0;
  seq_flusher->control_flushed = 0;

  return NO_ERROR;
}

/*
 * pgbuf_has_any_waiters () - Quick check if page has any waiters.
 *
 * return     : True if page has any waiters, false otherwise.
 * pgptr (in) : Page pointer.
 */
bool
pgbuf_has_any_waiters (PAGE_PTR pgptr)
{
#if defined (SERVER_MODE)
  PGBUF_BCB *bufptr = NULL;

  assert (pgptr != NULL);
  CAST_PGPTR_TO_BFPTR (bufptr, pgptr);

  return bufptr->next_wait_thrd != NULL;
#else
  return false;
#endif
}

/*
 * pgbuf_has_any_non_vacuum_waiters () - Check if page has any non-vacuum
 *					 waiters.
 *
 * return     : True if page has waiters, false otherwise.
 * pgptr (in) : Page pointer.
 */
bool
pgbuf_has_any_non_vacuum_waiters (PAGE_PTR pgptr)
{
#if defined (SERVER_MODE)
  PGBUF_BCB *bufptr = NULL;
  THREAD_ENTRY *thread_entry_p;

  assert (pgptr != NULL);
  CAST_PGPTR_TO_BFPTR (bufptr, pgptr);

  thread_entry_p = bufptr->next_wait_thrd;
  while (thread_entry_p != NULL)
    {
      if (thread_entry_p->type != TT_VACUUM_WORKER)
	{
	  return true;
	}
      thread_entry_p = thread_entry_p->next_wait_thrd;
    }

  return false;
#else
  return false;
#endif
}

/*
 * pgbuf_has_prevent_dealloc () - Quick check if page has any scanners.
 *
 * return     : True if page has any waiters, false otherwise.
 * pgptr (in) : Page pointer.
 */
bool
pgbuf_has_prevent_dealloc (PAGE_PTR pgptr)
{
#if defined (SERVER_MODE)
  PGBUF_BCB *bufptr = NULL;

  assert (pgptr != NULL);
  CAST_PGPTR_TO_BFPTR (bufptr, pgptr);

  return (bufptr->avoid_dealloc_cnt > 0) ? true : false;
#else
  return false;
#endif
}

void
pgbuf_peek_stats (UINT64 * fixed_cnt, UINT64 * dirty_cnt, UINT64 * lru1_cnt, UINT64 * lru2_cnt, UINT64 * aint_cnt,
		  UINT64 * avoid_dealloc_cnt, UINT64 * avoid_victim_cnt, UINT64 * victim_cand_cnt)
{
  PGBUF_BCB *bufptr;
  int i;

  *fixed_cnt = 0;
  *dirty_cnt = 0;
  *lru1_cnt = 0;
  *lru2_cnt = 0;
  *aint_cnt = 0;
  *avoid_dealloc_cnt = 0;
  *avoid_victim_cnt = 0;
  *victim_cand_cnt = 0;

  for (i = 0; i < pgbuf_Pool.num_buffers; i++)
    {
      bufptr = PGBUF_FIND_BCB_PTR (i);
      if (bufptr->fcnt > 0)
	{
	  *fixed_cnt = *fixed_cnt + 1;
	}

      if (bufptr->dirty)
	{
	  *dirty_cnt = *dirty_cnt + 1;
	}

      if (bufptr->zone == PGBUF_LRU_1_ZONE)
	{
	  *lru1_cnt = *lru1_cnt + 1;
	}
      else if (bufptr->zone == PGBUF_LRU_2_ZONE)
	{
	  *lru2_cnt = *lru2_cnt + 1;
	}
      else if (bufptr->zone == PGBUF_AIN_ZONE)
	{
	  *aint_cnt = *aint_cnt + 1;
	}

      if (bufptr->avoid_dealloc_cnt > 0)
	{
	  *avoid_dealloc_cnt = *avoid_dealloc_cnt + 1;
	}

      if (bufptr->avoid_victim)
	{
	  *avoid_victim_cnt = *avoid_victim_cnt + 1;
	}

      if (bufptr->victim_candidate)
	{
	  *victim_cand_cnt = *victim_cand_cnt + 1;
	}
    }
}

/*
 * pgbuf_flush_control_from_dirty_ratio () - Try to control adaptive flush
 *					     aggressiveness based on the
 *					     page buffer "dirtiness".
 *
 * return : Suggested number to increase flush rate.
 */
int
pgbuf_flush_control_from_dirty_ratio (void)
{
  static int prev_dirties_cnt = 0;
  int crt_dirties_cnt = (int) pgbuf_Pool.dirties_cnt;
  int desired_dirty_cnt = pgbuf_Pool.num_buffers / 2;
  int adapt_flush_rate = 0;

  /* If the dirty ratio is now above the desired level, try to suggest a more aggressive flush to bring it back. */
  if (crt_dirties_cnt > desired_dirty_cnt)
    {
      /* Try to get dirties count back to dirty desired ratio. */
      /* Accelerate the rate when dirties count is higher. */
      int dirties_above_desired_cnt = crt_dirties_cnt - desired_dirty_cnt;
      int total_above_desired_cnt = pgbuf_Pool.num_buffers - desired_dirty_cnt;

      adapt_flush_rate = dirties_above_desired_cnt * dirties_above_desired_cnt / total_above_desired_cnt;
    }

  /* Now consider dirty growth rate. Even if page buffer dirty ratio is not yet reached, try to avoid a sharp growth.
   * Flush may be not be aggressive enough and may require time to get there. In the meantime, the dirty ratio could go 
   * well beyond the desired ratio. */
  if (crt_dirties_cnt > prev_dirties_cnt)
    {
      int diff = crt_dirties_cnt - prev_dirties_cnt;
      /* Set a weight on the difference based on the dirty rate of buffer. */
      adapt_flush_rate += diff * crt_dirties_cnt / pgbuf_Pool.num_buffers;
    }

  return adapt_flush_rate;
}

/*
 * pgbuf_rv_flush_page () - Flush page during recovery. Some changes must be flushed immediately to provide
 *			    consistency, in case server crashes again during recovery.
 *
 * return	 : Error code.
 * thread_p (in) : Thread entry.
 * rcv (in)	 : Recovery data (VPID of page to flush).
 */
int
pgbuf_rv_flush_page (THREAD_ENTRY * thread_p, LOG_RCV * rcv)
{
  PAGE_PTR page_to_flush = NULL;
  VPID vpid_to_flush = VPID_INITIALIZER;
  LOG_DATA_ADDR addr = LOG_DATA_ADDR_INITIALIZER;

  assert (rcv->pgptr == NULL);
  assert (rcv->length == sizeof (VPID));

  VPID_COPY (&vpid_to_flush, (VPID *) rcv->data);
  page_to_flush =
    pgbuf_fix (thread_p, &vpid_to_flush, OLD_PAGE_MAYBE_DEALLOCATED, PGBUF_LATCH_WRITE, PGBUF_UNCONDITIONAL_LATCH);
  if (page_to_flush == NULL)
    {
      /* Page no longer exist. */
      er_clear ();
      return NO_ERROR;
    }
  /* Flush page and unfix. */
  /* add a log or else the end of logical system operation will complain */
  log_append_empty_record (thread_p, LOG_DUMMY_GENERIC, &addr);
  pgbuf_set_dirty (thread_p, page_to_flush, DONT_FREE);
  pgbuf_flush (thread_p, page_to_flush, DONT_FREE);
  pgbuf_unfix (thread_p, page_to_flush);

  return NO_ERROR;
}

/*
 * pgbuf_rv_flush_page_dump () - Dump data for recovery page flush.
 *
 * return      : Void.
 * fp (in)     : Output target.
 * length (in) : Length of recovery data.
 * data (in)   : Recovery data (VPID of page to flush).
 */
void
pgbuf_rv_flush_page_dump (FILE * fp, int length, void *data)
{
  VPID vpid_to_flush = VPID_INITIALIZER;

  assert (length == sizeof (VPID));

  VPID_COPY (&vpid_to_flush, (VPID *) data);
  fprintf (fp, "Page to flush: %d|%d. \n", vpid_to_flush.volid, vpid_to_flush.pageid);
}

/*
 * pgbuf_latch_mode_str () - print latch_mode
 *
 * return          : const char *
 * latch_mode (in) : 
 */
static const char *
pgbuf_latch_mode_str (PGBUF_LATCH_MODE latch_mode)
{
  const char *latch_mode_str;

  switch (latch_mode)
    {
    case PGBUF_NO_LATCH:
      latch_mode_str = "No Latch";
      break;
    case PGBUF_LATCH_READ:
      latch_mode_str = "Read";
      break;
    case PGBUF_LATCH_WRITE:
      latch_mode_str = "Write";
      break;
    case PGBUF_LATCH_FLUSH:
      latch_mode_str = "Flush";
      break;
    case PGBUF_LATCH_VICTIM:
      latch_mode_str = "Victim";
      break;
    case PGBUF_LATCH_FLUSH_INVALID:
      latch_mode_str = "FlushInv";
      break;
    case PGBUF_LATCH_VICTIM_INVALID:
      latch_mode_str = "VictimInv";
      break;
    default:
      latch_mode_str = "Fault";
      break;
    }

  return latch_mode_str;
}

/*
 * pgbuf_zone_str () - print zone info
 *
 * return          : const char *
 * zone (in) : 
 */
static const char *
pgbuf_zone_str (PGBUF_ZONE zone)
{
  const char *zone_str;

  switch (zone)
    {
    case PGBUF_LRU_1_ZONE:
      zone_str = "LRU_1_Zone";
      break;
    case PGBUF_LRU_2_ZONE:
      zone_str = "LRU_2_Zone";
      break;
    case PGBUF_INVALID_ZONE:
      zone_str = "INVALID_Zone";
      break;
    default:
      zone_str = "VOID_Zone";
      break;
    }

  return zone_str;
}

/*
 * pgbuf_consistent_str () - print consistent info
 *
 * return          : const char *
 * consistent (in) : 
 */
static const char *
pgbuf_consistent_str (int consistent)
{
  const char *consistent_str;

  switch (consistent)
    {
    case PGBUF_CONTENT_GOOD:
      consistent_str = "GOOD";
      break;
    case PGBUF_CONTENT_BAD:
      consistent_str = "BAD";
      break;
    default:
      consistent_str = "LIKELY BAD";
      break;
    }

  return consistent_str;
}

/*
 * pgbuf_get_fix_count () - Get page fix count.
 *
 * return     : Fix count.
 * pgptr (in) : Page pointer.
 */
int
pgbuf_get_fix_count (PAGE_PTR pgptr)
{
  PGBUF_BCB *bufptr = NULL;

  assert (pgptr != NULL);

  CAST_PGPTR_TO_BFPTR (bufptr, pgptr);

  return bufptr->fcnt;
}

/*
 * pgbuf_get_hold_count () - Get hold count for current thread.
 *
 * return        : Hold count
 * thread_p (in) : Thread entry
 */
int
pgbuf_get_hold_count (THREAD_ENTRY * thread_p)
{
  int me =
#if defined (SERVER_MODE)
    thread_p ? thread_p->index :
#endif /* SERVER_MODE */
    thread_get_current_entry_index ();
  return pgbuf_Pool.thrd_holder_info[me].num_hold_cnt;
}

/*
 * pgbuf_get_page_type_for_stat () - Return the page type for current page
 *
 * return        : page type
 * pgptr (in)    : pointer to a page
 */
PERF_PAGE_TYPE
pgbuf_get_page_type_for_stat (PAGE_PTR pgptr)
{
  PERF_PAGE_TYPE perf_page_type;
  FILEIO_PAGE *io_pgptr;

  CAST_PGPTR_TO_IOPGPTR (io_pgptr, pgptr);
  if ((io_pgptr->prv.ptype == PAGE_BTREE) && (perfmon_get_activation_flag () & PERFMON_ACTIVE_DETAILED_BTREE_PAGE))
    {
      perf_page_type = btree_get_perf_btree_page_type (pgptr);
    }
  else
    {
      perf_page_type = io_pgptr->prv.ptype;
    }

  return perf_page_type;
}

/*
 * pgbuf_log_new_page () - log new page being created
 *
 * return         : error code
 * thread_p (in)  : thread entry
 * page_new (in)  : new page
 * data_size (in) : size of page data
 * ptype_new (in) : new page type
 */
void
pgbuf_log_new_page (THREAD_ENTRY * thread_p, PAGE_PTR page_new, int data_size, PAGE_TYPE ptype_new)
{
  assert (ptype_new != PAGE_UNKNOWN);
  assert (page_new != NULL);
  assert (data_size > 0);

  log_append_undoredo_data2 (thread_p, RVPGBUF_NEW_PAGE, NULL, page_new, (PGLENGTH) ptype_new, 0, data_size, NULL,
			     page_new);
  pgbuf_set_dirty (thread_p, page_new, DONT_FREE);
}

/*
 * log_redo_page () - Apply redo for changing entire page (or at least its first part).
 *
 * return	 : NO_ERROR.
 * thread_p (in) : Thread entry.
 * rcv (in)	 : Recovery data.
 */
int
pgbuf_rv_new_page_redo (THREAD_ENTRY * thread_p, LOG_RCV * rcv)
{
  PAGE_TYPE set_page_type;
  assert (rcv->pgptr != NULL);
  assert (rcv->length >= 0);
  assert (rcv->length <= DB_PAGESIZE);

  if (rcv->length > 0)
    {
      memcpy (rcv->pgptr, rcv->data, rcv->length);
    }

  set_page_type = (PAGE_TYPE) rcv->offset;
  if (set_page_type != PAGE_UNKNOWN)
    {
      pgbuf_set_page_ptype (thread_p, rcv->pgptr, set_page_type);
    }
  else
    {
      assert (false);
    }

  pgbuf_set_dirty (thread_p, rcv->pgptr, DONT_FREE);
  return NO_ERROR;
}

/*
 * pgbuf_rv_new_page_undo () - undo new page (by resetting its page type to PAGE_UNKNOWN)
 *
 * return        : NO_ERROR
 * thread_p (in) : thread entry
 * rcv (in)      : recovery data
 */
int
pgbuf_rv_new_page_undo (THREAD_ENTRY * thread_p, LOG_RCV * rcv)
{
  pgbuf_set_page_ptype (thread_p, rcv->pgptr, PAGE_UNKNOWN);
  pgbuf_set_dirty (thread_p, rcv->pgptr, DONT_FREE);
  return NO_ERROR;
}

/*
 * pgbuf_dealloc_page () - deallocate a page
 *
 * return        : error code
 * thread_p (in) : thread entry
 * page (in)     : page to deallocate
 */
int
pgbuf_dealloc_page (THREAD_ENTRY * thread_p, PAGE_PTR * page_dealloc)
{
  PGBUF_BUFFER_HASH *hash_anchor = NULL;
  PGBUF_BCB *bufptr = NULL;
  PAGE_TYPE ptype;

  int error_code = NO_ERROR;

  /* how it works: page is "deallocated" by resetting its type to PAGE_UNKNOWN. also invalidate the entry in page
   *               buffer. */

  ptype = pgbuf_get_page_ptype (thread_p, *page_dealloc);
  assert (ptype != PAGE_UNKNOWN);
  log_append_undoredo_data2 (thread_p, RVPGBUF_DEALLOC, NULL, *page_dealloc, (PGLENGTH) ptype, sizeof (VPID), 0,
			     pgbuf_get_vpid_ptr (*page_dealloc), NULL);
  pgbuf_set_page_ptype (thread_p, *page_dealloc, PAGE_UNKNOWN);
  pgbuf_set_dirty (thread_p, *page_dealloc, DONT_FREE);
  error_code = pgbuf_invalidate (thread_p, *page_dealloc);
  if (error_code != NO_ERROR)
    {
      ASSERT_ERROR ();
      return error_code;
    }
  *page_dealloc = NULL;
  return NO_ERROR;
}

/*
 * pgbuf_rv_dealloc_redo () - redo page deallocate (by resetting page type to unknown).
 *
 * return        : NO_ERROR
 * thread_p (in) : thread entry
 * rcv (in)      : recovery data
 */
int
pgbuf_rv_dealloc_redo (THREAD_ENTRY * thread_p, LOG_RCV * rcv)
{
  pgbuf_set_page_ptype (thread_p, rcv->pgptr, PAGE_UNKNOWN);
  pgbuf_set_dirty (thread_p, rcv->pgptr, DONT_FREE);
  return NO_ERROR;
}

/*
 * pgbuf_rv_dealloc_undo () - undo page deallocation. the page is validated by setting its page type back.
 *
 * return        : error code
 * thread_p (in) : thread entry
 * rcv (in)      : recovery data
 *
 * note: we had to make this function logical, because if a page is deallocated, it cannot be fixed, unless we use
 *       fetch type OLD_PAGE_DEALLOCATED.
 */
int
pgbuf_rv_dealloc_undo (THREAD_ENTRY * thread_p, LOG_RCV * rcv)
{
  VPID *vpid = (VPID *) rcv->data;
  PAGE_PTR page_deallocated = NULL;
  PAGE_TYPE ptype = (PAGE_TYPE) rcv->offset;

  assert (rcv->length == sizeof (VPID));
  assert (!VPID_ISNULL (vpid));
  assert (ptype > PAGE_UNKNOWN && ptype <= PAGE_LAST);

  /* fix deallocated page */
  page_deallocated = pgbuf_fix (thread_p, vpid, OLD_PAGE_DEALLOCATED, PGBUF_LATCH_WRITE, PGBUF_UNCONDITIONAL_LATCH);
  if (page_deallocated == NULL)
    {
      assert_release (false);
      return ER_FAILED;
    }
  assert (pgbuf_get_page_ptype (thread_p, page_deallocated) == PAGE_UNKNOWN);
  pgbuf_set_page_ptype (thread_p, page_deallocated, ptype);
  log_append_compensate_with_undo_nxlsa (thread_p, RVPGBUF_COMPENSATE_DEALLOC, vpid, rcv->offset, page_deallocated, 0,
					 NULL, LOG_FIND_CURRENT_TDES (thread_p), &rcv->reference_lsa);
  pgbuf_set_dirty_and_free (thread_p, page_deallocated);
  return NO_ERROR;
}

/*
 * pgbuf_fix_if_not_deallocated () - fix a page if it is not deallocated. the difference compared to regulat page fix
 *                                   finding deallocated pages is expected. if the page is indeed deallocated, it will
 *                                   not fix it
 *
 * return               : error code
 * thread_p (in)        : thread entry
 * vpid (in)            : page identifier
 * latch_mode (in)      : latch mode
 * latch_condition (in) : latch condition
 * page (out)           : output fixed page if not deallocated. output NULL if deallocated.
 * caller_file (in)     : caller file name
 * caller_line (in)     : caller line
 */
int
pgbuf_fix_if_not_deallocated_with_caller (THREAD_ENTRY * thread_p, const VPID * vpid, PGBUF_LATCH_MODE latch_mode,
					  PGBUF_LATCH_CONDITION latch_condition, PAGE_PTR * page,
					  const char *caller_file, int caller_line)
{
  DISK_ISVALID isvalid;
  int error_code = NO_ERROR;

  assert (vpid != NULL && !VPID_ISNULL (vpid));
  assert (page != NULL);
  *page = NULL;

  isvalid = disk_is_page_sector_reserved (thread_p, vpid->volid, vpid->pageid);
  if (isvalid == DISK_INVALID)
    {
      /* deallocated */
      return NO_ERROR;
    }
  else if (isvalid == DISK_ERROR)
    {
      ASSERT_ERROR_AND_SET (error_code);
      return error_code;
    }
  assert (isvalid == DISK_VALID);

  /* is reserved */
#if defined (NDEBUG)
  *page = pgbuf_fix_release (thread_p, vpid, OLD_PAGE_MAYBE_DEALLOCATED, latch_mode, latch_condition);
#else /* !NDEBUG */
  *page =
    pgbuf_fix_debug (thread_p, vpid, OLD_PAGE_MAYBE_DEALLOCATED, latch_mode, latch_condition, caller_file, caller_line);
#endif /* !NDEBUG */
  if (*page == NULL)
    {
      ASSERT_ERROR_AND_SET (error_code);
      if (error_code == ER_PB_BAD_PAGEID)
	{
	  /* deallocated */
	  er_clear ();
	  error_code = NO_ERROR;
	}
    }
  return error_code;
}

#if defined (SERVER_MODE)
/*
 * pgbuf_start_modification () - Starting page modifications.
 *
 * return     : nothing.
 * pgptr (in) : Page pointer.
 * modification_started (out): true, if the modification is started
 */
void
pgbuf_start_modification (PAGE_PTR pgptr, bool * modification_started)
{
  PGBUF_BCB *bufptr = NULL;
  assert (pgptr != NULL && modification_started != NULL);

  CAST_PGPTR_TO_BFPTR (bufptr, pgptr);
  if (bufptr->count_modifications & 1)
    {
      /* Modification already started, nothing to do. */
      *modification_started = false;
    }
  else
    {
      PGBUF_BCB_START_MODIFICATION (bufptr);
      *modification_started = true;
    }
}

/*
 * pgbuf_is_modification_started () - Is modification started?
 *
 * return     : true, if modification is started.
 * pgptr (in) : Page pointer.
 */
bool
pgbuf_is_modification_started (PAGE_PTR pgptr)
{
  PGBUF_BCB *bufptr = NULL;
  assert (pgptr != NULL);

  CAST_PGPTR_TO_BFPTR (bufptr, pgptr);
  return ((bufptr->count_modifications & 1) != 0);
}

/*
 * pgbuf_end_modification () - Ending page modifications.
 *
 * return     : nothing.
 * pgptr (in) : Page pointer.
 */
void
pgbuf_end_modification (PAGE_PTR pgptr)
{
  PGBUF_BCB *bufptr = NULL;
  assert (pgptr != NULL);

  CAST_PGPTR_TO_BFPTR (bufptr, pgptr);
  PGBUF_BCB_END_MODIFICATION (bufptr);
}


/*
 * pgbuf_reset_modification () - Reset page modifications.
 *
 * return     : nothing.
 * pgptr (in) : Page pointer.
 */
void
pgbuf_reset_modification (PAGE_PTR pgptr)
{
  PGBUF_BCB *bufptr = NULL;
  assert (pgptr != NULL);

  CAST_PGPTR_TO_BFPTR (bufptr, pgptr);
  PGBUF_BCB_RESET_MODIFICATION (bufptr);
}

/*
 * pgbuf_acquire_tran_bcb_area () - Acquires transaction BCB area
 *   return: error code
 *   thread_p(in): thread entry
 *   bcb_area (out): transaction BCB area
 */
int
pgbuf_acquire_tran_bcb_area (THREAD_ENTRY * thread_p, char **bcb_area)
{
  PGBUF_BCB *bufptr = NULL;
  PGBUF_IOPAGE_BUFFER *ioptr = NULL;

  assert (bcb_area != NULL);
  if (thread_p == NULL)
    {
      thread_p = thread_get_thread_entry_info ();
    }

  *bcb_area = NULL;
  if (thread_p->tran_bcb_used)
    {
      /* The transaction BCB already used for another page. In future, we can extend to have many transaction BCBs. */
      assert (thread_p->tran_bcb != NULL);
      return NO_ERROR;
    }

  bufptr = (PGBUF_BCB *) thread_p->tran_bcb;
  if (bufptr == NULL)
    {
      bufptr = (PGBUF_BCB *) malloc ((size_t) PGBUF_BCB_SIZE);
      if (bufptr == NULL)
	{
	  er_set (ER_ERROR_SEVERITY, ARG_FILE_LINE, ER_OUT_OF_VIRTUAL_MEMORY, 1, (size_t) PGBUF_BCB_SIZE);
	  return ER_OUT_OF_VIRTUAL_MEMORY;
	}

      ioptr = (PGBUF_IOPAGE_BUFFER *) malloc ((size_t) PGBUF_IOPAGE_BUFFER_SIZE);
      if (ioptr == NULL)
	{
	  free_and_init (bufptr);
	  er_set (ER_ERROR_SEVERITY, ARG_FILE_LINE, ER_OUT_OF_VIRTUAL_MEMORY, 1, (size_t) PGBUF_IOPAGE_BUFFER_SIZE);
	  return ER_OUT_OF_VIRTUAL_MEMORY;
	}

      pthread_mutex_init (&bufptr->BCB_mutex, NULL);
      bufptr->ipool = -1;
      VPID_SET_NULL (&bufptr->vpid);
      bufptr->fcnt = 0;
      bufptr->latch_mode = PGBUF_LATCH_INVALID;
      bufptr->next_wait_thrd = NULL;
      bufptr->hash_next = NULL;
      bufptr->prev_BCB = NULL;
      bufptr->next_BCB = NULL;
      bufptr->dirty = false;
      bufptr->avoid_dealloc_cnt = 0;
      PGBUF_BCB_RESET_MODIFICATION (bufptr);
      bufptr->avoid_victim = false;
      bufptr->async_flush_request = false;
      bufptr->victim_candidate = false;
      bufptr->zone = PGBUF_INVALID_ZONE;
      LSA_SET_NULL (&bufptr->oldest_unflush_lsa);

      /* link BCB and iopage buffer */
      LSA_SET_NULL (&ioptr->iopage.prv.lsa);
      /* Init Page identifier */
      ioptr->iopage.prv.pageid = -1;
      ioptr->iopage.prv.volid = -1;
#if 1				/* do not delete me */
      ioptr->iopage.prv.ptype = '\0';
      ioptr->iopage.prv.pflag_reserve_1 = '\0';
      ioptr->iopage.prv.p_reserve_2 = 0;
      ioptr->iopage.prv.p_reserve_3 = 0;
#endif
      bufptr->iopage_buffer = ioptr;
      ioptr->bcb = bufptr;
#if defined(CUBRID_DEBUG)
      /* Reinitialize the buffer */
      pgbuf_scramble (&bufptr->iopage_buffer->iopage);
      memcpy (PGBUF_FIND_BUFFER_GUARD (bufptr), pgbuf_Guard, sizeof (pgbuf_Guard));
#endif /* CUBRID_DEBUG */
      thread_p->tran_bcb = bufptr;
    }

  CAST_BFPTR_TO_PGPTR (*bcb_area, bufptr);
  thread_p->tran_bcb_used = true;

  assert (*bcb_area != NULL);
  return NO_ERROR;
}

/*
 * pgbuf_release_tran_bcb_area () - Release transaction BCB area
 *   return: error code
 *   thread_p(in): thread entry 
 */
void
pgbuf_release_tran_bcb_area (THREAD_ENTRY * thread_p)
{
  if (thread_p == NULL)
    {
      thread_p = thread_get_thread_entry_info ();
    }
  thread_p->tran_bcb_used = false;
}

/*
 * pgbuf_finalize_tran_bcb () - Finalize transaction BCB
 *   return: error code
 *   thread_p(in): thread entry
 */
void
pgbuf_finalize_tran_bcb (THREAD_ENTRY * thread_p)
{
  PGBUF_BCB *bufptr;
  assert (thread_p != NULL);

  bufptr = (PGBUF_BCB *) thread_p->tran_bcb;
  if (bufptr)
    {
      pthread_mutex_destroy (&bufptr->BCB_mutex);
      if (bufptr->iopage_buffer)
	{
	  free_and_init (bufptr->iopage_buffer);
	}
      free_and_init (thread_p->tran_bcb);
    }
}
#endif

/*
 * pgbuf_relocate_bcb () - Relocate BCB
 * return : void
 * thread_p (in) : thread entry
 * bufptr (in) : BCB
 *
 * Note: The caller must hold the BCB mutex.
 */
static void
pgbuf_relocate_bcb (THREAD_ENTRY * thread_p, PGBUF_BCB * bufptr)
{
  int ain_age;
  switch (bufptr->zone)
    {
    case PGBUF_LRU_1_ZONE:
      /* do nothing in this case */
      break;

    case PGBUF_AIN_ZONE:
      ain_age = pgbuf_Pool.buf_AIN_list.tick - bufptr->ain_tick;
      ain_age = (ain_age > 0) ? (ain_age) : (DB_INT32_MAX);

      if (ain_age > pgbuf_Pool.buf_AIN_list.max_count / 2)
	{
	  /* Correlated references are constrainted to half of the AIN list. If a page in AIN is referenced
	   * again and is older than half the AIN size, we consider it hot and relocate it to LRU. This aims to 
	   * avoid discarding soon-to-become hot pages: in classic 2Q, a page is discarded from AIN only when
	   * removed from page buffer, it becomes hot page (put in LRU) only after is loaded a second time and
	   * still resides in AOUT list. */
	  pgbuf_move_from_ain_to_lru (bufptr);
	}
      break;

    case PGBUF_VOID_ZONE:
      if (!PGBUF_IS_2Q_ENABLED || pgbuf_remove_vpid_from_aout_list (thread_p, &bufptr->vpid))
	{
	  /* Put BCB in "middle" of LRU if VPID is in Aout list or is the first reference and 2Q is disabled.
	   * The page is not yet hot. */
	  pgbuf_relocate_top_lru (bufptr, PGBUF_LRU_2_ZONE);
	}
      else
	{
	  /* 2Q enabled and is first time the page is referenced: we put it in AIN to filter out correlated
	   * references */
	  pgbuf_relocate_top_ain (bufptr);
	}
      break;

    case PGBUF_LRU_2_ZONE:
      (void) pgbuf_relocate_top_lru (bufptr, PGBUF_LRU_1_ZONE);
      break;

    default:
      assert (false);
      break;
    }
}<|MERGE_RESOLUTION|>--- conflicted
+++ resolved
@@ -1260,42 +1260,6 @@
 #endif
 #endif
 
-<<<<<<< HEAD
-#if !defined(NDEBUG)
-PAGE_PTR
-pgbuf_fix_without_validation_debug (THREAD_ENTRY * thread_p, const VPID * vpid, PAGE_FETCH_MODE fetch_mode,
-				    PGBUF_LATCH_MODE request_mode, PGBUF_LATCH_CONDITION condition,
-				    const char *caller_file, int caller_line)
-{
-  PAGE_PTR pgptr;
-  bool old_check_page_validation, rv;
-
-  old_check_page_validation = pgbuf_set_check_page_validation (thread_p, false);
-
-  pgptr = pgbuf_fix_debug (thread_p, vpid, fetch_mode, request_mode, condition, caller_file, caller_line);
-
-  rv = pgbuf_set_check_page_validation (thread_p, old_check_page_validation);
-
-  return pgptr;
-}
-#else /* NDEBUG */
-PAGE_PTR
-pgbuf_fix_without_validation_release (THREAD_ENTRY * thread_p, const VPID * vpid, PAGE_FETCH_MODE fetch_mode,
-				      PGBUF_LATCH_MODE request_mode, PGBUF_LATCH_CONDITION condition)
-{
-  PAGE_PTR pgptr;
-  bool old_check_page_validation, rv;
-
-  old_check_page_validation = pgbuf_set_check_page_validation (thread_p, false);
-
-  pgptr = pgbuf_fix_release (thread_p, vpid, fetch_mode, request_mode, condition);
-
-  rv = pgbuf_set_check_page_validation (thread_p, old_check_page_validation);
-
-  return pgptr;
-}
-#endif /* NDEBUG */
-
 #if defined(SERVER_MODE)
 #if !defined(NDEBUG)
 /*
@@ -1361,16 +1325,6 @@
       goto exit_on_error;
     }
 
-  if (src_bufptr->iopage_buffer->iopage.prv.ptype == PAGE_UNKNOWN)
-    {
-      /* this page is not allocated. we allow it if the caller wants to initialize new page or if it specifies it wants
-       * to fix the deallocated page */
-      int severity = pgbuf_get_check_page_validation (thread_p) ? ER_ERROR_SEVERITY : ER_WARNING_SEVERITY;
-      assert (!pgbuf_get_check_page_validation (thread_p));
-      er_set (severity, ARG_FILE_LINE, ER_PB_BAD_PAGEID, 2, vpid->pageid, fileio_get_volume_label (vpid->volid, PEEK));
-      goto exit_on_error;
-    }
-
   CAST_BFPTR_TO_PGPTR (src_pgptr, src_bufptr);
   count_modifications = ATOMIC_INC_64 (&src_bufptr->count_modifications, 0LL);
   if (count_modifications & 1)
@@ -1430,8 +1384,6 @@
 }
 #endif
 
-=======
->>>>>>> 4c7673e6
 /*
  * pgbuf_fix () -
  *   return: Pointer to the page or NULL
