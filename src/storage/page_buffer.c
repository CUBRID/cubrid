--- conflicted
+++ resolved
@@ -769,16 +769,12 @@
   int *lru_activity;		/* Activity level per LRU */
 
   /* Overall counters */
-<<<<<<< HEAD
-  volatile int lru_shared_pgs;	/* count of BCBs in all shared LRUs */
+  <<<<<<<HEAD volatile int lru_shared_pgs;	/* count of BCBs in all shared LRUs */
   volatile int lru_garbage_pgs;	/* count of pages in garbage LRUs (only when quota is enabled) */
-=======
-  volatile int lru_shared_pgs;		/* count of BCBs in all shared LRUs */
-  volatile int lru_garbage_pgs;		/* count of pages in garbage LRUs (only when quota is enabled) */
+  == == == = volatile int lru_shared_pgs;	/* count of BCBs in all shared LRUs */
+  volatile int lru_garbage_pgs;	/* count of pages in garbage LRUs (only when quota is enabled) */
   volatile int lru_vict_waiting_threads;	/* count of threads currently waiting for victims */
->>>>>>> b65e0464
-
-  int pg_lru_vict_req_failed;	/* Count of failed victimization from all LRUs */
+  >>>>>>>b65e04644ee70c092a5cf24b550d9c8dd63583bd int pg_lru_vict_req_failed;	/* Count of failed victimization from all LRUs */
   int pg_ain_vict_req_failed;	/* Count of failed victimization from all AIN */
   int pg_unfix;			/* Count of page unfixes; used for refreshing quota adjustement */
   int pg_unfix_with_private_lru;	/* Count of page unfixes with valid private lru */
