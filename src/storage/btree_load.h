--- conflicted
+++ resolved
@@ -194,8 +194,8 @@
 struct btree_node_header
 {
   BTREE_NODE_SPLIT_INFO split_info;	/* split point info. of the node */
-  VPID prev_vpid;			/* Leaf Page Previous Node Pointer */
-  VPID next_vpid;			/* Leaf Page Next Node Pointer */
+  VPID prev_vpid;		/* Leaf Page Previous Node Pointer */
+  VPID next_vpid;		/* Leaf Page Next Node Pointer */
   short node_level;		/* btree depth; Leaf(= 1), Non_leaf(> 1) */
   short max_key_len;		/* Maximum key length for the subtree */
 };
@@ -210,11 +210,9 @@
   int num_keys;			/* Number of unique keys in the Btree */
   OID topclass_oid;		/* topclass oid or NULL OID(non unique index) */
   int unique_pk;		/* unique or non-unique, is primary key */
-  struct {
-<<<<<<< HEAD
+  struct
+  {
     int over:2;			/* for checking to over 32 bit */
-=======
->>>>>>> b07e40cf
     int num_oids:10;		/* extend 64 bit for num_x each 10 bits */
     int num_nulls:10;		/* extend 64 bit for num_x each 10 bits */
     int num_keys:10;		/* extend 64 bit for num_x each 10 bits */
@@ -260,8 +258,8 @@
 
 /* Recovery routines */
 extern void btree_rv_nodehdr_dump (FILE * fp, int length, void *data);
-extern void btree_rv_mvcc_save_increments (const BTID * btid, long long key_delta, long long oid_delta, long long null_delta,
-					   RECDES * recdes);
+extern void btree_rv_mvcc_save_increments (const BTID * btid, long long key_delta, long long oid_delta,
+					   long long null_delta, RECDES * recdes);
 
 extern bool btree_clear_key_value (bool * clear_flag, DB_VALUE * key_value);
 extern void btree_init_temp_key_value (bool * clear_flag, DB_VALUE * key_value);
@@ -276,8 +274,8 @@
 extern BTREE_OVERFLOW_HEADER *btree_get_overflow_header (THREAD_ENTRY * thread_p, PAGE_PTR page_ptr);
 extern int btree_node_header_undo_log (THREAD_ENTRY * thread_p, VFID * vfid, PAGE_PTR page_ptr);
 extern int btree_node_header_redo_log (THREAD_ENTRY * thread_p, VFID * vfid, PAGE_PTR page_ptr);
-extern int btree_change_root_header_delta (THREAD_ENTRY * thread_p, VFID * vfid, PAGE_PTR page_ptr, long long null_delta,
-					   long long oid_delta, long long key_delta);
+extern int btree_change_root_header_delta (THREAD_ENTRY * thread_p, VFID * vfid, PAGE_PTR page_ptr,
+					   long long null_delta, long long oid_delta, long long key_delta);
 
 extern int btree_get_disk_size_of_key (DB_VALUE *);
 extern TP_DOMAIN *btree_generate_prefix_domain (BTID_INT * btid);
