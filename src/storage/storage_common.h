--- conflicted
+++ resolved
@@ -102,82 +102,6 @@
 typedef PAGEID FILEID;		/* File identifier */
 typedef INT32 LOLENGTH;		/* Length for a large object */
 
-<<<<<<< HEAD
-/* Log address structure */
-
-struct log_lsa
-{
-  INT64 pageid:48;		/* Log page identifier : 6 bytes length */
-  INT64 offset:16;		/* Offset in page : 2 bytes length */
-  /* The offset field is defined as 16bit-INT64 type (not short), because of alignment in windows */
-};
-
-typedef struct log_lsa LOG_LSA;	/* Log address identifier */
-
-STATIC_INLINE void
-LSA_COPY (LOG_LSA * plsa1, const LOG_LSA * plsa2)
-{
-  plsa1->pageid = plsa2->pageid;
-  plsa1->offset = plsa2->offset;
-}
-
-/* *INDENT-OFF* */
-#if defined (__cplusplus)
-namespace cubpacking
-{
-  class packer;
-  class unpacker;
-}
-#endif
-/* *INDENT-ON* */
-
-STATIC_INLINE void
-LSA_SET_NULL (LOG_LSA * lsa_ptr)
-{
-  lsa_ptr->pageid = NULL_PAGEID;
-  lsa_ptr->offset = NULL_OFFSET;
-}
-
-STATIC_INLINE void
-LSA_SET_TEMP_LSA (LOG_LSA * lsa_ptr)
-{
-  lsa_ptr->pageid = NULL_PAGEID - 1;
-  lsa_ptr->offset = NULL_OFFSET - 1;
-}
-
-#define LSA_INITIALIZER	{NULL_PAGEID, NULL_OFFSET}
-
-#define LSA_AS_ARGS(lsa_ptr) (long long int) (lsa_ptr)->pageid, (int) (lsa_ptr)->offset
-
-#define LSA_SET_INIT_NONTEMP(lsa_ptr) LSA_SET_NULL(lsa_ptr)
-#define LSA_SET_INIT_TEMP(lsa_ptr)\
-  do {									      \
-    (lsa_ptr)->pageid = NULL_PAGEID - 1;                                      \
-    (lsa_ptr)->offset = NULL_OFFSET - 1;                                      \
-  } while(0)
-
-#define LSA_ISNULL(lsa_ptr) ((lsa_ptr)->pageid == NULL_PAGEID)
-#define LSA_IS_INIT_NONTEMP(lsa_ptr) LSA_ISNULL(lsa_ptr)
-#define LSA_IS_INIT_TEMP(lsa_ptr) (((lsa_ptr)->pageid == NULL_PAGEID - 1) &&  \
-				  ((lsa_ptr)->offset == NULL_OFFSET - 1))
-
-#define LSA_LT(lsa_ptr1, lsa_ptr2)                                            \
-  ((lsa_ptr1) != (lsa_ptr2) &&                                                \
-   ((lsa_ptr1)->pageid < (lsa_ptr2)->pageid ||                                \
-    ((lsa_ptr1)->pageid == (lsa_ptr2)->pageid &&                              \
-     (lsa_ptr1)->offset < (lsa_ptr2)->offset)))                               \
-
-#define LSA_EQ(lsa_ptr1, lsa_ptr2)                                            \
-  ((lsa_ptr1) == (lsa_ptr2) ||                                                \
-    ((lsa_ptr1)->pageid == (lsa_ptr2)->pageid &&                              \
-     (lsa_ptr1)->offset == (lsa_ptr2)->offset))
-
-#define LSA_LE(lsa_ptr1, lsa_ptr2) (!LSA_LT(lsa_ptr2, lsa_ptr1))
-#define LSA_GT(lsa_ptr1, lsa_ptr2) LSA_LT(lsa_ptr2, lsa_ptr1)
-#define LSA_GE(lsa_ptr1, lsa_ptr2) LSA_LE(lsa_ptr2, lsa_ptr1)
-
-=======
->>>>>>> e5955042
 /* BOTH IO_PAGESIZE AND DB_PAGESIZE MUST BE MULTIPLE OF sizeof(int) */
 
 #define IO_DEFAULT_PAGE_SIZE    (16 * ONE_K)
