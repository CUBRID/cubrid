/*
 * Copyright (C) 2008 Search Solution Corporation. All rights reserved by Search Solution.
 *
 *   This program is free software; you can redistribute it and/or modify
 *   it under the terms of the GNU General Public License as published by
 *   the Free Software Foundation; either version 2 of the License, or
 *   (at your option) any later version.
 *
 *  This program is distributed in the hope that it will be useful,
 *  but WITHOUT ANY WARRANTY; without even the implied warranty of
 *  MERCHANTABILITY or FITNESS FOR A PARTICULAR PURPOSE. See the
 *  GNU General Public License for more details.
 *
 *  You should have received a copy of the GNU General Public License
 *  along with this program; if not, write to the Free Software
 *  Foundation, Inc., 51 Franklin Street, Fifth Floor, Boston, MA 02110-1301 USA
 *
 */


/*
 * storage_common.h - Definitions and data types of disk related stuffs
 *          such as pages, file structures, and so on.
 */

#ifndef _STORAGE_COMMON_H_
#define _STORAGE_COMMON_H_

#ident "$Id$"

#include "config.h"

#include <limits.h>
#include <time.h>
#include <stdio.h>
#include <assert.h>

#include "porting.h"
#include "porting_inline.hpp"
#include "dbtype_def.h"
#include "sha1.h"
#include "cache_time.h"

  /* LIMITS AND NULL VALUES ON DISK RELATED DATATYPES */

#define NULL_VOLID  (-1)	/* Value of an invalid volume identifier */
#define NULL_SECTID (-1)	/* Value of an invalid sector identifier */
#define NULL_PAGEID (-1)	/* Value of an invalid page identifier */
#define NULL_SLOTID (-1)	/* Value of an invalid slot identifier */
#define NULL_OFFSET (-1)	/* Value of an invalid offset */
#define NULL_FILEID (-1)	/* Value of an invalid file identifier */

#define VOLID_MAX       SHRT_MAX
#define PAGEID_MAX      INT_MAX
#define SECTID_MAX      INT_MAX
#define PGLENGTH_MAX    SHRT_MAX
#define VOL_MAX_NPAGES(page_size) \
  ((sizeof(off_t) == 4) ? (INT_MAX / (page_size)) : INT_MAX)

#define LOGPAGEID_MAX   0x7fffffffffffLL	/* 6 bytes length */

/* NULL_CHN is a special value for an unspecified cache coherency number.
 * It should only be used in error conditions.  This should never be
 * found as a stored chn in a disk or memory object.
 */
enum
{ NULL_CHN = -1, CHN_UNKNOWN_ATCLIENT = -2 };

/* Type definitions related to disk information	*/

typedef INT16 VOLID;		/* Volume identifier */
typedef VOLID DKNVOLS;		/* Number of volumes */

typedef INT32 PAGEID;		/* Data page identifier */
typedef PAGEID DKNPAGES;	/* Number of disk pages */

typedef INT64 LOG_PAGEID;	/* Log page identifier */
typedef PAGEID LOG_PHY_PAGEID;	/* physical log page identifier */

typedef INT32 SECTID;
typedef SECTID DKNSECTS;

typedef INT16 PGSLOTID;		/* Page slot identifier */
typedef PGSLOTID PGNSLOTS;	/* Number of slots on a page */
typedef INT16 PGLENGTH;		/* Page length */

typedef PAGEID FILEID;		/* File identifier */
typedef INT32 LOLENGTH;		/* Length for a large object */

/* BOTH IO_PAGESIZE AND DB_PAGESIZE MUST BE MULTIPLE OF sizeof(int) */

#define IO_DEFAULT_PAGE_SIZE    (16 * ONE_K)
#define IO_MIN_PAGE_SIZE        (4 * ONE_K)
#define IO_MAX_PAGE_SIZE        (16 * ONE_K)

#define LOG_PAGESIZE            (db_log_page_size())
#define IO_PAGESIZE             (db_io_page_size())
#define DB_PAGESIZE             (db_page_size())

#define IS_POWER_OF_2(x)        (((x) & ((x) - 1)) == 0)

/*
 * Sector
 */
/* Number of pages in a sector. Careful about changing this size. The whole file manager depends on this size. */
#define DISK_SECTOR_NPAGES 64
#define IO_SECTORSIZE           (DISK_SECTOR_NPAGES * IO_PAGESIZE)
#define DB_SECTORSIZE		(DISK_SECTOR_NPAGES * DB_PAGESIZE)

#define VOL_MAX_NSECTS(page_size)  (VOL_MAX_NPAGES(page_size) / DISK_SECTOR_NPAGES)

#define SECTOR_FIRST_PAGEID(sid) ((sid) * DISK_SECTOR_NPAGES)
#define SECTOR_LAST_PAGEID(sid) ((((sid) + 1) * DISK_SECTOR_NPAGES) - 1)
#define SECTOR_FROM_PAGEID(pageid) ((pageid) / DISK_SECTOR_NPAGES)

#define VSID_FROM_VPID(vsid, vpid) (vsid)->volid = (vpid)->volid; (vsid)->sectid = SECTOR_FROM_PAGEID ((vpid)->pageid)
#define VSID_IS_SECTOR_OF_VPID(vsid, vpid) \
  ((vsid)->volid == (vpid)->volid && (vsid)->sectid == SECTOR_FROM_PAGEID ((vpid)->pageid))

#define DB_MAX_PATH_LENGTH      PATH_MAX

#define DISK_VFID_SIZE (OR_INT_SIZE + OR_SHORT_SIZE)
#define DISK_VPID_SIZE (OR_INT_SIZE + OR_SHORT_SIZE)

#define DISK_VFID_ALIGNED_SIZE (DISK_VFID_SIZE + OR_SHORT_SIZE)
#define DISK_VPID_ALIGNED_SIZE (DISK_VPID_SIZE + OR_SHORT_SIZE)

/* BTREE definitions */

/* Non_Leaf Node Record Size */
#define NON_LEAF_RECORD_SIZE (DISK_VPID_ALIGNED_SIZE)
/* Leaf Node Record Size */
#define LEAF_RECORD_SIZE (0)
#define SPLIT_INFO_SIZE (OR_FLOAT_SIZE + OR_INT_SIZE)

typedef struct btree_node_split_info BTREE_NODE_SPLIT_INFO;
struct btree_node_split_info
{
  float pivot;			/* pivot = split_slot_id / num_keys */
  int index;			/* number of key insert after node split */
};

typedef char *PAGE_PTR;		/* Pointer to a page */

/* TODO - PAGE_TYPE is used for debugging */
typedef enum
{
  PAGE_UNKNOWN = 0,		/* used for initialized page */
  PAGE_FTAB,			/* file allocset table page */
  PAGE_HEAP,			/* heap page */
  PAGE_VOLHEADER,		/* volume header page */
  PAGE_VOLBITMAP,		/* volume bitmap page */
  PAGE_QRESULT,			/* query result page */
  PAGE_EHASH,			/* ehash bucket/dir page */
  PAGE_OVERFLOW,		/* overflow page (with ovf_keyval) */
  PAGE_AREA,			/* area page */
  PAGE_CATALOG,			/* catalog page */
  PAGE_BTREE,			/* b+tree index page (with ovf_OIDs) */
  PAGE_LOG,			/* NONE - log page (unused) */
  PAGE_DROPPED_FILES,		/* Dropped files page.  */
  PAGE_VACUUM_DATA,		/* Vacuum data. */
  PAGE_LAST = PAGE_VACUUM_DATA
} PAGE_TYPE;

/* Index scan OID buffer size as set by system parameter. */
#define ISCAN_OID_BUFFER_SIZE \
  ((((int) (IO_PAGESIZE * prm_get_float_value (PRM_ID_BT_OID_NBUFFERS))) \
    / OR_OID_SIZE) \
    * OR_OID_SIZE)
#define ISCAN_OID_BUFFER_COUNT \
  (ISCAN_OID_BUFFER_SIZE / OR_OID_SIZE)
/* Minimum capacity of OID buffer.
 * It should include at least one overflow page and on b-tree leaf record.
 * It was set to roughly two pages.
 */
#define ISCAN_OID_BUFFER_MIN_CAPACITY (2 * DB_PAGESIZE)
/* OID buffer capacity. It is the maximum value between the size set by
 * system parameter and the minimum required capacity.
 */
#define ISCAN_OID_BUFFER_CAPACITY \
  (MAX (ISCAN_OID_BUFFER_MIN_CAPACITY, ISCAN_OID_BUFFER_SIZE))

typedef UINT64 MVCCID;		/* MVCC ID */



/* File structure identifiers */

typedef struct hfid HFID;	/* FILE HEAP IDENTIFIER */
struct hfid
{
  VFID vfid;			/* Volume and file identifier */
  INT32 hpgid;			/* First page identifier (the header page) */
};
#define HFID_INITIALIZER \
  { VFID_INITIALIZER, NULL_PAGEID }
#define HFID_AS_ARGS(hfid) (hfid)->hpgid, VFID_AS_ARGS (&(hfid)->vfid)

typedef struct btid BTID;	/* B+tree identifier */
struct btid
{
  VFID vfid;			/* B+tree index volume identifier */
  INT32 root_pageid;		/* Root page identifier */
};
#define BTID_INITIALIZER \
  { VFID_INITIALIZER, NULL_PAGEID }
#define BTID_AS_ARGS(btid) (btid)->root_pageid, VFID_AS_ARGS (&(btid)->vfid)

typedef struct ehid EHID;	/* EXTENDIBLE HASHING IDENTIFIER */
struct ehid
{
  VFID vfid;			/* Volume and Directory file identifier */
  INT32 pageid;			/* The first (root) page of the directory */
};

typedef struct recdes RECDES;	/* RECORD DESCRIPTOR */
struct recdes
{
  int area_size;		/* Length of the allocated area. It includes only the data field. The value is negative
				 * if data is inside buffer. For example, peeking in a slotted page. */
  int length;			/* Length of the data. Does not include the length and type fields */
  INT16 type;			/* Type of record */
  char *data;			/* The data */
};
/* Replace existing data in record at offset_to_data and size old_data_size
 * with new_data of size new_data_size.
 */
#define RECORD_REPLACE_DATA(record, offset_to_data, old_data_size, \
			    new_data_size, new_data) \
  do \
    { \
      assert ((record) != NULL); \
      assert ((record)->data != NULL); \
      assert ((offset_to_data) >= 0 && (offset_to_data) <= (record)->length); \
      assert ((old_data_size) >= 0 && (new_data_size) >= 0); \
      assert ((offset_to_data) + (old_data_size) <= (record)->length); \
      if ((old_data_size) != (new_data_size)) \
        { \
	  /* We may need to move data inside record. */ \
	  if ((offset_to_data) + (old_data_size) < (record)->length) \
	    { \
	      /* Move data inside record. */ \
	      memmove ((record)->data + (offset_to_data) + (new_data_size), \
		       (record)->data + (offset_to_data) + (old_data_size), \
		       (record)->length - (offset_to_data) - (old_data_size)); \
	    } \
	  /* Update record length. */ \
	  (record)->length += (new_data_size) - (old_data_size); \
	} \
      /* Copy new data (if any). */ \
      if ((new_data_size) > 0) \
       { \
	 memcpy ((record)->data + (offset_to_data), new_data, new_data_size); \
       } \
    } \
  while (false)
/* Move the data inside a record */
#define RECORD_MOVE_DATA(rec, dest_offset, src_offset)  \
  do {	\
    assert ((rec) != NULL && (dest_offset) >= 0 && (src_offset) >= 0); \
    assert (((rec)->length - (src_offset)) >= 0);  \
    assert (((rec)->area_size <= 0) || ((rec)->area_size >= (rec)->length));  \
    assert (((rec)->area_size <= 0) \
	    || (((rec)->length + ((dest_offset) - (src_offset)))  \
		<= (rec)->area_size));  \
    if ((dest_offset) != (src_offset))  \
      { \
	if ((rec)->length != (src_offset)) \
	  { \
	    memmove ((rec)->data + (dest_offset), (rec)->data + (src_offset), \
		     (rec)->length - (src_offset)); \
	    (rec)->length = (rec)->length + ((dest_offset) - (src_offset)); \
	  } \
	else \
	  { \
	    (rec)->length = (dest_offset); \
	  } \
      } \
  } while (false)

typedef struct lorecdes LORECDES;	/* Work area descriptor */
struct lorecdes
{
  LOLENGTH length;		/* The length of data in the area */
  LOLENGTH area_size;		/* The size of the area */
  char *data;			/* Pointer to the beginning of the area */
};

#define RECDES_INITIALIZER { 0, -1, REC_UNKNOWN, NULL }

#define HFID_SET_NULL(hfid) \
  do { \
    (hfid)->vfid.fileid = NULL_FILEID; \
    (hfid)->hpgid = NULL_PAGEID; \
  } while(0)

#define HFID_COPY(hfid_ptr1, hfid_ptr2) *(hfid_ptr1) = *(hfid_ptr2)

#define HFID_IS_NULL(hfid)  (((hfid)->vfid.fileid == NULL_FILEID) ? 1 : 0)

#define BTID_SET_NULL(btid) \
  do { \
    (btid)->vfid.fileid = NULL_FILEID; \
    (btid)->vfid.volid = NULL_VOLID; \
    (btid)->root_pageid = NULL_PAGEID; \
  } while(0)

#define BTID_COPY(btid_ptr1, btid_ptr2) *(btid_ptr1) = *(btid_ptr2)

#define BTID_IS_NULL(btid)  (((btid)->vfid.fileid == NULL_FILEID) ? 1 : 0)

#define BTID_IS_EQUAL(b1,b2) \
  (((b1)->vfid.fileid == (b2)->vfid.fileid) && \
   ((b1)->vfid.volid == (b2)->vfid.volid))

#define DISK_VOLPURPOSE DB_VOLPURPOSE

/* Types and defines of transaction management */

typedef int TRANID;		/* Transaction identifier */

#define NULL_TRANID     (-1)
#define NULL_TRAN_INDEX (-1)
#define MVCCID_NULL (0)

#define MVCCID_ALL_VISIBLE    ((MVCCID) 3)	/* visible for all transactions */
#define MVCCID_FIRST	      ((MVCCID) 4)

/* is MVCC ID valid? */
#define MVCCID_IS_VALID(id)	  ((id) != MVCCID_NULL)
/* is MVCC ID normal? */
#define MVCCID_IS_NORMAL(id)	  ((id) >= MVCCID_FIRST)
/* are MVCC IDs equal? */
#define MVCCID_IS_EQUAL(id1,id2)	  ((id1) == (id2))
/* are MVCC IDs valid, not all visible? */
#define MVCCID_IS_NOT_ALL_VISIBLE(id) \
  (MVCCID_IS_VALID (id) && ((id) != MVCCID_ALL_VISIBLE))

/* advance MVCC ID */
#define MVCCID_FORWARD(id) \
  do \
    { \
      (id)++; \
      if ((id) < MVCCID_FIRST) \
        (id) = MVCCID_FIRST; \
    } \
  while (0)

/* back up MVCC ID */
#define MVCCID_BACKWARD(id) \
  do \
    { \
      (id)--; \
    } \
  while ((id) < MVCCID_FIRST)


#define COMPOSITE_LOCK(scan_op_type)	(scan_op_type != S_SELECT)
#define READONLY_SCAN(scan_op_type)	(scan_op_type == S_SELECT)

typedef enum
{
  LOCK_COMPAT_NO = 0,
  LOCK_COMPAT_YES,
  LOCK_COMPAT_UNKNOWN,
} LOCK_COMPATIBILITY;

typedef enum
{
  /* Don't change the initialization since they reflect the elements of lock_Conv and lock_Comp */
  NA_LOCK = 0,			/* N/A lock */
  INCON_NON_TWO_PHASE_LOCK = 1,	/* Incompatible 2 phase lock. */
  NULL_LOCK = 2,		/* NULL LOCK */
  SCH_S_LOCK = 3,		/* Schema Stability Lock */
  IS_LOCK = 4,			/* Intention Shared lock */
  S_LOCK = 5,			/* Shared lock */
  IX_LOCK = 6,			/* Intention exclusive lock */
  BU_LOCK = 7,			/* Bulk Update Lock */
  SIX_LOCK = 8,			/* Shared and intention exclusive lock */
  U_LOCK = 9,			/* Update lock */
  X_LOCK = 10,			/* Exclusive lock */
  SCH_M_LOCK = 11		/* Schema Modification Lock */
} LOCK;

extern LOCK lock_Conv[12][12];

#define LOCK_TO_LOCKMODE_STRING(lock) \
  (((lock) == NULL_LOCK)  ? "  NULL_LOCK" : \
   ((lock) == IS_LOCK)    ? "    IS_LOCK" : \
   ((lock) == S_LOCK)     ? "     S_LOCK" : \
   ((lock) == IX_LOCK)    ? "    IX_LOCK" : \
   ((lock) == SIX_LOCK)   ? "   SIX_LOCK" : \
   ((lock) == U_LOCK)     ? "     U_LOCK" : \
   ((lock) == BU_LOCK)    ? "    BU_LOCK" : \
   ((lock) == SCH_S_LOCK) ? " SCH_S_LOCK" : \
   ((lock) == SCH_M_LOCK) ? " SCH_M_LOCK" : \
   ((lock) == X_LOCK)     ? "     X_LOCK" : "UNKNOWN")

/* CLASSNAME TO OID RETURN VALUES */

typedef enum
{
  LC_CLASSNAME_RESERVED,
  LC_CLASSNAME_DELETED,
  LC_CLASSNAME_EXIST,
  LC_CLASSNAME_ERROR,
  LC_CLASSNAME_RESERVED_RENAME,
  LC_CLASSNAME_DELETED_RENAME
} LC_FIND_CLASSNAME;

#define LC_EXIST              1
#define LC_DOESNOT_EXIST      2
#define LC_ERROR              3

/* Enumeration type for the result of ehash_search function */
typedef enum
{
  EH_KEY_FOUND,
  EH_KEY_NOTFOUND,
  EH_ERROR_OCCURRED
} EH_SEARCH;

/* BTREE_SEARCH - Result for b-tree key or OID search. */
typedef enum
{
  BTREE_KEY_FOUND,		/* Found key (one visible or dirty version). */
  BTREE_KEY_NOTFOUND,		/* Key was not found (or no usable version found in key). */
  BTREE_ERROR_OCCURRED,		/* Error while searching key/OID. */
  BTREE_ACTIVE_KEY_FOUND,	/* Found key but the version inserter/deleter did not commit/abort. */
  BTREE_KEY_SMALLER,		/* Key was not found and it is smaller than all the keys it was compared to. */
  BTREE_KEY_BIGGER,		/* Key was not found and it is bigger than all the keys it was compared to. */
  BTREE_KEY_BETWEEN		/* Key was not found and it's value is between the smallest and the biggest keys it was
				 * compared to. */
} BTREE_SEARCH;



/* Magic default values */
#define CUBRID_MAGIC_MAX_LENGTH                 25
#define CUBRID_MAGIC_PREFIX			"CUBRID/"
#define CUBRID_MAGIC_DATABASE_VOLUME            "CUBRID/Volume"
#define CUBRID_MAGIC_LOG_ACTIVE                 "CUBRID/LogActive"
#define CUBRID_MAGIC_LOG_ARCHIVE                "CUBRID/LogArchive"
#define CUBRID_MAGIC_LOG_INFO                   "CUBRID/LogInfo"
#define CUBRID_MAGIC_DATABASE_BACKUP            "CUBRID/Backup_v2"
#define CUBRID_MAGIC_DATABASE_BACKUP_OLD        "CUBRID/Backup"

/*
 * Typedefs related to the scan data structures
 */

typedef enum
{
  S_OPENED = 1,
  S_STARTED,
  S_ENDED,
  S_CLOSED
} SCAN_STATUS;

typedef enum
{
  S_FORWARD = 1,
  S_BACKWARD
} SCAN_DIRECTION;

typedef enum
{
  S_BEFORE = 1,
  S_ON,
  S_AFTER
} SCAN_POSITION;

typedef enum
{
  S_ERROR = -1,
  S_END = 0,
  S_SUCCESS = 1,
  S_SUCCESS_CHN_UPTODATE,	/* only for slotted page */
  S_DOESNT_FIT,			/* only for slotted page */
  S_DOESNT_EXIST,		/* only for slotted page */
  S_SNAPSHOT_NOT_SATISFIED
} SCAN_CODE;

typedef enum
{
  S_SELECT,			/* By default MVCC requires no locks for select operations. */
  S_SELECT_WITH_LOCK,		/* Read operation that doesn't plan to modify the object, but has to know the exact
				 * fate of last version. Can be used for foreign key and unique constraint checks. */
  S_DELETE,			/* Delete object operation. */
  S_UPDATE			/* Update object operation. */
} SCAN_OPERATION_TYPE;

#define IS_WRITE_EXCLUSIVE_LOCK(lock) ((lock) == X_LOCK || (lock) == SCH_M_LOCK)


typedef enum
{
  HEAP_RECORD_INFO_INVALID = -1,
  HEAP_RECORD_INFO_T_PAGEID = 0,
  HEAP_RECORD_INFO_T_SLOTID,
  HEAP_RECORD_INFO_T_VOLUMEID,
  HEAP_RECORD_INFO_T_OFFSET,
  HEAP_RECORD_INFO_T_LENGTH,
  HEAP_RECORD_INFO_T_REC_TYPE,
  HEAP_RECORD_INFO_T_REPRID,
  HEAP_RECORD_INFO_T_CHN,
  HEAP_RECORD_INFO_T_MVCC_INSID,
  HEAP_RECORD_INFO_T_MVCC_DELID,
  HEAP_RECORD_INFO_T_MVCC_FLAGS,
  HEAP_RECORD_INFO_T_MVCC_PREV_VERSION,

  /* leave this last */
  HEAP_RECORD_INFO_COUNT,

  HEAP_RECORD_INFO_FIRST = HEAP_RECORD_INFO_T_PAGEID
} HEAP_RECORD_INFO_ID;

typedef enum
{
  HEAP_PAGE_INFO_INVALID = -1,
  HEAP_PAGE_INFO_CLASS_OID = 0,
  HEAP_PAGE_INFO_PREV_PAGE,
  HEAP_PAGE_INFO_NEXT_PAGE,
  HEAP_PAGE_INFO_NUM_SLOTS,
  HEAP_PAGE_INFO_NUM_RECORDS,
  HEAP_PAGE_INFO_ANCHOR_TYPE,
  HEAP_PAGE_INFO_ALIGNMENT,
  HEAP_PAGE_INFO_TOTAL_FREE,
  HEAP_PAGE_INFO_CONT_FREE,
  HEAP_PAGE_INFO_OFFSET_TO_FREE_AREA,
  HEAP_PAGE_INFO_IS_SAVING,
  HEAP_PAGE_INFO_UPDATE_BEST,

  /* leave this last */
  HEAP_PAGE_INFO_COUNT,

  HEAP_PAGE_INFO_FIRST = HEAP_PAGE_INFO_CLASS_OID
} HEAP_PAGE_INFO_ID;

typedef enum
{
  BTREE_KEY_INFO_INVALID = -1,
  BTREE_KEY_INFO_VOLUMEID = 0,
  BTREE_KEY_INFO_PAGEID,
  BTREE_KEY_INFO_SLOTID,
  BTREE_KEY_INFO_KEY,
  BTREE_KEY_INFO_OID_COUNT,
  BTREE_KEY_INFO_FIRST_OID,
  BTREE_KEY_INFO_OVERFLOW_KEY,
  BTREE_KEY_INFO_OVERFLOW_OIDS,

  /* leave this last */
  BTREE_KEY_INFO_COUNT
} BTREE_KEY_INFO_ID;

typedef enum
{
  BTREE_NODE_INFO_INVALID = -1,
  BTREE_NODE_INFO_VOLUMEID = 0,
  BTREE_NODE_INFO_PAGEID,
  BTREE_NODE_INFO_NODE_TYPE,
  BTREE_NODE_INFO_KEY_COUNT,
  BTREE_NODE_INFO_FIRST_KEY,
  BTREE_NODE_INFO_LAST_KEY,

  /* leave this last */
  BTREE_NODE_INFO_COUNT
} BTREE_NODE_INFO_ID;

typedef enum
{
  LOG_ERROR_IF_DELETED,		/* set error when locking deleted objects */
  LOG_WARNING_IF_DELETED	/* set warning when locking deleted objects - the case when it is expected and
				 * accepted to find a deleted object; for example when er_clear() is used afterwards if
				 * ER_HEAP_UNKNOWN_OBJECT is set in er_errid */
} NON_EXISTENT_HANDLING;

/************************************************************************/
/* spacedb                                                              */
/************************************************************************/

/* database space info */
typedef enum
{
  SPACEDB_PERM_PERM_ALL,
  SPACEDB_PERM_TEMP_ALL,
  SPACEDB_TEMP_TEMP_ALL,

  SPACEDB_TOTAL_ALL,
  SPACEDB_ALL_COUNT,
} SPACEDB_ALL_TYPE;

typedef struct spacedb_all SPACEDB_ALL;
struct spacedb_all
{
  DKNVOLS nvols;
  DKNPAGES npage_used;
  DKNPAGES npage_free;
};

typedef struct spacedb_onevol SPACEDB_ONEVOL;
struct spacedb_onevol
{
  VOLID volid;
  DB_VOLTYPE type;
  DB_VOLPURPOSE purpose;
  DKNPAGES npage_used;
  DKNPAGES npage_free;
  char name[DB_MAX_PATH_LENGTH];
};

/* files */
typedef enum
{
  SPACEDB_INDEX_FILE,
  SPACEDB_HEAP_FILE,
  SPACEDB_SYSTEM_FILE,
  SPACEDB_TEMP_FILE,

  SPACEDB_TOTAL_FILE,
  SPACEDB_FILE_COUNT,
} SPACEDB_FILE_TYPE;

typedef struct spacedb_files SPACEDB_FILES;
struct spacedb_files
{
  int nfile;
  DKNPAGES npage_ftab;
  DKNPAGES npage_user;
  DKNPAGES npage_reserved;
};

/************************************************************************/
/* client & catalog common                                              */
/************************************************************************/

typedef int REPR_ID;		/* representation identifier */
typedef int ATTR_ID;		/* attribute identifier */

#define NULL_REPRID       -1	/* Null Representation Identifier */
#define NULL_ATTRID       -1	/* Null Attribute Identifier */

/************************************************************************/
/* b-tree common                                                        */
/************************************************************************/

typedef enum
{
  BTREE_CONSTRAINT_UNIQUE = 0x01,
  BTREE_CONSTRAINT_PRIMARY_KEY = 0x02
} BTREE_CONSTRAINT_TYPE;

typedef enum
{
  BTREE_UNIQUE,
  BTREE_INDEX,
  BTREE_REVERSE_UNIQUE,
  BTREE_REVERSE_INDEX,
  BTREE_PRIMARY_KEY,
  BTREE_FOREIGN_KEY
} BTREE_TYPE;

/************************************************************************/
/* storage common functions                                             */
/************************************************************************/
extern INT16 db_page_size (void);
extern INT16 db_io_page_size (void);
extern INT16 db_log_page_size (void);
extern int db_set_page_size (INT16 io_page_size, INT16 log_page_size);
extern INT16 db_network_page_size (void);
extern void db_print_data (DB_TYPE type, DB_DATA * data, FILE * fd);

extern int recdes_allocate_data_area (RECDES * rec, int size);
extern void recdes_free_data_area (RECDES * rec);
extern void recdes_set_data_area (RECDES * rec, char *data, int size);

extern char *oid_to_string (char *buf, int buf_size, OID * oid);
extern char *vpid_to_string (char *buf, int buf_size, VPID * vpid);
extern char *vfid_to_string (char *buf, int buf_size, VFID * vfid);
extern char *hfid_to_string (char *buf, int buf_size, HFID * hfid);
extern char *btid_to_string (char *buf, int buf_size, BTID * btid);

/************************************************************************/
/* next has nothing to do with storage. however, we lack a clear place  */
/* for global stuff that affect everything. this is closest...          */
/************************************************************************/

typedef enum
{
  T_ADD,
  T_SUB,
  T_MUL,
  T_DIV,
  T_UNPLUS,
  T_UNMINUS,
  T_PRIOR,
  T_CONNECT_BY_ROOT,
  T_QPRIOR,
  T_BIT_NOT,
  T_BIT_AND,
  T_BIT_OR,
  T_BIT_XOR,
  T_BIT_COUNT,
  T_BITSHIFT_LEFT,
  T_BITSHIFT_RIGHT,
  T_INTDIV,
  T_INTMOD,
  T_IF,
  T_IFNULL,
  T_ISNULL,
  T_ACOS,
  T_ASIN,
  T_ATAN,
  T_ATAN2,
  T_COS,
  T_SIN,
  T_TAN,
  T_COT,
  T_PI,
  T_DEGREES,
  T_RADIANS,
  T_FORMAT,
  T_CONCAT,
  T_CONCAT_WS,
  T_FIELD,
  T_LEFT,
  T_RIGHT,
  T_REPEAT,
  T_SPACE,
  T_LOCATE,
  T_MID,
  T_STRCMP,
  T_REVERSE,
  T_DISK_SIZE,
  T_LN,
  T_LOG2,
  T_LOG10,
  T_ADDDATE,
  T_DATE_ADD,
  T_SUBDATE,
  T_DATE_SUB,
  T_DATE_FORMAT,
  T_STR_TO_DATE,
  T_MOD,
  T_POSITION,
  T_SUBSTRING,
  T_SUBSTRING_INDEX,
  T_OCTET_LENGTH,
  T_BIT_LENGTH,
  T_CHAR_LENGTH,
  T_MD5,
  T_LOWER,
  T_UPPER,
  T_LIKE_LOWER_BOUND,
  T_LIKE_UPPER_BOUND,
  T_TRIM,
  T_LTRIM,
  T_RTRIM,
  T_LPAD,
  T_RPAD,
  T_REPLACE,
  T_TRANSLATE,
  T_ADD_MONTHS,
  T_LAST_DAY,
  T_MONTHS_BETWEEN,
  T_SYS_DATE,
  T_SYS_TIME,
  T_SYS_TIMESTAMP,
  T_UTC_TIME,
  T_UTC_DATE,
  T_TIME_FORMAT,
  T_TIMESTAMP,
  T_UNIX_TIMESTAMP,
  T_FROM_UNIXTIME,
  T_SYS_DATETIME,
  T_YEAR,
  T_MONTH,
  T_DAY,
  T_HOUR,
  T_MINUTE,
  T_SECOND,
  T_QUARTER,
  T_WEEKDAY,
  T_DAYOFWEEK,
  T_DAYOFYEAR,
  T_TODAYS,
  T_FROMDAYS,
  T_TIMETOSEC,
  T_SECTOTIME,
  T_MAKEDATE,
  T_MAKETIME,
  T_WEEK,
  T_TO_CHAR,
  T_TO_DATE,
  T_TO_TIME,
  T_TO_TIMESTAMP,
  T_TO_DATETIME,
  T_TO_NUMBER,
  T_CURRENT_VALUE,
  T_NEXT_VALUE,
  T_CAST,
  T_CAST_NOFAIL,
  T_CASE,
  T_EXTRACT,
  T_LOCAL_TRANSACTION_ID,
  T_FLOOR,
  T_CEIL,
  T_SIGN,
  T_POWER,
  T_ROUND,
  T_LOG,
  T_EXP,
  T_SQRT,
  T_TRUNC,
  T_ABS,
  T_CHR,
  T_INSTR,
  T_LEAST,
  T_GREATEST,
  T_STRCAT,
  T_NULLIF,
  T_COALESCE,
  T_NVL,
  T_NVL2,
  T_DECODE,
  T_RAND,
  T_DRAND,
  T_RANDOM,
  T_DRANDOM,
  T_INCR,
  T_DECR,
  T_SYS_CONNECT_BY_PATH,
  T_DATE,
  T_TIME,
  T_DATEDIFF,
  T_TIMEDIFF,
  T_ROW_COUNT,
  T_LAST_INSERT_ID,
  T_DEFAULT,
  T_LIST_DBS,
  T_BIT_TO_BLOB,
  T_BLOB_TO_BIT,
  T_CHAR_TO_CLOB,
  T_CLOB_TO_CHAR,
  T_LOB_LENGTH,
  T_TYPEOF,
  T_INDEX_CARDINALITY,
  T_EVALUATE_VARIABLE,
  T_DEFINE_VARIABLE,
  T_PREDICATE,
  T_EXEC_STATS,
  T_ADDTIME,
  T_BIN,
  T_FINDINSET,
  T_HEX,
  T_ASCII,
  T_CONV,
  T_INET_ATON,
  T_INET_NTOA,
  T_TO_ENUMERATION_VALUE,
  T_CHARSET,
  T_COLLATION,
  T_WIDTH_BUCKET,
  T_TRACE_STATS,
  T_AES_ENCRYPT,
  T_AES_DECRYPT,
  T_SHA_ONE,
  T_SHA_TWO,
  T_INDEX_PREFIX,
  T_TO_BASE64,
  T_FROM_BASE64,
  T_SYS_GUID,
  T_SLEEP,
  T_DBTIMEZONE,
  T_SESSIONTIMEZONE,
  T_TZ_OFFSET,
  T_NEW_TIME,
  T_FROM_TZ,
  T_TO_DATETIME_TZ,
  T_TO_TIMESTAMP_TZ,
  T_UTC_TIMESTAMP,
  T_CRC32,
  T_CURRENT_DATETIME,
  T_CURRENT_TIMESTAMP,
  T_CURRENT_DATE,
  T_CURRENT_TIME,
  T_CONV_TZ,
} OPERATOR_TYPE;		/* arithmetic operator types */

typedef enum
{
  /* aggregate functions */
  PT_MIN = 900, PT_MAX, PT_SUM, PT_AVG,
  PT_STDDEV, PT_VARIANCE,
  PT_STDDEV_POP, PT_VAR_POP,
  PT_STDDEV_SAMP, PT_VAR_SAMP,
  PT_COUNT, PT_COUNT_STAR,
  PT_GROUPBY_NUM,
  PT_AGG_BIT_AND, PT_AGG_BIT_OR, PT_AGG_BIT_XOR,
  PT_GROUP_CONCAT,
  PT_ROW_NUMBER,
  PT_RANK,
  PT_DENSE_RANK,
  PT_NTILE,
  PT_JSON_ARRAYAGG,
  PT_JSON_OBJECTAGG,
  PT_TOP_AGG_FUNC,
  /* only aggregate functions should be below PT_TOP_AGG_FUNC */

  /* analytic only functions */
  PT_LEAD, PT_LAG,

  /* foreign functions */
  PT_GENERIC,

  /* from here down are function code common to parser and xasl */
  /* "table" functions argument(s) are tables */
  F_TABLE_SET, F_TABLE_MULTISET, F_TABLE_SEQUENCE,
  F_TOP_TABLE_FUNC,
  F_MIDXKEY,

  /* "normal" functions, arguments are values */
  F_SET, F_MULTISET, F_SEQUENCE, F_VID, F_GENERIC, F_CLASS_OF,
  F_INSERT_SUBSTRING, F_ELT, F_JSON_OBJECT, F_JSON_ARRAY, F_JSON_MERGE, F_JSON_MERGE_PATCH, F_JSON_INSERT,
  F_JSON_REMOVE, F_JSON_ARRAY_APPEND, F_JSON_GET_ALL_PATHS, F_JSON_REPLACE, F_JSON_SET, F_JSON_KEYS,
  F_JSON_ARRAY_INSERT, F_JSON_SEARCH, F_JSON_CONTAINS_PATH, F_JSON_EXTRACT, F_JSON_CONTAINS, F_JSON_DEPTH,
  F_JSON_LENGTH, F_JSON_PRETTY, F_JSON_QUOTE, F_JSON_TYPE, F_JSON_UNQUOTE, F_JSON_VALID,

<<<<<<< HEAD
  F_REGEXP_REPLACE, F_REGEXP_SUBSTR, F_REGEXP_INSTR,
=======
  F_REGEXP_REPLACE, F_REGEXP_SUBSTR,
>>>>>>> 7d24258c

  F_BENCHMARK,

  /* only for FIRST_VALUE. LAST_VALUE, NTH_VALUE analytic functions */
  PT_FIRST_VALUE, PT_LAST_VALUE, PT_NTH_VALUE,
  /* aggregate and analytic functions */
  PT_MEDIAN,
  PT_CUME_DIST,
  PT_PERCENT_RANK,
  PT_PERCENTILE_CONT,
  PT_PERCENTILE_DISC
} FUNC_TYPE;

#ifdef __cplusplus
extern "C"
{
#endif				// c++
  const char *fcode_get_lowercase_name (FUNC_TYPE ftype);
  const char *fcode_get_uppercase_name (FUNC_TYPE ftype);
#ifdef __cplusplus
}
#endif				// c++

/************************************************************************/
/* QUERY                                                                */
/************************************************************************/

#define CACHE_TIME_AS_ARGS(ct)	(ct)->sec, (ct)->usec

#define CACHE_TIME_EQ(T1, T2) \
  (((T1)->sec != 0) && ((T1)->sec == (T2)->sec) && ((T1)->usec == (T2)->usec))

#define CACHE_TIME_RESET(T) \
  do \
    { \
      (T)->sec = 0; \
      (T)->usec = 0; \
    } \
  while (0)

#define CACHE_TIME_MAKE(CT, TV) \
  do \
    { \
      (CT)->sec = (TV)->tv_sec; \
      (CT)->usec = (TV)->tv_usec; \
    } \
  while (0)

#define OR_CACHE_TIME_SIZE (OR_INT_SIZE * 2)

#define OR_PACK_CACHE_TIME(PTR, T) \
  do \
    { \
      if ((CACHE_TIME *) (T) != NULL) \
        { \
          PTR = or_pack_int (PTR, (T)->sec); \
          PTR = or_pack_int (PTR, (T)->usec); \
        } \
    else \
      { \
        PTR = or_pack_int (PTR, 0); \
        PTR = or_pack_int (PTR, 0); \
      } \
    } \
  while (0)

#define OR_UNPACK_CACHE_TIME(PTR, T) \
  do \
    { \
      if ((CACHE_TIME *) (T) != NULL) \
        { \
          PTR = or_unpack_int (PTR, &((T)->sec)); \
          PTR = or_unpack_int (PTR, &((T)->usec)); \
        } \
    } \
  while (0)

/* XASL identifier */
typedef struct xasl_id XASL_ID;
struct xasl_id
{
  SHA1Hash sha1;		/* SHA-1 hash generated from query string. */
  INT32 cache_flag;
  /* Multiple-purpose field used to handle XASL cache. */
  CACHE_TIME time_stored;	/* when this XASL plan stored */
};				/* XASL plan file identifier */

typedef enum
{
  Q_DISTINCT,			/* no duplicate values */
  Q_ALL				/* all values */
} QUERY_OPTIONS;

typedef enum
{
  R_KEY = 1,			/* key value search */
  R_RANGE,			/* range search with the two key values and range spec */
  R_KEYLIST,			/* a list of key value searches */
  R_RANGELIST			/* a list of range searches */
} RANGE_TYPE;

typedef enum
{
  SHOWSTMT_START = 0,
  SHOWSTMT_NULL = SHOWSTMT_START,
  SHOWSTMT_ACCESS_STATUS,
  SHOWSTMT_VOLUME_HEADER,
  SHOWSTMT_ACTIVE_LOG_HEADER,
  SHOWSTMT_ARCHIVE_LOG_HEADER,
  SHOWSTMT_SLOTTED_PAGE_HEADER,
  SHOWSTMT_SLOTTED_PAGE_SLOTS,
  SHOWSTMT_HEAP_HEADER,
  SHOWSTMT_ALL_HEAP_HEADER,
  SHOWSTMT_HEAP_CAPACITY,
  SHOWSTMT_ALL_HEAP_CAPACITY,
  SHOWSTMT_INDEX_HEADER,
  SHOWSTMT_INDEX_CAPACITY,
  SHOWSTMT_ALL_INDEXES_HEADER,
  SHOWSTMT_ALL_INDEXES_CAPACITY,
  SHOWSTMT_GLOBAL_CRITICAL_SECTIONS,
  SHOWSTMT_JOB_QUEUES,
  SHOWSTMT_TIMEZONES,
  SHOWSTMT_FULL_TIMEZONES,
  SHOWSTMT_TRAN_TABLES,
  SHOWSTMT_THREADS,

  /* append the new show statement types in here */

  SHOWSTMT_END
} SHOWSTMT_TYPE;

#define NUM_F_GENERIC_ARGS 32
#define NUM_F_INSERT_SUBSTRING_ARGS 4

extern const int SM_MAX_STRING_LENGTH;

/*
 * These are the names for the system defined properties on classes,
 * attributes and methods.  For the built in properties, try
 * to use short names.  User properties if they are ever allowed
 * should have more descriptive names.
 *
 * Lets adopt the convention that names beginning with a '*' are
 * reserved for system properties.
 */
#define SM_PROPERTY_UNIQUE "*U"
#define SM_PROPERTY_INDEX "*I"
#define SM_PROPERTY_NOT_NULL "*N"
#define SM_PROPERTY_REVERSE_UNIQUE "*RU"
#define SM_PROPERTY_REVERSE_INDEX "*RI"
#define SM_PROPERTY_VID_KEY "*V_KY"
#define SM_PROPERTY_PRIMARY_KEY "*P"
#define SM_PROPERTY_FOREIGN_KEY "*FK"

#define SM_PROPERTY_NUM_INDEX_FAMILY         6

#define SM_FILTER_INDEX_ID "*FP*"
#define SM_FUNCTION_INDEX_ID "*FI*"
#define SM_PREFIX_INDEX_ID "*PLID*"

/*
 *    Bit field identifiers for attribute flags.  These could be defined
 *    with individual unsigned bit fields but this makes it easier
 *    to save them as a single integer.
 *    The "new" flag is used only at run time and shouldn't be here.
 *    Need to re-design the template functions to operate from a different
 *    memory structure during flattening.
 */
typedef enum
{
  SM_ATTFLAG_NONE = 0,
  SM_ATTFLAG_INDEX = 1,		/* attribute has an index 0x01 */
  SM_ATTFLAG_UNIQUE = 2,	/* attribute has UNIQUE constraint 0x02 */
  SM_ATTFLAG_NON_NULL = 4,	/* attribute has NON_NULL constraint 0x04 */
  SM_ATTFLAG_VID = 8,		/* attribute is part of virtual object id 0x08 */
  SM_ATTFLAG_NEW = 16,		/* is a new attribute 0x10 */
  SM_ATTFLAG_REVERSE_INDEX = 32,	/* attribute has a reverse index 0x20 */
  SM_ATTFLAG_REVERSE_UNIQUE = 64,	/* attribute has a reverse unique 0x40 */
  SM_ATTFLAG_PRIMARY_KEY = 128,	/* attribute has a primary key 0x80 */
  SM_ATTFLAG_AUTO_INCREMENT = 256,	/* auto increment attribute 0x0100 */
  SM_ATTFLAG_FOREIGN_KEY = 512,	/* attribute has a primary key 0x200 */
  SM_ATTFLAG_PARTITION_KEY = 1024	/* attribute is the partitioning key for the class 0x400 */
} SM_ATTRIBUTE_FLAG;

/* delete or update action type for foreign key */
typedef enum
{
  SM_FOREIGN_KEY_CASCADE,
  SM_FOREIGN_KEY_RESTRICT,
  SM_FOREIGN_KEY_NO_ACTION,
  SM_FOREIGN_KEY_SET_NULL
} SM_FOREIGN_KEY_ACTION;

/*
 *    These identify "namespaces" for class components like attributes
 *    and methods.  A name_space identifier is frequently used
 *    in conjunction with a name so the correct component can be found
 *    in a class definition.  Since the namespaces for classes and
 *    instances can overlap, a name alone is not enough to uniquely
 *    identify a component.
 */
typedef enum
{
  ID_ATTRIBUTE,
  ID_SHARED_ATTRIBUTE,
  ID_CLASS_ATTRIBUTE,
  ID_METHOD,
  ID_CLASS_METHOD,
  ID_INSTANCE,			/* attributes/shared attributes/methods */
  ID_CLASS,			/* class methods/class attributes */
  ID_NULL
} SM_NAME_SPACE;

/*
 *    This constant defines the maximum size in bytes of a class name,
 *    attribute name, method name, or any other named entity in the schema.
 */
#define SM_MAX_IDENTIFIER_LENGTH 255

#define SERIAL_ATTR_NAME          "name"
#define SERIAL_ATTR_OWNER         "owner"
#define SERIAL_ATTR_CURRENT_VAL   "current_val"
#define SERIAL_ATTR_INCREMENT_VAL "increment_val"
#define SERIAL_ATTR_MAX_VAL       "max_val"
#define SERIAL_ATTR_MIN_VAL       "min_val"
#define SERIAL_ATTR_CYCLIC        "cyclic"
#define SERIAL_ATTR_STARTED       "started"
#define SERIAL_ATTR_CLASS_NAME    "class_name"
#define SERIAL_ATTR_ATT_NAME      "att_name"
#define SERIAL_ATTR_CACHED_NUM    "cached_num"
#define SERIAL_ATTR_COMMENT       "comment"

static const bool PEEK = true;	/* Peek for a slotted record */
static const bool COPY = false;	/* Don't peek, but copy a slotted record */

enum
{
/* Unknown record type */
  REC_UNKNOWN = 0,

/* Record without content, just the address */
  REC_ASSIGN_ADDRESS = 1,

/* Home of record */
  REC_HOME = 2,

/* No the original home of record.  part of relocation process */
  REC_NEWHOME = 3,

/* Record describe new home of record */
  REC_RELOCATION = 4,

/* Record describe location of big record */
  REC_BIGONE = 5,

/* Slot does not describe any record.
 * A record was stored in this slot.  Slot cannot be reused.
 */
  REC_MARKDELETED = 6,

/* Slot does not describe any record.
 * A record was stored in this slot.  Slot will be reused.
 */
  REC_DELETED_WILL_REUSE = 7,

/* unused reserved record type */
  REC_RESERVED_TYPE_8 = 8,
  REC_RESERVED_TYPE_9 = 9,
  REC_RESERVED_TYPE_10 = 10,
  REC_RESERVED_TYPE_11 = 11,
  REC_RESERVED_TYPE_12 = 12,
  REC_RESERVED_TYPE_13 = 13,
  REC_RESERVED_TYPE_14 = 14,
  REC_RESERVED_TYPE_15 = 15,
/* 4bit record type max */
  REC_4BIT_USED_TYPE_MAX = REC_DELETED_WILL_REUSE,
  REC_4BIT_TYPE_MAX = REC_RESERVED_TYPE_15
};

typedef struct dbdef_vol_ext_info DBDEF_VOL_EXT_INFO;
struct dbdef_vol_ext_info
{
  const char *path;		/* Directory where the volume extension is created.  If NULL, is given, it defaults to
				 * the system parameter. */
  const char *name;		/* Name of the volume extension If NULL, system generates one like "db".ext"volid"
				 * where "db" is the database name and "volid" is the volume identifier to be assigned
				 * to the volume extension. */
  const char *comments;		/* Comments which are included in the volume extension header. */
  int max_npages;		/* Maximum pages of this volume */
  int extend_npages;		/* Number of pages to extend - used for generic volume only */
  INT32 nsect_total;		/* DKNSECTS type, number of sectors for volume extension */
  INT32 nsect_max;		/* DKNSECTS type, maximum number of sectors for volume extension */
  int max_writesize_in_sec;	/* the amount of volume written per second */
  DB_VOLPURPOSE purpose;	/* The purpose of the volume extension. One of the following: -
				 * DB_PERMANENT_DATA_PURPOSE, DB_TEMPORARY_DATA_PURPOSE */
  DB_VOLTYPE voltype;		/* Permanent of temporary volume type */
  bool overwrite;
};

#define SERVER_SESSION_KEY_SIZE			8

typedef enum
{
  DB_PARTITION_HASH = 0,
  DB_PARTITION_RANGE,
  DB_PARTITION_LIST
} DB_PARTITION_TYPE;

typedef enum
{
  DB_NOT_PARTITIONED_CLASS = 0,
  DB_PARTITIONED_CLASS = 1,
  DB_PARTITION_CLASS = 2
} DB_CLASS_PARTITION_TYPE;

// TODO: move me in a proper place
typedef enum
{
  KILLSTMT_TRAN = 0,
  KILLSTMT_QUERY = 1,
} KILLSTMT_TYPE;

// query module
typedef enum
{
  HS_NONE = 0,			/* no hash aggregation */
  HS_ACCEPT_ALL,		/* accept tuples in hash table */
  HS_REJECT_ALL			/* reject tuples, use normal sort-based aggregation */
} AGGREGATE_HASH_STATE;

#endif /* _STORAGE_COMMON_H_ */<|MERGE_RESOLUTION|>--- conflicted
+++ resolved
@@ -926,11 +926,7 @@
   F_JSON_ARRAY_INSERT, F_JSON_SEARCH, F_JSON_CONTAINS_PATH, F_JSON_EXTRACT, F_JSON_CONTAINS, F_JSON_DEPTH,
   F_JSON_LENGTH, F_JSON_PRETTY, F_JSON_QUOTE, F_JSON_TYPE, F_JSON_UNQUOTE, F_JSON_VALID,
 
-<<<<<<< HEAD
-  F_REGEXP_REPLACE, F_REGEXP_SUBSTR, F_REGEXP_INSTR,
-=======
-  F_REGEXP_REPLACE, F_REGEXP_SUBSTR,
->>>>>>> 7d24258c
+  F_REGEXP_INSTR, F_REGEXP_REPLACE, F_REGEXP_SUBSTR,
 
   F_BENCHMARK,
 
