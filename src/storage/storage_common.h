/*
 * Copyright (C) 2008 Search Solution Corporation. All rights reserved by Search Solution.
 *
 *   This program is free software; you can redistribute it and/or modify
 *   it under the terms of the GNU General Public License as published by
 *   the Free Software Foundation; either version 2 of the License, or
 *   (at your option) any later version.
 *
 *  This program is distributed in the hope that it will be useful,
 *  but WITHOUT ANY WARRANTY; without even the implied warranty of
 *  MERCHANTABILITY or FITNESS FOR A PARTICULAR PURPOSE. See the
 *  GNU General Public License for more details.
 *
 *  You should have received a copy of the GNU General Public License
 *  along with this program; if not, write to the Free Software
 *  Foundation, Inc., 51 Franklin Street, Fifth Floor, Boston, MA 02110-1301 USA
 *
 */


/*
 * storage_common.h - Definitions and data types of disk related stuffs
 *          such as pages, file structures, and so on.
 */

#ifndef _STORAGE_COMMON_H_
#define _STORAGE_COMMON_H_

#ident "$Id$"

#include "config.h"

#include <limits.h>
#include <time.h>
#include <stdio.h>

#include "porting.h"

#include "dbdef.h"
#include "dbtype.h"

/* LIMITS AND NULL VALUES ON DISK RELATED DATATYPES */

#define NULL_VOLID  (-1)	/* Value of an invalid volume identifier */
#define NULL_SECTID (-1)	/* Value of an invalid sector identifier */
#define NULL_PAGEID (-1)	/* Value of an invalid page identifier */
#define NULL_SLOTID (-1)	/* Value of an invalid slot identifier */
#define NULL_OFFSET (-1)	/* Value of an invalid offset */
#define NULL_FILEID (-1)	/* Value of an invalid file identifier */

#define VOLID_MAX       SHRT_MAX
#define PAGEID_MAX      INT_MAX
#define SECTID_MAX      INT_MAX
#define PGLENGTH_MAX    SHRT_MAX
#define VOL_MAX_NPAGES(page_size) \
  ((sizeof(off_t) == 4) ? (INT_MAX / (page_size)) : INT_MAX)

#define LOGPAGEID_MAX   0x7fffffffffffLL	/* 6 bytes length */

/* NULL_CHN is a special value for an unspecified cache coherency number.
 * It should only be used in error conditions.  This should never be
 * found as a stored chn in a disk or memory object.
 */
enum
{ NULL_CHN = -1, CHN_UNKNOWN_ATCLIENT = -2 };

/* Compose the full name of a database */

#define COMPOSE_FULL_NAME(buf, buf_size, path, name) \
  do { \
    int len = strlen(path); \
    if (len > 0 && path[len - 1] != PATH_SEPARATOR) { \
      snprintf(buf, buf_size - 1, "%s%c%s", path, PATH_SEPARATOR, name); \
    } else { \
      snprintf(buf, buf_size - 1, "%s%s", path, name); \
    } \
  } while (0)

/* Type definitions related to disk information	*/

typedef INT16 VOLID;		/* Volume identifier */
typedef VOLID DKNVOLS;		/* Number of volumes */

typedef INT32 PAGEID;		/* Data page identifier */
typedef PAGEID DKNPAGES;	/* Number of disk pages */

typedef INT64 LOG_PAGEID;	/* Log page identifier */
typedef PAGEID LOG_PHY_PAGEID;	/* physical log page identifier */

typedef INT32 SECTID;
typedef SECTID DKNSECTS;

typedef INT16 PGSLOTID;		/* Page slot identifier */
typedef PGSLOTID PGNSLOTS;	/* Number of slots on a page */
typedef INT16 PGLENGTH;		/* Page length */

typedef PAGEID FILEID;		/* File identifier */
typedef INT32 LOLENGTH;		/* Length for a large object */

/* Log address structure */

struct log_lsa
{
  INT64 pageid:48;		/* Log page identifier : 6 bytes length */
  INT64 offset:16;		/* Offset in page : 2 bytes length */
  /* The offset field is defined as 16bit-INT64 type (not short), because of alignment in windows */
};

typedef struct log_lsa LOG_LSA;	/* Log address identifier */
STATIC_INLINE void
LSA_COPY (LOG_LSA * plsa1, const LOG_LSA * plsa2)
{
  plsa1->pageid = plsa2->pageid;
  plsa1->offset = plsa2->offset;
}

#define LSA_SET_NULL(lsa_ptr)\
  do {									      \
    (lsa_ptr)->pageid = NULL_PAGEID;                                          \
    (lsa_ptr)->offset = NULL_OFFSET;                                          \
  } while(0)

#define LSA_INITIALIZER	{NULL_PAGEID, NULL_OFFSET}

#define LSA_AS_ARGS(lsa_ptr) (long long int) (lsa_ptr)->pageid, (int) (lsa_ptr)->offset

#define LSA_SET_INIT_NONTEMP(lsa_ptr) LSA_SET_NULL(lsa_ptr)
#define LSA_SET_INIT_TEMP(lsa_ptr)\
  do {									      \
    (lsa_ptr)->pageid = NULL_PAGEID - 1;                                      \
    (lsa_ptr)->offset = NULL_OFFSET - 1;                                      \
  } while(0)

#define LSA_ISNULL(lsa_ptr) ((lsa_ptr)->pageid == NULL_PAGEID)
#define LSA_IS_INIT_NONTEMP(lsa_ptr) LSA_ISNULL(lsa_ptr)
#define LSA_IS_INIT_TEMP(lsa_ptr) (((lsa_ptr)->pageid == NULL_PAGEID - 1) &&  \
				  ((lsa_ptr)->offset == NULL_OFFSET - 1))

#define LSA_LT(lsa_ptr1, lsa_ptr2)                                            \
  ((lsa_ptr1) != (lsa_ptr2) &&                                                \
   ((lsa_ptr1)->pageid < (lsa_ptr2)->pageid ||                                \
    ((lsa_ptr1)->pageid == (lsa_ptr2)->pageid &&                              \
     (lsa_ptr1)->offset < (lsa_ptr2)->offset)))                               \

#define LSA_EQ(lsa_ptr1, lsa_ptr2)                                            \
  ((lsa_ptr1) == (lsa_ptr2) ||                                                \
    ((lsa_ptr1)->pageid == (lsa_ptr2)->pageid &&                              \
     (lsa_ptr1)->offset == (lsa_ptr2)->offset))

#define LSA_LE(lsa_ptr1, lsa_ptr2) (!LSA_LT(lsa_ptr2, lsa_ptr1))
#define LSA_GT(lsa_ptr1, lsa_ptr2) LSA_LT(lsa_ptr2, lsa_ptr1)
#define LSA_GE(lsa_ptr1, lsa_ptr2) LSA_LE(lsa_ptr2, lsa_ptr1)

/* BOTH IO_PAGESIZE AND DB_PAGESIZE MUST BE MULTIPLE OF sizeof(int) */

#define IO_DEFAULT_PAGE_SIZE    (16 * ONE_K)
#define IO_MIN_PAGE_SIZE        (4 * ONE_K)
#define IO_MAX_PAGE_SIZE        (16 * ONE_K)

#define LOG_PAGESIZE            (db_log_page_size())
#define IO_PAGESIZE             (db_io_page_size())
#define DB_PAGESIZE             (db_page_size())

/*
 * Sector
 */
/* Number of pages in a sector. Careful about changing this size. The whole file manager depends on this size. */
#define DISK_SECTOR_NPAGES 64
#define IO_SECTORSIZE           (DISK_SECTOR_NPAGES * IO_PAGESIZE)
#define DB_SECTORSIZE		(DISK_SECTOR_NPAGES * DB_PAGESIZE)

#define VOL_MAX_NSECTS(page_size)  (VOL_MAX_NPAGES(page_size) / DISK_SECTOR_NPAGES)

#define SECTOR_FIRST_PAGEID(sid) ((sid) * DISK_SECTOR_NPAGES)
#define SECTOR_LAST_PAGEID(sid) ((((sid) + 1) * DISK_SECTOR_NPAGES) - 1)
#define SECTOR_FROM_PAGEID(pageid) ((pageid) / DISK_SECTOR_NPAGES)

#define VSID_FROM_VPID(vsid, vpid) (vsid)->volid = (vpid)->volid; (vsid)->sectid = SECTOR_FROM_PAGEID ((vpid)->pageid)
#define VSID_IS_SECTOR_OF_VPID(vsid, vpid) \
  ((vsid)->volid == (vpid)->volid && (vsid)->sectid == SECTOR_FROM_PAGEID ((vpid)->pageid))

#define DB_MAX_PATH_LENGTH      PATH_MAX

#define DISK_VFID_SIZE (OR_INT_SIZE + OR_SHORT_SIZE)
#define DISK_VPID_SIZE (OR_INT_SIZE + OR_SHORT_SIZE)

#define DISK_VFID_ALIGNED_SIZE (DISK_VFID_SIZE + OR_SHORT_SIZE)
#define DISK_VPID_ALIGNED_SIZE (DISK_VPID_SIZE + OR_SHORT_SIZE)

/* BTREE definitions */

/* Non_Leaf Node Record Size */
#define NON_LEAF_RECORD_SIZE (DISK_VPID_ALIGNED_SIZE)
/* Leaf Node Record Size */
#define LEAF_RECORD_SIZE (0)
#define SPLIT_INFO_SIZE (OR_FLOAT_SIZE + OR_INT_SIZE)

typedef struct btree_node_split_info BTREE_NODE_SPLIT_INFO;
struct btree_node_split_info
{
  float pivot;			/* pivot = split_slot_id / num_keys */
  int index;			/* number of key insert after node split */
};

typedef char *PAGE_PTR;		/* Pointer to a page */

/* TODO - PAGE_TYPE is used for debugging */
typedef enum
{
  PAGE_UNKNOWN = 0,		/* used for initialized page */
  PAGE_FTAB,			/* file allocset table page */
  PAGE_HEAP,			/* heap page */
  PAGE_VOLHEADER,		/* volume header page */
  PAGE_VOLBITMAP,		/* volume bitmap page */
  PAGE_QRESULT,			/* query result page */
  PAGE_EHASH,			/* ehash bucket/dir page */
  PAGE_OVERFLOW,		/* overflow page (with ovf_keyval) */
  PAGE_AREA,			/* area page */
  PAGE_CATALOG,			/* catalog page */
  PAGE_BTREE,			/* b+tree index page (with ovf_OIDs) */
  PAGE_LOG,			/* NONE - log page (unused) */
  PAGE_DROPPED_FILES,		/* Dropped files page.  */
  PAGE_VACUUM_DATA,		/* Vacuum data. */
  PAGE_LAST = PAGE_VACUUM_DATA
} PAGE_TYPE;

/* Index scan OID buffer size as set by system parameter. */
#define ISCAN_OID_BUFFER_SIZE \
  ((((int) (IO_PAGESIZE * prm_get_float_value (PRM_ID_BT_OID_NBUFFERS))) \
    / OR_OID_SIZE) \
    * OR_OID_SIZE)
#define ISCAN_OID_BUFFER_COUNT \
  (ISCAN_OID_BUFFER_SIZE / OR_OID_SIZE)
/* Minimum capacity of OID buffer.
 * It should include at least one overflow page and on b-tree leaf record.
 * It was set to roughly two pages.
 */
#define ISCAN_OID_BUFFER_MIN_CAPACITY (2 * DB_PAGESIZE)
/* OID buffer capacity. It is the maximum value between the size set by
 * system parameter and the minimum required capacity.
 */
#define ISCAN_OID_BUFFER_CAPACITY \
  (MAX (ISCAN_OID_BUFFER_MIN_CAPACITY, ISCAN_OID_BUFFER_SIZE))

typedef UINT64 MVCCID;		/* MVCC ID */

/* TYPE DEFINITIONS RELATED TO KEY AND VALUES */

typedef enum			/* range search option */
{
  NA_NA,			/* v1 and v2 are N/A, so that no range is defined */
  GE_LE,			/* v1 <= key <= v2 */
  GE_LT,			/* v1 <= key < v2 */
  GT_LE,			/* v1 < key <= v2 */
  GT_LT,			/* v1 < key < v2 */
  GE_INF,			/* v1 <= key (<= the end) */
  GT_INF,			/* v1 < key (<= the end) */
  INF_LE,			/* (the beginning <=) key <= v2 */
  INF_LT,			/* (the beginning <=) key < v2 */
  INF_INF,			/* the beginning <= key <= the end */
  EQ_NA,			/* key = v1, v2 is N/A */

  /* following options are reserved for the future use */
  LE_GE,			/* key <= v1 || key >= v2 or NOT (v1 < key < v2) */
  LE_GT,			/* key <= v1 || key > v2 or NOT (v1 < key <= v2) */
  LT_GE,			/* key < v1 || key >= v2 or NOT (v1 <= key < v2) */
  LT_GT,			/* key < v1 || key > v2 or NOT (v1 <= key <= v2) */
  NEQ_NA			/* key != v1 */
} RANGE;

#define RANGE_REVERSE(range) \
  do \
    { \
      switch (range) \
	{ \
	case GT_LE: \
	  (range) = GE_LT; \
	  break; \
	case GE_LT: \
	  (range) = GT_LE; \
	  break; \
	case GE_INF: \
	  (range) = INF_LE; \
	  break; \
	case GT_INF: \
	  (range) = INF_LT; \
	  break; \
	case INF_LE: \
	  (range) = GE_INF; \
	  break; \
	case INF_LT: \
	  (range) = GT_INF; \
	  break; \
	case NA_NA: \
	case GE_LE: \
	case GT_LT: \
	case INF_INF: \
	case EQ_NA: \
	default: \
	  /* No change. */ \
	  break; \
	} \
    } while (0)

/* File structure identifiers */

typedef struct hfid HFID;	/* FILE HEAP IDENTIFIER */
struct hfid
{
  VFID vfid;			/* Volume and file identifier */
  INT32 hpgid;			/* First page identifier (the header page) */
};
#define HFID_INITIALIZER \
  { VFID_INITIALIZER, NULL_PAGEID }
#define HFID_AS_ARGS(hfid) (hfid)->hpgid, VFID_AS_ARGS (&(hfid)->vfid)

typedef struct btid BTID;	/* B+tree identifier */
struct btid
{
  VFID vfid;			/* B+tree index volume identifier */
  INT32 root_pageid;		/* Root page identifier */
};
#define BTID_INITIALIZER \
  { VFID_INITIALIZER, NULL_PAGEID }
#define BTID_AS_ARGS(btid) (btid)->root_pageid, VFID_AS_ARGS (&(btid)->vfid)

typedef struct ehid EHID;	/* EXTENDIBLE HASHING IDENTIFIER */
struct ehid
{
  VFID vfid;			/* Volume and Directory file identifier */
  INT32 pageid;			/* The first (root) page of the directory */
};

typedef struct recdes RECDES;	/* RECORD DESCRIPTOR */
struct recdes
{
  int area_size;		/* Length of the allocated area. It includes only the data field. The value is negative
				 * if data is inside buffer. For example, peeking in a slotted page. */
  int length;			/* Length of the data. Does not include the length and type fields */
  INT16 type;			/* Type of record */
  char *data;			/* The data */
};
/* Replace existing data in record at offset_to_data and size old_data_size
 * with new_data of size new_data_size.
 */
#define RECORD_REPLACE_DATA(record, offset_to_data, old_data_size, \
			    new_data_size, new_data) \
  do \
    { \
      assert ((record) != NULL); \
      assert ((record)->data != NULL); \
      assert ((offset_to_data) >= 0 && (offset_to_data) <= (record)->length); \
      assert ((old_data_size) >= 0 && (new_data_size) >= 0); \
      assert ((offset_to_data) + (old_data_size) <= (record)->length); \
      if ((old_data_size) != (new_data_size)) \
        { \
	  /* We may need to move data inside record. */ \
	  if ((offset_to_data) + (old_data_size) < (record)->length) \
	    { \
	      /* Move data inside record. */ \
	      memmove ((record)->data + (offset_to_data) + (new_data_size), \
		       (record)->data + (offset_to_data) + (old_data_size), \
		       (record)->length - (offset_to_data) - (old_data_size)); \
	    } \
	  /* Update record length. */ \
	  (record)->length += (new_data_size) - (old_data_size); \
	} \
      /* Copy new data (if any). */ \
      if ((new_data_size) > 0) \
       { \
	 memcpy ((record)->data + (offset_to_data), new_data, new_data_size); \
       } \
    } \
  while (false)
/* Move the data inside a record */
#define RECORD_MOVE_DATA(rec, dest_offset, src_offset)  \
  do {	\
    assert ((rec) != NULL && (dest_offset) >= 0 && (src_offset) >= 0); \
    assert (((rec)->length - (src_offset)) >= 0);  \
    assert (((rec)->area_size <= 0) || ((rec)->area_size >= (rec)->length));  \
    assert (((rec)->area_size <= 0) \
	    || (((rec)->length + ((dest_offset) - (src_offset)))  \
		<= (rec)->area_size));  \
    if ((dest_offset) != (src_offset))  \
      { \
	if ((rec)->length != (src_offset)) \
	  { \
	    memmove ((rec)->data + (dest_offset), (rec)->data + (src_offset), \
		     (rec)->length - (src_offset)); \
	    (rec)->length = (rec)->length + ((dest_offset) - (src_offset)); \
	  } \
	else \
	  { \
	    (rec)->length = (dest_offset); \
	  } \
      } \
  } while (false)

/* MVCC RECORD HEADER */
typedef struct mvcc_rec_header MVCC_REC_HEADER;
struct mvcc_rec_header
{
  INT32 mvcc_flag:8;		/* MVCC flags */
  INT32 repid:24;		/* representation id */
  int chn;			/* cache coherency number */
  MVCCID mvcc_ins_id;		/* MVCC insert id */
  MVCCID mvcc_del_id;		/* MVCC delete id */
  LOG_LSA prev_version_lsa;	/* log address of previous version */
};
#define MVCC_REC_HEADER_INITIALIZER \
{ 0, 0, NULL_CHN, MVCCID_NULL, MVCCID_NULL, LSA_INITIALIZER }

typedef struct lorecdes LORECDES;	/* Work area descriptor */
struct lorecdes
{
  LOLENGTH length;		/* The length of data in the area */
  LOLENGTH area_size;		/* The size of the area */
  char *data;			/* Pointer to the beginning of the area */
};

#define RECDES_INITIALIZER { 0, -1, REC_UNKNOWN, NULL }

#define HFID_SET_NULL(hfid) \
  do { \
    (hfid)->vfid.fileid = NULL_FILEID; \
    (hfid)->hpgid = NULL_PAGEID; \
  } while(0)

#define HFID_COPY(hfid_ptr1, hfid_ptr2) *(hfid_ptr1) = *(hfid_ptr2)

#define HFID_IS_NULL(hfid)  (((hfid)->vfid.fileid == NULL_FILEID) ? 1 : 0)

#define BTID_SET_NULL(btid) \
  do { \
    (btid)->vfid.fileid = NULL_FILEID; \
    (btid)->vfid.volid = NULL_VOLID; \
    (btid)->root_pageid = NULL_PAGEID; \
  } while(0)

#define BTID_COPY(btid_ptr1, btid_ptr2) *(btid_ptr1) = *(btid_ptr2)

#define BTID_IS_NULL(btid)  (((btid)->vfid.fileid == NULL_FILEID) ? 1 : 0)

#define BTID_IS_EQUAL(b1,b2) \
  (((b1)->vfid.fileid == (b2)->vfid.fileid) && \
   ((b1)->vfid.volid == (b2)->vfid.volid))

#define DISK_VOLPURPOSE DB_VOLPURPOSE

/* Types and defines of transaction management */

typedef int TRANID;		/* Transaction identifier */

#define NULL_TRANID     (-1)
#define NULL_TRAN_INDEX (-1)
#define MVCCID_NULL (0)

#define MVCCID_ALL_VISIBLE    ((MVCCID) 3)	/* visible for all transactions */
#define MVCCID_FIRST	      ((MVCCID) 4)

/* is MVCC ID valid? */
#define MVCCID_IS_VALID(id)	  ((id) != MVCCID_NULL)
/* is MVCC ID normal? */
#define MVCCID_IS_NORMAL(id)	  ((id) >= MVCCID_FIRST)
/* are MVCC IDs equal? */
#define MVCCID_IS_EQUAL(id1,id2)	  ((id1) == (id2))
/* are MVCC IDs valid, not all visible? */
#define MVCCID_IS_NOT_ALL_VISIBLE(id) \
  (MVCCID_IS_VALID (id) && ((id) != MVCCID_ALL_VISIBLE))

/* advance MVCC ID */
#define MVCCID_FORWARD(id) \
  do \
    { \
      (id)++; \
      if ((id) < MVCCID_FIRST) \
        (id) = MVCCID_FIRST; \
    } \
  while (0)

/* back up MVCC ID */
#define MVCCID_BACKWARD(id) \
  do \
    { \
      (id)--; \
    } \
  while ((id) < MVCCID_FIRST)


#define COMPOSITE_LOCK(scan_op_type)	(scan_op_type != S_SELECT)
#define READONLY_SCAN(scan_op_type)	(scan_op_type == S_SELECT)

typedef enum
{
<<<<<<< HEAD
  LOCK_COMPAT_UNKNOWN,
  LOCK_COMPAT_YES,
  LOCK_COMPAT_NO,
=======
  LOCK_COMPAT_NO = 0,
  LOCK_COMPAT_YES,
  LOCK_COMPAT_UNKNOWN,
>>>>>>> d5193249
} LOCK_COMPATIBILITY;

typedef enum
{
  /* Don't change the initialization since they reflect the elements of lock_Conv and lock_Comp */
  NA_LOCK = 0,			/* N/A lock */
  INCON_NON_TWO_PHASE_LOCK = 1,	/* Incompatible 2 phase lock. */
  NULL_LOCK = 2,		/* NULL LOCK */
  SCH_S_LOCK = 3,		/* Schema Stability Lock */
  IS_LOCK = 4,			/* Intention Shared lock */
  S_LOCK = 5,			/* Shared lock */
  IX_LOCK = 6,			/* Intention exclusive lock */
  SIX_LOCK = 7,			/* Shared and intention exclusive lock */
  U_LOCK = 8,			/* Update lock */
  X_LOCK = 9,			/* Exclusive lock */
  SCH_M_LOCK = 10		/* Schema Modification Lock */
} LOCK;

extern LOCK lock_Conv[11][11];

#define LOCK_TO_LOCKMODE_STRING(lock) 			\
  (((lock) ==NULL_LOCK) ? "NULL_LOCK" :			\
   ((lock) ==  IS_LOCK) ? "  IS_LOCK" :			\
   ((lock) ==   S_LOCK) ? "   S_LOCK" :			\
   ((lock) ==  IX_LOCK) ? "  IX_LOCK" :			\
   ((lock) == SIX_LOCK) ? " SIX_LOCK" :			\
   ((lock) ==   U_LOCK) ? "   U_LOCK" :			\
   ((lock) ==  SCH_S_LOCK) ? "  SCH_S_LOCK" :		\
   ((lock) ==  SCH_M_LOCK) ? "  SCH_M_LOCK" :		\
   ((lock) ==   X_LOCK) ? "   X_LOCK" : "UNKNOWN")

/* CLASSNAME TO OID RETURN VALUES */

typedef enum
{
  LC_CLASSNAME_RESERVED,
  LC_CLASSNAME_DELETED,
  LC_CLASSNAME_EXIST,
  LC_CLASSNAME_ERROR,
  LC_CLASSNAME_RESERVED_RENAME,
  LC_CLASSNAME_DELETED_RENAME
} LC_FIND_CLASSNAME;

#define LC_EXIST              1
#define LC_DOESNOT_EXIST      2
#define LC_ERROR              3

/* Enumeration type for the result of ehash_search function */
typedef enum
{
  EH_KEY_FOUND,
  EH_KEY_NOTFOUND,
  EH_ERROR_OCCURRED
} EH_SEARCH;

/* BTREE_SEARCH - Result for b-tree key or OID search. */
typedef enum
{
  BTREE_KEY_FOUND,		/* Found key (one visible or dirty version). */
  BTREE_KEY_NOTFOUND,		/* Key was not found (or no usable version found in key). */
  BTREE_ERROR_OCCURRED,		/* Error while searching key/OID. */
  BTREE_ACTIVE_KEY_FOUND,	/* Found key but the version inserter/deleter did not commit/abort. */
  BTREE_KEY_SMALLER,		/* Key was not found and it is smaller than all the keys it was compared to. */
  BTREE_KEY_BIGGER,		/* Key was not found and it is bigger than all the keys it was compared to. */
  BTREE_KEY_BETWEEN		/* Key was not found and it's value is between the smallest and the biggest keys it was
				 * compared to. */
} BTREE_SEARCH;

/* TYPEDEFS FOR BACKUP/RESTORE */

/* structure for passing arguments into boot_restart_server et. al. */
typedef struct bo_restart_arg BO_RESTART_ARG;
struct bo_restart_arg
{
  bool printtoc;		/* True to show backup's table of contents */
  time_t stopat;		/* the recovery stop time if restarting from backup */
  const char *backuppath;	/* Pathname override for location of backup volumes */
  int level;			/* The backup level to use */
  const char *verbose_file;	/* restoredb verbose msg file */
  bool newvolpath;		/* true: restore the database and log volumes to the path specified in the
				 * database-loc-file */
  bool restore_upto_bktime;

  bool restore_slave;		/* restore slave */
  bool is_restore_from_backup;
  INT64 db_creation;		/* database creation time */
  LOG_LSA restart_repl_lsa;	/* restart replication lsa after restoreslave */
};

/* Magic default values */
#define CUBRID_MAGIC_MAX_LENGTH                 25
#define CUBRID_MAGIC_PREFIX			"CUBRID/"
#define CUBRID_MAGIC_DATABASE_VOLUME            "CUBRID/Volume"
#define CUBRID_MAGIC_LOG_ACTIVE                 "CUBRID/LogActive"
#define CUBRID_MAGIC_LOG_ARCHIVE                "CUBRID/LogArchive"
#define CUBRID_MAGIC_LOG_INFO                   "CUBRID/LogInfo"
#define CUBRID_MAGIC_DATABASE_BACKUP            "CUBRID/Backup_v2"
#define CUBRID_MAGIC_DATABASE_BACKUP_OLD        "CUBRID/Backup"

/* B+tree local statististical information for Uniqueness enforcement */
typedef struct btree_unique_stats BTREE_UNIQUE_STATS;
struct btree_unique_stats
{
  BTID btid;
  int num_nulls;
  int num_keys;
  int num_oids;
};

#define UNIQUE_STAT_INFO_INCREMENT   10

/*
 * Typedefs related to the scan data structures
 */

typedef enum
{
  S_OPENED = 1,
  S_STARTED,
  S_ENDED,
  S_CLOSED
} SCAN_STATUS;

typedef enum
{
  S_FORWARD = 1,
  S_BACKWARD
} SCAN_DIRECTION;

typedef enum
{
  S_BEFORE = 1,
  S_ON,
  S_AFTER
} SCAN_POSITION;

typedef enum
{
  S_ERROR = -1,
  S_END = 0,
  S_SUCCESS = 1,
  S_SUCCESS_CHN_UPTODATE,	/* only for slotted page */
  S_DOESNT_FIT,			/* only for slotted page */
  S_DOESNT_EXIST,		/* only for slotted page */
  S_SNAPSHOT_NOT_SATISFIED
} SCAN_CODE;

typedef enum
{
  S_SELECT,			/* By default MVCC requires no locks for select operations. */
  S_SELECT_WITH_LOCK,		/* Read operation that doesn't plan to modify the object, but has to know the exact
				 * fate of last version. Can be used for foreign key and unique constraint checks. */
  S_DELETE,			/* Delete object operation. */
  S_UPDATE			/* Update object operation. */
} SCAN_OPERATION_TYPE;

#define IS_WRITE_EXCLUSIVE_LOCK(lock) ((lock) == X_LOCK || (lock) == SCH_M_LOCK)


typedef enum
{
  HEAP_RECORD_INFO_INVALID = -1,
  HEAP_RECORD_INFO_T_PAGEID = 0,
  HEAP_RECORD_INFO_T_SLOTID,
  HEAP_RECORD_INFO_T_VOLUMEID,
  HEAP_RECORD_INFO_T_OFFSET,
  HEAP_RECORD_INFO_T_LENGTH,
  HEAP_RECORD_INFO_T_REC_TYPE,
  HEAP_RECORD_INFO_T_REPRID,
  HEAP_RECORD_INFO_T_CHN,
  HEAP_RECORD_INFO_T_MVCC_INSID,
  HEAP_RECORD_INFO_T_MVCC_DELID,
  HEAP_RECORD_INFO_T_MVCC_FLAGS,
  HEAP_RECORD_INFO_T_MVCC_PREV_VERSION,

  /* leave this last */
  HEAP_RECORD_INFO_COUNT,

  HEAP_RECORD_INFO_FIRST = HEAP_RECORD_INFO_T_PAGEID
} HEAP_RECORD_INFO_ID;

typedef enum
{
  HEAP_PAGE_INFO_INVALID = -1,
  HEAP_PAGE_INFO_CLASS_OID = 0,
  HEAP_PAGE_INFO_PREV_PAGE,
  HEAP_PAGE_INFO_NEXT_PAGE,
  HEAP_PAGE_INFO_NUM_SLOTS,
  HEAP_PAGE_INFO_NUM_RECORDS,
  HEAP_PAGE_INFO_ANCHOR_TYPE,
  HEAP_PAGE_INFO_ALIGNMENT,
  HEAP_PAGE_INFO_TOTAL_FREE,
  HEAP_PAGE_INFO_CONT_FREE,
  HEAP_PAGE_INFO_OFFSET_TO_FREE_AREA,
  HEAP_PAGE_INFO_IS_SAVING,
  HEAP_PAGE_INFO_UPDATE_BEST,

  /* leave this last */
  HEAP_PAGE_INFO_COUNT,

  HEAP_PAGE_INFO_FIRST = HEAP_PAGE_INFO_CLASS_OID
} HEAP_PAGE_INFO_ID;

typedef enum
{
  BTREE_KEY_INFO_INVALID = -1,
  BTREE_KEY_INFO_VOLUMEID = 0,
  BTREE_KEY_INFO_PAGEID,
  BTREE_KEY_INFO_SLOTID,
  BTREE_KEY_INFO_KEY,
  BTREE_KEY_INFO_OID_COUNT,
  BTREE_KEY_INFO_FIRST_OID,
  BTREE_KEY_INFO_OVERFLOW_KEY,
  BTREE_KEY_INFO_OVERFLOW_OIDS,

  /* leave this last */
  BTREE_KEY_INFO_COUNT
} BTREE_KEY_INFO_ID;

typedef enum
{
  BTREE_NODE_INFO_INVALID = -1,
  BTREE_NODE_INFO_VOLUMEID = 0,
  BTREE_NODE_INFO_PAGEID,
  BTREE_NODE_INFO_NODE_TYPE,
  BTREE_NODE_INFO_KEY_COUNT,
  BTREE_NODE_INFO_FIRST_KEY,
  BTREE_NODE_INFO_LAST_KEY,

  /* leave this last */
  BTREE_NODE_INFO_COUNT
} BTREE_NODE_INFO_ID;

typedef enum
{
  LOG_ERROR_IF_DELETED,		/* set error when locking deleted objects */
  LOG_WARNING_IF_DELETED	/* set warning when locking deleted objects - the case when it is expected and
				 * accepted to find a deleted object; for example when er_clear() is used afterwards if 
				 * ER_HEAP_UNKNOWN_OBJECT is set in er_errid */
} NON_EXISTENT_HANDLING;

/************************************************************************/
/* spacedb                                                              */
/************************************************************************/

/* database space info */
typedef enum
{
  SPACEDB_PERM_PERM_ALL,
  SPACEDB_PERM_TEMP_ALL,
  SPACEDB_TEMP_TEMP_ALL,

  SPACEDB_TOTAL_ALL,
  SPACEDB_ALL_COUNT,
} SPACEDB_ALL_TYPE;

typedef struct spacedb_all SPACEDB_ALL;
struct spacedb_all
{
  DKNVOLS nvols;
  DKNPAGES npage_used;
  DKNPAGES npage_free;
};

typedef struct spacedb_onevol SPACEDB_ONEVOL;
struct spacedb_onevol
{
  VOLID volid;
  DB_VOLTYPE type;
  DB_VOLPURPOSE purpose;
  DKNPAGES npage_used;
  DKNPAGES npage_free;
  char name[DB_MAX_PATH_LENGTH];
};

/* files */
typedef enum
{
  SPACEDB_INDEX_FILE,
  SPACEDB_HEAP_FILE,
  SPACEDB_SYSTEM_FILE,
  SPACEDB_TEMP_FILE,

  SPACEDB_TOTAL_FILE,
  SPACEDB_FILE_COUNT,
} SPACEDB_FILE_TYPE;

typedef struct spacedb_files SPACEDB_FILES;
struct spacedb_files
{
  int nfile;
  DKNPAGES npage_ftab;
  DKNPAGES npage_user;
  DKNPAGES npage_reserved;
};

extern INT16 db_page_size (void);
extern INT16 db_io_page_size (void);
extern INT16 db_log_page_size (void);
extern int db_set_page_size (INT16 io_page_size, INT16 log_page_size);
extern INT16 db_network_page_size (void);
extern void db_print_data (DB_TYPE type, DB_DATA * data, FILE * fd);

extern int recdes_allocate_data_area (RECDES * rec, int size);
extern void recdes_free_data_area (RECDES * rec);
extern void recdes_set_data_area (RECDES * rec, char *data, int size);

extern char *lsa_to_string (char *buf, int buf_size, LOG_LSA * lsa);
extern char *oid_to_string (char *buf, int buf_size, OID * oid);
extern char *vpid_to_string (char *buf, int buf_size, VPID * vpid);
extern char *vfid_to_string (char *buf, int buf_size, VFID * vfid);
extern char *hfid_to_string (char *buf, int buf_size, HFID * hfid);
extern char *btid_to_string (char *buf, int buf_size, BTID * btid);

#endif /* _STORAGE_COMMON_H_ */<|MERGE_RESOLUTION|>--- conflicted
+++ resolved
@@ -492,15 +492,9 @@
 
 typedef enum
 {
-<<<<<<< HEAD
-  LOCK_COMPAT_UNKNOWN,
-  LOCK_COMPAT_YES,
-  LOCK_COMPAT_NO,
-=======
   LOCK_COMPAT_NO = 0,
   LOCK_COMPAT_YES,
   LOCK_COMPAT_UNKNOWN,
->>>>>>> d5193249
 } LOCK_COMPATIBILITY;
 
 typedef enum
