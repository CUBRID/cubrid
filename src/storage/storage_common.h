--- conflicted
+++ resolved
@@ -40,8 +40,6 @@
 #include "dbtype_def.h"
 #include "sha1.h"
 
-<<<<<<< HEAD
-=======
   /* LIMITS AND NULL VALUES ON DISK RELATED DATATYPES */
 
 #define NULL_VOLID  (-1)	/* Value of an invalid volume identifier */
@@ -60,7 +58,6 @@
 
 #define LOGPAGEID_MAX   0x7fffffffffffLL	/* 6 bytes length */
 
->>>>>>> a405a2c5
 /* NULL_CHN is a special value for an unspecified cache coherency number.
  * It should only be used in error conditions.  This should never be
  * found as a stored chn in a disk or memory object.
