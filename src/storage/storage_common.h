/*
 * Copyright (C) 2008 Search Solution Corporation. All rights reserved by Search Solution.
 *
 *   This program is free software; you can redistribute it and/or modify
 *   it under the terms of the GNU General Public License as published by
 *   the Free Software Foundation; either version 2 of the License, or
 *   (at your option) any later version.
 *
 *  This program is distributed in the hope that it will be useful,
 *  but WITHOUT ANY WARRANTY; without even the implied warranty of
 *  MERCHANTABILITY or FITNESS FOR A PARTICULAR PURPOSE. See the
 *  GNU General Public License for more details.
 *
 *  You should have received a copy of the GNU General Public License
 *  along with this program; if not, write to the Free Software
 *  Foundation, Inc., 51 Franklin Street, Fifth Floor, Boston, MA 02110-1301 USA
 *
 */


/*
 * storage_common.h - Definitions and data types of disk related stuffs
 *          such as pages, file structures, and so on.
 */

#ifndef _STORAGE_COMMON_H_
#define _STORAGE_COMMON_H_

#ident "$Id$"

#include "config.h"

#include <limits.h>
#include <time.h>
#include <stdio.h>
#include <assert.h>

#include "porting.h"
#include "dbdef.h"
#include "dbtype_def.h"
#include "sha1.h"

  /* LIMITS AND NULL VALUES ON DISK RELATED DATATYPES */

#define NULL_VOLID  (-1)	/* Value of an invalid volume identifier */
#define NULL_SECTID (-1)	/* Value of an invalid sector identifier */
#define NULL_PAGEID (-1)	/* Value of an invalid page identifier */
#define NULL_SLOTID (-1)	/* Value of an invalid slot identifier */
#define NULL_OFFSET (-1)	/* Value of an invalid offset */
#define NULL_FILEID (-1)	/* Value of an invalid file identifier */

#define VOLID_MAX       SHRT_MAX
#define PAGEID_MAX      INT_MAX
#define SECTID_MAX      INT_MAX
#define PGLENGTH_MAX    SHRT_MAX
#define VOL_MAX_NPAGES(page_size) \
  ((sizeof(off_t) == 4) ? (INT_MAX / (page_size)) : INT_MAX)

#define LOGPAGEID_MAX   0x7fffffffffffLL	/* 6 bytes length */

/* NULL_CHN is a special value for an unspecified cache coherency number.
 * It should only be used in error conditions.  This should never be
 * found as a stored chn in a disk or memory object.
 */
enum
{ NULL_CHN = -1, CHN_UNKNOWN_ATCLIENT = -2 };

/* Compose the full name of a database */

#define COMPOSE_FULL_NAME(buf, buf_size, path, name) \
  do { \
    size_t len = strlen(path); \
    if (len > 0 && path[len - 1] != PATH_SEPARATOR) { \
      snprintf(buf, buf_size - 1, "%s%c%s", path, PATH_SEPARATOR, name); \
    } else { \
      snprintf(buf, buf_size - 1, "%s%s", path, name); \
    } \
  } while (0)

/* Type definitions related to disk information	*/

typedef INT16 VOLID;		/* Volume identifier */
typedef VOLID DKNVOLS;		/* Number of volumes */

typedef INT32 PAGEID;		/* Data page identifier */
typedef PAGEID DKNPAGES;	/* Number of disk pages */

typedef INT64 LOG_PAGEID;	/* Log page identifier */
typedef PAGEID LOG_PHY_PAGEID;	/* physical log page identifier */

typedef INT32 SECTID;
typedef SECTID DKNSECTS;

typedef INT16 PGSLOTID;		/* Page slot identifier */
typedef PGSLOTID PGNSLOTS;	/* Number of slots on a page */
typedef INT16 PGLENGTH;		/* Page length */

typedef PAGEID FILEID;		/* File identifier */
typedef INT32 LOLENGTH;		/* Length for a large object */

/* Log address structure */

struct log_lsa
{
  INT64 pageid:48;		/* Log page identifier : 6 bytes length */
  INT64 offset:16;		/* Offset in page : 2 bytes length */
  /* The offset field is defined as 16bit-INT64 type (not short), because of alignment in windows */
};

typedef struct log_lsa LOG_LSA;	/* Log address identifier */

STATIC_INLINE void
LSA_COPY (LOG_LSA * plsa1, const LOG_LSA * plsa2)
{
  plsa1->pageid = plsa2->pageid;
  plsa1->offset = plsa2->offset;
}

STATIC_INLINE void
LSA_SET_NULL (LOG_LSA * lsa_ptr)
{
  lsa_ptr->pageid = NULL_PAGEID;
  lsa_ptr->offset = NULL_OFFSET;
}

STATIC_INLINE void
LSA_SET_TEMP_LSA (LOG_LSA * lsa_ptr)
{
  lsa_ptr->pageid = NULL_PAGEID - 1;
  lsa_ptr->offset = NULL_OFFSET - 1;
}

#define LSA_INITIALIZER	{NULL_PAGEID, NULL_OFFSET}

#define LSA_AS_ARGS(lsa_ptr) (long long int) (lsa_ptr)->pageid, (int) (lsa_ptr)->offset

#define LSA_ISNULL(lsa_ptr) ((lsa_ptr)->pageid == NULL_PAGEID)
#define LSA_IS_INIT_NONTEMP(lsa_ptr) LSA_ISNULL(lsa_ptr)
#define LSA_IS_INIT_TEMP(lsa_ptr) (((lsa_ptr)->pageid == NULL_PAGEID - 1) &&  \
				  ((lsa_ptr)->offset == NULL_OFFSET - 1))

#define LSA_LT(lsa_ptr1, lsa_ptr2)                                            \
  ((lsa_ptr1) != (lsa_ptr2) &&                                                \
   ((lsa_ptr1)->pageid < (lsa_ptr2)->pageid ||                                \
    ((lsa_ptr1)->pageid == (lsa_ptr2)->pageid &&                              \
     (lsa_ptr1)->offset < (lsa_ptr2)->offset)))                               \

#define LSA_EQ(lsa_ptr1, lsa_ptr2)                                            \
  ((lsa_ptr1) == (lsa_ptr2) ||                                                \
    ((lsa_ptr1)->pageid == (lsa_ptr2)->pageid &&                              \
     (lsa_ptr1)->offset == (lsa_ptr2)->offset))

#define LSA_LE(lsa_ptr1, lsa_ptr2) (!LSA_LT(lsa_ptr2, lsa_ptr1))
#define LSA_GT(lsa_ptr1, lsa_ptr2) LSA_LT(lsa_ptr2, lsa_ptr1)
#define LSA_GE(lsa_ptr1, lsa_ptr2) LSA_LE(lsa_ptr2, lsa_ptr1)

/* BOTH IO_PAGESIZE AND DB_PAGESIZE MUST BE MULTIPLE OF sizeof(int) */

#define IO_DEFAULT_PAGE_SIZE    (16 * ONE_K)
#define IO_MIN_PAGE_SIZE        (4 * ONE_K)
#define IO_MAX_PAGE_SIZE        (16 * ONE_K)

#define LOG_PAGESIZE            (db_log_page_size())
#define IO_PAGESIZE             (db_io_page_size())
#define DB_PAGESIZE             (db_page_size())

#define IS_POWER_OF_2(x)        (((x) & ((x) - 1)) == 0)

/*
 * Sector
 */
/* Number of pages in a sector. Careful about changing this size. The whole file manager depends on this size. */
#define DISK_SECTOR_NPAGES 64
#define IO_SECTORSIZE           (DISK_SECTOR_NPAGES * IO_PAGESIZE)
#define DB_SECTORSIZE		(DISK_SECTOR_NPAGES * DB_PAGESIZE)

#define VOL_MAX_NSECTS(page_size)  (VOL_MAX_NPAGES(page_size) / DISK_SECTOR_NPAGES)

#define SECTOR_FIRST_PAGEID(sid) ((sid) * DISK_SECTOR_NPAGES)
#define SECTOR_LAST_PAGEID(sid) ((((sid) + 1) * DISK_SECTOR_NPAGES) - 1)
#define SECTOR_FROM_PAGEID(pageid) ((pageid) / DISK_SECTOR_NPAGES)

#define VSID_FROM_VPID(vsid, vpid) (vsid)->volid = (vpid)->volid; (vsid)->sectid = SECTOR_FROM_PAGEID ((vpid)->pageid)
#define VSID_IS_SECTOR_OF_VPID(vsid, vpid) \
  ((vsid)->volid == (vpid)->volid && (vsid)->sectid == SECTOR_FROM_PAGEID ((vpid)->pageid))

#define DB_MAX_PATH_LENGTH      PATH_MAX

#define DISK_VFID_SIZE (OR_INT_SIZE + OR_SHORT_SIZE)
#define DISK_VPID_SIZE (OR_INT_SIZE + OR_SHORT_SIZE)

#define DISK_VFID_ALIGNED_SIZE (DISK_VFID_SIZE + OR_SHORT_SIZE)
#define DISK_VPID_ALIGNED_SIZE (DISK_VPID_SIZE + OR_SHORT_SIZE)

/* BTREE definitions */

/* Non_Leaf Node Record Size */
#define NON_LEAF_RECORD_SIZE (DISK_VPID_ALIGNED_SIZE)
/* Leaf Node Record Size */
#define LEAF_RECORD_SIZE (0)
#define SPLIT_INFO_SIZE (OR_FLOAT_SIZE + OR_INT_SIZE)

typedef struct btree_node_split_info BTREE_NODE_SPLIT_INFO;
struct btree_node_split_info
{
  float pivot;			/* pivot = split_slot_id / num_keys */
  int index;			/* number of key insert after node split */
};

typedef char *PAGE_PTR;		/* Pointer to a page */

/* TODO - PAGE_TYPE is used for debugging */
typedef enum
{
  PAGE_UNKNOWN = 0,		/* used for initialized page */
  PAGE_FTAB,			/* file allocset table page */
  PAGE_HEAP,			/* heap page */
  PAGE_VOLHEADER,		/* volume header page */
  PAGE_VOLBITMAP,		/* volume bitmap page */
  PAGE_QRESULT,			/* query result page */
  PAGE_EHASH,			/* ehash bucket/dir page */
  PAGE_OVERFLOW,		/* overflow page (with ovf_keyval) */
  PAGE_AREA,			/* area page */
  PAGE_CATALOG,			/* catalog page */
  PAGE_BTREE,			/* b+tree index page (with ovf_OIDs) */
  PAGE_LOG,			/* NONE - log page (unused) */
  PAGE_DROPPED_FILES,		/* Dropped files page.  */
  PAGE_VACUUM_DATA,		/* Vacuum data. */
  PAGE_LAST = PAGE_VACUUM_DATA
} PAGE_TYPE;

/* Index scan OID buffer size as set by system parameter. */
#define ISCAN_OID_BUFFER_SIZE \
  ((((int) (IO_PAGESIZE * prm_get_float_value (PRM_ID_BT_OID_NBUFFERS))) \
    / OR_OID_SIZE) \
    * OR_OID_SIZE)
#define ISCAN_OID_BUFFER_COUNT \
  (ISCAN_OID_BUFFER_SIZE / OR_OID_SIZE)
/* Minimum capacity of OID buffer.
 * It should include at least one overflow page and on b-tree leaf record.
 * It was set to roughly two pages.
 */
#define ISCAN_OID_BUFFER_MIN_CAPACITY (2 * DB_PAGESIZE)
/* OID buffer capacity. It is the maximum value between the size set by
 * system parameter and the minimum required capacity.
 */
#define ISCAN_OID_BUFFER_CAPACITY \
  (MAX (ISCAN_OID_BUFFER_MIN_CAPACITY, ISCAN_OID_BUFFER_SIZE))

typedef UINT64 MVCCID;		/* MVCC ID */

/* TYPE DEFINITIONS RELATED TO KEY AND VALUES */

typedef enum			/* range search option */
{
  NA_NA,			/* v1 and v2 are N/A, so that no range is defined */
  GE_LE,			/* v1 <= key <= v2 */
  GE_LT,			/* v1 <= key < v2 */
  GT_LE,			/* v1 < key <= v2 */
  GT_LT,			/* v1 < key < v2 */
  GE_INF,			/* v1 <= key (<= the end) */
  GT_INF,			/* v1 < key (<= the end) */
  INF_LE,			/* (the beginning <=) key <= v2 */
  INF_LT,			/* (the beginning <=) key < v2 */
  INF_INF,			/* the beginning <= key <= the end */
  EQ_NA,			/* key = v1, v2 is N/A */

  /* following options are reserved for the future use */
  LE_GE,			/* key <= v1 || key >= v2 or NOT (v1 < key < v2) */
  LE_GT,			/* key <= v1 || key > v2 or NOT (v1 < key <= v2) */
  LT_GE,			/* key < v1 || key >= v2 or NOT (v1 <= key < v2) */
  LT_GT,			/* key < v1 || key > v2 or NOT (v1 <= key <= v2) */
  NEQ_NA			/* key != v1 */
} RANGE;

#define RANGE_REVERSE(range) \
  do \
    { \
      switch (range) \
	{ \
	case GT_LE: \
	  (range) = GE_LT; \
	  break; \
	case GE_LT: \
	  (range) = GT_LE; \
	  break; \
	case GE_INF: \
	  (range) = INF_LE; \
	  break; \
	case GT_INF: \
	  (range) = INF_LT; \
	  break; \
	case INF_LE: \
	  (range) = GE_INF; \
	  break; \
	case INF_LT: \
	  (range) = GT_INF; \
	  break; \
	case NA_NA: \
	case GE_LE: \
	case GT_LT: \
	case INF_INF: \
	case EQ_NA: \
	default: \
	  /* No change. */ \
	  break; \
	} \
    } while (0)

/* File structure identifiers */

typedef struct hfid HFID;	/* FILE HEAP IDENTIFIER */
struct hfid
{
  VFID vfid;			/* Volume and file identifier */
  INT32 hpgid;			/* First page identifier (the header page) */
};
#define HFID_INITIALIZER \
  { VFID_INITIALIZER, NULL_PAGEID }
#define HFID_AS_ARGS(hfid) (hfid)->hpgid, VFID_AS_ARGS (&(hfid)->vfid)

typedef struct btid BTID;	/* B+tree identifier */
struct btid
{
  VFID vfid;			/* B+tree index volume identifier */
  INT32 root_pageid;		/* Root page identifier */
};
#define BTID_INITIALIZER \
  { VFID_INITIALIZER, NULL_PAGEID }
#define BTID_AS_ARGS(btid) (btid)->root_pageid, VFID_AS_ARGS (&(btid)->vfid)

typedef struct ehid EHID;	/* EXTENDIBLE HASHING IDENTIFIER */
struct ehid
{
  VFID vfid;			/* Volume and Directory file identifier */
  INT32 pageid;			/* The first (root) page of the directory */
};

typedef struct recdes RECDES;	/* RECORD DESCRIPTOR */
struct recdes
{
  int area_size;		/* Length of the allocated area. It includes only the data field. The value is negative
				 * if data is inside buffer. For example, peeking in a slotted page. */
  int length;			/* Length of the data. Does not include the length and type fields */
  INT16 type;			/* Type of record */
  char *data;			/* The data */
};
/* Replace existing data in record at offset_to_data and size old_data_size
 * with new_data of size new_data_size.
 */
#define RECORD_REPLACE_DATA(record, offset_to_data, old_data_size, \
			    new_data_size, new_data) \
  do \
    { \
      assert ((record) != NULL); \
      assert ((record)->data != NULL); \
      assert ((offset_to_data) >= 0 && (offset_to_data) <= (record)->length); \
      assert ((old_data_size) >= 0 && (new_data_size) >= 0); \
      assert ((offset_to_data) + (old_data_size) <= (record)->length); \
      if ((old_data_size) != (new_data_size)) \
        { \
	  /* We may need to move data inside record. */ \
	  if ((offset_to_data) + (old_data_size) < (record)->length) \
	    { \
	      /* Move data inside record. */ \
	      memmove ((record)->data + (offset_to_data) + (new_data_size), \
		       (record)->data + (offset_to_data) + (old_data_size), \
		       (record)->length - (offset_to_data) - (old_data_size)); \
	    } \
	  /* Update record length. */ \
	  (record)->length += (new_data_size) - (old_data_size); \
	} \
      /* Copy new data (if any). */ \
      if ((new_data_size) > 0) \
       { \
	 memcpy ((record)->data + (offset_to_data), new_data, new_data_size); \
       } \
    } \
  while (false)
/* Move the data inside a record */
#define RECORD_MOVE_DATA(rec, dest_offset, src_offset)  \
  do {	\
    assert ((rec) != NULL && (dest_offset) >= 0 && (src_offset) >= 0); \
    assert (((rec)->length - (src_offset)) >= 0);  \
    assert (((rec)->area_size <= 0) || ((rec)->area_size >= (rec)->length));  \
    assert (((rec)->area_size <= 0) \
	    || (((rec)->length + ((dest_offset) - (src_offset)))  \
		<= (rec)->area_size));  \
    if ((dest_offset) != (src_offset))  \
      { \
	if ((rec)->length != (src_offset)) \
	  { \
	    memmove ((rec)->data + (dest_offset), (rec)->data + (src_offset), \
		     (rec)->length - (src_offset)); \
	    (rec)->length = (rec)->length + ((dest_offset) - (src_offset)); \
	  } \
	else \
	  { \
	    (rec)->length = (dest_offset); \
	  } \
      } \
  } while (false)

/* MVCC RECORD HEADER */
typedef struct mvcc_rec_header MVCC_REC_HEADER;
struct mvcc_rec_header
{
  INT32 mvcc_flag:8;		/* MVCC flags */
  INT32 repid:24;		/* representation id */
  int chn;			/* cache coherency number */
  MVCCID mvcc_ins_id;		/* MVCC insert id */
  MVCCID mvcc_del_id;		/* MVCC delete id */
  LOG_LSA prev_version_lsa;	/* log address of previous version */
};
#define MVCC_REC_HEADER_INITIALIZER \
{ 0, 0, NULL_CHN, MVCCID_NULL, MVCCID_NULL, LSA_INITIALIZER }

typedef struct lorecdes LORECDES;	/* Work area descriptor */
struct lorecdes
{
  LOLENGTH length;		/* The length of data in the area */
  LOLENGTH area_size;		/* The size of the area */
  char *data;			/* Pointer to the beginning of the area */
};

#define RECDES_INITIALIZER { 0, -1, REC_UNKNOWN, NULL }

#define HFID_SET_NULL(hfid) \
  do { \
    (hfid)->vfid.fileid = NULL_FILEID; \
    (hfid)->hpgid = NULL_PAGEID; \
  } while(0)

#define HFID_COPY(hfid_ptr1, hfid_ptr2) *(hfid_ptr1) = *(hfid_ptr2)

#define HFID_IS_NULL(hfid)  (((hfid)->vfid.fileid == NULL_FILEID) ? 1 : 0)

#define BTID_SET_NULL(btid) \
  do { \
    (btid)->vfid.fileid = NULL_FILEID; \
    (btid)->vfid.volid = NULL_VOLID; \
    (btid)->root_pageid = NULL_PAGEID; \
  } while(0)

#define BTID_COPY(btid_ptr1, btid_ptr2) *(btid_ptr1) = *(btid_ptr2)

#define BTID_IS_NULL(btid)  (((btid)->vfid.fileid == NULL_FILEID) ? 1 : 0)

#define BTID_IS_EQUAL(b1,b2) \
  (((b1)->vfid.fileid == (b2)->vfid.fileid) && \
   ((b1)->vfid.volid == (b2)->vfid.volid))

#define DISK_VOLPURPOSE DB_VOLPURPOSE

/* Types and defines of transaction management */

typedef int TRANID;		/* Transaction identifier */

#define NULL_TRANID     (-1)
#define NULL_TRAN_INDEX (-1)
#define MVCCID_NULL (0)

#define MVCCID_ALL_VISIBLE    ((MVCCID) 3)	/* visible for all transactions */
#define MVCCID_FIRST	      ((MVCCID) 4)

/* is MVCC ID valid? */
#define MVCCID_IS_VALID(id)	  ((id) != MVCCID_NULL)
/* is MVCC ID normal? */
#define MVCCID_IS_NORMAL(id)	  ((id) >= MVCCID_FIRST)
/* are MVCC IDs equal? */
#define MVCCID_IS_EQUAL(id1,id2)	  ((id1) == (id2))
/* are MVCC IDs valid, not all visible? */
#define MVCCID_IS_NOT_ALL_VISIBLE(id) \
  (MVCCID_IS_VALID (id) && ((id) != MVCCID_ALL_VISIBLE))

/* advance MVCC ID */
#define MVCCID_FORWARD(id) \
  do \
    { \
      (id)++; \
      if ((id) < MVCCID_FIRST) \
        (id) = MVCCID_FIRST; \
    } \
  while (0)

/* back up MVCC ID */
#define MVCCID_BACKWARD(id) \
  do \
    { \
      (id)--; \
    } \
  while ((id) < MVCCID_FIRST)


#define COMPOSITE_LOCK(scan_op_type)	(scan_op_type != S_SELECT)
#define READONLY_SCAN(scan_op_type)	(scan_op_type == S_SELECT)

typedef enum
{
  LOCK_COMPAT_NO = 0,
  LOCK_COMPAT_YES,
  LOCK_COMPAT_UNKNOWN,
} LOCK_COMPATIBILITY;

typedef enum
{
  /* Don't change the initialization since they reflect the elements of lock_Conv and lock_Comp */
  NA_LOCK = 0,			/* N/A lock */
  INCON_NON_TWO_PHASE_LOCK = 1,	/* Incompatible 2 phase lock. */
  NULL_LOCK = 2,		/* NULL LOCK */
  SCH_S_LOCK = 3,		/* Schema Stability Lock */
  IS_LOCK = 4,			/* Intention Shared lock */
  S_LOCK = 5,			/* Shared lock */
  IX_LOCK = 6,			/* Intention exclusive lock */
  SIX_LOCK = 7,			/* Shared and intention exclusive lock */
  U_LOCK = 8,			/* Update lock */
  X_LOCK = 9,			/* Exclusive lock */
  SCH_M_LOCK = 10		/* Schema Modification Lock */
} LOCK;

extern LOCK lock_Conv[11][11];

#define LOCK_TO_LOCKMODE_STRING(lock) 			\
  (((lock) ==NULL_LOCK) ? "NULL_LOCK" :			\
   ((lock) ==  IS_LOCK) ? "  IS_LOCK" :			\
   ((lock) ==   S_LOCK) ? "   S_LOCK" :			\
   ((lock) ==  IX_LOCK) ? "  IX_LOCK" :			\
   ((lock) == SIX_LOCK) ? " SIX_LOCK" :			\
   ((lock) ==   U_LOCK) ? "   U_LOCK" :			\
   ((lock) ==  SCH_S_LOCK) ? "  SCH_S_LOCK" :		\
   ((lock) ==  SCH_M_LOCK) ? "  SCH_M_LOCK" :		\
   ((lock) ==   X_LOCK) ? "   X_LOCK" : "UNKNOWN")

/* CLASSNAME TO OID RETURN VALUES */

typedef enum
{
  LC_CLASSNAME_RESERVED,
  LC_CLASSNAME_DELETED,
  LC_CLASSNAME_EXIST,
  LC_CLASSNAME_ERROR,
  LC_CLASSNAME_RESERVED_RENAME,
  LC_CLASSNAME_DELETED_RENAME
} LC_FIND_CLASSNAME;

#define LC_EXIST              1
#define LC_DOESNOT_EXIST      2
#define LC_ERROR              3

/* Enumeration type for the result of ehash_search function */
typedef enum
{
  EH_KEY_FOUND,
  EH_KEY_NOTFOUND,
  EH_ERROR_OCCURRED
} EH_SEARCH;

/* BTREE_SEARCH - Result for b-tree key or OID search. */
typedef enum
{
  BTREE_KEY_FOUND,		/* Found key (one visible or dirty version). */
  BTREE_KEY_NOTFOUND,		/* Key was not found (or no usable version found in key). */
  BTREE_ERROR_OCCURRED,		/* Error while searching key/OID. */
  BTREE_ACTIVE_KEY_FOUND,	/* Found key but the version inserter/deleter did not commit/abort. */
  BTREE_KEY_SMALLER,		/* Key was not found and it is smaller than all the keys it was compared to. */
  BTREE_KEY_BIGGER,		/* Key was not found and it is bigger than all the keys it was compared to. */
  BTREE_KEY_BETWEEN		/* Key was not found and it's value is between the smallest and the biggest keys it was
				 * compared to. */
} BTREE_SEARCH;

/* TYPEDEFS FOR BACKUP/RESTORE */

/* structure for passing arguments into boot_restart_server et. al. */
typedef struct bo_restart_arg BO_RESTART_ARG;
struct bo_restart_arg
{
  bool printtoc;		/* True to show backup's table of contents */
  time_t stopat;		/* the recovery stop time if restarting from backup */
  const char *backuppath;	/* Pathname override for location of backup volumes */
  int level;			/* The backup level to use */
  const char *verbose_file;	/* restoredb verbose msg file */
  bool newvolpath;		/* true: restore the database and log volumes to the path specified in the
				 * database-loc-file */
  bool restore_upto_bktime;

  bool restore_slave;		/* restore slave */
  bool is_restore_from_backup;
  INT64 db_creation;		/* database creation time */
  LOG_LSA restart_repl_lsa;	/* restart replication lsa after restoreslave */
};

/* Magic default values */
#define CUBRID_MAGIC_MAX_LENGTH                 25
#define CUBRID_MAGIC_PREFIX			"CUBRID/"
#define CUBRID_MAGIC_DATABASE_VOLUME            "CUBRID/Volume"
#define CUBRID_MAGIC_LOG_ACTIVE                 "CUBRID/LogActive"
#define CUBRID_MAGIC_LOG_ARCHIVE                "CUBRID/LogArchive"
#define CUBRID_MAGIC_LOG_INFO                   "CUBRID/LogInfo"
#define CUBRID_MAGIC_DATABASE_BACKUP            "CUBRID/Backup_v2"
#define CUBRID_MAGIC_DATABASE_BACKUP_OLD        "CUBRID/Backup"

/* B+tree local statististical information for Uniqueness enforcement */
typedef struct btree_unique_stats BTREE_UNIQUE_STATS;
struct btree_unique_stats
{
  BTID btid;
  int num_nulls;
  int num_keys;
  int num_oids;
};

#define UNIQUE_STAT_INFO_INCREMENT   10

/*
 * Typedefs related to the scan data structures
 */

typedef enum
{
  S_OPENED = 1,
  S_STARTED,
  S_ENDED,
  S_CLOSED
} SCAN_STATUS;

typedef enum
{
  S_FORWARD = 1,
  S_BACKWARD
} SCAN_DIRECTION;

typedef enum
{
  S_BEFORE = 1,
  S_ON,
  S_AFTER
} SCAN_POSITION;

typedef enum
{
  S_ERROR = -1,
  S_END = 0,
  S_SUCCESS = 1,
  S_SUCCESS_CHN_UPTODATE,	/* only for slotted page */
  S_DOESNT_FIT,			/* only for slotted page */
  S_DOESNT_EXIST,		/* only for slotted page */
  S_SNAPSHOT_NOT_SATISFIED
} SCAN_CODE;

typedef enum
{
  S_SELECT,			/* By default MVCC requires no locks for select operations. */
  S_SELECT_WITH_LOCK,		/* Read operation that doesn't plan to modify the object, but has to know the exact
				 * fate of last version. Can be used for foreign key and unique constraint checks. */
  S_DELETE,			/* Delete object operation. */
  S_UPDATE			/* Update object operation. */
} SCAN_OPERATION_TYPE;

#define IS_WRITE_EXCLUSIVE_LOCK(lock) ((lock) == X_LOCK || (lock) == SCH_M_LOCK)


typedef enum
{
  HEAP_RECORD_INFO_INVALID = -1,
  HEAP_RECORD_INFO_T_PAGEID = 0,
  HEAP_RECORD_INFO_T_SLOTID,
  HEAP_RECORD_INFO_T_VOLUMEID,
  HEAP_RECORD_INFO_T_OFFSET,
  HEAP_RECORD_INFO_T_LENGTH,
  HEAP_RECORD_INFO_T_REC_TYPE,
  HEAP_RECORD_INFO_T_REPRID,
  HEAP_RECORD_INFO_T_CHN,
  HEAP_RECORD_INFO_T_MVCC_INSID,
  HEAP_RECORD_INFO_T_MVCC_DELID,
  HEAP_RECORD_INFO_T_MVCC_FLAGS,
  HEAP_RECORD_INFO_T_MVCC_PREV_VERSION,

  /* leave this last */
  HEAP_RECORD_INFO_COUNT,

  HEAP_RECORD_INFO_FIRST = HEAP_RECORD_INFO_T_PAGEID
} HEAP_RECORD_INFO_ID;

typedef enum
{
  HEAP_PAGE_INFO_INVALID = -1,
  HEAP_PAGE_INFO_CLASS_OID = 0,
  HEAP_PAGE_INFO_PREV_PAGE,
  HEAP_PAGE_INFO_NEXT_PAGE,
  HEAP_PAGE_INFO_NUM_SLOTS,
  HEAP_PAGE_INFO_NUM_RECORDS,
  HEAP_PAGE_INFO_ANCHOR_TYPE,
  HEAP_PAGE_INFO_ALIGNMENT,
  HEAP_PAGE_INFO_TOTAL_FREE,
  HEAP_PAGE_INFO_CONT_FREE,
  HEAP_PAGE_INFO_OFFSET_TO_FREE_AREA,
  HEAP_PAGE_INFO_IS_SAVING,
  HEAP_PAGE_INFO_UPDATE_BEST,

  /* leave this last */
  HEAP_PAGE_INFO_COUNT,

  HEAP_PAGE_INFO_FIRST = HEAP_PAGE_INFO_CLASS_OID
} HEAP_PAGE_INFO_ID;

typedef enum
{
  BTREE_KEY_INFO_INVALID = -1,
  BTREE_KEY_INFO_VOLUMEID = 0,
  BTREE_KEY_INFO_PAGEID,
  BTREE_KEY_INFO_SLOTID,
  BTREE_KEY_INFO_KEY,
  BTREE_KEY_INFO_OID_COUNT,
  BTREE_KEY_INFO_FIRST_OID,
  BTREE_KEY_INFO_OVERFLOW_KEY,
  BTREE_KEY_INFO_OVERFLOW_OIDS,

  /* leave this last */
  BTREE_KEY_INFO_COUNT
} BTREE_KEY_INFO_ID;

typedef enum
{
  BTREE_NODE_INFO_INVALID = -1,
  BTREE_NODE_INFO_VOLUMEID = 0,
  BTREE_NODE_INFO_PAGEID,
  BTREE_NODE_INFO_NODE_TYPE,
  BTREE_NODE_INFO_KEY_COUNT,
  BTREE_NODE_INFO_FIRST_KEY,
  BTREE_NODE_INFO_LAST_KEY,

  /* leave this last */
  BTREE_NODE_INFO_COUNT
} BTREE_NODE_INFO_ID;

typedef enum
{
  LOG_ERROR_IF_DELETED,		/* set error when locking deleted objects */
  LOG_WARNING_IF_DELETED	/* set warning when locking deleted objects - the case when it is expected and
				 * accepted to find a deleted object; for example when er_clear() is used afterwards if 
				 * ER_HEAP_UNKNOWN_OBJECT is set in er_errid */
} NON_EXISTENT_HANDLING;

/************************************************************************/
/* spacedb                                                              */
/************************************************************************/

/* database space info */
typedef enum
{
  SPACEDB_PERM_PERM_ALL,
  SPACEDB_PERM_TEMP_ALL,
  SPACEDB_TEMP_TEMP_ALL,

  SPACEDB_TOTAL_ALL,
  SPACEDB_ALL_COUNT,
} SPACEDB_ALL_TYPE;

typedef struct spacedb_all SPACEDB_ALL;
struct spacedb_all
{
  DKNVOLS nvols;
  DKNPAGES npage_used;
  DKNPAGES npage_free;
};

typedef struct spacedb_onevol SPACEDB_ONEVOL;
struct spacedb_onevol
{
  VOLID volid;
  DB_VOLTYPE type;
  DB_VOLPURPOSE purpose;
  DKNPAGES npage_used;
  DKNPAGES npage_free;
  char name[DB_MAX_PATH_LENGTH];
};

/* files */
typedef enum
{
  SPACEDB_INDEX_FILE,
  SPACEDB_HEAP_FILE,
  SPACEDB_SYSTEM_FILE,
  SPACEDB_TEMP_FILE,

  SPACEDB_TOTAL_FILE,
  SPACEDB_FILE_COUNT,
} SPACEDB_FILE_TYPE;

typedef struct spacedb_files SPACEDB_FILES;
struct spacedb_files
{
  int nfile;
  DKNPAGES npage_ftab;
  DKNPAGES npage_user;
  DKNPAGES npage_reserved;
};

/************************************************************************/
/* client & catalog common                                              */
/************************************************************************/

typedef int REPR_ID;		/* representation identifier */
typedef int ATTR_ID;		/* attribute identifier */

#define NULL_REPRID       -1	/* Null Representation Identifier */
#define NULL_ATTRID       -1	/* Null Attribute Identifier */

/************************************************************************/
/* b-tree common                                                        */
/************************************************************************/

typedef enum
{
  BTREE_CONSTRAINT_UNIQUE = 0x01,
  BTREE_CONSTRAINT_PRIMARY_KEY = 0x02
} BTREE_CONSTRAINT_TYPE;

typedef enum
{
  BTREE_UNIQUE,
  BTREE_INDEX,
  BTREE_REVERSE_UNIQUE,
  BTREE_REVERSE_INDEX,
  BTREE_PRIMARY_KEY,
  BTREE_FOREIGN_KEY
} BTREE_TYPE;

/************************************************************************/
/* storage common functions                                             */
/************************************************************************/
extern INT16 db_page_size (void);
extern INT16 db_io_page_size (void);
extern INT16 db_log_page_size (void);
extern int db_set_page_size (INT16 io_page_size, INT16 log_page_size);
extern INT16 db_network_page_size (void);
extern void db_print_data (DB_TYPE type, DB_DATA * data, FILE * fd);

extern int recdes_allocate_data_area (RECDES * rec, int size);
extern void recdes_free_data_area (RECDES * rec);
extern void recdes_set_data_area (RECDES * rec, char *data, int size);

extern char *lsa_to_string (char *buf, int buf_size, LOG_LSA * lsa);
extern char *oid_to_string (char *buf, int buf_size, OID * oid);
extern char *vpid_to_string (char *buf, int buf_size, VPID * vpid);
extern char *vfid_to_string (char *buf, int buf_size, VFID * vfid);
extern char *hfid_to_string (char *buf, int buf_size, HFID * hfid);
extern char *btid_to_string (char *buf, int buf_size, BTID * btid);

/************************************************************************/
/* next has nothing to do with storage. however, we lack a clear place  */
/* for global stuff that affect everything. this is closest...          */
/************************************************************************/

typedef enum
{
  T_ADD,
  T_SUB,
  T_MUL,
  T_DIV,
  T_UNPLUS,
  T_UNMINUS,
  T_PRIOR,
  T_CONNECT_BY_ROOT,
  T_QPRIOR,
  T_BIT_NOT,
  T_BIT_AND,
  T_BIT_OR,
  T_BIT_XOR,
  T_BIT_COUNT,
  T_BITSHIFT_LEFT,
  T_BITSHIFT_RIGHT,
  T_INTDIV,
  T_INTMOD,
  T_IF,
  T_IFNULL,
  T_ISNULL,
  T_ACOS,
  T_ASIN,
  T_ATAN,
  T_ATAN2,
  T_COS,
  T_SIN,
  T_TAN,
  T_COT,
  T_PI,
  T_DEGREES,
  T_RADIANS,
  T_FORMAT,
  T_CONCAT,
  T_CONCAT_WS,
  T_FIELD,
  T_LEFT,
  T_RIGHT,
  T_REPEAT,
  T_SPACE,
  T_LOCATE,
  T_MID,
  T_STRCMP,
  T_REVERSE,
  T_DISK_SIZE,
  T_LN,
  T_LOG2,
  T_LOG10,
  T_ADDDATE,
  T_DATE_ADD,
  T_SUBDATE,
  T_DATE_SUB,
  T_DATE_FORMAT,
  T_STR_TO_DATE,
  T_MOD,
  T_POSITION,
  T_SUBSTRING,
  T_SUBSTRING_INDEX,
  T_OCTET_LENGTH,
  T_BIT_LENGTH,
  T_CHAR_LENGTH,
  T_MD5,
  T_LOWER,
  T_UPPER,
  T_LIKE_LOWER_BOUND,
  T_LIKE_UPPER_BOUND,
  T_TRIM,
  T_LTRIM,
  T_RTRIM,
  T_LPAD,
  T_RPAD,
  T_REPLACE,
  T_TRANSLATE,
  T_ADD_MONTHS,
  T_LAST_DAY,
  T_MONTHS_BETWEEN,
  T_SYS_DATE,
  T_SYS_TIME,
  T_SYS_TIMESTAMP,
  T_UTC_TIME,
  T_UTC_DATE,
  T_TIME_FORMAT,
  T_TIMESTAMP,
  T_UNIX_TIMESTAMP,
  T_FROM_UNIXTIME,
  T_SYS_DATETIME,
  T_YEAR,
  T_MONTH,
  T_DAY,
  T_HOUR,
  T_MINUTE,
  T_SECOND,
  T_QUARTER,
  T_WEEKDAY,
  T_DAYOFWEEK,
  T_DAYOFYEAR,
  T_TODAYS,
  T_FROMDAYS,
  T_TIMETOSEC,
  T_SECTOTIME,
  T_MAKEDATE,
  T_MAKETIME,
  T_WEEK,
  T_TO_CHAR,
  T_TO_DATE,
  T_TO_TIME,
  T_TO_TIMESTAMP,
  T_TO_DATETIME,
  T_TO_NUMBER,
  T_CURRENT_VALUE,
  T_NEXT_VALUE,
  T_CAST,
  T_CAST_NOFAIL,
  T_CASE,
  T_EXTRACT,
  T_LOCAL_TRANSACTION_ID,
  T_FLOOR,
  T_CEIL,
  T_SIGN,
  T_POWER,
  T_ROUND,
  T_LOG,
  T_EXP,
  T_SQRT,
  T_TRUNC,
  T_ABS,
  T_CHR,
  T_INSTR,
  T_LEAST,
  T_GREATEST,
  T_STRCAT,
  T_NULLIF,
  T_COALESCE,
  T_NVL,
  T_NVL2,
  T_DECODE,
  T_RAND,
  T_DRAND,
  T_RANDOM,
  T_DRANDOM,
  T_INCR,
  T_DECR,
  T_SYS_CONNECT_BY_PATH,
  T_DATE,
  T_TIME,
  T_DATEDIFF,
  T_TIMEDIFF,
  T_ROW_COUNT,
  T_LAST_INSERT_ID,
  T_DEFAULT,
  T_LIST_DBS,
  T_BIT_TO_BLOB,
  T_BLOB_TO_BIT,
  T_CHAR_TO_CLOB,
  T_CLOB_TO_CHAR,
  T_LOB_LENGTH,
  T_TYPEOF,
  T_INDEX_CARDINALITY,
  T_EVALUATE_VARIABLE,
  T_DEFINE_VARIABLE,
  T_PREDICATE,
  T_EXEC_STATS,
  T_ADDTIME,
  T_BIN,
  T_FINDINSET,
  T_HEX,
  T_ASCII,
  T_CONV,
  T_INET_ATON,
  T_INET_NTOA,
  T_TO_ENUMERATION_VALUE,
  T_CHARSET,
  T_COLLATION,
  T_WIDTH_BUCKET,
  T_TRACE_STATS,
  T_AES_ENCRYPT,
  T_AES_DECRYPT,
  T_SHA_ONE,
  T_SHA_TWO,
  T_INDEX_PREFIX,
  T_TO_BASE64,
  T_FROM_BASE64,
  T_SYS_GUID,
  T_SLEEP,
  T_DBTIMEZONE,
  T_SESSIONTIMEZONE,
  T_TZ_OFFSET,
  T_NEW_TIME,
  T_FROM_TZ,
  T_TO_DATETIME_TZ,
  T_TO_TIMESTAMP_TZ,
  T_UTC_TIMESTAMP,
  T_CRC32,
  T_CURRENT_DATETIME,
  T_CURRENT_TIMESTAMP,
  T_CURRENT_DATE,
  T_CURRENT_TIME,
  T_CONV_TZ,
  T_JSON_CONTAINS,
  T_JSON_TYPE,
  T_JSON_EXTRACT,
  T_JSON_VALID,
<<<<<<< HEAD
  T_JSON_QUOTE,
=======
  T_JSON_UNQUOTE,
>>>>>>> b6e1d4be
  T_JSON_LENGTH,
  T_JSON_DEPTH,
  T_JSON_SEARCH,
  T_JSON_PRETTY,
} OPERATOR_TYPE;		/* arithmetic operator types */

typedef enum
{
  /* aggregate functions */
  PT_MIN = 900, PT_MAX, PT_SUM, PT_AVG,
  PT_STDDEV, PT_VARIANCE,
  PT_STDDEV_POP, PT_VAR_POP,
  PT_STDDEV_SAMP, PT_VAR_SAMP,
  PT_COUNT, PT_COUNT_STAR,
  PT_GROUPBY_NUM,
  PT_AGG_BIT_AND, PT_AGG_BIT_OR, PT_AGG_BIT_XOR,
  PT_GROUP_CONCAT,
  PT_ROW_NUMBER,
  PT_RANK,
  PT_DENSE_RANK,
  PT_NTILE,
  PT_JSON_ARRAYAGG,
  PT_TOP_AGG_FUNC,
  /* only aggregate functions should be below PT_TOP_AGG_FUNC */

  /* analytic only functions */
  PT_LEAD, PT_LAG,

  /* foreign functions */
  PT_GENERIC,

  /* from here down are function code common to parser and xasl */
  /* "table" functions argument(s) are tables */
  F_TABLE_SET, F_TABLE_MULTISET, F_TABLE_SEQUENCE,
  F_TOP_TABLE_FUNC,
  F_MIDXKEY,

  /* "normal" functions, arguments are values */
  F_SET, F_MULTISET, F_SEQUENCE, F_VID, F_GENERIC, F_CLASS_OF,
  F_INSERT_SUBSTRING, F_ELT, F_JSON_OBJECT, F_JSON_ARRAY, F_JSON_MERGE,
  F_JSON_INSERT, F_JSON_REMOVE, F_JSON_ARRAY_APPEND, F_JSON_GET_ALL_PATHS,
  F_JSON_REPLACE, F_JSON_SET, F_JSON_KEYS, F_JSON_ARRAY_INSERT,

  /* only for FIRST_VALUE. LAST_VALUE, NTH_VALUE analytic functions */
  PT_FIRST_VALUE, PT_LAST_VALUE, PT_NTH_VALUE,
  /* aggregate and analytic functions */
  PT_MEDIAN,
  PT_CUME_DIST,
  PT_PERCENT_RANK,
  PT_PERCENTILE_CONT,
  PT_PERCENTILE_DISC
} FUNC_TYPE;

/************************************************************************/
/* QUERY                                                                */
/************************************************************************/

/*
 * CACHE TIME RELATED DEFINITIONS
 */
typedef struct cache_time CACHE_TIME;
struct cache_time
{
  int sec;
  int usec;
};

#define CACHE_TIME_AS_ARGS(ct)	(ct)->sec, (ct)->usec

#define CACHE_TIME_EQ(T1, T2) \
  (((T1)->sec != 0) && ((T1)->sec == (T2)->sec) && ((T1)->usec == (T2)->usec))

#define CACHE_TIME_RESET(T) \
  do \
    { \
      (T)->sec = 0; \
      (T)->usec = 0; \
    } \
  while (0)

#define CACHE_TIME_MAKE(CT, TV) \
  do \
    { \
      (CT)->sec = (TV)->tv_sec; \
      (CT)->usec = (TV)->tv_usec; \
    } \
  while (0)

#define OR_CACHE_TIME_SIZE (OR_INT_SIZE * 2)

#define OR_PACK_CACHE_TIME(PTR, T) \
  do \
    { \
      if ((CACHE_TIME *) (T) != NULL) \
        { \
          PTR = or_pack_int (PTR, (T)->sec); \
          PTR = or_pack_int (PTR, (T)->usec); \
        } \
    else \
      { \
        PTR = or_pack_int (PTR, 0); \
        PTR = or_pack_int (PTR, 0); \
      } \
    } \
  while (0)

#define OR_UNPACK_CACHE_TIME(PTR, T) \
  do \
    { \
      if ((CACHE_TIME *) (T) != NULL) \
        { \
          PTR = or_unpack_int (PTR, &((T)->sec)); \
          PTR = or_unpack_int (PTR, &((T)->usec)); \
        } \
    } \
  while (0)

/* XASL identifier */
typedef struct xasl_id XASL_ID;
struct xasl_id
{
  SHA1Hash sha1;		/* SHA-1 hash generated from query string. */
  INT32 cache_flag;
  /* Multiple-purpose field used to handle XASL cache. */
  CACHE_TIME time_stored;	/* when this XASL plan stored */
};				/* XASL plan file identifier */

typedef enum
{
  Q_DISTINCT,			/* no duplicate values */
  Q_ALL				/* all values */
} QUERY_OPTIONS;

typedef enum
{
  R_KEY = 1,			/* key value search */
  R_RANGE,			/* range search with the two key values and range spec */
  R_KEYLIST,			/* a list of key value searches */
  R_RANGELIST			/* a list of range searches */
} RANGE_TYPE;

typedef enum
{
  SHOWSTMT_START = 0,
  SHOWSTMT_NULL = SHOWSTMT_START,
  SHOWSTMT_ACCESS_STATUS,
  SHOWSTMT_VOLUME_HEADER,
  SHOWSTMT_ACTIVE_LOG_HEADER,
  SHOWSTMT_ARCHIVE_LOG_HEADER,
  SHOWSTMT_SLOTTED_PAGE_HEADER,
  SHOWSTMT_SLOTTED_PAGE_SLOTS,
  SHOWSTMT_HEAP_HEADER,
  SHOWSTMT_ALL_HEAP_HEADER,
  SHOWSTMT_HEAP_CAPACITY,
  SHOWSTMT_ALL_HEAP_CAPACITY,
  SHOWSTMT_INDEX_HEADER,
  SHOWSTMT_INDEX_CAPACITY,
  SHOWSTMT_ALL_INDEXES_HEADER,
  SHOWSTMT_ALL_INDEXES_CAPACITY,
  SHOWSTMT_GLOBAL_CRITICAL_SECTIONS,
  SHOWSTMT_JOB_QUEUES,
  SHOWSTMT_TIMEZONES,
  SHOWSTMT_FULL_TIMEZONES,
  SHOWSTMT_TRAN_TABLES,
  SHOWSTMT_THREADS,

  /* append the new show statement types in here */

  SHOWSTMT_END
} SHOWSTMT_TYPE;

#define NUM_F_GENERIC_ARGS 32
#define NUM_F_INSERT_SUBSTRING_ARGS 4

extern const int SM_MAX_STRING_LENGTH;

/*
 * These are the names for the system defined properties on classes,
 * attributes and methods.  For the built in properties, try
 * to use short names.  User properties if they are ever allowed
 * should have more descriptive names.
 *
 * Lets adopt the convention that names beginning with a '*' are
 * reserved for system properties.
 */
#define SM_PROPERTY_UNIQUE "*U"
#define SM_PROPERTY_INDEX "*I"
#define SM_PROPERTY_NOT_NULL "*N"
#define SM_PROPERTY_REVERSE_UNIQUE "*RU"
#define SM_PROPERTY_REVERSE_INDEX "*RI"
#define SM_PROPERTY_VID_KEY "*V_KY"
#define SM_PROPERTY_PRIMARY_KEY "*P"
#define SM_PROPERTY_FOREIGN_KEY "*FK"

#define SM_PROPERTY_NUM_INDEX_FAMILY         6

#define SM_FILTER_INDEX_ID "*FP*"
#define SM_FUNCTION_INDEX_ID "*FI*"
#define SM_PREFIX_INDEX_ID "*PLID*"

/*
 *    Bit field identifiers for attribute flags.  These could be defined
 *    with individual unsigned bit fields but this makes it easier
 *    to save them as a single integer.
 *    The "new" flag is used only at run time and shouldn't be here.
 *    Need to re-design the template functions to operate from a different
 *    memory structure during flattening.
 */
typedef enum
{
  SM_ATTFLAG_NONE = 0,
  SM_ATTFLAG_INDEX = 1,		/* attribute has an index 0x01 */
  SM_ATTFLAG_UNIQUE = 2,	/* attribute has UNIQUE constraint 0x02 */
  SM_ATTFLAG_NON_NULL = 4,	/* attribute has NON_NULL constraint 0x04 */
  SM_ATTFLAG_VID = 8,		/* attribute is part of virtual object id 0x08 */
  SM_ATTFLAG_NEW = 16,		/* is a new attribute 0x10 */
  SM_ATTFLAG_REVERSE_INDEX = 32,	/* attribute has a reverse index 0x20 */
  SM_ATTFLAG_REVERSE_UNIQUE = 64,	/* attribute has a reverse unique 0x40 */
  SM_ATTFLAG_PRIMARY_KEY = 128,	/* attribute has a primary key 0x80 */
  SM_ATTFLAG_AUTO_INCREMENT = 256,	/* auto increment attribute 0x0100 */
  SM_ATTFLAG_FOREIGN_KEY = 512,	/* attribute has a primary key 0x200 */
  SM_ATTFLAG_PARTITION_KEY = 1024	/* attribute is the partitioning key for the class 0x400 */
} SM_ATTRIBUTE_FLAG;

/* delete or update action type for foreign key */
typedef enum
{
  SM_FOREIGN_KEY_CASCADE,
  SM_FOREIGN_KEY_RESTRICT,
  SM_FOREIGN_KEY_NO_ACTION,
  SM_FOREIGN_KEY_SET_NULL
} SM_FOREIGN_KEY_ACTION;

/*
 *    These identify "namespaces" for class components like attributes
 *    and methods.  A name_space identifier is frequently used
 *    in conjunction with a name so the correct component can be found
 *    in a class definition.  Since the namespaces for classes and
 *    instances can overlap, a name alone is not enough to uniquely
 *    identify a component.
 */
typedef enum
{
  ID_ATTRIBUTE,
  ID_SHARED_ATTRIBUTE,
  ID_CLASS_ATTRIBUTE,
  ID_METHOD,
  ID_CLASS_METHOD,
  ID_INSTANCE,			/* attributes/shared attributes/methods */
  ID_CLASS,			/* class methods/class attributes */
  ID_NULL
} SM_NAME_SPACE;

/*
 *    This constant defines the maximum size in bytes of a class name,
 *    attribute name, method name, or any other named entity in the schema.
 */
#define SM_MAX_IDENTIFIER_LENGTH 255

#define SERIAL_ATTR_NAME          "name"
#define SERIAL_ATTR_OWNER         "owner"
#define SERIAL_ATTR_CURRENT_VAL   "current_val"
#define SERIAL_ATTR_INCREMENT_VAL "increment_val"
#define SERIAL_ATTR_MAX_VAL       "max_val"
#define SERIAL_ATTR_MIN_VAL       "min_val"
#define SERIAL_ATTR_CYCLIC        "cyclic"
#define SERIAL_ATTR_STARTED       "started"
#define SERIAL_ATTR_CLASS_NAME    "class_name"
#define SERIAL_ATTR_ATT_NAME      "att_name"
#define SERIAL_ATTR_CACHED_NUM    "cached_num"
#define SERIAL_ATTR_COMMENT       "comment"

#define PEEK          true	/* Peek for a slotted record */
#define COPY          false	/* Don't peek, but copy a slotted record */

enum
{
/* Unknown record type */
  REC_UNKNOWN = 0,

/* Record without content, just the address */
  REC_ASSIGN_ADDRESS = 1,

/* Home of record */
  REC_HOME = 2,

/* No the original home of record.  part of relocation process */
  REC_NEWHOME = 3,

/* Record describe new home of record */
  REC_RELOCATION = 4,

/* Record describe location of big record */
  REC_BIGONE = 5,

/* Slot does not describe any record.
 * A record was stored in this slot.  Slot cannot be reused. 
 */
  REC_MARKDELETED = 6,

/* Slot does not describe any record.
 * A record was stored in this slot.  Slot will be reused. 
 */
  REC_DELETED_WILL_REUSE = 7,

/* unused reserved record type */
  REC_RESERVED_TYPE_8 = 8,
  REC_RESERVED_TYPE_9 = 9,
  REC_RESERVED_TYPE_10 = 10,
  REC_RESERVED_TYPE_11 = 11,
  REC_RESERVED_TYPE_12 = 12,
  REC_RESERVED_TYPE_13 = 13,
  REC_RESERVED_TYPE_14 = 14,
  REC_RESERVED_TYPE_15 = 15,
/* 4bit record type max */
  REC_4BIT_USED_TYPE_MAX = REC_DELETED_WILL_REUSE,
  REC_4BIT_TYPE_MAX = REC_RESERVED_TYPE_15
};

// TODO: move me in a proper place
typedef enum
{
  KILLSTMT_TRAN = 0,
  KILLSTMT_QUERY = 1,
} KILLSTMT_TYPE;

#endif /* _STORAGE_COMMON_H_ */<|MERGE_RESOLUTION|>--- conflicted
+++ resolved
@@ -1056,11 +1056,8 @@
   T_JSON_TYPE,
   T_JSON_EXTRACT,
   T_JSON_VALID,
-<<<<<<< HEAD
   T_JSON_QUOTE,
-=======
   T_JSON_UNQUOTE,
->>>>>>> b6e1d4be
   T_JSON_LENGTH,
   T_JSON_DEPTH,
   T_JSON_SEARCH,
