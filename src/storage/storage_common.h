/*
 * Copyright (C) 2008 Search Solution Corporation. All rights reserved by Search Solution.
 *
 *   This program is free software; you can redistribute it and/or modify
 *   it under the terms of the GNU General Public License as published by
 *   the Free Software Foundation; either version 2 of the License, or
 *   (at your option) any later version.
 *
 *  This program is distributed in the hope that it will be useful,
 *  but WITHOUT ANY WARRANTY; without even the implied warranty of
 *  MERCHANTABILITY or FITNESS FOR A PARTICULAR PURPOSE. See the
 *  GNU General Public License for more details.
 *
 *  You should have received a copy of the GNU General Public License
 *  along with this program; if not, write to the Free Software
 *  Foundation, Inc., 51 Franklin Street, Fifth Floor, Boston, MA 02110-1301 USA
 *
 */


/*
 * storage_common.h - Definitions and data types of disk related stuffs
 *          such as pages, file structures, and so on.
 */

#ifndef _STORAGE_COMMON_H_
#define _STORAGE_COMMON_H_

#ident "$Id$"

#include "config.h"

#include <limits.h>
#include <time.h>
#include <stdio.h>
#include <assert.h>

#include "porting.h"
#include "porting_inline.hpp"
#include "dbtype_def.h"
#include "sha1.h"
#include "cache_time.h"

  /* LIMITS AND NULL VALUES ON DISK RELATED DATATYPES */

#define NULL_VOLID  (-1)	/* Value of an invalid volume identifier */
#define NULL_SECTID (-1)	/* Value of an invalid sector identifier */
#define NULL_PAGEID (-1)	/* Value of an invalid page identifier */
#define NULL_SLOTID (-1)	/* Value of an invalid slot identifier */
#define NULL_OFFSET (-1)	/* Value of an invalid offset */
#define NULL_FILEID (-1)	/* Value of an invalid file identifier */

#define VOLID_MAX       SHRT_MAX
#define PAGEID_MAX      INT_MAX
#define SECTID_MAX      INT_MAX
#define PGLENGTH_MAX    SHRT_MAX
#define VOL_MAX_NPAGES(page_size) \
  ((sizeof(off_t) == 4) ? (INT_MAX / (page_size)) : INT_MAX)

#define LOGPAGEID_MAX   0x7fffffffffffLL	/* 6 bytes length */

/* NULL_CHN is a special value for an unspecified cache coherency number.
 * It should only be used in error conditions.  This should never be
 * found as a stored chn in a disk or memory object.
 */
enum
{ NULL_CHN = -1, CHN_UNKNOWN_ATCLIENT = -2 };

/* Compose the full name of a database */

#define COMPOSE_FULL_NAME(buf, buf_size, path, name) \
  do { \
    size_t len = strlen(path); \
    if (len > 0 && path[len - 1] != PATH_SEPARATOR) { \
      snprintf(buf, buf_size - 1, "%s%c%s", path, PATH_SEPARATOR, name); \
    } else { \
      snprintf(buf, buf_size - 1, "%s%s", path, name); \
    } \
  } while (0)

/* Type definitions related to disk information	*/

typedef INT16 VOLID;		/* Volume identifier */
typedef VOLID DKNVOLS;		/* Number of volumes */

typedef INT32 PAGEID;		/* Data page identifier */
typedef PAGEID DKNPAGES;	/* Number of disk pages */

typedef INT64 LOG_PAGEID;	/* Log page identifier */
typedef PAGEID LOG_PHY_PAGEID;	/* physical log page identifier */

typedef INT32 SECTID;
typedef SECTID DKNSECTS;

typedef INT16 PGSLOTID;		/* Page slot identifier */
typedef PGSLOTID PGNSLOTS;	/* Number of slots on a page */
typedef INT16 PGLENGTH;		/* Page length */

typedef PAGEID FILEID;		/* File identifier */
typedef INT32 LOLENGTH;		/* Length for a large object */

/* BOTH IO_PAGESIZE AND DB_PAGESIZE MUST BE MULTIPLE OF sizeof(int) */

#define IO_DEFAULT_PAGE_SIZE    (16 * ONE_K)
#define IO_MIN_PAGE_SIZE        (4 * ONE_K)
#define IO_MAX_PAGE_SIZE        (16 * ONE_K)

#define LOG_PAGESIZE            (db_log_page_size())
#define IO_PAGESIZE             (db_io_page_size())
#define DB_PAGESIZE             (db_page_size())

#define IS_POWER_OF_2(x)        (((x) & ((x) - 1)) == 0)

/*
 * Sector
 */
/* Number of pages in a sector. Careful about changing this size. The whole file manager depends on this size. */
#define DISK_SECTOR_NPAGES 64
#define IO_SECTORSIZE           (DISK_SECTOR_NPAGES * IO_PAGESIZE)
#define DB_SECTORSIZE		(DISK_SECTOR_NPAGES * DB_PAGESIZE)

#define VOL_MAX_NSECTS(page_size)  (VOL_MAX_NPAGES(page_size) / DISK_SECTOR_NPAGES)

#define SECTOR_FIRST_PAGEID(sid) ((sid) * DISK_SECTOR_NPAGES)
#define SECTOR_LAST_PAGEID(sid) ((((sid) + 1) * DISK_SECTOR_NPAGES) - 1)
#define SECTOR_FROM_PAGEID(pageid) ((pageid) / DISK_SECTOR_NPAGES)

#define VSID_FROM_VPID(vsid, vpid) (vsid)->volid = (vpid)->volid; (vsid)->sectid = SECTOR_FROM_PAGEID ((vpid)->pageid)
#define VSID_IS_SECTOR_OF_VPID(vsid, vpid) \
  ((vsid)->volid == (vpid)->volid && (vsid)->sectid == SECTOR_FROM_PAGEID ((vpid)->pageid))

#define DB_MAX_PATH_LENGTH      PATH_MAX

#define DISK_VFID_SIZE (OR_INT_SIZE + OR_SHORT_SIZE)
#define DISK_VPID_SIZE (OR_INT_SIZE + OR_SHORT_SIZE)

#define DISK_VFID_ALIGNED_SIZE (DISK_VFID_SIZE + OR_SHORT_SIZE)
#define DISK_VPID_ALIGNED_SIZE (DISK_VPID_SIZE + OR_SHORT_SIZE)

/* BTREE definitions */

/* Non_Leaf Node Record Size */
#define NON_LEAF_RECORD_SIZE (DISK_VPID_ALIGNED_SIZE)
/* Leaf Node Record Size */
#define LEAF_RECORD_SIZE (0)
#define SPLIT_INFO_SIZE (OR_FLOAT_SIZE + OR_INT_SIZE)

typedef struct btree_node_split_info BTREE_NODE_SPLIT_INFO;
struct btree_node_split_info
{
  float pivot;			/* pivot = split_slot_id / num_keys */
  int index;			/* number of key insert after node split */
};

typedef char *PAGE_PTR;		/* Pointer to a page */

/* TODO - PAGE_TYPE is used for debugging */
typedef enum
{
  PAGE_UNKNOWN = 0,		/* used for initialized page */
  PAGE_FTAB,			/* file allocset table page */
  PAGE_HEAP,			/* heap page */
  PAGE_VOLHEADER,		/* volume header page */
  PAGE_VOLBITMAP,		/* volume bitmap page */
  PAGE_QRESULT,			/* query result page */
  PAGE_EHASH,			/* ehash bucket/dir page */
  PAGE_OVERFLOW,		/* overflow page (with ovf_keyval) */
  PAGE_AREA,			/* area page */
  PAGE_CATALOG,			/* catalog page */
  PAGE_BTREE,			/* b+tree index page (with ovf_OIDs) */
  PAGE_LOG,			/* NONE - log page (unused) */
  PAGE_DROPPED_FILES,		/* Dropped files page.  */
  PAGE_VACUUM_DATA,		/* Vacuum data. */
  PAGE_LAST = PAGE_VACUUM_DATA
} PAGE_TYPE;

/* Index scan OID buffer size as set by system parameter. */
#define ISCAN_OID_BUFFER_SIZE \
  ((((int) (IO_PAGESIZE * prm_get_float_value (PRM_ID_BT_OID_NBUFFERS))) \
    / OR_OID_SIZE) \
    * OR_OID_SIZE)
#define ISCAN_OID_BUFFER_COUNT \
  (ISCAN_OID_BUFFER_SIZE / OR_OID_SIZE)
/* Minimum capacity of OID buffer.
 * It should include at least one overflow page and on b-tree leaf record.
 * It was set to roughly two pages.
 */
#define ISCAN_OID_BUFFER_MIN_CAPACITY (2 * DB_PAGESIZE)
/* OID buffer capacity. It is the maximum value between the size set by
 * system parameter and the minimum required capacity.
 */
#define ISCAN_OID_BUFFER_CAPACITY \
  (MAX (ISCAN_OID_BUFFER_MIN_CAPACITY, ISCAN_OID_BUFFER_SIZE))

typedef UINT64 MVCCID;		/* MVCC ID */



/* File structure identifiers */

typedef struct hfid HFID;	/* FILE HEAP IDENTIFIER */
struct hfid
{
  VFID vfid;			/* Volume and file identifier */
  INT32 hpgid;			/* First page identifier (the header page) */
};
#define HFID_INITIALIZER \
  { VFID_INITIALIZER, NULL_PAGEID }
#define HFID_AS_ARGS(hfid) (hfid)->hpgid, VFID_AS_ARGS (&(hfid)->vfid)

typedef struct btid BTID;	/* B+tree identifier */
struct btid
{
  VFID vfid;			/* B+tree index volume identifier */
  INT32 root_pageid;		/* Root page identifier */
};
#define BTID_INITIALIZER \
  { VFID_INITIALIZER, NULL_PAGEID }
#define BTID_AS_ARGS(btid) (btid)->root_pageid, VFID_AS_ARGS (&(btid)->vfid)

typedef struct ehid EHID;	/* EXTENDIBLE HASHING IDENTIFIER */
struct ehid
{
  VFID vfid;			/* Volume and Directory file identifier */
  INT32 pageid;			/* The first (root) page of the directory */
};

typedef struct recdes RECDES;	/* RECORD DESCRIPTOR */
struct recdes
{
  int area_size;		/* Length of the allocated area. It includes only the data field. The value is negative
				 * if data is inside buffer. For example, peeking in a slotted page. */
  int length;			/* Length of the data. Does not include the length and type fields */
  INT16 type;			/* Type of record */
  char *data;			/* The data */
};
/* Replace existing data in record at offset_to_data and size old_data_size
 * with new_data of size new_data_size.
 */
#define RECORD_REPLACE_DATA(record, offset_to_data, old_data_size, \
			    new_data_size, new_data) \
  do \
    { \
      assert ((record) != NULL); \
      assert ((record)->data != NULL); \
      assert ((offset_to_data) >= 0 && (offset_to_data) <= (record)->length); \
      assert ((old_data_size) >= 0 && (new_data_size) >= 0); \
      assert ((offset_to_data) + (old_data_size) <= (record)->length); \
      if ((old_data_size) != (new_data_size)) \
        { \
	  /* We may need to move data inside record. */ \
	  if ((offset_to_data) + (old_data_size) < (record)->length) \
	    { \
	      /* Move data inside record. */ \
	      memmove ((record)->data + (offset_to_data) + (new_data_size), \
		       (record)->data + (offset_to_data) + (old_data_size), \
		       (record)->length - (offset_to_data) - (old_data_size)); \
	    } \
	  /* Update record length. */ \
	  (record)->length += (new_data_size) - (old_data_size); \
	} \
      /* Copy new data (if any). */ \
      if ((new_data_size) > 0) \
       { \
	 memcpy ((record)->data + (offset_to_data), new_data, new_data_size); \
       } \
    } \
  while (false)
/* Move the data inside a record */
#define RECORD_MOVE_DATA(rec, dest_offset, src_offset)  \
  do {	\
    assert ((rec) != NULL && (dest_offset) >= 0 && (src_offset) >= 0); \
    assert (((rec)->length - (src_offset)) >= 0);  \
    assert (((rec)->area_size <= 0) || ((rec)->area_size >= (rec)->length));  \
    assert (((rec)->area_size <= 0) \
	    || (((rec)->length + ((dest_offset) - (src_offset)))  \
		<= (rec)->area_size));  \
    if ((dest_offset) != (src_offset))  \
      { \
	if ((rec)->length != (src_offset)) \
	  { \
	    memmove ((rec)->data + (dest_offset), (rec)->data + (src_offset), \
		     (rec)->length - (src_offset)); \
	    (rec)->length = (rec)->length + ((dest_offset) - (src_offset)); \
	  } \
	else \
	  { \
	    (rec)->length = (dest_offset); \
	  } \
      } \
  } while (false)

typedef struct lorecdes LORECDES;	/* Work area descriptor */
struct lorecdes
{
  LOLENGTH length;		/* The length of data in the area */
  LOLENGTH area_size;		/* The size of the area */
  char *data;			/* Pointer to the beginning of the area */
};

#define RECDES_INITIALIZER { 0, -1, REC_UNKNOWN, NULL }

#define HFID_SET_NULL(hfid) \
  do { \
    (hfid)->vfid.fileid = NULL_FILEID; \
    (hfid)->hpgid = NULL_PAGEID; \
  } while(0)

#define HFID_COPY(hfid_ptr1, hfid_ptr2) *(hfid_ptr1) = *(hfid_ptr2)

#define HFID_IS_NULL(hfid)  (((hfid)->vfid.fileid == NULL_FILEID) ? 1 : 0)

#define BTID_SET_NULL(btid) \
  do { \
    (btid)->vfid.fileid = NULL_FILEID; \
    (btid)->vfid.volid = NULL_VOLID; \
    (btid)->root_pageid = NULL_PAGEID; \
  } while(0)

#define BTID_COPY(btid_ptr1, btid_ptr2) *(btid_ptr1) = *(btid_ptr2)

#define BTID_IS_NULL(btid)  (((btid)->vfid.fileid == NULL_FILEID) ? 1 : 0)

#define BTID_IS_EQUAL(b1,b2) \
  (((b1)->vfid.fileid == (b2)->vfid.fileid) && \
   ((b1)->vfid.volid == (b2)->vfid.volid))

#define DISK_VOLPURPOSE DB_VOLPURPOSE

/* Types and defines of transaction management */

typedef int TRANID;		/* Transaction identifier */

#define NULL_TRANID     (-1)
#define NULL_TRAN_INDEX (-1)
#define MVCCID_NULL (0)

#define MVCCID_ALL_VISIBLE    ((MVCCID) 3)	/* visible for all transactions */
#define MVCCID_FIRST	      ((MVCCID) 4)

/* is MVCC ID valid? */
#define MVCCID_IS_VALID(id)	  ((id) != MVCCID_NULL)
/* is MVCC ID normal? */
#define MVCCID_IS_NORMAL(id)	  ((id) >= MVCCID_FIRST)
/* are MVCC IDs equal? */
#define MVCCID_IS_EQUAL(id1,id2)	  ((id1) == (id2))
/* are MVCC IDs valid, not all visible? */
#define MVCCID_IS_NOT_ALL_VISIBLE(id) \
  (MVCCID_IS_VALID (id) && ((id) != MVCCID_ALL_VISIBLE))

/* advance MVCC ID */
#define MVCCID_FORWARD(id) \
  do \
    { \
      (id)++; \
      if ((id) < MVCCID_FIRST) \
        (id) = MVCCID_FIRST; \
    } \
  while (0)

/* back up MVCC ID */
#define MVCCID_BACKWARD(id) \
  do \
    { \
      (id)--; \
    } \
  while ((id) < MVCCID_FIRST)


#define COMPOSITE_LOCK(scan_op_type)	(scan_op_type != S_SELECT)
#define READONLY_SCAN(scan_op_type)	(scan_op_type == S_SELECT)

typedef enum
{
  LOCK_COMPAT_NO = 0,
  LOCK_COMPAT_YES,
  LOCK_COMPAT_UNKNOWN,
} LOCK_COMPATIBILITY;

typedef enum
{
  /* Don't change the initialization since they reflect the elements of lock_Conv and lock_Comp */
  NA_LOCK = 0,			/* N/A lock */
  INCON_NON_TWO_PHASE_LOCK = 1,	/* Incompatible 2 phase lock. */
  NULL_LOCK = 2,		/* NULL LOCK */
  SCH_S_LOCK = 3,		/* Schema Stability Lock */
  IS_LOCK = 4,			/* Intention Shared lock */
  S_LOCK = 5,			/* Shared lock */
  IX_LOCK = 6,			/* Intention exclusive lock */
<<<<<<< HEAD
  SIX_LOCK = 7,			/* Shared and intention exclusive lock */
  U_LOCK = 8,			/* Update lock */
  BU_LOCK = 9,			/* Bulk Update Lock */
  X_LOCK = 10,			/* Exclusive lock */
  SCH_M_LOCK = 11,		/* Schema Modification Lock */
=======
  BU_LOCK = 7,			/* Bulk Update Lock */
  SIX_LOCK = 8,			/* Shared and intention exclusive lock */
  U_LOCK = 9,			/* Update lock */
  X_LOCK = 10,			/* Exclusive lock */
  SCH_M_LOCK = 11		/* Schema Modification Lock */
>>>>>>> 809a0548
} LOCK;

extern LOCK lock_Conv[12][12];

<<<<<<< HEAD
#define LOCK_TO_LOCKMODE_STRING(lock) \
  (((lock) == NULL_LOCK)  ? " NULL_LOCK" : \
   ((lock) == IS_LOCK)    ? "   IS_LOCK" : \
   ((lock) == S_LOCK)     ? "    S_LOCK" : \
   ((lock) == IX_LOCK)    ? "   IX_LOCK" : \
   ((lock) == SIX_LOCK)   ? "  SIX_LOCK" : \
   ((lock) == U_LOCK)     ? "    U_LOCK" : \
   ((lock) == BU_LOCK)    ? "   BU_LOCK" : \
   ((lock) == SCH_S_LOCK) ? "SCH_S_LOCK" : \
   ((lock) == SCH_M_LOCK) ? "SCH_M_LOCK" : \
   ((lock) == X_LOCK)     ? "    X_LOCK" : "UNKNOWN")
=======
#define LOCK_TO_LOCKMODE_STRING(lock) 			\
  (((lock) ==NULL_LOCK) ? "NULL_LOCK" :			\
   ((lock) ==  IS_LOCK) ? "  IS_LOCK" :			\
   ((lock) ==   S_LOCK) ? "   S_LOCK" :			\
   ((lock) ==  IX_LOCK) ? "  IX_LOCK" :			\
   ((lock) ==  BU_LOCK) ?  " BU_LOCK" :                 \
   ((lock) == SIX_LOCK) ? " SIX_LOCK" :			\
   ((lock) ==   U_LOCK) ? "   U_LOCK" :			\
   ((lock) ==  SCH_S_LOCK) ? "  SCH_S_LOCK" :		\
   ((lock) ==  SCH_M_LOCK) ? "  SCH_M_LOCK" :		\
   ((lock) ==   X_LOCK) ? "   X_LOCK" : "UNKNOWN")
>>>>>>> 809a0548

/* CLASSNAME TO OID RETURN VALUES */

typedef enum
{
  LC_CLASSNAME_RESERVED,
  LC_CLASSNAME_DELETED,
  LC_CLASSNAME_EXIST,
  LC_CLASSNAME_ERROR,
  LC_CLASSNAME_RESERVED_RENAME,
  LC_CLASSNAME_DELETED_RENAME
} LC_FIND_CLASSNAME;

#define LC_EXIST              1
#define LC_DOESNOT_EXIST      2
#define LC_ERROR              3

/* Enumeration type for the result of ehash_search function */
typedef enum
{
  EH_KEY_FOUND,
  EH_KEY_NOTFOUND,
  EH_ERROR_OCCURRED
} EH_SEARCH;

/* BTREE_SEARCH - Result for b-tree key or OID search. */
typedef enum
{
  BTREE_KEY_FOUND,		/* Found key (one visible or dirty version). */
  BTREE_KEY_NOTFOUND,		/* Key was not found (or no usable version found in key). */
  BTREE_ERROR_OCCURRED,		/* Error while searching key/OID. */
  BTREE_ACTIVE_KEY_FOUND,	/* Found key but the version inserter/deleter did not commit/abort. */
  BTREE_KEY_SMALLER,		/* Key was not found and it is smaller than all the keys it was compared to. */
  BTREE_KEY_BIGGER,		/* Key was not found and it is bigger than all the keys it was compared to. */
  BTREE_KEY_BETWEEN		/* Key was not found and it's value is between the smallest and the biggest keys it was
				 * compared to. */
} BTREE_SEARCH;



/* Magic default values */
#define CUBRID_MAGIC_MAX_LENGTH                 25
#define CUBRID_MAGIC_PREFIX			"CUBRID/"
#define CUBRID_MAGIC_DATABASE_VOLUME            "CUBRID/Volume"
#define CUBRID_MAGIC_LOG_ACTIVE                 "CUBRID/LogActive"
#define CUBRID_MAGIC_LOG_ARCHIVE                "CUBRID/LogArchive"
#define CUBRID_MAGIC_LOG_INFO                   "CUBRID/LogInfo"
#define CUBRID_MAGIC_DATABASE_BACKUP            "CUBRID/Backup_v2"
#define CUBRID_MAGIC_DATABASE_BACKUP_OLD        "CUBRID/Backup"

/*
 * Typedefs related to the scan data structures
 */

typedef enum
{
  S_OPENED = 1,
  S_STARTED,
  S_ENDED,
  S_CLOSED
} SCAN_STATUS;

typedef enum
{
  S_FORWARD = 1,
  S_BACKWARD
} SCAN_DIRECTION;

typedef enum
{
  S_BEFORE = 1,
  S_ON,
  S_AFTER
} SCAN_POSITION;

typedef enum
{
  S_ERROR = -1,
  S_END = 0,
  S_SUCCESS = 1,
  S_SUCCESS_CHN_UPTODATE,	/* only for slotted page */
  S_DOESNT_FIT,			/* only for slotted page */
  S_DOESNT_EXIST,		/* only for slotted page */
  S_SNAPSHOT_NOT_SATISFIED
} SCAN_CODE;

typedef enum
{
  S_SELECT,			/* By default MVCC requires no locks for select operations. */
  S_SELECT_WITH_LOCK,		/* Read operation that doesn't plan to modify the object, but has to know the exact
				 * fate of last version. Can be used for foreign key and unique constraint checks. */
  S_DELETE,			/* Delete object operation. */
  S_UPDATE			/* Update object operation. */
} SCAN_OPERATION_TYPE;

#define IS_WRITE_EXCLUSIVE_LOCK(lock) ((lock) == X_LOCK || (lock) == SCH_M_LOCK)


typedef enum
{
  HEAP_RECORD_INFO_INVALID = -1,
  HEAP_RECORD_INFO_T_PAGEID = 0,
  HEAP_RECORD_INFO_T_SLOTID,
  HEAP_RECORD_INFO_T_VOLUMEID,
  HEAP_RECORD_INFO_T_OFFSET,
  HEAP_RECORD_INFO_T_LENGTH,
  HEAP_RECORD_INFO_T_REC_TYPE,
  HEAP_RECORD_INFO_T_REPRID,
  HEAP_RECORD_INFO_T_CHN,
  HEAP_RECORD_INFO_T_MVCC_INSID,
  HEAP_RECORD_INFO_T_MVCC_DELID,
  HEAP_RECORD_INFO_T_MVCC_FLAGS,
  HEAP_RECORD_INFO_T_MVCC_PREV_VERSION,

  /* leave this last */
  HEAP_RECORD_INFO_COUNT,

  HEAP_RECORD_INFO_FIRST = HEAP_RECORD_INFO_T_PAGEID
} HEAP_RECORD_INFO_ID;

typedef enum
{
  HEAP_PAGE_INFO_INVALID = -1,
  HEAP_PAGE_INFO_CLASS_OID = 0,
  HEAP_PAGE_INFO_PREV_PAGE,
  HEAP_PAGE_INFO_NEXT_PAGE,
  HEAP_PAGE_INFO_NUM_SLOTS,
  HEAP_PAGE_INFO_NUM_RECORDS,
  HEAP_PAGE_INFO_ANCHOR_TYPE,
  HEAP_PAGE_INFO_ALIGNMENT,
  HEAP_PAGE_INFO_TOTAL_FREE,
  HEAP_PAGE_INFO_CONT_FREE,
  HEAP_PAGE_INFO_OFFSET_TO_FREE_AREA,
  HEAP_PAGE_INFO_IS_SAVING,
  HEAP_PAGE_INFO_UPDATE_BEST,

  /* leave this last */
  HEAP_PAGE_INFO_COUNT,

  HEAP_PAGE_INFO_FIRST = HEAP_PAGE_INFO_CLASS_OID
} HEAP_PAGE_INFO_ID;

typedef enum
{
  BTREE_KEY_INFO_INVALID = -1,
  BTREE_KEY_INFO_VOLUMEID = 0,
  BTREE_KEY_INFO_PAGEID,
  BTREE_KEY_INFO_SLOTID,
  BTREE_KEY_INFO_KEY,
  BTREE_KEY_INFO_OID_COUNT,
  BTREE_KEY_INFO_FIRST_OID,
  BTREE_KEY_INFO_OVERFLOW_KEY,
  BTREE_KEY_INFO_OVERFLOW_OIDS,

  /* leave this last */
  BTREE_KEY_INFO_COUNT
} BTREE_KEY_INFO_ID;

typedef enum
{
  BTREE_NODE_INFO_INVALID = -1,
  BTREE_NODE_INFO_VOLUMEID = 0,
  BTREE_NODE_INFO_PAGEID,
  BTREE_NODE_INFO_NODE_TYPE,
  BTREE_NODE_INFO_KEY_COUNT,
  BTREE_NODE_INFO_FIRST_KEY,
  BTREE_NODE_INFO_LAST_KEY,

  /* leave this last */
  BTREE_NODE_INFO_COUNT
} BTREE_NODE_INFO_ID;

typedef enum
{
  LOG_ERROR_IF_DELETED,		/* set error when locking deleted objects */
  LOG_WARNING_IF_DELETED	/* set warning when locking deleted objects - the case when it is expected and
				 * accepted to find a deleted object; for example when er_clear() is used afterwards if
				 * ER_HEAP_UNKNOWN_OBJECT is set in er_errid */
} NON_EXISTENT_HANDLING;

/************************************************************************/
/* spacedb                                                              */
/************************************************************************/

/* database space info */
typedef enum
{
  SPACEDB_PERM_PERM_ALL,
  SPACEDB_PERM_TEMP_ALL,
  SPACEDB_TEMP_TEMP_ALL,

  SPACEDB_TOTAL_ALL,
  SPACEDB_ALL_COUNT,
} SPACEDB_ALL_TYPE;

typedef struct spacedb_all SPACEDB_ALL;
struct spacedb_all
{
  DKNVOLS nvols;
  DKNPAGES npage_used;
  DKNPAGES npage_free;
};

typedef struct spacedb_onevol SPACEDB_ONEVOL;
struct spacedb_onevol
{
  VOLID volid;
  DB_VOLTYPE type;
  DB_VOLPURPOSE purpose;
  DKNPAGES npage_used;
  DKNPAGES npage_free;
  char name[DB_MAX_PATH_LENGTH];
};

/* files */
typedef enum
{
  SPACEDB_INDEX_FILE,
  SPACEDB_HEAP_FILE,
  SPACEDB_SYSTEM_FILE,
  SPACEDB_TEMP_FILE,

  SPACEDB_TOTAL_FILE,
  SPACEDB_FILE_COUNT,
} SPACEDB_FILE_TYPE;

typedef struct spacedb_files SPACEDB_FILES;
struct spacedb_files
{
  int nfile;
  DKNPAGES npage_ftab;
  DKNPAGES npage_user;
  DKNPAGES npage_reserved;
};

/************************************************************************/
/* client & catalog common                                              */
/************************************************************************/

typedef int REPR_ID;		/* representation identifier */
typedef int ATTR_ID;		/* attribute identifier */

#define NULL_REPRID       -1	/* Null Representation Identifier */
#define NULL_ATTRID       -1	/* Null Attribute Identifier */

/************************************************************************/
/* b-tree common                                                        */
/************************************************************************/

typedef enum
{
  BTREE_CONSTRAINT_UNIQUE = 0x01,
  BTREE_CONSTRAINT_PRIMARY_KEY = 0x02
} BTREE_CONSTRAINT_TYPE;

typedef enum
{
  BTREE_UNIQUE,
  BTREE_INDEX,
  BTREE_REVERSE_UNIQUE,
  BTREE_REVERSE_INDEX,
  BTREE_PRIMARY_KEY,
  BTREE_FOREIGN_KEY
} BTREE_TYPE;

/************************************************************************/
/* storage common functions                                             */
/************************************************************************/
extern INT16 db_page_size (void);
extern INT16 db_io_page_size (void);
extern INT16 db_log_page_size (void);
extern int db_set_page_size (INT16 io_page_size, INT16 log_page_size);
extern INT16 db_network_page_size (void);
extern void db_print_data (DB_TYPE type, DB_DATA * data, FILE * fd);

extern int recdes_allocate_data_area (RECDES * rec, int size);
extern void recdes_free_data_area (RECDES * rec);
extern void recdes_set_data_area (RECDES * rec, char *data, int size);

extern char *oid_to_string (char *buf, int buf_size, OID * oid);
extern char *vpid_to_string (char *buf, int buf_size, VPID * vpid);
extern char *vfid_to_string (char *buf, int buf_size, VFID * vfid);
extern char *hfid_to_string (char *buf, int buf_size, HFID * hfid);
extern char *btid_to_string (char *buf, int buf_size, BTID * btid);

/************************************************************************/
/* next has nothing to do with storage. however, we lack a clear place  */
/* for global stuff that affect everything. this is closest...          */
/************************************************************************/

typedef enum
{
  T_ADD,
  T_SUB,
  T_MUL,
  T_DIV,
  T_UNPLUS,
  T_UNMINUS,
  T_PRIOR,
  T_CONNECT_BY_ROOT,
  T_QPRIOR,
  T_BIT_NOT,
  T_BIT_AND,
  T_BIT_OR,
  T_BIT_XOR,
  T_BIT_COUNT,
  T_BITSHIFT_LEFT,
  T_BITSHIFT_RIGHT,
  T_INTDIV,
  T_INTMOD,
  T_IF,
  T_IFNULL,
  T_ISNULL,
  T_ACOS,
  T_ASIN,
  T_ATAN,
  T_ATAN2,
  T_COS,
  T_SIN,
  T_TAN,
  T_COT,
  T_PI,
  T_DEGREES,
  T_RADIANS,
  T_FORMAT,
  T_CONCAT,
  T_CONCAT_WS,
  T_FIELD,
  T_LEFT,
  T_RIGHT,
  T_REPEAT,
  T_SPACE,
  T_LOCATE,
  T_MID,
  T_STRCMP,
  T_REVERSE,
  T_DISK_SIZE,
  T_LN,
  T_LOG2,
  T_LOG10,
  T_ADDDATE,
  T_DATE_ADD,
  T_SUBDATE,
  T_DATE_SUB,
  T_DATE_FORMAT,
  T_STR_TO_DATE,
  T_MOD,
  T_POSITION,
  T_SUBSTRING,
  T_SUBSTRING_INDEX,
  T_OCTET_LENGTH,
  T_BIT_LENGTH,
  T_CHAR_LENGTH,
  T_MD5,
  T_LOWER,
  T_UPPER,
  T_LIKE_LOWER_BOUND,
  T_LIKE_UPPER_BOUND,
  T_TRIM,
  T_LTRIM,
  T_RTRIM,
  T_LPAD,
  T_RPAD,
  T_REPLACE,
  T_TRANSLATE,
  T_ADD_MONTHS,
  T_LAST_DAY,
  T_MONTHS_BETWEEN,
  T_SYS_DATE,
  T_SYS_TIME,
  T_SYS_TIMESTAMP,
  T_UTC_TIME,
  T_UTC_DATE,
  T_TIME_FORMAT,
  T_TIMESTAMP,
  T_UNIX_TIMESTAMP,
  T_FROM_UNIXTIME,
  T_SYS_DATETIME,
  T_YEAR,
  T_MONTH,
  T_DAY,
  T_HOUR,
  T_MINUTE,
  T_SECOND,
  T_QUARTER,
  T_WEEKDAY,
  T_DAYOFWEEK,
  T_DAYOFYEAR,
  T_TODAYS,
  T_FROMDAYS,
  T_TIMETOSEC,
  T_SECTOTIME,
  T_MAKEDATE,
  T_MAKETIME,
  T_WEEK,
  T_TO_CHAR,
  T_TO_DATE,
  T_TO_TIME,
  T_TO_TIMESTAMP,
  T_TO_DATETIME,
  T_TO_NUMBER,
  T_CURRENT_VALUE,
  T_NEXT_VALUE,
  T_CAST,
  T_CAST_NOFAIL,
  T_CASE,
  T_EXTRACT,
  T_LOCAL_TRANSACTION_ID,
  T_FLOOR,
  T_CEIL,
  T_SIGN,
  T_POWER,
  T_ROUND,
  T_LOG,
  T_EXP,
  T_SQRT,
  T_TRUNC,
  T_ABS,
  T_CHR,
  T_INSTR,
  T_LEAST,
  T_GREATEST,
  T_STRCAT,
  T_NULLIF,
  T_COALESCE,
  T_NVL,
  T_NVL2,
  T_DECODE,
  T_RAND,
  T_DRAND,
  T_RANDOM,
  T_DRANDOM,
  T_INCR,
  T_DECR,
  T_SYS_CONNECT_BY_PATH,
  T_DATE,
  T_TIME,
  T_DATEDIFF,
  T_TIMEDIFF,
  T_ROW_COUNT,
  T_LAST_INSERT_ID,
  T_DEFAULT,
  T_LIST_DBS,
  T_BIT_TO_BLOB,
  T_BLOB_TO_BIT,
  T_CHAR_TO_CLOB,
  T_CLOB_TO_CHAR,
  T_LOB_LENGTH,
  T_TYPEOF,
  T_INDEX_CARDINALITY,
  T_EVALUATE_VARIABLE,
  T_DEFINE_VARIABLE,
  T_PREDICATE,
  T_EXEC_STATS,
  T_ADDTIME,
  T_BIN,
  T_FINDINSET,
  T_HEX,
  T_ASCII,
  T_CONV,
  T_INET_ATON,
  T_INET_NTOA,
  T_TO_ENUMERATION_VALUE,
  T_CHARSET,
  T_COLLATION,
  T_WIDTH_BUCKET,
  T_TRACE_STATS,
  T_AES_ENCRYPT,
  T_AES_DECRYPT,
  T_SHA_ONE,
  T_SHA_TWO,
  T_INDEX_PREFIX,
  T_TO_BASE64,
  T_FROM_BASE64,
  T_SYS_GUID,
  T_SLEEP,
  T_DBTIMEZONE,
  T_SESSIONTIMEZONE,
  T_TZ_OFFSET,
  T_NEW_TIME,
  T_FROM_TZ,
  T_TO_DATETIME_TZ,
  T_TO_TIMESTAMP_TZ,
  T_UTC_TIMESTAMP,
  T_CRC32,
  T_CURRENT_DATETIME,
  T_CURRENT_TIMESTAMP,
  T_CURRENT_DATE,
  T_CURRENT_TIME,
  T_CONV_TZ,
} OPERATOR_TYPE;		/* arithmetic operator types */

typedef enum
{
  /* aggregate functions */
  PT_MIN = 900, PT_MAX, PT_SUM, PT_AVG,
  PT_STDDEV, PT_VARIANCE,
  PT_STDDEV_POP, PT_VAR_POP,
  PT_STDDEV_SAMP, PT_VAR_SAMP,
  PT_COUNT, PT_COUNT_STAR,
  PT_GROUPBY_NUM,
  PT_AGG_BIT_AND, PT_AGG_BIT_OR, PT_AGG_BIT_XOR,
  PT_GROUP_CONCAT,
  PT_ROW_NUMBER,
  PT_RANK,
  PT_DENSE_RANK,
  PT_NTILE,
  PT_JSON_ARRAYAGG,
  PT_JSON_OBJECTAGG,
  PT_TOP_AGG_FUNC,
  /* only aggregate functions should be below PT_TOP_AGG_FUNC */

  /* analytic only functions */
  PT_LEAD, PT_LAG,

  /* foreign functions */
  PT_GENERIC,

  /* from here down are function code common to parser and xasl */
  /* "table" functions argument(s) are tables */
  F_TABLE_SET, F_TABLE_MULTISET, F_TABLE_SEQUENCE,
  F_TOP_TABLE_FUNC,
  F_MIDXKEY,

  /* "normal" functions, arguments are values */
  F_SET, F_MULTISET, F_SEQUENCE, F_VID, F_GENERIC, F_CLASS_OF,
  F_INSERT_SUBSTRING, F_ELT, F_JSON_OBJECT, F_JSON_ARRAY, F_JSON_MERGE, F_JSON_MERGE_PATCH, F_JSON_INSERT,
  F_JSON_REMOVE, F_JSON_ARRAY_APPEND, F_JSON_GET_ALL_PATHS, F_JSON_REPLACE, F_JSON_SET, F_JSON_KEYS,
  F_JSON_ARRAY_INSERT, F_JSON_SEARCH, F_JSON_CONTAINS_PATH, F_JSON_EXTRACT, F_JSON_CONTAINS, F_JSON_DEPTH,
  F_JSON_LENGTH, F_JSON_PRETTY, F_JSON_QUOTE, F_JSON_TYPE, F_JSON_UNQUOTE, F_JSON_VALID,

  F_BENCHMARK,

  /* only for FIRST_VALUE. LAST_VALUE, NTH_VALUE analytic functions */
  PT_FIRST_VALUE, PT_LAST_VALUE, PT_NTH_VALUE,
  /* aggregate and analytic functions */
  PT_MEDIAN,
  PT_CUME_DIST,
  PT_PERCENT_RANK,
  PT_PERCENTILE_CONT,
  PT_PERCENTILE_DISC
} FUNC_TYPE;

#ifdef __cplusplus
extern "C"
{
#endif				// c++
  const char *fcode_get_lowercase_name (FUNC_TYPE ftype);
  const char *fcode_get_uppercase_name (FUNC_TYPE ftype);
#ifdef __cplusplus
}
#endif				// c++

/************************************************************************/
/* QUERY                                                                */
/************************************************************************/

#define CACHE_TIME_AS_ARGS(ct)	(ct)->sec, (ct)->usec

#define CACHE_TIME_EQ(T1, T2) \
  (((T1)->sec != 0) && ((T1)->sec == (T2)->sec) && ((T1)->usec == (T2)->usec))

#define CACHE_TIME_RESET(T) \
  do \
    { \
      (T)->sec = 0; \
      (T)->usec = 0; \
    } \
  while (0)

#define CACHE_TIME_MAKE(CT, TV) \
  do \
    { \
      (CT)->sec = (TV)->tv_sec; \
      (CT)->usec = (TV)->tv_usec; \
    } \
  while (0)

#define OR_CACHE_TIME_SIZE (OR_INT_SIZE * 2)

#define OR_PACK_CACHE_TIME(PTR, T) \
  do \
    { \
      if ((CACHE_TIME *) (T) != NULL) \
        { \
          PTR = or_pack_int (PTR, (T)->sec); \
          PTR = or_pack_int (PTR, (T)->usec); \
        } \
    else \
      { \
        PTR = or_pack_int (PTR, 0); \
        PTR = or_pack_int (PTR, 0); \
      } \
    } \
  while (0)

#define OR_UNPACK_CACHE_TIME(PTR, T) \
  do \
    { \
      if ((CACHE_TIME *) (T) != NULL) \
        { \
          PTR = or_unpack_int (PTR, &((T)->sec)); \
          PTR = or_unpack_int (PTR, &((T)->usec)); \
        } \
    } \
  while (0)

/* XASL identifier */
typedef struct xasl_id XASL_ID;
struct xasl_id
{
  SHA1Hash sha1;		/* SHA-1 hash generated from query string. */
  INT32 cache_flag;
  /* Multiple-purpose field used to handle XASL cache. */
  CACHE_TIME time_stored;	/* when this XASL plan stored */
};				/* XASL plan file identifier */

typedef enum
{
  Q_DISTINCT,			/* no duplicate values */
  Q_ALL				/* all values */
} QUERY_OPTIONS;

typedef enum
{
  R_KEY = 1,			/* key value search */
  R_RANGE,			/* range search with the two key values and range spec */
  R_KEYLIST,			/* a list of key value searches */
  R_RANGELIST			/* a list of range searches */
} RANGE_TYPE;

typedef enum
{
  SHOWSTMT_START = 0,
  SHOWSTMT_NULL = SHOWSTMT_START,
  SHOWSTMT_ACCESS_STATUS,
  SHOWSTMT_VOLUME_HEADER,
  SHOWSTMT_ACTIVE_LOG_HEADER,
  SHOWSTMT_ARCHIVE_LOG_HEADER,
  SHOWSTMT_SLOTTED_PAGE_HEADER,
  SHOWSTMT_SLOTTED_PAGE_SLOTS,
  SHOWSTMT_HEAP_HEADER,
  SHOWSTMT_ALL_HEAP_HEADER,
  SHOWSTMT_HEAP_CAPACITY,
  SHOWSTMT_ALL_HEAP_CAPACITY,
  SHOWSTMT_INDEX_HEADER,
  SHOWSTMT_INDEX_CAPACITY,
  SHOWSTMT_ALL_INDEXES_HEADER,
  SHOWSTMT_ALL_INDEXES_CAPACITY,
  SHOWSTMT_GLOBAL_CRITICAL_SECTIONS,
  SHOWSTMT_JOB_QUEUES,
  SHOWSTMT_TIMEZONES,
  SHOWSTMT_FULL_TIMEZONES,
  SHOWSTMT_TRAN_TABLES,
  SHOWSTMT_THREADS,

  /* append the new show statement types in here */

  SHOWSTMT_END
} SHOWSTMT_TYPE;

#define NUM_F_GENERIC_ARGS 32
#define NUM_F_INSERT_SUBSTRING_ARGS 4

extern const int SM_MAX_STRING_LENGTH;

/*
 * These are the names for the system defined properties on classes,
 * attributes and methods.  For the built in properties, try
 * to use short names.  User properties if they are ever allowed
 * should have more descriptive names.
 *
 * Lets adopt the convention that names beginning with a '*' are
 * reserved for system properties.
 */
#define SM_PROPERTY_UNIQUE "*U"
#define SM_PROPERTY_INDEX "*I"
#define SM_PROPERTY_NOT_NULL "*N"
#define SM_PROPERTY_REVERSE_UNIQUE "*RU"
#define SM_PROPERTY_REVERSE_INDEX "*RI"
#define SM_PROPERTY_VID_KEY "*V_KY"
#define SM_PROPERTY_PRIMARY_KEY "*P"
#define SM_PROPERTY_FOREIGN_KEY "*FK"

#define SM_PROPERTY_NUM_INDEX_FAMILY         6

#define SM_FILTER_INDEX_ID "*FP*"
#define SM_FUNCTION_INDEX_ID "*FI*"
#define SM_PREFIX_INDEX_ID "*PLID*"

/*
 *    Bit field identifiers for attribute flags.  These could be defined
 *    with individual unsigned bit fields but this makes it easier
 *    to save them as a single integer.
 *    The "new" flag is used only at run time and shouldn't be here.
 *    Need to re-design the template functions to operate from a different
 *    memory structure during flattening.
 */
typedef enum
{
  SM_ATTFLAG_NONE = 0,
  SM_ATTFLAG_INDEX = 1,		/* attribute has an index 0x01 */
  SM_ATTFLAG_UNIQUE = 2,	/* attribute has UNIQUE constraint 0x02 */
  SM_ATTFLAG_NON_NULL = 4,	/* attribute has NON_NULL constraint 0x04 */
  SM_ATTFLAG_VID = 8,		/* attribute is part of virtual object id 0x08 */
  SM_ATTFLAG_NEW = 16,		/* is a new attribute 0x10 */
  SM_ATTFLAG_REVERSE_INDEX = 32,	/* attribute has a reverse index 0x20 */
  SM_ATTFLAG_REVERSE_UNIQUE = 64,	/* attribute has a reverse unique 0x40 */
  SM_ATTFLAG_PRIMARY_KEY = 128,	/* attribute has a primary key 0x80 */
  SM_ATTFLAG_AUTO_INCREMENT = 256,	/* auto increment attribute 0x0100 */
  SM_ATTFLAG_FOREIGN_KEY = 512,	/* attribute has a primary key 0x200 */
  SM_ATTFLAG_PARTITION_KEY = 1024	/* attribute is the partitioning key for the class 0x400 */
} SM_ATTRIBUTE_FLAG;

/* delete or update action type for foreign key */
typedef enum
{
  SM_FOREIGN_KEY_CASCADE,
  SM_FOREIGN_KEY_RESTRICT,
  SM_FOREIGN_KEY_NO_ACTION,
  SM_FOREIGN_KEY_SET_NULL
} SM_FOREIGN_KEY_ACTION;

/*
 *    These identify "namespaces" for class components like attributes
 *    and methods.  A name_space identifier is frequently used
 *    in conjunction with a name so the correct component can be found
 *    in a class definition.  Since the namespaces for classes and
 *    instances can overlap, a name alone is not enough to uniquely
 *    identify a component.
 */
typedef enum
{
  ID_ATTRIBUTE,
  ID_SHARED_ATTRIBUTE,
  ID_CLASS_ATTRIBUTE,
  ID_METHOD,
  ID_CLASS_METHOD,
  ID_INSTANCE,			/* attributes/shared attributes/methods */
  ID_CLASS,			/* class methods/class attributes */
  ID_NULL
} SM_NAME_SPACE;

/*
 *    This constant defines the maximum size in bytes of a class name,
 *    attribute name, method name, or any other named entity in the schema.
 */
#define SM_MAX_IDENTIFIER_LENGTH 255

#define SERIAL_ATTR_NAME          "name"
#define SERIAL_ATTR_OWNER         "owner"
#define SERIAL_ATTR_CURRENT_VAL   "current_val"
#define SERIAL_ATTR_INCREMENT_VAL "increment_val"
#define SERIAL_ATTR_MAX_VAL       "max_val"
#define SERIAL_ATTR_MIN_VAL       "min_val"
#define SERIAL_ATTR_CYCLIC        "cyclic"
#define SERIAL_ATTR_STARTED       "started"
#define SERIAL_ATTR_CLASS_NAME    "class_name"
#define SERIAL_ATTR_ATT_NAME      "att_name"
#define SERIAL_ATTR_CACHED_NUM    "cached_num"
#define SERIAL_ATTR_COMMENT       "comment"

static const bool PEEK = true;	/* Peek for a slotted record */
static const bool COPY = false;	/* Don't peek, but copy a slotted record */

enum
{
/* Unknown record type */
  REC_UNKNOWN = 0,

/* Record without content, just the address */
  REC_ASSIGN_ADDRESS = 1,

/* Home of record */
  REC_HOME = 2,

/* No the original home of record.  part of relocation process */
  REC_NEWHOME = 3,

/* Record describe new home of record */
  REC_RELOCATION = 4,

/* Record describe location of big record */
  REC_BIGONE = 5,

/* Slot does not describe any record.
 * A record was stored in this slot.  Slot cannot be reused.
 */
  REC_MARKDELETED = 6,

/* Slot does not describe any record.
 * A record was stored in this slot.  Slot will be reused.
 */
  REC_DELETED_WILL_REUSE = 7,

/* unused reserved record type */
  REC_RESERVED_TYPE_8 = 8,
  REC_RESERVED_TYPE_9 = 9,
  REC_RESERVED_TYPE_10 = 10,
  REC_RESERVED_TYPE_11 = 11,
  REC_RESERVED_TYPE_12 = 12,
  REC_RESERVED_TYPE_13 = 13,
  REC_RESERVED_TYPE_14 = 14,
  REC_RESERVED_TYPE_15 = 15,
/* 4bit record type max */
  REC_4BIT_USED_TYPE_MAX = REC_DELETED_WILL_REUSE,
  REC_4BIT_TYPE_MAX = REC_RESERVED_TYPE_15
};

typedef struct dbdef_vol_ext_info DBDEF_VOL_EXT_INFO;
struct dbdef_vol_ext_info
{
  const char *path;		/* Directory where the volume extension is created.  If NULL, is given, it defaults to
				 * the system parameter. */
  const char *name;		/* Name of the volume extension If NULL, system generates one like "db".ext"volid"
				 * where "db" is the database name and "volid" is the volume identifier to be assigned
				 * to the volume extension. */
  const char *comments;		/* Comments which are included in the volume extension header. */
  int max_npages;		/* Maximum pages of this volume */
  int extend_npages;		/* Number of pages to extend - used for generic volume only */
  INT32 nsect_total;		/* DKNSECTS type, number of sectors for volume extension */
  INT32 nsect_max;		/* DKNSECTS type, maximum number of sectors for volume extension */
  int max_writesize_in_sec;	/* the amount of volume written per second */
  DB_VOLPURPOSE purpose;	/* The purpose of the volume extension. One of the following: -
				 * DB_PERMANENT_DATA_PURPOSE, DB_TEMPORARY_DATA_PURPOSE */
  DB_VOLTYPE voltype;		/* Permanent of temporary volume type */
  bool overwrite;
};

#define SERVER_SESSION_KEY_SIZE			8

typedef enum
{
  DB_PARTITION_HASH = 0,
  DB_PARTITION_RANGE,
  DB_PARTITION_LIST
} DB_PARTITION_TYPE;

typedef enum
{
  DB_NOT_PARTITIONED_CLASS = 0,
  DB_PARTITIONED_CLASS = 1,
  DB_PARTITION_CLASS = 2
} DB_CLASS_PARTITION_TYPE;

// TODO: move me in a proper place
typedef enum
{
  KILLSTMT_TRAN = 0,
  KILLSTMT_QUERY = 1,
} KILLSTMT_TYPE;

// query module
typedef enum
{
  HS_NONE = 0,			/* no hash aggregation */
  HS_ACCEPT_ALL,		/* accept tuples in hash table */
  HS_REJECT_ALL			/* reject tuples, use normal sort-based aggregation */
} AGGREGATE_HASH_STATE;

#endif /* _STORAGE_COMMON_H_ */<|MERGE_RESOLUTION|>--- conflicted
+++ resolved
@@ -387,48 +387,26 @@
   IS_LOCK = 4,			/* Intention Shared lock */
   S_LOCK = 5,			/* Shared lock */
   IX_LOCK = 6,			/* Intention exclusive lock */
-<<<<<<< HEAD
-  SIX_LOCK = 7,			/* Shared and intention exclusive lock */
-  U_LOCK = 8,			/* Update lock */
-  BU_LOCK = 9,			/* Bulk Update Lock */
-  X_LOCK = 10,			/* Exclusive lock */
-  SCH_M_LOCK = 11,		/* Schema Modification Lock */
-=======
   BU_LOCK = 7,			/* Bulk Update Lock */
   SIX_LOCK = 8,			/* Shared and intention exclusive lock */
   U_LOCK = 9,			/* Update lock */
   X_LOCK = 10,			/* Exclusive lock */
   SCH_M_LOCK = 11		/* Schema Modification Lock */
->>>>>>> 809a0548
 } LOCK;
 
 extern LOCK lock_Conv[12][12];
 
-<<<<<<< HEAD
 #define LOCK_TO_LOCKMODE_STRING(lock) \
-  (((lock) == NULL_LOCK)  ? " NULL_LOCK" : \
-   ((lock) == IS_LOCK)    ? "   IS_LOCK" : \
-   ((lock) == S_LOCK)     ? "    S_LOCK" : \
-   ((lock) == IX_LOCK)    ? "   IX_LOCK" : \
-   ((lock) == SIX_LOCK)   ? "  SIX_LOCK" : \
-   ((lock) == U_LOCK)     ? "    U_LOCK" : \
-   ((lock) == BU_LOCK)    ? "   BU_LOCK" : \
-   ((lock) == SCH_S_LOCK) ? "SCH_S_LOCK" : \
-   ((lock) == SCH_M_LOCK) ? "SCH_M_LOCK" : \
-   ((lock) == X_LOCK)     ? "    X_LOCK" : "UNKNOWN")
-=======
-#define LOCK_TO_LOCKMODE_STRING(lock) 			\
-  (((lock) ==NULL_LOCK) ? "NULL_LOCK" :			\
-   ((lock) ==  IS_LOCK) ? "  IS_LOCK" :			\
-   ((lock) ==   S_LOCK) ? "   S_LOCK" :			\
-   ((lock) ==  IX_LOCK) ? "  IX_LOCK" :			\
-   ((lock) ==  BU_LOCK) ?  " BU_LOCK" :                 \
-   ((lock) == SIX_LOCK) ? " SIX_LOCK" :			\
-   ((lock) ==   U_LOCK) ? "   U_LOCK" :			\
-   ((lock) ==  SCH_S_LOCK) ? "  SCH_S_LOCK" :		\
-   ((lock) ==  SCH_M_LOCK) ? "  SCH_M_LOCK" :		\
-   ((lock) ==   X_LOCK) ? "   X_LOCK" : "UNKNOWN")
->>>>>>> 809a0548
+  (((lock) == NULL_LOCK)  ? "  NULL_LOCK" : \
+   ((lock) == IS_LOCK)    ? "    IS_LOCK" : \
+   ((lock) == S_LOCK)     ? "     S_LOCK" : \
+   ((lock) == IX_LOCK)    ? "    IX_LOCK" : \
+   ((lock) == SIX_LOCK)   ? "   SIX_LOCK" : \
+   ((lock) == U_LOCK)     ? "     U_LOCK" : \
+   ((lock) == BU_LOCK)    ? "    BU_LOCK" : \
+   ((lock) == SCH_S_LOCK) ? " SCH_S_LOCK" : \
+   ((lock) == SCH_M_LOCK) ? " SCH_M_LOCK" : \
+   ((lock) == X_LOCK)     ? "     X_LOCK" : "UNKNOWN")
 
 /* CLASSNAME TO OID RETURN VALUES */
 
