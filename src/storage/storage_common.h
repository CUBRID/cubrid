/*
 * Copyright (C) 2008 Search Solution Corporation. All rights reserved by Search Solution.
 *
 *   This program is free software; you can redistribute it and/or modify
 *   it under the terms of the GNU General Public License as published by
 *   the Free Software Foundation; either version 2 of the License, or
 *   (at your option) any later version.
 *
 *  This program is distributed in the hope that it will be useful,
 *  but WITHOUT ANY WARRANTY; without even the implied warranty of
 *  MERCHANTABILITY or FITNESS FOR A PARTICULAR PURPOSE. See the
 *  GNU General Public License for more details.
 *
 *  You should have received a copy of the GNU General Public License
 *  along with this program; if not, write to the Free Software
 *  Foundation, Inc., 51 Franklin Street, Fifth Floor, Boston, MA 02110-1301 USA
 *
 */


/*
 * storage_common.h - Definitions and data types of disk related stuffs
 *          such as pages, file structures, and so on.
 */

#ifndef _STORAGE_COMMON_H_
#define _STORAGE_COMMON_H_

#ident "$Id$"

#include "config.h"

#include <limits.h>
#include <time.h>
#include <stdio.h>
#include <assert.h>
#if defined (__cplusplus)
#include <cstddef>
#endif

#include "porting.h"
#include "dbtype_def.h"
#include "sha1.h"
#include "cache_time.h"

  /* LIMITS AND NULL VALUES ON DISK RELATED DATATYPES */

#define NULL_VOLID  (-1)	/* Value of an invalid volume identifier */
#define NULL_SECTID (-1)	/* Value of an invalid sector identifier */
#define NULL_PAGEID (-1)	/* Value of an invalid page identifier */
#define NULL_SLOTID (-1)	/* Value of an invalid slot identifier */
#define NULL_OFFSET (-1)	/* Value of an invalid offset */
#define NULL_FILEID (-1)	/* Value of an invalid file identifier */

#define VOLID_MAX       SHRT_MAX
#define PAGEID_MAX      INT_MAX
#define SECTID_MAX      INT_MAX
#define PGLENGTH_MAX    SHRT_MAX
#define VOL_MAX_NPAGES(page_size) \
  ((sizeof(off_t) == 4) ? (INT_MAX / (page_size)) : INT_MAX)

#define LOGPAGEID_MAX   0x7fffffffffffLL	/* 6 bytes length */

/* NULL_CHN is a special value for an unspecified cache coherency number.
 * It should only be used in error conditions.  This should never be
 * found as a stored chn in a disk or memory object.
 */
enum
{ NULL_CHN = -1, CHN_UNKNOWN_ATCLIENT = -2 };

/* Compose the full name of a database */

#define COMPOSE_FULL_NAME(buf, buf_size, path, name) \
  do { \
    size_t len = strlen(path); \
    if (len > 0 && path[len - 1] != PATH_SEPARATOR) { \
      snprintf(buf, buf_size - 1, "%s%c%s", path, PATH_SEPARATOR, name); \
    } else { \
      snprintf(buf, buf_size - 1, "%s%s", path, name); \
    } \
  } while (0)

/* Type definitions related to disk information	*/

typedef INT16 VOLID;		/* Volume identifier */
typedef VOLID DKNVOLS;		/* Number of volumes */

typedef INT32 PAGEID;		/* Data page identifier */
typedef PAGEID DKNPAGES;	/* Number of disk pages */

typedef INT64 LOG_PAGEID;	/* Log page identifier */
typedef PAGEID LOG_PHY_PAGEID;	/* physical log page identifier */

typedef INT32 SECTID;
typedef SECTID DKNSECTS;

typedef INT16 PGSLOTID;		/* Page slot identifier */
typedef PGSLOTID PGNSLOTS;	/* Number of slots on a page */
typedef INT16 PGLENGTH;		/* Page length */

typedef PAGEID FILEID;		/* File identifier */
typedef INT32 LOLENGTH;		/* Length for a large object */

/* Log address structure */

struct log_lsa
{
  INT64 pageid:48;		/* Log page identifier : 6 bytes length */
  INT64 offset:16;		/* Offset in page : 2 bytes length */
  /* The offset field is defined as 16bit-INT64 type (not short), because of alignment in windows */
};

typedef struct log_lsa LOG_LSA;	/* Log address identifier */

STATIC_INLINE void
LSA_COPY (LOG_LSA * plsa1, const LOG_LSA * plsa2)
{
  plsa1->pageid = plsa2->pageid;
  plsa1->offset = plsa2->offset;
}

<<<<<<< HEAD
/* *INDENT-OFF* */
#if defined (__cplusplus)
namespace cubpacking
{
  class packer;
}
#endif
/* *INDENT-ON* */

#define LSA_SET_NULL(lsa_ptr)\
  do {									      \
    (lsa_ptr)->pageid = NULL_PAGEID;                                          \
    (lsa_ptr)->offset = NULL_OFFSET;                                          \
  } while(0)
=======
STATIC_INLINE void
LSA_SET_NULL (LOG_LSA * lsa_ptr)
{
  lsa_ptr->pageid = NULL_PAGEID;
  lsa_ptr->offset = NULL_OFFSET;
}

STATIC_INLINE void
LSA_SET_TEMP_LSA (LOG_LSA * lsa_ptr)
{
  lsa_ptr->pageid = NULL_PAGEID - 1;
  lsa_ptr->offset = NULL_OFFSET - 1;
}
>>>>>>> 6e0edf34

#define LSA_INITIALIZER	{NULL_PAGEID, NULL_OFFSET}

#define LSA_AS_ARGS(lsa_ptr) (long long int) (lsa_ptr)->pageid, (int) (lsa_ptr)->offset

#define LSA_SET_INIT_NONTEMP(lsa_ptr) LSA_SET_NULL(lsa_ptr)
#define LSA_SET_INIT_TEMP(lsa_ptr)\
  do {									      \
    (lsa_ptr)->pageid = NULL_PAGEID - 1;                                      \
    (lsa_ptr)->offset = NULL_OFFSET - 1;                                      \
  } while(0)

#define LSA_ISNULL(lsa_ptr) ((lsa_ptr)->pageid == NULL_PAGEID)
#define LSA_IS_INIT_NONTEMP(lsa_ptr) LSA_ISNULL(lsa_ptr)
#define LSA_IS_INIT_TEMP(lsa_ptr) (((lsa_ptr)->pageid == NULL_PAGEID - 1) &&  \
				  ((lsa_ptr)->offset == NULL_OFFSET - 1))

#define LSA_LT(lsa_ptr1, lsa_ptr2)                                            \
  ((lsa_ptr1) != (lsa_ptr2) &&                                                \
   ((lsa_ptr1)->pageid < (lsa_ptr2)->pageid ||                                \
    ((lsa_ptr1)->pageid == (lsa_ptr2)->pageid &&                              \
     (lsa_ptr1)->offset < (lsa_ptr2)->offset)))                               \

#define LSA_EQ(lsa_ptr1, lsa_ptr2)                                            \
  ((lsa_ptr1) == (lsa_ptr2) ||                                                \
    ((lsa_ptr1)->pageid == (lsa_ptr2)->pageid &&                              \
     (lsa_ptr1)->offset == (lsa_ptr2)->offset))

#define LSA_LE(lsa_ptr1, lsa_ptr2) (!LSA_LT(lsa_ptr2, lsa_ptr1))
#define LSA_GT(lsa_ptr1, lsa_ptr2) LSA_LT(lsa_ptr2, lsa_ptr1)
#define LSA_GE(lsa_ptr1, lsa_ptr2) LSA_LE(lsa_ptr2, lsa_ptr1)

/* BOTH IO_PAGESIZE AND DB_PAGESIZE MUST BE MULTIPLE OF sizeof(int) */

#define IO_DEFAULT_PAGE_SIZE    (16 * ONE_K)
#define IO_MIN_PAGE_SIZE        (4 * ONE_K)
#define IO_MAX_PAGE_SIZE        (16 * ONE_K)

#define LOG_PAGESIZE            (db_log_page_size())
#define IO_PAGESIZE             (db_io_page_size())
#define DB_PAGESIZE             (db_page_size())

#define IS_POWER_OF_2(x)        (((x) & ((x) - 1)) == 0)

/*
 * Sector
 */
/* Number of pages in a sector. Careful about changing this size. The whole file manager depends on this size. */
#define DISK_SECTOR_NPAGES 64
#define IO_SECTORSIZE           (DISK_SECTOR_NPAGES * IO_PAGESIZE)
#define DB_SECTORSIZE		(DISK_SECTOR_NPAGES * DB_PAGESIZE)

#define VOL_MAX_NSECTS(page_size)  (VOL_MAX_NPAGES(page_size) / DISK_SECTOR_NPAGES)

#define SECTOR_FIRST_PAGEID(sid) ((sid) * DISK_SECTOR_NPAGES)
#define SECTOR_LAST_PAGEID(sid) ((((sid) + 1) * DISK_SECTOR_NPAGES) - 1)
#define SECTOR_FROM_PAGEID(pageid) ((pageid) / DISK_SECTOR_NPAGES)

#define VSID_FROM_VPID(vsid, vpid) (vsid)->volid = (vpid)->volid; (vsid)->sectid = SECTOR_FROM_PAGEID ((vpid)->pageid)
#define VSID_IS_SECTOR_OF_VPID(vsid, vpid) \
  ((vsid)->volid == (vpid)->volid && (vsid)->sectid == SECTOR_FROM_PAGEID ((vpid)->pageid))

#define DB_MAX_PATH_LENGTH      PATH_MAX

#define DISK_VFID_SIZE (OR_INT_SIZE + OR_SHORT_SIZE)
#define DISK_VPID_SIZE (OR_INT_SIZE + OR_SHORT_SIZE)

#define DISK_VFID_ALIGNED_SIZE (DISK_VFID_SIZE + OR_SHORT_SIZE)
#define DISK_VPID_ALIGNED_SIZE (DISK_VPID_SIZE + OR_SHORT_SIZE)

/* BTREE definitions */

/* Non_Leaf Node Record Size */
#define NON_LEAF_RECORD_SIZE (DISK_VPID_ALIGNED_SIZE)
/* Leaf Node Record Size */
#define LEAF_RECORD_SIZE (0)
#define SPLIT_INFO_SIZE (OR_FLOAT_SIZE + OR_INT_SIZE)

typedef struct btree_node_split_info BTREE_NODE_SPLIT_INFO;
struct btree_node_split_info
{
  float pivot;			/* pivot = split_slot_id / num_keys */
  int index;			/* number of key insert after node split */
};

typedef char *PAGE_PTR;		/* Pointer to a page */

/* TODO - PAGE_TYPE is used for debugging */
typedef enum
{
  PAGE_UNKNOWN = 0,		/* used for initialized page */
  PAGE_FTAB,			/* file allocset table page */
  PAGE_HEAP,			/* heap page */
  PAGE_VOLHEADER,		/* volume header page */
  PAGE_VOLBITMAP,		/* volume bitmap page */
  PAGE_QRESULT,			/* query result page */
  PAGE_EHASH,			/* ehash bucket/dir page */
  PAGE_OVERFLOW,		/* overflow page (with ovf_keyval) */
  PAGE_AREA,			/* area page */
  PAGE_CATALOG,			/* catalog page */
  PAGE_BTREE,			/* b+tree index page (with ovf_OIDs) */
  PAGE_LOG,			/* NONE - log page (unused) */
  PAGE_DROPPED_FILES,		/* Dropped files page.  */
  PAGE_VACUUM_DATA,		/* Vacuum data. */
  PAGE_LAST = PAGE_VACUUM_DATA
} PAGE_TYPE;

/* Index scan OID buffer size as set by system parameter. */
#define ISCAN_OID_BUFFER_SIZE \
  ((((int) (IO_PAGESIZE * prm_get_float_value (PRM_ID_BT_OID_NBUFFERS))) \
    / OR_OID_SIZE) \
    * OR_OID_SIZE)
#define ISCAN_OID_BUFFER_COUNT \
  (ISCAN_OID_BUFFER_SIZE / OR_OID_SIZE)
/* Minimum capacity of OID buffer.
 * It should include at least one overflow page and on b-tree leaf record.
 * It was set to roughly two pages.
 */
#define ISCAN_OID_BUFFER_MIN_CAPACITY (2 * DB_PAGESIZE)
/* OID buffer capacity. It is the maximum value between the size set by
 * system parameter and the minimum required capacity.
 */
#define ISCAN_OID_BUFFER_CAPACITY \
  (MAX (ISCAN_OID_BUFFER_MIN_CAPACITY, ISCAN_OID_BUFFER_SIZE))

typedef UINT64 MVCCID;		/* MVCC ID */

/* TYPE DEFINITIONS RELATED TO KEY AND VALUES */

typedef enum			/* range search option */
{
  NA_NA,			/* v1 and v2 are N/A, so that no range is defined */
  GE_LE,			/* v1 <= key <= v2 */
  GE_LT,			/* v1 <= key < v2 */
  GT_LE,			/* v1 < key <= v2 */
  GT_LT,			/* v1 < key < v2 */
  GE_INF,			/* v1 <= key (<= the end) */
  GT_INF,			/* v1 < key (<= the end) */
  INF_LE,			/* (the beginning <=) key <= v2 */
  INF_LT,			/* (the beginning <=) key < v2 */
  INF_INF,			/* the beginning <= key <= the end */
  EQ_NA,			/* key = v1, v2 is N/A */

  /* following options are reserved for the future use */
  LE_GE,			/* key <= v1 || key >= v2 or NOT (v1 < key < v2) */
  LE_GT,			/* key <= v1 || key > v2 or NOT (v1 < key <= v2) */
  LT_GE,			/* key < v1 || key >= v2 or NOT (v1 <= key < v2) */
  LT_GT,			/* key < v1 || key > v2 or NOT (v1 <= key <= v2) */
  NEQ_NA			/* key != v1 */
} RANGE;

#define RANGE_REVERSE(range) \
  do \
    { \
      switch (range) \
	{ \
	case GT_LE: \
	  (range) = GE_LT; \
	  break; \
	case GE_LT: \
	  (range) = GT_LE; \
	  break; \
	case GE_INF: \
	  (range) = INF_LE; \
	  break; \
	case GT_INF: \
	  (range) = INF_LT; \
	  break; \
	case INF_LE: \
	  (range) = GE_INF; \
	  break; \
	case INF_LT: \
	  (range) = GT_INF; \
	  break; \
	case NA_NA: \
	case GE_LE: \
	case GT_LT: \
	case INF_INF: \
	case EQ_NA: \
	default: \
	  /* No change. */ \
	  break; \
	} \
    } while (0)

/* File structure identifiers */

typedef struct hfid HFID;	/* FILE HEAP IDENTIFIER */
struct hfid
{
  VFID vfid;			/* Volume and file identifier */
  INT32 hpgid;			/* First page identifier (the header page) */
};
#define HFID_INITIALIZER \
  { VFID_INITIALIZER, NULL_PAGEID }
#define HFID_AS_ARGS(hfid) (hfid)->hpgid, VFID_AS_ARGS (&(hfid)->vfid)

typedef struct btid BTID;	/* B+tree identifier */
struct btid
{
  VFID vfid;			/* B+tree index volume identifier */
  INT32 root_pageid;		/* Root page identifier */
};
#define BTID_INITIALIZER \
  { VFID_INITIALIZER, NULL_PAGEID }
#define BTID_AS_ARGS(btid) (btid)->root_pageid, VFID_AS_ARGS (&(btid)->vfid)

typedef struct ehid EHID;	/* EXTENDIBLE HASHING IDENTIFIER */
struct ehid
{
  VFID vfid;			/* Volume and Directory file identifier */
  INT32 pageid;			/* The first (root) page of the directory */
};

typedef struct recdes RECDES;	/* RECORD DESCRIPTOR */
struct recdes
{
  int area_size;		/* Length of the allocated area. It includes only the data field. The value is negative
				 * if data is inside buffer. For example, peeking in a slotted page. */
  int length;			/* Length of the data. Does not include the length and type fields */
  INT16 type;			/* Type of record */
  char *data;			/* The data */

/* *INDENT-OFF* */
#if defined (__cplusplus)
  int pack (cubpacking::packer *packer);
  int unpack (cubpacking::packer *packer);
  std::size_t get_packed_size (cubpacking::packer *packer, std::size_t curr_offset);
#endif
/* *INDENT-ON* */
};
/* Replace existing data in record at offset_to_data and size old_data_size
 * with new_data of size new_data_size.
 */
#define RECORD_REPLACE_DATA(record, offset_to_data, old_data_size, \
			    new_data_size, new_data) \
  do \
    { \
      assert ((record) != NULL); \
      assert ((record)->data != NULL); \
      assert ((offset_to_data) >= 0 && (offset_to_data) <= (record)->length); \
      assert ((old_data_size) >= 0 && (new_data_size) >= 0); \
      assert ((offset_to_data) + (old_data_size) <= (record)->length); \
      if ((old_data_size) != (new_data_size)) \
        { \
	  /* We may need to move data inside record. */ \
	  if ((offset_to_data) + (old_data_size) < (record)->length) \
	    { \
	      /* Move data inside record. */ \
	      memmove ((record)->data + (offset_to_data) + (new_data_size), \
		       (record)->data + (offset_to_data) + (old_data_size), \
		       (record)->length - (offset_to_data) - (old_data_size)); \
	    } \
	  /* Update record length. */ \
	  (record)->length += (new_data_size) - (old_data_size); \
	} \
      /* Copy new data (if any). */ \
      if ((new_data_size) > 0) \
       { \
	 memcpy ((record)->data + (offset_to_data), new_data, new_data_size); \
       } \
    } \
  while (false)
/* Move the data inside a record */
#define RECORD_MOVE_DATA(rec, dest_offset, src_offset)  \
  do {	\
    assert ((rec) != NULL && (dest_offset) >= 0 && (src_offset) >= 0); \
    assert (((rec)->length - (src_offset)) >= 0);  \
    assert (((rec)->area_size <= 0) || ((rec)->area_size >= (rec)->length));  \
    assert (((rec)->area_size <= 0) \
	    || (((rec)->length + ((dest_offset) - (src_offset)))  \
		<= (rec)->area_size));  \
    if ((dest_offset) != (src_offset))  \
      { \
	if ((rec)->length != (src_offset)) \
	  { \
	    memmove ((rec)->data + (dest_offset), (rec)->data + (src_offset), \
		     (rec)->length - (src_offset)); \
	    (rec)->length = (rec)->length + ((dest_offset) - (src_offset)); \
	  } \
	else \
	  { \
	    (rec)->length = (dest_offset); \
	  } \
      } \
  } while (false)

/* MVCC RECORD HEADER */
typedef struct mvcc_rec_header MVCC_REC_HEADER;
struct mvcc_rec_header
{
  INT32 mvcc_flag:8;		/* MVCC flags */
  INT32 repid:24;		/* representation id */
  int chn;			/* cache coherency number */
  MVCCID mvcc_ins_id;		/* MVCC insert id */
  MVCCID mvcc_del_id;		/* MVCC delete id */
  LOG_LSA prev_version_lsa;	/* log address of previous version */
};
#define MVCC_REC_HEADER_INITIALIZER \
{ 0, 0, NULL_CHN, MVCCID_NULL, MVCCID_NULL, LSA_INITIALIZER }

typedef struct lorecdes LORECDES;	/* Work area descriptor */
struct lorecdes
{
  LOLENGTH length;		/* The length of data in the area */
  LOLENGTH area_size;		/* The size of the area */
  char *data;			/* Pointer to the beginning of the area */
};

#define RECDES_INITIALIZER { 0, -1, REC_UNKNOWN, NULL }

#define HFID_SET_NULL(hfid) \
  do { \
    (hfid)->vfid.fileid = NULL_FILEID; \
    (hfid)->hpgid = NULL_PAGEID; \
  } while(0)

#define HFID_COPY(hfid_ptr1, hfid_ptr2) *(hfid_ptr1) = *(hfid_ptr2)

#define HFID_IS_NULL(hfid)  (((hfid)->vfid.fileid == NULL_FILEID) ? 1 : 0)

#define BTID_SET_NULL(btid) \
  do { \
    (btid)->vfid.fileid = NULL_FILEID; \
    (btid)->vfid.volid = NULL_VOLID; \
    (btid)->root_pageid = NULL_PAGEID; \
  } while(0)

#define BTID_COPY(btid_ptr1, btid_ptr2) *(btid_ptr1) = *(btid_ptr2)

#define BTID_IS_NULL(btid)  (((btid)->vfid.fileid == NULL_FILEID) ? 1 : 0)

#define BTID_IS_EQUAL(b1,b2) \
  (((b1)->vfid.fileid == (b2)->vfid.fileid) && \
   ((b1)->vfid.volid == (b2)->vfid.volid))

#define DISK_VOLPURPOSE DB_VOLPURPOSE

/* Types and defines of transaction management */

typedef int TRANID;		/* Transaction identifier */

#define NULL_TRANID     (-1)
#define NULL_TRAN_INDEX (-1)
#define MVCCID_NULL (0)

#define MVCCID_ALL_VISIBLE    ((MVCCID) 3)	/* visible for all transactions */
#define MVCCID_FIRST	      ((MVCCID) 4)

/* is MVCC ID valid? */
#define MVCCID_IS_VALID(id)	  ((id) != MVCCID_NULL)
/* is MVCC ID normal? */
#define MVCCID_IS_NORMAL(id)	  ((id) >= MVCCID_FIRST)
/* are MVCC IDs equal? */
#define MVCCID_IS_EQUAL(id1,id2)	  ((id1) == (id2))
/* are MVCC IDs valid, not all visible? */
#define MVCCID_IS_NOT_ALL_VISIBLE(id) \
  (MVCCID_IS_VALID (id) && ((id) != MVCCID_ALL_VISIBLE))

/* advance MVCC ID */
#define MVCCID_FORWARD(id) \
  do \
    { \
      (id)++; \
      if ((id) < MVCCID_FIRST) \
        (id) = MVCCID_FIRST; \
    } \
  while (0)

/* back up MVCC ID */
#define MVCCID_BACKWARD(id) \
  do \
    { \
      (id)--; \
    } \
  while ((id) < MVCCID_FIRST)


#define COMPOSITE_LOCK(scan_op_type)	(scan_op_type != S_SELECT)
#define READONLY_SCAN(scan_op_type)	(scan_op_type == S_SELECT)

typedef enum
{
  LOCK_COMPAT_NO = 0,
  LOCK_COMPAT_YES,
  LOCK_COMPAT_UNKNOWN,
} LOCK_COMPATIBILITY;

typedef enum
{
  /* Don't change the initialization since they reflect the elements of lock_Conv and lock_Comp */
  NA_LOCK = 0,			/* N/A lock */
  INCON_NON_TWO_PHASE_LOCK = 1,	/* Incompatible 2 phase lock. */
  NULL_LOCK = 2,		/* NULL LOCK */
  SCH_S_LOCK = 3,		/* Schema Stability Lock */
  IS_LOCK = 4,			/* Intention Shared lock */
  S_LOCK = 5,			/* Shared lock */
  IX_LOCK = 6,			/* Intention exclusive lock */
  SIX_LOCK = 7,			/* Shared and intention exclusive lock */
  U_LOCK = 8,			/* Update lock */
  X_LOCK = 9,			/* Exclusive lock */
  SCH_M_LOCK = 10		/* Schema Modification Lock */
} LOCK;

extern LOCK lock_Conv[11][11];

#define LOCK_TO_LOCKMODE_STRING(lock) 			\
  (((lock) ==NULL_LOCK) ? "NULL_LOCK" :			\
   ((lock) ==  IS_LOCK) ? "  IS_LOCK" :			\
   ((lock) ==   S_LOCK) ? "   S_LOCK" :			\
   ((lock) ==  IX_LOCK) ? "  IX_LOCK" :			\
   ((lock) == SIX_LOCK) ? " SIX_LOCK" :			\
   ((lock) ==   U_LOCK) ? "   U_LOCK" :			\
   ((lock) ==  SCH_S_LOCK) ? "  SCH_S_LOCK" :		\
   ((lock) ==  SCH_M_LOCK) ? "  SCH_M_LOCK" :		\
   ((lock) ==   X_LOCK) ? "   X_LOCK" : "UNKNOWN")

/* CLASSNAME TO OID RETURN VALUES */

typedef enum
{
  LC_CLASSNAME_RESERVED,
  LC_CLASSNAME_DELETED,
  LC_CLASSNAME_EXIST,
  LC_CLASSNAME_ERROR,
  LC_CLASSNAME_RESERVED_RENAME,
  LC_CLASSNAME_DELETED_RENAME
} LC_FIND_CLASSNAME;

#define LC_EXIST              1
#define LC_DOESNOT_EXIST      2
#define LC_ERROR              3

/* Enumeration type for the result of ehash_search function */
typedef enum
{
  EH_KEY_FOUND,
  EH_KEY_NOTFOUND,
  EH_ERROR_OCCURRED
} EH_SEARCH;

/* BTREE_SEARCH - Result for b-tree key or OID search. */
typedef enum
{
  BTREE_KEY_FOUND,		/* Found key (one visible or dirty version). */
  BTREE_KEY_NOTFOUND,		/* Key was not found (or no usable version found in key). */
  BTREE_ERROR_OCCURRED,		/* Error while searching key/OID. */
  BTREE_ACTIVE_KEY_FOUND,	/* Found key but the version inserter/deleter did not commit/abort. */
  BTREE_KEY_SMALLER,		/* Key was not found and it is smaller than all the keys it was compared to. */
  BTREE_KEY_BIGGER,		/* Key was not found and it is bigger than all the keys it was compared to. */
  BTREE_KEY_BETWEEN		/* Key was not found and it's value is between the smallest and the biggest keys it was
				 * compared to. */
} BTREE_SEARCH;

/* TYPEDEFS FOR BACKUP/RESTORE */

/* structure for passing arguments into boot_restart_server et. al. */
typedef struct bo_restart_arg BO_RESTART_ARG;
struct bo_restart_arg
{
  bool printtoc;		/* True to show backup's table of contents */
  time_t stopat;		/* the recovery stop time if restarting from backup */
  const char *backuppath;	/* Pathname override for location of backup volumes */
  int level;			/* The backup level to use */
  const char *verbose_file;	/* restoredb verbose msg file */
  bool newvolpath;		/* true: restore the database and log volumes to the path specified in the
				 * database-loc-file */
  bool restore_upto_bktime;

  bool restore_slave;		/* restore slave */
  bool is_restore_from_backup;
  INT64 db_creation;		/* database creation time */
  LOG_LSA restart_repl_lsa;	/* restart replication lsa after restoreslave */
};

/* Magic default values */
#define CUBRID_MAGIC_MAX_LENGTH                 25
#define CUBRID_MAGIC_PREFIX			"CUBRID/"
#define CUBRID_MAGIC_DATABASE_VOLUME            "CUBRID/Volume"
#define CUBRID_MAGIC_LOG_ACTIVE                 "CUBRID/LogActive"
#define CUBRID_MAGIC_LOG_ARCHIVE                "CUBRID/LogArchive"
#define CUBRID_MAGIC_LOG_INFO                   "CUBRID/LogInfo"
#define CUBRID_MAGIC_DATABASE_BACKUP            "CUBRID/Backup_v2"
#define CUBRID_MAGIC_DATABASE_BACKUP_OLD        "CUBRID/Backup"

/* B+tree local statististical information for Uniqueness enforcement */
typedef struct btree_unique_stats BTREE_UNIQUE_STATS;
struct btree_unique_stats
{
  BTID btid;
  int num_nulls;
  int num_keys;
  int num_oids;
};

#define UNIQUE_STAT_INFO_INCREMENT   10

/*
 * Typedefs related to the scan data structures
 */

typedef enum
{
  S_OPENED = 1,
  S_STARTED,
  S_ENDED,
  S_CLOSED
} SCAN_STATUS;

typedef enum
{
  S_FORWARD = 1,
  S_BACKWARD
} SCAN_DIRECTION;

typedef enum
{
  S_BEFORE = 1,
  S_ON,
  S_AFTER
} SCAN_POSITION;

typedef enum
{
  S_ERROR = -1,
  S_END = 0,
  S_SUCCESS = 1,
  S_SUCCESS_CHN_UPTODATE,	/* only for slotted page */
  S_DOESNT_FIT,			/* only for slotted page */
  S_DOESNT_EXIST,		/* only for slotted page */
  S_SNAPSHOT_NOT_SATISFIED
} SCAN_CODE;

typedef enum
{
  S_SELECT,			/* By default MVCC requires no locks for select operations. */
  S_SELECT_WITH_LOCK,		/* Read operation that doesn't plan to modify the object, but has to know the exact
				 * fate of last version. Can be used for foreign key and unique constraint checks. */
  S_DELETE,			/* Delete object operation. */
  S_UPDATE			/* Update object operation. */
} SCAN_OPERATION_TYPE;

#define IS_WRITE_EXCLUSIVE_LOCK(lock) ((lock) == X_LOCK || (lock) == SCH_M_LOCK)


typedef enum
{
  HEAP_RECORD_INFO_INVALID = -1,
  HEAP_RECORD_INFO_T_PAGEID = 0,
  HEAP_RECORD_INFO_T_SLOTID,
  HEAP_RECORD_INFO_T_VOLUMEID,
  HEAP_RECORD_INFO_T_OFFSET,
  HEAP_RECORD_INFO_T_LENGTH,
  HEAP_RECORD_INFO_T_REC_TYPE,
  HEAP_RECORD_INFO_T_REPRID,
  HEAP_RECORD_INFO_T_CHN,
  HEAP_RECORD_INFO_T_MVCC_INSID,
  HEAP_RECORD_INFO_T_MVCC_DELID,
  HEAP_RECORD_INFO_T_MVCC_FLAGS,
  HEAP_RECORD_INFO_T_MVCC_PREV_VERSION,

  /* leave this last */
  HEAP_RECORD_INFO_COUNT,

  HEAP_RECORD_INFO_FIRST = HEAP_RECORD_INFO_T_PAGEID
} HEAP_RECORD_INFO_ID;

typedef enum
{
  HEAP_PAGE_INFO_INVALID = -1,
  HEAP_PAGE_INFO_CLASS_OID = 0,
  HEAP_PAGE_INFO_PREV_PAGE,
  HEAP_PAGE_INFO_NEXT_PAGE,
  HEAP_PAGE_INFO_NUM_SLOTS,
  HEAP_PAGE_INFO_NUM_RECORDS,
  HEAP_PAGE_INFO_ANCHOR_TYPE,
  HEAP_PAGE_INFO_ALIGNMENT,
  HEAP_PAGE_INFO_TOTAL_FREE,
  HEAP_PAGE_INFO_CONT_FREE,
  HEAP_PAGE_INFO_OFFSET_TO_FREE_AREA,
  HEAP_PAGE_INFO_IS_SAVING,
  HEAP_PAGE_INFO_UPDATE_BEST,

  /* leave this last */
  HEAP_PAGE_INFO_COUNT,

  HEAP_PAGE_INFO_FIRST = HEAP_PAGE_INFO_CLASS_OID
} HEAP_PAGE_INFO_ID;

typedef enum
{
  BTREE_KEY_INFO_INVALID = -1,
  BTREE_KEY_INFO_VOLUMEID = 0,
  BTREE_KEY_INFO_PAGEID,
  BTREE_KEY_INFO_SLOTID,
  BTREE_KEY_INFO_KEY,
  BTREE_KEY_INFO_OID_COUNT,
  BTREE_KEY_INFO_FIRST_OID,
  BTREE_KEY_INFO_OVERFLOW_KEY,
  BTREE_KEY_INFO_OVERFLOW_OIDS,

  /* leave this last */
  BTREE_KEY_INFO_COUNT
} BTREE_KEY_INFO_ID;

typedef enum
{
  BTREE_NODE_INFO_INVALID = -1,
  BTREE_NODE_INFO_VOLUMEID = 0,
  BTREE_NODE_INFO_PAGEID,
  BTREE_NODE_INFO_NODE_TYPE,
  BTREE_NODE_INFO_KEY_COUNT,
  BTREE_NODE_INFO_FIRST_KEY,
  BTREE_NODE_INFO_LAST_KEY,

  /* leave this last */
  BTREE_NODE_INFO_COUNT
} BTREE_NODE_INFO_ID;

typedef enum
{
  LOG_ERROR_IF_DELETED,		/* set error when locking deleted objects */
  LOG_WARNING_IF_DELETED	/* set warning when locking deleted objects - the case when it is expected and
				 * accepted to find a deleted object; for example when er_clear() is used afterwards if
				 * ER_HEAP_UNKNOWN_OBJECT is set in er_errid */
} NON_EXISTENT_HANDLING;

/************************************************************************/
/* spacedb                                                              */
/************************************************************************/

/* database space info */
typedef enum
{
  SPACEDB_PERM_PERM_ALL,
  SPACEDB_PERM_TEMP_ALL,
  SPACEDB_TEMP_TEMP_ALL,

  SPACEDB_TOTAL_ALL,
  SPACEDB_ALL_COUNT,
} SPACEDB_ALL_TYPE;

typedef struct spacedb_all SPACEDB_ALL;
struct spacedb_all
{
  DKNVOLS nvols;
  DKNPAGES npage_used;
  DKNPAGES npage_free;
};

typedef struct spacedb_onevol SPACEDB_ONEVOL;
struct spacedb_onevol
{
  VOLID volid;
  DB_VOLTYPE type;
  DB_VOLPURPOSE purpose;
  DKNPAGES npage_used;
  DKNPAGES npage_free;
  char name[DB_MAX_PATH_LENGTH];
};

/* files */
typedef enum
{
  SPACEDB_INDEX_FILE,
  SPACEDB_HEAP_FILE,
  SPACEDB_SYSTEM_FILE,
  SPACEDB_TEMP_FILE,

  SPACEDB_TOTAL_FILE,
  SPACEDB_FILE_COUNT,
} SPACEDB_FILE_TYPE;

typedef struct spacedb_files SPACEDB_FILES;
struct spacedb_files
{
  int nfile;
  DKNPAGES npage_ftab;
  DKNPAGES npage_user;
  DKNPAGES npage_reserved;
};

/************************************************************************/
/* client & catalog common                                              */
/************************************************************************/

typedef int REPR_ID;		/* representation identifier */
typedef int ATTR_ID;		/* attribute identifier */

#define NULL_REPRID       -1	/* Null Representation Identifier */
#define NULL_ATTRID       -1	/* Null Attribute Identifier */

/************************************************************************/
/* b-tree common                                                        */
/************************************************************************/

typedef enum
{
  BTREE_CONSTRAINT_UNIQUE = 0x01,
  BTREE_CONSTRAINT_PRIMARY_KEY = 0x02
} BTREE_CONSTRAINT_TYPE;

typedef enum
{
  BTREE_UNIQUE,
  BTREE_INDEX,
  BTREE_REVERSE_UNIQUE,
  BTREE_REVERSE_INDEX,
  BTREE_PRIMARY_KEY,
  BTREE_FOREIGN_KEY
} BTREE_TYPE;

/************************************************************************/
/* storage common functions                                             */
/************************************************************************/
extern INT16 db_page_size (void);
extern INT16 db_io_page_size (void);
extern INT16 db_log_page_size (void);
extern int db_set_page_size (INT16 io_page_size, INT16 log_page_size);
extern INT16 db_network_page_size (void);
extern void db_print_data (DB_TYPE type, DB_DATA * data, FILE * fd);

extern int recdes_allocate_data_area (RECDES * rec, int size);
extern void recdes_free_data_area (RECDES * rec);
extern void recdes_set_data_area (RECDES * rec, char *data, int size);

extern char *lsa_to_string (char *buf, int buf_size, LOG_LSA * lsa);
extern char *oid_to_string (char *buf, int buf_size, OID * oid);
extern char *vpid_to_string (char *buf, int buf_size, VPID * vpid);
extern char *vfid_to_string (char *buf, int buf_size, VFID * vfid);
extern char *hfid_to_string (char *buf, int buf_size, HFID * hfid);
extern char *btid_to_string (char *buf, int buf_size, BTID * btid);

/************************************************************************/
/* next has nothing to do with storage. however, we lack a clear place  */
/* for global stuff that affect everything. this is closest...          */
/************************************************************************/

typedef enum
{
  T_ADD,
  T_SUB,
  T_MUL,
  T_DIV,
  T_UNPLUS,
  T_UNMINUS,
  T_PRIOR,
  T_CONNECT_BY_ROOT,
  T_QPRIOR,
  T_BIT_NOT,
  T_BIT_AND,
  T_BIT_OR,
  T_BIT_XOR,
  T_BIT_COUNT,
  T_BITSHIFT_LEFT,
  T_BITSHIFT_RIGHT,
  T_INTDIV,
  T_INTMOD,
  T_IF,
  T_IFNULL,
  T_ISNULL,
  T_ACOS,
  T_ASIN,
  T_ATAN,
  T_ATAN2,
  T_COS,
  T_SIN,
  T_TAN,
  T_COT,
  T_PI,
  T_DEGREES,
  T_RADIANS,
  T_FORMAT,
  T_CONCAT,
  T_CONCAT_WS,
  T_FIELD,
  T_LEFT,
  T_RIGHT,
  T_REPEAT,
  T_SPACE,
  T_LOCATE,
  T_MID,
  T_STRCMP,
  T_REVERSE,
  T_DISK_SIZE,
  T_LN,
  T_LOG2,
  T_LOG10,
  T_ADDDATE,
  T_DATE_ADD,
  T_SUBDATE,
  T_DATE_SUB,
  T_DATE_FORMAT,
  T_STR_TO_DATE,
  T_MOD,
  T_POSITION,
  T_SUBSTRING,
  T_SUBSTRING_INDEX,
  T_OCTET_LENGTH,
  T_BIT_LENGTH,
  T_CHAR_LENGTH,
  T_MD5,
  T_LOWER,
  T_UPPER,
  T_LIKE_LOWER_BOUND,
  T_LIKE_UPPER_BOUND,
  T_TRIM,
  T_LTRIM,
  T_RTRIM,
  T_LPAD,
  T_RPAD,
  T_REPLACE,
  T_TRANSLATE,
  T_ADD_MONTHS,
  T_LAST_DAY,
  T_MONTHS_BETWEEN,
  T_SYS_DATE,
  T_SYS_TIME,
  T_SYS_TIMESTAMP,
  T_UTC_TIME,
  T_UTC_DATE,
  T_TIME_FORMAT,
  T_TIMESTAMP,
  T_UNIX_TIMESTAMP,
  T_FROM_UNIXTIME,
  T_SYS_DATETIME,
  T_YEAR,
  T_MONTH,
  T_DAY,
  T_HOUR,
  T_MINUTE,
  T_SECOND,
  T_QUARTER,
  T_WEEKDAY,
  T_DAYOFWEEK,
  T_DAYOFYEAR,
  T_TODAYS,
  T_FROMDAYS,
  T_TIMETOSEC,
  T_SECTOTIME,
  T_MAKEDATE,
  T_MAKETIME,
  T_WEEK,
  T_TO_CHAR,
  T_TO_DATE,
  T_TO_TIME,
  T_TO_TIMESTAMP,
  T_TO_DATETIME,
  T_TO_NUMBER,
  T_CURRENT_VALUE,
  T_NEXT_VALUE,
  T_CAST,
  T_CAST_NOFAIL,
  T_CASE,
  T_EXTRACT,
  T_LOCAL_TRANSACTION_ID,
  T_FLOOR,
  T_CEIL,
  T_SIGN,
  T_POWER,
  T_ROUND,
  T_LOG,
  T_EXP,
  T_SQRT,
  T_TRUNC,
  T_ABS,
  T_CHR,
  T_INSTR,
  T_LEAST,
  T_GREATEST,
  T_STRCAT,
  T_NULLIF,
  T_COALESCE,
  T_NVL,
  T_NVL2,
  T_DECODE,
  T_RAND,
  T_DRAND,
  T_RANDOM,
  T_DRANDOM,
  T_INCR,
  T_DECR,
  T_SYS_CONNECT_BY_PATH,
  T_DATE,
  T_TIME,
  T_DATEDIFF,
  T_TIMEDIFF,
  T_ROW_COUNT,
  T_LAST_INSERT_ID,
  T_DEFAULT,
  T_LIST_DBS,
  T_BIT_TO_BLOB,
  T_BLOB_TO_BIT,
  T_CHAR_TO_CLOB,
  T_CLOB_TO_CHAR,
  T_LOB_LENGTH,
  T_TYPEOF,
  T_INDEX_CARDINALITY,
  T_EVALUATE_VARIABLE,
  T_DEFINE_VARIABLE,
  T_PREDICATE,
  T_EXEC_STATS,
  T_ADDTIME,
  T_BIN,
  T_FINDINSET,
  T_HEX,
  T_ASCII,
  T_CONV,
  T_INET_ATON,
  T_INET_NTOA,
  T_TO_ENUMERATION_VALUE,
  T_CHARSET,
  T_COLLATION,
  T_WIDTH_BUCKET,
  T_TRACE_STATS,
  T_AES_ENCRYPT,
  T_AES_DECRYPT,
  T_SHA_ONE,
  T_SHA_TWO,
  T_INDEX_PREFIX,
  T_TO_BASE64,
  T_FROM_BASE64,
  T_SYS_GUID,
  T_SLEEP,
  T_DBTIMEZONE,
  T_SESSIONTIMEZONE,
  T_TZ_OFFSET,
  T_NEW_TIME,
  T_FROM_TZ,
  T_TO_DATETIME_TZ,
  T_TO_TIMESTAMP_TZ,
  T_UTC_TIMESTAMP,
  T_CRC32,
  T_CURRENT_DATETIME,
  T_CURRENT_TIMESTAMP,
  T_CURRENT_DATE,
  T_CURRENT_TIME,
  T_CONV_TZ,
} OPERATOR_TYPE;		/* arithmetic operator types */

typedef enum
{
  /* aggregate functions */
  PT_MIN = 900, PT_MAX, PT_SUM, PT_AVG,
  PT_STDDEV, PT_VARIANCE,
  PT_STDDEV_POP, PT_VAR_POP,
  PT_STDDEV_SAMP, PT_VAR_SAMP,
  PT_COUNT, PT_COUNT_STAR,
  PT_GROUPBY_NUM,
  PT_AGG_BIT_AND, PT_AGG_BIT_OR, PT_AGG_BIT_XOR,
  PT_GROUP_CONCAT,
  PT_ROW_NUMBER,
  PT_RANK,
  PT_DENSE_RANK,
  PT_NTILE,
  PT_JSON_ARRAYAGG,
  PT_JSON_OBJECTAGG,
  PT_TOP_AGG_FUNC,
  /* only aggregate functions should be below PT_TOP_AGG_FUNC */

  /* analytic only functions */
  PT_LEAD, PT_LAG,

  /* foreign functions */
  PT_GENERIC,

  /* from here down are function code common to parser and xasl */
  /* "table" functions argument(s) are tables */
  F_TABLE_SET, F_TABLE_MULTISET, F_TABLE_SEQUENCE,
  F_TOP_TABLE_FUNC,
  F_MIDXKEY,

  /* "normal" functions, arguments are values */
  F_SET, F_MULTISET, F_SEQUENCE, F_VID, F_GENERIC, F_CLASS_OF,
  F_INSERT_SUBSTRING, F_ELT, F_JSON_OBJECT, F_JSON_ARRAY, F_JSON_MERGE, F_JSON_MERGE_PATCH, F_JSON_INSERT,
  F_JSON_REMOVE, F_JSON_ARRAY_APPEND, F_JSON_GET_ALL_PATHS, F_JSON_REPLACE, F_JSON_SET, F_JSON_KEYS,
  F_JSON_ARRAY_INSERT, F_JSON_SEARCH, F_JSON_CONTAINS_PATH, F_JSON_EXTRACT, F_JSON_CONTAINS, F_JSON_DEPTH,
  F_JSON_LENGTH, F_JSON_PRETTY, F_JSON_QUOTE, F_JSON_TYPE, F_JSON_UNQUOTE, F_JSON_VALID,

  F_BENCHMARK,

  /* only for FIRST_VALUE. LAST_VALUE, NTH_VALUE analytic functions */
  PT_FIRST_VALUE, PT_LAST_VALUE, PT_NTH_VALUE,
  /* aggregate and analytic functions */
  PT_MEDIAN,
  PT_CUME_DIST,
  PT_PERCENT_RANK,
  PT_PERCENTILE_CONT,
  PT_PERCENTILE_DISC
} FUNC_TYPE;

#ifdef __cplusplus
extern "C"
{
#endif				// c++
  const char *fcode_get_lowercase_name (FUNC_TYPE ftype);
  const char *fcode_get_uppercase_name (FUNC_TYPE ftype);
#ifdef __cplusplus
}
#endif				// c++

/************************************************************************/
/* QUERY                                                                */
/************************************************************************/

#define CACHE_TIME_AS_ARGS(ct)	(ct)->sec, (ct)->usec

#define CACHE_TIME_EQ(T1, T2) \
  (((T1)->sec != 0) && ((T1)->sec == (T2)->sec) && ((T1)->usec == (T2)->usec))

#define CACHE_TIME_RESET(T) \
  do \
    { \
      (T)->sec = 0; \
      (T)->usec = 0; \
    } \
  while (0)

#define CACHE_TIME_MAKE(CT, TV) \
  do \
    { \
      (CT)->sec = (TV)->tv_sec; \
      (CT)->usec = (TV)->tv_usec; \
    } \
  while (0)

#define OR_CACHE_TIME_SIZE (OR_INT_SIZE * 2)

#define OR_PACK_CACHE_TIME(PTR, T) \
  do \
    { \
      if ((CACHE_TIME *) (T) != NULL) \
        { \
          PTR = or_pack_int (PTR, (T)->sec); \
          PTR = or_pack_int (PTR, (T)->usec); \
        } \
    else \
      { \
        PTR = or_pack_int (PTR, 0); \
        PTR = or_pack_int (PTR, 0); \
      } \
    } \
  while (0)

#define OR_UNPACK_CACHE_TIME(PTR, T) \
  do \
    { \
      if ((CACHE_TIME *) (T) != NULL) \
        { \
          PTR = or_unpack_int (PTR, &((T)->sec)); \
          PTR = or_unpack_int (PTR, &((T)->usec)); \
        } \
    } \
  while (0)

/* XASL identifier */
typedef struct xasl_id XASL_ID;
struct xasl_id
{
  SHA1Hash sha1;		/* SHA-1 hash generated from query string. */
  INT32 cache_flag;
  /* Multiple-purpose field used to handle XASL cache. */
  CACHE_TIME time_stored;	/* when this XASL plan stored */
};				/* XASL plan file identifier */

typedef enum
{
  Q_DISTINCT,			/* no duplicate values */
  Q_ALL				/* all values */
} QUERY_OPTIONS;

typedef enum
{
  R_KEY = 1,			/* key value search */
  R_RANGE,			/* range search with the two key values and range spec */
  R_KEYLIST,			/* a list of key value searches */
  R_RANGELIST			/* a list of range searches */
} RANGE_TYPE;

typedef enum
{
  SHOWSTMT_START = 0,
  SHOWSTMT_NULL = SHOWSTMT_START,
  SHOWSTMT_ACCESS_STATUS,
  SHOWSTMT_VOLUME_HEADER,
  SHOWSTMT_ACTIVE_LOG_HEADER,
  SHOWSTMT_ARCHIVE_LOG_HEADER,
  SHOWSTMT_SLOTTED_PAGE_HEADER,
  SHOWSTMT_SLOTTED_PAGE_SLOTS,
  SHOWSTMT_HEAP_HEADER,
  SHOWSTMT_ALL_HEAP_HEADER,
  SHOWSTMT_HEAP_CAPACITY,
  SHOWSTMT_ALL_HEAP_CAPACITY,
  SHOWSTMT_INDEX_HEADER,
  SHOWSTMT_INDEX_CAPACITY,
  SHOWSTMT_ALL_INDEXES_HEADER,
  SHOWSTMT_ALL_INDEXES_CAPACITY,
  SHOWSTMT_GLOBAL_CRITICAL_SECTIONS,
  SHOWSTMT_JOB_QUEUES,
  SHOWSTMT_TIMEZONES,
  SHOWSTMT_FULL_TIMEZONES,
  SHOWSTMT_TRAN_TABLES,
  SHOWSTMT_THREADS,

  /* append the new show statement types in here */

  SHOWSTMT_END
} SHOWSTMT_TYPE;

#define NUM_F_GENERIC_ARGS 32
#define NUM_F_INSERT_SUBSTRING_ARGS 4

extern const int SM_MAX_STRING_LENGTH;

/*
 * These are the names for the system defined properties on classes,
 * attributes and methods.  For the built in properties, try
 * to use short names.  User properties if they are ever allowed
 * should have more descriptive names.
 *
 * Lets adopt the convention that names beginning with a '*' are
 * reserved for system properties.
 */
#define SM_PROPERTY_UNIQUE "*U"
#define SM_PROPERTY_INDEX "*I"
#define SM_PROPERTY_NOT_NULL "*N"
#define SM_PROPERTY_REVERSE_UNIQUE "*RU"
#define SM_PROPERTY_REVERSE_INDEX "*RI"
#define SM_PROPERTY_VID_KEY "*V_KY"
#define SM_PROPERTY_PRIMARY_KEY "*P"
#define SM_PROPERTY_FOREIGN_KEY "*FK"

#define SM_PROPERTY_NUM_INDEX_FAMILY         6

#define SM_FILTER_INDEX_ID "*FP*"
#define SM_FUNCTION_INDEX_ID "*FI*"
#define SM_PREFIX_INDEX_ID "*PLID*"

/*
 *    Bit field identifiers for attribute flags.  These could be defined
 *    with individual unsigned bit fields but this makes it easier
 *    to save them as a single integer.
 *    The "new" flag is used only at run time and shouldn't be here.
 *    Need to re-design the template functions to operate from a different
 *    memory structure during flattening.
 */
typedef enum
{
  SM_ATTFLAG_NONE = 0,
  SM_ATTFLAG_INDEX = 1,		/* attribute has an index 0x01 */
  SM_ATTFLAG_UNIQUE = 2,	/* attribute has UNIQUE constraint 0x02 */
  SM_ATTFLAG_NON_NULL = 4,	/* attribute has NON_NULL constraint 0x04 */
  SM_ATTFLAG_VID = 8,		/* attribute is part of virtual object id 0x08 */
  SM_ATTFLAG_NEW = 16,		/* is a new attribute 0x10 */
  SM_ATTFLAG_REVERSE_INDEX = 32,	/* attribute has a reverse index 0x20 */
  SM_ATTFLAG_REVERSE_UNIQUE = 64,	/* attribute has a reverse unique 0x40 */
  SM_ATTFLAG_PRIMARY_KEY = 128,	/* attribute has a primary key 0x80 */
  SM_ATTFLAG_AUTO_INCREMENT = 256,	/* auto increment attribute 0x0100 */
  SM_ATTFLAG_FOREIGN_KEY = 512,	/* attribute has a primary key 0x200 */
  SM_ATTFLAG_PARTITION_KEY = 1024	/* attribute is the partitioning key for the class 0x400 */
} SM_ATTRIBUTE_FLAG;

/* delete or update action type for foreign key */
typedef enum
{
  SM_FOREIGN_KEY_CASCADE,
  SM_FOREIGN_KEY_RESTRICT,
  SM_FOREIGN_KEY_NO_ACTION,
  SM_FOREIGN_KEY_SET_NULL
} SM_FOREIGN_KEY_ACTION;

/*
 *    These identify "namespaces" for class components like attributes
 *    and methods.  A name_space identifier is frequently used
 *    in conjunction with a name so the correct component can be found
 *    in a class definition.  Since the namespaces for classes and
 *    instances can overlap, a name alone is not enough to uniquely
 *    identify a component.
 */
typedef enum
{
  ID_ATTRIBUTE,
  ID_SHARED_ATTRIBUTE,
  ID_CLASS_ATTRIBUTE,
  ID_METHOD,
  ID_CLASS_METHOD,
  ID_INSTANCE,			/* attributes/shared attributes/methods */
  ID_CLASS,			/* class methods/class attributes */
  ID_NULL
} SM_NAME_SPACE;

/*
 *    This constant defines the maximum size in bytes of a class name,
 *    attribute name, method name, or any other named entity in the schema.
 */
#define SM_MAX_IDENTIFIER_LENGTH 255

#define SERIAL_ATTR_NAME          "name"
#define SERIAL_ATTR_OWNER         "owner"
#define SERIAL_ATTR_CURRENT_VAL   "current_val"
#define SERIAL_ATTR_INCREMENT_VAL "increment_val"
#define SERIAL_ATTR_MAX_VAL       "max_val"
#define SERIAL_ATTR_MIN_VAL       "min_val"
#define SERIAL_ATTR_CYCLIC        "cyclic"
#define SERIAL_ATTR_STARTED       "started"
#define SERIAL_ATTR_CLASS_NAME    "class_name"
#define SERIAL_ATTR_ATT_NAME      "att_name"
#define SERIAL_ATTR_CACHED_NUM    "cached_num"
#define SERIAL_ATTR_COMMENT       "comment"

#define PEEK          true	/* Peek for a slotted record */
#define COPY          false	/* Don't peek, but copy a slotted record */

enum
{
/* Unknown record type */
  REC_UNKNOWN = 0,

/* Record without content, just the address */
  REC_ASSIGN_ADDRESS = 1,

/* Home of record */
  REC_HOME = 2,

/* No the original home of record.  part of relocation process */
  REC_NEWHOME = 3,

/* Record describe new home of record */
  REC_RELOCATION = 4,

/* Record describe location of big record */
  REC_BIGONE = 5,

/* Slot does not describe any record.
 * A record was stored in this slot.  Slot cannot be reused.
 */
  REC_MARKDELETED = 6,

/* Slot does not describe any record.
 * A record was stored in this slot.  Slot will be reused.
 */
  REC_DELETED_WILL_REUSE = 7,

/* unused reserved record type */
  REC_RESERVED_TYPE_8 = 8,
  REC_RESERVED_TYPE_9 = 9,
  REC_RESERVED_TYPE_10 = 10,
  REC_RESERVED_TYPE_11 = 11,
  REC_RESERVED_TYPE_12 = 12,
  REC_RESERVED_TYPE_13 = 13,
  REC_RESERVED_TYPE_14 = 14,
  REC_RESERVED_TYPE_15 = 15,
/* 4bit record type max */
  REC_4BIT_USED_TYPE_MAX = REC_DELETED_WILL_REUSE,
  REC_4BIT_TYPE_MAX = REC_RESERVED_TYPE_15
};

typedef struct dbdef_vol_ext_info DBDEF_VOL_EXT_INFO;
struct dbdef_vol_ext_info
{
  const char *path;		/* Directory where the volume extension is created.  If NULL, is given, it defaults to
				 * the system parameter. */
  const char *name;		/* Name of the volume extension If NULL, system generates one like "db".ext"volid"
				 * where "db" is the database name and "volid" is the volume identifier to be assigned
				 * to the volume extension. */
  const char *comments;		/* Comments which are included in the volume extension header. */
  int max_npages;		/* Maximum pages of this volume */
  int extend_npages;		/* Number of pages to extend - used for generic volume only */
  INT32 nsect_total;		/* DKNSECTS type, number of sectors for volume extension */
  INT32 nsect_max;		/* DKNSECTS type, maximum number of sectors for volume extension */
  int max_writesize_in_sec;	/* the amount of volume written per second */
  DB_VOLPURPOSE purpose;	/* The purpose of the volume extension. One of the following: -
				 * DB_PERMANENT_DATA_PURPOSE, DB_TEMPORARY_DATA_PURPOSE */
  DB_VOLTYPE voltype;		/* Permanent of temporary volume type */
  bool overwrite;
};

#define SERVER_SESSION_KEY_SIZE			8

typedef enum
{
  DB_PARTITION_HASH = 0,
  DB_PARTITION_RANGE,
  DB_PARTITION_LIST
} DB_PARTITION_TYPE;

typedef enum
{
  DB_NOT_PARTITIONED_CLASS = 0,
  DB_PARTITIONED_CLASS = 1,
  DB_PARTITION_CLASS = 2
} DB_CLASS_PARTITION_TYPE;

// TODO: move me in a proper place
typedef enum
{
  KILLSTMT_TRAN = 0,
  KILLSTMT_QUERY = 1,
} KILLSTMT_TYPE;

#endif /* _STORAGE_COMMON_H_ */<|MERGE_RESOLUTION|>--- conflicted
+++ resolved
@@ -119,22 +119,16 @@
   plsa1->offset = plsa2->offset;
 }
 
-<<<<<<< HEAD
 /* *INDENT-OFF* */
 #if defined (__cplusplus)
 namespace cubpacking
 {
   class packer;
+  class unpacker;
 }
 #endif
 /* *INDENT-ON* */
 
-#define LSA_SET_NULL(lsa_ptr)\
-  do {									      \
-    (lsa_ptr)->pageid = NULL_PAGEID;                                          \
-    (lsa_ptr)->offset = NULL_OFFSET;                                          \
-  } while(0)
-=======
 STATIC_INLINE void
 LSA_SET_NULL (LOG_LSA * lsa_ptr)
 {
@@ -148,7 +142,6 @@
   lsa_ptr->pageid = NULL_PAGEID - 1;
   lsa_ptr->offset = NULL_OFFSET - 1;
 }
->>>>>>> 6e0edf34
 
 #define LSA_INITIALIZER	{NULL_PAGEID, NULL_OFFSET}
 
@@ -374,9 +367,9 @@
 
 /* *INDENT-OFF* */
 #if defined (__cplusplus)
-  int pack (cubpacking::packer *packer);
-  int unpack (cubpacking::packer *packer);
-  std::size_t get_packed_size (cubpacking::packer *packer, std::size_t curr_offset);
+  void pack (cubpacking::packer &packer) const;
+  void unpack (cubpacking::unpacker &unpacker);
+  std::size_t get_packed_size (cubpacking::packer &packer, std::size_t curr_offset) const;
 #endif
 /* *INDENT-ON* */
 };
