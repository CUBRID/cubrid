--- conflicted
+++ resolved
@@ -30,13 +30,8 @@
 
 #include "config.h"
 #include "dbtype.h"
-<<<<<<< HEAD
-#include "memory_hash.h"
 #include "lzo/lzoconf.h"
 #include "lzo/lzo1x.h"
-=======
-#include "lzoconf.h"
-#include "lzo1x.h"
 #include "memory_hash.h"
 #include "porting.h"
 #include "release_string.h"
@@ -45,7 +40,6 @@
 
 #include <stdio.h>
 #include <time.h>
->>>>>>> d89e8a3e
 
 #define NULL_VOLDES   (-1)	/* Value of a null (invalid) vol descriptor */
 
