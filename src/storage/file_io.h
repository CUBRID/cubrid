--- conflicted
+++ resolved
@@ -29,22 +29,7 @@
 #ident "$Id$"
 
 #include "config.h"
-<<<<<<< HEAD
-
-#include <stdio.h>
-#include <time.h>
-
-#if defined (SERVER_MODE) || defined (SA_MODE)
-#include "thread.h"
-#endif /* defined (SERVER_MODE) || defined (SA_MODE) */
-#include "porting.h"
-#include "storage_common.h"
-#include "release_string.h"
 #include "dbtype_def.h"
-#include "memory_hash.h"
-=======
-#include "dbtype.h"
->>>>>>> 6210fdce
 #include "lzoconf.h"
 #include "lzo1x.h"
 #include "memory_hash.h"
