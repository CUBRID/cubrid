--- conflicted
+++ resolved
@@ -3959,11 +3959,7 @@
 //    dwb file sync helper daemon task
 //
 void
-<<<<<<< HEAD
-dwb_flush_block_helper_execute (cubthread::entry &thread_ref)
-=======
 dwb_file_sync_helper_execute (cubthread::entry &thread_ref)
->>>>>>> 45be4dd7
 {
   if (!BO_IS_SERVER_RESTARTED ())
     {
@@ -3974,11 +3970,7 @@
   /* flush pages as long as necessary */
   if (prm_get_bool_value (PRM_ID_ENABLE_DWB_FLUSH_THREAD) == true)
     {
-<<<<<<< HEAD
-      dwb_flush_block_helper (&thread_ref);
-=======
       dwb_file_sync_helper (&thread_ref);
->>>>>>> 45be4dd7
     }
 }
 
@@ -4001,11 +3993,7 @@
 dwb_file_sync_helper_daemon_init ()
 {
   cubthread::looper looper = cubthread::looper (std::chrono::milliseconds (10));
-<<<<<<< HEAD
-  cubthread::entry_callable_task *daemon_task = new cubthread::entry_callable_task (dwb_flush_block_helper_execute);
-=======
   cubthread::entry_callable_task *daemon_task = new cubthread::entry_callable_task (dwb_file_sync_helper_execute);
->>>>>>> 45be4dd7
 
   dwb_file_sync_helper_daemon = cubthread::get_manager ()->create_daemon (looper, daemon_task);
 }
