--- conflicted
+++ resolved
@@ -458,10 +458,8 @@
 extern void pgbuf_rv_flush_page_dump (FILE * fp, int length, void *data);
 
 extern int pgbuf_get_fix_count (PAGE_PTR pgptr);
-<<<<<<< HEAD
+extern int pgbuf_get_hold_count (THREAD_ENTRY * thread_p);
 
 extern PERF_PAGE_TYPE pgbuf_get_page_type_for_stat (PAGE_PTR pgptr);
-=======
-extern int pgbuf_get_hold_count (THREAD_ENTRY * thread_p);
->>>>>>> a81606ec
+
 #endif /* _PAGE_BUFFER_H_ */