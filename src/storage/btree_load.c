--- conflicted
+++ resolved
@@ -2680,23 +2680,12 @@
 	    {
 	      return ret;
 	    }
-<<<<<<< HEAD
-	  /* Save first leaf VPID. */
-	  load_args->vpid_first_leaf = load_args->leaf.vpid;
-	  load_args->overflowing = false;
-	  assert (load_args->ovf.pgptr == NULL);
-
-	  /* Create the first record of the current page in main memory */
-	  load_args->out_recdes = &load_args->leaf_nleaf_recdes;
-	  ret = btree_first_oid (thread_p, &this_key, &this_class_oid, &this_oid, &mvcc_header, load_args);
-=======
 
 	  /* replace with current OID (might move memory in record) */
 	  btree_mvcc_info_from_heap_mvcc_header (&pparam->mvcc_header, &pparam->mvcc_info);
 	  btree_leaf_change_first_object (thread_p, &load_args->leaf_nleaf_recdes, load_args->btid,
 					  &pparam->rec_oid, &pparam->class_oid, &pparam->mvcc_info, &offset, NULL,
 					  NULL);
->>>>>>> 6091c7c5
 	  if (ret != NO_ERROR)
 	    {
 	      return ret;
