--- conflicted
+++ resolved
@@ -4368,11 +4368,8 @@
   HEAP_SCANCACHE scan_cache;
   HEAP_CACHE_ATTRINFO attr_info;
   int ret = NO_ERROR;
-<<<<<<< HEAD
-=======
   LOCK old_lock = SCH_M_LOCK;
   LOCK new_lock = IX_LOCK;
->>>>>>> 61313fcc
 
   func_index_info.expr = NULL;
 
@@ -4383,7 +4380,6 @@
       return NULL;
     }
 
-<<<<<<< HEAD
   /* 
    * Start a TOP SYSTEM OPERATION.
    * This top system operation will be either ABORTED (case of failure) or
@@ -4392,8 +4388,6 @@
    */
   log_sysop_start (thread_p);
   is_sysop_started = true;
-=======
->>>>>>> 61313fcc
   thread_p->push_resource_tracks ();
 
   btid_int.sys_btid = btid;
@@ -4502,8 +4496,6 @@
   /* Assign the snapshot to the sort_args. */
   scan_cache.mvcc_snapshot = builder_snapshot;
 
-<<<<<<< HEAD
-=======
   /* Demote the lock. */
   ret = lock_demote_class_lock (thread_p, class_oids, new_lock, &old_lock);
   if (ret != NO_ERROR)
@@ -4511,7 +4503,6 @@
       goto error;
     }
 
->>>>>>> 61313fcc
   /* Start the online index builder. */
   ret = online_index_builder (thread_p, &btid_int, hfids, class_oids, n_classes, attr_ids, n_attrs,
 			      func_index_info, filter_pred, attrs_prefix_length, &attr_info, &scan_cache);
@@ -4520,8 +4511,6 @@
       goto error;
     }
 
-<<<<<<< HEAD
-=======
   /* Promote the lock to SCH_M_LOCK */
   if (lock_object (thread_p, class_oids, oid_Root_class_oid, SCH_M_LOCK, LK_UNCOND_LOCK) != LK_GRANTED)
     {
@@ -4529,7 +4518,6 @@
       goto error;
     }
 
->>>>>>> 61313fcc
   heap_attrinfo_clear_dbvalues (&attr_info);
   heap_attrinfo_end (thread_p, &attr_info);
 
@@ -4557,7 +4545,6 @@
     }
 
   thread_p->pop_resource_tracks ();
-<<<<<<< HEAD
   if (is_sysop_started)
     {
       /* todo: we have the option to commit & undo here. on undo, we can destroy the file directly. */
@@ -4568,20 +4555,13 @@
 	  //log_append_undo_data2 (thread_p, RVBT_REMOVE_UNIQUE_STATS, NULL, NULL, NULL_OFFSET, sizeof (BTID), btid);
 	}
     }
-=======
->>>>>>> 61313fcc
 
   LOG_CS_ENTER (thread_p);
   logpb_flush_pages_direct (thread_p);
   LOG_CS_EXIT (thread_p);
 
-<<<<<<< HEAD
-end:
-  /* TODO: Clear snapshot and reset lowest active mvccid. (both from global table and from snapshot) */
-=======
 
   /* TODO: Is this all right? */
->>>>>>> 61313fcc
   /* Invalidate snapshot. */
   if (builder_snapshot != NULL)
     {
@@ -4592,10 +4572,7 @@
 
 error:
   // TODO: error handling
-<<<<<<< HEAD
   //       sysop abort
-=======
->>>>>>> 61313fcc
 
   /* Invalidate snapshot. */
   if (builder_snapshot != NULL)
@@ -4617,10 +4594,7 @@
   RECDES cur_record;
   int cur_class;
   SCAN_CODE sc;
-<<<<<<< HEAD
   MVCC_REC_HEADER mvcc_header;
-=======
->>>>>>> 61313fcc
   FUNCTION_INDEX_INFO *p_func_idx_info;
   PR_EVAL_FNC filter_eval_fnc;
   DB_TYPE single_node_type = DB_TYPE_NULL;
@@ -4630,10 +4604,7 @@
   int unique = 0;
   int *p_prefix_length;
   char midxkey_buf[DBVAL_BUFSIZE + MAX_ALIGNMENT], *aligned_midxkey_buf;
-<<<<<<< HEAD
-=======
   char rec_buf[IO_MAX_PAGE_SIZE + BTREE_MAX_ALIGN];
->>>>>>> 61313fcc
 
   aligned_midxkey_buf = PTR_ALIGN (midxkey_buf, MAX_ALIGNMENT);
   db_make_null (&dbvalue);
@@ -4651,10 +4622,6 @@
   /* Start extracting from heap. */
   for (;;)
     {
-<<<<<<< HEAD
-      attr_offset = cur_class * n_attrs;
-
-=======
       for (;;)
 	{
 	  ;
@@ -4665,7 +4632,6 @@
       cur_record.data = PTR_ALIGN (rec_buf, BTREE_MAX_ALIGN);
       cur_record.area_size = IO_MAX_PAGE_SIZE;
 
->>>>>>> 61313fcc
       sc = heap_next (thread_p, &hfids[cur_class], &class_oids[cur_class], &cur_oid, &cur_record, scancache, true);
       if (sc == S_END)
 	{
@@ -4682,7 +4648,6 @@
       assert (sc == S_SUCCESS);
       assert (!OID_ISNULL (&cur_oid));
 
-<<<<<<< HEAD
       /* Get the MVCC header. */
       ret = or_mvcc_get_header (&cur_record, &mvcc_header);
       if (ret != NO_ERROR)
@@ -4690,8 +4655,6 @@
 	  return ret;
 	}
 
-=======
->>>>>>> 61313fcc
       if (filter_pred)
 	{
 	  ret = heap_attrinfo_read_dbvalues (thread_p, &cur_oid, &cur_record, NULL, filter_pred->cache_pred);
@@ -4747,18 +4710,12 @@
 	  break;
 	}
 
-<<<<<<< HEAD
       /* Clear mvcc flags. */
       mvcc_header.mvcc_flag &= 0;
 
-      /* Dispatch the insert operation */
-      ret = btree_online_index_dispatcher (thread_p, btid_int, p_dbvalue, &class_oids[cur_class], &cur_oid, &unique,
-					   BTREE_OP_ONLINE_INDEX_IB_INSERT);
-=======
       /* Dispatch the insert operation */
       ret = btree_online_index_dispatcher (thread_p, btid_int, p_dbvalue, &class_oids[cur_class], &cur_oid, &unique,
 					   BTREE_OP_ONLINE_INDEX_IB_INSERT, NULL);
->>>>>>> 61313fcc
       if (ret != NO_ERROR)
 	{
 	  break;
