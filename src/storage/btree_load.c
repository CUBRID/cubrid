/*
 * Copyright (C) 2008 Search Solution Corporation. All rights reserved by Search Solution.
 *
 *   This program is free software; you can redistribute it and/or modify
 *   it under the terms of the GNU General Public License as published by
 *   the Free Software Foundation; either version 2 of the License, or
 *   (at your option) any later version.
 *
 *  This program is distributed in the hope that it will be useful,
 *  but WITHOUT ANY WARRANTY; without even the implied warranty of
 *  MERCHANTABILITY or FITNESS FOR A PARTICULAR PURPOSE. See the
 *  GNU General Public License for more details.
 *
 *  You should have received a copy of the GNU General Public License
 *  along with this program; if not, write to the Free Software
 *  Foundation, Inc., 51 Franklin Street, Fifth Floor, Boston, MA 02110-1301 USA
 *
 */

/*
 * btree_load.c - B+-Tree Loader
 */

#ident "$Id$"

#include "config.h"

#include <stdlib.h>
#include <string.h>
#include <assert.h>

#include "btree_load.h"
#include "btree.h"
#include "external_sort.h"
#include "heap_file.h"
#include "xserver_interface.h"
#include "xasl.h"
#include "stream_to_xasl.h"
#include "object_primitive.h"
#include "query_executor.h"
#include "partition_sr.h"
#include "partition.h"
<<<<<<< HEAD
#include "dbtype.h"

=======
#include "dbval.h"
#include "thread.h"
>>>>>>> 6210fdce

typedef struct sort_args SORT_ARGS;
struct sort_args
{				/* Collection of information required for "sr_index_sort" */
  int unique_pk;
  int not_null_flag;
  HFID *hfids;			/* Array of HFIDs for the class(es) */
  OID *class_ids;		/* Array of class OIDs */
  OID cur_oid;			/* Identifier of the current object */
  RECDES in_recdes;		/* Input record descriptor */
  int n_attrs;			/* Number of attribute ID's */
  ATTR_ID *attr_ids;		/* Specification of the attribute(s) to sort on */
  int *attrs_prefix_length;	/* prefix length */
  TP_DOMAIN *key_type;
  HEAP_SCANCACHE hfscan_cache;	/* A heap scan cache */
  HEAP_CACHE_ATTRINFO attr_info;	/* Attribute information */
  int n_nulls;			/* Number of NULLs */
  int n_oids;			/* Number of OIDs */
  int n_classes;		/* cardinality of the hfids, the class_ids, and (with n_attrs) the attr_ids arrays */
  int cur_class;		/* index into the hfids, class_ids, and attr_ids arrays */
  int scancache_inited;
  int attrinfo_inited;

  BTID_INT *btid;

  OID *fk_refcls_oid;
  BTID *fk_refcls_pk_btid;
  const char *fk_name;
  PRED_EXPR_WITH_CONTEXT *filter;
  PR_EVAL_FNC filter_eval_func;
  FUNCTION_INDEX_INFO *func_index_info;

  MVCCID lowest_active_mvccid;
};

typedef struct btree_page BTREE_PAGE;
struct btree_page
{
  VPID vpid;
  PAGE_PTR pgptr;
  BTREE_NODE_HEADER hdr;
};

typedef struct load_args LOAD_ARGS;
struct load_args
{				/* This structure is never written to disk; thus logical ordering of fields is ok. */
  BTID_INT *btid;
  const char *bt_name;		/* index name */

  RECDES *out_recdes;		/* Pointer to current record descriptor collecting objects. */
  RECDES leaf_nleaf_recdes;	/* Record descriptor used for leaf and non-leaf records. */
  RECDES ovf_recdes;		/* Record descriptor used for overflow OID's records. */
  char *new_pos;		/* Current pointer in record being built. */
  DB_VALUE current_key;		/* Current key value */
  int max_key_size;		/* The maximum key size encountered so far; used for string types */
  int cur_key_len;		/* The length of the current key */

  /* Linked list variables */
  BTREE_NODE *push_list;
  BTREE_NODE *pop_list;

  /* Variables for managing non-leaf, leaf & overflow pages */
  BTREE_PAGE nleaf;

#if 0				/* TODO: currently not used */
  VPID first_leafpgid;
#endif

  BTREE_PAGE leaf;

  BTREE_PAGE ovf;

  bool overflowing;		/* Currently, are we filling in an overflow page (then, true); or a regular leaf page
				 * (then, false) */
  int n_keys;			/* Number of keys - note that in the context of MVCC, only keys that have at least one
				 * non-deleted object are counted. */

  int curr_non_del_obj_count;	/* Number of objects that have not been deleted. Unique indexes must have only one such 
				 * object. */
  int curr_rec_max_obj_count;	/* Maximum number of objects for current record. */
  int curr_rec_obj_count;	/* Current number of record objects. */

  PGSLOTID last_leaf_insert_slotid;	/* Slotid of last inserted leaf record. */

  VPID vpid_first_leaf;
};

typedef struct btree_scan_partition_info BTREE_SCAN_PART;

struct btree_scan_partition_info
{
  BTREE_SCAN bt_scan;		/* Holds information regarding the scan of the current partition. */

  OID oid;			/* Oid of current partition. */

  BTREE_NODE_HEADER *header;	/* Header info for current partition */

  int key_cnt;			/* Number of keys in current page in the current partition. */

  PAGE_PTR page;		/* current page in the current partition. */

  PRUNING_CONTEXT pcontext;	/* Pruning context for current partition. */

  BTID btid;			/* BTID of the current partition. */
};


static int btree_save_last_leafrec (THREAD_ENTRY * thread_p, LOAD_ARGS * load_args);
static PAGE_PTR btree_connect_page (THREAD_ENTRY * thread_p, DB_VALUE * key, int max_key_len, VPID * pageid,
				    LOAD_ARGS * load_args, int node_level);
static int btree_build_nleafs (THREAD_ENTRY * thread_p, LOAD_ARGS * load_args, int n_nulls, int n_oids, int n_keys);

static void btree_log_page (THREAD_ENTRY * thread_p, VFID * vfid, PAGE_PTR page_ptr);
static int btree_load_new_page (THREAD_ENTRY * thread_p, const BTID * btid, BTREE_NODE_HEADER * header, int node_level,
				VPID * vpid_new, PAGE_PTR * page_new);
static PAGE_PTR btree_proceed_leaf (THREAD_ENTRY * thread_p, LOAD_ARGS * load_args);
static int btree_first_oid (THREAD_ENTRY * thread_p, DB_VALUE * this_key, OID * class_oid, OID * first_oid,
			    MVCC_REC_HEADER * p_mvcc_rec_header, LOAD_ARGS * load_args);
static int btree_construct_leafs (THREAD_ENTRY * thread_p, const RECDES * in_recdes, void *arg);
static int btree_get_value_from_leaf_slot (THREAD_ENTRY * thread_p, BTID_INT * btid_int, PAGE_PTR leaf_ptr,
					   int slot_id, DB_VALUE * key);
#if defined(CUBRID_DEBUG)
static int btree_dump_sort_output (const RECDES * recdes, LOAD_ARGS * load_args);
#endif /* defined(CUBRID_DEBUG) */
static int btree_index_sort (THREAD_ENTRY * thread_p, SORT_ARGS * sort_args, SORT_PUT_FUNC * out_func, void *out_args);
static SORT_STATUS btree_sort_get_next (THREAD_ENTRY * thread_p, RECDES * temp_recdes, void *arg);
static int compare_driver (const void *first, const void *second, void *arg);
static int list_add (BTREE_NODE ** list, VPID * pageid);
static void list_remove_first (BTREE_NODE ** list);
static void list_clear (BTREE_NODE * list);
static int list_length (const BTREE_NODE * this_list);
#if defined(CUBRID_DEBUG)
static void list_print (const BTREE_NODE * this_list);
#endif /* defined(CUBRID_DEBUG) */
static int btree_pack_root_header (RECDES * Rec, BTREE_ROOT_HEADER * header, TP_DOMAIN * key_type);
static void btree_rv_save_root_head (int null_delta, int oid_delta, int key_delta, RECDES * recdes);
static int btree_advance_to_next_slot_and_fix_page (THREAD_ENTRY * thread_p, BTID_INT * btid, VPID * vpid,
						    PAGE_PTR * pg_ptr, INT16 * slot_id, DB_VALUE * key, bool is_desc,
						    int *key_cnt, BTREE_NODE_HEADER ** header, MVCC_SNAPSHOT * mvcc);
static int btree_load_check_fk (THREAD_ENTRY * thread_p, const LOAD_ARGS * load_args_local,
				const SORT_ARGS * sort_args_local);
static int btree_is_slot_visible (THREAD_ENTRY * thread_p, BTID_INT * btid, PAGE_PTR pg_ptr,
				  MVCC_SNAPSHOT * mvcc_snapshot, int slot_id, bool * is_slot_visible);

/*
 * btree_get_node_header () -
 *
 *   return:
 *   page_ptr(in):
 *
 */
BTREE_NODE_HEADER *
btree_get_node_header (THREAD_ENTRY * thread_p, PAGE_PTR page_ptr)
{
  RECDES header_record;
  BTREE_NODE_HEADER *header = NULL;

  assert (page_ptr != NULL);

#if !defined(NDEBUG)
  (void) pgbuf_check_page_ptype (thread_p, page_ptr, PAGE_BTREE);
#endif

  if (spage_get_record (thread_p, page_ptr, HEADER, &header_record, PEEK) != S_SUCCESS)
    {
      assert_release (false);
      return NULL;
    }

  header = (BTREE_NODE_HEADER *) header_record.data;
  if (header != NULL)
    {
      assert (header->max_key_len >= 0);
    }

  return header;
}

/*
 * btree_get_root_header () -
 *
 *   return:
 *   page_ptr(in):
 *
 */
BTREE_ROOT_HEADER *
btree_get_root_header (THREAD_ENTRY * thread_p, PAGE_PTR page_ptr)
{
  RECDES header_record;
  BTREE_ROOT_HEADER *root_header = NULL;

  assert (page_ptr != NULL);

#if !defined(NDEBUG)
  (void) pgbuf_check_page_ptype (thread_p, page_ptr, PAGE_BTREE);
#endif

  if (spage_get_record (thread_p, page_ptr, HEADER, &header_record, PEEK) != S_SUCCESS)
    {
      assert_release (false);
      return NULL;
    }

  root_header = (BTREE_ROOT_HEADER *) header_record.data;
  if (root_header != NULL)
    {
      assert (root_header->node.node_level > 0);
      assert (root_header->node.max_key_len >= 0);
    }

  return root_header;
}

/*
 * btree_get_overflow_header () -
 *
 *   return:
 *   page_ptr(in):
 *
 */
BTREE_OVERFLOW_HEADER *
btree_get_overflow_header (THREAD_ENTRY * thread_p, PAGE_PTR page_ptr)
{
  RECDES header_record;

  assert (page_ptr != NULL);

#if !defined(NDEBUG)
  (void) pgbuf_check_page_ptype (thread_p, page_ptr, PAGE_BTREE);
#endif

  if (spage_get_record (thread_p, page_ptr, HEADER, &header_record, PEEK) != S_SUCCESS)
    {
      assert_release (false);
      return NULL;
    }

  return (BTREE_OVERFLOW_HEADER *) header_record.data;
}

/*
 * btree_init_node_header () - insert btree node header
 *
 *   return:
 *   vfid(in):
 *   page_ptr(in):
 *   header(in):
 *
 */
int
btree_init_node_header (THREAD_ENTRY * thread_p, const VFID * vfid, PAGE_PTR page_ptr, BTREE_NODE_HEADER * header,
			bool redo)
{
  RECDES rec;
  char rec_buf[IO_MAX_PAGE_SIZE + BTREE_MAX_ALIGN];

  assert (header != NULL);
  assert (header->node_level > 0);
  assert (header->max_key_len >= 0);

  /* create header record */
  rec.area_size = DB_PAGESIZE;
  rec.data = PTR_ALIGN (rec_buf, BTREE_MAX_ALIGN);
  rec.type = REC_HOME;
  rec.length = sizeof (BTREE_NODE_HEADER);
  memcpy (rec.data, header, sizeof (BTREE_NODE_HEADER));

  if (redo == true)
    {
      /* log the new header record for redo purposes */
      log_append_redo_data2 (thread_p, RVBT_NDHEADER_INS, vfid, page_ptr, HEADER, rec.length, rec.data);
    }

  if (spage_insert_at (thread_p, page_ptr, HEADER, &rec) != SP_SUCCESS)
    {
      return ER_FAILED;
    }

  return NO_ERROR;
}


/*
 * btree_node_header_undo_log () -
 *
 *   return:
 *   vfid(in):
 *   page_ptr(in):
 *
 */
int
btree_node_header_undo_log (THREAD_ENTRY * thread_p, VFID * vfid, PAGE_PTR page_ptr)
{
  RECDES rec;
  if (spage_get_record (thread_p, page_ptr, HEADER, &rec, PEEK) != S_SUCCESS)
    {
      return ER_FAILED;
    }

  log_append_undo_data2 (thread_p, RVBT_NDHEADER_UPD, vfid, page_ptr, HEADER, rec.length, rec.data);

  return NO_ERROR;
}

/*
 * btree_node_header_redo_log () -
 *
 *   return:
 *   vfid(in):
 *   page_ptr(in):
 *
 */
int
btree_node_header_redo_log (THREAD_ENTRY * thread_p, VFID * vfid, PAGE_PTR page_ptr)
{
  RECDES rec;
  if (spage_get_record (thread_p, page_ptr, HEADER, &rec, PEEK) != S_SUCCESS)
    {
      return ER_FAILED;
    }

  log_append_redo_data2 (thread_p, RVBT_NDHEADER_UPD, vfid, page_ptr, HEADER, rec.length, rec.data);

  return NO_ERROR;
}

/*
 * btree_change_root_header_delta () -
 *
 *   return:
 *   vfid(in):
 *   page_ptr(in):
 *   null_delta(in):
 *   oid_delta(in):
 *   key_delta(in):
 *
 */
int
btree_change_root_header_delta (THREAD_ENTRY * thread_p, VFID * vfid, PAGE_PTR page_ptr, int null_delta, int oid_delta,
				int key_delta)
{
  RECDES rec, delta_rec;
  char delta_rec_buf[(3 * OR_INT_SIZE) + BTREE_MAX_ALIGN];
  BTREE_ROOT_HEADER *root_header = NULL;

  delta_rec.data = NULL;
  delta_rec.area_size = 3 * OR_INT_SIZE;
  delta_rec.data = PTR_ALIGN (delta_rec_buf, BTREE_MAX_ALIGN);

  if (spage_get_record (thread_p, page_ptr, HEADER, &rec, PEEK) != S_SUCCESS)
    {
      return ER_FAILED;
    }

  root_header = (BTREE_ROOT_HEADER *) rec.data;
  root_header->num_nulls += null_delta;
  root_header->num_oids += oid_delta;
  root_header->num_keys += key_delta;

  /* save root head for undo purposes */
  btree_rv_save_root_head (-null_delta, -oid_delta, -key_delta, &delta_rec);

  log_append_undoredo_data2 (thread_p, RVBT_ROOTHEADER_UPD, vfid, page_ptr, HEADER, delta_rec.length, rec.length,
			     delta_rec.data, rec.data);

  return NO_ERROR;
}


/*
 * btree_pack_root_header () -
 *   return:
 *   rec(out):
 *   root_header(in):
 *
 * Note: Writes the first record (header record) for a root page.
 * rec must be long enough to hold the header record.
 */
static int
btree_pack_root_header (RECDES * rec, BTREE_ROOT_HEADER * root_header, TP_DOMAIN * key_type)
{
  OR_BUF buf;
  int rc = NO_ERROR;
  int fixed_size = (int) offsetof (BTREE_ROOT_HEADER, packed_key_domain);

  memcpy (rec->data, root_header, fixed_size);

  or_init (&buf, rec->data + fixed_size, (rec->area_size == -1) ? -1 : (rec->area_size - fixed_size));

  rc = or_put_domain (&buf, key_type, 0, 0);

  rec->length = fixed_size + CAST_BUFLEN (buf.ptr - buf.buffer);
  rec->type = REC_HOME;

  if (rc != NO_ERROR && er_errid () == NO_ERROR)
    {
      /* if an error occurs then set a generic error so that at least an error to be send to client. */
      if (er_errid () == NO_ERROR)
	{
	  assert (false);
	  er_set (ER_WARNING_SEVERITY, ARG_FILE_LINE, ER_GENERIC_ERROR, 0);
	}
    }

  return rc;
}

/*
 * btree_init_root_header () - insert btree node header
 *
 *   return:
 *   vfid(in):
 *   page_ptr(in):
 *   root_header(in):
 *
 */
int
btree_init_root_header (THREAD_ENTRY * thread_p, VFID * vfid, PAGE_PTR page_ptr, BTREE_ROOT_HEADER * root_header,
			TP_DOMAIN * key_type)
{
  RECDES rec;
  char copy_rec_buf[IO_MAX_PAGE_SIZE + BTREE_MAX_ALIGN];

  assert (root_header != NULL);
  assert (root_header->node.node_level > 0);
  assert (root_header->node.max_key_len >= 0);

  rec.area_size = DB_PAGESIZE;
  rec.data = PTR_ALIGN (copy_rec_buf, BTREE_MAX_ALIGN);

  if (btree_pack_root_header (&rec, root_header, key_type) != NO_ERROR)
    {
      return ER_FAILED;
    }

  /* insert the root header information into the root page */
  if (spage_insert_at (thread_p, page_ptr, HEADER, &rec) != SP_SUCCESS)
    {
      return ER_FAILED;
    }

  /* log the new header record for redo purposes */
  log_append_redo_data2 (thread_p, RVBT_NDHEADER_INS, vfid, page_ptr, HEADER, rec.length, rec.data);

  return NO_ERROR;
}

/*
 * btree_init_overflow_header () - insert btree overflow node header
 *
 *   return:
 *   page_ptr(in):
 *   ovf_header(in):
 *
 */
int
btree_init_overflow_header (THREAD_ENTRY * thread_p, PAGE_PTR page_ptr, BTREE_OVERFLOW_HEADER * ovf_header)
{
  RECDES rec;
  char copy_rec_buf[IO_MAX_PAGE_SIZE + BTREE_MAX_ALIGN];

  rec.area_size = DB_PAGESIZE;
  rec.data = PTR_ALIGN (copy_rec_buf, BTREE_MAX_ALIGN);
  memcpy (rec.data, ovf_header, sizeof (BTREE_OVERFLOW_HEADER));
  rec.length = sizeof (BTREE_OVERFLOW_HEADER);
  rec.type = REC_HOME;

  /* insert the root header information into the root page */
  if (spage_insert_at (thread_p, page_ptr, HEADER, &rec) != SP_SUCCESS)
    {
      return ER_FAILED;
    }

  return NO_ERROR;
}

/*
 * btree_rv_save_root_head () - Save root head stats FOR LOGICAL LOG PURPOSES
 *   return:
 *   null_delta(in):
 *   oid_delta(in):
 *   key_delta(in):
 *   recdes(out):
 *
 * Note: Copy the root header statistics to the data area provided.
 *
 * Note: This is a UTILITY routine, but not an actual recovery routine.
 */
static void
btree_rv_save_root_head (int null_delta, int oid_delta, int key_delta, RECDES * recdes)
{
  char *datap;

  assert (recdes->area_size >= 3 * OR_INT_SIZE);

  recdes->length = 0;
  datap = (char *) recdes->data;
  OR_PUT_INT (datap, null_delta);
  datap += OR_INT_SIZE;
  OR_PUT_INT (datap, oid_delta);
  datap += OR_INT_SIZE;
  OR_PUT_INT (datap, key_delta);
  datap += OR_INT_SIZE;

  recdes->length = CAST_STRLEN (datap - recdes->data);
}

/*
 * btree_rv_mvcc_save_increments () - Save unique_stats
 *   return:
 *   btid(in):
 *   max_key_len(in):
 *   null_delta(in):
 *   oid_delta(in):
 *   key_delta(in):
 *   recdes(in):
 *
 * Note: Copy the unique statistics to the data area provided.
 *
 * Note: This is a UTILITY routine, but not an actual recovery routine.
 */
void
btree_rv_mvcc_save_increments (BTID * btid, int key_delta, int oid_delta, int null_delta, RECDES * recdes)
{
  char *datap;

  assert (recdes != NULL && (recdes->area_size >= ((3 * OR_INT_SIZE) + OR_BTID_ALIGNED_SIZE)));

  recdes->length = (3 * OR_INT_SIZE) + OR_BTID_ALIGNED_SIZE;
  datap = (char *) recdes->data;

  OR_PUT_BTID (datap, btid);
  datap += OR_BTID_ALIGNED_SIZE;

  OR_PUT_INT (datap, key_delta);
  datap += OR_INT_SIZE;

  OR_PUT_INT (datap, oid_delta);
  datap += OR_INT_SIZE;

  OR_PUT_INT (datap, null_delta);
  datap += OR_INT_SIZE;

  recdes->length = CAST_STRLEN (datap - recdes->data);
}

/*
 * btree_get_next_overflow_vpid () -
 *
 *   return:
 *   page_ptr(in):
 *
 */
int
btree_get_next_overflow_vpid (THREAD_ENTRY * thread_p, PAGE_PTR page_ptr, VPID * vpid)
{
  BTREE_OVERFLOW_HEADER *ovf_header = NULL;

  ovf_header = btree_get_overflow_header (thread_p, page_ptr);
  if (ovf_header == NULL)
    {
      return ER_FAILED;
    }

  *vpid = ovf_header->next_vpid;

  return NO_ERROR;
}

/*
 * xbtree_load_index () - create & load b+tree index
 *   return: BTID * (btid on success and NULL on failure)
 *           btid is set as a side effect.
 *   btid(out):
 *      btid: Set to the created B+tree index identifier
 *            (Note: btid->vfid.volid should be set by the caller)
 *   bt_name(in): index name
 *   key_type(in): Key type corresponding to the attribute.
 *   class_oids(in): OID of the class for which the index will be created
 *   n_classes(in):
 *   n_attrs(in):
 *   attr_ids(in): Identifier of the attribute of the class for which the index
 *                 will be created.
 *   hfids(in): Identifier of the heap file containing the instances of the
 *	        class
 *   unique_pk(in):
 *   not_null_flag(in):
 *   fk_refcls_oid(in):
 *   fk_refcls_pk_btid(in):
 *   fk_name(in):
 *
 */
BTID *
xbtree_load_index (THREAD_ENTRY * thread_p, BTID * btid, const char *bt_name, TP_DOMAIN * key_type, OID * class_oids,
		   int n_classes, int n_attrs, int *attr_ids, int *attrs_prefix_length, HFID * hfids, int unique_pk,
		   int not_null_flag, OID * fk_refcls_oid, BTID * fk_refcls_pk_btid, const char *fk_name,
		   char *pred_stream, int pred_stream_size, char *func_pred_stream, int func_pred_stream_size,
		   int func_col_id, int func_attr_index_start)
{
  LOG_TDES *tdes = NULL;
  SORT_ARGS sort_args_info, *sort_args;
  LOAD_ARGS load_args_info, *load_args;
  int cur_class, attr_offset;
  VPID root_vpid;
  BTID_INT btid_int;
  PRED_EXPR_WITH_CONTEXT *filter_pred = NULL;
  FUNCTION_INDEX_INFO func_index_info;
  DB_TYPE single_node_type = DB_TYPE_NULL;
  void *func_unpack_info = NULL;
  bool has_fk;
  BTID btid_global_stats = BTID_INITIALIZER;
  OID *notification_class_oid;
#if !defined(NDEBUG)
  int track_id;
#endif
  bool is_sysop_started = false;

  /* Check for robustness */
  if (!btid || !hfids || !class_oids || !attr_ids || !key_type)
    {
      er_set (ER_ERROR_SEVERITY, ARG_FILE_LINE, ER_BTREE_LOAD_FAILED, 0);
      return NULL;
    }

  sort_args = &sort_args_info;
  load_args = &load_args_info;

  /* Initialize pointers which might be used in case of error */
  load_args->nleaf.pgptr = NULL;
  load_args->leaf.pgptr = NULL;
  load_args->ovf.pgptr = NULL;
  load_args->leaf_nleaf_recdes.data = NULL;
  load_args->ovf_recdes.data = NULL;
  load_args->out_recdes = NULL;
  load_args->push_list = NULL;
  load_args->pop_list = NULL;

  /* 
   * Start a TOP SYSTEM OPERATION.
   * This top system operation will be either ABORTED (case of failure) or
   * COMMITTED, so that the new file becomes kind of permanent.  This allows
   * us to make use of un-used pages in the case of a bad init_pgcnt guess.
   */

  log_sysop_start (thread_p);
  is_sysop_started = true;

#if !defined(NDEBUG)
  track_id = thread_rc_track_enter (thread_p);
#endif

  btid_int.sys_btid = btid;
  btid_int.unique_pk = unique_pk;
#if !defined(NDEBUG)
  if (unique_pk)
    {
      assert (BTREE_IS_UNIQUE (btid_int.unique_pk));
      assert (BTREE_IS_PRIMARY_KEY (btid_int.unique_pk) || !BTREE_IS_PRIMARY_KEY (btid_int.unique_pk));
    }
#endif
  btid_int.key_type = key_type;
  VFID_SET_NULL (&btid_int.ovfid);
  btid_int.rev_level = BTREE_CURRENT_REV_LEVEL;
  COPY_OID (&btid_int.topclass_oid, &class_oids[0]);

  /* 
   * for btree_range_search, part_key_desc is re-set at btree_initialize_bts
   */
  btid_int.part_key_desc = 0;

  /* init index key copy_buf info */
  btid_int.copy_buf = NULL;
  btid_int.copy_buf_len = 0;

  btid_int.nonleaf_key_type = btree_generate_prefix_domain (&btid_int);

  /* Initialize the fields of sorting argument structures */
  sort_args->lowest_active_mvccid = logtb_get_oldest_active_mvccid (thread_p);
  sort_args->unique_pk = unique_pk;
  sort_args->not_null_flag = not_null_flag;
  sort_args->hfids = hfids;
  sort_args->class_ids = class_oids;
  sort_args->attr_ids = attr_ids;
  sort_args->n_attrs = n_attrs;
  sort_args->attrs_prefix_length = attrs_prefix_length;
  sort_args->n_classes = n_classes;
  sort_args->key_type = key_type;
  OID_SET_NULL (&sort_args->cur_oid);
  sort_args->n_nulls = 0;
  sort_args->n_oids = 0;
  sort_args->cur_class = 0;
  sort_args->scancache_inited = 0;
  sort_args->attrinfo_inited = 0;
  sort_args->btid = &btid_int;
  sort_args->fk_refcls_oid = fk_refcls_oid;
  sort_args->fk_refcls_pk_btid = fk_refcls_pk_btid;
  sort_args->fk_name = fk_name;
  if (pred_stream && pred_stream_size > 0)
    {
      if (stx_map_stream_to_filter_pred (thread_p, &filter_pred, pred_stream, pred_stream_size) != NO_ERROR)
	{
	  goto error;
	}
    }
  sort_args->filter = filter_pred;
  sort_args->filter_eval_func = (filter_pred) ? eval_fnc (thread_p, filter_pred->pred, &single_node_type) : NULL;
  sort_args->func_index_info = NULL;
  if (func_pred_stream && func_pred_stream_size > 0)
    {
      func_index_info.expr_stream = func_pred_stream;
      func_index_info.expr_stream_size = func_pred_stream_size;
      func_index_info.col_id = func_col_id;
      func_index_info.attr_index_start = func_attr_index_start;
      func_index_info.expr = NULL;
      if (stx_map_stream_to_func_pred (thread_p, (FUNC_PRED **) (&func_index_info.expr), func_pred_stream,
				       func_pred_stream_size, &func_unpack_info))
	{
	  goto error;
	}
      sort_args->func_index_info = &func_index_info;
    }

  /* 
   * Start a heap scan cache for reading objects using the first nun-null heap
   * We are guaranteed that such a heap exists, otherwise btree_load_index
   * would not have been called.
   */
  while (sort_args->cur_class < sort_args->n_classes && HFID_IS_NULL (&sort_args->hfids[sort_args->cur_class]))
    {
      sort_args->cur_class++;
    }

  cur_class = sort_args->cur_class;
  attr_offset = cur_class * sort_args->n_attrs;

  /* Start scancache */
  has_fk = (fk_refcls_oid != NULL && !OID_ISNULL (fk_refcls_oid));
  if (heap_scancache_start (thread_p, &sort_args->hfscan_cache, &sort_args->hfids[cur_class],
			    &sort_args->class_ids[cur_class], !has_fk, false, NULL) != NO_ERROR)
    {
      goto error;
    }
  sort_args->scancache_inited = 1;

  /* After building index acquire lock on table, the transaction has deadlock priority */
  tdes = LOG_FIND_CURRENT_TDES (thread_p);
  if (tdes)
    {
      tdes->has_deadlock_priority = true;
    }

  if (heap_attrinfo_start (thread_p, &sort_args->class_ids[cur_class], sort_args->n_attrs,
			   &sort_args->attr_ids[attr_offset], &sort_args->attr_info) != NO_ERROR)
    {
      goto error;
    }
  if (sort_args->filter)
    {
      if (heap_attrinfo_start (thread_p, &sort_args->class_ids[cur_class], sort_args->filter->num_attrs_pred,
			       sort_args->filter->attrids_pred, sort_args->filter->cache_pred) != NO_ERROR)
	{
	  goto error;
	}
    }
  if (sort_args->func_index_info)
    {
      if (heap_attrinfo_start (thread_p, &sort_args->class_ids[cur_class], sort_args->n_attrs,
			       &sort_args->attr_ids[attr_offset],
			       ((FUNC_PRED *) sort_args->func_index_info->expr)->cache_attrinfo) != NO_ERROR)
	{
	  goto error;
	}
    }
  sort_args->attrinfo_inited = 1;

  if (btree_create_file (thread_p, &class_oids[0], attr_ids[0], btid) != NO_ERROR)
    {
      ASSERT_ERROR ();
      goto error;
    }
  btree_get_root_vpid_from_btid (thread_p, btid, &root_vpid);

  /* if loading is aborted or if transaction is aborted, vacuum must be notified before file is destoyed. */
  vacuum_log_add_dropped_file (thread_p, &btid->vfid, NULL, VACUUM_LOG_ADD_DROPPED_FILE_UNDO);

  /** Initialize the fields of loading argument structures **/
  load_args->btid = &btid_int;
  load_args->bt_name = bt_name;
  DB_MAKE_NULL (&load_args->current_key);
  VPID_SET_NULL (&load_args->nleaf.vpid);
  load_args->nleaf.pgptr = NULL;
  VPID_SET_NULL (&load_args->leaf.vpid);
  load_args->leaf.pgptr = NULL;
  VPID_SET_NULL (&load_args->ovf.vpid);
  load_args->ovf.pgptr = NULL;
  load_args->n_keys = 0;
  load_args->curr_non_del_obj_count = 0;

  load_args->leaf_nleaf_recdes.area_size = BTREE_MAX_KEYLEN_INPAGE + BTREE_MAX_OIDLEN_INPAGE;
  load_args->leaf_nleaf_recdes.length = 0;
  load_args->leaf_nleaf_recdes.type = REC_HOME;
  load_args->leaf_nleaf_recdes.data = (char *) os_malloc (load_args->leaf_nleaf_recdes.area_size);
  if (load_args->leaf_nleaf_recdes.data == NULL)
    {
      er_set (ER_ERROR_SEVERITY, ARG_FILE_LINE, ER_OUT_OF_VIRTUAL_MEMORY, 1, load_args->leaf_nleaf_recdes.area_size);
      goto error;
    }
  load_args->ovf_recdes.area_size = DB_PAGESIZE;
  load_args->ovf_recdes.length = 0;
  load_args->ovf_recdes.type = REC_HOME;
  load_args->ovf_recdes.data = (char *) os_malloc (load_args->ovf_recdes.area_size);
  if (load_args->ovf_recdes.data == NULL)
    {
      er_set (ER_ERROR_SEVERITY, ARG_FILE_LINE, ER_OUT_OF_VIRTUAL_MEMORY, 1, load_args->ovf_recdes.area_size);
      goto error;
    }
  load_args->out_recdes = NULL;

  /* Allocate a root page and save the page_id */
  *load_args->btid->sys_btid = *btid;
  btid_global_stats = *btid;

  if (prm_get_bool_value (PRM_ID_LOG_BTREE_OPS))
    {
      _er_log_debug (ARG_FILE_LINE, "DEBUG_BTREE: load start on class(%d, %d, %d), btid(%d, (%d, %d)).",
		     sort_args->class_ids[sort_args->cur_class].volid,
		     sort_args->class_ids[sort_args->cur_class].pageid,
		     sort_args->class_ids[sort_args->cur_class].slotid, sort_args->btid->sys_btid->root_pageid,
		     sort_args->btid->sys_btid->vfid.volid, sort_args->btid->sys_btid->vfid.fileid);
    }

  /* Build the leaf pages of the btree as the output of the sort. We do not estimate the number of pages required. */
  if (btree_index_sort (thread_p, sort_args, btree_construct_leafs, load_args) != NO_ERROR)
    {
      goto error;
    }

  if (prm_get_bool_value (PRM_ID_LOG_BTREE_OPS))
    {
      _er_log_debug (ARG_FILE_LINE,
		     "DEBUG_BTREE: load finished all. %d classes loaded, found %d nulls and %d oids, "
		     "load %d keys.", sort_args->n_classes, sort_args->n_nulls, sort_args->n_oids, load_args->n_keys);
    }

  if (sort_args->attrinfo_inited)
    {
      heap_attrinfo_end (thread_p, &sort_args->attr_info);
      if (sort_args->filter)
	{
	  heap_attrinfo_end (thread_p, sort_args->filter->cache_pred);
	}
      if (sort_args->func_index_info)
	{
	  heap_attrinfo_end (thread_p, ((FUNC_PRED *) sort_args->func_index_info->expr)->cache_attrinfo);
	}
    }
  sort_args->attrinfo_inited = 0;
  if (sort_args->scancache_inited)
    {
      (void) heap_scancache_end (thread_p, &sort_args->hfscan_cache);
    }
  sort_args->scancache_inited = 0;

  /* Just to make sure that there were entries to put into the tree */
  if (load_args->leaf.pgptr != NULL)
    {
      /* Save the last leaf record */

      if (btree_save_last_leafrec (thread_p, load_args) != NO_ERROR)
	{
	  er_set (ER_ERROR_SEVERITY, ARG_FILE_LINE, ER_BTREE_LOAD_FAILED, 0);
	  goto error;
	}

      /* No need to deal with overflow pages anymore */
      load_args->ovf.pgptr = NULL;

      /* Check the correctness of the foreign key, if any. */
      if (has_fk)
	{
	  if (btree_load_check_fk (thread_p, load_args, sort_args) != NO_ERROR)
	    {
	      goto error;
	    }
	}

      /* Build the non leaf nodes of the btree; Root page id will be assigned here */

      if (btree_build_nleafs (thread_p, load_args, sort_args->n_nulls, sort_args->n_oids, load_args->n_keys) !=
	  NO_ERROR)
	{
	  er_set (ER_ERROR_SEVERITY, ARG_FILE_LINE, ER_BTREE_LOAD_FAILED, 0);
	  goto error;
	}

      /* There is at least one leaf page */

      /* Release the memory area */
      os_free_and_init (load_args->leaf_nleaf_recdes.data);
      os_free_and_init (load_args->ovf_recdes.data);
      pr_clear_value (&load_args->current_key);

      if (prm_get_bool_value (PRM_ID_LOG_BTREE_OPS))
	{
	  _er_log_debug (ARG_FILE_LINE, "DEBUG_BTREE: load built index btid (%d, (%d, %d)).",
			 load_args->btid->sys_btid->root_pageid, load_args->btid->sys_btid->vfid.volid,
			 load_args->btid->sys_btid->vfid.fileid);
	}

#if !defined(NDEBUG)
      (void) btree_verify_tree (thread_p, &class_oids[0], &btid_int, bt_name);
#endif
    }
  else
    {
      if (prm_get_bool_value (PRM_ID_LOG_BTREE_OPS))
	{
	  _er_log_debug (ARG_FILE_LINE, "DEBUG_BTREE: load didn't build any leaves btid (%d, (%d, %d)).",
			 load_args->btid->sys_btid->root_pageid, load_args->btid->sys_btid->vfid.volid,
			 load_args->btid->sys_btid->vfid.fileid);
	}
      /* redo an empty index, but first destroy the one we created. the safest way is to abort changes so far. */
      log_sysop_abort (thread_p);
      is_sysop_started = false;

      os_free_and_init (load_args->leaf_nleaf_recdes.data);
      os_free_and_init (load_args->ovf_recdes.data);
      pr_clear_value (&load_args->current_key);

      BTID_SET_NULL (btid);
      if (xbtree_add_index (thread_p, btid, key_type, &class_oids[0], attr_ids[0], unique_pk, sort_args->n_oids,
			    sort_args->n_nulls, load_args->n_keys) == NULL)
	{
	  goto error;
	}
    }

  if (!VFID_ISNULL (&load_args->btid->ovfid))
    {
      /* notification */
      if (!OID_ISNULL (&class_oids[0]))
	{
	  notification_class_oid = &class_oids[0];
	}
      else
	{
	  notification_class_oid = &btid_int.topclass_oid;
	}
      BTREE_SET_CREATED_OVERFLOW_KEY_NOTIFICATION (thread_p, NULL, NULL, notification_class_oid, btid, bt_name);
    }

  if (sort_args->filter)
    {
      /* to clear db values from dbvalue regu variable */
      qexec_clear_pred_context (thread_p, sort_args->filter, true);
    }
  if (filter_pred != NULL && filter_pred->unpack_info != NULL)
    {
      stx_free_additional_buff (thread_p, filter_pred->unpack_info);
      stx_free_xasl_unpack_info (filter_pred->unpack_info);
      db_private_free_and_init (thread_p, filter_pred->unpack_info);
    }
  if (sort_args->func_index_info && sort_args->func_index_info->expr)
    {
      (void) qexec_clear_func_pred (thread_p, (FUNC_PRED *) sort_args->func_index_info->expr);
    }
  if (func_unpack_info)
    {
      stx_free_additional_buff (thread_p, func_unpack_info);
      stx_free_xasl_unpack_info (func_unpack_info);
      db_private_free_and_init (thread_p, func_unpack_info);
    }

#if !defined(NDEBUG)
  if (thread_rc_track_exit (thread_p, track_id) != NO_ERROR)
    {
      assert_release (false);
    }
#endif

  if (is_sysop_started)
    {
      /* todo: we have the option to commit & undo here. on undo, we can destroy the file directly. */
      log_sysop_attach_to_outer (thread_p);
      if (unique_pk)
	{
	  /* drop statistics if aborted */
	  log_append_undo_data2 (thread_p, RVBT_REMOVE_UNIQUE_STATS, NULL, NULL, NULL_OFFSET, sizeof (BTID), btid);
	}
    }
  else
    {
      /* index was not loaded and xbtree_add_index was called instead. we have nothing to log here. */
    }

  LOG_CS_ENTER (thread_p);
  logpb_flush_pages_direct (thread_p);
  LOG_CS_EXIT (thread_p);

  if (prm_get_bool_value (PRM_ID_LOG_BTREE_OPS))
    {
      _er_log_debug (ARG_FILE_LINE, "BTREE_DEBUG: load finished successful index btid(%d, (%d, %d)).",
		     load_args->btid->sys_btid->root_pageid, load_args->btid->sys_btid->vfid.volid,
		     load_args->btid->sys_btid->vfid.fileid);
    }

  return btid;

error:

  if (!BTID_IS_NULL (&btid_global_stats))
    {
      logtb_delete_global_unique_stats (thread_p, &btid_global_stats);
    }

  if (sort_args->scancache_inited)
    {
      (void) heap_scancache_end (thread_p, &sort_args->hfscan_cache);
    }
  if (sort_args->attrinfo_inited)
    {
      heap_attrinfo_end (thread_p, &sort_args->attr_info);
      if (sort_args->filter)
	{
	  heap_attrinfo_end (thread_p, sort_args->filter->cache_pred);
	}
      if (sort_args->func_index_info && sort_args->func_index_info->expr)
	{
	  heap_attrinfo_end (thread_p, ((FUNC_PRED *) sort_args->func_index_info->expr)->cache_attrinfo);
	}
    }
  VFID_SET_NULL (&btid->vfid);
  btid->root_pageid = NULL_PAGEID;
  if (load_args->leaf_nleaf_recdes.data)
    {
      os_free_and_init (load_args->leaf_nleaf_recdes.data);
    }
  if (load_args->ovf_recdes.data)
    {
      os_free_and_init (load_args->ovf_recdes.data);
    }
  pr_clear_value (&load_args->current_key);

  if (load_args->leaf.pgptr)
    {
      pgbuf_unfix_and_init (thread_p, load_args->leaf.pgptr);
    }
  if (load_args->ovf.pgptr)
    {
      pgbuf_unfix_and_init (thread_p, load_args->ovf.pgptr);
    }
  if (load_args->nleaf.pgptr)
    {
      pgbuf_unfix_and_init (thread_p, load_args->nleaf.pgptr);
    }
  if (load_args->push_list != NULL)
    {
      list_clear (load_args->push_list);
      load_args->push_list = NULL;
    }
  if (load_args->pop_list != NULL)
    {
      list_clear (load_args->pop_list);
      load_args->pop_list = NULL;
    }

  if (sort_args->filter)
    {
      /* to clear db values from dbvalue regu variable */
      qexec_clear_pred_context (thread_p, sort_args->filter, true);
    }
  if (filter_pred != NULL && filter_pred->unpack_info != NULL)
    {
      stx_free_additional_buff (thread_p, filter_pred->unpack_info);
      stx_free_xasl_unpack_info (filter_pred->unpack_info);
      db_private_free_and_init (thread_p, filter_pred->unpack_info);
    }
  if (sort_args->func_index_info && sort_args->func_index_info->expr)
    {
      (void) qexec_clear_func_pred (thread_p, (FUNC_PRED *) sort_args->func_index_info->expr);
    }
  if (func_unpack_info)
    {
      stx_free_additional_buff (thread_p, func_unpack_info);
      stx_free_xasl_unpack_info (func_unpack_info);
      db_private_free_and_init (thread_p, func_unpack_info);
    }

#if !defined(NDEBUG)
  if (thread_rc_track_exit (thread_p, track_id) != NO_ERROR)
    {
      assert_release (false);
    }
#endif

  if (is_sysop_started)
    {
      log_sysop_abort (thread_p);
    }

  if (prm_get_bool_value (PRM_ID_LOG_BTREE_OPS))
    {
      _er_log_debug (ARG_FILE_LINE, "BTREE_DEBUG: load aborted index btid(%d, (%d, %d)).",
		     load_args->btid->sys_btid->root_pageid, load_args->btid->sys_btid->vfid.volid,
		     load_args->btid->sys_btid->vfid.fileid);
    }

  return NULL;
}

/*
 * btree_save_last_leafrec () - save the last leaf record
 *   return: NO_ERROR
 *   load_args(in): Collection of info. for btree load operation
 *
 * Note: Stores the last leaf record left in the load_args->out_recdes
 * area to the last leaf page (or to the last overflow page).
 * Then it saves the last leaf page (and the last overflow page,
 * if there is one) to the disk.
 */
static int
btree_save_last_leafrec (THREAD_ENTRY * thread_p, LOAD_ARGS * load_args)
{
  INT16 slotid;
  int sp_success;
  int cur_maxspace;
  int ret = NO_ERROR;
  BTREE_NODE_HEADER *header = NULL;

  if (load_args->overflowing == true)
    {
      /* Store the record in current overflow page */
      sp_success = spage_insert (thread_p, load_args->ovf.pgptr, &load_args->ovf_recdes, &slotid);
      if (sp_success != SP_SUCCESS)
	{
	  goto exit_on_error;
	}

      assert (slotid > 0);

      /* Save the current overflow page */
      btree_log_page (thread_p, &load_args->btid->sys_btid->vfid, load_args->ovf.pgptr);
      load_args->ovf.pgptr = NULL;
    }

  /* Insert leaf record too */
  cur_maxspace = spage_max_space_for_new_record (thread_p, load_args->leaf.pgptr);
  if (((cur_maxspace - load_args->leaf_nleaf_recdes.length) < LOAD_FIXED_EMPTY_FOR_LEAF)
      && (spage_number_of_records (load_args->leaf.pgptr) > 1))
    {
      /* New record does not fit into the current leaf page (within the threshold value); so allocate a new leaf page
       * and dump the current leaf page. */
      if (btree_proceed_leaf (thread_p, load_args) == NULL)
	{
	  goto exit_on_error;
	}
    }

  /* Insert the record to the current leaf page */
  sp_success = spage_insert (thread_p, load_args->leaf.pgptr, &load_args->leaf_nleaf_recdes, &slotid);
  if (sp_success != SP_SUCCESS)
    {
      goto exit_on_error;
    }

  assert (slotid > 0);

  /* Update the node header information for this record */
  if (load_args->cur_key_len >= BTREE_MAX_KEYLEN_INPAGE)
    {
      if (load_args->leaf.hdr.max_key_len < DISK_VPID_SIZE)
	{
	  load_args->leaf.hdr.max_key_len = DISK_VPID_SIZE;
	}
    }
  else
    {
      if (load_args->leaf.hdr.max_key_len < load_args->cur_key_len)
	{
	  load_args->leaf.hdr.max_key_len = load_args->cur_key_len;
	}
    }

  /* Update the leaf header of the current leaf page */
  header = btree_get_node_header (thread_p, load_args->leaf.pgptr);
  if (header == NULL)
    {
      goto exit_on_error;
    }

  *header = load_args->leaf.hdr;

  /* Save the current leaf page */
  btree_log_page (thread_p, &load_args->btid->sys_btid->vfid, load_args->leaf.pgptr);
  load_args->leaf.pgptr = NULL;

  return ret;

exit_on_error:

  if (load_args->leaf.pgptr)
    {
      pgbuf_unfix_and_init (thread_p, load_args->leaf.pgptr);
    }
  if (load_args->ovf.pgptr)
    {
      pgbuf_unfix_and_init (thread_p, load_args->ovf.pgptr);
    }

  return (ret == NO_ERROR && (ret = er_errid ()) == NO_ERROR) ? ER_FAILED : ret;
}

/*
 * btree_connect_page () - Connect child page to the new parent page
 *   return: PAGE_PTR (pointer to the parent page if finished successfully,
 *                     or NULL in case of an error)
 *   key(in): Biggest key value (or, separator value in case of string
 *            keys) of the child page to be connected.
 *   max_key_len(in): size of the biggest key in this leaf page
 *   pageid(in): identifier of this leaf page
 *   load_args(in):
 *
 * Note: This function connects a page to its parent page. In the
 * parent level a new record is prepared with the given & pageid
 * parameters and inserted into current non-leaf page being
 * filled up. If the record does not fit into this page within
 * the given threshold boundaries (LOAD_FIXED_EMPTY_FOR_NONLEAF bytes of each
 * page are reserved for future insertions) then this page is
 * flushed to disk and a new page is allocated to become the
 * current non-leaf page.
 */

static PAGE_PTR
btree_connect_page (THREAD_ENTRY * thread_p, DB_VALUE * key, int max_key_len, VPID * pageid, LOAD_ARGS * load_args,
		    int node_level)
{
  NON_LEAF_REC nleaf_rec;
  INT16 slotid;
  int sp_success;
  int cur_maxspace;
  int key_len;
  int key_type = BTREE_NORMAL_KEY;
  BTREE_NODE_HEADER *header = NULL;

  /* form the leaf record (create the header & insert the key) */
  cur_maxspace = spage_max_space_for_new_record (thread_p, load_args->nleaf.pgptr);

  nleaf_rec.pnt = *pageid;
  key_len = btree_get_disk_size_of_key (key);
  if (key_len < BTREE_MAX_KEYLEN_INPAGE)
    {
      nleaf_rec.key_len = key_len;
      key_type = BTREE_NORMAL_KEY;
    }
  else
    {
      nleaf_rec.key_len = -1;
      key_type = BTREE_OVERFLOW_KEY;

      if (VFID_ISNULL (&load_args->btid->ovfid))
	{
	  if (btree_create_overflow_key_file (thread_p, load_args->btid) != NO_ERROR)
	    {
	      return NULL;
	    }
	}
    }

  if (btree_write_record (thread_p, load_args->btid, &nleaf_rec, key, BTREE_NON_LEAF_NODE, key_type, key_len, true,
			  NULL, NULL, NULL, &load_args->leaf_nleaf_recdes) != NO_ERROR)
    {
      return NULL;
    }

  if ((cur_maxspace - load_args->leaf_nleaf_recdes.length) < LOAD_FIXED_EMPTY_FOR_NONLEAF)
    {

      /* New record does not fit into the current non-leaf page (within the threshold value); so allocate a new
       * non-leaf page and dump the current non-leaf page. */

      /* Update the non-leaf page header */
      header = btree_get_node_header (thread_p, load_args->nleaf.pgptr);
      if (header == NULL)
	{
	  return NULL;
	}

      *header = load_args->nleaf.hdr;

      /* Flush the current non-leaf page */
      btree_log_page (thread_p, &load_args->btid->sys_btid->vfid, load_args->nleaf.pgptr);
      load_args->nleaf.pgptr = NULL;

      /* Insert the pageid to the linked list */
      if (list_add (&load_args->push_list, &load_args->nleaf.vpid) != NO_ERROR)
	{
	  return NULL;
	}

      /* get a new non-leaf page */
      if (btree_load_new_page (thread_p, load_args->btid->sys_btid, &load_args->nleaf.hdr, node_level,
			       &load_args->nleaf.vpid, &load_args->nleaf.pgptr) != NO_ERROR)
	{
	  ASSERT_ERROR ();
	  return NULL;
	}
      if (load_args->nleaf.pgptr == NULL)
	{
	  assert_release (false);
	  return NULL;
	}
    }				/* get a new leaf */

  /* Insert the record to the current leaf page */
  sp_success = spage_insert (thread_p, load_args->nleaf.pgptr, &load_args->leaf_nleaf_recdes, &slotid);
  if (sp_success != SP_SUCCESS)
    {
      return NULL;
    }

  assert (slotid > 0);

  /* Update the node header information for this record */
  if (load_args->nleaf.hdr.max_key_len < max_key_len)
    {
      load_args->nleaf.hdr.max_key_len = max_key_len;
    }

  return load_args->nleaf.pgptr;
}

/*
 * btree_build_nleafs () -
 *   return: NO_ERROR
 *   load_args(in): Collection of information on how to build B+tree.
 *   n_nulls(in):
 *   n_oids(in):
 *   n_keys(in):
 *
 * Note: This function builds the non-leaf level nodes of the B+Tree
 * index in three phases. In the first phase, the first non-leaf
 * level nodes of the tree are constructed. Then, the upper
 * levels are built on top of this level, and finally, the last
 * non-leaf page (the single page of the top level) is updated
 * to become the root page.
 */
static int
btree_build_nleafs (THREAD_ENTRY * thread_p, LOAD_ARGS * load_args, int n_nulls, int n_oids, int n_keys)
{
  RECDES temp_recdes;		/* Temporary record descriptor; */
  char *temp_data = NULL;
  VPID next_vpid;
  PAGE_PTR next_pageptr = NULL;

  /* Variables used in the second phase to go over lower level non-leaf pages */
  VPID cur_nleafpgid;
  PAGE_PTR cur_nleafpgptr = NULL;

  BTREE_NODE *temp;
  BTREE_ROOT_HEADER root_header_info, *root_header = NULL;
  BTREE_NODE_HEADER *header = NULL;
  int key_cnt;
  int max_key_len, new_max;
  LEAF_REC leaf_pnt;
  NON_LEAF_REC nleaf_pnt;
  /* Variables for keeping keys */
  DB_VALUE prefix_key;		/* Prefix key; prefix of last & first keys; used only if type is one of the string
				 * types */
  int last_key_offset, first_key_offset;
  bool clear_last_key = false, clear_first_key = false;

  int ret = NO_ERROR;
  int node_level = 2;		/* leaf level = 1, lowest non-leaf level = 2 */
  RECDES rec;
  char rec_buf[IO_MAX_PAGE_SIZE + BTREE_MAX_ALIGN];
  DB_VALUE last_key;		/* Last key of the current page */
  DB_VALUE first_key;		/* First key of the next page; used only if key_type is one of the string types */

  root_header = &root_header_info;

  rec.area_size = DB_PAGESIZE;
  rec.data = PTR_ALIGN (rec_buf, BTREE_MAX_ALIGN);

  DB_MAKE_NULL (&last_key);
  DB_MAKE_NULL (&first_key);
  DB_MAKE_NULL (&prefix_key);

  temp_data = (char *) os_malloc (DB_PAGESIZE);
  if (temp_data == NULL)
    {
      er_set (ER_ERROR_SEVERITY, ARG_FILE_LINE, ER_OUT_OF_VIRTUAL_MEMORY, 1, DB_PAGESIZE);
      ret = ER_OUT_OF_VIRTUAL_MEMORY;
      goto end;
    }

  /*****************************************************
      PHASE I : Build the first non_leaf level nodes
   ****************************************************/

  assert (node_level == 2);

  /* Initialize the first non-leaf page */
  ret =
    btree_load_new_page (thread_p, load_args->btid->sys_btid, &load_args->nleaf.hdr, node_level, &load_args->nleaf.vpid,
			 &load_args->nleaf.pgptr);
  if (ret != NO_ERROR)
    {
      ASSERT_ERROR ();
      goto end;
    }
  if (load_args->nleaf.pgptr == NULL)
    {
      assert_release (false);
      ret = ER_FAILED;
      goto end;
    }

  load_args->push_list = NULL;
  load_args->pop_list = NULL;

  DB_MAKE_NULL (&last_key);

  /* While there are some leaf pages do */
  load_args->leaf.vpid = load_args->vpid_first_leaf;
  while (!VPID_ISNULL (&(load_args->leaf.vpid)))
    {
      load_args->leaf.pgptr =
	pgbuf_fix (thread_p, &load_args->leaf.vpid, OLD_PAGE, PGBUF_LATCH_WRITE, PGBUF_UNCONDITIONAL_LATCH);
      if (load_args->leaf.pgptr == NULL)
	{
	  ASSERT_ERROR_AND_SET (ret);
	  goto end;
	}

      (void) pgbuf_check_page_ptype (thread_p, load_args->leaf.pgptr, PAGE_BTREE);

      key_cnt = btree_node_number_of_keys (thread_p, load_args->leaf.pgptr);
      assert (key_cnt > 0);

      /* obtain the header information for the leaf page */
      header = btree_get_node_header (thread_p, load_args->leaf.pgptr);
      if (header == NULL)
	{
	  assert_release (false);
	  ret = ER_FAILED;
	  goto end;
	}

      /* get the maximum key length on this leaf page */
      max_key_len = header->max_key_len;
      next_vpid = header->next_vpid;

      /* set level 2 to first non-leaf page */
      load_args->nleaf.hdr.node_level = node_level;

      /* Learn the first key of the leaf page */
      if (spage_get_record (thread_p, load_args->leaf.pgptr, 1, &temp_recdes, PEEK) != S_SUCCESS)

	{
	  assert_release (false);
	  ret = ER_FAILED;
	  goto end;
	}

      ret =
	btree_read_record (thread_p, load_args->btid, load_args->leaf.pgptr, &temp_recdes, &first_key, &leaf_pnt,
			   BTREE_LEAF_NODE, &clear_first_key, &first_key_offset, PEEK_KEY_VALUE, NULL);
      if (ret != NO_ERROR)
	{
	  ASSERT_ERROR ();
	  goto end;
	}

      if (pr_is_prefix_key_type (TP_DOMAIN_TYPE (load_args->btid->key_type)))
	{
	  /* 
	   * Key type is string or midxkey.
	   * Should insert the prefix key to the parent level
	   */
	  if (DB_IS_NULL (&last_key))
	    {
	      /* is the first leaf When the types of leaf node are char, nchar, bit, the type that is saved on non-leaf 
	       * node is different. non-leaf spec (char -> varchar, nchar -> varnchar, bit -> varbit) hence it should
	       * be configured by using setval of nonleaf_key_type. */
	      ret = (*(load_args->btid->nonleaf_key_type->type->setval)) (&prefix_key, &first_key, true);
	      if (ret != NO_ERROR)
		{
		  assert (!"setval error");
		  goto end;
		}
	    }
	  else
	    {
	      /* Insert the prefix key to the parent level */
	      ret = btree_get_prefix_separator (&last_key, &first_key, &prefix_key, load_args->btid->key_type);
	      if (ret != NO_ERROR)
		{
		  ASSERT_ERROR ();
		  goto end;
		}
	    }

	  /* 
	   * We may need to update the max_key length if the mid key is
	   * larger than the max key length.  This will only happen when
	   * the varying key length is larger than the fixed key length
	   * in pathological cases like char(4)
	   */
	  new_max = btree_get_disk_size_of_key (&prefix_key);
	  new_max = BTREE_GET_KEY_LEN_IN_PAGE (new_max);
	  max_key_len = MAX (new_max, max_key_len);

	  assert (node_level == 2);
	  if (btree_connect_page (thread_p, &prefix_key, max_key_len, &load_args->leaf.vpid, load_args, node_level) ==
	      NULL)
	    {
	      ASSERT_ERROR_AND_SET (ret);
	      pr_clear_value (&prefix_key);
	      goto end;
	    }

	  /* We always need to clear the prefix key. It is always a copy. */
	  pr_clear_value (&prefix_key);

	  btree_clear_key_value (&clear_last_key, &last_key);

	  /* Learn the last key of the leaf page */
	  assert (key_cnt > 0);
	  if (spage_get_record (thread_p, load_args->leaf.pgptr, key_cnt, &temp_recdes, PEEK) != S_SUCCESS)
	    {
	      assert_release (false);
	      ret = ER_FAILED;
	      goto end;
	    }

	  ret =
	    btree_read_record (thread_p, load_args->btid, load_args->leaf.pgptr, &temp_recdes, &last_key, &leaf_pnt,
			       BTREE_LEAF_NODE, &clear_last_key, &last_key_offset, PEEK_KEY_VALUE, NULL);
	  if (ret != NO_ERROR)
	    {
	      ASSERT_ERROR ();
	      goto end;
	    }
	}
      else
	{
	  max_key_len = BTREE_GET_KEY_LEN_IN_PAGE (max_key_len);

	  /* Insert this key to the parent level */
	  assert (node_level == 2);
	  if (btree_connect_page (thread_p, &first_key, max_key_len, &load_args->leaf.vpid, load_args, node_level) ==
	      NULL)
	    {
	      ASSERT_ERROR_AND_SET (ret);
	      goto end;
	    }
	}

      btree_clear_key_value (&clear_first_key, &first_key);

      /* Proceed the current leaf page pointer to the next leaf page */
      pgbuf_unfix_and_init (thread_p, load_args->leaf.pgptr);
      load_args->leaf.vpid = next_vpid;
      load_args->leaf.pgptr = next_pageptr;
      next_pageptr = NULL;

    }				/* while there are some more leaf pages */


  /* Update the non-leaf page header */
  header = btree_get_node_header (thread_p, load_args->nleaf.pgptr);
  if (header == NULL)
    {
      assert_release (false);
      ret = ER_FAILED;
      goto end;
    }

  *header = load_args->nleaf.hdr;

  /* Flush the last non-leaf page */
  btree_log_page (thread_p, &load_args->btid->sys_btid->vfid, load_args->nleaf.pgptr);
  load_args->nleaf.pgptr = NULL;

  /* Insert the pageid to the linked list */
  ret = list_add (&load_args->push_list, &load_args->nleaf.vpid);
  if (ret != NO_ERROR)
    {
      ASSERT_ERROR ();
      goto end;
    }

  btree_clear_key_value (&clear_last_key, &last_key);

  /*****************************************************
      PHASE II: Build the upper levels of tree
   ****************************************************/

  assert (node_level == 2);

  /* Switch the push and pop lists */
  load_args->pop_list = load_args->push_list;
  load_args->push_list = NULL;

  while (list_length (load_args->pop_list) > 1)
    {
      node_level++;

      /* while there are more than one page at the previous level do construct the next level */

      /* Initialize the first non-leaf page of current level */
      ret =
	btree_load_new_page (thread_p, load_args->btid->sys_btid, &load_args->nleaf.hdr, node_level,
			     &load_args->nleaf.vpid, &load_args->nleaf.pgptr);
      if (ret != NO_ERROR)
	{
	  ASSERT_ERROR ();
	  goto end;
	}
      if (load_args->nleaf.pgptr == NULL)
	{
	  assert_release (false);
	  ret = ER_FAILED;
	  goto end;
	}

      do
	{			/* while pop_list is not empty */
	  /* Get current pageid from the poplist */
	  cur_nleafpgid = load_args->pop_list->pageid;

	  /* Fetch the current page */
	  cur_nleafpgptr = pgbuf_fix (thread_p, &cur_nleafpgid, OLD_PAGE, PGBUF_LATCH_WRITE, PGBUF_UNCONDITIONAL_LATCH);
	  if (cur_nleafpgptr == NULL)
	    {
	      ASSERT_ERROR_AND_SET (ret);
	      goto end;
	    }

	  (void) pgbuf_check_page_ptype (thread_p, cur_nleafpgptr, PAGE_BTREE);

	  /* obtain the header information for the current non-leaf page */
	  header = btree_get_node_header (thread_p, cur_nleafpgptr);
	  if (header == NULL)
	    {
	      assert_release (false);
	      ret = ER_FAILED;
	      goto end;
	    }

	  /* get the maximum key length on this leaf page */
	  max_key_len = header->max_key_len;

	  /* Learn the first key of the current page */
	  /* Notice that since this is a non-leaf node */
	  if (spage_get_record (thread_p, cur_nleafpgptr, 1, &temp_recdes, PEEK) != S_SUCCESS)
	    {
	      assert_release (false);
	      ret = ER_FAILED;
	      goto end;
	    }

	  ret =
	    btree_read_record (thread_p, load_args->btid, cur_nleafpgptr, &temp_recdes, &first_key, &nleaf_pnt,
			       BTREE_NON_LEAF_NODE, &clear_first_key, &first_key_offset, PEEK_KEY_VALUE, NULL);
	  if (ret != NO_ERROR)
	    {
	      ASSERT_ERROR ();
	      goto end;
	    }

	  max_key_len = BTREE_GET_KEY_LEN_IN_PAGE (max_key_len);

	  /* set level to non-leaf page nleaf page could be changed in btree_connect_page */

	  assert (node_level > 2);

	  load_args->nleaf.hdr.node_level = node_level;

	  /* Insert this key to the parent level */
	  if (btree_connect_page (thread_p, &first_key, max_key_len, &cur_nleafpgid, load_args, node_level) == NULL)
	    {
	      ASSERT_ERROR_AND_SET (ret);
	      goto end;
	    }

	  pgbuf_unfix_and_init (thread_p, cur_nleafpgptr);

	  /* Remove this pageid from the pop list */
	  list_remove_first (&load_args->pop_list);

	  btree_clear_key_value (&clear_first_key, &first_key);
	}
      while (list_length (load_args->pop_list) > 0);

      /* FLUSH LAST NON-LEAF PAGE */

      /* Update the non-leaf page header */
      header = btree_get_node_header (thread_p, load_args->nleaf.pgptr);
      if (header == NULL)
	{
	  assert_release (false);
	  ret = ER_FAILED;
	  goto end;
	}

      *header = load_args->nleaf.hdr;

      /* Flush the last non-leaf page */
      btree_log_page (thread_p, &load_args->btid->sys_btid->vfid, load_args->nleaf.pgptr);
      load_args->nleaf.pgptr = NULL;

      /* Insert the pageid to the linked list */
      ret = list_add (&load_args->push_list, &load_args->nleaf.vpid);
      if (ret != NO_ERROR)
	{
	  ASSERT_ERROR ();
	  goto end;
	}

      /* Switch push and pop lists */
      temp = load_args->pop_list;
      load_args->pop_list = load_args->push_list;
      load_args->push_list = temp;
    }

  /* Deallocate the last node (only one exists) */
  list_remove_first (&load_args->pop_list);

  /******************************************
      PHASE III: Update the root page
   *****************************************/

  /* Retrieve the last non-leaf page (the current one); guaranteed to exist */
  /* Fetch the current page */
  load_args->nleaf.pgptr =
    pgbuf_fix (thread_p, &load_args->nleaf.vpid, OLD_PAGE, PGBUF_LATCH_WRITE, PGBUF_UNCONDITIONAL_LATCH);
  if (load_args->nleaf.pgptr == NULL)
    {
      ASSERT_ERROR_AND_SET (ret);
      goto end;
    }
  pgbuf_check_page_ptype (thread_p, load_args->nleaf.pgptr, PAGE_BTREE);

  /* Prepare the root header by using the last leaf node header */
  root_header->node.max_key_len = load_args->nleaf.hdr.max_key_len;
  root_header->node.node_level = node_level;
  VPID_SET_NULL (&(root_header->node.next_vpid));
  VPID_SET_NULL (&(root_header->node.prev_vpid));
  root_header->node.split_info.pivot = 0.0f;
  root_header->node.split_info.index = 0;

  if (load_args->btid->unique_pk)
    {
      root_header->num_nulls = n_nulls;
      root_header->num_oids = n_oids;
      root_header->num_keys = n_keys;
      root_header->unique_pk = load_args->btid->unique_pk;

      assert (BTREE_IS_UNIQUE (root_header->unique_pk));
      assert (BTREE_IS_PRIMARY_KEY (root_header->unique_pk) || !BTREE_IS_PRIMARY_KEY (root_header->unique_pk));
    }
  else
    {
      root_header->num_nulls = -1;
      root_header->num_oids = -1;
      root_header->num_keys = -1;
      root_header->unique_pk = 0;
    }

  COPY_OID (&(root_header->topclass_oid), &load_args->btid->topclass_oid);

  root_header->ovfid = load_args->btid->ovfid;	/* structure copy */
  root_header->rev_level = BTREE_CURRENT_REV_LEVEL;

#if defined (SERVER_MODE)
  root_header->creator_mvccid = logtb_get_current_mvccid (thread_p);
#else	/* !SERVER_MODE */		   /* SA_MODE */
  root_header->creator_mvccid = MVCCID_NULL;
#endif /* SA_MODE */

  /* change node header as root header */
  ret = btree_pack_root_header (&rec, root_header, load_args->btid->key_type);
  if (ret != NO_ERROR)
    {
      ASSERT_ERROR ();
      goto end;
    }

  if (spage_update (thread_p, load_args->nleaf.pgptr, HEADER, &rec) != SP_SUCCESS)
    {
      assert_release (false);
      ret = ER_FAILED;
      goto end;
    }

  /* move current ROOT page content to the first page allocated */
  btree_get_root_vpid_from_btid (thread_p, load_args->btid->sys_btid, &cur_nleafpgid);
  next_pageptr = pgbuf_fix (thread_p, &cur_nleafpgid, OLD_PAGE, PGBUF_LATCH_WRITE, PGBUF_UNCONDITIONAL_LATCH);
  if (next_pageptr == NULL)
    {
      ASSERT_ERROR_AND_SET (ret);
      goto end;
    }
  assert (pgbuf_get_page_ptype (thread_p, next_pageptr) == PAGE_BTREE);

  memcpy (next_pageptr, load_args->nleaf.pgptr, DB_PAGESIZE);
  pgbuf_unfix_and_init (thread_p, load_args->nleaf.pgptr);

  load_args->nleaf.pgptr = next_pageptr;
  next_pageptr = NULL;
  load_args->nleaf.vpid = cur_nleafpgid;

  /* The root page must be logged, otherwise, in the event of a crash. The index may be gone. */
  btree_log_page (thread_p, &load_args->btid->sys_btid->vfid, load_args->nleaf.pgptr);
  load_args->nleaf.pgptr = NULL;

  assert (ret == NO_ERROR);

end:

  /* cleanup */
  if (next_pageptr)
    {
      pgbuf_unfix_and_init (thread_p, next_pageptr);
    }
  if (cur_nleafpgptr)
    {
      pgbuf_unfix_and_init (thread_p, cur_nleafpgptr);
    }
  if (load_args->leaf.pgptr)
    {
      pgbuf_unfix_and_init (thread_p, load_args->leaf.pgptr);
    }
  if (load_args->nleaf.pgptr)
    {
      pgbuf_unfix_and_init (thread_p, load_args->nleaf.pgptr);
    }
  if (temp_data)
    {
      os_free_and_init (temp_data);
    }

  btree_clear_key_value (&clear_last_key, &last_key);
  btree_clear_key_value (&clear_first_key, &first_key);

  return ret;
}

/*
 * btree_log_page () - Save the contents of the buffer
 *   return: nothing
 *   vfid(in):
 *   page_ptr(in): pointer to the page buffer to be saved
 *
 * Note: This function logs the contents of the given page and frees
 * the page after setting on the dirty bit.
 */
static void
btree_log_page (THREAD_ENTRY * thread_p, VFID * vfid, PAGE_PTR page_ptr)
{
  LOG_DATA_ADDR addr;		/* For recovery purposes */

  /* log the whole page for redo purposes. */
  addr.vfid = vfid;
  addr.pgptr = page_ptr;
  addr.offset = -1;		/* irrelevant */
  log_append_redo_data (thread_p, RVBT_COPYPAGE, &addr, DB_PAGESIZE, page_ptr);

  pgbuf_set_dirty (thread_p, page_ptr, FREE);
  page_ptr = NULL;
}

/*
 * btree_load_new_page () - load a new b-tree page.
 *
 * return          : Error code
 * thread_p (in)   : Thread entry
 * btid (in)       : B-tree identifier
 * header (in)     : Node header for leaf/non-leaf nodes or NULL for overflow OID nodes
 * node_level (in) : Node level for leaf/non-leaf nodes or -1 for overflow OID nodes
 * vpid_new (out)  : Output new page VPID
 * page_new (out)  : Output new page
 */
static int
btree_load_new_page (THREAD_ENTRY * thread_p, const BTID * btid, BTREE_NODE_HEADER * header, int node_level,
		     VPID * vpid_new, PAGE_PTR * page_new)
{
  int error_code = NO_ERROR;

  assert ((header != NULL && node_level >= 1)	/* leaf, non-leaf */
	  || (header == NULL && node_level == -1));	/* overflow */
  assert (log_check_system_op_is_started (thread_p));	/* need system operation */

  /* we need to commit page allocations. if loading index is aborted, the entire file is destroyed. */
  log_sysop_start (thread_p);

  /* allocate new page */
  error_code = file_alloc (thread_p, &btid->vfid, btree_initialize_new_page, NULL, vpid_new, page_new);
  if (error_code != NO_ERROR)
    {
      ASSERT_ERROR ();
      goto end;
    }
  if (*page_new == NULL)
    {
      assert_release (false);
      error_code = ER_FAILED;
      goto end;
    }
  (void) pgbuf_check_page_ptype (thread_p, *page_new, PAGE_BTREE);

  if (header)
    {				/* This is going to be a leaf or non-leaf page */
      /* Insert the node header (with initial values) to the leaf node */
      header->node_level = node_level;
      header->max_key_len = 0;
      VPID_SET_NULL (&header->next_vpid);
      VPID_SET_NULL (&header->prev_vpid);
      header->split_info.pivot = 0.0f;
      header->split_info.index = 0;

      error_code = btree_init_node_header (thread_p, &btid->vfid, *page_new, header, false);
      if (error_code != NO_ERROR)
	{
	  ASSERT_ERROR ();
	  pgbuf_unfix_and_init (thread_p, *page_new);
	  goto end;
	}
    }
  else
    {				/* This is going to be an overflow page */
      BTREE_OVERFLOW_HEADER ovf_header_info;

      assert (node_level == -1);
      VPID_SET_NULL (&ovf_header_info.next_vpid);

      error_code = btree_init_overflow_header (thread_p, *page_new, &ovf_header_info);
      if (error_code != NO_ERROR)
	{
	  ASSERT_ERROR ();
	  pgbuf_unfix_and_init (thread_p, *page_new);
	  goto end;
	}
    }

  assert (error_code == NO_ERROR);

end:
  if (error_code != NO_ERROR)
    {
      log_sysop_abort (thread_p);
    }
  else
    {
      log_sysop_commit (thread_p);
    }

  return error_code;
}

/*
 * btree_proceed_leaf () - Proceed the current leaf page to a new one
 *   return: PAGE_PTR (pointer to the new leaf page, or NULL in
 *                     case of an error).
 *   load_args(in): Collection of information on how to build B+tree.
 *
 * Note: This function proceeds the current leaf page pointer from a
 * full leaf page to a new (completely empty) one. It first
 * allocates a new leaf page and connects it to the current
 * leaf page; then, it dumps the current one; and finally makes
 * the new leaf page "current".
 */
static PAGE_PTR
btree_proceed_leaf (THREAD_ENTRY * thread_p, LOAD_ARGS * load_args)
{
  /* Local variables for managing leaf & overflow pages */
  VPID new_leafpgid;
  PAGE_PTR new_leafpgptr = NULL;
  BTREE_NODE_HEADER new_leafhdr, *header = NULL;
  RECDES temp_recdes;		/* Temporary record descriptor; */
  OR_ALIGNED_BUF (sizeof (BTREE_NODE_HEADER)) a_temp_data;

  temp_recdes.data = OR_ALIGNED_BUF_START (a_temp_data);
  temp_recdes.area_size = sizeof (BTREE_NODE_HEADER);

  /* Allocate the new leaf page */
  if (btree_load_new_page (thread_p, load_args->btid->sys_btid, &new_leafhdr, 1, &new_leafpgid, &new_leafpgptr)
      != NO_ERROR)
    {
      ASSERT_ERROR ();
      return NULL;
    }
  if (new_leafpgptr == NULL)
    {
      assert_release (false);
      return NULL;
    }

  /* new leaf update header */
  new_leafhdr.prev_vpid = load_args->leaf.vpid;

  header = btree_get_node_header (thread_p, new_leafpgptr);
  if (header == NULL)
    {
      pgbuf_unfix_and_init (thread_p, new_leafpgptr);
      return NULL;
    }

  *header = new_leafhdr;	/* update header */

  /* current leaf update header */
  /* make the current leaf page point to the new one */
  load_args->leaf.hdr.next_vpid = new_leafpgid;

  /* and the new leaf point to the current one */
  header = btree_get_node_header (thread_p, load_args->leaf.pgptr);
  if (header == NULL)
    {
      pgbuf_unfix_and_init (thread_p, new_leafpgptr);
      return NULL;
    }

  *header = load_args->leaf.hdr;

  /* Flush the current leaf page */
  btree_log_page (thread_p, &load_args->btid->sys_btid->vfid, load_args->leaf.pgptr);
  load_args->leaf.pgptr = NULL;

  /* Make the new leaf page become the current one */
  load_args->leaf.vpid = new_leafpgid;
  load_args->leaf.pgptr = new_leafpgptr;
  load_args->leaf.hdr = new_leafhdr;

  return load_args->leaf.pgptr;
}

/*
 * btree_first_oid () - Prepare record for the key and its first oid
 *   return: int
 *   this_key(in): Key
 *   class_oid(in):
 *   first_oid(in): First OID associated with this key; inserted into the
 *                  record.
 *   load_args(in): Contains fields specifying where & how to create the record
 *
 * Note: This function prepares the leaf record for the given key and
 * its first OID at the storage location specified by
 * load_args->out_recdes field.
 */
static int
btree_first_oid (THREAD_ENTRY * thread_p, DB_VALUE * this_key, OID * class_oid, OID * first_oid,
		 MVCC_REC_HEADER * p_mvcc_rec_header, LOAD_ARGS * load_args)
{
  int key_len;
  int key_type;
  int error;
  BTREE_MVCC_INFO mvcc_info;

  assert (load_args->out_recdes == &load_args->leaf_nleaf_recdes);

  /* form the leaf record (create the header & insert the key) */
  key_len = load_args->cur_key_len = btree_get_disk_size_of_key (this_key);
  if (key_len < BTREE_MAX_KEYLEN_INPAGE)
    {
      key_type = BTREE_NORMAL_KEY;
    }
  else
    {
      key_type = BTREE_OVERFLOW_KEY;
      if (VFID_ISNULL (&load_args->btid->ovfid))
	{
	  error = btree_create_overflow_key_file (thread_p, load_args->btid);
	  if (error != NO_ERROR)
	    {
	      return error;
	    }
	}
    }
  btree_mvcc_info_from_heap_mvcc_header (p_mvcc_rec_header, &mvcc_info);
  error =
    btree_write_record (thread_p, load_args->btid, NULL, this_key, BTREE_LEAF_NODE, key_type, key_len, true, class_oid,
			first_oid, &mvcc_info, load_args->out_recdes);
  if (error != NO_ERROR)
    {
      /* this must be an overflow key insertion failure, we assume the overflow manager has logged an error. */
      return error;
    }

  /* Set the location where the new oid should be inserted */
  load_args->new_pos = (load_args->out_recdes->data + load_args->out_recdes->length);
  assert (load_args->out_recdes->length <= load_args->out_recdes->area_size);

  /* Set the current key value to this_key */
  pr_clear_value (&load_args->current_key);	/* clear previous value */
  load_args->cur_key_len = key_len;

  return pr_clone_value (this_key, &load_args->current_key);
}

/*
 * btree_construct_leafs () - Output function for index sorting;constructs leaf
 *                         nodes
 *   return: int
 *   in_recdes(in): specifies the next sort item in the sorting order.
 *   arg(in): output arguments; provides information about how to use the
 *            next item in the sorted list to construct the leaf nodes of
 *            the Btree.
 *
 * Note: This function creates the btree leaf nodes. It is passed
 * by the "btree_index_sort" function to the "sort_listfile" function
 * to use the sort items to build the records and pages of the btree.
 */
static int
btree_construct_leafs (THREAD_ENTRY * thread_p, const RECDES * in_recdes, void *arg)
{
  int ret = NO_ERROR;
  LOAD_ARGS *load_args;
  DB_VALUE this_key;		/* Key value in this sorted item (specified with in_recdes) */
  OID this_class_oid = oid_Null_oid;	/* Class OID value in this sorted item */
  OID this_oid = oid_Null_oid;	/* OID value in this sorted item */
  OID original_oid = oid_Null_oid;
  OID original_class_oid = oid_Null_oid;
  int sp_success;
  int cur_maxspace;
  INT16 slotid;
  bool same_key = true;
  VPID new_ovfpgid;
  PAGE_PTR new_ovfpgptr = NULL;
  OR_BUF buf;
  bool copy = false;
  RECDES sort_key_recdes, *recdes;
  char *next;
  int next_size;
  int key_size = -1;
  BTREE_OVERFLOW_HEADER *ovf_header = NULL;

  int oid_size = OR_OID_SIZE;
  int fixed_mvccid_size = 0;
  BTREE_MVCC_INFO mvcc_info;
  /* TODO: What about using only MVCC info here? */
  MVCC_REC_HEADER mvcc_header;
  MVCC_REC_HEADER original_mvcc_header;

  char notify_vacuum_rv_data_buffer[IO_MAX_PAGE_SIZE + BTREE_MAX_ALIGN];
  char *notify_vacuum_rv_data_bufalign = PTR_ALIGN (notify_vacuum_rv_data_buffer, BTREE_MAX_ALIGN);
  char *notify_vacuum_rv_data = notify_vacuum_rv_data_bufalign;
  int notify_vacuum_rv_data_capacity = IO_MAX_PAGE_SIZE;
  int notify_vacuum_rv_data_length = 0;

  load_args = (LOAD_ARGS *) arg;

#if defined (SERVER_MODE)
  /* Make sure MVCCID for current transaction is generated. */
  (void) logtb_get_current_mvccid (thread_p);
#endif /* SERVER_MODE */

  fixed_mvccid_size = 2 * OR_MVCCID_SIZE;
  if (BTREE_IS_UNIQUE (load_args->btid->unique_pk))
    {
      oid_size = 2 * OR_OID_SIZE;
    }

  sort_key_recdes = *in_recdes;
  recdes = &sort_key_recdes;

  next_size = sizeof (char *);

  for (;;)
    {				/* Infinite loop; will exit with break statement */

      next = *(char **) recdes->data;	/* save forward link */

      /* First decompose the input record into the key and oid components */
      or_init (&buf, recdes->data, recdes->length);
      assert (buf.ptr == PTR_ALIGN (buf.ptr, MAX_ALIGNMENT));

      /* Skip forward link, value_has_null */
      or_advance (&buf, next_size + OR_INT_SIZE);

      assert (buf.ptr == PTR_ALIGN (buf.ptr, INT_ALIGNMENT));

      /* Instance level uniqueness checking */
      if (BTREE_IS_UNIQUE (load_args->btid->unique_pk))
	{			/* unique index */
	  /* extract class OID */
	  ret = or_get_oid (&buf, &this_class_oid);
	  if (ret != NO_ERROR)
	    {
	      goto error;
	    }
	}

      /* Get OID */
      ret = or_get_oid (&buf, &this_oid);
      if (ret != NO_ERROR)
	{
	  goto error;
	}

      /* Create MVCC header */
      BTREE_INIT_MVCC_HEADER (&mvcc_header);

      ret = or_get_mvccid (&buf, &MVCC_GET_INSID (&mvcc_header));
      if (ret != NO_ERROR)
	{
	  goto error;
	}

      ret = or_get_mvccid (&buf, &MVCC_GET_DELID (&mvcc_header));
      if (ret != NO_ERROR)
	{
	  goto error;
	}

#if defined(SERVER_MODE)
      if (MVCC_GET_INSID (&mvcc_header) != MVCCID_ALL_VISIBLE)
	{
	  /* Set valid insert MVCCID flag */
	  MVCC_SET_FLAG_BITS (&mvcc_header, OR_MVCC_FLAG_VALID_INSID);
	}
#else
      /* all inserted OIDs are created as visible in stand-alone */
      MVCC_SET_INSID (&mvcc_header, MVCCID_ALL_VISIBLE);
#endif /* SERVER_MODE */

      if (MVCC_GET_DELID (&mvcc_header) != MVCCID_NULL)
	{
#if defined(SERVER_MODE)
	  /* Set valid delete MVCCID */
	  MVCC_SET_FLAG_BITS (&mvcc_header, OR_MVCC_FLAG_VALID_DELID);
#else
	  /* standalone : ignore deleted OID */
	  continue;
#endif /* SERVER_MODE */
	}

      /* Save OID, class OID and MVCC header since they may be replaced. */
      COPY_OID (&original_oid, &this_oid);
      COPY_OID (&original_class_oid, &this_class_oid);
      original_mvcc_header = mvcc_header;

      assert (buf.ptr == PTR_ALIGN (buf.ptr, INT_ALIGNMENT));

      if (prm_get_bool_value (PRM_ID_LOG_BTREE_OPS))
	{
	  _er_log_debug (ARG_FILE_LINE,
			 "DEBUG_BTREE: load new object(%d, %d, %d) class(%d, %d, %d) and btid(%d, (%d, %d)) with "
			 "mvccinfo=%llu| %llu", this_oid.volid, this_oid.pageid, this_oid.slotid, this_class_oid.volid,
			 this_class_oid.pageid, this_class_oid.slotid, load_args->btid->sys_btid->root_pageid,
			 load_args->btid->sys_btid->vfid.volid, load_args->btid->sys_btid->vfid.fileid,
			 MVCC_GET_INSID (&mvcc_header), MVCC_GET_DELID (&mvcc_header));
	}

      /* Do not copy the string--just use the pointer.  The pr_ routines for strings and sets have different semantics
       * for length. */
      if (TP_DOMAIN_TYPE (load_args->btid->key_type) == DB_TYPE_MIDXKEY)
	{
	  key_size = CAST_STRLEN (buf.endptr - buf.ptr);
	}

      ret = (*(load_args->btid->key_type->type->data_readval)) (&buf, &this_key, load_args->btid->key_type, key_size,
								copy, NULL, 0);
      if (ret != NO_ERROR)
	{
	  er_set (ER_ERROR_SEVERITY, ARG_FILE_LINE, ER_TF_CORRUPTED, 0);
	  goto error;
	}

      /* Find out if this is the first call to this function */
      if (VPID_ISNULL (&(load_args->leaf.vpid)))
	{
	  /* This is the first call to this function; so, initialize some fields in the LOAD_ARGS structure */

	  /* Allocate the first page for the index */
	  ret =
	    btree_load_new_page (thread_p, load_args->btid->sys_btid, &load_args->leaf.hdr, 1, &load_args->leaf.vpid,
				 &load_args->leaf.pgptr);
	  if (ret != NO_ERROR)
	    {
	      ASSERT_ERROR ();
	      goto error;
	    }
	  if (load_args->leaf.pgptr == NULL || VPID_ISNULL (&load_args->leaf.vpid))
	    {
	      assert_release (false);
	      goto error;
	    }
	  /* Save first leaf VPID. */
	  load_args->vpid_first_leaf = load_args->leaf.vpid;

#if 0				/* TODO: currently not used */
	  load_args->first_leafpgid = load_args->leaf.vpid;
#endif
	  load_args->overflowing = false;
	  assert (load_args->ovf.pgptr == NULL);

	  /* Create the first record of the current page in main memory */
	  load_args->out_recdes = &load_args->leaf_nleaf_recdes;
	  ret = btree_first_oid (thread_p, &this_key, &this_class_oid, &this_oid, &mvcc_header, load_args);
	  if (ret != NO_ERROR)
	    {
	      goto error;
	    }

	  if (!MVCC_IS_HEADER_DELID_VALID (&mvcc_header))
	    {
	      /* Object was not deleted, increment curr_non_del_obj_count */
	      load_args->curr_non_del_obj_count = 1;

	      /* Increment the key counter if object is not deleted */
	      (load_args->n_keys)++;
	    }
	  else
	    {
	      /* Object is deleted, initialize curr_non_del_obj_count as 0 */
	      load_args->curr_non_del_obj_count = 0;
	    }

	  load_args->curr_rec_max_obj_count = BTREE_MAX_OIDCOUNT_IN_LEAF_RECORD (load_args->btid);
	  load_args->curr_rec_obj_count = 1;

#if !defined (NDEBUG)
	  btree_check_valid_record (thread_p, load_args->btid, load_args->out_recdes, BTREE_LEAF_NODE, NULL);
#endif
	}
      else
	{			/* This is not the first call to this function */
	  int c = DB_UNK;

	  /* 
	   * Compare the received key with the current one.
	   * If different, then dump the current record and create a new record.
	   */

	  c = btree_compare_key (&this_key, &load_args->current_key, load_args->btid->key_type, 0, 1, NULL);
	  if (c == DB_EQ || c == DB_GT)
	    {
	      ;			/* ok */
	    }
	  else
	    {
	      assert_release (false);
	      goto error;
	    }

	  same_key = (c == DB_EQ) ? true : false;

	  /* EQUALITY test only - doesn't care the reverse index */

	  if (same_key)
	    {
	      /* This key (retrieved key) is the same with the current one. */
	      load_args->curr_rec_obj_count++;
	      if (!MVCC_IS_HEADER_DELID_VALID (&mvcc_header))
		{
		  /* TODO: Rewrite btree_construct_leafs. It's almost impossible to follow. */
		  load_args->curr_non_del_obj_count++;
		  if (load_args->curr_non_del_obj_count > 1 && BTREE_IS_UNIQUE (load_args->btid->unique_pk))
		    {
		      /* Unique constrain violation - more than one visible records for this key. */
		      BTREE_SET_UNIQUE_VIOLATION_ERROR (thread_p, &this_key, &this_oid, &this_class_oid,
							load_args->btid->sys_btid, load_args->bt_name);
		      ret = ER_BTREE_UNIQUE_FAILED;
		      goto error;
		    }
		  if (load_args->curr_non_del_obj_count == 1)
		    {
		      /* When first non-deleted object is found, we must increment that number of keys for statistics. */
		      (load_args->n_keys)++;

		      if (BTREE_IS_UNIQUE (load_args->btid->unique_pk))
			{
			  /* this is the first non-deleted OID of the key; it must be placed as the first OID */
			  BTREE_MVCC_INFO first_mvcc_info;
			  OID first_oid, first_class_oid;
			  int offset = 0;

			  /* Retrieve the first OID from leaf record */
			  ret =
			    btree_leaf_get_first_object (load_args->btid, &load_args->leaf_nleaf_recdes, &first_oid,
							 &first_class_oid, &first_mvcc_info);
			  if (ret != NO_ERROR)
			    {
			      goto error;
			    }

			  /* replace with current OID (might move memory in record) */
			  btree_mvcc_info_from_heap_mvcc_header (&mvcc_header, &mvcc_info);
			  btree_leaf_change_first_object (thread_p, &load_args->leaf_nleaf_recdes, load_args->btid,
							  &this_oid, &this_class_oid, &mvcc_info, &offset, NULL, NULL);
			  if (ret != NO_ERROR)
			    {
			      goto error;
			    }

			  if (!load_args->overflowing)
			    {
			      /* Update load_args->new_pos in case record has grown after replace */
			      load_args->new_pos += offset;
			    }

			  assert (load_args->leaf_nleaf_recdes.length <= load_args->leaf_nleaf_recdes.area_size);
#if !defined (NDEBUG)
			  btree_check_valid_record (thread_p, load_args->btid, &load_args->leaf_nleaf_recdes,
						    BTREE_LEAF_NODE, NULL);
#endif

			  /* save first OID as current OID, to be written */
			  COPY_OID (&this_oid, &first_oid);
			  COPY_OID (&this_class_oid, &first_class_oid);
			  btree_mvcc_info_to_heap_mvcc_header (&first_mvcc_info, &mvcc_header);
			}
		    }
		}

	      /* Check if there is space in the memory record for the new OID. If not dump the current record and
	       * create a new record. */

	      if (load_args->curr_rec_obj_count > load_args->curr_rec_max_obj_count)
		{		/* There is no space for the new oid */
		  if (load_args->overflowing == true)
		    {
		      /* Store the record in current overflow page */
		      assert (load_args->out_recdes == &load_args->ovf_recdes);
		      sp_success = spage_insert (thread_p, load_args->ovf.pgptr, &load_args->ovf_recdes, &slotid);
		      if (sp_success != SP_SUCCESS)
			{
			  goto error;
			}

		      assert (slotid > 0);

		      /* Allocate the new overflow page */
		      ret =
			btree_load_new_page (thread_p, load_args->btid->sys_btid, NULL, -1, &new_ovfpgid,
					     &new_ovfpgptr);
		      if (ret != NO_ERROR)
			{
			  ASSERT_ERROR ();
			  goto error;
			}
		      if (new_ovfpgptr == NULL)
			{
			  assert_release (false);
			  ret = ER_FAILED;
			  goto error;
			}

		      /* make the current overflow page point to the new one */
		      ovf_header = btree_get_overflow_header (thread_p, load_args->ovf.pgptr);
		      if (ovf_header == NULL)
			{
			  goto error;
			}

		      ovf_header->next_vpid = new_ovfpgid;

		      /* Save the current overflow page */
		      btree_log_page (thread_p, &load_args->btid->sys_btid->vfid, load_args->ovf.pgptr);
		      load_args->ovf.pgptr = NULL;

		      /* Make the new overflow page become the current one */
		      load_args->ovf.vpid = new_ovfpgid;
		      load_args->ovf.pgptr = new_ovfpgptr;
		      new_ovfpgptr = NULL;
		    }
		  else
		    {		/* Current page is a leaf page */
		      assert (load_args->out_recdes == &load_args->leaf_nleaf_recdes);
		      /* Allocate the new overflow page */
		      ret =
			btree_load_new_page (thread_p, load_args->btid->sys_btid, NULL, -1, &load_args->ovf.vpid,
					     &load_args->ovf.pgptr);
		      if (ret != NO_ERROR)
			{
			  ASSERT_ERROR ();
			  goto error;
			}
		      if (load_args->ovf.pgptr == NULL)
			{
			  assert_release (false);
			  goto error;
			}

		      /* Connect the new overflow page to the leaf page */
		      btree_leaf_record_change_overflow_link (thread_p, load_args->btid, &load_args->leaf_nleaf_recdes,
							      &load_args->ovf.vpid, NULL, NULL);

		      load_args->overflowing = true;

		      /* Set out_recdes to ovf_recdes. */
		      load_args->out_recdes = &load_args->ovf_recdes;
		    }		/* Current page is a leaf page */

		  /* Initialize the memory area for the next record */
		  assert (load_args->out_recdes == &load_args->ovf_recdes);
		  load_args->out_recdes->length = 0;
		  load_args->new_pos = load_args->out_recdes->data;
		  load_args->curr_rec_max_obj_count =
		    BTREE_MAX_OIDCOUNT_IN_SIZE (load_args->btid,
						spage_max_space_for_new_record (thread_p, load_args->ovf.pgptr));
		  load_args->curr_rec_obj_count = 1;
		}		/* no space for the new OID */

	      if (load_args->overflowing || BTREE_IS_UNIQUE (load_args->btid->unique_pk))
		{
		  /* all overflow OIDs have fixed header size; also, all OIDs of a unique index key (except the first
		   * one) have fixed size */
		  BTREE_MVCC_SET_HEADER_FIXED_SIZE (&mvcc_header);
		}

	      /* Insert new OID, class OID (for unique), and MVCCID's. */
	      /* Insert OID (and MVCC flags) */
	      btree_set_mvcc_flags_into_oid (&mvcc_header, &this_oid);
	      OR_PUT_OID (load_args->new_pos, &this_oid);
	      load_args->out_recdes->length += OR_OID_SIZE;
	      load_args->new_pos += OR_OID_SIZE;

	      if (BTREE_IS_UNIQUE (load_args->btid->unique_pk))
		{
		  /* Insert class OID */
		  OR_PUT_OID (load_args->new_pos, &this_class_oid);
		  load_args->out_recdes->length += OR_OID_SIZE;
		  load_args->new_pos += OR_OID_SIZE;
		}

	      btree_mvcc_info_from_heap_mvcc_header (&mvcc_header, &mvcc_info);
	      /* Insert MVCCID's */
	      load_args->out_recdes->length += btree_packed_mvccinfo_size (&mvcc_info);
	      load_args->new_pos = btree_pack_mvccinfo (load_args->new_pos, &mvcc_info);

	      assert (load_args->out_recdes->length <= load_args->out_recdes->area_size);
#if !defined (NDEBUG)
	      btree_check_valid_record (thread_p, load_args->btid, load_args->out_recdes,
					(load_args->overflowing ? BTREE_OVERFLOW_NODE : BTREE_LEAF_NODE), NULL);
#endif
	    }			/* same key */
	  else
	    {
	      /* Current key is finished; dump this output record to the disk page */

	      /* Insert current leaf record */
	      cur_maxspace = spage_max_space_for_new_record (thread_p, load_args->leaf.pgptr);
	      if (((cur_maxspace - load_args->leaf_nleaf_recdes.length) < LOAD_FIXED_EMPTY_FOR_LEAF)
		  && (spage_number_of_records (load_args->leaf.pgptr) > 1))
		{
		  /* New record does not fit into the current leaf page (within the threshold value); so allocate a new 
		   * leaf page and dump the current leaf page. */
		  if (btree_proceed_leaf (thread_p, load_args) == NULL)
		    {
		      goto error;
		    }
		}		/* get a new leaf */

	      /* Insert the record to the current leaf page */
	      sp_success =
		spage_insert (thread_p, load_args->leaf.pgptr, &load_args->leaf_nleaf_recdes,
			      &load_args->last_leaf_insert_slotid);
	      if (sp_success != SP_SUCCESS)
		{
		  goto error;
		}

	      assert (load_args->last_leaf_insert_slotid > 0);

	      /* Update the node header information for this record */
	      if (load_args->cur_key_len >= BTREE_MAX_KEYLEN_INPAGE)
		{
		  if (load_args->leaf.hdr.max_key_len < DISK_VPID_SIZE)
		    {
		      load_args->leaf.hdr.max_key_len = DISK_VPID_SIZE;
		    }
		}
	      else
		{
		  if (load_args->leaf.hdr.max_key_len < load_args->cur_key_len)
		    {
		      load_args->leaf.hdr.max_key_len = load_args->cur_key_len;
		    }
		}

	      if (load_args->overflowing)
		{
		  /* Insert the new record to the current overflow page and flush this page */

		  assert (load_args->out_recdes == &load_args->ovf_recdes);

		  /* Store the record in current overflow page */
		  sp_success = spage_insert (thread_p, load_args->ovf.pgptr, load_args->out_recdes, &slotid);
		  if (sp_success != SP_SUCCESS)
		    {
		      goto error;
		    }

		  assert (slotid > 0);

		  /* Save the current overflow page */
		  btree_log_page (thread_p, &load_args->btid->sys_btid->vfid, load_args->ovf.pgptr);
		  load_args->ovf.pgptr = NULL;

		  /* Turn off the overflowing mode */
		  load_args->overflowing = false;
		}		/* Current page is an overflow page */
	      else
		{
		  assert (load_args->out_recdes == &load_args->leaf_nleaf_recdes);
		}

	      /* Create the first part of the next record in main memory */
	      load_args->out_recdes = &load_args->leaf_nleaf_recdes;
	      ret = btree_first_oid (thread_p, &this_key, &this_class_oid, &this_oid, &mvcc_header, load_args);
	      if (ret != NO_ERROR)
		{
		  goto error;
		}

	      if (!MVCC_IS_HEADER_DELID_VALID (&mvcc_header))
		{
		  /* Object was not deleted, increment curr_non_del_obj_count. */
		  load_args->curr_non_del_obj_count = 1;
		  (load_args->n_keys)++;	/* Increment the key counter */
		}
	      else
		{
		  /* Object is deleted, initialize curr_non_del_obj_count as 0. */
		  load_args->curr_non_del_obj_count = 0;
		}

	      load_args->curr_rec_max_obj_count = BTREE_MAX_OIDCOUNT_IN_LEAF_RECORD (load_args->btid);
	      load_args->curr_rec_obj_count = 1;

#if !defined (NDEBUG)
	      btree_check_valid_record (thread_p, load_args->btid, load_args->out_recdes, BTREE_LEAF_NODE, NULL);
#endif
	    }			/* different key */
	}

      if (prm_get_bool_value (PRM_ID_LOG_BTREE_OPS))
	{
	  _er_log_debug (ARG_FILE_LINE,
			 "DEBUG_BTREE: load added object(%d, %d, %d) "
			 "class(%d, %d, %d) and btid(%d, (%d, %d)) with mvccinfo=%llu | %llu", this_oid.volid,
			 this_oid.pageid, this_oid.slotid, this_class_oid.volid, this_class_oid.pageid,
			 this_class_oid.slotid, load_args->btid->sys_btid->root_pageid,
			 load_args->btid->sys_btid->vfid.volid, load_args->btid->sys_btid->vfid.fileid,
			 MVCC_GET_INSID (&mvcc_header), MVCC_GET_DELID (&mvcc_header));
	}

      /* Some objects have been recently deleted and couldn't be filtered (because there may be running transaction
       * that can still see them. However, they must be vacuumed later. Vacuum can only find them by parsing log,
       * therefore some log records are required. These are dummy records with the sole purpose of notifying vacuum.
       * Since this_oid, this_class_oid and mvcc_header could be replaced in case first object of unique index had to
       * be swapped, we will use original_oid, original_class_oid and original_mvcc_header to log object load for
       * vacuum. */
      if (MVCC_IS_HEADER_DELID_VALID (&original_mvcc_header)
	  || MVCC_IS_HEADER_INSID_NOT_ALL_VISIBLE (&original_mvcc_header))
	{
	  /* There is something to vacuum for this object */
	  char *pgptr;

	  pgptr = (load_args->overflowing ? load_args->ovf.pgptr : load_args->leaf.pgptr);

	  /* clear flags for logging */
	  btree_clear_mvcc_flags_from_oid (&original_oid);

	  if (prm_get_bool_value (PRM_ID_LOG_BTREE_OPS))
	    {
	      _er_log_debug (ARG_FILE_LINE,
			     "DEBUG_BTREE: load notify vacuum object(%d, %d, %d) "
			     "class(%d, %d, %d) and btid(%d, (%d, %d)) with mvccinfo=%llu | %llu",
			     original_oid.volid, original_oid.pageid, original_oid.slotid, original_class_oid.volid,
			     original_class_oid.pageid, original_class_oid.slotid,
			     load_args->btid->sys_btid->root_pageid, load_args->btid->sys_btid->vfid.volid,
			     load_args->btid->sys_btid->vfid.fileid, MVCC_GET_INSID (&original_mvcc_header),
			     MVCC_GET_DELID (&original_mvcc_header));
	    }

	  /* append log data */
	  btree_mvcc_info_from_heap_mvcc_header (&original_mvcc_header, &mvcc_info);
	  ret =
	    btree_rv_save_keyval_for_undo (load_args->btid, &this_key, &original_class_oid, &original_oid, &mvcc_info,
					   BTREE_OP_NOTIFY_VACUUM, notify_vacuum_rv_data_bufalign,
					   &notify_vacuum_rv_data, &notify_vacuum_rv_data_capacity,
					   &notify_vacuum_rv_data_length);
	  if (ret != NO_ERROR)
	    {
	      goto error;
	    }
	  log_append_undo_data2 (thread_p, RVBT_MVCC_NOTIFY_VACUUM, &load_args->btid->sys_btid->vfid, NULL, -1,
				 notify_vacuum_rv_data_length, notify_vacuum_rv_data);
	  pgbuf_set_dirty (thread_p, pgptr, DONT_FREE);
	}

      /* set level 1 to leaf */
      load_args->leaf.hdr.node_level = 1;

      if (this_key.need_clear)
	{
	  copy = true;
	}

      btree_clear_key_value (&copy, &this_key);

      if (next)
	{			/* move to next link */
	  recdes->data = next;
	  recdes->length = SORT_RECORD_LENGTH (next);
	}
      else
	{
	  break;		/* exit infinite loop */
	}

    }

  if (notify_vacuum_rv_data != NULL && notify_vacuum_rv_data != notify_vacuum_rv_data_bufalign)
    {
      db_private_free (thread_p, notify_vacuum_rv_data);
    }

  assert (ret == NO_ERROR);
  return ret;

error:
  if (load_args->leaf.pgptr)
    {
      pgbuf_unfix_and_init (thread_p, load_args->leaf.pgptr);
    }
  if (load_args->ovf.pgptr)
    {
      pgbuf_unfix_and_init (thread_p, load_args->ovf.pgptr);
    }
  if (new_ovfpgptr)
    {
      pgbuf_unfix_and_init (thread_p, new_ovfpgptr);
    }
  btree_clear_key_value (&copy, &this_key);

  if (notify_vacuum_rv_data != NULL && notify_vacuum_rv_data != notify_vacuum_rv_data_bufalign)
    {
      db_private_free (thread_p, notify_vacuum_rv_data);
    }

  assert (er_errid () != NO_ERROR);
  return (ret == NO_ERROR && (ret = er_errid ()) == NO_ERROR) ? ER_FAILED : ret;
}

#if defined(CUBRID_DEBUG)
/*
 * btree_dump_sort_output () - Sample output function for index sorting
 *   return: NO_ERROR
 *   recdes(in):
 *   load_args(in):
 *
 * Note: This function is a debugging function. It is passed by the
 * btree_index_sort function to the sort_listfile function to print
 * out the contents of the sort items once they are obtained in
 * the requested sorting order.
 *
 */
static int
btree_dump_sort_output (const RECDES * recdes, LOAD_ARGS * load_args)
{
  OID this_oid;
  DB_VALUE this_key;
  OR_BUF buf;
  bool copy = false;
  int key_size = -1;
  int ret = NO_ERROR;

  /* First decompose the input record into the key and oid components */
  or_init (&buf, recdes->data, recdes->length);

  if (or_get_oid (&buf, &this_oid) != NO_ERROR)
    {
      goto exit_on_error;
    }
  buf.ptr = PTR_ALIGN (buf.ptr, MAX_ALIGNMENT);

  /* Do not copy the string--just use the pointer.  The pr_ routines for strings and sets have different semantics for
   * length. */
  if (TP_DOMAIN_TYPE (load_args->btid->key_type) == DB_TYPE_MIDXKEY)
    {
      key_size = buf.endptr - buf.ptr;
    }

  if ((*(load_args->btid->key_type->type->readval)) (&buf, &this_key, load_args->btid->key_type, key_size, copy, NULL,
						     0) != NO_ERROR)
    {
      goto exit_on_error;
    }

  printf ("Attribute: ");
  btree_dump_key (&this_key);
  printf ("   Volid: %d", this_oid.volid);
  printf ("   Pageid: %d", this_oid.pageid);
  printf ("   Slotid: %d\n", this_oid.slotid);

end:

  copy = btree_clear_key_value (copy, &this_key);

  return ret;

exit_on_error:

  return (ret == NO_ERROR && (ret = er_errid ()) == NO_ERROR) ? ER_FAILED : ret;
}
#endif /* CUBRID_DEBUG */

/*
 * btree_index_sort () - Sort for the index file creation
 *   return: int
 *   sort_args(in): sort arguments; specifies the sort-attribute as well as
 *	            the structure of the input objects
 *   out_func(in): output function to utilize the sorted items as they are
 *                 produced
 *   out_args(in): arguments to the out_func.
 *
 * Note: This function supports the initial loading phase of B+tree
 * indices by providing an ordered list of (index-attribute
 * value, object address) pairs. It uses the general sorting
 * facility provided in the "sr" module.
 */
static int
btree_index_sort (THREAD_ENTRY * thread_p, SORT_ARGS * sort_args, SORT_PUT_FUNC * out_func, void *out_args)
{
  return sort_listfile (thread_p, sort_args->hfids[0].vfid.volid, 0 /* TODO - support parallelism */ ,
			&btree_sort_get_next, sort_args, out_func, out_args, compare_driver, sort_args, SORT_DUP,
			NO_SORT_LIMIT);
}

/*
 * btree_sort_get_next () - Get_key function for index sorting
 *   return: SORT_STATUS
 *   temp_recdes(in): temporary record descriptor; specifies where to put the
 *                    next sort item.
 *   arg(in): sort arguments; provides information about how to produce
 *            the next sort item.
 *
 * Note: This function is passed by the "btree_index_sort" function to
 * the "sort_listfile" function to obtain the value of the attribute
 * (on which the B+tree index for the class is to be created)
 * of each object successively.
 */
static SORT_STATUS
btree_sort_get_next (THREAD_ENTRY * thread_p, RECDES * temp_recdes, void *arg)
{
  SCAN_CODE scan_result;
  DB_VALUE dbvalue;
  DB_VALUE *dbvalue_ptr;
  int key_len;
  OID prev_oid;
  SORT_ARGS *sort_args;
  OR_BUF buf;
  int value_has_null;
  int next_size;
  int record_size;
  int oid_size;
  char midxkey_buf[DBVAL_BUFSIZE + MAX_ALIGNMENT], *aligned_midxkey_buf;
  int *prefix_lengthp;
  int result;
  MVCC_REC_HEADER mvcc_header = MVCC_REC_HEADER_INITIALIZER;
  MVCC_SNAPSHOT mvcc_snapshot_dirty;
  MVCC_SATISFIES_SNAPSHOT_RESULT snapshot_dirty_satisfied;

  DB_MAKE_NULL (&dbvalue);

  aligned_midxkey_buf = PTR_ALIGN (midxkey_buf, MAX_ALIGNMENT);

  sort_args = (SORT_ARGS *) arg;
  prev_oid = sort_args->cur_oid;

  if (BTREE_IS_UNIQUE (sort_args->unique_pk))
    {
      oid_size = 2 * OR_OID_SIZE;
    }
  else
    {
      oid_size = OR_OID_SIZE;
    }

  mvcc_snapshot_dirty.snapshot_fnc = mvcc_satisfies_dirty;

  do
    {				/* Infinite loop */
      int cur_class, attr_offset;
      bool save_cache_last_fix_page;

      /* 
       * This infinite loop will be exited when a satisfactory next value is
       * found (i.e., when an object belonging to this class with a non-null
       * attribute value is found), or when there are no more objects in the
       * heap files.
       */

      /* 
       * RETRIEVE THE NEXT OBJECT
       */

      cur_class = sort_args->cur_class;
      attr_offset = cur_class * sort_args->n_attrs;
      sort_args->in_recdes.data = NULL;
      scan_result =
	heap_next (thread_p, &sort_args->hfids[cur_class], &sort_args->class_ids[cur_class], &sort_args->cur_oid,
		   &sort_args->in_recdes, &sort_args->hfscan_cache,
		   sort_args->hfscan_cache.cache_last_fix_page ? PEEK : COPY);

      switch (scan_result)
	{

	case S_END:
	  /* No more objects in this heap, finish the current scan */
	  if (sort_args->attrinfo_inited)
	    {
	      heap_attrinfo_end (thread_p, &sort_args->attr_info);
	      if (sort_args->filter)
		{
		  heap_attrinfo_end (thread_p, sort_args->filter->cache_pred);
		}
	      if (sort_args->func_index_info && sort_args->func_index_info->expr)
		{
		  heap_attrinfo_end (thread_p, ((FUNC_PRED *) sort_args->func_index_info->expr)->cache_attrinfo);
		}
	    }
	  sort_args->attrinfo_inited = 0;
	  save_cache_last_fix_page = sort_args->hfscan_cache.cache_last_fix_page;
	  if (sort_args->scancache_inited)
	    {
	      (void) heap_scancache_end (thread_p, &sort_args->hfscan_cache);
	    }
	  sort_args->scancache_inited = 0;

	  /* Are we through with all the non-null heaps? */
	  sort_args->cur_class++;
	  while ((sort_args->cur_class < sort_args->n_classes)
		 && HFID_IS_NULL (&sort_args->hfids[sort_args->cur_class]))
	    {
	      sort_args->cur_class++;
	    }

	  if (sort_args->cur_class == sort_args->n_classes)
	    {
	      return SORT_NOMORE_RECS;
	    }
	  else
	    {
	      /* start up the next scan */
	      cur_class = sort_args->cur_class;
	      attr_offset = cur_class * sort_args->n_attrs;

	      if (heap_scancache_start (thread_p, &sort_args->hfscan_cache, &sort_args->hfids[cur_class],
					&sort_args->class_ids[cur_class], save_cache_last_fix_page, false,
					NULL) != NO_ERROR)
		{
		  return SORT_ERROR_OCCURRED;
		}
	      sort_args->scancache_inited = 1;

	      if (heap_attrinfo_start (thread_p, &sort_args->class_ids[cur_class], sort_args->n_attrs,
				       &sort_args->attr_ids[attr_offset], &sort_args->attr_info) != NO_ERROR)
		{
		  return SORT_ERROR_OCCURRED;
		}
	      sort_args->attrinfo_inited = 1;

	      /* set the scan to the initial state for this new heap */
	      OID_SET_NULL (&sort_args->cur_oid);

	      if (prm_get_bool_value (PRM_ID_LOG_BTREE_OPS))
		{
		  _er_log_debug (ARG_FILE_LINE, "DEBUG_BTREE: load start on class(%d, %d, %d), btid(%d, (%d, %d)).",
				 sort_args->class_ids[sort_args->cur_class].volid,
				 sort_args->class_ids[sort_args->cur_class].pageid,
				 sort_args->class_ids[sort_args->cur_class].slotid,
				 sort_args->btid->sys_btid->root_pageid, sort_args->btid->sys_btid->vfid.volid,
				 sort_args->btid->sys_btid->vfid.fileid);
		}
	    }
	  continue;

	case S_ERROR:
	case S_DOESNT_EXIST:
	case S_DOESNT_FIT:
	case S_SUCCESS_CHN_UPTODATE:
	case S_SNAPSHOT_NOT_SATISFIED:
	  return SORT_ERROR_OCCURRED;

	case S_SUCCESS:
	  break;
	}

      /* 
       * Produce the sort item for this object
       */

      /* filter out dead records before any more checks */
      if (or_mvcc_get_header (&sort_args->in_recdes, &mvcc_header) != NO_ERROR)
	{
	  return SORT_ERROR_OCCURRED;
	}
      if (MVCC_IS_HEADER_DELID_VALID (&mvcc_header) && MVCC_GET_DELID (&mvcc_header) < sort_args->lowest_active_mvccid)
	{
	  continue;
	}
      if (MVCC_IS_HEADER_INSID_NOT_ALL_VISIBLE (&mvcc_header)
	  && MVCC_GET_INSID (&mvcc_header) < sort_args->lowest_active_mvccid)
	{
	  /* Insert MVCCID is now visible to everyone. Clear it to avoid unnecessary vacuuming. */
	  MVCC_CLEAR_FLAG_BITS (&mvcc_header, OR_MVCC_FLAG_VALID_INSID);
	}

      snapshot_dirty_satisfied = mvcc_snapshot_dirty.snapshot_fnc (thread_p, &mvcc_header, &mvcc_snapshot_dirty);

      if (sort_args->filter)
	{
	  if (heap_attrinfo_read_dbvalues (thread_p, &sort_args->cur_oid, &sort_args->in_recdes, NULL,
					   sort_args->filter->cache_pred) != NO_ERROR)
	    {
	      return SORT_ERROR_OCCURRED;
	    }

	  result = (*sort_args->filter_eval_func) (thread_p, sort_args->filter->pred, NULL, &sort_args->cur_oid);
	  if (result == V_ERROR)
	    {
	      return SORT_ERROR_OCCURRED;
	    }
	  else if (result != V_TRUE)
	    {
	      continue;
	    }
	}

      if (sort_args->func_index_info && sort_args->func_index_info->expr)
	{
	  if (heap_attrinfo_read_dbvalues (thread_p, &sort_args->cur_oid, &sort_args->in_recdes, NULL,
					   ((FUNC_PRED *) sort_args->func_index_info->expr)->cache_attrinfo) !=
	      NO_ERROR)
	    {
	      return SORT_ERROR_OCCURRED;
	    }
	}

      if (sort_args->n_attrs == 1)
	{			/* single-column index */
	  if (heap_attrinfo_read_dbvalues (thread_p, &sort_args->cur_oid, &sort_args->in_recdes, NULL,
					   &sort_args->attr_info) != NO_ERROR)
	    {
	      return SORT_ERROR_OCCURRED;
	    }
	}

      prefix_lengthp = NULL;
      if (sort_args->attrs_prefix_length)
	{
	  prefix_lengthp = &(sort_args->attrs_prefix_length[0]);
	}

      dbvalue_ptr =
	heap_attrinfo_generate_key (thread_p, sort_args->n_attrs, &sort_args->attr_ids[attr_offset], prefix_lengthp,
				    &sort_args->attr_info, &sort_args->in_recdes, &dbvalue, aligned_midxkey_buf,
				    sort_args->func_index_info);
      if (dbvalue_ptr == NULL)
	{
	  return SORT_ERROR_OCCURRED;
	}

      value_has_null = 0;	/* init */
      if (DB_IS_NULL (dbvalue_ptr) || btree_multicol_key_has_null (dbvalue_ptr))
	{
	  value_has_null = 1;	/* found null columns */
	}

      if (sort_args->not_null_flag && value_has_null && snapshot_dirty_satisfied == SNAPSHOT_SATISFIED)
	{
	  if (dbvalue_ptr == &dbvalue || dbvalue_ptr->need_clear == true)
	    {
	      pr_clear_value (dbvalue_ptr);
	    }

	  er_set (ER_ERROR_SEVERITY, ARG_FILE_LINE, ER_NOT_NULL_DOES_NOT_ALLOW_NULL_VALUE, 0);
	  return SORT_ERROR_OCCURRED;
	}

      if (DB_IS_NULL (dbvalue_ptr) || btree_multicol_key_is_null (dbvalue_ptr))
	{
	  if (snapshot_dirty_satisfied == SNAPSHOT_SATISFIED)
	    {
	      /* All objects that were not candidates for vacuum are loaded, but statistics should only care for
	       * objects that have not been deleted and committed at the time of load. */
	      sort_args->n_oids++;	/* Increment the OID counter */
	      sort_args->n_nulls++;	/* Increment the NULL counter */
	    }
	  if (dbvalue_ptr == &dbvalue || dbvalue_ptr->need_clear == true)
	    {
	      pr_clear_value (dbvalue_ptr);
	    }
	  if (prm_get_bool_value (PRM_ID_LOG_BTREE_OPS))
	    {
	      _er_log_debug (ARG_FILE_LINE,
			     "DEBUG_BTREE: load sort found null at oid(%d, %d, %d)"
			     ", class_oid(%d, %d, %d), btid(%d, (%d, %d).", sort_args->cur_oid.volid,
			     sort_args->cur_oid.pageid, sort_args->cur_oid.slotid,
			     sort_args->class_ids[sort_args->cur_class].volid,
			     sort_args->class_ids[sort_args->cur_class].pageid,
			     sort_args->class_ids[sort_args->cur_class].slotid, sort_args->btid->sys_btid->root_pageid,
			     sort_args->btid->sys_btid->vfid.volid, sort_args->btid->sys_btid->vfid.fileid);
	    }
	  continue;
	}

      key_len = pr_data_writeval_disk_size (dbvalue_ptr);

      if (key_len > 0)
	{
	  next_size = sizeof (char *);
	  record_size = (next_size	/* Pointer to next */
			 + OR_INT_SIZE	/* Has null */
			 + oid_size	/* OID, Class OID */
			 + 2 * OR_MVCCID_SIZE	/* Insert and delete MVCCID */
			 + key_len	/* Key length */
			 + (int) MAX_ALIGNMENT /* Alignment */ );

	  if (temp_recdes->area_size < record_size)
	    {
	      /* 
	       * Record is too big to fit into temp_recdes area; so
	       * backtrack this iteration
	       */
	      sort_args->cur_oid = prev_oid;
	      temp_recdes->length = record_size;
	      goto nofit;
	    }

	  assert (PTR_ALIGN (temp_recdes->data, MAX_ALIGNMENT) == temp_recdes->data);
	  or_init (&buf, temp_recdes->data, 0);

	  or_pad (&buf, next_size);	/* init as NULL */

	  /* save has_null */
	  if (or_put_byte (&buf, value_has_null) != NO_ERROR)
	    {
	      goto nofit;
	    }

	  or_advance (&buf, (OR_INT_SIZE - OR_BYTE_SIZE));
	  assert (buf.ptr == PTR_ALIGN (buf.ptr, INT_ALIGNMENT));

	  if (BTREE_IS_UNIQUE (sort_args->unique_pk))
	    {
	      if (or_put_oid (&buf, &sort_args->class_ids[cur_class]) != NO_ERROR)
		{
		  goto nofit;
		}
	    }

	  if (or_put_oid (&buf, &sort_args->cur_oid) != NO_ERROR)
	    {
	      goto nofit;
	    }

	  /* Pack insert and delete MVCCID's */
	  if (MVCC_IS_HEADER_INSID_NOT_ALL_VISIBLE (&mvcc_header))
	    {
	      if (or_put_mvccid (&buf, MVCC_GET_INSID (&mvcc_header)) != NO_ERROR)
		{
		  goto nofit;
		}
	    }
	  else
	    {
	      if (or_put_mvccid (&buf, MVCCID_ALL_VISIBLE) != NO_ERROR)
		{
		  goto nofit;
		}
	    }

	  if (MVCC_IS_HEADER_DELID_VALID (&mvcc_header))
	    {
	      if (or_put_mvccid (&buf, MVCC_GET_DELID (&mvcc_header)) != NO_ERROR)
		{
		  goto nofit;
		}
	    }
	  else
	    {
	      if (or_put_mvccid (&buf, MVCCID_NULL) != NO_ERROR)
		{
		  goto nofit;
		}
	    }

	  if (prm_get_bool_value (PRM_ID_LOG_BTREE_OPS))
	    {
	      _er_log_debug (ARG_FILE_LINE,
			     "DEBUG_BTREE: load sort found oid(%d, %d, %d)"
			     ", class_oid(%d, %d, %d), btid(%d, (%d, %d), mvcc_info=%llu | %llu.",
			     sort_args->cur_oid.volid, sort_args->cur_oid.pageid, sort_args->cur_oid.slotid,
			     sort_args->class_ids[sort_args->cur_class].volid,
			     sort_args->class_ids[sort_args->cur_class].pageid,
			     sort_args->class_ids[sort_args->cur_class].slotid, sort_args->btid->sys_btid->root_pageid,
			     sort_args->btid->sys_btid->vfid.volid, sort_args->btid->sys_btid->vfid.fileid,
			     MVCC_IS_FLAG_SET (&mvcc_header,
					       OR_MVCC_FLAG_VALID_INSID) ? MVCC_GET_INSID (&mvcc_header) :
			     MVCCID_ALL_VISIBLE, MVCC_IS_FLAG_SET (&mvcc_header,
								   OR_MVCC_FLAG_VALID_DELID) ?
			     MVCC_GET_DELID (&mvcc_header) : MVCCID_NULL);
	    }

	  assert (buf.ptr == PTR_ALIGN (buf.ptr, INT_ALIGNMENT));

	  if ((*(sort_args->key_type->type->data_writeval)) (&buf, dbvalue_ptr) != NO_ERROR)
	    {
	      goto nofit;
	    }

	  temp_recdes->length = CAST_STRLEN (buf.ptr - buf.buffer);

	  if (dbvalue_ptr == &dbvalue || dbvalue_ptr->need_clear == true)
	    {
	      pr_clear_value (dbvalue_ptr);
	    }
	}

      if (snapshot_dirty_satisfied == SNAPSHOT_SATISFIED)
	{
	  /* All objects that were not candidates for vacuum are loaded, but statistics should only care for objects
	   * that have not been deleted and committed at the time of load. */
	  sort_args->n_oids++;	/* Increment the OID counter */
	}

      if (key_len > 0)
	{
	  return SORT_SUCCESS;
	}

    }
  while (true);

nofit:

  if (dbvalue_ptr == &dbvalue || dbvalue_ptr->need_clear == true)
    {
      pr_clear_value (dbvalue_ptr);
    }

  return SORT_REC_DOESNT_FIT;
}

/*
 * compare_driver () -
 *   return:
 *   first(in):
 *   second(in):
 *   arg(in):
 */
static int
compare_driver (const void *first, const void *second, void *arg)
{
  char *mem1 = *(char **) first;
  char *mem2 = *(char **) second;
  int has_null;
  SORT_ARGS *sort_args;
  TP_DOMAIN *key_type;
  int c = DB_UNK;

  sort_args = (SORT_ARGS *) arg;
  key_type = sort_args->key_type;

  assert (PTR_ALIGN (mem1, MAX_ALIGNMENT) == mem1);
  assert (PTR_ALIGN (mem2, MAX_ALIGNMENT) == mem2);

  /* Skip next link */
  mem1 += sizeof (char *);
  mem2 += sizeof (char *);

  /* Read value_has_null */
  assert (OR_GET_BYTE (mem1) == 0 || OR_GET_BYTE (mem1) == 1);
  assert (OR_GET_BYTE (mem2) == 0 || OR_GET_BYTE (mem2) == 1);
  has_null = (OR_GET_BYTE (mem1) || OR_GET_BYTE (mem2)) ? 1 : 0;

  mem1 += OR_INT_SIZE;
  mem2 += OR_INT_SIZE;

  assert (PTR_ALIGN (mem1, INT_ALIGNMENT) == mem1);
  assert (PTR_ALIGN (mem2, INT_ALIGNMENT) == mem2);

  /* Skip the oids */
  if (BTREE_IS_UNIQUE (sort_args->unique_pk))
    {				/* unique index */
      mem1 += (2 * OR_OID_SIZE);
      mem2 += (2 * OR_OID_SIZE);
    }
  else
    {				/* non-unique index */
      mem1 += OR_OID_SIZE;
      mem2 += OR_OID_SIZE;
    }

  assert (PTR_ALIGN (mem1, INT_ALIGNMENT) == mem1);
  assert (PTR_ALIGN (mem2, INT_ALIGNMENT) == mem2);

  /* Skip the MVCCID's */
  mem1 += 2 * OR_MVCCID_SIZE;
  mem2 += 2 * OR_MVCCID_SIZE;

  assert (PTR_ALIGN (mem1, INT_ALIGNMENT) == mem1);
  assert (PTR_ALIGN (mem2, INT_ALIGNMENT) == mem2);

  if (TP_DOMAIN_TYPE (key_type) == DB_TYPE_MIDXKEY)
    {
      int i;
      char *bitptr1, *bitptr2;
      int bitmap_size;
      TP_DOMAIN *dom;

      /* fast implementation of pr_midxkey_compare (). do not use DB_VALUE container for speed-up */

      bitptr1 = mem1;
      bitptr2 = mem2;

      bitmap_size = OR_MULTI_BOUND_BIT_BYTES (key_type->precision);

      mem1 += bitmap_size;
      mem2 += bitmap_size;

#if !defined(NDEBUG)
      for (i = 0, dom = key_type->setdomain; dom; dom = dom->next, i++);
      assert (i == key_type->precision);
#endif

      if (sort_args->func_index_info != NULL)
	{
	  assert (sort_args->n_attrs <= key_type->precision);
	}
      else
	{
	  assert (sort_args->n_attrs == key_type->precision);
	}
      assert (key_type->setdomain != NULL);

      for (i = 0, dom = key_type->setdomain; i < key_type->precision && dom; i++, dom = dom->next)
	{
	  /* val1 or val2 is NULL */
	  if (has_null)
	    {
	      if (OR_MULTI_ATT_IS_UNBOUND (bitptr1, i))
		{		/* element val is null? */
		  if (OR_MULTI_ATT_IS_UNBOUND (bitptr2, i))
		    {
		      continue;
		    }

		  c = DB_LT;
		  break;	/* exit for-loop */
		}
	      else if (OR_MULTI_ATT_IS_UNBOUND (bitptr2, i))
		{
		  c = DB_GT;
		  break;	/* exit for-loop */
		}
	    }

	  /* check for val1 and val2 same domain */
	  c = (*(dom->type->index_cmpdisk)) (mem1, mem2, dom, 0, 1, NULL);
	  assert (c == DB_LT || c == DB_EQ || c == DB_GT);

	  if (c != DB_EQ)
	    {
	      break;		/* exit for-loop */
	    }

	  mem1 += pr_midxkey_element_disk_size (mem1, dom);
	  mem2 += pr_midxkey_element_disk_size (mem2, dom);
	}			/* for (i = 0; ... ) */
      assert (c == DB_LT || c == DB_EQ || c == DB_GT);

      if (dom && dom->is_desc)
	{
	  c = ((c == DB_GT) ? DB_LT : (c == DB_LT) ? DB_GT : c);
	}
    }
  else
    {
      OR_BUF buf_val1, buf_val2;
      DB_VALUE val1, val2;

      OR_BUF_INIT (buf_val1, mem1, -1);
      OR_BUF_INIT (buf_val2, mem2, -1);

      if ((*(key_type->type->data_readval)) (&buf_val1, &val1, key_type, -1, false, NULL, 0) != NO_ERROR)
	{
	  assert (false);
	  return DB_UNK;
	}

      if ((*(key_type->type->data_readval)) (&buf_val2, &val2, key_type, -1, false, NULL, 0) != NO_ERROR)
	{
	  assert (false);
	  return DB_UNK;
	}

      c = btree_compare_key (&val1, &val2, key_type, 0, 1, NULL);

      /* Clear the values if it is required */
      if (DB_NEED_CLEAR (&val1))
	{
	  pr_clear_value (&val1);
	}

      if (DB_NEED_CLEAR (&val2))
	{
	  pr_clear_value (&val2);
	}
    }

  assert (c == DB_LT || c == DB_EQ || c == DB_GT);

  /* compare OID for non-unique index */
  if (c == DB_EQ)
    {
      OID first_oid, second_oid;

      mem1 = *(char **) first;
      mem2 = *(char **) second;

      /* Skip next link */
      mem1 += sizeof (char *);
      mem2 += sizeof (char *);

      /* Skip value_has_null */
      mem1 += OR_INT_SIZE;
      mem2 += OR_INT_SIZE;

      if (BTREE_IS_UNIQUE (sort_args->unique_pk))
	{
	  /* Skip class OID */
	  mem1 += OR_OID_SIZE;
	  mem2 += OR_OID_SIZE;
	}

      OR_GET_OID (mem1, &first_oid);
      OR_GET_OID (mem2, &second_oid);

      assert_release (!OID_EQ (&first_oid, &second_oid));

      if (OID_LT (&first_oid, &second_oid))
	{
	  c = DB_LT;
	}
      else
	{
	  c = DB_GT;
	}
    }

  return c;
}

/*
 * Linked list implementation
 */

/*
 * list_add () -
 *   return: NO_ERROR
 *   list(in): which list to add
 *   pageid(in): what value to put to the new node
 *
 * Note: This function adds a new node to the end of the given list.
 */
static int
list_add (BTREE_NODE ** list, VPID * pageid)
{
  BTREE_NODE *new_node;
  BTREE_NODE *next_node;
  int ret = NO_ERROR;

  new_node = (BTREE_NODE *) os_malloc (sizeof (BTREE_NODE));
  if (new_node == NULL)
    {
      goto exit_on_error;
    }

  new_node->pageid = *pageid;
  new_node->next = NULL;

  if (*list == NULL)
    {
      *list = new_node;
    }
  else
    {
      next_node = *list;
      while (next_node->next != NULL)
	{
	  next_node = next_node->next;
	}

      next_node->next = new_node;
    }

  return ret;

exit_on_error:

  return (ret == NO_ERROR && (ret = er_errid ()) == NO_ERROR) ? ER_FAILED : ret;
}

/*
 * list_remove_first () -
 *   return: nothing
 *   list(in):
 *
 * Note: This function removes the first node of the given list (if it has one).
 */
static void
list_remove_first (BTREE_NODE ** list)
{
  BTREE_NODE *temp;

  if (*list != NULL)
    {
      temp = *list;
      *list = (*list)->next;
      os_free_and_init (temp);
    }
}

/*
 * list_clear () -
 *   return: nothing
 *   list(in):
 */
static void
list_clear (BTREE_NODE * list)
{
  BTREE_NODE *p, *next;

  for (p = list; p != NULL; p = next)
    {
      next = p->next;

      os_free_and_init (p);
    }
}

/*
 * list_length () -
 *   return: int
 *   this_list(in): which list
 *
 * Note: This function returns the number of elements kept in the
 * given linked list.
 */
static int
list_length (const BTREE_NODE * this_list)
{
  int length = 0;

  while (this_list != NULL)
    {
      length++;
      this_list = this_list->next;
    }

  return length;
}

#if defined(CUBRID_DEBUG)
/*
 * list_print () -
 *   return: this_list
 *   this_list(in): which list to print
 *
 * Note: This function prints the elements of the given linked list;
 * It is used for debugging purposes.
 */
static void
list_print (const BTREE_NODE * this_list)
{
  while (this_list != NULL)
    {
      (void) printf ("{%d, %d}n", this_list->pageid.volid, this_list->pageid.pageid);
      this_list = this_list->next;
    }
}


/*
 * btree_load_foo_debug () -
 *   return:
 *
 * Note: To avoid warning during development
 */
void
btree_load_foo_debug (void)
{
  (void) btree_dump_sort_output (NULL, NULL);
  list_print (NULL);
}
#endif /* CUBRID_DEBUG */

/*
 * btree_rv_nodehdr_dump () - Dump node header recovery information
 *   return: int
 *   length(in): Length of Recovery Data
 *   data(in): The data being logged
 *
 * Note: Dump node header recovery information
 */
void
btree_rv_nodehdr_dump (FILE * fp, int length, void *data)
{
  BTREE_NODE_HEADER *header = NULL;

  header = (BTREE_NODE_HEADER *) data;
  assert (header != NULL);

  fprintf (fp, "\nNODE_TYPE: %s MAX_KEY_LEN: %4d PREV_PAGEID: {%4d , %4d} NEXT_PAGEID: {%4d , %4d} \n\n",
	   header->node_level > 1 ? "NON_LEAF" : "LEAF", header->max_key_len, header->prev_vpid.volid,
	   header->prev_vpid.pageid, header->next_vpid.volid, header->next_vpid.pageid);
}

/*
 * btree_node_number_of_keys () -
 *   return: int
 *
 */
int
btree_node_number_of_keys (THREAD_ENTRY * thread_p, PAGE_PTR page_ptr)
{
  int key_cnt;

  assert (page_ptr != NULL);
#if !defined(NDEBUG)
  (void) pgbuf_check_page_ptype (thread_p, page_ptr, PAGE_BTREE);
#endif

  key_cnt = spage_number_of_records (page_ptr) - 1;

#if !defined(NDEBUG)
  {
    BTREE_NODE_HEADER *header = NULL;
    BTREE_NODE_TYPE node_type;

    header = btree_get_node_header (thread_p, page_ptr);
    if (header == NULL)
      {
	assert (false);
      }

    node_type = (header->node_level > 1) ? BTREE_NON_LEAF_NODE : BTREE_LEAF_NODE;

    if ((node_type == BTREE_NON_LEAF_NODE && key_cnt <= 0) || (node_type == BTREE_LEAF_NODE && key_cnt < 0))
      {
	er_log_debug (ARG_FILE_LINE, "btree_node_number_of_keys: node key count underflow: %d\n", key_cnt);
	assert (false);
      }
  }
#endif

  assert_release (key_cnt >= 0);

  return key_cnt;
}

/*
 * btree_load_check_fk () - Checks if the current foreign key that needs to be loaded is passing all the requirements.
 *
 *   return: NO_ERROR or error code.
 *   load_args(in): Context for the loaded index (Includes leaf level of the foreign key)
 *   sort_args(in): Context for sorting (Includes info on primary key)
 *
 */
int
btree_load_check_fk (THREAD_ENTRY * thread_p, const LOAD_ARGS * load_args, const SORT_ARGS * sort_args)
{
  DB_VALUE fk_key, pk_key;
  int fk_node_key_cnt = -1, pk_node_key_cnt = -1;
  BTREE_NODE_HEADER *fk_node_header = NULL, *pk_node_header = NULL;
  VPID vpid;
  int ret = NO_ERROR, i;
  PAGE_PTR curr_fk_pageptr = NULL, old_page = NULL;
  INDX_SCAN_ID pk_isid;
  BTREE_SCAN pk_bt_scan;
  INT16 fk_slot_id = -1;
  bool found = false, pk_has_slot_visible = false, fk_has_visible = false;
  char *val_print = NULL;
  bool is_fk_scan_desc = false;
  MVCC_SNAPSHOT mvcc_snapshot_dirty;
  int lock_ret = LK_GRANTED;
  DB_VALUE_COMPARE_RESULT compare_ret;
  OR_CLASSREP *classrepr = NULL;
  int classrepr_cacheindex = -1, part_count = -1, pos = -1;
  bool clear_pcontext = false, has_partitions = false;
  PRUNING_CONTEXT pcontext;
  BTID pk_btid;
  OID pk_clsoid;
  HFID pk_dummy_hfid;
  BTREE_SCAN_PART partitions[MAX_PARTITIONS];
  bool has_nulls = false;

  DB_MAKE_NULL (&fk_key);
  DB_MAKE_NULL (&pk_key);

  mvcc_snapshot_dirty.snapshot_fnc = mvcc_satisfies_dirty;

  /* Initialize index scan on primary key btid. */
  scan_init_index_scan (&pk_isid, NULL, NULL);
  BTREE_INIT_SCAN (&pk_bt_scan);

  /* Lock the primary key class. */
  lock_ret = lock_object (thread_p, sort_args->fk_refcls_oid, oid_Root_class_oid, SIX_LOCK, LK_UNCOND_LOCK);
  if (lock_ret != LK_GRANTED)
    {
      ASSERT_ERROR_AND_SET (ret);
      goto end;
    }

  /* Get class info for the primary key */
  classrepr = heap_classrepr_get (thread_p, sort_args->fk_refcls_oid, NULL, NULL_REPRID, &classrepr_cacheindex);
  if (classrepr == NULL)
    {
      ret = ER_FK_INVALID;
      goto end;
    }

  /* Primary key index search prepare */
  ret = btree_prepare_bts (thread_p, &pk_bt_scan, sort_args->fk_refcls_pk_btid, &pk_isid, NULL, NULL, NULL, NULL,
			   NULL, false, NULL);
  if (ret != NO_ERROR)
    {
      ASSERT_ERROR ();
      goto end;
    }

  /* Set the order. */
  is_fk_scan_desc = (sort_args->key_type->is_desc != pk_bt_scan.btid_int.key_type->is_desc);

  /* Get the corresponding leaf of the foreign key. */
  if (!is_fk_scan_desc)
    {
      /* Get first leaf vpid. */
      vpid = load_args->vpid_first_leaf;
    }
  else
    {
      /* Get the last leaf. Current leaf is the last one. */
      vpid = load_args->leaf.vpid;
    }

  /* Init slot id */
  pk_bt_scan.slot_id = 0;

  /* Check if there are any partitions on the primary key. */
  if (classrepr->has_partition_info > 0)
    {
      (void) partition_init_pruning_context (&pcontext);
      clear_pcontext = true;

      ret = partition_load_pruning_context (thread_p, sort_args->fk_refcls_oid, DB_PARTITIONED_CLASS, &pcontext);
      if (ret != NO_ERROR)
	{
	  goto end;
	}

      /* Get number of partitions. */
      part_count = pcontext.count - 1;	/* exclude partitioned table */

      assert (part_count <= MAX_PARTITIONS);

      /* Init context of each partition using the root context. */
      for (i = 0; i < part_count; i++)
	{
	  memcpy (&partitions[i].pcontext, &pcontext, sizeof (PRUNING_CONTEXT));
	  memcpy (&partitions[i].bt_scan, &pk_bt_scan, sizeof (BTREE_SCAN));

	  partitions[i].bt_scan.btid_int.sys_btid = &partitions[i].btid;
	  BTID_SET_NULL (&partitions[i].btid);
	  partitions[i].header = NULL;
	  partitions[i].key_cnt = -1;
	}

      has_partitions = true;
    }

  while (true)
    {
      ret = btree_advance_to_next_slot_and_fix_page (thread_p, sort_args->btid, &vpid, &curr_fk_pageptr, &fk_slot_id,
						     &fk_key, is_fk_scan_desc, &fk_node_key_cnt, &fk_node_header,
						     &mvcc_snapshot_dirty);
      if (ret != NO_ERROR)
	{
	  ASSERT_ERROR ();
	  break;
	}

      has_nulls = false;

      if (curr_fk_pageptr == NULL)
	{
	  /* Search has ended. */
	  break;
	}

      if (DB_IS_NULL (&fk_key))
	{
	  /* Only way to get this is by having no visible objects in the foreign key. */
	  /* Must be checked!! */
	  break;
	}

      /* Check for multi col nulls. */
      if (sort_args->n_attrs > 1)
	{
	  has_nulls = btree_multicol_key_has_null (&fk_key);
	}
      else
	{
	  /* TODO: unreachable case */
	  has_nulls = DB_IS_NULL (&fk_key);
	}

      if (has_nulls)
	{
	  /* ANSI SQL says
	   *
	   *  The choices for <match type> are MATCH SIMPLE, MATCH PARTIAL, and MATCH FULL; MATCH SIMPLE is the default.
	   *  There is no semantic difference between these choices if there is only one referencing column (and, hence,
	   *  only one referenced column). There is also no semantic difference if all referencing columns are not
	   *  nullable. If there is more than one referencing column, at least one of which is nullable, and
	   *  if no <referencing period specification> is specified, then the various <match type>s have the following
	   *  semantics:
	   *
	   *  MATCH SIMPLE: if at least one referencing column is null, then the row of the referencing table passes
	   *   the constraint check. If all referencing columns are not null, then the row passes the constraint check
	   *   if and only if there is a row of the referenced table that matches all the referencing columns.
	   *  MATCH PARTIAL: if all referencing columns are null, then the row of the referencing table passes
	   *   the constraint check. If at least one referencing columns is not null, then the row passes the constraint
	   *   check if and only if there is a row of the referenced table that matches all the non-null referencing
	   *   columns.
	   *  MATCH FULL: if all referencing columns are null, then the row of the referencing table passes
	   *   the constraint check. If all referencing columns are not null, then the row passes the constraint check
	   *   if and only if there is a row of the referenced table that matches all the referencing columns. If some
	   *   referencing column is null and another referencing column is non-null, then the row of the referencing
	   *   table violates the constraint check.
	   *
	   * In short, we don't provide options for <match type> and our behavior is <MATCH SIMPLE> which is
	   * the default behavior of ANSI SQL and the other (commercial) products.
	   */

	  /* Skip current key. */
	  continue;
	}

      /* We got the value from the foreign key, now search through the primary key index. */
      found = false;

      if (has_partitions)
	{
	  COPY_OID (&pk_clsoid, sort_args->fk_refcls_oid);
	  BTID_COPY (&pk_btid, sort_args->fk_refcls_pk_btid);

	  /* Get the correct oid, btid and partition of the key we are looking for. */
	  ret = partition_prune_partition_index (&pcontext, &fk_key, &pk_clsoid, &pk_btid, &pos);
	  if (ret != NO_ERROR)
	    {
	      break;
	    }

	  if (BTID_IS_NULL (&partitions[pos].btid))
	    {
	      /* No need to lock individual partitions here, since the partitioned table is already locked */
	      ret = partition_prune_unique_btid (&pcontext, &fk_key, &pk_clsoid, &pk_dummy_hfid, &pk_btid);
	      if (ret != NO_ERROR)
		{
		  break;
		}

	      /* Update the partition BTID. */
	      BTID_COPY (&partitions[pos].btid, &pk_btid);
	    }

	  /* Save the old page, if any. */
	  if (pk_bt_scan.C_page != NULL)
	    {
	      old_page = pk_bt_scan.C_page;
	    }

	  /* Update references. */
	  pk_bt_scan = partitions[pos].bt_scan;
	  pk_node_key_cnt = partitions[pos].key_cnt;
	  pk_node_header = partitions[pos].header;
	}

      /* Search through the primary key index. */
      if (pk_bt_scan.C_page == NULL)
	{
	  /* No search has been initiated yet, we start from root. */
	  ret = btree_locate_key (thread_p, &pk_bt_scan.btid_int, &fk_key, &pk_bt_scan.C_vpid, &pk_bt_scan.slot_id,
				  &pk_bt_scan.C_page, &found);
	  if (ret != NO_ERROR)
	    {
	      ASSERT_ERROR ();
	      break;
	    }
	  else if (!found)
	    {
	      /* Value was not found at all, it means the foreign key is invalid. */
	      val_print = pr_valstring (thread_p, &fk_key);
	      er_set (ER_ERROR_SEVERITY, ARG_FILE_LINE, ER_FK_INVALID, 2, sort_args->fk_name,
		      (val_print ? val_print : "unknown value"));
	      ret = ER_FK_INVALID;
	      db_private_free (thread_p, val_print);
	      break;
	    }
	  else
	    {
	      /* First unfix the old page if applicable. The new page was fixed in btree_locate_key. */
	      if (old_page != NULL)
		{
		  pgbuf_unfix_and_init (thread_p, old_page);
		}

	      /* Make sure there is at least one visible object. */
	      ret = btree_is_slot_visible (thread_p, &pk_bt_scan.btid_int, pk_bt_scan.C_page, &mvcc_snapshot_dirty,
					   pk_bt_scan.slot_id, &pk_has_slot_visible);
	      if (ret != NO_ERROR)
		{
		  break;
		}

	      if (!pk_has_slot_visible)
		{
		  /* No visible object in current page, but the key was located here. Should not happen often. */
		  val_print = pr_valstring (thread_p, &fk_key);
		  er_set (ER_ERROR_SEVERITY, ARG_FILE_LINE, ER_FK_INVALID, 2, sort_args->fk_name,
			  (val_print ? val_print : "unknown value"));
		  ret = ER_FK_INVALID;
		  db_private_free (thread_p, val_print);
		  break;
		}

	      assert (pk_bt_scan.C_page != NULL);
	    }

	  /* Unfix old page, if any. */
	  if (old_page != NULL)
	    {
	      pgbuf_unfix_and_init (thread_p, old_page);
	    }
	}
      else
	{
	  /* We try to resume the search in the current leaf. */
	  while (!found)
	    {
	      ret = btree_advance_to_next_slot_and_fix_page (thread_p, &pk_bt_scan.btid_int, &pk_bt_scan.C_vpid,
							     &pk_bt_scan.C_page, &pk_bt_scan.slot_id, &pk_key, false,
							     &pk_node_key_cnt, &pk_node_header, &mvcc_snapshot_dirty);
	      if (ret != NO_ERROR)
		{
		  goto end;
		}

	      if (pk_bt_scan.C_page == NULL)
		{
		  /* The primary key has ended, but the value from foreign key was not found. */
		  /* Foreign key is invalid. Set error. */
		  val_print = pr_valstring (thread_p, &fk_key);
		  er_set (ER_ERROR_SEVERITY, ARG_FILE_LINE, ER_FK_INVALID, 2, sort_args->fk_name,
			  (val_print ? val_print : "unknown value"));
		  ret = ER_FK_INVALID;
		  db_private_free (thread_p, val_print);
		  goto end;
		}

	      /* We need to compare the current value with the new value from the primary key. */
	      compare_ret = btree_compare_key (&pk_key, &fk_key, pk_bt_scan.btid_int.key_type, 1, 1, NULL);
	      if (compare_ret == DB_EQ)
		{
		  /* Found value, stop searching in pk. */
		  break;
		}
	      else if (compare_ret == DB_LT)
		{
		  /* No match yet. Advance in pk. */
		  continue;
		}
	      else
		{
		  /* Fk is invalid. Set error. */
		  val_print = pr_valstring (thread_p, &fk_key);
		  er_set (ER_ERROR_SEVERITY, ARG_FILE_LINE, ER_FK_INVALID, 2, sort_args->fk_name,
			  (val_print ? val_print : "unknown value"));
		  ret = ER_FK_INVALID;
		  db_private_free (thread_p, val_print);
		  goto end;
		}
	    }

	  if (!found && pk_bt_scan.slot_id > pk_node_key_cnt)
	    {
	      old_page = pk_bt_scan.C_page;
	      pk_bt_scan.C_page = NULL;
	    }
	}

      if (has_partitions)
	{
	  /* Update references. */
	  partitions[pos].key_cnt = pk_node_key_cnt;
	  partitions[pos].header = pk_node_header;
	}

      if (found == true)
	{
	  pr_clear_value (&fk_key);
	}

      pr_clear_value (&pk_key);
    }

end:

  if (has_partitions)
    {
      for (i = 0; i < part_count; i++)
	{
	  if (partitions[i].bt_scan.C_page != NULL)
	    {
	      pgbuf_unfix_and_init (thread_p, partitions[i].bt_scan.C_page);
	    }
	}
    }

  if (old_page != NULL)
    {
      pgbuf_unfix_and_init (thread_p, old_page);
    }

  if (curr_fk_pageptr != NULL)
    {
      pgbuf_unfix_and_init (thread_p, curr_fk_pageptr);
    }

  if (pk_bt_scan.C_page != NULL)
    {
      pgbuf_unfix_and_init (thread_p, pk_bt_scan.C_page);
    }

  if (!DB_IS_NULL (&fk_key))
    {
      pr_clear_value (&fk_key);
    }

  if (!DB_IS_NULL (&pk_key))
    {
      pr_clear_value (&pk_key);
    }

  if (clear_pcontext == true)
    {
      partition_clear_pruning_context (&pcontext);
    }

  if (classrepr != NULL)
    {
      heap_classrepr_free_and_init (classrepr, &classrepr_cacheindex);
    }

  return ret;
}

/*
 * btree_get_value_from_leaf_slot () -
 *
 *   return: NO_ERROR or error code.
 *   btid_int(in): The structure of the B-tree where the leaf resides.
 *   leaf_ptr(in): The leaf where the value needs to be extracted from.
 *   slot_id(in): The slot from where the value must be pulled.
 *   key(out): The value requested.
 *
 */
static int
btree_get_value_from_leaf_slot (THREAD_ENTRY * thread_p, BTID_INT * btid_int, PAGE_PTR leaf_ptr, int slot_id,
				DB_VALUE * key)
{
  LEAF_REC leaf;
  bool clear_first_key = false;
  int first_key_offset = 0;
  RECDES record;
  int ret = NO_ERROR;

  if (spage_get_record (thread_p, leaf_ptr, slot_id, &record, PEEK) != S_SUCCESS)
    {
      assert_release (false);
      ret = ER_FAILED;
      return ret;
    }

  ret = btree_read_record (thread_p, btid_int, leaf_ptr, &record, key, &leaf, BTREE_LEAF_NODE, &clear_first_key,
			   &first_key_offset, PEEK_KEY_VALUE, NULL);
  if (ret != NO_ERROR)
    {
      ASSERT_ERROR ();
      return ret;
    }

  return ret;
}

/*
 * btree_advance_to_next_slot_and_fix_page () -
 *
 *   return: NO_ERROR or error code
 *   btid(in): B-tree structure
 *   vpid(in/out): VPID of the current page
 *   pg_ptr(in/out): Page pointer for the current page.
 *   slot_id(in/out): Slot id of the current/next value.
 *   key(out): Requested key.
 *   key_cnt(in/out): Number of keys in current page.
 *   header(in/out): The header of the current page.
 *   mvcc(in): Needed for visibility check.
 *
 *  Note:
 *      This function will advance to a next page without using conditional latches.
 *      Therefore, if this is used for a descending scan, it might not work properly
 *      unless concurrency is guaranteed.
 */
static int
btree_advance_to_next_slot_and_fix_page (THREAD_ENTRY * thread_p, BTID_INT * btid, VPID * vpid, PAGE_PTR * pg_ptr,
					 INT16 * slot_id, DB_VALUE * key, bool is_desc, int *key_cnt,
					 BTREE_NODE_HEADER ** header, MVCC_SNAPSHOT * mvcc)
{
  int ret = NO_ERROR;
  VPID next_vpid;
  PAGE_PTR page = *pg_ptr;
  BTREE_NODE_HEADER *local_header = *header;
  bool is_slot_visible = false;
  PAGE_PTR old_page = NULL;

  /* Clear current key, if any. */
  if (!DB_IS_NULL (key))
    {
      pr_clear_value (key);
    }

  if (page == NULL)
    {
      page = pgbuf_fix (thread_p, vpid, OLD_PAGE, PGBUF_LATCH_READ, PGBUF_UNCONDITIONAL_LATCH);
      if (page == NULL)
	{
	  ASSERT_ERROR_AND_SET (ret);
	  return ret;
	}

      *slot_id = -1;
    }

  assert (page != NULL);

  /* Check page. */
  (void) pgbuf_check_page_ptype (thread_p, page, PAGE_BTREE);

  if (local_header == NULL)
    {
      /* Get the header of the page. */
      local_header = btree_get_node_header (thread_p, page);
    }

  if (*key_cnt == -1)
    {
      /* Get number of keys in page. */
      *key_cnt = btree_node_number_of_keys (thread_p, page);
    }

  /* If it is the first search. */
  if (*slot_id == -1)
    {
      *slot_id = is_desc ? (*key_cnt + 1) : 0;
    }

  /* Advance to next key. */
  while (true)
    {
      *slot_id += (is_desc ? -1 : 1);
      assert (0 <= *slot_id);

      if (*slot_id == 0 || *slot_id >= *key_cnt + 1)
	{
	  next_vpid = is_desc ? local_header->prev_vpid : local_header->next_vpid;
	  if (VPID_ISNULL (&next_vpid))
	    {
	      /* No next page. unfix current one. */
	      pgbuf_unfix_and_init (thread_p, page);
	      break;
	    }
	  else
	    {
	      old_page = page;
	      page = pgbuf_fix (thread_p, &next_vpid, OLD_PAGE, PGBUF_LATCH_READ, PGBUF_UNCONDITIONAL_LATCH);
	      if (page == NULL)
		{
		  ASSERT_ERROR_AND_SET (ret);
		  return ret;
		}

	      /* unfix old page */
	      pgbuf_unfix_and_init (thread_p, old_page);

	      *slot_id = is_desc ? *key_cnt : 1;

	      /* Get the new header. */
	      local_header = btree_get_node_header (thread_p, page);

	      /* Get number of keys in new page. */
	      *key_cnt = btree_node_number_of_keys (thread_p, page);
	    }
	}

      if (mvcc != NULL)
	{
	  ret = btree_is_slot_visible (thread_p, btid, page, mvcc, *slot_id, &is_slot_visible);
	  if (ret != NO_ERROR)
	    {
	      return ret;
	    }

	  if (!is_slot_visible)
	    {
	      continue;
	    }
	}

      /* The slot is visible. Fall through and get the key. */
      break;
    }

  if (page != NULL)
    {
      ret = btree_get_value_from_leaf_slot (thread_p, btid, page, *slot_id, key);
    }

  *header = local_header;
  *pg_ptr = page;

  return ret;
}

/*
 *  btree_is_slot_visible(): States if current slot is visible or not.
 *
 *  thread_p(in): Thread entry.
 *  btid(in): B-tree info.
 *  pg_ptr(in):	Page pointer.
 *  mvcc_snapshot(in): The MVCC snapshot.
 *  slot_id(in) : Slot id to be looked for.
 *  is_visible(out): True or False
 *
 *  return: error code if any error occurs.
 */
static int
btree_is_slot_visible (THREAD_ENTRY * thread_p, BTID_INT * btid, PAGE_PTR pg_ptr, MVCC_SNAPSHOT * mvcc_snapshot,
		       int slot_id, bool * is_visible)
{
  RECDES record;
  LEAF_REC leaf;
  int num_visible = 0;
  int key_offset = 0;
  int ret = NO_ERROR;
  bool dummy_clear_key;

  *is_visible = false;

  if (mvcc_snapshot == NULL)
    {
      /* Early out. */
      *is_visible = true;
      return ret;
    }

  /* Get the record. */
  if (spage_get_record (thread_p, pg_ptr, slot_id, &record, PEEK) != S_SUCCESS)
    {
      assert_release (false);
      ret = ER_FAILED;
      return ret;
    }

  /* Read the record. - no need of actual key value */
  ret = btree_read_record (thread_p, btid, pg_ptr, &record, NULL, &leaf, BTREE_LEAF_NODE, &dummy_clear_key,
			   &key_offset, PEEK_KEY_VALUE, NULL);
  if (ret != NO_ERROR)
    {
      ASSERT_ERROR ();
      return ret;
    }

  /* Get the number of visible items. */
  ret = btree_get_num_visible_from_leaf_and_ovf (thread_p, btid, &record, key_offset, &leaf, NULL, mvcc_snapshot,
						 &num_visible);
  if (ret != NO_ERROR)
    {
      return ret;
    }

  if (num_visible > 0)
    {
      *is_visible = true;
    }

  return ret;
}<|MERGE_RESOLUTION|>--- conflicted
+++ resolved
@@ -40,13 +40,8 @@
 #include "query_executor.h"
 #include "partition_sr.h"
 #include "partition.h"
-<<<<<<< HEAD
 #include "dbtype.h"
-
-=======
-#include "dbval.h"
 #include "thread.h"
->>>>>>> 6210fdce
 
 typedef struct sort_args SORT_ARGS;
 struct sort_args
