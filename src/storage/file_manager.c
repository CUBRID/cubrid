/*
 * Copyright (C) 2008 Search Solution Corporation. All rights reserved by Search Solution.
 *
 *   This program is free software; you can redistribute it and/or modify
 *   it under the terms of the GNU General Public License as published by
 *   the Free Software Foundation; either version 2 of the License, or
 *   (at your option) any later version.
 *
 *  This program is distributed in the hope that it will be useful,
 *  but WITHOUT ANY WARRANTY; without even the implied warranty of
 *  MERCHANTABILITY or FITNESS FOR A PARTICULAR PURPOSE. See the
 *  GNU General Public License for more details.
 *
 *  You should have received a copy of the GNU General Public License
 *  along with this program; if not, write to the Free Software
 *  Foundation, Inc., 51 Franklin Street, Fifth Floor, Boston, MA 02110-1301 USA
 *
 */

/*
 * file_manager.c - file manager
 */

#ident "$Id$"

#include "config.h"

#include <stdio.h>
#include <stdlib.h>
#include <stddef.h>
#include <string.h>
#include <time.h>

#include "porting.h"
#include "file_manager.h"
#include "memory_alloc.h"
#include "storage_common.h"
#include "error_manager.h"
#include "file_io.h"
#include "page_buffer.h"
#include "disk_manager.h"
#include "log_manager.h"
#include "log_impl.h"
#include "lock_manager.h"
#include "system_parameter.h"
#include "boot_sr.h"
#include "memory_hash.h"
#include "environment_variable.h"
#include "xserver_interface.h"
#include "oid.h"
#include "heap_file.h"
#include "bit.h"
#include "util_func.h"

#include "critical_section.h"
#if defined(SERVER_MODE)
#include "connection_error.h"
#endif /* SERVER_MODE */

#if !defined (SERVER_MODE)
#include "transaction_cl.h"
#endif

#include "fault_injection.h"

/************************************************************************/
/* Define structures, globals, and macro's                              */
/************************************************************************/

/************************************************************************/
/* File manager section                                                 */
/************************************************************************/

/************************************************************************/
/* File header section                                                  */
/************************************************************************/

/* FILE_HEADER -
 * This structure keeps meta-data on files in the file header page. The rest of the file header page, based on the type
 * of files, is used by other tables.
 */
typedef struct file_header FILE_HEADER;
struct file_header
{
  INT64 time_creation;		/* Time of file creation. */

  VFID self;			/* Self VFID */
  FILE_TABLESPACE tablespace;	/* The table space definition */
  FILE_DESCRIPTORS descriptor;	/* File descriptor. Depends on file type. */

  /* Page counts. */
  int n_page_total;		/* File total page count. */
  int n_page_user;		/* User page count. */
  int n_page_ftab;		/* Page count used for file tables. */
  int n_page_free;		/* Free page count. Pages that were reserved on disk and can be allocated by user (or
				 * table) in the future. */
  int n_page_mark_delete;	/* used by numerable files to track marked deleted pages */

  /* Sector counts. */
  int n_sector_total;		/* File total sector count. */
  int n_sector_partial;		/* Partially allocated sectors count. */
  int n_sector_full;		/* Fully allocated sectors count. */
  int n_sector_empty;		/* Completely empty sectors count. Empty sectors are also considered partially
				 * allocated (so this is less or equal to n_sector_partial. */

  FILE_TYPE type;		/* File type. */

  INT32 file_flags;		/* File flags. */

  VOLID volid_last_expand;	/* Last volume used for expansion. */

  INT16 offset_to_partial_ftab;	/* Offset to partial sectors table. */
  INT16 offset_to_full_ftab;	/* Offset to full sectors table. */
  INT16 offset_to_user_page_ftab;	/* Offset to user pages table. */

  VPID vpid_sticky_first;	/* VPID of first page (if it is sticky). This page should never be deallocated. */

  /* Temporary files. */
  /* Temporary files are handled differently than permanent files for simplicity. Temporary file pages are never
   * deallocated, they are deallocated when the file is destroyed or reclaimed when file is reset (but kept in cache).
   * Therefore, we can just keep a cursor that tracks the location of last allocated page. This cursor has two
   * components: the last page of partially allocated sectors and the offset to last sector in this page.
   * When the sector becomes full, the cursor is incremented. When all page becomes full, the cursor is moved to next
   * page. */
  VPID vpid_last_temp_alloc;	/* VPID of partial table page last used to allocate a page. */
  int offset_to_last_temp_alloc;	/* Sector offset in partial table last used to allocate a page. */

  /* Numerable files */
  /* Numerable files have an additional property compared to regular files. The order of user page allocation is
   * tracked and the user can get nth page according to this order. To optimize allocations, we keep the VPID of last
   * page of user page table. Newly allocated page is appended here. */
  VPID vpid_last_user_page_ftab;

  /* cache last file_numerable_find_nth page and index of its entry. used as an optimization for external sort files.
   * the extensible hash case is not interesting for this optimization (because they are usually small files and because
   * the access pattern is less predictable.
   * the usual pattern external sort files is find nth, find nth+1, find nth+2 and so on. so we can cache the page and
   * index of its first entry from last search to predict where the next file_numerable_find_nth will land.
   *
   * how it works:
   * cache last search location for file_numerable_find_nth by saving user page table page VPID and index of first entry
   * in page. next search will probably land in the same page (and it will just need to get to the right offset).
   * if a page is deallocated, the cached location is reset (this is just a safe-guard since external sort does not
   * deallocate pages currently.
   * if a page is allocated, since it is appended at the end, will not affect the cached search location. current thread
   * is actually the only one accessing the file so it can change it safely without promoting to write latch. to avoid
   * safe-guards, we won't set the page dirty (it is hot anyway and likely to remain in memory).
   */
  VPID vpid_find_nth_last;
  int first_index_find_nth_last;

  /* reserved area for future extension */
  INT32 reserved0;
};

/* Disk size of file header. */
#define FILE_HEADER_ALIGNED_SIZE ((INT16) (DB_ALIGN (sizeof (FILE_HEADER), MAX_ALIGNMENT)))

/* File flags. */
#define FILE_FLAG_NUMERABLE	    0x1	/* Is file numerable */
#define FILE_FLAG_TEMPORARY	    0x2	/* Is file temporary */

#define FILE_IS_NUMERABLE(fh) (((fh)->file_flags & FILE_FLAG_NUMERABLE) != 0)
#define FILE_IS_TEMPORARY(fh) (((fh)->file_flags & FILE_FLAG_TEMPORARY) != 0)

#define FILE_CACHE_LAST_FIND_NTH(fh) \
  (FILE_IS_NUMERABLE (fh) && FILE_IS_TEMPORARY (fh) && (fh)->type == FILE_TEMP)

/* Numerable file types. Currently, we used this property for extensible hashes and sort files. */
#define FILE_TYPE_CAN_BE_NUMERABLE(ftype) ((ftype) == FILE_EXTENDIBLE_HASH \
					   || (ftype) == FILE_EXTENDIBLE_HASH_DIRECTORY \
					   || (ftype) == FILE_TEMP)
#define FILE_TYPE_IS_ALWAYS_TEMP(ftype) ((ftype) == FILE_TEMP \
                                         || (ftype) == FILE_QUERY_AREA)
#define FILE_TYPE_IS_SOMETIMES_TEMP(ftype) ((ftype) == FILE_EXTENDIBLE_HASH \
                                            || (ftype) == FILE_EXTENDIBLE_HASH_DIRECTORY)
#define FILE_TYPE_IS_NEVER_TEMP(ftype) (!FILE_TYPE_IS_ALWAYS_TEMP (ftype) && !FILE_TYPE_IS_SOMETIMES_TEMP (ftype))

/* Convert VFID to file header page VPID. */
#define FILE_GET_HEADER_VPID(vfid, vpid) (vpid)->volid = (vfid)->volid; (vpid)->pageid = (vfid)->fileid

/* Get pointer to partial table in file header page */
#define FILE_HEADER_GET_PART_FTAB(fh, parttab) \
  assert ((fh)->offset_to_partial_ftab >= FILE_HEADER_ALIGNED_SIZE && (fh)->offset_to_partial_ftab < DB_PAGESIZE); \
  (parttab) = (FILE_EXTENSIBLE_DATA *) (((char *) fh) + (fh)->offset_to_partial_ftab)
/* Get pointer to full table in file header page */
#define FILE_HEADER_GET_FULL_FTAB(fh, fulltab) \
  assert (!FILE_IS_TEMPORARY (fh)); \
  assert ((fh)->offset_to_full_ftab>= FILE_HEADER_ALIGNED_SIZE && (fh)->offset_to_full_ftab < DB_PAGESIZE); \
  (fulltab) = (FILE_EXTENSIBLE_DATA *) (((char *) fh) + (fh)->offset_to_full_ftab)
/* Get pointer to user page table in file header page */
#define FILE_HEADER_GET_USER_PAGE_FTAB(fh, pagetab) \
  assert (FILE_IS_NUMERABLE (fh)); \
  assert ((fh)->offset_to_user_page_ftab >= FILE_HEADER_ALIGNED_SIZE && (fh)->offset_to_user_page_ftab < DB_PAGESIZE); \
  (pagetab) = (FILE_EXTENSIBLE_DATA *) (((char *) fh) + (fh)->offset_to_user_page_ftab)

/************************************************************************/
/* File extensible data section                                         */
/************************************************************************/

/* File extensible data is a generic format to keep theoretically unlimited data in multiple disk pages. Each page is
 * a component of full data. Each component has a header which keeps a link to next page and useful information about
 * this component. The header is followed by data.
 *
 * The data is considered a set of items. Items have constant size.
 *
 * File extensible data is designed to easily access and manipulate data items. It can be used for multiple purposes
 * (e.g. file tables, file tracker).
 *
 * Items in extensible data can be ordered. The user must provide the right compare function. */

/* FILE_EXTENSIBLE_DATA -
 * This structure is actually the beginning of a extensible data component. It is usually accessed as a pointer in page.
 */
typedef struct file_extensible_data FILE_EXTENSIBLE_DATA;
struct file_extensible_data
{
  VPID vpid_next;
  INT16 max_size;
  INT16 size_of_item;
  INT16 n_items;
};
/* Disk size for extensible data header */
#define FILE_EXTDATA_HEADER_ALIGNED_SIZE (DB_ALIGN (sizeof (FILE_EXTENSIBLE_DATA), MAX_ALIGNMENT))

/* FILE_EXTENSIBLE_DATA_SEARCH_CONTEXT -
 * Helper used for searching an item in extensible data. */
typedef struct file_extensible_data_search_context FILE_EXTENSIBLE_DATA_SEARCH_CONTEXT;
struct file_extensible_data_search_context
{
  const void *item_to_find;	/* Pointer to item to find. */
  int (*compare_func) (const void *, const void *);	/* Compare function used to find the item. */
  bool found;			/* Set to true when item is found. */
  int position;			/* Saves the position of found item in its component */
};

/* Functions for file_extdata_apply_funcs */
typedef int (*FILE_EXTDATA_FUNC) (THREAD_ENTRY * thread_p,
				  const FILE_EXTENSIBLE_DATA * extdata, bool * stop, void *args);
typedef int (*FILE_EXTDATA_ITEM_FUNC) (THREAD_ENTRY * thread_p, const void *data, int index, bool * stop, void *args);

/************************************************************************/
/* Partially allocated sectors section                                  */
/************************************************************************/

/* Partial sector table (full name would be partially allocated sector table, but we will refer to them just by partial
 * sectors) stores reserved sectors and bitmaps for allocated pages in these sectors. Usually, when all sector pages are
 * allocated, the sector is removed from partial sector table. This rule does not apply to temporary files, which for
 * simplicity, only use this partial sector table without moving its content to full table sector.
 * 
 * Each bit in bitmap represents a page, and a page is considered allocated if its bit is set or free if the bit is not
 * set.
 */

/* FILE_ALLOC_BITMAP -
 * Type used to store allocation bitmap for sectors.  */
typedef UINT64 FILE_ALLOC_BITMAP;
#define FILE_FULL_PAGE_BITMAP	    0xFFFFFFFFFFFFFFFF	/* Full allocation bitmap */
#define FILE_EMPTY_PAGE_BITMAP	    0x0000000000000000	/* Empty allocation bitmap */

#define FILE_ALLOC_BITMAP_NBITS ((int) (sizeof (FILE_ALLOC_BITMAP) * CHAR_BIT))

/* FILE_PARTIAL_SECTOR -
 * Structure used by partially allocated sectors table. Store sector VSID and its allocation bitmap. */
typedef struct file_partial_sector FILE_PARTIAL_SECTOR;
struct file_partial_sector
{
  VSID vsid;			/* Important - VSID must be first member of FILE_PARTIAL_SECTOR. Sometimes, the
				 * FILE_PARTIAL_SECTOR pointers in file table are reinterpreted as VSID. */
  FILE_ALLOC_BITMAP page_bitmap;
};
#define FILE_PARTIAL_SECTOR_INITIALIZER { VSID_INITIALIZER, 0 }

/************************************************************************/
/* Utility structures                                                   */
/************************************************************************/

/* Table space default macro's */
#define FILE_TABLESPACE_DEFAULT_RATIO_EXPAND ((float) 0.01)	/* 1% of current size */
#define FILE_TABLESPACE_DEFAULT_MIN_EXPAND (DISK_SECTOR_NPAGES * DB_PAGESIZE);	/* one sector */
#define FILE_TABLESPACE_DEFAULT_MAX_EXPAND (DISK_SECTOR_NPAGES * DB_PAGESIZE * 1024);	/* 1k sectors */

#define FILE_TABLESPACE_FOR_PERM_NPAGES(tabspace, npages) \
  ((FILE_TABLESPACE *) (tabspace))->initial_size = (INT64) MAX (1, npages) * DB_PAGESIZE; \
  ((FILE_TABLESPACE *) (tabspace))->expand_ratio = FILE_TABLESPACE_DEFAULT_RATIO_EXPAND; \
  ((FILE_TABLESPACE *) (tabspace))->expand_min_size = FILE_TABLESPACE_DEFAULT_MIN_EXPAND; \
  ((FILE_TABLESPACE *) (tabspace))->expand_max_size = FILE_TABLESPACE_DEFAULT_MAX_EXPAND

#define FILE_TABLESPACE_FOR_TEMP_NPAGES(tabspace, npages) \
  ((FILE_TABLESPACE *) (tabspace))->initial_size = (INT64) MAX (1, npages) * DB_PAGESIZE; \
  ((FILE_TABLESPACE *) (tabspace))->expand_ratio = 0; \
  ((FILE_TABLESPACE *) (tabspace))->expand_min_size = 0; \
  ((FILE_TABLESPACE *) (tabspace))->expand_max_size = 0

/* FILE_VSID_COLLECTOR -
 * Collect sector ID's. File destroy uses it. */
typedef struct file_vsid_collector FILE_VSID_COLLECTOR;
struct file_vsid_collector
{
  VSID *vsids;
  int n_vsids;
};

/* logging */
static bool file_Logging = false;

#define file_log(func, msg, ...) \
  if (file_Logging) \
    _er_log_debug (ARG_FILE_LINE, "FILE " func " (thread=%d tran=%d): " msg "\n", \
                   thread_get_current_entry_index (), LOG_FIND_THREAD_TRAN_INDEX (thread_get_thread_entry_info ()), \
                   __VA_ARGS__)

#define FILE_PERM_TEMP_STRING(is_temp) ((is_temp) ? "temporary" : "permanent")
#define FILE_NUMERABLE_REGULAR_STRING(is_numerable) ((is_numerable) ? "numerable" : "regular")

#define FILE_TABLESPACE_MSG \
  "\ttablespace = { init_size = %lld, expand_ratio = %f, expand_min_size = %d, expand_max_size = %d } \n"
#define FILE_TABLESPACE_AS_ARGS(tabspace) \
  (long long int) (tabspace)->initial_size, (tabspace)->expand_ratio, (tabspace)->expand_min_size, \
  (tabspace)->expand_max_size

#define FILE_HEAD_ALLOC_MSG \
 "\tfile header: \n" \
 "\t\t%s \n" \
 "\t\t%s \n" \
 "\t\tpage: total = %d, user = %d, table = %d, free = %d \n" \
 "\t\tsector: total = %d, partial = %d, full = %d, empty = %d \n"
#define FILE_HEAD_ALLOC_AS_ARGS(fhead) \
  FILE_PERM_TEMP_STRING (FILE_IS_TEMPORARY (fhead)), \
  FILE_NUMERABLE_REGULAR_STRING (FILE_IS_NUMERABLE (fhead)), \
  (fhead)->n_page_total, (fhead)->n_page_user, (fhead)->n_page_ftab, (fhead)->n_page_free, \
  (fhead)->n_sector_total, (fhead)->n_sector_partial, (fhead)->n_sector_full, (fhead)->n_sector_empty

#define FILE_HEAD_FULL_MSG \
  FILE_HEAD_ALLOC_MSG \
  "\t\tvfid = %d|%d, time_creation = %lld, type = %s \n" \
  "\t" FILE_TABLESPACE_MSG \
  "\t\ttable offsets: partial = %d, full = %d, user page = %d \n" \
  "\t\tvpid_sticky_first = %d|%d \n" \
  "\t\tvpid_last_temp_alloc = %d|%d, offset_to_last_temp_alloc=%d \n" \
  "\t\tvpid_last_user_page_ftab = %d|%d \n" \
  "\t\tvpid_find_nth_last = %d|%d, first_index_find_nth_last = %d \n"
#define FILE_HEAD_FULL_AS_ARGS(fhead) \
  FILE_HEAD_ALLOC_AS_ARGS (fhead), \
  VFID_AS_ARGS (&(fhead)->self), (long long int) fhead->time_creation, file_type_to_string ((fhead)->type), \
  FILE_TABLESPACE_AS_ARGS (&(fhead)->tablespace), \
  (fhead)->offset_to_partial_ftab, (fhead)->offset_to_full_ftab, (fhead)->offset_to_user_page_ftab, \
  VPID_AS_ARGS (&(fhead)->vpid_sticky_first), \
  VPID_AS_ARGS (&(fhead)->vpid_last_temp_alloc), (fhead)->offset_to_last_temp_alloc, \
  VPID_AS_ARGS (&(fhead)->vpid_last_user_page_ftab), \
  VPID_AS_ARGS (&(fhead)->vpid_find_nth_last), (fhead)->first_index_find_nth_last

#define FILE_EXTDATA_MSG(name) \
  "\t" name ": { vpid_next = %d|%d, max_size = %d, item_size = %d, n_items = %d } \n"
#define FILE_EXTDATA_AS_ARGS(extdata) \
  VPID_AS_ARGS (&(extdata)->vpid_next), (extdata)->max_size, (extdata)->size_of_item, (extdata)->n_items

#define FILE_PARTSECT_MSG(name) \
  "\t" name ": { vsid = %d|%d, page bitmap = " BIT64_HEXA_PRINT_FORMAT " } \n"
#define FILE_PARTSECT_AS_ARGS(ps) VSID_AS_ARGS (&(ps)->vsid), (long long unsigned int) (ps)->page_bitmap

#define FILE_ALLOC_TYPE_STRING(alloc_type) \
  ((alloc_type) == FILE_ALLOC_USER_PAGE ? "alloc user page" : "alloc table page")

#define FILE_TEMPCACHE_MSG \
  "\ttempcache: \n" \
  "\t\tfile cache: max = %d, numerable = %d, regular = %d, total = %d \n" \
  "\t\tfree entries: max = %d, count = %d \n"
#define FILE_TEMPCACHE_AS_ARGS \
  file_Tempcache->ncached_max, file_Tempcache->ncached_numerable, file_Tempcache->cached_not_numerable, \
  file_Tempcache->ncached_numerable + file_Tempcache->cached_not_numerable, \
  file_Tempcache->nfree_entries_max, file_Tempcache->nfree_entries

#define FILE_TEMPCACHE_ENTRY_MSG "%p, VFID %d|%d, %s"
#define FILE_TEMPCACHE_ENTRY_AS_ARGS(ent) ent, VFID_AS_ARGS (&(ent)->vfid), file_type_to_string ((ent)->ftype)

#define FILE_TRACK_ITEM_MSG "VFID %d|%d, %s"
#define FILE_TRACK_ITEM_AS_ARGS(item) (item)->volid, (item)->fileid, file_type_to_string ((FILE_TYPE) (item)->type)

/************************************************************************/
/* File manipulation section                                            */
/************************************************************************/

/* FILE_ALLOC_TYPE -
 * The internal workings of file manager may need disk pages to hold the header and data tables. these are considered
 * file table pages and must also be tracked besides user pages (pages allocated using file_alloc) */
typedef enum
{
  FILE_ALLOC_USER_PAGE,
  FILE_ALLOC_TABLE_PAGE,
} FILE_ALLOC_TYPE;

#define FILE_RV_DEALLOC_COMPENSATE true
#define FILE_RV_DEALLOC_RUN_POSTPONE false

typedef struct file_ftab_collector FILE_FTAB_COLLECTOR;
struct file_ftab_collector
{
  int npages;
  int nsects;
  FILE_PARTIAL_SECTOR *partsect_ftab;
};
#define FILE_FTAB_COLLECTOR_INITIALIZER { 0, 0, NULL }

/* FILE_MAP_CONTEXT - context variables for file_map_pages function. */
typedef struct file_map_context FILE_MAP_CONTEXT;
struct file_map_context
{
  bool is_partial;
  PGBUF_LATCH_MODE latch_mode;
  PGBUF_LATCH_CONDITION latch_cond;
  FILE_FTAB_COLLECTOR ftab_collector;

  bool stop;

  FILE_MAP_PAGE_FUNC func;
  void *args;
};

/************************************************************************/
/* Numerable files section                                              */
/************************************************************************/

#define FILE_USER_PAGE_MARK_DELETE_FLAG ((PAGEID) 0x80000000)
#define FILE_USER_PAGE_IS_MARKED_DELETED(vpid) ((((VPID *) vpid)->pageid & FILE_USER_PAGE_MARK_DELETE_FLAG) != 0)
#define FILE_USER_PAGE_MARK_DELETED(vpid) ((VPID *) vpid)->pageid |= FILE_USER_PAGE_MARK_DELETE_FLAG
#define FILE_USER_PAGE_CLEAR_MARK_DELETED(vpid) ((VPID *) vpid)->pageid &= ~FILE_USER_PAGE_MARK_DELETE_FLAG

/* FILE_FIND_NTH_CONTEXT -
 * structure used for finding nth page. */
typedef struct file_find_nth_context FILE_FIND_NTH_CONTEXT;
struct file_find_nth_context
{
  VPID *vpid_nth;
  int nth;
  int first_index;
};

/************************************************************************/
/* Temporary files section                                              */
/************************************************************************/

/************************************************************************/
/* Temporary cache section                                              */
/************************************************************************/
typedef struct file_tempcache_entry FILE_TEMPCACHE_ENTRY;
struct file_tempcache_entry
{
  VFID vfid;
  FILE_TYPE ftype;

  FILE_TEMPCACHE_ENTRY *next;
};

typedef struct file_tempcache FILE_TEMPCACHE;
struct file_tempcache
{
  FILE_TEMPCACHE_ENTRY *free_entries;	/* preallocated entries free to be use */
  int nfree_entries_max;
  int nfree_entries;

  FILE_TEMPCACHE_ENTRY *cached_not_numerable;	/* cached temporary files */
  FILE_TEMPCACHE_ENTRY *cached_numerable;	/* cached temporary numerable files */
  int ncached_max;
  int ncached_not_numerable;
  int ncached_numerable;

  pthread_mutex_t mutex;
#if !defined (NDEBUG)
  int owner_mutex;
#endif				/* !NDEBUG */

  FILE_TEMPCACHE_ENTRY **tran_files;	/* transaction temporary files */
};

static FILE_TEMPCACHE *file_Tempcache = NULL;

/************************************************************************/
/* File tracker section                                                 */
/************************************************************************/

static VFID file_Tracker_vfid = VFID_INITIALIZER;
static VPID file_Tracker_vpid = VPID_INITIALIZER;

typedef struct file_track_heap_metadata FILE_TRACK_HEAP_METADATA;
struct file_track_heap_metadata
{
  bool is_marked_deleted;
  bool dummy[7];		/* dummy fields to 8 bytes */
};

typedef union file_track_metadata FILE_TRACK_METADATA;
union file_track_metadata
{
  FILE_TRACK_HEAP_METADATA heap;

  INT64 metadata_size_tracker;
};

typedef struct file_track_item FILE_TRACK_ITEM;
struct file_track_item
{
  INT32 fileid;			/* 4 bytes */
  INT16 volid;			/* 2 bytes */
  INT16 type;			/* 2 bytes */
  FILE_TRACK_METADATA metadata;	/* 8 bytes */

  /* total 16 bytes */
};

typedef struct file_tracker_dump_heap_context FILE_TRACKER_DUMP_HEAP_CONTEXT;
struct file_tracker_dump_heap_context
{
  FILE *fp;
  bool dump_records;
};

typedef struct file_track_mark_heap_deleted_context FILE_TRACK_MARK_HEAP_DELETED_CONTEXT;
struct file_track_mark_heap_deleted_context
{
  LOG_LSA ref_lsa;
  bool is_undo;
};

typedef int (*FILE_TRACK_ITEM_FUNC) (THREAD_ENTRY * thread_p, PAGE_PTR page_of_item, FILE_EXTENSIBLE_DATA * extdata,
				     int index_item, bool * stop, void *args);

/************************************************************************/
/* End of structures, globals and macro's                               */
/************************************************************************/

/************************************************************************/
/* Declare static functions.                                            */
/************************************************************************/

/************************************************************************/
/* File manager section                                                 */
/************************************************************************/

/************************************************************************/
/* File header section.                                                 */
/************************************************************************/

STATIC_INLINE void file_header_init (FILE_HEADER * fhead) __attribute__ ((ALWAYS_INLINE));
STATIC_INLINE void file_header_sanity_check (FILE_HEADER * fhead) __attribute__ ((ALWAYS_INLINE));
STATIC_INLINE void file_header_alloc (FILE_HEADER * fhead, FILE_ALLOC_TYPE alloc_type,
				      bool was_empty, bool is_full) __attribute__ ((ALWAYS_INLINE));
STATIC_INLINE void file_header_dealloc (FILE_HEADER * fhead, FILE_ALLOC_TYPE alloc_type,
					bool is_empty, bool was_full) __attribute__ ((ALWAYS_INLINE));
STATIC_INLINE void file_log_fhead_alloc (THREAD_ENTRY * thread_p, PAGE_PTR page_fhead, FILE_ALLOC_TYPE alloc_type,
					 bool was_empty, bool is_full) __attribute__ ((ALWAYS_INLINE));
STATIC_INLINE void file_log_fhead_dealloc (THREAD_ENTRY * thread_p, PAGE_PTR page_fhead, FILE_ALLOC_TYPE alloc_type,
					   bool is_empty, bool was_full) __attribute__ ((ALWAYS_INLINE));
STATIC_INLINE void file_header_update_mark_deleted (THREAD_ENTRY * thread_p,
						    PAGE_PTR page_fhead, int delta) __attribute__ ((ALWAYS_INLINE));
STATIC_INLINE int file_header_copy (THREAD_ENTRY * thread_p,
				    const VFID * vfid, FILE_HEADER * fhead_copy) __attribute__ ((ALWAYS_INLINE));
STATIC_INLINE void file_header_dump (THREAD_ENTRY * thread_p, const FILE_HEADER * fhead, FILE * fp)
  __attribute__ ((ALWAYS_INLINE));
STATIC_INLINE void file_header_dump_descriptor (THREAD_ENTRY * thread_p, const FILE_HEADER * fhead, FILE * fp)
  __attribute__ ((ALWAYS_INLINE));

/************************************************************************/
/* File extensible data section                                         */
/************************************************************************/

STATIC_INLINE void file_extdata_init (INT16 item_size, INT16 max_size,
				      FILE_EXTENSIBLE_DATA * extdata) __attribute__ ((ALWAYS_INLINE));
STATIC_INLINE int file_extdata_max_size (const FILE_EXTENSIBLE_DATA * extdata) __attribute__ ((ALWAYS_INLINE));
STATIC_INLINE int file_extdata_size (const FILE_EXTENSIBLE_DATA * extdata) __attribute__ ((ALWAYS_INLINE));
STATIC_INLINE void *file_extdata_start (const FILE_EXTENSIBLE_DATA * extdata) __attribute__ ((ALWAYS_INLINE));
STATIC_INLINE void *file_extdata_end (const FILE_EXTENSIBLE_DATA * extdata) __attribute__ ((ALWAYS_INLINE));
STATIC_INLINE bool file_extdata_is_full (const FILE_EXTENSIBLE_DATA * extdata) __attribute__ ((ALWAYS_INLINE));
STATIC_INLINE bool file_extdata_is_empty (const FILE_EXTENSIBLE_DATA * extdata) __attribute__ ((ALWAYS_INLINE));
STATIC_INLINE INT16 file_extdata_item_count (const FILE_EXTENSIBLE_DATA * extdata) __attribute__ ((ALWAYS_INLINE));
STATIC_INLINE INT16 file_extdata_remaining_capacity (const
						     FILE_EXTENSIBLE_DATA * extdata) __attribute__ ((ALWAYS_INLINE));
STATIC_INLINE void file_extdata_append (FILE_EXTENSIBLE_DATA * extdata,
					const void *append_data) __attribute__ ((ALWAYS_INLINE));
STATIC_INLINE void file_extdata_append_array (FILE_EXTENSIBLE_DATA * extdata,
					      const void *append_data, INT16 count) __attribute__ ((ALWAYS_INLINE));
STATIC_INLINE void *file_extdata_at (const FILE_EXTENSIBLE_DATA * extdata, int index) __attribute__ ((ALWAYS_INLINE));
STATIC_INLINE bool file_extdata_can_merge (const FILE_EXTENSIBLE_DATA * extdata_src,
					   const FILE_EXTENSIBLE_DATA * extdata_dest) __attribute__ ((ALWAYS_INLINE));
STATIC_INLINE bool file_extdata_merge_pages (THREAD_ENTRY * thread_p, const FILE_EXTENSIBLE_DATA * extdata_src,
					     const PAGE_PTR page_src, FILE_EXTENSIBLE_DATA * extdata_dest,
					     PAGE_PTR page_dest, int (*compare_func) (const void *, const void *),
					     bool ordered) __attribute__ ((ALWAYS_INLINE));
static int file_extdata_find_and_remove_item (THREAD_ENTRY * thread_p, FILE_EXTENSIBLE_DATA * extdata_first,
					      PAGE_PTR page_first, const void *item,
					      int (*compare_func) (const void *, const void *), bool ordered,
					      void *item_pop, VPID * vpid_merged);
STATIC_INLINE void file_extdata_merge_unordered (const FILE_EXTENSIBLE_DATA * extdata_src,
						 FILE_EXTENSIBLE_DATA * extdata_dest) __attribute__ ((ALWAYS_INLINE));
STATIC_INLINE void file_extdata_merge_ordered (const FILE_EXTENSIBLE_DATA * extdata_src,
					       FILE_EXTENSIBLE_DATA * extdata_dest,
					       int (*compare_func) (const void *, const void *))
  __attribute__ ((ALWAYS_INLINE));
static void file_extdata_find_ordered (const FILE_EXTENSIBLE_DATA * extdata, const void *item_to_find,
				       int (*compare_func) (const void *, const void *), bool * found, int *position);
STATIC_INLINE void file_extdata_insert_at (FILE_EXTENSIBLE_DATA * extdata,
					   int position, int count, const void *data) __attribute__ ((ALWAYS_INLINE));
STATIC_INLINE void file_extdata_remove_at (FILE_EXTENSIBLE_DATA * extdata,
					   int position, int count) __attribute__ ((ALWAYS_INLINE));
static int file_extdata_apply_funcs (THREAD_ENTRY * thread_p, FILE_EXTENSIBLE_DATA * extdata_in,
				     FILE_EXTDATA_FUNC f_extdata, void *f_extdata_args, FILE_EXTDATA_ITEM_FUNC f_item,
				     void *f_item_args, bool for_write, FILE_EXTENSIBLE_DATA ** extdata_out,
				     PAGE_PTR * page_out);
static int file_extdata_item_func_for_search (THREAD_ENTRY * thread_p,
					      const void *item, int index, bool * stop, void *args);
static int file_extdata_func_for_search_ordered (THREAD_ENTRY * thread_p,
						 const FILE_EXTENSIBLE_DATA * extdata, bool * stop, void *args);
static int file_extdata_search_item (THREAD_ENTRY * thread_p, FILE_EXTENSIBLE_DATA ** extdata,
				     const void *item_to_find,
				     int (*compare_func) (const void *, const void *),
				     bool is_ordered, bool for_write, bool * found, int *position,
				     PAGE_PTR * page_extdata);
static int file_extdata_find_not_full (THREAD_ENTRY * thread_p,
				       FILE_EXTENSIBLE_DATA ** extdata, PAGE_PTR * page_out, bool * found);
STATIC_INLINE void file_log_extdata_add (THREAD_ENTRY * thread_p,
					 const FILE_EXTENSIBLE_DATA * extdata, PAGE_PTR page, int position,
					 int count, const void *data) __attribute__ ((ALWAYS_INLINE));
STATIC_INLINE void file_log_extdata_remove (THREAD_ENTRY * thread_p,
					    const FILE_EXTENSIBLE_DATA * extdata, PAGE_PTR page,
					    int position, int count) __attribute__ ((ALWAYS_INLINE));
STATIC_INLINE void file_log_extdata_set_next (THREAD_ENTRY * thread_p,
					      const FILE_EXTENSIBLE_DATA * extdata, PAGE_PTR page,
					      VPID * vpid_next) __attribute__ ((ALWAYS_INLINE));
STATIC_INLINE void file_extdata_update_item (THREAD_ENTRY * thread_p, PAGE_PTR page_extdata, const void *item_newval,
					     int index_item, FILE_EXTENSIBLE_DATA * extdata)
  __attribute__ ((ALWAYS_INLINE));

/************************************************************************/
/* Partially allocated sectors section                                  */
/************************************************************************/

STATIC_INLINE bool file_partsect_is_full (FILE_PARTIAL_SECTOR * partsect) __attribute__ ((ALWAYS_INLINE));
STATIC_INLINE bool file_partsect_is_empty (FILE_PARTIAL_SECTOR * partsect) __attribute__ ((ALWAYS_INLINE));
STATIC_INLINE bool file_partsect_is_bit_set (FILE_PARTIAL_SECTOR * partsect,
					     int offset) __attribute__ ((ALWAYS_INLINE));
STATIC_INLINE void file_partsect_set_bit (FILE_PARTIAL_SECTOR * partsect, int offset) __attribute__ ((ALWAYS_INLINE));
STATIC_INLINE void file_partsect_clear_bit (FILE_PARTIAL_SECTOR * partsect, int offset) __attribute__ ((ALWAYS_INLINE));
STATIC_INLINE int file_partsect_pageid_to_offset (FILE_PARTIAL_SECTOR * partsect,
						  PAGEID pageid) __attribute__ ((ALWAYS_INLINE));
STATIC_INLINE bool file_partsect_alloc (FILE_PARTIAL_SECTOR * partsect,
					VPID * vpid_out, int *offset_out) __attribute__ ((ALWAYS_INLINE));

static int file_rv_partsect_update (THREAD_ENTRY * thread_p, LOG_RCV * rcv, bool set);

/************************************************************************/
/* Utility functions.                                                   */
/************************************************************************/

static int file_compare_vsids (const void *a, const void *b);
static int file_compare_vpids (const void *first, const void *second);
static int file_compare_vfids (const void *first, const void *second);
static int file_compare_track_items (const void *first, const void *second);

static const char *file_type_to_string (FILE_TYPE fstruct_type);
static void file_print_name_of_class (THREAD_ENTRY * thread_p, FILE * fp, const OID * class_oid_p);

/************************************************************************/
/* File manipulation section                                            */
/************************************************************************/

static int file_table_collect_vsid (THREAD_ENTRY * thread_p, const void *item,
				    int index_unused, bool * stop, void *args);
STATIC_INLINE int file_table_collect_all_vsids (THREAD_ENTRY * thread_p, PAGE_PTR page_fhead,
						FILE_VSID_COLLECTOR * collector_out) __attribute__ ((ALWAYS_INLINE));
static int file_perm_expand (THREAD_ENTRY * thread_p, PAGE_PTR page_fhead);
static int file_table_move_partial_sectors_to_header (THREAD_ENTRY * thread_p, PAGE_PTR page_fhead);
static int file_table_add_full_sector (THREAD_ENTRY * thread_p, PAGE_PTR page_fhead, const VSID * vsid);
STATIC_INLINE int file_table_collect_ftab_pages (THREAD_ENTRY * thread_p, PAGE_PTR page_fhead, bool collect_numerable,
						 FILE_FTAB_COLLECTOR * collector_out) __attribute__ ((ALWAYS_INLINE));
static int file_extdata_collect_ftab_pages (THREAD_ENTRY * thread_p, const FILE_EXTENSIBLE_DATA * extdata, bool * stop,
					    void *args);
STATIC_INLINE bool file_table_collector_has_page (FILE_FTAB_COLLECTOR * collector, VPID * vpid)
  __attribute__ ((ALWAYS_INLINE));
STATIC_INLINE int file_init_page_type_internal (THREAD_ENTRY * thread_p, PAGE_PTR page, PAGE_TYPE ptype, bool is_temp)
  __attribute__ ((ALWAYS_INLINE));
static int file_perm_alloc (THREAD_ENTRY * thread_p, PAGE_PTR page_fhead, FILE_ALLOC_TYPE alloc_type,
			    VPID * vpid_alloc_out);
static int file_perm_dealloc (THREAD_ENTRY * thread_p, PAGE_PTR page_fhead, const VPID * vpid_dealloc,
			      FILE_ALLOC_TYPE alloc_type);
static int file_rv_dealloc_internal (THREAD_ENTRY * thread_p, LOG_RCV * rcv, bool compensate_or_run_postpone);

STATIC_INLINE int file_create_temp_internal (THREAD_ENTRY * thread_p, int npages, FILE_TYPE ftype, bool is_numerable,
					     VFID * vfid_out) __attribute__ ((ALWAYS_INLINE));
static int file_sector_map_pages (THREAD_ENTRY * thread_p, const void *data, int index, bool * stop, void *args);
static DISK_ISVALID file_table_check (THREAD_ENTRY * thread_p, const VFID * vfid, DISK_VOLMAP_CLONE * disk_map_clone);

STATIC_INLINE int file_table_dump (THREAD_ENTRY * thread_p, const FILE_HEADER * fhead, FILE * fp)
  __attribute__ ((ALWAYS_INLINE));
static int file_partial_table_extdata_dump (THREAD_ENTRY * thread_p, const FILE_EXTENSIBLE_DATA * extdata, bool * stop,
					    void *args);
static int file_partial_table_item_dump (THREAD_ENTRY * thread_p, const void *data, int index, bool * stop, void *args);
static int file_full_table_extdata_dump (THREAD_ENTRY * thread_p, const FILE_EXTENSIBLE_DATA * extdata, bool * stop,
					 void *args);
static int file_full_table_item_dump (THREAD_ENTRY * thread_p, const void *data, int index, bool * stop, void *args);
static int file_user_page_table_extdata_dump (THREAD_ENTRY * thread_p, const FILE_EXTENSIBLE_DATA * extdata,
					      bool * stop, void *args);
static int file_user_page_table_item_dump (THREAD_ENTRY * thread_p, const void *data, int index, bool * stop,
					   void *args);
static int file_sector_map_dealloc (THREAD_ENTRY * thread_p, const void *data, int index, bool * stop, void *args);

/************************************************************************/
/* Numerable files section.                                             */
/************************************************************************/

static int file_numerable_add_page (THREAD_ENTRY * thread_p, PAGE_PTR page_fhead, const VPID * vpid);
static int file_extdata_find_nth_vpid (THREAD_ENTRY * thread_p,
				       const FILE_EXTENSIBLE_DATA * extdata, bool * stop, void *args);
static int file_extdata_find_nth_vpid_and_skip_marked (THREAD_ENTRY * thread_p, const void *data, int index,
						       bool * stop, void *args);
static int file_table_check_page_is_in_sectors (THREAD_ENTRY * thread_p, const void *data, int index, bool * stop,
						void *args);

/************************************************************************/
/* Temporary files section                                              */
/************************************************************************/

static int file_temp_alloc (THREAD_ENTRY * thread_p, PAGE_PTR page_fhead, FILE_ALLOC_TYPE alloc_type,
			    VPID * vpid_alloc_out);
STATIC_INLINE int file_temp_set_type (THREAD_ENTRY * thread_p, VFID * vfid,
				      FILE_TYPE ftype) __attribute__ ((ALWAYS_INLINE));
static int file_temp_reset_user_pages (THREAD_ENTRY * thread_p, const VFID * vfid);
STATIC_INLINE int file_temp_retire_internal (THREAD_ENTRY * thread_p, const VFID * vfid, bool was_preserved)
  __attribute__ ((ALWAYS_INLINE));

/************************************************************************/
/* Temporary cache section                                              */
/************************************************************************/

static int file_tempcache_init (void);
static void file_tempcache_final (void);
STATIC_INLINE void file_tempcache_lock (void) __attribute__ ((ALWAYS_INLINE));
STATIC_INLINE void file_tempcache_unlock (void) __attribute__ ((ALWAYS_INLINE));
STATIC_INLINE void file_tempcache_check_lock (void) __attribute__ ((ALWAYS_INLINE));
STATIC_INLINE void file_tempcache_free_entry_list (FILE_TEMPCACHE_ENTRY ** list) __attribute__ ((ALWAYS_INLINE));
STATIC_INLINE int file_tempcache_alloc_entry (FILE_TEMPCACHE_ENTRY ** entry) __attribute__ ((ALWAYS_INLINE));
STATIC_INLINE void file_tempcache_retire_entry (FILE_TEMPCACHE_ENTRY * entry) __attribute__ ((ALWAYS_INLINE));
STATIC_INLINE int file_tempcache_get (THREAD_ENTRY * thread_p, FILE_TYPE ftype, bool numerable,
				      FILE_TEMPCACHE_ENTRY ** entry) __attribute__ ((ALWAYS_INLINE));
STATIC_INLINE bool file_tempcache_put (THREAD_ENTRY * thread_p,
				       FILE_TEMPCACHE_ENTRY * entry) __attribute__ ((ALWAYS_INLINE));
STATIC_INLINE int file_get_tempcache_entry_index (THREAD_ENTRY * thread_p) __attribute__ ((ALWAYS_INLINE));
STATIC_INLINE void file_tempcache_cache_or_drop_entries (THREAD_ENTRY * thread_p,
							 FILE_TEMPCACHE_ENTRY ** entries)
  __attribute__ ((ALWAYS_INLINE));
STATIC_INLINE FILE_TEMPCACHE_ENTRY *file_tempcache_pop_tran_file (THREAD_ENTRY * thread_p, const VFID * vfid)
  __attribute__ ((ALWAYS_INLINE));
STATIC_INLINE void file_tempcache_push_tran_file (THREAD_ENTRY * thread_p, FILE_TEMPCACHE_ENTRY * entry)
  __attribute__ ((ALWAYS_INLINE));
STATIC_INLINE void file_tempcache_dump (FILE * fp) __attribute__ ((ALWAYS_INLINE));

/************************************************************************/
/* File tracker section                                                 */
/************************************************************************/

static int file_tracker_init_page (THREAD_ENTRY * thread_p, PAGE_PTR page, void *args);
static int file_tracker_register (THREAD_ENTRY * thread_p, const VFID * vfid, FILE_TYPE ftype,
				  FILE_TRACK_METADATA * metadata);
static int file_tracker_unregister (THREAD_ENTRY * thread_p, const VFID * vfid);
static int file_tracker_apply_to_file (THREAD_ENTRY * thread_p, const VFID * vfid, PGBUF_LATCH_MODE mode,
				       FILE_TRACK_ITEM_FUNC func, void *args);
static int file_tracker_map (THREAD_ENTRY * thread_p, PGBUF_LATCH_MODE latch_mode, FILE_TRACK_ITEM_FUNC func,
			     void *args);
static int file_tracker_item_reuse_heap (THREAD_ENTRY * thread_p, PAGE_PTR page_of_item, FILE_EXTENSIBLE_DATA * extdata,
					 int index_item, bool * stop, void *args);
static int file_tracker_item_mark_heap_deleted (THREAD_ENTRY * thread_p, PAGE_PTR page_of_item,
						FILE_EXTENSIBLE_DATA * extdata, int index_item, bool * stop,
						void *ignore_args);
STATIC_INLINE int file_tracker_get_and_protect (THREAD_ENTRY * thread_p, FILE_TYPE desired_type, FILE_TRACK_ITEM * item,
						OID * class_oid, bool * stop) __attribute__ ((ALWAYS_INLINE));
static int file_tracker_item_dump (THREAD_ENTRY * thread_p, PAGE_PTR page_of_item, FILE_EXTENSIBLE_DATA * extdata,
				   int index_item, bool * stop, void *args);
static int file_tracker_item_dump_capacity (THREAD_ENTRY * thread_p, PAGE_PTR page_of_item,
					    FILE_EXTENSIBLE_DATA * extdata, int index_item, bool * stop, void *args);
static int file_tracker_item_dump_heap (THREAD_ENTRY * thread_p, PAGE_PTR page_of_item, FILE_EXTENSIBLE_DATA * extdata,
					int index_item, bool * stop, void *args);
static int file_tracker_item_dump_heap_capacity (THREAD_ENTRY * thread_p, PAGE_PTR page_of_item,
						 FILE_EXTENSIBLE_DATA * extdata, int index_item, bool * stop,
						 void *args);
static int file_tracker_item_dump_btree_capacity (THREAD_ENTRY * thread_p, PAGE_PTR page_of_item,
						  FILE_EXTENSIBLE_DATA * extdata, int index_item, bool * stop,
						  void *args);
#if defined (SA_MODE)
static int file_tracker_item_check (THREAD_ENTRY * thread_p, PAGE_PTR page_of_item, FILE_EXTENSIBLE_DATA * extdata,
				    int index_item, bool * stop, void *args);
#endif /* SA_MODE */

/************************************************************************/
/* End of static functions                                              */
/************************************************************************/

/************************************************************************/
/* Define functions.                                                    */
/************************************************************************/

/************************************************************************/
/* File manager section                                                 */
/************************************************************************/

/*
 * file_manager_init () - initialize file manager
 */
int
file_manager_init (void)
{
  file_Logging = prm_get_bool_value (PRM_ID_FILE_LOGGING);

  return file_tempcache_init ();
}

/*
 * file_manager_final () - finalize file manager
 */
void
file_manager_final (void)
{
  file_tempcache_final ();
}

/************************************************************************/
/* File header section.                                                 */
/************************************************************************/

/*
 * file_header_init () - initialize file header
 *
 * return      : void
 * fhead (out) : output initialized file header
 */
STATIC_INLINE void
file_header_init (FILE_HEADER * fhead)
{
  VFID_SET_NULL (&fhead->self);

  fhead->tablespace.initial_size = 0;
  fhead->tablespace.expand_ratio = 0;
  fhead->tablespace.expand_min_size = 0;
  fhead->tablespace.expand_max_size = 0;

  fhead->time_creation = 0;
  fhead->type = FILE_UNKNOWN_TYPE;
  fhead->file_flags = 0;
  fhead->volid_last_expand = NULL_VOLDES;
  VPID_SET_NULL (&fhead->vpid_last_temp_alloc);
  fhead->offset_to_last_temp_alloc = NULL_OFFSET;
  VPID_SET_NULL (&fhead->vpid_last_user_page_ftab);
  VPID_SET_NULL (&fhead->vpid_find_nth_last);
  fhead->first_index_find_nth_last = 0;
  VPID_SET_NULL (&fhead->vpid_sticky_first);

  fhead->n_page_total = 0;
  fhead->n_page_user = 0;
  fhead->n_page_ftab = 0;
  fhead->n_page_mark_delete = 0;

  fhead->n_sector_total = 0;
  fhead->n_sector_partial = 0;
  fhead->n_sector_full = 0;
  fhead->n_sector_empty = 0;

  fhead->offset_to_partial_ftab = NULL_OFFSET;
  fhead->offset_to_full_ftab = NULL_OFFSET;
  fhead->offset_to_user_page_ftab = NULL_OFFSET;

  fhead->reserved0 = 0;
}

/*
 * file_header_sanity_check () - Debug function used to check the sanity of file header before and after certaion file
 *				 file operations.
 *
 * return     : Void.
 * fhead (in) : File header.
 */
STATIC_INLINE void
file_header_sanity_check (FILE_HEADER * fhead)
{
#if !defined (NDEBUG)
  FILE_EXTENSIBLE_DATA *part_table;
  FILE_EXTENSIBLE_DATA *full_table;

  if (prm_get_bool_value (PRM_ID_FORCE_RESTART_TO_SKIP_RECOVERY))
    {
      /* we cannot guarantee sanity of files headers */
      return;
    }

  assert (!VFID_ISNULL (&fhead->self));

  assert (fhead->n_page_total > 0);
  assert (fhead->n_page_user >= 0);
  assert (fhead->n_page_ftab > 0);
  assert (fhead->n_page_free >= 0);
  assert (fhead->n_page_free + fhead->n_page_user + fhead->n_page_ftab == fhead->n_page_total);
  assert (fhead->n_page_mark_delete >= 0);
  assert (fhead->n_page_mark_delete <= fhead->n_page_user);

  assert (fhead->n_sector_total > 0);
  assert (fhead->n_sector_partial >= 0);
  assert (fhead->n_sector_empty >= 0);
  assert (fhead->n_sector_full >= 0);
  assert (fhead->n_sector_empty <= fhead->n_sector_partial);
  assert (fhead->n_sector_partial + fhead->n_sector_full == fhead->n_sector_total);

  if (fhead->n_page_free == 0)
    {
      assert (fhead->n_sector_total == fhead->n_sector_full);
    }

  FILE_HEADER_GET_PART_FTAB (fhead, part_table);
  if (fhead->n_sector_partial == 0)
    {
      assert (FILE_IS_TEMPORARY (fhead)
	      || (file_extdata_is_empty (part_table) && VPID_ISNULL (&part_table->vpid_next)));
    }
  else
    {
      assert (!file_extdata_is_empty (part_table) || !VPID_ISNULL (&part_table->vpid_next));
    }

  if (!FILE_IS_TEMPORARY (fhead))
    {
      FILE_HEADER_GET_FULL_FTAB (fhead, full_table);
      if (fhead->n_sector_full == 0)
	{
	  assert (file_extdata_is_empty (full_table) && VPID_ISNULL (&full_table->vpid_next));
	}
      else
	{
	  assert (!file_extdata_is_empty (full_table) || !VPID_ISNULL (&full_table->vpid_next));
	}
    }
#endif /* !NDEBUG */
}

/*
 * file_rv_fhead_set_last_user_page_ftab () - Recovery of file header: set the VPID of last page in user page table.
 *
 * return	 : Error code
 * thread_p (in) : Thread entry
 * rcv (in)	 : Recovery data
 */
int
file_rv_fhead_set_last_user_page_ftab (THREAD_ENTRY * thread_p, LOG_RCV * rcv)
{
  PAGE_PTR page_fhead = rcv->pgptr;
  VPID *vpid = (VPID *) rcv->data;
  FILE_HEADER *fhead;

  assert (rcv->pgptr != NULL);
  assert (rcv->length == sizeof (VPID));

  fhead = (FILE_HEADER *) page_fhead;
  file_header_sanity_check (fhead);

  /* the correct VPID is logged. */

  VPID_COPY (&fhead->vpid_last_user_page_ftab, vpid);
  file_header_sanity_check (fhead);

  file_log ("file_rv_fhead_set_last_user_page_ftab",
	    "update vpid_last_user_page_ftab to %d|%d in file %d|%d, "
	    "header page %d|%d, lsa %lld|%d ", VPID_AS_ARGS (vpid),
	    VFID_AS_ARGS (&fhead->self), PGBUF_PAGE_VPID_AS_ARGS (page_fhead), PGBUF_PAGE_LSA_AS_ARGS (page_fhead));

  pgbuf_set_dirty (thread_p, page_fhead, DONT_FREE);
  return NO_ERROR;
}

/*
 * file_header_alloc () - Update stats in file header for page allocation.
 *
 * return	   : Void
 * fhead (in)      : File header
 * alloc_type (in) : User/table page
 * was_empty (in)  : True if sector was empty before allocation.
 * is_full (in)    : True if sector is full after allocation.
 */
STATIC_INLINE void
file_header_alloc (FILE_HEADER * fhead, FILE_ALLOC_TYPE alloc_type, bool was_empty, bool is_full)
{
  assert (fhead != NULL);
  assert (alloc_type == FILE_ALLOC_USER_PAGE || alloc_type == FILE_ALLOC_TABLE_PAGE);
  assert (!was_empty || !is_full);

  fhead->n_page_free--;
  if (alloc_type == FILE_ALLOC_USER_PAGE)
    {
      fhead->n_page_user++;
    }
  else
    {
      fhead->n_page_ftab++;
    }

  if (was_empty)
    {
      fhead->n_sector_empty--;
    }

  if (is_full)
    {
      fhead->n_sector_partial--;
      fhead->n_sector_full++;
    }
}

/*
 * file_header_dealloc () - Update stats in file header for page deallocation.
 *
 * return	   : Void
 * fhead (in)      : File header
 * alloc_type (in) : User/table page
 * is_empty (in)   : True if sector is empty after deallocation.
 * was_full (in)   : True if sector was full before deallocation.
 */
STATIC_INLINE void
file_header_dealloc (FILE_HEADER * fhead, FILE_ALLOC_TYPE alloc_type, bool is_empty, bool was_full)
{
  assert (fhead != NULL);
  assert (alloc_type == FILE_ALLOC_USER_PAGE || alloc_type == FILE_ALLOC_TABLE_PAGE);
  assert (!is_empty || !was_full);

  fhead->n_page_free++;
  if (alloc_type == FILE_ALLOC_USER_PAGE)
    {
      fhead->n_page_user--;
    }
  else
    {
      fhead->n_page_ftab--;
    }

  if (is_empty)
    {
      fhead->n_sector_empty++;
    }

  if (was_full)
    {
      fhead->n_sector_partial++;
      fhead->n_sector_full--;
    }
}

/*
 * file_rv_fhead_alloc () - Recovery for file header when a page is allocated.
 *
 * return	 : Error code
 * thread_p (in) : Thread entry
 * rcv (in)	 : Recovery data
 */
int
file_rv_fhead_alloc (THREAD_ENTRY * thread_p, LOG_RCV * rcv)
{
  PAGE_PTR page_fhead = rcv->pgptr;
  FILE_HEADER *fhead;
  bool is_ftab_page;
  bool is_full;
  bool was_empty;

  assert (rcv->length == sizeof (bool) * 3);

  is_ftab_page = ((bool *) rcv->data)[0];
  was_empty = ((bool *) rcv->data)[1];
  is_full = ((bool *) rcv->data)[2];

  fhead = (FILE_HEADER *) page_fhead;

  file_header_alloc (fhead, is_ftab_page ? FILE_ALLOC_TABLE_PAGE : FILE_ALLOC_USER_PAGE, was_empty, is_full);

  file_log ("file_rv_fhead_alloc",
	    "update header in file %d|%d, header page %d|%d, lsa %lld|%d, "
	    "after %s, was_empty %s, is_full %s \n" FILE_HEAD_ALLOC_MSG,
	    VFID_AS_ARGS (&fhead->self), PGBUF_PAGE_VPID_AS_ARGS (page_fhead),
	    PGBUF_PAGE_LSA_AS_ARGS (page_fhead),
	    FILE_ALLOC_TYPE_STRING (is_ftab_page ? FILE_ALLOC_TABLE_PAGE : FILE_ALLOC_USER_PAGE),
	    was_empty ? "true" : "false", is_full ? "true" : "false", FILE_HEAD_ALLOC_AS_ARGS (fhead));

  pgbuf_set_dirty (thread_p, page_fhead, DONT_FREE);

  return NO_ERROR;
}

/*
 * file_rv_fhead_dealloc () - Recovery for file header when a page is deallocated.
 *
 * return	 : Error code
 * thread_p (in) : Thread entry
 * rcv (in)	 : Recovery data
 */
int
file_rv_fhead_dealloc (THREAD_ENTRY * thread_p, LOG_RCV * rcv)
{
  PAGE_PTR page_fhead = rcv->pgptr;
  FILE_HEADER *fhead;
  bool is_ftab_page;
  bool was_full;
  bool is_empty;

  assert (rcv->length == sizeof (bool) * 3);

  is_ftab_page = ((bool *) rcv->data)[0];
  is_empty = ((bool *) rcv->data)[1];
  was_full = ((bool *) rcv->data)[2];

  fhead = (FILE_HEADER *) page_fhead;

  file_header_dealloc (fhead, is_ftab_page ? FILE_ALLOC_TABLE_PAGE : FILE_ALLOC_USER_PAGE, is_empty, was_full);

  file_log ("file_rv_fhead_dealloc",
	    "update header in file %d|%d, header page %d|%d, lsa %lld|%d, "
	    "after de%s, is_empty %s, was_full %s \n" FILE_HEAD_ALLOC_MSG,
	    VFID_AS_ARGS (&fhead->self), PGBUF_PAGE_VPID_AS_ARGS (page_fhead),
	    PGBUF_PAGE_LSA_AS_ARGS (page_fhead),
	    FILE_ALLOC_TYPE_STRING (is_ftab_page ? FILE_ALLOC_TABLE_PAGE : FILE_ALLOC_USER_PAGE),
	    is_empty ? "true" : "false", was_full ? "true" : "false", FILE_HEAD_ALLOC_AS_ARGS (fhead));

  pgbuf_set_dirty (thread_p, page_fhead, DONT_FREE);

  return NO_ERROR;
}

/*
 * file_log_fhead_alloc () - Log file header statistics update when a page is allocated.
 *
 * return	   : Void.
 * thread_p (in)   : Thread entry.
 * page_fhead (in) : File header page.
 * alloc_type (in) : User/table page
 * was_empty (in)  : True if sector was empty before allocation.
 * is_full (in)    : True if sector is full after allocation.
 */
STATIC_INLINE void
file_log_fhead_alloc (THREAD_ENTRY * thread_p, PAGE_PTR page_fhead, FILE_ALLOC_TYPE alloc_type, bool was_empty,
		      bool is_full)
{
#define LOG_BOOL_COUNT 3
  LOG_DATA_ADDR addr = LOG_DATA_ADDR_INITIALIZER;
  bool is_ftab_page = (alloc_type == FILE_ALLOC_TABLE_PAGE);
  bool log_bools[3];

  assert (page_fhead != NULL);
  assert (alloc_type == FILE_ALLOC_TABLE_PAGE || alloc_type == FILE_ALLOC_USER_PAGE);
  assert (!was_empty || !is_full);

  log_bools[0] = is_ftab_page;
  log_bools[1] = was_empty;
  log_bools[2] = is_full;

  addr.pgptr = page_fhead;
  log_append_undoredo_data (thread_p, RVFL_FHEAD_ALLOC, &addr, sizeof (log_bools), sizeof (log_bools),
			    log_bools, log_bools);
  pgbuf_set_dirty (thread_p, page_fhead, DONT_FREE);

#undef LOG_BOOL_COUNT
}

/*
 * file_log_fhead_dealloc () - Log file header statistics update when a page is deallocated.
 *
 * return	   : Void.
 * thread_p (in)   : Thread entry.
 * page_fhead (in) : File header page.
 * alloc_type (in) : User/table page
 * is_empty (in)   : True if sector is empty after deallocation.
 * was_full (in)   : True if sector was full before deallocation.
 */
STATIC_INLINE void
file_log_fhead_dealloc (THREAD_ENTRY * thread_p, PAGE_PTR page_fhead, FILE_ALLOC_TYPE alloc_type, bool is_empty,
			bool was_full)
{
#define LOG_BOOL_COUNT 3
  LOG_DATA_ADDR addr = LOG_DATA_ADDR_INITIALIZER;
  bool is_ftab_page = (alloc_type == FILE_ALLOC_TABLE_PAGE);
  bool log_bools[3];

  assert (page_fhead != NULL);
  assert (alloc_type == FILE_ALLOC_TABLE_PAGE || alloc_type == FILE_ALLOC_USER_PAGE);
  assert (!is_empty || !was_full);

  log_bools[0] = is_ftab_page;
  log_bools[1] = is_empty;
  log_bools[2] = was_full;

  addr.pgptr = page_fhead;
  log_append_undoredo_data (thread_p, RVFL_FHEAD_DEALLOC, &addr, sizeof (log_bools), sizeof (log_bools),
			    log_bools, log_bools);
  pgbuf_set_dirty (thread_p, page_fhead, DONT_FREE);

#undef LOG_BOOL_COUNT
}

/*
 * file_header_update_mark_deleted () - Update mark deleted count in file header and log change.
 *
 * return	   : Void
 * thread_p (in)   : Thread entry
 * page_fhead (in) : File header page
 * delta (in)	   : Mark deleted delta
 */
STATIC_INLINE void
file_header_update_mark_deleted (THREAD_ENTRY * thread_p, PAGE_PTR page_fhead, int delta)
{
  FILE_HEADER *fhead = (FILE_HEADER *) page_fhead;
  int undo_delta = -delta;

  LOG_LSA save_lsa = *pgbuf_get_lsa (page_fhead);

  fhead->n_page_mark_delete += delta;

  if (!FILE_IS_TEMPORARY (fhead))
    {
      log_append_undoredo_data2 (thread_p, RVFL_FHEAD_MARK_DELETE, NULL,
				 page_fhead, 0, sizeof (undo_delta), sizeof (delta), &undo_delta, &delta);
    }
  pgbuf_set_dirty (thread_p, page_fhead, DONT_FREE);

  file_log ("file_header_update_mark_deleted",
	    "updated n_page_mark_delete by %d to %d in file %d|%d, "
	    "header page %d|%d, prev_lsa %lld|%d, crt_lsa %lld|%d ", delta,
	    fhead->n_page_mark_delete, VFID_AS_ARGS (&fhead->self),
	    PGBUF_PAGE_VPID_AS_ARGS (page_fhead), LSA_AS_ARGS (&save_lsa), PGBUF_PAGE_LSA_AS_ARGS (page_fhead));
}

/*
 * file_rv_header_update_mark_deleted () - Recovery for mark deleted count in file header
 *
 * return	 : NO_ERROR
 * thread_p (in) : Thread entry
 * rcv (in)	 : Recovery data
 */
int
file_rv_header_update_mark_deleted (THREAD_ENTRY * thread_p, LOG_RCV * rcv)
{
  int delta = *(int *) rcv->data;
  PAGE_PTR page_fhead = rcv->pgptr;
  FILE_HEADER *fhead;

  assert (page_fhead != NULL);
  assert (rcv->length == sizeof (int));

  fhead = (FILE_HEADER *) page_fhead;
  fhead->n_page_mark_delete += delta;
  pgbuf_set_dirty (thread_p, page_fhead, DONT_FREE);

  file_log ("file_rv_header_update_mark_deleted",
	    "modified n_page_mark_delete by %d to %d in file %d|%d, "
	    "header page %d|%d, lsa %lld|%d", delta,
	    fhead->n_page_mark_delete, VFID_AS_ARGS (&fhead->self),
	    PGBUF_PAGE_VPID_AS_ARGS (page_fhead), PGBUF_PAGE_LSA_AS_ARGS (page_fhead));

  return NO_ERROR;
}

/*
 * file_header_copy () - get a file header copy
 *
 * return           : ERROR_CODE
 * thread_p (in)    : thread entry
 * vfid (in)        : file identifier
 * fhead_copy (out) : file header copy
 */
STATIC_INLINE int
file_header_copy (THREAD_ENTRY * thread_p, const VFID * vfid, FILE_HEADER * fhead_copy)
{
  VPID vpid_fhead;
  PAGE_PTR page_fhead = NULL;
  FILE_HEADER *fhead = NULL;
  int error_code = NO_ERROR;

  FILE_GET_HEADER_VPID (vfid, &vpid_fhead);
  page_fhead = pgbuf_fix (thread_p, &vpid_fhead, OLD_PAGE, PGBUF_LATCH_READ, PGBUF_UNCONDITIONAL_LATCH);
  if (page_fhead == NULL)
    {
      ASSERT_ERROR_AND_SET (error_code);
      return error_code;
    }
  fhead = (FILE_HEADER *) page_fhead;
  file_header_sanity_check (fhead);

  *fhead_copy = *fhead;

  pgbuf_unfix (thread_p, page_fhead);
  return NO_ERROR;
}

/*
 * file_header_dump () - dump file header to file
 *
 * return        : void
 * thread_p (in) : thread entry
 * fhead (in)    : file header
 * fp (in)       : output file
 */
STATIC_INLINE void
file_header_dump (THREAD_ENTRY * thread_p, const FILE_HEADER * fhead, FILE * fp)
{
  fprintf (fp, FILE_HEAD_FULL_MSG, FILE_HEAD_FULL_AS_ARGS (fhead));
  file_header_dump_descriptor (thread_p, fhead, fp);
}

/*
 * file_header_dump_descriptor () - dump descriptor in file header
 *
 * return        : void
 * thread_p (in) : thread entry
 * fhead (in)    : file header
 * fp (in)       : output file
 */
STATIC_INLINE void
file_header_dump_descriptor (THREAD_ENTRY * thread_p, const FILE_HEADER * fhead, FILE * fp)
{
  switch (fhead->type)
    {
    case FILE_HEAP:
    case FILE_HEAP_REUSE_SLOTS:
      file_print_name_of_class (thread_p, fp, &fhead->descriptor.heap.class_oid);
      fprintf (fp, "\n");
      break;

    case FILE_MULTIPAGE_OBJECT_HEAP:
      fprintf (fp, "Overflow for HFID: %10d|%5d|%10d\n", HFID_AS_ARGS (&fhead->descriptor.heap_overflow.hfid));
      break;

    case FILE_BTREE:
      {
	BTID btid;
	char *index_name = NULL;
	btid.vfid = fhead->self;
	btid.root_pageid = fhead->vpid_sticky_first.pageid;

	if (heap_get_indexinfo_of_btid (thread_p, &fhead->descriptor.btree.class_oid, &btid, NULL, NULL, NULL, NULL,
					&index_name, NULL) == NO_ERROR)
	  {
	    file_print_name_of_class (thread_p, fp, &fhead->descriptor.btree.class_oid);
	    fprintf (fp, ", %s, ATTRID: %5d \n", index_name != NULL ? index_name : "*UNKNOWN-INDEX*",
		     fhead->descriptor.btree.attr_id);
	  }
      }
      break;

    case FILE_BTREE_OVERFLOW_KEY:
      fprintf (fp, "Overflow keys for BTID: %10d|%5d|%10d\n",
	       BTID_AS_ARGS (&fhead->descriptor.btree_key_overflow.btid));
      break;

<<<<<<< HEAD
      csect_exit (thread_p, CSECT_FILE_NEWFILE);
#endif
      return NO_ERROR;
    }

  key.tran_index = tran_index;
  VFID_COPY (&key.vfid, vfid);

  if (csect_enter (thread_p, CSECT_FILE_NEWFILE, INF_WAIT) != NO_ERROR)
    {
      return ER_FAILED;
    }

  entry = (FILE_NEWFILE *) mht_get (file_Tracker->newfiles.mht, &key);
  if (entry == NULL)
    {
      csect_exit (thread_p, CSECT_FILE_NEWFILE);
      return NO_ERROR;
    }

  /* decrement temporary files counter */
  if (entry->file_type == FILE_TEMP)
    {
      tdes->num_new_temp_files--;
    }

  tdes->num_new_files--;

  /* remove it from the table */
  mht_rem (file_Tracker->newfiles.mht, &key, NULL, NULL);

  /* remove it from the linked list */
  if (entry->prev != NULL)
    {
      entry->prev->next = entry->next;
    }
  else
    {
      file_Tracker->newfiles.head = entry->next;
    }

  if (entry->next != NULL)
    {
      entry->next->prev = entry->prev;
    }
  else
    {
      file_Tracker->newfiles.tail = entry->prev;
    }

  /* we don't need this entry anymore */
  free_and_init (entry);

  csect_exit (thread_p, CSECT_FILE_NEWFILE);
  return NO_ERROR;
}

/*
 * file_dump_all_newfiles () - Dump all new files
 *   return: NO_ERROR
 *   tmptmp_only(in): Dump only temporary files on temporary volumes ?
 *
 * Note: if we want to dump only temporary files on volumes with temporary
 *       purpose, it can be indicated by given argument.
 */
static int
file_dump_all_newfiles (THREAD_ENTRY * thread_p, FILE * fp, bool tmptmp_only)
{
  FILE_NEWFILE *entry;
  int ret = NO_ERROR;

  if (csect_enter_as_reader (thread_p, CSECT_FILE_NEWFILE, INF_WAIT) != NO_ERROR)
    {
      return ER_FAILED;
    }

  if (file_Tracker->newfiles.head != NULL)
    {
      (void) fprintf (fp, "DUMPING new files..\n");
    }

  /* Deallocate all transient entries of new files */
  for (entry = file_Tracker->newfiles.head; entry != NULL; entry = entry->next)
    {
      (void) fprintf (fp,
		      "New File = %d|%d, Type = %s, undolog = %d,\n"
		      " Created by Tran_index = %d, next = %p, prev = %p\n", entry->vfid.fileid, entry->vfid.volid,
		      file_type_to_string (entry->file_type), entry->has_undolog, entry->tran_index, entry->next,
		      entry->prev);
      if (tmptmp_only == false || entry->file_type == FILE_TEMP)
	{
	  ret = file_dump (thread_p, fp, &entry->vfid);
	  if (ret != NO_ERROR)
	    {
	      break;
	    }
	}
    }

  csect_exit (thread_p, CSECT_FILE_NEWFILE);

  return ret;
}

/*
 * file_type_to_string () - Get a string of the given file type
 *   return: string of the file type
 *   fstruct_type(in): The type of the structure
 */
static const char *
file_type_to_string (FILE_TYPE fstruct_type)
{
  switch (fstruct_type)
    {
    case FILE_TRACKER:
      return "TRACKER";
    case FILE_HEAP:
      return "HEAP";
    case FILE_MULTIPAGE_OBJECT_HEAP:
      return "MULTIPAGE_OBJECT_HEAP";
    case FILE_BTREE:
      return "BTREE";
    case FILE_BTREE_OVERFLOW_KEY:
      return "BTREE_OVERFLOW_KEY";
    case FILE_EXTENDIBLE_HASH:
      return "HASH";
    case FILE_EXTENDIBLE_HASH_DIRECTORY:
      return "HASH_DIRECTORY";
    case FILE_LONGDATA:
      return "LONGDATA";
    case FILE_CATALOG:
      return "CATALOG";
    case FILE_DROPPED_FILES:
      return "DROPPED FILES";
    case FILE_VACUUM_DATA:
      return "VACUUM DATA";
    case FILE_QUERY_AREA:
      return "QUERY_AREA";
    case FILE_TEMP:
      return "TEMPORARILY";
    case FILE_UNKNOWN_TYPE:
      return "UNKNOWN";
    case FILE_HEAP_REUSE_SLOTS:
      return "HEAP_REUSE_SLOTS";
    }
  return "UNKNOWN";
}

/*
 * file_get_primary_vol_purpose () - Get vol_purpose of the given file type
 *   return:
 *   ftype(in):
 */
static DISK_VOLPURPOSE
file_get_primary_vol_purpose (FILE_TYPE ftype)
{
  DISK_VOLPURPOSE purpose;

  switch (ftype)
    {
    case FILE_TRACKER:
    case FILE_HEAP:
    case FILE_HEAP_REUSE_SLOTS:
    case FILE_MULTIPAGE_OBJECT_HEAP:
    case FILE_CATALOG:
    case FILE_EXTENDIBLE_HASH:
    case FILE_EXTENDIBLE_HASH_DIRECTORY:
    case FILE_LONGDATA:
    case FILE_DROPPED_FILES:
    case FILE_VACUUM_DATA:
      purpose = DISK_PERMVOL_DATA_PURPOSE;
      break;

    case FILE_BTREE:
    case FILE_BTREE_OVERFLOW_KEY:
      purpose = DISK_PERMVOL_INDEX_PURPOSE;
      break;

    case FILE_TEMP:
    case FILE_QUERY_AREA:
      purpose = DISK_EITHER_TEMP_PURPOSE;
      break;

    case FILE_UNKNOWN_TYPE:
    default:
      purpose = DISK_UNKNOWN_PURPOSE;
      break;
    }

  return purpose;
}


/*
 * file_get_disk_page_type ()
 *   return:
 *   ftype(in):
 */
static DISK_PAGE_TYPE
file_get_disk_page_type (FILE_TYPE ftype)
{
  DISK_PAGE_TYPE page_type;

  switch (ftype)
    {
    case FILE_TRACKER:
    case FILE_HEAP:
    case FILE_HEAP_REUSE_SLOTS:
    case FILE_MULTIPAGE_OBJECT_HEAP:
    case FILE_CATALOG:
    case FILE_EXTENDIBLE_HASH:
    case FILE_EXTENDIBLE_HASH_DIRECTORY:
    case FILE_LONGDATA:
    case FILE_DROPPED_FILES:
    case FILE_VACUUM_DATA:
      page_type = DISK_PAGE_DATA_TYPE;
      break;

    case FILE_BTREE:
    case FILE_BTREE_OVERFLOW_KEY:
      page_type = DISK_PAGE_INDEX_TYPE;
      break;

    case FILE_TEMP:
    case FILE_QUERY_AREA:
      page_type = DISK_PAGE_TEMP_TYPE;
      break;

    case FILE_UNKNOWN_TYPE:
    default:
      page_type = DISK_PAGE_UNKNOWN_TYPE;
      break;
    }

  return page_type;
}

/*
 * file_find_goodvol () - Find a volume with at least the expected number of free
 *                 pages
 *   return: volid or NULL_VOLID
 *   hint_volid(in): Use this volume identifier as a hint
 *   undesirable_volid(in):
 *   exp_numpages(in): Expected number of pages
 *   setpage_type(in): Type of the set of needed pages
 *   file_type(in): Type of the file
 */
static INT16
file_find_goodvol (THREAD_ENTRY * thread_p, INT16 hint_volid, INT16 undesirable_volid, INT32 exp_numpages,
		   DISK_SETPAGE_TYPE setpage_type, FILE_TYPE file_type)
{
  DISK_VOLPURPOSE vol_purpose;

  if (exp_numpages <= 0)
    {
      exp_numpages = 1;
    }

  vol_purpose = file_get_primary_vol_purpose (file_type);
  if (vol_purpose == DISK_UNKNOWN_PURPOSE)
    {
      assert (false);
      return hint_volid;
    }

  return disk_find_goodvol (thread_p, hint_volid, undesirable_volid, exp_numpages, setpage_type, vol_purpose);
}

/*
 * file_find_good_maxpages () - Find the maximum number of pages that can be
 *                          allocated for a file of given type
 *   return: number of pages
 *   file_type(in): Type of the file
 *
 * Note: These should be takes as a hint due to other concurrent allocations.
 */
static INT32
file_find_good_maxpages (THREAD_ENTRY * thread_p, FILE_TYPE file_type)
{
  switch (file_type)
    {
    case FILE_TRACKER:
    case FILE_HEAP:
    case FILE_HEAP_REUSE_SLOTS:
    case FILE_MULTIPAGE_OBJECT_HEAP:
    case FILE_CATALOG:
    case FILE_EXTENDIBLE_HASH:
    case FILE_EXTENDIBLE_HASH_DIRECTORY:
    case FILE_LONGDATA:
    case FILE_DROPPED_FILES:
    case FILE_VACUUM_DATA:
      return disk_get_max_numpages (thread_p, DISK_PERMVOL_DATA_PURPOSE);

    case FILE_BTREE:
    case FILE_BTREE_OVERFLOW_KEY:
      return disk_get_max_numpages (thread_p, DISK_PERMVOL_INDEX_PURPOSE);

    case FILE_TEMP:
    case FILE_QUERY_AREA:
      /* Either a permanent or temporary volume with temporary purposes */
      return disk_get_max_numpages (thread_p, DISK_EITHER_TEMP_PURPOSE);

    case FILE_UNKNOWN_TYPE:
    default:
      return disk_get_max_numpages (thread_p, DISK_PERMVOL_GENERIC_PURPOSE);
    }
}

/*
 * file_find_limits () - Find the limits of the portion of sector/page table
 *                     described by current file table page
 *   return: NO_ERROR
 *   ftb_pgptr(in): Current page that contain portion of either the sector or
 *                  page table
 *   allocset(in): The allocation set which describe the table
 *   start_ptr(out): Start pointer address of portion of table
 *   outside_ptr(out): pointer to the outside of portion table
 *   what_table(in):
 */
static int
file_find_limits (PAGE_PTR ftb_pgptr, const FILE_ALLOCSET * allocset, INT32 ** start_ptr, INT32 ** outside_ptr,
		  int what_table)
{
  VPID *vpid;
  int ret = NO_ERROR;

  vpid = pgbuf_get_vpid_ptr (ftb_pgptr);

  if (what_table == FILE_PAGE_TABLE)
    {
      if (VPID_EQ (vpid, &allocset->start_pages_vpid))
	{
	  CAST_TO_PAGEARRAY (*start_ptr, ftb_pgptr, allocset->start_pages_offset);
	}
      else
	{
	  CAST_TO_PAGEARRAY (*start_ptr, ftb_pgptr, sizeof (FILE_FTAB_CHAIN));
	}

      if (VPID_EQ (vpid, &allocset->end_pages_vpid))
	{
	  CAST_TO_PAGEARRAY (*outside_ptr, ftb_pgptr, allocset->end_pages_offset);
	}
      else
	{
	  CAST_TO_PAGEARRAY (*outside_ptr, ftb_pgptr, DB_PAGESIZE);
	}
    }
  else
    {
      if (VPID_EQ (vpid, &allocset->start_sects_vpid))
	{
	  CAST_TO_SECTARRAY (*start_ptr, ftb_pgptr, allocset->start_sects_offset);
	}
      else
	{
	  CAST_TO_SECTARRAY (*start_ptr, ftb_pgptr, sizeof (FILE_FTAB_CHAIN));
	}

      if (VPID_EQ (vpid, &allocset->end_sects_vpid))
	{
	  CAST_TO_SECTARRAY (*outside_ptr, ftb_pgptr, allocset->end_sects_offset);
	}
      else
	{
	  CAST_TO_SECTARRAY (*outside_ptr, ftb_pgptr, DB_PAGESIZE);
	}
    }

  return ret;
}

/*
 * file_ftabvpid_alloc () - Allocate a set of file table pages
 *   return:
 *   hint_volid(in): Use this volume identifier as a hint for the allocation
 *   hint_pageid(in): Use this page in the hinted volume for allocation as
 *                    close as this page
 *   ftb_vpids(in): An array of num_ftb_pages VPID elements
 *   num_ftb_pages(in): Number of table pages to allocate
 *   file_type(in): File type
 */
static int
file_ftabvpid_alloc (THREAD_ENTRY * thread_p, INT16 hint_volid, INT32 hint_pageid, VPID * ftb_vpids,
		     INT32 num_ftb_pages, FILE_TYPE file_type)
{
  INT32 pageid;
  int i;
  VOLID original_hint_volid;
  INT32 original_hint_pageid;
  bool old_check_interrupt;


  original_hint_volid = hint_volid;
  original_hint_pageid = hint_pageid;

  do
    {
      if (hint_volid != NULL_VOLID)
	{
	  DISK_PAGE_TYPE alloc_page_type = file_get_disk_page_type (file_type);

	  old_check_interrupt = thread_set_check_interrupt (thread_p, false);
	  pageid =
	    disk_alloc_page (thread_p, hint_volid, DISK_SECTOR_WITH_ALL_PAGES, num_ftb_pages, hint_pageid,
			     alloc_page_type);

	  if (pageid != NULL_PAGEID && pageid != DISK_NULL_PAGEID_WITH_ENOUGH_DISK_PAGES)
	    {
	      for (i = 0; i < num_ftb_pages; i++)
		{
		  ftb_vpids->volid = hint_volid;
		  ftb_vpids->pageid = pageid + i;
		  ftb_vpids++;
		}

	      (void) thread_set_check_interrupt (thread_p, old_check_interrupt);

	      return NO_ERROR;
	    }

	  (void) thread_set_check_interrupt (thread_p, old_check_interrupt);
	}

      hint_volid =
	file_find_goodvol (thread_p, NULL_VOLID, hint_volid, num_ftb_pages, DISK_CONTIGUOUS_PAGES, file_type);

      if (original_hint_volid == hint_volid)
	{
	  /* temporary volume can be expanded */
	  hint_pageid = original_hint_pageid;
	}
      else
	{
	  hint_pageid = NULL_PAGEID;
	}
    }
  while (hint_volid != NULL_VOLID);

  if (hint_volid == NULL_VOLID && er_errid () != ER_INTERRUPTED)
    {
      er_set (ER_ERROR_SEVERITY, ARG_FILE_LINE, ER_FILE_NOT_ENOUGH_PAGES_IN_DATABASE, 1, num_ftb_pages);
    }

  return ER_FAILED;
}

/* TODO: list for file_ftab_chain */
/*
 * file_ftabvpid_next () - Find the next page of file table located after the
 *                      given file table page
 *   return: NO_ERROR, next_ftbvpid which has been set as a side effect
 *   fhdr(in): Pointer to file header
 *   current_ftb_pgptr(in): Pointer to current page of file table
 *   next_ftbvpid(out): VPID identifier of next page of file table
 */
static int
file_ftabvpid_next (const FILE_HEADER * fhdr, PAGE_PTR current_ftb_pgptr, VPID * next_ftbvpid)
{
  VPID *vpid;			/* The vpid of current page of file table */
  FILE_FTAB_CHAIN *chain;	/* Structure for linking file table pages */
  int ret = NO_ERROR;

  vpid = pgbuf_get_vpid_ptr (current_ftb_pgptr);
  if (vpid->volid == fhdr->vfid.volid && vpid->pageid == fhdr->vfid.fileid)
    {
      *next_ftbvpid = fhdr->next_table_vpid;
    }
  else
    {
      chain = (FILE_FTAB_CHAIN *) (current_ftb_pgptr + FILE_FTAB_CHAIN_OFFSET);
      *next_ftbvpid = chain->next_ftbvpid;
    }

  if (VPID_EQ (vpid, next_ftbvpid))
    {
      er_set (ER_FATAL_ERROR_SEVERITY, ARG_FILE_LINE, ER_FILE_FTB_LOOP, 4, fhdr->vfid.fileid,
	      fileio_get_volume_label (fhdr->vfid.volid, PEEK), vpid->volid, vpid->pageid);
      VPID_SET_NULL (next_ftbvpid);
    }

  return ret;
}

/*
 * file_descriptor_insert () - Insert the descriptor comments for this file
 *   return:
 *   fhdr(out): File header
 *   xfile_des(in): The comments to be included in the file descriptor
 *
 * Note: The descriptor comments are inserted in the file header page. If they
 *       do not fit in the file header page, the comments are split in pieces.
 *       One piece is inserted in the file header and the rest in specific
 *       comments pages.
 */
static int
file_descriptor_insert (THREAD_ENTRY * thread_p, FILE_HEADER * fhdr, const void *xfile_des)
{
  const char *file_des = (char *) xfile_des;
  int copy_length;
  VPID one_vpid;
  VPID *set_vpids = NULL;
#if defined (ENABLE_UNUSED_FUNCTION)
  int rest_length;
  INT32 npages;
  int ipage;
  FILE_REST_DES *rest;
#endif
  LOG_DATA_ADDR addr;
  int ret = NO_ERROR;

  addr.vfid = &fhdr->vfid;

  if (file_des != NULL)
    {
      fhdr->des.total_length = file_descriptor_get_length (fhdr->type);
    }
  else
    {
      fhdr->des.total_length = 0;
    }

  /* How big can the first chunk of comments can be ? */
  copy_length = DB_PAGESIZE - sizeof (*fhdr) + 1;

  assert (copy_length > fhdr->des.total_length);

  /* Do we need to split the file descriptor comments into several pieces ? */
  if (copy_length >= fhdr->des.total_length || file_des == NULL)
    {
      /* One piece */
      fhdr->des.first_length = fhdr->des.total_length;
      if (file_des != NULL)
	{
	  memcpy (fhdr->des.piece, file_des, fhdr->des.total_length);
	}
      VPID_SET_NULL (&fhdr->des.next_part_vpid);
      /* NOTE: The logging of the first piece is done at the creation function */
    }
#if defined (ENABLE_UNUSED_FUNCTION)
  else
    {
      /* Several pieces */

      /* Store the first piece */
      fhdr->des.first_length = copy_length;
      memcpy (fhdr->des.piece, file_des, copy_length);
      file_des += copy_length;
      rest_length = fhdr->des.total_length - copy_length;

      /* Note: The logging of the first piece is done at the creation function */

      /* 
       * Then, store the rest of the pieces.
       * 1) Find size of each piece
       * 2) Get number of pages to store the pieces
       * 3) Allocate the set of pages
       * 4) Copy the description
       */

      copy_length = DB_PAGESIZE - sizeof (*rest) + 1;
      npages = CEIL_PTVDIV (rest_length, copy_length);
      if (npages == 1)
	{
	  set_vpids = &one_vpid;
	}
      else
	{
	  set_vpids = (VPID *) malloc (sizeof (*set_vpids) * npages);
	  if (set_vpids == NULL)
	    {
	      ret = ER_OUT_OF_VIRTUAL_MEMORY;
	      er_set (ER_ERROR_SEVERITY, ARG_FILE_LINE, ret, 1, sizeof (*set_vpids) * npages);
	      goto exit_on_error;
	    }
	}
      ret = file_ftabvpid_alloc (thread_p, fhdr->vfid.volid, (INT32) fhdr->vfid.fileid, set_vpids, npages, fhdr->type);
      if (ret != NO_ERROR)
	{
	  goto exit_on_error;
	}

      /* Link to first rest page */
      fhdr->des.next_part_vpid = set_vpids[0];

      ipage = -1;
      while (rest_length > 0)
	{
	  ipage++;
#ifdef FILE_DEBUG
	  if (npages < (ipage + 1))
	    {
	      er_log_debug (ARG_FILE_LINE,
			    "file_descriptor_insert: ** SYSTEM ERROR calculation of number of pages needed"
			    " to store comments seems incorrect. Need more than %d pages", npages);
	      goto exit_on_error;
	    }
#endif /* FILE_DEBUG */

	  addr.pgptr = pgbuf_fix (thread_p, &set_vpids[ipage], NEW_PAGE, PGBUF_LATCH_WRITE, PGBUF_UNCONDITIONAL_LATCH);
	  if (addr.pgptr == NULL)
	    {
	      goto exit_on_error;
	    }

	  (void) pgbuf_set_page_ptype (thread_p, addr.pgptr, PAGE_FTAB);

	  addr.offset = 0;

	  rest = (FILE_REST_DES *) addr.pgptr;

	  /* Copy as much as you can */

	  if (rest_length < copy_length)
	    {
	      copy_length = rest_length;
	    }

	  /* 
	   * This undo log is not needed unless we are creating the file in a
	   * second/third nested system operation. It is up to the log manager
	   * to log or not.
	   */

	  log_append_undo_data (thread_p, RVFL_FILEDESC_INS, &addr, sizeof (*rest) - 1 + copy_length,
				(char *) addr.pgptr);

	  if ((ipage + 1) == npages)
	    {
	      VPID_SET_NULL (&rest->next_part_vpid);
	    }
	  else
	    {
	      rest->next_part_vpid = set_vpids[ipage + 1];
	    }

	  memcpy (rest->piece, file_des, copy_length);
	  file_des += copy_length;
	  rest_length -= copy_length;

	  log_append_redo_data (thread_p, RVFL_FILEDESC_INS, &addr, sizeof (*rest) - 1 + copy_length,
				(char *) addr.pgptr);
	  pgbuf_set_dirty (thread_p, addr.pgptr, FREE);
	  addr.pgptr = NULL;
	}
    }

end:
#endif

  if (set_vpids != &one_vpid)
    {
      free_and_init (set_vpids);
    }

  return ret;

#if defined (ENABLE_UNUSED_FUNCTION)
exit_on_error:

  fhdr->des.total_length = -1;
  fhdr->des.first_length = -1;
  VPID_SET_NULL (&fhdr->des.next_part_vpid);

  if (ret == NO_ERROR)
    {
      ret = ER_FAILED;
    }
  goto end;
#endif
}

/*
 * file_descriptor_update () - Update the descriptor comments for this file
 *   return:
 *   vfid(out): File header
 *   xfile_des(in): The comments to be included in the file descriptor
 *
 * Note: The desciptor comments are inserted in the file header page. If they
 *       do not fit in the file header page, the comments are split in pieces.
 *       One piece is inserted in the file header and the rest in specific
 *       comments pages.
 */
static int
file_descriptor_update (THREAD_ENTRY * thread_p, const VFID * vfid, const void *xfile_des)
{
  const char *file_des = (char *) xfile_des;
  int old_length = 0;
  int rest_length;
  int copy_length = 0;
  VPID next_vpid;
  VPID tmp_vpid;
  FILE_REST_DES *rest;
  FILE_HEADER *fhdr = NULL;
  FILE_TYPE file_type = FILE_UNKNOWN_TYPE;
  LOG_DATA_ADDR addr;
  bool isnewpage = false;

  addr.vfid = vfid;

  next_vpid.volid = vfid->volid;
  next_vpid.pageid = vfid->fileid;
  rest = NULL;
  rest_length = 1;

  while (rest_length > 0)
    {
      addr.pgptr = pgbuf_fix (thread_p, &next_vpid, OLD_PAGE, PGBUF_LATCH_WRITE, PGBUF_UNCONDITIONAL_LATCH);
      if (addr.pgptr == NULL)
	{
	  return ER_FAILED;
	}

      (void) pgbuf_check_page_ptype (thread_p, addr.pgptr, PAGE_FTAB);

      /* Log before and after images */

      /* Is this the first page ? */
      assert (fhdr == NULL);

      if (fhdr == NULL)
	{
	  /* This is the first part. */
	  fhdr = (FILE_HEADER *) (addr.pgptr + FILE_HEADER_OFFSET);

	  file_type = fhdr->type;
	  if (file_des != NULL)
	    {
	      rest_length = file_descriptor_get_length (fhdr->type);
	    }
	  else
	    {
	      rest_length = 0;
	    }

	  /* How big can the first chunk of comments can be ? */
	  copy_length = DB_PAGESIZE - sizeof (*fhdr) + 1;
	  if (copy_length > rest_length)
	    {
	      /* One piece */
	      copy_length = rest_length;
	    }

	  old_length = fhdr->des.total_length;

	  /* Log before image */
	  addr.offset = offsetof (FILE_HEADER, des);

	  log_append_undo_data (thread_p, RVFL_FILEDESC_UPD, &addr, sizeof (fhdr->des) - 1 + fhdr->des.first_length,
				&fhdr->des);

	  next_vpid = fhdr->des.next_part_vpid;

	  old_length -= fhdr->des.first_length;

	  /* Modify the new lengths */
	  fhdr->des.total_length = rest_length;
	  fhdr->des.first_length = copy_length;

	  if (file_des != NULL && copy_length > 0)
	    {
	      memcpy (fhdr->des.piece, file_des, copy_length);
	    }

	  log_append_redo_data (thread_p, RVFL_FILEDESC_UPD, &addr, sizeof (fhdr->des) - 1 + fhdr->des.first_length,
				&fhdr->des);
	}
#if defined (ENABLE_UNUSED_FUNCTION)
      else
	{
	  /* Rest of pages */
	  addr.offset = 0;

	  rest = (FILE_REST_DES *) addr.pgptr;

	  if (isnewpage == true)
	    {
	      VPID_SET_NULL (&next_vpid);
	    }
	  else
	    {
	      next_vpid = rest->next_part_vpid;
	    }


	  copy_length = DB_PAGESIZE - sizeof (*rest) + 1;

	  if (copy_length > rest_length)
	    {
	      copy_length = rest_length;
	    }

	  /* Log before image */
	  if (old_length > 0)
	    {
	      if ((old_length + SSIZEOF (*rest) - 1) > DB_PAGESIZE)
		{
		  log_append_undo_data (thread_p, RVFL_FILEDESC_UPD, &addr, DB_PAGESIZE, (char *) addr.pgptr);
		  old_length -= DB_PAGESIZE + sizeof (*rest) - 1;
		}
	      else
		{
		  log_append_undo_data (thread_p, RVFL_FILEDESC_UPD, &addr, sizeof (*rest) - 1 + old_length,
					(char *) addr.pgptr);
		  old_length = 0;
		}
	    }

	  if (file_des != NULL && copy_length > 0)
	    {
	      memcpy (rest->piece, file_des, copy_length);
	    }
	  log_append_redo_data (thread_p, RVFL_FILEDESC_UPD, &addr, sizeof (*rest) - 1 + copy_length,
				(char *) addr.pgptr);
	}
#endif

      if (file_des != NULL)
	{
	  file_des += copy_length;
	}

      rest_length -= copy_length;
      assert (rest_length == 0);

#if defined (ENABLE_UNUSED_FUNCTION)
      if (rest_length > 0)
	{
	  /* Need more pages... Get next page */
	  if (VPID_ISNULL (&next_vpid))
	    {
	      /* We need to allocate a new page */
	      if (file_ftabvpid_alloc (thread_p, pgbuf_get_volume_id (addr.pgptr), pgbuf_get_page_id (addr.pgptr),
				       &next_vpid, 1, file_type) != NO_ERROR)
		{
		  /* Something went wrong */
		  pgbuf_set_dirty (thread_p, addr.pgptr, FREE);
		  addr.pgptr = NULL;
		  return ER_FAILED;
		}

	      VPID_SET_NULL (&tmp_vpid);
	      isnewpage = true;	/* So that its link can be set to NULL */

	      if (rest == NULL)
		{
		  /* This is the first part */
		  log_append_undoredo_data (thread_p, RVFL_DES_FIRSTREST_NEXTVPID, &addr, sizeof (next_vpid),
					    sizeof (next_vpid), &tmp_vpid, &next_vpid);
		  fhdr->des.next_part_vpid = next_vpid;
		}
	      else
		{
		  /* This is part of rest part */
		  log_append_undoredo_data (thread_p, RVFL_DES_NREST_NEXTVPID, &addr, sizeof (next_vpid),
					    sizeof (next_vpid), &tmp_vpid, &next_vpid);
		  rest->next_part_vpid = next_vpid;
		}
	    }
	  pgbuf_set_dirty (thread_p, addr.pgptr, FREE);
	  addr.pgptr = NULL;
	}
      else
#endif
	{
	  /* The content of the object has been copied. We don't need more pages for the descriptor. Deallocate any
	   * additional pages */

	  addr.offset = 0;
	  VPID_SET_NULL (&tmp_vpid);
	  if (rest == NULL)
	    {
	      /* This is the first part */
	      log_append_undoredo_data (thread_p, RVFL_DES_FIRSTREST_NEXTVPID, &addr, sizeof (next_vpid),
					sizeof (next_vpid), &next_vpid, &tmp_vpid);
	      VPID_SET_NULL (&fhdr->des.next_part_vpid);
	    }
	  else
	    {
	      /* This is part of rest part */
	      log_append_undoredo_data (thread_p, RVFL_DES_NREST_NEXTVPID, &addr, sizeof (next_vpid),
					sizeof (next_vpid), &next_vpid, &tmp_vpid);
	      VPID_SET_NULL (&rest->next_part_vpid);
	    }
	  pgbuf_set_dirty (thread_p, addr.pgptr, FREE);
	  addr.pgptr = NULL;

	  while (!(VPID_ISNULL (&next_vpid)))
	    {
	      addr.pgptr = pgbuf_fix (thread_p, &next_vpid, OLD_PAGE, PGBUF_LATCH_WRITE, PGBUF_UNCONDITIONAL_LATCH);
	      if (addr.pgptr == NULL)
		{
		  return ER_FAILED;
		}

	      (void) pgbuf_check_page_ptype (thread_p, addr.pgptr, PAGE_FTAB);

	      tmp_vpid = next_vpid;
	      rest = (FILE_REST_DES *) addr.pgptr;
	      next_vpid = rest->next_part_vpid;
	      if (pgbuf_invalidate (thread_p, addr.pgptr) != NO_ERROR)
		{
		  return ER_FAILED;
		}
	      addr.pgptr = NULL;
	      (void) file_dealloc_page (thread_p, vfid, &tmp_vpid, file_type);
	    }
	}
    }

  return NO_ERROR;
}

/*
 * file_descriptor_get () - Get descriptor comments of file
 *   return: length
 *   fhdr(in): File header
 *   xfile_des(out): The comments included in the file descriptor
 *   maxsize(in):
 *
 * Note: Fetch the descriptor comments for this file into file_des The length
 *       of the file descriptor is returned. If the desc_commnets area is not
 *       large enough, the comments are not retrieved, an a negative value is
 *       returned. The absolute value of the return value can be used to get
 *       a bigger* area and call again.
 */
static int
file_descriptor_get (THREAD_ENTRY * thread_p, const FILE_HEADER * fhdr, void *xfile_des, int maxsize)
{
  char *file_des = (char *) xfile_des;
#if defined (ENABLE_UNUSED_FUNCTION)
  VPID vpid;
  PAGE_PTR pgptr = NULL;
  int rest_length, copy_length;
  FILE_REST_DES *rest;
#endif

  if (maxsize < fhdr->des.total_length || fhdr->des.total_length <= 0)
    {
      /* Does not fit */
      MEM_REGION_INIT (file_des, maxsize);
      return (-fhdr->des.total_length);
    }

  /* First part */
  if (maxsize < fhdr->des.first_length)
    {
      /* This is an error.. we have already check for the total length */
      er_log_debug (ARG_FILE_LINE,
		    "file_descriptor_get: **SYSTEM_ERROR: First length = %d > total length = %d of file descriptor"
		    " for file VFID = %d|%d\n", fhdr->des.first_length, fhdr->des.total_length, fhdr->vfid.fileid,
		    fhdr->vfid.volid);
      file_des[0] = '\0';
      return 0;
    }

  memcpy (file_des, fhdr->des.piece, fhdr->des.first_length);
  file_des += fhdr->des.first_length;

  if (VPID_ISNULL (&fhdr->des.next_part_vpid))
    {
      return fhdr->des.total_length;
    }

  assert (false);

#if defined (ENABLE_UNUSED_FUNCTION)
  /* The rest if any ... */
  rest_length = fhdr->des.total_length - fhdr->des.first_length;
  copy_length = DB_PAGESIZE - sizeof (*rest) + 1;
  vpid = fhdr->des.next_part_vpid;

  while (rest_length > 0 && !VPID_ISNULL (&vpid))
    {
      pgptr = pgbuf_fix (thread_p, &vpid, OLD_PAGE, PGBUF_LATCH_READ, PGBUF_UNCONDITIONAL_LATCH);
      if (pgptr == NULL)
	{
	  file_des[0] = '\0';
	  return 0;
	}

      (void) pgbuf_check_page_ptype (thread_p, pgptr, PAGE_FTAB);

      rest = (FILE_REST_DES *) pgptr;
      /* Copy as much as you can */

      if (rest_length < copy_length)
	{
	  copy_length = rest_length;
	}

      memcpy (file_des, rest->piece, copy_length);
      file_des += copy_length;
      rest_length -= copy_length;
      vpid = rest->next_part_vpid;
      pgbuf_unfix_and_init (thread_p, pgptr);
    }
#endif

  return fhdr->des.total_length;
}

/*
 * file_descriptor_destroy_rest_pages () - Destory rest of pages of file descriptor
 *   return:
 *   fhdr(in): File header
 *
 * Note: If the descriptor comments are stored in several pages. The rest of
 *       the pages are removed.
 */
static int
file_descriptor_destroy_rest_pages (THREAD_ENTRY * thread_p, FILE_HEADER * fhdr)
{
#if defined (ENABLE_UNUSED_FUNCTION)
  VPID rest_vpid;
  PAGE_PTR pgptr = NULL;
  FILE_REST_DES *rest;
  VPID batch_vpid;
  int batch_ndealloc;
#endif

  if (VPID_ISNULL (&fhdr->des.next_part_vpid))
    {
      return NO_ERROR;		/* nop */
    }

  assert (false);

#if defined (ENABLE_UNUSED_FUNCTION)
  /* Any rest pages ? */

  VPID_SET_NULL (&batch_vpid);
  rest_vpid = fhdr->des.next_part_vpid;
  /* Deallocate the pages is set of contiguous pages */
  batch_ndealloc = 0;

  while (!VPID_ISNULL (&rest_vpid))
    {
      pgptr = pgbuf_fix (thread_p, &rest_vpid, OLD_PAGE, PGBUF_LATCH_WRITE, PGBUF_UNCONDITIONAL_LATCH);
      if (pgptr == NULL)
	{
	  return ER_FAILED;
	}

      (void) pgbuf_check_page_ptype (thread_p, pgptr, PAGE_FTAB);

      rest = (FILE_REST_DES *) pgptr;
      if (batch_ndealloc == 0)
	{
	  /* Start accumulating contiguous pages */
	  batch_vpid = rest->next_part_vpid;
	  batch_ndealloc = 1;
	}
      else
	{
	  /* Is page contiguous ? */
	  if (rest_vpid.volid == batch_vpid.volid && rest_vpid.pageid == (batch_vpid.pageid + batch_ndealloc))
	    {
	      /* contiguous */
	      batch_ndealloc++;
	    }
	  else
	    {
	      /* 
	       * This is not a contiguous page.
	       * Deallocate any previous pages and start accumulating
	       * contiguous pages again.
	       * We do not care if the page deallocation failed,
	       * since we are destroying the file.. Deallocate as much
	       * as we can.
	       */
	      (void) disk_dealloc_page (thread_p, batch_vpid.volid, batch_vpid.pageid, batch_ndealloc);
	      /* Start again */
	      batch_vpid = rest->next_part_vpid;
	      batch_ndealloc = 1;
	    }
	}
      rest_vpid = rest->next_part_vpid;
      pgbuf_unfix_and_init (thread_p, pgptr);
    }

  if (batch_ndealloc > 0)
    {
      (void) disk_dealloc_page (thread_p, batch_vpid.volid, batch_vpid.pageid, batch_ndealloc);
    }
#endif

  return NO_ERROR;
}

#if defined (ENABLE_UNUSED_FUNCTION)
/*
 * file_descriptor_find_num_rest_pages () - Find th enumber of rest pages needed to store
 *                            the current descriptor of file
 *   return: number of rest pages or -1 in case of error
 *   fhdr(in): File header
 */
static int
file_descriptor_find_num_rest_pages (THREAD_ENTRY * thread_p, FILE_HEADER * fhdr)
{
  VPID rest_vpid;
  PAGE_PTR pgptr = NULL;
  FILE_REST_DES *rest;
  int num_rest_pages = 0;

  /* Any rest pages ? */
  if (!VPID_ISNULL (&fhdr->des.next_part_vpid))
    {
      rest_vpid = fhdr->des.next_part_vpid;

      while (!VPID_ISNULL (&rest_vpid))
	{
	  pgptr = pgbuf_fix (thread_p, &rest_vpid, OLD_PAGE, PGBUF_LATCH_READ, PGBUF_UNCONDITIONAL_LATCH);
	  if (pgptr == NULL)
	    {
	      return -1;
	    }

	  (void) pgbuf_check_page_ptype (thread_p, pgptr, PAGE_FTAB);

	  num_rest_pages++;
	  rest = (FILE_REST_DES *) pgptr;
	  rest_vpid = rest->next_part_vpid;
	  pgbuf_unfix_and_init (thread_p, pgptr);
	}
    }

  return num_rest_pages;
}
#endif

/*
 * file_descriptor_dump_internal () - Dump the descriptor comments for this file
 *   return: void
 *   fhdr(out): File header
 */
static int
file_descriptor_dump_internal (THREAD_ENTRY * thread_p, FILE * fp, const FILE_HEADER * fhdr)
{
#if defined (ENABLE_UNUSED_FUNCTION)
  int rest_length, dump_length;
  const char *dumpfrom;
  char *file_des;
  int i;
  FILE_REST_DES *rest;
  VPID vpid;
#endif
  PAGE_PTR pgptr = NULL;
  int ret = NO_ERROR;

  if (fhdr->des.total_length <= 0)
    {
      fprintf (fp, "\n");
      return NO_ERROR;
    }

  assert (fhdr->des.total_length == fhdr->des.first_length);

  if (fhdr->des.total_length == fhdr->des.first_length)
    {
      file_descriptor_dump (thread_p, fp, fhdr->type, fhdr->des.piece, &fhdr->vfid);

    }
#if defined (ENABLE_UNUSED_FUNCTION)
  else
    {
      file_des = (char *) malloc (fhdr->des.total_length);
      if (file_des == NULL)
	{
	  ret = ER_OUT_OF_VIRTUAL_MEMORY;
	  er_set (ER_ERROR_SEVERITY, ARG_FILE_LINE, ret, 1, fhdr->des.total_length);
	  goto exit_on_error;
	}

      if (file_descriptor_get (thread_p, fhdr, file_des, fhdr->des.total_length) <= 0)
	{
	  free_and_init (file_des);
	  goto exit_on_error;
	}

      switch (fhdr->type)
	{
	case FILE_HEAP:
	case FILE_HEAP_REUSE_SLOTS:
	case FILE_MULTIPAGE_OBJECT_HEAP:
	case FILE_TRACKER:
	case FILE_BTREE:
	case FILE_BTREE_OVERFLOW_KEY:
	case FILE_EXTENDIBLE_HASH:
	case FILE_EXTENDIBLE_HASH_DIRECTORY:
	case FILE_LONGDATA:
	  file_descriptor_dump (thread_p, fp, fhdr->type, file_des);
	  break;

	case FILE_CATALOG:
	case FILE_DROPPED_FILES:
	case FILE_VACUUM_DATA:
	case FILE_QUERY_AREA:
	case FILE_TEMP:
	case FILE_UNKNOWN_TYPE:
	  /* This does not really exist */
	default:
	  /* Dump the first part */
	  for (i = 0, dumpfrom = fhdr->des.piece; i < fhdr->des.first_length; i++)
	    {
	      (void) fputc (*dumpfrom++, fp);
	    }

	  /* The rest if any */
	  if (!VPID_ISNULL (&fhdr->des.next_part_vpid))
	    {
	      rest_length = fhdr->des.total_length - fhdr->des.first_length;
	      dump_length = DB_PAGESIZE - sizeof (*rest) + 1;
	      vpid = fhdr->des.next_part_vpid;
	      while (rest_length > 0 && !VPID_ISNULL (&vpid))
		{
		  pgptr = pgbuf_fix (thread_p, &vpid, OLD_PAGE, PGBUF_LATCH_READ, PGBUF_UNCONDITIONAL_LATCH);
		  if (pgptr == NULL)
		    {
		      free_and_init (file_des);
		      goto exit_on_error;
		    }

		  (void) pgbuf_check_page_ptype (thread_p, pgptr, PAGE_FTAB);

		  rest = (FILE_REST_DES *) pgptr;
		  /* Dump as much as you can */

		  if (rest_length < dump_length)
		    {
		      dump_length = rest_length;
		    }

		  for (i = 0, dumpfrom = rest->piece; i < dump_length; i++)
		    {
		      (void) fputc (*dumpfrom++, fp);
		    }
		  vpid = rest->next_part_vpid;
		  pgbuf_unfix_and_init (thread_p, pgptr);
		}
	    }
	  fprintf (fp, "\n");
	  break;
	}
      free_and_init (file_des);
    }
#endif

  return ret;

#if defined (ENABLE_UNUSED_FUNCTION)
exit_on_error:

  if (pgptr)
    {
      pgbuf_unfix_and_init (thread_p, pgptr);
    }

  if (ret == NO_ERROR)
    {
      ret = ER_FAILED;
    }

  return ret;
#endif
}

/*
 * file_calculate_offset () - Calculate the location of either
 *                                   the start/end of either the page or
 *                                   sector table during the creation of the file
 *   return:
 *   start_offset(in): start position
 *   size(in): size per element to increase
 *   nelements(in): the number of elements to increase
 *   address_offset(out): Calculated offset
 *   address_vpid(out): The page where we our outside in our calculation
 *   ftb_vpids(in): Array of file table pages
 *   num_ftb_pages(in): the number of elements in ftb_vpids
 *   current_ftb_page_index(out): Index into the ftb_vpids of current
 *                                address_vpid
 *
 * Note: Used only during file_create
 */
static int
file_calculate_offset (INT16 start_offset, int size, int nelements, INT16 * address_offset, VPID * address_vpid,
		       VPID * ftb_vpids, int num_ftb_pages, int *current_ftb_page_index)
{
  int ret = NO_ERROR;
  int offset;
  int idx;

  offset = start_offset + (size * nelements);

  if (offset < DB_PAGESIZE)
    {
      /* the calculated offset is in the page, no need to fix it up. */
      *address_offset = (INT16) offset;
      return ret;
    }

  /* 
   * Fix the location of either the start/end of either the page or sector
   * table. Remove first page from the offset. Then, calculate the offset
   * taking in consideration chain pointers among pages of file table
   */

  offset -= DB_PAGESIZE;

  /* If the page is not in the first table, we must increase the chain */
  if (!VPID_EQ (address_vpid, &ftb_vpids[0]))
    {
      offset += sizeof (FILE_FTAB_CHAIN);
    }

  /* Recalculate how many pages ahead */

  idx = CEIL_PTVDIV (1 + offset, (DB_PAGESIZE - sizeof (FILE_FTAB_CHAIN)));
  idx += *current_ftb_page_index;

  if (num_ftb_pages <= idx)
    {
      er_set (ER_ERROR_SEVERITY, ARG_FILE_LINE, ER_FILE_TABLE_OVERFLOW, 5, num_ftb_pages, (idx + 1), ftb_vpids[0].volid,
	      ftb_vpids[0].pageid, fileio_get_volume_label (ftb_vpids[0].volid, PEEK));

      return ER_FILE_TABLE_OVERFLOW;
    }

  *current_ftb_page_index = idx;

  *address_vpid = ftb_vpids[*current_ftb_page_index];
  offset %= DB_PAGESIZE - sizeof (FILE_FTAB_CHAIN);
  offset += sizeof (FILE_FTAB_CHAIN);

  /* now, offset points to the last page or sector table */
  *address_offset = (INT16) offset;

  return ret;
}

/*
 * file_create_check_not_dropped () - Create a file that is not 
 *
 * return		     : NULL if file creation failed, VFID of file if
 *			       creation was successful.
 * thread_p (in)	     : Thread entry.
 * vfid (out)		     : Output VFID of created file.
 * exp_numpages (in)	     : Expected number of pages.
 * file_type (in)	     : File type.
 * file_des (in)	     : Descriptor for file.
 * first_prealloc_vpid (out) : Output VPID of first page in file.
 * prealloc_npages (in)	     : Number of pages to allocate.
 *
 * This function is required for concurrent create/drop files (heap and index)
 * done by very long transactions. Vacuum tracks dropped files and marks them
 * with current mvcc_next_id in order to avoid accessing them any further.
 * However, a long transaction may reuse VFID and its MVCCID may be less than
 * the MVCCID used to mark the dropped file.
 * This scenario is not really likely to happen in production. However, to
 * suppress it in our tests, we try to create several files until one is not
 * considered dropped by vacuum.
 */
VFID *
file_create_check_not_dropped (THREAD_ENTRY * thread_p, VFID * vfid, INT32 exp_numpages, FILE_TYPE file_type,
			       const void *file_des, VPID * first_prealloc_vpid, INT32 prealloc_npages)
{
#if defined (SERVER_MODE)
#define FILE_NOT_DROPPED_CREATE_RETRIES 256
  VFID created_files[FILE_NOT_DROPPED_CREATE_RETRIES];
  int n_created_files = 0;
  int i;
  MVCCID tran_mvccid = logtb_get_current_mvccid (thread_p);
  VFID *return_vfid = NULL;

  assert (file_type == FILE_BTREE || file_type == FILE_HEAP || file_type == FILE_HEAP_REUSE_SLOTS);

  while (n_created_files < FILE_NOT_DROPPED_CREATE_RETRIES)
    {
      if (file_create (thread_p, &created_files[n_created_files], exp_numpages, file_type, file_des,
		       first_prealloc_vpid, prealloc_npages) == NULL)
	{
	  /* Failed to create a new file. */
	  break;
	}
      if (!vacuum_is_file_dropped (thread_p, &created_files[n_created_files], tran_mvccid))
	{
	  /* Successfully created not dropped file. */
	  VFID_COPY (vfid, &created_files[n_created_files]);
	  return_vfid = vfid;
	  break;
	}
      /* Created a file but paired with current transaction MVCCID it will be considered dropped by vacuum. Retry. */
      n_created_files++;
    }
  /* Destroy all previously created files. */
  for (i = 0; i < n_created_files; i++)
    {
      file_destroy (thread_p, &created_files[i]);
      /* remove the file from new file cache. Since we are in a top operation, file_destroy didn't change the file as
       * OLD_FILE. */
      file_new_declare_as_old (thread_p, &created_files[i]);
    }

  /* Return result: NULL if create files, VFID of file if successful. */
  if (n_created_files == FILE_NOT_DROPPED_CREATE_RETRIES)
    {
      /* Very unlikely to happen, but let's set an error. */
      /* If this assert is ever hit, it is really ridiculous. We tried 100 times. Find a better way of handling the
       * case (do not deallocated file header page until it is removed from vacuum's list of dropped files - just an
       * idea). */
      assert (false);
      er_set (ER_ERROR_SEVERITY, ARG_FILE_LINE, ER_GENERIC_ERROR, 0);
    }
  return return_vfid;
#else	/* !SERVER_MODE */		   /* SA_MODE */
  return file_create (thread_p, vfid, exp_numpages, file_type, file_des, first_prealloc_vpid, prealloc_npages);
#endif /* SA_MODE */
}

/*
 * file_create () - Create an unstructured file in a volume
 *   return: vfid or NULL in case of error
 *   vfid(out): Complete file identifier (i.e., Volume_id + file_id)
 *   exp_numpages(in): Expected number of pages
 *   file_type(in): Type of file
 *   file_des(in): Add the follwing file description to the file
 *   first_prealloc_vpid(out): An array of VPIDs for preallocated pages or NULL
 *   prealloc_npages(in): Number of pages to allocate
 *
 * Note: Create an unstructured file in a volume that hopefully has at least
 *       exp_numpages free pages. The volume indicated in vfid->volid is used
 *       as a hint for the allocation of the file. A set of sectors is
 *       allocated to improve locality of the file. The sectors allocated are
 *       estimated from the number of expected pages. The maximum number of
 *       allocated sectors is 25%* of the total number of sectors in disk.
 *       Note the number of expected pages are not allocated at this point,
 *       they are allocated as needs arise.
 *
 *       The expected number of pages can be estimated in some cases, for
 *       example, when a B+tree is created, the minimal number of pages needed
 *       can be estimated from the loading file. When the number of expected
 *       pages cannot be estimated a zero or negative value can be passed.
 *       Neither in this case nor when the expected number of pages is smaller
 *       than the number of pages within a sector, are sectors allocated.
 */
VFID *
file_create (THREAD_ENTRY * thread_p, VFID * vfid, INT32 exp_numpages, FILE_TYPE file_type, const void *file_des,
	     VPID * first_prealloc_vpid, INT32 prealloc_npages)
{
  FILE_TYPE newfile_type = file_type;

  return file_xcreate (thread_p, vfid, exp_numpages, &newfile_type, file_des, first_prealloc_vpid, prealloc_npages);
}

/*
 * file_create_tmp_internal () -
 *   return:
 *   vfid(in):
 *   file_type(in):
 *   exp_numpages(in):
 *   file_des(in):
 */
static VFID *
file_create_tmp_internal (THREAD_ENTRY * thread_p, VFID * vfid, FILE_TYPE * file_type, INT32 exp_numpages,
			  const void *file_des)
{
  LOG_DATA_ADDR addr;		/* address of logging data */
  bool old_val, rv;

  /* Start a TOP SYSTEM OPERATION. This top system operation will be either ABORTED (case of failure) or COMMITTED, so
   * that the new file becomes kind of permanent. */
  if (log_start_system_op (thread_p) == NULL)
    {
      VFID_SET_NULL (vfid);
      return NULL;
    }

  old_val = thread_set_check_interrupt (thread_p, false);

  if (file_xcreate (thread_p, vfid, exp_numpages, file_type, file_des, NULL, 0) != NULL)
    {
      log_end_system_op (thread_p, LOG_RESULT_TOPOP_COMMIT);

      assert (file_get_numpages (thread_p, vfid) == 0);

      if (*file_type != FILE_TEMP && *file_type != FILE_QUERY_AREA)
	{
	  addr.vfid = NULL;
	  addr.pgptr = NULL;
	  addr.offset = 0;
	  log_append_undo_data (thread_p, RVFL_CREATE_TMPFILE, &addr, sizeof (*vfid), vfid);
	  /* Force the log to reduce the possibility of unreclaiming a temporary file in the case of system crash. See
	   * above */
	  LOG_CS_ENTER (thread_p);
	  logpb_flush_pages_direct (thread_p);
	  LOG_CS_EXIT (thread_p);
	}
    }
  else
    {
      /* Something went wrong.. Abort the system operation */
      (void) log_end_system_op (thread_p, LOG_RESULT_TOPOP_ABORT);
      vfid = NULL;
    }

  rv = thread_set_check_interrupt (thread_p, old_val);

  return vfid;
}

/*
 * file_create_tmp () - Create a new unstructured temporary file
 *   return: vfid or NULL in case of error
 *   vfid(out): complete file identifier (i.e., volume_id + file_id)
 *   exp_numpages(in): expected number of pages to be allocated
 *   file_des(in):
 *
 * Note: Create an unstructured temporary file in a volume that hopefully has
 *       at least exp_numpages free pages. The volume indicated in vfid->volid
 *       is used as a hint for the allocation of the file. A set of sectors is
 *       allocated to improve locality of the file. The sectors allocated are
 *       estimated from the number of expected pages. The maximum number of
 *       allocated sectors is 25% of the total number of sectors in disk.
 *       Note the number of expected pages are not allocated at this point,
 *       they are allocated as needs arise. The file is destroyed when the file
 *       is deleted by the transaction that created the file or when this
 *       transaction is finished (either committed or aborted). That is, the
 *       life of a temporary file is not longer that the life of the
 *       transaction that creates the file.
 */
VFID *
file_create_tmp (THREAD_ENTRY * thread_p, VFID * vfid, INT32 exp_numpages, const void *file_des)
{
  FILE_TYPE file_type = FILE_TEMP;

  if (file_tmpfile_cache_get (thread_p, vfid, FILE_TEMP))
    {
      return vfid;
    }

  return file_create_tmp_internal (thread_p, vfid, &file_type, exp_numpages, file_des);
}

/*
 * file_create_tmp_no_cache () - Create a new unstructured temporary file
 *   return: vfid or NULL in case of error
 *   vfid(out): complete file identifier (i.e., volume_id + file_id)
 *   exp_numpages(in): expected number of pages to be allocated
 *   file_des(in):
 *
 * Note: Unlike file_create_tmp, it always creates a temporary file (does
 *	 not use files from cache). See file_create_tmp for more details.
 */
VFID *
file_create_tmp_no_cache (THREAD_ENTRY * thread_p, VFID * vfid, INT32 exp_numpages, const void *file_des)
{
  FILE_TYPE file_type = FILE_TEMP;

  return file_create_tmp_internal (thread_p, vfid, &file_type, exp_numpages, file_des);
}

/*
 * file_destroy_cached_tmp () - Drop cached temp files in temporary temp file
 *   return: NO_ERROR
 *   volid(in):
 */
int
file_destroy_cached_tmp (THREAD_ENTRY * thread_p, VOLID volid)
{
  FILE_TEMPFILE_CACHE_ENTRY *p;
  int idx, prev;

  if (csect_enter (thread_p, CSECT_TEMPFILE_CACHE, INF_WAIT) != NO_ERROR)
    {
      return ER_FAILED;
    }

  idx = file_Tempfile_cache.first_idx;
  prev = -1;
  while (idx != -1)
    {
      p = &file_Tempfile_cache.entry[idx];
      if (p->vfid.volid == volid)
	{
	  if (prev == -1)
	    {
	      file_Tempfile_cache.first_idx = p->next_entry;
	    }
	  else
	    {
	      file_Tempfile_cache.entry[prev].next_entry = p->next_entry;
	    }

	  p->next_entry = file_Tempfile_cache.free_idx;
	  file_Tempfile_cache.free_idx = p->idx;

	  (void) file_destroy_without_reuse (thread_p, &p->vfid);
	}
      prev = idx;
      idx = p->next_entry;
    }

  csect_exit (thread_p, CSECT_TEMPFILE_CACHE);

  return NO_ERROR;
}

/*
 * file_create_queryarea () - Create a new unstructured query area file
 *   return: vfid or NULL in case of error
 *   vfid(out): complete file identifier (i.e., volume_id + file_id)
 *   exp_numpages(in): expected number of pages to be allocated
 *   file_des(in):
 *
 * Note: Purpose of this type of file is to retain it beyond transaction
 *       boundary, e.g. XASL stream cache file. Any other aspects are same
 *       with file_create_tmp()
 */
VFID *
file_create_queryarea (THREAD_ENTRY * thread_p, VFID * vfid, INT32 exp_numpages, const void *file_des)
{
  FILE_TYPE file_type = FILE_QUERY_AREA;
  VFID *tmpfile_vfid = NULL;
  VPID first_page_vpid, vpid;
  PAGE_PTR fhdr_pgptr = NULL;
  FILE_HEADER *fhdr;

  tmpfile_vfid = file_tmpfile_cache_get (thread_p, vfid, file_type);

  if (tmpfile_vfid == NULL)
    {
      VPID_SET_NULL (&first_page_vpid);

      tmpfile_vfid = file_create_tmp_internal (thread_p, vfid, &file_type, exp_numpages, file_des);
      if (tmpfile_vfid != NULL)
	{
	  if (file_alloc_pages (thread_p, tmpfile_vfid, &first_page_vpid, 1, NULL, NULL, NULL) == NULL)
	    {
	      goto exit_on_error;
	    }
	}
      else
	{
	  goto exit_on_error;
	}

      assert (!VPID_ISNULL (&first_page_vpid));

      vpid.volid = tmpfile_vfid->volid;
      vpid.pageid = tmpfile_vfid->fileid;
      fhdr_pgptr = pgbuf_fix (thread_p, &vpid, OLD_PAGE, PGBUF_LATCH_WRITE, PGBUF_UNCONDITIONAL_LATCH);
      if (fhdr_pgptr == NULL)
	{
	  goto exit_on_error;
	}

      (void) pgbuf_check_page_ptype (thread_p, fhdr_pgptr, PAGE_FTAB);
      fhdr = (FILE_HEADER *) (fhdr_pgptr + FILE_HEADER_OFFSET);

      assert (VPID_ISNULL (&fhdr->first_alloc_vpid));

      VPID_COPY (&fhdr->first_alloc_vpid, &first_page_vpid);

      pgbuf_set_dirty (thread_p, fhdr_pgptr, FREE);
    }

  return tmpfile_vfid;

exit_on_error:

  if (tmpfile_vfid != NULL)
    {
      /* Don't keep an immature temp file in the temp file cache */
      (void) file_destroy_internal (thread_p, tmpfile_vfid, false);
    }

  return NULL;
}

/* TODO: list for file_ftab_chain */
/*
 * file_xcreate () - Create an unstructured file in a volume
 *   return: vfid or NULL in case of error
 *   vfid(out): Complete file identifier (i.e., Volume_id + file_id)
 *   exp_numpages(in): Expected number of pages
 *   file_type(in): Type of file
 *   file_des(in): Add the follwing file description to the file
 *   first_prealloc_vpid(out): An array of VPIDs for preallocated pages or NULL
 *   prealloc_npages(in): Number of pages to allocate
 *
 * Note: Create an unstructured file in a volume that hopefully has at least
 *       exp_numpages free pages. The volume indicated in vfid->volid is used
 *       as a hint for the allocation of the file. A set of sectors is
 *       allocated to improve locality of the file. The sectors allocated are
 *       estimated from the number of expected pages. The maximum number of
 *       allocated sectors is 25% of the total number of sectors in disk.
 *       Note the number of expected pages are not allocated at this point,
 *       they are allocated as needs arise.
 *
 *       The expected number of pages can be estimated in some cases, for
 *       example, when a B+tree is created, the minimal number of pages needed
 *       can be estimated from the loading file. When the number of expected
 *       pages cannot be estimated (a zero or negative value can be passed).
 *       Neither in this case nor when the expected number of pages is smaller
 *       than the number of pages within a sector, are sectors allocated.
 */
static VFID *
file_xcreate (THREAD_ENTRY * thread_p, VFID * vfid, INT32 exp_numpages, FILE_TYPE * file_type, const void *file_des,
	      VPID * first_prealloc_vpid, INT32 prealloc_npages)
{
  FILE_HEADER *fhdr;
  FILE_ALLOCSET *allocset;	/* The first allocation set */
  FILE_FTAB_CHAIN *chain;	/* Structure for linking file table pages */
  PAGE_PTR fhdr_pgptr = NULL;
  INT32 *aid_ptr;		/* Pointer to portion of sector identifiers */
  INT32 *outptr;		/* Out of bound pointer. */
  INT32 num_ftb_pages;		/* Number of pages for file table */
  INT32 nsects;
  INT32 sect25;			/* 25% of total number of sectors */
  INT32 sectid = NULL_SECTID;	/* Identifier of first sector for the expected number of pages */
  VPID vpid;
  LOG_DATA_ADDR addr;
  char *logdata;
  VPID *table_vpids = NULL;
  VPID *vpid_ptr;
  VPID tmp_vpid;
  int i, ftb_page_index;	/* Index into the allocated file table pages */
  int length;
  DISK_VOLPURPOSE vol_purpose;
  DISK_SETPAGE_TYPE setpage_type;
  int ret = NO_ERROR;

  if (exp_numpages <= 0)
    {
      exp_numpages = 1;
    }

  if (*file_type == FILE_BTREE || *file_type == FILE_HEAP)
    {
      if (prealloc_npages == 0)
	{
	  assert (false);
	  prealloc_npages = 1;
	  first_prealloc_vpid = &tmp_vpid;
	}
    }

  /* 
   * Start a TOP SYSTEM OPERATION.
   * This top system operation will be either ABORTED (case of failure) or
   * its actions will be attached to its outer parent
   */
  if (log_start_system_op (thread_p) == NULL)
    {
      VFID_SET_NULL (vfid);
      return NULL;
    }

  setpage_type = ((prealloc_npages < 0) ? DISK_CONTIGUOUS_PAGES : DISK_NONCONTIGUOUS_SPANVOLS_PAGES);

  i = file_guess_numpages_overhead (thread_p, NULL, exp_numpages);
  exp_numpages += i;
  exp_numpages = MIN (exp_numpages, VOL_MAX_NPAGES (IO_PAGESIZE));

  vpid.volid = file_find_goodvol (thread_p, vfid->volid, NULL_VOLID, exp_numpages, setpage_type, *file_type);
  if (vpid.volid != NULL_VOLID)
    {
      vfid->volid = vpid.volid;
    }
  else
    {
      /* 
       * We could not find volumes with the expected number of pages, and we
       * we were not able to create a new volume.
       * Quit if we request few pages, Otherwise, continue using the hinted
       * volume
       */
      if (exp_numpages <= 2 || vfid->volid == NULL_VOLID || fileio_get_volume_descriptor (vfid->volid) == NULL_VOLDES)
	{
	  /* We could not find a volume with enough pages. An error has already been set by file_find_goodvol (). */
	  goto exit_on_error;
	}
    }

  if (*file_type == FILE_TEMP)
    {
      vol_purpose = xdisk_get_purpose (thread_p, vfid->volid);
      if (vol_purpose == DISK_UNKNOWN_PURPOSE)
	{
	  goto exit_on_error;
	}

      if (vol_purpose == DISK_TEMPVOL_TEMP_PURPOSE || vol_purpose == DISK_PERMVOL_TEMP_PURPOSE)
	{
	  /* Use volumes with temporary purposes only for every single page of this file */
	  *file_type = FILE_TEMP;
	}
      else
	{
	  assert (0);
	  goto exit_on_error;
	}
    }

  vfid->fileid = NULL_FILEID;

  /* 
   * Estimate the number of sectors needed for the expected number of pages.
   * Sectors are pre-allocated for locality reasons. More sectors can be
   * allocated at any time, for example, when more than the expected number of
   * pages are allocated.
   */

  if (exp_numpages > DISK_SECTOR_NPAGES)
    {
      if (*file_type == FILE_TEMP || *file_type == FILE_QUERY_AREA)
	{
	  /* We are going to allocate the special sector */
	  nsects = 1;
	}
      else
	{
	  nsects = CEIL_PTVDIV (exp_numpages, DISK_SECTOR_NPAGES);
	}
      /* 
       * Don't allocate more than 25% of the total number of sectors of main
       * volume. Or more than the number of sectors that can be addressed in
       * a single page. Note later on they will be increased as needed.
       */

      if ((nsects * sizeof (sectid)) > PGLENGTH_MAX)
	{
	  /* Too many sectors to start with.. */
	  nsects = PGLENGTH_MAX / sizeof (sectid);

	  if (nsects > DB_PAGESIZE)
	    {
	      nsects -= DB_PAGESIZE;
	    }
	}

      sect25 = disk_get_total_numsectors (thread_p, vfid->volid) / 4;
      if (nsects > 1 && nsects > sect25)
	{
	  nsects = sect25;
	}
    }
  else
    {
      nsects = 0;
    }

  if (file_des != NULL)
    {
      length = file_descriptor_get_length (*file_type);
      length += DOUBLE_ALIGNMENT;
    }
  else
    {
      length = 0;
    }

  /* Estimate the length to write at this moment */
  length = (length + (sizeof (sectid) * (nsects + FILE_NUM_EMPTY_SECTS)) + sizeof (vpid.pageid));

  /* Subtract the first page. Then, calculate the number of needed pages */
  length -= DB_PAGESIZE - sizeof (*fhdr);

  if (length > 0)
    {
      i = DB_PAGESIZE - sizeof (FILE_FTAB_CHAIN);
      num_ftb_pages = 1 + CEIL_PTVDIV (length, i);
    }
  else
    {
      num_ftb_pages = 1;
    }

  /* Allocate the needed file table pages for the file. The first file table page is declared as the file identifier */
  table_vpids = (VPID *) malloc (sizeof (vpid) * num_ftb_pages);
  if (table_vpids == NULL)
    {
      ret = ER_OUT_OF_VIRTUAL_MEMORY;
      er_set (ER_ERROR_SEVERITY, ARG_FILE_LINE, ret, 1, sizeof (vpid) * num_ftb_pages);
      goto exit_on_error;
    }

  ret = file_ftabvpid_alloc (thread_p, vfid->volid, NULL_PAGEID, table_vpids, num_ftb_pages, *file_type);
  if (ret != NO_ERROR)
    {
      goto exit_on_error;
    }
  vfid->volid = table_vpids[0].volid;
  vfid->fileid = table_vpids[0].pageid;

  addr.vfid = vfid;

  /* Allocate the needed sectors for the newly allocated file at the volume where the file was allocated. */

  if (nsects > 1)
    {
      if (*file_type == FILE_TEMP || *file_type == FILE_QUERY_AREA)
	{
	  /* We are going to allocate the special sector */
	  sectid = disk_alloc_special_sector ();
	  nsects = 1;
	}
      else
	{
	  sectid = disk_alloc_sector (thread_p, vfid->volid, nsects, -1);
	  if (sectid == DISK_SECTOR_WITH_ALL_PAGES)
	    {
	      nsects = 1;
	    }
	}
    }
  else
    {
      sectid = NULL_SECTID;
    }

  /* 
   * Double link the file table pages
   * Skip the header page from this loop since a header page does not have
   * the same type of chain. It has the header of the chain.
   */

  for (ftb_page_index = 1; ftb_page_index < num_ftb_pages; ftb_page_index++)
    {
      vpid_ptr = &table_vpids[ftb_page_index];
      addr.pgptr = pgbuf_fix (thread_p, vpid_ptr, NEW_PAGE, PGBUF_LATCH_WRITE, PGBUF_UNCONDITIONAL_LATCH);
      if (addr.pgptr == NULL)
	{
	  goto exit_on_error;
	}

      (void) pgbuf_set_page_ptype (thread_p, addr.pgptr, PAGE_FTAB);

      /* Chain forward and backward */
      chain = (FILE_FTAB_CHAIN *) (addr.pgptr + FILE_FTAB_CHAIN_OFFSET);

      if ((ftb_page_index + 1) == num_ftb_pages)
	{
	  VPID_SET_NULL (&chain->next_ftbvpid);
	}
      else
	{
	  chain->next_ftbvpid = table_vpids[ftb_page_index + 1];
	}

      chain->prev_ftbvpid = table_vpids[ftb_page_index - 1];

      /* DON'T NEED to log before image (undo) since this is a newly created file and pages of the file would be
       * deallocated during undo(abort). */

      addr.offset = FILE_FTAB_CHAIN_OFFSET;
      log_append_redo_data (thread_p, RVFL_FTAB_CHAIN, &addr, sizeof (*chain), chain);
      pgbuf_set_dirty (thread_p, addr.pgptr, FREE);
      addr.pgptr = NULL;
    }

  fhdr_pgptr = pgbuf_fix (thread_p, &table_vpids[0], NEW_PAGE, PGBUF_LATCH_WRITE, PGBUF_UNCONDITIONAL_LATCH);
  if (fhdr_pgptr == NULL)
    {
      goto exit_on_error;
    }

  (void) pgbuf_set_page_ptype (thread_p, fhdr_pgptr, PAGE_FTAB);

  /* Initialize file header */

  fhdr = (FILE_HEADER *) (fhdr_pgptr + FILE_HEADER_OFFSET);

  VFID_COPY (&fhdr->vfid, vfid);
  fhdr->type = (INT16) (*file_type);
  fhdr->creation = time (NULL);
  fhdr->ismark_as_deleted = false;

  fhdr->num_table_vpids = num_ftb_pages;
  if (num_ftb_pages > 1)
    {
      fhdr->next_table_vpid = table_vpids[1];
    }
  else
    {
      VPID_SET_NULL (&fhdr->next_table_vpid);
    }

  fhdr->last_table_vpid = table_vpids[num_ftb_pages - 1];

  fhdr->num_user_pages = 0;
  fhdr->num_user_pages_mrkdelete = 0;
  fhdr->num_allocsets = 1;

  /* The last allocated set is defined in the header page */
  fhdr->last_allocset_vpid = table_vpids[0];
  fhdr->last_allocset_offset = offsetof (FILE_HEADER, allocset);

  VPID_SET_NULL (&fhdr->first_alloc_vpid);

  /* Add the description comments */
  ret = file_descriptor_insert (thread_p, fhdr, file_des);
  if (ret != NO_ERROR)
    {
      goto exit_on_error;
    }

  /* Initialize first allocation set */

  allocset = &fhdr->allocset;
  allocset->volid = vfid->volid;
  allocset->num_sects = nsects;
  allocset->num_pages = 0;
  allocset->curr_sectid = sectid;
  allocset->num_holes = 0;

  /* Calculate positions for sector table in the first allocation set */

  if (FILE_SIZEOF_FHDR_WITH_DES_COMMENTS (fhdr) < DB_PAGESIZE)
    {
      ftb_page_index = 0;	/* In header page */
      allocset->start_sects_offset = (INT16) FILE_SIZEOF_FHDR_WITH_DES_COMMENTS (fhdr);
      allocset->start_sects_offset = DB_ALIGN (allocset->start_sects_offset, DOUBLE_ALIGNMENT);
    }
  else
    {
      ftb_page_index = 1;	/* Next page after header page */
      allocset->start_sects_offset = sizeof (*chain);
    }

  allocset->start_sects_vpid = table_vpids[ftb_page_index];
  allocset->end_sects_vpid = table_vpids[ftb_page_index];

  /* find out end_sects_offset */
  ret =
    file_calculate_offset (allocset->start_sects_offset, (int) sizeof (sectid), allocset->num_sects,
			   &allocset->end_sects_offset, &allocset->end_sects_vpid, table_vpids, num_ftb_pages,
			   &ftb_page_index);
  if (ret != NO_ERROR)
    {
      goto exit_on_error;
    }

  /* Calculate positions for page table in the first allocation set */

  allocset->start_pages_vpid = table_vpids[ftb_page_index];

  /* find out start_pages_offset */
  ret =
    file_calculate_offset (allocset->end_sects_offset, (int) sizeof (sectid), FILE_NUM_EMPTY_SECTS,
			   &allocset->start_pages_offset, &allocset->start_pages_vpid, table_vpids, num_ftb_pages,
			   &ftb_page_index);
  if (ret != NO_ERROR)
    {
      goto exit_on_error;
    }

  /* The end of the page table is the same as the beginning since there is not any allocated pages */
  allocset->end_pages_vpid = allocset->start_pages_vpid;
  allocset->end_pages_offset = allocset->start_pages_offset;

  /* Indicate that this is the last set */

  VPID_SET_NULL (&allocset->next_allocset_vpid);
  allocset->next_allocset_offset = NULL_OFFSET;

  /* DON'T NEED to log before image (undo) since file and pages of file would be deallocated during undo(abort). */

  addr.pgptr = fhdr_pgptr;
  addr.offset = FILE_HEADER_OFFSET;
  log_append_redo_data (thread_p, RVFL_FHDR, &addr, FILE_SIZEOF_FHDR_WITH_DES_COMMENTS (fhdr), fhdr);
  pgbuf_set_dirty (thread_p, fhdr_pgptr, DONT_FREE);

  /* Initialize the table of sector identifiers */

  if (nsects > 0)
    {
      addr.pgptr =
	pgbuf_fix (thread_p, &allocset->start_sects_vpid, OLD_PAGE, PGBUF_LATCH_WRITE, PGBUF_UNCONDITIONAL_LATCH);
      if (addr.pgptr == NULL)
	{
	  goto exit_on_error;
	}

      (void) pgbuf_check_page_ptype (thread_p, addr.pgptr, PAGE_FTAB);

      /* Find the location for the sector table */
      ret = file_find_limits (addr.pgptr, allocset, &aid_ptr, &outptr, FILE_SECTOR_TABLE);
      if (ret != NO_ERROR)
	{
	  pgbuf_unfix_and_init (thread_p, addr.pgptr);
	  goto exit_on_error;
	}

      addr.offset = allocset->start_sects_offset;
      logdata = (char *) aid_ptr;

      for (i = 0; i < nsects; i++)
	{
	  if (aid_ptr >= outptr)
	    {
	      /* Next file table page */

	      /* DON'T NEED to log before image (undo) since file and pages of file would be deallocated during
	       * undo(abort). */
	      log_append_redo_data (thread_p, RVFL_IDSTABLE, &addr, CAST_BUFLEN ((char *) aid_ptr - logdata), logdata);

	      ret = file_ftabvpid_next (fhdr, addr.pgptr, &vpid);
	      if (ret != NO_ERROR)
		{
		  goto exit_on_error;
		}
	      pgbuf_set_dirty (thread_p, addr.pgptr, FREE);
	      addr.pgptr = NULL;

	      addr.pgptr = pgbuf_fix (thread_p, &vpid, OLD_PAGE, PGBUF_LATCH_WRITE, PGBUF_UNCONDITIONAL_LATCH);
	      if (addr.pgptr == NULL)
		{
		  goto exit_on_error;
		}

	      (void) pgbuf_check_page_ptype (thread_p, addr.pgptr, PAGE_FTAB);

	      ret = file_find_limits (addr.pgptr, allocset, &aid_ptr, &outptr, FILE_SECTOR_TABLE);
	      if (ret != NO_ERROR)
		{
		  pgbuf_unfix_and_init (thread_p, addr.pgptr);
		  goto exit_on_error;
		}
	      addr.offset = sizeof (*chain);
	      logdata = (char *) aid_ptr;
	    }

	  assert (NULL_PAGEID <= (sectid + i));	/* FIXME: upper bound */
	  *aid_ptr++ = sectid + i;
	}

      /* Don't need to log before image (undo) since file and pages of file would be deallocated during undo(abort). */
      log_append_redo_data (thread_p, RVFL_IDSTABLE, &addr, CAST_BUFLEN ((char *) aid_ptr - logdata), logdata);
      pgbuf_set_dirty (thread_p, addr.pgptr, FREE);
      addr.pgptr = NULL;
    }

  /* Register the file and remember that this is a newly created file */
  if ((file_Tracker->vfid != NULL && file_tracker_register (thread_p, vfid) == NULL)
      || file_cache_newfile (thread_p, vfid, *file_type) == NULL)
    {
      goto exit_on_error;
    }

  /* Free the header page. */
  pgbuf_unfix_and_init (thread_p, fhdr_pgptr);
  free_and_init (table_vpids);

  if (prealloc_npages != 0)
    {
      if (prealloc_npages > 0)
	{
	  /* First time */
	  if (file_alloc_pages_at_volid (thread_p, vfid, first_prealloc_vpid, prealloc_npages, NULL, vfid->volid, NULL,
					 NULL) == NULL)
	    {
	      /* 
	       * We were unable to allocate the pages on the desired volume. In
	       * this case we need to make sure that the file is created in a
	       * volume with enough pages to preallocate the desired pages. For
	       * now, we can ignore the hint of expected pages. We would be
	       * looking for a volume with contiguous pages.
	       *
	       * Undo whatever we have done to this file, and try again.
	       */
	      (void) log_end_system_op (thread_p, LOG_RESULT_TOPOP_ABORT);
	      exp_numpages = prealloc_npages;
	      prealloc_npages = -prealloc_npages;
	      return file_xcreate (thread_p, vfid, exp_numpages, file_type, file_des, first_prealloc_vpid,
				   prealloc_npages);
	    }
	}
      else
	{
	  /* Second time. If it fails Bye... */
	  prealloc_npages = -prealloc_npages;
	  if (file_alloc_pages_at_volid (thread_p, vfid, first_prealloc_vpid, prealloc_npages, NULL, vfid->volid, NULL,
					 NULL) == NULL)
	    {
	      /* We were unable to allocate the pages on the desired volume. */
	      (void) log_end_system_op (thread_p, LOG_RESULT_TOPOP_ABORT);
	      return NULL;
	    }
	}

      assert (!VPID_ISNULL (first_prealloc_vpid));

      vpid.volid = vfid->volid;
      vpid.pageid = vfid->fileid;
      fhdr_pgptr = pgbuf_fix (thread_p, &vpid, OLD_PAGE, PGBUF_LATCH_WRITE, PGBUF_UNCONDITIONAL_LATCH);
      if (fhdr_pgptr == NULL)
	{
	  goto exit_on_error;
	}

      (void) pgbuf_check_page_ptype (thread_p, fhdr_pgptr, PAGE_FTAB);
      fhdr = (FILE_HEADER *) (fhdr_pgptr + FILE_HEADER_OFFSET);

      assert (VPID_ISNULL (&fhdr->first_alloc_vpid));

      VPID_COPY (&fhdr->first_alloc_vpid, first_prealloc_vpid);

      addr.vfid = vfid;
      addr.pgptr = fhdr_pgptr;
      addr.offset = FILE_HEADER_OFFSET;

      /* DON'T NEED to log before image (undo) since this is a newly created file and pages of the file would be
       * deallocated during undo(abort). */

      log_append_redo_data (thread_p, RVFL_FHDR, &addr, FILE_SIZEOF_FHDR_WITH_DES_COMMENTS (fhdr), fhdr);

      pgbuf_set_dirty (thread_p, fhdr_pgptr, FREE);
      addr.pgptr = NULL;
    }

  /* The responsability of the creation of the file is given to the outer nested level */
  log_end_system_op (thread_p, LOG_RESULT_TOPOP_ATTACH_TO_OUTER);

  return vfid;

exit_on_error:

  /* ABORT THE TOP SYSTEM OPERATION. That is, the creation of the file is aborted, all pages that were allocated are
   * deallocated at this point */
  (void) log_end_system_op (thread_p, LOG_RESULT_TOPOP_ABORT);

  if (fhdr_pgptr != NULL)
    {
      pgbuf_unfix_and_init (thread_p, fhdr_pgptr);
    }

  if (table_vpids != NULL)
    {
      free_and_init (table_vpids);
    }

  VFID_SET_NULL (vfid);

  if (ret == NO_ERROR)
    {
      ret = ER_FAILED;
    }

  return NULL;
}

/*
 * file_destroy () - Destroy a file
 *   return:
 *   vfid(in): Complete file identifier
 *
 * Note: The pages and sectors assigned to the given file are deallocated and
 *       the file is removed.
 */
int
file_destroy (THREAD_ENTRY * thread_p, const VFID * vfid)
{
  return file_destroy_internal (thread_p, vfid, true);
}

static int
file_destroy_internal (THREAD_ENTRY * thread_p, const VFID * vfid, bool put_cache)
{
  VPID allocset_vpid;		/* Page-volume identifier of allocation set */
  VPID nxftb_vpid;		/* Page-volume identifier of file tables pages. Part of allocation sets. */
  FILE_HEADER *fhdr;
  FILE_ALLOCSET *allocset;	/* The first allocation set */
  PAGE_PTR fhdr_pgptr = NULL;
  PAGE_PTR allocset_pgptr = NULL;
  PAGE_PTR pgptr = NULL;
  INT32 *aid_ptr;		/* Pointer to portion of table of page or sector allocation table */
  INT32 *outptr;		/* Out of bound pointer. */
  INT16 allocset_offset;
  LOG_DATA_ADDR addr;

  INT32 batch_firstid;		/* First sectid in batch */
  INT32 batch_ndealloc;		/* # of sectors to deallocate in the batch */
  FILE_TYPE file_type;
  bool pb_invalid_temp_called = false;

  addr.vfid = vfid;

  allocset_vpid.volid = vfid->volid;
  allocset_vpid.pageid = vfid->fileid;

  fhdr_pgptr = pgbuf_fix (thread_p, &allocset_vpid, OLD_PAGE, PGBUF_LATCH_WRITE, PGBUF_UNCONDITIONAL_LATCH);
  if (fhdr_pgptr == NULL)
    {
      return ER_FAILED;
    }

  (void) pgbuf_check_page_ptype (thread_p, fhdr_pgptr, PAGE_FTAB);

  fhdr = (FILE_HEADER *) (fhdr_pgptr + FILE_HEADER_OFFSET);

  file_type = fhdr->type;

  if ((file_type == FILE_TEMP || file_type == FILE_QUERY_AREA)
      && fhdr->num_user_pages < prm_get_integer_value (PRM_ID_MAX_PAGES_IN_TEMP_FILE_CACHE))
    {
      if (0 < fhdr->num_user_pages)
	{
	  /* We need to invalidate all the pages set */
	  allocset_offset = offsetof (FILE_HEADER, allocset);
	  while (!VPID_ISNULL (&allocset_vpid))
	    {
	      allocset_pgptr =
		pgbuf_fix (thread_p, &allocset_vpid, OLD_PAGE, PGBUF_LATCH_WRITE, PGBUF_UNCONDITIONAL_LATCH);
	      if (allocset_pgptr == NULL)
		{
		  pgbuf_unfix_and_init (thread_p, fhdr_pgptr);

		  return ER_FAILED;
		}

	      (void) pgbuf_check_page_ptype (thread_p, allocset_pgptr, PAGE_FTAB);

	      allocset = (FILE_ALLOCSET *) ((char *) allocset_pgptr + allocset_offset);

	      nxftb_vpid = allocset->start_pages_vpid;
	      while (!VPID_ISNULL (&nxftb_vpid))
		{
		  pgptr = pgbuf_fix (thread_p, &nxftb_vpid, OLD_PAGE, PGBUF_LATCH_WRITE, PGBUF_UNCONDITIONAL_LATCH);
		  if (pgptr == NULL)
		    {
		      pgbuf_unfix_and_init (thread_p, allocset_pgptr);
		      pgbuf_unfix_and_init (thread_p, fhdr_pgptr);

		      return ER_FAILED;
		    }

		  (void) pgbuf_check_page_ptype (thread_p, pgptr, PAGE_FTAB);

		  /* Calculate the starting offset and length of the page to check */
		  if (file_find_limits (pgptr, allocset, &aid_ptr, &outptr, FILE_PAGE_TABLE) != NO_ERROR)
		    {
		      pgbuf_unfix_and_init (thread_p, pgptr);
		      pgbuf_unfix_and_init (thread_p, allocset_pgptr);
		      pgbuf_unfix_and_init (thread_p, fhdr_pgptr);

		      return ER_FAILED;
		    }

		  batch_firstid = NULL_PAGEID;
		  batch_ndealloc = 0;

		  for (; aid_ptr < outptr; aid_ptr++)
		    {
		      if (*aid_ptr > NULL_PAGEID)
			{
			  if (batch_ndealloc == 0)
			    {
			      /* Start accumulating contiguous pages */
			      batch_firstid = *aid_ptr;
			      batch_ndealloc = 1;
			    }
			  else
			    {
			      /* Is page contiguous ? */
			      if (*aid_ptr == batch_firstid + batch_ndealloc)
				{
				  /* contiguous */
				  batch_ndealloc++;
				}
			      else
				{
				  /* 
				   * This is not a contiguous page.
				   * Deallocate any previous pages and start
				   * accumulating contiguous pages again.
				   * We do not care if the page deallocation
				   * failed, since we are destroying the file..
				   * Deallocate as much as we can.
				   */

				  pgbuf_invalidate_temporary_file (thread_p, allocset->volid, batch_firstid,
								   batch_ndealloc, true);

				  /* Start again */
				  batch_firstid = *aid_ptr;
				  batch_ndealloc = 1;
				}
			    }
			}
		      else
			{
			  assert (*aid_ptr == NULL_PAGEID || *aid_ptr == NULL_PAGEID_MARKED_DELETED);
			}
		    }

		  if (batch_ndealloc > 0)
		    {
		      /* Deallocate any accumulated pages */

		      pgbuf_invalidate_temporary_file (thread_p, allocset->volid, batch_firstid, batch_ndealloc, true);
		    }

		  /* Get next page in the allocation set */
		  if (VPID_EQ (&nxftb_vpid, &allocset->end_pages_vpid))
		    {
		      VPID_SET_NULL (&nxftb_vpid);
		    }
		  else
		    {
		      if (file_ftabvpid_next (fhdr, pgptr, &nxftb_vpid) != NO_ERROR)
			{
			  pgbuf_unfix_and_init (thread_p, pgptr);
			  return ER_FAILED;
			}
		    }
		  pgbuf_unfix_and_init (thread_p, pgptr);
		}

	      if (VPID_ISNULL (&allocset->next_allocset_vpid))
		{
		  VPID_SET_NULL (&allocset_vpid);
		  allocset_offset = -1;
		}
	      else
		{
		  if (VPID_EQ (&allocset_vpid, &allocset->next_allocset_vpid)
		      && allocset_offset == allocset->next_allocset_offset)
		    {
		      er_set (ER_FATAL_ERROR_SEVERITY, ARG_FILE_LINE, ER_FILE_FTB_LOOP, 4, vfid->fileid,
			      fileio_get_volume_label (vfid->volid, PEEK), allocset->next_allocset_vpid.volid,
			      allocset->next_allocset_vpid.pageid);
		      VPID_SET_NULL (&allocset_vpid);
		      allocset_offset = -1;
		    }
		  else
		    {
		      allocset_vpid = allocset->next_allocset_vpid;
		      allocset_offset = allocset->next_allocset_offset;
		    }
		}
	      pgbuf_unfix_and_init (thread_p, allocset_pgptr);
	    }
	}

      assert (file_type == FILE_TEMP || file_type == FILE_QUERY_AREA);

      pb_invalid_temp_called = true;

      if (put_cache)
	{
	  if (file_tmpfile_cache_put (thread_p, vfid, file_type))
	    {
	      pgbuf_unfix_and_init (thread_p, fhdr_pgptr);
	      return NO_ERROR;
	    }
	}
    }

  pgbuf_unfix_and_init (thread_p, fhdr_pgptr);

  return file_xdestroy (thread_p, vfid, pb_invalid_temp_called);
}

/*
 * file_rv_postpone_destroy_file () - Execute file destroy during postpone.
 *				      It was added in order to avoid double
 *				      page deallocations because of vacuum
 *				      workers.
 *
 * return	 : Error code.
 * thread_p (in) : Thread entry.
 * rcv (in)	 : Recovery data (file VFID).
 */
int
file_rv_postpone_destroy_file (THREAD_ENTRY * thread_p, LOG_RCV * rcv)
{
  VFID *vfid;
  BTID btid;
  int error_code = NO_ERROR;
  bool is_btid = false;
  GLOBAL_UNIQUE_STATS *stats = NULL;
  int num_oids, num_keys = -1, num_nulls;
  LF_TRAN_ENTRY *t_entry;

  if (rcv->length == sizeof (*vfid))
    {
      vfid = (VFID *) rcv->data;
    }
  else
    {
      assert (rcv->length == OR_BTID_ALIGNED_SIZE);
      OR_GET_BTID (rcv->data, &btid);
      vfid = &btid.vfid;
      is_btid = true;
    }

  /* Start postpone type system operation (overrides the normal system operation). */
  log_start_postpone_system_op (thread_p, &rcv->reference_lsa);

  /* We need to unregister file before deallocating its pages. */
  if (file_tracker_unregister (thread_p, vfid) == NULL)
    {
      assert_release (false);
      log_end_system_op (thread_p, LOG_RESULT_TOPOP_ABORT);
      return ER_FAILED;
    }

  if (is_btid)
    {
      /* save global statistics before delete */
      t_entry = thread_get_tran_entry (thread_p, THREAD_TS_GLOBAL_UNIQUE_STATS);
      lf_hash_find (t_entry, &log_Gl.unique_stats_table.unique_stats_hash, &btid, (void **) &stats);
      if (stats)
	{
	  num_oids = stats->unique_stats.num_oids;
	  num_keys = stats->unique_stats.num_keys;
	  num_nulls = stats->unique_stats.num_nulls;
	  pthread_mutex_unlock (&stats->mutex);
	}

      /* delete global statistics */
      (void) logtb_delete_global_unique_stats (thread_p, &btid);
    }

  /* Destroy file */
  error_code = file_destroy (thread_p, vfid);
  if (error_code != NO_ERROR)
    {
      assert_release (false);

      if (is_btid)
	{
	  if (num_keys != -1)
	    {
	      /* restore global statistics for debug purpose */
	      stats = NULL;
	      lf_hash_find_or_insert (t_entry, &log_Gl.unique_stats_table.unique_stats_hash, &btid, (void **) &stats,
				      NULL);
	      stats->unique_stats.num_oids = num_oids;
	      stats->unique_stats.num_keys = num_keys;
	      stats->unique_stats.num_nulls = num_nulls;
	      pthread_mutex_unlock (&stats->mutex);
	    }
	}

      log_end_system_op (thread_p, LOG_RESULT_TOPOP_ABORT);
      return error_code;
    }

  /* Success. */
  log_end_system_op (thread_p, LOG_RESULT_TOPOP_COMMIT);
  return NO_ERROR;
}

/*
 * file_destroy_without_reuse () - Destroy a file not regarding reuse file
 *   return:
 *   vfid(in): Complete file identifier
 *
 * Note: The pages and sectors assigned to the given file are deallocated and
 *       the file is removed.
 */
int
file_destroy_without_reuse (THREAD_ENTRY * thread_p, const VFID * vfid)
{
  return file_xdestroy (thread_p, vfid, false);
}


static int
file_xdestroy (THREAD_ENTRY * thread_p, const VFID * vfid, bool pb_invalid_temp_called)
{
  VPID allocset_vpid;		/* Page-volume identifier of allocation set */
  VPID nxftb_vpid;		/* Page-volume identifier of file tables pages. Part of allocation sets. */
  VPID curftb_vpid;
  FILE_HEADER *fhdr;
  FILE_ALLOCSET *allocset;	/* The first allocation set */
  PAGE_PTR fhdr_pgptr = NULL;
  PAGE_PTR allocset_pgptr = NULL;
  PAGE_PTR pgptr = NULL;
  INT32 *aid_ptr;		/* Pointer to portion of table of page or sector allocation table */
  INT32 *outptr;		/* Out of bound pointer. */
  INT16 allocset_offset;
  LOG_DATA_ADDR addr;
  INT16 batch_volid;		/* The volume identifier in the batch of contiguous ids */
  INT32 batch_firstid;		/* First sectid in batch */
  INT32 batch_ndealloc;		/* # of sectors to deallocate in the batch */
  FILE_TYPE file_type;
  bool old_val;
  int ret = NO_ERROR;
  int rv;
  DISK_PAGE_TYPE page_type;
  LOG_TDES *tdes = LOG_FIND_CURRENT_TDES (thread_p);

  /* 
   * Start a TOP SYSTEM OPERATION.
   * This top system operation will be either ABORTED (case of failure) or
   * its actions will be attached to its outer parent. That is, the file
   * cannot be destroyed half way.
   */
  if (log_start_system_op (thread_p) == NULL)
    {
      return ER_FAILED;
    }

  assert (tdes != NULL);

  /* Safe guard: postpone system operation is allowed only if transaction state is
   * TRAN_UNACTIVE_COMMITTED_WITH_POSTPONE. */
  assert (tdes->topops.type != LOG_TOPOPS_POSTPONE || tdes->state == TRAN_UNACTIVE_COMMITTED_WITH_POSTPONE);

  old_val = thread_set_check_interrupt (thread_p, false);

  ret = file_type_cache_entry_remove (vfid);
  if (ret != NO_ERROR)
    {
      goto exit_on_error;
    }

  allocset_vpid.volid = vfid->volid;
  allocset_vpid.pageid = vfid->fileid;

  fhdr_pgptr = pgbuf_fix (thread_p, &allocset_vpid, OLD_PAGE, PGBUF_LATCH_WRITE, PGBUF_UNCONDITIONAL_LATCH);
  if (fhdr_pgptr == NULL)
    {
      goto exit_on_error;
    }

  (void) pgbuf_check_page_ptype (thread_p, fhdr_pgptr, PAGE_FTAB);

  fhdr = (FILE_HEADER *) (fhdr_pgptr + FILE_HEADER_OFFSET);
  file_type = fhdr->type;
  page_type = file_get_disk_page_type (file_type);

  if (!VFID_EQ (vfid, &fhdr->vfid))
    {
      /* Header of file seems to be corrupted */
      ret = ER_FILE_TABLE_CORRUPTED;
      er_set (ER_FATAL_ERROR_SEVERITY, ARG_FILE_LINE, ret, 2, vfid->volid, vfid->fileid);
      goto exit_on_error;
    }

  /* Deallocate all user pages */
  if (fhdr->num_user_pages > 0)
    {
      FILE_RECV_DELETE_PAGES postpone_data;
      int num_user_pages;
      INT32 undo_data, redo_data;

      /* We need to deallocate all the pages and sectors of every allocated set */
      allocset_offset = offsetof (FILE_HEADER, allocset);
      while (!VPID_ISNULL (&allocset_vpid))
	{
	  /* 
	   * Fetch the page that describe this allocation set even when it has
	   * already been fetched as a file header page. This is done to code
	   * the following easily.
	   */
	  allocset_pgptr = pgbuf_fix (thread_p, &allocset_vpid, OLD_PAGE, PGBUF_LATCH_WRITE, PGBUF_UNCONDITIONAL_LATCH);
	  if (allocset_pgptr == NULL)
	    {
	      goto exit_on_error;
	    }

	  (void) pgbuf_check_page_ptype (thread_p, allocset_pgptr, PAGE_FTAB);

	  allocset = (FILE_ALLOCSET *) ((char *) allocset_pgptr + allocset_offset);

	  /* Deallocate the pages in this allocation set */

	  nxftb_vpid = allocset->start_pages_vpid;
	  while (!VPID_ISNULL (&nxftb_vpid))
	    {
	      /* 
	       * Fetch the page where the portion of the page table is located.
	       * Note that we are fetching the page even when it has been
	       * fetched previously as an allocation set. This is done to make
	       * the following code easy to write.
	       */
	      pgptr = pgbuf_fix (thread_p, &nxftb_vpid, OLD_PAGE, PGBUF_LATCH_WRITE, PGBUF_UNCONDITIONAL_LATCH);
	      if (pgptr == NULL)
		{
		  goto exit_on_error;
		}

	      (void) pgbuf_check_page_ptype (thread_p, pgptr, PAGE_FTAB);

	      /* Calculate the starting offset and length of the page to check */
	      if (file_find_limits (pgptr, allocset, &aid_ptr, &outptr, FILE_PAGE_TABLE) != NO_ERROR)
		{
		  pgbuf_unfix_and_init (thread_p, pgptr);
		  goto exit_on_error;
		}

	      /* 
	       * Deallocate all user pages in this table page of this allocation
	       * set. The sectors are deallocated in batches by their contiguity
	       */
	      batch_firstid = NULL_PAGEID;
	      batch_ndealloc = 0;

	      for (; aid_ptr < outptr; aid_ptr++)
		{
		  if (*aid_ptr > NULL_PAGEID)
		    {
		      if (batch_ndealloc == 0)
			{
			  /* Start accumulating contiguous pages */
			  batch_firstid = *aid_ptr;
			  batch_ndealloc = 1;
			}
		      else
			{
			  /* Is page contiguous ? */
			  if (*aid_ptr == batch_firstid + batch_ndealloc)
			    {
			      /* contiguous */
			      batch_ndealloc++;
			    }
			  else
			    {
			      /* 
			       * This is not a contiguous page.
			       * Deallocate any previous pages and start
			       * accumulating contiguous pages again.
			       * We do not care if the page deallocation failed,
			       * since we are destroying the file.. Deallocate
			       * as much as we can.
			       */

			      if (file_type == FILE_TEMP && !pb_invalid_temp_called)
				{
				  pgbuf_invalidate_temporary_file (thread_p, allocset->volid, batch_firstid,
								   batch_ndealloc, false);
				}

			      (void) disk_dealloc_page (thread_p, allocset->volid, batch_firstid, batch_ndealloc,
							page_type);
			      /* Start again */
			      batch_firstid = *aid_ptr;
			      batch_ndealloc = 1;
			    }
			}
		    }
		  else
		    {
		      assert (*aid_ptr == NULL_PAGEID || *aid_ptr == NULL_PAGEID_MARKED_DELETED);
		    }
		}

	      if (batch_ndealloc > 0)
		{
		  /* Deallocate any accumulated pages */

		  if (file_type == FILE_TEMP && !pb_invalid_temp_called)
		    {
		      pgbuf_invalidate_temporary_file (thread_p, allocset->volid, batch_firstid, batch_ndealloc, false);
		    }

		  (void) disk_dealloc_page (thread_p, allocset->volid, batch_firstid, batch_ndealloc, page_type);
		}

	      /* Get next page in the allocation set */
	      if (VPID_EQ (&nxftb_vpid, &allocset->end_pages_vpid))
		{
		  VPID_SET_NULL (&nxftb_vpid);
		}
	      else
		{
		  ret = file_ftabvpid_next (fhdr, pgptr, &nxftb_vpid);
		  if (ret != NO_ERROR)
		    {
		      pgbuf_unfix_and_init (thread_p, pgptr);
		      goto exit_on_error;
		    }
		}
	      pgbuf_unfix_and_init (thread_p, pgptr);
	    }

	  /* Deallocate the sectors in this allocation set */

	  if (allocset->num_sects > 0)
	    {
	      nxftb_vpid = allocset->start_sects_vpid;
	      while (!VPID_ISNULL (&nxftb_vpid))
		{
		  pgptr = pgbuf_fix (thread_p, &nxftb_vpid, OLD_PAGE, PGBUF_LATCH_WRITE, PGBUF_UNCONDITIONAL_LATCH);
		  if (pgptr == NULL)
		    {
		      goto exit_on_error;
		    }

		  (void) pgbuf_check_page_ptype (thread_p, pgptr, PAGE_FTAB);

		  /* Calculate the starting offset and length of the page to check */
		  ret = file_find_limits (pgptr, allocset, &aid_ptr, &outptr, FILE_SECTOR_TABLE);
		  if (ret != NO_ERROR)
		    {
		      pgbuf_unfix_and_init (thread_p, pgptr);
		      goto exit_on_error;
		    }

		  /* 
		   * Deallocate all user sectors in this table page of this
		   * allocation set. The sectors are deallocated in batches by
		   * their contiguity
		   */

		  batch_firstid = NULL_SECTID;
		  batch_ndealloc = 0;

		  for (; aid_ptr < outptr; aid_ptr++)
		    {
		      if (*aid_ptr != NULL_SECTID)
			{
			  if (batch_ndealloc == 0)
			    {
			      /* Start accumulating contiguous sectors */
			      batch_firstid = *aid_ptr;
			      batch_ndealloc = 1;
			    }
			  else
			    {
			      /* Is sector contiguous ? */
			      if (*aid_ptr == batch_firstid + batch_ndealloc)
				{
				  /* contiguous */
				  batch_ndealloc++;
				}
			      else
				{
				  /* 
				   * This is not a contiguous sector.
				   * Deallocate any previous sectors and start
				   * accumulating contiguous sectors again.
				   * We do not care if the sector deallocation
				   * failed, since we are destroying the file..
				   * Deallocate as much as we can.
				   */
				  (void) disk_dealloc_sector (thread_p, allocset->volid, batch_firstid, batch_ndealloc);
				  /* Start again */
				  batch_firstid = *aid_ptr;
				  batch_ndealloc = 1;
				}
			    }
			}
		    }

		  if (batch_ndealloc > 0)
		    {
		      /* Deallocate any accumulated sectors */
		      (void) disk_dealloc_sector (thread_p, allocset->volid, batch_firstid, batch_ndealloc);
		    }

		  /* Get next page */
		  if (VPID_EQ (&nxftb_vpid, &allocset->end_sects_vpid))
		    {
		      VPID_SET_NULL (&nxftb_vpid);
		    }
		  else
		    {
		      ret = file_ftabvpid_next (fhdr, pgptr, &nxftb_vpid);
		      if (ret != NO_ERROR)
			{
			  pgbuf_unfix_and_init (thread_p, pgptr);
			  goto exit_on_error;
			}
		    }
		  pgbuf_unfix_and_init (thread_p, pgptr);
		}
	    }

	  /* Next allocation set */

	  if (VPID_ISNULL (&allocset->next_allocset_vpid))
	    {
	      VPID_SET_NULL (&allocset_vpid);
	      allocset_offset = -1;
	    }
	  else
	    {
	      if (VPID_EQ (&allocset_vpid, &allocset->next_allocset_vpid)
		  && allocset_offset == allocset->next_allocset_offset)
		{
		  ret = ER_FILE_FTB_LOOP;
		  er_set (ER_FATAL_ERROR_SEVERITY, ARG_FILE_LINE, ret, 4, vfid->fileid,
			  fileio_get_volume_label (vfid->volid, PEEK), allocset->next_allocset_vpid.volid,
			  allocset->next_allocset_vpid.pageid);
		  VPID_SET_NULL (&allocset_vpid);
		  allocset_offset = -1;
		}
	      else
		{
		  allocset_vpid = allocset->next_allocset_vpid;
		  allocset_offset = allocset->next_allocset_offset;
		}
	    }
	  pgbuf_unfix_and_init (thread_p, allocset_pgptr);
	}

      num_user_pages = fhdr->num_user_pages;
      fhdr->num_user_pages = 0;

      addr.vfid = vfid;
      addr.pgptr = fhdr_pgptr;
      addr.offset = FILE_HEADER_OFFSET;
      undo_data = num_user_pages;
      redo_data = -num_user_pages;

      if (tdes->topops.type != LOG_TOPOPS_POSTPONE)
	{
	  fhdr->num_user_pages_mrkdelete += num_user_pages;

	  log_append_undoredo_data (thread_p, RVFL_FHDR_MARK_DELETED_PAGES, &addr, sizeof (undo_data),
				    sizeof (redo_data), &undo_data, &redo_data);

	  /* Add postpone to compress. */
	  postpone_data.deleted_npages = num_user_pages;
	  postpone_data.need_compaction = 0;

	  log_append_postpone (thread_p, RVFL_FHDR_DELETE_PAGES, &addr, sizeof (postpone_data), &postpone_data);
	}
      else
	{
	  log_append_undoredo_data (thread_p, RVFL_FHDR_UPDATE_NUM_USER_PAGES, &addr, sizeof (undo_data),
				    sizeof (redo_data), &undo_data, &redo_data);
	}

      pgbuf_set_dirty (thread_p, fhdr_pgptr, DONT_FREE);
    }

  /* 
   * Deallocate all file table pages except the file header page which is
   * deallocated at the very end. Try to deallocate the pages in batched by
   * their contiguity
   */

  nxftb_vpid.volid = vfid->volid;
  nxftb_vpid.pageid = vfid->fileid;

  batch_volid = NULL_VOLID;
  batch_firstid = NULL_PAGEID;
  batch_ndealloc = 0;

  while (!VPID_ISNULL (&nxftb_vpid))
    {
      pgptr = pgbuf_fix (thread_p, &nxftb_vpid, OLD_PAGE, PGBUF_LATCH_WRITE, PGBUF_UNCONDITIONAL_LATCH);
      if (pgptr == NULL)
	{
	  goto exit_on_error;
	}

      (void) pgbuf_check_page_ptype (thread_p, pgptr, PAGE_FTAB);

      /* Find next file table page */
      curftb_vpid = nxftb_vpid;
      ret = file_ftabvpid_next (fhdr, pgptr, &nxftb_vpid);
      if (ret != NO_ERROR)
	{
	  pgbuf_unfix_and_init (thread_p, pgptr);
	  goto exit_on_error;
	}
      pgbuf_unfix_and_init (thread_p, pgptr);

      /* Don't deallocate the file header page here */
      if (!(curftb_vpid.volid == vfid->volid && curftb_vpid.pageid == vfid->fileid))
	{
	  if (batch_ndealloc == 0)
	    {
	      /* Start accumulating contiguous pages */
	      batch_volid = curftb_vpid.volid;
	      batch_firstid = curftb_vpid.pageid;
	      batch_ndealloc = 1;
	    }
	  else
	    {
	      /* is this page contiguous to previous page ? */
	      if (curftb_vpid.pageid == (batch_firstid + batch_ndealloc) && curftb_vpid.volid == batch_volid)
		{
		  /* contiguous */
		  batch_ndealloc++;
		}
	      else
		{
		  /* 
		   * This is not a contiguous page.
		   * Deallocate any previous pages and start accumulating
		   * contiguous pages again. We do not care if the page
		   * deallocation failed, since we are destroying the file..
		   * Deallocate as much as we can.
		   */
		  (void) disk_dealloc_page (thread_p, batch_volid, batch_firstid, batch_ndealloc, page_type);
		  /* Start again */
		  batch_volid = curftb_vpid.volid;
		  batch_firstid = curftb_vpid.pageid;
		  batch_ndealloc = 1;
		}
	    }
	}
    }
  if (batch_ndealloc > 0)
    {
      (void) disk_dealloc_page (thread_p, batch_volid, batch_firstid, batch_ndealloc, page_type);
    }

  ret = file_descriptor_destroy_rest_pages (thread_p, fhdr);
  if (ret != NO_ERROR)
    {
      goto exit_on_error;
    }

  /* Now deallocate the file header page */

  if (file_type == FILE_TEMP && logtb_is_current_active (thread_p) == true)
    {
      /* 
       * This is a TEMPORARY FILE allocated on volumes with temporary
       * purposes. The file can be completely removed, including its header
       * page at this moment since there are not any log records associated
       * with it.
       */
      pgbuf_unfix_and_init (thread_p, fhdr_pgptr);

      /* remove header page */
      if (disk_dealloc_page (thread_p, vfid->volid, vfid->fileid, 1, page_type) != NO_ERROR)
	{
	  goto exit_on_error;
	}

      if (log_end_system_op (thread_p, LOG_RESULT_TOPOP_COMMIT) != TRAN_UNACTIVE_COMMITTED)
	{
	  goto exit_on_error;
	}

      (void) file_new_declare_as_old (thread_p, vfid);
    }
  else
    {
      /* Normal deletion, attach to outer nested level */
      pgbuf_unfix_and_init (thread_p, fhdr_pgptr);

      /* Now throw away the header page */
      if (disk_dealloc_page (thread_p, vfid->volid, vfid->fileid, 1, page_type) != NO_ERROR)
	{
	  goto exit_on_error;
	}
      if (tdes->topops.type != LOG_TOPOPS_POSTPONE)
	{
	  /* If this was postpone, it must be already unregistered. */
	  (void) file_tracker_unregister (thread_p, vfid);
	}

      /* The responsibility of the removal of the file is given to the outer nested level. */
      log_end_system_op (thread_p, LOG_RESULT_TOPOP_ATTACH_TO_OUTER);
      if (log_is_tran_in_system_op (thread_p) && logtb_is_current_active (thread_p) == true)
	{
	  /* 
	   * Note: we do not declare a new file as nolonger new at this level
	   *       since we do not have the authority to declare the deletion
	   *       of the file as committed. That is, we could have a partial
	   *       rolled back.
	   */
	  ;
	}
      else
	{
	  (void) file_new_declare_as_old (thread_p, vfid);
	}
    }

end:

  rv = thread_set_check_interrupt (thread_p, old_val);

  return ret;

exit_on_error:

  if (allocset_pgptr)
    {
      pgbuf_unfix_and_init (thread_p, allocset_pgptr);
    }

  /* ABORT THE TOP SYSTEM OPERATION. That is, the deletion of the file is aborted, all pages that were deallocated are
   * undone.. */
  (void) log_end_system_op (thread_p, LOG_RESULT_TOPOP_ABORT);

  if (fhdr_pgptr)
    {
      pgbuf_unfix_and_init (thread_p, fhdr_pgptr);
    }

  if (ret == NO_ERROR)
    {
      ret = ER_FAILED;
    }
  goto end;
}

/*
 * file_mark_as_deleted () - Mark a file as deleted
 *   return:
 *   thread_p(in):
 *   vfid(in): Complete file identifier
 *   class_oid(in): class OID
 *
 * Note: The given file is marked as deleted. None of its pages are
 *       deallocated. The deallocation of its pages is done when the file is
 *       destroyed (space reclaimed).
 */
int
file_mark_as_deleted (THREAD_ENTRY * thread_p, const VFID * vfid, const OID * class_oid)
{
  PAGE_PTR fhdr_pgptr = NULL;
  LOG_DATA_ADDR addr;
  VPID vpid;
  int deleted = 1;
  char buffer[OR_INT_SIZE + OR_OID_SIZE + MAX_ALIGNMENT];
  char *buffer_p = NULL;

  addr.vfid = vfid;

  /* 
   * Lock the file table header in exclusive mode. Unless, an error is found,
   * the page remains lock until the end of the transaction so that no other
   * transaction may access the destroyed file.
   */
  vpid.volid = vfid->volid;
  vpid.pageid = vfid->fileid;
  fhdr_pgptr = pgbuf_fix (thread_p, &vpid, OLD_PAGE, PGBUF_LATCH_WRITE, PGBUF_UNCONDITIONAL_LATCH);
  if (fhdr_pgptr == NULL)
    {
      return ER_FAILED;
    }

  (void) pgbuf_check_page_ptype (thread_p, fhdr_pgptr, PAGE_FTAB);

  addr.pgptr = fhdr_pgptr;
  addr.offset = FILE_HEADER_OFFSET;

  buffer_p = PTR_ALIGN (buffer, MAX_ALIGNMENT);

  OR_PUT_INT (buffer_p, deleted);
  OR_PUT_OID (buffer_p + OR_INT_SIZE, class_oid);

  log_append_postpone (thread_p, RVFL_MARKED_DELETED, &addr, OR_INT_SIZE + OR_OID_SIZE, buffer_p);

  pgbuf_unfix_and_init (thread_p, fhdr_pgptr);

  return NO_ERROR;
}

/*
 * file_does_marked_as_deleted () - Find if the given file is marked as deleted
 *   return: true or false
 *   vfid(in): Complete file identifier
 */
bool
file_does_marked_as_deleted (THREAD_ENTRY * thread_p, const VFID * vfid)
{
  FILE_HEADER *fhdr;
  PAGE_PTR fhdr_pgptr = NULL;
  VPID vpid;
  bool deleted;

  /* 
   * Lock the file table header in shared mode. Unless, an error is found,
   * the page remains lock until the end of the transaction so that no other
   * transaction may access the destroyed file.
   */
  vpid.volid = vfid->volid;
  vpid.pageid = vfid->fileid;
  fhdr_pgptr = pgbuf_fix (thread_p, &vpid, OLD_PAGE, PGBUF_LATCH_READ, PGBUF_UNCONDITIONAL_LATCH);
  if (fhdr_pgptr == NULL)
    {
      return false;
    }

  (void) pgbuf_check_page_ptype (thread_p, fhdr_pgptr, PAGE_FTAB);

  fhdr = (FILE_HEADER *) (fhdr_pgptr + FILE_HEADER_OFFSET);
  deleted = fhdr->ismark_as_deleted ? true : false;
  pgbuf_unfix_and_init (thread_p, fhdr_pgptr);

  return deleted;
}

/* TODO: STL::vector for file_Type_cache.entry */
/*
 * file_type_cache_check () - Find type of the given file if it has already been
 *                          cached
 *   return: file_type
 *   vfid(in): Complete file identifier
 */
static FILE_TYPE
file_type_cache_check (const VFID * vfid)
{
  FILE_TYPE file_type = FILE_UNKNOWN_TYPE;
  int i;
#if defined(SERVER_MODE)
  int rv;
#endif /* SERVER_MODE */

  rv = pthread_mutex_lock (&file_Type_cache_lock);

  for (i = 0; i < file_Type_cache.max; i++)
    {
      if (VFID_EQ (vfid, &file_Type_cache.entry[i].vfid))
	{
	  file_Type_cache.entry[i].timestamp = file_Type_cache.clock++;
	  file_type = file_Type_cache.entry[i].file_type;
	  break;
	}
    }

  pthread_mutex_unlock (&file_Type_cache_lock);

  return file_type;
}

/* TODO: STL::vector for file_Type_cache.entry */
/*
 * file_type_cache_add_entry () - Adds an entry to the cache
 *   return: NO_ERROR
 *   vfid(in): Complete file identifier
 *   type(in): File type
 *
 * Note: This may cause the eviction of a previous entry if the cache is full.
 */
static int
file_type_cache_add_entry (const VFID * vfid, FILE_TYPE type)
{
  int candidate;
#if defined(SERVER_MODE)
  int rv;
#endif /* SERVER_MODE */
  int ret = NO_ERROR;

  rv = pthread_mutex_lock (&file_Type_cache_lock);

  if (file_Type_cache.max < FILE_TYPE_CACHE_SIZE)
    {
      /* There's room at the inn, and we'll just add this to the end of the array of the entries. */
      candidate = file_Type_cache.max;
      file_Type_cache.max += 1;
    }
  else
    {
      /* The inn is full, and we have to evict someone.  Search for the least recently used entry and kick it out. */
      int i, timestamp;

      candidate = 0;
      timestamp = file_Type_cache.entry[0].timestamp;
      for (i = 1; i < FILE_TYPE_CACHE_SIZE; i++)
	{
	  if (file_Type_cache.entry[i].timestamp < timestamp)
	    {
	      candidate = i;
	      timestamp = file_Type_cache.entry[i].timestamp;
	    }
	}
    }

  file_Type_cache.entry[candidate].vfid = *vfid;
  file_Type_cache.entry[candidate].file_type = type;
  file_Type_cache.entry[candidate].timestamp = file_Type_cache.clock++;

  pthread_mutex_unlock (&file_Type_cache_lock);

  return ret;
}

/* TODO: STL::vector for file_Type_cache.entry */
/*
 * file_type_cache_entry_remove () - Removes the cache entry associated with the
 *                                 given vfid
 *   return: NO_ERROR
 *   vfid(in): Complete file identifier
 *
 * Note: Does so by "pulling down" the last entry in the cache array to
 *       overwrite the selected entry (if present, or if not already the last
 *       entry in the array).
 */
static int
file_type_cache_entry_remove (const VFID * vfid)
{
  int i;
#if defined(SERVER_MODE)
  int rv;
#endif /* SERVER_MODE */
  int ret = NO_ERROR;

  rv = pthread_mutex_lock (&file_Type_cache_lock);

  for (i = 0; i < file_Type_cache.max; i++)
    {
      if (VFID_EQ (vfid, &file_Type_cache.entry[i].vfid))
	{
	  file_Type_cache.max -= 1;
	  /* Don't bother pulling down the last entry in the array if it's the one we're removing. */
	  if (file_Type_cache.max > i)
	    {
	      file_Type_cache.entry[i] = file_Type_cache.entry[file_Type_cache.max];
	    }

	  break;
	}
    }

  pthread_mutex_unlock (&file_Type_cache_lock);

  return ret;
}

/*
 * file_typecache_clear () - Clear out the file type cache
 *   return: NO_ERROR
 *
 * Note: Ought to be private, but needs to be called at abort time (from
 *       log_abort_local) because it's possible to have files destroyed then
 *       without calling file_destroy, and so there's a possibility of leaving
 *       stale info in the cache unless we clobber all of it.  Could probably
 *       still be private if we had a way of registering anonymous callbacks
 *       with log_abort_local.
 */
int
file_typecache_clear (void)
{
#if defined(SERVER_MODE)
  int rv;
#endif /* SERVER_MODE */
  int ret = NO_ERROR;

  rv = pthread_mutex_lock (&file_Type_cache_lock);

  file_Type_cache.max = 0;
  file_Type_cache.clock = 0;

  pthread_mutex_unlock (&file_Type_cache_lock);

  return ret;
}

/*
 * file_get_type_internal () - helper function to retrieve file_type
 *   return: file_type
 *   vfid(in): Complete file identifier
 *   fhdr_pgptr(in): file header pgptr
 */
static FILE_TYPE
file_get_type_internal (THREAD_ENTRY * thread_p, const VFID * vfid, PAGE_PTR fhdr_pgptr)
{
  FILE_HEADER *fhdr;
  FILE_TYPE file_type;

  assert (fhdr_pgptr != NULL);

  (void) pgbuf_check_page_ptype (thread_p, fhdr_pgptr, PAGE_FTAB);

  fhdr = (FILE_HEADER *) (fhdr_pgptr + FILE_HEADER_OFFSET);
  file_type = fhdr->type;

  if (file_type_cache_add_entry (vfid, file_type) != NO_ERROR)
    {
      file_type = FILE_UNKNOWN_TYPE;
    }

  return file_type;
}

/*
 * file_get_type () - Find type of the given file
 *   return: file_type
 *   vfid(in): Complete file identifier
 */
FILE_TYPE
file_get_type (THREAD_ENTRY * thread_p, const VFID * vfid)
{
  PAGE_PTR fhdr_pgptr = NULL;
  VPID vpid;
  FILE_TYPE file_type;

  /* First check to see if this is something we've already looked at recently.  If so, it will save us having to
   * pgbuf_fix the header, which can reduce the pressure on the page buffer pool. */
  file_type = file_type_cache_check (vfid);
  if (file_type != FILE_UNKNOWN_TYPE)
    {
      return file_type;
    }

  vpid.volid = vfid->volid;
  vpid.pageid = vfid->fileid;

  fhdr_pgptr = pgbuf_fix (thread_p, &vpid, OLD_PAGE, PGBUF_LATCH_READ, PGBUF_UNCONDITIONAL_LATCH);
  if (fhdr_pgptr == NULL)
    {
      return FILE_UNKNOWN_TYPE;
    }

  file_type = file_get_type_internal (thread_p, vfid, fhdr_pgptr);

  pgbuf_unfix_and_init (thread_p, fhdr_pgptr);

  return file_type;
}

/*
 * file_get_type_by_fhdr_pgptr () - Find type of the given file by fhdr pgptr
 *   return: file_type
 *   vfid(in): Complete file identifier
 *   fhdr_pgtr(in): file hdr pgptr
 */
FILE_TYPE
file_get_type_by_fhdr_pgptr (THREAD_ENTRY * thread_p, const VFID * vfid, PAGE_PTR fhdr_pgptr)
{
  FILE_TYPE file_type;

  assert (fhdr_pgptr != NULL);

  /* First check to see if this is something we've already looked at recently.  If so, it will save us having to
   * pgbuf_fix the header, which can reduce the pressure on the page buffer pool. */
  file_type = file_type_cache_check (vfid);
  if (file_type != FILE_UNKNOWN_TYPE)
    {
      return file_type;
    }

  file_type = file_get_type_internal (thread_p, vfid, fhdr_pgptr);

  return file_type;
}

/*
 * file_get_descriptor () - Get the file descriptor associated with the given file
 *   return: Actual size of file descriptor
 *   vfid(in): Complete file identifier
 *   area_des(out): The area where the file description is placed
 *   maxsize(in): Max size of file descriptor area
 *
 * Note: If the file descriptor does not fit in the given area, the needed
 *       size is returned as a negative value
 */
int
file_get_descriptor (THREAD_ENTRY * thread_p, const VFID * vfid, void *area_des, int maxsize)
{
  PAGE_PTR fhdr_pgptr = NULL;
  FILE_HEADER *fhdr;
  VPID vpid;

  vpid.volid = vfid->volid;
  vpid.pageid = vfid->fileid;

  fhdr_pgptr = pgbuf_fix (thread_p, &vpid, OLD_PAGE, PGBUF_LATCH_READ, PGBUF_UNCONDITIONAL_LATCH);
  if (fhdr_pgptr != NULL)
    {
      (void) pgbuf_check_page_ptype (thread_p, fhdr_pgptr, PAGE_FTAB);

      fhdr = (FILE_HEADER *) (fhdr_pgptr + FILE_HEADER_OFFSET);
      maxsize = file_descriptor_get (thread_p, fhdr, area_des, maxsize);

      pgbuf_unfix_and_init (thread_p, fhdr_pgptr);
    }
  else
    {
      maxsize = 0;
    }

  return maxsize;
}

/*
 * file_dump_descriptor () - Dump the file descriptor associated with given file
 *   return: NO_ERROR
 *   vfid(in): Complete file identifier
 */
int
file_dump_descriptor (THREAD_ENTRY * thread_p, FILE * fp, const VFID * vfid)
{
  PAGE_PTR fhdr_pgptr = NULL;
  FILE_HEADER *fhdr;
  VPID vpid;
  int ret;

  vpid.volid = vfid->volid;
  vpid.pageid = vfid->fileid;

  fhdr_pgptr = pgbuf_fix (thread_p, &vpid, OLD_PAGE, PGBUF_LATCH_READ, PGBUF_UNCONDITIONAL_LATCH);
  if (fhdr_pgptr == NULL)
    {
      return ER_FAILED;
    }

  fhdr = (FILE_HEADER *) (fhdr_pgptr + FILE_HEADER_OFFSET);
  ret = file_descriptor_dump_internal (thread_p, fp, fhdr);

  pgbuf_unfix_and_init (thread_p, fhdr_pgptr);

  return ret;
}

/*
 * file_get_numpages () - Returns the number of allocated pages for the given file
 *   return: Number of pages or -1 in case of error
 *   vfid(in): Complete file identifier
 */
INT32
file_get_numpages (THREAD_ENTRY * thread_p, const VFID * vfid)
{
  PAGE_PTR fhdr_pgptr = NULL;
  FILE_HEADER *fhdr;
  VPID vpid;
  INT32 num_pgs = -1;

  vpid.volid = vfid->volid;
  vpid.pageid = vfid->fileid;

  fhdr_pgptr = pgbuf_fix (thread_p, &vpid, OLD_PAGE, PGBUF_LATCH_READ, PGBUF_UNCONDITIONAL_LATCH);
  if (fhdr_pgptr)
    {
      (void) pgbuf_check_page_ptype (thread_p, fhdr_pgptr, PAGE_FTAB);

      fhdr = (FILE_HEADER *) (fhdr_pgptr + FILE_HEADER_OFFSET);
      num_pgs = fhdr->num_user_pages;

      pgbuf_unfix_and_init (thread_p, fhdr_pgptr);
    }

  return num_pgs;
}

#if defined (ENABLE_UNUSED_FUNCTION)
/*
 * file_get_numpages_overhead () - Find the number of overhead pages used for the
 *                           given file
 *   return: Number of overhead pages or -1 in case of error
 *   vfid(in): Complete file identifier
 */
INT32
file_get_numpages_overhead (THREAD_ENTRY * thread_p, const VFID * vfid)
{
  PAGE_PTR fhdr_pgptr = NULL;
  FILE_HEADER *fhdr;
  VPID vpid;
  INT32 num_pgs = -1;

  vpid.volid = vfid->volid;
  vpid.pageid = vfid->fileid;

  fhdr_pgptr = pgbuf_fix (thread_p, &vpid, OLD_PAGE, PGBUF_LATCH_READ, PGBUF_UNCONDITIONAL_LATCH);
  if (fhdr_pgptr != NULL)
    {
      (void) pgbuf_check_page_ptype (thread_p, fhdr_pgptr, PAGE_FTAB);

      fhdr = (FILE_HEADER *) (fhdr_pgptr + FILE_HEADER_OFFSET);
      num_pgs = file_descriptor_find_num_rest_pages (thread_p, fhdr);
      if (num_pgs >= 0)
	{
	  num_pgs += fhdr->num_table_vpids;
	}

      pgbuf_unfix_and_init (thread_p, fhdr_pgptr);
    }

  return num_pgs;
}

/*
 * file_get_numpages_plus_numpages_overhead () - Find the number of overhead pages used
 *                                        for the given file
 *   return: Number of pages + Num of overhead pages or -1 in case of error
 *   vfid(in): Complete file identifier
 *   numpages(out): Number of pages
 *   overhead_numpages(out): Num of overhead pages
 */
INT32
file_get_numpages_plus_numpages_overhead (THREAD_ENTRY * thread_p, const VFID * vfid, INT32 * numpages,
					  INT32 * overhead_numpages)
{
  PAGE_PTR fhdr_pgptr = NULL;
  FILE_HEADER *fhdr;
  VPID vpid;

  *numpages = -1;
  *overhead_numpages = -1;

  vpid.volid = vfid->volid;
  vpid.pageid = vfid->fileid;

  fhdr_pgptr = pgbuf_fix (thread_p, &vpid, OLD_PAGE, PGBUF_LATCH_READ, PGBUF_UNCONDITIONAL_LATCH);
  if (fhdr_pgptr != NULL)
    {
      (void) pgbuf_check_page_ptype (thread_p, fhdr_pgptr, PAGE_FTAB);

      fhdr = (FILE_HEADER *) (fhdr_pgptr + FILE_HEADER_OFFSET);
      *overhead_numpages = file_descriptor_find_num_rest_pages (thread_p, fhdr);
      if (*overhead_numpages >= 0)
	{
	  *overhead_numpages += fhdr->num_table_vpids;
	  *numpages = fhdr->num_user_pages;
	}

      pgbuf_unfix_and_init (thread_p, fhdr_pgptr);
    }

  if (*numpages < 0 || *overhead_numpages < 0)
    {
      return -1;
    }

  return *numpages + *overhead_numpages;
}
#endif

/*
 * file_get_first_alloc_vpid () - get the page identifier of the first allocated page of
 *                   the given file
 *   return: pageid or NULL_PAGEID
 *   vfid(in): Complete file identifier
 *   first_vpid(out):
 */
VPID *
file_get_first_alloc_vpid (THREAD_ENTRY * thread_p, const VFID * vfid, VPID * first_vpid)
{
  VPID vpid;
  FILE_HEADER *fhdr;
  PAGE_PTR fhdr_pgptr = NULL;

  vpid.volid = vfid->volid;
  vpid.pageid = vfid->fileid;

  fhdr_pgptr = pgbuf_fix (thread_p, &vpid, OLD_PAGE, PGBUF_LATCH_READ, PGBUF_UNCONDITIONAL_LATCH);
  if (fhdr_pgptr == NULL)
    {
      return NULL;
    }

  (void) pgbuf_check_page_ptype (thread_p, fhdr_pgptr, PAGE_FTAB);

  fhdr = (FILE_HEADER *) (fhdr_pgptr + FILE_HEADER_OFFSET);

  assert (!VPID_ISNULL (&fhdr->first_alloc_vpid));
  VPID_COPY (first_vpid, &fhdr->first_alloc_vpid);

  pgbuf_unfix_and_init (thread_p, fhdr_pgptr);

  return first_vpid;
}

/*
 * file_alloc_iterator_init () -
 *   return: iterator or NULL
 *   vfid(in): Complete file identifier
 *   iter(out):
 */
FILE_ALLOC_ITERATOR *
file_alloc_iterator_init (THREAD_ENTRY * thread_p, VFID * vfid, FILE_ALLOC_ITERATOR * iter)
{
  INT32 npages = 0;
  VPID vpid;

  assert (vfid);
  assert (iter);

  npages = file_get_numpages (thread_p, vfid);

  iter->vfid = vfid;
  iter->current_index = -1;
  iter->num_pages = npages;
  VPID_SET_NULL (&iter->current_vpid);

  if (npages > 0)
    {
      if (file_get_first_alloc_vpid (thread_p, vfid, &vpid) != NULL)
	{
	  VPID_COPY (&iter->current_vpid, &vpid);
	  iter->current_index = 0;
	}
    }

  return iter->current_index == 0 ? iter : NULL;
}

/*
 * file_alloc_iterator_get_current_page () -
 *   return: pageid or NULL_PAGEID
 *   iter(in):
 *   vpid(out):
 */
VPID *
file_alloc_iterator_get_current_page (THREAD_ENTRY * thread_p, FILE_ALLOC_ITERATOR * iter, VPID * vpid)
{
  assert (iter);
  assert (vpid);

  VPID_SET_NULL (vpid);

  if (iter->current_index < 0 || VPID_ISNULL (&iter->current_vpid))
    {
      return NULL;
    }
  else
    {
      VPID_COPY (vpid, &iter->current_vpid);
    }

  return vpid;
}

/*
 * file_alloc_iterator_next () -
 *   return: iterator or NULL
 *   iter(in):
 */
FILE_ALLOC_ITERATOR *
file_alloc_iterator_next (THREAD_ENTRY * thread_p, FILE_ALLOC_ITERATOR * iter)
{
  VPID vpid;
  int num_pages;

  assert (iter);

  num_pages = file_get_numpages (thread_p, iter->vfid);

  if (iter->current_index < 0 || iter->num_pages != num_pages || iter->current_index >= iter->num_pages)
    {
      VPID_SET_NULL (&iter->current_vpid);
      return NULL;
    }
  else
    {
      iter->current_index++;

      if (iter->current_index == iter->num_pages)
	{
	  VPID_SET_NULL (&iter->current_vpid);
	  return NULL;
	}

      if (file_find_nthpages (thread_p, iter->vfid, &vpid, iter->current_index, 1) == 1)
	{
	  VPID_COPY (&iter->current_vpid, &vpid);
	}
      else
	{
	  VPID_SET_NULL (&iter->current_vpid);
	}
    }

  return iter;
}

/*
 * file_guess_numpages_overhead () - Guess the number of additonal overhead
 *                                     pages that are needed to store the given
 *                                     number of pages
 *   return: Number of overhead pages or -1 in case of error
 *   vfid(in): Complete file identifier OR NULL
 *   npages(in): Number of pages that we are guessing for allocation
 *
 * Note: This is only an approximation, the actual number of pages will depend
 *       upon on from what volume and sectors the pages are allocated. The
 *       function assumes that all pages can be allocated in a single volume.
 *       It is likely that the approximation will not be off more that one
 *       page.
 */
INT32
file_guess_numpages_overhead (THREAD_ENTRY * thread_p, const VFID * vfid, INT32 npages)
{
  PAGE_PTR fhdr_pgptr = NULL;
  FILE_HEADER *fhdr;
  FILE_ALLOCSET *allocset;
  PAGE_PTR allocset_pgptr = NULL;

  VPID vpid;
  int nsects;
  INT32 num_overhead_pages = 0;

  if (npages <= 0)
    {
      return 0;
    }

  nsects = CEIL_PTVDIV (npages, DISK_SECTOR_NPAGES);
  /* Don't use more than 10% of the page in sectors.... This is just a guess we don't quite know if the special sector
   * will be assigned to us. */
  if ((nsects * SSIZEOF (nsects)) > (DB_PAGESIZE / 10))
    {
      nsects = (DB_PAGESIZE / 10) / sizeof (nsects);
    }

  if (vfid == NULL)
    {
      /* A new file... Get the number of bytes that we need to store.. */
      num_overhead_pages = (((nsects + npages) * sizeof (INT32)) + sizeof (*fhdr));
    }
  else
    {
      num_overhead_pages = disk_get_total_numsectors (thread_p, vfid->volid);
      if (num_overhead_pages < nsects)
	{
	  nsects = num_overhead_pages;
	}

      /* Get the number of bytes that we need to store */
      num_overhead_pages = (nsects + npages) * sizeof (INT32);

      /* Find how many entries can be stored in the current allocation set Lock the file header page in shared mode and 
       * then fetch the page. */

      vpid.volid = vfid->volid;
      vpid.pageid = vfid->fileid;
      fhdr_pgptr = pgbuf_fix (thread_p, &vpid, OLD_PAGE, PGBUF_LATCH_READ, PGBUF_UNCONDITIONAL_LATCH);
      if (fhdr_pgptr == NULL)
	{
	  return -1;
	}

      (void) pgbuf_check_page_ptype (thread_p, fhdr_pgptr, PAGE_FTAB);

      fhdr = (FILE_HEADER *) (fhdr_pgptr + FILE_HEADER_OFFSET);

      allocset_pgptr =
	pgbuf_fix (thread_p, &fhdr->last_allocset_vpid, OLD_PAGE, PGBUF_LATCH_READ, PGBUF_UNCONDITIONAL_LATCH);
      if (allocset_pgptr == NULL)
	{
	  pgbuf_unfix_and_init (thread_p, fhdr_pgptr);
	  return -1;
	}

      (void) pgbuf_check_page_ptype (thread_p, allocset_pgptr, PAGE_FTAB);

      allocset = (FILE_ALLOCSET *) ((char *) allocset_pgptr + fhdr->last_allocset_offset);
      num_overhead_pages = DB_PAGESIZE - allocset->end_pages_offset;
      if (num_overhead_pages < 0)
	{
	  num_overhead_pages = 0;
	}

      pgbuf_unfix_and_init (thread_p, allocset_pgptr);
      pgbuf_unfix_and_init (thread_p, fhdr_pgptr);
    }

  return CEIL_PTVDIV (num_overhead_pages, DB_PAGESIZE);
}

/*
 * file_allocset_nthpage () - Find nth allocated pageid of allocated set
 *   return: number of returned vpids or -1 on error
 *   fhdr(in): Pointer to file header
 *   allocset(in): pointer to a The first nth page desired in the allocation set
 *   num_desired_pages(in): The number of page identfiers that at desired
 *
 * Note: Find a set (num_desired_pages) of page identifiers starting at
 *       start_nthpage for the given allocation set. The number of returned
 *       identifiers is indicated in the return value. The numbering of pages
 *       start with zero.
 */
static int
file_allocset_nthpage (THREAD_ENTRY * thread_p, const FILE_HEADER * fhdr, const FILE_ALLOCSET * allocset,
		       VPID * nth_vpids, INT32 start_nthpage, INT32 num_desired_pages)
{
  PAGE_PTR pgptr = NULL;
  VPID vpid;
  INT32 *aid_ptr;		/* Pointer to a portion of allocated pageids table of given allocation set */
  INT32 *outptr;		/* Pointer to outside of portion of allocated pageids */
  int num_returned;		/* Number of returned identifiers */
  int count = 0;
  int ahead;

  /* Start looking at the portion of pageids. The table of pageids for this allocation set may be located at several
   * file table pages. */

  num_returned = 0;
  vpid = allocset->start_pages_vpid;
  while (!VPID_ISNULL (&vpid) && num_returned < num_desired_pages)
    {
      pgptr = pgbuf_fix (thread_p, &vpid, OLD_PAGE, PGBUF_LATCH_READ, PGBUF_UNCONDITIONAL_LATCH);
      if (pgptr == NULL)
	{
	  return -1;
	}

      (void) pgbuf_check_page_ptype (thread_p, pgptr, PAGE_FTAB);

      /* Calculate the portion of pageids that we can look at current page */
      if (file_find_limits (pgptr, allocset, &aid_ptr, &outptr, FILE_PAGE_TABLE) != NO_ERROR)
	{
	  pgbuf_unfix_and_init (thread_p, pgptr);
	  return -1;
	}

      /* Find the nth page. If there is not any holes in this allocation set, we could address the desired page
       * directly. */
      if (allocset->num_holes == 0 && num_returned == 0)
	{
	  /* We can address the pageid directly */
	  if ((start_nthpage - count) > (outptr - aid_ptr))
	    {
	      /* 
	       * The start_nthpage is not in this portion of the set of pageids.
	       * Advance the pointers with the number of elements in this pointer
	       * array
	       */
	      ahead = CAST_BUFLEN (outptr - aid_ptr);
	      count += ahead;
	      aid_ptr += ahead;
	    }
	  else
	    {
	      /* The start_nthpage is in this portion of the set of pageids. Advance the pointers to the desired
	       * element */
	      ahead = start_nthpage - count;
	      count += ahead;
	      aid_ptr += ahead;
	    }
	}

      for (; num_returned < num_desired_pages && aid_ptr < outptr; aid_ptr++)
	{
	  if (*aid_ptr > NULL_PAGEID)
	    {
	      if (count >= start_nthpage)
		{
		  nth_vpids[num_returned].volid = allocset->volid;
		  nth_vpids[num_returned].pageid = *aid_ptr;
		  num_returned += 1;
		}
	      count++;
	    }
	  else
	    {
	      assert (*aid_ptr == NULL_PAGEID || *aid_ptr == NULL_PAGEID_MARKED_DELETED);
	    }
	}

      /* Get next page */

      if (num_returned == num_desired_pages || VPID_EQ (&vpid, &allocset->end_pages_vpid))
	{
	  VPID_SET_NULL (&vpid);
	}
      else
	{
	  if (file_ftabvpid_next (fhdr, pgptr, &vpid) != NO_ERROR)
	    {
	      pgbuf_unfix_and_init (thread_p, pgptr);
	      return -1;
	    }
	}
      pgbuf_unfix_and_init (thread_p, pgptr);
    }

  return num_returned;
}

/*
 * file_allocset_look_for_last_page () - Find the last page of the last allocation set
 *   return: last_vpid or NULL when there is not a page in allocation set
 *   fhdr(in): Pointer to file header
 *   last_vpid(out): last allocated page identifier
 */
static VPID *
file_allocset_look_for_last_page (THREAD_ENTRY * thread_p, const FILE_HEADER * fhdr, VPID * last_vpid)
{
  FILE_ALLOCSET *allocset;
  PAGE_PTR allocset_pgptr = NULL;

  allocset_pgptr =
    pgbuf_fix (thread_p, &fhdr->last_allocset_vpid, OLD_PAGE, PGBUF_LATCH_READ, PGBUF_UNCONDITIONAL_LATCH);
  if (allocset_pgptr == NULL)
    {
      VPID_SET_NULL (last_vpid);
      return NULL;
    }

  (void) pgbuf_check_page_ptype (thread_p, allocset_pgptr, PAGE_FTAB);

  allocset = (FILE_ALLOCSET *) ((char *) allocset_pgptr + fhdr->last_allocset_offset);
  if (allocset->num_pages <= 0
      || file_allocset_nthpage (thread_p, fhdr, allocset, last_vpid, allocset->num_pages - 1, 1) != 1)
    {
      VPID_SET_NULL (last_vpid);
      pgbuf_unfix_and_init (thread_p, allocset_pgptr);
      return NULL;
    }

  pgbuf_unfix_and_init (thread_p, allocset_pgptr);
  return last_vpid;
}

/*
 * file_find_nthpages () - Find volume page identifier of nth page of given file
 *   return: number of returned vpids, or -1 on error
 *   vfid(in): Complete file identifier
 *   nth_vpids(out): Array of of at least num_desired_pages VPIDs
 *   start_nthpage(in): The first desired nth page
 *   num_desired_pages(in): The number of page identfiers that at desired
 *
 * Note: Find a set, num_desired_pages, of volume-page identifiers starting at
 *       the start_nthpage of the given file. The pages are ordered by their
 *       allocation. For example, the 5th page is the 5th allocated page if no
 *       pages have been deallocated. If page does not exist, NULL is returned.
 *       The numbering of pages start with zero.
 */
int
file_find_nthpages (THREAD_ENTRY * thread_p, const VFID * vfid, VPID * nth_vpids, INT32 start_nthpage,
		    INT32 num_desired_pages)
{
  FILE_HEADER *fhdr;
  FILE_ALLOCSET *allocset;
  PAGE_PTR fhdr_pgptr = NULL;
  PAGE_PTR allocset_pgptr = NULL;
  INT16 allocset_offset;
  VPID allocset_vpid;
  int num_returned;		/* Number of returned identifiers at each allocation set */
  int total_returned;		/* Number of returned identifiers */
  int count = 0;

  allocset_vpid.volid = vfid->volid;
  allocset_vpid.pageid = vfid->fileid;

  fhdr_pgptr = pgbuf_fix (thread_p, &allocset_vpid, OLD_PAGE, PGBUF_LATCH_READ, PGBUF_UNCONDITIONAL_LATCH);
  if (fhdr_pgptr == NULL)
    {
      VPID_SET_NULL (nth_vpids);
      goto exit_on_error;
    }

  (void) pgbuf_check_page_ptype (thread_p, fhdr_pgptr, PAGE_FTAB);

  fhdr = (FILE_HEADER *) (fhdr_pgptr + FILE_HEADER_OFFSET);

  if (start_nthpage < 0 || start_nthpage > fhdr->num_user_pages - 1)
    {
      er_set (ER_ERROR_SEVERITY, ARG_FILE_LINE, ER_FILE_NTH_FPAGE_OUT_OF_RANGE, 4, start_nthpage, vfid->fileid,
	      fileio_get_volume_label (vfid->volid, PEEK), fhdr->num_user_pages);
      VPID_SET_NULL (nth_vpids);
      goto exit_on_error;
    }

  if (start_nthpage == fhdr->num_user_pages - 1 && num_desired_pages == 1)
    {
      /* 
       * Looking for last page. Check if the last allocation set contains
       * the last page. If it does, the last allocation set does not hold any
       * page and we need to execute the sequential scan to find the desired
       * page
       */
      if (file_allocset_look_for_last_page (thread_p, fhdr, nth_vpids) != NULL)
	{
	  /* The last page has been found */
	  pgbuf_unfix_and_init (thread_p, fhdr_pgptr);
	  return 1;
	}
    }

  /* Start a sequential scan to each of the allocation sets until the allocation set that contains the start_nthpage is 
   * found */

  allocset_offset = offsetof (FILE_HEADER, allocset);
  total_returned = 0;
  while (!VPID_ISNULL (&allocset_vpid) && total_returned < num_desired_pages)
    {
      /* Fetch the page for the allocation set description */
      allocset_pgptr = pgbuf_fix (thread_p, &allocset_vpid, OLD_PAGE, PGBUF_LATCH_READ, PGBUF_UNCONDITIONAL_LATCH);
      if (allocset_pgptr == NULL)
	{
	  VPID_SET_NULL (nth_vpids);
	  goto exit_on_error;
	}

      (void) pgbuf_check_page_ptype (thread_p, allocset_pgptr, PAGE_FTAB);

      /* Get the allocation set */
      allocset = (FILE_ALLOCSET *) ((char *) allocset_pgptr + allocset_offset);
      if ((count + allocset->num_pages) <= start_nthpage)
	{
	  /* The desired start_nthpage is not in this set, advance to the next allocation set */
	  count += allocset->num_pages;
	}
      else
	{
	  /* The desired start_nthpage is in this set */
	  if (total_returned == 0)
	    {
	      num_returned = file_allocset_nthpage (thread_p, fhdr, allocset, nth_vpids, start_nthpage - count,
						    num_desired_pages);
	      count += start_nthpage - count + num_returned;
	    }
	  else
	    {
	      num_returned = file_allocset_nthpage (thread_p, fhdr, allocset, &nth_vpids[total_returned], 0,
						    (num_desired_pages - total_returned));
	      count += num_returned;
	    }
	  if (num_returned < 0)
	    {
	      total_returned = num_returned;
	      pgbuf_unfix_and_init (thread_p, allocset_pgptr);
	      VPID_SET_NULL (nth_vpids);
	      break;
	    }
	  total_returned += num_returned;
	}

      if (total_returned >= num_desired_pages || VPID_ISNULL (&allocset->next_allocset_vpid))
	{
	  VPID_SET_NULL (&allocset_vpid);
	  allocset_offset = -1;
	}
      else
	{
	  /* Next allocation set */
	  if (VPID_EQ (&allocset_vpid, &allocset->next_allocset_vpid)
	      && allocset_offset == allocset->next_allocset_offset)
	    {
	      er_set (ER_FATAL_ERROR_SEVERITY, ARG_FILE_LINE, ER_FILE_FTB_LOOP, 4, vfid->fileid,
		      fileio_get_volume_label (vfid->volid, PEEK), allocset->next_allocset_vpid.volid,
		      allocset->next_allocset_vpid.pageid);
	      VPID_SET_NULL (&allocset_vpid);
	      allocset_offset = -1;
	    }
	  else
	    {
	      allocset_vpid = allocset->next_allocset_vpid;
	      allocset_offset = allocset->next_allocset_offset;
	    }
	}
      pgbuf_unfix_and_init (thread_p, allocset_pgptr);
    }

  pgbuf_unfix_and_init (thread_p, fhdr_pgptr);

  return total_returned;

exit_on_error:

  if (allocset_pgptr)
    {
      pgbuf_unfix_and_init (thread_p, allocset_pgptr);
    }

  if (fhdr_pgptr)
    {
      pgbuf_unfix_and_init (thread_p, fhdr_pgptr);
    }

  return -1;
}

/*
 * file_find_last_page () - Find the page identifier of the last allocated page of
 *                   the given file
 *   return: pageid or NULL_PAGEID
 *   vfid(in): Complete file identifier
 *   last_vpid(in):
 */
VPID *
file_find_last_page (THREAD_ENTRY * thread_p, const VFID * vfid, VPID * last_vpid)
{
  VPID vpid;
  FILE_HEADER *fhdr;
  PAGE_PTR fhdr_pgptr = NULL;

  vpid.volid = vfid->volid;
  vpid.pageid = vfid->fileid;

  fhdr_pgptr = pgbuf_fix (thread_p, &vpid, OLD_PAGE, PGBUF_LATCH_READ, PGBUF_UNCONDITIONAL_LATCH);
  if (fhdr_pgptr == NULL)
    {
      return NULL;
    }

  (void) pgbuf_check_page_ptype (thread_p, fhdr_pgptr, PAGE_FTAB);

  fhdr = (FILE_HEADER *) (fhdr_pgptr + FILE_HEADER_OFFSET);

  if (fhdr->num_user_pages > 0)
    {
      /* Get it from last allocation set. If the last allocation set does not have any allocated pages, we need to
       * perform the sequential scan. */
      if (file_allocset_look_for_last_page (thread_p, fhdr, last_vpid) == NULL)
	{
	  /* it is possible that the last allocation set does not contain any page, use the normal
	   * file_find_nthpages...sequential scan */
	  if (file_find_nthpages (thread_p, vfid, last_vpid, fhdr->num_user_pages - 1, 1) != 1)
	    {
	      VPID_SET_NULL (last_vpid);
	      pgbuf_unfix_and_init (thread_p, fhdr_pgptr);
	      return NULL;
	    }
	}
    }
  else
    {
      VPID_SET_NULL (last_vpid);
      pgbuf_unfix_and_init (thread_p, fhdr_pgptr);
      return NULL;
    }

  pgbuf_unfix_and_init (thread_p, fhdr_pgptr);
  return last_vpid;
}

/*
 * file_isvalid_page_partof () - Find if the given page is a valid page for the given
 *                       file
 *   return: either: DISK_INVALID, DISK_VALID, DISK_ERROR
 *   vpid(in): The page identifier
 *   vfid(in): The file identifier
 *
 * Note: That is, check that the page is valid and that if it belongs to given
 *       file. The function assumes that the file vfid is valid.
 */
DISK_ISVALID
file_isvalid_page_partof (THREAD_ENTRY * thread_p, const VPID * vpid, const VFID * vfid)
{
  FILE_ALLOCSET *allocset;
  VPID allocset_vpid;
  INT16 allocset_offset;
  PAGE_PTR allocset_pgptr = NULL;
  PAGE_PTR fhdr_pgptr = NULL;
  DISK_ISVALID isfound = DISK_INVALID;
  DISK_ISVALID valid;

  if (VPID_ISNULL (vpid))
    {
      return DISK_INVALID;
    }

  valid = disk_isvalid_page (thread_p, vpid->volid, vpid->pageid);
  if (valid != DISK_VALID)
    {
      if (valid != DISK_ERROR)
	{
	  er_set (ER_FATAL_ERROR_SEVERITY, ARG_FILE_LINE, ER_PB_BAD_PAGEID, 2, vpid->pageid,
		  fileio_get_volume_label (vpid->volid, PEEK));
	}
      return valid;
    }

  allocset_vpid.volid = vfid->volid;
  allocset_vpid.pageid = vfid->fileid;

  fhdr_pgptr = pgbuf_fix (thread_p, &allocset_vpid, OLD_PAGE, PGBUF_LATCH_READ, PGBUF_UNCONDITIONAL_LATCH);
  if (fhdr_pgptr == NULL)
    {
      return DISK_ERROR;
    }

  (void) pgbuf_check_page_ptype (thread_p, fhdr_pgptr, PAGE_FTAB);

  allocset_offset = offsetof (FILE_HEADER, allocset);

  /* Go over each allocation set until the file is found */
  while (!VPID_ISNULL (&allocset_vpid))
    {
      /* Fetch the file for the allocation set description */
      allocset_pgptr = pgbuf_fix (thread_p, &allocset_vpid, OLD_PAGE, PGBUF_LATCH_READ, PGBUF_UNCONDITIONAL_LATCH);
      if (allocset_pgptr == NULL)
	{
	  pgbuf_unfix_and_init (thread_p, fhdr_pgptr);
	  return DISK_ERROR;
	}

      (void) pgbuf_check_page_ptype (thread_p, allocset_pgptr, PAGE_FTAB);

      /* Get the allocation set */
      allocset = (FILE_ALLOCSET *) ((char *) allocset_pgptr + allocset_offset);
      if (allocset->volid == vpid->volid)
	{
	  /* The page may be located in this set */
	  isfound =
	    file_allocset_find_page (thread_p, fhdr_pgptr, allocset_pgptr, allocset_offset, vpid->pageid, NULL, NULL);
	}
      if (isfound == DISK_ERROR)
	{
	  pgbuf_unfix_and_init (thread_p, allocset_pgptr);
	  pgbuf_unfix_and_init (thread_p, fhdr_pgptr);
	  return DISK_ERROR;
	}
      else if (isfound == DISK_INVALID)
	{
	  /* We did not find it in the current allocation set. Get the next allocation set */
	  if (VPID_ISNULL (&allocset->next_allocset_vpid))
	    {
	      VPID_SET_NULL (&allocset_vpid);
	      allocset_offset = -1;
	    }
	  else
	    {
	      if (VPID_EQ (&allocset_vpid, &allocset->next_allocset_vpid)
		  && allocset_offset == allocset->next_allocset_offset)
		{
		  er_set (ER_FATAL_ERROR_SEVERITY, ARG_FILE_LINE, ER_FILE_FTB_LOOP, 4, vfid->fileid,
			  fileio_get_volume_label (vfid->volid, PEEK), allocset_vpid.volid, allocset_vpid.pageid);
		  VPID_SET_NULL (&allocset_vpid);
		  allocset_offset = -1;
		}
	      else
		{
		  allocset_vpid = allocset->next_allocset_vpid;
		  allocset_offset = allocset->next_allocset_offset;
		}
	    }
	}
      else
	{
	  VPID_SET_NULL (&allocset_vpid);
	  allocset_offset = -1;
	}
      pgbuf_unfix_and_init (thread_p, allocset_pgptr);
    }

  pgbuf_unfix_and_init (thread_p, fhdr_pgptr);

  if (isfound == DISK_VALID)
    {
      return DISK_VALID;
    }
  else
    {
      er_set (ER_ERROR_SEVERITY, ARG_FILE_LINE, ER_FILE_PAGE_ISNOT_PARTOF, 6, vpid->volid, vpid->pageid,
	      fileio_get_volume_label (vpid->volid, PEEK), vfid->volid, vfid->fileid,
	      fileio_get_volume_label (vfid->volid, PEEK));
      return DISK_INVALID;
    }
}

/*
 * file_allocset_alloc_sector () - Allocate a new sector for the given
 *                               allocation set
 *   return: Sector identifier
 *   fhdr_pgptr(in): Page pointer to file header
 *   allocset_pgptr(out): Pointer to a page where allocation set is located
 *   allocset_offset(in): Location in allocset_pgptr where allocatio set is
 *                        located
 *   exp_npages(in): Expected pages that sector will have
 *
 * Note: The sector identifier is stored onto the sector table of the given
 *       allocation set.
 *
 *       Allocation of pages and sector is only done for the last allocation
 *       set. This is a consequence of the ordering of pages
 */
static INT32
file_allocset_alloc_sector (THREAD_ENTRY * thread_p, PAGE_PTR fhdr_pgptr, PAGE_PTR allocset_pgptr,
			    INT16 allocset_offset, int exp_npages)
{
  FILE_HEADER *fhdr;
  FILE_ALLOCSET *allocset;
  INT32 *aid_ptr;		/* Pointer to portion of allocated sector identifiers */
  INT32 sectid;			/* Newly allocated sector identifier */
  VPID vpid;
  LOG_DATA_ADDR addr;
  FILE_RECV_ALLOCSET_SECTOR recv_undo, recv_redo;	/* Recovery stuff */
  bool special = false;

  (void) pgbuf_check_page_ptype (thread_p, fhdr_pgptr, PAGE_FTAB);
  (void) pgbuf_check_page_ptype (thread_p, allocset_pgptr, PAGE_FTAB);

  /* Allocation of pages and sectors is done only from the last allocation set. This is done since the VPID must be
   * stored in the order of allocation. */

  /* Get the file header and the allocation set */
  fhdr = (FILE_HEADER *) (fhdr_pgptr + FILE_HEADER_OFFSET);

  addr.vfid = &fhdr->vfid;
  addr.pgptr = NULL;
  addr.offset = -1;

  if (fhdr->type == FILE_TEMP)
    {
      special = true;
    }

  allocset = (FILE_ALLOCSET *) ((char *) allocset_pgptr + allocset_offset);

  /* If there is not space to store a new sector identifier at the end of the sector table, the sector table for this
   * allocation set is expanded */

  if (allocset->end_sects_offset >= allocset->start_pages_offset
      && VPID_EQ (&allocset->end_sects_vpid, &allocset->start_pages_vpid))
    {
      /* Expand the sector table */
      if (file_allocset_expand_sector (thread_p, fhdr_pgptr, allocset_pgptr, allocset_offset) == NULL)
	{
	  if (fhdr->num_user_pages_mrkdelete > 0)
	    {
	      return DISK_SECTOR_WITH_ALL_PAGES;
	    }
	  else
	    {
	      return NULL_SECTID;
	    }
	}
    }

  /* Find the end of the table of sector identifiers */
  while (!VPID_ISNULL (&allocset->end_sects_vpid))
    {
      addr.pgptr =
	pgbuf_fix (thread_p, &allocset->end_sects_vpid, OLD_PAGE, PGBUF_LATCH_WRITE, PGBUF_UNCONDITIONAL_LATCH);
      if (addr.pgptr == NULL)
	{
	  return NULL_SECTID;
	}

      (void) pgbuf_check_page_ptype (thread_p, addr.pgptr, PAGE_FTAB);

      if (allocset->end_sects_offset >= DB_PAGESIZE)
	{
	  /* 
	   * In general this cannot happen, unless the advance of the sector table
	   * to the next FTB was not set to next FTB for some type of error.
	   * (e.g.., interrupt)
	   */
	  if (file_ftabvpid_next (fhdr, addr.pgptr, &vpid) != NO_ERROR)
	    {
	      pgbuf_unfix_and_init (thread_p, addr.pgptr);
	      return NULL_SECTID;
	    }

	  pgbuf_unfix_and_init (thread_p, addr.pgptr);

	  if (!VPID_ISNULL (&vpid))
	    {
	      allocset->end_sects_vpid = vpid;
	      allocset->end_sects_offset = sizeof (FILE_FTAB_CHAIN);
	    }
	  else
	    {
	      /* For now, let us allow to continue the allocation using the special sector. */
	      return DISK_SECTOR_WITH_ALL_PAGES;
	    }
	}
      else
	{
	  break;
	}
    }

  if (addr.pgptr == NULL)
    {
      return NULL_SECTID;
    }

  /* Allocate the sector and store its identifier onto the table of allocated sectors ids for the current allocation
   * set. */

  sectid =
    ((special == true) ? disk_alloc_special_sector () : disk_alloc_sector (thread_p, allocset->volid, 1, exp_npages));

  CAST_TO_SECTARRAY (aid_ptr, addr.pgptr, allocset->end_sects_offset);

  /* Log the change to be applied and then update the sector table, and the allocation set */

  addr.offset = allocset->end_sects_offset;
  log_append_undoredo_data (thread_p, RVFL_IDSTABLE, &addr, sizeof (*aid_ptr), sizeof (*aid_ptr), aid_ptr, &sectid);

  /* Now update the sector table */
  assert (sectid > NULL_PAGEID);
  *aid_ptr = sectid;

  /* Save the allocation set undo recovery information. THEN, update the allocation set */

  /* We will need undo */
  recv_undo.num_sects = allocset->num_sects;
  recv_undo.curr_sectid = allocset->curr_sectid;
  recv_undo.end_sects_offset = allocset->end_sects_offset;
  recv_undo.end_sects_vpid = allocset->end_sects_vpid;

  allocset->num_sects++;
  allocset->curr_sectid = sectid;
  allocset->end_sects_offset += sizeof (sectid);
  if (allocset->end_sects_offset >= DB_PAGESIZE)
    {
      VPID_SET_NULL (&vpid);

      /* 
       * The sector table will continue at next page of the file table.
       * We expect addr.pgptr to be currently pointing to the last page
       * of this sector. If an ftb expansion succeeds, yet a second
       * next_ftbvpid still returns NULL, then something is wrong with
       * the ftb structure.
       */
      if (file_ftabvpid_next (fhdr, addr.pgptr, &vpid) != NO_ERROR)
	{
	  pgbuf_unfix_and_init (thread_p, addr.pgptr);
	  return NULL_SECTID;
	}

      if (VPID_ISNULL (&vpid))
	{
	  if (file_expand_ftab (thread_p, fhdr_pgptr) == NULL
	      || file_ftabvpid_next (fhdr, addr.pgptr, &vpid) != NO_ERROR || VPID_ISNULL (&vpid))
	    {
	      pgbuf_unfix_and_init (thread_p, addr.pgptr);
	      return NULL_SECTID;
	    }
	}

      allocset->end_sects_vpid = vpid;
      allocset->end_sects_offset = sizeof (FILE_FTAB_CHAIN);
    }

  pgbuf_set_dirty (thread_p, addr.pgptr, FREE);
  addr.pgptr = NULL;

  /* Log the redo changes to the header file and set the header file dirty */
  recv_redo.num_sects = allocset->num_sects;
  recv_redo.curr_sectid = allocset->curr_sectid;
  recv_redo.end_sects_offset = allocset->end_sects_offset;
  recv_redo.end_sects_vpid = allocset->end_sects_vpid;

  addr.pgptr = allocset_pgptr;
  addr.offset = allocset_offset;

  log_append_undoredo_data (thread_p, RVFL_ALLOCSET_SECT, &addr, sizeof (recv_undo), sizeof (recv_redo), &recv_undo,
			    &recv_redo);
  pgbuf_set_dirty (thread_p, allocset_pgptr, DONT_FREE);

  return sectid;
}

/* TODO: list for file_ftab_chain */
/*
 * file_allocset_expand_sector () - Expand the sector table by at least
 *                                   FILE_NUM_EMPTY_SECTS
 *   return: fhdr_pgptr on success and NULL on failure
 *   fhdr_pgptr(in): Page pointer to file header
 *   allocset_pgptr(out): Pointer to a page where allocation set is located
 *   allocset_offset(in): Location in allocset_pgptr where allocatio set is
 *                        located
 *
 * Note: if the allocation set area is very long (several pages), this
 *       operation is very expensive since everything is moved by
 *       FILE_NUM_EMPTY_SECTS.
 */
static PAGE_PTR
file_allocset_expand_sector (THREAD_ENTRY * thread_p, PAGE_PTR fhdr_pgptr, PAGE_PTR allocset_pgptr,
			     INT16 allocset_offset)
{
  FILE_HEADER *fhdr;
  FILE_ALLOCSET *allocset;
  PAGE_PTR to_pgptr = NULL;
  PAGE_PTR from_pgptr = NULL;
  INT32 *to_aid_ptr;		/* Pointer to portion of pageid table on to-page */
  INT32 *from_aid_ptr;		/* Pointer to portion of pageid table on from-page */
  INT32 *to_outptr;		/* Out of portion of pageid table on to-page */
  INT32 *from_outptr;		/* Out of portion of pageid table on from-page */
  FILE_FTAB_CHAIN *chain;	/* Structure for linking ftable pages */
  VPID to_vpid;
  VPID from_vpid;
  LOG_DATA_ADDR addr;
  INT32 nsects;			/* Number of sector spaces */
  int length;
  FILE_RECV_EXPAND_SECTOR recv;	/* Recovery information */

  (void) pgbuf_check_page_ptype (thread_p, fhdr_pgptr, PAGE_FTAB);
  (void) pgbuf_check_page_ptype (thread_p, allocset_pgptr, PAGE_FTAB);

  /* 
   * An expansion of a sector table can be done only for the last allocation
   * set. This is a consequence since allocations are done at the end due to
   * the ordering of pages.
   */

  /* Get the file header and the allocation set */
  fhdr = (FILE_HEADER *) (fhdr_pgptr + FILE_HEADER_OFFSET);

  addr.vfid = &fhdr->vfid;


  if (fhdr->num_user_pages_mrkdelete > 0)
    {
      /* Cannot move the page table at this moment */
      return NULL;
    }

  allocset = (FILE_ALLOCSET *) ((char *) allocset_pgptr + allocset_offset);

  if ((((FILE_NUM_EMPTY_SECTS * SSIZEOF (to_vpid.pageid)) - (allocset->num_holes * SSIZEOF (to_vpid.pageid)) +
	allocset->end_pages_offset) >= DB_PAGESIZE) && VPID_EQ (&allocset->end_pages_vpid, &fhdr->last_table_vpid))
    {
      if (file_expand_ftab (thread_p, fhdr_pgptr) == NULL)
	{
	  return NULL;		/* It failed */
	}
    }

  /* 
   * Log the values of the allocation set that are going to be changes.
   * This is done for UNDO purposes. This is needed since if there is a
   * failure in the middle of a shift, we need to recover from this shifty.
   * Otherwise, the page and or sector table may remain corrupted
   */

  recv.start_pages_vpid = allocset->start_pages_vpid;
  recv.end_pages_vpid = allocset->end_pages_vpid;
  recv.start_pages_offset = allocset->start_pages_offset;
  recv.end_pages_offset = allocset->end_pages_offset;
  recv.num_holes = allocset->num_holes;

  addr.pgptr = allocset_pgptr;
  addr.offset = allocset_offset;
  log_append_undo_data (thread_p, RVFL_ALLOCSET_PAGETB_ADDRESS, &addr, sizeof (recv), &recv);

  /* Find the last page where the data will be moved from */
  from_vpid = allocset->end_pages_vpid;
  from_pgptr = pgbuf_fix (thread_p, &from_vpid, OLD_PAGE, PGBUF_LATCH_WRITE, PGBUF_UNCONDITIONAL_LATCH);
  if (from_pgptr == NULL)
    {
      return NULL;
    }

  (void) pgbuf_check_page_ptype (thread_p, from_pgptr, PAGE_FTAB);

  /* 
   * Calculate the starting offset and length of allocation area in from
   * page. Note that we move from the right.. so from_outptr is to the
   * left..that is the beginning of portion...
   */
  if (file_find_limits (from_pgptr, allocset, &from_outptr, &from_aid_ptr, FILE_PAGE_TABLE) != NO_ERROR)
    {
      pgbuf_unfix_and_init (thread_p, from_pgptr);
      return NULL;
    }

  (void) pgbuf_check_page_ptype (thread_p, from_pgptr, PAGE_FTAB);

  /* Find the page where data will moved to */
  if (((FILE_NUM_EMPTY_SECTS * SSIZEOF (to_vpid.pageid)) - (allocset->num_holes * SSIZEOF (to_vpid.pageid)) +
       allocset->end_pages_offset) < DB_PAGESIZE)
    {
      /* Same page as from-page. Fetch the page anyhow, to avoid complicated code (i.e., freeing pages) */
      to_vpid = from_vpid;
      to_pgptr = pgbuf_fix (thread_p, &to_vpid, OLD_PAGE, PGBUF_LATCH_WRITE, PGBUF_UNCONDITIONAL_LATCH);
      if (to_pgptr == NULL)
	{
	  pgbuf_unfix_and_init (thread_p, from_pgptr);
	  return NULL;
	}

      (void) pgbuf_check_page_ptype (thread_p, to_pgptr, PAGE_FTAB);

      /* How many sector elements are needed ? */
      nsects = FILE_NUM_EMPTY_SECTS - allocset->num_holes;
      if (nsects < 0)
	{
	  nsects = 0;
	}

      /* Fix the offset which indicate the end of the pageids */
      allocset->end_pages_offset += (INT16) (nsects * sizeof (to_vpid.pageid));
    }
  else
    {
      /* to-page is the next page pointed by from-page */
      if (file_ftabvpid_next (fhdr, from_pgptr, &to_vpid) != NO_ERROR)
	{
	  pgbuf_unfix_and_init (thread_p, from_pgptr);
	  return NULL;
	}

      to_pgptr = pgbuf_fix (thread_p, &to_vpid, OLD_PAGE, PGBUF_LATCH_WRITE, PGBUF_UNCONDITIONAL_LATCH);
      if (to_pgptr == NULL)
	{
	  pgbuf_unfix_and_init (thread_p, from_pgptr);
	  return NULL;
	}

      (void) pgbuf_check_page_ptype (thread_p, to_pgptr, PAGE_FTAB);

      /* Must take in consideration pointers of linked list and empty spaces (i.e., NULL_PAGEIDs) of from-page */

      /* How many holes area needed ? */
      nsects = FILE_NUM_EMPTY_SECTS - allocset->num_holes;
      if (nsects < 0)
	{
	  nsects = 0;
	}

      /* Fix the offset of the end of the pageid array */
      allocset->end_pages_vpid = to_vpid;
      allocset->end_pages_offset = (INT16) ((nsects * sizeof (to_vpid.pageid)) + sizeof (*chain));
    }

  /* 
   * Now start shifting.
   * Note that we are shifting from the right.. so from_outptr is to the left,
   * that is the beginning of portion...
   */

  if (file_find_limits (to_pgptr, allocset, &to_outptr, &to_aid_ptr, FILE_PAGE_TABLE) != NO_ERROR)
    {
      pgbuf_unfix_and_init (thread_p, from_pgptr);
      pgbuf_unfix_and_init (thread_p, to_pgptr);
      return NULL;
    }

  /* Before we move anything to the to_page, we need to log whatever is there just in case of a crash.. we will need to 
   * recover the shift... */

  length = 0;
  addr.pgptr = to_pgptr;
  addr.offset = CAST_BUFLEN ((char *) to_outptr - (char *) to_pgptr);
  log_append_undo_data (thread_p, RVFL_IDSTABLE, &addr, CAST_BUFLEN ((char *) to_aid_ptr - (char *) to_outptr),
			to_outptr);

  while (!(VPID_EQ (&from_vpid, &allocset->end_sects_vpid) && from_outptr >= from_aid_ptr))
    {
      /* Boundary condition on from-page ? */
      if (from_outptr >= from_aid_ptr)
	{
#ifdef FILE_DEBUG
	  if (from_outptr > from_aid_ptr)
	    {
	      er_log_debug (ARG_FILE_LINE, "file_allocset_expand_sector: *** Boundary condition system error ***\n");
	    }
#endif /* FILE_DEBUG */
	  /* Use the linked list to find previous page */
	  chain = (FILE_FTAB_CHAIN *) (from_pgptr + FILE_FTAB_CHAIN_OFFSET);
	  from_vpid = chain->prev_ftbvpid;
	  pgbuf_unfix_and_init (thread_p, from_pgptr);

	  from_pgptr = pgbuf_fix (thread_p, &from_vpid, OLD_PAGE, PGBUF_LATCH_WRITE, PGBUF_UNCONDITIONAL_LATCH);
	  if (from_pgptr == NULL)
	    {
	      pgbuf_unfix_and_init (thread_p, to_pgptr);
	      return NULL;
	    }

	  (void) pgbuf_check_page_ptype (thread_p, from_pgptr, PAGE_FTAB);

	  /* 
	   * Calculate the starting offset and length of allocation area in from
	   * page.
	   * Note that we are shifting from the right.. so from_outptr is to the
	   * left, that is the beginning of portion...
	   */
	  if (file_find_limits (from_pgptr, allocset, &from_outptr, &from_aid_ptr, FILE_PAGE_TABLE) != NO_ERROR)
	    {
	      pgbuf_unfix_and_init (thread_p, from_pgptr);
	      pgbuf_unfix_and_init (thread_p, to_pgptr);
	      return NULL;
	    }
	}

      /* Boundary condition on to-page ? */
      if (to_outptr >= to_aid_ptr)
	{
#ifdef FILE_DEBUG
	  if (to_outptr > to_aid_ptr)
	    {
	      er_log_debug (ARG_FILE_LINE, "file_allocset_expand_sector: *** Boundary condition system error ***\n");
	    }
#endif /* FILE_DEBUG */
	  if (length != 0)
	    {
	      addr.pgptr = to_pgptr;
	      addr.offset = CAST_BUFLEN ((char *) to_aid_ptr - (char *) to_pgptr);
	      log_append_redo_data (thread_p, RVFL_IDSTABLE, &addr, length, to_aid_ptr);
	      length = 0;
	    }

	  /* Use the linked list to find previous page */
	  chain = (FILE_FTAB_CHAIN *) (to_pgptr + FILE_FTAB_CHAIN_OFFSET);
	  to_vpid = chain->prev_ftbvpid;
	  pgbuf_set_dirty (thread_p, to_pgptr, FREE);

	  to_pgptr = pgbuf_fix (thread_p, &to_vpid, OLD_PAGE, PGBUF_LATCH_WRITE, PGBUF_UNCONDITIONAL_LATCH);
	  if (to_pgptr == NULL)
	    {
	      pgbuf_unfix_and_init (thread_p, from_pgptr);
	      return NULL;
	    }

	  (void) pgbuf_check_page_ptype (thread_p, to_pgptr, PAGE_FTAB);

	  /* 
	   * Calculate the starting offset and length of allocation area in from
	   * page.
	   * Note that we are shifting from the right.. so to_outptr is to the
	   * left, that is the beginning of portion...
	   */
	  if (file_find_limits (to_pgptr, allocset, &to_outptr, &to_aid_ptr, FILE_PAGE_TABLE) != NO_ERROR)
	    {
	      pgbuf_unfix_and_init (thread_p, from_pgptr);
	      pgbuf_unfix_and_init (thread_p, to_pgptr);
	      return NULL;
	    }

	  /* 
	   * Before we move anything to the to_page, we need to log whatever is
	   * there just in case of a crash.. we will need to recover the shift.
	   */

	  addr.pgptr = to_pgptr;
	  addr.offset = CAST_BUFLEN ((char *) to_outptr - (char *) to_pgptr);
	  log_append_undo_data (thread_p, RVFL_IDSTABLE, &addr, CAST_BUFLEN ((char *) to_aid_ptr - (char *) to_outptr),
				to_outptr);
	}

      /* Move as much as possible until a boundary condition is reached */
      while (to_outptr < to_aid_ptr && from_outptr < from_aid_ptr)
	{
	  from_aid_ptr--;
	  /* can we compact this entry ?.. if from_aid_ptr is NULL_PAGEID, the netry is compacted */
	  if (*from_aid_ptr != NULL_PAGEID)
	    {
	      length += sizeof (*to_aid_ptr);
	      to_aid_ptr--;

	      assert (NULL_PAGEID < *from_aid_ptr);
	      *to_aid_ptr = *from_aid_ptr;
	    }
	}
    }

  pgbuf_unfix_and_init (thread_p, from_pgptr);

  if (length != 0)
    {
      addr.pgptr = to_pgptr;
      addr.offset = CAST_BUFLEN ((char *) to_aid_ptr - (char *) to_pgptr);
      log_append_redo_data (thread_p, RVFL_IDSTABLE, &addr, length, to_aid_ptr);
    }

  if ((allocset->start_pages_offset == ((char *) to_aid_ptr - (char *) to_pgptr))
      && VPID_EQ (&allocset->start_pages_vpid, &to_vpid))
    {
      /* The file may be corrupted... */
      er_set (ER_FATAL_ERROR_SEVERITY, ARG_FILE_LINE, ER_FILE_TABLE_CORRUPTED, 2, fhdr->vfid.volid, fhdr->vfid.fileid);

      pgbuf_set_dirty (thread_p, to_pgptr, FREE);
      to_pgptr = NULL;
      /* Try to fix the file if the problem is related to number of holes */
      if (allocset->num_holes != 0)
	{
	  /* Give another try after number of holes is set to null */
	  allocset->num_holes = 0;
	  return file_allocset_expand_sector (thread_p, fhdr_pgptr, allocset_pgptr, allocset_offset);
	}
      return NULL;
    }


  allocset->start_pages_vpid = to_vpid;
  allocset->start_pages_offset = CAST_BUFLEN ((char *) to_aid_ptr - (char *) to_pgptr);
  allocset->num_holes = 0;
  pgbuf_set_dirty (thread_p, to_pgptr, FREE);
  to_pgptr = NULL;

  /* Log the changes made to the allocation set for REDO purposes */
  recv.start_pages_vpid = allocset->start_pages_vpid;
  recv.end_pages_vpid = allocset->end_pages_vpid;
  recv.start_pages_offset = allocset->start_pages_offset;
  recv.end_pages_offset = allocset->end_pages_offset;
  recv.num_holes = allocset->num_holes;

  addr.pgptr = allocset_pgptr;
  addr.offset = allocset_offset;
  log_append_redo_data (thread_p, RVFL_ALLOCSET_PAGETB_ADDRESS, &addr, sizeof (recv), &recv);

  pgbuf_set_dirty (thread_p, allocset_pgptr, DONT_FREE);

  return fhdr_pgptr;
}

/* TODO: list for file_ftab_chain */
/*
 * file_expand_ftab () - Expand file table description for file
 *   return: fhdr_pgptr on success and NULL on failure
 *   fhdr_pgptr(in): Page pointer to file header table
 *
 * Note: Increase the size of the file table by one page. The file table is
 *       used to keep track of the allocated sectors and pages
 */
static PAGE_PTR
file_expand_ftab (THREAD_ENTRY * thread_p, PAGE_PTR fhdr_pgptr)
{
  FILE_HEADER *fhdr;
  FILE_FTAB_CHAIN *chain;	/* Structure for linking file table pages */
  FILE_FTAB_CHAIN rv_undo_chain;	/* Before image of chain */
  VPID prev_last_ftb_vpid;	/* Previous last page for file table */
  VPID new_ftb_vpid;		/* Newly createad last page for file table */
  LOG_DATA_ADDR addr;
  FILE_RECV_FTB_EXPANSION recv_undo;
  FILE_RECV_FTB_EXPANSION recv_redo;

  (void) pgbuf_check_page_ptype (thread_p, fhdr_pgptr, PAGE_FTAB);

  fhdr = (FILE_HEADER *) (fhdr_pgptr + FILE_HEADER_OFFSET);
  addr.vfid = &fhdr->vfid;

  /* Allocate a new page for file table in any volume */
  if (file_ftabvpid_alloc (thread_p, fhdr->last_table_vpid.volid, fhdr->last_table_vpid.pageid, &new_ftb_vpid, 1,
			   fhdr->type) != NO_ERROR)
    {
      return NULL;
    }

  /* Set allocated page as last file table page */
  addr.pgptr = pgbuf_fix (thread_p, &new_ftb_vpid, NEW_PAGE, PGBUF_LATCH_WRITE, PGBUF_UNCONDITIONAL_LATCH);
  if (addr.pgptr == NULL)
    {
      /* 
       * Something went wrong, unable to fetch recently allocated page.
       * NOTE: The page is deallocated when the top system operation is
       *       aborted due to the failure.
       */
      return NULL;
    }

  (void) pgbuf_set_page_ptype (thread_p, addr.pgptr, PAGE_FTAB);

  prev_last_ftb_vpid = fhdr->last_table_vpid;

  /* Set the chain pointers on the newly allocated page */
  chain = (FILE_FTAB_CHAIN *) (addr.pgptr + FILE_FTAB_CHAIN_OFFSET);
  VPID_SET_NULL (&chain->next_ftbvpid);
  chain->prev_ftbvpid = fhdr->last_table_vpid;

  /* 
   * Log the changes done to the file table chain.
   *
   * We DO NOT HAVE an undo log since this is a new page. If abort,
   * the page will be deallocated. Note that we are in a top system
   * operation created by the file manager, at the end the top operation
   * is going to be committed, aborted, or attached.
   */

  addr.offset = FILE_FTAB_CHAIN_OFFSET;
  log_append_redo_data (thread_p, RVFL_FTAB_CHAIN, &addr, sizeof (*chain), chain);
  pgbuf_set_dirty (thread_p, addr.pgptr, FREE);
  addr.pgptr = NULL;

  if (!VPID_ISNULL (&fhdr->next_table_vpid))
    {
      /* 
       * The previous last page cannot be the file header page.
       * Find the previous last page and modify its chain pointers according to
       * changes
       */
      addr.pgptr = pgbuf_fix (thread_p, &prev_last_ftb_vpid, OLD_PAGE, PGBUF_LATCH_WRITE, PGBUF_UNCONDITIONAL_LATCH);
      if (addr.pgptr == NULL)
	{
	  /* 
	   * Something went wrong, unable to fetch the page.. return and indicate
	   * failure.
	   * NOTE: The page is deallocated when the top system operation is
	   *       aborted due to the failure.
	   */
	  return NULL;
	}

      (void) pgbuf_check_page_ptype (thread_p, addr.pgptr, PAGE_FTAB);

      chain = (FILE_FTAB_CHAIN *) (addr.pgptr + FILE_FTAB_CHAIN_OFFSET);
      memcpy (&rv_undo_chain, chain, sizeof (*chain));

      chain->next_ftbvpid = new_ftb_vpid;
      addr.offset = FILE_FTAB_CHAIN_OFFSET;	/* Chain is at offset zero */
      log_append_undoredo_data (thread_p, RVFL_FTAB_CHAIN, &addr, sizeof (*chain), sizeof (*chain), &rv_undo_chain,
				chain);
      pgbuf_set_dirty (thread_p, addr.pgptr, FREE);
      addr.pgptr = NULL;
    }

  /* Now update file header */

  /* Save data that is going to be changed for log undo purposes */
  recv_undo.num_table_vpids = fhdr->num_table_vpids;
  recv_undo.next_table_vpid = fhdr->next_table_vpid;
  recv_undo.last_table_vpid = fhdr->last_table_vpid;

  fhdr->num_table_vpids++;
  fhdr->last_table_vpid = new_ftb_vpid;

  /* Is this the second file table page ? */
  if (VPID_ISNULL (&fhdr->next_table_vpid))
    {
      fhdr->next_table_vpid = new_ftb_vpid;
    }

  recv_redo.num_table_vpids = fhdr->num_table_vpids;
  recv_redo.next_table_vpid = fhdr->next_table_vpid;
  recv_redo.last_table_vpid = fhdr->last_table_vpid;

  addr.pgptr = fhdr_pgptr;
  addr.offset = FILE_HEADER_OFFSET;
  log_append_undoredo_data (thread_p, RVFL_FHDR_FTB_EXPANSION, &addr, sizeof (recv_undo), sizeof (recv_redo),
			    &recv_undo, &recv_redo);
  pgbuf_set_dirty (thread_p, fhdr_pgptr, DONT_FREE);

  return fhdr_pgptr;
}

#ifdef FILE_DEBUG
/*
 * file_debug_maybe_newset () - Create a new allocation set every multiple set
 *                            of pages
 *   return: void
 *   fhdr_pgptr(in): Page pointer to file header table
 *   fhdr(in): File header
 *   npages(in): Number of pages that we are allocating
 *
 * Note: For easy debugging of multi volume, this function can be called to
 *       create a new allocation set every multiple set of pages.
 *       The functions does not care about contiguous or non contiguous pages.
 *       It will only create another allocation set every multiple set of
 *       pages.
 */
static void
file_debug_maybe_newset (PAGE_PTR fhdr_pgptr, FILE_HEADER * fhdr, INT32 npages)
{
  FILE_ALLOCSET *allocset;	/* Pointer to an allocation set */
  PAGE_PTR allocset_pgptr = NULL;	/* Page pointer to allocation set description */

  if (fhdr->type == FILE_TEMP)
    {
      return;
    }

  /* 
   ************************************************************
   * For easy debugging of multi volume in debugging mode
   * create a new allocation set every multiple set of pages
   ************************************************************
   */

  if (file_Debug_newallocset_multiple_of < 0 && xboot_find_number_permanent_volumes () > 1)
    {
      file_Debug_newallocset_multiple_of = -file_Debug_newallocset_multiple_of;
    }

  if (file_Debug_newallocset_multiple_of > 0)
    {
      allocset_pgptr =
	pgbuf_fix (thread_p, &fhdr->last_allocset_vpid, OLD_PAGE, PGBUF_LATCH_WRITE, PGBUF_UNCONDITIONAL_LATCH);
      if (allocset_pgptr != NULL)
	{
	  (void) pgbuf_check_page_ptype (thread_p, allocset_pgptr, PAGE_FTAB);

	  allocset = (FILE_ALLOCSET *) ((char *) allocset_pgptr + fhdr->last_allocset_offset);
	  if (allocset->num_pages > 0 && ((allocset->num_pages % file_Debug_newallocset_multiple_of) == 0))
	    {
	      /* 
	       * Just for the fun of it, declare that there are not more pages
	       * in this allocation set (i.e., volume)
	       */
	      (void) file_allocset_new_set (allocset->volid, fhdr_pgptr, npages, DISK_NONCONTIGUOUS_PAGES);
	    }
	  pgbuf_unfix_and_init (thread_p, allocset_pgptr);
	}
    }
}
#endif /* FILE_DEBUG */

/*
 * file_allocset_new_set () - Create a new allocation for allocation of future
 *                         pages
 *   return: NO_ERROR
 *   last_allocset_volid(in): Don't use this volid as an allocated set
 *   fhdr_pgptr(in): Page pointer to file header table
 *   exp_numpages(in): Exected number of pages needed
 *   setpage_type(in): Type of the set of needed pages
 *
 * Note: It is recommended that the new set describes a volume that has at
 *       least npages free.
 *       The other allocation sets will not be used for allocation purposes
 *       anymore. However, several allocation sets can describe the same
 *       volume.
 */
static int
file_allocset_new_set (THREAD_ENTRY * thread_p, INT16 last_allocset_volid, PAGE_PTR fhdr_pgptr, int exp_numpages,
		       DISK_SETPAGE_TYPE setpage_type)
{
  FILE_HEADER *fhdr;
  INT16 volid;
  int ret = NO_ERROR;

  (void) pgbuf_check_page_ptype (thread_p, fhdr_pgptr, PAGE_FTAB);

  fhdr = (FILE_HEADER *) (fhdr_pgptr + FILE_HEADER_OFFSET);

  /* Find a volume with at least the expected number of pages. */
  volid = file_find_goodvol (thread_p, NULL_VOLID, last_allocset_volid, exp_numpages, setpage_type, fhdr->type);
  if (volid == NULL_VOLID)
    {
      return ER_FAILED;
    }

  return file_allocset_add_set (thread_p, fhdr_pgptr, volid);
}

/*
 * file_allocset_add_set () - Add a new allocation set
 *   return:
 *   fhdr_pgptr(in): Page pointer to file header table
 *   volid(in): volid
 *
 * Note: It is recommended that the new set describes a volume that has at
 *       least npages free.
 *       The other allocation sets will not be used for allocation purposes
 *       anymore. However, several allocation sets can describe the same
 *       volume.
 */
static int
file_allocset_add_set (THREAD_ENTRY * thread_p, PAGE_PTR fhdr_pgptr, INT16 volid)
{
  FILE_HEADER *fhdr;
  FILE_ALLOCSET *allocset;
  PAGE_PTR allocset_pgptr = NULL;
  PAGE_PTR new_allocset_pgptr = NULL;
  INT16 new_allocset_offset;
  VPID new_allocset_vpid;
  FILE_ALLOCSET *new_allocset;
  LOG_DATA_ADDR addr;
  FILE_RECV_ALLOCSET_LINK recv_undo;
  FILE_RECV_ALLOCSET_LINK recv_redo;
  int ret = NO_ERROR;

  (void) pgbuf_check_page_ptype (thread_p, fhdr_pgptr, PAGE_FTAB);

  fhdr = (FILE_HEADER *) (fhdr_pgptr + FILE_HEADER_OFFSET);
  addr.vfid = &fhdr->vfid;

  allocset_pgptr =
    pgbuf_fix (thread_p, &fhdr->last_allocset_vpid, OLD_PAGE, PGBUF_LATCH_WRITE, PGBUF_UNCONDITIONAL_LATCH);
  if (allocset_pgptr == NULL)
    {
      goto exit_on_error;
    }

  (void) pgbuf_check_page_ptype (thread_p, allocset_pgptr, PAGE_FTAB);

  allocset = (FILE_ALLOCSET *) ((char *) allocset_pgptr + fhdr->last_allocset_offset);

  /* 
   * Try to reuse the last allocation set if all its pages are deleted and
   * there is not a possiblility of a rollback to that allocation set by
   * any transaction including itself...That is, compact when there is not
   * pages marked as deleted
   */
  if (allocset->num_pages == 0 && fhdr->num_user_pages_mrkdelete == 0)
    {
      ret = file_allocset_reuse_last_set (thread_p, fhdr_pgptr, volid);
      if (ret != NO_ERROR)
	{
	  goto exit_on_error;
	}
    }

  if ((allocset->end_pages_offset + SSIZEOF (*allocset)) < DB_PAGESIZE)
    {
      new_allocset_vpid = allocset->end_pages_vpid;
      new_allocset_offset = allocset->end_pages_offset;
    }
  else
    {
      if (file_expand_ftab (thread_p, fhdr_pgptr) == NULL)
	{
	  goto exit_on_error;
	}
      new_allocset_vpid = fhdr->last_table_vpid;
      new_allocset_offset = sizeof (FILE_FTAB_CHAIN);
    }

  /* Initialize the new allocation set */
  new_allocset_pgptr = pgbuf_fix (thread_p, &new_allocset_vpid, OLD_PAGE, PGBUF_LATCH_WRITE, PGBUF_UNCONDITIONAL_LATCH);
  if (new_allocset_pgptr == NULL)
    {
      goto exit_on_error;
    }

  (void) pgbuf_check_page_ptype (thread_p, new_allocset_pgptr, PAGE_FTAB);

  new_allocset = (FILE_ALLOCSET *) ((char *) new_allocset_pgptr + new_allocset_offset);
  new_allocset->volid = volid;
  new_allocset->num_sects = 0;
  new_allocset->num_pages = 0;
  new_allocset->curr_sectid = NULL_SECTID;
  new_allocset->num_holes = 0;

  /* Calculate positions for the sector table. The sector table is located immediately after the allocation set */

  if ((new_allocset_offset + SSIZEOF (*new_allocset)) < DB_PAGESIZE)
    {
      new_allocset->start_sects_vpid = new_allocset_vpid;
      new_allocset->start_sects_offset = (new_allocset_offset + sizeof (*new_allocset));
    }
  else
    {
      if (file_expand_ftab (thread_p, fhdr_pgptr) == NULL)
	{
	  goto exit_on_error;
	}
      new_allocset->start_sects_vpid = fhdr->last_table_vpid;
      new_allocset->start_sects_offset = sizeof (FILE_FTAB_CHAIN);
    }

  new_allocset->end_sects_vpid = new_allocset->start_sects_vpid;
  new_allocset->end_sects_offset = new_allocset->start_sects_offset;

  /* Calculate positions for the page table. The page table is located immediately after the sector table. */

  new_allocset->start_pages_vpid = new_allocset->end_sects_vpid;
  new_allocset->start_pages_offset = new_allocset->end_sects_offset + (FILE_NUM_EMPTY_SECTS * sizeof (INT32));

  if (new_allocset->start_pages_offset >= DB_PAGESIZE)
    {
      /* The page table should start at a newly created file table. */
      if (file_expand_ftab (thread_p, fhdr_pgptr) == NULL)
	{
	  goto exit_on_error;
	}
      new_allocset->start_pages_vpid = fhdr->last_table_vpid;
      new_allocset->start_pages_offset = sizeof (FILE_FTAB_CHAIN);
    }

  new_allocset->end_pages_vpid = new_allocset->start_pages_vpid;
  new_allocset->end_pages_offset = new_allocset->start_pages_offset;

  /* 
   * Indicate that this is the new allocation set.
   *
   * DON'T NEED UNDO since the allocation set will be undone by the
   * next undo log record. That is, someone will need to point to the
   * allocation set before it takes effect.
   */

  VPID_SET_NULL (&new_allocset->next_allocset_vpid);
  new_allocset->next_allocset_offset = NULL_OFFSET;

  addr.pgptr = new_allocset_pgptr;
  addr.offset = new_allocset_offset;
  log_append_redo_data (thread_p, RVFL_ALLOCSET_NEW, &addr, sizeof (*new_allocset), new_allocset);

  pgbuf_set_dirty (thread_p, new_allocset_pgptr, FREE);
  new_allocset_pgptr = NULL;

  /* Update previous allocation set to point to newly created allocation set */

  /* Save the current values for undo purposes */
  recv_undo.next_allocset_vpid = allocset->next_allocset_vpid;
  recv_undo.next_allocset_offset = allocset->next_allocset_offset;

  /* Link them */
  allocset->next_allocset_vpid = new_allocset_vpid;
  allocset->next_allocset_offset = new_allocset_offset;

  /* Redo stuff */
  recv_redo.next_allocset_vpid = allocset->next_allocset_vpid;
  recv_redo.next_allocset_offset = allocset->next_allocset_offset;

  /* Now log the needed information */
  addr.pgptr = allocset_pgptr;
  addr.offset = fhdr->last_allocset_offset;
  log_append_undoredo_data (thread_p, RVFL_ALLOCSET_LINK, &addr, sizeof (recv_undo), sizeof (recv_redo), &recv_undo,
			    &recv_redo);

  pgbuf_set_dirty (thread_p, allocset_pgptr, FREE);
  allocset_pgptr = NULL;

  /* Now update the file header to indicate that this is the last allocated set */

  /* Save the current values for undo purposes */
  recv_undo.next_allocset_vpid = fhdr->last_allocset_vpid;
  recv_undo.next_allocset_offset = fhdr->last_allocset_offset;

  fhdr->last_allocset_vpid = new_allocset_vpid;
  fhdr->last_allocset_offset = new_allocset_offset;
  fhdr->num_allocsets += 1;

  addr.pgptr = fhdr_pgptr;
  addr.offset = FILE_HEADER_OFFSET;
  log_append_undoredo_data (thread_p, RVFL_FHDR_ADD_LAST_ALLOCSET, &addr, sizeof (recv_undo), sizeof (recv_redo),
			    &recv_undo, &recv_redo);
  pgbuf_set_dirty (thread_p, fhdr_pgptr, DONT_FREE);

  return ret;

exit_on_error:

  if (allocset_pgptr)
    {
      pgbuf_unfix_and_init (thread_p, allocset_pgptr);
    }

  if (new_allocset_pgptr)
    {
      pgbuf_unfix_and_init (thread_p, new_allocset_pgptr);
    }

  if (ret == NO_ERROR)
    {
      ret = ER_FAILED;
    }

  return ret;
}

/*
 * file_allocset_add_pageids () - Add allocated page identifiers to the page table
 *                             of the given allocation set
 *   return: alloc_pageid or NULL_PAGEID when error
 *   fhdr_pgptr(in): Page pointer to file header
 *   allocset_pgptr(out): Pointer to a page where allocation set is located
 *   allocset_offset(in): Location in allocset_pgptr where allocation set is
 *                        located
 *   alloc_pageid(in): Identifier of first page to record
 *   npages(in): Number of contiguous pages to record
 *   alloc_vpids(out): buffer for saving allocated vpids
 *
 * Note: The allocation set and the file header page are also updated to
 *       include the number of allocated pages.
 */
static INT32
file_allocset_add_pageids (THREAD_ENTRY * thread_p, PAGE_PTR fhdr_pgptr, PAGE_PTR allocset_pgptr, INT16 allocset_offset,
			   INT32 alloc_pageid, INT32 npages, FILE_ALLOC_VPIDS * alloc_vpids)
{
  FILE_HEADER *fhdr;
  FILE_ALLOCSET *allocset;
  VPID vpid;
  PAGE_PTR pgptr = NULL;
  INT32 *aid_ptr;		/* Pointer to a portion of allocated pageids table of given allocation set */
  INT32 *outptr;		/* Pointer to outside of portion of allocated pageids */
  LOG_DATA_ADDR addr;
  char *logdata;
  FILE_RECV_ALLOCSET_PAGES recv_undo;
  FILE_RECV_ALLOCSET_PAGES recv_redo;
  int i, length;
  INT32 undo_data, redo_data;

  (void) pgbuf_check_page_ptype (thread_p, fhdr_pgptr, PAGE_FTAB);
  (void) pgbuf_check_page_ptype (thread_p, allocset_pgptr, PAGE_FTAB);

  if (npages <= 0)
    {
      return NULL_PAGEID;
    }

  /* 
   * Allocation of pages and sector is done only from the last allocation set.
   * This is done since the array of page identifiers must be stored in the
   * order of allocation.
   */

  /* Get the file header and the allocation set */
  fhdr = (FILE_HEADER *) (fhdr_pgptr + FILE_HEADER_OFFSET);

  addr.vfid = &fhdr->vfid;

  allocset = (FILE_ALLOCSET *) ((char *) allocset_pgptr + allocset_offset);

  /* Append the page identifiers at the end of the page table */

  vpid = allocset->end_pages_vpid;
  pgptr = pgbuf_fix (thread_p, &vpid, OLD_PAGE, PGBUF_LATCH_WRITE, PGBUF_UNCONDITIONAL_LATCH);
  if (pgptr == NULL)
    {
      return NULL_PAGEID;
    }

  (void) pgbuf_check_page_ptype (thread_p, pgptr, PAGE_FTAB);

  /* Address end of page table... and the end of page */
  CAST_TO_PAGEARRAY (aid_ptr, pgptr, allocset->end_pages_offset);
  CAST_TO_PAGEARRAY (outptr, pgptr, DB_PAGESIZE);

  /* Note that we do not undo any information on page table since it is fixed by undoing the allocation set pointer */

  addr.pgptr = pgptr;
  addr.offset = allocset->end_pages_offset;
  logdata = (char *) aid_ptr;

  /* First log the before images that are planned to be changed on current page */

  if (outptr > aid_ptr)
    {
      length = CAST_BUFLEN (outptr - aid_ptr);
      length = (int) (sizeof (npages) * MIN (npages, length));
      log_append_undo_data (thread_p, RVFL_IDSTABLE, &addr, length, logdata);
    }

  for (i = 0; i < npages; i++)
    {
      if (aid_ptr >= outptr)
	{
	  if ((char *) aid_ptr != logdata)
	    {
	      log_append_redo_data (thread_p, RVFL_IDSTABLE, &addr, CAST_BUFLEN ((char *) aid_ptr - logdata), logdata);
	      pgbuf_set_dirty (thread_p, pgptr, DONT_FREE);
	    }
	  if (file_ftabvpid_next (fhdr, pgptr, &vpid) != NO_ERROR)
	    {
	      pgbuf_unfix_and_init (thread_p, pgptr);
	      return NULL_PAGEID;
	    }
	  if (VPID_ISNULL (&vpid))
	    {
	      /* 
	       * The page table will continue at next page of file table.
	       * We expect pgptr to be currently pointing to the last ftb page.
	       * If an ftb expansion succeeds, yet a second next_ftbvpid still
	       * returns NULL, then something is wrong with the ftb structure.
	       */
	      if (file_expand_ftab (thread_p, fhdr_pgptr) == NULL || file_ftabvpid_next (fhdr, pgptr, &vpid) != NO_ERROR
		  || VPID_ISNULL (&vpid))
		{
		  if (er_errid () == NO_ERROR)
		    {
		      er_set (ER_ERROR_SEVERITY, ARG_FILE_LINE, ER_FILE_TABLE_CORRUPTED, 2, fhdr->vfid.volid,
			      fhdr->vfid.fileid);
		    }

		  pgbuf_unfix_and_init (thread_p, pgptr);
		  return NULL_PAGEID;
		}
	    }

	  /* Free this page and get the new page */
	  pgbuf_unfix_and_init (thread_p, pgptr);
	  pgptr = pgbuf_fix (thread_p, &vpid, OLD_PAGE, PGBUF_LATCH_WRITE, PGBUF_UNCONDITIONAL_LATCH);
	  if (pgptr == NULL)
	    {
	      return NULL_PAGEID;
	    }

	  (void) pgbuf_check_page_ptype (thread_p, pgptr, PAGE_FTAB);

	  CAST_TO_PAGEARRAY (aid_ptr, pgptr, sizeof (FILE_FTAB_CHAIN));
	  CAST_TO_PAGEARRAY (outptr, pgptr, DB_PAGESIZE);

	  addr.pgptr = pgptr;
	  addr.offset = sizeof (FILE_FTAB_CHAIN);
	  logdata = (char *) aid_ptr;


	  /* First log the before images that are planned to be changed on current page */

	  if (outptr > aid_ptr)
	    {
	      length = (int) (((npages - i) > (outptr - aid_ptr)) ? (outptr - aid_ptr) : (npages - i));
	      log_append_undo_data (thread_p, RVFL_IDSTABLE, &addr, sizeof (npages) * length, logdata);
	    }
	}
=======
    case FILE_EXTENDIBLE_HASH:
    case FILE_EXTENDIBLE_HASH_DIRECTORY:
      file_print_name_of_class (thread_p, fp, &fhead->descriptor.ehash.class_oid);
      fprintf (fp, ", ATTRID: %5d \n", fhead->descriptor.ehash.attr_id);
      break;
>>>>>>> e25a6f55

    case FILE_TRACKER:
    case FILE_CATALOG:
    case FILE_QUERY_AREA:
    case FILE_TEMP:
    case FILE_UNKNOWN_TYPE:
    case FILE_DROPPED_FILES:
    case FILE_VACUUM_DATA:
    default:
      break;
    }
}

/************************************************************************/
/* File extensible data section.                                        */
/************************************************************************/

/*
 * file_extdata_init () - Initialize extensible data component for the first time.
 *
 * return	  : Void.
 * item_size (in) : Size of an item.
 * max_size (in)  : Desired maximum size for component.
 * extdata (out)  : Output initialized extensible data.
 */
STATIC_INLINE void
file_extdata_init (INT16 item_size, INT16 max_size, FILE_EXTENSIBLE_DATA * extdata)
{
  assert (extdata != NULL);
  assert (item_size > 0);
  assert (max_size > 0);

  VPID_SET_NULL (&extdata->vpid_next);
  extdata->size_of_item = item_size;
  extdata->n_items = 0;

  /* Align to size of item */
  extdata->max_size = DB_ALIGN_BELOW (max_size - FILE_EXTDATA_HEADER_ALIGNED_SIZE, extdata->size_of_item);
  if ((INT16) DB_ALIGN (extdata->max_size, MAX_ALIGNMENT) != extdata->max_size)
    {
      /* We need max alignment */
      extdata->max_size = DB_ALIGN (extdata->max_size - extdata->size_of_item, MAX_ALIGNMENT);
    }
  /* Safe guard: we should fit at least one item. */
  assert (extdata->max_size >= extdata->size_of_item);
}

/*
 * file_extdata_max_size () - Get maximum size of this extensible data including header.
 *
 * return	: Maximum size of extensible data.
 * extdata (in) : Extensible data.
 */
STATIC_INLINE int
file_extdata_max_size (const FILE_EXTENSIBLE_DATA * extdata)
{
  return FILE_EXTDATA_HEADER_ALIGNED_SIZE + extdata->max_size;
}

/*
 * file_extdata_size () - Get current size of this extensible data including header.
 *
 * return	: Current size of extensible data.
 * extdata (in) : Extensible data.
 */
STATIC_INLINE int
file_extdata_size (const FILE_EXTENSIBLE_DATA * extdata)
{
  return FILE_EXTDATA_HEADER_ALIGNED_SIZE + extdata->n_items * extdata->size_of_item;
}

/*
 * file_extdata_start () - Get pointer to first item in extensible data.
 *
 * return	: Pointer to first item.
 * extdata (in) : Extensible data.
 */
STATIC_INLINE void *
file_extdata_start (const FILE_EXTENSIBLE_DATA * extdata)
{
  return ((char *) extdata) + FILE_EXTDATA_HEADER_ALIGNED_SIZE;
}

/*
 * file_extdata_end () - Get pointer to the end of extensible data (after last item).
 *
 * return	: Pointer to end of extensible data.
 * extdata (in) : Extensible data.
 */
STATIC_INLINE void *
file_extdata_end (const FILE_EXTENSIBLE_DATA * extdata)
{
  return ((char *) extdata) + file_extdata_size (extdata);
}

/*
 * file_extdata_is_full () - Is this extensible data full (not enough room foradditional item).
 *
 * return	: True if full, false otherwise.
 * extdata (in) : Extensible data.
 */
STATIC_INLINE bool
file_extdata_is_full (const FILE_EXTENSIBLE_DATA * extdata)
{
  assert (extdata->n_items * extdata->size_of_item <= extdata->max_size);
  return (extdata->n_items + 1) * extdata->size_of_item > extdata->max_size;
}

/*
 * file_extdata_is_empty () - Is this extensible data empty?
 *
 * return	: True if empty, false otherwise.
 * extdata (in) : Extensible data.
 */
STATIC_INLINE bool
file_extdata_is_empty (const FILE_EXTENSIBLE_DATA * extdata)
{
  assert (extdata->n_items >= 0);
  return (extdata->n_items <= 0);
}

/*
 * file_extdata_item_count () - Get the item count in this extensible data.
 *
 * return	: Item count.
 * extdata (in) : Extensible data.
 */
STATIC_INLINE INT16
file_extdata_item_count (const FILE_EXTENSIBLE_DATA * extdata)
{
  return extdata->n_items;
}

/*
 * file_extdata_remaining_capacity () - Get the remaining capacity (in number of items) of this extensible data.
 *
 * return	: Remaining capacity.
 * extdata (in) : Extensible data.
 */
STATIC_INLINE INT16
file_extdata_remaining_capacity (const FILE_EXTENSIBLE_DATA * extdata)
{
  return extdata->max_size / extdata->size_of_item - extdata->n_items;
}

/*
 * file_extdata_append () - Append an item to extensible data. Caller should have checked there is enough room.
 *
 * return	    : Void.
 * extdata (in)     : Extensible data.
 * append_item (in) : Item to append.
 */
STATIC_INLINE void
file_extdata_append (FILE_EXTENSIBLE_DATA * extdata, const void *append_item)
{
  assert (!file_extdata_is_full (extdata));

  memcpy (file_extdata_end (extdata), append_item, extdata->size_of_item);
  extdata->n_items++;
}

/*
 * file_extdata_append_array () - Append an array of items to extensible data. Caller should have checked there is
 *				  enough room.
 *
 * return	     : Void.
 * extdata (in)	     : Extensible data.
 * append_items (in) : Item array.
 * count (in)	     : Item count.
 */
STATIC_INLINE void
file_extdata_append_array (FILE_EXTENSIBLE_DATA * extdata, const void *append_items, INT16 count)
{
  assert (file_extdata_remaining_capacity (extdata) >= count);

  memcpy (file_extdata_end (extdata), append_items, extdata->size_of_item * count);
  extdata->n_items += count;
}

/*
 * file_extdata_at () - Pointer to item at given index.
 *
 * return	: Pointer to item.
 * extdata (in) : Extensible data.
 * index (in)   : Item index.
 */
STATIC_INLINE void *
file_extdata_at (const FILE_EXTENSIBLE_DATA * extdata, int index)
{
  assert (index >= 0 && index <= extdata->n_items);
  return (char *) file_extdata_start (extdata) + extdata->size_of_item * index;
}

/*
 * file_extdata_can_merge () - Check if source extensible data component can be merged into destination extensible data.
 *
 * return	     : True if destination extensible data remaining capacity can cover all items in source extensible
 *		       data. False otherwise.
 * extdata_src (in)  : Source extensible data.
 * extdata_dest (in) : Destination extensible data.
 */
STATIC_INLINE bool
file_extdata_can_merge (const FILE_EXTENSIBLE_DATA * extdata_src, const FILE_EXTENSIBLE_DATA * extdata_dest)
{
  return file_extdata_remaining_capacity (extdata_dest) >= extdata_src->n_items;
}

/*
 * file_extdata_merge_unordered () - Append source extensible data to destination extensible data.
 *
 * return		 : Void.
 * extdata_src (in)	 : Source extensible data.
 * extdata_dest (in/out) : Destination extensible data.
 */
STATIC_INLINE void
file_extdata_merge_unordered (const FILE_EXTENSIBLE_DATA * extdata_src, FILE_EXTENSIBLE_DATA * extdata_dest)
{
  file_extdata_append_array (extdata_dest, file_extdata_start (extdata_src), file_extdata_item_count (extdata_src));
}

/*
 * file_extdata_merge_ordered () - Merge source extensible data into destination extensible data and keep items ordered.
 *
 * return		 : Void.
 * extdata_src (in)	 : Source extensible data.
 * extdata_dest (in/out) : Destination extensible data.
 * compare_func (in)	 : Compare function (to order items).
 */
STATIC_INLINE void
file_extdata_merge_ordered (const FILE_EXTENSIBLE_DATA * extdata_src, FILE_EXTENSIBLE_DATA * extdata_dest,
			    int (*compare_func) (const void *, const void *))
{
  int n_merged = 0;
  char *dest_ptr;
  char *dest_end_ptr;
  const char *src_ptr;
  const char *src_end_ptr;
  const char *src_new_ptr;
  int memsize = 0;

#if !defined (NDEBUG)
  char *debug_dest_end_ptr =
    (char *) file_extdata_end (extdata_dest) + extdata_src->n_items * extdata_src->size_of_item;
#endif /* !NDEBUG */

  /* safe guard: destination has enough capacity to include all source items. */
  assert (file_extdata_remaining_capacity (extdata_dest) >= file_extdata_item_count (extdata_src));

  src_ptr = (const char *) file_extdata_start (extdata_src);
  src_end_ptr = (const char *) file_extdata_end (extdata_src);

  dest_ptr = (char *) file_extdata_start (extdata_dest);
  dest_end_ptr = (char *) file_extdata_end (extdata_dest);

  /* advance source and destination pointers based on item order. Stop when end of destination is reached. */
  while (dest_ptr < dest_end_ptr)
    {
      /* collect all items from source that are smaller than current destination item. */
      for (src_new_ptr = src_ptr; src_new_ptr < src_end_ptr; src_new_ptr += extdata_src->size_of_item)
	{
	  assert (compare_func (src_new_ptr, dest_ptr) != 0);
	  if (compare_func (src_new_ptr, dest_ptr) > 0)
	    {
	      break;
	    }
	}
      if (src_new_ptr > src_ptr)
	{
	  /* move to dest_ptr */
	  memsize = (int) (src_new_ptr - src_ptr);
	  /* make room for new data */
	  memmove (dest_ptr + memsize, dest_ptr, dest_end_ptr - dest_ptr);
	  memcpy (dest_ptr, src_ptr, memsize);

	  dest_ptr += memsize;
	  dest_end_ptr += memsize;

	  src_ptr = src_new_ptr;

	  assert (dest_end_ptr <= debug_dest_end_ptr);
	}
      if (src_ptr >= src_end_ptr)
	{
	  /* source extensible data was consumed. */
	  assert (src_ptr == src_end_ptr);
	  break;
	}
      /* skip all items from destination smaller than current source item */
      for (; dest_ptr < dest_end_ptr; dest_ptr += extdata_dest->size_of_item)
	{
	  assert (compare_func (src_ptr, dest_ptr) != 0);
	  if (compare_func (src_ptr, dest_ptr) <= 0)
	    {
	      break;
	    }
	}
    }

  if (src_ptr < src_end_ptr)
    {
      /* end of destination reached. append remaining source items into destination. */
      assert (dest_ptr == dest_end_ptr);
      memcpy (dest_end_ptr, src_ptr, src_end_ptr - src_ptr);
      assert (dest_end_ptr + (src_end_ptr - src_ptr) == debug_dest_end_ptr);
    }
  else
    {
      /* all source items were moved to destination */
      assert (debug_dest_end_ptr == dest_end_ptr);
    }

  extdata_dest->n_items += extdata_src->n_items;
  assert (debug_dest_end_ptr == file_extdata_end (extdata_dest));
}

/*
 * file_extdata_find_ordered () - Find position for given item. If item does not exist, return the position of first
 *				  bigger item.
 *
 * return	     : Void.
 * extdata (in)	     : Extensible data.
 * item_to_find (in) : Pointer to item to find.
 * compare_func (in) : Compare function used for binary search.
 * found (out)	     : Output true if item was found, false otherwise.
 * position (out)    : Output the right position of item (found or not found).
 */
static void
file_extdata_find_ordered (const FILE_EXTENSIBLE_DATA * extdata, const void *item_to_find,
			   int (*compare_func) (const void *, const void *), bool * found, int *position)
{
  assert (found != NULL);
  assert (position != NULL);

  *position = util_bsearch (item_to_find, file_extdata_start (extdata), file_extdata_item_count (extdata),
			    extdata->size_of_item, compare_func, found);
}

/*
 * file_extdata_insert_at () - Insert items at given position in extensible data.
 *
 * return	 : Void.
 * extdata (in)  : Extensible data.
 * position (in) : Position to insert items.
 * count (in)	 : Item count.
 * data (in)	 : Items to insert.
 */
STATIC_INLINE void
file_extdata_insert_at (FILE_EXTENSIBLE_DATA * extdata, int position, int count, const void *data)
{
  char *copy_at;
  int memmove_size;

  assert (extdata != NULL);
  assert (!file_extdata_is_full (extdata));
  assert (data != NULL);
  assert (position >= 0 && position <= file_extdata_item_count (extdata));

  /* move current items at desired position to the right. */
  memmove_size = (extdata->n_items - position) * extdata->size_of_item;
  copy_at = (char *) file_extdata_at (extdata, position);
  if (memmove_size > 0)
    {
      memmove (copy_at + extdata->size_of_item * count, copy_at, memmove_size);
    }

  /* copy new items at position */
  memcpy (copy_at, data, extdata->size_of_item * count);

  /* update item count */
  extdata->n_items += count;
}

/*
 * file_extdata_remove_at () - Remove items from give position in extensible data.
 *
 * return        : Void.
 * extdata (in)  : Extensible data.
 * position (in) : Position where items must be removed.
 * count (in)	 : Item count.
 */
STATIC_INLINE void
file_extdata_remove_at (FILE_EXTENSIBLE_DATA * extdata, int position, int count)
{
  char *remove_at;
  int memmove_size;

  if (position < 0 || position >= extdata->n_items)
    {
      /* bad index. give up */
      assert_release (false);
      return;
    }

  /* remove items */
  remove_at = (char *) file_extdata_at (extdata, position);
  memmove_size = (extdata->n_items - count - position) * extdata->size_of_item;
  if (memmove_size > 0)
    {
      memmove (remove_at, remove_at + extdata->size_of_item * count, memmove_size);
    }

  /* update item count */
  extdata->n_items -= count;
}

/*
 * file_extdata_apply_funcs () - Process extensible data components and apply functions to each component and/or to each
 *				 item.
 *
 * return		   : Error code.
 * thread_p (in)	   : Thread entry.
 * extdata_in (in)	   : First extensible data component.
 * f_extdata (in)	   : Function to apply for each extensible data component (can be NULL).
 * f_extdata_args (in/out) : Argument for component function.
 * f_item (in)		   : Function to apply for each item (can be NULL).
 * f_item_args (in/out)	   : Argument for item function.
 * for_write (in)          : Should page be fixed for write?
 * extdata_out (out)	   : Output current extensible data component if processing is stopped.
 * page_out (out)	   : Output page of current extensible data component if processing is stopped.
 */
static int
file_extdata_apply_funcs (THREAD_ENTRY * thread_p, FILE_EXTENSIBLE_DATA * extdata_in, FILE_EXTDATA_FUNC f_extdata,
			  void *f_extdata_args, FILE_EXTDATA_ITEM_FUNC f_item, void *f_item_args,
			  bool for_write, FILE_EXTENSIBLE_DATA ** extdata_out, PAGE_PTR * page_out)
{
  int i;
  bool stop = false;		/* forces to stop processing extensible data */
  PAGE_PTR page_extdata = NULL;	/* extensible data page */
  PGBUF_LATCH_MODE latch_mode = for_write ? PGBUF_LATCH_WRITE : PGBUF_LATCH_READ;
  int error_code = NO_ERROR;

  if (page_out != NULL)
    {
      *page_out = NULL;		/* make it sure for an error */
    }

  while (true)
    {
      /* catch infinite loop, if any */
      assert (page_extdata == NULL || !VPID_EQ (pgbuf_get_vpid_ptr (page_extdata), &extdata_in->vpid_next));
      if (f_extdata != NULL)
	{
	  /* apply f_extdata */
	  error_code = f_extdata (thread_p, extdata_in, &stop, f_extdata_args);
	  if (error_code != NO_ERROR)
	    {
	      ASSERT_ERROR ();
	      goto exit;
	    }
	  if (stop)
	    {
	      /* stop processing */
	      goto exit;
	    }
	}

      if (f_item != NULL)
	{
	  /* iterate through all items in current page. */
	  for (i = 0; i < file_extdata_item_count (extdata_in); i++)
	    {
	      /* apply f_item */
	      error_code = f_item (thread_p, file_extdata_at (extdata_in, i), i, &stop, f_item_args);
	      if (error_code != NO_ERROR)
		{
		  ASSERT_ERROR ();
		  goto exit;
		}
	      if (stop)
		{
		  goto exit;
		}
	    }
	}

      if (VPID_ISNULL (&extdata_in->vpid_next))
	{
	  /* end of extensible data. */
	  break;
	}

      /* advance to next page */
      if (page_extdata != NULL)
	{
	  pgbuf_unfix_and_init (thread_p, page_extdata);
	}
      page_extdata = pgbuf_fix (thread_p, &extdata_in->vpid_next, OLD_PAGE, latch_mode, PGBUF_UNCONDITIONAL_LATCH);
      if (page_extdata == NULL)
	{
	  ASSERT_ERROR_AND_SET (error_code);
	  goto exit;
	}
      /* get component in next page */
      extdata_in = (FILE_EXTENSIBLE_DATA *) page_extdata;
    }

exit:
  if (stop && page_out != NULL)
    {
      /* output current page */
      *page_out = page_extdata;
    }
  else if (page_extdata != NULL)
    {
      /* unfix current page */
      pgbuf_unfix (thread_p, page_extdata);
    }

  if (stop && extdata_out != NULL)
    {
      /* output current extensible data component */
      *extdata_out = extdata_in;
    }

  return error_code;
}

/*
 * file_extdata_func_for_search_ordered () - Function callable by file_extdata_apply_funcs; binary search for an item
 *					     in ordered extensible data.
 *
 * return	 : NO_ERROR.
 * thread_p (in) : Thread entry.
 * extdata (in)  : Extensible data.
 * stop (out)	 : Output true when item is found and search can be stopped.
 * args (in/out) : Search context.
 */
static int
file_extdata_func_for_search_ordered (THREAD_ENTRY * thread_p, const FILE_EXTENSIBLE_DATA * extdata, bool * stop,
				      void *args)
{
  FILE_EXTENSIBLE_DATA_SEARCH_CONTEXT *search_context = (FILE_EXTENSIBLE_DATA_SEARCH_CONTEXT *) args;

  assert (search_context != NULL);

  file_extdata_find_ordered (extdata, search_context->item_to_find, search_context->compare_func,
			     &search_context->found, &search_context->position);
  if (search_context->found)
    {
      *stop = true;
    }

  return NO_ERROR;
}

/*
 * file_extdata_item_func_for_search () - Function callable by file_extdata_apply_funcs; searches item by comparing
 *					  extensible data item to the item in search context.
 *
 * return	 : NO_ERROR.
 * thread_p (in) : Thread entry.
 * item (in)	 : Item in extensible data.
 * index (in)	 : Index of item in extensible data.
 * stop (out)	 : Output true when item is found and search can be stopped.
 * args (in/out) : Search context.
 */
static int
file_extdata_item_func_for_search (THREAD_ENTRY * thread_p, const void *item, int index, bool * stop, void *args)
{
  FILE_EXTENSIBLE_DATA_SEARCH_CONTEXT *search_context = (FILE_EXTENSIBLE_DATA_SEARCH_CONTEXT *) args;

  if (search_context->compare_func (search_context->item_to_find, item) == 0)
    {
      /* Found */
      search_context->found = true;
      search_context->position = index;
      *stop = true;
    }
  return NO_ERROR;
}

/*
 * file_extdata_search_item () - Search for item in extensible data.
 *
 * return	      : Error code.
 * thread_p (in)      : Thread entry.
 * extdata (in/out)   : Extensible data. First component as input, component where item was found as output.
 * item_to_find (in)  : Searched item.
 * compare_func (in)  : Compare function used to find item.
 * is_ordered (in)    : True if items in extensible are ordered and can be searched using binary search. False otherwise
 * for_write (in)     : Should page be fixed for write?
 * found (out)	      : Output true if item is found in extensible data, false otherwise.
 * position (out)     : Output the position of found item (if found) in its extensible data component.
 * page_extdata (out) : Output page of extensible data component where item is found (if found).
 */
static int
file_extdata_search_item (THREAD_ENTRY * thread_p, FILE_EXTENSIBLE_DATA ** extdata, const void *item_to_find,
			  int (*compare_func) (const void *, const void *),
			  bool is_ordered, bool for_write, bool * found, int *position, PAGE_PTR * page_extdata)
{
  FILE_EXTENSIBLE_DATA_SEARCH_CONTEXT search_context;
  FILE_EXTENSIBLE_DATA *extdata_in = *extdata;
  int error_code = NO_ERROR;

  search_context.item_to_find = item_to_find;
  search_context.compare_func = compare_func;
  search_context.found = false;
  search_context.position = -1;

  if (is_ordered)
    {
      error_code = file_extdata_apply_funcs (thread_p, extdata_in, file_extdata_func_for_search_ordered,
					     &search_context, NULL, NULL, for_write, extdata, page_extdata);
      if (error_code != NO_ERROR)
	{
	  ASSERT_ERROR ();
	  assert (*page_extdata == NULL);
	  return error_code;
	}
    }
  else
    {
      error_code = file_extdata_apply_funcs (thread_p, extdata_in, NULL, NULL, file_extdata_item_func_for_search,
					     &search_context, for_write, extdata, page_extdata);
      if (error_code != NO_ERROR)
	{
	  ASSERT_ERROR ();
	  assert (*page_extdata == NULL);
	  return error_code;
	}
    }

  if (found != NULL)
    {
      *found = search_context.found;
    }

  if (position != NULL)
    {
      *position = search_context.position;
    }

  return NO_ERROR;
}

/*
 * file_extdata_find_not_full () - Find an extensible data component that is not full.
 *
 * return	    : Error code.
 * thread_p (in)    : Thread entry.
 * extdata (in/out) : Extensible data. First component as input, component where free space is found as output.
 * page_out (out)   : Output page of component with free space.
 * found (out)	    : Output true if a component with free space is found.
 */
static int
file_extdata_find_not_full (THREAD_ENTRY * thread_p, FILE_EXTENSIBLE_DATA ** extdata, PAGE_PTR * page_out, bool * found)
{
  VPID vpid_next;
  int error_code = NO_ERROR;

  assert (extdata != NULL && *extdata != NULL);
  assert (page_out != NULL);
  assert (found != NULL);

  /* how it works:
   * we are looking for the first extensible data component that still has space for one additional item. the extensible
   * data and page where the space is found is then output.
   *
   * note: the input page is usually NULL. the input extensible data usually belongs to file header. this would unfix
   *       page_out when it advances to next page and we don't want to unfix header page.
   * note: if all extensible data components are full, the last extensible data and page are output. the caller can
   *       then use them to append a new page and a new extensible data component.
   */

  *found = false;

  while (file_extdata_is_full (*extdata))
    {
      VPID_COPY (&vpid_next, &(*extdata)->vpid_next);
      if (VPID_ISNULL (&vpid_next))
	{
	  /* Not found. */
	  return NO_ERROR;
	}

      /* Move to next page */
      if (*page_out != NULL)
	{
	  pgbuf_unfix_and_init (thread_p, *page_out);
	}

      *page_out = pgbuf_fix (thread_p, &vpid_next, OLD_PAGE, PGBUF_LATCH_WRITE, PGBUF_UNCONDITIONAL_LATCH);
      if (*page_out == NULL)
	{
	  ASSERT_ERROR_AND_SET (error_code);
	  return error_code;
	}

      *extdata = (FILE_EXTENSIBLE_DATA *) (*page_out);
    }

  /* Found not full */
  *found = true;
  return NO_ERROR;
}

/*
 * file_rv_extdata_set_next () - Recovery function to set extensible data next page.
 *
 * return	 : NO_ERROR.
 * thread_p (in) : Thread entry.
 * rcv (in)	 : Recovery data.
 */
int
file_rv_extdata_set_next (THREAD_ENTRY * thread_p, LOG_RCV * rcv)
{
  PAGE_PTR page_ftab = rcv->pgptr;
  VPID *vpid_next = (VPID *) rcv->data;
  FILE_EXTENSIBLE_DATA *extdata = NULL;

  assert (page_ftab != NULL);
  assert (rcv->length == sizeof (VPID));
  assert (rcv->offset >= 0 && rcv->offset < DB_PAGESIZE);

  extdata = (FILE_EXTENSIBLE_DATA *) (page_ftab + rcv->offset);
  VPID_COPY (&extdata->vpid_next, vpid_next);

  file_log ("file_rv_extdata_set_next",
	    "page %d|%d, lsa %lld|%d, changed extdata link \n"
	    FILE_EXTDATA_MSG ("extdata after"),
	    PGBUF_PAGE_VPID_AS_ARGS (page_ftab), PGBUF_PAGE_LSA_AS_ARGS (page_ftab), FILE_EXTDATA_AS_ARGS (extdata));

  pgbuf_set_dirty (thread_p, page_ftab, DONT_FREE);
  return NO_ERROR;
}

/*
 * file_rv_dump_extdata_set_next () - Dump VPID for recovery of extensible data next page.
 *
 * return	      : Void.
 * fp (in/out)	      : Dump output.
 * ignore_length (in) : Length of recovery data.
 * data (in)	      : Recovery data.
 */
void
file_rv_dump_extdata_set_next (FILE * fp, int ignore_length, void *data)
{
  VPID *vpid_next = (VPID *) data;

  fprintf (fp, "Set extensible data next page to %d|%d.\n", VPID_AS_ARGS (vpid_next));
}

/*
 * file_rv_extdata_add () - Add items to extensible data for recovery.
 *
 * return	 : NO_ERROR
 * thread_p (in) : Thread entry
 * rcv (in)	 : Recovery data
 */
int
file_rv_extdata_add (THREAD_ENTRY * thread_p, LOG_RCV * rcv)
{
  PAGE_PTR page_ftab = rcv->pgptr;
  FILE_EXTENSIBLE_DATA *extdata = NULL;
  int pos, count, offset = 0;

  assert (page_ftab != NULL);
  assert (rcv->offset >= 0 && rcv->offset < DB_PAGESIZE);

  pos = *(int *) (rcv->data + offset);
  offset += sizeof (pos);

  count = *(int *) (rcv->data + offset);
  offset += sizeof (count);

  extdata = (FILE_EXTENSIBLE_DATA *) (page_ftab + rcv->offset);
  assert (rcv->length == offset + extdata->size_of_item * count);

  file_extdata_insert_at (extdata, pos, count, rcv->data + offset);

  file_log ("file_rv_extdata_add",
	    "add %d entries at position %d in page %d|%d, lsa %lld|%d \n"
	    FILE_EXTDATA_MSG ("extdata after"), count, pos,
	    PGBUF_PAGE_VPID_AS_ARGS (page_ftab), PGBUF_PAGE_LSA_AS_ARGS (page_ftab), FILE_EXTDATA_AS_ARGS (extdata));

  pgbuf_set_dirty (thread_p, page_ftab, DONT_FREE);
  return NO_ERROR;
}

/*
 * file_rv_extdata_remove () - Remove items from extensible data for recovery.
 *
 * return	 : NO_ERROR
 * thread_p (in) : Thread entry
 * rcv (in)	 : Recovery data
 */
int
file_rv_extdata_remove (THREAD_ENTRY * thread_p, LOG_RCV * rcv)
{
  PAGE_PTR page_ftab = rcv->pgptr;
  FILE_EXTENSIBLE_DATA *extdata = NULL;
  int pos;
  int count;
  int offset = 0;

  assert (page_ftab != NULL);
  assert (rcv->offset >= 0 && rcv->offset < DB_PAGESIZE);

  pos = *(int *) (rcv->data + offset);
  offset += sizeof (pos);

  count = *(int *) (rcv->data + offset);
  offset += sizeof (count);

  assert (offset == rcv->length);

  extdata = (FILE_EXTENSIBLE_DATA *) (page_ftab + rcv->offset);
  file_extdata_remove_at (extdata, pos, count);

  file_log ("file_rv_extdata_remove",
	    "remove %d entries at position %d in page %d|%d, lsa %lld|%d"
	    FILE_EXTDATA_MSG ("extdata after"), count, pos,
	    PGBUF_PAGE_VPID_AS_ARGS (page_ftab), PGBUF_PAGE_LSA_AS_ARGS (page_ftab), FILE_EXTDATA_AS_ARGS (extdata));

  pgbuf_set_dirty (thread_p, page_ftab, DONT_FREE);
  return NO_ERROR;
}

/*
 * file_rv_dump_extdata_add () - Dump add items to extensible data for recovery
 *
 * return      : Void
 * fp (in)     : Dump output
 * length (in) : Recovery data length
 * data (in)   : Recovery data
 */
void
file_rv_dump_extdata_add (FILE * fp, int length, void *data)
{
  int pos, count, offset = 0;

  pos = *(int *) ((char *) data + offset);
  offset += sizeof (pos);

  count = *(int *) ((char *) data + offset);
  offset += sizeof (count);

  fprintf (fp, "Add to extensible data at position = %d, count = %d.\n", pos, count);
  log_rv_dump_hexa (fp, length - offset, (char *) data + offset);
}

/*
 * file_rv_dump_extdata_remove () - Dump remove items from extensible data for recovery
 *
 * return      : Void
 * fp (in)     : Dump output
 * length (in) : Recovery data length
 * data (in)   : Recovery data
 */
void
file_rv_dump_extdata_remove (FILE * fp, int length, void *data)
{
  int pos, count, offset = 0;

  pos = *(int *) ((char *) data + offset);
  offset += sizeof (pos);

  count = *(int *) ((char *) data + offset);
  offset += sizeof (count);
  assert (length == offset);

  fprintf (fp, "Remove from extensible data at position = %d, count = %d.\n", pos, count);
}

/*
 * file_log_extdata_add () - Log adding items to extensible data
 *
 * return	 : Void
 * thread_p (in) : Thread entry
 * extdata (in)	 : Extensible data
 * page (in)	 : Page of extensible data
 * position (in) : Position in extensible data where items are added
 * count (in)	 : Item count
 * data (in)	 : Item(s)
 */
STATIC_INLINE void
file_log_extdata_add (THREAD_ENTRY * thread_p,
		      const FILE_EXTENSIBLE_DATA * extdata, PAGE_PTR page, int position, int count, const void *data)
{
  LOG_DATA_ADDR addr = LOG_DATA_ADDR_INITIALIZER;
  LOG_CRUMB crumbs[3];

  addr.pgptr = page;
  addr.offset = (PGLENGTH) (((char *) extdata) - page);

  crumbs[0].data = &position;
  crumbs[0].length = sizeof (position);

  crumbs[1].data = &count;
  crumbs[1].length = sizeof (count);

  crumbs[2].data = data;
  crumbs[2].length = extdata->size_of_item * count;

  log_append_undoredo_crumbs (thread_p, RVFL_EXTDATA_ADD, &addr, 2, 3, crumbs, crumbs);
  pgbuf_set_dirty (thread_p, page, DONT_FREE);
}

/*
 * file_log_extdata_remove () - Log removing items from extensible data
 *
 * return	 : Void
 * thread_p (in) : Thread entry
 * extdata (in)	 : Extensible data
 * page (in)	 : Page of extensible data
 * position (in) : Position in extensible data from where items are removed
 * count (in)	 : Item count
 */
STATIC_INLINE void
file_log_extdata_remove (THREAD_ENTRY * thread_p,
			 const FILE_EXTENSIBLE_DATA * extdata, PAGE_PTR page, int position, int count)
{
  LOG_DATA_ADDR addr = LOG_DATA_ADDR_INITIALIZER;
  LOG_CRUMB crumbs[3];

  addr.pgptr = page;
  addr.offset = (PGLENGTH) (((char *) extdata) - page);

  crumbs[0].data = &position;
  crumbs[0].length = sizeof (position);

  crumbs[1].data = &count;
  crumbs[1].length = sizeof (count);

  crumbs[2].data = file_extdata_at (extdata, position);
  crumbs[2].length = extdata->size_of_item * count;

  log_append_undoredo_crumbs (thread_p, RVFL_EXTDATA_REMOVE, &addr, 3, 2, crumbs, crumbs);
  pgbuf_set_dirty (thread_p, page, DONT_FREE);
}

/*
 * file_log_extdata_set_next () - Log setting next page VPID into extensible data
 *
 * return	  : Void
 * thread_p (in)  : Thread entry
 * extdata (in)	  : Extensible data
 * page (in)	  : Page of extensible data
 * vpid_next (in) : New value for next page VPID.
 */
STATIC_INLINE void
file_log_extdata_set_next (THREAD_ENTRY * thread_p,
			   const FILE_EXTENSIBLE_DATA * extdata, PAGE_PTR page, VPID * vpid_next)
{
  LOG_DATA_ADDR addr = LOG_DATA_ADDR_INITIALIZER;
  LOG_LSA save_lsa;

  addr.pgptr = page;
  addr.offset = (PGLENGTH) (((char *) extdata) - page);
  save_lsa = *pgbuf_get_lsa (page);
  log_append_undoredo_data (thread_p, RVFL_EXTDATA_SET_NEXT, &addr,
			    sizeof (VPID), sizeof (VPID), &extdata->vpid_next, vpid_next);

  file_log ("file_log_extdata_set_next",
	    "page %d|%d, prev_lsa %lld|%d, crt_lsa %lld|%d, "
	    "change extdata link to %d|%d, \n"
	    FILE_EXTDATA_MSG ("extdata before"),
	    PGBUF_PAGE_VPID_AS_ARGS (page), LSA_AS_ARGS (&save_lsa),
	    PGBUF_PAGE_LSA_AS_ARGS (page), VPID_AS_ARGS (vpid_next), FILE_EXTDATA_AS_ARGS (extdata));

  pgbuf_set_dirty (thread_p, page, DONT_FREE);
}

/*
 * file_rv_extdata_merge () - recovery of merging extensible data components
 *
 * return	 : NO_ERROR
 * thread_p (in) : Thread entry
 * rcv (in)	 : Recovery data
 */
int
file_rv_extdata_merge (THREAD_ENTRY * thread_p, LOG_RCV * rcv)
{
  FILE_EXTENSIBLE_DATA *extdata_in_page;
  FILE_EXTENSIBLE_DATA *extdata_in_rcv;

  assert (rcv->pgptr != NULL);
  assert (rcv->offset >= 0 && rcv->offset < DB_PAGESIZE);

  /* how it works:
   * the entire extensible data is logged before and after merge. so this is used for both undo and redo.
   */

  extdata_in_page = (FILE_EXTENSIBLE_DATA *) (rcv->pgptr + rcv->offset);
  extdata_in_rcv = (FILE_EXTENSIBLE_DATA *) rcv->data;

  assert (file_extdata_size (extdata_in_rcv) == rcv->length);

  /* overwrite extdata with recovery. */
  memcpy (extdata_in_page, extdata_in_rcv, rcv->length);
  pgbuf_set_dirty (thread_p, rcv->pgptr, DONT_FREE);

  file_log ("file_rv_extdata_merge", PGBUF_PAGE_STATE_MSG ("extensible data page") FILE_EXTDATA_MSG ("extdata after"),
	    PGBUF_PAGE_STATE_ARGS (rcv->pgptr), FILE_EXTDATA_AS_ARGS (extdata_in_page));

  return NO_ERROR;
}

/*
 * file_extdata_update_item () - Update extensible data item and log the change.
 *
 * return            : void
 * thread_p (in)     : thread entry
 * page_extdata (in) : page of extensible data
 * item_newval (in)  : new item value
 * index_item (in)   : index to item being updated
 * extdata (in/out)  : extensible data (one item is modified in this function)
 */
STATIC_INLINE void
file_extdata_update_item (THREAD_ENTRY * thread_p, PAGE_PTR page_extdata, const void *item_newval, int index_item,
			  FILE_EXTENSIBLE_DATA * extdata)
{
  char *item_in_page = (char *) file_extdata_at (extdata, index_item);
  PGLENGTH offset_in_page = (PGLENGTH) (item_in_page - page_extdata);

  log_append_undoredo_data2 (thread_p, RVFL_EXTDATA_UPDATE_ITEM, NULL, page_extdata, offset_in_page,
			     extdata->size_of_item, extdata->size_of_item, item_in_page, item_newval);

  memcpy (item_in_page, item_newval, extdata->size_of_item);
  pgbuf_set_dirty (thread_p, page_extdata, DONT_FREE);
}

/*
 * file_extdata_merge_pages () - try to merge source extensible data page into destination extensible data page
 *
 * return            : return true if pages have been merged, false otherwise
 * thread_p (in)     : thread entry
 * extdata_src (in)  : source extensible data
 * page_src (in)     : source extensible data page
 * extdata_dest (in) : destination extensible data
 * page_dest (in)    : destination extensible data page
 * compare_func (in) : compare function (required if items are ordered)
 * ordered (in)      : true if items are ordered in pages (order must be preserved)
 */
STATIC_INLINE bool
file_extdata_merge_pages (THREAD_ENTRY * thread_p, const FILE_EXTENSIBLE_DATA * extdata_src, const PAGE_PTR page_src,
			  FILE_EXTENSIBLE_DATA * extdata_dest, PAGE_PTR page_dest,
			  int (*compare_func) (const void *, const void *), bool ordered)
{
  LOG_DATA_ADDR addr = LOG_DATA_ADDR_INITIALIZER;
  LOG_LSA save_lsa = LSA_INITIALIZER;

  assert (extdata_dest != NULL && page_dest != NULL);
  assert ((char *) extdata_dest >= page_dest && (char *) extdata_dest < page_dest + DB_PAGESIZE);
  assert (extdata_src != NULL && page_src != NULL);
  assert ((char *) extdata_src >= page_src && (char *) extdata_src < page_src + DB_PAGESIZE);
  assert (!ordered || compare_func != NULL);
  assert (log_check_system_op_is_started (thread_p));

  if (!file_extdata_can_merge (extdata_src, extdata_dest))
    {
      /* not enough space */
      return false;
    }

  save_lsa = *pgbuf_get_lsa (page_dest);
  /* log previous extensible data */
  addr.pgptr = page_dest;
  addr.offset = (PGLENGTH) (((char *) extdata_dest) - page_dest);
  log_append_undo_data (thread_p, RVFL_EXTDATA_MERGE, &addr, file_extdata_size (extdata_dest), extdata_dest);

  if (ordered)
    {
      /* ordered merge */
      file_extdata_merge_ordered (extdata_src, extdata_dest, compare_func);
    }
  else
    {
      /* unordered merge */
      file_extdata_merge_unordered (extdata_src, extdata_dest);
    }
  /* update vpid_next */
  extdata_dest->vpid_next = extdata_src->vpid_next;

  /* log new extensible data */
  log_append_redo_data (thread_p, RVFL_EXTDATA_MERGE, &addr, file_extdata_size (extdata_dest), extdata_dest);
  pgbuf_set_dirty (thread_p, page_dest, DONT_FREE);

  file_log ("file_extdata_merge_pages", "merged extensible data: \n" FILE_EXTDATA_MSG ("extdata dest")
	    "\t" PGBUF_PAGE_MODIFY_MSG ("page dest") "\n" FILE_EXTDATA_MSG ("extdata src")
	    "\t" PGBUF_PAGE_STATE_MSG ("page src") "\n", FILE_EXTDATA_AS_ARGS (extdata_dest),
	    PGBUF_PAGE_MODIFY_ARGS (page_dest, &save_lsa), FILE_EXTDATA_AS_ARGS (extdata_src),
	    PGBUF_PAGE_STATE_ARGS (page_src));

  /* successful merge */
  return true;
}

/*
 * file_extdata_find_and_remove_item () - find an item in extensible data and remove it. if possible, also merge
 *                                        extensible data pages
 *
 * return             : error code
 * thread_p (in)      : thread entry
 * extdata_first (in) : first extensible data
 * page_first (in)    : first extensible data page
 * item (in)          : item to find
 * compare_func (in)  : compare function
 * ordered (in)       : true if each extensible data page is ordered
 * item_pop (out)     : if not NULL it will output the item removed from extensible data.
 * vpid_merged (out)  : output the vpid if merged extensible data page or NULL vpid.
 */
static int
file_extdata_find_and_remove_item (THREAD_ENTRY * thread_p, FILE_EXTENSIBLE_DATA * extdata_first, PAGE_PTR page_first,
				   const void *item, int (*compare_func) (const void *, const void *), bool ordered,
				   void *item_pop, VPID * vpid_merged)
{
  PAGE_PTR page_prev = NULL;
  PAGE_PTR page_crt = NULL;
  FILE_EXTENSIBLE_DATA *extdata_prev;
  FILE_EXTENSIBLE_DATA *extdata_crt;
  bool found = false;
  int pos = 0;
  LOG_LSA save_lsa;
  int error_code = NO_ERROR;

  assert (extdata_first != NULL);
  assert (page_first != NULL);
  assert (item != NULL);
  assert (compare_func != NULL);
  assert (vpid_merged != NULL);
  assert (log_check_system_op_is_started (thread_p));

  /* how it works:
   * 
   * first we must find the item in one of the extensible pages. we iterate through each page and try to find the item.
   * during page iteration we save the previous page (it is NULL when current page is first).
   *
   * if the items are ordered in each page, a binary search is executed. if not, items are compared one by one.
   *
   * when the item is found, it is removed from page. we also try to merge it with previous page or to merge next page
   * into current page. if merge is executed, the merged page vpid is output.
   *
   * if item_pop is not NULL, the removed item will be copied (note that the item is not always identical to search
   * item).
   */

  VPID_SET_NULL (vpid_merged);

  /* iterate through extensible data pages */
  extdata_crt = extdata_first;
  page_crt = page_first;
  while (true)
    {
      /* search item: do binary search if page is ordered, otherwise iterate through all until matched */
      if (ordered)
	{
	  file_extdata_find_ordered (extdata_crt, item, compare_func, &found, &pos);
	}
      else
	{
	  for (pos = 0; pos < file_extdata_item_count (extdata_crt); pos++)
	    {
	      if (compare_func (item, file_extdata_at (extdata_crt, pos)) == 0)
		{
		  found = true;
		  break;
		}
	    }
	}

      if (found)
	{
	  /* found item. remove it */
	  assert (pos >= 0 && pos < file_extdata_item_count (extdata_crt));

	  if (item_pop != NULL)
	    {
	      /* output item before removing */
	      memcpy (item_pop, file_extdata_at (extdata_crt, pos), extdata_crt->size_of_item);
	    }

	  save_lsa = *pgbuf_get_lsa (page_crt);
	  file_log_extdata_remove (thread_p, extdata_crt, page_crt, pos, 1);
	  file_extdata_remove_at (extdata_crt, pos, 1);

	  file_log ("file_extdata_find_and_remove_item", "removed extensible data item: \n"
		    FILE_EXTDATA_MSG ("extensible data") "\t" PGBUF_PAGE_MODIFY_MSG ("extensible data page") "\n"
		    "\tposition = %d \n", FILE_EXTDATA_AS_ARGS (extdata_crt),
		    PGBUF_PAGE_MODIFY_ARGS (page_crt, &save_lsa), pos);

	  if (page_prev != NULL)
	    {
	      /* try to merge to previous page */
	      assert (extdata_prev != NULL);

	      if (file_extdata_merge_pages (thread_p, extdata_crt, page_crt, extdata_prev, page_prev, compare_func,
					    ordered))
		{
		  pgbuf_get_vpid (page_crt, vpid_merged);
		  /* we are done here */
		  goto exit;
		}
	    }
	}
      if (VPID_ISNULL (&extdata_crt->vpid_next))
	{
	  break;
	}
      page_prev = page_crt;
      extdata_prev = extdata_crt;
      page_crt = pgbuf_fix (thread_p, &extdata_prev->vpid_next, OLD_PAGE, PGBUF_LATCH_WRITE, PGBUF_UNCONDITIONAL_LATCH);
      if (page_crt == NULL)
	{
	  ASSERT_ERROR_AND_SET (error_code);
	  goto exit;
	}
      extdata_crt = (FILE_EXTENSIBLE_DATA *) page_crt;
      if (found)
	{
	  /* try to merge to previous page */
	  if (file_extdata_merge_pages (thread_p, extdata_crt, page_crt, extdata_prev, page_prev, compare_func,
					ordered))
	    {
	      pgbuf_get_vpid (page_crt, vpid_merged);
	    }
	  break;
	}
    }
  if (!found)
    {
      /* item is missing which is unexpected */
      assert_release (false);
      error_code = ER_FAILED;
      goto exit;
    }

  assert (error_code == NO_ERROR);

exit:
  assert (page_prev != page_crt);

  if (page_prev != NULL && page_prev != page_first)
    {
      pgbuf_unfix (thread_p, page_prev);
    }
  if (page_crt != NULL && page_crt != page_first)
    {
      pgbuf_unfix (thread_p, page_crt);
    }
  return error_code;
}

/************************************************************************/
/* Partially allocated sectors section                                  */
/************************************************************************/

/*
 * file_partsect_is_full () - Is partial sector full?
 *
 * return	 : True if partial sector is full, false otherwise.
 * partsect (in) : Partial sector.
 */
STATIC_INLINE bool
file_partsect_is_full (FILE_PARTIAL_SECTOR * partsect)
{
  return partsect->page_bitmap == FILE_FULL_PAGE_BITMAP;
}

/*
 * file_partsect_is_empty () - Is partial sector empty?
 *
 * return	 : True if partial sector is empty, false otherwise.
 * partsect (in) : Partial sector.
 */
STATIC_INLINE bool
file_partsect_is_empty (FILE_PARTIAL_SECTOR * partsect)
{
  return partsect->page_bitmap == FILE_EMPTY_PAGE_BITMAP;
}

/*
 * file_partsect_is_bit_set () - Is bit in partial sector bitmap set at offset?
 *
 * return	 : True if bit is set, false otherwise.
 * partsect (in) : Partial sector.
 * offset (in)   : Offset to bit.
 */
STATIC_INLINE bool
file_partsect_is_bit_set (FILE_PARTIAL_SECTOR * partsect, int offset)
{
  return bit64_is_set (partsect->page_bitmap, offset);
}

/*
 * file_partsect_set_bit () - Set bit in partial sector bitmap at offset. The bit is expected to be unset.
 *
 * return	 : Void.
 * partsect (in) : Partial sector.
 * offset (in)	 : Offset to bit.
 */
STATIC_INLINE void
file_partsect_set_bit (FILE_PARTIAL_SECTOR * partsect, int offset)
{
  assert (!file_partsect_is_bit_set (partsect, offset));

  partsect->page_bitmap = bit64_set (partsect->page_bitmap, offset);
}

/*
 * file_partsect_clear_bit () - Clear bit in partial sector bitmap at offset. The bit is expected to be set.
 *
 * return	 : Void.
 * partsect (in) : Partial sector.
 * offset (in)	 : Offset to bit.
 */
STATIC_INLINE void
file_partsect_clear_bit (FILE_PARTIAL_SECTOR * partsect, int offset)
{
  assert (file_partsect_is_bit_set (partsect, offset));

  partsect->page_bitmap = bit64_clear (partsect->page_bitmap, offset);
}

/*
 * file_partsect_pageid_to_offset () - Convert pageid to offset in sector bitmap.
 *
 * return	 : Offset to bit in bitmap.
 * partsect (in) : Partial sector.
 * pageid (in)   : Page ID.
 */
STATIC_INLINE int
file_partsect_pageid_to_offset (FILE_PARTIAL_SECTOR * partsect, PAGEID pageid)
{
  assert (SECTOR_FROM_PAGEID (pageid) == partsect->vsid.sectid);

  if (SECTOR_FROM_PAGEID (pageid) != partsect->vsid.sectid)
    {
      return -1;
    }

  return (int) (pageid - SECTOR_FIRST_PAGEID (partsect->vsid.sectid));
}

/*
 * file_partsect_alloc () - Try to allocate a page in partial sector.
 *
 * return	     : True if allocation was successful. False if the partial sector was actually full.
 * partsect (in/out) : Partial sector to allocate a page from. The allocated page bit is set afterwards.
 * vpid_out (out)    : If not NULL, it outputs the VPID of allocated page.
 * offset_out (out)  : If not NULL, it outputs the allocated page bit offset in bitmap.
 */
STATIC_INLINE bool
file_partsect_alloc (FILE_PARTIAL_SECTOR * partsect, VPID * vpid_out, int *offset_out)
{
  int offset_to_zero = bit64_count_trailing_ones (partsect->page_bitmap);

  if (offset_to_zero >= FILE_ALLOC_BITMAP_NBITS)
    {
      assert (file_partsect_is_full (partsect));
      return false;
    }

  assert (offset_to_zero >= 0);

  file_partsect_set_bit (partsect, offset_to_zero);
  if (offset_out)
    {
      *offset_out = offset_to_zero;
    }

  if (vpid_out)
    {
      vpid_out->volid = partsect->vsid.volid;
      vpid_out->pageid = SECTOR_FIRST_PAGEID (partsect->vsid.sectid) + offset_to_zero;
    }

  return true;
}

/*
 * file_rv_partsect_update () - Set/clear bit in partial sector for recovery.
 *
 * return	 : Error code
 * thread_p (in) : Thread entry
 * rcv (in)	 : Recovery data
 * set (in)	 : True if bit should be set, false if bit should be cleared
 */
static int
file_rv_partsect_update (THREAD_ENTRY * thread_p, LOG_RCV * rcv, bool set)
{
  PAGE_PTR page_ftab = rcv->pgptr;
  FILE_PARTIAL_SECTOR *partsect;
  int offset;

  assert (page_ftab != NULL);
  assert (rcv->offset >= 0 && rcv->offset < DB_PAGESIZE);

  offset = *(int *) rcv->data;
  assert (rcv->length == sizeof (offset));

  partsect = (FILE_PARTIAL_SECTOR *) (page_ftab + rcv->offset);
  if (set)
    {
      file_partsect_set_bit (partsect, offset);
    }
  else
    {
      file_partsect_clear_bit (partsect, offset);
    }

  file_log ("file_rv_partsect_update",
	    "recovery partial sector update in page %d|%d prev_lsa %lld|%d: "
	    "%s bit at offset %d, partial sector offset %d \n"
	    FILE_PARTSECT_MSG ("partsect after rcv"),
	    PGBUF_PAGE_VPID_AS_ARGS (rcv->pgptr),
	    PGBUF_PAGE_LSA_AS_ARGS (rcv->pgptr), set ? "set" : "clear",
	    offset, rcv->offset, FILE_PARTSECT_AS_ARGS (partsect));

  pgbuf_set_dirty (thread_p, page_ftab, DONT_FREE);
  return NO_ERROR;
}

/*
 * file_rv_partsect_set () - Set bit in partial sector for recovery.
 *
 * return	 : Error code
 * thread_p (in) : Thread entry
 * rcv (in)	 : Recovery data
 */
int
file_rv_partsect_set (THREAD_ENTRY * thread_p, LOG_RCV * rcv)
{
  return file_rv_partsect_update (thread_p, rcv, true);
}

/*
 * file_rv_partsect_clear () - Clear bit in partial sector for recovery.
 *
 * return	 : Error code
 * thread_p (in) : Thread entry
 * rcv (in)	 : Recovery data
 */
int
file_rv_partsect_clear (THREAD_ENTRY * thread_p, LOG_RCV * rcv)
{
  return file_rv_partsect_update (thread_p, rcv, false);
}

/************************************************************************/
/* Utility functions.                                                   */
/************************************************************************/

/*
 * file_compare_vsids () - Compare two sector identifiers.
 *
 * return      : 1 if first sector is bigger, -1 if first sector is smaller and 0 if sector ids are equal
 * first (in)  : first sector id
 * second (in) : second sector id
 */
static int
file_compare_vsids (const void *first, const void *second)
{
  VSID *first_vsid = (VSID *) first;
  VSID *second_vsid = (VSID *) second;

  if (first_vsid->volid > second_vsid->volid)
    {
      return 1;
    }
  else if (first_vsid->volid < second_vsid->volid)
    {
      return -1;
    }
  return (int) (first_vsid->sectid - second_vsid->sectid);
}

/*
 * file_compare_vpids () - Compare two page identifiers.
 *
 * return      : 1 if first page is bigger, -1 if first page is smaller and 0 if page ids are equal
 * first (in)  : first page id
 * second (in) : second page id
 *
 * note: we need to ignore FILE_USER_PAGE_MARK_DELETED flag.
 */
static int
file_compare_vpids (const void *first, const void *second)
{
  VPID first_vpid = *(VPID *) first;
  VPID second_vpid = *(VPID *) second;

  if (first_vpid.volid == second_vpid.volid)
    {
      FILE_USER_PAGE_CLEAR_MARK_DELETED (&first_vpid);
      FILE_USER_PAGE_CLEAR_MARK_DELETED (&second_vpid);
      return first_vpid.pageid - second_vpid.pageid;
    }
  else
    {
      return first_vpid.volid - second_vpid.volid;
    }
}

/*
 * file_compare_vfids () - Compare two file identifiers.
 *
 * return      : positive if first file is bigger, negative if first file is smaller and 0 if page ids are equal
 * first (in)  : first file id
 * second (in) : second file id
 *
 * note: we need to ignore FILE_USER_PAGE_MARK_DELETED flag.
 */
static int
file_compare_vfids (const void *first, const void *second)
{
  VFID *first_vfid = (VFID *) first;
  VFID *second_vfid = (VFID *) second;

  if (first_vfid->volid > second_vfid->volid)
    {
      return 1;
    }
  if (first_vfid->volid < second_vfid->volid)
    {
      return -1;
    }
  return first_vfid->fileid - second_vfid->fileid;
}

/*
 * file_compare_track_items () - compare two file tracker items
 *
 * return      : positive if first item is bigger, negative if first item is smaller, 0 if items are equal
 * first (in)  : first item
 * second (in) : second item
 */
static int
file_compare_track_items (const void *first, const void *second)
{
  FILE_TRACK_ITEM *first_item = (FILE_TRACK_ITEM *) first;
  FILE_TRACK_ITEM *second_item = (FILE_TRACK_ITEM *) second;

  if (first_item->volid > second_item->volid)
    {
      return 1;
    }
  if (first_item->volid < second_item->volid)
    {
      return -1;
    }
  return first_item->fileid - second_item->fileid;
}

/*
 * file_type_to_string () - Get a string of the given file type
 *   return: string of the file type
 *   fstruct_type(in): The type of the structure
 */
static const char *
file_type_to_string (FILE_TYPE fstruct_type)
{
  switch (fstruct_type)
    {
    case FILE_TRACKER:
      return "TRACKER";
    case FILE_HEAP:
      return "HEAP";
    case FILE_MULTIPAGE_OBJECT_HEAP:
      return "MULTIPAGE_OBJECT_HEAP";
    case FILE_BTREE:
      return "BTREE";
    case FILE_BTREE_OVERFLOW_KEY:
      return "BTREE_OVERFLOW_KEY";
    case FILE_EXTENDIBLE_HASH:
      return "HASH";
    case FILE_EXTENDIBLE_HASH_DIRECTORY:
      return "HASH_DIRECTORY";
    case FILE_CATALOG:
      return "CATALOG";
    case FILE_DROPPED_FILES:
      return "DROPPED FILES";
    case FILE_VACUUM_DATA:
      return "VACUUM DATA";
    case FILE_QUERY_AREA:
      return "QUERY_AREA";
    case FILE_TEMP:
      return "TEMPORARILY";
    case FILE_UNKNOWN_TYPE:
      return "UNKNOWN";
    case FILE_HEAP_REUSE_SLOTS:
      return "HEAP_REUSE_SLOTS";
    }
  return "UNKNOWN";
}

static void
file_print_name_of_class (THREAD_ENTRY * thread_p, FILE * fp, const OID * class_oid_p)
{
  char *class_name_p = NULL;

  if (!OID_ISNULL (class_oid_p))
    {
      class_name_p = heap_get_class_name (thread_p, class_oid_p);
      fprintf (fp, "CLASS_OID: %5d|%10d|%5d (%s)", OID_AS_ARGS (class_oid_p),
	       class_name_p != NULL ? class_name_p : "*UNKNOWN-CLASS*");
      if (class_name_p != NULL)
	{
	  free_and_init (class_name_p);
	}
    }
}

/************************************************************************/
/* File manipulation section.                                           */
/************************************************************************/

/*
 * file_create_with_npages () - Create a permanent file big enough to store a number of pages.
 *
 * return	  : Error code
 * thread_p (in)  : Thread entry
 * file_type (in) : File type
 * npages (in)	  : Number of pages.
 * des (in)	  : File descriptor.
 * vfid (out)	  : File identifier.
 */
int
file_create_with_npages (THREAD_ENTRY * thread_p, FILE_TYPE file_type, int npages, FILE_DESCRIPTORS * des, VFID * vfid)
{
  FILE_TABLESPACE tablespace;

  assert (file_type != FILE_TEMP);

  assert (npages > 0);

  FILE_TABLESPACE_FOR_PERM_NPAGES (&tablespace, npages);

  return file_create (thread_p, file_type, &tablespace, des, false, false, vfid);
}

/*
 * file_create_heap () - Create heap file (permanent, not numerable)
 *
 * return	  : Error code
 * thread_p (in)  : Thread entry
 * npages (in)	  : Number of pages
 * des_heap (in)  : Heap file descriptor
 * reuse_oid (in) : Reuse slots true or false
 * vfid (out)	  : File identifier
 *
 * todo: add tablespace.
 */
int
file_create_heap (THREAD_ENTRY * thread_p, FILE_HEAP_DES * des_heap, bool reuse_oid, VFID * vfid)
{
  FILE_TYPE file_type = reuse_oid ? FILE_HEAP_REUSE_SLOTS : FILE_HEAP;

  assert (des_heap != NULL);

  return file_create_with_npages (thread_p, file_type, 1, (FILE_DESCRIPTORS *) des_heap, vfid);
}

/*
 * file_create_temp_internal () - common function to create files for temporary purpose. always try to use a cached
 *                                temporary file first. if there is no cached entry, create a new file.
 *                                in the end save the temp cache entry in transaction list of temporary files.
 *
 * return            : error code
 * thread_p (in)     : thread entry
 * npages (in)       : desired number of pages (ignored when taking file from cache)
 * ftype (in)        : file type
 * is_numerable (in) : true if file must be numerable, false if should be regular file
 * vfid_out (out)    : VFID of file (obtained from cache or created).
 */
STATIC_INLINE int
file_create_temp_internal (THREAD_ENTRY * thread_p, int npages, FILE_TYPE ftype, bool is_numerable, VFID * vfid_out)
{
  FILE_TABLESPACE tablespace;
  FILE_TEMPCACHE_ENTRY *tempcache_entry = NULL;
  int error_code = NO_ERROR;

  assert (npages > 0);

  error_code = file_tempcache_get (thread_p, ftype, is_numerable, &tempcache_entry);
  if (error_code != NO_ERROR)
    {
      ASSERT_ERROR ();
      return error_code;
    }
  assert (tempcache_entry != NULL);
  assert (tempcache_entry->ftype == ftype);

  if (VFID_ISNULL (&tempcache_entry->vfid))
    {
      FILE_TABLESPACE_FOR_TEMP_NPAGES (&tablespace, npages);
      error_code = file_create (thread_p, ftype, &tablespace, NULL, true, is_numerable, vfid_out);
      if (error_code != NO_ERROR)
	{
	  ASSERT_ERROR ();
	  file_tempcache_retire_entry (tempcache_entry);
	  return error_code;
	}
      tempcache_entry->vfid = *vfid_out;
    }
  else
    {
      /* we use the cached file */
      /* what about the number of pages? */
      *vfid_out = tempcache_entry->vfid;
    }

  /* save to transaction temporary file list */
  file_tempcache_push_tran_file (thread_p, tempcache_entry);
  return NO_ERROR;
}

/*
 * file_create_temp () - Create a temporary file.
 *
 * return	 : Error code
 * thread_p (in) : Thread entry
 * npages (in)	 : Number of pages
 * vfid (out)	 : File identifier
 */
int
file_create_temp (THREAD_ENTRY * thread_p, int npages, VFID * vfid)
{
  return file_create_temp_internal (thread_p, npages, FILE_TEMP, false, vfid);
}

/*
 * file_create_temp_numerable () - Create a temporary file with numerable property.
 *
 * return	 : Error code
 * thread_p (in) : Thread entry
 * npages (in)	 : Number of pages
 * vfid (out)	 : File identifier
 */
int
file_create_temp_numerable (THREAD_ENTRY * thread_p, int npages, VFID * vfid)
{
  return file_create_temp_internal (thread_p, npages, FILE_TEMP, true, vfid);
}

/*
 * file_create_query_area () - Create a query area file (temporary, not numerable).
 *
 * return	 : Error code
 * thread_p (in) : Thread entry
 * vfid (out)	 : File identifier
 */
int
file_create_query_area (THREAD_ENTRY * thread_p, VFID * vfid)
{
  return file_create_temp_internal (thread_p, 1, FILE_QUERY_AREA, false, vfid);
}

/*
 * file_create_ehash () - Create a permanent or temporary file for extensible hash table. This file will have the
 *			  numerable property.
 *
 * return	  : Error code
 * thread_p (in)  : Thread entry
 * npages (in)	  : Number of pages
 * is_tmp (in)	  : True if is temporary, false if is permanent
 * des_ehash (in) : Extensible hash descriptor.
 * vfid (out)	  : File identifier.
 */
int
file_create_ehash (THREAD_ENTRY * thread_p, int npages, bool is_tmp, FILE_EHASH_DES * des_ehash, VFID * vfid)
{
  FILE_TABLESPACE tablespace;

  assert (npages > 0);

  /* todo: use temporary file cache? */

  FILE_TABLESPACE_FOR_TEMP_NPAGES (&tablespace, npages);
  return file_create (thread_p, FILE_EXTENDIBLE_HASH, &tablespace, (FILE_DESCRIPTORS *) des_ehash, is_tmp, true, vfid);
}

/*
 * file_create_ehash_dir () - Create a permanent or temporary file for extensible hash directory. This file will have
 *			      the numerable property.
 *
 * return	  : Error code
 * thread_p (in)  : Thread entry
 * npages (in)	  : Number of pages
 * is_tmp (in)	  : True if is temporary, false if is permanent
 * des_ehash (in) : Extensible hash descriptor.
 * vfid (out)	  : File identifier.
 */
int
file_create_ehash_dir (THREAD_ENTRY * thread_p, int npages, bool is_tmp, FILE_EHASH_DES * des_ehash, VFID * vfid)
{
  FILE_TABLESPACE tablespace;

  assert (npages > 0);

  /* todo: use temporary file cache? */

  FILE_TABLESPACE_FOR_TEMP_NPAGES (&tablespace, npages);
  return file_create (thread_p, FILE_EXTENDIBLE_HASH_DIRECTORY, &tablespace, (FILE_DESCRIPTORS *) des_ehash, is_tmp,
		      true, vfid);
}

/*
 * file_create () - Create a new file.
 *
 * return	     : Error code.
 * thread_p (in)     : Thread entry.
 * file_type (in)    : File type.
 * tablespace (in)   : File table space.
 * des (in)	     : File descriptor (based on file type).
 * is_temp (in)	     : True if file should be temporary.
 * is_numerable (in) : True if file should be numerable.
 * vfid (out)	     : Output new file identifier.
 */
int
file_create (THREAD_ENTRY * thread_p, FILE_TYPE file_type,
	     FILE_TABLESPACE * tablespace, FILE_DESCRIPTORS * des, bool is_temp, bool is_numerable, VFID * vfid)
{
  INT64 total_size;
  int n_sectors;
  VSID *vsids_reserved = NULL;
  DB_VOLPURPOSE volpurpose = DISK_UNKNOWN_PURPOSE;
  VSID *vsid_iter = NULL;
  INT16 size = 0;
  VOLID volid_last_expand;

  /* File header vars */
  VPID vpid_fhead = VPID_INITIALIZER;
  PAGE_PTR page_fhead = NULL;
  FILE_HEADER *fhead = NULL;

  /* File table vars */
  INT64 max_size_ftab;
  FILE_PARTIAL_SECTOR *partsect_ftab = NULL;
  VPID vpid_ftab = VPID_INITIALIZER;
  PAGE_PTR page_ftab = NULL;
  bool found_vfid_page = false;
  INT16 offset_ftab = 0;

  /* Partial table. */
  FILE_PARTIAL_SECTOR partsect;

  /* File extensible data */
  FILE_EXTENSIBLE_DATA *extdata_part_ftab = NULL;
  FILE_EXTENSIBLE_DATA *extdata_part_ftab_in_fhead = NULL;
  FILE_EXTENSIBLE_DATA *extdata_full_ftab = NULL;
  FILE_EXTENSIBLE_DATA *extdata_user_page_ftab = NULL;

  /* Recovery */
  bool is_sysop_started = false;
  bool do_logging = !is_temp;

  int error_code = NO_ERROR;

  assert (tablespace->initial_size > 0);
  assert (file_type != FILE_TEMP || is_temp);
  assert (vfid != NULL);

  /* Estimate the required size including file header & tables. */
  total_size = tablespace->initial_size;

  if (!is_numerable)
    {
      /* Partial & full sectors tables.
       * The worst case is when all sectors are partially allocated. The required size will be sizeof (SECTOR_ID) and
       * the size of bitmap (in bytes), which counts to 16 bytes, for each sector. The sector size will be at least
       * 4k * 64 => 256KB. So we need to increase the total size of file with 16 bytes per every 256KB, or 1 byte for
       * each 16KB. Then we need again to consider the additional space used by table (another 1 byte for 16KB x 16 KB).
       * This of course translates to an infinite series and we want to simplify that. So, adding 1 byte for each 8KB
       * from the start should cover any space required by file tables.
       */
      max_size_ftab = total_size / 8 / 1024;
      total_size += max_size_ftab;
    }
  else
    {
      /* Partial & full sectors tables + page table.
       * By applying the same logic above, we consider the worst case (which is impossible actually) all sectors are
       * partially allocated (16 bytes per sector) and all pages are allocated by user (64 * 8 byte per sector). This
       * totals to 528 bytes for each 256KB bytes of data. By doubling the estimated size of tables, we need an extra
       * 1 byte for each 256KB / 528 / 2, which is equivalent to 1 byte for each 8/33 KB.
       */
      max_size_ftab = total_size * 33 / 8 / 1024;
      total_size += max_size_ftab;
    }

  /* convert the disk size to number of sectors. */
  n_sectors = (int) CEIL_PTVDIV (total_size, DB_SECTORSIZE);
  assert (n_sectors > 0);
  /* allocate a buffer to store all reserved sectors */
  vsids_reserved = (VSID *) db_private_alloc (thread_p, n_sectors * sizeof (VSID));
  if (vsids_reserved == NULL)
    {
      er_set (ER_ERROR_SEVERITY, ARG_FILE_LINE, ER_OUT_OF_VIRTUAL_MEMORY, 1, n_sectors * sizeof (VSID));
      error_code = ER_OUT_OF_VIRTUAL_MEMORY;
      goto exit;
    }

  if (do_logging)
    {
      /* start a system operation */
      log_sysop_start (thread_p);
      is_sysop_started = true;
    }

  /* reserve sectors on disk */
  volpurpose = is_temp ? DB_TEMPORARY_DATA_PURPOSE : DB_PERMANENT_DATA_PURPOSE;

  file_log ("file_create",
	    "create %s file \n\t%s \n\t%s \n" FILE_TABLESPACE_MSG
	    " \tnsectors = %d", file_type_to_string (file_type),
	    FILE_PERM_TEMP_STRING (is_temp),
	    FILE_NUMERABLE_REGULAR_STRING (is_numerable), FILE_TABLESPACE_AS_ARGS (tablespace), n_sectors);

  error_code = disk_reserve_sectors (thread_p, volpurpose, NULL_VOLID, n_sectors, vsids_reserved);
  if (error_code != NO_ERROR)
    {
      ASSERT_ERROR ();
      goto exit;
    }
  /* found enough sectors to reserve */

  /* sort sectors by VSID. but before sorting, remember last volume ID used for reservations. */
  volid_last_expand = vsids_reserved[n_sectors - 1].volid;
  qsort (vsids_reserved, n_sectors, sizeof (VSID), file_compare_vsids);

  /* decide on what page to use as file header page (which is going to decide the VFID also). */
#if defined (SERVER_MODE)
  if (file_type == FILE_BTREE || file_type == FILE_HEAP || file_type == FILE_HEAP_REUSE_SLOTS)
    {
      /* we need to consider dropped files in vacuum's list. If we create a file with a duplicate VFID, we can run
       * into problems. */
      VSID *vsid_iter = vsids_reserved;
      VFID vfid_iter;
      VFID found_vfid = VFID_INITIALIZER;
      MVCCID tran_mvccid = logtb_get_current_mvccid (thread_p);
      /* we really have to have the VFID in the same volume as the first allocated page. this means we cannot change
       * volume when we look for a valid VFID. */
      VOLID first_volid = vsids_reserved[0].volid;

      for (vsid_iter = vsids_reserved;
	   vsid_iter < vsids_reserved + n_sectors && VFID_ISNULL (&found_vfid)
	   && vsid_iter->volid == first_volid; vsid_iter++)
	{
	  vfid_iter.volid = vsid_iter->volid;
	  for (vfid_iter.fileid = SECTOR_FIRST_PAGEID (vsid_iter->sectid);
	       vfid_iter.fileid <= SECTOR_LAST_PAGEID (vsid_iter->sectid); vfid_iter.fileid++)
	    {
	      if (!vacuum_is_file_dropped (thread_p, &vfid_iter, tran_mvccid))
		{
		  /* Good we found a file ID that is not considered dropped. */
		  found_vfid = vfid_iter;
		  break;
		}
	    }
	}
      if (VFID_ISNULL (&found_vfid))
	{
	  /* this is ridiculous. */
	  assert_release (false);
	  error_code = ER_FAILED;
	  goto exit;
	}
      *vfid = found_vfid;
    }
  else
#endif /* SERVER_MODE */
    {
      vfid->volid = vsids_reserved->volid;
      vfid->fileid = SECTOR_FIRST_PAGEID (vsids_reserved->sectid);
    }

  assert (!VFID_ISNULL (vfid));
  vpid_fhead.volid = vfid->volid;
  vpid_fhead.pageid = vfid->fileid;

  file_log ("file_create", "chose VFID = %d|%d.", VFID_AS_ARGS (vfid));

  page_fhead = pgbuf_fix (thread_p, &vpid_fhead, NEW_PAGE, PGBUF_LATCH_WRITE, PGBUF_UNCONDITIONAL_LATCH);
  if (page_fhead == NULL)
    {
      ASSERT_ERROR ();
      goto exit;
    }

  memset (page_fhead, DB_PAGESIZE, 0);
  pgbuf_set_page_ptype (thread_p, page_fhead, PAGE_FTAB);
  fhead = (FILE_HEADER *) page_fhead;

  /* initialize header */
  fhead->self = *vfid;
  fhead->tablespace = *tablespace;
  if (des != NULL)
    {
      fhead->descriptor = *des;
    }
  fhead->time_creation = time (NULL);
  fhead->type = file_type;
  fhead->file_flags = 0;
  if (is_numerable)
    {
      fhead->file_flags |= FILE_FLAG_NUMERABLE;
    }
  if (is_temp)
    {
      fhead->file_flags |= FILE_FLAG_TEMPORARY;
    }

  fhead->volid_last_expand = volid_last_expand;
  VPID_SET_NULL (&fhead->vpid_last_temp_alloc);
  fhead->offset_to_last_temp_alloc = NULL_OFFSET;
  VPID_SET_NULL (&fhead->vpid_last_user_page_ftab);
  VPID_SET_NULL (&fhead->vpid_find_nth_last);
  fhead->first_index_find_nth_last = 0;
  VPID_SET_NULL (&fhead->vpid_sticky_first);

  fhead->n_page_total = 0;
  fhead->n_page_user = 0;
  fhead->n_page_ftab = 1;	/* file header */
  fhead->n_page_free = 0;
  fhead->n_page_mark_delete = 0;

  fhead->n_sector_total = 0;
  fhead->n_sector_partial = 0;
  fhead->n_sector_full = 0;
  fhead->n_sector_empty = 0;

  fhead->offset_to_partial_ftab = NULL_OFFSET;
  fhead->offset_to_full_ftab = NULL_OFFSET;
  fhead->offset_to_user_page_ftab = NULL_OFFSET;

  fhead->reserved0 = 0;

  /* start with a negative empty sector (because we have allocated header). */
  fhead->n_sector_empty--;

  /* start creating required file tables.
   * file tables depend of the properties of permanent/temporary and numerable.
   * temporary files do not use full table, only partial table. permanent files use both partial and full tables.
   * numerable files (which can be both permanent or temporary) also require user page table.
   */
  offset_ftab = FILE_HEADER_ALIGNED_SIZE;
  if (is_numerable)
    {
      if (is_temp)
	{
	  /* split the header page space into: 1/16 for partial table and 15/16 for user page table */
	  fhead->offset_to_partial_ftab = offset_ftab;
	  assert ((INT16) DB_ALIGN (fhead->offset_to_partial_ftab, MAX_ALIGNMENT) == fhead->offset_to_partial_ftab);
	  size = (DB_PAGESIZE - offset_ftab) / 16;
	  FILE_HEADER_GET_PART_FTAB (fhead, extdata_part_ftab);
	  file_extdata_init (sizeof (FILE_PARTIAL_SECTOR), size, extdata_part_ftab);

	  offset_ftab += file_extdata_max_size (extdata_part_ftab);
	}
      else
	{
	  /* split the header space into three: 1/32 for each partial and full sector tables and the rest (15/16) for
	   * user page table. */

	  /* partial table. */
	  fhead->offset_to_partial_ftab = offset_ftab;
	  assert ((INT16) DB_ALIGN (fhead->offset_to_partial_ftab, MAX_ALIGNMENT) == fhead->offset_to_partial_ftab);
	  size = (DB_PAGESIZE - offset_ftab) / 32;
	  FILE_HEADER_GET_PART_FTAB (fhead, extdata_part_ftab);
	  file_extdata_init (sizeof (FILE_PARTIAL_SECTOR), size, extdata_part_ftab);

	  /* full table. */
	  offset_ftab += file_extdata_max_size (extdata_part_ftab);
	  fhead->offset_to_full_ftab = offset_ftab;
	  assert ((INT16) DB_ALIGN (fhead->offset_to_full_ftab, MAX_ALIGNMENT) == fhead->offset_to_full_ftab);
	  FILE_HEADER_GET_FULL_FTAB (fhead, extdata_full_ftab);
	  file_extdata_init (sizeof (VSID), size, extdata_full_ftab);

	  offset_ftab += file_extdata_max_size (extdata_full_ftab);
	}

      /* user page table - consume remaining space. */
      fhead->offset_to_user_page_ftab = offset_ftab;
      assert ((INT16) DB_ALIGN (fhead->offset_to_user_page_ftab, MAX_ALIGNMENT) == fhead->offset_to_user_page_ftab);
      size = DB_PAGESIZE - offset_ftab;
      FILE_HEADER_GET_USER_PAGE_FTAB (fhead, extdata_user_page_ftab);
      file_extdata_init (sizeof (VPID), size, extdata_user_page_ftab);
    }
  else
    {
      if (is_temp)
	{
	  /* keep only partial table. */
	  fhead->offset_to_partial_ftab = offset_ftab;
	  assert ((INT16) DB_ALIGN (fhead->offset_to_partial_ftab, MAX_ALIGNMENT) == fhead->offset_to_partial_ftab);
	  size = DB_PAGESIZE - offset_ftab;
	  FILE_HEADER_GET_PART_FTAB (fhead, extdata_part_ftab);
	  file_extdata_init (sizeof (FILE_PARTIAL_SECTOR), size, extdata_part_ftab);
	}
      else
	{
	  /* split the header space into two: half for partial table and half for full table. */

	  /* partial table. */
	  fhead->offset_to_partial_ftab = offset_ftab;
	  assert ((INT16) DB_ALIGN (fhead->offset_to_partial_ftab, MAX_ALIGNMENT) == fhead->offset_to_partial_ftab);
	  size = (DB_PAGESIZE - offset_ftab) / 2;
	  FILE_HEADER_GET_PART_FTAB (fhead, extdata_part_ftab);
	  file_extdata_init (sizeof (FILE_PARTIAL_SECTOR), size, extdata_part_ftab);

	  /* full table. */
	  offset_ftab += file_extdata_max_size (extdata_part_ftab);
	  fhead->offset_to_full_ftab = offset_ftab;
	  assert ((INT16) DB_ALIGN (fhead->offset_to_full_ftab, MAX_ALIGNMENT) == fhead->offset_to_full_ftab);
	  size = DB_PAGESIZE - offset_ftab;
	  FILE_HEADER_GET_FULL_FTAB (fhead, extdata_full_ftab);
	  file_extdata_init (sizeof (VSID), size, extdata_full_ftab);
	}
    }
  /* all required tables are created */
  /* all files must have partial table */
  assert (fhead->offset_to_partial_ftab != NULL_OFFSET);

  /* start populating partial table */
  /* partial sectors are initially added to the table in header. if the file is really big, and the table needs to
   * extend on other pages, we will keep track of pages/sectors used for file table using extdata_part_ftab.
   */
  FILE_HEADER_GET_PART_FTAB (fhead, extdata_part_ftab);
  extdata_part_ftab_in_fhead = extdata_part_ftab;
  for (vsid_iter = vsids_reserved; vsid_iter < vsids_reserved + n_sectors; vsid_iter++)
    {
      if (file_extdata_is_full (extdata_part_ftab))
	{
	  /* a new page for file table is required */

	  /* allocate a page from partial table. */
	  if (partsect_ftab == NULL)
	    {
	      /* This is first page. */
	      assert (!file_extdata_is_empty (extdata_part_ftab));
	      partsect_ftab = (FILE_PARTIAL_SECTOR *) file_extdata_start (extdata_part_ftab);
	      vpid_ftab.pageid = SECTOR_FIRST_PAGEID (partsect_ftab->vsid.sectid);
	      vpid_ftab.volid = partsect_ftab->vsid.volid;

	      if (!VSID_IS_SECTOR_OF_VPID (&partsect_ftab->vsid, &vpid_fhead))
		{
		  /* another non-empty sector. */
		  fhead->n_sector_empty--;
		}
	      else
		{
		  /* this non-empty sector was already counted */
		}
	    }
	  else if (file_partsect_is_full (partsect_ftab))
	    {
	      /* move to next partial sector. */
	      partsect_ftab++;
	      if ((void *) partsect_ftab >= file_extdata_end (extdata_part_ftab_in_fhead))
		{
		  /* This is not possible! */
		  assert_release (false);
		  error_code = ER_FAILED;
		  goto exit;
		}
	      vpid_ftab.pageid = SECTOR_FIRST_PAGEID (partsect_ftab->vsid.sectid);
	      vpid_ftab.volid = partsect_ftab->vsid.volid;

	      if (!VSID_IS_SECTOR_OF_VPID (&partsect_ftab->vsid, &vpid_fhead))
		{
		  /* another non-empty sector. */
		  fhead->n_sector_empty--;
		}
	      else
		{
		  /* this non-empty sector was already counted */
		}

	      fhead->n_sector_full++;
	    }
	  else
	    {
	      vpid_ftab.pageid++;
	    }

	  if (VPID_EQ (&vpid_fhead, &vpid_ftab))
	    {
	      /* Go to next page. This can't be last page in sector, because the sector bitmap would have been full */
	      assert (file_partsect_is_bit_set (partsect_ftab,
						file_partsect_pageid_to_offset (partsect_ftab, vpid_fhead.pageid)));
	      vpid_ftab.pageid++;
	      found_vfid_page = true;
	    }
	  /* Set bit in sector bitmap */
	  file_partsect_set_bit (partsect_ftab, file_partsect_pageid_to_offset (partsect_ftab, vpid_ftab.pageid));

	  /* Save link in previous page. */
	  extdata_part_ftab->vpid_next = vpid_ftab;
	  if (page_ftab != NULL)
	    {
	      if (do_logging)
		{
		  pgbuf_log_new_page (thread_p, page_ftab, file_extdata_size (extdata_part_ftab), PAGE_FTAB);
		}
	      pgbuf_set_dirty (thread_p, page_ftab, FREE);
	    }
	  page_ftab = pgbuf_fix (thread_p, &vpid_ftab, NEW_PAGE, PGBUF_LATCH_WRITE, PGBUF_UNCONDITIONAL_LATCH);
	  if (page_ftab == NULL)
	    {
	      ASSERT_ERROR_AND_SET (error_code);
	      goto exit;
	    }
	  pgbuf_set_page_ptype (thread_p, page_ftab, PAGE_FTAB);
	  memset (page_ftab, DB_PAGESIZE, 0);
	  extdata_part_ftab = (FILE_EXTENSIBLE_DATA *) page_ftab;
	  file_extdata_init (sizeof (FILE_PARTIAL_SECTOR), DB_PAGESIZE, extdata_part_ftab);

	  fhead->n_page_ftab++;
	}
      assert (!file_extdata_is_full (extdata_part_ftab));

      partsect.vsid = *vsid_iter;
      partsect.page_bitmap = FILE_EMPTY_PAGE_BITMAP;
      if (partsect.vsid.sectid == SECTOR_FROM_PAGEID (vpid_fhead.pageid) && partsect.vsid.volid == vpid_fhead.volid)
	{
	  /* Set bit for file header page. */
	  file_partsect_set_bit (&partsect, file_partsect_pageid_to_offset (&partsect, vpid_fhead.pageid));
	}
      file_extdata_append (extdata_part_ftab, &partsect);
    }

  if (page_ftab != NULL)
    {
      if (do_logging)
	{
	  pgbuf_log_new_page (thread_p, page_ftab, file_extdata_size (extdata_part_ftab), PAGE_FTAB);
	  pgbuf_unfix_and_init (thread_p, page_ftab);
	}
      else
	{
	  pgbuf_set_dirty_and_free (thread_p, page_ftab);
	}
    }

  if (partsect_ftab == NULL)
    {
      /* all partial sectors were fitted in header page */
      assert (fhead->n_sector_full == 0);
    }
  else
    {
      if (file_partsect_is_full (partsect_ftab))
	{
	  partsect_ftab++;
	  fhead->n_sector_full++;
	}
      if (!is_temp && fhead->n_sector_full > 0)
	{
	  /* move sectors fully used by file table to full table */
	  int i;
	  FILE_PARTIAL_SECTOR *partsect_iter;
	  FILE_HEADER_GET_PART_FTAB (fhead, extdata_part_ftab);
	  FILE_HEADER_GET_FULL_FTAB (fhead, extdata_full_ftab);

	  for (i = 0; i < fhead->n_sector_full; i++)
	    {
	      partsect_iter = (FILE_PARTIAL_SECTOR *) file_extdata_at (extdata_part_ftab, i);
	      if (file_extdata_is_full (extdata_full_ftab))
		{
		  /* Not possible. */
		  assert_release (false);
		  error_code = ER_FAILED;
		  goto exit;
		}
	      file_extdata_append (extdata_full_ftab, &partsect_iter->vsid);
	    }
	  /* Remove full sectors from partial table. */
	  file_extdata_remove_at (extdata_part_ftab, 0, fhead->n_sector_full);
	  assert (fhead->n_sector_full == file_extdata_item_count (extdata_full_ftab));
	}
    }

  if (is_temp)
    {
      /* temporary files do not keep separate tables for partial and full sectors. just set last allocation location. */
      VPID_COPY (&fhead->vpid_last_temp_alloc, &vpid_fhead);
      fhead->offset_to_last_temp_alloc = fhead->n_sector_full;
    }

  if (is_numerable)
    {
      /* set last user page table VPID to header */
      fhead->vpid_last_user_page_ftab = vpid_fhead;
      fhead->vpid_find_nth_last = vpid_fhead;
    }

  /* set all stats */
  /* sector stats; full stats already counted, empty stats are negative (we need to add partial sectors) */
  fhead->n_sector_total = n_sectors;
  fhead->n_sector_partial = fhead->n_sector_total - fhead->n_sector_full;
  fhead->n_sector_empty += fhead->n_sector_partial;
  /* page stats; file table pages already counted; user pages remain 0 */
  fhead->n_page_total = fhead->n_sector_total * DISK_SECTOR_NPAGES;
  fhead->n_page_free = fhead->n_page_total - fhead->n_page_ftab;

  /* File header ready. */
  file_header_sanity_check (fhead);

  file_log ("file_create", "finished creating file. \n" FILE_HEAD_FULL_MSG, FILE_HEAD_FULL_AS_ARGS (fhead));

  if (do_logging)
    {
      pgbuf_log_new_page (thread_p, page_fhead, DB_PAGESIZE, PAGE_FTAB);
      pgbuf_unfix_and_init (thread_p, page_fhead);
    }
  else
    {
      pgbuf_set_dirty_and_free (thread_p, page_fhead);
    }

  if (!is_temp && file_type != FILE_TRACKER)
    {
      /* add to tracker */
      error_code = file_tracker_register (thread_p, vfid, file_type, NULL);
      if (error_code != NO_ERROR)
	{
	  ASSERT_ERROR ();
	  goto exit;
	}
    }

  /* Fall through to exit */
exit:

  if (page_ftab != NULL)
    {
      pgbuf_unfix (thread_p, page_ftab);
    }
  if (page_fhead != NULL)
    {
      pgbuf_unfix (thread_p, page_fhead);
    }

  if (is_sysop_started)
    {
      assert (do_logging);
      if (error_code != NO_ERROR)
	{
	  ASSERT_ERROR ();
	  log_sysop_abort (thread_p);
	}
      else
	{
	  ASSERT_NO_ERROR ();
	  log_sysop_end_logical_undo (thread_p, RVFL_DESTROY, NULL, sizeof (*vfid), (char *) vfid);
	}
    }

  if (vsids_reserved != NULL)
    {
      /* Deallocate reserved_sectors */
      db_private_free (thread_p, vsids_reserved);
    }

  return error_code;
}

/*
 * file_table_collect_vsid () - Function callable by file_extdata_apply_funcs. Used to collect sector ID's from file
 *				tables.
 *
 * return	     : NO_ERROR
 * thread_p (in)     : Thread entry
 * item (in)	     : Item in extensible data (VSID or FILE_PARTIAL_SECTOR which starts with a VSID)
 * index_unused (in) : Unused
 * stop (out)	     : Unused
 * args (in/out)     : VSID collector
 */
static int
file_table_collect_vsid (THREAD_ENTRY * thread_p, const void *item, int index_unused, bool * stop, void *args)
{
  const VSID *vsid = (VSID *) item;
  FILE_VSID_COLLECTOR *collector = (FILE_VSID_COLLECTOR *) args;

  collector->vsids[collector->n_vsids++] = *vsid;

  return NO_ERROR;
}

/*
 * file_table_collect_all_vsids () - collect all sectors from file table
 *
 * return              : error code
 * thread_p (in)       : thread entry
 * page_fhead (in)     : file header page
 * collector_out (out) : output VSID collector
 */
STATIC_INLINE int
file_table_collect_all_vsids (THREAD_ENTRY * thread_p, PAGE_PTR page_fhead, FILE_VSID_COLLECTOR * collector_out)
{
  FILE_HEADER *fhead;
  FILE_EXTENSIBLE_DATA *extdata_ftab;
  int error_code = NO_ERROR;

  fhead = (FILE_HEADER *) page_fhead;

  collector_out->vsids = (VSID *) db_private_alloc (thread_p, fhead->n_sector_total * sizeof (VSID));
  if (collector_out->vsids == NULL)
    {
      error_code = ER_OUT_OF_VIRTUAL_MEMORY;
      er_set (ER_ERROR_SEVERITY, ARG_FILE_LINE, error_code, 1, fhead->n_sector_total * sizeof (VSID));
      return error_code;
    }
  collector_out->n_vsids = 0;

  /* Collect from partial table */
  FILE_HEADER_GET_PART_FTAB (fhead, extdata_ftab);
  error_code = file_extdata_apply_funcs (thread_p, extdata_ftab, NULL, NULL, file_table_collect_vsid, collector_out,
					 false, NULL, NULL);
  if (error_code != NO_ERROR)
    {
      ASSERT_ERROR ();
      db_private_free_and_init (thread_p, collector_out->vsids);
      return error_code;
    }

  if (!FILE_IS_TEMPORARY (fhead))
    {
      /* Collect from full table. */
      FILE_HEADER_GET_FULL_FTAB (fhead, extdata_ftab);
      error_code = file_extdata_apply_funcs (thread_p, extdata_ftab, NULL, NULL, file_table_collect_vsid,
					     collector_out, false, NULL, NULL);
      if (error_code != NO_ERROR)
	{
	  ASSERT_ERROR ();
	  db_private_free_and_init (thread_p, collector_out->vsids);
	  return error_code;
	}
    }

  if (collector_out->n_vsids != fhead->n_sector_total)
    {
      assert_release (false);
      db_private_free_and_init (thread_p, collector_out->vsids);
      return ER_FAILED;
    }

  qsort (collector_out->vsids, fhead->n_sector_total, sizeof (VSID), file_compare_vsids);

  return NO_ERROR;
}

/*
 * file_sector_map_dealloc () - FILE_EXTDATA_ITEM_FUNC to deallocate user pages
 *
 * return        : error code
 * thread_p (in) : thread entry
 * data (in)     : FILE_PARTIAL_SECTOR * or VSID *
 * index (in)    : unused
 * stop (in)     : unused
 * args (in)     : is_partial
 */
static int
file_sector_map_dealloc (THREAD_ENTRY * thread_p, const void *data, int index, bool * stop, void *args)
{
  bool is_partial = *(bool *) args;
  FILE_PARTIAL_SECTOR partsect = FILE_PARTIAL_SECTOR_INITIALIZER;
  int offset = 0;
  VPID vpid;
  PAGE_PTR page = NULL;
  int error_code = NO_ERROR;

  if (is_partial)
    {
      partsect = *(FILE_PARTIAL_SECTOR *) data;
    }
  else
    {
      partsect.vsid = *(VSID *) data;
    }

  vpid.volid = partsect.vsid.volid;
  for (offset = 0, vpid.pageid = SECTOR_FIRST_PAGEID (partsect.vsid.sectid); offset < DISK_SECTOR_NPAGES;
       offset++, vpid.pageid++)
    {
      if (is_partial && !file_partsect_is_bit_set (&partsect, offset))
	{
	  /* not allocated */
	  continue;
	}

      page = pgbuf_fix (thread_p, &vpid, OLD_PAGE, PGBUF_LATCH_WRITE, PGBUF_UNCONDITIONAL_LATCH);
      if (page == NULL)
	{
	  ASSERT_ERROR_AND_SET (error_code);
	  return error_code;
	}

      if (pgbuf_get_page_ptype (thread_p, page) == PAGE_FTAB)
	{
	  /* table page, do not deallocate yet */
	  pgbuf_unfix_and_init (thread_p, page);
	  continue;
	}

      error_code = pgbuf_dealloc_page (thread_p, &page);
      if (error_code != NO_ERROR)
	{
	  ASSERT_ERROR ();
	  pgbuf_unfix (thread_p, page);
	  return error_code;
	}
      assert (page == NULL);
    }

  return NO_ERROR;
}

/*
 * file_destroy () - Destroy file - unreserve all sectors used by file on disk.
 *
 * return	 : Error code
 * thread_p (in) : Thread entry
 * vfid (in)	 : File identifier
 */
int
file_destroy (THREAD_ENTRY * thread_p, const VFID * vfid)
{
  VPID vpid_fhead;
  PAGE_PTR page_fhead;
  FILE_HEADER *fhead = NULL;
  FILE_VSID_COLLECTOR vsid_collector;
  FILE_FTAB_COLLECTOR ftab_collector;
  DB_VOLPURPOSE volpurpose;
  int error_code = NO_ERROR;

  assert (vfid != NULL && !VFID_ISNULL (vfid));

  vsid_collector.vsids = NULL;
  ftab_collector.partsect_ftab = NULL;

  FILE_GET_HEADER_VPID (vfid, &vpid_fhead);
  page_fhead = pgbuf_fix (thread_p, &vpid_fhead, OLD_PAGE, PGBUF_LATCH_WRITE, PGBUF_UNCONDITIONAL_LATCH);
  if (page_fhead == NULL)
    {
      assert_release (false);
      error_code = ER_FAILED;
      goto exit;
    }

  fhead = (FILE_HEADER *) page_fhead;
  file_header_sanity_check (fhead);

  assert (FILE_IS_TEMPORARY (fhead) || log_check_system_op_is_started (thread_p));

  error_code = file_table_collect_all_vsids (thread_p, page_fhead, &vsid_collector);
  if (error_code != NO_ERROR)
    {
      assert_release (false);
      goto exit;
    }
  volpurpose = FILE_IS_TEMPORARY (fhead) ? DB_TEMPORARY_DATA_PURPOSE : DB_PERMANENT_DATA_PURPOSE;

  file_log ("file_destroy",
	    "file %d|%d unreserve %d sectors \n" FILE_HEAD_FULL_MSG,
	    VFID_AS_ARGS (vfid), fhead->n_sector_total, FILE_HEAD_FULL_AS_ARGS (fhead));

  if (!FILE_IS_TEMPORARY (fhead))
    {
      /* we need to deallocate pages */
      FILE_EXTENSIBLE_DATA *extdata_ftab = NULL;
      bool is_partial;
      int iter_sects;
      int offset;
      VPID vpid_ftab;
      PAGE_PTR page_ftab = NULL;

      ftab_collector.npages = 0;
      ftab_collector.nsects = 0;
      ftab_collector.partsect_ftab =
	(FILE_PARTIAL_SECTOR *) db_private_alloc (thread_p, fhead->n_page_ftab * sizeof (FILE_PARTIAL_SECTOR));
      if (ftab_collector.partsect_ftab == NULL)
	{
	  er_set (ER_ERROR_SEVERITY, ARG_FILE_LINE, ER_OUT_OF_VIRTUAL_MEMORY, 1,
		  fhead->n_page_ftab * sizeof (FILE_PARTIAL_SECTOR));
	  error_code = ER_OUT_OF_VIRTUAL_MEMORY;
	  goto exit;
	}

      FILE_HEADER_GET_PART_FTAB (fhead, extdata_ftab);
      is_partial = true;
      error_code =
	file_extdata_apply_funcs (thread_p, extdata_ftab, file_extdata_collect_ftab_pages, &ftab_collector,
				  file_sector_map_dealloc, &is_partial, true, NULL, NULL);
      if (error_code != NO_ERROR)
	{
	  ASSERT_ERROR ();
	  goto exit;
	}

      FILE_HEADER_GET_FULL_FTAB (fhead, extdata_ftab);
      is_partial = false;
      error_code =
	file_extdata_apply_funcs (thread_p, extdata_ftab, file_extdata_collect_ftab_pages, &ftab_collector,
				  file_sector_map_dealloc, &is_partial, true, NULL, NULL);
      if (error_code != NO_ERROR)
	{
	  ASSERT_ERROR ();
	  goto exit;
	}

      /* deallocate table pages - other than header page */
      for (iter_sects = 0; iter_sects < ftab_collector.nsects; iter_sects++)
	{
	  vpid_ftab.volid = ftab_collector.partsect_ftab[iter_sects].vsid.volid;
	  for (offset = 0,
	       vpid_ftab.pageid = SECTOR_FIRST_PAGEID (ftab_collector.partsect_ftab[iter_sects].vsid.sectid);
	       offset < DISK_SECTOR_NPAGES; offset++, vpid_ftab.pageid++)
	    {
	      if (file_partsect_is_bit_set (&ftab_collector.partsect_ftab[iter_sects], offset))
		{
		  page_ftab = pgbuf_fix (thread_p, &vpid_ftab, OLD_PAGE, PGBUF_LATCH_WRITE, PGBUF_UNCONDITIONAL_LATCH);
		  if (page_ftab == NULL)
		    {
		      ASSERT_ERROR_AND_SET (error_code);
		      goto exit;
		    }
		  error_code = pgbuf_dealloc_page (thread_p, &page_ftab);
		  if (error_code != NO_ERROR)
		    {
		      ASSERT_ERROR ();
		      pgbuf_unfix_and_init (thread_p, page_ftab);
		      goto exit;
		    }
		  assert (page_ftab == NULL);
		}
	    }
	}
      /* deallocate header page */
      error_code = pgbuf_dealloc_page (thread_p, &page_fhead);
      if (error_code != NO_ERROR)
	{
	  ASSERT_ERROR ();
	  goto exit;
	}
      assert (page_fhead == NULL);
    }
  else
    {
      pgbuf_unfix_and_init (thread_p, page_fhead);
    }

  if (volpurpose == DB_PERMANENT_DATA_PURPOSE)
    {
      /* first remove from tracker */
      error_code = file_tracker_unregister (thread_p, vfid);
      if (error_code != NO_ERROR)
	{
	  assert_release (false);
	  goto exit;
	}
    }

  /* release occupied sectors on disk */
  error_code = disk_unreserve_ordered_sectors (thread_p, volpurpose, vsid_collector.n_vsids, vsid_collector.vsids);
  if (error_code != NO_ERROR)
    {
      assert_release (false);
      goto exit;
    }

  /* Done */
  assert (error_code == NO_ERROR);

exit:
  if (page_fhead != NULL)
    {
      pgbuf_unfix (thread_p, page_fhead);
    }
  if (vsid_collector.vsids != NULL)
    {
      db_private_free (thread_p, vsid_collector.vsids);
    }
  if (ftab_collector.partsect_ftab != NULL)
    {
      db_private_free (thread_p, ftab_collector.partsect_ftab);
    }
  return error_code;
}

/*
 * file_rv_destroy () - Recovery function used to destroy files.
 *
 * return	 : Error code.
 * thread_p (in) : Thread entry.
 * rcv (in)	 : Recovery data.
 *
 * NOTE: This can be used in one of two contexts:
 *	 1. Logical undo of create file. Should be under a system operation that ends with commit and compensate.
 *	 2. Run postpone for postponed file destroy. Again, this should be under a system operation, but it should end
 *	    with a commit and run postpone (of course).
 */
int
file_rv_destroy (THREAD_ENTRY * thread_p, LOG_RCV * rcv)
{
  VFID *vfid = (VFID *) rcv->data;
  int error_code = NO_ERROR;

  assert (sizeof (*vfid) == rcv->length);

  assert (log_check_system_op_is_started (thread_p));

  error_code = file_destroy (thread_p, vfid);
  if (error_code != NO_ERROR)
    {
      /* Not acceptable. */
      assert_release (false);
      return error_code;
    }

  return NO_ERROR;
}

/*
 * file_postpone_destroy () - Declare intention of destroying file. File will be destroyed on postpone phase, when the
 *			      transaction commit is confirmed. This is the usual (if not only) way of destroying
 *			      permanent files.
 *
 * return	 : Void
 * thread_p (in) : Thread entry
 * vfid (in)	 : File identifier
 */
void
file_postpone_destroy (THREAD_ENTRY * thread_p, const VFID * vfid)
{
  LOG_DATA_ADDR addr = LOG_DATA_ADDR_INITIALIZER;

#if !defined (NDEBUG)
  /* This should be used for permanent files! */
  {
    VPID vpid_fhead;
    PAGE_PTR page_fhead;
    FILE_HEADER *fhead;

    vpid_fhead.volid = vfid->volid;
    vpid_fhead.pageid = vfid->fileid;
    page_fhead = pgbuf_fix (thread_p, &vpid_fhead, OLD_PAGE, PGBUF_LATCH_READ, PGBUF_UNCONDITIONAL_LATCH);
    if (page_fhead == NULL)
      {
	ASSERT_ERROR ();
	return;
      }
    fhead = (FILE_HEADER *) page_fhead;
    assert (!FILE_IS_TEMPORARY (fhead));
    pgbuf_unfix_and_init (thread_p, page_fhead);
  }
#endif /* !NDEBUG */

  log_append_postpone (thread_p, RVFL_DESTROY, &addr, sizeof (*vfid), vfid);
}

/*
 * file_temp_retire () - retire temporary file (must not be preserved)
 *
 * return        : error code
 * thread_p (in) : thread entry
 * vfid (in)     : file identifier
 */
int
file_temp_retire (THREAD_ENTRY * thread_p, const VFID * vfid)
{
  return file_temp_retire_internal (thread_p, vfid, false);
}

/*
 * file_temp_retire_preserved () - retire temporary file that was preserved
 *
 * return        : error code
 * thread_p (in) : thread entry
 * vfid (in)     : file identifier
 */
int
file_temp_retire_preserved (THREAD_ENTRY * thread_p, const VFID * vfid)
{
  return file_temp_retire_internal (thread_p, vfid, true);
}

/*
 * file_temp_retire_internal () - retire temporary file. put it in cache is possible or destroy the file.
 *
 * return             : error code
 * thread_p (in)      : thread entry
 * vfid (in)          : file identifier
 * was_preserved (in) : true if entry was preserved in session. it is important to know because we cannot find it in
 *                      transaction list.
 */
STATIC_INLINE int
file_temp_retire_internal (THREAD_ENTRY * thread_p, const VFID * vfid, bool was_preserved)
{
  FILE_TEMPCACHE_ENTRY *entry = NULL;
  bool save_interrupt;
  int error_code = NO_ERROR;

  if (was_preserved)
    {
      file_tempcache_lock ();
      error_code = file_tempcache_alloc_entry (&entry);
      file_tempcache_unlock ();
      if (error_code != NO_ERROR)
	{
	  assert (false);
	}
      if (entry != NULL)
	{
	  entry->vfid = *vfid;
	  /* type will be set later */
	}
      else
	{
	  assert (false);
	}
    }
  else
    {
      entry = file_tempcache_pop_tran_file (thread_p, vfid);
      assert (entry != NULL);
    }

  if (entry != NULL && file_tempcache_put (thread_p, entry))
    {
      /* cached */
      return NO_ERROR;
    }

  /* was not cached. destroy */
  /* don't allow interrupt to avoid file leak */
  save_interrupt = thread_set_check_interrupt (thread_p, false);
  error_code = file_destroy (thread_p, vfid);
  thread_set_check_interrupt (thread_p, save_interrupt);
  if (error_code != NO_ERROR)
    {
      /* we should not have errors */
      assert_release (false);
    }

  if (entry != NULL)
    {
      file_tempcache_retire_entry (entry);
    }

  return error_code;
}

/*
 * file_rv_perm_expand_undo () - Undo permanent file expansion.
 *
 * return	 : NO_ERROR
 * thread_p (in) : Thread entry
 * rcv (in)	 : Recovery data
 */
int
file_rv_perm_expand_undo (THREAD_ENTRY * thread_p, LOG_RCV * rcv)
{
  PAGE_PTR page_fhead = rcv->pgptr;
  FILE_HEADER *fhead;
  FILE_EXTENSIBLE_DATA *part_table;
  DKNSECTS save_nsects;

  fhead = (FILE_HEADER *) page_fhead;
  file_header_sanity_check (fhead);
  assert (!FILE_IS_TEMPORARY (fhead));

  /* how is this done:
   * when the file was expanded, all newly reserved sectors have been added to partial table in file header, which was
   * empty before.
   * we will empty it back, and update statistics (sector count and free page count). */

  /* empty partial table */
  FILE_HEADER_GET_PART_FTAB (fhead, part_table);
  assert (file_extdata_item_count (part_table) == fhead->n_sector_partial);
  assert (VPID_ISNULL (&part_table->vpid_next));
  part_table->n_items = 0;

  /* update fhead */
  assert (fhead->n_page_free == fhead->n_sector_empty * DISK_SECTOR_NPAGES);
  fhead->n_page_total -= fhead->n_page_free;
  fhead->n_page_free = 0;
  fhead->n_sector_total -= fhead->n_sector_empty;
  save_nsects = fhead->n_sector_empty;
  fhead->n_sector_partial = 0;
  fhead->n_sector_empty = 0;

  file_header_sanity_check (fhead);

  file_log ("file_rv_perm_expand_undo",
	    "removed expanded sectors from partial table and file header in file %d|%d, "
	    "page header %d|%d, lsa %lld|%d, number of sectors %d \n"
	    FILE_HEAD_ALLOC_MSG, VFID_AS_ARGS (&fhead->self),
	    PGBUF_PAGE_VPID_AS_ARGS (page_fhead),
	    PGBUF_PAGE_LSA_AS_ARGS (page_fhead), save_nsects, FILE_HEAD_ALLOC_AS_ARGS (fhead));

  pgbuf_set_dirty (thread_p, page_fhead, DONT_FREE);

  return NO_ERROR;
}

/*
 * file_rv_perm_expand_redo () - Redo permanent file expansion.
 *
 * return	 : Error code
 * thread_p (in) : Thread entry
 * rcv (in)	 : Recovery data
 */
int
file_rv_perm_expand_redo (THREAD_ENTRY * thread_p, LOG_RCV * rcv)
{
  PAGE_PTR page_fhead = rcv->pgptr;
  FILE_HEADER *fhead;
  FILE_EXTENSIBLE_DATA *extdata_part_table;
  int count_vsids;
  VSID *vsids, *vsid_iter;
  FILE_PARTIAL_SECTOR partsect;

  /* how is this done:
   * file expansion means a number of sectors have been added to partial table in file header, which was empty before.
   * recovery data includes the sector ID's of all new sectors.
   * append empty sectors to partial table in file header. */

  vsids = (VSID *) rcv->data;
  count_vsids = rcv->length / sizeof (VSID);
  assert (count_vsids * (int) sizeof (VSID) == rcv->length);

  fhead = (FILE_HEADER *) page_fhead;
  file_header_sanity_check (fhead);
  assert (!FILE_IS_TEMPORARY (fhead));

  FILE_HEADER_GET_PART_FTAB (fhead, extdata_part_table);
  assert (file_extdata_is_empty (extdata_part_table));
  /* bitmaps will be empty */
  partsect.page_bitmap = FILE_EMPTY_PAGE_BITMAP;
  for (vsid_iter = vsids; vsid_iter < vsids + count_vsids; vsid_iter++)
    {
      partsect.vsid = *vsid_iter;
      file_extdata_append (extdata_part_table, &partsect);
    }

  fhead->n_sector_total += count_vsids;
  assert (fhead->n_sector_empty == 0);
  fhead->n_sector_empty = count_vsids;
  assert (fhead->n_sector_partial == 0);
  fhead->n_sector_partial = count_vsids;

  assert (fhead->n_page_free == 0);
  fhead->n_page_free = count_vsids * DISK_SECTOR_NPAGES;
  fhead->n_page_total += fhead->n_page_free;

  file_header_sanity_check (fhead);

  file_log ("file_rv_perm_expand_redo",
	    "recovery expand in file %d|%d, file header %d|%d, lsa %lld|%d \n"
	    FILE_HEAD_ALLOC_MSG FILE_EXTDATA_MSG ("partial table after"),
	    VFID_AS_ARGS (&fhead->self), PGBUF_PAGE_VPID_AS_ARGS (page_fhead),
	    PGBUF_PAGE_LSA_AS_ARGS (page_fhead),
	    FILE_HEAD_ALLOC_AS_ARGS (fhead), FILE_EXTDATA_AS_ARGS (extdata_part_table));

  pgbuf_set_dirty (thread_p, page_fhead, DONT_FREE);
  return NO_ERROR;
}

/*
 * file_perm_expand () - Expand permanent file by reserving new sectors.
 *
 * return	   : Error code
 * thread_p (in)   : Thread entry
 * page_fhead (in) : File header page
 */
static int
file_perm_expand (THREAD_ENTRY * thread_p, PAGE_PTR page_fhead)
{
  FILE_HEADER *fhead = NULL;
  int expand_min_size_in_sectors;
  int expand_max_size_in_sectors;
  int expand_size_in_sectors;
  VSID *vsids_reserved = NULL;
  VSID *vsid_iter = NULL;
  FILE_EXTENSIBLE_DATA *extdata_part_ftab;
  FILE_PARTIAL_SECTOR partsect;
  bool is_sysop_started = false;
  LOG_LSA save_lsa;
  int error_code = NO_ERROR;

  /* caller should have started a system operation */
  assert (log_check_system_op_is_started (thread_p));

  fhead = (FILE_HEADER *) page_fhead;
  file_header_sanity_check (fhead);
  assert (!FILE_IS_TEMPORARY (fhead));

  /* compute desired expansion size. we should consider ratio, minimum size and maximum size. also, maximum size cannot
   * exceed the capacity of partial table in file header. we want to avoid the headache of allocating file table pages
   */
  FILE_HEADER_GET_PART_FTAB (fhead, extdata_part_ftab);
  expand_min_size_in_sectors = MAX (fhead->tablespace.expand_min_size / DB_SECTORSIZE, 1);
  expand_max_size_in_sectors =
    MIN (fhead->tablespace.expand_max_size / DB_SECTORSIZE, file_extdata_remaining_capacity (extdata_part_ftab));
  assert (expand_min_size_in_sectors <= expand_max_size_in_sectors);

  expand_size_in_sectors = (int) ((float) fhead->n_sector_total * fhead->tablespace.expand_ratio);
  expand_size_in_sectors = MAX (expand_size_in_sectors, expand_min_size_in_sectors);
  expand_size_in_sectors = MIN (expand_size_in_sectors, expand_max_size_in_sectors);

  file_log ("file_perm_expand",
	    "expand file %d|%d by %d sectors. \n" FILE_HEAD_ALLOC_MSG
	    FILE_TABLESPACE_MSG, VFID_AS_ARGS (&fhead->self),
	    expand_size_in_sectors, FILE_HEAD_ALLOC_AS_ARGS (fhead), FILE_TABLESPACE_AS_ARGS (&fhead->tablespace));

  /* allocate a buffer to hold the new sectors */
  vsids_reserved = (VSID *) db_private_alloc (thread_p, expand_size_in_sectors * sizeof (VSID));
  if (vsids_reserved == NULL)
    {
      er_set (ER_ERROR_SEVERITY, ARG_FILE_LINE, ER_OUT_OF_VIRTUAL_MEMORY, 1, expand_size_in_sectors * sizeof (VSID));
      return ER_OUT_OF_VIRTUAL_MEMORY;
    }

  /* before we start, we need to open a new system operation that gets committed. it is hard to undo file expansion,
   * because we would have to search for each VSID we added individually. moreover, it is very likely to need to expand
   * the file again. therefore, we should make the expansion permanent. */
  log_sysop_start (thread_p);
  is_sysop_started = true;

  /* reserve disk sectors */
  error_code =
    disk_reserve_sectors (thread_p, DB_PERMANENT_DATA_PURPOSE, fhead->volid_last_expand, expand_size_in_sectors,
			  vsids_reserved);
  if (error_code != NO_ERROR)
    {
      ASSERT_ERROR ();
      goto exit;
    }

  /* sort VSID's. */
  qsort (vsids_reserved, expand_size_in_sectors, sizeof (VSID), file_compare_vsids);

  /* save in file header partial table. all sectors will be empty */
  partsect.page_bitmap = FILE_EMPTY_PAGE_BITMAP;
  for (vsid_iter = vsids_reserved; vsid_iter < vsids_reserved + expand_size_in_sectors; vsid_iter++)
    {
      partsect.vsid = *vsid_iter;
      file_extdata_append (extdata_part_ftab, &partsect);
    }

  /* update header stats */
  fhead->n_sector_total += expand_size_in_sectors;
  assert (fhead->n_sector_empty == 0);
  fhead->n_sector_empty = expand_size_in_sectors;
  assert (fhead->n_sector_partial == 0);
  fhead->n_sector_partial = expand_size_in_sectors;

  assert (fhead->n_page_free == 0);
  fhead->n_page_free = expand_size_in_sectors * DISK_SECTOR_NPAGES;
  fhead->n_page_total += fhead->n_page_free;

  save_lsa = *pgbuf_get_lsa (page_fhead);

  /* file extended successfully. log the change. */
  log_append_undoredo_data2 (thread_p, RVFL_EXPAND, NULL, page_fhead, 0, 0,
			     expand_size_in_sectors * sizeof (VSID), NULL, vsids_reserved);

  file_log ("file_perm_expand",
	    "expand file %d|%d, page header %d|%d, prev_lsa %lld|%d, crt_lsa %lld|%d; "
	    "first sector %d|%d \n" FILE_HEAD_ALLOC_MSG
	    FILE_EXTDATA_MSG ("partial table"), VFID_AS_ARGS (&fhead->self),
	    PGBUF_PAGE_VPID_AS_ARGS (page_fhead), LSA_AS_ARGS (&save_lsa),
	    PGBUF_PAGE_LSA_AS_ARGS (page_fhead),
	    VSID_AS_ARGS (vsids_reserved), FILE_HEAD_ALLOC_AS_ARGS (fhead), FILE_EXTDATA_AS_ARGS (extdata_part_ftab));

  pgbuf_set_dirty (thread_p, page_fhead, DONT_FREE);

exit:
  if (is_sysop_started)
    {
      if (error_code != NO_ERROR)
	{
	  log_sysop_abort (thread_p);
	}
      else
	{
	  log_sysop_commit (thread_p);
	}
    }
  if (vsids_reserved != NULL)
    {
      db_private_free (thread_p, vsids_reserved);
    }
  return error_code;
}

/*
 * file_table_move_partial_sectors_to_header () - Move partial sectors from first page of partial table to header
 *						  section of partial table
 *
 * return :
 * THREAD_ENTRY * thread_p (in) :
 * PAGE_PTR page_fhead (in) :
 */
static int
file_table_move_partial_sectors_to_header (THREAD_ENTRY * thread_p, PAGE_PTR page_fhead)
{
  FILE_HEADER *fhead = NULL;
  FILE_EXTENSIBLE_DATA *extdata_part_ftab_head;
  FILE_EXTENSIBLE_DATA *extdata_part_ftab_first;
  PAGE_PTR page_part_ftab_first = NULL;
  int n_items_to_move;
  bool is_sysop_started = false;
  LOG_LSA save_lsa;
  int error_code = NO_ERROR;

  /* how it works:
   * when we have an empty section in header partial table, but we still have partial sectors in other pages, we move
   * some or all partial sectors in first page (all are moved if they fit header section).
   *
   * this is just a relocation of sectors that has no impact on the file structure. we can use a system operation and
   * commit it immediately after the relocation.
   */

  fhead = (FILE_HEADER *) page_fhead;
  file_header_sanity_check (fhead);
  assert (!FILE_IS_TEMPORARY (fhead));

  /* Caller should have checked */
  assert (fhead->n_sector_partial > 0);

  FILE_HEADER_GET_PART_FTAB (fhead, extdata_part_ftab_head);
  if (VPID_ISNULL (&extdata_part_ftab_head->vpid_next))
    {
      /* caller should have checked and we should not be here */
      assert (false);
      error_code = ER_FAILED;
      goto exit;
    }

  /* get first page of partial table */
  page_part_ftab_first =
    pgbuf_fix (thread_p, &extdata_part_ftab_head->vpid_next, OLD_PAGE, PGBUF_LATCH_WRITE, PGBUF_UNCONDITIONAL_LATCH);
  if (page_part_ftab_first == NULL)
    {
      ASSERT_ERROR_AND_SET (error_code);
      goto exit;
    }

  /* get partial table extensible data in first page and let's see how many items we can move */
  extdata_part_ftab_first = (FILE_EXTENSIBLE_DATA *) page_part_ftab_first;

  file_log ("file_table_move_partial_sectors_to_header",
	    "file %d|%d \n" FILE_EXTDATA_MSG ("header (destination)")
	    FILE_EXTDATA_MSG ("first page (source)"),
	    VFID_AS_ARGS (&fhead->self),
	    FILE_EXTDATA_AS_ARGS (extdata_part_ftab_head), FILE_EXTDATA_AS_ARGS (extdata_part_ftab_first));

  n_items_to_move = file_extdata_item_count (extdata_part_ftab_first);
  if (n_items_to_move == 0)
    {
      /* not expected. */
      assert_release (false);
      error_code = ER_FAILED;
      goto exit;
    }

  /* get partial table extensible data in header page */
  FILE_HEADER_GET_PART_FTAB (fhead, extdata_part_ftab_head);
  if (!file_extdata_is_empty (extdata_part_ftab_head))
    {
      /* we shouldn't be here. release version will still work. */
      assert (false);
      goto exit;
    }
  /* we cannot move more than the capacity of extensible data in header page */
  n_items_to_move = MIN (n_items_to_move, file_extdata_remaining_capacity (extdata_part_ftab_head));

  /* start a system operation */
  log_sysop_start (thread_p);
  is_sysop_started = true;

  /* copy items to header section */
  file_extdata_append_array (extdata_part_ftab_head,
			     file_extdata_start (extdata_part_ftab_first), (INT16) n_items_to_move);
  save_lsa = *pgbuf_get_lsa (page_fhead);
  /* log changes to extensible data in header page */
  file_log_extdata_add (thread_p, extdata_part_ftab_head, page_fhead, 0,
			n_items_to_move, file_extdata_start (extdata_part_ftab_first));

  file_log ("file_table_move_partial_sectors_to_header",
	    "moved %d items from first page to header page file table. \n"
	    "file %d|%d, header page %d|%d, prev_lsa %lld|%d, crt_lsa %lld|%d \n"
	    FILE_EXTDATA_MSG ("header partial table"), n_items_to_move,
	    VFID_AS_ARGS (&fhead->self), PGBUF_PAGE_VPID_AS_ARGS (page_fhead),
	    LSA_AS_ARGS (&save_lsa), PGBUF_PAGE_LSA_AS_ARGS (page_fhead),
	    FILE_EXTDATA_AS_ARGS (extdata_part_ftab_head));

  /* now remove from first page. if all items have been moved, we can deallocate first page. */
  if (n_items_to_move < file_extdata_item_count (extdata_part_ftab_first))
    {
      /* Remove copied entries. */
      save_lsa = *pgbuf_get_lsa (page_part_ftab_first);
      file_extdata_remove_at (extdata_part_ftab_first, 0, n_items_to_move);
      file_log_extdata_remove (thread_p, extdata_part_ftab_first, page_part_ftab_first, 0, n_items_to_move);

      file_log ("file_table_move_partial_sectors_to_header",
		"removed %d items from first page partial table \n"
		"file %d|%d, page %d|%d, prev_lsa %lld|%d, crt_lsa %lld|%d \n"
		FILE_EXTDATA_MSG ("first page partial table"),
		n_items_to_move, VFID_AS_ARGS (&fhead->self),
		PGBUF_PAGE_VPID_AS_ARGS (page_part_ftab_first),
		LSA_AS_ARGS (&save_lsa),
		PGBUF_PAGE_LSA_AS_ARGS (page_part_ftab_first), FILE_EXTDATA_AS_ARGS (extdata_part_ftab_first));
    }
  else
    {
      /* deallocate the first partial table page. */
      VPID save_next = extdata_part_ftab_head->vpid_next;
      file_log_extdata_set_next (thread_p, extdata_part_ftab_head, page_fhead, &extdata_part_ftab_first->vpid_next);
      VPID_COPY (&extdata_part_ftab_head->vpid_next, &extdata_part_ftab_first->vpid_next);

      file_log ("file_table_move_partial_sectors_to_header",
		"remove first partial table page %d|%d\n", VPID_AS_ARGS (&save_next));

      pgbuf_unfix_and_init (thread_p, page_part_ftab_first);
      error_code = file_perm_dealloc (thread_p, page_fhead, &save_next, FILE_ALLOC_TABLE_PAGE);
      if (error_code != NO_ERROR)
	{
	  ASSERT_ERROR ();
	  goto exit;
	}
    }

  /* done */

exit:
  if (page_part_ftab_first != NULL)
    {
      pgbuf_unfix_and_init (thread_p, page_part_ftab_first);
    }

  if (is_sysop_started)
    {
      if (error_code != NO_ERROR)
	{
	  log_sysop_abort (thread_p);
	}
      else
	{
	  log_sysop_commit (thread_p);
	}
    }

  return error_code;
}

/*
 * file_table_add_full_sector () - Add a new sector to full table
 *
 * return	   : Error code
 * thread_p (in)   : Thread entry
 * page_fhead (in) : File header page
 * vsid (in)	   : Sector ID
 */
static int
file_table_add_full_sector (THREAD_ENTRY * thread_p, PAGE_PTR page_fhead, const VSID * vsid)
{
  bool found = false;
  PAGE_PTR page_ftab = NULL;
  FILE_HEADER *fhead = NULL;
  FILE_EXTENSIBLE_DATA *extdata_full_ftab;
  PAGE_PTR page_extdata = NULL;
  LOG_LSA save_lsa;
  int error_code = NO_ERROR;

  /* how it works:
   * add VSID to full table. first we try to find free space in the existing extensible data components. if there is no
   * free space, we allocate a new table page and append it to full table.
   *
   * note: temporary files does not keep a full table. temporary files only keep partial table (and full sectors are
   *       never moved)
   * note: this must be called in the context of a page allocation and should be under a system operation
   */

  assert (page_fhead != NULL);
  assert (vsid != NULL);
  assert (log_check_system_op_is_started (thread_p));

  fhead = (FILE_HEADER *) page_fhead;
  assert (!FILE_IS_TEMPORARY (fhead));

  /* get full table in file header */
  FILE_HEADER_GET_FULL_FTAB (fhead, extdata_full_ftab);
  /* search for full table component with free space */
  error_code = file_extdata_find_not_full (thread_p, &extdata_full_ftab, &page_ftab, &found);
  if (error_code != NO_ERROR)
    {
      ASSERT_ERROR ();
      goto exit;
    }
  page_extdata = page_ftab != NULL ? page_ftab : page_fhead;
  if (found)
    {
      /* add the new VSID to full table. note that we keep sectors ordered. */
      int pos = -1;

      file_extdata_find_ordered (extdata_full_ftab, vsid, file_compare_vsids, &found, &pos);
      if (found)
	{
	  /* ups, duplicate! */
	  assert_release (false);
	  error_code = ER_FAILED;
	  goto exit;
	}
      file_extdata_insert_at (extdata_full_ftab, pos, 1, vsid);

      /* log the change. */
      save_lsa = *pgbuf_get_lsa (page_extdata);
      file_log_extdata_add (thread_p, extdata_full_ftab, page_extdata, pos, 1, vsid);

      file_log ("file_table_add_full_sector",
		"add sector %d|%d at position %d in file %d|%d, full table page %d|%d, "
		"prev_lsa %lld|%d, crt_lsa %lld|%d, \n"
		FILE_EXTDATA_MSG ("full table component"),
		VSID_AS_ARGS (vsid), pos, VFID_AS_ARGS (&fhead->self),
		PGBUF_PAGE_VPID_AS_ARGS (page_extdata),
		LSA_AS_ARGS (&save_lsa),
		PGBUF_PAGE_LSA_AS_ARGS (page_extdata), FILE_EXTDATA_AS_ARGS (extdata_full_ftab));
    }
  else
    {
      /* no free space. add a new page to full table. */
      VPID vpid_ftab_new;

      error_code = file_perm_alloc (thread_p, page_fhead, FILE_ALLOC_TABLE_PAGE, &vpid_ftab_new);
      if (error_code != NO_ERROR)
	{
	  ASSERT_ERROR ();
	  goto exit;
	}

      /* Log and link the page in previous table. */
      file_log_extdata_set_next (thread_p, extdata_full_ftab, page_extdata, &vpid_ftab_new);
      VPID_COPY (&extdata_full_ftab->vpid_next, &vpid_ftab_new);

      if (page_ftab != NULL)
	{
	  /* No longer needed */
	  pgbuf_unfix_and_init (thread_p, page_ftab);
	}

      /* fix new table page */
      page_ftab = pgbuf_fix (thread_p, &vpid_ftab_new, NEW_PAGE, PGBUF_LATCH_WRITE, PGBUF_UNCONDITIONAL_LATCH);
      if (page_ftab == NULL)
	{
	  ASSERT_ERROR_AND_SET (error_code);
	  goto exit;
	}
      pgbuf_set_page_ptype (thread_p, page_ftab, PAGE_FTAB);

      /* init new table extensible data and append the VSID */
      extdata_full_ftab = (FILE_EXTENSIBLE_DATA *) page_ftab;
      file_extdata_init (sizeof (VSID), DB_PAGESIZE, extdata_full_ftab);
      file_extdata_append (extdata_full_ftab, vsid);

      file_log ("file_table_add_full_sector",
		"added sector %d|%d in new full table page %d|%d \n"
		FILE_EXTDATA_MSG ("new extensible data component"),
		VSID_AS_ARGS (vsid), VPID_AS_ARGS (&vpid_ftab_new), FILE_EXTDATA_AS_ARGS (extdata_full_ftab));

      pgbuf_log_new_page (thread_p, page_ftab, file_extdata_size (extdata_full_ftab), PAGE_FTAB);
      pgbuf_unfix_and_init (thread_p, page_ftab);
    }

  /* done */
  assert (error_code == NO_ERROR);

exit:
  if (page_ftab != NULL)
    {
      pgbuf_unfix (thread_p, page_ftab);
    }
  return error_code;
}

/*
 * file_rv_dump_vfid_and_vpid () - Dump recovery data when VFID and VPID are logged (used for several cases).
 *
 * return      : Void
 * fp (in)     : Dump output
 * length (in) : Recovery data length
 * data (in)   : Recovery data
 */
void
file_rv_dump_vfid_and_vpid (FILE * fp, int length, void *data)
{
  VFID *vfid = NULL;
  VPID *vpid = NULL;
  char *rcv_data = (char *) data;
  int offset = 0;

  vfid = (VFID *) (rcv_data + offset);
  offset += sizeof (vfid);

  vpid = (VPID *) (rcv_data + offset);
  offset += sizeof (vpid);

  assert (offset == length);

  fprintf (fp, "VFID = %d|%d \nVPID = %d|%d.\n", VFID_AS_ARGS (vfid), VPID_AS_ARGS (vpid));
}

/*
 * file_perm_alloc () - Allocate a new page in permament file.
 *
 * return		: Error code
 * thread_p (in)	: Thread entry
 * page_fhead (in)	: File header page
 * alloc_type (in)	: User/table page
 * vpid_alloc_out (out) : VPID of allocated page
 */
static int
file_perm_alloc (THREAD_ENTRY * thread_p, PAGE_PTR page_fhead, FILE_ALLOC_TYPE alloc_type, VPID * vpid_alloc_out)
{
  FILE_HEADER *fhead = (FILE_HEADER *) page_fhead;
  FILE_EXTENSIBLE_DATA *extdata_part_ftab = NULL;
  FILE_EXTENSIBLE_DATA *extdata_full_ftab = NULL;
  FILE_PARTIAL_SECTOR *partsect;
  PAGE_PTR page_ftab = NULL;
  int offset_to_alloc_bit;
  bool was_empty = false;
  bool is_full = false;
  LOG_LSA save_lsa;
  int error_code = NO_ERROR;

  /* how it works:
   * the file header (without considering numerable files) is split into two tables: partial table and full table.
   * to allocate new pages, the full is not interesting. to do a very fast allocation, we just pick a page in the first
   * partial sector.
   *
   * if there is no partial sector (all sectors are full), we need to expand the file (by calling file_perm_expand).
   * new sectors are reserved and we can pick a page from these sectors.
   *
   * if the partial sector becomes full, we must move it to full table.
   *
   * note: this is not for temporary files. temporary file allocation is different.
   * note: this does not handle user page table for numerable files.
   * note: this should always be called under a system operation. the system operation should always be committed before
   *       file header page is unfixed.
   *
   * todo: we might consider to do lazy moves to full table. rather than moving the full sector immediately, we let it
   *       in partial table until something happens (e.g. the section of partial table in file header becomes entirely
   *       full).
   */

  assert (log_check_system_op_is_started (thread_p));
  assert (page_fhead != NULL);

  file_log ("file_perm_alloc", "%s", FILE_ALLOC_TYPE_STRING (alloc_type));

  if (fhead->n_page_free == 0)
    {
      /* no free pages. we need to expand file. */
      error_code = file_perm_expand (thread_p, page_fhead);
      if (error_code != NO_ERROR)
	{
	  ASSERT_ERROR ();
	  goto exit;
	}
    }
  assert (fhead->n_page_free > 0);
  assert (fhead->n_sector_partial > 0);

  /* get partial table in file header */
  FILE_HEADER_GET_PART_FTAB (fhead, extdata_part_ftab);
  if (file_extdata_is_empty (extdata_part_ftab))
    {
      /* we know we have free pages, so we should have partial sectors in other table pages */
      error_code = file_table_move_partial_sectors_to_header (thread_p, page_fhead);
      if (error_code != NO_ERROR)
	{
	  ASSERT_ERROR ();
	  goto exit;
	}
    }

  /* we must have partial sectors in header! */
  assert (!file_extdata_is_empty (extdata_part_ftab));

  /* allocate a new page in first partial sector */
  partsect = (FILE_PARTIAL_SECTOR *) file_extdata_start (extdata_part_ftab);

  /* should not be full */
  assert (!file_partsect_is_full (partsect));

  /* was partial sector actually empty? we keep this as a statistic for now */
  was_empty = file_partsect_is_empty (partsect);

  /* allocate a page in this partial sector */
  if (!file_partsect_alloc (partsect, vpid_alloc_out, &offset_to_alloc_bit))
    {
      /* should not happen, this is a logic error. */
      assert_release (false);
      error_code = ER_FAILED;
      goto exit;
    }

  assert (file_partsect_is_bit_set (partsect, offset_to_alloc_bit));
  save_lsa = *pgbuf_get_lsa (page_fhead);

  /* log allocation */
  log_append_undoredo_data2 (thread_p, RVFL_PARTSECT_ALLOC, NULL, page_fhead,
			     (PGLENGTH) ((char *) partsect - page_fhead),
			     sizeof (offset_to_alloc_bit), sizeof (offset_to_alloc_bit),
			     &offset_to_alloc_bit, &offset_to_alloc_bit);

  file_log ("file_perm_alloc",
	    "allocated page %d|%d in file %d|%d page %d|%d, prev_lsa %lld|%d, crt_lsa %lld|%d, "
	    "set bit at offset %d in partial sector at offset %d \n"
	    FILE_PARTSECT_MSG ("partsect after"),
	    VPID_AS_ARGS (vpid_alloc_out), VFID_AS_ARGS (&fhead->self),
	    PGBUF_PAGE_VPID_AS_ARGS (page_fhead), LSA_AS_ARGS (&save_lsa),
	    PGBUF_PAGE_LSA_AS_ARGS (page_fhead), offset_to_alloc_bit,
	    (PGLENGTH) ((char *) partsect - page_fhead), FILE_PARTSECT_AS_ARGS (partsect));

  is_full = file_partsect_is_full (partsect);

  /* update header statistics */
  file_header_alloc (fhead, alloc_type, was_empty, is_full);
  save_lsa = *pgbuf_get_lsa (page_fhead);
  file_log_fhead_alloc (thread_p, page_fhead, alloc_type, was_empty, is_full);

  file_log ("file_perm_alloc",
	    "update header in file %d|%d, header page %d|%d, prev_lsa %lld|%d, crt_lsa %lld|%d, "
	    "after %s, was_empty = %s, is_full = %s, \n" FILE_HEAD_ALLOC_MSG,
	    VFID_AS_ARGS (&fhead->self), PGBUF_PAGE_VPID_AS_ARGS (page_fhead),
	    LSA_AS_ARGS (&save_lsa), PGBUF_PAGE_LSA_AS_ARGS (page_fhead),
	    FILE_ALLOC_TYPE_STRING (alloc_type), was_empty ? "true" : "false",
	    is_full ? "true" : "false", FILE_HEAD_ALLOC_AS_ARGS (fhead));

  /* we need to first update header and then move full partial sector to full table. we might need a new page and we
   * must know if no free pages are available to expand the file */
  if (is_full)
    {
      /* move to full table. */
      VSID vsid_full;

      assert (file_partsect_is_full (partsect));

      /* save VSID before removing from partial table */
      vsid_full = partsect->vsid;

      /* remove from partial table first. adding to full table may need a new page and it expects to find one in first
       * partial sector. */
      save_lsa = *pgbuf_get_lsa (page_fhead);
      file_log_extdata_remove (thread_p, extdata_part_ftab, page_fhead, 0, 1);
      file_extdata_remove_at (extdata_part_ftab, 0, 1);

      file_log ("file_perm_alloc",
		"removed full partial sector from position 0 in file %d|%d, header page %d|%d, "
		"prev_lsa %lld|%d, crt_lsa %lld|%d, \n"
		FILE_EXTDATA_MSG ("partial table after alloc"),
		VFID_AS_ARGS (&fhead->self),
		PGBUF_PAGE_VPID_AS_ARGS (page_fhead), LSA_AS_ARGS (&save_lsa),
		PGBUF_PAGE_LSA_AS_ARGS (page_fhead), FILE_EXTDATA_AS_ARGS (extdata_part_ftab));

      /* add to full table */
      error_code = file_table_add_full_sector (thread_p, page_fhead, &vsid_full);
      if (error_code != NO_ERROR)
	{
	  ASSERT_ERROR ();
	  goto exit;
	}
    }

  /* done */

  assert (error_code == NO_ERROR);

exit:
  if (page_ftab != NULL)
    {
      pgbuf_unfix (thread_p, page_ftab);
    }

  return error_code;
}

/*
 * file_init_page_type () - initialize new permanent page by setting its type
 *
 * return        : NO_ERROR
 * thread_p (in) : thread entry
 * page (in)     : new page
 * args (in)     : PAGE_TYPE *
 */
int
file_init_page_type (THREAD_ENTRY * thread_p, PAGE_PTR page, void *args)
{
  PAGE_TYPE ptype = *(PAGE_TYPE *) args;

  return file_init_page_type_internal (thread_p, page, ptype, false);
}

/*
 * file_init_temp_page_type () - initialize new temporary page by setting its type
 *
 * return        : NO_ERROR
 * thread_p (in) : thread entry
 * page (in)     : new page
 * args (in)     : PAGE_TYPE *
 */
int
file_init_temp_page_type (THREAD_ENTRY * thread_p, PAGE_PTR page, void *args)
{
  PAGE_TYPE ptype = *(PAGE_TYPE *) args;

  return file_init_page_type_internal (thread_p, page, ptype, true);
}

/*
 * file_init_page_type_internal () - initialize new page by setting its type
 *
 * return        : NO_ERROR
 * thread_p (in) : thread entry
 * page (in)     : new page
 * ptype (in)    : page type
 * is_temp (in)  : true if temporary page, false if permanent
 */
STATIC_INLINE int
file_init_page_type_internal (THREAD_ENTRY * thread_p, PAGE_PTR page, PAGE_TYPE ptype, bool is_temp)
{
  pgbuf_set_page_ptype (thread_p, page, ptype);
  if (!is_temp)
    {
      log_append_redo_data2 (thread_p, RVPGBUF_NEW_PAGE, NULL, page, (PGLENGTH) ptype, 0, NULL);
    }
  pgbuf_set_dirty (thread_p, page, DONT_FREE);
  return NO_ERROR;
}

/*
 * file_alloc () - Allocate an user page for file.
 *
 * return	    : Error code
 * thread_p (in)    : Thread entry
 * vfid (in)	    : File identifier
 * f_init (in)      : init page function (must not be NULL for permanent page allocation)
 * f_init_args (in) : arguments for init page function
 * vpid_out (out)   : VPID of page.
 * page_out (out)   : if not null, it will output newly allocated page.
 */
int
file_alloc (THREAD_ENTRY * thread_p, const VFID * vfid, FILE_INIT_PAGE_FUNC f_init, void *f_init_args, VPID * vpid_out,
	    PAGE_PTR * page_out)
{
#define UNDO_DATA_SIZE (sizeof (VFID) + sizeof (VPID))
  VPID vpid_fhead;
  PAGE_PTR page_fhead = NULL;
  FILE_HEADER *fhead = NULL;
  bool is_sysop_started = false;
  char undo_log_data_buf[UNDO_DATA_SIZE + MAX_ALIGNMENT];
  char *undo_log_data = PTR_ALIGN (undo_log_data_buf, MAX_ALIGNMENT);
  int error_code = NO_ERROR;

  assert (vfid != NULL && !VFID_ISNULL (vfid));
  assert (vpid_out != NULL);

  VPID_SET_NULL (vpid_out);
  if (page_out != NULL)
    {
      *page_out = NULL;
    }

  /* fix header */
  FILE_GET_HEADER_VPID (vfid, &vpid_fhead);
  page_fhead = pgbuf_fix (thread_p, &vpid_fhead, OLD_PAGE, PGBUF_LATCH_WRITE, PGBUF_UNCONDITIONAL_LATCH);
  if (page_fhead == NULL)
    {
      ASSERT_ERROR_AND_SET (error_code);
      return error_code;
    }

  fhead = (FILE_HEADER *) page_fhead;
  file_header_sanity_check (fhead);

  file_log ("file_alloc", "allocate new %s page. \n" FILE_HEAD_ALLOC_MSG,
	    FILE_PERM_TEMP_STRING (FILE_IS_TEMPORARY (fhead)), FILE_HEAD_ALLOC_AS_ARGS (fhead));

  if (FILE_IS_TEMPORARY (fhead))
    {
      /* allocate page */
      error_code = file_temp_alloc (thread_p, page_fhead, FILE_ALLOC_USER_PAGE, vpid_out);
      if (error_code != NO_ERROR)
	{
	  ASSERT_ERROR ();
	  goto exit;
	}
    }
  else
    {
      /* start a nested system operation. we will end it with commit & undo */
      log_sysop_start (thread_p);
      is_sysop_started = true;

      /* allocate page */
      error_code = file_perm_alloc (thread_p, page_fhead, FILE_ALLOC_USER_PAGE, vpid_out);
      if (error_code != NO_ERROR)
	{
	  ASSERT_ERROR ();
	  goto exit;
	}

      /* make undo data for system op commit */
      VFID_COPY ((VFID *) undo_log_data, vfid);
      VPID_COPY ((VPID *) (undo_log_data + sizeof (VFID)), vpid_out);
    }

  assert (!VPID_ISNULL (vpid_out));
  file_header_sanity_check (fhead);

  if (FILE_IS_NUMERABLE (fhead))
    {
      /* we also have to add page to user page table */
      error_code = file_numerable_add_page (thread_p, page_fhead, vpid_out);
      if (error_code != NO_ERROR)
	{
	  ASSERT_ERROR ();
	  goto exit;
	}
    }

  if (f_init)
    {
      /* initialize page */
      PAGE_PTR page_alloc = pgbuf_fix (thread_p, vpid_out, NEW_PAGE, PGBUF_LATCH_WRITE, PGBUF_UNCONDITIONAL_LATCH);
      if (page_alloc == NULL)
	{
	  ASSERT_ERROR_AND_SET (error_code);
	  goto exit;
	}
      error_code = f_init (thread_p, page_alloc, f_init_args);
      if (error_code != NO_ERROR)
	{
	  ASSERT_ERROR ();
	  pgbuf_unfix (thread_p, page_alloc);
	  goto exit;
	}
      if (page_out != NULL)
	{
	  *page_out = page_alloc;
	}
      else
	{
	  pgbuf_unfix (thread_p, page_alloc);
	}
    }
  else
    {
      assert (FILE_IS_TEMPORARY (fhead));
      if (page_out != NULL)
	{
	  *page_out = pgbuf_fix (thread_p, vpid_out, NEW_PAGE, PGBUF_LATCH_WRITE, PGBUF_UNCONDITIONAL_LATCH);
	  if (*page_out == NULL)
	    {
	      ASSERT_ERROR_AND_SET (error_code);
	      goto exit;
	    }
	}
    }

  /* done */
  assert (error_code == NO_ERROR);

exit:
  if (is_sysop_started)
    {
      if (error_code != NO_ERROR)
	{
	  /* abort system operation. */
	  log_sysop_abort (thread_p);
	}
      else
	{
	  /* commit and undo (to deallocate) */
	  log_sysop_end_logical_undo (thread_p, RVFL_ALLOC, NULL, UNDO_DATA_SIZE, undo_log_data);
	}
    }

  if (error_code != NO_ERROR && page_out != NULL && *page_out != NULL)
    {
      /* don't leak page. */
      pgbuf_unfix_and_init (thread_p, *page_out);
    }

  if (page_fhead != NULL)
    {
      pgbuf_unfix_and_init (thread_p, page_fhead);
    }

  return error_code;
#undef UNDO_DATA_SIZE
}

/*
 * file_alloc_multiple () - Allocate multiple pages at once.
 *
 * return           : Error code.
 * thread_p (in)    : Thread entry.
 * vfid (in)        : File identifier.
 * f_init (in)      : New page init function.
 * f_init_args (in) : Arguments for init function.
 * npages (in)      : Number of pages to allocate.
 * vpids_out (out)  : VPIDS for allocated pages.
 */
int
file_alloc_multiple (THREAD_ENTRY * thread_p, const VFID * vfid,
		     FILE_INIT_PAGE_FUNC f_init, void *f_init_args, int npages, VPID * vpids_out)
{
  VPID *vpid_iter;
  VPID local_vpid = VPID_INITIALIZER;
  int iter;
  VPID vpid_fhead;
  PAGE_PTR page_fhead = NULL;
  FILE_HEADER *fhead = NULL;
  bool is_temp;
  int error_code = NO_ERROR;

  assert (vfid != NULL && !VFID_ISNULL (vfid));
  assert (npages >= 1);

  /* fix header */
  FILE_GET_HEADER_VPID (vfid, &vpid_fhead);
  page_fhead = pgbuf_fix (thread_p, &vpid_fhead, OLD_PAGE, PGBUF_LATCH_WRITE, PGBUF_UNCONDITIONAL_LATCH);
  if (page_fhead == NULL)
    {
      ASSERT_ERROR_AND_SET (error_code);
      return error_code;
    }

  fhead = (FILE_HEADER *) page_fhead;
  file_header_sanity_check (fhead);
  /* keep header while allocating all pages. we have a great chance to allocate all pages in the same sectors */

  is_temp = FILE_IS_TEMPORARY (fhead);
  if (!is_temp)
    {
      assert (log_check_system_op_is_started (thread_p));

      /* start a system op. we may abort page allocations if an error occurs. */
      log_sysop_start (thread_p);
    }

  /* do not leak pages! if not numerable, it should use all allocated VPIDS */
  assert (FILE_IS_NUMERABLE (fhead) || vpids_out != NULL);

  for (iter = 0; iter < npages; iter++)
    {
      vpid_iter = vpids_out ? vpids_out + iter : &local_vpid;
      error_code = file_alloc (thread_p, vfid, f_init, f_init_args, vpid_iter, NULL);
      if (error_code != NO_ERROR)
	{
	  ASSERT_ERROR ();
	  goto exit;
	}
    }
  /* done */
  assert (error_code == NO_ERROR);

exit:
  if (!is_temp)
    {
      assert (log_check_system_op_is_started (thread_p));
      if (error_code == NO_ERROR)
	{
	  /* caller will decide what happens with allocated pages */
	  log_sysop_attach_to_outer (thread_p);
	}
      else
	{
	  /* undo allocations */
	  log_sysop_abort (thread_p);
	}
    }

  if (page_fhead != NULL)
    {
      pgbuf_unfix (thread_p, page_fhead);
    }

  return error_code;
}

/*
 * file_alloc_sticky_first_page () - Allocate first file page and make it sticky. It is usually used as special headers
 *                                   and should never be deallocated.
 *
 * return           : Error code
 * thread_p (in)    : Thread entry
 * vfid (in)        : File identifier
 * f_init (in)      : init page function (must not be NULL for permanent page allocation)
 * f_init_args (in) : arguments for init page function
 * vpid_out (out)   : Allocated page VPID
 * page_out (out)   : if not null, it will output newly allocated page.
 */
int
file_alloc_sticky_first_page (THREAD_ENTRY * thread_p, const VFID * vfid, FILE_INIT_PAGE_FUNC f_init, void *f_init_args,
			      VPID * vpid_out, PAGE_PTR * page_out)
{
  VPID vpid_fhead;
  PAGE_PTR page_fhead = NULL;
  FILE_HEADER *fhead = NULL;
  LOG_LSA save_lsa;
  int error_code = NO_ERROR;

  assert (vfid != NULL && !VFID_ISNULL (vfid));
  assert (vpid_out != NULL);

  VPID_SET_NULL (vpid_out);
  if (page_out != NULL)
    {
      *page_out = NULL;
    }

  /* fix header */
  FILE_GET_HEADER_VPID (vfid, &vpid_fhead);
  page_fhead = pgbuf_fix (thread_p, &vpid_fhead, OLD_PAGE, PGBUF_LATCH_WRITE, PGBUF_UNCONDITIONAL_LATCH);
  if (page_fhead == NULL)
    {
      ASSERT_ERROR_AND_SET (error_code);
      return error_code;
    }

  fhead = (FILE_HEADER *) page_fhead;
  file_header_sanity_check (fhead);

  assert (fhead->n_page_user == 0);
  assert (VPID_ISNULL (&fhead->vpid_sticky_first));

  error_code = file_alloc (thread_p, vfid, f_init, f_init_args, vpid_out, page_out);
  if (error_code != NO_ERROR)
    {
      ASSERT_ERROR ();
      goto exit;
    }

  /* save VPID */
  save_lsa = *pgbuf_get_lsa (page_fhead);
  log_append_undoredo_data2 (thread_p, RVFL_FHEAD_STICKY_PAGE, NULL,
			     page_fhead, 0, sizeof (VPID), sizeof (VPID), &fhead->vpid_sticky_first, vpid_out);
  fhead->vpid_sticky_first = *vpid_out;
  pgbuf_set_dirty (thread_p, page_fhead, DONT_FREE);

  /* done */
  file_header_sanity_check (fhead);
  assert (error_code == NO_ERROR);

  file_log ("file_alloc_sticky_first_page",
	    "set vpid_sticky_first to %d|%d in file %d|%d, header page %d|%d, "
	    "prev_lsa %lld|%d, crt_lsa %lld|%d", VPID_AS_ARGS (vpid_out),
	    VFID_AS_ARGS (vfid), PGBUF_PAGE_VPID_AS_ARGS (page_fhead),
	    LSA_AS_ARGS (&save_lsa), PGBUF_PAGE_LSA_AS_ARGS (page_fhead));

exit:
  if (page_fhead != NULL)
    {
      pgbuf_unfix (thread_p, page_fhead);
    }
  return error_code;
}

/*
 * file_rv_fhead_sticky_page () - Recovery sticky page VPID in file header.
 *
 * return        : NO_ERROR
 * thread_p (in) : Thread entry
 * rcv (in)      : Recovery data
 */
int
file_rv_fhead_sticky_page (THREAD_ENTRY * thread_p, LOG_RCV * rcv)
{
  PAGE_PTR page_fhead = rcv->pgptr;
  FILE_HEADER *fhead = (FILE_HEADER *) page_fhead;
  VPID *vpid = (VPID *) rcv->data;

  assert (rcv->length == sizeof (*vpid));

  fhead->vpid_sticky_first = *vpid;
  pgbuf_set_dirty (thread_p, page_fhead, DONT_FREE);

  file_log ("file_rv_fhead_sticky_page",
	    "set vpid_sticky_first to %d|%d in file %d|%d, header page %d|%d, lsa %lld|%d",
	    VPID_AS_ARGS (vpid), VFID_AS_ARGS (&fhead->self),
	    PGBUF_PAGE_VPID_AS_ARGS (page_fhead), PGBUF_PAGE_LSA_AS_ARGS (page_fhead));
  return NO_ERROR;
}

/*
 * file_get_sticky_first_page () - Get VPID of first page. It should be a sticky page.
 *
 * return         : Error code
 * thread_p (in)  : Thread entry
 * vfid (in)      : File identifier
 * vpid_out (out) : VPID of sticky first page
 */
int
file_get_sticky_first_page (THREAD_ENTRY * thread_p, const VFID * vfid, VPID * vpid_out)
{
  VPID vpid_fhead;
  PAGE_PTR page_fhead = NULL;
  FILE_HEADER *fhead = NULL;
  int error_code = NO_ERROR;

  /* fix header */
  FILE_GET_HEADER_VPID (vfid, &vpid_fhead);
  page_fhead = pgbuf_fix (thread_p, &vpid_fhead, OLD_PAGE, PGBUF_LATCH_READ, PGBUF_UNCONDITIONAL_LATCH);
  if (page_fhead == NULL)
    {
      ASSERT_ERROR_AND_SET (error_code);
      return error_code;
    }

  fhead = (FILE_HEADER *) page_fhead;
  if (LOG_ISRESTARTED ())
    {
      /* sometimes called before recovery... we cannot guarantee the header is sane at this point. */
      file_header_sanity_check (fhead);
    }

  *vpid_out = fhead->vpid_sticky_first;
  if (VPID_ISNULL (vpid_out))
    {
      assert_release (false);
      pgbuf_unfix (thread_p, page_fhead);
      return ER_FAILED;
    }

  pgbuf_unfix (thread_p, page_fhead);
  return NO_ERROR;
}

/*
 * file_dealloc () - Deallocate a file page.
 *
 * return	       : Error code
 * thread_p (in)       : Thread entry
 * vfid (in)	       : File identifier
 * vpid (in)	       : Page identifier
 * file_type_hint (in) : Hint for file type. Usually caller knows exactly what kind of file he deallocates the page
 *			 from. Since deallocate is different based on page type (permanent/temporary, numerable),
 *			 and we don't always have to fix header page, it is good to tell dealloc what to do from the
 *			 start.
 */
int
file_dealloc (THREAD_ENTRY * thread_p, const VFID * vfid, const VPID * vpid, FILE_TYPE file_type_hint)
{
#define LOG_DATA_SIZE (sizeof (VFID) + sizeof (VPID))
  VPID vpid_fhead;
  PAGE_PTR page_fhead = NULL;
  FILE_HEADER *fhead = NULL;
  char log_data_buffer[LOG_DATA_SIZE + MAX_ALIGNMENT];
  char *log_data = PTR_ALIGN (log_data_buffer, MAX_ALIGNMENT);
  LOG_DATA_ADDR log_addr = LOG_DATA_ADDR_INITIALIZER;
  FILE_EXTENSIBLE_DATA *extdata_user_page_ftab = NULL;
  PAGE_PTR page_ftab = NULL;
  PAGE_PTR page_extdata = NULL;
  bool found = false;
  int pos = -1;
  VPID *vpid_found;
  LOG_LSA save_lsa;
  int error_code = NO_ERROR;

  /* how it works:
   *
   * permanent files: we don't actually deallocate page here. we postpone the deallocation after commit, since we don't
   *                  want anyone to reuse it until we are really sure the page is no longer used.
   *
   * temporary files: we do not deallocate the page.
   *
   * numerable files: we mark the page for 
   */

  /* todo: add known is_temp/is_numerable */

  /* read file type from header if caller doesn't know it. debug always reads the type from file header to check caller
   * is not wrong. */
#if defined (NDEBUG)
  if (file_type_hint == FILE_UNKNOWN_TYPE
      || file_type_hint == FILE_EXTENDIBLE_HASH || file_type_hint == FILE_EXTENDIBLE_HASH_DIRECTORY)
#endif /* NDEBUG */
    {
      /* this should be avoided in release */
      vpid_fhead.volid = vfid->volid;
      vpid_fhead.pageid = vfid->fileid;

      page_fhead = pgbuf_fix (thread_p, &vpid_fhead, OLD_PAGE, PGBUF_LATCH_WRITE, PGBUF_UNCONDITIONAL_LATCH);
      if (page_fhead == NULL)
	{
	  ASSERT_ERROR_AND_SET (error_code);
	  goto exit;
	}
      fhead = (FILE_HEADER *) page_fhead;
      /* check file type hint is not incorrect.
       * note: sometimes the caller may not know if file is FILE_HEAP or FILE_HEAP_REUSE_SLOTS. it doesn't make a
       * difference here, so it is accepted to give the generic FILE_HEAP hint. */
      assert (file_type_hint == FILE_UNKNOWN_TYPE || file_type_hint == fhead->type
	      || (file_type_hint == FILE_HEAP && fhead->type == FILE_HEAP_REUSE_SLOTS));
      file_type_hint = fhead->type;

      assert (!VPID_EQ (&fhead->vpid_sticky_first, vpid));
    }

  if ((fhead != NULL && !FILE_IS_TEMPORARY (fhead)) || file_type_hint != FILE_TEMP)
    {
      /* for all files, we add a postpone record and do the actual deallocation at run postpone. */
      VFID_COPY ((VFID *) log_data, vfid);
      VPID_COPY ((VPID *) (log_data + sizeof (VFID)), vpid);
      log_append_postpone (thread_p, RVFL_DEALLOC, &log_addr, LOG_DATA_SIZE, log_data);

      file_log ("file_dealloc", "file %s %d|%d dealloc vpid %d|%d postponed",
		file_type_to_string (file_type_hint), VFID_AS_ARGS (vfid), VPID_AS_ARGS (vpid));
    }
  else
    {
      /* we do not deallocate pages from temporary files */
    }

  if (!FILE_TYPE_CAN_BE_NUMERABLE (file_type_hint))
    {
      /* we don't need to do anything now. the actual deallocation is postponed (or skipped altogether). */
      goto exit;
    }

  if (page_fhead == NULL)
    {
      vpid_fhead.volid = vfid->volid;
      vpid_fhead.pageid = vfid->fileid;

      page_fhead = pgbuf_fix (thread_p, &vpid_fhead, OLD_PAGE, PGBUF_LATCH_WRITE, PGBUF_UNCONDITIONAL_LATCH);
      if (page_fhead == NULL)
	{
	  ASSERT_ERROR_AND_SET (error_code);
	  goto exit;
	}
      fhead = (FILE_HEADER *) page_fhead;
    }

  assert (page_fhead != NULL);
  assert (fhead != NULL);
  assert (!VPID_EQ (&fhead->vpid_sticky_first, vpid));

  if (!FILE_IS_NUMERABLE (fhead))
    {
      /* we don't need to do anything now. the actual deallocation is postponed (or skipped altogether). */
      goto exit;
    }

  /* search for VPID in user page table */
  FILE_HEADER_GET_USER_PAGE_FTAB (fhead, extdata_user_page_ftab);
  error_code = file_extdata_search_item (thread_p, &extdata_user_page_ftab, vpid, file_compare_vpids, false, true,
					 &found, &pos, &page_ftab);
  if (error_code != NO_ERROR)
    {
      ASSERT_ERROR ();
      goto exit;
    }
  if (!found)
    {
      /* not found?? corrupted table! */
      assert_release (false);
      error_code = ER_FAILED;
      goto exit;
    }

  /* check not marked as deleted */
  vpid_found = (VPID *) file_extdata_at (extdata_user_page_ftab, pos);
  if (FILE_USER_PAGE_IS_MARKED_DELETED (vpid_found))
    {
      /* already marked as deleted? I don't think so! */
      assert_release (false);
      error_code = ER_FAILED;
      goto exit;
    }

  /* mark page as deleted */
  FILE_USER_PAGE_MARK_DELETED (vpid_found);

  page_extdata = page_ftab != NULL ? page_ftab : page_fhead;
  save_lsa = *pgbuf_get_lsa (page_extdata);

  pgbuf_set_dirty (thread_p, page_extdata, DONT_FREE);
  if (!FILE_IS_TEMPORARY (fhead))
    {
      /* log it */
      LOG_DATA_ADDR addr = LOG_DATA_ADDR_INITIALIZER;

      addr.pgptr = page_extdata;
      addr.offset = (PGLENGTH) (((char *) vpid_found) - addr.pgptr);
      log_append_undoredo_data (thread_p, RVFL_USER_PAGE_MARK_DELETE, &addr, LOG_DATA_SIZE, 0, log_data, NULL);
    }

  file_log ("file_dealloc",
	    "marked page %d|%d as deleted in file %d|%d, page %d|%d, prev_lsa %lld|%d, "
	    "crt_lsa %lld_%d, at offset %d ", VPID_AS_ARGS (vpid_found),
	    VFID_AS_ARGS (&fhead->self),
	    PGBUF_PAGE_VPID_AS_ARGS (page_extdata), LSA_AS_ARGS (&save_lsa),
	    PGBUF_PAGE_LSA_AS_ARGS (page_extdata), (PGLENGTH) (((char *) vpid_found) - page_extdata));

  /* update file header */
  file_header_update_mark_deleted (thread_p, page_fhead, 1);

  file_log ("file_dealloc", "file %d|%d marked vpid %|%d as deleted", VFID_AS_ARGS (vfid), VPID_AS_ARGS (vpid));

  if (FILE_CACHE_LAST_FIND_NTH (fhead))
    {
      /* reset cached search location */
      VPID_SET_NULL (&fhead->vpid_find_nth_last);
      fhead->first_index_find_nth_last = 0;
    }

  /* done */
  assert (error_code != NO_ERROR);

exit:
  if (page_fhead != NULL)
    {
      pgbuf_unfix (thread_p, page_fhead);
    }
  if (page_ftab != NULL)
    {
      pgbuf_unfix (thread_p, page_ftab);
    }

  return error_code;

#undef LOG_DATA_SIZE
}

/*
 * file_perm_dealloc () - Deallocate page from file tables.
 *
 * return	     : Error code
 * thread_p (in)     : Thread entry
 * page_fhead (in)   : File header page
 * vpid_dealloc (in) : VPID of page being deallocated
 * alloc_type (in)   : User/table page allocation type
 */
static int
file_perm_dealloc (THREAD_ENTRY * thread_p, PAGE_PTR page_fhead, const VPID * vpid_dealloc, FILE_ALLOC_TYPE alloc_type)
{
  FILE_HEADER *fhead = NULL;
  FILE_EXTENSIBLE_DATA *extdata_part_ftab;
  FILE_EXTENSIBLE_DATA *extdata_full_ftab;
  bool found;
  int position;
  PAGE_PTR page_ftab = NULL;
  VSID vsid_dealloc;
  bool is_empty = false;
  bool was_full = false;
  bool is_ftab = (alloc_type == FILE_ALLOC_TABLE_PAGE);
  LOG_DATA_ADDR addr = LOG_DATA_ADDR_INITIALIZER;
  int offset_to_dealloc_bit;
  PAGE_PTR page_dealloc = NULL;
  LOG_LSA save_page_lsa;
  int error_code = NO_ERROR;

  /* how it works:
   * the deallocation should find sector of page and clear the bit of page in sector page bitmap. if the sector was
   * full, it should be moved to partial table.
   *
   * caller should have started a system operation! all table changes should be committed before file header is unfixed.
   *
   * note: this is only for permanent files. temporary files do not deallocate pages.
   * note: this does not handle user page table.
   * note: this should always be called under a system operation.
   */

  assert (log_check_system_op_is_started (thread_p));

  fhead = (FILE_HEADER *) page_fhead;
  assert (!FILE_IS_TEMPORARY (fhead));
  assert (!VPID_EQ (&fhead->vpid_sticky_first, vpid_dealloc));

  /* find page sector in one of the partial or full tables */
  vsid_dealloc.volid = vpid_dealloc->volid;
  vsid_dealloc.sectid = SECTOR_FROM_PAGEID (vpid_dealloc->pageid);

  file_log ("file_perm_dealloc",
	    "file %d|%d de%s %d|%d (search for VSID %d|%d) \n"
	    FILE_HEAD_ALLOC_MSG, VFID_AS_ARGS (&fhead->self),
	    FILE_ALLOC_TYPE_STRING (alloc_type), VPID_AS_ARGS (vpid_dealloc),
	    VSID_AS_ARGS (&vsid_dealloc), FILE_HEAD_ALLOC_AS_ARGS (fhead));

  /* search partial table. */
  FILE_HEADER_GET_PART_FTAB (fhead, extdata_part_ftab);
  error_code = file_extdata_search_item (thread_p, &extdata_part_ftab, &vsid_dealloc, file_compare_vsids, true, true,
					 &found, &position, &page_ftab);
  if (error_code != NO_ERROR)
    {
      ASSERT_ERROR ();
      goto exit;
    }

  if (found)
    {
      /* clear the bit for page. */
      FILE_PARTIAL_SECTOR *partsect = (FILE_PARTIAL_SECTOR *) file_extdata_at (extdata_part_ftab, position);

      offset_to_dealloc_bit = file_partsect_pageid_to_offset (partsect, vpid_dealloc->pageid);

      file_partsect_clear_bit (partsect, offset_to_dealloc_bit);
      is_empty = file_partsect_is_empty (partsect);

      addr.pgptr = page_ftab != NULL ? page_ftab : page_fhead;
      addr.offset = (PGLENGTH) (((char *) partsect) - addr.pgptr);
      save_page_lsa = *pgbuf_get_lsa (addr.pgptr);

      log_append_undoredo_data (thread_p, RVFL_PARTSECT_DEALLOC, &addr,
				sizeof (offset_to_dealloc_bit), sizeof (offset_to_dealloc_bit),
				&offset_to_dealloc_bit, &offset_to_dealloc_bit);

      pgbuf_set_dirty (thread_p, addr.pgptr, DONT_FREE);

      file_log ("file_perm_dealloc",
		"dealloc page %d|%d in file %d|%d page %d|%d, prev_lsa %lld|%d, crt_lsa %lld|%d, "
		"clear bit at offset %d in partsect at offset %d \n"
		FILE_PARTSECT_MSG ("partsect after"),
		VPID_AS_ARGS (vpid_dealloc), VFID_AS_ARGS (&fhead->self),
		PGBUF_PAGE_VPID_AS_ARGS (addr.pgptr),
		LSA_AS_ARGS (&save_page_lsa),
		PGBUF_PAGE_LSA_AS_ARGS (addr.pgptr), offset_to_dealloc_bit,
		addr.offset, FILE_PARTSECT_AS_ARGS (partsect));

      if (page_ftab != NULL)
	{
	  pgbuf_unfix_and_init (thread_p, page_ftab);
	}
    }
  else
    {
      /* not in partial table. */
      FILE_PARTIAL_SECTOR partsect_new;
      VPID vpid_merged = VPID_INITIALIZER;

      assert (page_ftab == NULL);

      /* remove from full table */

      was_full = true;
      FILE_HEADER_GET_FULL_FTAB (fhead, extdata_full_ftab);
      error_code = file_extdata_find_and_remove_item (thread_p, extdata_full_ftab, page_fhead, &vsid_dealloc,
						      file_compare_vsids, true, NULL, &vpid_merged);
      if (error_code != NO_ERROR)
	{
	  ASSERT_ERROR ();
	  goto exit;
	}
      if (!VPID_ISNULL (&vpid_merged))
	{
	  error_code = file_perm_dealloc (thread_p, page_fhead, &vpid_merged, FILE_ALLOC_TABLE_PAGE);
	  if (error_code != NO_ERROR)
	    {
	      ASSERT_ERROR ();
	      return error_code;
	    }
	}

      /* add to partial table. */

      /* create the partial sector structure without the bit for page */
      FILE_HEADER_GET_PART_FTAB (fhead, extdata_part_ftab);
      partsect_new.vsid = vsid_dealloc;
      partsect_new.page_bitmap = FILE_FULL_PAGE_BITMAP;
      offset_to_dealloc_bit = file_partsect_pageid_to_offset (&partsect_new, vpid_dealloc->pageid);
      file_partsect_clear_bit (&partsect_new, offset_to_dealloc_bit);

      /* find free space */
      error_code = file_extdata_find_not_full (thread_p, &extdata_part_ftab, &page_ftab, &found);
      if (error_code != NO_ERROR)
	{
	  ASSERT_ERROR ();
	  goto exit;
	}
      /* where is extdata_part_ftab? */
      addr.pgptr = page_ftab != NULL ? page_ftab : page_fhead;

      if (found)
	{
	  /* found free space in table */

	  /* find the correct position for new partial sector to keep the table ordered */
	  file_extdata_find_ordered (extdata_part_ftab, &vsid_dealloc, file_compare_vsids, &found, &position);
	  if (found)
	    {
	      /* ups, duplicate! */
	      assert_release (false);
	      error_code = ER_FAILED;
	      goto exit;
	    }
	  save_page_lsa = *pgbuf_get_lsa (addr.pgptr);
	  file_log_extdata_add (thread_p, extdata_part_ftab, addr.pgptr, position, 1, &partsect_new);
	  file_extdata_insert_at (extdata_part_ftab, position, 1, &partsect_new);

	  file_log ("file_perm_dealloc",
		    "add new partsect at position %d in file %d|%d, page %d|%d, prev_lsa %lld|%d, "
		    "crt_lsa %lld|%d \n"
		    FILE_PARTSECT_MSG ("new partial sector")
		    FILE_EXTDATA_MSG ("partial table component"), position,
		    VFID_AS_ARGS (&fhead->self),
		    PGBUF_PAGE_VPID_AS_ARGS (addr.pgptr),
		    LSA_AS_ARGS (&save_page_lsa),
		    PGBUF_PAGE_LSA_AS_ARGS (addr.pgptr),
		    FILE_PARTSECT_AS_ARGS (&partsect_new), FILE_EXTDATA_AS_ARGS (extdata_part_ftab));

	  if (page_ftab != NULL)
	    {
	      pgbuf_unfix_and_init (thread_p, page_ftab);
	    }
	}
      else
	{
	  /* no free space in partial table. we need to add a new page. */
	  VPID vpid_ftab_new = VPID_INITIALIZER;

	  error_code = file_perm_alloc (thread_p, page_fhead, FILE_ALLOC_TABLE_PAGE, &vpid_ftab_new);
	  if (error_code != NO_ERROR)
	    {
	      ASSERT_ERROR ();
	      goto exit;
	    }
	  assert (!VPID_ISNULL (&vpid_ftab_new));

	  /* set next VPID in last extensible component */
	  assert (VPID_ISNULL (&extdata_part_ftab->vpid_next));
	  file_log_extdata_set_next (thread_p, extdata_part_ftab, addr.pgptr, &vpid_ftab_new);
	  VPID_COPY (&extdata_part_ftab->vpid_next, &vpid_ftab_new);
	  if (page_ftab != NULL)
	    {
	      /* no longer needed */
	      pgbuf_unfix_and_init (thread_p, page_ftab);
	    }

	  /* fix new table page */
	  page_ftab = pgbuf_fix (thread_p, &vpid_ftab_new, NEW_PAGE, PGBUF_LATCH_WRITE, PGBUF_UNCONDITIONAL_LATCH);
	  if (page_ftab == NULL)
	    {
	      ASSERT_ERROR_AND_SET (error_code);
	      goto exit;
	    }
	  pgbuf_set_page_ptype (thread_p, page_ftab, PAGE_FTAB);

	  /* init new extensible data and add new partial sector */
	  extdata_part_ftab = (FILE_EXTENSIBLE_DATA *) page_ftab;
	  file_extdata_init (sizeof (FILE_PARTIAL_SECTOR), DB_PAGESIZE, extdata_part_ftab);
	  file_extdata_append (extdata_part_ftab, &partsect_new);
	  pgbuf_log_new_page (thread_p, page_ftab, file_extdata_size (extdata_part_ftab), PAGE_FTAB);

	  file_log ("file_perm_dealloc",
		    "file %d|%d moved to new partial table page %d|%d \n"
		    FILE_PARTSECT_MSG ("new partial sector")
		    FILE_EXTDATA_MSG ("partial table component"),
		    VFID_AS_ARGS (&fhead->self),
		    VPID_AS_ARGS (&vpid_ftab_new),
		    FILE_PARTSECT_AS_ARGS (&partsect_new), FILE_EXTDATA_AS_ARGS (extdata_part_ftab));

	  pgbuf_unfix_and_init (thread_p, page_ftab);
	}
    }

  /* we should have freed any other file table pages */
  assert (page_ftab == NULL);

  /* almost done. We need to update header statistics */
  file_header_dealloc (fhead, alloc_type, is_empty, was_full);
  save_page_lsa = *pgbuf_get_lsa (page_fhead);
  file_log_fhead_dealloc (thread_p, page_fhead, alloc_type, is_empty, was_full);

  file_log ("file_perm_dealloc",
	    "update header in file %d|%d, header page %d|%d, prev_lsa %lld|%d, crt_lsa %lld|%d, "
	    "after de%s, is_empty = %s, was_full = %s, \n"
	    FILE_HEAD_ALLOC_MSG, VFID_AS_ARGS (&fhead->self),
	    PGBUF_PAGE_VPID_AS_ARGS (page_fhead),
	    LSA_AS_ARGS (&save_page_lsa), PGBUF_PAGE_LSA_AS_ARGS (page_fhead),
	    FILE_ALLOC_TYPE_STRING (alloc_type), is_empty ? "true" : "false",
	    was_full ? "true" : "false", FILE_HEAD_ALLOC_AS_ARGS (fhead));

  /* deallocate page */
  page_dealloc = pgbuf_fix (thread_p, vpid_dealloc, OLD_PAGE, PGBUF_LATCH_WRITE, PGBUF_UNCONDITIONAL_LATCH);
  if (page_dealloc == NULL)
    {
      ASSERT_ERROR_AND_SET (error_code);
      goto exit;
    }

  error_code = pgbuf_dealloc_page (thread_p, &page_dealloc);
  if (error_code != NO_ERROR)
    {
      ASSERT_ERROR ();
      pgbuf_unfix_and_init (thread_p, page_dealloc);
      goto exit;
    }
  assert (page_dealloc == NULL);

  /* done */
  assert (error_code == NO_ERROR);

exit:
  if (page_ftab != NULL)
    {
      pgbuf_unfix (thread_p, page_ftab);
    }

  return error_code;
}

/*
 * file_rv_dealloc_internal () - Actual deallocation at recovery.
 *
 * return			   : Error code
 * thread_p (in)		   : Thread entry
 * rcv (in)			   : Recovery data
 * compensate_or_run_postpone (in) : Compensate if this is called for undo, run postpone if this is called for postpone.
 */
static int
file_rv_dealloc_internal (THREAD_ENTRY * thread_p, LOG_RCV * rcv, bool compensate_or_run_postpone)
{
  VPID vpid_fhead;
  PAGE_PTR page_fhead = NULL;
  VFID *vfid;
  VPID *vpid_dealloc;
  int offset = 0;
  FILE_HEADER *fhead = NULL;
  bool is_sysop_started = false;
  PAGE_PTR page_dealloc = NULL;
  int error_code = NO_ERROR;

  /* how it works:
   * deallocates a page in either of two contexts:
   * 1. undoing a page allocation.
   * 2. doing (actual) page deallocation on do postpone phase.
   *
   * this should clear the page bit in file tables (partial or full) by calling file_perm_dealloc.
   * also we remove the VPID from user page table.
   */

  /* recovery data: file identifier + page identifier */
  vfid = (VFID *) (rcv->data + offset);
  offset += sizeof (*vfid);

  vpid_dealloc = (VPID *) (rcv->data + offset);
  offset += sizeof (*vpid_dealloc);

  assert (offset == rcv->length);

  /* get file header */
  FILE_GET_HEADER_VPID (vfid, &vpid_fhead);
  page_fhead = pgbuf_fix (thread_p, &vpid_fhead, OLD_PAGE, PGBUF_LATCH_WRITE, PGBUF_UNCONDITIONAL_LATCH);
  if (page_fhead == NULL)
    {
      /* should not be interrupted */
      assert_release (false);
      return ER_FAILED;
    }

  fhead = (FILE_HEADER *) page_fhead;
  file_header_sanity_check (fhead);

  if (FILE_IS_TEMPORARY (fhead))
    {
      /* no need to actually deallocate page. should not even be here. */
      assert (false);
      goto exit;
    }

  /* so, we do need a system operation here. the system operation will end, based on context, with commit & compensate
   * or with commit & run postpone. */
  log_sysop_start (thread_p);
  is_sysop_started = true;

  /* clear page bit by calling file_perm_dealloc */
  error_code = file_perm_dealloc (thread_p, page_fhead, vpid_dealloc, FILE_ALLOC_USER_PAGE);
  if (error_code != NO_ERROR)
    {
      /* We cannot allow errors during recovery! */
      assert_release (false);
      error_code = ER_FAILED;
      goto exit;
    }

  if (FILE_IS_NUMERABLE (fhead))
    {
      /* remove VPID from user page table. */
      FILE_EXTENSIBLE_DATA *extdata_user_page_ftab;
      VPID vpid_removed = VPID_INITIALIZER;
      VPID vpid_merged = VPID_INITIALIZER;

      /* remove from user table */
      FILE_HEADER_GET_USER_PAGE_FTAB (fhead, extdata_user_page_ftab);
      error_code = file_extdata_find_and_remove_item (thread_p, extdata_user_page_ftab, page_fhead, vpid_dealloc,
						      file_compare_vpids, false, &vpid_removed, &vpid_merged);
      if (error_code != NO_ERROR)
	{
	  ASSERT_ERROR ();
	  goto exit;
	}

      if (!VPID_ISNULL (&vpid_merged))
	{
	  /* user page table shrank */
	  error_code = file_perm_dealloc (thread_p, page_fhead, &vpid_merged, FILE_ALLOC_TABLE_PAGE);
	  if (error_code != NO_ERROR)
	    {
	      ASSERT_ERROR ();
	      return error_code;
	    }
	}

      /* is mark deleted? */
      if (FILE_USER_PAGE_IS_MARKED_DELETED (&vpid_removed))
	{
	  /* update file header */
	  file_header_update_mark_deleted (thread_p, page_fhead, -1);
	}
    }

  /* done */
  assert (error_code == NO_ERROR);

exit:
  /* system operation must be committed before releasing header page. */
  if (is_sysop_started)
    {
      if (error_code != NO_ERROR)
	{
	  log_sysop_abort (thread_p);
	}
      else
	{
	  if (compensate_or_run_postpone == FILE_RV_DEALLOC_COMPENSATE)
	    {
	      log_sysop_end_logical_compensate (thread_p, &rcv->reference_lsa);
	    }
	  else
	    {
	      log_sysop_end_logical_run_postpone (thread_p, &rcv->reference_lsa);
	    }
	}
    }

  if (page_fhead != NULL)
    {
      pgbuf_unfix (thread_p, page_fhead);
    }
  return error_code;
}

/*
 * file_rv_dealloc_on_undo () - Deallocate the page on undo (we need to use compensate on system op commit)
 *
 * return	 : Error code
 * thread_p (in) : Thread entry
 * rcv (in)	 : Recovery data
 */
int
file_rv_dealloc_on_undo (THREAD_ENTRY * thread_p, LOG_RCV * rcv)
{
  file_log ("file_rv_dealloc_on_undo", "lsa = %lld|%d", LSA_AS_ARGS (&rcv->reference_lsa));

  return file_rv_dealloc_internal (thread_p, rcv, FILE_RV_DEALLOC_COMPENSATE);
}

/*
 * file_rv_dealloc_on_postpone () - Deallocate the page on do postpone (we need to use run postpone on system op commit)
 *
 * return	 : Error code
 * thread_p (in) : Thread entry
 * rcv (in)	 : Recovery data
 */
int
file_rv_dealloc_on_postpone (THREAD_ENTRY * thread_p, LOG_RCV * rcv)
{
  file_log ("file_rv_dealloc_on_postpone", "lsa = %lld|%d", LSA_AS_ARGS (&rcv->reference_lsa));

  return file_rv_dealloc_internal (thread_p, rcv, FILE_RV_DEALLOC_RUN_POSTPONE);
}

/*
 * file_get_num_user_pages () - Output number of user pages in file
 *
 * return                 : Error code
 * thread_p (in)          : Thread entry
 * vfid (in)              : File identifier
 * n_user_pages_out (out) : Output number of user pages
 */
int
file_get_num_user_pages (THREAD_ENTRY * thread_p, const VFID * vfid, int *n_user_pages_out)
{
  VPID vpid_fhead;
  PAGE_PTR page_fhead;
  FILE_HEADER *fhead;
  int error_code = NO_ERROR;

  FILE_GET_HEADER_VPID (vfid, &vpid_fhead);
  page_fhead = pgbuf_fix (thread_p, &vpid_fhead, OLD_PAGE, PGBUF_LATCH_READ, PGBUF_UNCONDITIONAL_LATCH);
  if (page_fhead == NULL)
    {
      ASSERT_ERROR_AND_SET (error_code);
      return error_code;
    }

  fhead = (FILE_HEADER *) page_fhead;
  file_header_sanity_check (fhead);

  *n_user_pages_out = fhead->n_page_user;
  pgbuf_unfix (thread_p, page_fhead);

  return NO_ERROR;
}

/*
 * file_check_vpid () - check vpid is one of the file's user pages
 *
 * return           : DISK_INVALID if page does not belong to file, DISK_ERROR for errors and DISK_VALID for successful
 *                    check
 * thread_p (in)    : thread entry
 * vfid (in)        : file identifier
 * vpid_lookup (in) : checked VPID
 */
DISK_ISVALID
file_check_vpid (THREAD_ENTRY * thread_p, const VFID * vfid, const VPID * vpid_lookup)
{
  VPID vpid_fhead;
  PAGE_PTR page_fhead;
  FILE_HEADER *fhead;
  PAGE_PTR page_ftab = NULL;
  VSID vsid_lookup;
  bool found;
  int pos;
  FILE_EXTENSIBLE_DATA *extdata_part_ftab;
  FILE_EXTENSIBLE_DATA *extdata_full_ftab;
  FILE_EXTENSIBLE_DATA *extdata_user_page_ftab;
  DISK_ISVALID isvalid = DISK_VALID;

  FILE_GET_HEADER_VPID (vfid, &vpid_fhead);
  page_fhead = pgbuf_fix (thread_p, &vpid_fhead, OLD_PAGE, PGBUF_LATCH_READ, PGBUF_UNCONDITIONAL_LATCH);
  if (page_fhead == NULL)
    {
      ASSERT_ERROR ();
      return DISK_ERROR;
    }

  fhead = (FILE_HEADER *) page_fhead;
  file_header_sanity_check (fhead);

  /* first search the VPID in sector tables: partial, then full. */
  VSID_FROM_VPID (&vsid_lookup, vpid_lookup);

  FILE_HEADER_GET_PART_FTAB (fhead, extdata_part_ftab);
  if (file_extdata_search_item (thread_p, &extdata_part_ftab, &vsid_lookup, file_compare_vsids, true, false, &found,
				&pos, &page_ftab) != NO_ERROR)
    {
      ASSERT_ERROR ();
      isvalid = DISK_ERROR;
      goto exit;
    }
  if (found)
    {
      FILE_PARTIAL_SECTOR *partsect;

      partsect = (FILE_PARTIAL_SECTOR *) file_extdata_at (extdata_part_ftab, pos);
      if (file_partsect_is_bit_set (partsect, file_partsect_pageid_to_offset (partsect, vpid_lookup->pageid)))
	{
	  /* ok */
	  /* fall through */
	}
      else
	{
	  /* not ok */
	  assert_release (false);
	  isvalid = DISK_INVALID;
	  goto exit;
	}
    }
  else
    {
      /* Search in full table */
      if (page_ftab != NULL)
	{
	  pgbuf_unfix_and_init (thread_p, page_ftab);
	}
      FILE_HEADER_GET_FULL_FTAB (fhead, extdata_full_ftab);
      if (file_extdata_search_item (thread_p, &extdata_full_ftab, &vsid_lookup, file_compare_vsids, true, false,
				    &found, &pos, &page_ftab) != NO_ERROR)
	{
	  ASSERT_ERROR ();
	  isvalid = DISK_ERROR;
	  goto exit;
	}
      if (!found)
	{
	  /* not ok */
	  assert_release (false);
	  isvalid = DISK_INVALID;
	  goto exit;
	}
    }
  if (page_ftab != NULL)
    {
      pgbuf_unfix_and_init (thread_p, page_ftab);
    }

  if (FILE_IS_NUMERABLE (fhead))
    {
      /* Search in user page table */
      VPID *vpid_in_table;

      FILE_HEADER_GET_USER_PAGE_FTAB (fhead, extdata_user_page_ftab);
      if (file_extdata_search_item (thread_p, &extdata_user_page_ftab, vpid_lookup, file_compare_vpids, false, false,
				    &found, &pos, &page_ftab) != NO_ERROR)
	{
	  ASSERT_ERROR ();
	  isvalid = DISK_ERROR;
	  goto exit;
	}
      if (!found)
	{
	  /* not ok */
	  assert_release (false);
	  isvalid = DISK_INVALID;
	  goto exit;
	}
      /* check not marked as deleted */
      vpid_in_table = (VPID *) file_extdata_at (extdata_user_page_ftab, pos);
      if (FILE_USER_PAGE_IS_MARKED_DELETED (vpid_in_table))
	{
	  /* not ok */
	  assert_release (false);
	  isvalid = DISK_INVALID;
	  goto exit;
	}
      /* ok */
    }

  /* page is part of file */
  assert (isvalid == DISK_VALID);

exit:
  if (page_ftab != NULL)
    {
      pgbuf_unfix (thread_p, page_ftab);
    }
  if (page_fhead != NULL)
    {
      pgbuf_unfix (thread_p, page_fhead);
    }
  return isvalid;
}

/*
 * file_get_type () - Get file type for VFID.
 *
 * return          : Error code
 * thread_p (in)   : Thread entry
 * vfid (in)       : File identifier
 * ftype_out (out) : Output file type
 */
int
file_get_type (THREAD_ENTRY * thread_p, const VFID * vfid, FILE_TYPE * ftype_out)
{
  VPID vpid_fhead;
  PAGE_PTR page_fhead = NULL;
  FILE_HEADER *fhead = NULL;

  assert (vfid != NULL && !VFID_ISNULL (vfid));
  assert (ftype_out != NULL);

  /* read from file header */
  FILE_GET_HEADER_VPID (vfid, &vpid_fhead);
  page_fhead = pgbuf_fix (thread_p, &vpid_fhead, OLD_PAGE, PGBUF_LATCH_READ, PGBUF_UNCONDITIONAL_LATCH);
  if (page_fhead == NULL)
    {
      int error_code = NO_ERROR;

      ASSERT_ERROR_AND_SET (error_code);
      return error_code;
    }

  fhead = (FILE_HEADER *) page_fhead;
  file_header_sanity_check (fhead);

  *ftype_out = fhead->type;
  assert (*ftype_out != FILE_UNKNOWN_TYPE);

  pgbuf_unfix (thread_p, page_fhead);

  return NO_ERROR;
}

/*
 * file_is_temp () - is file temporary?
 *
 * return        : error code
 * thread_p (in) : thread entry
 * vfid (in)     : file identifier
 * is_temp (out) : true for temporary, false otherwise
 */
int
file_is_temp (THREAD_ENTRY * thread_p, const VFID * vfid, bool * is_temp)
{
  VPID vpid_fhead;
  PAGE_PTR page_fhead = NULL;
  FILE_HEADER *fhead = NULL;

  assert (vfid != NULL && !VFID_ISNULL (vfid));
  assert (is_temp != NULL);

  /* read from file header */
  FILE_GET_HEADER_VPID (vfid, &vpid_fhead);
  page_fhead = pgbuf_fix (thread_p, &vpid_fhead, OLD_PAGE, PGBUF_LATCH_READ, PGBUF_UNCONDITIONAL_LATCH);
  if (page_fhead == NULL)
    {
      int error_code = NO_ERROR;
      ASSERT_ERROR_AND_SET (error_code);
      return error_code;
    }
  fhead = (FILE_HEADER *) page_fhead;
  file_header_sanity_check (fhead);

  *is_temp = FILE_IS_TEMPORARY (fhead);

  pgbuf_unfix (thread_p, page_fhead);

  return NO_ERROR;
}

/*
 * file_table_collect_ftab_pages () - collect file table pages
 *
 * return                 : error code
 * thread_p (in)          : thread entry
 * page_fhead (in)        : file header page
 * collect_numerable (in) : true to collect also user page table, false otherwise
 * collector_out (out)    : output collected table pages
 */
STATIC_INLINE int
file_table_collect_ftab_pages (THREAD_ENTRY * thread_p, PAGE_PTR page_fhead, bool collect_numerable,
			       FILE_FTAB_COLLECTOR * collector_out)
{
  VPID vpid_fhead;
  FILE_HEADER *fhead = NULL;
  FILE_EXTENSIBLE_DATA *extdata_ftab;
  int error_code;

  fhead = (FILE_HEADER *) page_fhead;

  /* init collector */
  collector_out->partsect_ftab =
    (FILE_PARTIAL_SECTOR *) db_private_alloc (thread_p, sizeof (FILE_PARTIAL_SECTOR) * fhead->n_page_ftab);
  if (collector_out->partsect_ftab == NULL)
    {
      er_set (ER_ERROR_SEVERITY, ARG_FILE_LINE, ER_OUT_OF_VIRTUAL_MEMORY, 1,
	      sizeof (FILE_PARTIAL_SECTOR) * fhead->n_page_ftab);
      return ER_OUT_OF_VIRTUAL_MEMORY;
    }

  /* add page header */
  pgbuf_get_vpid (page_fhead, &vpid_fhead);
  VSID_FROM_VPID (&collector_out->partsect_ftab[0].vsid, &vpid_fhead);
  collector_out->partsect_ftab[0].page_bitmap = FILE_EMPTY_PAGE_BITMAP;
  file_partsect_set_bit (&collector_out->partsect_ftab[0],
			 file_partsect_pageid_to_offset (&collector_out->partsect_ftab[0], vpid_fhead.pageid));
  collector_out->nsects = 1;
  collector_out->npages = 1;

  file_log ("file_temp_reset_user_pages",
	    "init collector with page %d|%d \n "
	    FILE_PARTSECT_MSG ("partsect"), VPID_AS_ARGS (&vpid_fhead),
	    FILE_PARTSECT_AS_ARGS (collector_out->partsect_ftab));

  /* add other pages in partial sector table */
  FILE_HEADER_GET_PART_FTAB (fhead, extdata_ftab);
  error_code = file_extdata_apply_funcs (thread_p, extdata_ftab, file_extdata_collect_ftab_pages, collector_out, NULL,
					 NULL, false, NULL, NULL);
  if (error_code != NO_ERROR)
    {
      ASSERT_ERROR ();
      db_private_free_and_init (thread_p, collector_out->partsect_ftab);
      return error_code;
    }

  if (!FILE_IS_TEMPORARY (fhead))
    {
      /* add other pages from full sector table */
      FILE_HEADER_GET_FULL_FTAB (fhead, extdata_ftab);
      error_code = file_extdata_apply_funcs (thread_p, extdata_ftab, file_extdata_collect_ftab_pages, collector_out,
					     NULL, NULL, false, NULL, NULL);
      if (error_code != NO_ERROR)
	{
	  ASSERT_ERROR ();
	  db_private_free_and_init (thread_p, collector_out->partsect_ftab);
	  return error_code;
	}
    }

  if (collect_numerable && FILE_IS_NUMERABLE (fhead))
    {
      /* add other pages from user-page table */
      FILE_HEADER_GET_USER_PAGE_FTAB (fhead, extdata_ftab);
      error_code = file_extdata_apply_funcs (thread_p, extdata_ftab, file_extdata_collect_ftab_pages, collector_out,
					     NULL, NULL, false, NULL, NULL);
      if (error_code != NO_ERROR)
	{
	  ASSERT_ERROR ();
	  db_private_free_and_init (thread_p, collector_out->partsect_ftab);
	  return error_code;
	}
    }

  return NO_ERROR;
}

/*
 * file_extdata_collect_ftab_pages () - FILE_EXTDATA_FUNC to collect pages used for file table
 *
 * return        : NO_ERROR
 * thread_p (in) : thread entry
 * extdata (in)  : extensible data
 * stop (in)     : ignored
 * args (in/out) : FILE_FTAB_COLLECTOR * - file table page collector
 */
static int
file_extdata_collect_ftab_pages (THREAD_ENTRY * thread_p, const FILE_EXTENSIBLE_DATA * extdata, bool * stop, void *args)
{
  FILE_FTAB_COLLECTOR *collect = (FILE_FTAB_COLLECTOR *) args;
  VSID vsid_this;
  int idx_sect = 0;

  if (!LSA_ISNULL (&extdata->vpid_next))
    {
      VSID_FROM_VPID (&vsid_this, &extdata->vpid_next);

      /* find in collected sectors */
      for (idx_sect = 0; idx_sect < collect->nsects; idx_sect++)
	{
	  if (file_compare_vsids (&vsid_this, &collect->partsect_ftab->vsid) == 0)
	    {
	      break;
	    }
	}

      if (idx_sect == collect->nsects)
	{
	  /* not found, append new sector */
	  collect->partsect_ftab[collect->nsects].vsid = vsid_this;
	  collect->partsect_ftab[collect->nsects].page_bitmap = FILE_EMPTY_PAGE_BITMAP;
	  collect->nsects++;

	  file_log ("file_extdata_collect_ftab_pages",
		    "add new vsid %d|%d, nsects = %d", VSID_AS_ARGS (&vsid_this), collect->nsects);
	}
      file_partsect_set_bit (&collect->partsect_ftab[idx_sect],
			     file_partsect_pageid_to_offset (&collect->partsect_ftab[idx_sect],
							     extdata->vpid_next.pageid));

      file_log ("file_extdata_collect_ftab_pages",
		"collect ftab page %d|%d, \n" FILE_PARTSECT_MSG ("partsect"),
		VPID_AS_ARGS (&extdata->vpid_next), FILE_PARTSECT_AS_ARGS (&collect->partsect_ftab[idx_sect]));
      collect->npages++;
    }

  return NO_ERROR;
}

/*
 * file_table_collector_has_page () - check if page is in collected file table pages
 *
 * return         : true if page is file table page, false otherwise
 * collector (in) : file table pages collector
 * vpid (in)      : page id
 */
STATIC_INLINE bool
file_table_collector_has_page (FILE_FTAB_COLLECTOR * collector, VPID * vpid)
{
  int iter;
  VSID vsid;

  VSID_FROM_VPID (&vsid, vpid);

  for (iter = 0; iter < collector->nsects; iter++)
    {
      if (VSID_EQ (&vsid, &collector->partsect_ftab[iter].vsid))
	{
	  return file_partsect_is_bit_set (&collector->partsect_ftab[iter],
					   file_partsect_pageid_to_offset (&collector->partsect_ftab[iter],
									   vpid->pageid));
	}
    }

  return false;
}

/*
 * file_sector_map_pages () - FILE_EXTDATA_ITEM_FUNC used for mapping a function on all user pages
 *
 * return        : error code
 * thread_p (in) : thread entry
 * data (in)     : FILE_PARTIAL_SECTOR or VSID
 * index (in)    : ignored
 * stop (out)    : output true when to stop the mapping
 * args (in)     : map context
 */
static int
file_sector_map_pages (THREAD_ENTRY * thread_p, const void *data, int index, bool * stop, void *args)
{
  FILE_MAP_CONTEXT *context = (FILE_MAP_CONTEXT *) args;
  FILE_PARTIAL_SECTOR partsect;
  int iter;
  VPID vpid;
  PAGE_PTR page = NULL;
  int error_code = NO_ERROR;

  assert (context != NULL);
  assert (context->stop == false);
  assert (context->func != NULL);
  assert (context->latch_mode == PGBUF_LATCH_WRITE || context->latch_mode == PGBUF_LATCH_READ);
  assert (context->latch_cond == PGBUF_CONDITIONAL_LATCH || context->latch_cond == PGBUF_UNCONDITIONAL_LATCH);

  /* how this works:
   * get all allocated pages from sector in file table. data can be either a partial sector (vsid + allocation bitmap)
   * or a vsid (full sector - all its pages are allocated).
   * for each page, we have to check first it is not a table page. we only want to map the function for user pages.
   *
   * if the page cannot be fixed conditionally, it is simply skipped. careful when using unconditional latch in server
   * mode. there is a risk of dead-latches.
   *
   * map function can keep the page, but it must set the page pointer to NULL.
   */

  /* hack to know this is partial table or full table */
  if (context->is_partial)
    {
      partsect = *(FILE_PARTIAL_SECTOR *) data;
    }
  else
    {
      partsect.vsid = *(VSID *) data;
    }

  vpid.volid = partsect.vsid.volid;
  for (iter = 0, vpid.pageid = SECTOR_FIRST_PAGEID (partsect.vsid.sectid); iter < FILE_ALLOC_BITMAP_NBITS;
       iter++, vpid.pageid++)
    {
      if (context->is_partial && !file_partsect_is_bit_set (&partsect, iter))
	{
	  /* not allocated */
	  continue;
	}

      if (file_table_collector_has_page (&context->ftab_collector, &vpid))
	{
	  /* skip table pages */
	  continue;
	}

      page = pgbuf_fix (thread_p, &vpid, OLD_PAGE, context->latch_mode, context->latch_cond);
      if (page == NULL)
	{
	  if (context->latch_cond == PGBUF_CONDITIONAL_LATCH)
	    {
	      /* exit gracefully */
	      return NO_ERROR;
	    }
	  /* error */
	  ASSERT_ERROR_AND_SET (error_code);
	  return error_code;
	}

      assert (pgbuf_get_page_ptype (thread_p, page) != PAGE_FTAB);

      /* call map function */
      error_code = context->func (thread_p, &page, stop, context->args);
      if (page != NULL)
	{
	  pgbuf_unfix_and_init (thread_p, page);
	}
      if (error_code != NO_ERROR)
	{
	  ASSERT_ERROR ();
	  return error_code;
	}

      if (*stop)
	{
	  /* early out */
	  context->stop = true;
	  return NO_ERROR;
	}
    }

  return NO_ERROR;
}

/*
 * file_map_pages () - map given function on all user pages
 *
 * return          : error code
 * thread_p (in)   : thread entry
 * vfid (in)       : file identifier
 * latch_mode (in) : latch mode
 * latch_cond (in) : latch condition
 * func (in)       : map function
 * args (in)       : map function arguments
 */
int
file_map_pages (THREAD_ENTRY * thread_p, const VFID * vfid, PGBUF_LATCH_MODE latch_mode,
		PGBUF_LATCH_CONDITION latch_cond, FILE_MAP_PAGE_FUNC func, void *args)
{
  VPID vpid_fhead;
  PAGE_PTR page_fhead = NULL;
  FILE_HEADER *fhead = NULL;
  FILE_EXTENSIBLE_DATA *extdata_ftab;
  FILE_MAP_CONTEXT context;
  int error_code = NO_ERROR;

  assert (vfid != NULL && !VFID_ISNULL (vfid));
  assert (latch_mode == PGBUF_LATCH_READ || latch_mode == PGBUF_LATCH_WRITE);
  assert (func != NULL);

  /* how it works:
   * get all user pages in partial sector table and full sector table and apply function. the file_sector_map_pages
   * is first mapped on entries of partial table and then on full table.
   *
   * note that file header is read-latched during the whole time. this means page allocations/deallocations are blocked
   * during the process. careful when using the function in server-mode. it is not advisable to be used for hot and
   * large files.
   *
   * function must be mapped on user pages only. as a first step we have to collect file table pages. while mapping
   * function on pages, these are skipped.
   */

#if defined (SERVER_MODE)
  /* we cannot use unconditional latch. allocations can sometimes keep latch on a file page and then try to lock
   * header/table. we may cause dead latch.
   */
  assert (latch_cond == PGBUF_CONDITIONAL_LATCH);
  latch_cond = PGBUF_CONDITIONAL_LATCH;
#endif /* SERVER_MODE */

  FILE_GET_HEADER_VPID (vfid, &vpid_fhead);
  page_fhead = pgbuf_fix (thread_p, &vpid_fhead, OLD_PAGE, PGBUF_LATCH_READ, PGBUF_UNCONDITIONAL_LATCH);
  if (page_fhead == NULL)
    {
      ASSERT_ERROR_AND_SET (error_code);
      return error_code;
    }
  fhead = (FILE_HEADER *) page_fhead;
  file_header_sanity_check (fhead);

  /* init map context */
  context.func = func;
  context.args = args;
  context.latch_cond = latch_cond;
  context.latch_mode = latch_mode;
  context.stop = false;
  context.ftab_collector.partsect_ftab = NULL;

  /* collect table pages */
  error_code = file_table_collect_ftab_pages (thread_p, page_fhead, true, &context.ftab_collector);
  if (error_code != NO_ERROR)
    {
      ASSERT_ERROR ();
      goto exit;
    }

  /* map over partial sectors table */
  FILE_HEADER_GET_PART_FTAB (fhead, extdata_ftab);
  context.is_partial = true;
  error_code = file_extdata_apply_funcs (thread_p, extdata_ftab, NULL, NULL, file_sector_map_pages, &context, false,
					 NULL, NULL);
  if (error_code != NO_ERROR)
    {
      ASSERT_ERROR ();
      goto exit;
    }
  if (context.stop)
    {
      goto exit;
    }

  if (!FILE_IS_TEMPORARY (fhead))
    {
      /* map over full table */
      context.is_partial = false;
      FILE_HEADER_GET_FULL_FTAB (fhead, extdata_ftab);
      error_code = file_extdata_apply_funcs (thread_p, extdata_ftab, NULL, NULL, file_sector_map_pages, &context,
					     false, NULL, NULL);
      if (error_code != NO_ERROR)
	{
	  ASSERT_ERROR ();
	  goto exit;
	}
    }

  assert (error_code == NO_ERROR);

exit:
  if (page_fhead != NULL)
    {
      pgbuf_unfix (thread_p, page_fhead);
    }
  if (context.ftab_collector.partsect_ftab != NULL)
    {
      db_private_free (thread_p, context.ftab_collector.partsect_ftab);
    }

  return error_code;
}

/*
 * file_table_check () - check file table is valid
 *
 * return                  : DISK_INVALID for unexpected errors, DISK_ERROR for expected errors,
 *                           DISK_VALID for successful check
 * thread_p (in)           : thread entry
 * vfid (in)               : file identifier
 * disk_map_clone (in/out) : clone of disk sector table maps used in stand-alone mode only to cross-check reserved
 *                           sectors
 */
static DISK_ISVALID
file_table_check (THREAD_ENTRY * thread_p, const VFID * vfid, DISK_VOLMAP_CLONE * disk_map_clone)
{
  VPID vpid_fhead;
  PAGE_PTR page_fhead = NULL;
  FILE_HEADER *fhead = NULL;
  FILE_VSID_COLLECTOR collector;
#if defined (SA_MODE)
  int iter_vsid;
#endif /* SA_MODE */

  DISK_ISVALID valid = DISK_VALID;
  DISK_ISVALID allvalid = DISK_VALID;
  int error_code = NO_ERROR;

#if defined (SA_MODE)
  assert (disk_map_clone != NULL);
#endif /* SA_MODE */

  FILE_GET_HEADER_VPID (vfid, &vpid_fhead);
  page_fhead = pgbuf_fix (thread_p, &vpid_fhead, OLD_PAGE, PGBUF_LATCH_READ, PGBUF_UNCONDITIONAL_LATCH);
  if (page_fhead == NULL)
    {
      ASSERT_ERROR ();
      return DISK_ERROR;
    }
  fhead = (FILE_HEADER *) page_fhead;
  file_header_sanity_check (fhead);

  error_code = file_table_collect_all_vsids (thread_p, page_fhead, &collector);
  if (error_code != NO_ERROR)
    {
      ASSERT_ERROR ();
      goto exit;
    }

  if (FILE_IS_NUMERABLE (fhead))
    {
      /* check all pages in user table belong to collected page */
      FILE_EXTENSIBLE_DATA *extdata_user_page_ftab;

      FILE_HEADER_GET_USER_PAGE_FTAB (fhead, extdata_user_page_ftab);
      error_code = file_extdata_apply_funcs (thread_p, extdata_user_page_ftab, NULL, NULL,
					     file_table_check_page_is_in_sectors, &collector, false, NULL, NULL);
      if (error_code == ER_FAILED)
	{
	  /* set for unexpected cases */
	  allvalid = DISK_INVALID;
	  /* fall through: also check sectors are reserved */
	}
      else if (error_code != NO_ERROR)
	{
	  ASSERT_ERROR ();
	  goto exit;
	}
    }

  /* check all sectors are reserved. if the file is very big, this can take a while. don't keep header page fixed */
  pgbuf_unfix_and_init (thread_p, page_fhead);

#if defined (SERVER_MODE)
  valid = disk_check_sectors_are_reserved (thread_p, collector.vsids, collector.n_vsids);
  if (valid != DISK_VALID && allvalid == DISK_VALID)
    {
      allvalid = valid;
    }
#else	/* !SERVER_MODE */		   /* SA_MODE */
  for (iter_vsid = 0; iter_vsid < collector.n_vsids; iter_vsid++)
    {
      valid = disk_map_clone_clear (&collector.vsids[iter_vsid], disk_map_clone);
      if (valid == DISK_INVALID)
	{
	  allvalid = DISK_INVALID;
	}
      else
	{
	  assert (valid == DISK_VALID);
	}
    }
#endif /* SA_MODE */

exit:
  if (page_fhead != NULL)
    {
      pgbuf_unfix (thread_p, page_fhead);
    }

  if (error_code != NO_ERROR && allvalid == DISK_VALID)
    {
      allvalid = DISK_ERROR;
    }

  if (collector.vsids != NULL)
    {
      db_private_free (thread_p, collector.vsids);
    }
  return allvalid;
}

/*
 * file_dump () - file dump
 *
 * return        : error code
 * thread_p (in) : thread entry
 * vfid (in)     : file identifier
 * fp (in)       : output file
 */
int
file_dump (THREAD_ENTRY * thread_p, const VFID * vfid, FILE * fp)
{
  VPID vpid_fhead;
  PAGE_PTR page_fhead = NULL;
  FILE_HEADER *fhead = NULL;
  int error_code = NO_ERROR;

  fprintf (fp, "\n\n Dumping file %d|%d \n", VFID_AS_ARGS (vfid));

  FILE_GET_HEADER_VPID (vfid, &vpid_fhead);
  page_fhead = pgbuf_fix (thread_p, &vpid_fhead, OLD_PAGE, PGBUF_LATCH_READ, PGBUF_UNCONDITIONAL_LATCH);
  if (page_fhead == NULL)
    {
      ASSERT_ERROR_AND_SET (error_code);
      return error_code;
    }
  fhead = (FILE_HEADER *) page_fhead;

  file_header_dump (thread_p, fhead, fp);

  error_code = file_table_dump (thread_p, fhead, fp);
  if (error_code != NO_ERROR)
    {
      ASSERT_ERROR ();
      pgbuf_unfix (thread_p, page_fhead);
      return error_code;
    }

  pgbuf_unfix (thread_p, page_fhead);
  return NO_ERROR;
}

/*
 * file_table_dump () - dump file table
 *
 * return        : error code
 * thread_p (in) : thread entry
 * fhead (in)    : file header
 * fp (in)       : output file
 */
STATIC_INLINE int
file_table_dump (THREAD_ENTRY * thread_p, const FILE_HEADER * fhead, FILE * fp)
{
  int error_code = NO_ERROR;
  FILE_EXTENSIBLE_DATA *extdata_ftab = NULL;

  fprintf (fp, "FILE TABLE: \n");
  FILE_HEADER_GET_PART_FTAB (fhead, extdata_ftab);
  error_code = file_extdata_apply_funcs (thread_p, extdata_ftab, file_partial_table_extdata_dump, fp,
					 file_partial_table_item_dump, fp, false, NULL, NULL);
  if (error_code != NO_ERROR)
    {
      ASSERT_ERROR ();
      return error_code;
    }

  if (!FILE_IS_TEMPORARY (fhead))
    {
      FILE_HEADER_GET_FULL_FTAB (fhead, extdata_ftab);
      error_code = file_extdata_apply_funcs (thread_p, extdata_ftab, file_full_table_extdata_dump, fp,
					     file_full_table_item_dump, fp, false, NULL, NULL);
      if (error_code != NO_ERROR)
	{
	  ASSERT_ERROR ();
	  return error_code;
	}
    }

  if (FILE_IS_NUMERABLE (fhead))
    {
      FILE_HEADER_GET_USER_PAGE_FTAB (fhead, extdata_ftab);
      error_code = file_extdata_apply_funcs (thread_p, extdata_ftab, file_full_table_extdata_dump, fp,
					     file_full_table_item_dump, fp, false, NULL, NULL);
      if (error_code != NO_ERROR)
	{
	  ASSERT_ERROR ();
	  return error_code;
	}
    }

  return NO_ERROR;
}

/*
 * file_partial_table_extdata_dump () - dump an extensible data from partial table
 *
 * return        : NO_ERROR
 * thread_p (in) : thread entry
 * extdata (in)  : extensible data
 * stop (in)     : not used
 * args (in)     : FILE *
 */
static int
file_partial_table_extdata_dump (THREAD_ENTRY * thread_p, const FILE_EXTENSIBLE_DATA * extdata, bool * stop, void *args)
{
  FILE *fp = (FILE *) args;

  fprintf (fp, FILE_EXTDATA_MSG ("partial table component"), FILE_EXTDATA_AS_ARGS (extdata));
  return NO_ERROR;
}

/*
 * file_partial_table_item_dump () - dump an item from partial table
 *
 * return        : NO_ERROR
 * thread_p (in) : thread entry
 * data (in)     : FILE_PARTIAL_SECTOR *
 * index (in)    : item index
 * stop (in)     : not used
 * args (in)     : FILE *
 */
static int
file_partial_table_item_dump (THREAD_ENTRY * thread_p, const void *data, int index, bool * stop, void *args)
{
  FILE *fp = (FILE *) args;
  FILE_PARTIAL_SECTOR *partsect;
  int iter;
  int line_count;
  VPID vpid;

  partsect = (FILE_PARTIAL_SECTOR *) data;
  fprintf (fp, FILE_PARTSECT_MSG ("partially allocated sector"), FILE_PARTSECT_AS_ARGS (partsect));

  vpid.volid = partsect->vsid.volid;
  fprintf (fp, "\t\t allocated pages:");
  line_count = 0;
  for (iter = 0, vpid.pageid = SECTOR_FIRST_PAGEID (partsect->vsid.sectid); iter < DISK_SECTOR_NPAGES;
       iter++, vpid.pageid++)
    {
      if (file_partsect_is_bit_set (partsect, iter))
	{
	  if (line_count++ % 8 == 0)
	    {
	      fprintf (fp, "\n\t\t\t");
	    }
	  fprintf (fp, "%5d|%10d ", VPID_AS_ARGS (&vpid));
	}
    }

  fprintf (fp, "\n\t\t reserved pages:");
  line_count = 0;
  for (iter = 0, vpid.pageid = SECTOR_FIRST_PAGEID (partsect->vsid.sectid); iter < DISK_SECTOR_NPAGES;
       iter++, vpid.pageid++)
    {
      if (!file_partsect_is_bit_set (partsect, iter))
	{
	  if (line_count++ % 8 == 0)
	    {
	      fprintf (fp, "\n\t\t\t");
	    }
	  fprintf (fp, "%5d|%10d ", VPID_AS_ARGS (&vpid));
	}
    }
  fprintf (fp, "\n");

  return NO_ERROR;
}

/*
 * file_full_table_extdata_dump () - dump an extensible data from full table
 *
 * return        : NO_ERROR
 * thread_p (in) : thread entry
 * extdata (in)  : extensible data
 * stop (in)     : not used
 * args (in)     : FILE *
 */
static int
file_full_table_extdata_dump (THREAD_ENTRY * thread_p, const FILE_EXTENSIBLE_DATA * extdata, bool * stop, void *args)
{
  FILE *fp = (FILE *) args;

  fprintf (fp, FILE_EXTDATA_MSG ("full table component"), FILE_EXTDATA_AS_ARGS (extdata));
  return NO_ERROR;
}

/*
 * file_full_table_item_dump () - dump an item from full table
 *
 * return        : NO_ERROR
 * thread_p (in) : thread entry
 * data (in)     : VSID *
 * index (in)    : item index
 * stop (in)     : not used
 * args (in)     : FILE *
 */
static int
file_full_table_item_dump (THREAD_ENTRY * thread_p, const void *data, int index, bool * stop, void *args)
{
  FILE *fp = (FILE *) args;
  VSID *vsid;
  int iter;
  int line_count;
  VPID vpid;

  vsid = (VSID *) data;
  fprintf (fp, "fully allocated sector: vsid = %d|%d \n", VSID_AS_ARGS (vsid));

  line_count = 0;
  vpid.volid = vsid->volid;
  for (iter = 0, vpid.pageid = SECTOR_FIRST_PAGEID (vsid->sectid); iter < DISK_SECTOR_NPAGES; iter++, vpid.pageid++)
    {
      if (line_count++ % 8 == 0)
	{
	  fprintf (fp, "\n\t\t\t");
	}
      fprintf (fp, "%5d|%10d ", VPID_AS_ARGS (&vpid));
    }
  return NO_ERROR;
}

/*
 * file_user_page_table_extdata_dump () - dump an extensible data from user page table
 *
 * return        : NO_ERROR
 * thread_p (in) : thread entry
 * extdata (in)  : extensible data
 * stop (in)     : not used
 * args (in)     : FILE *
 */
static int
file_user_page_table_extdata_dump (THREAD_ENTRY * thread_p, const FILE_EXTENSIBLE_DATA * extdata, bool * stop,
				   void *args)
{
  FILE *fp = (FILE *) args;

  fprintf (fp, FILE_EXTDATA_MSG ("user page table component"), FILE_EXTDATA_AS_ARGS (extdata));
  return NO_ERROR;
}

/*
 * file_user_page_table_item_dump () - dump an item from user page table
 *
 * return        : NO_ERROR
 * thread_p (in) : thread entry
 * data (in)     : VPID *
 * index (in)    : item index
 * stop (in)     : not used
 * args (in)     : FILE *
 */
static int
file_user_page_table_item_dump (THREAD_ENTRY * thread_p, const void *data, int index, bool * stop, void *args)
{
  FILE *fp = (FILE *) args;
  VPID *vpid = (VPID *) data;

  if (index % 8 == 0)
    {
      fprintf (fp, "\n\t\t\t");
    }
  if (FILE_USER_PAGE_IS_MARKED_DELETED (vpid))
    {
      fprintf (fp, "\n WARNING: page %d|%d is marked as deleted!! \n\t\t\t", VPID_AS_ARGS (vpid));
    }
  fprintf (fp, "%5d|%10d ", VPID_AS_ARGS (vpid));

  return NO_ERROR;
}

/************************************************************************/
/* Numerable files section.                                             */
/************************************************************************/

/*
 * file_numerable_add_page () - Add a page at the end of user page table. This is part of the implementation for
 *				numerable files.
 *
 * return	   : Error code
 * thread_p (in)   : Thread entry
 * page_fhead (in) : File header page
 * vpid (in)	   : VPID of page to add to use page table.
 */
static int
file_numerable_add_page (THREAD_ENTRY * thread_p, PAGE_PTR page_fhead, const VPID * vpid)
{
  FILE_HEADER *fhead = (FILE_HEADER *) page_fhead;
  FILE_EXTENSIBLE_DATA *extdata_user_page_ftab = NULL;
  VPID vpid_fhead;
  PAGE_PTR page_ftab = NULL;
  PAGE_PTR page_extdata = NULL;
  LOG_LSA save_lsa;
  int error_code = NO_ERROR;

  assert (fhead != NULL);
  assert (vpid != NULL && !VPID_ISNULL (vpid));
  assert (FILE_IS_NUMERABLE (fhead));

  /* how it works:
   * we need to add the page at the end of user page table. the order of pages in numerable files is the same as their
   * allocation order, so we always add a page at the end.
   *
   * note: fhead->vpid_last_user_page_ftab is a hint to last page in user page table, where the VPID should be added.
   */

  FILE_GET_HEADER_VPID (&fhead->self, &vpid_fhead);

  /* we have a hint on where the page must be added */
  if (VPID_EQ (&fhead->vpid_last_user_page_ftab, &vpid_fhead))
    {
      /* hint points to file header */
      page_extdata = page_fhead;
      FILE_HEADER_GET_USER_PAGE_FTAB (fhead, extdata_user_page_ftab);
    }
  else
    {
      /* hint points to another table page. */
      page_ftab =
	pgbuf_fix (thread_p, &fhead->vpid_last_user_page_ftab, OLD_PAGE, PGBUF_LATCH_WRITE, PGBUF_UNCONDITIONAL_LATCH);
      if (page_ftab == NULL)
	{
	  ASSERT_ERROR_AND_SET (error_code);
	  goto exit;
	}
      page_extdata = page_ftab;
      extdata_user_page_ftab = (FILE_EXTENSIBLE_DATA *) page_ftab;
    }

  file_log ("file_numerable_add_page",
	    "file %d|%d add page %d|%d to user page table \n"
	    FILE_HEAD_FULL_MSG
	    FILE_EXTDATA_MSG ("last user page table component"),
	    VFID_AS_ARGS (&fhead->self), VPID_AS_ARGS (vpid),
	    FILE_HEAD_FULL_AS_ARGS (fhead), FILE_EXTDATA_AS_ARGS (extdata_user_page_ftab));

  if (file_extdata_is_full (extdata_user_page_ftab))
    {
      /* no more room for new pages. allocate a new table page. */
      VPID vpid_ftab_new = VPID_INITIALIZER;

      if (FILE_IS_TEMPORARY (fhead))
	{
	  /* we can have temporary numerable files */
	  error_code = file_temp_alloc (thread_p, page_fhead, FILE_ALLOC_TABLE_PAGE, &vpid_ftab_new);
	  if (error_code != NO_ERROR)
	    {
	      ASSERT_ERROR ();
	      goto exit;
	    }
	}
      else
	{
	  error_code = file_perm_alloc (thread_p, page_fhead, FILE_ALLOC_TABLE_PAGE, &vpid_ftab_new);
	  if (error_code != NO_ERROR)
	    {
	      ASSERT_ERROR ();
	      goto exit;
	    }
	}
      assert (!VPID_ISNULL (&vpid_ftab_new));

      /* create a link from previous page table. */
      if (!FILE_IS_TEMPORARY (fhead))
	{
	  /* log setting next page */
	  file_log_extdata_set_next (thread_p, extdata_user_page_ftab, page_extdata, &vpid_ftab_new);
	}
      else
	{
	  /* just set dirty */
	  pgbuf_set_dirty (thread_p, page_extdata, DONT_FREE);
	}
      VPID_COPY (&extdata_user_page_ftab->vpid_next, &vpid_ftab_new);
      if (page_ftab != NULL)
	{
	  /* we don't need it anymore */
	  pgbuf_set_dirty_and_free (thread_p, page_ftab);
	}

      /* fix new table page */
      page_ftab = pgbuf_fix (thread_p, &vpid_ftab_new, NEW_PAGE, PGBUF_LATCH_WRITE, PGBUF_UNCONDITIONAL_LATCH);
      if (page_ftab == NULL)
	{
	  ASSERT_ERROR_AND_SET (error_code);
	  goto exit;
	}
      page_extdata = page_ftab;
      pgbuf_set_page_ptype (thread_p, page_ftab, PAGE_FTAB);

      save_lsa = *pgbuf_get_lsa (page_fhead);
      if (!FILE_IS_TEMPORARY (fhead))
	{
	  /* log that we are going to change fhead->vpid_last_page_ftab. */
	  log_append_undoredo_data2 (thread_p, RVFL_FHEAD_SET_LAST_USER_PAGE_FTAB, NULL, page_fhead, 0, sizeof (VPID),
				     sizeof (VPID), &fhead->vpid_last_user_page_ftab, &vpid_ftab_new);
	}

      VPID_COPY (&fhead->vpid_last_user_page_ftab, &vpid_ftab_new);
      pgbuf_set_dirty (thread_p, page_fhead, DONT_FREE);

      file_log ("file_numerable_add_page",
		"file %d|%d added new page %d|%d to user table; "
		"updated vpid_last_user_page_ftab in header page %d|%d, prev_lsa %lld|%d, crt_lsa %lld|%d ",
		VFID_AS_ARGS (&fhead->self), VPID_AS_ARGS (&vpid_ftab_new),
		PGBUF_PAGE_VPID_AS_ARGS (page_fhead), LSA_AS_ARGS (&save_lsa), PGBUF_PAGE_LSA_AS_ARGS (page_fhead));

      /* initialize new page table */
      extdata_user_page_ftab = (FILE_EXTENSIBLE_DATA *) page_ftab;
      file_extdata_init (sizeof (VPID), DB_PAGESIZE, extdata_user_page_ftab);

      if (!FILE_IS_TEMPORARY (fhead))
	{
	  /* log changes. */
	  pgbuf_log_new_page (thread_p, page_ftab, file_extdata_size (extdata_user_page_ftab), PAGE_FTAB);
	}
      else
	{
	  /* just set dirty */
	  pgbuf_set_dirty (thread_p, page_ftab, DONT_FREE);
	}
    }

  assert (!file_extdata_is_full (extdata_user_page_ftab));
  save_lsa = *pgbuf_get_lsa (page_extdata);
  if (!FILE_IS_TEMPORARY (fhead))
    {
      /* log changes */
      file_log_extdata_add (thread_p, extdata_user_page_ftab, page_extdata,
			    file_extdata_item_count (extdata_user_page_ftab), 1, vpid);
    }
  else
    {
      /* just set dirty */
      pgbuf_set_dirty (thread_p, page_extdata, DONT_FREE);
    }
  file_extdata_append (extdata_user_page_ftab, vpid);

  file_log ("file_numerable_add_page",
	    "add page %d|%d to position %d in file %d|%d, page %d|%d, prev_lsa = %lld|%d, crt_lsa = %lld|%d \n"
	    FILE_EXTDATA_MSG ("last user page table component") FILE_HEAD_FULL_MSG, VPID_AS_ARGS (vpid),
	    file_extdata_item_count (extdata_user_page_ftab) - 1, VFID_AS_ARGS (&fhead->self),
	    PGBUF_PAGE_VPID_AS_ARGS (page_extdata), LSA_AS_ARGS (&save_lsa), PGBUF_PAGE_LSA_AS_ARGS (page_extdata),
	    FILE_EXTDATA_AS_ARGS (extdata_user_page_ftab), FILE_HEAD_FULL_AS_ARGS (fhead));

  /* done */
  assert (error_code == NO_ERROR);

exit:
  if (page_ftab != NULL)
    {
      assert (page_ftab != page_fhead);
      pgbuf_unfix (thread_p, page_ftab);
    }

  return error_code;
}

/*
 * file_extdata_find_nth_vpid () - Function callable by file_extdata_apply_funcs. An optimal way of finding nth page
 *				   when there is no page marked as deleted.
 *
 * return	 : NO_ERROR
 * thread_p (in) : Thread entry
 * extdata (in)	 : Extensible data
 * stop (in)	 : Output true when search must be stopped
 * args (in)	 : FILE_FIND_NTH_CONTEXT *
 */
static int
file_extdata_find_nth_vpid (THREAD_ENTRY * thread_p, const FILE_EXTENSIBLE_DATA * extdata, bool * stop, void *args)
{
  FILE_FIND_NTH_CONTEXT *find_nth_context = (FILE_FIND_NTH_CONTEXT *) args;
  int count_vpid = file_extdata_item_count (extdata);

  if (count_vpid <= find_nth_context->nth)
    {
      /* not in this extensible data. continue searching. */
      find_nth_context->nth -= count_vpid;
      find_nth_context->first_index += count_vpid;
    }
  else
    {
      /* nth VPID is in this extensible data. get it and stop searching */
      VPID_COPY (find_nth_context->vpid_nth, (VPID *) file_extdata_at (extdata, find_nth_context->nth));
      assert (!FILE_USER_PAGE_IS_MARKED_DELETED (find_nth_context->vpid_nth));
      *stop = true;
    }

  return NO_ERROR;
}

/*
 * file_extdata_find_nth_vpid_and_skip_marked () - Function callable by file_extdata_apply_funcs. Used to find the nth
 *						   VPID not marked as deleted (numerable files).
 *
 * return        : NO_ERROR
 * thread_p (in) : Thread entry
 * data (in)	 : Pointer in user page table (VPID *).
 * index (in)	 : Not used.
 * stop (out)	 : Output true when nth page is reached.
 * args (in/out) : FILE_FIND_NTH_CONTEXT *
 */
static int
file_extdata_find_nth_vpid_and_skip_marked (THREAD_ENTRY * thread_p,
					    const void *data, int index, bool * stop, void *args)
{
  FILE_FIND_NTH_CONTEXT *find_nth_context = (FILE_FIND_NTH_CONTEXT *) args;
  VPID *vpidp = (VPID *) data;

  if (FILE_USER_PAGE_IS_MARKED_DELETED (vpidp))
    {
      /* skip marked deleted */
      return NO_ERROR;
    }

  if (find_nth_context->nth == 0)
    {
      /* found nth */
      *find_nth_context->vpid_nth = *vpidp;
      *stop = true;
    }
  else
    {
      /* update nth */
      find_nth_context->nth--;
    }

  return NO_ERROR;
}

/*
 * file_numerable_find_nth () - Find nth page VPID in numerable file.
 *
 * return	    : Error code
 * thread_p (in)    : Thread entry
 * vfid (in)	    : File identifier
 * nth (in)	    : Index of page
 * auto_alloc (in)  : True to allow file extension.
 * f_init (in)      : init page function (must not be NULL for permanent page allocation)
 * f_init_args (in) : arguments for init page function
 * vpid_nth (out)   : VPID at index
 */
int
file_numerable_find_nth (THREAD_ENTRY * thread_p, const VFID * vfid, int nth, bool auto_alloc,
			 FILE_INIT_PAGE_FUNC f_init, void *f_init_args, VPID * vpid_nth)
{
  VPID vpid_fhead;
  PAGE_PTR page_fhead = NULL;
  FILE_HEADER *fhead = NULL;
  FILE_EXTENSIBLE_DATA *extdata_user_page_ftab = NULL;
  PAGE_PTR page_ftab_start = NULL;
  PAGE_PTR page_ftab_nth_location = NULL;
  FILE_FIND_NTH_CONTEXT find_nth_context;
  int error_code = NO_ERROR;

  assert (vfid != NULL && !VFID_ISNULL (vfid));
  assert (nth >= 0);
  assert (vpid_nth != NULL);

  VPID_SET_NULL (vpid_nth);

  /* how it works:
   * iterate through user page table, skipping pages marked as deleted, and decrement counter until it reaches 0.
   * save the VPID found on the nth position.
   * if there are no marked deleted pages, we can skip entire extensible data components and go directly to nth page.
   */

  /* get file header */
  FILE_GET_HEADER_VPID (vfid, &vpid_fhead);
  page_fhead = pgbuf_fix (thread_p, &vpid_fhead, OLD_PAGE, PGBUF_LATCH_READ, PGBUF_UNCONDITIONAL_LATCH);
  if (page_fhead == NULL)
    {
      ASSERT_ERROR_AND_SET (error_code);
      goto exit;
    }
  fhead = (FILE_HEADER *) page_fhead;
  file_header_sanity_check (fhead);
  assert (FILE_IS_NUMERABLE (fhead));
  assert (nth < fhead->n_page_user || (auto_alloc && nth == fhead->n_page_user));

  if (auto_alloc && nth == (fhead->n_page_user - fhead->n_page_mark_delete))
    {
      /* we need new page */
      /* todo: can this be simplified? */
      error_code = pgbuf_promote_read_latch (thread_p, &page_fhead, PGBUF_PROMOTE_SHARED_READER);
      if (error_code == ER_PAGE_LATCH_PROMOTE_FAIL)
	{
	  /* re-fix page */
	  pgbuf_unfix (thread_p, page_fhead);
	  page_fhead = pgbuf_fix (thread_p, &vpid_fhead, OLD_PAGE, PGBUF_LATCH_WRITE, PGBUF_UNCONDITIONAL_LATCH);
	  if (page_fhead == NULL)
	    {
	      ASSERT_ERROR_AND_SET (error_code);
	      goto exit;
	    }
	  fhead = (FILE_HEADER *) page_fhead;
	  file_header_sanity_check (fhead);
	  if (auto_alloc && nth == (fhead->n_page_user - fhead->n_page_mark_delete))
	    {
	      error_code = file_alloc (thread_p, vfid, f_init, f_init_args, vpid_nth, NULL);
	      if (error_code != NO_ERROR)
		{
		  ASSERT_ERROR ();
		}
	      goto exit;
	    }
	}
      else if (error_code != NO_ERROR)
	{
	  ASSERT_ERROR ();
	  goto exit;
	}
      else if (page_fhead == NULL)
	{
	  ASSERT_ERROR_AND_SET (error_code);
	  goto exit;
	}

      error_code = file_alloc (thread_p, vfid, f_init, f_init_args, vpid_nth, NULL);
      if (error_code != NO_ERROR)
	{
	  ASSERT_ERROR ();
	}

      goto exit;
    }

  /* iterate in user page table */
  FILE_HEADER_GET_USER_PAGE_FTAB (fhead, extdata_user_page_ftab);
  find_nth_context.vpid_nth = vpid_nth;
  find_nth_context.nth = nth;

  if (fhead->n_page_mark_delete > 0)
    {
      /* we don't know where the marked deleted pages are... we need to iterate through all pages and skip the marked
       * deleted. */
      error_code = file_extdata_apply_funcs (thread_p, extdata_user_page_ftab, NULL, NULL,
					     file_extdata_find_nth_vpid_and_skip_marked, &find_nth_context, false,
					     NULL, NULL);
      if (error_code != NO_ERROR)
	{
	  ASSERT_ERROR ();
	  goto exit;
	}
    }
  else
    {
      if (FILE_CACHE_LAST_FIND_NTH (fhead) && !VPID_ISNULL (&fhead->vpid_find_nth_last)
	  && !VPID_EQ (&vpid_fhead, &fhead->vpid_find_nth_last) && nth >= fhead->first_index_find_nth_last)
	{
	  /* start searching from last search location */
	  page_ftab_start =
	    pgbuf_fix (thread_p, &fhead->vpid_find_nth_last, OLD_PAGE, PGBUF_LATCH_READ, PGBUF_UNCONDITIONAL_LATCH);
	  if (page_ftab_start == NULL)
	    {
	      ASSERT_ERROR_AND_SET (error_code);
	      goto exit;
	    }
	  extdata_user_page_ftab = (FILE_EXTENSIBLE_DATA *) page_ftab_start;
	  find_nth_context.first_index = fhead->first_index_find_nth_last;
	  find_nth_context.nth -= fhead->first_index_find_nth_last;
	}
      else
	{
	  /* no last search location or it could not be used. start searching from the beginning. */
	  find_nth_context.first_index = 0;
	}
      /* we can go directly to the right VPID. */
      error_code = file_extdata_apply_funcs (thread_p, extdata_user_page_ftab, file_extdata_find_nth_vpid,
					     &find_nth_context, NULL, NULL, false, NULL, &page_ftab_nth_location);
      if (error_code != NO_ERROR)
	{
	  ASSERT_ERROR ();
	  goto exit;
	}

      if (FILE_CACHE_LAST_FIND_NTH (fhead))
	{
	  /* note that we consider this file cannot be accessed concurrently. therefore we do not promote to write latch
	   * and we do not set page dirty to update the cached search location. */
	  if (page_ftab_nth_location == NULL)
	    {
	      /* it was found in the starting page */
	      page_ftab_nth_location = page_ftab_start != NULL ? page_ftab_start : page_fhead;
	    }
	  pgbuf_get_vpid (page_ftab_nth_location, &fhead->vpid_find_nth_last);
	  fhead->first_index_find_nth_last = find_nth_context.first_index;

	  file_log ("file_numerable_find_nth", "update fhead.fist_index_find_nth_last to %d "
		    "and fhead->vpid_find_nth_last to %d|%d while searching nth=%d in file %d|%d",
		    fhead->first_index_find_nth_last, VPID_AS_ARGS (&fhead->vpid_find_nth_last), nth,
		    VFID_AS_ARGS (vfid));
	}
    }

  if (VPID_ISNULL (vpid_nth))
    {
      /* should not happen */
      assert_release (false);
      error_code = ER_FAILED;
      goto exit;
    }

  assert (error_code == NO_ERROR);

exit:
  if (page_ftab_nth_location != NULL && page_ftab_nth_location != page_ftab_start
      && page_ftab_nth_location != page_fhead)
    {
      pgbuf_unfix (thread_p, page_ftab_nth_location);
    }
  if (page_ftab_start != NULL)
    {
      pgbuf_unfix (thread_p, page_ftab_start);
    }
  if (page_fhead != NULL)
    {
      pgbuf_unfix (thread_p, page_fhead);
    }

  return error_code;
}

/*
 * file_rv_user_page_mark_delete () - Recover page mark delete.
 *
 * return	 : Error code
 * thread_p (in) : Thread entry
 * rcv (in)	 : Recovery data
 */
int
file_rv_user_page_mark_delete (THREAD_ENTRY * thread_p, LOG_RCV * rcv)
{
  PAGE_PTR page_ftab = rcv->pgptr;
  VPID *vpid_ptr = NULL;

  vpid_ptr = (VPID *) (page_ftab + rcv->offset);
  assert (!FILE_USER_PAGE_IS_MARKED_DELETED (vpid_ptr));
  FILE_USER_PAGE_MARK_DELETED (vpid_ptr);

  file_log ("file_rv_user_page_mark_delete",
	    "marked deleted vpid %d|%d in page %d|%d lsa %lld|%d at offset %d",
	    VPID_AS_ARGS (vpid_ptr), PGBUF_PAGE_VPID_AS_ARGS (page_ftab),
	    PGBUF_PAGE_LSA_AS_ARGS (page_ftab), rcv->offset);

  pgbuf_set_dirty (thread_p, page_ftab, DONT_FREE);
  return NO_ERROR;
}

/*
 * file_rv_user_page_unmark_delete_logical () - Recover page unmark delete (logical)
 *
 * return	 : Error code
 * thread_p (in) : Thread entry
 * rcv (in)	 : Recovery data
 */
int
file_rv_user_page_unmark_delete_logical (THREAD_ENTRY * thread_p, LOG_RCV * rcv)
{
  PAGE_PTR page_fhead;
  PAGE_PTR page_ftab;
  FILE_HEADER *fhead;
  VFID *vfid;
  VPID *vpid;
  VPID *vpid_in_table;
  VPID vpid_fhead;
  FILE_EXTENSIBLE_DATA *extdata_user_page_ftab;
  LOG_DATA_ADDR addr = LOG_DATA_ADDR_INITIALIZER;
  bool found = false;
  int position = -1;
  int offset = 0;
  LOG_LSA save_lsa;
  int error_code = NO_ERROR;

  /* how it works
   * when we mark a page as deleted in user page table and unfix file header, the user page table can be modified by
   * concurrent transactions. if allocations are always appended at the end, deallocations will remove VPID's from
   * user page table and can sometime merge pages. which means that by the time we get to undo our change, the location
   * of this page becomes uncertain.
   *
   * therefore, removing mark for deletion should lookup VPID in table.
   */

  vfid = (VFID *) (rcv->data + offset);
  offset += sizeof (*vfid);

  vpid = (VPID *) (rcv->data + offset);
  offset += sizeof (*vpid);

  assert (offset == rcv->length);

  vpid_fhead.volid = vfid->volid;
  vpid_fhead.pageid = vfid->fileid;
  page_fhead = pgbuf_fix (thread_p, &vpid_fhead, OLD_PAGE, PGBUF_LATCH_WRITE, PGBUF_UNCONDITIONAL_LATCH);
  if (page_fhead == NULL)
    {
      /* Should not be interrupted. */
      assert_release (false);
      return ER_FAILED;
    }

  fhead = (FILE_HEADER *) page_fhead;
  file_header_sanity_check (fhead);

  assert (FILE_IS_NUMERABLE (fhead));
  assert (!FILE_IS_TEMPORARY (fhead));

  /* search for VPID in user page table */
  FILE_HEADER_GET_USER_PAGE_FTAB (fhead, extdata_user_page_ftab);
  error_code =
    file_extdata_search_item (thread_p, &extdata_user_page_ftab, vpid,
			      file_compare_vpids, false, true, &found, &position, &page_ftab);
  if (error_code != NO_ERROR)
    {
      /* errors not expected during recovery. */
      assert_release (false);
      goto exit;
    }
  if (!found)
    {
      /* should be found. */
      assert_release (false);
      error_code = ER_FAILED;
      goto exit;
    }

  /* go to VPID in current extensible data */
  vpid_in_table = (VPID *) file_extdata_at (extdata_user_page_ftab, position);
  assert (FILE_USER_PAGE_IS_MARKED_DELETED (vpid_in_table));

  FILE_USER_PAGE_CLEAR_MARK_DELETED (vpid_in_table);
  assert (VPID_EQ (vpid, vpid_in_table));

  /* compensate logging. */
  addr.pgptr = page_ftab != NULL ? page_ftab : page_fhead;
  addr.offset = (PGLENGTH) (((char *) vpid_in_table) - addr.pgptr);
  save_lsa = *pgbuf_get_lsa (addr.pgptr);
  log_append_compensate (thread_p, RVFL_USER_PAGE_MARK_DELETE_COMPENSATE, pgbuf_get_vpid_ptr (addr.pgptr), addr.offset,
			 addr.pgptr, 0, NULL, LOG_FIND_CURRENT_TDES (thread_p));

  file_log ("file_rv_user_page_unmark_delete_logical",
	    "unmark delete vpid %d|%d in file %d|%d, page %d|%d, "
	    "prev_lsa %lld|%d, crt_lsa %lld|%d, at offset %d",
	    VPID_AS_ARGS (vpid_in_table), VFID_AS_ARGS (vfid),
	    PGBUF_PAGE_VPID_AS_ARGS (addr.pgptr), LSA_AS_ARGS (&save_lsa),
	    PGBUF_PAGE_VPID_AS_ARGS (addr.pgptr), addr.offset);

  pgbuf_set_dirty (thread_p, addr.pgptr, DONT_FREE);

  /* done */
  assert (error_code == NO_ERROR);

exit:
  if (page_ftab != NULL)
    {
      pgbuf_unfix (thread_p, page_ftab);
    }
  if (page_fhead != NULL)
    {
      pgbuf_unfix (thread_p, page_fhead);
    }
  return error_code;
}

/*
 * file_rv_user_page_unmark_delete_physical () - Recover page unmark delete (physical)
 *
 * return	 : Error code
 * thread_p (in) : Thread entry
 * rcv (in)	 : Recovery data
 */
int
file_rv_user_page_unmark_delete_physical (THREAD_ENTRY * thread_p, LOG_RCV * rcv)
{
  PAGE_PTR page_ftab = rcv->pgptr;
  VPID *vpid_ptr = NULL;

  /* note: this is used to compensate undo of mark delete. this time the location of VPID is known */

  vpid_ptr = (VPID *) (page_ftab + rcv->offset);
  assert (FILE_USER_PAGE_IS_MARKED_DELETED (vpid_ptr));

  FILE_USER_PAGE_CLEAR_MARK_DELETED (vpid_ptr);

  file_log ("file_rv_user_page_unmark_delete_physical",
	    "unmark delete vpid %d|%d in page %d|%d, lsa %lld|%d, "
	    "at offset %d", VPID_AS_ARGS (vpid_ptr),
	    PGBUF_PAGE_VPID_AS_ARGS (page_ftab), PGBUF_PAGE_LSA_AS_ARGS (page_ftab), rcv->offset);

  pgbuf_set_dirty (thread_p, page_ftab, DONT_FREE);
  return NO_ERROR;
}

/*
 * file_table_check_page_is_in_sectors () - FILE_EXTDATA_ITEM_FUNC to check user page table is in one of the sectors
 *
 * return        : error code
 * thread_p (in) : thread entry
 * data (in)     : user page table entry
 * index (in)    : index of user page table entry
 * stop (in)     : not used
 * args (in)     : FILE_VSID_COLLECTOR *
 */
static int
file_table_check_page_is_in_sectors (THREAD_ENTRY * thread_p, const void *data, int index, bool * stop, void *args)
{
  FILE_VSID_COLLECTOR *collector = (FILE_VSID_COLLECTOR *) args;
  VPID vpid = *(VPID *) data;
  VSID vsid_of_vpid;

  FILE_USER_PAGE_CLEAR_MARK_DELETED (&vpid);
  VSID_FROM_VPID (&vsid_of_vpid, &vpid);

  if (bsearch (&vsid_of_vpid, collector->vsids, collector->n_vsids, sizeof (VSID), file_compare_vsids) == NULL)
    {
      /* not found! */
      assert_release (false);
      return ER_FAILED;
    }
  return NO_ERROR;
}

/*
 * file_numerable_truncate () - truncate numerable files to a smaller number of pages
 *
 * return        : error code
 * thread_p (in) : thread entry
 * vfid (in)     : file identifier
 * npages (in)   : desired number of pages
 */
int
file_numerable_truncate (THREAD_ENTRY * thread_p, const VFID * vfid, DKNPAGES npages)
{
  VPID vpid_fhead;
  PAGE_PTR page_fhead = NULL;
  FILE_HEADER *fhead;
  VPID vpid;
  int error_code = NO_ERROR;

  FILE_GET_HEADER_VPID (vfid, &vpid_fhead);
  page_fhead = pgbuf_fix (thread_p, &vpid_fhead, OLD_PAGE, PGBUF_LATCH_WRITE, PGBUF_UNCONDITIONAL_LATCH);
  if (page_fhead == NULL)
    {
      ASSERT_ERROR_AND_SET (error_code);
      return ER_FAILED;
    }
  fhead = (FILE_HEADER *) page_fhead;

  if (!FILE_IS_NUMERABLE (fhead))
    {
      /* cannot truncate */
      assert_release (false);
      error_code = ER_FAILED;
      goto exit;
    }

  if (fhead->n_page_mark_delete != 0)
    {
      /* I am not sure what we should do in this case. We give up truncating and in debug it will crash. */
      assert (false);
      return NO_ERROR;
    }

  while (fhead->n_page_user > npages)
    {
      /* maybe this can be done in a more optimal way... but for now it will have to do */
      error_code = file_numerable_find_nth (thread_p, vfid, npages, false, NULL, NULL, &vpid);
      if (error_code != NO_ERROR)
	{
	  ASSERT_ERROR ();
	  goto exit;
	}
      error_code = file_dealloc (thread_p, vfid, &vpid, fhead->type);
      if (error_code != NO_ERROR)
	{
	  ASSERT_ERROR ();
	  goto exit;
	}
    }
  assert (fhead->n_page_user == npages);
  assert (error_code == NO_ERROR);

exit:
  if (page_fhead != NULL)
    {
      pgbuf_unfix (thread_p, page_fhead);
    }
  return error_code;
}

/************************************************************************/
/* Temporary files section.                                             */
/************************************************************************/

/*
 * file_temp_alloc () - Allocate a new page in temporary file.
 *
 * return		: Error code
 * thread_p (in)	: Thread entry
 * page_fhead (in)	: File header page
 * alloc_type (in)	: User/table page
 * vpid_alloc_out (out) : Output allocated page VPID.
 */
static int
file_temp_alloc (THREAD_ENTRY * thread_p, PAGE_PTR page_fhead, FILE_ALLOC_TYPE alloc_type, VPID * vpid_alloc_out)
{
  FILE_HEADER *fhead = (FILE_HEADER *) page_fhead;
  VPID vpid_fhead;
  FILE_EXTENSIBLE_DATA *extdata_part_ftab = NULL;
  PAGE_PTR page_ftab = NULL;
  FILE_PARTIAL_SECTOR *partsect = NULL;
  PAGE_PTR page_extdata = NULL;
  bool was_empty = false;
  bool is_full = false;
  int error_code = NO_ERROR;

  file_header_sanity_check (fhead);
  assert (FILE_IS_TEMPORARY (fhead));
  assert (page_fhead != NULL);
  assert (vpid_alloc_out != NULL);

  /* how it works
   * temporary files, compared to permanent files, have a simplified design. they do not keep two different tables
   * (partial and full). they only keep the partial table, and when sectors become full, they remain in the partial
   * table.
   * the second difference is that temporary files never deallocate pages. since they are temporary, and soon to be
   * freed (or cached for reuse), there is no point in deallocating pages.
   * the simplified design was chosen because temporary files are never logged. and it is hard to undo changes without
   * logging when errors happen (e.g. interrupted transaction).
   *
   * all we have to do to allocate a page is to try to allocate from last used sector. if that sector is full, advance
   * to next sector. if no new sectors, reserve a new one. that's all.
   */

  file_log ("file_temp_alloc", "%s", FILE_ALLOC_TYPE_STRING (alloc_type));

  FILE_GET_HEADER_VPID (&fhead->self, &vpid_fhead);

  /* get page for last allocated partial table */
  if (VPID_EQ (&vpid_fhead, &fhead->vpid_last_temp_alloc))
    {
      /* partial table in header */
      FILE_HEADER_GET_PART_FTAB (fhead, extdata_part_ftab);
    }
  else
    {
      page_ftab =
	pgbuf_fix (thread_p, &fhead->vpid_last_temp_alloc, OLD_PAGE, PGBUF_LATCH_WRITE, PGBUF_UNCONDITIONAL_LATCH);
      if (page_ftab == NULL)
	{
	  ASSERT_ERROR_AND_SET (error_code);
	  goto exit;
	}
      extdata_part_ftab = (FILE_EXTENSIBLE_DATA *) page_ftab;
    }

  if (fhead->n_page_free == 0)
    {
      /* expand file by one sector */
      FILE_PARTIAL_SECTOR partsect_new = FILE_PARTIAL_SECTOR_INITIALIZER;

      /* reserve a sector */
      error_code =
	disk_reserve_sectors (thread_p, DB_TEMPORARY_DATA_PURPOSE, fhead->volid_last_expand, 1, &partsect_new.vsid);
      if (error_code != NO_ERROR)
	{
	  ASSERT_ERROR ();
	  goto exit;
	}

      file_log ("file_temp_alloc",
		"no free pages" FILE_HEAD_ALLOC_MSG
		"\texpand file with VSID = %d|%d ", FILE_HEAD_ALLOC_AS_ARGS (fhead), VSID_AS_ARGS (&partsect_new.vsid));

      assert (extdata_part_ftab != NULL);
      if (file_extdata_is_full (extdata_part_ftab))
	{
	  /* we need a new page. */
	  /* we will use first page of newly reserved sector. */
	  VPID vpid_ftab_new;
	  PAGE_PTR page_ftab_new = NULL;

	  vpid_ftab_new.volid = partsect_new.vsid.volid;
	  vpid_ftab_new.pageid = SECTOR_FIRST_PAGEID (partsect_new.vsid.sectid);
	  file_partsect_set_bit (&partsect_new, 0);

	  /* fix new file table page */
	  page_ftab_new = pgbuf_fix (thread_p, &vpid_ftab_new, NEW_PAGE, PGBUF_LATCH_WRITE, PGBUF_UNCONDITIONAL_LATCH);
	  if (page_ftab_new == NULL)
	    {
	      ASSERT_ERROR_AND_SET (error_code);

	      /* todo: unreserve sector */
	      goto exit;
	    }
	  pgbuf_set_page_ptype (thread_p, page_ftab_new, PAGE_FTAB);

	  /* set link to previous page. */
	  VPID_COPY (&extdata_part_ftab->vpid_next, &vpid_ftab_new);

	  /* we don't need old file table page anymore */
	  assert (page_ftab != page_fhead);
	  if (page_ftab != NULL)
	    {
	      pgbuf_set_dirty_and_free (thread_p, page_ftab);
	    }

	  VPID_COPY (&fhead->vpid_last_temp_alloc, &vpid_ftab_new);
	  fhead->offset_to_last_temp_alloc = 0;
	  pgbuf_set_dirty (thread_p, page_fhead, DONT_FREE);

	  page_ftab = page_ftab_new;
	  extdata_part_ftab = (FILE_EXTENSIBLE_DATA *) page_ftab;
	  file_extdata_init (sizeof (FILE_PARTIAL_SECTOR), DB_PAGESIZE, extdata_part_ftab);

	  file_log ("file_temp_alloc",
		    "used newly reserved sector's first page %d|%d for partial table.", VPID_AS_ARGS (&vpid_ftab_new));
	}
      assert (!file_extdata_is_full (extdata_part_ftab));
      assert (file_extdata_item_count (extdata_part_ftab) == fhead->offset_to_last_temp_alloc);
      file_extdata_append (extdata_part_ftab, &partsect_new);

      fhead->n_sector_partial++;
      fhead->n_sector_total++;
      fhead->n_page_free += DISK_SECTOR_NPAGES;
      fhead->n_page_total += DISK_SECTOR_NPAGES;
      if (partsect_new.page_bitmap == FILE_EMPTY_PAGE_BITMAP)
	{
	  fhead->n_sector_empty++;
	}
      else
	{
	  fhead->n_page_free--;
	  fhead->n_page_ftab++;
	}

      file_log ("file_temp_alloc",
		"new partial sector added to partial extensible data:\n"
		FILE_PARTSECT_MSG ("newly reserved sector")
		FILE_EXTDATA_MSG ("last partial table component"),
		FILE_PARTSECT_AS_ARGS (&partsect_new), FILE_EXTDATA_AS_ARGS (extdata_part_ftab));

      file_header_sanity_check (fhead);
    }
  assert (fhead->n_page_free > 0);

  if (fhead->offset_to_last_temp_alloc == file_extdata_item_count (extdata_part_ftab))
    {
      VPID vpid_next;

      /* must be full */
      assert (file_extdata_is_full (extdata_part_ftab));
      /* we must have another extensible data */
      assert (!VPID_ISNULL (&extdata_part_ftab->vpid_next));

      /* move allocation cursor to next partial table page */
      vpid_next = extdata_part_ftab->vpid_next;
      if (page_ftab != NULL)
	{
	  pgbuf_unfix_and_init (thread_p, page_ftab);
	}
      page_ftab = pgbuf_fix (thread_p, &vpid_next, OLD_PAGE, PGBUF_LATCH_WRITE, PGBUF_UNCONDITIONAL_LATCH);
      if (page_ftab == NULL)
	{
	  ASSERT_ERROR_AND_SET (error_code);
	  goto exit;
	}
      extdata_part_ftab = (FILE_EXTENSIBLE_DATA *) page_ftab;

      fhead->vpid_last_temp_alloc = vpid_next;
      fhead->offset_to_last_temp_alloc = 0;
    }

  assert (extdata_part_ftab != NULL);
  assert (fhead->offset_to_last_temp_alloc < file_extdata_item_count (extdata_part_ftab));
  partsect = (FILE_PARTIAL_SECTOR *) file_extdata_at (extdata_part_ftab, fhead->offset_to_last_temp_alloc);

  /* Allocate the page. */
  was_empty = file_partsect_is_empty (partsect);
  if (!file_partsect_alloc (partsect, vpid_alloc_out, NULL))
    {
      /* full sector? that is unexpected. we must have a logic error. */
      assert_release (false);
      error_code = ER_FAILED;
      goto exit;
    }
  if (file_partsect_is_full (partsect))
    {
      is_full = true;
      fhead->offset_to_last_temp_alloc++;
    }

  file_header_alloc (fhead, alloc_type, was_empty, is_full);
  pgbuf_set_dirty (thread_p, page_fhead, DONT_FREE);

  file_log ("file_temp_alloc", "%s %d|%d successful. \n" FILE_HEAD_FULL_MSG
	    FILE_PARTSECT_MSG ("partial sector after alloc"),
	    FILE_ALLOC_TYPE_STRING (alloc_type),
	    VPID_AS_ARGS (vpid_alloc_out), FILE_HEAD_FULL_AS_ARGS (fhead), FILE_PARTSECT_AS_ARGS (partsect));

  if (page_ftab != NULL)
    {
      assert (page_ftab != page_fhead);
      pgbuf_set_dirty_and_free (thread_p, page_ftab);
    }

  /* done */
  assert (error_code == NO_ERROR);

exit:
  if (page_ftab != NULL)
    {
      pgbuf_unfix_and_init (thread_p, page_ftab);
    }
  return error_code;
}

/*
 * file_temp_set_type () - set new type in existing temporary file
 *
 * return        : error code
 * thread_p (in) : thread entry
 * vfid (in)     : file identifier
 * ftype (in)    : new file type
 */
STATIC_INLINE int
file_temp_set_type (THREAD_ENTRY * thread_p, VFID * vfid, FILE_TYPE ftype)
{
  VPID vpid_fhead;
  PAGE_PTR page_fhead = NULL;
  FILE_HEADER *fhead = NULL;
  int error_code = NO_ERROR;

  FILE_GET_HEADER_VPID (vfid, &vpid_fhead);
  page_fhead = pgbuf_fix (thread_p, &vpid_fhead, OLD_PAGE, PGBUF_LATCH_WRITE, PGBUF_UNCONDITIONAL_LATCH);
  if (page_fhead == NULL)
    {
      ASSERT_ERROR_AND_SET (error_code);
      return error_code;
    }
  fhead = (FILE_HEADER *) page_fhead;
  file_header_sanity_check (fhead);

  if (!FILE_IS_TEMPORARY (fhead))
    {
      /* we cannot change type */
      assert_release (false);
      error_code = ER_FAILED;
      goto exit;
    }

  fhead->type = ftype;
  pgbuf_set_dirty (thread_p, page_fhead, DONT_FREE);

exit:
  pgbuf_unfix (thread_p, page_fhead);
  return error_code;
}

/*
 * file_temp_reset_user_pages () - reset all user pages in temporary file.
 *
 * return        : error code
 * thread_p (in) : thread entry
 * vfid (in)     : file identifier
 */
static int
file_temp_reset_user_pages (THREAD_ENTRY * thread_p, const VFID * vfid)
{
  VPID vpid_fhead;
  PAGE_PTR page_fhead = NULL;
  FILE_HEADER *fhead = NULL;
  FILE_FTAB_COLLECTOR collector = FILE_FTAB_COLLECTOR_INITIALIZER;
  FILE_EXTENSIBLE_DATA *extdata_part_ftab = NULL;
  PAGE_PTR page_ftab = NULL;
  FILE_PARTIAL_SECTOR *partsect = NULL;
  int idx_sect = 0;
  VPID vpid_next;
  int nsect_part_new;
  int nsect_full_new;
  int nsect_empty_new;
  FILE_EXTENSIBLE_DATA *extdata_user_page_ftab;
  bool save_interrupt;
  bool found = false;
  int error_code = NO_ERROR;

  /* don't let this be interrupted, because we might ruin the file */
  save_interrupt = thread_set_check_interrupt (thread_p, false);

  FILE_GET_HEADER_VPID (vfid, &vpid_fhead);
  page_fhead = pgbuf_fix (thread_p, &vpid_fhead, OLD_PAGE, PGBUF_LATCH_WRITE, PGBUF_UNCONDITIONAL_LATCH);
  if (page_fhead == NULL)
    {
      ASSERT_ERROR_AND_SET (error_code);
      goto exit;
    }
  fhead = (FILE_HEADER *) page_fhead;
  file_header_sanity_check (fhead);

  if (!FILE_IS_TEMPORARY (fhead))
    {
      assert_release (false);
      error_code = ER_FAILED;
      goto exit;
    }

  if (FILE_IS_NUMERABLE (fhead))
    {
      /* reset user page table */
      FILE_HEADER_GET_USER_PAGE_FTAB (fhead, extdata_user_page_ftab);
      VPID_SET_NULL (&extdata_user_page_ftab->vpid_next);
      extdata_user_page_ftab->n_items = 0;
      fhead->vpid_last_user_page_ftab = vpid_fhead;
      fhead->vpid_find_nth_last = vpid_fhead;
      fhead->first_index_find_nth_last = 0;
    }

  /* collect table pages */
  error_code = file_table_collect_ftab_pages (thread_p, page_fhead, false, &collector);
  if (error_code != NO_ERROR)
    {
      assert_release (false);
      goto exit;
    }

  /* count partial, full, empty */
  nsect_full_new = 0;
  for (idx_sect = 0; idx_sect < collector.nsects; idx_sect++)
    {
      if (collector.partsect_ftab[idx_sect].page_bitmap == FILE_FULL_PAGE_BITMAP)
	{
	  nsect_full_new++;
	}
    }
  nsect_part_new = collector.nsects - nsect_full_new;
  nsect_empty_new = fhead->n_sector_total - collector.nsects;
  nsect_part_new += nsect_empty_new;

  /* reset partial table sectors, but leave file table pages allocated */
  page_ftab = page_fhead;
  FILE_HEADER_GET_PART_FTAB (fhead, extdata_part_ftab);
  while (true)
    {
      assert (extdata_part_ftab != NULL);

      for (partsect = (FILE_PARTIAL_SECTOR *) file_extdata_start (extdata_part_ftab);
	   partsect < (FILE_PARTIAL_SECTOR *) file_extdata_end (extdata_part_ftab); partsect++)
	{
	  /* does it have file table pages? */
	  found = false;
	  for (idx_sect = 0; idx_sect < collector.nsects; idx_sect++)
	    {
	      if (file_compare_vsids (&partsect->vsid, &collector.partsect_ftab[idx_sect].vsid) == 0)
		{
		  /* get bitmap from collector */
		  partsect->page_bitmap = collector.partsect_ftab[idx_sect].page_bitmap;

		  /* sector cannot be found again. remove it from collector */
		  if (idx_sect < collector.nsects - 1)
		    {
		      memmove (&collector.partsect_ftab[idx_sect],
			       &collector.partsect_ftab[idx_sect + 1],
			       (collector.nsects - 1 - idx_sect) * sizeof (FILE_PARTIAL_SECTOR));
		    }
		  collector.nsects--;
		  found = true;
		  break;
		}
	    }
	  if (!found)
	    {
	      /* not found in collector, must be empty sector */
	      partsect->page_bitmap = FILE_EMPTY_PAGE_BITMAP;
	    }
	}

      pgbuf_set_dirty (thread_p, page_ftab, DONT_FREE);

      vpid_next = extdata_part_ftab->vpid_next;
      if (page_ftab != page_fhead)
	{
	  pgbuf_unfix (thread_p, page_ftab);
	}
      page_ftab = NULL;
      if (VPID_ISNULL (&vpid_next))
	{
	  break;
	}
      page_ftab = pgbuf_fix (thread_p, &vpid_next, OLD_PAGE, PGBUF_LATCH_WRITE, PGBUF_UNCONDITIONAL_LATCH);
      if (page_ftab == NULL)
	{
	  assert_release (false);
	  error_code = ER_FAILED;
	  goto exit;
	}
      extdata_part_ftab = (FILE_EXTENSIBLE_DATA *) page_ftab;
    }
  /* partial table sectors have been reset */

  /* update header */
  fhead->n_sector_empty = nsect_empty_new;
  fhead->n_sector_partial = nsect_part_new;
  fhead->n_sector_full = nsect_full_new;

  fhead->n_page_ftab = collector.npages;
  fhead->n_page_free = fhead->n_page_total - fhead->n_page_ftab;
  fhead->n_page_user = 0;

  /* reset pointers used for allocations */
  fhead->vpid_last_temp_alloc = vpid_fhead;
  fhead->offset_to_last_temp_alloc = 0;

  file_log ("file_temp_reset_user_pages", "finished \n" FILE_HEAD_FULL_MSG, FILE_HEAD_FULL_AS_ARGS (fhead));

  pgbuf_set_dirty (thread_p, page_fhead, DONT_FREE);
  /* done */
  assert (error_code == NO_ERROR);

exit:
  assert (page_ftab == NULL);

  if (page_fhead != NULL)
    {
      pgbuf_unfix (thread_p, page_fhead);
    }

  (void) thread_set_check_interrupt (thread_p, save_interrupt);

  if (collector.partsect_ftab != NULL)
    {
      db_private_free (thread_p, collector.partsect_ftab);
    }

  return error_code;
}

/*
 * file_temp_preserve () - preserve temporary file
 *
 * return :
 * THREAD_ENTRY * thread_p (in) :
 * const VFID * vfid (in) :
 */
void
file_temp_preserve (THREAD_ENTRY * thread_p, const VFID * vfid)
{
  /* to preserve the file, we need to remove it from transaction list */
  FILE_TEMPCACHE_ENTRY *entry = NULL;

  assert (vfid != NULL && !VFID_ISNULL (vfid));

  entry = file_tempcache_pop_tran_file (thread_p, vfid);
  if (entry == NULL)
    {
      assert_release (false);
    }
  else
    {
      file_tempcache_retire_entry (entry);
    }
}

/************************************************************************/
/* Temporary cache section                                              */
/************************************************************************/

/*
 * file_tempcache_init () - init temporary file cache
 *
 * return : ER_OUT_OF_VIRTUAL_MEMORY or NO_ERROR
 */
static int
file_tempcache_init (void)
{
  int memsize = 0;
#if defined (SERVER_MODE)
  int ntrans = logtb_get_number_of_total_tran_indices () + 1;
#else
  int ntrans = 1;
#endif

  assert (file_Tempcache == NULL);

  /* allocate file_Tempcache */
  memsize = sizeof (FILE_TEMPCACHE);
  file_Tempcache = (FILE_TEMPCACHE *) malloc (memsize);
  if (file_Tempcache == NULL)
    {
      er_set (ER_ERROR_SEVERITY, ARG_FILE_LINE, ER_OUT_OF_VIRTUAL_MEMORY, 1, memsize);
      return ER_OUT_OF_VIRTUAL_MEMORY;
    }

  /* initialize free entry list... used to avoid entry allocation/deallocation */
  file_Tempcache->free_entries = NULL;
  file_Tempcache->nfree_entries_max = ntrans * 8;	/* I set 8 per transaction, maybe there is a better value */
  file_Tempcache->nfree_entries = 0;

  /* initialize temporary file cache. we keep two separate lists for numerable and regular files */
  file_Tempcache->cached_not_numerable = NULL;
  file_Tempcache->cached_numerable = NULL;
  file_Tempcache->ncached_max = prm_get_integer_value (PRM_ID_MAX_ENTRIES_IN_TEMP_FILE_CACHE);
  file_Tempcache->ncached_not_numerable = 0;
  file_Tempcache->ncached_numerable = 0;

  /* initialize mutex used to protect temporary file cache and entry allocation/deallocation */
  pthread_mutex_init (&file_Tempcache->mutex, NULL);
#if !defined (NDEBUG)
  file_Tempcache->owner_mutex = -1;
#endif

  /* allocate transaction temporary files lists */
  memsize = ntrans * sizeof (FILE_TEMPCACHE *);
  file_Tempcache->tran_files = (FILE_TEMPCACHE_ENTRY **) malloc (memsize);
  if (file_Tempcache->tran_files == NULL)
    {
      pthread_mutex_destroy (&file_Tempcache->mutex);
      free_and_init (file_Tempcache);
      er_set (ER_ERROR_SEVERITY, ARG_FILE_LINE, ER_OUT_OF_VIRTUAL_MEMORY, 1, memsize);
      return ER_OUT_OF_VIRTUAL_MEMORY;
    }
  memset (file_Tempcache->tran_files, 0, memsize);

  /* all ok */
  return NO_ERROR;
}

/*
 * file_tempcache_final () - free temporary files cache resources
 *
 * return : void
 */
static void
file_tempcache_final (void)
{
  int tran = 0;
  int ntrans;

  if (file_Tempcache == NULL)
    {
      return;
    }

#if defined (SERVER_MODE)
  ntrans = logtb_get_number_of_total_tran_indices ();
#else
  ntrans = 1;
#endif

  file_tempcache_lock ();

  /* free all transaction lists... they should be empty anyway, but be conservative */
  for (tran = 0; tran < ntrans; tran++)
    {
      if (file_Tempcache->tran_files[tran] != NULL)
	{
	  /* should be empty */
	  assert (false);
	  file_tempcache_free_entry_list (&file_Tempcache->tran_files[tran]);
	}
    }
  free_and_init (file_Tempcache->tran_files);

  /* temporary volumes are removed, we don't have to destroy files */
  file_tempcache_free_entry_list (&file_Tempcache->cached_not_numerable);
  file_tempcache_free_entry_list (&file_Tempcache->cached_numerable);

  file_tempcache_free_entry_list (&file_Tempcache->free_entries);

  file_tempcache_unlock ();

  pthread_mutex_destroy (&file_Tempcache->mutex);

  free_and_init (file_Tempcache);
}

/*
 * file_tempcache_free_entry_list () - free entry list and set it to NULL
 *
 * return        : void
 * list (in/out) : list to free. it becomes NULL.
 */
STATIC_INLINE void
file_tempcache_free_entry_list (FILE_TEMPCACHE_ENTRY ** list)
{
  FILE_TEMPCACHE_ENTRY *entry;
  FILE_TEMPCACHE_ENTRY *next;

  file_tempcache_check_lock ();

  for (entry = *list; entry != NULL; entry = next)
    {
      next = entry->next;
      free (entry);
    }
  *list = NULL;
}

/*
 * file_tempcache_alloc_entry () - allocate a new file temporary cache entry
 *
 * return      : error code
 * entry (out) : entry from free entries or newly allocated
 */
STATIC_INLINE int
file_tempcache_alloc_entry (FILE_TEMPCACHE_ENTRY ** entry)
{
  file_tempcache_check_lock ();

  if (file_Tempcache->free_entries != NULL)
    {
      assert (file_Tempcache->nfree_entries > 0);

      *entry = file_Tempcache->free_entries;
      file_Tempcache->free_entries = file_Tempcache->free_entries->next;
      file_Tempcache->nfree_entries--;
    }
  else
    {
      *entry = (FILE_TEMPCACHE_ENTRY *) malloc (sizeof (FILE_TEMPCACHE_ENTRY));
      if (*entry == NULL)
	{
	  er_set (ER_ERROR_SEVERITY, ARG_FILE_LINE, ER_OUT_OF_VIRTUAL_MEMORY, 1, sizeof (FILE_TEMPCACHE_ENTRY));
	  return ER_OUT_OF_VIRTUAL_MEMORY;
	}
    }

  (*entry)->next = NULL;
  VFID_SET_NULL (&(*entry)->vfid);
  (*entry)->ftype = FILE_UNKNOWN_TYPE;

  return NO_ERROR;
}

/*
 * file_tempcache_retire_entry () - retire entry to free entry list (if not maxed) or deallocate
 *
 * return     : void
 * entry (in) : retired entry
 */
STATIC_INLINE void
file_tempcache_retire_entry (FILE_TEMPCACHE_ENTRY * entry)
{
  /* we lock to change free entry list */
  file_tempcache_lock ();

  if (file_Tempcache->nfree_entries < file_Tempcache->nfree_entries_max)
    {
      entry->next = file_Tempcache->free_entries;
      file_Tempcache->free_entries = entry;
      file_Tempcache->nfree_entries++;
    }
  else
    {
      free (entry);
    }

  file_tempcache_unlock ();
}

/*
 * file_tempcache_lock () - lock temporary cache mutex
 *
 * return : void
 */
STATIC_INLINE void
file_tempcache_lock (void)
{
  assert (file_Tempcache->owner_mutex != thread_get_current_entry_index ());
  pthread_mutex_lock (&file_Tempcache->mutex);
  assert (file_Tempcache->owner_mutex == -1);
#if !defined (NDEBUG)
  file_Tempcache->owner_mutex = thread_get_current_entry_index ();
#endif /* !NDEBUG */
}

/*
 * file_tempcache_unlock () - unlock temporary cache mutex
 *
 * return : void
 */
STATIC_INLINE void
file_tempcache_unlock (void)
{
  assert (file_Tempcache->owner_mutex == thread_get_current_entry_index ());
#if !defined (NDEBUG)
  file_Tempcache->owner_mutex = -1;
#endif /* !NDEBUG */
  pthread_mutex_unlock (&file_Tempcache->mutex);
}

/*
 * file_tempcache_check_lock () - check temporary cache mutex is locked (for debug)
 *
 * return : void
 */
STATIC_INLINE void
file_tempcache_check_lock (void)
{
  assert (file_Tempcache->owner_mutex == thread_get_current_entry_index ());
}

/*
 * file_tempcache_get () - get a file from temporary file cache
 *
 * return         : error code
 * thread_p (in)  : thread entry
 * ftype (in)     : file type
 * numerable (in) : true for numerable file, false for regular file
 * entry (out)    : always output an temporary cache entry. caller must check entry VFID to find if cached file was used
 */
STATIC_INLINE int
file_tempcache_get (THREAD_ENTRY * thread_p, FILE_TYPE ftype, bool numerable, FILE_TEMPCACHE_ENTRY ** entry)
{
  int error_code = NO_ERROR;

  assert (entry != NULL && *entry == NULL);

  file_tempcache_lock ();

  *entry = numerable ? file_Tempcache->cached_numerable : file_Tempcache->cached_not_numerable;
  if (*entry != NULL && (*entry)->ftype != ftype)
    {
      /* change type */
      error_code = file_temp_set_type (thread_p, &(*entry)->vfid, ftype);
      if (error_code != NO_ERROR)
	{
	  /* could not change it, give up */
	  *entry = NULL;
	}
      else
	{
	  (*entry)->ftype = ftype;
	}
    }

  if (*entry != NULL)
    {
      /* remove from cache */
      if (numerable)
	{
	  assert (*entry == file_Tempcache->cached_numerable);
	  assert (file_Tempcache->ncached_numerable > 0);

	  file_Tempcache->cached_numerable = file_Tempcache->cached_numerable->next;
	  file_Tempcache->ncached_numerable--;
	}
      else
	{
	  assert (*entry == file_Tempcache->cached_not_numerable);
	  assert (file_Tempcache->ncached_not_numerable > 0);

	  file_Tempcache->cached_not_numerable = file_Tempcache->cached_not_numerable->next;
	  file_Tempcache->ncached_not_numerable--;
	}

      (*entry)->next = NULL;

      file_log ("file_tempcache_get",
		"found in cache temporary file entry "
		FILE_TEMPCACHE_ENTRY_MSG ", %s\n" FILE_TEMPCACHE_MSG,
		FILE_TEMPCACHE_ENTRY_AS_ARGS (*entry), numerable ? "numerable" : "regular", FILE_TEMPCACHE_AS_ARGS);

      file_tempcache_unlock ();
      return NO_ERROR;
    }

  /* not from cache, get a new entry */
  error_code = file_tempcache_alloc_entry (entry);
  if (error_code != NO_ERROR)
    {
      ASSERT_ERROR ();
      file_tempcache_unlock ();
      return error_code;
    }

  /* init new entry */
  assert (*entry != NULL);
  (*entry)->next = NULL;
  (*entry)->ftype = ftype;
  VFID_SET_NULL (&(*entry)->vfid);

  file_tempcache_unlock ();

  return NO_ERROR;
}

/*
 * file_tempcache_put () - put entry to file cache (if cache is not full and if file passes vetting)
 *
 * return        : true if file was cached, false otherwise
 * thread_p (in) : thread entry
 * entry (in)    : entry of retired temporary file
 */
STATIC_INLINE bool
file_tempcache_put (THREAD_ENTRY * thread_p, FILE_TEMPCACHE_ENTRY * entry)
{
  FILE_HEADER fhead;

  assert (entry != NULL);
  assert (!VFID_ISNULL (&entry->vfid));
  assert (entry->next == NULL);

  fhead.n_page_user = -1;
  if (file_header_copy (thread_p, &entry->vfid, &fhead) != NO_ERROR
      || fhead.n_page_user > prm_get_integer_value (PRM_ID_MAX_PAGES_IN_TEMP_FILE_CACHE))
    {
      /* file not valid for cache */
      file_log ("file_tempcache_put",
		"could not cache temporary file " FILE_TEMPCACHE_ENTRY_MSG
		", fhead->n_page_user = %d ", FILE_TEMPCACHE_ENTRY_AS_ARGS (entry), fhead.n_page_user);
      return false;
    }
  /* make sure entry has correct type. */
  entry->ftype = fhead.type;

  /* lock temporary cache */
  file_tempcache_lock ();

  if (file_Tempcache->ncached_not_numerable + file_Tempcache->ncached_numerable < file_Tempcache->nfree_entries_max)
    {
      /* cache not full */
      assert ((file_Tempcache->cached_not_numerable == NULL) == (file_Tempcache->ncached_not_numerable == 0));
      assert ((file_Tempcache->cached_numerable == NULL) == (file_Tempcache->ncached_numerable == 0));

      /* reset file */
      if (file_temp_reset_user_pages (thread_p, &entry->vfid) != NO_ERROR)
	{
	  /* failed to reset file, we cannot cache it */
	  ASSERT_ERROR ();

	  file_log ("file_tempcache_put",
		    "could not cache temporary file " FILE_TEMPCACHE_ENTRY_MSG
		    ", error during file reset", FILE_TEMPCACHE_ENTRY_AS_ARGS (entry));
	  file_tempcache_unlock ();
	  return false;
	}

      /* add numerable temporary file to cached numerable file list, regular file to not numerable list */
      if (FILE_IS_NUMERABLE (&fhead))
	{
	  entry->next = file_Tempcache->cached_numerable;
	  file_Tempcache->cached_numerable = entry;
	  file_Tempcache->ncached_numerable++;
	}
      else
	{
	  entry->next = file_Tempcache->cached_not_numerable;
	  file_Tempcache->cached_not_numerable = entry;
	  file_Tempcache->ncached_not_numerable++;
	}

      file_log ("file_tempcache_put",
		"cached temporary file " FILE_TEMPCACHE_ENTRY_MSG ", %s\n"
		FILE_TEMPCACHE_MSG, FILE_TEMPCACHE_ENTRY_AS_ARGS (entry),
		FILE_IS_NUMERABLE (&fhead) ? "numerable" : "regular", FILE_TEMPCACHE_AS_ARGS);

      file_tempcache_unlock ();

      /* cached */
      return true;
    }
  else
    {
      /* cache full */
      file_log ("file_tempcache_put",
		"could not cache temporary file " FILE_TEMPCACHE_ENTRY_MSG
		", temporary cache is full \n" FILE_TEMPCACHE_MSG,
		FILE_TEMPCACHE_ENTRY_AS_ARGS (entry), FILE_TEMPCACHE_AS_ARGS);
      file_tempcache_unlock ();
      return false;
    }
}

/*
 * file_get_tempcache_entry_index () - returns entry index of tempcache
 *
 * return        : int
 * thread_p (in) : thread entry
 */
STATIC_INLINE int
file_get_tempcache_entry_index (THREAD_ENTRY * thread_p)
{
#if defined (SERVER_MODE)
  return thread_get_current_tran_index ();
#else
  return 0;
#endif
}

/*
 * file_tempcache_drop_tran_temp_files () - drop all temporary files created by current transaction
 *
 * return        : void
 * thread_p (in) : thread entry
 */
void
file_tempcache_drop_tran_temp_files (THREAD_ENTRY * thread_p)
{
  if (file_Tempcache->tran_files[file_get_tempcache_entry_index (thread_p)] != NULL)
    {
      file_log ("file_tempcache_drop_tran_temp_files",
		"drop %d transaction temporary files", file_get_tran_num_temp_files (thread_p));
      file_tempcache_cache_or_drop_entries (thread_p,
					    &file_Tempcache->tran_files[file_get_tempcache_entry_index (thread_p)]);
    }
}

/*
 * file_tempcache_cache_or_drop_entries () - drop all temporary files in the give entry list
 *
 * return        : void
 * thread_p (in) : thread entry
 * entries (in)  : temporary files entry list
 */
STATIC_INLINE void
file_tempcache_cache_or_drop_entries (THREAD_ENTRY * thread_p, FILE_TEMPCACHE_ENTRY ** entries)
{
  FILE_TEMPCACHE_ENTRY *temp_file;
  FILE_TEMPCACHE_ENTRY *next = NULL;
  bool save_interrupt = thread_set_check_interrupt (thread_p, false);

  for (temp_file = *entries; temp_file != NULL; temp_file = next)
    {
      next = temp_file->next;
      temp_file->next = NULL;

      if (!file_tempcache_put (thread_p, temp_file))
	{
	  /* was not cached. destroy the file */
	  file_log ("file_tempcache_cache_or_drop_entries",
		    "drop entry " FILE_TEMPCACHE_ENTRY_MSG, FILE_TEMPCACHE_ENTRY_AS_ARGS (temp_file));
	  if (file_destroy (thread_p, &temp_file->vfid) != NO_ERROR)
	    {
	      /* file is leaked */
	      assert_release (false);
	      /* ignore error and continue free as many files as possible */
	    }
	  file_tempcache_retire_entry (temp_file);
	}
    }
  *entries = NULL;

  (void) thread_set_check_interrupt (thread_p, save_interrupt);
}

/*
 * file_tempcache_pop_tran_file () - pop entry with the given VFID from transaction list
 *
 * return        : popped entry
 * thread_p (in) : thread entry
 * vfid (in)     : file identifier
 */
STATIC_INLINE FILE_TEMPCACHE_ENTRY *
file_tempcache_pop_tran_file (THREAD_ENTRY * thread_p, const VFID * vfid)
{
  FILE_TEMPCACHE_ENTRY **tran_files_p = &file_Tempcache->tran_files[file_get_tempcache_entry_index (thread_p)];
  FILE_TEMPCACHE_ENTRY *entry = NULL, *prev_entry = NULL;

  for (entry = *tran_files_p; entry != NULL; entry = entry->next)
    {
      if (VFID_EQ (&entry->vfid, vfid))
	{
	  /* remove entry from transaction list */
	  if (prev_entry != NULL)
	    {
	      prev_entry->next = entry->next;
	    }
	  else
	    {
	      *tran_files_p = entry->next;
	    }
	  entry->next = NULL;

	  file_log ("file_tempcache_pop_tran_file", "removed entry " FILE_TEMPCACHE_ENTRY_MSG,
		    FILE_TEMPCACHE_ENTRY_AS_ARGS (entry));

	  return entry;
	}
      prev_entry = entry;
    }

  /* should have found it */
  assert_release (false);
  return NULL;
}

/*
 * file_tempcache_push_tran_file () - push temporary file entry to transaction list
 *
 * return        : void
 * thread_p (in) : thread entry
 * entry (in)    : temporary cache entry
 */
STATIC_INLINE void
file_tempcache_push_tran_file (THREAD_ENTRY * thread_p, FILE_TEMPCACHE_ENTRY * entry)
{
  FILE_TEMPCACHE_ENTRY **tran_files_p = &file_Tempcache->tran_files[file_get_tempcache_entry_index (thread_p)];

  entry->next = *tran_files_p;
  *tran_files_p = entry;

  file_log ("file_tempcache_push_tran_file", "pushed entry " FILE_TEMPCACHE_ENTRY_MSG,
	    FILE_TEMPCACHE_ENTRY_AS_ARGS (entry));
}

/*
 * file_temp_save_tran_file () - cache temporary file in transaction list
 *
 * return         : error code
 * thread_p (in)  : thread entry
 * vfid (in)      : file identifier
 * file_type (in) : file type
 */
int
file_temp_save_tran_file (THREAD_ENTRY * thread_p, const VFID * vfid, FILE_TYPE file_type)
{
  FILE_TEMPCACHE_ENTRY *entry = NULL;
  int error_code = NO_ERROR;

  assert (vfid != NULL && !VFID_ISNULL (vfid));
  file_tempcache_lock ();
  error_code = file_tempcache_alloc_entry (&entry);
  file_tempcache_unlock ();
  if (error_code != NO_ERROR)
    {
      ASSERT_ERROR ();
      return error_code;
    }
  if (entry == NULL)
    {
      assert_release (false);
      return ER_FAILED;
    }
  entry->vfid = *vfid;
  entry->ftype = file_type;
  file_tempcache_push_tran_file (thread_p, entry);
  return NO_ERROR;
}

/*
 * file_get_tran_num_temp_files () - returns the number of temp file entries of the given transaction
 *
 * return        : the number of temp files of the given transaction
 * thread_p (in) : thread entry
 */
int
file_get_tran_num_temp_files (THREAD_ENTRY * thread_p)
{
  FILE_TEMPCACHE_ENTRY **tran_files_p = &file_Tempcache->tran_files[file_get_tempcache_entry_index (thread_p)];
  FILE_TEMPCACHE_ENTRY *entry;
  int num = 0;

  for (entry = *tran_files_p; entry != NULL; entry = entry->next)
    {
      num++;
    }
  return num;
}

/*
 * file_tempcache_dump () - dump temporary files cache
 *
 * return  : void
 * fp (in) : dump output
 */
STATIC_INLINE void
file_tempcache_dump (FILE * fp)
{
  FILE_TEMPCACHE_ENTRY *cached_files;

  file_tempcache_lock ();

  fprintf (fp, "DUMPING file manager's temporary files cache.\n");
  fprintf (fp,
	   "  max files = %d, regular files count = %d, numerable files count = %d.\n\n",
	   file_Tempcache->ncached_max, file_Tempcache->ncached_not_numerable, file_Tempcache->ncached_numerable);

  if (file_Tempcache->cached_not_numerable != NULL)
    {
      fprintf (fp, "  cached regular files: \n");
      for (cached_files = file_Tempcache->cached_not_numerable; cached_files != NULL; cached_files = cached_files->next)
	{
	  fprintf (fp, "    VFID = %d|%d, file type = %s \n",
		   VFID_AS_ARGS (&cached_files->vfid), file_type_to_string (cached_files->ftype));
	}
      fprintf (fp, "\n");
    }
  if (file_Tempcache->cached_numerable != NULL)
    {
      fprintf (fp, "  cached numerable files: \n");
      for (cached_files = file_Tempcache->cached_numerable; cached_files != NULL; cached_files = cached_files->next)
	{
	  fprintf (fp, "    VFID = %d|%d, file type = %s \n",
		   VFID_AS_ARGS (&cached_files->vfid), file_type_to_string (cached_files->ftype));
	}
      fprintf (fp, "\n");
    }

  file_tempcache_unlock ();

  /* todo: to print transaction temporary files we need some kind of synchronization... right now each transaction
   *       manages its own list freely. */
}

/************************************************************************/
/* File tracker section                                                 */
/************************************************************************/

/*
 * file_tracker_create () - create file tracker.
 *
 * return                 : error code
 * thread_p (in)          : thread entry
 * vfid_tracker_out (out) : file tracker VFID
 */
int
file_tracker_create (THREAD_ENTRY * thread_p, VFID * vfid_tracker_out)
{
  int error_code = NO_ERROR;

  /* start sys op */
  log_sysop_start (thread_p);

  error_code = file_create_with_npages (thread_p, FILE_TRACKER, 1, NULL, vfid_tracker_out);
  if (error_code != NO_ERROR)
    {
      ASSERT_ERROR ();
      goto exit;
    }
  error_code = file_alloc_sticky_first_page (thread_p, vfid_tracker_out, file_tracker_init_page, NULL,
					     &file_Tracker_vpid, NULL);
  if (error_code != NO_ERROR)
    {
      ASSERT_ERROR ();
      goto exit;
    }

  /* success */
  assert (error_code == NO_ERROR);

exit:

  if (error_code != NO_ERROR)
    {
      log_sysop_abort (thread_p);
      VFID_SET_NULL (vfid_tracker_out);
      VPID_SET_NULL (&file_Tracker_vpid);
    }
  else
    {
      log_sysop_commit (thread_p);

      VFID_COPY (&file_Tracker_vfid, vfid_tracker_out);
    }
  return error_code;
}

/*
 * file_tracker_load () - load file tracker
 *
 * return        : error code
 * thread_p (in) : thread entry
 * vfid (in)     : file tracker file identifier
 */
int
file_tracker_load (THREAD_ENTRY * thread_p, const VFID * vfid)
{
  int error_code = NO_ERROR;

  assert (vfid != NULL && !VFID_ISNULL (vfid));

  error_code = file_get_sticky_first_page (thread_p, vfid, &file_Tracker_vpid);
  if (error_code != NO_ERROR)
    {
      ASSERT_ERROR ();
      return error_code;
    }

  file_Tracker_vfid = *vfid;

  return NO_ERROR;
}

/*
 * file_tracker_init_page () - initialize new file tracker page
 *
 * return        : NO_ERROR
 * thread_p (in) : thread entry
 * page (in)     : new page
 * args (in)     : ignored
 */
static int
file_tracker_init_page (THREAD_ENTRY * thread_p, PAGE_PTR page, void *args)
{
  FILE_EXTENSIBLE_DATA *extdata = (FILE_EXTENSIBLE_DATA *) page;

  pgbuf_set_page_ptype (thread_p, page, PAGE_FTAB);
  file_extdata_init (sizeof (FILE_TRACK_ITEM), DB_PAGESIZE, extdata);
  log_append_redo_data2 (thread_p, RVPGBUF_NEW_PAGE, NULL, page, (PGLENGTH) PAGE_FTAB, sizeof (*extdata), page);
  pgbuf_set_dirty (thread_p, page, DONT_FREE);

  return NO_ERROR;
}

/*
 * file_tracker_register () - register new file in file tracker
 *
 * return        : error code
 * thread_p (in) : thread entry
 * vfid (in)     : file identifier
 * ftype (in)    : file type
 * metadata (in) : meta-data about file (if NULL will be initialized as 0).
 */
static int
file_tracker_register (THREAD_ENTRY * thread_p, const VFID * vfid, FILE_TYPE ftype, FILE_TRACK_METADATA * metadata)
{
  FILE_TRACK_ITEM item;
  FILE_EXTENSIBLE_DATA *extdata = NULL;
  PAGE_PTR page_track_head = NULL;
  PAGE_PTR page_track_other = NULL;
  PAGE_PTR page_extdata = NULL;
  bool found;
  int pos;
  LOG_LSA save_lsa;
  int error_code = NO_ERROR;

  assert (vfid != NULL);
  assert (sizeof (item.metadata) == sizeof (item.metadata.metadata_size_tracker));
  assert (!VPID_ISNULL (&file_Tracker_vpid));
  assert (log_check_system_op_is_started (thread_p));

  item.volid = vfid->volid;
  item.fileid = vfid->fileid;
  item.type = (INT16) ftype;

  if (metadata == NULL)
    {
      /* set 0 */
      item.metadata.metadata_size_tracker = 0;
    }
  else
    {
      /* set given metadata */
      item.metadata = *metadata;
    }

  page_track_head = pgbuf_fix (thread_p, &file_Tracker_vpid, OLD_PAGE, PGBUF_LATCH_WRITE, PGBUF_UNCONDITIONAL_LATCH);
  if (page_track_head == NULL)
    {
      ASSERT_ERROR_AND_SET (error_code);
      return error_code;
    }
  extdata = (FILE_EXTENSIBLE_DATA *) page_track_head;

  error_code = file_extdata_find_not_full (thread_p, &extdata, &page_track_other, &found);
  if (error_code != NO_ERROR)
    {
      ASSERT_ERROR ();
      goto exit;
    }
  page_extdata = page_track_other != NULL ? page_track_other : page_track_head;

  if (!found)
    {
      /* allocate a new page */
      VPID vpid_new_page;

      error_code = file_alloc (thread_p, &file_Tracker_vfid, file_tracker_init_page, NULL, &vpid_new_page, NULL);
      if (error_code != NO_ERROR)
	{
	  ASSERT_ERROR ();
	  goto exit;
	}

      /* add link to new page */
      file_log_extdata_set_next (thread_p, extdata, page_extdata, &vpid_new_page);
      extdata->vpid_next = vpid_new_page;
      pgbuf_set_dirty (thread_p, page_extdata, DONT_FREE);

      if (page_track_other != NULL)
	{
	  /* no longer needed */
	  pgbuf_unfix_and_init (thread_p, page_track_other);
	}

      /* initialize new page */
      page_track_other = pgbuf_fix (thread_p, &vpid_new_page, OLD_PAGE, PGBUF_LATCH_WRITE, PGBUF_UNCONDITIONAL_LATCH);
      if (page_track_other == NULL)
	{
	  ASSERT_ERROR_AND_SET (error_code);
	  goto exit;
	}
      assert (pgbuf_get_page_ptype (thread_p, page_track_other) == PAGE_FTAB);

      page_extdata = page_track_other;
      extdata = (FILE_EXTENSIBLE_DATA *) page_extdata;
    }

  assert (page_extdata != NULL);
  assert (extdata != NULL);
  assert (extdata == (FILE_EXTENSIBLE_DATA *) page_extdata);
  assert (!file_extdata_is_full (extdata));

  file_extdata_find_ordered (extdata, &item, file_compare_track_items, &found, &pos);
  if (found)
    {
      /* impossible */
      assert_release (false);
      error_code = ER_FAILED;
      goto exit;
    }

  save_lsa = *pgbuf_get_lsa (page_extdata);
  file_extdata_insert_at (extdata, pos, 1, &item);
  file_log_extdata_add (thread_p, extdata, page_extdata, pos, 1, &item);
  pgbuf_set_dirty (thread_p, page_extdata, DONT_FREE);

  file_log ("file_tracker_register", "added " FILE_TRACK_ITEM_MSG ", to page %d|%d, prev_lsa = %lld|%d, "
	    "crt_lsa = %lld|%d, at pos %d ", FILE_TRACK_ITEM_AS_ARGS (&item), PGBUF_PAGE_VPID_AS_ARGS (page_extdata),
	    LSA_AS_ARGS (&save_lsa), PGBUF_PAGE_LSA_AS_ARGS (page_extdata), pos);

  /* success */
  assert (error_code == NO_ERROR);

exit:
  if (page_track_other != NULL)
    {
      pgbuf_unfix (thread_p, page_track_other);
    }

  if (page_track_head != NULL)
    {
      pgbuf_unfix (thread_p, page_track_head);
    }

  return error_code;
}

/*
 * file_tracker_unregister () - unregister file from tracker
 *
 * return        : error code
 * thread_p (in) : thread entry
 * vfid (in)     : file identifier
 */
static int
file_tracker_unregister (THREAD_ENTRY * thread_p, const VFID * vfid)
{
  PAGE_PTR page_track_head = NULL;
  FILE_EXTENSIBLE_DATA *extdata = NULL;
  FILE_TRACK_ITEM item_search;
  VPID vpid_merged = VPID_INITIALIZER;
  int error_code = NO_ERROR;

  assert (vfid != NULL && !VFID_ISNULL (vfid));
  assert (log_check_system_op_is_started (thread_p));

  page_track_head = pgbuf_fix (thread_p, &file_Tracker_vpid, OLD_PAGE, PGBUF_LATCH_WRITE, PGBUF_UNCONDITIONAL_LATCH);
  if (page_track_head == NULL)
    {
      ASSERT_ERROR_AND_SET (error_code);
      return error_code;
    }
  extdata = (FILE_EXTENSIBLE_DATA *) page_track_head;

  item_search.volid = vfid->volid;
  item_search.fileid = vfid->fileid;

  error_code = file_extdata_find_and_remove_item (thread_p, extdata, page_track_head, &item_search,
						  file_compare_track_items, true, NULL, &vpid_merged);
  if (error_code != NO_ERROR)
    {
      ASSERT_ERROR ();
      goto exit;
    }

  if (!VPID_ISNULL (&vpid_merged))
    {
      /* merged page. deallocate it */
      file_log ("file_tracker_unregister", "deallocate page %d|%d ", VPID_AS_ARGS (&vpid_merged));

      error_code = file_dealloc (thread_p, &file_Tracker_vfid, &vpid_merged, FILE_TRACKER);
      if (error_code != NO_ERROR)
	{
	  ASSERT_ERROR ();
	  goto exit;
	}
    }

  /* success */
  assert (error_code == NO_ERROR);

exit:
  if (page_track_head != NULL)
    {
      pgbuf_unfix (thread_p, page_track_head);
    }
  return error_code;
}

/*
 * file_tracker_apply_to_file () - search for file tracker item and apply function
 *
 * return        : error code
 * thread_p (in) : thread entry
 * vfid (in)     : file identifier
 * mode (in)     : latch mode for tracker pages
 * func (in)     : apply function for found item
 * args (in)     : arguments for applied function
 */
static int
file_tracker_apply_to_file (THREAD_ENTRY * thread_p, const VFID * vfid, PGBUF_LATCH_MODE mode,
			    FILE_TRACK_ITEM_FUNC func, void *args)
{
  PAGE_PTR page_track_head = NULL;
  PAGE_PTR page_track_other = NULL;
  FILE_EXTENSIBLE_DATA *extdata;
  FILE_TRACK_ITEM item_search;
  bool for_write = (mode == PGBUF_LATCH_WRITE);
  bool found = false;
  int pos = -1;
  FILE_TRACK_ITEM *item_in_page = NULL;
  int error_code = NO_ERROR;

  assert (func != NULL);
  assert (mode == PGBUF_LATCH_READ || mode == PGBUF_LATCH_WRITE);

  page_track_head = pgbuf_fix (thread_p, &file_Tracker_vpid, OLD_PAGE, mode, PGBUF_UNCONDITIONAL_LATCH);
  if (page_track_head == NULL)
    {
      ASSERT_ERROR_AND_SET (error_code);
      return error_code;
    }
  extdata = (FILE_EXTENSIBLE_DATA *) page_track_head;

  item_search.volid = vfid->volid;
  item_search.fileid = vfid->fileid;
  error_code = file_extdata_search_item (thread_p, &extdata, &item_search, file_compare_track_items, true, for_write,
					 &found, &pos, &page_track_other);
  if (error_code != NO_ERROR)
    {
      ASSERT_ERROR ();
      goto exit;
    }
  if (!found)
    {
      assert_release (false);
      error_code = ER_FAILED;
      goto exit;
    }

  error_code = func (thread_p, page_track_other != NULL ? page_track_other : page_track_head, extdata, pos, NULL, args);
  if (error_code != NO_ERROR)
    {
      ASSERT_ERROR ();
      goto exit;
    }

  /* success */
  assert (error_code == NO_ERROR);

exit:
  if (page_track_other != NULL)
    {
      pgbuf_unfix (thread_p, page_track_other);
    }
  if (page_track_head != NULL)
    {
      pgbuf_unfix (thread_p, page_track_head);
    }
  return error_code;
}

/*
 * file_tracker_map () - map item function to all tracked files
 *
 * return          : error code
 * thread_p (in)   : thread entry
 * latch_mode (in) : latch mode
 * func (in)       : function called for each item
 * args (in)       : arguments for function
 */
static int
file_tracker_map (THREAD_ENTRY * thread_p, PGBUF_LATCH_MODE latch_mode, FILE_TRACK_ITEM_FUNC func, void *args)
{
  PAGE_PTR page_track_head = NULL;
  PAGE_PTR page_track_other = NULL;
  PAGE_PTR page_extdata = NULL;
  FILE_EXTENSIBLE_DATA *extdata;
  VPID vpid_next = VPID_INITIALIZER;
  bool stop = false;
  int index_item;
  int error_code = NO_ERROR;

  page_track_head = pgbuf_fix (thread_p, &file_Tracker_vpid, OLD_PAGE, latch_mode, PGBUF_UNCONDITIONAL_LATCH);
  if (page_track_head == NULL)
    {
      ASSERT_ERROR_AND_SET (error_code);
      return error_code;
    }

  page_extdata = page_track_head;
  while (true)
    {
      extdata = (FILE_EXTENSIBLE_DATA *) page_extdata;
      for (index_item = 0; index_item < file_extdata_item_count (extdata); index_item++)
	{
	  error_code = func (thread_p, page_extdata, extdata, index_item, &stop, args);
	  if (error_code != NO_ERROR)
	    {
	      ASSERT_ERROR ();
	      goto exit;
	    }
	  if (stop)
	    {
	      /* early out */
	      goto exit;
	    }
	}

      vpid_next = extdata->vpid_next;
      if (page_track_other != NULL)
	{
	  pgbuf_unfix_and_init (thread_p, page_track_other);
	}
      if (VPID_ISNULL (&vpid_next))
	{
	  break;
	}

      page_track_other = pgbuf_fix (thread_p, &vpid_next, OLD_PAGE, latch_mode, PGBUF_UNCONDITIONAL_LATCH);
      if (page_track_other == NULL)
	{
	  ASSERT_ERROR_AND_SET (error_code);
	  goto exit;
	}

      page_extdata = page_track_other;
    }

  /* success */
  assert (error_code == NO_ERROR);

exit:
  if (page_track_other != NULL)
    {
      pgbuf_unfix (thread_p, page_track_other);
    }
  if (page_track_head != NULL)
    {
      pgbuf_unfix (thread_p, page_track_head);
    }
  return error_code;
}

/*
 * file_rv_tracker_reuse_heap () - recover reuse heap file in tracker
 *
 * return        : NO_ERROR
 * thread_p (in) : thread entry
 * rcv (in)      : recovery data
 */
int
file_rv_tracker_reuse_heap (THREAD_ENTRY * thread_p, LOG_RCV * rcv)
{
  FILE_EXTENSIBLE_DATA *extdata = NULL;
  FILE_TRACK_ITEM *item = NULL;

  assert (rcv->length == 0);
  assert (rcv->pgptr != NULL);
  assert (rcv->offset >= 0);

  extdata = (FILE_EXTENSIBLE_DATA *) rcv->pgptr;
  assert (rcv->offset < file_extdata_item_count (extdata));

  item = (FILE_TRACK_ITEM *) file_extdata_at (extdata, rcv->offset);
  assert (item->type == FILE_HEAP);
  assert (item->metadata.heap.is_marked_deleted);

  item->metadata.heap.is_marked_deleted = false;

  file_log ("file_rv_tracker_reuse_heap", "recovery reuse heap " FILE_TRACK_ITEM_MSG ", in "
	    PGBUF_PAGE_STATE_MSG ("tracker page"), FILE_TRACK_ITEM_AS_ARGS (item), PGBUF_PAGE_STATE_ARGS (rcv->pgptr));

  pgbuf_set_dirty (thread_p, rcv->pgptr, DONT_FREE);
  return NO_ERROR;
}

/*
 * file_tracker_item_reuse_heap () - reuse heap file if marked as deleted
 *
 * return            : error code
 * thread_p (in)     : thread entry
 * page_of_item (in) : page of item
 * extdata (in)      : extensible data
 * index_item (in)   : index of item
 * args (out)        : reused file identifier
 */
static int
file_tracker_item_reuse_heap (THREAD_ENTRY * thread_p, PAGE_PTR page_of_item, FILE_EXTENSIBLE_DATA * extdata,
			      int index_item, bool * stop, void *args)
{
  FILE_TRACK_ITEM *item = (FILE_TRACK_ITEM *) file_extdata_at (extdata, index_item);
  VFID *vfid;
  LOG_LSA save_lsa;

  if (item->type != (INT16) FILE_HEAP)
    {
      return NO_ERROR;
    }
  if (!item->metadata.heap.is_marked_deleted)
    {
      return NO_ERROR;
    }

  /* reuse this heap */
  vfid = (VFID *) args;
  vfid->volid = item->volid;
  vfid->fileid = item->fileid;

  save_lsa = *pgbuf_get_lsa (page_of_item);

  item->metadata.heap.is_marked_deleted = false;
  log_append_undoredo_data2 (thread_p, RVFL_TRACKER_HEAP_REUSE, NULL, page_of_item, index_item, sizeof (*vfid), 0, vfid,
			     NULL);
  pgbuf_set_dirty (thread_p, page_of_item, DONT_FREE);

  file_log ("file_tracker_item_reuse_heap", "reuse heap file %d|%d; tracker page %d|%d, prev_lsa = %lld|%d, "
	    "crt_lsa = %lld|%d, item at pos %d ", VFID_AS_ARGS (vfid), PGBUF_PAGE_VPID_AS_ARGS (page_of_item),
	    LSA_AS_ARGS (&save_lsa), PGBUF_PAGE_LSA_AS_ARGS (page_of_item), index_item);

  /* stop looking */
  *stop = true;
  return NO_ERROR;
}

/*
 * file_tracker_reuse_heap () - search for heap file marked as deleted and reuse.
 *
 * return        : error code
 * thread_p (in) : thread entry
 * vfid_out (in) : VFID of reused file or NULL VFID if no file was found
 */
int
file_tracker_reuse_heap (THREAD_ENTRY * thread_p, VFID * vfid_out)
{
  assert (vfid_out != NULL);

  VFID_SET_NULL (vfid_out);

  return file_tracker_map (thread_p, PGBUF_LATCH_WRITE, file_tracker_item_reuse_heap, vfid_out);
}

/*
 * file_tracker_item_mark_heap_deleted () - FILE_TRACK_ITEM_FUNC to mark heap entry as deleted
 *
 * return            : error code
 * thread_p (in)     : thread entry
 * page_of_item (in) : page of item
 * extdata (in)      : extensible data
 * index_item (in)   : index of item
 * stop (in)         : not used
 * args (in)         : FILE_TRACK_MARK_HEAP_DELETED_CONTEXT *
 */
static int
file_tracker_item_mark_heap_deleted (THREAD_ENTRY * thread_p, PAGE_PTR page_of_item, FILE_EXTENSIBLE_DATA * extdata,
				     int index_item, bool * stop, void *args)
{
  FILE_TRACK_ITEM *item = (FILE_TRACK_ITEM *) file_extdata_at (extdata, index_item);
  FILE_TRACK_MARK_HEAP_DELETED_CONTEXT *context = (FILE_TRACK_MARK_HEAP_DELETED_CONTEXT *) args;
  LOG_LSA save_lsa;

  assert ((FILE_TYPE) item->type == FILE_HEAP);
  assert (!item->metadata.heap.is_marked_deleted);

  item->metadata.heap.is_marked_deleted = true;

  save_lsa = *pgbuf_get_lsa (page_of_item);
  if (context->is_undo)
    {
      log_append_compensate_with_undo_nxlsa (thread_p, RVFL_TRACKER_HEAP_MARK_DELETED,
					     pgbuf_get_vpid_ptr (page_of_item), index_item, page_of_item, 0, NULL,
					     LOG_FIND_CURRENT_TDES (thread_p), &context->ref_lsa);
    }
  else
    {
      LOG_DATA_ADDR addr = LOG_DATA_ADDR_INITIALIZER;
      addr.pgptr = page_of_item;
      addr.offset = index_item;
      log_append_run_postpone (thread_p, RVFL_TRACKER_HEAP_MARK_DELETED, &addr, pgbuf_get_vpid_ptr (page_of_item),
			       0, NULL, &context->ref_lsa);
    }
  pgbuf_set_dirty (thread_p, page_of_item, DONT_FREE);

  file_log ("file_tracker_item_mark_heap_deleted", "mark delete heap file %d|%d; "
	    PGBUF_PAGE_MODIFY_MSG ("tracker page") ", item at pos %d, on %s, ref_lsa = %lld|%d",
	    item->volid, item->fileid, PGBUF_PAGE_MODIFY_ARGS (page_of_item, &save_lsa), index_item,
	    context->is_undo ? "undo" : "postpone", LSA_AS_ARGS (&context->ref_lsa));

  return NO_ERROR;
}

/*
 * file_rv_tracker_mark_heap_deleted () - search for heap file and mark it for delete
 *
 * return        : error code
 * thread_p (in) : thread entry
 * rcv (in)      : recovery data
 * is_undo (in)  : true if called on undo/rollback, false if called on postpone
 */
int
file_rv_tracker_mark_heap_deleted (THREAD_ENTRY * thread_p, LOG_RCV * rcv, bool is_undo)
{
  VFID *vfid = (VFID *) rcv->data;
  FILE_TRACK_MARK_HEAP_DELETED_CONTEXT context;
  int error_code = NO_ERROR;

  assert (rcv->length == sizeof (*vfid));
  assert (!LSA_ISNULL (&rcv->reference_lsa));

  context.is_undo = is_undo;
  context.ref_lsa = rcv->reference_lsa;

  error_code = file_tracker_apply_to_file (thread_p, vfid, PGBUF_LATCH_WRITE, file_tracker_item_mark_heap_deleted,
					   &context);
  if (error_code != NO_ERROR)
    {
      assert_release (false);
    }

  return error_code;
}

/*
 * file_rv_tracker_mark_heap_deleted_compensate_or_run_postpone () - used for recovery as compensate or run postpone
 *                                                                   when heap file is marked as deleted.
 *
 * return        : NO_ERROR
 * thread_p (in) : thread entry
 * rcv (in)      : recovery data
 */
int
file_rv_tracker_mark_heap_deleted_compensate_or_run_postpone (THREAD_ENTRY * thread_p, LOG_RCV * rcv)
{
  FILE_EXTENSIBLE_DATA *extdata = NULL;
  FILE_TRACK_ITEM *item = NULL;

  assert (rcv->length == 0);
  assert (rcv->pgptr != NULL);
  assert (rcv->offset >= 0);

  extdata = (FILE_EXTENSIBLE_DATA *) rcv->pgptr;
  assert (rcv->offset < file_extdata_item_count (extdata));

  item = (FILE_TRACK_ITEM *) file_extdata_at (extdata, rcv->offset);
  assert (item->type == FILE_HEAP);
  assert (!item->metadata.heap.is_marked_deleted);

  item->metadata.heap.is_marked_deleted = true;

  file_log ("file_rv_tracker_mark_heap_deleted_compensate_or_run_postpone", "mark heap deleted" FILE_TRACK_ITEM_MSG
	    ", in " PGBUF_PAGE_STATE_MSG ("tracker page"), FILE_TRACK_ITEM_AS_ARGS (item),
	    PGBUF_PAGE_STATE_ARGS (rcv->pgptr));

  pgbuf_set_dirty (thread_p, rcv->pgptr, DONT_FREE);
  return NO_ERROR;
}

#if defined (SA_MODE)
/*
 * file_tracker_reclaim_marked_deleted () - reclaim all files marked as deleted. this can work only in stand-alone
 *                                          mode.
 *
 * return        : error code
 * thread_p (in) : thread entry
 */
int
file_tracker_reclaim_marked_deleted (THREAD_ENTRY * thread_p)
{
  PAGE_PTR page_track_head = NULL;

  PAGE_PTR page_extdata = NULL;
  FILE_EXTENSIBLE_DATA *extdata = NULL;
  PAGE_PTR page_extdata_next = NULL;
  FILE_EXTENSIBLE_DATA *extdata_next = NULL;
  FILE_TRACK_ITEM *item = NULL;
  VPID vpid_next;
  VFID vfid;
  int idx_item;

  VPID vpid_merged = VPID_INITIALIZER;

  int error_code = NO_ERROR;

  assert (!VPID_ISNULL (&file_Tracker_vpid));
  assert (!VFID_ISNULL (&file_Tracker_vfid));

  /* how this works:
   * do two steps:
   * 1. go through all tracker items and identify heap file entires marked as deleted. deallocate the files and remove
   *    the items from tracker.
   * 2. loop through tracker pages and try to merge two-by-two.
   */

  page_track_head = pgbuf_fix (thread_p, &file_Tracker_vpid, OLD_PAGE, PGBUF_LATCH_WRITE, PGBUF_UNCONDITIONAL_LATCH);
  if (page_track_head == NULL)
    {
      ASSERT_ERROR ();
      return error_code;
    }

  log_sysop_start (thread_p);

  /* first step: process tracker data, search for files marked deleted, destroy them and remove them from tracker */
  page_extdata = page_track_head;

  while (true)
    {
      extdata = (FILE_EXTENSIBLE_DATA *) page_extdata;
      for (idx_item = 0; idx_item < file_extdata_item_count (extdata);)
	{
	  item = (FILE_TRACK_ITEM *) file_extdata_at (extdata, idx_item);
	  if ((FILE_TYPE) item->type == FILE_HEAP && item->metadata.heap.is_marked_deleted)
	    {
	      /* destroy file */
	      vfid.volid = item->volid;
	      vfid.fileid = item->fileid;
	      error_code = file_destroy (thread_p, &vfid);
	      if (error_code != NO_ERROR)
		{
		  ASSERT_ERROR ();
		  goto exit;
		}
	      /* already removed by file_destroy. we don't have to increment idx_item */
	    }
	  else
	    {
	      /* go to next */
	      idx_item++;
	    }
	}

      /* go to next extensible data page */
      vpid_next = extdata->vpid_next;
      if (page_extdata != NULL && page_extdata != page_track_head)
	{
	  pgbuf_unfix_and_init (thread_p, page_extdata);
	}
      if (VPID_ISNULL (&vpid_next))
	{
	  /* no next page */
	  break;
	}
      page_extdata = pgbuf_fix (thread_p, &vpid_next, OLD_PAGE, PGBUF_LATCH_WRITE, PGBUF_UNCONDITIONAL_LATCH);
      if (page_extdata == NULL)
	{
	  ASSERT_ERROR_AND_SET (error_code);
	  goto exit;
	}
      /* loop again */
    }

  /* try merges */
  assert (page_extdata == NULL);
  page_extdata = page_track_head;
  extdata = (FILE_EXTENSIBLE_DATA *) page_extdata;
  while (!VPID_ISNULL (&extdata->vpid_next))
    {
      page_extdata_next = pgbuf_fix (thread_p, &extdata->vpid_next, OLD_PAGE, PGBUF_LATCH_WRITE,
				     PGBUF_UNCONDITIONAL_LATCH);
      if (page_extdata_next == NULL)
	{
	  ASSERT_ERROR_AND_SET (error_code);
	  goto exit;
	}
      extdata_next = (FILE_EXTENSIBLE_DATA *) page_extdata_next;
      if (file_extdata_merge_pages (thread_p, extdata_next, page_extdata_next, extdata, page_extdata,
				    file_compare_track_items, true))
	{
	  /* merged next into current. deallocate next. */
	  pgbuf_get_vpid (page_extdata_next, &vpid_next);
	  pgbuf_unfix_and_init (thread_p, page_extdata_next);

	  error_code = file_dealloc (thread_p, &file_Tracker_vfid, &vpid_next, FILE_TRACKER);
	  if (error_code != NO_ERROR)
	    {
	      ASSERT_ERROR ();
	      goto exit;
	    }

	  /* we can try to merge into this page again. fall through without advancing */
	}
      else
	{
	  /* advance to next page */
	  if (page_extdata != page_track_head)
	    {
	      pgbuf_unfix (thread_p, page_extdata);
	    }
	  page_extdata = page_extdata_next;
	  extdata = extdata_next;
	  page_extdata_next = NULL;
	}
    }

  /* finished successfully */
  assert (error_code == NO_ERROR);

exit:

  assert (log_check_system_op_is_started (thread_p));
  if (error_code != NO_ERROR)
    {
      log_sysop_abort (thread_p);
    }
  else
    {
      log_sysop_commit (thread_p);
    }
  assert (page_extdata_next == NULL || page_extdata_next != page_track_head);
  if (page_extdata_next != NULL)
    {
      pgbuf_unfix (thread_p, page_extdata_next);
    }
  if (page_extdata != NULL)
    {
      pgbuf_unfix (thread_p, page_extdata);
    }
  if (page_track_head != NULL)
    {
      pgbuf_unfix (thread_p, page_track_head);
    }
  return error_code;
}
#endif /* SA_MODE */

/*
 * file_tracker_get_and_protect () - get a file from tracker. if we want to get b-tree or heap files, we must first
 *                                   protect them by locking class.
 *
 * return            : error code
 * thread_p (in)     : thread entry
 * desired_type (in) : desired file type. FILE_UNKNOWN_TYPE for any type.
 * item (in)         : tracker item
 * class_oid (out)   : output locked class OID (for b-tree and heap). NULL OID if no class is locked.
 * stop (out)        : output true when item is accepted
 */
STATIC_INLINE int
file_tracker_get_and_protect (THREAD_ENTRY * thread_p, FILE_TYPE desired_type, FILE_TRACK_ITEM * item, OID * class_oid,
			      bool * stop)
{
  VPID vpid_fhead;
  PAGE_PTR page_fhead = NULL;
  FILE_HEADER *fhead = NULL;
  int error_code = NO_ERROR;

  assert (class_oid != NULL && OID_ISNULL (class_oid));

  /* how it works:
   * this is part of the tracker iterate without holding latch on tracker during the entire iteration. however, it can
   * only work if the files processed outside latch are protected from being destroyed. otherwise, resuming is
   * impossible. most file types are not mutable, so they don't need protection. however, for b-tree and heap files we
   * need to read class OID from descriptor and try to lock it (conditionally!). this is a best-effort approach, if the
   * locking fails, we just skip the file. */

  /* check file type is right */
  switch (desired_type)
    {
    case FILE_UNKNOWN_TYPE:
      /* accept any type */
      break;
    case FILE_HEAP:
    case FILE_HEAP_REUSE_SLOTS:
      /* accept heap or heap reuse slots */
      if ((FILE_TYPE) item->type != FILE_HEAP && (FILE_TYPE) item->type != FILE_HEAP_REUSE_SLOTS)
	{
	  /* reject */
	  return NO_ERROR;
	}
      break;
    default:
      /* accept the exact file type */
      if ((FILE_TYPE) item->type != desired_type)
	{
	  /* reject */
	  return NO_ERROR;
	}
      break;
    }

  /* now we need to make sure the file is protected. most types are not mutable (cannot be created or destroyed during
   * run-time), but b-tree and heap files must be protected by lock. */
  if ((FILE_TYPE) item->type == FILE_HEAP)
    {
      /* these files may be marked for delete. check this is not a deleted file */
      if (item->metadata.heap.is_marked_deleted)
	{
	  /* reject */
	  return NO_ERROR;
	}
      /* we need to protect with lock. fall through */
    }
  else if ((FILE_TYPE) item->type == FILE_HEAP_REUSE_SLOTS || (FILE_TYPE) item->type == FILE_BTREE)
    {
      /* we need to protect with lock. fall through */
    }
  else
    {
      /* immutable file types. no protection required */
      *stop = true;
      return NO_ERROR;
    }

  /* we need to fix file header and read the class oid from descriptor */
  vpid_fhead.volid = item->volid;
  vpid_fhead.pageid = item->fileid;
  page_fhead = pgbuf_fix (thread_p, &vpid_fhead, OLD_PAGE, PGBUF_LATCH_READ, PGBUF_UNCONDITIONAL_LATCH);
  if (page_fhead == NULL)
    {
      ASSERT_ERROR_AND_SET (error_code);
      return error_code;
    }
  fhead = (FILE_HEADER *) page_fhead;
  file_header_sanity_check (fhead);

  /* read class OID */
  if ((FILE_TYPE) item->type == FILE_BTREE)
    {
      *class_oid = fhead->descriptor.btree.class_oid;
    }
  else
    {
      *class_oid = fhead->descriptor.heap.class_oid;
    }
  pgbuf_unfix (thread_p, page_fhead);

  if (OID_ISNULL (class_oid))
    {
      /* this must be boot_Db_parm file; cannot be deleted so we don't need lock. */
      *stop = true;
      return NO_ERROR;
    }

  /* try conditional lock */
  if (lock_object (thread_p, class_oid, oid_Root_class_oid, SCH_S_LOCK, LK_COND_LOCK) != LK_GRANTED)
    {
      er_set (ER_NOTIFICATION_SEVERITY, ARG_FILE_LINE, ER_CANNOT_CHECK_FILE, 5, item->volid, item->fileid,
	      OID_AS_ARGS (class_oid));
      OID_SET_NULL (class_oid);
    }
  else
    {
      /* stop at this file */
      *stop = true;
    }

  /* finished */
  return NO_ERROR;
}

/*
 * file_tracker_interruptable_iterate () - iterate in file tracker and get a new file of desired type
 *
 * return             : error code
 * thread_p (in)      : thread entry
 * desired_ftype (in) : desired type
 * vfid (in)          : file identifier and iterator cursor. iterate must start with a NULL identifier
 * class_oid (in)     : locked class OID (used to protect b-tree and heap files)
 */
int
file_tracker_interruptable_iterate (THREAD_ENTRY * thread_p, FILE_TYPE desired_ftype, VFID * vfid, OID * class_oid)
{
  PAGE_PTR page_track_head = NULL;
  PAGE_PTR page_track_other = NULL;
  PAGE_PTR page_extdata = NULL;
  FILE_EXTENSIBLE_DATA *extdata = NULL;
  FILE_TRACK_ITEM *item;
  bool found = false;
  bool stop = false;
  int idx_item;
  VPID vpid_next;
#if !defined (NDEBUG)
  VFID vfid_prev_cursor = *vfid;
#endif /* !NDEBUG */
  int error_code = NO_ERROR;

  assert (vfid != NULL);
  assert (class_oid != NULL);

  /* how it works:
   * start from given VFID and get a new file of desired type. for b-tree and heap files, we also need to lock their
   * class OID in order to protect them from being removed. otherwise we could not resume in next iteration. */

  page_track_head = pgbuf_fix (thread_p, &file_Tracker_vpid, OLD_PAGE, PGBUF_LATCH_READ, PGBUF_UNCONDITIONAL_LATCH);
  if (page_track_head == NULL)
    {
      ASSERT_ERROR_AND_SET (error_code);
      return error_code;
    }

  if (!OID_ISNULL (class_oid))
    {
      /* now that we fixed tracker header page, we no longer need lock protection. */
      lock_unlock_object (thread_p, class_oid, oid_Root_class_oid, SCH_S_LOCK, true);
      OID_SET_NULL (class_oid);
    }

  extdata = (FILE_EXTENSIBLE_DATA *) page_track_head;
  if (VFID_ISNULL (vfid))
    {
      /* starting position is first */
      idx_item = 0;
      page_extdata = page_track_head;
    }
  else
    {
      FILE_TRACK_ITEM item_search;
      item_search.volid = vfid->volid;
      item_search.fileid = vfid->fileid;
      error_code =
	file_extdata_search_item (thread_p, &extdata, &item_search, file_compare_track_items, true, false, &found,
				  &idx_item, &page_track_other);
      if (error_code != NO_ERROR)
	{
	  ASSERT_ERROR ();
	  goto exit;
	}
      if (!found)
	{
	  /* we are in trouble */
	  assert_release (false);
	  error_code = ER_FAILED;
	  goto exit;
	}
      page_extdata = page_track_other != NULL ? page_track_other : page_track_head;
      /* move to next */
      idx_item++;
    }

  assert (extdata == (FILE_EXTENSIBLE_DATA *) page_extdata);
  /* start iterating until stop is issued */
  while (true)
    {
      for (; idx_item < file_extdata_item_count (extdata); idx_item++)
	{
	  item = (FILE_TRACK_ITEM *) file_extdata_at (extdata, idx_item);
	  error_code = file_tracker_get_and_protect (thread_p, desired_ftype, item, class_oid, &stop);
	  if (error_code != NO_ERROR)
	    {
	      ASSERT_ERROR ();
	      goto exit;
	    }
	  if (stop)
	    {
	      vfid->volid = item->volid;
	      vfid->fileid = item->fileid;
	      goto exit;
	    }
	}
      vpid_next = extdata->vpid_next;
      if (page_track_other != NULL)
	{
	  pgbuf_unfix_and_init (thread_p, page_track_other);
	}
      if (VPID_ISNULL (&vpid_next))
	{
	  /* ended */
	  break;
	}
      page_track_other = pgbuf_fix (thread_p, &vpid_next, OLD_PAGE, PGBUF_LATCH_READ, PGBUF_UNCONDITIONAL_LATCH);
      if (page_track_other == NULL)
	{
	  ASSERT_ERROR_AND_SET (error_code);
	  goto exit;
	}
      page_extdata = page_track_other;
      extdata = (FILE_EXTENSIBLE_DATA *) page_extdata;
      idx_item = 0;
    }

  /* end of tracker */
  VFID_SET_NULL (vfid);
  assert (OID_ISNULL (class_oid));
  assert (error_code == NO_ERROR);

exit:
  if (page_track_other != NULL)
    {
      pgbuf_unfix (thread_p, page_track_other);
    }
  if (page_track_head != NULL)
    {
      pgbuf_unfix (thread_p, page_track_head);
    }

  /* check cursor is not repeated (unless there is an error) */
  assert (error_code != NO_ERROR || VFID_ISNULL (&vfid_prev_cursor) || !VFID_EQ (&vfid_prev_cursor, vfid));

  return error_code;
}

/*
 * file_tracker_item_dump () - FILE_TRACK_ITEM_FUNC to dump file
 *
 * return            : error code
 * thread_p (in)     : thread entry
 * page_of_item (in) : tracker page
 * extdata (in)      : tracker extensible data
 * index_item (in)   : item index
 * stop (in)         : not used
 * args (in)         : FILE *
 */
static int
file_tracker_item_dump (THREAD_ENTRY * thread_p, PAGE_PTR page_of_item, FILE_EXTENSIBLE_DATA * extdata, int index_item,
			bool * stop, void *args)
{
  VFID vfid;
  FILE_TRACK_ITEM *item;
  FILE *fp = (FILE *) args;
  int error_code = NO_ERROR;

  item = (FILE_TRACK_ITEM *) file_extdata_at (extdata, index_item);
  vfid.volid = item->volid;
  vfid.fileid = item->fileid;

  error_code = file_dump (thread_p, &vfid, fp);
  if (error_code != NO_ERROR)
    {
      ASSERT_ERROR ();
      return error_code;
    }

  return NO_ERROR;
}

/*
 * file_tracker_dump () - dump all files in file tracker
 *
 * return        : error code
 * thread_p (in) : thread entry
 * fp (in)       : output file
 */
int
file_tracker_dump (THREAD_ENTRY * thread_p, FILE * fp)
{
  fprintf (fp, "\n\n DUMPING TRACKED FILES \n");
  return file_tracker_map (thread_p, PGBUF_LATCH_READ, file_tracker_item_dump, fp);
}

/*
 * file_tracker_item_dump_capacity () - FILE_TRACK_ITEM_FUNC to dump file capacity
 *
 * return            : error code
 * thread_p (in)     : thread entry
 * page_of_item (in) : tracker page
 * extdata (in)      : tracker extensible data
 * index_item (in)   : item index
 * stop (in)         : not used
 * args (in)         : FILE *
 */
static int
file_tracker_item_dump_capacity (THREAD_ENTRY * thread_p, PAGE_PTR page_of_item, FILE_EXTENSIBLE_DATA * extdata,
				 int index_item, bool * stop, void *args)
{
  FILE_TRACK_ITEM *item;
  VPID vpid_fhead;
  PAGE_PTR page_fhead = NULL;
  FILE_HEADER *fhead = NULL;
  FILE *fp = (FILE *) args;
  int error_code = NO_ERROR;

  item = (FILE_TRACK_ITEM *) file_extdata_at (extdata, index_item);

  vpid_fhead.volid = item->volid;
  vpid_fhead.pageid = item->fileid;
  page_fhead = pgbuf_fix (thread_p, &vpid_fhead, OLD_PAGE, PGBUF_LATCH_READ, PGBUF_UNCONDITIONAL_LATCH);
  if (page_fhead == NULL)
    {
      ASSERT_ERROR_AND_SET (error_code);
      return error_code;
    }
  fhead = (FILE_HEADER *) page_fhead;
  file_header_sanity_check (fhead);

  fprintf (fp, "%4d|%4d %5d  %-22s ", item->volid, item->fileid, fhead->n_page_user, file_type_to_string (fhead->type));
  if ((FILE_TYPE) item->type == FILE_HEAP && item->metadata.heap.is_marked_deleted)
    {
      fprintf (fp, "Marked as deleted... ");
    }

  file_header_dump_descriptor (thread_p, fhead, fp);

  pgbuf_unfix (thread_p, page_fhead);
  return NO_ERROR;
}

/*
 * file_tracker_dump_all_capacities () - dump capacities for all files
 *
 * return        : error code
 * thread_p (in) : thread entry
 * fp (in)       : output file
 */
int
file_tracker_dump_all_capacities (THREAD_ENTRY * thread_p, FILE * fp)
{
  int error_code = NO_ERROR;

  fprintf (fp, "    VFID   npages    type             FDES\n");
  error_code = file_tracker_map (thread_p, PGBUF_LATCH_READ, file_tracker_item_dump_capacity, fp);
  if (error_code != NO_ERROR)
    {
      ASSERT_ERROR ();
      return error_code;
    }

  return NO_ERROR;
}

/*
 * file_tracker_item_dump_heap () - FILE_TRACK_ITEM_FUNC to dump heap file
 *
 * return            : error code
 * thread_p (in)     : thread entry
 * page_of_item (in) : tracker page
 * extdata (in)      : tracker extensible data
 * index_item (in)   : item index
 * stop (in)         : not used
 * args (in)         : context
 */
static int
file_tracker_item_dump_heap (THREAD_ENTRY * thread_p, PAGE_PTR page_of_item, FILE_EXTENSIBLE_DATA * extdata,
			     int index_item, bool * stop, void *args)
{
  FILE_TRACK_ITEM *item;
  HFID hfid;
  FILE_TRACKER_DUMP_HEAP_CONTEXT *context = (FILE_TRACKER_DUMP_HEAP_CONTEXT *) args;
  int error_code = NO_ERROR;

  item = (FILE_TRACK_ITEM *) file_extdata_at (extdata, index_item);
  if ((FILE_TYPE) item->type != FILE_HEAP && (FILE_TYPE) item->type != FILE_HEAP_REUSE_SLOTS)
    {
      return NO_ERROR;
    }

  hfid.vfid.volid = item->volid;
  hfid.vfid.fileid = item->fileid;

  error_code = heap_get_hfid_from_vfid (thread_p, &hfid.vfid, &hfid);
  if (error_code != NO_ERROR)
    {
      ASSERT_ERROR ();
      return error_code;
    }

  heap_dump (thread_p, context->fp, &hfid, context->dump_records);

  return NO_ERROR;
}

/*
 * file_tracker_dump_all_heap () - dump all heap files
 *
 * return            : error code
 * thread_p (in)     : thread entry
 * fp (in)           : output file
 * dump_records (in) : true to dump records
 */
int
file_tracker_dump_all_heap (THREAD_ENTRY * thread_p, FILE * fp, bool dump_records)
{
  FILE_TRACKER_DUMP_HEAP_CONTEXT context;

  context.fp = fp;
  context.dump_records = dump_records;

  return file_tracker_map (thread_p, PGBUF_LATCH_READ, file_tracker_item_dump_heap, &context);
}

/*
 * file_tracker_item_dump_heap_capacity () - FILE_TRACK_ITEM_FUNC to dump heap file capacity
 *
 * return            : error code
 * thread_p (in)     : thread entry
 * page_of_item (in) : tracker page
 * extdata (in)      : tracker extensible data
 * index_item (in)   : item index
 * stop (in)         : not used
 * args (in)         : context
 */
static int
file_tracker_item_dump_heap_capacity (THREAD_ENTRY * thread_p, PAGE_PTR page_of_item, FILE_EXTENSIBLE_DATA * extdata,
				      int index_item, bool * stop, void *args)
{
  FILE_TRACK_ITEM *item;
  HFID hfid;
  FILE *fp = (FILE *) args;
  INT64 num_recs = 0;
  INT64 num_recs_relocated = 0;
  INT64 num_recs_inovf = 0;
  INT64 num_pages = 0;
  int avg_freespace = 0;
  int avg_freespace_nolast = 0;
  int avg_reclength = 0;
  int avg_overhead = 0;
  int error_code = NO_ERROR;

  item = (FILE_TRACK_ITEM *) file_extdata_at (extdata, index_item);
  if ((FILE_TYPE) item->type != FILE_HEAP && (FILE_TYPE) item->type != FILE_HEAP_REUSE_SLOTS)
    {
      return NO_ERROR;
    }

  hfid.vfid.volid = item->volid;
  hfid.vfid.fileid = item->fileid;

  error_code = heap_get_hfid_from_vfid (thread_p, &hfid.vfid, &hfid);
  if (error_code != NO_ERROR)
    {
      ASSERT_ERROR ();
      return error_code;
    }

  error_code = heap_dump_capacity (thread_p, fp, &hfid);
  if (error_code != NO_ERROR)
    {
      ASSERT_ERROR ();
      return error_code;
    }

  return NO_ERROR;
}

/*
 * file_tracker_dump_all_heap_capacities () - dump all heap capacities
 *
 * return        : error code
 * thread_p (in) : thread entry
 * fp (in)       : output file
 */
int
file_tracker_dump_all_heap_capacities (THREAD_ENTRY * thread_p, FILE * fp)
{
  fprintf (fp, "IO_PAGESIZE = %d, DB_PAGESIZE = %d, Recv_overhead = %d\n", IO_PAGESIZE, DB_PAGESIZE,
	   IO_PAGESIZE - DB_PAGESIZE);
  return file_tracker_map (thread_p, PGBUF_LATCH_READ, file_tracker_item_dump_heap_capacity, fp);
}

/*
 * file_tracker_item_dump_btree_capacity () - FILE_TRACK_ITEM_FUNC to dump b-tree file capacity
 *
 * return            : error code
 * thread_p (in)     : thread entry
 * page_of_item (in) : tracker page
 * extdata (in)      : tracker extensible data
 * index_item (in)   : item index
 * stop (in)         : not used
 * args (in)         : context
 */
static int
file_tracker_item_dump_btree_capacity (THREAD_ENTRY * thread_p, PAGE_PTR page_of_item, FILE_EXTENSIBLE_DATA * extdata,
				       int index_item, bool * stop, void *args)
{
  FILE_TRACK_ITEM *item;
  BTID btid;
  FILE *fp = (FILE *) args;
  int error_code = NO_ERROR;

  item = (FILE_TRACK_ITEM *) file_extdata_at (extdata, index_item);
  if ((FILE_TYPE) item->type != FILE_BTREE)
    {
      return NO_ERROR;
    }

  /* get btid */
  btid.vfid.volid = item->volid;
  btid.vfid.fileid = item->fileid;

  error_code = btree_get_btid_from_file (thread_p, &btid.vfid, &btid);
  if (error_code != NO_ERROR)
    {
      ASSERT_ERROR ();
      return error_code;
    }

  /* dump */
  error_code = btree_dump_capacity (thread_p, fp, &btid);
  if (error_code != NO_ERROR)
    {
      ASSERT_ERROR ();
      return error_code;
    }

  return NO_ERROR;
}

/*
 * file_tracker_dump_all_btree_capacities () - dump all b-tree capacities
 *
 * return        : error code
 * thread_p (in) : thread entry
 * fp (in)       : output file
 */
int
file_tracker_dump_all_btree_capacities (THREAD_ENTRY * thread_p, FILE * fp)
{
  return file_tracker_map (thread_p, PGBUF_LATCH_READ, file_tracker_item_dump_btree_capacity, fp);
}

/*
 * file_tracker_check () - check all files have valid tables. stand-alone mode will also cross check with disk sector
 *                         table maps.
 *
 * return        : error code
 * thread_p (in) : thread entry
 */
DISK_ISVALID
file_tracker_check (THREAD_ENTRY * thread_p)
{
  DISK_ISVALID allvalid = DISK_VALID;
  DISK_ISVALID valid = DISK_VALID;
  int error_code = NO_ERROR;

#if defined (SERVER_MODE)
  VFID vfid = VFID_INITIALIZER;
  OID class_oid = OID_INITIALIZER;

  valid = file_table_check (thread_p, &file_Tracker_vfid, NULL);
  if (valid == DISK_ERROR)
    {
      ASSERT_ERROR ();
      return DISK_ERROR;
    }
  else if (valid == DISK_INVALID)
    {
      assert_release (false);
      allvalid = DISK_INVALID;
    }

  while (true)
    {
      error_code = file_tracker_interruptable_iterate (thread_p, FILE_UNKNOWN_TYPE, &vfid, &class_oid);
      if (error_code != NO_ERROR)
	{
	  ASSERT_ERROR ();
	  allvalid = (allvalid == DISK_VALID) ? DISK_ERROR : allvalid;
	  break;
	}
      if (VFID_ISNULL (&vfid))
	{
	  /* all files processed */
	  break;
	}
      valid = file_table_check (thread_p, &vfid, NULL);
      if (valid == DISK_INVALID)
	{
	  assert (false);
	  allvalid = DISK_INVALID;
	}
      else if (valid == DISK_ERROR)
	{
	  ASSERT_ERROR ();
	  allvalid = (allvalid == DISK_VALID) ? DISK_ERROR : allvalid;
	  break;
	}
    }

  if (!OID_ISNULL (&class_oid))
    {
      lock_unlock_object (thread_p, &class_oid, oid_Root_class_oid, SCH_S_LOCK, true);
    }
#else	/* !SERVER_MODE */		   /* SA_MODE */
  DISK_VOLMAP_CLONE *disk_map_clone = NULL;

  error_code = disk_map_clone_create (thread_p, &disk_map_clone);
  if (error_code != NO_ERROR)
    {
      ASSERT_ERROR ();
      return DISK_ERROR;
    }

  valid = file_table_check (thread_p, &file_Tracker_vfid, disk_map_clone);
  if (valid == DISK_INVALID)
    {
      assert_release (false);
      allvalid = DISK_INVALID;
      /* continue checks */
    }
  else if (valid == DISK_ERROR)
    {
      ASSERT_ERROR ();
      return DISK_ERROR;
    }

  error_code = file_tracker_map (thread_p, PGBUF_LATCH_READ, file_tracker_item_check, disk_map_clone);
  if (error_code == ER_FAILED)
    {
      assert_release (false);
      disk_map_clone_free (&disk_map_clone);
      allvalid = DISK_INVALID;
    }
  else if (error_code != NO_ERROR)
    {
      ASSERT_ERROR ();
      disk_map_clone_free (&disk_map_clone);
      return allvalid == DISK_VALID ? DISK_ERROR : allvalid;
    }
  else
    {
      /* check all sectors have been cleared */
      valid = disk_map_clone_check_leaks (disk_map_clone);
      if (valid == DISK_INVALID)
	{
	  assert_release (false);
	  allvalid = DISK_INVALID;
	}
      else if (valid == DISK_ERROR)
	{
	  ASSERT_ERROR ();
	  allvalid = allvalid == DISK_VALID ? DISK_ERROR : allvalid;
	}
      disk_map_clone_free (&disk_map_clone);
    }

#endif /* SA_MODE */

  return allvalid;
}

#if defined (SA_MODE)
/*
 * file_tracker_item_check () - check file table and cross-check sector usage with disk sector table maps
 *
 * return            : error code (ER_FAILED for invalid state)
 * thread_p (in)     : thread entry
 * page_of_item (in) : tracker page
 * extdata (in)      : tracker extensible data
 * index_item (in)   : item index
 * stop (in)         : not used
 * args (in/out)     : DISK_VOLMAP_CLONE *
 */
static int
file_tracker_item_check (THREAD_ENTRY * thread_p, PAGE_PTR page_of_item, FILE_EXTENSIBLE_DATA * extdata, int index_item,
			 bool * stop, void *args)
{
  DISK_VOLMAP_CLONE *disk_map_clone = (DISK_VOLMAP_CLONE *) args;
  FILE_TRACK_ITEM *item;
  VFID vfid;
  DISK_ISVALID valid = DISK_VALID;
  int error_code = NO_ERROR;

  item = (FILE_TRACK_ITEM *) file_extdata_at (extdata, index_item);
  vfid.volid = item->volid;
  vfid.fileid = item->fileid;

  valid = file_table_check (thread_p, &vfid, disk_map_clone);
  if (valid == DISK_INVALID)
    {
      assert_release (false);
      return ER_FAILED;
    }
  else if (valid == DISK_ERROR)
    {
      ASSERT_ERROR_AND_SET (error_code);
      return error_code;
    }

  return NO_ERROR;
}
#endif /* SA_MODE */

/************************************************************************/
/* File descriptor section                                              */
/************************************************************************/

/*
 * file_descriptor_get () - get file descriptor from header
 *
 * return        : error code
 * thread_p (in) : thread entry
 * vfid (in)     : file identifier
 * desc_out (in) : output file descriptor
 */
int
file_descriptor_get (THREAD_ENTRY * thread_p, const VFID * vfid, FILE_DESCRIPTORS * desc_out)
{
  VPID vpid_fhead;
  PAGE_PTR page_fhead = NULL;
  FILE_HEADER *fhead;
  int error_code = NO_ERROR;

  FILE_GET_HEADER_VPID (vfid, &vpid_fhead);
  page_fhead = pgbuf_fix (thread_p, &vpid_fhead, OLD_PAGE, PGBUF_LATCH_READ, PGBUF_UNCONDITIONAL_LATCH);
  if (page_fhead == NULL)
    {
      ASSERT_ERROR_AND_SET (error_code);
      return error_code;
    }
  fhead = (FILE_HEADER *) page_fhead;
  file_header_sanity_check (fhead);

  *desc_out = fhead->descriptor;

  pgbuf_unfix (thread_p, page_fhead);
  return NO_ERROR;
}

/*
 * file_descriptor_update () - Update file descriptor
 *
 * return        : error code
 * thread_p (in) : thread entry
 * vfid (in)     : file identifier
 * des_new (in)  : new file descriptor
 */
int
file_descriptor_update (THREAD_ENTRY * thread_p, const VFID * vfid, void *des_new)
{
  VPID vpid_fhead;
  PAGE_PTR page_fhead = NULL;
  FILE_HEADER *fhead = NULL;
  int error_code = NO_ERROR;

  FILE_GET_HEADER_VPID (vfid, &vpid_fhead);
  page_fhead = pgbuf_fix (thread_p, &vpid_fhead, OLD_PAGE, PGBUF_LATCH_WRITE, PGBUF_UNCONDITIONAL_LATCH);
  if (page_fhead == NULL)
    {
      ASSERT_ERROR_AND_SET (error_code);
      return error_code;
    }
  fhead = (FILE_HEADER *) page_fhead;
  file_header_sanity_check (fhead);

  log_append_undoredo_data2 (thread_p, RVFL_FILEDESC_UPD, NULL, page_fhead,
			     (PGLENGTH) ((char *) &fhead->descriptor - page_fhead), sizeof (fhead->descriptor),
			     sizeof (fhead->descriptor), &fhead->descriptor, des_new);

  memcpy (&fhead->descriptor, des_new, sizeof (fhead->descriptor));

  pgbuf_set_dirty (thread_p, page_fhead, FREE);
  return NO_ERROR;
}

/*
 * file_descriptor_dump () - dump file descriptor
 *
 * return        : error code
 * thread_p (in) : thread entry
 * vfid (in)     : file identifier
 * fp (in)       : output file
 */
int
file_descriptor_dump (THREAD_ENTRY * thread_p, const VFID * vfid, FILE * fp)
{
  VPID vpid_fhead;
  PAGE_PTR page_fhead = NULL;
  FILE_HEADER *fhead = NULL;
  int error_code = NO_ERROR;

  FILE_GET_HEADER_VPID (vfid, &vpid_fhead);
  page_fhead = pgbuf_fix (thread_p, &vpid_fhead, OLD_PAGE, PGBUF_LATCH_READ, PGBUF_UNCONDITIONAL_LATCH);
  if (page_fhead == NULL)
    {
      ASSERT_ERROR_AND_SET (error_code);
      return error_code;
    }
  fhead = (FILE_HEADER *) page_fhead;
  file_header_sanity_check (fhead);

  file_header_dump_descriptor (thread_p, fhead, fp);

  pgbuf_unfix (thread_p, page_fhead);
  return NO_ERROR;
}

/************************************************************************/
/* End of file                                                          */
/************************************************************************/<|MERGE_RESOLUTION|>--- conflicted
+++ resolved
@@ -1349,5464 +1349,11 @@
 	       BTID_AS_ARGS (&fhead->descriptor.btree_key_overflow.btid));
       break;
 
-<<<<<<< HEAD
-      csect_exit (thread_p, CSECT_FILE_NEWFILE);
-#endif
-      return NO_ERROR;
-    }
-
-  key.tran_index = tran_index;
-  VFID_COPY (&key.vfid, vfid);
-
-  if (csect_enter (thread_p, CSECT_FILE_NEWFILE, INF_WAIT) != NO_ERROR)
-    {
-      return ER_FAILED;
-    }
-
-  entry = (FILE_NEWFILE *) mht_get (file_Tracker->newfiles.mht, &key);
-  if (entry == NULL)
-    {
-      csect_exit (thread_p, CSECT_FILE_NEWFILE);
-      return NO_ERROR;
-    }
-
-  /* decrement temporary files counter */
-  if (entry->file_type == FILE_TEMP)
-    {
-      tdes->num_new_temp_files--;
-    }
-
-  tdes->num_new_files--;
-
-  /* remove it from the table */
-  mht_rem (file_Tracker->newfiles.mht, &key, NULL, NULL);
-
-  /* remove it from the linked list */
-  if (entry->prev != NULL)
-    {
-      entry->prev->next = entry->next;
-    }
-  else
-    {
-      file_Tracker->newfiles.head = entry->next;
-    }
-
-  if (entry->next != NULL)
-    {
-      entry->next->prev = entry->prev;
-    }
-  else
-    {
-      file_Tracker->newfiles.tail = entry->prev;
-    }
-
-  /* we don't need this entry anymore */
-  free_and_init (entry);
-
-  csect_exit (thread_p, CSECT_FILE_NEWFILE);
-  return NO_ERROR;
-}
-
-/*
- * file_dump_all_newfiles () - Dump all new files
- *   return: NO_ERROR
- *   tmptmp_only(in): Dump only temporary files on temporary volumes ?
- *
- * Note: if we want to dump only temporary files on volumes with temporary
- *       purpose, it can be indicated by given argument.
- */
-static int
-file_dump_all_newfiles (THREAD_ENTRY * thread_p, FILE * fp, bool tmptmp_only)
-{
-  FILE_NEWFILE *entry;
-  int ret = NO_ERROR;
-
-  if (csect_enter_as_reader (thread_p, CSECT_FILE_NEWFILE, INF_WAIT) != NO_ERROR)
-    {
-      return ER_FAILED;
-    }
-
-  if (file_Tracker->newfiles.head != NULL)
-    {
-      (void) fprintf (fp, "DUMPING new files..\n");
-    }
-
-  /* Deallocate all transient entries of new files */
-  for (entry = file_Tracker->newfiles.head; entry != NULL; entry = entry->next)
-    {
-      (void) fprintf (fp,
-		      "New File = %d|%d, Type = %s, undolog = %d,\n"
-		      " Created by Tran_index = %d, next = %p, prev = %p\n", entry->vfid.fileid, entry->vfid.volid,
-		      file_type_to_string (entry->file_type), entry->has_undolog, entry->tran_index, entry->next,
-		      entry->prev);
-      if (tmptmp_only == false || entry->file_type == FILE_TEMP)
-	{
-	  ret = file_dump (thread_p, fp, &entry->vfid);
-	  if (ret != NO_ERROR)
-	    {
-	      break;
-	    }
-	}
-    }
-
-  csect_exit (thread_p, CSECT_FILE_NEWFILE);
-
-  return ret;
-}
-
-/*
- * file_type_to_string () - Get a string of the given file type
- *   return: string of the file type
- *   fstruct_type(in): The type of the structure
- */
-static const char *
-file_type_to_string (FILE_TYPE fstruct_type)
-{
-  switch (fstruct_type)
-    {
-    case FILE_TRACKER:
-      return "TRACKER";
-    case FILE_HEAP:
-      return "HEAP";
-    case FILE_MULTIPAGE_OBJECT_HEAP:
-      return "MULTIPAGE_OBJECT_HEAP";
-    case FILE_BTREE:
-      return "BTREE";
-    case FILE_BTREE_OVERFLOW_KEY:
-      return "BTREE_OVERFLOW_KEY";
-    case FILE_EXTENDIBLE_HASH:
-      return "HASH";
-    case FILE_EXTENDIBLE_HASH_DIRECTORY:
-      return "HASH_DIRECTORY";
-    case FILE_LONGDATA:
-      return "LONGDATA";
-    case FILE_CATALOG:
-      return "CATALOG";
-    case FILE_DROPPED_FILES:
-      return "DROPPED FILES";
-    case FILE_VACUUM_DATA:
-      return "VACUUM DATA";
-    case FILE_QUERY_AREA:
-      return "QUERY_AREA";
-    case FILE_TEMP:
-      return "TEMPORARILY";
-    case FILE_UNKNOWN_TYPE:
-      return "UNKNOWN";
-    case FILE_HEAP_REUSE_SLOTS:
-      return "HEAP_REUSE_SLOTS";
-    }
-  return "UNKNOWN";
-}
-
-/*
- * file_get_primary_vol_purpose () - Get vol_purpose of the given file type
- *   return:
- *   ftype(in):
- */
-static DISK_VOLPURPOSE
-file_get_primary_vol_purpose (FILE_TYPE ftype)
-{
-  DISK_VOLPURPOSE purpose;
-
-  switch (ftype)
-    {
-    case FILE_TRACKER:
-    case FILE_HEAP:
-    case FILE_HEAP_REUSE_SLOTS:
-    case FILE_MULTIPAGE_OBJECT_HEAP:
-    case FILE_CATALOG:
-    case FILE_EXTENDIBLE_HASH:
-    case FILE_EXTENDIBLE_HASH_DIRECTORY:
-    case FILE_LONGDATA:
-    case FILE_DROPPED_FILES:
-    case FILE_VACUUM_DATA:
-      purpose = DISK_PERMVOL_DATA_PURPOSE;
-      break;
-
-    case FILE_BTREE:
-    case FILE_BTREE_OVERFLOW_KEY:
-      purpose = DISK_PERMVOL_INDEX_PURPOSE;
-      break;
-
-    case FILE_TEMP:
-    case FILE_QUERY_AREA:
-      purpose = DISK_EITHER_TEMP_PURPOSE;
-      break;
-
-    case FILE_UNKNOWN_TYPE:
-    default:
-      purpose = DISK_UNKNOWN_PURPOSE;
-      break;
-    }
-
-  return purpose;
-}
-
-
-/*
- * file_get_disk_page_type ()
- *   return:
- *   ftype(in):
- */
-static DISK_PAGE_TYPE
-file_get_disk_page_type (FILE_TYPE ftype)
-{
-  DISK_PAGE_TYPE page_type;
-
-  switch (ftype)
-    {
-    case FILE_TRACKER:
-    case FILE_HEAP:
-    case FILE_HEAP_REUSE_SLOTS:
-    case FILE_MULTIPAGE_OBJECT_HEAP:
-    case FILE_CATALOG:
-    case FILE_EXTENDIBLE_HASH:
-    case FILE_EXTENDIBLE_HASH_DIRECTORY:
-    case FILE_LONGDATA:
-    case FILE_DROPPED_FILES:
-    case FILE_VACUUM_DATA:
-      page_type = DISK_PAGE_DATA_TYPE;
-      break;
-
-    case FILE_BTREE:
-    case FILE_BTREE_OVERFLOW_KEY:
-      page_type = DISK_PAGE_INDEX_TYPE;
-      break;
-
-    case FILE_TEMP:
-    case FILE_QUERY_AREA:
-      page_type = DISK_PAGE_TEMP_TYPE;
-      break;
-
-    case FILE_UNKNOWN_TYPE:
-    default:
-      page_type = DISK_PAGE_UNKNOWN_TYPE;
-      break;
-    }
-
-  return page_type;
-}
-
-/*
- * file_find_goodvol () - Find a volume with at least the expected number of free
- *                 pages
- *   return: volid or NULL_VOLID
- *   hint_volid(in): Use this volume identifier as a hint
- *   undesirable_volid(in):
- *   exp_numpages(in): Expected number of pages
- *   setpage_type(in): Type of the set of needed pages
- *   file_type(in): Type of the file
- */
-static INT16
-file_find_goodvol (THREAD_ENTRY * thread_p, INT16 hint_volid, INT16 undesirable_volid, INT32 exp_numpages,
-		   DISK_SETPAGE_TYPE setpage_type, FILE_TYPE file_type)
-{
-  DISK_VOLPURPOSE vol_purpose;
-
-  if (exp_numpages <= 0)
-    {
-      exp_numpages = 1;
-    }
-
-  vol_purpose = file_get_primary_vol_purpose (file_type);
-  if (vol_purpose == DISK_UNKNOWN_PURPOSE)
-    {
-      assert (false);
-      return hint_volid;
-    }
-
-  return disk_find_goodvol (thread_p, hint_volid, undesirable_volid, exp_numpages, setpage_type, vol_purpose);
-}
-
-/*
- * file_find_good_maxpages () - Find the maximum number of pages that can be
- *                          allocated for a file of given type
- *   return: number of pages
- *   file_type(in): Type of the file
- *
- * Note: These should be takes as a hint due to other concurrent allocations.
- */
-static INT32
-file_find_good_maxpages (THREAD_ENTRY * thread_p, FILE_TYPE file_type)
-{
-  switch (file_type)
-    {
-    case FILE_TRACKER:
-    case FILE_HEAP:
-    case FILE_HEAP_REUSE_SLOTS:
-    case FILE_MULTIPAGE_OBJECT_HEAP:
-    case FILE_CATALOG:
-    case FILE_EXTENDIBLE_HASH:
-    case FILE_EXTENDIBLE_HASH_DIRECTORY:
-    case FILE_LONGDATA:
-    case FILE_DROPPED_FILES:
-    case FILE_VACUUM_DATA:
-      return disk_get_max_numpages (thread_p, DISK_PERMVOL_DATA_PURPOSE);
-
-    case FILE_BTREE:
-    case FILE_BTREE_OVERFLOW_KEY:
-      return disk_get_max_numpages (thread_p, DISK_PERMVOL_INDEX_PURPOSE);
-
-    case FILE_TEMP:
-    case FILE_QUERY_AREA:
-      /* Either a permanent or temporary volume with temporary purposes */
-      return disk_get_max_numpages (thread_p, DISK_EITHER_TEMP_PURPOSE);
-
-    case FILE_UNKNOWN_TYPE:
-    default:
-      return disk_get_max_numpages (thread_p, DISK_PERMVOL_GENERIC_PURPOSE);
-    }
-}
-
-/*
- * file_find_limits () - Find the limits of the portion of sector/page table
- *                     described by current file table page
- *   return: NO_ERROR
- *   ftb_pgptr(in): Current page that contain portion of either the sector or
- *                  page table
- *   allocset(in): The allocation set which describe the table
- *   start_ptr(out): Start pointer address of portion of table
- *   outside_ptr(out): pointer to the outside of portion table
- *   what_table(in):
- */
-static int
-file_find_limits (PAGE_PTR ftb_pgptr, const FILE_ALLOCSET * allocset, INT32 ** start_ptr, INT32 ** outside_ptr,
-		  int what_table)
-{
-  VPID *vpid;
-  int ret = NO_ERROR;
-
-  vpid = pgbuf_get_vpid_ptr (ftb_pgptr);
-
-  if (what_table == FILE_PAGE_TABLE)
-    {
-      if (VPID_EQ (vpid, &allocset->start_pages_vpid))
-	{
-	  CAST_TO_PAGEARRAY (*start_ptr, ftb_pgptr, allocset->start_pages_offset);
-	}
-      else
-	{
-	  CAST_TO_PAGEARRAY (*start_ptr, ftb_pgptr, sizeof (FILE_FTAB_CHAIN));
-	}
-
-      if (VPID_EQ (vpid, &allocset->end_pages_vpid))
-	{
-	  CAST_TO_PAGEARRAY (*outside_ptr, ftb_pgptr, allocset->end_pages_offset);
-	}
-      else
-	{
-	  CAST_TO_PAGEARRAY (*outside_ptr, ftb_pgptr, DB_PAGESIZE);
-	}
-    }
-  else
-    {
-      if (VPID_EQ (vpid, &allocset->start_sects_vpid))
-	{
-	  CAST_TO_SECTARRAY (*start_ptr, ftb_pgptr, allocset->start_sects_offset);
-	}
-      else
-	{
-	  CAST_TO_SECTARRAY (*start_ptr, ftb_pgptr, sizeof (FILE_FTAB_CHAIN));
-	}
-
-      if (VPID_EQ (vpid, &allocset->end_sects_vpid))
-	{
-	  CAST_TO_SECTARRAY (*outside_ptr, ftb_pgptr, allocset->end_sects_offset);
-	}
-      else
-	{
-	  CAST_TO_SECTARRAY (*outside_ptr, ftb_pgptr, DB_PAGESIZE);
-	}
-    }
-
-  return ret;
-}
-
-/*
- * file_ftabvpid_alloc () - Allocate a set of file table pages
- *   return:
- *   hint_volid(in): Use this volume identifier as a hint for the allocation
- *   hint_pageid(in): Use this page in the hinted volume for allocation as
- *                    close as this page
- *   ftb_vpids(in): An array of num_ftb_pages VPID elements
- *   num_ftb_pages(in): Number of table pages to allocate
- *   file_type(in): File type
- */
-static int
-file_ftabvpid_alloc (THREAD_ENTRY * thread_p, INT16 hint_volid, INT32 hint_pageid, VPID * ftb_vpids,
-		     INT32 num_ftb_pages, FILE_TYPE file_type)
-{
-  INT32 pageid;
-  int i;
-  VOLID original_hint_volid;
-  INT32 original_hint_pageid;
-  bool old_check_interrupt;
-
-
-  original_hint_volid = hint_volid;
-  original_hint_pageid = hint_pageid;
-
-  do
-    {
-      if (hint_volid != NULL_VOLID)
-	{
-	  DISK_PAGE_TYPE alloc_page_type = file_get_disk_page_type (file_type);
-
-	  old_check_interrupt = thread_set_check_interrupt (thread_p, false);
-	  pageid =
-	    disk_alloc_page (thread_p, hint_volid, DISK_SECTOR_WITH_ALL_PAGES, num_ftb_pages, hint_pageid,
-			     alloc_page_type);
-
-	  if (pageid != NULL_PAGEID && pageid != DISK_NULL_PAGEID_WITH_ENOUGH_DISK_PAGES)
-	    {
-	      for (i = 0; i < num_ftb_pages; i++)
-		{
-		  ftb_vpids->volid = hint_volid;
-		  ftb_vpids->pageid = pageid + i;
-		  ftb_vpids++;
-		}
-
-	      (void) thread_set_check_interrupt (thread_p, old_check_interrupt);
-
-	      return NO_ERROR;
-	    }
-
-	  (void) thread_set_check_interrupt (thread_p, old_check_interrupt);
-	}
-
-      hint_volid =
-	file_find_goodvol (thread_p, NULL_VOLID, hint_volid, num_ftb_pages, DISK_CONTIGUOUS_PAGES, file_type);
-
-      if (original_hint_volid == hint_volid)
-	{
-	  /* temporary volume can be expanded */
-	  hint_pageid = original_hint_pageid;
-	}
-      else
-	{
-	  hint_pageid = NULL_PAGEID;
-	}
-    }
-  while (hint_volid != NULL_VOLID);
-
-  if (hint_volid == NULL_VOLID && er_errid () != ER_INTERRUPTED)
-    {
-      er_set (ER_ERROR_SEVERITY, ARG_FILE_LINE, ER_FILE_NOT_ENOUGH_PAGES_IN_DATABASE, 1, num_ftb_pages);
-    }
-
-  return ER_FAILED;
-}
-
-/* TODO: list for file_ftab_chain */
-/*
- * file_ftabvpid_next () - Find the next page of file table located after the
- *                      given file table page
- *   return: NO_ERROR, next_ftbvpid which has been set as a side effect
- *   fhdr(in): Pointer to file header
- *   current_ftb_pgptr(in): Pointer to current page of file table
- *   next_ftbvpid(out): VPID identifier of next page of file table
- */
-static int
-file_ftabvpid_next (const FILE_HEADER * fhdr, PAGE_PTR current_ftb_pgptr, VPID * next_ftbvpid)
-{
-  VPID *vpid;			/* The vpid of current page of file table */
-  FILE_FTAB_CHAIN *chain;	/* Structure for linking file table pages */
-  int ret = NO_ERROR;
-
-  vpid = pgbuf_get_vpid_ptr (current_ftb_pgptr);
-  if (vpid->volid == fhdr->vfid.volid && vpid->pageid == fhdr->vfid.fileid)
-    {
-      *next_ftbvpid = fhdr->next_table_vpid;
-    }
-  else
-    {
-      chain = (FILE_FTAB_CHAIN *) (current_ftb_pgptr + FILE_FTAB_CHAIN_OFFSET);
-      *next_ftbvpid = chain->next_ftbvpid;
-    }
-
-  if (VPID_EQ (vpid, next_ftbvpid))
-    {
-      er_set (ER_FATAL_ERROR_SEVERITY, ARG_FILE_LINE, ER_FILE_FTB_LOOP, 4, fhdr->vfid.fileid,
-	      fileio_get_volume_label (fhdr->vfid.volid, PEEK), vpid->volid, vpid->pageid);
-      VPID_SET_NULL (next_ftbvpid);
-    }
-
-  return ret;
-}
-
-/*
- * file_descriptor_insert () - Insert the descriptor comments for this file
- *   return:
- *   fhdr(out): File header
- *   xfile_des(in): The comments to be included in the file descriptor
- *
- * Note: The descriptor comments are inserted in the file header page. If they
- *       do not fit in the file header page, the comments are split in pieces.
- *       One piece is inserted in the file header and the rest in specific
- *       comments pages.
- */
-static int
-file_descriptor_insert (THREAD_ENTRY * thread_p, FILE_HEADER * fhdr, const void *xfile_des)
-{
-  const char *file_des = (char *) xfile_des;
-  int copy_length;
-  VPID one_vpid;
-  VPID *set_vpids = NULL;
-#if defined (ENABLE_UNUSED_FUNCTION)
-  int rest_length;
-  INT32 npages;
-  int ipage;
-  FILE_REST_DES *rest;
-#endif
-  LOG_DATA_ADDR addr;
-  int ret = NO_ERROR;
-
-  addr.vfid = &fhdr->vfid;
-
-  if (file_des != NULL)
-    {
-      fhdr->des.total_length = file_descriptor_get_length (fhdr->type);
-    }
-  else
-    {
-      fhdr->des.total_length = 0;
-    }
-
-  /* How big can the first chunk of comments can be ? */
-  copy_length = DB_PAGESIZE - sizeof (*fhdr) + 1;
-
-  assert (copy_length > fhdr->des.total_length);
-
-  /* Do we need to split the file descriptor comments into several pieces ? */
-  if (copy_length >= fhdr->des.total_length || file_des == NULL)
-    {
-      /* One piece */
-      fhdr->des.first_length = fhdr->des.total_length;
-      if (file_des != NULL)
-	{
-	  memcpy (fhdr->des.piece, file_des, fhdr->des.total_length);
-	}
-      VPID_SET_NULL (&fhdr->des.next_part_vpid);
-      /* NOTE: The logging of the first piece is done at the creation function */
-    }
-#if defined (ENABLE_UNUSED_FUNCTION)
-  else
-    {
-      /* Several pieces */
-
-      /* Store the first piece */
-      fhdr->des.first_length = copy_length;
-      memcpy (fhdr->des.piece, file_des, copy_length);
-      file_des += copy_length;
-      rest_length = fhdr->des.total_length - copy_length;
-
-      /* Note: The logging of the first piece is done at the creation function */
-
-      /* 
-       * Then, store the rest of the pieces.
-       * 1) Find size of each piece
-       * 2) Get number of pages to store the pieces
-       * 3) Allocate the set of pages
-       * 4) Copy the description
-       */
-
-      copy_length = DB_PAGESIZE - sizeof (*rest) + 1;
-      npages = CEIL_PTVDIV (rest_length, copy_length);
-      if (npages == 1)
-	{
-	  set_vpids = &one_vpid;
-	}
-      else
-	{
-	  set_vpids = (VPID *) malloc (sizeof (*set_vpids) * npages);
-	  if (set_vpids == NULL)
-	    {
-	      ret = ER_OUT_OF_VIRTUAL_MEMORY;
-	      er_set (ER_ERROR_SEVERITY, ARG_FILE_LINE, ret, 1, sizeof (*set_vpids) * npages);
-	      goto exit_on_error;
-	    }
-	}
-      ret = file_ftabvpid_alloc (thread_p, fhdr->vfid.volid, (INT32) fhdr->vfid.fileid, set_vpids, npages, fhdr->type);
-      if (ret != NO_ERROR)
-	{
-	  goto exit_on_error;
-	}
-
-      /* Link to first rest page */
-      fhdr->des.next_part_vpid = set_vpids[0];
-
-      ipage = -1;
-      while (rest_length > 0)
-	{
-	  ipage++;
-#ifdef FILE_DEBUG
-	  if (npages < (ipage + 1))
-	    {
-	      er_log_debug (ARG_FILE_LINE,
-			    "file_descriptor_insert: ** SYSTEM ERROR calculation of number of pages needed"
-			    " to store comments seems incorrect. Need more than %d pages", npages);
-	      goto exit_on_error;
-	    }
-#endif /* FILE_DEBUG */
-
-	  addr.pgptr = pgbuf_fix (thread_p, &set_vpids[ipage], NEW_PAGE, PGBUF_LATCH_WRITE, PGBUF_UNCONDITIONAL_LATCH);
-	  if (addr.pgptr == NULL)
-	    {
-	      goto exit_on_error;
-	    }
-
-	  (void) pgbuf_set_page_ptype (thread_p, addr.pgptr, PAGE_FTAB);
-
-	  addr.offset = 0;
-
-	  rest = (FILE_REST_DES *) addr.pgptr;
-
-	  /* Copy as much as you can */
-
-	  if (rest_length < copy_length)
-	    {
-	      copy_length = rest_length;
-	    }
-
-	  /* 
-	   * This undo log is not needed unless we are creating the file in a
-	   * second/third nested system operation. It is up to the log manager
-	   * to log or not.
-	   */
-
-	  log_append_undo_data (thread_p, RVFL_FILEDESC_INS, &addr, sizeof (*rest) - 1 + copy_length,
-				(char *) addr.pgptr);
-
-	  if ((ipage + 1) == npages)
-	    {
-	      VPID_SET_NULL (&rest->next_part_vpid);
-	    }
-	  else
-	    {
-	      rest->next_part_vpid = set_vpids[ipage + 1];
-	    }
-
-	  memcpy (rest->piece, file_des, copy_length);
-	  file_des += copy_length;
-	  rest_length -= copy_length;
-
-	  log_append_redo_data (thread_p, RVFL_FILEDESC_INS, &addr, sizeof (*rest) - 1 + copy_length,
-				(char *) addr.pgptr);
-	  pgbuf_set_dirty (thread_p, addr.pgptr, FREE);
-	  addr.pgptr = NULL;
-	}
-    }
-
-end:
-#endif
-
-  if (set_vpids != &one_vpid)
-    {
-      free_and_init (set_vpids);
-    }
-
-  return ret;
-
-#if defined (ENABLE_UNUSED_FUNCTION)
-exit_on_error:
-
-  fhdr->des.total_length = -1;
-  fhdr->des.first_length = -1;
-  VPID_SET_NULL (&fhdr->des.next_part_vpid);
-
-  if (ret == NO_ERROR)
-    {
-      ret = ER_FAILED;
-    }
-  goto end;
-#endif
-}
-
-/*
- * file_descriptor_update () - Update the descriptor comments for this file
- *   return:
- *   vfid(out): File header
- *   xfile_des(in): The comments to be included in the file descriptor
- *
- * Note: The desciptor comments are inserted in the file header page. If they
- *       do not fit in the file header page, the comments are split in pieces.
- *       One piece is inserted in the file header and the rest in specific
- *       comments pages.
- */
-static int
-file_descriptor_update (THREAD_ENTRY * thread_p, const VFID * vfid, const void *xfile_des)
-{
-  const char *file_des = (char *) xfile_des;
-  int old_length = 0;
-  int rest_length;
-  int copy_length = 0;
-  VPID next_vpid;
-  VPID tmp_vpid;
-  FILE_REST_DES *rest;
-  FILE_HEADER *fhdr = NULL;
-  FILE_TYPE file_type = FILE_UNKNOWN_TYPE;
-  LOG_DATA_ADDR addr;
-  bool isnewpage = false;
-
-  addr.vfid = vfid;
-
-  next_vpid.volid = vfid->volid;
-  next_vpid.pageid = vfid->fileid;
-  rest = NULL;
-  rest_length = 1;
-
-  while (rest_length > 0)
-    {
-      addr.pgptr = pgbuf_fix (thread_p, &next_vpid, OLD_PAGE, PGBUF_LATCH_WRITE, PGBUF_UNCONDITIONAL_LATCH);
-      if (addr.pgptr == NULL)
-	{
-	  return ER_FAILED;
-	}
-
-      (void) pgbuf_check_page_ptype (thread_p, addr.pgptr, PAGE_FTAB);
-
-      /* Log before and after images */
-
-      /* Is this the first page ? */
-      assert (fhdr == NULL);
-
-      if (fhdr == NULL)
-	{
-	  /* This is the first part. */
-	  fhdr = (FILE_HEADER *) (addr.pgptr + FILE_HEADER_OFFSET);
-
-	  file_type = fhdr->type;
-	  if (file_des != NULL)
-	    {
-	      rest_length = file_descriptor_get_length (fhdr->type);
-	    }
-	  else
-	    {
-	      rest_length = 0;
-	    }
-
-	  /* How big can the first chunk of comments can be ? */
-	  copy_length = DB_PAGESIZE - sizeof (*fhdr) + 1;
-	  if (copy_length > rest_length)
-	    {
-	      /* One piece */
-	      copy_length = rest_length;
-	    }
-
-	  old_length = fhdr->des.total_length;
-
-	  /* Log before image */
-	  addr.offset = offsetof (FILE_HEADER, des);
-
-	  log_append_undo_data (thread_p, RVFL_FILEDESC_UPD, &addr, sizeof (fhdr->des) - 1 + fhdr->des.first_length,
-				&fhdr->des);
-
-	  next_vpid = fhdr->des.next_part_vpid;
-
-	  old_length -= fhdr->des.first_length;
-
-	  /* Modify the new lengths */
-	  fhdr->des.total_length = rest_length;
-	  fhdr->des.first_length = copy_length;
-
-	  if (file_des != NULL && copy_length > 0)
-	    {
-	      memcpy (fhdr->des.piece, file_des, copy_length);
-	    }
-
-	  log_append_redo_data (thread_p, RVFL_FILEDESC_UPD, &addr, sizeof (fhdr->des) - 1 + fhdr->des.first_length,
-				&fhdr->des);
-	}
-#if defined (ENABLE_UNUSED_FUNCTION)
-      else
-	{
-	  /* Rest of pages */
-	  addr.offset = 0;
-
-	  rest = (FILE_REST_DES *) addr.pgptr;
-
-	  if (isnewpage == true)
-	    {
-	      VPID_SET_NULL (&next_vpid);
-	    }
-	  else
-	    {
-	      next_vpid = rest->next_part_vpid;
-	    }
-
-
-	  copy_length = DB_PAGESIZE - sizeof (*rest) + 1;
-
-	  if (copy_length > rest_length)
-	    {
-	      copy_length = rest_length;
-	    }
-
-	  /* Log before image */
-	  if (old_length > 0)
-	    {
-	      if ((old_length + SSIZEOF (*rest) - 1) > DB_PAGESIZE)
-		{
-		  log_append_undo_data (thread_p, RVFL_FILEDESC_UPD, &addr, DB_PAGESIZE, (char *) addr.pgptr);
-		  old_length -= DB_PAGESIZE + sizeof (*rest) - 1;
-		}
-	      else
-		{
-		  log_append_undo_data (thread_p, RVFL_FILEDESC_UPD, &addr, sizeof (*rest) - 1 + old_length,
-					(char *) addr.pgptr);
-		  old_length = 0;
-		}
-	    }
-
-	  if (file_des != NULL && copy_length > 0)
-	    {
-	      memcpy (rest->piece, file_des, copy_length);
-	    }
-	  log_append_redo_data (thread_p, RVFL_FILEDESC_UPD, &addr, sizeof (*rest) - 1 + copy_length,
-				(char *) addr.pgptr);
-	}
-#endif
-
-      if (file_des != NULL)
-	{
-	  file_des += copy_length;
-	}
-
-      rest_length -= copy_length;
-      assert (rest_length == 0);
-
-#if defined (ENABLE_UNUSED_FUNCTION)
-      if (rest_length > 0)
-	{
-	  /* Need more pages... Get next page */
-	  if (VPID_ISNULL (&next_vpid))
-	    {
-	      /* We need to allocate a new page */
-	      if (file_ftabvpid_alloc (thread_p, pgbuf_get_volume_id (addr.pgptr), pgbuf_get_page_id (addr.pgptr),
-				       &next_vpid, 1, file_type) != NO_ERROR)
-		{
-		  /* Something went wrong */
-		  pgbuf_set_dirty (thread_p, addr.pgptr, FREE);
-		  addr.pgptr = NULL;
-		  return ER_FAILED;
-		}
-
-	      VPID_SET_NULL (&tmp_vpid);
-	      isnewpage = true;	/* So that its link can be set to NULL */
-
-	      if (rest == NULL)
-		{
-		  /* This is the first part */
-		  log_append_undoredo_data (thread_p, RVFL_DES_FIRSTREST_NEXTVPID, &addr, sizeof (next_vpid),
-					    sizeof (next_vpid), &tmp_vpid, &next_vpid);
-		  fhdr->des.next_part_vpid = next_vpid;
-		}
-	      else
-		{
-		  /* This is part of rest part */
-		  log_append_undoredo_data (thread_p, RVFL_DES_NREST_NEXTVPID, &addr, sizeof (next_vpid),
-					    sizeof (next_vpid), &tmp_vpid, &next_vpid);
-		  rest->next_part_vpid = next_vpid;
-		}
-	    }
-	  pgbuf_set_dirty (thread_p, addr.pgptr, FREE);
-	  addr.pgptr = NULL;
-	}
-      else
-#endif
-	{
-	  /* The content of the object has been copied. We don't need more pages for the descriptor. Deallocate any
-	   * additional pages */
-
-	  addr.offset = 0;
-	  VPID_SET_NULL (&tmp_vpid);
-	  if (rest == NULL)
-	    {
-	      /* This is the first part */
-	      log_append_undoredo_data (thread_p, RVFL_DES_FIRSTREST_NEXTVPID, &addr, sizeof (next_vpid),
-					sizeof (next_vpid), &next_vpid, &tmp_vpid);
-	      VPID_SET_NULL (&fhdr->des.next_part_vpid);
-	    }
-	  else
-	    {
-	      /* This is part of rest part */
-	      log_append_undoredo_data (thread_p, RVFL_DES_NREST_NEXTVPID, &addr, sizeof (next_vpid),
-					sizeof (next_vpid), &next_vpid, &tmp_vpid);
-	      VPID_SET_NULL (&rest->next_part_vpid);
-	    }
-	  pgbuf_set_dirty (thread_p, addr.pgptr, FREE);
-	  addr.pgptr = NULL;
-
-	  while (!(VPID_ISNULL (&next_vpid)))
-	    {
-	      addr.pgptr = pgbuf_fix (thread_p, &next_vpid, OLD_PAGE, PGBUF_LATCH_WRITE, PGBUF_UNCONDITIONAL_LATCH);
-	      if (addr.pgptr == NULL)
-		{
-		  return ER_FAILED;
-		}
-
-	      (void) pgbuf_check_page_ptype (thread_p, addr.pgptr, PAGE_FTAB);
-
-	      tmp_vpid = next_vpid;
-	      rest = (FILE_REST_DES *) addr.pgptr;
-	      next_vpid = rest->next_part_vpid;
-	      if (pgbuf_invalidate (thread_p, addr.pgptr) != NO_ERROR)
-		{
-		  return ER_FAILED;
-		}
-	      addr.pgptr = NULL;
-	      (void) file_dealloc_page (thread_p, vfid, &tmp_vpid, file_type);
-	    }
-	}
-    }
-
-  return NO_ERROR;
-}
-
-/*
- * file_descriptor_get () - Get descriptor comments of file
- *   return: length
- *   fhdr(in): File header
- *   xfile_des(out): The comments included in the file descriptor
- *   maxsize(in):
- *
- * Note: Fetch the descriptor comments for this file into file_des The length
- *       of the file descriptor is returned. If the desc_commnets area is not
- *       large enough, the comments are not retrieved, an a negative value is
- *       returned. The absolute value of the return value can be used to get
- *       a bigger* area and call again.
- */
-static int
-file_descriptor_get (THREAD_ENTRY * thread_p, const FILE_HEADER * fhdr, void *xfile_des, int maxsize)
-{
-  char *file_des = (char *) xfile_des;
-#if defined (ENABLE_UNUSED_FUNCTION)
-  VPID vpid;
-  PAGE_PTR pgptr = NULL;
-  int rest_length, copy_length;
-  FILE_REST_DES *rest;
-#endif
-
-  if (maxsize < fhdr->des.total_length || fhdr->des.total_length <= 0)
-    {
-      /* Does not fit */
-      MEM_REGION_INIT (file_des, maxsize);
-      return (-fhdr->des.total_length);
-    }
-
-  /* First part */
-  if (maxsize < fhdr->des.first_length)
-    {
-      /* This is an error.. we have already check for the total length */
-      er_log_debug (ARG_FILE_LINE,
-		    "file_descriptor_get: **SYSTEM_ERROR: First length = %d > total length = %d of file descriptor"
-		    " for file VFID = %d|%d\n", fhdr->des.first_length, fhdr->des.total_length, fhdr->vfid.fileid,
-		    fhdr->vfid.volid);
-      file_des[0] = '\0';
-      return 0;
-    }
-
-  memcpy (file_des, fhdr->des.piece, fhdr->des.first_length);
-  file_des += fhdr->des.first_length;
-
-  if (VPID_ISNULL (&fhdr->des.next_part_vpid))
-    {
-      return fhdr->des.total_length;
-    }
-
-  assert (false);
-
-#if defined (ENABLE_UNUSED_FUNCTION)
-  /* The rest if any ... */
-  rest_length = fhdr->des.total_length - fhdr->des.first_length;
-  copy_length = DB_PAGESIZE - sizeof (*rest) + 1;
-  vpid = fhdr->des.next_part_vpid;
-
-  while (rest_length > 0 && !VPID_ISNULL (&vpid))
-    {
-      pgptr = pgbuf_fix (thread_p, &vpid, OLD_PAGE, PGBUF_LATCH_READ, PGBUF_UNCONDITIONAL_LATCH);
-      if (pgptr == NULL)
-	{
-	  file_des[0] = '\0';
-	  return 0;
-	}
-
-      (void) pgbuf_check_page_ptype (thread_p, pgptr, PAGE_FTAB);
-
-      rest = (FILE_REST_DES *) pgptr;
-      /* Copy as much as you can */
-
-      if (rest_length < copy_length)
-	{
-	  copy_length = rest_length;
-	}
-
-      memcpy (file_des, rest->piece, copy_length);
-      file_des += copy_length;
-      rest_length -= copy_length;
-      vpid = rest->next_part_vpid;
-      pgbuf_unfix_and_init (thread_p, pgptr);
-    }
-#endif
-
-  return fhdr->des.total_length;
-}
-
-/*
- * file_descriptor_destroy_rest_pages () - Destory rest of pages of file descriptor
- *   return:
- *   fhdr(in): File header
- *
- * Note: If the descriptor comments are stored in several pages. The rest of
- *       the pages are removed.
- */
-static int
-file_descriptor_destroy_rest_pages (THREAD_ENTRY * thread_p, FILE_HEADER * fhdr)
-{
-#if defined (ENABLE_UNUSED_FUNCTION)
-  VPID rest_vpid;
-  PAGE_PTR pgptr = NULL;
-  FILE_REST_DES *rest;
-  VPID batch_vpid;
-  int batch_ndealloc;
-#endif
-
-  if (VPID_ISNULL (&fhdr->des.next_part_vpid))
-    {
-      return NO_ERROR;		/* nop */
-    }
-
-  assert (false);
-
-#if defined (ENABLE_UNUSED_FUNCTION)
-  /* Any rest pages ? */
-
-  VPID_SET_NULL (&batch_vpid);
-  rest_vpid = fhdr->des.next_part_vpid;
-  /* Deallocate the pages is set of contiguous pages */
-  batch_ndealloc = 0;
-
-  while (!VPID_ISNULL (&rest_vpid))
-    {
-      pgptr = pgbuf_fix (thread_p, &rest_vpid, OLD_PAGE, PGBUF_LATCH_WRITE, PGBUF_UNCONDITIONAL_LATCH);
-      if (pgptr == NULL)
-	{
-	  return ER_FAILED;
-	}
-
-      (void) pgbuf_check_page_ptype (thread_p, pgptr, PAGE_FTAB);
-
-      rest = (FILE_REST_DES *) pgptr;
-      if (batch_ndealloc == 0)
-	{
-	  /* Start accumulating contiguous pages */
-	  batch_vpid = rest->next_part_vpid;
-	  batch_ndealloc = 1;
-	}
-      else
-	{
-	  /* Is page contiguous ? */
-	  if (rest_vpid.volid == batch_vpid.volid && rest_vpid.pageid == (batch_vpid.pageid + batch_ndealloc))
-	    {
-	      /* contiguous */
-	      batch_ndealloc++;
-	    }
-	  else
-	    {
-	      /* 
-	       * This is not a contiguous page.
-	       * Deallocate any previous pages and start accumulating
-	       * contiguous pages again.
-	       * We do not care if the page deallocation failed,
-	       * since we are destroying the file.. Deallocate as much
-	       * as we can.
-	       */
-	      (void) disk_dealloc_page (thread_p, batch_vpid.volid, batch_vpid.pageid, batch_ndealloc);
-	      /* Start again */
-	      batch_vpid = rest->next_part_vpid;
-	      batch_ndealloc = 1;
-	    }
-	}
-      rest_vpid = rest->next_part_vpid;
-      pgbuf_unfix_and_init (thread_p, pgptr);
-    }
-
-  if (batch_ndealloc > 0)
-    {
-      (void) disk_dealloc_page (thread_p, batch_vpid.volid, batch_vpid.pageid, batch_ndealloc);
-    }
-#endif
-
-  return NO_ERROR;
-}
-
-#if defined (ENABLE_UNUSED_FUNCTION)
-/*
- * file_descriptor_find_num_rest_pages () - Find th enumber of rest pages needed to store
- *                            the current descriptor of file
- *   return: number of rest pages or -1 in case of error
- *   fhdr(in): File header
- */
-static int
-file_descriptor_find_num_rest_pages (THREAD_ENTRY * thread_p, FILE_HEADER * fhdr)
-{
-  VPID rest_vpid;
-  PAGE_PTR pgptr = NULL;
-  FILE_REST_DES *rest;
-  int num_rest_pages = 0;
-
-  /* Any rest pages ? */
-  if (!VPID_ISNULL (&fhdr->des.next_part_vpid))
-    {
-      rest_vpid = fhdr->des.next_part_vpid;
-
-      while (!VPID_ISNULL (&rest_vpid))
-	{
-	  pgptr = pgbuf_fix (thread_p, &rest_vpid, OLD_PAGE, PGBUF_LATCH_READ, PGBUF_UNCONDITIONAL_LATCH);
-	  if (pgptr == NULL)
-	    {
-	      return -1;
-	    }
-
-	  (void) pgbuf_check_page_ptype (thread_p, pgptr, PAGE_FTAB);
-
-	  num_rest_pages++;
-	  rest = (FILE_REST_DES *) pgptr;
-	  rest_vpid = rest->next_part_vpid;
-	  pgbuf_unfix_and_init (thread_p, pgptr);
-	}
-    }
-
-  return num_rest_pages;
-}
-#endif
-
-/*
- * file_descriptor_dump_internal () - Dump the descriptor comments for this file
- *   return: void
- *   fhdr(out): File header
- */
-static int
-file_descriptor_dump_internal (THREAD_ENTRY * thread_p, FILE * fp, const FILE_HEADER * fhdr)
-{
-#if defined (ENABLE_UNUSED_FUNCTION)
-  int rest_length, dump_length;
-  const char *dumpfrom;
-  char *file_des;
-  int i;
-  FILE_REST_DES *rest;
-  VPID vpid;
-#endif
-  PAGE_PTR pgptr = NULL;
-  int ret = NO_ERROR;
-
-  if (fhdr->des.total_length <= 0)
-    {
-      fprintf (fp, "\n");
-      return NO_ERROR;
-    }
-
-  assert (fhdr->des.total_length == fhdr->des.first_length);
-
-  if (fhdr->des.total_length == fhdr->des.first_length)
-    {
-      file_descriptor_dump (thread_p, fp, fhdr->type, fhdr->des.piece, &fhdr->vfid);
-
-    }
-#if defined (ENABLE_UNUSED_FUNCTION)
-  else
-    {
-      file_des = (char *) malloc (fhdr->des.total_length);
-      if (file_des == NULL)
-	{
-	  ret = ER_OUT_OF_VIRTUAL_MEMORY;
-	  er_set (ER_ERROR_SEVERITY, ARG_FILE_LINE, ret, 1, fhdr->des.total_length);
-	  goto exit_on_error;
-	}
-
-      if (file_descriptor_get (thread_p, fhdr, file_des, fhdr->des.total_length) <= 0)
-	{
-	  free_and_init (file_des);
-	  goto exit_on_error;
-	}
-
-      switch (fhdr->type)
-	{
-	case FILE_HEAP:
-	case FILE_HEAP_REUSE_SLOTS:
-	case FILE_MULTIPAGE_OBJECT_HEAP:
-	case FILE_TRACKER:
-	case FILE_BTREE:
-	case FILE_BTREE_OVERFLOW_KEY:
-	case FILE_EXTENDIBLE_HASH:
-	case FILE_EXTENDIBLE_HASH_DIRECTORY:
-	case FILE_LONGDATA:
-	  file_descriptor_dump (thread_p, fp, fhdr->type, file_des);
-	  break;
-
-	case FILE_CATALOG:
-	case FILE_DROPPED_FILES:
-	case FILE_VACUUM_DATA:
-	case FILE_QUERY_AREA:
-	case FILE_TEMP:
-	case FILE_UNKNOWN_TYPE:
-	  /* This does not really exist */
-	default:
-	  /* Dump the first part */
-	  for (i = 0, dumpfrom = fhdr->des.piece; i < fhdr->des.first_length; i++)
-	    {
-	      (void) fputc (*dumpfrom++, fp);
-	    }
-
-	  /* The rest if any */
-	  if (!VPID_ISNULL (&fhdr->des.next_part_vpid))
-	    {
-	      rest_length = fhdr->des.total_length - fhdr->des.first_length;
-	      dump_length = DB_PAGESIZE - sizeof (*rest) + 1;
-	      vpid = fhdr->des.next_part_vpid;
-	      while (rest_length > 0 && !VPID_ISNULL (&vpid))
-		{
-		  pgptr = pgbuf_fix (thread_p, &vpid, OLD_PAGE, PGBUF_LATCH_READ, PGBUF_UNCONDITIONAL_LATCH);
-		  if (pgptr == NULL)
-		    {
-		      free_and_init (file_des);
-		      goto exit_on_error;
-		    }
-
-		  (void) pgbuf_check_page_ptype (thread_p, pgptr, PAGE_FTAB);
-
-		  rest = (FILE_REST_DES *) pgptr;
-		  /* Dump as much as you can */
-
-		  if (rest_length < dump_length)
-		    {
-		      dump_length = rest_length;
-		    }
-
-		  for (i = 0, dumpfrom = rest->piece; i < dump_length; i++)
-		    {
-		      (void) fputc (*dumpfrom++, fp);
-		    }
-		  vpid = rest->next_part_vpid;
-		  pgbuf_unfix_and_init (thread_p, pgptr);
-		}
-	    }
-	  fprintf (fp, "\n");
-	  break;
-	}
-      free_and_init (file_des);
-    }
-#endif
-
-  return ret;
-
-#if defined (ENABLE_UNUSED_FUNCTION)
-exit_on_error:
-
-  if (pgptr)
-    {
-      pgbuf_unfix_and_init (thread_p, pgptr);
-    }
-
-  if (ret == NO_ERROR)
-    {
-      ret = ER_FAILED;
-    }
-
-  return ret;
-#endif
-}
-
-/*
- * file_calculate_offset () - Calculate the location of either
- *                                   the start/end of either the page or
- *                                   sector table during the creation of the file
- *   return:
- *   start_offset(in): start position
- *   size(in): size per element to increase
- *   nelements(in): the number of elements to increase
- *   address_offset(out): Calculated offset
- *   address_vpid(out): The page where we our outside in our calculation
- *   ftb_vpids(in): Array of file table pages
- *   num_ftb_pages(in): the number of elements in ftb_vpids
- *   current_ftb_page_index(out): Index into the ftb_vpids of current
- *                                address_vpid
- *
- * Note: Used only during file_create
- */
-static int
-file_calculate_offset (INT16 start_offset, int size, int nelements, INT16 * address_offset, VPID * address_vpid,
-		       VPID * ftb_vpids, int num_ftb_pages, int *current_ftb_page_index)
-{
-  int ret = NO_ERROR;
-  int offset;
-  int idx;
-
-  offset = start_offset + (size * nelements);
-
-  if (offset < DB_PAGESIZE)
-    {
-      /* the calculated offset is in the page, no need to fix it up. */
-      *address_offset = (INT16) offset;
-      return ret;
-    }
-
-  /* 
-   * Fix the location of either the start/end of either the page or sector
-   * table. Remove first page from the offset. Then, calculate the offset
-   * taking in consideration chain pointers among pages of file table
-   */
-
-  offset -= DB_PAGESIZE;
-
-  /* If the page is not in the first table, we must increase the chain */
-  if (!VPID_EQ (address_vpid, &ftb_vpids[0]))
-    {
-      offset += sizeof (FILE_FTAB_CHAIN);
-    }
-
-  /* Recalculate how many pages ahead */
-
-  idx = CEIL_PTVDIV (1 + offset, (DB_PAGESIZE - sizeof (FILE_FTAB_CHAIN)));
-  idx += *current_ftb_page_index;
-
-  if (num_ftb_pages <= idx)
-    {
-      er_set (ER_ERROR_SEVERITY, ARG_FILE_LINE, ER_FILE_TABLE_OVERFLOW, 5, num_ftb_pages, (idx + 1), ftb_vpids[0].volid,
-	      ftb_vpids[0].pageid, fileio_get_volume_label (ftb_vpids[0].volid, PEEK));
-
-      return ER_FILE_TABLE_OVERFLOW;
-    }
-
-  *current_ftb_page_index = idx;
-
-  *address_vpid = ftb_vpids[*current_ftb_page_index];
-  offset %= DB_PAGESIZE - sizeof (FILE_FTAB_CHAIN);
-  offset += sizeof (FILE_FTAB_CHAIN);
-
-  /* now, offset points to the last page or sector table */
-  *address_offset = (INT16) offset;
-
-  return ret;
-}
-
-/*
- * file_create_check_not_dropped () - Create a file that is not 
- *
- * return		     : NULL if file creation failed, VFID of file if
- *			       creation was successful.
- * thread_p (in)	     : Thread entry.
- * vfid (out)		     : Output VFID of created file.
- * exp_numpages (in)	     : Expected number of pages.
- * file_type (in)	     : File type.
- * file_des (in)	     : Descriptor for file.
- * first_prealloc_vpid (out) : Output VPID of first page in file.
- * prealloc_npages (in)	     : Number of pages to allocate.
- *
- * This function is required for concurrent create/drop files (heap and index)
- * done by very long transactions. Vacuum tracks dropped files and marks them
- * with current mvcc_next_id in order to avoid accessing them any further.
- * However, a long transaction may reuse VFID and its MVCCID may be less than
- * the MVCCID used to mark the dropped file.
- * This scenario is not really likely to happen in production. However, to
- * suppress it in our tests, we try to create several files until one is not
- * considered dropped by vacuum.
- */
-VFID *
-file_create_check_not_dropped (THREAD_ENTRY * thread_p, VFID * vfid, INT32 exp_numpages, FILE_TYPE file_type,
-			       const void *file_des, VPID * first_prealloc_vpid, INT32 prealloc_npages)
-{
-#if defined (SERVER_MODE)
-#define FILE_NOT_DROPPED_CREATE_RETRIES 256
-  VFID created_files[FILE_NOT_DROPPED_CREATE_RETRIES];
-  int n_created_files = 0;
-  int i;
-  MVCCID tran_mvccid = logtb_get_current_mvccid (thread_p);
-  VFID *return_vfid = NULL;
-
-  assert (file_type == FILE_BTREE || file_type == FILE_HEAP || file_type == FILE_HEAP_REUSE_SLOTS);
-
-  while (n_created_files < FILE_NOT_DROPPED_CREATE_RETRIES)
-    {
-      if (file_create (thread_p, &created_files[n_created_files], exp_numpages, file_type, file_des,
-		       first_prealloc_vpid, prealloc_npages) == NULL)
-	{
-	  /* Failed to create a new file. */
-	  break;
-	}
-      if (!vacuum_is_file_dropped (thread_p, &created_files[n_created_files], tran_mvccid))
-	{
-	  /* Successfully created not dropped file. */
-	  VFID_COPY (vfid, &created_files[n_created_files]);
-	  return_vfid = vfid;
-	  break;
-	}
-      /* Created a file but paired with current transaction MVCCID it will be considered dropped by vacuum. Retry. */
-      n_created_files++;
-    }
-  /* Destroy all previously created files. */
-  for (i = 0; i < n_created_files; i++)
-    {
-      file_destroy (thread_p, &created_files[i]);
-      /* remove the file from new file cache. Since we are in a top operation, file_destroy didn't change the file as
-       * OLD_FILE. */
-      file_new_declare_as_old (thread_p, &created_files[i]);
-    }
-
-  /* Return result: NULL if create files, VFID of file if successful. */
-  if (n_created_files == FILE_NOT_DROPPED_CREATE_RETRIES)
-    {
-      /* Very unlikely to happen, but let's set an error. */
-      /* If this assert is ever hit, it is really ridiculous. We tried 100 times. Find a better way of handling the
-       * case (do not deallocated file header page until it is removed from vacuum's list of dropped files - just an
-       * idea). */
-      assert (false);
-      er_set (ER_ERROR_SEVERITY, ARG_FILE_LINE, ER_GENERIC_ERROR, 0);
-    }
-  return return_vfid;
-#else	/* !SERVER_MODE */		   /* SA_MODE */
-  return file_create (thread_p, vfid, exp_numpages, file_type, file_des, first_prealloc_vpid, prealloc_npages);
-#endif /* SA_MODE */
-}
-
-/*
- * file_create () - Create an unstructured file in a volume
- *   return: vfid or NULL in case of error
- *   vfid(out): Complete file identifier (i.e., Volume_id + file_id)
- *   exp_numpages(in): Expected number of pages
- *   file_type(in): Type of file
- *   file_des(in): Add the follwing file description to the file
- *   first_prealloc_vpid(out): An array of VPIDs for preallocated pages or NULL
- *   prealloc_npages(in): Number of pages to allocate
- *
- * Note: Create an unstructured file in a volume that hopefully has at least
- *       exp_numpages free pages. The volume indicated in vfid->volid is used
- *       as a hint for the allocation of the file. A set of sectors is
- *       allocated to improve locality of the file. The sectors allocated are
- *       estimated from the number of expected pages. The maximum number of
- *       allocated sectors is 25%* of the total number of sectors in disk.
- *       Note the number of expected pages are not allocated at this point,
- *       they are allocated as needs arise.
- *
- *       The expected number of pages can be estimated in some cases, for
- *       example, when a B+tree is created, the minimal number of pages needed
- *       can be estimated from the loading file. When the number of expected
- *       pages cannot be estimated a zero or negative value can be passed.
- *       Neither in this case nor when the expected number of pages is smaller
- *       than the number of pages within a sector, are sectors allocated.
- */
-VFID *
-file_create (THREAD_ENTRY * thread_p, VFID * vfid, INT32 exp_numpages, FILE_TYPE file_type, const void *file_des,
-	     VPID * first_prealloc_vpid, INT32 prealloc_npages)
-{
-  FILE_TYPE newfile_type = file_type;
-
-  return file_xcreate (thread_p, vfid, exp_numpages, &newfile_type, file_des, first_prealloc_vpid, prealloc_npages);
-}
-
-/*
- * file_create_tmp_internal () -
- *   return:
- *   vfid(in):
- *   file_type(in):
- *   exp_numpages(in):
- *   file_des(in):
- */
-static VFID *
-file_create_tmp_internal (THREAD_ENTRY * thread_p, VFID * vfid, FILE_TYPE * file_type, INT32 exp_numpages,
-			  const void *file_des)
-{
-  LOG_DATA_ADDR addr;		/* address of logging data */
-  bool old_val, rv;
-
-  /* Start a TOP SYSTEM OPERATION. This top system operation will be either ABORTED (case of failure) or COMMITTED, so
-   * that the new file becomes kind of permanent. */
-  if (log_start_system_op (thread_p) == NULL)
-    {
-      VFID_SET_NULL (vfid);
-      return NULL;
-    }
-
-  old_val = thread_set_check_interrupt (thread_p, false);
-
-  if (file_xcreate (thread_p, vfid, exp_numpages, file_type, file_des, NULL, 0) != NULL)
-    {
-      log_end_system_op (thread_p, LOG_RESULT_TOPOP_COMMIT);
-
-      assert (file_get_numpages (thread_p, vfid) == 0);
-
-      if (*file_type != FILE_TEMP && *file_type != FILE_QUERY_AREA)
-	{
-	  addr.vfid = NULL;
-	  addr.pgptr = NULL;
-	  addr.offset = 0;
-	  log_append_undo_data (thread_p, RVFL_CREATE_TMPFILE, &addr, sizeof (*vfid), vfid);
-	  /* Force the log to reduce the possibility of unreclaiming a temporary file in the case of system crash. See
-	   * above */
-	  LOG_CS_ENTER (thread_p);
-	  logpb_flush_pages_direct (thread_p);
-	  LOG_CS_EXIT (thread_p);
-	}
-    }
-  else
-    {
-      /* Something went wrong.. Abort the system operation */
-      (void) log_end_system_op (thread_p, LOG_RESULT_TOPOP_ABORT);
-      vfid = NULL;
-    }
-
-  rv = thread_set_check_interrupt (thread_p, old_val);
-
-  return vfid;
-}
-
-/*
- * file_create_tmp () - Create a new unstructured temporary file
- *   return: vfid or NULL in case of error
- *   vfid(out): complete file identifier (i.e., volume_id + file_id)
- *   exp_numpages(in): expected number of pages to be allocated
- *   file_des(in):
- *
- * Note: Create an unstructured temporary file in a volume that hopefully has
- *       at least exp_numpages free pages. The volume indicated in vfid->volid
- *       is used as a hint for the allocation of the file. A set of sectors is
- *       allocated to improve locality of the file. The sectors allocated are
- *       estimated from the number of expected pages. The maximum number of
- *       allocated sectors is 25% of the total number of sectors in disk.
- *       Note the number of expected pages are not allocated at this point,
- *       they are allocated as needs arise. The file is destroyed when the file
- *       is deleted by the transaction that created the file or when this
- *       transaction is finished (either committed or aborted). That is, the
- *       life of a temporary file is not longer that the life of the
- *       transaction that creates the file.
- */
-VFID *
-file_create_tmp (THREAD_ENTRY * thread_p, VFID * vfid, INT32 exp_numpages, const void *file_des)
-{
-  FILE_TYPE file_type = FILE_TEMP;
-
-  if (file_tmpfile_cache_get (thread_p, vfid, FILE_TEMP))
-    {
-      return vfid;
-    }
-
-  return file_create_tmp_internal (thread_p, vfid, &file_type, exp_numpages, file_des);
-}
-
-/*
- * file_create_tmp_no_cache () - Create a new unstructured temporary file
- *   return: vfid or NULL in case of error
- *   vfid(out): complete file identifier (i.e., volume_id + file_id)
- *   exp_numpages(in): expected number of pages to be allocated
- *   file_des(in):
- *
- * Note: Unlike file_create_tmp, it always creates a temporary file (does
- *	 not use files from cache). See file_create_tmp for more details.
- */
-VFID *
-file_create_tmp_no_cache (THREAD_ENTRY * thread_p, VFID * vfid, INT32 exp_numpages, const void *file_des)
-{
-  FILE_TYPE file_type = FILE_TEMP;
-
-  return file_create_tmp_internal (thread_p, vfid, &file_type, exp_numpages, file_des);
-}
-
-/*
- * file_destroy_cached_tmp () - Drop cached temp files in temporary temp file
- *   return: NO_ERROR
- *   volid(in):
- */
-int
-file_destroy_cached_tmp (THREAD_ENTRY * thread_p, VOLID volid)
-{
-  FILE_TEMPFILE_CACHE_ENTRY *p;
-  int idx, prev;
-
-  if (csect_enter (thread_p, CSECT_TEMPFILE_CACHE, INF_WAIT) != NO_ERROR)
-    {
-      return ER_FAILED;
-    }
-
-  idx = file_Tempfile_cache.first_idx;
-  prev = -1;
-  while (idx != -1)
-    {
-      p = &file_Tempfile_cache.entry[idx];
-      if (p->vfid.volid == volid)
-	{
-	  if (prev == -1)
-	    {
-	      file_Tempfile_cache.first_idx = p->next_entry;
-	    }
-	  else
-	    {
-	      file_Tempfile_cache.entry[prev].next_entry = p->next_entry;
-	    }
-
-	  p->next_entry = file_Tempfile_cache.free_idx;
-	  file_Tempfile_cache.free_idx = p->idx;
-
-	  (void) file_destroy_without_reuse (thread_p, &p->vfid);
-	}
-      prev = idx;
-      idx = p->next_entry;
-    }
-
-  csect_exit (thread_p, CSECT_TEMPFILE_CACHE);
-
-  return NO_ERROR;
-}
-
-/*
- * file_create_queryarea () - Create a new unstructured query area file
- *   return: vfid or NULL in case of error
- *   vfid(out): complete file identifier (i.e., volume_id + file_id)
- *   exp_numpages(in): expected number of pages to be allocated
- *   file_des(in):
- *
- * Note: Purpose of this type of file is to retain it beyond transaction
- *       boundary, e.g. XASL stream cache file. Any other aspects are same
- *       with file_create_tmp()
- */
-VFID *
-file_create_queryarea (THREAD_ENTRY * thread_p, VFID * vfid, INT32 exp_numpages, const void *file_des)
-{
-  FILE_TYPE file_type = FILE_QUERY_AREA;
-  VFID *tmpfile_vfid = NULL;
-  VPID first_page_vpid, vpid;
-  PAGE_PTR fhdr_pgptr = NULL;
-  FILE_HEADER *fhdr;
-
-  tmpfile_vfid = file_tmpfile_cache_get (thread_p, vfid, file_type);
-
-  if (tmpfile_vfid == NULL)
-    {
-      VPID_SET_NULL (&first_page_vpid);
-
-      tmpfile_vfid = file_create_tmp_internal (thread_p, vfid, &file_type, exp_numpages, file_des);
-      if (tmpfile_vfid != NULL)
-	{
-	  if (file_alloc_pages (thread_p, tmpfile_vfid, &first_page_vpid, 1, NULL, NULL, NULL) == NULL)
-	    {
-	      goto exit_on_error;
-	    }
-	}
-      else
-	{
-	  goto exit_on_error;
-	}
-
-      assert (!VPID_ISNULL (&first_page_vpid));
-
-      vpid.volid = tmpfile_vfid->volid;
-      vpid.pageid = tmpfile_vfid->fileid;
-      fhdr_pgptr = pgbuf_fix (thread_p, &vpid, OLD_PAGE, PGBUF_LATCH_WRITE, PGBUF_UNCONDITIONAL_LATCH);
-      if (fhdr_pgptr == NULL)
-	{
-	  goto exit_on_error;
-	}
-
-      (void) pgbuf_check_page_ptype (thread_p, fhdr_pgptr, PAGE_FTAB);
-      fhdr = (FILE_HEADER *) (fhdr_pgptr + FILE_HEADER_OFFSET);
-
-      assert (VPID_ISNULL (&fhdr->first_alloc_vpid));
-
-      VPID_COPY (&fhdr->first_alloc_vpid, &first_page_vpid);
-
-      pgbuf_set_dirty (thread_p, fhdr_pgptr, FREE);
-    }
-
-  return tmpfile_vfid;
-
-exit_on_error:
-
-  if (tmpfile_vfid != NULL)
-    {
-      /* Don't keep an immature temp file in the temp file cache */
-      (void) file_destroy_internal (thread_p, tmpfile_vfid, false);
-    }
-
-  return NULL;
-}
-
-/* TODO: list for file_ftab_chain */
-/*
- * file_xcreate () - Create an unstructured file in a volume
- *   return: vfid or NULL in case of error
- *   vfid(out): Complete file identifier (i.e., Volume_id + file_id)
- *   exp_numpages(in): Expected number of pages
- *   file_type(in): Type of file
- *   file_des(in): Add the follwing file description to the file
- *   first_prealloc_vpid(out): An array of VPIDs for preallocated pages or NULL
- *   prealloc_npages(in): Number of pages to allocate
- *
- * Note: Create an unstructured file in a volume that hopefully has at least
- *       exp_numpages free pages. The volume indicated in vfid->volid is used
- *       as a hint for the allocation of the file. A set of sectors is
- *       allocated to improve locality of the file. The sectors allocated are
- *       estimated from the number of expected pages. The maximum number of
- *       allocated sectors is 25% of the total number of sectors in disk.
- *       Note the number of expected pages are not allocated at this point,
- *       they are allocated as needs arise.
- *
- *       The expected number of pages can be estimated in some cases, for
- *       example, when a B+tree is created, the minimal number of pages needed
- *       can be estimated from the loading file. When the number of expected
- *       pages cannot be estimated (a zero or negative value can be passed).
- *       Neither in this case nor when the expected number of pages is smaller
- *       than the number of pages within a sector, are sectors allocated.
- */
-static VFID *
-file_xcreate (THREAD_ENTRY * thread_p, VFID * vfid, INT32 exp_numpages, FILE_TYPE * file_type, const void *file_des,
-	      VPID * first_prealloc_vpid, INT32 prealloc_npages)
-{
-  FILE_HEADER *fhdr;
-  FILE_ALLOCSET *allocset;	/* The first allocation set */
-  FILE_FTAB_CHAIN *chain;	/* Structure for linking file table pages */
-  PAGE_PTR fhdr_pgptr = NULL;
-  INT32 *aid_ptr;		/* Pointer to portion of sector identifiers */
-  INT32 *outptr;		/* Out of bound pointer. */
-  INT32 num_ftb_pages;		/* Number of pages for file table */
-  INT32 nsects;
-  INT32 sect25;			/* 25% of total number of sectors */
-  INT32 sectid = NULL_SECTID;	/* Identifier of first sector for the expected number of pages */
-  VPID vpid;
-  LOG_DATA_ADDR addr;
-  char *logdata;
-  VPID *table_vpids = NULL;
-  VPID *vpid_ptr;
-  VPID tmp_vpid;
-  int i, ftb_page_index;	/* Index into the allocated file table pages */
-  int length;
-  DISK_VOLPURPOSE vol_purpose;
-  DISK_SETPAGE_TYPE setpage_type;
-  int ret = NO_ERROR;
-
-  if (exp_numpages <= 0)
-    {
-      exp_numpages = 1;
-    }
-
-  if (*file_type == FILE_BTREE || *file_type == FILE_HEAP)
-    {
-      if (prealloc_npages == 0)
-	{
-	  assert (false);
-	  prealloc_npages = 1;
-	  first_prealloc_vpid = &tmp_vpid;
-	}
-    }
-
-  /* 
-   * Start a TOP SYSTEM OPERATION.
-   * This top system operation will be either ABORTED (case of failure) or
-   * its actions will be attached to its outer parent
-   */
-  if (log_start_system_op (thread_p) == NULL)
-    {
-      VFID_SET_NULL (vfid);
-      return NULL;
-    }
-
-  setpage_type = ((prealloc_npages < 0) ? DISK_CONTIGUOUS_PAGES : DISK_NONCONTIGUOUS_SPANVOLS_PAGES);
-
-  i = file_guess_numpages_overhead (thread_p, NULL, exp_numpages);
-  exp_numpages += i;
-  exp_numpages = MIN (exp_numpages, VOL_MAX_NPAGES (IO_PAGESIZE));
-
-  vpid.volid = file_find_goodvol (thread_p, vfid->volid, NULL_VOLID, exp_numpages, setpage_type, *file_type);
-  if (vpid.volid != NULL_VOLID)
-    {
-      vfid->volid = vpid.volid;
-    }
-  else
-    {
-      /* 
-       * We could not find volumes with the expected number of pages, and we
-       * we were not able to create a new volume.
-       * Quit if we request few pages, Otherwise, continue using the hinted
-       * volume
-       */
-      if (exp_numpages <= 2 || vfid->volid == NULL_VOLID || fileio_get_volume_descriptor (vfid->volid) == NULL_VOLDES)
-	{
-	  /* We could not find a volume with enough pages. An error has already been set by file_find_goodvol (). */
-	  goto exit_on_error;
-	}
-    }
-
-  if (*file_type == FILE_TEMP)
-    {
-      vol_purpose = xdisk_get_purpose (thread_p, vfid->volid);
-      if (vol_purpose == DISK_UNKNOWN_PURPOSE)
-	{
-	  goto exit_on_error;
-	}
-
-      if (vol_purpose == DISK_TEMPVOL_TEMP_PURPOSE || vol_purpose == DISK_PERMVOL_TEMP_PURPOSE)
-	{
-	  /* Use volumes with temporary purposes only for every single page of this file */
-	  *file_type = FILE_TEMP;
-	}
-      else
-	{
-	  assert (0);
-	  goto exit_on_error;
-	}
-    }
-
-  vfid->fileid = NULL_FILEID;
-
-  /* 
-   * Estimate the number of sectors needed for the expected number of pages.
-   * Sectors are pre-allocated for locality reasons. More sectors can be
-   * allocated at any time, for example, when more than the expected number of
-   * pages are allocated.
-   */
-
-  if (exp_numpages > DISK_SECTOR_NPAGES)
-    {
-      if (*file_type == FILE_TEMP || *file_type == FILE_QUERY_AREA)
-	{
-	  /* We are going to allocate the special sector */
-	  nsects = 1;
-	}
-      else
-	{
-	  nsects = CEIL_PTVDIV (exp_numpages, DISK_SECTOR_NPAGES);
-	}
-      /* 
-       * Don't allocate more than 25% of the total number of sectors of main
-       * volume. Or more than the number of sectors that can be addressed in
-       * a single page. Note later on they will be increased as needed.
-       */
-
-      if ((nsects * sizeof (sectid)) > PGLENGTH_MAX)
-	{
-	  /* Too many sectors to start with.. */
-	  nsects = PGLENGTH_MAX / sizeof (sectid);
-
-	  if (nsects > DB_PAGESIZE)
-	    {
-	      nsects -= DB_PAGESIZE;
-	    }
-	}
-
-      sect25 = disk_get_total_numsectors (thread_p, vfid->volid) / 4;
-      if (nsects > 1 && nsects > sect25)
-	{
-	  nsects = sect25;
-	}
-    }
-  else
-    {
-      nsects = 0;
-    }
-
-  if (file_des != NULL)
-    {
-      length = file_descriptor_get_length (*file_type);
-      length += DOUBLE_ALIGNMENT;
-    }
-  else
-    {
-      length = 0;
-    }
-
-  /* Estimate the length to write at this moment */
-  length = (length + (sizeof (sectid) * (nsects + FILE_NUM_EMPTY_SECTS)) + sizeof (vpid.pageid));
-
-  /* Subtract the first page. Then, calculate the number of needed pages */
-  length -= DB_PAGESIZE - sizeof (*fhdr);
-
-  if (length > 0)
-    {
-      i = DB_PAGESIZE - sizeof (FILE_FTAB_CHAIN);
-      num_ftb_pages = 1 + CEIL_PTVDIV (length, i);
-    }
-  else
-    {
-      num_ftb_pages = 1;
-    }
-
-  /* Allocate the needed file table pages for the file. The first file table page is declared as the file identifier */
-  table_vpids = (VPID *) malloc (sizeof (vpid) * num_ftb_pages);
-  if (table_vpids == NULL)
-    {
-      ret = ER_OUT_OF_VIRTUAL_MEMORY;
-      er_set (ER_ERROR_SEVERITY, ARG_FILE_LINE, ret, 1, sizeof (vpid) * num_ftb_pages);
-      goto exit_on_error;
-    }
-
-  ret = file_ftabvpid_alloc (thread_p, vfid->volid, NULL_PAGEID, table_vpids, num_ftb_pages, *file_type);
-  if (ret != NO_ERROR)
-    {
-      goto exit_on_error;
-    }
-  vfid->volid = table_vpids[0].volid;
-  vfid->fileid = table_vpids[0].pageid;
-
-  addr.vfid = vfid;
-
-  /* Allocate the needed sectors for the newly allocated file at the volume where the file was allocated. */
-
-  if (nsects > 1)
-    {
-      if (*file_type == FILE_TEMP || *file_type == FILE_QUERY_AREA)
-	{
-	  /* We are going to allocate the special sector */
-	  sectid = disk_alloc_special_sector ();
-	  nsects = 1;
-	}
-      else
-	{
-	  sectid = disk_alloc_sector (thread_p, vfid->volid, nsects, -1);
-	  if (sectid == DISK_SECTOR_WITH_ALL_PAGES)
-	    {
-	      nsects = 1;
-	    }
-	}
-    }
-  else
-    {
-      sectid = NULL_SECTID;
-    }
-
-  /* 
-   * Double link the file table pages
-   * Skip the header page from this loop since a header page does not have
-   * the same type of chain. It has the header of the chain.
-   */
-
-  for (ftb_page_index = 1; ftb_page_index < num_ftb_pages; ftb_page_index++)
-    {
-      vpid_ptr = &table_vpids[ftb_page_index];
-      addr.pgptr = pgbuf_fix (thread_p, vpid_ptr, NEW_PAGE, PGBUF_LATCH_WRITE, PGBUF_UNCONDITIONAL_LATCH);
-      if (addr.pgptr == NULL)
-	{
-	  goto exit_on_error;
-	}
-
-      (void) pgbuf_set_page_ptype (thread_p, addr.pgptr, PAGE_FTAB);
-
-      /* Chain forward and backward */
-      chain = (FILE_FTAB_CHAIN *) (addr.pgptr + FILE_FTAB_CHAIN_OFFSET);
-
-      if ((ftb_page_index + 1) == num_ftb_pages)
-	{
-	  VPID_SET_NULL (&chain->next_ftbvpid);
-	}
-      else
-	{
-	  chain->next_ftbvpid = table_vpids[ftb_page_index + 1];
-	}
-
-      chain->prev_ftbvpid = table_vpids[ftb_page_index - 1];
-
-      /* DON'T NEED to log before image (undo) since this is a newly created file and pages of the file would be
-       * deallocated during undo(abort). */
-
-      addr.offset = FILE_FTAB_CHAIN_OFFSET;
-      log_append_redo_data (thread_p, RVFL_FTAB_CHAIN, &addr, sizeof (*chain), chain);
-      pgbuf_set_dirty (thread_p, addr.pgptr, FREE);
-      addr.pgptr = NULL;
-    }
-
-  fhdr_pgptr = pgbuf_fix (thread_p, &table_vpids[0], NEW_PAGE, PGBUF_LATCH_WRITE, PGBUF_UNCONDITIONAL_LATCH);
-  if (fhdr_pgptr == NULL)
-    {
-      goto exit_on_error;
-    }
-
-  (void) pgbuf_set_page_ptype (thread_p, fhdr_pgptr, PAGE_FTAB);
-
-  /* Initialize file header */
-
-  fhdr = (FILE_HEADER *) (fhdr_pgptr + FILE_HEADER_OFFSET);
-
-  VFID_COPY (&fhdr->vfid, vfid);
-  fhdr->type = (INT16) (*file_type);
-  fhdr->creation = time (NULL);
-  fhdr->ismark_as_deleted = false;
-
-  fhdr->num_table_vpids = num_ftb_pages;
-  if (num_ftb_pages > 1)
-    {
-      fhdr->next_table_vpid = table_vpids[1];
-    }
-  else
-    {
-      VPID_SET_NULL (&fhdr->next_table_vpid);
-    }
-
-  fhdr->last_table_vpid = table_vpids[num_ftb_pages - 1];
-
-  fhdr->num_user_pages = 0;
-  fhdr->num_user_pages_mrkdelete = 0;
-  fhdr->num_allocsets = 1;
-
-  /* The last allocated set is defined in the header page */
-  fhdr->last_allocset_vpid = table_vpids[0];
-  fhdr->last_allocset_offset = offsetof (FILE_HEADER, allocset);
-
-  VPID_SET_NULL (&fhdr->first_alloc_vpid);
-
-  /* Add the description comments */
-  ret = file_descriptor_insert (thread_p, fhdr, file_des);
-  if (ret != NO_ERROR)
-    {
-      goto exit_on_error;
-    }
-
-  /* Initialize first allocation set */
-
-  allocset = &fhdr->allocset;
-  allocset->volid = vfid->volid;
-  allocset->num_sects = nsects;
-  allocset->num_pages = 0;
-  allocset->curr_sectid = sectid;
-  allocset->num_holes = 0;
-
-  /* Calculate positions for sector table in the first allocation set */
-
-  if (FILE_SIZEOF_FHDR_WITH_DES_COMMENTS (fhdr) < DB_PAGESIZE)
-    {
-      ftb_page_index = 0;	/* In header page */
-      allocset->start_sects_offset = (INT16) FILE_SIZEOF_FHDR_WITH_DES_COMMENTS (fhdr);
-      allocset->start_sects_offset = DB_ALIGN (allocset->start_sects_offset, DOUBLE_ALIGNMENT);
-    }
-  else
-    {
-      ftb_page_index = 1;	/* Next page after header page */
-      allocset->start_sects_offset = sizeof (*chain);
-    }
-
-  allocset->start_sects_vpid = table_vpids[ftb_page_index];
-  allocset->end_sects_vpid = table_vpids[ftb_page_index];
-
-  /* find out end_sects_offset */
-  ret =
-    file_calculate_offset (allocset->start_sects_offset, (int) sizeof (sectid), allocset->num_sects,
-			   &allocset->end_sects_offset, &allocset->end_sects_vpid, table_vpids, num_ftb_pages,
-			   &ftb_page_index);
-  if (ret != NO_ERROR)
-    {
-      goto exit_on_error;
-    }
-
-  /* Calculate positions for page table in the first allocation set */
-
-  allocset->start_pages_vpid = table_vpids[ftb_page_index];
-
-  /* find out start_pages_offset */
-  ret =
-    file_calculate_offset (allocset->end_sects_offset, (int) sizeof (sectid), FILE_NUM_EMPTY_SECTS,
-			   &allocset->start_pages_offset, &allocset->start_pages_vpid, table_vpids, num_ftb_pages,
-			   &ftb_page_index);
-  if (ret != NO_ERROR)
-    {
-      goto exit_on_error;
-    }
-
-  /* The end of the page table is the same as the beginning since there is not any allocated pages */
-  allocset->end_pages_vpid = allocset->start_pages_vpid;
-  allocset->end_pages_offset = allocset->start_pages_offset;
-
-  /* Indicate that this is the last set */
-
-  VPID_SET_NULL (&allocset->next_allocset_vpid);
-  allocset->next_allocset_offset = NULL_OFFSET;
-
-  /* DON'T NEED to log before image (undo) since file and pages of file would be deallocated during undo(abort). */
-
-  addr.pgptr = fhdr_pgptr;
-  addr.offset = FILE_HEADER_OFFSET;
-  log_append_redo_data (thread_p, RVFL_FHDR, &addr, FILE_SIZEOF_FHDR_WITH_DES_COMMENTS (fhdr), fhdr);
-  pgbuf_set_dirty (thread_p, fhdr_pgptr, DONT_FREE);
-
-  /* Initialize the table of sector identifiers */
-
-  if (nsects > 0)
-    {
-      addr.pgptr =
-	pgbuf_fix (thread_p, &allocset->start_sects_vpid, OLD_PAGE, PGBUF_LATCH_WRITE, PGBUF_UNCONDITIONAL_LATCH);
-      if (addr.pgptr == NULL)
-	{
-	  goto exit_on_error;
-	}
-
-      (void) pgbuf_check_page_ptype (thread_p, addr.pgptr, PAGE_FTAB);
-
-      /* Find the location for the sector table */
-      ret = file_find_limits (addr.pgptr, allocset, &aid_ptr, &outptr, FILE_SECTOR_TABLE);
-      if (ret != NO_ERROR)
-	{
-	  pgbuf_unfix_and_init (thread_p, addr.pgptr);
-	  goto exit_on_error;
-	}
-
-      addr.offset = allocset->start_sects_offset;
-      logdata = (char *) aid_ptr;
-
-      for (i = 0; i < nsects; i++)
-	{
-	  if (aid_ptr >= outptr)
-	    {
-	      /* Next file table page */
-
-	      /* DON'T NEED to log before image (undo) since file and pages of file would be deallocated during
-	       * undo(abort). */
-	      log_append_redo_data (thread_p, RVFL_IDSTABLE, &addr, CAST_BUFLEN ((char *) aid_ptr - logdata), logdata);
-
-	      ret = file_ftabvpid_next (fhdr, addr.pgptr, &vpid);
-	      if (ret != NO_ERROR)
-		{
-		  goto exit_on_error;
-		}
-	      pgbuf_set_dirty (thread_p, addr.pgptr, FREE);
-	      addr.pgptr = NULL;
-
-	      addr.pgptr = pgbuf_fix (thread_p, &vpid, OLD_PAGE, PGBUF_LATCH_WRITE, PGBUF_UNCONDITIONAL_LATCH);
-	      if (addr.pgptr == NULL)
-		{
-		  goto exit_on_error;
-		}
-
-	      (void) pgbuf_check_page_ptype (thread_p, addr.pgptr, PAGE_FTAB);
-
-	      ret = file_find_limits (addr.pgptr, allocset, &aid_ptr, &outptr, FILE_SECTOR_TABLE);
-	      if (ret != NO_ERROR)
-		{
-		  pgbuf_unfix_and_init (thread_p, addr.pgptr);
-		  goto exit_on_error;
-		}
-	      addr.offset = sizeof (*chain);
-	      logdata = (char *) aid_ptr;
-	    }
-
-	  assert (NULL_PAGEID <= (sectid + i));	/* FIXME: upper bound */
-	  *aid_ptr++ = sectid + i;
-	}
-
-      /* Don't need to log before image (undo) since file and pages of file would be deallocated during undo(abort). */
-      log_append_redo_data (thread_p, RVFL_IDSTABLE, &addr, CAST_BUFLEN ((char *) aid_ptr - logdata), logdata);
-      pgbuf_set_dirty (thread_p, addr.pgptr, FREE);
-      addr.pgptr = NULL;
-    }
-
-  /* Register the file and remember that this is a newly created file */
-  if ((file_Tracker->vfid != NULL && file_tracker_register (thread_p, vfid) == NULL)
-      || file_cache_newfile (thread_p, vfid, *file_type) == NULL)
-    {
-      goto exit_on_error;
-    }
-
-  /* Free the header page. */
-  pgbuf_unfix_and_init (thread_p, fhdr_pgptr);
-  free_and_init (table_vpids);
-
-  if (prealloc_npages != 0)
-    {
-      if (prealloc_npages > 0)
-	{
-	  /* First time */
-	  if (file_alloc_pages_at_volid (thread_p, vfid, first_prealloc_vpid, prealloc_npages, NULL, vfid->volid, NULL,
-					 NULL) == NULL)
-	    {
-	      /* 
-	       * We were unable to allocate the pages on the desired volume. In
-	       * this case we need to make sure that the file is created in a
-	       * volume with enough pages to preallocate the desired pages. For
-	       * now, we can ignore the hint of expected pages. We would be
-	       * looking for a volume with contiguous pages.
-	       *
-	       * Undo whatever we have done to this file, and try again.
-	       */
-	      (void) log_end_system_op (thread_p, LOG_RESULT_TOPOP_ABORT);
-	      exp_numpages = prealloc_npages;
-	      prealloc_npages = -prealloc_npages;
-	      return file_xcreate (thread_p, vfid, exp_numpages, file_type, file_des, first_prealloc_vpid,
-				   prealloc_npages);
-	    }
-	}
-      else
-	{
-	  /* Second time. If it fails Bye... */
-	  prealloc_npages = -prealloc_npages;
-	  if (file_alloc_pages_at_volid (thread_p, vfid, first_prealloc_vpid, prealloc_npages, NULL, vfid->volid, NULL,
-					 NULL) == NULL)
-	    {
-	      /* We were unable to allocate the pages on the desired volume. */
-	      (void) log_end_system_op (thread_p, LOG_RESULT_TOPOP_ABORT);
-	      return NULL;
-	    }
-	}
-
-      assert (!VPID_ISNULL (first_prealloc_vpid));
-
-      vpid.volid = vfid->volid;
-      vpid.pageid = vfid->fileid;
-      fhdr_pgptr = pgbuf_fix (thread_p, &vpid, OLD_PAGE, PGBUF_LATCH_WRITE, PGBUF_UNCONDITIONAL_LATCH);
-      if (fhdr_pgptr == NULL)
-	{
-	  goto exit_on_error;
-	}
-
-      (void) pgbuf_check_page_ptype (thread_p, fhdr_pgptr, PAGE_FTAB);
-      fhdr = (FILE_HEADER *) (fhdr_pgptr + FILE_HEADER_OFFSET);
-
-      assert (VPID_ISNULL (&fhdr->first_alloc_vpid));
-
-      VPID_COPY (&fhdr->first_alloc_vpid, first_prealloc_vpid);
-
-      addr.vfid = vfid;
-      addr.pgptr = fhdr_pgptr;
-      addr.offset = FILE_HEADER_OFFSET;
-
-      /* DON'T NEED to log before image (undo) since this is a newly created file and pages of the file would be
-       * deallocated during undo(abort). */
-
-      log_append_redo_data (thread_p, RVFL_FHDR, &addr, FILE_SIZEOF_FHDR_WITH_DES_COMMENTS (fhdr), fhdr);
-
-      pgbuf_set_dirty (thread_p, fhdr_pgptr, FREE);
-      addr.pgptr = NULL;
-    }
-
-  /* The responsability of the creation of the file is given to the outer nested level */
-  log_end_system_op (thread_p, LOG_RESULT_TOPOP_ATTACH_TO_OUTER);
-
-  return vfid;
-
-exit_on_error:
-
-  /* ABORT THE TOP SYSTEM OPERATION. That is, the creation of the file is aborted, all pages that were allocated are
-   * deallocated at this point */
-  (void) log_end_system_op (thread_p, LOG_RESULT_TOPOP_ABORT);
-
-  if (fhdr_pgptr != NULL)
-    {
-      pgbuf_unfix_and_init (thread_p, fhdr_pgptr);
-    }
-
-  if (table_vpids != NULL)
-    {
-      free_and_init (table_vpids);
-    }
-
-  VFID_SET_NULL (vfid);
-
-  if (ret == NO_ERROR)
-    {
-      ret = ER_FAILED;
-    }
-
-  return NULL;
-}
-
-/*
- * file_destroy () - Destroy a file
- *   return:
- *   vfid(in): Complete file identifier
- *
- * Note: The pages and sectors assigned to the given file are deallocated and
- *       the file is removed.
- */
-int
-file_destroy (THREAD_ENTRY * thread_p, const VFID * vfid)
-{
-  return file_destroy_internal (thread_p, vfid, true);
-}
-
-static int
-file_destroy_internal (THREAD_ENTRY * thread_p, const VFID * vfid, bool put_cache)
-{
-  VPID allocset_vpid;		/* Page-volume identifier of allocation set */
-  VPID nxftb_vpid;		/* Page-volume identifier of file tables pages. Part of allocation sets. */
-  FILE_HEADER *fhdr;
-  FILE_ALLOCSET *allocset;	/* The first allocation set */
-  PAGE_PTR fhdr_pgptr = NULL;
-  PAGE_PTR allocset_pgptr = NULL;
-  PAGE_PTR pgptr = NULL;
-  INT32 *aid_ptr;		/* Pointer to portion of table of page or sector allocation table */
-  INT32 *outptr;		/* Out of bound pointer. */
-  INT16 allocset_offset;
-  LOG_DATA_ADDR addr;
-
-  INT32 batch_firstid;		/* First sectid in batch */
-  INT32 batch_ndealloc;		/* # of sectors to deallocate in the batch */
-  FILE_TYPE file_type;
-  bool pb_invalid_temp_called = false;
-
-  addr.vfid = vfid;
-
-  allocset_vpid.volid = vfid->volid;
-  allocset_vpid.pageid = vfid->fileid;
-
-  fhdr_pgptr = pgbuf_fix (thread_p, &allocset_vpid, OLD_PAGE, PGBUF_LATCH_WRITE, PGBUF_UNCONDITIONAL_LATCH);
-  if (fhdr_pgptr == NULL)
-    {
-      return ER_FAILED;
-    }
-
-  (void) pgbuf_check_page_ptype (thread_p, fhdr_pgptr, PAGE_FTAB);
-
-  fhdr = (FILE_HEADER *) (fhdr_pgptr + FILE_HEADER_OFFSET);
-
-  file_type = fhdr->type;
-
-  if ((file_type == FILE_TEMP || file_type == FILE_QUERY_AREA)
-      && fhdr->num_user_pages < prm_get_integer_value (PRM_ID_MAX_PAGES_IN_TEMP_FILE_CACHE))
-    {
-      if (0 < fhdr->num_user_pages)
-	{
-	  /* We need to invalidate all the pages set */
-	  allocset_offset = offsetof (FILE_HEADER, allocset);
-	  while (!VPID_ISNULL (&allocset_vpid))
-	    {
-	      allocset_pgptr =
-		pgbuf_fix (thread_p, &allocset_vpid, OLD_PAGE, PGBUF_LATCH_WRITE, PGBUF_UNCONDITIONAL_LATCH);
-	      if (allocset_pgptr == NULL)
-		{
-		  pgbuf_unfix_and_init (thread_p, fhdr_pgptr);
-
-		  return ER_FAILED;
-		}
-
-	      (void) pgbuf_check_page_ptype (thread_p, allocset_pgptr, PAGE_FTAB);
-
-	      allocset = (FILE_ALLOCSET *) ((char *) allocset_pgptr + allocset_offset);
-
-	      nxftb_vpid = allocset->start_pages_vpid;
-	      while (!VPID_ISNULL (&nxftb_vpid))
-		{
-		  pgptr = pgbuf_fix (thread_p, &nxftb_vpid, OLD_PAGE, PGBUF_LATCH_WRITE, PGBUF_UNCONDITIONAL_LATCH);
-		  if (pgptr == NULL)
-		    {
-		      pgbuf_unfix_and_init (thread_p, allocset_pgptr);
-		      pgbuf_unfix_and_init (thread_p, fhdr_pgptr);
-
-		      return ER_FAILED;
-		    }
-
-		  (void) pgbuf_check_page_ptype (thread_p, pgptr, PAGE_FTAB);
-
-		  /* Calculate the starting offset and length of the page to check */
-		  if (file_find_limits (pgptr, allocset, &aid_ptr, &outptr, FILE_PAGE_TABLE) != NO_ERROR)
-		    {
-		      pgbuf_unfix_and_init (thread_p, pgptr);
-		      pgbuf_unfix_and_init (thread_p, allocset_pgptr);
-		      pgbuf_unfix_and_init (thread_p, fhdr_pgptr);
-
-		      return ER_FAILED;
-		    }
-
-		  batch_firstid = NULL_PAGEID;
-		  batch_ndealloc = 0;
-
-		  for (; aid_ptr < outptr; aid_ptr++)
-		    {
-		      if (*aid_ptr > NULL_PAGEID)
-			{
-			  if (batch_ndealloc == 0)
-			    {
-			      /* Start accumulating contiguous pages */
-			      batch_firstid = *aid_ptr;
-			      batch_ndealloc = 1;
-			    }
-			  else
-			    {
-			      /* Is page contiguous ? */
-			      if (*aid_ptr == batch_firstid + batch_ndealloc)
-				{
-				  /* contiguous */
-				  batch_ndealloc++;
-				}
-			      else
-				{
-				  /* 
-				   * This is not a contiguous page.
-				   * Deallocate any previous pages and start
-				   * accumulating contiguous pages again.
-				   * We do not care if the page deallocation
-				   * failed, since we are destroying the file..
-				   * Deallocate as much as we can.
-				   */
-
-				  pgbuf_invalidate_temporary_file (thread_p, allocset->volid, batch_firstid,
-								   batch_ndealloc, true);
-
-				  /* Start again */
-				  batch_firstid = *aid_ptr;
-				  batch_ndealloc = 1;
-				}
-			    }
-			}
-		      else
-			{
-			  assert (*aid_ptr == NULL_PAGEID || *aid_ptr == NULL_PAGEID_MARKED_DELETED);
-			}
-		    }
-
-		  if (batch_ndealloc > 0)
-		    {
-		      /* Deallocate any accumulated pages */
-
-		      pgbuf_invalidate_temporary_file (thread_p, allocset->volid, batch_firstid, batch_ndealloc, true);
-		    }
-
-		  /* Get next page in the allocation set */
-		  if (VPID_EQ (&nxftb_vpid, &allocset->end_pages_vpid))
-		    {
-		      VPID_SET_NULL (&nxftb_vpid);
-		    }
-		  else
-		    {
-		      if (file_ftabvpid_next (fhdr, pgptr, &nxftb_vpid) != NO_ERROR)
-			{
-			  pgbuf_unfix_and_init (thread_p, pgptr);
-			  return ER_FAILED;
-			}
-		    }
-		  pgbuf_unfix_and_init (thread_p, pgptr);
-		}
-
-	      if (VPID_ISNULL (&allocset->next_allocset_vpid))
-		{
-		  VPID_SET_NULL (&allocset_vpid);
-		  allocset_offset = -1;
-		}
-	      else
-		{
-		  if (VPID_EQ (&allocset_vpid, &allocset->next_allocset_vpid)
-		      && allocset_offset == allocset->next_allocset_offset)
-		    {
-		      er_set (ER_FATAL_ERROR_SEVERITY, ARG_FILE_LINE, ER_FILE_FTB_LOOP, 4, vfid->fileid,
-			      fileio_get_volume_label (vfid->volid, PEEK), allocset->next_allocset_vpid.volid,
-			      allocset->next_allocset_vpid.pageid);
-		      VPID_SET_NULL (&allocset_vpid);
-		      allocset_offset = -1;
-		    }
-		  else
-		    {
-		      allocset_vpid = allocset->next_allocset_vpid;
-		      allocset_offset = allocset->next_allocset_offset;
-		    }
-		}
-	      pgbuf_unfix_and_init (thread_p, allocset_pgptr);
-	    }
-	}
-
-      assert (file_type == FILE_TEMP || file_type == FILE_QUERY_AREA);
-
-      pb_invalid_temp_called = true;
-
-      if (put_cache)
-	{
-	  if (file_tmpfile_cache_put (thread_p, vfid, file_type))
-	    {
-	      pgbuf_unfix_and_init (thread_p, fhdr_pgptr);
-	      return NO_ERROR;
-	    }
-	}
-    }
-
-  pgbuf_unfix_and_init (thread_p, fhdr_pgptr);
-
-  return file_xdestroy (thread_p, vfid, pb_invalid_temp_called);
-}
-
-/*
- * file_rv_postpone_destroy_file () - Execute file destroy during postpone.
- *				      It was added in order to avoid double
- *				      page deallocations because of vacuum
- *				      workers.
- *
- * return	 : Error code.
- * thread_p (in) : Thread entry.
- * rcv (in)	 : Recovery data (file VFID).
- */
-int
-file_rv_postpone_destroy_file (THREAD_ENTRY * thread_p, LOG_RCV * rcv)
-{
-  VFID *vfid;
-  BTID btid;
-  int error_code = NO_ERROR;
-  bool is_btid = false;
-  GLOBAL_UNIQUE_STATS *stats = NULL;
-  int num_oids, num_keys = -1, num_nulls;
-  LF_TRAN_ENTRY *t_entry;
-
-  if (rcv->length == sizeof (*vfid))
-    {
-      vfid = (VFID *) rcv->data;
-    }
-  else
-    {
-      assert (rcv->length == OR_BTID_ALIGNED_SIZE);
-      OR_GET_BTID (rcv->data, &btid);
-      vfid = &btid.vfid;
-      is_btid = true;
-    }
-
-  /* Start postpone type system operation (overrides the normal system operation). */
-  log_start_postpone_system_op (thread_p, &rcv->reference_lsa);
-
-  /* We need to unregister file before deallocating its pages. */
-  if (file_tracker_unregister (thread_p, vfid) == NULL)
-    {
-      assert_release (false);
-      log_end_system_op (thread_p, LOG_RESULT_TOPOP_ABORT);
-      return ER_FAILED;
-    }
-
-  if (is_btid)
-    {
-      /* save global statistics before delete */
-      t_entry = thread_get_tran_entry (thread_p, THREAD_TS_GLOBAL_UNIQUE_STATS);
-      lf_hash_find (t_entry, &log_Gl.unique_stats_table.unique_stats_hash, &btid, (void **) &stats);
-      if (stats)
-	{
-	  num_oids = stats->unique_stats.num_oids;
-	  num_keys = stats->unique_stats.num_keys;
-	  num_nulls = stats->unique_stats.num_nulls;
-	  pthread_mutex_unlock (&stats->mutex);
-	}
-
-      /* delete global statistics */
-      (void) logtb_delete_global_unique_stats (thread_p, &btid);
-    }
-
-  /* Destroy file */
-  error_code = file_destroy (thread_p, vfid);
-  if (error_code != NO_ERROR)
-    {
-      assert_release (false);
-
-      if (is_btid)
-	{
-	  if (num_keys != -1)
-	    {
-	      /* restore global statistics for debug purpose */
-	      stats = NULL;
-	      lf_hash_find_or_insert (t_entry, &log_Gl.unique_stats_table.unique_stats_hash, &btid, (void **) &stats,
-				      NULL);
-	      stats->unique_stats.num_oids = num_oids;
-	      stats->unique_stats.num_keys = num_keys;
-	      stats->unique_stats.num_nulls = num_nulls;
-	      pthread_mutex_unlock (&stats->mutex);
-	    }
-	}
-
-      log_end_system_op (thread_p, LOG_RESULT_TOPOP_ABORT);
-      return error_code;
-    }
-
-  /* Success. */
-  log_end_system_op (thread_p, LOG_RESULT_TOPOP_COMMIT);
-  return NO_ERROR;
-}
-
-/*
- * file_destroy_without_reuse () - Destroy a file not regarding reuse file
- *   return:
- *   vfid(in): Complete file identifier
- *
- * Note: The pages and sectors assigned to the given file are deallocated and
- *       the file is removed.
- */
-int
-file_destroy_without_reuse (THREAD_ENTRY * thread_p, const VFID * vfid)
-{
-  return file_xdestroy (thread_p, vfid, false);
-}
-
-
-static int
-file_xdestroy (THREAD_ENTRY * thread_p, const VFID * vfid, bool pb_invalid_temp_called)
-{
-  VPID allocset_vpid;		/* Page-volume identifier of allocation set */
-  VPID nxftb_vpid;		/* Page-volume identifier of file tables pages. Part of allocation sets. */
-  VPID curftb_vpid;
-  FILE_HEADER *fhdr;
-  FILE_ALLOCSET *allocset;	/* The first allocation set */
-  PAGE_PTR fhdr_pgptr = NULL;
-  PAGE_PTR allocset_pgptr = NULL;
-  PAGE_PTR pgptr = NULL;
-  INT32 *aid_ptr;		/* Pointer to portion of table of page or sector allocation table */
-  INT32 *outptr;		/* Out of bound pointer. */
-  INT16 allocset_offset;
-  LOG_DATA_ADDR addr;
-  INT16 batch_volid;		/* The volume identifier in the batch of contiguous ids */
-  INT32 batch_firstid;		/* First sectid in batch */
-  INT32 batch_ndealloc;		/* # of sectors to deallocate in the batch */
-  FILE_TYPE file_type;
-  bool old_val;
-  int ret = NO_ERROR;
-  int rv;
-  DISK_PAGE_TYPE page_type;
-  LOG_TDES *tdes = LOG_FIND_CURRENT_TDES (thread_p);
-
-  /* 
-   * Start a TOP SYSTEM OPERATION.
-   * This top system operation will be either ABORTED (case of failure) or
-   * its actions will be attached to its outer parent. That is, the file
-   * cannot be destroyed half way.
-   */
-  if (log_start_system_op (thread_p) == NULL)
-    {
-      return ER_FAILED;
-    }
-
-  assert (tdes != NULL);
-
-  /* Safe guard: postpone system operation is allowed only if transaction state is
-   * TRAN_UNACTIVE_COMMITTED_WITH_POSTPONE. */
-  assert (tdes->topops.type != LOG_TOPOPS_POSTPONE || tdes->state == TRAN_UNACTIVE_COMMITTED_WITH_POSTPONE);
-
-  old_val = thread_set_check_interrupt (thread_p, false);
-
-  ret = file_type_cache_entry_remove (vfid);
-  if (ret != NO_ERROR)
-    {
-      goto exit_on_error;
-    }
-
-  allocset_vpid.volid = vfid->volid;
-  allocset_vpid.pageid = vfid->fileid;
-
-  fhdr_pgptr = pgbuf_fix (thread_p, &allocset_vpid, OLD_PAGE, PGBUF_LATCH_WRITE, PGBUF_UNCONDITIONAL_LATCH);
-  if (fhdr_pgptr == NULL)
-    {
-      goto exit_on_error;
-    }
-
-  (void) pgbuf_check_page_ptype (thread_p, fhdr_pgptr, PAGE_FTAB);
-
-  fhdr = (FILE_HEADER *) (fhdr_pgptr + FILE_HEADER_OFFSET);
-  file_type = fhdr->type;
-  page_type = file_get_disk_page_type (file_type);
-
-  if (!VFID_EQ (vfid, &fhdr->vfid))
-    {
-      /* Header of file seems to be corrupted */
-      ret = ER_FILE_TABLE_CORRUPTED;
-      er_set (ER_FATAL_ERROR_SEVERITY, ARG_FILE_LINE, ret, 2, vfid->volid, vfid->fileid);
-      goto exit_on_error;
-    }
-
-  /* Deallocate all user pages */
-  if (fhdr->num_user_pages > 0)
-    {
-      FILE_RECV_DELETE_PAGES postpone_data;
-      int num_user_pages;
-      INT32 undo_data, redo_data;
-
-      /* We need to deallocate all the pages and sectors of every allocated set */
-      allocset_offset = offsetof (FILE_HEADER, allocset);
-      while (!VPID_ISNULL (&allocset_vpid))
-	{
-	  /* 
-	   * Fetch the page that describe this allocation set even when it has
-	   * already been fetched as a file header page. This is done to code
-	   * the following easily.
-	   */
-	  allocset_pgptr = pgbuf_fix (thread_p, &allocset_vpid, OLD_PAGE, PGBUF_LATCH_WRITE, PGBUF_UNCONDITIONAL_LATCH);
-	  if (allocset_pgptr == NULL)
-	    {
-	      goto exit_on_error;
-	    }
-
-	  (void) pgbuf_check_page_ptype (thread_p, allocset_pgptr, PAGE_FTAB);
-
-	  allocset = (FILE_ALLOCSET *) ((char *) allocset_pgptr + allocset_offset);
-
-	  /* Deallocate the pages in this allocation set */
-
-	  nxftb_vpid = allocset->start_pages_vpid;
-	  while (!VPID_ISNULL (&nxftb_vpid))
-	    {
-	      /* 
-	       * Fetch the page where the portion of the page table is located.
-	       * Note that we are fetching the page even when it has been
-	       * fetched previously as an allocation set. This is done to make
-	       * the following code easy to write.
-	       */
-	      pgptr = pgbuf_fix (thread_p, &nxftb_vpid, OLD_PAGE, PGBUF_LATCH_WRITE, PGBUF_UNCONDITIONAL_LATCH);
-	      if (pgptr == NULL)
-		{
-		  goto exit_on_error;
-		}
-
-	      (void) pgbuf_check_page_ptype (thread_p, pgptr, PAGE_FTAB);
-
-	      /* Calculate the starting offset and length of the page to check */
-	      if (file_find_limits (pgptr, allocset, &aid_ptr, &outptr, FILE_PAGE_TABLE) != NO_ERROR)
-		{
-		  pgbuf_unfix_and_init (thread_p, pgptr);
-		  goto exit_on_error;
-		}
-
-	      /* 
-	       * Deallocate all user pages in this table page of this allocation
-	       * set. The sectors are deallocated in batches by their contiguity
-	       */
-	      batch_firstid = NULL_PAGEID;
-	      batch_ndealloc = 0;
-
-	      for (; aid_ptr < outptr; aid_ptr++)
-		{
-		  if (*aid_ptr > NULL_PAGEID)
-		    {
-		      if (batch_ndealloc == 0)
-			{
-			  /* Start accumulating contiguous pages */
-			  batch_firstid = *aid_ptr;
-			  batch_ndealloc = 1;
-			}
-		      else
-			{
-			  /* Is page contiguous ? */
-			  if (*aid_ptr == batch_firstid + batch_ndealloc)
-			    {
-			      /* contiguous */
-			      batch_ndealloc++;
-			    }
-			  else
-			    {
-			      /* 
-			       * This is not a contiguous page.
-			       * Deallocate any previous pages and start
-			       * accumulating contiguous pages again.
-			       * We do not care if the page deallocation failed,
-			       * since we are destroying the file.. Deallocate
-			       * as much as we can.
-			       */
-
-			      if (file_type == FILE_TEMP && !pb_invalid_temp_called)
-				{
-				  pgbuf_invalidate_temporary_file (thread_p, allocset->volid, batch_firstid,
-								   batch_ndealloc, false);
-				}
-
-			      (void) disk_dealloc_page (thread_p, allocset->volid, batch_firstid, batch_ndealloc,
-							page_type);
-			      /* Start again */
-			      batch_firstid = *aid_ptr;
-			      batch_ndealloc = 1;
-			    }
-			}
-		    }
-		  else
-		    {
-		      assert (*aid_ptr == NULL_PAGEID || *aid_ptr == NULL_PAGEID_MARKED_DELETED);
-		    }
-		}
-
-	      if (batch_ndealloc > 0)
-		{
-		  /* Deallocate any accumulated pages */
-
-		  if (file_type == FILE_TEMP && !pb_invalid_temp_called)
-		    {
-		      pgbuf_invalidate_temporary_file (thread_p, allocset->volid, batch_firstid, batch_ndealloc, false);
-		    }
-
-		  (void) disk_dealloc_page (thread_p, allocset->volid, batch_firstid, batch_ndealloc, page_type);
-		}
-
-	      /* Get next page in the allocation set */
-	      if (VPID_EQ (&nxftb_vpid, &allocset->end_pages_vpid))
-		{
-		  VPID_SET_NULL (&nxftb_vpid);
-		}
-	      else
-		{
-		  ret = file_ftabvpid_next (fhdr, pgptr, &nxftb_vpid);
-		  if (ret != NO_ERROR)
-		    {
-		      pgbuf_unfix_and_init (thread_p, pgptr);
-		      goto exit_on_error;
-		    }
-		}
-	      pgbuf_unfix_and_init (thread_p, pgptr);
-	    }
-
-	  /* Deallocate the sectors in this allocation set */
-
-	  if (allocset->num_sects > 0)
-	    {
-	      nxftb_vpid = allocset->start_sects_vpid;
-	      while (!VPID_ISNULL (&nxftb_vpid))
-		{
-		  pgptr = pgbuf_fix (thread_p, &nxftb_vpid, OLD_PAGE, PGBUF_LATCH_WRITE, PGBUF_UNCONDITIONAL_LATCH);
-		  if (pgptr == NULL)
-		    {
-		      goto exit_on_error;
-		    }
-
-		  (void) pgbuf_check_page_ptype (thread_p, pgptr, PAGE_FTAB);
-
-		  /* Calculate the starting offset and length of the page to check */
-		  ret = file_find_limits (pgptr, allocset, &aid_ptr, &outptr, FILE_SECTOR_TABLE);
-		  if (ret != NO_ERROR)
-		    {
-		      pgbuf_unfix_and_init (thread_p, pgptr);
-		      goto exit_on_error;
-		    }
-
-		  /* 
-		   * Deallocate all user sectors in this table page of this
-		   * allocation set. The sectors are deallocated in batches by
-		   * their contiguity
-		   */
-
-		  batch_firstid = NULL_SECTID;
-		  batch_ndealloc = 0;
-
-		  for (; aid_ptr < outptr; aid_ptr++)
-		    {
-		      if (*aid_ptr != NULL_SECTID)
-			{
-			  if (batch_ndealloc == 0)
-			    {
-			      /* Start accumulating contiguous sectors */
-			      batch_firstid = *aid_ptr;
-			      batch_ndealloc = 1;
-			    }
-			  else
-			    {
-			      /* Is sector contiguous ? */
-			      if (*aid_ptr == batch_firstid + batch_ndealloc)
-				{
-				  /* contiguous */
-				  batch_ndealloc++;
-				}
-			      else
-				{
-				  /* 
-				   * This is not a contiguous sector.
-				   * Deallocate any previous sectors and start
-				   * accumulating contiguous sectors again.
-				   * We do not care if the sector deallocation
-				   * failed, since we are destroying the file..
-				   * Deallocate as much as we can.
-				   */
-				  (void) disk_dealloc_sector (thread_p, allocset->volid, batch_firstid, batch_ndealloc);
-				  /* Start again */
-				  batch_firstid = *aid_ptr;
-				  batch_ndealloc = 1;
-				}
-			    }
-			}
-		    }
-
-		  if (batch_ndealloc > 0)
-		    {
-		      /* Deallocate any accumulated sectors */
-		      (void) disk_dealloc_sector (thread_p, allocset->volid, batch_firstid, batch_ndealloc);
-		    }
-
-		  /* Get next page */
-		  if (VPID_EQ (&nxftb_vpid, &allocset->end_sects_vpid))
-		    {
-		      VPID_SET_NULL (&nxftb_vpid);
-		    }
-		  else
-		    {
-		      ret = file_ftabvpid_next (fhdr, pgptr, &nxftb_vpid);
-		      if (ret != NO_ERROR)
-			{
-			  pgbuf_unfix_and_init (thread_p, pgptr);
-			  goto exit_on_error;
-			}
-		    }
-		  pgbuf_unfix_and_init (thread_p, pgptr);
-		}
-	    }
-
-	  /* Next allocation set */
-
-	  if (VPID_ISNULL (&allocset->next_allocset_vpid))
-	    {
-	      VPID_SET_NULL (&allocset_vpid);
-	      allocset_offset = -1;
-	    }
-	  else
-	    {
-	      if (VPID_EQ (&allocset_vpid, &allocset->next_allocset_vpid)
-		  && allocset_offset == allocset->next_allocset_offset)
-		{
-		  ret = ER_FILE_FTB_LOOP;
-		  er_set (ER_FATAL_ERROR_SEVERITY, ARG_FILE_LINE, ret, 4, vfid->fileid,
-			  fileio_get_volume_label (vfid->volid, PEEK), allocset->next_allocset_vpid.volid,
-			  allocset->next_allocset_vpid.pageid);
-		  VPID_SET_NULL (&allocset_vpid);
-		  allocset_offset = -1;
-		}
-	      else
-		{
-		  allocset_vpid = allocset->next_allocset_vpid;
-		  allocset_offset = allocset->next_allocset_offset;
-		}
-	    }
-	  pgbuf_unfix_and_init (thread_p, allocset_pgptr);
-	}
-
-      num_user_pages = fhdr->num_user_pages;
-      fhdr->num_user_pages = 0;
-
-      addr.vfid = vfid;
-      addr.pgptr = fhdr_pgptr;
-      addr.offset = FILE_HEADER_OFFSET;
-      undo_data = num_user_pages;
-      redo_data = -num_user_pages;
-
-      if (tdes->topops.type != LOG_TOPOPS_POSTPONE)
-	{
-	  fhdr->num_user_pages_mrkdelete += num_user_pages;
-
-	  log_append_undoredo_data (thread_p, RVFL_FHDR_MARK_DELETED_PAGES, &addr, sizeof (undo_data),
-				    sizeof (redo_data), &undo_data, &redo_data);
-
-	  /* Add postpone to compress. */
-	  postpone_data.deleted_npages = num_user_pages;
-	  postpone_data.need_compaction = 0;
-
-	  log_append_postpone (thread_p, RVFL_FHDR_DELETE_PAGES, &addr, sizeof (postpone_data), &postpone_data);
-	}
-      else
-	{
-	  log_append_undoredo_data (thread_p, RVFL_FHDR_UPDATE_NUM_USER_PAGES, &addr, sizeof (undo_data),
-				    sizeof (redo_data), &undo_data, &redo_data);
-	}
-
-      pgbuf_set_dirty (thread_p, fhdr_pgptr, DONT_FREE);
-    }
-
-  /* 
-   * Deallocate all file table pages except the file header page which is
-   * deallocated at the very end. Try to deallocate the pages in batched by
-   * their contiguity
-   */
-
-  nxftb_vpid.volid = vfid->volid;
-  nxftb_vpid.pageid = vfid->fileid;
-
-  batch_volid = NULL_VOLID;
-  batch_firstid = NULL_PAGEID;
-  batch_ndealloc = 0;
-
-  while (!VPID_ISNULL (&nxftb_vpid))
-    {
-      pgptr = pgbuf_fix (thread_p, &nxftb_vpid, OLD_PAGE, PGBUF_LATCH_WRITE, PGBUF_UNCONDITIONAL_LATCH);
-      if (pgptr == NULL)
-	{
-	  goto exit_on_error;
-	}
-
-      (void) pgbuf_check_page_ptype (thread_p, pgptr, PAGE_FTAB);
-
-      /* Find next file table page */
-      curftb_vpid = nxftb_vpid;
-      ret = file_ftabvpid_next (fhdr, pgptr, &nxftb_vpid);
-      if (ret != NO_ERROR)
-	{
-	  pgbuf_unfix_and_init (thread_p, pgptr);
-	  goto exit_on_error;
-	}
-      pgbuf_unfix_and_init (thread_p, pgptr);
-
-      /* Don't deallocate the file header page here */
-      if (!(curftb_vpid.volid == vfid->volid && curftb_vpid.pageid == vfid->fileid))
-	{
-	  if (batch_ndealloc == 0)
-	    {
-	      /* Start accumulating contiguous pages */
-	      batch_volid = curftb_vpid.volid;
-	      batch_firstid = curftb_vpid.pageid;
-	      batch_ndealloc = 1;
-	    }
-	  else
-	    {
-	      /* is this page contiguous to previous page ? */
-	      if (curftb_vpid.pageid == (batch_firstid + batch_ndealloc) && curftb_vpid.volid == batch_volid)
-		{
-		  /* contiguous */
-		  batch_ndealloc++;
-		}
-	      else
-		{
-		  /* 
-		   * This is not a contiguous page.
-		   * Deallocate any previous pages and start accumulating
-		   * contiguous pages again. We do not care if the page
-		   * deallocation failed, since we are destroying the file..
-		   * Deallocate as much as we can.
-		   */
-		  (void) disk_dealloc_page (thread_p, batch_volid, batch_firstid, batch_ndealloc, page_type);
-		  /* Start again */
-		  batch_volid = curftb_vpid.volid;
-		  batch_firstid = curftb_vpid.pageid;
-		  batch_ndealloc = 1;
-		}
-	    }
-	}
-    }
-  if (batch_ndealloc > 0)
-    {
-      (void) disk_dealloc_page (thread_p, batch_volid, batch_firstid, batch_ndealloc, page_type);
-    }
-
-  ret = file_descriptor_destroy_rest_pages (thread_p, fhdr);
-  if (ret != NO_ERROR)
-    {
-      goto exit_on_error;
-    }
-
-  /* Now deallocate the file header page */
-
-  if (file_type == FILE_TEMP && logtb_is_current_active (thread_p) == true)
-    {
-      /* 
-       * This is a TEMPORARY FILE allocated on volumes with temporary
-       * purposes. The file can be completely removed, including its header
-       * page at this moment since there are not any log records associated
-       * with it.
-       */
-      pgbuf_unfix_and_init (thread_p, fhdr_pgptr);
-
-      /* remove header page */
-      if (disk_dealloc_page (thread_p, vfid->volid, vfid->fileid, 1, page_type) != NO_ERROR)
-	{
-	  goto exit_on_error;
-	}
-
-      if (log_end_system_op (thread_p, LOG_RESULT_TOPOP_COMMIT) != TRAN_UNACTIVE_COMMITTED)
-	{
-	  goto exit_on_error;
-	}
-
-      (void) file_new_declare_as_old (thread_p, vfid);
-    }
-  else
-    {
-      /* Normal deletion, attach to outer nested level */
-      pgbuf_unfix_and_init (thread_p, fhdr_pgptr);
-
-      /* Now throw away the header page */
-      if (disk_dealloc_page (thread_p, vfid->volid, vfid->fileid, 1, page_type) != NO_ERROR)
-	{
-	  goto exit_on_error;
-	}
-      if (tdes->topops.type != LOG_TOPOPS_POSTPONE)
-	{
-	  /* If this was postpone, it must be already unregistered. */
-	  (void) file_tracker_unregister (thread_p, vfid);
-	}
-
-      /* The responsibility of the removal of the file is given to the outer nested level. */
-      log_end_system_op (thread_p, LOG_RESULT_TOPOP_ATTACH_TO_OUTER);
-      if (log_is_tran_in_system_op (thread_p) && logtb_is_current_active (thread_p) == true)
-	{
-	  /* 
-	   * Note: we do not declare a new file as nolonger new at this level
-	   *       since we do not have the authority to declare the deletion
-	   *       of the file as committed. That is, we could have a partial
-	   *       rolled back.
-	   */
-	  ;
-	}
-      else
-	{
-	  (void) file_new_declare_as_old (thread_p, vfid);
-	}
-    }
-
-end:
-
-  rv = thread_set_check_interrupt (thread_p, old_val);
-
-  return ret;
-
-exit_on_error:
-
-  if (allocset_pgptr)
-    {
-      pgbuf_unfix_and_init (thread_p, allocset_pgptr);
-    }
-
-  /* ABORT THE TOP SYSTEM OPERATION. That is, the deletion of the file is aborted, all pages that were deallocated are
-   * undone.. */
-  (void) log_end_system_op (thread_p, LOG_RESULT_TOPOP_ABORT);
-
-  if (fhdr_pgptr)
-    {
-      pgbuf_unfix_and_init (thread_p, fhdr_pgptr);
-    }
-
-  if (ret == NO_ERROR)
-    {
-      ret = ER_FAILED;
-    }
-  goto end;
-}
-
-/*
- * file_mark_as_deleted () - Mark a file as deleted
- *   return:
- *   thread_p(in):
- *   vfid(in): Complete file identifier
- *   class_oid(in): class OID
- *
- * Note: The given file is marked as deleted. None of its pages are
- *       deallocated. The deallocation of its pages is done when the file is
- *       destroyed (space reclaimed).
- */
-int
-file_mark_as_deleted (THREAD_ENTRY * thread_p, const VFID * vfid, const OID * class_oid)
-{
-  PAGE_PTR fhdr_pgptr = NULL;
-  LOG_DATA_ADDR addr;
-  VPID vpid;
-  int deleted = 1;
-  char buffer[OR_INT_SIZE + OR_OID_SIZE + MAX_ALIGNMENT];
-  char *buffer_p = NULL;
-
-  addr.vfid = vfid;
-
-  /* 
-   * Lock the file table header in exclusive mode. Unless, an error is found,
-   * the page remains lock until the end of the transaction so that no other
-   * transaction may access the destroyed file.
-   */
-  vpid.volid = vfid->volid;
-  vpid.pageid = vfid->fileid;
-  fhdr_pgptr = pgbuf_fix (thread_p, &vpid, OLD_PAGE, PGBUF_LATCH_WRITE, PGBUF_UNCONDITIONAL_LATCH);
-  if (fhdr_pgptr == NULL)
-    {
-      return ER_FAILED;
-    }
-
-  (void) pgbuf_check_page_ptype (thread_p, fhdr_pgptr, PAGE_FTAB);
-
-  addr.pgptr = fhdr_pgptr;
-  addr.offset = FILE_HEADER_OFFSET;
-
-  buffer_p = PTR_ALIGN (buffer, MAX_ALIGNMENT);
-
-  OR_PUT_INT (buffer_p, deleted);
-  OR_PUT_OID (buffer_p + OR_INT_SIZE, class_oid);
-
-  log_append_postpone (thread_p, RVFL_MARKED_DELETED, &addr, OR_INT_SIZE + OR_OID_SIZE, buffer_p);
-
-  pgbuf_unfix_and_init (thread_p, fhdr_pgptr);
-
-  return NO_ERROR;
-}
-
-/*
- * file_does_marked_as_deleted () - Find if the given file is marked as deleted
- *   return: true or false
- *   vfid(in): Complete file identifier
- */
-bool
-file_does_marked_as_deleted (THREAD_ENTRY * thread_p, const VFID * vfid)
-{
-  FILE_HEADER *fhdr;
-  PAGE_PTR fhdr_pgptr = NULL;
-  VPID vpid;
-  bool deleted;
-
-  /* 
-   * Lock the file table header in shared mode. Unless, an error is found,
-   * the page remains lock until the end of the transaction so that no other
-   * transaction may access the destroyed file.
-   */
-  vpid.volid = vfid->volid;
-  vpid.pageid = vfid->fileid;
-  fhdr_pgptr = pgbuf_fix (thread_p, &vpid, OLD_PAGE, PGBUF_LATCH_READ, PGBUF_UNCONDITIONAL_LATCH);
-  if (fhdr_pgptr == NULL)
-    {
-      return false;
-    }
-
-  (void) pgbuf_check_page_ptype (thread_p, fhdr_pgptr, PAGE_FTAB);
-
-  fhdr = (FILE_HEADER *) (fhdr_pgptr + FILE_HEADER_OFFSET);
-  deleted = fhdr->ismark_as_deleted ? true : false;
-  pgbuf_unfix_and_init (thread_p, fhdr_pgptr);
-
-  return deleted;
-}
-
-/* TODO: STL::vector for file_Type_cache.entry */
-/*
- * file_type_cache_check () - Find type of the given file if it has already been
- *                          cached
- *   return: file_type
- *   vfid(in): Complete file identifier
- */
-static FILE_TYPE
-file_type_cache_check (const VFID * vfid)
-{
-  FILE_TYPE file_type = FILE_UNKNOWN_TYPE;
-  int i;
-#if defined(SERVER_MODE)
-  int rv;
-#endif /* SERVER_MODE */
-
-  rv = pthread_mutex_lock (&file_Type_cache_lock);
-
-  for (i = 0; i < file_Type_cache.max; i++)
-    {
-      if (VFID_EQ (vfid, &file_Type_cache.entry[i].vfid))
-	{
-	  file_Type_cache.entry[i].timestamp = file_Type_cache.clock++;
-	  file_type = file_Type_cache.entry[i].file_type;
-	  break;
-	}
-    }
-
-  pthread_mutex_unlock (&file_Type_cache_lock);
-
-  return file_type;
-}
-
-/* TODO: STL::vector for file_Type_cache.entry */
-/*
- * file_type_cache_add_entry () - Adds an entry to the cache
- *   return: NO_ERROR
- *   vfid(in): Complete file identifier
- *   type(in): File type
- *
- * Note: This may cause the eviction of a previous entry if the cache is full.
- */
-static int
-file_type_cache_add_entry (const VFID * vfid, FILE_TYPE type)
-{
-  int candidate;
-#if defined(SERVER_MODE)
-  int rv;
-#endif /* SERVER_MODE */
-  int ret = NO_ERROR;
-
-  rv = pthread_mutex_lock (&file_Type_cache_lock);
-
-  if (file_Type_cache.max < FILE_TYPE_CACHE_SIZE)
-    {
-      /* There's room at the inn, and we'll just add this to the end of the array of the entries. */
-      candidate = file_Type_cache.max;
-      file_Type_cache.max += 1;
-    }
-  else
-    {
-      /* The inn is full, and we have to evict someone.  Search for the least recently used entry and kick it out. */
-      int i, timestamp;
-
-      candidate = 0;
-      timestamp = file_Type_cache.entry[0].timestamp;
-      for (i = 1; i < FILE_TYPE_CACHE_SIZE; i++)
-	{
-	  if (file_Type_cache.entry[i].timestamp < timestamp)
-	    {
-	      candidate = i;
-	      timestamp = file_Type_cache.entry[i].timestamp;
-	    }
-	}
-    }
-
-  file_Type_cache.entry[candidate].vfid = *vfid;
-  file_Type_cache.entry[candidate].file_type = type;
-  file_Type_cache.entry[candidate].timestamp = file_Type_cache.clock++;
-
-  pthread_mutex_unlock (&file_Type_cache_lock);
-
-  return ret;
-}
-
-/* TODO: STL::vector for file_Type_cache.entry */
-/*
- * file_type_cache_entry_remove () - Removes the cache entry associated with the
- *                                 given vfid
- *   return: NO_ERROR
- *   vfid(in): Complete file identifier
- *
- * Note: Does so by "pulling down" the last entry in the cache array to
- *       overwrite the selected entry (if present, or if not already the last
- *       entry in the array).
- */
-static int
-file_type_cache_entry_remove (const VFID * vfid)
-{
-  int i;
-#if defined(SERVER_MODE)
-  int rv;
-#endif /* SERVER_MODE */
-  int ret = NO_ERROR;
-
-  rv = pthread_mutex_lock (&file_Type_cache_lock);
-
-  for (i = 0; i < file_Type_cache.max; i++)
-    {
-      if (VFID_EQ (vfid, &file_Type_cache.entry[i].vfid))
-	{
-	  file_Type_cache.max -= 1;
-	  /* Don't bother pulling down the last entry in the array if it's the one we're removing. */
-	  if (file_Type_cache.max > i)
-	    {
-	      file_Type_cache.entry[i] = file_Type_cache.entry[file_Type_cache.max];
-	    }
-
-	  break;
-	}
-    }
-
-  pthread_mutex_unlock (&file_Type_cache_lock);
-
-  return ret;
-}
-
-/*
- * file_typecache_clear () - Clear out the file type cache
- *   return: NO_ERROR
- *
- * Note: Ought to be private, but needs to be called at abort time (from
- *       log_abort_local) because it's possible to have files destroyed then
- *       without calling file_destroy, and so there's a possibility of leaving
- *       stale info in the cache unless we clobber all of it.  Could probably
- *       still be private if we had a way of registering anonymous callbacks
- *       with log_abort_local.
- */
-int
-file_typecache_clear (void)
-{
-#if defined(SERVER_MODE)
-  int rv;
-#endif /* SERVER_MODE */
-  int ret = NO_ERROR;
-
-  rv = pthread_mutex_lock (&file_Type_cache_lock);
-
-  file_Type_cache.max = 0;
-  file_Type_cache.clock = 0;
-
-  pthread_mutex_unlock (&file_Type_cache_lock);
-
-  return ret;
-}
-
-/*
- * file_get_type_internal () - helper function to retrieve file_type
- *   return: file_type
- *   vfid(in): Complete file identifier
- *   fhdr_pgptr(in): file header pgptr
- */
-static FILE_TYPE
-file_get_type_internal (THREAD_ENTRY * thread_p, const VFID * vfid, PAGE_PTR fhdr_pgptr)
-{
-  FILE_HEADER *fhdr;
-  FILE_TYPE file_type;
-
-  assert (fhdr_pgptr != NULL);
-
-  (void) pgbuf_check_page_ptype (thread_p, fhdr_pgptr, PAGE_FTAB);
-
-  fhdr = (FILE_HEADER *) (fhdr_pgptr + FILE_HEADER_OFFSET);
-  file_type = fhdr->type;
-
-  if (file_type_cache_add_entry (vfid, file_type) != NO_ERROR)
-    {
-      file_type = FILE_UNKNOWN_TYPE;
-    }
-
-  return file_type;
-}
-
-/*
- * file_get_type () - Find type of the given file
- *   return: file_type
- *   vfid(in): Complete file identifier
- */
-FILE_TYPE
-file_get_type (THREAD_ENTRY * thread_p, const VFID * vfid)
-{
-  PAGE_PTR fhdr_pgptr = NULL;
-  VPID vpid;
-  FILE_TYPE file_type;
-
-  /* First check to see if this is something we've already looked at recently.  If so, it will save us having to
-   * pgbuf_fix the header, which can reduce the pressure on the page buffer pool. */
-  file_type = file_type_cache_check (vfid);
-  if (file_type != FILE_UNKNOWN_TYPE)
-    {
-      return file_type;
-    }
-
-  vpid.volid = vfid->volid;
-  vpid.pageid = vfid->fileid;
-
-  fhdr_pgptr = pgbuf_fix (thread_p, &vpid, OLD_PAGE, PGBUF_LATCH_READ, PGBUF_UNCONDITIONAL_LATCH);
-  if (fhdr_pgptr == NULL)
-    {
-      return FILE_UNKNOWN_TYPE;
-    }
-
-  file_type = file_get_type_internal (thread_p, vfid, fhdr_pgptr);
-
-  pgbuf_unfix_and_init (thread_p, fhdr_pgptr);
-
-  return file_type;
-}
-
-/*
- * file_get_type_by_fhdr_pgptr () - Find type of the given file by fhdr pgptr
- *   return: file_type
- *   vfid(in): Complete file identifier
- *   fhdr_pgtr(in): file hdr pgptr
- */
-FILE_TYPE
-file_get_type_by_fhdr_pgptr (THREAD_ENTRY * thread_p, const VFID * vfid, PAGE_PTR fhdr_pgptr)
-{
-  FILE_TYPE file_type;
-
-  assert (fhdr_pgptr != NULL);
-
-  /* First check to see if this is something we've already looked at recently.  If so, it will save us having to
-   * pgbuf_fix the header, which can reduce the pressure on the page buffer pool. */
-  file_type = file_type_cache_check (vfid);
-  if (file_type != FILE_UNKNOWN_TYPE)
-    {
-      return file_type;
-    }
-
-  file_type = file_get_type_internal (thread_p, vfid, fhdr_pgptr);
-
-  return file_type;
-}
-
-/*
- * file_get_descriptor () - Get the file descriptor associated with the given file
- *   return: Actual size of file descriptor
- *   vfid(in): Complete file identifier
- *   area_des(out): The area where the file description is placed
- *   maxsize(in): Max size of file descriptor area
- *
- * Note: If the file descriptor does not fit in the given area, the needed
- *       size is returned as a negative value
- */
-int
-file_get_descriptor (THREAD_ENTRY * thread_p, const VFID * vfid, void *area_des, int maxsize)
-{
-  PAGE_PTR fhdr_pgptr = NULL;
-  FILE_HEADER *fhdr;
-  VPID vpid;
-
-  vpid.volid = vfid->volid;
-  vpid.pageid = vfid->fileid;
-
-  fhdr_pgptr = pgbuf_fix (thread_p, &vpid, OLD_PAGE, PGBUF_LATCH_READ, PGBUF_UNCONDITIONAL_LATCH);
-  if (fhdr_pgptr != NULL)
-    {
-      (void) pgbuf_check_page_ptype (thread_p, fhdr_pgptr, PAGE_FTAB);
-
-      fhdr = (FILE_HEADER *) (fhdr_pgptr + FILE_HEADER_OFFSET);
-      maxsize = file_descriptor_get (thread_p, fhdr, area_des, maxsize);
-
-      pgbuf_unfix_and_init (thread_p, fhdr_pgptr);
-    }
-  else
-    {
-      maxsize = 0;
-    }
-
-  return maxsize;
-}
-
-/*
- * file_dump_descriptor () - Dump the file descriptor associated with given file
- *   return: NO_ERROR
- *   vfid(in): Complete file identifier
- */
-int
-file_dump_descriptor (THREAD_ENTRY * thread_p, FILE * fp, const VFID * vfid)
-{
-  PAGE_PTR fhdr_pgptr = NULL;
-  FILE_HEADER *fhdr;
-  VPID vpid;
-  int ret;
-
-  vpid.volid = vfid->volid;
-  vpid.pageid = vfid->fileid;
-
-  fhdr_pgptr = pgbuf_fix (thread_p, &vpid, OLD_PAGE, PGBUF_LATCH_READ, PGBUF_UNCONDITIONAL_LATCH);
-  if (fhdr_pgptr == NULL)
-    {
-      return ER_FAILED;
-    }
-
-  fhdr = (FILE_HEADER *) (fhdr_pgptr + FILE_HEADER_OFFSET);
-  ret = file_descriptor_dump_internal (thread_p, fp, fhdr);
-
-  pgbuf_unfix_and_init (thread_p, fhdr_pgptr);
-
-  return ret;
-}
-
-/*
- * file_get_numpages () - Returns the number of allocated pages for the given file
- *   return: Number of pages or -1 in case of error
- *   vfid(in): Complete file identifier
- */
-INT32
-file_get_numpages (THREAD_ENTRY * thread_p, const VFID * vfid)
-{
-  PAGE_PTR fhdr_pgptr = NULL;
-  FILE_HEADER *fhdr;
-  VPID vpid;
-  INT32 num_pgs = -1;
-
-  vpid.volid = vfid->volid;
-  vpid.pageid = vfid->fileid;
-
-  fhdr_pgptr = pgbuf_fix (thread_p, &vpid, OLD_PAGE, PGBUF_LATCH_READ, PGBUF_UNCONDITIONAL_LATCH);
-  if (fhdr_pgptr)
-    {
-      (void) pgbuf_check_page_ptype (thread_p, fhdr_pgptr, PAGE_FTAB);
-
-      fhdr = (FILE_HEADER *) (fhdr_pgptr + FILE_HEADER_OFFSET);
-      num_pgs = fhdr->num_user_pages;
-
-      pgbuf_unfix_and_init (thread_p, fhdr_pgptr);
-    }
-
-  return num_pgs;
-}
-
-#if defined (ENABLE_UNUSED_FUNCTION)
-/*
- * file_get_numpages_overhead () - Find the number of overhead pages used for the
- *                           given file
- *   return: Number of overhead pages or -1 in case of error
- *   vfid(in): Complete file identifier
- */
-INT32
-file_get_numpages_overhead (THREAD_ENTRY * thread_p, const VFID * vfid)
-{
-  PAGE_PTR fhdr_pgptr = NULL;
-  FILE_HEADER *fhdr;
-  VPID vpid;
-  INT32 num_pgs = -1;
-
-  vpid.volid = vfid->volid;
-  vpid.pageid = vfid->fileid;
-
-  fhdr_pgptr = pgbuf_fix (thread_p, &vpid, OLD_PAGE, PGBUF_LATCH_READ, PGBUF_UNCONDITIONAL_LATCH);
-  if (fhdr_pgptr != NULL)
-    {
-      (void) pgbuf_check_page_ptype (thread_p, fhdr_pgptr, PAGE_FTAB);
-
-      fhdr = (FILE_HEADER *) (fhdr_pgptr + FILE_HEADER_OFFSET);
-      num_pgs = file_descriptor_find_num_rest_pages (thread_p, fhdr);
-      if (num_pgs >= 0)
-	{
-	  num_pgs += fhdr->num_table_vpids;
-	}
-
-      pgbuf_unfix_and_init (thread_p, fhdr_pgptr);
-    }
-
-  return num_pgs;
-}
-
-/*
- * file_get_numpages_plus_numpages_overhead () - Find the number of overhead pages used
- *                                        for the given file
- *   return: Number of pages + Num of overhead pages or -1 in case of error
- *   vfid(in): Complete file identifier
- *   numpages(out): Number of pages
- *   overhead_numpages(out): Num of overhead pages
- */
-INT32
-file_get_numpages_plus_numpages_overhead (THREAD_ENTRY * thread_p, const VFID * vfid, INT32 * numpages,
-					  INT32 * overhead_numpages)
-{
-  PAGE_PTR fhdr_pgptr = NULL;
-  FILE_HEADER *fhdr;
-  VPID vpid;
-
-  *numpages = -1;
-  *overhead_numpages = -1;
-
-  vpid.volid = vfid->volid;
-  vpid.pageid = vfid->fileid;
-
-  fhdr_pgptr = pgbuf_fix (thread_p, &vpid, OLD_PAGE, PGBUF_LATCH_READ, PGBUF_UNCONDITIONAL_LATCH);
-  if (fhdr_pgptr != NULL)
-    {
-      (void) pgbuf_check_page_ptype (thread_p, fhdr_pgptr, PAGE_FTAB);
-
-      fhdr = (FILE_HEADER *) (fhdr_pgptr + FILE_HEADER_OFFSET);
-      *overhead_numpages = file_descriptor_find_num_rest_pages (thread_p, fhdr);
-      if (*overhead_numpages >= 0)
-	{
-	  *overhead_numpages += fhdr->num_table_vpids;
-	  *numpages = fhdr->num_user_pages;
-	}
-
-      pgbuf_unfix_and_init (thread_p, fhdr_pgptr);
-    }
-
-  if (*numpages < 0 || *overhead_numpages < 0)
-    {
-      return -1;
-    }
-
-  return *numpages + *overhead_numpages;
-}
-#endif
-
-/*
- * file_get_first_alloc_vpid () - get the page identifier of the first allocated page of
- *                   the given file
- *   return: pageid or NULL_PAGEID
- *   vfid(in): Complete file identifier
- *   first_vpid(out):
- */
-VPID *
-file_get_first_alloc_vpid (THREAD_ENTRY * thread_p, const VFID * vfid, VPID * first_vpid)
-{
-  VPID vpid;
-  FILE_HEADER *fhdr;
-  PAGE_PTR fhdr_pgptr = NULL;
-
-  vpid.volid = vfid->volid;
-  vpid.pageid = vfid->fileid;
-
-  fhdr_pgptr = pgbuf_fix (thread_p, &vpid, OLD_PAGE, PGBUF_LATCH_READ, PGBUF_UNCONDITIONAL_LATCH);
-  if (fhdr_pgptr == NULL)
-    {
-      return NULL;
-    }
-
-  (void) pgbuf_check_page_ptype (thread_p, fhdr_pgptr, PAGE_FTAB);
-
-  fhdr = (FILE_HEADER *) (fhdr_pgptr + FILE_HEADER_OFFSET);
-
-  assert (!VPID_ISNULL (&fhdr->first_alloc_vpid));
-  VPID_COPY (first_vpid, &fhdr->first_alloc_vpid);
-
-  pgbuf_unfix_and_init (thread_p, fhdr_pgptr);
-
-  return first_vpid;
-}
-
-/*
- * file_alloc_iterator_init () -
- *   return: iterator or NULL
- *   vfid(in): Complete file identifier
- *   iter(out):
- */
-FILE_ALLOC_ITERATOR *
-file_alloc_iterator_init (THREAD_ENTRY * thread_p, VFID * vfid, FILE_ALLOC_ITERATOR * iter)
-{
-  INT32 npages = 0;
-  VPID vpid;
-
-  assert (vfid);
-  assert (iter);
-
-  npages = file_get_numpages (thread_p, vfid);
-
-  iter->vfid = vfid;
-  iter->current_index = -1;
-  iter->num_pages = npages;
-  VPID_SET_NULL (&iter->current_vpid);
-
-  if (npages > 0)
-    {
-      if (file_get_first_alloc_vpid (thread_p, vfid, &vpid) != NULL)
-	{
-	  VPID_COPY (&iter->current_vpid, &vpid);
-	  iter->current_index = 0;
-	}
-    }
-
-  return iter->current_index == 0 ? iter : NULL;
-}
-
-/*
- * file_alloc_iterator_get_current_page () -
- *   return: pageid or NULL_PAGEID
- *   iter(in):
- *   vpid(out):
- */
-VPID *
-file_alloc_iterator_get_current_page (THREAD_ENTRY * thread_p, FILE_ALLOC_ITERATOR * iter, VPID * vpid)
-{
-  assert (iter);
-  assert (vpid);
-
-  VPID_SET_NULL (vpid);
-
-  if (iter->current_index < 0 || VPID_ISNULL (&iter->current_vpid))
-    {
-      return NULL;
-    }
-  else
-    {
-      VPID_COPY (vpid, &iter->current_vpid);
-    }
-
-  return vpid;
-}
-
-/*
- * file_alloc_iterator_next () -
- *   return: iterator or NULL
- *   iter(in):
- */
-FILE_ALLOC_ITERATOR *
-file_alloc_iterator_next (THREAD_ENTRY * thread_p, FILE_ALLOC_ITERATOR * iter)
-{
-  VPID vpid;
-  int num_pages;
-
-  assert (iter);
-
-  num_pages = file_get_numpages (thread_p, iter->vfid);
-
-  if (iter->current_index < 0 || iter->num_pages != num_pages || iter->current_index >= iter->num_pages)
-    {
-      VPID_SET_NULL (&iter->current_vpid);
-      return NULL;
-    }
-  else
-    {
-      iter->current_index++;
-
-      if (iter->current_index == iter->num_pages)
-	{
-	  VPID_SET_NULL (&iter->current_vpid);
-	  return NULL;
-	}
-
-      if (file_find_nthpages (thread_p, iter->vfid, &vpid, iter->current_index, 1) == 1)
-	{
-	  VPID_COPY (&iter->current_vpid, &vpid);
-	}
-      else
-	{
-	  VPID_SET_NULL (&iter->current_vpid);
-	}
-    }
-
-  return iter;
-}
-
-/*
- * file_guess_numpages_overhead () - Guess the number of additonal overhead
- *                                     pages that are needed to store the given
- *                                     number of pages
- *   return: Number of overhead pages or -1 in case of error
- *   vfid(in): Complete file identifier OR NULL
- *   npages(in): Number of pages that we are guessing for allocation
- *
- * Note: This is only an approximation, the actual number of pages will depend
- *       upon on from what volume and sectors the pages are allocated. The
- *       function assumes that all pages can be allocated in a single volume.
- *       It is likely that the approximation will not be off more that one
- *       page.
- */
-INT32
-file_guess_numpages_overhead (THREAD_ENTRY * thread_p, const VFID * vfid, INT32 npages)
-{
-  PAGE_PTR fhdr_pgptr = NULL;
-  FILE_HEADER *fhdr;
-  FILE_ALLOCSET *allocset;
-  PAGE_PTR allocset_pgptr = NULL;
-
-  VPID vpid;
-  int nsects;
-  INT32 num_overhead_pages = 0;
-
-  if (npages <= 0)
-    {
-      return 0;
-    }
-
-  nsects = CEIL_PTVDIV (npages, DISK_SECTOR_NPAGES);
-  /* Don't use more than 10% of the page in sectors.... This is just a guess we don't quite know if the special sector
-   * will be assigned to us. */
-  if ((nsects * SSIZEOF (nsects)) > (DB_PAGESIZE / 10))
-    {
-      nsects = (DB_PAGESIZE / 10) / sizeof (nsects);
-    }
-
-  if (vfid == NULL)
-    {
-      /* A new file... Get the number of bytes that we need to store.. */
-      num_overhead_pages = (((nsects + npages) * sizeof (INT32)) + sizeof (*fhdr));
-    }
-  else
-    {
-      num_overhead_pages = disk_get_total_numsectors (thread_p, vfid->volid);
-      if (num_overhead_pages < nsects)
-	{
-	  nsects = num_overhead_pages;
-	}
-
-      /* Get the number of bytes that we need to store */
-      num_overhead_pages = (nsects + npages) * sizeof (INT32);
-
-      /* Find how many entries can be stored in the current allocation set Lock the file header page in shared mode and 
-       * then fetch the page. */
-
-      vpid.volid = vfid->volid;
-      vpid.pageid = vfid->fileid;
-      fhdr_pgptr = pgbuf_fix (thread_p, &vpid, OLD_PAGE, PGBUF_LATCH_READ, PGBUF_UNCONDITIONAL_LATCH);
-      if (fhdr_pgptr == NULL)
-	{
-	  return -1;
-	}
-
-      (void) pgbuf_check_page_ptype (thread_p, fhdr_pgptr, PAGE_FTAB);
-
-      fhdr = (FILE_HEADER *) (fhdr_pgptr + FILE_HEADER_OFFSET);
-
-      allocset_pgptr =
-	pgbuf_fix (thread_p, &fhdr->last_allocset_vpid, OLD_PAGE, PGBUF_LATCH_READ, PGBUF_UNCONDITIONAL_LATCH);
-      if (allocset_pgptr == NULL)
-	{
-	  pgbuf_unfix_and_init (thread_p, fhdr_pgptr);
-	  return -1;
-	}
-
-      (void) pgbuf_check_page_ptype (thread_p, allocset_pgptr, PAGE_FTAB);
-
-      allocset = (FILE_ALLOCSET *) ((char *) allocset_pgptr + fhdr->last_allocset_offset);
-      num_overhead_pages = DB_PAGESIZE - allocset->end_pages_offset;
-      if (num_overhead_pages < 0)
-	{
-	  num_overhead_pages = 0;
-	}
-
-      pgbuf_unfix_and_init (thread_p, allocset_pgptr);
-      pgbuf_unfix_and_init (thread_p, fhdr_pgptr);
-    }
-
-  return CEIL_PTVDIV (num_overhead_pages, DB_PAGESIZE);
-}
-
-/*
- * file_allocset_nthpage () - Find nth allocated pageid of allocated set
- *   return: number of returned vpids or -1 on error
- *   fhdr(in): Pointer to file header
- *   allocset(in): pointer to a The first nth page desired in the allocation set
- *   num_desired_pages(in): The number of page identfiers that at desired
- *
- * Note: Find a set (num_desired_pages) of page identifiers starting at
- *       start_nthpage for the given allocation set. The number of returned
- *       identifiers is indicated in the return value. The numbering of pages
- *       start with zero.
- */
-static int
-file_allocset_nthpage (THREAD_ENTRY * thread_p, const FILE_HEADER * fhdr, const FILE_ALLOCSET * allocset,
-		       VPID * nth_vpids, INT32 start_nthpage, INT32 num_desired_pages)
-{
-  PAGE_PTR pgptr = NULL;
-  VPID vpid;
-  INT32 *aid_ptr;		/* Pointer to a portion of allocated pageids table of given allocation set */
-  INT32 *outptr;		/* Pointer to outside of portion of allocated pageids */
-  int num_returned;		/* Number of returned identifiers */
-  int count = 0;
-  int ahead;
-
-  /* Start looking at the portion of pageids. The table of pageids for this allocation set may be located at several
-   * file table pages. */
-
-  num_returned = 0;
-  vpid = allocset->start_pages_vpid;
-  while (!VPID_ISNULL (&vpid) && num_returned < num_desired_pages)
-    {
-      pgptr = pgbuf_fix (thread_p, &vpid, OLD_PAGE, PGBUF_LATCH_READ, PGBUF_UNCONDITIONAL_LATCH);
-      if (pgptr == NULL)
-	{
-	  return -1;
-	}
-
-      (void) pgbuf_check_page_ptype (thread_p, pgptr, PAGE_FTAB);
-
-      /* Calculate the portion of pageids that we can look at current page */
-      if (file_find_limits (pgptr, allocset, &aid_ptr, &outptr, FILE_PAGE_TABLE) != NO_ERROR)
-	{
-	  pgbuf_unfix_and_init (thread_p, pgptr);
-	  return -1;
-	}
-
-      /* Find the nth page. If there is not any holes in this allocation set, we could address the desired page
-       * directly. */
-      if (allocset->num_holes == 0 && num_returned == 0)
-	{
-	  /* We can address the pageid directly */
-	  if ((start_nthpage - count) > (outptr - aid_ptr))
-	    {
-	      /* 
-	       * The start_nthpage is not in this portion of the set of pageids.
-	       * Advance the pointers with the number of elements in this pointer
-	       * array
-	       */
-	      ahead = CAST_BUFLEN (outptr - aid_ptr);
-	      count += ahead;
-	      aid_ptr += ahead;
-	    }
-	  else
-	    {
-	      /* The start_nthpage is in this portion of the set of pageids. Advance the pointers to the desired
-	       * element */
-	      ahead = start_nthpage - count;
-	      count += ahead;
-	      aid_ptr += ahead;
-	    }
-	}
-
-      for (; num_returned < num_desired_pages && aid_ptr < outptr; aid_ptr++)
-	{
-	  if (*aid_ptr > NULL_PAGEID)
-	    {
-	      if (count >= start_nthpage)
-		{
-		  nth_vpids[num_returned].volid = allocset->volid;
-		  nth_vpids[num_returned].pageid = *aid_ptr;
-		  num_returned += 1;
-		}
-	      count++;
-	    }
-	  else
-	    {
-	      assert (*aid_ptr == NULL_PAGEID || *aid_ptr == NULL_PAGEID_MARKED_DELETED);
-	    }
-	}
-
-      /* Get next page */
-
-      if (num_returned == num_desired_pages || VPID_EQ (&vpid, &allocset->end_pages_vpid))
-	{
-	  VPID_SET_NULL (&vpid);
-	}
-      else
-	{
-	  if (file_ftabvpid_next (fhdr, pgptr, &vpid) != NO_ERROR)
-	    {
-	      pgbuf_unfix_and_init (thread_p, pgptr);
-	      return -1;
-	    }
-	}
-      pgbuf_unfix_and_init (thread_p, pgptr);
-    }
-
-  return num_returned;
-}
-
-/*
- * file_allocset_look_for_last_page () - Find the last page of the last allocation set
- *   return: last_vpid or NULL when there is not a page in allocation set
- *   fhdr(in): Pointer to file header
- *   last_vpid(out): last allocated page identifier
- */
-static VPID *
-file_allocset_look_for_last_page (THREAD_ENTRY * thread_p, const FILE_HEADER * fhdr, VPID * last_vpid)
-{
-  FILE_ALLOCSET *allocset;
-  PAGE_PTR allocset_pgptr = NULL;
-
-  allocset_pgptr =
-    pgbuf_fix (thread_p, &fhdr->last_allocset_vpid, OLD_PAGE, PGBUF_LATCH_READ, PGBUF_UNCONDITIONAL_LATCH);
-  if (allocset_pgptr == NULL)
-    {
-      VPID_SET_NULL (last_vpid);
-      return NULL;
-    }
-
-  (void) pgbuf_check_page_ptype (thread_p, allocset_pgptr, PAGE_FTAB);
-
-  allocset = (FILE_ALLOCSET *) ((char *) allocset_pgptr + fhdr->last_allocset_offset);
-  if (allocset->num_pages <= 0
-      || file_allocset_nthpage (thread_p, fhdr, allocset, last_vpid, allocset->num_pages - 1, 1) != 1)
-    {
-      VPID_SET_NULL (last_vpid);
-      pgbuf_unfix_and_init (thread_p, allocset_pgptr);
-      return NULL;
-    }
-
-  pgbuf_unfix_and_init (thread_p, allocset_pgptr);
-  return last_vpid;
-}
-
-/*
- * file_find_nthpages () - Find volume page identifier of nth page of given file
- *   return: number of returned vpids, or -1 on error
- *   vfid(in): Complete file identifier
- *   nth_vpids(out): Array of of at least num_desired_pages VPIDs
- *   start_nthpage(in): The first desired nth page
- *   num_desired_pages(in): The number of page identfiers that at desired
- *
- * Note: Find a set, num_desired_pages, of volume-page identifiers starting at
- *       the start_nthpage of the given file. The pages are ordered by their
- *       allocation. For example, the 5th page is the 5th allocated page if no
- *       pages have been deallocated. If page does not exist, NULL is returned.
- *       The numbering of pages start with zero.
- */
-int
-file_find_nthpages (THREAD_ENTRY * thread_p, const VFID * vfid, VPID * nth_vpids, INT32 start_nthpage,
-		    INT32 num_desired_pages)
-{
-  FILE_HEADER *fhdr;
-  FILE_ALLOCSET *allocset;
-  PAGE_PTR fhdr_pgptr = NULL;
-  PAGE_PTR allocset_pgptr = NULL;
-  INT16 allocset_offset;
-  VPID allocset_vpid;
-  int num_returned;		/* Number of returned identifiers at each allocation set */
-  int total_returned;		/* Number of returned identifiers */
-  int count = 0;
-
-  allocset_vpid.volid = vfid->volid;
-  allocset_vpid.pageid = vfid->fileid;
-
-  fhdr_pgptr = pgbuf_fix (thread_p, &allocset_vpid, OLD_PAGE, PGBUF_LATCH_READ, PGBUF_UNCONDITIONAL_LATCH);
-  if (fhdr_pgptr == NULL)
-    {
-      VPID_SET_NULL (nth_vpids);
-      goto exit_on_error;
-    }
-
-  (void) pgbuf_check_page_ptype (thread_p, fhdr_pgptr, PAGE_FTAB);
-
-  fhdr = (FILE_HEADER *) (fhdr_pgptr + FILE_HEADER_OFFSET);
-
-  if (start_nthpage < 0 || start_nthpage > fhdr->num_user_pages - 1)
-    {
-      er_set (ER_ERROR_SEVERITY, ARG_FILE_LINE, ER_FILE_NTH_FPAGE_OUT_OF_RANGE, 4, start_nthpage, vfid->fileid,
-	      fileio_get_volume_label (vfid->volid, PEEK), fhdr->num_user_pages);
-      VPID_SET_NULL (nth_vpids);
-      goto exit_on_error;
-    }
-
-  if (start_nthpage == fhdr->num_user_pages - 1 && num_desired_pages == 1)
-    {
-      /* 
-       * Looking for last page. Check if the last allocation set contains
-       * the last page. If it does, the last allocation set does not hold any
-       * page and we need to execute the sequential scan to find the desired
-       * page
-       */
-      if (file_allocset_look_for_last_page (thread_p, fhdr, nth_vpids) != NULL)
-	{
-	  /* The last page has been found */
-	  pgbuf_unfix_and_init (thread_p, fhdr_pgptr);
-	  return 1;
-	}
-    }
-
-  /* Start a sequential scan to each of the allocation sets until the allocation set that contains the start_nthpage is 
-   * found */
-
-  allocset_offset = offsetof (FILE_HEADER, allocset);
-  total_returned = 0;
-  while (!VPID_ISNULL (&allocset_vpid) && total_returned < num_desired_pages)
-    {
-      /* Fetch the page for the allocation set description */
-      allocset_pgptr = pgbuf_fix (thread_p, &allocset_vpid, OLD_PAGE, PGBUF_LATCH_READ, PGBUF_UNCONDITIONAL_LATCH);
-      if (allocset_pgptr == NULL)
-	{
-	  VPID_SET_NULL (nth_vpids);
-	  goto exit_on_error;
-	}
-
-      (void) pgbuf_check_page_ptype (thread_p, allocset_pgptr, PAGE_FTAB);
-
-      /* Get the allocation set */
-      allocset = (FILE_ALLOCSET *) ((char *) allocset_pgptr + allocset_offset);
-      if ((count + allocset->num_pages) <= start_nthpage)
-	{
-	  /* The desired start_nthpage is not in this set, advance to the next allocation set */
-	  count += allocset->num_pages;
-	}
-      else
-	{
-	  /* The desired start_nthpage is in this set */
-	  if (total_returned == 0)
-	    {
-	      num_returned = file_allocset_nthpage (thread_p, fhdr, allocset, nth_vpids, start_nthpage - count,
-						    num_desired_pages);
-	      count += start_nthpage - count + num_returned;
-	    }
-	  else
-	    {
-	      num_returned = file_allocset_nthpage (thread_p, fhdr, allocset, &nth_vpids[total_returned], 0,
-						    (num_desired_pages - total_returned));
-	      count += num_returned;
-	    }
-	  if (num_returned < 0)
-	    {
-	      total_returned = num_returned;
-	      pgbuf_unfix_and_init (thread_p, allocset_pgptr);
-	      VPID_SET_NULL (nth_vpids);
-	      break;
-	    }
-	  total_returned += num_returned;
-	}
-
-      if (total_returned >= num_desired_pages || VPID_ISNULL (&allocset->next_allocset_vpid))
-	{
-	  VPID_SET_NULL (&allocset_vpid);
-	  allocset_offset = -1;
-	}
-      else
-	{
-	  /* Next allocation set */
-	  if (VPID_EQ (&allocset_vpid, &allocset->next_allocset_vpid)
-	      && allocset_offset == allocset->next_allocset_offset)
-	    {
-	      er_set (ER_FATAL_ERROR_SEVERITY, ARG_FILE_LINE, ER_FILE_FTB_LOOP, 4, vfid->fileid,
-		      fileio_get_volume_label (vfid->volid, PEEK), allocset->next_allocset_vpid.volid,
-		      allocset->next_allocset_vpid.pageid);
-	      VPID_SET_NULL (&allocset_vpid);
-	      allocset_offset = -1;
-	    }
-	  else
-	    {
-	      allocset_vpid = allocset->next_allocset_vpid;
-	      allocset_offset = allocset->next_allocset_offset;
-	    }
-	}
-      pgbuf_unfix_and_init (thread_p, allocset_pgptr);
-    }
-
-  pgbuf_unfix_and_init (thread_p, fhdr_pgptr);
-
-  return total_returned;
-
-exit_on_error:
-
-  if (allocset_pgptr)
-    {
-      pgbuf_unfix_and_init (thread_p, allocset_pgptr);
-    }
-
-  if (fhdr_pgptr)
-    {
-      pgbuf_unfix_and_init (thread_p, fhdr_pgptr);
-    }
-
-  return -1;
-}
-
-/*
- * file_find_last_page () - Find the page identifier of the last allocated page of
- *                   the given file
- *   return: pageid or NULL_PAGEID
- *   vfid(in): Complete file identifier
- *   last_vpid(in):
- */
-VPID *
-file_find_last_page (THREAD_ENTRY * thread_p, const VFID * vfid, VPID * last_vpid)
-{
-  VPID vpid;
-  FILE_HEADER *fhdr;
-  PAGE_PTR fhdr_pgptr = NULL;
-
-  vpid.volid = vfid->volid;
-  vpid.pageid = vfid->fileid;
-
-  fhdr_pgptr = pgbuf_fix (thread_p, &vpid, OLD_PAGE, PGBUF_LATCH_READ, PGBUF_UNCONDITIONAL_LATCH);
-  if (fhdr_pgptr == NULL)
-    {
-      return NULL;
-    }
-
-  (void) pgbuf_check_page_ptype (thread_p, fhdr_pgptr, PAGE_FTAB);
-
-  fhdr = (FILE_HEADER *) (fhdr_pgptr + FILE_HEADER_OFFSET);
-
-  if (fhdr->num_user_pages > 0)
-    {
-      /* Get it from last allocation set. If the last allocation set does not have any allocated pages, we need to
-       * perform the sequential scan. */
-      if (file_allocset_look_for_last_page (thread_p, fhdr, last_vpid) == NULL)
-	{
-	  /* it is possible that the last allocation set does not contain any page, use the normal
-	   * file_find_nthpages...sequential scan */
-	  if (file_find_nthpages (thread_p, vfid, last_vpid, fhdr->num_user_pages - 1, 1) != 1)
-	    {
-	      VPID_SET_NULL (last_vpid);
-	      pgbuf_unfix_and_init (thread_p, fhdr_pgptr);
-	      return NULL;
-	    }
-	}
-    }
-  else
-    {
-      VPID_SET_NULL (last_vpid);
-      pgbuf_unfix_and_init (thread_p, fhdr_pgptr);
-      return NULL;
-    }
-
-  pgbuf_unfix_and_init (thread_p, fhdr_pgptr);
-  return last_vpid;
-}
-
-/*
- * file_isvalid_page_partof () - Find if the given page is a valid page for the given
- *                       file
- *   return: either: DISK_INVALID, DISK_VALID, DISK_ERROR
- *   vpid(in): The page identifier
- *   vfid(in): The file identifier
- *
- * Note: That is, check that the page is valid and that if it belongs to given
- *       file. The function assumes that the file vfid is valid.
- */
-DISK_ISVALID
-file_isvalid_page_partof (THREAD_ENTRY * thread_p, const VPID * vpid, const VFID * vfid)
-{
-  FILE_ALLOCSET *allocset;
-  VPID allocset_vpid;
-  INT16 allocset_offset;
-  PAGE_PTR allocset_pgptr = NULL;
-  PAGE_PTR fhdr_pgptr = NULL;
-  DISK_ISVALID isfound = DISK_INVALID;
-  DISK_ISVALID valid;
-
-  if (VPID_ISNULL (vpid))
-    {
-      return DISK_INVALID;
-    }
-
-  valid = disk_isvalid_page (thread_p, vpid->volid, vpid->pageid);
-  if (valid != DISK_VALID)
-    {
-      if (valid != DISK_ERROR)
-	{
-	  er_set (ER_FATAL_ERROR_SEVERITY, ARG_FILE_LINE, ER_PB_BAD_PAGEID, 2, vpid->pageid,
-		  fileio_get_volume_label (vpid->volid, PEEK));
-	}
-      return valid;
-    }
-
-  allocset_vpid.volid = vfid->volid;
-  allocset_vpid.pageid = vfid->fileid;
-
-  fhdr_pgptr = pgbuf_fix (thread_p, &allocset_vpid, OLD_PAGE, PGBUF_LATCH_READ, PGBUF_UNCONDITIONAL_LATCH);
-  if (fhdr_pgptr == NULL)
-    {
-      return DISK_ERROR;
-    }
-
-  (void) pgbuf_check_page_ptype (thread_p, fhdr_pgptr, PAGE_FTAB);
-
-  allocset_offset = offsetof (FILE_HEADER, allocset);
-
-  /* Go over each allocation set until the file is found */
-  while (!VPID_ISNULL (&allocset_vpid))
-    {
-      /* Fetch the file for the allocation set description */
-      allocset_pgptr = pgbuf_fix (thread_p, &allocset_vpid, OLD_PAGE, PGBUF_LATCH_READ, PGBUF_UNCONDITIONAL_LATCH);
-      if (allocset_pgptr == NULL)
-	{
-	  pgbuf_unfix_and_init (thread_p, fhdr_pgptr);
-	  return DISK_ERROR;
-	}
-
-      (void) pgbuf_check_page_ptype (thread_p, allocset_pgptr, PAGE_FTAB);
-
-      /* Get the allocation set */
-      allocset = (FILE_ALLOCSET *) ((char *) allocset_pgptr + allocset_offset);
-      if (allocset->volid == vpid->volid)
-	{
-	  /* The page may be located in this set */
-	  isfound =
-	    file_allocset_find_page (thread_p, fhdr_pgptr, allocset_pgptr, allocset_offset, vpid->pageid, NULL, NULL);
-	}
-      if (isfound == DISK_ERROR)
-	{
-	  pgbuf_unfix_and_init (thread_p, allocset_pgptr);
-	  pgbuf_unfix_and_init (thread_p, fhdr_pgptr);
-	  return DISK_ERROR;
-	}
-      else if (isfound == DISK_INVALID)
-	{
-	  /* We did not find it in the current allocation set. Get the next allocation set */
-	  if (VPID_ISNULL (&allocset->next_allocset_vpid))
-	    {
-	      VPID_SET_NULL (&allocset_vpid);
-	      allocset_offset = -1;
-	    }
-	  else
-	    {
-	      if (VPID_EQ (&allocset_vpid, &allocset->next_allocset_vpid)
-		  && allocset_offset == allocset->next_allocset_offset)
-		{
-		  er_set (ER_FATAL_ERROR_SEVERITY, ARG_FILE_LINE, ER_FILE_FTB_LOOP, 4, vfid->fileid,
-			  fileio_get_volume_label (vfid->volid, PEEK), allocset_vpid.volid, allocset_vpid.pageid);
-		  VPID_SET_NULL (&allocset_vpid);
-		  allocset_offset = -1;
-		}
-	      else
-		{
-		  allocset_vpid = allocset->next_allocset_vpid;
-		  allocset_offset = allocset->next_allocset_offset;
-		}
-	    }
-	}
-      else
-	{
-	  VPID_SET_NULL (&allocset_vpid);
-	  allocset_offset = -1;
-	}
-      pgbuf_unfix_and_init (thread_p, allocset_pgptr);
-    }
-
-  pgbuf_unfix_and_init (thread_p, fhdr_pgptr);
-
-  if (isfound == DISK_VALID)
-    {
-      return DISK_VALID;
-    }
-  else
-    {
-      er_set (ER_ERROR_SEVERITY, ARG_FILE_LINE, ER_FILE_PAGE_ISNOT_PARTOF, 6, vpid->volid, vpid->pageid,
-	      fileio_get_volume_label (vpid->volid, PEEK), vfid->volid, vfid->fileid,
-	      fileio_get_volume_label (vfid->volid, PEEK));
-      return DISK_INVALID;
-    }
-}
-
-/*
- * file_allocset_alloc_sector () - Allocate a new sector for the given
- *                               allocation set
- *   return: Sector identifier
- *   fhdr_pgptr(in): Page pointer to file header
- *   allocset_pgptr(out): Pointer to a page where allocation set is located
- *   allocset_offset(in): Location in allocset_pgptr where allocatio set is
- *                        located
- *   exp_npages(in): Expected pages that sector will have
- *
- * Note: The sector identifier is stored onto the sector table of the given
- *       allocation set.
- *
- *       Allocation of pages and sector is only done for the last allocation
- *       set. This is a consequence of the ordering of pages
- */
-static INT32
-file_allocset_alloc_sector (THREAD_ENTRY * thread_p, PAGE_PTR fhdr_pgptr, PAGE_PTR allocset_pgptr,
-			    INT16 allocset_offset, int exp_npages)
-{
-  FILE_HEADER *fhdr;
-  FILE_ALLOCSET *allocset;
-  INT32 *aid_ptr;		/* Pointer to portion of allocated sector identifiers */
-  INT32 sectid;			/* Newly allocated sector identifier */
-  VPID vpid;
-  LOG_DATA_ADDR addr;
-  FILE_RECV_ALLOCSET_SECTOR recv_undo, recv_redo;	/* Recovery stuff */
-  bool special = false;
-
-  (void) pgbuf_check_page_ptype (thread_p, fhdr_pgptr, PAGE_FTAB);
-  (void) pgbuf_check_page_ptype (thread_p, allocset_pgptr, PAGE_FTAB);
-
-  /* Allocation of pages and sectors is done only from the last allocation set. This is done since the VPID must be
-   * stored in the order of allocation. */
-
-  /* Get the file header and the allocation set */
-  fhdr = (FILE_HEADER *) (fhdr_pgptr + FILE_HEADER_OFFSET);
-
-  addr.vfid = &fhdr->vfid;
-  addr.pgptr = NULL;
-  addr.offset = -1;
-
-  if (fhdr->type == FILE_TEMP)
-    {
-      special = true;
-    }
-
-  allocset = (FILE_ALLOCSET *) ((char *) allocset_pgptr + allocset_offset);
-
-  /* If there is not space to store a new sector identifier at the end of the sector table, the sector table for this
-   * allocation set is expanded */
-
-  if (allocset->end_sects_offset >= allocset->start_pages_offset
-      && VPID_EQ (&allocset->end_sects_vpid, &allocset->start_pages_vpid))
-    {
-      /* Expand the sector table */
-      if (file_allocset_expand_sector (thread_p, fhdr_pgptr, allocset_pgptr, allocset_offset) == NULL)
-	{
-	  if (fhdr->num_user_pages_mrkdelete > 0)
-	    {
-	      return DISK_SECTOR_WITH_ALL_PAGES;
-	    }
-	  else
-	    {
-	      return NULL_SECTID;
-	    }
-	}
-    }
-
-  /* Find the end of the table of sector identifiers */
-  while (!VPID_ISNULL (&allocset->end_sects_vpid))
-    {
-      addr.pgptr =
-	pgbuf_fix (thread_p, &allocset->end_sects_vpid, OLD_PAGE, PGBUF_LATCH_WRITE, PGBUF_UNCONDITIONAL_LATCH);
-      if (addr.pgptr == NULL)
-	{
-	  return NULL_SECTID;
-	}
-
-      (void) pgbuf_check_page_ptype (thread_p, addr.pgptr, PAGE_FTAB);
-
-      if (allocset->end_sects_offset >= DB_PAGESIZE)
-	{
-	  /* 
-	   * In general this cannot happen, unless the advance of the sector table
-	   * to the next FTB was not set to next FTB for some type of error.
-	   * (e.g.., interrupt)
-	   */
-	  if (file_ftabvpid_next (fhdr, addr.pgptr, &vpid) != NO_ERROR)
-	    {
-	      pgbuf_unfix_and_init (thread_p, addr.pgptr);
-	      return NULL_SECTID;
-	    }
-
-	  pgbuf_unfix_and_init (thread_p, addr.pgptr);
-
-	  if (!VPID_ISNULL (&vpid))
-	    {
-	      allocset->end_sects_vpid = vpid;
-	      allocset->end_sects_offset = sizeof (FILE_FTAB_CHAIN);
-	    }
-	  else
-	    {
-	      /* For now, let us allow to continue the allocation using the special sector. */
-	      return DISK_SECTOR_WITH_ALL_PAGES;
-	    }
-	}
-      else
-	{
-	  break;
-	}
-    }
-
-  if (addr.pgptr == NULL)
-    {
-      return NULL_SECTID;
-    }
-
-  /* Allocate the sector and store its identifier onto the table of allocated sectors ids for the current allocation
-   * set. */
-
-  sectid =
-    ((special == true) ? disk_alloc_special_sector () : disk_alloc_sector (thread_p, allocset->volid, 1, exp_npages));
-
-  CAST_TO_SECTARRAY (aid_ptr, addr.pgptr, allocset->end_sects_offset);
-
-  /* Log the change to be applied and then update the sector table, and the allocation set */
-
-  addr.offset = allocset->end_sects_offset;
-  log_append_undoredo_data (thread_p, RVFL_IDSTABLE, &addr, sizeof (*aid_ptr), sizeof (*aid_ptr), aid_ptr, &sectid);
-
-  /* Now update the sector table */
-  assert (sectid > NULL_PAGEID);
-  *aid_ptr = sectid;
-
-  /* Save the allocation set undo recovery information. THEN, update the allocation set */
-
-  /* We will need undo */
-  recv_undo.num_sects = allocset->num_sects;
-  recv_undo.curr_sectid = allocset->curr_sectid;
-  recv_undo.end_sects_offset = allocset->end_sects_offset;
-  recv_undo.end_sects_vpid = allocset->end_sects_vpid;
-
-  allocset->num_sects++;
-  allocset->curr_sectid = sectid;
-  allocset->end_sects_offset += sizeof (sectid);
-  if (allocset->end_sects_offset >= DB_PAGESIZE)
-    {
-      VPID_SET_NULL (&vpid);
-
-      /* 
-       * The sector table will continue at next page of the file table.
-       * We expect addr.pgptr to be currently pointing to the last page
-       * of this sector. If an ftb expansion succeeds, yet a second
-       * next_ftbvpid still returns NULL, then something is wrong with
-       * the ftb structure.
-       */
-      if (file_ftabvpid_next (fhdr, addr.pgptr, &vpid) != NO_ERROR)
-	{
-	  pgbuf_unfix_and_init (thread_p, addr.pgptr);
-	  return NULL_SECTID;
-	}
-
-      if (VPID_ISNULL (&vpid))
-	{
-	  if (file_expand_ftab (thread_p, fhdr_pgptr) == NULL
-	      || file_ftabvpid_next (fhdr, addr.pgptr, &vpid) != NO_ERROR || VPID_ISNULL (&vpid))
-	    {
-	      pgbuf_unfix_and_init (thread_p, addr.pgptr);
-	      return NULL_SECTID;
-	    }
-	}
-
-      allocset->end_sects_vpid = vpid;
-      allocset->end_sects_offset = sizeof (FILE_FTAB_CHAIN);
-    }
-
-  pgbuf_set_dirty (thread_p, addr.pgptr, FREE);
-  addr.pgptr = NULL;
-
-  /* Log the redo changes to the header file and set the header file dirty */
-  recv_redo.num_sects = allocset->num_sects;
-  recv_redo.curr_sectid = allocset->curr_sectid;
-  recv_redo.end_sects_offset = allocset->end_sects_offset;
-  recv_redo.end_sects_vpid = allocset->end_sects_vpid;
-
-  addr.pgptr = allocset_pgptr;
-  addr.offset = allocset_offset;
-
-  log_append_undoredo_data (thread_p, RVFL_ALLOCSET_SECT, &addr, sizeof (recv_undo), sizeof (recv_redo), &recv_undo,
-			    &recv_redo);
-  pgbuf_set_dirty (thread_p, allocset_pgptr, DONT_FREE);
-
-  return sectid;
-}
-
-/* TODO: list for file_ftab_chain */
-/*
- * file_allocset_expand_sector () - Expand the sector table by at least
- *                                   FILE_NUM_EMPTY_SECTS
- *   return: fhdr_pgptr on success and NULL on failure
- *   fhdr_pgptr(in): Page pointer to file header
- *   allocset_pgptr(out): Pointer to a page where allocation set is located
- *   allocset_offset(in): Location in allocset_pgptr where allocatio set is
- *                        located
- *
- * Note: if the allocation set area is very long (several pages), this
- *       operation is very expensive since everything is moved by
- *       FILE_NUM_EMPTY_SECTS.
- */
-static PAGE_PTR
-file_allocset_expand_sector (THREAD_ENTRY * thread_p, PAGE_PTR fhdr_pgptr, PAGE_PTR allocset_pgptr,
-			     INT16 allocset_offset)
-{
-  FILE_HEADER *fhdr;
-  FILE_ALLOCSET *allocset;
-  PAGE_PTR to_pgptr = NULL;
-  PAGE_PTR from_pgptr = NULL;
-  INT32 *to_aid_ptr;		/* Pointer to portion of pageid table on to-page */
-  INT32 *from_aid_ptr;		/* Pointer to portion of pageid table on from-page */
-  INT32 *to_outptr;		/* Out of portion of pageid table on to-page */
-  INT32 *from_outptr;		/* Out of portion of pageid table on from-page */
-  FILE_FTAB_CHAIN *chain;	/* Structure for linking ftable pages */
-  VPID to_vpid;
-  VPID from_vpid;
-  LOG_DATA_ADDR addr;
-  INT32 nsects;			/* Number of sector spaces */
-  int length;
-  FILE_RECV_EXPAND_SECTOR recv;	/* Recovery information */
-
-  (void) pgbuf_check_page_ptype (thread_p, fhdr_pgptr, PAGE_FTAB);
-  (void) pgbuf_check_page_ptype (thread_p, allocset_pgptr, PAGE_FTAB);
-
-  /* 
-   * An expansion of a sector table can be done only for the last allocation
-   * set. This is a consequence since allocations are done at the end due to
-   * the ordering of pages.
-   */
-
-  /* Get the file header and the allocation set */
-  fhdr = (FILE_HEADER *) (fhdr_pgptr + FILE_HEADER_OFFSET);
-
-  addr.vfid = &fhdr->vfid;
-
-
-  if (fhdr->num_user_pages_mrkdelete > 0)
-    {
-      /* Cannot move the page table at this moment */
-      return NULL;
-    }
-
-  allocset = (FILE_ALLOCSET *) ((char *) allocset_pgptr + allocset_offset);
-
-  if ((((FILE_NUM_EMPTY_SECTS * SSIZEOF (to_vpid.pageid)) - (allocset->num_holes * SSIZEOF (to_vpid.pageid)) +
-	allocset->end_pages_offset) >= DB_PAGESIZE) && VPID_EQ (&allocset->end_pages_vpid, &fhdr->last_table_vpid))
-    {
-      if (file_expand_ftab (thread_p, fhdr_pgptr) == NULL)
-	{
-	  return NULL;		/* It failed */
-	}
-    }
-
-  /* 
-   * Log the values of the allocation set that are going to be changes.
-   * This is done for UNDO purposes. This is needed since if there is a
-   * failure in the middle of a shift, we need to recover from this shifty.
-   * Otherwise, the page and or sector table may remain corrupted
-   */
-
-  recv.start_pages_vpid = allocset->start_pages_vpid;
-  recv.end_pages_vpid = allocset->end_pages_vpid;
-  recv.start_pages_offset = allocset->start_pages_offset;
-  recv.end_pages_offset = allocset->end_pages_offset;
-  recv.num_holes = allocset->num_holes;
-
-  addr.pgptr = allocset_pgptr;
-  addr.offset = allocset_offset;
-  log_append_undo_data (thread_p, RVFL_ALLOCSET_PAGETB_ADDRESS, &addr, sizeof (recv), &recv);
-
-  /* Find the last page where the data will be moved from */
-  from_vpid = allocset->end_pages_vpid;
-  from_pgptr = pgbuf_fix (thread_p, &from_vpid, OLD_PAGE, PGBUF_LATCH_WRITE, PGBUF_UNCONDITIONAL_LATCH);
-  if (from_pgptr == NULL)
-    {
-      return NULL;
-    }
-
-  (void) pgbuf_check_page_ptype (thread_p, from_pgptr, PAGE_FTAB);
-
-  /* 
-   * Calculate the starting offset and length of allocation area in from
-   * page. Note that we move from the right.. so from_outptr is to the
-   * left..that is the beginning of portion...
-   */
-  if (file_find_limits (from_pgptr, allocset, &from_outptr, &from_aid_ptr, FILE_PAGE_TABLE) != NO_ERROR)
-    {
-      pgbuf_unfix_and_init (thread_p, from_pgptr);
-      return NULL;
-    }
-
-  (void) pgbuf_check_page_ptype (thread_p, from_pgptr, PAGE_FTAB);
-
-  /* Find the page where data will moved to */
-  if (((FILE_NUM_EMPTY_SECTS * SSIZEOF (to_vpid.pageid)) - (allocset->num_holes * SSIZEOF (to_vpid.pageid)) +
-       allocset->end_pages_offset) < DB_PAGESIZE)
-    {
-      /* Same page as from-page. Fetch the page anyhow, to avoid complicated code (i.e., freeing pages) */
-      to_vpid = from_vpid;
-      to_pgptr = pgbuf_fix (thread_p, &to_vpid, OLD_PAGE, PGBUF_LATCH_WRITE, PGBUF_UNCONDITIONAL_LATCH);
-      if (to_pgptr == NULL)
-	{
-	  pgbuf_unfix_and_init (thread_p, from_pgptr);
-	  return NULL;
-	}
-
-      (void) pgbuf_check_page_ptype (thread_p, to_pgptr, PAGE_FTAB);
-
-      /* How many sector elements are needed ? */
-      nsects = FILE_NUM_EMPTY_SECTS - allocset->num_holes;
-      if (nsects < 0)
-	{
-	  nsects = 0;
-	}
-
-      /* Fix the offset which indicate the end of the pageids */
-      allocset->end_pages_offset += (INT16) (nsects * sizeof (to_vpid.pageid));
-    }
-  else
-    {
-      /* to-page is the next page pointed by from-page */
-      if (file_ftabvpid_next (fhdr, from_pgptr, &to_vpid) != NO_ERROR)
-	{
-	  pgbuf_unfix_and_init (thread_p, from_pgptr);
-	  return NULL;
-	}
-
-      to_pgptr = pgbuf_fix (thread_p, &to_vpid, OLD_PAGE, PGBUF_LATCH_WRITE, PGBUF_UNCONDITIONAL_LATCH);
-      if (to_pgptr == NULL)
-	{
-	  pgbuf_unfix_and_init (thread_p, from_pgptr);
-	  return NULL;
-	}
-
-      (void) pgbuf_check_page_ptype (thread_p, to_pgptr, PAGE_FTAB);
-
-      /* Must take in consideration pointers of linked list and empty spaces (i.e., NULL_PAGEIDs) of from-page */
-
-      /* How many holes area needed ? */
-      nsects = FILE_NUM_EMPTY_SECTS - allocset->num_holes;
-      if (nsects < 0)
-	{
-	  nsects = 0;
-	}
-
-      /* Fix the offset of the end of the pageid array */
-      allocset->end_pages_vpid = to_vpid;
-      allocset->end_pages_offset = (INT16) ((nsects * sizeof (to_vpid.pageid)) + sizeof (*chain));
-    }
-
-  /* 
-   * Now start shifting.
-   * Note that we are shifting from the right.. so from_outptr is to the left,
-   * that is the beginning of portion...
-   */
-
-  if (file_find_limits (to_pgptr, allocset, &to_outptr, &to_aid_ptr, FILE_PAGE_TABLE) != NO_ERROR)
-    {
-      pgbuf_unfix_and_init (thread_p, from_pgptr);
-      pgbuf_unfix_and_init (thread_p, to_pgptr);
-      return NULL;
-    }
-
-  /* Before we move anything to the to_page, we need to log whatever is there just in case of a crash.. we will need to 
-   * recover the shift... */
-
-  length = 0;
-  addr.pgptr = to_pgptr;
-  addr.offset = CAST_BUFLEN ((char *) to_outptr - (char *) to_pgptr);
-  log_append_undo_data (thread_p, RVFL_IDSTABLE, &addr, CAST_BUFLEN ((char *) to_aid_ptr - (char *) to_outptr),
-			to_outptr);
-
-  while (!(VPID_EQ (&from_vpid, &allocset->end_sects_vpid) && from_outptr >= from_aid_ptr))
-    {
-      /* Boundary condition on from-page ? */
-      if (from_outptr >= from_aid_ptr)
-	{
-#ifdef FILE_DEBUG
-	  if (from_outptr > from_aid_ptr)
-	    {
-	      er_log_debug (ARG_FILE_LINE, "file_allocset_expand_sector: *** Boundary condition system error ***\n");
-	    }
-#endif /* FILE_DEBUG */
-	  /* Use the linked list to find previous page */
-	  chain = (FILE_FTAB_CHAIN *) (from_pgptr + FILE_FTAB_CHAIN_OFFSET);
-	  from_vpid = chain->prev_ftbvpid;
-	  pgbuf_unfix_and_init (thread_p, from_pgptr);
-
-	  from_pgptr = pgbuf_fix (thread_p, &from_vpid, OLD_PAGE, PGBUF_LATCH_WRITE, PGBUF_UNCONDITIONAL_LATCH);
-	  if (from_pgptr == NULL)
-	    {
-	      pgbuf_unfix_and_init (thread_p, to_pgptr);
-	      return NULL;
-	    }
-
-	  (void) pgbuf_check_page_ptype (thread_p, from_pgptr, PAGE_FTAB);
-
-	  /* 
-	   * Calculate the starting offset and length of allocation area in from
-	   * page.
-	   * Note that we are shifting from the right.. so from_outptr is to the
-	   * left, that is the beginning of portion...
-	   */
-	  if (file_find_limits (from_pgptr, allocset, &from_outptr, &from_aid_ptr, FILE_PAGE_TABLE) != NO_ERROR)
-	    {
-	      pgbuf_unfix_and_init (thread_p, from_pgptr);
-	      pgbuf_unfix_and_init (thread_p, to_pgptr);
-	      return NULL;
-	    }
-	}
-
-      /* Boundary condition on to-page ? */
-      if (to_outptr >= to_aid_ptr)
-	{
-#ifdef FILE_DEBUG
-	  if (to_outptr > to_aid_ptr)
-	    {
-	      er_log_debug (ARG_FILE_LINE, "file_allocset_expand_sector: *** Boundary condition system error ***\n");
-	    }
-#endif /* FILE_DEBUG */
-	  if (length != 0)
-	    {
-	      addr.pgptr = to_pgptr;
-	      addr.offset = CAST_BUFLEN ((char *) to_aid_ptr - (char *) to_pgptr);
-	      log_append_redo_data (thread_p, RVFL_IDSTABLE, &addr, length, to_aid_ptr);
-	      length = 0;
-	    }
-
-	  /* Use the linked list to find previous page */
-	  chain = (FILE_FTAB_CHAIN *) (to_pgptr + FILE_FTAB_CHAIN_OFFSET);
-	  to_vpid = chain->prev_ftbvpid;
-	  pgbuf_set_dirty (thread_p, to_pgptr, FREE);
-
-	  to_pgptr = pgbuf_fix (thread_p, &to_vpid, OLD_PAGE, PGBUF_LATCH_WRITE, PGBUF_UNCONDITIONAL_LATCH);
-	  if (to_pgptr == NULL)
-	    {
-	      pgbuf_unfix_and_init (thread_p, from_pgptr);
-	      return NULL;
-	    }
-
-	  (void) pgbuf_check_page_ptype (thread_p, to_pgptr, PAGE_FTAB);
-
-	  /* 
-	   * Calculate the starting offset and length of allocation area in from
-	   * page.
-	   * Note that we are shifting from the right.. so to_outptr is to the
-	   * left, that is the beginning of portion...
-	   */
-	  if (file_find_limits (to_pgptr, allocset, &to_outptr, &to_aid_ptr, FILE_PAGE_TABLE) != NO_ERROR)
-	    {
-	      pgbuf_unfix_and_init (thread_p, from_pgptr);
-	      pgbuf_unfix_and_init (thread_p, to_pgptr);
-	      return NULL;
-	    }
-
-	  /* 
-	   * Before we move anything to the to_page, we need to log whatever is
-	   * there just in case of a crash.. we will need to recover the shift.
-	   */
-
-	  addr.pgptr = to_pgptr;
-	  addr.offset = CAST_BUFLEN ((char *) to_outptr - (char *) to_pgptr);
-	  log_append_undo_data (thread_p, RVFL_IDSTABLE, &addr, CAST_BUFLEN ((char *) to_aid_ptr - (char *) to_outptr),
-				to_outptr);
-	}
-
-      /* Move as much as possible until a boundary condition is reached */
-      while (to_outptr < to_aid_ptr && from_outptr < from_aid_ptr)
-	{
-	  from_aid_ptr--;
-	  /* can we compact this entry ?.. if from_aid_ptr is NULL_PAGEID, the netry is compacted */
-	  if (*from_aid_ptr != NULL_PAGEID)
-	    {
-	      length += sizeof (*to_aid_ptr);
-	      to_aid_ptr--;
-
-	      assert (NULL_PAGEID < *from_aid_ptr);
-	      *to_aid_ptr = *from_aid_ptr;
-	    }
-	}
-    }
-
-  pgbuf_unfix_and_init (thread_p, from_pgptr);
-
-  if (length != 0)
-    {
-      addr.pgptr = to_pgptr;
-      addr.offset = CAST_BUFLEN ((char *) to_aid_ptr - (char *) to_pgptr);
-      log_append_redo_data (thread_p, RVFL_IDSTABLE, &addr, length, to_aid_ptr);
-    }
-
-  if ((allocset->start_pages_offset == ((char *) to_aid_ptr - (char *) to_pgptr))
-      && VPID_EQ (&allocset->start_pages_vpid, &to_vpid))
-    {
-      /* The file may be corrupted... */
-      er_set (ER_FATAL_ERROR_SEVERITY, ARG_FILE_LINE, ER_FILE_TABLE_CORRUPTED, 2, fhdr->vfid.volid, fhdr->vfid.fileid);
-
-      pgbuf_set_dirty (thread_p, to_pgptr, FREE);
-      to_pgptr = NULL;
-      /* Try to fix the file if the problem is related to number of holes */
-      if (allocset->num_holes != 0)
-	{
-	  /* Give another try after number of holes is set to null */
-	  allocset->num_holes = 0;
-	  return file_allocset_expand_sector (thread_p, fhdr_pgptr, allocset_pgptr, allocset_offset);
-	}
-      return NULL;
-    }
-
-
-  allocset->start_pages_vpid = to_vpid;
-  allocset->start_pages_offset = CAST_BUFLEN ((char *) to_aid_ptr - (char *) to_pgptr);
-  allocset->num_holes = 0;
-  pgbuf_set_dirty (thread_p, to_pgptr, FREE);
-  to_pgptr = NULL;
-
-  /* Log the changes made to the allocation set for REDO purposes */
-  recv.start_pages_vpid = allocset->start_pages_vpid;
-  recv.end_pages_vpid = allocset->end_pages_vpid;
-  recv.start_pages_offset = allocset->start_pages_offset;
-  recv.end_pages_offset = allocset->end_pages_offset;
-  recv.num_holes = allocset->num_holes;
-
-  addr.pgptr = allocset_pgptr;
-  addr.offset = allocset_offset;
-  log_append_redo_data (thread_p, RVFL_ALLOCSET_PAGETB_ADDRESS, &addr, sizeof (recv), &recv);
-
-  pgbuf_set_dirty (thread_p, allocset_pgptr, DONT_FREE);
-
-  return fhdr_pgptr;
-}
-
-/* TODO: list for file_ftab_chain */
-/*
- * file_expand_ftab () - Expand file table description for file
- *   return: fhdr_pgptr on success and NULL on failure
- *   fhdr_pgptr(in): Page pointer to file header table
- *
- * Note: Increase the size of the file table by one page. The file table is
- *       used to keep track of the allocated sectors and pages
- */
-static PAGE_PTR
-file_expand_ftab (THREAD_ENTRY * thread_p, PAGE_PTR fhdr_pgptr)
-{
-  FILE_HEADER *fhdr;
-  FILE_FTAB_CHAIN *chain;	/* Structure for linking file table pages */
-  FILE_FTAB_CHAIN rv_undo_chain;	/* Before image of chain */
-  VPID prev_last_ftb_vpid;	/* Previous last page for file table */
-  VPID new_ftb_vpid;		/* Newly createad last page for file table */
-  LOG_DATA_ADDR addr;
-  FILE_RECV_FTB_EXPANSION recv_undo;
-  FILE_RECV_FTB_EXPANSION recv_redo;
-
-  (void) pgbuf_check_page_ptype (thread_p, fhdr_pgptr, PAGE_FTAB);
-
-  fhdr = (FILE_HEADER *) (fhdr_pgptr + FILE_HEADER_OFFSET);
-  addr.vfid = &fhdr->vfid;
-
-  /* Allocate a new page for file table in any volume */
-  if (file_ftabvpid_alloc (thread_p, fhdr->last_table_vpid.volid, fhdr->last_table_vpid.pageid, &new_ftb_vpid, 1,
-			   fhdr->type) != NO_ERROR)
-    {
-      return NULL;
-    }
-
-  /* Set allocated page as last file table page */
-  addr.pgptr = pgbuf_fix (thread_p, &new_ftb_vpid, NEW_PAGE, PGBUF_LATCH_WRITE, PGBUF_UNCONDITIONAL_LATCH);
-  if (addr.pgptr == NULL)
-    {
-      /* 
-       * Something went wrong, unable to fetch recently allocated page.
-       * NOTE: The page is deallocated when the top system operation is
-       *       aborted due to the failure.
-       */
-      return NULL;
-    }
-
-  (void) pgbuf_set_page_ptype (thread_p, addr.pgptr, PAGE_FTAB);
-
-  prev_last_ftb_vpid = fhdr->last_table_vpid;
-
-  /* Set the chain pointers on the newly allocated page */
-  chain = (FILE_FTAB_CHAIN *) (addr.pgptr + FILE_FTAB_CHAIN_OFFSET);
-  VPID_SET_NULL (&chain->next_ftbvpid);
-  chain->prev_ftbvpid = fhdr->last_table_vpid;
-
-  /* 
-   * Log the changes done to the file table chain.
-   *
-   * We DO NOT HAVE an undo log since this is a new page. If abort,
-   * the page will be deallocated. Note that we are in a top system
-   * operation created by the file manager, at the end the top operation
-   * is going to be committed, aborted, or attached.
-   */
-
-  addr.offset = FILE_FTAB_CHAIN_OFFSET;
-  log_append_redo_data (thread_p, RVFL_FTAB_CHAIN, &addr, sizeof (*chain), chain);
-  pgbuf_set_dirty (thread_p, addr.pgptr, FREE);
-  addr.pgptr = NULL;
-
-  if (!VPID_ISNULL (&fhdr->next_table_vpid))
-    {
-      /* 
-       * The previous last page cannot be the file header page.
-       * Find the previous last page and modify its chain pointers according to
-       * changes
-       */
-      addr.pgptr = pgbuf_fix (thread_p, &prev_last_ftb_vpid, OLD_PAGE, PGBUF_LATCH_WRITE, PGBUF_UNCONDITIONAL_LATCH);
-      if (addr.pgptr == NULL)
-	{
-	  /* 
-	   * Something went wrong, unable to fetch the page.. return and indicate
-	   * failure.
-	   * NOTE: The page is deallocated when the top system operation is
-	   *       aborted due to the failure.
-	   */
-	  return NULL;
-	}
-
-      (void) pgbuf_check_page_ptype (thread_p, addr.pgptr, PAGE_FTAB);
-
-      chain = (FILE_FTAB_CHAIN *) (addr.pgptr + FILE_FTAB_CHAIN_OFFSET);
-      memcpy (&rv_undo_chain, chain, sizeof (*chain));
-
-      chain->next_ftbvpid = new_ftb_vpid;
-      addr.offset = FILE_FTAB_CHAIN_OFFSET;	/* Chain is at offset zero */
-      log_append_undoredo_data (thread_p, RVFL_FTAB_CHAIN, &addr, sizeof (*chain), sizeof (*chain), &rv_undo_chain,
-				chain);
-      pgbuf_set_dirty (thread_p, addr.pgptr, FREE);
-      addr.pgptr = NULL;
-    }
-
-  /* Now update file header */
-
-  /* Save data that is going to be changed for log undo purposes */
-  recv_undo.num_table_vpids = fhdr->num_table_vpids;
-  recv_undo.next_table_vpid = fhdr->next_table_vpid;
-  recv_undo.last_table_vpid = fhdr->last_table_vpid;
-
-  fhdr->num_table_vpids++;
-  fhdr->last_table_vpid = new_ftb_vpid;
-
-  /* Is this the second file table page ? */
-  if (VPID_ISNULL (&fhdr->next_table_vpid))
-    {
-      fhdr->next_table_vpid = new_ftb_vpid;
-    }
-
-  recv_redo.num_table_vpids = fhdr->num_table_vpids;
-  recv_redo.next_table_vpid = fhdr->next_table_vpid;
-  recv_redo.last_table_vpid = fhdr->last_table_vpid;
-
-  addr.pgptr = fhdr_pgptr;
-  addr.offset = FILE_HEADER_OFFSET;
-  log_append_undoredo_data (thread_p, RVFL_FHDR_FTB_EXPANSION, &addr, sizeof (recv_undo), sizeof (recv_redo),
-			    &recv_undo, &recv_redo);
-  pgbuf_set_dirty (thread_p, fhdr_pgptr, DONT_FREE);
-
-  return fhdr_pgptr;
-}
-
-#ifdef FILE_DEBUG
-/*
- * file_debug_maybe_newset () - Create a new allocation set every multiple set
- *                            of pages
- *   return: void
- *   fhdr_pgptr(in): Page pointer to file header table
- *   fhdr(in): File header
- *   npages(in): Number of pages that we are allocating
- *
- * Note: For easy debugging of multi volume, this function can be called to
- *       create a new allocation set every multiple set of pages.
- *       The functions does not care about contiguous or non contiguous pages.
- *       It will only create another allocation set every multiple set of
- *       pages.
- */
-static void
-file_debug_maybe_newset (PAGE_PTR fhdr_pgptr, FILE_HEADER * fhdr, INT32 npages)
-{
-  FILE_ALLOCSET *allocset;	/* Pointer to an allocation set */
-  PAGE_PTR allocset_pgptr = NULL;	/* Page pointer to allocation set description */
-
-  if (fhdr->type == FILE_TEMP)
-    {
-      return;
-    }
-
-  /* 
-   ************************************************************
-   * For easy debugging of multi volume in debugging mode
-   * create a new allocation set every multiple set of pages
-   ************************************************************
-   */
-
-  if (file_Debug_newallocset_multiple_of < 0 && xboot_find_number_permanent_volumes () > 1)
-    {
-      file_Debug_newallocset_multiple_of = -file_Debug_newallocset_multiple_of;
-    }
-
-  if (file_Debug_newallocset_multiple_of > 0)
-    {
-      allocset_pgptr =
-	pgbuf_fix (thread_p, &fhdr->last_allocset_vpid, OLD_PAGE, PGBUF_LATCH_WRITE, PGBUF_UNCONDITIONAL_LATCH);
-      if (allocset_pgptr != NULL)
-	{
-	  (void) pgbuf_check_page_ptype (thread_p, allocset_pgptr, PAGE_FTAB);
-
-	  allocset = (FILE_ALLOCSET *) ((char *) allocset_pgptr + fhdr->last_allocset_offset);
-	  if (allocset->num_pages > 0 && ((allocset->num_pages % file_Debug_newallocset_multiple_of) == 0))
-	    {
-	      /* 
-	       * Just for the fun of it, declare that there are not more pages
-	       * in this allocation set (i.e., volume)
-	       */
-	      (void) file_allocset_new_set (allocset->volid, fhdr_pgptr, npages, DISK_NONCONTIGUOUS_PAGES);
-	    }
-	  pgbuf_unfix_and_init (thread_p, allocset_pgptr);
-	}
-    }
-}
-#endif /* FILE_DEBUG */
-
-/*
- * file_allocset_new_set () - Create a new allocation for allocation of future
- *                         pages
- *   return: NO_ERROR
- *   last_allocset_volid(in): Don't use this volid as an allocated set
- *   fhdr_pgptr(in): Page pointer to file header table
- *   exp_numpages(in): Exected number of pages needed
- *   setpage_type(in): Type of the set of needed pages
- *
- * Note: It is recommended that the new set describes a volume that has at
- *       least npages free.
- *       The other allocation sets will not be used for allocation purposes
- *       anymore. However, several allocation sets can describe the same
- *       volume.
- */
-static int
-file_allocset_new_set (THREAD_ENTRY * thread_p, INT16 last_allocset_volid, PAGE_PTR fhdr_pgptr, int exp_numpages,
-		       DISK_SETPAGE_TYPE setpage_type)
-{
-  FILE_HEADER *fhdr;
-  INT16 volid;
-  int ret = NO_ERROR;
-
-  (void) pgbuf_check_page_ptype (thread_p, fhdr_pgptr, PAGE_FTAB);
-
-  fhdr = (FILE_HEADER *) (fhdr_pgptr + FILE_HEADER_OFFSET);
-
-  /* Find a volume with at least the expected number of pages. */
-  volid = file_find_goodvol (thread_p, NULL_VOLID, last_allocset_volid, exp_numpages, setpage_type, fhdr->type);
-  if (volid == NULL_VOLID)
-    {
-      return ER_FAILED;
-    }
-
-  return file_allocset_add_set (thread_p, fhdr_pgptr, volid);
-}
-
-/*
- * file_allocset_add_set () - Add a new allocation set
- *   return:
- *   fhdr_pgptr(in): Page pointer to file header table
- *   volid(in): volid
- *
- * Note: It is recommended that the new set describes a volume that has at
- *       least npages free.
- *       The other allocation sets will not be used for allocation purposes
- *       anymore. However, several allocation sets can describe the same
- *       volume.
- */
-static int
-file_allocset_add_set (THREAD_ENTRY * thread_p, PAGE_PTR fhdr_pgptr, INT16 volid)
-{
-  FILE_HEADER *fhdr;
-  FILE_ALLOCSET *allocset;
-  PAGE_PTR allocset_pgptr = NULL;
-  PAGE_PTR new_allocset_pgptr = NULL;
-  INT16 new_allocset_offset;
-  VPID new_allocset_vpid;
-  FILE_ALLOCSET *new_allocset;
-  LOG_DATA_ADDR addr;
-  FILE_RECV_ALLOCSET_LINK recv_undo;
-  FILE_RECV_ALLOCSET_LINK recv_redo;
-  int ret = NO_ERROR;
-
-  (void) pgbuf_check_page_ptype (thread_p, fhdr_pgptr, PAGE_FTAB);
-
-  fhdr = (FILE_HEADER *) (fhdr_pgptr + FILE_HEADER_OFFSET);
-  addr.vfid = &fhdr->vfid;
-
-  allocset_pgptr =
-    pgbuf_fix (thread_p, &fhdr->last_allocset_vpid, OLD_PAGE, PGBUF_LATCH_WRITE, PGBUF_UNCONDITIONAL_LATCH);
-  if (allocset_pgptr == NULL)
-    {
-      goto exit_on_error;
-    }
-
-  (void) pgbuf_check_page_ptype (thread_p, allocset_pgptr, PAGE_FTAB);
-
-  allocset = (FILE_ALLOCSET *) ((char *) allocset_pgptr + fhdr->last_allocset_offset);
-
-  /* 
-   * Try to reuse the last allocation set if all its pages are deleted and
-   * there is not a possiblility of a rollback to that allocation set by
-   * any transaction including itself...That is, compact when there is not
-   * pages marked as deleted
-   */
-  if (allocset->num_pages == 0 && fhdr->num_user_pages_mrkdelete == 0)
-    {
-      ret = file_allocset_reuse_last_set (thread_p, fhdr_pgptr, volid);
-      if (ret != NO_ERROR)
-	{
-	  goto exit_on_error;
-	}
-    }
-
-  if ((allocset->end_pages_offset + SSIZEOF (*allocset)) < DB_PAGESIZE)
-    {
-      new_allocset_vpid = allocset->end_pages_vpid;
-      new_allocset_offset = allocset->end_pages_offset;
-    }
-  else
-    {
-      if (file_expand_ftab (thread_p, fhdr_pgptr) == NULL)
-	{
-	  goto exit_on_error;
-	}
-      new_allocset_vpid = fhdr->last_table_vpid;
-      new_allocset_offset = sizeof (FILE_FTAB_CHAIN);
-    }
-
-  /* Initialize the new allocation set */
-  new_allocset_pgptr = pgbuf_fix (thread_p, &new_allocset_vpid, OLD_PAGE, PGBUF_LATCH_WRITE, PGBUF_UNCONDITIONAL_LATCH);
-  if (new_allocset_pgptr == NULL)
-    {
-      goto exit_on_error;
-    }
-
-  (void) pgbuf_check_page_ptype (thread_p, new_allocset_pgptr, PAGE_FTAB);
-
-  new_allocset = (FILE_ALLOCSET *) ((char *) new_allocset_pgptr + new_allocset_offset);
-  new_allocset->volid = volid;
-  new_allocset->num_sects = 0;
-  new_allocset->num_pages = 0;
-  new_allocset->curr_sectid = NULL_SECTID;
-  new_allocset->num_holes = 0;
-
-  /* Calculate positions for the sector table. The sector table is located immediately after the allocation set */
-
-  if ((new_allocset_offset + SSIZEOF (*new_allocset)) < DB_PAGESIZE)
-    {
-      new_allocset->start_sects_vpid = new_allocset_vpid;
-      new_allocset->start_sects_offset = (new_allocset_offset + sizeof (*new_allocset));
-    }
-  else
-    {
-      if (file_expand_ftab (thread_p, fhdr_pgptr) == NULL)
-	{
-	  goto exit_on_error;
-	}
-      new_allocset->start_sects_vpid = fhdr->last_table_vpid;
-      new_allocset->start_sects_offset = sizeof (FILE_FTAB_CHAIN);
-    }
-
-  new_allocset->end_sects_vpid = new_allocset->start_sects_vpid;
-  new_allocset->end_sects_offset = new_allocset->start_sects_offset;
-
-  /* Calculate positions for the page table. The page table is located immediately after the sector table. */
-
-  new_allocset->start_pages_vpid = new_allocset->end_sects_vpid;
-  new_allocset->start_pages_offset = new_allocset->end_sects_offset + (FILE_NUM_EMPTY_SECTS * sizeof (INT32));
-
-  if (new_allocset->start_pages_offset >= DB_PAGESIZE)
-    {
-      /* The page table should start at a newly created file table. */
-      if (file_expand_ftab (thread_p, fhdr_pgptr) == NULL)
-	{
-	  goto exit_on_error;
-	}
-      new_allocset->start_pages_vpid = fhdr->last_table_vpid;
-      new_allocset->start_pages_offset = sizeof (FILE_FTAB_CHAIN);
-    }
-
-  new_allocset->end_pages_vpid = new_allocset->start_pages_vpid;
-  new_allocset->end_pages_offset = new_allocset->start_pages_offset;
-
-  /* 
-   * Indicate that this is the new allocation set.
-   *
-   * DON'T NEED UNDO since the allocation set will be undone by the
-   * next undo log record. That is, someone will need to point to the
-   * allocation set before it takes effect.
-   */
-
-  VPID_SET_NULL (&new_allocset->next_allocset_vpid);
-  new_allocset->next_allocset_offset = NULL_OFFSET;
-
-  addr.pgptr = new_allocset_pgptr;
-  addr.offset = new_allocset_offset;
-  log_append_redo_data (thread_p, RVFL_ALLOCSET_NEW, &addr, sizeof (*new_allocset), new_allocset);
-
-  pgbuf_set_dirty (thread_p, new_allocset_pgptr, FREE);
-  new_allocset_pgptr = NULL;
-
-  /* Update previous allocation set to point to newly created allocation set */
-
-  /* Save the current values for undo purposes */
-  recv_undo.next_allocset_vpid = allocset->next_allocset_vpid;
-  recv_undo.next_allocset_offset = allocset->next_allocset_offset;
-
-  /* Link them */
-  allocset->next_allocset_vpid = new_allocset_vpid;
-  allocset->next_allocset_offset = new_allocset_offset;
-
-  /* Redo stuff */
-  recv_redo.next_allocset_vpid = allocset->next_allocset_vpid;
-  recv_redo.next_allocset_offset = allocset->next_allocset_offset;
-
-  /* Now log the needed information */
-  addr.pgptr = allocset_pgptr;
-  addr.offset = fhdr->last_allocset_offset;
-  log_append_undoredo_data (thread_p, RVFL_ALLOCSET_LINK, &addr, sizeof (recv_undo), sizeof (recv_redo), &recv_undo,
-			    &recv_redo);
-
-  pgbuf_set_dirty (thread_p, allocset_pgptr, FREE);
-  allocset_pgptr = NULL;
-
-  /* Now update the file header to indicate that this is the last allocated set */
-
-  /* Save the current values for undo purposes */
-  recv_undo.next_allocset_vpid = fhdr->last_allocset_vpid;
-  recv_undo.next_allocset_offset = fhdr->last_allocset_offset;
-
-  fhdr->last_allocset_vpid = new_allocset_vpid;
-  fhdr->last_allocset_offset = new_allocset_offset;
-  fhdr->num_allocsets += 1;
-
-  addr.pgptr = fhdr_pgptr;
-  addr.offset = FILE_HEADER_OFFSET;
-  log_append_undoredo_data (thread_p, RVFL_FHDR_ADD_LAST_ALLOCSET, &addr, sizeof (recv_undo), sizeof (recv_redo),
-			    &recv_undo, &recv_redo);
-  pgbuf_set_dirty (thread_p, fhdr_pgptr, DONT_FREE);
-
-  return ret;
-
-exit_on_error:
-
-  if (allocset_pgptr)
-    {
-      pgbuf_unfix_and_init (thread_p, allocset_pgptr);
-    }
-
-  if (new_allocset_pgptr)
-    {
-      pgbuf_unfix_and_init (thread_p, new_allocset_pgptr);
-    }
-
-  if (ret == NO_ERROR)
-    {
-      ret = ER_FAILED;
-    }
-
-  return ret;
-}
-
-/*
- * file_allocset_add_pageids () - Add allocated page identifiers to the page table
- *                             of the given allocation set
- *   return: alloc_pageid or NULL_PAGEID when error
- *   fhdr_pgptr(in): Page pointer to file header
- *   allocset_pgptr(out): Pointer to a page where allocation set is located
- *   allocset_offset(in): Location in allocset_pgptr where allocation set is
- *                        located
- *   alloc_pageid(in): Identifier of first page to record
- *   npages(in): Number of contiguous pages to record
- *   alloc_vpids(out): buffer for saving allocated vpids
- *
- * Note: The allocation set and the file header page are also updated to
- *       include the number of allocated pages.
- */
-static INT32
-file_allocset_add_pageids (THREAD_ENTRY * thread_p, PAGE_PTR fhdr_pgptr, PAGE_PTR allocset_pgptr, INT16 allocset_offset,
-			   INT32 alloc_pageid, INT32 npages, FILE_ALLOC_VPIDS * alloc_vpids)
-{
-  FILE_HEADER *fhdr;
-  FILE_ALLOCSET *allocset;
-  VPID vpid;
-  PAGE_PTR pgptr = NULL;
-  INT32 *aid_ptr;		/* Pointer to a portion of allocated pageids table of given allocation set */
-  INT32 *outptr;		/* Pointer to outside of portion of allocated pageids */
-  LOG_DATA_ADDR addr;
-  char *logdata;
-  FILE_RECV_ALLOCSET_PAGES recv_undo;
-  FILE_RECV_ALLOCSET_PAGES recv_redo;
-  int i, length;
-  INT32 undo_data, redo_data;
-
-  (void) pgbuf_check_page_ptype (thread_p, fhdr_pgptr, PAGE_FTAB);
-  (void) pgbuf_check_page_ptype (thread_p, allocset_pgptr, PAGE_FTAB);
-
-  if (npages <= 0)
-    {
-      return NULL_PAGEID;
-    }
-
-  /* 
-   * Allocation of pages and sector is done only from the last allocation set.
-   * This is done since the array of page identifiers must be stored in the
-   * order of allocation.
-   */
-
-  /* Get the file header and the allocation set */
-  fhdr = (FILE_HEADER *) (fhdr_pgptr + FILE_HEADER_OFFSET);
-
-  addr.vfid = &fhdr->vfid;
-
-  allocset = (FILE_ALLOCSET *) ((char *) allocset_pgptr + allocset_offset);
-
-  /* Append the page identifiers at the end of the page table */
-
-  vpid = allocset->end_pages_vpid;
-  pgptr = pgbuf_fix (thread_p, &vpid, OLD_PAGE, PGBUF_LATCH_WRITE, PGBUF_UNCONDITIONAL_LATCH);
-  if (pgptr == NULL)
-    {
-      return NULL_PAGEID;
-    }
-
-  (void) pgbuf_check_page_ptype (thread_p, pgptr, PAGE_FTAB);
-
-  /* Address end of page table... and the end of page */
-  CAST_TO_PAGEARRAY (aid_ptr, pgptr, allocset->end_pages_offset);
-  CAST_TO_PAGEARRAY (outptr, pgptr, DB_PAGESIZE);
-
-  /* Note that we do not undo any information on page table since it is fixed by undoing the allocation set pointer */
-
-  addr.pgptr = pgptr;
-  addr.offset = allocset->end_pages_offset;
-  logdata = (char *) aid_ptr;
-
-  /* First log the before images that are planned to be changed on current page */
-
-  if (outptr > aid_ptr)
-    {
-      length = CAST_BUFLEN (outptr - aid_ptr);
-      length = (int) (sizeof (npages) * MIN (npages, length));
-      log_append_undo_data (thread_p, RVFL_IDSTABLE, &addr, length, logdata);
-    }
-
-  for (i = 0; i < npages; i++)
-    {
-      if (aid_ptr >= outptr)
-	{
-	  if ((char *) aid_ptr != logdata)
-	    {
-	      log_append_redo_data (thread_p, RVFL_IDSTABLE, &addr, CAST_BUFLEN ((char *) aid_ptr - logdata), logdata);
-	      pgbuf_set_dirty (thread_p, pgptr, DONT_FREE);
-	    }
-	  if (file_ftabvpid_next (fhdr, pgptr, &vpid) != NO_ERROR)
-	    {
-	      pgbuf_unfix_and_init (thread_p, pgptr);
-	      return NULL_PAGEID;
-	    }
-	  if (VPID_ISNULL (&vpid))
-	    {
-	      /* 
-	       * The page table will continue at next page of file table.
-	       * We expect pgptr to be currently pointing to the last ftb page.
-	       * If an ftb expansion succeeds, yet a second next_ftbvpid still
-	       * returns NULL, then something is wrong with the ftb structure.
-	       */
-	      if (file_expand_ftab (thread_p, fhdr_pgptr) == NULL || file_ftabvpid_next (fhdr, pgptr, &vpid) != NO_ERROR
-		  || VPID_ISNULL (&vpid))
-		{
-		  if (er_errid () == NO_ERROR)
-		    {
-		      er_set (ER_ERROR_SEVERITY, ARG_FILE_LINE, ER_FILE_TABLE_CORRUPTED, 2, fhdr->vfid.volid,
-			      fhdr->vfid.fileid);
-		    }
-
-		  pgbuf_unfix_and_init (thread_p, pgptr);
-		  return NULL_PAGEID;
-		}
-	    }
-
-	  /* Free this page and get the new page */
-	  pgbuf_unfix_and_init (thread_p, pgptr);
-	  pgptr = pgbuf_fix (thread_p, &vpid, OLD_PAGE, PGBUF_LATCH_WRITE, PGBUF_UNCONDITIONAL_LATCH);
-	  if (pgptr == NULL)
-	    {
-	      return NULL_PAGEID;
-	    }
-
-	  (void) pgbuf_check_page_ptype (thread_p, pgptr, PAGE_FTAB);
-
-	  CAST_TO_PAGEARRAY (aid_ptr, pgptr, sizeof (FILE_FTAB_CHAIN));
-	  CAST_TO_PAGEARRAY (outptr, pgptr, DB_PAGESIZE);
-
-	  addr.pgptr = pgptr;
-	  addr.offset = sizeof (FILE_FTAB_CHAIN);
-	  logdata = (char *) aid_ptr;
-
-
-	  /* First log the before images that are planned to be changed on current page */
-
-	  if (outptr > aid_ptr)
-	    {
-	      length = (int) (((npages - i) > (outptr - aid_ptr)) ? (outptr - aid_ptr) : (npages - i));
-	      log_append_undo_data (thread_p, RVFL_IDSTABLE, &addr, sizeof (npages) * length, logdata);
-	    }
-	}
-=======
     case FILE_EXTENDIBLE_HASH:
     case FILE_EXTENDIBLE_HASH_DIRECTORY:
       file_print_name_of_class (thread_p, fp, &fhead->descriptor.ehash.class_oid);
       fprintf (fp, ", ATTRID: %5d \n", fhead->descriptor.ehash.attr_id);
       break;
->>>>>>> e25a6f55
 
     case FILE_TRACKER:
     case FILE_CATALOG:
