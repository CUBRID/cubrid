--- conflicted
+++ resolved
@@ -77,13 +77,10 @@
   m_recdes = other.m_recdes;
   m_own_data = std::move (other.m_own_data);
   m_data_source = other.m_data_source;
-<<<<<<< HEAD
-=======
 
   other.m_data_source = data_source::INVALID;
   other.m_recdes.data = NULL;
   other.m_recdes.type = REC_UNKNOWN;
->>>>>>> af19b96c
 }
 
 record_descriptor::record_descriptor (const char *data, size_t size)
