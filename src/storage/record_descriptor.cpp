/*
 * Copyright (C) 2008 Search Solution Corporation. All rights reserved by Search Solution.
 *
 *   This program is free software; you can redistribute it and/or modify
 *   it under the terms of the GNU General Public License as published by
 *   the Free Software Foundation; either version 2 of the License, or
 *   (at your option) any later version.
 *
 *  This program is distributed in the hope that it will be useful,
 *  but WITHOUT ANY WARRANTY; without even the implied warranty of
 *  MERCHANTABILITY or FITNESS FOR A PARTICULAR PURPOSE. See the
 *  GNU General Public License for more details.
 *
 *  You should have received a copy of the GNU General Public License
 *  along with this program; if not, write to the Free Software
 *  Foundation, Inc., 51 Franklin Street, Fifth Floor, Boston, MA 02110-1301 USA
 *
 */

//
// record_descriptor.cpp - extended functionality of recdes
//

#include "record_descriptor.hpp"

#include "error_code.h"
#include "memory_alloc.h"
#include "packer.hpp"
#include "slotted_page.h"

#include <cstring>

//  record_descriptor extends functionality for recdes:
//
//  typedef struct recdes RECDES;	/* RECORD DESCRIPTOR */
//  struct recdes
//  {
//    int area_size;		/* Length of the allocated area. It includes only the data field. The value is negative
//				 * if data is inside buffer. For example, peeking in a slotted page. */
//    int length;			/* Length of the data. Does not include the length and type fields */
//    INT16 type;			/* Type of record */
//    char *data;			/* The data */
//  };
//

record_descriptor::record_descriptor (const cubmem::block_allocator &alloc /* = cubmem::PRIVATE_BLOCK_ALLOCATOR */)
  : m_recdes ()
  , m_own_data (alloc)
  , m_data_source (data_source::INVALID)
{
  m_recdes.area_size = 0;
  m_recdes.length = 0;
  m_recdes.type = REC_HOME;
  m_recdes.data = NULL;
}

record_descriptor::record_descriptor (const recdes &rec,
				      const cubmem::block_allocator &alloc /* = cubmem::PRIVATE_BLOCK_ALLOCATOR */)
  : record_descriptor (alloc)
{
  m_recdes.type = rec.type;
  if (rec.length != 0)
    {
      // copy content from argument
      m_recdes.area_size = rec.length;
      m_recdes.length = m_recdes.area_size;
      m_own_data.extend_to ((size_t) m_recdes.area_size);
      m_recdes.data = m_own_data.get_ptr ();
      std::memcpy (m_recdes.data, rec.data, m_recdes.length);

      m_data_source = data_source::COPIED;  // we assume this is a copied record
    }
}

record_descriptor::record_descriptor (const char *data, size_t size)
  : record_descriptor ()
{
  set_data (data, size);
}

record_descriptor::~record_descriptor (void)
{
}

int
record_descriptor::peek (cubthread::entry *thread_p, PAGE_PTR page, PGSLOTID slotid)
{
  return get (thread_p, page, slotid, record_get_mode::PEEK_RECORD);
}

int
record_descriptor::copy (cubthread::entry *thread_p, PAGE_PTR page, PGSLOTID slotid)
{
  return get (thread_p, page, slotid, record_get_mode::COPY_RECORD);
}

int
record_descriptor::get (cubthread::entry *thread_p, PAGE_PTR page, PGSLOTID slotid, record_get_mode mode)
{
  int mode_to_int = static_cast<int> (mode);
  SCAN_CODE sc = spage_get_record (thread_p, page, slotid, &m_recdes, mode_to_int);
  if (sc == S_SUCCESS)
    {
      update_source_after_get (mode);
      return NO_ERROR;
    }

  if (sc == S_DOESNT_FIT)
    {
      // extend and try again
      assert (m_recdes.length < 0);
      assert (mode == record_get_mode::COPY_RECORD);

      size_t required_size = static_cast<size_t> (-m_recdes.length);
      resize (thread_p, required_size, false);

      sc = spage_get_record (thread_p, page, slotid, &m_recdes, mode_to_int);
      if (sc == S_SUCCESS)
	{
	  update_source_after_get (mode);
	  return NO_ERROR;
	}
    }

  // failed
  assert (false);
  return ER_FAILED;
}

void
record_descriptor::resize (cubthread::entry *thread_p, std::size_t required_size, bool copy_data)
{
  if (m_recdes.area_size > 0 && required_size <= (size_t) m_recdes.area_size)
    {
      // resize not required
      return;
    }

  m_own_data.extend_to (required_size);

  m_recdes.data = m_own_data.get_ptr ();
  m_recdes.area_size = (int) required_size;
}

void
record_descriptor::update_source_after_get (record_get_mode mode)
{
  switch (mode)
    {
    case record_get_mode::PEEK_RECORD:
      m_data_source = data_source::PEEKED;
      break;
    case record_get_mode::COPY_RECORD:
      m_data_source = data_source::COPIED;
      break;
    default:
      assert (false);
      m_data_source = data_source::INVALID;
      break;
    }
}

const recdes &
record_descriptor::get_recdes (void) const
{
  assert (m_data_source != data_source::INVALID);
  return m_recdes;
}

const char *
record_descriptor::get_data (void) const
{
  assert (m_data_source != data_source::INVALID);
  return m_recdes.data;
}

std::size_t
record_descriptor::get_size (void) const
{
  assert (m_data_source != data_source::INVALID);
  assert (m_recdes.length > 0);
  return static_cast<std::size_t> (m_recdes.length);
}

char *
record_descriptor::get_data_for_modify (void)
{
  check_changes_are_permitted ();

  return m_recdes.data;
}

void
record_descriptor::set_data (const char *data, size_t size)
{
  // data is assigned and cannot be changed
  m_data_source = data_source::IMMUTABLE;
  m_recdes.data = const_cast<char *> (data);    // status will protect against changes
  m_recdes.length = (int) size;
}

void
record_descriptor::move_data (std::size_t dest_offset, std::size_t source_offset)
{
  check_changes_are_permitted ();

  // should replace RECORD_MOVE_DATA
  if (dest_offset == source_offset)
    {
      // no moving
      return;
    }

  std::size_t rec_size = get_size ();

  // safe-guard: source offset cannot be outside record
  assert (rec_size >= source_offset);

  std::size_t memmove_size = rec_size - source_offset;
  std::size_t new_size = rec_size + dest_offset - source_offset;

  if (dest_offset > source_offset)
    {
      // record is being increased; make sure we have enough space
      resize (NULL, new_size, true);
    }

  if (memmove_size > 0)
    {
      std::memmove (m_recdes.data + dest_offset, m_recdes.data + source_offset, memmove_size);
    }
  m_recdes.length = static_cast<int> (new_size);
}

void
record_descriptor::modify_data (std::size_t offset, std::size_t old_size, std::size_t new_size, const char *new_data)
{
  check_changes_are_permitted ();

  // should replace RECORD_REPLACE_DATA
  move_data (offset + new_size, offset + old_size);
  if (new_size > 0)
    {
      std::memcpy (m_recdes.data + offset, new_data, new_size);
    }
}

void
record_descriptor::delete_data (std::size_t offset, std::size_t data_size)
{
  check_changes_are_permitted ();

  // just move data
  move_data (offset, offset + data_size);
}

void
record_descriptor::insert_data (std::size_t offset, std::size_t new_size, const char *new_data)
{
  modify_data (offset, 0, new_size, new_data);
}

void
record_descriptor::check_changes_are_permitted (void) const
{
  assert (m_data_source == data_source::COPIED || m_data_source == data_source::NEW);
}

void
record_descriptor::pack (cubpacking::packer &packer) const
{
  packer.pack_short (m_recdes.type);
  packer.pack_buffer_with_length (m_recdes.data, m_recdes.length);
}

void
record_descriptor::unpack (cubpacking::unpacker &unpacker)
{
  unpacker.unpack_short (m_recdes.type);
  unpacker.peek_unpack_buffer_length (m_recdes.length);
  resize (NULL, m_recdes.length, true);
  unpacker.unpack_buffer_with_length (m_recdes.data, m_recdes.length);
}

size_t
<<<<<<< HEAD
record_descriptor::get_packed_size (cubpacking::packer &packer, std::size_t curr_offset) const
{
  size_t entry_size = packer.get_packed_short_size (curr_offset);
=======
record_descriptor::get_packed_size (cubpacking::packer &packer) const
{
  size_t entry_size = packer.get_packed_short_size (0);
>>>>>>> f8579363
  entry_size += packer.get_packed_buffer_size (m_recdes.data, m_recdes.length, entry_size);

  return entry_size;
}<|MERGE_RESOLUTION|>--- conflicted
+++ resolved
@@ -283,15 +283,9 @@
 }
 
 size_t
-<<<<<<< HEAD
 record_descriptor::get_packed_size (cubpacking::packer &packer, std::size_t curr_offset) const
 {
   size_t entry_size = packer.get_packed_short_size (curr_offset);
-=======
-record_descriptor::get_packed_size (cubpacking::packer &packer) const
-{
-  size_t entry_size = packer.get_packed_short_size (0);
->>>>>>> f8579363
   entry_size += packer.get_packed_buffer_size (m_recdes.data, m_recdes.length, entry_size);
 
   return entry_size;
