/*
 * Copyright (C) 2008 Search Solution Corporation. All rights reserved by Search Solution.
 *
 *   This program is free software; you can redistribute it and/or modify
 *   it under the terms of the GNU General Public License as published by
 *   the Free Software Foundation; either version 2 of the License, or
 *   (at your option) any later version.
 *
 *  This program is distributed in the hope that it will be useful,
 *  but WITHOUT ANY WARRANTY; without even the implied warranty of
 *  MERCHANTABILITY or FITNESS FOR A PARTICULAR PURPOSE. See the
 *  GNU General Public License for more details.
 *
 *  You should have received a copy of the GNU General Public License
 *  along with this program; if not, write to the Free Software
 *  Foundation, Inc., 51 Franklin Street, Fifth Floor, Boston, MA 02110-1301 USA
 *
 */


/*
 * heap_file.h: Heap file object manager (at Server)
 */

#ifndef _HEAP_FILE_H_
#define _HEAP_FILE_H_

#ident "$Id$"

#if !defined (SERVER_MODE) && !defined (SA_MODE)
#error Belongs to server module
#endif /* !defined (SERVER_MODE) && !defined (SA_MODE) */

#include "config.h"
#include "file_manager.h"
#include "heap_attrinfo.h"
#include "mem_block.hpp"
#include "mvcc.h"
#include "page_buffer.h"
#include "perf_monitor.h"
#include "storage_common.h"
#include "thread_compat.hpp"

// forward declarations
class multi_index_unique_stats;
class record_descriptor;

#define HFID_EQ(hfid_ptr1, hfid_ptr2) \
  ((hfid_ptr1) == (hfid_ptr2) \
   || ((hfid_ptr1)->hpgid == (hfid_ptr2)->hpgid && VFID_EQ (&((hfid_ptr1)->vfid), &((hfid_ptr2)->vfid))))

#define HEAP_SET_RECORD(recdes, record_area_size, record_length, record_type, record_data) \
  do \
    { \
      (recdes)->area_size = (record_area_size); \
      (recdes)->length    = (record_length); \
      (recdes)->type      = (record_type); \
      (recdes)->data      = (char *) (record_data); \
    } \
  while (0)

#define HEAP_HEADER_AND_CHAIN_SLOTID  0	/* Slot for chain and header */

#define HEAP_MAX_ALIGN INT_ALIGNMENT	/* maximum alignment for heap record */

#define HEAP_ISJUNK_OID(oid) \
  ((oid)->slotid == HEAP_HEADER_AND_CHAIN_SLOTID \
   || (oid)->slotid < 0 || (oid)->volid < 0 || (oid)->pageid < 0)

#if defined (NDEBUG)
#define HEAP_ISVALID_OID(thread_p, oid) \
  (HEAP_ISJUNK_OID (oid) \
   ? DISK_INVALID \
   : DISK_VALID)
#else
/* todo: fix me */
#define HEAP_ISVALID_OID(thread_p, oid) \
  (HEAP_ISJUNK_OID (oid) \
   ? DISK_INVALID \
   : disk_is_page_sector_reserved ((thread_p), (oid)->volid, (oid)->pageid))
#endif

#define HEAP_SCANCACHE_SET_NODE(scan_cache, class_oid_p, hfid_p) \
  do \
    { \
      COPY_OID (&(scan_cache)->node.class_oid, class_oid_p); \
      HFID_COPY (&(scan_cache)->node.hfid, hfid_p); \
    } \
  while (0)

#define heap_classrepr_free_and_init(class_repr, idxp) \
  do \
    { \
      if ((class_repr) != NULL) \
        { \
          heap_classrepr_free ((class_repr), (idxp)); \
          (class_repr) = NULL; \
        } \
    } \
  while (0)

/*
 * Heap scan structures
 */

/* Heap MVCC delete informations. This structure keep informations about
 * the current row.
 */
typedef struct heap_mvcc_delete_info HEAP_MVCC_DELETE_INFO;
struct heap_mvcc_delete_info
{
  MVCCID row_delid;		/* row delete id */
  MVCC_SATISFIES_DELETE_RESULT satisfies_delete_result;	/* can delete row? */
};

typedef struct heap_bestspace HEAP_BESTSPACE;
struct heap_bestspace
{
  VPID vpid;			/* Vpid of one of the best pages */
  int freespace;		/* Estimated free space in this page */
};

typedef struct heap_scancache_node HEAP_SCANCACHE_NODE;
struct heap_scancache_node
{
  HFID hfid;			/* Heap file of scan */
  OID class_oid;		/* Class oid of scanned instances */
  const char *classname;
};

typedef struct heap_scancache_node_list HEAP_SCANCACHE_NODE_LIST;
struct heap_scancache_node_list
{
  HEAP_SCANCACHE_NODE node;
  HEAP_SCANCACHE_NODE_LIST *next;
};

// *INDENT-OFF*
typedef struct heap_scancache HEAP_SCANCACHE;
struct heap_scancache
{				/* Define a scan over the whole heap file */
  public:
    int debug_initpattern;	/* A pattern which indicates that the structure has been initialized */
    HEAP_SCANCACHE_NODE node;	/* current scanned heap file information */
    LOCK page_latch;		/* Indicates the latch/lock to be acquired on heap pages. Its value may be NULL_LOCK
				 * when it is secure to skip lock on heap pages. For example, the class of the heap has
				 * been locked with either S_LOCK, SIX_LOCK, or X_LOCK */
    bool cache_last_fix_page;	/* Indicates if page buffers and memory are cached (left fixed) */
    PGBUF_WATCHER page_watcher;
    int num_btids;		/* Total number of indexes defined on the scanning class */
    multi_index_unique_stats *m_index_stats;	// does this really belong to scan cache??
    FILE_TYPE file_type;		/* The file type of the heap file being scanned. Can be FILE_HEAP or
				         * FILE_HEAP_REUSE_SLOTS */
    MVCC_SNAPSHOT *mvcc_snapshot;	/* mvcc snapshot */
    HEAP_SCANCACHE_NODE_LIST *partition_list;	/* list holding the heap file information for partition nodes involved
						 * in the scan */


    void start_area ();
    void end_area ();
    void reserve_area (size_t size = 0);
    void assign_recdes_to_area (RECDES & recdes, size_t size = 0);
    bool is_recdes_assigned_to_area (const RECDES & recdes) const;
    const cubmem::block_allocator &get_area_block_allocator ();

    // todo - add constructor/destructor; should automatically call heap_scancache_end on destructor if started

  private:

    void alloc_area ();

    cubmem::single_block_allocator * m_area;
};
// *INDENT-ON*

typedef struct heap_scanrange HEAP_SCANRANGE;
struct heap_scanrange
{				/* Define a scanrange over a set of objects resident on the same page. It can be used
				 * for evaluation of nested joins */
  OID first_oid;		/* First OID in scan range object */
  OID last_oid;			/* Last OID in scan range object */
  HEAP_SCANCACHE scan_cache;	/* Current cached information from previous scan */
};

typedef struct heap_hfid_table HEAP_HFID_TABLE;
struct heap_hfid_table
{
  LF_HASH_TABLE hfid_hash;	/* class OID->HFID cache hash table */
  LF_ENTRY_DESCRIPTOR hfid_hash_descriptor;	/* used by hfid_hash */
  LF_FREELIST hfid_hash_freelist;	/* used by hfid_hash */
  bool logging;
};

#define HEAP_HFID_HASH_SIZE 1000

/* entry for class OID->HFID lock free hashtable */
typedef struct heap_hfid_table_entry HEAP_HFID_TABLE_ENTRY;
struct heap_hfid_table_entry
{
  OID class_oid;		/* key - OID */
  HEAP_HFID_TABLE_ENTRY *stack;	/* used in freelist */
  HEAP_HFID_TABLE_ENTRY *next;	/* used in hash table */
  UINT64 del_id;		/* delete transaction ID (for lock free) */

  HFID hfid;			/* value - HFID */
  FILE_TYPE ftype;		/* value - FILE_HEAP or FILE_HEAP_REUSE_SLOTS */
// *INDENT-OFF*
  std::atomic<char*> classname;	/* Also cache the classname. */
// *INDENT-ON*
};

// forward declaration
struct func_pred;
struct xasl_unpack_info;

typedef struct function_index_info FUNCTION_INDEX_INFO;
struct function_index_info
{
  char *expr_stream;
  int expr_stream_size;
  int col_id;
  int attr_index_start;
  struct func_pred *expr;
};

typedef struct func_pred_unpack_info FUNC_PRED_UNPACK_INFO;
struct func_pred_unpack_info
{
  struct func_pred *func_pred;
  xasl_unpack_info *unpack_info;
};

#if 0				/* TODO: check not use - ksseo */
typedef struct heap_spacecache HEAP_SPACECACHE;
struct heap_spacecache
{				/* Define an alter space cache for heap file */

  float remain_sumlen;		/* Total new length of records that it is predicted for the rest of space cache. If it
				 * is unknown -1 is stored. This value is used to estimate the number of pages to
				 * allocate at a particular time in space cache. If the value is < pagesize, only one
				 * page at a time is allocated. */
};
#endif

typedef struct heap_idx_elements_info HEAP_IDX_ELEMENTS_INFO;
struct heap_idx_elements_info
{
  int num_btids;		/* class has # of btids */
  int has_single_col;		/* class has single column index */
  int has_multi_col;		/* class has multi-column index */
};

/* heap operation types */
typedef enum
{
  HEAP_OPERATION_NONE = 0,
  HEAP_OPERATION_INSERT,
  HEAP_OPERATION_DELETE,
  HEAP_OPERATION_UPDATE
} HEAP_OPERATION_TYPE;

enum update_inplace_style
{
  UPDATE_INPLACE_NONE = 0,	/* None */
  UPDATE_INPLACE_CURRENT_MVCCID = 1,	/* non-MVCC in-place update style with current MVCC ID. */
  UPDATE_INPLACE_OLD_MVCCID = 2	/* non-MVCC in-place update style with old MVCC ID. Preserves old MVCC ID */
};
typedef enum update_inplace_style UPDATE_INPLACE_STYLE;

/* Currently mvcc update is also executed inplace, but coresponds to UPDATE_INPLACE_NONE. TODO: Refactor */
#define HEAP_IS_UPDATE_INPLACE(update_inplace_style) \
  ((update_inplace_style) != UPDATE_INPLACE_NONE)

/* heap operation information structure */
typedef struct heap_operation_context HEAP_OPERATION_CONTEXT;
struct heap_operation_context
{
  /* heap operation type */
  HEAP_OPERATION_TYPE type;
  UPDATE_INPLACE_STYLE update_in_place;

  /* logical operation input */
  HFID hfid;			/* heap file identifier */
  OID oid;			/* object identifier */
  OID class_oid;		/* class object identifier */
  RECDES *recdes_p;		/* record descriptor */
  HEAP_SCANCACHE *scan_cache_p;	/* scan cache */

  /* overflow transient data */
  RECDES map_recdes;		/* built record descriptor during multipage insert */
  OID ovf_oid;			/* overflow object location */

  /* transient data */
  RECDES home_recdes;
  char home_recdes_buffer[IO_MAX_PAGE_SIZE + MAX_ALIGNMENT];
  INT16 record_type;		/* record type of original record */
  FILE_TYPE file_type;		/* the file type of hfid */

  /* physical page watchers - these should not be referenced directly */
  PGBUF_WATCHER home_page_watcher;	/* home page */
  PGBUF_WATCHER overflow_page_watcher;	/* overflow page */
  PGBUF_WATCHER header_page_watcher;	/* header page */
  PGBUF_WATCHER forward_page_watcher;	/* forward page */

  /* page watchers */
  PGBUF_WATCHER *home_page_watcher_p;
  PGBUF_WATCHER *overflow_page_watcher_p;
  PGBUF_WATCHER *header_page_watcher_p;
  PGBUF_WATCHER *forward_page_watcher_p;

  /* logical operation output */
  OID res_oid;			/* object identifier (if operation generates one) */
  bool is_logical_old;		/* true if initial record was not REC_ASSIGN_ADDRESS */
  bool is_redistribute_insert_with_delid;	/* true if the insert is due to a partition redistribute data operation
						 * and has a valid delid */
  bool is_bulk_op;		// note - currently for insert only
  // side-effect - disables MVCC operations

  bool use_bulk_logging;	// note - currently for bulk insert only

  /* Performance stat dump. */
  PERF_UTIME_TRACKER *time_track;
};

enum
{ END_SCAN, CONTINUE_SCAN };

typedef enum
{
  SNAPSHOT_TYPE_NONE,		/* do not use snapshot */
  SNAPSHOT_TYPE_MVCC,		/* use MVCC snapshot */
  SNAPSHOT_TYPE_DIRTY		/* use dirty snapshot */
} SNAPSHOT_TYPE;

/* HEAP_PAGE_VACUUM_STATUS -
 * Heap page attribute used to predict when page is no longer going to need
 * another vacuum actions. This allows page deallocations without risking
 * future access from vacuum workers.
 *
 * There are three possible states.
 *
 * Initial state is HEAP_PAGE_VACUUM_NONE (empty page). This state can be
 * reached again after vacuuming in state VACUUM_PAGE_VACUUM_ONCE.
 *
 * After one MVCC op, state becomes HEAP_PAGE_VACUUM_ONCE.
 *
 * After a second MVCC op without vacuum, state becomes
 * HEAP_PAGE_VACUUM_UNKNOWN, since future access from vacuum workers becomes
 * unpredictable. Trying to keep track of required number vacuum accesses is
 * not trivial and requires too much effort to handle cases that are not
 * necessarily common.
 *
 * HEAP_PAGE_VACUUM_UNKNOWN can be changed only one way: When heap page max
 * MVCCID is older than vacuum data oldest MVCCID, it means all vacuum
 * required for that page was executed. Next MVCC op will convert the state
 * to HEAP_PAGE_VACUUM_ONCE.
 */
typedef enum
{
  HEAP_PAGE_VACUUM_NONE,	/* Heap page is completely vacuumed. */
  HEAP_PAGE_VACUUM_ONCE,	/* Heap page requires one vacuum action. */
  HEAP_PAGE_VACUUM_UNKNOWN	/* Heap page requires an unknown number of vacuum actions. */
} HEAP_PAGE_VACUUM_STATUS;

typedef struct heap_get_context HEAP_GET_CONTEXT;
struct heap_get_context
{
  INT16 record_type;		/* record type */

  /* input */
  const OID *oid_p;		/* required object identifier */
  OID forward_oid;		/* forward oid of REC_RELOCATION or REC_BIGONE */
  OID *class_oid_p;		/* class object identifier */
  RECDES *recdes_p;		/* record descriptor */
  HEAP_SCANCACHE *scan_cache;	/* scan cache */

  /* physical page watchers  */
  PGBUF_WATCHER home_page_watcher;	/* home page */
  PGBUF_WATCHER fwd_page_watcher;	/* forward page */

  /* retrieving parameters */
  bool ispeeking;		/* PEEK or COPY */
  int old_chn;			/* Cache number coherency */

  PGBUF_LATCH_MODE latch_mode;	/* normally, we need READ latch for get_context, but some operations
				 * (like serial increment) require WRITE mode */
};

/* Forward definition. */
struct mvcc_reev_data;
extern int mvcc_header_size_lookup[8];

extern int heap_classrepr_decache (THREAD_ENTRY * thread_p, const OID * class_oid);
#ifdef DEBUG_CLASSREPR_CACHE
extern int heap_classrepr_dump_anyfixed (void);
#endif /* DEBUG_CLASSREPR_CACHE */
extern int heap_manager_initialize (void);
extern int heap_classrepr_restart_cache (void);
extern int heap_manager_finalize (void);
extern int heap_assign_address (THREAD_ENTRY * thread_p, const HFID * hfid, OID * class_oid, OID * oid,
				int expected_length);
extern const OID *heap_ovf_delete (THREAD_ENTRY * thread_p, const HFID * hfid, const OID * ovf_oid, VFID * ovf_vfid_p);
extern VFID *heap_ovf_find_vfid (THREAD_ENTRY * thread_p, const HFID * hfid, VFID * ovf_vfid, bool create,
				 PGBUF_LATCH_CONDITION latch_cond);
extern void heap_flush (THREAD_ENTRY * thread_p, const OID * oid);
extern int xheap_reclaim_addresses (THREAD_ENTRY * thread_p, const HFID * hfid);
extern int heap_scancache_start (THREAD_ENTRY * thread_p, HEAP_SCANCACHE * scan_cache, const HFID * hfid,
				 const OID * class_oid, int cache_last_fix_page, int is_indexscan,
				 MVCC_SNAPSHOT * mvcc_snapshot);
extern int heap_scancache_start_modify (THREAD_ENTRY * thread_p, HEAP_SCANCACHE * scan_cache, const HFID * hfid,
					const OID * class_oid, int op_type, MVCC_SNAPSHOT * mvcc_snapshot);
extern int heap_scancache_quick_start (HEAP_SCANCACHE * scan_cache);
extern int heap_scancache_quick_start_modify (HEAP_SCANCACHE * scan_cache);
extern int heap_scancache_end (THREAD_ENTRY * thread_p, HEAP_SCANCACHE * scan_cache);
extern int heap_scancache_end_when_scan_will_resume (THREAD_ENTRY * thread_p, HEAP_SCANCACHE * scan_cache);
extern void heap_scancache_end_modify (THREAD_ENTRY * thread_p, HEAP_SCANCACHE * scan_cache);
extern SCAN_CODE heap_get_class_oid (THREAD_ENTRY * thread_p, const OID * oid, OID * class_oid);
extern SCAN_CODE heap_next (THREAD_ENTRY * thread_p, const HFID * hfid, OID * class_oid, OID * next_oid,
			    RECDES * recdes, HEAP_SCANCACHE * scan_cache, int ispeeking);
extern SCAN_CODE heap_next_record_info (THREAD_ENTRY * thread_p, const HFID * hfid, OID * class_oid, OID * next_oid,
					RECDES * recdes, HEAP_SCANCACHE * scan_cache, int ispeeking,
					DB_VALUE ** cache_recordinfo);
extern SCAN_CODE heap_prev (THREAD_ENTRY * thread_p, const HFID * hfid, OID * class_oid, OID * prev_oid,
			    RECDES * recdes, HEAP_SCANCACHE * scan_cache, int ispeeking);
extern SCAN_CODE heap_prev_record_info (THREAD_ENTRY * thread_p, const HFID * hfid, OID * class_oid, OID * next_oid,
					RECDES * recdes, HEAP_SCANCACHE * scan_cache, int ispeeking,
					DB_VALUE ** cache_recordinfo);
extern SCAN_CODE heap_first (THREAD_ENTRY * thread_p, const HFID * hfid, OID * class_oid, OID * oid, RECDES * recdes,
			     HEAP_SCANCACHE * scan_cache, int ispeeking);
extern SCAN_CODE heap_last (THREAD_ENTRY * thread_p, const HFID * hfid, OID * class_oid, OID * oid, RECDES * recdes,
			    HEAP_SCANCACHE * scan_cache, int ispeeking);
#if defined (ENABLE_UNUSED_FUNCTION)
extern int heap_cmp (THREAD_ENTRY * thread_p, const OID * oid, RECDES * recdes);
#endif
extern int heap_scanrange_start (THREAD_ENTRY * thread_p, HEAP_SCANRANGE * scan_range, const HFID * hfid,
				 const OID * class_oid, MVCC_SNAPSHOT * mvcc_snapshot);
extern void heap_scanrange_end (THREAD_ENTRY * thread_p, HEAP_SCANRANGE * scan_range);
extern SCAN_CODE heap_scanrange_to_following (THREAD_ENTRY * thread_p, HEAP_SCANRANGE * scan_range, OID * start_oid);
extern SCAN_CODE heap_scanrange_to_prior (THREAD_ENTRY * thread_p, HEAP_SCANRANGE * scan_range, OID * last_oid);
extern SCAN_CODE heap_scanrange_next (THREAD_ENTRY * thread_p, OID * next_oid, RECDES * recdes,
				      HEAP_SCANRANGE * scan_range, int ispeeking);
#if defined (ENABLE_UNUSED_FUNCTION)
extern SCAN_CODE heap_scanrange_prev (THREAD_ENTRY * thread_p, OID * prev_oid, RECDES * recdes,
				      HEAP_SCANRANGE * scan_range, int ispeeking);
extern SCAN_CODE heap_scanrange_first (THREAD_ENTRY * thread_p, OID * first_oid, RECDES * recdes,
				       HEAP_SCANRANGE * scan_range, int ispeeking);
extern SCAN_CODE heap_scanrange_last (THREAD_ENTRY * thread_p, OID * last_oid, RECDES * recdes,
				      HEAP_SCANRANGE * scan_range, int ispeeking);
#endif

extern bool heap_does_exist (THREAD_ENTRY * thread_p, OID * class_oid, const OID * oid);
extern bool heap_is_object_not_null (THREAD_ENTRY * thread_p, OID * class_oid, const OID * oid);
extern int heap_get_num_objects (THREAD_ENTRY * thread_p, const HFID * hfid, int *npages, int *nobjs, int *avg_length);

extern int heap_estimate (THREAD_ENTRY * thread_p, const HFID * hfid, int *npages, int *nobjs, int *avg_length);
extern int heap_estimate_num_objects (THREAD_ENTRY * thread_p, const HFID * hfid);

extern int heap_get_class_name (THREAD_ENTRY * thread_p, const OID * class_oid, char **class_name);
extern int heap_get_class_name_alloc_if_diff (THREAD_ENTRY * thread_p, const OID * class_oid, char *guess_classname,
					      char **class_name_out);
extern int heap_get_class_partitions (THREAD_ENTRY * thread_p, const OID * class_oid, OR_PARTITION ** parts,
				      int *parts_count);
extern void heap_clear_partition_info (THREAD_ENTRY * thread_p, OR_PARTITION * parts, int parts_count);
extern int heap_get_class_supers (THREAD_ENTRY * thread_p, const OID * class_oid, OID ** super_oids, int *count);
#if defined (ENABLE_UNUSED_FUNCTION)
extern char *heap_get_class_name_with_is_class (THREAD_ENTRY * thread_p, const OID * oid, int *isclass);
#endif
extern int heap_attrinfo_start (THREAD_ENTRY * thread_p, const OID * class_oid, int requested_num_attrs,
				const ATTR_ID * attrid, HEAP_CACHE_ATTRINFO * attr_info);
extern void heap_attrinfo_end (THREAD_ENTRY * thread_p, HEAP_CACHE_ATTRINFO * attr_info);
extern int heap_attrinfo_clear_dbvalues (HEAP_CACHE_ATTRINFO * attr_info);
extern int heap_attrinfo_read_dbvalues (THREAD_ENTRY * thread_p, const OID * inst_oid, RECDES * recdes,
					HEAP_SCANCACHE * scan_cache, HEAP_CACHE_ATTRINFO * attr_info);
extern int heap_attrinfo_read_dbvalues_without_oid (THREAD_ENTRY * thread_p, RECDES * recdes,
						    HEAP_CACHE_ATTRINFO * attr_info);
extern int heap_attrinfo_delete_lob (THREAD_ENTRY * thread_p, RECDES * recdes, HEAP_CACHE_ATTRINFO * attr_info);
extern DB_VALUE *heap_attrinfo_access (ATTR_ID attrid, HEAP_CACHE_ATTRINFO * attr_info);
extern int heap_attrinfo_set (const OID * inst_oid, ATTR_ID attrid, DB_VALUE * attr_val,
			      HEAP_CACHE_ATTRINFO * attr_info);
extern SCAN_CODE heap_attrinfo_transform_to_disk (THREAD_ENTRY * thread_p, HEAP_CACHE_ATTRINFO * attr_info,
						  RECDES * old_recdes, record_descriptor * new_recdes);
extern SCAN_CODE heap_attrinfo_transform_to_disk_except_lob (THREAD_ENTRY * thread_p, HEAP_CACHE_ATTRINFO * attr_info,
							     RECDES * old_recdes, record_descriptor * new_recdes);

extern DB_VALUE *heap_attrinfo_generate_key (THREAD_ENTRY * thread_p, int n_atts, int *att_ids, int *atts_prefix_length,
					     HEAP_CACHE_ATTRINFO * attr_info, RECDES * recdes, DB_VALUE * dbvalue,
					     char *buf, FUNCTION_INDEX_INFO * func_index_info,
					     TP_DOMAIN * midxkey_domain);
extern int heap_attrinfo_start_with_index (THREAD_ENTRY * thread_p, OID * class_oid, RECDES * class_recdes,
					   HEAP_CACHE_ATTRINFO * attr_info, HEAP_IDX_ELEMENTS_INFO * idx_info);
extern int heap_attrinfo_start_with_btid (THREAD_ENTRY * thread_p, OID * class_oid, BTID * btid,
					  HEAP_CACHE_ATTRINFO * attr_info);

#if defined (ENABLE_UNUSED_FUNCTION)
extern DB_VALUE *heap_attrvalue_get_index (int value_index, ATTR_ID * attrid, int *n_btids, BTID ** btids,
					   HEAP_CACHE_ATTRINFO * idx_attrinfo);
#endif
extern HEAP_ATTRVALUE *heap_attrvalue_locate (ATTR_ID attrid, HEAP_CACHE_ATTRINFO * attr_info);
extern OR_ATTRIBUTE *heap_locate_last_attrepr (ATTR_ID attrid, HEAP_CACHE_ATTRINFO * attr_info);
extern DB_VALUE *heap_attrvalue_get_key (THREAD_ENTRY * thread_p, int btid_index, HEAP_CACHE_ATTRINFO * idx_attrinfo,
					 RECDES * recdes, BTID * btid, DB_VALUE * db_value, char *buf,
					 FUNC_PRED_UNPACK_INFO * func_indx_preds, TP_DOMAIN ** key_domain);

extern BTID *heap_indexinfo_get_btid (int btid_index, HEAP_CACHE_ATTRINFO * attrinfo);
extern int heap_indexinfo_get_num_attrs (int btid_index, HEAP_CACHE_ATTRINFO * attrinfo);
extern int heap_indexinfo_get_attrids (int btid_index, HEAP_CACHE_ATTRINFO * attrinfo, ATTR_ID * attrids);
extern int heap_indexinfo_get_attrs_prefix_length (int btid_index, HEAP_CACHE_ATTRINFO * attrinfo,
						   int *attrs_prefix_length, int len_attrs_prefix_length);
extern int heap_get_index_with_name (THREAD_ENTRY * thread_p, OID * class_oid, const char *index_name, BTID * btid);
extern int heap_get_indexinfo_of_btid (THREAD_ENTRY * thread_p, const OID * class_oid, const BTID * btid,
				       BTREE_TYPE * type, int *num_attrs, ATTR_ID ** attr_ids,
				       int **attrs_prefix_length, char **btnamepp, int *func_index_col_id);
extern int heap_get_referenced_by (THREAD_ENTRY * thread_p, OID * class_oid, const OID * obj_oid, RECDES * obj,
				   int *max_oid_cnt, OID ** oid_list);

extern int heap_prefetch (THREAD_ENTRY * thread_p, OID * class_oid, const OID * oid, LC_COPYAREA_DESC * prefetch);
extern DISK_ISVALID heap_check_all_pages (THREAD_ENTRY * thread_p, HFID * hfid);
extern DISK_ISVALID heap_check_heap_file (THREAD_ENTRY * thread_p, HFID * hfid);
extern DISK_ISVALID heap_check_all_heaps (THREAD_ENTRY * thread_p);

extern int heap_chnguess_get (THREAD_ENTRY * thread_p, const OID * oid, int tran_index);
extern int heap_chnguess_put (THREAD_ENTRY * thread_p, const OID * oid, int tran_index, int chn);
extern void heap_chnguess_clear (THREAD_ENTRY * thread_p, int tran_index);

/* Misc */
extern int xheap_get_class_num_objects_pages (THREAD_ENTRY * thread_p, const HFID * hfid, int approximation, int *nobjs,
					      int *npages);

extern int xheap_has_instance (THREAD_ENTRY * thread_p, const HFID * hfid, OID * class_oid, int has_visible_instance);

extern int heap_init_func_pred_unpack_info (THREAD_ENTRY * thread_p, HEAP_CACHE_ATTRINFO * attr_info,
					    const OID * class_oid, FUNC_PRED_UNPACK_INFO ** func_indx_preds);

extern void heap_free_func_pred_unpack_info (THREAD_ENTRY * thread_p, int n_indexes,
					     FUNC_PRED_UNPACK_INFO * func_indx_preds, int *attr_info_started);

/* auto-increment */
extern int heap_set_autoincrement_value (THREAD_ENTRY * thread_p, HEAP_CACHE_ATTRINFO * attr_info,
					 HEAP_SCANCACHE * scan_cache, int *is_set);

extern void heap_dump (THREAD_ENTRY * thread_p, FILE * fp, HFID * hfid, bool dump_records);
extern void heap_attrinfo_dump (THREAD_ENTRY * thread_p, FILE * fp, HEAP_CACHE_ATTRINFO * attr_info, bool dump_schema);
#if defined (CUBRID_DEBUG)
extern void heap_chnguess_dump (FILE * fp);
#endif /* CUBRID_DEBUG */
extern int heap_dump_capacity (THREAD_ENTRY * thread_p, FILE * fp, const HFID * hfid);

/* partition-support */
extern OR_CLASSREP *heap_classrepr_get (THREAD_ENTRY * thread_p, const OID * class_oid, RECDES * class_recdes,
					REPR_ID reprid, int *idx_incache);
extern int heap_classrepr_free (OR_CLASSREP * classrep, int *idx_incache);
extern REPR_ID heap_get_class_repr_id (THREAD_ENTRY * thread_p, OID * class_oid);
extern int heap_classrepr_find_index_id (OR_CLASSREP * classrepr, const BTID * btid);
extern int heap_attrinfo_set_uninitialized_global (THREAD_ENTRY * thread_p, OID * inst_oid, RECDES * recdes,
						   HEAP_CACHE_ATTRINFO * attr_info);

/* Recovery functions */
extern int heap_rv_redo_newpage (THREAD_ENTRY * thread_p, LOG_RCV * rcv);
extern int heap_rv_redo_newpage_reuse_oid (THREAD_ENTRY * thread_p, LOG_RCV * rcv);
extern int heap_rv_undoredo_pagehdr (THREAD_ENTRY * thread_p, LOG_RCV * rcv);
extern void heap_rv_dump_statistics (FILE * fp, int ignore_length, void *data);
extern void heap_rv_dump_chain (FILE * fp, int ignore_length, void *data);
extern int heap_rv_undo_insert (THREAD_ENTRY * thread_p, LOG_RCV * rcv);
extern int heap_rv_redo_insert (THREAD_ENTRY * thread_p, LOG_RCV * rcv);
extern int heap_rv_mvcc_redo_insert (THREAD_ENTRY * thread_p, LOG_RCV * rcv);
extern int heap_rv_undo_delete (THREAD_ENTRY * thread_p, LOG_RCV * rcv);
extern int heap_rv_redo_delete (THREAD_ENTRY * thread_p, LOG_RCV * rcv);
extern int heap_rv_mvcc_undo_delete (THREAD_ENTRY * thread_p, LOG_RCV * rcv);
extern int heap_rv_mvcc_undo_delete_overflow (THREAD_ENTRY * thread_p, LOG_RCV * rcv);
extern int heap_rv_mvcc_redo_delete_home (THREAD_ENTRY * thread_p, LOG_RCV * rcv);
extern int heap_rv_mvcc_redo_delete_overflow (THREAD_ENTRY * thread_p, LOG_RCV * rcv);
extern int heap_rv_mvcc_redo_delete_newhome (THREAD_ENTRY * thread_p, LOG_RCV * rcv);
extern int heap_rv_redo_mark_reusable_slot (THREAD_ENTRY * thread_p, LOG_RCV * rcv);
extern int heap_rv_undo_update (THREAD_ENTRY * thread_p, LOG_RCV * rcv);
extern int heap_rv_redo_update (THREAD_ENTRY * thread_p, LOG_RCV * rcv);
extern int heap_rv_undoredo_update (THREAD_ENTRY * thread_p, LOG_RCV * rcv);
extern int heap_rv_redo_reuse_page (THREAD_ENTRY * thread_p, LOG_RCV * rcv);
extern int heap_rv_redo_reuse_page_reuse_oid (THREAD_ENTRY * thread_p, LOG_RCV * rcv);
extern void heap_rv_dump_reuse_page (FILE * fp, int ignore_length, void *data);
extern int heap_rv_mark_deleted_on_undo (THREAD_ENTRY * thread_p, LOG_RCV * rcv);
extern int heap_rv_mark_deleted_on_postpone (THREAD_ENTRY * thread_p, LOG_RCV * rcv);

extern int heap_get_class_info (THREAD_ENTRY * thread_p, const OID * class_oid, HFID * hfid_out,
				FILE_TYPE * ftype_out, char **classname_out);
extern int heap_cache_class_info (THREAD_ENTRY * thread_p, const OID * class_oid, HFID * hfid,
				  FILE_TYPE ftype, const char *classname_in);
extern int heap_compact_pages (THREAD_ENTRY * thread_p, OID * class_oid);

extern void heap_classrepr_dump_all (THREAD_ENTRY * thread_p, FILE * fp, OID * class_oid);

extern int heap_get_btid_from_index_name (THREAD_ENTRY * thread_p, const OID * p_class_oid, const char *index_name,
					  BTID * p_found_btid);

extern int heap_object_upgrade_domain (THREAD_ENTRY * thread_p, HEAP_SCANCACHE * upd_scancache,
				       HEAP_CACHE_ATTRINFO * attr_info, OID * oid, const ATTR_ID att_id);

extern int heap_header_capacity_start_scan (THREAD_ENTRY * thread_p, int show_type, DB_VALUE ** arg_values, int arg_cnt,
					    void **ptr);
extern SCAN_CODE heap_header_next_scan (THREAD_ENTRY * thread_p, int cursor, DB_VALUE ** out_values, int out_cnt,
					void *ptr);
extern SCAN_CODE heap_capacity_next_scan (THREAD_ENTRY * thread_p, int cursor, DB_VALUE ** out_values, int out_cnt,
					  void *ptr);
extern int heap_header_capacity_end_scan (THREAD_ENTRY * thread_p, void **ptr);

extern SCAN_CODE heap_page_prev (THREAD_ENTRY * thread_p, const OID * class_oid, const HFID * hfid, VPID * prev_vpid,
				 DB_VALUE ** cache_pageinfo);
extern SCAN_CODE heap_page_next (THREAD_ENTRY * thread_p, const OID * class_oid, const HFID * hfid, VPID * next_vpid,
				 DB_VALUE ** cache_pageinfo);
extern int heap_vpid_next (THREAD_ENTRY * thread_p, const HFID * hfid, PAGE_PTR pgptr, VPID * next_vpid);
extern int heap_vpid_prev (THREAD_ENTRY * thread_p, const HFID * hfid, PAGE_PTR pgptr, VPID * prev_vpid);
extern SCAN_CODE heap_get_mvcc_header (THREAD_ENTRY * thread_p, HEAP_GET_CONTEXT * context,
				       MVCC_REC_HEADER * mvcc_header);
extern int heap_get_mvcc_rec_header_from_overflow (PAGE_PTR ovf_page, MVCC_REC_HEADER * mvcc_header,
						   RECDES * peek_recdes);
extern int heap_set_mvcc_rec_header_on_overflow (PAGE_PTR ovf_page, MVCC_REC_HEADER * mvcc_header);
extern int heap_rv_redo_update_and_update_chain (THREAD_ENTRY * thread_p, LOG_RCV * rcv);

extern bool heap_is_big_length (int length);
extern int heap_get_class_oid_from_page (THREAD_ENTRY * thread_p, PAGE_PTR page_p, OID * class_oid);
extern bool heap_attrinfo_check_unique_index (THREAD_ENTRY * thread_p, HEAP_CACHE_ATTRINFO * attr_info,
					      ATTR_ID * att_id, int n_att_id);
extern int heap_scancache_quick_start_root_hfid (THREAD_ENTRY * thread_p, HEAP_SCANCACHE * scan_cache);
extern int heap_scancache_quick_start_with_class_oid (THREAD_ENTRY * thread_p, HEAP_SCANCACHE * scan_cache,
						      OID * class_oid);
extern int heap_scancache_quick_start_with_class_hfid (THREAD_ENTRY * thread_p, HEAP_SCANCACHE * scan_cache,
						       const HFID * hfid);
extern int heap_scancache_quick_start_modify_with_class_oid (THREAD_ENTRY * thread_p, HEAP_SCANCACHE * scan_cache,
							     OID * class_oid);
extern void heap_create_insert_context (HEAP_OPERATION_CONTEXT * context, HFID * hfid_p, OID * class_oid_p,
					RECDES * recdes_p, HEAP_SCANCACHE * scancache_p);
extern void heap_create_delete_context (HEAP_OPERATION_CONTEXT * context, HFID * hfid_p, OID * oid_p, OID * class_oid_p,
					HEAP_SCANCACHE * scancache_p);
extern void heap_create_update_context (HEAP_OPERATION_CONTEXT * context, HFID * hfid_p, OID * oid_p, OID * class_oid_p,
					RECDES * recdes_p, HEAP_SCANCACHE * scancache_p, UPDATE_INPLACE_STYLE in_place);
extern int heap_insert_logical (THREAD_ENTRY * thread_p, HEAP_OPERATION_CONTEXT * context, PGBUF_WATCHER * home_hint_p);
extern int heap_delete_logical (THREAD_ENTRY * thread_p, HEAP_OPERATION_CONTEXT * context);
extern int heap_update_logical (THREAD_ENTRY * thread_p, HEAP_OPERATION_CONTEXT * context);

extern int heap_initialize_hfid_table (void);
extern void heap_finalize_hfid_table (void);
extern int heap_delete_hfid_from_cache (THREAD_ENTRY * thread_p, OID * class_oid);

extern void heap_page_set_vacuum_status_none (THREAD_ENTRY * thread_p, PAGE_PTR heap_page);
extern MVCCID heap_page_get_max_mvccid (THREAD_ENTRY * thread_p, PAGE_PTR heap_page);
extern HEAP_PAGE_VACUUM_STATUS heap_page_get_vacuum_status (THREAD_ENTRY * thread_p, PAGE_PTR heap_page);
extern bool heap_remove_page_on_vacuum (THREAD_ENTRY * thread_p, PAGE_PTR * page_ptr, HFID * hfid);

extern int heap_rv_nop (THREAD_ENTRY * thread_p, LOG_RCV * rcv);
extern int heap_rv_update_chain_after_mvcc_op (THREAD_ENTRY * thread_p, LOG_RCV * rcv);
extern INT16 heap_rv_remove_flags_from_offset (INT16 offset);

extern void heap_stats_update (THREAD_ENTRY * thread_p, PAGE_PTR pgptr, const HFID * hfid, int prev_freespace);
extern bool heap_should_try_update_stat (const int current_freespace, const int prev_freespace);
extern int heap_rv_mvcc_redo_redistribute (THREAD_ENTRY * thread_p, LOG_RCV * rcv);
extern int heap_vacuum_all_objects (THREAD_ENTRY * thread_p, HEAP_SCANCACHE * upd_scancache, MVCCID threshold_mvccid);
extern SCAN_CODE heap_get_visible_version (THREAD_ENTRY * thread_p, const OID * oid, OID * class_oid, RECDES * recdes,
					   HEAP_SCANCACHE * scan_cache, int ispeeking, int old_chn);
extern SCAN_CODE heap_scan_get_visible_version (THREAD_ENTRY * thread_p, const OID * oid, OID * class_oid,
						RECDES * recdes, HEAP_SCANCACHE * scan_cache, int ispeeking,
						int old_chn);
extern SCAN_CODE heap_get_last_version (THREAD_ENTRY * thread_p, HEAP_GET_CONTEXT * context);
extern void heap_clean_get_context (THREAD_ENTRY * thread_p, HEAP_GET_CONTEXT * context);
extern void heap_init_get_context (THREAD_ENTRY * thread_p, HEAP_GET_CONTEXT * context, const OID * oid,
				   OID * class_oid, RECDES * recdes, HEAP_SCANCACHE * scan_cache, int ispeeking,
				   int old_chn);
extern int heap_prepare_object_page (THREAD_ENTRY * thread_p, const OID * oid, PGBUF_WATCHER * page_watcher_p,
				     PGBUF_LATCH_MODE latch_mode);
extern SCAN_CODE heap_prepare_get_context (THREAD_ENTRY * thread_p, HEAP_GET_CONTEXT * context, bool is_heap_scan,
					   NON_EXISTENT_HANDLING non_ex_handling_type);
extern SCAN_CODE heap_get_record_data_when_all_ready (THREAD_ENTRY * thread_p, HEAP_GET_CONTEXT * context);
extern SCAN_CODE heap_get_visible_version_internal (THREAD_ENTRY * thread_p, HEAP_GET_CONTEXT * context,
						    bool is_heap_scan);
extern SCAN_CODE heap_get_class_record (THREAD_ENTRY * thread_p, const OID * class_oid, RECDES * recdes_p,
					HEAP_SCANCACHE * scan_cache, int ispeeking);
extern int heap_rv_undo_ovf_update (THREAD_ENTRY * thread_p, LOG_RCV * rcv);
extern int heap_get_best_space_num_stats_entries (void);

extern int heap_get_hfid_from_vfid (THREAD_ENTRY * thread_p, const VFID * vfid, HFID * hfid);
extern int heap_scan_cache_allocate_area (THREAD_ENTRY * thread_p, HEAP_SCANCACHE * scan_cache_p, int size);
extern bool heap_is_page_header (THREAD_ENTRY * thread_p, PAGE_PTR page);

extern int heap_alloc_new_page (THREAD_ENTRY * thread_p, HFID * hfid, OID class_oid, PGBUF_WATCHER * home_hint_p,
				VPID * new_page_vpid);

extern int heap_nonheader_page_capacity ();

<<<<<<< HEAD
// *INDENT-OFF*
extern int heap_append_pages_to_heap (THREAD_ENTRY * thread_p, const HFID * hfid, const OID &class_oid,
                                      const std::vector<VPID> &heap_pages_array);
=======
extern int heap_rv_postpone_append_pages_to_heap (THREAD_ENTRY * thread_p, LOG_RCV * recv);
extern void heap_rv_dump_append_pages_to_heap (FILE * fp, int length, void *data);
// *INDENT-OFF*
extern void heap_log_postpone_heap_append_pages (THREAD_ENTRY * thread_p, const HFID * hfid, const OID * class_oid,
						 const std::vector<VPID> &heap_pages_array);
>>>>>>> 45be4dd7
// *INDENT-ON*
#endif /* _HEAP_FILE_H_ */<|MERGE_RESOLUTION|>--- conflicted
+++ resolved
@@ -684,16 +684,10 @@
 
 extern int heap_nonheader_page_capacity ();
 
-<<<<<<< HEAD
-// *INDENT-OFF*
-extern int heap_append_pages_to_heap (THREAD_ENTRY * thread_p, const HFID * hfid, const OID &class_oid,
-                                      const std::vector<VPID> &heap_pages_array);
-=======
 extern int heap_rv_postpone_append_pages_to_heap (THREAD_ENTRY * thread_p, LOG_RCV * recv);
 extern void heap_rv_dump_append_pages_to_heap (FILE * fp, int length, void *data);
 // *INDENT-OFF*
 extern void heap_log_postpone_heap_append_pages (THREAD_ENTRY * thread_p, const HFID * hfid, const OID * class_oid,
 						 const std::vector<VPID> &heap_pages_array);
->>>>>>> 45be4dd7
 // *INDENT-ON*
 #endif /* _HEAP_FILE_H_ */