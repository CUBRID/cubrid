/*
 * Copyright (C) 2008 Search Solution Corporation. All rights reserved by Search Solution.
 *
 *   This program is free software; you can redistribute it and/or modify
 *   it under the terms of the GNU General Public License as published by
 *   the Free Software Foundation; either version 2 of the License, or
 *   (at your option) any later version.
 *
 *  This program is distributed in the hope that it will be useful,
 *  but WITHOUT ANY WARRANTY; without even the implied warranty of
 *  MERCHANTABILITY or FITNESS FOR A PARTICULAR PURPOSE. See the
 *  GNU General Public License for more details.
 *
 *  You should have received a copy of the GNU General Public License
 *  along with this program; if not, write to the Free Software
 *  Foundation, Inc., 51 Franklin Street, Fifth Floor, Boston, MA 02110-1301 USA
 *
 */


/*
 * heap_file.h: Heap file object manager (at Server)
 */

#ifndef _HEAP_FILE_H_
#define _HEAP_FILE_H_

#ident "$Id$"

#include "config.h"

#include "error_manager.h"
#include "storage_common.h"
#include "locator.h"
#include "file_manager.h"
#include "disk_manager.h"
#include "slotted_page.h"
#include "oid.h"
#include "object_representation_sr.h"
#include "thread.h"
#include "system_catalog.h"
#include "page_buffer.h"
#include "perf_monitor.h"

#define HFID_EQ(hfid_ptr1, hfid_ptr2) \
  ((hfid_ptr1) == (hfid_ptr2) || \
   ((hfid_ptr1)->hpgid == (hfid_ptr2)->hpgid && \
    VFID_EQ(&((hfid_ptr1)->vfid), &((hfid_ptr2)->vfid))))

#define HEAP_SET_RECORD(recdes, record_area_size, record_length, record_type, \
			record_data)	\
  do  {	\
  (recdes)->area_size = record_area_size;  \
  (recdes)->length    = record_length;  \
  (recdes)->type      = record_type; \
  (recdes)->data      = (char *)record_data; \
  }while(0)

#define HEAP_HEADER_AND_CHAIN_SLOTID  0	/* Slot for chain and header */

#define HEAP_MAX_ALIGN INT_ALIGNMENT	/* maximum alignment for heap record */

#define HEAP_ISJUNK_OID(oid) \
  ((oid)->slotid == HEAP_HEADER_AND_CHAIN_SLOTID || \
   (oid)->slotid < 0 || (oid)->volid < 0 || (oid)->pageid < 0)

#if defined (NDEBUG)
#define HEAP_ISVALID_OID(oid) \
  (HEAP_ISJUNK_OID(oid)       \
   ? DISK_INVALID             \
   : DISK_VALID)
#else
#define HEAP_ISVALID_OID(oid) \
  (HEAP_ISJUNK_OID(oid)       \
   ? DISK_INVALID             \
   : disk_isvalid_page (NULL, (oid)->volid, (oid)->pageid))
#endif

#define HEAP_SCANCACHE_SET_NODE(scan_cache, class_oid_p, hfid_p) \
  do  {	\
  COPY_OID (&(scan_cache)->node.class_oid, class_oid_p); \
  HFID_COPY (&(scan_cache)->node.hfid, hfid_p); \
  }while(0)

/*
 * Heap scan structures
 */

/* Heap MVCC delete informations. This structure keep informations about
 * the current row. 
 */
typedef struct heap_mvcc_delete_info HEAP_MVCC_DELETE_INFO;
struct heap_mvcc_delete_info
{
  MVCCID row_delid;		/* row delete id */
  MVCC_SATISFIES_DELETE_RESULT satisfies_delete_result;	/* can delete row? */
};

typedef struct heap_bestspace HEAP_BESTSPACE;
struct heap_bestspace
{
  VPID vpid;			/* Vpid of one of the best pages */
  int freespace;		/* Estimated free space in this page */
};

typedef struct heap_scancache_node HEAP_SCANCACHE_NODE;
struct heap_scancache_node
{
  HFID hfid;			/* Heap file of scan */
  OID class_oid;		/* Class oid of scanned instances */
};

typedef struct heap_scancache_node_list HEAP_SCANCACHE_NODE_LIST;
struct heap_scancache_node_list
{
  HEAP_SCANCACHE_NODE node;
  HEAP_SCANCACHE_NODE_LIST *next;
};

typedef struct heap_scancache HEAP_SCANCACHE;
struct heap_scancache
{				/* Define a scan over the whole heap file */
  int debug_initpattern;	/* A pattern which indicates that the structure has been initialized */
  HEAP_SCANCACHE_NODE node;	/* current scanned heap file information */
  LOCK page_latch;		/* Indicates the latch/lock to be acquired on heap pages. Its value may be NULL_LOCK
				 * when it is secure to skip lock on heap pages. For example, the class of the heap has 
				 * been locked with either S_LOCK, SIX_LOCK, or X_LOCK */
  int cache_last_fix_page;	/* Indicates if page buffers and memory are cached (left fixed) */
  PGBUF_WATCHER page_watcher;
  char *area;			/* Pointer to last left fixed memory allocated */
  int area_size;		/* Size of allocated area */
  int num_btids;		/* Total number of indexes defined on the scanning class */
  BTREE_UNIQUE_STATS *index_stat_info;	/* unique-related stat info <btid,num_nulls,num_keys,num_oids> */
  FILE_TYPE file_type;		/* The file type of the heap file being scanned. Can be FILE_HEAP or
				 * FILE_HEAP_REUSE_SLOTS */
  MVCC_SNAPSHOT *mvcc_snapshot;	/* mvcc snapshot */
  HEAP_SCANCACHE_NODE_LIST *partition_list;	/* list holding the heap file information for partition nodes involved
						 * in the scan */
};

typedef struct heap_scanrange HEAP_SCANRANGE;
struct heap_scanrange
{				/* Define a scanrange over a set of objects resident on the same page. It can be used
				 * for evaluation of nested joins */
  OID first_oid;		/* First OID in scan range object */
  OID last_oid;			/* Last OID in scan range object */
  HEAP_SCANCACHE scan_cache;	/* Current cached information from previous scan */
};

typedef struct heap_hfid_table HEAP_HFID_TABLE;
struct heap_hfid_table
{
  LF_HASH_TABLE hfid_hash;	/* class OID->HFID cache hash table */
  LF_ENTRY_DESCRIPTOR hfid_hash_descriptor;	/* used by hfid_hash */
  LF_FREELIST hfid_hash_freelist;	/* used by hfid_hash */
};

#define HEAP_HFID_HASH_SIZE 1000

/* entry for class OID->HFID lock free hashtable */
typedef struct heap_hfid_table_entry HEAP_HFID_TABLE_ENTRY;
struct heap_hfid_table_entry
{
  OID class_oid;		/* key - OID */
  HEAP_HFID_TABLE_ENTRY *stack;	/* used in freelist */
  HEAP_HFID_TABLE_ENTRY *next;	/* used in hash table */
  UINT64 del_id;		/* delete transaction ID (for lock free) */

  HFID hfid;			/* value - HFID */
};

typedef enum
{
  HEAP_READ_ATTRVALUE,
  HEAP_WRITTEN_ATTRVALUE,
  HEAP_UNINIT_ATTRVALUE,
  HEAP_WRITTEN_LOB_ATTRVALUE,
  HEAP_READ_ATTRVALUE_OOR_OID
} HEAP_ATTRVALUE_STATE;

typedef enum
{
  HEAP_INSTANCE_ATTR,
  HEAP_SHARED_ATTR,
  HEAP_CLASS_ATTR
} HEAP_ATTR_TYPE;

typedef struct heap_attrvalue HEAP_ATTRVALUE;
struct heap_attrvalue
{
  ATTR_ID attrid;		/* attribute identifier */
  HEAP_ATTRVALUE_STATE state;	/* State of the attribute value. Either of has been read, has been updated, or is
				 * unitialized */
  int do_increment;
  HEAP_ATTR_TYPE attr_type;	/* Instance, class, or shared attribute */
  OR_ATTRIBUTE *last_attrepr;	/* Used for default values */
  OR_ATTRIBUTE *read_attrepr;	/* Pointer to a desired attribute information */
  DB_VALUE dbvalue;		/* DB values of the attribute in memory */
};

typedef struct heap_cache_attrinfo HEAP_CACHE_ATTRINFO;
struct heap_cache_attrinfo
{
  OID class_oid;		/* Class object identifier */
  int last_cacheindex;		/* An index identifier when the last_classrepr was obtained from the classrepr cache.
				 * Otherwise, -1 */
  int read_cacheindex;		/* An index identifier when the read_classrepr was obtained from the classrepr cache.
				 * Otherwise, -1 */
  OR_CLASSREP *last_classrepr;	/* Currently cached catalog attribute info. */
  OR_CLASSREP *read_classrepr;	/* Currently cached catalog attribute info. */
  OID inst_oid;			/* Instance Object identifier */
  int inst_chn;			/* Current chn of instance object */
  int num_values;		/* Number of desired attribute values */
  HEAP_ATTRVALUE *values;	/* Value for the attributes */
};

typedef struct function_index_info FUNCTION_INDEX_INFO;
struct function_index_info
{
  char *expr_stream;
  int expr_stream_size;
  int col_id;
  int attr_index_start;
  void *expr;
};

typedef struct func_pred_unpack_info FUNC_PRED_UNPACK_INFO;
struct func_pred_unpack_info
{
  void *func_pred;
  void *unpack_info;
};

#if 0				/* TODO: check not use - ksseo */
typedef struct heap_spacecache HEAP_SPACECACHE;
struct heap_spacecache
{				/* Define an alter space cache for heap file */

  float remain_sumlen;		/* Total new length of records that it is predicted for the rest of space cache. If it
				 * is unknown -1 is stored. This value is used to estimate the number of pages to
				 * allocate at a particular time in space cache. If the value is < pagesize, only one
				 * page at a time is allocated. */
};
#endif

typedef struct heap_idx_elements_info HEAP_IDX_ELEMENTS_INFO;
struct heap_idx_elements_info
{
  int num_btids;		/* class has # of btids */
  int has_single_col;		/* class has single column index */
  int has_multi_col;		/* class has multi-column index */
};

/* heap operation types */
typedef enum
{
  HEAP_OPERATION_NONE = 0,
  HEAP_OPERATION_INSERT,
  HEAP_OPERATION_DELETE,
  HEAP_OPERATION_UPDATE
} HEAP_OPERATION_TYPE;

typedef enum update_inplace_style UPDATE_INPLACE_STYLE;
enum update_inplace_style
{
  UPDATE_INPLACE_NONE = 0,	/* None */
  UPDATE_INPLACE_CURRENT_MVCCID = 1,	/* non-MVCC in-place update style with current MVCC ID. */
  UPDATE_INPLACE_OLD_MVCCID = 2	/* non-MVCC in-place update style with old MVCC ID. Preserves old MVCC ID */
};

/* Currently mvcc update is also executed inplace, but coresponds to UPDATE_INPLACE_NONE. TODO: Refactor */
#define HEAP_IS_UPDATE_INPLACE(update_inplace_style) \
  ((update_inplace_style) != UPDATE_INPLACE_NONE)

/* heap operation information structure */
typedef struct heap_operation_context HEAP_OPERATION_CONTEXT;
struct heap_operation_context
{
  /* heap operation type */
  HEAP_OPERATION_TYPE type;
  UPDATE_INPLACE_STYLE update_in_place;

  /* logical operation input */
  HFID hfid;			/* heap file identifier */
  HFID oor_hfid;		/* out of row heap file identifier */
  OID oid;			/* object identifier */
  OID class_oid;		/* class object identifier */
  RECDES *recdes_p;		/* record descriptor */
  OUT_OF_ROW_RECDES *out_of_row_recdes;
  HEAP_SCANCACHE *scan_cache_p;	/* scan cache */

  /* overflow transient data */
  RECDES map_recdes;		/* built record descriptor during multipage insert */
  OID ovf_oid;			/* overflow object location */

  /* transient data */
  RECDES home_recdes;
  char home_recdes_buffer[IO_MAX_PAGE_SIZE + MAX_ALIGNMENT];
  INT16 record_type;		/* record type of original record */
  FILE_TYPE file_type;		/* the file type of hfid */

  /* physical page watchers - these should not be referenced directly */
  PGBUF_WATCHER home_page_watcher;	/* home page */
  PGBUF_WATCHER overflow_page_watcher;	/* overflow page */
  PGBUF_WATCHER header_page_watcher;	/* header page */
  PGBUF_WATCHER forward_page_watcher;	/* forward page */

  /* page watchers */
  PGBUF_WATCHER *home_page_watcher_p;
  PGBUF_WATCHER *overflow_page_watcher_p;
  PGBUF_WATCHER *header_page_watcher_p;
  PGBUF_WATCHER *forward_page_watcher_p;

  /* logical operation output */
  OID res_oid;			/* object identifier (if operation generates one) */
  bool is_logical_old;		/* true if initial record was not REC_ASSIGN_ADDRESS */
  bool is_redistribute_insert_with_delid;	/* true if the insert is due to a partition redistribute data operation 
						 * and has a valid delid */

  /* Performance stat dump. */
  PERF_UTIME_TRACKER *time_track;
};

enum
{ END_SCAN, CONTINUE_SCAN };

typedef enum
{
  SNAPSHOT_TYPE_NONE,		/* do not use snapshot */
  SNAPSHOT_TYPE_MVCC,		/* use MVCC snapshot */
  SNAPSHOT_TYPE_DIRTY		/* use dirty snapshot */
} SNAPSHOT_TYPE;

/* values with this size or above are stored in out of record data (heap or overflow) */
#define HEAP_OOR_THRESHOLD_SIZE 50
/* values with size below this threshold are stored in heap file */
#define HEAP_OOR_SLOTTED_THRESHOLD_SIZE 200


/* HEAP_PAGE_VACUUM_STATUS -
 * Heap page attribute used to predict when page is no longer going to need
 * another vacuum actions. This allows page deallocations without risking
 * future access from vacuum workers.
 *
 * There are three possible states.
 *
 * Initial state is HEAP_PAGE_VACUUM_NONE (empty page). This state can be
 * reached again after vacuuming in state VACUUM_PAGE_VACUUM_ONCE.
 *
 * After one MVCC op, state becomes HEAP_PAGE_VACUUM_ONCE.
 *
 * After a second MVCC op without vacuum, state becomes
 * HEAP_PAGE_VACUUM_UNKNOWN, since future access from vacuum workers becomes
 * unpredictable. Trying to keep track of required number vacuum accesses is
 * not trivial and requires too much effort to handle cases that are not
 * necessarily common.
 *
 * HEAP_PAGE_VACUUM_UNKNOWN can be changed only one way: When heap page max
 * MVCCID is older than vacuum data oldest MVCCID, it means all vacuum
 * required for that page was executed. Next MVCC op will convert the state
 * to HEAP_PAGE_VACUUM_ONCE.
 */
typedef enum
{
  HEAP_PAGE_VACUUM_NONE,	/* Heap page is completely vacuumed. */
  HEAP_PAGE_VACUUM_ONCE,	/* Heap page requires one vacuum action. */
  HEAP_PAGE_VACUUM_UNKNOWN	/* Heap page requires an unknown number of vacuum actions. */
} HEAP_PAGE_VACUUM_STATUS;

typedef struct heap_get_context HEAP_GET_CONTEXT;
struct heap_get_context
{
  INT16 record_type;		/* record type */

  /* input */
  OID *oid_p;			/* required object identifer */
  OID forward_oid;		/* forward oid of REC_RELOCATION or REC_BIGONE */
  OID *class_oid_p;		/* class object identifier */
  RECDES *recdes_p;		/* record descriptor */
  HEAP_SCANCACHE *scan_cache;	/* scan cache */

  /* physical page watchers  */
  PGBUF_WATCHER home_page_watcher;	/* home page */
  PGBUF_WATCHER fwd_page_watcher;	/* forward page */

  /* retrieving parameters */
  int ispeeking;		/* PEEK or COPY */
  int old_chn;			/* Cache number coherency */

  PGBUF_LATCH_MODE latch_mode;	/* normally, we need READ latch for get_context, but some operations
				 * (like serial increment) require WRITE mode */
};

/* Forward definition. */
struct mvcc_reev_data;

extern int heap_classrepr_decache (THREAD_ENTRY * thread_p, const OID * class_oid);
#ifdef DEBUG_CLASSREPR_CACHE
extern int heap_classrepr_dump_anyfixed (void);
#endif /* DEBUG_CLASSREPR_CACHE */
extern int heap_manager_initialize (void);
extern int heap_manager_finalize (void);
extern int heap_assign_address (THREAD_ENTRY * thread_p, const HFID * hfid, OID * class_oid, OID * oid,
				int expected_length);
extern const OID *heap_ovf_delete (THREAD_ENTRY * thread_p, const HFID * hfid, const OID * ovf_oid, VFID * ovf_vfid_p);
extern VFID *heap_ovf_find_vfid (THREAD_ENTRY * thread_p, const HFID * hfid, VFID * ovf_vfid, bool create,
				 PGBUF_LATCH_CONDITION latch_cond);
extern void heap_flush (THREAD_ENTRY * thread_p, const OID * oid);
extern int xheap_reclaim_addresses (THREAD_ENTRY * thread_p, const HFID * hfid);
extern int heap_scancache_start (THREAD_ENTRY * thread_p, HEAP_SCANCACHE * scan_cache, const HFID * hfid,
				 const OID * class_oid, int cache_last_fix_page, int is_indexscan,
				 MVCC_SNAPSHOT * mvcc_snapshot);
extern int heap_scancache_start_modify (THREAD_ENTRY * thread_p, HEAP_SCANCACHE * scan_cache, const HFID * hfid,
					const OID * class_oid, int op_type, MVCC_SNAPSHOT * mvcc_snapshot);
extern int heap_scancache_quick_start (HEAP_SCANCACHE * scan_cache);
extern int heap_scancache_quick_start_modify (HEAP_SCANCACHE * scan_cache);
extern int heap_scancache_end (THREAD_ENTRY * thread_p, HEAP_SCANCACHE * scan_cache);
extern int heap_scancache_end_when_scan_will_resume (THREAD_ENTRY * thread_p, HEAP_SCANCACHE * scan_cache);
extern void heap_scancache_end_modify (THREAD_ENTRY * thread_p, HEAP_SCANCACHE * scan_cache);
extern SCAN_CODE heap_get_class_oid (THREAD_ENTRY * thread_p, const OID * oid, OID * class_oid);
extern SCAN_CODE heap_next (THREAD_ENTRY * thread_p, const HFID * hfid, OID * class_oid, OID * next_oid,
			    RECDES * recdes, HEAP_SCANCACHE * scan_cache, int ispeeking);
extern SCAN_CODE heap_next_record_info (THREAD_ENTRY * thread_p, const HFID * hfid, OID * class_oid, OID * next_oid,
					RECDES * recdes, HEAP_SCANCACHE * scan_cache, int ispeeking,
					DB_VALUE ** cache_recordinfo);
extern SCAN_CODE heap_prev (THREAD_ENTRY * thread_p, const HFID * hfid, OID * class_oid, OID * prev_oid,
			    RECDES * recdes, HEAP_SCANCACHE * scan_cache, int ispeeking);
extern SCAN_CODE heap_prev_record_info (THREAD_ENTRY * thread_p, const HFID * hfid, OID * class_oid, OID * next_oid,
					RECDES * recdes, HEAP_SCANCACHE * scan_cache, int ispeeking,
					DB_VALUE ** cache_recordinfo);
extern SCAN_CODE heap_first (THREAD_ENTRY * thread_p, const HFID * hfid, OID * class_oid, OID * oid, RECDES * recdes,
			     HEAP_SCANCACHE * scan_cache, int ispeeking);
extern SCAN_CODE heap_last (THREAD_ENTRY * thread_p, const HFID * hfid, OID * class_oid, OID * oid, RECDES * recdes,
			    HEAP_SCANCACHE * scan_cache, int ispeeking);
#if defined (ENABLE_UNUSED_FUNCTION)
extern int heap_cmp (THREAD_ENTRY * thread_p, const OID * oid, RECDES * recdes);
#endif
extern int heap_scanrange_start (THREAD_ENTRY * thread_p, HEAP_SCANRANGE * scan_range, const HFID * hfid,
				 const OID * class_oid, MVCC_SNAPSHOT * mvcc_snapshot);
extern void heap_scanrange_end (THREAD_ENTRY * thread_p, HEAP_SCANRANGE * scan_range);
extern SCAN_CODE heap_scanrange_to_following (THREAD_ENTRY * thread_p, HEAP_SCANRANGE * scan_range, OID * start_oid);
extern SCAN_CODE heap_scanrange_to_prior (THREAD_ENTRY * thread_p, HEAP_SCANRANGE * scan_range, OID * last_oid);
extern SCAN_CODE heap_scanrange_next (THREAD_ENTRY * thread_p, OID * next_oid, RECDES * recdes,
				      HEAP_SCANRANGE * scan_range, int ispeeking);
#if defined (ENABLE_UNUSED_FUNCTION)
extern SCAN_CODE heap_scanrange_prev (THREAD_ENTRY * thread_p, OID * prev_oid, RECDES * recdes,
				      HEAP_SCANRANGE * scan_range, int ispeeking);
extern SCAN_CODE heap_scanrange_first (THREAD_ENTRY * thread_p, OID * first_oid, RECDES * recdes,
				       HEAP_SCANRANGE * scan_range, int ispeeking);
extern SCAN_CODE heap_scanrange_last (THREAD_ENTRY * thread_p, OID * last_oid, RECDES * recdes,
				      HEAP_SCANRANGE * scan_range, int ispeeking);
#endif

extern bool heap_does_exist (THREAD_ENTRY * thread_p, OID * class_oid, const OID * oid);
extern bool heap_is_object_not_null (THREAD_ENTRY * thread_p, OID * class_oid, const OID * oid);
extern int heap_get_num_objects (THREAD_ENTRY * thread_p, const HFID * hfid, int *npages, int *nobjs, int *avg_length);

extern int heap_estimate (THREAD_ENTRY * thread_p, const HFID * hfid, int *npages, int *nobjs, int *avg_length);
extern int heap_estimate_num_objects (THREAD_ENTRY * thread_p, const HFID * hfid);
extern INT32 heap_estimate_num_pages_needed (THREAD_ENTRY * thread_p, int total_nobjs, int avg_obj_size, int num_attrs,
					     int num_var_attrs);

extern char *heap_get_class_name (THREAD_ENTRY * thread_p, const OID * class_oid);
extern char *heap_get_class_name_alloc_if_diff (THREAD_ENTRY * thread_p, const OID * class_oid, char *guess_classname);
extern char *heap_get_class_name_of_instance (THREAD_ENTRY * thread_p, const OID * inst_oid);
extern int heap_get_class_partitions (THREAD_ENTRY * thread_p, const OID * class_oid, OR_PARTITION ** parts,
				      int *parts_count);
extern void heap_clear_partition_info (THREAD_ENTRY * thread_p, OR_PARTITION * parts, int parts_count);
extern int heap_get_class_supers (THREAD_ENTRY * thread_p, const OID * class_oid, OID ** super_oids, int *count);
#if defined (ENABLE_UNUSED_FUNCTION)
extern char *heap_get_class_name_with_is_class (THREAD_ENTRY * thread_p, const OID * oid, int *isclass);
#endif
extern int heap_attrinfo_start (THREAD_ENTRY * thread_p, const OID * class_oid, int requested_num_attrs,
				const ATTR_ID * attrid, HEAP_CACHE_ATTRINFO * attr_info);
extern void heap_attrinfo_end (THREAD_ENTRY * thread_p, HEAP_CACHE_ATTRINFO * attr_info);
extern int heap_attrinfo_clear_dbvalues (HEAP_CACHE_ATTRINFO * attr_info);
extern int heap_attrinfo_read_dbvalues (THREAD_ENTRY * thread_p, const OID * inst_oid, RECDES * recdes,
					HEAP_SCANCACHE * scan_cache, HEAP_CACHE_ATTRINFO * attr_info,
					OUT_OF_ROW_CONTEXT *oor_context);
extern int heap_attrinfo_read_dbvalues_without_oid (THREAD_ENTRY * thread_p, RECDES * recdes,
						    HEAP_CACHE_ATTRINFO * attr_info);
extern int heap_attrinfo_delete_lob (THREAD_ENTRY * thread_p, RECDES * recdes, HEAP_CACHE_ATTRINFO * attr_info);
extern DB_VALUE *heap_attrinfo_access (ATTR_ID attrid, HEAP_CACHE_ATTRINFO * attr_info);
extern int heap_attrinfo_set (const OID * inst_oid, ATTR_ID attrid, DB_VALUE * attr_val,
			      HEAP_CACHE_ATTRINFO * attr_info);
extern SCAN_CODE heap_attrinfo_transform_to_disk (THREAD_ENTRY * thread_p, HEAP_CACHE_ATTRINFO * attr_info,
						  RECDES * old_recdes, RECDES * new_recdes,
						  OUT_OF_ROW_RECDES * out_of_row_recdes);
extern SCAN_CODE heap_attrinfo_transform_to_disk_except_lob (THREAD_ENTRY * thread_p, HEAP_CACHE_ATTRINFO * attr_info,
							     RECDES * old_recdes, RECDES * new_recdes,
							     OUT_OF_ROW_RECDES * out_of_row_recdes);

extern DB_VALUE *heap_attrinfo_generate_key (THREAD_ENTRY * thread_p, int n_atts, int *att_ids, int *atts_prefix_length,
					     HEAP_CACHE_ATTRINFO * attr_info, RECDES * recdes, DB_VALUE * dbvalue,
					     char *buf, FUNCTION_INDEX_INFO * func_index_info);
extern int heap_attrinfo_start_with_index (THREAD_ENTRY * thread_p, OID * class_oid, RECDES * class_recdes,
					   HEAP_CACHE_ATTRINFO * attr_info, HEAP_IDX_ELEMENTS_INFO * idx_info);
extern int heap_attrinfo_start_with_btid (THREAD_ENTRY * thread_p, OID * class_oid, BTID * btid,
					  HEAP_CACHE_ATTRINFO * attr_info);

#if defined (ENABLE_UNUSED_FUNCTION)
extern DB_VALUE *heap_attrvalue_get_index (int value_index, ATTR_ID * attrid, int *n_btids, BTID ** btids,
					   HEAP_CACHE_ATTRINFO * idx_attrinfo);
#endif
extern HEAP_ATTRVALUE *heap_attrvalue_locate (ATTR_ID attrid, HEAP_CACHE_ATTRINFO * attr_info);
extern OR_ATTRIBUTE *heap_locate_last_attrepr (ATTR_ID attrid, HEAP_CACHE_ATTRINFO * attr_info);
extern DB_VALUE *heap_attrvalue_get_key (THREAD_ENTRY * thread_p, int btid_index, HEAP_CACHE_ATTRINFO * idx_attrinfo,
					 RECDES * recdes, BTID * btid, DB_VALUE * db_value, char *buf,
					 FUNC_PRED_UNPACK_INFO * func_indx_preds, TP_DOMAIN ** key_domain);

extern BTID *heap_indexinfo_get_btid (int btid_index, HEAP_CACHE_ATTRINFO * attrinfo);
extern int heap_indexinfo_get_num_attrs (int btid_index, HEAP_CACHE_ATTRINFO * attrinfo);
extern int heap_indexinfo_get_attrids (int btid_index, HEAP_CACHE_ATTRINFO * attrinfo, ATTR_ID * attrids);
extern int heap_indexinfo_get_attrs_prefix_length (int btid_index, HEAP_CACHE_ATTRINFO * attrinfo,
						   int *attrs_prefix_length, int len_attrs_prefix_length);
extern int heap_get_index_with_name (THREAD_ENTRY * thread_p, OID * class_oid, const char *index_name, BTID * btid);
extern int heap_get_indexinfo_of_btid (THREAD_ENTRY * thread_p, OID * class_oid, BTID * btid, BTREE_TYPE * type,
				       int *num_attrs, ATTR_ID ** attr_ids, int **attrs_prefix_length, char **btnamepp,
				       int *func_index_col_id);
extern int heap_get_referenced_by (THREAD_ENTRY * thread_p, OID * class_oid, const OID * obj_oid, RECDES * obj,
				   int *max_oid_cnt, OID ** oid_list);

extern int heap_prefetch (THREAD_ENTRY * thread_p, OID * class_oid, const OID * oid, LC_COPYAREA_DESC * prefetch);
extern DISK_ISVALID heap_check_all_pages (THREAD_ENTRY * thread_p, HFID * hfid);
extern DISK_ISVALID heap_check_heap_file (THREAD_ENTRY * thread_p, HFID * hfid);
extern DISK_ISVALID heap_check_all_heaps (THREAD_ENTRY * thread_p);

extern int heap_chnguess_get (THREAD_ENTRY * thread_p, const OID * oid, int tran_index);
extern int heap_chnguess_put (THREAD_ENTRY * thread_p, const OID * oid, int tran_index, int chn);
extern void heap_chnguess_clear (THREAD_ENTRY * thread_p, int tran_index);

/* Misc */
extern int xheap_get_class_num_objects_pages (THREAD_ENTRY * thread_p, const HFID * hfid, int approximation, int *nobjs,
					      int *npages);

extern int xheap_has_instance (THREAD_ENTRY * thread_p, const HFID * hfid, OID * class_oid, int has_visible_instance);

extern int heap_init_func_pred_unpack_info (THREAD_ENTRY * thread_p, HEAP_CACHE_ATTRINFO * attr_info,
					    const OID * class_oid, FUNC_PRED_UNPACK_INFO ** func_indx_preds);

extern void heap_free_func_pred_unpack_info (THREAD_ENTRY * thread_p, int n_indexes,
					     FUNC_PRED_UNPACK_INFO * func_indx_preds, int *attr_info_started);

/* auto-increment */
extern int heap_set_autoincrement_value (THREAD_ENTRY * thread_p, HEAP_CACHE_ATTRINFO * attr_info,
					 HEAP_SCANCACHE * scan_cache, int *is_set);

extern void heap_dump (THREAD_ENTRY * thread_p, FILE * fp, HFID * hfid, bool dump_records);
extern void heap_dump_all (THREAD_ENTRY * thread_p, FILE * fp, bool dump_records);
extern void heap_attrinfo_dump (THREAD_ENTRY * thread_p, FILE * fp, HEAP_CACHE_ATTRINFO * attr_info, bool dump_schema);
#if defined (CUBRID_DEBUG)
extern void heap_chnguess_dump (FILE * fp);
#endif /* CUBRID_DEBUG */
extern void heap_dump_all_capacities (THREAD_ENTRY * thread_p, FILE * fp);

/* partition-support */
extern OR_CLASSREP *heap_classrepr_get (THREAD_ENTRY * thread_p, OID * class_oid, RECDES * class_recdes, REPR_ID reprid,
					int *idx_incache);
extern int heap_classrepr_free (OR_CLASSREP * classrep, int *idx_incache);
extern REPR_ID heap_get_class_repr_id (THREAD_ENTRY * thread_p, OID * class_oid);
extern int heap_classrepr_find_index_id (OR_CLASSREP * classrepr, BTID * btid);
#if defined(ENABLE_UNUSED_FUNCTION)
extern int heap_attrinfo_set_uninitialized_global (THREAD_ENTRY * thread_p, OID * inst_oid, RECDES * recdes,
						   HEAP_CACHE_ATTRINFO * attr_info);
#endif

/* Recovery functions */
extern int heap_rv_redo_newpage (THREAD_ENTRY * thread_p, LOG_RCV * rcv);
extern int heap_rv_redo_newpage_reuse_oid (THREAD_ENTRY * thread_p, LOG_RCV * rcv);
extern int heap_rv_undoredo_pagehdr (THREAD_ENTRY * thread_p, LOG_RCV * rcv);
extern void heap_rv_dump_statistics (FILE * fp, int ignore_length, void *data);
extern void heap_rv_dump_chain (FILE * fp, int ignore_length, void *data);
extern int heap_rv_undo_insert (THREAD_ENTRY * thread_p, LOG_RCV * rcv);
extern int heap_rv_redo_insert (THREAD_ENTRY * thread_p, LOG_RCV * rcv);
extern int heap_rv_mvcc_redo_insert (THREAD_ENTRY * thread_p, LOG_RCV * rcv);
extern int heap_rv_undo_delete (THREAD_ENTRY * thread_p, LOG_RCV * rcv);
extern int heap_rv_redo_delete (THREAD_ENTRY * thread_p, LOG_RCV * rcv);
extern int heap_rv_mvcc_undo_delete (THREAD_ENTRY * thread_p, LOG_RCV * rcv);
extern int heap_rv_mvcc_undo_delete_overflow (THREAD_ENTRY * thread_p, LOG_RCV * rcv);
extern int heap_rv_mvcc_redo_delete_home (THREAD_ENTRY * thread_p, LOG_RCV * rcv);
extern int heap_rv_mvcc_redo_delete_overflow (THREAD_ENTRY * thread_p, LOG_RCV * rcv);
extern int heap_rv_mvcc_redo_delete_newhome (THREAD_ENTRY * thread_p, LOG_RCV * rcv);
extern int heap_rv_redo_mark_reusable_slot (THREAD_ENTRY * thread_p, LOG_RCV * rcv);
extern int heap_rv_undoredo_update (THREAD_ENTRY * thread_p, LOG_RCV * rcv);
extern int heap_rv_redo_reuse_page (THREAD_ENTRY * thread_p, LOG_RCV * rcv);
extern int heap_rv_redo_reuse_page_reuse_oid (THREAD_ENTRY * thread_p, LOG_RCV * rcv);
extern void heap_rv_dump_reuse_page (FILE * fp, int ignore_length, void *data);
extern int heap_rv_undo_create (THREAD_ENTRY * thread_p, LOG_RCV * rcv);
extern void heap_rv_dump_create (FILE * fp, int length_ignore, void *data);

extern int heap_get_hfid_from_class_oid (THREAD_ENTRY * thread_p, const OID * class_oid, HFID * hfid);
extern int heap_compact_pages (THREAD_ENTRY * thread_p, OID * class_oid);

extern void heap_classrepr_dump_all (THREAD_ENTRY * thread_p, FILE * fp, OID * class_oid);

extern int heap_get_btid_from_index_name (THREAD_ENTRY * thread_p, const OID * p_class_oid, const char *index_name,
					  BTID * p_found_btid);

extern int heap_object_upgrade_domain (THREAD_ENTRY * thread_p, HEAP_SCANCACHE * upd_scancache,
				       HEAP_CACHE_ATTRINFO * attr_info, OID * oid, const ATTR_ID att_id);

extern int heap_header_capacity_start_scan (THREAD_ENTRY * thread_p, int show_type, DB_VALUE ** arg_values, int arg_cnt,
					    void **ptr);
extern SCAN_CODE heap_header_next_scan (THREAD_ENTRY * thread_p, int cursor, DB_VALUE ** out_values, int out_cnt,
					void *ptr);
extern SCAN_CODE heap_capacity_next_scan (THREAD_ENTRY * thread_p, int cursor, DB_VALUE ** out_values, int out_cnt,
					  void *ptr);
extern int heap_header_capacity_end_scan (THREAD_ENTRY * thread_p, void **ptr);

extern SCAN_CODE heap_page_prev (THREAD_ENTRY * thread_p, const OID * class_oid, const HFID * hfid, VPID * prev_vpid,
				 DB_VALUE ** cache_pageinfo);
extern SCAN_CODE heap_page_next (THREAD_ENTRY * thread_p, const OID * class_oid, const HFID * hfid, VPID * next_vpid,
				 DB_VALUE ** cache_pageinfo);
extern int heap_vpid_next (const HFID * hfid, PAGE_PTR pgptr, VPID * next_vpid);
extern int heap_vpid_prev (const HFID * hfid, PAGE_PTR pgptr, VPID * prev_vpid);
extern SCAN_CODE heap_get_mvcc_header (THREAD_ENTRY * thread_p, HEAP_GET_CONTEXT * context,
				       MVCC_REC_HEADER * mvcc_header);
extern int heap_get_mvcc_rec_header_from_overflow (PAGE_PTR ovf_page, MVCC_REC_HEADER * mvcc_header,
						   RECDES * peek_recdes);
extern int heap_set_mvcc_rec_header_on_overflow (PAGE_PTR ovf_page, MVCC_REC_HEADER * mvcc_header);
extern int heap_rv_undoredo_update_and_update_chain (THREAD_ENTRY * thread_p, LOG_RCV * rcv);

extern bool heap_is_big_length (int length);
extern int heap_get_class_oid_from_page (THREAD_ENTRY * thread_p, PAGE_PTR page_p, OID * class_oid);
extern bool heap_attrinfo_check_unique_index (THREAD_ENTRY * thread_p, HEAP_CACHE_ATTRINFO * attr_info,
					      ATTR_ID * att_id, int n_att_id);
extern VPID *heap_get_header_page (THREAD_ENTRY * thread_p, HFID * hfid, VPID * header_vpid);
extern int heap_scancache_quick_start_root_hfid (THREAD_ENTRY * thread_p, HEAP_SCANCACHE * scan_cache);
extern int heap_scancache_quick_start_with_class_oid (THREAD_ENTRY * thread_p, HEAP_SCANCACHE * scan_cache,
						      OID * class_oid);
extern int heap_scancache_quick_start_with_class_hfid (THREAD_ENTRY * thread_p, HEAP_SCANCACHE * scan_cache,
						       const HFID * hfid);
extern int heap_scancache_quick_start_modify_with_class_oid (THREAD_ENTRY * thread_p, HEAP_SCANCACHE * scan_cache,
							     OID * class_oid);
extern void heap_create_insert_context (HEAP_OPERATION_CONTEXT * context, HFID * hfid_p, OID * class_oid_p,
					RECDES * recdes_p, OUT_OF_ROW_RECDES *out_of_row_recdes_p,
					HEAP_SCANCACHE * scancache_p);
extern void heap_create_delete_context (HEAP_OPERATION_CONTEXT * context, HFID * hfid_p, OID * oid_p, OID * class_oid_p,
					HEAP_SCANCACHE * scancache_p);
extern void heap_create_update_context (HEAP_OPERATION_CONTEXT * context, HFID * hfid_p, OID * oid_p, OID * class_oid_p,
					RECDES * recdes_p, OUT_OF_ROW_RECDES *out_of_row_recdes_p,
					HEAP_SCANCACHE * scancache_p, UPDATE_INPLACE_STYLE in_place);
extern int heap_insert_logical (THREAD_ENTRY * thread_p, HEAP_OPERATION_CONTEXT * context);
extern int heap_delete_logical (THREAD_ENTRY * thread_p, HEAP_OPERATION_CONTEXT * context);
extern int heap_update_logical (THREAD_ENTRY * thread_p, HEAP_OPERATION_CONTEXT * context);

extern int heap_initialize_hfid_table (void);
extern void heap_finalize_hfid_table (void);
extern int heap_delete_hfid_from_cache (THREAD_ENTRY * thread_p, OID * class_oid);

extern void heap_page_set_vacuum_status_none (THREAD_ENTRY * thread_p, PAGE_PTR heap_page);
extern MVCCID heap_page_get_max_mvccid (THREAD_ENTRY * thread_p, PAGE_PTR heap_page);
extern HEAP_PAGE_VACUUM_STATUS heap_page_get_vacuum_status (THREAD_ENTRY * thread_p, PAGE_PTR heap_page);
extern bool heap_remove_page_on_vacuum (THREAD_ENTRY * thread_p, PAGE_PTR * page_ptr, HFID * hfid);

extern int heap_rv_nop (THREAD_ENTRY * thread_p, LOG_RCV * rcv);
extern int heap_rv_update_chain_after_mvcc_op (THREAD_ENTRY * thread_p, LOG_RCV * rcv);
extern INT16 heap_rv_remove_flags_from_offset (INT16 offset);

extern void heap_stats_update (THREAD_ENTRY * thread_p, PAGE_PTR pgptr, const HFID * hfid, int prev_freespace);
extern bool heap_should_try_update_stat (const int current_freespace, const int prev_freespace);
extern int heap_rv_mvcc_redo_redistribute (THREAD_ENTRY * thread_p, LOG_RCV * rcv);
extern int heap_vacuum_all_objects (THREAD_ENTRY * thread_p, HEAP_SCANCACHE * upd_scancache, MVCCID threshold_mvccid);
extern SCAN_CODE heap_get_visible_version (THREAD_ENTRY * thread_p, const OID * oid, OID * class_oid, RECDES * recdes,
<<<<<<< HEAD
					   HEAP_SCANCACHE * scan_cache, int ispeeking, int old_chn);
extern SCAN_CODE heap_scan_get_visible_version (THREAD_ENTRY * thread_p, const OID * oid, OID * class_oid,
						RECDES * recdes, HEAP_SCANCACHE * scan_cache, int ispeeking,
						int old_chn);
extern SCAN_CODE heap_get_last_version (THREAD_ENTRY * thread_p, HEAP_GET_CONTEXT * context);
extern void heap_clean_get_context (THREAD_ENTRY * thread_p, HEAP_GET_CONTEXT * context);
extern void heap_init_get_context (THREAD_ENTRY * thread_p, HEAP_GET_CONTEXT * context, const OID * oid,
				   OID * class_oid, RECDES * recdes, HEAP_SCANCACHE * scan_cache, int ispeeking,
				   int old_chn);
extern int heap_prepare_object_page (THREAD_ENTRY * thread_p, const OID * oid, PGBUF_WATCHER * page_watcher_p,
				     PGBUF_LATCH_MODE latch_mode);
extern SCAN_CODE heap_prepare_get_context (THREAD_ENTRY * thread_p, HEAP_GET_CONTEXT * context,
					   PGBUF_LATCH_MODE latch_mode, bool is_heap_scan,
					   NON_EXISTENT_HANDLING non_ex_handling_type);
extern SCAN_CODE heap_get_record_data_when_all_ready (THREAD_ENTRY * thread_p, HEAP_GET_CONTEXT * context);
extern SCAN_CODE heap_get_visible_version_internal (THREAD_ENTRY * thread_p, HEAP_GET_CONTEXT * context,
						    bool is_heap_scan);
extern SCAN_CODE heap_get_class_record (THREAD_ENTRY * thread_p, OID * class_oid, RECDES * recdes_p,
					HEAP_SCANCACHE * scan_cache, int ispeeking);

=======
					   HEAP_SCANCACHE * scan_cache, int ispeeking, int old_chn, bool is_heap_scan);
extern SCAN_CODE heap_mvcc_lock_and_get_object_version (THREAD_ENTRY * thread_p, const OID * oid, OID * class_oid,
							RECDES * recdes, HEAP_SCANCACHE * scan_cache,
							SCAN_OPERATION_TYPE op_type, int ispeeking, int old_chn,
							struct mvcc_reev_data *mvcc_reev_data,
							NON_EXISTENT_HANDLING non_ex_handling_type);
extern void heap_free_oor_context (THREAD_ENTRY * thread_p, OUT_OF_ROW_RECDES *oor_context);
>>>>>>> 6fd2ecfa
#endif /* _HEAP_FILE_H_ */<|MERGE_RESOLUTION|>--- conflicted
+++ resolved
@@ -175,7 +175,7 @@
   HEAP_WRITTEN_ATTRVALUE,
   HEAP_UNINIT_ATTRVALUE,
   HEAP_WRITTEN_LOB_ATTRVALUE,
-  HEAP_READ_ATTRVALUE_OOR_OID
+  HEAP_READ_ATTRVALUE_OOR_LOB
 } HEAP_ATTRVALUE_STATE;
 
 typedef enum
@@ -662,7 +662,6 @@
 extern int heap_rv_mvcc_redo_redistribute (THREAD_ENTRY * thread_p, LOG_RCV * rcv);
 extern int heap_vacuum_all_objects (THREAD_ENTRY * thread_p, HEAP_SCANCACHE * upd_scancache, MVCCID threshold_mvccid);
 extern SCAN_CODE heap_get_visible_version (THREAD_ENTRY * thread_p, const OID * oid, OID * class_oid, RECDES * recdes,
-<<<<<<< HEAD
 					   HEAP_SCANCACHE * scan_cache, int ispeeking, int old_chn);
 extern SCAN_CODE heap_scan_get_visible_version (THREAD_ENTRY * thread_p, const OID * oid, OID * class_oid,
 						RECDES * recdes, HEAP_SCANCACHE * scan_cache, int ispeeking,
@@ -682,14 +681,5 @@
 						    bool is_heap_scan);
 extern SCAN_CODE heap_get_class_record (THREAD_ENTRY * thread_p, OID * class_oid, RECDES * recdes_p,
 					HEAP_SCANCACHE * scan_cache, int ispeeking);
-
-=======
-					   HEAP_SCANCACHE * scan_cache, int ispeeking, int old_chn, bool is_heap_scan);
-extern SCAN_CODE heap_mvcc_lock_and_get_object_version (THREAD_ENTRY * thread_p, const OID * oid, OID * class_oid,
-							RECDES * recdes, HEAP_SCANCACHE * scan_cache,
-							SCAN_OPERATION_TYPE op_type, int ispeeking, int old_chn,
-							struct mvcc_reev_data *mvcc_reev_data,
-							NON_EXISTENT_HANDLING non_ex_handling_type);
 extern void heap_free_oor_context (THREAD_ENTRY * thread_p, OUT_OF_ROW_RECDES *oor_context);
->>>>>>> 6fd2ecfa
 #endif /* _HEAP_FILE_H_ */