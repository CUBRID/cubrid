/*
 * Copyright (C) 2008 Search Solution Corporation. All rights reserved by Search Solution.
 *
 *   This program is free software; you can redistribute it and/or modify
 *   it under the terms of the GNU General Public License as published by
 *   the Free Software Foundation; either version 2 of the License, or
 *   (at your option) any later version.
 *
 *  This program is distributed in the hope that it will be useful,
 *  but WITHOUT ANY WARRANTY; without even the implied warranty of
 *  MERCHANTABILITY or FITNESS FOR A PARTICULAR PURPOSE. See the
 *  GNU General Public License for more details.
 *
 *  You should have received a copy of the GNU General Public License
 *  along with this program; if not, write to the Free Software
 *  Foundation, Inc., 51 Franklin Street, Fifth Floor, Boston, MA 02110-1301 USA
 *
 */


/*
 * heap_file.h: Heap file object manager (at Server)
 */

#ifndef _HEAP_FILE_H_
#define _HEAP_FILE_H_

#ident "$Id$"

#if !defined (SERVER_MODE) && !defined (SA_MODE)
#error Belongs to server module
#endif /* !defined (SERVER_MODE) && !defined (SA_MODE) */

#include "config.h"
#include "file_manager.h"
#include "heap_attrinfo.h"
#include "mem_block.hpp"
#include "mvcc.h"
#include "page_buffer.h"
#include "perf_monitor.h"
#include "storage_common.h"
#include "thread_compat.hpp"

// forward declarations
class multi_index_unique_stats;
class record_descriptor;

#define HFID_EQ(hfid_ptr1, hfid_ptr2) \
  ((hfid_ptr1) == (hfid_ptr2) \
   || ((hfid_ptr1)->hpgid == (hfid_ptr2)->hpgid && VFID_EQ (&((hfid_ptr1)->vfid), &((hfid_ptr2)->vfid))))

#define HEAP_SET_RECORD(recdes, record_area_size, record_length, record_type, record_data) \
  do \
    { \
      (recdes)->area_size = (record_area_size); \
      (recdes)->length    = (record_length); \
      (recdes)->type      = (record_type); \
      (recdes)->data      = (char *) (record_data); \
    } \
  while (0)

#define HEAP_HEADER_AND_CHAIN_SLOTID  0	/* Slot for chain and header */

#define HEAP_MAX_ALIGN INT_ALIGNMENT	/* maximum alignment for heap record */

#define HEAP_ISJUNK_OID(oid) \
  ((oid)->slotid == HEAP_HEADER_AND_CHAIN_SLOTID \
   || (oid)->slotid < 0 || (oid)->volid < 0 || (oid)->pageid < 0)

#if defined (NDEBUG)
#define HEAP_ISVALID_OID(thread_p, oid) \
  (HEAP_ISJUNK_OID (oid) \
   ? DISK_INVALID \
   : DISK_VALID)
#else
/* todo: fix me */
#define HEAP_ISVALID_OID(thread_p, oid) \
  (HEAP_ISJUNK_OID (oid) \
   ? DISK_INVALID \
   : disk_is_page_sector_reserved ((thread_p), (oid)->volid, (oid)->pageid))
#endif

#define HEAP_SCANCACHE_SET_NODE(scan_cache, class_oid_p, hfid_p) \
  do \
    { \
      COPY_OID (&(scan_cache)->node.class_oid, class_oid_p); \
      HFID_COPY (&(scan_cache)->node.hfid, hfid_p); \
    } \
  while (0)

#define heap_classrepr_free_and_init(class_repr, idxp) \
  do \
    { \
      if ((class_repr) != NULL) \
        { \
          heap_classrepr_free ((class_repr), (idxp)); \
          (class_repr) = NULL; \
        } \
    } \
  while (0)

/*
 * Heap scan structures
 */

/* Heap MVCC delete informations. This structure keep informations about
 * the current row.
 */
typedef struct heap_mvcc_delete_info HEAP_MVCC_DELETE_INFO;
struct heap_mvcc_delete_info
{
  MVCCID row_delid;		/* row delete id */
  MVCC_SATISFIES_DELETE_RESULT satisfies_delete_result;	/* can delete row? */
};

typedef struct heap_bestspace HEAP_BESTSPACE;
struct heap_bestspace
{
  VPID vpid;			/* Vpid of one of the best pages */
  int freespace;		/* Estimated free space in this page */
};

typedef struct heap_scancache_node HEAP_SCANCACHE_NODE;
struct heap_scancache_node
{
  HFID hfid;			/* Heap file of scan */
  OID class_oid;		/* Class oid of scanned instances */
};

typedef struct heap_scancache_node_list HEAP_SCANCACHE_NODE_LIST;
struct heap_scancache_node_list
{
  HEAP_SCANCACHE_NODE node;
  HEAP_SCANCACHE_NODE_LIST *next;
};

// *INDENT-OFF*
typedef struct heap_scancache HEAP_SCANCACHE;
struct heap_scancache
{				/* Define a scan over the whole heap file */
  public:
    int debug_initpattern;	/* A pattern which indicates that the structure has been initialized */
    HEAP_SCANCACHE_NODE node;	/* current scanned heap file information */
    LOCK page_latch;		/* Indicates the latch/lock to be acquired on heap pages. Its value may be NULL_LOCK
				 * when it is secure to skip lock on heap pages. For example, the class of the heap has
				 * been locked with either S_LOCK, SIX_LOCK, or X_LOCK */
    bool cache_last_fix_page;	/* Indicates if page buffers and memory are cached (left fixed) */
    PGBUF_WATCHER page_watcher;
    int num_btids;		/* Total number of indexes defined on the scanning class */
    multi_index_unique_stats *m_index_stats;	// does this really belong to scan cache??
    FILE_TYPE file_type;		/* The file type of the heap file being scanned. Can be FILE_HEAP or
				         * FILE_HEAP_REUSE_SLOTS */
    MVCC_SNAPSHOT *mvcc_snapshot;	/* mvcc snapshot */
    HEAP_SCANCACHE_NODE_LIST *partition_list;	/* list holding the heap file information for partition nodes involved
						 * in the scan */


    void start_area ();
    void end_area ();
    void reserve_area (size_t size = 0);
    void assign_recdes_to_area (RECDES & recdes, size_t size = 0);
    bool is_recdes_assigned_to_area (const RECDES & recdes) const;
    const cubmem::block_allocator &get_area_block_allocator ();

    // todo - add constructor/destructor; should automatically call heap_scancache_end on destructor if started

  private:

    void alloc_area ();

    cubmem::single_block_allocator * m_area;
};
// *INDENT-ON*

typedef struct heap_scanrange HEAP_SCANRANGE;
struct heap_scanrange
{				/* Define a scanrange over a set of objects resident on the same page. It can be used
				 * for evaluation of nested joins */
  OID first_oid;		/* First OID in scan range object */
  OID last_oid;			/* Last OID in scan range object */
  HEAP_SCANCACHE scan_cache;	/* Current cached information from previous scan */
};

typedef struct heap_hfid_table HEAP_HFID_TABLE;
struct heap_hfid_table
{
  LF_HASH_TABLE hfid_hash;	/* class OID->HFID cache hash table */
  LF_ENTRY_DESCRIPTOR hfid_hash_descriptor;	/* used by hfid_hash */
  LF_FREELIST hfid_hash_freelist;	/* used by hfid_hash */
};

#define HEAP_HFID_HASH_SIZE 1000

/* entry for class OID->HFID lock free hashtable */
typedef struct heap_hfid_table_entry HEAP_HFID_TABLE_ENTRY;
struct heap_hfid_table_entry
{
  OID class_oid;		/* key - OID */
  HEAP_HFID_TABLE_ENTRY *stack;	/* used in freelist */
  HEAP_HFID_TABLE_ENTRY *next;	/* used in hash table */
  UINT64 del_id;		/* delete transaction ID (for lock free) */

  HFID hfid;			/* value - HFID */
  FILE_TYPE ftype;		/* value - FILE_HEAP or FILE_HEAP_REUSE_SLOTS */
};

// forward declaration
struct func_pred;
struct xasl_unpack_info;

typedef struct function_index_info FUNCTION_INDEX_INFO;
struct function_index_info
{
  char *expr_stream;
  int expr_stream_size;
  int col_id;
  int attr_index_start;
  struct func_pred *expr;
};

typedef struct func_pred_unpack_info FUNC_PRED_UNPACK_INFO;
struct func_pred_unpack_info
{
  struct func_pred *func_pred;
  xasl_unpack_info *unpack_info;
};

#if 0				/* TODO: check not use - ksseo */
typedef struct heap_spacecache HEAP_SPACECACHE;
struct heap_spacecache
{				/* Define an alter space cache for heap file */

  float remain_sumlen;		/* Total new length of records that it is predicted for the rest of space cache. If it
				 * is unknown -1 is stored. This value is used to estimate the number of pages to
				 * allocate at a particular time in space cache. If the value is < pagesize, only one
				 * page at a time is allocated. */
};
#endif

typedef struct heap_idx_elements_info HEAP_IDX_ELEMENTS_INFO;
struct heap_idx_elements_info
{
  int num_btids;		/* class has # of btids */
  int has_single_col;		/* class has single column index */
  int has_multi_col;		/* class has multi-column index */
};

/* heap operation types */
typedef enum
{
  HEAP_OPERATION_NONE = 0,
  HEAP_OPERATION_INSERT,
  HEAP_OPERATION_DELETE,
  HEAP_OPERATION_UPDATE
} HEAP_OPERATION_TYPE;

enum update_inplace_style
{
  UPDATE_INPLACE_NONE = 0,	/* None */
  UPDATE_INPLACE_CURRENT_MVCCID = 1,	/* non-MVCC in-place update style with current MVCC ID. */
  UPDATE_INPLACE_OLD_MVCCID = 2	/* non-MVCC in-place update style with old MVCC ID. Preserves old MVCC ID */
};
typedef enum update_inplace_style UPDATE_INPLACE_STYLE;

/* Currently mvcc update is also executed inplace, but coresponds to UPDATE_INPLACE_NONE. TODO: Refactor */
#define HEAP_IS_UPDATE_INPLACE(update_inplace_style) \
  ((update_inplace_style) != UPDATE_INPLACE_NONE)

/* heap operation information structure */
typedef struct heap_operation_context HEAP_OPERATION_CONTEXT;
struct heap_operation_context
{
  /* heap operation type */
  HEAP_OPERATION_TYPE type;
  UPDATE_INPLACE_STYLE update_in_place;

  /* logical operation input */
  HFID hfid;			/* heap file identifier */
  OID oid;			/* object identifier */
  OID class_oid;		/* class object identifier */
  RECDES *recdes_p;		/* record descriptor */
  HEAP_SCANCACHE *scan_cache_p;	/* scan cache */

  /* overflow transient data */
  RECDES map_recdes;		/* built record descriptor during multipage insert */
  OID ovf_oid;			/* overflow object location */

  /* transient data */
  RECDES home_recdes;
  char home_recdes_buffer[IO_MAX_PAGE_SIZE + MAX_ALIGNMENT];
  INT16 record_type;		/* record type of original record */
  FILE_TYPE file_type;		/* the file type of hfid */

  /* physical page watchers - these should not be referenced directly */
  PGBUF_WATCHER home_page_watcher;	/* home page */
  PGBUF_WATCHER overflow_page_watcher;	/* overflow page */
  PGBUF_WATCHER header_page_watcher;	/* header page */
  PGBUF_WATCHER forward_page_watcher;	/* forward page */

  /* page watchers */
  PGBUF_WATCHER *home_page_watcher_p;
  PGBUF_WATCHER *overflow_page_watcher_p;
  PGBUF_WATCHER *header_page_watcher_p;
  PGBUF_WATCHER *forward_page_watcher_p;

  /* logical operation output */
  OID res_oid;			/* object identifier (if operation generates one) */
  bool is_logical_old;		/* true if initial record was not REC_ASSIGN_ADDRESS */
  bool is_redistribute_insert_with_delid;	/* true if the insert is due to a partition redistribute data operation
						 * and has a valid delid */

  /* Performance stat dump. */
  PERF_UTIME_TRACKER *time_track;
};

enum
{ END_SCAN, CONTINUE_SCAN };

typedef enum
{
  SNAPSHOT_TYPE_NONE,		/* do not use snapshot */
  SNAPSHOT_TYPE_MVCC,		/* use MVCC snapshot */
  SNAPSHOT_TYPE_DIRTY		/* use dirty snapshot */
} SNAPSHOT_TYPE;

/* HEAP_PAGE_VACUUM_STATUS -
 * Heap page attribute used to predict when page is no longer going to need
 * another vacuum actions. This allows page deallocations without risking
 * future access from vacuum workers.
 *
 * There are three possible states.
 *
 * Initial state is HEAP_PAGE_VACUUM_NONE (empty page). This state can be
 * reached again after vacuuming in state VACUUM_PAGE_VACUUM_ONCE.
 *
 * After one MVCC op, state becomes HEAP_PAGE_VACUUM_ONCE.
 *
 * After a second MVCC op without vacuum, state becomes
 * HEAP_PAGE_VACUUM_UNKNOWN, since future access from vacuum workers becomes
 * unpredictable. Trying to keep track of required number vacuum accesses is
 * not trivial and requires too much effort to handle cases that are not
 * necessarily common.
 *
 * HEAP_PAGE_VACUUM_UNKNOWN can be changed only one way: When heap page max
 * MVCCID is older than vacuum data oldest MVCCID, it means all vacuum
 * required for that page was executed. Next MVCC op will convert the state
 * to HEAP_PAGE_VACUUM_ONCE.
 */
typedef enum
{
  HEAP_PAGE_VACUUM_NONE,	/* Heap page is completely vacuumed. */
  HEAP_PAGE_VACUUM_ONCE,	/* Heap page requires one vacuum action. */
  HEAP_PAGE_VACUUM_UNKNOWN	/* Heap page requires an unknown number of vacuum actions. */
} HEAP_PAGE_VACUUM_STATUS;

typedef struct heap_get_context HEAP_GET_CONTEXT;
struct heap_get_context
{
  INT16 record_type;		/* record type */

  /* input */
  const OID *oid_p;		/* required object identifier */
  OID forward_oid;		/* forward oid of REC_RELOCATION or REC_BIGONE */
  OID *class_oid_p;		/* class object identifier */
  RECDES *recdes_p;		/* record descriptor */
  HEAP_SCANCACHE *scan_cache;	/* scan cache */

  /* physical page watchers  */
  PGBUF_WATCHER home_page_watcher;	/* home page */
  PGBUF_WATCHER fwd_page_watcher;	/* forward page */

  /* retrieving parameters */
  bool ispeeking;		/* PEEK or COPY */
  int old_chn;			/* Cache number coherency */

  PGBUF_LATCH_MODE latch_mode;	/* normally, we need READ latch for get_context, but some operations
				 * (like serial increment) require WRITE mode */
};

/* Forward definition. */
struct mvcc_reev_data;
extern int mvcc_header_size_lookup[8];

extern int heap_classrepr_decache (THREAD_ENTRY * thread_p, const OID * class_oid);
#ifdef DEBUG_CLASSREPR_CACHE
extern int heap_classrepr_dump_anyfixed (void);
#endif /* DEBUG_CLASSREPR_CACHE */
extern int heap_manager_initialize (void);
extern int heap_classrepr_restart_cache (void);
extern int heap_manager_finalize (void);
extern int heap_assign_address (THREAD_ENTRY * thread_p, const HFID * hfid, OID * class_oid, OID * oid,
				int expected_length);
extern const OID *heap_ovf_delete (THREAD_ENTRY * thread_p, const HFID * hfid, const OID * ovf_oid, VFID * ovf_vfid_p);
extern VFID *heap_ovf_find_vfid (THREAD_ENTRY * thread_p, const HFID * hfid, VFID * ovf_vfid, bool create,
				 PGBUF_LATCH_CONDITION latch_cond);
extern void heap_flush (THREAD_ENTRY * thread_p, const OID * oid);
extern int xheap_reclaim_addresses (THREAD_ENTRY * thread_p, const HFID * hfid);
extern int heap_scancache_start (THREAD_ENTRY * thread_p, HEAP_SCANCACHE * scan_cache, const HFID * hfid,
				 const OID * class_oid, int cache_last_fix_page, int is_indexscan,
				 MVCC_SNAPSHOT * mvcc_snapshot);
extern int heap_scancache_start_modify (THREAD_ENTRY * thread_p, HEAP_SCANCACHE * scan_cache, const HFID * hfid,
					const OID * class_oid, int op_type, MVCC_SNAPSHOT * mvcc_snapshot);
extern int heap_scancache_quick_start (HEAP_SCANCACHE * scan_cache);
extern int heap_scancache_quick_start_modify (HEAP_SCANCACHE * scan_cache);
extern int heap_scancache_end (THREAD_ENTRY * thread_p, HEAP_SCANCACHE * scan_cache);
extern int heap_scancache_end_when_scan_will_resume (THREAD_ENTRY * thread_p, HEAP_SCANCACHE * scan_cache);
extern void heap_scancache_end_modify (THREAD_ENTRY * thread_p, HEAP_SCANCACHE * scan_cache);
extern SCAN_CODE heap_get_class_oid (THREAD_ENTRY * thread_p, const OID * oid, OID * class_oid);
extern SCAN_CODE heap_next (THREAD_ENTRY * thread_p, const HFID * hfid, OID * class_oid, OID * next_oid,
			    RECDES * recdes, HEAP_SCANCACHE * scan_cache, int ispeeking);
extern SCAN_CODE heap_next_record_info (THREAD_ENTRY * thread_p, const HFID * hfid, OID * class_oid, OID * next_oid,
					RECDES * recdes, HEAP_SCANCACHE * scan_cache, int ispeeking,
					DB_VALUE ** cache_recordinfo);
extern SCAN_CODE heap_prev (THREAD_ENTRY * thread_p, const HFID * hfid, OID * class_oid, OID * prev_oid,
			    RECDES * recdes, HEAP_SCANCACHE * scan_cache, int ispeeking);
extern SCAN_CODE heap_prev_record_info (THREAD_ENTRY * thread_p, const HFID * hfid, OID * class_oid, OID * next_oid,
					RECDES * recdes, HEAP_SCANCACHE * scan_cache, int ispeeking,
					DB_VALUE ** cache_recordinfo);
extern SCAN_CODE heap_first (THREAD_ENTRY * thread_p, const HFID * hfid, OID * class_oid, OID * oid, RECDES * recdes,
			     HEAP_SCANCACHE * scan_cache, int ispeeking);
extern SCAN_CODE heap_last (THREAD_ENTRY * thread_p, const HFID * hfid, OID * class_oid, OID * oid, RECDES * recdes,
			    HEAP_SCANCACHE * scan_cache, int ispeeking);
#if defined (ENABLE_UNUSED_FUNCTION)
extern int heap_cmp (THREAD_ENTRY * thread_p, const OID * oid, RECDES * recdes);
#endif
extern int heap_scanrange_start (THREAD_ENTRY * thread_p, HEAP_SCANRANGE * scan_range, const HFID * hfid,
				 const OID * class_oid, MVCC_SNAPSHOT * mvcc_snapshot);
extern void heap_scanrange_end (THREAD_ENTRY * thread_p, HEAP_SCANRANGE * scan_range);
extern SCAN_CODE heap_scanrange_to_following (THREAD_ENTRY * thread_p, HEAP_SCANRANGE * scan_range, OID * start_oid);
extern SCAN_CODE heap_scanrange_to_prior (THREAD_ENTRY * thread_p, HEAP_SCANRANGE * scan_range, OID * last_oid);
extern SCAN_CODE heap_scanrange_next (THREAD_ENTRY * thread_p, OID * next_oid, RECDES * recdes,
				      HEAP_SCANRANGE * scan_range, int ispeeking);
#if defined (ENABLE_UNUSED_FUNCTION)
extern SCAN_CODE heap_scanrange_prev (THREAD_ENTRY * thread_p, OID * prev_oid, RECDES * recdes,
				      HEAP_SCANRANGE * scan_range, int ispeeking);
extern SCAN_CODE heap_scanrange_first (THREAD_ENTRY * thread_p, OID * first_oid, RECDES * recdes,
				       HEAP_SCANRANGE * scan_range, int ispeeking);
extern SCAN_CODE heap_scanrange_last (THREAD_ENTRY * thread_p, OID * last_oid, RECDES * recdes,
				      HEAP_SCANRANGE * scan_range, int ispeeking);
#endif

extern bool heap_does_exist (THREAD_ENTRY * thread_p, OID * class_oid, const OID * oid);
extern bool heap_is_object_not_null (THREAD_ENTRY * thread_p, OID * class_oid, const OID * oid);
extern int heap_get_num_objects (THREAD_ENTRY * thread_p, const HFID * hfid, int *npages, int *nobjs, int *avg_length);

extern int heap_estimate (THREAD_ENTRY * thread_p, const HFID * hfid, int *npages, int *nobjs, int *avg_length);
extern int heap_estimate_num_objects (THREAD_ENTRY * thread_p, const HFID * hfid);

extern int heap_get_class_name (THREAD_ENTRY * thread_p, const OID * class_oid, char **class_name);
extern int heap_get_class_name_alloc_if_diff (THREAD_ENTRY * thread_p, const OID * class_oid, char *guess_classname,
					      char **class_name_out);
extern int heap_get_class_partitions (THREAD_ENTRY * thread_p, const OID * class_oid, OR_PARTITION ** parts,
				      int *parts_count);
extern void heap_clear_partition_info (THREAD_ENTRY * thread_p, OR_PARTITION * parts, int parts_count);
extern int heap_get_class_supers (THREAD_ENTRY * thread_p, const OID * class_oid, OID ** super_oids, int *count);
#if defined (ENABLE_UNUSED_FUNCTION)
extern char *heap_get_class_name_with_is_class (THREAD_ENTRY * thread_p, const OID * oid, int *isclass);
#endif
extern int heap_attrinfo_start (THREAD_ENTRY * thread_p, const OID * class_oid, int requested_num_attrs,
				const ATTR_ID * attrid, HEAP_CACHE_ATTRINFO * attr_info);
extern void heap_attrinfo_end (THREAD_ENTRY * thread_p, HEAP_CACHE_ATTRINFO * attr_info);
extern int heap_attrinfo_clear_dbvalues (HEAP_CACHE_ATTRINFO * attr_info);
extern int heap_attrinfo_read_dbvalues (THREAD_ENTRY * thread_p, const OID * inst_oid, RECDES * recdes,
					HEAP_SCANCACHE * scan_cache, HEAP_CACHE_ATTRINFO * attr_info);
extern int heap_attrinfo_read_dbvalues_without_oid (THREAD_ENTRY * thread_p, RECDES * recdes,
						    HEAP_CACHE_ATTRINFO * attr_info);
extern int heap_attrinfo_delete_lob (THREAD_ENTRY * thread_p, RECDES * recdes, HEAP_CACHE_ATTRINFO * attr_info);
extern DB_VALUE *heap_attrinfo_access (ATTR_ID attrid, HEAP_CACHE_ATTRINFO * attr_info);
extern int heap_attrinfo_set (const OID * inst_oid, ATTR_ID attrid, const DB_VALUE * attr_val,
			      HEAP_CACHE_ATTRINFO * attr_info);
extern SCAN_CODE heap_attrinfo_transform_to_disk (THREAD_ENTRY * thread_p, HEAP_CACHE_ATTRINFO * attr_info,
						  RECDES * old_recdes, record_descriptor * new_recdes);
extern SCAN_CODE heap_attrinfo_transform_to_disk_except_lob (THREAD_ENTRY * thread_p, HEAP_CACHE_ATTRINFO * attr_info,
							     RECDES * old_recdes, record_descriptor * new_recdes);

extern DB_VALUE *heap_attrinfo_generate_key (THREAD_ENTRY * thread_p, int n_atts, int *att_ids, int *atts_prefix_length,
					     HEAP_CACHE_ATTRINFO * attr_info, RECDES * recdes, DB_VALUE * dbvalue,
					     char *buf, FUNCTION_INDEX_INFO * func_index_info);
extern int heap_attrinfo_start_with_index (THREAD_ENTRY * thread_p, OID * class_oid, RECDES * class_recdes,
					   HEAP_CACHE_ATTRINFO * attr_info, HEAP_IDX_ELEMENTS_INFO * idx_info);
extern int heap_attrinfo_start_with_btid (THREAD_ENTRY * thread_p, OID * class_oid, BTID * btid,
					  HEAP_CACHE_ATTRINFO * attr_info);

#if defined (ENABLE_UNUSED_FUNCTION)
extern DB_VALUE *heap_attrvalue_get_index (int value_index, ATTR_ID * attrid, int *n_btids, BTID ** btids,
					   HEAP_CACHE_ATTRINFO * idx_attrinfo);
#endif
extern HEAP_ATTRVALUE *heap_attrvalue_locate (ATTR_ID attrid, HEAP_CACHE_ATTRINFO * attr_info);
extern OR_ATTRIBUTE *heap_locate_last_attrepr (ATTR_ID attrid, HEAP_CACHE_ATTRINFO * attr_info);
extern DB_VALUE *heap_attrvalue_get_key (THREAD_ENTRY * thread_p, int btid_index, HEAP_CACHE_ATTRINFO * idx_attrinfo,
					 RECDES * recdes, BTID * btid, DB_VALUE * db_value, char *buf,
					 FUNC_PRED_UNPACK_INFO * func_indx_preds, TP_DOMAIN ** key_domain);

extern BTID *heap_indexinfo_get_btid (int btid_index, HEAP_CACHE_ATTRINFO * attrinfo);
extern int heap_indexinfo_get_num_attrs (int btid_index, HEAP_CACHE_ATTRINFO * attrinfo);
extern int heap_indexinfo_get_attrids (int btid_index, HEAP_CACHE_ATTRINFO * attrinfo, ATTR_ID * attrids);
extern int heap_indexinfo_get_attrs_prefix_length (int btid_index, HEAP_CACHE_ATTRINFO * attrinfo,
						   int *attrs_prefix_length, int len_attrs_prefix_length);
extern int heap_get_index_with_name (THREAD_ENTRY * thread_p, OID * class_oid, const char *index_name, BTID * btid);
extern int heap_get_indexinfo_of_btid (THREAD_ENTRY * thread_p, const OID * class_oid, const BTID * btid,
				       BTREE_TYPE * type, int *num_attrs, ATTR_ID ** attr_ids,
				       int **attrs_prefix_length, char **btnamepp, int *func_index_col_id);
extern int heap_get_referenced_by (THREAD_ENTRY * thread_p, OID * class_oid, const OID * obj_oid, RECDES * obj,
				   int *max_oid_cnt, OID ** oid_list);

extern int heap_prefetch (THREAD_ENTRY * thread_p, OID * class_oid, const OID * oid, LC_COPYAREA_DESC * prefetch);
extern DISK_ISVALID heap_check_all_pages (THREAD_ENTRY * thread_p, HFID * hfid);
extern DISK_ISVALID heap_check_heap_file (THREAD_ENTRY * thread_p, HFID * hfid);
extern DISK_ISVALID heap_check_all_heaps (THREAD_ENTRY * thread_p);

extern int heap_chnguess_get (THREAD_ENTRY * thread_p, const OID * oid, int tran_index);
extern int heap_chnguess_put (THREAD_ENTRY * thread_p, const OID * oid, int tran_index, int chn);
extern void heap_chnguess_clear (THREAD_ENTRY * thread_p, int tran_index);

/* Misc */
extern int xheap_get_class_num_objects_pages (THREAD_ENTRY * thread_p, const HFID * hfid, int approximation, int *nobjs,
					      int *npages);

extern int xheap_has_instance (THREAD_ENTRY * thread_p, const HFID * hfid, OID * class_oid, int has_visible_instance);

extern int heap_init_func_pred_unpack_info (THREAD_ENTRY * thread_p, HEAP_CACHE_ATTRINFO * attr_info,
					    const OID * class_oid, FUNC_PRED_UNPACK_INFO ** func_indx_preds);

extern void heap_free_func_pred_unpack_info (THREAD_ENTRY * thread_p, int n_indexes,
					     FUNC_PRED_UNPACK_INFO * func_indx_preds, int *attr_info_started);

/* auto-increment */
extern int heap_set_autoincrement_value (THREAD_ENTRY * thread_p, HEAP_CACHE_ATTRINFO * attr_info,
					 HEAP_SCANCACHE * scan_cache, int *is_set);

extern void heap_dump (THREAD_ENTRY * thread_p, FILE * fp, HFID * hfid, bool dump_records);
extern void heap_attrinfo_dump (THREAD_ENTRY * thread_p, FILE * fp, HEAP_CACHE_ATTRINFO * attr_info, bool dump_schema);
#if defined (CUBRID_DEBUG)
extern void heap_chnguess_dump (FILE * fp);
#endif /* CUBRID_DEBUG */
extern int heap_dump_capacity (THREAD_ENTRY * thread_p, FILE * fp, const HFID * hfid);

/* partition-support */
extern OR_CLASSREP *heap_classrepr_get (THREAD_ENTRY * thread_p, const OID * class_oid, RECDES * class_recdes,
					REPR_ID reprid, int *idx_incache);
extern int heap_classrepr_free (OR_CLASSREP * classrep, int *idx_incache);
extern REPR_ID heap_get_class_repr_id (THREAD_ENTRY * thread_p, OID * class_oid);
extern int heap_classrepr_find_index_id (OR_CLASSREP * classrepr, const BTID * btid);
extern int heap_attrinfo_set_uninitialized_global (THREAD_ENTRY * thread_p, OID * inst_oid, RECDES * recdes,
						   HEAP_CACHE_ATTRINFO * attr_info);

/* Recovery functions */
extern int heap_rv_redo_newpage (THREAD_ENTRY * thread_p, LOG_RCV * rcv);
extern int heap_rv_redo_newpage_reuse_oid (THREAD_ENTRY * thread_p, LOG_RCV * rcv);
extern int heap_rv_undoredo_pagehdr (THREAD_ENTRY * thread_p, LOG_RCV * rcv);
extern void heap_rv_dump_statistics (FILE * fp, int ignore_length, void *data);
extern void heap_rv_dump_chain (FILE * fp, int ignore_length, void *data);
extern int heap_rv_undo_insert (THREAD_ENTRY * thread_p, LOG_RCV * rcv);
extern int heap_rv_redo_insert (THREAD_ENTRY * thread_p, LOG_RCV * rcv);
extern int heap_rv_mvcc_redo_insert (THREAD_ENTRY * thread_p, LOG_RCV * rcv);
extern int heap_rv_undo_delete (THREAD_ENTRY * thread_p, LOG_RCV * rcv);
extern int heap_rv_redo_delete (THREAD_ENTRY * thread_p, LOG_RCV * rcv);
extern int heap_rv_mvcc_undo_delete (THREAD_ENTRY * thread_p, LOG_RCV * rcv);
extern int heap_rv_mvcc_undo_delete_overflow (THREAD_ENTRY * thread_p, LOG_RCV * rcv);
extern int heap_rv_mvcc_redo_delete_home (THREAD_ENTRY * thread_p, LOG_RCV * rcv);
extern int heap_rv_mvcc_redo_delete_overflow (THREAD_ENTRY * thread_p, LOG_RCV * rcv);
extern int heap_rv_mvcc_redo_delete_newhome (THREAD_ENTRY * thread_p, LOG_RCV * rcv);
extern int heap_rv_redo_mark_reusable_slot (THREAD_ENTRY * thread_p, LOG_RCV * rcv);
extern int heap_rv_undo_update (THREAD_ENTRY * thread_p, LOG_RCV * rcv);
extern int heap_rv_redo_update (THREAD_ENTRY * thread_p, LOG_RCV * rcv);
extern int heap_rv_undoredo_update (THREAD_ENTRY * thread_p, LOG_RCV * rcv);
extern int heap_rv_redo_reuse_page (THREAD_ENTRY * thread_p, LOG_RCV * rcv);
extern int heap_rv_redo_reuse_page_reuse_oid (THREAD_ENTRY * thread_p, LOG_RCV * rcv);
extern void heap_rv_dump_reuse_page (FILE * fp, int ignore_length, void *data);
extern int heap_rv_mark_deleted_on_undo (THREAD_ENTRY * thread_p, LOG_RCV * rcv);
extern int heap_rv_mark_deleted_on_postpone (THREAD_ENTRY * thread_p, LOG_RCV * rcv);

extern int heap_get_hfid_from_class_oid (THREAD_ENTRY * thread_p, const OID * class_oid, HFID * hfid);
extern int heap_get_hfid_and_file_type_from_class_oid (THREAD_ENTRY * thread_p, const OID * class_oid, HFID * hfid_out,
						       FILE_TYPE * ftype_out);
extern int heap_insert_hfid_for_class_oid (THREAD_ENTRY * thread_p, const OID * class_oid, HFID * hfid,
					   FILE_TYPE ftype);
extern int heap_compact_pages (THREAD_ENTRY * thread_p, OID * class_oid);

extern void heap_classrepr_dump_all (THREAD_ENTRY * thread_p, FILE * fp, OID * class_oid);

extern int heap_get_btid_from_index_name (THREAD_ENTRY * thread_p, const OID * p_class_oid, const char *index_name,
					  BTID * p_found_btid);

extern int heap_object_upgrade_domain (THREAD_ENTRY * thread_p, HEAP_SCANCACHE * upd_scancache,
				       HEAP_CACHE_ATTRINFO * attr_info, OID * oid, const ATTR_ID att_id);

extern int heap_header_capacity_start_scan (THREAD_ENTRY * thread_p, int show_type, DB_VALUE ** arg_values, int arg_cnt,
					    void **ptr);
extern SCAN_CODE heap_header_next_scan (THREAD_ENTRY * thread_p, int cursor, DB_VALUE ** out_values, int out_cnt,
					void *ptr);
extern SCAN_CODE heap_capacity_next_scan (THREAD_ENTRY * thread_p, int cursor, DB_VALUE ** out_values, int out_cnt,
					  void *ptr);
extern int heap_header_capacity_end_scan (THREAD_ENTRY * thread_p, void **ptr);

extern SCAN_CODE heap_page_prev (THREAD_ENTRY * thread_p, const OID * class_oid, const HFID * hfid, VPID * prev_vpid,
				 DB_VALUE ** cache_pageinfo);
extern SCAN_CODE heap_page_next (THREAD_ENTRY * thread_p, const OID * class_oid, const HFID * hfid, VPID * next_vpid,
				 DB_VALUE ** cache_pageinfo);
extern int heap_vpid_next (THREAD_ENTRY * thread_p, const HFID * hfid, PAGE_PTR pgptr, VPID * next_vpid);
extern int heap_vpid_prev (THREAD_ENTRY * thread_p, const HFID * hfid, PAGE_PTR pgptr, VPID * prev_vpid);
extern SCAN_CODE heap_get_mvcc_header (THREAD_ENTRY * thread_p, HEAP_GET_CONTEXT * context,
				       MVCC_REC_HEADER * mvcc_header);
extern int heap_get_mvcc_rec_header_from_overflow (PAGE_PTR ovf_page, MVCC_REC_HEADER * mvcc_header,
						   RECDES * peek_recdes);
extern int heap_set_mvcc_rec_header_on_overflow (PAGE_PTR ovf_page, MVCC_REC_HEADER * mvcc_header);
extern int heap_rv_redo_update_and_update_chain (THREAD_ENTRY * thread_p, LOG_RCV * rcv);

extern bool heap_is_big_length (int length);
extern int heap_get_class_oid_from_page (THREAD_ENTRY * thread_p, PAGE_PTR page_p, OID * class_oid);
extern bool heap_attrinfo_check_unique_index (THREAD_ENTRY * thread_p, HEAP_CACHE_ATTRINFO * attr_info,
					      ATTR_ID * att_id, int n_att_id);
extern int heap_scancache_quick_start_root_hfid (THREAD_ENTRY * thread_p, HEAP_SCANCACHE * scan_cache);
extern int heap_scancache_quick_start_with_class_oid (THREAD_ENTRY * thread_p, HEAP_SCANCACHE * scan_cache,
						      OID * class_oid);
extern int heap_scancache_quick_start_with_class_hfid (THREAD_ENTRY * thread_p, HEAP_SCANCACHE * scan_cache,
						       const HFID * hfid);
extern int heap_scancache_quick_start_modify_with_class_oid (THREAD_ENTRY * thread_p, HEAP_SCANCACHE * scan_cache,
							     OID * class_oid);
extern void heap_create_insert_context (HEAP_OPERATION_CONTEXT * context, HFID * hfid_p, OID * class_oid_p,
					RECDES * recdes_p, HEAP_SCANCACHE * scancache_p);
extern void heap_create_delete_context (HEAP_OPERATION_CONTEXT * context, HFID * hfid_p, OID * oid_p, OID * class_oid_p,
					HEAP_SCANCACHE * scancache_p);
extern void heap_create_update_context (HEAP_OPERATION_CONTEXT * context, HFID * hfid_p, OID * oid_p, OID * class_oid_p,
					RECDES * recdes_p, HEAP_SCANCACHE * scancache_p, UPDATE_INPLACE_STYLE in_place);
extern int heap_insert_logical (THREAD_ENTRY * thread_p, HEAP_OPERATION_CONTEXT * context, PGBUF_WATCHER * home_hint_p);
extern int heap_delete_logical (THREAD_ENTRY * thread_p, HEAP_OPERATION_CONTEXT * context);
extern int heap_update_logical (THREAD_ENTRY * thread_p, HEAP_OPERATION_CONTEXT * context);

extern int heap_initialize_hfid_table (void);
extern void heap_finalize_hfid_table (void);
extern int heap_delete_hfid_from_cache (THREAD_ENTRY * thread_p, OID * class_oid);

extern void heap_page_set_vacuum_status_none (THREAD_ENTRY * thread_p, PAGE_PTR heap_page);
extern MVCCID heap_page_get_max_mvccid (THREAD_ENTRY * thread_p, PAGE_PTR heap_page);
extern HEAP_PAGE_VACUUM_STATUS heap_page_get_vacuum_status (THREAD_ENTRY * thread_p, PAGE_PTR heap_page);
extern bool heap_remove_page_on_vacuum (THREAD_ENTRY * thread_p, PAGE_PTR * page_ptr, HFID * hfid);

extern int heap_rv_nop (THREAD_ENTRY * thread_p, LOG_RCV * rcv);
extern int heap_rv_update_chain_after_mvcc_op (THREAD_ENTRY * thread_p, LOG_RCV * rcv);
extern INT16 heap_rv_remove_flags_from_offset (INT16 offset);

extern void heap_stats_update (THREAD_ENTRY * thread_p, PAGE_PTR pgptr, const HFID * hfid, int prev_freespace);
extern bool heap_should_try_update_stat (const int current_freespace, const int prev_freespace);
extern int heap_rv_mvcc_redo_redistribute (THREAD_ENTRY * thread_p, LOG_RCV * rcv);
extern int heap_vacuum_all_objects (THREAD_ENTRY * thread_p, HEAP_SCANCACHE * upd_scancache, MVCCID threshold_mvccid);
extern SCAN_CODE heap_get_visible_version (THREAD_ENTRY * thread_p, const OID * oid, OID * class_oid, RECDES * recdes,
					   HEAP_SCANCACHE * scan_cache, int ispeeking, int old_chn);
extern SCAN_CODE heap_scan_get_visible_version (THREAD_ENTRY * thread_p, const OID * oid, OID * class_oid,
						RECDES * recdes, HEAP_SCANCACHE * scan_cache, int ispeeking,
						int old_chn);
extern SCAN_CODE heap_get_last_version (THREAD_ENTRY * thread_p, HEAP_GET_CONTEXT * context);
extern void heap_clean_get_context (THREAD_ENTRY * thread_p, HEAP_GET_CONTEXT * context);
extern void heap_init_get_context (THREAD_ENTRY * thread_p, HEAP_GET_CONTEXT * context, const OID * oid,
				   OID * class_oid, RECDES * recdes, HEAP_SCANCACHE * scan_cache, int ispeeking,
				   int old_chn);
extern int heap_prepare_object_page (THREAD_ENTRY * thread_p, const OID * oid, PGBUF_WATCHER * page_watcher_p,
				     PGBUF_LATCH_MODE latch_mode);
extern SCAN_CODE heap_prepare_get_context (THREAD_ENTRY * thread_p, HEAP_GET_CONTEXT * context, bool is_heap_scan,
					   NON_EXISTENT_HANDLING non_ex_handling_type);
extern SCAN_CODE heap_get_record_data_when_all_ready (THREAD_ENTRY * thread_p, HEAP_GET_CONTEXT * context);
extern SCAN_CODE heap_get_visible_version_internal (THREAD_ENTRY * thread_p, HEAP_GET_CONTEXT * context,
						    bool is_heap_scan);
extern SCAN_CODE heap_get_class_record (THREAD_ENTRY * thread_p, const OID * class_oid, RECDES * recdes_p,
					HEAP_SCANCACHE * scan_cache, int ispeeking);
extern int heap_rv_undo_ovf_update (THREAD_ENTRY * thread_p, LOG_RCV * rcv);
extern int heap_get_best_space_num_stats_entries (void);

extern int heap_get_hfid_from_vfid (THREAD_ENTRY * thread_p, const VFID * vfid, HFID * hfid);
extern int heap_scan_cache_allocate_area (THREAD_ENTRY * thread_p, HEAP_SCANCACHE * scan_cache_p, int size);
extern bool heap_is_page_header (THREAD_ENTRY * thread_p, PAGE_PTR page);

<<<<<<< HEAD
extern void heap_record_reserve_for_adjustments (record_descriptor & record);

extern int heap_alloc_new_page (THREAD_ENTRY * thread_p, HFID * hfid, OID class_oid, PGBUF_WATCHER * home_hint_p,
				VPID * new_page_vpid);

extern int heap_nonheader_page_capacity ();
=======
extern int heap_alloc_new_page (THREAD_ENTRY * thread_p, HFID * hfid, OID class_oid, PGBUF_WATCHER * home_hint_p,
				VPID * new_page_vpid);

extern int heap_nonheader_page_capacity ();

// *INDENT-OFF*
extern int heap_append_pages_to_heap (THREAD_ENTRY * thread_p, const HFID * hfid, const OID &class_oid,
                                      const std::vector<VPID> &heap_pages_array);
// *INDENT-ON*
>>>>>>> 1639b9ce
#endif /* _HEAP_FILE_H_ */<|MERGE_RESOLUTION|>--- conflicted
+++ resolved
@@ -670,14 +670,8 @@
 extern int heap_scan_cache_allocate_area (THREAD_ENTRY * thread_p, HEAP_SCANCACHE * scan_cache_p, int size);
 extern bool heap_is_page_header (THREAD_ENTRY * thread_p, PAGE_PTR page);
 
-<<<<<<< HEAD
 extern void heap_record_reserve_for_adjustments (record_descriptor & record);
 
-extern int heap_alloc_new_page (THREAD_ENTRY * thread_p, HFID * hfid, OID class_oid, PGBUF_WATCHER * home_hint_p,
-				VPID * new_page_vpid);
-
-extern int heap_nonheader_page_capacity ();
-=======
 extern int heap_alloc_new_page (THREAD_ENTRY * thread_p, HFID * hfid, OID class_oid, PGBUF_WATCHER * home_hint_p,
 				VPID * new_page_vpid);
 
@@ -687,5 +681,4 @@
 extern int heap_append_pages_to_heap (THREAD_ENTRY * thread_p, const HFID * hfid, const OID &class_oid,
                                       const std::vector<VPID> &heap_pages_array);
 // *INDENT-ON*
->>>>>>> 1639b9ce
 #endif /* _HEAP_FILE_H_ */