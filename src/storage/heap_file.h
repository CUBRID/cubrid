/*
 * Copyright (C) 2008 Search Solution Corporation. All rights reserved by Search Solution.
 *
 *   This program is free software; you can redistribute it and/or modify
 *   it under the terms of the GNU General Public License as published by
 *   the Free Software Foundation; either version 2 of the License, or
 *   (at your option) any later version.
 *
 *  This program is distributed in the hope that it will be useful,
 *  but WITHOUT ANY WARRANTY; without even the implied warranty of
 *  MERCHANTABILITY or FITNESS FOR A PARTICULAR PURPOSE. See the
 *  GNU General Public License for more details.
 *
 *  You should have received a copy of the GNU General Public License
 *  along with this program; if not, write to the Free Software
 *  Foundation, Inc., 51 Franklin Street, Fifth Floor, Boston, MA 02110-1301 USA
 *
 */


/*
 * heap_file.h: Heap file object manager (at Server)
 */

#ifndef _HEAP_FILE_H_
#define _HEAP_FILE_H_

#ident "$Id$"

#if !defined (SERVER_MODE) && !defined (SA_MODE)
#error Belongs to server module
#endif /* !defined (SERVER_MODE) && !defined (SA_MODE) */

#include "config.h"
#include "file_manager.h"
#include "heap_attrinfo.h"
#include "mvcc.h"
#include "page_buffer.h"
#include "perf_monitor.h"
#include "storage_common.h"
#include "thread_compat.hpp"

// forward declarations
<<<<<<< HEAD
class record_descriptor;
=======
class multi_index_unique_stats;
>>>>>>> 3d388b40

#define HFID_EQ(hfid_ptr1, hfid_ptr2) \
  ((hfid_ptr1) == (hfid_ptr2) \
   || ((hfid_ptr1)->hpgid == (hfid_ptr2)->hpgid && VFID_EQ (&((hfid_ptr1)->vfid), &((hfid_ptr2)->vfid))))

#define HEAP_SET_RECORD(recdes, record_area_size, record_length, record_type, record_data) \
  do \
    { \
      (recdes)->area_size = (record_area_size); \
      (recdes)->length    = (record_length); \
      (recdes)->type      = (record_type); \
      (recdes)->data      = (char *) (record_data); \
    } \
  while (0)

#define HEAP_HEADER_AND_CHAIN_SLOTID  0	/* Slot for chain and header */

#define HEAP_MAX_ALIGN INT_ALIGNMENT	/* maximum alignment for heap record */

#define HEAP_ISJUNK_OID(oid) \
  ((oid)->slotid == HEAP_HEADER_AND_CHAIN_SLOTID \
   || (oid)->slotid < 0 || (oid)->volid < 0 || (oid)->pageid < 0)

#if defined (NDEBUG)
#define HEAP_ISVALID_OID(thread_p, oid) \
  (HEAP_ISJUNK_OID (oid) \
   ? DISK_INVALID \
   : DISK_VALID)
#else
/* todo: fix me */
#define HEAP_ISVALID_OID(thread_p, oid) \
  (HEAP_ISJUNK_OID (oid) \
   ? DISK_INVALID \
   : disk_is_page_sector_reserved ((thread_p), (oid)->volid, (oid)->pageid))
#endif

#define HEAP_SCANCACHE_SET_NODE(scan_cache, class_oid_p, hfid_p) \
  do \
    { \
      COPY_OID (&(scan_cache)->node.class_oid, class_oid_p); \
      HFID_COPY (&(scan_cache)->node.hfid, hfid_p); \
    } \
  while (0)

#define heap_classrepr_free_and_init(class_repr, idxp) \
  do \
    { \
      if ((class_repr) != NULL) \
        { \
          heap_classrepr_free ((class_repr), (idxp)); \
          (class_repr) = NULL; \
        } \
    } \
  while (0)

/*
 * Heap scan structures
 */

/* Heap MVCC delete informations. This structure keep informations about
 * the current row.
 */
typedef struct heap_mvcc_delete_info HEAP_MVCC_DELETE_INFO;
struct heap_mvcc_delete_info
{
  MVCCID row_delid;		/* row delete id */
  MVCC_SATISFIES_DELETE_RESULT satisfies_delete_result;	/* can delete row? */
};

typedef struct heap_bestspace HEAP_BESTSPACE;
struct heap_bestspace
{
  VPID vpid;			/* Vpid of one of the best pages */
  int freespace;		/* Estimated free space in this page */
};

typedef struct heap_scancache_node HEAP_SCANCACHE_NODE;
struct heap_scancache_node
{
  HFID hfid;			/* Heap file of scan */
  OID class_oid;		/* Class oid of scanned instances */
};

typedef struct heap_scancache_node_list HEAP_SCANCACHE_NODE_LIST;
struct heap_scancache_node_list
{
  HEAP_SCANCACHE_NODE node;
  HEAP_SCANCACHE_NODE_LIST *next;
};

typedef struct heap_scancache HEAP_SCANCACHE;
struct heap_scancache
{				/* Define a scan over the whole heap file */
  int debug_initpattern;	/* A pattern which indicates that the structure has been initialized */
  HEAP_SCANCACHE_NODE node;	/* current scanned heap file information */
  LOCK page_latch;		/* Indicates the latch/lock to be acquired on heap pages. Its value may be NULL_LOCK
				 * when it is secure to skip lock on heap pages. For example, the class of the heap has
				 * been locked with either S_LOCK, SIX_LOCK, or X_LOCK */
  bool cache_last_fix_page;	/* Indicates if page buffers and memory are cached (left fixed) */
  PGBUF_WATCHER page_watcher;
  char *area;			/* Pointer to last left fixed memory allocated */
  int area_size;		/* Size of allocated area */
  int num_btids;		/* Total number of indexes defined on the scanning class */
  multi_index_unique_stats *m_index_stats;	// does this really belong to scan cache??
  FILE_TYPE file_type;		/* The file type of the heap file being scanned. Can be FILE_HEAP or
				 * FILE_HEAP_REUSE_SLOTS */
  MVCC_SNAPSHOT *mvcc_snapshot;	/* mvcc snapshot */
  HEAP_SCANCACHE_NODE_LIST *partition_list;	/* list holding the heap file information for partition nodes involved
						 * in the scan */
};

typedef struct heap_scanrange HEAP_SCANRANGE;
struct heap_scanrange
{				/* Define a scanrange over a set of objects resident on the same page. It can be used
				 * for evaluation of nested joins */
  OID first_oid;		/* First OID in scan range object */
  OID last_oid;			/* Last OID in scan range object */
  HEAP_SCANCACHE scan_cache;	/* Current cached information from previous scan */
};

typedef struct heap_hfid_table HEAP_HFID_TABLE;
struct heap_hfid_table
{
  LF_HASH_TABLE hfid_hash;	/* class OID->HFID cache hash table */
  LF_ENTRY_DESCRIPTOR hfid_hash_descriptor;	/* used by hfid_hash */
  LF_FREELIST hfid_hash_freelist;	/* used by hfid_hash */
};

#define HEAP_HFID_HASH_SIZE 1000

/* entry for class OID->HFID lock free hashtable */
typedef struct heap_hfid_table_entry HEAP_HFID_TABLE_ENTRY;
struct heap_hfid_table_entry
{
  OID class_oid;		/* key - OID */
  HEAP_HFID_TABLE_ENTRY *stack;	/* used in freelist */
  HEAP_HFID_TABLE_ENTRY *next;	/* used in hash table */
  UINT64 del_id;		/* delete transaction ID (for lock free) */

  HFID hfid;			/* value - HFID */
  FILE_TYPE ftype;		/* value - FILE_HEAP or FILE_HEAP_REUSE_SLOTS */
};

// forward declaration
struct func_pred;
struct xasl_unpack_info;

typedef struct function_index_info FUNCTION_INDEX_INFO;
struct function_index_info
{
  char *expr_stream;
  int expr_stream_size;
  int col_id;
  int attr_index_start;
  struct func_pred *expr;
};

typedef struct func_pred_unpack_info FUNC_PRED_UNPACK_INFO;
struct func_pred_unpack_info
{
  struct func_pred *func_pred;
  xasl_unpack_info *unpack_info;
};

#if 0				/* TODO: check not use - ksseo */
typedef struct heap_spacecache HEAP_SPACECACHE;
struct heap_spacecache
{				/* Define an alter space cache for heap file */

  float remain_sumlen;		/* Total new length of records that it is predicted for the rest of space cache. If it
				 * is unknown -1 is stored. This value is used to estimate the number of pages to
				 * allocate at a particular time in space cache. If the value is < pagesize, only one
				 * page at a time is allocated. */
};
#endif

typedef struct heap_idx_elements_info HEAP_IDX_ELEMENTS_INFO;
struct heap_idx_elements_info
{
  int num_btids;		/* class has # of btids */
  int has_single_col;		/* class has single column index */
  int has_multi_col;		/* class has multi-column index */
};

/* heap operation types */
typedef enum
{
  HEAP_OPERATION_NONE = 0,
  HEAP_OPERATION_INSERT,
  HEAP_OPERATION_DELETE,
  HEAP_OPERATION_UPDATE
} HEAP_OPERATION_TYPE;

enum update_inplace_style
{
  UPDATE_INPLACE_NONE = 0,	/* None */
  UPDATE_INPLACE_CURRENT_MVCCID = 1,	/* non-MVCC in-place update style with current MVCC ID. */
  UPDATE_INPLACE_OLD_MVCCID = 2	/* non-MVCC in-place update style with old MVCC ID. Preserves old MVCC ID */
};
typedef enum update_inplace_style UPDATE_INPLACE_STYLE;

/* Currently mvcc update is also executed inplace, but coresponds to UPDATE_INPLACE_NONE. TODO: Refactor */
#define HEAP_IS_UPDATE_INPLACE(update_inplace_style) \
  ((update_inplace_style) != UPDATE_INPLACE_NONE)

/* heap operation information structure */
typedef struct heap_operation_context HEAP_OPERATION_CONTEXT;
struct heap_operation_context
{
  /* heap operation type */
  HEAP_OPERATION_TYPE type;
  UPDATE_INPLACE_STYLE update_in_place;

  /* logical operation input */
  HFID hfid;			/* heap file identifier */
  OID oid;			/* object identifier */
  OID class_oid;		/* class object identifier */
  RECDES *recdes_p;		/* record descriptor */
  HEAP_SCANCACHE *scan_cache_p;	/* scan cache */

  /* overflow transient data */
  RECDES map_recdes;		/* built record descriptor during multipage insert */
  OID ovf_oid;			/* overflow object location */

  /* transient data */
  RECDES home_recdes;
  char home_recdes_buffer[IO_MAX_PAGE_SIZE + MAX_ALIGNMENT];
  INT16 record_type;		/* record type of original record */
  FILE_TYPE file_type;		/* the file type of hfid */

  /* physical page watchers - these should not be referenced directly */
  PGBUF_WATCHER home_page_watcher;	/* home page */
  PGBUF_WATCHER overflow_page_watcher;	/* overflow page */
  PGBUF_WATCHER header_page_watcher;	/* header page */
  PGBUF_WATCHER forward_page_watcher;	/* forward page */

  /* page watchers */
  PGBUF_WATCHER *home_page_watcher_p;
  PGBUF_WATCHER *overflow_page_watcher_p;
  PGBUF_WATCHER *header_page_watcher_p;
  PGBUF_WATCHER *forward_page_watcher_p;

  /* logical operation output */
  OID res_oid;			/* object identifier (if operation generates one) */
  bool is_logical_old;		/* true if initial record was not REC_ASSIGN_ADDRESS */
  bool is_redistribute_insert_with_delid;	/* true if the insert is due to a partition redistribute data operation
						 * and has a valid delid */

  /* Performance stat dump. */
  PERF_UTIME_TRACKER *time_track;
};

enum
{ END_SCAN, CONTINUE_SCAN };

typedef enum
{
  SNAPSHOT_TYPE_NONE,		/* do not use snapshot */
  SNAPSHOT_TYPE_MVCC,		/* use MVCC snapshot */
  SNAPSHOT_TYPE_DIRTY		/* use dirty snapshot */
} SNAPSHOT_TYPE;

/* HEAP_PAGE_VACUUM_STATUS -
 * Heap page attribute used to predict when page is no longer going to need
 * another vacuum actions. This allows page deallocations without risking
 * future access from vacuum workers.
 *
 * There are three possible states.
 *
 * Initial state is HEAP_PAGE_VACUUM_NONE (empty page). This state can be
 * reached again after vacuuming in state VACUUM_PAGE_VACUUM_ONCE.
 *
 * After one MVCC op, state becomes HEAP_PAGE_VACUUM_ONCE.
 *
 * After a second MVCC op without vacuum, state becomes
 * HEAP_PAGE_VACUUM_UNKNOWN, since future access from vacuum workers becomes
 * unpredictable. Trying to keep track of required number vacuum accesses is
 * not trivial and requires too much effort to handle cases that are not
 * necessarily common.
 *
 * HEAP_PAGE_VACUUM_UNKNOWN can be changed only one way: When heap page max
 * MVCCID is older than vacuum data oldest MVCCID, it means all vacuum
 * required for that page was executed. Next MVCC op will convert the state
 * to HEAP_PAGE_VACUUM_ONCE.
 */
typedef enum
{
  HEAP_PAGE_VACUUM_NONE,	/* Heap page is completely vacuumed. */
  HEAP_PAGE_VACUUM_ONCE,	/* Heap page requires one vacuum action. */
  HEAP_PAGE_VACUUM_UNKNOWN	/* Heap page requires an unknown number of vacuum actions. */
} HEAP_PAGE_VACUUM_STATUS;

typedef struct heap_get_context HEAP_GET_CONTEXT;
struct heap_get_context
{
  INT16 record_type;		/* record type */

  /* input */
  const OID *oid_p;		/* required object identifier */
  OID forward_oid;		/* forward oid of REC_RELOCATION or REC_BIGONE */
  OID *class_oid_p;		/* class object identifier */
  RECDES *recdes_p;		/* record descriptor */
  HEAP_SCANCACHE *scan_cache;	/* scan cache */

  /* physical page watchers  */
  PGBUF_WATCHER home_page_watcher;	/* home page */
  PGBUF_WATCHER fwd_page_watcher;	/* forward page */

  /* retrieving parameters */
  bool ispeeking;		/* PEEK or COPY */
  int old_chn;			/* Cache number coherency */

  PGBUF_LATCH_MODE latch_mode;	/* normally, we need READ latch for get_context, but some operations
				 * (like serial increment) require WRITE mode */
};

/* Forward definition. */
struct mvcc_reev_data;
extern int mvcc_header_size_lookup[8];

extern int heap_classrepr_decache (THREAD_ENTRY * thread_p, const OID * class_oid);
#ifdef DEBUG_CLASSREPR_CACHE
extern int heap_classrepr_dump_anyfixed (void);
#endif /* DEBUG_CLASSREPR_CACHE */
extern int heap_manager_initialize (void);
extern int heap_classrepr_restart_cache (void);
extern int heap_manager_finalize (void);
extern int heap_assign_address (THREAD_ENTRY * thread_p, const HFID * hfid, OID * class_oid, OID * oid,
				int expected_length);
extern const OID *heap_ovf_delete (THREAD_ENTRY * thread_p, const HFID * hfid, const OID * ovf_oid, VFID * ovf_vfid_p);
extern VFID *heap_ovf_find_vfid (THREAD_ENTRY * thread_p, const HFID * hfid, VFID * ovf_vfid, bool create,
				 PGBUF_LATCH_CONDITION latch_cond);
extern void heap_flush (THREAD_ENTRY * thread_p, const OID * oid);
extern int xheap_reclaim_addresses (THREAD_ENTRY * thread_p, const HFID * hfid);
extern int heap_scancache_start (THREAD_ENTRY * thread_p, HEAP_SCANCACHE * scan_cache, const HFID * hfid,
				 const OID * class_oid, int cache_last_fix_page, int is_indexscan,
				 MVCC_SNAPSHOT * mvcc_snapshot);
extern int heap_scancache_start_modify (THREAD_ENTRY * thread_p, HEAP_SCANCACHE * scan_cache, const HFID * hfid,
					const OID * class_oid, int op_type, MVCC_SNAPSHOT * mvcc_snapshot);
extern int heap_scancache_quick_start (HEAP_SCANCACHE * scan_cache);
extern int heap_scancache_quick_start_modify (HEAP_SCANCACHE * scan_cache);
extern int heap_scancache_end (THREAD_ENTRY * thread_p, HEAP_SCANCACHE * scan_cache);
extern int heap_scancache_end_when_scan_will_resume (THREAD_ENTRY * thread_p, HEAP_SCANCACHE * scan_cache);
extern void heap_scancache_end_modify (THREAD_ENTRY * thread_p, HEAP_SCANCACHE * scan_cache);
extern SCAN_CODE heap_get_class_oid (THREAD_ENTRY * thread_p, const OID * oid, OID * class_oid);
extern SCAN_CODE heap_next (THREAD_ENTRY * thread_p, const HFID * hfid, OID * class_oid, OID * next_oid,
			    RECDES * recdes, HEAP_SCANCACHE * scan_cache, int ispeeking);
extern SCAN_CODE heap_next_record_info (THREAD_ENTRY * thread_p, const HFID * hfid, OID * class_oid, OID * next_oid,
					RECDES * recdes, HEAP_SCANCACHE * scan_cache, int ispeeking,
					DB_VALUE ** cache_recordinfo);
extern SCAN_CODE heap_prev (THREAD_ENTRY * thread_p, const HFID * hfid, OID * class_oid, OID * prev_oid,
			    RECDES * recdes, HEAP_SCANCACHE * scan_cache, int ispeeking);
extern SCAN_CODE heap_prev_record_info (THREAD_ENTRY * thread_p, const HFID * hfid, OID * class_oid, OID * next_oid,
					RECDES * recdes, HEAP_SCANCACHE * scan_cache, int ispeeking,
					DB_VALUE ** cache_recordinfo);
extern SCAN_CODE heap_first (THREAD_ENTRY * thread_p, const HFID * hfid, OID * class_oid, OID * oid, RECDES * recdes,
			     HEAP_SCANCACHE * scan_cache, int ispeeking);
extern SCAN_CODE heap_last (THREAD_ENTRY * thread_p, const HFID * hfid, OID * class_oid, OID * oid, RECDES * recdes,
			    HEAP_SCANCACHE * scan_cache, int ispeeking);
#if defined (ENABLE_UNUSED_FUNCTION)
extern int heap_cmp (THREAD_ENTRY * thread_p, const OID * oid, RECDES * recdes);
#endif
extern int heap_scanrange_start (THREAD_ENTRY * thread_p, HEAP_SCANRANGE * scan_range, const HFID * hfid,
				 const OID * class_oid, MVCC_SNAPSHOT * mvcc_snapshot);
extern void heap_scanrange_end (THREAD_ENTRY * thread_p, HEAP_SCANRANGE * scan_range);
extern SCAN_CODE heap_scanrange_to_following (THREAD_ENTRY * thread_p, HEAP_SCANRANGE * scan_range, OID * start_oid);
extern SCAN_CODE heap_scanrange_to_prior (THREAD_ENTRY * thread_p, HEAP_SCANRANGE * scan_range, OID * last_oid);
extern SCAN_CODE heap_scanrange_next (THREAD_ENTRY * thread_p, OID * next_oid, RECDES * recdes,
				      HEAP_SCANRANGE * scan_range, int ispeeking);
#if defined (ENABLE_UNUSED_FUNCTION)
extern SCAN_CODE heap_scanrange_prev (THREAD_ENTRY * thread_p, OID * prev_oid, RECDES * recdes,
				      HEAP_SCANRANGE * scan_range, int ispeeking);
extern SCAN_CODE heap_scanrange_first (THREAD_ENTRY * thread_p, OID * first_oid, RECDES * recdes,
				       HEAP_SCANRANGE * scan_range, int ispeeking);
extern SCAN_CODE heap_scanrange_last (THREAD_ENTRY * thread_p, OID * last_oid, RECDES * recdes,
				      HEAP_SCANRANGE * scan_range, int ispeeking);
#endif

extern bool heap_does_exist (THREAD_ENTRY * thread_p, OID * class_oid, const OID * oid);
extern bool heap_is_object_not_null (THREAD_ENTRY * thread_p, OID * class_oid, const OID * oid);
extern int heap_get_num_objects (THREAD_ENTRY * thread_p, const HFID * hfid, int *npages, int *nobjs, int *avg_length);

extern int heap_estimate (THREAD_ENTRY * thread_p, const HFID * hfid, int *npages, int *nobjs, int *avg_length);
extern int heap_estimate_num_objects (THREAD_ENTRY * thread_p, const HFID * hfid);

extern int heap_get_class_name (THREAD_ENTRY * thread_p, const OID * class_oid, char **class_name);
extern int heap_get_class_name_alloc_if_diff (THREAD_ENTRY * thread_p, const OID * class_oid, char *guess_classname,
					      char **class_name_out);
extern int heap_get_class_partitions (THREAD_ENTRY * thread_p, const OID * class_oid, OR_PARTITION ** parts,
				      int *parts_count);
extern void heap_clear_partition_info (THREAD_ENTRY * thread_p, OR_PARTITION * parts, int parts_count);
extern int heap_get_class_supers (THREAD_ENTRY * thread_p, const OID * class_oid, OID ** super_oids, int *count);
#if defined (ENABLE_UNUSED_FUNCTION)
extern char *heap_get_class_name_with_is_class (THREAD_ENTRY * thread_p, const OID * oid, int *isclass);
#endif
extern int heap_attrinfo_start (THREAD_ENTRY * thread_p, const OID * class_oid, int requested_num_attrs,
				const ATTR_ID * attrid, HEAP_CACHE_ATTRINFO * attr_info);
extern void heap_attrinfo_end (THREAD_ENTRY * thread_p, HEAP_CACHE_ATTRINFO * attr_info);
extern int heap_attrinfo_clear_dbvalues (HEAP_CACHE_ATTRINFO * attr_info);
extern int heap_attrinfo_read_dbvalues (THREAD_ENTRY * thread_p, const OID * inst_oid, RECDES * recdes,
					HEAP_SCANCACHE * scan_cache, HEAP_CACHE_ATTRINFO * attr_info);
extern int heap_attrinfo_read_dbvalues_without_oid (THREAD_ENTRY * thread_p, RECDES * recdes,
						    HEAP_CACHE_ATTRINFO * attr_info);
extern int heap_attrinfo_delete_lob (THREAD_ENTRY * thread_p, RECDES * recdes, HEAP_CACHE_ATTRINFO * attr_info);
extern DB_VALUE *heap_attrinfo_access (ATTR_ID attrid, HEAP_CACHE_ATTRINFO * attr_info);
extern int heap_attrinfo_set (const OID * inst_oid, ATTR_ID attrid, DB_VALUE * attr_val,
			      HEAP_CACHE_ATTRINFO * attr_info);
extern SCAN_CODE heap_attrinfo_transform_to_disk (THREAD_ENTRY * thread_p, HEAP_CACHE_ATTRINFO * attr_info,
						  RECDES * old_recdes, record_descriptor * new_recdes);
extern SCAN_CODE heap_attrinfo_transform_to_disk_except_lob (THREAD_ENTRY * thread_p, HEAP_CACHE_ATTRINFO * attr_info,
							     RECDES * old_recdes, record_descriptor * new_recdes);

extern DB_VALUE *heap_attrinfo_generate_key (THREAD_ENTRY * thread_p, int n_atts, int *att_ids, int *atts_prefix_length,
					     HEAP_CACHE_ATTRINFO * attr_info, RECDES * recdes, DB_VALUE * dbvalue,
					     char *buf, FUNCTION_INDEX_INFO * func_index_info);
extern int heap_attrinfo_start_with_index (THREAD_ENTRY * thread_p, OID * class_oid, RECDES * class_recdes,
					   HEAP_CACHE_ATTRINFO * attr_info, HEAP_IDX_ELEMENTS_INFO * idx_info);
extern int heap_attrinfo_start_with_btid (THREAD_ENTRY * thread_p, OID * class_oid, BTID * btid,
					  HEAP_CACHE_ATTRINFO * attr_info);

#if defined (ENABLE_UNUSED_FUNCTION)
extern DB_VALUE *heap_attrvalue_get_index (int value_index, ATTR_ID * attrid, int *n_btids, BTID ** btids,
					   HEAP_CACHE_ATTRINFO * idx_attrinfo);
#endif
extern HEAP_ATTRVALUE *heap_attrvalue_locate (ATTR_ID attrid, HEAP_CACHE_ATTRINFO * attr_info);
extern OR_ATTRIBUTE *heap_locate_last_attrepr (ATTR_ID attrid, HEAP_CACHE_ATTRINFO * attr_info);
extern DB_VALUE *heap_attrvalue_get_key (THREAD_ENTRY * thread_p, int btid_index, HEAP_CACHE_ATTRINFO * idx_attrinfo,
					 RECDES * recdes, BTID * btid, DB_VALUE * db_value, char *buf,
					 FUNC_PRED_UNPACK_INFO * func_indx_preds, TP_DOMAIN ** key_domain);

extern BTID *heap_indexinfo_get_btid (int btid_index, HEAP_CACHE_ATTRINFO * attrinfo);
extern int heap_indexinfo_get_num_attrs (int btid_index, HEAP_CACHE_ATTRINFO * attrinfo);
extern int heap_indexinfo_get_attrids (int btid_index, HEAP_CACHE_ATTRINFO * attrinfo, ATTR_ID * attrids);
extern int heap_indexinfo_get_attrs_prefix_length (int btid_index, HEAP_CACHE_ATTRINFO * attrinfo,
						   int *attrs_prefix_length, int len_attrs_prefix_length);
extern int heap_get_index_with_name (THREAD_ENTRY * thread_p, OID * class_oid, const char *index_name, BTID * btid);
extern int heap_get_indexinfo_of_btid (THREAD_ENTRY * thread_p, const OID * class_oid, const BTID * btid,
				       BTREE_TYPE * type, int *num_attrs, ATTR_ID ** attr_ids,
				       int **attrs_prefix_length, char **btnamepp, int *func_index_col_id);
extern int heap_get_referenced_by (THREAD_ENTRY * thread_p, OID * class_oid, const OID * obj_oid, RECDES * obj,
				   int *max_oid_cnt, OID ** oid_list);

extern int heap_prefetch (THREAD_ENTRY * thread_p, OID * class_oid, const OID * oid, LC_COPYAREA_DESC * prefetch);
extern DISK_ISVALID heap_check_all_pages (THREAD_ENTRY * thread_p, HFID * hfid);
extern DISK_ISVALID heap_check_heap_file (THREAD_ENTRY * thread_p, HFID * hfid);
extern DISK_ISVALID heap_check_all_heaps (THREAD_ENTRY * thread_p);

extern int heap_chnguess_get (THREAD_ENTRY * thread_p, const OID * oid, int tran_index);
extern int heap_chnguess_put (THREAD_ENTRY * thread_p, const OID * oid, int tran_index, int chn);
extern void heap_chnguess_clear (THREAD_ENTRY * thread_p, int tran_index);

/* Misc */
extern int xheap_get_class_num_objects_pages (THREAD_ENTRY * thread_p, const HFID * hfid, int approximation, int *nobjs,
					      int *npages);

extern int xheap_has_instance (THREAD_ENTRY * thread_p, const HFID * hfid, OID * class_oid, int has_visible_instance);

extern int heap_init_func_pred_unpack_info (THREAD_ENTRY * thread_p, HEAP_CACHE_ATTRINFO * attr_info,
					    const OID * class_oid, FUNC_PRED_UNPACK_INFO ** func_indx_preds);

extern void heap_free_func_pred_unpack_info (THREAD_ENTRY * thread_p, int n_indexes,
					     FUNC_PRED_UNPACK_INFO * func_indx_preds, int *attr_info_started);

/* auto-increment */
extern int heap_set_autoincrement_value (THREAD_ENTRY * thread_p, HEAP_CACHE_ATTRINFO * attr_info,
					 HEAP_SCANCACHE * scan_cache, int *is_set);

extern void heap_dump (THREAD_ENTRY * thread_p, FILE * fp, HFID * hfid, bool dump_records);
extern void heap_attrinfo_dump (THREAD_ENTRY * thread_p, FILE * fp, HEAP_CACHE_ATTRINFO * attr_info, bool dump_schema);
#if defined (CUBRID_DEBUG)
extern void heap_chnguess_dump (FILE * fp);
#endif /* CUBRID_DEBUG */
extern int heap_dump_capacity (THREAD_ENTRY * thread_p, FILE * fp, const HFID * hfid);

/* partition-support */
extern OR_CLASSREP *heap_classrepr_get (THREAD_ENTRY * thread_p, const OID * class_oid, RECDES * class_recdes,
					REPR_ID reprid, int *idx_incache);
extern int heap_classrepr_free (OR_CLASSREP * classrep, int *idx_incache);
extern REPR_ID heap_get_class_repr_id (THREAD_ENTRY * thread_p, OID * class_oid);
extern int heap_classrepr_find_index_id (OR_CLASSREP * classrepr, const BTID * btid);
extern int heap_attrinfo_set_uninitialized_global (THREAD_ENTRY * thread_p, OID * inst_oid, RECDES * recdes,
						   HEAP_CACHE_ATTRINFO * attr_info);

/* Recovery functions */
extern int heap_rv_redo_newpage (THREAD_ENTRY * thread_p, LOG_RCV * rcv);
extern int heap_rv_redo_newpage_reuse_oid (THREAD_ENTRY * thread_p, LOG_RCV * rcv);
extern int heap_rv_undoredo_pagehdr (THREAD_ENTRY * thread_p, LOG_RCV * rcv);
extern void heap_rv_dump_statistics (FILE * fp, int ignore_length, void *data);
extern void heap_rv_dump_chain (FILE * fp, int ignore_length, void *data);
extern int heap_rv_undo_insert (THREAD_ENTRY * thread_p, LOG_RCV * rcv);
extern int heap_rv_redo_insert (THREAD_ENTRY * thread_p, LOG_RCV * rcv);
extern int heap_rv_mvcc_redo_insert (THREAD_ENTRY * thread_p, LOG_RCV * rcv);
extern int heap_rv_undo_delete (THREAD_ENTRY * thread_p, LOG_RCV * rcv);
extern int heap_rv_redo_delete (THREAD_ENTRY * thread_p, LOG_RCV * rcv);
extern int heap_rv_mvcc_undo_delete (THREAD_ENTRY * thread_p, LOG_RCV * rcv);
extern int heap_rv_mvcc_undo_delete_overflow (THREAD_ENTRY * thread_p, LOG_RCV * rcv);
extern int heap_rv_mvcc_redo_delete_home (THREAD_ENTRY * thread_p, LOG_RCV * rcv);
extern int heap_rv_mvcc_redo_delete_overflow (THREAD_ENTRY * thread_p, LOG_RCV * rcv);
extern int heap_rv_mvcc_redo_delete_newhome (THREAD_ENTRY * thread_p, LOG_RCV * rcv);
extern int heap_rv_redo_mark_reusable_slot (THREAD_ENTRY * thread_p, LOG_RCV * rcv);
extern int heap_rv_undo_update (THREAD_ENTRY * thread_p, LOG_RCV * rcv);
extern int heap_rv_redo_update (THREAD_ENTRY * thread_p, LOG_RCV * rcv);
extern int heap_rv_undoredo_update (THREAD_ENTRY * thread_p, LOG_RCV * rcv);
extern int heap_rv_redo_reuse_page (THREAD_ENTRY * thread_p, LOG_RCV * rcv);
extern int heap_rv_redo_reuse_page_reuse_oid (THREAD_ENTRY * thread_p, LOG_RCV * rcv);
extern void heap_rv_dump_reuse_page (FILE * fp, int ignore_length, void *data);
extern int heap_rv_mark_deleted_on_undo (THREAD_ENTRY * thread_p, LOG_RCV * rcv);
extern int heap_rv_mark_deleted_on_postpone (THREAD_ENTRY * thread_p, LOG_RCV * rcv);

extern int heap_get_hfid_from_class_oid (THREAD_ENTRY * thread_p, const OID * class_oid, HFID * hfid);
extern int heap_get_hfid_and_file_type_from_class_oid (THREAD_ENTRY * thread_p, const OID * class_oid, HFID * hfid_out,
						       FILE_TYPE * ftype_out);
extern int heap_insert_hfid_for_class_oid (THREAD_ENTRY * thread_p, const OID * class_oid, HFID * hfid,
					   FILE_TYPE ftype);
extern int heap_compact_pages (THREAD_ENTRY * thread_p, OID * class_oid);

extern void heap_classrepr_dump_all (THREAD_ENTRY * thread_p, FILE * fp, OID * class_oid);

extern int heap_get_btid_from_index_name (THREAD_ENTRY * thread_p, const OID * p_class_oid, const char *index_name,
					  BTID * p_found_btid);

extern int heap_object_upgrade_domain (THREAD_ENTRY * thread_p, HEAP_SCANCACHE * upd_scancache,
				       HEAP_CACHE_ATTRINFO * attr_info, OID * oid, const ATTR_ID att_id);

extern int heap_header_capacity_start_scan (THREAD_ENTRY * thread_p, int show_type, DB_VALUE ** arg_values, int arg_cnt,
					    void **ptr);
extern SCAN_CODE heap_header_next_scan (THREAD_ENTRY * thread_p, int cursor, DB_VALUE ** out_values, int out_cnt,
					void *ptr);
extern SCAN_CODE heap_capacity_next_scan (THREAD_ENTRY * thread_p, int cursor, DB_VALUE ** out_values, int out_cnt,
					  void *ptr);
extern int heap_header_capacity_end_scan (THREAD_ENTRY * thread_p, void **ptr);

extern SCAN_CODE heap_page_prev (THREAD_ENTRY * thread_p, const OID * class_oid, const HFID * hfid, VPID * prev_vpid,
				 DB_VALUE ** cache_pageinfo);
extern SCAN_CODE heap_page_next (THREAD_ENTRY * thread_p, const OID * class_oid, const HFID * hfid, VPID * next_vpid,
				 DB_VALUE ** cache_pageinfo);
extern int heap_vpid_next (THREAD_ENTRY * thread_p, const HFID * hfid, PAGE_PTR pgptr, VPID * next_vpid);
extern int heap_vpid_prev (THREAD_ENTRY * thread_p, const HFID * hfid, PAGE_PTR pgptr, VPID * prev_vpid);
extern SCAN_CODE heap_get_mvcc_header (THREAD_ENTRY * thread_p, HEAP_GET_CONTEXT * context,
				       MVCC_REC_HEADER * mvcc_header);
extern int heap_get_mvcc_rec_header_from_overflow (PAGE_PTR ovf_page, MVCC_REC_HEADER * mvcc_header,
						   RECDES * peek_recdes);
extern int heap_set_mvcc_rec_header_on_overflow (PAGE_PTR ovf_page, MVCC_REC_HEADER * mvcc_header);
extern int heap_rv_redo_update_and_update_chain (THREAD_ENTRY * thread_p, LOG_RCV * rcv);

extern bool heap_is_big_length (int length);
extern int heap_get_class_oid_from_page (THREAD_ENTRY * thread_p, PAGE_PTR page_p, OID * class_oid);
extern bool heap_attrinfo_check_unique_index (THREAD_ENTRY * thread_p, HEAP_CACHE_ATTRINFO * attr_info,
					      ATTR_ID * att_id, int n_att_id);
extern int heap_scancache_quick_start_root_hfid (THREAD_ENTRY * thread_p, HEAP_SCANCACHE * scan_cache);
extern int heap_scancache_quick_start_with_class_oid (THREAD_ENTRY * thread_p, HEAP_SCANCACHE * scan_cache,
						      OID * class_oid);
extern int heap_scancache_quick_start_with_class_hfid (THREAD_ENTRY * thread_p, HEAP_SCANCACHE * scan_cache,
						       const HFID * hfid);
extern int heap_scancache_quick_start_modify_with_class_oid (THREAD_ENTRY * thread_p, HEAP_SCANCACHE * scan_cache,
							     OID * class_oid);
extern void heap_create_insert_context (HEAP_OPERATION_CONTEXT * context, HFID * hfid_p, OID * class_oid_p,
					RECDES * recdes_p, HEAP_SCANCACHE * scancache_p);
extern void heap_create_delete_context (HEAP_OPERATION_CONTEXT * context, HFID * hfid_p, OID * oid_p, OID * class_oid_p,
					HEAP_SCANCACHE * scancache_p);
extern void heap_create_update_context (HEAP_OPERATION_CONTEXT * context, HFID * hfid_p, OID * oid_p, OID * class_oid_p,
					RECDES * recdes_p, HEAP_SCANCACHE * scancache_p, UPDATE_INPLACE_STYLE in_place);
extern int heap_insert_logical (THREAD_ENTRY * thread_p, HEAP_OPERATION_CONTEXT * context);
extern int heap_delete_logical (THREAD_ENTRY * thread_p, HEAP_OPERATION_CONTEXT * context);
extern int heap_update_logical (THREAD_ENTRY * thread_p, HEAP_OPERATION_CONTEXT * context);

extern int heap_initialize_hfid_table (void);
extern void heap_finalize_hfid_table (void);
extern int heap_delete_hfid_from_cache (THREAD_ENTRY * thread_p, OID * class_oid);

extern void heap_page_set_vacuum_status_none (THREAD_ENTRY * thread_p, PAGE_PTR heap_page);
extern MVCCID heap_page_get_max_mvccid (THREAD_ENTRY * thread_p, PAGE_PTR heap_page);
extern HEAP_PAGE_VACUUM_STATUS heap_page_get_vacuum_status (THREAD_ENTRY * thread_p, PAGE_PTR heap_page);
extern bool heap_remove_page_on_vacuum (THREAD_ENTRY * thread_p, PAGE_PTR * page_ptr, HFID * hfid);

extern int heap_rv_nop (THREAD_ENTRY * thread_p, LOG_RCV * rcv);
extern int heap_rv_update_chain_after_mvcc_op (THREAD_ENTRY * thread_p, LOG_RCV * rcv);
extern INT16 heap_rv_remove_flags_from_offset (INT16 offset);

extern void heap_stats_update (THREAD_ENTRY * thread_p, PAGE_PTR pgptr, const HFID * hfid, int prev_freespace);
extern bool heap_should_try_update_stat (const int current_freespace, const int prev_freespace);
extern int heap_rv_mvcc_redo_redistribute (THREAD_ENTRY * thread_p, LOG_RCV * rcv);
extern int heap_vacuum_all_objects (THREAD_ENTRY * thread_p, HEAP_SCANCACHE * upd_scancache, MVCCID threshold_mvccid);
extern SCAN_CODE heap_get_visible_version (THREAD_ENTRY * thread_p, const OID * oid, OID * class_oid, RECDES * recdes,
					   HEAP_SCANCACHE * scan_cache, int ispeeking, int old_chn);
extern SCAN_CODE heap_scan_get_visible_version (THREAD_ENTRY * thread_p, const OID * oid, OID * class_oid,
						RECDES * recdes, HEAP_SCANCACHE * scan_cache, int ispeeking,
						int old_chn);
extern SCAN_CODE heap_get_last_version (THREAD_ENTRY * thread_p, HEAP_GET_CONTEXT * context);
extern void heap_clean_get_context (THREAD_ENTRY * thread_p, HEAP_GET_CONTEXT * context);
extern void heap_init_get_context (THREAD_ENTRY * thread_p, HEAP_GET_CONTEXT * context, const OID * oid,
				   OID * class_oid, RECDES * recdes, HEAP_SCANCACHE * scan_cache, int ispeeking,
				   int old_chn);
extern int heap_prepare_object_page (THREAD_ENTRY * thread_p, const OID * oid, PGBUF_WATCHER * page_watcher_p,
				     PGBUF_LATCH_MODE latch_mode);
extern SCAN_CODE heap_prepare_get_context (THREAD_ENTRY * thread_p, HEAP_GET_CONTEXT * context, bool is_heap_scan,
					   NON_EXISTENT_HANDLING non_ex_handling_type);
extern SCAN_CODE heap_get_record_data_when_all_ready (THREAD_ENTRY * thread_p, HEAP_GET_CONTEXT * context);
extern SCAN_CODE heap_get_visible_version_internal (THREAD_ENTRY * thread_p, HEAP_GET_CONTEXT * context,
						    bool is_heap_scan);
extern SCAN_CODE heap_get_class_record (THREAD_ENTRY * thread_p, const OID * class_oid, RECDES * recdes_p,
					HEAP_SCANCACHE * scan_cache, int ispeeking);
extern int heap_rv_undo_ovf_update (THREAD_ENTRY * thread_p, LOG_RCV * rcv);
extern int heap_get_best_space_num_stats_entries (void);

extern int heap_get_hfid_from_vfid (THREAD_ENTRY * thread_p, const VFID * vfid, HFID * hfid);
extern int heap_scan_cache_allocate_area (THREAD_ENTRY * thread_p, HEAP_SCANCACHE * scan_cache_p, int size);
extern bool heap_is_page_header (THREAD_ENTRY * thread_p, PAGE_PTR page);
#endif /* _HEAP_FILE_H_ */<|MERGE_RESOLUTION|>--- conflicted
+++ resolved
@@ -41,11 +41,8 @@
 #include "thread_compat.hpp"
 
 // forward declarations
-<<<<<<< HEAD
+class multi_index_unique_stats;
 class record_descriptor;
-=======
-class multi_index_unique_stats;
->>>>>>> 3d388b40
 
 #define HFID_EQ(hfid_ptr1, hfid_ptr2) \
   ((hfid_ptr1) == (hfid_ptr2) \
