--- conflicted
+++ resolved
@@ -637,22 +637,13 @@
 extern SCAN_CODE heap_mvcc_lock_object (THREAD_ENTRY * thread_p, OID * oid, OID * class_oid, LOCK lock_mode,
 					SNAPSHOT_TYPE snapshot_type);
 extern void heap_create_insert_context (HEAP_OPERATION_CONTEXT * context, HFID * hfid_p, OID * class_oid_p,
-<<<<<<< HEAD
 					RECDES * recdes_p, OUT_OF_ROW_RECDES *out_of_row_recdes_p,
-					HEAP_SCANCACHE * scancache_p, bool bigone_max_size);
+					HEAP_SCANCACHE * scancache_p);
 extern void heap_create_delete_context (HEAP_OPERATION_CONTEXT * context, HFID * hfid_p, OID * oid_p, OID * class_oid_p,
 					HEAP_SCANCACHE * scancache_p);
 extern void heap_create_update_context (HEAP_OPERATION_CONTEXT * context, HFID * hfid_p, OID * oid_p, OID * class_oid_p,
 					RECDES * recdes_p, OUT_OF_ROW_RECDES *out_of_row_recdes_p,
-					HEAP_SCANCACHE * scancache_p, UPDATE_INPLACE_STYLE in_place,
-					bool bigone_max_size);
-=======
-					RECDES * recdes_p, HEAP_SCANCACHE * scancache_p);
-extern void heap_create_delete_context (HEAP_OPERATION_CONTEXT * context, HFID * hfid_p, OID * oid_p, OID * class_oid_p,
-					HEAP_SCANCACHE * scancache_p);
-extern void heap_create_update_context (HEAP_OPERATION_CONTEXT * context, HFID * hfid_p, OID * oid_p, OID * class_oid_p,
-					RECDES * recdes_p, HEAP_SCANCACHE * scancache_p, UPDATE_INPLACE_STYLE in_place);
->>>>>>> 4f1000c3
+					HEAP_SCANCACHE * scancache_p, UPDATE_INPLACE_STYLE in_place);
 extern int heap_insert_logical (THREAD_ENTRY * thread_p, HEAP_OPERATION_CONTEXT * context);
 extern int heap_delete_logical (THREAD_ENTRY * thread_p, HEAP_OPERATION_CONTEXT * context);
 extern int heap_update_logical (THREAD_ENTRY * thread_p, HEAP_OPERATION_CONTEXT * context);
