/*
 * Copyright 2008 Search Solution Corporation
 * Copyright 2016 CUBRID Corporation
 *
 *  Licensed under the Apache License, Version 2.0 (the "License");
 *  you may not use this file except in compliance with the License.
 *  You may obtain a copy of the License at
 *
 *      http://www.apache.org/licenses/LICENSE-2.0
 *
 *  Unless required by applicable law or agreed to in writing, software
 *  distributed under the License is distributed on an "AS IS" BASIS,
 *  WITHOUT WARRANTIES OR CONDITIONS OF ANY KIND, either express or implied.
 *  See the License for the specific language governing permissions and
 *  limitations under the License.
 *
 */

/*
 * system_catalog.c - Catalog manager
 */

#ident "$Id$"

#include <stdlib.h>
#include <string.h>

#include <time.h>

#include "system_catalog.h"

#include "error_manager.h"
#include "file_manager.h"
#include "log_append.hpp"
#include "slotted_page.h"
#include "extendible_hash.h"
#include "boot_sr.h"
#include "btree_load.h"
#include "heap_file.h"
#include "xserver_interface.h"
#include "statistics_sr.h"
#include "partition_sr.h"
#include "object_primitive.h"
#include "object_representation.h"
#include "thread_lockfree_hash_map.hpp"
#include "thread_manager.hpp"

#if !defined(SERVER_MODE)
#define pthread_mutex_init(a, b)
#define pthread_mutex_destroy(a)
#define pthread_mutex_lock(a)	0
#define pthread_mutex_trylock(a)   0
#define pthread_mutex_unlock(a)
static int rv;
#endif /* not SERVER_MODE */

#define CATALOG_HEADER_SLOT             0
#define CATALOG_MAX_SLOT_ID_SIZE        12
#define CATALOG_HASH_SIZE               1000
#define CATALOG_KEY_VALUE_ARRAY_SIZE    1000

#define CATALOG_PGHEADER_OVFL_PGID_PAGEID_OFF  0
#define CATALOG_PGHEADER_OVFL_PGID_VOLID_OFF   4
#define CATALOG_PGHEADER_DIR_CNT_OFF           8
#define CATALOG_PGHEADER_PG_OVFL_OFF           12

#define CATALOG_PAGE_HEADER_SIZE                  16

/* READERS for CATALOG_PAGE_HEADER related fields */
#define CATALOG_GET_PGHEADER_OVFL_PGID_PAGEID(ptr) \
   (PAGEID) OR_GET_INT ((ptr) + CATALOG_PGHEADER_OVFL_PGID_PAGEID_OFF)

#define CATALOG_GET_PGHEADER_OVFL_PGID_VOLID(ptr) \
  (VOLID) OR_GET_SHORT ((ptr) + CATALOG_PGHEADER_OVFL_PGID_VOLID_OFF)

#define CATALOG_GET_PGHEADER_DIR_COUNT(ptr) \
   (int) OR_GET_INT ((ptr) + CATALOG_PGHEADER_DIR_CNT_OFF)

#define CATALOG_GET_PGHEADER_PG_OVFL(ptr) \
   (bool) OR_GET_INT ((ptr) + CATALOG_PGHEADER_PG_OVFL_OFF)

/* WRITERS for CATALOG_PAGE_HEADER related fields */
#define CATALOG_PUT_PGHEADER_OVFL_PGID_PAGEID(ptr,val) \
  OR_PUT_INT ((ptr) + CATALOG_PGHEADER_OVFL_PGID_PAGEID_OFF, (val))

#define CATALOG_PUT_PGHEADER_OVFL_PGID_VOLID(ptr,val) \
  OR_PUT_SHORT ((ptr) + CATALOG_PGHEADER_OVFL_PGID_VOLID_OFF, (val))

#define CATALOG_PUT_PGHEADER_DIR_COUNT(ptr,val) \
  OR_PUT_INT ((ptr) + CATALOG_PGHEADER_DIR_CNT_OFF, (val))

#define CATALOG_PUT_PGHEADER_PG_OVFL(ptr,val) \
  OR_PUT_INT ((ptr) + CATALOG_PGHEADER_PG_OVFL_OFF, (int) (val))

/* Each disk representation is aligned with MAX_ALIGNMENT */
#define CATALOG_DISK_REPR_ID_OFF             0
#define CATALOG_DISK_REPR_N_FIXED_OFF        4
#define CATALOG_DISK_REPR_FIXED_LENGTH_OFF   8
#define CATALOG_DISK_REPR_N_VARIABLE_OFF     12
#define CATALOG_DISK_REPR_RESERVED_1_OFF     16	/* reserved for future use */
#define CATALOG_DISK_REPR_SIZE               56

/* Each disk attribute is aligned with MAX_ALIGNMENT
   Each disk attribute may be followed by a "value" which is of
   variable size. The below constants does not consider the
   optional value field following the attribute structure. */
#define CATALOG_DISK_ATTR_ID_OFF         0
#define CATALOG_DISK_ATTR_LOCATION_OFF   4
#define CATALOG_DISK_ATTR_TYPE_OFF       8
#define CATALOG_DISK_ATTR_VAL_LENGTH_OFF 12
#define CATALOG_DISK_ATTR_POSITION_OFF   16
#define CATALOG_DISK_ATTR_CLASSOID_OFF   20
#define CATALOG_DISK_ATTR_N_BTSTATS_OFF  28
#define CATALOG_DISK_ATTR_SIZE           80

#define CATALOG_BT_STATS_BTID_OFF        0
#define CATALOG_BT_STATS_LEAFS_OFF       OR_BTID_ALIGNED_SIZE
#define CATALOG_BT_STATS_PAGES_OFF       16
#define CATALOG_BT_STATS_HEIGHT_OFF      20
#define CATALOG_BT_STATS_KEYS_OFF        24
#define CATALOG_BT_STATS_FUNC_INDEX_OFF	 28
#define CATALOG_BT_STATS_PKEYS_OFF       32
#define CATALOG_BT_STATS_RESERVED_OFF    (CATALOG_BT_STATS_PKEYS_OFF + (OR_INT_SIZE * BTREE_STATS_PKEYS_NUM))	/* 64 */
#define CATALOG_BT_STATS_SIZE            (CATALOG_BT_STATS_RESERVED_OFF + (OR_INT_SIZE * BTREE_STATS_RESERVED_NUM))	/* 64 + (4 * R_NUM) = 80 */

#define CATALOG_GET_BT_STATS_BTID(var, ptr) \
    OR_GET_BTID((ptr) + CATALOG_BT_STATS_BTID_OFF, (var))

#define CATALOG_CLS_INFO_HFID_OFF           0
#define CATALOG_CLS_INFO_TOT_PAGES_OFF     12
#define CATALOG_CLS_INFO_TOT_OBJS_OFF      16
#define CATALOG_CLS_INFO_TIME_STAMP_OFF    20
#define CATALOG_CLS_INFO_REP_DIR_OFF       24
#define CATALOG_CLS_INFO_SIZE              56
#define CATALOG_CLS_INFO_RESERVED          24

#define CATALOG_REPR_ITEM_PAGEID_PAGEID_OFF   0
#define CATALOG_REPR_ITEM_PAGEID_VOLID_OFF    4
#define CATALOG_REPR_ITEM_REPRID_OFF          8
#define CATALOG_REPR_ITEM_SLOTID_OFF         10
#define CATALOG_REPR_ITEM_COUNT_OFF          12

#define CATALOG_REPR_ITEM_SIZE               16

#define CATALOG_GET_REPR_ITEM_PAGEID_PAGEID(ptr) \
  (PAGEID) OR_GET_INT ((ptr) + CATALOG_REPR_ITEM_PAGEID_PAGEID_OFF)

#define CATALOG_GET_REPR_ITEM_PAGEID_VOLID(ptr) \
  (VOLID) OR_GET_SHORT ((ptr) + CATALOG_REPR_ITEM_PAGEID_VOLID_OFF)

#define CATALOG_GET_REPR_ITEM_REPRID(ptr) \
  (REPR_ID) OR_GET_SHORT ((ptr) + CATALOG_REPR_ITEM_REPRID_OFF)

#define CATALOG_GET_REPR_ITEM_SLOTID(ptr) \
  (PGSLOTID) OR_GET_SHORT ((ptr) + CATALOG_REPR_ITEM_SLOTID_OFF)

#define CATALOG_GET_REPR_ITEM_COUNT(ptr) \
  (PGSLOTID) OR_GET_BYTE ((ptr) + CATALOG_REPR_ITEM_COUNT_OFF)

/* catalog estimated max. space information */
typedef struct catalog_max_space CATALOG_MAX_SPACE;
struct catalog_max_space
{
  VPID max_page_id;		/* estimated maximum space page identifier */
  PGLENGTH max_space;		/* estimated maximum space */
};

/* catalog key for the hash table */
typedef struct catalog_key CATALOG_KEY;
struct catalog_key
{
  /* actual key */
  PAGEID page_id;
  VOLID volid;
  PGSLOTID slot_id;
  REPR_ID repr_id;

  /* these are part of the data, but we want them inserted atomically */
  VPID r_page_id;		/* location of representation */
  PGSLOTID r_slot_id;
};				/* class identifier + representation identifier */

/* catalog value for the hash table */
typedef struct catalog_entry CATALOG_ENTRY;
struct catalog_entry
{
  CATALOG_ENTRY *stack;		/* used for freelist */
  CATALOG_ENTRY *next;		/* next in hash chain */
  UINT64 del_id;		/* delete transaction ID (for lock free) */
  CATALOG_KEY key;		/* key of catalog entry */
};

/* handling functions for catalog key and entry */
static void *catalog_entry_alloc (void);
static int catalog_entry_free (void *ent);
static int catalog_entry_init (void *ent);
static int catalog_entry_uninit (void *ent);
static int catalog_key_copy (void *src, void *dest);
static int catalog_key_compare (void *key1, void *key2);
static unsigned int catalog_key_hash (void *key, int htsize);

/* catalog entry descriptor */
static LF_ENTRY_DESCRIPTOR catalog_entry_Descriptor = {
  /* offsets */
  offsetof (CATALOG_ENTRY, stack),
  offsetof (CATALOG_ENTRY, next),
  offsetof (CATALOG_ENTRY, del_id),
  offsetof (CATALOG_ENTRY, key),
  0,

  /* using mutex? */
  LF_EM_NOT_USING_MUTEX,

  catalog_entry_alloc,
  catalog_entry_free,
  catalog_entry_init,
  catalog_entry_uninit,
  catalog_key_copy,
  catalog_key_compare,
  catalog_key_hash,
  NULL				/* no inserts */
};

typedef struct catalog_class_id_list CATALOG_CLASS_ID_LIST;
struct catalog_class_id_list
{
  OID class_id;
  CATALOG_CLASS_ID_LIST *next;
};

typedef struct catalog_record CATALOG_RECORD;
struct catalog_record
{
  VPID vpid;			/* (volume id, page id) of the slotted page record */
  PGSLOTID slotid;		/* slot id of the slotted page record record */
  PAGE_PTR page_p;		/* pointer to the page fetched */
  RECDES recdes;		/* record descriptor to be fetched and copied */
  int offset;			/* offset in the record data */
};

typedef struct catalog_page_header CATALOG_PAGE_HEADER;
struct catalog_page_header
{
  VPID overflow_page_id;	/* overflow page identifier */
  int dir_count;		/* number of directories in page */
  bool is_overflow_page;	/* true if page is overflow page, false or else */
};

typedef struct catalog_repr_item CATALOG_REPR_ITEM;
struct catalog_repr_item
{
  VPID page_id;			/* page identifier of the representation */
  INT16 repr_id;		/* representation identifier */
  PGSLOTID slot_id;		/* page slot identifier of representation */
};

#define CATALOG_REPR_ITEM_INITIALIZER \
  { { NULL_PAGEID, NULL_VOLID }, NULL_REPRID, NULL_SLOTID }

CTID catalog_Id;		/* global catalog identifier */
static PGLENGTH catalog_Max_record_size;	/* Maximum Record Size */

/*
 * Note: Catalog memory hash table operations are NOT done in CRITICAL
 * SECTIONS, because there can not be simultaneous updaters and readers
 * for the same class representation information.
 */
// *INDENT-OFF*
using catalog_hashmap_type = cubthread::lockfree_hashmap<catalog_key, catalog_entry>;
// *INDENT-ON*
static catalog_hashmap_type catalog_Hashmap;

static CATALOG_MAX_SPACE catalog_Max_space;	/* Global space information */
static pthread_mutex_t catalog_Max_space_lock = PTHREAD_MUTEX_INITIALIZER;
static bool catalog_is_header_initialized = false;

typedef struct catalog_find_optimal_page_context CATALOG_FIND_OPTIMAL_PAGE_CONTEXT;
struct catalog_find_optimal_page_context
{
  int size;
  int size_optimal_free;
  VPID vpid_optimal;
  PAGE_PTR page_optimal;
};

#if defined (SA_MODE)
typedef struct catalog_page_collector CATALOG_PAGE_COLLECTOR;
struct catalog_page_collector
{
  VPID *vpids;
  int n_vpids;
};
#endif /* SA_MODE */

typedef struct catalog_page_dump_context CATALOG_PAGE_DUMP_CONTEXT;
struct catalog_page_dump_context
{
  FILE *fp;
  int page_index;
};

static void catalog_initialize_max_space (CATALOG_MAX_SPACE * header_p);
static void catalog_update_max_space (VPID * page_id, PGLENGTH space);

static int catalog_initialize_new_page (THREAD_ENTRY * thread_p, PAGE_PTR page, void *args);
static PAGE_PTR catalog_get_new_page (THREAD_ENTRY * thread_p, VPID * page_id, bool is_overflow_page);
static PAGE_PTR catalog_find_optimal_page (THREAD_ENTRY * thread_p, int size, VPID * page_id);
static int catalog_get_key_list (THREAD_ENTRY * thread_p, void *key, void *val, void *args);
static void catalog_free_key_list (CATALOG_CLASS_ID_LIST * clsid_list);
static int catalog_put_record_into_page (THREAD_ENTRY * thread_p, CATALOG_RECORD * ct_recordp, int next,
					 PGSLOTID * remembered_slotid);
static int catalog_store_disk_representation (THREAD_ENTRY * thread_p, DISK_REPR * disk_reprp,
					      CATALOG_RECORD * ct_recordp, PGSLOTID * remembered_slotid);
static int catalog_store_disk_attribute (THREAD_ENTRY * thread_p, DISK_ATTR * disk_attrp, CATALOG_RECORD * ct_recordp,
					 PGSLOTID * remembered_slotid);
static int catalog_store_attribute_value (THREAD_ENTRY * thread_p, void *value, int length, CATALOG_RECORD * ct_recordp,
					  PGSLOTID * remembered_slotid);
static int catalog_store_btree_statistics (THREAD_ENTRY * thread_p, BTREE_STATS * bt_statsp,
					   CATALOG_RECORD * ct_recordp, PGSLOTID * remembered_slotid);
static int catalog_get_record_from_page (THREAD_ENTRY * thread_p, CATALOG_RECORD * ct_recordp);
static int catalog_fetch_disk_representation (THREAD_ENTRY * thread_p, DISK_REPR * disk_reprp,
					      CATALOG_RECORD * ct_recordp);
static int catalog_fetch_disk_attribute (THREAD_ENTRY * thread_p, DISK_ATTR * disk_attrp, CATALOG_RECORD * ct_recordp);
static int catalog_fetch_attribute_value (THREAD_ENTRY * thread_p, void *value, int length,
					  CATALOG_RECORD * ct_recordp);
static int catalog_fetch_btree_statistics (THREAD_ENTRY * thread_p, BTREE_STATS * bt_statsp,
					   CATALOG_RECORD * ct_recordp);
static int catalog_drop_disk_representation_from_page (THREAD_ENTRY * thread_p, VPID * page_id, PGSLOTID slot_id);
static int catalog_drop_representation_class_from_page (THREAD_ENTRY * thread_p, VPID * dir_pgid, PAGE_PTR * dir_pgptr,
							VPID * page_id, PGSLOTID slot_id);
static int catalog_get_rep_dir (THREAD_ENTRY * thread_p, OID * class_oid_p, OID * rep_dir_p, bool lookup_hash);
static PAGE_PTR catalog_get_representation_record (THREAD_ENTRY * thread_p, OID * rep_dir_p, RECDES * record_p,
						   PGBUF_LATCH_MODE latch, int is_peek, int *out_repr_count_p);
static PAGE_PTR catalog_get_representation_record_after_search (THREAD_ENTRY * thread_p, OID * class_id_p,
								RECDES * record_p, PGBUF_LATCH_MODE latch, int is_peek,
								OID * rep_dir_p, int *out_repr_count_p,
								bool lookup_hash);
static int catalog_adjust_directory_count (THREAD_ENTRY * thread_p, PAGE_PTR page_p, RECDES * record_p, int delta);
static void catalog_delete_key (THREAD_ENTRY * thread_p, OID * class_id_p, REPR_ID repr_id);
static char *catalog_find_representation_item_position (INT16 repr_id, int repr_cnt, char *repr_p, int *out_position_p);
static int catalog_insert_representation_item (THREAD_ENTRY * thread_p, RECDES * record_p, OID * rep_dir_p);
static int catalog_drop_directory (THREAD_ENTRY * thread_p, PAGE_PTR page_p, RECDES * record_p, OID * oid_p,
				   OID * class_id_p);
static void catalog_copy_btree_statistic (BTREE_STATS * new_btree_stats_p, int new_btree_stats_count,
					  BTREE_STATS * pre_btree_stats_p, int pre_btree_stats_count);
static void catalog_copy_disk_attributes (DISK_ATTR * new_attrs_p, int new_attr_count, DISK_ATTR * pre_attrs_p,
					  int pre_attr_count);
static int catalog_sum_disk_attribute_size (DISK_ATTR * attrs_p, int count);

static int catalog_put_representation_item (THREAD_ENTRY * thread_p, OID * class_id, CATALOG_REPR_ITEM * repr_item,
					    OID * rep_dir_p);
static int catalog_get_representation_item (THREAD_ENTRY * thread_p, OID * class_id, CATALOG_REPR_ITEM * repr_item);
static int catalog_drop_representation_item (THREAD_ENTRY * thread_p, OID * class_id, CATALOG_REPR_ITEM * repr_item);
static int catalog_drop (THREAD_ENTRY * thread_p, OID * class_id, REPR_ID repr_id);
static int catalog_drop_all (THREAD_ENTRY * thread_p, OID * class_id);
static int catalog_drop_all_representation_and_class (THREAD_ENTRY * thread_p, OID * class_id);
#if defined (ENABLE_UNUSED_FUNCTION)
static int catalog_fixup_missing_disk_representation (THREAD_ENTRY * thread_p, OID * class_oid, REPR_ID reprid);
static int catalog_fixup_missing_class_info (THREAD_ENTRY * thread_p, OID * class_oid);
#endif
static DISK_ISVALID catalog_check_class_consistency (THREAD_ENTRY * thread_p, OID * class_oid);
static void catalog_dump_disk_attribute (DISK_ATTR * atr);
static void catalog_dump_representation (DISK_REPR * dr);
static void catalog_clear_hash_table (THREAD_ENTRY * thread_p);

static void catalog_put_page_header (char *rec_p, CATALOG_PAGE_HEADER * header_p);
static void catalog_get_disk_representation (DISK_REPR * disk_repr_p, char *rec_p);
static void catalog_put_disk_representation (char *rec_p, DISK_REPR * disk_repr_p);
static void catalog_get_disk_attribute (DISK_ATTR * attr_p, char *rec_p);
static void catalog_put_disk_attribute (char *rec_p, DISK_ATTR * attr_p);
static void catalog_put_btree_statistics (char *rec_p, BTREE_STATS * stat_p);
static void catalog_get_class_info_from_record (CLS_INFO * class_info_p, char *rec_p);
static void catalog_put_class_info_to_record (char *rec_p, CLS_INFO * class_info_p);
static void catalog_get_repr_item_from_record (CATALOG_REPR_ITEM * item_p, char *rec_p);
static void catalog_put_repr_item_to_record (char *rec_p, CATALOG_REPR_ITEM * item_p);
static int catalog_assign_attribute (THREAD_ENTRY * thread_p, DISK_ATTR * disk_attr_p,
				     CATALOG_RECORD * catalog_record_p);

#if defined (SA_MODE)
static int catalog_file_map_is_empty (THREAD_ENTRY * thread_p, PAGE_PTR * page, bool * stop, void *args);
#endif /* SA_MODE */
static int catalog_file_map_page_dump (THREAD_ENTRY * thread_p, PAGE_PTR * page, bool * stop, void *args);
static int catalog_file_map_overflow_count (THREAD_ENTRY * thread_p, PAGE_PTR * page, bool * stop, void *args);

static void
catalog_put_page_header (char *rec_p, CATALOG_PAGE_HEADER * header_p)
{
  CATALOG_PUT_PGHEADER_OVFL_PGID_PAGEID (rec_p, header_p->overflow_page_id.pageid);
  CATALOG_PUT_PGHEADER_OVFL_PGID_VOLID (rec_p, header_p->overflow_page_id.volid);
  CATALOG_PUT_PGHEADER_DIR_COUNT (rec_p, header_p->dir_count);
  CATALOG_PUT_PGHEADER_PG_OVFL (rec_p, header_p->is_overflow_page);
}

static void
catalog_get_disk_representation (DISK_REPR * disk_repr_p, char *rec_p)
{
  disk_repr_p->id = (REPR_ID) OR_GET_INT (rec_p + CATALOG_DISK_REPR_ID_OFF);
  disk_repr_p->n_fixed = OR_GET_INT (rec_p + CATALOG_DISK_REPR_N_FIXED_OFF);
  disk_repr_p->fixed = NULL;
  disk_repr_p->fixed_length = OR_GET_INT (rec_p + CATALOG_DISK_REPR_FIXED_LENGTH_OFF);
  disk_repr_p->n_variable = OR_GET_INT (rec_p + CATALOG_DISK_REPR_N_VARIABLE_OFF);
  disk_repr_p->variable = NULL;

#if 0				/* reserved for future use */
  disk_repr_p->repr_reserved_1 = OR_GET_INT (rec_p + CATALOG_DISK_REPR_RESERVED_1_OFF);
#endif
}

static void
catalog_put_disk_representation (char *rec_p, DISK_REPR * disk_repr_p)
{
  OR_PUT_INT (rec_p + CATALOG_DISK_REPR_ID_OFF, disk_repr_p->id);
  OR_PUT_INT (rec_p + CATALOG_DISK_REPR_N_FIXED_OFF, disk_repr_p->n_fixed);
  OR_PUT_INT (rec_p + CATALOG_DISK_REPR_FIXED_LENGTH_OFF, disk_repr_p->fixed_length);
  OR_PUT_INT (rec_p + CATALOG_DISK_REPR_N_VARIABLE_OFF, disk_repr_p->n_variable);

  /* reserved for future use */
  OR_PUT_INT (rec_p + CATALOG_DISK_REPR_RESERVED_1_OFF, 0);
}

static void
catalog_get_disk_attribute (DISK_ATTR * attr_p, char *rec_p)
{
  attr_p->id = OR_GET_INT (rec_p + CATALOG_DISK_ATTR_ID_OFF);
  attr_p->location = OR_GET_INT (rec_p + CATALOG_DISK_ATTR_LOCATION_OFF);
  attr_p->type = (DB_TYPE) OR_GET_INT (rec_p + CATALOG_DISK_ATTR_TYPE_OFF);
  attr_p->value = NULL;
  attr_p->val_length = OR_GET_INT (rec_p + CATALOG_DISK_ATTR_VAL_LENGTH_OFF);
  attr_p->position = OR_GET_INT (rec_p + CATALOG_DISK_ATTR_POSITION_OFF);
  OR_GET_OID (rec_p + CATALOG_DISK_ATTR_CLASSOID_OFF, &attr_p->classoid);
  attr_p->n_btstats = OR_GET_INT (rec_p + CATALOG_DISK_ATTR_N_BTSTATS_OFF);
  attr_p->bt_stats = NULL;
}

static void
catalog_get_btree_statistics (BTREE_STATS * stat_p, char *rec_p)
{
  int i;

  stat_p->leafs = OR_GET_INT (rec_p + CATALOG_BT_STATS_LEAFS_OFF);
  stat_p->pages = OR_GET_INT (rec_p + CATALOG_BT_STATS_PAGES_OFF);
  stat_p->height = OR_GET_INT (rec_p + CATALOG_BT_STATS_HEIGHT_OFF);
  stat_p->keys = OR_GET_INT (rec_p + CATALOG_BT_STATS_KEYS_OFF);
  stat_p->has_function = OR_GET_INT (rec_p + CATALOG_BT_STATS_FUNC_INDEX_OFF);

  assert (stat_p->pkeys_size <= BTREE_STATS_PKEYS_NUM);
  for (i = 0; i < stat_p->pkeys_size; i++)
    {
      stat_p->pkeys[i] = OR_GET_INT (rec_p + CATALOG_BT_STATS_PKEYS_OFF + (OR_INT_SIZE * i));
    }
#if 0				/* reserved for future use */
  for (i = 0; i < BTREE_STATS_RESERVED_NUM; i++)
    {
      stat_p->reserved[i] = OR_GET_INT (rec_p + CATALOG_BT_STATS_RESERVED_OFF + (OR_INT_SIZE * i));
    }
#endif
}

static void
catalog_put_disk_attribute (char *rec_p, DISK_ATTR * attr_p)
{
  OR_PUT_INT (rec_p + CATALOG_DISK_ATTR_ID_OFF, attr_p->id);
  OR_PUT_INT (rec_p + CATALOG_DISK_ATTR_LOCATION_OFF, attr_p->location);
  OR_PUT_INT (rec_p + CATALOG_DISK_ATTR_TYPE_OFF, attr_p->type);
  OR_PUT_INT (rec_p + CATALOG_DISK_ATTR_VAL_LENGTH_OFF, attr_p->val_length);
  OR_PUT_INT (rec_p + CATALOG_DISK_ATTR_POSITION_OFF, attr_p->position);

  OR_PUT_OID (rec_p + CATALOG_DISK_ATTR_CLASSOID_OFF, &attr_p->classoid);
  OR_PUT_INT (rec_p + CATALOG_DISK_ATTR_N_BTSTATS_OFF, attr_p->n_btstats);
}

static void
catalog_put_btree_statistics (char *rec_p, BTREE_STATS * stat_p)
{
  int i;

  OR_PUT_BTID (rec_p + CATALOG_BT_STATS_BTID_OFF, &stat_p->btid);
  OR_PUT_INT (rec_p + CATALOG_BT_STATS_LEAFS_OFF, stat_p->leafs);
  OR_PUT_INT (rec_p + CATALOG_BT_STATS_PAGES_OFF, stat_p->pages);
  OR_PUT_INT (rec_p + CATALOG_BT_STATS_HEIGHT_OFF, stat_p->height);
  OR_PUT_INT (rec_p + CATALOG_BT_STATS_KEYS_OFF, stat_p->keys);
  OR_PUT_INT (rec_p + CATALOG_BT_STATS_FUNC_INDEX_OFF, stat_p->has_function);

  assert (stat_p->pkeys_size <= BTREE_STATS_PKEYS_NUM);
  for (i = 0; i < stat_p->pkeys_size; i++)
    {
      OR_PUT_INT (rec_p + CATALOG_BT_STATS_PKEYS_OFF + (OR_INT_SIZE * i), stat_p->pkeys[i]);
    }

  /* reserved for future use */
  for (i = 0; i < BTREE_STATS_RESERVED_NUM; i++)
    {
      OR_PUT_INT (rec_p + CATALOG_BT_STATS_RESERVED_OFF + (OR_INT_SIZE * i), 0);
    }
}

static void
catalog_get_class_info_from_record (CLS_INFO * class_info_p, char *rec_p)
{
  OR_GET_HFID (rec_p + CATALOG_CLS_INFO_HFID_OFF, &class_info_p->ci_hfid);

  class_info_p->ci_tot_pages = OR_GET_INT (rec_p + CATALOG_CLS_INFO_TOT_PAGES_OFF);
  class_info_p->ci_tot_objects = OR_GET_INT (rec_p + CATALOG_CLS_INFO_TOT_OBJS_OFF);
  class_info_p->ci_time_stamp = OR_GET_INT (rec_p + CATALOG_CLS_INFO_TIME_STAMP_OFF);

  OR_GET_OID (rec_p + CATALOG_CLS_INFO_REP_DIR_OFF, &(class_info_p->ci_rep_dir));
  assert (!OID_ISNULL (&(class_info_p->ci_rep_dir)));
}

static void
catalog_put_class_info_to_record (char *rec_p, CLS_INFO * class_info_p)
{
  assert (!OID_ISNULL (&(class_info_p->ci_rep_dir)));

  OR_PUT_HFID (rec_p + CATALOG_CLS_INFO_HFID_OFF, &class_info_p->ci_hfid);

  OR_PUT_INT (rec_p + CATALOG_CLS_INFO_TOT_PAGES_OFF, class_info_p->ci_tot_pages);
  OR_PUT_INT (rec_p + CATALOG_CLS_INFO_TOT_OBJS_OFF, class_info_p->ci_tot_objects);
  OR_PUT_INT (rec_p + CATALOG_CLS_INFO_TIME_STAMP_OFF, class_info_p->ci_time_stamp);

  OR_PUT_OID (rec_p + CATALOG_CLS_INFO_REP_DIR_OFF, &(class_info_p->ci_rep_dir));
}

static void
catalog_get_repr_item_from_record (CATALOG_REPR_ITEM * item_p, char *rec_p)
{
  item_p->page_id.pageid = OR_GET_INT (rec_p + CATALOG_REPR_ITEM_PAGEID_PAGEID_OFF);
  item_p->page_id.volid = OR_GET_SHORT (rec_p + CATALOG_REPR_ITEM_PAGEID_VOLID_OFF);
  item_p->repr_id = OR_GET_SHORT (rec_p + CATALOG_REPR_ITEM_REPRID_OFF);
  item_p->slot_id = OR_GET_SHORT (rec_p + CATALOG_REPR_ITEM_SLOTID_OFF);
}

static void
catalog_put_repr_item_to_record (char *rec_p, CATALOG_REPR_ITEM * item_p)
{
  OR_PUT_INT (rec_p + CATALOG_REPR_ITEM_PAGEID_PAGEID_OFF, item_p->page_id.pageid);
  OR_PUT_SHORT (rec_p + CATALOG_REPR_ITEM_PAGEID_VOLID_OFF, item_p->page_id.volid);
  OR_PUT_SHORT (rec_p + CATALOG_REPR_ITEM_REPRID_OFF, item_p->repr_id);
  OR_PUT_SHORT (rec_p + CATALOG_REPR_ITEM_SLOTID_OFF, item_p->slot_id);
}

static void
catalog_initialize_max_space (CATALOG_MAX_SPACE * max_space_p)
{
  int rv;
  rv = pthread_mutex_lock (&catalog_Max_space_lock);

  max_space_p->max_page_id.pageid = NULL_PAGEID;
  max_space_p->max_page_id.volid = NULL_VOLID;
  max_space_p->max_space = -1;

  pthread_mutex_unlock (&catalog_Max_space_lock);
}

static void
catalog_update_max_space (VPID * page_id_p, PGLENGTH space)
{
  int rv;
  rv = pthread_mutex_lock (&catalog_Max_space_lock);

  if (VPID_EQ (page_id_p, &catalog_Max_space.max_page_id))
    {
      catalog_Max_space.max_space = space;
    }
  else if (space > catalog_Max_space.max_space)
    {
      catalog_Max_space.max_page_id = *(page_id_p);
      catalog_Max_space.max_space = space;
    }

  pthread_mutex_unlock (&catalog_Max_space_lock);
}

/*
 * catalog_initialize_new_page () -
 *   return:
 *   vfid(in):
 *   file_type(in):
 *   vpid(in):
 *   ignore_npages(in):
 *   pg_ovfl(in):
 */
/*
 * catalog_initialize_new_page () - document me!
 *
 * return        : Error code
 * thread_p (in) : Thread entry
 * page (in)     : New catalog page
 * args (in)     : bool * (is_overflow_page)
 */
static int
catalog_initialize_new_page (THREAD_ENTRY * thread_p, PAGE_PTR page, void *args)
{
  CATALOG_PAGE_HEADER page_header;
  PGSLOTID slot_id;
  int success;
  RECDES record = {
    CATALOG_PAGE_HEADER_SIZE, CATALOG_PAGE_HEADER_SIZE, REC_HOME, NULL
  };
  char data[CATALOG_PAGE_HEADER_SIZE + MAX_ALIGNMENT], *aligned_data;
  bool is_overflow_page = *(bool *) args;

  aligned_data = PTR_ALIGN (data, MAX_ALIGNMENT);

  pgbuf_set_page_ptype (thread_p, page, PAGE_CATALOG);
  spage_initialize (thread_p, page, ANCHORED_DONT_REUSE_SLOTS, MAX_ALIGNMENT, SAFEGUARD_RVSPACE);

  VPID_SET_NULL (&page_header.overflow_page_id);
  page_header.dir_count = 0;
  page_header.is_overflow_page = is_overflow_page;

  recdes_set_data_area (&record, aligned_data, CATALOG_PAGE_HEADER_SIZE);
  catalog_put_page_header (record.data, &page_header);

  success = spage_insert (thread_p, page, &record, &slot_id);
  if (success != SP_SUCCESS || slot_id != CATALOG_HEADER_SLOT)
    {
      assert (false);
      if (success != SP_SUCCESS)
	{
	  er_set (ER_FATAL_ERROR_SEVERITY, ARG_FILE_LINE, ER_GENERIC_ERROR, 0);
	}
      return ER_FAILED;
    }

  log_append_undoredo_data2 (thread_p, RVCT_NEWPAGE, NULL, page, -1, 0, sizeof (CATALOG_PAGE_HEADER), NULL,
			     &page_header);

  pgbuf_set_dirty (thread_p, page, DONT_FREE);
  return NO_ERROR;
}

/*
 * catalog_get_new_page () - Get a new page for the catalog
 *   return: The pointer to a newly allocated page, or NULL
 *           The parameter page_id is set to the page identifier.
 *   page_id(out): Set to the page identifier for the newly allocated page
 *   nearpg(in): A page identifier that may be used in a nearby page allocation.
 *               (It may be ignored.)
 *   pg_ovfl(in): Page is an overflow page (1) or not (0)
 *
 * Note: Allocates a new page for the catalog and inserts the header
 * record for the page.
 */
static PAGE_PTR
catalog_get_new_page (THREAD_ENTRY * thread_p, VPID * page_id_p, bool is_overflow_page)
{
  PAGE_PTR page_p;

  log_sysop_start (thread_p);

  if (file_alloc (thread_p, &catalog_Id.vfid, catalog_initialize_new_page, &is_overflow_page, page_id_p, &page_p)
      != NO_ERROR)
    {
      ASSERT_ERROR ();
      log_sysop_abort (thread_p);
      return NULL;
    }
  if (page_p == NULL)
    {
      assert_release (false);
      log_sysop_abort (thread_p);
      return NULL;
    }
#if !defined (NDEBUG)
  (void) pgbuf_check_page_ptype (thread_p, page_p, PAGE_CATALOG);
#endif /* !NDEBUG */
  log_sysop_commit (thread_p);

  return page_p;
}

/*
 * catalog_file_map_find_optimal_page () - FILE_MAP_PAGE_FUNC function that checks a catalog page has enough space
 *                                         for a new record.
 *
 * return        : error code
 * thread_p (in) : thread entry
 * page (in/out) : page to check. if page has enough space, its value is moved to context and the output of this pointer
 *                 is NULL.
 * stop (out)    : output true if page has enough space
 * args (in/out) : find optimal page context
 */
static int
catalog_file_map_find_optimal_page (THREAD_ENTRY * thread_p, PAGE_PTR * page, bool * stop, void *args)
{
  CATALOG_FIND_OPTIMAL_PAGE_CONTEXT *context = (CATALOG_FIND_OPTIMAL_PAGE_CONTEXT *) args;
  RECDES record;
  int dir_count;

#if !defined (NDEBUG)
  (void) pgbuf_check_page_ptype (thread_p, *page, PAGE_CATALOG);
#endif /* !NDEBUG */

  if (spage_get_record (thread_p, *page, CATALOG_HEADER_SLOT, &record, PEEK) != S_SUCCESS)
    {
      assert_release (false);
      return ER_FAILED;
    }
  if (CATALOG_GET_PGHEADER_PG_OVFL (record.data) || CATALOG_GET_PGHEADER_OVFL_PGID_PAGEID (record.data) != NULL_PAGEID)
    {
      /* overflow page */
      return NO_ERROR;
    }
  context->size_optimal_free = spage_max_space_for_new_record (thread_p, *page) - CATALOG_MAX_SLOT_ID_SIZE;
  dir_count = CATALOG_GET_PGHEADER_DIR_COUNT (record.data);
  if (dir_count > 0)
    {
      context->size_optimal_free -= (int) (DB_PAGESIZE * (0.25f + (dir_count - 1) * 0.05f));
    }
  if (context->size_optimal_free > context->size)
    {
      /* found optimal page */
      pgbuf_get_vpid (*page, &context->vpid_optimal);
      context->page_optimal = *page;
      *page = NULL;
      *stop = true;
    }
  return NO_ERROR;
}

/*
 * catalog_find_optimal_page () -
 *   return: PAGE_PTR
 *   size(in): The size requested in the page
 *   page_id(out): Set to the page identifier fetched
 */
static PAGE_PTR
catalog_find_optimal_page (THREAD_ENTRY * thread_p, int size, VPID * page_id_p)
{
  PAGE_PTR page_p;
  CATALOG_FIND_OPTIMAL_PAGE_CONTEXT context;

  assert (page_id_p != NULL);

  context.size = size;
  VPID_SET_NULL (&context.vpid_optimal);
  context.page_optimal = NULL;

  pthread_mutex_lock (&catalog_Max_space_lock);

  if (catalog_Max_space.max_page_id.pageid != NULL_PAGEID && catalog_Max_space.max_space > size)
    {
      /* try to use page hint */
      bool can_use = false;

      *page_id_p = catalog_Max_space.max_page_id;
      pthread_mutex_unlock (&catalog_Max_space_lock);

      page_p = pgbuf_fix (thread_p, page_id_p, OLD_PAGE, PGBUF_LATCH_WRITE, PGBUF_UNCONDITIONAL_LATCH);
      if (page_p == NULL)
	{
	  ASSERT_ERROR ();
	  return NULL;
	}
      if (catalog_file_map_find_optimal_page (thread_p, &page_p, &can_use, &context) != NO_ERROR)
	{
	  ASSERT_ERROR ();
	  return NULL;
	}
      if (can_use)
	{
	  /* we can use cached page. careful, it was moved to context. */
	  assert (!VPID_ISNULL (&context.vpid_optimal));
	  assert (context.page_optimal != NULL);
	  assert (page_p == NULL);

	  *page_id_p = context.vpid_optimal;
	  return context.page_optimal;
	}
      else
	{
	  pgbuf_unfix_and_init (thread_p, page_p);
	}

      /* need another page */
      pthread_mutex_lock (&catalog_Max_space_lock);
    }

  /* todo: search the file table for enough empty space. this system is not ideal at all! but we have no other means
   *       of reusing free space. we'll need a different design for catalog file or a free space map or anything.
   *       maybe we'll consider catalog when we'll rethink the best space system of heap file.
   */

  if (file_map_pages (thread_p, &catalog_Id.vfid, PGBUF_LATCH_WRITE, PGBUF_CONDITIONAL_LATCH,
		      catalog_file_map_find_optimal_page, &context) != NO_ERROR)
    {
      ASSERT_ERROR ();
      pthread_mutex_unlock (&catalog_Max_space_lock);
      return NULL;
    }

  if (context.page_optimal != NULL)
    {
      if (catalog_Max_space.max_page_id.pageid == NULL_PAGEID
	  || catalog_Max_space.max_space < context.size_optimal_free - size)
	{
	  /* replace entry in max space */
	  catalog_Max_space.max_page_id = context.vpid_optimal;
	  catalog_Max_space.max_space = context.size_optimal_free;
	}

      pthread_mutex_unlock (&catalog_Max_space_lock);

      *page_id_p = context.vpid_optimal;
      return context.page_optimal;
    }

  /* no page with enough space was found */
  page_p = catalog_get_new_page (thread_p, page_id_p, false);
  if (page_p == NULL)
    {
      ASSERT_ERROR ();
      pthread_mutex_unlock (&catalog_Max_space_lock);
      return NULL;
    }

  catalog_Max_space.max_page_id = *page_id_p;
  catalog_Max_space.max_space = spage_max_space_for_new_record (thread_p, page_p) - CATALOG_MAX_SLOT_ID_SIZE;
  pthread_mutex_unlock (&catalog_Max_space_lock);

  return page_p;
}

/*
 * catalog_free_representation () - Free disk representation memory area
 *   return: nothing
 *   dr(in): Disk representation structure pointer
 */
void
catalog_free_representation (DISK_REPR * repr_p)
{
  int attr_cnt, k, j;
  DISK_ATTR *attr_p;
  BTREE_STATS *stat_p;

  if (repr_p != NULL)
    {
      attr_cnt = repr_p->n_fixed + repr_p->n_variable;
      for (k = 0; k < attr_cnt; k++)
	{
	  attr_p = ((k < repr_p->n_fixed)
		    ? (DISK_ATTR *) repr_p->fixed + k : (DISK_ATTR *) repr_p->variable + (k - repr_p->n_fixed));

	  if (attr_p->value != NULL)
	    {
	      db_private_free_and_init (NULL, attr_p->value);
	    }

	  if (attr_p->bt_stats != NULL)
	    {
	      for (j = 0; j < attr_p->n_btstats; j++)
		{
		  stat_p = &(attr_p->bt_stats[j]);
		  if (stat_p->pkeys != NULL)
		    {
		      db_private_free_and_init (NULL, stat_p->pkeys);
		    }
		}
	      db_private_free_and_init (NULL, attr_p->bt_stats);
	    }
	}

      if (repr_p->fixed != NULL)
	{
	  db_private_free_and_init (NULL, repr_p->fixed);
	}

      if (repr_p->variable != NULL)
	{
	  db_private_free_and_init (NULL, repr_p->variable);
	}

      db_private_free_and_init (NULL, repr_p);
    }
}

/*
 * catalog_free_class_info () - Free class specific information memory area
 *   return: nothing
 *   cls_info(in): Pointer to the class information structure
 */
void
catalog_free_class_info (CLS_INFO * class_info_p)
{
  if (class_info_p)
    {
      db_private_free_and_init (NULL, class_info_p);
    }
}

/*
 * catalog_get_key_list () -
 *   return: NO_ERROR or error code
 *   key(in):
 *   val(in):
 *   args(in):
 */
static int
catalog_get_key_list (THREAD_ENTRY * thread_p, void *key, void *ignore_value, void *args)
{
  CATALOG_CLASS_ID_LIST *class_id_p, **p;

  p = (CATALOG_CLASS_ID_LIST **) args;

  class_id_p = (CATALOG_CLASS_ID_LIST *) db_private_alloc (thread_p, sizeof (CATALOG_CLASS_ID_LIST));

  if (class_id_p == NULL)
    {
      return ER_OUT_OF_VIRTUAL_MEMORY;
    }

  class_id_p->class_id.volid = ((OID *) key)->volid;
  class_id_p->class_id.pageid = ((OID *) key)->pageid;
  class_id_p->class_id.slotid = ((OID *) key)->slotid;
  class_id_p->next = *p;

  *p = class_id_p;

  return NO_ERROR;
}

/*
 * catalog_free_key_list () -
 *   return:
 *   clsid_list(in):
 */
static void
catalog_free_key_list (CATALOG_CLASS_ID_LIST * class_id_list)
{
  CATALOG_CLASS_ID_LIST *p, *next;

  if (class_id_list == NULL)
    {
      return;
    }

  for (p = class_id_list; p; p = next)
    {
      next = p->next;
      db_private_free_and_init (NULL, p);
    }

  class_id_list = NULL;
}

/*
 * catalog_entry_alloc () - allocate a catalog entry
 *   returns: new pointer or NULL on error
 */
static void *
catalog_entry_alloc (void)
{
  return malloc (sizeof (CATALOG_ENTRY));
}

/*
 * catalog_entry_free () - free a catalog entry
 *   returns: error code or NO_ERROR
 *   ent(in): entry to free
 */
static int
catalog_entry_free (void *ent)
{
  free (ent);
  return NO_ERROR;
}

/*
 * catalog_entry_init () - initialize a catalog entry
 *   returns: error code or NO_ERROR
 *   ent(in): entry to initialize
 */
static int
catalog_entry_init (void *ent)
{
  /* TO BE FILLED IN IF NECESSARY */
  return NO_ERROR;
}

/*
 * catalog_entry_uninit () - uninitialize a catalog entry
 *   returns: error code or NO_ERROR
 *   ent(in): entry to uninitialize
 */
static int
catalog_entry_uninit (void *ent)
{
  /* TO BE FILLED IN IF NECESSARY */
  return NO_ERROR;
}

/*
 * catalog_key_copy () - copy a key
 *   returns: error code or NO_ERROR
 *   src(in): source key
 *   dest(in): destination key
 */
static int
catalog_key_copy (void *src, void *dest)
{
  CATALOG_KEY *src_k = (CATALOG_KEY *) src;
  CATALOG_KEY *dest_k = (CATALOG_KEY *) dest;

  if (src_k == NULL || dest_k == NULL)
    {
      return ER_FAILED;
    }

  /* copy key members */
  dest_k->page_id = src_k->page_id;
  dest_k->repr_id = src_k->repr_id;
  dest_k->slot_id = src_k->slot_id;
  dest_k->volid = src_k->volid;

  /* copy data members */
  VPID_COPY (&dest_k->r_page_id, &src_k->r_page_id);
  dest_k->r_slot_id = src_k->r_slot_id;

  return NO_ERROR;
}

/*
 * catalog_compare () - Compare two catalog keys
 *   return: int (true or false)
 *   key1(in): First catalog key
 *   key2(in): Second catalog key
 */
static int
catalog_key_compare (void *key1, void *key2)
{
  const CATALOG_KEY *k1, *k2;

  k1 = (const CATALOG_KEY *) key1;
  k2 = (const CATALOG_KEY *) key2;

  /* only compare key members */
  if (k1->page_id == k2->page_id && k1->slot_id == k2->slot_id && k1->repr_id == k2->repr_id && k1->volid == k2->volid)
    {
      /* equal */
      return 0;
    }
  else
    {
      /* not equal */
      return 1;
    }
}

/*
 * catalog_hash () -
 *   return: int
 *   key(in): Catalog key
 *   htsize(in): Memory Hash Table Size
 *
 * Note: Generate a hash number for the given key for the given hash table size.
 */
static unsigned int
catalog_key_hash (void *key, int hash_table_size)
{
  const CATALOG_KEY *k1 = (const CATALOG_KEY *) key;
  unsigned int hash_res;

  hash_res =
    ((((k1)->slot_id | ((k1)->page_id << 8)) ^ (((k1)->page_id >> 8) | (((PAGEID) (k1)->volid) << 24))) + k1->repr_id);

  return (hash_res % hash_table_size);
}

/*
 * catalog_put_record_into_page () -
 *   return: NO_ERROR or ER_FAILED
 *   ct_recordp(in): pointer to CATALOG_RECORD structure
 *   next(in): flag of next page
 *   remembered_slotid(in):
 *
 * Note: Put the catalog record into the page and then prepare next page.
 */
static int
catalog_put_record_into_page (THREAD_ENTRY * thread_p, CATALOG_RECORD * catalog_record_p, int next,
			      PGSLOTID * remembered_slot_id_p)
{
  PAGE_PTR new_page_p;
  VPID new_vpid;

  /* if some space in 'recdes'data' is remained */
  if (catalog_record_p->offset < catalog_record_p->recdes.area_size)
    {
      return NO_ERROR;
    }

  if (spage_insert (thread_p, catalog_record_p->page_p, &catalog_record_p->recdes, &catalog_record_p->slotid) !=
      SP_SUCCESS)
    {
      pgbuf_unfix_and_init (thread_p, catalog_record_p->page_p);
      return ER_FAILED;
    }

  if (*remembered_slot_id_p == NULL_SLOTID)
    {
      *remembered_slot_id_p = catalog_record_p->slotid;
    }

  log_append_undoredo_recdes2 (thread_p, RVCT_INSERT, &catalog_Id.vfid, catalog_record_p->page_p,
			       catalog_record_p->slotid, NULL, &catalog_record_p->recdes);
  pgbuf_set_dirty (thread_p, catalog_record_p->page_p, DONT_FREE);

  /* if there's no need to get next page; when this is the last page */
  if (!next)
    {
      catalog_record_p->slotid = *remembered_slot_id_p;
      *remembered_slot_id_p = NULL_SLOTID;
      return NO_ERROR;
    }

  new_page_p = catalog_get_new_page (thread_p, &new_vpid, true);
  if (new_page_p == NULL)
    {
      pgbuf_unfix_and_init (thread_p, catalog_record_p->page_p);
      return ER_FAILED;
    }

  log_append_undo_data2 (thread_p, RVCT_NEW_OVFPAGE_LOGICAL_UNDO, &catalog_Id.vfid, NULL, -1, sizeof (new_vpid),
			 &new_vpid);

  /* make the previous page point to the newly allocated page */
  catalog_record_p->recdes.area_size = DB_PAGESIZE;
  (void) spage_get_record (thread_p, catalog_record_p->page_p, CATALOG_HEADER_SLOT, &catalog_record_p->recdes, COPY);

  log_append_undo_recdes2 (thread_p, RVCT_UPDATE, &catalog_Id.vfid, catalog_record_p->page_p, CATALOG_HEADER_SLOT,
			   &catalog_record_p->recdes);

  CATALOG_PUT_PGHEADER_OVFL_PGID_PAGEID (catalog_record_p->recdes.data, new_vpid.pageid);
  CATALOG_PUT_PGHEADER_OVFL_PGID_VOLID (catalog_record_p->recdes.data, new_vpid.volid);

  if (spage_update (thread_p, catalog_record_p->page_p, CATALOG_HEADER_SLOT, &catalog_record_p->recdes) != SP_SUCCESS)
    {
      pgbuf_unfix_and_init (thread_p, catalog_record_p->page_p);
      return ER_FAILED;
    }

  log_append_redo_recdes2 (thread_p, RVCT_UPDATE, &catalog_Id.vfid, catalog_record_p->page_p, CATALOG_HEADER_SLOT,
			   &catalog_record_p->recdes);

  pgbuf_set_dirty (thread_p, catalog_record_p->page_p, FREE);

  catalog_record_p->vpid.pageid = new_vpid.pageid;
  catalog_record_p->vpid.volid = new_vpid.volid;
  catalog_record_p->page_p = new_page_p;
  catalog_record_p->recdes.area_size = spage_max_space_for_new_record (thread_p, new_page_p) - CATALOG_MAX_SLOT_ID_SIZE;
  catalog_record_p->recdes.length = 0;
  catalog_record_p->offset = 0;

  return NO_ERROR;
}

static int
catalog_write_unwritten_portion (THREAD_ENTRY * thread_p, CATALOG_RECORD * catalog_record_p,
				 PGSLOTID * remembered_slot_id_p, int format_size)
{
  /* if the remained, unwritten portion of the record data is smaller than the size of disk format of structure */
  if (catalog_record_p->recdes.area_size - catalog_record_p->offset < format_size)
    {
      /* set the record length as the current offset, the size of written portion of the record data, and set the
       * offset to the end of the record data to write the page */
      catalog_record_p->recdes.length = catalog_record_p->offset;
      catalog_record_p->offset = catalog_record_p->recdes.area_size;

      if (catalog_put_record_into_page (thread_p, catalog_record_p, 1, remembered_slot_id_p) != NO_ERROR)
	{
	  return ER_FAILED;
	}
    }

  return NO_ERROR;
}

/*
 * catalog_store_disk_representation () -
 *   return: NO_ERROR or ER_FAILED
 *   disk_reprp(in): pointer to DISK_REPR structure (disk representation)
 *   ct_recordp(in): pointer to CATALOG_RECORD structure (catalog record)
 *   remembered_slotid(in):
 *
 * Note: Transforms disk representation form into catalog disk form.
 * Store DISK_REPR structure into catalog record.
 */
static int
catalog_store_disk_representation (THREAD_ENTRY * thread_p, DISK_REPR * disk_repr_p, CATALOG_RECORD * catalog_record_p,
				   PGSLOTID * remembered_slot_id_p)
{
  if (catalog_write_unwritten_portion (thread_p, catalog_record_p, remembered_slot_id_p, CATALOG_DISK_REPR_SIZE) !=
      NO_ERROR)
    {
      return ER_FAILED;
    }

  catalog_put_disk_representation (catalog_record_p->recdes.data + catalog_record_p->offset, disk_repr_p);
  catalog_record_p->offset += CATALOG_DISK_REPR_SIZE;

  return NO_ERROR;
}

/*
 * catalog_store_disk_attribute () -
 *     NO_ERROR or ER_FAILED
 *   disk_attrp(in): pointer to DISK_ATTR structure (disk representation)
 *   ct_recordp(in): pointer to CATALOG_RECORD structure (catalog record)
 *   remembered_slotid(in):
 *
 * Note: Transforms disk representation form into catalog disk form.
 * Store DISK_ATTR structure into catalog record.
 */
static int
catalog_store_disk_attribute (THREAD_ENTRY * thread_p, DISK_ATTR * disk_attr_p, CATALOG_RECORD * catalog_record_p,
			      PGSLOTID * remembered_slot_id_p)
{
  if (catalog_write_unwritten_portion (thread_p, catalog_record_p, remembered_slot_id_p, CATALOG_DISK_ATTR_SIZE) !=
      NO_ERROR)
    {
      return ER_FAILED;
    }

  catalog_put_disk_attribute (catalog_record_p->recdes.data + catalog_record_p->offset, disk_attr_p);
  catalog_record_p->offset += CATALOG_DISK_ATTR_SIZE;

  return NO_ERROR;
}

/*
 * catalog_store_attribute_value () -
 *   return: NO_ERROR or ER_FAILED
 *   value(in): pointer to the value data (disk representation)
 *   length(in): length of the value data
 *   ct_recordp(in): pointer to CATALOG_RECORD structure (catalog record)
 *   remembered_slotid(in):
 *
 * Note: Transforms disk representation form into catalog disk form.
 * Store value data into catalog record.
 */
static int
catalog_store_attribute_value (THREAD_ENTRY * thread_p, void *value, int length, CATALOG_RECORD * catalog_record_p,
			       PGSLOTID * remembered_slot_id_p)
{
  int offset = 0;
  int bufsize;

  if (catalog_write_unwritten_portion (thread_p, catalog_record_p, remembered_slot_id_p, length) != NO_ERROR)
    {
      return ER_FAILED;
    }

  while (offset < length)
    {
      if (length - offset <= catalog_record_p->recdes.area_size - catalog_record_p->offset)
	{
	  /* if the size of the value is smaller than or equals to the remaining size of the recdes.data, just copy the
	   * value into the recdes.data buffer and adjust the offset. */
	  bufsize = length - offset;
	  (void) memcpy (catalog_record_p->recdes.data + catalog_record_p->offset, (char *) value + offset, bufsize);
	  catalog_record_p->offset += bufsize;
	  break;
	}
      else
	{
	  /* if the size of the value is larger than the whole size of the recdes.data, we need split the value over N
	   * pages. The first N-1 pages need to be stored into pages, while the last page can be stored in the
	   * recdes.data buffer as the existing routine. */
	  assert (catalog_record_p->offset == 0);
	  bufsize = catalog_record_p->recdes.area_size;
	  (void) memcpy (catalog_record_p->recdes.data, (char *) value + offset, bufsize);
	  offset += bufsize;

	  /* write recdes.data and fill catalog_record_p as new page */
	  catalog_record_p->offset = catalog_record_p->recdes.area_size;
	  catalog_record_p->recdes.length = catalog_record_p->offset;
	  if (catalog_put_record_into_page (thread_p, catalog_record_p, 1, remembered_slot_id_p) != NO_ERROR)
	    {
	      return ER_FAILED;
	    }
	}
    }
  return NO_ERROR;
}

/*
 * catalog_store_btree_statistics () -
 *   return: NO_ERROR or ER_FAILED
 *   bt_statsp(in): pointer to BTREE_STATS structure (disk representation)
 *   ct_recordp(in): pointer to CATALOG_RECORD structure (catalog record)
 *   remembered_slotid(in):
 *
 * Note: Transforms disk representation form into catalog disk form.
 * Store BTREE_STATS structure into catalog record.
 */
static int
catalog_store_btree_statistics (THREAD_ENTRY * thread_p, BTREE_STATS * btree_stats_p, CATALOG_RECORD * catalog_record_p,
				PGSLOTID * remembered_slot_id_p)
{
  if (catalog_write_unwritten_portion (thread_p, catalog_record_p, remembered_slot_id_p, CATALOG_BT_STATS_SIZE) !=
      NO_ERROR)
    {
      return ER_FAILED;
    }

  catalog_put_btree_statistics (catalog_record_p->recdes.data + catalog_record_p->offset, btree_stats_p);
  catalog_record_p->offset += CATALOG_BT_STATS_SIZE;

  return NO_ERROR;
}

/*
 * catalog_get_record_from_page () - Get the catalog record from the page.
 *   return: NO_ERROR or ER_FAILED
 *   ct_recordp(in): pointer to CATALOG_RECORD structure
 */
static int
catalog_get_record_from_page (THREAD_ENTRY * thread_p, CATALOG_RECORD * catalog_record_p)
{
  /* if some data in 'recdes.data' is remained */
  if (catalog_record_p->offset < catalog_record_p->recdes.length)
    {
      return NO_ERROR;
    }

  /* if it is not first time, if there was the page previously read */
  if (catalog_record_p->page_p)
    {
      if (spage_get_record (thread_p, catalog_record_p->page_p, CATALOG_HEADER_SLOT, &catalog_record_p->recdes, PEEK) !=
	  S_SUCCESS)
	{
	  return ER_FAILED;
	}

      catalog_record_p->vpid.pageid = CATALOG_GET_PGHEADER_OVFL_PGID_PAGEID (catalog_record_p->recdes.data);
      catalog_record_p->vpid.volid = CATALOG_GET_PGHEADER_OVFL_PGID_VOLID (catalog_record_p->recdes.data);
      catalog_record_p->slotid = 1;

      pgbuf_unfix_and_init (thread_p, catalog_record_p->page_p);
    }

  if (catalog_record_p->vpid.pageid == NULL_PAGEID || catalog_record_p->vpid.volid == NULL_VOLID)
    {
      return ER_FAILED;
    }

  catalog_record_p->page_p =
    pgbuf_fix (thread_p, &catalog_record_p->vpid, OLD_PAGE, PGBUF_LATCH_READ, PGBUF_UNCONDITIONAL_LATCH);
  if (catalog_record_p->page_p == NULL)
    {
      return ER_FAILED;
    }

#if !defined (NDEBUG)
  (void) pgbuf_check_page_ptype (thread_p, catalog_record_p->page_p, PAGE_CATALOG);
#endif /* !NDEBUG */

  if (spage_get_record (thread_p, catalog_record_p->page_p, catalog_record_p->slotid, &catalog_record_p->recdes, PEEK)
      != S_SUCCESS)
    {
      pgbuf_unfix_and_init (thread_p, catalog_record_p->page_p);
      return ER_FAILED;
    }

  catalog_record_p->offset = 0;
  return NO_ERROR;
}

static int
catalog_read_unread_portion (THREAD_ENTRY * thread_p, CATALOG_RECORD * catalog_record_p, int format_size)
{
  if (catalog_record_p->recdes.length - catalog_record_p->offset < format_size)
    {
      catalog_record_p->offset = catalog_record_p->recdes.length;
      if (catalog_get_record_from_page (thread_p, catalog_record_p) != NO_ERROR)
	{
	  return ER_FAILED;
	}
    }

  return NO_ERROR;
}

/*
 * catalog_fetch_disk_representation () -
 *   return: NO_ERROR or ER_FAILED
 *   disk_reprp(in): pointer to DISK_REPR structure (disk representation)
 *   ct_recordp(in): pointer to CATALOG_RECORD structure (catalog record)
 *
 * Note: Transforms catalog disk form into disk representation form.
 * Fetch DISK_REPR structure from catalog record.
 */
static int
catalog_fetch_disk_representation (THREAD_ENTRY * thread_p, DISK_REPR * disk_repr_p, CATALOG_RECORD * catalog_record_p)
{
  if (catalog_read_unread_portion (thread_p, catalog_record_p, CATALOG_DISK_REPR_SIZE) != NO_ERROR)
    {
      return ER_FAILED;
    }

  catalog_get_disk_representation (disk_repr_p, catalog_record_p->recdes.data + catalog_record_p->offset);
  catalog_record_p->offset += CATALOG_DISK_REPR_SIZE;

  return NO_ERROR;
}

/*
 * catalog_fetch_disk_attribute () -
 *   return: NO_ERROR or ER_FAILED
 *   disk_attrp(in): pointer to DISK_ATTR structure (disk representation)
 *   ct_recordp(in): pointer to CATALOG_RECORD structure (catalog record)
 *
 * Note: Transforms catalog disk form into disk representation form.
 * Fetch DISK_ATTR structure from catalog record.
 */
static int
catalog_fetch_disk_attribute (THREAD_ENTRY * thread_p, DISK_ATTR * disk_attr_p, CATALOG_RECORD * catalog_record_p)
{
  if (catalog_read_unread_portion (thread_p, catalog_record_p, CATALOG_DISK_ATTR_SIZE) != NO_ERROR)
    {
      return ER_FAILED;
    }

  catalog_get_disk_attribute (disk_attr_p, catalog_record_p->recdes.data + catalog_record_p->offset);
  catalog_record_p->offset += CATALOG_DISK_ATTR_SIZE;

  return NO_ERROR;
}

/*
 * catalog_fetch_attribute_value () -
 *   return: NO_ERROR or ER_FAILED
 *   value(in): pointer to the value data (disk representation)
 *   length(in): length of the value data
 *   ct_recordp(in): pointer to CATALOG_RECORD structure (catalog record)
 *
 * Note: Transforms catalog disk form into disk representation form.
 * Fetch value data from catalog record.
 */
static int
catalog_fetch_attribute_value (THREAD_ENTRY * thread_p, void *value, int length, CATALOG_RECORD * catalog_record_p)
{
  int offset = 0;
  int bufsize;

  if (catalog_read_unread_portion (thread_p, catalog_record_p, length) != NO_ERROR)
    {
      return ER_FAILED;
    }

  while (offset < length)
    {
      if (length - offset <= catalog_record_p->recdes.length - catalog_record_p->offset)
	{
	  /* if the size of the value is smaller than or equals to the remaining length of the recdes.data, just read
	   * the value from the recdes.data buffer and adjust the offset. */
	  bufsize = length - offset;
	  (void) memcpy ((char *) value + offset, catalog_record_p->recdes.data + catalog_record_p->offset, bufsize);
	  catalog_record_p->offset += bufsize;
	  break;
	}
      else
	{
	  /* if the size of the value is larger than the whole length of the recdes.data, that means the value has been
	   * stored in N pages, we need to fetch these N pages and read value from them. in first N-1 page, the whole
	   * page will be read into the value buffer, while in last page, the remaining value will be read into value
	   * buffer as the existing routine. */
	  assert (catalog_record_p->offset == 0);
	  bufsize = catalog_record_p->recdes.length;
	  (void) memcpy ((char *) value + offset, catalog_record_p->recdes.data, bufsize);
	  offset += bufsize;

	  /* read next page and fill the catalog_record_p */
	  catalog_record_p->offset = catalog_record_p->recdes.length;
	  if (catalog_get_record_from_page (thread_p, catalog_record_p) != NO_ERROR)
	    {
	      return ER_FAILED;
	    }
	}
    }

  return NO_ERROR;
}

/*
 * catalog_fetch_btree_statistics () -
 *   return: NO_ERROR or ER_FAILED
 *   bt_statsp(in): pointer to BTREE_STATS structure (disk representation)
 *   ct_recordp(in): pointer to CATALOG_RECORD structure (catalog record)
 *
 * Note: Transforms catalog disk form into disk representation form.
 * Fetch BTREE_STATS structure from catalog record.
 */
static int
catalog_fetch_btree_statistics (THREAD_ENTRY * thread_p, BTREE_STATS * btree_stats_p, CATALOG_RECORD * catalog_record_p)
{
  VPID root_vpid;
  PAGE_PTR root_page_p;
  BTREE_ROOT_HEADER *root_header = NULL;
  int i;
  OR_BUF buf;

  if (catalog_read_unread_portion (thread_p, catalog_record_p, CATALOG_BT_STATS_SIZE) != NO_ERROR)
    {
      return ER_FAILED;
    }

  btree_stats_p->leafs = 0;
  btree_stats_p->pages = 0;
  btree_stats_p->height = 0;
  btree_stats_p->keys = 0;
  btree_stats_p->pkeys_size = 0;
  btree_stats_p->pkeys = NULL;

  CATALOG_GET_BT_STATS_BTID (&btree_stats_p->btid, catalog_record_p->recdes.data + catalog_record_p->offset);

  root_vpid.pageid = btree_stats_p->btid.root_pageid;
  root_vpid.volid = btree_stats_p->btid.vfid.volid;
  if (VPID_ISNULL (&root_vpid))
    {
      /* after create the catalog record of the class, and before create the catalog record of the constraints for the
       * class currently, does not know BTID */
      btree_stats_p->key_type = &tp_Null_domain;
      goto exit_on_end;
    }

  root_page_p = pgbuf_fix (thread_p, &root_vpid, OLD_PAGE, PGBUF_LATCH_READ, PGBUF_UNCONDITIONAL_LATCH);
  if (root_page_p == NULL)
    {
      return ER_FAILED;
    }

#if !defined (NDEBUG)
  (void) pgbuf_check_page_ptype (thread_p, root_page_p, PAGE_BTREE);
#endif /* !NDEBUG */

  root_header = btree_get_root_header (thread_p, root_page_p);
  if (root_header == NULL)
    {
      pgbuf_unfix_and_init (thread_p, root_page_p);
      return ER_FAILED;
    }

  or_init (&buf, root_header->packed_key_domain, -1);
  btree_stats_p->key_type = or_get_domain (&buf, NULL, NULL);

  pgbuf_unfix_and_init (thread_p, root_page_p);

  if (TP_DOMAIN_TYPE (btree_stats_p->key_type) == DB_TYPE_MIDXKEY)
    {
      btree_stats_p->pkeys_size = tp_domain_size (btree_stats_p->key_type->setdomain);
    }
  else
    {
      btree_stats_p->pkeys_size = 1;
    }

  /* cut-off to stats */
  if (btree_stats_p->pkeys_size > BTREE_STATS_PKEYS_NUM)
    {
      btree_stats_p->pkeys_size = BTREE_STATS_PKEYS_NUM;
    }

  btree_stats_p->pkeys = (int *) db_private_alloc (thread_p, btree_stats_p->pkeys_size * sizeof (int));
  if (btree_stats_p->pkeys == NULL)
    {
      return ER_FAILED;
    }

  assert (btree_stats_p->pkeys_size <= BTREE_STATS_PKEYS_NUM);
  for (i = 0; i < btree_stats_p->pkeys_size; i++)
    {
      btree_stats_p->pkeys[i] = 0;
    }

exit_on_end:

  catalog_get_btree_statistics (btree_stats_p, catalog_record_p->recdes.data + catalog_record_p->offset);
  catalog_record_p->offset += CATALOG_BT_STATS_SIZE;

  return NO_ERROR;
}

static int
catalog_drop_representation_helper (THREAD_ENTRY * thread_p, PAGE_PTR page_p, VPID * page_id_p, PGSLOTID slot_id)
{
  PAGE_PTR overflow_page_p;
  VPID overflow_vpid, new_overflow_vpid;
  PGLENGTH new_space;
  RECDES record = { 0, -1, REC_HOME, NULL };
  int error_code;

#if !defined (NDEBUG)
  (void) pgbuf_check_page_ptype (thread_p, page_p, PAGE_CATALOG);
#endif /* !NDEBUG */

  if (recdes_allocate_data_area (&record, DB_PAGESIZE) != NO_ERROR)
    {
      return ER_FAILED;
    }

  if (spage_get_record (thread_p, page_p, slot_id, &record, COPY) != S_SUCCESS)
    {
      recdes_free_data_area (&record);
      if (er_errid () == ER_SP_UNKNOWN_SLOTID)
	{
	  return NO_ERROR;
	}
      return ER_FAILED;
    }

  log_append_undoredo_recdes2 (thread_p, RVCT_DELETE, &catalog_Id.vfid, page_p, slot_id, &record, NULL);

  if (spage_delete (thread_p, page_p, slot_id) != slot_id)
    {
      recdes_free_data_area (&record);
      return ER_FAILED;
    }

  new_space = spage_max_space_for_new_record (thread_p, page_p);
  catalog_update_max_space (page_id_p, new_space);

  spage_get_record (thread_p, page_p, CATALOG_HEADER_SLOT, &record, COPY);

  overflow_vpid.pageid = CATALOG_GET_PGHEADER_OVFL_PGID_PAGEID (record.data);
  overflow_vpid.volid = CATALOG_GET_PGHEADER_OVFL_PGID_VOLID (record.data);

  if (overflow_vpid.pageid != NULL_PAGEID)
    {
<<<<<<< HEAD
      log_append_undo_recdes2 (thread_p, RVCT_UPDATE, &catalog_Id.vfid, page_p, CATALOG_HEADER_SLOT, &record);
=======
      /* For undo purpose, PEEK a record before update.
       * Instead of allocating new space (heap or stack) and copying for undo records,
       * PEEKing a record is simpler and cheaper */

      RECDES undo_record = RECDES_INITIALIZER;
      spage_get_record (thread_p, page_p, CATALOG_HEADER_SLOT, &undo_record, PEEK);
>>>>>>> 930fe218

      CATALOG_PUT_PGHEADER_OVFL_PGID_PAGEID (record.data, NULL_PAGEID);
      CATALOG_PUT_PGHEADER_OVFL_PGID_VOLID (record.data, NULL_VOLID);

      log_append_undoredo_recdes2 (thread_p, RVCT_UPDATE, &catalog_Id.vfid, page_p, CATALOG_HEADER_SLOT, &undo_record,
				   &record);

      if (spage_update (thread_p, page_p, CATALOG_HEADER_SLOT, &record) != SP_SUCCESS)
	{
	  recdes_free_data_area (&record);
	  return ER_FAILED;
	}

<<<<<<< HEAD
      log_append_redo_recdes2 (thread_p, RVCT_UPDATE, &catalog_Id.vfid, page_p, CATALOG_HEADER_SLOT, &record);

=======
>>>>>>> 930fe218
      // free data because it is used only for peeking below
      recdes_free_data_area (&record);

      do
	{
	  /* delete the records in the overflow pages, if any */
	  overflow_page_p =
	    pgbuf_fix (thread_p, &overflow_vpid, OLD_PAGE, PGBUF_LATCH_WRITE, PGBUF_UNCONDITIONAL_LATCH);
	  if (overflow_page_p == NULL)
	    {
	      return ER_FAILED;
	    }

#if !defined (NDEBUG)
	  (void) pgbuf_check_page_ptype (thread_p, overflow_page_p, PAGE_CATALOG);
#endif /* !NDEBUG */

	  spage_get_record (thread_p, overflow_page_p, CATALOG_HEADER_SLOT, &record, PEEK);
	  new_overflow_vpid.pageid = CATALOG_GET_PGHEADER_OVFL_PGID_PAGEID (record.data);
	  new_overflow_vpid.volid = CATALOG_GET_PGHEADER_OVFL_PGID_VOLID (record.data);

	  pgbuf_unfix_and_init (thread_p, overflow_page_p);

	  error_code = file_dealloc (thread_p, &catalog_Id.vfid, &overflow_vpid, FILE_CATALOG);
	  if (error_code != NO_ERROR)
	    {
	      ASSERT_ERROR ();
	      return error_code;
	    }
	  overflow_vpid = new_overflow_vpid;
	}
      while (overflow_vpid.pageid != NULL_PAGEID);
    }
  else
    {
      recdes_free_data_area (&record);
    }

  return NO_ERROR;
}

/*
 * catalog_drop_disk_representation_from_page () -
 *   return: NO_ERROR or ER_FAILED
 *   page_id(in): Page identifier for the catalog unit
 *   slot_id(in): Slot identifier for the catalog unit
 *
 * Note: The catalog storage unit whose location is identified with
 * the given page and slot identifier is deleted from the
 * catalog page. If there overflow pages pointed by the given
 * catalog unit, the overflow pages are deallocated.
 */
static int
catalog_drop_disk_representation_from_page (THREAD_ENTRY * thread_p, VPID * page_id_p, PGSLOTID slot_id)
{
  PAGE_PTR page_p;

  page_p = pgbuf_fix (thread_p, page_id_p, OLD_PAGE, PGBUF_LATCH_WRITE, PGBUF_UNCONDITIONAL_LATCH);
  if (page_p == NULL)
    {
      return ER_FAILED;
    }

#if !defined (NDEBUG)
  (void) pgbuf_check_page_ptype (thread_p, page_p, PAGE_CATALOG);
#endif /* !NDEBUG */

  if (catalog_drop_representation_helper (thread_p, page_p, page_id_p, slot_id) != NO_ERROR)
    {
      pgbuf_unfix_and_init (thread_p, page_p);
      return ER_FAILED;
    }

  pgbuf_set_dirty (thread_p, page_p, FREE);
  return NO_ERROR;
}

/*
 * catalog_drop_representation_class_from_page () -
 *   return: NO_ERROR or ER_FAILED
 *   dir_pgid(in): Directory page identifier
 *   dir_pgptr(in/out): Directory page pointer
 *   page_id(in): Catalog unit page identifier
 *   slot_id(in): Catalog unit slot identifier
 *
 * Note: The catalog storage unit which can be disk representation or
 * class information record, whose location is identified by the
 * given page and slot identifier is deleted from the catalog page.
 */
static int
catalog_drop_representation_class_from_page (THREAD_ENTRY * thread_p, VPID * dir_page_id_p, PAGE_PTR * dir_page_p,
					     VPID * page_id_p, PGSLOTID slot_id)
{
  PAGE_PTR page_p = NULL;
  bool same_page;

  assert (dir_page_p != NULL && (*dir_page_p) != NULL);
  /* directory and repr. to be deleted are on the same page? */
  same_page = VPID_EQ (page_id_p, dir_page_id_p) ? true : false;

  if (same_page)
    {
      page_p = *dir_page_p;
    }
  else
    {
      int again_count = 0;
      int again_max = 20;

    try_again:
      /* avoid page deadlock */
      page_p = pgbuf_fix (thread_p, page_id_p, OLD_PAGE, PGBUF_LATCH_WRITE, PGBUF_CONDITIONAL_LATCH);
      if (page_p == NULL)
	{
	  /* try reverse order */
	  pgbuf_unfix_and_init (thread_p, *dir_page_p);

	  page_p = pgbuf_fix (thread_p, page_id_p, OLD_PAGE, PGBUF_LATCH_WRITE, PGBUF_UNCONDITIONAL_LATCH);
	  if (page_p == NULL)
	    {
	      return ER_FAILED;
	    }

	  *dir_page_p = pgbuf_fix (thread_p, dir_page_id_p, OLD_PAGE, PGBUF_LATCH_WRITE, PGBUF_CONDITIONAL_LATCH);
	  if ((*dir_page_p) == NULL)
	    {
	      pgbuf_unfix_and_init (thread_p, page_p);

	      *dir_page_p = pgbuf_fix (thread_p, dir_page_id_p, OLD_PAGE, PGBUF_LATCH_WRITE, PGBUF_UNCONDITIONAL_LATCH);
	      if ((*dir_page_p) == NULL)
		{
		  return ER_FAILED;
		}

	      if (again_count++ >= again_max)
		{
		  if (er_errid () == NO_ERROR)
		    {
		      er_set (ER_ERROR_SEVERITY, ARG_FILE_LINE, ER_PAGE_LATCH_ABORTED, 2, page_id_p->volid,
			      page_id_p->pageid);
		    }

		  return ER_FAILED;
		}
	      else
		{
		  goto try_again;
		}
	    }
	}

#if !defined (NDEBUG)
      (void) pgbuf_check_page_ptype (thread_p, page_p, PAGE_CATALOG);
#endif /* !NDEBUG */
    }

  if (catalog_drop_representation_helper (thread_p, page_p, page_id_p, slot_id) != NO_ERROR)
    {
      if (!same_page)
	{
	  pgbuf_unfix_and_init (thread_p, page_p);
	}
      return ER_FAILED;
    }

  if (same_page)
    {
      pgbuf_set_dirty (thread_p, page_p, DONT_FREE);
    }
  else
    {
      pgbuf_set_dirty (thread_p, page_p, FREE);
    }

  return NO_ERROR;
}

static int
catalog_get_rep_dir (THREAD_ENTRY * thread_p, OID * class_oid_p, OID * rep_dir_p, bool lookup_hash)
{
  CATALOG_REPR_ITEM repr_item = CATALOG_REPR_ITEM_INITIALIZER;
  PAGE_PTR page_p;
  CLS_INFO class_info = CLS_INFO_INITIALIZER;

  HEAP_SCANCACHE scan_cache;
  RECDES record = { -1, -1, REC_HOME, NULL };
  int error_code = NO_ERROR;

  assert (class_oid_p != NULL);
  assert (!OID_ISNULL (class_oid_p));
  assert (rep_dir_p != NULL);
  assert (OID_ISNULL (rep_dir_p));

  /* 1st try: look up class_info record in Catalog hash */

  assert (repr_item.repr_id == NULL_REPRID);
  repr_item.repr_id = NULL_REPRID;
  if (lookup_hash == true && catalog_get_representation_item (thread_p, class_oid_p, &repr_item) == NO_ERROR
      && !VPID_ISNULL (&(repr_item.page_id)))
    {
      page_p = pgbuf_fix (thread_p, &repr_item.page_id, OLD_PAGE, PGBUF_LATCH_READ, PGBUF_UNCONDITIONAL_LATCH);
      if (page_p == NULL)
	{
	  assert (er_errid () != NO_ERROR);
	  error_code = er_errid ();

	  return error_code;
	}

#if !defined (NDEBUG)
      (void) pgbuf_check_page_ptype (thread_p, page_p, PAGE_CATALOG);
#endif /* !NDEBUG */

      if (spage_get_record (thread_p, page_p, repr_item.slot_id, &record, PEEK) != S_SUCCESS)
	{
	  assert (er_errid () != NO_ERROR);
	  error_code = er_errid ();

	  pgbuf_unfix_and_init (thread_p, page_p);

	  return error_code;
	}

      catalog_get_class_info_from_record (&class_info, record.data);

      pgbuf_unfix_and_init (thread_p, page_p);

      assert (!OID_ISNULL (&(class_info.ci_rep_dir)));
      COPY_OID (rep_dir_p, &(class_info.ci_rep_dir));
    }

  if (OID_ISNULL (rep_dir_p))
    {
      /* 2nd try: look up class record in Rootclass */

      heap_scancache_quick_start_root_hfid (thread_p, &scan_cache);

      if (heap_get_class_record (thread_p, class_oid_p, &record, &scan_cache, PEEK) == S_SUCCESS)
	{
	  or_class_rep_dir (&record, rep_dir_p);
	}

      heap_scancache_end (thread_p, &scan_cache);
    }

  if (OID_ISNULL (rep_dir_p))
    {
      assert (er_errid () != NO_ERROR);
      error_code = er_errid ();

      return error_code;
    }

  assert (error_code == NO_ERROR);

  return error_code;
}

static PAGE_PTR
catalog_get_representation_record (THREAD_ENTRY * thread_p, OID * rep_dir_p, RECDES * record_p, PGBUF_LATCH_MODE latch,
				   int is_peek, int *out_repr_count_p)
{
  PAGE_PTR page_p;
  VPID vpid;

  assert (rep_dir_p != NULL);
  assert (!OID_ISNULL (rep_dir_p));

  vpid.volid = rep_dir_p->volid;
  vpid.pageid = rep_dir_p->pageid;

  page_p = pgbuf_fix (thread_p, &vpid, OLD_PAGE, latch, PGBUF_UNCONDITIONAL_LATCH);
  if (page_p == NULL)
    {
      if (er_errid () == ER_PB_BAD_PAGEID)
	{
	  er_set (ER_ERROR_SEVERITY, ARG_FILE_LINE, ER_HEAP_UNKNOWN_OBJECT, 3, rep_dir_p->volid, rep_dir_p->pageid,
		  rep_dir_p->slotid);
	}
      return NULL;
    }

#if !defined (NDEBUG)
  (void) pgbuf_check_page_ptype (thread_p, page_p, PAGE_CATALOG);
#endif /* !NDEBUG */

  if (spage_get_record (thread_p, page_p, rep_dir_p->slotid, record_p, is_peek) != S_SUCCESS)
    {
      pgbuf_unfix_and_init (thread_p, page_p);
      return NULL;
    }

  assert (record_p->length == CATALOG_REPR_ITEM_SIZE * 2);

  *out_repr_count_p = CATALOG_GET_REPR_ITEM_COUNT (record_p->data);
  assert (*out_repr_count_p == 1 || *out_repr_count_p == 2);

  return page_p;
}

static PAGE_PTR
catalog_get_representation_record_after_search (THREAD_ENTRY * thread_p, OID * class_id_p, RECDES * record_p,
						PGBUF_LATCH_MODE latch, int is_peek, OID * rep_dir_p,
						int *out_repr_count_p, bool lookup_hash)
{
  assert (class_id_p != NULL);
  assert (!OID_ISNULL (class_id_p));
  assert (rep_dir_p != NULL);
  assert (OID_ISNULL (rep_dir_p));

  /* get old directory for the class */
  if (catalog_get_rep_dir (thread_p, class_id_p, rep_dir_p, lookup_hash) != NO_ERROR || OID_ISNULL (rep_dir_p))
    {
      assert (er_errid () != NO_ERROR);
      return NULL;
    }

  return catalog_get_representation_record (thread_p, rep_dir_p, record_p, latch, is_peek, out_repr_count_p);
}

static int
catalog_adjust_directory_count (THREAD_ENTRY * thread_p, PAGE_PTR page_p, RECDES * record_p, int delta)
{
#if !defined (NDEBUG)
  (void) pgbuf_check_page_ptype (thread_p, page_p, PAGE_CATALOG);
#endif /* !NDEBUG */

  spage_get_record (thread_p, page_p, CATALOG_HEADER_SLOT, record_p, COPY);

  log_append_undo_recdes2 (thread_p, RVCT_UPDATE, &catalog_Id.vfid, page_p, CATALOG_HEADER_SLOT, record_p);

  CATALOG_PUT_PGHEADER_DIR_COUNT (record_p->data, CATALOG_GET_PGHEADER_DIR_COUNT (record_p->data) + delta);

  if (spage_update (thread_p, page_p, CATALOG_HEADER_SLOT, record_p) != SP_SUCCESS)
    {
      return ER_FAILED;
    }

  log_append_redo_recdes2 (thread_p, RVCT_UPDATE, &catalog_Id.vfid, page_p, CATALOG_HEADER_SLOT, record_p);

  return NO_ERROR;
}

static void
catalog_delete_key (THREAD_ENTRY * thread_p, OID * class_id_p, REPR_ID repr_id)
{
  CATALOG_KEY catalog_key;

  catalog_key.page_id = class_id_p->pageid;
  catalog_key.volid = class_id_p->volid;
  catalog_key.slot_id = class_id_p->slotid;
  catalog_key.repr_id = repr_id;

  (void) catalog_Hashmap.erase (thread_p, catalog_key);
}

static char *
catalog_find_representation_item_position (INT16 repr_id, int repr_cnt, char *repr_p, int *out_position_p)
{
  int position = 0;

  while (position < repr_cnt && repr_id != CATALOG_GET_REPR_ITEM_REPRID (repr_p))
    {
      position++;
      repr_p += CATALOG_REPR_ITEM_SIZE;
    }

  *out_position_p = position;
  assert (*out_position_p <= 2);	/* class info repr, last repr */

  return repr_p;
}

static int
catalog_insert_representation_item (THREAD_ENTRY * thread_p, RECDES * record_p, OID * rep_dir_p)
{
  PAGE_PTR page_p;
  VPID page_id;
  PGSLOTID slot_id;
  PGLENGTH new_space;

  assert (record_p != NULL);
  assert (OR_GET_BYTE (record_p->data + CATALOG_REPR_ITEM_COUNT_OFF) == 1);
  assert (record_p->length == CATALOG_REPR_ITEM_SIZE * 2);

  assert (rep_dir_p != NULL);
  assert (OID_ISNULL (rep_dir_p));

  page_p = catalog_find_optimal_page (thread_p, record_p->length, &page_id);
  if (page_p == NULL)
    {
      return ER_FAILED;
    }

  if (spage_insert (thread_p, page_p, record_p, &slot_id) != SP_SUCCESS)
    {
      pgbuf_unfix_and_init (thread_p, page_p);
      return ER_FAILED;
    }

  log_append_undoredo_recdes2 (thread_p, RVCT_INSERT, &catalog_Id.vfid, page_p, slot_id, NULL, record_p);

  if (catalog_adjust_directory_count (thread_p, page_p, record_p, 1) != NO_ERROR)
    {
      pgbuf_unfix_and_init (thread_p, page_p);
      return ER_FAILED;
    }

  new_space = spage_max_space_for_new_record (thread_p, page_p);
  pgbuf_set_dirty (thread_p, page_p, FREE);
  catalog_update_max_space (&page_id, new_space);

  rep_dir_p->volid = page_id.volid;
  rep_dir_p->pageid = page_id.pageid;
  rep_dir_p->slotid = slot_id;

  if (OID_ISNULL (rep_dir_p))
    {
      assert (false);		/* is impossible */

      return ER_FAILED;
    }

  return NO_ERROR;
}


/*
 * catalog_put_representation_item () -
 *   return: NO_ERROR or ER_FAILED
 *   class_id_p(in): Class object identifier
 *   repr_item_p(in): Representation Item
 *   rep_dir_p(in/out): Representation Directory
 *
 * Note: The given representation item is inserted to the class
 * directory, if any. If there is no class directory, one is
 * created to contain the given item.
 * If there is already a class directory, the given
 * item replaces the old representation item with the same
 * representation identifier, if any, otherwise it is added to
 * the directory.
 */
static int
catalog_put_representation_item (THREAD_ENTRY * thread_p, OID * class_id_p, CATALOG_REPR_ITEM * repr_item_p,
				 OID * rep_dir_p)
{
  PAGE_PTR page_p;
  VPID page_id;
  PGSLOTID slot_id;
#if 0				/* TODO - dead code; do not delete me for future use */
  PGLENGTH new_space;
  char page_header_data[CATALOG_PAGE_HEADER_SIZE + MAX_ALIGNMENT];
  char *aligned_page_header_data;
#endif
  RECDES record = { 0, -1, REC_HOME, NULL };
  RECDES tmp_record = { 0, -1, REC_HOME, NULL };
  int repr_pos, repr_count;
  char *repr_p;
  int success;

  assert (rep_dir_p != NULL);

#if 0				/* TODO - dead code; do not delete me for future use */
  aligned_page_header_data = PTR_ALIGN (page_header_data, MAX_ALIGNMENT);
#endif

  if (recdes_allocate_data_area (&record, DB_PAGESIZE) != NO_ERROR)
    {
      return ER_FAILED;
    }

  /* add new directory for the class */
  if (OID_ISNULL (rep_dir_p))
    {
      record.length = CATALOG_REPR_ITEM_SIZE * 2;
      catalog_put_repr_item_to_record (record.data, repr_item_p);

      /* save #repr */
      OR_PUT_BYTE (record.data + CATALOG_REPR_ITEM_COUNT_OFF, 1);
      assert (record.length == CATALOG_REPR_ITEM_SIZE * 2);

      if (catalog_insert_representation_item (thread_p, &record, rep_dir_p) != NO_ERROR || OID_ISNULL (rep_dir_p))
	{
	  recdes_free_data_area (&record);
	  return ER_FAILED;
	}

      assert (!OID_ISNULL (rep_dir_p));
    }
  else
    {
      /* get old directory for the class */
      page_id.volid = rep_dir_p->volid;
      page_id.pageid = rep_dir_p->pageid;

      page_p = catalog_get_representation_record (thread_p, rep_dir_p, &record, PGBUF_LATCH_WRITE, COPY, &repr_count);
      if (page_p == NULL)
	{
	  recdes_free_data_area (&record);
	  return ER_FAILED;
	}

      repr_p = catalog_find_representation_item_position (repr_item_p->repr_id, repr_count, record.data, &repr_pos);

      if (repr_pos < repr_count)
	{
	  log_append_undo_recdes2 (thread_p, RVCT_UPDATE, &catalog_Id.vfid, page_p, rep_dir_p->slotid, &record);

	  page_id.pageid = CATALOG_GET_REPR_ITEM_PAGEID_PAGEID (repr_p);
	  page_id.volid = CATALOG_GET_REPR_ITEM_PAGEID_VOLID (repr_p);
	  slot_id = CATALOG_GET_REPR_ITEM_SLOTID (repr_p);

	  catalog_delete_key (thread_p, class_id_p, repr_item_p->repr_id);
	  catalog_put_repr_item_to_record (repr_p, repr_item_p);

	  /* save #repr */
	  OR_PUT_BYTE (record.data + CATALOG_REPR_ITEM_COUNT_OFF, repr_count);
	  assert (record.length == CATALOG_REPR_ITEM_SIZE * 2);

	  if (spage_update (thread_p, page_p, rep_dir_p->slotid, &record) != SP_SUCCESS)
	    {
	      recdes_free_data_area (&record);
	      pgbuf_unfix_and_init (thread_p, page_p);
	      return ER_FAILED;
	    }

	  log_append_redo_recdes2 (thread_p, RVCT_UPDATE, &catalog_Id.vfid, page_p, rep_dir_p->slotid, &record);
	  pgbuf_set_dirty (thread_p, page_p, FREE);

	  /* delete the old representation */
	  if (catalog_drop_disk_representation_from_page (thread_p, &page_id, slot_id) != NO_ERROR)
	    {
	      recdes_free_data_area (&record);
	      return ER_FAILED;
	    }
	}
      else			/* a new representation identifier */
	{
	  assert (repr_count == 1);

	  /* copy old directory for logging purposes */

	  if (recdes_allocate_data_area (&tmp_record, record.length) != NO_ERROR)
	    {
	      pgbuf_unfix_and_init (thread_p, page_p);
	      recdes_free_data_area (&record);
	      return ER_FAILED;
	    }

	  tmp_record.length = record.length;
	  tmp_record.type = record.type;
	  memcpy (tmp_record.data, record.data, record.length);

	  /* add the new representation item */
	  catalog_put_repr_item_to_record (record.data + CATALOG_REPR_ITEM_SIZE, repr_item_p);
	  /* save #repr */
	  OR_PUT_BYTE (record.data + CATALOG_REPR_ITEM_COUNT_OFF, repr_count + 1);
	  assert (OR_GET_BYTE (record.data + CATALOG_REPR_ITEM_COUNT_OFF) == 2);
	  assert (record.length == CATALOG_REPR_ITEM_SIZE * 2);

	  log_append_undo_recdes2 (thread_p, RVCT_UPDATE, &catalog_Id.vfid, page_p, rep_dir_p->slotid, &tmp_record);

	  success = spage_update (thread_p, page_p, rep_dir_p->slotid, &record);
	  if (success == SP_SUCCESS)
	    {
	      recdes_free_data_area (&tmp_record);
	      log_append_redo_recdes2 (thread_p, RVCT_UPDATE, &catalog_Id.vfid, page_p, rep_dir_p->slotid, &record);
	      pgbuf_set_dirty (thread_p, page_p, FREE);
	    }
#if 0				/* TODO - dead code; do not delete me for future use */
	  else if (success == SP_DOESNT_FIT)
	    {
	      assert (false);	/* is impossible */

	      /* the directory needs to be deleted from the current page and moved to another page. */

	      ehash_delete (thread_p, &catalog_Id.xhid, key);
	      log_append_undoredo_recdes2 (thread_p, RVCT_DELETE, &catalog_Id.vfid, page_p, rep_dir_p->slotid,
					   &tmp_record, NULL);
	      recdes_free_data_area (&tmp_record);

	      spage_delete (thread_p, page_p, rep_dir_p->slotid);
	      new_space = spage_max_space_for_new_record (thread_p, page_p);

	      recdes_set_data_area (&tmp_record, aligned_page_header_data, CATALOG_PAGE_HEADER_SIZE);

	      if (catalog_adjust_directory_count (thread_p, page_p, &tmp_record, -1) != NO_ERROR)
		{
		  pgbuf_unfix_and_init (thread_p, page_p);
		  recdes_free_data_area (&record);
		  return ER_FAILED;
		}

	      pgbuf_set_dirty (thread_p, page_p, FREE);
	      catalog_update_max_space (&page_id, new_space);

	      if (catalog_insert_representation_item (thread_p, &record, rep_dir_p) != NO_ERROR)
		{
		  recdes_free_data_area (&record);
		  return ER_FAILED;
		}
	    }
#endif
	  else
	    {
	      assert (false);	/* is impossible */

	      pgbuf_unfix_and_init (thread_p, page_p);
	      recdes_free_data_area (&tmp_record);
	      recdes_free_data_area (&record);
	      return ER_FAILED;
	    }
	}
    }

  recdes_free_data_area (&record);

  return NO_ERROR;
}

/*
 * catalog_get_representation_item () -
 *   return: NO_ERROR or ER_FAILED
 *   class_id(in): Class object identifier
 *   repr_item(in/out): Set to the Representation Item
 *                      (repr_item->repr_id must be set by the caller)
 *
 * Note: The representation item for the given class and the specified
 * representation identifier (set by the caller in repr_item) is
 * extracted from the class directory. This information tells
 * the caller where, in the catalog, the specifed represenation unit resides.
 */
static int
catalog_get_representation_item (THREAD_ENTRY * thread_p, OID * class_id_p, CATALOG_REPR_ITEM * repr_item_p)
{
  PAGE_PTR page_p;
  RECDES record;
  OID rep_dir;
  CATALOG_ENTRY *catalog_value_p;
  int repr_pos, repr_count;
  char *repr_p;
  CATALOG_KEY catalog_key;

  OID_SET_NULL (&rep_dir);	/* init */

  catalog_key.page_id = class_id_p->pageid;
  catalog_key.volid = class_id_p->volid;
  catalog_key.slot_id = class_id_p->slotid;
  catalog_key.repr_id = repr_item_p->repr_id;

  catalog_value_p = catalog_Hashmap.find (thread_p, catalog_key);
  if (catalog_value_p != NULL)
    {
      /* entry already exists */
      repr_item_p->page_id.volid = catalog_value_p->key.r_page_id.volid;
      repr_item_p->page_id.pageid = catalog_value_p->key.r_page_id.pageid;
      repr_item_p->slot_id = catalog_value_p->key.r_slot_id;

      /* end transaction */
      catalog_Hashmap.unlock (thread_p, catalog_value_p);
      return NO_ERROR;
    }
  else
    {
      /* fresh entry, fetch data for it */

      assert (OID_ISNULL (&rep_dir));

      page_p =
	catalog_get_representation_record_after_search (thread_p, class_id_p, &record, PGBUF_LATCH_READ, PEEK, &rep_dir,
							&repr_count, false /* lookup_hash */ );
      if (page_p == NULL)
	{
	  return ER_FAILED;
	}

      repr_p = catalog_find_representation_item_position (repr_item_p->repr_id, repr_count, record.data, &repr_pos);

      if (repr_pos == repr_count)
	{
	  pgbuf_unfix_and_init (thread_p, page_p);
	  er_set (ER_ERROR_SEVERITY, ARG_FILE_LINE, ER_CT_UNKNOWN_REPRID, 1, repr_item_p->repr_id);
	  return ER_FAILED;
	}

      repr_item_p->page_id.pageid = CATALOG_GET_REPR_ITEM_PAGEID_PAGEID (repr_p);
      repr_item_p->page_id.volid = CATALOG_GET_REPR_ITEM_PAGEID_VOLID (repr_p);
      repr_item_p->slot_id = CATALOG_GET_REPR_ITEM_SLOTID (repr_p);
      pgbuf_unfix_and_init (thread_p, page_p);

      /* set entry info for further use */
      catalog_key.r_page_id.pageid = repr_item_p->page_id.pageid;
      catalog_key.r_page_id.volid = repr_item_p->page_id.volid;
      catalog_key.r_slot_id = repr_item_p->slot_id;

      /* insert value */
      catalog_Hashmap.find_or_insert (thread_p, catalog_key, catalog_value_p);
      if (catalog_value_p != NULL)
	{
	  catalog_Hashmap.unlock (thread_p, catalog_value_p);
	  return NO_ERROR;
	}
      else
	{
	  /* impossible case */
#if defined(CT_DEBUG)
	  er_log_debug (ARG_FILE_LINE,
			"catalog_get_representation_item: Insertion to hash table failed.\n "
			"Key: Class_Id: { %d , %d , %d } Repr: %d", class_id_p->pageid, class_id_p->volid,
			class_id_p->slotid, repr_item_p->repr_id);
#endif /* CT_DEBUG */
	  assert (false);
	  return ER_FAILED;
	}
    }
}

static int
catalog_drop_directory (THREAD_ENTRY * thread_p, PAGE_PTR page_p, RECDES * record_p, OID * oid_p, OID * class_id_p)
{
  log_append_undoredo_recdes2 (thread_p, RVCT_DELETE, &catalog_Id.vfid, page_p, oid_p->slotid, record_p, NULL);

  if (spage_delete (thread_p, page_p, oid_p->slotid) != oid_p->slotid)
    {
      return ER_FAILED;
    }

  if (catalog_adjust_directory_count (thread_p, page_p, record_p, -1) != NO_ERROR)
    {
      return ER_FAILED;
    }

  return NO_ERROR;
}

/*
 * catalog_drop_representation_item () -
 *   return: NO_ERROR or ER_FAILED
 *   class_id(in): Class object identifier
 *   repr_item(in): Representation Item
 *                  (repr_item->repr_id must be set by the caller)
 *
 * Note: The representation item for the given class and the specified
 * representation identifier (set by the caller in repr_item) is
 * dropped from the class directory.
 */
static int
catalog_drop_representation_item (THREAD_ENTRY * thread_p, OID * class_id_p, CATALOG_REPR_ITEM * repr_item_p)
{
  PAGE_PTR page_p;
  PGLENGTH new_space;
  char *repr_p, *next_p;
  int repr_pos, repr_count;
  RECDES record;
  OID rep_dir;
  VPID vpid;
  CATALOG_REPR_ITEM tmp_repr_item = CATALOG_REPR_ITEM_INITIALIZER;

  OID_SET_NULL (&rep_dir);	/* init */

  if (recdes_allocate_data_area (&record, DB_PAGESIZE) != NO_ERROR)
    {
      return ER_FAILED;
    }

  page_p =
    catalog_get_representation_record_after_search (thread_p, class_id_p, &record, PGBUF_LATCH_WRITE, COPY, &rep_dir,
						    &repr_count, true /* lookup_hash */ );
  if (page_p == NULL)
    {
      recdes_free_data_area (&record);
      return ER_FAILED;
    }

  repr_p = catalog_find_representation_item_position (repr_item_p->repr_id, repr_count, record.data, &repr_pos);

  if (repr_pos >= repr_count)
    {
      pgbuf_unfix_and_init (thread_p, page_p);
      recdes_free_data_area (&record);
      er_set (ER_ERROR_SEVERITY, ARG_FILE_LINE, ER_CT_UNKNOWN_REPRID, 1, repr_item_p->repr_id);
      return ER_FAILED;
    }

  repr_item_p->page_id.pageid = CATALOG_GET_REPR_ITEM_PAGEID_PAGEID (repr_p);
  repr_item_p->page_id.volid = CATALOG_GET_REPR_ITEM_PAGEID_VOLID (repr_p);
  repr_item_p->slot_id = CATALOG_GET_REPR_ITEM_SLOTID (repr_p);

  catalog_delete_key (thread_p, class_id_p, repr_item_p->repr_id);

  if (repr_count > 1)
    {
      assert (repr_count == 2);

      /* the directory will be updated */

      log_append_undo_recdes2 (thread_p, RVCT_UPDATE, &catalog_Id.vfid, page_p, rep_dir.slotid, &record);

      next_p = repr_p;
      for (next_p += CATALOG_REPR_ITEM_SIZE; repr_pos < (repr_count - 1);
	   repr_pos++, repr_p += CATALOG_REPR_ITEM_SIZE, next_p += CATALOG_REPR_ITEM_SIZE)
	{
	  catalog_get_repr_item_from_record (&tmp_repr_item, next_p);
	  catalog_put_repr_item_to_record (repr_p, &tmp_repr_item);
	}

      /* save #repr */
      OR_PUT_BYTE (record.data + CATALOG_REPR_ITEM_COUNT_OFF, repr_count - 1);
      assert (OR_GET_BYTE (record.data + CATALOG_REPR_ITEM_COUNT_OFF) == 1);

      assert (record.length == CATALOG_REPR_ITEM_SIZE * 2);

      if (spage_update (thread_p, page_p, rep_dir.slotid, &record) != SP_SUCCESS)
	{
	  pgbuf_unfix_and_init (thread_p, page_p);
	  recdes_free_data_area (&record);
	  return ER_FAILED;
	}

      log_append_redo_recdes2 (thread_p, RVCT_UPDATE, &catalog_Id.vfid, page_p, rep_dir.slotid, &record);
    }
  else
    {
      if (catalog_drop_directory (thread_p, page_p, &record, &rep_dir, class_id_p) != NO_ERROR)
	{
	  pgbuf_unfix_and_init (thread_p, page_p);
	  recdes_free_data_area (&record);
	  return ER_FAILED;
	}
    }

  new_space = spage_max_space_for_new_record (thread_p, page_p);
  pgbuf_set_dirty (thread_p, page_p, FREE);

  vpid.volid = rep_dir.volid;
  vpid.pageid = rep_dir.pageid;
  catalog_update_max_space (&vpid, new_space);

  recdes_free_data_area (&record);
  return NO_ERROR;
}

static void
catalog_copy_btree_statistic (BTREE_STATS * new_btree_stats_p, int new_btree_stats_count,
			      BTREE_STATS * pre_btree_stats_p, int pre_btree_stats_count)
{
  BTREE_STATS *pre_stats_p, *new_stats_p;
  int i, j, k;

  for (i = 0, new_stats_p = new_btree_stats_p; i < new_btree_stats_count; i++, new_stats_p++)
    {
      for (j = 0, pre_stats_p = pre_btree_stats_p; j < pre_btree_stats_count; j++, pre_stats_p++)
	{
	  if (!BTID_IS_EQUAL (&new_stats_p->btid, &pre_stats_p->btid))
	    {
	      continue;
	    }

	  new_stats_p->btid = pre_stats_p->btid;
	  new_stats_p->leafs = pre_stats_p->leafs;
	  new_stats_p->pages = pre_stats_p->pages;
	  new_stats_p->height = pre_stats_p->height;
	  new_stats_p->keys = pre_stats_p->keys;
	  new_stats_p->key_type = pre_stats_p->key_type;
	  new_stats_p->pkeys_size = pre_stats_p->pkeys_size;

	  assert (new_stats_p->pkeys_size <= BTREE_STATS_PKEYS_NUM);
	  for (k = 0; k < new_stats_p->pkeys_size; k++)
	    {
	      new_stats_p->pkeys[k] = pre_stats_p->pkeys[k];
	    }
#if 0				/* reserved for future use */
	  for (k = 0; k < BTREE_STATS_RESERVED_NUM; k++)
	    {
	      new_stats_p->reserved[k] = pre_stats_p->reserved[k];
	    }
#endif

	  break;
	}
    }
}

static void
catalog_copy_disk_attributes (DISK_ATTR * new_attrs_p, int new_attr_count, DISK_ATTR * pre_attrs_p, int pre_attr_count)
{
  DISK_ATTR *pre_attr_p, *new_attr_p;
  int i, j;

  for (i = 0, new_attr_p = new_attrs_p; i < new_attr_count; i++, new_attr_p++)
    {
      for (j = 0, pre_attr_p = pre_attrs_p; j < pre_attr_count; j++, pre_attr_p++)
	{
	  if (new_attr_p->id != pre_attr_p->id)
	    {
	      continue;
	    }

	  catalog_copy_btree_statistic (new_attr_p->bt_stats, new_attr_p->n_btstats, pre_attr_p->bt_stats,
					pre_attr_p->n_btstats);
	}
    }
}

/*
 * Catalog interface routines
 */

/*
 * catalog_initialize () - Initialize data for further catalog operations
 *   return: nothing
 *   catid(in): Catalog identifier taken from the system page
 *
 * Note: Creates and initializes a main memory hash table that will be
 * used by catalog operations for fast access to catalog data.
 * The max_rec_size global variable which shows the maximum
 * available space on a catalog page with a header, is set by the
 * data in the catalog header. This routine should always be
 * called before any other catalog operations, except catalog creation.
 */
void
catalog_initialize (CTID * catalog_id_p)
{
  // protect against repeated hashmap initializations
  catalog_Hashmap.destroy ();

  VFID_COPY (&catalog_Id.xhid, &catalog_id_p->xhid);
  catalog_Id.xhid.pageid = catalog_id_p->xhid.pageid;
  catalog_Id.vfid.fileid = catalog_id_p->vfid.fileid;
  catalog_Id.vfid.volid = catalog_id_p->vfid.volid;
  catalog_Id.hpgid = catalog_id_p->hpgid;

  // init
  catalog_Hashmap.init (catalog_Ts, THREAD_TS_CATALOG, CATALOG_HASH_SIZE, 2, 100, catalog_entry_Descriptor);

  catalog_Max_record_size =
    spage_max_record_size () - CATALOG_PAGE_HEADER_SIZE - CATALOG_MAX_SLOT_ID_SIZE - CATALOG_MAX_SLOT_ID_SIZE;

  if (catalog_is_header_initialized == false)
    {
      catalog_initialize_max_space (&catalog_Max_space);
      catalog_is_header_initialized = true;
    }
}

/*
 * catalog_finalize () - Finalize the catalog operations by destroying the catalog
 *               memory hash table.
 *   return: nothing
 */
void
catalog_finalize (void)
{
  catalog_Hashmap.destroy ();
}

/*
 * catalog_create () -
 *   return: CTID * (catid on success and NULL on failure)
 *   catalog_id_p(out): Catalog identifier.
 *               All the fields in the identifier are set except the catalog
 *               and catalog index volume identifiers which should have been
 *               set by the caller.
 *
 * Note: Creates the catalog and an index that will be used for fast
 * catalog search. The index used is an extendible hashing index.
 * The first page (header page) of the catalog is allocated and
 * catalog header information is initialized.
 */
CTID *
catalog_create (THREAD_ENTRY * thread_p, CTID * catalog_id_p)
{
  PAGE_PTR page_p;
  VPID first_page_vpid;
  int new_space;
  bool is_overflow_page = false;

  log_sysop_start (thread_p);

  if (xehash_create (thread_p, &catalog_id_p->xhid, DB_TYPE_OBJECT, 1, oid_Root_class_oid, -1, false) == NULL)
    {
      ASSERT_ERROR ();
      goto error;
    }

  if (file_create_with_npages (thread_p, FILE_CATALOG, 1, NULL, &catalog_id_p->vfid) != NO_ERROR)
    {
      ASSERT_ERROR ();
      goto error;
    }

  if (file_alloc_sticky_first_page (thread_p, &catalog_id_p->vfid, catalog_initialize_new_page, &is_overflow_page,
				    &first_page_vpid, &page_p) != NO_ERROR)
    {
      ASSERT_ERROR ();
      goto error;
    }
  if (first_page_vpid.volid != catalog_id_p->vfid.volid)
    {
      assert_release (false);
      goto error;
    }
  if (page_p == NULL)
    {
      assert_release (false);
      goto error;
    }
  catalog_id_p->hpgid = first_page_vpid.pageid;

#if !defined (NDEBUG)
  (void) pgbuf_check_page_ptype (thread_p, page_p, PAGE_CATALOG);
#endif /* !NDEBUG */

  if (catalog_is_header_initialized == false)
    {
      catalog_initialize_max_space (&catalog_Max_space);
      catalog_is_header_initialized = true;
    }

  new_space = spage_max_space_for_new_record (thread_p, page_p);
  catalog_update_max_space (&first_page_vpid, new_space);
  pgbuf_unfix_and_init (thread_p, page_p);

  /* success */
  log_sysop_attach_to_outer (thread_p);

  return catalog_id_p;

error:
  log_sysop_abort (thread_p);

  return NULL;
}

#if defined (SA_MODE)
/*
 * catalog_file_map_is_empty () - FILE_MAP_PAGE_FUNC to check if catalog pages are empty. if true, it is save into a
 *                                collector.
 *
 * return        : NO_ERROR
 * thread_p (in) : thread entry
 * page (in)     : catalog page pointer
 * stop (in)     : not used
 * args (in)     : CATALOG_PAGE_COLLECTOR *
 */
static int
catalog_file_map_is_empty (THREAD_ENTRY * thread_p, PAGE_PTR * page, bool * stop, void *args)
{
  CATALOG_PAGE_COLLECTOR *collector = (CATALOG_PAGE_COLLECTOR *) args;
#if !defined (NDEBUG)
  (void) pgbuf_check_page_ptype (thread_p, *page, PAGE_CATALOG);
#endif /* !NDEBUG */

  if (spage_number_of_records (*page) <= 1)
    {
      pgbuf_get_vpid (*page, &collector->vpids[collector->n_vpids++]);
    }
  return NO_ERROR;
}
#endif /* SA_MODE */

/*
 * catalog_reclaim_space () - Reclaim catalog space by deallocating all the empty
 *                       pages.
 *   return: NO_ERROR or ER_FAILED
 *
 * Note: This routine is supposed to be called only OFF-LINE.
 */
int
catalog_reclaim_space (THREAD_ENTRY * thread_p)
{
#if defined (SA_MODE)
  CATALOG_PAGE_COLLECTOR collector;
  int n_pages;
  int iter_vpid;

  int error_code = NO_ERROR;

  /* reinitialize catalog hinted page information, this is needed since the page pointed by this header may be
   * deallocated by this routine and the hinted page structure may have a dangling page pointer. */
  catalog_initialize_max_space (&catalog_Max_space);

  error_code = file_get_num_user_pages (thread_p, &catalog_Id.vfid, &n_pages);
  if (error_code != NO_ERROR)
    {
      ASSERT_ERROR ();
      return error_code;
    }
  if (n_pages <= 0)
    {
      assert_release (false);
      return ER_FAILED;
    }

  collector.vpids = (VPID *) malloc (n_pages * sizeof (VPID));
  if (collector.vpids == NULL)
    {
      er_set (ER_ERROR_SEVERITY, ARG_FILE_LINE, ER_OUT_OF_VIRTUAL_MEMORY, 1, n_pages * sizeof (VPID));
      return ER_OUT_OF_VIRTUAL_MEMORY;
    }
  collector.n_vpids = 0;

  error_code =
    file_map_pages (thread_p, &catalog_Id.vfid, PGBUF_LATCH_READ, PGBUF_UNCONDITIONAL_LATCH, catalog_file_map_is_empty,
		    &collector);
  if (error_code != NO_ERROR)
    {
      ASSERT_ERROR ();
      free (collector.vpids);
      return error_code;
    }

  for (iter_vpid = 0; iter_vpid < collector.n_vpids; iter_vpid++)
    {
      error_code = file_dealloc (thread_p, &catalog_Id.vfid, &collector.vpids[iter_vpid], FILE_CATALOG);
      if (error_code != NO_ERROR)
	{
	  ASSERT_ERROR ();
	  free (collector.vpids);
	  return error_code;
	}
    }
  free (collector.vpids);
#endif /* SA_MODE */
  return NO_ERROR;
}

static int
catalog_sum_disk_attribute_size (DISK_ATTR * attrs_p, int count)
{
  int i, j, size = 0;
  DISK_ATTR *disk_attrp;

  for (i = 0, disk_attrp = attrs_p; i < count; i++, disk_attrp++)
    {
      size += CATALOG_DISK_ATTR_SIZE;
      size += disk_attrp->val_length + (MAX_ALIGNMENT * 2);
      for (j = 0; j < disk_attrp->n_btstats; j++)
	{
	  size += CATALOG_BT_STATS_SIZE;
	}
    }

  return size;
}

/*
 * catalog_add_representation () - Add disk representation to the catalog
 *   return: int
 *   class_id_p(in): Class identifier
 *   repr_id(in): Disk Representation identifier
 *   disk_repr_p(in): Pointer to the disk representation structure
 *   rep_dir_p(in/out): Representation Directory
 *   catalog_access_info_p(in): access info on catalog; if this is NULL
 *				locking of directory OID is performed here,
 *				otherwise the caller is reponsible for
 *				protecting concurrent access.*
 */
int
catalog_add_representation (THREAD_ENTRY * thread_p, OID * class_id_p, REPR_ID repr_id, DISK_REPR * disk_repr_p,
			    OID * rep_dir_p, CATALOG_ACCESS_INFO * catalog_access_info_p)
{
  CATALOG_REPR_ITEM repr_item = CATALOG_REPR_ITEM_INITIALIZER;
  CATALOG_RECORD catalog_record;
  PAGE_PTR page_p;
  PGLENGTH new_space;
  VPID vpid;
  DISK_ATTR *disk_attr_p;
  BTREE_STATS *btree_stats_p;
  int size, i, j;
  char *data;
  PGSLOTID remembered_slot_id = NULL_SLOTID;
  CATALOG_ACCESS_INFO catalog_access_info = CATALOG_ACCESS_INFO_INITIALIZER;
  OID dir_oid;
  int error_code = NO_ERROR;
  bool do_end_access = false;

  assert (rep_dir_p != NULL);

  if (OID_ISTEMP (class_id_p))
    {
      er_set (ER_ERROR_SEVERITY, ARG_FILE_LINE, ER_CT_INVALID_CLASSID, 3, class_id_p->volid, class_id_p->pageid,
	      class_id_p->slotid);
      return ER_CT_INVALID_CLASSID;
    }

  if (repr_id == NULL_REPRID)
    {
      er_set (ER_ERROR_SEVERITY, ARG_FILE_LINE, ER_CT_INVALID_REPRID, 1, repr_id);
      return ER_CT_INVALID_REPRID;
    }

  size = CATALOG_DISK_REPR_SIZE;
  size += catalog_sum_disk_attribute_size (disk_repr_p->fixed, disk_repr_p->n_fixed);
  size += catalog_sum_disk_attribute_size (disk_repr_p->variable, disk_repr_p->n_variable);

  if (catalog_access_info_p == NULL)
    {
      do_end_access = true;
      error_code = catalog_get_dir_oid_from_cache (thread_p, class_id_p, &dir_oid);
      if (error_code != NO_ERROR)
	{
	  return error_code;
	}

      catalog_access_info.class_oid = class_id_p;
      catalog_access_info.dir_oid = &dir_oid;
      error_code = catalog_start_access_with_dir_oid (thread_p, &catalog_access_info, X_LOCK);
      if (error_code != NO_ERROR)
	{
	  return error_code;
	}
      catalog_access_info_p = &catalog_access_info;
    }

  page_p = catalog_find_optimal_page (thread_p, size, &vpid);
  if (page_p == NULL)
    {
      ASSERT_ERROR_AND_SET (error_code);
      if (do_end_access)
	{
	  catalog_end_access_with_dir_oid (thread_p, catalog_access_info_p, ER_FAILED);
	}
      return error_code;
    }

  repr_item.page_id.pageid = vpid.pageid;
  repr_item.page_id.volid = vpid.volid;
  repr_item.slot_id = NULL_SLOTID;
  repr_item.repr_id = repr_id;

  data = (char *) db_private_alloc (thread_p, DB_PAGESIZE);
  if (!data)
    {
      if (do_end_access)
	{
	  catalog_end_access_with_dir_oid (thread_p, catalog_access_info_p, ER_FAILED);
	}
      return ER_OUT_OF_VIRTUAL_MEMORY;
    }

  catalog_record.vpid.pageid = repr_item.page_id.pageid;
  catalog_record.vpid.volid = repr_item.page_id.volid;
  catalog_record.slotid = NULL_SLOTID;
  catalog_record.page_p = page_p;
  catalog_record.recdes.area_size = spage_max_space_for_new_record (thread_p, page_p) - CATALOG_MAX_SLOT_ID_SIZE;
  catalog_record.recdes.length = 0;
  catalog_record.recdes.type = REC_HOME;
  catalog_record.recdes.data = data;
  catalog_record.offset = 0;

  if (catalog_store_disk_representation (thread_p, disk_repr_p, &catalog_record, &remembered_slot_id) != NO_ERROR)
    {
      db_private_free_and_init (thread_p, data);
      ASSERT_ERROR_AND_SET (error_code);
      if (do_end_access)
	{
	  catalog_end_access_with_dir_oid (thread_p, catalog_access_info_p, ER_FAILED);
	}
      return error_code;
    }

  new_space = spage_max_space_for_new_record (thread_p, catalog_record.page_p);
  catalog_update_max_space (&repr_item.page_id, new_space);

  for (i = 0; i < disk_repr_p->n_fixed + disk_repr_p->n_variable; i++)
    {
      if (i < disk_repr_p->n_fixed)
	{
	  disk_attr_p = &disk_repr_p->fixed[i];
	}
      else
	{
	  disk_attr_p = &disk_repr_p->variable[i - disk_repr_p->n_fixed];
	}

      if (catalog_store_disk_attribute (thread_p, disk_attr_p, &catalog_record, &remembered_slot_id) != NO_ERROR)
	{
	  db_private_free_and_init (thread_p, data);

	  ASSERT_ERROR_AND_SET (error_code);
	  if (do_end_access)
	    {
	      catalog_end_access_with_dir_oid (thread_p, catalog_access_info_p, ER_FAILED);
	    }
	  return error_code;
	}

      if (catalog_store_attribute_value (thread_p, disk_attr_p->value, disk_attr_p->val_length, &catalog_record,
					 &remembered_slot_id) != NO_ERROR)
	{
	  db_private_free_and_init (thread_p, data);

	  ASSERT_ERROR_AND_SET (error_code);
	  if (do_end_access)
	    {
	      catalog_end_access_with_dir_oid (thread_p, catalog_access_info_p, ER_FAILED);
	    }
	  return error_code;
	}

      for (j = 0; j < disk_attr_p->n_btstats; j++)
	{
	  btree_stats_p = &disk_attr_p->bt_stats[j];

	  assert (btree_stats_p->pkeys_size <= BTREE_STATS_PKEYS_NUM);
	  if (catalog_store_btree_statistics (thread_p, btree_stats_p, &catalog_record, &remembered_slot_id) !=
	      NO_ERROR)
	    {
	      db_private_free_and_init (thread_p, data);

	      ASSERT_ERROR_AND_SET (error_code);
	      if (do_end_access)
		{
		  catalog_end_access_with_dir_oid (thread_p, catalog_access_info_p, ER_FAILED);
		}
	      return error_code;
	    }
	}
    }

  catalog_record.recdes.length = catalog_record.offset;
  catalog_record.offset = catalog_record.recdes.area_size;

  if (catalog_put_record_into_page (thread_p, &catalog_record, 0, &remembered_slot_id) != NO_ERROR)
    {
      db_private_free_and_init (thread_p, data);

      ASSERT_ERROR_AND_SET (error_code);
      if (do_end_access)
	{
	  catalog_end_access_with_dir_oid (thread_p, catalog_access_info_p, ER_FAILED);
	}
      return error_code;
    }

  pgbuf_unfix_and_init (thread_p, catalog_record.page_p);

  repr_item.slot_id = catalog_record.slotid;
  if (catalog_put_representation_item (thread_p, class_id_p, &repr_item, rep_dir_p) != NO_ERROR
      || OID_ISNULL (rep_dir_p))
    {
      db_private_free_and_init (thread_p, data);

      ASSERT_ERROR_AND_SET (error_code);
      if (do_end_access)
	{
	  catalog_end_access_with_dir_oid (thread_p, catalog_access_info_p, ER_FAILED);
	}
      return error_code;
    }

  if (do_end_access)
    {
      catalog_end_access_with_dir_oid (thread_p, catalog_access_info_p, NO_ERROR);
    }

  db_private_free_and_init (thread_p, data);

  return NO_ERROR;
}

/*
 * catalog_add_class_info () - Add class information to the catalog
 *   return: int
 *   class_id_p(in): Class identifier
 *   class_info_p(in): Pointer to class specific information structure
 *   catalog_access_info_p(in): access info on catalog; if this is NULL
 *				locking of directory OID is performed here,
 *				otherwise the caller is reponsible for
 *				protecting concurrent access.
 */
int
catalog_add_class_info (THREAD_ENTRY * thread_p, OID * class_id_p, CLS_INFO * class_info_p,
			CATALOG_ACCESS_INFO * catalog_access_info_p)
{
  PAGE_PTR page_p;
  VPID page_id;
  PGLENGTH new_space;
  RECDES record = { -1, -1, REC_HOME, NULL };
  CATALOG_REPR_ITEM repr_item = CATALOG_REPR_ITEM_INITIALIZER;
  CATALOG_ACCESS_INFO catalog_access_info = CATALOG_ACCESS_INFO_INITIALIZER;
  OID dir_oid;
  int success;
  int error_code;
  bool do_end_access = false;

  assert (class_info_p != NULL);
  assert (!OID_ISNULL (&(class_info_p->ci_rep_dir)));

  OID_SET_NULL (&dir_oid);

  if (OID_ISTEMP (class_id_p))
    {
      er_set (ER_ERROR_SEVERITY, ARG_FILE_LINE, ER_CT_INVALID_CLASSID, 3, class_id_p->volid, class_id_p->pageid,
	      class_id_p->slotid);
      return ER_CT_INVALID_CLASSID;
    }

  assert (repr_item.repr_id == NULL_REPRID);

  if (catalog_access_info_p == NULL)
    {
      do_end_access = true;
      error_code = catalog_get_dir_oid_from_cache (thread_p, class_id_p, &dir_oid);
      if (error_code != NO_ERROR)
	{
	  return error_code;
	}

      catalog_access_info.class_oid = class_id_p;
      catalog_access_info.dir_oid = &dir_oid;
      error_code = catalog_start_access_with_dir_oid (thread_p, &catalog_access_info, X_LOCK);
      if (error_code != NO_ERROR)
	{
	  return error_code;
	}
      catalog_access_info_p = &catalog_access_info;
    }

  page_p = catalog_find_optimal_page (thread_p, CATALOG_CLS_INFO_SIZE, &page_id);
  if (page_p == NULL)
    {
      ASSERT_ERROR_AND_SET (error_code);
      if (do_end_access)
	{
	  catalog_end_access_with_dir_oid (thread_p, catalog_access_info_p, ER_FAILED);
	}
      return error_code;
    }

  repr_item.page_id = page_id;

  if (recdes_allocate_data_area (&record, DB_PAGESIZE) != NO_ERROR)
    {
      ASSERT_ERROR_AND_SET (error_code);
      if (do_end_access)
	{
	  catalog_end_access_with_dir_oid (thread_p, catalog_access_info_p, ER_FAILED);
	}
      return error_code;
    }

  /* copy the given representation into a slotted page record */
  record.length = CATALOG_CLS_INFO_SIZE;
  catalog_put_class_info_to_record (record.data, class_info_p);
  memset ((char *) record.data + (CATALOG_CLS_INFO_SIZE - CATALOG_CLS_INFO_RESERVED), 0, CATALOG_CLS_INFO_RESERVED);

  success = spage_insert (thread_p, page_p, &record, &repr_item.slot_id);
  if (success != SP_SUCCESS)
    {
      pgbuf_unfix_and_init (thread_p, page_p);
      recdes_free_data_area (&record);

      ASSERT_ERROR_AND_SET (error_code);
      if (do_end_access)
	{
	  catalog_end_access_with_dir_oid (thread_p, catalog_access_info_p, ER_FAILED);
	}
      return error_code;
    }

  log_append_undoredo_recdes2 (thread_p, RVCT_INSERT, &catalog_Id.vfid, page_p, repr_item.slot_id, NULL, &record);

  new_space = spage_max_space_for_new_record (thread_p, page_p);
  pgbuf_set_dirty (thread_p, page_p, FREE);

  catalog_update_max_space (&repr_item.page_id, new_space);

  if (catalog_put_representation_item (thread_p, class_id_p, &repr_item, &(class_info_p->ci_rep_dir)) != NO_ERROR)
    {
      recdes_free_data_area (&record);

      ASSERT_ERROR_AND_SET (error_code);
      if (do_end_access)
	{
	  catalog_end_access_with_dir_oid (thread_p, catalog_access_info_p, ER_FAILED);
	}
      return error_code;
    }

  if (do_end_access)
    {
      catalog_end_access_with_dir_oid (thread_p, catalog_access_info_p, NO_ERROR);
    }

  recdes_free_data_area (&record);

  return NO_ERROR;
}

/*
 * catalog_update_class_info () - Update class information to the catalog
 *   return: CLS_INFO* or NULL
 *   class_id(in): Class identifier
 *   cls_info(in): Pointer to class specific information structure
 *   catalog_access_info_p(in): access info on catalog; if this is NULL
 *				locking of directory OID is performed here,
 *				otherwise the caller is reponsible for
 *				protecting concurrent access.
 *   skip_logging(in): true for skip logging. Otherwise, false
 *
 * Note: The given class specific information structure is used to
 * update existing class specific information. On success, it
 * returns the cls_info parameter itself, on failure it returns NULL.
 *
 * Note: This routine assumes that cls_info structure is of fixed size, ie.
 * the new record size is equal to the old record size, therefore it is
 * possible to update the old record in_place without moving.
 *
 * Note: The skip_logging parameter of the function may have FALSE value
 * in most cases. However it may have TRUE value in exceptional cases such as
 * the locator_increase_catalog_count() or locator_decrease_catalog_count().
 * Be sure that no log will be made when the parameter is TRUE.
 */
CLS_INFO *
catalog_update_class_info (THREAD_ENTRY * thread_p, OID * class_id_p, CLS_INFO * class_info_p,
			   CATALOG_ACCESS_INFO * catalog_access_info_p, bool skip_logging)
{
  PAGE_PTR page_p;
  char data[CATALOG_CLS_INFO_SIZE + MAX_ALIGNMENT], *aligned_data;
  RECDES record = { CATALOG_CLS_INFO_SIZE, CATALOG_CLS_INFO_SIZE, REC_HOME, NULL };
  CATALOG_REPR_ITEM repr_item = CATALOG_REPR_ITEM_INITIALIZER;
  LOG_DATA_ADDR addr;
  CATALOG_ACCESS_INFO catalog_access_info = CATALOG_ACCESS_INFO_INITIALIZER;
  OID dir_oid;
  bool do_end_access = false;

  assert (class_info_p != NULL);
  assert (!OID_ISNULL (&(class_info_p->ci_rep_dir)));

  if (catalog_access_info_p == NULL)
    {
      do_end_access = true;
      if (catalog_get_dir_oid_from_cache (thread_p, class_id_p, &dir_oid) != NO_ERROR)
	{
	  return NULL;
	}

      catalog_access_info.class_oid = class_id_p;
      catalog_access_info.dir_oid = &dir_oid;
      if (catalog_start_access_with_dir_oid (thread_p, &catalog_access_info, X_LOCK) != NO_ERROR)
	{
	  return NULL;
	}
      catalog_access_info_p = &catalog_access_info;
    }

  aligned_data = PTR_ALIGN (data, MAX_ALIGNMENT);

  assert (repr_item.repr_id == NULL_REPRID);
  repr_item.repr_id = NULL_REPRID;
  if (catalog_get_representation_item (thread_p, class_id_p, &repr_item) != NO_ERROR)
    {
      if (do_end_access)
	{
	  catalog_end_access_with_dir_oid (thread_p, catalog_access_info_p, ER_FAILED);
	}
      return NULL;
    }

  page_p = pgbuf_fix (thread_p, &repr_item.page_id, OLD_PAGE, PGBUF_LATCH_WRITE, PGBUF_UNCONDITIONAL_LATCH);
  if (page_p == NULL)
    {
      if (do_end_access)
	{
	  catalog_end_access_with_dir_oid (thread_p, catalog_access_info_p, ER_FAILED);
	}
      return NULL;
    }

#if !defined (NDEBUG)
  (void) pgbuf_check_page_ptype (thread_p, page_p, PAGE_CATALOG);
#endif /* !NDEBUG */

  recdes_set_data_area (&record, aligned_data, CATALOG_CLS_INFO_SIZE);
  if (spage_get_record (thread_p, page_p, repr_item.slot_id, &record, COPY) != S_SUCCESS)
    {
#if defined(CT_DEBUG)
      if (er_errid () == ER_SP_UNKNOWN_SLOTID)
	er_log_debug (ARG_FILE_LINE, "catalog_update_class_info: ",
		      "no class information record found in catalog.\n"
		      "possibly catalog index points to a non_existent disk repr.\n");
#endif /* CT_DEBUG */
      pgbuf_unfix_and_init (thread_p, page_p);
      if (do_end_access)
	{
	  catalog_end_access_with_dir_oid (thread_p, catalog_access_info_p, ER_FAILED);
	}
      return NULL;
    }

  if (skip_logging != true)
    {
      log_append_undo_recdes2 (thread_p, RVCT_UPDATE, &catalog_Id.vfid, page_p, repr_item.slot_id, &record);
    }

  catalog_put_class_info_to_record (record.data, class_info_p);
  memset ((char *) record.data + (CATALOG_CLS_INFO_SIZE - CATALOG_CLS_INFO_RESERVED), 0, CATALOG_CLS_INFO_RESERVED);

  if (spage_update (thread_p, page_p, repr_item.slot_id, &record) != SP_SUCCESS)
    {
      pgbuf_unfix_and_init (thread_p, page_p);
      if (do_end_access)
	{
	  catalog_end_access_with_dir_oid (thread_p, catalog_access_info_p, ER_FAILED);
	}
      return NULL;
    }

  if (skip_logging != true)
    {
      log_append_redo_recdes2 (thread_p, RVCT_UPDATE, &catalog_Id.vfid, page_p, repr_item.slot_id, &record);
    }

  if (skip_logging == true)
    {
      addr.vfid = &catalog_Id.vfid;
      addr.pgptr = page_p;
      addr.offset = repr_item.slot_id;

      log_skip_logging (thread_p, &addr);
    }
  pgbuf_set_dirty (thread_p, page_p, FREE);
  if (do_end_access)
    {
      catalog_end_access_with_dir_oid (thread_p, catalog_access_info_p, NO_ERROR);
    }

  return class_info_p;
}

/*
 * catalog_drop () - Drop representation/class information from catalog
 *   return: int
 *   class_id(in): Class identifier
 *   repr_id(in): Representation identifier
 *
 *
 */
static int
catalog_drop (THREAD_ENTRY * thread_p, OID * class_id_p, REPR_ID repr_id)
{
  CATALOG_REPR_ITEM repr_item;
  CATALOG_ACCESS_INFO catalog_access_info = CATALOG_ACCESS_INFO_INITIALIZER;
  OID dir_oid;
  int error_code = NO_ERROR;

  repr_item.repr_id = repr_id;
  VPID_SET_NULL (&repr_item.page_id);
  repr_item.slot_id = NULL_SLOTID;

  error_code = catalog_get_dir_oid_from_cache (thread_p, class_id_p, &dir_oid);
  if (error_code != NO_ERROR)
    {
      return error_code;
    }

  catalog_access_info.class_oid = class_id_p;
  catalog_access_info.dir_oid = &dir_oid;
  error_code = catalog_start_access_with_dir_oid (thread_p, &catalog_access_info, X_LOCK);
  if (error_code != NO_ERROR)
    {
      return error_code;
    }

  if ((catalog_drop_representation_item (thread_p, class_id_p, &repr_item) != NO_ERROR)
      || repr_item.page_id.pageid == NULL_PAGEID || repr_item.page_id.volid == NULL_VOLID
      || repr_item.slot_id == NULL_SLOTID)
    {
      ASSERT_ERROR_AND_SET (error_code);
      catalog_end_access_with_dir_oid (thread_p, &catalog_access_info, ER_FAILED);
      return error_code;
    }

  if (catalog_drop_disk_representation_from_page (thread_p, &repr_item.page_id, repr_item.slot_id) != NO_ERROR)
    {
      ASSERT_ERROR_AND_SET (error_code);
      catalog_end_access_with_dir_oid (thread_p, &catalog_access_info, ER_FAILED);
      return error_code;
    }

  catalog_end_access_with_dir_oid (thread_p, &catalog_access_info, NO_ERROR);

  return NO_ERROR;
}

/*
 * catalog_drop_all () - Drop all representations for the class from the catalog
 *   return: int
 *   class_id(in): Class identifier
 *
 * Note: All the disk representations of the given class identifier are
 * dropped from the catalog.
 */
static int
catalog_drop_all (THREAD_ENTRY * thread_p, OID * class_id_p)
{
  PAGE_PTR page_p;
  RECDES record;
  int i, repr_count;
  OID rep_dir;
  char *repr_p;
  REPR_ID repr_id;
  int error;

  OID_SET_NULL (&rep_dir);	/* init */

  if (OID_ISTEMP (class_id_p))
    {
      er_set (ER_ERROR_SEVERITY, ARG_FILE_LINE, ER_CT_INVALID_CLASSID, 3, class_id_p->volid, class_id_p->pageid,
	      class_id_p->slotid);
      return ER_CT_INVALID_CLASSID;
    }

  if (recdes_allocate_data_area (&record, DB_PAGESIZE) != NO_ERROR)
    {
      assert (er_errid () != NO_ERROR);
      return er_errid ();
    }

  page_p = catalog_get_representation_record_after_search (thread_p, class_id_p, &record, PGBUF_LATCH_READ, COPY,
							   &rep_dir, &repr_count, true /* lookup_hash */ );
  if (page_p == NULL)
    {
      recdes_free_data_area (&record);

      assert (er_errid () != NO_ERROR);
      return er_errid ();
    }

  repr_p = record.data;
  pgbuf_unfix_and_init (thread_p, page_p);

  /* drop each representation one by one */
  for (i = 0; i < repr_count; i++, repr_p += CATALOG_REPR_ITEM_SIZE)
    {
      repr_id = CATALOG_GET_REPR_ITEM_REPRID (repr_p);
      if (repr_id == NULL_REPRID)
	{
	  continue;
	}

      error = catalog_drop (thread_p, class_id_p, repr_id);
      if (error < 0)
	{
	  recdes_free_data_area (&record);
	  return error;
	}
    }

  recdes_free_data_area (&record);
  return NO_ERROR;
}

/*
 * catalog_drop_all_representation_and_class () -
 *   return: NO_ERROR or ER_FAILED
 *   class_id(in): Class identifier
 *
 * Note: All the disk representations of the given class identifier and
 * the class specific information of the class, if any, are
 * deleted from the catalog, as well as the class representations
 * directory and the index entry for the given class.
 * If there is no representation and class specific information
 * for the given class identifier, an error condition is raised.
 *
 * The catalog index is consulted to locate the class directory.
 * The class specific information and each representation
 * pointed to by the class directory is deleted from the catalog.
 */
static int
catalog_drop_all_representation_and_class (THREAD_ENTRY * thread_p, OID * class_id_p)
{
  PAGE_PTR page_p;
  PGLENGTH new_space;
  RECDES record;
  int i, repr_count;
  OID rep_dir;
  VPID vpid;
  char *repr_p;
  REPR_ID repr_id;
  VPID page_id;
  CATALOG_ACCESS_INFO catalog_access_info = CATALOG_ACCESS_INFO_INITIALIZER;
  OID dir_oid;
  PGSLOTID slot_id;
  int error_code = NO_ERROR;

  OID_SET_NULL (&rep_dir);	/* init */

  if (OID_ISTEMP (class_id_p))
    {
      er_set (ER_ERROR_SEVERITY, ARG_FILE_LINE, ER_CT_INVALID_CLASSID, 3, class_id_p->volid, class_id_p->pageid,
	      class_id_p->slotid);
      return ER_FAILED;
    }

  if (recdes_allocate_data_area (&record, DB_PAGESIZE) != NO_ERROR)
    {
      return ER_FAILED;
    }

  error_code = catalog_get_dir_oid_from_cache (thread_p, class_id_p, &dir_oid);
  if (error_code != NO_ERROR)
    {
      recdes_free_data_area (&record);
      return error_code;
    }

  catalog_access_info.class_oid = class_id_p;
  catalog_access_info.dir_oid = &dir_oid;
  error_code = catalog_start_access_with_dir_oid (thread_p, &catalog_access_info, X_LOCK);
  if (error_code != NO_ERROR)
    {
      recdes_free_data_area (&record);
      return error_code;
    }

  page_p = catalog_get_representation_record_after_search (thread_p, class_id_p, &record, PGBUF_LATCH_WRITE, COPY,
							   &rep_dir, &repr_count, true /* lookup_hash */ );
  if (page_p == NULL)
    {
      recdes_free_data_area (&record);
      catalog_end_access_with_dir_oid (thread_p, &catalog_access_info, ER_FAILED);
      return ER_FAILED;
    }

  repr_p = record.data;
  vpid.volid = rep_dir.volid;
  vpid.pageid = rep_dir.pageid;

  /* drop each representation item one by one */
  for (i = 0; i < repr_count; i++, repr_p += CATALOG_REPR_ITEM_SIZE)
    {
      repr_id = CATALOG_GET_REPR_ITEM_REPRID (repr_p);
      page_id.pageid = CATALOG_GET_REPR_ITEM_PAGEID_PAGEID (repr_p);
      page_id.volid = CATALOG_GET_REPR_ITEM_PAGEID_VOLID (repr_p);
      slot_id = CATALOG_GET_REPR_ITEM_SLOTID (repr_p);

      catalog_delete_key (thread_p, class_id_p, repr_id);

      if (catalog_drop_representation_class_from_page (thread_p, &vpid, &page_p, &page_id, slot_id) != NO_ERROR)
	{
	  if (page_p != NULL)
	    {
	      pgbuf_unfix_and_init (thread_p, page_p);
	    }
	  recdes_free_data_area (&record);
	  catalog_end_access_with_dir_oid (thread_p, &catalog_access_info, ER_FAILED);
	  return ER_FAILED;
	}
      assert (page_p != NULL);
    }

  if (catalog_drop_directory (thread_p, page_p, &record, &rep_dir, class_id_p) != NO_ERROR)
    {
      pgbuf_unfix_and_init (thread_p, page_p);
      recdes_free_data_area (&record);
      catalog_end_access_with_dir_oid (thread_p, &catalog_access_info, ER_FAILED);
      return ER_FAILED;
    }

  new_space = spage_max_space_for_new_record (thread_p, page_p);
  pgbuf_set_dirty (thread_p, page_p, FREE);
  catalog_update_max_space (&vpid, new_space);
  recdes_free_data_area (&record);

  catalog_delete_key (thread_p, class_id_p, CATALOG_DIR_REPR_KEY);
  catalog_end_access_with_dir_oid (thread_p, &catalog_access_info, NO_ERROR);

  return NO_ERROR;
}

/*
 * catalog_drop_old_representations () -
 *   return: NO_ERROR or ER_FAILED
 *   class_id(in): Class identifier
 *
 * Note: All the disk representations of the given class identifier but
 * the most recent one are deleted from the catalog. if there is
 * no such class stored in the catalog, an error condition is raised.
 */
int
catalog_drop_old_representations (THREAD_ENTRY * thread_p, OID * class_id_p)
{
  PAGE_PTR page_p;
  PGLENGTH new_space;
  RECDES record;
  int i, repr_count;
  OID rep_dir;
  VPID vpid;
  char *repr_p, *last_repr_p;
  REPR_ID repr_id;
  VPID page_id;
  PGSLOTID slot_id;
  CATALOG_REPR_ITEM last_repr, class_repr;
  CATALOG_ACCESS_INFO catalog_access_info = CATALOG_ACCESS_INFO_INITIALIZER;
  OID dir_oid;
  int is_any_dropped;
  bool error_code = NO_ERROR;

  OID_SET_NULL (&rep_dir);	/* init */

  if (OID_ISTEMP (class_id_p))
    {
      er_set (ER_ERROR_SEVERITY, ARG_FILE_LINE, ER_CT_INVALID_CLASSID, 3, class_id_p->volid, class_id_p->pageid,
	      class_id_p->slotid);
      return ER_FAILED;
    }

  if (recdes_allocate_data_area (&record, DB_PAGESIZE) != NO_ERROR)
    {
      return ER_FAILED;
    }

  error_code = catalog_get_dir_oid_from_cache (thread_p, class_id_p, &dir_oid);
  if (error_code != NO_ERROR)
    {
      recdes_free_data_area (&record);
      return error_code;
    }

  catalog_access_info.class_oid = class_id_p;
  catalog_access_info.dir_oid = &dir_oid;
  error_code = catalog_start_access_with_dir_oid (thread_p, &catalog_access_info, X_LOCK);
  if (error_code != NO_ERROR)
    {
      recdes_free_data_area (&record);
      return error_code;
    }

  page_p = catalog_get_representation_record_after_search (thread_p, class_id_p, &record, PGBUF_LATCH_WRITE, COPY,
							   &rep_dir, &repr_count, true /* lookup_hash */ );
  if (page_p == NULL)
    {
      recdes_free_data_area (&record);
      catalog_end_access_with_dir_oid (thread_p, &catalog_access_info, ER_FAILED);
      return ER_FAILED;
    }

  repr_p = record.data;
  vpid.volid = rep_dir.volid;
  vpid.pageid = rep_dir.pageid;

  VPID_SET_NULL (&last_repr.page_id);
  VPID_SET_NULL (&class_repr.page_id);
  class_repr.repr_id = NULL_REPRID;
  class_repr.slot_id = NULL_SLOTID;

  if (repr_count > 0)
    {
      last_repr_p = repr_p + ((repr_count - 1) * CATALOG_REPR_ITEM_SIZE);
      catalog_get_repr_item_from_record (&last_repr, last_repr_p);

      if (last_repr.repr_id == NULL_REPRID && repr_count > 1)
	{
	  last_repr_p = repr_p + ((repr_count - 2) * CATALOG_REPR_ITEM_SIZE);
	  catalog_get_repr_item_from_record (&last_repr, last_repr_p);
	}
    }

  is_any_dropped = false;
  for (i = 0; i < repr_count; i++, repr_p += CATALOG_REPR_ITEM_SIZE)
    {
      repr_id = CATALOG_GET_REPR_ITEM_REPRID (repr_p);
      page_id.pageid = CATALOG_GET_REPR_ITEM_PAGEID_PAGEID (repr_p);
      page_id.volid = CATALOG_GET_REPR_ITEM_PAGEID_VOLID (repr_p);
      slot_id = CATALOG_GET_REPR_ITEM_SLOTID (repr_p);

      if (repr_id != NULL_REPRID && repr_id != last_repr.repr_id)
	{
	  catalog_delete_key (thread_p, class_id_p, repr_id);

	  if (catalog_drop_representation_class_from_page (thread_p, &vpid, &page_p, &page_id, slot_id) != NO_ERROR)
	    {
	      if (page_p != NULL)
		{
		  pgbuf_unfix_and_init (thread_p, page_p);
		}
	      recdes_free_data_area (&record);
	      catalog_end_access_with_dir_oid (thread_p, &catalog_access_info, ER_FAILED);
	      return ER_FAILED;
	    }
	  assert (page_p != NULL);

	  is_any_dropped = true;
	}
      else if (repr_id == NULL_REPRID)
	{
	  class_repr.repr_id = repr_id;
	  class_repr.page_id = page_id;
	  class_repr.slot_id = slot_id;
	}
    }

  /* update the class directory itself, if needed */
  if (is_any_dropped)
    {
      log_append_undo_recdes2 (thread_p, RVCT_UPDATE, &catalog_Id.vfid, page_p, rep_dir.slotid, &record);

      if (class_repr.page_id.pageid != NULL_PAGEID)
	{
	  /* first class info */
	  catalog_put_repr_item_to_record (record.data, &class_repr);
	  if (last_repr.page_id.pageid != NULL_PAGEID)
	    {
	      catalog_put_repr_item_to_record (record.data + CATALOG_REPR_ITEM_SIZE, &last_repr);
	      /* save #repr */
	      OR_PUT_BYTE (record.data + CATALOG_REPR_ITEM_COUNT_OFF, 2);
	    }
	  else
	    {
	      /* save #repr */
	      OR_PUT_BYTE (record.data + CATALOG_REPR_ITEM_COUNT_OFF, 1);
	    }
	}
      else if (last_repr.page_id.pageid != NULL_PAGEID)
	{
	  /* last repr item */
	  catalog_put_repr_item_to_record (record.data, &last_repr);
	  /* save #repr */
	  OR_PUT_BYTE (record.data + CATALOG_REPR_ITEM_COUNT_OFF, 1);
	}
      record.length = CATALOG_REPR_ITEM_SIZE * 2;

      if (spage_update (thread_p, page_p, rep_dir.slotid, &record) != SP_SUCCESS)
	{
	  pgbuf_unfix_and_init (thread_p, page_p);
	  recdes_free_data_area (&record);
	  catalog_end_access_with_dir_oid (thread_p, &catalog_access_info, ER_FAILED);
	  return ER_FAILED;
	}

      log_append_redo_recdes2 (thread_p, RVCT_UPDATE, &catalog_Id.vfid, page_p, rep_dir.slotid, &record);
    }

  new_space = spage_max_space_for_new_record (thread_p, page_p);
  pgbuf_set_dirty (thread_p, page_p, FREE);
  catalog_update_max_space (&vpid, new_space);

  recdes_free_data_area (&record);
  catalog_end_access_with_dir_oid (thread_p, &catalog_access_info, NO_ERROR);
  return NO_ERROR;
}

/*
 * xcatalog_check_rep_dir () -
 *   return: NO_ERROR or ER_FAILED
 *   class_id(in): Class identifier
 *   rep_dir_p(out): Representation Directory
 *
 * Note: Get oid of class representation record
 */
int
xcatalog_check_rep_dir (THREAD_ENTRY * thread_p, OID * class_id_p, OID * rep_dir_p)
{
  RECDES record;
  PAGE_PTR page_p;
  int repr_count;

  assert (rep_dir_p != NULL);

  OID_SET_NULL (rep_dir_p);	/* init */

  record.area_size = -1;

  if (OID_ISTEMP (class_id_p))
    {
      assert (false);		/* should avoid */
      er_set (ER_ERROR_SEVERITY, ARG_FILE_LINE, ER_CT_INVALID_CLASSID, 3, class_id_p->volid, class_id_p->pageid,
	      class_id_p->slotid);
      return ER_FAILED;
    }

  page_p = catalog_get_representation_record_after_search (thread_p, class_id_p, &record, PGBUF_LATCH_WRITE, PEEK,
							   rep_dir_p, &repr_count, true /* lookup_hash */ );

  assert (er_errid () != ER_HEAP_NODATA_NEWADDRESS);	/* TODO - */

  if (page_p == NULL)
    {
      return ER_FAILED;
    }

  pgbuf_unfix_and_init (thread_p, page_p);

  assert (repr_count == 1 || repr_count == 2);

  if (OID_ISNULL (rep_dir_p))
    {
      assert (false);
      return ER_FAILED;
    }

  return NO_ERROR;
}

#if defined (ENABLE_UNUSED_FUNCTION)
/*
 * catalog_fixup_missing_disk_representation () -
 *   return:
 *   class_oid(in):
 *   reprid(in):
 */
static int
catalog_fixup_missing_disk_representation (THREAD_ENTRY * thread_p, OID * class_oid_p, REPR_ID repr_id)
{
  RECDES record;
  DISK_REPR *disk_repr_p;
  HEAP_SCANCACHE scan_cache;
  OID rep_dir = { NULL_PAGEID, NULL_SLOTID, NULL_VOLID };
  int ret = NO_ERROR;

  heap_scancache_quick_start_root_hfid (thread_p, &scan_cache);
  if (heap_get (thread_p, class_oid_p, &record, &scan_cache, PEEK, NULL_CHN) == S_SUCCESS)
    {
      disk_repr_p = orc_diskrep_from_record (thread_p, &record);
      if (disk_repr_p == NULL)
	{
	  ASSERT_ERROR_AND_SET (ret);
	  goto end;
	}

      or_class_rep_dir (&record, &rep_dir);
      assert (!OID_ISNULL (&rep_dir));

      if (catalog_add_representation (thread_p, class_oid_p, repr_id, disk_repr_p, &rep_dir) < 0)
	{
	  ASSERT_ERROR_AND_SET (ret);
	  orc_free_diskrep (disk_repr_p);
	  goto end;
	}
      orc_free_diskrep (disk_repr_p);
    }

end:
  heap_scancache_end (thread_p, &scan_cache);
  return ret;
}
#endif /* ENABLE_UNUSED_FUNCTION */

/*
 * catalog_assign_attribute () -
 *   return: NO_ERROR or ER_FAILED
 *   disk_attrp(in): pointer to DISK_ATTR structure (disk representation)
 *   catalog_record_p(in): pointer to CATALOG_RECORD structure (catalog record)
 */
static int
catalog_assign_attribute (THREAD_ENTRY * thread_p, DISK_ATTR * disk_attr_p, CATALOG_RECORD * catalog_record_p)
{
  BTREE_STATS *btree_stats_p;
  int i, n_btstats;

  if (catalog_fetch_disk_attribute (thread_p, disk_attr_p, catalog_record_p) != NO_ERROR)
    {
      return ER_FAILED;
    }

  if (disk_attr_p->val_length > 0)
    {
      disk_attr_p->value = db_private_alloc (thread_p, disk_attr_p->val_length);
      if (disk_attr_p->value == NULL)
	{
	  return ER_FAILED;
	}
    }

  if (catalog_fetch_attribute_value (thread_p, disk_attr_p->value, disk_attr_p->val_length, catalog_record_p) !=
      NO_ERROR)
    {
      return ER_FAILED;
    }

  n_btstats = disk_attr_p->n_btstats;
  if (n_btstats > 0)
    {
      disk_attr_p->bt_stats = (BTREE_STATS *) db_private_alloc (thread_p, (sizeof (BTREE_STATS) * n_btstats));
      if (disk_attr_p->bt_stats == NULL)
	{
	  return ER_FAILED;
	}
      memset (disk_attr_p->bt_stats, 0, sizeof (BTREE_STATS) * n_btstats);

      /* init */
      for (i = 0; i < n_btstats; i++)
	{
	  btree_stats_p = &disk_attr_p->bt_stats[i];
	  btree_stats_p->pkeys = NULL;
	}

      /* fetch all B+tree index statistics of the attribute */
      for (i = 0; i < n_btstats; i++)
	{
	  btree_stats_p = &disk_attr_p->bt_stats[i];

	  if (catalog_fetch_btree_statistics (thread_p, btree_stats_p, catalog_record_p) != NO_ERROR)
	    {
	      return ER_FAILED;
	    }
	}
    }

  return NO_ERROR;
}

/*
 * catalog_get_representation () - Get disk representation from the catalog
 *   return: Pointer to the disk representation structure, or NULL.
 *   class_id(in): Class identifier
 *   repr_id(in): Disk Representation identifier
 *   catalog_access_info_p(in): access info on catalog; if this is NULL
 *				locking of directory OID is performed here,
 *				otherwise the caller is reponsible for
 *				protecting concurrent access.
 *
 * Note: The disk representation structure for the given class and
 * representation identifier is extracted from the catalog and
 * returned. If there is no representation with the given class
 * identifier and representation identifier, NULL is returned.
 * The memory area for the representation structure should be
 * freed explicitly by the caller, possibly by calling the
 * catalog_free_representation() routine.
 *
 * First, the memory hash table is consulted to get the location
 * of the representation in the catalog in terms of a page and a
 * slot identifier. If the memory hash table doesn't have this
 * information, then the catalog index is consulted to get the
 * location of the class representations directory in the catalog
 * The class directory is searched to locate the entry that
 * points to the specified disk representation in the catalog.
 * The location of the representation is recorded in the memory
 * hash table for further use. If the memory hash table becomes
 * full, it is cleared. The disk representation structure is
 * formed from the catalog page record and the overflow page
 * records, if any, and is returned.
 */
DISK_REPR *
catalog_get_representation (THREAD_ENTRY * thread_p, OID * class_id_p, REPR_ID repr_id,
			    CATALOG_ACCESS_INFO * catalog_access_info_p)
{
  CATALOG_REPR_ITEM repr_item;
  CATALOG_RECORD catalog_record;
  DISK_REPR *disk_repr_p = NULL;
  DISK_ATTR *disk_attr_p = NULL;
  CATALOG_ACCESS_INFO catalog_access_info = CATALOG_ACCESS_INFO_INITIALIZER;
  OID dir_oid;
  int i;
  int error = NO_ERROR;
  bool do_end_access = false;

  catalog_record.page_p = NULL;

  if (catalog_access_info_p == NULL)
    {
      if (catalog_get_dir_oid_from_cache (thread_p, class_id_p, &dir_oid) != NO_ERROR)
	{
	  goto exit_on_error;
	}

      catalog_access_info.class_oid = class_id_p;
      catalog_access_info.dir_oid = &dir_oid;
      if (catalog_start_access_with_dir_oid (thread_p, &catalog_access_info, S_LOCK) != NO_ERROR)
	{
	  goto exit_on_error;
	}
      do_end_access = true;
      catalog_access_info_p = &catalog_access_info;
    }

  if (repr_id == NULL_REPRID)
    {
      er_set (ER_ERROR_SEVERITY, ARG_FILE_LINE, ER_CT_INVALID_REPRID, 1, repr_id);
      if (do_end_access)
	{
	  catalog_end_access_with_dir_oid (thread_p, catalog_access_info_p, ER_FAILED);
	}
      return NULL;
    }

  repr_item.page_id.pageid = NULL_PAGEID;
  repr_item.page_id.volid = NULL_VOLID;
  repr_item.slot_id = NULL_SLOTID;

  assert (repr_id != NULL_REPRID);
  repr_item.repr_id = repr_id;
  if (catalog_get_representation_item (thread_p, class_id_p, &repr_item) != NO_ERROR)
    {
      if (do_end_access)
	{
	  catalog_end_access_with_dir_oid (thread_p, catalog_access_info_p, ER_FAILED);
	}
      return NULL;
    }

  catalog_record.vpid.pageid = repr_item.page_id.pageid;
  catalog_record.vpid.volid = repr_item.page_id.volid;
  catalog_record.slotid = repr_item.slot_id;
  catalog_record.page_p = NULL;
  catalog_record.recdes.length = 0;
  catalog_record.offset = 0;

  disk_repr_p = (DISK_REPR *) db_private_alloc (thread_p, sizeof (DISK_REPR));
  if (!disk_repr_p)
    {
      if (do_end_access)
	{
	  catalog_end_access_with_dir_oid (thread_p, catalog_access_info_p, ER_FAILED);
	}
      return NULL;
    }
  memset (disk_repr_p, 0, sizeof (DISK_REPR));

  if (catalog_fetch_disk_representation (thread_p, disk_repr_p, &catalog_record) != NO_ERROR)
    {
      if (disk_repr_p)
	{
	  catalog_free_representation_and_init (disk_repr_p);
	}

      if (catalog_record.page_p)
	{
	  pgbuf_unfix_and_init (thread_p, catalog_record.page_p);
	}

      if (er_errid () == ER_SP_UNKNOWN_SLOTID)
	{
	  assert (false);
	}
      if (do_end_access)
	{
	  catalog_end_access_with_dir_oid (thread_p, catalog_access_info_p, ER_FAILED);
	}
      return NULL;
    }

  if (disk_repr_p->n_fixed > 0)
    {
      disk_repr_p->fixed = (DISK_ATTR *) db_private_alloc (thread_p, (sizeof (DISK_ATTR) * disk_repr_p->n_fixed));
      if (!disk_repr_p->fixed)
	{
	  goto exit_on_error;
	}
      memset (disk_repr_p->fixed, 0, sizeof (DISK_ATTR) * disk_repr_p->n_fixed);

      /* init */
      for (i = 0; i < disk_repr_p->n_fixed; i++)
	{
	  disk_attr_p = &disk_repr_p->fixed[i];
	  disk_attr_p->value = NULL;
	  disk_attr_p->bt_stats = NULL;
	  disk_attr_p->n_btstats = 0;
	}
    }
  else
    {
      disk_repr_p->fixed = NULL;
    }

  if (disk_repr_p->n_variable > 0)
    {
      disk_repr_p->variable = (DISK_ATTR *) db_private_alloc (thread_p, (sizeof (DISK_ATTR) * disk_repr_p->n_variable));
      if (!disk_repr_p->variable)
	{
	  goto exit_on_error;
	}
      memset (disk_repr_p->variable, 0, sizeof (DISK_ATTR) * disk_repr_p->n_variable);

      /* init */
      for (i = 0; i < disk_repr_p->n_variable; i++)
	{
	  disk_attr_p = &disk_repr_p->variable[i];
	  disk_attr_p->value = NULL;
	  disk_attr_p->bt_stats = NULL;
	  disk_attr_p->n_btstats = 0;
	}
    }
  else
    {
      disk_repr_p->variable = NULL;
    }

  for (i = 0; i < disk_repr_p->n_fixed; i++)
    {
      if (catalog_assign_attribute (thread_p, &disk_repr_p->fixed[i], &catalog_record) != NO_ERROR)
	{
	  goto exit_on_error;
	}
    }

  for (i = 0; i < disk_repr_p->n_variable; i++)
    {
      if (catalog_assign_attribute (thread_p, &disk_repr_p->variable[i], &catalog_record) != NO_ERROR)
	{
	  goto exit_on_error;
	}
    }

exit_on_end:

  if (catalog_record.page_p)
    {
      pgbuf_unfix_and_init (thread_p, catalog_record.page_p);
    }

  if (do_end_access)
    {
      catalog_end_access_with_dir_oid (thread_p, catalog_access_info_p, error);
    }

  return disk_repr_p;

exit_on_error:

  error = ER_FAILED;
  if (disk_repr_p)
    {
      catalog_free_representation_and_init (disk_repr_p);
    }

  goto exit_on_end;
}

#if defined (ENABLE_UNUSED_FUNCTION)
static int
catalog_fixup_missing_class_info (THREAD_ENTRY * thread_p, OID * class_oid_p)
{
  RECDES record;
  HEAP_SCANCACHE scan_cache;
  CLS_INFO class_info = CLS_INFO_INITIALIZER;

  heap_scancache_quick_start_root_hfid (thread_p, &scan_cache);

  if (heap_get (thread_p, class_oid_p, &record, &scan_cache, PEEK, NULL_CHN) == S_SUCCESS)
    {
      or_class_hfid (&record, &(class_info.ci_hfid));
      or_class_rep_dir (&record, &(class_info.ci_rep_dir));
      assert (!OID_ISNULL (&(class_info.ci_rep_dir)));

      if (catalog_add_class_info (thread_p, class_oid_p, &class_info) < 0)
	{
	  heap_scancache_end (thread_p, &scan_cache);

	  assert (er_errid () != NO_ERROR);
	  return er_errid ();
	}
    }

  heap_scancache_end (thread_p, &scan_cache);

  return NO_ERROR;
}
#endif /* ENABLE_UNUSED_FUNCTION */

/*
 * catalog_get_class_info () - Get class information from the catalog
 *   return: Pointer to the class information structure, or NULL.
 *   class_id_p(in): Class identifier
 *   catalog_access_info_p(in): access info on catalog; if this is NULL
 *				locking of directory OID is performed here,
 *				otherwise the caller is reponsible for
 *				protecting concurrent access.
 *
 * Note: The class information structure for the given class is
 * extracted from the catalog and returned. If there is no class
 * in the catalog with the given class identifier, NULL is returned.
 *
 * First, the memory hash table is consulted to get the location
 * of the class information  in the catalog in terms of a page
 * and a slot identifier. If the memory hash table doesn't have
 * this information, then the catalog index is consulted to get
 * location of the class representations directory in the catalog
 * The class directory is searched to locate the entry that
 * points to the specified class information in the catalog. The
 * ocation of the class information is recorded in the memory
 * hash table for further use. If the memory hash table becomes
 * full, it is cleared. The class information structure is formed
 * from the catalog page record and is returned.
 */
CLS_INFO *
catalog_get_class_info (THREAD_ENTRY * thread_p, OID * class_id_p, CATALOG_ACCESS_INFO * catalog_access_info_p)
{
  CLS_INFO *class_info_p = NULL;
  PAGE_PTR page_p;
  char data[CATALOG_CLS_INFO_SIZE + MAX_ALIGNMENT], *aligned_data;
  RECDES record = { CATALOG_CLS_INFO_SIZE, CATALOG_CLS_INFO_SIZE, REC_HOME, NULL };
  CATALOG_REPR_ITEM repr_item = CATALOG_REPR_ITEM_INITIALIZER;
  CATALOG_ACCESS_INFO catalog_access_info = CATALOG_ACCESS_INFO_INITIALIZER;
  OID dir_oid;
  bool do_end_access = false;

  aligned_data = PTR_ALIGN (data, MAX_ALIGNMENT);

  if (catalog_access_info_p == NULL)
    {
      if (catalog_get_dir_oid_from_cache (thread_p, class_id_p, &dir_oid) != NO_ERROR)
	{
	  return NULL;
	}

      catalog_access_info.class_oid = class_id_p;
      catalog_access_info.dir_oid = &dir_oid;
      if (catalog_start_access_with_dir_oid (thread_p, &catalog_access_info, S_LOCK) != NO_ERROR)
	{
	  return NULL;
	}
      do_end_access = true;
      catalog_access_info_p = &catalog_access_info;
    }

  assert (repr_item.repr_id == NULL_REPRID);
  repr_item.repr_id = NULL_REPRID;
  if (catalog_get_representation_item (thread_p, class_id_p, &repr_item) != NO_ERROR)
    {
      if (do_end_access)
	{
	  catalog_end_access_with_dir_oid (thread_p, catalog_access_info_p, ER_FAILED);
	}
      return NULL;
    }

  page_p = pgbuf_fix (thread_p, &repr_item.page_id, OLD_PAGE, PGBUF_LATCH_READ, PGBUF_UNCONDITIONAL_LATCH);
  if (page_p == NULL)
    {
      if (do_end_access)
	{
	  catalog_end_access_with_dir_oid (thread_p, catalog_access_info_p, ER_FAILED);
	}
      return NULL;
    }

#if !defined (NDEBUG)
  (void) pgbuf_check_page_ptype (thread_p, page_p, PAGE_CATALOG);
#endif /* !NDEBUG */

  recdes_set_data_area (&record, aligned_data, CATALOG_CLS_INFO_SIZE);
  if (spage_get_record (thread_p, page_p, repr_item.slot_id, &record, COPY) != S_SUCCESS)
    {
#if defined(CT_DEBUG)
      if (er_errid () == ER_SP_UNKNOWN_SLOTID)
	{
	  /* If this case happens, means, catalog doesn't contain a page slot which is referred to by index. It is
	   * possible that the slot has been deleted from the catalog page, but necessary changes have not been
	   * reflected to the index or to the memory hash table. */
	  er_log_debug (ARG_FILE_LINE, "catalog_get_class_info: ",
			"no class information record found in catalog.\n"
			"possibly catalog index points to a non_existent disk repr.\n");
	}
#endif /* CT_DEBUG */

      if (er_errid () == ER_SP_UNKNOWN_SLOTID)
	{
	  assert (false);
	}

      pgbuf_unfix_and_init (thread_p, page_p);
      if (do_end_access)
	{
	  catalog_end_access_with_dir_oid (thread_p, catalog_access_info_p, ER_FAILED);
	}
      return NULL;
    }

  class_info_p = (CLS_INFO *) db_private_alloc (thread_p, sizeof (CLS_INFO));
  if (class_info_p == NULL)
    {
      pgbuf_unfix_and_init (thread_p, page_p);
      if (do_end_access)
	{
	  catalog_end_access_with_dir_oid (thread_p, catalog_access_info_p, ER_FAILED);
	}
      return NULL;
    }

  catalog_get_class_info_from_record (class_info_p, record.data);

  pgbuf_unfix_and_init (thread_p, page_p);

  if (do_end_access)
    {
      catalog_end_access_with_dir_oid (thread_p, catalog_access_info_p, NO_ERROR);
    }

  assert (!OID_ISNULL (&(class_info_p->ci_rep_dir)));

  return class_info_p;
}

/*
 * catalog_get_representation_directory () - Get class representations directory
 *   return: int
 *   class_id(in): Class identifier
 *   reprid_set(out): Set to the set of representation identifiers for the class
 *   repr_cnt(out): Set to the representation count
 *
 * Note: The set of representation identifiers for the specified class
 * is extracted from the catalog and returned in the memory area
 * allocated in this routine and pointed to by reprid_set. The
 * variable repr_cnt is set to the number of identifiers in this
 * set. The representation identifiers are in a chronological
 * order of sequence, the first one representing the oldest and
 * last one representing the most recent representation for the given class.
 */
int
catalog_get_representation_directory (THREAD_ENTRY * thread_p, OID * class_id_p, REPR_ID ** repr_id_set_p,
				      int *repr_count_p)
{
  OID rep_dir;
  PAGE_PTR page_p;
  RECDES record;
  int i, item_count;
  char *repr_p;
  REPR_ID *repr_set_p;
  size_t buf_size;

  OID_SET_NULL (&rep_dir);	/* init */

  *repr_count_p = 0;

  page_p = catalog_get_representation_record_after_search (thread_p, class_id_p, &record, PGBUF_LATCH_READ, PEEK,
							   &rep_dir, &item_count, true /* lookup_hash */ );
  if (page_p == NULL)
    {
      assert (er_errid () != NO_ERROR);
      return er_errid ();
    }

  *repr_count_p = item_count;
  buf_size = *repr_count_p * sizeof (REPR_ID);
  *repr_id_set_p = (REPR_ID *) malloc (buf_size);
  if (*repr_id_set_p == NULL)
    {
      pgbuf_unfix_and_init (thread_p, page_p);

      er_set (ER_ERROR_SEVERITY, ARG_FILE_LINE, ER_OUT_OF_VIRTUAL_MEMORY, 1, buf_size);
      return ER_OUT_OF_VIRTUAL_MEMORY;
    }

  repr_set_p = *repr_id_set_p;

  for (i = 0, repr_p = record.data; i < item_count; i++, repr_p += CATALOG_REPR_ITEM_SIZE)
    {
      if (CATALOG_GET_REPR_ITEM_REPRID (repr_p) == NULL_REPRID)
	{
	  (*repr_count_p)--;
	}
      else
	{
	  *repr_set_p = CATALOG_GET_REPR_ITEM_REPRID (repr_p);
	  repr_set_p++;
	}
    }

  pgbuf_unfix_and_init (thread_p, page_p);
  return NO_ERROR;
}

/*
 * catalog_get_last_representation_id () -
 *   return: int
 *   cls_oid(in): Class identifier
 *   repr_id(out): Set to the last representation id or NULL_REPRID
 *
 * Note: The representation identifiers directory for the given class
 * is fetched from the catalog and the repr_id parameter is set
 * to the most recent representation identifier, or NULL_REPRID.
 */
int
catalog_get_last_representation_id (THREAD_ENTRY * thread_p, OID * class_oid_p, REPR_ID * repr_id_p)
{
  OID rep_dir;
  PAGE_PTR page_p;
  RECDES record;
  int i, item_count;
  char *repr_p;

  OID_SET_NULL (&rep_dir);	/* init */

  *repr_id_p = NULL_REPRID;

  page_p = catalog_get_representation_record_after_search (thread_p, class_oid_p, &record, PGBUF_LATCH_READ, PEEK,
							   &rep_dir, &item_count, true /* lookup_hash */ );
  if (page_p == NULL)
    {
      assert (er_errid () != NO_ERROR);
      return er_errid ();
    }

  for (i = 0, repr_p = record.data; i < item_count; i++, repr_p += CATALOG_REPR_ITEM_SIZE)
    {
      if (CATALOG_GET_REPR_ITEM_REPRID (repr_p) != NULL_REPRID)
	{
	  *repr_id_p = CATALOG_GET_REPR_ITEM_REPRID (repr_p);
	}
    }

  pgbuf_unfix_and_init (thread_p, page_p);
  return NO_ERROR;
}

/*
 * catalog_insert () - Insert class representation information to catalog
 *   return: int
 *   record(in): Record descriptor containing class disk representation info.
 *   classoid(in): Class object identifier
 *   rep_dir_p(out): Representation Directory
 *
 * Note: The disk representation information for the initial
 * representation of the class and the class specific information
 * is extracted from the record descriptor and stored in the
 * catalog. This routine must be the first routine called for the
 * storage of class representation informations in the catalog.
 */
int
catalog_insert (THREAD_ENTRY * thread_p, RECDES * record_p, OID * class_oid_p, OID * rep_dir_p)
{
  REPR_ID new_repr_id;
  DISK_REPR *disk_repr_p = NULL;
  CLS_INFO *class_info_p = NULL;

  assert (class_oid_p != NULL);
  assert (record_p != NULL);
  assert (rep_dir_p != NULL);
  assert (OID_ISNULL (rep_dir_p));

  new_repr_id = (REPR_ID) or_rep_id (record_p);
  if (new_repr_id == NULL_REPRID)
    {
      er_set (ER_ERROR_SEVERITY, ARG_FILE_LINE, ER_CT_INVALID_REPRID, 1, new_repr_id);
      return ER_CT_INVALID_REPRID;
    }

  disk_repr_p = orc_diskrep_from_record (thread_p, record_p);
  if (disk_repr_p == NULL)
    {
      assert (er_errid () != NO_ERROR);
      return er_errid ();
    }

  assert (OID_ISNULL (rep_dir_p));
  if (catalog_add_representation (thread_p, class_oid_p, new_repr_id, disk_repr_p, rep_dir_p, NULL) < 0
      || OID_ISNULL (rep_dir_p))
    {
      orc_free_diskrep (disk_repr_p);

      assert (er_errid () != NO_ERROR);
      return er_errid ();
    }

  assert (!OID_ISNULL (rep_dir_p));

  orc_free_diskrep (disk_repr_p);

  class_info_p = orc_class_info_from_record (record_p);
  if (class_info_p == NULL)
    {
      assert (er_errid () != NO_ERROR);
      return er_errid ();
    }

  /* save representation directory oid into class_info record */
  assert (OID_ISNULL (&(class_info_p->ci_rep_dir)));
  COPY_OID (&(class_info_p->ci_rep_dir), rep_dir_p);

  if (catalog_add_class_info (thread_p, class_oid_p, class_info_p, NULL) < 0)
    {
      orc_free_class_info (class_info_p);

      assert (er_errid () != NO_ERROR);
      return er_errid ();
    }
  orc_free_class_info (class_info_p);

  return NO_ERROR;
}

/*
 * catalog_update () - Update class representation information to catalog
 *   return: int
 *   record(in): Record descriptor containing class disk representation info.
 *   classoid(in): Class object identifier
 *
 * Note: The disk representation information for the specified class and
 * also possibly the class specific information is updated, if
 * the record descriptor contains a new disk representation, ie.
 * has a new representation identifier different from the most
 * recent representation identifier of the class. The class
 * information is extracted and only the HFID field is set, if
 * needed, in order to preserve old class statistics.
 */
int
catalog_update (THREAD_ENTRY * thread_p, RECDES * record_p, OID * class_oid_p)
{
  REPR_ID current_repr_id, new_repr_id;
  DISK_REPR *disk_repr_p = NULL;
  DISK_REPR *old_repr_p = NULL;
  CLS_INFO *class_info_p = NULL;
  HFID class_hfid;
  OID rep_dir;
  int err;

  new_repr_id = (REPR_ID) or_rep_id (record_p);
  if (new_repr_id == NULL_REPRID)
    {
      er_set (ER_ERROR_SEVERITY, ARG_FILE_LINE, ER_CT_INVALID_REPRID, 1, new_repr_id);
      return ER_CT_INVALID_REPRID;
    }

  or_class_rep_dir (record_p, &rep_dir);
  assert (!OID_ISNULL (&rep_dir));

  disk_repr_p = orc_diskrep_from_record (thread_p, record_p);
  if (disk_repr_p == NULL)
    {
      assert (er_errid () != NO_ERROR);
      return er_errid ();
    }

  if (catalog_get_last_representation_id (thread_p, class_oid_p, &current_repr_id) < 0)
    {
      assert (er_errid () != NO_ERROR);
      return er_errid ();
    }

  if (current_repr_id != NULL_REPRID)
    {
      old_repr_p = catalog_get_representation (thread_p, class_oid_p, current_repr_id, NULL);
      if (old_repr_p == NULL)
	{
	  if (er_errid () != ER_SP_UNKNOWN_SLOTID)
	    {
	      orc_free_diskrep (disk_repr_p);

	      assert (er_errid () != NO_ERROR);
	      return er_errid ();
	    }
	}

      /* Migrate statistics from the old representation to the new one */
      if (old_repr_p)
	{
	  catalog_copy_disk_attributes (disk_repr_p->fixed, disk_repr_p->n_fixed, old_repr_p->fixed,
					old_repr_p->n_fixed);
	  catalog_copy_disk_attributes (disk_repr_p->variable, disk_repr_p->n_variable, old_repr_p->variable,
					old_repr_p->n_variable);

	  catalog_free_representation_and_init (old_repr_p);
	  err = catalog_drop (thread_p, class_oid_p, current_repr_id);
	  if (err != NO_ERROR)
	    {
	      orc_free_diskrep (disk_repr_p);
	      return err;
	    }
	}
    }

  assert (!OID_ISNULL (&rep_dir));
  if (catalog_add_representation (thread_p, class_oid_p, new_repr_id, disk_repr_p, &rep_dir, NULL) < 0)
    {
      orc_free_diskrep (disk_repr_p);

      assert (er_errid () != NO_ERROR);
      return er_errid ();
    }

  orc_free_diskrep (disk_repr_p);

  class_info_p = catalog_get_class_info (thread_p, class_oid_p, NULL);
  if (class_info_p == NULL)
    {
      assert (er_errid () != NO_ERROR);
      return er_errid ();
    }

  assert (OID_EQ (&rep_dir, &(class_info_p->ci_rep_dir)));

  or_class_hfid (record_p, &(class_hfid));

  if (!HFID_EQ (&class_info_p->ci_hfid, &class_hfid))
    {
      class_info_p->ci_hfid = class_hfid;
      if (!HFID_IS_NULL (&class_info_p->ci_hfid))
	{
	  if (catalog_update_class_info (thread_p, class_oid_p, class_info_p, NULL, false) == NULL)
	    {
	      catalog_free_class_info (class_info_p);

	      assert (er_errid () != NO_ERROR);
	      return er_errid ();
	    }
	}
    }
  catalog_free_class_info (class_info_p);

  return NO_ERROR;
}

/*
 * catalog_delete () - Delete class representation information from catalog
 *   return: int
 *   classoid(in): Class object identifier
 *
 * Note: All the disk representation information for the class and the
 * class specific information are dropped from the catalog.
 */
int
catalog_delete (THREAD_ENTRY * thread_p, OID * class_oid_p)
{
  if (catalog_drop_all_representation_and_class (thread_p, class_oid_p) != NO_ERROR)
    {
      assert (er_errid () != NO_ERROR);
      return er_errid ();
    }

  return NO_ERROR;
}

/*
 * Checkdb consistency check routines
 */

/*
 * catalog_check_class_consistency () -
 *   return: DISK_VALID, DISK_INVALID or DISK_ERROR
 *   class_oid_p(in): Class object identifier
 *
 * Note: This function checks the consistency of the class information
 * in the class and returns the consistency result. It checks
 * if the class points a valid page entry that
 * contains the representations directory for the class. It then
 * checks for each entry in the representations directory if
 * corresponding page slot entry exits.
 */
static DISK_ISVALID
catalog_check_class_consistency (THREAD_ENTRY * thread_p, OID * class_oid_p)
{
  OID rep_dir;
  RECDES record;
  CATALOG_REPR_ITEM repr_item;
  VPID vpid;
  PAGE_PTR page_p;
  PAGE_PTR repr_page_p;
  int repr_count;
  char *repr_p;
  CLS_INFO class_info = CLS_INFO_INITIALIZER;
  int i;
  DISK_ISVALID valid;

  OID_SET_NULL (&rep_dir);	/* init */

  record.area_size = -1;

  /* get old directory for the class */
  if (catalog_get_rep_dir (thread_p, class_oid_p, &rep_dir, true /* lookup_hash */ ) != NO_ERROR
      || OID_ISNULL (&rep_dir))
    {
      assert (er_errid () != NO_ERROR);
      return DISK_ERROR;
    }

  /* Check if the catalog index points to an existing representations directory. */

  vpid.volid = rep_dir.volid;
  vpid.pageid = rep_dir.pageid;
  valid = file_check_vpid (thread_p, &catalog_Id.vfid, &vpid);

  if (valid != DISK_VALID)
    {
      if (er_errid () == ER_PB_BAD_PAGEID)
	{
	  er_set (ER_ERROR_SEVERITY, ARG_FILE_LINE, ER_HEAP_UNKNOWN_OBJECT, 3, rep_dir.volid, rep_dir.pageid,
		  rep_dir.slotid);
	}

      return valid;
    }

  page_p = catalog_get_representation_record (thread_p, &rep_dir, &record, PGBUF_LATCH_READ, PEEK, &repr_count);

  if (page_p == NULL)
    {
      er_set (ER_ERROR_SEVERITY, ARG_FILE_LINE, ER_CT_MISSING_REPR_DIR, 3, class_oid_p->volid, class_oid_p->pageid,
	      class_oid_p->slotid);
      return DISK_ERROR;
    }

  for (i = 0, repr_p = record.data; i < repr_count; i++, repr_p += CATALOG_REPR_ITEM_SIZE)
    {
      repr_item.page_id.pageid = CATALOG_GET_REPR_ITEM_PAGEID_PAGEID (repr_p);
      repr_item.page_id.volid = CATALOG_GET_REPR_ITEM_PAGEID_VOLID (repr_p);
      repr_item.slot_id = CATALOG_GET_REPR_ITEM_SLOTID (repr_p);
      repr_item.repr_id = CATALOG_GET_REPR_ITEM_REPRID (repr_p);

      valid = file_check_vpid (thread_p, &catalog_Id.vfid, &repr_item.page_id);
      if (valid != DISK_VALID)
	{
	  pgbuf_unfix_and_init (thread_p, page_p);
	  return valid;
	}

      repr_page_p = pgbuf_fix (thread_p, &repr_item.page_id, OLD_PAGE, PGBUF_LATCH_READ, PGBUF_UNCONDITIONAL_LATCH);
      if (repr_page_p == NULL)
	{
	  pgbuf_unfix_and_init (thread_p, page_p);
	  return DISK_ERROR;
	}

#if !defined (NDEBUG)
      (void) pgbuf_check_page_ptype (thread_p, repr_page_p, PAGE_CATALOG);
#endif /* !NDEBUG */

      if (spage_get_record (thread_p, repr_page_p, repr_item.slot_id, &record, PEEK) != S_SUCCESS)
	{
	  pgbuf_unfix_and_init (thread_p, repr_page_p);
	  pgbuf_unfix_and_init (thread_p, page_p);
	  er_set (ER_ERROR_SEVERITY, ARG_FILE_LINE, ER_CT_MISSING_REPR_INFO, 4, class_oid_p->volid, class_oid_p->pageid,
		  class_oid_p->slotid, repr_item.repr_id);
	  return DISK_ERROR;
	}

      /* is class info record */
      if (repr_item.repr_id == NULL_REPRID)
	{
	  catalog_get_class_info_from_record (&class_info, record.data);

	  if (!OID_EQ (&rep_dir, &(class_info.ci_rep_dir)))
	    {
	      assert (false);
	      pgbuf_unfix_and_init (thread_p, repr_page_p);
	      pgbuf_unfix_and_init (thread_p, page_p);
	      er_set (ER_ERROR_SEVERITY, ARG_FILE_LINE, ER_CT_MISSING_REPR_DIR, 3, class_oid_p->volid,
		      class_oid_p->pageid, class_oid_p->slotid);
	      return DISK_ERROR;
	    }
	}

      pgbuf_unfix_and_init (thread_p, repr_page_p);
    }

  pgbuf_unfix_and_init (thread_p, page_p);
  return DISK_VALID;
}

/*
 * catalog_check_consistency () - Check if catalog is in a consistent (valid)
 *                                state.
 *   return: DISK_VALID, DISK_INVALID or DISK_ERROR
 */
DISK_ISVALID
catalog_check_consistency (THREAD_ENTRY * thread_p)
{
  DISK_ISVALID ct_valid = DISK_VALID;
  RECDES peek = RECDES_INITIALIZER;	/* Record descriptor for peeking object */
  HFID root_hfid;
  OID class_oid;
#if !defined(NDEBUG)
  char *classname = NULL;
#endif
  HEAP_SCANCACHE scan_cache;
  MVCC_SNAPSHOT *mvcc_snapshot = NULL;

  mvcc_snapshot = logtb_get_mvcc_snapshot (thread_p);
  if (mvcc_snapshot == NULL)
    {
      return DISK_ERROR;
    }

  /* Find every single class */

  if (boot_find_root_heap (&root_hfid) != NO_ERROR || HFID_IS_NULL (&root_hfid))
    {
      goto exit_on_error;
    }

  if (heap_scancache_start (thread_p, &scan_cache, &root_hfid, oid_Root_class_oid, true, false, mvcc_snapshot) !=
      NO_ERROR)
    {
      goto exit_on_error;
    }

  class_oid.volid = root_hfid.vfid.volid;
  class_oid.pageid = NULL_PAGEID;
  class_oid.slotid = NULL_SLOTID;

  ct_valid = DISK_VALID;

  while (heap_next (thread_p, &root_hfid, oid_Root_class_oid, &class_oid, &peek, &scan_cache, PEEK) == S_SUCCESS)
    {
#if !defined(NDEBUG)
      classname = or_class_name (&peek);
      assert (classname != NULL);
      assert (strlen (classname) < DB_MAX_IDENTIFIER_LENGTH);
#endif
      if (lock_object (thread_p, &class_oid, oid_Root_class_oid, SCH_S_LOCK, LK_COND_LOCK) != LK_GRANTED)
	{
	  /* we do the checks by best-effort. we need the lock to avoid all kind of inconsistencies from doing checks on
	   * incomplete changes. doing an unconditional lock here is too complicated and unnecessary, since it is
	   * unusual to do checkdb and schema changes concurrently. */
	  er_log_debug (ARG_FILE_LINE,
			"Skipping checking catalog for class %d|%d|%d because conditional lock failed. \n",
			OID_AS_ARGS (&class_oid));
	  continue;
	}
      /* check catalog consistency */
      ct_valid = catalog_check_class_consistency (thread_p, &class_oid);
      /* remove lock */
      lock_unlock_object (thread_p, &class_oid, oid_Root_class_oid, SCH_S_LOCK, true);
      if (ct_valid != DISK_VALID)
	{
	  break;
	}
    }				/* while (...) */

  /* End the scan cursor */
  if (heap_scancache_end (thread_p, &scan_cache) != NO_ERROR)
    {
      ct_valid = DISK_ERROR;
    }

  return ct_valid;

exit_on_error:

  return DISK_ERROR;
}

/*
 * catalog_dump_disk_attribute () -
 *   return:
 *   atr(in):
 */
static void
catalog_dump_disk_attribute (DISK_ATTR * attr_p)
{
  char *value_p;
  int i, k;
  const char *prefix = "";

  fprintf (stdout, "\n");
  fprintf (stdout, "Attribute Information: \n\n ");
  fprintf (stdout, "Id: %d \n", attr_p->id);
  fprintf (stdout, " Type: ");

  switch (attr_p->type)
    {
    case DB_TYPE_INTEGER:
      fprintf (stdout, "DB_TYPE_INTEGER \n");
      break;
    case DB_TYPE_BIGINT:
      fprintf (stdout, "DB_TYPE_BIGINT \n");
      break;
    case DB_TYPE_FLOAT:
      fprintf (stdout, "DB_TYPE_FLOAT \n");
      break;
    case DB_TYPE_DOUBLE:
      fprintf (stdout, "DB_TYPE_DOUBLE \n");
      break;
    case DB_TYPE_STRING:
      fprintf (stdout, "DB_TYPE_STRING \n");
      break;
    case DB_TYPE_OBJECT:
      fprintf (stdout, "DB_TYPE_OBJECT \n");
      break;
    case DB_TYPE_SET:
      fprintf (stdout, "DB_TYPE_SET \n");
      break;
    case DB_TYPE_MULTISET:
      fprintf (stdout, "DB_TYPE_MULTISET \n");
      break;
    case DB_TYPE_SEQUENCE:
      fprintf (stdout, "DB_TYPE_SEQUENCE \n");
      break;
    case DB_TYPE_TIME:
      fprintf (stdout, "DB_TYPE_TIME \n");
      break;
    case DB_TYPE_MONETARY:
      fprintf (stdout, "DB_TYPE_MONETARY \n");
      break;
    case DB_TYPE_DATE:
      fprintf (stdout, "DB_TYPE_DATE \n");
      break;
    case DB_TYPE_BLOB:
      fprintf (stdout, "DB_TYPE_BLOB \n");
      break;
    case DB_TYPE_CLOB:
      fprintf (stdout, "DB_TYPE_CLOB \n");
      break;
    case DB_TYPE_VARIABLE:
      fprintf (stdout, "DB_TYPE_VARIABLE \n");
      break;
    case DB_TYPE_SUB:
      fprintf (stdout, "DB_TYPE_SUB \n");
      break;
    case DB_TYPE_POINTER:
      fprintf (stdout, "DB_TYPE_POINTER \n");
      break;
    case DB_TYPE_NULL:
      fprintf (stdout, "DB_TYPE_NULL \n");
      break;
    case DB_TYPE_JSON:
      fprintf (stdout, "DB_TYPE_JSON \n");
      break;
    default:
      break;
    }

  fprintf (stdout, " Location: %d \n", attr_p->location);
  fprintf (stdout, " Source Class_Id: { %d , %d , %d } \n", attr_p->classoid.volid, attr_p->classoid.pageid,
	   attr_p->classoid.slotid);
  fprintf (stdout, " Source Position: %d \n", attr_p->position);
  fprintf (stdout, " Def. Value Length: %d \n", attr_p->val_length);

  if (attr_p->val_length > 0)
    {
      value_p = (char *) attr_p->value;
      fprintf (stdout, " Value: ");

      for (k = 0; k < attr_p->val_length; k++, value_p++)
	{
	  fprintf (stdout, "%02X ", (unsigned char) (*value_p));
	}
      fprintf (stdout, " \n");
    }

  fprintf (stdout, " BTree statistics:\n");

  for (k = 0; k < attr_p->n_btstats; k++)
    {
      BTREE_STATS *bt_statsp = &attr_p->bt_stats[k];
      fprintf (stdout, "    BTID: { %d , %d }\n", bt_statsp->btid.vfid.volid, bt_statsp->btid.vfid.fileid);
      fprintf (stdout, "    Cardinality: %d (", bt_statsp->keys);

      prefix = "";
      assert (bt_statsp->pkeys_size <= BTREE_STATS_PKEYS_NUM);
      for (i = 0; i < bt_statsp->pkeys_size; i++)
	{
	  fprintf (stdout, "%s%d", prefix, bt_statsp->pkeys[i]);
	  prefix = ",";
	}

      fprintf (stdout, ") ,");
      fprintf (stdout, " Total Pages: %d , Leaf Pages: %d , Height: %d\n", bt_statsp->pages, bt_statsp->leafs,
	       bt_statsp->height);
    }

  fprintf (stdout, "\n");
}

/*
 * catalog_dump_representation () -
 *   return:
 *   dr(in):
 */
static void
catalog_dump_representation (DISK_REPR * disk_repr_p)
{
  DISK_ATTR *attr_p;
  int i;

  if (disk_repr_p != NULL)
    {
      fprintf (stdout, " DISK REPRESENTATION:  \n\n");
      fprintf (stdout, " Repr_Id : %d  N_Fixed : %d  Fixed_Length : %d  N_Variable : %d\n\n", disk_repr_p->id,
	       disk_repr_p->n_fixed, disk_repr_p->fixed_length, disk_repr_p->n_variable);

      fprintf (stdout, " Fixed Attribute Representations : \n\n");
      attr_p = disk_repr_p->fixed;
      for (i = 0; i < disk_repr_p->n_fixed; i++, attr_p++)
	{
	  catalog_dump_disk_attribute (attr_p);
	}

      fprintf (stdout, " Variable Attribute Representations : \n\n");
      attr_p = disk_repr_p->variable;
      for (i = 0; i < disk_repr_p->n_variable; i++, attr_p++)
	{
	  catalog_dump_disk_attribute (attr_p);
	}
    }
}

/*
 * catalog_file_map_page_dump () - FILE_MAP_PAGE_FUNC for catalog page dump
 *
 * return        : error code
 * thread_p (in) : thread entry
 * page (in)     : catalog page pointer
 * stop (in)     : not used
 * args (in)     : FILE *
 */
static int
catalog_file_map_page_dump (THREAD_ENTRY * thread_p, PAGE_PTR * page, bool * stop, void *args)
{
  CATALOG_PAGE_DUMP_CONTEXT *context = (CATALOG_PAGE_DUMP_CONTEXT *) args;
  RECDES record;

  if (spage_get_record (thread_p, *page, CATALOG_HEADER_SLOT, &record, PEEK) != S_SUCCESS)
    {
      assert_release (false);
      return ER_FAILED;
    }

  fprintf (context->fp, "\n-----------------------------------------------\n");
  fprintf (context->fp, "\n Page %d \n", context->page_index);

  fprintf (context->fp, "\nPage_Id: {%d , %d}\n", PGBUF_PAGE_VPID_AS_ARGS (*page));
  fprintf (context->fp, "Directory Cnt: %d\n", CATALOG_GET_PGHEADER_DIR_COUNT (record.data));
  fprintf (context->fp, "Overflow Page Id: {%d , %d}\n\n", CATALOG_GET_PGHEADER_OVFL_PGID_PAGEID (record.data),
	   CATALOG_GET_PGHEADER_OVFL_PGID_VOLID (record.data));

  spage_dump (thread_p, context->fp, *page, 0);
  context->page_index++;
  return NO_ERROR;
}

/*
 * catalog_file_map_overflow_count () - FILE_MAP_PAGE_FUNC to count overflows
 *
 * return        : error code
 * thread_p (in) : thread entry
 * page (in)     : catalog page pointer
 * stop (in)     : not used
 * args (in)     : overflow count
 */
static int
catalog_file_map_overflow_count (THREAD_ENTRY * thread_p, PAGE_PTR * page, bool * stop, void *args)
{
  int *overflow_count = (int *) args;
  RECDES record;

  if (spage_get_record (thread_p, *page, CATALOG_HEADER_SLOT, &record, PEEK) != S_SUCCESS)
    {
      assert_release (false);
      return ER_FAILED;
    }
  if (CATALOG_GET_PGHEADER_OVFL_PGID_PAGEID (record.data) != NULL_PAGEID)
    {
      (*overflow_count)++;
    }
  return NO_ERROR;
}

/*
 * catalog_dump () - The content of catalog is dumped.
 *   return: nothing
 *   dump_flg(in): Catalog dump flag. Should be set to:
 *                 0 : for catalog information content dump
 *                 1 : for catalog and catalog index slotted page dump
 */
void
catalog_dump (THREAD_ENTRY * thread_p, FILE * fp, int dump_flag)
{
  RECDES peek = RECDES_INITIALIZER;	/* Record descriptor for peeking object */
  HFID root_hfid;
  OID class_oid;
#if !defined(NDEBUG)
  char *classname = NULL;
#endif
  HEAP_SCANCACHE scan_cache;
  MVCC_SNAPSHOT *mvcc_snapshot = NULL;

  REPR_ID *repr_id_set, *repr_id_p;
  DISK_REPR *disk_repr_p = NULL;
  int repr_count;
  CLS_INFO *class_info_p = NULL;
  int n, overflow_count;

  CATALOG_PAGE_DUMP_CONTEXT page_dump_context;

  fprintf (fp, "\n <<<<< C A T A L O G   D U M P >>>>> \n\n");

  fprintf (fp, "\n Catalog Dump: \n\n");

  mvcc_snapshot = logtb_get_mvcc_snapshot (thread_p);
  if (mvcc_snapshot == NULL)
    {
      return;
    }

  /* Find every single class */

  if (boot_find_root_heap (&root_hfid) != NO_ERROR || HFID_IS_NULL (&root_hfid))
    {
      return;
    }

  if (heap_scancache_start (thread_p, &scan_cache, &root_hfid, oid_Root_class_oid, true, false, mvcc_snapshot) !=
      NO_ERROR)
    {
      return;
    }

  class_oid.volid = root_hfid.vfid.volid;
  class_oid.pageid = NULL_PAGEID;
  class_oid.slotid = NULL_SLOTID;

  while (heap_next (thread_p, &root_hfid, oid_Root_class_oid, &class_oid, &peek, &scan_cache, PEEK) == S_SUCCESS)
    {
#if !defined(NDEBUG)
      classname = or_class_name (&peek);
      assert (classname != NULL);
      assert (strlen (classname) < DB_MAX_IDENTIFIER_LENGTH);
#endif

      fprintf (fp, " -------------------------------------------------\n");
      fprintf (fp, " CLASS_ID: { %d , %d , %d } \n", class_oid.volid, class_oid.pageid, class_oid.slotid);

      repr_id_set = NULL;
      catalog_get_representation_directory (thread_p, &class_oid, &repr_id_set, &repr_count);
      fprintf (fp, " Repr_cnt: %d \n", repr_count);

      /* get the representations identifiers set for the class */
      repr_id_p = repr_id_set;
      for (repr_id_p += repr_count - 1; repr_count; repr_id_p--, repr_count--)
	{
	  if (*repr_id_p == NULL_REPRID)
	    {
	      continue;
	    }

	  fprintf (fp, " Repr_id: %d\n", *repr_id_p);
	}

      fprintf (fp, "\n");

      /* Get the class specific information for this class */
      class_info_p = catalog_get_class_info (thread_p, &class_oid, NULL);
      if (class_info_p != NULL)
	{
	  fprintf (fp, " Class Specific Information: \n\n");
	  fprintf (fp, " HFID: { vfid = { %d , %d }, hpgid = %d }\n", class_info_p->ci_hfid.vfid.fileid,
		   class_info_p->ci_hfid.vfid.volid, class_info_p->ci_hfid.hpgid);

	  fprintf (fp, " Total Pages in Heap: %d\n", class_info_p->ci_tot_pages);
	  fprintf (fp, " Total Objects: %d\n", class_info_p->ci_tot_objects);

	  fprintf (fp, " Representation directory OID: { %d , %d , %d } \n", class_info_p->ci_rep_dir.volid,
		   class_info_p->ci_rep_dir.pageid, class_info_p->ci_rep_dir.slotid);

	  catalog_free_class_info_and_init (class_info_p);
	}

      fprintf (fp, "\n");

      /* get the representations identifiers set for the class */
      repr_id_p = repr_id_set;
      for (repr_id_p += repr_count - 1; repr_count; repr_id_p--, repr_count--)
	{
	  if (*repr_id_p == NULL_REPRID)
	    {
	      continue;
	    }

	  disk_repr_p = catalog_get_representation (thread_p, &class_oid, *repr_id_p, NULL);
	  if (disk_repr_p == NULL)
	    {
	      continue;		/* is error */
	    }

	  catalog_dump_representation (disk_repr_p);
	  catalog_free_representation_and_init (disk_repr_p);
	}

      if (repr_id_set != NULL)
	{
	  free_and_init (repr_id_set);
	}

      heap_classrepr_dump_all (thread_p, fp, &class_oid);
    }				/* while (...) */

  /* End the scan cursor */
  if (heap_scancache_end (thread_p, &scan_cache) != NO_ERROR)
    {
      return;
    }

  if (dump_flag == 1)
    {
      /* slotted page dump */
      fprintf (fp, "\n Catalog Directory Dump: \n\n");

      if (file_get_num_user_pages (thread_p, &catalog_Id.vfid, &n) != NO_ERROR)
	{
	  ASSERT_ERROR ();
	  return;
	}
      fprintf (fp, "Total Pages Count: %d\n\n", n);

      overflow_count = 0;
      if (file_map_pages (thread_p, &catalog_Id.vfid, PGBUF_LATCH_READ, PGBUF_UNCONDITIONAL_LATCH,
			  catalog_file_map_overflow_count, &overflow_count) != NO_ERROR)
	{
	  ASSERT_ERROR ();
	  return;
	}

      fprintf (fp, "Regular Pages Count: %d\n\n", n - overflow_count);
      fprintf (fp, "Overflow Pages Count: %d\n\n", overflow_count);

      page_dump_context.fp = fp;
      page_dump_context.page_index = 0;
      if (file_map_pages (thread_p, &catalog_Id.vfid, PGBUF_LATCH_READ, PGBUF_UNCONDITIONAL_LATCH,
			  catalog_file_map_page_dump, &page_dump_context) != NO_ERROR)
	{
	  ASSERT_ERROR ();
	  return;
	}
    }
}

static void
catalog_clear_hash_table (THREAD_ENTRY * thread_p)
{
  catalog_Hashmap.clear (thread_p);
}


/*
 * catalog_rv_new_page_redo () - Redo the initializations of a new catalog page
 *   return: int
 *   recv(in): Recovery structure
 */
int
catalog_rv_new_page_redo (THREAD_ENTRY * thread_p, const LOG_RCV * recv_p)
{
  char data[CATALOG_PAGE_HEADER_SIZE + MAX_ALIGNMENT], *aligned_data;
  RECDES record = { CATALOG_PAGE_HEADER_SIZE, CATALOG_PAGE_HEADER_SIZE, REC_HOME, NULL };
  PGSLOTID slot_id;
  int success;

  aligned_data = PTR_ALIGN (data, MAX_ALIGNMENT);

  catalog_clear_hash_table (thread_p);

  (void) pgbuf_set_page_ptype (thread_p, recv_p->pgptr, PAGE_CATALOG);

  spage_initialize (thread_p, recv_p->pgptr, ANCHORED_DONT_REUSE_SLOTS, MAX_ALIGNMENT, SAFEGUARD_RVSPACE);

  recdes_set_data_area (&record, aligned_data, CATALOG_PAGE_HEADER_SIZE);
  catalog_put_page_header (record.data, (CATALOG_PAGE_HEADER *) recv_p->data);
  success = spage_insert (thread_p, recv_p->pgptr, &record, &slot_id);

  if (success != SP_SUCCESS || slot_id != CATALOG_HEADER_SLOT)
    {
      if (success != SP_SUCCESS)
	{
	  er_set (ER_ERROR_SEVERITY, ARG_FILE_LINE, ER_GENERIC_ERROR, 0);
	}
      assert (er_errid () != NO_ERROR);
      return er_errid ();
    }

  pgbuf_set_dirty (thread_p, recv_p->pgptr, DONT_FREE);
  return NO_ERROR;
}

/*
 * catalog_rv_insert_redo () - Redo the insertion of a record at a specific slot.
 *   return: int
 *   recv(in): Recovery structure
 */
int
catalog_rv_insert_redo (THREAD_ENTRY * thread_p, const LOG_RCV * recv_p)
{
  PGSLOTID slot_id;
  RECDES record;
  int success;

  catalog_clear_hash_table (thread_p);

  slot_id = recv_p->offset;

  recdes_set_data_area (&record, (char *) (recv_p->data) + sizeof (record.type), recv_p->length - sizeof (record.type));
  record.length = record.area_size;
  record.type = *(INT16 *) (recv_p->data);

  success = spage_insert_for_recovery (thread_p, recv_p->pgptr, slot_id, &record);
  if (success != SP_SUCCESS)
    {
      if (success != SP_ERROR)
	{
	  er_set (ER_ERROR_SEVERITY, ARG_FILE_LINE, ER_GENERIC_ERROR, 0);
	}
      assert (er_errid () != NO_ERROR);
      return er_errid ();
    }

  pgbuf_set_dirty (thread_p, recv_p->pgptr, DONT_FREE);
  return NO_ERROR;
}

/*
 * catalog_rv_insert_undo () - Undo the insert of a record by deleting the record.
 *   return: int
 *   recv(in): Recovery structure
 */
int
catalog_rv_insert_undo (THREAD_ENTRY * thread_p, const LOG_RCV * recv_p)
{
  PGSLOTID slot_id;

  catalog_clear_hash_table (thread_p);

  slot_id = recv_p->offset;
  (void) spage_delete_for_recovery (thread_p, recv_p->pgptr, slot_id);
  pgbuf_set_dirty (thread_p, recv_p->pgptr, DONT_FREE);

  return NO_ERROR;
}

/*
 * catalog_rv_delete_redo () - Redo the deletion of a record.
 *   return: int
 *   recv(in): Recovery structure
 */
int
catalog_rv_delete_redo (THREAD_ENTRY * thread_p, const LOG_RCV * recv_p)
{
  PGSLOTID slot_id;

  catalog_clear_hash_table (thread_p);

  slot_id = recv_p->offset;
  (void) spage_delete (thread_p, recv_p->pgptr, slot_id);
  pgbuf_set_dirty (thread_p, recv_p->pgptr, DONT_FREE);

  return NO_ERROR;
}


/*
 * catalog_get_cardinality () - gets the cardinality of an index using
 *			      class OID, class DISK_REPR, index BTID
 *			      and partial key count
 *   return: NO_ERROR, or error code
 *   thread_p(in)  : thread context
 *   class_oid(in): class OID
 *   disk_repr_p(in): class DISK_REPR
 *   btid(in): index BTID
 *   key_pos(in)   : partial key (i-th column from index definition)
 *   cardinality(out): number of distinct values
 *
 */
int
catalog_get_cardinality (THREAD_ENTRY * thread_p, OID * class_oid, DISK_REPR * rep, BTID * btid, const int key_pos,
			 int *cardinality)
{
  int idx_cnt;
  int att_cnt;
  int error = NO_ERROR;
  BTREE_STATS *p_stat_info = NULL;
  BTREE_STATS *curr_stat_info = NULL;
  DISK_ATTR *disk_attr_p = NULL;
  BTID curr_bitd;
  bool is_btree_found;
  DISK_REPR *disk_repr_p = NULL;
  bool free_disk_rep = false;
  int key_size;
  OID *partitions = NULL;
  int count = 0;
  CLS_INFO *subcls_info = NULL;
  DISK_REPR *subcls_disk_rep = NULL;
  OR_CLASSREP *subcls_rep = NULL;
  OR_CLASSREP *cls_rep = NULL;
  DISK_ATTR *subcls_attr = NULL;
  const BTREE_STATS *subcls_stats = NULL;
  REPR_ID subcls_repr_id;
  int subcls_idx_cache;
  int idx_cache;
  int i;
  bool is_subcls_attr_found = false;
  bool free_cls_rep = false;
  CATALOG_ACCESS_INFO catalog_access_info = CATALOG_ACCESS_INFO_INITIALIZER;
  OID dir_oid;

  assert (class_oid != NULL && btid != NULL && cardinality != NULL);
  *cardinality = -1;

  if (rep != NULL)
    {
      disk_repr_p = rep;
    }
  else
    {
      int repr_id;

      error = catalog_get_dir_oid_from_cache (thread_p, class_oid, &dir_oid);
      if (error != NO_ERROR)
	{
	  goto exit;
	}

      catalog_access_info.class_oid = class_oid;
      catalog_access_info.dir_oid = &dir_oid;
      error = catalog_start_access_with_dir_oid (thread_p, &catalog_access_info, S_LOCK);
      if (error != NO_ERROR)
	{
	  goto exit;
	}

      /* get last representation id, if is not already known */
      error = catalog_get_last_representation_id (thread_p, class_oid, &repr_id);
      if (error != NO_ERROR)
	{
	  goto exit;
	}

      /* get disk representation : the disk representation contains a some pre-filled BTREE statistics, but no partial
       * keys info yet */
      disk_repr_p = catalog_get_representation (thread_p, class_oid, repr_id, &catalog_access_info);
      if (disk_repr_p == NULL)
	{
	  er_set (ER_ERROR_SEVERITY, ARG_FILE_LINE, ER_UNEXPECTED, 1, "Disk representation not found.");
	  error = ER_UNEXPECTED;
	  goto exit;
	}
      catalog_end_access_with_dir_oid (thread_p, &catalog_access_info, NO_ERROR);
      free_disk_rep = true;
    }

  cls_rep = heap_classrepr_get (thread_p, class_oid, NULL, NULL_REPRID, &idx_cache);
  if (cls_rep == NULL)
    {
      er_set (ER_ERROR_SEVERITY, ARG_FILE_LINE, ER_UNEXPECTED, 1, "Class representation not found.");
      error = ER_UNEXPECTED;
      goto exit_cleanup;
    }
  free_cls_rep = true;

  /* There should be only one OR_ATTRIBUTE element that contains the index; this is the element corresponding to the
   * attribute which is the first key in the index */
  p_stat_info = NULL;
  is_btree_found = false;
  /* first, search in the fixed attributes : */
  for (att_cnt = 0, disk_attr_p = disk_repr_p->fixed; att_cnt < disk_repr_p->n_fixed; att_cnt++, disk_attr_p++)
    {
      /* search for BTID in each BTREE_STATS element from current attribute */
      for (idx_cnt = 0, curr_stat_info = disk_attr_p->bt_stats; idx_cnt < disk_attr_p->n_btstats;
	   idx_cnt++, curr_stat_info++)
	{
	  curr_bitd = curr_stat_info->btid;
	  if (BTID_IS_EQUAL (&curr_bitd, btid))
	    {
	      p_stat_info = curr_stat_info;
	      is_btree_found = true;
	      break;
	    }
	}
      if (is_btree_found)
	{
	  break;
	}
    }

  if (!is_btree_found)
    {
      assert_release (p_stat_info == NULL);
      /* not found, repeat the search for variable attributes */
      for (att_cnt = 0, disk_attr_p = disk_repr_p->variable; att_cnt < disk_repr_p->n_variable;
	   att_cnt++, disk_attr_p++)
	{
	  /* search for BTID in each BTREE_STATS element from current attribute */
	  for (idx_cnt = 0, curr_stat_info = disk_attr_p->bt_stats; idx_cnt < disk_attr_p->n_btstats;
	       idx_cnt++, curr_stat_info++)
	    {
	      curr_bitd = curr_stat_info->btid;
	      if (BTID_IS_EQUAL (&curr_bitd, btid))
		{
		  p_stat_info = curr_stat_info;
		  is_btree_found = true;
		  break;
		}
	    }
	  if (is_btree_found)
	    {
	      break;
	    }
	}
    }

  if (!is_btree_found)
    {
      er_set (ER_ERROR_SEVERITY, ARG_FILE_LINE, ER_UNEXPECTED, 1, "B-Tree not found.");
      error = ER_UNEXPECTED;
      goto exit_cleanup;
    }

  assert_release (p_stat_info != NULL);
  assert_release (BTID_IS_EQUAL (&(p_stat_info->btid), btid));
  assert_release (p_stat_info->pkeys_size > 0);
  assert_release (p_stat_info->pkeys_size <= BTREE_STATS_PKEYS_NUM);

  /* since btree_get_stats is too slow, use the old statistics. the user must previously execute 'update statistics on
   * class_name', in order to get updated statistics. */

  if (TP_DOMAIN_TYPE (p_stat_info->key_type) == DB_TYPE_MIDXKEY)
    {
      key_size = tp_domain_size (p_stat_info->key_type->setdomain);
    }
  else
    {
      key_size = 1;
    }

  if (key_pos >= key_size || key_pos < 0)
    {
      er_set (ER_WARNING_SEVERITY, ARG_FILE_LINE, ER_QPROC_FUNCTION_ARG_ERROR, 1, "index_cardinality()");
      goto exit_cleanup;
    }

  error = partition_get_partition_oids (thread_p, class_oid, &partitions, &count);
  if (error != NO_ERROR)
    {
      goto exit_cleanup;
    }

  if (count == 0)
    {
      *cardinality = p_stat_info->keys;
    }
  else
    {
      *cardinality = 0;
      for (i = 0; i < count; i++)
	{
	  /* clean subclass loaded in previous iteration */
	  if (subcls_info != NULL)
	    {
	      catalog_free_class_info_and_init (subcls_info);
	    }
	  if (subcls_disk_rep != NULL)
	    {
	      catalog_free_representation_and_init (subcls_disk_rep);
	    }
	  if (subcls_rep != NULL)
	    {
	      heap_classrepr_free_and_init (subcls_rep, &subcls_idx_cache);
	    }

	  if (catalog_get_dir_oid_from_cache (thread_p, &partitions[i], &dir_oid) != NO_ERROR)
	    {
	      continue;
	    }

	  catalog_access_info.class_oid = &partitions[i];
	  catalog_access_info.dir_oid = &dir_oid;
	  error = catalog_start_access_with_dir_oid (thread_p, &catalog_access_info, S_LOCK);
	  if (error != NO_ERROR)
	    {
	      goto exit_cleanup;
	    }

	  /* load new subclass */
	  subcls_info = catalog_get_class_info (thread_p, &partitions[i], &catalog_access_info);
	  if (subcls_info == NULL)
	    {
	      assert (er_errid () != NO_ERROR);
	      error = er_errid ();
	      goto exit_cleanup;
	    }

	  /* get disk repr for subclass */
	  error = catalog_get_last_representation_id (thread_p, &partitions[i], &subcls_repr_id);
	  if (error != NO_ERROR)
	    {
	      goto exit_cleanup;
	    }

	  subcls_disk_rep = catalog_get_representation (thread_p, &partitions[i], subcls_repr_id, &catalog_access_info);
	  if (subcls_disk_rep == NULL)
	    {
	      assert (er_errid () != NO_ERROR);
	      error = er_errid ();
	      goto exit_cleanup;
	    }
	  catalog_end_access_with_dir_oid (thread_p, &catalog_access_info, NO_ERROR);

	  subcls_rep = heap_classrepr_get (thread_p, &partitions[i], NULL, NULL_REPRID, &subcls_idx_cache);
	  if (subcls_rep == NULL)
	    {
	      error = ER_FAILED;
	      goto exit_cleanup;
	    }

	  is_subcls_attr_found = false;
	  for (att_cnt = 0, subcls_attr = subcls_disk_rep->fixed; att_cnt < subcls_disk_rep->n_fixed;
	       att_cnt++, subcls_attr++)
	    {
	      if (disk_attr_p->id == subcls_attr->id)
		{
		  is_subcls_attr_found = true;
		  break;
		}
	    }
	  if (!is_subcls_attr_found)
	    {
	      for (att_cnt = 0, subcls_attr = subcls_disk_rep->variable; att_cnt < subcls_disk_rep->n_variable;
		   att_cnt++, subcls_attr++)
		{
		  if (disk_attr_p->id == subcls_attr->id)
		    {
		      is_subcls_attr_found = true;
		      break;
		    }
		}
	    }

	  if (!is_subcls_attr_found)
	    {
	      er_set (ER_ERROR_SEVERITY, ARG_FILE_LINE, ER_UNEXPECTED, 1, "Attribute of subclass not found.");
	      error = ER_UNEXPECTED;
	      goto exit_cleanup;
	    }
	  subcls_stats = stats_find_inherited_index_stats (cls_rep, subcls_rep, subcls_attr, btid);
	  if (subcls_stats == NULL)
	    {
	      error = ER_FAILED;
	      goto exit_cleanup;
	    }

	  *cardinality = *cardinality + subcls_stats->keys;
	}
    }

exit_cleanup:
  if (free_disk_rep)
    {
      catalog_free_representation_and_init (disk_repr_p);
    }
  if (free_cls_rep)
    {
      heap_classrepr_free_and_init (cls_rep, &idx_cache);
    }
  if (subcls_info != NULL)
    {
      catalog_free_class_info_and_init (subcls_info);
    }
  if (subcls_disk_rep != NULL)
    {
      catalog_free_representation_and_init (subcls_disk_rep);
    }
  if (subcls_rep != NULL)
    {
      heap_classrepr_free_and_init (subcls_rep, &subcls_idx_cache);
    }
  if (partitions != NULL)
    {
      db_private_free (thread_p, partitions);
    }
exit:
  catalog_end_access_with_dir_oid (thread_p, &catalog_access_info, error);
  return error;
}

/*
 * catalog_get_cardinality_by_name () - gets the cardinality of an index using
 *				      its name and partial key count
 *   return: NO_ERROR, or error code
 *   thread_p(in)  : thread context
 *   class_name(in): name of class
 *   index_name(in): name of index
 *   key_pos(in)   : partial key (i-th column from index definition)
 *   cardinality(out): number of distinct values
 *
 */
int
catalog_get_cardinality_by_name (THREAD_ENTRY * thread_p, const char *class_name, const char *index_name,
				 const int key_pos, int *cardinality)
{
  int error = NO_ERROR;
  BTID found_btid;
  BTID curr_bitd;
  OID class_oid;
  char cls_lower[DB_MAX_IDENTIFIER_LENGTH] = { 0 };
  LC_FIND_CLASSNAME status;

  BTID_SET_NULL (&found_btid);
  BTID_SET_NULL (&curr_bitd);

  assert (class_name != NULL);
  assert (index_name != NULL);
  assert (cardinality != NULL);

  *cardinality = -1;

  /* get class OID from class name */
  intl_identifier_lower (class_name, cls_lower);

  status = xlocator_find_class_oid (thread_p, cls_lower, &class_oid, NULL_LOCK);
  if (status == LC_CLASSNAME_ERROR)
    {
      er_set (ER_WARNING_SEVERITY, ARG_FILE_LINE, ER_LC_UNKNOWN_CLASSNAME, 1, cls_lower);
      return ER_FAILED;
    }

  if (status == LC_CLASSNAME_DELETED || OID_ISNULL (&class_oid))
    {
      er_set (ER_WARNING_SEVERITY, ARG_FILE_LINE, ER_LC_UNKNOWN_CLASSNAME, 1, class_name);
      goto exit;
    }

  if (lock_object (thread_p, &class_oid, oid_Root_class_oid, SCH_S_LOCK, LK_UNCOND_LOCK) != LK_GRANTED)
    {
      error = ER_FAILED;
      goto exit;
    }

  error = heap_get_btid_from_index_name (thread_p, &class_oid, index_name, &found_btid);
  if (error != NO_ERROR)
    {
      goto exit;
    }

  if (BTID_IS_NULL (&found_btid))
    {
      er_set (ER_WARNING_SEVERITY, ARG_FILE_LINE, ER_OBJ_INDEX_NOT_FOUND, 0);
      goto exit;
    }

  return catalog_get_cardinality (thread_p, &class_oid, NULL, &found_btid, key_pos, cardinality);

exit:
  return error;
}

/*
 * catalog_rv_delete_undo () - Undo the deletion of a record.
 *   return: int
 *   recv(in): Recovery structure
 */
int
catalog_rv_delete_undo (THREAD_ENTRY * thread_p, const LOG_RCV * recv_p)
{
  catalog_clear_hash_table (thread_p);
  return catalog_rv_insert_redo (thread_p, recv_p);
}

/*
 * catalog_rv_update () - Recover an update either for undo or redo
 *   return: int
 *   recv(in): Recovery structure
 *
 * Note: Recover an update to a record in a slotted page
 */
int
catalog_rv_update (THREAD_ENTRY * thread_p, const LOG_RCV * recv_p)
{
  PGSLOTID slot_id;
  RECDES record;

  catalog_clear_hash_table (thread_p);

  slot_id = recv_p->offset;

  recdes_set_data_area (&record, (char *) (recv_p->data) + sizeof (record.type), recv_p->length - sizeof (record.type));
  record.length = record.area_size;
  record.type = *(INT16 *) (recv_p->data);

  if (spage_update (thread_p, recv_p->pgptr, slot_id, &record) != SP_SUCCESS)
    {
      assert (er_errid () != NO_ERROR);
      return er_errid ();
    }

  pgbuf_set_dirty (thread_p, recv_p->pgptr, DONT_FREE);
  return NO_ERROR;
}

/*
 * catalog_rv_ovf_page_logical_insert_undo () - Undo new overflow page creation.
 *   return: int
 *   recv(in): Recovery structure
 */
int
catalog_rv_ovf_page_logical_insert_undo (THREAD_ENTRY * thread_p, const LOG_RCV * recv_p)
{
  VPID *vpid_p;

  catalog_clear_hash_table (thread_p);

  vpid_p = (VPID *) recv_p->data;
  return file_dealloc (thread_p, &catalog_Id.vfid, vpid_p, FILE_CATALOG);
}

/*
 * catalog_get_dir_oid_from_cache () - Get directory OID from cache or class record
 *   return: error status
 *   class_id_p(in): Class identifier
 *   dir_oid_p(out): directory OID
 *
 */
int
catalog_get_dir_oid_from_cache (THREAD_ENTRY * thread_p, const OID * class_id_p, OID * dir_oid_p)
{
  CATALOG_ENTRY *catalog_value_p;
  CATALOG_KEY catalog_key;
  HEAP_SCANCACHE scan_cache;
  RECDES record = { -1, -1, REC_HOME, NULL };
  int error = NO_ERROR;

  assert (dir_oid_p != NULL);
  OID_SET_NULL (dir_oid_p);

  catalog_key.page_id = class_id_p->pageid;
  catalog_key.volid = class_id_p->volid;
  catalog_key.slot_id = class_id_p->slotid;
  catalog_key.repr_id = CATALOG_DIR_REPR_KEY;

  catalog_value_p = catalog_Hashmap.find (thread_p, catalog_key);
  if (catalog_value_p != NULL)
    {
      /* entry already exists */
      dir_oid_p->volid = catalog_value_p->key.r_page_id.volid;
      dir_oid_p->pageid = catalog_value_p->key.r_page_id.pageid;
      dir_oid_p->slotid = catalog_value_p->key.r_slot_id;

      /* end transaction */
      catalog_Hashmap.unlock (thread_p, catalog_value_p);
      return NO_ERROR;
    }

  /* not found in cache, get it from class record */
  heap_scancache_quick_start_root_hfid (thread_p, &scan_cache);

  if (heap_get_class_record (thread_p, class_id_p, &record, &scan_cache, PEEK) == S_SUCCESS)
    {
      or_class_rep_dir (&record, dir_oid_p);
    }
  else
    {
      error = er_errid ();
      if (error == NO_ERROR)
	{
	  error = ER_FAILED;
	}

      heap_scancache_end (thread_p, &scan_cache);

      return error;
    }

  heap_scancache_end (thread_p, &scan_cache);

  if (OID_ISNULL (dir_oid_p))
    {
      /* directory not created yet, don't cache NULL OID */
      return NO_ERROR;
    }

  catalog_key.r_page_id.pageid = dir_oid_p->pageid;
  catalog_key.r_page_id.volid = dir_oid_p->volid;
  catalog_key.r_slot_id = dir_oid_p->slotid;

  /* insert value */
  (void) catalog_Hashmap.find_or_insert (thread_p, catalog_key, catalog_value_p);
  if (catalog_value_p != NULL)
    {
      catalog_Hashmap.unlock (thread_p, catalog_value_p);
      return NO_ERROR;
    }
  else
    {
      assert (false);
      return ER_FAILED;
    }

  return NO_ERROR;
}

/*
 * catalog_start_access_with_dir_oid () - starts an access on catalog using directory OID for locking purpose
 *   return: error code
 *   catalog_access_info(in/out): catalog access helper structure
 *   lock_mode(in): should be X_LOCK for update on catalog and S_LOCK for read
 */
int
catalog_start_access_with_dir_oid (THREAD_ENTRY * thread_p, CATALOG_ACCESS_INFO * catalog_access_info, LOCK lock_mode)
{
#if defined (SERVER_MODE)
  LOCK current_lock;
#endif /* SERVER_MODE */
  int error_code = NO_ERROR;
  int lk_grant_code;
  OID virtual_class_dir_oid;

  assert (catalog_access_info != NULL);

  assert (catalog_access_info->access_started == false);
  if (catalog_access_info->access_started == true)
    {
      (void) catalog_end_access_with_dir_oid (thread_p, catalog_access_info, NO_ERROR);
    }

  if (BO_IS_SERVER_RESTARTED () == false || OID_ISNULL (catalog_access_info->dir_oid))
    {
      /* server not started or class dir not created yet: do not use locking */
      return NO_ERROR;
    }

  catalog_access_info->need_unlock = false;
  catalog_access_info->is_update = (lock_mode == X_LOCK) ? true : false;

  if (lock_mode == X_LOCK)
    {
      log_sysop_start (thread_p);
#if !defined (NDEBUG)
      catalog_access_info->is_systemop_started = true;
#endif
    }

  OID_GET_VIRTUAL_CLASS_OF_DIR_OID (catalog_access_info->class_oid, &virtual_class_dir_oid);
#if defined (SERVER_MODE)
  current_lock = lock_get_object_lock (catalog_access_info->dir_oid, &virtual_class_dir_oid);
  if (current_lock != NULL_LOCK)
    {
      assert (false);

      if (lock_mode == X_LOCK)
	{
	  log_sysop_abort (thread_p);
	}

      error_code = ER_FAILED;
      return error_code;
    }
#endif /* SERVER_MODE */

  /* before go further, we should get the lock to disable updating schema */
  lk_grant_code = lock_object (thread_p, catalog_access_info->dir_oid, &virtual_class_dir_oid, lock_mode,
			       LK_UNCOND_LOCK);
  if (lk_grant_code != LK_GRANTED)
    {
      /* deadlocked, timedout or interrupted */
      assert (lk_grant_code == LK_NOTGRANTED_DUE_ABORTED || lk_grant_code == LK_NOTGRANTED_DUE_TIMEOUT
	      || lk_grant_code == LK_NOTGRANTED_DUE_ERROR);

      if (catalog_access_info->class_name == NULL)
	{
	  if (heap_get_class_name (thread_p, catalog_access_info->class_oid, &catalog_access_info->class_name) !=
	      NO_ERROR)
	    {
	      /* ignore */
	      er_clear ();
	    }
	  else if (catalog_access_info->class_name != NULL)
	    {
	      catalog_access_info->need_free_class_name = true;
	    }
	}

      if (lock_mode == X_LOCK)
	{
	  log_sysop_abort (thread_p);
	}

#if !defined (NDEBUG)
      catalog_access_info->is_systemop_started = false;
#endif

      error_code = ER_UPDATE_STAT_CANNOT_GET_LOCK;
      er_set (ER_ERROR_SEVERITY, ARG_FILE_LINE, error_code, 1,
	      catalog_access_info->class_name ? catalog_access_info->class_name : "*UNKNOWN-CLASS*");

      goto error;
    }

  catalog_access_info->need_unlock = true;
  catalog_access_info->access_started = true;

  return error_code;

error:
  return error_code;
}

/*
 * catalog_end_access_with_dir_oid () - ends access on catalog using directory OID
 *   return: error code
 *   catalog_access_info(in/out): catalog access helper structure
 *   error(in): error code
 */
int
catalog_end_access_with_dir_oid (THREAD_ENTRY * thread_p, CATALOG_ACCESS_INFO * catalog_access_info, int error)
{
  OID virtual_class_dir_oid;
  LOCK current_lock;

  assert (catalog_access_info != NULL);

  if (catalog_access_info->access_started == false)
    {
      assert (catalog_access_info->need_unlock == false);
#if !defined (NDEBUG)
      assert (catalog_access_info->is_systemop_started == false);
#endif
      return NO_ERROR;
    }

  assert (BO_IS_SERVER_RESTARTED () == true);

  if (catalog_access_info->is_update == true)
    {
      if (error != NO_ERROR)
	{
	  log_sysop_abort (thread_p);
	}
      else
	{
#if defined (SERVER_MODE)
	  current_lock = lock_get_object_lock (catalog_access_info->class_oid, oid_Root_class_oid);

	  if (current_lock == SCH_M_LOCK)
	    {
	      /* when class was created or schema was changed commit the statistics changes along with schema change */
	      log_sysop_attach_to_outer (thread_p);
	    }
	  else
	    {
	      /* this case applies with UPDATE STATISTICS */
	      log_sysop_commit (thread_p);
	    }
#else
	  log_sysop_attach_to_outer (thread_p);
#endif /* SERVER_MODE */
	}
#if !defined (NDEBUG)
      catalog_access_info->is_systemop_started = false;
#endif
    }
#if !defined (NDEBUG)
  assert (catalog_access_info->is_systemop_started == false);
#endif

  OID_GET_VIRTUAL_CLASS_OF_DIR_OID (catalog_access_info->class_oid, &virtual_class_dir_oid);
  if (catalog_access_info->need_unlock == true)
    {
      current_lock = catalog_access_info->is_update ? X_LOCK : S_LOCK;
      lock_unlock_object_donot_move_to_non2pl (thread_p, catalog_access_info->dir_oid, &virtual_class_dir_oid,
					       current_lock);
    }

  catalog_access_info->access_started = false;
  catalog_access_info->is_update = false;
  catalog_access_info->need_unlock = false;

  if (catalog_access_info->class_name != NULL && catalog_access_info->need_free_class_name == true)
    {
      free_and_init (catalog_access_info->class_name);
    }
  catalog_access_info->need_free_class_name = false;

  return NO_ERROR;
}<|MERGE_RESOLUTION|>--- conflicted
+++ resolved
@@ -1627,16 +1627,12 @@
 
   if (overflow_vpid.pageid != NULL_PAGEID)
     {
-<<<<<<< HEAD
-      log_append_undo_recdes2 (thread_p, RVCT_UPDATE, &catalog_Id.vfid, page_p, CATALOG_HEADER_SLOT, &record);
-=======
       /* For undo purpose, PEEK a record before update.
        * Instead of allocating new space (heap or stack) and copying for undo records,
        * PEEKing a record is simpler and cheaper */
 
       RECDES undo_record = RECDES_INITIALIZER;
       spage_get_record (thread_p, page_p, CATALOG_HEADER_SLOT, &undo_record, PEEK);
->>>>>>> 930fe218
 
       CATALOG_PUT_PGHEADER_OVFL_PGID_PAGEID (record.data, NULL_PAGEID);
       CATALOG_PUT_PGHEADER_OVFL_PGID_VOLID (record.data, NULL_VOLID);
@@ -1650,11 +1646,6 @@
 	  return ER_FAILED;
 	}
 
-<<<<<<< HEAD
-      log_append_redo_recdes2 (thread_p, RVCT_UPDATE, &catalog_Id.vfid, page_p, CATALOG_HEADER_SLOT, &record);
-
-=======
->>>>>>> 930fe218
       // free data because it is used only for peeking below
       recdes_free_data_area (&record);
 
