/*
 * Copyright (C) 2008 Search Solution Corporation. All rights reserved by Search Solution.
 *
 *   This program is free software; you can redistribute it and/or modify
 *   it under the terms of the GNU General Public License as published by
 *   the Free Software Foundation; either version 2 of the License, or
 *   (at your option) any later version.
 *
 *  This program is distributed in the hope that it will be useful,
 *  but WITHOUT ANY WARRANTY; without even the implied warranty of
 *  MERCHANTABILITY or FITNESS FOR A PARTICULAR PURPOSE. See the
 *  GNU General Public License for more details.
 *
 *  You should have received a copy of the GNU General Public License
 *  along with this program; if not, write to the Free Software
 *  Foundation, Inc., 51 Franklin Street, Fifth Floor, Boston, MA 02110-1301 USA
 *
 */


/*
 * btree.h: B+tree index manager module(interface)
 */

#ifndef _BTREE_H_
#define _BTREE_H_

#ident "$Id$"

#if !defined (SERVER_MODE) && !defined (SA_MODE)
#error Belongs to server module
#endif /* !defined (SERVER_MODE) && !defined (SA_MODE) */

#include "config.h"

#include "storage_common.h"
#include "oid.h"
#include "statistics.h"
#include "disk_manager.h"
#include "object_domain.h"
#include "query_evaluator.h"
#include "lock_manager.h"
#include "recovery.h"

#define SINGLE_ROW_INSERT    1
#define SINGLE_ROW_DELETE    2
#define SINGLE_ROW_UPDATE    3
#define SINGLE_ROW_MODIFY    4	/* used in case of undo */
#define MULTI_ROW_INSERT     5
#define MULTI_ROW_DELETE     6
#define MULTI_ROW_UPDATE     7

#define BTREE_IS_MULTI_ROW_OP(op) \
  (op == MULTI_ROW_INSERT || op == MULTI_ROW_UPDATE || op == MULTI_ROW_DELETE)

#define BTREE_NEED_UNIQUE_CHECK(thread_p, op) \
  (logtb_is_current_active (thread_p) \
   && (op == SINGLE_ROW_INSERT || op == MULTI_ROW_INSERT || op == SINGLE_ROW_UPDATE))

/* For next-key locking */
#define BTREE_CONTINUE                     -1
#define BTREE_GETOID_AGAIN                 -2
#define BTREE_GETOID_AGAIN_WITH_CHECK      -3
#define BTREE_SEARCH_AGAIN_WITH_CHECK      -4
#define BTREE_GOTO_END_OF_SCAN		   -5
#define BTREE_GOTO_START_LOCKING	   -6
#define BTREE_GOTO_LOCKING_DONE		   -7
#define BTREE_RESTART_SCAN                 -8

enum
{ BTREE_COERCE_KEY_WITH_MIN_VALUE = 1, BTREE_COERCE_KEY_WITH_MAX_VALUE = 2 };

/* B+tree node types */
typedef enum
{
  BTREE_LEAF_NODE = 0,
  BTREE_NON_LEAF_NODE,
  BTREE_OVERFLOW_NODE
} BTREE_NODE_TYPE;

#define BTREE_IS_PRIMARY_KEY(unique_pk) ((unique_pk) & BTREE_CONSTRAINT_PRIMARY_KEY)
#define BTREE_IS_UNIQUE(unique_pk)  ((unique_pk) & BTREE_CONSTRAINT_UNIQUE)
#define BTREE_IS_PART_KEY_DESC(btid_int) ((btid_int)->part_key_desc != 0)


#define BTREE_NORMAL_KEY 0
#define BTREE_OVERFLOW_KEY 1

#define BTREE_SET_UNIQUE_VIOLATION_ERROR(THREAD,KEY,OID,C_OID,BTID,BTNM) \
		btree_set_error(THREAD, KEY, OID, C_OID, BTID, BTNM, \
		ER_ERROR_SEVERITY, ER_BTREE_UNIQUE_FAILED, __FILE__, __LINE__)


/* Fixed part of a non_leaf record */
typedef struct non_leaf_rec NON_LEAF_REC;
struct non_leaf_rec
{
  VPID pnt;			/* The Child Page Pointer */
  short key_len;
};

/* Fixed part of a leaf record */
typedef struct leaf_rec LEAF_REC;
struct leaf_rec
{
  VPID ovfl;			/* Overflow page pointer, for overflow OIDs */
  short key_len;
};

/* BTID_INT structure from btree_load.h */
typedef struct btid_int BTID_INT;
struct btid_int
{				/* Internal btree block */
  BTID *sys_btid;
  int unique_pk;		/* if it is an unique index, is PK */
  int part_key_desc;		/* the last partial-key domain is desc */
  TP_DOMAIN *key_type;
  TP_DOMAIN *nonleaf_key_type;	/* With prefix keys, the domain of the non leaf keys might be different.  It will be
				 * different when the domain of index is one of the fixed character types.  In that
				 * case, the domain of the non leaf keys will be the varying counterpart to the index
				 * domain. */
  VFID ovfid;
  char *copy_buf;		/* index key copy_buf pointer info; derived from INDX_SCAN_ID.copy_buf */
  int copy_buf_len;		/* index key copy_buf length info; derived from INDX_SCAN_ID.copy_buf_len */
  int rev_level;
  OID topclass_oid;		/* class oid for which index is created */
};

/* key range structure */
typedef struct btree_keyrange BTREE_KEYRANGE;
struct btree_keyrange
{
  RANGE range;			/* range type */
  DB_VALUE *lower_key;
  DB_VALUE *upper_key;
  int num_index_term;
};

/* Forward definition. */
struct indx_scan_id;
typedef struct indx_scan_id INDX_SCAN_ID;

enum bts_key_status
{
  BTS_KEY_IS_NOT_VERIFIED,
  BTS_KEY_IS_VERIFIED,
  BTS_KEY_IS_CONSUMED,
};
typedef enum bts_key_status BTS_KEY_STATUS;

/* Btree range search scan structure */
/* TODO: Move fields used to select visible objects only from BTREE_SCAN to
 *	 a different structure (that is pointed by bts_other).
 */
typedef struct btree_scan BTREE_SCAN;	/* BTS */
struct btree_scan
{
  BTID_INT btid_int;

  /* TO BE REMOVED when btree_prepare_next_search is removed. */
  bool read_uncommitted;

  /* TO BE REMOVED when btree_find_next_index_record is removed. */
  VPID P_vpid;			/* vpid of previous leaf page */

  VPID C_vpid;			/* vpid of current leaf page */

  /* TO BE REMOVED - maybe */
  VPID O_vpid;			/* vpid of overflow page */

  /* TO BE REMOVED when btree_find_next_index_record is removed. */
  PAGE_PTR P_page;		/* page ptr to previous leaf page */

  PAGE_PTR C_page;		/* page ptr to current leaf page */

  /* TO BE REMOVED - maybe */
  PAGE_PTR O_page;		/* page ptr to overflow page */

  INT16 slot_id;		/* current slot identifier */

  /* TO BE REMOVED */
  int oid_pos;			/* current oid position */

  DB_VALUE cur_key;		/* current key value */
  bool clear_cur_key;		/* clear flag for current key value */

  BTREE_KEYRANGE key_range;	/* key range information */
  FILTER_INFO *key_filter;	/* key filter information pointer */
  FILTER_INFO key_filter_storage;	/* key filter information storage */

  bool use_desc_index;		/* use descending index */

  /* TO BE REMOVED */
  int restart_scan;		/* restart the scan */

  /* for query trace */
  int read_keys;
  int qualified_keys;

  int common_prefix;

  bool key_range_max_value_equal;

  /* 
   * cur_leaf_lsa
   */
  LOG_LSA cur_leaf_lsa;		/* page LSA of current leaf page */
  LOCK lock_mode;		/* Lock mode - S_LOCK or X_LOCK. */

  RECDES key_record;

  bool need_to_check_null;
  LEAF_REC leaf_rec_info;
  BTREE_NODE_TYPE node_type;
  int offset;

  BTS_KEY_STATUS key_status;

  bool end_scan;
  bool end_one_iteration;
  bool is_interrupted;
  bool is_key_partially_processed;

  int n_oids_read;		/* */
  int n_oids_read_last_iteration;	/* */

  OID *oid_ptr;

  OID match_class_oid;

  DB_BIGINT *key_limit_lower;
  DB_BIGINT *key_limit_upper;

  struct indx_scan_id *index_scan_idp;
  bool is_btid_int_valid;
  bool is_scan_started;
  bool force_restart_from_root;

  PERF_UTIME_TRACKER time_track;

  void *bts_other;
};

#define COMMON_PREFIX_UNKNOWN	(-1)

#define BTREE_INIT_SCAN(bts)				\
  do {							\
    (bts)->P_vpid.pageid = NULL_PAGEID;			\
    (bts)->C_vpid.pageid = NULL_PAGEID;			\
    (bts)->O_vpid.pageid = NULL_PAGEID;			\
    (bts)->P_page = NULL;				\
    (bts)->C_page = NULL;				\
    (bts)->O_page = NULL;				\
    (bts)->slot_id = NULL_SLOTID;			\
    (bts)->oid_pos = 0;					\
    (bts)->restart_scan = 0;                    	\
    (bts)->common_prefix = COMMON_PREFIX_UNKNOWN;	\
    db_make_null (&(bts)->cur_key);			\
    (bts)->clear_cur_key = false;			\
    (bts)->is_btid_int_valid = false;			\
    (bts)->read_uncommitted = false;			\
    (bts)->key_filter = NULL;				\
    (bts)->use_desc_index = false;			\
    (bts)->read_keys = 0;				\
    (bts)->qualified_keys = 0;				\
    (bts)->key_range_max_value_equal = false;		\
    LSA_SET_NULL (&(bts)->cur_leaf_lsa);		\
    (bts)->lock_mode = NULL_LOCK;			\
    (bts)->key_record.data = NULL;			\
    (bts)->offset = 0;					\
    (bts)->need_to_check_null = false;			\
    VPID_SET_NULL (&(bts)->leaf_rec_info.ovfl);		\
    (bts)->node_type = BTREE_LEAF_NODE;			\
    (bts)->key_status = BTS_KEY_IS_NOT_VERIFIED;	\
    (bts)->end_scan = false;				\
    (bts)->end_one_iteration = false;			\
    (bts)->is_interrupted = false;			\
    (bts)->is_key_partially_processed = false;		\
    (bts)->n_oids_read = 0;				\
    (bts)->n_oids_read_last_iteration = 0;		\
    (bts)->oid_ptr = NULL;				\
    (bts)->key_limit_lower = NULL;			\
    (bts)->key_limit_upper = NULL;			\
    (bts)->index_scan_idp = NULL;			\
    (bts)->is_scan_started = false;			\
    (bts)->force_restart_from_root = false;		\
    OID_SET_NULL (&(bts)->match_class_oid);		\
    (bts)->time_track.is_perf_tracking = false;		\
    (bts)->bts_other = NULL;				\
  } while (0)

#define BTREE_RESET_SCAN(bts)				\
  do {							\
    (bts)->P_vpid.pageid = NULL_PAGEID;			\
    (bts)->C_vpid.pageid = NULL_PAGEID;			\
    (bts)->O_vpid.pageid = NULL_PAGEID;			\
    (bts)->P_page = NULL;				\
    (bts)->C_page = NULL;				\
    (bts)->O_page = NULL;				\
    (bts)->slot_id = -1;				\
    (bts)->oid_pos = 0;					\
    (bts)->restart_scan = 0;                    	\
    (bts)->common_prefix = COMMON_PREFIX_UNKNOWN;	\
    pr_clear_value (&(bts)->cur_key);			\
    db_make_null (&(bts)->cur_key);			\
    (bts)->clear_cur_key = false;			\
    (bts)->is_scan_started = false;			\
  } while (0)

#define BTREE_END_OF_SCAN(bts) \
   ((bts)->C_vpid.pageid == NULL_PAGEID \
    && (bts)->O_vpid.pageid == NULL_PAGEID \
    && !(bts)->is_scan_started)

#define BTREE_START_OF_SCAN(bts) BTREE_END_OF_SCAN(bts)

#define BTS_IS_DESCENDING_SCAN(bts) \
  ((bts)->index_scan_idp->indx_info->use_desc_index)

#define BTS_SET_INDEX_SCANID(bts, index_scan_idp) \
  ((bts)->index_scan_idp = index_scan_idp)
#define BTS_SET_KEY_LIMIT(bts, lower, upper) \
  do \
    { \
      (bts)->key_limit_lower = lower; \
      (bts)->key_limit_upper = upper; \
    } while (false)

typedef struct btree_iscan_oid_list BTREE_ISCAN_OID_LIST;
struct btree_iscan_oid_list
{
  OID *oidp;			/* OID buffer. */
  int oid_cnt;			/* Current OID count. */
  int max_oid_cnt;		/* Maximum desired OID count. */
  int capacity;			/* Maximum capacity of buffer. Can be different than maximum desired OID count. */
  BTREE_ISCAN_OID_LIST *next_list;	/* Pointer to next list of OID's. */
};				/* list of OIDs */

typedef struct btree_checkscan BTREE_CHECKSCAN;
struct btree_checkscan
{
  BTID btid;			/* B+tree index identifier */
  BTREE_SCAN btree_scan;	/* B+tree search scan structure */
  BTREE_ISCAN_OID_LIST oid_list;	/* Data area to store OIDs */
};				/* B+tree <key-oid> check scan structure */

typedef struct btree_capacity BTREE_CAPACITY;
struct btree_capacity
{
  int dis_key_cnt;		/* Distinct key count (in leaf pages) */
  int tot_val_cnt;		/* Total number of values stored in tree */
  int avg_val_per_key;		/* Average number of values (OIDs) per key */
  int leaf_pg_cnt;		/* Leaf page count */
  int nleaf_pg_cnt;		/* NonLeaf page count */
  int tot_pg_cnt;		/* Total page count */
  int height;			/* Height of the tree */
  float sum_rec_len;		/* Sum of all record lengths */
  float sum_key_len;		/* Sum of all distinct key lengths */
  int avg_key_len;		/* Average key length */
  int avg_rec_len;		/* Average page record length */
  float tot_free_space;		/* Total free space in index */
  float tot_space;		/* Total space occupied by index */
  float tot_used_space;		/* Total used space in index */
  int avg_pg_key_cnt;		/* Average page key count (in leaf pages) */
  float avg_pg_free_sp;		/* Average page free space */
};

/*
 * B-tree node scan section
 */

/* Structure used to queue b-tree nodes on index node info scan */
typedef struct btree_node_scan_queue_item BTREE_NODE_SCAN_QUEUE_ITEM;
struct btree_node_scan_queue_item
{
  VPID crt_vpid;		/* VPID for current node */
  BTREE_NODE_SCAN_QUEUE_ITEM *next;	/* Next node */
};

/* Structure used for index node info scan */
typedef struct btree_node_scan BTREE_NODE_SCAN;
struct btree_node_scan
{
  BTID_INT btid_int;		/* index btid_int structure */
  VPID crt_vpid;		/* VPID for current node */
  PAGE_PTR crt_page;		/* Current node PAGE_PTR */
  bool first_call;		/* First call for node info scan */

  BTREE_NODE_SCAN_QUEUE_ITEM *queue_head;	/* B-tree node queue head */
  BTREE_NODE_SCAN_QUEUE_ITEM *queue_tail;	/* B-tree node queue tail */
};

/* Initialize BTREE_NODE_SCAN structure for node info scan */
#define BTREE_NODE_SCAN_INIT(bns) \
  do \
    { \
      VPID_SET_NULL (&(bns)->crt_vpid); \
      (bns)->crt_page = NULL; \
      (bns)->queue_head = (bns)->queue_tail = NULL; \
      (bns)->first_call = true; \
    } \
  while (0)

/* Add new item to b-tree node queue */
#define BTREE_NODE_SCAN_ADD_PAGE_TO_QUEUE(bns, node)	\
  if ((bns)->queue_tail == NULL)			\
    {							\
      (bns)->queue_head = (bns)->queue_tail = node;	\
    }							\
  else							\
    {							\
      (bns)->queue_tail->next = node;			\
      (bns)->queue_tail = node;				\
    }

/* Pop first item from b-tree node queue */
#define BTREE_NODE_SCAN_POP_PAGE_FROM_QUEUE(bns, node)	\
  if ((bns)->queue_head == NULL)			\
    {							\
      node = NULL;					\
    }							\
  else							\
    {							\
      if ((bns)->queue_head == (bns)->queue_tail)	\
	{						\
	  /* Only one item in queue */			\
	  node = (bns)->queue_head;			\
	  (bns)->queue_tail = NULL;			\
	  (bns)->queue_head = NULL;			\
	}						\
      else						\
	{						\
	  node = (bns)->queue_head;			\
	  (bns)->queue_head = node->next;		\
	  node->next = NULL;				\
	}						\
    }

/* Check if b-tree node queue is empty */
#define BTREE_NODE_SCAN_IS_QUEUE_EMPTY(bns) ((bns)->queue_head == NULL)

#define DBVAL_BUFSIZE   4096

#define BTREE_INIT_MVCC_HEADER(p_mvcc_rec_header) \
  do \
    { \
      MVCC_SET_FLAG (p_mvcc_rec_header, 0); \
      MVCC_SET_INSID (p_mvcc_rec_header, MVCCID_NULL); \
      MVCC_SET_DELID (p_mvcc_rec_header, MVCCID_NULL); \
      MVCC_SET_CHN (p_mvcc_rec_header, 0); \
      MVCC_SET_REPID (p_mvcc_rec_header, 0); \
      LSA_SET_NULL (p_mvcc_rec_header.prev_version_lsa); \
    } \
  while (0)

/* When MVCC is enabled, btree_delete/btree_insert functionality are extended
 * to do additional types of action. Depending on the context, an object can
 * be added or removed, delete MVCCID can be added/removed or insert MVCCID
 * can be removed.
 */
enum btree_op_purpose
{
  BTREE_OP_NO_OP,		/* No op. */

  BTREE_OP_INSERT_NEW_OBJECT,	/* Insert a new object into b-tree along with its insert MVCCID. */
  BTREE_OP_INSERT_MVCC_DELID,	/* Insert delete MVCCID for object when deleted. */
  BTREE_OP_INSERT_MARK_DELETED,	/* Mark object as deleted. This is used on a unique index of a non-MVCC class. It is
				 * very similar to BTREE_OP_INSERT_MVCC_DELID. The differences are: 1. The context they 
				 * are used for. MVCC delete is used to delete from MVCC-enabled classes. Mark deleted
				 * is used for unique indexes of MVCC-disabled classes like db_serial. 2. Mark deleted
				 * is followed by a postpone operation which removes the object after commit. 3. Mark
				 * deleted is not vacuumed. Object will be "cleaned" on commit/rollback. */
  BTREE_OP_INSERT_UNDO_PHYSICAL_DELETE,	/* Undo of physical delete. */

  BTREE_OP_DELETE_OBJECT_PHYSICAL,	/* Physically delete an object from b-tree when MVCC is enabled. */
  BTREE_OP_DELETE_OBJECT_PHYSICAL_POSTPONED,	/* Physical delete was postponed. */
  BTREE_OP_DELETE_UNDO_INSERT,	/* Undo insert */
  BTREE_OP_DELETE_UNDO_INSERT_UNQ_MULTIUPD,	/* Undo insert into unique index, when multi-update exception to unique 
						 * constraint violation is applied. Previous visible object must be
						 * returned to first position in record. */
  BTREE_OP_DELETE_UNDO_INSERT_DELID,	/* Remove only delete MVCCID for an object in b-tree. It is called when object
					 * deletion is roll-backed. */
  BTREE_OP_DELETE_VACUUM_OBJECT,	/* All object info is removed from b-tree. It is called by vacuum when the
					 * object becomes completely invisible. */
  BTREE_OP_DELETE_VACUUM_INSID,	/* Remove only insert MVCCID for an object in b-tree. It is called by vacuum when the
				 * object becomes visible to all running transactions. */

  BTREE_OP_NOTIFY_VACUUM,	/* Notify vacuum of an object in need of cleanup. */

  /* Below purposes are used during online index loading. */
  BTREE_OP_ONLINE_INDEX_IB_INSERT,	/* Insert done by the Index Builder. */
  BTREE_OP_ONLINE_INDEX_IB_DELETE,	/* Delete done by the Index Builder. */
  BTREE_OP_ONLINE_INDEX_TRAN_INSERT,	/* Insert done by a transaction. */
<<<<<<< HEAD
  BTREE_OP_ONLINE_INDEX_TRAN_DELETE	/* Delete done by a transaction. */
=======
  BTREE_OP_ONLINE_INDEX_UNDO_TRAN_INSERT,	/* Undo an insert */
  BTREE_OP_ONLINE_INDEX_TRAN_DELETE,	/* Delete done by a transaction. */
  BTREE_OP_ONLINE_INDEX_UNDO_TRAN_DELETE	/* Undo a delete. */
>>>>>>> 61313fcc
};
typedef enum btree_op_purpose BTREE_OP_PURPOSE;

/* BTREE_MVCC_INFO -
 * Structure used to store b-tree specific MVCC information.
 * Flags field will show which information exists (insert and/or delete
 * MVCCID's).
 */
typedef struct btree_mvcc_info BTREE_MVCC_INFO;
struct btree_mvcc_info
{
  short flags;			/* Has insert and has delete flags. */
  MVCCID insert_mvccid;		/* Insert MVCCID value. */
  MVCCID delete_mvccid;		/* Delete MVCCID value. */
};
#define BTREE_MVCC_INFO_INITIALIZER \
  { 0, MVCCID_ALL_VISIBLE, MVCCID_NULL }

/* BTREE_OBJECT_INFO -
 * Structure used to store b-tree specific object information.
 */
typedef struct btree_object_info BTREE_OBJECT_INFO;
struct btree_object_info
{
  OID oid;			/* Instance OID. */
  OID class_oid;		/* Class OID. */
  BTREE_MVCC_INFO mvcc_info;	/* MVCC information. */
};
#define BTREE_OBJECT_INFO_INITIALIZER \
  { OID_INITIALIZER, OID_INITIALIZER, BTREE_MVCC_INFO_INITIALIZER }

/* BTREE_RANGE_SCAN_PROCESS_KEY_FUNC -
 * btree_range_scan internal function that is called for each key that passes
 * range/filter checks.
 *
 * Functions:
 * btree_range_scan_select_visible_oids.
 */
typedef int BTREE_RANGE_SCAN_PROCESS_KEY_FUNC (THREAD_ENTRY * thread_p, BTREE_SCAN * bts);

extern int btree_find_foreign_key (THREAD_ENTRY * thread_p, BTID * btid, DB_VALUE * key, OID * class_oid,
				   OID * found_oid);

extern void btree_scan_clear_key (BTREE_SCAN * btree_scan);

extern bool btree_is_unique_type (BTREE_TYPE type);
extern int xbtree_get_unique_pk (THREAD_ENTRY * thread_p, BTID * btid);
extern int btree_get_unique_statistics (THREAD_ENTRY * thread_p, BTID * btid, int *oid_cnt, int *null_cnt,
					int *key_cnt);
extern int btree_get_unique_statistics_for_count (THREAD_ENTRY * thread_p, BTID * btid, int *oid_cnt, int *null_cnt,
						  int *key_cnt);

extern int btree_get_stats (THREAD_ENTRY * thread_p, BTREE_STATS * stat_info_p, bool with_fullscan);
extern DISK_ISVALID btree_check_tree (THREAD_ENTRY * thread_p, const OID * class_oid_p, BTID * btid,
				      const char *btname);
extern DISK_ISVALID btree_check_by_btid (THREAD_ENTRY * thread_p, BTID * btid);
extern int btree_get_pkey_btid (THREAD_ENTRY * thread_p, OID * cls_oid, BTID * pkey_btid);
extern DISK_ISVALID btree_check_by_class_oid (THREAD_ENTRY * thread_p, OID * cls_oid, BTID * idx_btid);
extern DISK_ISVALID btree_check_all (THREAD_ENTRY * thread_p);
extern int btree_keyoid_checkscan_start (THREAD_ENTRY * thread_p, BTID * btid, BTREE_CHECKSCAN * btscan);
extern DISK_ISVALID btree_keyoid_checkscan_check (THREAD_ENTRY * thread_p, BTREE_CHECKSCAN * btscan, OID * cls_oid,
						  DB_VALUE * key, OID * oid);
extern void btree_keyoid_checkscan_end (THREAD_ENTRY * thread_p, BTREE_CHECKSCAN * btscan);
#if defined(ENABLE_UNUSED_FUNCTION)
extern int btree_estimate_total_numpages (THREAD_ENTRY * thread_p, int dis_key_cnt, int avg_key_len, int tot_val_cnt,
					  int *blt_pgcnt_est, int *blt_wrs_pgcnt_est);
#endif

extern int btree_index_capacity (THREAD_ENTRY * thread_p, BTID * btid, BTREE_CAPACITY * cpc);
extern int btree_physical_delete (THREAD_ENTRY * thread_p, BTID * btid, DB_VALUE * key, OID * oid, OID * class_oid,
				  int *unique, int op_type, BTREE_UNIQUE_STATS * unique_stat_info);
extern int btree_vacuum_insert_mvccid (THREAD_ENTRY * thread_p, BTID * btid, OR_BUF * buffered_key, OID * oid,
				       OID * class_oid, MVCCID insert_mvccid);
extern int btree_vacuum_object (THREAD_ENTRY * thread_p, BTID * btid, OR_BUF * buffered_key, OID * oid, OID * class_oid,
				MVCCID delete_mvccid);
extern int btree_update (THREAD_ENTRY * thread_p, BTID * btid, DB_VALUE * old_key, DB_VALUE * new_key, OID * cls_oid,
			 OID * oid, int op_type, BTREE_UNIQUE_STATS * unique_stat_info, int *unique,
			 MVCC_REC_HEADER * p_mvcc_rec_header);
extern int btree_reflect_global_unique_statistics (THREAD_ENTRY * thread_p, GLOBAL_UNIQUE_STATS * unique_stat_info,
						   bool only_active_tran);
extern int btree_find_min_or_max_key (THREAD_ENTRY * thread_p, BTID * btid, DB_VALUE * key, int flag_minkey);
extern bool btree_multicol_key_is_null (DB_VALUE * key);
extern int btree_multicol_key_has_null (DB_VALUE * key);
extern DISK_ISVALID btree_find_key (THREAD_ENTRY * thread_p, BTID * btid, OID * oid, DB_VALUE * key, bool * clear_key);
/* for migration */
extern TP_DOMAIN *btree_read_key_type (THREAD_ENTRY * thread_p, BTID * btid);

/* Dump routines */
extern int btree_dump_capacity (THREAD_ENTRY * thread_p, FILE * fp, BTID * btid);
extern void btree_dump (THREAD_ENTRY * thread_p, FILE * fp, BTID * btid, int level);
/* Recovery routines */
extern int btree_rv_util_save_page_records (THREAD_ENTRY * thread_p, PAGE_PTR page_ptr, INT16 first_slotid, int rec_cnt,
					    INT16 ins_slotid, char *data, int *length);
#if defined(ENABLE_UNUSED_FUNCTION)
extern void btree_rv_util_dump_leafrec (THREAD_ENTRY * thread_p, FILE * fp, BTID_INT * btid, RECDES * Rec);
extern void btree_rv_util_dump_nleafrec (THREAD_ENTRY * thread_p, FILE * fp, BTID_INT * btid, RECDES * Rec);
#endif
extern int btree_rv_roothdr_undo_update (THREAD_ENTRY * thread_p, LOG_RCV * recv);
extern int btree_rv_update_tran_stats (THREAD_ENTRY * thread_p, LOG_RCV * recv);
extern void btree_rv_roothdr_dump (FILE * fp, int length, void *data);
extern int btree_rv_ovfid_undoredo_update (THREAD_ENTRY * thread_p, LOG_RCV * recv);
extern void btree_rv_ovfid_dump (FILE * fp, int length, void *data);
extern int btree_rv_nodehdr_undoredo_update (THREAD_ENTRY * thread_p, LOG_RCV * recv);
extern int btree_rv_nodehdr_redo_insert (THREAD_ENTRY * thread_p, LOG_RCV * recv);
extern int btree_rv_nodehdr_undo_insert (THREAD_ENTRY * thread_p, LOG_RCV * recv);
extern int btree_rv_noderec_undoredo_update (THREAD_ENTRY * thread_p, LOG_RCV * recv);
extern void btree_rv_noderec_dump (FILE * fp, int length, void *data);
extern int btree_rv_noderec_redo_insert (THREAD_ENTRY * thread_p, LOG_RCV * recv);
extern int btree_rv_noderec_undo_insert (THREAD_ENTRY * thread_p, LOG_RCV * recv);
extern void btree_rv_noderec_dump_slot_id (FILE * fp, int length, void *data);
extern int btree_rv_pagerec_insert (THREAD_ENTRY * thread_p, LOG_RCV * recv);
extern int btree_rv_pagerec_delete (THREAD_ENTRY * thread_p, LOG_RCV * recv);
extern int btree_rv_newpage_redo_init (THREAD_ENTRY * thread_p, LOG_RCV * recv);
extern int btree_rv_save_keyval_for_undo (BTID_INT * btid, DB_VALUE * key, OID * cls_oid, OID * oid,
					  BTREE_MVCC_INFO * mvcc_info, BTREE_OP_PURPOSE purpose,
					  char *preallocated_buffer, char **data, int *capacity, int *length);
extern int btree_rv_save_keyval_for_undo_two_objects (BTID_INT * btid, DB_VALUE * key,
						      BTREE_OBJECT_INFO * first_version,
						      BTREE_OBJECT_INFO * second_version, BTREE_OP_PURPOSE purpose,
						      char *preallocated_buffer, char **data, int *capacity,
						      int *length);
extern int btree_rv_keyval_undo_insert (THREAD_ENTRY * thread_p, LOG_RCV * recv);
extern int btree_rv_keyval_undo_insert_unique (THREAD_ENTRY * thread_p, LOG_RCV * recv);
extern int btree_rv_keyval_undo_insert_mvcc_delid (THREAD_ENTRY * thread_p, LOG_RCV * recv);
extern int btree_rv_keyval_undo_delete (THREAD_ENTRY * thread_p, LOG_RCV * recv);
extern int btree_rv_remove_marked_for_delete (THREAD_ENTRY * thread_p, LOG_RCV * rcv);
extern void btree_rv_keyval_dump (FILE * fp, int length, void *data);
extern int btree_rv_undoredo_copy_page (THREAD_ENTRY * thread_p, LOG_RCV * recv);
extern int btree_rv_nop (THREAD_ENTRY * thread_p, LOG_RCV * recv);

extern int btree_rv_redo_global_unique_stats_commit (THREAD_ENTRY * thread_p, LOG_RCV * recv);
extern int btree_rv_undo_global_unique_stats_commit (THREAD_ENTRY * thread_p, LOG_RCV * recv);

#include "scan_manager.h"

extern int btree_keyval_search (THREAD_ENTRY * thread_p, BTID * btid, SCAN_OPERATION_TYPE scan_op_type,
				BTREE_SCAN * BTS, KEY_VAL_RANGE * key_val_range, OID * class_oid, FILTER_INFO * filter,
				INDX_SCAN_ID * isidp, bool is_all_class_srch);
extern int btree_range_scan (THREAD_ENTRY * thread_p, BTREE_SCAN * bts, BTREE_RANGE_SCAN_PROCESS_KEY_FUNC * key_func);
extern int btree_range_scan_select_visible_oids (THREAD_ENTRY * thread_p, BTREE_SCAN * bts);
extern int btree_attrinfo_read_dbvalues (THREAD_ENTRY * thread_p, DB_VALUE * curr_key, int *btree_att_ids,
					 int btree_num_att, HEAP_CACHE_ATTRINFO * attr_info, int func_index_col_id);
extern int btree_coerce_key (DB_VALUE * src_keyp, int keysize, TP_DOMAIN * btree_domainp, int key_minmax);
extern int btree_set_error (THREAD_ENTRY * thread_p, DB_VALUE * key, OID * obj_oid, OID * class_oid, BTID * btid,
			    const char *bt_name, int severity, int err_id, const char *filename, int lineno);
extern DISK_ISVALID btree_repair_prev_link (THREAD_ENTRY * thread_p, OID * oid, BTID * btid, bool repair);
extern int btree_index_start_scan (THREAD_ENTRY * thread_p, int show_type, DB_VALUE ** arg_values, int arg_cnt,
				   void **ctx);
extern int btree_index_end_scan (THREAD_ENTRY * thread_p, void **ctx);
extern SCAN_CODE btree_index_next_scan (THREAD_ENTRY * thread_p, int cursor, DB_VALUE ** out_values, int out_cnt,
					void *ctx);

extern SCAN_CODE btree_get_next_key_info (THREAD_ENTRY * thread_p, BTID * btid, BTREE_SCAN * bts, int num_classes,
					  OID * class_oids_ptr, INDX_SCAN_ID * index_scan_id_p, DB_VALUE ** key_info);
extern SCAN_CODE btree_get_next_node_info (THREAD_ENTRY * thread_p, BTID * btid, BTREE_NODE_SCAN * btns,
					   DB_VALUE ** node_info);

extern int xbtree_get_key_type (THREAD_ENTRY * thread_p, BTID btid, TP_DOMAIN ** key_type);

extern int btree_leaf_get_first_object (BTID_INT * btid, RECDES * recp, OID * oidp, OID * class_oid,
					BTREE_MVCC_INFO * mvcc_info);
extern void btree_leaf_change_first_object (THREAD_ENTRY * thread_p, RECDES * recp, BTID_INT * btid, OID * oidp,
					    OID * class_oidp, BTREE_MVCC_INFO * mvcc_info, int *key_offset,
					    char **rv_undo_data_ptr, char **rv_redo_data_ptr);
extern int btree_insert (THREAD_ENTRY * thread_p, BTID * btid, DB_VALUE * key, OID * cls_oid, OID * oid, int op_type,
			 BTREE_UNIQUE_STATS * unique_stat_info, int *unique, MVCC_REC_HEADER * p_mvcc_rec_header);
extern int btree_mvcc_delete (THREAD_ENTRY * thread_p, BTID * btid, DB_VALUE * key, OID * class_oid, OID * oid,
			      int op_type, BTREE_UNIQUE_STATS * unique_stat_info, int *unique,
			      MVCC_REC_HEADER * p_mvcc_rec_header);

extern void btree_set_mvcc_header_ids_for_update (THREAD_ENTRY * thread_p, bool do_delete_only, bool do_insert_only,
						  MVCCID * mvccid, MVCC_REC_HEADER * mvcc_rec_header);

extern int btree_compare_btids (void *mem_btid1, void *mem_btid2);

extern char *btree_unpack_mvccinfo (char *ptr, BTREE_MVCC_INFO * mvcc_info, short btree_mvcc_flags);
extern char *btree_pack_mvccinfo (char *ptr, BTREE_MVCC_INFO * mvcc_info);
extern int btree_packed_mvccinfo_size (BTREE_MVCC_INFO * mvcc_info);

extern void btree_set_mvcc_flags_into_oid (MVCC_REC_HEADER * p_mvcc_header, OID * oid);
extern void btree_clear_mvcc_flags_from_oid (OID * oid);

extern int btree_rv_read_keyval_info_nocopy (THREAD_ENTRY * thread_p, char *datap, int data_size, BTID_INT * btid,
					     OID * cls_oid, OID * oid, BTREE_MVCC_INFO * mvcc_info, DB_VALUE * key);
extern void btree_rv_read_keybuf_nocopy (THREAD_ENTRY * thread_p, char *datap, int data_size, BTID_INT * btid,
					 OID * cls_oid, OID * oid, BTREE_MVCC_INFO * mvcc_info, OR_BUF * key_buf);
extern void btree_rv_read_keybuf_two_objects (THREAD_ENTRY * thread_p, char *datap, int data_size, BTID_INT * btid_int,
					      BTREE_OBJECT_INFO * first_version, BTREE_OBJECT_INFO * second_version,
					      OR_BUF * key_buf);
extern int btree_check_valid_record (THREAD_ENTRY * thread_p, BTID_INT * btid, RECDES * recp, BTREE_NODE_TYPE node_type,
				     DB_VALUE * key);
extern int btree_check_foreign_key (THREAD_ENTRY * thread_p, OID * cls_oid, HFID * hfid, OID * oid, DB_VALUE * keyval,
				    int n_attrs, OID * pk_cls_oid, BTID * pk_btid, const char *fk_name);

extern void btree_get_root_vpid_from_btid (THREAD_ENTRY * thread_p, BTID * btid, VPID * root_vpid);
extern int btree_get_btid_from_file (THREAD_ENTRY * thread_p, const VFID * vfid, BTID * btid_out);

extern int btree_prepare_bts (THREAD_ENTRY * thread_p, BTREE_SCAN * bts, BTID * btid, INDX_SCAN_ID * index_scan_id_p,
			      KEY_VAL_RANGE * key_val_range, FILTER_INFO * filter, const OID * match_class_oid,
			      DB_BIGINT * key_limit_upper, DB_BIGINT * key_limit_lower, bool need_to_check_null,
			      void *bts_other);

extern void btree_mvcc_info_from_heap_mvcc_header (MVCC_REC_HEADER * mvcc_header, BTREE_MVCC_INFO * mvcc_info);
extern void btree_mvcc_info_to_heap_mvcc_header (BTREE_MVCC_INFO * mvcc_info, MVCC_REC_HEADER * mvcc_header);

extern int btree_rv_redo_record_modify (THREAD_ENTRY * thread_p, LOG_RCV * rcv);
extern int btree_rv_undo_record_modify (THREAD_ENTRY * thread_p, LOG_RCV * rcv);
extern int btree_rv_remove_unique_stats (THREAD_ENTRY * thread_p, LOG_RCV * recv);

extern void btree_leaf_record_change_overflow_link (THREAD_ENTRY * thread_p, BTID_INT * btid_int, RECDES * leaf_record,
						    VPID * new_overflow_vpid, char **rv_undo_data_ptr,
						    char **rv_redo_data_ptr);

extern int btree_rv_undo_mark_dealloc_page (THREAD_ENTRY * thread_p, LOG_RCV * rcv);

extern unsigned int btree_hash_btid (void *btid, int hash_size);

extern int btree_create_file (THREAD_ENTRY * thread_p, const OID * class_oid, int attrid, BTID * btid);
extern int btree_initialize_new_page (THREAD_ENTRY * thread_p, PAGE_PTR page, void *args);

extern int btree_locate_key (THREAD_ENTRY * thread_p, BTID_INT * btid_int, DB_VALUE * key, VPID * pg_vpid,
			     INT16 * slot_id, PAGE_PTR * leaf_page_out, bool * found_p);
extern int btree_get_num_visible_from_leaf_and_ovf (THREAD_ENTRY * thread_p, BTID_INT * btid_int, RECDES * leaf_record,
						    int offset_after_key, LEAF_REC * leaf_info, int *max_visible_oids,
						    MVCC_SNAPSHOT * mvcc_snapshot, int *num_visible);

extern int btree_write_record (THREAD_ENTRY * thread_p, BTID_INT * btid, void *node_rec, DB_VALUE * key,
			       BTREE_NODE_TYPE node_type, int key_type, int key_len, bool during_loading,
			       OID * class_oid, OID * oid, BTREE_MVCC_INFO * mvcc_info, RECDES * rec);
extern int btree_read_record (THREAD_ENTRY * thread_p, BTID_INT * btid, PAGE_PTR pgptr, RECDES * Rec, DB_VALUE * key,
			      void *rec_header, BTREE_NODE_TYPE node_type, bool * clear_key, int *offset, int copy,
			      BTREE_SCAN * bts);
extern DB_VALUE_COMPARE_RESULT btree_compare_key (DB_VALUE * key1, DB_VALUE * key2, TP_DOMAIN * key_domain,
						  int do_coercion, int total_order, int *start_colp);
extern PERF_PAGE_TYPE btree_get_perf_btree_page_type (THREAD_ENTRY * thread_p, PAGE_PTR page_ptr);

extern void btree_dump_key (THREAD_ENTRY * thread_p, FILE * fp, DB_VALUE * key);

extern int btree_online_index_dispatcher (THREAD_ENTRY * thread_p, BTID_INT * btid_int, DB_VALUE * key, OID * cls_oid,
<<<<<<< HEAD
					  OID * oid, int *unique, BTREE_OP_PURPOSE purpose);
=======
					  OID * oid, int *unique, BTREE_OP_PURPOSE purpose, LOG_LSA * undo_nxlsa);

extern int btree_rv_keyval_undo_online_index_tran_insert (THREAD_ENTRY * thread_p, LOG_RCV * recv);
extern int btree_rv_keyval_undo_online_index_tran_delete (THREAD_ENTRY * thread_p, LOG_RCV * recv);

extern void btree_init_btid_int (BTID_INT * btid_int, BTID * btid, OID * class_oids, TP_DOMAIN * key_type);
>>>>>>> 61313fcc

#endif /* _BTREE_H_ */<|MERGE_RESOLUTION|>--- conflicted
+++ resolved
@@ -491,13 +491,9 @@
   BTREE_OP_ONLINE_INDEX_IB_INSERT,	/* Insert done by the Index Builder. */
   BTREE_OP_ONLINE_INDEX_IB_DELETE,	/* Delete done by the Index Builder. */
   BTREE_OP_ONLINE_INDEX_TRAN_INSERT,	/* Insert done by a transaction. */
-<<<<<<< HEAD
-  BTREE_OP_ONLINE_INDEX_TRAN_DELETE	/* Delete done by a transaction. */
-=======
   BTREE_OP_ONLINE_INDEX_UNDO_TRAN_INSERT,	/* Undo an insert */
   BTREE_OP_ONLINE_INDEX_TRAN_DELETE,	/* Delete done by a transaction. */
   BTREE_OP_ONLINE_INDEX_UNDO_TRAN_DELETE	/* Undo a delete. */
->>>>>>> 61313fcc
 };
 typedef enum btree_op_purpose BTREE_OP_PURPOSE;
 
@@ -737,15 +733,11 @@
 extern void btree_dump_key (THREAD_ENTRY * thread_p, FILE * fp, DB_VALUE * key);
 
 extern int btree_online_index_dispatcher (THREAD_ENTRY * thread_p, BTID_INT * btid_int, DB_VALUE * key, OID * cls_oid,
-<<<<<<< HEAD
-					  OID * oid, int *unique, BTREE_OP_PURPOSE purpose);
-=======
 					  OID * oid, int *unique, BTREE_OP_PURPOSE purpose, LOG_LSA * undo_nxlsa);
 
 extern int btree_rv_keyval_undo_online_index_tran_insert (THREAD_ENTRY * thread_p, LOG_RCV * recv);
 extern int btree_rv_keyval_undo_online_index_tran_delete (THREAD_ENTRY * thread_p, LOG_RCV * recv);
 
 extern void btree_init_btid_int (BTID_INT * btid_int, BTID * btid, OID * class_oids, TP_DOMAIN * key_type);
->>>>>>> 61313fcc
 
 #endif /* _BTREE_H_ */