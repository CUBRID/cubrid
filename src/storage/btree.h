--- conflicted
+++ resolved
@@ -733,24 +733,11 @@
 extern int btree_rv_save_keyval_for_undo (BTID_INT * btid, DB_VALUE * key, OID * cls_oid, OID * oid,
 					  BTREE_MVCC_INFO * mvcc_info, BTREE_OP_PURPOSE purpose,
 					  char *preallocated_buffer, char **data, int *capacity, int *length);
-<<<<<<< HEAD
-extern int btree_rv_save_keyval_for_undo_two_objects (BTID_INT * btid, DB_VALUE * key,
-						      BTREE_OBJECT_INFO * first_version,
-						      BTREE_OBJECT_INFO * second_version, BTREE_OP_PURPOSE purpose,
-						      char *preallocated_buffer, char **data, int *capacity,
-						      int *length);
 extern int btree_rv_keyval_undo_insert (THREAD_ENTRY * thread_p, const LOG_RCV * recv);
 extern int btree_rv_keyval_undo_insert_unique (THREAD_ENTRY * thread_p, const LOG_RCV * recv);
 extern int btree_rv_keyval_undo_insert_mvcc_delid (THREAD_ENTRY * thread_p, const LOG_RCV * recv);
 extern int btree_rv_keyval_undo_delete (THREAD_ENTRY * thread_p, const LOG_RCV * recv);
 extern int btree_rv_remove_marked_for_delete (THREAD_ENTRY * thread_p, const LOG_RCV * rcv);
-=======
-extern int btree_rv_keyval_undo_insert (THREAD_ENTRY * thread_p, LOG_RCV * recv);
-extern int btree_rv_keyval_undo_insert_unique (THREAD_ENTRY * thread_p, LOG_RCV * recv);
-extern int btree_rv_keyval_undo_insert_mvcc_delid (THREAD_ENTRY * thread_p, LOG_RCV * recv);
-extern int btree_rv_keyval_undo_delete (THREAD_ENTRY * thread_p, LOG_RCV * recv);
-extern int btree_rv_remove_marked_for_delete (THREAD_ENTRY * thread_p, LOG_RCV * rcv);
->>>>>>> 930fe218
 extern void btree_rv_keyval_dump (FILE * fp, int length, void *data);
 extern int btree_rv_undoredo_copy_page (THREAD_ENTRY * thread_p, const LOG_RCV * recv);
 extern int btree_rv_nop (THREAD_ENTRY * thread_p, const LOG_RCV * recv);
