/*
 * Copyright 2008 Search Solution Corporation
 * Copyright 2016 CUBRID Corporation
 *
 *  Licensed under the Apache License, Version 2.0 (the "License");
 *  you may not use this file except in compliance with the License.
 *  You may obtain a copy of the License at
 *
 *      http://www.apache.org/licenses/LICENSE-2.0
 *
 *  Unless required by applicable law or agreed to in writing, software
 *  distributed under the License is distributed on an "AS IS" BASIS,
 *  WITHOUT WARRANTIES OR CONDITIONS OF ANY KIND, either express or implied.
 *  See the License for the specific language governing permissions and
 *  limitations under the License.
 *
 */


/*
 * btree.h: B+tree index manager module(interface)
 */

#ifndef _BTREE_H_
#define _BTREE_H_

#ident "$Id$"

#if !defined (SERVER_MODE) && !defined (SA_MODE)
#error Belongs to server module
#endif /* !defined (SERVER_MODE) && !defined (SA_MODE) */

#include "access_spec.hpp"
#include "config.h"
#include "disk_manager.h"
#include "object_domain.h"
#include "oid.h"
#include "lock_manager.h"
#include "log_lsa.hpp"
#include "mvcc.h"
#include "query_evaluator.h"
#include "recovery.h"
#include "statistics.h"
#include "storage_common.h"

// forward definition
class btree_unique_stats;
struct key_val_range;
struct or_buf;
typedef struct or_buf OR_BUF;

#define SINGLE_ROW_INSERT    1
#define SINGLE_ROW_DELETE    2
#define SINGLE_ROW_UPDATE    3
#define SINGLE_ROW_MODIFY    4	/* used in case of undo */
#define MULTI_ROW_INSERT     5
#define MULTI_ROW_DELETE     6
#define MULTI_ROW_UPDATE     7

#define BTREE_IS_MULTI_ROW_OP(op) \
  (op == MULTI_ROW_INSERT || op == MULTI_ROW_UPDATE || op == MULTI_ROW_DELETE)

#define BTREE_NEED_UNIQUE_CHECK(thread_p, op) \
  (logtb_is_current_active (thread_p) \
   && (op == SINGLE_ROW_INSERT || op == MULTI_ROW_INSERT || op == SINGLE_ROW_UPDATE))

/* For next-key locking */
#define BTREE_CONTINUE                     -1
#define BTREE_GETOID_AGAIN                 -2
#define BTREE_GETOID_AGAIN_WITH_CHECK      -3
#define BTREE_SEARCH_AGAIN_WITH_CHECK      -4
#define BTREE_GOTO_END_OF_SCAN		   -5
#define BTREE_GOTO_START_LOCKING	   -6
#define BTREE_GOTO_LOCKING_DONE		   -7
#define BTREE_RESTART_SCAN                 -8

enum
{ BTREE_COERCE_KEY_WITH_MIN_VALUE = 1, BTREE_COERCE_KEY_WITH_MAX_VALUE = 2 };

/* B+tree node types */
typedef enum
{
  BTREE_LEAF_NODE = 0,
  BTREE_NON_LEAF_NODE,
  BTREE_OVERFLOW_NODE
} BTREE_NODE_TYPE;

#define BTREE_IS_PRIMARY_KEY(unique_pk) ((unique_pk) & BTREE_CONSTRAINT_PRIMARY_KEY)
#define BTREE_IS_UNIQUE(unique_pk)  ((unique_pk) & BTREE_CONSTRAINT_UNIQUE)
#define BTREE_IS_PART_KEY_DESC(btid_int) ((btid_int)->part_key_desc != 0)


#define BTREE_NORMAL_KEY 0
#define BTREE_OVERFLOW_KEY 1

#define BTREE_SET_UNIQUE_VIOLATION_ERROR(THREAD,KEY,OID,C_OID,BTID,BTNM) \
		btree_set_error(THREAD, KEY, OID, C_OID, BTID, BTNM, \
		ER_ERROR_SEVERITY, ER_BTREE_UNIQUE_FAILED, __FILE__, __LINE__)


/* Fixed part of a non_leaf record */
typedef struct non_leaf_rec NON_LEAF_REC;
struct non_leaf_rec
{
  VPID pnt;			/* The Child Page Pointer */
  short key_len;
};

/* Fixed part of a leaf record */
typedef struct leaf_rec LEAF_REC;
struct leaf_rec
{
  VPID ovfl;			/* Overflow page pointer, for overflow OIDs */
  short key_len;
};

/* BTID_INT structure from btree_load.h */
typedef struct btid_int BTID_INT;
struct btid_int
{				/* Internal btree block */
  BTID *sys_btid;
  int unique_pk;		/* if it is an unique index, is PK */
  int part_key_desc;		/* the last partial-key domain is desc */
  TP_DOMAIN *key_type;
  TP_DOMAIN *nonleaf_key_type;	/* With prefix keys, the domain of the non leaf keys might be different.  It will be
				 * different when the domain of index is one of the fixed character types.  In that
				 * case, the domain of the non leaf keys will be the varying counterpart to the index
				 * domain. */
  VFID ovfid;
  char *copy_buf;		/* index key copy_buf pointer info; derived from INDX_SCAN_ID.copy_buf */
  int copy_buf_len;		/* index key copy_buf length info; derived from INDX_SCAN_ID.copy_buf_len */
  int rev_level;
  int deduplicate_key_idx;	/* support for SUPPORT_DEDUPLICATE_KEY_MODE */
  OID topclass_oid;		/* class oid for which index is created */
};

/* key range structure */
typedef struct btree_keyrange BTREE_KEYRANGE;
struct btree_keyrange
{
  RANGE range;			/* range type */
  DB_VALUE *lower_key;
  DB_VALUE *upper_key;
  int num_index_term;
};

/* Forward definition. */
struct indx_scan_id;
typedef struct indx_scan_id INDX_SCAN_ID;

enum bts_key_status
{
  BTS_KEY_IS_NOT_VERIFIED,
  BTS_KEY_IS_VERIFIED,
  BTS_KEY_IS_CONSUMED,
};
typedef enum bts_key_status BTS_KEY_STATUS;

struct bts_attid_idx_info
{
  bool is_init;
  int keyflt_attid_idx_arr[32];
  int readval_attid_idx_arr[32];
  int *keyflt_attid_idx;
  int *readval_attid_idx;
};
#define BTREE_INIT_SCAN_ATTID_IDXS_INFO(bts)  do {      \
    (bts)->attid_idxs.is_init = false;                  \
    (bts)->attid_idxs.keyflt_attid_idx_arr[0] = -1;     \
    (bts)->attid_idxs.readval_attid_idx_arr[0] = -1;    \
    (bts)->attid_idxs.keyflt_attid_idx = NULL;          \
    (bts)->attid_idxs.readval_attid_idx = NULL;         \
} while(0)

/* Btree range search scan structure */
/* TODO: Move fields used to select visible objects only from BTREE_SCAN to
 *	 a different structure (that is pointed by bts_other).
 */

#define COMMON_PREFIX_UNKNOWN	(-1)

// *INDENT-OFF*
#ifndef NDEBUG
#define CHECK_VERIFY_COMMON_PREFIX_PAGE_INFO
#endif

#if defined(CHECK_VERIFY_COMMON_PREFIX_PAGE_INFO)
#define COMMON_PREFIX_PAGE_DEBUG_INFO_RESET(bts)   do {            \
            VPID_SET_NULL (&((bts)->cur_common_prefix_page_vpid)); \
            LSA_SET_NULL(&((bts)->cur_common_prefix_page_lsa));    \
        } while(0)
#else
#define COMMON_PREFIX_PAGE_DEBUG_INFO_RESET(bts)           
#endif
// *INDENT-ON*

typedef struct btree_scan BTREE_SCAN;	/* BTS */
struct btree_scan
{
  BTID_INT btid_int;

  /* TO BE REMOVED when btree_prepare_next_search is removed. */
  bool read_uncommitted;

  /* TO BE REMOVED when btree_find_next_index_record is removed. */
  VPID P_vpid;			/* vpid of previous leaf page */

  VPID C_vpid;			/* vpid of current leaf page */

  /* TO BE REMOVED - maybe */
  VPID O_vpid;			/* vpid of overflow page */

  /* TO BE REMOVED when btree_find_next_index_record is removed. */
  PAGE_PTR P_page;		/* page ptr to previous leaf page */

  PAGE_PTR C_page;		/* page ptr to current leaf page */

  INT16 slot_id;		/* current slot identifier */

  /* TO BE REMOVED */
  int oid_pos;			/* current oid position */

  DB_VALUE cur_key;		/* current key value */
  bool clear_cur_key;		/* clear flag for current key value */

  //---------------------------------------------------------------------------------------------   
#if defined(CHECK_VERIFY_COMMON_PREFIX_PAGE_INFO)
  VPID cur_common_prefix_page_vpid;
  LOG_LSA cur_common_prefix_page_lsa;
#endif
  int common_prefix_size;	// size of common prefix key parts.
  DB_VALUE common_prefix_key;	// common prefix key part 
  bool clear_common_prefix_key;	// 
  bool is_cur_key_compressed;	/* If false, cur_key is a complete key.
				 * Otherwise it must be combined with common_prefix_key. */
<<<<<<< HEAD
#define USE_PEEK_IN_RANGE_SCAN_READ
#if defined(USE_PEEK_IN_RANGE_SCAN_READ)
  bool is_cur_key_copied;
#endif
=======
  bts_attid_idx_info attid_idxs;
>>>>>>> 84178cb9
  //---------------------------------------------------------------------------------------------

  BTREE_KEYRANGE key_range;	/* key range information */
  FILTER_INFO *key_filter;	/* key filter information pointer */
  FILTER_INFO key_filter_storage;	/* key filter information storage */

  bool use_desc_index;		/* use descending index */

  /* TO BE REMOVED */
  int restart_scan;		/* restart the scan */

  /* for query trace */
  int read_keys;
  int qualified_keys;


  bool key_range_max_value_equal;

  /*
   * cur_leaf_lsa
   */
  LOG_LSA cur_leaf_lsa;		/* page LSA of current leaf page */
  LOCK lock_mode;		/* Lock mode - S_LOCK or X_LOCK. */

  RECDES key_record;

  bool need_to_check_null;
  LEAF_REC leaf_rec_info;
  BTREE_NODE_TYPE node_type;
  int offset;

  BTS_KEY_STATUS key_status;

  bool end_scan;
  bool end_one_iteration;
  bool is_interrupted;
  bool is_key_partially_processed;

  int n_oids_read;		/* */
  int n_oids_read_last_iteration;	/* */

  OID *oid_ptr;

  OID match_class_oid;

  DB_BIGINT *key_limit_lower;
  DB_BIGINT *key_limit_upper;

  struct indx_scan_id *index_scan_idp;
  bool is_btid_int_valid;
  bool is_scan_started;
  bool force_restart_from_root;
  bool is_fk_remake;		/* support for SUPPORT_DEDUPLICATE_KEY_MODE */
  PERF_UTIME_TRACKER time_track;

  void *bts_other;
};

#define BTREE_INIT_SCAN(bts)				\
  do {							\
    (bts)->P_vpid.pageid = NULL_PAGEID;			\
    (bts)->C_vpid.pageid = NULL_PAGEID;			\
    (bts)->O_vpid.pageid = NULL_PAGEID;			\
    (bts)->P_page = NULL;				\
    (bts)->C_page = NULL;				\
    (bts)->slot_id = NULL_SLOTID;			\
    (bts)->oid_pos = 0;					\
    (bts)->restart_scan = 0;                    	\
    (bts)->is_cur_key_compressed = false;               \
    (bts)->common_prefix_size = COMMON_PREFIX_UNKNOWN;  \
    BTREE_INIT_SCAN_ATTID_IDXS_INFO((bts));             \
    btree_init_temp_key_value (&(bts)->clear_common_prefix_key, &(bts)->common_prefix_key); \
    COMMON_PREFIX_PAGE_DEBUG_INFO_RESET((bts));         \
    db_make_null (&(bts)->cur_key);			\
    (bts)->clear_cur_key = false;			\
    (bts)->is_btid_int_valid = false;			\
    (bts)->read_uncommitted = false;			\
    (bts)->key_filter = NULL;				\
    (bts)->use_desc_index = false;			\
    (bts)->read_keys = 0;				\
    (bts)->qualified_keys = 0;				\
    (bts)->key_range_max_value_equal = false;		\
    LSA_SET_NULL (&(bts)->cur_leaf_lsa);		\
    (bts)->lock_mode = NULL_LOCK;			\
    (bts)->key_record.data = NULL;			\
    (bts)->offset = 0;					\
    (bts)->need_to_check_null = false;			\
    VPID_SET_NULL (&(bts)->leaf_rec_info.ovfl);		\
    (bts)->node_type = BTREE_LEAF_NODE;			\
    (bts)->key_status = BTS_KEY_IS_NOT_VERIFIED;	\
    (bts)->end_scan = false;				\
    (bts)->end_one_iteration = false;			\
    (bts)->is_interrupted = false;			\
    (bts)->is_key_partially_processed = false;		\
    (bts)->n_oids_read = 0;				\
    (bts)->n_oids_read_last_iteration = 0;		\
    (bts)->oid_ptr = NULL;				\
    (bts)->key_limit_lower = NULL;			\
    (bts)->key_limit_upper = NULL;			\
    (bts)->index_scan_idp = NULL;			\
    (bts)->is_scan_started = false;			\
    (bts)->force_restart_from_root = false;		\
    OID_SET_NULL (&(bts)->match_class_oid);		\
    (bts)->time_track.is_perf_tracking = false;		\
    (bts)->bts_other = NULL;				\
    (bts)->is_fk_remake = false;                        \
  } while (0)

#define BTREE_RESET_SCAN(bts)				\
  do {							\
    (bts)->P_vpid.pageid = NULL_PAGEID;			\
    (bts)->C_vpid.pageid = NULL_PAGEID;			\
    (bts)->O_vpid.pageid = NULL_PAGEID;			\
    (bts)->P_page = NULL;				\
    (bts)->C_page = NULL;				\
    (bts)->slot_id = -1;				\
    (bts)->oid_pos = 0;					\
    (bts)->restart_scan = 0;                    	\
    (bts)->is_cur_key_compressed = false;               \
    (bts)->common_prefix_size = COMMON_PREFIX_UNKNOWN;  \
    btree_clear_key_value (&(bts)->clear_common_prefix_key, &(bts)->common_prefix_key); \
    COMMON_PREFIX_PAGE_DEBUG_INFO_RESET((bts));         \
    pr_clear_value (&(bts)->cur_key);			\
    db_make_null (&(bts)->cur_key);			\
    (bts)->clear_cur_key = false;			\
    (bts)->is_scan_started = false;			\
    (bts)->is_fk_remake = false;                        \
  } while (0)

#define BTREE_END_OF_SCAN(bts) \
   ((bts)->C_vpid.pageid == NULL_PAGEID \
    && (bts)->O_vpid.pageid == NULL_PAGEID \
    && !(bts)->is_scan_started)

#define BTREE_START_OF_SCAN(bts) BTREE_END_OF_SCAN(bts)

#define BTS_IS_DESCENDING_SCAN(bts) \
  ((bts)->index_scan_idp->indx_info->use_desc_index)

#define BTS_SET_INDEX_SCANID(bts, index_scan_idp) \
  ((bts)->index_scan_idp = index_scan_idp)
#define BTS_SET_KEY_LIMIT(bts, lower, upper) \
  do \
    { \
      (bts)->key_limit_lower = lower; \
      (bts)->key_limit_upper = upper; \
    } while (false)

typedef struct btree_iscan_oid_list BTREE_ISCAN_OID_LIST;
struct btree_iscan_oid_list
{
  OID *oidp;			/* OID buffer. */
  int oid_cnt;			/* Current OID count. */
  int max_oid_cnt;		/* Maximum desired OID count. */
  int capacity;			/* Maximum capacity of buffer. Can be different than maximum desired OID count. */
  BTREE_ISCAN_OID_LIST *next_list;	/* Pointer to next list of OID's. */
};				/* list of OIDs */

typedef struct btree_checkscan BTREE_CHECKSCAN;
struct btree_checkscan
{
  BTID btid;			/* B+tree index identifier */
  BTREE_SCAN btree_scan;	/* B+tree search scan structure */
  BTREE_ISCAN_OID_LIST oid_list;	/* Data area to store OIDs */
};				/* B+tree <key-oid> check scan structure */

struct btree_ovfl_oid_capacity
{
  int max_pg_cnt_per_key;	/* Distinct key count with overflow oid page) */
  int dis_key_cnt;		/* Distinct key count (with ovfl pages) */
  int64_t tot_val_cnt;		/* Total number of values stored in overflow oid pages */
  int tot_pg_cnt;		/* Total overflow oid page count */
  float tot_free_space;		/* Total free space in overflow oid pages */
  float tot_space;		/* Total space occupied by overflow oid pages */
  float tot_used_space;		/* Total used space in  overflow oid pages */
  float avg_pg_free_sp;		/* Average free space on the occupied overflowoid page */
};

typedef struct btree_capacity BTREE_CAPACITY;
struct btree_capacity
{
  int dis_key_cnt;		/* Distinct key count (in leaf pages) */
  int64_t tot_val_cnt;		/* Total number of values stored in tree */
  int deduplicate_dis_key_cnt;	/* support for SUPPORT_DEDUPLICATE_KEY_MODE */
  int avg_val_per_dedup_key;	/* Average number of values (OIDs) per deduplicate key */
  int avg_val_per_key;		/* Average number of values (OIDs) per key */
  int leaf_pg_cnt;		/* Leaf page count */
  int nleaf_pg_cnt;		/* NonLeaf page count */
  int tot_pg_cnt;		/* Total page count */
  int height;			/* Height of the tree */
  float sum_rec_len;		/* Sum of all record lengths */
  float sum_key_len;		/* Sum of all distinct key lengths */
  int avg_key_len;		/* Average key length */
  int avg_rec_len;		/* Average page record length */
  float tot_free_space;		/* Total free space in index */
  float tot_space;		/* Total space occupied by index */
  float tot_used_space;		/* Total used space in index */
  int avg_pg_key_cnt;		/* Average page key count (in leaf pages) */
  float avg_pg_free_sp;		/* Average page free space */
  struct btree_ovfl_oid_capacity ovfl_oid_pg;	/* For overflow OID page */
};

/*
 * B-tree node scan section
 */

/* Structure used to queue b-tree nodes on index node info scan */
typedef struct btree_node_scan_queue_item BTREE_NODE_SCAN_QUEUE_ITEM;
struct btree_node_scan_queue_item
{
  VPID crt_vpid;		/* VPID for current node */
  BTREE_NODE_SCAN_QUEUE_ITEM *next;	/* Next node */
};

/* Structure used for index node info scan */
typedef struct btree_node_scan BTREE_NODE_SCAN;
struct btree_node_scan
{
  BTID_INT btid_int;		/* index btid_int structure */
  VPID crt_vpid;		/* VPID for current node */
  PAGE_PTR crt_page;		/* Current node PAGE_PTR */
  bool first_call;		/* First call for node info scan */

  BTREE_NODE_SCAN_QUEUE_ITEM *queue_head;	/* B-tree node queue head */
  BTREE_NODE_SCAN_QUEUE_ITEM *queue_tail;	/* B-tree node queue tail */
};

/* Initialize BTREE_NODE_SCAN structure for node info scan */
#define BTREE_NODE_SCAN_INIT(bns) \
  do \
    { \
      VPID_SET_NULL (&(bns)->crt_vpid); \
      (bns)->crt_page = NULL; \
      (bns)->queue_head = (bns)->queue_tail = NULL; \
      (bns)->first_call = true; \
    } \
  while (0)

/* Add new item to b-tree node queue */
#define BTREE_NODE_SCAN_ADD_PAGE_TO_QUEUE(bns, node)	\
  if ((bns)->queue_tail == NULL)			\
    {							\
      (bns)->queue_head = (bns)->queue_tail = node;	\
    }							\
  else							\
    {							\
      (bns)->queue_tail->next = node;			\
      (bns)->queue_tail = node;				\
    }

/* Pop first item from b-tree node queue */
#define BTREE_NODE_SCAN_POP_PAGE_FROM_QUEUE(bns, node)	\
  if ((bns)->queue_head == NULL)			\
    {							\
      node = NULL;					\
    }							\
  else							\
    {							\
      if ((bns)->queue_head == (bns)->queue_tail)	\
	{						\
	  /* Only one item in queue */			\
	  node = (bns)->queue_head;			\
	  (bns)->queue_tail = NULL;			\
	  (bns)->queue_head = NULL;			\
	}						\
      else						\
	{						\
	  node = (bns)->queue_head;			\
	  (bns)->queue_head = node->next;		\
	  node->next = NULL;				\
	}						\
    }

/* Check if b-tree node queue is empty */
#define BTREE_NODE_SCAN_IS_QUEUE_EMPTY(bns) ((bns)->queue_head == NULL)

#define DBVAL_BUFSIZE   4096

#define BTREE_INIT_MVCC_HEADER(p_mvcc_rec_header) \
  do \
    { \
      MVCC_SET_FLAG (p_mvcc_rec_header, 0); \
      MVCC_SET_INSID (p_mvcc_rec_header, MVCCID_NULL); \
      MVCC_SET_DELID (p_mvcc_rec_header, MVCCID_NULL); \
      MVCC_SET_CHN (p_mvcc_rec_header, 0); \
      MVCC_SET_REPID (p_mvcc_rec_header, 0); \
      LSA_SET_NULL (&((p_mvcc_rec_header)->prev_version_lsa)); \
    } \
  while (0)

/* When MVCC is enabled, btree_delete/btree_insert functionality are extended
 * to do additional types of action. Depending on the context, an object can
 * be added or removed, delete MVCCID can be added/removed or insert MVCCID
 * can be removed.
 */
enum btree_op_purpose
{
  BTREE_OP_NO_OP,		/* No op. */

  BTREE_OP_INSERT_NEW_OBJECT,	/* Insert a new object into b-tree along with its insert MVCCID. */
  BTREE_OP_INSERT_MVCC_DELID,	/* Insert delete MVCCID for object when deleted. */
  BTREE_OP_INSERT_MARK_DELETED,	/* Mark object as deleted. This is used on a unique index of a non-MVCC class. It is
				 * very similar to BTREE_OP_INSERT_MVCC_DELID. The differences are: 1. The context they
				 * are used for. MVCC delete is used to delete from MVCC-enabled classes. Mark deleted
				 * is used for unique indexes of MVCC-disabled classes like db_serial. 2. Mark deleted
				 * is followed by a postpone operation which removes the object after commit. 3. Mark
				 * deleted is not vacuumed. Object will be "cleaned" on commit/rollback. */
  BTREE_OP_INSERT_UNDO_PHYSICAL_DELETE,	/* Undo of physical delete. */

  BTREE_OP_DELETE_OBJECT_PHYSICAL,	/* Physically delete an object from b-tree when MVCC is enabled. */
  BTREE_OP_DELETE_OBJECT_PHYSICAL_POSTPONED,	/* Physical delete was postponed. */
  BTREE_OP_DELETE_UNDO_INSERT,	/* Undo insert */
  BTREE_OP_DELETE_UNDO_INSERT_UNQ_MULTIUPD,	/* Undo insert into unique index, when multi-update exception to unique
						 * constraint violation is applied. Previous visible object must be
						 * returned to first position in record. */
  BTREE_OP_DELETE_UNDO_INSERT_DELID,	/* Remove only delete MVCCID for an object in b-tree. It is called when object
					 * deletion is roll-backed. */
  BTREE_OP_DELETE_VACUUM_OBJECT,	/* All object info is removed from b-tree. It is called by vacuum when the
					 * object becomes completely invisible. */
  BTREE_OP_DELETE_VACUUM_INSID,	/* Remove only insert MVCCID for an object in b-tree. It is called by vacuum when the
				 * object becomes visible to all running transactions. */

  BTREE_OP_NOTIFY_VACUUM,	/* Notify vacuum of an object in need of cleanup. */

  /* Below purposes are used during online index loading. */
  BTREE_OP_ONLINE_INDEX_IB_INSERT,	/* Insert done by the Index Builder. */
  BTREE_OP_ONLINE_INDEX_IB_DELETE,	/* Delete done by the Index Builder. */
  BTREE_OP_ONLINE_INDEX_TRAN_INSERT,	/* Insert done by a transaction. */
  BTREE_OP_ONLINE_INDEX_TRAN_INSERT_DF,	/* Insert done by a transaction with DELETE_FLAG set. */
  BTREE_OP_ONLINE_INDEX_UNDO_TRAN_INSERT,	/* Undo an insert */
  BTREE_OP_ONLINE_INDEX_TRAN_DELETE,	/* Delete done by a transaction. */
  BTREE_OP_ONLINE_INDEX_UNDO_TRAN_DELETE	/* Undo a delete. */
};
typedef enum btree_op_purpose BTREE_OP_PURPOSE;

/* BTREE_MVCC_INFO -
 * Structure used to store b-tree specific MVCC information.
 * Flags field will show which information exists (insert and/or delete
 * MVCCID's).
 */
typedef struct btree_mvcc_info BTREE_MVCC_INFO;
struct btree_mvcc_info
{
  short flags;			/* Has insert and has delete flags. */
  MVCCID insert_mvccid;		/* Insert MVCCID value. */
  MVCCID delete_mvccid;		/* Delete MVCCID value. */
};
#define BTREE_MVCC_INFO_INITIALIZER \
  { 0, MVCCID_ALL_VISIBLE, MVCCID_NULL }

/* BTREE_OBJECT_INFO -
 * Structure used to store b-tree specific object information.
 */
typedef struct btree_object_info BTREE_OBJECT_INFO;
struct btree_object_info
{
  OID oid;			/* Instance OID. */
  OID class_oid;		/* Class OID. */
  BTREE_MVCC_INFO mvcc_info;	/* MVCC information. */
};
#define BTREE_OBJECT_INFO_INITIALIZER \
  { OID_INITIALIZER, OID_INITIALIZER, BTREE_MVCC_INFO_INITIALIZER }

struct key_oid
{
  DB_VALUE m_key;
  OID m_oid;
};

// *INDENT-OFF*
struct page_key_boundary
{
  DB_VALUE m_left_key;
  DB_VALUE m_right_key;

  bool m_is_inf_left_key;
  bool m_is_inf_right_key;

  page_key_boundary ();
  ~page_key_boundary ();

  void set_value (DB_VALUE &dest_value, DB_VALUE &src_value, bool &clear_src_value);
  int set_value (THREAD_ENTRY * thread_p, DB_VALUE &dest_value, BTID_INT * btid, PAGE_PTR page_ptr, const INT16 slot);
  int set_value (THREAD_ENTRY * thread_p, DB_VALUE &dest_value, BTID_INT * btid, PAGE_PTR page_ptr, RECDES &rec);

  int update_boundary_eq (THREAD_ENTRY * thread_p, BTID_INT * btid, PAGE_PTR page_ptr,
                          DB_VALUE &subtree_value, bool &clear_subtree_value, const INT16 subtree_slot);

  int update_boundary_lt (THREAD_ENTRY * thread_p, BTID_INT * btid, PAGE_PTR page_ptr,
                          RECDES &left_subtree_rec, DB_VALUE &subtree_value, bool &clear_subtree_value);

  int update_boundary_gt_or_eq (THREAD_ENTRY * thread_p, BTID_INT * btid, PAGE_PTR page_ptr,
                                DB_VALUE &subtree_value, bool &clear_subtree_value, const INT16 subtree_slot,
                                const int key_cnt);
};

struct btree_insert_list
{
  enum
    {
      KEY_AVAILABLE = 0,
      KEY_NOT_AVAILABLE
    };

  std::vector<key_oid> m_keys_oids;
  std::vector<key_oid*> m_sorted_keys_oids;

  DB_VALUE *m_curr_key;
  OID *m_curr_oid;
  int m_curr_pos;

  const TP_DOMAIN *m_key_type;

  int m_ignored_nulls_cnt;

  page_key_boundary m_boundaries;
  bool m_use_page_boundary_check;

  bool m_use_sorted_bulk_insert;

  int m_keep_page_iterations;
  int m_ovf_appends;
  int m_ovf_appends_new_page;

  btree_insert_list () = delete;

  btree_insert_list (const TP_DOMAIN *&key_type)
    : m_curr_key (NULL)
    , m_curr_oid (NULL)
    , m_curr_pos (0)
    , m_key_type (key_type)
    , m_ignored_nulls_cnt (0)
    , m_use_page_boundary_check (false)
    , m_use_sorted_bulk_insert (false)
  {
  }

  btree_insert_list (DB_VALUE *key, OID *oid);

  ~btree_insert_list ();

  int next_key ();

  OID *get_oid ()
  {
    return m_curr_oid;
  }

  DB_VALUE *get_key ()
  {
    return m_curr_key;
  }

  size_t add_key (const DB_VALUE *key, const OID &oid);

  void reset_boundary_keys ();

  void prepare_list (void);

  bool check_release_latch (THREAD_ENTRY * thread_p, void *arg, PAGE_PTR leaf_page);
};
// *INDENT-ON*

/* BTREE_RANGE_SCAN_PROCESS_KEY_FUNC -
 * btree_range_scan internal function that is called for each key that passes
 * range/filter checks.
 *
 * Functions:
 * btree_range_scan_select_visible_oids.
 */
typedef int BTREE_RANGE_SCAN_PROCESS_KEY_FUNC (THREAD_ENTRY * thread_p, BTREE_SCAN * bts);

extern int btree_find_foreign_key (THREAD_ENTRY * thread_p, BTID * btid, DB_VALUE * key, OID * class_oid,
				   OID * found_oid);
/* support for SUPPORT_DEDUPLICATE_KEY_MODE */
extern int btree_remake_foreign_key_with_PK (THREAD_ENTRY * thread_p, BTID * btid, DB_VALUE * key, OID * class_oid,
					     key_val_range * kv_range, bool * is_newly);
extern int btree_remake_reference_key_with_FK (THREAD_ENTRY * thread_p, TP_DOMAIN * pk_domain, DB_VALUE * fk_key,
					       DB_VALUE * new_key);

extern void btree_scan_clear_key (BTREE_SCAN * btree_scan);

extern bool btree_is_unique_type (BTREE_TYPE type);
extern int xbtree_get_unique_pk (THREAD_ENTRY * thread_p, BTID * btid);
extern int btree_get_unique_statistics (THREAD_ENTRY * thread_p, BTID * btid, long long *oid_cnt, long long *null_cnt,
					long long *key_cnt);
extern int btree_get_unique_statistics_for_count (THREAD_ENTRY * thread_p, BTID * btid, long long *oid_cnt,
						  long long *null_cnt, long long *key_cnt);
extern int btree_get_stats (THREAD_ENTRY * thread_p, BTREE_STATS * stat_info_p, bool with_fullscan);
extern int btree_get_pkey_btid (THREAD_ENTRY * thread_p, OID * cls_oid, BTID * pkey_btid);
extern DISK_ISVALID btree_check_by_class_oid (THREAD_ENTRY * thread_p, OID * cls_oid, BTID * idx_btid);
extern DISK_ISVALID btree_check_all (THREAD_ENTRY * thread_p);
extern int btree_keyoid_checkscan_start (THREAD_ENTRY * thread_p, BTID * btid, BTREE_CHECKSCAN * btscan);
extern DISK_ISVALID btree_keyoid_checkscan_check (THREAD_ENTRY * thread_p, BTREE_CHECKSCAN * btscan, OID * cls_oid,
						  DB_VALUE * key, OID * oid);
extern void btree_keyoid_checkscan_end (THREAD_ENTRY * thread_p, BTREE_CHECKSCAN * btscan);
#if defined(ENABLE_UNUSED_FUNCTION)
extern int btree_estimate_total_numpages (THREAD_ENTRY * thread_p, int dis_key_cnt, int avg_key_len, int tot_val_cnt,
					  int *blt_pgcnt_est, int *blt_wrs_pgcnt_est);
#endif

extern int btree_index_capacity (THREAD_ENTRY * thread_p, BTID * btid, BTREE_CAPACITY * cpc);
extern int btree_physical_delete (THREAD_ENTRY * thread_p, BTID * btid, DB_VALUE * key, OID * oid, OID * class_oid,
				  int *unique, int op_type, btree_unique_stats * unique_stat_info);
extern int btree_vacuum_insert_mvccid (THREAD_ENTRY * thread_p, BTID * btid, OR_BUF * buffered_key, OID * oid,
				       OID * class_oid, MVCCID insert_mvccid);
extern int btree_vacuum_object (THREAD_ENTRY * thread_p, BTID * btid, OR_BUF * buffered_key, OID * oid, OID * class_oid,
				MVCCID delete_mvccid);
extern int btree_update (THREAD_ENTRY * thread_p, BTID * btid, DB_VALUE * old_key, DB_VALUE * new_key, OID * cls_oid,
			 OID * oid, int op_type, btree_unique_stats * unique_stat_info, int *unique,
			 MVCC_REC_HEADER * p_mvcc_rec_header);
extern int btree_reflect_global_unique_statistics (THREAD_ENTRY * thread_p, GLOBAL_UNIQUE_STATS * unique_stat_info,
						   bool only_active_tran);
extern int btree_find_min_or_max_key (THREAD_ENTRY * thread_p, BTID * btid, DB_VALUE * key, int flag_minkey);

extern bool btree_multicol_key_is_null (DB_VALUE * key);
extern int btree_multicol_key_has_null (DB_VALUE * key);
extern DISK_ISVALID btree_find_key (THREAD_ENTRY * thread_p, BTID * btid, OID * oid, DB_VALUE * key, bool * clear_key);
/* for migration */
extern TP_DOMAIN *btree_read_key_type (THREAD_ENTRY * thread_p, BTID * btid);

/* Dump routines */
extern int btree_dump_capacity (THREAD_ENTRY * thread_p, FILE * fp, BTID * btid);
extern void btree_dump (THREAD_ENTRY * thread_p, FILE * fp, BTID * btid, int level);
/* Recovery routines */
extern int btree_rv_util_save_page_records (THREAD_ENTRY * thread_p, PAGE_PTR page_ptr, INT16 first_slotid, int rec_cnt,
					    INT16 ins_slotid, char *data, int *length);
#if defined(ENABLE_UNUSED_FUNCTION)
extern void btree_rv_util_dump_leafrec (THREAD_ENTRY * thread_p, FILE * fp, BTID_INT * btid, RECDES * Rec);
extern void btree_rv_util_dump_nleafrec (THREAD_ENTRY * thread_p, FILE * fp, BTID_INT * btid, RECDES * Rec);
#endif
extern int btree_rv_roothdr_undo_update (THREAD_ENTRY * thread_p, LOG_RCV * recv);
extern int btree_rv_update_tran_stats (THREAD_ENTRY * thread_p, LOG_RCV * recv);
extern void btree_rv_roothdr_dump (FILE * fp, int length, void *data);
extern int btree_rv_ovfid_undoredo_update (THREAD_ENTRY * thread_p, LOG_RCV * recv);
extern void btree_rv_ovfid_dump (FILE * fp, int length, void *data);
extern int btree_rv_nodehdr_undoredo_update (THREAD_ENTRY * thread_p, LOG_RCV * recv);
extern int btree_rv_nodehdr_redo_insert (THREAD_ENTRY * thread_p, LOG_RCV * recv);
extern int btree_rv_nodehdr_undo_insert (THREAD_ENTRY * thread_p, LOG_RCV * recv);
extern int btree_rv_noderec_undoredo_update (THREAD_ENTRY * thread_p, LOG_RCV * recv);
extern void btree_rv_noderec_dump (FILE * fp, int length, void *data);
extern int btree_rv_noderec_redo_insert (THREAD_ENTRY * thread_p, LOG_RCV * recv);
extern int btree_rv_noderec_undo_insert (THREAD_ENTRY * thread_p, LOG_RCV * recv);
extern void btree_rv_noderec_dump_slot_id (FILE * fp, int length, void *data);
extern int btree_rv_pagerec_insert (THREAD_ENTRY * thread_p, LOG_RCV * recv);
extern int btree_rv_pagerec_delete (THREAD_ENTRY * thread_p, LOG_RCV * recv);
extern int btree_rv_newpage_redo_init (THREAD_ENTRY * thread_p, LOG_RCV * recv);
extern int btree_rv_save_keyval_for_undo (BTID_INT * btid, DB_VALUE * key, OID * cls_oid, OID * oid,
					  BTREE_MVCC_INFO * mvcc_info, BTREE_OP_PURPOSE purpose,
					  char *preallocated_buffer, char **data, int *capacity, int *length);
extern int btree_rv_keyval_undo_insert (THREAD_ENTRY * thread_p, LOG_RCV * recv);
extern int btree_rv_keyval_undo_insert_unique (THREAD_ENTRY * thread_p, LOG_RCV * recv);
extern int btree_rv_keyval_undo_insert_mvcc_delid (THREAD_ENTRY * thread_p, LOG_RCV * recv);
extern int btree_rv_keyval_undo_delete (THREAD_ENTRY * thread_p, LOG_RCV * recv);
extern int btree_rv_remove_marked_for_delete (THREAD_ENTRY * thread_p, LOG_RCV * rcv);
extern void btree_rv_keyval_dump (FILE * fp, int length, void *data);
extern int btree_rv_undoredo_copy_page (THREAD_ENTRY * thread_p, LOG_RCV * recv);
extern int btree_rv_nop (THREAD_ENTRY * thread_p, LOG_RCV * recv);

extern int btree_rv_redo_global_unique_stats_commit (THREAD_ENTRY * thread_p, LOG_RCV * recv);
extern int btree_rv_undo_global_unique_stats_commit (THREAD_ENTRY * thread_p, LOG_RCV * recv);

#include "scan_manager.h"

extern int btree_keyval_search (THREAD_ENTRY * thread_p, BTID * btid, SCAN_OPERATION_TYPE scan_op_type,
				BTREE_SCAN * BTS, key_val_range * key_val_range, OID * class_oid, FILTER_INFO * filter,
				INDX_SCAN_ID * isidp, bool is_all_class_srch);
extern int btree_range_scan (THREAD_ENTRY * thread_p, BTREE_SCAN * bts, BTREE_RANGE_SCAN_PROCESS_KEY_FUNC * key_func);
extern int btree_range_scan_select_visible_oids (THREAD_ENTRY * thread_p, BTREE_SCAN * bts);
extern int btree_attrinfo_read_dbvalues (THREAD_ENTRY * thread_p, DB_VALUE * curr_key, BTREE_SCAN * bts,
					 int *btree_att_ids, int btree_num_att, HEAP_CACHE_ATTRINFO * attr_info,
					 int func_index_col_id, int *attr_idx_ptr);
extern int btree_coerce_key (DB_VALUE * src_keyp, int keysize, TP_DOMAIN * btree_domainp, int key_minmax);
extern int btree_set_error (THREAD_ENTRY * thread_p, const DB_VALUE * key, const OID * obj_oid, const OID * class_oid,
			    const BTID * btid, const char *bt_name, int severity, int err_id, const char *filename,
			    int lineno);
extern DISK_ISVALID btree_repair_prev_link (THREAD_ENTRY * thread_p, OID * oid, BTID * btid, bool repair);
extern int btree_index_start_scan (THREAD_ENTRY * thread_p, int show_type, DB_VALUE ** arg_values, int arg_cnt,
				   void **ctx);
extern int btree_index_end_scan (THREAD_ENTRY * thread_p, void **ctx);
extern SCAN_CODE btree_index_next_scan (THREAD_ENTRY * thread_p, int cursor, DB_VALUE ** out_values, int out_cnt,
					void *ctx);

extern SCAN_CODE btree_get_next_key_info (THREAD_ENTRY * thread_p, BTID * btid, BTREE_SCAN * bts, int num_classes,
					  OID * class_oids_ptr, INDX_SCAN_ID * index_scan_id_p, DB_VALUE ** key_info);
extern SCAN_CODE btree_get_next_node_info (THREAD_ENTRY * thread_p, BTID * btid, BTREE_NODE_SCAN * btns,
					   DB_VALUE ** node_info);

extern int xbtree_get_key_type (THREAD_ENTRY * thread_p, BTID btid, TP_DOMAIN ** key_type);

extern int btree_leaf_get_first_object (BTID_INT * btid, RECDES * recp, OID * oidp, OID * class_oid,
					BTREE_MVCC_INFO * mvcc_info);
extern void btree_leaf_change_first_object (THREAD_ENTRY * thread_p, RECDES * recp, BTID_INT * btid, OID * oidp,
					    OID * class_oidp, BTREE_MVCC_INFO * mvcc_info, int *key_offset,
					    char **rv_undo_data_ptr, char **rv_redo_data_ptr);
extern int btree_insert (THREAD_ENTRY * thread_p, BTID * btid, DB_VALUE * key, OID * cls_oid, OID * oid, int op_type,
			 btree_unique_stats * unique_stat_info, int *unique, MVCC_REC_HEADER * p_mvcc_rec_header);
extern int btree_mvcc_delete (THREAD_ENTRY * thread_p, BTID * btid, DB_VALUE * key, OID * class_oid, OID * oid,
			      int op_type, btree_unique_stats * unique_stat_info, int *unique,
			      MVCC_REC_HEADER * p_mvcc_rec_header);

extern void btree_set_mvcc_header_ids_for_update (THREAD_ENTRY * thread_p, bool do_delete_only, bool do_insert_only,
						  MVCCID * mvccid, MVCC_REC_HEADER * mvcc_rec_header);

extern int btree_compare_btids (void *mem_btid1, void *mem_btid2);

extern char *btree_pack_mvccinfo (char *ptr, BTREE_MVCC_INFO * mvcc_info);
extern int btree_packed_mvccinfo_size (BTREE_MVCC_INFO * mvcc_info);

extern void btree_set_mvcc_flags_into_oid (MVCC_REC_HEADER * p_mvcc_header, OID * oid);
extern void btree_clear_mvcc_flags_from_oid (OID * oid);

extern int btree_rv_read_keyval_info_nocopy (THREAD_ENTRY * thread_p, char *datap, int data_size, BTID_INT * btid,
					     OID * cls_oid, OID * oid, BTREE_MVCC_INFO * mvcc_info, DB_VALUE * key);
extern void btree_rv_read_keybuf_nocopy (THREAD_ENTRY * thread_p, char *datap, int data_size, BTID_INT * btid,
					 OID * cls_oid, OID * oid, BTREE_MVCC_INFO * mvcc_info, OR_BUF * key_buf);
extern void btree_rv_read_keybuf_two_objects (THREAD_ENTRY * thread_p, char *datap, int data_size, BTID_INT * btid_int,
					      BTREE_OBJECT_INFO * first_version, BTREE_OBJECT_INFO * second_version,
					      OR_BUF * key_buf);
extern int btree_check_valid_record (THREAD_ENTRY * thread_p, BTID_INT * btid, RECDES * recp, BTREE_NODE_TYPE node_type,
				     DB_VALUE * key);
extern int btree_check_foreign_key (THREAD_ENTRY * thread_p, OID * cls_oid, HFID * hfid, OID * oid, DB_VALUE * keyval,
				    int n_attrs, OID * pk_cls_oid, BTID * pk_btid, const char *fk_name);

extern void btree_get_root_vpid_from_btid (THREAD_ENTRY * thread_p, BTID * btid, VPID * root_vpid);
extern int btree_get_btid_from_file (THREAD_ENTRY * thread_p, const VFID * vfid, BTID * btid_out);

extern int btree_prepare_bts (THREAD_ENTRY * thread_p, BTREE_SCAN * bts, BTID * btid, INDX_SCAN_ID * index_scan_id_p,
			      key_val_range * key_val_range, FILTER_INFO * filter, const OID * match_class_oid,
			      DB_BIGINT * key_limit_upper, DB_BIGINT * key_limit_lower, bool need_to_check_null,
			      void *bts_other);

extern void btree_mvcc_info_from_heap_mvcc_header (MVCC_REC_HEADER * mvcc_header, BTREE_MVCC_INFO * mvcc_info);
extern void btree_mvcc_info_to_heap_mvcc_header (BTREE_MVCC_INFO * mvcc_info, MVCC_REC_HEADER * mvcc_header);

extern int btree_rv_redo_record_modify (THREAD_ENTRY * thread_p, LOG_RCV * rcv);
extern int btree_rv_undo_record_modify (THREAD_ENTRY * thread_p, LOG_RCV * rcv);
extern int btree_rv_remove_unique_stats (THREAD_ENTRY * thread_p, LOG_RCV * recv);

extern void btree_leaf_record_change_overflow_link (THREAD_ENTRY * thread_p, BTID_INT * btid_int, RECDES * leaf_record,
						    VPID * new_overflow_vpid, char **rv_undo_data_ptr,
						    char **rv_redo_data_ptr);

extern int btree_rv_undo_mark_dealloc_page (THREAD_ENTRY * thread_p, LOG_RCV * rcv);

extern unsigned int btree_hash_btid (void *btid, int hash_size);

extern int btree_create_file (THREAD_ENTRY * thread_p, const OID * class_oid, int attrid, BTID * btid);
extern int btree_initialize_new_page (THREAD_ENTRY * thread_p, PAGE_PTR page, void *args);

extern int btree_locate_key (THREAD_ENTRY * thread_p, BTID_INT * btid_int, DB_VALUE * key, VPID * pg_vpid,
			     INT16 * slot_id, PAGE_PTR * leaf_page_out, bool * found_p);
extern int btree_get_num_visible_from_leaf_and_ovf (THREAD_ENTRY * thread_p, BTID_INT * btid_int, RECDES * leaf_record,
						    int offset_after_key, LEAF_REC * leaf_info, int *max_visible_oids,
						    MVCC_SNAPSHOT * mvcc_snapshot, int *num_visible);

extern int btree_write_record (THREAD_ENTRY * thread_p, BTID_INT * btid, void *node_rec, DB_VALUE * key,
			       BTREE_NODE_TYPE node_type, int key_type, int key_len, bool during_loading,
			       OID * class_oid, OID * oid, BTREE_MVCC_INFO * mvcc_info, RECDES * rec);
extern int btree_read_record (THREAD_ENTRY * thread_p, BTID_INT * btid, PAGE_PTR pgptr, RECDES * Rec, DB_VALUE * key,
			      void *rec_header, BTREE_NODE_TYPE node_type, bool * clear_key, int *offset, int copy,
			      BTREE_SCAN * bts);
extern DB_VALUE_COMPARE_RESULT btree_compare_key (DB_VALUE * key1, DB_VALUE * key2, TP_DOMAIN * key_domain,
						  int do_coercion, int total_order, int *start_colp);
extern PERF_PAGE_TYPE btree_get_perf_btree_page_type (THREAD_ENTRY * thread_p, PAGE_PTR page_ptr);

extern void btree_dump_key (FILE * fp, const DB_VALUE * key);

extern int btree_online_index_dispatcher (THREAD_ENTRY * thread_p, BTID * btid, DB_VALUE * key, OID * cls_oid,
					  OID * oid, int unique, BTREE_OP_PURPOSE purpose, LOG_LSA * undo_nxlsa);
extern int btree_online_index_list_dispatcher (THREAD_ENTRY * thread_p, BTID * btid, OID * cls_oid,
					       btree_insert_list * insert_list, int unique, BTREE_OP_PURPOSE purpose,
					       LOG_LSA * undo_nxlsa);

extern int btree_rv_keyval_undo_online_index_tran_insert (THREAD_ENTRY * thread_p, LOG_RCV * recv);
extern int btree_rv_keyval_undo_online_index_tran_delete (THREAD_ENTRY * thread_p, LOG_RCV * recv);

extern int btree_online_index_check_unique_constraint (THREAD_ENTRY * thread_p, BTID * btid, const char *index_name,
						       OID * class_oid);
extern int btree_get_class_oid_of_unique_btid (THREAD_ENTRY * thread_p, BTID * btid, OID * class_oid);
extern bool btree_is_btid_online_index (THREAD_ENTRY * thread_p, OID * class_oid, BTID * btid);

extern void btree_range_scan_free_matched_idx (BTREE_SCAN * bts);

#endif /* _BTREE_H_ */<|MERGE_RESOLUTION|>--- conflicted
+++ resolved
@@ -233,14 +233,12 @@
   bool clear_common_prefix_key;	// 
   bool is_cur_key_compressed;	/* If false, cur_key is a complete key.
 				 * Otherwise it must be combined with common_prefix_key. */
-<<<<<<< HEAD
+  bts_attid_idx_info attid_idxs;
+
 #define USE_PEEK_IN_RANGE_SCAN_READ
 #if defined(USE_PEEK_IN_RANGE_SCAN_READ)
   bool is_cur_key_copied;
 #endif
-=======
-  bts_attid_idx_info attid_idxs;
->>>>>>> 84178cb9
   //---------------------------------------------------------------------------------------------
 
   BTREE_KEYRANGE key_range;	/* key range information */
