/*
 * Copyright (C) 2008 Search Solution Corporation. All rights reserved by Search Solution.
 *
 *   This program is free software; you can redistribute it and/or modify
 *   it under the terms of the GNU General Public License as published by
 *   the Free Software Foundation; either version 2 of the License, or
 *   (at your option) any later version.
 *
 *  This program is distributed in the hope that it will be useful,
 *  but WITHOUT ANY WARRANTY; without even the implied warranty of
 *  MERCHANTABILITY or FITNESS FOR A PARTICULAR PURPOSE. See the
 *  GNU General Public License for more details.
 *
 *  You should have received a copy of the GNU General Public License
 *  along with this program; if not, write to the Free Software
 *  Foundation, Inc., 51 Franklin Street, Fifth Floor, Boston, MA 02110-1301 USA
 *
 */

/*
 * external_sort.c - External sorting module
 */

#ident "$Id$"

#include "config.h"

#include <stdio.h>
#include <string.h>
#include <stddef.h>
#include <stdlib.h>
#include <math.h>

#include "error_manager.h"
#include "system_parameter.h"
#include "memory_alloc.h"
#include "external_sort.h"
#include "file_manager.h"
#include "page_buffer.h"
#include "log_manager.h"
#include "disk_manager.h"
#include "slotted_page.h"
#include "overflow_file.h"
#include "boot_sr.h"
#if defined(ENABLE_SYSTEMTAP)
#include "probes.h"
#endif /* ENABLE_SYSTEMTAP */

#if defined(SERVER_MODE)
#include "connection_error.h"
#include "thread.h"
#include "job_queue.h"
#endif /* SERVER_MODE */

#if !defined (SERVER_MODE)
#include "transaction_cl.h"
#endif

/* Estimate on number of pages in the multipage temporary file */
#define SORT_MULTIPAGE_FILE_SIZE_ESTIMATE  20

/* Upper limit on the half of the total number of the temporary files.
 * The exact upper limit on total number of temp files is twice this number.
 * (i.e., this number specifies the upper limit on the number of total input
 * or total output files at each stage of the merging process.
 */
#define SORT_MAX_HALF_FILES      4

/* Lower limit on the half of the total number of the temporary files.
 * The exact lower limit on total number of temp files is twice this number.
 * (i.e., this number specifies the lower limit on the number of total input
 * or total output files at each stage of the merging process.
 */
#define SORT_MIN_HALF_FILES      2

/* Initial size of the dynamic array that keeps the file contents list */
#define SORT_INITIAL_DYN_ARRAY_SIZE 30

/* Expansion Ratio of the dynamic array that keeps the file contents list */
#define SORT_EXPAND_DYN_ARRAY_RATIO 1.5

#define SORT_MAXREC_LENGTH             \
        ((ssize_t)(DB_PAGESIZE - sizeof(SLOTTED_PAGE_HEADER) - sizeof(SLOT)))

#define SORT_SWAP_PTR(a,b) { char **temp; temp = a; a = b; b = temp; }

#define SORT_CHECK_DUPLICATE(a, b)  \
    do {                          \
        if (cmp == 0) {           \
            if (option == SORT_DUP) \
                sort_append(a, b);  \
            *(a) = NULL;          \
            dup_num++;            \
        }                         \
    } while (0)

typedef struct file_contents FILE_CONTENTS;
struct file_contents
{				/* node of the file_contents linked list */
  int *num_pages;		/* Dynamic array whose elements keep the sizes of the runs contained in the file in
				 * terms of number of slotted pages it occupies */
  int num_slots;		/* Total number of elements the array has */
  int first_run;		/* The index of the array element keeping the size of the first run of the file. */
  int last_run;			/* The index of the array element keeping the size of the last run of the file. */
};

typedef struct vol_info VOL_INFO;
struct vol_info
{				/* volume information */
  INT16 volid;			/* Volume identifier */
  int file_cnt;			/* Current number of files in the volume */
};

typedef struct vol_list VOL_LIST;
struct vol_list
{				/* temporary volume identifier list */
  INT16 volid;			/* main sorting disk volume */
  int vol_ent_cnt;		/* number of array entries */
  int vol_cnt;			/* number of temporary volumes */
  VOL_INFO *vol_info;		/* array of volume information */
};

/* Parallel eXecution and communition node */
typedef struct px_tree_node PX_TREE_NODE;
struct px_tree_node
{
  int px_id;			/* node ID */
#if defined(SERVER_MODE)
  int px_status;		/* node status; access through px_mtx */
#endif				/* SERVER_MODE */

  int px_height;		/* tournament tree: node level */
  int px_myself;		/* tournament tree: node ID */

  int px_tran_index;

  void *px_arg;			/* operation info */

  char **px_buff;
  char **px_vector;
  long px_vector_size;

  char **px_result;		/* output */
  long px_result_size;		/* output */
};

typedef struct sort_param SORT_PARAM;
struct sort_param
{
  VFID temp[2 * SORT_MAX_HALF_FILES];	/* Temporary file identifiers */
  VFID multipage_file;		/* Temporary file for multi page sorting records */
  FILE_CONTENTS file_contents[2 * SORT_MAX_HALF_FILES];	/* Contents of each temporary file */

  VOL_LIST vol_list;		/* Temporary volume information list */
  char *internal_memory;	/* Internal_memory used for internal sorting phase and as input/output buffers for temp 
				 * files during merging phase */
  int tot_runs;			/* Total number of runs */
  int tot_buffers;		/* Size of internal memory used in terms of number of buffers it occupies */
  int tot_tempfiles;		/* Total number of temporary files */
  int half_files;		/* Half number of temporary files */
  int in_half;			/* Which half of temp files is for input */

  void *out_arg;		/* Arguments to pass to the output function */

  /* Comparison function to use in the internal sorting and the merging phases */
  SORT_CMP_FUNC *cmp_fn;
  void *cmp_arg;
  SORT_DUP_OPTION option;

  /* output function to apply on temporary records */
  SORT_PUT_FUNC *put_fn;
  void *put_arg;

  /* Estimated number of pages in each temp file (used in initialization) */
  int tmp_file_pgs;

  /* Details about the "limit" clause */
  int limit;

  /* support parallelism */
#if defined(SERVER_MODE)
  pthread_mutex_t px_mtx;	/* px_node status mutex */
#endif
  int px_height_max;		/* px_node tournament tree max level */
  int px_array_size;		/* px_node array size */
  PX_TREE_NODE *px_array;	/* px_node array */
};

typedef struct sort_rec_list SORT_REC_LIST;
struct sort_rec_list
{
  struct sort_rec_list *next;	/* next sorted record item */
  int rec_pos;			/* record position */
  bool is_duplicated;		/* duplicated sort_key record flag */
};				/* Sort record list */

typedef struct slotted_pheader SLOTTED_PAGE_HEADER;
struct slotted_pheader
{
  INT16 nslots;			/* Number of allocated slots for the page */
  INT16 nrecs;			/* Number of records on page */
  INT16 anchor_flag;		/* Valid ANCHORED, ANCHORED_DONT_REUSE_SLOTS UNANCHORED_ANY_SEQUENCE,
				 * UNANCHORED_KEEP_SEQUENCE */
  INT16 alignment;		/* Alignment for records. */
  INT16 waste_align;		/* Number of bytes waste because of alignment */
  INT16 tfree;			/* Total free space on page */
  INT16 cfree;			/* Contiguous free space on page */
  INT16 foffset;		/* Byte offset from the beginning of the page to the first free byte area on the page. */
};

typedef struct slot SLOT;
struct slot
{
  INT16 roffset;		/* Byte Offset from the beginning of the page to the beginning of the record */
  INT16 rlength;		/* Length of record */
  INT16 rtype;			/* Record type described by slot. */
};

typedef struct run_struct RUN;
struct run_struct
{
  long start;
  long stop;
};

typedef struct srun SRUN;
struct srun
{
  char low_high;		/* location info LOW('L') : otherbase HIGH('H') : base */
  unsigned short tree_depth;	/* depth of this node : leaf is 1 */
  long start;
  long stop;
};

typedef struct sort_stack SORT_STACK;
struct sort_stack
{
  int top;
  SRUN *srun;
};

typedef void FIND_RUN_FN (char **, long *, SORT_STACK *, long, SORT_CMP_FUNC *, void *);
typedef void MERGE_RUN_FN (char **, char **, SORT_STACK *, SORT_CMP_FUNC *, void *);

#if !defined(NDEBUG)
static int sort_validate (char **vector, long size, SORT_CMP_FUNC * compare, void *comp_arg);
#endif
static PX_TREE_NODE *px_sort_assign (THREAD_ENTRY * thread_p, SORT_PARAM * sort_param, int px_id, char **px_buff,
				     char **px_vector, long px_vector_size, int px_height, int px_myself);
static int px_sort_myself (THREAD_ENTRY * thread_p, PX_TREE_NODE * px_node);
#if defined(SERVER_MODE)
static int px_sort_communicate (THREAD_ENTRY * thread_p, PX_TREE_NODE * px_node);
#endif

static int sort_inphase_sort (THREAD_ENTRY * thread_p, SORT_PARAM * sort_param, SORT_GET_FUNC * get_next,
			      void *arguments, unsigned int *total_numrecs);
static int sort_exphase_merge_elim_dup (THREAD_ENTRY * thread_p, SORT_PARAM * sort_param);
static int sort_exphase_merge (THREAD_ENTRY * thread_p, SORT_PARAM * sort_param);
static int sort_get_avg_numpages_of_nonempty_tmpfile (SORT_PARAM * sort_param);
static void sort_return_used_resources (THREAD_ENTRY * thread_p, SORT_PARAM * sort_param);
static int sort_add_new_file (THREAD_ENTRY * thread_p, VFID * vfid, int file_pg_cnt_est, bool force_alloc);

static int sort_write_area (THREAD_ENTRY * thread_p, VFID * vfid, int first_page, INT32 num_pages, char *area_start);
static int sort_read_area (THREAD_ENTRY * thread_p, VFID * vfid, int first_page, INT32 num_pages, char *area_start);

static int sort_get_num_half_tmpfiles (int tot_buffers, int input_pages);
static int sort_checkalloc_numpages_of_outfiles (THREAD_ENTRY * thread_p, SORT_PARAM * sort_param);
static int sort_get_numpages_of_active_infiles (const SORT_PARAM * sort_param);
static int sort_find_inbuf_size (int tot_buffers, int in_sections);
static char *sort_retrieve_longrec (THREAD_ENTRY * thread_p, RECDES * address, RECDES * memory);
static char **sort_run_sort (THREAD_ENTRY * thread_p, SORT_PARAM * sort_param, char **base, long limit,
			     long sort_numrecs, char **otherbase, long *srun_limit);
static int sort_run_add_new (FILE_CONTENTS * file_contents, int num_pages);
static void sort_run_remove_first (FILE_CONTENTS * file_contents);
static void sort_run_flip (char **start, char **stop);
static void sort_run_find (char **source, long *top, SORT_STACK * st_p, long limit, SORT_CMP_FUNC * compare,
			   void *comp_arg, SORT_DUP_OPTION option);
static void sort_run_merge (char **low, char **high, SORT_STACK * st_p, SORT_CMP_FUNC * compare, void *comp_arg,
			    SORT_DUP_OPTION option);
static int sort_run_flush (THREAD_ENTRY * thread_p, SORT_PARAM * sort_param, int out_curfile, int *cur_page,
			   char *output_buffer, char **index_area, int numrecs, int rec_type);

static int sort_get_num_file_contents (FILE_CONTENTS * file_contents);
#if defined(CUBRID_DEBUG)
static void sort_print_file_contents (const FILE_CONTENTS * file_contents);
#endif /* CUBRID_DEBUG */

static void sort_spage_initialize (PAGE_PTR pgptr, INT16 slots_type, INT16 alignment);

static INT16 sort_spage_get_numrecs (PAGE_PTR pgptr);
static INT16 sort_spage_insert (PAGE_PTR pgptr, RECDES * recdes);
static SCAN_CODE sort_spage_get_record (PAGE_PTR pgptr, INT16 slotid, RECDES * recdes, bool peek_p);
static int sort_spage_offsetcmp (const void *s1, const void *s2);
static int sort_spage_compact (PAGE_PTR pgptr);
static INT16 sort_spage_find_free (PAGE_PTR pgptr, SLOT ** sptr, INT16 length, INT16 type, INT16 * space);
#if defined(CUBRID_DEBUG)
static INT16 sort_spage_dump_sptr (SLOT * sptr, INT16 nslots, INT16 alignment);
static void sort_spage_dump_hdr (SLOTTED_PAGE_HEADER * sphdr);
static void sort_spage_dump (PAGE_PTR pgptr, int rec_p);
#endif /* CUBRID_DEBUG */

static void sort_append (const void *pk0, const void *pk1);

/*
 * sort_spage_initialize () - Initialize a slotted page
 *   return: void
 *   pgptr(in): Pointer to slotted page
 *   slots_type(in): Flag which indicates the type of slots
 *   alignment(in): Type of alignment
 *
 * Note: A slotted page must be initialized before records are inserted on the
 *       page. The alignment indicates the valid offset where the records
 *       should be stored. This is a requirment for peeking records on pages
 *       according to their alignmnet restrictions.
 */
static void
sort_spage_initialize (PAGE_PTR pgptr, INT16 slots_type, INT16 alignment)
{
  SLOTTED_PAGE_HEADER *sphdr;

  sphdr = (SLOTTED_PAGE_HEADER *) pgptr;

  sphdr->nslots = 0;
  sphdr->nrecs = 0;

#if defined(CUBRID_DEBUG)
  if (!spage_is_valid_anchor_type (slots_type))
    {
      (void) fprintf (stderr,
		      "sort_spage_initialize: **INTERFACE SYSTEM ERROR BAD value for slots_type = %d.\n"
		      " UNANCHORED_KEEP_SEQUENCE was assumed **\n", slots_type);
      slots_type = UNANCHORED_KEEP_SEQUENCE;
    }
  if (!(alignment == CHAR_ALIGNMENT || alignment == SHORT_ALIGNMENT || alignment == INT_ALIGNMENT
	|| alignment == LONG_ALIGNMENT || alignment == FLOAT_ALIGNMENT || alignment == DOUBLE_ALIGNMENT))
    {
      (void) fprintf (stderr,
		      "sort_spage_initialize: **INTERFACE SYSTEM ERROR BAD value = %d"
		      " for alignment. %d was assumed\n. Alignment must be"
		      " either SIZEOF char, short, int, long, float, or double", alignment, MAX_ALIGNMENT);
      alignment = MAX_ALIGNMENT;
    }
#endif /* CUBRID_DEBUG */

  sphdr->anchor_flag = slots_type;
  sphdr->tfree = DB_PAGESIZE - sizeof (SLOTTED_PAGE_HEADER);
  sphdr->cfree = sphdr->tfree;
  sphdr->foffset = sizeof (SLOTTED_PAGE_HEADER);
  sphdr->alignment = alignment;
  sphdr->waste_align = DB_WASTED_ALIGN (sphdr->foffset, alignment);

  if (sphdr->waste_align != 0)
    {
      sphdr->foffset += sphdr->waste_align;
      sphdr->cfree -= sphdr->waste_align;
      sphdr->tfree -= sphdr->waste_align;
    }
}

/*
 * sort_spage_get_numrecs () - Return the total number of records on the slotted page
 *   return:
 *   pgptr(in): Pointer to slotted page
 */
static INT16
sort_spage_get_numrecs (PAGE_PTR pgptr)
{
  SLOTTED_PAGE_HEADER *sphdr;

  sphdr = (SLOTTED_PAGE_HEADER *) pgptr;

  return sphdr->nrecs;
}

/*
 * sort_spage_offsetcmp () - Compare the location (offset) of slots
 *   return: sp1 - sp2
 *   sp1(in): slot 1
 *   sp2(in): slot 2
 */
static int
sort_spage_offsetcmp (const void *sp1, const void *sp2)
{
  SLOT *s1, *s2;
  INT16 l1, l2;

  s1 = *(SLOT **) sp1;
  s2 = *(SLOT **) sp2;

  l1 = s1->roffset;
  l2 = s2->roffset;

  return (l1 < l2) ? -1 : (l1 == l2) ? 0 : 1;
}

/*
 * sort_spage_compact () - Compact an slotted page
 *   return: NO_ERROR
 *   pgptr(in): Pointer to slotted page
 *
 * Note: Only the records are compacted, the slots are not compacted.
 */
static int
sort_spage_compact (PAGE_PTR pgptr)
{
  int i, j;
  SLOTTED_PAGE_HEADER *sphdr;
  SLOT *sptr;
  SLOT **sortptr;
  INT16 to_offset;
  int ret = NO_ERROR;

  sphdr = (SLOTTED_PAGE_HEADER *) pgptr;

  sortptr = (SLOT **) calloc ((unsigned) sphdr->nrecs, sizeof (SLOT *));
  if (sortptr == NULL)
    {
      er_set (ER_ERROR_SEVERITY, ARG_FILE_LINE, ER_OUT_OF_VIRTUAL_MEMORY, 1, sphdr->nrecs * sizeof (SLOT *));
      return ER_OUT_OF_VIRTUAL_MEMORY;
    }

  /* Populate the array to sort and then sort it */
  sptr = (SLOT *) ((char *) pgptr + DB_PAGESIZE - sizeof (SLOT));
  for (j = 0, i = 0; i < sphdr->nslots; sptr--, i++)
    {
      if (sptr->roffset != NULL_OFFSET)
	{
	  sortptr[j++] = sptr;
	}
    }

  qsort ((void *) sortptr, (size_t) sphdr->nrecs, (size_t) sizeof (SLOT *), sort_spage_offsetcmp);

  to_offset = sizeof (SLOTTED_PAGE_HEADER);
  for (i = 0; i < sphdr->nrecs; i++)
    {
      /* Make sure that the offset is aligned */
      to_offset = DB_ALIGN (to_offset, sphdr->alignment);
      if (to_offset == sortptr[i]->roffset)
	{
	  /* Record slot is already in place */
	  to_offset += sortptr[i]->rlength;
	}
      else
	{
	  /* Move the record */
	  memmove ((char *) pgptr + to_offset, (char *) pgptr + sortptr[i]->roffset, sortptr[i]->rlength);
	  sortptr[i]->roffset = to_offset;
	  to_offset += sortptr[i]->rlength;
	}
    }

  /* Make sure that the next inserted record will be aligned */
  to_offset = DB_ALIGN (to_offset, sphdr->alignment);

  sphdr->cfree = sphdr->tfree = (DB_PAGESIZE - to_offset - sphdr->nslots * sizeof (SLOT));
  sphdr->foffset = to_offset;
  free_and_init (sortptr);

  /* The page is set dirty somewhere else */

  return ret;
}

/*
 * sort_spage_find_free () - Find a free area/slot where a record of the given length
 *                  can be inserted onto the given slotted page
 *   return: A slot identifier or NULL_SLOTID
 *   pgptr(in): Pointer to slotted page
 *   sptr(out): Pointer to slotted page array pointer
 *   length(in): Length of area/record
 *   type(in): Type of record to be inserted
 *   space(out): Space used/defined
 *
 * Note: If there is not enough space on the page, an error condition is
 *       indicated and NULLSLOTID is returned.
 */
static INT16
sort_spage_find_free (PAGE_PTR pgptr, SLOT ** sptr, INT16 length, INT16 type, INT16 * space)
{
  SLOTTED_PAGE_HEADER *sphdr;
  INT16 slotid;
  INT16 waste;

  sphdr = (SLOTTED_PAGE_HEADER *) pgptr;

  /* Calculate the wasting space that this record will introduce. We need to take in consideration the wasting space
   * when there is space saved */
  waste = DB_WASTED_ALIGN (length, sphdr->alignment);
  *space = length + waste;

  /* Quickly check for available space. We may need to check again if a slot is created (instead of reused) */
  if (*space > sphdr->tfree)
    {
      *sptr = NULL;
      *space = 0;
      return NULL_SLOTID;
    }

  /* Find a free slot. Try to reuse an unused slotid, instead of allocating a new one */

  *sptr = (SLOT *) ((char *) pgptr + DB_PAGESIZE - sizeof (SLOT));

  if (sphdr->nslots == sphdr->nrecs)
    {
      slotid = sphdr->nslots;
      *sptr -= slotid;
    }
  else
    {
      for (slotid = 0; slotid < sphdr->nslots; (*sptr)--, slotid++)
	{
	  if ((*sptr)->rtype == REC_HOME || (*sptr)->rtype == REC_BIGONE)
	    {
	      ;			/* go ahead */
	    }
	  else
	    {			/* impossible case */
	      assert (false);
	      break;
	    }
	}
    }

  /* Make sure that there is enough space for the record and the slot */

  assert (slotid <= sphdr->nslots);

  if (slotid >= sphdr->nslots)
    {
      *space += sizeof (SLOT);
      /* We are allocating a new slotid. Check for available space again */
      if (*space > sphdr->tfree)
	{
	  *sptr = NULL;
	  *space = 0;
	  return NULL_SLOTID;
	}
      else if (*space > sphdr->cfree && sort_spage_compact (pgptr) != NO_ERROR)
	{
	  *sptr = NULL;
	  *space = 0;
	  return NULL_SLOTID;
	}
      /* Adjust the number of slots */
      sphdr->nslots++;
    }
  else
    {
      /* We already know that there is total space available since the slot is reused and the space was check above */
      if (*space > sphdr->cfree && sort_spage_compact (pgptr) != NO_ERROR)
	{
	  *sptr = NULL;
	  *space = 0;
	  return NULL_SLOTID;
	}
    }

  /* Now separate an empty area for the record */
  (*sptr)->roffset = sphdr->foffset;
  (*sptr)->rlength = length;
  (*sptr)->rtype = type;

  /* Adjust the header */
  sphdr->nrecs++;
  sphdr->tfree -= *space;
  sphdr->cfree -= *space;
  sphdr->foffset += length + waste;
  sphdr->waste_align += waste;

  /* The page is set dirty somewhere else */

  return slotid;
}

/*
 * sort_spage_insert () - Insert a record onto the given slotted page
 *   return: A slot identifier
 *   pgptr(in): Pointer to slotted page
 *   recdes(in): Pointer to a record descriptor
 *
 * Note: If the record does not fit on the page, an error condition is
 *       indicated and NULL_SLOTID is returned.
 */
static INT16
sort_spage_insert (PAGE_PTR pgptr, RECDES * recdes)
{
  SLOTTED_PAGE_HEADER *sphdr;
  SLOT *sptr;
  INT16 slotid;
  INT16 used_space;

  if (recdes->length > SORT_MAXREC_LENGTH)
    {
      return NULL_SLOTID;
    }

  assert (recdes->type == REC_HOME || recdes->type == REC_BIGONE);

  slotid = sort_spage_find_free (pgptr, &sptr, recdes->length, recdes->type, &used_space);
  if (slotid != NULL_SLOTID)
    {
      /* Find the free slot and insert the record */
      memcpy (((char *) pgptr + sptr->roffset), recdes->data, recdes->length);

      /* Indicate that we are spending our savings */
      sphdr = (SLOTTED_PAGE_HEADER *) pgptr;
    }

  return slotid;
}

/*
 * sort_spage_get_record () - Get specific record
 *   return: S_SUCCESS, S_DOESNT_FIT, S_DOESNT_EXIST
 *   pgptr(in): Pointer to slotted page
 *   slotid(in): Slot identifier of current record
 *   recdes(in): Pointer to a record descriptor
 *   peek_p(in): Indicates whether the record is going to be copied or peeked
 *
 * Note: When ispeeking is PEEK, the desired available record is peeked onto
 *       the page. The address of the record descriptor is set to the portion
 *       of the buffer where the record is stored. Peeking a record should be
 *       executed with caution since the slotted module may decide to move
 *       the record around. In general, no other operation should be executed
 *       on the page until the peeking of the record is done. The page should
 *       be fixed and locked to avoid any funny behavior. RECORD should NEVER
 *       be MODIFIED DIRECTLY. Only reads should be performed, otherwise
 *       header information and other records may be corrupted.
 *
 *       When ispeeking is COPY, the desired available record is
 *       read onto the area pointed by the record descriptor. If the record
 *       does not fit in such an area, the length of the record is returned
 *       as a negative value in recdes->length and an error is indicated in the
 *       return value.
 */
static SCAN_CODE
sort_spage_get_record (PAGE_PTR pgptr, INT16 slotid, RECDES * recdes, bool peek_p)
{
  SLOTTED_PAGE_HEADER *sphdr;
  SLOT *sptr;

  sphdr = (SLOTTED_PAGE_HEADER *) pgptr;

  sptr = (SLOT *) ((char *) pgptr + DB_PAGESIZE - sizeof (SLOT));

  sptr -= slotid;

  if (slotid < 0 || slotid >= sphdr->nslots || sptr->roffset == NULL_OFFSET)
    {
      recdes->length = 0;
      return S_DOESNT_EXIST;
    }

  /* 
   * If peeking, the address of the data in the descriptor is set to the
   * address of the record in the buffer. Otherwise, the record is copied
   * onto the area specified by the descriptor
   */
  if (peek_p == PEEK)
    {
      recdes->area_size = -1;
      recdes->data = (char *) pgptr + sptr->roffset;
    }
  else
    {
      /* copy the record */

      if (sptr->rlength > recdes->area_size)
	{
	  /* 
	   * DOES NOT FIT
	   * Give a hint to the user of the needed length. Hint is given as a
	   * negative value
	   */
	  recdes->length = -sptr->rlength;
	  return S_DOESNT_FIT;
	}

      memcpy (recdes->data, (char *) pgptr + sptr->roffset, sptr->rlength);
    }

  recdes->length = sptr->rlength;
  recdes->type = sptr->rtype;

  return S_SUCCESS;
}

#if defined(CUBRID_DEBUG)
/*
 * sort_spage_dump_sptr () - Dump the slotted page array
 *   return: Total length of records
 *   sptr(in): Pointer to slotted page pointer array
 *   nslots(in): Number of slots
 *   alignment(in): Alignment for records
 *
 * Note: The content of the record is not dumped by this function.
 *       This function is used for debugging purposes.
 */
static INT16
sort_spage_dump_sptr (SLOT * sptr, INT16 nslots, INT16 alignment)
{
  int i;
  INT16 waste;
  INT16 total_length_records = 0;

  for (i = 0; i < nslots; sptr--, i++)
    {
      assert (sptr->rtype == REC_HOME || sptr->rtype == REC_BIGONE);
      (void) fprintf (stdout, "\nSlot-id = %2d, offset = %4d, type = %s", i, sptr->roffset,
		      ((sptr->rtype == REC_HOME) ? "HOME" : (sptr->rtype ==
							     REC_BIGONE) ? "BIGONE" : "UNKNOWN-BY-CURRENT-MODULE"));

      if (sptr->roffset != NULL_OFFSET)
	{
	  total_length_records += sptr->rlength;
	  waste = DB_WASTED_ALIGN (sptr->rlength, alignment);
	  (void) fprintf (stdout, ", length = %4d, waste = %d", sptr->rlength, waste);
	}
      (void) fprintf (stdout, "\n");
    }

  return total_length_records;
}

/*
 * sort_spage_dump_hdr () - Dump an slotted page header
 *   return: void
 *   sphdr(in): Pointer to header of slotted page
 *
 * Note:  This function is used for debugging purposes.
 */
static void
sort_spage_dump_hdr (SLOTTED_PAGE_HEADER * sphdr)
{
  (void) fprintf (stdout, "NUM SLOTS = %d, NUM RECS = %d, TYPE OF SLOTS = %s,\n", sphdr->nslots, sphdr->nrecs,
		  spage_anchor_flag_string (sphdr->anchor_flag));

  (void) fprintf (stdout, "ALIGNMENT-TO = %s, WASTED AREA FOR ALIGNMENT = %d,\n",
		  spage_alignment_string (sphdr->alignment), spage_waste_align);

  (void) fprintf (stdout, "TOTAL FREE AREA = %d, CONTIGUOUS FREE AREA = %d, FREE SPACE OFFSET = %d,\n", sphdr->tfree,
		  sphdr->cfree, sphdr->foffset);
}

/*
 * sort_spage_dump () - Dump an slotted page
 *   return: void
 *   pgptr(in): Pointer to slotted page
 *   rec_p(in): If true, records are printed in ascii format, otherwise, the
 *              records are not printed
 *
 * Note: The records are printed only when the value of rec_p is true.
 *       This function is used for debugging purposes.
 */
static void
sort_spage_dump (PAGE_PTR pgptr, int rec_p)
{
  int i, j;
  SLOTTED_PAGE_HEADER *sphdr;
  SLOT *sptr;
  char *rec;
  int used_length = 0;

  sphdr = (SLOTTED_PAGE_HEADER *) pgptr;

  sort_spage_dump_hdr (sphdr);

  sptr = (SLOT *) ((char *) pgptr + DB_PAGESIZE - sizeof (SLOT));

  used_length = (sizeof (SLOTTED_PAGE_HEADER) + sphdr->waste_align + sizeof (SLOT) * sphdr->nslots);
  used_length += sort_spage_dump_sptr (sptr, sphdr->nslots, sphdr->alignment);

  if (rec_p)
    {
      (void) fprintf (stdout, "\nRecords in ascii follow ...\n");
      for (i = 0; i < sphdr->nslots; sptr--, i++)
	{
	  if (sptr->roffset != NULL_OFFSET)
	    {
	      (void) fprintf (stdout, "\nSlot-id = %2d\n", i);
	      rec = (char *) pgptr + sptr->roffset;

	      for (j = 0; j < sptr->rlength; j++)
		{
		  (void) fputc (*rec++, stdout);
		}

	      (void) fprintf (stdout, "\n");
	    }
	  else
	    {
	      (void) fprintf (stdout, "\nSlot-id = %2d has been deleted\n", i);
	    }
	}
    }

  if (used_length + sphdr->tfree > DB_PAGESIZE)
    {
      (void) fprintf (stdout,
		      "sort_spage_dump: Inconsistent page \n (Used_space + tfree > DB_PAGESIZE\n (%d + %d) > %d \n "
		      " %d > %d\n", used_length, sphdr->tfree, DB_PAGESIZE, used_length + sphdr->tfree, DB_PAGESIZE);
    }

  if ((sphdr->cfree + sphdr->foffset + sizeof (SLOT) * sphdr->nslots) > DB_PAGESIZE)
    {
      (void) fprintf (stdout,
		      "sort_spage_dump: Inconsistent page\n (cfree + foffset + SIZEOF(SLOT) * nslots) > "
		      " DB_PAGESIZE\n (%d + %d + (%d * %d)) > %d\n %d > %d\n", sphdr->cfree, sphdr->foffset,
		      sizeof (SLOT), sphdr->nslots, DB_PAGESIZE,
		      (sphdr->cfree + sphdr->foffset + sizeof (SLOT) * sphdr->nslots), DB_PAGESIZE);
    }

  if (sphdr->cfree <= -(sphdr->alignment - 1))
    {
      (void) fprintf (stdout, "sort_spage_dump: Cfree %d is inconsistent in page. Cannot be < -%d\n", sphdr->cfree,
		      sphdr->alignment);
    }
}
#endif /* CUBRID_DEBUG */

/* Sorting module functions */

/*
 * sort_run_flip () - Flip a run in place
 *   return: void
 *   start(in):
 *   stop(in):
 *
 * Note: Odd runs will have middle pointer undisturbed.
 */
static void
sort_run_flip (char **start, char **stop)
{
  char *temp;

  while (start < stop)
    {
      temp = *start;
      *start = *stop;
      *stop = temp;
      start++;
      stop--;
    }

  return;
}

/*
 * sort_append () -
 *   return: void
 *   pk0(in):
 *   pk1(in):
 */
static void
sort_append (const void *pk0, const void *pk1)
{
  SORT_REC *node, *list;

  node = *(SORT_REC **) pk0;
  list = *(SORT_REC **) pk1;

  while (list->next)
    {
      list = list->next;
    }
  list->next = node;

  return;
}

/*
 * sort_run_find () - Finds the longest ascending or descending run it can
 *   return:
 *   source(in):
 *   top(in):
 *   st_p(in):
 *   limit(in):
 *   compare(in):
 *   comp_arg(in):
 *   option(in):
 *
 * Note: Flip descending run, and assign RUN start and stop
 */
static void
sort_run_find (char **source, long *top, SORT_STACK * st_p, long limit, SORT_CMP_FUNC * compare, void *comp_arg,
	       SORT_DUP_OPTION option)
{
  char **start;
  char **stop;
  char **next_stop;
  char **limit_p;
  SRUN *srun_p;

  char **dup;
  char **non_dup;
  int dup_num;
  int cmp;
  bool increasing_order;

  /* init new SRUN */
  st_p->top++;
  srun_p = &(st_p->srun[st_p->top]);
  srun_p->tree_depth = 1;
  srun_p->low_high = 'H';
  srun_p->start = *top;

  if (*top >= (limit - 1))
    {
      /* degenerate run length 1. Must go ahead and compare with length 2, because we may need to flip them */
      srun_p->stop = limit - 1;
      *top = limit;

      return;
    }

  start = &source[*top];
  stop = start + 1;
  next_stop = stop + 1;
  limit_p = &source[limit];

  dup_num = 0;

  /* have a non-trivial run of length 2 or more */
  cmp = (*compare) (start, stop, comp_arg);
  if (cmp > 0)
    {
      increasing_order = false;	/* mark as non-increasing order run */

      while (next_stop < limit_p && ((cmp = (*compare) (stop, next_stop, comp_arg)) >= 0))
	{
	  /* mark duplicate as NULL */
	  SORT_CHECK_DUPLICATE (stop, next_stop);	/* increase dup_num */

	  stop = next_stop;
	  next_stop = next_stop + 1;
	}
    }
  else
    {
      increasing_order = true;	/* mark as increasing order run */

      /* mark duplicate as NULL */
      SORT_CHECK_DUPLICATE (start, stop);	/* increase dup_num */

      /* build increasing order run */
      while (next_stop < limit_p && ((cmp = (*compare) (stop, next_stop, comp_arg)) <= 0))
	{
	  /* mark duplicate as NULL */
	  SORT_CHECK_DUPLICATE (stop, next_stop);	/* increase dup_num */

	  stop = next_stop;
	  next_stop = next_stop + 1;
	}
    }

  /* eliminate duplicates; right-shift slots */
  if (dup_num)
    {
      dup = stop - 1;
      for (non_dup = dup - 1; non_dup >= start; dup--, non_dup--)
	{
	  /* find duplicated value slot */
	  if (*dup == NULL)
	    {
	      /* find previous non-duplicated value slot */
	      for (; non_dup >= start; non_dup--)
		{
		  /* move non-duplicated value slot to duplicated value slot */
		  if (*non_dup != NULL)
		    {
		      *dup = *non_dup;
		      *non_dup = NULL;
		      break;
		    }
		}
	    }
	}
    }

  /* change non-increasing order run to increasing order run */
  if (increasing_order != true)
    {
      sort_run_flip (start + dup_num, stop);
    }

  *top += CAST_BUFLEN (stop - start);	/* advance to last visited */
  srun_p->start += dup_num;
  srun_p->stop = *top;

  (*top)++;			/* advance to next unvisited element */

  return;
}

/*
 * sort_run_merge () - Merges two runs from source to dest, updateing dest_top
 *   return:
 *   low(in):
 *   high(in):
 *   st_p(in):
 *   compare(in):
 *   comp_arg(in):
 *   option(in):
 */
static void
sort_run_merge (char **low, char **high, SORT_STACK * st_p, SORT_CMP_FUNC * compare, void *comp_arg,
		SORT_DUP_OPTION option)
{
  char dest_low_high;
  char **left_start, **right_start;
  char **left_stop, **right_stop;
  char **dest_ptr;
  SRUN *left_srun_p, *right_srun_p;
  int cmp;
  int dup_num;

  do
    {
      /* STEP 1: initialize */
      left_srun_p = &(st_p->srun[st_p->top - 1]);
      right_srun_p = &(st_p->srun[st_p->top]);

      left_srun_p->tree_depth++;

      if (left_srun_p->low_high == 'L')
	{
	  left_start = &low[left_srun_p->start];
	  left_stop = &low[left_srun_p->stop];
	}
      else
	{
	  left_start = &high[left_srun_p->start];
	  left_stop = &high[left_srun_p->stop];
	}

      if (right_srun_p->low_high == 'L')
	{
	  right_start = &low[right_srun_p->start];
	  right_stop = &low[right_srun_p->stop];
	}
      else
	{
	  right_start = &high[right_srun_p->start];
	  right_stop = &high[right_srun_p->stop];
	}

      dup_num = 0;

      /* STEP 2: check CON conditions srun follows ascending order. if (left_max < right_min) do FORWARD-CON. we use
       * '<' instead of '<=' */
      cmp = (*compare) (left_stop, right_start, comp_arg);
      if (cmp < 0)
	{
	  /* con == TRUE */
	  dest_low_high = right_srun_p->low_high;

	  if (left_srun_p->low_high == right_srun_p->low_high && left_srun_p->stop + 1 == right_srun_p->start)
	    {
	      ;
	    }
	  else
	    {
	      /* move LEFT to RIGHT's current PART */
	      if (right_srun_p->low_high == 'L')
		{
		  dest_ptr = &low[right_srun_p->start - 1];
		}
	      else
		{
		  dest_ptr = &high[right_srun_p->start - 1];
		}

	      while (left_stop >= left_start)
		{
		  /* copy LEFT */
		  *dest_ptr-- = *left_stop--;
		}
	    }
	}
      else
	{
	  /* con == FALSE do the actual merge; right-shift merge slots */
	  if (right_srun_p->low_high == 'L')
	    {
	      dest_low_high = 'H';
	      dest_ptr = &high[right_srun_p->stop];
	    }
	  else
	    {
	      dest_low_high = 'L';
	      dest_ptr = &low[right_srun_p->stop];
	    }

	  while (left_stop >= left_start && right_stop >= right_start)
	    {
	      cmp = (*compare) (left_stop, right_stop, comp_arg);
	      if (cmp == 0)
		{
		  /* eliminate duplicate */
		  if (option == SORT_DUP)
		    {
		      sort_append (left_stop, right_stop);
		    }
		  dup_num++;

		  *dest_ptr-- = *right_stop--;
		  left_stop--;
		}
	      else if (cmp > 0)
		{
		  *dest_ptr-- = *left_stop--;
		}
	      else
		{
		  *dest_ptr-- = *right_stop--;
		}
	    }

	  while (left_stop >= left_start)
	    {
	      /* copy the rest of LEFT */
	      *dest_ptr-- = *left_stop--;
	    }
	  while (right_stop >= right_start)
	    {
	      /* copy the rest of RIGHT */
	      *dest_ptr-- = *right_stop--;
	    }
	}

      /* STEP 3: reconfig SORT_STACK */
      st_p->top--;
      left_srun_p->low_high = dest_low_high;
      left_srun_p->start = right_srun_p->start - (left_srun_p->stop - left_srun_p->start + 1) + dup_num;
      left_srun_p->stop = right_srun_p->stop;

    }
  while ((st_p->top >= 1)	/* may need to merge */
	 && (st_p->srun[st_p->top - 1].tree_depth == st_p->srun[st_p->top].tree_depth));

  return;
}

/*
 * sort_run_sort () - An implementation of a run-sort algorithm
 *   return: pointer to the sorted area
 *   thread_p(in):
 *   sort_param(in): sort parameters
 *   base(in): pointer to the element at the base of the table
 *   limit(in): numrecs of before current sort
 *   sort_numrecs(in): numrecs of after privious sort
 *   otherbase(in): pointer to alternate area suffecient to store base-limit
 *   srun_limit(in): numrecs of after current sort
 *
 * Note: This sorts files by successive merging of runs.
 *
 *       This has the advantage of being liner on sorted or reversed data,
 *       and being order N log base k N, where k is the average length of a
 *       run. Note that k must be at least 2, so the worst case is N log2 N.
 *
 *       Overall, since long runs are common, this beats the pants off
 *       quick-sort.
 *
 *       This could be sped up a bit by looking for N runs, and sorting these
 *       into lists of concatennatable runs.
 */
static char **
sort_run_sort (THREAD_ENTRY * thread_p, SORT_PARAM * sort_param, char **base, long limit, long sort_numrecs,
	       char **otherbase, long *srun_limit)
{
  SORT_CMP_FUNC *compare;
  void *comp_arg;
  SORT_DUP_OPTION option;
  char **src, **dest, **result;
  SORT_STACK sr_stack, *st_p;
  long src_top = 0;
  int cnt;

  assert_release (limit == *srun_limit);

  /* exclude already sorted items */
  limit -= sort_numrecs;

  if (limit == 0 || (limit == 1 && sort_numrecs == 0))
    {
      return base;
    }

  /* init */
  compare = sort_param->cmp_fn;
  comp_arg = sort_param->cmp_arg;
  option = sort_param->option;

  src = base;
  dest = otherbase;
  result = NULL;

  st_p = &sr_stack;
  st_p->top = -1;

  cnt = (int) (log10 (ceil ((double) limit / 2.0)) / log10 (2.0)) + 2;
  if (sort_numrecs)
    {
      /* reserve space for already found srun */
      cnt += 1;
    }

  st_p->srun = (SRUN *) db_private_alloc (NULL, cnt * sizeof (SRUN));
  if (st_p->srun == NULL)
    {
      er_set (ER_ERROR_SEVERITY, ARG_FILE_LINE, ER_OUT_OF_VIRTUAL_MEMORY, 1, cnt * sizeof (SRUN));
      return NULL;
    }

  do
    {
      sort_run_find (src, &src_top, st_p, limit, compare, comp_arg, option);
      if (src_top < limit)
	{
	  sort_run_find (src, &src_top, st_p, limit, compare, comp_arg, option);
	}

      while ((st_p->top >= 1)	/* may need to merge */
	     && ((src_top >= limit)	/* case 1: final merge stage */
		 || ((src_top < limit)	/* case 2: non-final merge stage */
		     && (st_p->srun[st_p->top - 1].tree_depth == st_p->srun[st_p->top].tree_depth))))
	{
	  sort_run_merge (dest, src, st_p, compare, comp_arg, option);
	}
    }
  while (src_top < limit);

  if (sort_numrecs > 0)
    {
      /* finally, merge with already found srun */
      SRUN *srun_p;

      srun_p = &(st_p->srun[++(st_p->top)]);
      srun_p->tree_depth = 1;
      srun_p->low_high = 'H';
      srun_p->start = limit;
      srun_p->stop = limit + sort_numrecs - 1;

      sort_run_merge (dest, src, st_p, compare, comp_arg, option);
    }

#if defined(CUBRID_DEBUG)
  if (limit != src_top)
    {
      printf ("Inconsistent sort test d), %ld %ld\n", limit, src_top);
    }
#endif /* CUBRID_DEBUG */

  /* include already sorted items */
  limit += sort_numrecs;

  /* save limit of non-duplicated value slot */
  *srun_limit = limit - st_p->srun[0].start;

  /* move base pointer */
  result = base + st_p->srun[0].start;

  if (st_p->srun[0].low_high == 'L')
    {
      if (option == SORT_ELIM_DUP)
	{
	  memcpy (result, otherbase + st_p->srun[0].start, (*srun_limit) * sizeof (char *));
	}
      else
	{
	  result = otherbase + st_p->srun[0].start;
	}
    }

  assert (result != NULL);

#if defined(CUBRID_DEBUG)
  src_top = 0;
  src = result;
  sort_run_find (src, &src_top, st_p, *srun_limit, compare, comp_arg, option);
  if (st_p->srun[st_p->top].stop != *srun_limit - 1)
    {
      printf ("Inconsistent sort, %ld %ld %ld\n", st_p->srun[st_p->top].start, st_p->srun[st_p->top].stop, *srun_limit);
      result = NULL;
    }
#endif /* CUBRID_DEBUG */

  db_private_free_and_init (NULL, st_p->srun);

#if !defined(NDEBUG)
  if (sort_validate (result, *srun_limit, compare, comp_arg) != NO_ERROR)
    {
      result = NULL;
    }
#endif

  return result;
}

/*
 * sort_listfile () - Perform sorting
 *   return:
 *   volid(in):  volume to keep the temporary files
 *   est_inp_pg_cnt(in): estimated number of input pages, or -1
 *   get_fn(in): user-supplied function: provides the next sort item (or,
 *               temporary record) every time it is called. This function
 *               should put the next sort item to the area pointed by the
 *               record descriptor "temp_recdes" and should return SORT_SUCCESS
 *               to acknowledge that everything is fine. However, if there is
 *               a problem it should return a corresponding code.
 *               For example, if the sort item does not fit into the
 *               "temp_recdes" area it should return SORT_REC_DOESNT_FIT; and
 *               if there are no more sort items then it should return
 *               SORT_NOMORE_RECS. In case of an error, it should return
 *               SORT_ERROR_OCCURRED,in addition to setting the corresponding
 *               error code. (Note that in this case, the sorting process
 *               will be aborted.)
 *   get_arg(in): arguments to the get_fn function
 *   put_fn(in): user-supplied function: provides the output operation to be
 *               applied on the sorted items. This function should process
 *               (in any way it chooses so) the sort item passed via the
 *               record descriptor "temp_recdes" and return NO_ERROR to be
 *               called again with the next item on the sorted order. If it
 *               returns any error code then the sorting process is aborted.
 *   put_arg(in): arguments to the put_fn function
 *   cmp_fn(in): user-supplied function for comparing records to be sorted.
 *               This function is expected to follow the strcmp() protocol
 *               for return results: -1 means the first arg precedes the
 *               second, 1 means the second precedes the first, and 0 means
 *               neither precedes the other.
 *   cmp_arg(in): arguments to the cmp_fn function
 *   option(in):
 *   limit(in):  optional arg, can represent the limit clause. If we only want
 *               the top K elements of a processed list, it makes sense to use
 *               special optimizations instead of sorting the entire list and
 *               returning the first K elements.
 *               Parameter: -1 if not to be used, > 0 if it should be taken
 *               into account. Zero is a reserved value.
 */
int
sort_listfile (THREAD_ENTRY * thread_p, INT16 volid, int est_inp_pg_cnt, SORT_GET_FUNC * get_fn, void *get_arg,
	       SORT_PUT_FUNC * put_fn, void *put_arg, SORT_CMP_FUNC * cmp_fn, void *cmp_arg, SORT_DUP_OPTION option,
	       int limit)
{
  int error = NO_ERROR;
  SORT_PARAM *sort_param = NULL;
  bool prm_enable_sort_parallel = false;	/* TODO - PRM_SORT_PARALLEL_SORT */
  INT32 input_pages;
  int i;
  int file_pg_cnt_est;
  unsigned int total_numrecs = 0;
#if defined(SERVER_MODE)
  int num_cpus;
  int rv;
#endif /* SERVER_MODE */

  thread_set_sort_stats_active (thread_p, true);

#if defined(ENABLE_SYSTEMTAP)
  CUBRID_SORT_START ();
#endif /* ENABLE_SYSTEMTAP */

  sort_param = (SORT_PARAM *) malloc (sizeof (SORT_PARAM));
  if (sort_param == NULL)
    {
      error = ER_OUT_OF_VIRTUAL_MEMORY;
      er_set (ER_ERROR_SEVERITY, ARG_FILE_LINE, error, 1, sizeof (SORT_PARAM));
      return error;
    }

#if defined(SERVER_MODE)
  rv = pthread_mutex_init (&(sort_param->px_mtx), NULL);
  if (rv != 0)
    {
      error = ER_CSS_PTHREAD_MUTEX_INIT;
      er_set (ER_ERROR_SEVERITY, ARG_FILE_LINE, error, 0);

      free_and_init (sort_param);

      return error;
    }
#endif /* SERVER_MODE */

  sort_param->cmp_fn = cmp_fn;
  sort_param->cmp_arg = cmp_arg;
  sort_param->option = option;

  sort_param->put_fn = put_fn;
  sort_param->put_arg = put_arg;

  sort_param->limit = limit;
  sort_param->tot_tempfiles = 0;

  /* initialize memory allocable fields */
  for (i = 0; i < 2 * SORT_MAX_HALF_FILES; i++)
    {
      sort_param->temp[i].volid = NULL_VOLID;
      sort_param->file_contents[i].num_pages = NULL;
    }
  sort_param->internal_memory = NULL;
  sort_param->px_height_max = sort_param->px_array_size = 0;
  sort_param->px_array = NULL;

  /* initialize temp. overflow file. Real value will be assigned in sort_inphase_sort function, if long size sorting
   * records are encountered. */
  sort_param->multipage_file.volid = NULL_VOLID;
  sort_param->multipage_file.fileid = NULL_FILEID;

  /* NOTE: This volume list will not be used any more. */
  /* initialize temporary volume list */
  sort_param->vol_list.volid = volid;
  sort_param->vol_list.vol_ent_cnt = 0;
  sort_param->vol_list.vol_cnt = 0;
  sort_param->vol_list.vol_info = NULL;

  if (est_inp_pg_cnt > 0)
    {
      /* 10% of overhead and fragmentation */
      input_pages = est_inp_pg_cnt + MAX ((int) (est_inp_pg_cnt * 0.1), 2);
    }
  else
    {
      input_pages = prm_get_integer_value (PRM_ID_SR_NBUFFERS);
    }

  /* The size of a sort buffer is limited to PRM_SR_NBUFFERS. */
  sort_param->tot_buffers = MIN (prm_get_integer_value (PRM_ID_SR_NBUFFERS), input_pages);
  sort_param->tot_buffers = MAX (4, sort_param->tot_buffers);

  sort_param->internal_memory = (char *) malloc ((size_t) sort_param->tot_buffers * (size_t) DB_PAGESIZE);
  if (sort_param->internal_memory == NULL)
    {
      sort_param->tot_buffers = 4;

      sort_param->internal_memory = (char *) malloc (sort_param->tot_buffers * DB_PAGESIZE);
      if (sort_param->internal_memory == NULL)
	{
	  error = ER_OUT_OF_VIRTUAL_MEMORY;
	  er_set (ER_ERROR_SEVERITY, ARG_FILE_LINE, error, 1, (size_t) (sort_param->tot_buffers * DB_PAGESIZE));
	  goto cleanup;
	}
    }

  sort_param->half_files = sort_get_num_half_tmpfiles (sort_param->tot_buffers, input_pages);
  sort_param->tot_tempfiles = sort_param->half_files << 1;
  sort_param->in_half = 0;

  for (i = 0; i < sort_param->tot_tempfiles; i++)
    {
      /* Initilize temporary file identifier; real value will be set in "sort_add_new_file () */
      sort_param->temp[i].volid = NULL_VOLID;

      /* Initilize file contents list */
      sort_param->file_contents[i].num_pages =
	(int *) db_private_alloc (thread_p, SORT_INITIAL_DYN_ARRAY_SIZE * sizeof (int));
      if (sort_param->file_contents[i].num_pages == NULL)
	{
	  sort_param->tot_tempfiles = i;
	  error = ER_OUT_OF_VIRTUAL_MEMORY;
	  goto cleanup;
	}

      sort_param->file_contents[i].num_slots = SORT_INITIAL_DYN_ARRAY_SIZE;
      sort_param->file_contents[i].first_run = -1;
      sort_param->file_contents[i].last_run = -1;
    }

  /* Create only input temporary files make file and temporary volume page count estimates */
  sort_param->tmp_file_pgs = CEIL_PTVDIV (input_pages, sort_param->half_files);
  sort_param->tmp_file_pgs = MAX (1, sort_param->tmp_file_pgs);

  sort_param->px_height_max = 0;	/* init */
  sort_param->px_array_size = 1;	/* init */

#if 1				/* TODO - currently, disable parallelism */
  prm_enable_sort_parallel = false;
#endif

#if defined(SERVER_MODE)
  if (prm_enable_sort_parallel == true)
    {
      /* TODO - calc n, 2^^n get the number of CPUs TODO - fileio_os_sysconf really get #cores instead of #CPUs -
       * NEED MORE CONSIDERATION */
      num_cpus = fileio_os_sysconf ();

      sort_param->px_height_max = (int) sqrt ((double) num_cpus);	/* n */
      sort_param->px_array_size = num_cpus;	/* 2^^n */

      assert_release (sort_param->px_array_size == pow ((double) 2, (double) sort_param->px_height_max));
    }
#endif /* SERVER_MODE */

  sort_param->px_array = (PX_TREE_NODE *) malloc (sort_param->px_array_size * sizeof (PX_TREE_NODE));
  if (sort_param->px_array == NULL)
    {
      error = ER_OUT_OF_VIRTUAL_MEMORY;
      er_set (ER_ERROR_SEVERITY, ARG_FILE_LINE, error, 1, (sort_param->px_array_size * sizeof (PX_TREE_NODE)));
      goto cleanup;
    }

  /* 
   * Don't allocate any temp files yet, since we may not need them.
   * We'll allocate them on the fly as the need arises.
   *
   * However, indicate to file/disk manager of the approximate temporary
   * space that is going to be needed.
   */

  error = sort_inphase_sort (thread_p, sort_param, get_fn, get_arg, &total_numrecs);
  if (error != NO_ERROR)
    {
      goto cleanup;
    }

  if (sort_param->tot_runs > 1)
    {
      /* Create output temporary files make file and temporary volume page count estimates */
      file_pg_cnt_est = sort_get_avg_numpages_of_nonempty_tmpfile (sort_param);
      file_pg_cnt_est = MAX (1, file_pg_cnt_est);

      for (i = sort_param->half_files; i < sort_param->tot_tempfiles; i++)
	{
	  error = sort_add_new_file (thread_p, &(sort_param->temp[i]), file_pg_cnt_est, true);
	  if (error != NO_ERROR)
	    {
	      goto cleanup;
	    }
	}

      if (sort_param->option == SORT_ELIM_DUP)
	{
	  error = sort_exphase_merge_elim_dup (thread_p, sort_param);
	}
      else
	{
	  /* SORT_DUP */
	  error = sort_exphase_merge (thread_p, sort_param);
	}
    }				/* if (sort_param->tot_runs > 1) */

cleanup:

#if defined(ENABLE_SYSTEMTAP)
  CUBRID_SORT_END (total_numrecs, error);
#endif /* ENABLE_SYSTEMTAP */

  sort_return_used_resources (thread_p, sort_param);
  sort_param = NULL;
  thread_set_sort_stats_active (thread_p, false);

  return error;
}

#if !defined(NDEBUG)
/*
 * sort_validate() -
 *   return:
 *   vector(in):
 *   size(in):
 *   compare(in):
 *   comp_arg(in):
 *
 * NOTE: debugging function
 */
static int
sort_validate (char **vector, long size, SORT_CMP_FUNC * compare, void *comp_arg)
{
  long k;
  int cmp;

  assert (vector != NULL);
  assert (size >= 1);
  assert (compare != NULL);

#if 1				/* TODO - for QAF, do not delete me */
  return NO_ERROR;
#endif

  for (k = 0; k < size - 1; k++)
    {
      cmp = (*compare) (&(vector[k]), &(vector[k + 1]), comp_arg);
      if (cmp != DB_LT)
	{
	  assert (false);
	  return ER_FAILED;
	}
    }

  return NO_ERROR;
}
#endif

/*
 * px_sort_assign() -
 *   return:
 *   thread_p(in):
 *   sort_param(in): sort parameters
 *   px_id(in):
 *   px_buff(in):
 *   px_vector(in):
 *   px_vector_size(in):
 *   px_height(in):
 *   px_myself(in):
 *
 * NOTE: support parallelism
 */
static PX_TREE_NODE *
px_sort_assign (THREAD_ENTRY * thread_p, SORT_PARAM * sort_param, int px_id, char **px_buff, char **px_vector,
		long px_vector_size, int px_height, int px_myself)
{
  PX_TREE_NODE *px_node;
#if defined(SERVER_MODE)
  int rv = NO_ERROR;
#endif

  assert (sort_param != NULL);

  if (px_height < 0 || px_height > sort_param->px_height_max)
    {
      assert_release (false);
      return NULL;
    }

  if (px_id < 0 || px_id >= sort_param->px_array_size)
    {
      assert_release (false);
      return NULL;
    }

  if (px_myself < 0 || px_myself > px_id)
    {
      assert_release (false);
      return NULL;
    }

  px_node = &(sort_param->px_array[px_id]);

#if defined(SERVER_MODE)
  rv = pthread_mutex_lock (&(sort_param->px_mtx));
  assert (rv == NO_ERROR);

#if !defined(NDEBUG)
  if (px_node->px_status != 0)
    {
      assert (false);
      pthread_mutex_unlock (&(sort_param->px_mtx));
      return NULL;
    }
#endif

  px_node->px_status = 0;

  pthread_mutex_unlock (&(sort_param->px_mtx));
#else /* SERVER_MODE */
  assert (sort_param->px_height_max == 0);
  assert (sort_param->px_array_size == 1);

  assert (px_id == 0);
  assert (px_height == 0);
  assert (px_myself == 0);
#endif /* SERVER_MODE */

  /* set node info */

  px_node->px_id = px_id;

  px_node->px_height = px_height;
  px_node->px_myself = px_myself;

  px_node->px_tran_index = LOG_FIND_THREAD_TRAN_INDEX (thread_p);

  /* set operation info */

  px_node->px_arg = (void *) sort_param;

  px_node->px_buff = px_buff;
  px_node->px_vector = px_vector;
  px_node->px_vector_size = px_vector_size;

  px_node->px_result = px_node->px_vector;	/* init */
  px_node->px_result_size = px_node->px_vector_size;	/* init */

  return px_node;
}

#if defined(SERVER_MODE)
/*
 * px_sort_communicate() -
 *   return:
 *   thread_p(in):
 *   px_node(in):
 *
 * NOTE: support parallelism
 */
static int
px_sort_communicate (THREAD_ENTRY * thread_p, PX_TREE_NODE * px_node)
{
  int ret = NO_ERROR;
  SORT_PARAM *sort_param;
  CSS_CONN_ENTRY *conn_p;
  int conn_index;
  CSS_JOB_ENTRY *job_entry_p;

  assert_release (px_node != NULL);
  assert_release (px_node->px_arg != NULL);

  sort_param = (SORT_PARAM *) (px_node->px_arg);
  assert_release (px_node->px_height <= sort_param->px_height_max);
  assert_release (px_node->px_id < sort_param->px_array_size);

  assert_release (px_node->px_vector_size > 1);

  conn_p = thread_get_current_conn_entry ();
  conn_index = (conn_p) ? conn_p->idx : 0;

  /* explicit job queue index */
  conn_index += px_node->px_id;

  job_entry_p = css_make_job_entry (conn_p, (CSS_THREAD_FN) px_sort_myself, (CSS_THREAD_ARG) px_node, conn_index);
  if (job_entry_p == NULL)
    {
      return ER_FAILED;
    }

  css_add_to_job_queue (job_entry_p);

  assert (ret == NO_ERROR);

  return ret;
}
#endif /* SERVER_MODE */

/*
 * px_sort_myself() -
 *   return:
 *   thread_p(in):
 *   px_node(in):
 *
 * NOTE: support parallelism
 *
 * Partitioned merge logic
 *
 * The working core: each internal node recurses on this function
 * both for its left side and its right side, as nodes one closer to
 * the leaf level.  It then merges the results into the vector
 *
 * Leaf level nodes just sort the vector.
 */
static int
px_sort_myself (THREAD_ENTRY * thread_p, PX_TREE_NODE * px_node)
{
#define SORT_PARTITION_RUN_SIZE_MIN (ONE_M)

  int ret = NO_ERROR;
  bool old_check_interrupt;

#if defined(SERVER_MODE)
  int parent;
  int child_right = 0;
  int child_height;

  int cmp;

  int rv = NO_ERROR;
#endif /* SERVER_MODE */

  SORT_PARAM *sort_param;

  char **buff;
  char **vector;
  long vector_size;

  char **result = NULL;
  long result_size = -1;

  assert_release (px_node != NULL);
  assert_release (px_node->px_id >= 0);
  assert_release (px_node->px_arg != NULL);

  if (thread_p == NULL)
    {
      thread_p = thread_get_thread_entry_info ();
    }

  sort_param = (SORT_PARAM *) (px_node->px_arg);

#if defined(SERVER_MODE)
  if (px_node->px_id > 0)
    {
      /* is new childs */
      thread_p->tran_index = px_node->px_tran_index;
      pthread_mutex_unlock (&thread_p->tran_index_lock);
    }

#if !defined(NDEBUG)
  rv = pthread_mutex_lock (&(sort_param->px_mtx));
  assert (rv == NO_ERROR);

  assert (px_node->px_status == 0);

  pthread_mutex_unlock (&(sort_param->px_mtx));
#endif
#endif /* SERVER_MODE */

  old_check_interrupt = thread_set_check_interrupt (thread_p, false);

  buff = px_node->px_buff;
  vector = px_node->px_vector;
  vector_size = px_node->px_vector_size;

  assert_release (px_node->px_result == vector);
  assert_release (px_node->px_result_size == vector_size);

  result = px_node->px_result;
  result_size = px_node->px_result_size;

  assert_release (vector_size > 0);

#if defined(SERVER_MODE)
  parent = px_node->px_id & ~(1 << px_node->px_height);
  child_height = px_node->px_height - 1;
  if (child_height >= 0)
    {
      child_right = px_node->px_myself | (1 << child_height);
      assert_release (child_right > 0);
    }

  if (vector_size <= 1)
    {
      assert_release (px_node->px_result == vector);
      assert_release (px_node->px_result_size == vector_size);

      result = px_node->px_result = vector;
      result_size = px_node->px_result_size = vector_size;

      /* mark as finished */

      rv = pthread_mutex_lock (&(sort_param->px_mtx));
      assert (rv == NO_ERROR);

      assert_release (px_node->px_status == 0);
      px_node->px_status = 1;	/* done */

      pthread_mutex_unlock (&(sort_param->px_mtx));

      goto exit_on_end;
    }

  if (px_node->px_height > 0 && vector_size > SORT_PARTITION_RUN_SIZE_MIN)
    {
      long left_vector_size, right_vector_size;
      char **left_vector, **right_vector;
      PX_TREE_NODE *left_px_node, *right_px_node;
      int i, j, k;		/* Used in the merge logic */

      assert_release (child_right > 0);

      left_vector_size = vector_size / 2;
      right_vector_size = vector_size - left_vector_size;

      assert_release (vector_size == left_vector_size + right_vector_size);

      /* do new child first */
      right_vector = vector + left_vector_size;
      right_px_node = px_sort_assign (thread_p, sort_param, px_node->px_id + child_right, buff + left_vector_size,
				      right_vector, right_vector_size, child_height, 0 /* px_myself: set as root */ );
      if (right_px_node == NULL)
	{
	  goto exit_on_error;
	}

      if (right_vector_size > 1)
	{
	  /* launch new worker */
	  if (px_sort_communicate (thread_p, right_px_node) != NO_ERROR)
	    {
	      goto exit_on_error;
	    }
	}
      else
	{
	  /* mark as finished */

	  rv = pthread_mutex_lock (&(sort_param->px_mtx));
	  assert (rv == NO_ERROR);

	  assert_release (right_px_node->px_status == 0);
	  right_px_node->px_status = 1;	/* done */

	  pthread_mutex_unlock (&(sort_param->px_mtx));
	}

      left_vector = vector;
      left_px_node =
	px_sort_assign (thread_p, sort_param, px_node->px_id, buff, left_vector, left_vector_size, child_height,
			px_node->px_myself);
      if (left_px_node == NULL)
	{
	  goto exit_on_error;
	}

      assert_release (px_node == left_px_node);
#if !defined(NDEBUG)
      rv = pthread_mutex_lock (&(sort_param->px_mtx));
      assert (rv == NO_ERROR);

      assert (px_node->px_status == 0);

      pthread_mutex_unlock (&(sort_param->px_mtx));
#endif

      if (left_vector_size > 1)
	{
	  if (px_sort_myself (thread_p, left_px_node) != NO_ERROR)
	    {
	      goto exit_on_error;
	    }
	}

      /* wait for right-child finished */
      do
	{
	  rv = pthread_mutex_lock (&(sort_param->px_mtx));
	  assert (rv == NO_ERROR);

	  if (right_px_node->px_status != 0)
	    {
	      assert (right_px_node->px_status == 1);
	      pthread_mutex_unlock (&(sort_param->px_mtx));
	      break;
	    }

	  pthread_mutex_unlock (&(sort_param->px_mtx));

#if 1				/* TODO */
	  thread_sleep (10);	/* 10 msec */
#endif
	}
      while (1);

      assert_release (px_node == left_px_node);
#if !defined(NDEBUG)
      rv = pthread_mutex_lock (&(sort_param->px_mtx));
      assert (rv == NO_ERROR);

      assert (right_px_node->px_status == 1);
      assert (px_node->px_status == 0);

      pthread_mutex_unlock (&(sort_param->px_mtx));
#endif

      right_vector = right_px_node->px_result;
      right_vector_size = right_px_node->px_result_size;
      if (right_vector == NULL || right_vector_size < 0)
	{
	  goto exit_on_error;
	}

      left_vector = left_px_node->px_result;
      left_vector_size = left_px_node->px_result_size;
      if (left_vector == NULL || left_vector_size < 0)
	{
	  goto exit_on_error;
	}

      assert_release (vector_size >= left_vector_size + right_vector_size);

      result_size = px_node->px_result_size = left_vector_size + right_vector_size;
      if (left_vector < vector)
	{
	  assert_release (left_vector + left_vector_size <= vector);
	  result = px_node->px_result = vector;
	}
      else
	{
	  result = px_node->px_result = buff;
	}

      /* Merge the two sub-results back into upper result */

      i = j = k = 0;

#if 1
      /* STEP 2: check CON conditions if (left_max < right_min) do FORWARD-CON. we use '<' instead of '<=' */
      cmp = (*(sort_param->cmp_fn)) (&(left_vector[left_vector_size - 1]), &(right_vector[0]), sort_param->cmp_arg);

      if (cmp == DB_LT || cmp == DB_EQ || cmp == DB_GT)
	{
	  ;			/* ok */
	}
      else
	{
	  assert_release (cmp == DB_LT || cmp == DB_EQ || cmp == DB_GT);
	  goto exit_on_error;
	}

      if (cmp == DB_LT)
	{
	  while (i < left_vector_size)
	    {
	      result[k++] = left_vector[i++];
	    }
	  while (j < right_vector_size)
	    {
	      result[k++] = right_vector[j++];
	    }
	}
      else
	{
	  /* STEP 3: check CON conditions if (right_max < left_min) do BACKWARD-CON. we use '<' instead of '<=' */
	  cmp =
	    (*(sort_param->cmp_fn)) (&(right_vector[right_vector_size - 1]), &(left_vector[0]), sort_param->cmp_arg);

	  if (cmp == DB_LT || cmp == DB_EQ || cmp == DB_GT)
	    {
	      ;			/* ok */
	    }
	  else
	    {
	      assert_release (cmp == DB_LT || cmp == DB_EQ || cmp == DB_GT);
	      goto exit_on_error;
	    }

	  if (cmp == DB_LT)
	    {
	      while (j < right_vector_size)
		{
		  result[k++] = right_vector[j++];
		}
	      while (i < left_vector_size)
		{
		  result[k++] = left_vector[i++];
		}
	    }
	  else
	    {
#endif
	      /* STEP 4: do the actual merge */
	      while (i < left_vector_size && j < right_vector_size)
		{
		  cmp = (*(sort_param->cmp_fn)) (&(left_vector[i]), &(right_vector[j]), sort_param->cmp_arg);

		  if (cmp == DB_LT || cmp == DB_EQ || cmp == DB_GT)
		    {
		      ;		/* ok */
		    }
		  else
		    {
		      assert_release (cmp == DB_LT || cmp == DB_EQ || cmp == DB_GT);
		      goto exit_on_error;
		    }

		  if (cmp == DB_EQ)
		    {
		      if (sort_param->option == SORT_DUP)	/* allow duplicate */
			{
			  sort_append (&(left_vector[i]), &(right_vector[j]));
			}

		      result[k++] = right_vector[j++];	/* temp */
		      i++;	/* skip left-side dup */
		    }
		  else if (cmp == DB_GT)
		    {
		      result[k++] = right_vector[j++];
		    }
		  else
		    {
		      assert_release (cmp == DB_LT);
		      result[k++] = left_vector[i++];
		    }
		}
	      while (i < left_vector_size)
		{
		  result[k++] = left_vector[i++];
		}
	      while (j < right_vector_size)
		{
		  result[k++] = right_vector[j++];
		}
#if 1
	    }			/* else */
	}			/* else */
#endif

      assert_release (result_size >= k);

      result_size = px_node->px_result_size = k;

#if !defined(NDEBUG)
      if (sort_validate (result, result_size, sort_param->cmp_fn, sort_param->cmp_arg) != NO_ERROR)
	{
	  goto exit_on_error;
	}
#endif
    }
  else
    {
      result = px_node->px_result = sort_run_sort (thread_p, sort_param, vector, vector_size, 0 /* dummy */ ,
						   buff, &(px_node->px_result_size));
      result_size = px_node->px_result_size;
    }

#else /* SERVER_MODE */

  result = px_node->px_result = sort_run_sort (thread_p, sort_param, vector, vector_size, 0 /* dummy */ ,
					       buff, &(px_node->px_result_size));
  result_size = px_node->px_result_size;

#endif /* SERVER_MODE */

  if (result == NULL || result_size < 0)
    {
      assert_release (false);
      goto exit_on_error;
    }

exit_on_end:

  assert_release (result == px_node->px_result);
  assert_release (result_size == px_node->px_result_size);

#if defined(SERVER_MODE)
  if (parent != px_node->px_id)
    {
      /* mark as finished */

      rv = pthread_mutex_lock (&(sort_param->px_mtx));
      assert (rv == NO_ERROR);

      assert_release (px_node->px_status == 0);
      px_node->px_status = 1;	/* done */

      pthread_mutex_unlock (&(sort_param->px_mtx));
    }
#endif /* SERVER_MODE */

  (void) thread_set_check_interrupt (thread_p, old_check_interrupt);

  return ret;

exit_on_error:

  result = px_node->px_result = NULL;
  result_size = px_node->px_result_size = -1;

  ret = (ret == NO_ERROR && (ret = er_errid ()) == NO_ERROR) ? ER_FAILED : ret;

  goto exit_on_end;
}

/*
 * sort_inphase_sort () - Internal sorting phase
 *   return:
 *   sort_param(in): sort parameters
 *   get_fn(in): user-supplied function: provides the temporary record for
 *               the given input record
 *   get_arg(in): arguments for get_fn
 *   total_numrecs(out): records sorted
 *
 */
static int
sort_inphase_sort (THREAD_ENTRY * thread_p, SORT_PARAM * sort_param, SORT_GET_FUNC * get_fn, void *get_arg,
		   unsigned int *total_numrecs)
{
  /* Variables for the input file */
  SORT_STATUS status;

  /* Variables for the current output file */
  int out_curfile;
  char *output_buffer;
  int cur_page[SORT_MAX_HALF_FILES];

  /* Variables for the internal memory */
  RECDES temp_recdes;
  RECDES long_recdes;		/* Record desc. for reading in long sorting records */
  char *item_ptr;		/* Pointer to the first free location of the temp. records region of internal memory */
  long numrecs;			/* Number of records kept in the internal memory */
  long sort_numrecs;		/* Number of sort records kept in the internal memory */
  bool once_flushed = false;
  long saved_numrecs;
  char **saved_index_area;
  char **index_area;		/* Part of internal memory keeping the addresses of records */
  char **index_buff;		/* buffer area to sort indexes. */
  int i;
  int error = NO_ERROR;

  PX_TREE_NODE *px_node;
#if defined (SERVER_MODE)
  int rv = NO_ERROR;
#endif /* SERVER_MODE */

  assert (sort_param->half_files <= SORT_MAX_HALF_FILES);

  assert (sort_param->px_height_max >= 0);
  assert (sort_param->px_array_size >= 1);

  /* Initialize the current pages of all temp files to 0 */
  for (i = 0; i < sort_param->half_files; i++)
    {
      cur_page[i] = 0;
    }

  sort_param->tot_runs = 0;
  out_curfile = sort_param->in_half;

  output_buffer = sort_param->internal_memory + (sort_param->tot_buffers - 1) * DB_PAGESIZE;

  numrecs = 0;
  sort_numrecs = 0;
  saved_numrecs = 0;
  *total_numrecs = 0;
  saved_index_area = NULL;
  item_ptr = sort_param->internal_memory + SORT_RECORD_LENGTH_SIZE;
  index_area = (char **) (output_buffer - sizeof (char *));
  index_buff = index_area - 1;
  temp_recdes.area_size = SORT_MAXREC_LENGTH;
  temp_recdes.length = 0;

  long_recdes.area_size = 0;
  long_recdes.data = NULL;

  for (;;)
    {
      if ((char *) index_buff < item_ptr)
	{
	  /* Internal memory is already full */
	  status = SORT_REC_DOESNT_FIT;
	}
      else
	{
	  /* Internal memory is not full; try to get the next item */
	  temp_recdes.data = item_ptr;
	  if (((int) ((char *) index_buff - item_ptr)) < SORT_MAXREC_LENGTH)
	    {
	      temp_recdes.area_size = (int) ((char *) index_buff - item_ptr) - (4 * sizeof (char *));
	    }

	  if (temp_recdes.area_size <= SSIZEOF (SORT_REC))
	    {
	      /* internal memory is not enough */
	      status = SORT_REC_DOESNT_FIT;
	    }
	  else
	    {
	      status = (*get_fn) (thread_p, &temp_recdes, get_arg);
	      /* There are no more input records; So, break the loop */
	      if (status == SORT_NOMORE_RECS)
		{
		  break;
		}
	    }
	}

      switch (status)
	{
	case SORT_ERROR_OCCURRED:
	  error = er_errid ();
	  assert (error != NO_ERROR);
	  goto exit_on_error;

	case SORT_REC_DOESNT_FIT:
	  if (numrecs > 0)
	    {
	      /* Perform internal sorting and flush the run */

	      index_area++;

	      if (sort_numrecs == 0)
		{
		  assert (sort_param->px_height_max >= 0);
		  assert (sort_param->px_array_size >= 1);
#if defined(SERVER_MODE)
		  rv = pthread_mutex_lock (&(sort_param->px_mtx));
		  assert (rv == NO_ERROR);

		  for (i = 0; i < sort_param->px_array_size; i++)
		    {
		      sort_param->px_array[i].px_status = 0;	/* init */
		    }

		  pthread_mutex_unlock (&(sort_param->px_mtx));
#endif /* SERVER_MODE */

		  px_node = px_sort_assign (thread_p, sort_param, 0, index_buff, index_area, numrecs,
					    sort_param->px_height_max, 0 /* px_myself: set as root */ );
		  if (px_node == NULL)
		    {
		      error = ER_FAILED;
		      goto exit_on_error;
		    }

		  error = px_sort_myself (thread_p, px_node);
		  if (error != NO_ERROR)
		    {
		      goto exit_on_error;
		    }

		  index_area = px_node->px_result;
		  numrecs = px_node->px_result_size;
		  *total_numrecs += numrecs;
		}
	      else
		{
		  index_area =
		    sort_run_sort (thread_p, sort_param, index_area, numrecs, sort_numrecs, index_buff, &numrecs);
		  *total_numrecs += numrecs;
		}

	      if (index_area == NULL || numrecs < 0)
		{
		  error = ER_FAILED;
		  goto exit_on_error;
		}

	      if (sort_param->option == SORT_ELIM_DUP)
		{
		  /* reset item_ptr */
		  item_ptr = index_area[0];
		  for (i = 1; i < numrecs; i++)
		    {
		      if (index_area[i] > item_ptr)
			{
			  item_ptr = index_area[i];
			}
		    }

		  item_ptr += DB_ALIGN (SORT_RECORD_LENGTH (item_ptr), MAX_ALIGNMENT) + SORT_RECORD_LENGTH_SIZE;
		}

	      if (sort_param->option == SORT_ELIM_DUP
		  && ((item_ptr - sort_param->internal_memory) + numrecs * SSIZEOF (SLOT) < DB_PAGESIZE)
		  && temp_recdes.length <= SORT_MAXREC_LENGTH)
		{
		  /* still, remaining key area enough; do not flush, go on internal sorting */
		  index_buff = index_area - numrecs;
		  index_area--;
		  index_buff--;	/* decrement once for pointer, */
		  index_buff--;	/* once for pointer buffer */

		  /* must keep track because index_buff is used */
		  /* to detect when sort buffer is full */
		  temp_recdes.area_size = SORT_MAXREC_LENGTH;

		  assert ((char *) index_buff >= item_ptr);
		}
	      else
		{
		  error =
		    sort_run_flush (thread_p, sort_param, out_curfile, cur_page, output_buffer, index_area, numrecs,
				    REC_HOME);
		  if (error != NO_ERROR)
		    {
		      goto exit_on_error;
		    }

		  /* Prepare for the next internal sorting run */

		  if (sort_param->tot_runs == 1)
		    {
		      once_flushed = true;
		      saved_numrecs = numrecs;
		      saved_index_area = index_area;
		    }

		  numrecs = 0;
		  item_ptr = sort_param->internal_memory + SORT_RECORD_LENGTH_SIZE;
		  index_area = (char **) (output_buffer - sizeof (char *));
		  index_buff = index_area - 1;
		  temp_recdes.area_size = SORT_MAXREC_LENGTH;

		  /* Switch to the next Temp file */
		  if (++out_curfile >= sort_param->half_files)
		    {
		      out_curfile = sort_param->in_half;
		    }
		}

	      /* save sorted record number at this stage */
	      sort_numrecs = numrecs;
	    }

	  /* Check if the record would fit into a single slotted page. If not, take special action for this record. */
	  if (temp_recdes.length > SORT_MAXREC_LENGTH)
	    {
	      /* TAKE CARE OF LONG RECORD as a separate RUN */

	      if (long_recdes.area_size < temp_recdes.length)
		{
		  /* read in the long record to a dynamic memory area */
		  if (long_recdes.data)
		    {
		      free_and_init (long_recdes.data);
		    }

		  long_recdes.area_size = temp_recdes.length;
		  long_recdes.data = (char *) malloc (long_recdes.area_size);

		  if (long_recdes.data == NULL)
		    {
		      error = ER_OUT_OF_VIRTUAL_MEMORY;
		      er_set (ER_ERROR_SEVERITY, ARG_FILE_LINE, error, 1, (size_t) long_recdes.area_size);
		      goto exit_on_error;
		    }
		}

	      /* Obtain the long record */
	      status = (*get_fn) (thread_p, &long_recdes, get_arg);

	      if (status != SORT_SUCCESS)
		{
		  /* Obtaining the long record has failed */
		  if (status == SORT_REC_DOESNT_FIT || status == SORT_NOMORE_RECS)
		    {
		      /* This should never happen */
		      error = ER_GENERIC_ERROR;
		      er_set (ER_FATAL_ERROR_SEVERITY, ARG_FILE_LINE, error, 0);
		    }
		  else
		    {
		      ASSERT_ERROR ();
		      error = er_errid ();
		    }

		  assert (error != NO_ERROR);

		  goto exit_on_error;
		}

	      /* Put the record to the multipage area & put the pointer to internal memory area */

	      /* If necessary create the multipage_file */
	      if (sort_param->multipage_file.volid == NULL_VOLID)
		{
		  /* Create the multipage file */
		  sort_param->multipage_file.volid = sort_param->temp[0].volid;

		  error = file_create_temp (thread_p, 1, &sort_param->multipage_file);
		  if (error != NO_ERROR)
		    {
		      ASSERT_ERROR ();
		      goto exit_on_error;
		    }
		}

	      /* Create a multipage record for this long record : insert to multipage_file and put the pointer as the
	       * first record in this run */
	      if (overflow_insert (thread_p, &sort_param->multipage_file, (VPID *) item_ptr, &long_recdes, FILE_TEMP)
		  != NO_ERROR)
		{
		  ASSERT_ERROR_AND_SET (error);
		  goto exit_on_error;
		}

	      /* Update the pointers */
	      SORT_RECORD_LENGTH (item_ptr) = sizeof (VPID);
	      *index_area = item_ptr;
	      numrecs++;

	      error =
		sort_run_flush (thread_p, sort_param, out_curfile, cur_page, output_buffer, index_area, numrecs,
				REC_BIGONE);
	      if (error != NO_ERROR)
		{
		  goto exit_on_error;
		}

	      /* Prepare for the next internal sorting run */
	      numrecs = 0;
	      item_ptr = sort_param->internal_memory + SORT_RECORD_LENGTH_SIZE;
	      index_area = (char **) (output_buffer - sizeof (char *));
	      index_buff = index_area - 1;
	      temp_recdes.area_size = SORT_MAXREC_LENGTH;

	      /* Switch to the next Temp file */
	      if (++out_curfile >= sort_param->half_files)
		{
		  out_curfile = sort_param->in_half;
		}

	      /* save sorted record number at this stage */
	      sort_numrecs = numrecs;
	    }
	  break;

	case SORT_SUCCESS:
	  /* Proceed the pointers */
	  SORT_RECORD_LENGTH (item_ptr) = temp_recdes.length;
	  *index_area = item_ptr;
	  numrecs++;

	  index_area--;
	  index_buff--;		/* decrease once for pointer, once for pointer buffer */
	  index_buff--;		/* must keep track because index_buff is used to detect when sort buffer is full */

	  item_ptr += DB_ALIGN (temp_recdes.length, MAX_ALIGNMENT) + SORT_RECORD_LENGTH_SIZE;
	  break;

	default:
	  /* This should never happen */
	  error = ER_GENERIC_ERROR;
	  er_set (ER_FATAL_ERROR_SEVERITY, ARG_FILE_LINE, error, 0);
	  goto exit_on_error;
	}
    }

  if (numrecs > 0)
    {
      /* The input file has finished; process whatever is left over in the internal memory */

      index_area++;

      if (sort_numrecs == 0)
	{
	  assert (sort_param->px_height_max >= 0);
	  assert (sort_param->px_array_size >= 1);
#if defined(SERVER_MODE)
	  rv = pthread_mutex_lock (&(sort_param->px_mtx));
	  assert (rv == NO_ERROR);

	  for (i = 0; i < sort_param->px_array_size; i++)
	    {
	      sort_param->px_array[i].px_status = 0;	/* init */
	    }

	  pthread_mutex_unlock (&(sort_param->px_mtx));
#endif /* SERVER_MODE */

	  px_node = px_sort_assign (thread_p, sort_param, 0, index_buff, index_area, numrecs, sort_param->px_height_max,
				    0 /* px_myself: set as root */ );
	  if (px_node == NULL)
	    {
	      error = ER_FAILED;
	      goto exit_on_error;
	    }

	  if (px_sort_myself (thread_p, px_node) != NO_ERROR)
	    {
	      error = ER_FAILED;
	      goto exit_on_error;
	    }

	  index_area = px_node->px_result;
	  numrecs = px_node->px_result_size;
	  *total_numrecs += numrecs;
	}
      else
	{
	  index_area = sort_run_sort (thread_p, sort_param, index_area, numrecs, sort_numrecs, index_buff, &numrecs);
	  *total_numrecs += numrecs;
	}

      if (index_area == NULL || numrecs < 0)
	{
	  error = ER_FAILED;
	  goto exit_on_error;
	}

      if (sort_param->tot_runs > 0)
	{
	  /* There has been other runs produced already */

	  error =
	    sort_run_flush (thread_p, sort_param, out_curfile, cur_page, output_buffer, index_area, numrecs, REC_HOME);
	  if (error != NO_ERROR)
	    {
	      goto exit_on_error;
	    }
	}
      else
	{
	  /* No run has been produced yet There is no need for the merging phase; directly output the sorted temp
	   * records. */

	  for (i = 0; i < numrecs; i++)
	    {
	      /* Obtain the output record for this temporary record */
	      temp_recdes.data = index_area[i];
	      temp_recdes.length = SORT_RECORD_LENGTH (index_area[i]);

	      error = (*sort_param->put_fn) (thread_p, &temp_recdes, sort_param->put_arg);
	      if (error != NO_ERROR)
		{
		  if (error == SORT_PUT_STOP)
		    {
		      error = NO_ERROR;
		    }
		  goto exit_on_error;
		}
	    }
	}
    }
  else if (sort_param->tot_runs == 1)
    {
      if (once_flushed)
	{
	  for (i = 0; i < saved_numrecs; i++)
	    {
	      /* Obtain the output record for this temporary record */
	      temp_recdes.data = saved_index_area[i];
	      temp_recdes.length = SORT_RECORD_LENGTH (saved_index_area[i]);

	      error = (*sort_param->put_fn) (thread_p, &temp_recdes, sort_param->put_arg);
	      if (error != NO_ERROR)
		{
		  if (error == SORT_PUT_STOP)
		    {
		      error = NO_ERROR;
		    }
		  goto exit_on_error;
		}
	    }
	}
      else
	{
	  /* 
	   * The only way to get here is if we had exactly one record to
	   * sort, and that record required overflow pages.  In that case we
	   * have done a ridiculous amount of work, but there doesn't seem to
	   * be an easy way to restructure the existing sort_inphase_sort code to
	   * cope with the situation.  Just go get the record and be happy...
	   */
	  error = NO_ERROR;
	  temp_recdes.data = NULL;
	  long_recdes.area_size = 0;
	  if (long_recdes.data)
	    {
	      free_and_init (long_recdes.data);
	    }

	  if (sort_read_area (thread_p, &sort_param->temp[0], 0, 1, output_buffer) != NO_ERROR
	      || sort_spage_get_record (output_buffer, 0, &temp_recdes, PEEK) != S_SUCCESS
	      || sort_retrieve_longrec (thread_p, &temp_recdes, &long_recdes) == NULL
	      || (*sort_param->put_fn) (thread_p, &long_recdes, sort_param->put_arg) != NO_ERROR)
	    {
	      ASSERT_ERROR ();
	      error = er_errid ();
	      goto exit_on_error;
	    }
	}
    }

exit_on_error:

  if (long_recdes.data)
    {
      free_and_init (long_recdes.data);
    }

  return error;
}

/*
 * sort_run_flush () - Flush run
 *   return:
 *   sort_param(in): sort parameters
 *   out_file(in): index of output file to flush the run
 *   cur_page(in): current page of each temp file (used to determine
 *                 where, within the file, the run should be flushed)
 *   output_buffer(in): output buffer to use for flushing the records
 *   index_area(in): index area keeping ordered pointers to the records
 *   numrecs(in): number of records the run includes
 *   rec_type(in): type of records; Assume that all the records of this
 *                 run has the same type. This may need to be changed
 *                 to allow individual records have different types.
 *
 * Note: This function flushes a run to the specified output file. The records
 *       of the run are loaded to the output buffer in the order imposed by
 *       the index area (i.e., on the order of pointers to these records).
 *       This buffer is written to the successive pages of the specified file
 *       when it is full.
 */
static int
sort_run_flush (THREAD_ENTRY * thread_p, SORT_PARAM * sort_param, int out_file, int *cur_page, char *output_buffer,
		char **index_area, int numrecs, int rec_type)
{
  int error = NO_ERROR;
  int run_size;
  RECDES out_recdes;
  int i;
  SORT_REC *key, *next;
  int flushed_items = 0;
  int should_continue = true;

  /* Make sure the the temp file indexed by out_file has been created; if not, create it now. */
  if (sort_param->temp[out_file].volid == NULL_VOLID)
    {
      error = sort_add_new_file (thread_p, &sort_param->temp[out_file], sort_param->tmp_file_pgs, false);
      if (error != NO_ERROR)
	{
	  return error;
	}
    }

  /* Store the record type; used for REC_BIGONE record types */
  out_recdes.type = rec_type;

  run_size = 0;
  sort_spage_initialize (output_buffer, UNANCHORED_KEEP_SEQUENCE, MAX_ALIGNMENT);

  /* Insert each record to the output buffer and flush the buffer when it is full */
  for (i = 0; i < numrecs && should_continue; i++)
    {
      /* Traverse next link */
      for (key = (SORT_REC *) index_area[i]; key; key = next)
	{
	  /* If we've already flushed the required number, stop. */
	  if (sort_param->limit > 0 && flushed_items >= sort_param->limit)
	    {
	      should_continue = false;
	      break;
	    }

	  /* cut-off and save duplicate sort_key value link */
	  if (rec_type == REC_HOME)
	    {
	      next = key->next;
	    }
	  else
	    {
	      /* REC_BIGONE */
	      next = NULL;
	    }

	  out_recdes.data = (char *) key;
	  out_recdes.length = SORT_RECORD_LENGTH ((char *) key);

	  if (sort_spage_insert (output_buffer, &out_recdes) == NULL_SLOTID)
	    {
	      /* Output buffer is full */
	      error = sort_write_area (thread_p, &sort_param->temp[out_file], cur_page[out_file], 1, output_buffer);
	      if (error != NO_ERROR)
		{
		  return error;
		}

	      cur_page[out_file]++;
	      run_size++;
	      sort_spage_initialize (output_buffer, UNANCHORED_KEEP_SEQUENCE, MAX_ALIGNMENT);

	      if (sort_spage_insert (output_buffer, &out_recdes) == NULL_SLOTID)
		{
		  /* Slotted page module refuses to insert a short size record to an empty page. This should never
		   * happen. */
		  error = ER_GENERIC_ERROR;
		  er_set (ER_FATAL_ERROR_SEVERITY, ARG_FILE_LINE, error, 0);
		  return error;
		}
	    }
	  flushed_items++;
	}
    }

  if (sort_spage_get_numrecs (output_buffer))
    {
      /* Flush the partially full output page */
      error = sort_write_area (thread_p, &sort_param->temp[out_file], cur_page[out_file], 1, output_buffer);
      if (error != NO_ERROR)
	{
	  return error;
	}

      /* Update sort parameters */
      cur_page[out_file]++;
      run_size++;
    }

  /* Record the insertion of the new pages of the file to global parameters */
  error = sort_run_add_new (&sort_param->file_contents[out_file], run_size);
  if (error != NO_ERROR)
    {
      return error;
    }

  sort_param->tot_runs++;

  return NO_ERROR;
}

/*
 * sort_retrieve_longrec () -
 *   return:
 *   address(in):
 *   memory(in):
 */
static char *
sort_retrieve_longrec (THREAD_ENTRY * thread_p, RECDES * address, RECDES * memory)
{
  int needed_area_size;

  /* Find the required area for the long record */
  needed_area_size = overflow_get_length (thread_p, (VPID *) address->data);
  if (needed_area_size == -1)
    {
      return NULL;
    }

  /* If necessary allocate dynamic area for the long record */
  if (needed_area_size > memory->area_size)
    {
      /* There is already a small area; free it. */
      if (memory->data != NULL)
	{
	  free_and_init (memory->data);
	}

      /* Allocate dynamic area for this long record */
      memory->area_size = needed_area_size;
      memory->data = (char *) malloc (memory->area_size);
      if (memory->data == NULL)
	{
	  return NULL;
	}
    }

  /* Retrieve the long record */
  if (overflow_get (thread_p, (VPID *) address->data, memory, NULL) != S_SUCCESS)
    {
      return NULL;
    }

  return memory->data;
}

/*
 * sort_exphase_merge_elim_dup () -
 *   return:
 *   sort_param(in):
 */
static int
sort_exphase_merge_elim_dup (THREAD_ENTRY * thread_p, SORT_PARAM * sort_param)
{
  /* Variables for input files */
  int act_infiles;		/* How many of input files are active */
  int pre_act_infiles;		/* Number of active input files in the previous iteration */
  int in_sectsize;		/* Size of section allocated to each active input file (in terms of number of buffers
				 * it contains) */
  int read_pages;		/* Number of pages read in to fill the input buffer */
  int in_act_bufno[SORT_MAX_HALF_FILES];	/* Active buffer in the input section */
  int in_last_buf[SORT_MAX_HALF_FILES];	/* Last full buffer of the input section */
  int act_slot[SORT_MAX_HALF_FILES];	/* Active slot of the active buffer of input section */
  int last_slot[SORT_MAX_HALF_FILES];	/* Last slot of the active buffer of the input section */

  char *in_sectaddr[SORT_MAX_HALF_FILES];	/* Beginning address of each input section */
  char *in_cur_bufaddr[SORT_MAX_HALF_FILES];	/* Address of the current buffer in each input section */

  /* Variables for output file */
  int out_half;			/* Which half of temp files is for output */
  int cur_outfile;		/* Index for output file recieving new run */
  int out_sectsize;		/* Size of the output section (in terms of number of buffer it contains) */
  int out_act_bufno;		/* Active buffer in the output section */
  int out_runsize;		/* Total pages output for the run being produced */
  char *out_sectaddr;		/* Beginning address of the output section */
  char *out_cur_bufaddr;	/* Address of the current buffer in the output section */

  /* Smallest element pointers (one for each active input file) pointing to the active temp records. If the input file
   * becomes inactive (all input is exhausted), its smallest element pointer is set to NULL */
  RECDES smallest_elem_ptr[SORT_MAX_HALF_FILES];
  RECDES long_recdes[SORT_MAX_HALF_FILES];

  int cur_page[2 * SORT_MAX_HALF_FILES];	/* Current page of each temp file */
  int num_runs;			/* Number of output runs to be produced in this stage of the merging phase; */
  int big_index;
  int error;
  int i, j;
  int temp;
  int min;
  int len;
  bool very_last_run = false;
  int act;
  int cp_pages;
  int cmp;

  SORT_CMP_FUNC *compare;
  void *compare_arg;

  SORT_REC_LIST sr_list[SORT_MAX_HALF_FILES], *min_p, *s, *p;
  int tmp_var;
  RECDES last_elem_ptr;		/* last element pointer in one page of input section */
  RECDES last_long_recdes;

  /* >0 : must find minimum record <0 : last element in the current input section is minimum record. no need to find
   * min record =0 : last element in the current input section is duplicated min record. no need to find min record
   * except last element */
  int last_elem_cmp;

  char **data1, **data2;
  SORT_REC *sort_rec;
  int first_run;

  error = NO_ERROR;

  compare = sort_param->cmp_fn;
  compare_arg = sort_param->cmp_arg;

  for (i = 0; i < SORT_MAX_HALF_FILES; i++)
    {
      in_act_bufno[i] = 0;
      in_last_buf[i] = 0;
      act_slot[i] = 0;
      last_slot[i] = 0;
      in_sectaddr[i] = NULL;
      in_cur_bufaddr[i] = NULL;

      smallest_elem_ptr[i].data = NULL;
      smallest_elem_ptr[i].area_size = 0;

      long_recdes[i].data = NULL;
      long_recdes[i].area_size = 0;
    }

  last_elem_ptr.data = NULL;
  last_elem_ptr.area_size = 0;

  last_long_recdes.data = NULL;
  last_long_recdes.area_size = 0;

  for (i = 0; i < (int) DIM (cur_page); i++)
    {
      cur_page[i] = 0;
    }

  if (sort_param->in_half == 0)
    {
      out_half = sort_param->half_files;
    }
  else
    {
      out_half = 0;
    }

  /* OUTER LOOP */

  /* While there are more than one input files with different runs to merge */
  while ((act_infiles = sort_get_numpages_of_active_infiles (sort_param)) > 1)
    {
      /* Check if output files has enough pages; if not allocate new pages */
      error = sort_checkalloc_numpages_of_outfiles (thread_p, sort_param);
      if (error != NO_ERROR)
	{
	  ASSERT_ERROR ();
	  goto bailout;
	}

      /* Initialize the current pages of all temp files to 0 */
      for (i = 0; i < sort_param->tot_tempfiles; i++)
	{
	  cur_page[i] = 0;
	}

      /* Distribute the internal memory to the input and output sections */
      in_sectsize = sort_find_inbuf_size (sort_param->tot_buffers, act_infiles);
      out_sectsize = sort_param->tot_buffers - in_sectsize * act_infiles;

      /* Set the address of each input section */
      for (i = 0; i < act_infiles; i++)
	{
	  in_sectaddr[i] = sort_param->internal_memory + (i * in_sectsize * DB_PAGESIZE);
	}

      /* Set the address of output section */
      out_sectaddr = sort_param->internal_memory + (act_infiles * in_sectsize * DB_PAGESIZE);

      cur_outfile = out_half;

      /* Find how many runs will be produced in this iteration */
      num_runs = 0;
      for (i = sort_param->in_half; i < sort_param->in_half + act_infiles; i++)
	{
	  len = sort_get_num_file_contents (&sort_param->file_contents[i]);
	  if (len > num_runs)
	    {
	      num_runs = len;
	    }
	}

      if (num_runs == 1)
	{
	  very_last_run = true;
	}

      /* PRODUCE RUNS */

      for (j = num_runs; j > 0; j--)
	{
	  if (!very_last_run && (j == 1))
	    {
	      /* Last iteration of the outer loop ; some of the input files might have become empty. */

	      pre_act_infiles = act_infiles;
	      act_infiles = sort_get_numpages_of_active_infiles (sort_param);
	      if (act_infiles != pre_act_infiles)
		{
		  /* Some of the active input files became inactive */

		  if (act_infiles == 1)
		    {
		      /* 
		       * There is only one active input file (i.e. there is
		       * only one input run to produce the output run). So,
		       * there is no need to perform the merging actions. All
		       * needed is to copy this input run to the current output
		       * file.
		       */

		      act = -1;

		      /* Find which input file contains this last input run */
		      for (i = sort_param->in_half; i < (sort_param->in_half + pre_act_infiles); i++)
			{
			  if (sort_param->file_contents[i].first_run != -1)
			    {
			      act = i;
			      break;
			    }
			}

		      first_run = sort_param->file_contents[act].first_run;
		      cp_pages = sort_param->file_contents[act].num_pages[first_run];

		      error = sort_run_add_new (&sort_param->file_contents[cur_outfile], cp_pages);
		      if (error != NO_ERROR)
			{
			  goto bailout;
			}

		      sort_run_remove_first (&sort_param->file_contents[act]);

		      /* Use the whole internal_memory area as both the input and output buffer areas. */
		      while (cp_pages > 0)
			{
			  if (cp_pages > sort_param->tot_buffers)
			    {
			      read_pages = sort_param->tot_buffers;
			    }
			  else
			    {
			      read_pages = cp_pages;
			    }

			  error =
			    sort_read_area (thread_p, &sort_param->temp[act], cur_page[act], read_pages,
					    sort_param->internal_memory);
			  if (error != NO_ERROR)
			    {
			      goto bailout;
			    }

			  cur_page[act] += read_pages;
			  error =
			    sort_write_area (thread_p, &sort_param->temp[cur_outfile], cur_page[cur_outfile],
					     read_pages, sort_param->internal_memory);
			  if (error != NO_ERROR)
			    {
			      goto bailout;
			    }

			  cur_page[cur_outfile] += read_pages;
			  cp_pages -= read_pages;
			}

		      /* Skip the remaining operations of the PRODUCE RUNS loop */
		      continue;
		    }
		  else
		    {
		      /* There are more than one active input files; redistribute buffers */
		      in_sectsize = sort_find_inbuf_size (sort_param->tot_buffers, act_infiles);
		      out_sectsize = sort_param->tot_buffers - in_sectsize * act_infiles;

		      /* Set the address of each input section */
		      for (i = 0; i < act_infiles; i++)
			{
			  in_sectaddr[i] = sort_param->internal_memory + (i * in_sectsize * DB_PAGESIZE);
			}

		      /* Set the address of output section */
		      out_sectaddr = sort_param->internal_memory + (act_infiles * in_sectsize * DB_PAGESIZE);
		    }
		}
	    }

	  /* PRODUCE A NEW RUN */

	  /* INITIALIZE INPUT SECTIONS AND INPUT VARIABLES */
	  for (i = 0; i < act_infiles; i++)
	    {
	      big_index = sort_param->in_half + i;
	      first_run = sort_param->file_contents[big_index].first_run;
	      read_pages = sort_param->file_contents[big_index].num_pages[first_run];

	      if (in_sectsize < read_pages)
		{
		  read_pages = in_sectsize;
		}

	      error =
		sort_read_area (thread_p, &sort_param->temp[big_index], cur_page[big_index], read_pages,
				in_sectaddr[i]);
	      if (error != NO_ERROR)
		{
		  goto bailout;
		}

	      /* Increment the current page of this input_file */
	      cur_page[big_index] += read_pages;

	      first_run = sort_param->file_contents[big_index].first_run;
	      sort_param->file_contents[big_index].num_pages[first_run] -= read_pages;

	      /* Initialize input variables */
	      in_cur_bufaddr[i] = in_sectaddr[i];
	      in_act_bufno[i] = 0;
	      in_last_buf[i] = read_pages;
	      act_slot[i] = 0;
	      last_slot[i] = sort_spage_get_numrecs (in_cur_bufaddr[i]);

	      if (sort_spage_get_record (in_cur_bufaddr[i], act_slot[i], &smallest_elem_ptr[i], PEEK) != S_SUCCESS)
		{
		  er_set (ER_FATAL_ERROR_SEVERITY, ARG_FILE_LINE, ER_SORT_TEMP_PAGE_CORRUPTED, 0);
		  error = ER_SORT_TEMP_PAGE_CORRUPTED;
		  goto bailout;
		}

	      /* If this is a long record retrieve it */
	      if (smallest_elem_ptr[i].type == REC_BIGONE)
		{
		  if (sort_retrieve_longrec (thread_p, &smallest_elem_ptr[i], &long_recdes[i]) == NULL)
		    {
		      ASSERT_ERROR ();
		      error = er_errid ();
		      goto bailout;
		    }
		}
	    }

	  /* linkage & init nodes */
	  for (i = 0, p = sr_list; i < (act_infiles - 1); p = p->next)
	    {
	      p->next = (SORT_REC_LIST *) ((char *) p + sizeof (SORT_REC_LIST));
	      p->rec_pos = i++;
	      p->is_duplicated = false;
	    }

	  p->next = NULL;
	  p->rec_pos = i;
	  p->is_duplicated = false;

	  /* sort sr_list */
	  for (s = sr_list; s; s = s->next)
	    {
	      for (p = s->next; p; p = p->next)
		{
		  /* compare s, p */
		  data1 = ((smallest_elem_ptr[s->rec_pos].type == REC_BIGONE)
			   ? &(long_recdes[s->rec_pos].data) : &(smallest_elem_ptr[s->rec_pos].data));

		  data2 = ((smallest_elem_ptr[p->rec_pos].type == REC_BIGONE)
			   ? &(long_recdes[p->rec_pos].data) : &(smallest_elem_ptr[p->rec_pos].data));

		  cmp = (*compare) (data1, data2, compare_arg);
		  if (cmp > 0)
		    {
		      /* swap s, p's rec_pos */
		      tmp_var = s->rec_pos;
		      s->rec_pos = p->rec_pos;
		      p->rec_pos = tmp_var;
		    }
		}
	    }

	  /* find duplicate */
	  for (s = sr_list; s && s->next; s = s->next)
	    {
	      p = s->next;

	      data1 = ((smallest_elem_ptr[s->rec_pos].type == REC_BIGONE)
		       ? &(long_recdes[s->rec_pos].data) : &(smallest_elem_ptr[s->rec_pos].data));

	      data2 = ((smallest_elem_ptr[p->rec_pos].type == REC_BIGONE)
		       ? &(long_recdes[p->rec_pos].data) : &(smallest_elem_ptr[p->rec_pos].data));

	      cmp = (*compare) (data1, data2, compare_arg);
	      if (cmp == 0)
		{
		  p->is_duplicated = true;
		}
	    }

	  /* set min_p to point the minimum record */
	  min_p = sr_list;	/* min_p->rec_pos is the min record */

	  /* last element comparison */
	  last_elem_cmp = 1;
	  p = min_p->next;	/* second smallest element */

	  if (p)
	    {
	      /* STEP 1: get last_elem */
	      if (sort_spage_get_record (in_cur_bufaddr[min_p->rec_pos], (last_slot[min_p->rec_pos] - 1),
					 &last_elem_ptr, PEEK) != S_SUCCESS)
		{
		  error = ER_SORT_TEMP_PAGE_CORRUPTED;
		  er_set (ER_FATAL_ERROR_SEVERITY, ARG_FILE_LINE, error, 0);
		  goto bailout;
		}

	      /* if this is a long record, retrieve it */
	      if (last_elem_ptr.type == REC_BIGONE)
		{
		  if (sort_retrieve_longrec (thread_p, &last_elem_ptr, &last_long_recdes) == NULL)
		    {
		      ASSERT_ERROR ();
		      error = er_errid ();
		      goto bailout;
		    }
		}

	      /* STEP 2: compare last, p */
	      data1 = ((last_elem_ptr.type == REC_BIGONE) ? &(last_long_recdes.data) : &(last_elem_ptr.data));

	      data2 = ((smallest_elem_ptr[p->rec_pos].type == REC_BIGONE)
		       ? &(long_recdes[p->rec_pos].data) : &(smallest_elem_ptr[p->rec_pos].data));

	      last_elem_cmp = (*compare) (data1, data2, compare_arg);
	    }

	  /* INITIALIZE OUTPUT SECTION AND OUTPUT VARIABLES */
	  out_act_bufno = 0;
	  out_cur_bufaddr = out_sectaddr;
	  for (i = 0; i < out_sectsize; i++)
	    {
	      /* Initialize each buffer to contain a slotted page */
	      sort_spage_initialize (out_sectaddr + (i * DB_PAGESIZE), UNANCHORED_KEEP_SEQUENCE, MAX_ALIGNMENT);
	    }

	  /* Initialize the size of next run to zero */
	  out_runsize = 0;

	  for (;;)
	    {
	      /* OUTPUT A RECORD */

	      /* FIND MINIMUM RECORD IN THE INPUT AREA */
	      min = min_p->rec_pos;

	      /* min_p->is_duplicated == 1 then skip duplicated sort_key record */
	      if (min_p->is_duplicated == false)
		{
		  /* we found first unique sort_key record */

		  if (very_last_run)
		    {
		      /* OUTPUT THE RECORD */
		      /* Obtain the output record for this temporary record */
		      if (smallest_elem_ptr[min].type == REC_BIGONE)
			{
			  error = (*sort_param->put_fn) (thread_p, &long_recdes[min], sort_param->put_arg);
			  if (error != NO_ERROR)
			    {
			      goto bailout;
			    }
			}
		      else
			{
			  sort_rec = (SORT_REC *) (smallest_elem_ptr[min].data);
			  /* cut-off link used in Internal Sort */
			  sort_rec->next = NULL;
			  error = (*sort_param->put_fn) (thread_p, &smallest_elem_ptr[min], sort_param->put_arg);
			  if (error != NO_ERROR)
			    {
			      goto bailout;
			    }
			}
		    }
		  else
		    {
		      /* OUTPUT THE MINIMUM RECORD TO THE OUTPUT AREA */

		      /* Insert this record to the output area */
		      if (sort_spage_insert (out_cur_bufaddr, &smallest_elem_ptr[min]) == NULL_SLOTID)
			{
			  /* Current output buffer is full */

			  if (++out_act_bufno < out_sectsize)
			    {
			      /* There is another buffer in the output section; so insert the new record there */
			      out_cur_bufaddr += DB_PAGESIZE;

			      if (sort_spage_insert (out_cur_bufaddr, &smallest_elem_ptr[min]) == NULL_SLOTID)
				{
				  /* 
				   * Slotted page module refuses to insert a
				   * short size record (a temporary record that
				   * was already in a slotted page) to an empty
				   * page. This should never happen.
				   */
				  er_set (ER_FATAL_ERROR_SEVERITY, ARG_FILE_LINE, ER_GENERIC_ERROR, 0);
				  error = ER_GENERIC_ERROR;
				  goto bailout;
				}
			    }
			  else
			    {
			      /* Output section is full */

			      /* Flush output section */
			      error =
				sort_write_area (thread_p, &sort_param->temp[cur_outfile], cur_page[cur_outfile],
						 out_sectsize, out_sectaddr);
			      if (error != NO_ERROR)
				{
				  goto bailout;
				}
			      cur_page[cur_outfile] += out_sectsize;
			      out_runsize += out_sectsize;

			      /* Initialize output section and output variables */
			      out_act_bufno = 0;
			      out_cur_bufaddr = out_sectaddr;
			      for (i = 0; i < out_sectsize; i++)
				{
				  /* Initialize each buffer to contain a slotted page */
				  sort_spage_initialize (out_sectaddr + (i * DB_PAGESIZE), UNANCHORED_KEEP_SEQUENCE,
							 MAX_ALIGNMENT);
				}

			      if (sort_spage_insert (out_cur_bufaddr, &smallest_elem_ptr[min]) == NULL_SLOTID)
				{
				  /* 
				   * Slotted page module refuses to insert a
				   * short size record (a temporary record that
				   * was already in a slotted page) to an empty
				   * page. This should never happen.
				   */
				  er_set (ER_FATAL_ERROR_SEVERITY, ARG_FILE_LINE, ER_GENERIC_ERROR, 0);
				  error = ER_GENERIC_ERROR;
				  goto bailout;
				}
			    }
			}
		    }
		}
	      else
		{
		  /* skip output the duplicated record to the output area */
		  ;
		}

	      /* PROCEED THE smallest_elem_ptr[min] TO NEXT RECORD */
	      if (++act_slot[min] >= last_slot[min])
		{
		  /* The current input page is finished */

		  last_elem_cmp = 1;

		  if (++in_act_bufno[min] < in_last_buf[min])
		    {
		      /* Switch to the next page in the input buffer */
		      in_cur_bufaddr[min] = in_sectaddr[min] + in_act_bufno[min] * DB_PAGESIZE;
		    }
		  else
		    {		/* The input section is finished */
		      int frun;

		      big_index = sort_param->in_half + min;
<<<<<<< HEAD
		      if (sort_param->file_contents[big_index].
			  num_pages[sort_param->file_contents[big_index].first_run])
=======
		      frun = sort_param->file_contents[big_index].first_run;

		      if (sort_param->file_contents[big_index].num_pages[frun])
>>>>>>> 2c1e3b7a
			{
			  /* There are still some pages in the current input run */

			  in_cur_bufaddr[min] = in_sectaddr[min];

<<<<<<< HEAD
			  read_pages =
			    sort_param->file_contents[big_index].num_pages[sort_param->file_contents[big_index].
									   first_run];
=======
			  read_pages = sort_param->file_contents[big_index].num_pages[frun];
>>>>>>> 2c1e3b7a
			  if (in_sectsize < read_pages)
			    {
			      read_pages = in_sectsize;
			    }

			  in_last_buf[min] = read_pages;

			  error = sort_read_area (thread_p, &sort_param->temp[big_index], cur_page[big_index],
						  read_pages, in_cur_bufaddr[min]);
			  if (error != NO_ERROR)
			    {
			      goto bailout;
			    }

			  /* Increment the current page of this input_file */
			  cur_page[big_index] += read_pages;

			  in_act_bufno[min] = 0;
<<<<<<< HEAD
			  sort_param->file_contents[big_index].num_pages[sort_param->file_contents[big_index].
									 first_run] -= read_pages;
=======

			  frun = sort_param->file_contents[big_index].first_run;
			  sort_param->file_contents[big_index].num_pages[frun] -= read_pages;
>>>>>>> 2c1e3b7a
			}
		      else
			{
			  /* Current input run on this input file has finished */
			  min_p = min_p->next;

			  if (min_p == NULL)
			    {
			      /* all "smallest_elem_ptr" are NULL; so break */
			      break;
			    }
			  else
			    {
			      /* Don't try to get the next record on this input section */
			      continue;
			    }
			}
		    }

		  act_slot[min] = 0;
		  last_slot[min] = sort_spage_get_numrecs (in_cur_bufaddr[min]);
		}

	      if (sort_spage_get_record (in_cur_bufaddr[min], act_slot[min], &smallest_elem_ptr[min], PEEK) !=
		  S_SUCCESS)
		{
		  er_set (ER_FATAL_ERROR_SEVERITY, ARG_FILE_LINE, ER_SORT_TEMP_PAGE_CORRUPTED, 0);
		  error = ER_SORT_TEMP_PAGE_CORRUPTED;
		  goto bailout;
		}

	      /* If this is a long record retrieve it */
	      if (smallest_elem_ptr[min].type == REC_BIGONE)
		{
		  if (sort_retrieve_longrec (thread_p, &smallest_elem_ptr[min], &long_recdes[min]) == NULL)
		    {
		      ASSERT_ERROR ();
		      error = er_errid ();
		      goto bailout;
		    }
		}

	      if ((act_slot[min_p->rec_pos] == last_slot[min_p->rec_pos] - 1) && (last_elem_cmp == 0))
		{
		  /* last duplicated element in input section page enters */
		  min_p->is_duplicated = true;
		}
	      else
		{
		  min_p->is_duplicated = false;
		}

	      /* find minimum */
	      if (last_elem_cmp <= 0)
		{
		  /* already found min */
		  ;
		}
	      else
		{
		  for (s = min_p; s; s = s->next)
		    {
		      p = s->next;
		      if (p == NULL)
			{
			  /* there is only one record */
			  break;
			}

		      /* compare s, p */
		      data1 = ((smallest_elem_ptr[s->rec_pos].type == REC_BIGONE)
			       ? &(long_recdes[s->rec_pos].data) : &(smallest_elem_ptr[s->rec_pos].data));

		      data2 = ((smallest_elem_ptr[p->rec_pos].type == REC_BIGONE)
			       ? &(long_recdes[p->rec_pos].data) : &(smallest_elem_ptr[p->rec_pos].data));

		      cmp = (*compare) (data1, data2, compare_arg);
		      if (cmp > 0)
			{
			  /* swap s, p's rec_pos */
			  tmp_var = s->rec_pos;
			  s->rec_pos = p->rec_pos;
			  p->rec_pos = tmp_var;

			  /* swap s, p's is_duplicated */
			  tmp_var = (int) s->is_duplicated;
			  s->is_duplicated = p->is_duplicated;
			  p->is_duplicated = (bool) tmp_var;
			}
		      else
			{
			  if (cmp == 0)
			    {
			      p->is_duplicated = true;	/* duplicated */
			    }

			  /* sr_list is completely sorted */
			  break;
			}
		    }

		  /* new input page is entered */
		  if (act_slot[min_p->rec_pos] == 0)
		    {
		      /* last element comparison */
		      p = min_p->next;	/* second smallest element */
		      if (p)
			{
			  /* STEP 1: get last_elem */
			  if (sort_spage_get_record (in_cur_bufaddr[min_p->rec_pos], (last_slot[min_p->rec_pos] - 1),
						     &last_elem_ptr, PEEK) != S_SUCCESS)
			    {
			      error = ER_SORT_TEMP_PAGE_CORRUPTED;
			      er_set (ER_FATAL_ERROR_SEVERITY, ARG_FILE_LINE, error, 0);
			      goto bailout;
			    }

			  /* if this is a long record, retrieve it */
			  if (last_elem_ptr.type == REC_BIGONE)
			    {
			      if (sort_retrieve_longrec (thread_p, &last_elem_ptr, &last_long_recdes) == NULL)
				{
				  ASSERT_ERROR ();
				  error = er_errid ();
				  goto bailout;
				}
			    }

			  /* STEP 2: compare last, p */
			  data1 = ((last_elem_ptr.type == REC_BIGONE)
				   ? &(last_long_recdes.data) : &(last_elem_ptr.data));

			  data2 = ((smallest_elem_ptr[p->rec_pos].type == REC_BIGONE)
				   ? &(long_recdes[p->rec_pos].data) : &(smallest_elem_ptr[p->rec_pos].data));

			  last_elem_cmp = (*compare) (data1, data2, compare_arg);
			}
		    }
		}
	    }

	  if (!very_last_run)
	    {
	      /* Flush whatever is left on the output section */
	      out_act_bufno++;	/* Since 0 refers to the first active buffer */

	      error =
		sort_write_area (thread_p, &sort_param->temp[cur_outfile], cur_page[cur_outfile], out_act_bufno,
				 out_sectaddr);
	      if (error != NO_ERROR)
		{
		  goto bailout;
		}

	      cur_page[cur_outfile] += out_act_bufno;
	      out_runsize += out_act_bufno;
	    }

	  /* END UP THIS RUN */

	  /* Remove previous first_run nodes of the file_contents lists of the input files */
	  for (i = sort_param->in_half; i < sort_param->in_half + sort_param->half_files; i++)
	    {
	      sort_run_remove_first (&sort_param->file_contents[i]);
	    }

	  /* Add a new node to the file_contents list of the current output file */
	  error = sort_run_add_new (&sort_param->file_contents[cur_outfile], out_runsize);
	  if (error != NO_ERROR)
	    {
	      goto bailout;
	    }

	  /* Produce a new run */

	  /* Switch to the next out file */
	  if (++cur_outfile >= sort_param->half_files + out_half)
	    {
	      cur_outfile = out_half;
	    }
	}

      /* Exchange input and output file indices */
      temp = sort_param->in_half;
      sort_param->in_half = out_half;
      out_half = temp;
    }

bailout:

  for (i = 0; i < sort_param->half_files; i++)
    {
      if (long_recdes[i].data != NULL)
	{
	  free_and_init (long_recdes[i].data);
	}
    }

  if (last_long_recdes.data)
    {
      free_and_init (last_long_recdes.data);
    }

  return (error == SORT_PUT_STOP) ? NO_ERROR : error;
}

/*
 * sort_exphase_merge () - Merge phase
 *   return:
 *   sort_param(in): sort parameters
 *
 */
static int
sort_exphase_merge (THREAD_ENTRY * thread_p, SORT_PARAM * sort_param)
{
  /* Variables for input files */
  int act_infiles;		/* How many of input files are active */
  int pre_act_infiles;		/* Number of active input files in the previous iteration */
  int in_sectsize;		/* Size of section allocated to each active input file (in terms of number of buffers
				 * it contains) */
  int read_pages;		/* Number of pages read in to fill the input buffer */
  int in_act_bufno[SORT_MAX_HALF_FILES];	/* Active buffer in the input section */
  int in_last_buf[SORT_MAX_HALF_FILES];	/* Last full buffer of the input section */
  int act_slot[SORT_MAX_HALF_FILES];	/* Active slot of the active buffer of input section */
  int last_slot[SORT_MAX_HALF_FILES];	/* Last slot of the active buffer of the input section */

  char *in_sectaddr[SORT_MAX_HALF_FILES];	/* Beginning address of each input section */
  char *in_cur_bufaddr[SORT_MAX_HALF_FILES];	/* Address of the current buffer in each input section */

  /* Variables for output file */
  int out_half;			/* Which half of temp files is for output */
  int cur_outfile;		/* Index for output file recieving new run */
  int out_sectsize;		/* Size of the output section (in terms of number of buffer it contains) */
  int out_act_bufno;		/* Active buffer in the output section */
  int out_runsize;		/* Total pages output for the run being produced */
  char *out_sectaddr;		/* Beginning address of the output section */
  char *out_cur_bufaddr;	/* Address of the current buffer in the output section */

  /* Smallest element pointers (one for each active input file) pointing to the active temp records. If the input file
   * becomes inactive (all input is exhausted), its smallest element pointer is set to NULL */
  RECDES smallest_elem_ptr[SORT_MAX_HALF_FILES];
  RECDES long_recdes[SORT_MAX_HALF_FILES];

  int cur_page[2 * SORT_MAX_HALF_FILES];	/* Current page of each temp file */
  int num_runs;			/* Number of output runs to be produced in this stage of the merging phase; */
  int big_index;
  int error;
  int i, j;
  int temp;
  int min;
  int len;
  bool very_last_run = false;
  int act;
  int cp_pages;

  SORT_CMP_FUNC *compare;
  void *compare_arg;

  SORT_REC_LIST sr_list[SORT_MAX_HALF_FILES], *min_p, *s, *p;
  int tmp_pos;			/* temporary value for rec_pos swapping */
  bool do_swap;			/* rec_pos swapping indicator */

  RECDES last_elem_ptr;		/* last element pointers in one page of input section */
  RECDES last_long_recdes;
  bool last_elem_is_min;	/* false: must find min record true: last element in the current input section is min
				 * record. no need to find min */
  char **data1, **data2;
  SORT_REC *sort_rec;
  int first_run;
  int cmp;

  error = NO_ERROR;

  compare = sort_param->cmp_fn;
  compare_arg = sort_param->cmp_arg;

  for (i = 0; i < SORT_MAX_HALF_FILES; i++)
    {
      in_act_bufno[i] = 0;
      in_last_buf[i] = 0;
      act_slot[i] = 0;
      last_slot[i] = 0;
      in_sectaddr[i] = NULL;
      in_cur_bufaddr[i] = NULL;

      smallest_elem_ptr[i].data = NULL;
      smallest_elem_ptr[i].area_size = 0;

      long_recdes[i].data = NULL;
      long_recdes[i].area_size = 0;
    }

  last_elem_ptr.data = NULL;
  last_elem_ptr.area_size = 0;

  last_long_recdes.data = NULL;
  last_long_recdes.area_size = 0;

  for (i = 0; i < (int) DIM (cur_page); i++)
    {
      cur_page[i] = 0;
    }

  if (sort_param->in_half == 0)
    {
      out_half = sort_param->half_files;
    }
  else
    {
      out_half = 0;
    }

  /* OUTER LOOP */

  /* While there are more than one input files with different runs to merge */
  while ((act_infiles = sort_get_numpages_of_active_infiles (sort_param)) > 1)
    {
      /* Check if output files has enough pages; if not allocate new pages */
      error = sort_checkalloc_numpages_of_outfiles (thread_p, sort_param);
      if (error != NO_ERROR)
	{
	  ASSERT_ERROR ();
	  goto bailout;
	}

      /* Initialize the current pages of all temp files to 0 */
      for (i = 0; i < sort_param->tot_tempfiles; i++)
	{
	  cur_page[i] = 0;
	}

      /* Distribute the internal memory to the input and output sections */
      in_sectsize = sort_find_inbuf_size (sort_param->tot_buffers, act_infiles);
      out_sectsize = sort_param->tot_buffers - in_sectsize * act_infiles;

      /* Set the address of each input section */
      for (i = 0; i < act_infiles; i++)
	{
	  in_sectaddr[i] = sort_param->internal_memory + (i * in_sectsize * DB_PAGESIZE);
	}

      /* Set the address of output section */
      out_sectaddr = sort_param->internal_memory + (act_infiles * in_sectsize * DB_PAGESIZE);

      cur_outfile = out_half;

      /* Find how many runs will be produced in this iteration */
      num_runs = 0;
      for (i = sort_param->in_half; i < sort_param->in_half + act_infiles; i++)
	{
	  len = sort_get_num_file_contents (&sort_param->file_contents[i]);
	  if (len > num_runs)
	    {
	      num_runs = len;
	    }
	}

      if (num_runs == 1)
	{
	  very_last_run = true;
	}

      /* PRODUCE RUNS */

      for (j = num_runs; j > 0; j--)
	{
	  if (!very_last_run && (j == 1))
	    {
	      /* LAST RUN OF THIS ITERATION */

	      /* Last iteration of the outer loop ; some of the input files might have become empty. */

	      pre_act_infiles = act_infiles;
	      act_infiles = sort_get_numpages_of_active_infiles (sort_param);
	      if (act_infiles != pre_act_infiles)
		{
		  /* Some of the active input files became inactive */

		  if (act_infiles == 1)
		    {
		      /* ONE ACTIVE INFILE */

		      /* 
		       * There is only one active input file (i.e. there is
		       * only one input run to produce the output run). So,
		       * there is no need to perform the merging actions. All
		       * needed is to copy this input run to the current output
		       * file.
		       */
		      act = -1;

		      /* Find which input file contains this last input run */
		      for (i = sort_param->in_half; i < (sort_param->in_half + pre_act_infiles); i++)
			{
			  if (sort_param->file_contents[i].first_run != -1)
			    {
			      act = i;
			      break;
			    }
			}

		      first_run = sort_param->file_contents[act].first_run;
		      cp_pages = sort_param->file_contents[act].num_pages[first_run];

		      error = sort_run_add_new (&sort_param->file_contents[cur_outfile], cp_pages);
		      if (error != NO_ERROR)
			{
			  goto bailout;
			}
		      sort_run_remove_first (&sort_param->file_contents[act]);

		      /* Use the whole internal_memory area as both the input and output buffer areas. */
		      while (cp_pages > 0)
			{
			  if (cp_pages > sort_param->tot_buffers)
			    {
			      read_pages = sort_param->tot_buffers;
			    }
			  else
			    {
			      read_pages = cp_pages;
			    }

			  error =
			    sort_read_area (thread_p, &sort_param->temp[act], cur_page[act], read_pages,
					    sort_param->internal_memory);
			  if (error != NO_ERROR)
			    {
			      goto bailout;
			    }

			  cur_page[act] += read_pages;
			  error =
			    sort_write_area (thread_p, &sort_param->temp[cur_outfile], cur_page[cur_outfile],
					     read_pages, sort_param->internal_memory);
			  if (error != NO_ERROR)
			    {
			      goto bailout;
			    }

			  cur_page[cur_outfile] += read_pages;
			  cp_pages -= read_pages;
			}

		      /* Skip the remaining operations of the PRODUCE RUNS loop */
		      continue;
		    }
		  else
		    {
		      /* There are more than one active input files; redistribute buffers */
		      in_sectsize = sort_find_inbuf_size (sort_param->tot_buffers, act_infiles);
		      out_sectsize = sort_param->tot_buffers - in_sectsize * act_infiles;

		      /* Set the address of each input section */
		      for (i = 0; i < act_infiles; i++)
			{
			  in_sectaddr[i] = sort_param->internal_memory + (i * in_sectsize * DB_PAGESIZE);
			}

		      /* Set the address of output section */
		      out_sectaddr = sort_param->internal_memory + (act_infiles * in_sectsize * DB_PAGESIZE);
		    }
		}
	    }

	  /* PRODUCE A NEW RUN */

	  /* INITIALIZE INPUT SECTIONS AND INPUT VARIABLES */
	  for (i = 0; i < act_infiles; i++)
	    {
	      big_index = sort_param->in_half + i;
	      first_run = sort_param->file_contents[big_index].first_run;
	      read_pages = sort_param->file_contents[big_index].num_pages[first_run];

	      if (in_sectsize < read_pages)
		{
		  read_pages = in_sectsize;
		}

	      error =
		sort_read_area (thread_p, &sort_param->temp[big_index], cur_page[big_index], read_pages,
				in_sectaddr[i]);
	      if (error != NO_ERROR)
		{
		  goto bailout;
		}

	      /* Increment the current page of this input_file */
	      cur_page[big_index] += read_pages;

	      first_run = sort_param->file_contents[big_index].first_run;
	      sort_param->file_contents[big_index].num_pages[first_run] -= read_pages;

	      /* Initialize input variables */
	      in_cur_bufaddr[i] = in_sectaddr[i];
	      in_act_bufno[i] = 0;
	      in_last_buf[i] = read_pages;
	      act_slot[i] = 0;
	      last_slot[i] = sort_spage_get_numrecs (in_cur_bufaddr[i]);

	      if (sort_spage_get_record (in_cur_bufaddr[i], act_slot[i], &smallest_elem_ptr[i], PEEK) != S_SUCCESS)
		{
		  er_set (ER_FATAL_ERROR_SEVERITY, ARG_FILE_LINE, ER_SORT_TEMP_PAGE_CORRUPTED, 0);
		  error = ER_SORT_TEMP_PAGE_CORRUPTED;
		  goto bailout;
		}

	      /* If this is a long record retrieve it */
	      if (smallest_elem_ptr[i].type == REC_BIGONE)
		{
		  if (sort_retrieve_longrec (thread_p, &smallest_elem_ptr[i], &long_recdes[i]) == NULL)
		    {
		      ASSERT_ERROR ();
		      error = er_errid ();
		      goto bailout;
		    }
		}
	    }

	  for (i = 0, p = sr_list; i < (act_infiles - 1); p = p->next)
	    {
	      p->next = (SORT_REC_LIST *) ((char *) p + sizeof (SORT_REC_LIST));
	      p->rec_pos = i++;
	    }
	  p->next = NULL;
	  p->rec_pos = i;

	  for (s = sr_list; s; s = s->next)
	    {
	      for (p = s->next; p; p = p->next)
		{
		  do_swap = false;

		  data1 = ((smallest_elem_ptr[s->rec_pos].type == REC_BIGONE)
			   ? &(long_recdes[s->rec_pos].data) : &(smallest_elem_ptr[s->rec_pos].data));

		  data2 = ((smallest_elem_ptr[p->rec_pos].type == REC_BIGONE)
			   ? &(long_recdes[p->rec_pos].data) : &(smallest_elem_ptr[p->rec_pos].data));

		  cmp = (*compare) (data1, data2, compare_arg);
		  if (cmp > 0)
		    {
		      do_swap = true;
		    }

		  if (do_swap)
		    {
		      tmp_pos = s->rec_pos;
		      s->rec_pos = p->rec_pos;
		      p->rec_pos = tmp_pos;
		    }
		}
	    }

	  /* set min_p to point minimum record */
	  min_p = sr_list;	/* min_p->rec_pos is min record */

	  /* last element comparison */
	  last_elem_is_min = false;
	  p = min_p->next;	/* second smallest element */

	  if (p)
	    {
	      /* STEP 1: get last_elem */
	      if (sort_spage_get_record (in_cur_bufaddr[min_p->rec_pos], (last_slot[min_p->rec_pos] - 1),
					 &last_elem_ptr, PEEK) != S_SUCCESS)
		{
		  error = ER_SORT_TEMP_PAGE_CORRUPTED;
		  er_set (ER_FATAL_ERROR_SEVERITY, ARG_FILE_LINE, error, 0);
		  goto bailout;
		}

	      /* if this is a long record then retrieve it */
	      if (last_elem_ptr.type == REC_BIGONE)
		{
		  if (sort_retrieve_longrec (thread_p, &last_elem_ptr, &last_long_recdes) == NULL)
		    {
		      ASSERT_ERROR ();
		      error = er_errid ();
		      goto bailout;
		    }
		}

	      /* STEP 2: compare last, p */
	      data1 = ((last_elem_ptr.type == REC_BIGONE) ? &(last_long_recdes.data) : &(last_elem_ptr.data));

	      data2 = ((smallest_elem_ptr[p->rec_pos].type == REC_BIGONE)
		       ? &(long_recdes[p->rec_pos].data) : &(smallest_elem_ptr[p->rec_pos].data));

	      cmp = (*compare) (data1, data2, compare_arg);
	      if (cmp <= 0)
		{
		  last_elem_is_min = true;
		}
	    }

	  /* INITIALIZE OUTPUT SECTION AND OUTPUT VARIABLES */
	  out_act_bufno = 0;
	  out_cur_bufaddr = out_sectaddr;
	  for (i = 0; i < out_sectsize; i++)
	    {
	      /* Initialize each buffer to contain a slotted page */
	      sort_spage_initialize (out_sectaddr + (i * DB_PAGESIZE), UNANCHORED_KEEP_SEQUENCE, MAX_ALIGNMENT);
	    }

	  /* Initialize the size of next run to zero */
	  out_runsize = 0;

	  for (;;)
	    {
	      /* OUTPUT A RECORD */

	      /* FIND MINIMUM RECORD IN THE INPUT AREA */
	      min = min_p->rec_pos;

	      if (very_last_run)
		{
		  /* OUTPUT THE RECORD */
		  /* Obtain the output record for this temporary record */
		  if (smallest_elem_ptr[min].type == REC_BIGONE)
		    {
		      error = (*sort_param->put_fn) (thread_p, &long_recdes[min], sort_param->put_arg);
		      if (error != NO_ERROR)
			{
			  goto bailout;
			}
		    }
		  else
		    {
		      sort_rec = (SORT_REC *) (smallest_elem_ptr[min].data);
		      /* cut-off link used in Internal Sort */
		      sort_rec->next = NULL;
		      error = (*sort_param->put_fn) (thread_p, &smallest_elem_ptr[min], sort_param->put_arg);
		      if (error != NO_ERROR)
			{
			  goto bailout;
			}
		    }
		}
	      else
		{
		  /* OUTPUT THE MINIMUM RECORD TO THE OUTPUT AREA */

		  /* Insert this record to the output area */
		  if (sort_spage_insert (out_cur_bufaddr, &smallest_elem_ptr[min]) == NULL_SLOTID)
		    {
		      /* Current output buffer is full */

		      if (++out_act_bufno < out_sectsize)
			{
			  /* There is another buffer in the output section; so insert the new record there */
			  out_cur_bufaddr += DB_PAGESIZE;

			  if (sort_spage_insert (out_cur_bufaddr, &smallest_elem_ptr[min]) == NULL_SLOTID)
			    {
			      /* 
			       * Slotted page module refuses to insert a short
			       * size record (a temporary record that was
			       * already in a slotted page) to an empty page.
			       * This should never happen.
			       */
			      er_set (ER_FATAL_ERROR_SEVERITY, ARG_FILE_LINE, ER_GENERIC_ERROR, 0);
			      error = ER_GENERIC_ERROR;
			      goto bailout;
			    }
			}
		      else
			{
			  /* Output section is full */
			  /* Flush output section */
			  error =
			    sort_write_area (thread_p, &sort_param->temp[cur_outfile], cur_page[cur_outfile],
					     out_sectsize, out_sectaddr);
			  if (error != NO_ERROR)
			    {
			      goto bailout;
			    }
			  cur_page[cur_outfile] += out_sectsize;
			  out_runsize += out_sectsize;

			  /* Initialize output section and output variables */
			  out_act_bufno = 0;
			  out_cur_bufaddr = out_sectaddr;
			  for (i = 0; i < out_sectsize; i++)
			    {
			      /* Initialize each buffer to contain a slotted page */
			      sort_spage_initialize (out_sectaddr + (i * DB_PAGESIZE), UNANCHORED_KEEP_SEQUENCE,
						     MAX_ALIGNMENT);
			    }

			  if (sort_spage_insert (out_cur_bufaddr, &smallest_elem_ptr[min]) == NULL_SLOTID)
			    {
			      /* 
			       * Slotted page module refuses to insert a short
			       * size record (a temporary record that was
			       * already in a slotted page) to an empty page.
			       * This should never happen.
			       */
			      er_set (ER_FATAL_ERROR_SEVERITY, ARG_FILE_LINE, ER_GENERIC_ERROR, 0);
			      error = ER_GENERIC_ERROR;
			      goto bailout;
			    }
			}
		    }
		}

	      /* PROCEED THE smallest_elem_ptr[min] TO NEXT RECORD */
	      if (++act_slot[min] >= last_slot[min])
		{
		  /* The current input page is finished */

		  last_elem_is_min = false;

		  if (++in_act_bufno[min] < in_last_buf[min])
		    {
		      /* Switch to the next page in the input buffer */
		      in_cur_bufaddr[min] = in_sectaddr[min] + in_act_bufno[min] * DB_PAGESIZE;
		    }
		  else
		    {
		      /* The input section is finished */
		      big_index = sort_param->in_half + min;
		      first_run = sort_param->file_contents[big_index].first_run;
		      if (sort_param->file_contents[big_index].num_pages[first_run])
			{
			  /* There are still some pages in the current input run */

			  in_cur_bufaddr[min] = in_sectaddr[min];

<<<<<<< HEAD
			  read_pages =
			    sort_param->file_contents[big_index].num_pages[sort_param->file_contents[big_index].
									   first_run];
=======
			  read_pages = sort_param->file_contents[big_index].num_pages[first_run];
>>>>>>> 2c1e3b7a
			  if (in_sectsize < read_pages)
			    {
			      read_pages = in_sectsize;
			    }

			  in_last_buf[min] = read_pages;

			  error =
			    sort_read_area (thread_p, &sort_param->temp[big_index], cur_page[big_index], read_pages,
					    in_cur_bufaddr[min]);
			  if (error != NO_ERROR)
			    {
			      goto bailout;
			    }

			  /* Increment the current page of this input_file */
			  cur_page[big_index] += read_pages;

			  in_act_bufno[min] = 0;
			  first_run = sort_param->file_contents[big_index].first_run;
			  sort_param->file_contents[big_index].num_pages[first_run] -= read_pages;
			}
		      else
			{
			  /* Current input run on this input file has finished */

			  /* remove current input run in input section. proceed to next minimum record. */
			  min_p = min_p->next;

			  if (min_p == NULL)
			    {
			      /* all "smallest_elem_ptr" are NULL; so break */
			      break;
			    }
			  else
			    {
			      /* Don't try to get the next record on this input section */
			      continue;
			    }
			}
		    }

		  act_slot[min] = 0;
		  last_slot[min] = sort_spage_get_numrecs (in_cur_bufaddr[min]);
		}

	      if (sort_spage_get_record (in_cur_bufaddr[min], act_slot[min], &smallest_elem_ptr[min], PEEK) !=
		  S_SUCCESS)
		{
		  er_set (ER_FATAL_ERROR_SEVERITY, ARG_FILE_LINE, ER_SORT_TEMP_PAGE_CORRUPTED, 0);
		  error = ER_SORT_TEMP_PAGE_CORRUPTED;
		  goto bailout;
		}

	      /* If this is a long record retrieve it */
	      if (smallest_elem_ptr[min].type == REC_BIGONE)
		{
		  if (sort_retrieve_longrec (thread_p, &smallest_elem_ptr[min], &long_recdes[min]) == NULL)
		    {
		      ASSERT_ERROR ();
		      error = er_errid ();
		      goto bailout;
		    }
		}

	      /* find minimum */
	      if (last_elem_is_min == true)
		{
		  /* already find min */
		  ;
		}
	      else
		{
		  for (s = min_p; s; s = s->next)
		    {
		      p = s->next;
		      if (p == NULL)
			{
			  /* there is only one record */
			  break;
			}

		      do_swap = false;

		      data1 = ((smallest_elem_ptr[s->rec_pos].type == REC_BIGONE)
			       ? &(long_recdes[s->rec_pos].data) : &(smallest_elem_ptr[s->rec_pos].data));

		      data2 = ((smallest_elem_ptr[p->rec_pos].type == REC_BIGONE)
			       ? &(long_recdes[p->rec_pos].data) : &(smallest_elem_ptr[p->rec_pos].data));

		      cmp = (*compare) (data1, data2, compare_arg);
		      if (cmp > 0)
			{
			  do_swap = true;
			}

		      if (do_swap)
			{
			  /* swap s, p */
			  tmp_pos = s->rec_pos;
			  s->rec_pos = p->rec_pos;
			  p->rec_pos = tmp_pos;
			}
		      else
			{
			  /* sr_list is completely sorted */
			  break;
			}
		    }

		  /* new input page is entered */
		  if (act_slot[min_p->rec_pos] == 0)
		    {
		      /* last element comparison */
		      p = min_p->next;	/* second smallest element */
		      if (p)
			{
			  /* STEP 1: get last_elem */
			  if (sort_spage_get_record (in_cur_bufaddr[min_p->rec_pos], (last_slot[min_p->rec_pos] - 1),
						     &last_elem_ptr, PEEK) != S_SUCCESS)
			    {
			      error = ER_SORT_TEMP_PAGE_CORRUPTED;
			      er_set (ER_FATAL_ERROR_SEVERITY, ARG_FILE_LINE, error, 0);
			      goto bailout;
			    }

			  /* if this is a long record retrieve it */
			  if (last_elem_ptr.type == REC_BIGONE)
			    {
			      if (sort_retrieve_longrec (thread_p, &last_elem_ptr, &last_long_recdes) == NULL)
				{
				  ASSERT_ERROR ();
				  error = er_errid ();
				  goto bailout;
				}
			    }

			  /* STEP 2: compare last, p */
			  data1 =
			    ((last_elem_ptr.type == REC_BIGONE) ? &(last_long_recdes.data) : &(last_elem_ptr.data));

			  data2 = ((smallest_elem_ptr[p->rec_pos].type == REC_BIGONE)
				   ? &(long_recdes[p->rec_pos].data) : &(smallest_elem_ptr[p->rec_pos].data));

			  cmp = (*compare) (data1, data2, compare_arg);
			  if (cmp <= 0)
			    {
			      last_elem_is_min = true;
			    }
			}
		    }
		}
	    }

	  if (!very_last_run)
	    {
	      /* Flush whatever is left on the output section */

	      out_act_bufno++;	/* Since 0 refers to the first active buffer */
	      error =
		sort_write_area (thread_p, &sort_param->temp[cur_outfile], cur_page[cur_outfile], out_act_bufno,
				 out_sectaddr);
	      if (error != NO_ERROR)
		{
		  goto bailout;
		}
	      cur_page[cur_outfile] += out_act_bufno;
	      out_runsize += out_act_bufno;
	    }

	  /* END UP THIS RUN */

	  /* Remove previous first_run nodes of the file_contents lists of the input files */
	  for (i = sort_param->in_half; i < sort_param->in_half + sort_param->half_files; i++)
	    {
	      sort_run_remove_first (&sort_param->file_contents[i]);
	    }

	  /* Add a new node to the file_contents list of the current output file */
	  error = sort_run_add_new (&sort_param->file_contents[cur_outfile], out_runsize);
	  if (error != NO_ERROR)
	    {
	      goto bailout;
	    }

	  /* PRODUCE A NEW RUN */

	  /* Switch to the next out file */
	  if (++cur_outfile >= sort_param->half_files + out_half)
	    {
	      cur_outfile = out_half;
	    }
	}

      /* Exchange input and output file indices */
      temp = sort_param->in_half;
      sort_param->in_half = out_half;
      out_half = temp;
    }

bailout:

  for (i = 0; i < sort_param->half_files; i++)
    {
      if (long_recdes[i].data != NULL)
	{
	  free_and_init (long_recdes[i].data);
	}
    }

  if (last_long_recdes.data)
    {
      free_and_init (last_long_recdes.data);
    }

  return (error == SORT_PUT_STOP) ? NO_ERROR : error;
}

/* AUXILIARY FUNCTIONS */

/*
 * sort_get_avg_numpages_of_nonempty_tmpfile () - Return average number of pages
 *                                       currently occupied by nonempty
 *                                       temporary file
 *   return:
 *   sort_param(in): Sort paramater
 */
static int
sort_get_avg_numpages_of_nonempty_tmpfile (SORT_PARAM * sort_param)
{
  int f;
  int sum, i;
  int nonempty_temp_file_num = 0;

  sum = 0;
  for (i = 0; i < sort_param->tot_tempfiles; i++)
    {
      /* If the list is not empty */
      f = sort_param->file_contents[i].first_run;
      if (f > -1)
	{
	  nonempty_temp_file_num++;
	  for (; f <= sort_param->file_contents[i].last_run; f++)
	    {
	      sum += sort_param->file_contents[i].num_pages[f];
	    }
	}
    }

  return (sum / MAX (1, nonempty_temp_file_num));
}

/*
 * sort_return_used_resources () - Return system resource used for sorting
 *   return: void
 *   sort_param(in): Sort paramater
 *
 * Note: Clear the sort parameter structure by deallocating any allocated
 *       memory areas and destroying any temporary files and volumes.
 */
static void
sort_return_used_resources (THREAD_ENTRY * thread_p, SORT_PARAM * sort_param)
{
  int k;
#if defined(SERVER_MODE)
  int rv;
#endif /* SERVER_MODE */

  if (sort_param == NULL)
    {
      return;			/* nop */
    }

  if (sort_param->internal_memory)
    {
      free_and_init (sort_param->internal_memory);
    }

  for (k = 0; k < sort_param->tot_tempfiles; k++)
    {
      if (sort_param->temp[k].volid != NULL_VOLID)
	{
	  (void) file_temp_retire (thread_p, &sort_param->temp[k]);
	}
    }

  if (sort_param->multipage_file.volid != NULL_VOLID)
    {
      (void) file_temp_retire (thread_p, &(sort_param->multipage_file));
    }

  for (k = 0; k < sort_param->tot_tempfiles; k++)
    {
      if (sort_param->file_contents[k].num_pages != NULL)
	{
	  db_private_free_and_init (thread_p, sort_param->file_contents[k].num_pages);
	}
    }

  if (sort_param->px_array)
    {
      free_and_init (sort_param->px_array);
    }
  sort_param->px_height_max = sort_param->px_array_size = 0;

#if defined(SERVER_MODE)
  rv = pthread_mutex_destroy (&(sort_param->px_mtx));
  if (rv != 0)
    {
      er_set (ER_ERROR_SEVERITY, ARG_FILE_LINE, ER_CSS_PTHREAD_MUTEX_DESTROY, 0);
    }
#endif

  free_and_init (sort_param);
}

/*
 * sort_add_new_file () - Create a new temporary file for sorting purposes
 *   return: NO_ERROR
 *   vfid(in): Set to the created file identifier
 *   file_pg_cnt_est(in): Estimated file page count
 *   force_alloc(in): Allocate file pages now ?
 */
static int
sort_add_new_file (THREAD_ENTRY * thread_p, VFID * vfid, int file_pg_cnt_est, bool force_alloc)
{
  VPID new_vpid;
  int ret = NO_ERROR;

  /* todo: sort file is a case I missed that seems to use file_find_nthpages. I don't know if it can be optimized to
   *       work without numerable files, that remains to be seen. */

  ret = file_create_temp_numerable (thread_p, file_pg_cnt_est, vfid);
  if (ret != NO_ERROR)
    {
      ASSERT_ERROR ();
      return ret;
    }
  if (VFID_ISNULL (vfid))
    {
      assert_release (false);
      return ER_FAILED;
    }

  if (force_alloc == false)
    {
      return NO_ERROR;
    }

  /* page allocation force is specified, allocate pages for the file */
  /* todo: we don't have multiple page allocation, but allocation should be fast enough */
  for (; file_pg_cnt_est > 0; file_pg_cnt_est--)
    {
      ret = file_alloc (thread_p, vfid, NULL, NULL, &new_vpid, NULL);
      if (ret != NO_ERROR)
	{
	  ASSERT_ERROR ();
	  file_temp_retire (thread_p, vfid);
	  VFID_SET_NULL (vfid);
	  return ret;
	}
    }

  return NO_ERROR;
}

/*
 * sort_write_area () - Write memory area to disk
 *   return:
 *   vfid(in): file identifier to write the pages contained in the area
 *   first_page(in): first page to be written on the file
 *   num_pages(in): size of the memory area in terms of number of pages it
 *                  accommodates
 *   area_start(in): beginning address of the area
 *
 * Note: This function writes the contents of the given memory area to the
 *       specified file starting from the given page. Before doing so, however,
 *       it checks the size of the file and, if necessary, allocates new pages.
 *       If new pages are needed but the disk is full, an error code is
 *       returned.
 */
static int
sort_write_area (THREAD_ENTRY * thread_p, VFID * vfid, int first_page, INT32 num_pages, char *area_start)
{
  PAGE_PTR page_ptr = NULL;
  VPID vpid;
  INT32 page_no;
  int i;
  int ret = NO_ERROR;

  /* initializations */
  page_no = first_page;

  /* Flush pages buffered in the given area to the specified file */

  page_ptr = (PAGE_PTR) area_start;

  for (i = 0; i < num_pages; i++)
    {
      /* file is automatically expanded if page is not allocated (as long as it is missing only one page) */
      ret = file_numerable_find_nth (thread_p, vfid, page_no++, true, NULL, NULL, &vpid);
      if (ret != NO_ERROR)
	{
	  ASSERT_ERROR ();
	  return ret;
	}
      if (pgbuf_copy_from_area (thread_p, &vpid, 0, DB_PAGESIZE, page_ptr, true) == NULL)
	{
	  ASSERT_ERROR_AND_SET (ret);
	  return ret;
	}

      page_ptr += DB_PAGESIZE;
    }

  return NO_ERROR;
}

/*
 * sort_read_area () - Read memory area from disk
 *   return:
 *   vfid(in): file identifier to read the pages from
 *   first_page(in): first page to be read from the file
 *   num_pages(in): size of the memory area in terms of number of pages it
 *                  accommodates
 *   area_start(in): beginning address of the area
 *
 * Note: This function reads in successive pages of the specified file into
 *       the given memory area until this area becomes full.
 */
static int
sort_read_area (THREAD_ENTRY * thread_p, VFID * vfid, int first_page, INT32 num_pages, char *area_start)
{
  PAGE_PTR page_ptr = NULL;
  VPID vpid;
  INT32 page_no;
  int i;
  int ret = NO_ERROR;

  vpid.volid = vfid->volid;
  page_no = first_page;

  /* Flush pages buffered in the given area to the specified file */

  page_ptr = (PAGE_PTR) area_start;

  for (i = 0; i < num_pages; i++)
    {
      ret = file_numerable_find_nth (thread_p, vfid, page_no++, false, NULL, NULL, &vpid);
      if (ret != NO_ERROR)
	{
	  ASSERT_ERROR ();
	  return ret;
	}
      if (pgbuf_copy_to_area (thread_p, &vpid, 0, DB_PAGESIZE, page_ptr, true) == NULL)
	{
	  ASSERT_ERROR_AND_SET (ret);
	  return ret;
	}

      page_ptr += DB_PAGESIZE;
    }

  return NO_ERROR;
}

/*
 * sort_get_num_half_tmpfiles () - Determines the number of temporary files to be used
 *                        during the sorting process
 *   return:
 *   tot_buffers(in): total number of buffers in the buffer pool area
 *   input_pages(in): size of the input file in terms of number of pages it
 *                    occupies
 *
 */
static int
sort_get_num_half_tmpfiles (int tot_buffers, int input_pages)
{
  int half_files = tot_buffers - 1;
  int exp_num_runs;

  /* If there is an estimate on number of input pages */
  if (input_pages > 0)
    {
      /* Conservatively estimate number of runs that will be produced */
      exp_num_runs = CEIL_PTVDIV (input_pages, tot_buffers) + 1;

      if (exp_num_runs < half_files)
	{
	  if ((exp_num_runs > (tot_buffers / 2)))
	    {
	      half_files = exp_num_runs;
	    }
	  else
	    {
	      half_files = (tot_buffers / 2);
	    }
	}
    }

  /* Precaution against underestimation on exp_num_runs and having too few files to merge them */
  if (half_files < SORT_MIN_HALF_FILES)
    {
      return SORT_MIN_HALF_FILES;
    }

  if (half_files < SORT_MAX_HALF_FILES)
    {
      return half_files;
    }
  else
    {
      /* Precaution against saturation (i.e. having too many files) */
      return SORT_MAX_HALF_FILES;
    }
}

/*
 * sort_checkalloc_numpages_of_outfiles () - Check sizes of output files
 *   return: error code
 *   sort_param(in): sort parameters
 *
 * Note: This function determines how many pages will be needed by each output
 *       file of the current stage of the merging phase. This is done by going
 *       over the file_contents lists of the input files and determining how
 *       many pages they will eventually contribute to each output file.
 *       (Again, this is an estimate, not an exact number on the size of output
 *       files.) It then checks whether these output files have that many pages
 *       already. If some of them need more pages, it allocates new pages.
 */
static int
sort_checkalloc_numpages_of_outfiles (THREAD_ENTRY * thread_p, SORT_PARAM * sort_param)
{
  int out_file;
  int out_half;
  int needed_pages[2 * SORT_MAX_HALF_FILES];
  int contains;
  int alloc_pages;
  int i, j;

  int error_code = NO_ERROR;

  for (i = 0; i < (int) DIM (needed_pages); i++)
    {
      needed_pages[i] = 0;
    }

  if (sort_param->in_half == 0)
    {
      out_half = sort_param->half_files;
    }
  else
    {
      out_half = 0;
    }

  /* Estimate the sizes of all new runs to be flushed on output files */
  for (i = sort_param->in_half; i < sort_param->in_half + sort_param->half_files; i++)
    {
      out_file = out_half;

      /* If the list is not empty */
      j = sort_param->file_contents[i].first_run;
      if (j > -1)
	{
	  for (; j <= sort_param->file_contents[i].last_run; j++)
	    {
	      needed_pages[out_file] += sort_param->file_contents[i].num_pages[j];

	      if (++out_file >= out_half + sort_param->half_files)
		{
		  out_file = out_half;
		}
	    }
	}
    }

  /* Allocate enough pages to each output file We don't initialize pages during allocation since we do not care the
   * state of the pages after a rollback or system crashes. Nothing need to be log on the page. The pages are
   * initialized at a later time. */

  /* Files are traversed in reverse order, in order to destroy unnecessary files first. It is expected that returned
   * pages will be reused by the next allocation. */
  for (i = out_half + sort_param->half_files - 1; i >= out_half; i--)
    {
      if (needed_pages[i] > 0)
	{
	  assert (!VFID_ISNULL (&sort_param->temp[i]));
	  error_code = file_get_num_user_pages (thread_p, &sort_param->temp[i], &contains);
	  if (error_code != NO_ERROR)
	    {
	      ASSERT_ERROR ();
	      return error_code;
	    }
	  alloc_pages = (needed_pages[i] - contains);
	  if (alloc_pages > 0)
	    {
	      error_code = file_alloc_multiple (thread_p, &sort_param->temp[i], NULL, NULL, alloc_pages, NULL);
	      if (error_code != NO_ERROR)
		{
		  ASSERT_ERROR ();
		  return error_code;
		}
	    }
	}
      else
	{
	  /* If there is a file not to be used anymore, destroy it in order to reuse spaces. */
	  if (!VFID_ISNULL (&sort_param->temp[i]))
	    {
	      error_code = file_temp_retire (thread_p, &sort_param->temp[i]);
	      if (error_code != NO_ERROR)
		{
		  ASSERT_ERROR ();
		  return error_code;
		}
	      VFID_SET_NULL (&sort_param->temp[i]);
	    }
	}
    }
  return NO_ERROR;
}

/*
 * sort_get_numpages_of_active_infiles () - Find number of active input files
 *   return:
 *   sort_param(in): sort parameters
 *
 * Note: This function determines how many of the input files still
 *       have input runs (active) to participate in while the merging
 *       process which produces larger size runs. For this purpose,
 *       it checks the file_contents list of each input file. Once the
 *       first file with no remaining input runs (unactive) is found,
 *       it is concluded that all the remaining input temporary files
 *       are also inactive (because of balanced distribution of runs to
 *       the files).
 */
static int
sort_get_numpages_of_active_infiles (const SORT_PARAM * sort_param)
{
  int i;

  for (i = sort_param->in_half; i < sort_param->in_half + sort_param->half_files; i++)
    {
      if (sort_param->file_contents[i].first_run == -1)
	{
	  break;
	}
    }

  return (i - sort_param->in_half);
}

/*
 * sort_find_inbuf_size () - Distribute buffers
 *   return:
 *   tot_buffers(in): number of total buffers in the buffer pool area
 *   in_sections(in): number of input sections into which this buffer pool area
 *                    should be divided into (in other words, the number of
 *                    active input files)
 *
 * Note: This function distributes the buffers of the buffer pool area
 *       (i.e., the internal memory) among the active input files and
 *       the output file. Recall that each active input file and the
 *       output file will have a section in the buffer pool area.
 *       This function returns the size of each input section in terms
 *       of number of buffers it occupies. Naturally, the output
 *       section will have the remaining buffers.
 *
 *       Note that when the input runs are merged together the
 *       number of read operations is (roughly) equal to the
 *       number of write operations. For that reason this function
 *       reserves roughly half of the buffers for the output section
 *       and distributes the remaining ones evenly among the input
 *       sections, as each input run is approximately the same size.
 */
static int
sort_find_inbuf_size (int tot_buffers, int in_sections)
{
  int in_sectsize;

  /* Allocate half of the total buffers to output buffer area */
  in_sectsize = (tot_buffers / (in_sections << 1));
  if (in_sectsize != 0)
    {
      return in_sectsize;
    }
  else
    {
      return 1;
    }
}

/*
 * sort_run_add_new () - Adds a new node to the end of the given list
 *   return: NO_ERROR
 *   file_contents(in): which list to add
 *   num_pages(in): what value to put for the new run
 */
static int
sort_run_add_new (FILE_CONTENTS * file_contents, int num_pages)
{
  int new_total_elements;
  int ret = NO_ERROR;

  if (file_contents->first_run == -1)
    {
      /* This is an empty list */
      file_contents->first_run = 0;
      file_contents->last_run = 0;
    }
  else
    {
      file_contents->last_run++;
    }

  /* If there is no room in the dynamic array to keep the next element of the list; expand the dynamic array. */
  if (file_contents->last_run >= file_contents->num_slots)
    {
      new_total_elements = ((int) (((float) file_contents->num_slots * SORT_EXPAND_DYN_ARRAY_RATIO) + 0.5));
      file_contents->num_pages =
	(int *) db_private_realloc (NULL, file_contents->num_pages, new_total_elements * sizeof (int));
      if (file_contents->num_pages == NULL)
	{
	  return ER_FAILED;
	}
      file_contents->num_slots = new_total_elements;
    }

  /* Put the "num_pages" info to the "last_run" slot of the array */
  file_contents->num_pages[file_contents->last_run] = num_pages;

  return ret;
}

/*
 * sort_run_remove_first () - Removes the first run of the given file contents list
 *   return: void
 *   file_contents(in): which list to remove from
 */
static void
sort_run_remove_first (FILE_CONTENTS * file_contents)
{
  /* If the list is not empty */
  if (file_contents->first_run != -1)
    {
      /* remove the first element of the list */
      if (++file_contents->first_run > file_contents->last_run)
	{
	  /* the list is empty now; indicate so */
	  file_contents->first_run = -1;
	}
    }
}

/*
 * sort_get_num_file_contents () - Returns the number of elements kept in the
 *                           given linked list
 *   return:
 *   file_contents(in): which list
 */
static int
sort_get_num_file_contents (FILE_CONTENTS * file_contents)
{
  /* If the list is not empty */
  if (file_contents->first_run != -1)
    {
      return (file_contents->last_run - file_contents->first_run + 1);
    }
  else
    {
      /* empty list */
      return (0);
    }
}

#if defined(CUBRID_DEBUG)
/*
 * sort_print_file_contents () - Prints the elements of the given file contents list
 *   return: void
 *   file_contents(in): which list to print
 *
 * Note: It is used for debugging purposes.
 */
static void
sort_print_file_contents (const FILE_CONTENTS * file_contents)
{
  int j;

  /* If the list is not empty */
  j = file_contents->first_run;
  if (j > -1)
    {
      fprintf (stdout, "File contents:\n");
      for (; j <= file_contents->last_run; j++)
	{
	  fprintf (stdout, " Run with %3d pages\n", file_contents->num_pages[j]);
	}
    }
  else
    {
      fprintf (stdout, "Empty file:\n");
    }
}
#endif /* CUBRID_DEBUG */<|MERGE_RESOLUTION|>--- conflicted
+++ resolved
@@ -3365,26 +3365,15 @@
 		      int frun;
 
 		      big_index = sort_param->in_half + min;
-<<<<<<< HEAD
-		      if (sort_param->file_contents[big_index].
-			  num_pages[sort_param->file_contents[big_index].first_run])
-=======
 		      frun = sort_param->file_contents[big_index].first_run;
 
 		      if (sort_param->file_contents[big_index].num_pages[frun])
->>>>>>> 2c1e3b7a
 			{
 			  /* There are still some pages in the current input run */
 
 			  in_cur_bufaddr[min] = in_sectaddr[min];
 
-<<<<<<< HEAD
-			  read_pages =
-			    sort_param->file_contents[big_index].num_pages[sort_param->file_contents[big_index].
-									   first_run];
-=======
 			  read_pages = sort_param->file_contents[big_index].num_pages[frun];
->>>>>>> 2c1e3b7a
 			  if (in_sectsize < read_pages)
 			    {
 			      read_pages = in_sectsize;
@@ -3403,14 +3392,9 @@
 			  cur_page[big_index] += read_pages;
 
 			  in_act_bufno[min] = 0;
-<<<<<<< HEAD
-			  sort_param->file_contents[big_index].num_pages[sort_param->file_contents[big_index].
-									 first_run] -= read_pages;
-=======
 
 			  frun = sort_param->file_contents[big_index].first_run;
 			  sort_param->file_contents[big_index].num_pages[frun] -= read_pages;
->>>>>>> 2c1e3b7a
 			}
 		      else
 			{
@@ -4140,13 +4124,7 @@
 
 			  in_cur_bufaddr[min] = in_sectaddr[min];
 
-<<<<<<< HEAD
-			  read_pages =
-			    sort_param->file_contents[big_index].num_pages[sort_param->file_contents[big_index].
-									   first_run];
-=======
 			  read_pages = sort_param->file_contents[big_index].num_pages[first_run];
->>>>>>> 2c1e3b7a
 			  if (in_sectsize < read_pages)
 			    {
 			      read_pages = in_sectsize;
