/*
 * Copyright (C) 2008 Search Solution Corporation. All rights reserved by Search Solution.
 *
 *   This program is free software; you can redistribute it and/or modify
 *   it under the terms of the GNU General Public License as published by
 *   the Free Software Foundation; either version 2 of the License, or
 *   (at your option) any later version.
 *
 *  This program is distributed in the hope that it will be useful,
 *  but WITHOUT ANY WARRANTY; without even the implied warranty of
 *  MERCHANTABILITY or FITNESS FOR A PARTICULAR PURPOSE. See the
 *  GNU General Public License for more details.
 *
 *  You should have received a copy of the GNU General Public License
 *  along with this program; if not, write to the Free Software
 *  Foundation, Inc., 51 Franklin Street, Fifth Floor, Boston, MA 02110-1301 USA
 *
 */

//
// record_descriptor - RECDES extended functionality
//

#ifndef _RECORD_DESCRIPTOR_HPP_
#define _RECORD_DESCRIPTOR_HPP_

#include "mem_block.hpp"
#include "memory_alloc.h"
<<<<<<< HEAD
=======
#include "memory_private_allocator.hpp"
>>>>>>> f8579363
#include "packable_object.hpp"
#include "storage_common.h"

// forward definitions
namespace cubthread
{
  class entry;
};

//  record_descriptor extends functionality for recdes:
//
//  typedef struct recdes RECDES;	/* RECORD DESCRIPTOR */
//  struct recdes
//  {
//    int area_size;		/* Length of the allocated area. It includes only the data field. The value is negative
//				 * if data is inside buffer. For example, peeking in a slotted page. */
//    int length;			/* Length of the data. Does not include the length and type fields */
//    INT16 type;			/* Type of record */
//    char *data;			/* The data */
//  };
//

// explicit aliases for PEEK/COPY
enum class record_get_mode
{
  PEEK_RECORD = PEEK,
  COPY_RECORD = COPY
};

<<<<<<< HEAD
class record_descriptor : cubpacking::packable_object
=======
class record_descriptor : public cubpacking::packable_object
>>>>>>> f8579363
{
  public:

    // constructors

    // default
    record_descriptor (const cubmem::block_allocator &alloc = cubmem::PRIVATE_BLOCK_ALLOCATOR);
    ~record_descriptor (void);

    // based on an buffers
    template <size_t S>
    record_descriptor (cubmem::stack_block<S> &membuf);
    record_descriptor (const char *data, size_t size);

    // based on recdes
    record_descriptor (const recdes &rec, const cubmem::block_allocator &alloc = cubmem::PRIVATE_BLOCK_ALLOCATOR);

    // peek record from page; changes into record data will not be permitted
    int peek (cubthread::entry *thread_p, PAGE_PTR page, PGSLOTID slotid);

    // copy record from page
    int copy (cubthread::entry *thread_p, PAGE_PTR page, PGSLOTID slotid);

    // get record from page with peek or copy mode
    int get (cubthread::entry *thread_p, PAGE_PTR page, PGSLOTID slotid, record_get_mode mode);

    // getters
    const recdes &get_recdes (void) const;  // get recdes

    const char *get_data (void) const;      // get record data
    std::size_t get_size (void) const;      // get record size
    char *get_data_for_modify (void);

    // setters
    void set_data (const char *data, size_t size);      // set record data to byte array
    template <typename T>
    void set_data_to_object (const T &t);               // set record data to object

    //
    // manipulate record data
    //

    // replace old_size bytes at offset with new_size bytes from new_data
    void modify_data (std::size_t offset, std::size_t old_size, std::size_t new_size, const char *new_data);

    // delete data_size bytes from offset
    void delete_data (std::size_t offset, std::size_t data_size);

    // insert new_size bytes from new_data at offset
    void insert_data (std::size_t offset, std::size_t new_size, const char *new_data);

    // move record data starting from source_offset to dest_offset
    void move_data (std::size_t dest_offset, std::size_t source_offset);

    void pack (cubpacking::packer &packer) const override;
    void unpack (cubpacking::unpacker &unpacker) override;
<<<<<<< HEAD
    std::size_t get_packed_size (cubpacking::packer &packer, std::size_t curr_offset) const override;
=======
    std::size_t get_packed_size (cubpacking::packer &packer) const override;
>>>>>>> f8579363

  private:

    // resize record buffer; copy_data is true if existing data must be preserved
    void resize (cubthread::entry *thread_p, std::size_t size, bool copy_data);

    // debug function to check if data changes are permitted; e.g. changes into peeked records are not permitted
    void check_changes_are_permitted (void) const;

    void update_source_after_get (record_get_mode mode);

    // source of record data
    enum class data_source
    {
      INVALID,          // invalid data
      PEEKED,           // record data peeked from page
      COPIED,           // record data copied from page or another record
      NEW,              // record data is new
      IMMUTABLE         // record data is a constant buffer or object
    };

    recdes m_recdes;                  // underlaying recdes
    cubmem::extensible_block m_own_data;
    // destruction
    data_source m_data_source;        // source of record data
};

//////////////////////////////////////////////////////////////////////////
// template/inline
//////////////////////////////////////////////////////////////////////////

template <size_t S>
record_descriptor::record_descriptor (cubmem::stack_block<S> &membuf)
{
  m_recdes.area_size = membuf.SIZE;
  m_recdes.length = 0;
  m_recdes.type = REC_HOME;
  m_recdes.data = membuf.get_ptr ();
  m_own_data = NULL;
  m_data_source = data_source::NEW;
}

template <typename T>
void
record_descriptor::set_data_to_object (const T &t)
{
  set_data (reinterpret_cast<const char *> (&t), sizeof (t));
}

#endif // !_RECORD_DESCRIPTOR_HPP_<|MERGE_RESOLUTION|>--- conflicted
+++ resolved
@@ -26,10 +26,7 @@
 
 #include "mem_block.hpp"
 #include "memory_alloc.h"
-<<<<<<< HEAD
-=======
 #include "memory_private_allocator.hpp"
->>>>>>> f8579363
 #include "packable_object.hpp"
 #include "storage_common.h"
 
@@ -59,11 +56,7 @@
   COPY_RECORD = COPY
 };
 
-<<<<<<< HEAD
-class record_descriptor : cubpacking::packable_object
-=======
 class record_descriptor : public cubpacking::packable_object
->>>>>>> f8579363
 {
   public:
 
@@ -120,11 +113,7 @@
 
     void pack (cubpacking::packer &packer) const override;
     void unpack (cubpacking::unpacker &unpacker) override;
-<<<<<<< HEAD
     std::size_t get_packed_size (cubpacking::packer &packer, std::size_t curr_offset) const override;
-=======
-    std::size_t get_packed_size (cubpacking::packer &packer) const override;
->>>>>>> f8579363
 
   private:
 
