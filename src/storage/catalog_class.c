/*
 * Copyright (C) 2008 Search Solution Corporation. All rights reserved by Search Solution.
 *
 *   This program is free software; you can redistribute it and/or modify
 *   it under the terms of the GNU General Public License as published by
 *   the Free Software Foundation; either version 2 of the License, or
 *   (at your option) any later version.
 *
 *  This program is distributed in the hope that it will be useful,
 *  but WITHOUT ANY WARRANTY; without even the implied warranty of
 *  MERCHANTABILITY or FITNESS FOR A PARTICULAR PURPOSE. See the
 *  GNU General Public License for more details.
 *
 *  You should have received a copy of the GNU General Public License
 *  along with this program; if not, write to the Free Software
 *  Foundation, Inc., 51 Franklin Street, Fifth Floor, Boston, MA 02110-1301 USA
 *
 */

/*
 * catalog_class.c - catalog class
 */

#ident "$Id$"

#include <stdio.h>
#include <stdlib.h>
#include <string.h>
#include <assert.h>

#include "system_catalog.h"

#include "error_manager.h"
#include "heap_file.h"
#include "transform.h"
#include "set_object.h"
#include "locator_sr.h"
#include "xserver_interface.h"
#include "object_primitive.h"
#include "query_dump.h"
#include "db_date.h"
<<<<<<< HEAD
#include "dbtype.h"

=======
#include "dbval.h"
#include "thread.h"
>>>>>>> 6210fdce

#define IS_SUBSET(value)        (value).sub.count >= 0

#define EXCHANGE_OR_VALUE(a,b) \
  do { \
    OR_VALUE t; \
    t = a; \
    a = b; \
    b = t; \
  } while (0)

#define CATCLS_INDEX_NAME "i__db_class_class_name"
#define CATCLS_INDEX_KEY   10

#define CATCLS_OID_TABLE_SIZE   1024

typedef struct or_value OR_VALUE;
typedef struct catcls_entry CATCLS_ENTRY;
typedef struct catcls_property CATCLS_PROPERTY;
typedef int (*CREADER) (THREAD_ENTRY * thread_p, OR_BUF * buf, OR_VALUE * value_p);

struct or_value
{
  union or_id
  {
    OID classoid;
    ATTR_ID attrid;
  } id;
  DB_VALUE value;
  struct or_sub
  {
    struct or_value *value;
    int count;
  } sub;
};

struct catcls_entry
{
  OID class_oid;
  OID oid;
  CATCLS_ENTRY *next;
};

struct catcls_property
{
  const char *name;
  DB_SEQ *seq;
  int size;
  int is_unique;
  int is_reverse;
  int is_primary_key;
  int is_foreign_key;
};

/* TODO: add to ct_class.h */
bool catcls_Enable = false;

static BTID catcls_Btid;
static CATCLS_ENTRY *catcls_Free_entry_list = NULL;
static MHT_TABLE *catcls_Class_oid_to_oid_hash_table = NULL;

/* TODO: move to ct_class.h */
extern int catcls_compile_catalog_classes (THREAD_ENTRY * thread_p);
extern int catcls_insert_catalog_classes (THREAD_ENTRY * thread_p, RECDES * record);
extern int catcls_delete_catalog_classes (THREAD_ENTRY * thread_p, const char *name, OID * class_oid);
extern int catcls_update_catalog_classes (THREAD_ENTRY * thread_p, const char *name, RECDES * record, OID * class_oid_p,
					  UPDATE_INPLACE_STYLE force_in_place);
extern int catcls_finalize_class_oid_to_oid_hash_table (THREAD_ENTRY * thread_p);
extern int catcls_remove_entry (THREAD_ENTRY * thread_p, OID * class_oid);
extern int catcls_get_server_compat_info (THREAD_ENTRY * thread_p, INTL_CODESET * charset_id_p, char *lang_buf,
					  const int lang_buf_size, char *timezone_checksum);
extern int catcls_get_db_collation (THREAD_ENTRY * thread_p, LANG_COLL_COMPAT ** db_collations, int *coll_cnt);
extern int catcls_get_apply_info_log_record_time (THREAD_ENTRY * thread_p, time_t * log_record_time);
extern int catcls_find_and_set_cached_class_oid (THREAD_ENTRY * thread_p);

static int catcls_initialize_class_oid_to_oid_hash_table (THREAD_ENTRY * thread_p, int num_entry);
static int catcls_get_or_value_from_class (THREAD_ENTRY * thread_p, OR_BUF * buf_p, OR_VALUE * value_p);
static int catcls_get_or_value_from_attribute (THREAD_ENTRY * thread_p, OR_BUF * buf_p, OR_VALUE * value_p);
static int catcls_get_or_value_from_attrid (THREAD_ENTRY * thread_p, OR_BUF * buf_p, OR_VALUE * value_p);
static int catcls_get_or_value_from_domain (THREAD_ENTRY * thread_p, OR_BUF * buf_p, OR_VALUE * value_p);
static int catcls_get_or_value_from_method (THREAD_ENTRY * thread_p, OR_BUF * buf_p, OR_VALUE * value_p);
static int catcls_get_or_value_from_method_signiture (THREAD_ENTRY * thread_p, OR_BUF * buf_p, OR_VALUE * value_p);
static int catcls_get_or_value_from_method_argument (THREAD_ENTRY * thread_p, OR_BUF * buf_p, OR_VALUE * value_p);
static int catcls_get_or_value_from_method_file (THREAD_ENTRY * thread_p, OR_BUF * buf_p, OR_VALUE * value_p);
static int catcls_get_or_value_from_resolution (THREAD_ENTRY * thread_p, OR_BUF * buf_p, OR_VALUE * value_p);
static int catcls_get_or_value_from_query_spec (THREAD_ENTRY * thread_p, OR_BUF * buf_p, OR_VALUE * value_p);

static int catcls_get_or_value_from_indexes (DB_SEQ * seq, OR_VALUE * subset, int is_unique, int is_reverse,
					     int is_primary_key, int is_foreign_key);
static int catcls_get_subset (THREAD_ENTRY * thread_p, OR_BUF * buf_p, int expected_size, OR_VALUE * value_p,
			      CREADER reader);
static int catcls_get_object_set (THREAD_ENTRY * thread_p, OR_BUF * buf_p, int expected_size, OR_VALUE * value);
static int catcls_get_property_set (THREAD_ENTRY * thread_p, OR_BUF * buf_p, int expected_size, OR_VALUE * value_p);
static int catcls_reorder_attributes_by_repr (THREAD_ENTRY * thread_p, OR_VALUE * value_p);
static int catcls_expand_or_value_by_repr (OR_VALUE * value_p, OID * class_oid, DISK_REPR * rep);
static int catcls_expand_or_value_by_subset (THREAD_ENTRY * thread_p, OR_VALUE * value_p);

static int catcls_get_or_value_from_buffer (THREAD_ENTRY * thread_p, OR_BUF * buf_p, OR_VALUE * value_p,
					    DISK_REPR * rep);
static int catcls_put_or_value_into_buffer (OR_VALUE * value_p, int chn, OR_BUF * buf_p, OID * class_oid,
					    DISK_REPR * rep);

static OR_VALUE *catcls_get_or_value_from_class_record (THREAD_ENTRY * thread_p, RECDES * record);
static OR_VALUE *catcls_get_or_value_from_record (THREAD_ENTRY * thread_p, RECDES * record, OID * class_oid);
static int catcls_put_or_value_into_record (THREAD_ENTRY * thread_p, OR_VALUE * value_p, int chn, RECDES * record,
					    OID * class_oid);

static int catcls_insert_subset (THREAD_ENTRY * thread_p, OR_VALUE * value_p, OID * root_oid);
static int catcls_delete_subset (THREAD_ENTRY * thread_p, OR_VALUE * value_p);
static int catcls_update_subset (THREAD_ENTRY * thread_p, OR_VALUE * value_p, OR_VALUE * old_value, bool * uflag,
				 UPDATE_INPLACE_STYLE force_in_place);
static int catcls_insert_instance (THREAD_ENTRY * thread_p, OR_VALUE * value_p, OID * oid, OID * root_oid,
				   OID * class_oid, HFID * hfid, HEAP_SCANCACHE * scan);
static int catcls_delete_instance (THREAD_ENTRY * thread_p, OID * oid, OID * class_oid, HFID * hfid,
				   HEAP_SCANCACHE * scan);
static int catcls_update_instance (THREAD_ENTRY * thread_p, OR_VALUE * value_p, OID * oid, OID * class_oid, HFID * hfid,
				   HEAP_SCANCACHE * scan, UPDATE_INPLACE_STYLE force_in_place);
static CATCLS_ENTRY *catcls_allocate_entry (THREAD_ENTRY * thread_p);
static int catcls_free_entry_kv (const void *key, void *data, void *args);
static int catcls_free_entry (CATCLS_ENTRY * entry_p);
static OID *catcls_find_oid (THREAD_ENTRY * thread_p, OID * class_oid);
static int catcls_put_entry (THREAD_ENTRY * thread_p, CATCLS_ENTRY * entry, bool * already_exists);
static char *catcls_unpack_allocator (int size);
static OR_VALUE *catcls_allocate_or_value (int size);
static void catcls_free_sub_value (OR_VALUE * values, int count);
static void catcls_free_or_value (OR_VALUE * value);
static int catcls_expand_or_value_by_def (OR_VALUE * value_p, CT_CLASS * def);
static int catcls_guess_record_length (OR_VALUE * value_p);
static int catcls_find_class_oid_by_class_name (THREAD_ENTRY * thread_p, const char *name, OID * class_oid);
static int catcls_find_btid_of_class_name (THREAD_ENTRY * thread_p, BTID * btid);
static int catcls_find_oid_by_class_name (THREAD_ENTRY * thread_p, const char *name, OID * oid);
static int catcls_convert_class_oid_to_oid (THREAD_ENTRY * thread_p, DB_VALUE * oid_val);
static int catcls_convert_attr_id_to_name (THREAD_ENTRY * thread_p, OR_BUF * orbuf_p, OR_VALUE * value_p);
static void catcls_apply_component_type (OR_VALUE * value_p, int type);
static int catcls_resolution_space (int name_space);
static void catcls_apply_resolutions (OR_VALUE * value_p, OR_VALUE * resolution_p);
static int catcls_replace_entry_oid (THREAD_ENTRY * thread_p, OID * entry_class_oid, OID * entry_new_oid);
static int catcls_get_or_value_from_partition (THREAD_ENTRY * thread_p, OR_BUF * buf_p, OR_VALUE * value_p);

/*
 * catcls_allocate_entry () -
 *   return:
 *   thread_p(in):
 */
static CATCLS_ENTRY *
catcls_allocate_entry (THREAD_ENTRY * thread_p)
{
  CATCLS_ENTRY *entry_p;

  assert (csect_check_own (thread_p, CSECT_CT_OID_TABLE) == 1);

  if (catcls_Free_entry_list != NULL)
    {
      entry_p = catcls_Free_entry_list;
      catcls_Free_entry_list = catcls_Free_entry_list->next;
    }
  else
    {
      entry_p = (CATCLS_ENTRY *) malloc (sizeof (CATCLS_ENTRY));
      if (entry_p == NULL)
	{
	  er_set (ER_ERROR_SEVERITY, ARG_FILE_LINE, ER_OUT_OF_VIRTUAL_MEMORY, 1, sizeof (CATCLS_ENTRY));
	  return NULL;
	}
    }

  entry_p->next = NULL;
  return entry_p;
}

/*
 * catcls_free_entry_kv () - A callback function to free memory
 *                           allocated for a catcls entry.
 *   return:
 *   key(in):
 *   data(in):
 *   args(in):
 */
static int
catcls_free_entry_kv (const void *key, void *data, void *args)
{
  return catcls_free_entry ((CATCLS_ENTRY *) data);
}

/*
 * catcls_free_entry () - free memory allocated for a catcls entry.
 *   return:
 *   entry_p(in)
 */
static int
catcls_free_entry (CATCLS_ENTRY * entry_p)
{
  THREAD_ENTRY *thread_p = thread_get_thread_entry_info ();

  assert (csect_check_own (thread_p, CSECT_CT_OID_TABLE) == 1);

  entry_p->next = catcls_Free_entry_list;
  catcls_Free_entry_list = entry_p;

  return NO_ERROR;
}

/*
 * catcls_initialize_class_oid_to_oid_hash_table () -
 *   return:
 *   thread_p(in):
 *   num_entry(in):
 */
static int
catcls_initialize_class_oid_to_oid_hash_table (THREAD_ENTRY * thread_p, int num_entry)
{
  if (csect_enter (thread_p, CSECT_CT_OID_TABLE, INF_WAIT) != NO_ERROR)
    {
      return ER_FAILED;
    }

  catcls_Class_oid_to_oid_hash_table = mht_create ("Class OID to OID", num_entry, oid_hash, oid_compare_equals);

  if (catcls_Class_oid_to_oid_hash_table == NULL)
    {
      csect_exit (thread_p, CSECT_CT_OID_TABLE);
      return ER_FAILED;
    }

  csect_exit (thread_p, CSECT_CT_OID_TABLE);

  return NO_ERROR;
}

/*
 * catcls_finalize_class_oid_to_oid_hash_table () -
 *   return:
 *   thread_p(in):
 */
int
catcls_finalize_class_oid_to_oid_hash_table (THREAD_ENTRY * thread_p)
{
  CATCLS_ENTRY *entry_p, *next_p;

  if (csect_enter (thread_p, CSECT_CT_OID_TABLE, INF_WAIT) != NO_ERROR)
    {
      return ER_FAILED;
    }

  if (catcls_Class_oid_to_oid_hash_table)
    {
      mht_map (catcls_Class_oid_to_oid_hash_table, catcls_free_entry_kv, NULL);
      mht_destroy (catcls_Class_oid_to_oid_hash_table);
    }

  for (entry_p = catcls_Free_entry_list; entry_p; entry_p = next_p)
    {
      next_p = entry_p->next;
      free_and_init (entry_p);
    }
  catcls_Free_entry_list = NULL;
  catcls_Class_oid_to_oid_hash_table = NULL;

  csect_exit (thread_p, CSECT_CT_OID_TABLE);

  return NO_ERROR;
}

/*
 * catcls_find_oid () -
 *   return:
 *   thread_p(in):
 *   class_oid(in):
 */
static OID *
catcls_find_oid (THREAD_ENTRY * thread_p, OID * class_oid_p)
{
  CATCLS_ENTRY *entry_p;

#if defined (SERVER_MODE)
  assert (csect_check_own (thread_p, CSECT_CT_OID_TABLE) == 2);
#endif

  if (catcls_Class_oid_to_oid_hash_table)
    {
      entry_p = (CATCLS_ENTRY *) mht_get (catcls_Class_oid_to_oid_hash_table, (void *) class_oid_p);
      if (entry_p != NULL)
	{
	  return &entry_p->oid;
	}
      else
	{
	  return NULL;
	}
    }

  return NULL;
}

/*
 * catcls_put_entry () -
 *   return:
 *   thread_p(in):
 *   entry(in):
 *   already_exists(out):
 */
static int
catcls_put_entry (THREAD_ENTRY * thread_p, CATCLS_ENTRY * entry_p, bool * already_exists)
{
  const CATCLS_ENTRY *val_p = NULL;
  *already_exists = true;

  assert (csect_check_own (thread_p, CSECT_CT_OID_TABLE) == 1);

  if (catcls_Class_oid_to_oid_hash_table)
    {
      val_p =
	(const CATCLS_ENTRY *) mht_put_if_not_exists (catcls_Class_oid_to_oid_hash_table, &entry_p->class_oid, entry_p);
      if (val_p == NULL)
	{
	  return ER_FAILED;
	}

      if ((void *) val_p != (void *) entry_p)
	{
	  assert (OID_EQ (&val_p->class_oid, &entry_p->class_oid));
	  assert (OID_EQ (&val_p->oid, &entry_p->oid));
	  *already_exists = true;
	}
      else
	{
	  *already_exists = false;
	}
    }

  return NO_ERROR;
}

/*
 * catcls_remove_entry () -
 *   return:
 *   thread_p(in):
 *   class_oid(in):
 */
int
catcls_remove_entry (THREAD_ENTRY * thread_p, OID * class_oid_p)
{
  assert (csect_check_own (thread_p, CSECT_CT_OID_TABLE) == 1);

  if (catcls_Class_oid_to_oid_hash_table)
    {
      mht_rem (catcls_Class_oid_to_oid_hash_table, class_oid_p, catcls_free_entry_kv, NULL);
    }

  return NO_ERROR;
}

/*
 * catcls_replace_entry_oid () - replace entry OID
 *   return: error code
 *   thread_p(in): thread entry
 *   entry_class_oid(in): entry class OID
 *   entry_new_oid(in): entry new OID
 */
int
catcls_replace_entry_oid (THREAD_ENTRY * thread_p, OID * entry_class_oid, OID * entry_new_oid)
{
  CATCLS_ENTRY *entry_p;

  assert (csect_check_own (thread_p, CSECT_CT_OID_TABLE) == 1);

  if (catcls_Class_oid_to_oid_hash_table)
    {
      entry_p = (CATCLS_ENTRY *) mht_get (catcls_Class_oid_to_oid_hash_table, (void *) entry_class_oid);
      if (entry_p != NULL)
	{
	  COPY_OID (&entry_p->oid, entry_new_oid);
	  return NO_ERROR;
	}
      else
	{
	  return ER_FAILED;
	}
    }

  return NO_ERROR;
}

/*
 * catcls_unpack_allocator () -
 *   return:
 *   size(in):
 */
static char *
catcls_unpack_allocator (int size)
{
  return ((char *) malloc (size));
}

/*
 * catcls_allocate_or_value () -
 *   return:
 *   size(in):
 */
static OR_VALUE *
catcls_allocate_or_value (int size)
{
  OR_VALUE *value_p;
  int i;
  size_t msize;

  msize = size * sizeof (OR_VALUE);
  value_p = (OR_VALUE *) malloc (msize);
  if (value_p == NULL)
    {
      er_set (ER_ERROR_SEVERITY, ARG_FILE_LINE, ER_OUT_OF_VIRTUAL_MEMORY, 1, msize);
    }
  else
    {
      for (i = 0; i < size; i++)
	{
	  db_value_put_null (&value_p[i].value);
	  value_p[i].sub.value = NULL;
	  value_p[i].sub.count = -1;
	}
    }

  return (value_p);
}

/*
 * cr_free_sub_value () -
 *   return:
 *   values(in):
 *   count(in):
 */
static void
catcls_free_sub_value (OR_VALUE * values, int count)
{
  int i;

  if (values != NULL)
    {
      for (i = 0; i < count; i++)
	{
	  pr_clear_value (&values[i].value);
	  catcls_free_sub_value (values[i].sub.value, values[i].sub.count);
	}
      free_and_init (values);
    }
}

/*
 * catcls_free_or_value () -
 *   return:
 *   value(in):
 */
static void
catcls_free_or_value (OR_VALUE * value_p)
{
  if (value_p != NULL)
    {
      pr_clear_value (&value_p->value);
      catcls_free_sub_value (value_p->sub.value, value_p->sub.count);
      free_and_init (value_p);
    }
}

/*
 * catcls_expand_or_value_by_def () -
 *   return:
 *   value(in):
 *   def(in):
 */
static int
catcls_expand_or_value_by_def (OR_VALUE * value_p, CT_CLASS * def_p)
{
  OR_VALUE *attrs_p;
  int n_attrs;
  CT_ATTR *att_def_p;
  int i;
  int error;

  if (value_p != NULL)
    {
      /* index_of */
      COPY_OID (&value_p->id.classoid, &def_p->cc_classoid);

      n_attrs = def_p->cc_n_atts;
      attrs_p = catcls_allocate_or_value (n_attrs);
      if (attrs_p == NULL)
	{
	  return ER_OUT_OF_VIRTUAL_MEMORY;
	}

      value_p->sub.value = attrs_p;
      value_p->sub.count = n_attrs;

      att_def_p = def_p->cc_atts;
      for (i = 0; i < n_attrs; i++)
	{
	  attrs_p[i].id.attrid = att_def_p[i].ca_id;
	  error =
	    db_value_domain_init (&attrs_p[i].value, att_def_p[i].ca_type, DB_DEFAULT_PRECISION, DB_DEFAULT_SCALE);
	  if (error != NO_ERROR)
	    {
	      return error;
	    }
	}
    }

  return NO_ERROR;
}

/*
 * catcls_guess_record_length () -
 *   return:
 *   value(in):
 */
static int
catcls_guess_record_length (OR_VALUE * value_p)
{
  int length;
  DB_TYPE data_type;
  PR_TYPE *map_p;
  OR_VALUE *attrs_p;
  int n_attrs, i;

  attrs_p = value_p->sub.value;
  n_attrs = value_p->sub.count;

  length = OR_MVCC_MAX_HEADER_SIZE + OR_VAR_TABLE_SIZE (n_attrs) + OR_BOUND_BIT_BYTES (n_attrs);

  for (i = 0; i < n_attrs; i++)
    {
      data_type = DB_VALUE_DOMAIN_TYPE (&attrs_p[i].value);
      map_p = tp_Type_id_map[data_type];

      if (map_p->data_lengthval != NULL)
	{
	  length += (*(map_p->data_lengthval)) (&attrs_p[i].value, 1);
	}
      else if (map_p->disksize)
	{
	  length += map_p->disksize;
	}
      /* else : is null-type */
    }

  return (length);
}

/*
 * catcls_find_class_oid_by_class_name () -
 *   return:
 *   name(in):
 *   class_oid(in):
 */
static int
catcls_find_class_oid_by_class_name (THREAD_ENTRY * thread_p, const char *name_p, OID * class_oid_p)
{
  LC_FIND_CLASSNAME status;

  status = xlocator_find_class_oid (thread_p, name_p, class_oid_p, NULL_LOCK);

  if (status == LC_CLASSNAME_ERROR)
    {
      er_set (ER_WARNING_SEVERITY, ARG_FILE_LINE, ER_LC_UNKNOWN_CLASSNAME, 1, name_p);
      return ER_FAILED;
    }
  else if (status == LC_CLASSNAME_DELETED)
    {
      /* not found the class */
      OID_SET_NULL (class_oid_p);
    }

  return NO_ERROR;
}

/*
 * catcls_find_btid_of_class_name () -
 *   return:
 *   btid(in):
 */
static int
catcls_find_btid_of_class_name (THREAD_ENTRY * thread_p, BTID * btid_p)
{
  DISK_REPR *repr_p = NULL;
  DISK_ATTR *att_repr_p;
  REPR_ID repr_id;
  OID *index_class_p;
  ATTR_ID index_key;
  int error = NO_ERROR;

  index_class_p = &ct_Class.cc_classoid;
  index_key = (ct_Class.cc_atts)[CATCLS_INDEX_KEY].ca_id;

  error = catalog_get_last_representation_id (thread_p, index_class_p, &repr_id);
  if (error != NO_ERROR)
    {
      goto error;
    }
  else
    {
      repr_p = catalog_get_representation (thread_p, index_class_p, repr_id, NULL);
      if (repr_p == NULL)
	{
	  assert (er_errid () != NO_ERROR);
	  error = er_errid ();
	  goto error;
	}
    }

  for (att_repr_p = repr_p->variable; att_repr_p->id != index_key; att_repr_p++)
    {
      ;
    }

  if (att_repr_p->bt_stats == NULL)
    {
      error = ER_SM_NO_INDEX;
      er_set (ER_ERROR_SEVERITY, ARG_FILE_LINE, error, 1, CATCLS_INDEX_NAME);
      goto error;

    }
  else
    {
      BTID_COPY (btid_p, &(att_repr_p->bt_stats->btid));
    }

  catalog_free_representation_and_init (repr_p);
  return NO_ERROR;

error:

  if (repr_p)
    {
      catalog_free_representation_and_init (repr_p);
    }

  return error;
}

/*
 * catcls_find_oid_by_class_name () - Get an instance oid in the ct_Class using the
 *                               index for classname
 *   return:
 *   name(in):
 *   oid(in):
 */
static int
catcls_find_oid_by_class_name (THREAD_ENTRY * thread_p, const char *name_p, OID * oid_p)
{
  DB_VALUE key_val;
  int error = NO_ERROR;

  error =
    db_make_varchar (&key_val, DB_MAX_IDENTIFIER_LENGTH, (char *) name_p, strlen (name_p), LANG_SYS_CODESET,
		     LANG_SYS_COLLATION);
  if (error != NO_ERROR)
    {
      return error;
    }

  error = xbtree_find_unique (thread_p, &catcls_Btid, S_SELECT, &key_val, &ct_Class.cc_classoid, oid_p, false);
  if (error == BTREE_ERROR_OCCURRED)
    {
      pr_clear_value (&key_val);
      assert (er_errid () != NO_ERROR);
      error = er_errid ();
      return ((error == NO_ERROR) ? ER_FAILED : error);
    }
  else if (error == BTREE_KEY_NOTFOUND)
    {
      OID_SET_NULL (oid_p);
    }

  pr_clear_value (&key_val);
  return NO_ERROR;
}

/*
 * catcls_convert_class_oid_to_oid () -
 *   return:
 *   oid_val(in):
 */
static int
catcls_convert_class_oid_to_oid (THREAD_ENTRY * thread_p, DB_VALUE * oid_val_p)
{
  char *name_p = NULL;
  OID oid_buf;
  OID *class_oid_p, *oid_p;
  CATCLS_ENTRY *entry_p;
  bool already_exists;

  if (DB_IS_NULL (oid_val_p))
    {
      return NO_ERROR;
    }

  class_oid_p = DB_GET_OID (oid_val_p);

  if (csect_enter_as_reader (thread_p, CSECT_CT_OID_TABLE, INF_WAIT) != NO_ERROR)
    {
      return ER_FAILED;
    }

  oid_p = catcls_find_oid (thread_p, class_oid_p);

  csect_exit (thread_p, CSECT_CT_OID_TABLE);

  if (oid_p == NULL)
    {
      oid_p = &oid_buf;
      if (heap_get_class_name (thread_p, class_oid_p, &name_p) != NO_ERROR)
	{
	  /* class_oid object may be deleted */
	  ASSERT_ERROR ();
	  db_make_null (oid_val_p);

	  return er_errid ();
	}

      if (name_p == NULL)
	{
	  /* this is only possible if ER_HEAP_NODATA_NEWADDRESS occur */
	  db_make_null (oid_val_p);
	  return NO_ERROR;
	}

      if (catcls_find_oid_by_class_name (thread_p, name_p, oid_p) != NO_ERROR)
	{
	  free_and_init (name_p);

	  assert (er_errid () != NO_ERROR);
	  return er_errid ();
	}

      if (!OID_ISNULL (oid_p))
	{
	  if (csect_enter (thread_p, CSECT_CT_OID_TABLE, INF_WAIT) != NO_ERROR)
	    {
	      return ER_FAILED;
	    }

	  if ((entry_p = catcls_allocate_entry (thread_p)) != NULL)
	    {
	      COPY_OID (&entry_p->class_oid, class_oid_p);
	      COPY_OID (&entry_p->oid, oid_p);
	      catcls_put_entry (thread_p, entry_p, &already_exists);
	      /* if it already exists, just free current entry_p */
	      if (already_exists)
		{
		  catcls_free_entry (entry_p);
		}
	    }

	  csect_exit (thread_p, CSECT_CT_OID_TABLE);
	}
    }

  db_make_oid (oid_val_p, oid_p);

  if (name_p)
    {
      free_and_init (name_p);
    }

  return NO_ERROR;
}

/*
 * catcls_convert_attr_id_to_name () -
 *   return:
 *   obuf(in):
 *   value(in):
 */
static int
catcls_convert_attr_id_to_name (THREAD_ENTRY * thread_p, OR_BUF * orbuf_p, OR_VALUE * value_p)
{
  OR_BUF *buf_p, orep;
  OR_VALUE *indexes, *keys;
  OR_VALUE *index_atts, *key_atts;
  OR_VALUE *id_val_p = NULL, *id_atts;
  OR_VALUE *ids;
  OR_VARINFO *vars = NULL;
  int id;
  int size;
  int i, j, k;
  int error = NO_ERROR;

  buf_p = &orep;
  or_init (buf_p, orbuf_p->buffer, (int) (orbuf_p->endptr - orbuf_p->buffer));

  or_advance (buf_p, OR_NON_MVCC_HEADER_SIZE);

  size = tf_Metaclass_class.mc_n_variable;
  vars = or_get_var_table (buf_p, size, catcls_unpack_allocator);
  if (vars == NULL)
    {
      size_t msize = size * sizeof (OR_VARINFO);
      error = ER_OUT_OF_VIRTUAL_MEMORY;
      er_set (ER_ERROR_SEVERITY, ARG_FILE_LINE, error, 1, msize);

      return error;
    }

  /* jump to the 'attributes' and extract its id/name. there are no indexes for shared or class attributes, so we need
   * only id/name for 'attributes'. the offsets are relative to end of the class record header */
  or_seek (buf_p, vars[ORC_ATTRIBUTES_INDEX].offset + OR_NON_MVCC_HEADER_SIZE);

  id_val_p = catcls_allocate_or_value (1);
  if (id_val_p == NULL)
    {
      free_and_init (vars);
      return ER_OUT_OF_VIRTUAL_MEMORY;
    }

  error =
    catcls_get_subset (thread_p, buf_p, vars[ORC_ATTRIBUTES_INDEX].length, id_val_p, catcls_get_or_value_from_attrid);
  if (error != NO_ERROR)
    {
      free_and_init (vars);
      free_and_init (id_val_p);
      return error;
    }

  /* replace id with name for each key attribute */
  for (indexes = value_p->sub.value, i = 0; i < value_p->sub.count; i++)
    {
      index_atts = indexes[i].sub.value;

      for (keys = (index_atts[4]).sub.value, j = 0; j < (index_atts[4]).sub.count; j++)
	{
	  key_atts = keys[j].sub.value;

	  if (!DB_IS_NULL (&key_atts[1].value))
	    {
	      id = DB_GET_INT (&key_atts[1].value);

	      for (ids = id_val_p->sub.value, k = 0; k < id_val_p->sub.count; k++)
		{
		  id_atts = ids[k].sub.value;
		  if (!DB_IS_NULL (&id_atts[0].value) && id == DB_GET_INT (&id_atts[0].value))
		    {
		      pr_clear_value (&key_atts[1].value);
		      pr_clone_value (&id_atts[1].value, &key_atts[1].value);
		    }
		}
	    }
	}
    }

  catcls_free_or_value (id_val_p);
  free_and_init (vars);

  return NO_ERROR;
}

/*
 * catcls_apply_component_type () -
 *   return:
 *   value(in):
 *   type(in):
 */
static void
catcls_apply_component_type (OR_VALUE * value_p, int type)
{
  OR_VALUE *subset_p, *attrs;
  int i;

  for (subset_p = value_p->sub.value, i = 0; i < value_p->sub.count; i++)
    {
      attrs = subset_p[i].sub.value;
      /* assume that the attribute values of xxx are ordered by { class_of, xxx_name, xxx_type, from_xxx_name, ... } */
      db_make_int (&attrs[2].value, type);
    }
}

/*
 * catcls_resolution_space () - modified of sm_resolution_space()
 *   return:
 *   name_space(in):
 *
 * TODO: need to integrate
 */
static int
catcls_resolution_space (int name_space)
{
  int res_space = 5;		/* ID_INSTANCE */

  /* TODO: is ID_CLASS_ATTRIBUTE corret?? */
  if (name_space == 1)		/* ID_SHARED_ATTRIBUTE */
    {
      res_space = 6;		/* ID_CLASS */
    }

  return res_space;
}

/*
 * catcls_apply_resolutions () -
 *   return:
 *   value(in):
 *   res(in):
 */
static void
catcls_apply_resolutions (OR_VALUE * value_p, OR_VALUE * resolution_p)
{
  OR_VALUE *subset_p, *resolution_subset_p;
  OR_VALUE *attrs, *res_attrs;
  int i, j;
  int attr_name_space;

  for (resolution_subset_p = resolution_p->sub.value, i = 0; i < resolution_p->sub.count; i++)
    {
      res_attrs = resolution_subset_p[i].sub.value;

      for (subset_p = value_p->sub.value, j = 0; j < value_p->sub.count; j++)
	{
	  attrs = subset_p[j].sub.value;

	  /* assume that the attribute values of xxx are ordered by { class_of, xxx_name, xxx_type, from_xxx_name, ...
	   * } */

	  /* compare component name & name space */
	  if (tp_value_compare (&attrs[1].value, &res_attrs[1].value, 1, 0) == DB_EQ)
	    {
	      attr_name_space = catcls_resolution_space (DB_GET_INT (&attrs[2].value));
	      if (attr_name_space == DB_GET_INT (&res_attrs[2].value))
		{
		  /* set the value as 'from_xxx_name' */
		  pr_clear_value (&attrs[3].value);
		  pr_clone_value (&res_attrs[3].value, &attrs[3].value);
		}
	    }
	}
    }
}

/*
 * catcls_get_or_value_from_class () -
 *   return:
 *   buf(in):
 *   value(in):
 */
static int
catcls_get_or_value_from_class (THREAD_ENTRY * thread_p, OR_BUF * buf_p, OR_VALUE * value_p)
{
  OR_VALUE *attrs;
  DB_VALUE *attr_val_p;
  OR_VARINFO *vars = NULL;
  int size;
  OR_VALUE *resolution_p = NULL;
  OID class_oid;
  int error = NO_ERROR;

  error = catcls_expand_or_value_by_def (value_p, &ct_Class);
  if (error != NO_ERROR)
    {
      goto error;
    }

  attrs = value_p->sub.value;

  /** variable offset **/
  size = tf_Metaclass_class.mc_n_variable;
  vars = or_get_var_table (buf_p, size, catcls_unpack_allocator);
  if (vars == NULL)
    {
      size_t msize = size * sizeof (OR_VARINFO);

      error = ER_OUT_OF_VIRTUAL_MEMORY;
      er_set (ER_ERROR_SEVERITY, ARG_FILE_LINE, error, 1, msize);
      goto error;
    }

  /* fixed */

  or_advance (buf_p, ORC_ATT_COUNT_OFFSET);

  /* attribute_count */
  (*(tp_Integer.data_readval)) (buf_p, &attrs[1].value, NULL, -1, true, NULL, 0);

  /* object_size */
  or_advance (buf_p, OR_INT_SIZE);

  /* shared_count */
  (*(tp_Integer.data_readval)) (buf_p, &attrs[2].value, NULL, -1, true, NULL, 0);

  /* method_count */
  (*(tp_Integer.data_readval)) (buf_p, &attrs[3].value, NULL, -1, true, NULL, 0);

  /* class_method_count */
  (*(tp_Integer.data_readval)) (buf_p, &attrs[4].value, NULL, -1, true, NULL, 0);

  /* class_att_count */
  (*(tp_Integer.data_readval)) (buf_p, &attrs[5].value, NULL, -1, true, NULL, 0);

  /* flags */
  (*(tp_Integer.data_readval)) (buf_p, &attrs[6].value, NULL, -1, true, NULL, 0);

  /* class_type */
  (*(tp_Integer.data_readval)) (buf_p, &attrs[7].value, NULL, -1, true, NULL, 0);

  /* owner */
  (*(tp_Object.data_readval)) (buf_p, &attrs[8].value, NULL, -1, true, NULL, 0);

  /* collation_id */
  (*(tp_Integer.data_readval)) (buf_p, &attrs[9].value, NULL, -1, true, NULL, 0);

  /* variable */

  /* name */
  attr_val_p = &attrs[10].value;
  (*(tp_String.data_readval)) (buf_p, attr_val_p, NULL, vars[ORC_NAME_INDEX].length, true, NULL, 0);
  db_string_truncate (attr_val_p, DB_MAX_IDENTIFIER_LENGTH);

  /* (class_of) */
  if (catcls_find_class_oid_by_class_name (thread_p, DB_GET_STRING (&attrs[10].value), &class_oid) != NO_ERROR)
    {
      assert (er_errid () != NO_ERROR);
      error = er_errid ();
      goto error;
    }
  db_make_oid (&attrs[0].value, &class_oid);

  /* loader_commands */
  or_advance (buf_p, vars[ORC_LOADER_COMMANDS_INDEX].length);

  /* representations */
  or_advance (buf_p, vars[ORC_REPRESENTATIONS_INDEX].length);

  /* sub_classes */
  error = catcls_get_object_set (thread_p, buf_p, vars[ORC_SUBCLASSES_INDEX].length, &attrs[11]);
  if (error != NO_ERROR)
    {
      goto error;
    }

  /* super_classes */
  error = catcls_get_object_set (thread_p, buf_p, vars[ORC_SUPERCLASSES_INDEX].length, &attrs[12]);
  if (error != NO_ERROR)
    {
      goto error;
    }

  /* attributes */
  error =
    catcls_get_subset (thread_p, buf_p, vars[ORC_ATTRIBUTES_INDEX].length, &attrs[13],
		       catcls_get_or_value_from_attribute);
  if (error != NO_ERROR)
    {
      goto error;
    }

  /* shared_attributes */
  error =
    catcls_get_subset (thread_p, buf_p, vars[ORC_SHARED_ATTRS_INDEX].length, &attrs[14],
		       catcls_get_or_value_from_attribute);
  if (error != NO_ERROR)
    {
      goto error;
    }

  /* class_attributes */
  error =
    catcls_get_subset (thread_p, buf_p, vars[ORC_CLASS_ATTRS_INDEX].length, &attrs[15],
		       catcls_get_or_value_from_attribute);
  if (error != NO_ERROR)
    {
      goto error;
    }

  /* methods */
  error =
    catcls_get_subset (thread_p, buf_p, vars[ORC_METHODS_INDEX].length, &attrs[16], catcls_get_or_value_from_method);
  if (error != NO_ERROR)
    {
      goto error;
    }

  /* class_methods */
  error =
    catcls_get_subset (thread_p, buf_p, vars[ORC_CLASS_METHODS_INDEX].length, &attrs[17],
		       catcls_get_or_value_from_method);
  if (error != NO_ERROR)
    {
      goto error;
    }

  /* (apply attribute & method type) */
  catcls_apply_component_type (&attrs[13], 0);
  catcls_apply_component_type (&attrs[14], 2);
  catcls_apply_component_type (&attrs[15], 1);
  catcls_apply_component_type (&attrs[16], 0);
  catcls_apply_component_type (&attrs[17], 1);

  /* method_files */
  error =
    catcls_get_subset (thread_p, buf_p, vars[ORC_METHOD_FILES_INDEX].length, &attrs[18],
		       catcls_get_or_value_from_method_file);
  if (error != NO_ERROR)
    {
      goto error;
    }

  /* (resolutions) */
  if (vars[ORC_RESOLUTIONS_INDEX].length > 0)
    {
      resolution_p = catcls_allocate_or_value (1);
      if (resolution_p == NULL)
	{
	  error = ER_OUT_OF_VIRTUAL_MEMORY;
	  goto error;
	}

      error =
	catcls_get_subset (thread_p, buf_p, vars[ORC_RESOLUTIONS_INDEX].length, resolution_p,
			   catcls_get_or_value_from_resolution);
      if (error != NO_ERROR)
	{
	  goto error;
	}

      catcls_apply_resolutions (&attrs[13], resolution_p);
      catcls_apply_resolutions (&attrs[14], resolution_p);
      catcls_apply_resolutions (&attrs[15], resolution_p);
      catcls_apply_resolutions (&attrs[16], resolution_p);
      catcls_apply_resolutions (&attrs[17], resolution_p);
      catcls_free_or_value (resolution_p);
      resolution_p = NULL;
    }

  /* query_spec */
  error =
    catcls_get_subset (thread_p, buf_p, vars[ORC_QUERY_SPEC_INDEX].length, &attrs[19],
		       catcls_get_or_value_from_query_spec);
  if (error != NO_ERROR)
    {
      goto error;
    }

  /* triggers */
  or_advance (buf_p, vars[ORC_TRIGGERS_INDEX].length);

  /* properties */
  error = catcls_get_property_set (thread_p, buf_p, vars[ORC_PROPERTIES_INDEX].length, &attrs[20]);
  if (error != NO_ERROR)
    {
      goto error;
    }

  /* comment */
  attr_val_p = &attrs[21].value;
  (*(tp_String.data_readval)) (buf_p, attr_val_p, NULL, vars[ORC_COMMENT_INDEX].length, true, NULL, 0);
  db_string_truncate (attr_val_p, DB_MAX_CLASS_COMMENT_LENGTH);

  /* partition information */
  error =
    catcls_get_subset (thread_p, buf_p, vars[ORC_PARTITION_INDEX].length, &attrs[22],
		       catcls_get_or_value_from_partition);
  if (error != NO_ERROR)
    {
      goto error;
    }

  if (vars)
    {
      free_and_init (vars);
    }

  return NO_ERROR;

error:

  if (vars)
    {
      free_and_init (vars);
    }

  if (resolution_p)
    {
      catcls_free_or_value (resolution_p);
    }

  return error;
}

/*
 * catcls_get_or_value_from_attribute () -
 *   return:
 *   buf(in):
 *   value(in):
 */
static int
catcls_get_or_value_from_attribute (THREAD_ENTRY * thread_p, OR_BUF * buf_p, OR_VALUE * value_p)
{
  OR_VALUE *attrs;
  DB_VALUE *attr_val_p;
  DB_VALUE default_expr, val, db_value_default_expr_type, db_value_default_expr_format, db_value_default_expr_op;
  DB_DEFAULT_EXPR_TYPE default_expr_type;
  DB_SEQ *def_expr_seq = NULL;
  DB_SEQ *att_props = NULL;
  OR_VARINFO *vars = NULL;
  int size;
  int error = NO_ERROR;
  const char *default_expr_type_string = NULL;
  char *def_expr_format_string = NULL;
  bool with_to_char = false;

  error = catcls_expand_or_value_by_def (value_p, &ct_Attribute);
  if (error != NO_ERROR)
    {
      goto error;
    }

  /* The order of attrs[] is same with that of ct_attribute_atts[]. */
  attrs = value_p->sub.value;

  /** variable offset **/
  size = tf_Metaclass_attribute.mc_n_variable;
  vars = or_get_var_table (buf_p, size, catcls_unpack_allocator);
  if (vars == NULL)
    {
      size_t msize = size * sizeof (OR_VARINFO);

      error = ER_OUT_OF_VIRTUAL_MEMORY;
      er_set (ER_ERROR_SEVERITY, ARG_FILE_LINE, error, 1, msize);
      goto error;
    }

  /* id */
  or_advance (buf_p, OR_INT_SIZE);

  /* type */
  (*(tp_Integer.data_readval)) (buf_p, &attrs[4].value, NULL, -1, true, NULL, 0);

  /* offset */
  or_advance (buf_p, OR_INT_SIZE);

  /* order */
  (*(tp_Integer.data_readval)) (buf_p, &attrs[5].value, NULL, -1, true, NULL, 0);

  /* class */
  attr_val_p = &attrs[6].value;
  (*(tp_Object.data_readval)) (buf_p, attr_val_p, NULL, -1, true, NULL, 0);
  error = catcls_convert_class_oid_to_oid (thread_p, attr_val_p);
  if (error != NO_ERROR)
    {
      ASSERT_ERROR ();
      goto error;
    }

  /* flag */
  attr_val_p = &attrs[7].value;
  (*(tp_Integer.data_readval)) (buf_p, attr_val_p, NULL, -1, true, NULL, 0);

  /* for 'is_nullable', reverse NON_NULL flag */
  db_make_int (attr_val_p, (DB_GET_INT (attr_val_p) & SM_ATTFLAG_NON_NULL) ? false : true);

  /* index_file_id */
  or_advance (buf_p, OR_INT_SIZE);

  /* index_root_pageid */
  or_advance (buf_p, OR_INT_SIZE);

  /* index_volid_key */
  or_advance (buf_p, OR_INT_SIZE);

  /** variable **/

  /* name */
  attr_val_p = &attrs[1].value;
  (*(tp_String.data_readval)) (buf_p, attr_val_p, NULL, vars[ORC_ATT_NAME_INDEX].length, true, NULL, 0);
  db_string_truncate (attr_val_p, DB_MAX_IDENTIFIER_LENGTH);

  /* default value */
  attr_val_p = &attrs[8].value;
  or_get_value (buf_p, attr_val_p, NULL, vars[ORC_ATT_CURRENT_VALUE_INDEX].length, true);

  /* original value - advance only */
  or_advance (buf_p, vars[ORC_ATT_ORIGINAL_VALUE_INDEX].length);

  /* domain */
  error =
    catcls_get_subset (thread_p, buf_p, vars[ORC_ATT_DOMAIN_INDEX].length, &attrs[9], catcls_get_or_value_from_domain);
  if (error != NO_ERROR)
    {
      goto error;
    }

  /* Complete default value of enumeration type. We need to access domain structure of the attribute in order to get
   * access to the elements of enumeration type. */
  if (DB_VALUE_TYPE (attr_val_p) == DB_TYPE_ENUMERATION && attrs[9].sub.count > 0)
    {
      OR_VALUE *or_val = attrs[9].sub.value;

      if (or_val == NULL || or_val->sub.count < 8)
	{
	  error = ER_FAILED;
	  goto error;
	}
      or_val = or_val[0].sub.value;
      if (or_val == NULL)
	{
	  error = ER_FAILED;
	  goto error;
	}
      or_val = &or_val[7];
      if (!TP_IS_SET_TYPE (DB_VALUE_TYPE (&or_val->value))
	  || DB_GET_ENUM_SHORT (attr_val_p) > or_val->value.data.set->set->size)
	{
	  error = ER_FAILED;
	  goto error;
	}
      error = set_get_element (DB_GET_SET (&or_val->value), DB_GET_ENUM_SHORT (attr_val_p) - 1, &val);
      if (error != NO_ERROR)
	{
	  goto error;
	}

      val.need_clear = false;
      DB_MAKE_ENUMERATION (attr_val_p, DB_GET_ENUM_SHORT (attr_val_p), DB_GET_STRING (&val), DB_GET_STRING_SIZE (&val),
			   DB_GET_ENUM_CODESET (attr_val_p), DB_GET_ENUM_COLLATION (attr_val_p));
      attr_val_p->need_clear = true;
    }
  /* triggers - advance only */
  or_advance (buf_p, vars[ORC_ATT_TRIGGER_INDEX].length);

  /* properties */
  or_get_value (buf_p, &val, tp_domain_resolve_default (DB_TYPE_SEQUENCE), vars[ORC_ATT_PROPERTIES_INDEX].length, true);
  att_props = DB_GET_SEQUENCE (&val);
  attr_val_p = &attrs[8].value;
  db_make_null (&default_expr);
  if (att_props != NULL && classobj_get_prop (att_props, "default_expr", &default_expr) > 0)
    {
      char *str_val = NULL;
      size_t len;

      if (DB_VALUE_TYPE (&default_expr) == DB_TYPE_SEQUENCE)
	{
	  assert (set_size (DB_PULL_SEQUENCE (&default_expr)) == 3);
	  def_expr_seq = DB_PULL_SEQUENCE (&default_expr);

	  error = set_get_element_nocopy (def_expr_seq, 0, &db_value_default_expr_op);
	  if (error != NO_ERROR)
	    {
	      goto error;
	    }
	  assert (DB_VALUE_TYPE (&db_value_default_expr_op) == DB_TYPE_INTEGER
		  && DB_GET_INT (&db_value_default_expr_op) == (int) T_TO_CHAR);
	  with_to_char = true;

	  error = set_get_element_nocopy (def_expr_seq, 1, &db_value_default_expr_type);
	  if (error != NO_ERROR)
	    {
	      goto error;
	    }
	  default_expr_type = (DB_DEFAULT_EXPR_TYPE) DB_GET_INT (&db_value_default_expr_type);

	  error = set_get_element_nocopy (def_expr_seq, 2, &db_value_default_expr_format);
	  if (error != NO_ERROR)
	    {
	      goto error;
	    }

	  if (!db_value_is_null (&db_value_default_expr_format))
	    {
#if !defined(NDEBUG)
	      {
		DB_TYPE db_value_type_local = db_value_type (&db_value_default_expr_format);
		assert (db_value_type_local == DB_TYPE_NULL || db_value_type_local == DB_TYPE_CHAR
			|| db_value_type_local == DB_TYPE_NCHAR || db_value_type_local == DB_TYPE_VARCHAR
			|| db_value_type_local == DB_TYPE_VARNCHAR);
	      }
#endif
	      assert (DB_VALUE_TYPE (&db_value_default_expr_format) == DB_TYPE_STRING);
	      def_expr_format_string = DB_GET_STRING (&db_value_default_expr_format);
	    }
	}
      else
	{
	  default_expr_type = (DB_DEFAULT_EXPR_TYPE) DB_GET_INT (&default_expr);
	}

      default_expr_type_string = db_default_expression_string (default_expr_type);
      if (default_expr_type_string == NULL)
	{
	  pr_clear_value (&default_expr);
	  pr_clear_value (&val);
	  assert (false);
	  error = ER_GENERIC_ERROR;
	  er_set (ER_ERROR_SEVERITY, ARG_FILE_LINE, ER_GENERIC_ERROR, 0);
	  goto error;
	}
      len = strlen (default_expr_type_string);

      if (with_to_char)
	{
	  const char *default_expr_op_string = qdump_operator_type_string (T_TO_CHAR);
	  assert (default_expr_op_string != NULL);

	  len += (default_expr_op_string ? strlen (default_expr_op_string) : 0)	/* to_char */
	    + 6			/* parenthesis, a comma, a blank and quotes */
	    + (def_expr_format_string ? strlen (def_expr_format_string) : 0);	/* nothing or format */

	  str_val = (char *) db_private_alloc (thread_p, len + 1);
	  if (str_val == NULL)
	    {
	      pr_clear_value (&default_expr);
	      pr_clear_value (&val);
	      error = ER_OUT_OF_VIRTUAL_MEMORY;
	      goto error;
	    }

	  strcpy (str_val, default_expr_op_string);
	  strcat (str_val, "(");
	  strcat (str_val, default_expr_type_string);
	  if (def_expr_format_string)
	    {
	      strcat (str_val, ", \'");
	      strcat (str_val, def_expr_format_string);
	      strcat (str_val, "\'");
	    }
	  strcat (str_val, ")");
	}
      else
	{
	  str_val = (char *) db_private_alloc (thread_p, len + 1);
	  if (str_val == NULL)
	    {
	      pr_clear_value (&default_expr);
	      pr_clear_value (&val);
	      error = ER_OUT_OF_VIRTUAL_MEMORY;
	      goto error;
	    }
	  strcpy (str_val, default_expr_type_string);
	}

      pr_clear_value (attr_val_p);	/* clean old default value */
      DB_MAKE_STRING (attr_val_p, str_val);
      attr_val_p->need_clear = true;
    }
  else
    {
      valcnv_convert_value_to_string (attr_val_p);
    }
  pr_clear_value (&default_expr);
  pr_clear_value (&val);
  attr_val_p->need_clear = true;
  db_string_truncate (attr_val_p, DB_MAX_IDENTIFIER_LENGTH);

  /* comment */
  attr_val_p = &attrs[10].value;
  (*(tp_String.data_readval)) (buf_p, attr_val_p, NULL, vars[ORC_ATT_COMMENT_INDEX].length, true, NULL, 0);
  db_string_truncate (attr_val_p, DB_MAX_COMMENT_LENGTH);

  if (vars)
    {
      free_and_init (vars);
    }

  return NO_ERROR;

error:

  if (vars)
    {
      free_and_init (vars);
    }

  return error;
}

/*
 * catcls_get_or_value_from_attrid () -
 *   return:
 *   buf(in):
 *   value(in):
 */
static int
catcls_get_or_value_from_attrid (THREAD_ENTRY * thread_p, OR_BUF * buf, OR_VALUE * value)
{
  OR_VALUE *attrs;
  DB_VALUE *attr_val;
  OR_VARINFO *vars = NULL;
  int size;
  char *start_ptr;
  int error = NO_ERROR;

  error = catcls_expand_or_value_by_def (value, &ct_Attrid);
  if (error != NO_ERROR)
    {
      goto error;
    }

  attrs = value->sub.value;

  /* variable offset */
  start_ptr = buf->ptr;

  size = tf_Metaclass_attribute.mc_n_variable;
  vars = or_get_var_table (buf, size, catcls_unpack_allocator);
  if (vars == NULL)
    {
      size_t msize = size * sizeof (OR_VARINFO);

      error = ER_OUT_OF_VIRTUAL_MEMORY;
      er_set (ER_ERROR_SEVERITY, ARG_FILE_LINE, error, 1, msize);
      goto error;
    }

  /* id */
  (*(tp_Integer.data_readval)) (buf, &attrs[0].value, NULL, -1, true, NULL, 0);

  or_advance (buf, (int) (start_ptr - buf->ptr) + vars[ORC_ATT_NAME_INDEX].offset);

  /* name */
  attr_val = &attrs[1].value;
  (*(tp_String.data_readval)) (buf, attr_val, NULL, vars[ORC_ATT_NAME_INDEX].length, true, NULL, 0);
  db_string_truncate (attr_val, DB_MAX_IDENTIFIER_LENGTH);

  /* go to the end */
  or_advance (buf, (int) (start_ptr - buf->ptr) + (vars[(size - 1)].offset + vars[(size - 1)].length));

  if (vars)
    {
      free_and_init (vars);
    }

  return NO_ERROR;

error:

  if (vars)
    {
      free_and_init (vars);
    }

  return error;
}

/*
 * catcls_get_or_value_from_domain () -
 *   return:
 *   buf(in):
 *   value(in):
 */
static int
catcls_get_or_value_from_domain (THREAD_ENTRY * thread_p, OR_BUF * buf_p, OR_VALUE * value_p)
{
  OR_VALUE *attrs;
  DB_VALUE *attr_val_p;
  OR_VARINFO *vars = NULL;
  int size;
  int error = NO_ERROR;

  error = catcls_expand_or_value_by_def (value_p, &ct_Domain);
  if (error != NO_ERROR)
    {
      goto error;
    }

  attrs = value_p->sub.value;

  /** variable offset **/
  size = tf_Metaclass_domain.mc_n_variable;
  vars = or_get_var_table (buf_p, size, catcls_unpack_allocator);
  if (vars == NULL)
    {
      size_t msize = size * sizeof (OR_VARINFO);

      error = ER_OUT_OF_VIRTUAL_MEMORY;
      er_set (ER_ERROR_SEVERITY, ARG_FILE_LINE, error, 1, msize);
      goto error;
    }

  /* type */
  (*(tp_Integer.data_readval)) (buf_p, &attrs[1].value, NULL, -1, true, NULL, 0);

  /* precision */
  (*(tp_Integer.data_readval)) (buf_p, &attrs[2].value, NULL, -1, true, NULL, 0);

  /* scale */
  (*(tp_Integer.data_readval)) (buf_p, &attrs[3].value, NULL, -1, true, NULL, 0);

  /* codeset */
  (*(tp_Integer.data_readval)) (buf_p, &attrs[4].value, NULL, -1, true, NULL, 0);

  /* collation id */
  (*(tp_Integer.data_readval)) (buf_p, &attrs[5].value, NULL, -1, true, NULL, 0);

  /* class */
  attr_val_p = &attrs[6].value;
  (*(tp_Object.data_readval)) (buf_p, attr_val_p, NULL, -1, true, NULL, 0);

  if (!DB_IS_NULL (attr_val_p))
    {
      error = catcls_convert_class_oid_to_oid (thread_p, attr_val_p);
      if (error != NO_ERROR)
	{
	  ASSERT_ERROR ();
	  if (er_errid () == ER_HEAP_UNKNOWN_OBJECT)
	    {
	      /* class oid may be deleted; class_oid will be set to NULL OID */
	      er_clear ();
	      assert (DB_IS_NULL (attr_val_p));
	    }
	  else
	    {
	      goto error;
	    }
	}

      if (DB_IS_NULL (attr_val_p))
	{
	  /* if self reference for example, "class x (a x)" set an invalid data type, and fill its value later */
	  error = db_value_domain_init (attr_val_p, DB_TYPE_VARIABLE, DB_DEFAULT_PRECISION, DB_DEFAULT_SCALE);
	  if (error != NO_ERROR)
	    {
	      goto error;
	    }
	}
    }

  /* enumeration */
  if (vars[ORC_DOMAIN_ENUMERATION_INDEX].length)
    {
      /* enumerations are stored as a collection of strings */
      TP_DOMAIN *string_dom = tp_domain_resolve_default (DB_TYPE_STRING);
      PR_TYPE *seq_type = PR_TYPE_FROM_ID (DB_TYPE_SEQUENCE);

      TP_DOMAIN *domain = tp_domain_construct (DB_TYPE_SEQUENCE, NULL, 0, 0, string_dom);
      if (domain == NULL)
	{
	  error = ER_FAILED;
	  goto error;
	}
      domain = tp_domain_cache (domain);

      (*(seq_type->data_readval)) (buf_p, &attrs[7].value, domain, -1, true, NULL, 0);
    }

  /* set_domain */
  error =
    catcls_get_subset (thread_p, buf_p, vars[ORC_DOMAIN_SETDOMAIN_INDEX].length, &attrs[8],
		       catcls_get_or_value_from_domain);

  if (vars[ORC_DOMAIN_SCHEMA_JSON_OFFSET].length > 0)
    {
      char *schema_str;
      error = or_get_json_schema (buf_p, schema_str);
      if (error != NO_ERROR)
	{
	  goto error;
	}
      db_make_string (&attrs[9].value, schema_str);
      attrs[9].value.need_clear = true;
    }
  else
    {
      DB_MAKE_NULL (&attrs[9].value);
    }

  if (error != NO_ERROR)
    {
      goto error;
    }

  if (vars)
    {
      free_and_init (vars);
    }

  return NO_ERROR;

error:

  if (vars)
    {
      free_and_init (vars);
    }

  return error;
}

/*
 * catcls_get_or_value_from_method () -
 *   return:
 *   buf(in):
 *   value(in):
 */
static int
catcls_get_or_value_from_method (THREAD_ENTRY * thread_p, OR_BUF * buf_p, OR_VALUE * value_p)
{
  OR_VALUE *attrs;
  DB_VALUE *attr_val_p;
  OR_VARINFO *vars = NULL;
  int size;
  int error = NO_ERROR;

  error = catcls_expand_or_value_by_def (value_p, &ct_Method);
  if (error != NO_ERROR)
    {
      goto error;
    }

  attrs = value_p->sub.value;

  /** variable offset **/
  size = tf_Metaclass_method.mc_n_variable;
  vars = or_get_var_table (buf_p, size, catcls_unpack_allocator);
  if (vars == NULL)
    {
      size_t msize = size * sizeof (OR_VARINFO);

      error = ER_OUT_OF_VIRTUAL_MEMORY;
      er_set (ER_ERROR_SEVERITY, ARG_FILE_LINE, error, 1, msize);
      goto error;
    }

  /* class */
  attr_val_p = &attrs[4].value;
  (*(tp_Object.data_readval)) (buf_p, attr_val_p, NULL, -1, true, NULL, 0);
  error = catcls_convert_class_oid_to_oid (thread_p, attr_val_p);
  if (error != NO_ERROR)
    {
      ASSERT_ERROR ();
      goto error;
    }

  /* id */
  or_advance (buf_p, OR_INT_SIZE);

  /* name */
  attr_val_p = &attrs[1].value;
  (*(tp_String.data_readval)) (buf_p, attr_val_p, NULL, vars[ORC_METHOD_NAME_INDEX].length, true, NULL, 0);
  db_string_truncate (attr_val_p, DB_MAX_IDENTIFIER_LENGTH);

  /* signatures */
  error =
    catcls_get_subset (thread_p, buf_p, vars[ORC_METHOD_SIGNATURE_INDEX].length, &attrs[5],
		       catcls_get_or_value_from_method_signiture);
  if (error != NO_ERROR)
    {
      goto error;
    }

  /* properties */
  or_advance (buf_p, vars[ORC_METHOD_PROPERTIES_INDEX].length);

  if (vars)
    {
      free_and_init (vars);
    }

  return NO_ERROR;

error:

  if (vars)
    {
      free_and_init (vars);
    }

  return error;
}

/*
 * catcls_get_or_value_from_method_signiture () -
 *   return:
 *   buf(in):
 *   value(in):
 */
static int
catcls_get_or_value_from_method_signiture (THREAD_ENTRY * thread_p, OR_BUF * buf_p, OR_VALUE * value_p)
{
  OR_VALUE *attrs;
  DB_VALUE *attr_val_p;
  OR_VARINFO *vars = NULL;
  int size;
  int error = NO_ERROR;

  error = catcls_expand_or_value_by_def (value_p, &ct_Methsig);
  if (error != NO_ERROR)
    {
      goto error;
    }

  attrs = value_p->sub.value;

  /* variable offset */
  size = tf_Metaclass_methsig.mc_n_variable;
  vars = or_get_var_table (buf_p, size, catcls_unpack_allocator);
  if (vars == NULL)
    {
      size_t msize = size * sizeof (OR_VARINFO);

      error = ER_OUT_OF_VIRTUAL_MEMORY;
      er_set (ER_ERROR_SEVERITY, ARG_FILE_LINE, error, 1, msize);
      goto error;
    }

  /* arg_count */
  (*(tp_Integer.data_readval)) (buf_p, &attrs[1].value, NULL, -1, true, NULL, 0);

  /* function_name */
  attr_val_p = &attrs[2].value;
  (*(tp_String.data_readval)) (buf_p, attr_val_p, NULL, vars[ORC_METHSIG_FUNCTION_NAME_INDEX].length, true, NULL, 0);
  db_string_truncate (attr_val_p, DB_MAX_IDENTIFIER_LENGTH);

  /* string_def */
  or_advance (buf_p, vars[ORC_METHSIG_SQL_DEF_INDEX].length);

  /* return_value */
  error =
    catcls_get_subset (thread_p, buf_p, vars[ORC_METHSIG_RETURN_VALUE_INDEX].length, &attrs[3],
		       catcls_get_or_value_from_method_argument);
  if (error != NO_ERROR)
    {
      goto error;
    }

  /* arguments */
  error =
    catcls_get_subset (thread_p, buf_p, vars[ORC_METHSIG_ARGUMENTS_INDEX].length, &attrs[4],
		       catcls_get_or_value_from_method_argument);
  if (error != NO_ERROR)
    {
      goto error;
    }

  if (vars)
    {
      free_and_init (vars);
    }

  return NO_ERROR;

error:

  if (vars)
    {
      free_and_init (vars);
    }

  return error;
}

/*
 * catcls_get_or_value_from_method_argument () -
 *   return:
 *   buf(in):
 *   value(in):
 */
static int
catcls_get_or_value_from_method_argument (THREAD_ENTRY * thread_p, OR_BUF * buf_p, OR_VALUE * value_p)
{
  OR_VALUE *attrs;
  OR_VARINFO *vars = NULL;
  int size;
  int error;

  error = catcls_expand_or_value_by_def (value_p, &ct_Metharg);
  if (error != NO_ERROR)
    {
      goto error;
    }

  attrs = value_p->sub.value;

  /** variable offset **/
  size = tf_Metaclass_metharg.mc_n_variable;
  vars = or_get_var_table (buf_p, size, catcls_unpack_allocator);
  if (vars == NULL)
    {
      size_t msize = size * sizeof (OR_VARINFO);

      error = ER_OUT_OF_VIRTUAL_MEMORY;
      er_set (ER_ERROR_SEVERITY, ARG_FILE_LINE, error, 1, msize);
      goto error;
    }

  /* type */
  (*(tp_Integer.data_readval)) (buf_p, &attrs[1].value, NULL, -1, true, NULL, 0);

  /* index */
  (*(tp_Integer.data_readval)) (buf_p, &attrs[2].value, NULL, -1, true, NULL, 0);

  /* domain */
  error =
    catcls_get_subset (thread_p, buf_p, vars[ORC_METHARG_DOMAIN_INDEX].length, &attrs[3],
		       catcls_get_or_value_from_domain);
  if (error != NO_ERROR)
    {
      goto error;
    }

  if (vars)
    {
      free_and_init (vars);
    }

  return NO_ERROR;

error:

  if (vars)
    {
      free_and_init (vars);
    }

  return error;
}

/*
 * catcls_get_or_value_from_method_file () -
 *   return:
 *   buf(in):
 *   value(in):
 */
static int
catcls_get_or_value_from_method_file (THREAD_ENTRY * thread_p, OR_BUF * buf_p, OR_VALUE * value_p)
{
  OR_VALUE *attrs;
  DB_VALUE *attr_val_p;
  OR_VARINFO *vars = NULL;
  int size;
  int error = NO_ERROR;

  error = catcls_expand_or_value_by_def (value_p, &ct_Methfile);
  if (error != NO_ERROR)
    {
      goto error;
    }

  attrs = value_p->sub.value;

  /** variable offset **/
  size = tf_Metaclass_methfile.mc_n_variable;
  vars = or_get_var_table (buf_p, size, catcls_unpack_allocator);
  if (vars == NULL)
    {
      size_t msize = size * sizeof (OR_VARINFO);

      error = ER_OUT_OF_VIRTUAL_MEMORY;
      er_set (ER_ERROR_SEVERITY, ARG_FILE_LINE, error, 1, msize);
      goto error;
    }

  /* class */
  attr_val_p = &attrs[1].value;
  (*(tp_Object.data_readval)) (buf_p, attr_val_p, NULL, -1, true, NULL, 0);
  error = catcls_convert_class_oid_to_oid (thread_p, attr_val_p);
  if (error != NO_ERROR)
    {
      ASSERT_ERROR ();
      goto error;
    }

  /* name */
  attr_val_p = &attrs[2].value;
  (*(tp_String.data_readval)) (buf_p, attr_val_p, NULL, vars[ORC_METHFILE_NAME_INDEX].length, true, NULL, 0);
  db_string_truncate (attr_val_p, DB_MAX_IDENTIFIER_LENGTH);

  /* properties */
  or_advance (buf_p, vars[ORC_METHFILE_PROPERTIES_INDEX].length);

  if (vars)
    {
      free_and_init (vars);
    }

  return NO_ERROR;

error:

  if (vars)
    {
      free_and_init (vars);
    }

  return error;
}

/*
 * catcls_get_or_value_from_resolution () -
 *   return:
 *   buf(in):
 *   value(in):
 */
static int
catcls_get_or_value_from_resolution (THREAD_ENTRY * thread_p, OR_BUF * buf_p, OR_VALUE * value_p)
{
  OR_VALUE *attrs;
  DB_VALUE *attr_val_p;
  OR_VARINFO *vars = NULL;
  int size;
  int error = NO_ERROR;

  error = catcls_expand_or_value_by_def (value_p, &ct_Resolution);
  if (error != NO_ERROR)
    {
      goto error;
    }

  attrs = value_p->sub.value;

  /** variable offset **/
  size = tf_Metaclass_resolution.mc_n_variable;
  vars = or_get_var_table (buf_p, size, catcls_unpack_allocator);
  if (vars == NULL)
    {
      size_t msize = size * sizeof (OR_VARINFO);

      error = ER_OUT_OF_VIRTUAL_MEMORY;
      er_set (ER_ERROR_SEVERITY, ARG_FILE_LINE, error, 1, msize);
      goto error;
    }

  /* class */
  attr_val_p = &attrs[0].value;
  (*(tp_Object.data_readval)) (buf_p, attr_val_p, NULL, -1, true, NULL, 0);
  error = catcls_convert_class_oid_to_oid (thread_p, attr_val_p);
  if (error != NO_ERROR)
    {
      ASSERT_ERROR ();
      goto error;
    }

  /* type */
  (*(tp_Integer.data_readval)) (buf_p, &attrs[2].value, NULL, -1, true, NULL, 0);

  /* name */
  attr_val_p = &attrs[3].value;
  (*(tp_String.data_readval)) (buf_p, attr_val_p, NULL, vars[ORC_RES_NAME_INDEX].length, true, NULL, 0);
  db_string_truncate (attr_val_p, DB_MAX_IDENTIFIER_LENGTH);

  /* alias */
  attr_val_p = &attrs[1].value;
  (*(tp_String.data_readval)) (buf_p, attr_val_p, NULL, vars[ORC_RES_ALIAS_INDEX].length, true, NULL, 0);
  db_string_truncate (attr_val_p, DB_MAX_IDENTIFIER_LENGTH);

  if (vars)
    {
      free_and_init (vars);
    }

  return NO_ERROR;

error:

  if (vars)
    {
      free_and_init (vars);
    }

  return error;
}

/*
 * catcls_get_or_value_from_query_spec () -
 *   return:
 *   buf(in):
 *   value(in):
 */
static int
catcls_get_or_value_from_query_spec (THREAD_ENTRY * thread_p, OR_BUF * buf_p, OR_VALUE * value_p)
{
  OR_VALUE *attrs;
  DB_VALUE *attr_val_p;
  OR_VARINFO *vars = NULL;
  int size;
  int error = NO_ERROR;

  error = catcls_expand_or_value_by_def (value_p, &ct_Queryspec);
  if (error != NO_ERROR)
    {
      goto error;
    }

  attrs = value_p->sub.value;

  /** variable offset **/
  size = tf_Metaclass_query_spec.mc_n_variable;
  vars = or_get_var_table (buf_p, size, catcls_unpack_allocator);
  if (vars == NULL)
    {
      size_t msize = size * sizeof (OR_VARINFO);

      error = ER_OUT_OF_VIRTUAL_MEMORY;
      er_set (ER_ERROR_SEVERITY, ARG_FILE_LINE, error, 1, msize);
      goto error;
    }

  /* specification */
  attr_val_p = &attrs[1].value;
  (*(tp_String.data_readval)) (buf_p, attr_val_p, NULL, vars[ORC_QUERY_SPEC_SPEC_INDEX].length, true, NULL, 0);
  db_string_truncate (attr_val_p, DB_MAX_SPEC_LENGTH);

  if (vars)
    {
      free_and_init (vars);
    }

  return NO_ERROR;

error:

  if (vars)
    {
      free_and_init (vars);
    }

  return error;
}

/*
 * catcls_get_or_value_from_indexes () -
 *   return:
 *   seq(in):
 *   values(in):
 *   is_unique(in):
 *   is_reverse(in):
 *   is_primary_key(in):
 *   is_foreign_key(in):
 */
static int
catcls_get_or_value_from_indexes (DB_SEQ * seq_p, OR_VALUE * values, int is_unique, int is_reverse, int is_primary_key,
				  int is_foreign_key)
{
  int seq_size;
  DB_VALUE keys, svalue, val, avalue, *pvalue = NULL;
  DB_SEQ *key_seq_p = NULL, *seq = NULL, *pred_seq = NULL, *prefix_seq = NULL;
  int key_size, att_cnt;
  OR_VALUE *attrs, *key_attrs;
  DB_VALUE *attr_val_p;
  OR_VALUE *subset_p = NULL;
  int e, i, j, k;
  int has_function_index = 0;
  int error = NO_ERROR;

  db_value_put_null (&keys);
  db_value_put_null (&svalue);
  db_value_put_null (&val);
  db_value_put_null (&avalue);
  seq_size = set_size (seq_p);
  for (i = 0, j = 0; i < seq_size; i += 2, j++)
    {
      has_function_index = 0;
      prefix_seq = NULL;
      error = catcls_expand_or_value_by_def (&values[j], &ct_Index);
      if (error != NO_ERROR)
	{
	  goto error;
	}

      attrs = values[j].sub.value;

      /* index_name */
      attr_val_p = &attrs[1].value;
      error = set_get_element (seq_p, i, attr_val_p);
      if (error != NO_ERROR)
	{
	  goto error;
	}
      db_string_truncate (attr_val_p, DB_MAX_IDENTIFIER_LENGTH);

      /* (is_unique) */
      db_make_int (&attrs[2].value, is_unique);

      error = set_get_element (seq_p, i + 1, &keys);
      if (error != NO_ERROR)
	{
	  goto error;
	}

      if (DB_VALUE_TYPE (&keys) == DB_TYPE_SEQUENCE)
	{
	  key_seq_p = DB_GET_SEQUENCE (&keys);
	}
      else
	{
	  assert (0);
	  error = ER_SM_INVALID_PROPERTY;
	  er_set (ER_ERROR_SEVERITY, ARG_FILE_LINE, error, 0);
	  goto error;
	}

      /* the sequence of keys also includes the B+tree ID and the filter predicate expression in the first two
       * positions (0 and 1) */
      key_size = set_size (key_seq_p);
      att_cnt = (key_size - 2) / 2;

      /* comment */
      error = set_get_element (key_seq_p, key_size - 1, &attrs[10].value);
      if (error != NO_ERROR)
	{
	  goto error;
	}
      db_string_truncate (&attrs[10].value, DB_MAX_COMMENT_LENGTH);

      if (!is_primary_key && !is_foreign_key)
	{
	  /* prefix_length or filter index */
	  error = set_get_element (key_seq_p, key_size - 2, &svalue);
	  if (error != NO_ERROR)
	    {
	      goto error;
	    }

	  if (DB_VALUE_TYPE (&svalue) != DB_TYPE_SEQUENCE)
	    {
	      error = ER_SM_INVALID_PROPERTY;
	      er_set (ER_ERROR_SEVERITY, ARG_FILE_LINE, error, 0);
	      goto error;
	    }

	  seq = DB_GET_SEQUENCE (&svalue);
	  error = set_get_element (seq, 0, &val);
	  if (error != NO_ERROR)
	    {
	      goto error;
	    }

	  if (DB_VALUE_TYPE (&val) == DB_TYPE_INTEGER)
	    {
	      /* have prefix length */
	      prefix_seq = seq;
	    }
	  else if (DB_VALUE_TYPE (&val) == DB_TYPE_SEQUENCE)
	    {
	      DB_SET *child_seq = DB_GET_SEQUENCE (&val);
	      int seq_size = set_size (seq);
	      int flag, l = 0;
	      DB_VALUE temp;
	      int col_id, att_index_start;
	      char *buffer, *ptr;
	      TP_DOMAIN *fi_domain = NULL;

	      /* have filter or function index */
	      while (true)
		{
		  flag = 0;
		  error = set_get_element (child_seq, 0, &avalue);
		  if (error != NO_ERROR)
		    {
		      goto error;
		    }

		  if (DB_IS_NULL (&avalue) || DB_VALUE_TYPE (&avalue) != DB_TYPE_STRING)
		    {
		      error = ER_SM_INVALID_PROPERTY;
		      er_set (ER_ERROR_SEVERITY, ARG_FILE_LINE, error, 0);
		      goto error;
		    }

		  if (!intl_identifier_casecmp (DB_GET_STRING (&avalue), SM_FILTER_INDEX_ID))
		    {
		      flag = 0x01;
		    }
		  else if (!intl_identifier_casecmp (DB_GET_STRING (&avalue), SM_FUNCTION_INDEX_ID))
		    {
		      flag = 0x02;
		    }
		  else if (!intl_identifier_casecmp (DB_GET_STRING (&avalue), SM_PREFIX_INDEX_ID))
		    {
		      flag = 0x03;
		    }

		  pr_clear_value (&avalue);

		  error = set_get_element (child_seq, 1, &avalue);
		  if (error != NO_ERROR)
		    {
		      goto error;
		    }

		  if (DB_VALUE_TYPE (&avalue) != DB_TYPE_SEQUENCE)
		    {
		      error = ER_SM_INVALID_PROPERTY;
		      er_set (ER_ERROR_SEVERITY, ARG_FILE_LINE, error, 0);
		      goto error;
		    }

		  switch (flag)
		    {
		    case 0x01:
		      pred_seq = DB_GET_SEQUENCE (&avalue);
		      attr_val_p = &attrs[8].value;
		      error = set_get_element (pred_seq, 0, attr_val_p);
		      if (error != NO_ERROR)
			{
			  goto error;
			}
		      break;

		    case 0x02:
		      has_function_index = 1;
		      pred_seq = DB_GET_SEQUENCE (&avalue);

		      error = set_get_element_nocopy (pred_seq, 2, &temp);
		      if (error != NO_ERROR)
			{
			  goto error;
			}
		      col_id = db_get_int (&temp);

		      error = set_get_element_nocopy (pred_seq, 3, &temp);
		      if (error != NO_ERROR)
			{
			  goto error;
			}
		      att_index_start = db_get_int (&temp);
		      assert (col_id <= att_index_start);

		      att_cnt = att_index_start + 1;

		      /* key_count */
		      db_make_int (&attrs[3].value, att_cnt);

		      subset_p = catcls_allocate_or_value (att_cnt);
		      if (subset_p == NULL)
			{
			  error = ER_OUT_OF_VIRTUAL_MEMORY;
			  goto error;
			}

		      attrs[4].sub.value = subset_p;
		      attrs[4].sub.count = att_cnt;

		      /* key_attrs */
		      e = 1;
		      for (k = 0; k < att_cnt; k++)	/* for each [attrID, asc_desc]+ */
			{
			  error = catcls_expand_or_value_by_def (&subset_p[k], &ct_Indexkey);
			  if (error != NO_ERROR)
			    {
			      goto error;
			    }

			  key_attrs = subset_p[k].sub.value;

			  if (k != col_id)
			    {
			      /* key_attr_id */
			      attr_val_p = &key_attrs[1].value;
			      error = set_get_element (key_seq_p, e++, attr_val_p);
			      if (error != NO_ERROR)
				{
				  goto error;
				}

			      /* key_order */
			      db_make_int (&key_attrs[2].value, k);

			      /* asc_desc */
			      attr_val_p = &key_attrs[3].value;
			      error = set_get_element (key_seq_p, e++, attr_val_p);
			      if (error != NO_ERROR)
				{
				  goto error;
				}

			      /* function name */
			      db_make_null (&key_attrs[5].value);
			    }
			  else
			    {
			      /* key_attr_id */
			      db_make_null (&key_attrs[1].value);

			      /* key_order */
			      db_make_int (&key_attrs[2].value, k);

			      /* asc_desc */
			      error = set_get_element_nocopy (pred_seq, 4, &temp);
			      if (error != NO_ERROR)
				{
				  goto error;
				}

			      buffer = DB_GET_STRING (&temp);
			      ptr = buffer;
			      ptr = or_unpack_domain (ptr, &fi_domain, NULL);

			      db_make_int (&key_attrs[3].value, fi_domain->is_desc);
			      tp_domain_free (fi_domain);

			      /* function name */
			      attr_val_p = &key_attrs[5].value;
			      error = set_get_element (pred_seq, 0, attr_val_p);
			      if (error != NO_ERROR)
				{
				  goto error;
				}
			    }

			  /* prefix_length */
			  db_make_int (&key_attrs[4].value, -1);
			}

		      break;

		    case 0x03:
		      pvalue = db_value_copy (&avalue);
		      prefix_seq = DB_GET_SEQUENCE (pvalue);
		      break;

		    default:
		      break;
		    }

		  pr_clear_value (&avalue);

		  l++;
		  if (l >= seq_size)
		    {
		      break;
		    }

		  pr_clear_value (&val);
		  if (set_get_element (seq, l, &val) != NO_ERROR)
		    {
		      error = ER_FAILED;
		      goto error;
		    }
		  if (DB_VALUE_TYPE (&val) != DB_TYPE_SEQUENCE)
		    {
		      error = ER_FAILED;
		      goto error;
		    }

		  child_seq = DB_GET_SEQUENCE (&val);
		}
	    }
	  else
	    {
	      error = ER_SM_INVALID_PROPERTY;
	      er_set (ER_ERROR_SEVERITY, ARG_FILE_LINE, error, 0);
	      goto error;
	    }
	  pr_clear_value (&val);
	}

      /* key_count */
      if (has_function_index == 0)
	{
	  db_make_int (&attrs[3].value, att_cnt);

	  subset_p = catcls_allocate_or_value (att_cnt);
	  if (subset_p == NULL)
	    {
	      error = ER_OUT_OF_VIRTUAL_MEMORY;
	      goto error;
	    }

	  attrs[4].sub.value = subset_p;
	  attrs[4].sub.count = att_cnt;

	  /* key_attrs */
	  e = 1;
	  for (k = 0; k < att_cnt; k++)	/* for each [attrID, asc_desc]+ */
	    {
	      error = catcls_expand_or_value_by_def (&subset_p[k], &ct_Indexkey);
	      if (error != NO_ERROR)
		{
		  goto error;
		}

	      key_attrs = subset_p[k].sub.value;

	      /* key_attr_id */
	      attr_val_p = &key_attrs[1].value;
	      error = set_get_element (key_seq_p, e++, attr_val_p);
	      if (error != NO_ERROR)
		{
		  goto error;
		}

	      /* key_order */
	      db_make_int (&key_attrs[2].value, k);

	      /* asc_desc */
	      attr_val_p = &key_attrs[3].value;
	      error = set_get_element (key_seq_p, e++, attr_val_p);
	      if (error != NO_ERROR)
		{
		  goto error;
		}

	      /* prefix_length */
	      db_make_int (&key_attrs[4].value, -1);

	      /* function name */
	      db_make_null (&key_attrs[5].value);
	    }
	}

      if (prefix_seq)
	{
	  for (k = 0; k < att_cnt; k++)
	    {
	      key_attrs = subset_p[k].sub.value;
	      attr_val_p = &key_attrs[4].value;

	      error = set_get_element (prefix_seq, k, attr_val_p);
	      if (error != NO_ERROR)
		{
		  goto error;
		}
	    }
	}

      pr_clear_value (&svalue);
      pr_clear_value (&keys);
      if (pvalue)
	{
	  pr_free_ext_value (pvalue);
	  pvalue = NULL;
	}

      /* is_reverse */
      db_make_int (&attrs[5].value, is_reverse);

      /* is_primary_key */
      db_make_int (&attrs[6].value, is_primary_key);

      /* is_foreign_key */
      db_make_int (&attrs[7].value, is_foreign_key);

      /* have_function */
      db_make_int (&attrs[9].value, has_function_index);
    }

  return NO_ERROR;

error:

  pr_clear_value (&keys);
  pr_clear_value (&svalue);
  pr_clear_value (&val);
  pr_clear_value (&avalue);
  if (pvalue)
    {
      pr_free_ext_value (pvalue);
    }
  return error;
}

/*
 * catcls_get_subset () -
 *   return:
 *   buf(in):
 *   expected_size(in):
 *   value(in):
 *   reader(in):
 */
static int
catcls_get_subset (THREAD_ENTRY * thread_p, OR_BUF * buf_p, int expected_size, OR_VALUE * value_p, CREADER reader)
{
  OR_VALUE *subset_p;
  int count, i;
  int error = NO_ERROR;

  if (expected_size == 0)
    {
      value_p->sub.count = 0;
      return NO_ERROR;
    }

  count = or_skip_set_header (buf_p);
  subset_p = catcls_allocate_or_value (count);
  if (subset_p == NULL)
    {
      return ER_OUT_OF_VIRTUAL_MEMORY;
    }

  value_p->sub.value = subset_p;
  value_p->sub.count = count;

  for (i = 0; i < count; i++)
    {
      error = (*reader) (thread_p, buf_p, &subset_p[i]);
      if (error != NO_ERROR)
	{
	  return error;
	}
    }

  return NO_ERROR;
}

/*
 * catcls_get_object_set () -
 *   return:
 *   buf(in):
 *   expected_size(in):
 *   value(in):
 */
static int
catcls_get_object_set (THREAD_ENTRY * thread_p, OR_BUF * buf_p, int expected_size, OR_VALUE * value_p)
{
  DB_SET *oid_set_p = NULL;
  DB_VALUE oid_val;
  int count, i;
  int error = NO_ERROR;

  if (expected_size == 0)
    {
      return NO_ERROR;
    }

  count = or_skip_set_header (buf_p);
  oid_set_p = set_create_sequence (count);
  if (oid_set_p == NULL)
    {
      assert (er_errid () != NO_ERROR);
      error = er_errid ();
      goto error;
    }

  for (i = 0; i < count; i++)
    {
      (*(tp_Object.data_readval)) (buf_p, &oid_val, NULL, -1, true, NULL, 0);

      error = catcls_convert_class_oid_to_oid (thread_p, &oid_val);
      if (error != NO_ERROR)
	{
	  ASSERT_ERROR ();
	  goto error;
	}

      error = set_put_element (oid_set_p, i, &oid_val);
      if (error != NO_ERROR)
	{
	  goto error;
	}
    }

  db_make_sequence (&value_p->value, oid_set_p);
  return NO_ERROR;

error:

  if (oid_set_p)
    {
      set_free (oid_set_p);
    }

  return error;
}

/*
 * catcls_get_property_set () -
 *   return:
 *   buf(in):
 *   expected_size(in):
 *   value(in):
 */
static int
catcls_get_property_set (THREAD_ENTRY * thread_p, OR_BUF * buf_p, int expected_size, OR_VALUE * value_p)
{
  DB_VALUE prop_val;
  DB_SEQ *prop_seq_p = NULL;
  int n_size = 0;
  CATCLS_PROPERTY property_vars[SM_PROPERTY_NUM_INDEX_FAMILY] = {
    {SM_PROPERTY_PRIMARY_KEY, NULL, 0, true, false, true, false},
    {SM_PROPERTY_UNIQUE, NULL, 0, true, false, false, false},
    {SM_PROPERTY_REVERSE_UNIQUE, NULL, 0, true, true, false, false},
    {SM_PROPERTY_INDEX, NULL, 0, false, false, false, false},
    {SM_PROPERTY_REVERSE_INDEX, NULL, 0, false, true, false, false},
    {SM_PROPERTY_FOREIGN_KEY, NULL, 0, false, false, false, true},
  };

  DB_VALUE vals[SM_PROPERTY_NUM_INDEX_FAMILY];
  OR_VALUE *subset_p = NULL;
  int error = NO_ERROR;
  int i, idx;

  if (expected_size == 0)
    {
      value_p->sub.count = 0;
      return NO_ERROR;
    }

  db_value_put_null (&prop_val);
  for (i = 0; i < SM_PROPERTY_NUM_INDEX_FAMILY; i++)
    {
      db_value_put_null (&vals[i]);
    }

  (*(tp_Sequence.data_readval)) (buf_p, &prop_val, NULL, expected_size, true, NULL, 0);
  prop_seq_p = DB_GET_SEQUENCE (&prop_val);

  for (i = 0; i < SM_PROPERTY_NUM_INDEX_FAMILY; i++)
    {
      if (prop_seq_p != NULL && (classobj_get_prop (prop_seq_p, property_vars[i].name, &vals[i]) > 0))
	{

	  if (DB_VALUE_TYPE (&vals[i]) == DB_TYPE_SEQUENCE)
	    {
	      property_vars[i].seq = DB_GET_SEQUENCE (&vals[i]);
	    }

	  if (property_vars[i].seq != NULL)
	    {
	      property_vars[i].size = set_size (property_vars[i].seq) / 2;
	      n_size += property_vars[i].size;
	    }
	}
    }

  if (n_size > 0)
    {
      subset_p = catcls_allocate_or_value (n_size);
      if (subset_p == NULL)
	{
	  error = ER_OUT_OF_VIRTUAL_MEMORY;
	  goto error;
	}

      value_p->sub.value = subset_p;
      value_p->sub.count = n_size;
    }
  else
    {
      value_p->sub.value = NULL;
      value_p->sub.count = 0;
    }

  idx = 0;
  for (i = 0; i < SM_PROPERTY_NUM_INDEX_FAMILY; i++)
    {
      if (property_vars[i].seq != NULL)
	{
	  error =
	    catcls_get_or_value_from_indexes (property_vars[i].seq, &subset_p[idx], property_vars[i].is_unique,
					      property_vars[i].is_reverse, property_vars[i].is_primary_key,
					      property_vars[i].is_foreign_key);
	  if (error != NO_ERROR)
	    {
	      goto error;
	    }
	}

      idx += property_vars[i].size;
    }

  error = catcls_convert_attr_id_to_name (thread_p, buf_p, value_p);
  if (error != NO_ERROR)
    {
      goto error;
    }

  pr_clear_value (&prop_val);
  for (i = 0; i < SM_PROPERTY_NUM_INDEX_FAMILY; i++)
    {
      pr_clear_value (&vals[i]);
    }

  return NO_ERROR;

error:
  pr_clear_value (&prop_val);
  for (i = 0; i < SM_PROPERTY_NUM_INDEX_FAMILY; i++)
    {
      pr_clear_value (&vals[i]);
    }

  return error;
}

/*
 * catcls_reorder_attributes_by_repr () -
 *   return:
 *   value(in):
 */
static int
catcls_reorder_attributes_by_repr (THREAD_ENTRY * thread_p, OR_VALUE * value_p)
{
  OR_VALUE *attrs, *var_attrs;
  int n_attrs;
  DISK_ATTR *fixed_p, *variable_p;
  int n_fixed, n_variable;
  DISK_REPR *repr_p = NULL;
  REPR_ID repr_id;
  OID *class_oid_p;
  int i, j;
  int error = NO_ERROR;

  class_oid_p = &value_p->id.classoid;
  error = catalog_get_last_representation_id (thread_p, class_oid_p, &repr_id);
  if (error != NO_ERROR)
    {
      goto error;
    }
  else
    {
      repr_p = catalog_get_representation (thread_p, class_oid_p, repr_id, NULL);
      if (repr_p == NULL)
	{
	  assert (er_errid () != NO_ERROR);
	  error = er_errid ();
	  goto error;
	}
    }

  fixed_p = repr_p->fixed;
  n_fixed = repr_p->n_fixed;
  variable_p = repr_p->variable;
  n_variable = repr_p->n_variable;

  attrs = value_p->sub.value;
  n_attrs = n_fixed + n_variable;

  for (i = 0; i < n_fixed; i++)
    {
      for (j = i; j < n_attrs; j++)
	{
	  if (fixed_p[i].id == attrs[j].id.attrid)
	    {
	      if (i != j)
		{		/* need to exchange */
		  EXCHANGE_OR_VALUE (attrs[i], attrs[j]);
		}
	      break;
	    }
	}
    }

  var_attrs = &attrs[n_fixed];
  for (i = 0; i < n_variable; i++)
    {
      for (j = i; j < n_variable; j++)
	{
	  if (variable_p[i].id == var_attrs[j].id.attrid)
	    {
	      if (i != j)
		{		/* need to exchange */
		  EXCHANGE_OR_VALUE (var_attrs[i], var_attrs[j]);
		}
	      break;
	    }
	}
    }
  catalog_free_representation_and_init (repr_p);

  return NO_ERROR;

error:

  if (repr_p)
    {
      catalog_free_representation_and_init (repr_p);
    }

  return error;
}

/*
 * catcls_expand_or_value_by_repr () -
 *   return:
 *   value(in):
 *   class_oid(in):
 *   rep(in):
 */
static int
catcls_expand_or_value_by_repr (OR_VALUE * value_p, OID * class_oid_p, DISK_REPR * repr_p)
{
  OR_VALUE *attrs, *var_attrs;
  int n_attrs;
  DISK_ATTR *fixed_p, *variable_p;
  int n_fixed, n_variable;
  int i;
  int error = NO_ERROR;

  fixed_p = repr_p->fixed;
  n_fixed = repr_p->n_fixed;
  variable_p = repr_p->variable;
  n_variable = repr_p->n_variable;

  n_attrs = n_fixed + n_variable;
  attrs = catcls_allocate_or_value (n_attrs);
  if (attrs == NULL)
    {
      return ER_OUT_OF_VIRTUAL_MEMORY;
    }

  value_p->sub.value = attrs;
  value_p->sub.count = n_attrs;

  COPY_OID (&value_p->id.classoid, class_oid_p);

  for (i = 0; i < n_fixed; i++)
    {
      attrs[i].id.attrid = fixed_p[i].id;
      error = db_value_domain_init (&attrs[i].value, fixed_p[i].type, DB_DEFAULT_PRECISION, DB_DEFAULT_SCALE);
      if (error != NO_ERROR)
	{
	  return error;
	}
    }

  var_attrs = &attrs[n_fixed];
  for (i = 0; i < n_variable; i++)
    {
      var_attrs[i].id.attrid = variable_p[i].id;
      error = db_value_domain_init (&var_attrs[i].value, variable_p[i].type, DB_DEFAULT_PRECISION, DB_DEFAULT_SCALE);
      if (error != NO_ERROR)
	{
	  return error;
	}
    }

  return NO_ERROR;
}

/*
 * catcls_expand_or_value_by_subset () -
 *   return:
 *   value(in):
 */
static int
catcls_expand_or_value_by_subset (THREAD_ENTRY * thread_p, OR_VALUE * value_p)
{
  DB_SET *set_p;
  int size, i;
  DB_VALUE element;
  OID *oid_p, class_oid;
  OR_VALUE *subset_p;
  SCAN_CODE scan_code;
  int err = NO_ERROR;

  if (!pr_is_set_type (DB_VALUE_TYPE (&value_p->value)))
    {
      return NO_ERROR;
    }

  set_p = DB_GET_SET (&value_p->value);
  size = set_size (set_p);
  if (size > 0)
    {
      set_get_element_nocopy (set_p, 0, &element);
      if (DB_VALUE_TYPE (&element) == DB_TYPE_OID)
	{
	  oid_p = DB_GET_OID (&element);

	  scan_code = heap_get_class_oid (thread_p, oid_p, &class_oid);
	  if (er_errid () == ER_HEAP_UNKNOWN_OBJECT)
	    {
	      /* Currently, we have reached here the situation where an instance has already been removed by the same
	       * transaction. One example is when dropping a partition. The instances corresponding the partitions will 
	       * first be removed, which implies that the class OID can no longer be found and will be set to NULL. */
	      er_clear ();
	    }
	  else if (scan_code == S_ERROR)
	    {
	      ASSERT_ERROR_AND_SET (err);
	    }

	  if (!OID_EQ (&class_oid, &ct_Class.cc_classoid) && !OID_ISNULL (&class_oid))
	    {
	      subset_p = catcls_allocate_or_value (size);
	      if (subset_p != NULL)
		{
		  value_p->sub.value = subset_p;
		  value_p->sub.count = size;

		  for (i = 0; i < size; i++)
		    {
		      COPY_OID (&((subset_p[i]).id.classoid), &class_oid);
		    }
		}
	    }
	}
    }

  return err;
}

/*
 * catcls_put_or_value_into_buffer () -
 *   return:
 *   value(in):
 *   chn(in):
 *   buf(in):
 *   class_oid(in):
 *   rep(in):
 */
static int
catcls_put_or_value_into_buffer (OR_VALUE * value_p, int chn, OR_BUF * buf_p, OID * class_oid_p, DISK_REPR * repr_p)
{
  OR_VALUE *attrs, *var_attrs;
  int n_attrs;
  DISK_ATTR *fixed_p, *variable_p;
  int n_fixed, n_variable;
  DB_TYPE data_type;
  unsigned int repr_id_bits;
  char *bound_bits = NULL;
  int bound_size;
  char *offset_p, *start_p;
  int i, pad, offset, header_size;
  int error = NO_ERROR;

  fixed_p = repr_p->fixed;
  n_fixed = repr_p->n_fixed;
  variable_p = repr_p->variable;
  n_variable = repr_p->n_variable;

  attrs = value_p->sub.value;
  n_attrs = n_fixed + n_variable;

  bound_size = OR_BOUND_BIT_BYTES (n_fixed);
  bound_bits = (char *) malloc (bound_size);
  if (bound_bits == NULL)
    {
      error = ER_OUT_OF_VIRTUAL_MEMORY;
      er_set (ER_ERROR_SEVERITY, ARG_FILE_LINE, error, 1, (size_t) bound_size);
      goto error;
    }
  memset (bound_bits, 0, bound_size);

  /* header */

  repr_id_bits = repr_p->id;
  if (n_fixed)
    {
      repr_id_bits |= OR_BOUND_BIT_FLAG;
    }

  OR_SET_VAR_OFFSET_SIZE (repr_id_bits, BIG_VAR_OFFSET_SIZE);	/* 4byte */

  repr_id_bits |= (OR_MVCC_FLAG_VALID_INSID << OR_MVCC_FLAG_SHIFT_BITS);
  or_put_int (buf_p, repr_id_bits);
  or_put_int (buf_p, chn);	/* CHN */
  or_put_bigint (buf_p, MVCCID_NULL);	/* MVCC insert id */
  header_size = OR_MVCC_INSERT_HEADER_SIZE;

  /* offset table */
  offset_p = buf_p->ptr;
  or_advance (buf_p, OR_VAR_TABLE_SIZE (n_variable));

  /* fixed */
  start_p = buf_p->ptr;
  for (i = 0; i < n_fixed; i++)
    {
      data_type = fixed_p[i].type;

      if (DB_IS_NULL (&attrs[i].value))
	{
	  or_advance (buf_p, (*tp_Type_id_map[data_type]).disksize);
	  OR_CLEAR_BOUND_BIT (bound_bits, i);
	}
      else
	{
	  (*((*tp_Type_id_map[data_type]).data_writeval)) (buf_p, &attrs[i].value);
	  OR_ENABLE_BOUND_BIT (bound_bits, i);
	}
    }

  pad = (int) (buf_p->ptr - start_p);
  if (pad < repr_p->fixed_length)
    {
      or_pad (buf_p, repr_p->fixed_length - pad);
    }
  else if (pad > repr_p->fixed_length)
    {
      error = ER_SM_CORRUPTED;
      er_set (ER_ERROR_SEVERITY, ARG_FILE_LINE, error, 0);
      goto error;
    }

  /* bound bits */
  if (n_fixed)
    {
      or_put_data (buf_p, bound_bits, bound_size);
    }

  /* variable */
  var_attrs = &attrs[n_fixed];
  for (i = 0; i < n_variable; i++)
    {
      /* the variable offsets are relative to end of the class record header */
      offset = (int) (buf_p->ptr - buf_p->buffer - header_size);

      data_type = variable_p[i].type;
      (*((*tp_Type_id_map[data_type]).data_writeval)) (buf_p, &var_attrs[i].value);

      OR_PUT_OFFSET (offset_p, offset);
      offset_p += BIG_VAR_OFFSET_SIZE;
    }

  /* put last offset */
  offset = (int) (buf_p->ptr - buf_p->buffer - header_size);
  OR_PUT_OFFSET (offset_p, offset);

  if (bound_bits)
    {
      free_and_init (bound_bits);
    }

  return NO_ERROR;

error:

  if (bound_bits)
    {
      free_and_init (bound_bits);
    }

  return error;
}

/*
 * catcls_get_or_value_from_buffer () -
 *   return:
 *   buf(in):
 *   value(in):
 *   rep(in):
 */
static int
catcls_get_or_value_from_buffer (THREAD_ENTRY * thread_p, OR_BUF * buf_p, OR_VALUE * value_p, DISK_REPR * repr_p)
{
  OR_VALUE *attrs, *var_attrs;
  int n_attrs;
  DISK_ATTR *fixed_p, *variable_p;
  int n_fixed, n_variable;
  DB_TYPE data_type;
  OR_VARINFO *vars = NULL;
  unsigned int repr_id_bits;
  char *bound_bits = NULL;
  int bound_bits_flag = false;
  char *start_p;
  int i, pad, size, rc;
  int error = NO_ERROR;
  char mvcc_flags;

  fixed_p = repr_p->fixed;
  n_fixed = repr_p->n_fixed;
  variable_p = repr_p->variable;
  n_variable = repr_p->n_variable;

  attrs = value_p->sub.value;
  n_attrs = n_fixed + n_variable;

  /* header */
  assert (OR_GET_OFFSET_SIZE (buf_p->ptr) == BIG_VAR_OFFSET_SIZE);

  repr_id_bits = or_mvcc_get_repid_and_flags (buf_p, &rc);
  /* get bound_bits_flag and skip other MVCC header fields */
  bound_bits_flag = repr_id_bits & OR_BOUND_BIT_FLAG;
  mvcc_flags = (char) ((repr_id_bits >> OR_MVCC_FLAG_SHIFT_BITS) & OR_MVCC_FLAG_MASK);
  repr_id_bits = repr_id_bits & OR_MVCC_REPID_MASK;

  or_advance (buf_p, OR_INT_SIZE);	/* skip  CHN */

  if (mvcc_flags & OR_MVCC_FLAG_VALID_INSID)
    {
      or_advance (buf_p, OR_MVCCID_SIZE);	/* skip INS_ID */
    }

  if (mvcc_flags & OR_MVCC_FLAG_VALID_DELID)
    {
      or_advance (buf_p, OR_MVCCID_SIZE);	/* skip DEL_ID */
    }

  if (mvcc_flags & OR_MVCC_FLAG_VALID_PREV_VERSION)
    {
      /* skip previous version lsa */
      or_advance (buf_p, OR_MVCC_PREV_VERSION_LSA_SIZE);
    }

  if (bound_bits_flag)
    {
      size = OR_BOUND_BIT_BYTES (n_fixed);
      bound_bits = (char *) malloc (size);
      if (bound_bits == NULL)
	{
	  error = ER_OUT_OF_VIRTUAL_MEMORY;
	  er_set (ER_ERROR_SEVERITY, ARG_FILE_LINE, error, 1, (size_t) size);
	  goto error;
	}
      memset (bound_bits, 0, size);
    }

  /* get the offsets relative to the end of the header (beginning of variable table) */
  vars = or_get_var_table (buf_p, n_variable, catcls_unpack_allocator);
  if (vars == NULL)
    {
      error = ER_OUT_OF_VIRTUAL_MEMORY;
      er_set (ER_ERROR_SEVERITY, ARG_FILE_LINE, error, 1, n_variable * sizeof (OR_VARINFO));
      goto error;
    }

  /* fixed */
  start_p = buf_p->ptr;

  /* read bound bits before accessing fixed attributes */
  buf_p->ptr += repr_p->fixed_length;
  if (bound_bits_flag)
    {
      or_get_data (buf_p, bound_bits, OR_BOUND_BIT_BYTES (n_fixed));
    }

  buf_p->ptr = start_p;
  for (i = 0; i < n_fixed; i++)
    {
      data_type = fixed_p[i].type;

      if (bound_bits_flag && OR_GET_BOUND_BIT (bound_bits, i))
	{
	  (*((*tp_Type_id_map[data_type]).data_readval)) (buf_p, &attrs[i].value, NULL, -1, true, NULL, 0);
	}
      else
	{
	  db_value_put_null (&attrs[i].value);
	  or_advance (buf_p, (*tp_Type_id_map[data_type]).disksize);
	}
    }

  pad = (int) (buf_p->ptr - start_p);
  if (pad < repr_p->fixed_length)
    {
      or_advance (buf_p, repr_p->fixed_length - pad);
    }
  else if (pad > repr_p->fixed_length)
    {
      error = ER_SM_CORRUPTED;
      er_set (ER_ERROR_SEVERITY, ARG_FILE_LINE, error, 0);
      goto error;
    }

  /* bound bits */
  if (bound_bits_flag)
    {
      or_advance (buf_p, OR_BOUND_BIT_BYTES (n_fixed));
    }

  /* variable */
  var_attrs = &attrs[n_fixed];
  for (i = 0; i < n_variable; i++)
    {
      data_type = variable_p[i].type;
      (*((*tp_Type_id_map[data_type]).data_readval)) (buf_p, &var_attrs[i].value, NULL, vars[i].length, true, NULL, 0);
      error = catcls_expand_or_value_by_subset (thread_p, &var_attrs[i]);
      if (error != NO_ERROR)
	{
	  goto error;
	}
    }

  if (vars)
    {
      free_and_init (vars);
    }

  if (bound_bits)
    {
      free_and_init (bound_bits);
    }

  return NO_ERROR;

error:

  if (vars)
    {
      free_and_init (vars);
    }

  if (bound_bits)
    {
      free_and_init (bound_bits);
    }

  return error;
}

/*
 * catcls_put_or_value_into_record () -
 *   return:
 *   value(in):
 *   chn(in):
 *   record(in):
 *   class_oid(in):
 */
static int
catcls_put_or_value_into_record (THREAD_ENTRY * thread_p, OR_VALUE * value_p, int chn, RECDES * record_p,
				 OID * class_oid_p)
{
  OR_BUF *buf_p, repr_buffer;
  DISK_REPR *repr_p = NULL;
  REPR_ID repr_id;
  int error = NO_ERROR;

  error = catalog_get_last_representation_id (thread_p, class_oid_p, &repr_id);
  if (error != NO_ERROR)
    {
      return error;
    }
  else
    {
      repr_p = catalog_get_representation (thread_p, class_oid_p, repr_id, NULL);
      if (repr_p == NULL)
	{
	  assert (er_errid () != NO_ERROR);
	  error = er_errid ();
	  return error;
	}
    }

  buf_p = &repr_buffer;
  or_init (buf_p, record_p->data, record_p->length);

  error = catcls_put_or_value_into_buffer (value_p, chn, buf_p, class_oid_p, repr_p);
  if (error != NO_ERROR)
    {
      catalog_free_representation_and_init (repr_p);
      return error;
    }

  record_p->length = (int) (buf_p->ptr - buf_p->buffer);
  catalog_free_representation_and_init (repr_p);

  return NO_ERROR;
}

/*
 * catcls_get_or_value_from_class_record () -
 *   return:
 *   record(in):
 */
static OR_VALUE *
catcls_get_or_value_from_class_record (THREAD_ENTRY * thread_p, RECDES * record_p)
{
  OR_VALUE *value_p = NULL;
  OR_BUF *buf_p, repr_buffer;

  value_p = catcls_allocate_or_value (1);
  if (value_p == NULL)
    {
      return NULL;
    }

  assert (OR_GET_OFFSET_SIZE (record_p->data) == BIG_VAR_OFFSET_SIZE);

  buf_p = &repr_buffer;
  or_init (buf_p, record_p->data, record_p->length);

  /* class record header does not contain MVCC info */
  or_advance (buf_p, OR_NON_MVCC_HEADER_SIZE);
  if (catcls_get_or_value_from_class (thread_p, buf_p, value_p) != NO_ERROR)
    {
      catcls_free_or_value (value_p);
      return NULL;
    }

  return value_p;
}

/*
 * catcls_get_or_value_from_record () -
 *   return:
 *   record(in):
 *   class_oid(in):
 */
static OR_VALUE *
catcls_get_or_value_from_record (THREAD_ENTRY * thread_p, RECDES * record_p, OID * class_oid_p)
{
  OR_VALUE *value_p = NULL;
  OR_BUF *buf_p, repr_buffer;
  REPR_ID repr_id;
  DISK_REPR *repr_p = NULL;
  int error;

  error = catalog_get_last_representation_id (thread_p, class_oid_p, &repr_id);
  if (error != NO_ERROR)
    {
      goto error;
    }

  repr_p = catalog_get_representation (thread_p, class_oid_p, repr_id, NULL);
  if (repr_p == NULL)
    {
      assert (er_errid () != NO_ERROR);
      error = er_errid ();
      goto error;
    }

  value_p = catcls_allocate_or_value (1);
  if (value_p == NULL)
    {
      goto error;
    }

  if (catcls_expand_or_value_by_repr (value_p, class_oid_p, repr_p) != NO_ERROR)
    {
      goto error;
    }

  buf_p = &repr_buffer;
  or_init (buf_p, record_p->data, record_p->length);

  if (catcls_get_or_value_from_buffer (thread_p, buf_p, value_p, repr_p) != NO_ERROR)
    {
      goto error;
    }

  catalog_free_representation_and_init (repr_p);
  return value_p;

error:

  if (value_p)
    {
      catcls_free_or_value (value_p);
    }

  if (repr_p)
    {
      catalog_free_representation_and_init (repr_p);
    }

  return NULL;
}

/*
 * catcls_insert_subset () -
 *   return:
 *   value(in):
 *   root_oid(in):
 */
static int
catcls_insert_subset (THREAD_ENTRY * thread_p, OR_VALUE * value_p, OID * root_oid_p)
{
  OR_VALUE *subset_p;
  int n_subset;
  OID *class_oid_p, oid;
  CLS_INFO *cls_info_p = NULL;
  HFID *hfid_p;
  DB_SET *oid_set_p = NULL;
  DB_VALUE oid_val;
  int i;
  HEAP_SCANCACHE scan;
  bool is_scan_inited = false;
  int error = NO_ERROR;

  subset_p = value_p->sub.value;
  n_subset = value_p->sub.count;

  if (n_subset == 0)
    {
      return NO_ERROR;
    }

  oid_set_p = set_create_sequence (n_subset);
  if (oid_set_p == NULL)
    {
      assert (er_errid () != NO_ERROR);
      error = er_errid ();
      goto error;
    }

  class_oid_p = &subset_p[0].id.classoid;
  cls_info_p = catalog_get_class_info (thread_p, class_oid_p, NULL);
  if (cls_info_p == NULL)
    {
      assert (er_errid () != NO_ERROR);
      error = er_errid ();
      goto error;
    }

  hfid_p = &cls_info_p->ci_hfid;
  /* need to update assigned oid of each instance */
  if (heap_scancache_start_modify (thread_p, &scan, hfid_p, class_oid_p, MULTI_ROW_UPDATE, NULL) != NO_ERROR)
    {
      assert (er_errid () != NO_ERROR);
      error = er_errid ();
      goto error;
    }

  is_scan_inited = true;

  for (i = 0; i < n_subset; i++)
    {
      error = catcls_insert_instance (thread_p, &subset_p[i], &oid, root_oid_p, class_oid_p, hfid_p, &scan);
      if (error != NO_ERROR)
	{
	  goto error;
	}

      db_make_oid (&oid_val, &oid);
      error = set_put_element (oid_set_p, i, &oid_val);
      if (error != NO_ERROR)
	{
	  goto error;
	}
    }

  db_make_sequence (&value_p->value, oid_set_p);

  heap_scancache_end_modify (thread_p, &scan);
  catalog_free_class_info_and_init (cls_info_p);

  return NO_ERROR;

error:

  if (oid_set_p)
    {
      set_free (oid_set_p);
    }

  if (is_scan_inited)
    {
      heap_scancache_end_modify (thread_p, &scan);
    }

  if (cls_info_p)
    {
      catalog_free_class_info_and_init (cls_info_p);
    }

  return error;
}

/*
 * catcls_delete_subset () -
 *   return:
 *   value(in):
 */
static int
catcls_delete_subset (THREAD_ENTRY * thread_p, OR_VALUE * value_p)
{
  OR_VALUE *subset_p;
  int n_subset;
  OID *class_oid_p, *oid_p;
  CLS_INFO *cls_info_p = NULL;
  HFID *hfid_p;
  DB_SET *oid_set_p;
  DB_VALUE oid_val;
  int i;
  HEAP_SCANCACHE scan;
  bool is_scan_inited = false;
  int error = NO_ERROR;

  subset_p = value_p->sub.value;
  n_subset = value_p->sub.count;

  if (n_subset == 0)
    {
      return NO_ERROR;
    }

  oid_set_p = DB_GET_SET (&value_p->value);
  class_oid_p = &subset_p[0].id.classoid;

  cls_info_p = catalog_get_class_info (thread_p, class_oid_p, NULL);
  if (cls_info_p == NULL)
    {
      assert (er_errid () != NO_ERROR);
      error = er_errid ();
      goto error;
    }

  hfid_p = &cls_info_p->ci_hfid;
  if (heap_scancache_start_modify (thread_p, &scan, hfid_p, class_oid_p, MULTI_ROW_DELETE, NULL) != NO_ERROR)
    {
      assert (er_errid () != NO_ERROR);
      error = er_errid ();
      goto error;
    }

  is_scan_inited = true;

  for (i = 0; i < n_subset; i++)
    {
      error = set_get_element (oid_set_p, i, &oid_val);
      if (error != NO_ERROR)
	{
	  goto error;
	}

      oid_p = DB_GET_OID (&oid_val);
      error = catcls_delete_instance (thread_p, oid_p, class_oid_p, hfid_p, &scan);
      if (error != NO_ERROR)
	{
	  goto error;
	}
    }

  heap_scancache_end_modify (thread_p, &scan);
  catalog_free_class_info_and_init (cls_info_p);

  return NO_ERROR;

error:

  if (is_scan_inited)
    {
      heap_scancache_end_modify (thread_p, &scan);
    }

  if (cls_info_p)
    {
      catalog_free_class_info_and_init (cls_info_p);
    }

  return error;
}

/*
 * catcls_insert_instance () -
 *   return:
 *   value(in):
 *   oid(in):
 *   root_oid(in):
 *   class_oid(in):
 *   hfid(in):
 *   scan(in):
 */
static int
catcls_insert_instance (THREAD_ENTRY * thread_p, OR_VALUE * value_p, OID * oid_p, OID * root_oid_p, OID * class_oid_p,
			HFID * hfid_p, HEAP_SCANCACHE * scan_p)
{
  HEAP_OPERATION_CONTEXT update_context;
  RECDES record;
  OR_VALUE *attrs;
  OR_VALUE *subset_p, *attr_p;
  int i, j, k;
  bool is_lock_inited = false;
  int error = NO_ERROR;

  record.data = NULL;

  if (heap_assign_address (thread_p, hfid_p, class_oid_p, oid_p, 0) != NO_ERROR)
    {
      assert (er_errid () != NO_ERROR);
      error = er_errid ();
      goto error;
    }

  is_lock_inited = true;

  if (OID_ISNULL (root_oid_p))
    {
      COPY_OID (root_oid_p, oid_p);
    }

  for (attrs = value_p->sub.value, i = 0; i < value_p->sub.count; i++)
    {
      if (IS_SUBSET (attrs[i]))
	{
	  /* set backward oid */
	  for (subset_p = attrs[i].sub.value, j = 0; j < attrs[i].sub.count; j++)
	    {
	      /* assume that the attribute values of xxx are ordered by { class_of, xxx_name, xxx_type, from_xxx_name,
	       * ... } */

	      attr_p = subset_p[j].sub.value;
	      db_make_oid (&attr_p[0].value, oid_p);

	      if (OID_EQ (class_oid_p, &ct_Class.cc_classoid))
		{
		  /* if root node, eliminate self references */
		  for (k = 1; k < subset_p[j].sub.count; k++)
		    {
		      if (DB_VALUE_TYPE (&attr_p[k].value) == DB_TYPE_OID)
			{
			  if (OID_EQ (oid_p, DB_GET_OID (&attr_p[k].value)))
			    {
			      db_value_put_null (&attr_p[k].value);
			    }
			}
		    }
		}
	    }

	  error = catcls_insert_subset (thread_p, &attrs[i], root_oid_p);
	  if (error != NO_ERROR)
	    {
	      goto error;
	    }
	}
      else if (DB_VALUE_DOMAIN_TYPE (&attrs[i].value) == DB_TYPE_VARIABLE)
	{
	  /* set a self referenced oid */
	  db_make_oid (&attrs[i].value, root_oid_p);
	}
    }

  error = catcls_reorder_attributes_by_repr (thread_p, value_p);
  if (error != NO_ERROR)
    {
      goto error;
    }

  record.length = catcls_guess_record_length (value_p);
  record.area_size = record.length;
  record.type = REC_HOME;
  record.data = (char *) malloc (record.length);

  if (record.data == NULL)
    {
      error = ER_OUT_OF_VIRTUAL_MEMORY;
      er_set (ER_ERROR_SEVERITY, ARG_FILE_LINE, error, 1, (size_t) record.length);
      goto error;
    }

  error = catcls_put_or_value_into_record (thread_p, value_p, 0, &record, class_oid_p);
  if (error != NO_ERROR)
    {
      goto error;
    }

  /* for replication */
  if (locator_add_or_remove_index (thread_p, &record, oid_p, class_oid_p, true, SINGLE_ROW_INSERT, scan_p, false, false,
				   hfid_p, NULL) != NO_ERROR)
    {
      assert (er_errid () != NO_ERROR);
      error = er_errid ();
      goto error;
    }

  heap_create_update_context (&update_context, hfid_p, oid_p, class_oid_p, &record, scan_p,
			      UPDATE_INPLACE_CURRENT_MVCCID);
  if (heap_update_logical (thread_p, &update_context) != NO_ERROR)
    {
      error = er_errid ();
      assert (error != NO_ERROR);
      goto error;
    }

  free_and_init (record.data);

  return NO_ERROR;

error:

  if (record.data)
    {
      free_and_init (record.data);
    }

  return error;
}

/*
 * catcls_delete_instance () -
 *   return:
 *   oid(in):
 *   class_oid(in):
 *   hfid(in):
 *   scan(in):
 */
static int
catcls_delete_instance (THREAD_ENTRY * thread_p, OID * oid_p, OID * class_oid_p, HFID * hfid_p, HEAP_SCANCACHE * scan_p)
{
  HEAP_OPERATION_CONTEXT delete_context;
  RECDES record;
  OR_VALUE *value_p = NULL;
  OR_VALUE *attrs;
  int i;
#if defined(SERVER_MODE)
  bool is_lock_inited = false;
#endif /* SERVER_MODE */
  int error = NO_ERROR;

  assert (oid_p != NULL && class_oid_p != NULL && hfid_p != NULL && scan_p != NULL);
  record.data = NULL;

#if defined(SERVER_MODE)
  if (lock_object (thread_p, oid_p, class_oid_p, X_LOCK, LK_UNCOND_LOCK) != LK_GRANTED)
    {
      assert (er_errid () != NO_ERROR);
      error = er_errid ();
      goto error;
    }
  is_lock_inited = true;
#endif /* SERVER_MODE */

  if (heap_get_visible_version (thread_p, oid_p, class_oid_p, &record, scan_p, COPY, NULL_CHN) != S_SUCCESS)
    {
      assert (er_errid () != NO_ERROR);
      error = er_errid ();
      goto error;
    }

  value_p = catcls_get_or_value_from_record (thread_p, &record, class_oid_p);
  if (value_p == NULL)
    {
      assert (er_errid () != NO_ERROR);
      error = er_errid ();
      goto error;
    }

  for (attrs = value_p->sub.value, i = 0; i < value_p->sub.count; i++)
    {
      if (IS_SUBSET (attrs[i]))
	{
	  error = catcls_delete_subset (thread_p, &attrs[i]);
	  if (error != NO_ERROR)
	    {
	      goto error;
	    }
	}
    }

  /* for replication */
  if (locator_add_or_remove_index (thread_p, &record, oid_p, class_oid_p, false, SINGLE_ROW_DELETE, scan_p, false,
				   false, hfid_p, NULL) != NO_ERROR)
    {
      assert (er_errid () != NO_ERROR);
      error = er_errid ();
      goto error;
    }

  /* build operation context */
  heap_create_delete_context (&delete_context, hfid_p, oid_p, class_oid_p, scan_p);

  /* delete */
  if (heap_delete_logical (thread_p, &delete_context) != NO_ERROR)
    {
      assert (er_errid () != NO_ERROR);
      error = er_errid ();
      goto error;
    }

  catcls_free_or_value (value_p);

  return NO_ERROR;

error:

  if (value_p)
    {
      catcls_free_or_value (value_p);
    }

  return error;
}

/*
 * catcls_update_instance () -
 *   return:
 *   value(in):
 *   oid(in):
 *   class_oid(in):
 *   hfid(in):
 *   scan(in):
 *   force_in_place(in): UPDATE_INPLACE style
 */
static int
catcls_update_instance (THREAD_ENTRY * thread_p, OR_VALUE * value_p, OID * oid_p, OID * class_oid_p, HFID * hfid_p,
			HEAP_SCANCACHE * scan_p, UPDATE_INPLACE_STYLE force_in_place)
{
  RECDES record, old_record;
  OR_VALUE *old_value_p = NULL;
  OR_VALUE *attrs, *old_attrs;
  OR_VALUE *subset_p, *attr_p;
  int old_chn;
  bool uflag = false;
  int i, j, k;
  int error = NO_ERROR;

  record.data = NULL;
  old_record.data = NULL;

  if (heap_get_visible_version (thread_p, oid_p, class_oid_p, &old_record, scan_p, COPY, NULL_CHN) != S_SUCCESS)
    {
      assert (er_errid () != NO_ERROR);
      error = er_errid ();
      goto error;
    }

  old_chn = or_chn (&old_record);
  old_value_p = catcls_get_or_value_from_record (thread_p, &old_record, class_oid_p);
  if (old_value_p == NULL)
    {
      assert (er_errid () != NO_ERROR);
      error = er_errid ();
      goto error;
    }

  error = catcls_reorder_attributes_by_repr (thread_p, value_p);
  if (error != NO_ERROR)
    {
      goto error;
    }

  /* update old_value */
  for (attrs = value_p->sub.value, old_attrs = old_value_p->sub.value, i = 0; i < value_p->sub.count; i++)
    {
      if (IS_SUBSET (attrs[i]))
	{
	  /* set backward oid */
	  for (subset_p = attrs[i].sub.value, j = 0; j < attrs[i].sub.count; j++)
	    {
	      /* assume that the attribute values of xxx are ordered by { class_of, xxx_name, xxx_type, from_xxx_name,
	       * ... } */
	      attr_p = subset_p[j].sub.value;
	      db_make_oid (&attr_p[0].value, oid_p);

	      if (OID_EQ (class_oid_p, &ct_Class.cc_classoid))
		{
		  /* if root node, eliminate self references */
		  for (k = 1; k < subset_p[j].sub.count; k++)
		    {
		      if (DB_VALUE_TYPE (&attr_p[k].value) == DB_TYPE_OID)
			{
			  if (OID_EQ (oid_p, DB_GET_OID (&attr_p[k].value)))
			    {
			      db_value_put_null (&attr_p[k].value);
			    }
			}
		    }
		}
	    }

	  error = catcls_update_subset (thread_p, &attrs[i], &old_attrs[i], &uflag, force_in_place);
	  if (error != NO_ERROR)
	    {
	      goto error;
	    }
	}
      else
	{
	  if (tp_value_compare (&old_attrs[i].value, &attrs[i].value, 1, 1) != DB_EQ)
	    {
	      uflag = true;
	    }
	}
    }

  if (uflag == true)
    {
      HEAP_OPERATION_CONTEXT update_context;

      record.length = catcls_guess_record_length (value_p);
      record.area_size = record.length;
      record.type = REC_HOME;
      record.data = (char *) malloc (record.length);

      if (record.data == NULL)
	{
	  error = ER_OUT_OF_VIRTUAL_MEMORY;
	  er_set (ER_ERROR_SEVERITY, ARG_FILE_LINE, error, 1, (size_t) record.length);
	  goto error;
	}

      error = catcls_put_or_value_into_record (thread_p, value_p, old_chn + 1, &record, class_oid_p);
      if (error != NO_ERROR)
	{
	  goto error;
	}

      /* give up setting updated attr info */
      if (locator_update_index (thread_p, &record, &old_record, NULL, 0, oid_p, class_oid_p, SINGLE_ROW_UPDATE,
				scan_p, NULL) != NO_ERROR)
	{
	  assert (er_errid () != NO_ERROR);
	  error = er_errid ();
	  goto error;
	}

      /* update in place */
      heap_create_update_context (&update_context, hfid_p, oid_p, class_oid_p, &record, scan_p, force_in_place);
      if (heap_update_logical (thread_p, &update_context) != NO_ERROR)
	{
	  assert (er_errid () != NO_ERROR);
	  error = er_errid ();
	  goto error;
	}

      free_and_init (record.data);
    }

  catcls_free_or_value (old_value_p);

  return NO_ERROR;

error:

  if (record.data)
    {
      free_and_init (record.data);
    }

  if (old_value_p)
    {
      catcls_free_or_value (old_value_p);
    }

  return error;
}

/*
 * catcls_insert_catalog_classes () -
 *   return:
 *   record(in):
 */
int
catcls_insert_catalog_classes (THREAD_ENTRY * thread_p, RECDES * record_p)
{
  OR_VALUE *value_p = NULL;
  OID oid, *class_oid_p;
  OID root_oid = { NULL_PAGEID, NULL_SLOTID, NULL_VOLID };
  CLS_INFO *cls_info_p = NULL;
  HFID *hfid_p;
  HEAP_SCANCACHE scan;
  bool is_scan_inited = false;

  value_p = catcls_get_or_value_from_class_record (thread_p, record_p);
  if (value_p == NULL)
    {
      goto error;
    }

  class_oid_p = &ct_Class.cc_classoid;
  cls_info_p = catalog_get_class_info (thread_p, class_oid_p, NULL);
  if (cls_info_p == NULL)
    {
      goto error;
    }

  hfid_p = &cls_info_p->ci_hfid;
  if (heap_scancache_start_modify (thread_p, &scan, hfid_p, class_oid_p, SINGLE_ROW_UPDATE, NULL) != NO_ERROR)
    {
      goto error;
    }

  is_scan_inited = true;

  if (catcls_insert_instance (thread_p, value_p, &oid, &root_oid, class_oid_p, hfid_p, &scan) != NO_ERROR)
    {
      goto error;
    }

  heap_scancache_end_modify (thread_p, &scan);
  catalog_free_class_info_and_init (cls_info_p);
  catcls_free_or_value (value_p);

  return NO_ERROR;

error:

  if (is_scan_inited)
    {
      heap_scancache_end_modify (thread_p, &scan);
    }

  if (cls_info_p)
    {
      catalog_free_class_info_and_init (cls_info_p);
    }

  if (value_p)
    {
      catcls_free_or_value (value_p);
    }

  return ER_FAILED;
}

/*
 * catcls_delete_catalog_classes () -
 *   return:
 *   name(in):
 *   class_oid(in):
 */
int
catcls_delete_catalog_classes (THREAD_ENTRY * thread_p, const char *name_p, OID * class_oid_p)
{
  OID oid, *ct_class_oid_p;
  CLS_INFO *cls_info_p = NULL;
  HFID *hfid_p;
  HEAP_SCANCACHE scan;
  bool is_scan_inited = false;

  if (catcls_find_oid_by_class_name (thread_p, name_p, &oid) != NO_ERROR)
    {
      goto error;
    }

  if (OID_ISNULL (&oid))
    {
      er_set (ER_ERROR_SEVERITY, ARG_FILE_LINE, ER_LC_UNKNOWN_CLASSNAME, 1, name_p);
      goto error;
    }

  ct_class_oid_p = &ct_Class.cc_classoid;
  cls_info_p = catalog_get_class_info (thread_p, ct_class_oid_p, NULL);
  if (cls_info_p == NULL)
    {
      goto error;
    }

  hfid_p = &cls_info_p->ci_hfid;
  /* in MVCC, do not physically remove the row */
  if (heap_scancache_start_modify (thread_p, &scan, hfid_p, ct_class_oid_p, SINGLE_ROW_DELETE, NULL) != NO_ERROR)
    {
      goto error;
    }

  is_scan_inited = true;

  if (catcls_delete_instance (thread_p, &oid, ct_class_oid_p, hfid_p, &scan) != NO_ERROR)
    {
      goto error;
    }

  if (csect_enter (thread_p, CSECT_CT_OID_TABLE, INF_WAIT) != NO_ERROR)
    {
      goto error;
    }

  if (catcls_remove_entry (thread_p, class_oid_p) != NO_ERROR)
    {
      csect_exit (thread_p, CSECT_CT_OID_TABLE);
      goto error;
    }

  csect_exit (thread_p, CSECT_CT_OID_TABLE);

  heap_scancache_end_modify (thread_p, &scan);
  catalog_free_class_info_and_init (cls_info_p);

  return NO_ERROR;

error:

  if (is_scan_inited)
    {
      heap_scancache_end_modify (thread_p, &scan);
    }

  if (cls_info_p)
    {
      catalog_free_class_info_and_init (cls_info_p);
    }

  return ER_FAILED;
}

/*
 * catcls_update_catalog_classes () -
 *   return:
 *   name(in):
 *   record(in):
 *   class_oid_p(in): class OID
 *   force_in_place(in): if UPDATE_INPLACE_NONE then the 'in place' will not be forced
 *			 and the update style will be decided in this function.
 *			 Otherwise the update of the instance will be made in
 *			 place and according to provided style.
 */
int
catcls_update_catalog_classes (THREAD_ENTRY * thread_p, const char *name_p, RECDES * record_p, OID * class_oid_p,
			       UPDATE_INPLACE_STYLE force_in_place)
{
  OR_VALUE *value_p = NULL;
  OID oid, *catalog_class_oid_p;
  CLS_INFO *cls_info_p = NULL;
  HFID *hfid_p;
  HEAP_SCANCACHE scan;
  bool is_scan_inited = false;

  if (catcls_find_oid_by_class_name (thread_p, name_p, &oid) != NO_ERROR)
    {
      goto error;
    }

  if (OID_ISNULL (&oid))
    {
      return (catcls_insert_catalog_classes (thread_p, record_p));
    }

  value_p = catcls_get_or_value_from_class_record (thread_p, record_p);
  if (value_p == NULL)
    {
      goto error;
    }

  catalog_class_oid_p = &ct_Class.cc_classoid;
  cls_info_p = catalog_get_class_info (thread_p, catalog_class_oid_p, NULL);
  if (cls_info_p == NULL)
    {
      goto error;
    }

  hfid_p = &cls_info_p->ci_hfid;
  if (heap_scancache_start_modify (thread_p, &scan, hfid_p, catalog_class_oid_p, SINGLE_ROW_UPDATE, NULL) != NO_ERROR)
    {
      goto error;
    }

  is_scan_inited = true;

  /* update catalog classes */
  if (catcls_update_instance (thread_p, value_p, &oid, catalog_class_oid_p, hfid_p, &scan, force_in_place) != NO_ERROR)
    {
      goto error;
    }

  heap_scancache_end_modify (thread_p, &scan);
  catalog_free_class_info_and_init (cls_info_p);
  catcls_free_or_value (value_p);

  return NO_ERROR;

error:

  if (is_scan_inited)
    {
      heap_scancache_end_modify (thread_p, &scan);
    }

  if (cls_info_p)
    {
      catalog_free_class_info_and_init (cls_info_p);
    }

  if (value_p)
    {
      catcls_free_or_value (value_p);
    }

  return ER_FAILED;
}

/*
 * catcls_compile_catalog_classes () -
 *   return:
 *   void(in):
 */
int
catcls_compile_catalog_classes (THREAD_ENTRY * thread_p)
{
  RECDES class_record;
  OID *class_oid_p, tmp_oid;
  const char *class_name_p;
  char *attr_name_p;
  CT_ATTR *atts;
  int n_atts;
  int c, a, i;
  HEAP_SCANCACHE scan;
  char *string = NULL;
  int alloced_string = 0;
  int error = NO_ERROR;

  /* check if an old version database */
  if (catcls_find_class_oid_by_class_name (thread_p, CT_CLASS_NAME, &tmp_oid) != NO_ERROR)
    {
      return ER_FAILED;
    }
  else if (OID_ISNULL (&tmp_oid))
    {
      /* no catalog classes */
      return NO_ERROR;
    }

  /* fill classoid and attribute ids for each meta catalog classes */
  for (c = 0; ct_Classes[c] != NULL; c++)
    {
      class_name_p = ct_Classes[c]->cc_name;
      class_oid_p = &ct_Classes[c]->cc_classoid;

      if (catcls_find_class_oid_by_class_name (thread_p, class_name_p, class_oid_p) != NO_ERROR)
	{
	  return ER_FAILED;
	}

      atts = ct_Classes[c]->cc_atts;
      n_atts = ct_Classes[c]->cc_n_atts;

      if (heap_scancache_quick_start_root_hfid (thread_p, &scan) != NO_ERROR)
	{
	  return ER_FAILED;
	}
      if (heap_get_class_record (thread_p, class_oid_p, &class_record, &scan, PEEK) != S_SUCCESS)
	{
	  (void) heap_scancache_end (thread_p, &scan);
	  return ER_FAILED;
	}

      for (i = 0; i < n_atts; i++)
	{
	  string = NULL;
	  alloced_string = 0;

	  error = or_get_attrname (&class_record, i, &string, &alloced_string);
	  if (error != NO_ERROR)
	    {
	      ASSERT_ERROR ();
	      return error;
	    }

	  attr_name_p = string;
	  if (attr_name_p == NULL)
	    {
	      (void) heap_scancache_end (thread_p, &scan);
	      return ER_FAILED;
	    }

	  for (a = 0; a < n_atts; a++)
	    {
	      if (strcmp (atts[a].ca_name, attr_name_p) == 0)
		{
		  atts[a].ca_id = i;

		  if (string != NULL && alloced_string == 1)
		    {
		      db_private_free_and_init (thread_p, string);
		    }

		  break;
		}
	    }

	  if (string != NULL && alloced_string == 1)
	    {
	      db_private_free_and_init (thread_p, string);
	    }
	}
      if (heap_scancache_end (thread_p, &scan) != NO_ERROR)
	{
	  return ER_FAILED;
	}
    }

  catcls_Enable = true;

  if (catcls_find_btid_of_class_name (thread_p, &catcls_Btid) != NO_ERROR)
    {
      return ER_FAILED;
    }

  if (catcls_initialize_class_oid_to_oid_hash_table (thread_p, CATCLS_OID_TABLE_SIZE) != NO_ERROR)
    {
      return ER_FAILED;
    }

  return NO_ERROR;
}

/*
 * catcls_get_server_compat_info () - get the language id, charset id and
 *				      timezone checksum stored in the 
 *				      "db_root" system table
 *   return: NO_ERROR, or error code
 *   thread_p(in)  : thread context
 *   charset_id_p(out):
 *   lang_buf(in/out): buffer language string
 *   lang_buf_size(in): size of buffer language string
 *   timezone_checksum(out): timezone_checksum
 *  Note : This function is called during server initialization, for this
 *	   reason, no locks are required on the class.
 */
int
catcls_get_server_compat_info (THREAD_ENTRY * thread_p, INTL_CODESET * charset_id_p, char *lang_buf,
			       const int lang_buf_size, char *timezone_checksum)
{
#define CHECKSUM_SIZE 32
  OID class_oid;
  OID inst_oid;
  HFID hfid;
  HEAP_CACHE_ATTRINFO attr_info;
  HEAP_SCANCACHE scan_cache;
  RECDES recdes;
  const char *class_name = "db_root";
  int charset_att_id = -1, lang_att_id = -1;
  int timezone_id = -1;
  int i;
  int error = NO_ERROR;
  bool scan_cache_inited = false;
  bool attr_info_inited = false;

  assert (charset_id_p != NULL);
  assert (lang_buf != NULL);
  assert (timezone_checksum != NULL);

  OID_SET_NULL (&class_oid);
  OID_SET_NULL (&inst_oid);

  error = catcls_find_class_oid_by_class_name (thread_p, class_name, &class_oid);
  if (error != NO_ERROR)
    {
      goto exit;
    }

  if (OID_ISNULL (&class_oid))
    {
      er_set (ER_ERROR_SEVERITY, ARG_FILE_LINE, ER_LC_UNKNOWN_CLASSNAME, 1, class_name);
      error = ER_LC_UNKNOWN_CLASSNAME;
      goto exit;
    }

  error = heap_attrinfo_start (thread_p, &class_oid, -1, NULL, &attr_info);
  if (error != NO_ERROR)
    {
      goto exit;
    }
  attr_info_inited = true;

  (void) heap_scancache_quick_start_root_hfid (thread_p, &scan_cache);
  scan_cache_inited = true;

  if (heap_get_class_record (thread_p, &class_oid, &recdes, &scan_cache, PEEK) != S_SUCCESS)
    {
      error = ER_FAILED;
      goto exit;
    }

  for (i = 0; i < attr_info.num_values; i++)
    {
      char *rec_attr_name_p, *string = NULL;
      int alloced_string = 0;
      bool set_break = false;

      error = or_get_attrname (&recdes, i, &string, &alloced_string);
      if (error != NO_ERROR)
	{
	  ASSERT_ERROR ();
	  goto exit;
	}

      rec_attr_name_p = string;
      if (rec_attr_name_p == NULL)
	{
	  error = ER_FAILED;
	  goto exit;
	}

      if (strcmp ("charset", rec_attr_name_p) == 0)
	{
	  charset_att_id = i;
	  if (lang_att_id != -1)
	    {
	      set_break = true;
	      goto clean_string;
	    }
	}

      if (strcmp ("lang", rec_attr_name_p) == 0)
	{
	  lang_att_id = i;
	  if (charset_att_id != -1)
	    {
	      set_break = true;
	      goto clean_string;
	    }
	}

      if (strcmp ("timezone_checksum", rec_attr_name_p) == 0)
	{
	  timezone_id = i;
	}

    clean_string:
      if (string != NULL && alloced_string == 1)
	{
	  db_private_free_and_init (thread_p, string);
	}

      if (set_break == true)
	{
	  break;
	}
    }

  if (charset_att_id == -1 || lang_att_id == -1 || timezone_id == -1)
    {
      er_set (ER_ERROR_SEVERITY, ARG_FILE_LINE, ER_GENERIC_ERROR, 0);
      error = ER_FAILED;
      goto exit;
    }

  (void) heap_scancache_end (thread_p, &scan_cache);
  scan_cache_inited = false;

  /* read values of the single record in heap */
  error = heap_get_hfid_from_class_oid (thread_p, &class_oid, &hfid);
  if (error != NO_ERROR || HFID_IS_NULL (&hfid))
    {
      error = ER_FAILED;
      goto exit;
    }

  error = heap_scancache_start (thread_p, &scan_cache, &hfid, NULL, true, false, NULL);
  if (error != NO_ERROR)
    {
      goto exit;
    }
  scan_cache_inited = true;

  while (heap_next (thread_p, &hfid, NULL, &inst_oid, &recdes, &scan_cache, PEEK) == S_SUCCESS)
    {
      HEAP_ATTRVALUE *heap_value = NULL;

      if (heap_attrinfo_read_dbvalues (thread_p, &inst_oid, &recdes, NULL, &attr_info) != NO_ERROR)
	{
	  error = ER_FAILED;
	  goto exit;
	}

      for (i = 0, heap_value = attr_info.values; i < attr_info.num_values; i++, heap_value++)
	{
	  if (heap_value->attrid == charset_att_id)
	    {
	      if (DB_IS_NULL (&heap_value->dbvalue))
		{
		  error = ER_FAILED;
		  er_set (ER_ERROR_SEVERITY, ARG_FILE_LINE, ER_GENERIC_ERROR, 0);
		  goto exit;
		}
	      assert (DB_VALUE_DOMAIN_TYPE (&(heap_value->dbvalue)) == DB_TYPE_INTEGER);

	      *charset_id_p = (INTL_CODESET) DB_GET_INTEGER (&heap_value->dbvalue);
	    }
	  else if (heap_value->attrid == lang_att_id)
	    {
	      char *lang_str = NULL;
	      size_t lang_str_len;

	      if (DB_IS_NULL (&heap_value->dbvalue))
		{
		  error = ER_FAILED;
		  er_set (ER_ERROR_SEVERITY, ARG_FILE_LINE, ER_GENERIC_ERROR, 0);
		  goto exit;
		}

	      assert (DB_VALUE_DOMAIN_TYPE (&(heap_value->dbvalue)) == DB_TYPE_STRING);

	      lang_str = DB_GET_STRING (&heap_value->dbvalue);
	      lang_str_len = (lang_str != NULL) ? strlen (lang_str) : 0;

	      assert (lang_str_len < lang_buf_size);
	      if (lang_str_len > 0)
		{
		  /* Copying length 0 from NULL pointer fails when DUMA is enabled. */
		  assert (lang_str != NULL);
		  assert (lang_buf_size > 0);
		  strncpy (lang_buf, lang_str, MIN (lang_str_len, lang_buf_size));
		}
	      lang_buf[MIN (lang_str_len, lang_buf_size)] = '\0';
	    }
	  else if (heap_value->attrid == timezone_id)
	    {
	      char *checksum = NULL;
	      size_t checksum_len;

	      if (DB_IS_NULL (&heap_value->dbvalue))
		{
		  error = ER_FAILED;
		  er_set (ER_ERROR_SEVERITY, ARG_FILE_LINE, ER_GENERIC_ERROR, 0);
		  goto exit;
		}

	      assert (DB_VALUE_DOMAIN_TYPE (&(heap_value->dbvalue)) == DB_TYPE_STRING);

	      checksum = DB_GET_STRING (&heap_value->dbvalue);
	      checksum_len = (checksum != NULL) ? strlen (checksum) : 0;

	      assert (checksum_len <= CHECKSUM_SIZE);
	      if (checksum_len > 0)
		{
		  /* Copying length 0 from NULL pointer fails when DUMA is enabled. */
		  assert (checksum != NULL);
		  strncpy (timezone_checksum, checksum, checksum_len);
		}
	      timezone_checksum[checksum_len] = '\0';
	    }
	}
    }

exit:
  if (scan_cache_inited == true)
    {
      (void) heap_scancache_end (thread_p, &scan_cache);
      scan_cache_inited = false;
    }
  if (attr_info_inited == true)
    {
      heap_attrinfo_end (thread_p, &attr_info);
      attr_info_inited = false;
    }

  return error;
#undef CHECKSUM_SIZE
}

/*
 * catcls_update_subset () - Update catalog class subset
 *   return:
 *   thread_p(in): thred entry
 *   value(in): new values
 *   old_value_p(in): old values 
 *   uflag(in): update necessary flag
 *   force_in_place(in): UPDATE_INPLACE style
 */
static int
catcls_update_subset (THREAD_ENTRY * thread_p, OR_VALUE * value_p, OR_VALUE * old_value_p, bool * uflag,
		      UPDATE_INPLACE_STYLE force_in_place)
{
  OR_VALUE *subset_p = NULL, *old_subset_p = NULL;
  DB_SET *oid_set_p = NULL;
  int n_subset, n_old_subset;
  int n_min_subset;
  OID *class_oid_p = NULL;
  CLS_INFO *cls_info_p = NULL;
  HFID *hfid_p = NULL;
  OID *oid_p = NULL, tmp_oid;
  DB_SET *old_oid_set_p = NULL;
  DB_VALUE oid_val;
  int i;
  HEAP_SCANCACHE scan;
  bool is_scan_inited = false;
  int error = NO_ERROR;

  old_subset_p = old_value_p->sub.value;
  n_old_subset = old_value_p->sub.count;
  if (n_old_subset < 0)
    {
      n_old_subset = 0;
    }

  subset_p = value_p->sub.value;
  n_subset = value_p->sub.count;
  if (n_subset < 0)
    {
      n_subset = 0;
    }

  if (subset_p != NULL)
    {
      class_oid_p = &subset_p[0].id.classoid;
    }
  else if (old_subset_p != NULL)
    {
      class_oid_p = &old_subset_p[0].id.classoid;
    }
  else
    {
      return NO_ERROR;
    }

  if (n_subset > 0)
    {
      /* get the OIDs set */
      if (DB_IS_NULL (&value_p->value))
	{
	  oid_set_p = set_create_sequence (n_subset);
	  if (oid_set_p == NULL)
	    {
	      error = er_errid ();
	      goto error;
	    }
	}
      else
	{
	  oid_set_p = DB_GET_SET (&value_p->value);
	}
    }

  if (n_old_subset > 0)
    {
      old_oid_set_p = DB_GET_SET (&old_value_p->value);
    }

  cls_info_p = catalog_get_class_info (thread_p, class_oid_p, NULL);
  if (cls_info_p == NULL)
    {
      error = er_errid ();
      goto error;
    }

  hfid_p = &cls_info_p->ci_hfid;
  error = heap_scancache_start_modify (thread_p, &scan, hfid_p, class_oid_p, MULTI_ROW_UPDATE, NULL);
  if (error != NO_ERROR)
    {
      goto error;
    }

  is_scan_inited = true;

  n_min_subset = (n_subset > n_old_subset) ? n_old_subset : n_subset;
  /* update components */
  for (i = 0; i < n_min_subset; i++)
    {
      error = set_get_element (old_oid_set_p, i, &oid_val);
      if (error != NO_ERROR)
	{
	  goto error;
	}

      if (DB_VALUE_TYPE (&oid_val) != DB_TYPE_OID)
	{
	  error = ER_FAILED;
	  goto error;
	}

      oid_p = DB_GET_OID (&oid_val);
      error = catcls_update_instance (thread_p, &subset_p[i], oid_p, class_oid_p, hfid_p, &scan, force_in_place);
      if (error != NO_ERROR)
	{
	  goto error;
	}

      /* oid_p remains the same, but it has to be reinserted in set; set_get_element don't let the value unchanged */
      db_make_oid (&oid_val, oid_p);
      error = set_put_element (oid_set_p, i, &oid_val);
      if (error != NO_ERROR)
	{
	  goto error;
	}
    }

  /* drop components */
  if (n_old_subset > n_subset)
    {
      for (i = n_old_subset - 1; i >= n_min_subset; i--)
	{
	  error = set_get_element (old_oid_set_p, i, &oid_val);
	  if (error != NO_ERROR)
	    {
	      goto error;
	    }

	  if (DB_VALUE_TYPE (&oid_val) != DB_TYPE_OID)
	    {
	      error = ER_FAILED;
	      goto error;
	    }

	  /* logical deletion - keep OID in sequence */
	  oid_p = DB_GET_OID (&oid_val);
	  error = catcls_delete_instance (thread_p, oid_p, class_oid_p, hfid_p, &scan);
	  if (error != NO_ERROR)
	    {
	      goto error;
	    }
	}
      *uflag = true;
    }
  /* add components */
  else if (n_old_subset < n_subset)
    {
      OID root_oid = { NULL_PAGEID, NULL_SLOTID, NULL_VOLID };
      for (i = n_min_subset, oid_p = &tmp_oid; i < n_subset; i++)
	{
	  error = catcls_insert_instance (thread_p, &subset_p[i], oid_p, &root_oid, class_oid_p, hfid_p, &scan);
	  if (error != NO_ERROR)
	    {
	      goto error;
	    }

	  db_make_oid (&oid_val, oid_p);
	  error = set_put_element (oid_set_p, i, &oid_val);
	  if (error != NO_ERROR)
	    {
	      goto error;
	    }
	}
      *uflag = true;
    }

  if (DB_IS_NULL (&value_p->value))
    {
      db_make_sequence (&value_p->value, oid_set_p);
    }

  heap_scancache_end_modify (thread_p, &scan);
  catalog_free_class_info_and_init (cls_info_p);

  return NO_ERROR;

error:
  if (oid_set_p && DB_IS_NULL (&value_p->value))
    {
      set_free (oid_set_p);
    }

  if (is_scan_inited)
    {
      heap_scancache_end_modify (thread_p, &scan);
    }

  if (cls_info_p)
    {
      catalog_free_class_info_and_init (cls_info_p);
    }

  assert (error != NO_ERROR);
  return error;
}

/*
 * catcls_get_db_collation () - get infomation on all collation in DB
 *				stored in the "_db_collation" system table
 *
 *   return: NO_ERROR, or error code
 *   thread_p(in)  : thread context
 *   db_collations(out): array of collation info
 *   coll_cnt(out): number of collations found in DB
 *
 *  Note : This function is called during server initialization, for this
 *	   reason, no locks are required on the class.
 */
int
catcls_get_db_collation (THREAD_ENTRY * thread_p, LANG_COLL_COMPAT ** db_collations, int *coll_cnt)
{
  OID class_oid;
  OID inst_oid;
  HFID hfid;
  HEAP_CACHE_ATTRINFO attr_info;
  HEAP_SCANCACHE scan_cache;
  RECDES recdes;
  const char *class_name = "_db_collation";
  int i;
  int error = NO_ERROR;
  int att_id_cnt = 0;
  int max_coll_cnt;
  int coll_id_att_id = -1, coll_name_att_id = -1, charset_id_att_id = -1, checksum_att_id = -1;
  int alloc_size;
  bool attr_info_inited = false;
  bool scan_cache_inited = false;

  assert (db_collations != NULL);
  assert (coll_cnt != NULL);

  OID_SET_NULL (&class_oid);
  OID_SET_NULL (&inst_oid);

  error = catcls_find_class_oid_by_class_name (thread_p, class_name, &class_oid);
  if (error != NO_ERROR)
    {
      goto exit;
    }

  if (OID_ISNULL (&class_oid))
    {
      er_set (ER_ERROR_SEVERITY, ARG_FILE_LINE, ER_LC_UNKNOWN_CLASSNAME, 1, class_name);
      error = ER_LC_UNKNOWN_CLASSNAME;
      goto exit;
    }

  error = heap_attrinfo_start (thread_p, &class_oid, -1, NULL, &attr_info);
  if (error != NO_ERROR)
    {
      goto exit;
    }
  attr_info_inited = true;

  (void) heap_scancache_quick_start_root_hfid (thread_p, &scan_cache);
  scan_cache_inited = true;

  if (heap_get_class_record (thread_p, &class_oid, &recdes, &scan_cache, PEEK) != S_SUCCESS)
    {
      error = ER_FAILED;
      goto exit;
    }

  for (i = 0; i < attr_info.num_values; i++)
    {
      char *rec_attr_name_p, *string = NULL;
      int alloced_string = 0;

      error = or_get_attrname (&recdes, i, &string, &alloced_string);
      if (error != NO_ERROR)
	{
	  ASSERT_ERROR ();
	  goto exit;
	}

      rec_attr_name_p = string;
      if (rec_attr_name_p == NULL)
	{
	  error = ER_FAILED;
	  goto exit;
	}

      if (strcmp (CT_DBCOLL_COLL_ID_COLUMN, rec_attr_name_p) == 0)
	{
	  coll_id_att_id = i;
	  att_id_cnt++;
	}
      else if (strcmp (CT_DBCOLL_COLL_NAME_COLUMN, rec_attr_name_p) == 0)
	{
	  coll_name_att_id = i;
	  att_id_cnt++;
	}
      else if (strcmp (CT_DBCOLL_CHARSET_ID_COLUMN, rec_attr_name_p) == 0)
	{
	  charset_id_att_id = i;
	  att_id_cnt++;
	}
      else if (strcmp (CT_DBCOLL_CHECKSUM_COLUMN, rec_attr_name_p) == 0)
	{
	  checksum_att_id = i;
	  att_id_cnt++;
	}

      if (string != NULL && alloced_string == 1)
	{
	  db_private_free_and_init (thread_p, string);
	}

      if (att_id_cnt >= 4)
	{
	  break;
	}
    }

  if (att_id_cnt != 4)
    {
      er_set (ER_ERROR_SEVERITY, ARG_FILE_LINE, ER_GENERIC_ERROR, 0);
      error = ER_FAILED;
      goto exit;
    }

  (void) heap_scancache_end (thread_p, &scan_cache);
  scan_cache_inited = false;

  /* read values of all records in heap */
  error = heap_get_hfid_from_class_oid (thread_p, &class_oid, &hfid);
  if (error != NO_ERROR || HFID_IS_NULL (&hfid))
    {
      error = ER_FAILED;
      goto exit;
    }

  error = heap_scancache_start (thread_p, &scan_cache, &hfid, NULL, true, false, NULL);
  if (error != NO_ERROR)
    {
      goto exit;
    }
  scan_cache_inited = true;

  max_coll_cnt = LANG_MAX_COLLATIONS;
  alloc_size = max_coll_cnt * sizeof (LANG_COLL_COMPAT);
  *db_collations = (LANG_COLL_COMPAT *) db_private_alloc (thread_p, alloc_size);
  if (*db_collations == NULL)
    {
      error = ER_OUT_OF_VIRTUAL_MEMORY;
      goto exit;
    }

  *coll_cnt = 0;
  while (heap_next (thread_p, &hfid, NULL, &inst_oid, &recdes, &scan_cache, PEEK) == S_SUCCESS)
    {
      HEAP_ATTRVALUE *heap_value = NULL;
      LANG_COLL_COMPAT *curr_coll;

      if (heap_attrinfo_read_dbvalues (thread_p, &inst_oid, &recdes, NULL, &attr_info) != NO_ERROR)
	{
	  error = ER_FAILED;
	  goto exit;
	}

      if (*coll_cnt >= max_coll_cnt)
	{
	  max_coll_cnt = max_coll_cnt * 2;
	  alloc_size = max_coll_cnt * sizeof (LANG_COLL_COMPAT);
	  *db_collations = (LANG_COLL_COMPAT *) db_private_realloc (thread_p, *db_collations, alloc_size);
	  if (db_collations == NULL)
	    {
	      error = ER_OUT_OF_VIRTUAL_MEMORY;
	      goto exit;
	    }
	}

      curr_coll = &((*db_collations)[(*coll_cnt)++]);
      memset (curr_coll, 0, sizeof (LANG_COLL_COMPAT));

      for (i = 0, heap_value = attr_info.values; i < attr_info.num_values; i++, heap_value++)
	{
	  if (heap_value->attrid == coll_id_att_id)
	    {
	      assert (DB_VALUE_DOMAIN_TYPE (&(heap_value->dbvalue)) == DB_TYPE_INTEGER);

	      curr_coll->coll_id = DB_GET_INTEGER (&heap_value->dbvalue);
	    }
	  else if (heap_value->attrid == coll_name_att_id)
	    {
	      char *lang_str = NULL;
	      size_t lang_str_len;

	      assert (DB_VALUE_DOMAIN_TYPE (&(heap_value->dbvalue)) == DB_TYPE_STRING);

	      lang_str = DB_GET_STRING (&heap_value->dbvalue);
	      lang_str_len = (lang_str != NULL) ? strlen (lang_str) : 0;
	      lang_str_len = MIN (lang_str_len, sizeof (curr_coll->coll_name));

	      strncpy (curr_coll->coll_name, lang_str, lang_str_len);
	      curr_coll->coll_name[lang_str_len] = '\0';
	    }
	  else if (heap_value->attrid == charset_id_att_id)
	    {
	      assert (DB_VALUE_DOMAIN_TYPE (&(heap_value->dbvalue)) == DB_TYPE_INTEGER);

	      curr_coll->codeset = (INTL_CODESET) DB_GET_INTEGER (&heap_value->dbvalue);
	    }
	  else if (heap_value->attrid == checksum_att_id)
	    {
	      char *checksum_str = NULL;
	      size_t str_len;

	      assert (DB_VALUE_DOMAIN_TYPE (&(heap_value->dbvalue)) == DB_TYPE_STRING);

	      checksum_str = DB_GET_STRING (&heap_value->dbvalue);
	      str_len = (checksum_str != NULL) ? strlen (checksum_str) : 0;

	      assert (str_len == 32);

	      strncpy (curr_coll->checksum, checksum_str, str_len);
	      curr_coll->checksum[str_len] = '\0';
	    }
	}
    }

exit:
  if (scan_cache_inited == true)
    {
      (void) heap_scancache_end (thread_p, &scan_cache);
      scan_cache_inited = false;
    }

  if (attr_info_inited == true)
    {
      heap_attrinfo_end (thread_p, &attr_info);
      attr_info_inited = false;
    }

  return error;
}

/*
 * catcls_get_apply_info_log_record_time () - get max log_record_time
 *                                            in db_ha_apply_info
 *
 *   return: NO_ERROR, or error code
 *   thread_p(in)  : thread context
 *   log_record_time(out): log_record_time
 *
 */
int
catcls_get_apply_info_log_record_time (THREAD_ENTRY * thread_p, time_t * log_record_time)
{
  OID class_oid;
  OID inst_oid;
  HFID hfid;
  HEAP_CACHE_ATTRINFO attr_info;
  HEAP_SCANCACHE scan_cache;
  RECDES recdes;
  DB_DATETIME tmp_datetime;
  time_t tmp_log_record_time = 0;
  int log_record_time_att_id = -1;
  int error = NO_ERROR;
  int i;
  bool attr_info_inited = false;
  bool scan_cache_inited = false;
  int num_record = 0;

  assert (log_record_time != NULL);
  *log_record_time = 0;

  OID_SET_NULL (&class_oid);
  OID_SET_NULL (&inst_oid);

  error = catcls_find_class_oid_by_class_name (thread_p, CT_HA_APPLY_INFO_NAME, &class_oid);
  if (error != NO_ERROR)
    {
      goto exit;
    }

  if (OID_ISNULL (&class_oid))
    {
      er_set (ER_ERROR_SEVERITY, ARG_FILE_LINE, ER_LC_UNKNOWN_CLASSNAME, 1, CT_HA_APPLY_INFO_NAME);
      error = ER_LC_UNKNOWN_CLASSNAME;
      goto exit;
    }

  error = heap_attrinfo_start (thread_p, &class_oid, -1, NULL, &attr_info);
  if (error != NO_ERROR)
    {
      goto exit;
    }
  attr_info_inited = true;

  heap_scancache_quick_start_root_hfid (thread_p, &scan_cache);
  scan_cache_inited = true;

  if (heap_get_class_record (thread_p, &class_oid, &recdes, &scan_cache, PEEK) != S_SUCCESS)
    {
      error = ER_FAILED;
      goto exit;
    }

  for (i = 0; i < attr_info.num_values; i++)
    {
      char *rec_attr_name_p, *string = NULL;
      int alloced_string = 0;

      error = or_get_attrname (&recdes, i, &string, &alloced_string);
      if (error != NO_ERROR)
	{
	  ASSERT_ERROR ();
	  goto exit;
	}

      rec_attr_name_p = string;
      if (rec_attr_name_p == NULL)
	{
	  error = ER_FAILED;
	  goto exit;
	}

      if (strcmp ("log_record_time", rec_attr_name_p) == 0)
	{
	  log_record_time_att_id = i;

	  if (string != NULL && alloced_string == 1)
	    {
	      db_private_free_and_init (thread_p, string);
	    }

	  break;
	}

      if (string != NULL && alloced_string == 1)
	{
	  db_private_free_and_init (thread_p, string);
	}
    }

  if (log_record_time_att_id == -1)
    {
      er_set (ER_ERROR_SEVERITY, ARG_FILE_LINE, ER_GENERIC_ERROR, 0);
      error = ER_FAILED;
      goto exit;
    }

  heap_scancache_end (thread_p, &scan_cache);
  scan_cache_inited = false;

  error = heap_get_hfid_from_class_oid (thread_p, &class_oid, &hfid);
  if (error != NO_ERROR || HFID_IS_NULL (&hfid))
    {
      error = ER_FAILED;
      goto exit;
    }

  error = heap_scancache_start (thread_p, &scan_cache, &hfid, NULL, true, false, NULL);
  if (error != NO_ERROR)
    {
      goto exit;
    }
  scan_cache_inited = true;

  while (heap_next (thread_p, &hfid, NULL, &inst_oid, &recdes, &scan_cache, PEEK) == S_SUCCESS)
    {
      HEAP_ATTRVALUE *heap_value = NULL;

      if (heap_attrinfo_read_dbvalues (thread_p, &inst_oid, &recdes, NULL, &attr_info) != NO_ERROR)
	{
	  error = ER_FAILED;
	  goto exit;
	}

      for (i = 0, heap_value = attr_info.values; i < attr_info.num_values; i++, heap_value++)
	{
	  if (heap_value->attrid == log_record_time_att_id)
	    {
	      tmp_log_record_time = 0;
	      if (!DB_IS_NULL (&heap_value->dbvalue))
		{
		  tmp_datetime = *(DB_GET_DATETIME (&heap_value->dbvalue));
		  tmp_datetime.time /= 1000;

		  tmp_log_record_time = db_mktime (&tmp_datetime.date, &tmp_datetime.time);
		}
	      break;
	    }
	}

      if (tmp_log_record_time > *log_record_time)
	{
	  *log_record_time = tmp_log_record_time;
	}

      num_record++;
    }

exit:
  if (scan_cache_inited == true)
    {
      (void) heap_scancache_end (thread_p, &scan_cache);
      scan_cache_inited = false;
    }

  if (attr_info_inited == true)
    {
      heap_attrinfo_end (thread_p, &attr_info);
      attr_info_inited = false;
    }

  if (error == NO_ERROR && num_record == 0)
    {
      error = ER_FAILED;
    }

  return error;
}

/*
 * catcls_find_and_set_cached_class_oid () - Used to find OID for collation
 *					     class and set the global
 *					     variable for collation class
 *					     OID.
 *
 * return	 : Error code.
 * thread_p (in) : Thread entry.
 */
int
catcls_find_and_set_cached_class_oid (THREAD_ENTRY * thread_p)
{
  OID class_oid;
  LC_FIND_CLASSNAME status;
  int i;

  /* skip OID for root class, is already set with 'boot_get_db_parm' */
  for (i = OID_CACHE_CLASS_CLASS_ID; i < OID_CACHE_SIZE; i++)
    {
      status = xlocator_find_class_oid (thread_p, oid_get_cached_class_name (i), &class_oid, NULL_LOCK);
      if (status == LC_CLASSNAME_ERROR)
	{
	  return ER_FAILED;
	}

      oid_set_cached_class_oid (i, &class_oid);
    }

  return NO_ERROR;
}

/*
 * catcls_get_or_value_from_partition () -
 *   return: error code
 *
 *   thread_p (in):
 *   buf(in):
 *   value(in):
 */
static int
catcls_get_or_value_from_partition (THREAD_ENTRY * thread_p, OR_BUF * buf_p, OR_VALUE * value_p)
{
  OR_VALUE *attrs;
  DB_VALUE *attr_val_p;
  OR_VARINFO *vars = NULL;
  int size;
  int error = NO_ERROR;

  error = catcls_expand_or_value_by_def (value_p, &ct_Partition);
  if (error != NO_ERROR)
    {
      goto error;
    }

  attrs = value_p->sub.value;

  /** variable offset **/
  size = tf_Metaclass_partition.mc_n_variable;
  vars = or_get_var_table (buf_p, size, catcls_unpack_allocator);
  if (vars == NULL)
    {
      size_t msize = size * sizeof (OR_VARINFO);

      error = ER_OUT_OF_VIRTUAL_MEMORY;
      er_set (ER_ERROR_SEVERITY, ARG_FILE_LINE, error, 1, msize);
      goto error;
    }

  /* type */
  (*(tp_Integer.data_readval)) (buf_p, &attrs[1].value, NULL, -1, true, NULL, 0);

  /* name */
  attr_val_p = &attrs[2].value;
  (*(tp_String.data_readval)) (buf_p, attr_val_p, NULL, vars[ORC_PARTITION_NAME_INDEX].length, true, NULL, 0);
  db_string_truncate (attr_val_p, DB_MAX_SPEC_LENGTH);

  /* expr */
  attr_val_p = &attrs[3].value;
  (*(tp_String.data_readval)) (buf_p, attr_val_p, NULL, vars[ORC_PARTITION_EXPR_INDEX].length, true, NULL, 0);
  assert (DB_IS_NULL (attr_val_p) || DB_GET_STRING_LENGTH (attr_val_p) <= DB_MAX_PARTITION_EXPR_LENGTH);

  /* values */
  attr_val_p = &attrs[4].value;
  error = or_get_value (buf_p, attr_val_p, NULL, vars[ORC_PARTITION_VALUES_INDEX].length, true);
  if (error != NO_ERROR)
    {
      goto error;
    }

  /* comment */
  attr_val_p = &attrs[5].value;
  (*(tp_String.data_readval)) (buf_p, attr_val_p, NULL, vars[ORC_PARTITION_COMMENT_INDEX].length, true, NULL, 0);
  db_string_truncate (attr_val_p, DB_MAX_SPEC_LENGTH);

  if (vars)
    {
      free_and_init (vars);
    }

  return NO_ERROR;

error:

  if (vars)
    {
      free_and_init (vars);
    }

  return error;
}<|MERGE_RESOLUTION|>--- conflicted
+++ resolved
@@ -39,13 +39,8 @@
 #include "object_primitive.h"
 #include "query_dump.h"
 #include "db_date.h"
-<<<<<<< HEAD
 #include "dbtype.h"
-
-=======
-#include "dbval.h"
 #include "thread.h"
->>>>>>> 6210fdce
 
 #define IS_SUBSET(value)        (value).sub.count >= 0
 
