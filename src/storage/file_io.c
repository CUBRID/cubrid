/*
 * Copyright (C) 2008 Search Solution Corporation. All rights reserved by Search Solution.
 *
 *   This program is free software; you can redistribute it and/or modify
 *   it under the terms of the GNU General Public License as published by
 *   the Free Software Foundation; either version 2 of the License, or
 *   (at your option) any later version.
 *
 *  This program is distributed in the hope that it will be useful,
 *  but WITHOUT ANY WARRANTY; without even the implied warranty of
 *  MERCHANTABILITY or FITNESS FOR A PARTICULAR PURPOSE. See the
 *  GNU General Public License for more details.
 *
 *  You should have received a copy of the GNU General Public License
 *  along with this program; if not, write to the Free Software
 *  Foundation, Inc., 51 Franklin Street, Fifth Floor, Boston, MA 02110-1301 USA
 *
 */

/*
 * file_io.c - input/output module (at server)
 */

#ident "$Id$"

#include "config.h"

#include <stdlib.h>
#include <stddef.h>
#include <stdio.h>
#include <string.h>
#include <fcntl.h>
#include <errno.h>
#include <time.h>
#include <limits.h>
#include <sys/stat.h>
#include <assert.h>
#include <md5.h>

#if defined(WINDOWS)
#include <io.h>
#include <share.h>
#else /* WINDOWS */
#include <unistd.h>
#include <sys/time.h>
#include <sys/param.h>
#include <sys/types.h>
#include <sys/uio.h>
#include <sys/vfs.h>
#endif /* WINDOWS */

#ifdef _AIX
#include <sys/statfs.h>
#endif /* _AIX */

#if defined(SOLARIS)
#include <sys/statvfs.h>
#include <netdb.h>
#endif /* SOLARIS */

#if defined(HPUX)
#include <sys/scsi.h>
#include <aio.h>
#endif /* HPUX */

#if defined(USE_AIO)
#include <aio.h>
#endif /* USE_AIO */

#include "porting.h"

#include "chartype.h"
#include "file_io.h"
#include "storage_common.h"
#include "memory_alloc.h"
#include "error_manager.h"
#include "system_parameter.h"
#include "message_catalog.h"
#include "util_func.h"
#include "perf_monitor.h"
#include "environment_variable.h"
#include "connection_error.h"
#include "release_string.h"
#include "log_impl.h"
<<<<<<< HEAD
#include "crypt_opfunc.h"
=======
#include "fault_injection.h"
#if defined (SERVER_MODE)
#include "vacuum.h"
#endif /* SERVER_MODE */
>>>>>>> 8b923ef0

#if defined(WINDOWS)
#include "wintcp.h"
#endif /* WINDOWS */

#if defined(SERVER_MODE)
#include "connection_error.h"
#include "network_interface_sr.h"
#include "job_queue.h"
#endif /* SERVER_MODE */

#if !defined (CS_MODE)
#include "double_write_buffer.h"
#include "page_buffer.h"
#include "xserver_interface.h"
#endif /* !defined (CS_MODE) */

#include "intl_support.h"
#include "tsc_timer.h"

/************************************************************************/
/* TODO: why is this in client module?                                  */
/************************************************************************/

/*
 * Message id in the set MSGCAT_SET_IO
 * in the message catalog MSGCAT_CATALOG_CUBRID (file cubrid.msg).
 */
#define MSGCAT_FILEIO_STARTS                        1
#define MSGCAT_FILEIO_BKUP_NEEDED                   2
#define MSGCAT_FILEIO_BKUP_HDR                      3
#define MSGCAT_FILEIO_BKUP_HDR_MAGICID              4
#define MSGCAT_FILEIO_BKUP_HDR_RELEASES             5
#define MSGCAT_FILEIO_BKUP_HDR_DBINFO               6
#define MSGCAT_FILEIO_BKUP_HDR_LEVEL                7
#define MSGCAT_FILEIO_BKUP_HDR_TIME                 8
#define MSGCAT_FILEIO_BKUP_FILE                     9
#define MSGCAT_FILEIO_REST_RELO_NEEDED              10
#define MSGCAT_FILEIO_REST_RELO_OPTIONS             11
#define MSGCAT_FILEIO_NEWLOCATION                   12
#define MSGCAT_FILEIO_INPUT_RANGE_ERROR             13
#define MSGCAT_FILEIO_INCORRECT_BKVOLUME            14
#define MSGCAT_FILEIO_LEVEL_MISMATCH                15
#define MSGCAT_FILEIO_MAGIC_MISMATCH                16
#define MSGCAT_FILEIO_DB_MISMATCH                   17
#define MSGCAT_FILEIO_UNIT_NUM_MISMATCH             18
#define MSGCAT_FILEIO_BACKUP_TIME_MISMATCH          19
#define MSGCAT_FILEIO_BACKUP_VINF_ERROR             20
#define MSGCAT_FILEIO_BACKUP_LABEL_INFO             21
#define MSGCAT_FILEIO_BKUP_HDR_LX_LSA               22
#define MSGCAT_FILEIO_RESTORE_FIND_REASON           23
#define MSGCAT_FILEIO_BKUP_FIND_REASON              24
#define MSGCAT_FILEIO_BKUP_PREV_BKVOL               25
#define MSGCAT_FILEIO_BKUP_NEXT_BKVOL               26
#define MSGCAT_FILEIO_BKUP_HDR_BKUP_PAGESIZE        27
#define MSGCAT_FILEIO_BKUP_HDR_ZIP_INFO             28
#define MSGCAT_FILEIO_BKUP_HDR_INC_ACTIVELOG        29

#ifdef L_cuserid
#define FILEIO_USER_NAME_SIZE L_cuserid
#else /* L_cuserid */
#define FILEIO_USER_NAME_SIZE 9
#endif /* L_cuserid */

#if defined(WINDOWS)
#define GETPID()  GetCurrentProcessId()
#else /* WINDOWS */
#define GETPID()  getpid()
#endif /* WINDOWS */

#define FILEIO_DISK_FORMAT_MODE            (O_RDWR | O_CREAT)
#define FILEIO_DISK_PROTECTION_MODE        0600
#define FILEIO_MAX_WAIT_DBTXT              300
#define FILEIO_FULL_LEVEL_EXP              32

/*
 * Define a fixed size for backup and restore input/output of the volume
 * headers.  For most modern devices multiples of 512 or 1024 are needed.
 * A size of the header data is computed in compile.
 */
#define GET_NEXT_1K_SIZE(s)             (((((s) - 1) / 1024) + 1) * 1024)
#define FILEIO_BACKUP_HEADER_IO_SIZE    GET_NEXT_1K_SIZE(sizeof(FILEIO_BACKUP_HEADER))
#define FILEIO_GET_FILE_SIZE(pagesize, npages)  \
  (((off_t)(pagesize)) * ((off_t)(npages)))

#define FILEIO_BACKUP_NO_ZIP_HEADER_VERSION        1
#define FILEIO_BACKUP_CURRENT_HEADER_VERSION       2
#define FILEIO_CHECK_FOR_INTERRUPT_INTERVAL       100

#define FILEIO_PAGE_SIZE_FULL_LEVEL (IO_PAGESIZE * FILEIO_FULL_LEVEL_EXP)
#define FILEIO_BACKUP_PAGE_OVERHEAD \
  (offsetof(FILEIO_BACKUP_PAGE, iopage) + sizeof(PAGEID))
#define FILEIO_BACKUP_DBVOLS_IO_PAGE_SIZE \
  (IO_PAGESIZE + FILEIO_BACKUP_PAGE_OVERHEAD)
#define FILEIO_BACKUP_DBVOLS_IO_PAGE_SIZE_FULL_LEVEL \
  (FILEIO_PAGE_SIZE_FULL_LEVEL + FILEIO_BACKUP_PAGE_OVERHEAD)

#define FILEIO_RESTORE_DBVOLS_IO_PAGE_SIZE(sess)  \
  ((sess)->bkup.bkuphdr->bkpagesize + FILEIO_BACKUP_PAGE_OVERHEAD)

#define FILEIO_BACKUP_FILE_HEADER_PAGE_SIZE  \
  (sizeof(FILEIO_BACKUP_FILE_HEADER) + offsetof(FILEIO_BACKUP_PAGE, iopage))

/* Set just the redundant copy of the pageid to the given page. */
#define FILEIO_SET_BACKUP_PAGE_ID_COPY(area, pageid, psize) \
  *(PAGEID *)(((char *)(area)) + \
  (offsetof(FILEIO_BACKUP_PAGE, iopage) + psize)) = pageid

/* Set the backup page pageid(s) */
#define FILEIO_SET_BACKUP_PAGE_ID(area, pageid, psize) \
  do { \
      ((FILEIO_BACKUP_PAGE *)(area))->iopageid = pageid; \
      /* set the redundant copy of the pageid, alignment is important */ \
      FILEIO_SET_BACKUP_PAGE_ID_COPY(area, pageid, psize); \
  } while (false);

/* Get the backup page primary pageid */
#define FILEIO_GET_BACKUP_PAGE_ID(area)  (((FILEIO_BACKUP_PAGE *)(area))->iopageid)

/*
 * Verify the integrity of the page just read by checking the redundant
 * copy of the pageid.  Remember that the ->iopageid_copy cannot be accessed
 * directly and must be retrieved by pointer offset.  If the two pageid's
 * do not match it is probably a corrupted page.
 */
#define FILEIO_CHECK_RESTORE_PAGE_ID(area, pagesz) \
   (((FILEIO_BACKUP_PAGE *)(area))->iopageid == \
    *(PAGEID *)(((char *)(area)) + offsetof(FILEIO_BACKUP_PAGE, iopage) + pagesz))

/* Define minimum number of pages required for a backup volume
   For now, specify at least 4 pages plus the header. */
#define FILEIO_BACKUP_MINIMUM_NUM_PAGES \
  CEIL_PTVDIV((FILEIO_BACKUP_HEADER_IO_SIZE +   \
              (FILEIO_BACKUP_DBVOLS_IO_PAGE_SIZE) * 4), IO_PAGESIZE)
#define FILEIO_BACKUP_MINIMUM_NUM_PAGES_FULL_LEVEL \
  CEIL_PTVDIV((FILEIO_BACKUP_HEADER_IO_SIZE +   \
              (FILEIO_BACKUP_DBVOLS_IO_PAGE_SIZE_FULL_LEVEL) * 4), IO_PAGESIZE)

#define FILEIO_CHECK_AND_INITIALIZE_VOLUME_HEADER_CACHE(rtn) \
  do { \
    if (fileio_Vol_info_header.volinfo == NULL \
        && fileio_initialize_volume_info_cache () < 0) \
      return (rtn); \
  } while (0)

/* Some specifications of page identifiers of backup */
#define FILEIO_BACKUP_START_PAGE_ID      (-2)
#define FILEIO_BACKUP_END_PAGE_ID        (-3)
#define FILEIO_BACKUP_FILE_START_PAGE_ID (-4)
#define FILEIO_BACKUP_FILE_END_PAGE_ID   (-5)
#define FILEIO_BACKUP_VOL_CONT_PAGE_ID   (-6)

#define FILEIO_END_OF_FILE                (1)

/* Minimum flush rate 40MB/s */
#define FILEIO_MIN_FLUSH_PAGES_PER_SEC    (41943040 / IO_PAGESIZE)
/* TODO: Growth/drop flush rate values can be tweaked. They have been set to
 * meet the needs of stressful workload. They have been set to drop slowly and
 * grow back quickly.
 * Please consider that token consumption depend on two factors:
 * 1. System IO capabilities.
 * 2. Flush thinking time.
 * If flush thinking time prevents it from consuming tokens, we might reduce
 * the numbers of token for next iterations unwillingly. A fast drop rate and
 * slow growth rate can make it impossible to recover from a "missed"
 * iteration (e.g. flush has been blocked on AIN list mutex).
 */
/* Rate of growing flush rate when tokens are consumed. */
#define FILEIO_PAGE_FLUSH_GROW_RATE            0.5
/* Rate of reducing flush rate when tokens are not consumed. */
#define FILEIO_PAGE_FLUSH_DROP_RATE	       0.1

#if defined(WINDOWS)
#define fileio_lock_file_write(fd, offset, whence, len) \
  fileio_lock_region(fd, F_TLOCK, offset, len)
#define fileio_lock_file_writew(fd, offset, whence, len) \
  fileio_lock_region(fd, F_LOCK, offset, len)
#define fileio_lock_file_read(fd, offset, whence, len) \
  fileio_lock_region(fd, F_TLOCK, offset, len)
#define fileio_lock_file_readw(fd, offset, whence, len) \
  fileio_lock_region(fd, F_LOCK, offset, len)
#define fileio_unlock_file(fd, offset, whence, len) \
  fileio_lock_region(fd, F_ULOCK, offset, len)
#else /* WINDOWS */
#define fileio_lock_file_read(fd, offset, whence, len) \
  fileio_lock_region(fd, F_SETLK, F_RDLCK, offset, whence, len)
#define fileio_lock_file_readw(fd, offset, whence, len) \
  fileio_lock_region(fd, F_SETLKW, F_RDLCK, offset, whence, len)
#define fileio_lock_file_write(fd, offset, whence, len) \
  fileio_lock_region(fd, F_SETLK, F_WRLCK, offset, whence, len)
#define fileio_lock_file_writew(fd, offset, whence, len) \
  fileio_lock_region(fd, F_SETLKW, F_WRLCK, offset, whence, len)
#define fileio_unlock_file(fd, offset, whence, len) \
  fileio_lock_region(fd, F_SETLK, F_UNLCK, offset, whence, len)
#endif /* WINDOWS */

#define FILEIO_VOLINFO_INCREMENT        32

#if !defined(SERVER_MODE)
#define pthread_mutex_init(a, b)
#define pthread_mutex_destroy(a)
#define pthread_mutex_lock(a)	0
#define pthread_mutex_unlock(a)
static int rv;
#endif

/* User input states when requesting relocation of a (backup) volume. */
typedef enum
{
  FILEIO_RELOCATION_FIRST = 0,
  FILEIO_RELOCATION_QUIT = FILEIO_RELOCATION_FIRST,
  FILEIO_RELOCATION_RETRY,
  FILEIO_RELOCATION_ALTERNATE,
  FILEIO_RELOCATION_LAST = FILEIO_RELOCATION_ALTERNATE
} FILEIO_RELOCATION_VOLUME;

typedef struct fileio_backup_file_header FILEIO_BACKUP_FILE_HEADER;
typedef struct fileio_bkvinf_entry FILEIO_BACKUP_INFO_ENTRY;
typedef struct fileio_bkvinf_queues FILEIO_BACKUP_INFO_QUEUE;
typedef struct fileio_sys_volinfo FILEIO_SYSTEM_VOLUME_INFO;
typedef struct fileio_sys_volinfo_header FILEIO_SYSTEM_VOLUME_HEADER;
typedef struct fileio_volinfo FILEIO_VOLUME_INFO;
typedef struct fileio_volinfo_header FILEIO_VOLUME_HEADER;

/* A FILE/VOLUME HEADER IN BACKUP */
struct fileio_backup_file_header
{
  INT64 nbytes;
  VOLID volid;
  short dummy1;			/* Dummy field for 8byte align */
  int dummy2;			/* Dummy field for 8byte align */
  char vlabel[PATH_MAX];
};

/* Some specifications for bkvinf data */

/* Each one of these represents a given backup volume unit */
struct fileio_bkvinf_entry
{
  int unit_num;
  char bkvol_name[PATH_MAX];
  FILEIO_BACKUP_INFO_ENTRY *link;
};

/* Master data structure to retain information about each backup level */
struct fileio_bkvinf_queues
{
  bool initialized;
  FILEIO_BACKUP_INFO_ENTRY *anchors[FILEIO_BACKUP_UNDEFINED_LEVEL];
  FILEIO_BACKUP_INFO_ENTRY *free;
};

/* Volume information structure for system volumes(volid < NULL_VOLID) */
struct fileio_sys_volinfo
{
  VOLID volid;
  int vdes;
  FILEIO_LOCKF_TYPE lockf_type;
  char vlabel[PATH_MAX];
#if defined(SERVER_MODE) && defined(WINDOWS)
  pthread_mutex_t sysvol_mutex;
#endif				/* SERVER_MODE && WINDOWS */
  FILEIO_SYSTEM_VOLUME_INFO *next;
};

/* System volume informations are linked as a list */
struct fileio_sys_volinfo_header
{
#if defined(SERVER_MODE)
  pthread_mutex_t mutex;
#endif				/* SERVER_MODE */
  int num_vols;
  FILEIO_SYSTEM_VOLUME_INFO anchor;
};

/* Volume information structure for perm/temp volumes */
struct fileio_volinfo
{
  VOLID volid;
  int vdes;
  FILEIO_LOCKF_TYPE lockf_type;
#if defined(SERVER_MODE) && defined(WINDOWS)
  pthread_mutex_t vol_mutex;	/* for fileio_read()/fileio_write() */
#endif				/* SERVER_MODE && WINDOWS */
  char vlabel[PATH_MAX];
};

typedef union fileio_apply_function_arg
{
  int vol_id;
  int vdes;
  const char *vol_label;
} APPLY_ARG;

/* Perm/temp volume informations are stored on array.
 * Direct access by volid is possible */
struct fileio_volinfo_header
{
#if defined(SERVER_MODE)
  pthread_mutex_t mutex;
#endif				/* SERVER_MODE */
  int max_perm_vols;		/* # of max. io_volinfo entries for perm. vol */
  int next_perm_volid;		/* # of used io_volinfo entries for perm. vol */
  int max_temp_vols;		/* # of max. io_volinfo entries for temp. vol */
  int next_temp_volid;		/* # of used io_volinfo entries for temp. vol */
  /* if volid of volume is equal to this value, */
  /* it is temp. volume */
  int num_volinfo_array;	/* # of io_volinfo entry chunks */
  FILEIO_VOLUME_INFO **volinfo;	/* array of pointer for io_volinfo chunks */
};

typedef bool (*VOLINFO_APPLY_FN) (THREAD_ENTRY * thread_p, FILEIO_VOLUME_INFO * vol_info_p, APPLY_ARG * arg);
typedef bool (*SYS_VOLINFO_APPLY_FN) (THREAD_ENTRY * thread_p, FILEIO_SYSTEM_VOLUME_INFO * sys_vol_info_p,
				      APPLY_ARG * arg);

static FILEIO_SYSTEM_VOLUME_HEADER fileio_Sys_vol_info_header = {
#if defined(SERVER_MODE)
  PTHREAD_MUTEX_INITIALIZER,
#endif /* SERVER_MODE */
  0,
  {
   NULL_VOLID, NULL_VOLDES, FILEIO_NOT_LOCKF, "",
#if defined(SERVER_MODE) && defined(WINDOWS)
   PTHREAD_MUTEX_INITIALIZER,
#endif /* SERVER_MODE && WINDOWS */
   NULL}
};

static FILEIO_VOLUME_HEADER fileio_Vol_info_header = {
#if defined(SERVER_MODE)
  PTHREAD_MUTEX_INITIALIZER,
#endif /* SERVER_MODE */
  0, 0, 0, LOG_MAX_DBVOLID, 0, NULL
};

/* Records information from the bkvinf file about backup volumes */
static FILEIO_BACKUP_INFO_QUEUE fileio_Backup_vol_info_data[2] =
  { {false, {NULL, NULL, NULL}, NULL}, {false, {NULL, NULL, NULL}, NULL} };

/* Flush Control */
#if !defined(HAVE_ATOMIC_BUILTINS)
static pthread_mutex_t fileio_Flushed_page_counter_mutex = PTHREAD_MUTEX_INITIALIZER;
#endif
static int fileio_Flushed_page_count = 0;

static TOKEN_BUCKET fc_Token_bucket_s;
static TOKEN_BUCKET *fc_Token_bucket = NULL;
static FLUSH_STATS fc_Stats;

#if defined(CUBRID_DEBUG)
/* Set this to get various levels of io information regarding
 * backup and restore activity.
 * 0         :: no output
 * 1         :: print names and sizes of volumes that are backed-up.
 * 2         :: dump page bitmaps after volume is restored.
 */
static int io_Bkuptrace_debug = -1;
#endif /* CUBRID_DEBUG */

#if defined(SERVER_MODE) && defined(WINDOWS)
static pthread_mutex_t *fileio_get_volume_mutex (THREAD_ENTRY * thread_p, int vdes);
#endif
static int fileio_initialize_volume_info_cache (void);
static void fileio_make_volume_lock_name (char *vol_lockname, const char *vol_fullname);
static int fileio_create (THREAD_ENTRY * thread_p, const char *db_fullname, const char *vlabel, VOLID volid,
			  bool dolock, bool dosync);
static int fileio_create_backup_volume (THREAD_ENTRY * thread_p, const char *db_fullname, const char *vlabel,
					VOLID volid, bool dolock, bool dosync, int atleast_pages);
static void fileio_dismount_without_fsync (THREAD_ENTRY * thread_p, int vdes);
static int fileio_max_permanent_volumes (int index, int num_permanent_volums);
static int fileio_min_temporary_volumes (int index, int num_temp_volums, int num_volinfo_array);
static FILEIO_SYSTEM_VOLUME_INFO *fileio_traverse_system_volume (THREAD_ENTRY * thread_p,
								 SYS_VOLINFO_APPLY_FN apply_function, APPLY_ARG * arg);
static FILEIO_VOLUME_INFO *fileio_traverse_permanent_volume (THREAD_ENTRY * thread_p, VOLINFO_APPLY_FN apply_function,
							     APPLY_ARG * arg);
static FILEIO_VOLUME_INFO *fileio_reverse_traverse_permanent_volume (THREAD_ENTRY * thread_p,
								     VOLINFO_APPLY_FN apply_function, APPLY_ARG * arg);
static FILEIO_VOLUME_INFO *fileio_traverse_temporary_volume (THREAD_ENTRY * thread_p, VOLINFO_APPLY_FN apply_function,
							     APPLY_ARG * arg);
static FILEIO_VOLUME_INFO *fileio_reverse_traverse_temporary_volume (THREAD_ENTRY * thread_p,
								     VOLINFO_APPLY_FN apply_function, APPLY_ARG * arg);

static bool fileio_dismount_volume (THREAD_ENTRY * thread_p, FILEIO_VOLUME_INFO * vol_info_p, APPLY_ARG * ignore_arg);
static bool fileio_is_volume_descriptor_equal (THREAD_ENTRY * thread_p, FILEIO_VOLUME_INFO * vol_info_p,
					       APPLY_ARG * arg);
static bool fileio_is_volume_id_gt (THREAD_ENTRY * thread_p, FILEIO_VOLUME_INFO * vol_info_p, APPLY_ARG * arg);
static bool fileio_is_volume_id_lt (THREAD_ENTRY * thread_p, FILEIO_VOLUME_INFO * vol_info_p, APPLY_ARG * arg);
static FILEIO_SYSTEM_VOLUME_INFO *fileio_find_system_volume (THREAD_ENTRY * thread_p,
							     SYS_VOLINFO_APPLY_FN apply_function, APPLY_ARG * arg);
static bool fileio_is_system_volume_descriptor_equal (THREAD_ENTRY * thread_p,
						      FILEIO_SYSTEM_VOLUME_INFO * sys_vol_info_p, APPLY_ARG * arg);
static bool fileio_is_system_volume_id_equal (THREAD_ENTRY * thread_p, FILEIO_SYSTEM_VOLUME_INFO * sys_vol_info_p,
					      APPLY_ARG * arg);
static bool fileio_is_system_volume_label_equal (THREAD_ENTRY * thread_p, FILEIO_SYSTEM_VOLUME_INFO * sys_vol_info_p,
						 APPLY_ARG * arg);
static bool fileio_synchronize_sys_volume (THREAD_ENTRY * thread_p, FILEIO_SYSTEM_VOLUME_INFO * vol_sys_info_p,
					   APPLY_ARG * arg);
static bool fileio_synchronize_volume (THREAD_ENTRY * thread_p, FILEIO_VOLUME_INFO * vol_info_p, APPLY_ARG * arg);
static int fileio_cache (VOLID volid, const char *vlabel, int vdes, FILEIO_LOCKF_TYPE lockf_type);
static void fileio_decache (THREAD_ENTRY * thread_p, int vdes);
static VOLID fileio_get_volume_id (int vdes);
static bool fileio_is_volume_label_equal (THREAD_ENTRY * thread_p, FILEIO_VOLUME_INFO * vol_info_p, APPLY_ARG * arg);
static int fileio_expand_permanent_volume_info (FILEIO_VOLUME_HEADER * header, int volid);
static int fileio_expand_temporary_volume_info (FILEIO_VOLUME_HEADER * header, int volid);
static bool fileio_is_terminated_process (int pid);

#if !defined(WINDOWS)
static FILEIO_LOCKF_TYPE fileio_lock (const char *db_fullname, const char *vlabel, int vdes, bool dowait);
static void fileio_unlock (const char *vlabel, int vdes, FILEIO_LOCKF_TYPE lockf_type);
static FILEIO_LOCKF_TYPE fileio_get_lockf_type (int vdes);
#endif /* !WINDOWS */

static int fileio_get_primitive_way_max (const char *path, long int *filename_max, long int *pathname_max);
static int fileio_flush_backup (THREAD_ENTRY * thread_p, FILEIO_BACKUP_SESSION * session);
static ssize_t fileio_read_backup (THREAD_ENTRY * thread_p, FILEIO_BACKUP_SESSION * session, int pageid);
static int fileio_write_backup (THREAD_ENTRY * thread_p, FILEIO_BACKUP_SESSION * session, ssize_t towrite_nbytes);
static int fileio_write_backup_header (FILEIO_BACKUP_SESSION * session);

static FILEIO_BACKUP_SESSION *fileio_initialize_restore (THREAD_ENTRY * thread_p, const char *db_fullname,
							 char *backup_src, FILEIO_BACKUP_SESSION * session,
							 FILEIO_BACKUP_LEVEL level,
							 const char *restore_verbose_file_path, bool newvolpath);
static int fileio_read_restore (THREAD_ENTRY * thread_p, FILEIO_BACKUP_SESSION * session, int toread_nbytes);
static void *fileio_write_restore (THREAD_ENTRY * thread_p, FILEIO_RESTORE_PAGE_BITMAP * page_bitmap, int vdes,
				   void *io_pgptr, VOLID vol_id, PAGEID page_id, FILEIO_BACKUP_LEVEL level);
static int fileio_read_restore_header (FILEIO_BACKUP_SESSION * session);
static FILEIO_RELOCATION_VOLUME fileio_find_restore_volume (THREAD_ENTRY * thread_p, const char *dbname,
							    char *to_volname, int unit_num, FILEIO_BACKUP_LEVEL level,
							    int reason);

static int fileio_get_next_backup_volume (THREAD_ENTRY * thread_p, FILEIO_BACKUP_SESSION * session, bool user_new);
static int fileio_initialize_backup_info (int which_bkvinf);
static FILEIO_BACKUP_INFO_ENTRY *fileio_allocate_backup_info (int which_bkvinf);

static FILEIO_BACKUP_SESSION *fileio_continue_restore (THREAD_ENTRY * thread_p, const char *db_fullname,
						       INT64 db_creation, FILEIO_BACKUP_SESSION * session,
						       bool first_time, bool authenticate, INT64 match_bkupcreation);
static int fileio_fill_hole_during_restore (THREAD_ENTRY * thread_p, int *next_pageid, int stop_pageid,
					    FILEIO_BACKUP_SESSION * session, FILEIO_RESTORE_PAGE_BITMAP * page_bitmap);
static int fileio_decompress_restore_volume (THREAD_ENTRY * thread_p, FILEIO_BACKUP_SESSION * session, int nbytes);
static FILEIO_NODE *fileio_allocate_node (FILEIO_QUEUE * qp, FILEIO_BACKUP_HEADER * backup_hdr);
static FILEIO_NODE *fileio_free_node (FILEIO_QUEUE * qp, FILEIO_NODE * node);
static FILEIO_NODE *fileio_delete_queue_head (FILEIO_QUEUE * qp);
static int fileio_compress_backup_node (FILEIO_NODE * node, FILEIO_BACKUP_HEADER * backup_hdr);
static int fileio_write_backup_node (THREAD_ENTRY * thread_p, FILEIO_BACKUP_SESSION * session, FILEIO_NODE * node,
				     FILEIO_BACKUP_HEADER * backup_hdr);
static char *fileio_ctime (INT64 * clock, char *buf);
static const char *fileio_get_backup_level_string (FILEIO_BACKUP_LEVEL level);

static int fileio_initialize_backup_thread (FILEIO_BACKUP_SESSION * session_p, int num_threads);
static void fileio_finalize_backup_thread (FILEIO_BACKUP_SESSION * session_p, FILEIO_ZIP_METHOD zip_method);
static int fileio_write_backup_end_time_to_header (FILEIO_BACKUP_SESSION * session_p, INT64 end_time);
static void fileio_write_backup_end_time_to_last_page (FILEIO_BACKUP_SESSION * session_p, INT64 end_time);
static void fileio_read_backup_end_time_from_last_page (FILEIO_BACKUP_SESSION * session_p);

#if !defined(WINDOWS)
static int fileio_get_lock (int fd, const char *vlabel);
static int fileio_release_lock (int fd);
static int fileio_lock_region (int fd, int cmd, int type, off_t offset, int whence, off_t len);
#endif /* !WINDOWS */

#if defined(SERVER_MODE)
static void fileio_read_backup_volume (THREAD_ENTRY * thread_p, FILEIO_BACKUP_SESSION * session);
static FILEIO_TYPE fileio_write_backup_volume (THREAD_ENTRY * thread_p, FILEIO_BACKUP_SESSION * session);
static FILEIO_NODE *fileio_append_queue (FILEIO_QUEUE * qp, FILEIO_NODE * node);
#endif /* SERVER_MODE */

static void fileio_compensate_flush (THREAD_ENTRY * thread_p, int fd, int npage);
static int fileio_increase_flushed_page_count (int npages);
static int fileio_flush_control_get_token (THREAD_ENTRY * thread_p, int ntoken);
static int fileio_flush_control_get_desired_rate (TOKEN_BUCKET * tb);
static int fileio_synchronize_bg_archive_volume (THREAD_ENTRY * thread_p);

static void fileio_page_bitmap_set (FILEIO_RESTORE_PAGE_BITMAP * page_bitmap, int page_id);
static bool fileio_page_bitmap_is_set (FILEIO_RESTORE_PAGE_BITMAP * page_bitmap, int page_id);
static void fileio_page_bitmap_dump (FILE * out_fp, const FILEIO_RESTORE_PAGE_BITMAP * page_bitmap);
static int fileio_compute_page_checksum (THREAD_ENTRY * thread_p, FILEIO_PAGE * io_page, int *checksum_crc32);
static int fileio_page_has_valid_checksum (THREAD_ENTRY * thread_p, FILEIO_PAGE * io_page, bool * has_valid_checksum);

static int
fileio_increase_flushed_page_count (int npages)
{
  int flushed_page_count;

#if defined(HAVE_ATOMIC_BUILTINS)
  flushed_page_count = ATOMIC_INC_32 (&fileio_Flushed_page_count, npages);
#else
  (void) pthread_mutex_lock (&fileio_Flushed_page_counter_mutex);
  fileio_Flushed_page_count += npages;
  flushed_page_count = fileio_Flushed_page_count;
  pthread_mutex_unlock (&fileio_Flushed_page_counter_mutex);
#endif /* HAVE_ATOMIC_BUILTINS */

  return flushed_page_count;
}

static void
fileio_compensate_flush (THREAD_ENTRY * thread_p, int fd, int npage)
{
#if !defined(SERVER_MODE)
  return;
#else
  int rv;
  bool need_sync;
  int flushed_page_count;

  assert (npage > 0);

  if (npage <= 0)
    {
      return;
    }

  if (thread_p == NULL)
    {
      thread_p = thread_get_thread_entry_info ();
    }

  rv = fileio_flush_control_get_token (thread_p, npage);
  if (rv != NO_ERROR)
    {
      return;
    }

  need_sync = false;

  flushed_page_count = fileio_increase_flushed_page_count (npage);
  if (flushed_page_count > prm_get_integer_value (PRM_ID_PB_SYNC_ON_NFLUSH))
    {
      need_sync = true;
      fileio_Flushed_page_count = 0;
    }

  if (need_sync)
    {
      fileio_synchronize_all (thread_p, false);
    }
#endif /* SERVER_MODE */
}

/*
 * fileio_flush_control_initialize():
 *
 *   returns:
 *
 * Note:
 */
int
fileio_flush_control_initialize (void)
{
#if !defined(SERVER_MODE)
  return NO_ERROR;
#else
  TOKEN_BUCKET *tb;
  int rv = NO_ERROR;

  assert (fc_Token_bucket == NULL);
  tb = &fc_Token_bucket_s;

  rv = pthread_mutex_init (&tb->token_mutex, NULL);
  if (rv != NO_ERROR)
    {
      er_set_with_oserror (ER_ERROR_SEVERITY, ARG_FILE_LINE, ER_CSS_PTHREAD_MUTEX_INIT, 0);
      return ER_CSS_PTHREAD_MUTEX_INIT;
    }
  tb->tokens = 0;
  tb->token_consumed = 0;

  rv = pthread_cond_init (&tb->waiter_cond, NULL);
  if (rv != 0)
    {
      er_set_with_oserror (ER_ERROR_SEVERITY, ARG_FILE_LINE, ER_CSS_PTHREAD_COND_INIT, 0);
      return ER_CSS_PTHREAD_COND_INIT;
    }

  fc_Stats.num_tokens = 0;
  fc_Stats.num_log_pages = 0;
  fc_Stats.num_pages = 0;

  fc_Token_bucket = tb;
  return rv;
#endif
}

/*
 * fileio_flush_control_finalize():
 *
 *   returns:
 *
 * Note:
 */
void
fileio_flush_control_finalize (void)
{
#if !defined(SERVER_MODE)
  return;
#else
  TOKEN_BUCKET *tb;

  assert (fc_Token_bucket != NULL);
  if (fc_Token_bucket == NULL)
    {
      return;
    }

  tb = fc_Token_bucket;
  fc_Token_bucket = NULL;

  (void) pthread_mutex_destroy (&tb->token_mutex);
  (void) pthread_cond_destroy (&tb->waiter_cond);
#endif
}

/*
 * fileio_flush_control_get_token():
 *
 *   returns:
 *
 * Note:
 */
static int
fileio_flush_control_get_token (THREAD_ENTRY * thread_p, int ntoken)
{
#if !defined(SERVER_MODE)
  return NO_ERROR;
#else
  TOKEN_BUCKET *tb = fc_Token_bucket;
  int rv = NO_ERROR;
  int retry_count = 0;
  int nreq;
  bool log_cs_own = false;

  PERF_UTIME_TRACKER time_tracker = PERF_UTIME_TRACKER_INITIALIZER;

  if (tb == NULL)
    {
      return NO_ERROR;
    }

  assert (ntoken > 0);

  if (LOG_CS_OWN (thread_p))
    {
      log_cs_own = true;
    }

  nreq = ntoken;
  while (nreq > 0 && retry_count < 10)
    {
      /* try to get a token from share tokens */
      rv = pthread_mutex_lock (&tb->token_mutex);
      assert (rv == NO_ERROR);

      if (log_cs_own == true)
	{
	  fc_Stats.num_log_pages += nreq;
	}
      else
	{
	  fc_Stats.num_pages += nreq;
	}

      if (tb->tokens >= nreq)
	{
	  tb->tokens -= nreq;
	  tb->token_consumed += nreq;
	  pthread_mutex_unlock (&tb->token_mutex);
	  return NO_ERROR;
	}
      else if (tb->tokens > 0)
	{
	  nreq -= tb->tokens;
	  tb->token_consumed += tb->tokens;
	  tb->tokens = 0;
	}

      assert (nreq > 0);

      if (log_cs_own == true)
	{
	  pthread_mutex_unlock (&tb->token_mutex);
	  return NO_ERROR;
	}

      PERF_UTIME_TRACKER_START (thread_p, &time_tracker);

      /* Wait for signal */
      rv = pthread_cond_wait (&tb->waiter_cond, &tb->token_mutex);

      pthread_mutex_unlock (&tb->token_mutex);
      retry_count++;

      PERF_UTIME_TRACKER_BULK_TIME (thread_p, &time_tracker, PSTAT_PB_COMPENSATE_FLUSH, nreq);
    }

  /* I am very very unlucky (unlikely to happen) */
  er_log_debug (ARG_FILE_LINE, "Failed to get token within %d trial (req=%d, remained=%d)", retry_count, ntoken, nreq);
  return NO_ERROR;
#endif
}

/*
 * fileio_flush_control_add_tokens():
 *
 *   returns:
 *
 * Note:
 */
int
fileio_flush_control_add_tokens (THREAD_ENTRY * thread_p, INT64 diff_usec, int *token_gen, int *token_consumed)
{
#if !defined(SERVER_MODE)
  return NO_ERROR;
#else
  TOKEN_BUCKET *tb = fc_Token_bucket;
  int gen_tokens;
  int rv = NO_ERROR;

  assert (token_gen != NULL);

  if (tb == NULL)
    {
      return NO_ERROR;
    }

  /* add remaining tokens to shared tokens */
  rv = pthread_mutex_lock (&tb->token_mutex);

  *token_consumed = tb->token_consumed;
  tb->token_consumed = 0;

  perfmon_add_stat (thread_p, PSTAT_FC_NUM_PAGES, fc_Stats.num_pages);
  perfmon_add_stat (thread_p, PSTAT_FC_NUM_LOG_PAGES, fc_Stats.num_log_pages);
  perfmon_add_stat (thread_p, PSTAT_FC_TOKENS, fc_Stats.num_tokens);


  if (prm_get_bool_value (PRM_ID_ADAPTIVE_FLUSH_CONTROL) == true)
    {
      /* Get desired rate from evaluating changes in last iteration. */
      gen_tokens = fileio_flush_control_get_desired_rate (tb);
      /* Check new rate is not below minimum required. */
      gen_tokens = (int) MAX (gen_tokens, (double) FILEIO_MIN_FLUSH_PAGES_PER_SEC * (double) diff_usec / 1000000.0);
    }
  else
    {
      /* Always set maximum rate. */
      gen_tokens = (int) (prm_get_integer_value (PRM_ID_MAX_FLUSH_PAGES_PER_SECOND) * (double) diff_usec / 1000000.0);
    }

  *token_gen = gen_tokens;

  /* initialization statistics */
  fc_Stats.num_pages = 0;
  fc_Stats.num_log_pages = 0;
  fc_Stats.num_tokens = gen_tokens;

  tb->tokens = gen_tokens;

  /* signal to waiters */
  pthread_cond_broadcast (&tb->waiter_cond);
  pthread_mutex_unlock (&tb->token_mutex);
  return rv;

#endif
}

/*
 * fileio_flush_control_get_desired_rate () -
 *
 */
static int
fileio_flush_control_get_desired_rate (TOKEN_BUCKET * tb)
{
#if !defined (SERVER_MODE)
  return 0;
#else
  int dirty_rate = pgbuf_flush_control_from_dirty_ratio ();
  int adjust_rate = fc_Stats.num_tokens;	/* Start with previous rate. */

  if (tb->tokens > 0)
    {
      if (dirty_rate > 0)
	{
	  /* This is difficult situation. We did not consume all tokens but dirty rate goes up. Let's keep the number
	   * of tokens until dirty rate is no longer an issue. */
	}
      else
	{
	  /* Do not drop the tokens too fast. If for any reason flush has been completely stopped, tokens drop to
	   * minimum directly. */
	  adjust_rate -= (int) (tb->tokens * FILEIO_PAGE_FLUSH_DROP_RATE);
	}
    }
  else
    {
      /* We need to increase the rate. */
      adjust_rate += MAX (dirty_rate, (int) (fc_Stats.num_tokens * FILEIO_PAGE_FLUSH_GROW_RATE));
    }
  return adjust_rate;
#endif
}

/*
 * fileio_initialize_volume_info_cache () - Allocate/initialize
 *                                          volinfo_header.volinfo array
 *   return: 0 if success, or -1
 *
 * Note: This function is usually first called by
 *       fileio_find_volume_descriptor_with_label()(normal startup,
 *       backup/restore etc.) or fileio_mount()(database creation time)
 */
static int
fileio_initialize_volume_info_cache (void)
{
  int i, n;
  int rv;

  rv = pthread_mutex_lock (&fileio_Vol_info_header.mutex);

  if (fileio_Vol_info_header.volinfo == NULL)
    {
      n = (VOLID_MAX - 1) / FILEIO_VOLINFO_INCREMENT + 1;
      fileio_Vol_info_header.volinfo = (FILEIO_VOLUME_INFO **) malloc (sizeof (FILEIO_VOLUME_INFO *) * n);
      if (fileio_Vol_info_header.volinfo == NULL)
	{
	  er_set (ER_ERROR_SEVERITY, ARG_FILE_LINE, ER_OUT_OF_VIRTUAL_MEMORY, 1, sizeof (FILEIO_VOLUME_INFO *) * n);
	  pthread_mutex_unlock (&fileio_Vol_info_header.mutex);
	  return -1;
	}
      fileio_Vol_info_header.num_volinfo_array = n;

      for (i = 0; i < fileio_Vol_info_header.num_volinfo_array; i++)
	{
	  fileio_Vol_info_header.volinfo[i] = NULL;
	}
    }

  pthread_mutex_unlock (&fileio_Vol_info_header.mutex);
  return 0;
}

/* TODO: check not use */
#if 0
/*
 * fileio_final_volinfo_cache () - Free volinfo_header.volinfo array
 *   return: void
 */
void
fileio_final_volinfo_cache (void)
{
  int i;
#if defined(WINDOWS) && defined(SERVER_MODE)
  int j;
  FILEIO_VOLUME_INFO *vf;
#endif /* WINDOWS && SERVER_MODE */
  if (fileio_Vol_info_header.volinfo != NULL)
    {
      for (i = 0; i < fileio_Vol_info_header.num_volinfo_array; i++)
	{
#if defined(WINDOWS) && defined(SERVER_MODE)
	  vf = fileio_Vol_info_header.volinfo[i];
	  for (j = 0; j < FILEIO_VOLINFO_INCREMENT; j++)
	    {
	      if (vf[j].vol_mutex != NULL)
		{
		  pthread_mutex_destroy (&vf[j].vol_mutex);
		}
	    }
#endif /* WINDOWS && SERVER_MODE */
	  free_and_init (fileio_Vol_info_header.volinfo[i]);
	}
      free_and_init (fileio_Vol_info_header.volinfo);
      fileio_Vol_info_header.num_volinfo_array = 0;
    }
}
#endif

static int
fileio_allocate_and_initialize_volume_info (FILEIO_VOLUME_HEADER * header_p, int idx)
{
  FILEIO_VOLUME_INFO *vol_info_p;
  int i;

  header_p->volinfo[idx] = NULL;
  vol_info_p = (FILEIO_VOLUME_INFO *) malloc (sizeof (FILEIO_VOLUME_INFO) * FILEIO_VOLINFO_INCREMENT);
  if (vol_info_p == NULL)
    {
      er_set (ER_ERROR_SEVERITY, ARG_FILE_LINE, ER_OUT_OF_VIRTUAL_MEMORY, 1,
	      sizeof (FILEIO_VOLUME_INFO) * FILEIO_VOLINFO_INCREMENT);
      return ER_FAILED;
    }

  for (i = 0; i < FILEIO_VOLINFO_INCREMENT; i++)
    {
      vol_info_p[i].volid = NULL_VOLID;
      vol_info_p[i].vdes = NULL_VOLDES;
      vol_info_p[i].lockf_type = FILEIO_NOT_LOCKF;
      vol_info_p[i].vlabel[0] = '\0';
#if defined(WINDOWS)
      pthread_mutex_init (&vol_info_p[i].vol_mutex, NULL);
#endif /* WINDOWS */
    }

  header_p->volinfo[idx] = vol_info_p;
  return NO_ERROR;
}

/*
 * fileio_expand_permanent_volume_info () - Expand io_volinfo chunks to cache
 *                                          volid volume information
 *   return: 0 if success, or -1
 *   header(in):
 *   volid(in):
 *
 * Note: Permanent volume informations are stored from volid 0 to
 *       header->max_perm_vols. If header->max_perm_vols is less than volid,
 *       allocate new io_volinfo chunk.
 */
static int
fileio_expand_permanent_volume_info (FILEIO_VOLUME_HEADER * header_p, int volid)
{
  int from_idx, to_idx;
  int rv;

  rv = pthread_mutex_lock (&header_p->mutex);

  from_idx = (header_p->max_perm_vols / FILEIO_VOLINFO_INCREMENT);
  to_idx = (volid + 1) / FILEIO_VOLINFO_INCREMENT;

  /* check if to_idx chunks are used for temp volume information */
  if (to_idx >= (header_p->num_volinfo_array - 1 - header_p->max_temp_vols / FILEIO_VOLINFO_INCREMENT))
    {
      pthread_mutex_unlock (&header_p->mutex);
      return -1;
    }

  for (; from_idx <= to_idx; from_idx++)
    {
      if (fileio_allocate_and_initialize_volume_info (header_p, from_idx) != NO_ERROR)
	{
	  pthread_mutex_unlock (&header_p->mutex);
	  return -1;
	}

      header_p->max_perm_vols = (from_idx + 1) * FILEIO_VOLINFO_INCREMENT;
    }

  pthread_mutex_unlock (&header_p->mutex);
  return 0;
}

/*
 * fileio_expand_temporary_volume_info () - Expand io_volinfo chunks to cache
 *                                          volid volume information
 *   return: 0 if success, or -1
 *   header(in):
 *   volid(in):
 *
 * Note: Temporary volume informations are stored from volid LOG_MAX_DBVOLID to
 *       LOG_MAX_DBVOLID-header->max_temp_vols.
 *       If LOG_MAX_DBVOLID-header->max_temp_vols is greater than volid,
 *       allocate new io_volinfo chunk.
 */
static int
fileio_expand_temporary_volume_info (FILEIO_VOLUME_HEADER * header_p, int volid)
{
  int from_idx, to_idx;
  int rv;

  rv = pthread_mutex_lock (&header_p->mutex);

  from_idx = header_p->num_volinfo_array - 1 - (header_p->max_temp_vols / FILEIO_VOLINFO_INCREMENT);
  to_idx = header_p->num_volinfo_array - 1 - ((LOG_MAX_DBVOLID - volid) / FILEIO_VOLINFO_INCREMENT);

  /* check if to_idx chunks are used for perm. volume information */
  if (to_idx <= (header_p->max_perm_vols - 1) / FILEIO_VOLINFO_INCREMENT)
    {
      pthread_mutex_unlock (&header_p->mutex);
      return -1;
    }

  for (; from_idx >= to_idx; from_idx--)
    {
      if (fileio_allocate_and_initialize_volume_info (header_p, from_idx) != NO_ERROR)
	{
	  pthread_mutex_unlock (&header_p->mutex);
	  return -1;
	}

      header_p->max_temp_vols = (header_p->num_volinfo_array - from_idx) * FILEIO_VOLINFO_INCREMENT;
    }

  pthread_mutex_unlock (&header_p->mutex);
  return 0;
}

/* TODO: recoding to use APR
 *
 * fileio_ctime() - VARIANT OF NORMAL CTIME THAT ALWAYS REMOVES THE NEWLINE
 *   return: ptr to time string returned by ctime
 *   time_t(in):
 *   buf(in):
 *
 * Note: Strips the \n off the end of the string returned by ctime.
 *       this routine is really general purpose, there may be other users
 *       of ctime.
 */
static char *
fileio_ctime (INT64 * clock_p, char *buffer_p)
{
  char *p, *t;
  time_t tmp_time;

  tmp_time = (time_t) (*clock_p);
  t = ctime_r (&tmp_time, buffer_p);

  p = strchr (t, '\n');
  if (p)
    {
      *p = '\0';
    }

  return (t);
}

/*
 * fileio_is_terminated_process () -
 *   return:
 *   pid(in):
 */
static bool
fileio_is_terminated_process (int pid)
{
#if defined(WINDOWS)
  HANDLE h_process;

  h_process = OpenProcess (PROCESS_QUERY_INFORMATION, FALSE, pid);
  if (h_process == NULL)
    {
      return true;
    }
  else
    {
      CloseHandle (h_process);
      return false;
    }
#else /* WINDOWS */
  if (kill (pid, 0) == -1)
    {
      return true;
    }
  else
    {
      return false;
    }
#endif /* WINDOWS */
}

#if !defined(WINDOWS)
/*
 * fileio_lock () - LOCKF A DATABASE VOLUME
 *   return:
 *   db_fullname(in): Name of the database where the volume belongs
 *   vlabel(in): Volume label
 *   vdes(in): Volume descriptor
 *   dowait(in): true when it is ok to wait for the lock (databases.txt)
 *
 */
static FILEIO_LOCKF_TYPE
fileio_lock (const char *db_full_name_p, const char *vol_label_p, int vol_fd, bool dowait)
{
  FILE *fp;
  char name_info_lock[PATH_MAX];
  char host[MAXHOSTNAMELEN];
  char host2[MAXHOSTNAMELEN];
  char user[FILEIO_USER_NAME_SIZE];
  char login_name[FILEIO_USER_NAME_SIZE];
  INT64 lock_time;
  long long tmp_lock_time;
  int pid;
  bool retry = true;
  int lockf_errno;
  FILEIO_LOCKF_TYPE result = FILEIO_LOCKF;
  int total_num_loops = 0;
  int num_loops = 0;
  int max_num_loops;
  char io_timeval[CTIME_MAX], format_string[32];

  if (prm_get_bool_value (PRM_ID_IO_LOCKF_ENABLE) != true)
    {
      return FILEIO_LOCKF;
    }

#if defined(CUBRID_DEBUG)
  struct stat stbuf;

  /* 
   * Make sure that advisory locks are used. An advisory lock is desired
   * since we are observing a voluntarily locking scheme.
   * Mandatory locks are know to be dangerous. If a runaway or otherwise
   * out-of-control process should hold a mandatory lock on the database
   * and fail to release that lock,  the entire database system could hang
   */
  if (fstat (vol_fd, &stbuf) != -1)
    {
      if ((stbuf.st_mode & S_ISGID) != 0 && (stbuf.st_mode & S_IRWXG) != S_IXGRP)
	{
	  er_log_debug (ARG_FILE_LINE, "A mandatory lock will be set on file = %s", vol_label_p);
	}
    }
#endif /* CUBRID_DEBUG */

  if (vol_label_p == NULL)
    {
      vol_label_p = "";
    }

  max_num_loops = FILEIO_MAX_WAIT_DBTXT;
  fileio_make_volume_lock_name (name_info_lock, vol_label_p);

  /* 
   * NOTE: The lockby auxiliary file is created only after we have acquired
   *       the lock. This is important to avoid a possible synchronization
   *       problem with this secundary technique
   */

  sprintf (format_string, "%%%ds %%d %%%ds %%lld", FILEIO_USER_NAME_SIZE - 1, MAXHOSTNAMELEN - 1);

again:
  while (retry == true && fileio_lock_file_write (vol_fd, 0, SEEK_SET, 0) < 0)
    {
      if (errno == EINTR)
	{
	  /* Retry if the an interruption was signed */
	  retry = true;
	  continue;
	}
      lockf_errno = errno;
      retry = false;

      /* Volume seems to be mounted by someone else. Find out who has it. */
      fp = fopen (name_info_lock, "r");
      if (fp == NULL)
	{
	  (void) sleep (3);
	  num_loops += 3;
	  total_num_loops += 3;
	  fp = fopen (name_info_lock, "r");
	  if (fp == NULL && num_loops <= 3)
	    {
	      /* 
	       * Note that we try to check for the lock only one more time,
	       * unless we have been waiting for a while
	       * (Case of dowait == false,
	       * note that num_loops is set to 0 when waiting for a lock).
	       */
	      retry = true;
	      continue;
	    }
	}

      if (fp == NULL || fscanf (fp, format_string, user, &pid, host, &tmp_lock_time) != 4)
	{
	  strcpy (user, "???");
	  strcpy (host, "???");
	  pid = 0;
	  lock_time = 0;
	}
      else
	{
	  lock_time = tmp_lock_time;
	}
      /* Make sure that the process holding the lock is not a run away process. A run away process is one of the
       * following: 1) If the lockby file exist and the following is true: same user, same host, and lockby process
       * does not exist any longer */
      if (fp == NULL)
	{
	  /* It is no more true that if the lockby file does not exist, then it is the run away process. When the user
	   * cannot get the file lock, it means that the another process who owns the database exists. */
	  fileio_ctime (&lock_time, io_timeval);
	  er_set (ER_ERROR_SEVERITY, ARG_FILE_LINE, ER_IO_MOUNT_LOCKED, 6, vol_label_p, db_full_name_p, user, pid, host,
		  (lock_time == 0) ? "???" : io_timeval);
	  return FILEIO_NOT_LOCKF;
	}
      else
	{
	  (void) fclose (fp);
	  *host2 = '\0';
	  cuserid ((char *) login_name);

	  login_name[FILEIO_USER_NAME_SIZE - 1] = '\0';

	  if (!
	      (strcmp (user, login_name) == 0 && GETHOSTNAME (host2, MAXHOSTNAMELEN) == 0 && strcmp (host, host2) == 0
	       && fileio_is_terminated_process (pid) != 0 && errno == ESRCH))
	    {
	      if (dowait != false)
		{
		  /* 
		   * NOBODY USES dowait EXPECT DATABASE.TXT
		   *
		   * It would be nice if we could use a wait function to wait on a
		   * process that is not a child process.
		   * Wait until the process is gone if we are in the same machine,
		   * otherwise, continue looping.
		   */
		  while (fileio_is_volume_exist (name_info_lock) == true && num_loops < 60
			 && total_num_loops < max_num_loops)
		    {
		      if (strcmp (host, host2) == 0 && fileio_is_terminated_process (pid) != 0)
			{
			  break;
			}

		      (void) sleep (3);
		      num_loops += 3;
		      total_num_loops += 3;
		    }

		  if (total_num_loops < max_num_loops)
		    {
		      retry = true;
		      num_loops = 0;
		      goto again;
		    }
		}

	      /* not a run away process */
	      fileio_ctime (&lock_time, io_timeval);
	      er_set (ER_ERROR_SEVERITY, ARG_FILE_LINE, ER_IO_MOUNT_LOCKED, 6, vol_label_p, db_full_name_p, user, pid,
		      host, io_timeval);
	      return FILEIO_NOT_LOCKF;
	    }
	}
#if defined(CUBRID_DEBUG)
      er_log_debug (ARG_FILE_LINE,
		    "io_lock: WARNING ignoring a run away lock on volume = %s\n. lockd deamon may not be"
		    " working right.\n UNIX error = %s", vol_label_p, strerror (lockf_errno));
#endif /* CUBRID_DEBUG */
    }

  /* Create the information lock file and write the information about the lock */
  fp = fopen (name_info_lock, "w");
  if (fp != NULL)
    {
      if (GETHOSTNAME (host, MAXHOSTNAMELEN) != 0)
	{
	  strcpy (host, "???");
	}

      if (getuserid (login_name, FILEIO_USER_NAME_SIZE) == NULL)
	{
	  strcpy (login_name, "???");
	}

      (void) fprintf (fp, "%s %d %s %ld", login_name, (int) GETPID (), host, time (NULL));
      (void) fclose (fp);
    }
  else
    {
      /* Unable to create the lockf file. */
      if (result == FILEIO_LOCKF)
	{
	  er_set_with_oserror (ER_ERROR_SEVERITY, ARG_FILE_LINE, ER_IO_MOUNT_FAIL, 1, name_info_lock);
	  fileio_unlock (vol_label_p, vol_fd, result);
	  result = FILEIO_NOT_LOCKF;
	}
    }

  return result;
}

/*
 * fileio_lock_la_log_path () - LOCKF A applylogdb logpath lock
 *   return:
 *   db_fullname(in): Name of the database where the volume belongs
 *   lock_path(in): Lock file path
 *   vdes(in): Volume descriptor
 *   last_deleted_arv_num(out):
 *
 */
FILEIO_LOCKF_TYPE
fileio_lock_la_log_path (const char *db_full_name_p, const char *lock_path_p, int vol_fd, int *last_deleted_arv_num)
{
  FILE *fp;
  char host[MAXHOSTNAMELEN];
  char user[FILEIO_USER_NAME_SIZE];
  char login_name[FILEIO_USER_NAME_SIZE];
  INT64 lock_time;
  long long tmp_lock_time;
  int pid;
  bool retry = true;
  int lockf_errno;
  FILEIO_LOCKF_TYPE result = FILEIO_LOCKF;
  int num_loops = 0;
  char io_timeval[64], format_string[32];

#if defined(CUBRID_DEBUG)
  struct stat stbuf;

  /* 
   * Make sure that advisory locks are used. An advisory lock is desired
   * since we are observing a voluntarily locking scheme.
   * Mandatory locks are know to be dangerous. If a runaway or otherwise
   * out-of-control process should hold a mandatory lock on the database
   * and fail to release that lock,  the entire database system could hang
   */
  if (fstat (vol_fd, &stbuf) != -1)
    {
      if ((stbuf.st_mode & S_ISGID) != 0 && (stbuf.st_mode & S_IRWXG) != S_IXGRP)
	{
	  er_log_debug (ARG_FILE_LINE, "A mandatory lock will be set on file = %s", vol_label_p);
	}
    }
#endif /* CUBRID_DEBUG */

  if (lock_path_p == NULL)
    {
      lock_path_p = "";
    }

  /* 
   * NOTE: The lockby auxiliary file is created only after we have acquired
   *       the lock. This is important to avoid a possible synchronization
   *       problem with this secundary technique
   */
  sprintf (format_string, "%%d %%%ds %%d %%%ds %%lld", FILEIO_USER_NAME_SIZE - 1, MAXHOSTNAMELEN - 1);

  while (retry == true && fileio_lock_file_write (vol_fd, 0, SEEK_SET, 0) < 0)
    {
      if (errno == EINTR)
	{
	  /* Retry if the an interruption was signed */
	  retry = true;
	  continue;
	}
      lockf_errno = errno;
      retry = false;

      /* Volume seems to be mounted by someone else. Find out who has it. */
      fp = fopen (lock_path_p, "r");
      if (fp == NULL)
	{
	  (void) sleep (3);
	  num_loops += 3;
	  fp = fopen (lock_path_p, "r");
	  if (fp == NULL && num_loops <= 3)
	    {
	      retry = true;
	      continue;
	    }
	}

      if (fp == NULL || fscanf (fp, format_string, last_deleted_arv_num, user, &pid, host, &tmp_lock_time) != 5)
	{
	  strcpy (user, "???");
	  strcpy (host, "???");
	  pid = 0;
	  lock_time = 0;
	  *last_deleted_arv_num = -1;
	}
      else
	{
	  lock_time = tmp_lock_time;
	}

      if (fp != NULL)
	{
	  (void) fclose (fp);
	}
#if defined(CUBRID_DEBUG)
      er_log_debug (ARG_FILE_LINE,
		    "io_lock: WARNING ignoring a run away lock on volume = %s\n. lockd deamon may not be"
		    " working right.\n UNIX error = %s", lock_path_p, strerror (lockf_errno));
#endif /* CUBRID_DEBUG */

      memset (io_timeval, 0, sizeof (io_timeval));
      fileio_ctime (&lock_time, io_timeval);
      er_set (ER_ERROR_SEVERITY, ARG_FILE_LINE, ER_IO_MOUNT_LOCKED, 6, lock_path_p, db_full_name_p, user, pid, host,
	      (lock_time == 0) ? "???" : io_timeval);
      return FILEIO_NOT_LOCKF;
    }

  /* Create the information lock file and write the information about the lock */
  fp = fdopen (vol_fd, "w+");
  if (fp != NULL)
    {
      if (fscanf (fp, format_string, last_deleted_arv_num, user, &pid, host, &tmp_lock_time) != 5)
	{
	  *last_deleted_arv_num = -1;
	}

      lseek (vol_fd, (off_t) 0, SEEK_SET);

      if (GETHOSTNAME (host, MAXHOSTNAMELEN) != 0)
	{
	  strcpy (host, "???");
	}

      if (getuserid (login_name, FILEIO_USER_NAME_SIZE) == NULL)
	{
	  strcpy (login_name, "???");
	}

      if (*last_deleted_arv_num < 0)
	{
	  *last_deleted_arv_num = -1;
	}

      (void) fprintf (fp, "%-10d %s %d %s %ld", *last_deleted_arv_num, login_name, (int) GETPID (), host, time (NULL));
      fflush (fp);
    }
  else
    {
      /* Unable to create the lockf file. */
      if (result == FILEIO_LOCKF)
	{
	  er_set_with_oserror (ER_ERROR_SEVERITY, ARG_FILE_LINE, ER_IO_MOUNT_FAIL, 1, lock_path_p);
	  result = FILEIO_NOT_LOCKF;
	}
    }

  return result;
}

/*
 * fileio_lock_la_dbname () - LOCKF A applylogdb database lock
 *   return:
 *
 *   lockf_vdes(in): lock file descriptor
 *   db_name(in): database name
 *   log_path(in): log file path
 *
 */
FILEIO_LOCKF_TYPE
fileio_lock_la_dbname (int *lockf_vdes, char *db_name, char *log_path)
{
  int error = NO_ERROR;
  int fd = NULL_VOLDES;
  int pid;
  int r;
  FILEIO_LOCKF_TYPE result = FILEIO_LOCKF;
  FILE *fp = NULL;
  char lock_dir[PATH_MAX], lock_path[PATH_MAX];
  char tmp_db_name[DB_MAX_IDENTIFIER_LENGTH], tmp_log_path[PATH_MAX];
  char format_string[PATH_MAX];

  envvar_vardir_file (lock_dir, sizeof (lock_dir), "APPLYLOGDB");
  snprintf (lock_path, sizeof (lock_path), "%s/%s", lock_dir, db_name);

  if (access (lock_dir, F_OK) < 0)
    {
      /* create parent directory if not exist */
      if (mkdir (lock_dir, 0777) < 0 && errno == ENOENT)
	{
	  char pdir[PATH_MAX];

	  if (cub_dirname_r (lock_dir, pdir, PATH_MAX) > 0 && access (pdir, F_OK) < 0)
	    {
	      mkdir (pdir, 0777);
	    }
	}
    }

  if (access (lock_dir, F_OK) < 0)
    {
      if (mkdir (lock_dir, 0777) < 0)
	{
	  er_log_debug (ARG_FILE_LINE, "unable to create dir (%s)", lock_dir);
	  er_set (ER_ERROR_SEVERITY, ARG_FILE_LINE, ER_BO_DIRECTORY_DOESNOT_EXIST, 1, lock_dir);
	  result = FILEIO_NOT_LOCKF;
	  goto error_return;
	}
    }

  snprintf (format_string, sizeof (format_string), "%%d %%%ds %%%ds", DB_MAX_IDENTIFIER_LENGTH - 1, PATH_MAX - 1);

  fd = fileio_open (lock_path, O_RDWR | O_CREAT, 0644);
  if (fd == NULL_VOLDES)
    {
      er_log_debug (ARG_FILE_LINE, "unable to open lock_file (%s)", lock_path);
      er_set_with_oserror (ER_ERROR_SEVERITY, ARG_FILE_LINE, ER_IO_MOUNT_FAIL, 1, lock_path);

      result = FILEIO_NOT_LOCKF;
      goto error_return;
    }

  fp = fopen (lock_path, "r");
  if (fp)
    {
      fseek (fp, (off_t) 0, SEEK_SET);

      r = fscanf (fp, format_string, &pid, tmp_db_name, tmp_log_path);
      if (r == 3)
	{
	  assert_release (strcmp (db_name, tmp_db_name) == 0);

	  if (strcmp (db_name, tmp_db_name) || strcmp (log_path, tmp_log_path))
	    {
	      er_set (ER_ERROR_SEVERITY, ARG_FILE_LINE, ER_IO_MOUNT_LOCKED, 6, lock_path, db_name, "-", pid, "-", "-");

	      fclose (fp);

	      result = FILEIO_NOT_LOCKF;
	      goto error_return;
	    }
	}

      fclose (fp);
    }
  else
    {
      er_log_debug (ARG_FILE_LINE, "unable to open lock_file (%s)", lock_path);
      er_set_with_oserror (ER_ERROR_SEVERITY, ARG_FILE_LINE, ER_IO_MOUNT_FAIL, 1, lock_path);

      result = FILEIO_NOT_LOCKF;
      goto error_return;
    }

  if (fileio_lock_file_write (fd, 0, SEEK_SET, 0) < 0)
    {
      er_set (ER_ERROR_SEVERITY, ARG_FILE_LINE, ER_IO_MOUNT_LOCKED, 6, lock_path, db_name, "-", 0, "-", "-");

      result = FILEIO_NOT_LOCKF;
      goto error_return;
    }

  fp = fopen (lock_path, "w+");
  if (fp)
    {
      fseek (fp, (off_t) 0, SEEK_SET);

      pid = getpid ();
      fprintf (fp, "%-10d %s %s", pid, db_name, log_path);
      fflush (fp);
      fclose (fp);
    }
  else
    {
      error = fileio_release_lock (fd);
      assert_release (error == NO_ERROR);

      er_log_debug (ARG_FILE_LINE, "unable to open lock_file (%s)", lock_path);
      er_set_with_oserror (ER_ERROR_SEVERITY, ARG_FILE_LINE, ER_IO_MOUNT_FAIL, 1, lock_path);

      result = FILEIO_NOT_LOCKF;
      goto error_return;
    }

  (*lockf_vdes) = fd;

  return result;

error_return:

  if (fd != NULL_VOLDES)
    {
      fileio_close (fd);
      fd = NULL_VOLDES;
    }

  (*lockf_vdes) = fd;

  return result;
}

/*
 * fileio_unlock_la_dbname () - UNLOCKF A applylogdb database lock
 *   return:
 *
 *   lockf_vdes(in): lock file descriptor
 *   db_name(in): database name
 *   clear_owner(in): clear lock owner
 *
 */
FILEIO_LOCKF_TYPE
fileio_unlock_la_dbname (int *lockf_vdes, char *db_name, bool clear_owner)
{
  FILEIO_LOCKF_TYPE result;
  int error;
  off_t end_offset;
  FILE *fp = NULL;
  char lock_dir[PATH_MAX], lock_path[PATH_MAX];

  envvar_vardir_file (lock_dir, sizeof (lock_dir), "APPLYLOGDB");
  snprintf (lock_path, sizeof (lock_path), "%s/%s", lock_dir, db_name);

  if (access (lock_dir, F_OK) < 0)
    {
      er_log_debug (ARG_FILE_LINE, "lock directory does not exist (%s)", lock_dir);
      er_set (ER_ERROR_SEVERITY, ARG_FILE_LINE, ER_BO_DIRECTORY_DOESNOT_EXIST, 1, lock_dir);
      return FILEIO_NOT_LOCKF;
    }

  assert_release ((*lockf_vdes) != NULL_VOLDES);
  if ((*lockf_vdes) == NULL_VOLDES)
    {
      return FILEIO_NOT_LOCKF;
    }

  if (clear_owner)
    {
      fp = fopen (lock_path, "w+");
      if (fp == NULL)
	{
	  er_log_debug (ARG_FILE_LINE, "unable to open lock_file (%s)", lock_path);
	  er_set_with_oserror (ER_ERROR_SEVERITY, ARG_FILE_LINE, ER_IO_MOUNT_FAIL, 1, lock_path);

	  return FILEIO_LOCKF;
	}

      fseek (fp, (off_t) 0, SEEK_END);
      end_offset = ftell (fp);
      fseek (fp, (off_t) 0, SEEK_SET);

      if (end_offset > 0)
	{
	  fprintf (fp, "%*s", (int) end_offset, " ");
	}
      fflush (fp);
      fclose (fp);
    }

  error = fileio_release_lock ((*lockf_vdes));
  if (error == NO_ERROR)
    {
      result = FILEIO_NOT_LOCKF;
    }
  else
    {
      assert_release (error == NO_ERROR);
      result = FILEIO_LOCKF;
    }

  if (result == FILEIO_NOT_LOCKF)
    {
      fileio_close ((*lockf_vdes));
      (*lockf_vdes) = NULL_VOLDES;
    }

  return result;
}

static void
fileio_check_lockby_file (char *name_info_lock_p)
{
  /* 
   * Either we did not acuire the lock through flock or seek has failed.
   * Use secundary technique for verification.
   * Make sure that current process has the lock, that is, check if
   * these are the consecuences of a run away process. If the lockby file
   * indicates that current process has the lock, remove the lockby file
   * to indicate that the process does not have the lock any longer.
   */
  FILE *fp;
  int pid;
  char login_name[FILEIO_USER_NAME_SIZE];
  char user[FILEIO_USER_NAME_SIZE];
  char host[MAXHOSTNAMELEN];
  char host2[MAXHOSTNAMELEN];
  char format_string[32];

  fp = fopen (name_info_lock_p, "r");
  if (fp != NULL)
    {
      sprintf (format_string, "%%%ds %%d %%%ds", FILEIO_USER_NAME_SIZE - 1, MAXHOSTNAMELEN - 1);
      if (fscanf (fp, format_string, user, &pid, host) != 3)
	{
	  strcpy (user, "???");
	  strcpy (host, "???");
	  pid = 0;
	}
      (void) fclose (fp);

      /* Check for same process, same user, same host */
      getuserid (login_name, FILEIO_USER_NAME_SIZE);

      if (pid == GETPID () && strcmp (user, login_name) == 0 && GETHOSTNAME (host2, MAXHOSTNAMELEN) == 0
	  && strcmp (host, host2) == 0)
	{
	  (void) remove (name_info_lock_p);
	}
    }
}

/*
 * fileio_unlock () - UNLOCK A DATABASE VOLUME
 *   return: void
 *   vlabel(in): Volume label
 *   vdes(in): Volume descriptor
 *   lockf_type(in): Type of lock
 *
 * Note: The volume associated with the given name is unlocked and the
 *       lock information file is removed.
 *       If the Unix system complains that the volume is not locked by
 *       the requested process, the information lock file is consulted
 *       to verify for run a way process. If the requested process is
 *       identical to the one recorded in the information lock, the
 *       function returns without any error, otherwise, an error is set
 *       and an error condition is returned.
 */
static void
fileio_unlock (const char *vol_label_p, int vol_fd, FILEIO_LOCKF_TYPE lockf_type)
{
  char name_info_lock[PATH_MAX];

  if (prm_get_bool_value (PRM_ID_IO_LOCKF_ENABLE) == true)
    {
      if (vol_label_p == NULL)
	{
	  vol_label_p = "";
	}

      strcpy (name_info_lock, vol_label_p);
      fileio_make_volume_lock_name (name_info_lock, vol_label_p);

      /* 
       * We must remove the lockby file before we call flock to unlock the file.
       * Otherwise, we may remove the file when is locked by another process
       * Case of preemption and another process acquiring the lock.
       */

      if (lockf_type != FILEIO_LOCKF)
	{
	  fileio_check_lockby_file (name_info_lock);
	}
      else
	{
	  (void) remove (name_info_lock);
	  fileio_unlock_file (vol_fd, 0, SEEK_SET, 0);
	}
    }
}
#endif /* !WINDOWS */

/*
 * fileio_initialize_pages () - Initialize the first npages of the given volume with the
 *                    content of given page
 *   return: io_pgptr on success, NULL on failure
 *   vdes(in): Volume descriptor
 *   io_pgptr(in): Initialization content of all pages
 *   npages(in): Number of pages to initialize
 *   kbytes_to_be_written_per_sec : size to add volume per sec
 */
void *
fileio_initialize_pages (THREAD_ENTRY * thread_p, int vol_fd, FILEIO_PAGE * io_page_p, DKNPAGES start_pageid,
			 DKNPAGES npages, size_t page_size, int kbytes_to_be_written_per_sec)
{
  PAGEID page_id;
  bool skip_flush = false;
#if defined (SERVER_MODE)
  int count_of_page_for_a_sleep = 10;
  INT64 allowed_millis_for_a_sleep = 0;	/* time which is time for writing unit of page and sleeping in a sleep */
  INT64 previous_elapsed_millis;	/* time which is previous time for writing unit of page and sleep */
  INT64 time_to_sleep;

  TSC_TICKS start_tick, end_tick;
  TSCTIMEVAL tv_diff;

  INT64 page_count_per_sec;
#endif

#if defined (SERVER_MODE)
  if (kbytes_to_be_written_per_sec > 0)
    {
      page_count_per_sec = kbytes_to_be_written_per_sec / (IO_PAGESIZE / ONE_K);

      if (page_count_per_sec < count_of_page_for_a_sleep)
	{
	  page_count_per_sec = count_of_page_for_a_sleep;
	}
      allowed_millis_for_a_sleep = count_of_page_for_a_sleep * 1000 / page_count_per_sec;

      tsc_getticks (&start_tick);
    }
#endif

#if !defined (CS_MODE)
  skip_flush = dwb_is_created ();
#endif

  for (page_id = start_pageid; page_id < npages + start_pageid; page_id++)
    {
#if !defined(CS_MODE)
      /* check for interrupts from user (i.e. Ctrl-C) */
      if ((page_id % FILEIO_CHECK_FOR_INTERRUPT_INTERVAL) == 0)
	{
	  if (pgbuf_is_log_check_for_interrupts (thread_p) == true)
	    {
	      return NULL;
	    }
	}
#endif /* !CS_MODE */

#if !defined(NDEBUG)
      /* skip volume header page to find abnormal update */
      if (page_id == 0)
	{
	  continue;
	}
#endif

      if (fileio_write_or_add_to_dwb (thread_p, vol_fd, io_page_p, page_id, page_size) == NULL)
	{
	  return NULL;
	}

#if defined (SERVER_MODE)
      if (kbytes_to_be_written_per_sec > 0 && (page_id + 1) % count_of_page_for_a_sleep == 0)
	{
	  tsc_getticks (&end_tick);
	  tsc_elapsed_time_usec (&tv_diff, end_tick, start_tick);

	  previous_elapsed_millis = (tv_diff.tv_sec * 1000LL) + (tv_diff.tv_usec / 1000LL);

	  /* calculate time to sleep through subtracting */
	  time_to_sleep = allowed_millis_for_a_sleep - previous_elapsed_millis;
	  if (time_to_sleep > 0)
	    {
	      thread_sleep ((int) time_to_sleep);
	    }

	  tsc_getticks (&start_tick);
	}
#endif
    }

  return io_page_p;
}

/*
 * fileio_open () - Same as Unix open, but with retry during interrupts
 *   return: volume descriptor identifier on success, NULL_VOLDES on failure
 *   vlabel(in): Volume label
 *   flags(in): open the volume as specified by the flags
 *   mode(in): used when the volume is created
 */
int
fileio_open (const char *vol_label_p, int flags, int mode)
{
  int vol_fd;

  do
    {
#if defined(WINDOWS)
      vol_fd = open (vol_label_p, flags | _O_BINARY, mode);
#else /* WINDOWS */
      vol_fd = open (vol_label_p, flags, mode);
#endif /* WINDOWS */
    }
  while (vol_fd == NULL_VOLDES && errno == EINTR);

#if !defined(WINDOWS)
  if (vol_fd > NULL_VOLDES)
    {
      int high_vol_fd;
      int range = MAX_NTRANS + 10;

      /* move fd to the over max_clients range */
      high_vol_fd = fcntl (vol_fd, F_DUPFD, range);
      if (high_vol_fd != -1)
	{
	  close (vol_fd);
	  vol_fd = high_vol_fd;
	}
    }

  if (prm_get_bool_value (PRM_ID_DBFILES_PROTECT) == true && vol_fd > 0)
    {
      fileio_get_lock (vol_fd, vol_label_p);
    }
#endif /* !WINDOWS */

  return vol_fd;
}

#if !defined(WINDOWS)
/*
 * fileio_set_permission () -
 *   return:
 *   vlabel(in):
 */
int
fileio_set_permission (const char *vol_label_p)
{
  int mode;
  struct stat buf;
  int error = NO_ERROR;

  if (stat (vol_label_p, &buf) < 0)
    {
      error = ER_IO_CANNOT_GET_PERMISSION;
      er_set_with_oserror (ER_ERROR_SEVERITY, ARG_FILE_LINE, error, 1, vol_label_p);
      return error;
    }

  /* get currently set mode */
  mode = buf.st_mode;
  /* remove group execute permission from mode */
  mode &= ~(S_IEXEC >> 3);
  /* set 'set group id bit' in mode */
  mode |= S_ISGID;

  if (chmod (vol_label_p, mode) < 0)
    {
      error = ER_IO_CANNOT_CHANGE_PERMISSION;
      er_set_with_oserror (ER_ERROR_SEVERITY, ARG_FILE_LINE, error, 1, vol_label_p);
      return error;
    }

  return error;
}

/*
 * fileio_get_lock () -
 *   return:
 *   fd(in):
 *   vlabel(in):
 */
static int
fileio_get_lock (int fd, const char *vol_label_p)
{
  int error = NO_ERROR;

  if (fileio_lock_file_read (fd, 0, SEEK_SET, 0) < 0)
    {
      error = ER_IO_GET_LOCK_FAIL;
      er_set_with_oserror (ER_ERROR_SEVERITY, ARG_FILE_LINE, error, 2, vol_label_p, fd);
    }

  return error;
}

/*
 * fileio_release_lock () -
 *   return:
 *   fd(in):
 */
static int
fileio_release_lock (int fd)
{
  int error = NO_ERROR;

  if (fileio_unlock_file (fd, 0, SEEK_SET, 0) < 0)
    {
      error = ER_IO_RELEASE_LOCK_FAIL;
      er_set_with_oserror (ER_ERROR_SEVERITY, ARG_FILE_LINE, error, 1, fd);
    }

  return error;
}
#endif /* !WINDOWS */

/*
 * fileio_close () - Close the volume associated with the given volume descriptor
 *   return: void
 *   vdes(in): Volume descriptor
 */
void
fileio_close (int vol_fd)
{
#if !defined(WINDOWS)
  if (prm_get_bool_value (PRM_ID_DBFILES_PROTECT) == true)
    {
      fileio_release_lock (vol_fd);
    }
#endif /* !WINDOWS */

  if (close (vol_fd) != 0)
    {
      er_set_with_oserror (ER_WARNING_SEVERITY, ARG_FILE_LINE, ER_IO_DISMOUNT_FAIL, 1,
			   fileio_get_volume_label_by_fd (vol_fd, PEEK));
    }
}

/*
 * fileio_create () - Create the volume (or file) without initializing it
 *   return: volume descriptor identifier on success, NULL_VOLDES on failure
 *   db_fullname(in): Name of the database where the volume belongs
 *   vlabel(in): Volume label
 *   volid(in): Volume identifier
 *   dolock(in): Lock the volume from other Unix processes
 *   dosync(in): synchronize the writes on the volume ?
 */
static int
fileio_create (THREAD_ENTRY * thread_p, const char *db_full_name_p, const char *vol_label_p, VOLID vol_id,
	       bool is_do_lock, bool is_do_sync)
{
  int tmp_vol_desc = NULL_VOLDES;
  int vol_fd;
  FILEIO_LOCKF_TYPE lockf_type = FILEIO_NOT_LOCKF;
#if defined(WINDOWS)
  int sh_flag;
#else
  int o_sync;
#endif /* WINDOWS */

#if !defined(CS_MODE)
  /* Make sure that the volume is not already mounted. if it is, dismount the volume. */
  vol_fd = fileio_find_volume_descriptor_with_label (vol_label_p);
  if (vol_fd != NULL_VOLDES)
    {
      fileio_dismount (thread_p, vol_fd);
    }
#endif /* !CS_MODE */

#if defined(WINDOWS)
  sh_flag = is_do_lock ? _SH_DENYWR : _SH_DENYNO;

  vol_fd = _sopen (vol_label_p, FILEIO_DISK_FORMAT_MODE | O_BINARY, sh_flag, FILEIO_DISK_PROTECTION_MODE);
  if (vol_fd == NULL_VOLDES)
    {
      if (sh_flag == _SH_DENYRW && errno != ENOENT)
	{
	  er_set_with_oserror (ER_ERROR_SEVERITY, ARG_FILE_LINE, ER_IO_MOUNT_LOCKED, 6, vol_label_p, db_full_name_p,
			       "-", 0, "-", "-");
	}
      else
	{
	  er_set_with_oserror (ER_ERROR_SEVERITY, ARG_FILE_LINE, ER_IO_FORMAT_FAIL, 3, vol_label_p, -1, -1LL);
	}
    }

#else /* !WINDOWS */

  o_sync = (is_do_sync != false) ? O_SYNC : 0;

  /* If the file exist make sure that nobody else is using it, before it is truncated */
  if (is_do_lock != false)
    {
      tmp_vol_desc = fileio_open (vol_label_p, O_RDWR | o_sync, 0);
      if (tmp_vol_desc != NULL_VOLDES)
	{
	  /* The volume (file) already exist. Make sure that nobody is using it before the old one is destroyed */
	  lockf_type = fileio_lock (db_full_name_p, vol_label_p, tmp_vol_desc, false);
	  if (lockf_type == FILEIO_NOT_LOCKF)
	    {
	      /* Volume seems to be mounted by someone else */
	      fileio_close (tmp_vol_desc);
	      return NULL_VOLDES;
	    }
	}
    }

  vol_fd = fileio_open (vol_label_p, FILEIO_DISK_FORMAT_MODE | o_sync, FILEIO_DISK_PROTECTION_MODE);
  if (vol_fd == NULL_VOLDES)
    {
      er_set_with_oserror (ER_ERROR_SEVERITY, ARG_FILE_LINE, ER_IO_FORMAT_FAIL, 3, vol_label_p, -1, -1LL);
    }

  if (tmp_vol_desc != NULL_VOLDES)
    {
      if (lockf_type != FILEIO_NOT_LOCKF)
	{
	  fileio_unlock (vol_label_p, tmp_vol_desc, lockf_type);
	}
      fileio_close (tmp_vol_desc);
    }
#endif /* WINDOWS */

  perfmon_inc_stat (thread_p, PSTAT_FILE_NUM_CREATES);

  if (vol_fd != NULL_VOLDES)
    {
#if !defined(WINDOWS)
      if (is_do_lock == true)
	{
	  lockf_type = fileio_lock (db_full_name_p, vol_label_p, vol_fd, false);

	  if (lockf_type == FILEIO_NOT_LOCKF)
	    {
	      /* This should not happen, the volume seems to be mounted by someone else */
	      fileio_dismount (thread_p, vol_fd);
	      fileio_unformat (thread_p, vol_label_p);
	      vol_fd = NULL_VOLDES;

	      return vol_fd;
	    }
	}
#endif /* !WINDOWS */

#if !defined(CS_MODE)
      if (fileio_cache (vol_id, vol_label_p, vol_fd, lockf_type) != vol_fd)
	{
	  /* This should not happen, the volume seems to be mounted by someone else */
	  fileio_dismount (thread_p, vol_fd);
	  fileio_unformat (thread_p, vol_label_p);
	  vol_fd = NULL_VOLDES;

	  return vol_fd;
	}
#endif /* !CS_MODE */
    }

  return vol_fd;
}

/*
 * fileio_create_backup_volume () - CREATE A BACKUP VOLUME (INSURE ENOUGH SPACE EXISTS)
 *   return: volume descriptor identifier on success, NULL_VOLDES on failure
 *   db_fullname(in): Name of the database where the volume belongs
 *   vlabel(in): Volume label
 *   volid(in): Volume identifier
 *   dolock(in): Lock the volume from other Unix processes
 *   dosync(in): synchronize the writes on the volume ?
 *   atleast_npages(in): minimum number of pages required to be free
 *
 * Note: Tests to insure that there is at least the minimum requred amount of
 *       space on the given file system are.  Then calls fileio_create to create
 *       the volume (or file) without initializing it. This is needed for tape
 *       backups since they are not initialized at all plus saves time w/out
 *       formatting.
 *       Note: Space checking does not apply to devices, only files.
 */
static int
fileio_create_backup_volume (THREAD_ENTRY * thread_p, const char *db_full_name_p, const char *vol_label_p, VOLID vol_id,
			     bool is_do_lock, bool is_do_sync, int atleast_npages)
{
  struct stat stbuf;
  int num_free;

  if (stat (vol_label_p, &stbuf) != -1)
    {
#if !defined(WINDOWS)
      /* In WINDOWS platform, FIFO is not supported, until now. FIFO must be existent before backup operation is
       * executed. */
      if (S_ISFIFO (stbuf.st_mode))
	{
	  int vdes;
	  struct timeval to = { 0, 100000 };

	  while (true)
	    {
	      vdes = fileio_open (vol_label_p, O_WRONLY | O_NONBLOCK, 0200);
	      if (vdes != NULL_VOLDES)
		{
		  break;
		}

	      if (errno == ENXIO)
		{
		  /* sleep for 100 milli-seconds : consider cs & sa mode */
		  select (0, NULL, NULL, NULL, &to);

#if !defined(CS_MODE)
		  if (pgbuf_is_log_check_for_interrupts (thread_p) == true)
		    {
		      return NULL_VOLDES;
		    }
#endif
		  continue;
		}
	      er_set_with_oserror (ER_ERROR_SEVERITY, ARG_FILE_LINE, ER_IO_FORMAT_FAIL, 3, vol_label_p, -1, -1LL);
	      return NULL_VOLDES;
	    }
	  return vdes;
	}
#endif /* !WINDOWS */
      /* If there is not enough space in filesystem, then do not bother opening backup volume */
      if (atleast_npages > 0 && S_ISREG (stbuf.st_mode))
	{
	  num_free = fileio_get_number_of_partition_free_pages (vol_label_p, IO_PAGESIZE);
	  if (num_free < atleast_npages)
	    {
	      er_set (ER_ERROR_SEVERITY, ARG_FILE_LINE, ER_IO_FORMAT_OUT_OF_SPACE, 5, vol_label_p, atleast_npages,
		      (long long) ((IO_PAGESIZE / 1024) * atleast_npages), num_free,
		      (long long) ((IO_PAGESIZE / 1024) * num_free));
	      return NULL_VOLDES;
	    }
	}
    }

  return (fileio_create (thread_p, db_full_name_p, vol_label_p, vol_id, is_do_lock, is_do_sync));
}

/*
 * fileio_format () - Format a volume of npages and mount the volume
 *   return: volume descriptor identifier on success, NULL_VOLDES on failure
 *   db_fullname(in): Name of the database where the volume belongs
 *   vlabel(in): Volume label
 *   volid(in): Volume identifier
 *   npages(in): Number of pages
 *   sweep_clean(in): Clean the newly formatted volume
 *   dolock(in): Lock the volume from other Unix processes
 *   dosync(in): synchronize the writes on the volume ?
 *   kbytes_to_be_written_per_sec : size to add volume per sec
 *
 * Note: If sweep_clean is true, every page is initialized with recovery
 *       information. In addition a volume can be optionally locked.
 *       For example, the active log volume is locked to prevent
 *       several server processes from accessing the same database.
 */
int
fileio_format (THREAD_ENTRY * thread_p, const char *db_full_name_p, const char *vol_label_p, VOLID vol_id,
	       DKNPAGES npages, bool is_sweep_clean, bool is_do_lock, bool is_do_sync, size_t page_size,
	       int kbytes_to_be_written_per_sec, bool reuse_file)
{
  int vol_fd;
  FILEIO_PAGE *malloc_io_page_p;
  off_t offset;
  DKNPAGES max_npages;
#if !defined(WINDOWS)
  struct stat buf;
#endif
  bool is_raw_device = false;

  /* Check for bad number of pages...and overflow */
  if (npages <= 0)
    {
      er_set (ER_ERROR_SEVERITY, ARG_FILE_LINE, ER_IO_FORMAT_BAD_NPAGES, 2, vol_label_p, npages);
      return NULL_VOLDES;
    }

  if (fileio_is_volume_exist (vol_label_p) == true && reuse_file == false)
    {
      /* The volume that we are trying to create already exist. Remove it and try again */
#if !defined(WINDOWS)
      if (lstat (vol_label_p, &buf) != 0)
	{
	  er_set_with_oserror (ER_ERROR_SEVERITY, ARG_FILE_LINE, ER_IO_MOUNT_FAIL, 1, vol_label_p);
	}

      if (!S_ISLNK (buf.st_mode))
	{
	  fileio_unformat (thread_p, vol_label_p);
	}
      else
	{
	  if (stat (vol_label_p, &buf) != 0)
	    {
	      er_set_with_oserror (ER_ERROR_SEVERITY, ARG_FILE_LINE, ER_IO_MOUNT_FAIL, 1, vol_label_p);
	    }

	  is_raw_device = S_ISCHR (buf.st_mode);
	}
#else /* !WINDOWS */
      fileio_unformat (thread_p, vol_label_p);
      is_raw_device = false;
#endif /* !WINDOWS */
    }

  if (is_raw_device)
    {
      max_npages = (DKNPAGES) VOL_MAX_NPAGES (page_size);
    }
  else
    {
      max_npages = fileio_get_number_of_partition_free_pages (vol_label_p, page_size);
    }

  offset = FILEIO_GET_FILE_SIZE (page_size, npages - 1);

  /* 
   * Make sure that there is enough pages on the given partition before we
   * create and initialize the volume.
   * We should also check for overflow condition.
   */
  if (npages > max_npages || (offset < npages && npages > 1))
    {
      if (offset < npages)
	{
	  /* Overflow */
	  offset = FILEIO_GET_FILE_SIZE (page_size, VOL_MAX_NPAGES (page_size));
	}

      if (max_npages >= 0)
	{
	  er_set (ER_ERROR_SEVERITY, ARG_FILE_LINE, ER_IO_FORMAT_OUT_OF_SPACE, 5, vol_label_p, npages, (offset / 1024),
		  max_npages, FILEIO_GET_FILE_SIZE (page_size / 1024, max_npages));
	}
      else
	{
	  /* There was an error in fileio_get_number_of_partition_free_pages */
	  ;
	}

      return NULL_VOLDES;
    }

  malloc_io_page_p = (FILEIO_PAGE *) malloc (page_size);
  if (malloc_io_page_p == NULL)
    {
      er_set (ER_ERROR_SEVERITY, ARG_FILE_LINE, ER_OUT_OF_VIRTUAL_MEMORY, 1, page_size);
      return NULL_VOLDES;
    }

  memset ((char *) malloc_io_page_p, 0, page_size);
  (void) fileio_initialize_res (thread_p, &(malloc_io_page_p->prv));

  vol_fd = fileio_create (thread_p, db_full_name_p, vol_label_p, vol_id, is_do_lock, is_do_sync);
  FI_TEST (thread_p, FI_TEST_FILE_IO_FORMAT, 0);
  if (vol_fd != NULL_VOLDES)
    {
      /* initialize the pages of the volume. */

      /* initialize at least two pages, the header page and the last page. in case of is_sweep_clean == true, every
       * page of the volume will be written. */

      if (fileio_write_or_add_to_dwb (thread_p, vol_fd, malloc_io_page_p, 0, page_size) == NULL)
	{
	  fileio_dismount (thread_p, vol_fd);
	  fileio_unformat (thread_p, vol_label_p);
	  free_and_init (malloc_io_page_p);

	  if (er_errid () != ER_INTERRUPTED)
	    {
	      er_set (ER_ERROR_SEVERITY, ARG_FILE_LINE, ER_IO_WRITE, 2, 0, vol_id);
	    }

	  vol_fd = NULL_VOLDES;
	  return vol_fd;
	}

#if defined(HPUX)
      if ((is_sweep_clean == true
	   && !fileio_initialize_pages (vol_fd, malloc_io_page_p, npages, page_size, kbytes_to_be_written_per_sec))
	  || (is_sweep_clean == false && !fileio_write (vol_fd, malloc_io_page_p, npages - 1, page_size, skip_flush)))
#else /* HPUX */
      if (!((fileio_write_or_add_to_dwb (thread_p, vol_fd, malloc_io_page_p, npages - 1, page_size) == malloc_io_page_p)
	    && (is_sweep_clean == false
		|| fileio_initialize_pages (thread_p, vol_fd, malloc_io_page_p, 0, npages, page_size,
					    kbytes_to_be_written_per_sec) == malloc_io_page_p)))
#endif /* HPUX */
	{
	  /* It is likely that we run of space. The partition where the volume was created has been used since we
	   * checked above. */

	  max_npages = fileio_get_number_of_partition_free_pages (vol_label_p, page_size);

	  fileio_dismount (thread_p, vol_fd);
	  fileio_unformat (thread_p, vol_label_p);
	  free_and_init (malloc_io_page_p);
	  if (er_errid () != ER_INTERRUPTED)
	    {
	      er_set (ER_ERROR_SEVERITY, ARG_FILE_LINE, ER_IO_FORMAT_OUT_OF_SPACE, 5, vol_label_p, npages,
		      (offset / 1024), max_npages, (long long) ((page_size / 1024) * max_npages));
	    }
	  vol_fd = NULL_VOLDES;
	  return vol_fd;
	}

#if defined(WINDOWS)
      fileio_dismount (thread_p, vol_fd);
      vol_fd = fileio_mount (thread_p, NULL, vol_label_p, vol_id, false, false);
#endif /* WINDOWS */
    }
  else
    {
      er_set_with_oserror (ER_ERROR_SEVERITY, ARG_FILE_LINE, ER_BO_CANNOT_CREATE_VOL, 2, vol_label_p, db_full_name_p);
    }

  free_and_init (malloc_io_page_p);
  return vol_fd;
}

#if !defined (CS_MODE)
/*
 * fileio_expand_to () -  Expand a volume to the given number of pages.
 *
 *  return:
 *
 *    error code or NO_ERROR
 *
 *
 *  arguments:
 *
 *    vol_id      : Volume identifier
 *    size_npages : New size in pages
 *    voltype     : temporary or permanent volume type
 *
 *
 *  How it works:
 *
 *    A new size for file is provided. The new size is expected to be bigger than current size (with the exception of
 *    recovery cases). This approach replaced extending by a given size to fix recovery errors (file extension could
 *    be executed twice).
 *
 *    Enough disk space is checked first before doing extend.
 *
 *  Notes:
 *
 *    Pages are not sweep_clean/initialized if they are part of temporary volumes.
 *
 *    No checking for temporary volumes is performed by this function.
 *
 *    On WINDOWS && SERVER MODE io_mutex lock must be obtained before calling lseek. Otherwise, expanding can
 *    interfere with fileio_read and fileio_write calls. This caused corruptions in the temporary file, random pages
 *    being written at the end of file instead of being written at their designated places.
 */
int
fileio_expand_to (THREAD_ENTRY * thread_p, VOLID vol_id, DKNPAGES size_npages, DB_VOLTYPE voltype)
{
  int vol_fd;
  const char *vol_label_p;
  FILEIO_PAGE *io_page_p;
  DKNPAGES max_npages;
  size_t max_size;
  PAGEID start_pageid;
  size_t current_size;
  PAGEID last_pageid;
  size_t new_size;
  size_t desired_extend_size;
  size_t max_extend_size;
#if defined(WINDOWS) && defined(SERVER_MODE)
  int rv;
  pthread_mutex_t *io_mutex;
  static pthread_mutex_t io_mutex_instance = PTHREAD_MUTEX_INITIALIZER;
#endif /* WINDOWS && SERVER_MODE */

  int error_code = NO_ERROR;

  assert (size_npages > 0);

  vol_fd = fileio_get_volume_descriptor (vol_id);
  vol_label_p = fileio_get_volume_label (vol_id, PEEK);

  if (vol_fd == NULL_VOLDES || vol_label_p == NULL)
    {
      assert (false);		/* I don't think we can accept this case */
      return ER_FAILED;
    }

  max_npages = fileio_get_number_of_partition_free_pages (vol_label_p, IO_PAGESIZE);
  if (max_npages < 0)
    {
      ASSERT_ERROR_AND_SET (error_code);
      return error_code;
    }

#if defined(WINDOWS) && defined(SERVER_MODE)
  io_mutex = fileio_get_volume_mutex (thread_p, vol_fd);
  if (io_mutex == NULL)
    {
      io_mutex = &io_mutex_instance;
    }

  rv = pthread_mutex_lock (io_mutex);
  if (rv != 0)
    {
      er_set_with_oserror (ER_ERROR_SEVERITY, ARG_FILE_LINE, ER_GENERIC_ERROR, 0);
      return ER_FAILED;
    }
#endif /* WINDOWS && SERVER_MODE */

  /* get current size */
  current_size = lseek (vol_fd, 0, SEEK_END);
#if defined(WINDOWS) && defined(SERVER_MODE)
  pthread_mutex_unlock (io_mutex);
#endif /* WINDOWS && SERVER_MODE */
  /* safe-guard: current size is rounded to IO_PAGESIZE... unless it crashed during an expand */
  assert (!LOG_ISRESTARTED () || (current_size % IO_PAGESIZE) == 0);

  /* compute new size */
  new_size = ((size_t) size_npages) * IO_PAGESIZE;

  if (new_size <= current_size)
    {
      /* this must be recovery. */
      assert (!LOG_ISRESTARTED ());
      er_log_debug (ARG_FILE_LINE, "skip extending volume %d with current size %zu to new size %zu\n",
		    vol_id, current_size, new_size);
      return NO_ERROR;
    }

  /* overflow safety check */
  /* is this necessary? we dropped support for 32-bits systems. for now, I'll leave this check */
  max_size = ((size_t) VOL_MAX_NPAGES (IO_PAGESIZE)) * IO_PAGESIZE;
  new_size = MIN (new_size, max_size);

  /* consider disk free space */
  desired_extend_size = new_size - current_size;
  max_extend_size = ((size_t) max_npages) * IO_PAGESIZE;

  if (max_extend_size < desired_extend_size)
    {
      const size_t ONE_KILO = 1024;
      error_code = ER_IO_EXPAND_OUT_OF_SPACE;

      er_set (ER_ERROR_SEVERITY, ARG_FILE_LINE, ER_IO_EXPAND_OUT_OF_SPACE, 5, vol_label_p,
	      desired_extend_size / IO_PAGESIZE, new_size / ONE_KILO, max_npages,
	      FILEIO_GET_FILE_SIZE (IO_PAGESIZE / ONE_KILO, max_npages));
    }

  /* init page */
  io_page_p = (FILEIO_PAGE *) db_private_alloc (thread_p, IO_PAGESIZE);
  if (io_page_p == NULL)
    {
      /* TBD: remove memory allocation manual checks. */
      er_set (ER_ERROR_SEVERITY, ARG_FILE_LINE, ER_OUT_OF_VIRTUAL_MEMORY, 1, (size_t) IO_PAGESIZE);
      return ER_OUT_OF_VIRTUAL_MEMORY;
    }

  memset (io_page_p, 0, IO_PAGESIZE);
  (void) fileio_initialize_res (thread_p, &(io_page_p->prv));

  start_pageid = (PAGEID) (current_size / IO_PAGESIZE);
  last_pageid = ((PAGEID) (new_size / IO_PAGESIZE) - 1);

  if (voltype == DB_TEMPORARY_VOLTYPE)
    {
      /* Write the last page */
<<<<<<< HEAD
      if (fileio_write_or_add_to_dwb (thread_p, vol_fd, malloc_io_page_p, last_pageid, IO_PAGESIZE) != malloc_io_page_p)
=======
      if (fileio_write (thread_p, vol_fd, io_page_p, last_pageid, IO_PAGESIZE) != io_page_p)
>>>>>>> 8b923ef0
	{
	  ASSERT_ERROR_AND_SET (error_code);
	}
    }
  else
    {
      /* support generic volume only */
      assert_release (voltype == DB_PERMANENT_VOLTYPE);

      if (fileio_initialize_pages (thread_p, vol_fd, io_page_p, start_pageid, last_pageid - start_pageid + 1,
				   IO_PAGESIZE, -1) == NULL)
	{
	  ASSERT_ERROR_AND_SET (error_code);
	}
    }

  if (error_code != NO_ERROR && error_code != ER_INTERRUPTED)
    {
      /* I don't like below assumption, it can be misleading. From what I have seen, errors are already set. */
#if 0
      /* It is likely that we run of space. The partition where the volume was created has been used since we checked
       * above.
       */
      max_npages = fileio_get_number_of_partition_free_pages (vol_label_p, IO_PAGESIZE);
      er_set (ER_ERROR_SEVERITY, ARG_FILE_LINE, ER_IO_EXPAND_OUT_OF_SPACE, 5, vol_label_p, size_npages,
	      last_offset / 1024, max_npages, FILEIO_GET_FILE_SIZE (IO_PAGESIZE / 1024, max_npages));
#endif /* 0 */
    }

  db_private_free (thread_p, io_page_p);

  return NO_ERROR;
}
#endif /* not CS_MODE */

#if defined(ENABLE_UNUSED_FUNCTION)
/*
 * fileio_truncate () -  TRUNCATE A TEMPORARY VOLUME
 *   return: npages
 *   volid(in):  Volume identifier
 *   npages_to_resize(in):  Number of pages to resize
 */
DKNPAGES
fileio_truncate (VOLID vol_id, DKNPAGES npages_to_resize)
{
  int vol_fd;
  const char *vol_label_p;
  off_t length;
  bool is_retry = true;

  vol_fd = fileio_get_volume_descriptor (vol_id);
  vol_label_p = fileio_get_volume_label (vol_id, PEEK);

  if (vol_fd == NULL_VOLDES || vol_label_p == NULL)
    {
      return -1;
    }

  if (npages_to_resize <= 0)
    {
      er_set (ER_ERROR_SEVERITY, ARG_FILE_LINE, ER_IO_FORMAT_BAD_NPAGES, 2, vol_label_p, npages_to_resize);
      return -1;
    }

  length = FILEIO_GET_FILE_SIZE (IO_PAGESIZE, npages_to_resize);
  while (is_retry == true)
    {
      is_retry = false;
      if (ftruncate (vol_fd, length))
	{
	  if (errno == EINTR)
	    {
	      is_retry = true;
	    }
	  else
	    {
	      er_set_with_oserror (ER_ERROR_SEVERITY, ARG_FILE_LINE, ER_IO_TRUNCATE, 2, npages_to_resize,
				   fileio_get_volume_label_by_fd (vol_fd, PEEK));
	      return -1;
	    }
	}
    }
  return npages_to_resize;
}
#endif

/*
 * fileio_unformat () - DESTROY A VOLUME
 *   return: void
 *   vlabel(in): Label of volume to unformat
 *
 * Note: If the volume is mounted, it is dismounted. Then, the volume is
 *       destroyed/unformatted.
 */
void
fileio_unformat (THREAD_ENTRY * thread_p, const char *vol_label_p)
{
  fileio_unformat_and_rename (thread_p, vol_label_p, NULL);
}

/*
 * fileio_unformat_and_rename () - DESTROY A VOLUME
 *   return: void
 *   vol_label(in): Label of volume to unformat
 *   new_vlabel(in): New volume label. if NULL, volume will be deleted
 *
 * Note: If the volume is mounted, it is dismounted. Then, the volume is
 *       destroyed/unformatted.
 */
void
fileio_unformat_and_rename (THREAD_ENTRY * thread_p, const char *vol_label_p, const char *new_label_p)
{
#if defined (EnableThreadMonitoring)
  TSC_TICKS start_tick, end_tick;
  TSCTIMEVAL elapsed_time;
#endif
#if !defined(CS_MODE)
  int vol_fd;
  char vlabel_p[PATH_MAX];

  /* Dismount the volume if it is mounted */
  vol_fd = fileio_find_volume_descriptor_with_label (vol_label_p);
  if (vol_fd != NULL_VOLDES)
    {
      /* if vol_label_p is a pointer of global vinfo->vlabel, It can be reset in fileio_dismount */
      strcpy (vlabel_p, vol_label_p);
      vol_label_p = vlabel_p;
      fileio_dismount (thread_p, vol_fd);
    }
#endif /* !CS_MODE */

#if defined (EnableThreadMonitoring)
  if (0 < prm_get_integer_value (PRM_ID_MNT_WAITING_THREAD))
    {
      tsc_getticks (&start_tick);
    }
#endif

  if (new_label_p == NULL)
    {
      (void) remove (vol_label_p);
    }
  else
    {
      if (os_rename_file (vol_label_p, new_label_p) != NO_ERROR)
	{
	  er_set_with_oserror (ER_ERROR_SEVERITY, ARG_FILE_LINE, ER_IO_RENAME_FAIL, 2, vol_label_p, new_label_p);
	}
    }

#if defined (EnableThreadMonitoring)
  if (0 < prm_get_integer_value (PRM_ID_MNT_WAITING_THREAD))
    {
      tsc_getticks (&end_tick);
      tsc_elapsed_time_usec (&elapsed_time, end_tick, start_tick);
    }

  if (MONITOR_WAITING_THREAD (elapsed_time))
    {
      er_set (ER_NOTIFICATION_SEVERITY, ARG_FILE_LINE, ER_MNT_WAITING_THREAD, 2, "file remove",
	      prm_get_integer_value (PRM_ID_MNT_WAITING_THREAD));
      er_log_debug (ARG_FILE_LINE, "fileio_unformat: %6d.%06d\n", elapsed_time.tv_sec, elapsed_time.tv_usec);
    }
#endif
}

/*
 * fileio_copy_volume () - COPY A DISK
 *   return: volume descriptor identifier on success, NULL_VOLDES on failure
 *   from_vdes(in): From Volume descriptor
 *   npages(in): From Volume descriptor
 *   to_vlabel(in): To Volume label
 *   to_volid(in): Volume identifier assigned to the copy
 *   reset_rcvinfo(in): Reset recovery information?
 *
 * Note: Format a new volume with the number of given pages and copy
 *       the contents of the volume associated with from_vdes onto the
 *       new generated volume. The recovery information kept in every
 *       page may be optionally initialized.
 */
int
fileio_copy_volume (THREAD_ENTRY * thread_p, int from_vol_desc, DKNPAGES npages, const char *to_vol_label_p,
		    VOLID to_vol_id, bool is_reset_recovery_info)
{
  PAGEID page_id;
  FILEIO_PAGE *malloc_io_page_p = NULL;
  int to_vol_desc;

  /* 
   * Create the to_volume. Don't initialize the volume with recovery
   * information since it generated/created when the content of the pages are
   * copied.
   */

#if defined(HPUX)
  /* HP-UX shows the poor performance in fileio_format(). */
  to_vol_desc = fileio_create (NULL, to_vol_label_p, to_vol_id, false, false);
#else /* HPUX */
  to_vol_desc =
    fileio_format (thread_p, NULL, to_vol_label_p, to_vol_id, npages, false, false, false, IO_PAGESIZE, 0, false);
#endif /* HPUX */
  if (to_vol_desc == NULL_VOLDES)
    {
      return NULL_VOLDES;
    }

  /* Don't read the pages from the page buffer pool but directly from disk */
  malloc_io_page_p = (FILEIO_PAGE *) malloc (IO_PAGESIZE);
  if (malloc_io_page_p == NULL)
    {
      er_set (ER_ERROR_SEVERITY, ARG_FILE_LINE, ER_OUT_OF_VIRTUAL_MEMORY, 1, (size_t) IO_PAGESIZE);
      goto error;
    }

  if (is_reset_recovery_info == false)
    {
      /* Copy the volume as it is */
      for (page_id = 0; page_id < npages; page_id++)
	{
	  if (fileio_read (thread_p, from_vol_desc, malloc_io_page_p, page_id, IO_PAGESIZE) == NULL
	      || fileio_write_or_add_to_dwb (thread_p, to_vol_desc, malloc_io_page_p, page_id, IO_PAGESIZE) == NULL)
	    {
	      goto error;
	    }
	}
    }
  else
    {
      /* Reset the recovery information. Just like if this was a formatted volume */
      for (page_id = 0; page_id < npages; page_id++)
	{
	  if (fileio_read (thread_p, from_vol_desc, malloc_io_page_p, page_id, IO_PAGESIZE) == NULL)
	    {
	      goto error;
	    }
	  else
	    {
	      LSA_SET_NULL (&malloc_io_page_p->prv.lsa);
	      if (fileio_write_or_add_to_dwb (thread_p, to_vol_desc, malloc_io_page_p, page_id, IO_PAGESIZE) == NULL)
		{
		  goto error;
		}
	    }
	}
    }

  if (fileio_synchronize (thread_p, to_vol_desc, to_vol_label_p, true) != to_vol_desc)
    {
      goto error;
    }

  free_and_init (malloc_io_page_p);
  return to_vol_desc;

error:
  fileio_dismount (thread_p, to_vol_desc);
  fileio_unformat (thread_p, to_vol_label_p);
  if (malloc_io_page_p != NULL)
    {
      free_and_init (malloc_io_page_p);
    }

  return NULL_VOLDES;
}

/*
 * fileio_reset_volume () - Reset the recovery information (LSA) of all pages of given
 *                  volume with given reset_lsa
 *   return:
 *   vdes(in): Volume descriptor
 *   vlabel(in): Volume label
 *   npages(in): Number of pages of volume to reset
 *   reset_lsa(in): The reset recovery information LSA
 */
int
fileio_reset_volume (THREAD_ENTRY * thread_p, int vol_fd, const char *vlabel, DKNPAGES npages, LOG_LSA * reset_lsa_p)
{
  PAGEID page_id;
  FILEIO_PAGE *malloc_io_page_p;
  int success = NO_ERROR;
  bool skip_flush = false;

  malloc_io_page_p = (FILEIO_PAGE *) malloc (IO_PAGESIZE);
  if (malloc_io_page_p == NULL)
    {
      er_set (ER_ERROR_SEVERITY, ARG_FILE_LINE, ER_OUT_OF_VIRTUAL_MEMORY, 1, (size_t) IO_PAGESIZE);
      return ER_FAILED;
    }

  for (page_id = 0; page_id < npages; page_id++)
    {
      if (fileio_read (thread_p, vol_fd, malloc_io_page_p, page_id, IO_PAGESIZE) != NULL)
	{
	  LSA_COPY (&malloc_io_page_p->prv.lsa, reset_lsa_p);
	  if (fileio_write_or_add_to_dwb (thread_p, vol_fd, malloc_io_page_p, page_id, IO_PAGESIZE) == NULL)
	    {
	      success = ER_FAILED;
	      break;
	    }
	}
      else
	{
	  success = ER_FAILED;
	  break;
	}
    }
  free_and_init (malloc_io_page_p);

  if (fileio_synchronize (thread_p, vol_fd, vlabel, true) != vol_fd)
    {
      success = ER_FAILED;
    }

  return success;
}

/*
 * fileio_mount () - Mount the volume associated with the given name and permanent
 *               identifier
 *   return: volume descriptor identifier on success, NULL_VOLDES on failure
 *   db_fullname(in): Name of the database where the volume belongs
 *   vlabel(in): Volume label
 *   volid(in): Permanent Volume identifier
 *   lockwait(in): Lock the volume from other Unix processes
 *   dosync(in): synchronize the writes on the volume ?
 */
int
fileio_mount (THREAD_ENTRY * thread_p, const char *db_full_name_p, const char *vol_label_p, VOLID vol_id, int lock_wait,
	      bool is_do_sync)
{
#if defined(WINDOWS)
  int vol_fd;
  int sh_flags;

#if !defined(CS_MODE)
  FILEIO_CHECK_AND_INITIALIZE_VOLUME_HEADER_CACHE (NULL_VOLDES);

  /* Is volume already mounted ? */
  vol_fd = fileio_find_volume_descriptor_with_label (vol_label_p);
  if (vol_fd != NULL_VOLDES)
    {
      return vol_fd;
    }
#endif /* !CS_MODE */

  sh_flags = lock_wait > 0 ? _SH_DENYWR : _SH_DENYNO;

  vol_fd = _sopen (vol_label_p, _O_RDWR | _O_BINARY, sh_flags, 0600);
  if (vol_fd == NULL_VOLDES)
    {
      if (sh_flags == _SH_DENYWR && errno != ENOENT)
	{
	  er_set_with_oserror (ER_ERROR_SEVERITY, ARG_FILE_LINE, ER_IO_MOUNT_LOCKED, 6, vol_label_p, db_full_name_p,
			       "-", 0, "-", "-");
	}
      else
	{
	  er_set_with_oserror (ER_ERROR_SEVERITY, ARG_FILE_LINE, ER_IO_MOUNT_FAIL, 1, vol_label_p);
	}
      return NULL_VOLDES;
    }

#if !defined(CS_MODE)
  /* Cache mounting information */
  if (fileio_cache (vol_id, vol_label_p, vol_fd, FILEIO_NOT_LOCKF) != vol_fd)
    {
      fileio_dismount (thread_p, vol_fd);
      return NULL_VOLDES;
    }
#endif /* !CS_MODE */

  return vol_fd;

#else /* WINDOWS */
  int vol_fd;
  int o_sync;
  FILEIO_LOCKF_TYPE lockf_type = FILEIO_NOT_LOCKF;
  bool is_do_wait;
  struct stat stat_buf;
  time_t last_modification_time = 0;
  off_t last_size = 0;

#if !defined(CS_MODE)
  FILEIO_CHECK_AND_INITIALIZE_VOLUME_HEADER_CACHE (NULL_VOLDES);

  /* Is volume already mounted ? */
  vol_fd = fileio_find_volume_descriptor_with_label (vol_label_p);
  if (vol_fd != NULL_VOLDES)
    {
      return vol_fd;
    }
#endif /* !CS_MODE */

  o_sync = (is_do_sync != false) ? O_SYNC : 0;

  /* OPEN THE DISK VOLUME PARTITION OR FILE SIMULATED VOLUME */
start:
  vol_fd = fileio_open (vol_label_p, O_RDWR | o_sync, 0600);
  if (vol_fd == NULL_VOLDES)
    {
      er_set_with_oserror (ER_ERROR_SEVERITY, ARG_FILE_LINE, ER_IO_MOUNT_FAIL, 1, vol_label_p);
      return NULL_VOLDES;
    }

  is_do_wait = (lock_wait > 1) ? true : false;
  if (is_do_wait)
    {
      if (fstat (vol_fd, &stat_buf) != 0)
	{
	  fileio_close (vol_fd);
	  return NULL_VOLDES;
	}
      last_modification_time = stat_buf.st_mtime;
      last_size = stat_buf.st_size;
    }

  /* LOCK THE DISK */
  if (lock_wait != 0)
    {
      lockf_type = fileio_lock (db_full_name_p, vol_label_p, vol_fd, is_do_wait);
      if (lockf_type == FILEIO_NOT_LOCKF)
	{
	  /* Volume seems to be mounted by someone else */
	  fileio_close (vol_fd);
	  return NULL_VOLDES;
	}
      else if (lockf_type == FILEIO_LOCKF && is_do_wait == true)
	{
	  /* may need to reopen the file */
	  if (fstat (vol_fd, &stat_buf) != 0)
	    {
	      fileio_dismount (thread_p, vol_fd);
	      return NULL_VOLDES;
	    }

	  if (last_modification_time != stat_buf.st_mtime || last_size != stat_buf.st_size)
	    {
	      /* somebody changed the file before the file lock was acquired */
	      fileio_dismount (thread_p, vol_fd);
	      goto start;
	    }
	}
    }

#if !defined(CS_MODE)
  /* Cache mounting information */
  if (fileio_cache (vol_id, vol_label_p, vol_fd, lockf_type) != vol_fd)
    {
      fileio_dismount (thread_p, vol_fd);
      return NULL_VOLDES;
    }
#endif /* !CS_MODE */

  if (prm_get_bool_value (PRM_ID_DBFILES_PROTECT) == true && vol_fd > 0)
    {
      fileio_set_permission (vol_label_p);
    }

  return vol_fd;
#endif /* WINDOWS */
}

/*
 * fileio_dismount () - Dismount the volume associated with the given volume
 *                  descriptor
 *   return: void
 *   vdes(in): Volume descriptor
 */
void
fileio_dismount (THREAD_ENTRY * thread_p, int vol_fd)
{
  const char *vlabel;
#if !defined(WINDOWS)
  FILEIO_LOCKF_TYPE lockf_type;
#endif /* !WINDOWS */
  /* 
   * Make sure that all dirty pages of the volume are forced to disk. This
   * is needed since a close of a file and program exist, does not imply
   * that the dirty pages of the file (or files that the program opened) are
   * forced to disk.
   */
  vlabel = fileio_get_volume_label_by_fd (vol_fd, PEEK);

  (void) fileio_synchronize (thread_p, vol_fd, vlabel, true);

#if !defined(WINDOWS)
  lockf_type = fileio_get_lockf_type (vol_fd);
  if (lockf_type != FILEIO_NOT_LOCKF)
    {
      fileio_unlock (vlabel, vol_fd, lockf_type);
    }
#endif /* !WINDOWS */

  fileio_close (vol_fd);

  /* Decache volume information even during errors */
  fileio_decache (thread_p, vol_fd);
}

/*
 * fileio_dismount_without_fsync () -
 *   return:
 *   vdes(in):
 */
static void
fileio_dismount_without_fsync (THREAD_ENTRY * thread_p, int vol_fd)
{
#if !defined (WINDOWS)
  FILEIO_LOCKF_TYPE lockf_type;

  lockf_type = fileio_get_lockf_type (vol_fd);
  if (lockf_type != FILEIO_NOT_LOCKF)
    {
      fileio_unlock (fileio_get_volume_label_by_fd (vol_fd, PEEK), vol_fd, lockf_type);
    }
#endif /* !WINDOWS */

  fileio_close (vol_fd);

  /* Decache volume information even during errors */
  fileio_decache (thread_p, vol_fd);
}

static int
fileio_max_permanent_volumes (int index, int num_permanent_volums)
{
  if (index < (num_permanent_volums - 1) / FILEIO_VOLINFO_INCREMENT)
    {
      return FILEIO_VOLINFO_INCREMENT - 1;
    }
  else
    {
      return (num_permanent_volums - 1) % FILEIO_VOLINFO_INCREMENT;
    }
}

static int
fileio_min_temporary_volumes (int index, int num_temp_volums, int num_volinfo_array)
{
  if (index > (num_volinfo_array - 1 - (num_temp_volums - 1) / FILEIO_VOLINFO_INCREMENT))
    {
      return 0;
    }
  else
    {
      return FILEIO_VOLINFO_INCREMENT - 1 - (num_temp_volums - 1) % FILEIO_VOLINFO_INCREMENT;
    }
}

static FILEIO_SYSTEM_VOLUME_INFO *
fileio_traverse_system_volume (THREAD_ENTRY * thread_p, SYS_VOLINFO_APPLY_FN apply_function, APPLY_ARG * arg)
{
  FILEIO_SYSTEM_VOLUME_INFO *sys_vol_info_p;
  int rv;

  rv = pthread_mutex_lock (&fileio_Sys_vol_info_header.mutex);

  for (sys_vol_info_p = &fileio_Sys_vol_info_header.anchor;
       sys_vol_info_p != NULL && sys_vol_info_p->vdes != NULL_VOLDES; sys_vol_info_p = sys_vol_info_p->next)
    {
      if ((*apply_function) (thread_p, sys_vol_info_p, arg) == true)
	{
	  pthread_mutex_unlock (&fileio_Sys_vol_info_header.mutex);
	  return sys_vol_info_p;
	}
    }
  pthread_mutex_unlock (&fileio_Sys_vol_info_header.mutex);

  return NULL;
}

static FILEIO_VOLUME_INFO *
fileio_traverse_permanent_volume (THREAD_ENTRY * thread_p, VOLINFO_APPLY_FN apply_function, APPLY_ARG * arg)
{
  int i, j, max_j;
  FILEIO_VOLUME_HEADER *header_p;
  FILEIO_VOLUME_INFO *vol_info_p;

  header_p = &fileio_Vol_info_header;

  for (i = 0; i <= (header_p->next_perm_volid - 1) / FILEIO_VOLINFO_INCREMENT; i++)
    {
      max_j = fileio_max_permanent_volumes (i, header_p->next_perm_volid);

      for (j = 0; j <= max_j; j++)
	{
	  vol_info_p = &header_p->volinfo[i][j];
	  if ((*apply_function) (thread_p, vol_info_p, arg) == true)
	    {
	      return vol_info_p;
	    }
	}
    }

  return NULL;
}

static FILEIO_VOLUME_INFO *
fileio_reverse_traverse_permanent_volume (THREAD_ENTRY * thread_p, VOLINFO_APPLY_FN apply_function, APPLY_ARG * arg)
{
  int i, j, max_j;
  FILEIO_VOLUME_HEADER *header_p;
  FILEIO_VOLUME_INFO *vol_info_p;

  header_p = &fileio_Vol_info_header;

  for (i = (header_p->next_perm_volid - 1) / FILEIO_VOLINFO_INCREMENT; i >= 0; i--)
    {
      max_j = fileio_max_permanent_volumes (i, header_p->next_perm_volid);

      for (j = max_j; j >= 0; j--)
	{
	  vol_info_p = &header_p->volinfo[i][j];
	  if ((*apply_function) (thread_p, vol_info_p, arg) == true)
	    {
	      return vol_info_p;
	    }
	}
    }

  return NULL;
}

static FILEIO_VOLUME_INFO *
fileio_traverse_temporary_volume (THREAD_ENTRY * thread_p, VOLINFO_APPLY_FN apply_function, APPLY_ARG * arg)
{
  int i, j, min_j, num_temp_vols;
  FILEIO_VOLUME_HEADER *header_p;
  FILEIO_VOLUME_INFO *vol_info_p;

  header_p = &fileio_Vol_info_header;
  num_temp_vols = LOG_MAX_DBVOLID - header_p->next_temp_volid;

  for (i = header_p->num_volinfo_array - 1;
       i > (header_p->num_volinfo_array - 1
	    - (num_temp_vols + FILEIO_VOLINFO_INCREMENT - 1) / FILEIO_VOLINFO_INCREMENT); i--)
    {
      min_j = fileio_min_temporary_volumes (i, num_temp_vols, header_p->num_volinfo_array);

      for (j = FILEIO_VOLINFO_INCREMENT - 1; j >= min_j; j--)
	{
	  vol_info_p = &header_p->volinfo[i][j];
	  if ((*apply_function) (thread_p, vol_info_p, arg) == true)
	    {
	      return vol_info_p;
	    }
	}
    }

  return NULL;
}

static FILEIO_VOLUME_INFO *
fileio_reverse_traverse_temporary_volume (THREAD_ENTRY * thread_p, VOLINFO_APPLY_FN apply_function, APPLY_ARG * arg)
{
  int i, j, min_j, num_temp_vols;
  FILEIO_VOLUME_HEADER *header_p;
  FILEIO_VOLUME_INFO *vol_info_p;

  header_p = &fileio_Vol_info_header;
  num_temp_vols = (LOG_MAX_DBVOLID) - header_p->next_temp_volid;

  for (i = (header_p->num_volinfo_array - ((num_temp_vols + FILEIO_VOLINFO_INCREMENT - 1) / FILEIO_VOLINFO_INCREMENT));
       i < header_p->num_volinfo_array; i++)
    {
      min_j = fileio_min_temporary_volumes (i, num_temp_vols, header_p->num_volinfo_array);

      for (j = min_j; j < FILEIO_VOLINFO_INCREMENT; j++)
	{
	  vol_info_p = &header_p->volinfo[i][j];
	  if ((*apply_function) (thread_p, vol_info_p, arg) == true)
	    {
	      return vol_info_p;
	    }
	}
    }

  return NULL;
}

static bool
fileio_dismount_volume (THREAD_ENTRY * thread_p, FILEIO_VOLUME_INFO * vol_info_p, APPLY_ARG * ignore_arg)
{
  if (vol_info_p->vdes != NULL_VOLDES)
    {
      (void) fileio_synchronize (thread_p, vol_info_p->vdes, vol_info_p->vlabel, true);

#if !defined(WINDOWS)
      if (vol_info_p->lockf_type != FILEIO_NOT_LOCKF)
	{
	  fileio_unlock (vol_info_p->vlabel, vol_info_p->vdes, vol_info_p->lockf_type);
	}
#endif /* !WINDOWS */

      fileio_close (vol_info_p->vdes);
    }

#if defined(WINDOWS) && defined(SERVER_MODE)
  pthread_mutex_destroy (&vol_info_p->vol_mutex);
#endif /* WINDOWS && SERVER_MODE */

  return false;
}

/*
 * fileio_dismount_all () - Dismount all mounted volumes
 *   return: void
 */
void
fileio_dismount_all (THREAD_ENTRY * thread_p)
{
  FILEIO_SYSTEM_VOLUME_HEADER *sys_header_p;
  FILEIO_SYSTEM_VOLUME_INFO *sys_vol_info_p, *tmp_sys_vol_info_p;
  FILEIO_VOLUME_HEADER *vol_header_p;
  int i, num_perm_vols, num_temp_vols;
  int rv;
  APPLY_ARG ignore_arg = { 0 };

  /* First, traverse sys volumes */
  sys_header_p = &fileio_Sys_vol_info_header;
  rv = pthread_mutex_lock (&sys_header_p->mutex);

  for (sys_vol_info_p = &sys_header_p->anchor; sys_vol_info_p != NULL;)
    {
      if (sys_vol_info_p->vdes != NULL_VOLDES)
	{
	  /* System volume. No need to sync DWB. */
	  (void) fileio_synchronize (thread_p, sys_vol_info_p->vdes, sys_vol_info_p->vlabel, false);

#if !defined(WINDOWS)
	  if (sys_vol_info_p->lockf_type != FILEIO_NOT_LOCKF)
	    {
	      fileio_unlock (sys_vol_info_p->vlabel, sys_vol_info_p->vdes, sys_vol_info_p->lockf_type);
	    }
#endif /* !WINDOWS */

	  fileio_close (sys_vol_info_p->vdes);
	}

      tmp_sys_vol_info_p = sys_vol_info_p;
      sys_vol_info_p = sys_vol_info_p->next;
      if (tmp_sys_vol_info_p != &sys_header_p->anchor)
	{
#if defined(SERVER_MODE) && defined(WINDOWS)
	  pthread_mutex_destroy (&tmp_sys_vol_info_p->sysvol_mutex);

#endif /* WINDOWS */
	  free_and_init (tmp_sys_vol_info_p);
	}
    }

  pthread_mutex_unlock (&sys_header_p->mutex);

  /* Second, traverse perm/temp volumes */
  vol_header_p = &fileio_Vol_info_header;
  rv = pthread_mutex_lock (&vol_header_p->mutex);
  num_perm_vols = vol_header_p->next_perm_volid;

  (void) fileio_traverse_permanent_volume (thread_p, fileio_dismount_volume, &ignore_arg);

  vol_header_p->max_perm_vols = 0;
  vol_header_p->next_perm_volid = 0;

  num_temp_vols = LOG_MAX_DBVOLID - vol_header_p->next_temp_volid;

  (void) fileio_traverse_temporary_volume (thread_p, fileio_dismount_volume, &ignore_arg);

  vol_header_p->max_temp_vols = 0;
  vol_header_p->next_temp_volid = LOG_MAX_DBVOLID;

  if (vol_header_p->volinfo != NULL)
    {
      for (i = 0; i <= (VOLID_MAX - 1) / FILEIO_VOLINFO_INCREMENT; i++)
	{
	  if (vol_header_p->volinfo[i] != NULL)
	    {
	      free_and_init (vol_header_p->volinfo[i]);
	    }

	}
    }

  free_and_init (vol_header_p->volinfo);

  pthread_mutex_unlock (&vol_header_p->mutex);
}

/*
 * fileio_map_mounted () - Map over the data volumes
 *   return:
 *   fun(in): Function to call on volid and args
 *   args(in): argumemts for fun
 *
 * Note : Map over all data volumes (i.e., the log volumes are skipped),
 *        by calling the given function on every volume. If the function
 *        returns false the mapping is stopped.
 */
bool
fileio_map_mounted (THREAD_ENTRY * thread_p, bool (*fun) (THREAD_ENTRY * thread_p, VOLID vol_id, void *args),
		    void *args)
{
  FILEIO_VOLUME_INFO *vol_info_p;
  FILEIO_VOLUME_HEADER *header_p;
  int i, j, max_j, min_j, num_temp_vols;

  FILEIO_CHECK_AND_INITIALIZE_VOLUME_HEADER_CACHE (false);

  header_p = &fileio_Vol_info_header;
  for (i = 0; i <= (header_p->next_perm_volid - 1) / FILEIO_VOLINFO_INCREMENT; i++)
    {
      max_j = fileio_max_permanent_volumes (i, header_p->next_perm_volid);

      for (j = 0; j <= max_j; j++)
	{
	  vol_info_p = &header_p->volinfo[i][j];
	  if (vol_info_p->vdes != NULL_VOLDES)
	    {
	      if (((*fun) (thread_p, vol_info_p->volid, args)) == false)
		{
		  return false;
		}
	    }
	}
    }

  num_temp_vols = LOG_MAX_DBVOLID - header_p->next_temp_volid;
  for (i = header_p->num_volinfo_array - 1;
       i > (header_p->num_volinfo_array - 1
	    - (num_temp_vols + FILEIO_VOLINFO_INCREMENT - 1) / FILEIO_VOLINFO_INCREMENT); i--)
    {
      min_j = fileio_min_temporary_volumes (i, num_temp_vols, header_p->num_volinfo_array);

      for (j = FILEIO_VOLINFO_INCREMENT - 1; j >= min_j; j--)
	{
	  vol_info_p = &header_p->volinfo[i][j];
	  if (vol_info_p->vdes != NULL_VOLDES)
	    {
	      if (((*fun) (thread_p, vol_info_p->volid, args)) == false)
		{
		  return false;
		}
	    }
	}
    }

  return true;
}

static bool
fileio_is_volume_descriptor_equal (THREAD_ENTRY * thread_p, FILEIO_VOLUME_INFO * vol_info_p, APPLY_ARG * arg)
{
  if (vol_info_p->vdes == NULL_VOLDES)
    {
      return false;
    }
  return (vol_info_p->vdes == arg->vdes);
}

static bool
fileio_is_volume_id_equal (THREAD_ENTRY * thread_p, FILEIO_VOLUME_INFO * vol_info_p, APPLY_ARG * arg)
{
  if (vol_info_p->volid == NULL_VOLID)
    {
      return false;
    }
  return (vol_info_p->volid == arg->vol_id);
}

static bool
fileio_is_volume_id_gt (THREAD_ENTRY * thread_p, FILEIO_VOLUME_INFO * vol_info_p, APPLY_ARG * arg)
{
  if (vol_info_p->volid == NULL_VOLID)
    {
      return false;
    }
  return (vol_info_p->volid > arg->vol_id);
}

static bool
fileio_is_volume_id_lt (THREAD_ENTRY * thread_p, FILEIO_VOLUME_INFO * vol_info_p, APPLY_ARG * arg)
{
  if (vol_info_p->volid == NULL_VOLID)
    {
      return false;
    }
  return (vol_info_p->volid < arg->vol_id);
}

static FILEIO_SYSTEM_VOLUME_INFO *
fileio_find_system_volume (THREAD_ENTRY * thread_p, SYS_VOLINFO_APPLY_FN apply_function, APPLY_ARG * arg)
{
  FILEIO_SYSTEM_VOLUME_INFO *sys_vol_info_p;

  for (sys_vol_info_p = &fileio_Sys_vol_info_header.anchor;
       sys_vol_info_p != NULL && sys_vol_info_p->vdes != NULL_VOLDES; sys_vol_info_p = sys_vol_info_p->next)
    {
      if ((*apply_function) (thread_p, sys_vol_info_p, arg) == true)
	{
	  return sys_vol_info_p;
	}
    }

  return NULL;
}

static bool
fileio_is_system_volume_descriptor_equal (THREAD_ENTRY * thread_p, FILEIO_SYSTEM_VOLUME_INFO * sys_vol_info_p,
					  APPLY_ARG * arg)
{
  return (sys_vol_info_p->vdes == arg->vdes);
}

static bool
fileio_is_system_volume_id_equal (THREAD_ENTRY * thread_p, FILEIO_SYSTEM_VOLUME_INFO * sys_vol_info_p, APPLY_ARG * arg)
{
  return (sys_vol_info_p->volid == arg->vol_id);
}

static bool
fileio_is_system_volume_label_equal (THREAD_ENTRY * thread_p, FILEIO_SYSTEM_VOLUME_INFO * sys_vol_info_p,
				     APPLY_ARG * arg)
{
  return (util_compare_filepath (sys_vol_info_p->vlabel, arg->vol_label) == 0);
}

#if defined(HPUX) && !defined(IA64)
/*
 * pread () -
 *   return:
 *   fd(in):
 *   buf(in):
 *   nbytes(in):
 *   offset(in):
 *
 * Note: Like HP-UX 11, the positioned I/O may not directly available in some
 *       systems. In that case, use the following simulated positioned I/O
 *       routines.
 */
ssize_t
pread (int fd, void *buf, size_t nbytes, off_t offset)
{
  struct aiocb io;
  const struct aiocb *list[1];
  int err;

  io.aio_fildes = fd;
  io.aio_offset = offset;
  io.aio_buf = buf;
  io.aio_nbytes = nbytes;
  io.aio_reqprio = 0;
  io.aio_sigevent.sigev_notify = SIGEV_NONE;

  err = aio_read (&io);		/* atomically reads at offset */
  if (err != 0)
    {
      return (err);
    }

  list[0] = &io;

  err = aio_suspend (list, 1, NULL);	/* wait for IO to complete */
  if (err != 0)
    {
      return (err);
    }

  return aio_return (&io);
}

/*
 * pwrite () -
 *   return:
 *   fd(in):
 *   buf(in):
 *   nbytes(in):
 *   offset(in):
 */
ssize_t
pwrite (int fd, const void *buf, size_t nbytes, off_t offset)
{
  struct aiocb io;
  const struct aiocb *list[1];
  int err;

  io.aio_fildes = fd;
  io.aio_offset = offset;
  io.aio_buf = buf;
  io.aio_nbytes = nbytes;
  io.aio_reqprio = 0;
  io.aio_sigevent.sigev_notify = SIGEV_NONE;

  err = aio_write (&io);	/* atomically writes at offset */
  if (err != 0)
    {
      return (err);
    }

  list[0] = &io;

  err = aio_suspend (list, 1, NULL);	/* wait for IO to complete */
  if (err != 0)
    {
      return (err);
    }

  return aio_return (&io);
}
#elif defined(WINDOWS) && defined(SERVER_MODE)
/*
 * fileio_get_volume_mutex () - FIND VOLUME MUTEX GIVEN DESCRIPTOR
 *   return: I/O volume mutex
 *   vdes(in): Volume descriptor
 */
static pthread_mutex_t *
fileio_get_volume_mutex (THREAD_ENTRY * thread_p, int vdes)
{
  FILEIO_VOLUME_INFO *volinfo;
  FILEIO_SYSTEM_VOLUME_INFO *sys_volinfo;
  int rv;
  APPLY_ARG arg = { 0 };

  FILEIO_CHECK_AND_INITIALIZE_VOLUME_HEADER_CACHE (NULL);

  /* perm/temp volume ? */

  arg.vdes = vdes;
  volinfo = fileio_traverse_permanent_volume (thread_p, fileio_is_volume_descriptor_equal, &arg);
  if (volinfo)
    {
      return &volinfo->vol_mutex;
    }

  arg.vdes = vdes;
  volinfo = fileio_traverse_temporary_volume (thread_p, fileio_is_volume_descriptor_equal, &arg);
  if (volinfo)
    {
      return &volinfo->vol_mutex;
    }

  /* sys volume ? */
  rv = pthread_mutex_lock (&fileio_Sys_vol_info_header.mutex);

  arg.vdes = vdes;
  sys_volinfo = fileio_find_system_volume (thread_p, fileio_is_system_volume_descriptor_equal, &arg);
  if (sys_volinfo)
    {
      pthread_mutex_unlock (&fileio_Sys_vol_info_header.mutex);
      return &sys_volinfo->sysvol_mutex;
    }

  pthread_mutex_unlock (&fileio_Sys_vol_info_header.mutex);
  return NULL;
}
#endif /* WINDOWS && SERVER_MODE */

/*
 * fileio_read () - READ A PAGE FROM DISK
 *   return:
 *   vol_fd(in): Volume descriptor
 *   io_page_p(out): Address where content of page is stored. Must be of
 *                   page_size long
 *   page_id(in): Page identifier
 *   page_size(in): Page size
 *
 * Note: Read the content of the page described by page_id onto the
 *       given io_page_p buffer. The io_page_p must be page_size long.
 */
void *
fileio_read (THREAD_ENTRY * thread_p, int vol_fd, void *io_page_p, PAGEID page_id, size_t page_size)
{
#if defined (EnableThreadMonitoring)
  TSC_TICKS start_tick, end_tick;
  TSCTIMEVAL elapsed_time;
#endif
  off_t offset = FILEIO_GET_FILE_SIZE (page_size, page_id);
  ssize_t nbytes;
  bool is_retry = true;

#if defined(WINDOWS) && defined(SERVER_MODE)
  int rv;
  pthread_mutex_t *io_mutex;
  static pthread_mutex_t io_mutex_instance = PTHREAD_MUTEX_INITIALIZER;
#endif /* WINDOWS && SERVER_MODE */
#if defined(USE_AIO)
  struct aiocb cb;
  const struct aiocb *cblist[1];
#endif /* USE_AIO */

#if defined (EnableThreadMonitoring)
  if (0 < prm_get_integer_value (PRM_ID_MNT_WAITING_THREAD))
    {
      tsc_getticks (&start_tick);
    }
#endif

  while (is_retry == true)
    {
      is_retry = false;

#if !defined(SERVER_MODE)
      /* Locate the desired page */
      if (lseek (vol_fd, offset, SEEK_SET) != offset)
	{
	  er_set_with_oserror (ER_ERROR_SEVERITY, ARG_FILE_LINE, ER_IO_READ, 2, page_id,
			       fileio_get_volume_label (fileio_get_volume_id (vol_fd), PEEK));
	  return NULL;
	}

      /* Read the desired page */
      nbytes = read (vol_fd, io_page_p, (unsigned int) page_size);
      if (nbytes != (ssize_t) page_size)
#elif defined(WINDOWS)
      io_mutex = fileio_get_volume_mutex (thread_p, vol_fd);
      if (io_mutex == NULL)
	{
	  io_mutex = &io_mutex_instance;
	}

      rv = pthread_mutex_lock (io_mutex);
      if (rv != 0)
	{
	  er_set_with_oserror (ER_ERROR_SEVERITY, ARG_FILE_LINE, rv, 0);
	  return NULL;
	}

      /* Locate the desired page */
      if (lseek (vol_fd, offset, SEEK_SET) != offset)
	{
	  er_set_with_oserror (ER_ERROR_SEVERITY, ARG_FILE_LINE, ER_IO_READ, 2, page_id,
			       fileio_get_volume_label (fileio_get_volume_id (vol_fd), PEEK));
	  pthread_mutex_unlock (io_mutex);
	  return NULL;
	}

      /* Read the desired page */
      nbytes = read (vol_fd, io_page_p, (unsigned int) page_size);
      if (pthread_mutex_unlock (io_mutex) != 0)
	{
	  er_set_with_oserror (ER_ERROR_SEVERITY, ARG_FILE_LINE, ER_CSS_PTHREAD_MUTEX_UNLOCK, 0);
	  return NULL;
	}

      if (nbytes != page_size)
#else /* WINDOWS */
#if defined(USE_AIO)
      bzero (&cb, sizeof (cb));
      cb.aio_fildes = vol_fd;
      cb.aio_lio_opcode = LIO_READ;
      cb.aio_buf = io_page_p;
      cb.aio_nbytes = page_size;
      cb.aio_offset = offset;
      cblist[0] = &cb;

      if (aio_read (&cb) < 0)
#else /* USE_AIO */
      nbytes = pread (vol_fd, io_page_p, page_size, offset);
      if (nbytes != (ssize_t) page_size)
#endif /* USE_AIO */
#endif /* WINDOWS */
	{
	  if (nbytes == 0)
	    {
	      /* This is an end of file. We are trying to read beyond the allocated disk space */
	      er_set (ER_FATAL_ERROR_SEVERITY, ARG_FILE_LINE, ER_PB_BAD_PAGEID, 2, page_id,
		      fileio_get_volume_label_by_fd (vol_fd, PEEK));
	      return NULL;
	    }

	  if (errno == EINTR)
	    {
	      is_retry = true;
	    }
	  else
	    {
	      er_set_with_oserror (ER_ERROR_SEVERITY, ARG_FILE_LINE, ER_IO_READ, 2, page_id,
				   fileio_get_volume_label_by_fd (vol_fd, PEEK));
	      return NULL;
	    }
	}
    }

#if defined (EnableThreadMonitoring)
  if (0 < prm_get_integer_value (PRM_ID_MNT_WAITING_THREAD))
    {
      tsc_getticks (&end_tick);
      tsc_elapsed_time_usec (&elapsed_time, end_tick, start_tick);
    }

  if (MONITOR_WAITING_THREAD (elapsed_time))
    {
      er_set (ER_NOTIFICATION_SEVERITY, ARG_FILE_LINE, ER_MNT_WAITING_THREAD, 2, "file read",
	      prm_get_integer_value (PRM_ID_MNT_WAITING_THREAD));
      er_log_debug (ARG_FILE_LINE, "fileio_read: %6d.%06d\n", elapsed_time.tv_sec, elapsed_time.tv_usec);
    }
#endif

#if defined(SERVER_MODE) && !defined(WINDOWS) && defined(USE_AIO)
  if (aio_suspend (cblist, 1, NULL) < 0 || aio_return (&cb) != page_size)
    {
      er_set_with_oserror (ER_ERROR_SEVERITY, ARG_FILE_LINE, ER_IO_READ, 2, page_id,
			   fileio_get_volume_label_by_fd (vol_fd, PEEK));
      return NULL;
    }
#endif

  perfmon_inc_stat (thread_p, PSTAT_FILE_NUM_IOREADS);
  return io_page_p;
}

/*
* fileio_write_or_add_to_dwb () - Write a page to disk if DWb disabled, otherwise add it to DWB
*   return: io_page_p on success, NULL on failure
*   vol_fd(in): Volume descriptor
*   io_page_p(in): In-memory address where the current content of page resides
*   page_id(in): Page identifier
*   page_size(in): Page size
*   skip_flush(in): True, if skip page flush
*
*/
void *
fileio_write_or_add_to_dwb (THREAD_ENTRY * thread_p, int vol_fd, FILEIO_PAGE * io_page_p, PAGEID page_id,
			    size_t page_size)
{
  bool skip_flush = false;
#if !defined (CS_MODE)
  DWB_SLOT *p_dwb_slot = NULL;
  VPID vpid;
  FILEIO_VOLUME_INFO *vol_info_p;
  APPLY_ARG arg = { 0 };
  int error_code;

  assert (vol_fd != NULL_VOLDES);
  skip_flush = dwb_is_created ();
  if (skip_flush)
    {
      FILEIO_CHECK_AND_INITIALIZE_VOLUME_HEADER_CACHE (false);

      arg.vdes = vol_fd;
      vol_info_p = fileio_traverse_permanent_volume (thread_p, fileio_is_volume_descriptor_equal, &arg);
      if (vol_info_p)
	{
	  /* Permanent volumes - uses DWB. */
	  VPID_SET (&vpid, vol_info_p->volid, page_id);

	  io_page_p->prv.volid = vol_info_p->volid;
	  io_page_p->prv.pageid = page_id;

	  error_code = dwb_add_page (thread_p, io_page_p, &vpid, &p_dwb_slot);
	  if (error_code != NO_ERROR)
	    {
	      return NULL;
	    }
	  else if (p_dwb_slot != NULL)
	    {
	      return io_page_p;
	    }
	  /* DWB disabled, write the page. */
	}
      /* Not permanent volume - write the page. */
    }
#endif

  return fileio_write (thread_p, vol_fd, io_page_p, page_id, page_size, skip_flush);
}


/*
 * fileio_write () - WRITE A PAGE TO DISK
 *   return: io_page_p on success, NULL on failure
 *   vol_fd(in): Volume descriptor
 *   io_page_p(in): In-memory address where the current content of page resides
 *   page_id(in): Page identifier
 *   page_size(in): Page size
 *   skip_flush(in): True, if skip page flush
 *
 * Note:  Write the content of the page described by page_id to disk. The
 *        content of the page is stored onto io_page_p buffer which is
 *        page_size long.
 */
void *
fileio_write (THREAD_ENTRY * thread_p, int vol_fd, void *io_page_p, PAGEID page_id, size_t page_size, bool skip_flush)
{
#if defined (EnableThreadMonitoring)
  TSC_TICKS start_tick, end_tick;
  TSCTIMEVAL elapsed_time;
#endif
  off_t offset = FILEIO_GET_FILE_SIZE (page_size, page_id);
  bool is_retry = true;
#if defined(WINDOWS) && defined(SERVER_MODE)
  int rv, nbytes;
  pthread_mutex_t *io_mutex;
  static pthread_mutex_t io_mutex_instance = PTHREAD_MUTEX_INITIALIZER;
#endif /* WINDOWS && SERVER_MODE */
#if defined(USE_AIO)
  struct aiocb cb;
  const struct aiocb *cblist[1];
#endif /* USE_AIO */

#if defined (EnableThreadMonitoring)
  if (0 < prm_get_integer_value (PRM_ID_MNT_WAITING_THREAD))
    {
      tsc_getticks (&start_tick);
    }
#endif

  while (is_retry == true)
    {
      is_retry = false;

#if !defined(SERVER_MODE)
      if (lseek (vol_fd, offset, SEEK_SET) != offset)
	{
	  er_set_with_oserror (ER_ERROR_SEVERITY, ARG_FILE_LINE, ER_IO_WRITE, 2, page_id,
			       fileio_get_volume_label (fileio_get_volume_id (vol_fd), PEEK));
	  return NULL;
	}

      /* write the page */
      if (write (vol_fd, io_page_p, (unsigned int) page_size) != (int) page_size)
#elif defined(WINDOWS)
      io_mutex = fileio_get_volume_mutex (thread_p, vol_fd);
      if (io_mutex == NULL)
	{
	  io_mutex = &io_mutex_instance;
	}

      rv = pthread_mutex_lock (io_mutex);
      if (rv != 0)
	{
	  er_set_with_oserror (ER_ERROR_SEVERITY, ARG_FILE_LINE, rv, 0);
	  return NULL;
	}

      if (lseek (vol_fd, offset, SEEK_SET) != offset)
	{
	  pthread_mutex_unlock (io_mutex);
	  er_set_with_oserror (ER_ERROR_SEVERITY, ARG_FILE_LINE, ER_IO_WRITE, 2, page_id,
			       fileio_get_volume_label (fileio_get_volume_id (vol_fd), PEEK));
	  return NULL;
	}

      /* write the page */
      nbytes = write (vol_fd, io_page_p, (unsigned int) page_size);
      pthread_mutex_unlock (io_mutex);

      if (nbytes != page_size)
#else /* WINDOWS */
#if defined(USE_AIO)
      bzero (&cb, sizeof (cb));
      cb.aio_fildes = vol_fd;
      cb.aio_lio_opcode = LIO_WRITE;
      cb.aio_buf = io_page_p;
      cb.aio_nbytes = page_size;
      cb.aio_offset = offset;
      cblist[0] = &cb;

      if (aio_write (&cb) < 0)
#else /* USE_AIO */
      if (pwrite (vol_fd, io_page_p, page_size, offset) != (ssize_t) page_size)
#endif /* USE_AIO */
#endif /* WINDOWS */
	{
	  if (errno == EINTR)
	    {
	      is_retry = true;
	    }
	  else
	    {
	      if (errno == ENOSPC)
		{
		  er_set (ER_ERROR_SEVERITY, ARG_FILE_LINE, ER_IO_WRITE_OUT_OF_SPACE, 2, page_id,
			  fileio_get_volume_label_by_fd (vol_fd, PEEK));
		}
	      else
		{
		  er_set_with_oserror (ER_ERROR_SEVERITY, ARG_FILE_LINE, ER_IO_WRITE, 2, page_id,
				       fileio_get_volume_label_by_fd (vol_fd, PEEK));
		}
	      return NULL;
	    }
	}
    }

#if defined (EnableThreadMonitoring)
  if (0 < prm_get_integer_value (PRM_ID_MNT_WAITING_THREAD))
    {
      tsc_getticks (&end_tick);
      tsc_elapsed_time_usec (&elapsed_time, end_tick, start_tick);
    }

  if (MONITOR_WAITING_THREAD (elapsed_time))
    {
      er_set (ER_NOTIFICATION_SEVERITY, ARG_FILE_LINE, ER_MNT_WAITING_THREAD, 2, "file write",
	      prm_get_integer_value (PRM_ID_MNT_WAITING_THREAD));
      er_log_debug (ARG_FILE_LINE, "fileio_write: %6d.%06d\n", elapsed_time.tv_sec, elapsed_time.tv_usec);
    }
#endif

#if defined(SERVER_MODE) && !defined(WINDOWS) && defined(USE_AIO)
  if (aio_suspend (cblist, 1, NULL) < 0 || aio_return (&cb) != page_size)
    {
      er_set_with_oserror (ER_ERROR_SEVERITY, ARG_FILE_LINE, ER_IO_WRITE, 2, page_id,
			   fileio_get_volume_label_by_fd (vol_fd, PEEK));
      return NULL;
    }
#endif

  if (skip_flush == false)
    {
      fileio_compensate_flush (thread_p, vol_fd, 1);
    }

  perfmon_inc_stat (thread_p, PSTAT_FILE_NUM_IOWRITES);

  return io_page_p;
}

/*
 * fileio_read_pages () -
 */
void *
fileio_read_pages (THREAD_ENTRY * thread_p, int vol_fd, char *io_pages_p, PAGEID page_id, int num_pages,
		   size_t page_size)
{
#if defined (EnableThreadMonitoring)
  TSC_TICKS start_tick, end_tick;
  TSCTIMEVAL elapsed_time;
#endif
  off_t offset;
  ssize_t nbytes;
  size_t read_bytes;

#if defined(WINDOWS) && defined(SERVER_MODE)
  int rv;
  pthread_mutex_t *io_mutex;
  static pthread_mutex_t io_mutex_instance = PTHREAD_MUTEX_INITIALIZER;
#endif /* WINDOWS && SERVER_MODE */
#if defined(USE_AIO)
  struct aiocb cb;
  const struct aiocb *cblist[1];
#endif /* USE_AIO */

  assert (num_pages > 0);

  offset = FILEIO_GET_FILE_SIZE (page_size, page_id);
  read_bytes = ((size_t) page_size) * ((size_t) num_pages);

#if defined (EnableThreadMonitoring)
  if (0 < prm_get_integer_value (PRM_ID_MNT_WAITING_THREAD))
    {
      tsc_getticks (&start_tick);
    }
#endif

  while (read_bytes > 0)
    {
#if !defined(SERVER_MODE)
      /* Locate the desired page */
      if (lseek (vol_fd, offset, SEEK_SET) != offset)
	{
	  er_set_with_oserror (ER_ERROR_SEVERITY, ARG_FILE_LINE, ER_IO_READ, 2, page_id,
			       fileio_get_volume_label (fileio_get_volume_id (vol_fd), PEEK));
	  return NULL;
	}

      /* Read the desired page */
      nbytes = read (vol_fd, io_pages_p, (unsigned int) read_bytes);
#elif defined(WINDOWS)
      io_mutex = fileio_get_volume_mutex (thread_p, vol_fd);
      if (io_mutex == NULL)
	{
	  io_mutex = &io_mutex_instance;
	}

      rv = pthread_mutex_lock (io_mutex);
      if (rv != 0)
	{
	  er_set_with_oserror (ER_ERROR_SEVERITY, ARG_FILE_LINE, rv, 0);
	  return NULL;
	}

      /* Locate the desired page */
      if (lseek (vol_fd, offset, SEEK_SET) != offset)
	{
	  er_set_with_oserror (ER_ERROR_SEVERITY, ARG_FILE_LINE, ER_IO_READ, 2, page_id,
			       fileio_get_volume_label (fileio_get_volume_id (vol_fd), PEEK));
	  pthread_mutex_unlock (io_mutex);
	  return NULL;
	}

      /* Read the desired page */
      nbytes = read (vol_fd, io_pages_p, (unsigned int) read_bytes);
      if (pthread_mutex_unlock (io_mutex) != 0)
	{
	  er_set_with_oserror (ER_ERROR_SEVERITY, ARG_FILE_LINE, ER_CSS_PTHREAD_MUTEX_UNLOCK, 0);
	  return NULL;
	}
#else /* WINDOWS */
#if defined (USE_AIO)
      bzero (&cb, sizeof (cb));
      cb.aio_fildes = vol_fd;
      cb.aio_lio_opcode = LIO_READ;
      cb.aio_buf = io_pages_p;
      cb.aio_nbytes = read_bytes;
      cb.aio_offset = offset;
      cblist[0] = &cb;

      if (aio_read (&cb) < 0 || aio_suspend (cblist, 1, NULL) < 0)
	{
	  nbytes = -1;
	}
      nbytes = aio_return (&cb);
#else /* USE_AIO */
      nbytes = pread (vol_fd, io_pages_p, read_bytes, offset);
#endif /* USE_AIO */
#endif /* WINDOWS */
      if (nbytes <= 0)
	{
	  if (nbytes == 0)
	    {
	      return NULL;
	    }

	  switch (errno)
	    {
	    case EINTR:
	    case EAGAIN:
	      continue;
#if !defined(WINDOWS)
	    case EOVERFLOW:
	      return NULL;
#endif /* !WINDOWS */
	    default:
	      {
		er_set_with_oserror (ER_ERROR_SEVERITY, ARG_FILE_LINE, ER_IO_READ, 2, page_id,
				     fileio_get_volume_label_by_fd (vol_fd, PEEK));
		return NULL;
	      }
	    }
	}

      offset += nbytes;
      io_pages_p += nbytes;
      read_bytes -= nbytes;
    }

#if defined (EnableThreadMonitoring)
  if (0 < prm_get_integer_value (PRM_ID_MNT_WAITING_THREAD))
    {
      tsc_getticks (&end_tick);
      tsc_elapsed_time_usec (&elapsed_time, end_tick, start_tick);
    }

  if (MONITOR_WAITING_THREAD (elapsed_time))
    {
      er_set (ER_NOTIFICATION_SEVERITY, ARG_FILE_LINE, ER_MNT_WAITING_THREAD, 2, "file read",
	      prm_get_integer_value (PRM_ID_MNT_WAITING_THREAD));
      er_log_debug (ARG_FILE_LINE, "fileio_read_pages: %6d.%06d\n", elapsed_time.tv_sec, elapsed_time.tv_usec);
    }
#endif

  perfmon_inc_stat (thread_p, PSTAT_FILE_NUM_IOREADS);
  return io_pages_p;
}

/*
 * fileio_write_pages () - write the content of several contiguous pages to disk
 *   return: io_page_p on success, NULL on failure
 *   thread_p(in): Thread entry
 *   vol_fd(in): Volume descriptor
 *   io_page_p(in): In-memory address where the pages resides
 *   page_id(in): First page identifier
 *   num_pages(in): Number of pages to flush
 *   page_size(in): Page size
 *   skip_flush(in): True, if skip page flush
 */
void *
fileio_write_pages (THREAD_ENTRY * thread_p, int vol_fd, char *io_pages_p, PAGEID page_id, int num_pages,
		    size_t page_size, bool skip_flush)
{
#if defined (EnableThreadMonitoring)
  TSC_TICKS start_tick, end_tick;
  TSCTIMEVAL elapsed_time;
#endif
  off_t offset;
  ssize_t nbytes;
  size_t write_bytes;

#if defined(WINDOWS) && defined(SERVER_MODE)
  int rv;
  pthread_mutex_t *io_mutex;
  static pthread_mutex_t io_mutex_instance = PTHREAD_MUTEX_INITIALIZER;
#endif /* WINDOWS && SERVER_MODE */
#if defined(USE_AIO)
  struct aiocb cb;
  const struct aiocb *cblist[1];
#endif /* USE_AIO */

  assert (num_pages > 0);

  offset = FILEIO_GET_FILE_SIZE (page_size, page_id);
  write_bytes = ((size_t) page_size) * ((size_t) num_pages);

#if defined (EnableThreadMonitoring)
  if (0 < prm_get_integer_value (PRM_ID_MNT_WAITING_THREAD))
    {
      tsc_getticks (&start_tick);
    }
#endif

  while (write_bytes > 0)
    {
#if !defined(SERVER_MODE)
      if (lseek (vol_fd, offset, SEEK_SET) != offset)
	{
	  er_set_with_oserror (ER_ERROR_SEVERITY, ARG_FILE_LINE, ER_IO_WRITE, 2, page_id,
			       fileio_get_volume_label (fileio_get_volume_id (vol_fd), PEEK));
	  return NULL;
	}

      /* write the page */
      nbytes = write (vol_fd, io_pages_p, (unsigned int) write_bytes);
#elif defined(WINDOWS)
      io_mutex = fileio_get_volume_mutex (thread_p, vol_fd);
      if (io_mutex == NULL)
	{
	  io_mutex = &io_mutex_instance;
	}

      rv = pthread_mutex_lock (io_mutex);
      if (rv != 0)
	{
	  er_set_with_oserror (ER_ERROR_SEVERITY, ARG_FILE_LINE, rv, 0);
	  return NULL;
	}

      /* Locate the desired page */
      if (lseek (vol_fd, offset, SEEK_SET) != offset)
	{
	  er_set_with_oserror (ER_ERROR_SEVERITY, ARG_FILE_LINE, ER_IO_WRITE, 2, page_id,
			       fileio_get_volume_label (fileio_get_volume_id (vol_fd), PEEK));
	  pthread_mutex_unlock (io_mutex);
	  return NULL;
	}

      /* Write the desired page */
      nbytes = write (vol_fd, io_pages_p, (unsigned int) write_bytes);
      if (pthread_mutex_unlock (io_mutex) != 0)
	{
	  er_set_with_oserror (ER_ERROR_SEVERITY, ARG_FILE_LINE, ER_CSS_PTHREAD_MUTEX_UNLOCK, 0);
	  return NULL;
	}
#else /* WINDOWS */
#if defined (USE_AIO)
      bzero (&cb, sizeof (cb));
      cb.aio_fildes = vol_fd;
      cb.aio_lio_opcode = LIO_WRITE;
      cb.aio_buf = io_pages_p;
      cb.aio_nbytes = write_bytes;
      cb.aio_offset = offset;
      cblist[0] = &cb;

      if (aio_write (&cb) < 0 || aio_suspend (cblist, 1, NULL) < 0)
	{
	  nbytes = -1;
	}
      nbytes = aio_return (&cb);
#else /* USE_AIO */
      nbytes = pwrite (vol_fd, io_pages_p, write_bytes, offset);
#endif /* USE_AIO */
#endif /* WINDOWS */
      if (nbytes <= 0)
	{
	  if (nbytes == 0)
	    {
	      return NULL;
	    }

	  switch (errno)
	    {
	    case EINTR:
	    case EAGAIN:
	      continue;
#if !defined(WINDOWS)
	    case EOVERFLOW:
	      return NULL;
#endif /* !WINDOWS */
	    default:
	      {
		er_set_with_oserror (ER_ERROR_SEVERITY, ARG_FILE_LINE, ER_IO_WRITE, 2, page_id,
				     fileio_get_volume_label_by_fd (vol_fd, PEEK));
		return NULL;
	      }
	    }
	}

      offset += nbytes;
      io_pages_p += nbytes;
      write_bytes -= nbytes;
    }

#if defined (EnableThreadMonitoring)
  if (0 < prm_get_integer_value (PRM_ID_MNT_WAITING_THREAD))
    {
      tsc_getticks (&end_tick);
      tsc_elapsed_time_usec (&elapsed_time, end_tick, start_tick);
    }

  if (MONITOR_WAITING_THREAD (elapsed_time))
    {
      er_set (ER_NOTIFICATION_SEVERITY, ARG_FILE_LINE, ER_MNT_WAITING_THREAD, 2, "file write",
	      prm_get_integer_value (PRM_ID_MNT_WAITING_THREAD));
      er_log_debug (ARG_FILE_LINE, "fileio_write_pages: %6d.%06d\n", elapsed_time.tv_sec, elapsed_time.tv_usec);
    }
#endif

  if (skip_flush == false)
    {
      fileio_compensate_flush (thread_p, vol_fd, num_pages);
    }

  perfmon_add_stat (thread_p, PSTAT_FILE_NUM_IOWRITES, num_pages);
  return io_pages_p;
}

/*
 * fileio_writev () - WRITE A SET OF CONTIGUOUS PAGES TO DISK
 *   return: io_pgptr on success, NULL on failure
 *   vol_fd(in): Volume descriptor
 *   arrayof_io_pgptr(in): An array address to address where the current
 *                         content of pages reside
 *   start_page_id(in): Page identifier of first page
 *   npages(in): Number of consecutive pages
 *   page_size(in): Page size
 *
 * Note: Write the content of the consecutive pages described by
 *       start_pageid to disk. The content of the pages are address
 *       by the io_pgptr array. Each io_pgptr buffer is page size
 *       long.
 *
 *            io_pgptr[0]  -->> start_pageid
 *            io_pgptr[1]  -->> start_pageid + 1
 *                        ...
 *            io_pgptr[npages - 1] -->> start_pageid + npages - 1
 */
void *
fileio_writev (THREAD_ENTRY * thread_p, int vol_fd, void **io_page_array, PAGEID start_page_id, DKNPAGES npages,
	       size_t page_size)
{
  int i;
  bool skip_flush = false;

#if !defined (CS_MODE)
  skip_flush = dwb_is_created ();
#endif

  for (i = 0; i < npages; i++)
    {
      if (fileio_write (thread_p, vol_fd, io_page_array[i], start_page_id + i, page_size, skip_flush) == NULL)
	{
	  return NULL;
	}
    }

  return io_page_array[0];
}

/*
 * fileio_synchronize () - Synchronize a database volume's state with that on disk
 *   return: vdes or NULL_VOLDES
 *   vol_fd(in): Volume descriptor
 *   vlabel(in): Volume label
 *   sync_dwb(in): True, if needs sync dwb
 */
int
fileio_synchronize (THREAD_ENTRY * thread_p, int vol_fd, const char *vlabel, bool sync_dwb)
{
  int ret = NO_ERROR;
  bool all_sync = false;
#if defined (EnableThreadMonitoring)
  TSC_TICKS start_tick, end_tick;
  TSCTIMEVAL elapsed_time;
#endif
#if defined (SERVER_MODE)
  static pthread_mutex_t inc_cnt_mutex = PTHREAD_MUTEX_INITIALIZER;
  int r;
#endif
  static int inc_cnt = 0;
#if defined(USE_AIO)
  struct aiocb cb;
#endif /* USE_AIO */

  if (prm_get_integer_value (PRM_ID_SUPPRESS_FSYNC) > 0)
    {
#if defined (SERVER_MODE)
      r = pthread_mutex_lock (&inc_cnt_mutex);
#endif
      if (++inc_cnt >= prm_get_integer_value (PRM_ID_SUPPRESS_FSYNC))
	{
	  inc_cnt = 0;
	}
      else
	{
#if defined (SERVER_MODE)
	  pthread_mutex_unlock (&inc_cnt_mutex);
#endif
	  return vol_fd;
	}
#if defined (SERVER_MODE)
      pthread_mutex_unlock (&inc_cnt_mutex);
#endif
    }

#if defined (EnableThreadMonitoring)
  if (0 < prm_get_integer_value (PRM_ID_MNT_WAITING_THREAD))
    {
      tsc_getticks (&start_tick);
    }
#endif

#if !defined (CS_MODE)
  if (sync_dwb)
    {
      if (fileio_is_permanent_volume_descriptor (thread_p, vol_fd))
	{
	  ret = dwb_flush_force (thread_p, &all_sync);
	}
    }
#endif

  if (ret == NO_ERROR && all_sync == false)
    {
#if defined(SERVER_MODE) && !defined(WINDOWS) && defined(USE_AIO)
      bzero (&cb, sizeof (cb));
      cb.aio_fildes = vol_fd;
      ret = aio_fsync (O_SYNC, &cb);
#else /* USE_AIO */
      ret = fsync (vol_fd);
#endif /* USE_AIO */
    }

#if defined (EnableThreadMonitoring)
  if (0 < prm_get_integer_value (PRM_ID_MNT_WAITING_THREAD))
    {
      tsc_getticks (&end_tick);
      tsc_elapsed_time_usec (&elapsed_time, end_tick, start_tick);
    }
#endif

  if (ret != 0)
    {
      er_set_with_oserror (ER_ERROR_SEVERITY, ARG_FILE_LINE, ER_IO_SYNC, 1, (vlabel ? vlabel : "Unknown"));
      return NULL_VOLDES;
    }
  else
    {
#if defined (EnableThreadMonitoring)
      if (MONITOR_WAITING_THREAD (elapsed_time))
	{
	  er_set (ER_NOTIFICATION_SEVERITY, ARG_FILE_LINE, ER_MNT_WAITING_THREAD, 2, "file sync",
		  prm_get_integer_value (PRM_ID_MNT_WAITING_THREAD));
	  er_log_debug (ARG_FILE_LINE, "fileio_synchronize: %6d.%06d\n", elapsed_time.tv_sec, elapsed_time.tv_usec);
	}
#endif

#if defined(SERVER_MODE) && !defined(WINDOWS) && defined(USE_AIO)
      while (aio_error (&cb) == EINPROGRESS)
	;
      if (aio_return (&cb) != 0)
	{
	  er_set_with_oserror (ER_ERROR_SEVERITY, ARG_FILE_LINE, ER_IO_SYNC, 1, (vlabel ? vlabel : "Unknown"));
	  return NULL_VOLDES;
	}
#endif

      perfmon_inc_stat (thread_p, PSTAT_FILE_NUM_IOSYNCHES);
      return vol_fd;
    }
}

/*
 * fileio_synchronize_bg_archive_volume () -
 *   return:
 */
static int
fileio_synchronize_bg_archive_volume (THREAD_ENTRY * thread_p)
{
  APPLY_ARG arg = { 0 };

  arg.vol_id = LOG_DBLOG_BG_ARCHIVE_VOLID;
  (void) fileio_traverse_system_volume (thread_p, fileio_synchronize_sys_volume, &arg);
  return NO_ERROR;
}

/*
 * fileio_synchronize_sys_volume () -
 *   return:
 *   vol_info_p(in):
 */
static bool
fileio_synchronize_sys_volume (THREAD_ENTRY * thread_p, FILEIO_SYSTEM_VOLUME_INFO * sys_vol_info_p, APPLY_ARG * arg)
{
  bool found = false;

  if (sys_vol_info_p->vdes != NULL_VOLDES)
    {
      /* sync when match is found or arg.vol_id is given as NULL_VOLID for all sys volumes. */
      if (arg->vol_id == NULL_VOLID)
	{
	  /* fall through */
	  ;
	}
      else if (sys_vol_info_p->volid == arg->vol_id)
	{
	  found = true;
	}
      else
	{
	  /* irrelevant volume */
	  return false;
	}


      /* System volume. No need to sync DWB. */
      fileio_synchronize (thread_p, sys_vol_info_p->vdes, sys_vol_info_p->vlabel, false);
    }

  return found;
}

/*
 * fileio_synchronize_volume () -
 *   return:
 *   vol_info_p(in):
 *
 * Note : This function does not synchronize DWB.
 */
static bool
fileio_synchronize_volume (THREAD_ENTRY * thread_p, FILEIO_VOLUME_INFO * vol_info_p, APPLY_ARG * arg)
{
  bool found = false;

  if (vol_info_p->vdes != NULL_VOLDES)
    {
      /* sync when match is found or arg.vol_id is given as NULL_VOLID for all sys volumes. */
      if (arg->vol_id == NULL_VOLID)
	{
	  /* fall through */
	  ;
	}
      else if (vol_info_p->volid == arg->vol_id)
	{
	  found = true;
	}
      else
	{
	  /* irrelevant volume */
	  return false;
	}

      fileio_synchronize (thread_p, vol_info_p->vdes, vol_info_p->vlabel, false);
    }

  return found;
}

/*
 * fileio_synchronize_all () - Synchronize all database volumes with disk
 *   return:
 *   include_log(in):
 */
int
fileio_synchronize_all (THREAD_ENTRY * thread_p, bool is_include)
{
  int success = NO_ERROR;
  bool all_sync = false;
  APPLY_ARG arg = { 0 };
#if defined (SERVER_MODE) || defined (SA_MODE)
  PERF_UTIME_TRACKER time_track;

  PERF_UTIME_TRACKER_START (thread_p, &time_track);
#endif /* defined (SERVER_MODE) || defined (SA_MODE) */

  arg.vol_id = NULL_VOLID;

  er_stack_push ();

  if (is_include)
    {
      /* Flush logs. */
      (void) fileio_traverse_system_volume (thread_p, fileio_synchronize_sys_volume, &arg);
    }

#if !defined (CS_MODE)
  /* Flush DWB before volume data. */
  success = dwb_flush_force (thread_p, &all_sync);
#endif

  /* Check whether the volumes were flushed. */
  if (success == NO_ERROR && all_sync == false)
    {
      /* Flush volume data. */
      (void) fileio_traverse_permanent_volume (thread_p, fileio_synchronize_volume, &arg);

      if (er_errid () == ER_IO_SYNC)
	{
	  success = ER_FAILED;
	}
    }

  er_stack_pop ();

#if defined (SERVER_MODE) || defined (SA_MODE)
  PERF_UTIME_TRACKER_TIME (thread_p, &time_track, PSTAT_FILE_IOSYNC_ALL);
#endif /* defined (SERVER_MODE) || defined (SA_MODE) */

  return success;
}

#if defined(ENABLE_UNUSED_FUNCTION)
/*
 * fileio_read_user_area () - READ A PORTION OF THE USER AREA OF THE GIVEN PAGE
 *   return: area on success, NULL on failure
 *   vdes(in): Volume descriptor
 *   pageid(in): Page identifier
 *   start_offset(in): Start offset of interested content in page
 *   nbytes(in): Length of the content of page to copy
 *   area(out):
 *
 * Note: Copy a portion of the content of the user area of the page described
 *       by pageid onto the given area. The area must be big enough to hold
 *       the needed content
 */
void *
fileio_read_user_area (THREAD_ENTRY * thread_p, int vol_fd, PAGEID page_id, off_t start_offset, size_t nbytes,
		       void *area_p)
{
  off_t offset;
  bool is_retry = true;
  FILEIO_PAGE *io_page_p;
#if defined(WINDOWS) && defined(SERVER_MODE)
  pthread_mutex_t io_mutex;
  int rv;
  int actual_nread;
#endif /* WINDOWS && SERVER_MODE */

  io_page_p = (FILEIO_PAGE *) malloc (IO_PAGESIZE);
  if (io_page_p == NULL)
    {
      er_set (ER_ERROR_SEVERITY, ARG_FILE_LINE, ER_OUT_OF_VIRTUAL_MEMORY, 1, (size_t) IO_PAGESIZE);
      return NULL;
    }

  /* Find the offset intop the user area on the desired page */
  offset = FILEIO_GET_FILE_SIZE (IO_PAGESIZE, page_id);

  while (is_retry == true)
    {
      is_retry = false;

#if !defined(SERVER_MODE)
      /* Locate the desired page */
      if (lseek (vol_fd, offset, SEEK_SET) != offset)
	{
	  if (io_page_p != NULL)
	    {
	      free_and_init (io_page_p);
	    }

	  er_set_with_oserror (ER_ERROR_SEVERITY, ARG_FILE_LINE, ER_IO_READ, 2, page_id,
			       fileio_get_volume_label (fileio_get_volume_id (vol_fd), PEEK));
	  return NULL;
	}

      /* Read the desired page */
      if (read (vol_fd, io_page_p, IO_PAGESIZE) != IO_PAGESIZE)
#elif defined(WINDOWS)
      io_mutex = fileio_get_volume_mutex (thread_p, vol_fd);
      rv = pthread_mutex_lock (&io_mutex);
      if (rv != 0)
	{
	  er_set_with_oserror (ER_ERROR_SEVERITY, ARG_FILE_LINE, rv, 0);
	  return NULL;
	}

      /* Locate the desired page */
      if (lseek (vol_fd, offset, SEEK_SET) != offset)
	{
	  er_set_with_oserror (ER_ERROR_SEVERITY, ARG_FILE_LINE, ER_IO_READ, 2, page_id,
			       fileio_get_volume_label (fileio_get_volume_id (vol_fd), PEEK));
	  pthread_mutex_unlock (&io_mutex);
	  return NULL;
	}

      /* Read the desired page */
      actual_nread = read (vol_fd, io_page_p, IO_PAGESIZE);
      if (pthread_mutex_unlock (&io_mutex) != 0)
	{
	  er_set_with_oserror (ER_ERROR_SEVERITY, ARG_FILE_LINE, ER_CSS_PTHREAD_MUTEX_UNLOCK, 0);
	  return NULL;
	}
      if (actual_nread != IO_PAGESIZE)
#else /* WINDOWS */
      if (pread (vol_fd, io_page_p, IO_PAGESIZE, offset) != IO_PAGESIZE)
#endif /* WINDOWS */
	{
	  if (errno == EINTR)
	    {
	      is_retry = true;
	    }
	  else
	    {
	      if (io_page_p != NULL)
		{
		  free_and_init (io_page_p);
		}

	      er_set_with_oserror (ER_ERROR_SEVERITY, ARG_FILE_LINE, ER_IO_READ, 2, page_id,
				   fileio_get_volume_label_by_fd (vol_fd, PEEK));
	      return NULL;
	    }
	}
    }

  memcpy (area_p, io_page_p->page + start_offset, nbytes);

  if (io_page_p != NULL)
    {
      free_and_init (io_page_p);
    }

  perfmon_inc_stat (thread_p, PSTAT_FILE_NUM_IOREADS);
  return area_p;
}

/*
 * fileio_write_user_area () - READ A PORTION OF THE USER AREA OF THE GIVEN PAGE
 *   return: area on success, NULL on failure
 *   vdes(in): Volume descriptor
 *   pageid(in): Page identifier
 *   start_offset(in): Start offset of interested content in page
 *   nbytes(in): Length of the content of page to copy
 *   area(out):
 *
 * Note: Copy a portion of the content of the user area of the page described
 *       by pageid onto the given area. The area must be big enough to hold
 *       the needed content
 */
void *
fileio_write_user_area (THREAD_ENTRY * thread_p, int vol_fd, PAGEID page_id, off_t start_offset, int nbytes,
			void *area_p)
{
  off_t offset;
  bool is_retry = true;
  FILEIO_PAGE *io_page_p = NULL;
  void *write_p;
  struct stat stat_buf;
#if defined(WINDOWS) && defined(SERVER_MODE)
  int actual_nwrite, rv;
  pthread_mutex_t io_mutex;
#endif /* WINDOWS && SERVER_MODE */

  if (fstat (vol_fd, &stat_buf) != 0)
    {
      er_set_with_oserror (ER_ERROR_SEVERITY, ARG_FILE_LINE, ER_IO_WRITE, 2, page_id,
			   fileio_get_volume_label_by_fd (vol_fd, PEEK));
      return NULL;
    }

#if defined(WINDOWS)
  /* Find the offset intop the user area on the desired page */
  offset = (FILEIO_GET_FILE_SIZE (IO_PAGESIZE, page_id) + offsetof (FILEIO_PAGE, page));

  /* Add the starting offset */
  offset += start_offset;

  write_p = area_p;
#else /* WINDOWS */
  if (S_ISREG (stat_buf.st_mode))	/* regular file */
    {
      /* Find the offset intop the user area on the desired page */
      offset = (FILEIO_GET_FILE_SIZE (IO_PAGESIZE, page_id) + offsetof (FILEIO_PAGE, page));

      /* Add the starting offset */
      offset += start_offset;

      write_p = area_p;

    }
  else if (S_ISCHR (stat_buf.st_mode))	/* Raw device */
    {
      offset = FILEIO_GET_FILE_SIZE (IO_PAGESIZE, page_id);
      if (nbytes != DB_PAGESIZE)
	{
	  er_set_with_oserror (ER_ERROR_SEVERITY, ARG_FILE_LINE, ER_IO_WRITE, 2, page_id,
			       fileio_get_volume_label_by_fd (vol_fd, PEEK));
	  return NULL;

	}

      io_page_p = (FILEIO_PAGE *) malloc (IO_PAGESIZE);
      if (io_page_p == NULL)
	{
	  er_set (ER_ERROR_SEVERITY, ARG_FILE_LINE, ER_OUT_OF_VIRTUAL_MEMORY, 1, (size_t) IO_PAGESIZE);
	  return NULL;
	}

      (void) fileio_initialize_res (thread_p, &(io_page_p->prv));
      memcpy (io_page_p->page, area_p, nbytes);

      write_p = (void *) io_page_p;
      nbytes = IO_PAGESIZE;

    }
  else
    {
      er_set_with_oserror (ER_ERROR_SEVERITY, ARG_FILE_LINE, ER_IO_WRITE, 2, page_id,
			   fileio_get_volume_label_by_fd (vol_fd, PEEK));
      return NULL;
    }
#endif /* WINDOWS */

  while (is_retry == true)
    {
      is_retry = false;

#if !defined(SERVER_MODE)
      /* Locate the desired page */
      if (lseek (vol_fd, offset, SEEK_SET) != offset)
	{
	  if (io_page_p != NULL)
	    {
	      free_and_init (io_page_p);
	    }

	  er_set_with_oserror (ER_ERROR_SEVERITY, ARG_FILE_LINE, ER_IO_WRITE, 2, page_id,
			       fileio_get_volume_label (fileio_get_volume_id (vol_fd), PEEK));
	  return NULL;
	}

      /* Write desired portion to page */
      if (write (vol_fd, write_p, nbytes) != nbytes)
#elif defined(WINDOWS)
      io_mutex = fileio_get_volume_mutex (thread_p, vol_fd);
      rv = pthread_mutex_lock (&io_mutex);
      if (rv != 0)
	{
	  er_set_with_oserror (ER_ERROR_SEVERITY, ARG_FILE_LINE, rv, 0);
	  return NULL;
	}
      /* Locate the desired page */
      if (lseek (vol_fd, offset, SEEK_SET) != offset)
	{
	  pthread_mutex_unlock (&io_mutex);
	  er_set_with_oserror (ER_ERROR_SEVERITY, ARG_FILE_LINE, ER_IO_WRITE, 2, page_id,
			       fileio_get_volume_label (fileio_get_volume_id (vol_fd), PEEK));
	  return NULL;
	}

      /* write the page */

      actual_nwrite = write (vol_fd, write_p, (int) nbytes);
      pthread_mutex_unlock (&io_mutex);
      if (actual_nwrite != nbytes)
#else /* WINDOWS */
      if (pwrite (vol_fd, write_p, nbytes, offset) != nbytes)
#endif /* WINDOWS */
	{
	  if (errno == EINTR)
	    {
	      is_retry = true;
	    }
	  else
	    {
	      if (errno == ENOSPC)
		{
		  er_set (ER_ERROR_SEVERITY, ARG_FILE_LINE, ER_IO_WRITE_OUT_OF_SPACE, 2, page_id,
			  fileio_get_volume_label_by_fd (vol_fd, PEEK));
		}
	      else
		{
		  er_set_with_oserror (ER_ERROR_SEVERITY, ARG_FILE_LINE, ER_IO_WRITE, 2, page_id,
				       fileio_get_volume_label_by_fd (vol_fd, PEEK));
		}

	      if (io_page_p != NULL)
		{
		  free_and_init (io_page_p);
		}

	      return NULL;
	    }
	}
    }

  if (io_page_p != NULL)
    {
      free_and_init (io_page_p);
    }

  fileio_compensate_flush (thread_p, vol_fd, 1);
  perfmon_inc_stat (thread_p, PSTAT_FILE_NUM_IOWRITES);
  return area_p;
}
#endif

/*
 * fileio_get_number_of_volume_pages () - Find the size of the volume in number of pages
 *   return: Num pages
 *   vol_fd(in): Volume descriptor
 */
DKNPAGES
fileio_get_number_of_volume_pages (int vol_fd, size_t page_size)
{
  off_t offset;

  offset = lseek (vol_fd, 0L, SEEK_END);
  return (DKNPAGES) (offset / page_size);

}

/*
 * fileio_get_number_of_partition_free_pages () - Find the number of free pages in the given
 *                               OS disk partition
 *   return: number of free pages
 *   path(in): Path to disk partition
 *
 * Note: The number of pages is in the size of the database system not
 *       the size of the OS system.
 */
int
fileio_get_number_of_partition_free_pages (const char *path_p, size_t page_size)
{
#if defined(WINDOWS)
  return (free_space (path_p, (int) IO_PAGESIZE));
#else /* WINDOWS */
  int vol_fd;
  INT64 npages = -1;

#if defined(SOLARIS)
  struct statvfs buf;
#else /* SOLARIS */
  struct statfs buf;
#endif /* SOLARIS */

#if defined(SOLARIS)
  if (statvfs (path_p, &buf) == -1)
    {
#elif defined(AIX)
  if (statfs ((char *) path_p, &buf) == -1)
    {
#else /* AIX */
  if (statfs (path_p, &buf) == -1)
    {
#endif /* AIX */

      if (errno == ENOENT
	  && ((vol_fd = fileio_open (path_p, FILEIO_DISK_FORMAT_MODE, FILEIO_DISK_PROTECTION_MODE)) != NULL_VOLDES))
	{
	  /* The given file did not exist. We create it for temporary consumption then it is removed */
	  npages = fileio_get_number_of_partition_free_pages (path_p, page_size);
	  /* Close the file and remove it */
	  fileio_close (vol_fd);
	  (void) remove (path_p);
	}
      else
	{
	  er_set_with_oserror (ER_ERROR_SEVERITY, ARG_FILE_LINE, ER_IO_MOUNT_FAIL, 1, path_p);
	}
    }
  else
    {
#if defined(SOLARIS)
      npages = (buf.f_bavail / page_size) * ((off_t) buf.f_frsize);
#else /* SOLARIS */
      npages = (buf.f_bavail / page_size) * ((off_t) buf.f_bsize);
#endif /* SOLARIS */

      if (npages < 0 || npages > INT_MAX)
	{
	  npages = INT_MAX;
	}
    }

  if (npages < 0)
    {
      return -1;
    }
  else
    {
      assert (npages <= INT_MAX);

      return (int) npages;
    }

#endif /* WINDOWS */
}

/*
 * fileio_get_number_of_partition_free_pages () - document me!
 *
 * return      : Number of free sectors
 * path_p (in) : Path to disk partition
 */
DKNSECTS
fileio_get_number_of_partition_free_sectors (const char *path_p)
{
#if defined(WINDOWS)
  return (DKNSECTS) free_space (path_p, IO_SECTORSIZE);
#else /* WINDOWS */
  int vol_fd;
  INT64 nsects = -1;

#if defined(SOLARIS)
  struct statvfs buf;
#else /* SOLARIS */
  struct statfs buf;
#endif /* SOLARIS */

#if defined(SOLARIS)
  if (statvfs (path_p, &buf) == -1)
    {
#elif defined(AIX)
  if (statfs ((char *) path_p, &buf) == -1)
    {
#else /* AIX */
  if (statfs (path_p, &buf) == -1)
    {
#endif /* AIX */

      if (errno == ENOENT
	  && ((vol_fd = fileio_open (path_p, FILEIO_DISK_FORMAT_MODE, FILEIO_DISK_PROTECTION_MODE)) != NULL_VOLDES))
	{
	  /* The given file did not exist. We create it for temporary consumption then it is removed */
	  nsects = fileio_get_number_of_partition_free_sectors (path_p);
	  /* Close the file and remove it */
	  fileio_close (vol_fd);
	  (void) remove (path_p);
	}
      else
	{
	  er_set_with_oserror (ER_ERROR_SEVERITY, ARG_FILE_LINE, ER_IO_MOUNT_FAIL, 1, path_p);
	}
    }
  else
    {
#if defined(SOLARIS)
      nsects = (buf.f_bavail / IO_SECTORSIZE) * ((off_t) buf.f_frsize);
#else /* SOLARIS */
      nsects = (buf.f_bavail / IO_SECTORSIZE) * ((off_t) buf.f_bsize);
#endif /* SOLARIS */

      if (nsects < 0 || nsects > INT_MAX)
	{
	  nsects = INT_MAX;
	}
    }

  if (nsects < 0)
    {
      return -1;
    }
  else
    {
      assert (nsects <= INT_MAX);

      return (DKNSECTS) nsects;
    }

#endif /* WINDOWS */
}

/*
 * fileio_rename () - Rename the volume from "old_vlabel" to "new_vlabel"
 *   return: new_vlabel or NULL in case of error
 *   volid(in): Volume Identifier
 *   old_vlabel(in): Old volume label
 *   new_vlabel(in): New volume label
 */
const char *
fileio_rename (VOLID vol_id, const char *old_label_p, const char *new_label_p)
{
#if defined(CUBRID_DEBUG)
  if (fileio_get_volume_descriptor (vol_id) != NULL_VOLDES)
    {
      er_log_debug (ARG_FILE_LINE, "io_rename: SYSTEM ERROR..The volume %s must be dismounted to rename a volume...");
      return NULL;
    }
#endif /* CUBRID_DEBUG */

  if (os_rename_file (old_label_p, new_label_p) != NO_ERROR)
    {
      er_set_with_oserror (ER_ERROR_SEVERITY, ARG_FILE_LINE, ER_IO_RENAME_FAIL, 2, old_label_p, new_label_p);
      return NULL;
    }
  return new_label_p;
}

/*
 * fileio_is_volume_exist () - Find if a volume exist
 *   return: true/false
 *   vlabel(in): Volume label
 */
bool
fileio_is_volume_exist (const char *vol_label_p)
{
  int vol_fd;

#if !defined(CS_MODE)
  /* Is volume already mounted ? */
  vol_fd = fileio_find_volume_descriptor_with_label (vol_label_p);
  if (vol_fd != NULL_VOLDES)
    {
      return true;
    }
#endif /* !CS_MODE */

  /* Check the existance of the file by opening the file */
  vol_fd = fileio_open (vol_label_p, O_RDONLY, 0);
  if (vol_fd == NULL_VOLDES)
    {
      if (errno == ENOENT)
	{
	  return false;
	}
    }
  else
    {
      fileio_close (vol_fd);
    }

  return true;
}

/*
 * fileio_is_volume_exist_and_file () - Find if a volume exist and is a regular file
 *   return: true/false
 *   vlabel(in): Volume label
 *
 * Note:  This is to differentiate between directories, raw devices, and files.
 */
bool
fileio_is_volume_exist_and_file (const char *vol_label_p)
{
  int vol_fd;
  struct stat stbuf;

  /* Is volume already mounted ? */
  vol_fd = fileio_find_volume_descriptor_with_label (vol_label_p);
  if (vol_fd != NULL_VOLDES)
    {
      return true;
    }

  if (stat (vol_label_p, &stbuf) != -1 && S_ISREG (stbuf.st_mode))
    {
      return true;
    }

  return false;
}

static char *
fileio_check_file_exist (char *name_p, char *new_guess_path_p, int check_size, int *max_name_size_p)
{
  char *tmp_name_p;
  int vol_fd = NULL_VOLDES;

  tmp_name_p = name_p - (*max_name_size_p - check_size + 1);
  *tmp_name_p = '\0';

  vol_fd = fileio_open (new_guess_path_p, O_RDONLY, 0);
  if (vol_fd == NULL_VOLDES)
    {
      vol_fd = fileio_open (new_guess_path_p, FILEIO_DISK_FORMAT_MODE, FILEIO_DISK_PROTECTION_MODE);
      if (vol_fd == NULL_VOLDES && errno == ENAMETOOLONG)
	{
	  *max_name_size_p = check_size + 1;
	  name_p = tmp_name_p;
	}
      else
	{
	  if (vol_fd != NULL_VOLDES)
	    {
	      fileio_close (vol_fd);
	      (void) remove (new_guess_path_p);
	    }
	  *tmp_name_p = 'x';
	}
    }
  else
    {
      *tmp_name_p = 'x';
      if (vol_fd != NULL_VOLDES)
	{
	  fileio_close (vol_fd);
	}
    }

  return name_p;
}

static char *
fileio_check_file_is_same (char *name_p, char *new_guess_path_p, int check_size, int *max_name_size_p, struct stat *buf)
{
  char *tmp_name_p;

  tmp_name_p = name_p - (*max_name_size_p - check_size + 1);
  *tmp_name_p = '\0';

  if (stat (new_guess_path_p, &buf[1]) == 0 && buf[0].st_ino == buf[1].st_ino)
    {
      *max_name_size_p = check_size + 1;
      name_p = tmp_name_p;
    }
  else
    {
      *tmp_name_p = 'x';
    }

  return name_p;
}

/*
 * fileio_get_primitive_way_max () - Find the longest names of files and
 *                                          path names that can be given for
 *                                          the given file system (path) in a
 *                                          primitive way
 *   return: filename max
 *   path(in): Path to directory or file name
 *   filename_max(out): the longest name that could be given
 *   pathname_max(out): the longest path that could be given
 *
 * Note: This function should only be used when the values cannot be
 *       determine using pathconf.
 */
static int
fileio_get_primitive_way_max (const char *path_p, long int *file_name_max_p, long int *path_name_max_p)
{
  static char last_guess_path[PATH_MAX] = { '\0' };
  static int max_name_size = -1;
  char new_guess_path[PATH_MAX];
  char *name_p;
  int check256, check14;
  bool is_remove = false;
  int vol_fd = NULL_VOLDES;
  struct stat buf[2];
  int i;
  int success;

  *file_name_max_p = NAME_MAX;
  *path_name_max_p = PATH_MAX;

  if (*file_name_max_p > *path_name_max_p)
    {
      *file_name_max_p = *path_name_max_p;
    }

  /* Verify the above compilation guesses */

  strncpy (new_guess_path, path_p, PATH_MAX);
  name_p = strrchr (new_guess_path, '/');
#if defined(WINDOWS)
  {
    char *tmp_name = strrchr (new_guess_path, '\\');
    if (name_p < tmp_name)
      name_p = tmp_name;
  }
#endif /* WINDOWS */

  if (name_p != NULL)
    {
      *++name_p = '\0';
    }
  else
    {
      name_p = new_guess_path;
    }

  if (max_name_size != -1 && strcmp (last_guess_path, new_guess_path) == 0)
    {
      return *file_name_max_p = max_name_size;
    }

  for (max_name_size = 1, i = (int) strlen (new_guess_path) + 1;
       max_name_size < *file_name_max_p && i < *path_name_max_p; max_name_size++, i++)
    {
      *name_p++ = 'x';
    }

  *name_p++ = '\0';

  /* Start from the back until you find a file which is different. The assumption is that the files do not exist. */

  check256 = 1;
  check14 = 1;
  while (max_name_size > 1)
    {
      vol_fd = fileio_open (new_guess_path, O_RDONLY, 0);
      if (vol_fd != NULL_VOLDES)
	{
	  /* The file already exist */
	  is_remove = false;
	  break;
	}
      else
	{
	  /* The file did not exist. Create the file and at the end remove the file */
	  is_remove = true;
	  vol_fd = fileio_open (new_guess_path, FILEIO_DISK_FORMAT_MODE, FILEIO_DISK_PROTECTION_MODE);
	  if (vol_fd != NULL_VOLDES)
	    {
	      break;
	    }

	  if (errno != ENAMETOOLONG)
	    {
	      goto error;
	    }

	  /* 
	   * Name truncation is not allowed. Most Unix systems accept
	   * filename of 256 or 14.
	   * Assume one of this for now
	   */
	  if (max_name_size > 257 && check256 == 1)
	    {
	      check256 = 0;
	      name_p = fileio_check_file_exist (name_p, new_guess_path, 256, &max_name_size);
	    }
	  else if (max_name_size > 15 && check14 == 1)
	    {
	      check14 = 0;
	      name_p = fileio_check_file_exist (name_p, new_guess_path, 14, &max_name_size);
	    }
	  *name_p-- = '\0';
	  max_name_size--;
	}
    }

  strncpy (last_guess_path, new_guess_path, PATH_MAX);

  if (vol_fd != NULL_VOLDES)
    {
      fileio_close (vol_fd);
      if (stat (new_guess_path, &buf[0]) == -1)
	{
	  goto error;
	}
    }
  else
    {
      goto error;
    }

  /* 
   * Most Unix system are either 256 or 14. Do a quick check to see if 15
   * is the same than current value. If it is, set maxname to 15 and decrement
   * name.
   */

  check256 = 1;
  check14 = 1;
  for (; max_name_size > 1; max_name_size--)
    {
      *name_p-- = '\0';
      if ((success = stat (new_guess_path, &buf[1])) == 0 && buf[0].st_ino == buf[1].st_ino)
	{
	  /* 
	   * Same file. Most Unix system allow either 256 or 14 for filenames.
	   * Perform a quick check to see if we can speed up the checking
	   * process
	   */

	  if (max_name_size > 257 && check256 == 1)
	    {
	      check256 = 0;
	      name_p = fileio_check_file_is_same (name_p, new_guess_path, 256, &max_name_size, buf);
	      /* Check if the name with 257 is the same. If it is advance the to 256 */
	    }
	  else if (max_name_size > 15 && check14 == 1)
	    {
	      check14 = 0;
	      name_p = fileio_check_file_is_same (name_p, new_guess_path, 14, &max_name_size, buf);
	    }
	}
      else
	{
	  if (success == 0)
	    {
	      continue;
	    }
	  else if (errno == ENOENT)
	    {
	      /* The file did not exist or the file is different. Therefore, previous maxname is the maximum name */
	      max_name_size++;
	      break;
	    }

	  goto error;
	}
    }

  /* The length has been found */
  if (is_remove == true)
    {
      (void) remove (last_guess_path);
    }

  name_p = strrchr (last_guess_path, '/');
#if defined(WINDOWS)
  {
    char *tmp_name = strrchr (last_guess_path, '\\');
    if (name_p < tmp_name)
      {
	name_p = tmp_name;
      }
  }
#endif /* WINDOWS */
  if (name_p != NULL)
    {
      *++name_p = '\0';
    }

  /* Plus 2 since we start with zero and we need to include null character */
  max_name_size = max_name_size + 2;

  return *file_name_max_p = max_name_size;

error:
  if (is_remove == true)
    {
      (void) remove (last_guess_path);
    }

  max_name_size = -1;
  *path_name_max_p = -1;
  *file_name_max_p = -1;

  return -1;
}

/*
 * fileio_get_max_name () - Find the longest names of files and path
 *                                 names that can be given for the given file
 *                                 system (path)
 *   return: filename max
 *   path(in): Path to directory or file name
 *   filename_max(out): the longest name that could be given
 *   pathname_max(out): the longest path that could be given
 *
 * Note: The main goal of this function is to respect the limits that
 *       the database system is using at compile time (e.g., variables
 *       defined with PATH_MAX) and at run time. For example, if
 *       the constant FILENAME_MAX cannot be used to detect long names
 *       since this value at compilation time may be different from the
 *       value at execution time (e.g., at other installation). If we
 *       use the compiled value, it may be possible that we will be
 *       removing a file when a new one is created when truncation of
 *       filenames is allowed at the running file system.
 *       In addition, it is possible that such limits may differ across
 *       file systems, device boundaries. For example, Unix System V
 *       uses a maximum of 14 characters for file names, and Unix BSD
 *       uses 255. On this implementations, we are forced to use 14
 *       characters.
 *       The functions returns the minimum of the compilation and run
 *       time for both filename and pathname.
 */
int
fileio_get_max_name (const char *given_path_p, long int *file_name_max_p, long int *path_name_max_p)
{
  char new_path[PATH_MAX];
  const char *path_p;
  char *name_p;
  struct stat stbuf;

  /* Errno need to be reset to find out if the values are not handle */
  errno = 0;
  path_p = given_path_p;

  *file_name_max_p = pathconf ((char *) path_p, _PC_NAME_MAX);
  *path_name_max_p = pathconf ((char *) path_p, _PC_PATH_MAX);

  if ((*file_name_max_p < 0 || *path_name_max_p < 0) && (errno == ENOENT || errno == EINVAL))
    {
      /* 
       * The above values may not be accepted for that path. The path may be
       * a file instead of a directory, try it with the directory since some
       * implementations cannot answer the above question when the path is a
       * file
       */

      if (stat (path_p, &stbuf) != -1 && ((stbuf.st_mode & S_IFMT) != S_IFDIR))
	{
	  /* Try it with the directory instead */
	  strncpy (new_path, given_path_p, PATH_MAX);
	  name_p = strrchr (new_path, '/');
#if defined(WINDOWS)
	  {
	    char *tmp_name = strrchr (new_path, '\\');
	    if (name_p < tmp_name)
	      name_p = tmp_name;
	  }
#endif /* WINDOWS */
	  if (name_p != NULL)
	    {
	      *name_p = '\0';
	    }
	  path_p = new_path;

	  *file_name_max_p = pathconf ((char *) path_p, _PC_NAME_MAX);
	  *path_name_max_p = pathconf ((char *) path_p, _PC_PATH_MAX);

	  path_p = given_path_p;
	}
    }

  if (*file_name_max_p < 0 || *path_name_max_p < 0)
    {
      /* If errno is zero, the values are indeterminate */
      (void) fileio_get_primitive_way_max (path_p, file_name_max_p, path_name_max_p);
    }

  /* Make sure that we do not overpass compilation structures */
  if (*file_name_max_p < 0 || *file_name_max_p > NAME_MAX)
    {
      *file_name_max_p = NAME_MAX;
    }

  if (*path_name_max_p < 0 || *path_name_max_p > PATH_MAX)
    {
      *path_name_max_p = PATH_MAX;
    }

  return *file_name_max_p;
}

/*
 * fileio_get_base_file_name () - Find start of basename in given filename
 *   return: basename
 *   fullname(in): Fullname of file
 */
const char *
fileio_get_base_file_name (const char *full_name_p)
{
  const char *no_path_name_p;

  no_path_name_p = strrchr (full_name_p, PATH_SEPARATOR);
#if defined(WINDOWS)
  {
    const char *nn_tmp = strrchr (full_name_p, '/');
    if (no_path_name_p < nn_tmp)
      {
	no_path_name_p = nn_tmp;
      }
  }
#endif /* WINDOWS */
  if (no_path_name_p == NULL)
    {
      no_path_name_p = full_name_p;
    }
  else
    {
      no_path_name_p++;		/* Skip to the name */
    }

  return no_path_name_p;
}

/*
 * fileio_get_directory_path () - Find directory path of given file. That is copy all but the
 *                basename of filename
 *   return: path
 *   path(out): The path of the file
 *   fullname(in): Fullname of file
 */
char *
fileio_get_directory_path (char *path_p, const char *full_name_p)
{
  const char *base_p;
  size_t path_size;

  base_p = fileio_get_base_file_name (full_name_p);

  assert (base_p >= full_name_p);

  if (base_p == full_name_p)
    {
      /* Same pointer, the file does not contain a path/directory portion. Use the current directory */
      if (getcwd (path_p, PATH_MAX) == NULL)
	{
	  er_set_with_oserror (ER_ERROR_SEVERITY, ARG_FILE_LINE, ER_BO_CWD_FAIL, 0);
	  *path_p = '\0';
	}
    }
  else
    {
      path_size = (size_t) (base_p - full_name_p - 1);
      if (path_size > PATH_MAX)
	{
	  path_size = PATH_MAX;
	}
      memcpy (path_p, full_name_p, path_size);
      path_p[path_size] = '\0';
    }

  return path_p;
}

/*
 * fileio_get_volume_max_suffix () -
 *   return:
 */
int
fileio_get_volume_max_suffix (void)
{
  return FILEIO_MAX_SUFFIX_LENGTH;
}

/*
 * fileio_make_volume_lock_name () - Build the name of volumes
 *   return: void
 *   vol_lockname(out):
 *   vol_fullname(in):
 *
 * Note: The caller must have enough space to store the name of the volume
 *       that is constructed(sprintf). It is recommended to have at least
 *       DB_MAX_PATH_LENGTH length.
 */
static void
fileio_make_volume_lock_name (char *vol_lock_name_p, const char *vol_full_name_p)
{
  sprintf (vol_lock_name_p, "%s%s", vol_full_name_p, FILEIO_VOLLOCK_SUFFIX);
}

/*
 * fileio_make_volume_info_name () - Build the name of volumes
 *   return: void
 *   volinfo_name(out):
 *   db_fullname(in):
 *
 * Note: The caller must have enough space to store the name of the volume
 *       that is constructed(sprintf). It is recommended to have at least
 *       DB_MAX_PATH_LENGTH length.
 */
void
fileio_make_volume_info_name (char *vol_info_name_p, const char *db_full_name_p)
{
  sprintf (vol_info_name_p, "%s%s", db_full_name_p, FILEIO_VOLINFO_SUFFIX);
}

/*
 * fileio_make_volume_ext_name () - Build the name of volumes
 *   return: void
 *   volext_fullname(out):
 *   ext_path(in):
 *   ext_name(in):
 *   volid(in):
 *
 * Note: The caller must have enough space to store the name of the volume
 *       that is constructed(sprintf). It is recommended to have at least
 *       DB_MAX_PATH_LENGTH length.
 */
void
fileio_make_volume_ext_name (char *vol_ext_full_name_p, const char *ext_path_p, const char *ext_name_p, VOLID vol_id)
{
  sprintf (vol_ext_full_name_p, "%s%s%s%s%03d", ext_path_p, FILEIO_PATH_SEPARATOR (ext_path_p), ext_name_p,
	   FILEIO_VOLEXT_PREFIX, vol_id);
}

/*
 * fileio_make_volume_ext_given_name () - Build the name of volumes
 *   return: void
 *   volext_fullname(out):
 *   ext_path(in):
 *   ext_name(in):
 *
 * Note: The caller must have enough space to store the name of the volume
 *       that is constructed(sprintf). It is recommended to have at least
 *       DB_MAX_PATH_LENGTH length.
 */
void
fileio_make_volume_ext_given_name (char *vol_ext_full_name_p, const char *ext_path_p, const char *ext_name_p)
{
  sprintf (vol_ext_full_name_p, "%s%s%s", ext_path_p, FILEIO_PATH_SEPARATOR (ext_path_p), ext_name_p);
}

/*
 * fileio_make_volume_temp_name () - Build the name of volumes
 *   return: void
 *   voltmp_fullname(out):
 *   tmp_path(in):
 *   tmp_name(in):
 *   volid(in):
 *
 * Note: The caller must have enough space to store the name of the volume
 *       that is constructed(sprintf). It is recommended to have at least
 *       DB_MAX_PATH_LENGTH length.
 */
void
fileio_make_volume_temp_name (char *vol_tmp_full_name_p, const char *tmp_path_p, const char *tmp_name_p, VOLID vol_id)
{
  sprintf (vol_tmp_full_name_p, "%s%c%s%s%03d", tmp_path_p, PATH_SEPARATOR, tmp_name_p, FILEIO_VOLTMP_PREFIX, vol_id);
}

/*
 * fileio_make_log_active_name () - Build the name of volumes
 *   return: void
 *   logactive_name(out):
 *   log_path(in):
 *   dbname(in):
 *
 * Note: The caller must have enough space to store the name of the volume
 *       that is constructed(sprintf). It is recommended to have at least
 *       DB_MAX_PATH_LENGTH length.
 */
void
fileio_make_log_active_name (char *log_active_name_p, const char *log_path_p, const char *db_name_p)
{
  sprintf (log_active_name_p, "%s%s%s%s", log_path_p, FILEIO_PATH_SEPARATOR (log_path_p), db_name_p,
	   FILEIO_SUFFIX_LOGACTIVE);

}

/*
 * fileio_make_temp_log_files_from_backup () - Build the name of volumes
 *   return: void
 *   logactive_name(out):
 *   level(in):
 *   active_name(in):
 *
 * Note: The caller must have enough space to store the name of the volume
 *       that is constructed(sprintf). It is recommended to have at least
 *       DB_MAX_PATH_LENGTH length.
 */
void
fileio_make_temp_log_files_from_backup (char *temp_log_name, VOLID to_volid, FILEIO_BACKUP_LEVEL level,
					const char *base_log_name)
{
  switch (to_volid)
    {
    case LOG_DBLOG_ACTIVE_VOLID:
      sprintf (temp_log_name, "%s_%03d_tmp", base_log_name, level);
      break;
    case LOG_DBLOG_INFO_VOLID:
      sprintf (temp_log_name, "%s_%03d_tmp", base_log_name, level);
      break;
    case LOG_DBLOG_ARCHIVE_VOLID:
      sprintf (temp_log_name, "%s_%03d_tmp", base_log_name, level);
      break;
    default:
      break;
    }
}

/*
 * fileio_make_log_archive_name () - Build the name of volumes
 *   return: void
 *   logarchive_name(out):
 *   log_path(in):
 *   dbname(in):
 *   arvnum(in):
 *
 * Note: The caller must have enough space to store the name of the volume
 *       that is constructed(sprintf). It is recommended to have at least
 *       DB_MAX_PATH_LENGTH length.
 */
void
fileio_make_log_archive_name (char *log_archive_name_p, const char *log_path_p, const char *db_name_p,
			      int archive_number)
{
  sprintf (log_archive_name_p, "%s%s%s%s%03d", log_path_p, FILEIO_PATH_SEPARATOR (log_path_p), db_name_p,
	   FILEIO_SUFFIX_LOGARCHIVE, archive_number);
}

/*
 * fileio_make_removed_log_archive_name () - Build the name of removed volumes
 *   return: void
 *   logarchive_name(out):
 *   log_path(in):
 *   dbname(in):
 *
 * Note: The caller must have enough space to store the name of the volume
 *       that is constructed(sprintf). It is recommended to have at least
 *       DB_MAX_PATH_LENGTH length.
 */
void
fileio_make_removed_log_archive_name (char *log_archive_name_p, const char *log_path_p, const char *db_name_p)
{
  sprintf (log_archive_name_p, "%s%s%s%s.removed", log_path_p, FILEIO_PATH_SEPARATOR (log_path_p), db_name_p,
	   FILEIO_SUFFIX_LOGARCHIVE);
}

/*
 * fileio_make_log_archive_temp_name () -
 *   return: void
 *   logarchive_name_p(out):
 *   log_path_p(in):
 *   db_name_p(in):
 *
 * Note:
 */
void
fileio_make_log_archive_temp_name (char *log_archive_temp_name_p, const char *log_path_p, const char *db_name_p)
{
  const char *fmt_string_p;

  fmt_string_p = "%s%s%s%s";

  snprintf (log_archive_temp_name_p, PATH_MAX - 1, fmt_string_p, log_path_p, FILEIO_PATH_SEPARATOR (log_path_p),
	    db_name_p, FILEIO_SUFFIX_TMP_LOGARCHIVE);
}

/*
 * fileio_make_log_info_name () - Build the name of volumes
 *   return: void
 *   loginfo_name(out):
 *   log_path(in):
 *   dbname(in):
 *
 * Note: The caller must have enough space to store the name of the volume
 *       that is constructed(sprintf). It is recommended to have at least
 *       DB_MAX_PATH_LENGTH length.
 */
void
fileio_make_log_info_name (char *log_info_name_p, const char *log_path_p, const char *db_name_p)
{
  sprintf (log_info_name_p, "%s%s%s%s", log_path_p, FILEIO_PATH_SEPARATOR (log_path_p), db_name_p,
	   FILEIO_SUFFIX_LOGINFO);
}

/*
 * fileio_make_backup_volume_info_name () - Build the name of volumes
 *   return: void
 *   backup_volinfo_name(out):
 *   backinfo_path(in):
 *   dbname(in):
 *
 * Note: The caller must have enough space to store the name of the volume
 *       that is constructed(sprintf). It is recommended to have at least
 *       DB_MAX_PATH_LENGTH length.
 */
void
fileio_make_backup_volume_info_name (char *backup_volinfo_name_p, const char *backup_info_path_p, const char *db_name_p)
{
  sprintf (backup_volinfo_name_p, "%s%s%s%s", backup_info_path_p, FILEIO_PATH_SEPARATOR (backup_info_path_p), db_name_p,
	   FILEIO_SUFFIX_BACKUP_VOLINFO);
}

/*
 * fileio_make_backup_name () - Build the name of volumes
 *   return: void
 *   backup_name(out):
 *   nopath_volname(in):
 *   backup_path(in):
 *   level(in):
 *   unit_num(in):
 *
 * Note: The caller must have enough space to store the name of the volume
 *       that is constructed(sprintf). It is recommended to have at least
 *       DB_MAX_PATH_LENGTH length.
 */
void
fileio_make_backup_name (char *backup_name_p, const char *no_path_vol_name_p, const char *backup_path_p,
			 FILEIO_BACKUP_LEVEL level, int unit_num)
{
  sprintf (backup_name_p, "%s%c%s%s%dv%03d", backup_path_p, PATH_SEPARATOR, no_path_vol_name_p, FILEIO_SUFFIX_BACKUP,
	   level, unit_num);
}

/*
 * fileio_make_dwb_name () - Build the name of DWB volume
 *   return: void
 *   dwb_name_p(out): the name of DWB volume
 *   dwb_path_p(in): double write buffer path
 *   dbname(in): database name
 *
 * Note: The caller must have enough space to store the name of the volume
 *       that is constructed(sprintf). It is recommended to have at least
 *       DB_MAX_PATH_LENGTH length.
 */
void
fileio_make_dwb_name (char *dwb_name_p, const char *dwb_path_p, const char *db_name_p)
{
  sprintf (dwb_name_p, "%s%s%s%s", dwb_path_p, FILEIO_PATH_SEPARATOR (dwb_path_p), db_name_p, FILEIO_SUFFIX_DWB);
}


/*
 * fileio_cache () - Cache information related to a mounted volume
 *   return: vdes on success, NULL_VOLDES on failure
 *   volid(in): Permanent volume identifier
 *   vlabel(in): Name/label of the volume
 *   vdes(in): I/O volume descriptor
 *   lockf_type(in): Type of lock
 */
static int
fileio_cache (VOLID vol_id, const char *vol_label_p, int vol_fd, FILEIO_LOCKF_TYPE lockf_type)
{
  bool is_permanent_volume;
  FILEIO_VOLUME_INFO *vol_info_p;
  FILEIO_SYSTEM_VOLUME_INFO *sys_vol_info_p;
  int i, j, rv;

  FILEIO_CHECK_AND_INITIALIZE_VOLUME_HEADER_CACHE (NULL_VOLDES);

  if (vol_id > NULL_VOLID)
    {
      /* perm volume */
      if (vol_id < fileio_Vol_info_header.next_temp_volid)
	{
	  i = vol_id / FILEIO_VOLINFO_INCREMENT;
	  j = vol_id % FILEIO_VOLINFO_INCREMENT;
	  if (vol_id >= fileio_Vol_info_header.max_perm_vols
	      && fileio_expand_permanent_volume_info (&fileio_Vol_info_header, vol_id) < 0)
	    {
	      return NULL_VOLDES;
	    }
	  is_permanent_volume = true;
	}
      else
	{
	  /* volid is the next temp volume id */
	  i = (fileio_Vol_info_header.num_volinfo_array - 1 - (LOG_MAX_DBVOLID - vol_id) / FILEIO_VOLINFO_INCREMENT);
	  j = (FILEIO_VOLINFO_INCREMENT - 1 - (LOG_MAX_DBVOLID - vol_id) % FILEIO_VOLINFO_INCREMENT);
	  if (((LOG_MAX_DBVOLID - vol_id) >= fileio_Vol_info_header.max_temp_vols)
	      && fileio_expand_temporary_volume_info (&fileio_Vol_info_header, vol_id) < 0)
	    {
	      return NULL_VOLDES;
	    }
	  is_permanent_volume = false;
	}

      vol_info_p = &fileio_Vol_info_header.volinfo[i][j];
      vol_info_p->volid = vol_id;
      vol_info_p->vdes = vol_fd;
      vol_info_p->lockf_type = lockf_type;
      strncpy (vol_info_p->vlabel, vol_label_p, PATH_MAX);
      /* modify next volume id */
      rv = pthread_mutex_lock (&fileio_Vol_info_header.mutex);
      if (is_permanent_volume)
	{
	  if (fileio_Vol_info_header.next_perm_volid <= vol_id)
	    {
	      fileio_Vol_info_header.next_perm_volid = vol_id + 1;
	    }
	}
      else
	{
	  if (fileio_Vol_info_header.next_temp_volid >= vol_id)
	    {
	      fileio_Vol_info_header.next_temp_volid = vol_id - 1;
	    }
	}
      pthread_mutex_unlock (&fileio_Vol_info_header.mutex);
    }
  else
    {
      if (vol_id == LOG_DBDWB_VOLID)
	{
	  /* Do not cache DWB. */
	  return vol_fd;
	}

      /* system volume */
      rv = pthread_mutex_lock (&fileio_Sys_vol_info_header.mutex);
      if (fileio_Sys_vol_info_header.anchor.vdes != NULL_VOLDES)
	{
	  sys_vol_info_p = (FILEIO_SYSTEM_VOLUME_INFO *) malloc (sizeof (FILEIO_SYSTEM_VOLUME_INFO));
	  if (sys_vol_info_p == NULL)
	    {
	      er_set (ER_ERROR_SEVERITY, ARG_FILE_LINE, ER_OUT_OF_VIRTUAL_MEMORY, 1,
		      sizeof (FILEIO_SYSTEM_VOLUME_INFO));
	      vol_fd = NULL_VOLDES;
	    }
	  else
	    {
	      sys_vol_info_p->volid = vol_id;
	      sys_vol_info_p->vdes = vol_fd;
	      sys_vol_info_p->lockf_type = lockf_type;
	      strncpy (sys_vol_info_p->vlabel, vol_label_p, PATH_MAX);
	      sys_vol_info_p->next = fileio_Sys_vol_info_header.anchor.next;
	      fileio_Sys_vol_info_header.anchor.next = sys_vol_info_p;
	      fileio_Sys_vol_info_header.num_vols++;
#if defined(WINDOWS)
	      pthread_mutex_init (&sys_vol_info_p->sysvol_mutex, NULL);
#endif /* WINDOWS */
	    }
	}
      else
	{
	  sys_vol_info_p = &fileio_Sys_vol_info_header.anchor;
	  sys_vol_info_p->volid = vol_id;
	  sys_vol_info_p->vdes = vol_fd;
	  sys_vol_info_p->lockf_type = lockf_type;
	  sys_vol_info_p->next = NULL;
	  strncpy (sys_vol_info_p->vlabel, vol_label_p, PATH_MAX);
#if defined(WINDOWS)
	  pthread_mutex_init (&sys_vol_info_p->sysvol_mutex, NULL);
#endif /* WINDOWS */
	  fileio_Sys_vol_info_header.num_vols++;
	}

      pthread_mutex_unlock (&fileio_Sys_vol_info_header.mutex);
    }

  return vol_fd;
}

/*
 * fileio_decache () - Decache volume information. Used when the volume is
 *                 dismounted
 *   return: void
 *   vdes(in): I/O Volume descriptor
 */
static void
fileio_decache (THREAD_ENTRY * thread_p, int vol_fd)
{
  FILEIO_SYSTEM_VOLUME_INFO *sys_vol_info_p, *prev_sys_vol_info_p;
  FILEIO_VOLUME_INFO *vol_info_p;
  int vol_id, prev_vol;
  int rv;
  APPLY_ARG arg = { 0 };

  rv = pthread_mutex_lock (&fileio_Sys_vol_info_header.mutex);
  /* sys volume ? */
  for ((sys_vol_info_p = &fileio_Sys_vol_info_header.anchor, prev_sys_vol_info_p = NULL);
       (sys_vol_info_p != NULL && sys_vol_info_p->vdes != NULL_VOLDES);
       prev_sys_vol_info_p = sys_vol_info_p, sys_vol_info_p = sys_vol_info_p->next)
    {
      if (sys_vol_info_p->vdes == vol_fd)
	{
	  if (prev_sys_vol_info_p == NULL)
	    {
	      if (fileio_Sys_vol_info_header.anchor.next != NULL)
		{
		  /* copy next volinfo to anchor. */
		  sys_vol_info_p = fileio_Sys_vol_info_header.anchor.next;
		  fileio_Sys_vol_info_header.anchor.volid = sys_vol_info_p->volid;
		  fileio_Sys_vol_info_header.anchor.vdes = sys_vol_info_p->vdes;
		  fileio_Sys_vol_info_header.anchor.lockf_type = sys_vol_info_p->lockf_type;
		  strncpy (fileio_Sys_vol_info_header.anchor.vlabel, sys_vol_info_p->vlabel, PATH_MAX);
		  fileio_Sys_vol_info_header.anchor.next = sys_vol_info_p->next;
#if defined(SERVER_MODE) && defined(WINDOWS)
		  pthread_mutex_destroy (&sys_vol_info_p->sysvol_mutex);
#endif /* WINDOWS */
		  free_and_init (sys_vol_info_p);
		}
	      else
		{
		  fileio_Sys_vol_info_header.anchor.volid = NULL_VOLID;
		  fileio_Sys_vol_info_header.anchor.vdes = NULL_VOLDES;
		  fileio_Sys_vol_info_header.anchor.lockf_type = FILEIO_NOT_LOCKF;
		  fileio_Sys_vol_info_header.anchor.vlabel[0] = '\0';
		  fileio_Sys_vol_info_header.anchor.next = NULL;
#if defined(SERVER_MODE) && defined(WINDOWS)
		  pthread_mutex_destroy (&fileio_Sys_vol_info_header.anchor.sysvol_mutex);
#endif /* WINDOWS */
		}
	    }
	  else
	    {
	      prev_sys_vol_info_p->next = sys_vol_info_p->next;
#if defined(SERVER_MODE) && defined(WINDOWS)
	      pthread_mutex_destroy (&sys_vol_info_p->sysvol_mutex);
#endif /* WINDOWS */
	      free_and_init (sys_vol_info_p);
	    }
	  fileio_Sys_vol_info_header.num_vols--;
	  pthread_mutex_unlock (&fileio_Sys_vol_info_header.mutex);
	  return;
	}
    }
  pthread_mutex_unlock (&fileio_Sys_vol_info_header.mutex);
  arg.vdes = vol_fd;
  vol_info_p = fileio_traverse_permanent_volume (thread_p, fileio_is_volume_descriptor_equal, &arg);
  if (vol_info_p)
    {
      vol_id = vol_info_p->volid;

      /* update next_perm_volid, if needed */
      rv = pthread_mutex_lock (&fileio_Vol_info_header.mutex);
      if (fileio_Vol_info_header.next_perm_volid == vol_id + 1)
	{
	  fileio_Vol_info_header.next_perm_volid = fileio_find_previous_perm_volume (thread_p, vol_id) + 1;
	}
      pthread_mutex_unlock (&fileio_Vol_info_header.mutex);

      vol_info_p->volid = NULL_VOLID;
      vol_info_p->vdes = NULL_VOLDES;
      vol_info_p->lockf_type = FILEIO_NOT_LOCKF;
      vol_info_p->vlabel[0] = '\0';
#if defined(SERVER_MODE) && defined(WINDOWS)
      pthread_mutex_destroy (&vol_info_p->vol_mutex);
#endif /* WINDOWS */
      return;
    }

  arg.vdes = vol_fd;
  vol_info_p = fileio_traverse_temporary_volume (thread_p, fileio_is_volume_descriptor_equal, &arg);
  if (vol_info_p)
    {
      vol_id = vol_info_p->volid;

      /* update next_temp_volid, if needed */
      rv = pthread_mutex_lock (&fileio_Vol_info_header.mutex);
      if (fileio_Vol_info_header.next_temp_volid == vol_id - 1)
	{
	  prev_vol = fileio_find_previous_temp_volume (thread_p, vol_id);
	  /* if prev_vol is NULL_VOLID, this volume is last volume */
	  fileio_Vol_info_header.next_temp_volid = (prev_vol != NULL_VOLID) ? (prev_vol - 1) : (LOG_MAX_DBVOLID);
	}

      pthread_mutex_unlock (&fileio_Vol_info_header.mutex);

      vol_info_p->volid = NULL_VOLID;
      vol_info_p->vdes = NULL_VOLDES;
      vol_info_p->lockf_type = FILEIO_NOT_LOCKF;
      vol_info_p->vlabel[0] = '\0';
#if defined(SERVER_MODE) && defined(WINDOWS)
      pthread_mutex_destroy (&vol_info_p->vol_mutex);
#endif /* WINDOWS */
      return;
    }
}

/*
 * fileio_get_volume_label ()
 *  - Find the name of a mounted volume given its permanent volume identifier
 *   return: Volume label
 *   volid(in): Permanent volume identifier
 */
char *
fileio_get_volume_label (VOLID vol_id, bool is_peek)
{
  FILEIO_VOLUME_INFO *vol_info_p;
  FILEIO_SYSTEM_VOLUME_INFO *sys_vol_info_p;
  char *vol_label_p = NULL;
  int i, j, rv;
  APPLY_ARG arg = { 0 };

  FILEIO_CHECK_AND_INITIALIZE_VOLUME_HEADER_CACHE (NULL);
  if (vol_id > NULL_VOLID)
    {
      /* perm volume */
      if (vol_id < fileio_Vol_info_header.next_temp_volid)
	{
	  if (vol_id >= fileio_Vol_info_header.max_perm_vols)
	    {
	      return NULL;
	    }

	  i = vol_id / FILEIO_VOLINFO_INCREMENT;
	  j = vol_id % FILEIO_VOLINFO_INCREMENT;
	}
      else
	{
	  /* volid is the next temp volume id */
	  if ((LOG_MAX_DBVOLID - vol_id) >= fileio_Vol_info_header.max_temp_vols)
	    {
	      return NULL;
	    }

	  i = fileio_Vol_info_header.num_volinfo_array - 1 - (LOG_MAX_DBVOLID - vol_id) / FILEIO_VOLINFO_INCREMENT;
	  j = FILEIO_VOLINFO_INCREMENT - 1 - (LOG_MAX_DBVOLID - vol_id) % FILEIO_VOLINFO_INCREMENT;
	}
      vol_info_p = &fileio_Vol_info_header.volinfo[i][j];
      vol_label_p = (char *) vol_info_p->vlabel;
    }
  else
    {
      /* system volume */
      rv = pthread_mutex_lock (&fileio_Sys_vol_info_header.mutex);
      arg.vol_id = vol_id;
      sys_vol_info_p = fileio_find_system_volume (NULL, fileio_is_system_volume_id_equal, &arg);
      if (sys_vol_info_p)
	{
	  vol_label_p = (char *) sys_vol_info_p->vlabel;
	}

      pthread_mutex_unlock (&fileio_Sys_vol_info_header.mutex);
    }

  if (!is_peek)
    {
      char *ret = strdup (vol_label_p);

      if (ret == NULL)
	{
	  er_set (ER_ERROR_SEVERITY, ARG_FILE_LINE, ER_OUT_OF_VIRTUAL_MEMORY, 1, (size_t) strlen (vol_label_p));
	}

      return ret;
    }

  return vol_label_p;
}

/*
 * fileio_get_volume_label_by_fd ()
 *   - Find the name of a mounted volume given its file descriptor
 *   return: Volume label
 *   vol_fd(in): volume descriptor
 */
char *
fileio_get_volume_label_by_fd (int vol_fd, bool is_peek)
{
  return fileio_get_volume_label (fileio_get_volume_id (vol_fd), is_peek);
}


/*
 * fileio_get_volume_id () - Find volume identifier of a mounted volume given its
 *               descriptor
 *   return: The volume identifier
 *   vdes(in): I/O volume descriptor
 */
static VOLID
fileio_get_volume_id (int vol_fd)
{
  FILEIO_VOLUME_INFO *vol_info_p;
  FILEIO_SYSTEM_VOLUME_INFO *sys_vol_info_p;
  VOLID vol_id = NULL_VOLID;
  int rv;
  APPLY_ARG arg = { 0 };

  FILEIO_CHECK_AND_INITIALIZE_VOLUME_HEADER_CACHE (NULL_VOLID);
  /* sys volume ? */
  rv = pthread_mutex_lock (&fileio_Sys_vol_info_header.mutex);
  arg.vdes = vol_fd;
  sys_vol_info_p = fileio_find_system_volume (NULL, fileio_is_system_volume_descriptor_equal, &arg);
  if (sys_vol_info_p)
    {
      vol_id = sys_vol_info_p->volid;
      pthread_mutex_unlock (&fileio_Sys_vol_info_header.mutex);
      return vol_id;
    }

  pthread_mutex_unlock (&fileio_Sys_vol_info_header.mutex);

  arg.vdes = vol_fd;
  vol_info_p = fileio_traverse_permanent_volume (NULL, fileio_is_volume_descriptor_equal, &arg);
  if (vol_info_p)
    {
      return vol_info_p->volid;
    }

  arg.vdes = vol_fd;
  vol_info_p = fileio_traverse_temporary_volume (NULL, fileio_is_volume_descriptor_equal, &arg);
  if (vol_info_p)
    {
      return vol_info_p->volid;
    }

  return vol_id;
}

static bool
fileio_is_volume_label_equal (THREAD_ENTRY * thread_p, FILEIO_VOLUME_INFO * vol_info_p, APPLY_ARG * arg)
{
  return (util_compare_filepath (vol_info_p->vlabel, arg->vol_label) == 0);
}

/*
 * fileio_find_volume_id_with_label () - Find the volume identifier given the volume label of
 *                      a mounted volume
 *   return: The volume identifier
 *   vlabel(in): Volume Name/label
 */
VOLID
fileio_find_volume_id_with_label (THREAD_ENTRY * thread_p, const char *vol_label_p)
{
  FILEIO_VOLUME_INFO *vol_info_p;
  FILEIO_SYSTEM_VOLUME_INFO *sys_vol_info_p;
  VOLID vol_id = NULL_VOLID;
  int rv;
  APPLY_ARG arg = { 0 };

  FILEIO_CHECK_AND_INITIALIZE_VOLUME_HEADER_CACHE (NULL_VOLID);
  rv = pthread_mutex_lock (&fileio_Sys_vol_info_header.mutex);
  arg.vol_label = vol_label_p;
  sys_vol_info_p = fileio_find_system_volume (thread_p, fileio_is_system_volume_label_equal, &arg);
  if (sys_vol_info_p)
    {
      vol_id = sys_vol_info_p->volid;
      pthread_mutex_unlock (&fileio_Sys_vol_info_header.mutex);
      return vol_id;
    }

  pthread_mutex_unlock (&fileio_Sys_vol_info_header.mutex);

  arg.vol_label = vol_label_p;
  vol_info_p = fileio_traverse_permanent_volume (thread_p, fileio_is_volume_label_equal, &arg);
  if (vol_info_p)
    {
      return vol_info_p->volid;
    }

  arg.vol_label = vol_label_p;
  vol_info_p = fileio_traverse_temporary_volume (thread_p, fileio_is_volume_label_equal, &arg);
  if (vol_info_p)
    {
      return vol_info_p->volid;
    }

  return vol_id;
}

bool
fileio_is_temp_volume (THREAD_ENTRY * thread_p, VOLID volid)
{
  FILEIO_VOLUME_INFO *vol_info_p;
  APPLY_ARG arg = { 0 };

  if (volid == NULL_VOLID)
    {
      return false;
    }

  FILEIO_CHECK_AND_INITIALIZE_VOLUME_HEADER_CACHE (false);

  arg.vol_id = volid;
  vol_info_p = fileio_traverse_temporary_volume (thread_p, fileio_is_volume_id_equal, &arg);
  if (vol_info_p)
    {
      assert (fileio_get_volume_descriptor (volid) != NULL_VOLDES);
      return true;
    }

  return false;
}

/*
* fileio_is_permanent_volume_descriptor () - Check whether is permanent volume descriptor.
*   return: I/O volume descriptor
*   vol_fd(in): Volume descriptor to check.
*/
bool
fileio_is_permanent_volume_descriptor (THREAD_ENTRY * thread_p, int vol_fd)
{
  FILEIO_VOLUME_INFO *vol_info_p;
  APPLY_ARG arg = { 0 };

  if (vol_fd == NULL_VOLDES)
    {
      return false;
    }

  FILEIO_CHECK_AND_INITIALIZE_VOLUME_HEADER_CACHE (false);

  arg.vdes = vol_fd;
  vol_info_p = fileio_traverse_permanent_volume (thread_p, fileio_is_volume_descriptor_equal, &arg);
  if (vol_info_p)
    {
      return true;
    }

  return false;
}

VOLID
fileio_find_next_perm_volume (THREAD_ENTRY * thread_p, VOLID volid)
{
  FILEIO_VOLUME_INFO *vol_info_p;
  APPLY_ARG arg = { 0 };

  if (volid == NULL_VOLID)
    {
      return NULL_VOLID;
    }

  FILEIO_CHECK_AND_INITIALIZE_VOLUME_HEADER_CACHE (NULL_VOLID);

  arg.vol_id = volid;
  vol_info_p = fileio_traverse_permanent_volume (thread_p, fileio_is_volume_id_gt, &arg);
  if (vol_info_p)
    {
      assert (fileio_get_volume_descriptor (volid) != NULL_VOLDES);
      return vol_info_p->volid;
    }

  return NULL_VOLID;
}

VOLID
fileio_find_previous_perm_volume (THREAD_ENTRY * thread_p, VOLID volid)
{
  FILEIO_VOLUME_INFO *vol_info_p;
  APPLY_ARG arg = { 0 };

  if (volid == NULL_VOLID)
    {
      return NULL_VOLID;
    }

  FILEIO_CHECK_AND_INITIALIZE_VOLUME_HEADER_CACHE (NULL_VOLID);

  arg.vol_id = volid;
  vol_info_p = fileio_reverse_traverse_permanent_volume (thread_p, fileio_is_volume_id_lt, &arg);
  if (vol_info_p)
    {
      assert (fileio_get_volume_descriptor (volid) != NULL_VOLDES);
      return vol_info_p->volid;
    }

  return NULL_VOLID;
}

VOLID
fileio_find_previous_temp_volume (THREAD_ENTRY * thread_p, VOLID volid)
{
  FILEIO_VOLUME_INFO *vol_info_p;
  APPLY_ARG arg = { 0 };

  if (volid == NULL_VOLID)
    {
      return NULL_VOLID;
    }

  FILEIO_CHECK_AND_INITIALIZE_VOLUME_HEADER_CACHE (NULL_VOLID);

  arg.vol_id = volid;
  vol_info_p = fileio_reverse_traverse_temporary_volume (thread_p, fileio_is_volume_id_gt, &arg);
  if (vol_info_p)
    {
      assert (fileio_get_volume_descriptor (volid) != NULL_VOLDES);
      return vol_info_p->volid;
    }

  return NULL_VOLID;
}

/*
 * fileio_get_volume_descriptor () - Find the volume descriptor given the volume permanent
 *              identifier
 *   return: I/O volume descriptor
 *   volid(in): Permanent volume identifier
 */
int
fileio_get_volume_descriptor (VOLID vol_id)
{
  FILEIO_VOLUME_INFO *vol_info_p;
  FILEIO_SYSTEM_VOLUME_INFO *sys_vol_info_p;
  int vol_fd = NULL_VOLDES;
  int i, j, rv;
  APPLY_ARG arg = { 0 };

  FILEIO_CHECK_AND_INITIALIZE_VOLUME_HEADER_CACHE (NULL_VOLDES);
  if (vol_id > NULL_VOLID)
    {
      /* perm volume */
      if (vol_id < fileio_Vol_info_header.next_temp_volid)
	{
	  if (vol_id >= fileio_Vol_info_header.max_perm_vols)
	    {
	      return NULL_VOLDES;
	    }
	  i = vol_id / FILEIO_VOLINFO_INCREMENT;
	  j = vol_id % FILEIO_VOLINFO_INCREMENT;
	}
      else
	{
	  /* volid is the next temp volume id */
	  if ((LOG_MAX_DBVOLID - vol_id) >= fileio_Vol_info_header.max_temp_vols)
	    {
	      return NULL_VOLDES;
	    }
	  i = fileio_Vol_info_header.num_volinfo_array - 1 - (LOG_MAX_DBVOLID - vol_id) / FILEIO_VOLINFO_INCREMENT;
	  j = FILEIO_VOLINFO_INCREMENT - 1 - (LOG_MAX_DBVOLID - vol_id) % FILEIO_VOLINFO_INCREMENT;
	}
      vol_info_p = &fileio_Vol_info_header.volinfo[i][j];
      vol_fd = vol_info_p->vdes;
    }
  else
    {
      rv = pthread_mutex_lock (&fileio_Sys_vol_info_header.mutex);
      arg.vol_id = vol_id;
      sys_vol_info_p = fileio_find_system_volume (NULL, fileio_is_system_volume_id_equal, &arg);
      if (sys_vol_info_p)
	{
	  vol_fd = sys_vol_info_p->vdes;
	}

      pthread_mutex_unlock (&fileio_Sys_vol_info_header.mutex);
    }

  return vol_fd;
}

/*
 * fileio_find_volume_descriptor_with_label () - Find the volume descriptor given the volume label/name
 *   return: Volume Name/label
 *   vlabel(in): I/O volume descriptor
 */
int
fileio_find_volume_descriptor_with_label (const char *vol_label_p)
{
  FILEIO_VOLUME_INFO *vol_info_p;
  FILEIO_SYSTEM_VOLUME_INFO *sys_vol_info_p;
  int vol_fd = NULL_VOLDES;
  int rv;
  APPLY_ARG arg = { 0 };

  FILEIO_CHECK_AND_INITIALIZE_VOLUME_HEADER_CACHE (NULL_VOLDES);
  rv = pthread_mutex_lock (&fileio_Sys_vol_info_header.mutex);
  arg.vol_label = vol_label_p;
  sys_vol_info_p = fileio_find_system_volume (NULL, fileio_is_system_volume_label_equal, &arg);
  if (sys_vol_info_p)
    {
      vol_fd = sys_vol_info_p->vdes;
      pthread_mutex_unlock (&fileio_Sys_vol_info_header.mutex);
      return vol_fd;
    }

  pthread_mutex_unlock (&fileio_Sys_vol_info_header.mutex);

  arg.vol_label = vol_label_p;
  vol_info_p = fileio_traverse_permanent_volume (NULL, fileio_is_volume_label_equal, &arg);
  if (vol_info_p)
    {
      return vol_info_p->vdes;
    }

  arg.vol_label = vol_label_p;
  vol_info_p = fileio_traverse_temporary_volume (NULL, fileio_is_volume_label_equal, &arg);
  if (vol_info_p)
    {
      return vol_info_p->vdes;
    }

  return vol_fd;
}

/*
 * fileio_get_lockf_type () - Find the lock type applied to a mounted volume
 *   return: lockf_type
 *   vdes(in): I/O volume descriptor
 */
static FILEIO_LOCKF_TYPE
fileio_get_lockf_type (int vol_fd)
{
  FILEIO_VOLUME_INFO *vol_info_p;
  FILEIO_SYSTEM_VOLUME_INFO *sys_vol_info_p;
  FILEIO_LOCKF_TYPE lockf_type = FILEIO_NOT_LOCKF;
  int rv;
  APPLY_ARG arg = { 0 };

  FILEIO_CHECK_AND_INITIALIZE_VOLUME_HEADER_CACHE (FILEIO_NOT_LOCKF);
  rv = pthread_mutex_lock (&fileio_Sys_vol_info_header.mutex);
  arg.vdes = vol_fd;
  sys_vol_info_p = fileio_find_system_volume (NULL, fileio_is_system_volume_descriptor_equal, &arg);
  if (sys_vol_info_p)
    {
      lockf_type = sys_vol_info_p->lockf_type;
      pthread_mutex_unlock (&fileio_Sys_vol_info_header.mutex);
      return lockf_type;
    }
  pthread_mutex_unlock (&fileio_Sys_vol_info_header.mutex);

  arg.vdes = vol_fd;
  vol_info_p = fileio_traverse_permanent_volume (NULL, fileio_is_volume_descriptor_equal, &arg);
  if (vol_info_p)
    {
      return vol_info_p->lockf_type;
    }

  arg.vdes = vol_fd;
  vol_info_p = fileio_traverse_temporary_volume (NULL, fileio_is_volume_descriptor_equal, &arg);
  if (vol_info_p)
    {
      return vol_info_p->lockf_type;
    }

  return lockf_type;
}

#if 0
  /* currently, disable the following code. DO NOT DELETE ME NEED FUTURE OPTIMIZATION */
static void
fileio_determine_backup_buffer_size (FILEIO_BACKUP_SESSION * session_p, int buf_size)
{
  int vol_size, max_buf_size;
  vol_size = DB_INT32_MAX;	/* 2G */
  if ((int) prm_get_bigint_value (PRM_ID_IO_BACKUP_MAX_VOLUME_SIZE) > 0)
    {
      vol_size = MIN (vol_size, (int) prm_get_bigint_value (PRM_ID_IO_BACKUP_MAX_VOLUME_SIZE));
    }

  vol_size -= (FILEIO_BACKUP_HEADER_IO_SIZE + FILEIO_BACKUP_FILE_HEADER_PAGE_SIZE);
  max_buf_size = buf_size * prm_get_integer_value (PRM_ID_IO_BACKUP_NBUFFERS);
  while (max_buf_size > buf_size)
    {
      if (vol_size % max_buf_size < buf_size)
	{
	  break;		/* OK */
	}
      max_buf_size -= buf_size;
    }

  session_p->bkup.iosize = max_buf_size;
}
#endif

static int
fileio_initialize_backup_thread (FILEIO_BACKUP_SESSION * session_p, int num_threads)
{
  FILEIO_THREAD_INFO *thread_info_p;
  FILEIO_QUEUE *queue_p;
#if defined(SERVER_MODE)
  int num_cpus;
  int rv;
#endif /* SERVER_MODE */

  thread_info_p = &session_p->read_thread_info;
  queue_p = &thread_info_p->io_queue;

#if defined(SERVER_MODE)
  rv = pthread_mutex_init (&thread_info_p->mtx, NULL);
  if (rv != 0)
    {
      er_set (ER_ERROR_SEVERITY, ARG_FILE_LINE, ER_CSS_PTHREAD_MUTEX_INIT, 0);
      return ER_CSS_PTHREAD_MUTEX_INIT;
    }

  rv = pthread_cond_init (&thread_info_p->rcv, NULL);
  if (rv != 0)
    {
      er_set (ER_ERROR_SEVERITY, ARG_FILE_LINE, ER_CSS_PTHREAD_COND_INIT, 0);
      return ER_CSS_PTHREAD_COND_INIT;
    }

  rv = pthread_cond_init (&thread_info_p->wcv, NULL);
  if (rv != 0)
    {
      er_set (ER_ERROR_SEVERITY, ARG_FILE_LINE, ER_CSS_PTHREAD_COND_INIT, 0);
      return ER_CSS_PTHREAD_COND_INIT;
    }

  /* get the number of CPUs */
  num_cpus = fileio_os_sysconf ();
  /* check for the upper bound of threads */
  if (num_threads == FILEIO_BACKUP_NUM_THREADS_AUTO)
    {
      thread_info_p->num_threads = num_cpus;
    }
  else
    {
      thread_info_p->num_threads = MIN (num_threads, num_cpus * 2);
    }
  thread_info_p->num_threads = MIN (thread_info_p->num_threads, NUM_NORMAL_TRANS);
#else /* SERVER_MODE */
  thread_info_p->num_threads = 1;
#endif /* SERVER_MODE */
#if defined(CUBRID_DEBUG)
  fprintf (stdout, "PRM_CSS_MAX_CLIENTS = %d, tp->num_threads = %d\n", prm_get_integer_value (PRM_ID_CSS_MAX_CLIENTS),
	   thread_info_p->num_threads);
#endif /* CUBRID_DEBUG */
  queue_p->size = 0;
  queue_p->head = NULL;
  queue_p->tail = NULL;
  queue_p->free_list = NULL;

  thread_info_p->initialized = true;

  return NO_ERROR;
}

/*
 * fileio_initialize_backup () - Initialize the backup session structure with the given
 *                     information
 *   return: session or NULL
 *   db_fullname(in):  Name of the database to backup
 *   backup_destination(in): Name of backup device (file or directory)
 *   session(out): The session array
 *   level(in): The presumed backup level
 *   verbose_file_path(in): verbose mode file path
 *   num_threads(in): number of threads
 *   sleep_msecs(in): sleep interval in msecs
 */
FILEIO_BACKUP_SESSION *
fileio_initialize_backup (const char *db_full_name_p, const char *backup_destination_p,
			  FILEIO_BACKUP_SESSION * session_p, FILEIO_BACKUP_LEVEL level, const char *verbose_file_path,
			  int num_threads, int sleep_msecs)
{
  int vol_fd;
  int size;
  const char *db_nopath_name_p;
  struct stat stbuf;
  int buf_size;
  int io_page_size;
  const char *verbose_fp_mode;

  /* 
   * First assume that backup device is a regular file or a raw device.
   * Adjustments are made at a later point, if the backup_destination is
   * a directory.
   */
  strncpy (session_p->bkup.name, backup_destination_p, PATH_MAX);
  strncpy (session_p->bkup.current_path, backup_destination_p, PATH_MAX);
  session_p->bkup.vlabel = session_p->bkup.name;
  session_p->bkup.vdes = NULL_VOLDES;
  session_p->bkup.dtype = FILEIO_BACKUP_VOL_UNKNOWN;
  session_p->dbfile.level = level;
  session_p->bkup.buffer = NULL;
  session_p->bkup.bkuphdr = NULL;
  session_p->dbfile.area = NULL;
  /* Now find out the type of backup_destination and the best page I/O for the backup. The accepted types are either
   * file, directory, or raw device. */
  while (stat (backup_destination_p, &stbuf) == -1)
    {
      /* 
       * Could not stat or backup_destination is a file or directory that does
       * not exist.
       * If the backup_destination does not exist, try to create it to make
       * sure that we can write at this backup destination.
       */
      vol_fd = fileio_open (backup_destination_p, FILEIO_DISK_FORMAT_MODE, FILEIO_DISK_PROTECTION_MODE);
      if (vol_fd == NULL_VOLDES)
	{
	  er_set_with_oserror (ER_ERROR_SEVERITY, ARG_FILE_LINE, ER_IO_MOUNT_FAIL, 1, backup_destination_p);
	  return NULL;
	}
      fileio_close (vol_fd);
      continue;
    }

  if (S_ISDIR (stbuf.st_mode))
    {
      /* 
       * This is a DIRECTORY where the backup is going to be sent.
       * The name of the backup file in this directory is labeled as
       * databasename.bkLvNNN (Unix). In this case, we may destroy any previous
       * backup in this directory.
       */
      session_p->bkup.dtype = FILEIO_BACKUP_VOL_DIRECTORY;
      db_nopath_name_p = fileio_get_base_file_name (db_full_name_p);
      fileio_make_backup_name (session_p->bkup.name, db_nopath_name_p, backup_destination_p, level,
			       FILEIO_INITIAL_BACKUP_UNITS);
    }
  else if (S_ISREG (stbuf.st_mode))
    {
      /* Regular file. Remember the directory of this file, in case more volumes are needed. */
      session_p->bkup.dtype = FILEIO_BACKUP_VOL_DIRECTORY;
      fileio_get_directory_path (session_p->bkup.current_path, backup_destination_p);
    }
  else
    {
      /* 
       * ASSUME that everything else is a special file such as a
       * raw device (character or block special file) which is
       * not named for I/O purposes. That is, the name of the device or
       * regular file is used as the backup.
       */
      session_p->bkup.dtype = FILEIO_BACKUP_VOL_DEVICE;
    }

#if defined(WINDOWS)
  buf_size = 4096;
#else /* WINDOWS */
  buf_size = stbuf.st_blksize;
#endif /* WINDOWS */
  /* User may override the default size by specifying a multiple of the natural block size for the device. */
  session_p->bkup.iosize = buf_size * prm_get_integer_value (PRM_ID_IO_BACKUP_NBUFFERS);
#if 0
  /* currently, disable the following code. DO NOT DELETE ME NEED FUTURE OPTIMIZATION */
  fileio_determine_backup_buffer_size (session_p, buf_size);
#endif
  if ((int) prm_get_bigint_value (PRM_ID_IO_BACKUP_MAX_VOLUME_SIZE) > 0
      && (session_p->bkup.iosize >= MIN ((int) prm_get_bigint_value (PRM_ID_IO_BACKUP_MAX_VOLUME_SIZE), DB_INT32_MAX)))
    {
      er_log_debug (ARG_FILE_LINE,
		    "Backup block buffer size %d must be less "
		    "than backup volume size %d, resetting buffer size to %d\n", session_p->bkup.iosize,
		    (int) prm_get_bigint_value (PRM_ID_IO_BACKUP_MAX_VOLUME_SIZE), buf_size);
      session_p->bkup.iosize = buf_size;
    }

#if defined(CUBRID_DEBUG)
  /* These print statements are candidates for part of a "verbose" option to backupdb. */
  fprintf (stdout, "NATURAL BUFFER SIZE %d (%d IO buffer blocks)\n", session_p->bkup.iosize,
	   session_p->bkup.iosize / buf_size);
  fprintf (stdout, "BACKUP_MAX_VOLUME_SIZE = %d\n", (int) prm_get_bigint_value (PRM_ID_IO_BACKUP_MAX_VOLUME_SIZE));
#endif /* CUBRID_DEBUG */
  /* 
   * Initialize backup device related information.
   *
   * Make sure it is large enough to hold various headers and pages.
   * Beware that upon restore, both the backup buffer size and the
   * database io pagesize may be different.
   */
  io_page_size = IO_PAGESIZE;
  if (session_p->dbfile.level == FILEIO_BACKUP_FULL_LEVEL)
    {
      io_page_size *= FILEIO_FULL_LEVEL_EXP;
    }

  size = MAX (io_page_size + FILEIO_BACKUP_PAGE_OVERHEAD, FILEIO_BACKUP_FILE_HEADER_PAGE_SIZE);

  session_p->bkup.buffer = (char *) malloc (session_p->bkup.iosize);
  if (session_p->bkup.buffer == NULL)
    {
      er_set (ER_ERROR_SEVERITY, ARG_FILE_LINE, ER_OUT_OF_VIRTUAL_MEMORY, 1, (size_t) session_p->bkup.iosize);

      goto error;
    }

  session_p->dbfile.area = (FILEIO_BACKUP_PAGE *) malloc (size);
  if (session_p->dbfile.area == NULL)
    {
      er_set (ER_ERROR_SEVERITY, ARG_FILE_LINE, ER_OUT_OF_VIRTUAL_MEMORY, 1, (size_t) size);

      goto error;
    }

  session_p->bkup.bkuphdr = (FILEIO_BACKUP_HEADER *) malloc (FILEIO_BACKUP_HEADER_IO_SIZE);
  if (session_p->bkup.bkuphdr == NULL)
    {
      er_set (ER_ERROR_SEVERITY, ARG_FILE_LINE, ER_OUT_OF_VIRTUAL_MEMORY, 1, FILEIO_BACKUP_HEADER_IO_SIZE);

      goto error;
    }

  session_p->bkup.ptr = session_p->bkup.buffer;
  session_p->bkup.count = 0;
  session_p->bkup.voltotalio = 0;
  session_p->bkup.alltotalio = 0;
  session_p->bkup.bkuphdr->unit_num = FILEIO_INITIAL_BACKUP_UNITS;
  session_p->bkup.bkuphdr->level = level;
  session_p->bkup.bkuphdr->bkup_iosize = session_p->bkup.iosize;
  session_p->bkup.bkuphdr->bk_hdr_version = FILEIO_BACKUP_CURRENT_HEADER_VERSION;
  session_p->bkup.bkuphdr->start_time = 0;
  session_p->bkup.bkuphdr->end_time = -1;
  memset (session_p->bkup.bkuphdr->db_prec_bkvolname, 0, sizeof (session_p->bkup.bkuphdr->db_prec_bkvolname));
  memset (session_p->bkup.bkuphdr->db_next_bkvolname, 0, sizeof (session_p->bkup.bkuphdr->db_next_bkvolname));
  session_p->bkup.bkuphdr->zip_method = FILEIO_ZIP_NONE_METHOD;
  session_p->bkup.bkuphdr->zip_level = FILEIO_ZIP_NONE_LEVEL;
  /* Initialize database file related information */
  LSA_SET_NULL (&session_p->dbfile.lsa);
  session_p->dbfile.vlabel = NULL;
  session_p->dbfile.volid = NULL_VOLID;
  session_p->dbfile.vdes = NULL_VOLDES;
  session_p->dbfile.nbytes = -1;
  FILEIO_SET_BACKUP_PAGE_ID (session_p->dbfile.area, NULL_PAGEID, io_page_size);

#if defined(CUBRID_DEBUG)
  fprintf (stdout, "fileio_initialize_backup: %d\t%d,\t%d\n",
	   ((FILEIO_BACKUP_PAGE *) (session_p->dbfile.area))->iopageid,
	   *(PAGEID *) (((char *) (session_p->dbfile.area)) + offsetof (FILEIO_BACKUP_PAGE, iopage) + io_page_size),
	   io_page_size);
#endif

  if (fileio_initialize_backup_thread (session_p, num_threads) != NO_ERROR)
    {
      goto error;
    }

  if (verbose_file_path && *verbose_file_path)
    {
      if (session_p->type == FILEIO_BACKUP_WRITE && level == 0)
	{
	  verbose_fp_mode = "w";
	}
      else
	{
	  verbose_fp_mode = "a";
	}

      session_p->verbose_fp = fopen (verbose_file_path, verbose_fp_mode);
      if (session_p->verbose_fp == NULL)
	{
	  er_set (ER_ERROR_SEVERITY, ARG_FILE_LINE, ER_IO_CANNOT_OPEN_VERBOSE_FILE, 1, verbose_file_path);

	  goto error;
	}

      setbuf (session_p->verbose_fp, NULL);
    }
  else
    {
      session_p->verbose_fp = NULL;
    }

  session_p->sleep_msecs = sleep_msecs;

  return session_p;

error:
  if (session_p->bkup.buffer != NULL)
    {
      free_and_init (session_p->bkup.buffer);
    }
  if (session_p->dbfile.area != NULL)
    {
      free_and_init (session_p->dbfile.area);
    }
  if (session_p->bkup.bkuphdr != NULL)
    {
      free_and_init (session_p->bkup.bkuphdr);
    }
  if (session_p->verbose_fp != NULL)
    {
      fclose (session_p->verbose_fp);
      session_p->verbose_fp = NULL;
    }

  return NULL;
}

/*
 * fileio_finalize_backup_thread() -
 *    return: void
 *
 *    session_p(in/out):
 *    zip_method(in):
 */
static void
fileio_finalize_backup_thread (FILEIO_BACKUP_SESSION * session_p, FILEIO_ZIP_METHOD zip_method)
{
  FILEIO_THREAD_INFO *tp;
  FILEIO_QUEUE *qp;
  FILEIO_NODE *node, *node_next;
#if defined(SERVER_MODE)
  int rv;
#endif /* SERVER_MODE */

  tp = &session_p->read_thread_info;
  qp = &tp->io_queue;

  if (tp->initialized == false)
    {
      return;
    }

#if defined(SERVER_MODE)
  rv = pthread_mutex_destroy (&tp->mtx);
  if (rv != 0)
    {
      er_set (ER_ERROR_SEVERITY, ARG_FILE_LINE, ER_CSS_PTHREAD_MUTEX_DESTROY, 0);
    }

  rv = pthread_cond_destroy (&tp->rcv);
  if (rv != 0)
    {
      er_set (ER_ERROR_SEVERITY, ARG_FILE_LINE, ER_CSS_PTHREAD_COND_DESTROY, 0);
    }

  rv = pthread_cond_destroy (&tp->wcv);
  if (rv != 0)
    {
      er_set (ER_ERROR_SEVERITY, ARG_FILE_LINE, ER_CSS_PTHREAD_COND_DESTROY, 0);
    }
#endif /* SERVER_MODE */

  while (qp->size > 0)
    {
      node = fileio_delete_queue_head (qp);
      (void) fileio_free_node (qp, node);
    }

  for (node = qp->free_list; node; node = node_next)
    {
      node_next = node->next;
      switch (zip_method)
	{
	case FILEIO_ZIP_LZO1X_METHOD:
	  if (node->wrkmem != NULL)
	    {
	      free_and_init (node->wrkmem);
	    }

	  if (node->zip_page != NULL)
	    {
	      free_and_init (node->zip_page);
	    }
	  break;
	case FILEIO_ZIP_ZLIB_METHOD:
	  break;
	default:
	  break;
	}

      if (node->area != NULL)
	{
	  free_and_init (node->area);
	}

      if (node != NULL)
	{
	  free_and_init (node);
	}
    }

  qp->free_list = NULL;

  tp->initialized = false;
}

/*
 * fileio_abort_backup () - The backup session is aborted
 *   return: void
 *   session(in/out):  The session array
 *   does_unformat_bk(in): set to TRUE to delete backup volumes we know about
 *
 * Note: The currently created backup file can be removed if desired. This
 *       routine is called in for normal cleanup as well as to handle
 *       exceptions.
 */
void
fileio_abort_backup (THREAD_ENTRY * thread_p, FILEIO_BACKUP_SESSION * session_p, bool does_unformat_bk)
{
  FILEIO_BACKUP_HEADER *backup_header_p = session_p->bkup.bkuphdr;
  FILEIO_ZIP_METHOD zip_method;

  zip_method = backup_header_p ? backup_header_p->zip_method : FILEIO_ZIP_NONE_METHOD;
  /* Remove the currently created backup */
  if (session_p->bkup.vdes != NULL_VOLDES)
    {
      if (session_p->bkup.dtype == FILEIO_BACKUP_VOL_DIRECTORY)
	{
	  if (session_p->type == FILEIO_BACKUP_READ)
	    {
	      /* access backup device for read */
	      fileio_dismount_without_fsync (thread_p, session_p->bkup.vdes);
	    }
	  else
	    {
	      /* access backup device for write */
	      fileio_dismount (thread_p, session_p->bkup.vdes);
	    }
	}
      else
	{
	  fileio_dismount_without_fsync (thread_p, session_p->bkup.vdes);
	}
    }

  /* Destroy the current backup volumes */
  if (does_unformat_bk)
    {
      /* Remove current backup volume */
      if (session_p->bkup.dtype == FILEIO_BACKUP_VOL_DIRECTORY
	  && fileio_is_volume_exist_and_file (session_p->bkup.vlabel))
	{
	  fileio_unformat (thread_p, session_p->bkup.vlabel);
	}

      /* Remove backup volumes previous to this one */
      if (session_p->bkup.bkuphdr)
	{
	  fileio_remove_all_backup (thread_p, session_p->bkup.bkuphdr->level);
	}
    }

  if (session_p->verbose_fp)
    {
      fclose (session_p->verbose_fp);
      session_p->verbose_fp = NULL;
    }

  /* Deallocate memory space */
  if (session_p->bkup.buffer != NULL)
    {
      free_and_init (session_p->bkup.buffer);
    }

  if (session_p->dbfile.area != NULL)
    {
      free_and_init (session_p->dbfile.area);
    }

  if (session_p->bkup.bkuphdr != NULL)
    {
      free_and_init (session_p->bkup.bkuphdr);
    }

  fileio_finalize_backup_info (FILEIO_FIRST_BACKUP_VOL_INFO);
  LSA_SET_NULL (&session_p->dbfile.lsa);
  session_p->dbfile.level = FILEIO_BACKUP_UNDEFINED_LEVEL;
  session_p->dbfile.vdes = NULL_VOLDES;
  session_p->dbfile.volid = NULL_VOLID;
  session_p->dbfile.vlabel = NULL;
  session_p->dbfile.nbytes = -1;
  session_p->dbfile.area = NULL;
  session_p->bkup.vdes = NULL_VOLDES;
  session_p->bkup.vlabel = NULL;
  session_p->bkup.iosize = -1;
  session_p->bkup.count = 0;
  session_p->bkup.voltotalio = 0;
  session_p->bkup.alltotalio = 0;
  session_p->bkup.buffer = session_p->bkup.ptr = NULL;
  session_p->bkup.bkuphdr = NULL;
  fileio_finalize_backup_thread (session_p, zip_method);
}

/*
 * fileio_start_backup () - Start a backup session
 *   return: session or NULL
 *   db_fullname(in): Name of the database to backup
 *   db_creation(in): Creation time of database
 *   backup_level(in): Backup level
 *   backup_start_lsa(in): start lsa for backup
 *   backup_chkpt_lsa(in): checkpoint lsa for backup
 *   all_levels_info(in): previous backup info per level
 *   session(in/out): The session array
 *   zip_method(in): compression method
 *   zip_level(in): compression evel
 *
 * Note: Note that fileio_initialize_backup must have already been invoked on the
 *       session.
 */
FILEIO_BACKUP_SESSION *
fileio_start_backup (THREAD_ENTRY * thread_p, const char *db_full_name_p, INT64 * db_creation_time_p,
		     FILEIO_BACKUP_LEVEL backup_level, LOG_LSA * backup_start_lsa_p, LOG_LSA * backup_checkpoint_lsa_p,
		     FILEIO_BACKUP_RECORD_INFO * all_levels_info_p, FILEIO_BACKUP_SESSION * session_p,
		     FILEIO_ZIP_METHOD zip_method, FILEIO_ZIP_LEVEL zip_level)
{
  FILEIO_BACKUP_HEADER *backup_header_p;
  int i;

  /* Complete the session array initialization and create/open the backup destination device. */
  LSA_COPY (&session_p->dbfile.lsa, backup_start_lsa_p);
  session_p->bkup.vdes =
    fileio_create_backup_volume (thread_p, db_full_name_p, session_p->bkup.vlabel, LOG_DBCOPY_VOLID, false, false,
				 (session_p->dbfile.level == FILEIO_BACKUP_FULL_LEVEL)
				 ? FILEIO_BACKUP_MINIMUM_NUM_PAGES_FULL_LEVEL : FILEIO_BACKUP_MINIMUM_NUM_PAGES);
  if (session_p->bkup.vdes == NULL_VOLDES)
    {
      goto error;
    }

  /* Remember name of new backup volume */
  if (fileio_add_volume_to_backup_info (session_p->bkup.name, session_p->dbfile.level,
					session_p->bkup.bkuphdr->unit_num, FILEIO_FIRST_BACKUP_VOL_INFO) != NO_ERROR)
    {
      goto error;
    }

  /* Write the description/header of the backup to the backup device */

  backup_header_p = session_p->bkup.bkuphdr;
  backup_header_p->iopageid = FILEIO_BACKUP_START_PAGE_ID;
  strncpy (backup_header_p->magic, CUBRID_MAGIC_DATABASE_BACKUP, CUBRID_MAGIC_MAX_LENGTH);
  strncpy (backup_header_p->db_release, rel_release_string (), REL_MAX_RELEASE_LENGTH);
  strncpy (backup_header_p->db_fullname, db_full_name_p, PATH_MAX);
  backup_header_p->db_creation = *db_creation_time_p;
  backup_header_p->db_iopagesize = IO_PAGESIZE;
  backup_header_p->db_compatibility = rel_disk_compatible ();
  backup_header_p->level = backup_level;
  LSA_COPY (&backup_header_p->start_lsa, backup_start_lsa_p);
  LSA_COPY (&backup_header_p->chkpt_lsa, backup_checkpoint_lsa_p);

  for (i = FILEIO_BACKUP_FULL_LEVEL; i < FILEIO_BACKUP_UNDEFINED_LEVEL; i++)
    {
      if (all_levels_info_p)
	{
	  if (i == FILEIO_BACKUP_FULL_LEVEL)
	    {
	      LSA_SET_NULL (&backup_header_p->previnfo[i].lsa);
	    }
	  else
	    {
	      LSA_COPY (&backup_header_p->previnfo[i].lsa, &all_levels_info_p[i].lsa);
	    }
	  backup_header_p->previnfo[i].at_time = all_levels_info_p[i].at_time;
	}
      else
	{
	  LSA_SET_NULL (&backup_header_p->previnfo[i].lsa);
	  backup_header_p->previnfo[i].at_time = 0;
	}
    }

  backup_header_p->start_time = time (NULL);
  backup_header_p->unit_num = FILEIO_INITIAL_BACKUP_UNITS;
  backup_header_p->bkpagesize = backup_header_p->db_iopagesize;

  if (backup_level == FILEIO_BACKUP_FULL_LEVEL)
    {
      backup_header_p->bkpagesize *= FILEIO_FULL_LEVEL_EXP;
    }

  switch (zip_method)
    {
    case FILEIO_ZIP_LZO1X_METHOD:
      if (lzo_init () != LZO_E_OK)
	{
#if defined(CUBRID_DEBUG)
	  fprintf (stdout, "internal error - lzo_init() failed !!!\n");
	  fprintf (stdout,
		   "(this usually indicates a compiler bug - try recompiling\nwithout optimizations, and enable "
		   "`-DLZO_DEBUG' for diagnostics)\n");
#endif /* CUBRID_DEBUG */
	  goto error;
	}
      break;
    case FILEIO_ZIP_ZLIB_METHOD:
      break;
    default:
      break;
    }

  backup_header_p->zip_method = zip_method;
  backup_header_p->zip_level = zip_level;
  /* Now write this information to the backup volume. */
  if (fileio_write_backup_header (session_p) != NO_ERROR)
    {
      goto error;
    }

  return session_p;

error:
  fileio_abort_backup (thread_p, session_p, true);
  return NULL;
}

/*
 * fileio_write_backup_end_time_to_header () - Write the end time of backup
 *                                             to backup volume header
 *   return: error status
 *   session(in): backup session
 *   end_time: the end time of backup
 */
static int
fileio_write_backup_end_time_to_header (FILEIO_BACKUP_SESSION * session_p, INT64 end_time)
{
  const char *first_bkvol_name;
  int vdes, nbytes;

  first_bkvol_name =
    fileio_get_backup_info_volume_name (session_p->dbfile.level, FILEIO_INITIAL_BACKUP_UNITS,
					FILEIO_FIRST_BACKUP_VOL_INFO);

  if (first_bkvol_name == NULL)
    {
      er_set_with_oserror (ER_ERROR_SEVERITY, ARG_FILE_LINE, ER_IO_MOUNT_FAIL, 1, "(backup volume name is null)");
      return ER_IO_MOUNT_FAIL;
    }

  if (strncmp (first_bkvol_name, session_p->bkup.vlabel, PATH_MAX) == 0)
    {
      session_p->bkup.bkuphdr->end_time = end_time;
      lseek (session_p->bkup.vdes, 0, SEEK_SET);
      fileio_write_backup_header (session_p);
    }
  else
    {
      vdes = fileio_open (first_bkvol_name, O_RDWR, 0);
      if (vdes == NULL_VOLDES)
	{
	  er_set_with_oserror (ER_ERROR_SEVERITY, ARG_FILE_LINE, ER_IO_MOUNT_FAIL, 1, first_bkvol_name);
	  return ER_IO_MOUNT_FAIL;
	}

      lseek (vdes, offsetof (FILEIO_BACKUP_HEADER, end_time), SEEK_SET);
      nbytes = write (vdes, (char *) &end_time, sizeof (INT64));
      if (nbytes != sizeof (INT64))
	{
	  er_set_with_oserror (ER_ERROR_SEVERITY, ARG_FILE_LINE, ER_IO_WRITE, 2, 1, first_bkvol_name);
	  fileio_close (vdes);
	  return ER_IO_WRITE;
	}
      fileio_close (vdes);
    }

  return NO_ERROR;
}

/*
 * fileio_write_backup_end_time_to_last_page () - Write the end time of backup
 *                                                to the last page of backup
 *   return: void
 *   session(in): backup session
 *   end_time: the end time of backup
 */
static void
fileio_write_backup_end_time_to_last_page (FILEIO_BACKUP_SESSION * session_p, INT64 end_time)
{
  char *write_to;

  write_to = ((char *) &(session_p->dbfile.area->iopageid)) + offsetof (FILEIO_BACKUP_PAGE, iopage);
  memcpy (write_to, (char *) &end_time, sizeof (INT64));
}

/*
 * fileio_read_backup_end_time_from_last_page () - Read the end time of backup
 *                                                 from the last page of backup
 *   return: void
 *   session(in): backup session
 */
static void
fileio_read_backup_end_time_from_last_page (FILEIO_BACKUP_SESSION * session_p)
{
  char *read_from;

  read_from = ((char *) &(session_p->dbfile.area->iopageid)) + offsetof (FILEIO_BACKUP_PAGE, iopage);
  memcpy ((char *) &(session_p->bkup.bkuphdr->end_time), read_from, sizeof (INT64));
}

/*
 * fileio_finish_backup () - Finish the backup session successfully
 *   return: session or NULL
 *   session(in/out): The session array
 */
FILEIO_BACKUP_SESSION *
fileio_finish_backup (THREAD_ENTRY * thread_p, FILEIO_BACKUP_SESSION * session_p)
{
  int nbytes;
  char *msg_area = NULL;
  char io_time_val[CTIME_MAX];
  INT64 end_time;

  end_time = (INT64) time (NULL);

  /* 
   * Indicate end of backup and flush any buffered data.
   * Note that only the end of backup marker is written,
   * so callers of io_restore_read must check for the appropriate
   * end of backup condition.
   */
  session_p->dbfile.area->iopageid = FILEIO_BACKUP_END_PAGE_ID;
  nbytes = offsetof (FILEIO_BACKUP_PAGE, iopage);

  if (session_p->bkup.dtype == FILEIO_BACKUP_VOL_DEVICE)
    {
      fileio_write_backup_end_time_to_last_page (session_p, end_time);
      nbytes += sizeof (INT64);
    }

  if (fileio_write_backup (thread_p, session_p, nbytes) != NO_ERROR)
    {
      return NULL;
    }

  if (session_p->bkup.count > 0)
    {
#if defined(CUBRID_DEBUG)
      fprintf (stdout, "io_backup_end: iosize = %d, count = %d, voltotalio = %ld : EOF JUNK\n", session_p->bkup.iosize,
	       session_p->bkup.count, session_p->bkup.voltotalio);
#endif /* CUBRID_DEBUG */
      /* 
       * We must add some junk at the end of the buffered area since some
       * backup devices (e.g., Fixed-length I/O tape devices such as
       * 1/4" cartridge tape devices), requires number of bytes to write
       * to be a multiple of the physical record size (io_size).
       */
      nbytes = CAST_BUFLEN (session_p->bkup.iosize - session_p->bkup.count);
      memset (session_p->bkup.ptr, '\0', nbytes);
      session_p->bkup.count = session_p->bkup.iosize;
      /* Flush any buffered information */
      if (fileio_flush_backup (thread_p, session_p) != NO_ERROR)
	{
	  return NULL;
	}
    }

  /* 
   * Now, make sure that all the information is physically written to
   * the backup device. That is, make sure that nobody (e.g., backup
   * device controller or OS) is caching data.
   */

  if (session_p->bkup.dtype == FILEIO_BACKUP_VOL_DIRECTORY)
    {
      if (fileio_write_backup_end_time_to_header (session_p, end_time) != NO_ERROR)
	{
	  return NULL;
	}

      if (fileio_synchronize (thread_p, session_p->bkup.vdes, session_p->bkup.name, false) != session_p->bkup.vdes)
	{
	  return NULL;
	}
    }

  /* Tell user that current backup volume just completed */
#if defined(SERVER_MODE) && !defined(WINDOWS)
  if (asprintf (&msg_area, msgcat_message (MSGCAT_CATALOG_CUBRID, MSGCAT_SET_IO, MSGCAT_FILEIO_BACKUP_LABEL_INFO),
		session_p->bkup.bkuphdr->level, session_p->bkup.bkuphdr->unit_num,
		fileio_get_base_file_name (session_p->bkup.bkuphdr->db_fullname),
		fileio_ctime (&session_p->bkup.bkuphdr->start_time, io_time_val)) < 0)
#else /* SERVER_MODE && !WINDOWS */
  if (asprintf (&msg_area, msgcat_message (MSGCAT_CATALOG_CUBRID, MSGCAT_SET_IO, MSGCAT_FILEIO_BACKUP_LABEL_INFO),
		session_p->bkup.bkuphdr->level, session_p->bkup.bkuphdr->unit_num,
		fileio_get_base_file_name (session_p->bkup.bkuphdr->db_fullname),
		fileio_ctime (&session_p->bkup.bkuphdr->start_time, io_time_val)) < 0)
#endif /* SERVER_MODE && !WINDOWS */
    {
      /* Note: we do not know the exact malloc size that failed */
      er_set (ER_ERROR_SEVERITY, ARG_FILE_LINE, ER_OUT_OF_VIRTUAL_MEMORY, 1, (size_t) FILEIO_MAX_USER_RESPONSE_SIZE);
      return NULL;
    }
  else
    {
      (void) fileio_request_user_response (thread_p, FILEIO_PROMPT_DISPLAY_ONLY, msg_area, NULL, NULL, -1, -1, NULL,
					   -1);
      /* Note: Not free_and_init */
      free (msg_area);
    }

  return session_p;
}

/*
 * fileio_remove_all_backup () - REMOVE ALL BACKUP VOLUMES
 *   return: void
 *   start_level(in): the starting level to remove
 *
 * Note: Initialize the backup session structure with the given information.
 *       Remove backup. Cleanup backup. This routine deletes all backups of
 *       a higher level as well. Furthermore, this routine assumes that the
 *       bkvinf cache has already been read in from the bkvinf file.
 */
void
fileio_remove_all_backup (THREAD_ENTRY * thread_p, int start_level)
{
  int level;
  int unit_num;
  const char *vol_name_p;

  level = start_level;
  if (level >= FILEIO_BACKUP_UNDEFINED_LEVEL)
    {
      return;
    }

  if (level < FILEIO_BACKUP_FULL_LEVEL)
    {
      level = FILEIO_BACKUP_FULL_LEVEL;
    }

  do
    {
      unit_num = FILEIO_INITIAL_BACKUP_UNITS;
      while (true)
	{
	  vol_name_p =
	    fileio_get_backup_info_volume_name ((FILEIO_BACKUP_LEVEL) level, unit_num++, FILEIO_FIRST_BACKUP_VOL_INFO);
	  if (vol_name_p == NULL)
	    {
	      break;
	    }

	  if (fileio_is_volume_exist_and_file (vol_name_p))
	    {
	      fileio_unformat (thread_p, vol_name_p);
	    }
	}

      level++;
    }
  while (level < FILEIO_BACKUP_UNDEFINED_LEVEL);
  /* Remove all names just deleted from memory */
  fileio_clear_backup_info_level (start_level, false, FILEIO_FIRST_BACKUP_VOL_INFO);
}

/*
 * fileio_allocate_node () -
 *   return:
 *   qp(in):
 *   backup_hdr(in):
 */
static FILEIO_NODE *
fileio_allocate_node (FILEIO_QUEUE * queue_p, FILEIO_BACKUP_HEADER * backup_header_p)
{
  FILEIO_NODE *node_p;
  int size;
  size_t zip_page_size, wrkmem_size;

  if (queue_p->free_list)	/* re-use already alloced nodes */
    {
      node_p = queue_p->free_list;
      queue_p->free_list = node_p->next;	/* cut-off */
      return node_p;
    }

  /* at here, need to alloc */
  node_p = (FILEIO_NODE *) malloc (sizeof (FILEIO_NODE));
  if (node_p == NULL)
    {
      er_set (ER_ERROR_SEVERITY, ARG_FILE_LINE, ER_OUT_OF_VIRTUAL_MEMORY, 1, sizeof (FILEIO_NODE));
      goto exit_on_error;
    }

  node_p->area = NULL;
  node_p->zip_page = NULL;
  node_p->wrkmem = NULL;
  size = backup_header_p->bkpagesize + FILEIO_BACKUP_PAGE_OVERHEAD;
  node_p->area = (FILEIO_BACKUP_PAGE *) malloc (size);
  if (node_p == NULL)
    {
      er_set (ER_ERROR_SEVERITY, ARG_FILE_LINE, ER_OUT_OF_VIRTUAL_MEMORY, 1, (size_t) size);
      goto exit_on_error;
    }

  switch (backup_header_p->zip_method)
    {
    case FILEIO_ZIP_LZO1X_METHOD:
      zip_page_size = sizeof (lzo_uint) + size + size / 16 + 64 + 3;
      node_p->zip_page = (FILEIO_ZIP_PAGE *) malloc (zip_page_size);
      if (node_p->zip_page == NULL)
	{
	  er_set (ER_ERROR_SEVERITY, ARG_FILE_LINE, ER_OUT_OF_VIRTUAL_MEMORY, 1, zip_page_size);
	  goto exit_on_error;
	}

      if (backup_header_p->zip_level == FILEIO_ZIP_LZO1X_999_LEVEL)
	{
	  /* best reduction */
	  wrkmem_size = LZO1X_999_MEM_COMPRESS;
	}
      else
	{
	  /* best speed */
	  wrkmem_size = LZO1X_1_MEM_COMPRESS;
	}

      node_p->wrkmem = (lzo_bytep) malloc (wrkmem_size);
      if (node_p->wrkmem == NULL)
	{
	  er_set (ER_ERROR_SEVERITY, ARG_FILE_LINE, ER_OUT_OF_VIRTUAL_MEMORY, 1, wrkmem_size);
	  goto exit_on_error;
	}
      break;
    case FILEIO_ZIP_ZLIB_METHOD:
      break;
    default:
      break;
    }

exit_on_end:

  return node_p;
exit_on_error:

  if (node_p)
    {
      if (node_p->wrkmem)
	{
	  free_and_init (node_p->wrkmem);
	}

      if (node_p->zip_page)
	{
	  free_and_init (node_p->zip_page);
	}

      if (node_p->area)
	{
	  free_and_init (node_p->area);
	}

      free_and_init (node_p);
    }

  node_p = NULL;
  goto exit_on_end;
}

/*
 * fileio_free_node () -
 *   return:
 *   qp(in):
 *   node(in):
 */
static FILEIO_NODE *
fileio_free_node (FILEIO_QUEUE * queue_p, FILEIO_NODE * node_p)
{
  if (node_p)
    {
      node_p->prev = node_p->next = NULL;
      node_p->next = queue_p->free_list;	/* add to free list */
      queue_p->free_list = node_p;
    }

  return node_p;
}

/*
 * fileio_append_queue () -
 *   return:
 *   qp(in):
 *   node(in):
 */
#if defined(SERVER_MODE)
static FILEIO_NODE *
fileio_append_queue (FILEIO_QUEUE * queue_p, FILEIO_NODE * node_p)
{
  if (node_p)
    {
      node_p->prev = node_p->next = NULL;
      node_p->next = queue_p->tail;	/* add to tail */
      if (queue_p->tail)
	{
	  queue_p->tail->prev = node_p;
	}
      queue_p->tail = node_p;
      if (queue_p->head == NULL)
	{
	  /* the first */
	  queue_p->head = node_p;
	}

      queue_p->size++;
    }

  return node_p;
}
#endif /* SERVER_MODE */

/*
 * fileio_delete_queue_head () -
 *   return:
 *   qp(in):
 */
static FILEIO_NODE *
fileio_delete_queue_head (FILEIO_QUEUE * queue_p)
{
  FILEIO_NODE *node;

  node = queue_p->head;
  if (node)
    {
      if (node == queue_p->tail)	/* only one node */
	{
	  queue_p->tail = NULL;
	}
      else
	{
	  node->prev->next = NULL;	/* cut-off */
	}

      queue_p->head = node->prev;
      queue_p->size--;
    }

  return node;
}

/*
 * fileio_compress_backup_node () -
 *   return:
 *   node(in):
 *   backup_hdr(in):
 */
static int
fileio_compress_backup_node (FILEIO_NODE * node_p, FILEIO_BACKUP_HEADER * backup_header_p)
{
  int error = NO_ERROR;
  int rv;

  if (!node_p || !backup_header_p)
    {
      goto exit_on_error;
    }

  assert (node_p->nread >= 0);

  switch (backup_header_p->zip_method)
    {
    case FILEIO_ZIP_LZO1X_METHOD:
      if (backup_header_p->zip_level == FILEIO_ZIP_LZO1X_999_LEVEL)
	{
	  /* best reduction */
	  rv =
	    lzo1x_999_compress ((lzo_bytep) node_p->area, (lzo_uint) node_p->nread, node_p->zip_page->buf,
				&node_p->zip_page->buf_len, node_p->wrkmem);
	}
      else
	{
	  /* best speed */
	  rv =
	    lzo1x_1_compress ((lzo_bytep) node_p->area, (lzo_uint) node_p->nread, node_p->zip_page->buf,
			      &node_p->zip_page->buf_len, node_p->wrkmem);
	}
      if (rv != LZO_E_OK || (node_p->zip_page->buf_len > (size_t) (node_p->nread + node_p->nread / 16 + 64 + 3)))
	{
	  /* this should NEVER happen */
	  error = ER_IO_LZO_COMPRESS_FAIL;
	  er_set (ER_ERROR_SEVERITY, ARG_FILE_LINE, error, 4, backup_header_p->zip_method,
		  fileio_get_zip_method_string (backup_header_p->zip_method), backup_header_p->zip_level,
		  fileio_get_zip_level_string (backup_header_p->zip_level));
#if defined(CUBRID_DEBUG)
	  fprintf (stdout,
		   "internal error - compression failed: %d, node->pageid = %d, node->nread = %d, "
		   "node->zip_page->buf_len = %d, node->nread + node->nread / 16 + 64 + 3 = %d\n", rv,
		   node_p->pageid, node_p->nread, node_p->zip_page->buf_len,
		   node_p->nread + node_p->nread / 16 + 64 + 3);
#endif /* CUBRID_DEBUG */
	  goto exit_on_error;
	}

      if (node_p->zip_page->buf_len < (size_t) node_p->nread)
	{
	  /* already write compressed block */
	  ;
	}
      else
	{
	  /* not compressible - write uncompressed block */
	  node_p->zip_page->buf_len = (lzo_uint) node_p->nread;
	  memcpy (node_p->zip_page->buf, node_p->area, node_p->nread);
	}
      break;
    case FILEIO_ZIP_ZLIB_METHOD:
      break;
    default:
      break;
    }

exit_on_end:

  return error;
exit_on_error:

  if (error == NO_ERROR)
    {
      error = ER_FAILED;
    }
  goto exit_on_end;
}

/*
 * fileio_write_backup_node () -
 *   return:
 *   thread_p(in):
 *   session_p(in/out):
 *   node_p(in):
 *   backup_header_p(in):
 */
static int
fileio_write_backup_node (THREAD_ENTRY * thread_p, FILEIO_BACKUP_SESSION * session_p, FILEIO_NODE * node_p,
			  FILEIO_BACKUP_HEADER * backup_header_p)
{
  int error = NO_ERROR;

  if (!session_p || !node_p || !backup_header_p)
    {
      goto exit_on_error;
    }

  switch (backup_header_p->zip_method)
    {
    case FILEIO_ZIP_LZO1X_METHOD:
      session_p->dbfile.area = (FILEIO_BACKUP_PAGE *) node_p->zip_page;
      node_p->nread = sizeof (lzo_uint) + node_p->zip_page->buf_len;
      break;
    case FILEIO_ZIP_ZLIB_METHOD:
      break;
    default:
      session_p->dbfile.area = node_p->area;
      break;
    }

  if (fileio_write_backup (thread_p, session_p, node_p->nread) != NO_ERROR)
    {
      goto exit_on_error;
    }

exit_on_end:

  return error;

exit_on_error:

  if (error == NO_ERROR)
    {
      error = ER_FAILED;
    }
  goto exit_on_end;
}

/*
 * fileio_read_backup_volume () -
 *   return:
 *   session(in/out):
 */
#if defined(SERVER_MODE)
static void
fileio_read_backup_volume (THREAD_ENTRY * thread_p, FILEIO_BACKUP_SESSION * session_p)
{
  FILEIO_THREAD_INFO *thread_info_p;
  FILEIO_QUEUE *queue_p;
  FILEIO_NODE *node_p = NULL;
  int rv;
  bool need_unlock = false;
  FILEIO_BACKUP_HEADER *backup_header_p;
  FILEIO_BACKUP_PAGE *save_area_p;

  if (thread_p == NULL)
    {
      thread_p = thread_get_thread_entry_info ();
      if (thread_p == NULL)
	{
	  er_set (ER_ERROR_SEVERITY, ARG_FILE_LINE, ER_GENERIC_ERROR, 0);
	  return;
	}
    }

  if (!session_p)
    {
      return;
    }

  thread_info_p = &session_p->read_thread_info;
  queue_p = &thread_info_p->io_queue;
  /* thread service routine has tran_index_lock, and should release before it is working */
  pthread_mutex_unlock (&thread_p->tran_index_lock);
  thread_p->tran_index = thread_info_p->tran_index;
#if defined(CUBRID_DEBUG)
  fprintf (stdout, "start io_backup_volume_read, session = %p\n", session_p);
#endif /* CUBRID_DEBUG */
  backup_header_p = session_p->bkup.bkuphdr;
  node_p = NULL;		/* init */
  while (1)
    {
      rv = pthread_mutex_lock (&thread_info_p->mtx);
      while (thread_info_p->io_type == FILEIO_WRITE)
	{
	  pthread_cond_wait (&thread_info_p->rcv, &thread_info_p->mtx);
	}

      if (thread_info_p->io_type == FILEIO_ERROR_INTERRUPT)
	{
	  need_unlock = true;
	  node_p = NULL;
	  goto exit_on_error;
	}

      /* get one page from queue head and do write */
      if (node_p)
	{
	  node_p->writeable = true;
	  thread_info_p->io_type = FILEIO_WRITE;
	  pthread_cond_signal (&thread_info_p->wcv);	/* wake up write thread */
	  while (thread_info_p->io_type == FILEIO_WRITE)
	    {
	      pthread_cond_wait (&thread_info_p->rcv, &thread_info_p->mtx);
	    }

	  if (thread_info_p->io_type == FILEIO_ERROR_INTERRUPT)
	    {
	      need_unlock = true;
	      node_p = NULL;
	      goto exit_on_error;
	    }
	}

      /* check EOF */
      if (thread_info_p->pageid >= thread_info_p->from_npages)
	{
	  thread_info_p->end_r_threads++;
	  if (thread_info_p->end_r_threads >= thread_info_p->act_r_threads)
	    {
	      thread_info_p->io_type = FILEIO_WRITE;
	      pthread_cond_signal (&thread_info_p->wcv);	/* wake up write thread */
	    }
	  pthread_mutex_unlock (&thread_info_p->mtx);
	  break;
	}

      /* alloc queue node */
      node_p = fileio_allocate_node (queue_p, backup_header_p);
      if (node_p == NULL)
	{
	  thread_info_p->io_type = FILEIO_ERROR_INTERRUPT;
	  need_unlock = true;
	  goto exit_on_error;
	}

      /* read one page from Disk sequentially */

      save_area_p = session_p->dbfile.area;	/* save link */
      session_p->dbfile.area = node_p->area;
      node_p->pageid = thread_info_p->pageid;
      node_p->writeable = false;	/* init */
      node_p->nread = fileio_read_backup (thread_p, session_p, node_p->pageid);
      session_p->dbfile.area = save_area_p;	/* restore link */
      if (node_p->nread == -1)
	{
	  thread_info_p->io_type = FILEIO_ERROR_INTERRUPT;
	  need_unlock = true;
	  goto exit_on_error;
	}
      else if (node_p->nread == 0)
	{
	  /* This could be an error since we estimated more pages. End of file/volume. */
	  thread_info_p->io_type = FILEIO_ERROR_INTERRUPT;
	  need_unlock = true;
	  goto exit_on_error;
	}

      /* Have to allow other threads to run and check for interrupts from the user (i.e. Ctrl-C ) */
      if ((thread_info_p->pageid % FILEIO_CHECK_FOR_INTERRUPT_INTERVAL) == 0
	  && pgbuf_is_log_check_for_interrupts (thread_p) == true)
	{
#if defined(CUBRID_DEBUG)
	  fprintf (stdout, "io_backup_volume_read interrupt\n");
#endif /* CUBRID_DEBUG */
	  thread_info_p->io_type = FILEIO_ERROR_INTERRUPT;
	  need_unlock = true;
	  goto exit_on_error;
	}

      /* 
       * Do we need to backup this page ?
       * In other words, has it been changed since either the previous backup
       * of this level or a lower level.
       */

      if (thread_info_p->only_updated_pages == false || LSA_ISNULL (&session_p->dbfile.lsa)
	  || LSA_LT (&session_p->dbfile.lsa, &node_p->area->iopage.prv.lsa))
	{
	  /* Backup the content of this page along with its page identifier add alloced node to the queue */
	  (void) fileio_append_queue (queue_p, node_p);
	}
      else
	{
	  /* free node */
	  (void) fileio_free_node (queue_p, node_p);
	  node_p = NULL;
	}

#if defined(CUBRID_DEBUG)
      fprintf (stdout, "read_thread from_npages = %d, pageid = %d\n", thread_info_p->from_npages,
	       thread_info_p->pageid);
#endif /* CUBRID_DEBUG */
      thread_info_p->pageid++;
      pthread_mutex_unlock (&thread_info_p->mtx);
      if (node_p)
	{
	  node_p->nread += FILEIO_BACKUP_PAGE_OVERHEAD;
	  FILEIO_SET_BACKUP_PAGE_ID_COPY (node_p->area, node_p->pageid, backup_header_p->bkpagesize);

#if defined(CUBRID_DEBUG)
	  fprintf (stdout, "fileio_read_backup_volume: %d\t%d,\t%d\n",
		   ((FILEIO_BACKUP_PAGE *) (node_p->area))->iopageid,
		   *(PAGEID *) (((char *) (node_p->area)) + offsetof (FILEIO_BACKUP_PAGE, iopage) +
				backup_header_p->bkpagesize), backup_header_p->bkpagesize);
#endif

	  if (backup_header_p->zip_method != FILEIO_ZIP_NONE_METHOD
	      && fileio_compress_backup_node (node_p, backup_header_p) != NO_ERROR)
	    {
	      thread_info_p->io_type = FILEIO_ERROR_INTERRUPT;
	      need_unlock = false;
	      node_p = NULL;
	      goto exit_on_error;
	    }
	}
    }

exit_on_end:

#if defined(CUBRID_DEBUG)
  fprintf (stdout, "end io_backup_volume_read\n");
#endif /* CUBRID_DEBUG */
  return;
exit_on_error:

  /* set error info */
  if (thread_info_p->errid == NO_ERROR)
    {
      assert (er_errid () != NO_ERROR);
      thread_info_p->errid = er_errid ();
    }

  thread_info_p->end_r_threads++;
  if (thread_info_p->end_r_threads >= thread_info_p->act_r_threads)
    {
      pthread_cond_signal (&thread_info_p->wcv);	/* wake up write thread */
    }

  if (need_unlock)
    {
      pthread_mutex_unlock (&thread_info_p->mtx);
    }

  if (node_p != NULL)
    {
      (void) fileio_free_node (queue_p, node_p);
    }

  goto exit_on_end;
}

/*
 * fileio_write_backup_volume () -
 *   return:
 *   session(in/out):
 */
static FILEIO_TYPE
fileio_write_backup_volume (THREAD_ENTRY * thread_p, FILEIO_BACKUP_SESSION * session_p)
{
  FILEIO_THREAD_INFO *thread_info_p;
  FILEIO_QUEUE *queue_p;
  FILEIO_NODE *node_p;
  int rv;
  bool need_unlock = false;
  FILEIO_BACKUP_HEADER *backup_header_p;
  FILEIO_BACKUP_PAGE *save_area_p;

  if (!session_p)
    {
      return FILEIO_WRITE;
    }

  thread_info_p = &session_p->read_thread_info;
  queue_p = &thread_info_p->io_queue;
#if defined(CUBRID_DEBUG)
  fprintf (stdout, "start io_backup_volume_write\n");
#endif /* CUBRID_DEBUG */
  backup_header_p = session_p->bkup.bkuphdr;
  rv = pthread_mutex_lock (&thread_info_p->mtx);
  while (1)
    {
      while (thread_info_p->io_type == FILEIO_READ)
	{
	  pthread_cond_wait (&thread_info_p->wcv, &thread_info_p->mtx);
	}

      if (thread_info_p->io_type == FILEIO_ERROR_INTERRUPT)
	{
	  need_unlock = true;
	  goto exit_on_error;
	}

      /* do write */
      while (queue_p->head && queue_p->head->writeable == true)
	{
	  /* delete the head node of the queue */
	  node_p = fileio_delete_queue_head (queue_p);
	  if (node_p == NULL)
	    {
	      thread_info_p->io_type = FILEIO_ERROR_INTERRUPT;
	    }
	  else
	    {
	      save_area_p = session_p->dbfile.area;	/* save link */
	      rv = fileio_write_backup_node (thread_p, session_p, node_p, backup_header_p);
	      if (rv != NO_ERROR)
		{
		  thread_info_p->io_type = FILEIO_ERROR_INTERRUPT;
		}
	      session_p->dbfile.area = save_area_p;	/* restore link */
#if defined(CUBRID_DEBUG)
	      fprintf (stdout, "write_thread node->pageid = %d, node->nread = %d\n", node_p->pageid, node_p->nread);
#endif /* CUBRID_DEBUG */
	      if (session_p->verbose_fp && thread_info_p->from_npages >= 25
		  && node_p->pageid >= thread_info_p->check_npages)
		{
		  fprintf (session_p->verbose_fp, "#");
		  thread_info_p->check_ratio++;
		  thread_info_p->check_npages =
		    (int) (((float) thread_info_p->from_npages / 25.0) * thread_info_p->check_ratio);
		}

	      /* free node */
	      (void) fileio_free_node (queue_p, node_p);
	    }

	  if (thread_info_p->io_type == FILEIO_ERROR_INTERRUPT)
	    {
	      need_unlock = true;
	      goto exit_on_error;
	    }
	}

      thread_info_p->io_type = FILEIO_READ;	/* reset */
      /* check EOF */
      if (thread_info_p->end_r_threads >= thread_info_p->act_r_threads)
	{
	  /* only write thread alive */
	  pthread_mutex_unlock (&thread_info_p->mtx);
	  break;
	}

      pthread_cond_broadcast (&thread_info_p->rcv);	/* wake up all read threads */
    }

#if defined(CUBRID_DEBUG)
  fprintf (stdout, "end io_backup_volume_write\n");
#endif /* CUBRID_DEBUG */
exit_on_end:

  return thread_info_p->io_type;
exit_on_error:

  /* set error info */
  if (er_errid () == NO_ERROR)
    {
      switch (thread_info_p->errid)
	{
	case ER_INTERRUPTED:
	  er_set (ER_ERROR_SEVERITY, ARG_FILE_LINE, ER_INTERRUPTED, 0);
	  break;
	default:		/* give up to handle this case */
	  er_set (ER_ERROR_SEVERITY, ARG_FILE_LINE, ER_LOG_DBBACKUP_FAIL, 1,
		  fileio_get_base_file_name (backup_header_p->db_fullname));
	  break;
	}
    }

  if (thread_info_p->end_r_threads >= thread_info_p->act_r_threads)
    {
      /* only write thread alive an error (i.e, INTERRUPT) was broken out, so terminate the all threads. But, I am the
       * last one, and all the readers are terminated */
      pthread_mutex_unlock (&thread_info_p->mtx);
      goto exit_on_end;
    }

  /* wake up all read threads and wait for all killed */
  pthread_cond_broadcast (&thread_info_p->rcv);
  pthread_cond_wait (&thread_info_p->wcv, &thread_info_p->mtx);
  pthread_mutex_unlock (&thread_info_p->mtx);
  goto exit_on_end;
}

static int
fileio_start_backup_thread (THREAD_ENTRY * thread_p, FILEIO_BACKUP_SESSION * session_p,
			    FILEIO_THREAD_INFO * thread_info_p, int from_npages, bool is_only_updated_pages,
			    int check_ratio, int check_npages, FILEIO_QUEUE * queue_p)
{
  CSS_CONN_ENTRY *conn_p;
  int conn_index;
  CSS_JOB_ENTRY *job_entry_p;
  int i;

  /* Initialize global MT variables */
  thread_info_p->end_r_threads = 0;
  thread_info_p->pageid = 0;
  thread_info_p->from_npages = from_npages;
  thread_info_p->io_type = FILEIO_READ;
  thread_info_p->errid = NO_ERROR;
  thread_info_p->only_updated_pages = is_only_updated_pages;
  thread_info_p->check_ratio = check_ratio;
  thread_info_p->check_npages = check_npages;
  thread_info_p->tran_index = LOG_FIND_THREAD_TRAN_INDEX (thread_p);
  /* start read threads */
  conn_p = thread_get_current_conn_entry ();
  conn_index = (conn_p) ? conn_p->idx : 0;
  for (i = 1; i <= thread_info_p->act_r_threads; i++)
    {
      job_entry_p =
	css_make_job_entry (conn_p, (CSS_THREAD_FN) fileio_read_backup_volume, (CSS_THREAD_ARG) session_p,
			    conn_index + i
			    /* explicit job queue index */
	);

      if (job_entry_p == NULL)
	{
	  return ER_FAILED;
	}

      css_add_to_job_queue (job_entry_p);
    }

  /* work as write thread */
  (void) fileio_write_backup_volume (thread_p, session_p);
  /* at here, finished all read threads check error, interrupt */
  if (thread_info_p->io_type == FILEIO_ERROR_INTERRUPT || queue_p->size != 0)
    {
      return ER_FAILED;
    }

  return NO_ERROR;
}
#endif /* SERVER_MODE */

#if !defined(CS_MODE)
/*
 * fileio_backup_volume () - Include the given database volume/file as part of
 *                       the backup
 *   return:
 *   session(in/out): The session array
 *   from_vlabel(in): Name of the database volume/file to include
 *   from_volid(in): Identifier of the database volume/file to include
 *   last_page(in): stop backing up this volume after this page
 *   only_updated_pages(in): If we are backing up the database with a specific
 *                           backup level. We may opt to backup only the
 *                           updated pages since previous backup.
 *
 * Note: Information about the database volume/file is recorded, so it
 *       can be recreated (e.g., name and space).
 *       If this is an incremental backup, only pages that have been
 *       updated since the previous backup are backed up, unless a
 *       specific request is given to backup all pages.
 *       Last_page can shorten the number of pages saved (i.e. for
 *       temp volumes, we do not need to backup the entire volume).
 *
 *       1)   The pages are backed up as they are currently stored on disk,
 *            that is, we do not use the page buffer pool for this operation
 *            since we do not want to disturbe the normal access patern of
 *            clients in the page buffer pool.
 *       2)   We open the file/volume instead of using the actual vdes, so
 *            that we avoid a bunch of lseeks.
 */
int
fileio_backup_volume (THREAD_ENTRY * thread_p, FILEIO_BACKUP_SESSION * session_p, const char *from_vol_label_p,
		      VOLID from_vol_id, PAGEID last_page, bool is_only_updated_pages)
{
  struct stat from_stbuf;
  int from_npages, npages;
  int page_id;
  int nread;
  FILEIO_BACKUP_FILE_HEADER *file_header_p;
  int check_ratio = 0;
  int check_npages = 0;
  FILEIO_THREAD_INFO *thread_info_p;
  FILEIO_QUEUE *queue_p = NULL;
  FILEIO_BACKUP_PAGE *save_area_p;
  FILEIO_NODE *node_p = NULL;
  FILEIO_BACKUP_HEADER *backup_header_p;
  int rv;
  bool is_need_vol_closed;

#if (defined(WINDOWS) || !defined(SERVER_MODE))
  off_t saved_act_log_fp = (off_t) - 1;
#endif /* WINDOWS || !SERVER_MODE */

  /* 
   * Backup the pages as they are stored on disk (i.e., don't care if they
   * are stored on the page buffer pool any longer). We do not use the page
   * buffer pool since we do not want to remove important pages that are
   * used by clients.
   * We also open the file/volume instead of using the one currently
   * available since we do not want to be doing a lot of seeks.
   * Remember that we can be preempted.
   */
  session_p->dbfile.vlabel = from_vol_label_p;
  session_p->dbfile.volid = from_vol_id;
  session_p->dbfile.vdes = NULL_VOLDES;
  is_need_vol_closed = false;
  if (from_vol_id == LOG_DBLOG_ACTIVE_VOLID)
    {
      session_p->dbfile.vdes = fileio_get_volume_descriptor (LOG_DBLOG_ACTIVE_VOLID);
#if (defined(WINDOWS) || !defined(SERVER_MODE))
      if (session_p->dbfile.vdes != NULL_VOLDES)
	{
	  /* save current file pointer */
	  saved_act_log_fp = lseek (session_p->dbfile.vdes, (off_t) 0, SEEK_CUR);
	  /* reset file pointer */
	  if (saved_act_log_fp == (off_t) - 1)
	    {
	      er_set_with_oserror (ER_ERROR_SEVERITY, ARG_FILE_LINE, ER_IO_READ, 1, session_p->dbfile.vlabel);
	      goto error;
	    }

	  if (lseek (session_p->dbfile.vdes, (off_t) 0, SEEK_SET) == (off_t) - 1)
	    {
	      er_set_with_oserror (ER_ERROR_SEVERITY, ARG_FILE_LINE, ER_IO_READ, 1, session_p->dbfile.vlabel);
	      goto error;
	    }
	}
#endif /* WINDOWS || !SERVER_MODE */
    }

  if (session_p->dbfile.vdes == NULL_VOLDES)
    {
      session_p->dbfile.vdes = fileio_open (session_p->dbfile.vlabel, O_RDONLY, 0);
      if (session_p->dbfile.vdes == NULL_VOLDES)
	{
	  er_set_with_oserror (ER_ERROR_SEVERITY, ARG_FILE_LINE, ER_IO_MOUNT_FAIL, 1, session_p->dbfile.vlabel);
	  goto error;
	}
      is_need_vol_closed = true;
    }

  if (fstat (session_p->dbfile.vdes, &from_stbuf) == -1)
    {
      er_set_with_oserror (ER_ERROR_SEVERITY, ARG_FILE_LINE, ER_IO_MOUNT_FAIL, 1, session_p->dbfile.vlabel);
      goto error;
    }

  if (S_ISREG (from_stbuf.st_mode))
    {
      /* regular file */
      session_p->dbfile.nbytes = from_stbuf.st_size;
    }
  else
    {
      /* raw device??? */
      session_p->dbfile.nbytes = (INT64) xdisk_get_total_numpages (thread_p, from_vol_id) * (INT64) IO_PAGESIZE;
    }

  /* print the number divided by volume pagesize */
  npages = (int) CEIL_PTVDIV (session_p->dbfile.nbytes, IO_PAGESIZE);
  backup_header_p = session_p->bkup.bkuphdr;
  if (session_p->verbose_fp)
    {
      fprintf (session_p->verbose_fp, " %-28s | %10d | ", fileio_get_base_file_name (from_vol_label_p), npages);
    }

  /* set the number divied by backup pagesize */
  if (last_page >= 0 && last_page < npages)
    {
      from_npages = CEIL_PTVDIV ((last_page + 1) * IO_PAGESIZE, backup_header_p->bkpagesize);
    }
  else
    {
      from_npages = (int) CEIL_PTVDIV (session_p->dbfile.nbytes, backup_header_p->bkpagesize);
    }

  /* Write a backup file header which identifies this volume/file on the backup.  File headers do not use the extra
   * pageid_copy field. */
  session_p->dbfile.area->iopageid = FILEIO_BACKUP_FILE_START_PAGE_ID;
  file_header_p = (FILEIO_BACKUP_FILE_HEADER *) (&session_p->dbfile.area->iopage);
  file_header_p->volid = session_p->dbfile.volid;
  file_header_p->nbytes = session_p->dbfile.nbytes;
  strncpy (file_header_p->vlabel, session_p->dbfile.vlabel, PATH_MAX);
  nread = FILEIO_BACKUP_FILE_HEADER_PAGE_SIZE;
  if (fileio_write_backup (thread_p, session_p, nread) != NO_ERROR)
    {
      goto error;
    }


#if defined(CUBRID_DEBUG)
  /* How about adding a backup verbose option ... to print this sort of information as the backup is progressing? A DBA 
   * could later compare the information thus gathered with a restore -t option to verify the integrity of the archive. */
  if (io_Bkuptrace_debug > 0)
    {
      fprintf (stdout, msgcat_message (MSGCAT_CATALOG_CUBRID, MSGCAT_SET_IO, MSGCAT_FILEIO_BKUP_FILE),
	       file_header_p->vlabel, file_header_p->volid, file_header_p->nbytes, CEIL_PTVDIV (file_header_p->nbytes,
												IO_PAGESIZE));
      fprintf (stdout, "\n");
    }
#endif /* CUBRID_DEBUG */

  /* Now start reading each page and writing each page to the backup. */
  if (session_p->verbose_fp)
    {
      check_ratio = 1;
      check_npages = (int) (((float) from_npages / 25.0) * check_ratio);
    }

  thread_info_p = &session_p->read_thread_info;
  queue_p = &thread_info_p->io_queue;
  /* set the number of activated read threads */
  thread_info_p->act_r_threads = MAX (thread_info_p->num_threads - 1, 0);
  thread_info_p->act_r_threads = MIN (thread_info_p->act_r_threads, from_npages);
  if (thread_info_p->act_r_threads > 0)
    {
#if defined(SERVER_MODE)
      if (fileio_start_backup_thread (thread_p, session_p, thread_info_p, from_npages, is_only_updated_pages,
				      check_ratio, check_npages, queue_p) != NO_ERROR)
	{
	  goto error;
	}

      if (session_p->verbose_fp)
	{
	  check_ratio = thread_info_p->check_ratio;
	}
#endif /* SERVER_MODE */
    }
  else
    {
      for (page_id = 0; page_id < from_npages; page_id++)
	{
	  /* Have to allow other threads to run and check for interrupts from the user (i.e. Ctrl-C ). check for
	   * standalone-mode too. */
	  if ((page_id % FILEIO_CHECK_FOR_INTERRUPT_INTERVAL) == 0
	      && pgbuf_is_log_check_for_interrupts (thread_p) == true)
	    {
	      goto error;
	    }

	  /* alloc queue node */
	  node_p = fileio_allocate_node (queue_p, backup_header_p);
	  if (node_p == NULL)
	    {
	      goto error;
	    }

	  /* read one page sequentially */
	  save_area_p = session_p->dbfile.area;	/* save link */
	  session_p->dbfile.area = node_p->area;
	  node_p->pageid = page_id;
	  node_p->nread = fileio_read_backup (thread_p, session_p, node_p->pageid);
	  session_p->dbfile.area = save_area_p;	/* restore link */
	  if (node_p->nread == -1)
	    {
	      goto error;
	    }
	  else if (node_p->nread == 0)
	    {
	      /* This could be an error since we estimated more pages. End of file/volume. */
	      (void) fileio_free_node (queue_p, node_p);
	      node_p = NULL;
	      break;
	    }

	  /* 
	   * Do we need to backup this page ?
	   * In other words, has it been changed since either the previous backup
	   * of this level or a lower level.
	   */

	  if (is_only_updated_pages == false || LSA_ISNULL (&session_p->dbfile.lsa)
	      || LSA_LT (&session_p->dbfile.lsa, &node_p->area->iopage.prv.lsa))
	    {
	      /* Backup the content of this page along with its page identifier */

	      node_p->nread += FILEIO_BACKUP_PAGE_OVERHEAD;
	      FILEIO_SET_BACKUP_PAGE_ID_COPY (node_p->area, node_p->pageid, backup_header_p->bkpagesize);

#if defined(CUBRID_DEBUG)
	      fprintf (stdout, "fileio_backup_volume: %d\t%d,\t%d\n", ((FILEIO_BACKUP_PAGE *) (node_p->area))->iopageid,
		       *(PAGEID *) (((char *) (node_p->area)) + offsetof (FILEIO_BACKUP_PAGE, iopage) +
				    backup_header_p->bkpagesize), backup_header_p->bkpagesize);
#endif

	      if (backup_header_p->zip_method != FILEIO_ZIP_NONE_METHOD
		  && fileio_compress_backup_node (node_p, backup_header_p) != NO_ERROR)
		{
		  goto error;
		}

	      save_area_p = session_p->dbfile.area;	/* save link */
	      rv = fileio_write_backup_node (thread_p, session_p, node_p, backup_header_p);
	      session_p->dbfile.area = save_area_p;	/* restore link */
	      if (rv != NO_ERROR)
		{
		  goto error;
		}
	    }

	  if (session_p->verbose_fp && from_npages >= 25 && page_id >= check_npages)
	    {
	      fprintf (session_p->verbose_fp, "#");
	      check_ratio++;
	      check_npages = (int) (((float) from_npages / 25.0) * check_ratio);
	    }

	  /* free node */
	  (void) fileio_free_node (queue_p, node_p);
	  node_p = NULL;
	}
    }

  /* End of FILE */

  /* alloc queue node */
  node_p = fileio_allocate_node (queue_p, backup_header_p);
  if (node_p == NULL)
    {
      goto error;
    }

  node_p->nread = backup_header_p->bkpagesize + FILEIO_BACKUP_PAGE_OVERHEAD;
  memset (&node_p->area->iopage, '\0', backup_header_p->bkpagesize);
  FILEIO_SET_BACKUP_PAGE_ID (node_p->area, FILEIO_BACKUP_FILE_END_PAGE_ID, backup_header_p->bkpagesize);

#if defined(CUBRID_DEBUG)
  fprintf (stdout, "io_backup_volume: %d\t%d,\t%d\n", ((FILEIO_BACKUP_PAGE *) (node_p->area))->iopageid,
	   *(PAGEID *) (((char *) (node_p->area)) + offsetof (FILEIO_BACKUP_PAGE, iopage) +
			backup_header_p->bkpagesize), backup_header_p->bkpagesize);
#endif

  if (backup_header_p->zip_method != FILEIO_ZIP_NONE_METHOD
      && fileio_compress_backup_node (node_p, backup_header_p) != NO_ERROR)
    {
      goto error;
    }

  save_area_p = session_p->dbfile.area;	/* save link */
  rv = fileio_write_backup_node (thread_p, session_p, node_p, backup_header_p);
  session_p->dbfile.area = save_area_p;	/* restore link */
  if (rv != NO_ERROR)
    {
      goto error;
    }

  /* free node */
  (void) fileio_free_node (queue_p, node_p);
  node_p = NULL;
#if defined(CUBRID_DEBUG)
  fprintf (stdout, "volume EOF : bkpagesize = %d, voltotalio = %ld\n", backup_header_p->bkpagesize,
	   session_p->bkup.voltotalio);
#endif /* CUBRID_DEBUG */
  /* Close the database volume/file */
  if (is_need_vol_closed == true)
    {
      fileio_close (session_p->dbfile.vdes);
    }
#if (defined(WINDOWS) || !defined(SERVER_MODE))
  else
    {
      if (from_vol_id == LOG_DBLOG_ACTIVE_VOLID && session_p->dbfile.vdes != NULL_VOLDES && saved_act_log_fp >= 0)
	{
	  /* restore file pointer */
	  lseek (session_p->dbfile.vdes, saved_act_log_fp, SEEK_SET);
	}
    }
#endif /* WINDOWS || !SERVER_MODE */

  session_p->dbfile.vdes = NULL_VOLDES;
  session_p->dbfile.volid = NULL_VOLID;
  session_p->dbfile.nbytes = -1;
  session_p->dbfile.vlabel = NULL;
  if (session_p->verbose_fp)
    {
      if (from_npages < 25)
	{
	  fprintf (session_p->verbose_fp, "######################### | done\n");
	}
      else
	{
	  while (check_ratio <= 25)
	    {
	      fprintf (session_p->verbose_fp, "#");
	      check_ratio++;
	    }
	  fprintf (session_p->verbose_fp, " | done\n");
	}
    }

  return NO_ERROR;

error:
  if (is_need_vol_closed == true)
    {
      fileio_close (session_p->dbfile.vdes);
    }
#if (defined(WINDOWS) || !defined(SERVER_MODE))
  else
    {
      if (from_vol_id == LOG_DBLOG_ACTIVE_VOLID && session_p->dbfile.vdes != NULL_VOLDES && saved_act_log_fp >= 0)
	{
	  /* restore file pointer */
	  lseek (session_p->dbfile.vdes, saved_act_log_fp, SEEK_SET);
	}
    }
#endif /* WINDOWS || !SERVER_MODE */

  if (node_p != NULL)
    {
      (void) fileio_free_node (queue_p, node_p);
    }

  session_p->dbfile.vdes = NULL_VOLDES;
  session_p->dbfile.volid = NULL_VOLID;
  session_p->dbfile.nbytes = -1;
  session_p->dbfile.vlabel = NULL;
  return ER_FAILED;
}
#endif /* !CS_MODE */

/*
 * fileio_flush_backup () - Flush any buffered data
 *   return:
 *   session(in/out): The session array
 *
 * Note: When the output fills up, we prompt for another volume or more space.
 *       Incomplete blocks are repeated at the start of the following archive,
 *       in order to insure that we do not try to read from incomplete tape
 *       blocks.
 */
static int
fileio_flush_backup (THREAD_ENTRY * thread_p, FILEIO_BACKUP_SESSION * session_p)
{
  char *buffer_p;
  ssize_t nbytes;
  int count;
  bool is_interactive_need_new = false;
  bool is_force_new_bkvol = false;

  if ((int) prm_get_bigint_value (PRM_ID_IO_BACKUP_MAX_VOLUME_SIZE) > 0
      && session_p->bkup.count > (int) prm_get_bigint_value (PRM_ID_IO_BACKUP_MAX_VOLUME_SIZE))
    {
      er_log_debug (ARG_FILE_LINE, "Backup_flush: Backup aborted because count %d larger than max volume size %d\n",
		    session_p->bkup.count, (int) prm_get_bigint_value (PRM_ID_IO_BACKUP_MAX_VOLUME_SIZE));
      return ER_FAILED;
    }

#if defined(CUBRID_DEBUG)
  fprintf (stdout, "io_backup_flush: bkup.count = %d, voltotalio = %ld\n", session_p->bkup.count,
	   session_p->bkup.voltotalio);
#endif /* CUBRID_DEBUG */
  /* 
   * Flush any buffered bytes.
   * NOTE that we do not call fileio_write since it will try to do lseek and some
   *      backup devices do not seek.
   */
  if (session_p->bkup.count > 0)
    {
    restart_newvol:
      /* 
       * Determine number of bytes we can safely write to this volume
       * being mindful of the max specified by the user.
       */
      is_interactive_need_new = false;
      is_force_new_bkvol = false;
      count = session_p->bkup.count;
      if ((int) prm_get_bigint_value (PRM_ID_IO_BACKUP_MAX_VOLUME_SIZE) > 0)
	{
	  count =
	    (int) MIN (count,
		       (int) prm_get_bigint_value (PRM_ID_IO_BACKUP_MAX_VOLUME_SIZE) - session_p->bkup.voltotalio);
	}
      buffer_p = session_p->bkup.buffer;
      do
	{
	  /* disk file size check */


	  if (session_p->bkup.voltotalio >= OFF_T_MAX && session_p->bkup.dtype == FILEIO_BACKUP_VOL_DIRECTORY)
	    {
	      /* New volume is needed */
	      is_force_new_bkvol = true;
	    }
	  else
	    {
	      /* Write the data */
	      nbytes = write (session_p->bkup.vdes, buffer_p, count);
	      if (nbytes <= 0)
		{
		  if (nbytes == 0)
		    {
		      is_interactive_need_new = true;	/* For raw partitions */
		    }
		  else
		    {
		      switch (errno)
			{
			  /* equiv to try again */
			case EINTR:
			case EAGAIN:
			  continue;
			  /* New volume is needed and no user interaction needed */
#if !defined(WINDOWS)
			case EDQUOT:
#endif /* !WINDOWS */
			case EFBIG:
			case EIO:
			case EINVAL:
			  is_force_new_bkvol = true;
			  break;
			  /* New volume is needed and requires user interaction */
			case ENXIO:
			case ENOSPC:
			case EPIPE:
			  is_interactive_need_new = true;
			  break;
			  /* equiv -- Failure */
			default:
			  er_set_with_oserror (ER_ERROR_SEVERITY, ARG_FILE_LINE, ER_IO_WRITE, 2,
					       CEIL_PTVDIV (session_p->bkup.voltotalio, IO_PAGESIZE),
					       session_p->bkup.vlabel);
			  return ER_FAILED;
			}
		    }
		}
	      else
		{
		  session_p->bkup.voltotalio += nbytes;
		  count -= (int) nbytes;
		  buffer_p += nbytes;
		}
	    }

	  if (is_interactive_need_new || is_force_new_bkvol
	      || ((int) prm_get_bigint_value (PRM_ID_IO_BACKUP_MAX_VOLUME_SIZE) > 0
		  && (session_p->bkup.voltotalio >= (int) prm_get_bigint_value (PRM_ID_IO_BACKUP_MAX_VOLUME_SIZE))))
	    {
#if defined(CUBRID_DEBUG)
	      fprintf (stdout, "open a new backup volume\n");
#endif /* CUBRID_DEBUG */
	      /* Finish this volume, fixup session and open a new volume */
	      if ((fileio_get_next_backup_volume (thread_p, session_p, is_interactive_need_new) != NO_ERROR)
		  || (fileio_write_backup_header (session_p) != NO_ERROR))
		{
		  return ER_FAILED;
		}
	      else
		{
		  /* Because the buffer may have been incompletely written on a raw device (i.e. tape), we start a new
		   * volume by repeating the current buffer block in its entirety immediately after the header. Upon
		   * restore, the incomplete part will be ignored. */
		  session_p->bkup.ptr = session_p->bkup.buffer;
		  goto restart_newvol;
		}
	    }
	}
      while (count > 0);
      /* Update session to reflect that flush completed. */
      session_p->bkup.count = 0;	/* can only update after flush completes */
      session_p->bkup.ptr = session_p->bkup.buffer;
    }

  return NO_ERROR;
}

/*
 * fileio_read_backup () - Read a database page from the current database
 *                     volume/file that is backed up
 *   return:
 *   session(in/out): The session array
 *   pageid(in): The page from which we are reading
 *
 * Note: If we run into an end of file, we filled the page with nulls. This is
 *       needed since we write full pages to back up destination. Without this,
 *       we will not be able to know how much to read since not necessarily
 *       the whole volume/file is backed up.
 */
static ssize_t
fileio_read_backup (THREAD_ENTRY * thread_p, FILEIO_BACKUP_SESSION * session_p, int page_id)
{
  int io_page_size = session_p->bkup.bkuphdr->bkpagesize;
#if defined(WINDOWS)
  int nread, nbytes;
#else
  ssize_t nread, nbytes;
#endif
  char *buffer_p;

  /* Read until you acumulate io_pagesize or the EOF mark is reached. */
  nread = 0;
  FILEIO_SET_BACKUP_PAGE_ID (session_p->dbfile.area, page_id, io_page_size);

#if defined(CUBRID_DEBUG)
  fprintf (stdout, "fileio_read_backup: %d\t%d,\t%d\n", ((FILEIO_BACKUP_PAGE *) (session_p->dbfile.area))->iopageid,
	   *(PAGEID *) (((char *) (session_p->dbfile.area)) + offsetof (FILEIO_BACKUP_PAGE, iopage) + io_page_size),
	   io_page_size);
#endif

  buffer_p = (char *) &session_p->dbfile.area->iopage;
  while (nread < io_page_size)
    {
      /* Read the desired amount of bytes */
#if !defined(SERVER_MODE)
      nbytes = read (session_p->dbfile.vdes, buffer_p, io_page_size - nread);
#elif defined(WINDOWS)
      nbytes = read (session_p->dbfile.vdes, buffer_p, io_page_size - nread);
#else
      nbytes =
	pread (session_p->dbfile.vdes, buffer_p, io_page_size - nread,
	       FILEIO_GET_FILE_SIZE (io_page_size, page_id) + nread);
#endif
      if (nbytes == -1)
	{
	  if (errno != EINTR)
	    {
	      er_set_with_oserror (ER_ERROR_SEVERITY, ARG_FILE_LINE, ER_IO_READ, 2,
				   FILEIO_GET_BACKUP_PAGE_ID (session_p->dbfile.area), session_p->dbfile.vlabel);
	      return -1;
	    }
	}
      else if (nbytes == 0)
	{
	  if (nread > 0)
	    {
#if defined(CUBRID_DEBUG)
	      fprintf (stdout, "io_backup_read: io_pagesize = %d, nread = %d, voltotalio = %d : ADD FILLER\n",
		       io_page_size, nread, session_p->bkup.voltotalio);
#endif /* CUBRID_DEBUG */
	      /* 
	       * We have a file that it is not multiples of io_pagesize.
	       * We need to add a filler. otherwise, we will not be able to
	       * find other files.
	       */
	      memset (buffer_p, '\0', io_page_size - nread);
	      nread = io_page_size;
	    }
	  break;
	}
      nread += nbytes;
      buffer_p += nbytes;
    }

#if defined(SERVER_MODE)
  /* Backup Thread is reading data/log pages slowly to avoid IO burst */
  if (session_p->dbfile.volid == LOG_DBLOG_ACTIVE_VOLID
      || (session_p->dbfile.volid == LOG_DBLOG_ARCHIVE_VOLID && LOG_CS_OWN_WRITE_MODE (thread_p)))
    {
      ;				/* go ahead */
    }
  else
    {
      int sleep_msecs;

      if (session_p->sleep_msecs > 0)	/* priority 1 */
	{
	  sleep_msecs = session_p->sleep_msecs;
	}
      else if (prm_get_integer_value (PRM_ID_IO_BACKUP_SLEEP_MSECS) > 0)	/* priority 2 */
	{
	  sleep_msecs = prm_get_integer_value (PRM_ID_IO_BACKUP_SLEEP_MSECS);
	}
      else
	{
	  sleep_msecs = 0;
	}

      if (sleep_msecs > 0)
	{
	  sleep_msecs = (int) (((double) sleep_msecs) / (ONE_M / io_page_size));

	  if (sleep_msecs > 0)
	    {
	      thread_sleep (sleep_msecs);
	    }
	}
    }
#endif

  return nread;
}

/*
 * fileio_write_backup () - Write the number of indicated bytes from the dbfile
 *                      area to to the backup destination
 *   return:
 *   session(in/out): The session array
 *   towrite_nbytes(in): Number of bytes that must be written
 */
static int
fileio_write_backup (THREAD_ENTRY * thread_p, FILEIO_BACKUP_SESSION * session_p, ssize_t to_write_nbytes)
{
  char *buffer_p;
  ssize_t nbytes;

  buffer_p = (char *) session_p->dbfile.area;
  while (to_write_nbytes > 0)
    {
      /* 
       * Buffer as much as you can, so that the device I/O will go through
       * without any problem. Remember some backup devices work only with
       * a fixed I/O length.  We cannot use io_backup_write because we may
       * have been called recursively from there after the old volume filled.
       */
      nbytes = session_p->bkup.iosize - session_p->bkup.count;
      if (nbytes > to_write_nbytes)
	{
	  nbytes = to_write_nbytes;
	}

      memcpy (session_p->bkup.ptr, buffer_p, nbytes);
      session_p->bkup.count += (int) nbytes;
      session_p->bkup.ptr += nbytes;
      buffer_p += nbytes;
      to_write_nbytes -= nbytes;
      if (session_p->bkup.count >= session_p->bkup.iosize)
	{
	  if (fileio_flush_backup (thread_p, session_p) != NO_ERROR)
	    {
	      return ER_FAILED;
	    }
	}
    }

  return NO_ERROR;
}

/*
 * fileio_write_backup_header () - Immediately write the backup header to the
 *                             destination
 *   return:
 *   session(in/out): The session array
 *
 * Note: Note that unlike io_backup_write, we do not buffer, instead we
 *       write directly to the output destination the number of bytes
 *       in a bkuphdr.  This insures that headers all have the same
 *       physical block size so we can read them properly.  The main
 *       purpose of this routine is to write the headers in a tape
 *       friendly blocking factor such that we can be sure we can read
 *       them back in without knowing how the tape was written in the
 *       first place.
 */
static int
fileio_write_backup_header (FILEIO_BACKUP_SESSION * session_p)
{
  char *buffer_p;
  int count, nbytes;

  /* Write immediately to the backup.  We do not use fileio_write for the same reason io_backup_flush does not. */
  count = FILEIO_BACKUP_HEADER_IO_SIZE;
  buffer_p = (char *) session_p->bkup.bkuphdr;
  do
    {
      nbytes = write (session_p->bkup.vdes, buffer_p, count);
      if (nbytes == -1)
	{
	  if (errno == EINTR || errno == EAGAIN)
	    {
	      continue;
	    }

	  if (errno == ENOSPC)
	    {
	      er_set (ER_ERROR_SEVERITY, ARG_FILE_LINE, ER_IO_WRITE_OUT_OF_SPACE, 2,
		      CEIL_PTVDIV (session_p->bkup.voltotalio, IO_PAGESIZE),
		      fileio_get_volume_label_by_fd (session_p->bkup.vdes, PEEK));
	    }
	  else
	    {
	      er_set_with_oserror (ER_ERROR_SEVERITY, ARG_FILE_LINE, ER_IO_WRITE, 2,
				   CEIL_PTVDIV (session_p->bkup.voltotalio, IO_PAGESIZE), session_p->bkup.vlabel);
	    }
	  return ER_FAILED;
	}
      else
	{
	  count -= nbytes;
	  buffer_p += nbytes;
	}
    }
  while (count > 0);
  session_p->bkup.voltotalio += FILEIO_BACKUP_HEADER_IO_SIZE;
  return NO_ERROR;
}

/*
 * fileio_initialize_restore () - Initialize the restore session structure with the given
 *                      information
 *   return: session or NULL
 *   db_fullname(in): Name of the database to backup
 *   backup_src(in): Name of backup device (file or directory)
 *   session(in/out): The session array
 *   level(in): The presumed backup level
 *   restore_verbose_file_path(in):
 *   newvolpath(in): restore the database and log volumes to the path
 *                   specified in the database-loc-file
 *
 * Note: Note that the user may choose a new location for the volume, so the
 *       contents of the backup source path may be set as a side effect.
 */
static FILEIO_BACKUP_SESSION *
fileio_initialize_restore (THREAD_ENTRY * thread_p, const char *db_full_name_p, char *backup_source_p,
			   FILEIO_BACKUP_SESSION * session_p, FILEIO_BACKUP_LEVEL level,
			   const char *restore_verbose_file_path, bool is_new_vol_path)
{
  char orig_name[PATH_MAX];

  strcpy (orig_name, backup_source_p);
  /* First, make sure the volume given exists and we can access it. */
  while (!fileio_is_volume_exist (backup_source_p))
    {
      er_set_with_oserror (ER_ERROR_SEVERITY, ARG_FILE_LINE, ER_IO_MOUNT_FAIL, 1, backup_source_p);
      fprintf (stdout, "%s\n", er_msg ());
      /* Let user see original prompt name until good one is chosen */
      strcpy (backup_source_p, orig_name);
      if (fileio_find_restore_volume (thread_p, db_full_name_p, backup_source_p, FILEIO_INITIAL_BACKUP_UNITS, level,
				      MSGCAT_FILEIO_RESTORE_FIND_REASON) == FILEIO_RELOCATION_QUIT)
	{
	  return NULL;
	}
    }

  /* Backup session initialization is the same as restore for now, as long as the first backup volume already exists,
   * which we just checked. */
  session_p->type = FILEIO_BACKUP_READ;	/* access backup device for read */
  /* save database full-pathname specified in the database-loc-file */
  strncpy (session_p->bkup.loc_db_fullname, is_new_vol_path ? db_full_name_p : "", PATH_MAX);
  return (fileio_initialize_backup (db_full_name_p, (const char *) backup_source_p, session_p, level, restore_verbose_file_path, 0,	/* no multi-thread */
				    0 /* no sleep */ ));
}

/*
 * fileio_abort_restore () - The restore session is aborted
 *   return: void
 *   session(in/out): The session array
 */
void
fileio_abort_restore (THREAD_ENTRY * thread_p, FILEIO_BACKUP_SESSION * session_p)
{
  fileio_abort_backup (thread_p, session_p, false);
}

/*
 * fileio_read_restore () - The number of bytes to read from the backup destination
 *   return:
 *   session(in/out): The session array
 *   toread_nbytes(in): Number of bytes to read
 *
 * Note: Now handles reads which span volumes, as well as reading incomplete
 *       blocks at the end of one volume.  See fileio_flush_backup for details
 *       about how the final block is repeated at the start of the new volumes.
 */
static int
fileio_read_restore (THREAD_ENTRY * thread_p, FILEIO_BACKUP_SESSION * session_p, int to_read_nbytes)
{
#if defined(WINDOWS)
  int nbytes;
#else
  ssize_t nbytes;
#endif
  char *buffer_p;
  const char *next_vol_p;
  bool is_end_of_backup = false;
  bool is_need_next_vol = false;

  /* Read until you acumulate the desired number of bytes (a database page) or the EOF mark is reached. */
  buffer_p = (char *) session_p->dbfile.area;
  while (to_read_nbytes > 0 && is_end_of_backup == false)
    {
      if (session_p->bkup.count <= 0)
	{
	  /* 
	   * Read and buffer another backup page from the backup volume.
	   * Note that a backup page is not necessarily the same size as the
	   * database page.
	   */
	restart_newvol:
	  is_need_next_vol = false;
	  session_p->bkup.ptr = session_p->bkup.buffer;
	  session_p->bkup.count = session_p->bkup.iosize;
	  while (session_p->bkup.count > 0)
	    {
	      /* Read a backup I/O page. */
	      nbytes = read (session_p->bkup.vdes, session_p->bkup.ptr, session_p->bkup.count);
	      if (nbytes <= 0)
		{
		  /* An error or EOF was found */
		  if (nbytes == 0)
		    {
		      /* Perhaps the last page read in was the very last one */
		      if (FILEIO_GET_BACKUP_PAGE_ID (session_p->dbfile.area) == FILEIO_BACKUP_END_PAGE_ID)
			{
			  is_end_of_backup = true;
			  break;
			}
		      else
			{
			  is_need_next_vol = true;
			}
		    }
		  else
		    {
		      switch (errno)
			{
			case EINTR:
			case EAGAIN:
			  continue;
			case EINVAL:
			case ENXIO:
#if !defined(WINDOWS)
			case EOVERFLOW:
#endif /* !WINDOWS */
			  is_need_next_vol = true;
			  break;
			default:
			  {

			    er_set_with_oserror (ER_ERROR_SEVERITY, ARG_FILE_LINE, ER_IO_READ, 2,
						 CEIL_PTVDIV (session_p->bkup.voltotalio, IO_PAGESIZE),
						 session_p->bkup.vlabel);
			    return ER_FAILED;
			  }
			}
		    }

		  if (is_need_next_vol)
		    {
		      next_vol_p =
			fileio_get_backup_info_volume_name (session_p->bkup.bkuphdr->level,
							    session_p->bkup.bkuphdr->unit_num + 1,
							    FILEIO_FIRST_BACKUP_VOL_INFO);
		      if (next_vol_p == NULL)
			{
			  if (session_p->bkup.dtype != FILEIO_BACKUP_VOL_DEVICE)
			    {
			      fileio_get_directory_path (session_p->bkup.current_path, session_p->bkup.vlabel);
			      next_vol_p = session_p->bkup.current_path;
			    }
			}
		      else
			{
			  if (!fileio_is_volume_exist (next_vol_p)
			      && strncmp (next_vol_p, session_p->bkup.current_path,
					  strlen (session_p->bkup.current_path)) != 0)
			    {
			      /* assume the changed path, not bkvinf file */
			      next_vol_p = session_p->bkup.current_path;
			    }
			}

		      /* Unmount current backup volume */
		      fileio_dismount_without_fsync (thread_p, session_p->bkup.vdes);
		      session_p->bkup.vdes = NULL_VOLDES;
		      /* Find and mount the next volume and continue. */
		      if (session_p->bkup.dtype == FILEIO_BACKUP_VOL_DEVICE || next_vol_p == NULL)
			{
			  /* Probably a tape device, let user mount new one */
			  if (next_vol_p != NULL)
			    {
			      strncpy (session_p->bkup.name, next_vol_p, PATH_MAX - 1);
			    }
			  if (fileio_find_restore_volume (thread_p, session_p->bkup.bkuphdr->db_fullname,
							  session_p->bkup.name, session_p->bkup.bkuphdr->unit_num + 1,
							  session_p->bkup.bkuphdr->level,
							  MSGCAT_FILEIO_RESTORE_FIND_REASON) == FILEIO_RELOCATION_QUIT)
			    {
			      return ER_FAILED;
			    }
			}
		      else
			{
			  strncpy (session_p->bkup.name, next_vol_p, PATH_MAX - 1);
			}

		      /* Reset session count, etc */
		      session_p->bkup.alltotalio += session_p->bkup.voltotalio;
		      session_p->bkup.voltotalio = 0;
		      session_p->bkup.count = 0;
		      /* Bump the unit number to find the next volume */
		      session_p->bkup.bkuphdr->unit_num++;
		      /* Open the next volume */
		      if (fileio_continue_restore (thread_p, session_p->bkup.bkuphdr->db_fullname,
						   session_p->bkup.bkuphdr->db_creation, session_p, false, true,
						   session_p->bkup.bkuphdr->start_time) == NULL)
			{
			  return ER_FAILED;
			}
		      /* reset ptr */
		      session_p->bkup.ptr = session_p->bkup.buffer;
		      /* add new backup volume info info new_bkvinf */
		      fileio_add_volume_to_backup_info (session_p->bkup.vlabel, session_p->bkup.bkuphdr->level,
							session_p->bkup.bkuphdr->unit_num,
							FILEIO_SECOND_BACKUP_VOL_INFO);
		      /* Retry the buffered read from the new volume */
		      goto restart_newvol;
		    }
		}
	      else
		{
		  /* Increase the amount of read bytes */
		  session_p->bkup.ptr += nbytes;
		  session_p->bkup.count -= nbytes;
		  session_p->bkup.voltotalio += nbytes;
		}
	    }

	  /* Increase the buffered information */
	  session_p->bkup.ptr = session_p->bkup.buffer;
	  session_p->bkup.count = session_p->bkup.iosize - session_p->bkup.count;
	}

      /* Now copy the desired bytes */
      nbytes = session_p->bkup.count;
      if (nbytes > to_read_nbytes)
	{
	  nbytes = to_read_nbytes;
	}
      memcpy (buffer_p, session_p->bkup.ptr, nbytes);
      session_p->bkup.count -= nbytes;
      to_read_nbytes -= nbytes;
      session_p->bkup.ptr += nbytes;
      buffer_p += nbytes;
    }

  if (to_read_nbytes > 0 && !is_end_of_backup)
    {
      return ER_FAILED;
    }
  else
    {
      return NO_ERROR;
    }
}

/*
 * fileio_read_restore_header () - READ A BACKUP VOLUME HEADER
 *   return:
 *   session(in/out): The session array
 *
 * Note: This routine should be the first read from a backup volume or device.
 *       It reads the backup volume header that was written with the
 *       fileio_write_backup_header routine.  The header was written with a
 *       specific buffer block size to be more compatible with tape devices so
 *       we can read it in without knowing how the rest of the data was
 *       buffered. Note this also means that backup volume headers are not the
 *       same size as FILEIO_BACKUP_PAGE anymore.
 */
static int
fileio_read_restore_header (FILEIO_BACKUP_SESSION * session_p)
{
  int to_read_nbytes;
  int nbytes;
  char *buffer_p;
  FILEIO_BACKUP_HEADER *backup_header_p;

  backup_header_p = session_p->bkup.bkuphdr;
  to_read_nbytes = FILEIO_BACKUP_HEADER_IO_SIZE;
  buffer_p = (char *) backup_header_p;
  while (to_read_nbytes > 0)
    {
      nbytes = read (session_p->bkup.vdes, buffer_p, to_read_nbytes);
      if (nbytes == -1)
	{
	  if (errno == EINTR)
	    {
	      continue;
	    }
	  else
	    {
	      er_set_with_oserror (ER_ERROR_SEVERITY, ARG_FILE_LINE, ER_IO_READ, 2,
				   CEIL_PTVDIV (session_p->bkup.voltotalio, IO_PAGESIZE), session_p->bkup.vlabel);
	      return ER_FAILED;
	    }
	}
      else if (nbytes == 0)
	{
	  /* EOF should not happen when reading the header. */
	  er_set_with_oserror (ER_ERROR_SEVERITY, ARG_FILE_LINE, ER_IO_READ, 2,
			       CEIL_PTVDIV (session_p->bkup.voltotalio, IO_PAGESIZE), session_p->bkup.vlabel);
	  return ER_FAILED;
	}
      to_read_nbytes -= nbytes;
      session_p->bkup.voltotalio += nbytes;
      buffer_p += nbytes;
    }

  /* TODO: check for OLD version: no compression */
  if (backup_header_p->bk_hdr_version == FILEIO_BACKUP_NO_ZIP_HEADER_VERSION)
    {
      backup_header_p->bkpagesize = backup_header_p->db_iopagesize;
      backup_header_p->zip_method = FILEIO_ZIP_NONE_METHOD;
      backup_header_p->zip_level = FILEIO_ZIP_NONE_LEVEL;
    }

  if (to_read_nbytes > 0)
    {
      return ER_FAILED;
    }
  else
    {
      return NO_ERROR;
    }
}

/*
 * fileio_start_restore () - Start a restore session
 *   return: session or NULL
 *   db_fullname(in): Name of the database to backup
 *   backup_source(in): Name of backup destination device (file or directory)
 *   match_dbcreation(out): Creation of data base of backup
 *   db_iopagesize(out): Database size of database in backup
 *   db_compatibility(out): Disk compatibility of database in backup
 *   session(in/out): The session array
 *   level(in): The presumed backup level
 *   authenticate(in): true when validation of new bkup volume header needed
 *   match_bkupcreation(in): explicit timestamp to match in new backup volume
 *   restore_verbose_file_path(in):
 *   newvolpath(in): restore the database and log volumes to the path
 *                   specified in the database-loc-file
 */
FILEIO_BACKUP_SESSION *
fileio_start_restore (THREAD_ENTRY * thread_p, const char *db_full_name_p, char *backup_source_p,
		      INT64 match_db_creation_time, PGLENGTH * db_io_page_size_p, float *db_compatibility_p,
		      FILEIO_BACKUP_SESSION * session_p, FILEIO_BACKUP_LEVEL level, bool is_authenticate,
		      INT64 match_backup_creation_time, const char *restore_verbose_file_path, bool is_new_vol_path)
{
  FILEIO_BACKUP_SESSION *temp_session_p;

  /* Initialize the session array and open the backup source device. */
  if (fileio_initialize_restore (thread_p, db_full_name_p, backup_source_p, session_p, level,
				 restore_verbose_file_path, is_new_vol_path) == NULL)
    {
      return NULL;
    }

  temp_session_p =
    fileio_continue_restore (thread_p, db_full_name_p, match_db_creation_time, session_p, true, is_authenticate,
			     match_backup_creation_time);
  if (temp_session_p != NULL)
    {
      *db_io_page_size_p = session_p->bkup.bkuphdr->db_iopagesize;
      *db_compatibility_p = session_p->bkup.bkuphdr->db_compatibility;
    }

  return (temp_session_p);
}

static int
fileio_make_error_message (THREAD_ENTRY * thread_p, char *error_message_p)
{
  char *header_message_p = NULL;
  char *remote_message_p = NULL;

  if (asprintf (&header_message_p, msgcat_message (MSGCAT_CATALOG_CUBRID, MSGCAT_SET_IO,
						   MSGCAT_FILEIO_INCORRECT_BKVOLUME)) < 0)
    {
      er_set (ER_ERROR_SEVERITY, ARG_FILE_LINE, ER_GENERIC_ERROR, 0);
      return ER_FAILED;
    }

  if (asprintf (&remote_message_p, "%s%s", header_message_p, error_message_p) < 0)
    {
      er_set (ER_ERROR_SEVERITY, ARG_FILE_LINE, ER_GENERIC_ERROR, 0);
      free (header_message_p);
      return ER_FAILED;
    }

  (void) fileio_request_user_response (thread_p, FILEIO_PROMPT_DISPLAY_ONLY, remote_message_p, NULL, NULL, -1, -1, NULL,
				       -1);
  free (header_message_p);
  free (remote_message_p);
  return NO_ERROR;
}

/*
 * fileio_continue_restore () - CONTINUE A RESTORE SESSION
 *   return: session or NULL
 *   db_fullname(in): Name of the database to backup
 *   db_creation(in): Creation of time data base
 *   session(in/out): The session array
 *   first_time(in): true the first time called during restore
 *   authenticate(in): true when validation of new bkup volume header needed
 *   match_bkupcreation(in): Creation time of backup
 *
 * Note: Called when a new backup volume is needed, this routine locates and
 *       opens the desired backup volume for this database. Also authenticates
 *       that it has the right timestamp, level, unit_num etc.
 *       The match_dbcreation parameter specifies an explicit bkup timestamp
 *       that must be matched. This is useful when one level is restored and
 *       the next is required. A zero for this variable will ignore the test.
 */
static FILEIO_BACKUP_SESSION *
fileio_continue_restore (THREAD_ENTRY * thread_p, const char *db_full_name_p, INT64 db_creation_time,
			 FILEIO_BACKUP_SESSION * session_p, bool is_first_time, bool is_authenticate,
			 INT64 match_backup_creation_time)
{
  FILEIO_BACKUP_HEADER *backup_header_p;
  int unit_num = FILEIO_INITIAL_BACKUP_UNITS;
  PAGEID expect_page_id;
  bool is_need_retry;
  bool is_original_header = true;
  char *error_message_p = NULL;
  struct stat stbuf;
  const char *db_nopath_name_p;
  char copy_name[PATH_MAX];
  char orig_name[PATH_MAX];
  FILEIO_BACKUP_LEVEL level;
  int exists;
  int search_loop_count = 0;
  char io_timeval[CTIME_MAX];

  memset (io_timeval, 0, sizeof (io_timeval));

  /* Note that for the first volume to be restored, bkuphdr must have been initialized with sensible defaults for these 
   * variables. */
  unit_num = session_p->bkup.bkuphdr->unit_num;
  level = session_p->bkup.bkuphdr->level;
  do
    {
      is_need_retry = false;
      /* Have to locate and open the desired volume */
      while (session_p->bkup.vdes == NULL_VOLDES)
	{

	  /* If the name chosen is a actually a directory, then append correct backup volume name here. */
	  exists = stat (session_p->bkup.vlabel, &stbuf) != -1;
	  if (session_p->bkup.dtype != FILEIO_BACKUP_VOL_DEVICE && (exists && S_ISDIR (stbuf.st_mode)))
	    {
	      db_nopath_name_p = fileio_get_base_file_name (db_full_name_p);
	      strcpy (copy_name, session_p->bkup.vlabel);
	      fileio_make_backup_name (session_p->bkup.name, db_nopath_name_p, copy_name, level, unit_num);
	      session_p->bkup.vlabel = session_p->bkup.name;
	    }

	  if (search_loop_count == 0)
	    {
	      strcpy (orig_name, session_p->bkup.vlabel);
	    }

	  session_p->bkup.vdes = fileio_open (session_p->bkup.vlabel, O_RDONLY, 0);
	  if (session_p->bkup.vdes == NULL_VOLDES)
	    {

	      er_set_with_oserror (ER_ERROR_SEVERITY, ARG_FILE_LINE, ER_IO_MOUNT_FAIL, 1, session_p->bkup.vlabel);
	      fprintf (stdout, "%s\n", er_msg ());
	      /* Since we cannot find what they were just looking for, reset the name to what we started looking for in 
	       * the first place. */
	      strcpy (session_p->bkup.name, orig_name);
	      /* Attempt to locate the desired volume */
	      if (fileio_find_restore_volume (thread_p, db_full_name_p, session_p->bkup.name, unit_num, level,
					      MSGCAT_FILEIO_RESTORE_FIND_REASON) == FILEIO_RELOCATION_QUIT)
		{
		  /* Cannot access backup file. Restore from backup is cancelled. */
		  er_set (ER_FATAL_ERROR_SEVERITY, ARG_FILE_LINE, ER_LOG_CANNOT_ACCESS_BACKUP, 1,
			  session_p->bkup.vlabel);
		  return NULL;
		}
	    }
	  search_loop_count++;
	}

      /* Read description of the backup file. */
      if (fileio_read_restore_header (session_p) != NO_ERROR)
	{
	  er_set (ER_ERROR_SEVERITY, ARG_FILE_LINE, ER_IO_NOT_A_BACKUP, 1, session_p->bkup.vlabel);
	  is_need_retry = true;
	  goto retry_newvol;
	}

      backup_header_p = session_p->bkup.bkuphdr;
      /* check for restoring the database and log volumes to the path specified in the database-loc-file */
      if (session_p->bkup.loc_db_fullname[0] != '\0')
	{
	  /* replace db_fullname with the databases.txt info */
	  strncpy (backup_header_p->db_fullname, session_p->bkup.loc_db_fullname, PATH_MAX);
	}

      /* Always check for a valid magic number, regardless of whether we need to check other authentications. */
      if (strcmp (backup_header_p->magic, CUBRID_MAGIC_DATABASE_BACKUP) != 0)
	{
	  if (strcmp (backup_header_p->magic, CUBRID_MAGIC_DATABASE_BACKUP_OLD) == 0)
	    {
	      er_set (ER_FATAL_ERROR_SEVERITY, ARG_FILE_LINE, ER_LOG_BKUP_INCOMPATIBLE, 2, rel_name (),
		      rel_release_string ());
	      return NULL;
	    }

	  if (is_first_time)
	    {
	      er_set (ER_ERROR_SEVERITY, ARG_FILE_LINE, ER_IO_NOT_A_BACKUP, 1, session_p->bkup.vlabel);
	      return NULL;
	    }
	  else
	    {
	      if (asprintf (&error_message_p,
			    msgcat_message (MSGCAT_CATALOG_CUBRID, MSGCAT_SET_IO, MSGCAT_FILEIO_MAGIC_MISMATCH),
			    session_p->bkup.vlabel) < 0)
		{
		  er_set (ER_ERROR_SEVERITY, ARG_FILE_LINE, ER_GENERIC_ERROR, 0);
		  return NULL;
		}

	      if (fileio_make_error_message (thread_p, error_message_p) != NO_ERROR)
		{
		  free (error_message_p);
		  return NULL;
		}

	      free (error_message_p);
	      is_need_retry = true;
	      goto retry_newvol;
	    }
	}

      /* Should check the release version before we do anything */
      if (is_first_time && rel_is_log_compatible (backup_header_p->db_release, rel_release_string ()) != true)
	{
	  /* 
	   * First time this database is restarted using the current version of
	   * CUBRID. Recovery should be done using the old version of the
	   * system
	   */
	  er_set (ER_FATAL_ERROR_SEVERITY, ARG_FILE_LINE, ER_LOG_RECOVER_ON_OLD_RELEASE, 4, rel_name (),
		  backup_header_p->db_release, rel_release_string (), rel_release_string ());
	  return NULL;
	}

      if (is_authenticate)
	{
	  if (is_first_time)
	    {
	      LSA_COPY (&session_p->dbfile.lsa, &backup_header_p->start_lsa);
	    }

	  if (level != backup_header_p->level)
	    {
	      if (asprintf (&error_message_p,
			    msgcat_message (MSGCAT_CATALOG_CUBRID, MSGCAT_SET_IO, MSGCAT_FILEIO_LEVEL_MISMATCH),
			    session_p->bkup.vlabel, backup_header_p->level, level) < 0)
		{
		  er_set (ER_ERROR_SEVERITY, ARG_FILE_LINE, ER_GENERIC_ERROR, 0);
		  return NULL;
		}

	      if (fileio_make_error_message (thread_p, error_message_p) != NO_ERROR)
		{
		  free (error_message_p);
		  return NULL;
		}

	      free (error_message_p);
	      is_need_retry = true;
	      goto retry_newvol;
	    }

	  /* Test the timestamp of when the backup was taken. */
	  if (match_backup_creation_time != 0
	      && difftime ((time_t) match_backup_creation_time, (time_t) backup_header_p->start_time))
	    {
	      char save_time1[64];

	      fileio_ctime (&match_backup_creation_time, io_timeval);
	      strcpy (save_time1, io_timeval);

	      fileio_ctime (&backup_header_p->start_time, io_timeval);
	      if (asprintf (&error_message_p,
			    msgcat_message (MSGCAT_CATALOG_CUBRID, MSGCAT_SET_IO, MSGCAT_FILEIO_BACKUP_TIME_MISMATCH),
			    session_p->bkup.vlabel, save_time1, io_timeval) < 0)
		{
		  er_set (ER_ERROR_SEVERITY, ARG_FILE_LINE, ER_GENERIC_ERROR, 0);
		  return NULL;
		}

	      if (fileio_make_error_message (thread_p, error_message_p) != NO_ERROR)
		{
		  free (error_message_p);
		  return NULL;
		}

	      free (error_message_p);
	      is_need_retry = true;
	      goto retry_newvol;
	    }

	  /* Need to match the expected unit_num */
	  if (unit_num != backup_header_p->unit_num)
	    {
	      if (asprintf (&error_message_p,
			    msgcat_message (MSGCAT_CATALOG_CUBRID, MSGCAT_SET_IO, MSGCAT_FILEIO_UNIT_NUM_MISMATCH),
			    session_p->bkup.vlabel, backup_header_p->unit_num, unit_num) < 0)
		{
		  er_set (ER_ERROR_SEVERITY, ARG_FILE_LINE, ER_GENERIC_ERROR, 0);
		  return NULL;
		}

	      if (fileio_make_error_message (thread_p, error_message_p) != NO_ERROR)
		{
		  free (error_message_p);
		  return NULL;
		}

	      free (error_message_p);
	      is_need_retry = true;
	      goto retry_newvol;
	    }

	  /* Should this one be treated as fatal? */
	  expect_page_id = (is_first_time) ? FILEIO_BACKUP_START_PAGE_ID : FILEIO_BACKUP_VOL_CONT_PAGE_ID;
	  if (backup_header_p->iopageid != expect_page_id)
	    {
	      if (asprintf (&error_message_p,
			    msgcat_message (MSGCAT_CATALOG_CUBRID, MSGCAT_SET_IO, MSGCAT_FILEIO_MAGIC_MISMATCH),
			    session_p->bkup.vlabel) < 0)
		{
		  er_set (ER_ERROR_SEVERITY, ARG_FILE_LINE, ER_GENERIC_ERROR, 0);
		  return NULL;
		}

	      if (fileio_make_error_message (thread_p, error_message_p) != NO_ERROR)
		{
		  free (error_message_p);
		  return NULL;
		}
	      free (error_message_p);
	      is_need_retry = true;
	      goto retry_newvol;
	    }

	  /* NOTE: This could mess with restoring to a new location */
	  if (strcmp (backup_header_p->db_fullname, db_full_name_p) != 0
	      || (db_creation_time > 0 && difftime ((time_t) db_creation_time, (time_t) backup_header_p->db_creation)))
	    {
	      if (is_first_time)
		{
		  char save_time1[64];
		  char save_time2[64];

		  fileio_ctime (&backup_header_p->db_creation, io_timeval);
		  strcpy (save_time1, io_timeval);

		  fileio_ctime (&db_creation_time, io_timeval);
		  strcpy (save_time2, io_timeval);

		  er_set (ER_ERROR_SEVERITY, ARG_FILE_LINE, ER_IO_NOT_A_BACKUP_OF_GIVEN_DATABASE, 5,
			  session_p->bkup.vlabel, backup_header_p->db_fullname, save_time1, db_full_name_p, save_time2);
		  return NULL;
		}
	      else
		{
		  fileio_ctime (&backup_header_p->db_creation, io_timeval);
		  if (asprintf (&error_message_p,
				msgcat_message (MSGCAT_CATALOG_CUBRID, MSGCAT_SET_IO, MSGCAT_FILEIO_DB_MISMATCH),
				session_p->bkup.vlabel, backup_header_p->db_fullname, io_timeval) < 0)
		    {
		      er_set (ER_ERROR_SEVERITY, ARG_FILE_LINE, ER_GENERIC_ERROR, 0);
		      return NULL;
		    }

		  if (fileio_make_error_message (thread_p, error_message_p) != NO_ERROR)
		    {
		      free (error_message_p);
		      return NULL;
		    }

		  free (error_message_p);
		  is_need_retry = true;
		  goto retry_newvol;
		}
	    }
	}
      /* Passed all tests above */
      break;
    retry_newvol:
      is_original_header = false;
      /* close it, in case it was opened previously */
      if (session_p->bkup.vdes != NULL_VOLDES)
	{
	  fileio_close (session_p->bkup.vdes);
	  session_p->bkup.vdes = NULL_VOLDES;
	}

      /* Since there was a problem, let the user try again */
      if (fileio_find_restore_volume (thread_p, db_full_name_p, session_p->bkup.name, unit_num, level,
				      MSGCAT_FILEIO_RESTORE_FIND_REASON) == FILEIO_RELOCATION_QUIT)
	{
	  er_set (ER_FATAL_ERROR_SEVERITY, ARG_FILE_LINE, ER_LOG_CANNOT_ACCESS_BACKUP, 1, session_p->bkup.vlabel);
	  return NULL;
	}
    }
  while (is_need_retry);
  backup_header_p = session_p->bkup.bkuphdr;
  /* 
   * If we read an archive header and notice that the buffer size
   * was different than our current bkup.iosize then we will have
   * to REALLOC the io areas set up in _init.  Same for the
   * when the database IO pagesize changes.
   */
  if (backup_header_p->bkup_iosize > session_p->bkup.iosize)
    {
      session_p->bkup.buffer = (char *) realloc (session_p->bkup.buffer, backup_header_p->bkup_iosize);
      if (session_p->bkup.buffer == NULL)
	{
	  return NULL;
	}
      session_p->bkup.ptr = session_p->bkup.buffer;	/* reinit in case it moved */
    }
  /* Always use the saved size from the backup to restore with */
  session_p->bkup.iosize = backup_header_p->bkup_iosize;
  /* backuped page is bigger than the current DB pagesize. must resize read buffer */
  if (is_first_time)
    {
      if (backup_header_p->db_iopagesize > IO_PAGESIZE)
	{
	  int io_pagesize, size;
	  io_pagesize = backup_header_p->db_iopagesize;
	  if (session_p->dbfile.level == FILEIO_BACKUP_FULL_LEVEL)
	    {
	      io_pagesize *= FILEIO_FULL_LEVEL_EXP;
	    }

	  size = MAX (io_pagesize + FILEIO_BACKUP_PAGE_OVERHEAD, FILEIO_BACKUP_FILE_HEADER_PAGE_SIZE);
	  free_and_init (session_p->dbfile.area);
	  session_p->dbfile.area = (FILEIO_BACKUP_PAGE *) malloc (size);
	  if (session_p->dbfile.area == NULL)
	    {
	      er_set (ER_ERROR_SEVERITY, ARG_FILE_LINE, ER_OUT_OF_VIRTUAL_MEMORY, 1, (size_t) size);
	      return NULL;
	    }
	}
    }

  return session_p;
}

/*
 * fileio_finish_restore () - Finish the restore session
 *   return:
 *   session(in/out): The session array
 */
int
fileio_finish_restore (THREAD_ENTRY * thread_p, FILEIO_BACKUP_SESSION * session_p)
{
  int success;

  success = fileio_synchronize_all (thread_p, false);
  fileio_abort_restore (thread_p, session_p);

  return success;
}

/*
 * fileio_list_restore () - List description of current backup source
 *   return: session or NULL
 *   db_fullname(in): Name of the database to backup
 *   backup_source(out): Name of backup source device (file or directory)
 *   level(in): The presumed backup level
 *   newvolpath(in): restore the database and log volumes to the path
 *                   specified in the database-loc-file
 */
int
fileio_list_restore (THREAD_ENTRY * thread_p, const char *db_full_name_p, char *backup_source_p,
		     FILEIO_BACKUP_LEVEL level, bool is_new_vol_path)
{
  FILEIO_BACKUP_SESSION backup_session;
  FILEIO_BACKUP_SESSION *session_p = &backup_session;
  FILEIO_BACKUP_HEADER *backup_header_p;
  FILEIO_BACKUP_FILE_HEADER *file_header_p;
  PGLENGTH db_iopagesize;
  float db_compatibility;
  int nbytes, i;
  INT64 db_creation_time = 0;
  char file_name[PATH_MAX];
  time_t tmp_time;
  char time_val[CTIME_MAX];

  if (fileio_start_restore (thread_p, db_full_name_p, backup_source_p, db_creation_time, &db_iopagesize,
			    &db_compatibility, session_p, level, false, 0, NULL, is_new_vol_path) == NULL)
    {
      /* Cannot access backup file.. Restore from backup is cancelled */
      if (er_errid () == ER_GENERIC_ERROR)
	{
	  er_set (ER_FATAL_ERROR_SEVERITY, ARG_FILE_LINE, ER_LOG_CANNOT_ACCESS_BACKUP, 1, backup_source_p);
	}
      return ER_FAILED;
    }

  /* First backup header was just read */
  backup_header_p = session_p->bkup.bkuphdr;
  /* this check is probably redundant */
  if (backup_header_p->iopageid != FILEIO_BACKUP_START_PAGE_ID
      && backup_header_p->iopageid != FILEIO_BACKUP_VOL_CONT_PAGE_ID)
    {
      er_set (ER_ERROR_SEVERITY, ARG_FILE_LINE, ER_IO_NOT_A_BACKUP, 1, session_p->bkup.vlabel);
      goto error;
    }

  /* Show the backup volume header information. */
  fprintf (stdout, msgcat_message (MSGCAT_CATALOG_CUBRID, MSGCAT_SET_IO, MSGCAT_FILEIO_BKUP_HDR));

  tmp_time = (time_t) backup_header_p->db_creation;
  (void) ctime_r (&tmp_time, time_val);
  fprintf (stdout, msgcat_message (MSGCAT_CATALOG_CUBRID, MSGCAT_SET_IO, MSGCAT_FILEIO_BKUP_HDR_DBINFO),
	   backup_header_p->db_fullname, time_val, backup_header_p->db_iopagesize);
  fprintf (stdout, msgcat_message (MSGCAT_CATALOG_CUBRID, MSGCAT_SET_IO, MSGCAT_FILEIO_BKUP_HDR_LEVEL),
	   backup_header_p->level, fileio_get_backup_level_string (backup_header_p->level),
	   backup_header_p->start_lsa.pageid, backup_header_p->start_lsa.offset, backup_header_p->chkpt_lsa.pageid,
	   backup_header_p->chkpt_lsa.offset);

  tmp_time = (time_t) backup_header_p->start_time;
  (void) ctime_r (&tmp_time, time_val);
  fprintf (stdout, msgcat_message (MSGCAT_CATALOG_CUBRID, MSGCAT_SET_IO, MSGCAT_FILEIO_BKUP_HDR_TIME), time_val,
	   backup_header_p->unit_num);
  fprintf (stdout, msgcat_message (MSGCAT_CATALOG_CUBRID, MSGCAT_SET_IO, MSGCAT_FILEIO_BKUP_HDR_RELEASES),
	   backup_header_p->db_release, backup_header_p->db_compatibility);
  fprintf (stdout, msgcat_message (MSGCAT_CATALOG_CUBRID, MSGCAT_SET_IO, MSGCAT_FILEIO_BKUP_HDR_BKUP_PAGESIZE),
	   backup_header_p->bkpagesize);
  fprintf (stdout, msgcat_message (MSGCAT_CATALOG_CUBRID, MSGCAT_SET_IO, MSGCAT_FILEIO_BKUP_HDR_ZIP_INFO),
	   backup_header_p->zip_method, fileio_get_zip_method_string (backup_header_p->zip_method),
	   backup_header_p->zip_level, fileio_get_zip_level_string (backup_header_p->zip_level));
  fprintf (stdout, msgcat_message (MSGCAT_CATALOG_CUBRID, MSGCAT_SET_IO, MSGCAT_FILEIO_BKUP_HDR_INC_ACTIVELOG),
	   backup_header_p->skip_activelog ? "NO" : "YES");

  for (i = FILEIO_BACKUP_FULL_LEVEL; i < FILEIO_BACKUP_UNDEFINED_LEVEL && backup_header_p->previnfo[i].at_time > 0; i++)
    {
      tmp_time = (time_t) backup_header_p->previnfo[i].at_time;
      (void) ctime_r (&tmp_time, time_val);
      fprintf (stdout, msgcat_message (MSGCAT_CATALOG_CUBRID, MSGCAT_SET_IO, MSGCAT_FILEIO_BKUP_HDR_LX_LSA), i,
	       time_val, backup_header_p->previnfo[i].lsa.pageid, backup_header_p->previnfo[i].lsa.offset);
    }

  if (strlen (backup_header_p->db_prec_bkvolname) > 0)
    {
      fprintf (stdout, msgcat_message (MSGCAT_CATALOG_CUBRID, MSGCAT_SET_IO, MSGCAT_FILEIO_BKUP_PREV_BKVOL),
	       backup_header_p->db_prec_bkvolname);
    }

  /* Reminder this is not implemented yet, so no need to show it */
  if (strlen (backup_header_p->db_next_bkvolname) > 0)
    {
      fprintf (stdout, msgcat_message (MSGCAT_CATALOG_CUBRID, MSGCAT_SET_IO, MSGCAT_FILEIO_BKUP_NEXT_BKVOL),
	       backup_header_p->db_next_bkvolname);
    }

  fprintf (stdout, "\n");
  /* If this is not the first tape, then the header information of the backup is all we show. */
  if (backup_header_p->unit_num != FILEIO_INITIAL_BACKUP_UNITS)
    {
      return fileio_finish_restore (thread_p, session_p);
    }

  /* Start reading information of every database volumes/files of the database which is in backup. */
  file_header_p = (FILEIO_BACKUP_FILE_HEADER *) (&session_p->dbfile.area->iopage);
  while (true)
    {
      nbytes = FILEIO_BACKUP_FILE_HEADER_PAGE_SIZE;
      if (fileio_read_restore (thread_p, session_p, nbytes) != NO_ERROR)
	{
	  er_set (ER_ERROR_SEVERITY, ARG_FILE_LINE, ER_IO_RESTORE_READ_ERROR, 1, session_p->bkup.bkuphdr->unit_num);
	  goto error;
	}

      if (FILEIO_GET_BACKUP_PAGE_ID (session_p->dbfile.area) == FILEIO_BACKUP_END_PAGE_ID)
	{
	  break;
	}

      if (FILEIO_GET_BACKUP_PAGE_ID (session_p->dbfile.area) != FILEIO_BACKUP_FILE_START_PAGE_ID)
	{
	  er_set (ER_ERROR_SEVERITY, ARG_FILE_LINE, ER_IO_BKUP_DATABASE_VOLUME_OR_FILE_EXPECTED, 0);
	  goto error;
	}

      fprintf (stdout, msgcat_message (MSGCAT_CATALOG_CUBRID, MSGCAT_SET_IO, MSGCAT_FILEIO_BKUP_FILE),
	       file_header_p->vlabel, file_header_p->volid, file_header_p->nbytes, CEIL_PTVDIV (file_header_p->nbytes,
												IO_PAGESIZE));
      session_p->dbfile.volid = file_header_p->volid;
      session_p->dbfile.nbytes = file_header_p->nbytes;
      strncpy (file_name, file_header_p->vlabel, PATH_MAX);
      session_p->dbfile.vlabel = file_name;
      /* Read all file pages until the end of the file */
      if (fileio_skip_restore_volume (thread_p, session_p) != NO_ERROR)
	{
	  goto error;
	}
    }

  fprintf (stdout, "\n");
  return fileio_finish_restore (thread_p, session_p);
error:
  fileio_abort_restore (thread_p, session_p);
  return ER_FAILED;
}

/*
 * fileio_get_backup_volume () - Get backup volume 
 *   return: session or NULL
 *   db_fullname(in): Name of the database to backup
 *   logpath(in): Directory where the log volumes reside
 *   user_backuppath(in): Backup path that user specified
 *   from_volbackup (out) : Name of the backup volume 
 * 
 */
int
fileio_get_backup_volume (THREAD_ENTRY * thread_p, const char *db_fullname, const char *logpath,
			  const char *user_backuppath, int try_level, char *from_volbackup)
{
  FILE *backup_volinfo_fp = NULL;	/* Pointer to backup */
  const char *nopath_name;	/* Name without path */
  const char *volnameptr;
  int retry;
  int error_code = NO_ERROR;
  char format_string[64];
  struct stat stbuf;

  sprintf (format_string, "%%%ds", PATH_MAX - 1);

  nopath_name = fileio_get_base_file_name (db_fullname);
  fileio_make_backup_volume_info_name (from_volbackup, logpath, nopath_name);

  while ((stat (from_volbackup, &stbuf) == -1) || (backup_volinfo_fp = fopen (from_volbackup, "r")) == NULL)
    {
      /* 
       * When user specifies an explicit location, the backup vinf
       * file is optional.
       */
      if (user_backuppath != NULL)
	{
	  break;
	}

      /* 
       * Backup volume information is not online
       */
      fprintf (stdout, msgcat_message (MSGCAT_CATALOG_CUBRID, MSGCAT_SET_LOG, MSGCAT_LOG_STARTS));
      fprintf (stdout, msgcat_message (MSGCAT_CATALOG_CUBRID, MSGCAT_SET_LOG, MSGCAT_LOG_BACKUPINFO_NEEDED),
	       from_volbackup);
      fprintf (stdout, msgcat_message (MSGCAT_CATALOG_CUBRID, MSGCAT_SET_LOG, MSGCAT_LOG_STARTS));

      if (scanf ("%d", &retry) != 1)
	{
	  retry = 0;
	}

      switch (retry)
	{
	case 0:		/* quit */
	  /* Cannot access backup file.. Restore from backup is cancelled */
	  error_code = ER_LOG_CANNOT_ACCESS_BACKUP;
	  er_set (ER_FATAL_ERROR_SEVERITY, ARG_FILE_LINE, error_code, 1, from_volbackup);
	  return error_code;

	case 2:
	  fprintf (stdout, msgcat_message (MSGCAT_CATALOG_CUBRID, MSGCAT_SET_LOG, MSGCAT_LOG_NEWLOCATION));
	  if (scanf (format_string, from_volbackup) != 1)
	    {
	      /* Cannot access backup file.. Restore from backup is cancelled */
	      error_code = ER_LOG_CANNOT_ACCESS_BACKUP;
	      er_set (ER_FATAL_ERROR_SEVERITY, ARG_FILE_LINE, error_code, 1, from_volbackup);
	      return error_code;
	    }
	  break;

	case 1:
	default:
	  break;
	}
    }

  /* 
   * If we get to here, we can read the bkvinf file, OR one does not
   * exist and it is not required.
   */
  if (backup_volinfo_fp != NULL)
    {
      if (fileio_read_backup_info_entries (backup_volinfo_fp, FILEIO_FIRST_BACKUP_VOL_INFO) == NO_ERROR)
	{
	  volnameptr =
	    fileio_get_backup_info_volume_name ((FILEIO_BACKUP_LEVEL) try_level, FILEIO_INITIAL_BACKUP_UNITS,
						FILEIO_FIRST_BACKUP_VOL_INFO);
	  if (volnameptr != NULL)
	    {
	      strcpy (from_volbackup, volnameptr);
	    }
	  else
	    {
	      fileio_make_backup_name (from_volbackup, nopath_name, logpath, (FILEIO_BACKUP_LEVEL) try_level,
				       FILEIO_INITIAL_BACKUP_UNITS);
	    }
	}
      else
	{
	  fclose (backup_volinfo_fp);
	  return ER_FAILED;
	}

      fclose (backup_volinfo_fp);
    }

  if (user_backuppath != NULL)
    {
      strncpy (from_volbackup, user_backuppath, PATH_MAX - 1);
    }

  return NO_ERROR;
}


/*
 * fileio_get_next_restore_file () - Find information of next file to restore
 *   return: -1 A failure, 0 No more files to restore (End of BACKUP),
 *           1 There is a file to restore
 *   session(in/out): The session array
 *   filename(out): the name of next file to restore
 *   volid(out): Identifier of the database volume/file to restore
 *   vol_nbytes(out): Nbytes of the database volume/file to restore
 */
int
fileio_get_next_restore_file (THREAD_ENTRY * thread_p, FILEIO_BACKUP_SESSION * session_p, char *file_name_p,
			      VOLID * vol_id_p)
{
  FILEIO_BACKUP_FILE_HEADER *file_header_p;
  int nbytes;
  char file_path[PATH_MAX];

  /* Read the next database volume and/or file to restore. */
  file_header_p = (FILEIO_BACKUP_FILE_HEADER *) (&session_p->dbfile.area->iopage);
  nbytes = FILEIO_BACKUP_FILE_HEADER_PAGE_SIZE;
  if (fileio_read_restore (thread_p, session_p, nbytes) != NO_ERROR)
    {
      er_set (ER_ERROR_SEVERITY, ARG_FILE_LINE, ER_IO_RESTORE_READ_ERROR, 1, session_p->bkup.bkuphdr->unit_num);
      return -1;
    }

  if (FILEIO_GET_BACKUP_PAGE_ID (session_p->dbfile.area) == FILEIO_BACKUP_END_PAGE_ID)
    {
      if (session_p->bkup.dtype == FILEIO_BACKUP_VOL_DEVICE)
	{
	  fileio_read_backup_end_time_from_last_page (session_p);
	}
      return 0;
    }

  if (FILEIO_GET_BACKUP_PAGE_ID (session_p->dbfile.area) != FILEIO_BACKUP_FILE_START_PAGE_ID)
    {
      return -1;
    }

  session_p->dbfile.volid = file_header_p->volid;
  session_p->dbfile.nbytes = file_header_p->nbytes;
  session_p->dbfile.level = session_p->bkup.bkuphdr->level;

  /* check for restoring the database and log volumes to the path specified in the database-loc-file */
  if (session_p->bkup.loc_db_fullname[0] != '\0')
    {
      /* replace filename with the databases.txt info */
      if ((session_p->dbfile.volid == LOG_DBLOG_BKUPINFO_VOLID) || (session_p->dbfile.volid == LOG_DBLOG_INFO_VOLID)
	  || (session_p->dbfile.volid == LOG_DBLOG_ARCHIVE_VOLID)
	  || (session_p->dbfile.volid == LOG_DBLOG_ACTIVE_VOLID))
	{
	  sprintf (file_name_p, "%s%c%s", session_p->bkup.log_path, PATH_SEPARATOR,
		   fileio_get_base_file_name (file_header_p->vlabel));
	}
      else
	{
	  fileio_get_directory_path (file_path, session_p->bkup.loc_db_fullname);
	  sprintf (file_name_p, "%s%c%s", file_path, PATH_SEPARATOR, fileio_get_base_file_name (file_header_p->vlabel));
	}
    }
  else
    {
      strncpy (file_name_p, file_header_p->vlabel, PATH_MAX);
    }

  *vol_id_p = session_p->dbfile.volid;
  return 1;
}

/*
 * fileio_fill_hole_during_restore () - Fill in a hole found in the backup during
 *                           a restore
 *   return:
 *   next_pageid(out):
 *   stop_pageid(in):
 *   session(in/out): The session array
 *   page_bitmap(in): Page bitmap to record which pages have already
 *                    been restored
 *
 * Note: A hole is likely only for 2 reasons. After the system pages in
 *       permament temp volumes, or at the end of a volume if we stop backing
 *       up unallocated pages.
 */
static int
fileio_fill_hole_during_restore (THREAD_ENTRY * thread_p, int *next_page_id_p, int stop_page_id,
				 FILEIO_BACKUP_SESSION * session_p, FILEIO_RESTORE_PAGE_BITMAP * page_bitmap)
{
  FILEIO_PAGE *malloc_io_pgptr = NULL;

  if (malloc_io_pgptr == NULL)
    {
      malloc_io_pgptr = (FILEIO_PAGE *) malloc (IO_PAGESIZE);
      if (malloc_io_pgptr == NULL)
	{
	  er_set (ER_ERROR_SEVERITY, ARG_FILE_LINE, ER_OUT_OF_VIRTUAL_MEMORY, 1, (size_t) IO_PAGESIZE);
	  return ER_FAILED;
	}
      memset ((char *) malloc_io_pgptr, 0, IO_PAGESIZE);
      (void) fileio_initialize_res (thread_p, &(malloc_io_pgptr->prv));
    }

  while (*next_page_id_p < stop_page_id)
    {
      /* 
       * We did not back up a page since it was deallocated, or there
       * is a hole of some kind that must be filled in with correctly
       * formatted pages.
       */
      if (fileio_write_restore (thread_p, page_bitmap, session_p->dbfile.vdes, malloc_io_pgptr, session_p->dbfile.volid,
				*next_page_id_p, session_p->dbfile.level) == NULL)
	{
	  er_set (ER_ERROR_SEVERITY, ARG_FILE_LINE, ER_IO_RESTORE_READ_ERROR, 1, session_p->bkup.bkuphdr->unit_num);
	  return ER_FAILED;
	}
      *next_page_id_p += 1;
    }

  if (malloc_io_pgptr != NULL)
    {
      free_and_init (malloc_io_pgptr);
    }

  return NO_ERROR;
}

/*
 * fileio_decompress_restore_volume () - The number of bytes to decompress/read
 *                                        from the backup destination
 *   return:
 *   session(in/out): The session array
 *   nbytes(in): Number of bytes to read
 */
static int
fileio_decompress_restore_volume (THREAD_ENTRY * thread_p, FILEIO_BACKUP_SESSION * session_p, int nbytes)
{
  int error = NO_ERROR;
  FILEIO_THREAD_INFO *thread_info_p;
  FILEIO_QUEUE *queue_p;
  FILEIO_BACKUP_HEADER *backup_header_p;
  FILEIO_BACKUP_PAGE *save_area_p;
  FILEIO_NODE *node;

  assert (nbytes >= 0);

  thread_info_p = &session_p->read_thread_info;
  queue_p = &thread_info_p->io_queue;
  backup_header_p = session_p->bkup.bkuphdr;
  node = NULL;

  switch (backup_header_p->zip_method)
    {
    case FILEIO_ZIP_NONE_METHOD:
      if (fileio_read_restore (thread_p, session_p, nbytes) != NO_ERROR)
	{
	  error = ER_IO_RESTORE_READ_ERROR;
	  er_set (ER_ERROR_SEVERITY, ARG_FILE_LINE, error, 1, backup_header_p->unit_num);
	  goto exit_on_error;
	}
      break;

    case FILEIO_ZIP_LZO1X_METHOD:
      {
	int rv;
	/* alloc queue node */
	node = fileio_allocate_node (queue_p, backup_header_p);
	if (node == NULL)
	  {
	    goto exit_on_error;
	  }

	save_area_p = session_p->dbfile.area;	/* save link */
	session_p->dbfile.area = (FILEIO_BACKUP_PAGE *) node->zip_page;

	rv = fileio_read_restore (thread_p, session_p, sizeof (lzo_uint));
	session_p->dbfile.area = save_area_p;	/* restore link */
	if (rv != NO_ERROR)
	  {
	    error = ER_IO_RESTORE_READ_ERROR;
	    er_set (ER_ERROR_SEVERITY, ARG_FILE_LINE, error, 1, backup_header_p->unit_num);
	    goto exit_on_error;
	  }

	/* sanity check of the size values */
	if (node->zip_page->buf_len > (size_t) nbytes || node->zip_page->buf_len == 0)
	  {
	    error = ER_IO_LZO_COMPRESS_FAIL;	/* may be compress fail */
	    er_set (ER_ERROR_SEVERITY, ARG_FILE_LINE, error, 4, backup_header_p->zip_method,
		    fileio_get_zip_method_string (backup_header_p->zip_method), backup_header_p->zip_level,
		    fileio_get_zip_level_string (backup_header_p->zip_level));
#if defined(CUBRID_DEBUG)
	    fprintf (stdout, "io_restore_volume_decompress_read: block size error - data corrupted\n");
#endif /* CUBRID_DEBUG */
	    goto exit_on_error;
	  }
	else if (node->zip_page->buf_len < (size_t) nbytes)
	  {
	    /* read compressed block data */
	    lzo_uint unzip_len;

	    save_area_p = session_p->dbfile.area;	/* save link */
	    session_p->dbfile.area = (FILEIO_BACKUP_PAGE *) node->zip_page->buf;

	    rv = fileio_read_restore (thread_p, session_p, (int) node->zip_page->buf_len);
	    session_p->dbfile.area = save_area_p;	/* restore link */
	    if (rv != NO_ERROR)
	      {
		error = ER_IO_RESTORE_READ_ERROR;
		er_set (ER_ERROR_SEVERITY, ARG_FILE_LINE, error, 1, backup_header_p->unit_num);
		goto exit_on_error;
	      }

	    /* decompress - use safe decompressor as data might be corrupted during a file transfer */
	    unzip_len = nbytes;
	    rv =
	      lzo1x_decompress_safe (node->zip_page->buf, node->zip_page->buf_len, (lzo_bytep) session_p->dbfile.area,
				     &unzip_len, NULL);
	    if (rv != LZO_E_OK || unzip_len != (size_t) nbytes)
	      {
		error = ER_IO_LZO_DECOMPRESS_FAIL;
		er_set (ER_ERROR_SEVERITY, ARG_FILE_LINE, error, 0);
#if defined(CUBRID_DEBUG)
		fprintf (stdout, "io_restore_volume_decompress_read: compressed data violation\n");
#endif /* CUBRID_DEBUG */
		goto exit_on_error;
	      }
	  }
	else
	  {
	    /* no compressed block */
	    rv = fileio_read_restore (thread_p, session_p, (int) node->zip_page->buf_len);
	    if (rv != NO_ERROR)
	      {
		error = ER_IO_RESTORE_READ_ERROR;
		er_set (ER_ERROR_SEVERITY, ARG_FILE_LINE, error, 1, backup_header_p->unit_num);
		goto exit_on_error;
	      }
	  }

      }
      break;

    case FILEIO_ZIP_ZLIB_METHOD:
    default:
      error = ER_IO_RESTORE_READ_ERROR;
      er_set (ER_ERROR_SEVERITY, ARG_FILE_LINE, error, 1, backup_header_p->unit_num);
      goto exit_on_error;
    }

exit_on_end:

  /* free node */
  if (node)
    {
      (void) fileio_free_node (queue_p, node);
    }

  return error;
exit_on_error:

  if (error == NO_ERROR)
    {
      error = ER_FAILED;
    }
  goto exit_on_end;
}

#if !defined(CS_MODE)
/*
 * fileio_restore_volume () - Restore a volume/file of given database
 *   return:
 *   session_p(in/out):  The session array
 *   to_vlabel_p(in): Restore the next file using this name
 *   verbose_to_vlabel_p(in): Printable volume name
 *   prev_vlabel_p(out): Previous restored file name
 *   page_bitmap(in): Page bitmap to record which pages have already 
 *                    been restored
 *   is_remember_pages(in): true if we need to track which pages are restored
 */
int
fileio_restore_volume (THREAD_ENTRY * thread_p, FILEIO_BACKUP_SESSION * session_p, char *to_vol_label_p,
		       char *verbose_to_vol_label_p, char *prev_vol_label_p, FILEIO_RESTORE_PAGE_BITMAP * page_bitmap,
		       bool is_remember_pages)
{
  int next_page_id = 0;
  INT64 total_nbytes = 0;
  int nbytes;
  int from_npages, npages;
  FILEIO_RESTORE_PAGE_BITMAP *bitmap;
  int check_ratio = 0, check_npages = 0;
  FILEIO_BACKUP_HEADER *backup_header_p = session_p->bkup.bkuphdr;
  int unit;
  int i;
  char *buffer_p;
  bool incremental_includes_volume_header = false;

  npages = (int) CEIL_PTVDIV (session_p->dbfile.nbytes, IO_PAGESIZE);
  session_p->dbfile.vlabel = to_vol_label_p;
  nbytes = (int) MIN (backup_header_p->bkpagesize, session_p->dbfile.nbytes);
  unit = nbytes / IO_PAGESIZE;
  if (nbytes % IO_PAGESIZE)
    {
      unit++;
    }

#if defined(CUBRID_DEBUG)
  if (io_Bkuptrace_debug > 0)
    {
      fprintf (stdout, msgcat_message (MSGCAT_CATALOG_CUBRID, MSGCAT_SET_IO, MSGCAT_FILEIO_BKUP_FILE),
	       session_p->dbfile.vlabel, session_p->dbfile.volid, session_p->dbfile.nbytes,
	       CEIL_PTVDIV (session_p->dbfile.nbytes, IO_PAGESIZE));
      fprintf (stdout, "\n");
    }
#endif /* CUBRID_DEBUG */

  if (session_p->verbose_fp)
    {
      fprintf (session_p->verbose_fp, " %-28s | %10d | ", fileio_get_base_file_name (verbose_to_vol_label_p), npages);
      check_ratio = 1;
      check_npages = (int) (((float) npages / 25.0) * check_ratio);
    }

  /* 
   * Reformatting the volume guarantees no pollution from old contents.
   * Note that for incremental restores, one can only reformat the volume
   * once ... the first time that volume is replaced.  This is needed
   * because we are applying the restoration in reverse time order.
   */
  if (!fileio_is_volume_exist (session_p->dbfile.vlabel))
    {
      session_p->dbfile.vdes =
	fileio_format (thread_p, NULL, session_p->dbfile.vlabel, session_p->dbfile.volid, npages, false, false, false,
		       IO_PAGESIZE, 0, false);
    }
  else
    {
      session_p->dbfile.vdes =
	fileio_mount (thread_p, NULL, session_p->dbfile.vlabel, session_p->dbfile.volid, false, false);
    }

  if (session_p->dbfile.vdes == NULL_VOLDES)
    {
      goto error;
    }

  /* For some volumes we do not keep track of the individual pages restored. */
  bitmap = (is_remember_pages) ? page_bitmap : NULL;
  /* Read all file pages until the end of the volume/file. */
  from_npages = (int) CEIL_PTVDIV (session_p->dbfile.nbytes, backup_header_p->bkpagesize);
  nbytes = FILEIO_RESTORE_DBVOLS_IO_PAGE_SIZE (session_p);

  while (true)
    {
      if (fileio_decompress_restore_volume (thread_p, session_p, nbytes) != NO_ERROR)
	{
	  goto error;
	}

      if (FILEIO_GET_BACKUP_PAGE_ID (session_p->dbfile.area) == FILEIO_BACKUP_FILE_END_PAGE_ID)
	{
	  /* 
	   * End of File marker in backup, but may not be true end of file being
	   * restored so we have to continue filling in pages until the
	   * restored volume is finished.
	   */
	  if (session_p->dbfile.level == FILEIO_BACKUP_FULL_LEVEL && next_page_id < npages)
	    {
	      if (fileio_fill_hole_during_restore (thread_p, &next_page_id, npages, session_p, bitmap) != NO_ERROR)
		{
		  goto error;
		}
	    }
	  break;
	}

      if (FILEIO_GET_BACKUP_PAGE_ID (session_p->dbfile.area) > from_npages)
	{
	  /* Too many pages for this volume according to the file header */
	  er_set (ER_ERROR_SEVERITY, ARG_FILE_LINE, ER_IO_RESTORE_PAGEID_OUTOF_BOUNDS, 4, backup_header_p->unit_num,
		  FILEIO_GET_BACKUP_PAGE_ID (session_p->dbfile.area), from_npages, session_p->dbfile.volid);
	  goto error;
	}

#if defined(CUBRID_DEBUG)
      fprintf (stdout, "fileio_restore_volume: %d\t%d,\t%d\n",
	       ((FILEIO_BACKUP_PAGE *) (session_p->dbfile.area))->iopageid,
	       *(PAGEID *) (((char *) (session_p->dbfile.area)) + offsetof (FILEIO_BACKUP_PAGE, iopage) +
			    backup_header_p->bkpagesize), backup_header_p->bkpagesize);
#endif

      if (!FILEIO_CHECK_RESTORE_PAGE_ID (session_p->dbfile.area, backup_header_p->bkpagesize))
	{
	  er_set (ER_ERROR_SEVERITY, ARG_FILE_LINE, ER_IO_RESTORE_READ_ERROR, 1, backup_header_p->unit_num);
	  goto error;
	}

      /* Check for holes and fill them (only for full backup level) */
      if (session_p->dbfile.level == FILEIO_BACKUP_FULL_LEVEL
	  && (next_page_id < FILEIO_GET_BACKUP_PAGE_ID (session_p->dbfile.area)))
	{
	  if (fileio_fill_hole_during_restore (thread_p, &next_page_id, session_p->dbfile.area->iopageid, session_p,
					       bitmap) != NO_ERROR)
	    {
	      goto error;
	    }
	}

      /* Restore the page we just read in */
      if (session_p->dbfile.level != FILEIO_BACKUP_FULL_LEVEL)
	{
	  next_page_id = FILEIO_GET_BACKUP_PAGE_ID (session_p->dbfile.area);
	  if (next_page_id == DISK_VOLHEADER_PAGE)
	    {
	      incremental_includes_volume_header = true;
	    }
	}

      buffer_p = (char *) &session_p->dbfile.area->iopage;
      for (i = 0; i < unit && next_page_id < npages; i++)
	{
	  if (fileio_write_restore (thread_p, bitmap, session_p->dbfile.vdes, buffer_p + i * IO_PAGESIZE,
				    session_p->dbfile.volid, next_page_id, session_p->dbfile.level) == NULL)
	    {
	      er_set (ER_ERROR_SEVERITY, ARG_FILE_LINE, ER_IO_RESTORE_READ_ERROR, 1, backup_header_p->unit_num);
	      goto error;
	    }

	  next_page_id += 1;
	  total_nbytes += IO_PAGESIZE;
	  if (session_p->verbose_fp && npages >= 25 && next_page_id >= check_npages)
	    {
	      fprintf (session_p->verbose_fp, "#");
	      check_ratio++;
	      check_npages = (int) (((float) npages / 25.0) * check_ratio);
	    }
	}
    }

  if (total_nbytes > session_p->dbfile.nbytes && session_p->dbfile.volid < LOG_DBFIRST_VOLID)
    {
      (void) ftruncate (session_p->dbfile.vdes, session_p->dbfile.nbytes);
    }

#if defined(CUBRID_DEBUG)
  if (io_Bkuptrace_debug >= 2 && bitmap)
    {
      fileio_page_bitmap_dump (stdout, bitmap);
      (void) fprintf (stdout, "\n\n");
    }
#endif /* CUBRID_DEBUG */

  /* check for restoring the database and log volumes to the path specified in the database-loc-file */
  if (session_p->bkup.loc_db_fullname[0] != '\0' && session_p->dbfile.volid >= LOG_DBFIRST_VOLID)
    {
      /* Volume header page may not be included in incremental backup volumes.
       * This means that volume header of a partially restoredb volume may not exist.
       */
      if (session_p->dbfile.level == FILEIO_BACKUP_FULL_LEVEL || incremental_includes_volume_header == true)
	{
	  VOLID volid;

	  volid = session_p->dbfile.volid;
	  if (disk_set_creation (thread_p, volid, to_vol_label_p, &backup_header_p->db_creation,
				 &session_p->bkup.last_chkpt_lsa, false, DISK_FLUSH_AND_INVALIDATE) != NO_ERROR)
	    {
	      goto error;
	    }

	  if (volid != LOG_DBFIRST_VOLID)
	    {
	      VOLID prev_volid;
	      int prev_vdes;

	      /* previous vol */
	      prev_volid = fileio_find_previous_perm_volume (thread_p, volid);
	      prev_vdes = fileio_mount (thread_p, NULL, prev_vol_label_p, prev_volid, false, false);
	      if (prev_vdes == NULL_VOLDES)
		{
		  goto error;
		}

	      if (disk_set_link (thread_p, prev_volid, volid, to_vol_label_p, false, DISK_FLUSH_AND_INVALIDATE) !=
		  NO_ERROR)
		{
		  fileio_dismount (thread_p, prev_vdes);
		  goto error;
		}

	      fileio_dismount (thread_p, prev_vdes);
	    }
	}

      /* save current volname */
      strncpy (prev_vol_label_p, to_vol_label_p, PATH_MAX);
    }

  fileio_dismount (thread_p, session_p->dbfile.vdes);
  session_p->dbfile.vdes = NULL_VOLDES;
  session_p->dbfile.volid = NULL_VOLID;
  session_p->dbfile.vlabel = NULL;

  if (session_p->verbose_fp)
    {
      if (next_page_id < 25)
	{
	  fprintf (session_p->verbose_fp, "######################### | done\n");
	}
      else
	{
	  while (check_ratio <= 25)
	    {
	      fprintf (session_p->verbose_fp, "#");
	      check_ratio++;
	    }
	  fprintf (session_p->verbose_fp, " | done\n");
	}
    }

  return NO_ERROR;

error:
  if (session_p->dbfile.vdes != NULL_VOLDES)
    {
      fileio_dismount (thread_p, session_p->dbfile.vdes);
    }

  session_p->dbfile.vdes = NULL_VOLDES;
  session_p->dbfile.volid = NULL_VOLID;
  session_p->dbfile.vlabel = NULL;

  return ER_FAILED;
}
#endif /* !CS_MODE */

/*
 * fileio_write_restore () - Write the content of the page described by pageid
 *                           to disk
 *   return: o_pgptr on success, NULL on failure
 *   page_bitmap(in): Page bitmap to record which pages have already 
 *                    been restored
 *   vdes(in): Volume descriptor
 *   io_pgptr(in): In-memory address where the current content of page resides
 *   vol_id(in): volume identifier 
 *   page_id(in): Page identifier
 *   level(in): backup level page restored from
 *
 * Note: The contents of the page stored on io_pgptr buffer which is
 *       IO_PAGESIZE long are sent to disk using fileio_write. The restore pageid
 *       cache is updated.
 */
static void *
fileio_write_restore (THREAD_ENTRY * thread_p, FILEIO_RESTORE_PAGE_BITMAP * page_bitmap, int vol_fd, void *io_page_p,
		      VOLID vol_id, PAGEID page_id, FILEIO_BACKUP_LEVEL level)
{
  bool is_set, skip_flush = false;

#if !defined (CS_MODE)
  skip_flush = dwb_is_created ();
#endif

  if (page_bitmap == NULL)
    {
      /* don't care about ht for this volume */
      if (fileio_write (thread_p, vol_fd, io_page_p, page_id, IO_PAGESIZE, skip_flush) == NULL)
	{
	  return NULL;
	}
    }
  else
    {
#if !defined(NDEBUG)
      assert (page_bitmap->vol_id == vol_id);
#endif
      is_set = fileio_page_bitmap_is_set (page_bitmap, page_id);

      if (!is_set)
	{
	  if (fileio_write (thread_p, vol_fd, io_page_p, page_id, IO_PAGESIZE, skip_flush) == NULL)
	    {
	      return NULL;
	    }

	  if (level > FILEIO_BACKUP_FULL_LEVEL)
	    {
	      fileio_page_bitmap_set (page_bitmap, page_id);
	    }
	}
    }

  return io_page_p;
}

/*
 * fileio_skip_restore_volume () - Skip over the next db volume from the backup
 *                             during a restore
 *   return:
 *   session(in/out): The session array
 *
 * Note: Basically have to read all of the pages until we get to the end of
 *       the current backup file.  It is necessary to "fast forward" to the
 *       next backup meta-data.
 */
int
fileio_skip_restore_volume (THREAD_ENTRY * thread_p, FILEIO_BACKUP_SESSION * session_p)
{
  int nbytes;
  FILEIO_BACKUP_HEADER *backup_header_p = session_p->bkup.bkuphdr;

  /* Read all file pages until the end of the volume/file. */
  nbytes = FILEIO_RESTORE_DBVOLS_IO_PAGE_SIZE (session_p);
  while (true)
    {
      if (fileio_decompress_restore_volume (thread_p, session_p, nbytes) != NO_ERROR)
	{
	  goto error;
	}

      if (FILEIO_GET_BACKUP_PAGE_ID (session_p->dbfile.area) == FILEIO_BACKUP_FILE_END_PAGE_ID)
	{
	  /* End of FILE */
	  break;
	}

#if defined(CUBRID_DEBUG)
      fprintf (stdout, "fileio_skip_restore_volume: %d\t%d,\t%d\n",
	       ((FILEIO_BACKUP_PAGE *) (session_p->dbfile.area))->iopageid,
	       *(PAGEID *) (((char *) (session_p->dbfile.area)) + offsetof (FILEIO_BACKUP_PAGE, iopage) +
			    backup_header_p->bkpagesize), backup_header_p->bkpagesize);
#endif

      if (!FILEIO_CHECK_RESTORE_PAGE_ID (session_p->dbfile.area, backup_header_p->bkpagesize))
	{
	  er_set (ER_ERROR_SEVERITY, ARG_FILE_LINE, ER_IO_RESTORE_READ_ERROR, 1, backup_header_p->unit_num);
	  goto error;
	}
    }

  session_p->dbfile.vdes = NULL_VOLDES;
  session_p->dbfile.volid = NULL_VOLID;
  session_p->dbfile.vlabel = NULL;

  return NO_ERROR;

error:

  session_p->dbfile.vdes = NULL_VOLDES;
  session_p->dbfile.volid = NULL_VOLID;
  session_p->dbfile.vlabel = NULL;

  return ER_FAILED;
}

/*
 * fileio_find_restore_volume () - FIND NEW LOCATION OF A VOLUME TO RESTORE
 *   return:
 *   dbname(in): The name of the database to which the volume belongs
 *   to_volname(in): Name we think the volume is supposed to be
 *   unit_num(in):
 *   level(in): the backup level needed for restoration
 *   reason(in):
 *
 * Note: Prompt the user to tell us the path to backup volume we cannot seem
 *       to find.  Note that validation is not done here it must be done by
 *       the caller.
 */
static FILEIO_RELOCATION_VOLUME
fileio_find_restore_volume (THREAD_ENTRY * thread_p, const char *db_name_p, char *to_vol_name_p, int unit_num,
			    FILEIO_BACKUP_LEVEL level, int reason)
{
  char *ptr1 = NULL, *ptr2 = NULL, *ptr3 = NULL, *ptr4 = NULL;
  char new_vol_name[FILEIO_MAX_USER_RESPONSE_SIZE];
  char *fail_prompt_p = NULL;
  char *reprompt_p = NULL;
  char *full_message_p = NULL;
  FILEIO_RELOCATION_VOLUME rval;

  /* Try to build up the outgoing message */
  if (asprintf (&ptr1, msgcat_message (MSGCAT_CATALOG_CUBRID, MSGCAT_SET_IO, MSGCAT_FILEIO_STARTS)) < 0
      || asprintf (&ptr2, msgcat_message (MSGCAT_CATALOG_CUBRID, MSGCAT_SET_IO, reason)) < 0
      || asprintf (&ptr3, msgcat_message (MSGCAT_CATALOG_CUBRID, MSGCAT_SET_IO, MSGCAT_FILEIO_REST_RELO_NEEDED),
		   db_name_p, to_vol_name_p, unit_num, level, fileio_get_backup_level_string (level)) < 0
      || asprintf (&ptr4, msgcat_message (MSGCAT_CATALOG_CUBRID, MSGCAT_SET_IO, MSGCAT_FILEIO_REST_RELO_OPTIONS),
		   FILEIO_RELOCATION_QUIT, FILEIO_RELOCATION_RETRY, FILEIO_RELOCATION_ALTERNATE) < 0)
    {
      er_set (ER_ERROR_SEVERITY, ARG_FILE_LINE, ER_GENERIC_ERROR, 0);
      rval = FILEIO_RELOCATION_QUIT;
      goto end;
    }

  if (asprintf (&fail_prompt_p, msgcat_message (MSGCAT_CATALOG_CUBRID, MSGCAT_SET_IO, MSGCAT_FILEIO_INPUT_RANGE_ERROR),
		(int) FILEIO_RELOCATION_FIRST, (int) FILEIO_RELOCATION_LAST) < 0
      || asprintf (&reprompt_p, msgcat_message (MSGCAT_CATALOG_CUBRID, MSGCAT_SET_IO, MSGCAT_FILEIO_NEWLOCATION)) < 0
      || asprintf (&full_message_p, "%s%s%s%s%s", ptr1, ptr2, ptr3, ptr4, ptr1) < 0)
    {
      er_set (ER_ERROR_SEVERITY, ARG_FILE_LINE, ER_GENERIC_ERROR, 0);
      rval = FILEIO_RELOCATION_QUIT;
      goto end;
    }

  if (fileio_request_user_response (thread_p, FILEIO_PROMPT_RANGE_WITH_SECONDARY_STRING_TYPE, full_message_p,
				    new_vol_name, fail_prompt_p, FILEIO_RELOCATION_QUIT, FILEIO_RELOCATION_ALTERNATE,
				    reprompt_p, FILEIO_RELOCATION_ALTERNATE) != NO_ERROR)
    {
      rval = FILEIO_RELOCATION_QUIT;
      goto end;
    }

  /* interpret the user responses. */
  if (new_vol_name[0] - '0' == FILEIO_RELOCATION_RETRY)
    {
      rval = FILEIO_RELOCATION_RETRY;
    }
  else if (new_vol_name[0] - '0' == FILEIO_RELOCATION_ALTERNATE)
    {
      rval = FILEIO_RELOCATION_ALTERNATE;
      strcpy (to_vol_name_p, &new_vol_name[1]);
    }
  else
    {
      rval = FILEIO_RELOCATION_QUIT;
    }

end:
  if (ptr1)
    {
      free (ptr1);
    }

  if (ptr2)
    {
      free (ptr2);
    }

  if (ptr3)
    {
      free (ptr3);
    }

  if (ptr4)
    {
      free (ptr4);
    }

  if (fail_prompt_p)
    {
      free (fail_prompt_p);
    }

  if (reprompt_p)
    {
      free (reprompt_p);
    }

  if (full_message_p)
    {
      free (full_message_p);
    }

  return rval;
}

/*
 * fileio_get_backup_level_string () - return the string name of the backup level
 *   return: pointer to string containing name of level
 *   level(in): the backup level to convert
 */
static const char *
fileio_get_backup_level_string (FILEIO_BACKUP_LEVEL level)
{
  switch (level)
    {
    case FILEIO_BACKUP_FULL_LEVEL:
      return ("FULL LEVEL");

    case FILEIO_BACKUP_BIG_INCREMENT_LEVEL:
      return ("INCREMENTAL LEVEL 1");

    case FILEIO_BACKUP_SMALL_INCREMENT_LEVEL:
      return ("INCREMENTAL LEVEL 2");

    default:
      return ("UNKNOWN");
    }
}

/*
 * fileio_get_zip_method_string () - return the string name of the compression method
 *   return: pointer to string containing name of zip_method
 *   zip_method(in): the compression method to convert
 */
const char *
fileio_get_zip_method_string (FILEIO_ZIP_METHOD zip_method)
{
  switch (zip_method)
    {
    case FILEIO_ZIP_NONE_METHOD:
      return ("NONE");

    case FILEIO_ZIP_LZO1X_METHOD:
      return ("LZO1X");

    case FILEIO_ZIP_ZLIB_METHOD:
      return ("ZLIB");

    default:
      return ("UNKNOWN");
    }
}

/*
 * fileio_get_zip_level_string () - return the string name of the compression level
 *   return: pointer to string containing name of zip_level
 *   zip_level(in): the compression level to convert
 */
const char *
fileio_get_zip_level_string (FILEIO_ZIP_LEVEL zip_level)
{
  switch (zip_level)
    {
    case FILEIO_ZIP_NONE_LEVEL:
      return ("NONE");

    case FILEIO_ZIP_1_LEVEL:	/* case FILEIO_ZIP_LZO1X_DEFAULT_LEVEL: */
      return ("ZIP LEVEL 1 - BEST SPEED");

    case FILEIO_ZIP_2_LEVEL:
      return ("ZIP LEVEL 2");

    case FILEIO_ZIP_3_LEVEL:
      return ("ZIP LEVEL 3");

    case FILEIO_ZIP_4_LEVEL:
      return ("ZIP LEVEL 4");

    case FILEIO_ZIP_5_LEVEL:
      return ("ZIP LEVEL 5");

    case FILEIO_ZIP_6_LEVEL:	/* case FILEIO_ZIP_ZLIB_DEFAULT_LEVEL: */
      return ("ZIP LEVEL 6 - NORMAL");

    case FILEIO_ZIP_7_LEVEL:
      return ("ZIP LEVEL 7");

    case FILEIO_ZIP_8_LEVEL:
      return ("ZIP LEVEL 8");

    case FILEIO_ZIP_9_LEVEL:	/* case FILEIO_ZIP_LZO1X_999_LEVEL: */
      return ("ZIP LEVEL 9 - BEST REDUCTION");

    default:
      return ("UNKNOWN");
    }
}

/*
 * fileio_get_next_backup_volume () - FIND LOCATION OR NEW VOLUME NAME TO CONTINUE BACKUP
 *   return:
 *   session(in/out): The session array
 *   user_new(in): true if user must be involved in the switch
 *
 * Note: This routine halts output to the current backup volume and opens the
 *       next backup volume, creating it if it is a file. User interaction may
 *       be necessary in cases where the backup volume is really a device
 *       (i.e. because a tape must be mounted).  User interaction may also be
 *       required if the disk space is full on the current disk. We must
 *       insure that new location chosen is large enough.
 */
static int
fileio_get_next_backup_volume (THREAD_ENTRY * thread_p, FILEIO_BACKUP_SESSION * session_p, bool is_new_user)
{
  const char *db_nopath_name_p = NULL;
  char copy_name[PATH_MAX];
  char orig_name[PATH_MAX];
  char *message_area_p = NULL;
  char io_timeval[CTIME_MAX];

  if (session_p->bkup.dtype == FILEIO_BACKUP_VOL_DIRECTORY)
    {
      fileio_dismount (thread_p, session_p->bkup.vdes);
    }
  else
    {
      fileio_dismount_without_fsync (thread_p, session_p->bkup.vdes);
    }
  session_p->bkup.vdes = NULL_VOLDES;
  /* Always force a new one for devices */
  if (session_p->bkup.dtype == FILEIO_BACKUP_VOL_DEVICE)
    {
      is_new_user = true;
    }

  /* Keep the backup info correct */
  session_p->bkup.alltotalio += session_p->bkup.voltotalio;
  session_p->bkup.voltotalio = 0;
  /* Tell user that current backup volume just completed */
  fileio_ctime (&session_p->bkup.bkuphdr->start_time, io_timeval);
  if (asprintf (&message_area_p, msgcat_message (MSGCAT_CATALOG_CUBRID, MSGCAT_SET_IO, MSGCAT_FILEIO_BACKUP_LABEL_INFO),
		session_p->bkup.bkuphdr->level, session_p->bkup.bkuphdr->unit_num,
		fileio_get_base_file_name (session_p->bkup.bkuphdr->db_fullname), io_timeval) < 0)
    {
      /* Note: we do not know the exact malloc size that failed */
      er_set (ER_ERROR_SEVERITY, ARG_FILE_LINE, ER_OUT_OF_VIRTUAL_MEMORY, 1, (size_t) FILEIO_MAX_USER_RESPONSE_SIZE);
      return ER_FAILED;
    }
  else
    {
      (void) fileio_request_user_response (thread_p, FILEIO_PROMPT_DISPLAY_ONLY, message_area_p, NULL, NULL, -1, -1,
					   NULL, -1);
      /* Note: Not free_and_init */
      free (message_area_p);
    }

  /* Some initializations for start of next backup volume. */
  session_p->bkup.bkuphdr->iopageid = FILEIO_BACKUP_VOL_CONT_PAGE_ID;
  session_p->bkup.bkuphdr->unit_num++;
  memset (session_p->bkup.bkuphdr->db_prec_bkvolname, 0, sizeof (session_p->bkup.bkuphdr->db_prec_bkvolname));
  strcpy (session_p->bkup.bkuphdr->db_prec_bkvolname, session_p->bkup.vlabel);
  memset (session_p->bkup.bkuphdr->db_next_bkvolname, 0, sizeof (session_p->bkup.bkuphdr->db_next_bkvolname));

  /* Guess new path name in same dir as current volume. For devices, just repeat the device name. */
  if (session_p->bkup.dtype == FILEIO_BACKUP_VOL_DIRECTORY)
    {
      /* First, get the path of the just finished volume. */
      fileio_get_directory_path (orig_name, session_p->bkup.name);
      strcpy (copy_name, orig_name);
      if (is_new_user)
	{
	  /* Fill in the expected volume name to show the user */
	  db_nopath_name_p = fileio_get_base_file_name (session_p->bkup.bkuphdr->db_fullname);
	  fileio_make_backup_name (session_p->bkup.name, db_nopath_name_p, orig_name, session_p->bkup.bkuphdr->level,
				   session_p->bkup.bkuphdr->unit_num + 1);
	  strcpy (copy_name, session_p->bkup.name);
	}
    }
  else
    {
      strcpy (copy_name, session_p->bkup.name);
      strcpy (orig_name, session_p->bkup.name);
    }

  do
    {
      if (is_new_user)
	{
	  if (fileio_find_restore_volume (thread_p, session_p->bkup.bkuphdr->db_fullname, copy_name,
					  session_p->bkup.bkuphdr->unit_num, session_p->dbfile.level,
					  MSGCAT_FILEIO_BKUP_FIND_REASON) == FILEIO_RELOCATION_QUIT)
	    {
	      er_set (ER_FATAL_ERROR_SEVERITY, ARG_FILE_LINE, ER_LOG_CANNOT_ACCESS_BACKUP, 1, session_p->bkup.vlabel);
	      return ER_FAILED;
	    }
	}

      /* Append backup volume name onto directory. */
      if (session_p->bkup.dtype == FILEIO_BACKUP_VOL_DIRECTORY)
	{
	  db_nopath_name_p = fileio_get_base_file_name (session_p->bkup.bkuphdr->db_fullname);
	  fileio_make_backup_name (session_p->bkup.name, db_nopath_name_p, copy_name, session_p->dbfile.level,
				   session_p->bkup.bkuphdr->unit_num);
	}
      else
	{
	  strcpy (session_p->bkup.name, copy_name);
	}


      session_p->bkup.vlabel = session_p->bkup.name;
      /* Create the new volume and go on with our lives */
      session_p->bkup.vdes =
	fileio_create_backup_volume (thread_p, session_p->bkup.bkuphdr->db_fullname, session_p->bkup.vlabel,
				     LOG_DBCOPY_VOLID, false, false,
				     ((session_p->dbfile.level == FILEIO_BACKUP_FULL_LEVEL)
				      ? FILEIO_BACKUP_MINIMUM_NUM_PAGES_FULL_LEVEL : FILEIO_BACKUP_MINIMUM_NUM_PAGES));
      if (session_p->bkup.vdes < 0)
	{

	  er_set_with_oserror (ER_ERROR_SEVERITY, ARG_FILE_LINE, ER_IO_MOUNT_FAIL, 1, session_p->bkup.vlabel);
	  if (asprintf (&message_area_p, "%s\n", er_msg ()) < 0)
	    {
	      fileio_request_user_response (thread_p, FILEIO_PROMPT_DISPLAY_ONLY, message_area_p, NULL, NULL, -1, -1,
					    NULL, -1);
	      free (message_area_p);
	    }
	}

      is_new_user = true;
      /* reset to the original name until acceptable alternative is chosen */
      strcpy (copy_name, orig_name);
    }
  while (session_p->bkup.vdes == NULL_VOLDES);

  /* Remember name of new backup volume */
  if (fileio_add_volume_to_backup_info (session_p->bkup.name, session_p->dbfile.level,
					session_p->bkup.bkuphdr->unit_num, FILEIO_FIRST_BACKUP_VOL_INFO) != NO_ERROR)
    {
      return ER_FAILED;
    }

  return NO_ERROR;
}


/*
 * BKVINF RELATED FUNCTIONS
 *
 * These functions collectively manage the bkvinf file.  They are responsible
 * for reading, writing, and maintaining the in memory cache of backup
 * volume related information.
 */

/*
 * fileio_add_volume_to_backup_info () - Add a backup volume name to the internal cache
 *   return:
 *   name(in): Filename of backup volume
 *   level(in): backup level for that volume
 *   unit_num(in): unit (or sequence) number of that volume
 *   which_bkvinf(in):
 */
int
fileio_add_volume_to_backup_info (const char *name_p, FILEIO_BACKUP_LEVEL level, int unit_num, int which_bkvinf)
{
  FILEIO_BACKUP_INFO_ENTRY *node_p, *back_p;
  struct stat stbuf;
  char real_path_buf[PATH_MAX];
  FILEIO_BACKUP_INFO_QUEUE *data_p;

  data_p = &(fileio_Backup_vol_info_data[which_bkvinf]);
  if ((!(*data_p).initialized) && fileio_initialize_backup_info (which_bkvinf) != NO_ERROR)
    {
      return ER_FAILED;
    }

  /* Get a node */
  node_p = fileio_allocate_backup_info (which_bkvinf);
  if (node_p == NULL)
    {
      return ER_FAILED;
    }

  if (stat (name_p, &stbuf) != -1)
    {
      if (S_ISREG (stbuf.st_mode))
	{
	  /* for regular file, convert to the real-path */
	  if (realpath (name_p, real_path_buf) != NULL)
	    {
	      name_p = real_path_buf;
	    }
	}
    }

  strncpy (node_p->bkvol_name, name_p, PATH_MAX - 1);
  node_p->unit_num = unit_num;

  /* Put it on the queue for that level */
  if ((*data_p).anchors[level] == NULL)
    {
      /* this is the first one */
      (*data_p).anchors[level] = node_p;
    }
  else
    {
      /* Put it at the end of the chain */
      back_p = (*data_p).anchors[level];
      while (back_p->link != NULL)
	{
	  if (back_p->unit_num == unit_num)
	    {
	      er_log_debug (ARG_FILE_LINE, "bkvinf inconsistency, duplicate unit num %d found for level %d\n",
			    unit_num, level);
	    }
	  back_p = back_p->link;
	}
      /* check the last entry */
      if (back_p->unit_num == unit_num)
	{
	  er_log_debug (ARG_FILE_LINE, "bkvinf inconsistency, duplicate unit num %d found for level %d\n", unit_num,
			level);
	}

      back_p->link = node_p;
    }

  return NO_ERROR;
}

/*
 * fileio_write_backup_info_entries () - Prints internal bkvinf table in a format
 *                             suitable for the bkvinf file as well as human
 *                             consumption
 *   return:
 *   fp(in): Open file handle or else NULL for stdout
 *   which_bkvinf(in):
 */
int
fileio_write_backup_info_entries (FILE * fp, int which_bkvinf)
{
  FILEIO_BACKUP_INFO_ENTRY *node_p;
  int level, n;
  FILEIO_BACKUP_INFO_QUEUE *data_p;

  data_p = &(fileio_Backup_vol_info_data[which_bkvinf]);
  if (!fp)
    {
      fp = stdout;
    }

  for (level = FILEIO_BACKUP_FULL_LEVEL; level < FILEIO_BACKUP_UNDEFINED_LEVEL; level++)
    {
      for (node_p = (*data_p).anchors[level]; node_p != NULL; node_p = node_p->link)
	{
	  n = fprintf (fp, "%3d %d %s\n", level, node_p->unit_num, node_p->bkvol_name);
	  if (n <= 0)
	    {
	      return ER_FAILED;
	    }
	}
    }

  return NO_ERROR;
}

/*
 * fileio_read_backup_info_entries () - Read and parse the entries in a bkvinf file and
 *                            store them in the internal cache
 *   return:
 *   fp(in): Open file handle
 *   which_bkvinf(in):
 */
int
fileio_read_backup_info_entries (FILE * fp, int which_bkvinf)
{
  FILEIO_BACKUP_LEVEL level;
  int tmp, unit_num;
  char vol_name[PATH_MAX];
  int n, line = 0;
  char format_string[32];

  if (fp == NULL)
    {
      return ER_FAILED;
    }

  /* Always throw away old cache (if any) and then start fresh */
  fileio_finalize_backup_info (which_bkvinf);
  if (fileio_initialize_backup_info (which_bkvinf) != NO_ERROR)
    {
      return ER_FAILED;
    }

  sprintf (format_string, "%%d %%d %%%ds", PATH_MAX - 1);
  while ((n = fscanf (fp, format_string, &tmp, &unit_num, vol_name)) > 0)
    {
      level = (FILEIO_BACKUP_LEVEL) tmp;
      line++;
      if ((n != 3) || (level >= FILEIO_BACKUP_UNDEFINED_LEVEL)
	  /* || (level < FILEIO_BACKUP_FULL_LEVEL) */
	  || (unit_num < FILEIO_INITIAL_BACKUP_UNITS))
	{
	  fprintf (stdout, msgcat_message (MSGCAT_CATALOG_CUBRID, MSGCAT_SET_IO, MSGCAT_FILEIO_BACKUP_VINF_ERROR),
		   line);
	  return ER_FAILED;
	}

      /* remember this backup volume */
      if (fileio_add_volume_to_backup_info (vol_name, level, unit_num, which_bkvinf) != NO_ERROR)
	{
	  return ER_FAILED;
	}
    }

  return NO_ERROR;
}


/*
 * fileio_get_backup_info_volume_name () - Return the string of volume name
 *   return:
 *   level(in):
 *   unit_num(in):
 *   which_bkvinf(in):
 */
const char *
fileio_get_backup_info_volume_name (FILEIO_BACKUP_LEVEL level, int unit_num, int which_bkvinf)
{
  FILEIO_BACKUP_INFO_ENTRY *node_p;
  FILEIO_BACKUP_INFO_QUEUE *data_p;

  data_p = &(fileio_Backup_vol_info_data[which_bkvinf]);
  for (node_p = (*data_p).anchors[level]; node_p != NULL; node_p = node_p->link)
    {
      if (unit_num == node_p->unit_num)
	{
	  return (node_p->bkvol_name);
	}
    }

  return NULL;
}


/*
 * fileio_finalize_backup_info () - Clean up and free all resources related to the bkvinf
 *                      cache
 *   return: void
 *   which_bkvinf(in):
 */
void
fileio_finalize_backup_info (int which_bkvinf)
{
  FILEIO_BACKUP_INFO_QUEUE *data_p;

  data_p = &(fileio_Backup_vol_info_data[which_bkvinf]);
  if ((*data_p).initialized)
    {
      fileio_clear_backup_info_level (FILEIO_BACKUP_FULL_LEVEL, true, which_bkvinf);
      (*data_p).initialized = false;
    }
  return;
}

/*
 * fileio_initialize_backup_info () - Initialize the bkvinf cache and related structures
 *   return:
 *   which_bkvinf(in):
 *
 * Note: Be sure to call bkvinf_final when the backups are complete.
 */
static int
fileio_initialize_backup_info (int which_bkvinf)
{
  FILEIO_BACKUP_INFO_QUEUE *data_p;

#if defined(CUBRID_DEBUG)
  const char *env_value;
  /* This checking is done here so it can be in one location and because this routine is likely to be called before
   * backup/restore. */
  if (io_Bkuptrace_debug < 0)
    {
      /* Find out if user wants debugging info during backup/restore. */
      env_value = envvar_get ("IO_TRACE_BACKUP");
      io_Bkuptrace_debug = (env_value == NULL ? 0 : atoi (env_value));
    }
#endif /* CUBRID_DEBUG */

  data_p = &(fileio_Backup_vol_info_data[which_bkvinf]);
  if (!(*data_p).initialized)
    {
      (*data_p).free = NULL;
      memset ((*data_p).anchors, 0, sizeof ((*data_p).anchors));
      (*data_p).initialized = true;
    }

  return NO_ERROR;
}

/*
 * fileio_allocate_backup_info () - Allocate a bkvinf_entry
 *   return:  a pointer to the node allocated, or NULL if failure
 *   which_bkvinf(in):
 */
static FILEIO_BACKUP_INFO_ENTRY *
fileio_allocate_backup_info (int which_bkvinf)
{
  FILEIO_BACKUP_INFO_ENTRY *temp_entry_p;
  FILEIO_BACKUP_INFO_QUEUE *data_p;

  data_p = &(fileio_Backup_vol_info_data[which_bkvinf]);
  if (!(*data_p).initialized)
    {
      return NULL;
    }

  /* check free list */
  if ((*data_p).free != NULL)
    {
      temp_entry_p = (*data_p).free;
      (*data_p).free = temp_entry_p->link;
      temp_entry_p->link = NULL;
    }
  else
    {
      /* allocate one */
      temp_entry_p = ((FILEIO_BACKUP_INFO_ENTRY *) malloc (sizeof (FILEIO_BACKUP_INFO_ENTRY)));
      if (temp_entry_p != NULL)
	{
	  temp_entry_p->link = NULL;
	}
      else
	{
	  er_set (ER_ERROR_SEVERITY, ARG_FILE_LINE, ER_OUT_OF_VIRTUAL_MEMORY, 1, sizeof (FILEIO_BACKUP_INFO_ENTRY));
	}
    }

  return temp_entry_p;
}

/*
 * fileio_clear_backup_info_level () - REMOVES ALL VOLUMES OF A BACKUP LEVEL FROM CACHE
 *   return:
 *   level(in): backup level to remove
 *   dealloc(in): true if the nodes should be freed back to the OS
 *   which_bkvinf(in):
 *
 * Note: This routine removes all the nodes for a given level and any levels
 *       above it. Ordinarily the nodes will be placed on the free list for
 *       reuse, but if dealloc is true, then the space will be freed.
 *       Example:  IF level 1 is to be cleared, then level 2 is also cleared.
 */
int
fileio_clear_backup_info_level (int level, bool is_dealloc, int which_bkvinf)
{
  FILEIO_BACKUP_INFO_ENTRY *next_p;
  FILEIO_BACKUP_INFO_QUEUE *data_p;
  int i;

  data_p = &(fileio_Backup_vol_info_data[which_bkvinf]);
  if (level < 0)
    {
      level = FILEIO_BACKUP_FULL_LEVEL;
    }

  /* Delete from the front */
  for (i = FILEIO_BACKUP_UNDEFINED_LEVEL - 1; i >= level; i--)
    {
      while ((*data_p).anchors[i] != NULL)
	{
	  next_p = (*data_p).anchors[i]->link;
	  if (is_dealloc)
	    {
	      free_and_init ((*data_p).anchors[i]);
	    }
	  else
	    {
	      /* stick it on the free list */
	      (*data_p).anchors[i]->link = (*data_p).free;
	      (*data_p).free = (*data_p).anchors[i];
	    }
	  (*data_p).anchors[i] = next_p;
	}
    }

  /* Free the free list nodes if necessary to avoid leaks */
  if (is_dealloc)
    {
      while ((*data_p).free)
	{
	  next_p = (*data_p).free->link;
	  free_and_init ((*data_p).free);
	  (*data_p).free = next_p;
	}
    }

  return NO_ERROR;
}

/*
 * fileio_request_user_response () - REQUEST A RESPONSE VIA REMOVE CLIENT
 *   return:
 *   prompt_id(in):
 *   prompt(in):
 *   response(in):
 *   failure_prompt(in):
 *   range_low(in):
 *   range_high(in):
 *   secondary_prompt(in):
 *   reprompt_value(in):
 */
int
fileio_request_user_response (THREAD_ENTRY * thread_p, FILEIO_REMOTE_PROMPT_TYPE prompt_id, const char *prompt_p,
			      char *response_p, const char *failure_prompt_p, int range_low, int range_high,
			      const char *secondary_prompt_p, int reprompt_value)
{
#if defined(SERVER_MODE)
  char *remote_data_p = NULL;
  char *remote_answer_p = NULL;
  int data_size;
  int remote_status;
  char *ptr;

  /* Send the prompt to the client */
  if (xio_send_user_prompt_to_client (thread_p, prompt_id, prompt_p, failure_prompt_p, range_low, range_high,
				      secondary_prompt_p, reprompt_value) != NO_ERROR)
    {
      return ER_FAILED;
    }

  /* Obtain the user's response from the client, without blocking the server. */
  if (xs_receive_data_from_client (thread_p, &remote_data_p, &data_size) != NO_ERROR)
    {
      if (remote_data_p)
	{
	  free_and_init (remote_data_p);
	}

      return ER_FAILED;
    }

  ptr = or_unpack_int (remote_data_p, &remote_status);
  if (remote_status != NO_ERROR)
    {
      free_and_init (remote_data_p);
      return ER_FAILED;
    }
  data_size -= OR_INT_SIZE;
  if (response_p && data_size > 0)
    {
      /* Otherwise prompt appears successful */
      ptr = or_unpack_string_nocopy (ptr, &remote_answer_p);
      if (remote_answer_p != NULL)
	{
	  memcpy (response_p, remote_answer_p, intl_mbs_len (remote_answer_p) + 1);
	}
    }

  free_and_init (remote_data_p);
  return NO_ERROR;
#else /* SERVER_MODE */
  extern unsigned int db_on_server;

  char new_vol_name[FILEIO_MAX_USER_RESPONSE_SIZE];
  char *user_response_p = new_vol_name;
  const char *display_string_p;
  char line_buf[PATH_MAX * 2];
  int pr_status, pr_len;
  int x;
  int result = 0;
  bool is_retry_in = true;
  int rc;
  char format_string[32];

  /* we're pretending to jump to the client */
  db_on_server = 0;
  /* Interestingly enough, this is basically the same code as in the ASYNC_ callback has to do remotely. */
  display_string_p = prompt_p;
  memset (new_vol_name, 0, sizeof (new_vol_name));

  sprintf (format_string, "%%%ds", FILEIO_MAX_USER_RESPONSE_SIZE - 1);

  while (is_retry_in)
    {
      /* Display prompt, then get user's input. */
      fprintf (stdout, display_string_p);

      pr_status = ER_FAILED;
      pr_len = 0;
      is_retry_in = false;

      if (prompt_id != FILEIO_PROMPT_DISPLAY_ONLY)
	{
	  rc = -1;
	  if ((fgets (line_buf, PATH_MAX, stdin) != NULL)
	      && ((rc = sscanf (line_buf, format_string, user_response_p)) > 0))
	    {

	      /* Attempt basic input int validation before we send it back */
	      switch (prompt_id)
		{
		case FILEIO_PROMPT_RANGE_TYPE:
		  /* Numeric range checking */
		  result = parse_int (&x, user_response_p, 10);
		  if (result != 0 || x < range_low || x > range_high)
		    {
		      fprintf (stdout, failure_prompt_p);
		      is_retry_in = true;
		    }
		  else
		    {
		      pr_status = NO_ERROR;
		    }
		  break;

		  /* attempt simply boolean (y, yes, 1, n, no, 0) validation */
		case FILEIO_PROMPT_BOOLEAN_TYPE:
		  if (char_tolower (*user_response_p) == 'y' || *user_response_p == '1'
		      || intl_mbs_casecmp ((const char *) user_response_p, "yes") == 0)
		    {
		      pr_status = NO_ERROR;
		      /* convert all affirmate answers into '1' */
		      strcpy (user_response_p, "1");
		    }
		  else
		    {
		      pr_status = NO_ERROR;
		      /* convert all negative answers into '0' */
		      strcpy (user_response_p, "0");
		    }
		  break;

		  /* no validation to do */
		case FILEIO_PROMPT_STRING_TYPE:
		  pr_status = NO_ERROR;
		  break;

		  /* Validate initial prompt, then post secondary prompt */
		case FILEIO_PROMPT_RANGE_WITH_SECONDARY_STRING_TYPE:
		  /* Numeric range checking on the first promp, but user's answer we really want is the second prompt */
		  result = parse_int (&x, user_response_p, 10);
		  if (result != 0 || x < range_low || x > range_high)
		    {
		      fprintf (stdout, failure_prompt_p);
		      is_retry_in = true;
		    }
		  else if (x == reprompt_value)
		    {
		      /* The first answer requires another prompt */
		      display_string_p = secondary_prompt_p;
		      is_retry_in = true;
		      prompt_id = FILEIO_PROMPT_STRING_TYPE;
		      /* moving the response buffer ptr forward insures that both the first response and the second are 
		       * included in the buffer. (no delimiter or null bytes) */
		      user_response_p += intl_mbs_len (user_response_p);
		    }
		  else
		    {
		      /* This answer was sufficient */
		      pr_status = NO_ERROR;
		    }

		  break;

		default:
		  /* should we treat this as an error? It is really a protocol error.  How do we handle backward
		   * compatibility for future releases? */
		  pr_status = NO_ERROR;
		}
	    }
	  else if (rc == 0)
	    {
	      is_retry_in = true;
	    }
	  else
	    {
	      /* EOF encountered, treat as an error */
	      return ER_FAILED;
	    }
	}
    }

  /* The answer can be returned now. It should be stored in new_vol_name */
  /* check for overflow, could be dangerous */
  pr_len = intl_mbs_len (new_vol_name);
  if (pr_len > FILEIO_MAX_USER_RESPONSE_SIZE)
    {
      pr_status = ER_FAILED;
      er_set (ER_FATAL_ERROR_SEVERITY, ARG_FILE_LINE, ER_NET_DATA_TRUNCATED, 0);
    }

  /* Copy the answer to the response buffer */
  if (response_p)
    {
      memcpy (response_p, new_vol_name, sizeof (new_vol_name));
    }

  db_on_server = 1;
  return (pr_status);
#endif /* SERVER_MODE */
}

#if !defined(WINDOWS)
/*
 * fileio_symlink () -
 *   return:
 *   src(in):
 *   dest(in):
 *   overwrite(in):
 */
int
fileio_symlink (const char *src_p, const char *dest_p, int overwrite)
{
  if (overwrite && fileio_is_volume_exist (dest_p))
    {
      unlink (dest_p);
    }

  if (symlink (src_p, dest_p) == -1)
    {
      er_set (ER_ERROR_SEVERITY, ARG_FILE_LINE, ER_BO_CANNOT_CREATE_LINK, 2, src_p, dest_p);
      return ER_FAILED;
    }

  return NO_ERROR;
}

/*
 * fileio_lock_region () -
 *   return:
 *   fd(in):
 *   cmd(in):
 *   type(in):
 *   offset(in):
 *   whence(in):
 *   len(in):
 */
static int
fileio_lock_region (int fd, int cmd, int type, off_t offset, int whence, off_t len)
{
  struct flock lock;

  lock.l_type = type;		/* F_RDLOCK, F_WRLOCK, F_UNLOCK */
  lock.l_start = offset;	/* byte offset, relative to l_whence */
  lock.l_whence = whence;	/* SEEK_SET, SEEK_CUR, SEEK_END */
  lock.l_len = len;		/* #bytes (O means to EOF) */
  return fcntl (fd, cmd, &lock);
}
#endif /* !WINDOWS */

#if defined(SERVER_MODE)
/*
 * fileio_os_sysconf () -
 *   return:
 */
int
fileio_os_sysconf (void)
{
  long nprocs = -1;

#if defined(_SC_NPROCESSORS_ONLN)
  nprocs = sysconf (_SC_NPROCESSORS_ONLN);
#elif defined(_SC_NPROC_ONLN)
  nprocs = sysconf (_SC_NPROC_ONLN);
#elif defined(_SC_CRAY_NCPU)
  nprocs = sysconf (_SC_CRAY_NCPU);
#elif defined(WINDOWS)
  {
    SYSTEM_INFO sysinfo;
    /* determine the base of virtual memory */
    GetSystemInfo (&sysinfo);
    nprocs = sysinfo.dwNumberOfProcessors;
  }
#else /* WINDOWS */
  ;				/* give up */
#endif /* WINDOWS */
  return (nprocs > 1) ? (int) nprocs : 1;
}
#endif /* SERVER_MODE */

/*
 * fileio_initialize_res () -
 *   return:
 */
void
fileio_initialize_res (THREAD_ENTRY * thread_p, FILEIO_PAGE_RESERVED * prv_p)
{
  LSA_SET_NULL (&(prv_p->lsa));
  prv_p->pageid = -1;
  prv_p->volid = -1;

  prv_p->ptype = '\0';
  prv_p->pflag_reserve_1 = '\0';
  prv_p->p_reserve_2 = 0;
  prv_p->p_reserve_3 = 0;
}


/* 
 * PAGE BITMAP FUNCTIONS 
 */

/*
 * fileio_page_bitmap_list_init - initialize a page bitmap list 
 *   return: void
 *   page_bitmap_list(in/out): head of the page bitmap list
 */
void
fileio_page_bitmap_list_init (FILEIO_RESTORE_PAGE_BITMAP_LIST * page_bitmap_list)
{
  assert (page_bitmap_list != NULL);
  page_bitmap_list->head = NULL;
  page_bitmap_list->tail = NULL;
}

/*
 * fileio_page_bitmap_create - create a page bitmap 
 *   return: page bitmap
 *   vol_id(in): the number of the page bitmap identification
 *   total_pages(in): the number of total pages
 */
FILEIO_RESTORE_PAGE_BITMAP *
fileio_page_bitmap_create (int vol_id, int total_pages)
{
  FILEIO_RESTORE_PAGE_BITMAP *page_bitmap;
  int page_bitmap_size;

  page_bitmap = (FILEIO_RESTORE_PAGE_BITMAP *) malloc (sizeof (FILEIO_RESTORE_PAGE_BITMAP));
  if (page_bitmap == NULL)
    {
      er_set (ER_ERROR_SEVERITY, ARG_FILE_LINE, ER_OUT_OF_VIRTUAL_MEMORY, 1, sizeof (FILEIO_RESTORE_PAGE_BITMAP));
      return NULL;
    }

  page_bitmap_size = CEIL_PTVDIV (total_pages, 8);

  page_bitmap->next = NULL;
  page_bitmap->vol_id = vol_id;
  page_bitmap->size = page_bitmap_size;
  page_bitmap->bitmap = (unsigned char *) malloc (page_bitmap_size);
  if (page_bitmap->bitmap == NULL)
    {
      free_and_init (page_bitmap);

      er_set (ER_ERROR_SEVERITY, ARG_FILE_LINE, ER_OUT_OF_VIRTUAL_MEMORY, 1, (size_t) page_bitmap_size);
      return NULL;
    }
  memset (page_bitmap->bitmap, 0x0, page_bitmap_size);

  return page_bitmap;
}

/*
 * fileio_page_bitmap_list_find - find the page bitmap which is matched 
 *                                with vol_id
 *   return: pointer of the page bitmap or NULL
 *   page_bitmap_list(in): head of the page bitmap list
 *   vol_id(in): the number of the page bitmap identification
 */
FILEIO_RESTORE_PAGE_BITMAP *
fileio_page_bitmap_list_find (FILEIO_RESTORE_PAGE_BITMAP_LIST * page_bitmap_list, int vol_id)
{
  FILEIO_RESTORE_PAGE_BITMAP *page_bitmap;

  if (page_bitmap_list->head == NULL)
    {
      return NULL;
    }

  assert (page_bitmap_list->tail != NULL);

  page_bitmap = page_bitmap_list->head;

  while (page_bitmap != NULL)
    {
      if (page_bitmap->vol_id == vol_id)
	{
	  return page_bitmap;
	}
      page_bitmap = page_bitmap->next;
    }

  return NULL;
}

/*
 * fileio_page_bitmap_list_add - add a page bitmap to a page bitmap list
 *   page_bitmap_list(in/out): head of the page bitmap list
 *   page_bitmap(in): pointer of the page bitmap 
 */
void
fileio_page_bitmap_list_add (FILEIO_RESTORE_PAGE_BITMAP_LIST * page_bitmap_list,
			     FILEIO_RESTORE_PAGE_BITMAP * page_bitmap)
{
#if !defined(NDEBUG)
  FILEIO_RESTORE_PAGE_BITMAP *bitmap;
#endif

  assert (page_bitmap_list != NULL);
  assert (page_bitmap != NULL);

#if !defined(NDEBUG)
  /* Check the uniqueness of vol_id */
  bitmap = page_bitmap_list->head;
  while (bitmap != NULL)
    {
      assert (bitmap->vol_id != page_bitmap->vol_id);
      bitmap = bitmap->next;
    }
#endif

  if (page_bitmap_list->head == NULL)
    {
      assert (page_bitmap_list->tail == NULL);

      page_bitmap_list->head = page_bitmap;
      page_bitmap_list->tail = page_bitmap;
    }
  else
    {
      assert (page_bitmap_list->tail != NULL);

      page_bitmap_list->tail->next = page_bitmap;
      page_bitmap_list->tail = page_bitmap;
    }
}

/*
 * fileio_page_bitmap_list_destroy - destroy a page bitmap list
 *   return: void
 *   page_bitmap_list(in/out): head of the page bitmap list
 */
void
fileio_page_bitmap_list_destroy (FILEIO_RESTORE_PAGE_BITMAP_LIST * page_bitmap_list)
{
  FILEIO_RESTORE_PAGE_BITMAP *page_bitmap = NULL;
  FILEIO_RESTORE_PAGE_BITMAP *page_bitmap_next = NULL;

  assert (page_bitmap_list != NULL);

  page_bitmap = page_bitmap_list->head;

  while (page_bitmap != NULL)
    {
      page_bitmap_next = page_bitmap->next;

      page_bitmap->vol_id = 0;
      page_bitmap->size = 0;
      free_and_init (page_bitmap->bitmap);
      free_and_init (page_bitmap);

      page_bitmap = page_bitmap_next;
    }
  page_bitmap_list->head = NULL;
  page_bitmap_list->tail = NULL;
}

/*
 * fileio_page_bitmap_set - set the bit that represents the exitence of the page
 *   return: void
 *   page_bitmap(in): pointer of the page bitmap
 *   page_id(in): position of the page 
 */
static void
fileio_page_bitmap_set (FILEIO_RESTORE_PAGE_BITMAP * page_bitmap, int page_id)
{
  assert (page_bitmap != NULL);
  assert ((page_bitmap->size - 1) >= (page_id / 8));

  page_bitmap->bitmap[page_id / 8] |= 1 << (page_id % 8);
}

/*
 * fileio_page_bitmap_is_set - get the bit that represents the exitence of the page
 *   return: if the bit of page is set then it returns true. 
 *   page_bitmap(in): pointer of the page bitmap
 *   page_id(in): position of the page 
 */
static bool
fileio_page_bitmap_is_set (FILEIO_RESTORE_PAGE_BITMAP * page_bitmap, int page_id)
{
  bool is_set;

  assert (page_bitmap != NULL);
  assert ((page_bitmap->size - 1) >= (page_id / 8));

  is_set = page_bitmap->bitmap[page_id / 8] & (1 << (page_id % 8)) ? true : false;

  return is_set;
}

/*
 * fileio_page_bitmap_dump - dump a page bitmap 
 *   return: void 
 *   out_fp(in): FILE stream where to dump; if NULL, stdout
 *   page_bitmap(in): pointer of the page bitmap
 */
static void
fileio_page_bitmap_dump (FILE * out_fp, const FILEIO_RESTORE_PAGE_BITMAP * page_bitmap)
{
  int i;

  assert (page_bitmap != NULL);

  if (out_fp == NULL)
    {
      out_fp = stdout;
    }

  fprintf (out_fp, "BITMAP_ID = %d, BITMAP_SIZE = %d\n", page_bitmap->vol_id, page_bitmap->size);

  for (i = 0; i < page_bitmap->size; i++)
    {
      if ((i % 32) == 0)
	{
	  fprintf (out_fp, "%#08X: ", i);
	}
      else
	{
	  fprintf (out_fp, "%02X ", page_bitmap->bitmap[i]);
	}

      if ((i % 32) == 31)
	{
	  fprintf (out_fp, "\n");
	}
    }
  fprintf (out_fp, "\n");
}

/*
* fileio_compute_page_checksum - Computes data page checksum.
* return: error code
* thread_p (in) : thread entry
* io_page (in) : page pointer
* checksum_crc32(out): computed checksum
*   Note: Currently CRC32 is used as checksum.
*/
static int
fileio_compute_page_checksum (THREAD_ENTRY * thread_p, FILEIO_PAGE * io_page, int *checksum_crc32)
{
  int error_code = NO_ERROR, saved_checksum_crc32;
  assert (io_page != NULL && checksum_crc32 != NULL);

  /* Save the old page checksum. */
  saved_checksum_crc32 = io_page->prv.checksum;

  /* Resets checksum to not affect the new computation. */
  io_page->prv.checksum = 0;

  /* Computes the page checksum. */
  error_code = crypt_crc32 (thread_p, (char *) io_page, IO_PAGESIZE, checksum_crc32);

  /* Restores the saved checksum */
  io_page->prv.checksum = saved_checksum_crc32;

  return error_code;
}

/*
* fileio_page_has_valid_checksum - Check whether the page checksum is valid.
*   return: error code
*   thread_p(in): thread entry
*   io_page(in): the page
*   has_valid_checksum(out): true, if has valid checksum.
*/
static int
fileio_page_has_valid_checksum (THREAD_ENTRY * thread_p, FILEIO_PAGE * io_page, bool * has_valid_checksum)
{
  int checksum_crc32, error_code = NO_ERROR;
  assert (io_page != NULL && has_valid_checksum != NULL);

  error_code = fileio_compute_page_checksum (thread_p, io_page, &checksum_crc32);
  if (error_code == NO_ERROR)
    {
      *has_valid_checksum = checksum_crc32 == io_page->prv.checksum;
    }

  return error_code;
}

/* 
 * fileio_compute_checksum - Set page checksum.
 *   return: error code
 *   thread_p(in): thread entry
 *   io_page(in): page
 *    Note: Currently CRC32 is used as checksum.
 */
int
fileio_set_page_checksum (THREAD_ENTRY * thread_p, FILEIO_PAGE * io_page)
{
  int checksum_crc32, error_code = NO_ERROR;
  assert (io_page != NULL);

  error_code = fileio_compute_page_checksum (thread_p, io_page, &checksum_crc32);
  if (error_code == NO_ERROR)
    {
      io_page->prv.checksum = checksum_crc32;
    }

  return error_code;
}

/*
* fileio_page_check_corruption - Check whether the page is corrupted.
*   return: error code
*   thread_p(in): thread entry
*   io_page(in): the page
*   is_page_corrupted(out): true, if the page is corrupted.
*/
int
fileio_page_check_corruption (THREAD_ENTRY * thread_p, FILEIO_PAGE * io_page, bool * is_page_corrupted)
{
  int error_code;
  bool has_valid_checksum;

  assert (io_page != NULL && is_page_corrupted != NULL);

  if (io_page->prv.checksum == 0)
    {
      /* The checksum was disabled. */
      *is_page_corrupted = false;
      return NO_ERROR;
    }

  error_code = fileio_page_has_valid_checksum (thread_p, io_page, &has_valid_checksum);
  if (error_code == NO_ERROR)
    {
      *is_page_corrupted = !has_valid_checksum;
    }

  return error_code;
}<|MERGE_RESOLUTION|>--- conflicted
+++ resolved
@@ -82,14 +82,11 @@
 #include "connection_error.h"
 #include "release_string.h"
 #include "log_impl.h"
-<<<<<<< HEAD
-#include "crypt_opfunc.h"
-=======
 #include "fault_injection.h"
 #if defined (SERVER_MODE)
 #include "vacuum.h"
 #endif /* SERVER_MODE */
->>>>>>> 8b923ef0
+#include "crypt_opfunc.h"
 
 #if defined(WINDOWS)
 #include "wintcp.h"
@@ -2591,11 +2588,7 @@
   if (voltype == DB_TEMPORARY_VOLTYPE)
     {
       /* Write the last page */
-<<<<<<< HEAD
-      if (fileio_write_or_add_to_dwb (thread_p, vol_fd, malloc_io_page_p, last_pageid, IO_PAGESIZE) != malloc_io_page_p)
-=======
-      if (fileio_write (thread_p, vol_fd, io_page_p, last_pageid, IO_PAGESIZE) != io_page_p)
->>>>>>> 8b923ef0
+      if (fileio_write_or_add_to_dwb (thread_p, vol_fd, io_page_p, last_pageid, IO_PAGESIZE) != io_page_p)
 	{
 	  ASSERT_ERROR_AND_SET (error_code);
 	}
