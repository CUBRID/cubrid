--- conflicted
+++ resolved
@@ -62,11 +62,8 @@
 static OID oid_Authorization_class = { 0, 0, 0 };
 static OID oid_Authorizations_class = { 0, 0, 0 };
 static OID oid_DB_root_class = { 0, 0, 0 };
-<<<<<<< HEAD
+static OID oid_DBServer_class = { 0, 0, 0 };
 static OID oid_Synonym_class = { 0, 0, 0 };
-=======
-static OID oid_DBServer_class = { 0, 0, 0 };
->>>>>>> fb96b498
 
 static OID oid_Rep_Read_Tran = { 0, (short int) 0x8000, 0 };
 
@@ -110,13 +107,10 @@
   {&oid_Password_class, CT_PASSWORD_NAME},
   {&oid_Authorization_class, CT_AUTHORIZATION_NAME},
   {&oid_Authorizations_class, CT_AUTHORIZATIONS_NAME},
-<<<<<<< HEAD
+  {&oid_DBServer_class, CT_DB_SERVER_NAME},
+  {&oid_DB_root_class, CT_ROOT_NAME},
   {&oid_DB_root_class, CT_ROOT_NAME},
   {&oid_Synonym_class, CT_SYNONYM_NAME}
-=======
-  {&oid_DBServer_class, CT_DB_SERVER_NAME},
-  {&oid_DB_root_class, CT_ROOT_NAME}
->>>>>>> fb96b498
 };
 
 /*
