--- conflicted
+++ resolved
@@ -130,12 +130,6 @@
 extern bool ssl_client;
 extern int cas_init_ssl (int);
 extern void cas_ssl_close (int client_sock_fd);
-<<<<<<< HEAD
-
-#else /* !LIBCAS_FOR_JSP */
-extern int libcas_main (SOCKET jsp_sock_fd);
-=======
->>>>>>> 3af8963e
 #endif /* !LIBCAS_FOR_JSP */
 
 static void set_cas_info_size (void);
@@ -1544,52 +1538,6 @@
 
   return 0;
 }
-<<<<<<< HEAD
-
-#else /* LIBCAS_FOR_JSP */
-int
-libcas_main (SOCKET jsp_sock_fd)
-{
-  T_NET_BUF net_buf;
-  SOCKET client_sock_fd;
-  int status = FN_KEEP_CONN;
-
-  memset (&req_info, 0, sizeof (req_info));
-
-  req_info.client_version = CAS_PROTO_CURRENT_VER;
-  req_info.driver_info[DRIVER_INFO_CLIENT_TYPE] = (char) CAS_CLIENT_SERVER_SIDE_JDBC;
-  req_info.driver_info[DRIVER_INFO_FUNCTION_FLAG] = (char) (BROKER_RENEWED_ERROR_CODE | BROKER_SUPPORT_HOLDABLE_RESULT);
-  client_sock_fd = jsp_sock_fd;
-
-  net_buf_init (&net_buf, cas_get_client_version ());
-  net_buf.data = (char *) MALLOC (NET_BUF_ALLOC_SIZE);
-  if (net_buf.data == NULL)
-    {
-      return -1;
-    }
-  net_buf.alloc_size = NET_BUF_ALLOC_SIZE;
-
-  logddl_set_jsp_mode (true);
-
-  while (status == FN_KEEP_CONN)
-    {
-      status = process_request (client_sock_fd, &net_buf, &req_info);
-    }
-
-  net_buf_clear (&net_buf);
-  net_buf_destroy (&net_buf);
-
-  if (status == FN_CLOSE_CONN)
-    {
-      return 0;
-    }
-  else
-    {
-      return -1;
-    }
-}
-=======
->>>>>>> 3af8963e
 #endif /* !LIBCAS_FOR_JSP */
 
 /*
