/*
 * Copyright (C) 2008 Search Solution Corporation. All rights reserved by Search Solution.
 *
 *   This program is free software; you can redistribute it and/or modify
 *   it under the terms of the GNU General Public License as published by
 *   the Free Software Foundation; either version 2 of the License, or
 *   (at your option) any later version.
 *
 *  This program is distributed in the hope that it will be useful,
 *  but WITHOUT ANY WARRANTY; without even the implied warranty of
 *  MERCHANTABILITY or FITNESS FOR A PARTICULAR PURPOSE. See the
 *  GNU General Public License for more details.
 *
 *  You should have received a copy of the GNU General Public License
 *  along with this program; if not, write to the Free Software
 *  Foundation, Inc., 51 Franklin Street, Fifth Floor, Boston, MA 02110-1301 USA
 *
 */


/*
 * broker.c -
 */

#ident "$Id$"

#include <stdio.h>
#include <stdlib.h>
#include <string.h>
#include <signal.h>
#include <errno.h>
#include <fcntl.h>
#include <assert.h>

#if !defined(WINDOWS)
#include <pthread.h>
#include <unistd.h>
#include <sys/file.h>
#include <sys/socket.h>
#include <netinet/in.h>
#include <arpa/inet.h>
#include <netinet/tcp.h>
#include <sys/time.h>
#include <sys/un.h>
#endif

#ifdef BROKER_DEBUG
#include <sys/time.h>
#endif

#include "connection_defs.h"
#include "connection_cl.h"

#include "system_parameter.h"
#include "databases_file.h"
#include "util_func.h"

#include "cas_error.h"
#include "cas_common.h"
#include "broker_error.h"
#include "broker_env_def.h"
#include "broker_shm.h"
#include "broker_msg.h"
#include "broker_process_size.h"
#include "broker_util.h"
#include "broker_access_list.h"
#include "broker_filename.h"
#include "broker_er_html.h"

#include "broker_send_fd.h"

#include "shard_shm.h"
#include "shard_metadata.h"
#include "broker_proxy_conn.h"

#if defined(WINDOWS)
#include "broker_wsa_init.h"
#endif

#if !defined(CAS_FOR_ORACLE) && !defined(CAS_FOR_MYSQL)
#include "dbdef.h"
#else /* !CAS_FOR_ORACLE && !CAS_FOR_MYSQL */
#define DB_EMPTY_SESSION        (0)
#endif /* !CAS_FOR_ORACLE && !CAS_FOR_MYSQL */

#ifdef WIN_FW
#if !defined(WINDOWS)
#error DEFINE ERROR
#endif
#endif

#ifdef BROKER_RESTART_DEBUG
#define		PS_CHK_PERIOD		30
#else
#define		PS_CHK_PERIOD		600
#endif

#ifdef ASYNC_MODE
#ifdef HPUX10_2
#define		SELECT_MASK		int
#else
#define		SELECT_MASK		fd_set
#endif
#endif

#define		IP_ADDR_STR_LEN		20
#define		BUFFER_SIZE		ONE_K

#define		ENV_BUF_INIT_SIZE	512
#define		ALIGN_ENV_BUF_SIZE(X)	\
	((((X) + ENV_BUF_INIT_SIZE) / ENV_BUF_INIT_SIZE) * ENV_BUF_INIT_SIZE)

#define         MONITOR_SERVER_INTERVAL 5

#ifdef BROKER_DEBUG
#define		BROKER_LOG(X)			\
		do {				\
		  FILE		*fp;		\
		  fp = fopen("broker.log", "a");	\
		  if (fp) {			\
		    struct timeval tv;		\
		    gettimeofday(&tv, NULL);	\
		    fprintf(fp, "%d %d.%06d %s\n", __LINE__, (int)tv.tv_sec, (int)tv.tv_usec, X);	\
		    fclose(fp);			\
		  }				\
		} while (0)
#define		BROKER_LOG_INT(X)			\
		do {				\
		  FILE	*fp;			\
		  struct timeval tv;		\
		  gettimeofday(&tv, NULL);	\
		  fp = fopen("broker.log", "a");		\
		  if (fp) {			\
		    fprintf(fp, "%d %d.%06d %s=%d\n", __LINE__, (int)tv.tv_sec, (int)tv.tv_usec, #X, X);			\
		    fclose(fp);			\
		  }				\
		} while (0)
#endif

#ifdef SESSION_LOG
#define		SESSION_LOG_WRITE(IP, SID, APPL, INDEX)	\
		do {				\
		  FILE	*fp;			\
		  struct timeval tv;		\
		  char	ip_str[64];		\
		  gettimeofday(&tv, NULL);	\
		  ip2str(IP, ip_str);		\
		  fp = fopen("session.log", "a");	\
		  if (fp) {			\
		    fprintf(fp, "%d %-15s %d %d.%06d %s %d \n", br_index, ip_str, (int) SID, tv.tv_sec, tv.tv_usec, APPL, INDEX); \
		    fclose(fp);			\
		  }				\
		} while (0)
#endif

#ifdef _EDU_
#define		EDU_KEY	"86999522480552846466422480899195252860256028745"
#endif

#define V3_WRITE_HEADER_OK_FILE_SOCK(sock_fd)	\
	do {				\
	  char          buf[V3_RESPONSE_HEADER_SIZE];	\
	  memset(buf, '\0', sizeof(buf));	\
	  sprintf(buf, V3_HEADER_OK);	\
	  write_to_client(sock_fd, buf, sizeof(buf));	\
	} while(0);

#define V3_WRITE_HEADER_ERR_SOCK(sockfd)		\
	do {				\
	  char          buf[V3_RESPONSE_HEADER_SIZE];	\
	  memset(buf, '\0', sizeof(buf));	\
	  sprintf(buf, V3_HEADER_ERR);		\
	  write_to_client(sockfd, buf, sizeof(buf)); \
	} while(0);

#define SET_BROKER_ERR_CODE()			\
	do {					\
	  if (shm_br && br_index >= 0) {	\
	    shm_br->br_info[br_index].err_code = uw_get_error_code();	\
	    shm_br->br_info[br_index].os_err_code = uw_get_os_error_code(); \
	  }					\
	} while (0)

#define SET_BROKER_OK_CODE()				\
	do {						\
	  if (shm_br && br_index >= 0) {		\
	    shm_br->br_info[br_index].err_code = 0;	\
	  }						\
	} while (0)

#define CAS_SEND_ERROR_CODE(FD, VAL)	\
	do {				\
	  int   write_val;		\
	  write_val = htonl(VAL);	\
	  write_to_client(FD, (char*) &write_val, 4);	\
	} while (0)

#define JOB_COUNT_MAX		1000000

/* num of collecting counts per monitoring interval */
#define NUM_COLLECT_COUNT_PER_INTVL     4
#define HANG_COUNT_THRESHOLD_RATIO      0.5

#if defined(WINDOWS)
#define F_OK	0
#else
#define SOCKET_TIMEOUT_SEC	2
#endif

/* server state */
enum SERVER_STATE
{
  SERVER_STATE_UNKNOWN = 0,
  SERVER_STATE_DEAD = 1,
  SERVER_STATE_DEREGISTERED = 2,
  SERVER_STATE_STARTED = 3,
  SERVER_STATE_NOT_REGISTERED = 4,
  SERVER_STATE_REGISTERED = 5,
  SERVER_STATE_REGISTERED_AND_TO_BE_STANDBY = 6,
  SERVER_STATE_REGISTERED_AND_ACTIVE = 7,
  SERVER_STATE_REGISTERED_AND_TO_BE_ACTIVE = 8
};

typedef struct t_clt_table T_CLT_TABLE;
struct t_clt_table
{
  SOCKET clt_sock_fd;
  char ip_addr[IP_ADDR_STR_LEN];
};
static void shard_broker_process (void);
static void cleanup (int signo);
static int init_env (void);
#if !defined(WINDOWS)
static int init_proxy_env (void);
#endif /* !WINDOWS */
static int broker_init_shm (void);

static void cas_monitor_worker (T_APPL_SERVER_INFO * as_info_p, int br_index, int as_index, int *busy_uts);
static void psize_check_worker (T_APPL_SERVER_INFO * as_info_p, int br_index, int as_index);

static void proxy_check_worker (int br_index, T_PROXY_INFO * proxy_info_p);

static void proxy_monitor_worker (T_PROXY_INFO * proxy_info_p, int br_index, int proxy_index);

static THREAD_FUNC receiver_thr_f (void *arg);
static THREAD_FUNC dispatch_thr_f (void *arg);
static THREAD_FUNC shard_dispatch_thr_f (void *arg);
static THREAD_FUNC psize_check_thr_f (void *arg);
static THREAD_FUNC cas_monitor_thr_f (void *arg);
static THREAD_FUNC hang_check_thr_f (void *arg);
static THREAD_FUNC proxy_monitor_thr_f (void *arg);
#if !defined(WINDOWS)
static THREAD_FUNC proxy_listener_thr_f (void *arg);
#endif /* !WINDOWS */
static THREAD_FUNC server_monitor_thr_f (void *arg);

static int read_nbytes_from_client (SOCKET sock_fd, char *buf, int size);

#if defined(WIN_FW)
static THREAD_FUNC service_thr_f (void *arg);
static int process_cas_request (int cas_pid, int as_index, SOCKET clt_sock_fd, SOCKET srv_sock_fd);
static int read_from_cas_client (SOCKET sock_fd, char *buf, int size, int as_index, int cas_pid);
#endif

static int write_to_client (SOCKET sock_fd, char *buf, int size);
static int write_to_client_with_timeout (SOCKET sock_fd, char *buf, int size, int timeout_sec);
static int read_from_client (SOCKET sock_fd, char *buf, int size);
static int read_from_client_with_timeout (SOCKET sock_fd, char *buf, int size, int timeout_sec);
static int run_appl_server (T_APPL_SERVER_INFO * as_info_p, int br_index, int as_index);
static int stop_appl_server (T_APPL_SERVER_INFO * as_info_p, int br_index, int as_index);
static void restart_appl_server (T_APPL_SERVER_INFO * as_info_p, int br_index, int as_index);

static int run_proxy_server (T_PROXY_INFO * proxy_info_p, int br_index, int proxy_index);
static int stop_proxy_server (T_PROXY_INFO * proxy_info_p, int br_index, int proxy_index);
static void restart_proxy_server (T_PROXY_INFO * proxy_info_p, int br_index, int proxy_index);
static SOCKET connect_srv (char *br_name, int as_index);
static int find_idle_cas (void);
static int find_drop_as_index (void);
static int find_add_as_index (void);
static bool broker_add_new_cas (void);

static void check_cas_log (char *br_name, T_APPL_SERVER_INFO * as_info_p, int as_index);
static void check_proxy_log (char *br_name, T_PROXY_INFO * proxy_info_p);
static void check_proxy_access_log (T_PROXY_INFO * proxy_info_p);

static void get_as_sql_log_filename (char *log_filename, int len, char *broker_name, T_APPL_SERVER_INFO * as_info_p,
				     int as_index);
static void get_as_slow_log_filename (char *log_filename, int len, char *broker_name, T_APPL_SERVER_INFO * as_info_p,
				      int as_index);

static CSS_CONN_ENTRY *connect_to_master_for_server_monitor (const char *db_name, const char *db_host);
static int get_server_state_from_master (CSS_CONN_ENTRY * conn, const char *db_name);

static int insert_db_server_check_list (T_DB_SERVER * list_p, int check_list_cnt, const char *db_name,
					const char *db_host);

#if defined(WINDOWS)
static int get_cputime_sec (int pid);
#endif

static SOCKET sock_fd;
static struct sockaddr_in sock_addr;
static int sock_addr_len;
#if defined(WINDOWS)
static struct sockaddr_in shard_sock_addr;
#else /* WINDOWS */
static SOCKET proxy_sock_fd;
static struct sockaddr_un shard_sock_addr;
#endif /* !WINDOWS */

static T_SHM_BROKER *shm_br = NULL;
static T_SHM_APPL_SERVER *shm_appl;
static T_BROKER_INFO *br_info_p = NULL;
static T_SHM_PROXY *shm_proxy_p = NULL;

static int br_index = -1;
static int br_shard_flag = OFF;

#if defined(WIN_FW)
static int num_thr;
#endif

static pthread_cond_t clt_table_cond;
static pthread_mutex_t clt_table_mutex;
static pthread_mutex_t run_appl_mutex;
static pthread_mutex_t broker_shm_mutex;
static pthread_mutex_t run_proxy_mutex;
static char run_proxy_flag = 0;

static char run_appl_server_flag = 0;

static int current_dropping_as_index = -1;

static int process_flag = 1;

static int num_busy_uts = 0;

static int max_open_fd = 128;

#if defined(WIN_FW)
static int last_job_fetch_time;
static time_t last_session_id = 0;
static T_MAX_HEAP_NODE *session_request_q;
#endif

static int hold_job = 0;

static bool
broker_add_new_cas (void)
{
  int cur_appl_server_num;
  int add_as_index;
  int pid;

  cur_appl_server_num = shm_br->br_info[br_index].appl_server_num;

  /* ADD UTS */
  if (cur_appl_server_num >= shm_br->br_info[br_index].appl_server_max_num)
    {
      return false;
    }

  add_as_index = find_add_as_index ();
  if (add_as_index < 0)
    {
      return false;
    }

  pid = run_appl_server (&(shm_appl->as_info[add_as_index]), br_index, add_as_index);
  if (pid <= 0)
    {
      return false;
    }

  pthread_mutex_lock (&broker_shm_mutex);
  shm_appl->as_info[add_as_index].pid = pid;
  shm_appl->as_info[add_as_index].psize = getsize (pid);
  shm_appl->as_info[add_as_index].psize_time = time (NULL);
  shm_appl->as_info[add_as_index].uts_status = UTS_STATUS_IDLE;
  shm_appl->as_info[add_as_index].service_flag = SERVICE_ON;
  shm_appl->as_info[add_as_index].reset_flag = FALSE;

  memset (&shm_appl->as_info[add_as_index].cas_clt_ip[0], 0x0, sizeof (shm_appl->as_info[add_as_index].cas_clt_ip));
  shm_appl->as_info[add_as_index].cas_clt_port = 0;
  shm_appl->as_info[add_as_index].driver_version[0] = '\0';

  (shm_br->br_info[br_index].appl_server_num)++;
  (shm_appl->num_appl_server)++;
  pthread_mutex_unlock (&broker_shm_mutex);

  return true;
}

static bool
broker_drop_one_cas_by_time_to_kill (void)
{
  int cur_appl_server_num, wait_job_cnt;
  int drop_as_index;
  T_APPL_SERVER_INFO *drop_as_info;

  /* DROP UTS */
  cur_appl_server_num = shm_br->br_info[br_index].appl_server_num;
  wait_job_cnt = shm_appl->job_queue[0].id + hold_job;
  wait_job_cnt -= (cur_appl_server_num - num_busy_uts);

  if (cur_appl_server_num <= shm_br->br_info[br_index].appl_server_min_num || wait_job_cnt > 0)
    {
      return false;
    }

  drop_as_index = find_drop_as_index ();
  if (drop_as_index < 0)
    {
      return false;
    }

  pthread_mutex_lock (&broker_shm_mutex);
  current_dropping_as_index = drop_as_index;
  drop_as_info = &shm_appl->as_info[drop_as_index];
  drop_as_info->service_flag = SERVICE_OFF_ACK;
  pthread_mutex_unlock (&broker_shm_mutex);

  CON_STATUS_LOCK (drop_as_info, CON_STATUS_LOCK_BROKER);
  if (drop_as_info->uts_status == UTS_STATUS_IDLE)
    {
      /* do nothing */
    }
  else if (drop_as_info->cur_keep_con == KEEP_CON_AUTO && drop_as_info->uts_status == UTS_STATUS_BUSY
	   && drop_as_info->con_status == CON_STATUS_OUT_TRAN
	   && time (NULL) - drop_as_info->last_access_time > shm_br->br_info[br_index].time_to_kill)
    {
      drop_as_info->con_status = CON_STATUS_CLOSE;
    }
  else
    {
      drop_as_info->service_flag = SERVICE_ON;
      drop_as_index = -1;
    }
  CON_STATUS_UNLOCK (drop_as_info, CON_STATUS_LOCK_BROKER);

  if (drop_as_index >= 0)
    {
      pthread_mutex_lock (&broker_shm_mutex);
      (shm_br->br_info[br_index].appl_server_num)--;
      (shm_appl->num_appl_server)--;
      pthread_mutex_unlock (&broker_shm_mutex);

      stop_appl_server (drop_as_info, br_index, drop_as_index);
    }
  current_dropping_as_index = -1;

  return true;
}

#if defined(WINDOWS)
int WINAPI
WinMain (HINSTANCE hInstance,	// handle to current instance
	 HINSTANCE hPrevInstance,	// handle to previous instance
	 LPSTR lpCmdLine,	// pointer to command line
	 int nShowCmd		// show state of window
  )
#else
int
main (int argc, char *argv[])
#endif
{
  pthread_t receiver_thread;
  pthread_t dispatch_thread;
  pthread_t cas_monitor_thread;
  pthread_t psize_check_thread;
  pthread_t hang_check_thread;
  pthread_t server_monitor_thread;
  pthread_t proxy_monitor_thread;
#if !defined(WINDOWS)
  pthread_t proxy_listener_thread;
#endif /* !WINDOWS */

#if defined(WIN_FW)
  pthread_t service_thread;
  int *thr_index;
  int i;
#endif
  int error;

  error = broker_init_shm ();
  if (error)
    {
      goto error1;
    }

  br_shard_flag = br_info_p->shard_flag;

  signal (SIGTERM, cleanup);
  signal (SIGINT, cleanup);
#if !defined(WINDOWS)
  signal (SIGCHLD, SIG_IGN);
  signal (SIGPIPE, SIG_IGN);
#endif

  pthread_cond_init (&clt_table_cond, NULL);
  pthread_mutex_init (&clt_table_mutex, NULL);
  pthread_mutex_init (&run_appl_mutex, NULL);
  pthread_mutex_init (&broker_shm_mutex, NULL);
  if (br_shard_flag == ON)
    {
      pthread_mutex_init (&run_proxy_mutex, NULL);
    }

#if defined(WINDOWS)
  if (wsa_initialize () < 0)
    {
      UW_SET_ERROR_CODE (UW_ER_CANT_CREATE_SOCKET, 0);
      goto error1;
    }
#endif /* WINDOWS */

  if (br_shard_flag == OFF && uw_acl_make (shm_br->br_info[br_index].acl_file) < 0)
    {
      goto error1;
    }

  if (init_env () == -1)
    {
      goto error1;
    }

  if (br_shard_flag == ON)
    {
#if !defined(WINDOWS)
      if (init_proxy_env () == -1)
	{
	  goto error1;
	}

      if (broker_init_proxy_conn (br_info_p->num_proxy) < 0)
	{
	  goto error1;
	}
#endif /* !WINDOWS */
    }
  else
    {
#if defined(WIN_FW)
      num_thr = shm_br->br_info[br_index].appl_server_max_num;

      thr_index = (int *) malloc (sizeof (int) * num_thr);
      if (thr_index == NULL)
	{
	  UW_SET_ERROR_CODE (UW_ER_NO_MORE_MEMORY, 0);
	  goto error1;
	}

      /* initialize session request queue. queue size is 1 */
      session_request_q = (T_MAX_HEAP_NODE *) malloc (sizeof (T_MAX_HEAP_NODE) * num_thr);
      if (session_request_q == NULL)
	{
	  UW_SET_ERROR_CODE (UW_ER_NO_MORE_MEMORY, 0);
	  goto error1;
	}
      for (i = 0; i < num_thr; i++)
	{
	  session_request_q[i].clt_sock_fd = INVALID_SOCKET;
	}
#endif
    }

  set_cubrid_file (FID_SQL_LOG_DIR, shm_appl->log_dir);
  set_cubrid_file (FID_SLOW_LOG_DIR, shm_appl->slow_log_dir);

  while (shm_br->br_info[br_index].ready_to_service != true)
    {
      SLEEP_MILISEC (0, 200);
    }

  THREAD_BEGIN (receiver_thread, receiver_thr_f, NULL);

  if (br_shard_flag == ON)
    {
      THREAD_BEGIN (dispatch_thread, shard_dispatch_thr_f, NULL);
    }
  else
    {
      THREAD_BEGIN (dispatch_thread, dispatch_thr_f, NULL);
    }
  THREAD_BEGIN (psize_check_thread, psize_check_thr_f, NULL);
  THREAD_BEGIN (cas_monitor_thread, cas_monitor_thr_f, NULL);
  THREAD_BEGIN (server_monitor_thread, server_monitor_thr_f, NULL);

  if (br_shard_flag == ON)
    {
      THREAD_BEGIN (proxy_monitor_thread, proxy_monitor_thr_f, NULL);
#if !defined(WINDOWS)
      THREAD_BEGIN (proxy_listener_thread, proxy_listener_thr_f, NULL);
#endif /* !WINDOWS */
    }

  if (shm_br->br_info[br_index].monitor_hang_flag)
    {
      THREAD_BEGIN (hang_check_thread, hang_check_thr_f, NULL);
    }

  if (br_shard_flag == ON)
    {
      br_info_p->err_code = 0;	/* DO NOT DELETE!!! : reset error code */

      shard_broker_process ();
    }
  else
    {
#if defined(WIN_FW)
      for (i = 0; i < num_thr; i++)
	{
	  thr_index[i] = i;
	  THREAD_BEGIN (service_thread, service_thr_f, thr_index + i);
	  shm_appl->as_info[i].last_access_time = time (NULL);
	  shm_appl->as_info[i].transaction_start_time = (time_t) 0;
	  if (i < shm_br->br_info[br_index].appl_server_min_num)
	    {
	      shm_appl->as_info[i].service_flag = SERVICE_ON;
	    }
	  else
	    {
	      shm_appl->as_info[i].service_flag = SERVICE_OFF_ACK;
	    }
	}
#endif

      SET_BROKER_OK_CODE ();

      while (process_flag)
	{
	  SLEEP_MILISEC (0, 100);

	  if (shm_br->br_info[br_index].auto_add_appl_server == OFF)
	    {
	      continue;
	    }

	  broker_drop_one_cas_by_time_to_kill ();
	}			/* end of while (process_flag) */
    }				/* end of if (SHARD == OFF) */

error1:
  if (br_shard_flag == ON)
    {
#if !defined(WINDOWS)
      broker_destroy_proxy_conn ();
#endif /* !WINDOWS */
    }

  SET_BROKER_ERR_CODE ();
  return -1;
}

static void
shard_broker_process (void)
{
  int proxy_index, shard_index, i;
  T_PROXY_INFO *proxy_info_p;
  T_SHARD_INFO *shard_info_p;
  T_APPL_SERVER_INFO *as_info_p;

  while (process_flag)
    {
      SLEEP_MILISEC (0, 100);

      if (shm_br->br_info[br_index].auto_add_appl_server == OFF)
	{
	  continue;
	}

      /* ADD UTS */
      for (proxy_index = 0; proxy_index < shm_proxy_p->num_proxy; proxy_index++)
	{
	  proxy_info_p = shard_shm_find_proxy_info (shm_proxy_p, proxy_index);

	  for (shard_index = 0; shard_index < proxy_info_p->num_shard_conn; shard_index++)
	    {
	      shard_info_p = shard_shm_find_shard_info (proxy_info_p, shard_index);

	      if ((shard_info_p->waiter_count > 0) && (shard_info_p->num_appl_server < shard_info_p->max_appl_server))
		{
		  for (i = shard_info_p->min_appl_server; i < shard_info_p->max_appl_server; i++)
		    {
		      as_info_p = &(shm_appl->as_info[i + shard_info_p->as_info_index_base]);
		      if (as_info_p->service_flag == SERVICE_OFF)
			{
			  int pid;

			  as_info_p->uts_status = UTS_STATUS_START;
			  as_info_p->cur_sql_log_mode = shm_appl->sql_log_mode;
			  as_info_p->cur_slow_log_mode = shm_appl->slow_log_mode;

			  pid = run_appl_server (as_info_p, br_index, i + shard_info_p->as_info_index_base);
			  if (pid > 0)
			    {
			      as_info_p->pid = pid;
			      as_info_p->psize = getsize (pid);
			      as_info_p->psize_time = time (NULL);
			      as_info_p->service_flag = SERVICE_ON;
			      as_info_p->reset_flag = FALSE;

			      (shm_br->br_info[br_index].appl_server_num)++;
			      (shard_info_p->num_appl_server)++;
			      (shm_appl->num_appl_server)++;
			    }
			  break;
			}
		    }
		}
	    }
	}
    }
  return;
}

static void
cleanup (int signo)
{
  signal (signo, SIG_IGN);

  process_flag = 0;
#ifdef SOLARIS
  SLEEP_MILISEC (1, 0);
#endif
  CLOSE_SOCKET (sock_fd);
  if (br_shard_flag == ON)
    {
#if !defined(WINDOWS)
      CLOSE_SOCKET (proxy_sock_fd);
#endif /* !WINDOWS */
    }
  exit (0);
}

static void
send_error_to_driver (int sock, int error, char *driver_info)
{
  int write_val;
  int driver_version;

  driver_version = CAS_MAKE_PROTO_VER (driver_info);

  if (error == NO_ERROR)
    {
      write_val = 0;
    }
  else
    {
      if (driver_version == CAS_PROTO_MAKE_VER (PROTOCOL_V2) || cas_di_understand_renewed_error_code (driver_info))
	{
	  write_val = htonl (error);
	}
      else
	{
	  write_val = htonl (CAS_CONV_ERROR_TO_OLD (error));
	}
    }

  write_to_client (sock, (char *) &write_val, sizeof (int));
}

static const char *cas_client_type_str[] = {
  "UNKNOWN",			/* CAS_CLIENT_NONE */
  "CCI",			/* CAS_CLIENT_CCI */
  "ODBC",			/* CAS_CLIENT_ODBC */
  "JDBC",			/* CAS_CLIENT_JDBC */
  "PHP",			/* CAS_CLIENT_PHP */
  "OLEDB"			/* CAS_CLIENT_OLEDB */
};

static THREAD_FUNC
receiver_thr_f (void *arg)
{
  T_SOCKLEN clt_sock_addr_len;
  struct sockaddr_in clt_sock_addr;
  SOCKET clt_sock_fd;
  int job_queue_size;
  T_MAX_HEAP_NODE *job_queue;
  T_MAX_HEAP_NODE new_job;
  int job_count;
  int read_len;
  int one = 1;
  char cas_req_header[SRV_CON_CLIENT_INFO_SIZE];
  char cas_client_type;
  char driver_version;
  T_BROKER_VERSION client_version;
#if defined(LINUX)
  int timeout;
#endif /* LINUX */

  job_queue_size = shm_appl->job_queue_size;
  job_queue = shm_appl->job_queue;
  job_count = 1;

#if !defined(WINDOWS)
  signal (SIGPIPE, SIG_IGN);
#endif

#if defined(LINUX)
  timeout = 5;
  setsockopt (sock_fd, IPPROTO_TCP, TCP_DEFER_ACCEPT, (char *) &timeout, sizeof (timeout));
#endif /* LINUX */

  while (process_flag)
    {
      clt_sock_addr_len = sizeof (clt_sock_addr);
      clt_sock_fd = accept (sock_fd, (struct sockaddr *) &clt_sock_addr, &clt_sock_addr_len);
      if (IS_INVALID_SOCKET (clt_sock_fd))
	{
	  continue;
	}

      if (shm_br->br_info[br_index].monitor_hang_flag && shm_br->br_info[br_index].reject_client_flag)
	{
	  shm_br->br_info[br_index].reject_client_count++;
	  CLOSE_SOCKET (clt_sock_fd);
	  continue;
	}

#if !defined(WINDOWS) && defined(ASYNC_MODE)
      if (fcntl (clt_sock_fd, F_SETFL, FNDELAY) < 0)
	{
	  CLOSE_SOCKET (clt_sock_fd);
	  continue;
	}
#endif

      setsockopt (clt_sock_fd, IPPROTO_TCP, TCP_NODELAY, (char *) &one, sizeof (one));
      ut_set_keepalive (clt_sock_fd);

      cas_client_type = CAS_CLIENT_NONE;

      /* read header */
      read_len = read_nbytes_from_client (clt_sock_fd, cas_req_header, SRV_CON_CLIENT_INFO_SIZE);
      if (read_len < 0)
	{
	  CLOSE_SOCKET (clt_sock_fd);
	  continue;
	}

      if (strncmp (cas_req_header, "PING", 4) == 0)
	{
	  int ret_code = 0;
	  CAS_SEND_ERROR_CODE (clt_sock_fd, ret_code);
	  CLOSE_SOCKET (clt_sock_fd);
	  continue;
	}

      if (strncmp (cas_req_header, "ST", 2) == 0)
	{
<<<<<<< HEAD
	  int status = FN_STATUS_NONE;
=======
	  int status = -2;
>>>>>>> 1d7cbfde
	  int pid, i;
	  unsigned int session_id;

	  memcpy ((char *) &pid, cas_req_header + 2, 4);
	  pid = ntohl (pid);
	  memcpy ((char *) &session_id, cas_req_header + 6, 4);
	  session_id = ntohl (session_id);

	  if (shm_br->br_info[br_index].shard_flag == OFF)
	    {
	      for (i = 0; i < shm_br->br_info[br_index].appl_server_max_num; i++)
		{
		  if (shm_appl->as_info[i].service_flag == SERVICE_ON && shm_appl->as_info[i].pid == pid)
		    {
		      if (session_id == shm_appl->as_info[i].session_id)
			{
			  status = shm_appl->as_info[i].fn_status;
			}
		      break;
		    }
		}
	    }

	  CAS_SEND_ERROR_CODE (clt_sock_fd, status);
	  CLOSE_SOCKET (clt_sock_fd);
	  continue;
	}

      /*
       * Query cancel message (size in bytes)
       *
       * - For client version 8.4.0 patch 1 or below:
       *   |COMMAND("CANCEL",6)|PID(4)|
       *
       * - For CAS protocol version 1 or above:
       *   |COMMAND("QC",2)|PID(4)|CLIENT_PORT(2)|RESERVED(2)|
       *
       *   CLIENT_PORT can be 0 if the client failed to get its local port.
       */
      else if (strncmp (cas_req_header, "QC", 2) == 0 || strncmp (cas_req_header, "CANCEL", 6) == 0
	       || strncmp (cas_req_header, "X1", 2) == 0)
	{
	  int ret_code = 0;
#if !defined(WINDOWS)
	  int pid, i;
	  unsigned short client_port = 0;
#endif

#if !defined(WINDOWS)
	  if (cas_req_header[0] == 'Q')
	    {
	      memcpy ((char *) &pid, cas_req_header + 2, 4);
	      memcpy ((char *) &client_port, cas_req_header + 6, 2);
	      pid = ntohl (pid);
	      client_port = ntohs (client_port);
	    }
	  else
	    {
	      memcpy ((char *) &pid, cas_req_header + 6, 4);
	      pid = ntohl (pid);
	    }

	  ret_code = CAS_ER_QUERY_CANCEL;
	  if (shm_br->br_info[br_index].shard_flag == OFF)
	    {

	      for (i = 0; i < shm_br->br_info[br_index].appl_server_max_num; i++)
		{
		  if (shm_appl->as_info[i].service_flag == SERVICE_ON && shm_appl->as_info[i].pid == pid
		      && shm_appl->as_info[i].uts_status == UTS_STATUS_BUSY)
		    {
		      if (cas_req_header[0] == 'Q' && client_port > 0
			  && shm_appl->as_info[i].cas_clt_port != client_port
			  && memcmp (&shm_appl->as_info[i].cas_clt_ip, &clt_sock_addr.sin_addr, 4) != 0)
			{
			  continue;
			}

		      ret_code = 0;
		      kill (pid, SIGUSR1);
		      break;
		    }
		}
	    }
	  else
	    {
	      /* SHARD TODO : not implemented yet */
	    }
#endif
	  if (cas_req_header[0] == 'X')
	    {
	      char driver_info[SRV_CON_CLIENT_INFO_SIZE];

	      driver_info[SRV_CON_MSG_IDX_PROTO_VERSION] = cas_req_header[2];
	      driver_info[SRV_CON_MSG_IDX_FUNCTION_FLAG] = cas_req_header[3];
	      send_error_to_driver (clt_sock_fd, ret_code, driver_info);
	    }
	  else
	    {
	      ret_code = CAS_CONV_ERROR_TO_OLD (ret_code);
	      CAS_SEND_ERROR_CODE (clt_sock_fd, ret_code);
	    }
	  CLOSE_SOCKET (clt_sock_fd);
	  continue;
	}

      cas_client_type = cas_req_header[SRV_CON_MSG_IDX_CLIENT_TYPE];
      if (strncmp (cas_req_header, SRV_CON_CLIENT_MAGIC_STR, SRV_CON_CLIENT_MAGIC_LEN) != 0
	  || cas_client_type < CAS_CLIENT_TYPE_MIN || cas_client_type > CAS_CLIENT_TYPE_MAX)
	{
	  send_error_to_driver (clt_sock_fd, CAS_ER_COMMUNICATION, cas_req_header);
	  CLOSE_SOCKET (clt_sock_fd);
	  continue;
	}

      driver_version = cas_req_header[SRV_CON_MSG_IDX_PROTO_VERSION];
      if (driver_version & CAS_PROTO_INDICATOR)
	{
	  /* Protocol version */
	  client_version = CAS_PROTO_UNPACK_NET_VER (driver_version);
	}
      else
	{
	  /* Build version; major, minor, and patch */
	  client_version =
	    CAS_MAKE_VER (cas_req_header[SRV_CON_MSG_IDX_MAJOR_VER], cas_req_header[SRV_CON_MSG_IDX_MINOR_VER],
			  cas_req_header[SRV_CON_MSG_IDX_PATCH_VER]);
	}

      if (br_shard_flag == ON)
	{
	  /* SHARD ONLY SUPPORT client_version.8.2.0 ~ */
	  if (client_version < CAS_MAKE_VER (8, 2, 0))
	    {
	      CAS_SEND_ERROR_CODE (clt_sock_fd, CAS_ER_COMMUNICATION);
	      CLOSE_SOCKET (clt_sock_fd);
	      continue;
	    }
	}

      if (v3_acl != NULL)
	{
	  unsigned char ip_addr[4];

	  memcpy (ip_addr, &(clt_sock_addr.sin_addr), 4);

	  if (uw_acl_check (ip_addr) < 0)
	    {
	      send_error_to_driver (clt_sock_fd, CAS_ER_NOT_AUTHORIZED_CLIENT, cas_req_header);
	      CLOSE_SOCKET (clt_sock_fd);
	      continue;
	    }
	}

      if (job_queue[0].id == job_queue_size)
	{
	  send_error_to_driver (clt_sock_fd, CAS_ER_FREE_SERVER, cas_req_header);
	  CLOSE_SOCKET (clt_sock_fd);
	  continue;
	}

      if (max_open_fd < clt_sock_fd)
	{
	  max_open_fd = clt_sock_fd;
	}

      job_count = (job_count >= JOB_COUNT_MAX) ? 1 : job_count + 1;
      new_job.id = job_count;
      new_job.clt_sock_fd = clt_sock_fd;
      new_job.recv_time = time (NULL);
      new_job.priority = 0;
      new_job.script[0] = '\0';
      new_job.cas_client_type = cas_client_type;
      new_job.port = ntohs (clt_sock_addr.sin_port);
      memcpy (new_job.ip_addr, &(clt_sock_addr.sin_addr), 4);
      strcpy (new_job.prg_name, cas_client_type_str[(int) cas_client_type]);
      new_job.clt_version = client_version;
      memcpy (new_job.driver_info, cas_req_header, SRV_CON_CLIENT_INFO_SIZE);

      while (1)
	{
	  pthread_mutex_lock (&clt_table_mutex);
	  if (max_heap_insert (job_queue, job_queue_size, &new_job) < 0)
	    {
	      pthread_mutex_unlock (&clt_table_mutex);
	      SLEEP_MILISEC (0, 100);
	    }
	  else
	    {
	      pthread_cond_signal (&clt_table_cond);
	      pthread_mutex_unlock (&clt_table_mutex);
	      break;
	    }
	}
    }

#if defined(WINDOWS)
  return;
#else
  return NULL;
#endif
}

static THREAD_FUNC
shard_dispatch_thr_f (void *arg)
{
  T_MAX_HEAP_NODE *job_queue;
  T_MAX_HEAP_NODE cur_job;
#if !defined(WINDOWS)
  SOCKET srv_sock_fd;
#endif /* !WINDOWS */

  int ip_addr;
#if defined(WINDOWS)
  int proxy_port;
#else
  SOCKET proxy_fd;
  int proxy_status;
  unsigned int len;
  int ret_val;
#endif

  job_queue = shm_appl->job_queue;

  while (process_flag)
    {
      pthread_mutex_lock (&clt_table_mutex);
      if (max_heap_delete (job_queue, &cur_job) < 0)
	{
	  pthread_mutex_unlock (&clt_table_mutex);
	  SLEEP_MILISEC (0, 30);
	  continue;
	}
      pthread_mutex_unlock (&clt_table_mutex);

      max_heap_incr_priority (job_queue);

#if defined(WINDOWS)
      memcpy (&ip_addr, cur_job.ip_addr, 4);
      proxy_port = broker_find_available_proxy (shm_proxy_p, ip_addr, cur_job.clt_version);

      CAS_SEND_ERROR_CODE (cur_job.clt_sock_fd, proxy_port);
      CLOSE_SOCKET (cur_job.clt_sock_fd);
#else /* WINDOWS */
      proxy_fd = broker_find_available_proxy (shm_proxy_p);
      if (proxy_fd != INVALID_SOCKET)
	{
	  memcpy (&ip_addr, cur_job.ip_addr, 4);
	  ret_val = send_fd (proxy_fd, cur_job.clt_sock_fd, ip_addr, cur_job.driver_info);
	  if (ret_val > 0)
	    {
	      ret_val =
		read_from_client_with_timeout (proxy_fd, (char *) &proxy_status, sizeof (int), SOCKET_TIMEOUT_SEC);
	      if (ret_val < 0)
		{
		  broker_delete_proxy_conn_by_fd (proxy_fd);
		  CLOSE_SOCKET (proxy_fd);
		  send_error_to_driver (cur_job.clt_sock_fd, CAS_ER_FREE_SERVER, cur_job.driver_info);
		}
	    }
	  else
	    {
	      broker_delete_proxy_conn_by_fd (proxy_fd);
	      CLOSE_SOCKET (proxy_fd);

	      send_error_to_driver (cur_job.clt_sock_fd, CAS_ER_FREE_SERVER, cur_job.driver_info);
	    }
	}
      else
	{
	  send_error_to_driver (cur_job.clt_sock_fd, CAS_ER_FREE_SERVER, cur_job.driver_info);
	}

      CLOSE_SOCKET (cur_job.clt_sock_fd);
#endif /* !WINDOWS */
    }
#if defined(WINDOWS)
  return;
#else
  return NULL;
#endif
}

static THREAD_FUNC
dispatch_thr_f (void *arg)
{
  T_MAX_HEAP_NODE *job_queue;
  T_MAX_HEAP_NODE cur_job;
#if !defined(WINDOWS)
  SOCKET srv_sock_fd;
#endif /* !WINDOWS */

  int as_index, i;

  job_queue = shm_appl->job_queue;

  while (process_flag)
    {
      for (i = 0; i < shm_br->br_info[br_index].appl_server_max_num; i++)
	{
	  if (shm_appl->as_info[i].service_flag == SERVICE_OFF)
	    {
	      if (shm_appl->as_info[i].uts_status == UTS_STATUS_IDLE)
		shm_appl->as_info[i].service_flag = SERVICE_OFF_ACK;
	    }
	}

      pthread_mutex_lock (&clt_table_mutex);
      if (max_heap_delete (job_queue, &cur_job) < 0)
	{
	  struct timespec ts;
	  struct timeval tv;
	  int r;

	  gettimeofday (&tv, NULL);
	  ts.tv_sec = tv.tv_sec;
	  ts.tv_nsec = (tv.tv_usec + 30000) * 1000;
	  if (ts.tv_nsec > 1000000000)
	    {
	      ts.tv_sec += 1;
	      ts.tv_nsec -= 1000000000;
	    }
	  r = pthread_cond_timedwait (&clt_table_cond, &clt_table_mutex, &ts);
	  if (r != 0)
	    {
	      pthread_mutex_unlock (&clt_table_mutex);
	      continue;
	    }
	  r = max_heap_delete (job_queue, &cur_job);
	  assert (r == 0);
	}

      hold_job = 1;
      max_heap_incr_priority (job_queue);
      pthread_mutex_unlock (&clt_table_mutex);

#if !defined (WINDOWS)
    retry:
#endif
      while (1)
	{
	  as_index = find_idle_cas ();
	  if (as_index < 0)
	    {
	      if (broker_add_new_cas ())
		{
		  continue;
		}
	      else
		{
		  SLEEP_MILISEC (0, 30);
		}
	    }
	  else
	    {
	      break;
	    }
	}

      hold_job = 0;

      shm_appl->as_info[as_index].num_connect_requests++;
#if !defined(WIN_FW)
      shm_appl->as_info[as_index].clt_version = cur_job.clt_version;
      memcpy (shm_appl->as_info[as_index].driver_info, cur_job.driver_info, SRV_CON_CLIENT_INFO_SIZE);
      shm_appl->as_info[as_index].cas_client_type = cur_job.cas_client_type;
      memcpy (shm_appl->as_info[as_index].cas_clt_ip, cur_job.ip_addr, 4);
      shm_appl->as_info[as_index].cas_clt_port = cur_job.port;
#if defined(WINDOWS)
      shm_appl->as_info[as_index].uts_status = UTS_STATUS_BUSY_WAIT;
      CAS_SEND_ERROR_CODE (cur_job.clt_sock_fd, shm_appl->as_info[as_index].as_port);
      CLOSE_SOCKET (cur_job.clt_sock_fd);
      shm_appl->as_info[as_index].num_request++;
      shm_appl->as_info[as_index].last_access_time = time (NULL);
      shm_appl->as_info[as_index].transaction_start_time = (time_t) 0;
#else /* WINDOWS */

      srv_sock_fd = connect_srv (shm_br->br_info[br_index].name, as_index);

      if (!IS_INVALID_SOCKET (srv_sock_fd))
	{
	  int ip_addr;
	  int ret_val;
	  int con_status, uts_status;

	  con_status = htonl (shm_appl->as_info[as_index].con_status);

	  ret_val = write_to_client_with_timeout (srv_sock_fd, (char *) &con_status, sizeof (int), SOCKET_TIMEOUT_SEC);
	  if (ret_val != sizeof (int))
	    {
	      CLOSE_SOCKET (srv_sock_fd);
	      goto retry;
	    }

	  ret_val = read_from_client_with_timeout (srv_sock_fd, (char *) &con_status, sizeof (int), SOCKET_TIMEOUT_SEC);
	  if (ret_val != sizeof (int) || ntohl (con_status) != CON_STATUS_IN_TRAN)
	    {
	      CLOSE_SOCKET (srv_sock_fd);
	      goto retry;
	    }

	  memcpy (&ip_addr, cur_job.ip_addr, 4);
	  ret_val = send_fd (srv_sock_fd, cur_job.clt_sock_fd, ip_addr, cur_job.driver_info);
	  if (ret_val > 0)
	    {
	      ret_val =
		read_from_client_with_timeout (srv_sock_fd, (char *) &uts_status, sizeof (int), SOCKET_TIMEOUT_SEC);
	    }
	  CLOSE_SOCKET (srv_sock_fd);

	  if (ret_val < 0)
	    {
	      send_error_to_driver (cur_job.clt_sock_fd, CAS_ER_FREE_SERVER, cur_job.driver_info);
	    }
	  else
	    {
	      shm_appl->as_info[as_index].num_request++;
	    }
	}
      else
	{
	  goto retry;
	}

      CLOSE_SOCKET (cur_job.clt_sock_fd);
#endif /* ifdef !WINDOWS */
#else /* !WIN_FW */
      session_request_q[as_index] = cur_job;
#endif /* WIN_FW */
    }

#if defined(WINDOWS)
  return;
#else
  return NULL;
#endif
}

#if defined(WIN_FW)
static THREAD_FUNC
service_thr_f (void *arg)
{
  int self_index = *((int *) arg);
  SOCKET clt_sock_fd, srv_sock_fd;
  int ip_addr;
  int cas_pid;
  T_MAX_HEAP_NODE cur_job;

  while (process_flag)
    {
      if (!IS_INVALID_SOCKET (session_request_q[self_index].clt_sock_fd))
	{
	  cur_job = session_request_q[self_index];
	  session_request_q[self_index].clt_sock_fd = INVALID_SOCKET;
	}
      else
	{
	  SLEEP_MILISEC (0, 10);
	  continue;
	}

      clt_sock_fd = cur_job.clt_sock_fd;
      memcpy (&ip_addr, cur_job.ip_addr, 4);

      shm_appl->as_info[self_index].clt_major_version = cur_job.clt_major_version;
      shm_appl->as_info[self_index].clt_minor_version = cur_job.clt_minor_version;
      shm_appl->as_info[self_index].clt_patch_version = cur_job.clt_patch_version;
      shm_appl->as_info[self_index].cas_client_type = cur_job.cas_client_type;
      shm_appl->as_info[self_index].close_flag = 0;
      cas_pid = shm_appl->as_info[self_index].pid;

      srv_sock_fd = connect_srv (shm_br->br_info[br_index].name, self_index);
      if (IS_INVALID_SOCKET (srv_sock_fd))
	{
	  send_error_to_driver (clt_sock_fd, CAS_ER_FREE_SERVER, cur_job.driver_info);
	  shm_appl->as_info[self_index].uts_status = UTS_STATUS_IDLE;
	  CLOSE_SOCKET (cur_job.clt_sock_fd);
	  continue;
	}
      else
	{
	  CAS_SEND_ERROR_CODE (clt_sock_fd, 0);
	  shm_appl->as_info[self_index].num_request++;
	  shm_appl->as_info[self_index].last_access_time = time (NULL);
	  shm_appl->as_info[self_index].transaction_start_time = (time_t) 0;
	}

      process_cas_request (cas_pid, self_index, clt_sock_fd, srv_sock_fd, cur_job.clt_major_version);

      CLOSE_SOCKET (clt_sock_fd);
      CLOSE_SOCKET (srv_sock_fd);
    }

  return;
}
#endif

static int
init_env (void)
{
  char *port;
  int n;
  int one = 1;

  /* get a Unix stream socket */
  sock_fd = socket (AF_INET, SOCK_STREAM, 0);
  if (IS_INVALID_SOCKET (sock_fd))
    {
      UW_SET_ERROR_CODE (UW_ER_CANT_CREATE_SOCKET, errno);
      return (-1);
    }
  if ((setsockopt (sock_fd, SOL_SOCKET, SO_REUSEADDR, (char *) &one, sizeof (one))) < 0)
    {
      UW_SET_ERROR_CODE (UW_ER_CANT_CREATE_SOCKET, errno);
      return (-1);
    }
  if ((port = getenv (PORT_NUMBER_ENV_STR)) == NULL)
    {
      UW_SET_ERROR_CODE (UW_ER_CANT_CREATE_SOCKET, 0);
      return (-1);
    }
  memset (&sock_addr, 0, sizeof (struct sockaddr_in));
  sock_addr.sin_family = AF_INET;
  sock_addr.sin_port = htons ((unsigned short) (atoi (port)));
  sock_addr_len = sizeof (struct sockaddr_in);

  n = INADDR_ANY;
  memcpy (&sock_addr.sin_addr, &n, sizeof (int));

  if (bind (sock_fd, (struct sockaddr *) &sock_addr, sock_addr_len) < 0)
    {
      UW_SET_ERROR_CODE (UW_ER_CANT_BIND, errno);
      return (-1);
    }

  if (listen (sock_fd, shm_appl->job_queue_size) < 0)
    {
      UW_SET_ERROR_CODE (UW_ER_CANT_BIND, 0);
      return (-1);
    }

  return (0);
}

static int
read_from_client (SOCKET sock_fd, char *buf, int size)
{
  return read_from_client_with_timeout (sock_fd, buf, size, 60);
}

static int
read_from_client_with_timeout (SOCKET sock_fd, char *buf, int size, int timeout_sec)
{
  int read_len;
#ifdef ASYNC_MODE
  SELECT_MASK read_mask;
  int nfound;
  int maxfd;
  struct timeval timeout_val, *timeout_ptr;

  if (timeout_sec < 0)
    {
      timeout_ptr = NULL;
    }
  else
    {
      timeout_val.tv_sec = timeout_sec;
      timeout_val.tv_usec = 0;
      timeout_ptr = &timeout_val;
    }
#endif

#ifdef ASYNC_MODE
  FD_ZERO (&read_mask);
  FD_SET (sock_fd, (fd_set *) (&read_mask));
  maxfd = (int) sock_fd + 1;
  nfound = select (maxfd, &read_mask, (SELECT_MASK *) 0, (SELECT_MASK *) 0, timeout_ptr);
  if (nfound < 0)
    {
      return -1;
    }
#endif

#ifdef ASYNC_MODE
  if (FD_ISSET (sock_fd, (fd_set *) (&read_mask)))
    {
#endif
      read_len = READ_FROM_SOCKET (sock_fd, buf, size);
#ifdef ASYNC_MODE
    }
  else
    {
      return -1;
    }
#endif

  return read_len;
}

static int
write_to_client (SOCKET sock_fd, char *buf, int size)
{
  return write_to_client_with_timeout (sock_fd, buf, size, 60);
}

static int
write_to_client_with_timeout (SOCKET sock_fd, char *buf, int size, int timeout_sec)
{
  int write_len;
#ifdef ASYNC_MODE
  SELECT_MASK write_mask;
  int nfound;
  int maxfd;
  struct timeval timeout_val, *timeout_ptr;

  if (timeout_sec < 0)
    {
      timeout_ptr = NULL;
    }
  else
    {
      timeout_val.tv_sec = timeout_sec;
      timeout_val.tv_usec = 0;
      timeout_ptr = &timeout_val;
    }
#endif

  if (IS_INVALID_SOCKET (sock_fd))
    return -1;

#ifdef ASYNC_MODE
  FD_ZERO (&write_mask);
  FD_SET (sock_fd, (fd_set *) (&write_mask));
  maxfd = (int) sock_fd + 1;
  nfound = select (maxfd, (SELECT_MASK *) 0, &write_mask, (SELECT_MASK *) 0, timeout_ptr);
  if (nfound < 0)
    {
      return -1;
    }
#endif

#ifdef ASYNC_MODE
  if (FD_ISSET (sock_fd, (fd_set *) (&write_mask)))
    {
#endif
      write_len = WRITE_TO_SOCKET (sock_fd, buf, size);
#ifdef ASYNC_MODE
    }
  else
    {
      return -1;
    }
#endif

  return write_len;
}

/*
 * run_appl_server () -
 *   return: pid
 *   as_info_p(in): T_APPL_SERVER_INFO
 *   br_index(in): broker index
 *   proxy_index(in): it's only valid in SHARD! proxy index
 *   shard_index(in): it's only valid in SHARD! shard index
 *   as_index(in): cas index
 *
 * Note: activate CAS
 */
static int
run_appl_server (T_APPL_SERVER_INFO * as_info_p, int br_index, int as_index)
{
  char appl_name[APPL_SERVER_NAME_MAX_SIZE];
  int pid;
  char argv0[128];
#if !defined(WINDOWS)
  int i;
#endif
  char as_id_env_str[32];
  char appl_server_shm_key_env_str[32];

  while (1)
    {
      pthread_mutex_lock (&run_appl_mutex);
      if (run_appl_server_flag)
	{
	  pthread_mutex_unlock (&run_appl_mutex);
	  SLEEP_MILISEC (0, 100);
	  continue;
	}
      else
	{
	  run_appl_server_flag = 1;
	  pthread_mutex_unlock (&run_appl_mutex);
	  break;
	}
    }

  as_info_p->service_ready_flag = FALSE;

#if !defined(WINDOWS)
  signal (SIGCHLD, SIG_IGN);

  /* shard_cas does not have unix-domain socket */
  if (br_shard_flag == OFF)
    {
      char path[BROKER_PATH_MAX];

      ut_get_as_port_name (path, shm_br->br_info[br_index].name, as_index, BROKER_PATH_MAX);
      unlink (path);
    }

  pid = fork ();
  if (pid == 0)
    {
      signal (SIGCHLD, SIG_DFL);

      for (i = 3; i <= max_open_fd; i++)
	{
	  close (i);
	}
#endif
      strcpy (appl_name, shm_appl->appl_server_name);

      sprintf (appl_server_shm_key_env_str, "%s=%d", APPL_SERVER_SHM_KEY_STR,
	       shm_br->br_info[br_index].appl_server_shm_id);
      putenv (appl_server_shm_key_env_str);

      snprintf (as_id_env_str, sizeof (as_id_env_str), "%s=%d", AS_ID_ENV_STR, as_index);
      putenv (as_id_env_str);

      if (shm_br->br_info[br_index].appl_server == APPL_SERVER_CAS_ORACLE)
	{
	  snprintf (argv0, sizeof (argv0) - 1, "%s", appl_name);
	}
      else
	{
	  if (br_shard_flag == ON)
	    {
	      snprintf (argv0, sizeof (argv0) - 1, "%s_%s_%d_%d_%d", shm_br->br_info[br_index].name, appl_name,
			as_info_p->proxy_id + 1, as_info_p->shard_id, as_info_p->shard_cas_id + 1);
	    }
	  else
	    {
	      snprintf (argv0, sizeof (argv0) - 1, "%s_%s_%d", shm_br->br_info[br_index].name, appl_name, as_index + 1);
	    }
	}

#if defined(WINDOWS)
      pid = run_child (appl_name);
#else
      execle (appl_name, argv0, NULL, environ);
#endif

#if !defined(WINDOWS)
      exit (0);
    }
#endif

  if (br_shard_flag == ON)
    {
      as_info_p->uts_status = UTS_STATUS_CON_WAIT;
    }

  CON_STATUS_LOCK_DESTROY (as_info_p);
  CON_STATUS_LOCK_INIT (as_info_p);
  if (ut_is_appl_server_ready (pid, &as_info_p->service_ready_flag))
    {
      as_info_p->transaction_start_time = (time_t) 0;
      as_info_p->num_restarts++;
    }
  else
    {
      pid = -1;
    }

  run_appl_server_flag = 0;

  return pid;
}

/*
 * stop_appl_server () -
 *   return: NO_ERROR
 *   as_info_p(in): T_APPL_SERVER_INFO
 *   br_index(in): broker index
 *   as_index(in): cas index
 *
 * Note: inactivate CAS
 */
static int
stop_appl_server (T_APPL_SERVER_INFO * as_info_p, int br_index, int as_index)
{
  ut_kill_as_process (as_info_p->pid, shm_br->br_info[br_index].name, as_index, br_shard_flag);

#if defined(WINDOWS)
  /* [CUBRIDSUS-2068] make the broker sleep for 0.1 sec when stopping the cas in order to prevent communication error
   * occurred on windows. */
  SLEEP_MILISEC (0, 100);
#endif

  as_info_p->pid = 0;
  as_info_p->last_access_time = time (NULL);
  as_info_p->transaction_start_time = (time_t) 0;

  return 0;
}

/*
 * restart_appl_server () -
 *   return: void
 *   as_info_p(in): T_APPL_SERVER_INFO
 *   br_index(in): broker index
 *   as_index(in): cas index
 *
 * Note: inactivate and activate CAS
 */
static void
restart_appl_server (T_APPL_SERVER_INFO * as_info_p, int br_index, int as_index)
{
  int new_pid;

#if defined(WINDOWS)
  ut_kill_as_process (as_info_p->pid, shm_br->br_info[br_index].name, as_info_p->as_id, br_shard_flag);

  /* [CUBRIDSUS-2068] make the broker sleep for 0.1 sec when stopping the cas in order to prevent communication error
   * occurred on windows. */

  SLEEP_MILISEC (0, 100);

  new_pid = run_appl_server (as_info_p, br_index, as_index);
  as_info_p->pid = new_pid;
#else

  as_info_p->psize = getsize (as_info_p->pid);
  if (as_info_p->psize > 1)
    {
      as_info_p->psize_time = time (NULL);
    }
  else
    {
      char pid_file_name[BROKER_PATH_MAX];
      FILE *fp;
      int old_pid;

      ut_get_as_pid_name (pid_file_name, shm_br->br_info[br_index].name, as_index, BROKER_PATH_MAX);

      fp = fopen (pid_file_name, "r");
      if (fp)
	{
	  fscanf (fp, "%d", &old_pid);
	  fclose (fp);

	  as_info_p->psize = getsize (old_pid);
	  if (as_info_p->psize > 1)
	    {
	      as_info_p->pid = old_pid;
	      as_info_p->psize_time = time (NULL);
	    }
	  else
	    {
	      unlink (pid_file_name);
	    }
	}
    }

  if (as_info_p->psize <= 0)
    {
      if (as_info_p->pid > 0)
	{
	  ut_kill_as_process (as_info_p->pid, shm_br->br_info[br_index].name, as_index, br_shard_flag);
	}

      new_pid = run_appl_server (as_info_p, br_index, as_index);
      as_info_p->pid = new_pid;
    }
#endif
}

static int
read_nbytes_from_client (SOCKET sock_fd, char *buf, int size)
{
  int total_read_size = 0, read_len;

  while (total_read_size < size)
    {
      read_len = read_from_client (sock_fd, buf + total_read_size, size - total_read_size);
      if (read_len <= 0)
	{
	  total_read_size = -1;
	  break;
	}
      total_read_size += read_len;
    }
  return total_read_size;
}

static SOCKET
connect_srv (char *br_name, int as_index)
{
  int sock_addr_len;
#if defined(WINDOWS)
  struct sockaddr_in sock_addr;
#else
  struct sockaddr_un sock_addr;
  struct timeval tv;
#endif
  SOCKET srv_sock_fd;
  int one = 1;
  char retry_count = 0;

retry:

#if defined(WINDOWS)
  srv_sock_fd = socket (AF_INET, SOCK_STREAM, 0);
  if (IS_INVALID_SOCKET (srv_sock_fd))
    return INVALID_SOCKET;

  memset (&sock_addr, 0, sizeof (struct sockaddr_in));
  sock_addr.sin_family = AF_INET;
  sock_addr.sin_port = htons ((unsigned short) shm_appl->as_info[as_index].as_port);
  memcpy (&sock_addr.sin_addr, shm_br->my_ip_addr, 4);
  sock_addr_len = sizeof (struct sockaddr_in);
#else
  srv_sock_fd = socket (AF_UNIX, SOCK_STREAM, 0);
  if (IS_INVALID_SOCKET (srv_sock_fd))
    return INVALID_SOCKET;

  memset (&sock_addr, 0, sizeof (struct sockaddr_un));
  sock_addr.sun_family = AF_UNIX;

  ut_get_as_port_name (sock_addr.sun_path, br_name, as_index, sizeof (sock_addr.sun_path));

  sock_addr_len = strlen (sock_addr.sun_path) + sizeof (sock_addr.sun_family) + 1;
#endif

  if (connect (srv_sock_fd, (struct sockaddr *) &sock_addr, sock_addr_len) < 0)
    {
      if (retry_count < 1)
	{
	  int new_pid;

	  ut_kill_as_process (shm_appl->as_info[as_index].pid, shm_br->br_info[br_index].name, as_index, br_shard_flag);

	  new_pid = run_appl_server (&(shm_appl->as_info[as_index]), br_index, as_index);
	  shm_appl->as_info[as_index].pid = new_pid;
	  retry_count++;
	  CLOSE_SOCKET (srv_sock_fd);
	  goto retry;
	}
      CLOSE_SOCKET (srv_sock_fd);
      return INVALID_SOCKET;
    }

  setsockopt (srv_sock_fd, IPPROTO_TCP, TCP_NODELAY, (char *) &one, sizeof (one));

  return srv_sock_fd;
}

/*
 * cas_monitor_worker () -
 *   return: void
 *   as_info_p(in): T_APPL_SERVER_INFO
 *   br_index(in): broker index
 *   as_index(in): cas index
 *   busy_uts(out): counting UTS_STATUS_BUSY status cas
 *
 * Note: monitoring CAS
 */
static void
cas_monitor_worker (T_APPL_SERVER_INFO * as_info_p, int br_index, int as_index, int *busy_uts)
{
  int new_pid;
  int restart_flag = OFF;
  T_PROXY_INFO *proxy_info_p = NULL;
  T_SHARD_INFO *shard_info_p = NULL;

  if (as_info_p->service_flag != SERVICE_ON)
    {
      return;
    }
  if (as_info_p->uts_status == UTS_STATUS_BUSY)
    {
      (*busy_uts)++;
    }
#if defined(WINDOWS)
  else if (as_info_p->uts_status == UTS_STATUS_BUSY_WAIT)
    {
      if (time (NULL) - as_info_p->last_access_time > 10)
	{
	  as_info_p->uts_status = UTS_STATUS_IDLE;
	}
      else
	{
	  (*busy_uts)++;
	}
    }
#endif

#if defined(WINDOWS)
  if (shm_appl->use_pdh_flag == TRUE)
    {
      if ((as_info_p->pid == as_info_p->pdh_pid)
	  && (as_info_p->pdh_workset > shm_br->br_info[br_index].appl_server_hard_limit))
	{
	  as_info_p->uts_status = UTS_STATUS_RESTART;
	}
    }
#else
  if (as_info_p->psize > shm_appl->appl_server_hard_limit)
    {
      as_info_p->uts_status = UTS_STATUS_RESTART;
    }
#endif

/*  if (as_info_p->service_flag != SERVICE_ON)
        continue;  */
  /* check cas process status and restart it */

  if (br_shard_flag == ON
      && (as_info_p->uts_status == UTS_STATUS_BUSY || as_info_p->uts_status == UTS_STATUS_IDLE
	  || as_info_p->uts_status == UTS_STATUS_START))
    {
      restart_flag = ON;
    }
  else if (br_shard_flag == OFF && as_info_p->uts_status == UTS_STATUS_BUSY)
    {
      restart_flag = ON;
    }

  if (restart_flag)
    {
#if defined(WINDOWS)
      HANDLE phandle;
      phandle = OpenProcess (SYNCHRONIZE, FALSE, as_info_p->pid);
      if (phandle == NULL)
	{
	  restart_appl_server (as_info_p, br_index, as_index);
	  as_info_p->uts_status = UTS_STATUS_IDLE;
	}
      else
	{
	  CloseHandle (phandle);
	}
#else
      if (kill (as_info_p->pid, 0) < 0)
	{
	  restart_appl_server (as_info_p, br_index, as_index);
	  as_info_p->uts_status = UTS_STATUS_IDLE;
	}
#endif
    }

  if (as_info_p->uts_status == UTS_STATUS_RESTART)
    {
      stop_appl_server (as_info_p, br_index, as_index);
      new_pid = run_appl_server (as_info_p, br_index, as_index);

      as_info_p->pid = new_pid;
      as_info_p->uts_status = UTS_STATUS_IDLE;
    }
  else if (br_shard_flag == ON && as_info_p->uts_status == UTS_STATUS_STOP)
    {
      proxy_info_p = shard_shm_find_proxy_info (shm_proxy_p, as_info_p->proxy_id);
      shard_info_p = shard_shm_find_shard_info (proxy_info_p, as_info_p->shard_id);
      assert (shard_info_p != NULL);

      (shm_br->br_info[br_index].appl_server_num)--;
      (shard_info_p->num_appl_server)--;
      (shm_appl->num_appl_server)--;

      as_info_p->service_flag = SERVICE_OFF;
      as_info_p->reset_flag = FALSE;

      stop_appl_server (as_info_p, br_index, as_index);

      as_info_p->uts_status = UTS_STATUS_IDLE;
      as_info_p->con_status = CON_STATUS_CLOSE;
      as_info_p->num_request = 0;

      CON_STATUS_LOCK_DESTROY (as_info_p);
    }
}

static THREAD_FUNC
cas_monitor_thr_f (void *ar)
{
  int i, tmp_num_busy_uts;

  T_PROXY_INFO *proxy_info_p = NULL;
  T_SHARD_INFO *shard_info_p = NULL;

  while (process_flag)
    {
      tmp_num_busy_uts = 0;
      for (i = 0; i < shm_br->br_info[br_index].appl_server_max_num; i++)
	{
	  cas_monitor_worker (&(shm_appl->as_info[i]), br_index, i, &tmp_num_busy_uts);
	}

      num_busy_uts = tmp_num_busy_uts;
      shm_br->br_info[br_index].num_busy_count = num_busy_uts;
      SLEEP_MILISEC (0, 100);
    }

#if !defined(WINDOWS)
  return NULL;
#endif
}

static CSS_CONN_ENTRY *
connect_to_master_for_server_monitor (const char *db_name, const char *db_host)
{
  int port_id;
  unsigned short rid;

  if (sysprm_load_and_init (db_name, NULL, SYSPRM_IGNORE_INTL_PARAMS) != NO_ERROR)
    {
      return NULL;
    }

  port_id = prm_get_master_port_id ();
  if (port_id <= 0)
    {
      return NULL;
    }

  /* timeout : 5000 milliseconds */
  return (css_connect_to_master_timeout (db_host, port_id, 5000, &rid));
}

static int
get_server_state_from_master (CSS_CONN_ENTRY * conn, const char *db_name)
{
  unsigned short request_id;
  int error = NO_ERROR;
  int server_state;
  int buffer_size;
  int *buffer = NULL;

  if (conn == NULL)
    {
      return SERVER_STATE_DEAD;
    }

  error = css_send_request (conn, GET_SERVER_STATE, &request_id, db_name, strlen (db_name) + 1);
  if (error != NO_ERRORS)
    {
      return SERVER_STATE_DEAD;
    }

  /* timeout : 5000 milliseconds */
  error = css_receive_data (conn, request_id, (char **) &buffer, &buffer_size, 5000);
  if (error == NO_ERRORS)
    {
      if (buffer_size == sizeof (int))
	{
	  server_state = ntohl (*buffer);
	  free_and_init (buffer);

	  return server_state;
	}
    }

  if (buffer != NULL)
    {
      free_and_init (buffer);
    }

  return SERVER_STATE_UNKNOWN;
}

static int
insert_db_server_check_list (T_DB_SERVER * list_p, int check_list_cnt, const char *db_name, const char *db_host)
{
  int i;

  for (i = 0; i < check_list_cnt && i < UNUSABLE_DATABASE_MAX; i++)
    {
      if (strcmp (db_name, list_p[i].database_name) == 0 && strcmp (db_host, list_p[i].database_host) == 0)
	{
	  return check_list_cnt;
	}
    }

  if (i == UNUSABLE_DATABASE_MAX)
    {
      return UNUSABLE_DATABASE_MAX;
    }

  strncpy (list_p[i].database_name, db_name, SRV_CON_DBNAME_SIZE - 1);
  strncpy (list_p[i].database_host, db_host, MAXHOSTNAMELEN - 1);
  list_p[i].state = -1;

  return i + 1;
}

static THREAD_FUNC
server_monitor_thr_f (void *arg)
{
  int i, j, cnt, port_id;
  int u_index;
  int check_list_cnt = 0;
  T_APPL_SERVER_INFO *as_info_p;
  T_DB_SERVER *check_list;
  CSS_CONN_ENTRY *conn = NULL;
  DB_INFO *db_info_p = NULL;
  char **preferred_hosts;
  char *unusable_db_name;
  char *unusable_db_host;
  char busy_cas_db_name[SRV_CON_DBNAME_SIZE];

  check_list = malloc (sizeof (T_DB_SERVER) * UNUSABLE_DATABASE_MAX);

  while (process_flag)
    {
      if (!shm_appl->monitor_server_flag || br_shard_flag == ON
	  || shm_br->br_info[br_index].appl_server != APPL_SERVER_CAS || check_list == NULL)
	{
	  shm_appl->unusable_databases_seq = 0;
	  memset (shm_appl->unusable_databases_cnt, 0, sizeof (shm_appl->unusable_databases_cnt));
	  SLEEP_MILISEC (MONITOR_SERVER_INTERVAL, 0);
	  continue;
	}

      /* 1. collect server check list */
      check_list_cnt = 0;
      u_index = shm_appl->unusable_databases_seq % 2;

      for (i = 0; i < shm_appl->unusable_databases_cnt[u_index]; i++)
	{
	  unusable_db_name = shm_appl->unusable_databases[u_index][i].database_name;
	  unusable_db_host = shm_appl->unusable_databases[u_index][i].database_host;

	  check_list_cnt = insert_db_server_check_list (check_list, check_list_cnt, unusable_db_name, unusable_db_host);
	}

      for (i = 0; i < shm_br->br_info[br_index].appl_server_max_num; i++)
	{
	  as_info_p = &(shm_appl->as_info[i]);
	  if (as_info_p->uts_status == UTS_STATUS_BUSY)
	    {
	      strncpy (busy_cas_db_name, as_info_p->database_name, SRV_CON_DBNAME_SIZE - 1);

	      if (busy_cas_db_name[0] != '\0')
		{
		  preferred_hosts = util_split_string (shm_appl->preferred_hosts, ":");
		  if (preferred_hosts != NULL)
		    {
		      for (j = 0; preferred_hosts[j] != NULL; j++)
			{
			  check_list_cnt =
			    insert_db_server_check_list (check_list, check_list_cnt, busy_cas_db_name,
							 preferred_hosts[j]);
			}

		      util_free_string_array (preferred_hosts);
		    }

		  db_info_p = cfg_find_db (busy_cas_db_name);
		  if (db_info_p == NULL || db_info_p->hosts == NULL)
		    {
		      if (db_info_p)
			{
			  cfg_free_directory (db_info_p);
			}
		      continue;
		    }

		  for (j = 0; j < db_info_p->num_hosts; j++)
		    {
		      check_list_cnt =
			insert_db_server_check_list (check_list, check_list_cnt, busy_cas_db_name, db_info_p->hosts[j]);
		    }

		  cfg_free_directory (db_info_p);
		}
	    }
	}

      /* 2. check server state */
      for (i = 0; i < check_list_cnt; i++)
	{
	  conn = connect_to_master_for_server_monitor (check_list[i].database_name, check_list[i].database_host);
	  check_list[i].state = get_server_state_from_master (conn, check_list[i].database_name);

	  if (conn != NULL)
	    {
	      css_free_conn (conn);
	      conn = NULL;
	    }
	}

      /* 3. record server state to the shared memory */
      cnt = 0;
      u_index = (shm_appl->unusable_databases_seq + 1) % 2;

      for (i = 0; i < check_list_cnt; i++)
	{
	  if (check_list[i].state < SERVER_STATE_REGISTERED && check_list[i].state != SERVER_STATE_UNKNOWN)
	    {
	      strncpy (shm_appl->unusable_databases[u_index][cnt].database_name, check_list[i].database_name,
		       SRV_CON_DBNAME_SIZE - 1);
	      strncpy (shm_appl->unusable_databases[u_index][cnt].database_host, check_list[i].database_host,
		       MAXHOSTNAMELEN - 1);
	      cnt++;
	    }
	}

      shm_appl->unusable_databases_cnt[u_index] = cnt;
      shm_appl->unusable_databases_seq++;

      SLEEP_MILISEC (MONITOR_SERVER_INTERVAL, 0);
    }

  free_and_init (check_list);

#if !defined(WINDOWS)
  return NULL;
#endif
}

static THREAD_FUNC
hang_check_thr_f (void *ar)
{
  unsigned int cur_index;
  int cur_hang_count;
  T_BROKER_INFO *br_info_p;
  time_t cur_time;
  int collect_count_interval;
  int hang_count[NUM_COLLECT_COUNT_PER_INTVL] = { 0, 0, 0, 0 };
  float avg_hang_count;

  int proxy_index, i;
  T_PROXY_INFO *proxy_info_p = NULL;
  T_APPL_SERVER_INFO *as_info_p;

  SLEEP_MILISEC (shm_br->br_info[br_index].monitor_hang_interval, 0);

  br_info_p = &(shm_br->br_info[br_index]);
  cur_hang_count = 0;
  cur_index = 0;
  avg_hang_count = 0.0;
  collect_count_interval = br_info_p->monitor_hang_interval / NUM_COLLECT_COUNT_PER_INTVL;

  while (process_flag)
    {
      cur_time = time (NULL);
      if (br_shard_flag == OFF)
	{
	  for (i = 0; i < br_info_p->appl_server_max_num; i++)
	    {
	      as_info_p = &(shm_appl->as_info[i]);

	      if ((as_info_p->service_flag != SERVICE_ON) || as_info_p->claimed_alive_time == 0)
		{
		  continue;
		}
	      if ((br_info_p->hang_timeout < cur_time - as_info_p->claimed_alive_time))
		{
		  cur_hang_count++;
		}
	    }
	}
      else
	{
	  for (proxy_index = 0; proxy_index < shm_proxy_p->num_proxy; proxy_index++)
	    {
	      proxy_info_p = shard_shm_find_proxy_info (shm_proxy_p, proxy_index);

	      if ((proxy_info_p->service_flag != SERVICE_ON) || (proxy_info_p->claimed_alive_time == 0))
		{
		  continue;
		}

	      if ((br_info_p->hang_timeout < cur_time - proxy_info_p->claimed_alive_time))
		{
		  cur_hang_count++;
		}
	    }
	}

      hang_count[cur_index] = cur_hang_count;

      avg_hang_count = ut_get_avg_from_array (hang_count, NUM_COLLECT_COUNT_PER_INTVL);

      if (br_shard_flag == OFF)
	{
	  br_info_p->reject_client_flag =
	    (avg_hang_count >= (float) br_info_p->appl_server_num * HANG_COUNT_THRESHOLD_RATIO);
	}
      else
	{
	  /* 
	   * reject_client_flag for shard broker
	   * does not depend on the current number of proxies.
	   * If one proxy hangs for the last 1 min, then
	   * it will disable shard_broker no matter how many proxies
	   * there are.
	   */
	  br_info_p->reject_client_flag = (avg_hang_count >= 1);
	}

      cur_index = (cur_index + 1) % NUM_COLLECT_COUNT_PER_INTVL;
      cur_hang_count = 0;

      SLEEP_MILISEC (collect_count_interval, 0);
    }
#if !defined(WINDOWS)
  return NULL;
#endif
}

/*
 * psize_check_worker () -
 *   return: void
 *   as_info_p(in): T_APPL_SERVER_INFO
 *   br_index(in): broker index
 *   proxy_index(in): it's only valid in SHARD! proxy index
 *   shard_index(in): it's only valid in SHARD! shard index
 *   as_index(in): cas index
 *
 * Note: check cas psize and cas log
 */
static void
psize_check_worker (T_APPL_SERVER_INFO * as_info_p, int br_index, int as_index)
{
#if defined(WINDOWS)
  int pid;
  int cpu_time;
  int workset_size;
  float pct_cpu;
#endif

  if (as_info_p->service_flag != SERVICE_ON)
    {
      return;
    }

#if defined(WINDOWS)
  pid = as_info_p->pid;

  cpu_time = get_cputime_sec (pid);
  if (cpu_time < 0)
    {
      as_info_p->cpu_time = 0;
#if 0
      HANDLE hProcess;
      hProcess = OpenProcess (PROCESS_QUERY_INFORMATION, FALSE, pid);
      if (hProcess == NULL)
	{
	  pid = 0;
	  as_info_p->pid = 0;
	  as_info_p->cpu_time = 0;
	}
#endif
    }
  else
    {
      as_info_p->cpu_time = cpu_time;
    }

  if (pdh_get_value (pid, &workset_size, &pct_cpu, NULL) >= 0)
    {
      as_info_p->pdh_pid = pid;
      as_info_p->pdh_workset = workset_size;
      as_info_p->pdh_pct_cpu = pct_cpu;
    }
#else
  as_info_p->psize = getsize (as_info_p->pid);
#if 0
  if (as_info_p->psize < 0 && as_info_p->pid > 0)
    {
      if (kill (as_info_p->pid, 0) < 0 && errno == ESRCH)
	{
	  as_info_p->pid = 0;
	}
    }
#endif
#endif /* WINDOWS */

  check_cas_log (shm_br->br_info[br_index].name, as_info_p, as_index);
}

static void
check_proxy_log (char *br_name, T_PROXY_INFO * proxy_info_p)
{
  char log_filepath[BROKER_PATH_MAX];

  if (proxy_info_p->cur_proxy_log_mode != PROXY_LOG_MODE_NONE)
    {
      snprintf (log_filepath, sizeof (log_filepath), "%s/%s_%d.log", shm_appl->proxy_log_dir, br_name,
		proxy_info_p->proxy_id + 1);

      if (access (log_filepath, F_OK) < 0)
	{
	  FILE *fp;

	  fp = fopen (log_filepath, "a");
	  if (fp != NULL)
	    {
	      fclose (fp);
	    }
	  proxy_info_p->proxy_log_reset = PROXY_LOG_RESET_REOPEN;
	}
    }

  return;
}

static void
check_proxy_access_log (T_PROXY_INFO * proxy_info_p)
{
  char *access_log_file;
  FILE *fp;

  access_log_file = proxy_info_p->access_log_file;
  if (access (access_log_file, F_OK) < 0)
    {
      fp = fopen (access_log_file, "a");
      if (fp != NULL)
	{
	  fclose (fp);
	}
      proxy_info_p->proxy_access_log_reset = PROXY_LOG_RESET_REOPEN;
    }

  return;
}


static void
proxy_check_worker (int br_index, T_PROXY_INFO * proxy_info_p)
{
  check_proxy_log (shm_br->br_info[br_index].name, proxy_info_p);
  check_proxy_access_log (proxy_info_p);

  return;
}

#if defined(WINDOWS)
static int
get_cputime_sec (int pid)
{
  ULARGE_INTEGER ul;
  HANDLE hProcess;
  FILETIME ctime, etime, systime, usertime;
  int cputime = 0;

  if (pid <= 0)
    return 0;

  hProcess = OpenProcess (PROCESS_QUERY_INFORMATION, FALSE, pid);
  if (hProcess == NULL)
    {
      return -1;
    }

  if (GetProcessTimes (hProcess, &ctime, &etime, &systime, &usertime) != 0)
    {
      ul.HighPart = systime.dwHighDateTime + usertime.dwHighDateTime;
      ul.LowPart = systime.dwLowDateTime + usertime.dwLowDateTime;
      cputime = ((int) (ul.QuadPart / 10000000));
    }
  CloseHandle (hProcess);

  return cputime;
}

static THREAD_FUNC
psize_check_thr_f (void *ar)
{
  int workset_size;
  float pct_cpu;
  int cpu_time;
  int br_num_thr;
  int i;
  int proxy_index;

  T_PROXY_INFO *proxy_info_p = NULL;
  T_SHARD_INFO *shard_info_p = NULL;

  if (pdh_init () < 0)
    {
      shm_appl->use_pdh_flag = FALSE;
      return;
    }
  else
    {
      shm_appl->use_pdh_flag = TRUE;
    }

  while (process_flag)
    {
      pdh_collect ();

      if (pdh_get_value (shm_br->br_info[br_index].pid, &workset_size, &pct_cpu, &br_num_thr) < 0)
	{
	  shm_br->br_info[br_index].pdh_pct_cpu = 0;
	}
      else
	{
	  cpu_time = get_cputime_sec (shm_br->br_info[br_index].pid);
	  if (cpu_time >= 0)
	    {
	      shm_br->br_info[br_index].cpu_time = cpu_time;
	    }
	  shm_br->br_info[br_index].pdh_workset = workset_size;
	  shm_br->br_info[br_index].pdh_pct_cpu = pct_cpu;
	  shm_br->br_info[br_index].pdh_num_thr = br_num_thr;
	}

      if (br_shard_flag == ON)
	{
	  for (proxy_index = 0; proxy_index < shm_proxy_p->num_proxy; proxy_index++)
	    {
	      proxy_info_p = shard_shm_find_proxy_info (shm_proxy_p, proxy_index);

	      proxy_check_worker (br_index, proxy_info_p);
	    }
	}

      for (i = 0; i < shm_br->br_info[br_index].appl_server_max_num; i++)
	{
	  psize_check_worker (&(shm_appl->as_info[i]), br_index, i);
	}
      SLEEP_MILISEC (1, 0);
    }
}

#else /* WINDOWS */

static THREAD_FUNC
psize_check_thr_f (void *ar)
{
  int i;
  int proxy_index;

  T_PROXY_INFO *proxy_info_p = NULL;

  while (process_flag)
    {
      if (br_shard_flag == ON)
	{
	  for (proxy_index = 0; proxy_index < shm_proxy_p->num_proxy; proxy_index++)
	    {
	      proxy_info_p = shard_shm_find_proxy_info (shm_proxy_p, proxy_index);

	      proxy_check_worker (br_index, proxy_info_p);
	    }
	}

      for (i = 0; i < shm_br->br_info[br_index].appl_server_max_num; i++)
	{
	  psize_check_worker (&(shm_appl->as_info[i]), br_index, i);
	}

      SLEEP_MILISEC (1, 0);
    }

  return NULL;
}
#endif /* !WINDOWS */

/*
 * check_cas_log () -
 *   return: void
 *   br_name(in): broker name
 *   as_info_p(in): T_APPL_SERVER_INFO
 *   as_index(in): cas index
 * Note: check cas log and recreate
 */
static void
check_cas_log (char *br_name, T_APPL_SERVER_INFO * as_info_p, int as_index)
{
  char log_filename[BROKER_PATH_MAX];

  if (IS_NOT_APPL_SERVER_TYPE_CAS (shm_br->br_info[br_index].appl_server))
    {
      return;
    }

  if (as_info_p->cur_sql_log_mode != SQL_LOG_MODE_NONE)
    {
      get_as_sql_log_filename (log_filename, BROKER_PATH_MAX, br_name, as_info_p, as_index);

      if (access (log_filename, F_OK) < 0)
	{
	  FILE *fp;
	  fp = fopen (log_filename, "a");
	  if (fp != NULL)
	    {
	      fclose (fp);
	    }
	  as_info_p->cas_log_reset = CAS_LOG_RESET_REOPEN;
	}
    }

  if (as_info_p->cur_slow_log_mode != SLOW_LOG_MODE_OFF)
    {
      get_as_slow_log_filename (log_filename, BROKER_PATH_MAX, br_name, as_info_p, as_index);

      if (access (log_filename, F_OK) < 0)
	{
	  FILE *fp;
	  fp = fopen (log_filename, "a");
	  if (fp != NULL)
	    {
	      fclose (fp);
	    }
	  as_info_p->cas_slow_log_reset = CAS_LOG_RESET_REOPEN;
	}
    }
}

#ifdef WIN_FW
static int
process_cas_request (int cas_pid, int as_index, SOCKET clt_sock_fd, SOCKET srv_sock_fd)
{
  char read_buf[1024];
  int msg_size;
  int read_len;
  int tmp_int;
  char *tmp_p;

  msg_size = SRV_CON_DB_INFO_SIZE;
  while (msg_size > 0)
    {
      read_len = read_from_cas_client (clt_sock_fd, read_buf, msg_size, as_index, cas_pid);
      if (read_len <= 0)
	{
	  return -1;
	}
      if (send (srv_sock_fd, read_buf, read_len, 0) < read_len)
	return -1;
      msg_size -= read_len;
    }

  if (recv (srv_sock_fd, (char *) &msg_size, 4, 0) < 4)
    return -1;
  if (write_to_client (clt_sock_fd, (char *) &msg_size, 4) < 0)
    return -1;
  msg_size = ntohl (msg_size);
  while (msg_size > 0)
    {
      read_len = recv (srv_sock_fd, read_buf, (msg_size > sizeof (read_buf) ? sizeof (read_buf) : msg_size), 0);
      if (read_len <= 0)
	{
	  return -1;
	}
      if (write_to_client (clt_sock_fd, read_buf, read_len) < 0)
	{
	  return -1;
	}
      msg_size -= read_len;
    }

  while (1)
    {
      tmp_int = 4;
      tmp_p = (char *) &msg_size;
      while (tmp_int > 0)
	{
	  read_len = read_from_cas_client (clt_sock_fd, tmp_p, tmp_int, as_index, cas_pid);
	  if (read_len <= 0)
	    {
	      return -1;
	    }
	  tmp_int -= read_len;
	  tmp_p += read_len;
	}
      if (send (srv_sock_fd, (char *) &msg_size, 4, 0) < 0)
	{
	  return -1;
	}

      msg_size = ntohl (msg_size);
      while (msg_size > 0)
	{
	  read_len =
	    read_from_cas_client (clt_sock_fd, read_buf, (msg_size > sizeof (read_buf) ? sizeof (read_buf) : msg_size),
				  as_index, cas_pid);
	  if (read_len <= 0)
	    {
	      return -1;
	    }
	  if (send (srv_sock_fd, read_buf, read_len, 0) < read_len)
	    {
	      return -1;
	    }
	  msg_size -= read_len;
	}

      if (recv (srv_sock_fd, (char *) &msg_size, 4, 0) < 4)
	{
	  return -1;
	}
      if (write_to_client (clt_sock_fd, (char *) &msg_size, 4) < 0)
	{
	  return -1;
	}

      msg_size = ntohl (msg_size);
      while (msg_size > 0)
	{
	  read_len = recv (srv_sock_fd, read_buf, (msg_size > sizeof (read_buf) ? sizeof (read_buf) : msg_size), 0);
	  if (read_len <= 0)
	    {
	      return -1;
	    }
	  if (write_to_client (clt_sock_fd, read_buf, read_len) < 0)
	    {
	      return -1;
	    }
	  msg_size -= read_len;
	}

      if (shm_appl->as_info[as_index].close_flag || shm_appl->as_info[as_index].pid != cas_pid)
	{
	  break;
	}
    }

  return 0;
}

static int
read_from_cas_client (SOCKET sock_fd, char *buf, int size, int as_index, int cas_pid)
{
  int read_len;
#ifdef ASYNC_MODE
  SELECT_MASK read_mask;
  int nfound;
  int maxfd;
  struct timeval timeout = { 1, 0 };
#endif

retry:

#ifdef ASYNC_MODE
  FD_ZERO (&read_mask);
  FD_SET (sock_fd, (fd_set *) (&read_mask));
  maxfd = sock_fd + 1;
  nfound = select (maxfd, &read_mask, (SELECT_MASK *) 0, (SELECT_MASK *) 0, &timeout);
  if (nfound < 1)
    {
      if (shm_appl->as_info[as_index].close_flag || shm_appl->as_info[as_index].pid != cas_pid)
	{
	  return -1;
	}
      goto retry;
    }
#endif

#ifdef ASYNC_MODE
  if (FD_ISSET (sock_fd, (fd_set *) (&read_mask)))
    {
#endif
      read_len = READ_FROM_SOCKET (sock_fd, buf, size);
#ifdef ASYNC_MODE
    }
  else
    {
      return -1;
    }
#endif

  return read_len;
}
#endif

static int
find_idle_cas (void)
{
  int i;
  int idle_cas_id = -1;
  time_t max_wait_time;
  int wait_cas_id;
  time_t cur_time = time (NULL);

  pthread_mutex_lock (&broker_shm_mutex);

  wait_cas_id = -1;
  max_wait_time = 0;

  for (i = 0; i < shm_br->br_info[br_index].appl_server_max_num; i++)
    {
      if (shm_appl->as_info[i].service_flag != SERVICE_ON)
	{
	  continue;
	}
      if (shm_appl->as_info[i].uts_status == UTS_STATUS_IDLE
#if !defined (WINDOWS)
	  && kill (shm_appl->as_info[i].pid, 0) == 0
#endif
	)
	{
	  idle_cas_id = i;
	  wait_cas_id = -1;
	  break;
	}
      if (shm_br->br_info[br_index].appl_server_num == shm_br->br_info[br_index].appl_server_max_num
	  && shm_appl->as_info[i].uts_status == UTS_STATUS_BUSY && shm_appl->as_info[i].cur_keep_con == KEEP_CON_AUTO
	  && shm_appl->as_info[i].con_status == CON_STATUS_OUT_TRAN && shm_appl->as_info[i].num_holdable_results < 1
	  && shm_appl->as_info[i].cas_change_mode == CAS_CHANGE_MODE_AUTO)
	{
	  time_t wait_time = cur_time - shm_appl->as_info[i].last_access_time;
	  if (wait_time > max_wait_time || wait_cas_id == -1)
	    {
	      max_wait_time = wait_time;
	      wait_cas_id = i;
	    }
	}
    }

  if (wait_cas_id >= 0)
    {
      CON_STATUS_LOCK (&(shm_appl->as_info[wait_cas_id]), CON_STATUS_LOCK_BROKER);
      if (shm_appl->as_info[wait_cas_id].con_status == CON_STATUS_OUT_TRAN
	  && shm_appl->as_info[wait_cas_id].num_holdable_results < 1
	  && shm_appl->as_info[wait_cas_id].cas_change_mode == CAS_CHANGE_MODE_AUTO)
	{
	  idle_cas_id = wait_cas_id;
	  shm_appl->as_info[wait_cas_id].con_status = CON_STATUS_CLOSE_AND_CONNECT;
	}
      CON_STATUS_UNLOCK (&(shm_appl->as_info[wait_cas_id]), CON_STATUS_LOCK_BROKER);
    }

#if defined(WINDOWS)
  if (idle_cas_id >= 0)
    {
      HANDLE h_proc;
      h_proc = OpenProcess (SYNCHRONIZE, FALSE, shm_appl->as_info[idle_cas_id].pid);
      if (h_proc == NULL)
	{
	  shm_appl->as_info[i].uts_status = UTS_STATUS_RESTART;
	  idle_cas_id = -1;
	}
      else
	{
	  CloseHandle (h_proc);
	}
    }
#endif

  if (idle_cas_id < 0)
    {
      pthread_mutex_unlock (&broker_shm_mutex);
      return -1;
    }

  shm_appl->as_info[idle_cas_id].uts_status = UTS_STATUS_BUSY;
  pthread_mutex_unlock (&broker_shm_mutex);

  return idle_cas_id;
}

static int
find_drop_as_index (void)
{
  int i, drop_as_index, exist_idle_cas;
  time_t max_wait_time, wait_time;

  pthread_mutex_lock (&broker_shm_mutex);
  if (IS_NOT_APPL_SERVER_TYPE_CAS (shm_br->br_info[br_index].appl_server))
    {
      drop_as_index = shm_br->br_info[br_index].appl_server_num - 1;
      wait_time = time (NULL) - shm_appl->as_info[drop_as_index].last_access_time;
      if (shm_appl->as_info[drop_as_index].uts_status == UTS_STATUS_IDLE
	  && wait_time > shm_br->br_info[br_index].time_to_kill)
	{
	  pthread_mutex_unlock (&broker_shm_mutex);
	  return drop_as_index;
	}
      pthread_mutex_unlock (&broker_shm_mutex);
      return -1;
    }

  drop_as_index = -1;
  max_wait_time = -1;
  exist_idle_cas = 0;

  for (i = shm_br->br_info[br_index].appl_server_max_num - 1; i >= 0; i--)
    {
      if (shm_appl->as_info[i].service_flag != SERVICE_ON)
	continue;

      wait_time = time (NULL) - shm_appl->as_info[i].last_access_time;

      if (shm_appl->as_info[i].uts_status == UTS_STATUS_IDLE)
	{
	  if (wait_time > shm_br->br_info[br_index].time_to_kill)
	    {
	      drop_as_index = i;
	      break;
	    }
	  else
	    {
	      exist_idle_cas = 1;
	      drop_as_index = -1;
	    }
	}

      if (shm_appl->as_info[i].uts_status == UTS_STATUS_BUSY && shm_appl->as_info[i].con_status == CON_STATUS_OUT_TRAN
	  && shm_appl->as_info[i].num_holdable_results < 1
	  && shm_appl->as_info[i].cas_change_mode == CAS_CHANGE_MODE_AUTO && wait_time > max_wait_time
	  && wait_time > shm_br->br_info[br_index].time_to_kill && exist_idle_cas == 0)
	{
	  max_wait_time = wait_time;
	  drop_as_index = i;
	}
    }

  pthread_mutex_unlock (&broker_shm_mutex);

  return drop_as_index;
}

static int
find_add_as_index ()
{
  int i;

  pthread_mutex_lock (&broker_shm_mutex);
  for (i = 0; i < shm_br->br_info[br_index].appl_server_max_num; i++)
    {
      if (shm_appl->as_info[i].service_flag == SERVICE_OFF_ACK && current_dropping_as_index != i)
	{
	  pthread_mutex_unlock (&broker_shm_mutex);
	  return i;
	}
    }

  pthread_mutex_unlock (&broker_shm_mutex);
  return -1;
}

#if !defined(WINDOWS)
static int
init_proxy_env ()
{
  int len;

  if ((proxy_sock_fd = socket (AF_UNIX, SOCK_STREAM, 0)) < 0)
    {
      return (-1);
    }

  /* FOR DEBUG */
  SHARD_ERR ("<BROKER> listen to unixdoamin:[%s].\n", shm_appl->port_name);

  memset (&shard_sock_addr, 0, sizeof (shard_sock_addr));
  shard_sock_addr.sun_family = AF_UNIX;
  strncpy (shard_sock_addr.sun_path, shm_appl->port_name, sizeof (shard_sock_addr.sun_path) - 1);

#ifdef  _SOCKADDR_LEN		/* 4.3BSD Reno and later */
  len = sizeof (shard_sock_addr.sun_len) + sizeof (shard_sock_addr.sun_family) + strlen (shard_sock_addr.sun_path) + 1;
  shard_sock_addr.sun_len = len;
#else /* vanilla 4.3BSD */
  len = strlen (shard_sock_addr.sun_path) + sizeof (shard_sock_addr.sun_family) + 1;
#endif

  /* bind the name to the descriptor */
  if (bind (proxy_sock_fd, (struct sockaddr *) &shard_sock_addr, len) < 0)
    {
      CLOSE_SOCKET (proxy_sock_fd);
      return (-2);
    }

  if (listen (proxy_sock_fd, 127) < 0)
    {
      /* tell kernel we're a server */
      CLOSE_SOCKET (proxy_sock_fd);
      return (-3);
    }

  return (proxy_sock_fd);
}
#endif /* !WINDOWS */

static int
broker_init_shm (void)
{
  char *p;
  int i;
  int master_shm_key, as_shm_key, port_no, proxy_shm_id;

  p = getenv (MASTER_SHM_KEY_ENV_STR);
  if (p == NULL)
    {
      UW_SET_ERROR_CODE (UW_ER_SHM_OPEN, 0);
      goto return_error;
    }
  parse_int (&master_shm_key, p, 10);
  SHARD_ERR ("<BROKER> MASTER_SHM_KEY_ENV_STR:[%d:%x]\n", master_shm_key, master_shm_key);

  shm_br = (T_SHM_BROKER *) uw_shm_open (master_shm_key, SHM_BROKER, SHM_MODE_ADMIN);
  if (shm_br == NULL)
    {
      UW_SET_ERROR_CODE (UW_ER_SHM_OPEN, 0);
      goto return_error;
    }

  if ((p = getenv (PORT_NUMBER_ENV_STR)) == NULL)
    {
      UW_SET_ERROR_CODE (UW_ER_CANT_CREATE_SOCKET, 0);
      goto return_error;
    }
  parse_int (&port_no, p, 10);
  for (i = 0, br_index = -1; i < shm_br->num_broker; i++)
    {
      if (shm_br->br_info[i].port == port_no)
	{
	  br_index = i;
	  break;
	}
    }
  if (br_index == -1)
    {
      UW_SET_ERROR_CODE (UW_ER_CANT_CREATE_SOCKET, 0);
      goto return_error;
    }
  br_info_p = &shm_br->br_info[i];

  as_shm_key = br_info_p->appl_server_shm_id;
  SHARD_ERR ("<BROKER> APPL_SERVER_SHM_KEY_STR:[%d:%x]\n", as_shm_key, as_shm_key);

  shm_appl = (T_SHM_APPL_SERVER *) uw_shm_open (as_shm_key, SHM_APPL_SERVER, SHM_MODE_ADMIN);
  if (shm_appl == NULL)
    {
      UW_SET_ERROR_CODE (UW_ER_SHM_OPEN, 0);
      goto return_error;
    }

  if (shm_appl->shard_flag == ON)
    {
      proxy_shm_id = br_info_p->proxy_shm_id;

      shm_proxy_p = (T_SHM_PROXY *) uw_shm_open (proxy_shm_id, SHM_PROXY, SHM_MODE_ADMIN);
      if (shm_proxy_p == NULL)
	{
	  UW_SET_ERROR_CODE (UW_ER_SHM_OPEN, 0);
	  goto return_error;
	}
    }

  return 0;

return_error:
  /* SHARD TODO : NOT IMPLEMENTED YET */
#if 0
  SET_BROKER_ERR_CODE ();
#endif

  /* SHARD TODO : DETACH SHARED MEMORY */

  return -1;
}

static void
proxy_monitor_worker (T_PROXY_INFO * proxy_info_p, int br_index, int proxy_index)
{
  int new_pid;
#if defined(WINDOWS)
  HANDLE phandle;
#endif /* WINDOWS */

  if (proxy_info_p->service_flag != SERVICE_ON || proxy_info_p->pid < 0)
    {
      return;
    }

#if defined(WINDOWS)
  phandle = OpenProcess (SYNCHRONIZE, FALSE, proxy_info_p->pid);
  if (phandle == NULL)
    {
      restart_proxy_server (proxy_info_p, br_index, proxy_index);
      goto shm_init;
    }
  else
    {
      CloseHandle (phandle);
    }
#else /* WINDOWS */
  if (kill (proxy_info_p->pid, 0) < 0)
    {
      SLEEP_MILISEC (1, 0);
      if (kill (proxy_info_p->pid, 0) < 0)
	{
	  restart_proxy_server (proxy_info_p, br_index, proxy_index);
	  goto shm_init;
	}
    }
#endif /* !WINDOWS */

  if (proxy_info_p->status == PROXY_STATUS_RESTART)
    {
      stop_proxy_server (proxy_info_p, br_index, proxy_index);
      new_pid = run_proxy_server (proxy_info_p, br_index, proxy_index);
      proxy_info_p->pid = new_pid;
      goto shm_init;
    }

  return;

shm_init:
  proxy_info_p->status = PROXY_STATUS_START;
  proxy_info_p->cur_client = 0;
  proxy_info_p->stmt_waiter_count = 0;
}

static THREAD_FUNC
proxy_monitor_thr_f (void *arg)
{
  int tmp_num_busy_uts;
  int proxy_index;
  T_PROXY_INFO *proxy_info_p = NULL;

  while (process_flag)
    {
      tmp_num_busy_uts = 0;
      for (proxy_index = 0; proxy_index < shm_proxy_p->num_proxy; proxy_index++)
	{
	  proxy_info_p = shard_shm_find_proxy_info (shm_proxy_p, proxy_index);

	  proxy_monitor_worker (proxy_info_p, br_index, proxy_index);
	}
      SLEEP_MILISEC (0, 100);
    }

#if !defined(WINDOWS)
  return NULL;
#endif
}

#if !defined(WINDOWS)
static THREAD_FUNC
proxy_listener_thr_f (void *arg)
{
  SELECT_MASK allset, rset;
  struct timeval tv;
  struct sockaddr_in proxy_sock_addr;
  T_SOCKLEN proxy_sock_addr_len;
  SOCKET max_fd, client_fd;
  int proxy_id;
  int ret, select_ret;

  while (process_flag)
    {
      FD_ZERO (&allset);
      FD_SET (proxy_sock_fd, &allset);
      broker_set_proxy_fds (&allset);

      rset = allset;

      max_fd = broker_get_proxy_conn_maxfd (proxy_sock_fd);
      tv.tv_sec = 1;
      tv.tv_usec = 0;
      select_ret = select (max_fd, &rset, NULL, NULL, &tv);
      if (select_ret == 0)
	{
	  continue;
	}
      else if (select_ret < 0)
	{
	  if (errno == EINTR)
	    {
	      continue;
	    }
	  continue;
	}

      if (FD_ISSET (proxy_sock_fd, &rset))
	{
	  proxy_sock_addr_len = sizeof (proxy_sock_addr);
	  client_fd = accept (proxy_sock_fd, (struct sockaddr *) &proxy_sock_addr, &proxy_sock_addr_len);

	  ret = broker_add_proxy_conn (client_fd);
	  if (ret < 0)
	    {
	      CLOSE_SOCKET (client_fd);
	      client_fd = INVALID_SOCKET;
	    }
	}

      while ((client_fd = broker_get_readable_proxy_conn (&rset)) != INVALID_SOCKET)
	{
	  ret = read_from_client (client_fd, ((char *) &proxy_id), sizeof (proxy_id));
	  if (ret < 0)
	    {
	      broker_delete_proxy_conn_by_fd (client_fd);

	      CLOSE_SOCKET (client_fd);
	      client_fd = INVALID_SOCKET;
	    }

	  proxy_id = htonl (proxy_id);
	  ret = broker_register_proxy_conn (client_fd, proxy_id);
	  if (ret < 0)
	    {
	      broker_delete_proxy_conn_by_fd (client_fd);

	      CLOSE_SOCKET (client_fd);
	      client_fd = INVALID_SOCKET;
	    }
	}
    }

  return NULL;
}
#endif /* !WINDOWS */

/*
 * run_proxy_server () -
 *   return: pid
 *   as_info_p(in): T_APPL_SERVER_INFO
 *   br_index(in): broker index
 *   proxy_index(in): it's only valid in SHARD! proxy index
 *
 * Note: activate PROXY
 * it's only use in SHARD.
 */
static int
run_proxy_server (T_PROXY_INFO * proxy_info_p, int br_index, int proxy_index)
{
  const char *proxy_exe_name = NAME_PROXY;
  char proxy_shm_id_env_str[32], proxy_id_env_str[32];
  int pid;
#if !defined(WINDOWS)
  char process_name[APPL_SERVER_NAME_MAX_SIZE];
  int i;
#endif

  while (1)
    {
      pthread_mutex_lock (&run_proxy_mutex);
      if (run_proxy_flag)
	{
	  pthread_mutex_unlock (&run_proxy_mutex);
	  SLEEP_MILISEC (0, 100);
	  continue;
	}
      else
	{
	  run_proxy_flag = 1;
	  pthread_mutex_unlock (&run_proxy_mutex);
	  break;
	}
    }

#if !defined(WINDOWS)
  signal (SIGCHLD, SIG_IGN);
#endif

  proxy_info_p->cur_client = 0;

#if !defined(WINDOWS)
  unlink (proxy_info_p->port_name);

  pid = fork ();
  if (pid == 0)
    {
      signal (SIGCHLD, SIG_DFL);

      for (i = 3; i <= max_open_fd; i++)
	{
	  close (i);
	}
#endif

      snprintf (proxy_shm_id_env_str, sizeof (proxy_shm_id_env_str), "%s=%d", PROXY_SHM_KEY_STR,
		shm_br->br_info[br_index].proxy_shm_id);
      putenv (proxy_shm_id_env_str);

      snprintf (proxy_id_env_str, sizeof (proxy_id_env_str), "%s=%d", PROXY_ID_ENV_STR, proxy_index);
      putenv (proxy_id_env_str);

#if !defined(WINDOWS)
      snprintf (process_name, sizeof (process_name) - 1, "%s_%s_%d", shm_appl->broker_name, proxy_exe_name,
		proxy_index + 1);
#endif /* !WINDOWS */

#if defined(WINDOWS)
      pid = run_child (proxy_exe_name);
#else
      execle (proxy_exe_name, process_name, NULL, environ);
#endif

#if !defined(WINDOWS)
      exit (0);
    }
#endif

  run_proxy_flag = 0;

  return pid;
}

/*
 * stop_proxy_server () -
 *   return: NO_ERROR
 *   as_info_p(in): T_APPL_SERVER_INFO
 *   br_index(in): broker index
 *   proxy_index(in): it's only valid in SHARD! proxy index
 *
 * Note: inactivate Proxy
 * it's only use in SHARD.
 */
static int
stop_proxy_server (T_PROXY_INFO * proxy_info_p, int br_index, int proxy_index)
{
  ut_kill_proxy_process (proxy_info_p->pid, shm_br->br_info[br_index].name, proxy_index);

#if defined(WINDOWS)
  /* [CUBRIDSUS-2068] make the broker sleep for 0.1 sec when stopping the cas in order to prevent communication error
   * occurred on windows. */
  SLEEP_MILISEC (0, 100);
#else /* WINDOWS */

  broker_delete_proxy_conn_by_proxy_id (proxy_info_p->proxy_id);
#endif /* !WINDOWS */

  proxy_info_p->pid = 0;
  proxy_info_p->cur_client = 0;

  return 0;
}

/*
 * restart_proxy_server () -
 *   return: void
 *   as_info_p(in): T_APPL_SERVER_INFO
 *   br_index(in): broker index
 *   proxy_index(in): it's only valid in SHARD! proxy index
 *
 * Note: inactivate and activate Proxy
 * it's only use in SHARD.
 */
static void
restart_proxy_server (T_PROXY_INFO * proxy_info_p, int br_index, int proxy_index)
{
  int new_pid;

  stop_proxy_server (proxy_info_p, br_index, proxy_index);

  new_pid = run_proxy_server (proxy_info_p, br_index, proxy_index);
  proxy_info_p->pid = new_pid;
  proxy_info_p->num_restarts++;
}

static void
get_as_sql_log_filename (char *log_filename, int len, char *broker_name, T_APPL_SERVER_INFO * as_info_p, int as_index)
{
  char dirname[BROKER_PATH_MAX];

  get_cubrid_file (FID_SQL_LOG_DIR, dirname, BROKER_PATH_MAX);

  if (br_shard_flag == ON)
    {
      snprintf (log_filename, BROKER_PATH_MAX, "%s%s_%d_%d_%d.sql.log", dirname, broker_name, as_info_p->proxy_id + 1,
		as_info_p->shard_id, as_info_p->shard_cas_id + 1);
    }
  else
    {
      snprintf (log_filename, BROKER_PATH_MAX, "%s%s_%d.sql.log", dirname, broker_name, as_index + 1);
    }
}

static void
get_as_slow_log_filename (char *log_filename, int len, char *broker_name, T_APPL_SERVER_INFO * as_info_p, int as_index)
{
  char dirname[BROKER_PATH_MAX];

  get_cubrid_file (FID_SLOW_LOG_DIR, dirname, BROKER_PATH_MAX);

  if (br_shard_flag == ON)
    {
      snprintf (log_filename, BROKER_PATH_MAX, "%s%s_%d_%d_%d.slow.log", dirname, broker_name, as_info_p->proxy_id + 1,
		as_info_p->shard_id, as_info_p->shard_cas_id + 1);
    }
  else
    {
      snprintf (log_filename, BROKER_PATH_MAX, "%s%s_%d.slow.log", dirname, broker_name, as_index + 1);
    }
}<|MERGE_RESOLUTION|>--- conflicted
+++ resolved
@@ -849,11 +849,7 @@
 
       if (strncmp (cas_req_header, "ST", 2) == 0)
 	{
-<<<<<<< HEAD
 	  int status = FN_STATUS_NONE;
-=======
-	  int status = -2;
->>>>>>> 1d7cbfde
 	  int pid, i;
 	  unsigned int session_id;
 
