--- conflicted
+++ resolved
@@ -674,7 +674,6 @@
   cas_log_write_nonl (SRV_HANDLE_QUERY_SEQ_NUM (srv_handle), false, "%s srv_h_id %d ", exec_func_name, srv_h_id);
   if (srv_handle->sql_stmt != NULL)
     {
-<<<<<<< HEAD
       int *pwd_offset_ptr = NULL;
       if (srv_handle->session)
 	{
@@ -684,12 +683,7 @@
 	  pwd_offset_ptr = psr->pwd_offset_ptr;
 	}
       // ctshim
-      cas_log_write_query_string (srv_handle->sql_stmt, (int) strlen (srv_handle->sql_stmt), pwd_offset_ptr);
-
-      logddl_set_sql_text (srv_handle->sql_stmt, (int) strlen (srv_handle->sql_stmt));
-=======
-      cas_log_write_query_string (srv_handle->sql_stmt, (int) strlen (srv_handle->sql_stmt));
->>>>>>> f19afdf7
+      cas_log_write_query_string (srv_handle->sql_stmt, (int) strlen (srv_handle->sql_stmt), pwd_offset_ptr);      
     }
   cas_log_debug (ARG_FILE_LINE, "%s%s", auto_commit_mode ? "auto_commit_mode " : "",
 		 forward_only_cursor ? "forward_only_cursor " : "");
