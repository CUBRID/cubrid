/*
 * Copyright 2008 Search Solution Corporation
 * Copyright 2016 CUBRID Corporation
 *
 *  Licensed under the Apache License, Version 2.0 (the "License");
 *  you may not use this file except in compliance with the License.
 *  You may obtain a copy of the License at
 *
 *      http://www.apache.org/licenses/LICENSE-2.0
 *
 *  Unless required by applicable law or agreed to in writing, software
 *  distributed under the License is distributed on an "AS IS" BASIS,
 *  WITHOUT WARRANTIES OR CONDITIONS OF ANY KIND, either express or implied.
 *  See the License for the specific language governing permissions and
 *  limitations under the License.
 *
 */


/*
 * cas_execute.c -
 */

#ident "$Id$"

#include "config.h"

#include <stdio.h>
#include <stdlib.h>
#include <string.h>

#if defined(WINDOWS)
#include <winsock2.h>
#include <windows.h>
#include <io.h>
#include <fcntl.h>
#include <process.h>
#else /* WINDOWS */
#include <unistd.h>
#include <fcntl.h>
#include <sys/time.h>
#endif /* WINDOWS */
#include <assert.h>

#include "cas_db_inc.h"

#include "cas.h"
#include "cas_common.h"
#include "cas_execute.h"
#include "cas_network.h"
#include "cas_util.h"
#include "cas_schema_info.h"
#include "cas_log.h"
#include "cas_str_like.h"

#include "broker_filename.h"
#include "cas_sql_log2.h"

#include "tz_support.h"
#include "release_string.h"
#include "perf_monitor.h"
#include "intl_support.h"
#include "language_support.h"
#include "unicode_support.h"
#include "transaction_cl.h"
#include "authenticate.h"
#include "trigger_manager.h"
#include "system_parameter.h"
#include "schema_manager.h"
#include "object_representation.h"
#include "connection_cl.h"

#include "db_set_function.h"
#include "dbi.h"
#include "parse_tree.h"
#include "dbtype.h"
#include "memory_alloc.h"
#include "object_primitive.h"
#include "ddl_log.h"
#include "api_compat.h"
#include "method_callback.hpp"

#if defined (CAS_FOR_CGW)
#include "cas_cgw.h"
#endif

#if defined (SUPPRESS_STRLEN_WARNING)
#define strlen(s1)  ((int) strlen(s1))
#endif /* defined (SUPPRESS_STRLEN_WARNING) */

#define QUERY_BUFFER_MAX                4096

#define FK_INFO_SORT_BY_PKTABLE_NAME	1
#define FK_INFO_SORT_BY_FKTABLE_NAME	2

typedef enum
{
  NONE_TOKENS,
  SQL_STYLE_COMMENT,
  C_STYLE_COMMENT,
  CPP_STYLE_COMMENT,
  SINGLE_QUOTED_STRING,
  DOUBLE_QUOTED_STRING
} STATEMENT_STATUS;

#if !defined(WINDOWS)
#define STRING_APPEND(buffer_p, avail_size_holder, ...) \
  do {                                                          \
    if (avail_size_holder > 0) {                                \
      int n = snprintf (buffer_p, avail_size_holder, __VA_ARGS__);	\
      if (n > 0)        {                                       \
        if (n < avail_size_holder) {                            \
          buffer_p += n; avail_size_holder -= n;                \
        } else {                                                \
          buffer_p += (avail_size_holder - 1); 			\
	  avail_size_holder = 0; 				\
        }                                                       \
      }                                                         \
    }								\
  } while (0)
#else /* !WINDOWS */
#define STRING_APPEND(buffer_p, avail_size_holder, ...) \
  do {                                                          \
    if (avail_size_holder > 0) {                                \
      int n = _snprintf (buffer_p, avail_size_holder, __VA_ARGS__);	\
      if (n < 0 || n >= avail_size_holder) {                    \
        buffer_p += (avail_size_holder - 1);                    \
        avail_size_holder = 0;                                  \
        *buffer_p = '\0';                                       \
      } else {                                                  \
        buffer_p += n; avail_size_holder -= n;                  \
      }                                                         \
    }                                                           \
  } while (0)
#endif /* !WINDOWS */

#define IS_NULL_CAS_TYPE(cas_type) ((cas_type) == CCI_U_TYPE_NULL)

/* borrowed from optimizer.h: OPT_LEVEL, OPTIMIZATION_ENABLED,
 *                            PLAN_DUMP_ENABLED, SIMPLE_DUMP,
 *                            DETAILED_DUMP
 */
#define CHK_OPT_LEVEL(level)                ((level) & 0xff)
#define CHK_OPTIMIZATION_ENABLED(level)     (CHK_OPT_LEVEL(level) != 0)
#define CHK_PLAN_DUMP_ENABLED(level)        ((level) >= 0x100)
#define CHK_SIMPLE_DUMP(level)              ((level) & 0x100)
#define CHK_DETAILED_DUMP(level)            ((level) & 0x200)
#define CHK_OPTIMIZATION_LEVEL_VALID(level) \
	  (CHK_OPTIMIZATION_ENABLED(level) \
	   || CHK_PLAN_DUMP_ENABLED(level) \
           || (level == 0))


typedef int (*T_FETCH_FUNC) (T_SRV_HANDLE *, int, int, char, int, T_NET_BUF *, T_REQ_INFO *);

typedef struct t_priv_table T_PRIV_TABLE;
struct t_priv_table
{
  char *class_name;
  char priv;
  char grant;
};

typedef struct t_class_table T_CLASS_TABLE;
struct t_class_table
{
  char *class_name;
  short class_type;
};

typedef struct t_attr_table T_ATTR_TABLE;
struct t_attr_table
{
  const char *class_name;
  const char *attr_name;
  const char *source_class;
  int precision;
  short scale;
  short attr_order;
  void *default_val;
  unsigned char domain;
  char indexed;
  char non_null;
  char shared;
  char unique;
  char set_domain;
  char is_key;
  const char *comment;
};

#if defined(CAS_FOR_CGW)
T_COL_BINDER *col_binding = NULL;
T_COL_BINDER *col_binding_buff = NULL;
#endif

#if !defined(CAS_FOR_ORACLE) && !defined(CAS_FOR_MYSQL) && !defined(CAS_FOR_CGW)
extern void set_query_timeout (T_SRV_HANDLE * srv_handle, int query_timeout);
#endif

static int netval_to_dbval (void *type, void *value, DB_VALUE * db_val, T_NET_BUF * net_buf, char desired_type);
static int cur_tuple (T_QUERY_RESULT * q_result, int max_col_size, char sensitive_flag, DB_OBJECT * obj,
		      T_NET_BUF * net_buf);
static int dbval_to_net_buf (DB_VALUE * val, T_NET_BUF * net_buf, char fetch_flag, int max_col_size,
			     char column_type_flag);
static void dbobj_to_casobj (DB_OBJECT * obj, T_OBJECT * cas_obj);
static void casobj_to_dbobj (T_OBJECT * cas_obj, DB_OBJECT ** obj);
static void dblob_to_caslob (DB_VALUE * lob, T_LOB_HANDLE * cas_lob);
static void caslob_to_dblob (T_LOB_HANDLE * cas_lob, DB_VALUE * lob);
static int get_attr_name (DB_OBJECT * obj, char ***ret_attr_name);
static int get_attr_name_from_argv (int argc, void **argv, char ***ret_attr_name);
static int oid_attr_info_set (T_NET_BUF * net_buf, DB_OBJECT * obj, int num_attr, char **attr_name);
static int oid_data_set (T_NET_BUF * net_buf, DB_OBJECT * obj, int attr_num, char **attr_name);
#if defined(CAS_FOR_CGW)
static int cgw_prepare_column_list_info_set (SQLHSTMT hstmt, char prepare_flag, char stmt_type,
					     T_BROKER_VERSION client_version, T_NET_BUF * net_buf);
#else
static int prepare_column_list_info_set (DB_SESSION * session, char prepare_flag, T_QUERY_RESULT * q_result,
					 T_NET_BUF * net_buf, T_BROKER_VERSION client_version);
#endif /* CAS_FOR_CGW */
static void prepare_column_info_set (T_NET_BUF * net_buf, char ut, short scale, int prec, char charset,
				     const char *col_name, const char *default_value, char auto_increment,
				     char unique_key, char primary_key, char reverse_index, char reverse_unique,
				     char foreign_key, char shared, const char *attr_name, const char *class_name,
				     char nullable, T_BROKER_VERSION client_version);
static void set_column_info (T_NET_BUF * net_buf, char ut, short scale, int prec, char charset, const char *col_name,
			     const char *attr_name, const char *class_name, char is_non_null,
			     T_BROKER_VERSION client_version);

/*
  fetch_xxx prototype:
  fetch_xxx(T_SRV_HANDLE *, int cursor_pos, int fetch_count, char fetch_flag,
	    int result_set_idx, T_NET_BUF *);
*/
static int fetch_result (T_SRV_HANDLE *, int, int, char, int, T_NET_BUF *, T_REQ_INFO *);
#if defined(CAS_FOR_CGW)
static int cgw_fetch_result (T_SRV_HANDLE *, int, int, char, int, T_NET_BUF *, T_REQ_INFO *);
#endif /* CAS_FOR_CGW */
static int fetch_class (T_SRV_HANDLE *, int, int, char, int, T_NET_BUF *, T_REQ_INFO *);
static int fetch_attribute (T_SRV_HANDLE *, int, int, char, int, T_NET_BUF *, T_REQ_INFO *);
static int fetch_method (T_SRV_HANDLE *, int, int, char, int, T_NET_BUF *, T_REQ_INFO *);
static int fetch_methfile (T_SRV_HANDLE *, int, int, char, int, T_NET_BUF *, T_REQ_INFO *);
static int fetch_constraint (T_SRV_HANDLE *, int, int, char, int, T_NET_BUF *, T_REQ_INFO *);
static int fetch_trigger (T_SRV_HANDLE *, int, int, char, int, T_NET_BUF *, T_REQ_INFO *);
static int fetch_privilege (T_SRV_HANDLE *, int, int, char, int, T_NET_BUF *, T_REQ_INFO *);
static int fetch_foreign_keys (T_SRV_HANDLE *, int, int, char, int, T_NET_BUF *, T_REQ_INFO *);
#if defined(CAS_FOR_CGW)
static int fetch_not_supported (T_SRV_HANDLE *, int, int, char, int, T_NET_BUF *, T_REQ_INFO *);
#endif /* CAS_FOR_CGW */
static void add_res_data_bytes (T_NET_BUF * net_buf, const char *str, int size, unsigned char ext_type, int *net_size);
static void add_res_data_string (T_NET_BUF * net_buf, const char *str, int size, unsigned char ext_type,
				 unsigned char charset, int *net_size);
static void add_res_data_string_safe (T_NET_BUF * net_buf, const char *str, unsigned char ext_type,
				      unsigned char charset, int *net_size);
static void add_res_data_int (T_NET_BUF * net_buf, int value, unsigned char ext_type, int *net_size);
static void add_res_data_bigint (T_NET_BUF * net_buf, DB_BIGINT value, unsigned char ext_type, int *net_size);
static void add_res_data_short (T_NET_BUF * net_buf, short value, unsigned char ext_type, int *net_size);
static void add_res_data_float (T_NET_BUF * net_buf, float value, unsigned char ext_type, int *net_size);
static void add_res_data_double (T_NET_BUF * net_buf, double value, unsigned char ext_type, int *net_size);
static void add_res_data_timestamp (T_NET_BUF * net_buf, short yr, short mon, short day, short hh, short mm, short ss,
				    unsigned char ext_type, int *net_size);
static void add_res_data_timestamptz (T_NET_BUF * net_buf, short yr, short mon, short day, short hh, short mm, short ss,
				      char *tz_str, unsigned char ext_type, int *net_size);
static void add_res_data_datetime (T_NET_BUF * net_buf, short yr, short mon, short day, short hh, short mm, short ss,
				   short ms, unsigned char ext_type, int *net_size);
static void add_res_data_datetimetz (T_NET_BUF * net_buf, short yr, short mon, short day, short hh, short mm, short ss,
				     short ms, char *tz_str, unsigned char ext_type, int *net_size);
static void add_res_data_time (T_NET_BUF * net_buf, short hh, short mm, short ss, unsigned char ext_type,
			       int *net_size);
static void add_res_data_date (T_NET_BUF * net_buf, short yr, short mon, short day, unsigned char ext_type,
			       int *net_size);
static void add_res_data_object (T_NET_BUF * net_buf, T_OBJECT * obj, unsigned char ext_type, int *net_size);
static void add_res_data_lob_handle (T_NET_BUF * net_buf, T_LOB_HANDLE * lob, unsigned char ext_type, int *net_size);
static void trigger_event_str (DB_TRIGGER_EVENT trig_event, char *buf);
static void trigger_status_str (DB_TRIGGER_STATUS trig_status, char *buf);
static void trigger_time_str (DB_TRIGGER_TIME trig_time, char *buf);

static int get_num_markers (char *stmt);
static char *consume_tokens (char *stmt, STATEMENT_STATUS stmt_status);
static char get_stmt_type (char *stmt);
static int execute_info_set (T_SRV_HANDLE * srv_handle, T_NET_BUF * net_buf, T_BROKER_VERSION client_version,
			     char exec_flag);
static char get_attr_type (DB_OBJECT * obj_p, char *attr_name);

static char *get_domain_str (DB_DOMAIN * domain);

static DB_OBJECT *ux_str_to_obj (char *str);

static int sch_class_info (T_NET_BUF * net_buf, char *class_name, char pattern_flag, char flag, T_SRV_HANDLE *,
			   T_BROKER_VERSION client_version);
static int sch_attr_info (T_NET_BUF * net_buf, char *class_name, char *attr_name, char pattern_flag, char flag,
			  T_SRV_HANDLE *);
static int sch_queryspec (T_NET_BUF * net_buf, char *class_name, T_SRV_HANDLE *);
static void sch_method_info (T_NET_BUF * net_buf, char *class_name, char flag, void **result);
static void sch_methfile_info (T_NET_BUF * net_buf, char *class_name, void **result);
static int sch_superclass (T_NET_BUF * net_buf, char *class_name, char flag, T_SRV_HANDLE * srv_handle);
static void sch_constraint (T_NET_BUF * net_buf, char *class_name, void **result);
static void sch_trigger (T_NET_BUF * net_buf, char *class_name, char flag, void **result);
static int sch_class_priv (T_NET_BUF * net_buf, char *class_name, char pat_flag, T_SRV_HANDLE * srv_handle);
static int sch_attr_priv (T_NET_BUF * net_buf, char *class_name, char *attr_name, char pat_flag,
			  T_SRV_HANDLE * srv_handle);
static int sch_direct_super_class (T_NET_BUF * net_buf, char *class_name, int pattern_flag, T_SRV_HANDLE * srv_handle);
static int sch_imported_keys (T_NET_BUF * net_buf, char *class_name, void **result);
static int sch_exported_keys_or_cross_reference (T_NET_BUF * net_buf, bool find_cross_ref, char *pktable_name,
						 char *fktable_name, void **result);
static int class_type (DB_OBJECT * class_obj);
static int class_attr_info (const char *class_name, DB_ATTRIBUTE * attr, char *attr_pattern, char pat_flag,
			    T_ATTR_TABLE * attr_table);
static int set_priv_table (unsigned int class_priv, char *name, T_PRIV_TABLE * priv_table, int index);
static int sch_query_execute (T_SRV_HANDLE * srv_handle, char *sql_stmt, T_NET_BUF * net_buf);
static int sch_primary_key (T_NET_BUF * net_buf, char *class_name, T_SRV_HANDLE * srv_handle);
static short constraint_dbtype_to_castype (int db_const_type);

static T_PREPARE_CALL_INFO *make_prepare_call_info (int num_args, int is_first_out);
static void prepare_call_info_dbval_clear (T_PREPARE_CALL_INFO * call_info);
static int fetch_call (T_SRV_HANDLE * srv_handle, T_NET_BUF * net_buf, T_REQ_INFO * req_info);
#define check_class_chn(s) 0
static int get_client_result_cache_lifetime (DB_SESSION * session, int stmt_id);
static bool has_stmt_result_set (char stmt_type);
static bool check_auto_commit_after_getting_result (T_SRV_HANDLE * srv_handle);
static const char *convert_db_value_to_string (DB_VALUE * value, DB_VALUE * value_string);
static void serialize_collection_as_string (DB_VALUE * col, char **out);
static void add_fk_info_before (T_FK_INFO_RESULT * pivot, T_FK_INFO_RESULT * pnew);
static void add_fk_info_after (T_FK_INFO_RESULT * pivot, T_FK_INFO_RESULT * pnew);
static T_FK_INFO_RESULT *add_fk_info_result (T_FK_INFO_RESULT * fk_res, const char *pktable_name,
					     const char *pkcolumn_name, const char *fktable_name,
					     const char *fkcolumn_name, short key_seq,
					     SM_FOREIGN_KEY_ACTION update_action, SM_FOREIGN_KEY_ACTION delete_action,
					     const char *fk_name, const char *pk_name, int sort_by);

static char *get_backslash_escape_string (void);

static void update_query_execution_count (T_APPL_SERVER_INFO * as_info_p, char stmt_type);
static bool need_reconnect_on_rctime (void);
static void report_abnormal_host_status (int err_code);

static int set_host_variables (DB_SESSION * session, int num_bind, DB_VALUE * in_values);
static unsigned char set_extended_cas_type (T_CCI_U_TYPE u_set_type, DB_TYPE db_type);
static short encode_ext_type_to_short (T_BROKER_VERSION client_version, unsigned char cas_type);
static int ux_get_generated_keys_server_insert (T_SRV_HANDLE * srv_handle, T_NET_BUF * net_buf);
static int ux_get_generated_keys_client_insert (T_SRV_HANDLE * srv_handle, T_NET_BUF * net_buf);

static bool do_commit_after_execute (const t_srv_handle & server_handle);
static int recompile_statement (T_SRV_HANDLE * srv_handle);

static char cas_u_type[] = { 0,	/* 0 */
  CCI_U_TYPE_INT,		/* 1 */
  CCI_U_TYPE_FLOAT,		/* 2 */
  CCI_U_TYPE_DOUBLE,		/* 3 */
  CCI_U_TYPE_STRING,		/* 4 */
  CCI_U_TYPE_OBJECT,		/* 5 */
  CCI_U_TYPE_SET,		/* 6 */
  CCI_U_TYPE_MULTISET,		/* 7 */
  CCI_U_TYPE_SEQUENCE,		/* 8 */
  0,				/* 9 */
  CCI_U_TYPE_TIME,		/* 10 */
  CCI_U_TYPE_TIMESTAMP,		/* 11 */
  CCI_U_TYPE_DATE,		/* 12 */
  CCI_U_TYPE_MONETARY,		/* 13 */
  0, 0, 0, 0,			/* 14 - 17 */
  CCI_U_TYPE_SHORT,		/* 18 */
  0, 0, 0,			/* 19 - 21 */
  CCI_U_TYPE_NUMERIC,		/* 22 */
  CCI_U_TYPE_BIT,		/* 23 */
  CCI_U_TYPE_VARBIT,		/* 24 */
  CCI_U_TYPE_CHAR,		/* 25 */
  CCI_U_TYPE_NCHAR,		/* 26 */
  CCI_U_TYPE_VARNCHAR,		/* 27 */
  CCI_U_TYPE_RESULTSET,		/* 28 */
  0, 0,				/* 29 - 30 */
  CCI_U_TYPE_BIGINT,		/* 31 */
  CCI_U_TYPE_DATETIME,		/* 32 */
  CCI_U_TYPE_BLOB,		/* 33 */
  CCI_U_TYPE_CLOB,		/* 34 */
  CCI_U_TYPE_ENUM,		/* 35 */
  CCI_U_TYPE_TIMESTAMPTZ,	/* 36 */
  CCI_U_TYPE_TIMESTAMPLTZ,	/* 37 */
  CCI_U_TYPE_DATETIMETZ,	/* 38 */
  CCI_U_TYPE_DATETIMELTZ,	/* 39 */
  CCI_U_TYPE_JSON,		/* 40 */
};

#if defined (CAS_FOR_CGW)
static T_FETCH_FUNC fetch_func[] = {
  cgw_fetch_result,		/* query */
  fetch_not_supported,		/* SCH_CLASS */
  fetch_not_supported,		/* SCH_VCLASS */
  fetch_not_supported,		/* SCH_QUERY_SPEC */
  fetch_not_supported,		/* SCH_ATTRIBUTE */
  fetch_not_supported,		/* SCH_CLASS_ATTRIBUTE */
  fetch_not_supported,		/* SCH_METHOD */
  fetch_not_supported,		/* SCH_CLASS_METHOD */
  fetch_not_supported,		/* SCH_METHOD_FILE */
  fetch_not_supported,		/* SCH_SUPERCLASS */
  fetch_not_supported,		/* SCH_SUBCLASS */
  fetch_not_supported,		/* SCH_CONSTRAINT */
  fetch_not_supported,		/* SCH_TRIGGER */
  fetch_not_supported,		/* SCH_CLASS_PRIVILEGE */
  fetch_not_supported,		/* SCH_ATTR_PRIVILEGE */
  fetch_not_supported,		/* SCH_DIRECT_SUPER_CLASS */
  fetch_not_supported,		/* SCH_PRIMARY_KEY */
  fetch_not_supported,		/* SCH_IMPORTED_KEYS */
  fetch_not_supported,		/* SCH_EXPORTED_KEYS */
  fetch_not_supported,		/* SCH_CROSS_REFERENCE */
};
#else
static T_FETCH_FUNC fetch_func[] = {
  fetch_result,			/* query */
  fetch_result,			/* SCH_CLASS */
  fetch_result,			/* SCH_VCLASS */
  fetch_result,			/* SCH_QUERY_SPEC */
  fetch_attribute,		/* SCH_ATTRIBUTE */
  fetch_attribute,		/* SCH_CLASS_ATTRIBUTE */
  fetch_method,			/* SCH_METHOD */
  fetch_method,			/* SCH_CLASS_METHOD */
  fetch_methfile,		/* SCH_METHOD_FILE */
  fetch_class,			/* SCH_SUPERCLASS */
  fetch_class,			/* SCH_SUBCLASS */
  fetch_constraint,		/* SCH_CONSTRAINT */
  fetch_trigger,		/* SCH_TRIGGER */
  fetch_privilege,		/* SCH_CLASS_PRIVILEGE */
  fetch_privilege,		/* SCH_ATTR_PRIVILEGE */
  fetch_result,			/* SCH_DIRECT_SUPER_CLASS */
  fetch_result,			/* SCH_PRIMARY_KEY */
  fetch_foreign_keys,		/* SCH_IMPORTED_KEYS */
  fetch_foreign_keys,		/* SCH_EXPORTED_KEYS */
  fetch_foreign_keys,		/* SCH_CROSS_REFERENCE */
};
#endif /* CAS_FOR_CGW */

static char database_name[MAX_HA_DBINFO_LENGTH] = "";
static char database_user[SRV_CON_DBUSER_SIZE] = "";
static char database_passwd[SRV_CON_DBPASSWD_SIZE] = "";
static char cas_db_sys_param[128] = "";
static int saved_Optimization_level = -1;

/*****************************
  move from cas_log.c
 *****************************/
/* log error handler related fields */
typedef struct cas_error_log_handle_context_s CAS_ERROR_LOG_HANDLE_CONTEXT;
struct cas_error_log_handle_context_s
{
  unsigned int from;
  unsigned int to;
};
static CAS_ERROR_LOG_HANDLE_CONTEXT *cas_EHCTX = NULL;

int
ux_check_connection (void)
{
#if defined(CAS_FOR_CGW)
  return cgw_is_database_connected ();
#endif

  if (ux_is_database_connected ())
    {
      if (db_ping_server (0, NULL) < 0)
	{
	  cas_log_debug (ARG_FILE_LINE, "ux_check_connection: db_ping_server() error");
	  cas_log_write_and_end (0, true, "SERVER DOWN");
	  if (as_info->cur_statement_pooling)
	    {
	      cas_log_debug (ARG_FILE_LINE, "ux_check_connection: cur_statement_pooling");
	      return -1;
	    }
	  else
	    {
	      char dbname[MAX_HA_DBINFO_LENGTH];
	      char dbuser[SRV_CON_DBUSER_SIZE];
	      char dbpasswd[SRV_CON_DBPASSWD_SIZE];

	      strncpy_bufsize (dbname, database_name);
	      strncpy_bufsize (dbuser, database_user);
	      strncpy_bufsize (dbpasswd, database_passwd);

	      cas_log_debug (ARG_FILE_LINE,
			     "ux_check_connection: ux_database_shutdown()" " ux_database_connect(%s, %s)", dbname,
			     dbuser);
	      ux_database_shutdown ();
	      ux_database_connect (dbname, dbuser, dbpasswd, NULL);
	    }
	}
      return 0;
    }
  else
    {
      return -1;
    }
  return 0;
}

SESSION_ID
ux_get_session_id (void)
{
  return db_get_session_id ();
}

void
ux_set_session_id (const SESSION_ID session_id)
{
  db_set_session_id (session_id);
}

int
ux_database_connect (char *db_name, char *db_user, char *db_passwd, char **db_err_msg)
{
  int err_code, client_type;
  char *p = NULL;
  const char *host_connected = NULL;

  as_info->force_reconnect = false;

  if (db_name == NULL || db_name[0] == '\0')
    {
      return ERROR_INFO_SET (-1, CAS_ERROR_INDICATOR);
    }

  host_connected = db_get_host_connected ();

  if (cas_get_db_connect_status () != 1	/* DB_CONNECTION_STATUS_CONNECTED */
      || database_name[0] == '\0' || strcmp (database_name, db_name) != 0
      || strcmp (as_info->database_host, host_connected) != 0)
    {
      if (cas_get_db_connect_status () == -1)	/* DB_CONNECTION_STATUS_RESET */
	{
	  db_clear_host_connected ();
	}

      if (database_name[0] != '\0')
	{
	  ux_database_shutdown ();
	}

      if (shm_appl->access_mode == READ_ONLY_ACCESS_MODE)
	{
	  if (shm_appl->replica_only_flag)
	    {
	      client_type = DB_CLIENT_TYPE_RO_BROKER_REPLICA_ONLY;
	      cas_log_debug (ARG_FILE_LINE, "ux_database_connect: read_replica_only_broker");
	    }
	  else
	    {
	      client_type = DB_CLIENT_TYPE_READ_ONLY_BROKER;
	      cas_log_debug (ARG_FILE_LINE, "ux_database_connect: read_only_broker");
	    }
	}
      else if (shm_appl->access_mode == SLAVE_ONLY_ACCESS_MODE)
	{
	  if (shm_appl->replica_only_flag)
	    {
	      client_type = DB_CLIENT_TYPE_SO_BROKER_REPLICA_ONLY;
	      cas_log_debug (ARG_FILE_LINE, "ux_database_connect: slave_replica_only_broker");
	    }
	  else
	    {
	      client_type = DB_CLIENT_TYPE_SLAVE_ONLY_BROKER;
	      cas_log_debug (ARG_FILE_LINE, "ux_database_connect: slave_only_broker");
	    }
	}
      else
	{
	  if (shm_appl->replica_only_flag)
	    {
	      client_type = DB_CLIENT_TYPE_RW_BROKER_REPLICA_ONLY;
	      cas_log_debug (ARG_FILE_LINE, "ux_database_connect: read_write_replica_only_broker");
	    }
	  else
	    {
	      client_type = DB_CLIENT_TYPE_BROKER;
	    }
	}

      db_set_preferred_hosts (shm_appl->preferred_hosts);
      db_set_connect_order (shm_appl->connect_order);
      db_set_max_num_delayed_hosts_lookup (shm_appl->max_num_delayed_hosts_lookup);

      err_code = db_restart_ex (program_name, db_name, db_user, db_passwd, NULL, client_type);

      report_abnormal_host_status (err_code);

      if (err_code < 0)
	{
	  goto connect_error;
	}

      if (shm_appl->trigger_action_flag == false)
	{
	  db_disable_trigger ();
	}
      else
	{
	  db_enable_trigger ();
	}

      cas_log_debug (ARG_FILE_LINE, "ux_database_connect: db_login(%s) db_restart(%s) at %s", db_user, db_name,
		     host_connected);
      p = strchr (db_name, '@');
      if (p)
	{
	  *p = '\0';
	  strncpy (as_info->database_name, db_name, sizeof (as_info->database_name) - 1);
	  *p = (char) '@';
	}
      else
	{
	  strncpy (as_info->database_name, db_name, sizeof (as_info->database_name) - 1);
	}
      strncpy (as_info->database_host, host_connected, sizeof (as_info->database_host) - 1);
      as_info->last_connect_time = time (NULL);

      strncpy (database_name, db_name, sizeof (database_name) - 1);
      strncpy (database_user, db_user, sizeof (database_user) - 1);
      strncpy (database_passwd, db_passwd, sizeof (database_passwd) - 1);

      ux_get_default_setting ();
    }
  else if (shm_appl->cache_user_info == OFF || strcmp (database_user, db_user) != 0
	   || strcmp (database_passwd, db_passwd) != 0)
    {
      int err_code;
      /* Already connected to a database, make sure to clear errors from previous clients */
      er_clear ();

      err_code = au_login (db_user, db_passwd, true);
      if (err_code < 0)
	{
	  ux_database_shutdown ();

	  return ux_database_connect (db_name, db_user, db_passwd, db_err_msg);
	}
      (void) db_find_or_create_session (db_user, program_name);

      strncpy (database_user, db_user, sizeof (database_user) - 1);
      strncpy (database_passwd, db_passwd, sizeof (database_passwd) - 1);
    }
  else
    {
      /* Already connected to a database, make sure to clear errors from previous clients */
      er_clear ();
      /* check session to see if it is still active and create if isn't */
      (void) db_find_or_create_session (db_user, program_name);
    }
  return 0;

connect_error:
  p = (char *) db_error_string (1);
  if (p == NULL)
    {
      p = (char *) "";
    }

  if (db_err_msg)
    {
      *db_err_msg = (char *) malloc (strlen (p) + 1);
      if (*db_err_msg)
	{
	  strcpy (*db_err_msg, p);
	}
    }

  return ERROR_INFO_SET_WITH_MSG (err_code, DBMS_ERROR_INDICATOR, p);
}

int
ux_is_database_connected (void)
{
#if defined(CAS_FOR_CGW)
  return cgw_is_database_connected () == 0 ? 1 : 0;
#endif
  return (database_name[0] != '\0');
}

void
ux_get_default_setting ()
{
  ux_get_tran_setting (&cas_default_lock_timeout, &cas_default_isolation_level);

  if (!IS_VALID_ISOLATION_LEVEL (cas_default_isolation_level))
    {
      cas_default_isolation_level = 0;
    }

  strcpy (cas_db_sys_param, "index_scan_in_oid_order;garbage_collection;optimization_level;");

  if (db_get_system_parameters (cas_db_sys_param, sizeof (cas_db_sys_param) - 1) < 0)
    {
      cas_db_sys_param[0] = '\0';
    }

  cas_default_ansi_quotes = true;
  ux_get_system_parameter ("ansi_quotes", &cas_default_ansi_quotes);

  cas_default_no_backslash_escapes = true;
  ux_get_system_parameter ("no_backslash_escapes", &cas_default_no_backslash_escapes);

  return;
}

void
ux_get_system_parameter (const char *param, bool * value)
{
  int err_code = 0;
  char buffer[LINE_MAX], *p;

  strncpy (buffer, param, LINE_MAX);
  buffer[LINE_MAX - 1] = 0;
  err_code = db_get_system_parameters (buffer, LINE_MAX);
  if (err_code != NO_ERROR)
    {
      return;
    }

  p = strchr (buffer, '=');
  if (p == NULL)
    {
      return;
    }

  if (*(p + 1) == 'n')
    {
      *value = false;
    }
  else
    {
      *value = true;
    }

  return;
}

void
ux_set_default_setting ()
{
  int cur_isolation_level;
  int cur_lock_timeout;

  ux_get_tran_setting (&cur_lock_timeout, &cur_isolation_level);

  if (cas_default_isolation_level != cur_isolation_level)
    {
      ux_set_isolation_level (cas_default_isolation_level, NULL);
    }

  if (cas_default_lock_timeout != cur_lock_timeout)
    {
      ux_set_lock_timeout (cas_default_lock_timeout);
    }

  if (cas_db_sys_param[0])
    {
      db_set_system_parameters (cas_db_sys_param);
    }
}

void
ux_database_shutdown ()
{
#if !defined(CAS_FOR_CGW)
  db_shutdown ();
  cas_log_debug (ARG_FILE_LINE, "ux_database_shutdown: db_shutdown()");

  as_info->database_name[0] = '\0';
  as_info->database_host[0] = '\0';
  as_info->database_user[0] = '\0';
  as_info->database_passwd[0] = '\0';
  as_info->last_connect_time = 0;

  memset (database_name, 0, sizeof (database_name));
  memset (database_user, 0, sizeof (database_user));
  memset (database_passwd, 0, sizeof (database_passwd));
  cas_default_isolation_level = 0;
  cas_default_lock_timeout = -1;
#endif /* CAS_FOR_CGW */
}

#if !defined(CAS_FOR_CGW)
int
ux_prepare (char *sql_stmt, int flag, char auto_commit_mode, T_NET_BUF * net_buf, T_REQ_INFO * req_info,
	    unsigned int query_seq_num)
{
  int stmt_id;
  T_SRV_HANDLE *srv_handle = NULL;
  DB_SESSION *session = NULL;
  int srv_h_id = -1;
  int err_code;
  int num_markers;
  char stmt_type;
  char updatable_flag;
  T_QUERY_RESULT *q_result = NULL;
  T_BROKER_VERSION client_version = req_info->client_version;
  int is_first_out = 0;
  char *tmp;
  int result_cache_lifetime;
  PT_NODE *statement = NULL;

  if ((flag & CCI_PREPARE_UPDATABLE) && (flag & CCI_PREPARE_HOLDABLE))
    {
      /* do not allow updatable, holdable results */
      err_code = ERROR_INFO_SET (CAS_ER_HOLDABLE_NOT_ALLOWED, CAS_ERROR_INDICATOR);
      goto prepare_error;
    }

  srv_h_id = hm_new_srv_handle (&srv_handle, query_seq_num);

  if (srv_h_id < 0)
    {
      err_code = srv_h_id;
      goto prepare_error;
    }
  srv_handle->schema_type = -1;
  srv_handle->auto_commit_mode = auto_commit_mode;

  ALLOC_COPY_STRLEN (srv_handle->sql_stmt, sql_stmt);
  if (srv_handle->sql_stmt == NULL)
    {
      err_code = ERROR_INFO_SET (CAS_ER_NO_MORE_MEMORY, CAS_ERROR_INDICATOR);
      goto prepare_error;
    }

  sql_stmt = srv_handle->sql_stmt;

  if (flag & CCI_PREPARE_QUERY_INFO)
    {
      cas_log_query_info_init (srv_handle->id, FALSE);
      srv_handle->query_info_flag = TRUE;
    }
  else
    {
      srv_handle->query_info_flag = FALSE;
    }

  if (flag & CCI_PREPARE_UPDATABLE)
    {
      srv_handle->is_updatable = TRUE;
    }
  else
    {
      srv_handle->is_updatable = FALSE;
    }

  if (flag & CCI_PREPARE_CALL)
    {
      T_PREPARE_CALL_INFO *prepare_call_info;

      tmp = sql_stmt;
      if (sql_stmt[0] == '?')
	{
	  is_first_out = 1;
	  while (*tmp)
	    {
	      if (*tmp == '=')
		{
		  break;
		}
	      tmp++;
	    }

	  if (!(*tmp))
	    {
	      err_code = ERROR_INFO_SET (CAS_ER_INVALID_CALL_STMT, CAS_ERROR_INDICATOR);
	      goto prepare_error;
	    }

	  tmp++;
	}

      ut_trim (tmp);
      stmt_type = get_stmt_type (tmp);
      if (stmt_type != CUBRID_STMT_CALL)
	{
	  err_code = ERROR_INFO_SET (CAS_ER_INVALID_CALL_STMT, CAS_ERROR_INDICATOR);
	  goto prepare_error;
	}

      session = db_open_buffer (tmp);
      if (!session)
	{
	  err_code = ERROR_INFO_SET (db_error_code (), DBMS_ERROR_INDICATOR);
	  goto prepare_error;
	}

      if (session->statements && (statement = session->statements[0]))
	{
	  if (logddl_set_stmt_type (statement->node_type) && session->parser->original_buffer)
	    {
	      logddl_set_sql_text ((char *) session->parser->original_buffer,
				   strlen (session->parser->original_buffer));
	    }
	}

      stmt_id = db_compile_statement (session);
      if (stmt_id < 0)
	{
	  err_code = ERROR_INFO_SET (stmt_id, DBMS_ERROR_INDICATOR);
	  goto prepare_error;
	}

      num_markers = get_num_markers (sql_stmt);
      stmt_type = CUBRID_STMT_CALL_SP;
      srv_handle->is_prepared = TRUE;

      prepare_call_info = make_prepare_call_info (num_markers, is_first_out);
      if (prepare_call_info == NULL)
	{
	  err_code = ERROR_INFO_SET (CAS_ER_NO_MORE_MEMORY, CAS_ERROR_INDICATOR);
	  goto prepare_error;
	}
      srv_handle->prepare_call_info = prepare_call_info;

      goto prepare_result_set;
    }

  session = db_open_buffer (sql_stmt);
  if (!session)
    {
      err_code = ERROR_INFO_SET (db_error_code (), DBMS_ERROR_INDICATOR);
      goto prepare_error;
    }

  if (session->statements && (statement = session->statements[0]))
    {
      if (logddl_set_stmt_type (statement->node_type) && session->parser->original_buffer)
	{
	  logddl_set_sql_text ((char *) session->parser->original_buffer, strlen (session->parser->original_buffer));
	}
    }

  updatable_flag = flag & CCI_PREPARE_UPDATABLE;
  if (updatable_flag)
    {
      flag |= CCI_PREPARE_INCLUDE_OID;
    }

  if (flag & CCI_PREPARE_INCLUDE_OID)
    {
      db_include_oid (session, DB_ROW_OIDS);
    }

  if (flag & CCI_PREPARE_XASL_CACHE_PINNED)
    {
      db_session_set_xasl_cache_pinned (session, true, false);
    }

  stmt_id = db_compile_statement (session);
  if (stmt_id < 0)
    {
      stmt_type = get_stmt_type (sql_stmt);
      if (stmt_id == ER_PT_SEMANTIC && stmt_type != CUBRID_STMT_SELECT && stmt_type != CUBRID_MAX_STMT_TYPE)
	{
	  db_close_session (session);
	  session = NULL;
	  num_markers = get_num_markers (sql_stmt);
	}
      else
	{
	  err_code = ERROR_INFO_SET (stmt_id, DBMS_ERROR_INDICATOR);
	  goto prepare_error;
	}
      srv_handle->is_prepared = FALSE;
    }
  else
    {
      num_markers = get_num_markers (sql_stmt);
      stmt_type = db_get_statement_type (session, stmt_id);
      srv_handle->is_prepared = TRUE;
    }

prepare_result_set:
  srv_handle->num_markers = num_markers;
  srv_handle->prepare_flag = flag;

  net_buf_cp_int (net_buf, srv_h_id, NULL);

  result_cache_lifetime = get_client_result_cache_lifetime (session, stmt_id);
  net_buf_cp_int (net_buf, result_cache_lifetime, NULL);

  net_buf_cp_byte (net_buf, stmt_type);
  net_buf_cp_int (net_buf, num_markers, NULL);

  q_result = (T_QUERY_RESULT *) malloc (sizeof (T_QUERY_RESULT));
  if (q_result == NULL)
    {
      err_code = ERROR_INFO_SET (CAS_ER_NO_MORE_MEMORY, CAS_ERROR_INDICATOR);
      goto prepare_error;
    }

  hm_qresult_clear (q_result);
  q_result->stmt_type = stmt_type;
  q_result->stmt_id = stmt_id;

  err_code = prepare_column_list_info_set (session, flag, q_result, net_buf, client_version);
  if (err_code < 0)
    {
      FREE_MEM (q_result);
      goto prepare_error;
    }

  srv_handle->session = session;
  srv_handle->q_result = q_result;
  srv_handle->num_q_result = 1;
  srv_handle->cur_result = NULL;
  srv_handle->cur_result_index = 0;

  if (flag & CCI_PREPARE_HOLDABLE)
    {
      srv_handle->is_holdable = true;
    }

  db_get_cacheinfo (session, stmt_id, &srv_handle->use_plan_cache, &srv_handle->use_query_cache);

  return srv_h_id;

prepare_error:
  NET_BUF_ERR_SET (net_buf);

  if (auto_commit_mode == TRUE)
    {
      req_info->need_auto_commit = TRAN_AUTOROLLBACK;
    }

  errors_in_transaction++;

  if (srv_handle)
    {
      hm_srv_handle_free (srv_h_id);
    }

  if (session)
    {
      db_close_session (session);
    }
  return err_code;
}

#endif

#if defined(CAS_FOR_CGW)
int
ux_cgw_prepare (char *sql_stmt, int flag, char auto_commit_mode, T_NET_BUF * net_buf, T_REQ_INFO * req_info,
		unsigned int query_seq_num)
{
  T_SRV_HANDLE *srv_handle = NULL;
  int srv_h_id = -1;
  int err_code;
  int num_markers;
  char stmt_type;
  T_BROKER_VERSION client_version = req_info->client_version;
  int result_cache_lifetime;

  if ((flag & CCI_PREPARE_UPDATABLE) && (flag & CCI_PREPARE_HOLDABLE))
    {
      /* do not allow updatable, holdable results */
      err_code = ERROR_INFO_SET (CAS_ER_HOLDABLE_NOT_ALLOWED, CAS_ERROR_INDICATOR);
      goto prepare_error;
    }

  srv_h_id = hm_new_srv_handle (&srv_handle, query_seq_num);

  if (srv_h_id < 0)
    {
      err_code = srv_h_id;
      goto prepare_error;
    }

  err_code = cgw_get_handle (&srv_handle->cgw_handle);
  if (err_code < 0)
    {
      err_code = ERROR_INFO_SET (db_error_code (), DBMS_ERROR_INDICATOR);
      goto prepare_error;
    }

  srv_handle->schema_type = -1;
  srv_handle->auto_commit_mode = auto_commit_mode;

  if (cgw_get_dbms_type () == SUPPORTED_DBMS_ORACLE)
    {
      char *is_cublink = NULL;
      is_cublink = strstr (sql_stmt, REWRITE_DELIMITER_CUBLINK);
      if (is_cublink != NULL)
	{
	  char *rewrite_sql = NULL;
	  err_code = cgw_rewrite_query (sql_stmt, &rewrite_sql);
	  if (err_code == ER_FAILED)
	    {
	      err_code = ERROR_INFO_SET (db_error_code (), DBMS_ERROR_INDICATOR);
	      goto prepare_error;
	    }
	  else if (err_code == ERR_REWRITE_FAILED)
	    {
	      ALLOC_COPY_STRLEN (srv_handle->sql_stmt, sql_stmt);
	    }
	  else
	    {
	      srv_handle->sql_stmt = rewrite_sql;
	    }
	}
      else
	{
	  ALLOC_COPY_STRLEN (srv_handle->sql_stmt, sql_stmt);
	}
    }
  else
    {
      ALLOC_COPY_STRLEN (srv_handle->sql_stmt, sql_stmt);
    }

  if (srv_handle->sql_stmt == NULL)
    {
      err_code = ERROR_INFO_SET (CAS_ER_NO_MORE_MEMORY, CAS_ERROR_INDICATOR);
      goto prepare_error;
    }

  sql_stmt = srv_handle->sql_stmt;

  if (flag & CCI_PREPARE_QUERY_INFO)
    {
      srv_handle->query_info_flag = TRUE;
    }
  else
    {
      srv_handle->query_info_flag = FALSE;
    }

  if (flag & CCI_PREPARE_UPDATABLE)
    {
      srv_handle->is_updatable = TRUE;
    }
  else
    {
      srv_handle->is_updatable = FALSE;
    }

  num_markers = get_num_markers (sql_stmt);
  srv_handle->num_markers = num_markers;
  srv_handle->prepare_flag = flag;

  if (get_stmt_type (sql_stmt) != CUBRID_STMT_SELECT)
    {
      goto prepare_error;
    }

  err_code = cgw_sql_prepare ((SQLCHAR *) sql_stmt);
  if (err_code < 0)
    {
      err_code = ERROR_INFO_SET (db_error_code (), DBMS_ERROR_INDICATOR);
      goto prepare_error;
    }

  net_buf_cp_int (net_buf, srv_h_id, NULL);

  result_cache_lifetime = -1;
  net_buf_cp_int (net_buf, result_cache_lifetime, NULL);

  stmt_type = get_stmt_type (sql_stmt);
  net_buf_cp_byte (net_buf, stmt_type);

  net_buf_cp_int (net_buf, num_markers, NULL);

  err_code = cgw_prepare_column_list_info_set (srv_handle->cgw_handle->hstmt, flag, stmt_type, client_version, net_buf);

  if (err_code < 0)
    {
      err_code = ERROR_INFO_SET (db_error_code (), DBMS_ERROR_INDICATOR);
      goto prepare_error;
    }

  srv_handle->is_prepared = TRUE;
  srv_handle->num_q_result = 1;
  srv_handle->cur_result = NULL;
  srv_handle->cur_result_index = 0;

  if (flag & CCI_PREPARE_HOLDABLE)
    {
      srv_handle->is_holdable = true;
    }

  return srv_h_id;

prepare_error:
  NET_BUF_ERR_SET (net_buf);

  if (auto_commit_mode == TRUE)
    {
      req_info->need_auto_commit = TRAN_AUTOROLLBACK;
    }

  errors_in_transaction++;

  if (srv_handle)
    {
      hm_srv_handle_free (srv_h_id);
    }
  return err_code;
}
#endif /* CAS_FOR_CGW */

int
ux_end_tran (int tran_type, bool reset_con_status)
{
  int err_code = 0;


  if (!as_info->cur_statement_pooling)
    {
      if (tran_type == CCI_TRAN_COMMIT)
	{
	  hm_srv_handle_free_all (false);
	}
      else
	{
	  hm_srv_handle_free_all (true);
	}
    }
  else
    {
      if (tran_type == CCI_TRAN_COMMIT)
	{
	  /* do not close holdable results on commit */
	  hm_srv_handle_qresult_end_all (false);
	}
      else
	{
	  /* clear all queries */
	  hm_srv_handle_qresult_end_all (true);
	}
    }



#if !defined (CAS_FOR_CGW)
  if (tran_type == CCI_TRAN_COMMIT)
    {
      err_code = db_commit_transaction ();
      cas_log_debug (ARG_FILE_LINE, "ux_end_tran: db_commit_transaction() = %d", err_code);
      if (err_code < 0)
	{
	  err_code = ERROR_INFO_SET (err_code, DBMS_ERROR_INDICATOR);
	}
    }
  else if (tran_type == CCI_TRAN_ROLLBACK)
    {
      err_code = db_abort_transaction ();
      cas_log_debug (ARG_FILE_LINE, "ux_end_tran: db_abort_transaction() = %d", err_code);
      if (err_code < 0)
	{
	  err_code = ERROR_INFO_SET (err_code, DBMS_ERROR_INDICATOR);
	}
    }
  else
    {
      err_code = ERROR_INFO_SET (CAS_ER_INTERNAL, CAS_ERROR_INDICATOR);
    }

  if (err_code >= 0)
    {
      unset_xa_prepare_flag ();

      if (reset_con_status)
	{
	  assert_release (as_info->con_status == CON_STATUS_IN_TRAN || as_info->con_status == CON_STATUS_OUT_TRAN);
	  as_info->con_status = CON_STATUS_OUT_TRAN;
	  as_info->transaction_start_time = (time_t) 0;
	}

    }
  else
    {
      errors_in_transaction++;
    }


  if (cas_get_db_connect_status () == -1	/* DB_CONNECTION_STATUS_RESET */
      || need_reconnect_on_rctime ())
    {
      as_info->reset_flag = TRUE;
    }


#endif /* CAS_FOR_CGW */

#if defined(CAS_FOR_CGW)
  T_CGW_HANDLE *cgw_handle = NULL;
  cgw_get_handle (&cgw_handle);
  if (cgw_handle)
    {
      cgw_endtran (cgw_handle->hdbc, tran_type);
    }
  err_code = 0;
#endif

  return err_code;
}

int
ux_end_session (void)
{
  return db_end_session ();
}

int
ux_get_row_count (T_NET_BUF * net_buf)
{
  int row_count, err;

  row_count = db_get_row_count_cache ();
  if (row_count == DB_ROW_COUNT_NOT_SET)
    {
      /* get the value from the server */
      err = db_get_row_count (&row_count);
      if (err != NO_ERROR)
	{
	  err = ERROR_INFO_SET (err, DBMS_ERROR_INDICATOR);
	  NET_BUF_ERR_SET (net_buf);
	  errors_in_transaction++;
	  return err;
	}
    }

  net_buf_cp_int (net_buf, NO_ERROR, NULL);	/* result code */
  net_buf_cp_int (net_buf, row_count, NULL);

  return NO_ERROR;
}

int
ux_get_last_insert_id (T_NET_BUF * net_buf)
{
  int err = NO_ERROR;
  DB_VALUE lid;

  db_make_null (&lid);

  err = db_get_last_insert_id (&lid);
  if (err != NO_ERROR)
    {
      err = ERROR_INFO_SET (err, DBMS_ERROR_INDICATOR);
      NET_BUF_ERR_SET (net_buf);
      errors_in_transaction++;
      return err;
    }

  net_buf_cp_int (net_buf, NO_ERROR, NULL);	/* result code */
  dbval_to_net_buf (&lid, net_buf, 1, 0, 1);

  db_value_clear (&lid);

  return NO_ERROR;
}

#if defined (CAS_FOR_CGW)
int
ux_cgw_execute (T_SRV_HANDLE * srv_handle, char flag, int max_col_size, int max_row, int argc, void **argv,
		T_NET_BUF * net_buf, T_REQ_INFO * req_info, CACHE_TIME * clt_cache_time, int *clt_cache_reusable)
{
  int err_code = 0;
  int num_bind = 0;
  T_BROKER_VERSION client_version = req_info->client_version;
  char stmt_type;
  ODBC_BIND_INFO *bind_data_list = NULL;

  if (srv_handle->is_prepared == FALSE)
    {
      err_code = cgw_sql_prepare ((SQLCHAR *) srv_handle->sql_stmt);

      if (err_code < 0)
	{
	  err_code = ERROR_INFO_SET (db_error_code (), DBMS_ERROR_INDICATOR);
	  goto execute_error;
	}
    }

  num_bind = srv_handle->num_markers;

  if (num_bind > 0)
    {
      err_code = cgw_make_bind_value (srv_handle->cgw_handle, num_bind, argc, argv, &bind_data_list);
      if (err_code < 0)
	{
	  err_code = ERROR_INFO_SET (db_error_code (), DBMS_ERROR_INDICATOR);
	  goto execute_error;
	}
    }

  if (srv_handle->is_prepared == FALSE)
    {
      err_code = cgw_sql_prepare ((SQLCHAR *) srv_handle->sql_stmt);

      if (err_code != SQL_SUCCESS && err_code != SQL_SUCCESS_WITH_INFO)
	{
	  err_code = ERROR_INFO_SET (db_error_code (), DBMS_ERROR_INDICATOR);
	  goto execute_error;
	}

      err_code = cgw_set_commit_mode (srv_handle->cgw_handle->hdbc, srv_handle->auto_commit_mode);
      if (err_code != NO_ERROR)
	{
	  err_code = ERROR_INFO_SET (db_error_code (), DBMS_ERROR_INDICATOR);
	  goto execute_error;
	}
    }
  srv_handle->is_from_current_transaction = true;

  err_code = cgw_set_commit_mode (srv_handle->cgw_handle->hdbc, srv_handle->auto_commit_mode);
  if (err_code != NO_ERROR)
    {
      err_code = ERROR_INFO_SET (db_error_code (), DBMS_ERROR_INDICATOR);
      goto execute_error;
    }

  err_code = cgw_execute (srv_handle);
  if (err_code < 0)
    {
      err_code = ERROR_INFO_SET (db_error_code (), DBMS_ERROR_INDICATOR);
      goto execute_error;
    }

  stmt_type = get_stmt_type (srv_handle->sql_stmt);
  srv_handle->stmt_type = stmt_type;
  update_query_execution_count (as_info, stmt_type);

  srv_handle->max_col_size = max_col_size;
  srv_handle->num_q_result = 1;
  srv_handle->cur_result_index = 1;
  srv_handle->max_row = max_row;
  srv_handle->total_tuple_count = INT_MAX;	// ODBC does not provide the number of query results, so set to int_max.

  if (do_commit_after_execute (*srv_handle))
    {
      req_info->need_auto_commit = TRAN_AUTOCOMMIT;
    }

  if (bind_data_list)
    {
      FREE_MEM (bind_data_list);
    }

  err_code = cgw_set_execute_info (srv_handle, net_buf, srv_handle->stmt_type);
  if (err_code != NO_ERROR)
    {
      goto execute_error;
    }

  if (DOES_CLIENT_UNDERSTAND_THE_PROTOCOL (client_version, PROTOCOL_V2))
    {
      int result_cache_lifetime = -1;
      char include_column_info;

      if (srv_handle->num_q_result == 1)
	{
	  include_column_info = 0;
	}
      else
	{
	  include_column_info = 1;
	}

      net_buf_cp_byte (net_buf, include_column_info);

      if (include_column_info == 1)
	{
	  net_buf_cp_int (net_buf, result_cache_lifetime, NULL);
	  net_buf_cp_byte (net_buf, srv_handle->stmt_type);
	  net_buf_cp_int (net_buf, srv_handle->num_markers, NULL);

	  err_code =
	    cgw_prepare_column_list_info_set (srv_handle->cgw_handle->hstmt, flag, stmt_type, client_version, net_buf);
	  if (err_code != NO_ERROR)
	    {
	      err_code = ERROR_INFO_SET (db_error_code (), DBMS_ERROR_INDICATOR);
	      goto execute_error;
	    }
	}
    }

  if (DOES_CLIENT_UNDERSTAND_THE_PROTOCOL (client_version, PROTOCOL_V5))
    {
      net_buf_cp_int (net_buf, shm_shard_id, NULL);
    }

  return err_code;

execute_error:
  NET_BUF_ERR_SET (net_buf);

  if (srv_handle->auto_commit_mode)
    {
      req_info->need_auto_commit = TRAN_AUTOROLLBACK;
    }

  errors_in_transaction++;

  if (bind_data_list)
    {
      FREE_MEM (bind_data_list);
    }
  return err_code;
}
#else /* CAS_FOR_CGW */

int
ux_execute (T_SRV_HANDLE * srv_handle, char flag, int max_col_size, int max_row, int argc, void **argv,
	    T_NET_BUF * net_buf, T_REQ_INFO * req_info, CACHE_TIME * clt_cache_time, int *clt_cache_reusable)
{
  int err_code;
  DB_VALUE *value_list = NULL;
  int num_bind = 0;
  int i, n, stmt_id;
  DB_QUERY_RESULT *result = NULL;
  DB_SESSION *session;
  T_BROKER_VERSION client_version = req_info->client_version;
  bool recompile = false;

  char stmt_type;


  hm_qresult_end (srv_handle, FALSE);

  if (srv_handle->is_prepared == TRUE && srv_handle->query_info_flag == FALSE && (flag & CCI_EXEC_QUERY_INFO))
    {
      /* A statement was already prepared, but an user wants to see a plan for the statement after execution. See the
       * following Java codes: PreparedStatement ps = con.prepareStatement("..."); ((CUBRIDPreparedStatement)
       * ps).setQueryInfo(true); ps.executeQuery(); String plan = ((CUBRIDPreparedStatement) ps).getQueryplan(); In
       * this case, we just recompile the statement at execution time and writes its plan to a temporary plan dump
       * file. */
      srv_handle->is_prepared = FALSE;
      recompile = true;
    }

  if (srv_handle->is_prepared == FALSE)
    {
      hm_session_free (srv_handle);

      session = db_open_buffer (srv_handle->sql_stmt);
      if (!session)
	{
	  err_code = ERROR_INFO_SET (db_error_code (), DBMS_ERROR_INDICATOR);
	  goto execute_error;
	}
      srv_handle->session = session;
    }
  else
    {
      session = (DB_SESSION *) srv_handle->session;
    }

  num_bind = srv_handle->num_markers;

  if (num_bind > 0)
    {
      err_code = make_bind_value (num_bind, argc, argv, &value_list, net_buf, DB_TYPE_NULL);
      if (err_code < 0)
	{
	  goto execute_error;
	}

      err_code = set_host_variables (session, num_bind, value_list);
      if (err_code != NO_ERROR)
	{
	  err_code = ERROR_INFO_SET (err_code, DBMS_ERROR_INDICATOR);
	  goto execute_error;
	}
    }

  if (flag & CCI_EXEC_RETURN_GENERATED_KEYS)
    {
      db_session_set_return_generated_keys ((DB_SESSION *) srv_handle->session, true);
    }
  else
    {
      db_session_set_return_generated_keys ((DB_SESSION *) srv_handle->session, false);
    }

  if (srv_handle->is_prepared == FALSE)
    {
      if (flag & CCI_EXEC_QUERY_INFO)
	{
	  cas_log_query_info_init (srv_handle->id, flag & CCI_EXEC_ONLY_QUERY_PLAN);
	  srv_handle->query_info_flag = TRUE;
	}

      if (srv_handle->prepare_flag & CCI_PREPARE_XASL_CACHE_PINNED)
	{
	  db_session_set_xasl_cache_pinned (session, true, recompile);
	}

      stmt_id = db_compile_statement (session);
      if (stmt_id < 0)
	{
	  err_code = ERROR_INFO_SET (stmt_id, DBMS_ERROR_INDICATOR);
	  goto execute_error;
	}
    }
  else
    {
      if (flag & CCI_EXEC_ONLY_QUERY_PLAN)
	{
	  set_optimization_level (514);
	}

      stmt_id = srv_handle->q_result->stmt_id;
    }

  db_session_set_holdable ((DB_SESSION *) srv_handle->session, srv_handle->is_holdable);
  srv_handle->is_from_current_transaction = true;

  if (!(flag & CCI_EXEC_QUERY_INFO))
    {
      SQL_LOG2_EXEC_BEGIN (as_info->cur_sql_log2, stmt_id);
    }

  if (clt_cache_time)
    {
      db_set_client_cache_time (session, stmt_id, clt_cache_time);
    }

#if !defined(CAS_FOR_ORACLE) && !defined(CAS_FOR_MYSQL) && !defined(CAS_FOR_CGW)
  err_code = db_set_statement_auto_commit (session, srv_handle->auto_commit_mode);
  if (err_code != NO_ERROR)
    {
      err_code = ERROR_INFO_SET (err_code, DBMS_ERROR_INDICATOR);
      goto execute_error;
    }
#endif /* !CAS_FOR_ORACLE && !CAS_FOR_MYSQL  && !CAS_FOR_CGW */

  hm_set_current_srv_handle (srv_handle->id);
  n = db_execute_and_keep_statement (session, stmt_id, &result);
  hm_set_current_srv_handle (-1);


  stmt_type = db_get_statement_type (session, stmt_id);
  update_query_execution_count (as_info, stmt_type);


  if (n < 0)
    {
      err_code = ERROR_INFO_SET (n, DBMS_ERROR_INDICATOR);
    }
  else if (clt_cache_time && db_is_client_cache_reusable (result))
    {
      *clt_cache_reusable = TRUE;
    }
  else if (result != NULL)
    {
      /* success; peek the values in tuples */
      (void) db_query_set_copy_tplvalue (result, 0 /* peek */ );
    }

  if (flag & CCI_EXEC_QUERY_INFO)
    {
      SQL_LOG2_EXEC_APPEND (as_info->cur_sql_log2, stmt_id, n, cas_log_query_plan_file (srv_handle->id));
      reset_optimization_level_as_saved ();
    }
  else
    {
      SQL_LOG2_EXEC_END (as_info->cur_sql_log2, stmt_id, n);
    }

  if (n < 0)
    {
      if (srv_handle->is_pooled && (n == ER_QPROC_INVALID_XASLNODE || n == ER_HEAP_UNKNOWN_OBJECT))
	{
	  err_code = ERROR_INFO_SET_FORCE (CAS_ER_STMT_POOLING, CAS_ERROR_INDICATOR);
	  goto execute_error;
	}
      err_code = ERROR_INFO_SET (n, DBMS_ERROR_INDICATOR);
      goto execute_error;
    }

  if (max_row > 0 && db_get_statement_type (session, stmt_id) == CUBRID_STMT_SELECT && *clt_cache_reusable == FALSE)
    {
      err_code = db_query_seek_tuple (result, max_row, 1);
      if (err_code < 0)
	{
	  err_code = ERROR_INFO_SET (err_code, DBMS_ERROR_INDICATOR);
	  goto execute_error;
	}
      else if (err_code == DB_CURSOR_END)
	{
	  n = db_query_tuple_count (result);
	}
      else
	{
	  n = max_row;
	}
      n = MIN (n, max_row);
    }

  net_buf_cp_int (net_buf, n, NULL);

  if (srv_handle->prepare_flag & CCI_PREPARE_XASL_CACHE_PINNED)
    {
      db_session_set_xasl_cache_pinned (session, false, false);
      srv_handle->prepare_flag &= ~CCI_PREPARE_XASL_CACHE_PINNED;
    }
  srv_handle->max_col_size = max_col_size;
  srv_handle->num_q_result = 1;
  srv_handle->q_result->result = (void *) result;
  srv_handle->q_result->tuple_count = n;
  srv_handle->cur_result = (void *) srv_handle->q_result;
  srv_handle->cur_result_index = 1;
  srv_handle->max_row = max_row;

  if (has_stmt_result_set (srv_handle->q_result->stmt_type) == true)
    {
      srv_handle->has_result_set = true;

      if (srv_handle->is_holdable == true)
	{
	  srv_handle->q_result->is_holdable = true;
	  as_info->num_holdable_results++;
	}
    }

  db_get_cacheinfo (session, stmt_id, &srv_handle->use_plan_cache, &srv_handle->use_query_cache);

  if (do_commit_after_execute (*srv_handle))
    {
      req_info->need_auto_commit = TRAN_AUTOCOMMIT;
    }

  if (value_list)
    {
      for (i = 0; i < num_bind; i++)
	{
	  db_value_clear (&(value_list[i]));
	}
      FREE_MEM (value_list);
    }

  if (*clt_cache_reusable == TRUE)
    {
      net_buf_cp_byte (net_buf, 1);
      return 0;
    }
  else
    {
      net_buf_cp_byte (net_buf, 0);
    }

  err_code = execute_info_set (srv_handle, net_buf, client_version, flag);
  if (err_code != NO_ERROR)
    {
      goto execute_error;
    }

  if (DOES_CLIENT_UNDERSTAND_THE_PROTOCOL (client_version, PROTOCOL_V2))
    {
      int result_cache_lifetime;
      char include_column_info;

      if (db_check_single_query (session) == NO_ERROR)
	{
	  include_column_info = 0;
	}
      else
	{
	  include_column_info = 1;
	}

      net_buf_cp_byte (net_buf, include_column_info);
      if (include_column_info == 1)
	{
	  result_cache_lifetime = get_client_result_cache_lifetime (session, stmt_id);

	  net_buf_cp_int (net_buf, result_cache_lifetime, NULL);
	  net_buf_cp_byte (net_buf, srv_handle->q_result->stmt_type);
	  net_buf_cp_int (net_buf, srv_handle->num_markers, NULL);
	  err_code =
	    prepare_column_list_info_set (session, srv_handle->prepare_flag, srv_handle->q_result, net_buf,
					  client_version);
	  if (err_code != NO_ERROR)
	    {
	      goto execute_error;
	    }
	}
    }

  if (DOES_CLIENT_UNDERSTAND_THE_PROTOCOL (client_version, PROTOCOL_V5))
    {
      net_buf_cp_int (net_buf, shm_shard_id, NULL);
    }

  return err_code;

execute_error:
  NET_BUF_ERR_SET (net_buf);

  if (srv_handle->prepare_flag & CCI_PREPARE_XASL_CACHE_PINNED)
    {
      db_session_set_xasl_cache_pinned (session, false, false);
      srv_handle->prepare_flag &= ~CCI_PREPARE_XASL_CACHE_PINNED;
    }
  if (srv_handle->auto_commit_mode)
    {
      req_info->need_auto_commit = TRAN_AUTOROLLBACK;
    }

  errors_in_transaction++;

  if (value_list)
    {
      for (i = 0; i < num_bind; i++)
	{
	  db_value_clear (&(value_list[i]));
	}
      FREE_MEM (value_list);
    }
  return err_code;
}
#endif /* !CAS_FOR_CGW */

#if !defined(CAS_FOR_CGW)
int
ux_execute_all (T_SRV_HANDLE * srv_handle, char flag, int max_col_size, int max_row, int argc, void **argv,
		T_NET_BUF * net_buf, T_REQ_INFO * req_info, CACHE_TIME * clt_cache_time, int *clt_cache_reusable)
{
  int err_code;
  DB_VALUE *value_list = NULL;
  int num_bind = 0;
  int i;
  int n;
  int stmt_type = -1, stmt_id = -1;
  int q_res_idx;
  char is_prepared;
  char is_first_stmt = TRUE;
  DB_QUERY_RESULT *result = NULL;
  DB_SESSION *session = NULL;
  T_BROKER_VERSION client_version = req_info->client_version;
  T_QUERY_RESULT *q_result;
  char savepoint[BROKER_PATH_MAX];
  char is_savepoint = FALSE;

  srv_handle->query_info_flag = FALSE;

  is_prepared = srv_handle->is_prepared;

  hm_qresult_end (srv_handle, FALSE);

  if (is_prepared == TRUE)
    {
      session = (DB_SESSION *) srv_handle->session;
      stmt_id = srv_handle->q_result->stmt_id;
      stmt_type = srv_handle->q_result->stmt_type;
    }
  else
    {
      hm_session_free (srv_handle);

      session = db_open_buffer (srv_handle->sql_stmt);
      if (!session)
	{
	  err_code = ERROR_INFO_SET (db_error_code (), DBMS_ERROR_INDICATOR);
	  goto execute_all_error;
	}
      srv_handle->session = session;
    }

  num_bind = srv_handle->num_markers;
  if (num_bind > 0)
    {
      err_code = make_bind_value (num_bind, argc, argv, &value_list, net_buf, DB_TYPE_NULL);
      if (err_code < 0)
	{
	  goto execute_all_error;
	}

      err_code = set_host_variables (session, num_bind, value_list);
      if (err_code != NO_ERROR)
	{
	  err_code = ERROR_INFO_SET (err_code, DBMS_ERROR_INDICATOR);
	  goto execute_all_error;
	}
    }

  q_res_idx = 0;
  db_rewind_statement (session);
  if (!srv_handle->auto_commit_mode && db_statement_count (session) > 1)
    {
      static unsigned long long savepoint_count = 0;

      snprintf (savepoint, BROKER_PATH_MAX, "__MSS$%20lld__", savepoint_count++);
      db_savepoint_transaction (savepoint);
      is_savepoint = TRUE;
    }

  while (1)
    {
      if (flag & CCI_EXEC_RETURN_GENERATED_KEYS)
	{
	  db_session_set_return_generated_keys ((DB_SESSION *) srv_handle->session, true);
	}
      else
	{
	  db_session_set_return_generated_keys ((DB_SESSION *) srv_handle->session, false);
	}

      if (is_prepared == FALSE)
	{
	  if (srv_handle->prepare_flag & CCI_PREPARE_XASL_CACHE_PINNED)
	    {
	      db_session_set_xasl_cache_pinned (session, true, false);
	    }

	  stmt_id = db_compile_statement (session);
	  if (stmt_id == 0)
	    {
	      break;
	    }
	  if (stmt_id < 0)
	    {
	      err_code = ERROR_INFO_SET (stmt_id, DBMS_ERROR_INDICATOR);
	      goto execute_all_error;
	    }

	  stmt_type = db_get_statement_type (session, stmt_id);
	  if (stmt_type < 0)
	    {
	      err_code = ERROR_INFO_SET (stmt_type, DBMS_ERROR_INDICATOR);
	      goto execute_all_error;
	    }
	}

      db_session_set_holdable ((DB_SESSION *) srv_handle->session, srv_handle->is_holdable);
      srv_handle->is_from_current_transaction = true;

      if (clt_cache_time)
	{
	  db_set_client_cache_time (session, stmt_id, clt_cache_time);
	}

#if !defined(CAS_FOR_ORACLE) && !defined(CAS_FOR_MYSQL) && !defined(CAS_FOR_CGW)
      err_code = db_set_statement_auto_commit (session, srv_handle->auto_commit_mode);
      if (err_code != NO_ERROR)
	{
	  err_code = ERROR_INFO_SET (err_code, DBMS_ERROR_INDICATOR);
	  goto execute_all_error;
	}
#endif /* !CAS_FOR_ORACLE && !CAS_FOR_MYSQL */
      hm_set_current_srv_handle (srv_handle->id);
      SQL_LOG2_EXEC_BEGIN (as_info->cur_sql_log2, stmt_id);
      n = db_execute_and_keep_statement (session, stmt_id, &result);
      SQL_LOG2_EXEC_END (as_info->cur_sql_log2, stmt_id, n);
      hm_set_current_srv_handle (-1);


      update_query_execution_count (as_info, stmt_type);


      if (n < 0)
	{
	  if (srv_handle->is_pooled && (n == ER_QPROC_INVALID_XASLNODE || n == ER_HEAP_UNKNOWN_OBJECT))
	    {
	      err_code = ERROR_INFO_SET_FORCE (CAS_ER_STMT_POOLING, CAS_ERROR_INDICATOR);
	      goto execute_all_error;
	    }

	  err_code = ERROR_INFO_SET (n, DBMS_ERROR_INDICATOR);
	  goto execute_all_error;
	}
      else if (clt_cache_time && db_is_client_cache_reusable (result))
	{
	  *clt_cache_reusable = TRUE;
	}
      else if (result != NULL)
	{
	  /* success; peek the values in tuples */
	  (void) db_query_set_copy_tplvalue (result, 0 /* peek */ );
	}

      if (max_row > 0 && db_get_statement_type (session, stmt_id) == CUBRID_STMT_SELECT && *clt_cache_reusable == FALSE)
	{
	  err_code = db_query_seek_tuple (result, max_row, 1);
	  if (err_code < 0)
	    {
	      err_code = ERROR_INFO_SET (err_code, DBMS_ERROR_INDICATOR);
	      goto execute_all_error;
	    }
	  else if (err_code == DB_CURSOR_END)
	    {
	      n = db_query_tuple_count (result);
	    }
	  else
	    {
	      n = max_row;
	    }
	  n = MIN (n, max_row);
	}

      if (is_first_stmt == TRUE)
	{
	  net_buf_cp_int (net_buf, n, NULL);
	  srv_handle->num_q_result = 0;
	  is_first_stmt = FALSE;
	}

      q_res_idx = srv_handle->num_q_result;
      srv_handle->q_result =
	(T_QUERY_RESULT *) REALLOC (srv_handle->q_result, sizeof (T_QUERY_RESULT) * (q_res_idx + 1));
      if (srv_handle->q_result == NULL)
	{
	  db_query_end (result);
	  err_code = ERROR_INFO_SET (CAS_ER_NO_MORE_MEMORY, CAS_ERROR_INDICATOR);
	  goto execute_all_error;
	}

      q_result = &(srv_handle->q_result[q_res_idx]);

      if (is_prepared == FALSE)
	{
	  hm_qresult_clear (q_result);
	  q_result->stmt_type = stmt_type;
	  q_result->stmt_id = stmt_id;
	}

      db_get_cacheinfo (session, stmt_id, &srv_handle->use_plan_cache, &srv_handle->use_query_cache);

      q_result->result = result;
      q_result->tuple_count = n;
      srv_handle->num_q_result++;
      is_prepared = FALSE;

      if (has_stmt_result_set (q_result->stmt_type) == true)
	{
	  srv_handle->has_result_set = true;

	  if (srv_handle->is_holdable == true)
	    {
	      q_result->is_holdable = true;
	      as_info->num_holdable_results++;
	    }
	}
    }

  if (srv_handle->prepare_flag & CCI_PREPARE_XASL_CACHE_PINNED)
    {
      db_session_set_xasl_cache_pinned (session, false, false);
      srv_handle->prepare_flag &= ~CCI_PREPARE_XASL_CACHE_PINNED;
    }
  srv_handle->max_row = max_row;
  srv_handle->max_col_size = max_col_size;
  srv_handle->cur_result = (void *) srv_handle->q_result;
  srv_handle->cur_result_index = 1;

  if (do_commit_after_execute (*srv_handle))
    {
      req_info->need_auto_commit = TRAN_AUTOCOMMIT;
    }

  if (value_list)
    {
      for (i = 0; i < num_bind; i++)
	{
	  db_value_clear (&(value_list[i]));
	}
      FREE_MEM (value_list);
    }

  if (*clt_cache_reusable == TRUE)
    {
      net_buf_cp_byte (net_buf, 1);
      return 0;
    }
  else
    {
      net_buf_cp_byte (net_buf, 0);
    }

  err_code = execute_info_set (srv_handle, net_buf, client_version, flag);
  if (err_code != NO_ERROR)
    {
      goto execute_all_error;
    }

  if (DOES_CLIENT_UNDERSTAND_THE_PROTOCOL (client_version, PROTOCOL_V2))
    {
      int result_cache_lifetime;
      char include_column_info;

      if (db_check_single_query (session) == NO_ERROR)
	{
	  include_column_info = 0;
	}
      else
	{
	  include_column_info = 1;
	}

      net_buf_cp_byte (net_buf, include_column_info);
      if (include_column_info == 1)
	{
	  result_cache_lifetime = get_client_result_cache_lifetime (session, stmt_id);

	  net_buf_cp_int (net_buf, result_cache_lifetime, NULL);
	  net_buf_cp_byte (net_buf, srv_handle->q_result[0].stmt_type);
	  net_buf_cp_int (net_buf, srv_handle->num_markers, NULL);
	  err_code =
	    prepare_column_list_info_set (session, srv_handle->prepare_flag, &srv_handle->q_result[0], net_buf,
					  client_version);
	  if (err_code != NO_ERROR)
	    {
	      goto execute_all_error;
	    }
	}
    }

  if (DOES_CLIENT_UNDERSTAND_THE_PROTOCOL (client_version, PROTOCOL_V5))
    {
      net_buf_cp_int (net_buf, shm_shard_id, NULL);
    }

  return err_code;

execute_all_error:
  NET_BUF_ERR_SET (net_buf);

  if (srv_handle->prepare_flag & CCI_PREPARE_XASL_CACHE_PINNED)
    {
      db_session_set_xasl_cache_pinned (session, false, false);
      srv_handle->prepare_flag &= ~CCI_PREPARE_XASL_CACHE_PINNED;
    }
  if (srv_handle->auto_commit_mode)
    {
      req_info->need_auto_commit = TRAN_AUTOROLLBACK;
    }
  else if (is_savepoint)
    {
      db_abort_to_savepoint (savepoint);
    }

  errors_in_transaction++;

  if (value_list)
    {
      for (i = 0; i < num_bind; i++)
	{
	  db_value_clear (&(value_list[i]));
	}
      FREE_MEM (value_list);
    }
  return err_code;
}
#endif /* !CAS_FOR_CGW */

extern DB_VALUE *db_get_hostvars (DB_SESSION * session);
extern void jsp_set_prepare_call ();
extern void jsp_unset_prepare_call ();

#if !defined(CAS_FOR_CGW)
int
ux_execute_call (T_SRV_HANDLE * srv_handle, char flag, int max_col_size, int max_row, int argc, void **argv,
		 T_NET_BUF * net_buf, T_REQ_INFO * req_info, CACHE_TIME * clt_cache_time, int *clt_cache_reusable)
{
  int err_code;
  DB_VALUE *value_list = NULL, *out_vals;
  int num_bind;
  int i, j;
  int n;
  int stmt_id;
  DB_QUERY_RESULT *result = NULL;
  DB_SESSION *session;
  T_BROKER_VERSION client_version = req_info->client_version;
  T_PREPARE_CALL_INFO *call_info;

  char stmt_type;


  call_info = srv_handle->prepare_call_info;
  srv_handle->query_info_flag = FALSE;
  hm_qresult_end (srv_handle, FALSE);
  session = (DB_SESSION *) srv_handle->session;
  num_bind = srv_handle->num_markers;

  if (num_bind > 0)
    {
      err_code = make_bind_value (num_bind, argc, argv, &value_list, net_buf, DB_TYPE_NULL);
      if (err_code < 0)
	{
	  goto execute_error;
	}

      if (call_info->is_first_out)
	{
	  err_code = set_host_variables (session, num_bind - 1, &(value_list[1]));
	}
      else
	{
	  err_code = set_host_variables (session, num_bind, value_list);
	}
      if (err_code != NO_ERROR)
	{
	  err_code = ERROR_INFO_SET (err_code, DBMS_ERROR_INDICATOR);
	  goto execute_error;
	}
    }

  stmt_id = srv_handle->q_result->stmt_id;

  hm_set_current_srv_handle (srv_handle->id);
  jsp_set_prepare_call ();
  n = db_execute_and_keep_statement (session, stmt_id, &result);
  jsp_unset_prepare_call ();
  hm_set_current_srv_handle (-1);


  stmt_type = db_get_statement_type (session, stmt_id);
  update_query_execution_count (as_info, stmt_type);


  if (n < 0)
    {
      err_code = ERROR_INFO_SET (n, DBMS_ERROR_INDICATOR);
      goto execute_error;
    }

  if (result != NULL)
    {
      /* success; copy the values in tuples */
      (void) db_query_set_copy_tplvalue (result, 1 /* copy */ );
    }

  i = 0;
  if (call_info->is_first_out)
    {
      if (result != NULL)
	{
	  db_query_get_tuple_value (result, 0, ((DB_VALUE **) call_info->dbval_args)[0]);
	}
      i++;
    }

  out_vals = db_get_hostvars (session);

  for (j = 0; i < call_info->num_args; i++, j++)
    {
      *(((DB_VALUE **) call_info->dbval_args)[i]) = out_vals[j];
    }
  net_buf_cp_int (net_buf, n, NULL);

  srv_handle->max_col_size = max_col_size;
  srv_handle->num_q_result = 1;
  srv_handle->has_result_set = true;
  srv_handle->q_result->result = (void *) result;
  srv_handle->q_result->tuple_count = n;
  srv_handle->cur_result = (void *) srv_handle->q_result;
  srv_handle->cur_result_index = 1;
  srv_handle->max_row = max_row;

  if (srv_handle->is_holdable == true)
    {
      srv_handle->q_result->is_holdable = true;
      as_info->num_holdable_results++;
    }

  if (value_list)
    {
      for (i = 0; i < num_bind; i++)
	{
	  db_value_clear (&(value_list[i]));
	}
      FREE_MEM (value_list);
    }

  net_buf_cp_byte (net_buf, 0);	/* client cache reusable - always false */

  err_code = execute_info_set (srv_handle, net_buf, client_version, flag);
  if (err_code != NO_ERROR)
    {
      goto execute_error;
    }

  if (DOES_CLIENT_UNDERSTAND_THE_PROTOCOL (client_version, PROTOCOL_V2))
    {
      int result_cache_lifetime;
      char include_column_info;

      if (db_check_single_query (session) == NO_ERROR)
	{
	  include_column_info = 0;
	}
      else
	{
	  include_column_info = 1;
	}

      net_buf_cp_byte (net_buf, include_column_info);
      if (include_column_info == 1)
	{
	  result_cache_lifetime = get_client_result_cache_lifetime (session, stmt_id);

	  net_buf_cp_int (net_buf, result_cache_lifetime, NULL);
	  net_buf_cp_byte (net_buf, srv_handle->q_result->stmt_type);
	  net_buf_cp_int (net_buf, srv_handle->num_markers, NULL);
	  err_code =
	    prepare_column_list_info_set (session, srv_handle->prepare_flag, srv_handle->q_result, net_buf,
					  client_version);
	  if (err_code != NO_ERROR)
	    {
	      goto execute_error;
	    }
	}
    }

  if (DOES_CLIENT_UNDERSTAND_THE_PROTOCOL (client_version, PROTOCOL_V5))
    {
      net_buf_cp_int (net_buf, shm_shard_id, NULL);
    }

  return err_code;

execute_error:
  NET_BUF_ERR_SET (net_buf);
  if (value_list)
    {
      for (i = 0; i < num_bind; i++)
	{
	  db_value_clear (&(value_list[i]));
	}
      FREE_MEM (value_list);
    }
  return err_code;
}
#endif /* !CAS_FOR_CGW */

#if !defined(CAS_FOR_CGW)
int
ux_next_result (T_SRV_HANDLE * srv_handle, char flag, T_NET_BUF * net_buf, T_REQ_INFO * req_info)
{
  int err_code;
  T_QUERY_RESULT *cur_result;
  T_QUERY_RESULT *prev_result;
  T_BROKER_VERSION client_version = req_info->client_version;

  if (srv_handle == NULL || srv_handle->schema_type >= CCI_SCH_FIRST)
    {
      err_code = ERROR_INFO_SET (CAS_ER_SRV_HANDLE, CAS_ERROR_INDICATOR);
      goto next_result_error;
    }

  if (srv_handle->cur_result_index >= srv_handle->num_q_result)
    {
      err_code = ERROR_INFO_SET (CAS_ER_NO_MORE_RESULT_SET, CAS_ERROR_INDICATOR);
      goto next_result_error;
    }

  if (srv_handle->cur_result_index > 0)
    {
      prev_result = &(srv_handle->q_result[srv_handle->cur_result_index - 1]);
      if (prev_result->result && flag != CCI_KEEP_CURRENT_RESULT)
	{
	  db_query_end ((DB_QUERY_RESULT *) (prev_result->result));
	  prev_result->result = NULL;
	}
    }

  cur_result = &(srv_handle->q_result[srv_handle->cur_result_index]);

  net_buf_cp_int (net_buf, 0, NULL);	/* result code */

  /* result msg */
  net_buf_cp_int (net_buf, cur_result->tuple_count, NULL);
  net_buf_cp_byte (net_buf, cur_result->stmt_type);

  err_code =
    prepare_column_list_info_set ((DB_SESSION *) srv_handle->session, srv_handle->prepare_flag, cur_result, net_buf,
				  client_version);
  if (err_code < 0)
    {
      goto next_result_error;
    }

  srv_handle->cur_result = cur_result;
  (srv_handle->cur_result_index)++;

  if (!has_stmt_result_set (cur_result->stmt_type))
    {
      if (check_auto_commit_after_getting_result (srv_handle) == true)
	{
	  req_info->need_auto_commit = TRAN_AUTOCOMMIT;
	}
    }

  return 0;

next_result_error:
  NET_BUF_ERR_SET (net_buf);
  return err_code;
}
#endif /* !CAS_FOR_CGW */

#if !defined(CAS_FOR_CGW)
int
ux_execute_batch (int argc, void **argv, T_NET_BUF * net_buf, T_REQ_INFO * req_info, char auto_commit_mode)
{
  int query_index;
  int err_code, sql_size, res_count, stmt_id;
  int num_query_offset;
  bool use_plan_cache, use_query_cache;
  char *sql_stmt, *err_msg;
  char stmt_type;
  DB_SESSION *session;
  DB_QUERY_RESULT *result;
  DB_VALUE val;
  DB_OBJECT *ins_obj_p;
  T_OBJECT ins_oid;
  T_BROKER_VERSION client_version = req_info->client_version;

  net_buf_cp_int (net_buf, 0, NULL);	/* result code */
  net_buf_cp_int (net_buf, argc, &num_query_offset);	/* result msg. num_query */

  logddl_set_execute_type (LOGDDL_RUN_EXECUTE_BATCH_FUNC);

  for (query_index = 0; query_index < argc; query_index++)
    {
      use_plan_cache = false;
      use_query_cache = false;

      net_arg_get_str (&sql_stmt, &sql_size, argv[query_index]);
      cas_log_write_nonl (0, false, "batch %d : ", query_index + 1);
      if (sql_stmt != NULL)
	{
#if 0				// ctshim
	  cas_log_write_query_string_nonl (sql_stmt, strlen (sql_stmt));
<<<<<<< HEAD
#endif
	  logddl_set_sql_text (sql_stmt, (int) strlen (sql_stmt));
=======
>>>>>>> f19afdf7
	}

      session = db_open_buffer (sql_stmt);
      if (!session)
	{
#if 1				// ctshim
	  cas_log_write_query_string_nonl (sql_stmt, strlen (sql_stmt), NULL);
#endif
	  cas_log_write2 ("");
	  goto batch_error;
	}
#if 1				// ctshim
      else
	{
	  assert (session->parser);
	  cas_log_write_query_string_nonl (sql_stmt, strlen (sql_stmt), session->parser->pwd_offset_ptr);
	}
#endif

      SQL_LOG2_COMPILE_BEGIN (as_info->cur_sql_log2, sql_stmt);

      stmt_id = db_compile_statement (session);
      if (stmt_id < 0)
	{
	  cas_log_write2 ("");
	  goto batch_error;
	}

      stmt_type = db_get_statement_type (session, stmt_id);
      if (stmt_type < 0)
	{
	  cas_log_write2 ("");
	  goto batch_error;
	}
      if (logddl_set_stmt_type (stmt_type) && sql_stmt)
	{
	  logddl_set_sql_text (sql_stmt, sql_size /*(int) strlen (sql_stmt) */ );
	}

      SQL_LOG2_EXEC_BEGIN (as_info->cur_sql_log2, stmt_id);
      db_get_cacheinfo (session, stmt_id, &use_plan_cache, &use_query_cache);
      cas_log_write2_nonl (" %s\n", use_plan_cache ? "(PC)" : "");

#if !defined(CAS_FOR_ORACLE) && !defined(CAS_FOR_MYSQL) && !defined(CAS_FOR_CGW)
      if (db_set_statement_auto_commit (session, auto_commit_mode) != NO_ERROR)
	{
	  cas_log_write2 ("");
	  goto batch_error;
	}
#endif /* !CAS_FOR_ORACLE && !CAS_FOR_MYSQL  && !CAS_FOR_CGW */

      res_count = db_execute_statement (session, stmt_id, &result);
      SQL_LOG2_EXEC_END (as_info->cur_sql_log2, stmt_id, res_count);


      update_query_execution_count (as_info, stmt_type);


      if (res_count < 0)
	{
	  goto batch_error;
	}

      /* success; peek the values in tuples */
      if (result != NULL)
	{
	  (void) db_query_set_copy_tplvalue (result, 0 /* peek */ );
	}

      net_buf_cp_byte (net_buf, stmt_type);
      net_buf_cp_int (net_buf, res_count, NULL);

      db_make_null (&val);
      memset (&ins_oid, 0, sizeof (T_OBJECT));

      if ((stmt_type == CUBRID_STMT_INSERT) && (res_count == 1) && (result != NULL)
	  && (db_query_get_tuple_value (result, 0, &val) >= 0))
	{
	  ins_obj_p = db_get_object (&val);
	  dbobj_to_casobj (ins_obj_p, &ins_oid);
	  db_value_clear (&val);
	}
      net_buf_cp_object (net_buf, &ins_oid);

      db_query_end (result);
      db_close_session (session);

      if (auto_commit_mode == TRUE)
	{
	  db_commit_transaction ();
	}
      logddl_set_msg ("execute_batch %d%s", query_index + 1, auto_commit_mode == TRUE ? " auto_commit" : "");
      logddl_write ();
      continue;

    batch_error:
      stmt_type = CUBRID_MAX_STMT_TYPE;

      err_code = db_error_code ();
      if (err_code < 0)
	{
	  logddl_set_err_code (err_code);
	  if (auto_commit_mode == FALSE
	      && (ER_IS_SERVER_DOWN_ERROR (err_code) || ER_IS_ABORTED_DUE_TO_DEADLOCK (err_code)))
	    {
	      if (session != NULL)
		{
		  db_close_session (session);
		}

	      err_code = ERROR_INFO_SET (err_code, DBMS_ERROR_INDICATOR);
	      goto execute_batch_error;
	    }
	  else
	    {
	      err_msg = (char *) db_error_string (1);
	      errors_in_transaction++;
	    }
	}
      else
	{
	  err_code = -1;
	  err_msg = (char *) "";
	}

      net_buf_cp_byte (net_buf, stmt_type);

      if (DOES_CLIENT_UNDERSTAND_THE_PROTOCOL (client_version, PROTOCOL_V3))
	{
	  net_buf_cp_int (net_buf, DBMS_ERROR_INDICATOR, NULL);
	}
      net_buf_cp_int (net_buf, err_code, NULL);
      net_buf_cp_int (net_buf, strlen (err_msg) + 1, NULL);
      net_buf_cp_str (net_buf, err_msg, strlen (err_msg) + 1);

      if (session)
	{
	  db_close_session (session);
	}

      if (auto_commit_mode == TRUE)
	{
	  db_abort_transaction ();
	}
      logddl_set_msg ("execute_batch %d%s", query_index + 1, auto_commit_mode == TRUE ? " auto_rollback" : "");
      logddl_write ();

      if (err_code == ER_INTERRUPTED)
	{
	  net_buf_overwrite_int (net_buf, num_query_offset, query_index + 1);
	  break;
	}
    }

  if (DOES_CLIENT_UNDERSTAND_THE_PROTOCOL (client_version, PROTOCOL_V5))
    {
      net_buf_cp_int (net_buf, shm_shard_id, NULL);
    }
  logddl_write_end ();
  return 0;

execute_batch_error:
  NET_BUF_ERR_SET (net_buf);
  errors_in_transaction++;

  logddl_set_msg ("execute_batch %d%s", query_index + 1, auto_commit_mode == TRUE ? " auto_rollback" : "");
  logddl_write ();
  logddl_write_end ();
  return err_code;
}
#endif /* !CAS_FOR_CGW */

#if !defined(CAS_FOR_CGW)
int
ux_execute_array (T_SRV_HANDLE * srv_handle, int argc, void **argv, T_NET_BUF * net_buf, T_REQ_INFO * req_info)
{
  DB_VALUE *value_list = NULL;
  int err_code;
  int i, num_bind = 0;
  int num_markers;
  int stmt_id = -1;
  int first_value;
  int res_count;
  int num_query;
  int num_query_msg_offset;
  char is_prepared;
  char *err_msg;
  DB_SESSION *session = NULL;
  DB_QUERY_RESULT *result;
  int stmt_type = -1;
  T_OBJECT ins_oid;
  DB_VALUE val;
  DB_OBJECT *ins_obj_p;
  T_BROKER_VERSION client_version = req_info->client_version;
  int retried_query_num = 0;

  if (srv_handle == NULL || srv_handle->schema_type >= CCI_SCH_FIRST)
    {
      err_code = ERROR_INFO_SET (CAS_ER_SRV_HANDLE, CAS_ERROR_INDICATOR);
      goto execute_array_error;
    }

  if (srv_handle->prepare_flag & CCI_PREPARE_CALL)
    {
      net_buf_cp_int (net_buf, 0, NULL);	/* result code */
      net_buf_cp_int (net_buf, 0, NULL);	/* num_query */
      goto return_success;
    }

  hm_qresult_end (srv_handle, FALSE);
  is_prepared = srv_handle->is_prepared;

  if (is_prepared == FALSE)
    {
      hm_session_free (srv_handle);
    }
  else
    {
      session = (DB_SESSION *) srv_handle->session;
      stmt_id = srv_handle->q_result->stmt_id;
    }

  num_markers = srv_handle->num_markers;
  if (num_markers < 1)
    {
      net_buf_cp_int (net_buf, 0, NULL);	/* result code */
      net_buf_cp_int (net_buf, 0, NULL);	/* num_query */
      goto return_success;
    }

  net_buf_cp_int (net_buf, 0, NULL);	/* result code */

  num_query = 0;
  net_buf_cp_int (net_buf, num_query, &num_query_msg_offset);

  if (argc <= 1)
    {
      goto return_success;
    }
  num_bind = argc / 2;

  err_code = make_bind_value (num_bind, argc, argv, &value_list, net_buf, DB_TYPE_NULL);
  if (err_code < 0)
    {
      goto execute_array_error;
    }

  first_value = 0;

  while (num_bind >= num_markers)
    {
      num_query++;

      if (is_prepared == FALSE)
	{
	  session = db_open_buffer (srv_handle->sql_stmt);
	  if (!session)
	    {
	      goto exec_db_error;
	    }
	}

      err_code = set_host_variables (session, num_markers, &(value_list[first_value]));
      if (err_code != NO_ERROR)
	{
	  err_code = ERROR_INFO_SET (err_code, DBMS_ERROR_INDICATOR);
	  goto exec_db_error;
	}

      if (is_prepared == FALSE)
	{
	  if (srv_handle->prepare_flag & CCI_PREPARE_XASL_CACHE_PINNED)
	    {
	      db_session_set_xasl_cache_pinned (session, true, false);
	    }

	  stmt_id = db_compile_statement (session);
	  if (stmt_id < 0)
	    {
	      goto exec_db_error;
	    }
	}

#if !defined(CAS_FOR_ORACLE) && !defined(CAS_FOR_MYSQL) && !defined(CAS_FOR_CGW)
      err_code = db_set_statement_auto_commit (session, srv_handle->auto_commit_mode);
      if (err_code != NO_ERROR)
	{
	  err_code = ERROR_INFO_SET (err_code, DBMS_ERROR_INDICATOR);
	  goto exec_db_error;
	}
#endif /* !CAS_FOR_ORACLE && !CAS_FOR_MYSQL  && !CAS_FOR_CGW */

      hm_set_current_srv_handle (srv_handle->id);

      SQL_LOG2_EXEC_BEGIN (as_info->cur_sql_log2, stmt_id);
      res_count = db_execute_and_keep_statement (session, stmt_id, &result);
      SQL_LOG2_EXEC_END (as_info->cur_sql_log2, stmt_id, res_count);

      hm_set_current_srv_handle (-1);

      if (stmt_type < 0)
	{
	  stmt_type = db_get_statement_type (session, stmt_id);
	}

      update_query_execution_count (as_info, stmt_type);


      if (res_count < 0)
	{
	  if (res_count == ER_QPROC_INVALID_XASLNODE && retried_query_num != num_query)
	    {
	      err_code = recompile_statement (srv_handle);
	      if (err_code < 0)
		{
		  goto exec_db_error;
		}
	      session = (DB_SESSION *) srv_handle->session;
	      retried_query_num = num_query;
	      num_query--;
	      continue;
	    }
	  goto exec_db_error;
	}

      db_get_cacheinfo (session, stmt_id, &srv_handle->use_plan_cache, &srv_handle->use_query_cache);

      /* success; peek the values in tuples */
      if (result != NULL)
	{
	  (void) db_query_set_copy_tplvalue (result, 0 /* peek */ );
	}

      db_make_null (&val);
      memset (&ins_oid, 0, sizeof (T_OBJECT));

      if ((stmt_type == CUBRID_STMT_INSERT) && (res_count == 1) && (result != NULL)
	  && (db_query_get_tuple_value (result, 0, &val) >= 0))
	{
	  ins_obj_p = db_get_object (&val);
	  dbobj_to_casobj (ins_obj_p, &ins_oid);
	  db_value_clear (&val);
	}

      db_query_end (result);
      if (is_prepared == FALSE)
	{
	  db_close_session (session);
	  session = NULL;
	}

      net_buf_cp_int (net_buf, res_count, NULL);
      net_buf_cp_object (net_buf, &ins_oid);

      num_bind -= num_markers;
      first_value += num_markers;

      if (srv_handle->auto_commit_mode == TRUE)
	{
	  db_commit_transaction ();
	}
      continue;

    exec_db_error:
      err_code = db_error_code ();

      if (err_code < 0)
	{
	  if (srv_handle->auto_commit_mode == FALSE
	      && (ER_IS_SERVER_DOWN_ERROR (err_code) || ER_IS_ABORTED_DUE_TO_DEADLOCK (err_code)))
	    {
	      if (is_prepared == FALSE && session != NULL)
		{
		  db_close_session (session);
		  session = NULL;
		}

	      err_code = ERROR_INFO_SET (err_code, DBMS_ERROR_INDICATOR);
	      goto execute_array_error;
	    }
	  else
	    {
	      err_msg = (char *) db_error_string (1);
	      errors_in_transaction++;
	    }
	}
      else
	{
	  err_code = -1;
	  err_msg = (char *) "";
	}

      if (DOES_CLIENT_UNDERSTAND_THE_PROTOCOL (client_version, PROTOCOL_V3))
	{
	  net_buf_cp_int (net_buf, DBMS_ERROR_INDICATOR, NULL);
	}
      net_buf_cp_int (net_buf, err_code, NULL);
      net_buf_cp_int (net_buf, strlen (err_msg) + 1, NULL);
      net_buf_cp_str (net_buf, err_msg, strlen (err_msg) + 1);

      if (is_prepared == FALSE && session != NULL)
	{
	  db_close_session (session);
	  session = NULL;
	}

      num_bind -= num_markers;
      first_value += num_markers;

      if (srv_handle->auto_commit_mode == TRUE)
	{
	  db_abort_transaction ();
	}

      if (err_code == ER_INTERRUPTED)
	{
	  break;
	}
    }

  net_buf_overwrite_int (net_buf, num_query_msg_offset, num_query);

  if (value_list)
    {
      for (i = 0; i < num_bind; i++)
	{
	  db_value_clear (&(value_list[i]));
	}
      FREE_MEM (value_list);
    }

return_success:
  if (DOES_CLIENT_UNDERSTAND_THE_PROTOCOL (client_version, PROTOCOL_V5))
    {
      net_buf_cp_int (net_buf, shm_shard_id, NULL);
    }

  if (srv_handle->prepare_flag & CCI_PREPARE_XASL_CACHE_PINNED)
    {
      db_session_set_xasl_cache_pinned (session, false, false);
      srv_handle->prepare_flag &= ~CCI_PREPARE_XASL_CACHE_PINNED;
    }

  return 0;

execute_array_error:
  NET_BUF_ERR_SET (net_buf);
  errors_in_transaction++;

  if (srv_handle->prepare_flag & CCI_PREPARE_XASL_CACHE_PINNED)
    {
      db_session_set_xasl_cache_pinned (session, false, false);
      srv_handle->prepare_flag &= ~CCI_PREPARE_XASL_CACHE_PINNED;
    }

  if (value_list)
    {
      for (i = 0; i < num_bind; i++)
	{
	  db_value_clear (&(value_list[i]));
	}
      FREE_MEM (value_list);
    }
  return err_code;
}
#endif /* !CAS_FOR_CGW */

void
ux_get_tran_setting (int *lock_wait, int *isol_level)
{
  int tmp_lock_wait;
  DB_TRAN_ISOLATION tmp_isol_level;
  bool dummy;

  tran_get_tran_settings (&tmp_lock_wait, &tmp_isol_level, &dummy /* async_ws */ );

  if (lock_wait)
    {
      *lock_wait = (int) tmp_lock_wait;
    }

  if (isol_level)
    {
      *isol_level = (int) tmp_isol_level;
    }
}

int
ux_set_isolation_level (int new_isol_level, T_NET_BUF * net_buf)
{
  int err_code;

  err_code = db_set_isolation ((DB_TRAN_ISOLATION) new_isol_level);
  if (err_code < 0)
    {
      errors_in_transaction++;
      err_code = ERROR_INFO_SET (err_code, DBMS_ERROR_INDICATOR);
      NET_BUF_ERR_SET (net_buf);
      return err_code;
    }

  return 0;
}

void
ux_set_lock_timeout (int lock_timeout)
{
  (void) tran_reset_wait_times (lock_timeout);
}

void
ux_set_cas_change_mode (int mode, T_NET_BUF * net_buf)
{
  int prev_mode;

  prev_mode = as_info->cas_change_mode;
  as_info->cas_change_mode = mode;

  net_buf_cp_int (net_buf, 0, NULL);	/* result code */
  net_buf_cp_int (net_buf, prev_mode, NULL);	/* result msg */
}

int
ux_fetch (T_SRV_HANDLE * srv_handle, int cursor_pos, int fetch_count, char fetch_flag, int result_set_index,
	  T_NET_BUF * net_buf, T_REQ_INFO * req_info)
{
  int err_code;
  int fetch_func_index;

  if (srv_handle == NULL)
    {
      err_code = ERROR_INFO_SET (CAS_ER_SRV_HANDLE, CAS_ERROR_INDICATOR);
      goto fetch_error;
    }

  if (srv_handle->prepare_flag & CCI_PREPARE_CALL)
    {
      net_buf_cp_int (net_buf, 0, NULL);	/* result code */
      return (fetch_call (srv_handle, net_buf, req_info));
    }

  if (srv_handle->schema_type < 0)
    {
      fetch_func_index = 0;
    }
  else if (srv_handle->schema_type >= CCI_SCH_FIRST && srv_handle->schema_type <= CCI_SCH_LAST)
    {
      fetch_func_index = srv_handle->schema_type;
    }
  else
    {
      err_code = ERROR_INFO_SET (CAS_ER_SCHEMA_TYPE, CAS_ERROR_INDICATOR);
      goto fetch_error;
    }

  net_buf_cp_int (net_buf, 0, NULL);	/* result code */

  if (fetch_count <= 0)
    {
      fetch_count = 100;
    }

  err_code =
    (*(fetch_func[fetch_func_index])) (srv_handle, cursor_pos, fetch_count, fetch_flag, result_set_index, net_buf,
				       req_info);

  if (err_code < 0)
    {
      goto fetch_error;
    }

  return 0;

fetch_error:
  NET_BUF_ERR_SET (net_buf);

  if (cas_shard_flag == ON
      && (srv_handle != NULL && srv_handle->auto_commit_mode == TRUE && srv_handle->forward_only_cursor == TRUE))
    {
      req_info->need_auto_commit = TRAN_AUTOROLLBACK;
    }

  errors_in_transaction++;
  return err_code;
}

int
ux_oid_get (int argc, void **argv, T_NET_BUF * net_buf)
{
  DB_OBJECT *obj;
  int err_code = 0;
  int attr_num;
  char **attr_name = NULL;
  char *class_name;

  net_arg_get_dbobject (&obj, argv[0]);
  if ((err_code = ux_check_object (obj, net_buf)) < 0)
    {
      goto oid_get_error;
    }

  if (argc > 1)
    {
      attr_num = get_attr_name_from_argv (argc, argv, &attr_name);
    }
  else
    {
      attr_num = get_attr_name (obj, &attr_name);
    }

  if (attr_num < 0)
    {
      err_code = attr_num;
      goto oid_get_error;
    }

  net_buf_cp_int (net_buf, 0, NULL);	/* result code */

  class_name = (char *) db_get_class_name (obj);
  if (class_name == NULL)
    {
      net_buf_cp_int (net_buf, 1, NULL);
      net_buf_cp_byte (net_buf, '\0');
    }
  else
    {
      net_buf_cp_int (net_buf, strlen (class_name) + 1, NULL);
      net_buf_cp_str (net_buf, class_name, strlen (class_name) + 1);
    }

  net_buf_cp_int (net_buf, attr_num, NULL);

  err_code = oid_attr_info_set (net_buf, obj, attr_num, attr_name);
  if (err_code < 0)
    {
      goto oid_get_error;
    }
  if (oid_data_set (net_buf, obj, attr_num, attr_name) < 0)
    {
      goto oid_get_error;
    }

  FREE_MEM (attr_name);
  obj = NULL;
  return 0;

oid_get_error:
  NET_BUF_ERR_SET (net_buf);
  errors_in_transaction++;
  FREE_MEM (attr_name);
  obj = NULL;

  if (err_code >= 0)
    {
      err_code = -1;
    }

  return err_code;
}

int
ux_cursor (int srv_h_id, int offset, int origin, T_NET_BUF * net_buf)
{
  T_SRV_HANDLE *srv_handle;
  int err_code;
  int count;
  char *err_str = NULL;
#if !defined(CAS_FOR_CGW)
  T_QUERY_RESULT *cur_result;
#endif /* CAS_FOR_CGW */
  srv_handle = hm_find_srv_handle (srv_h_id);
  if (srv_handle == NULL || srv_handle->schema_type >= CCI_SCH_FIRST)
    {
      err_code = ERROR_INFO_SET (CAS_ER_SRV_HANDLE, CAS_ERROR_INDICATOR);
      goto cursor_error;
    }
#if defined(CAS_FOR_CGW)
  count = srv_handle->total_tuple_count;
#else
  cur_result = (T_QUERY_RESULT *) srv_handle->cur_result;
  if (cur_result == NULL)
    {
      err_code = ERROR_INFO_SET (CAS_ER_SRV_HANDLE, CAS_ERROR_INDICATOR);
      goto cursor_error;
    }

  count = cur_result->tuple_count;
#endif /* CAS_FOR_CGW */

  net_buf_cp_int (net_buf, 0, NULL);	/* result code */
  net_buf_cp_int (net_buf, (int) count, NULL);	/* result msg */

  return 0;

cursor_error:
  NET_BUF_ERR_SET (net_buf);
  errors_in_transaction++;
  FREE_MEM (err_str);
  return err_code;
}

int
ux_cursor_update (T_SRV_HANDLE * srv_handle, int cursor_pos, int argc, void **argv, T_NET_BUF * net_buf)
{
  int col_idx;
  int err_code;
  DB_VALUE *attr_val = NULL;
  DB_VALUE oid_val;
  T_QUERY_RESULT *q_result = NULL;
  DB_QUERY_RESULT *result;
  DB_OBJECT *obj_p = NULL;
  char desired_type;
  char *attr_name;

  if (srv_handle == NULL || srv_handle->schema_type >= CCI_SCH_FIRST || srv_handle->cur_result == NULL)
    {
      err_code = ERROR_INFO_SET (CAS_ER_SRV_HANDLE, CAS_ERROR_INDICATOR);
      goto cursor_update_error;
    }

  q_result = (T_QUERY_RESULT *) (srv_handle->cur_result);
  result = (DB_QUERY_RESULT *) q_result->result;

  net_buf_cp_int (net_buf, 0, NULL);	/* result code */

  if (result == NULL || q_result->col_updatable == FALSE || q_result->col_update_info == NULL)
    {
      return 0;
    }

  if (db_query_seek_tuple (result, cursor_pos - 1, 1) != DB_CURSOR_SUCCESS)
    {
      return 0;
    }

  err_code = db_query_get_tuple_oid (result, &oid_val);
  if (err_code < 0)
    {
      err_code = ERROR_INFO_SET (err_code, DBMS_ERROR_INDICATOR);
      goto cursor_update_error;
    }
  obj_p = db_get_object (&oid_val);

  argc -= 2;
  argv += 2;

  for (; argc >= 3; argc -= 3, argv += 3)
    {
      net_arg_get_int (&col_idx, argv[0]);

      attr_name = q_result->col_update_info[col_idx - 1].attr_name;
      if (attr_name == NULL)
	{
	  continue;
	}

      desired_type = get_attr_type (obj_p, attr_name);
      err_code = make_bind_value (1, 2, argv + 1, &attr_val, net_buf, desired_type);
      if (err_code < 0)
	{
	  goto cursor_update_error;
	}

      err_code = db_put (obj_p, attr_name, attr_val);
      if (err_code < 0)
	{
	  err_code = ERROR_INFO_SET (err_code, DBMS_ERROR_INDICATOR);
	  goto cursor_update_error;
	}

      db_value_clear (attr_val);
      FREE_MEM (attr_val);
    }

  db_value_clear (&oid_val);
  obj_p = NULL;

  return 0;
cursor_update_error:
  NET_BUF_ERR_SET (net_buf);
  errors_in_transaction++;
  if (attr_val)
    {
      db_value_clear (attr_val);
      FREE_MEM (attr_val);
    }

  if (obj_p)
    {
      db_value_clear (&oid_val);
      obj_p = NULL;
    }

  return err_code;
}

void
ux_cursor_close (T_SRV_HANDLE * srv_handle)
{
  int idx = 0;

  if (srv_handle == NULL)
    {
      return;
    }

  idx = srv_handle->cur_result_index - 1;
  if (idx < 0)
    {
      return;
    }
#if defined(CAS_FOR_CGW)
  cgw_cursor_close (srv_handle);
#else
  ux_free_result (srv_handle->q_result[idx].result);
  srv_handle->q_result[idx].result = NULL;

  if (srv_handle->q_result[idx].is_holdable == true)
    {
      srv_handle->q_result[idx].is_holdable = false;
      as_info->num_holdable_results--;
    }
#endif /* CAS_FOR_CGW */
}

int
ux_get_db_version (T_NET_BUF * net_buf, T_REQ_INFO * req_info)
{
  char *p;

  p = (char *) rel_build_number ();

  net_buf_cp_int (net_buf, 0, NULL);	/* result code */
  if (p == NULL)
    {
      net_buf_cp_byte (net_buf, '\0');
    }
  else
    {
      net_buf_cp_str (net_buf, p, strlen (p) + 1);
    }

  return 0;
}

int
ux_get_class_num_objs (char *class_name, int flag, T_NET_BUF * net_buf)
{
  DB_OBJECT *class_obj;
  int err_code;
  int num_objs, num_pages;

  class_obj = db_find_class (class_name);
  if (class_obj == NULL)
    {
      err_code = ERROR_INFO_SET (db_error_code (), DBMS_ERROR_INDICATOR);
      goto class_num_objs_error;
    }

  err_code = db_get_class_num_objs_and_pages (class_obj, flag, &num_objs, &num_pages);

  if (err_code < 0)
    {
      err_code = ERROR_INFO_SET (err_code, DBMS_ERROR_INDICATOR);
      goto class_num_objs_error;
    }

  net_buf_cp_int (net_buf, 0, NULL);	/* result code */
  net_buf_cp_int (net_buf, num_objs, NULL);
  net_buf_cp_int (net_buf, num_pages, NULL);

  class_obj = NULL;
  return 0;

class_num_objs_error:
  NET_BUF_ERR_SET (net_buf);
  errors_in_transaction++;
  class_obj = NULL;
  return err_code;
}

void
ux_col_get (DB_COLLECTION * col, char col_type, char ele_type, DB_DOMAIN * ele_domain, T_NET_BUF * net_buf)
{
  int col_size, i;
  DB_VALUE ele_val;

  if (col == NULL)
    {
      col_size = -1;
    }
  else
    {
      col_size = db_col_size (col);
    }

  net_buf_cp_int (net_buf, 0, NULL);

  net_buf_cp_byte (net_buf, col_type);	/* set type (set, multiset, sequence) */

  net_buf_cp_int (net_buf, 1, NULL);	/* num column info */
  net_buf_column_info_set (net_buf, ele_type, (short) db_domain_scale (ele_domain), db_domain_precision (ele_domain),
			   db_domain_codeset (ele_domain), NULL);

  net_buf_cp_int (net_buf, col_size, NULL);	/* set size */
  if (col_size > 0)
    {
      for (i = 0; i < col_size; i++)
	{
	  if (db_col_get (col, i, &ele_val) < 0)
	    {
	      db_make_null (&ele_val);
	    }
	  dbval_to_net_buf (&ele_val, net_buf, 1, 0, 0);
	  db_value_clear (&ele_val);
	}
    }
}

void
ux_col_size (DB_COLLECTION * col, T_NET_BUF * net_buf)
{
  int col_size;

  if (col == NULL)
    {
      col_size = -1;
    }
  else
    {
      col_size = db_col_size (col);
    }

  net_buf_cp_int (net_buf, 0, NULL);	/* result code */

  net_buf_cp_int (net_buf, col_size, NULL);	/* result msg */
}

int
ux_col_set_drop (DB_COLLECTION * col, DB_VALUE * ele_val, T_NET_BUF * net_buf)
{
  int err_code = 0;

  if (col != NULL)
    {
      err_code = db_set_drop (col, ele_val);
      if (err_code < 0)
	{
	  errors_in_transaction++;
	  ERROR_INFO_SET (err_code, DBMS_ERROR_INDICATOR);
	  NET_BUF_ERR_SET (net_buf);
	  return -1;
	}
    }
  net_buf_cp_int (net_buf, 0, NULL);	/* result code */
  return 0;
}

int
ux_col_set_add (DB_COLLECTION * col, DB_VALUE * ele_val, T_NET_BUF * net_buf)
{
  int err_code = 0;

  if (col != NULL)
    {
      err_code = db_set_add (col, ele_val);
      if (err_code < 0)
	{
	  errors_in_transaction++;
	  ERROR_INFO_SET (err_code, DBMS_ERROR_INDICATOR);
	  NET_BUF_ERR_SET (net_buf);
	  return -1;
	}
    }
  net_buf_cp_int (net_buf, 0, NULL);	/* result code */
  return 0;
}

int
ux_col_seq_drop (DB_COLLECTION * col, int index, T_NET_BUF * net_buf)
{
  int err_code = 0;

  if (col != NULL)
    {
      err_code = db_seq_drop (col, index - 1);
      if (err_code < 0)
	{
	  errors_in_transaction++;
	  ERROR_INFO_SET (err_code, DBMS_ERROR_INDICATOR);
	  NET_BUF_ERR_SET (net_buf);
	  return -1;
	}
    }
  net_buf_cp_int (net_buf, 0, NULL);	/* result code */
  return 0;
}

int
ux_col_seq_insert (DB_COLLECTION * col, int index, DB_VALUE * ele_val, T_NET_BUF * net_buf)
{
  int err_code = 0;

  if (col != NULL)
    {
      err_code = db_seq_insert (col, index - 1, ele_val);
      if (err_code < 0)
	{
	  errors_in_transaction++;
	  ERROR_INFO_SET (err_code, DBMS_ERROR_INDICATOR);
	  NET_BUF_ERR_SET (net_buf);
	  return -1;
	}
    }
  net_buf_cp_int (net_buf, 0, NULL);	/* result code */
  return 0;
}

int
ux_col_seq_put (DB_COLLECTION * col, int index, DB_VALUE * ele_val, T_NET_BUF * net_buf)
{
  int err_code = 0;

  if (col != NULL)
    {
      err_code = db_seq_put (col, index - 1, ele_val);
      if (err_code < 0)
	{
	  errors_in_transaction++;
	  ERROR_INFO_SET (err_code, DBMS_ERROR_INDICATOR);
	  NET_BUF_ERR_SET (net_buf);
	  return -1;
	}
    }
  net_buf_cp_int (net_buf, 0, NULL);	/* result code */
  return 0;
}

int
ux_oid_put (int argc, void **argv, T_NET_BUF * net_buf)
{
  DB_OBJECT *obj;
  int err_code;
  char *attr_name;
  int name_size;
  char attr_type;
  DB_VALUE *attr_val = NULL;
  DB_OTMPL *otmpl;

  net_arg_get_dbobject (&obj, argv[0]);
  err_code = ux_check_object (obj, net_buf);
  if (err_code < 0)
    {
      goto oid_put_error;
    }

  argc--;
  argv++;

  otmpl = dbt_edit_object (obj);
  if (otmpl == NULL)
    {
      err_code = ERROR_INFO_SET (db_error_code (), DBMS_ERROR_INDICATOR);
      goto oid_put_error;
    }

  for (; argc >= 3; argc -= 3, argv += 3)
    {
      net_arg_get_str (&attr_name, &name_size, argv[0]);
      if (name_size < 1)
	{
	  continue;
	}

      attr_type = get_attr_type (obj, attr_name);
      err_code = make_bind_value (1, 2, argv + 1, &attr_val, net_buf, attr_type);
      if (err_code < 0)
	{
	  dbt_abort_object (otmpl);
	  goto oid_put_error;
	}

      err_code = dbt_put (otmpl, attr_name, attr_val);
      if (err_code < 0)
	{
	  err_code = ERROR_INFO_SET (err_code, DBMS_ERROR_INDICATOR);
	  db_value_clear (attr_val);
	  FREE_MEM (attr_val);
	  dbt_abort_object (otmpl);
	  goto oid_put_error;
	}

      db_value_clear (attr_val);
      FREE_MEM (attr_val);
    }

  obj = dbt_finish_object (otmpl);
  if (obj == NULL)
    {
      err_code = ERROR_INFO_SET (db_error_code (), DBMS_ERROR_INDICATOR);
      goto oid_put_error;
    }

  net_buf_cp_int (net_buf, 0, NULL);

  obj = NULL;
  return 0;

oid_put_error:
  NET_BUF_ERR_SET (net_buf);
  errors_in_transaction++;
  obj = NULL;
  return err_code;
}

char
get_set_domain (DB_DOMAIN * set_domain, int *precision, short *scale, char *db_type, char *charset)
{
  DB_DOMAIN *ele_domain;
  int set_domain_count = 0;
  int set_type = DB_TYPE_NULL;

  if (precision)
    {
      *precision = 0;
    }
  if (scale)
    {
      *scale = 0;
    }
  if (charset)
    {
      *charset = lang_charset ();
    }

  ele_domain = db_domain_set (set_domain);
  for (; ele_domain; ele_domain = db_domain_next (ele_domain))
    {
      set_domain_count++;
      set_type = TP_DOMAIN_TYPE (ele_domain);
      if (precision)
	{
	  *precision = db_domain_precision (ele_domain);
	}

      if (scale)
	{
	  *scale = (short) db_domain_scale (ele_domain);
	}
      if (charset)
	{
	  *charset = db_domain_codeset (ele_domain);
	}
    }

  if (db_type)
    {
      *db_type = (set_domain_count != 1) ? DB_TYPE_NULL : set_type;
    }

  if (set_domain_count != 1)
    {
      return 0;
    }

  return (ux_db_type_to_cas_type (set_type));
}

int
make_bind_value (int num_bind, int argc, void **argv, DB_VALUE ** ret_val, T_NET_BUF * net_buf, char desired_type)
{
  DB_VALUE *value_list = NULL;
  int i, type_idx, val_idx;
  int err_code;

  *ret_val = NULL;

  if (num_bind != (argc / 2))
    {
      return ERROR_INFO_SET (CAS_ER_NUM_BIND, CAS_ERROR_INDICATOR);
    }

  value_list = (DB_VALUE *) MALLOC (sizeof (DB_VALUE) * num_bind);
  if (value_list == NULL)
    {
      return ERROR_INFO_SET (CAS_ER_NO_MORE_MEMORY, CAS_ERROR_INDICATOR);
    }

  memset (value_list, 0, sizeof (DB_VALUE) * num_bind);

  for (i = 0; i < num_bind; i++)
    {
      type_idx = 2 * i;
      val_idx = 2 * i + 1;
      err_code = netval_to_dbval (argv[type_idx], argv[val_idx], &(value_list[i]), net_buf, desired_type);
      if (err_code < 0)
	{
	  for (i--; i >= 0; i--)
	    {
	      db_value_clear (&(value_list[i]));
	    }
	  FREE_MEM (value_list);
	  return err_code;
	}
    }

  *ret_val = value_list;

  return 0;
}

int
ux_get_attr_type_str (char *class_name, char *attr_name, T_NET_BUF * net_buf, T_REQ_INFO * req_info)
{
  int err_code;
  DB_OBJECT *class_obj;
  DB_ATTRIBUTE *attribute;
  DB_DOMAIN *domain;
  char *domain_str = NULL;

  class_obj = db_find_class (class_name);
  if (class_obj == NULL)
    {
      errors_in_transaction++;
      err_code = ERROR_INFO_SET (db_error_code (), DBMS_ERROR_INDICATOR);
      goto ux_get_attr_type_str_error;
    }

  attribute = db_get_attribute (class_obj, attr_name);
  if (attr_name == NULL)
    {
      errors_in_transaction++;
      err_code = ERROR_INFO_SET (db_error_code (), DBMS_ERROR_INDICATOR);
      goto ux_get_attr_type_str_error;
    }

  domain = db_attribute_domain (attribute);
  if (domain == NULL)
    {
      errors_in_transaction++;
      err_code = ERROR_INFO_SET (db_error_code (), DBMS_ERROR_INDICATOR);
      goto ux_get_attr_type_str_error;
    }

  net_buf_cp_int (net_buf, 0, NULL);	/* result code */

  domain_str = get_domain_str (domain);
  if (domain_str == NULL)
    {
      net_buf_cp_byte (net_buf, '\0');
    }
  else
    {
      net_buf_cp_str (net_buf, domain_str, strlen (domain_str) + 1);
      FREE_MEM (domain_str);
    }

  return 0;

ux_get_attr_type_str_error:
  NET_BUF_ERR_SET (net_buf);
  return err_code;
}

int
ux_get_query_info (int srv_h_id, char info_type, T_NET_BUF * net_buf)
{
  T_SRV_HANDLE *srv_handle;
  int err_code;
  char *file_name;
  int fd = -1;
  char read_buf[1024];
  int read_len;

  srv_handle = hm_find_srv_handle (srv_h_id);
  if (srv_handle == NULL)
    {
      errors_in_transaction++;
      err_code = ERROR_INFO_SET (CAS_ER_SRV_HANDLE, CAS_ERROR_INDICATOR);
      NET_BUF_ERR_SET (net_buf);
      return err_code;
    }

  if (srv_handle->query_info_flag == FALSE || info_type != CAS_GET_QUERY_INFO_PLAN)
    {
      /* Before R4.0, one more type "CAS_GET_QUERY_INFO_HISTOGRAM" was supported. So we should check info_type for
       * backward compatibility. */
      file_name = NULL;
    }
  else
    {
      file_name = cas_log_query_plan_file (srv_h_id);
    }

  if (file_name)
    {
      fd = open (file_name, O_RDONLY);
    }

  net_buf_cp_int (net_buf, 0, NULL);	/* result code */

  if (file_name == NULL || fd < 0)
    {
      net_buf_cp_byte (net_buf, '\0');
      return 0;
    }

  while ((read_len = read (fd, read_buf, sizeof (read_buf))) > 0)
    {
      net_buf_cp_str (net_buf, read_buf, read_len);
    }
  net_buf_cp_byte (net_buf, '\0');
  close (fd);

  return 0;
}

int
ux_get_parameter_info (int srv_h_id, T_NET_BUF * net_buf)
{
  T_SRV_HANDLE *srv_handle;
  int err_code;
  DB_SESSION *session;
  int stmt_id, num_markers;
  DB_MARKER *param;
  DB_TYPE db_type;
  char param_mode;
  unsigned char cas_type;
  char charset;
  int precision;
  short scale;
  int i;
  DB_DOMAIN *domain;

  srv_handle = hm_find_srv_handle (srv_h_id);
  if (srv_handle == NULL || srv_handle->schema_type >= CCI_SCH_FIRST)
    {
      err_code = ERROR_INFO_SET (CAS_ER_SRV_HANDLE, CAS_ERROR_INDICATOR);
      goto parameter_info_error;
    }

  if (srv_handle->schema_type >= CCI_SCH_FIRST)
    {
      session = NULL;
      num_markers = 0;
      stmt_id = 0;
    }
  else
    {
      session = (DB_SESSION *) srv_handle->session;
      stmt_id = srv_handle->q_result->stmt_id;
      num_markers = srv_handle->num_markers;
    }

  param = NULL;
  if (session != NULL && stmt_id > 0)
    {
      param = db_get_input_markers (session, stmt_id);
    }

  net_buf_cp_int (net_buf, num_markers, NULL);	/* result code */

  for (i = 0; i < num_markers; i++)
    {
      domain = NULL;
      param_mode = CCI_PARAM_MODE_UNKNOWN;
      db_type = DB_TYPE_NULL;
      precision = 0;
      scale = 0;
      charset = 0;

      if (param != NULL)
	{
	  domain = db_marker_domain (param);
	  db_type = TP_DOMAIN_TYPE (domain);

	  if (db_type != DB_TYPE_NULL)
	    {
	      param_mode = CCI_PARAM_MODE_IN;
	      precision = db_domain_precision (domain);
	      scale = db_domain_scale (domain);
	      charset = db_domain_codeset (domain);
	    }

	  param = db_marker_next (param);
	}

      if (TP_IS_SET_TYPE (db_type))
	{
	  char set_type;
	  set_type = get_set_domain (domain, NULL, NULL, NULL, &charset);

	  cas_type = set_extended_cas_type ((T_CCI_U_TYPE) set_type, db_type);
	}
      else
	{
	  cas_type = set_extended_cas_type (CCI_U_TYPE_UNKNOWN, db_type);
	}

      net_buf_cp_byte (net_buf, param_mode);
      net_buf_cp_cas_type_and_charset (net_buf, cas_type, charset);
      net_buf_cp_short (net_buf, scale);
      net_buf_cp_int (net_buf, precision, NULL);
    }

  return 0;

parameter_info_error:
  errors_in_transaction++;
  NET_BUF_ERR_SET (net_buf);
  return err_code;
}

int
ux_check_object (DB_OBJECT * obj, T_NET_BUF * net_buf)
{
  int err_code;

  if (obj == NULL)
    {
      return ERROR_INFO_SET (CAS_ER_OBJECT, CAS_ERROR_INDICATOR);
    }

  er_clear ();

  err_code = db_is_instance (obj);
  if (err_code < 0)
    {
      return ERROR_INFO_SET (err_code, DBMS_ERROR_INDICATOR);
    }
  if (err_code > 0)
    {
      return 0;
    }

  err_code = db_error_code ();
  if (err_code < 0)
    {
      return ERROR_INFO_SET (err_code, DBMS_ERROR_INDICATOR);
    }

  return ERROR_INFO_SET (CAS_ER_OBJECT, CAS_ERROR_INDICATOR);
}

void
ux_free_result (void *res)
{
  db_query_end ((DB_QUERY_RESULT *) res);
}

char
ux_db_type_to_cas_type (int db_type)
{
  /* todo: T_CCI_U_TYPE duplicates db types. */
  if (db_type < DB_TYPE_FIRST || db_type > DB_TYPE_LAST)
    {
      return CCI_U_TYPE_NULL;
    }

  return (cas_u_type[db_type]);
}

void
ux_set_utype_for_enum (char u_type)
{
  cas_u_type[DB_TYPE_ENUMERATION] = u_type;
}

void
ux_set_utype_for_timestamptz (char u_type)
{
  cas_u_type[DB_TYPE_TIMESTAMPTZ] = u_type;
}

void
ux_set_utype_for_datetimetz (char u_type)
{
  cas_u_type[DB_TYPE_DATETIMETZ] = u_type;
}

void
ux_set_utype_for_timestampltz (char u_type)
{
  cas_u_type[DB_TYPE_TIMESTAMPLTZ] = u_type;
}

void
ux_set_utype_for_datetimeltz (char u_type)
{
  cas_u_type[DB_TYPE_DATETIMELTZ] = u_type;
}

void
ux_set_utype_for_json (char u_type)
{
  cas_u_type[DB_TYPE_JSON] = u_type;
}

int
ux_schema_info (int schema_type, char *arg1, char *arg2, char flag, T_NET_BUF * net_buf, T_REQ_INFO * req_info,
		unsigned int query_seq_num)
{
  int srv_h_id;
  int err_code = 0;
  T_SRV_HANDLE *srv_handle = NULL;
  T_BROKER_VERSION client_version = req_info->client_version;

  srv_h_id = hm_new_srv_handle (&srv_handle, query_seq_num);
  if (srv_h_id < 0)
    {
      err_code = srv_h_id;
      goto schema_info_error;
    }
  srv_handle->schema_type = schema_type;

  net_buf_cp_int (net_buf, srv_h_id, NULL);	/* result code */

  switch (schema_type)
    {
    case CCI_SCH_CLASS:
      err_code = sch_class_info (net_buf, arg1, flag, 0, srv_handle, client_version);
      break;
    case CCI_SCH_VCLASS:
      err_code = sch_class_info (net_buf, arg1, flag, 1, srv_handle, client_version);
      break;
    case CCI_SCH_QUERY_SPEC:
      err_code = sch_queryspec (net_buf, arg1, srv_handle);
      break;
    case CCI_SCH_ATTRIBUTE:
      err_code = sch_attr_info (net_buf, arg1, arg2, flag, 0, srv_handle);
      break;
    case CCI_SCH_CLASS_ATTRIBUTE:
      err_code = sch_attr_info (net_buf, arg1, arg2, flag, 1, srv_handle);
      break;
    case CCI_SCH_METHOD:
      sch_method_info (net_buf, arg1, 0, &(srv_handle->session));
      break;
    case CCI_SCH_CLASS_METHOD:
      sch_method_info (net_buf, arg1, 1, &(srv_handle->session));
      break;
    case CCI_SCH_METHOD_FILE:
      sch_methfile_info (net_buf, arg1, &(srv_handle->session));
      break;
    case CCI_SCH_SUPERCLASS:
      err_code = sch_superclass (net_buf, arg1, 1, srv_handle);
      break;
    case CCI_SCH_SUBCLASS:
      err_code = sch_superclass (net_buf, arg1, 0, srv_handle);
      break;
    case CCI_SCH_CONSTRAINT:
      sch_constraint (net_buf, arg1, &(srv_handle->session));
      break;
    case CCI_SCH_TRIGGER:
      sch_trigger (net_buf, arg1, flag, &(srv_handle->session));
      break;
    case CCI_SCH_CLASS_PRIVILEGE:
      err_code = sch_class_priv (net_buf, arg1, flag, srv_handle);
      break;
    case CCI_SCH_ATTR_PRIVILEGE:
      err_code = sch_attr_priv (net_buf, arg1, arg2, flag, srv_handle);
      break;
    case CCI_SCH_DIRECT_SUPER_CLASS:
      err_code = sch_direct_super_class (net_buf, arg1, flag, srv_handle);
      break;
    case CCI_SCH_PRIMARY_KEY:
      err_code = sch_primary_key (net_buf, arg1, srv_handle);
      break;
    case CCI_SCH_IMPORTED_KEYS:
      err_code = sch_imported_keys (net_buf, arg1, &(srv_handle->session));
      break;
    case CCI_SCH_EXPORTED_KEYS:
      err_code = sch_exported_keys_or_cross_reference (net_buf, false, arg1, NULL, &(srv_handle->session));
      break;
    case CCI_SCH_CROSS_REFERENCE:
      err_code = sch_exported_keys_or_cross_reference (net_buf, true, arg1, arg2, &(srv_handle->session));
      break;
    default:
      err_code = ERROR_INFO_SET (CAS_ER_SCHEMA_TYPE, CAS_ERROR_INDICATOR);
      goto schema_info_error;
    }

  if (err_code < 0)
    {
      goto schema_info_error;
    }

  if (schema_type == CCI_SCH_CLASS || schema_type == CCI_SCH_VCLASS || schema_type == CCI_SCH_ATTRIBUTE
      || schema_type == CCI_SCH_CLASS_ATTRIBUTE || schema_type == CCI_SCH_QUERY_SPEC
      || schema_type == CCI_SCH_DIRECT_SUPER_CLASS || schema_type == CCI_SCH_PRIMARY_KEY)
    {
      srv_handle->cursor_pos = 0;
    }
  else
    {
      srv_handle->cur_result = srv_handle->session;
      if (srv_handle->cur_result == NULL)
	{
	  srv_handle->cursor_pos = 0;
	}
      else
	{
	  srv_handle->cursor_pos = 1;
	}
    }

  return srv_h_id;

schema_info_error:
  NET_BUF_ERR_SET (net_buf);
  errors_in_transaction++;
  if (srv_handle)
    {
      hm_srv_handle_free (srv_h_id);
    }

  return err_code;
}

void
ux_prepare_call_info_free (T_PREPARE_CALL_INFO * call_info)
{
  if (call_info)
    {
      int i;

      prepare_call_info_dbval_clear (call_info);
      FREE_MEM (call_info->dbval_ret);
      for (i = 0; i < call_info->num_args; i++)
	{
	  FREE_MEM (((DB_VALUE **) call_info->dbval_args)[i]);
	}
      FREE_MEM (call_info->dbval_args);
      FREE_MEM (call_info->param_mode);
      FREE_MEM (call_info);
    }
}

void
ux_call_info_cp_param_mode (T_SRV_HANDLE * srv_handle, char *param_mode, int num_param)
{
  T_PREPARE_CALL_INFO *call_info = srv_handle->prepare_call_info;

  if (call_info == NULL)
    {
      return;
    }

  memcpy (call_info->param_mode, param_mode, MIN (num_param, call_info->num_args));
}

static void
prepare_column_info_set (T_NET_BUF * net_buf, char ut, short scale, int prec, char charset, const char *col_name,
			 const char *default_value, char auto_increment, char unique_key, char primary_key,
			 char reverse_index, char reverse_unique, char foreign_key, char shared, const char *attr_name,
			 const char *class_name, char is_non_null, T_BROKER_VERSION client_version)
{
  const char *attr_name_p, *class_name_p;
  int attr_name_len, class_name_len;

  net_buf_column_info_set (net_buf, ut, scale, prec, charset, col_name);

  attr_name_p = (attr_name != NULL) ? attr_name : "";
  attr_name_len = strlen (attr_name_p);

  class_name_p = (class_name != NULL) ? class_name : "";
  class_name_len = strlen (class_name_p);

  net_buf_cp_int (net_buf, attr_name_len + 1, NULL);
  net_buf_cp_str (net_buf, attr_name_p, attr_name_len + 1);

  net_buf_cp_int (net_buf, class_name_len + 1, NULL);
  net_buf_cp_str (net_buf, class_name_p, class_name_len + 1);

  if (is_non_null >= 1)
    {
      is_non_null = 1;
    }
  else if (is_non_null < 0)
    {
      is_non_null = 0;
    }

  net_buf_cp_byte (net_buf, is_non_null);

  if (client_version < CAS_MAKE_VER (8, 3, 0))
    {
      return;
    }

  if (default_value == NULL)
    {
      net_buf_cp_int (net_buf, 1, NULL);
      net_buf_cp_byte (net_buf, '\0');
    }
  else
    {
      int len = strlen (default_value) + 1;

      net_buf_cp_int (net_buf, len, NULL);
      net_buf_cp_str (net_buf, default_value, len);
    }

  net_buf_cp_byte (net_buf, auto_increment);
  net_buf_cp_byte (net_buf, unique_key);
  net_buf_cp_byte (net_buf, primary_key);
  net_buf_cp_byte (net_buf, reverse_index);
  net_buf_cp_byte (net_buf, reverse_unique);
  net_buf_cp_byte (net_buf, foreign_key);
  net_buf_cp_byte (net_buf, shared);
}

static const char *
get_column_default_as_string (DB_ATTRIBUTE * attr, bool * alloc)
{
  DB_VALUE *def = NULL;
  int err;
  char *default_value_string = NULL;
  const char *default_value_expr_type_string = NULL, *default_expr_format = NULL;
  const char *default_value_expr_op_string = NULL;

  *alloc = false;

  /* Get default value string */
  def = db_attribute_default (attr);
  if (def == NULL)
    {
      return default_value_string;
    }

  default_value_expr_type_string = db_default_expression_string (attr->default_value.default_expr.default_expr_type);
  if (default_value_expr_type_string != NULL)
    {
      /* default expression case */
      int len;

      if (attr->default_value.default_expr.default_expr_op != NULL_DEFAULT_EXPRESSION_OPERATOR)
	{
	  /* We now accept only T_TO_CHAR for attr->default_value.default_expr.default_expr_op */

	  default_value_expr_op_string = "TO_CHAR";	/* FIXME - remove this hard code */
	}

      default_expr_format = attr->default_value.default_expr.default_expr_format;
      len = ((default_value_expr_op_string ? strlen (default_value_expr_op_string) : 0)
	     + 6 /* parenthesis, a comma, a blank and quotes */  + strlen (default_value_expr_type_string)
	     + (default_expr_format ? strlen (default_expr_format) : 0));

      default_value_string = (char *) malloc (len + 1);
      if (default_value_string == NULL)
	{
	  return NULL;
	}
      *alloc = true;

      if (default_value_expr_op_string != NULL)
	{
	  strcpy (default_value_string, default_value_expr_op_string);
	  strcat (default_value_string, "(");
	  strcat (default_value_string, default_value_expr_type_string);
	  if (default_expr_format)
	    {
	      strcat (default_value_string, ", \'");
	      strcat (default_value_string, default_expr_format);
	      strcat (default_value_string, "\'");
	    }

	  strcat (default_value_string, ")");
	}
      else
	{
	  strcpy (default_value_string, default_value_expr_type_string);
	}

      return default_value_string;
    }

  if (db_value_is_null (def))
    {
      return "NULL";
    }

  /* default value case */
  switch (db_value_type (def))
    {
    case DB_TYPE_UNKNOWN:
      break;

    case DB_TYPE_SET:
    case DB_TYPE_MULTISET:
    case DB_TYPE_SEQUENCE:	/* DB_TYPE_LIST */
      *alloc = true;
      serialize_collection_as_string (def, &default_value_string);
      break;

    case DB_TYPE_CHAR:
    case DB_TYPE_NCHAR:
    case DB_TYPE_VARCHAR:
    case DB_TYPE_VARNCHAR:
      {
	int def_size = db_get_string_size (def);
	const char *def_str_p = db_get_string (def);
	if (def_str_p)
	  {
	    default_value_string = (char *) malloc (def_size + 3);
	    if (default_value_string != NULL)
	      {
		*alloc = true;
		default_value_string[0] = '\'';
		memcpy (default_value_string + 1, def_str_p, def_size);
		default_value_string[def_size + 1] = '\'';
		default_value_string[def_size + 2] = '\0';
	      }
	  }
      }
      break;

    default:
      {
	DB_VALUE tmp_val;

	err = db_value_coerce (def, &tmp_val, db_type_to_db_domain (DB_TYPE_VARCHAR));
	if (err == NO_ERROR)
	  {
	    int def_size = db_get_string_size (&tmp_val);
	    const char *def_str_p = db_get_string (&tmp_val);

	    default_value_string = (char *) malloc (def_size + 1);
	    if (default_value_string != NULL)
	      {
		*alloc = true;
		memcpy (default_value_string, def_str_p, def_size);
		default_value_string[def_size] = '\0';
	      }
	  }

	db_value_clear (&tmp_val);
      }
      break;
    }

  return default_value_string;
}

static void
set_column_info (T_NET_BUF * net_buf, char ut, short scale, int prec, char charset, const char *col_name,
		 const char *attr_name, const char *class_name, char is_non_null, T_BROKER_VERSION client_version)
{
  DB_OBJECT *class_obj;
  DB_ATTRIBUTE *attr;
  char auto_increment = 0;
  char unique_key = 0;
  char primary_key = 0;
  char reverse_index = 0;
  char reverse_unique = 0;
  char foreign_key = 0;
  char shared = 0;
  const char *default_value_string = NULL;
  bool alloced_default_value_string = false;

  if (client_version >= CAS_MAKE_VER (8, 3, 0))
    {
      class_obj = db_find_class (class_name);
      attr = db_get_attribute (class_obj, col_name);

      auto_increment = db_attribute_is_auto_increment (attr);
      unique_key = db_attribute_is_unique (attr);
      primary_key = db_attribute_is_primary_key (attr);
      reverse_index = db_attribute_is_reverse_indexed (attr);
      reverse_unique = db_attribute_is_reverse_unique (attr);
      shared = db_attribute_is_shared (attr);
      foreign_key = db_attribute_is_foreign_key (attr);
      default_value_string = get_column_default_as_string (attr, &alloced_default_value_string);
    }

  prepare_column_info_set (net_buf, ut, scale, prec, charset, col_name, default_value_string, auto_increment,
			   unique_key, primary_key, reverse_index, reverse_unique, foreign_key, shared, attr_name,
			   class_name, is_non_null, client_version);

  if (alloced_default_value_string)
    {
      free ((char *) default_value_string);
    }
}

static int
netval_to_dbval (void *net_type, void *net_value, DB_VALUE * out_val, T_NET_BUF * net_buf, char desired_type)
{
  char type;
  int err_code = 0;
  int data_size;
  DB_VALUE db_val;
  char coercion_flag = TRUE;

  net_arg_get_char (type, net_type);

  if (type == CCI_U_TYPE_STRING || type == CCI_U_TYPE_CHAR || type == CCI_U_TYPE_ENUM)
    {
      if (desired_type == DB_TYPE_NUMERIC)
	{
	  type = CCI_U_TYPE_NUMERIC;
	}
      else if (desired_type == DB_TYPE_NCHAR || desired_type == DB_TYPE_VARNCHAR)
	{
	  type = CCI_U_TYPE_NCHAR;
	}
      else if (desired_type == DB_TYPE_JSON)
	{
	  type = CCI_U_TYPE_JSON;
	}
    }

  if (type == CCI_U_TYPE_DATETIME)
    {
      if (desired_type == DB_TYPE_TIMESTAMP)
	{
	  type = CCI_U_TYPE_TIMESTAMP;
	}
      else if (desired_type == DB_TYPE_DATE)
	{
	  type = CCI_U_TYPE_DATE;
	}
      else if (desired_type == DB_TYPE_TIME)
	{
	  type = CCI_U_TYPE_TIME;
	}
    }
  else if (type == CCI_U_TYPE_DATETIMETZ)
    {
      if (desired_type == DB_TYPE_TIMESTAMPTZ || desired_type == DB_TYPE_TIMESTAMPLTZ)
	{
	  type = CCI_U_TYPE_TIMESTAMPTZ;
	}
    }

  net_arg_get_size (&data_size, net_value);
  if (data_size <= 0)
    {
      type = CCI_U_TYPE_NULL;
      data_size = 0;
    }

  switch (type)
    {
    case CCI_U_TYPE_NULL:
      err_code = db_make_null (&db_val);
      coercion_flag = FALSE;
      break;
    case CCI_U_TYPE_CHAR:
    case CCI_U_TYPE_STRING:
    case CCI_U_TYPE_ENUM:
      {
	char *value, *invalid_pos = NULL;
	int val_size;
	int val_length;
	bool is_composed = false;
	int composed_size;

	net_arg_get_str (&value, &val_size, net_value);

	val_size--;

	if (intl_check_string (value, val_size, &invalid_pos, lang_get_client_charset ()) != INTL_UTF8_VALID)
	  {
	    char msg[12];
	    off_t p = invalid_pos != NULL ? (invalid_pos - value) : 0;
	    snprintf (msg, sizeof (msg), "%llu", (long long unsigned int) p);
	    return ERROR_INFO_SET_WITH_MSG (ER_INVALID_CHAR, DBMS_ERROR_INDICATOR, msg);
	  }

	if (lang_get_client_charset () == INTL_CODESET_UTF8
	    && unicode_string_need_compose (value, val_size, &composed_size, lang_get_generic_unicode_norm ()))
	  {
	    char *composed = NULL;

	    composed = (char *) malloc (composed_size + 1);
	    if (composed == NULL)
	      {
		return ERROR_INFO_SET (CAS_ER_NO_MORE_MEMORY, CAS_ERROR_INDICATOR);
	      }

	    unicode_compose_string (value, val_size, composed, &composed_size, &is_composed,
				    lang_get_generic_unicode_norm ());
	    assert (composed_size <= val_size);
	    composed[composed_size] = '\0';

	    if (is_composed)
	      {
		value = composed;
	      }
	    else
	      {
		free (composed);
	      }
	  }

	if (desired_type == DB_TYPE_OBJECT)
	  {
	    DB_OBJECT *obj_p;
	    obj_p = ux_str_to_obj (value);
	    if (obj_p == NULL)
	      {
		return ERROR_INFO_SET (CAS_ER_TYPE_CONVERSION, CAS_ERROR_INDICATOR);
	      }
	    err_code = db_make_object (&db_val, obj_p);
	    obj_p = NULL;
	    coercion_flag = FALSE;
	  }
	else
	  {
	    intl_char_count ((unsigned char *) value, val_size, lang_get_client_charset (), &val_length);
	    err_code =
	      db_make_char (&db_val, -1, value, val_size, lang_get_client_charset (), lang_get_client_collation ());
	    db_string_put_cs_and_collation (&db_val, lang_get_client_charset (), lang_get_client_collation ());
	    db_val.need_clear = is_composed;
	  }
      }
      break;
    case CCI_U_TYPE_NCHAR:
    case CCI_U_TYPE_VARNCHAR:
      {
	char *value, *invalid_pos = NULL;
	int val_size;
	int val_length;
	bool is_composed = false;
	int composed_size;

	net_arg_get_str (&value, &val_size, net_value);

	val_size--;

	if (intl_check_string (value, val_size, &invalid_pos, lang_get_client_charset ()) != INTL_UTF8_VALID)
	  {
	    char msg[12];
	    off_t p = invalid_pos != NULL ? (invalid_pos - value) : 0;
	    snprintf (msg, sizeof (msg), "%llu", (long long unsigned int) p);
	    return ERROR_INFO_SET_WITH_MSG (ER_INVALID_CHAR, DBMS_ERROR_INDICATOR, msg);
	  }

	if (lang_get_client_charset () == INTL_CODESET_UTF8
	    && unicode_string_need_compose (value, val_size, &composed_size, lang_get_generic_unicode_norm ()))
	  {
	    char *composed = NULL;

	    composed = (char *) malloc (composed_size + 1);
	    if (composed == NULL)
	      {
		return ERROR_INFO_SET (CAS_ER_NO_MORE_MEMORY, CAS_ERROR_INDICATOR);
	      }

	    unicode_compose_string (value, val_size, composed, &composed_size, &is_composed,
				    lang_get_generic_unicode_norm ());
	    assert (composed_size <= val_size);
	    composed[composed_size] = '\0';

	    if (is_composed)
	      {
		value = composed;
		val_size = composed_size;
	      }
	    else
	      {
		free (composed);
	      }
	  }

	intl_char_count ((unsigned char *) value, val_size, LANG_COERCIBLE_CODESET, &val_length);
	err_code =
	  db_make_nchar (&db_val, val_length, value, val_size, lang_get_client_charset (),
			 lang_get_client_collation ());
	db_val.need_clear = is_composed;
      }
      break;
    case CCI_U_TYPE_BIT:
    case CCI_U_TYPE_VARBIT:
      {
	char *value;
	int val_size;
	net_arg_get_str (&value, &val_size, net_value);
	err_code = db_make_bit (&db_val, val_size * 8, value, val_size * 8);
      }
      break;
    case CCI_U_TYPE_NUMERIC:
      {
	char *value, *p;
	int val_size;
	int precision, scale;
	char tmp[BUFSIZ];

	net_arg_get_str (&value, &val_size, net_value);
	if (value != NULL)
	  {
	    strcpy (tmp, value);
	  }
	tmp[val_size] = '\0';
	ut_trim (tmp);
	precision = strlen (tmp);
	p = strchr (tmp, '.');
	if (p == NULL)
	  {
	    scale = 0;
	  }
	else
	  {
	    scale = strlen (p + 1);
	    precision--;
	  }
	if (tmp[0] == '-')
	  {
	    precision--;
	  }

	err_code = db_value_domain_init (&db_val, DB_TYPE_NUMERIC, precision, scale);
	if (err_code == 0)
	  {
	    err_code = db_value_put (&db_val, DB_TYPE_C_CHAR, tmp, strlen (tmp));
	  }
      }
      coercion_flag = FALSE;
      break;
    case CCI_U_TYPE_BIGINT:
      {
	DB_BIGINT bi_val;

	net_arg_get_bigint (&bi_val, net_value);
	err_code = db_make_bigint (&db_val, bi_val);
      }
      break;
    case CCI_U_TYPE_INT:
      {
	int i_val;

	net_arg_get_int (&i_val, net_value);
	err_code = db_make_int (&db_val, i_val);
      }
      break;
    case CCI_U_TYPE_SHORT:
      {
	short s_val;

	net_arg_get_short (&s_val, net_value);
	err_code = db_make_short (&db_val, s_val);
      }
      break;
    case CCI_U_TYPE_MONETARY:
      {
	double d_val;
	net_arg_get_double (&d_val, net_value);
	err_code = db_make_monetary (&db_val, db_get_currency_default (), d_val);
      }
      break;
    case CCI_U_TYPE_FLOAT:
      {
	float f_val;
	net_arg_get_float (&f_val, net_value);
	err_code = db_make_float (&db_val, f_val);
      }
      break;
    case CCI_U_TYPE_DOUBLE:
      {
	double d_val;
	net_arg_get_double (&d_val, net_value);
	err_code = db_make_double (&db_val, d_val);
      }
      break;
    case CCI_U_TYPE_DATE:
      {
	short month, day, year;
	net_arg_get_date (&year, &month, &day, net_value);
	err_code = db_make_date (&db_val, month, day, year);
      }
      break;
    case CCI_U_TYPE_TIME:
      {
	short hh, mm, ss;
	net_arg_get_time (&hh, &mm, &ss, net_value);
	err_code = db_make_time (&db_val, hh, mm, ss);
      }
      break;
    case CCI_U_TYPE_TIMESTAMP:
      {
	short yr, mon, day, hh, mm, ss;
	DB_DATE date;
	DB_TIME time;
	DB_TIMESTAMP ts;

	net_arg_get_timestamp (&yr, &mon, &day, &hh, &mm, &ss, net_value);
	err_code = db_date_encode (&date, mon, day, yr);
	if (err_code != NO_ERROR)
	  {
	    break;
	  }
	err_code = db_time_encode (&time, hh, mm, ss);
	if (err_code != NO_ERROR)
	  {
	    break;
	  }
	err_code = db_timestamp_encode_ses (&date, &time, &ts, NULL);
	if (err_code != NO_ERROR)
	  {
	    break;
	  }
	err_code = db_make_timestamp (&db_val, ts);
      }
      break;
    case CCI_U_TYPE_TIMESTAMPTZ:
    case CCI_U_TYPE_TIMESTAMPLTZ:
      {
	short yr, mon, day, hh, mm, ss;
	DB_DATE date;
	DB_TIME time;
	DB_TIMESTAMPTZ ts_tz;
	TZ_REGION ses_tz_region;
	char *tz_str_p;
	int tz_size;

	net_arg_get_timestamptz (&yr, &mon, &day, &hh, &mm, &ss, &tz_str_p, &tz_size, net_value);
	if (tz_size > CCI_TZ_SIZE)
	  {
	    return ERROR_INFO_SET (CAS_ER_TYPE_CONVERSION, CAS_ERROR_INDICATOR);
	  }

	err_code = db_date_encode (&date, mon, day, yr);
	if (err_code != NO_ERROR)
	  {
	    break;
	  }
	err_code = db_time_encode (&time, hh, mm, ss);
	if (err_code != NO_ERROR)
	  {
	    break;
	  }
	tz_get_session_tz_region (&ses_tz_region);

	err_code = tz_create_timestamptz (&date, &time, tz_str_p, tz_size, &ses_tz_region, &ts_tz, NULL);
	if (err_code != NO_ERROR)
	  {
	    break;
	  }
	err_code = db_make_timestamptz (&db_val, &ts_tz);
      }
      break;
    case CCI_U_TYPE_DATETIME:
      {
	short yr, mon, day, hh, mm, ss, ms;
	DB_DATETIME dt;

	net_arg_get_datetime (&yr, &mon, &day, &hh, &mm, &ss, &ms, net_value);
	err_code = db_datetime_encode (&dt, mon, day, yr, hh, mm, ss, ms);
	if (err_code != NO_ERROR)
	  {
	    break;
	  }
	err_code = db_make_datetime (&db_val, &dt);
      }
      break;
    case CCI_U_TYPE_DATETIMELTZ:
    case CCI_U_TYPE_DATETIMETZ:
      {
	short yr, mon, day, hh, mm, ss, ms;
	DB_DATETIME dt;
	DB_DATETIMETZ dt_tz;
	TZ_REGION ses_tz_region;
	char *tz_str_p;
	int tz_size;

	net_arg_get_datetimetz (&yr, &mon, &day, &hh, &mm, &ss, &ms, &tz_str_p, &tz_size, net_value);
	if (tz_size > CCI_TZ_SIZE)
	  {
	    return ERROR_INFO_SET (CAS_ER_TYPE_CONVERSION, CAS_ERROR_INDICATOR);
	  }

	err_code = db_datetime_encode (&dt, mon, day, yr, hh, mm, ss, ms);
	if (err_code != NO_ERROR)
	  {
	    break;
	  }
	tz_get_session_tz_region (&ses_tz_region);

	err_code = tz_create_datetimetz (&dt, tz_str_p, tz_size, &ses_tz_region, &dt_tz, NULL);
	if (err_code != NO_ERROR)
	  {
	    break;
	  }
	err_code = db_make_datetimetz (&db_val, &dt_tz);
      }
      break;
    case CCI_U_TYPE_SET:
    case CCI_U_TYPE_MULTISET:
    case CCI_U_TYPE_SEQUENCE:
      {
	char *cur_p;
	int remain_size = data_size;
	void *ele_type_arg = net_value;
	int ele_size;
	DB_VALUE ele_val;
	DB_SET *set = NULL;
	DB_SEQ *seq = NULL;
	int seq_index = 0;

	cur_p = ((char *) net_value) + NET_SIZE_INT;	/* data size */
	cur_p += 1;		/* element type */
	remain_size -= 1;

	if (type == CCI_U_TYPE_SET)
	  {
	    set = db_set_create_basic (NULL, NULL);
	  }
	else if (type == CCI_U_TYPE_MULTISET)
	  {
	    set = db_set_create_multi (NULL, NULL);
	  }
	else
	  {
	    seq = db_seq_create (NULL, NULL, 0);
	  }

	while (remain_size > 0)
	  {
	    net_arg_get_size (&ele_size, cur_p);
	    if (ele_size + NET_SIZE_INT > remain_size)
	      {
		break;
	      }

	    ele_size = netval_to_dbval (ele_type_arg, cur_p, &ele_val, net_buf, desired_type);
	    if (ele_size < 0)
	      {
		return ele_size;
	      }
	    ele_size += NET_SIZE_INT;
	    cur_p += ele_size;
	    remain_size -= ele_size;

	    if (type == CCI_U_TYPE_SEQUENCE)
	      {
		db_seq_insert (seq, seq_index++, &ele_val);
	      }
	    else
	      {
		db_set_add (set, &ele_val);
	      }
	  }

	if (type == CCI_U_TYPE_SEQUENCE)
	  {
	    err_code = db_make_sequence (&db_val, seq);
	  }
	else
	  {
	    err_code = db_make_set (&db_val, set);
	  }

	type = CCI_U_TYPE_SET;
      }
      coercion_flag = FALSE;
      break;
    case CCI_U_TYPE_OBJECT:
      {
	DB_OBJECT *obj_p;
	net_arg_get_dbobject (&obj_p, net_value);
	if (ux_check_object (obj_p, NULL) < 0)
	  {
	    err_code = db_make_null (&db_val);
	  }
	else
	  {
	    err_code = db_make_object (&db_val, obj_p);
	  }
      }
      coercion_flag = FALSE;
      break;

    case CCI_U_TYPE_BLOB:
    case CCI_U_TYPE_CLOB:
      {
	T_LOB_HANDLE cas_lob;

	net_arg_get_lob_handle (&cas_lob, net_value);
	caslob_to_dblob (&cas_lob, &db_val);
	coercion_flag = FALSE;
      }
      break;
    case CCI_U_TYPE_JSON:
      {
	char *value;
	int val_size;

	net_arg_get_str (&value, &val_size, net_value);

	err_code = db_json_val_from_str (value, val_size, &db_val);
      }
      break;

    case CCI_U_TYPE_USHORT:
    case CCI_U_TYPE_UINT:
    case CCI_U_TYPE_UBIGINT:
    default:
      return ERROR_INFO_SET (CAS_ER_UNKNOWN_U_TYPE, CAS_ERROR_INDICATOR);
    }

  if (err_code < 0)
    {
      return ERROR_INFO_SET (err_code, DBMS_ERROR_INDICATOR);
    }

  if (desired_type == DB_TYPE_NULL || coercion_flag == FALSE)
    {
      db_value_clone (&db_val, out_val);
    }
  else
    {
      DB_DOMAIN *domain;

      domain = db_type_to_db_domain ((DB_TYPE) desired_type);
      if (domain == NULL)
	{
	  return ERROR_INFO_SET (ER_TP_CANT_COERCE, DBMS_ERROR_INDICATOR);
	}
      err_code = db_value_coerce (&db_val, out_val, domain);
      if (err_code < 0)
	{
	  return ERROR_INFO_SET (err_code, DBMS_ERROR_INDICATOR);
	}
    }

  db_value_clear (&db_val);

  return data_size;
}

static int
cur_tuple (T_QUERY_RESULT * q_result, int max_col_size, char sensitive_flag, DB_OBJECT * tuple_obj, T_NET_BUF * net_buf)
{
  int ncols;
  DB_VALUE val;
  int i;
  int error;
  int data_size = 0;
  DB_QUERY_RESULT *result = (DB_QUERY_RESULT *) q_result->result;
  T_COL_UPDATE_INFO *col_update_info = q_result->col_update_info;
  char *null_type_column = q_result->null_type_column;
  int err_code;

  ncols = db_query_column_count (result);
  for (i = 0; i < ncols; i++)
    {
      if (sensitive_flag == TRUE && col_update_info[i].updatable == TRUE)
	{
	  if (tuple_obj == NULL)
	    {
	      error = db_make_null (&val);
	    }
	  else
	    {
	      error = db_get (tuple_obj, col_update_info[i].attr_name, &val);
	    }
	}
      else
	{
	  error = db_query_get_tuple_value (result, i, &val);
	}

      if (error < 0)
	{
	  err_code = ERROR_INFO_SET (error, DBMS_ERROR_INDICATOR);
	  tuple_obj = NULL;
	  return err_code;
	}

      data_size += dbval_to_net_buf (&val, net_buf, 1, max_col_size, null_type_column ? null_type_column[i] : 0);
      db_value_clear (&val);
    }

  tuple_obj = NULL;
  return data_size;
}

static int
dbval_to_net_buf (DB_VALUE * val, T_NET_BUF * net_buf, char fetch_flag, int max_col_size, char column_type_flag)
{
  int data_size = 0;
  unsigned char ext_col_type;
  bool client_support_tz = true;

  if (db_value_is_null (val) == true)
    {
      net_buf_cp_int (net_buf, -1, NULL);
      return NET_SIZE_INT;
    }

  if (!DOES_CLIENT_UNDERSTAND_THE_PROTOCOL (net_buf->client_version, PROTOCOL_V7))
    {
      client_support_tz = false;
    }

  /* set extended type for primary types; for collection types this values is set in switch-case code */
  if (column_type_flag && !TP_IS_SET_TYPE (db_value_type (val)))
    {
      ext_col_type = set_extended_cas_type (CCI_U_TYPE_NULL, db_value_type (val));
    }
  else
    {
      ext_col_type = 0;
    }

  switch (db_value_type (val))
    {
    case DB_TYPE_OBJECT:
      {
	DB_OBJECT *obj;
	T_OBJECT cas_obj;

	obj = db_get_object (val);
	dbobj_to_casobj (obj, &cas_obj);
	add_res_data_object (net_buf, &cas_obj, ext_col_type, &data_size);
      }
      break;
    case DB_TYPE_VARBIT:
    case DB_TYPE_BIT:
      {
	int length = 0;

	DB_CONST_C_BIT bit = db_get_bit (val, &length);
	length = (length + 7) / 8;
	if (max_col_size > 0)
	  {
	    length = MIN (length, max_col_size);
	  }
	/* do not append NULL terminator */
	add_res_data_bytes (net_buf, bit, length, ext_col_type, &data_size);
      }
      break;
    case DB_TYPE_VARCHAR:
    case DB_TYPE_CHAR:
      {
	DB_CONST_C_CHAR str;
	int dummy = 0;
	int bytes_size = 0;
	int decomp_size;
	char *decomposed = NULL;
	bool need_decomp = false;

	str = db_get_char (val, &dummy);
	bytes_size = db_get_string_size (val);
	if (max_col_size > 0)
	  {
	    bytes_size = MIN (bytes_size, max_col_size);
	  }

	if (db_get_string_codeset (val) == INTL_CODESET_UTF8)
	  {
	    need_decomp =
	      unicode_string_need_decompose (str, bytes_size, &decomp_size, lang_get_generic_unicode_norm ());
	  }


	if (need_decomp)
	  {
	    decomposed = (char *) MALLOC (decomp_size * sizeof (char));
	    if (decomposed != NULL)
	      {
		unicode_decompose_string (str, bytes_size, decomposed, &decomp_size, lang_get_generic_unicode_norm ());

		str = decomposed;
		bytes_size = decomp_size;
	      }
	    else
	      {
		/* set error indicator and send empty string */
		ERROR_INFO_SET (CAS_ER_NO_MORE_MEMORY, CAS_ERROR_INDICATOR);
		bytes_size = 0;
	      }
	  }

	add_res_data_string (net_buf, str, bytes_size, ext_col_type, db_get_string_codeset (val), &data_size);

	if (decomposed != NULL)
	  {
	    FREE (decomposed);
	    decomposed = NULL;
	  }
      }
      break;
    case DB_TYPE_VARNCHAR:
    case DB_TYPE_NCHAR:
      {
	DB_CONST_C_NCHAR nchar;
	int dummy = 0;
	int bytes_size = 0;
	int decomp_size;
	char *decomposed = NULL;
	bool need_decomp = false;

	nchar = db_get_nchar (val, &dummy);
	bytes_size = db_get_string_size (val);
	if (max_col_size > 0)
	  {
	    bytes_size = MIN (bytes_size, max_col_size);
	  }

	if (db_get_string_codeset (val) == INTL_CODESET_UTF8)
	  {
	    need_decomp =
	      unicode_string_need_decompose (nchar, bytes_size, &decomp_size, lang_get_generic_unicode_norm ());
	  }

	if (need_decomp)
	  {
	    decomposed = (char *) MALLOC (decomp_size * sizeof (char));
	    if (decomposed != NULL)
	      {
		unicode_decompose_string (nchar, bytes_size, decomposed, &decomp_size,
					  lang_get_generic_unicode_norm ());

		nchar = decomposed;
		bytes_size = decomp_size;
	      }
	    else
	      {
		/* set error indicator and send empty string */
		ERROR_INFO_SET (CAS_ER_NO_MORE_MEMORY, CAS_ERROR_INDICATOR);
		bytes_size = 0;
	      }
	  }

	add_res_data_string (net_buf, nchar, bytes_size, ext_col_type, db_get_string_codeset (val), &data_size);

	if (decomposed != NULL)
	  {
	    FREE (decomposed);
	    decomposed = NULL;
	  }
      }
      break;
    case DB_TYPE_ENUMERATION:
      {
	int bytes_size = 0;
	int decomp_size;
	char *decomposed = NULL;
	bool need_decomp = false;

	const char *str = db_get_enum_string (val);
	bytes_size = db_get_enum_string_size (val);
	if (max_col_size > 0)
	  {
	    bytes_size = MIN (bytes_size, max_col_size);
	  }

	if (db_get_enum_codeset (val) == INTL_CODESET_UTF8)
	  {
	    need_decomp =
	      unicode_string_need_decompose (str, bytes_size, &decomp_size, lang_get_generic_unicode_norm ());
	  }

	if (need_decomp)
	  {
	    decomposed = (char *) MALLOC (decomp_size * sizeof (char));
	    if (decomposed != NULL)
	      {
		unicode_decompose_string (str, bytes_size, decomposed, &decomp_size, lang_get_generic_unicode_norm ());

		str = decomposed;
		bytes_size = decomp_size;
	      }
	    else
	      {
		/* set error indicator and send empty string */
		ERROR_INFO_SET (CAS_ER_NO_MORE_MEMORY, CAS_ERROR_INDICATOR);
		bytes_size = 0;
	      }
	  }

	add_res_data_string (net_buf, str, bytes_size, ext_col_type, db_get_enum_codeset (val), &data_size);

	if (decomposed != NULL)
	  {
	    FREE (decomposed);
	    decomposed = NULL;
	  }

	break;
      }
    case DB_TYPE_SMALLINT:
      {
	short smallint;
	smallint = db_get_short (val);
	add_res_data_short (net_buf, smallint, ext_col_type, &data_size);
      }
      break;
    case DB_TYPE_INTEGER:
      {
	int int_val;
	int_val = db_get_int (val);
	add_res_data_int (net_buf, int_val, ext_col_type, &data_size);
      }
      break;
    case DB_TYPE_BIGINT:
      {
	DB_BIGINT bigint_val;
	bigint_val = db_get_bigint (val);
	add_res_data_bigint (net_buf, bigint_val, ext_col_type, &data_size);
      }
      break;
    case DB_TYPE_DOUBLE:
      {
	double d_val;
	d_val = db_get_double (val);
	add_res_data_double (net_buf, d_val, ext_col_type, &data_size);
      }
      break;
    case DB_TYPE_MONETARY:
      {
	double d_val;
	d_val = db_value_get_monetary_amount_as_double (val);
	add_res_data_double (net_buf, d_val, ext_col_type, &data_size);
      }
      break;
    case DB_TYPE_FLOAT:
      {
	float f_val;
	f_val = db_get_float (val);
	add_res_data_float (net_buf, f_val, ext_col_type, &data_size);
      }
      break;
    case DB_TYPE_DATE:
      {
	DB_DATE *db_date;
	int yr, mon, day;
	db_date = db_get_date (val);
	db_date_decode (db_date, &mon, &day, &yr);
	add_res_data_date (net_buf, (short) yr, (short) mon, (short) day, ext_col_type, &data_size);
      }
      break;
    case DB_TYPE_TIME:
      {
	DB_TIME *time;
	int hour, minute, second;
	time = db_get_time (val);
	db_time_decode (time, &hour, &minute, &second);
	add_res_data_time (net_buf, (short) hour, (short) minute, (short) second, ext_col_type, &data_size);
      }
      break;
    case DB_TYPE_TIMESTAMP:
      {
	DB_TIMESTAMP *ts;
	DB_DATE date;
	DB_TIME time;
	int yr, mon, day, hh, mm, ss;
	ts = db_get_timestamp (val);
	(void) db_timestamp_decode_ses (ts, &date, &time);
	db_date_decode (&date, &mon, &day, &yr);
	db_time_decode (&time, &hh, &mm, &ss);
	add_res_data_timestamp (net_buf, (short) yr, (short) mon, (short) day, (short) hh, (short) mm, (short) ss,
				ext_col_type, &data_size);
      }
      break;
    case DB_TYPE_TIMESTAMPLTZ:
    case DB_TYPE_TIMESTAMPTZ:
      {
	DB_TIMESTAMP ts, *ts_p;
	DB_TIMESTAMPTZ *ts_tz;
	DB_DATE date;
	DB_TIME time;
	int err;
	int yr, mon, day, hh, mm, ss;
	TZ_ID tz_id;
	char tz_str[CCI_TZ_SIZE + 1];

	if (db_value_type (val) == DB_TYPE_TIMESTAMPLTZ)
	  {
	    ts_p = db_get_timestamp (val);
	    ts = *ts_p;
	    err = tz_create_session_tzid_for_timestamp (&ts, &tz_id);
	    if (err != NO_ERROR)
	      {
		net_buf_cp_int (net_buf, -1, NULL);
		data_size = NET_SIZE_INT;
		break;
	      }
	  }
	else
	  {
	    ts_tz = db_get_timestamptz (val);
	    ts = ts_tz->timestamp;
	    tz_id = ts_tz->tz_id;
	  }

	err = db_timestamp_decode_w_tz_id (&ts, &tz_id, &date, &time);
	if (err != NO_ERROR)
	  {
	    net_buf_cp_int (net_buf, -1, NULL);
	    data_size = NET_SIZE_INT;
	    break;
	  }

	if (tz_id_to_str (&tz_id, tz_str, CCI_TZ_SIZE) < 0)
	  {
	    net_buf_cp_int (net_buf, -1, NULL);
	    data_size = NET_SIZE_INT;
	    break;
	  }

	db_date_decode (&date, &mon, &day, &yr);
	db_time_decode (&time, &hh, &mm, &ss);
	if (client_support_tz == true)
	  {
	    add_res_data_timestamptz (net_buf, (short) yr, (short) mon, (short) day, (short) hh, (short) mm, (short) ss,
				      tz_str, ext_col_type, &data_size);
	  }
	else
	  {
	    add_res_data_timestamp (net_buf, (short) yr, (short) mon, (short) day, (short) hh, (short) mm, (short) ss,
				    ext_col_type, &data_size);
	  }
      }
      break;
    case DB_TYPE_DATETIME:
      {
	DB_DATETIME *dt;
	int yr, mon, day, hh, mm, ss, ms;
	dt = db_get_datetime (val);
	db_datetime_decode (dt, &mon, &day, &yr, &hh, &mm, &ss, &ms);
	add_res_data_datetime (net_buf, (short) yr, (short) mon, (short) day, (short) hh, (short) mm, (short) ss,
			       (short) ms, ext_col_type, &data_size);
      }
      break;
    case DB_TYPE_DATETIMELTZ:
    case DB_TYPE_DATETIMETZ:
      {
	DB_DATETIME dt_local, dt_utc, *dt_utc_p;
	TZ_ID tz_id;
	DB_DATETIMETZ *dt_tz;
	int err;
	int yr, mon, day, hh, mm, ss, ms;
	char tz_str[CCI_TZ_SIZE + 1];

	if (db_value_type (val) == DB_TYPE_DATETIMELTZ)
	  {
	    dt_utc_p = db_get_datetime (val);
	    dt_utc = *dt_utc_p;
	    err = tz_create_session_tzid_for_datetime (&dt_utc, true, &tz_id);
	    if (err != NO_ERROR)
	      {
		net_buf_cp_int (net_buf, -1, NULL);
		data_size = NET_SIZE_INT;
		break;
	      }
	  }
	else
	  {
	    dt_tz = db_get_datetimetz (val);
	    dt_utc = dt_tz->datetime;
	    tz_id = dt_tz->tz_id;
	  }

	err = tz_utc_datetimetz_to_local (&dt_utc, &tz_id, &dt_local);
	if (err == ER_QPROC_TIME_UNDERFLOW)
	  {
	    db_datetime_encode (&dt_local, 0, 0, 0, 0, 0, 0, 0);
	    err = NO_ERROR;
	    er_clear ();
	  }

	if (err != NO_ERROR)
	  {
	    net_buf_cp_int (net_buf, -1, NULL);
	    data_size = NET_SIZE_INT;
	    break;
	  }

	if (tz_id_to_str (&tz_id, tz_str, CCI_TZ_SIZE) < 0)
	  {
	    net_buf_cp_int (net_buf, -1, NULL);
	    data_size = NET_SIZE_INT;
	    break;
	  }

	db_datetime_decode (&dt_local, &mon, &day, &yr, &hh, &mm, &ss, &ms);
	if (client_support_tz == true)
	  {
	    add_res_data_datetimetz (net_buf, (short) yr, (short) mon, (short) day, (short) hh, (short) mm, (short) ss,
				     (short) ms, tz_str, ext_col_type, &data_size);
	  }
	else
	  {
	    add_res_data_datetime (net_buf, (short) yr, (short) mon, (short) day, (short) hh, (short) mm, (short) ss,
				   (short) ms, ext_col_type, &data_size);
	  }
      }
      break;
    case DB_TYPE_NUMERIC:
      {
	DB_DOMAIN *char_domain;
	DB_VALUE v;
	const char *str;
	int len, err;
	char buf[128];

	char_domain = db_type_to_db_domain (DB_TYPE_VARCHAR);
	err = db_value_coerce (val, &v, char_domain);
	if (err < 0)
	  {
	    net_buf_cp_int (net_buf, -1, NULL);
	    data_size = NET_SIZE_INT;
	  }
	else
	  {
	    str = db_get_char (&v, &len);
	    if (str != NULL)
	      {
		strncpy (buf, str, sizeof (buf) - 1);
		buf[sizeof (buf) - 1] = '\0';
		ut_trim (buf);
		add_res_data_string (net_buf, buf, strlen (buf), ext_col_type, CAS_SCHEMA_DEFAULT_CHARSET, &data_size);
	      }
	    else
	      {
		net_buf_cp_int (net_buf, -1, NULL);
		data_size = NET_SIZE_INT;
	      }
	    db_value_clear (&v);
	  }
      }
      break;
    case DB_TYPE_SET:
    case DB_TYPE_MULTISET:
    case DB_TYPE_SEQUENCE:	/* DB_TYPE_LIST */
      {
	DB_SET *set;
	int i;
	DB_VALUE *element;
	int num_element;
	char cas_type = CCI_U_TYPE_NULL;
	char err_flag = 0;
	char set_dbtype = DB_TYPE_NULL;
	unsigned char charset = CAS_SCHEMA_DEFAULT_CHARSET;

	set = db_get_set (val);

	num_element = db_set_size (set);
	element = (DB_VALUE *) malloc (sizeof (DB_VALUE) * num_element);
	if (element == NULL)
	  {
	    err_flag = 1;
	  }

	if (!err_flag)
	  {
	    if (num_element <= 0)
	      {
		DB_DOMAIN *set_domain;
		char element_type;
		set_domain = db_col_domain (set);
		element_type = get_set_domain (set_domain, NULL, NULL, &set_dbtype, (char *) &charset);
		if (element_type > 0)
		  {
		    cas_type = element_type;
		  }
	      }
	    else
	      {
		for (i = 0; i < num_element; i++)
		  {
		    db_set_get (set, i, &(element[i]));
		    set_dbtype = db_value_type (&(element[i]));
		    charset = db_get_string_codeset (&(element[i]));
		    if (i == 0 || cas_type == CCI_U_TYPE_NULL)
		      {
			cas_type = ux_db_type_to_cas_type (set_dbtype);
		      }
		    else
		      {
			char tmp_type;
			tmp_type = ux_db_type_to_cas_type (set_dbtype);
			if (db_value_is_null (&(element[i])) == false && cas_type != tmp_type)
			  {
			    err_flag = 1;
			    break;
			  }
		      }
		  }		/* end of for */
	      }

	    if ((err_flag) && (element != NULL))
	      {
		for (; i >= 0; i--)
		  {
		    db_value_clear (&(element[i]));
		  }
		FREE_MEM (element);
	      }
	  }

	if (err_flag)
	  {
	    net_buf_cp_int (net_buf, -1, NULL);
	    data_size = NET_SIZE_INT;
	  }
	else
	  {
	    int set_data_size;
	    int set_size_msg_offset;

	    set_data_size = 0;
	    net_buf_cp_int (net_buf, set_data_size, &set_size_msg_offset);

	    if (column_type_flag)
	      {
		ext_col_type = set_extended_cas_type ((T_CCI_U_TYPE) set_dbtype, db_value_type (val));

		net_buf_cp_cas_type_and_charset (net_buf, ext_col_type, charset);
		set_data_size++;
		if (DOES_CLIENT_UNDERSTAND_THE_PROTOCOL (net_buf->client_version, PROTOCOL_V7))
		  {
		    set_data_size++;
		  }
	      }

	    net_buf_cp_byte (net_buf, cas_type);
	    set_data_size++;

	    net_buf_cp_int (net_buf, num_element, NULL);
	    set_data_size += NET_SIZE_INT;

	    for (i = 0; i < num_element; i++)
	      {
		set_data_size += dbval_to_net_buf (&(element[i]), net_buf, 1, max_col_size, 0);
		db_value_clear (&(element[i]));
	      }
	    FREE_MEM (element);

	    net_buf_overwrite_int (net_buf, set_size_msg_offset, set_data_size);
	    data_size = NET_SIZE_INT + set_data_size;
	  }

	if (fetch_flag)
	  db_set_free (set);
      }
      break;

    case DB_TYPE_RESULTSET:
      {
	DB_BIGINT query_id;

	query_id = db_get_resultset (val);
	add_res_data_bigint (net_buf, query_id, ext_col_type, &data_size);
      }
      break;

    case DB_TYPE_BLOB:
    case DB_TYPE_CLOB:
      {
	T_LOB_HANDLE cas_lob;

	dblob_to_caslob (val, &cas_lob);
	add_res_data_lob_handle (net_buf, &cas_lob, ext_col_type, &data_size);
      }
      break;
    case DB_TYPE_JSON:
      {
	char *str;
	int bytes_size = 0;

	str = db_get_json_raw_body (val);
	bytes_size = strlen (str);

	/* no matter which column type is returned to client (JSON or STRING, depending on client version),
	 * the data is always encoded as string */
	add_res_data_string (net_buf, str, bytes_size, 0, INTL_CODESET_UTF8, &data_size);
	db_private_free (NULL, str);
      }
      break;
    default:
      net_buf_cp_int (net_buf, -1, NULL);	/* null */
      data_size = 4;
      break;
    }

  return data_size;
}

static void
dbobj_to_casobj (DB_OBJECT * obj, T_OBJECT * cas_obj)
{
  DB_IDENTIFIER *oid;

  oid = db_identifier (obj);

  if (oid == NULL)
    {
      cas_obj->pageid = 0;
      cas_obj->volid = 0;
      cas_obj->slotid = 0;
    }
  else
    {
      cas_obj->pageid = oid->pageid;
      cas_obj->volid = oid->volid;
      cas_obj->slotid = oid->slotid;
    }
}

static void
casobj_to_dbobj (T_OBJECT * cas_obj, DB_OBJECT ** obj)
{
  DB_IDENTIFIER oid;

  oid.pageid = cas_obj->pageid;
  oid.volid = cas_obj->volid;
  oid.slotid = cas_obj->slotid;

  *obj = db_object (&oid);
}

static void
dblob_to_caslob (DB_VALUE * lob, T_LOB_HANDLE * cas_lob)
{
  DB_ELO *elo;

  cas_lob->db_type = db_value_type (lob);
  assert (cas_lob->db_type == DB_TYPE_BLOB || cas_lob->db_type == DB_TYPE_CLOB);
  elo = db_get_elo (lob);
  if (elo == NULL)
    {
      cas_lob->lob_size = -1;
      cas_lob->locator_size = 0;
      cas_lob->locator = NULL;
    }
  else
    {
      cas_lob->lob_size = elo->size;
      cas_lob->locator_size = elo->locator ? strlen (elo->locator) + 1 : 0;
      /* including null character */
      cas_lob->locator = elo->locator;
    }
}

static void
caslob_to_dblob (T_LOB_HANDLE * cas_lob, DB_VALUE * db_lob)
{
  DB_ELO elo;

  assert (cas_lob->db_type == DB_TYPE_BLOB || cas_lob->db_type == DB_TYPE_CLOB);
  elo_init_structure (&elo);
  elo.size = cas_lob->lob_size;
  elo.type = ELO_FBO;
  elo.locator = db_private_strdup (NULL, cas_lob->locator);
  db_make_elo (db_lob, (DB_TYPE) (cas_lob->db_type), &elo);
  db_lob->need_clear = true;
}

static int
get_attr_name (DB_OBJECT * obj, char ***ret_attr_name)
{
  DB_ATTRIBUTE *attributes, *att;
  char **attr_name = NULL;
  int num_attr;
  int alloc_num;

  attributes = db_get_attributes (obj);

  alloc_num = 100;
  attr_name = (char **) MALLOC (sizeof (char *) * alloc_num);
  if (attr_name == NULL)
    {
      return ERROR_INFO_SET (CAS_ER_NO_MORE_MEMORY, CAS_ERROR_INDICATOR);
    }

  for (num_attr = 0, att = attributes; att; att = db_attribute_next (att))
    {
      if (num_attr >= alloc_num)
	{
	  alloc_num += 100;
	  attr_name = (char **) REALLOC (attr_name, sizeof (char *) * alloc_num);
	  if (attr_name == NULL)
	    {
	      return ERROR_INFO_SET (CAS_ER_NO_MORE_MEMORY, CAS_ERROR_INDICATOR);
	    }
	}
      attr_name[num_attr] = (char *) db_attribute_name (att);
      num_attr++;
    }

  *ret_attr_name = attr_name;
  return num_attr;
}

static int
get_attr_name_from_argv (int argc, void **argv, char ***ret_attr_name)
{
  int attr_num;
  char **attr_name = NULL;
  int i;

  attr_num = argc - 1;
  attr_name = (char **) MALLOC (sizeof (char *) * attr_num);
  if (attr_name == NULL)
    {
      return ERROR_INFO_SET (CAS_ER_NO_MORE_MEMORY, CAS_ERROR_INDICATOR);
    }
  for (i = 0; i < attr_num; i++)
    {
      int name_size;
      char *tmp_p;

      net_arg_get_str (&tmp_p, &name_size, argv[i + 1]);
      if (name_size <= 1 || tmp_p[name_size - 1] != '\0')
	{
	  FREE_MEM (attr_name);
	  return ERROR_INFO_SET (CAS_ER_OBJECT, CAS_ERROR_INDICATOR);
	}
      attr_name[i] = tmp_p;
    }

  *ret_attr_name = attr_name;
  return attr_num;
}

static int
oid_attr_info_set (T_NET_BUF * net_buf, DB_OBJECT * obj, int attr_num, char **attr_name)
{
  DB_ATTRIBUTE *attr = NULL;
  DB_DOMAIN *domain;
  int i;
  int db_type;
  unsigned char cas_type;
  int precision;
  short scale;
  char *p;
  char charset;

  for (i = 0; i < attr_num; i++)
    {
      p = strrchr (attr_name[i], '.');
      if (p == NULL)
	{
	  attr = db_get_attribute (obj, attr_name[i]);
	  if (attr == NULL)
	    {
	      return ERROR_INFO_SET (db_error_code (), DBMS_ERROR_INDICATOR);
	    }
	}
      else
	{
	  DB_VALUE path_val;
	  int err_code;
	  DB_OBJECT *path_obj;
	  *p = '\0';
	  err_code = db_get (obj, attr_name[i], &path_val);
	  if (err_code < 0 || db_value_is_null (&path_val) == true)
	    {
	      attr = NULL;
	    }
	  else
	    {
	      path_obj = db_get_object (&path_val);
	      attr = db_get_attribute (path_obj, p + 1);
	      if (attr == NULL)
		{
		  return ERROR_INFO_SET (db_error_code (), DBMS_ERROR_INDICATOR);
		}
	    }
	  *p = '.';
	  path_obj = NULL;
	  db_value_clear (&path_val);
	}

      if (attr == NULL)
	{
	  cas_type = CCI_U_TYPE_NULL;
	  scale = 0;
	  precision = 0;
	  charset = 0;
	}
      else
	{
	  domain = db_attribute_domain (attr);
	  db_type = TP_DOMAIN_TYPE (domain);

	  if (TP_IS_SET_TYPE (db_type))
	    {
	      char set_type;
	      set_type = get_set_domain (domain, NULL, NULL, NULL, &charset);

	      cas_type = set_extended_cas_type ((T_CCI_U_TYPE) set_type, (DB_TYPE) db_type);
	      precision = 0;
	      scale = 0;
	    }
	  else
	    {
	      cas_type = set_extended_cas_type (CCI_U_TYPE_UNKNOWN, (DB_TYPE) db_type);
	      precision = db_domain_precision (domain);
	      scale = (short) db_domain_scale (domain);
	      charset = db_domain_codeset (domain);
	    }
	}
      net_buf_column_info_set (net_buf, cas_type, scale, precision, charset, attr_name[i]);
    }

  return 0;
}

static int
oid_data_set (T_NET_BUF * net_buf, DB_OBJECT * obj, int attr_num, char **attr_name)
{
  int err_code;
  int i;
  DB_VALUE val;

  for (i = 0; i < attr_num; i++)
    {
      err_code = db_get (obj, attr_name[i], &val);
      if (err_code < 0)
	{
	  db_make_null (&val);
	}
      dbval_to_net_buf (&val, net_buf, 1, 0, 0);
      db_value_clear (&val);
    }

  return 0;
}

#if defined (CAS_FOR_CGW)
static int
cgw_fetch_result (T_SRV_HANDLE * srv_handle, int cursor_pos, int fetch_count, char fetch_flag, int result_set_idx,
		  T_NET_BUF * net_buf, T_REQ_INFO * req_info)
{
  T_OBJECT tuple_obj;
  int err_code = 0;
  int num_tuple_msg_offset;
  int num_tuple = 0;
  int net_buf_size;
  char fetch_end_flag = 0;
  SQLSMALLINT num_cols;
  SQLLEN total_row_count = 0;
  T_BROKER_VERSION client_version = req_info->client_version;

  if (result_set_idx < 0 || result_set_idx > 1)
    {
      return ERROR_INFO_SET (CAS_ER_NO_MORE_RESULT_SET, CAS_ERROR_INDICATOR);
    }


  if (srv_handle->is_cursor_open == false)
    {
      err_code = cgw_execute (srv_handle);
      if (err_code < 0)
	{
	  err_code = ERROR_INFO_SET (db_error_code (), DBMS_ERROR_INDICATOR);
	  goto fetch_error;
	}
    }
  else if (srv_handle->is_cursor_open && cursor_pos == 1 && srv_handle->cursor_pos > 1)
    {
      err_code = cgw_cursor_close (srv_handle);
      if (err_code < 0)
	{
	  err_code = ERROR_INFO_SET (db_error_code (), DBMS_ERROR_INDICATOR);
	  goto fetch_error;
	}

      err_code = cgw_execute (srv_handle);
      if (err_code < 0)
	{
	  err_code = ERROR_INFO_SET (db_error_code (), DBMS_ERROR_INDICATOR);
	  goto fetch_error;
	}
    }

  net_buf_cp_int (net_buf, (int) total_row_count, &num_tuple_msg_offset);

  err_code = cgw_get_num_cols (srv_handle->cgw_handle->hstmt, &num_cols);

  if (err_code < 0)
    {
      err_code = ERROR_INFO_SET (db_error_code (), DBMS_ERROR_INDICATOR);
      goto fetch_error;
    }

  if (col_binding == NULL)
    {
      if (col_binding_buff)
	{
	  cgw_cleanup_binder (col_binding_buff);
	  col_binding_buff = NULL;
	}

      err_code = cgw_col_bindings (srv_handle->cgw_handle->hstmt, num_cols, &col_binding, &col_binding_buff);
      if (err_code < 0)
	{
	  err_code = ERROR_INFO_SET (db_error_code (), DBMS_ERROR_INDICATOR);
	  goto fetch_error;
	}
    }

  if (cas_shard_flag == ON)
    {
      net_buf_size = SHARD_NET_BUF_SIZE;
    }
  else
    {
      net_buf_size = NET_BUF_SIZE;
    }

  num_tuple = 0;

  memset ((char *) &tuple_obj, 0, sizeof (T_OBJECT));

  while (CHECK_NET_BUF_SIZE (net_buf, net_buf_size))
    {				/* currently, don't check fetch_count */

      if (col_binding_buff->is_exist_col_data)
	{
	  err_code = cgw_cur_tuple (net_buf, col_binding_buff, cursor_pos);
	  if (err_code < 0)
	    {
	      goto fetch_error;
	    }
	}
      else
	{
	  err_code = cgw_row_data (srv_handle->cgw_handle->hstmt);
	  if (err_code < 0)
	    {
	      err_code = ERROR_INFO_SET (db_error_code (), DBMS_ERROR_INDICATOR);
	      goto fetch_error;
	    }

	  if (err_code == SQL_NO_DATA_FOUND)
	    {
	      fetch_end_flag = 1;

	      if (col_binding)
		{
		  cgw_cleanup_binder (col_binding);
		  col_binding = NULL;
		}

	      if (col_binding_buff)
		{
		  cgw_cleanup_binder (col_binding_buff);
		  col_binding_buff = NULL;
		}

	      err_code = cgw_cursor_close (srv_handle);
	      if (err_code < 0)
		{
		  err_code = ERROR_INFO_SET (db_error_code (), DBMS_ERROR_INDICATOR);
		  goto fetch_error;
		}


	      if (check_auto_commit_after_getting_result (srv_handle) == true)
		{
		  req_info->need_auto_commit = TRAN_AUTOCOMMIT;
		}
	      break;
	    }

	  err_code = cgw_cur_tuple (net_buf, col_binding, cursor_pos);
	  if (err_code < 0)
	    {
	      goto fetch_error;
	    }
	}

      num_tuple++;
      cursor_pos++;
      if (srv_handle->max_row > 0 && cursor_pos > srv_handle->max_row)
	{
	  if (check_auto_commit_after_getting_result (srv_handle) == true)
	    {
	      err_code = cgw_cursor_close (srv_handle);
	      if (err_code < 0)
		{
		  err_code = ERROR_INFO_SET (db_error_code (), DBMS_ERROR_INDICATOR);
		  goto fetch_error;
		}
	      req_info->need_auto_commit = TRAN_AUTOCOMMIT;
	    }
	  break;
	}

      err_code = cgw_row_data (srv_handle->cgw_handle->hstmt);
      if (err_code < 0)
	{
	  err_code = ERROR_INFO_SET (db_error_code (), DBMS_ERROR_INDICATOR);
	  goto fetch_error;
	}

      if (err_code == SQL_NO_DATA_FOUND)
	{
	  fetch_end_flag = 1;

	  if (col_binding)
	    {
	      cgw_cleanup_binder (col_binding);
	      col_binding = NULL;
	    }

	  if (col_binding_buff)
	    {
	      cgw_cleanup_binder (col_binding_buff);
	      col_binding_buff = NULL;
	    }

	  err_code = cgw_cursor_close (srv_handle);
	  if (err_code < 0)
	    {
	      err_code = ERROR_INFO_SET (db_error_code (), DBMS_ERROR_INDICATOR);
	      goto fetch_error;
	    }

	  if (check_auto_commit_after_getting_result (srv_handle) == true)
	    {
	      req_info->need_auto_commit = TRAN_AUTOCOMMIT;
	    }
	  break;
	}

      err_code = cgw_copy_tuple (col_binding, col_binding_buff);
      if (err_code < 0)
	{
	  err_code = ERROR_INFO_SET (db_error_code (), DBMS_ERROR_INDICATOR);
	  goto fetch_error;
	}
    }

  /* Be sure that cursor is closed, if query executed with commit and not holdable. */
  assert (!tran_was_latest_query_committed () || srv_handle->is_holdable == true || err_code == DB_CURSOR_END);

  if (DOES_CLIENT_UNDERSTAND_THE_PROTOCOL (client_version, PROTOCOL_V5))
    {
      net_buf_cp_byte (net_buf, fetch_end_flag);
    }

  net_buf_overwrite_int (net_buf, num_tuple_msg_offset, num_tuple);

  srv_handle->cursor_pos = cursor_pos;

  return 0;

fetch_error:
  if (col_binding)
    {
      cgw_cleanup_binder (col_binding);
      col_binding = NULL;
    }

  if (col_binding_buff)
    {
      cgw_cleanup_binder (col_binding_buff);
      col_binding_buff = NULL;
    }

  return err_code;
}
#endif /* CAS_FOR_CGW */

static int
fetch_result (T_SRV_HANDLE * srv_handle, int cursor_pos, int fetch_count, char fetch_flag, int result_set_idx,
	      T_NET_BUF * net_buf, T_REQ_INFO * req_info)
{
  T_OBJECT tuple_obj;
  int err_code;
  int num_tuple_msg_offset;
  int num_tuple;
  int net_buf_size;
  char fetch_end_flag = 0;
  DB_QUERY_RESULT *result;
  T_QUERY_RESULT *q_result;
  char sensitive_flag = fetch_flag & CCI_FETCH_SENSITIVE;
  DB_OBJECT *db_obj;
  T_BROKER_VERSION client_version = req_info->client_version;

  if (result_set_idx <= 0)
    {
      q_result = (T_QUERY_RESULT *) (srv_handle->cur_result);
      if (q_result == NULL)
	{
	  return ERROR_INFO_SET (CAS_ER_NO_MORE_DATA, CAS_ERROR_INDICATOR);
	}
    }
  else
    {
      if (result_set_idx > srv_handle->cur_result_index)
	{
	  return ERROR_INFO_SET (CAS_ER_NO_MORE_RESULT_SET, CAS_ERROR_INDICATOR);
	}
      q_result = srv_handle->q_result + (result_set_idx - 1);
    }

  if ((sensitive_flag) && (q_result->col_updatable == TRUE) && (q_result->col_update_info != NULL))
    {
      sensitive_flag = TRUE;
      db_synchronize_cache ();
    }
  else
    {
      sensitive_flag = FALSE;
    }

  result = (DB_QUERY_RESULT *) q_result->result;
  if (result == NULL || has_stmt_result_set (q_result->stmt_type) == false)
    {
      return ERROR_INFO_SET (CAS_ER_NO_MORE_DATA, CAS_ERROR_INDICATOR);
    }

  if (srv_handle->cursor_pos != cursor_pos)
    {
      if (cursor_pos == 1)
	{
	  err_code = db_query_first_tuple (result);
	}
      else
	{
	  err_code = db_query_seek_tuple (result, cursor_pos - 1, 1);
	}

      if (err_code == DB_CURSOR_SUCCESS)
	{
	  net_buf_cp_int (net_buf, 0, &num_tuple_msg_offset);	/* tuple num */
	}
      else if (err_code == DB_CURSOR_END)
	{
	  fetch_end_flag = 1;

	  net_buf_cp_int (net_buf, 0, NULL);

	  if (check_auto_commit_after_getting_result (srv_handle) == true)
	    {
	      ux_cursor_close (srv_handle);
	      req_info->need_auto_commit = TRAN_AUTOCOMMIT;
	    }


	  if (DOES_CLIENT_UNDERSTAND_THE_PROTOCOL (client_version, PROTOCOL_V5))
	    {
	      net_buf_cp_byte (net_buf, fetch_end_flag);
	    }

	  return 0;
	}
      else
	{
	  return ERROR_INFO_SET (err_code, DBMS_ERROR_INDICATOR);
	}
    }
  else
    {
      net_buf_cp_int (net_buf, 0, &num_tuple_msg_offset);
    }

  if (cas_shard_flag == ON)
    {
      net_buf_size = SHARD_NET_BUF_SIZE;
    }
  else
    {
      net_buf_size = NET_BUF_SIZE;
    }

  num_tuple = 0;
  while (CHECK_NET_BUF_SIZE (net_buf, net_buf_size))
    {				/* currently, don't check fetch_count */
      memset ((char *) &tuple_obj, 0, sizeof (T_OBJECT));

      net_buf_cp_int (net_buf, cursor_pos, NULL);

      db_obj = NULL;

      if (q_result->include_oid)
	{
	  DB_VALUE oid_val;

	  er_clear ();

	  if (db_query_get_tuple_oid (result, &oid_val) >= 0)
	    {
	      if (db_value_type (&oid_val) == DB_TYPE_OBJECT)
		{
		  db_obj = db_get_object (&oid_val);
		  if (db_is_instance (db_obj) > 0)
		    {
		      dbobj_to_casobj (db_obj, &tuple_obj);
		    }
		  else if (db_error_code () == 0 || db_error_code () == -48)
		    {
		      memset ((char *) &tuple_obj, 0xff, sizeof (T_OBJECT));
		      db_obj = NULL;
		    }
		  else
		    {
		      return ERROR_INFO_SET (db_error_code (), DBMS_ERROR_INDICATOR);
		    }
		}
	      db_value_clear (&oid_val);
	    }
	}

      net_buf_cp_object (net_buf, &tuple_obj);

      err_code = cur_tuple (q_result, srv_handle->max_col_size, sensitive_flag, db_obj, net_buf);
      if (err_code < 0)
	{
	  return err_code;
	}

      num_tuple++;
      cursor_pos++;
      if (srv_handle->max_row > 0 && cursor_pos > srv_handle->max_row)
	{
	  if (check_auto_commit_after_getting_result (srv_handle) == true)
	    {
	      ux_cursor_close (srv_handle);
	      req_info->need_auto_commit = TRAN_AUTOCOMMIT;
	    }
	  break;
	}

      err_code = db_query_next_tuple (result);
      if (err_code == DB_CURSOR_SUCCESS)
	{
	}
      else if (err_code == DB_CURSOR_END)
	{
	  fetch_end_flag = 1;

	  if (check_auto_commit_after_getting_result (srv_handle) == true)
	    {
	      ux_cursor_close (srv_handle);
	      req_info->need_auto_commit = TRAN_AUTOCOMMIT;
	    }
	  break;
	}
      else
	{
	  return ERROR_INFO_SET (err_code, DBMS_ERROR_INDICATOR);
	}
    }

  /* Be sure that cursor is closed, if query executed with commit and not holdable. */
  assert (!tran_was_latest_query_committed () || srv_handle->is_holdable == true || err_code == DB_CURSOR_END);

  if (DOES_CLIENT_UNDERSTAND_THE_PROTOCOL (client_version, PROTOCOL_V5))
    {
      net_buf_cp_byte (net_buf, fetch_end_flag);
    }

  net_buf_overwrite_int (net_buf, num_tuple_msg_offset, num_tuple);

  srv_handle->cursor_pos = cursor_pos;

  return 0;
}

static int
fetch_class (T_SRV_HANDLE * srv_handle, int cursor_pos, int fetch_count, char fetch_flag, int result_set_idx,
	     T_NET_BUF * net_buf, T_REQ_INFO * req_info)
{
  T_OBJECT dummy_obj;
  int tuple_num, tuple_num_msg_offset;
  int i;
  int num_result;
  T_CLASS_TABLE *class_table;
  char fetch_end_flag = 0;
  T_BROKER_VERSION client_version = req_info->client_version;

  class_table = (T_CLASS_TABLE *) (srv_handle->session);
  if (class_table == NULL)
    {
      return ERROR_INFO_SET (CAS_ER_NO_MORE_DATA, CAS_ERROR_INDICATOR);
    }
  num_result = srv_handle->sch_tuple_num;

  memset (&dummy_obj, 0, sizeof (T_OBJECT));

  if (num_result < cursor_pos)
    {
      return ERROR_INFO_SET (CAS_ER_NO_MORE_DATA, CAS_ERROR_INDICATOR);
    }

  tuple_num = 0;
  net_buf_cp_int (net_buf, tuple_num, &tuple_num_msg_offset);
  for (i = 0; (i < fetch_count) && (cursor_pos <= num_result); i++)
    {
      char *p;

      net_buf_cp_int (net_buf, cursor_pos, NULL);
      net_buf_cp_object (net_buf, &dummy_obj);

      /* 1. name */
      p = class_table[cursor_pos - 1].class_name;
      add_res_data_string (net_buf, p, strlen (p), 0, CAS_SCHEMA_DEFAULT_CHARSET, NULL);

      /* 2. type */
      add_res_data_short (net_buf, class_table[cursor_pos - 1].class_type, 0, NULL);

      tuple_num++;
      cursor_pos++;
    }

  if (cursor_pos > num_result)
    {
      fetch_end_flag = 1;
    }

  if (DOES_CLIENT_UNDERSTAND_THE_PROTOCOL (client_version, PROTOCOL_V5))
    {
      net_buf_cp_byte (net_buf, fetch_end_flag);
    }

  net_buf_overwrite_int (net_buf, tuple_num_msg_offset, tuple_num);

  return 0;
}

static int
fetch_attribute (T_SRV_HANDLE * srv_handle, int cursor_pos, int fetch_count, char fetch_flag, int result_set_idx,
		 T_NET_BUF * net_buf, T_REQ_INFO * req_info)
{
  T_OBJECT tuple_obj;
  int err_code;
  int num_tuple_msg_offset;
  int num_tuple;
  int i;
  char fetch_end_flag = 0;
  DB_QUERY_RESULT *result;
  T_QUERY_RESULT *q_result;
  DB_VALUE val_class, val_attr;
  DB_OBJECT *class_obj;
  DB_ATTRIBUTE *db_attr;
  const char *attr_name;
  const char *class_name, *p;
  T_ATTR_TABLE attr_info;
  T_BROKER_VERSION client_version = req_info->client_version;
  char *default_value_string = NULL;
  bool alloced_default_value_string = false;

  q_result = (T_QUERY_RESULT *) (srv_handle->cur_result);
  if (q_result == NULL)
    {
      return ERROR_INFO_SET (CAS_ER_NO_MORE_DATA, CAS_ERROR_INDICATOR);
    }

  result = (DB_QUERY_RESULT *) q_result->result;
  if (result == NULL || q_result->stmt_type != CUBRID_STMT_SELECT)
    {
      return ERROR_INFO_SET (CAS_ER_NO_MORE_DATA, CAS_ERROR_INDICATOR);
    }

  if (srv_handle->cursor_pos != cursor_pos)
    {
      err_code = db_query_seek_tuple (result, cursor_pos - 1, 1);
      if (err_code == DB_CURSOR_SUCCESS)
	{
	  net_buf_cp_int (net_buf, 0, &num_tuple_msg_offset);	/* tuple num */
	}
      else if (err_code == DB_CURSOR_END)
	{
	  net_buf_cp_int (net_buf, 0, NULL);
	  return 0;
	}
      else
	{
	  return ERROR_INFO_SET (err_code, DBMS_ERROR_INDICATOR);
	}
    }
  else
    {
      net_buf_cp_int (net_buf, 0, &num_tuple_msg_offset);
    }

  memset ((char *) &tuple_obj, 0, sizeof (T_OBJECT));
  num_tuple = 0;
  for (i = 0; i < fetch_count; i++)
    {
      net_buf_cp_int (net_buf, cursor_pos, NULL);
      net_buf_cp_object (net_buf, &tuple_obj);

      err_code = db_query_get_tuple_value (result, 0, &val_class);
      if (err_code < 0)
	{
	  return ERROR_INFO_SET (err_code, DBMS_ERROR_INDICATOR);
	}

      class_name = db_get_string (&val_class);
      class_obj = db_find_class (class_name);
      if (class_obj == NULL)
	{
	  return ERROR_INFO_SET (db_error_code (), DBMS_ERROR_INDICATOR);
	}

      err_code = db_query_get_tuple_value (result, 1, &val_attr);
      if (err_code < 0)
	{
	  return ERROR_INFO_SET (err_code, DBMS_ERROR_INDICATOR);
	}

      attr_name = db_get_string (&val_attr);
      if (srv_handle->schema_type == CCI_SCH_CLASS_ATTRIBUTE)
	{
	  db_attr = db_get_class_attribute (class_obj, attr_name);
	}
      else
	{
	  db_attr = db_get_attribute (class_obj, attr_name);
	}

      if (db_attr == NULL)
	{
	  return ERROR_INFO_SET (db_error_code (), DBMS_ERROR_INDICATOR);
	}

      memset (&attr_info, 0, sizeof (attr_info));
      class_attr_info (class_name, db_attr, NULL, 0, &attr_info);

      /* 1. attr name */
      p = attr_info.attr_name;
      add_res_data_string (net_buf, p, strlen (p), 0, CAS_SCHEMA_DEFAULT_CHARSET, NULL);

      /* 2. domain */
      add_res_data_short (net_buf, encode_ext_type_to_short (client_version, attr_info.domain), 0, NULL);

      /* 3. scale */
      add_res_data_short (net_buf, (short) attr_info.scale, 0, NULL);

      /* 4. precision */
      add_res_data_int (net_buf, attr_info.precision, 0, NULL);

      /* 5. indexed */
      add_res_data_short (net_buf, (short) attr_info.indexed, 0, NULL);

      /* 6. non_null */
      add_res_data_short (net_buf, (short) attr_info.non_null, 0, NULL);

      /* 7. shared */
      add_res_data_short (net_buf, (short) attr_info.shared, 0, NULL);

      /* 8. unique */
      add_res_data_short (net_buf, (short) attr_info.unique, 0, NULL);

      /* 9. default */
      default_value_string = (char *) get_column_default_as_string (db_attr, &alloced_default_value_string);
      add_res_data_string (net_buf, default_value_string, strlen (default_value_string), 0, CAS_SCHEMA_DEFAULT_CHARSET,
			   NULL);

      if (alloced_default_value_string)
	{
	  FREE_MEM (default_value_string);
	}

      /* 10. order */
      add_res_data_int (net_buf, (int) attr_info.attr_order, 0, NULL);

      /* 11. class name */
      p = attr_info.class_name;
      if (p == NULL)
	{
	  add_res_data_string (net_buf, "", 0, 0, CAS_SCHEMA_DEFAULT_CHARSET, NULL);
	}
      else
	{
	  add_res_data_string (net_buf, p, strlen (p), 0, CAS_SCHEMA_DEFAULT_CHARSET, NULL);
	}

      /* 12. source class */
      p = attr_info.source_class;
      if (p == NULL)
	{
	  add_res_data_string (net_buf, "", 0, 0, CAS_SCHEMA_DEFAULT_CHARSET, NULL);
	}
      else
	{
	  add_res_data_string (net_buf, p, strlen (p), 0, CAS_SCHEMA_DEFAULT_CHARSET, NULL);
	}

      /* 13. is_key */
      add_res_data_short (net_buf, (short) attr_info.is_key, 0, NULL);

      /* 14. remarks */
      p = attr_info.comment;
      if (p == NULL)
	{
	  add_res_data_string (net_buf, "", 0, 0, CAS_SCHEMA_DEFAULT_CHARSET, NULL);
	}
      else
	{
	  add_res_data_string (net_buf, p, strlen (p), 0, CAS_SCHEMA_DEFAULT_CHARSET, NULL);
	}

      db_value_clear (&val_class);
      db_value_clear (&val_attr);

      num_tuple++;
      cursor_pos++;
      err_code = db_query_next_tuple (result);
      if (err_code == DB_CURSOR_SUCCESS)
	{
	}
      else if (err_code == DB_CURSOR_END)
	{
	  fetch_end_flag = 1;
	  break;
	}
      else
	{
	  return ERROR_INFO_SET (err_code, DBMS_ERROR_INDICATOR);
	}
    }

  if (DOES_CLIENT_UNDERSTAND_THE_PROTOCOL (client_version, PROTOCOL_V5))
    {
      net_buf_cp_byte (net_buf, fetch_end_flag);
    }

  net_buf_overwrite_int (net_buf, num_tuple_msg_offset, num_tuple);

  srv_handle->cursor_pos = cursor_pos;

  return 0;
}

static int
fetch_method (T_SRV_HANDLE * srv_handle, int cursor_pos, int fetch_count, char fetch_flag, int result_set_idx,
	      T_NET_BUF * net_buf, T_REQ_INFO * req_info)
{
  T_OBJECT dummy_obj;
  DB_METHOD *tmp_p;
  int tuple_num, tuple_num_msg_offset;
  int i, j;
  char fetch_end_flag = 0;
  DB_DOMAIN *domain;
  char *name;
  int db_type;
  std::string arg_str;
  int num_args;
  T_BROKER_VERSION client_version = req_info->client_version;

  memset (&dummy_obj, 0, sizeof (T_OBJECT));

  if (srv_handle->cursor_pos != cursor_pos)
    {
      tmp_p = (DB_METHOD *) (srv_handle->session);
      for (i = 1; (i < cursor_pos) && (tmp_p); i++)
	{
	  tmp_p = db_method_next (tmp_p);
	}
      if (i != cursor_pos)
	{
	  return ERROR_INFO_SET (CAS_ER_NO_MORE_DATA, CAS_ERROR_INDICATOR);
	}
    }
  else
    {
      tmp_p = (DB_METHOD *) (srv_handle->cur_result);
    }

  tuple_num = 0;
  net_buf_cp_int (net_buf, tuple_num, &tuple_num_msg_offset);

  for (i = 0; (tmp_p) && (i < fetch_count); i++)
    {
      char set_type;
      unsigned char cas_type;

      net_buf_cp_int (net_buf, cursor_pos, NULL);
      net_buf_cp_object (net_buf, &dummy_obj);

      /* 1. name */
      name = (char *) db_method_name (tmp_p);
      add_res_data_string (net_buf, name, strlen (name), 0, CAS_SCHEMA_DEFAULT_CHARSET, NULL);

      /* 2. ret domain */
      domain = db_method_arg_domain (tmp_p, 0);
      db_type = TP_DOMAIN_TYPE (domain);

      if (TP_IS_SET_TYPE (db_type))
	{
	  set_type = get_set_domain (domain, NULL, NULL, NULL, NULL);
	  cas_type = set_extended_cas_type ((T_CCI_U_TYPE) set_type, (DB_TYPE) db_type);
	}
      else
	{
	  cas_type = set_extended_cas_type (CCI_U_TYPE_UNKNOWN, (DB_TYPE) db_type);
	}
      add_res_data_short (net_buf, cas_type, 0, NULL);

      /* 3. arg domain */
      num_args = db_method_arg_count (tmp_p);
      for (j = 1; j <= num_args; j++)
	{
	  domain = db_method_arg_domain (tmp_p, j);
	  db_type = TP_DOMAIN_TYPE (domain);

	  if (TP_IS_SET_TYPE (db_type))
	    {
	      set_type = get_set_domain (domain, NULL, NULL, NULL, NULL);
	      cas_type = set_extended_cas_type ((T_CCI_U_TYPE) set_type, (DB_TYPE) db_type);
	    }
	  else
	    {
	      cas_type = set_extended_cas_type (CCI_U_TYPE_UNKNOWN, (DB_TYPE) db_type);
	    }
	  arg_str.push_back (cas_type);
	  arg_str.push_back (' ');
	}
      add_res_data_string (net_buf, arg_str.c_str (), arg_str.size (), 0, CAS_SCHEMA_DEFAULT_CHARSET, NULL);

      tuple_num++;
      cursor_pos++;

      tmp_p = db_method_next (tmp_p);
    }

  if (tmp_p == NULL)
    {
      fetch_end_flag = 1;
    }

  if (DOES_CLIENT_UNDERSTAND_THE_PROTOCOL (client_version, PROTOCOL_V5))
    {
      net_buf_cp_byte (net_buf, fetch_end_flag);
    }

  net_buf_overwrite_int (net_buf, tuple_num_msg_offset, tuple_num);

  srv_handle->cur_result = (void *) tmp_p;
  srv_handle->cursor_pos = cursor_pos;

  return 0;
}

static int
fetch_methfile (T_SRV_HANDLE * srv_handle, int cursor_pos, int fetch_count, char fetch_flag, int result_set_idx,
		T_NET_BUF * net_buf, T_REQ_INFO * req_info)
{
  T_OBJECT dummy_obj;
  DB_METHFILE *tmp_p;
  char *name;
  int tuple_num, tuple_num_msg_offset;
  int i;
  char fetch_end_flag = 0;
  T_BROKER_VERSION client_version = req_info->client_version;

  memset (&dummy_obj, 0, sizeof (T_OBJECT));

  if (srv_handle->cursor_pos != cursor_pos)
    {
      tmp_p = (DB_METHFILE *) (srv_handle->session);
      for (i = 1; (i < cursor_pos) && (tmp_p); i++)
	{
	  tmp_p = db_methfile_next (tmp_p);
	}

      if (i != cursor_pos)
	{
	  return ERROR_INFO_SET (CAS_ER_NO_MORE_DATA, CAS_ERROR_INDICATOR);
	}
    }
  else
    {
      tmp_p = (DB_METHFILE *) (srv_handle->cur_result);
    }

  tuple_num = 0;
  net_buf_cp_int (net_buf, tuple_num, &tuple_num_msg_offset);

  for (i = 0; (tmp_p) && (i < fetch_count); i++)
    {
      net_buf_cp_int (net_buf, cursor_pos, NULL);
      net_buf_cp_object (net_buf, &dummy_obj);

      /* 1. name */
      name = (char *) db_methfile_name (tmp_p);
      add_res_data_string (net_buf, name, strlen (name), 0, CAS_SCHEMA_DEFAULT_CHARSET, NULL);

      tuple_num++;
      cursor_pos++;

      tmp_p = db_methfile_next (tmp_p);
    }

  if (tmp_p == NULL)
    {
      fetch_end_flag = 1;
    }

  if (DOES_CLIENT_UNDERSTAND_THE_PROTOCOL (client_version, PROTOCOL_V5))
    {
      net_buf_cp_byte (net_buf, fetch_end_flag);
    }

  net_buf_overwrite_int (net_buf, tuple_num_msg_offset, tuple_num);

  srv_handle->cur_result = (void *) tmp_p;
  srv_handle->cursor_pos = cursor_pos;

  return 0;
}

static int
fetch_constraint (T_SRV_HANDLE * srv_handle, int cursor_pos, int fetch_count, char fetch_flag, int result_set_idx,
		  T_NET_BUF * net_buf, T_REQ_INFO * req_info)
{
  T_OBJECT dummy_obj;
  DB_CONSTRAINT *tmp_p;
  int tuple_num, tuple_num_msg_offset;
  int i, j;
  DB_ATTRIBUTE **attr = NULL;
  short type;
  char *name, *attr_name;
  int bt_total_pages, bt_num_keys, bt_leaf_pages, bt_height;
  int asc_desc;
  char fetch_end_flag = 0;
  T_BROKER_VERSION client_version = req_info->client_version;

  memset (&dummy_obj, 0, sizeof (T_OBJECT));

  tmp_p = (DB_CONSTRAINT *) (srv_handle->session);

  tuple_num = 0;
  cursor_pos = 1;
  net_buf_cp_int (net_buf, tuple_num, &tuple_num_msg_offset);

  for (i = 1; tmp_p; i++)
    {
      type = db_constraint_type (tmp_p);
      switch (type)
	{
	case DB_CONSTRAINT_UNIQUE:
	case DB_CONSTRAINT_INDEX:
	  asc_desc = 0;		/* 'A' */
	  break;
	case DB_CONSTRAINT_REVERSE_UNIQUE:
	case DB_CONSTRAINT_REVERSE_INDEX:
	  asc_desc = 1;		/* 'D' */
	  break;
	default:
	  goto const_next;
	}

      name = (char *) db_constraint_name (tmp_p);
      bt_total_pages = bt_num_keys = bt_leaf_pages = bt_height = 0;

      attr = db_constraint_attributes (tmp_p);
      for (j = 0; attr[j]; j++)
	{
	  attr_name = (char *) db_attribute_name (attr[j]);

	  net_buf_cp_int (net_buf, cursor_pos, NULL);
	  net_buf_cp_object (net_buf, &dummy_obj);

	  /* 1. type */
	  add_res_data_short (net_buf, constraint_dbtype_to_castype (type), 0, NULL);

	  /* 2. const name */
	  add_res_data_string (net_buf, name, strlen (name), 0, CAS_SCHEMA_DEFAULT_CHARSET, NULL);

	  /* 3. attr name */
	  add_res_data_string (net_buf, attr_name, strlen (attr_name), 0, CAS_SCHEMA_DEFAULT_CHARSET, NULL);

	  /* 4. num pages */
	  add_res_data_int (net_buf, bt_total_pages, 0, NULL);

	  /* 5. num keys */
	  add_res_data_int (net_buf, bt_num_keys, 0, NULL);

	  /* 6. primary key */
	  add_res_data_short (net_buf, 0, 0, NULL);

	  /* 7. key_order */
	  add_res_data_short (net_buf, j + 1, 0, NULL);

	  /* 8. asc_desc */
	  add_res_data_string (net_buf, asc_desc ? "D" : "A", 1, 0, CAS_SCHEMA_DEFAULT_CHARSET, NULL);

	  tuple_num++;
	  cursor_pos++;
	}
    const_next:
      tmp_p = db_constraint_next (tmp_p);
    }

  if (tmp_p == NULL)
    {
      fetch_end_flag = 1;
    }

  if (DOES_CLIENT_UNDERSTAND_THE_PROTOCOL (client_version, PROTOCOL_V5))
    {
      net_buf_cp_byte (net_buf, fetch_end_flag);
    }

  net_buf_overwrite_int (net_buf, tuple_num_msg_offset, tuple_num);

  return 0;
}

static int
fetch_trigger (T_SRV_HANDLE * srv_handle, int cursor_pos, int fetch_count, char fetch_flag, int result_set_idx,
	       T_NET_BUF * net_buf, T_REQ_INFO * req_info)
{
  T_OBJECT dummy_obj;
  DB_OBJLIST *tmp_p;
  int i;
  int tuple_num, tuple_num_msg_offset;
  char fetch_end_flag = 0;
  T_BROKER_VERSION client_version = req_info->client_version;

  memset (&dummy_obj, 0, sizeof (T_OBJECT));

  if (srv_handle->cursor_pos != cursor_pos)
    {
      tmp_p = (DB_OBJLIST *) (srv_handle->session);
      for (i = 1; (i < cursor_pos) && (tmp_p); i++)
	{
	  tmp_p = tmp_p->next;
	}
      if (i != cursor_pos)
	{
	  return ERROR_INFO_SET (CAS_ER_NO_MORE_DATA, CAS_ERROR_INDICATOR);
	}
    }
  else
    {
      tmp_p = (DB_OBJLIST *) (srv_handle->cur_result);
    }

  tuple_num = 0;
  net_buf_cp_int (net_buf, tuple_num, &tuple_num_msg_offset);

  for (i = 0; (tmp_p) && (i < fetch_count); i++, tmp_p = tmp_p->next)
    {
      char *tmp_str;
      DB_OBJECT *target_class_obj;
      char str_buf[32];
      double trig_priority;
      DB_TRIGGER_STATUS trig_status;
      DB_TRIGGER_EVENT trig_event;
      DB_TRIGGER_TIME trig_time;

      net_buf_cp_int (net_buf, cursor_pos, NULL);
      net_buf_cp_object (net_buf, &dummy_obj);

      /* 1. name */
      if (db_trigger_name (tmp_p->op, &tmp_str) < 0)
	{
	  add_res_data_string (net_buf, "", 0, 0, CAS_SCHEMA_DEFAULT_CHARSET, NULL);
	}
      else
	{
	  if (tmp_str != NULL)
	    {
	      add_res_data_string (net_buf, tmp_str, strlen (tmp_str), 0, CAS_SCHEMA_DEFAULT_CHARSET, NULL);
	      db_string_free (tmp_str);
	    }
	}

      /* 2. status */
      if (db_trigger_status (tmp_p->op, &trig_status) < 0)
	{
	  str_buf[0] = '\0';
	}
      else
	{
	  trigger_status_str (trig_status, str_buf);
	}
      add_res_data_string (net_buf, str_buf, strlen (str_buf), 0, CAS_SCHEMA_DEFAULT_CHARSET, NULL);

      /* 3. event */
      if (db_trigger_event (tmp_p->op, &trig_event) < 0)
	{
	  str_buf[0] = '\0';
	}
      else
	{
	  trigger_event_str (trig_event, str_buf);
	}
      add_res_data_string (net_buf, str_buf, strlen (str_buf), 0, CAS_SCHEMA_DEFAULT_CHARSET, NULL);

      /* 4. target class */
      if (db_trigger_class (tmp_p->op, &target_class_obj) < 0)
	{
	  add_res_data_string (net_buf, "", 0, 0, CAS_SCHEMA_DEFAULT_CHARSET, NULL);
	}
      else
	{
	  tmp_str = (char *) db_get_class_name (target_class_obj);
	  if (tmp_str == NULL)
	    {
	      tmp_str = (char *) "";
	    }
	  add_res_data_string (net_buf, tmp_str, strlen (tmp_str), 0, CAS_SCHEMA_DEFAULT_CHARSET, NULL);
	}

      /* 5. target attribute */
      tmp_str = NULL;
      if ((db_trigger_attribute (tmp_p->op, &tmp_str) < 0) || (tmp_str == NULL))
	{
	  add_res_data_string (net_buf, "", 0, 0, CAS_SCHEMA_DEFAULT_CHARSET, NULL);
	}
      else
	{
	  add_res_data_string (net_buf, tmp_str, strlen (tmp_str), 0, CAS_SCHEMA_DEFAULT_CHARSET, NULL);
	  db_string_free (tmp_str);
	}

      /* 6. action time */
      if (db_trigger_action_time (tmp_p->op, &trig_time) < 0)
	{
	  str_buf[0] = '\0';
	}
      else
	{
	  trigger_time_str (trig_time, str_buf);
	}
      add_res_data_string (net_buf, str_buf, strlen (str_buf), 0, CAS_SCHEMA_DEFAULT_CHARSET, NULL);

      /* 7. action */
      tmp_str = NULL;
      if ((db_trigger_action (tmp_p->op, &tmp_str) < 0) || (tmp_str == NULL))
	{
	  add_res_data_string (net_buf, "", 0, 0, CAS_SCHEMA_DEFAULT_CHARSET, NULL);
	}
      else
	{
	  add_res_data_string (net_buf, tmp_str, strlen (tmp_str), 0, CAS_SCHEMA_DEFAULT_CHARSET, NULL);
	  db_string_free (tmp_str);
	}

      /* 8. priority */
      trig_priority = 0;
      db_trigger_priority (tmp_p->op, &trig_priority);
      add_res_data_float (net_buf, (float) trig_priority, 0, NULL);

      /* 9. condition time */
      if (db_trigger_condition_time (tmp_p->op, &trig_time) < 0)
	{
	  str_buf[0] = '\0';
	}
      else
	{
	  trigger_time_str (trig_time, str_buf);
	}
      add_res_data_string (net_buf, str_buf, strlen (str_buf), 0, CAS_SCHEMA_DEFAULT_CHARSET, NULL);

      /* 10. condition */
      tmp_str = NULL;
      if ((db_trigger_condition (tmp_p->op, &tmp_str) < 0) || (tmp_str == NULL))
	{
	  add_res_data_string (net_buf, "", 0, 0, CAS_SCHEMA_DEFAULT_CHARSET, NULL);
	}
      else
	{
	  add_res_data_string (net_buf, tmp_str, strlen (tmp_str), 0, CAS_SCHEMA_DEFAULT_CHARSET, NULL);
	  db_string_free (tmp_str);
	}

      /* 11. comment */
      tmp_str = NULL;
      if ((db_trigger_comment (tmp_p->op, &tmp_str) < 0) || (tmp_str == NULL))
	{
	  add_res_data_string (net_buf, "", 0, 0, CAS_SCHEMA_DEFAULT_CHARSET, NULL);
	}
      else
	{
	  add_res_data_string (net_buf, tmp_str, strlen (tmp_str), 0, CAS_SCHEMA_DEFAULT_CHARSET, NULL);
	  db_string_free (tmp_str);
	}

      tuple_num++;
      cursor_pos++;
    }

  if (tmp_p == NULL)
    {
      fetch_end_flag = 1;
    }

  if (DOES_CLIENT_UNDERSTAND_THE_PROTOCOL (client_version, PROTOCOL_V5))
    {
      net_buf_cp_byte (net_buf, fetch_end_flag);
    }

  net_buf_overwrite_int (net_buf, tuple_num_msg_offset, tuple_num);

  srv_handle->cur_result = (void *) tmp_p;
  srv_handle->cursor_pos = cursor_pos;

  return 0;
}

static int
fetch_privilege (T_SRV_HANDLE * srv_handle, int cursor_pos, int fetch_count, char fetch_flag, int result_set_idx,
		 T_NET_BUF * net_buf, T_REQ_INFO * req_info)
{
  T_OBJECT dummy_obj;
  int num_result;
  int tuple_num, tuple_num_msg_offset;
  int i;
  T_PRIV_TABLE *priv_table;
  char fetch_end_flag = 0;
  T_BROKER_VERSION client_version = req_info->client_version;

  priv_table = (T_PRIV_TABLE *) (srv_handle->session);
  if (priv_table == NULL)
    {
      return ERROR_INFO_SET (CAS_ER_NO_MORE_DATA, CAS_ERROR_INDICATOR);
    }

  num_result = srv_handle->sch_tuple_num;

  memset (&dummy_obj, 0, sizeof (T_OBJECT));

  if (num_result < cursor_pos)
    {
      return ERROR_INFO_SET (CAS_ER_NO_MORE_DATA, CAS_ERROR_INDICATOR);
    }

  tuple_num = 0;
  net_buf_cp_int (net_buf, tuple_num, &tuple_num_msg_offset);

  for (i = 0; (i < fetch_count) && (cursor_pos <= num_result); i++)
    {
      const char *p;
      int index;

      index = cursor_pos - 1;

      net_buf_cp_int (net_buf, cursor_pos, NULL);
      net_buf_cp_object (net_buf, &dummy_obj);

      /* 1. name */
      p = priv_table[index].class_name;
      add_res_data_string (net_buf, p, strlen (p), 0, CAS_SCHEMA_DEFAULT_CHARSET, NULL);

      /* 2. privilege */
      switch (priv_table[index].priv)
	{
	case DB_AUTH_SELECT:
	  p = "SELECT";
	  break;
	case DB_AUTH_INSERT:
	  p = "INSERT";
	  break;
	case DB_AUTH_UPDATE:
	  p = "UPDATE";
	  break;
	case DB_AUTH_DELETE:
	  p = "DELETE";
	  break;
	case DB_AUTH_ALTER:
	  p = "ALTER";
	  break;
	case DB_AUTH_INDEX:
	  p = "INDEX";
	  break;
	case DB_AUTH_EXECUTE:
	  p = "EXECUTE";
	  break;
	default:
	  p = "NONE";
	  break;
	}
      add_res_data_string (net_buf, p, strlen (p), 0, CAS_SCHEMA_DEFAULT_CHARSET, NULL);

      /* 3. grantable */
      if (priv_table[index].grant)
	{
	  p = "YES";
	}
      else
	{
	  p = "NO";
	}
      add_res_data_string (net_buf, p, strlen (p), 0, CAS_SCHEMA_DEFAULT_CHARSET, NULL);

      tuple_num++;
      cursor_pos++;
    }

  if (cursor_pos > num_result)
    {
      fetch_end_flag = 1;
    }

  if (DOES_CLIENT_UNDERSTAND_THE_PROTOCOL (client_version, PROTOCOL_V5))
    {
      net_buf_cp_byte (net_buf, fetch_end_flag);
    }

  net_buf_overwrite_int (net_buf, tuple_num_msg_offset, tuple_num);

  return 0;
}

static int
fetch_foreign_keys (T_SRV_HANDLE * srv_handle, int cursor_pos, int fetch_count, char fetch_flag, int result_set_idx,
		    T_NET_BUF * net_buf, T_REQ_INFO * req_info)
{
  T_OBJECT dummy_obj = { 0, 0, 0 };
  T_FK_INFO_RESULT *fk_res;
  int tuple_num_msg_offset;
  char fetch_end_flag = 0;
  T_BROKER_VERSION client_version = req_info->client_version;

  cursor_pos = 1;
  net_buf_cp_int (net_buf, 0, &tuple_num_msg_offset);

  for (fk_res = (T_FK_INFO_RESULT *) srv_handle->session; fk_res != NULL; fk_res = fk_res->next)
    {
      net_buf_cp_int (net_buf, cursor_pos, NULL);
      net_buf_cp_object (net_buf, &dummy_obj);

      /* 1. PKTABLE_NAME */
      add_res_data_string_safe (net_buf, fk_res->pktable_name, 0, CAS_SCHEMA_DEFAULT_CHARSET, NULL);

      /* 2. PKCOLUMN_NAME */
      add_res_data_string_safe (net_buf, fk_res->pkcolumn_name, 0, CAS_SCHEMA_DEFAULT_CHARSET, NULL);

      /* 3. FKTABLE_NAME */
      add_res_data_string_safe (net_buf, fk_res->fktable_name, 0, CAS_SCHEMA_DEFAULT_CHARSET, NULL);

      /* 4. FKCOLUMN_NAME */
      add_res_data_string_safe (net_buf, fk_res->fkcolumn_name, 0, CAS_SCHEMA_DEFAULT_CHARSET, NULL);

      /* 5. KEY_SEQ */
      add_res_data_short (net_buf, fk_res->key_seq, 0, NULL);

      /* 6. UPDATE_RULE */
      add_res_data_short (net_buf, fk_res->update_action, 0, NULL);

      /* 7. DELETE_RULE */
      add_res_data_short (net_buf, fk_res->delete_action, 0, NULL);

      /* 8. FK_NAME */
      add_res_data_string_safe (net_buf, fk_res->fk_name, 0, CAS_SCHEMA_DEFAULT_CHARSET, NULL);

      /* 9. PK_NAME */
      add_res_data_string_safe (net_buf, fk_res->pk_name, 0, CAS_SCHEMA_DEFAULT_CHARSET, NULL);

      cursor_pos++;
    }

  if (fk_res == NULL)
    {
      fetch_end_flag = 1;
    }

  if (DOES_CLIENT_UNDERSTAND_THE_PROTOCOL (client_version, PROTOCOL_V5))
    {
      net_buf_cp_byte (net_buf, fetch_end_flag);
    }

  net_buf_overwrite_int (net_buf, tuple_num_msg_offset, cursor_pos - 1);

  return 0;
}


#if defined(CAS_FOR_CGW)
static int
fetch_not_supported (T_SRV_HANDLE * srv_handle, int cursor_pos, int fetch_count, char fetch_flag, int result_set_idx,
		     T_NET_BUF * net_buf, T_REQ_INFO * req_info)
{
  return ERROR_INFO_SET (CAS_ER_NOT_IMPLEMENTED, CAS_ERROR_INDICATOR);
}
#endif /* CAS_FOR_CGW */

static void
add_res_data_bytes (T_NET_BUF * net_buf, const char *str, int size, unsigned char ext_type, int *net_size)
{
  if (ext_type)
    {
      net_buf_cp_int (net_buf, NET_BUF_TYPE_SIZE (net_buf) + size, NULL);	/* type */
      net_buf_cp_cas_type_and_charset (net_buf, ext_type, CAS_SCHEMA_DEFAULT_CHARSET);
    }
  else
    {
      net_buf_cp_int (net_buf, size, NULL);
    }

  /* do not append NULL terminator */
  net_buf_cp_str (net_buf, str, size);

  if (net_size)
    {
      *net_size = NET_SIZE_INT + (ext_type ? NET_BUF_TYPE_SIZE (net_buf) : 0) + size;
    }
}

static void
add_res_data_string (T_NET_BUF * net_buf, const char *str, int size, unsigned char ext_type, unsigned char charset,
		     int *net_size)
{
  if (ext_type)
    {
      net_buf_cp_int (net_buf, NET_BUF_TYPE_SIZE (net_buf) + size + 1, NULL);	/* type, NULL terminator */
      net_buf_cp_cas_type_and_charset (net_buf, ext_type, charset);
    }
  else
    {
      net_buf_cp_int (net_buf, size + 1, NULL);	/* NULL terminator */
    }

  net_buf_cp_str (net_buf, str, size);
  net_buf_cp_byte (net_buf, '\0');

  if (net_size)
    {
      *net_size = NET_SIZE_INT + (ext_type ? NET_BUF_TYPE_SIZE (net_buf) : 0) + size + NET_SIZE_BYTE;
    }
}

static void
add_res_data_string_safe (T_NET_BUF * net_buf, const char *str, unsigned char ext_type, unsigned char charset,
			  int *net_size)
{
  if (str != NULL)
    {
      add_res_data_string (net_buf, str, strlen (str), ext_type, charset, net_size);
    }
  else
    {
      add_res_data_string (net_buf, "", 0, ext_type, charset, net_size);
    }
}

static void
add_res_data_int (T_NET_BUF * net_buf, int value, unsigned char ext_type, int *net_size)
{
  if (ext_type)
    {
      net_buf_cp_int (net_buf, NET_BUF_TYPE_SIZE (net_buf) + NET_SIZE_INT, NULL);
      net_buf_cp_cas_type_and_charset (net_buf, ext_type, CAS_SCHEMA_DEFAULT_CHARSET);
      net_buf_cp_int (net_buf, value, NULL);
    }
  else
    {
      net_buf_cp_int (net_buf, NET_SIZE_INT, NULL);
      net_buf_cp_int (net_buf, value, NULL);
    }

  if (net_size)
    {
      *net_size = NET_SIZE_INT + (ext_type ? NET_BUF_TYPE_SIZE (net_buf) : 0) + NET_SIZE_INT;
    }
}

static void
add_res_data_bigint (T_NET_BUF * net_buf, DB_BIGINT value, unsigned char ext_type, int *net_size)
{
  if (ext_type)
    {
      net_buf_cp_int (net_buf, NET_BUF_TYPE_SIZE (net_buf) + NET_SIZE_BIGINT, NULL);
      net_buf_cp_cas_type_and_charset (net_buf, ext_type, CAS_SCHEMA_DEFAULT_CHARSET);
      net_buf_cp_bigint (net_buf, value, NULL);
    }
  else
    {
      net_buf_cp_int (net_buf, NET_SIZE_BIGINT, NULL);
      net_buf_cp_bigint (net_buf, value, NULL);
    }

  if (net_size)
    {
      *net_size = NET_SIZE_INT + (ext_type ? NET_BUF_TYPE_SIZE (net_buf) : 0) + NET_SIZE_BIGINT;
    }
}

static void
add_res_data_short (T_NET_BUF * net_buf, short value, unsigned char ext_type, int *net_size)
{
  if (ext_type)
    {
      net_buf_cp_int (net_buf, NET_BUF_TYPE_SIZE (net_buf) + NET_SIZE_SHORT, NULL);
      net_buf_cp_cas_type_and_charset (net_buf, ext_type, CAS_SCHEMA_DEFAULT_CHARSET);
      net_buf_cp_short (net_buf, value);
    }
  else
    {
      net_buf_cp_int (net_buf, NET_SIZE_SHORT, NULL);
      net_buf_cp_short (net_buf, value);
    }

  if (net_size)
    {
      *net_size = NET_SIZE_INT + (ext_type ? NET_BUF_TYPE_SIZE (net_buf) : 0) + NET_SIZE_SHORT;
    }
}

static void
add_res_data_float (T_NET_BUF * net_buf, float value, unsigned char ext_type, int *net_size)
{
  if (ext_type)
    {
      net_buf_cp_int (net_buf, NET_BUF_TYPE_SIZE (net_buf) + NET_SIZE_FLOAT, NULL);
      net_buf_cp_cas_type_and_charset (net_buf, ext_type, CAS_SCHEMA_DEFAULT_CHARSET);
      net_buf_cp_float (net_buf, value);
    }
  else
    {
      net_buf_cp_int (net_buf, NET_SIZE_FLOAT, NULL);
      net_buf_cp_float (net_buf, value);
    }

  if (net_size)
    {
      *net_size = NET_SIZE_INT + (ext_type ? NET_BUF_TYPE_SIZE (net_buf) : 0) + NET_SIZE_FLOAT;
    }
}

static void
add_res_data_double (T_NET_BUF * net_buf, double value, unsigned char ext_type, int *net_size)
{
  if (ext_type)
    {
      net_buf_cp_int (net_buf, NET_BUF_TYPE_SIZE (net_buf) + NET_SIZE_DOUBLE, NULL);
      net_buf_cp_cas_type_and_charset (net_buf, ext_type, CAS_SCHEMA_DEFAULT_CHARSET);
      net_buf_cp_double (net_buf, value);
    }
  else
    {
      net_buf_cp_int (net_buf, NET_SIZE_DOUBLE, NULL);
      net_buf_cp_double (net_buf, value);
    }

  if (net_size)
    {
      *net_size = NET_SIZE_INT + (ext_type ? NET_BUF_TYPE_SIZE (net_buf) : 0) + NET_SIZE_DOUBLE;
    }
}

static void
add_res_data_timestamp (T_NET_BUF * net_buf, short yr, short mon, short day, short hh, short mm, short ss,
			unsigned char ext_type, int *net_size)
{
  if (ext_type)
    {
      net_buf_cp_int (net_buf, NET_BUF_TYPE_SIZE (net_buf) + NET_SIZE_TIMESTAMP, NULL);
      net_buf_cp_cas_type_and_charset (net_buf, ext_type, CAS_SCHEMA_DEFAULT_CHARSET);
    }
  else
    {
      net_buf_cp_int (net_buf, NET_SIZE_TIMESTAMP, NULL);
    }

  net_buf_cp_short (net_buf, yr);
  net_buf_cp_short (net_buf, mon);
  net_buf_cp_short (net_buf, day);
  net_buf_cp_short (net_buf, hh);
  net_buf_cp_short (net_buf, mm);
  net_buf_cp_short (net_buf, ss);

  if (net_size)
    {
      *net_size = (NET_SIZE_INT + (ext_type ? NET_BUF_TYPE_SIZE (net_buf) : 0) + NET_SIZE_TIMESTAMP);
    }
}

static void
add_res_data_timestamptz (T_NET_BUF * net_buf, short yr, short mon, short day, short hh, short mm, short ss,
			  char *tz_str, unsigned char ext_type, int *net_size)
{
  int tz_size;

  tz_size = strlen (tz_str);

  if (ext_type)
    {
      net_buf_cp_int (net_buf, (NET_BUF_TYPE_SIZE (net_buf) + NET_SIZE_TIMESTAMP + tz_size + 1), NULL);
      net_buf_cp_cas_type_and_charset (net_buf, ext_type, CAS_SCHEMA_DEFAULT_CHARSET);
    }
  else
    {
      net_buf_cp_int (net_buf, NET_SIZE_TIMESTAMP + tz_size + 1, NULL);
    }

  net_buf_cp_short (net_buf, yr);
  net_buf_cp_short (net_buf, mon);
  net_buf_cp_short (net_buf, day);
  net_buf_cp_short (net_buf, hh);
  net_buf_cp_short (net_buf, mm);
  net_buf_cp_short (net_buf, ss);

  net_buf_cp_str (net_buf, tz_str, tz_size);
  net_buf_cp_byte (net_buf, '\0');

  if (net_size)
    {
      *net_size = (NET_SIZE_INT + (ext_type ? NET_BUF_TYPE_SIZE (net_buf) : 0) + NET_SIZE_TIMESTAMP + tz_size + 1);
    }
}

static void
add_res_data_datetime (T_NET_BUF * net_buf, short yr, short mon, short day, short hh, short mm, short ss, short ms,
		       unsigned char ext_type, int *net_size)
{
  if (ext_type)
    {
      net_buf_cp_int (net_buf, NET_BUF_TYPE_SIZE (net_buf) + NET_SIZE_DATETIME, NULL);
      net_buf_cp_cas_type_and_charset (net_buf, ext_type, CAS_SCHEMA_DEFAULT_CHARSET);
    }
  else
    {
      net_buf_cp_int (net_buf, NET_SIZE_DATETIME, NULL);
    }

  net_buf_cp_short (net_buf, yr);
  net_buf_cp_short (net_buf, mon);
  net_buf_cp_short (net_buf, day);
  net_buf_cp_short (net_buf, hh);
  net_buf_cp_short (net_buf, mm);
  net_buf_cp_short (net_buf, ss);
  net_buf_cp_short (net_buf, ms);

  if (net_size)
    {
      *net_size = (NET_SIZE_INT + (ext_type ? NET_BUF_TYPE_SIZE (net_buf) : 0) + NET_SIZE_DATETIME);
    }
}

static void
add_res_data_datetimetz (T_NET_BUF * net_buf, short yr, short mon, short day, short hh, short mm, short ss, short ms,
			 char *tz_str, unsigned char ext_type, int *net_size)
{
  int tz_size;
  int net_buf_type_size = NET_BUF_TYPE_SIZE (net_buf);

  tz_size = strlen (tz_str);


  if (ext_type)
    {
      net_buf_cp_int (net_buf, (net_buf_type_size + NET_SIZE_DATETIME + tz_size + 1), NULL);
      net_buf_cp_cas_type_and_charset (net_buf, ext_type, CAS_SCHEMA_DEFAULT_CHARSET);
    }
  else
    {
      net_buf_cp_int (net_buf, NET_SIZE_DATETIME + tz_size + 1, NULL);
    }

  net_buf_cp_short (net_buf, yr);
  net_buf_cp_short (net_buf, mon);
  net_buf_cp_short (net_buf, day);
  net_buf_cp_short (net_buf, hh);
  net_buf_cp_short (net_buf, mm);
  net_buf_cp_short (net_buf, ss);
  net_buf_cp_short (net_buf, ms);

  net_buf_cp_str (net_buf, tz_str, tz_size);
  net_buf_cp_byte (net_buf, '\0');

  if (net_size)
    {
      *net_size = (NET_SIZE_INT + (ext_type ? net_buf_type_size : 0) + NET_SIZE_DATETIME + tz_size + 1);
    }
}

static void
add_res_data_time (T_NET_BUF * net_buf, short hh, short mm, short ss, unsigned char ext_type, int *net_size)
{
  if (ext_type)
    {
      net_buf_cp_int (net_buf, NET_BUF_TYPE_SIZE (net_buf) + NET_SIZE_TIME, NULL);
      net_buf_cp_cas_type_and_charset (net_buf, ext_type, CAS_SCHEMA_DEFAULT_CHARSET);
    }
  else
    {
      net_buf_cp_int (net_buf, NET_SIZE_TIME, NULL);
    }

  net_buf_cp_short (net_buf, hh);
  net_buf_cp_short (net_buf, mm);
  net_buf_cp_short (net_buf, ss);

  if (net_size)
    {
      *net_size = NET_SIZE_INT + (ext_type ? NET_BUF_TYPE_SIZE (net_buf) : 0) + NET_SIZE_TIME;
    }
}

static void
add_res_data_date (T_NET_BUF * net_buf, short yr, short mon, short day, unsigned char ext_type, int *net_size)
{
  if (ext_type)
    {
      net_buf_cp_int (net_buf, NET_BUF_TYPE_SIZE (net_buf) + NET_SIZE_DATE, NULL);
      net_buf_cp_cas_type_and_charset (net_buf, ext_type, CAS_SCHEMA_DEFAULT_CHARSET);
    }
  else
    {
      net_buf_cp_int (net_buf, NET_SIZE_DATE, NULL);
    }

  net_buf_cp_short (net_buf, yr);
  net_buf_cp_short (net_buf, mon);
  net_buf_cp_short (net_buf, day);

  if (net_size)
    {
      *net_size = NET_SIZE_INT + (ext_type ? NET_BUF_TYPE_SIZE (net_buf) : 0) + NET_SIZE_DATE;
    }
}

static void
add_res_data_object (T_NET_BUF * net_buf, T_OBJECT * obj, unsigned char ext_type, int *net_size)
{
  if (ext_type)
    {
      net_buf_cp_int (net_buf, NET_BUF_TYPE_SIZE (net_buf) + NET_SIZE_OBJECT, NULL);
      net_buf_cp_cas_type_and_charset (net_buf, ext_type, CAS_SCHEMA_DEFAULT_CHARSET);
    }
  else
    {
      net_buf_cp_int (net_buf, NET_SIZE_OBJECT, NULL);
    }

  net_buf_cp_object (net_buf, obj);

  if (net_size)
    {
      *net_size = NET_SIZE_INT + (ext_type ? NET_BUF_TYPE_SIZE (net_buf) : 0) + NET_SIZE_OBJECT;
    }
}

static void
add_res_data_lob_handle (T_NET_BUF * net_buf, T_LOB_HANDLE * lob, unsigned char ext_type, int *net_size)
{
  int lob_handle_size = (NET_SIZE_INT + NET_SIZE_INT64 + NET_SIZE_INT + lob->locator_size);

  /* db_type + lob_size + locator_size + locator including null character */
  if (ext_type)
    {
      net_buf_cp_int (net_buf, NET_BUF_TYPE_SIZE (net_buf) + lob_handle_size, NULL);
      net_buf_cp_cas_type_and_charset (net_buf, ext_type, CAS_SCHEMA_DEFAULT_CHARSET);
    }
  else
    {
      net_buf_cp_int (net_buf, lob_handle_size, NULL);
    }
  net_buf_cp_lob_handle (net_buf, lob);
  if (net_size)
    {
      *net_size = NET_SIZE_INT + (ext_type ? NET_BUF_TYPE_SIZE (net_buf) : 0) + lob_handle_size;
    }
}

static void
trigger_event_str (DB_TRIGGER_EVENT trig_event, char *buf)
{
  if (trig_event == TR_EVENT_UPDATE)
    {
      strcpy (buf, "UPDATE");
    }
  else if (trig_event == TR_EVENT_STATEMENT_UPDATE)
    {
      strcpy (buf, "STATEMENT_UPDATE");
    }
  else if (trig_event == TR_EVENT_DELETE)
    {
      strcpy (buf, "DELETE");
    }
  else if (trig_event == TR_EVENT_STATEMENT_DELETE)
    {
      strcpy (buf, "STATEMENT_DELETE");
    }
  else if (trig_event == TR_EVENT_INSERT)
    {
      strcpy (buf, "INSERT");
    }
  else if (trig_event == TR_EVENT_STATEMENT_INSERT)
    {
      strcpy (buf, "STATEMENT_INSERT");
    }
  else if (trig_event == TR_EVENT_ALTER)
    {
      strcpy (buf, "ALTER");
    }
  else if (trig_event == TR_EVENT_DROP)
    {
      strcpy (buf, "DROP");
    }
  else if (trig_event == TR_EVENT_COMMIT)
    {
      strcpy (buf, "COMMIT");
    }
  else if (trig_event == TR_EVENT_ROLLBACK)
    {
      strcpy (buf, "ROLLBACK");
    }
  else if (trig_event == TR_EVENT_ABORT)
    {
      strcpy (buf, "ABORT");
    }
  else if (trig_event == TR_EVENT_TIMEOUT)
    {
      strcpy (buf, "TIMEOUT");
    }
  else if (trig_event == TR_EVENT_ALL)
    {
      strcpy (buf, "ALL");
    }
  else
    {
      strcpy (buf, "NULL");
    }
}

static void
trigger_status_str (DB_TRIGGER_STATUS trig_status, char *buf)
{
  if (trig_status == TR_STATUS_INACTIVE)
    {
      strcpy (buf, "INACTIVE");
    }
  else if (trig_status == TR_STATUS_ACTIVE)
    {
      strcpy (buf, "ACTIVE");
    }
  else if (trig_status == TR_STATUS_INVALID)
    {
      strcpy (buf, "INVALID");
    }
  else
    {
      strcpy (buf, "");
    }
}

static void
trigger_time_str (DB_TRIGGER_TIME trig_time, char *buf)
{
  if (trig_time == TR_TIME_BEFORE)
    {
      strcpy (buf, "BEFORE");
    }
  else if (trig_time == TR_TIME_AFTER)
    {
      strcpy (buf, "AFTER");
    }
  else if (trig_time == TR_TIME_DEFERRED)
    {
      strcpy (buf, "DEFERRED");
    }
  else
    {
      strcpy (buf, "");
    }
}

static int
get_num_markers (char *stmt)
{
  char *p;
  int num_markers = 0;

  for (p = stmt; *p; p++)
    {
      if (*p == '?')
	{
	  num_markers++;
	}
      else if (*p == '-' && *(p + 1) == '-')
	{
	  p = consume_tokens (p + 2, SQL_STYLE_COMMENT);
	}
      else if (*p == '/' && *(p + 1) == '*')
	{
	  p = consume_tokens (p + 2, C_STYLE_COMMENT);
	}
      else if (*p == '/' && *(p + 1) == '/')
	{
	  p = consume_tokens (p + 2, CPP_STYLE_COMMENT);
	}
      else if (*p == '\'')
	{
	  p = consume_tokens (p + 1, SINGLE_QUOTED_STRING);
	}
      else if (cas_default_ansi_quotes == false && *p == '\"')
	{
	  p = consume_tokens (p + 1, DOUBLE_QUOTED_STRING);
	}

      if (*p == '\0')
	{
	  break;
	}
    }

  return num_markers;
}

static char *
consume_tokens (char *stmt, STATEMENT_STATUS stmt_status)
{
  char *p = stmt;

  if (stmt_status == SQL_STYLE_COMMENT || stmt_status == CPP_STYLE_COMMENT)
    {
      for (; *p; p++)
	{
	  if (*p == '\n')
	    {
	      break;
	    }
	}
    }
  else if (stmt_status == C_STYLE_COMMENT)
    {
      for (; *p; p++)
	{
	  if (*p == '*' && *(p + 1) == '/')
	    {
	      p++;
	      break;
	    }
	}
    }
  else if (stmt_status == SINGLE_QUOTED_STRING)
    {
      for (; *p; p++)
	{
	  if (*p == '\'' && *(p + 1) == '\'')
	    {
	      p++;
	    }
	  else if (cas_default_no_backslash_escapes == false && *p == '\\')
	    {
	      p++;
	    }
	  else if (*p == '\'')
	    {
	      break;
	    }
	}
    }
  else if (stmt_status == DOUBLE_QUOTED_STRING)
    {
      for (; *p; p++)
	{
	  if (*p == '\"' && *(p + 1) == '\"')
	    {
	      p++;
	    }
	  else if (cas_default_no_backslash_escapes == false && *p == '\\')
	    {
	      p++;
	    }
	  else if (*p == '\"')
	    {
	      break;
	    }
	}
    }

  return p;
}

static char
get_stmt_type (char *stmt)
{
  if (strncasecmp (stmt, "insert", 6) == 0)
    {
      return CUBRID_STMT_INSERT;
    }
  else if (strncasecmp (stmt, "update", 6) == 0)
    {
      return CUBRID_STMT_UPDATE;
    }
  else if (strncasecmp (stmt, "delete", 6) == 0)
    {
      return CUBRID_STMT_DELETE;
    }
  else if (strncasecmp (stmt, "call", 4) == 0)
    {
      return CUBRID_STMT_CALL;
    }
  else if (strncasecmp (stmt, "evaluate", 8) == 0)
    {
      return CUBRID_STMT_EVALUATE;
    }
  else if (strncasecmp (stmt, "select", 6) == 0)
    {
      return CUBRID_STMT_SELECT;
    }
  else
    {
      return CUBRID_MAX_STMT_TYPE;
    }
}


#if defined(CAS_FOR_CGW)
static int
cgw_prepare_column_list_info_set (SQLHSTMT hstmt, char prepare_flag, char stmt_type,
				  T_BROKER_VERSION client_version, T_NET_BUF * net_buf)
{
  int err_code;
  int result_cache_lifetime = -1;
  char updatable_flag = prepare_flag & CCI_PREPARE_UPDATABLE;
  char *class_name = NULL;
  SQLSMALLINT num_cols = 0;
  int num_col_offset = 0;
  int i = 1;
  T_ODBC_COL_INFO col_info;

  if (stmt_type == CUBRID_STMT_SELECT)
    {
      if (updatable_flag)
	{
	  updatable_flag = TRUE;
	}

      net_buf_cp_byte (net_buf, updatable_flag);
      net_buf_cp_int (net_buf, (int) num_cols, &num_col_offset);

      err_code = cgw_get_num_cols (hstmt, &num_cols);
      if (err_code < 0)
	{
	  return ERROR_INFO_SET (db_error_code (), DBMS_ERROR_INDICATOR);
	}

      for (i = 1; i <= num_cols; i++)
	{
	  err_code = cgw_get_col_info (hstmt, i, &col_info);
	  if (err_code < 0)
	    {
	      return ERROR_INFO_SET (db_error_code (), DBMS_ERROR_INDICATOR);
	    }

	  prepare_column_info_set (net_buf, col_info.data_type, col_info.scale, col_info.precision,
				   col_info.charset, col_info.col_name, col_info.default_value,
				   col_info.is_auto_increment, col_info.is_unique_key, col_info.is_primary_key,
				   col_info.is_reverse_index, col_info.is_reverse_unique, col_info.is_foreign_key,
				   col_info.is_shared, col_info.attr_name, col_info.class_name, col_info.is_not_null,
				   client_version);
	}

      net_buf_overwrite_int (net_buf, num_col_offset, (int) num_cols);
    }
  else if (stmt_type == CUBRID_STMT_CALL || stmt_type == CUBRID_STMT_GET_STATS || stmt_type == CUBRID_STMT_EVALUATE)
    {
      updatable_flag = 0;
      net_buf_cp_byte (net_buf, updatable_flag);
      net_buf_cp_int (net_buf, 1, NULL);
      prepare_column_info_set (net_buf, 0, 0, 0, CAS_SCHEMA_DEFAULT_CHARSET, "", "", 0, 0, 0, 0, 0, 0, 0, "", "", 0,
			       client_version);
    }
  else
    {
      updatable_flag = 0;
      net_buf_cp_byte (net_buf, updatable_flag);
      net_buf_cp_int (net_buf, 0, NULL);
    }
  return 0;
}
#endif /* CAS_FOR_CGW */

#if !defined(CAS_FOR_CGW)
static int
prepare_column_list_info_set (DB_SESSION * session, char prepare_flag, T_QUERY_RESULT * q_result, T_NET_BUF * net_buf,
			      T_BROKER_VERSION client_version)
{
  DB_QUERY_TYPE *column_info = NULL, *col;
  DB_DOMAIN *domain;
  int num_cols;
  DB_TYPE db_type;
  int num_col_offset;
  char *col_name, *attr_name, *class_name;
  T_COL_UPDATE_INFO *col_update_info = NULL;
  char stmt_type = q_result->stmt_type;
  int stmt_id = q_result->stmt_id;
  char updatable_flag = prepare_flag & CCI_PREPARE_UPDATABLE;
  char *null_type_column = NULL;

  q_result->col_updatable = FALSE;
  q_result->include_oid = FALSE;
  if (q_result->null_type_column != NULL)
    {
      FREE_MEM (q_result->null_type_column);
    }

  if (stmt_type == CUBRID_STMT_SELECT)
    {
      if (updatable_flag)
	updatable_flag = TRUE;

      if (prepare_flag)
	{
	  if (db_query_produce_updatable_result (session, stmt_id) <= 0)
	    {
	      updatable_flag = FALSE;
	    }
	  else
	    {
	      q_result->include_oid = TRUE;
	    }
	}

      column_info = db_get_query_type_list (session, stmt_id);
      if (column_info == NULL)
	{
	  return ERROR_INFO_SET (db_error_code (), DBMS_ERROR_INDICATOR);
	}

      net_buf_cp_byte (net_buf, updatable_flag);

      num_cols = 0;
      net_buf_cp_int (net_buf, num_cols, &num_col_offset);
      for (col = column_info; col != NULL; col = db_query_format_next (col))
	{
	  char set_type;
	  unsigned char cas_type;
	  int precision;
	  short scale;
	  char *temp_column = NULL;
	  char charset;

	  temp_column = (char *) REALLOC (null_type_column, num_cols + 1);
	  if (temp_column == NULL)
	    {
	      if (null_type_column != NULL)
		{
		  FREE_MEM (null_type_column);
		}
	      FREE_MEM (col_update_info);
	      return ERROR_INFO_SET (CAS_ER_NO_MORE_MEMORY, CAS_ERROR_INDICATOR);
	    }
	  null_type_column = temp_column;
	  null_type_column[num_cols] = 0;

	  if (stripped_column_name)
	    {
	      col_name = (char *) db_query_format_name (col);
	    }
	  else
	    {
	      col_name = (char *) db_query_format_original_name (col);
	      if (strchr (col_name, '*') != NULL)
		{
		  col_name = (char *) db_query_format_name (col);
		}
	    }
	  class_name = (char *) db_query_format_class_name (col);
	  attr_name = (char *) db_query_format_attr_name (col);

	  if (updatable_flag)
	    {
	      col_update_info =
		(T_COL_UPDATE_INFO *) REALLOC (col_update_info, sizeof (T_COL_UPDATE_INFO) * (num_cols + 1));
	      if (col_update_info == NULL)
		{
		  updatable_flag = FALSE;
		}
	      else
		{
		  hm_col_update_info_clear (&(col_update_info[num_cols]));

		  col_update_info[num_cols].updatable = FALSE;
		  if (db_query_format_col_type (col) == DB_COL_NAME)
		    {
		      ALLOC_COPY_STRLEN (col_update_info[num_cols].attr_name, attr_name);
		      ALLOC_COPY_STRLEN (col_update_info[num_cols].class_name, class_name);
		      if (col_update_info[num_cols].attr_name != NULL && col_update_info[num_cols].class_name != NULL)
			{
			  col_update_info[num_cols].updatable = TRUE;
			}
		    }
		}
	    }

	  if (updatable_flag == FALSE || col_update_info[num_cols].updatable == FALSE)
	    {
	      attr_name = (char *) "";
	    }

	  domain = db_query_format_domain (col);
	  db_type = TP_DOMAIN_TYPE (domain);


	  if (TP_IS_SET_TYPE (db_type))
	    {
	      set_type = get_set_domain (domain, NULL, NULL, NULL, &charset);

	      cas_type = set_extended_cas_type ((T_CCI_U_TYPE) set_type, db_type);
	      precision = 0;
	      scale = 0;
	    }
	  else
	    {
	      cas_type = set_extended_cas_type (CCI_U_TYPE_UNKNOWN, db_type);
	      precision = db_domain_precision (domain);
	      scale = (short) db_domain_scale (domain);
	      charset = db_domain_codeset (domain);
	    }

	  if (IS_NULL_CAS_TYPE (cas_type))
	    {
	      null_type_column[num_cols] = 1;
	    }

	  /*
	   * if (cas_type == CCI_U_TYPE_CHAR && precision < 0)
	   *   precision = 0;
	   */

	  if (shm_appl->max_string_length >= 0)
	    {
	      if (precision < 0 || precision > shm_appl->max_string_length)
		{
		  precision = shm_appl->max_string_length;
		}
	    }


	  set_column_info (net_buf, cas_type, scale, precision, charset, col_name, attr_name, class_name,
			   (char) db_query_format_is_non_null (col), client_version);

	  num_cols++;
	}

      q_result->null_type_column = null_type_column;
      net_buf_overwrite_int (net_buf, num_col_offset, num_cols);
      if (column_info)
	{
	  db_query_format_free (column_info);
	}
      q_result->col_updatable = updatable_flag;
      q_result->num_column = num_cols;
      q_result->col_update_info = col_update_info;
    }
  else if (stmt_type == CUBRID_STMT_CALL || stmt_type == CUBRID_STMT_GET_STATS || stmt_type == CUBRID_STMT_EVALUATE)
    {
      q_result->null_type_column = (char *) MALLOC (1);
      if (q_result->null_type_column == NULL)
	{
	  return ERROR_INFO_SET (CAS_ER_NO_MORE_MEMORY, CAS_ERROR_INDICATOR);
	}
      q_result->null_type_column[0] = 1;

      updatable_flag = 0;
      net_buf_cp_byte (net_buf, updatable_flag);
      net_buf_cp_int (net_buf, 1, NULL);
      prepare_column_info_set (net_buf, 0, 0, 0, CAS_SCHEMA_DEFAULT_CHARSET, "", "", 0, 0, 0, 0, 0, 0, 0, "", "", 0,
			       client_version);
    }
  else
    {
      updatable_flag = 0;
      net_buf_cp_byte (net_buf, updatable_flag);
      net_buf_cp_int (net_buf, 0, NULL);
    }

  return 0;
}
#endif /* CAS_FOR_CGW */

static int
execute_info_set (T_SRV_HANDLE * srv_handle, T_NET_BUF * net_buf, T_BROKER_VERSION client_version, char exec_flag)
{
  int i, tuple_count, error;
  char stmt_type;
  T_OBJECT ins_oid;
  DB_VALUE val;
  DB_OBJECT *ins_obj_p;
  int retval = 0;
  CACHE_TIME srv_cache_time;

  net_buf_cp_int (net_buf, srv_handle->num_q_result, NULL);

  for (i = 0; i < srv_handle->num_q_result; i++)
    {
      stmt_type = srv_handle->q_result[i].stmt_type;
      tuple_count = srv_handle->q_result[i].tuple_count;

      net_buf_cp_byte (net_buf, stmt_type);
      net_buf_cp_int (net_buf, tuple_count, NULL);

      if (stmt_type == CUBRID_STMT_INSERT && srv_handle->q_result[i].result != NULL)
	{
	  DB_QUERY_RESULT *qres = (DB_QUERY_RESULT *) srv_handle->q_result[i].result;

	  if (qres->type == T_SELECT)
	    {
	      /* result of a GET_GENERATED_KEYS request, server insert */
	      memset (&ins_oid, 0, sizeof (T_OBJECT));
	    }
	  else
	    {
	      error = db_query_get_tuple_value ((DB_QUERY_RESULT *) srv_handle->q_result[i].result, 0, &val);
	      if (error < 0)
		{
		  memset (&ins_oid, 0, sizeof (T_OBJECT));
		}
	      else
		{
		  if (DB_VALUE_DOMAIN_TYPE (&val) == DB_TYPE_OBJECT)
		    {
		      ins_obj_p = db_get_object (&val);
		      dbobj_to_casobj (ins_obj_p, &ins_oid);
		      db_value_clear (&val);
		    }
		  else if (DB_VALUE_DOMAIN_TYPE (&val) == DB_TYPE_SEQUENCE)
		    {
		      /* result of a GET_GENERATED_KEYS request, client insert */
		      DB_VALUE value;
		      DB_SEQ *seq = db_get_set (&val);

		      if (seq != NULL && db_col_size (seq) == 1)
			{
			  db_col_get (seq, 0, &value);
			  ins_obj_p = db_get_object (&value);
			  dbobj_to_casobj (ins_obj_p, &ins_oid);
			  db_value_clear (&value);
			}
		      else
			{
			  memset (&ins_oid, 0, sizeof (T_OBJECT));
			}
		      db_value_clear (&val);
		    }
		  else
		    {
		      memset (&ins_oid, 0, sizeof (T_OBJECT));
		    }
		}
	    }
	}
      else
	{
	  memset (&ins_oid, 0, sizeof (T_OBJECT));
	}
      net_buf_cp_object (net_buf, &ins_oid);

      db_query_get_cache_time ((DB_QUERY_RESULT *) srv_handle->q_result[i].result, &srv_cache_time);
      /* send CT */
      net_buf_cp_int (net_buf, srv_cache_time.sec, NULL);
      net_buf_cp_int (net_buf, srv_cache_time.usec, NULL);
    }

  return retval;
}

static char
get_attr_type (DB_OBJECT * obj_p, char *attr_name)
{
  DB_ATTRIBUTE *attribute;
  DB_DOMAIN *attr_domain;
  char db_type;

  attribute = db_get_attribute (obj_p, attr_name);
  if (attribute == NULL)
    {
      return DB_TYPE_NULL;
    }

  attr_domain = db_attribute_domain (attribute);
  if (attr_domain == NULL)
    {
      return DB_TYPE_NULL;
    }

  db_type = TP_DOMAIN_TYPE (attr_domain);

  if (TP_IS_SET_TYPE (db_type))
    {
      if (get_set_domain (attr_domain, NULL, NULL, &db_type, NULL) < 0)
	{
	  db_type = DB_TYPE_NULL;
	}
    }

  return db_type;
}

static char *
get_domain_str (DB_DOMAIN * domain)
{
  DB_TYPE dtype;
  DB_DOMAIN *set_domain;
  DB_OBJECT *dclass;
  char precision_str[16], scale_str[16];
  int prec, scale;
  char *domain_str = NULL;
  const char *p = "";
  int size;
  int is_first = TRUE;
  const char *collection_str;
  char *set_dom_name_p;

  precision_str[0] = scale_str[0] = '\0';
  dtype = TP_DOMAIN_TYPE (domain);
  prec = db_domain_precision (domain);
  scale = db_domain_scale (domain);

  if (prec > 0)
    {
      sprintf (precision_str, "%d", prec);
    }

  if (scale > 0)
    {
      sprintf (scale_str, "%d", scale);
    }

  collection_str = NULL;

  switch (dtype)
    {
    case DB_TYPE_OBJECT:
      dclass = db_domain_class (domain);
      if (dclass == NULL)
	{
	  p = "object";
	}
      else
	{
	  p = db_get_class_name (dclass);
	}
      break;

    case DB_TYPE_SET:
      collection_str = "set";
      /* fall through */
    case DB_TYPE_MULTISET:
      if (collection_str == NULL)
	{
	  collection_str = "multiset";
	}
      /* fall through */
    case DB_TYPE_SEQUENCE:	/* DB_TYPE_LIST */
      if (collection_str == NULL)
	{
	  collection_str = "sequence";
	}
      set_domain = db_domain_set (domain);
      size = strlen (collection_str) + 3;

      domain_str = (char *) malloc (size);
      if (domain_str == NULL)
	{
	  return NULL;
	}

      sprintf (domain_str, "%s(", collection_str);
      for (; set_domain; set_domain = db_domain_next (set_domain))
	{
	  set_dom_name_p = get_domain_str (set_domain);
	  if (set_dom_name_p == NULL)
	    {
	      continue;
	    }

	  if (is_first == TRUE)
	    {
	      size += (strlen (set_dom_name_p) + 1);
	    }
	  else
	    {
	      size += (strlen (set_dom_name_p) + 3);
	    }

	  domain_str = (char *) realloc (domain_str, size);
	  if (domain_str == NULL)
	    {
	      FREE_MEM (set_dom_name_p);
	      return NULL;
	    }

	  if (is_first == TRUE)
	    {
	      is_first = FALSE;
	    }
	  else
	    {
	      strcat (domain_str, ", ");
	    }
	  strcat (domain_str, set_dom_name_p);
	  FREE_MEM (set_dom_name_p);
	}
      strcat (domain_str, ")");
      break;

    case DB_TYPE_NUMERIC:
      sprintf (scale_str, "%d", scale);
      /* fall through */
    default:
      p = (char *) db_get_type_name (dtype);
      if (p == NULL)
	{
	  p = "";
	}
    }

  if (domain_str == NULL)
    {
      int avail_size;
      char *domain_str_p;

      size = strlen (p) + 1;
      if (precision_str[0] != '\0')
	{
	  size += strlen (precision_str) + 2;
	}

      if (scale_str[0] != '\0')
	{
	  size += strlen (scale_str) + 1;
	}

      domain_str = (char *) malloc (size);
      if (domain_str == NULL)
	{
	  return NULL;
	}

      domain_str_p = domain_str;
      avail_size = size;
      STRING_APPEND (domain_str_p, avail_size, "%s", p);
      if (precision_str[0] != '\0')
	{
	  STRING_APPEND (domain_str_p, avail_size, "(%s", precision_str);
	  if (scale_str[0] != '\0')
	    {
	      STRING_APPEND (domain_str_p, avail_size, ",%s", scale_str);
	    }
	  STRING_APPEND (domain_str_p, avail_size, ")");
	}
    }

  return domain_str;
}

static DB_OBJECT *
ux_str_to_obj (char *str)
{
  DB_OBJECT *obj;
  DB_IDENTIFIER oid;
  int page, slot, vol;
  int read;
  char del1, del2, del3;

  if (str == NULL)
    {
      return NULL;
    }

  read = sscanf (str, "%c%d%c%d%c%d", &del1, &page, &del2, &slot, &del3, &vol);
  if (read != 6)
    {
      return NULL;
    }

  if (del1 != '@' || del2 != '|' || del3 != '|')
    {
      return NULL;
    }

  if (page < 0 || slot < 0 || vol < 0)
    {
      return NULL;
    }

  oid.pageid = page;
  oid.slotid = slot;
  oid.volid = vol;
  obj = db_object (&oid);
  if (db_is_instance (obj) > 0)
    {
      return obj;
    }

  return NULL;
}

static int
sch_class_info (T_NET_BUF * net_buf, char *class_name, char pattern_flag, char v_class_flag, T_SRV_HANDLE * srv_handle,
		T_BROKER_VERSION client_version)
{
  char sql_stmt[QUERY_BUFFER_MAX], *sql_p = sql_stmt;
  int avail_size = sizeof (sql_stmt) - 1;
  int num_result;
  char schema_name[DB_MAX_SCHEMA_LENGTH] = { '\0' };
  char *class_name_only = NULL;

  ut_tolower (class_name);

  if (class_name)
    {
      char *dot = NULL;
      int len = 0;

      class_name_only = class_name;
      dot = strchr (class_name, '.');
      if (dot)
	{
	  len = STATIC_CAST (int, dot - class_name);
	  /* If the length is not correct, the username is invalid, so compare the entire class_name. */
	  if (len > 0 && len < DB_MAX_SCHEMA_LENGTH)
	    {
	      memcpy (schema_name, class_name, len);
	      schema_name[len] = '\0';
	      class_name_only = dot + 1;
	    }
	}
    }

  // *INDENT-OFF*
  STRING_APPEND (sql_p, avail_size,
	"SELECT "
	  "CASE "
	    "WHEN is_system_class = 'NO' THEN LOWER (owner_name) || '.' || class_name "
	    "ELSE class_name "
	    "END AS unique_name, "
	  "CAST ( "
	      "CASE "
		"WHEN is_system_class = 'YES' THEN 0 "
		"WHEN class_type = 'CLASS' THEN 2 "
		"ELSE 1 "
		"END "
	      "AS SHORT "
	    "), "
	  "comment "
	"FROM "
	  "db_class "
	"WHERE 1 = 1 ");
  // *INDENT-ON*

  if (v_class_flag)
    {
      STRING_APPEND (sql_p, avail_size, "AND class_type = 'VCLASS' ");
    }

  if (pattern_flag & CCI_CLASS_NAME_PATTERN_MATCH)
    {
      if (class_name_only)
	{
	  STRING_APPEND (sql_p, avail_size, "AND class_name LIKE '%s' ESCAPE '%s' ", class_name_only,
			 get_backslash_escape_string ());
	}
    }
  else
    {
      if (class_name_only == NULL)
	{
	  class_name_only = CONST_CAST (char *, "");
	}
      STRING_APPEND (sql_p, avail_size, "AND class_name = '%s' ", class_name_only);
    }

  if (*schema_name)
    {
      STRING_APPEND (sql_p, avail_size, "AND owner_name = UPPER ('%s') ", schema_name);
    }

  num_result = sch_query_execute (srv_handle, sql_stmt, net_buf);
  if (num_result < 0)
    {
      return num_result;
    }

  net_buf_cp_int (net_buf, num_result, NULL);
  schema_table_meta (net_buf);

  return 0;
}

static int
sch_attr_info (T_NET_BUF * net_buf, char *class_name, char *attr_name, char pattern_flag, char class_attr_flag,
	       T_SRV_HANDLE * srv_handle)
{
  char sql_stmt[QUERY_BUFFER_MAX], *sql_p = sql_stmt;
  int avail_size = sizeof (sql_stmt) - 1;
  int num_result;
  char schema_name[DB_MAX_SCHEMA_LENGTH] = { '\0' };
  char *class_name_only = NULL;

  ut_tolower (class_name);
  ut_tolower (attr_name);

  if (class_name)
    {
      char *dot = NULL;
      int len = 0;

      class_name_only = class_name;
      dot = strchr (class_name, '.');
      if (dot)
	{
	  len = STATIC_CAST (int, dot - class_name);
	  /* If the length is not correct, the username is invalid, so compare the entire class_name. */
	  if (len > 0 && len < DB_MAX_SCHEMA_LENGTH)
	    {
	      memcpy (schema_name, class_name, len);
	      schema_name[len] = '\0';
	      class_name_only = dot + 1;
	    }
	}
    }

  // *INDENT-OFF*
  STRING_APPEND (sql_p, avail_size,
	"SELECT "
	  "CASE "
	    "WHEN ( "
		"SELECT b.is_system_class "
		"FROM db_class b "
		"WHERE b.class_name = a.class_name AND b.owner_name = a.owner_name "
	      ") = 'NO' THEN LOWER (a.owner_name) || '.' || a.class_name "
	    "ELSE a.class_name "
	    "END AS unique_name, "
	  "a.attr_name "
	"FROM "
	  "db_attribute a "
	"WHERE 1 = 1 ");
  // *INDENT-ON*

  if (class_attr_flag)
    {
      STRING_APPEND (sql_p, avail_size, "AND a.attr_type = 'CLASS' ");
    }
  else
    {
      STRING_APPEND (sql_p, avail_size, "AND a.attr_type in {'INSTANCE', 'SHARED'} ");
    }

  if (pattern_flag & CCI_CLASS_NAME_PATTERN_MATCH)
    {
      if (class_name_only)
	{
	  STRING_APPEND (sql_p, avail_size, "AND a.class_name LIKE '%s' ESCAPE '%s' ", class_name_only,
			 get_backslash_escape_string ());
	}
    }
  else
    {
      if (class_name_only == NULL)
	{
	  class_name_only = CONST_CAST (char *, "");
	}
      STRING_APPEND (sql_p, avail_size, "AND a.class_name = '%s' ", class_name_only);
    }

  if (pattern_flag & CCI_ATTR_NAME_PATTERN_MATCH)
    {
      if (attr_name)
	{
	  STRING_APPEND (sql_p, avail_size, "AND a.attr_name LIKE '%s' ESCAPE '%s' ", attr_name,
			 get_backslash_escape_string ());
	}
    }
  else
    {
      if (attr_name == NULL)
	{
	  attr_name = CONST_CAST (char *, "");
	}
      STRING_APPEND (sql_p, avail_size, "AND a.attr_name = '%s' ", attr_name);
    }

  if (*schema_name)
    {
      STRING_APPEND (sql_p, avail_size, "AND a.owner_name = UPPER ('%s') ", schema_name);
    }

  STRING_APPEND (sql_p, avail_size, "ORDER BY a.class_name, a.def_order ");

  num_result = sch_query_execute (srv_handle, sql_stmt, net_buf);
  if (num_result < 0)
    {
      return num_result;
    }

  net_buf_cp_int (net_buf, num_result, NULL);
  schema_attr_meta (net_buf);

  return 0;
}

static int
sch_queryspec (T_NET_BUF * net_buf, char *class_name, T_SRV_HANDLE * srv_handle)
{
  char sql_stmt[1024], *sql_p = sql_stmt;
  int avail_size = sizeof (sql_stmt) - 1;
  int num_result;
  char schema_name[DB_MAX_SCHEMA_LENGTH] = { '\0' };
  const char *class_name_only = NULL;

  ut_tolower (class_name);

  if (class_name)
    {
      char *dot = NULL;
      int len = 0;

      class_name_only = class_name;
      dot = strchr (class_name, '.');
      if (dot)
	{
	  len = STATIC_CAST (int, dot - class_name);
	  /* If the length is not correct, the username is invalid, so compare the entire class_name. */
	  if (len > 0 && len < DB_MAX_SCHEMA_LENGTH)
	    {
	      memcpy (schema_name, class_name, len);
	      schema_name[len] = '\0';
	      class_name_only = dot + 1;
	    }
	}
    }
  else
    {
      class_name_only = CONST_CAST (char *, "");
    }

  STRING_APPEND (sql_p, avail_size, "SELECT vclass_def FROM db_vclass WHERE vclass_name = '%s' ", class_name_only);

  if (*schema_name)
    {
      STRING_APPEND (sql_p, avail_size, "AND owner_name = UPPER ('%s') ", schema_name);
    }

  num_result = sch_query_execute (srv_handle, sql_stmt, net_buf);
  if (num_result < 0)
    {
      return num_result;
    }

  net_buf_cp_int (net_buf, num_result, NULL);
  schema_query_spec_meta (net_buf);

  return 0;
}

static void
sch_method_info (T_NET_BUF * net_buf, char *class_name, char flag, void **result)
{
  DB_OBJECT *class_obj;
  DB_METHOD *method, *method_list;
  int num_method;

  class_obj = db_find_class (class_name);

  if (flag)
    {
      method_list = db_get_class_methods (class_obj);
    }
  else
    {
      method_list = db_get_methods (class_obj);
    }

  num_method = 0;
  for (method = method_list; method; method = db_method_next (method))
    {
      num_method++;
    }

  net_buf_cp_int (net_buf, num_method, NULL);
  schema_method_meta (net_buf);

  *result = (void *) method_list;
}

static void
sch_methfile_info (T_NET_BUF * net_buf, char *class_name, void **result)
{
  DB_METHFILE *method_files, *mf;
  DB_OBJECT *class_obj;
  int num_mf;

  class_obj = db_find_class (class_name);
  method_files = db_get_method_files (class_obj);

  num_mf = 0;
  for (mf = method_files; mf; mf = db_methfile_next (mf))
    {
      num_mf++;
    }

  net_buf_cp_int (net_buf, num_mf, NULL);
  schema_methodfile_meta (net_buf);

  *result = (void *) method_files;
}

static int
sch_superclass (T_NET_BUF * net_buf, char *class_name, char flag, T_SRV_HANDLE * srv_handle)
{
  DB_OBJECT *class_obj;
  DB_OBJLIST *obj_list, *obj_tmp;
  int num_obj;
  T_CLASS_TABLE *class_table = NULL;
  int alloc_table_size = 0;
  int cls_type;

  class_obj = db_find_class (class_name);
  if (flag)
    {
      obj_list = db_get_superclasses (class_obj);
    }
  else
    {
      obj_list = db_get_subclasses (class_obj);
    }

  num_obj = 0;
  for (obj_tmp = obj_list; obj_tmp; obj_tmp = obj_tmp->next)
    {
      char *p;

      if (num_obj + 1 > alloc_table_size)
	{
	  alloc_table_size += 10;
	  class_table = (T_CLASS_TABLE *) REALLOC (class_table, sizeof (T_CLASS_TABLE) * alloc_table_size);
	  if (class_table == NULL)
	    {
	      db_objlist_free (obj_list);
	      return ERROR_INFO_SET (CAS_ER_NO_MORE_MEMORY, CAS_ERROR_INDICATOR);
	    }
	}

      p = (char *) db_get_class_name (obj_tmp->op);

      class_table[num_obj].class_name = p;
      cls_type = class_type (obj_tmp->op);
      if (cls_type < 0)
	{
	  db_objlist_free (obj_list);
	  return cls_type;
	}
      class_table[num_obj].class_type = cls_type;

      num_obj++;
    }
  db_objlist_free (obj_list);

  net_buf_cp_int (net_buf, num_obj, NULL);
  schema_superclasss_meta (net_buf);

  srv_handle->session = (void *) class_table;
  srv_handle->sch_tuple_num = num_obj;
  return 0;
}

static void
sch_constraint (T_NET_BUF * net_buf, char *class_name, void **result)
{
  DB_OBJECT *class_obj;
  DB_CONSTRAINT *constraint, *tmp_c;
  DB_ATTRIBUTE **attr;
  int num_const;
  int i;
  int type;

  class_obj = db_find_class (class_name);
  constraint = db_get_constraints (class_obj);
  num_const = 0;
  for (tmp_c = constraint; tmp_c; tmp_c = db_constraint_next (tmp_c))
    {
      type = db_constraint_type (tmp_c);
      switch (type)
	{
	case DB_CONSTRAINT_UNIQUE:
	case DB_CONSTRAINT_INDEX:
	case DB_CONSTRAINT_REVERSE_UNIQUE:
	case DB_CONSTRAINT_REVERSE_INDEX:
	  attr = db_constraint_attributes (tmp_c);
	  for (i = 0; attr[i]; i++)
	    {
	      num_const++;
	    }
	default:
	  break;
	}
    }

  net_buf_cp_int (net_buf, num_const, NULL);
  schema_constraint_meta (net_buf);

  *result = (void *) constraint;
}

static void
sch_trigger (T_NET_BUF * net_buf, char *class_name, char flag, void **result)
{
  DB_OBJLIST *all_trigger = NULL, *tmp_trigger = NULL, *tmp_t;
  int num_trig = 0;
  MOP tmp_obj;
  DB_OBJECT *obj_trigger_target = NULL;
  const char *name_trigger_target = NULL;
  const char *only_name_trigger_target = NULL;
  TR_TRIGGER *trigger = NULL;
  int error = NO_ERROR;
  bool is_pattern_match;

  is_pattern_match = (flag & CCI_CLASS_NAME_PATTERN_MATCH) ? true : false;

  if (class_name == NULL && !is_pattern_match)
    {
      goto end;
    }

  if (db_find_all_triggers (&tmp_trigger) < 0)
    {
      goto end;
    }

  if (class_name == NULL)
    {
      all_trigger = tmp_trigger;
      num_trig = db_list_length ((DB_LIST *) all_trigger);
    }
  else
    {
      char schema_name[DB_MAX_SCHEMA_LENGTH] = { '\0' };
      char *class_name_only = NULL;
      DB_OBJECT *owner = NULL;

      {
	char *dot = NULL;
	int len = 0;

	class_name_only = class_name;
	dot = strchr (class_name, '.');
	if (dot)
	  {
	    len = STATIC_CAST (int, dot - class_name);
	    /* If the length is not correct, the username is invalid, so compare the entire class_name. */
	    if (len > 0 && len < DB_MAX_SCHEMA_LENGTH)
	      {
		memcpy (schema_name, class_name, len);
		schema_name[len] = '\0';

		/* If the user does not exist, compare the entire class_name. */
		owner = db_find_user (schema_name);
		if (owner != NULL)
		  {
		    class_name_only = dot + 1;
		  }
	      }
	  }
      }

      for (tmp_t = tmp_trigger; tmp_t; tmp_t = tmp_t->next)
	{
	  tmp_obj = tmp_t->op;
	  assert (tmp_obj != NULL);

	  trigger = tr_map_trigger (tmp_obj, 1);
	  if (trigger == NULL)
	    {
	      assert (er_errid () != NO_ERROR);
	      error = er_errid ();
	      break;
	    }

	  obj_trigger_target = trigger->class_mop;
	  assert (obj_trigger_target != NULL);

	  name_trigger_target = sm_get_ch_name (obj_trigger_target);
	  if (name_trigger_target == NULL)
	    {
	      assert (er_errid () != NO_ERROR);
	      error = er_errid ();
	      break;
	    }

	  only_name_trigger_target = name_trigger_target;
	  /* If the user does not exist, compare the entire class_name. */
	  if (owner)
	    {
	      only_name_trigger_target = strchr (name_trigger_target, '.');
	      if (only_name_trigger_target)
		{
		  only_name_trigger_target = only_name_trigger_target + 1;
		}
	      else
		{
		  assert (false);
		}

	      /* If the owner is different from the specified owner, skip it. */
	      if (trigger->owner != owner)
		{
		  continue;
		}
	    }

	  if (is_pattern_match)
	    {
	      if (str_like (CONST_CAST (char *, only_name_trigger_target), class_name_only, '\\') == 1)
		{
		  error = ml_ext_add (&all_trigger, tmp_obj, NULL);
		  if (error != NO_ERROR)
		    {
		      break;
		    }
		  num_trig++;
		}
	    }
	  else
	    {
	      if (strcmp (class_name_only, only_name_trigger_target) == 0)
		{
		  error = ml_ext_add (&all_trigger, tmp_obj, NULL);
		  if (error != NO_ERROR)
		    {
		      break;
		    }
		  num_trig++;
		}
	    }
	}

      if (tmp_trigger)
	{
	  ml_ext_free (tmp_trigger);
	}

      if (error != NO_ERROR && all_trigger)
	{
	  ml_ext_free (all_trigger);
	  all_trigger = NULL;
	  num_trig = 0;
	}
    }

end:
  net_buf_cp_int (net_buf, num_trig, NULL);
  schema_trigger_meta (net_buf);

  *result = (void *) all_trigger;
}

static int
sch_class_priv (T_NET_BUF * net_buf, char *class_name, char pat_flag, T_SRV_HANDLE * srv_handle)
{
  T_PRIV_TABLE *priv_table = NULL;
  int num_tuple = 0;
  int priv_table_alloc_num = 0;
  unsigned int class_priv;

  if ((pat_flag & CCI_CLASS_NAME_PATTERN_MATCH) == 0)
    {
      DB_OBJECT *class_obj;

      num_tuple = 0;

      if (class_name)
	{
	  class_obj = db_find_class (class_name);
	  if (class_obj != NULL)
	    {
	      priv_table = (T_PRIV_TABLE *) MALLOC (sizeof (T_PRIV_TABLE) * 8);
	      if (priv_table == NULL)
		{
		  class_obj = NULL;
		  return ERROR_INFO_SET (CAS_ER_NO_MORE_MEMORY, CAS_ERROR_INDICATOR);
		}
	      if (db_get_class_privilege (class_obj, &class_priv) >= 0)
		{
		  num_tuple = set_priv_table (class_priv, (char *) db_get_class_name (class_obj), priv_table, 0);
		}
	    }
	}
    }
  else
    {
      DB_OBJLIST *obj_list, *obj_tmp;
      char schema_name[DB_MAX_SCHEMA_LENGTH] = { '\0' };
      char *class_name_only = NULL;
      DB_OBJECT *owner = NULL;

      if (class_name)
	{
	  char *dot = NULL;
	  int len = 0;

	  class_name_only = class_name;
	  dot = strchr (class_name, '.');
	  if (dot)
	    {
	      len = STATIC_CAST (int, dot - class_name);
	      /* If the length is not correct, the username is invalid, so compare the entire class_name. */
	      if (len > 0 && len < DB_MAX_SCHEMA_LENGTH)
		{
		  memcpy (schema_name, class_name, len);
		  schema_name[len] = '\0';

		  owner = db_find_user (schema_name);
		  /* If the user does not exist, compare the entire class_name. */
		  if (owner != NULL)
		    {
		      class_name_only = dot + 1;
		    }
		}
	    }
	}

      obj_list = db_get_all_classes ();

      num_tuple = 0;
      for (obj_tmp = obj_list; obj_tmp; obj_tmp = obj_tmp->next)
	{
	  char *p, *q;

	  p = CONST_CAST (char *, db_get_class_name (obj_tmp->op));
	  q = p;
	  /* If the user does not exist, compare the entire class_name. */
	  if (owner && db_is_system_class (obj_tmp->op) == FALSE)
	    {
	      /* p: unique_name, q: class_name */
	      q = strchr (p, '.');
	      if (q)
		{
		  q = q + 1;
		}
	      else
		{
		  assert (false);
		}

	      /* If the owner is different from the specified owner, skip it. */
	      if (db_get_owner (obj_tmp->op) != owner)
		{
		  continue;
		}
	    }
	  if (class_name_only != NULL && str_like (q, class_name_only, '\\') < 1)
	    {
	      continue;
	    }

	  if (num_tuple + 8 > priv_table_alloc_num)
	    {
	      priv_table = (T_PRIV_TABLE *) REALLOC (priv_table, sizeof (T_PRIV_TABLE) * (priv_table_alloc_num + 128));
	      priv_table_alloc_num += 128;
	      if (priv_table == NULL)
		{
		  return ERROR_INFO_SET (CAS_ER_NO_MORE_MEMORY, CAS_ERROR_INDICATOR);
		}
	    }

	  if (db_get_class_privilege (obj_tmp->op, &class_priv) >= 0)
	    {
	      num_tuple += set_priv_table (class_priv, (char *) db_get_class_name (obj_tmp->op), priv_table, num_tuple);
	    }
	}

      db_objlist_free (obj_list);
    }

  if (num_tuple == 0)
    FREE_MEM (priv_table);

  net_buf_cp_int (net_buf, num_tuple, NULL);
  schema_classpriv_meta (net_buf);

  srv_handle->session = (void *) priv_table;
  srv_handle->sch_tuple_num = num_tuple;
  return 0;
}

static int
sch_attr_priv (T_NET_BUF * net_buf, char *class_name, char *attr_name_pat, char pat_flag, T_SRV_HANDLE * srv_handle)
{
  DB_OBJECT *class_obj;
  int num_tuple = 0;
  T_PRIV_TABLE *priv_table = NULL;
  int priv_table_alloc_num = 0;
  unsigned int class_priv;
  char *attr_name;
  DB_ATTRIBUTE *attributes, *attr;

  class_obj = db_find_class (class_name);
  if (class_obj == NULL)
    {
      goto attr_priv_finale;
    }

  if (db_get_class_privilege (class_obj, &class_priv) < 0)
    {
      goto attr_priv_finale;
    }

  attributes = db_get_attributes (class_obj);
  for (attr = attributes; attr; attr = db_attribute_next (attr))
    {
      attr_name = (char *) db_attribute_name (attr);
      if (pat_flag & CCI_ATTR_NAME_PATTERN_MATCH)
	{
	  if (attr_name_pat != NULL && str_like (attr_name, attr_name_pat, '\\') < 1)
	    {
	      continue;
	    }
	}
      else
	{
	  if (attr_name_pat == NULL || strcmp (attr_name, attr_name_pat) != 0)
	    {
	      continue;
	    }
	}

      if (num_tuple + 8 > priv_table_alloc_num)
	{
	  priv_table_alloc_num += 100;
	  priv_table = (T_PRIV_TABLE *) REALLOC (priv_table, sizeof (T_PRIV_TABLE) * priv_table_alloc_num);
	  if (priv_table == NULL)
	    {
	      class_obj = NULL;
	      return ERROR_INFO_SET (CAS_ER_NO_MORE_MEMORY, CAS_ERROR_INDICATOR);
	    }
	}

      num_tuple += set_priv_table (class_priv, attr_name, priv_table, num_tuple);
    }

attr_priv_finale:

  if (num_tuple == 0)
    {
      FREE_MEM (priv_table);
    }

  net_buf_cp_int (net_buf, num_tuple, NULL);
  schema_attrpriv_meta (net_buf);

  srv_handle->session = (void *) priv_table;
  srv_handle->sch_tuple_num = num_tuple;

  class_obj = NULL;
  return 0;
}

static int
class_type (DB_OBJECT * class_obj)
{
  int error = db_is_system_class (class_obj);

  if (error < 0)
    {
      return ERROR_INFO_SET (error, DBMS_ERROR_INDICATOR);
    }
  if (error > 0)
    {
      return 0;
    }

  error = db_is_vclass (class_obj);
  if (error < 0)
    {
      return ERROR_INFO_SET (error, DBMS_ERROR_INDICATOR);
    }
  if (error > 0)
    {
      return 1;
    }

  return 2;
}

static int
class_attr_info (const char *class_name, DB_ATTRIBUTE * attr, char *attr_pattern, char pat_flag,
		 T_ATTR_TABLE * attr_table)
{
  const char *p;
  int db_type;
  DB_DOMAIN *domain;
  DB_OBJECT *class_obj;
  int set_type = CCI_U_TYPE_UNKNOWN;
  int precision;
  short scale;

  p = db_attribute_name (attr);

  domain = db_attribute_domain (attr);
  db_type = TP_DOMAIN_TYPE (domain);

  attr_table->class_name = class_name;
  attr_table->attr_name = p;

  p = db_attribute_comment (attr);
  attr_table->comment = p;

  if (TP_IS_SET_TYPE (db_type))
    {
      set_type = get_set_domain (domain, &precision, &scale, NULL, NULL);
      attr_table->domain = set_extended_cas_type ((T_CCI_U_TYPE) set_type, (DB_TYPE) db_type);
      precision = 0;
      scale = 0;
    }
  else
    {
      attr_table->domain = set_extended_cas_type (CCI_U_TYPE_UNKNOWN, (DB_TYPE) db_type);
      precision = db_domain_precision (domain);
      scale = (short) db_domain_scale (domain);
    }

  attr_table->scale = scale;
  attr_table->precision = precision;

  if (db_attribute_is_indexed (attr))
    {
      attr_table->indexed = 1;
    }
  else
    {
      attr_table->indexed = 0;
    }

  if (db_attribute_is_non_null (attr))
    {
      attr_table->non_null = 1;
    }
  else
    {
      attr_table->non_null = 0;
    }

  if (db_attribute_is_shared (attr))
    {
      attr_table->shared = 1;
    }
  else
    {
      attr_table->shared = 0;
    }

  if (db_attribute_is_unique (attr) || db_attribute_is_reverse_unique (attr))
    {
      attr_table->unique = 1;
    }
  else
    {
      attr_table->unique = 0;
    }

  attr_table->default_val = db_attribute_default (attr);
  class_obj = db_attribute_class (attr);
  if (class_obj == NULL)
    {
      attr_table->source_class = NULL;
    }
  else
    {
      attr_table->source_class = db_get_class_name (class_obj);
    }

  attr_table->attr_order = db_attribute_order (attr) + 1;

  attr_table->set_domain = set_type;

  if (db_attribute_is_primary_key (attr))
    {
      attr_table->is_key = 1;
    }
  else
    {
      attr_table->is_key = 0;
    }

  return 1;
}

static int
set_priv_table (unsigned int class_priv, char *name, T_PRIV_TABLE * priv_table, int index)
{
  int grant_opt, priv_type;
  int num_tuple;
  int i;

  grant_opt = class_priv >> 8;

  num_tuple = 0;
  priv_type = 1;
  for (i = 0; i < 7; i++)
    {
      if (class_priv & priv_type)
	{
	  priv_table[index].class_name = name;
	  priv_table[index].priv = priv_type;

	  if (grant_opt & priv_type)
	    {
	      priv_table[index].grant = 1;
	    }
	  else
	    {
	      priv_table[index].grant = 0;
	    }

	  num_tuple++;
	  index++;
	}
      priv_type <<= 1;
    }

  return num_tuple;
}

static int
sch_query_execute (T_SRV_HANDLE * srv_handle, char *sql_stmt, T_NET_BUF * net_buf)
{
  DB_SESSION *session = NULL;
  int stmt_id, num_result, stmt_type;
  DB_QUERY_RESULT *result = NULL;
  T_QUERY_RESULT *q_result = NULL;
  int err_code;

  lang_set_parser_use_client_charset (false);

  session = db_open_buffer (sql_stmt);
  if (!session)
    {
      lang_set_parser_use_client_charset (true);
      return ERROR_INFO_SET (db_error_code (), DBMS_ERROR_INDICATOR);
    }

  stmt_id = db_compile_statement (session);
  if (stmt_id < 0)
    {
      err_code = ERROR_INFO_SET (stmt_id, DBMS_ERROR_INDICATOR);
      db_close_session (session);
      return err_code;
    }

  stmt_type = db_get_statement_type (session, stmt_id);
  lang_set_parser_use_client_charset (false);
  num_result = db_execute_statement (session, stmt_id, &result);
  lang_set_parser_use_client_charset (true);


  update_query_execution_count (as_info, stmt_type);


  if (num_result < 0)
    {
      err_code = ERROR_INFO_SET (stmt_id, DBMS_ERROR_INDICATOR);
      db_close_session (session);
      return err_code;
    }

  /* success; peek the values in tuples */
  (void) db_query_set_copy_tplvalue (result, 0 /* peek */ );

  q_result = (T_QUERY_RESULT *) malloc (sizeof (T_QUERY_RESULT));
  if (q_result == NULL)
    {
      db_query_end (result);
      db_close_session (session);
      return ERROR_INFO_SET (CAS_ER_NO_MORE_MEMORY, CAS_ERROR_INDICATOR);
    }
  hm_qresult_clear (q_result);
  q_result->stmt_type = stmt_type;
  q_result->stmt_id = stmt_id;
  q_result->tuple_count = num_result;
  q_result->result = (void *) result;
  q_result->col_updatable = FALSE;
  q_result->include_oid = FALSE;
  q_result->col_update_info = NULL;

  srv_handle->max_col_size = -1;
  srv_handle->session = (void *) session;
  srv_handle->q_result = q_result;
  srv_handle->cur_result = (void *) srv_handle->q_result;
  srv_handle->num_q_result = 1;
  srv_handle->has_result_set = true;
  srv_handle->cur_result_index = 1;
  srv_handle->sql_stmt = NULL;

  return num_result;
}

static int
sch_direct_super_class (T_NET_BUF * net_buf, char *class_name, int pattern_flag, T_SRV_HANDLE * srv_handle)
{
  int num_result = 0;
  char sql_stmt[QUERY_BUFFER_MAX], *sql_p = sql_stmt;
  int avail_size = sizeof (sql_stmt) - 1;
  char schema_name[DB_MAX_SCHEMA_LENGTH] = { '\0' };
  char *class_name_only = NULL;

  ut_tolower (class_name);

  if (class_name)
    {
      char *dot = NULL;
      int len = 0;

      class_name_only = class_name;
      dot = strchr (class_name, '.');
      if (dot)
	{
	  len = STATIC_CAST (int, dot - class_name);
	  /* If the length is not correct, the username is invalid, so compare the entire class_name. */
	  if (len > 0 && len < DB_MAX_SCHEMA_LENGTH)
	    {
	      memcpy (schema_name, class_name, len);
	      schema_name[len] = '\0';
	      class_name_only = dot + 1;
	    }
	}
    }

  // *INDENT-OFF*
  STRING_APPEND (sql_p, avail_size,
	"SELECT "
	  "CASE "
	    "WHEN ( "
		"SELECT b.is_system_class "
		"FROM db_class b "
		"WHERE b.class_name = a.class_name AND b.owner_name = a.owner_name "
	      ") = 'NO' THEN LOWER (a.owner_name) || '.' || a.class_name "
	    "ELSE a.class_name "
	    "END AS unique_name, "
	  "CASE "
	    "WHEN ( "
		"SELECT b.is_system_class "
		"FROM db_class b "
		"WHERE b.class_name = a.super_class_name AND b.owner_name = a.super_owner_name "
	      ") = 'NO' THEN LOWER (a.super_owner_name) || '.' || a.super_class_name "
	    "ELSE a.super_class_name "
	    "END AS super_unique_name "
	"FROM "
	  "db_direct_super_class a "
	"WHERE 1 = 1 ");
  // *INDENT-ON*

  if (pattern_flag & CCI_CLASS_NAME_PATTERN_MATCH)
    {
      if (class_name_only)
	{
	  STRING_APPEND (sql_p, avail_size, "AND a.class_name LIKE '%s' ESCAPE '%s' ", class_name_only,
			 get_backslash_escape_string ());
	}
    }
  else
    {
      if (class_name_only == NULL)
	{
	  class_name_only = CONST_CAST (char *, "");
	}
      STRING_APPEND (sql_p, avail_size, "AND a.class_name = '%s' ", class_name_only);
    }

  if (*schema_name)
    {
      STRING_APPEND (sql_p, avail_size, "AND a.owner_name = UPPER ('%s') ", schema_name);
    }

  num_result = sch_query_execute (srv_handle, sql_stmt, net_buf);
  if (num_result < 0)
    {
      return num_result;
    }

  net_buf_cp_int (net_buf, num_result, NULL);
  schema_directsuper_meta (net_buf);

  return 0;
}

static int
sch_primary_key (T_NET_BUF * net_buf, char *class_name, T_SRV_HANDLE * srv_handle)
{
  char sql_stmt[QUERY_BUFFER_MAX], *sql_p = sql_stmt;
  int avail_size = sizeof (sql_stmt) - 1;
  int num_result;
  DB_OBJECT *class_object;
  char schema_name[DB_MAX_SCHEMA_LENGTH] = { '\0' };
  char *class_name_only = NULL;

  ut_tolower (class_name);

  if (class_name)
    {
      char *dot = NULL;
      int len = 0;

      class_name_only = class_name;
      dot = strchr (class_name, '.');
      if (dot)
	{
	  len = STATIC_CAST (int, dot - class_name);
	  /* If the length is not correct, the username is invalid, so compare the entire class_name. */
	  if (len > 0 && len < DB_MAX_SCHEMA_LENGTH)
	    {
	      memcpy (schema_name, class_name, len);
	      schema_name[len] = '\0';
	      class_name_only = dot + 1;
	    }
	}
    }

  /* is it existing class? */
  class_object = db_find_class (class_name);
  if (class_object == NULL)
    {
      net_buf_cp_int (net_buf, 0, NULL);
      schema_primarykey_meta (net_buf);
      return 0;
    }

  // *INDENT-OFF*
  STRING_APPEND (sql_p, avail_size,
	"SELECT "
	  "CASE "
	    "WHEN ( "
		"SELECT c.is_system_class "
		"FROM db_class c "
		"WHERE c.class_name = a.class_name AND c.owner_name = a.owner_name "
	      ") = 'NO' THEN LOWER (a.owner_name) || '.' || a.class_name "
	    "ELSE a.class_name "
	    "END AS unique_name, "
	  "b.key_attr_name, "
	  "b.key_order + 1, "
	  "a.index_name "
	"FROM "
	  "db_index a, "
	  "db_index_key b "
	"WHERE "
	  "a.index_name = b.index_name "
	  "AND a.class_name = b.class_name "
	  "AND a.owner_name = b.owner_name "
	  "AND a.is_primary_key = 'YES' "
	  "AND a.class_name = '%s' ",
	class_name_only);
  // *INDENT-ON*

  if (*schema_name)
    {
      STRING_APPEND (sql_p, avail_size, "AND a.owner_name = UPPER ('%s') ", schema_name);
    }

  STRING_APPEND (sql_p, avail_size, "ORDER BY b.key_attr_name ");

  if ((num_result = sch_query_execute (srv_handle, sql_stmt, net_buf)) < 0)
    {
      return num_result;
    }

  net_buf_cp_int (net_buf, num_result, NULL);
  schema_primarykey_meta (net_buf);

  return 0;
}

void
release_all_fk_info_results (T_FK_INFO_RESULT * fk_res)
{
  T_FK_INFO_RESULT *fk, *fk_release;

  fk = fk_res;
  while (fk != NULL)
    {
      fk_release = fk;
      fk = fk->next;

      FREE_MEM (fk_release->pktable_name);
      FREE_MEM (fk_release->pkcolumn_name);
      FREE_MEM (fk_release->fktable_name);
      FREE_MEM (fk_release->fkcolumn_name);
      FREE_MEM (fk_release->fk_name);
      FREE_MEM (fk_release->pk_name);
      FREE_MEM (fk_release);
    }
}

static void
add_fk_info_before (T_FK_INFO_RESULT * pivot, T_FK_INFO_RESULT * pnew)
{
  assert (pivot != NULL && pnew != NULL);
  pnew->prev = pivot->prev;
  if (pnew->prev != NULL)
    {
      pnew->prev->next = pnew;
    }
  pivot->prev = pnew;
  pnew->next = pivot;
}

static void
add_fk_info_after (T_FK_INFO_RESULT * pivot, T_FK_INFO_RESULT * pnew)
{
  assert (pivot != NULL && pnew != NULL);
  pnew->next = pivot->next;
  if (pnew->next != NULL)
    {
      pnew->next->prev = pnew;
    }
  pivot->next = pnew;
  pnew->prev = pivot;
}

static T_FK_INFO_RESULT *
add_fk_info_result (T_FK_INFO_RESULT * fk_res, const char *pktable_name, const char *pkcolumn_name,
		    const char *fktable_name, const char *fkcolumn_name, short key_seq,
		    SM_FOREIGN_KEY_ACTION update_action, SM_FOREIGN_KEY_ACTION delete_action, const char *fk_name,
		    const char *pk_name, int sort_by)
{
  T_FK_INFO_RESULT *new_res, *t, *last;
  int cmp;

  assert (pktable_name != NULL && fktable_name != NULL);
  new_res = (T_FK_INFO_RESULT *) MALLOC (sizeof (T_FK_INFO_RESULT));
  if (new_res == NULL)
    {
      release_all_fk_info_results (fk_res);
      return NULL;
    }

  new_res->next = NULL;
  new_res->prev = NULL;

  new_res->pktable_name = pktable_name ? strdup (pktable_name) : NULL;
  new_res->pkcolumn_name = pkcolumn_name ? strdup (pkcolumn_name) : NULL;
  new_res->fktable_name = fktable_name ? strdup (fktable_name) : NULL;
  new_res->fkcolumn_name = fkcolumn_name ? strdup (fkcolumn_name) : NULL;
  new_res->key_seq = key_seq;
  new_res->update_action = update_action;
  new_res->delete_action = delete_action;
  new_res->fk_name = fk_name ? strdup (fk_name) : NULL;
  new_res->pk_name = pk_name ? strdup (pk_name) : NULL;

  if (fk_res == NULL)
    {
      return new_res;
    }

  /* insert new result into ordered list */
  t = last = fk_res;
  while (t != NULL)
    {
      if (sort_by == FK_INFO_SORT_BY_PKTABLE_NAME)
	{
	  cmp = intl_identifier_casecmp (t->pktable_name, new_res->pktable_name);
	}
      else
	{
	  cmp = intl_identifier_casecmp (t->fktable_name, new_res->fktable_name);
	}
      if (cmp > 0 || (cmp == 0 && t->key_seq > new_res->key_seq))
	{
	  add_fk_info_before (t, new_res);
	  if (t == fk_res)
	    {
	      fk_res = new_res;
	    }
	  break;
	}

      last = t;
      t = t->next;
    }
  if (t == NULL)
    {
      add_fk_info_after (last, new_res);
    }

  return fk_res;
}

static int
sch_imported_keys (T_NET_BUF * net_buf, char *fktable_name, void **result)
{
  DB_OBJECT *pktable_obj, *fktable_obj;
  DB_ATTRIBUTE **fk_attr = NULL, **pk_attr = NULL;
  DB_CONSTRAINT *fk_const = NULL, *pk = NULL;
  DB_CONSTRAINT *pktable_cons = NULL;
  DB_CONSTRAINT_TYPE type;
  SM_FOREIGN_KEY_INFO *fk_info;
  T_FK_INFO_RESULT *fk_res = NULL;
  const char *pktable_name, *pk_name;
  int num_fk_info = 0, error = NO_ERROR, i;

  assert (result != NULL);
  *result = (void *) NULL;

  if (fktable_name == NULL)
    {
      return ERROR_INFO_SET (CAS_ER_ARGS, CAS_ERROR_INDICATOR);
    }

  fktable_obj = db_find_class (fktable_name);
  if (fktable_obj == NULL)
    {
      /* The followings are possible situations.  - A table matching fktable_name does not exist.  - User has no
       * authorization on the table.  - Other error we do not expect. In these cases, we will send an empty result. And
       * this rule is also applied to CCI_SCH_EXPORTED_KEYS and CCI_SCH_CROSS_REFERENCE. */
      goto send_response;
    }

  for (fk_const = db_get_constraints (fktable_obj); fk_const != NULL; fk_const = db_constraint_next (fk_const))
    {
      type = db_constraint_type (fk_const);
      if (type != DB_CONSTRAINT_FOREIGN_KEY)
	{
	  continue;
	}

      fk_info = fk_const->fk_info;

      /* Find referenced table to get table name and columns. */
      pktable_obj = db_get_foreign_key_ref_class (fk_const);
      if (pktable_obj == NULL)
	{
	  error = ERROR_INFO_SET (db_error_code (), DBMS_ERROR_INDICATOR);
	  goto exit_on_error;
	}

      pktable_name = db_get_class_name (pktable_obj);
      if (pktable_name == NULL)
	{
	  error = ERROR_INFO_SET (db_error_code (), DBMS_ERROR_INDICATOR);
	  goto exit_on_error;
	}

      pktable_cons = db_get_constraints (pktable_obj);

      error = db_error_code ();
      if (error != NO_ERROR)
	{
	  error = ERROR_INFO_SET (error, DBMS_ERROR_INDICATOR);
	  goto exit_on_error;
	}

      pk = db_constraint_find_primary_key (pktable_cons);
      if (pk == NULL)
	{
	  error =
	    ERROR_INFO_SET_WITH_MSG (ER_FK_REF_CLASS_HAS_NOT_PK, DBMS_ERROR_INDICATOR,
				     "Referenced class has no primary key.");
	  goto exit_on_error;
	}

      pk_name = db_constraint_name (pk);

      pk_attr = db_constraint_attributes (pk);
      if (pk_attr == NULL)
	{
	  error =
	    ERROR_INFO_SET_WITH_MSG (ER_SM_INVALID_CONSTRAINT, DBMS_ERROR_INDICATOR, "Primary key has no attribute.");
	  goto exit_on_error;
	}

      fk_attr = db_constraint_attributes (fk_const);
      if (fk_attr == NULL)
	{
	  error =
	    ERROR_INFO_SET_WITH_MSG (ER_SM_INVALID_CONSTRAINT, DBMS_ERROR_INDICATOR, "Foreign key has no attribute.");
	  goto exit_on_error;
	}

      for (i = 0; pk_attr[i] != NULL && fk_attr[i] != NULL; i++)
	{
	  fk_res =
	    add_fk_info_result (fk_res, pktable_name, db_attribute_name (pk_attr[i]), fktable_name,
				db_attribute_name (fk_attr[i]), (short) i + 1, fk_info->update_action,
				fk_info->delete_action, fk_info->name, pk_name, FK_INFO_SORT_BY_PKTABLE_NAME);
	  if (fk_res == NULL)
	    {
	      error = ERROR_INFO_SET (CAS_ER_NO_MORE_MEMORY, CAS_ERROR_INDICATOR);
	      goto exit_on_error;
	    }

	  num_fk_info++;
	}

      /* pk_attr and fk_attr is null-terminated array. So, they should be null at this time. If one of them is not
       * null, it means that they have different number of attributes. */
      assert (pk_attr[i] == NULL && fk_attr[i] == NULL);
      if (pk_attr[i] != NULL || fk_attr[i] != NULL)
	{
	  error =
	    ERROR_INFO_SET_WITH_MSG (ER_FK_NOT_MATCH_KEY_COUNT, DBMS_ERROR_INDICATOR,
				     "The number of keys of the foreign " "key is different from that of the "
				     "primary key.");
	  goto exit_on_error;
	}
    }

  *result = (void *) fk_res;

send_response:
  net_buf_cp_int (net_buf, num_fk_info, NULL);
  schema_fk_info_meta (net_buf);

  return NO_ERROR;

exit_on_error:
  if (fk_res != NULL)
    {
      release_all_fk_info_results (fk_res);
    }
  return error;
}

static int
sch_exported_keys_or_cross_reference (T_NET_BUF * net_buf, bool find_cross_ref, char *pktable_name, char *fktable_name,
				      void **result)
{
  DB_OBJECT *pktable_obj, *fktable_obj = NULL;
  DB_ATTRIBUTE **pk_attr = NULL, **fk_attr;
  DB_CONSTRAINT *fk_const = NULL, *pk = NULL;
  SM_FOREIGN_KEY_INFO *fk_info;
  T_FK_INFO_RESULT *fk_res = NULL;
  const char *pk_name;
  int num_fk_info = 0, error = NO_ERROR, i;

  assert (result != NULL);
  *result = (void *) NULL;

  if (pktable_name == NULL)
    {
      return ERROR_INFO_SET (CAS_ER_ARGS, CAS_ERROR_INDICATOR);
    }

  pktable_obj = db_find_class (pktable_name);
  if (pktable_obj == NULL)
    {
      goto send_response;
    }

  if (find_cross_ref)
    {
      /* If find_cross_ref is true, we will try to find cross reference between primary table and foreign table.
       * Otherwise, we will find all foreign keys referring primary key of given table. */
      if (fktable_name == NULL)
	{
	  return ERROR_INFO_SET (CAS_ER_ARGS, CAS_ERROR_INDICATOR);
	}

      fktable_obj = db_find_class (fktable_name);
      if (fktable_obj == NULL)
	{
	  goto send_response;
	}
    }

  /* If there is no primary key, we will send an empty result. */
  pk = db_constraint_find_primary_key (db_get_constraints (pktable_obj));
  if (pk == NULL)
    {
      goto send_response;
    }

  pk_name = db_constraint_name (pk);

  pk_attr = db_constraint_attributes (pk);
  if (pk_attr == NULL)
    {
      return ERROR_INFO_SET_WITH_MSG (ER_SM_INVALID_CONSTRAINT, DBMS_ERROR_INDICATOR, "Primary key has no attribute.");
    }

  for (fk_info = pk->fk_info; fk_info != NULL; fk_info = fk_info->next)
    {
      if (find_cross_ref)
	{
	  if (WS_ISVID (fktable_obj) || OID_EQ (WS_REAL_OID (fktable_obj), &(fk_info->self_oid)) == false)
	    {
	      continue;
	    }
	}
      else
	{
	  fktable_obj = ws_mop (&(fk_info->self_oid), NULL);
	  if (fktable_obj == NULL)
	    {
	      error = ERROR_INFO_SET (db_error_code (), DBMS_ERROR_INDICATOR);
	      goto exit_on_error;
	    }

	  fktable_name = (char *) db_get_class_name (fktable_obj);
	  if (fktable_name == NULL)
	    {
	      error = ERROR_INFO_SET (db_error_code (), DBMS_ERROR_INDICATOR);
	      goto exit_on_error;
	    }
	}

      /* Traverse all constraints in foreign table to find a foreign key referring the primary key. If there is no one,
       * return an error. */
      fk_attr = NULL;
      for (fk_const = db_get_constraints (fktable_obj); fk_const != NULL; fk_const = db_constraint_next (fk_const))
	{
	  if ((int) db_constraint_type (fk_const) == (int) SM_CONSTRAINT_FOREIGN_KEY
	      && BTID_IS_EQUAL (&(fk_const->fk_info->ref_class_pk_btid), &(pk->index_btid)))
	    {
	      fk_attr = db_constraint_attributes (fk_const);
	      if (fk_attr == NULL)
		{
		  error =
		    ERROR_INFO_SET_WITH_MSG (ER_SM_INVALID_CONSTRAINT, DBMS_ERROR_INDICATOR,
					     "Foreign key has no attribute.");
		  goto exit_on_error;
		}
	      break;
	    }
	}
      if (fk_attr == NULL)
	{
	  error =
	    ERROR_INFO_SET_WITH_MSG (ER_SM_INVALID_CONSTRAINT, DBMS_ERROR_INDICATOR,
				     "Primary key has foreign key information, " "but there is no one referring it.");
	  goto exit_on_error;
	}

      for (i = 0; pk_attr[i] != NULL && fk_attr[i] != NULL; i++)
	{
	  fk_res =
	    add_fk_info_result (fk_res, pktable_name, db_attribute_name (pk_attr[i]), fktable_name,
				db_attribute_name (fk_attr[i]), (short) i + 1, fk_info->update_action,
				fk_info->delete_action, fk_info->name, pk_name, FK_INFO_SORT_BY_FKTABLE_NAME);
	  if (fk_res == NULL)
	    {
	      error = ERROR_INFO_SET (CAS_ER_NO_MORE_MEMORY, CAS_ERROR_INDICATOR);
	      goto exit_on_error;
	    }

	  num_fk_info++;
	}

      /* pk_attr and fk_attr is null-terminated array. So, they should be null at this time. If one of them is not
       * null, it means that they have different number of attributes. */
      assert (pk_attr[i] == NULL && fk_attr[i] == NULL);
      if (pk_attr[i] != NULL || fk_attr[i] != NULL)
	{
	  error =
	    ERROR_INFO_SET_WITH_MSG (ER_FK_NOT_MATCH_KEY_COUNT, DBMS_ERROR_INDICATOR,
				     "The number of keys of the foreign " "key is different from that of the "
				     "primary key.");
	  goto exit_on_error;
	}
    }

  *result = (void *) fk_res;

send_response:
  net_buf_cp_int (net_buf, num_fk_info, NULL);
  schema_fk_info_meta (net_buf);

  return NO_ERROR;

exit_on_error:
  if (fk_res != NULL)
    {
      release_all_fk_info_results (fk_res);
    }
  return error;
}

static short
constraint_dbtype_to_castype (int db_const_type)
{
  if (db_const_type == DB_CONSTRAINT_UNIQUE)
    {
      return CCI_CONSTRAINT_TYPE_UNIQUE;
    }

  if (db_const_type == DB_CONSTRAINT_REVERSE_UNIQUE)
    {
      return CCI_CONSTRAINT_TYPE_UNIQUE;
    }

  return CCI_CONSTRAINT_TYPE_INDEX;
}

static T_PREPARE_CALL_INFO *
make_prepare_call_info (int num_args, int is_first_out)
{
  T_PREPARE_CALL_INFO *call_info;
  DB_VALUE *ret_val = NULL;
  DB_VALUE **arg_val = NULL;
  char *param_mode = NULL;
  int i;

  call_info = (T_PREPARE_CALL_INFO *) MALLOC (sizeof (T_PREPARE_CALL_INFO));
  if (call_info == NULL)
    {
      return NULL;
    }

  memset (call_info, 0, sizeof (T_PREPARE_CALL_INFO));

  ret_val = (DB_VALUE *) MALLOC (sizeof (DB_VALUE));
  if (ret_val == NULL)
    {
      goto exit_on_error;
    }
  db_make_null (ret_val);

  if (num_args > 0)
    {
      arg_val = (DB_VALUE **) MALLOC (sizeof (DB_VALUE *) * (num_args + 1));
      if (arg_val == NULL)
	{
	  goto exit_on_error;
	}
      memset (arg_val, 0, sizeof (DB_VALUE *) * (num_args + 1));

      param_mode = (char *) MALLOC (sizeof (char) * num_args);
      if (param_mode == NULL)
	{
	  goto exit_on_error;
	}

      for (i = 0; i < num_args; i++)
	{
	  arg_val[i] = (DB_VALUE *) MALLOC (sizeof (DB_VALUE));
	  if (arg_val[i] == NULL)
	    {
	      goto exit_on_error;
	    }
	  db_make_null (arg_val[i]);
	  param_mode[i] = CCI_PARAM_MODE_UNKNOWN;
	}
    }

  call_info->dbval_ret = ret_val;
  call_info->dbval_args = arg_val;
  call_info->num_args = num_args;
  call_info->param_mode = param_mode;
  call_info->is_first_out = is_first_out;

  return call_info;

exit_on_error:
  FREE_MEM (call_info);
  FREE_MEM (ret_val);
  FREE_MEM (param_mode);
  if (arg_val != NULL)
    {
      for (i = 0; i < num_args; i++)
	{
	  FREE_MEM (arg_val[i]);
	}
      FREE_MEM (arg_val);
    }
  return NULL;
}

static void
prepare_call_info_dbval_clear (T_PREPARE_CALL_INFO * call_info)
{
  DB_VALUE **args;
  int i = 0;

  if (call_info)
    {
      if (call_info->dbval_ret)
	{
	  db_value_clear ((DB_VALUE *) call_info->dbval_ret);
	  db_make_null ((DB_VALUE *) call_info->dbval_ret);
	}

      args = (DB_VALUE **) call_info->dbval_args;

      if (call_info->is_first_out)
	{
	  db_value_clear (args[0]);
	  i++;
	}

      for (; i < call_info->num_args; i++)
	{
	  if (args[i])
	    {
	      db_make_null (args[i]);
	    }
	}
    }
}

static int
fetch_call (T_SRV_HANDLE * srv_handle, T_NET_BUF * net_buf, T_REQ_INFO * req_info)
{
  T_OBJECT tuple_obj;
  DB_VALUE **out_vals, null_val, *val_ptr;
  int i;
  T_PREPARE_CALL_INFO *call_info = srv_handle->prepare_call_info;
  T_BROKER_VERSION client_version = req_info->client_version;

  if (call_info == NULL)
    {
      int err_code;
      err_code = ERROR_INFO_SET (CAS_ER_SRV_HANDLE, CAS_ERROR_INDICATOR);
      NET_BUF_ERR_SET (net_buf);
      return err_code;
    }

  net_buf_cp_int (net_buf, 1, NULL);	/* tuple count */
  net_buf_cp_int (net_buf, 1, NULL);	/* cursor position */
  memset (&tuple_obj, 0, sizeof (T_OBJECT));
  net_buf_cp_object (net_buf, &tuple_obj);

  val_ptr = (DB_VALUE *) call_info->dbval_ret;
  dbval_to_net_buf (val_ptr, net_buf, 0, srv_handle->max_col_size, 1);

  out_vals = (DB_VALUE **) call_info->dbval_args;
  db_make_null (&null_val);

  for (i = 0; i < call_info->num_args; i++)
    {
      val_ptr = &null_val;
      if (call_info->param_mode[i] & CCI_PARAM_MODE_OUT)
	{
	  val_ptr = out_vals[i];
	}

      dbval_to_net_buf (val_ptr, net_buf, 0, srv_handle->max_col_size, 1);
    }

  if (DOES_CLIENT_UNDERSTAND_THE_PROTOCOL (client_version, PROTOCOL_V5))
    {
      net_buf_cp_byte (net_buf, 1);	/* fetch_end_flag */
    }

  return 0;
}

static int
create_srv_handle_with_query_result (T_QUERY_RESULT * src_q_result, DB_QUERY_TYPE * column_info,
				     unsigned int query_seq_num)
{
  int srv_h_id;
  int err_code = 0;
  T_SRV_HANDLE *srv_handle = NULL;
  T_QUERY_RESULT *q_result = NULL;

  srv_h_id = hm_new_srv_handle (&srv_handle, query_seq_num);
  if (srv_h_id < 0)
    {
      err_code = srv_h_id;
      goto error;
    }
  srv_handle->schema_type = -1;

  q_result = (T_QUERY_RESULT *) malloc (sizeof (T_QUERY_RESULT));
  if (q_result == NULL)
    {
      err_code = ERROR_INFO_SET (CAS_ER_NO_MORE_MEMORY, CAS_ERROR_INDICATOR);
      goto error;
    }
  hm_qresult_clear (q_result);
  srv_handle->q_result = q_result;

  q_result->result = src_q_result->result;
  q_result->tuple_count = db_query_tuple_count ((DB_QUERY_RESULT *) src_q_result->result);
  q_result->stmt_type = src_q_result->stmt_type;
  q_result->col_updatable = FALSE;
  q_result->include_oid = FALSE;
  q_result->num_column = src_q_result->num_column;
  q_result->column_info = column_info;
  q_result->is_holdable = src_q_result->is_holdable;

  srv_handle->cur_result = (void *) srv_handle->q_result;
  srv_handle->cur_result_index = 1;
  srv_handle->num_q_result = 1;
  srv_handle->has_result_set = true;
  srv_handle->max_row = q_result->tuple_count;

  return srv_h_id;

error:
  if (srv_handle)
    {
      hm_srv_handle_free (srv_h_id);
    }
  return err_code;
}

int
ux_create_srv_handle_with_method_query_result (DB_QUERY_RESULT * result, int stmt_type, int num_column,
					       DB_QUERY_TYPE * column_info, bool is_holdable)
{
  int srv_h_id = -1;
  int err_code = NO_ERROR;
  T_SRV_HANDLE *srv_handle = NULL;
  T_QUERY_RESULT *q_result = NULL;

  srv_h_id = hm_new_srv_handle (&srv_handle, -1);
  if (srv_h_id < 0)
    {
      err_code = srv_h_id;
      goto error;
    }
  srv_handle->schema_type = -1;

  q_result = (T_QUERY_RESULT *) malloc (sizeof (T_QUERY_RESULT));
  if (q_result == NULL)
    {
      err_code = ERROR_INFO_SET (CAS_ER_NO_MORE_MEMORY, CAS_ERROR_INDICATOR);
      goto error;
    }
  hm_qresult_clear (q_result);
  srv_handle->q_result = q_result;

  q_result->result = result;
  q_result->tuple_count = db_query_tuple_count ((DB_QUERY_RESULT *) result);
  q_result->stmt_type = stmt_type;
  q_result->col_updatable = FALSE;
  q_result->include_oid = FALSE;
  q_result->num_column = num_column;
  q_result->column_info = column_info;
  q_result->is_holdable = is_holdable;

  srv_handle->cur_result = (void *) srv_handle->q_result;
  srv_handle->cur_result_index = 1;
  srv_handle->num_q_result = 1;
  srv_handle->has_result_set = true;
  srv_handle->max_row = q_result->tuple_count;

  return srv_h_id;

error:
  if (srv_handle)
    {
      hm_srv_handle_free (srv_h_id);
    }
  return err_code;
}

int
ux_get_generated_keys (T_SRV_HANDLE * srv_handle, T_NET_BUF * net_buf)
{
  int err_code = CAS_NO_ERROR;
  DB_QUERY_RESULT *qres = NULL;

  qres = (DB_QUERY_RESULT *) srv_handle->q_result->result;

  if (qres == NULL)
    {
      err_code = ERROR_INFO_SET (err_code, DBMS_ERROR_INDICATOR);
      goto ux_get_generated_keys_error;
    }

  if (qres->type == T_SELECT)
    {
      return ux_get_generated_keys_server_insert (srv_handle, net_buf);
    }
  if (qres->type == T_CALL)
    {
      return ux_get_generated_keys_client_insert (srv_handle, net_buf);
    }

ux_get_generated_keys_error:
  NET_BUF_ERR_SET (net_buf);
  return err_code;
}

static int
ux_get_generated_keys_server_insert (T_SRV_HANDLE * srv_handle, T_NET_BUF * net_buf)
{
  T_NET_BUF *tuple_buf, temp_buf;
  DB_OBJECT *obj;
  DB_OBJECT *class_obj;
  DB_ATTRIBUTE *attributes, *attr;
  DB_VALUE oid_val, value;
  const char *attr_name = "";
  char updatable_flag = TRUE;
  int err_code = CAS_NO_ERROR;
  int num_col_offset, num_cols = 0;
  int tuple_count_offset, fetched_offset;
  int tuple_count = 0;
  T_OBJECT t_object_autoincrement;
  DB_QUERY_RESULT *qres = NULL;
  int save_stmt_type;

  qres = (DB_QUERY_RESULT *) srv_handle->q_result->result;

  assert (qres != NULL && qres->type == T_SELECT);

  /* save original statement type, since it should not create a resultset */
  save_stmt_type = srv_handle->q_result->stmt_type;

  srv_handle->q_result->stmt_type = qres->res.s.stmt_type;
  srv_handle->q_result->include_oid = 0;

  net_buf_cp_int (net_buf, 0, NULL);	/* result code */

  /* Result Set make */
  net_buf_cp_byte (net_buf, srv_handle->q_result->stmt_type);	/* commandTypeIs */
  net_buf_cp_int (net_buf, srv_handle->q_result->tuple_count, &tuple_count_offset);	/* totalTupleNumber */
  net_buf_cp_byte (net_buf, updatable_flag);	/* isUpdatable */
  net_buf_cp_int (net_buf, 0, &num_col_offset);	/* columnNumber */

  err_code = db_query_next_tuple (qres);
  if (err_code < 0)
    {
      err_code = ERROR_INFO_SET (err_code, DBMS_ERROR_INDICATOR);
      goto ux_get_generated_keys_error;
    }

  while (qres->res.s.cursor_id.position == C_ON)
    {
      tuple_count++;

      tuple_buf = &temp_buf;
      net_buf_init (tuple_buf, cas_get_client_version ());

      err_code = db_query_get_tuple_value ((DB_QUERY_RESULT *) srv_handle->q_result->result, 0, &oid_val);
      if (err_code < 0)
	{
	  err_code = ERROR_INFO_SET (err_code, DBMS_ERROR_INDICATOR);
	  goto ux_get_generated_keys_error;
	}

      obj = db_get_object (&oid_val);
      dbobj_to_casobj (obj, &t_object_autoincrement);

      class_obj = db_get_class (obj);
      attributes = db_get_attributes (class_obj);
      num_cols = 0;

      for (attr = attributes; attr; attr = db_attribute_next (attr))
	{
	  if (db_attribute_is_auto_increment (attr))
	    {
	      attr_name = (char *) db_attribute_name (attr);
	      err_code = db_get (obj, attr_name, &value);
	      if (err_code < 0)
		{
		  err_code = ERROR_INFO_SET (err_code, DBMS_ERROR_INDICATOR);
		  goto ux_get_generated_keys_error;
		}

	      if (tuple_count == 1)
		{
		  DB_DOMAIN *domain;
		  char set_type;
		  short scale;
		  int precision;
		  int temp_type;

		  domain = db_attribute_domain (attr);
		  precision = db_domain_precision (domain);
		  scale = db_domain_scale (domain);
		  temp_type = TP_DOMAIN_TYPE (domain);
		  set_type = ux_db_type_to_cas_type (temp_type);

		  net_buf_cp_byte (net_buf, set_type);
		  net_buf_cp_short (net_buf, scale);
		  net_buf_cp_int (net_buf, precision, NULL);
		  net_buf_cp_int (net_buf, strlen (attr_name) + 1, NULL);
		  net_buf_cp_str (net_buf, attr_name, strlen (attr_name) + 1);
		}

	      /* tuple data */
	      dbval_to_net_buf (&value, tuple_buf, 1, 0, 0);
	      num_cols++;
	    }
	}
      net_buf_overwrite_int (net_buf, num_col_offset, num_cols);

      /* UTuples make */
      if (tuple_count == 1)
	{
	  net_buf_cp_int (net_buf, 1, &fetched_offset);	/* fetchedTupleNumber */
	}

      net_buf_cp_int (net_buf, tuple_count, NULL);	/* index */
      net_buf_cp_object (net_buf, &t_object_autoincrement);	/* readOID 8 byte */
      net_buf_cp_str (net_buf, tuple_buf->data + NET_BUF_HEADER_SIZE, tuple_buf->data_size);
      net_buf_clear (tuple_buf);
      net_buf_destroy (tuple_buf);

      err_code = db_query_next_tuple (qres);
      if (err_code < 0)
	{
	  err_code = ERROR_INFO_SET (err_code, DBMS_ERROR_INDICATOR);
	  goto ux_get_generated_keys_error;
	}
    }

  net_buf_overwrite_int (net_buf, tuple_count_offset, tuple_count);
  if (tuple_count > 0)
    {
      net_buf_overwrite_int (net_buf, fetched_offset, tuple_count);
    }
  else
    {
      net_buf_cp_int (net_buf, 0, NULL);	/* fetchedTupleNumber */
    }

  /* restore original statement type */
  srv_handle->q_result->stmt_type = save_stmt_type;

  return NO_ERROR;

ux_get_generated_keys_error:
  srv_handle->q_result->stmt_type = save_stmt_type;
  NET_BUF_ERR_SET (net_buf);
  return err_code;
}

static int
ux_get_generated_keys_client_insert (T_SRV_HANDLE * srv_handle, T_NET_BUF * net_buf)
{
  T_NET_BUF *tuple_buf, temp_buf;
  DB_OBJECT *obj;
  DB_OBJECT *class_obj;
  DB_ATTRIBUTE *attributes, *attr;
  DB_VALUE oid_val, value;
  const char *attr_name = "";
  char updatable_flag = TRUE;
  int err_code = CAS_NO_ERROR;
  int num_col_offset, num_cols = 0;
  int tuple_count = 0;
  T_OBJECT t_object_autoincrement;
  DB_QUERY_RESULT *qres = NULL;
  DB_SEQ *seq = NULL;
  int i;

  qres = (DB_QUERY_RESULT *) srv_handle->q_result->result;

  assert (qres != NULL && qres->type == T_CALL);

  if (DB_VALUE_DOMAIN_TYPE (qres->res.c.val_ptr) == DB_TYPE_SEQUENCE)
    {
      seq = db_get_set (qres->res.c.val_ptr);
      if (seq == NULL)
	{
	  err_code = ERROR_INFO_SET (err_code, DBMS_ERROR_INDICATOR);
	  goto ux_get_generated_keys_error;
	}

      tuple_count = db_col_size (seq);
    }
  else if (DB_VALUE_DOMAIN_TYPE (qres->res.c.val_ptr) == DB_TYPE_OBJECT)
    {
      /* the default result, when the generated keys have not been requested */
      tuple_count = 1;
      db_make_object (&oid_val, db_get_object (qres->res.c.val_ptr));
    }
  else
    {
      err_code = ERROR_INFO_SET (err_code, DBMS_ERROR_INDICATOR);
      goto ux_get_generated_keys_error;
    }

  net_buf_cp_int (net_buf, 0, NULL);	/* result code */

  /* Result Set make */
  net_buf_cp_byte (net_buf, srv_handle->q_result->stmt_type);	/* commandTypeIs */
  net_buf_cp_int (net_buf, tuple_count, NULL);	/* totalTupleNumber */
  net_buf_cp_byte (net_buf, updatable_flag);	/* isUpdatable */
  net_buf_cp_int (net_buf, 0, &num_col_offset);	/* columnNumber */

  if (tuple_count == 0)
    {
      net_buf_cp_int (net_buf, 0, NULL);	/* fetchedTupleNumber */
    }

  for (i = 0; i < tuple_count; i++)
    {
      tuple_buf = &temp_buf;
      net_buf_init (tuple_buf, CAS_PROTO_CURRENT_VER);

      if (seq != NULL)
	{
	  err_code = db_col_get (seq, i, &oid_val);
	  if (err_code < 0)
	    {
	      err_code = ERROR_INFO_SET (err_code, DBMS_ERROR_INDICATOR);
	      goto ux_get_generated_keys_error;
	    }
	}

      obj = db_get_object (&oid_val);
      dbobj_to_casobj (obj, &t_object_autoincrement);

      class_obj = db_get_class (obj);
      attributes = db_get_attributes (class_obj);
      num_cols = 0;

      for (attr = attributes; attr; attr = db_attribute_next (attr))
	{
	  if (db_attribute_is_auto_increment (attr))
	    {
	      attr_name = (char *) db_attribute_name (attr);
	      err_code = db_get (obj, attr_name, &value);
	      if (err_code < 0)
		{
		  err_code = ERROR_INFO_SET (err_code, DBMS_ERROR_INDICATOR);
		  goto ux_get_generated_keys_error;
		}

	      if (i == 0)
		{
		  DB_DOMAIN *domain;
		  char set_type;
		  short scale;
		  int precision;
		  int temp_type;

		  domain = db_attribute_domain (attr);
		  precision = db_domain_precision (domain);
		  scale = db_domain_scale (domain);
		  temp_type = TP_DOMAIN_TYPE (domain);
		  set_type = ux_db_type_to_cas_type (temp_type);

		  net_buf_cp_byte (net_buf, set_type);
		  net_buf_cp_short (net_buf, scale);
		  net_buf_cp_int (net_buf, precision, NULL);
		  net_buf_cp_int (net_buf, strlen (attr_name) + 1, NULL);
		  net_buf_cp_str (net_buf, attr_name, strlen (attr_name) + 1);
		}

	      /* tuple data */
	      dbval_to_net_buf (&value, tuple_buf, 1, 0, 0);
	      num_cols++;
	    }
	}
      net_buf_overwrite_int (net_buf, num_col_offset, num_cols);

      /* UTuples make */
      if (i == 0)
	{
	  net_buf_cp_int (net_buf, tuple_count, NULL);	/* fetchedTupleNumber */
	}

      net_buf_cp_int (net_buf, i + 1, NULL);	/* index */
      net_buf_cp_object (net_buf, &t_object_autoincrement);	/* readOID 8 byte */
      net_buf_cp_str (net_buf, tuple_buf->data + NET_BUF_HEADER_SIZE, tuple_buf->data_size);
      net_buf_clear (tuple_buf);
      net_buf_destroy (tuple_buf);
      db_value_clear (&oid_val);
    }

  return NO_ERROR;

ux_get_generated_keys_error:
  NET_BUF_ERR_SET (net_buf);
  return err_code;
}

int
ux_make_out_rs (DB_BIGINT query_id, T_NET_BUF * net_buf, T_REQ_INFO * req_info)
{
  T_SRV_HANDLE *srv_handle;
  int err_code;
  T_QUERY_RESULT *q_result;
  char updatable_flag = FALSE;
  int i;
  DB_QUERY_TYPE *col;
  int new_handle_id = 0;
  T_BROKER_VERSION client_version = req_info->client_version;

  cubmethod::callback_handler * callback_handler = cubmethod::get_callback_handler ();
  cubmethod::query_handler * query_handler = callback_handler->get_query_handler_by_query_id (query_id);
  if (query_handler != nullptr)
    {
      const cubmethod::query_result & qresult = query_handler->get_result ();
      DB_QUERY_TYPE *column_info = db_get_query_type_list (query_handler->get_db_session (), qresult.stmt_id);
      new_handle_id = ux_create_srv_handle_with_method_query_result (qresult.result,
								     qresult.stmt_type,
								     qresult.num_column, column_info, true);
    }

  srv_handle = hm_find_srv_handle (new_handle_id);

  if (srv_handle == NULL || srv_handle->cur_result == NULL)
    {
      err_code = ERROR_INFO_SET (CAS_ER_SRV_HANDLE, CAS_ERROR_INDICATOR);
      goto ux_make_out_rs_error;
    }

  q_result = (T_QUERY_RESULT *) srv_handle->cur_result;
  if (q_result->stmt_type != CUBRID_STMT_SELECT)
    {
      err_code = ERROR_INFO_SET (CAS_ER_SRV_HANDLE, CAS_ERROR_INDICATOR);
      goto ux_make_out_rs_error;
    }

  net_buf_cp_int (net_buf, 0, NULL);	/* result code */

  net_buf_cp_int (net_buf, new_handle_id, NULL);
  net_buf_cp_byte (net_buf, q_result->stmt_type);
  net_buf_cp_int (net_buf, srv_handle->max_row, NULL);
  net_buf_cp_byte (net_buf, updatable_flag);
  net_buf_cp_int (net_buf, q_result->num_column, NULL);

  q_result->null_type_column = (char *) MALLOC (q_result->num_column);
  if (q_result->null_type_column == NULL)
    {
      err_code = ERROR_INFO_SET (CAS_ER_NO_MORE_MEMORY, CAS_ERROR_INDICATOR);
      goto ux_make_out_rs_error;
    }

  for (i = 0, col = (DB_QUERY_TYPE *) q_result->column_info; i < q_result->num_column;
       i++, col = db_query_format_next (col))
    {
      char set_type;
      unsigned char cas_type;
      int precision;
      short scale;
      const char *col_name, *attr_name, *class_name;
      DB_DOMAIN *domain;
      DB_TYPE db_type;
      char charset;

      if (col == NULL)
	{
	  err_code = ERROR_INFO_SET (CAS_ER_SRV_HANDLE, CAS_ERROR_INDICATOR);
	  goto ux_make_out_rs_error;
	}

      q_result->null_type_column[i] = 0;

      if (stripped_column_name)
	{
	  col_name = db_query_format_name (col);
	}
      else
	{
	  col_name = db_query_format_original_name (col);
	  if (strchr (col_name, '*') != NULL)
	    {
	      col_name = db_query_format_name (col);
	    }
	}
      class_name = db_query_format_class_name (col);
      attr_name = "";

      domain = db_query_format_domain (col);
      db_type = TP_DOMAIN_TYPE (domain);

      if (TP_IS_SET_TYPE (db_type))
	{
	  set_type = get_set_domain (domain, NULL, NULL, NULL, &charset);
	  cas_type = set_extended_cas_type ((T_CCI_U_TYPE) set_type, db_type);
	  precision = 0;
	  scale = 0;
	}
      else
	{
	  cas_type = set_extended_cas_type (CCI_U_TYPE_UNKNOWN, db_type);
	  precision = db_domain_precision (domain);
	  scale = (short) db_domain_scale (domain);
	  charset = db_domain_codeset (domain);
	}

      if (IS_NULL_CAS_TYPE (cas_type))
	{
	  q_result->null_type_column[i] = 1;
	}


      if (shm_appl->max_string_length >= 0)
	{
	  if (precision < 0 || precision > shm_appl->max_string_length)
	    {
	      precision = shm_appl->max_string_length;
	    }
	}


      set_column_info (net_buf, cas_type, scale, precision, charset, col_name, attr_name, class_name,
		       (char) db_query_format_is_non_null (col), client_version);
    }

  return 0;
ux_make_out_rs_error:
  NET_BUF_ERR_SET (net_buf);
  return err_code;
}

static int
get_client_result_cache_lifetime (DB_SESSION * session, int stmt_id)
{
  bool jdbc_cache_is_hint;
  int jdbc_cache_life_time = shm_appl->jdbc_cache_life_time;

  if (shm_appl->jdbc_cache == 0 || db_get_statement_type (session, stmt_id) != CUBRID_STMT_SELECT
      || cas_default_isolation_level == TRAN_REPEATABLE_READ || cas_default_isolation_level == TRAN_SERIALIZABLE)
    {
      return -1;
    }

  jdbc_cache_is_hint = db_get_jdbccachehint (session, stmt_id, &jdbc_cache_life_time);

  if (shm_appl->jdbc_cache_only_hint && !jdbc_cache_is_hint)
    {
      return -1;
    }

  return jdbc_cache_life_time;
}

int
ux_auto_commit (T_NET_BUF * net_buf, T_REQ_INFO * req_info)
{


  int err_code;
  int elapsed_sec = 0, elapsed_msec = 0;

  if (req_info->need_auto_commit == TRAN_AUTOCOMMIT)
    {
      cas_log_write (0, false, "auto_commit %s", tran_was_latest_query_committed ()? "(local)" : "(server)");
      err_code = ux_end_tran (CCI_TRAN_COMMIT, true);
      cas_log_write (0, false, "auto_commit %d", err_code);
      logddl_set_msg ("auto_commit %d", err_code);
    }
  else if (req_info->need_auto_commit == TRAN_AUTOROLLBACK)
    {
      cas_log_write (0, false, "auto_commit %s", tran_was_latest_query_aborted ()? "(local)" : "(server)");
      err_code = ux_end_tran (CCI_TRAN_ROLLBACK, true);
      cas_log_write (0, false, "auto_rollback %d", err_code);
      logddl_set_msg ("auto_rollback %d", err_code);
    }
  else
    {
      err_code = ERROR_INFO_SET (CAS_ER_INTERNAL, CAS_ERROR_INDICATOR);
    }

  if (err_code < 0)
    {
      NET_BUF_ERR_SET (net_buf);
      req_info->need_rollback = TRUE;
      errors_in_transaction++;
    }
  else
    {
      req_info->need_rollback = FALSE;
    }

  tran_timeout =
    ut_check_timeout (&tran_start_time, NULL, shm_appl->long_transaction_time, &elapsed_sec, &elapsed_msec);
  if (tran_timeout >= 0)
    {
      as_info->num_long_transactions %= MAX_DIAG_DATA_VALUE;
      as_info->num_long_transactions++;
    }
  if (err_code < 0 || errors_in_transaction > 0)
    {
      cas_log_end (SQL_LOG_MODE_ERROR, elapsed_sec, elapsed_msec);
      errors_in_transaction = 0;
    }
  else
    {
      if (tran_timeout >= 0 || query_timeout >= 0)
	{
	  cas_log_end (SQL_LOG_MODE_TIMEOUT, elapsed_sec, elapsed_msec);
	}
      else
	{
	  cas_log_end (SQL_LOG_MODE_NONE, elapsed_sec, elapsed_msec);
	}
    }
  gettimeofday (&tran_start_time, NULL);
  gettimeofday (&query_start_time, NULL);
  tran_timeout = 0;
  query_timeout = 0;

  return err_code;


  return -1;
}

static bool
has_stmt_result_set (char stmt_type)
{
  switch (stmt_type)
    {
    case CUBRID_STMT_SELECT:
    case CUBRID_STMT_CALL:
    case CUBRID_STMT_GET_STATS:
    case CUBRID_STMT_EVALUATE:
      return true;

    default:
      break;
    }

  return false;
}

static bool
check_auto_commit_after_getting_result (T_SRV_HANDLE * srv_handle)
{
  // To close an updatable cursor is dangerous since it lose locks and updating cursor is allowed before closing it.

  if (srv_handle->auto_commit_mode == TRUE && srv_handle->cur_result_index == srv_handle->num_q_result
      && srv_handle->forward_only_cursor == TRUE && srv_handle->is_updatable == FALSE)
    {
      return true;
    }

  return false;
}

#if !(defined(CAS_FOR_ORACLE) || defined(CAS_FOR_MYSQL))
void
cas_set_db_connect_status (int status)
{
  db_set_connect_status (status);
}

int
cas_get_db_connect_status (void)
{
  return db_get_connect_status ();
}
#endif

void
cas_log_error_handler (unsigned int eid)
{
  if (cas_EHCTX == NULL)
    {
      return;
    }

  if (cas_EHCTX->from == 0)
    {
      cas_EHCTX->from = eid;
    }
  else
    {
      cas_EHCTX->to = eid;
    }
}

/*****************************
  move from cas_log.c
 *****************************/
void
cas_log_error_handler_begin (void)
{
  CAS_ERROR_LOG_HANDLE_CONTEXT *ectx;

  ectx = (CAS_ERROR_LOG_HANDLE_CONTEXT *) malloc (sizeof (*ectx));
  if (ectx == NULL)
    {
      return;
    }

  ectx->from = 0;
  ectx->to = 0;

  if (cas_EHCTX != NULL)
    {
      free (cas_EHCTX);
    }

  cas_EHCTX = ectx;
  (void) db_register_error_log_handler (cas_log_error_handler);
}

void
cas_log_error_handler_end (void)
{
  if (cas_EHCTX != NULL)
    {
      free (cas_EHCTX);
      cas_EHCTX = NULL;
      (void) db_register_error_log_handler (NULL);
    }
}

void
cas_log_error_handler_clear (void)
{
  if (cas_EHCTX == NULL)
    {
      return;
    }

  cas_EHCTX->from = 0;
  cas_EHCTX->to = 0;
}


char *
cas_log_error_handler_asprint (char *buf, size_t bufsz, bool clear)
{
  char *buf_p;
  unsigned int from, to;

  if (buf == NULL || bufsz <= 0)
    {
      return NULL;
    }

  if (cas_EHCTX == NULL || cas_EHCTX->from == 0)
    {
      buf[0] = '\0';
      return buf;
    }

  from = cas_EHCTX->from;
  to = cas_EHCTX->to;

  if (clear)
    {
      cas_EHCTX->from = 0;
      cas_EHCTX->to = 0;
    }

  /* ", EID = <int> ~ <int>" : 32 bytes suffice */
  if (bufsz < 32)
    {
      buf_p = (char *) malloc (32);

      if (buf_p == NULL)
	{
	  return NULL;
	}
    }
  else
    {
      buf_p = buf;
    }

  /* actual print */
  if (to != 0)
    {
      snprintf (buf_p, 32, ", EID = %u ~ %u", from, to);
    }
  else
    {
      snprintf (buf_p, 32, ", EID = %u", from);
    }

  return buf_p;
}

int
get_tuple_count (T_SRV_HANDLE * srv_handle)
{
#if defined(CAS_FOR_CGW)
  return srv_handle->total_tuple_count;
#else
  return srv_handle->q_result->tuple_count;
#endif /* CAS_FOR_CGW */
}

/*****************************
  move from cas_sql_log2.c
 *****************************/
void
set_optimization_level (int level)
{
  saved_Optimization_level = prm_get_integer_value (PRM_ID_OPTIMIZATION_LEVEL);
  prm_set_integer_value (PRM_ID_OPTIMIZATION_LEVEL, level);
}

void
reset_optimization_level_as_saved (void)
{
  if (CHK_OPTIMIZATION_LEVEL_VALID (saved_Optimization_level))
    {
      prm_set_integer_value (PRM_ID_OPTIMIZATION_LEVEL, saved_Optimization_level);
    }
  else
    {
      prm_set_integer_value (PRM_ID_OPTIMIZATION_LEVEL, 1);
    }
  saved_Optimization_level = -1;
}

int
ux_lob_new (int lob_type, T_NET_BUF * net_buf)
{
  DB_VALUE lob_dbval;
  int err_code;
  T_LOB_HANDLE cas_lob;
  int lob_handle_size;
  DB_ELO *elo_debug;

  err_code = db_create_fbo (&lob_dbval, (lob_type == CCI_U_TYPE_BLOB) ? DB_TYPE_BLOB : DB_TYPE_CLOB);
  cas_log_debug (ARG_FILE_LINE, "ux_lob_new: result_code=%d", err_code);
  if (err_code < 0)
    {
      errors_in_transaction++;
      err_code = ERROR_INFO_SET (err_code, DBMS_ERROR_INDICATOR);
      NET_BUF_ERR_SET (net_buf);
      return err_code;
    }

  /* set result */
  dblob_to_caslob (&lob_dbval, &cas_lob);
  lob_handle_size = NET_SIZE_INT + NET_SIZE_INT64 + NET_SIZE_INT + cas_lob.locator_size;
  net_buf_cp_int (net_buf, lob_handle_size, NULL);
  net_buf_cp_lob_handle (net_buf, &cas_lob);

  elo_debug = db_get_elo (&lob_dbval);

  cas_log_debug (ARG_FILE_LINE, "ux_lob_new: locator=%s, size=%lld, type=%u", elo_debug->locator,
		 elo_debug->size, elo_debug->type);

  db_value_clear (&lob_dbval);
  return 0;
}

int
ux_lob_write (DB_VALUE * lob_dbval, INT64 offset, int size, char *data, T_NET_BUF * net_buf)
{
  DB_BIGINT size_written;
  int err_code;
  DB_ELO *elo_debug;

  elo_debug = db_get_elo (lob_dbval);
  cas_log_debug (ARG_FILE_LINE, "ux_lob_write: locator=%s, size=%lld, type=%u", elo_debug->locator,
		 elo_debug->size, elo_debug->type);

  err_code = db_elo_write (elo_debug, offset, data, size, &size_written);
  cas_log_debug (ARG_FILE_LINE, "ux_lob_write: result_code=%d", size_written);
  if (err_code < 0)
    {
      errors_in_transaction++;
      err_code = ERROR_INFO_SET (err_code, DBMS_ERROR_INDICATOR);
      NET_BUF_ERR_SET (net_buf);
      return err_code;
    }

  /* set result: on success, bytes written */
  net_buf_cp_int (net_buf, (int) size_written, NULL);

  return 0;
}

int
ux_lob_read (DB_VALUE * lob_dbval, INT64 offset, int size, T_NET_BUF * net_buf)
{
  DB_BIGINT size_read;
  int err_code;
  char *data = NET_BUF_CURR_PTR (net_buf) + NET_SIZE_INT;
  DB_ELO *elo_debug;

  elo_debug = db_get_elo (lob_dbval);
  cas_log_debug (ARG_FILE_LINE, "ux_lob_read: locator=%s, size=%lld, type=%u", elo_debug->locator,
		 elo_debug->size, elo_debug->type);

  if (size + NET_SIZE_INT > NET_BUF_FREE_SIZE (net_buf))
    {
      size = NET_BUF_FREE_SIZE (net_buf) - NET_SIZE_INT;
      cas_log_debug (ARG_FILE_LINE, "ux_lob_read: length reduced to %d", size);
    }

  err_code = db_elo_read (elo_debug, offset, data, size, &size_read);
  cas_log_debug (ARG_FILE_LINE, "ux_lob_read: result_code=%d size_read=%lld", err_code, size_read);
  if (err_code < 0)
    {
      errors_in_transaction++;
      err_code = ERROR_INFO_SET (err_code, DBMS_ERROR_INDICATOR);
      NET_BUF_ERR_SET (net_buf);
      return err_code;
    }

  /* set result: on success, bytes read */
  net_buf_cp_int (net_buf, (int) size_read, NULL);
  net_buf->data_size += (int) size_read;

  return 0;
}

/* converting a DB_VALUE to a char taking care of nchar strings */
static const char *
convert_db_value_to_string (DB_VALUE * value, DB_VALUE * value_string)
{
  const char *val_str = NULL;
  DB_TYPE val_type;
  int err, len;

  val_type = db_value_type (value);

  if (val_type == DB_TYPE_NCHAR || val_type == DB_TYPE_VARNCHAR)
    {
      err = db_value_coerce (value, value_string, db_type_to_db_domain (DB_TYPE_VARNCHAR));
      if (err >= 0)
	{
	  val_str = db_get_nchar (value_string, &len);
	}
    }
  else
    {
      err = db_value_coerce (value, value_string, db_type_to_db_domain (DB_TYPE_VARCHAR));
      if (err >= 0)
	{
	  val_str = db_get_char (value_string, &len);
	}
    }

  return val_str;
}

/*
 * serialize_collection_as_string() - This function builds a string with all
 *  the values in the collection converted to string.
 * col(in): collection value
 * out(out): out string
 */
static void
serialize_collection_as_string (DB_VALUE * col, char **out)
{
  DB_COLLECTION *db_set;
  DB_VALUE value, value_string;
  int i, size;
  int needed_size = 0;
  const char *single_value = NULL;

  *out = NULL;

  if (!TP_IS_SET_TYPE (db_value_type (col)))
    {
      return;
    }

  db_set = db_get_collection (col);
  size = db_set_size (db_set);

  /* first compute the size of the result */
  for (i = 0; i < size; i++)
    {
      if (db_set_get (db_set, i, &value) != NO_ERROR)
	{
	  return;
	}

      single_value = convert_db_value_to_string (&value, &value_string);
      if (single_value == NULL)
	{
	  db_value_clear (&value);
	  return;
	}

      needed_size += strlen (single_value);

      db_value_clear (&value_string);
      db_value_clear (&value);
    }

  /* now compute the result */
  needed_size += 2 * size;	/* for ", " */
  needed_size += 2 + 1;		/* for {} and \0 */

  *out = (char *) MALLOC (needed_size);
  if (*out == NULL)
    {
      return;
    }

  strcpy (*out, "{");

  for (i = 0; i < size; i++)
    {
      if (db_set_get (db_set, i, &value) != NO_ERROR)
	{
	  FREE (*out);
	  *out = NULL;
	  return;
	}

      single_value = convert_db_value_to_string (&value, &value_string);
      if (single_value == NULL)
	{
	  db_value_clear (&value);

	  FREE (*out);
	  *out = NULL;
	  return;
	}

      strcat (*out, single_value);
      if (i != size - 1)
	{
	  strcat (*out, ", ");
	}

      db_value_clear (&value_string);
      db_value_clear (&value);
    }

  strcat (*out, "}");
}

/*
 * get_backslash_escape_string() - This function returns proper backslash escape
 * string according to the value of 'no_backslash_escapes' configuration.
 */
static char *
get_backslash_escape_string (void)
{
  if (prm_get_bool_value (PRM_ID_NO_BACKSLASH_ESCAPES))
    {
      return (char *) "\\";
    }
  else
    {
      return (char *) "\\\\";
    }
}

static void
update_query_execution_count (T_APPL_SERVER_INFO * as_info_p, char stmt_type)
{
  assert (as_info_p != NULL);

  as_info_p->num_queries_processed %= MAX_DIAG_DATA_VALUE;
  as_info_p->num_queries_processed++;

  switch (stmt_type)
    {
    case CUBRID_STMT_SELECT:
      as_info_p->num_select_queries %= MAX_DIAG_DATA_VALUE;
      as_info_p->num_select_queries++;
      break;
    case CUBRID_STMT_INSERT:
      as_info_p->num_insert_queries %= MAX_DIAG_DATA_VALUE;
      as_info_p->num_insert_queries++;
      break;
    case CUBRID_STMT_UPDATE:
      as_info_p->num_update_queries %= MAX_DIAG_DATA_VALUE;
      as_info_p->num_update_queries++;
      break;
    case CUBRID_STMT_DELETE:
      as_info_p->num_delete_queries %= MAX_DIAG_DATA_VALUE;
      as_info_p->num_delete_queries++;
      break;
    default:
      break;
    }
}

static bool
need_reconnect_on_rctime (void)
{
  if (shm_appl->cas_rctime > 0 && db_need_reconnect ())
    {
      if ((time (NULL) - as_info->last_connect_time) > shm_appl->cas_rctime)
	{
	  return true;
	}
    }

  return false;
}

static void
report_abnormal_host_status (int err_code)
{
  bool reset_after_endtran = false;
  char *hostlist[MAX_NUM_DB_HOSTS * 2 + 1];
  char **hostlist_p;
  char buf[LINE_MAX], *p, *last;
  int list_size = DIM (hostlist);

  if (db_get_host_list_with_given_status (hostlist, list_size, DB_HS_CONN_FAILURE) > 0)
    {
      hostlist_p = hostlist;

      p = buf;
      last = p + sizeof (buf);
      p += snprintf (p, MAX (last - p, 0), "WARNING: failed to connect to %s", *hostlist_p++);
      while (*hostlist_p != NULL)
	{
	  p += snprintf (p, MAX (last - p, 0), ", %s", *hostlist_p++);
	}
      snprintf (p, MAX (last - p, 0), ".");

      cas_log_write_and_end (0, false, buf);
    }

  if (db_get_host_list_with_given_status (hostlist, list_size, DB_HS_CONN_TIMEOUT) > 0)
    {
      hostlist_p = hostlist;

      p = buf;
      last = p + sizeof (buf);
      p += snprintf (p, MAX (last - p, 0), "WARNING: attempt to connect to %s", *hostlist_p++);
      while (*hostlist_p != NULL)
	{
	  p += snprintf (p, MAX (last - p, 0), ", %s", *hostlist_p++);
	}
      snprintf (p, MAX (last - p, 0), " timed out.");

      cas_log_write_and_end (0, false, buf);
    }

  if (db_get_host_list_with_given_status (hostlist, list_size, DB_HS_UNUSABLE_DATABASES) > 0)
    {
      hostlist_p = hostlist;

      p = buf;
      last = p + sizeof (buf);
      p += snprintf (p, MAX (last - p, 0), "WARNING: skipped unusable databases at %s", *hostlist_p++);
      while (*hostlist_p != NULL)
	{
	  p += snprintf (p, MAX (last - p, 0), ", %s", *hostlist_p++);
	}
      snprintf (p, MAX (last - p, 0), ".");

      cas_log_write_and_end (0, false, buf);
    }

  if (err_code == NO_ERROR && db_need_reconnect () == true)
    {
      if (db_does_connected_host_have_status (DB_HS_MISMATCHED_RW_MODE))
	{
	  if (shm_appl->access_mode == READ_WRITE_ACCESS_MODE)
	    {
	      reset_after_endtran = true;
	      cas_log_write_and_end (0, false, "WARNING: connected to HA standby DB host.");
	    }
	  else
	    {
	      cas_log_write_and_end (0, false, "WARNING: connected to HA active DB host.");
	    }
	}

      if (db_get_host_list_with_given_status (hostlist, list_size, DB_HS_HA_DELAYED) > 0)
	{
	  hostlist_p = hostlist;
	  p = buf;
	  last = p + sizeof (buf);
	  p += snprintf (p, MAX (last - p, 0), "WARNING: HA replication delay detected on %s", *hostlist_p++);

	  while (*hostlist_p != NULL)
	    {
	      p += snprintf (p, MAX (last - p, 0), ", %s", *hostlist_p++);
	    }
	  snprintf (p, MAX (last - p, 0), ".");

	  cas_log_write_and_end (0, false, buf);
	}

      if (db_does_connected_host_have_status (DB_HS_HA_DELAYED))
	{
	  cas_log_write_and_end (0, false, "WARNING: connected to host " "with HA replication delay.");
	}

      if (db_does_connected_host_have_status (DB_HS_NON_PREFFERED_HOSTS))
	{
	  cas_log_write_and_end (0, false, "WARNING: connected to non-preferred host.");
	}

      if (reset_after_endtran == false && shm_appl->cas_rctime > 0)
	{
	  cas_log_write_and_end (0, false, "WARNING: connection will be reset " "in %d sec(s) or later.",
				 shm_appl->cas_rctime);
	}
    }

}

/*
 * set_host_variables ()
 *
 *   return: error code or NO_ERROR
 *   db_session(in):
 *   num_bind(in):
 *   in_values(in):
 */
static int
set_host_variables (DB_SESSION * session, int num_bind, DB_VALUE * in_values)
{
  int err_code;
  DB_CLASS_MODIFICATION_STATUS cls_status;
  int stmt_id, stmt_count;

  err_code = db_push_values (session, num_bind, in_values);
  if (err_code != NO_ERROR)
    {
      stmt_count = db_statement_count (session);
      for (stmt_id = 0; stmt_id < stmt_count; stmt_id++)
	{
	  cls_status = db_has_modified_class (session, stmt_id);
	  if (cls_status == DB_CLASS_MODIFIED)
	    {
	      err_code = ERROR_INFO_SET_FORCE (CAS_ER_STMT_POOLING, CAS_ERROR_INDICATOR);

	      return err_code;
	    }
	  else if (cls_status == DB_CLASS_ERROR)
	    {
	      assert (er_errid () != NO_ERROR);
	      err_code = er_errid ();
	      if (err_code == NO_ERROR)
		{
		  err_code = ER_FAILED;
		}
	      err_code = ERROR_INFO_SET (err_code, DBMS_ERROR_INDICATOR);

	      return err_code;
	    }
	}

      err_code = ERROR_INFO_SET (err_code, DBMS_ERROR_INDICATOR);
    }

  return err_code;
}

/*
 * set_extended_cas_type () - returns the extended cas type
 *			      TCCT TTTT : T = type bits, CC = collection bits
 *
 *   return: cas_type
 *   set_type(in): cas type from collection (if db_type is a collection)
 *   db_type(in): basic type
 */
static unsigned char
set_extended_cas_type (T_CCI_U_TYPE u_set_type, DB_TYPE db_type)
{
  /* todo: T_CCI_U_TYPE duplicates db types. */
  unsigned char u_set_type_lsb, u_set_type_msb;

  if (TP_IS_SET_TYPE (db_type))
    {
      unsigned char cas_ext_type;

      u_set_type_lsb = u_set_type & 0x1f;
      u_set_type_msb = (u_set_type & 0x20) << 2;

      u_set_type = (T_CCI_U_TYPE) (u_set_type_lsb | u_set_type_msb);

      cas_ext_type = CAS_TYPE_COLLECTION (db_type, u_set_type);
      return cas_ext_type;
    }

  u_set_type = (T_CCI_U_TYPE) ux_db_type_to_cas_type (db_type);

  u_set_type_lsb = u_set_type & 0x1f;
  u_set_type_msb = (u_set_type & 0x20) << 2;

  u_set_type = (T_CCI_U_TYPE) (u_set_type_lsb | u_set_type_msb);

  return u_set_type;
}

static short
encode_ext_type_to_short (T_BROKER_VERSION client_version, unsigned char cas_type)
{
  short ret_type;
  if (DOES_CLIENT_UNDERSTAND_THE_PROTOCOL (client_version, PROTOCOL_V7))
    {
      unsigned char msb_byte, lsb_byte;

      msb_byte = cas_type & CCI_CODE_COLLECTION;
      msb_byte |= CAS_TYPE_FIRST_BYTE_PROTOCOL_MASK;

      lsb_byte = CCI_GET_COLLECTION_DOMAIN (cas_type);

      ret_type = ((short) msb_byte << 8) | ((short) lsb_byte);
    }
  else
    {
      assert (cas_type < 0x80);
      ret_type = (short) cas_type;
    }

  return ret_type;
}

//
// do_commit_after_execute () - commit transaction immediately after executing query or queries.
//
// return             : true to commit, false otherwise
// server_handle (in) : server handle
//
static bool
do_commit_after_execute (const t_srv_handle & server_handle)
{
  // theoretically, when auto-commit is set to on, transactions should be committed automatically after query
  // execution.
  //
  // in practice, "immediately" after execution can be different moments. ideally, from performance point of view,
  // server commits transaction after query execution. however, that is not always possible.
  //
  // in some cases, the client does this commit. in other cases, even client cannot do commit (e.g. large result set),
  // and commit comes when cursor reaches the end of result set.
  //
  // here, it is decided when client does the commit. the curent condition is no result set.
  //
  // IMPORTANT EXCEPTION: server commit must always be followed by a client commit! when result set is small (less than
  //                      one page) and when other conditions are met too, server commits automatically.
  //

  if (server_handle.auto_commit_mode != TRUE)
    {
      return false;
    }

  // safe-guard: do not commit an aborted query; this function should not be called for error cases.
  assert (!tran_was_latest_query_aborted ());

  if (tran_was_latest_query_committed ())
    {
      return true;
    }

  if (server_handle.has_result_set)
    {
      return false;
    }
  else
    {
      return true;
    }
}

static int
recompile_statement (T_SRV_HANDLE * srv_handle)
{
  int err_code = 0;
  int stmt_id = 0;
  DB_SESSION *session = NULL;

  session = db_open_buffer (srv_handle->sql_stmt);
  if (!session)
    {
      err_code = ERROR_INFO_SET (db_error_code (), DBMS_ERROR_INDICATOR);
      return err_code;
    }

  if (srv_handle->prepare_flag & CCI_PREPARE_XASL_CACHE_PINNED)
    {
      db_session_set_xasl_cache_pinned (session, true, false);
    }

  stmt_id = db_compile_statement (session);
  if (stmt_id < 0)
    {
      err_code = ERROR_INFO_SET (db_error_code (), DBMS_ERROR_INDICATOR);
      return err_code;
    }

  if (srv_handle->session != NULL)
    {
      db_close_session ((DB_SESSION *) srv_handle->session);
      srv_handle->session = NULL;
    }

  srv_handle->session = session;
  srv_handle->q_result->stmt_id = stmt_id;

  return err_code;
}

#if 0
int
check_have_password (T_SRV_HANDLE * srv_handle, int **password_stmt_idx, int *size)
{
  DB_SESSION *session = (DB_SESSION *) srv_handle->session;
  PARSER_CONTEXT *parser;
  PT_NODE *node;
  bool flag = false;
  int count = 0;
  int *idx_ptr = *password_stmt_idx;

  if (srv_handle->session == NULL)
    {
      return -1;
    }

  parser = ((DB_SESSION *) srv_handle->session)->parser;

  fprintf (stdout, "[input_buffer_length=%d, input_buffer_position=%d]\n", parser->input_buffer_length,
	   parser->input_buffer_position);
  fprintf (stdout, "[%s]\n", parser->original_buffer);
  fflush (stdout);

  char *bufptr = (char *) parser->original_buffer;
  char *tmp = bufptr;
  char chbk;
  int pos;

  fprintf (stdout, "\n[", tmp);
  for (int x = 0; x < parser->statement_number; x++)
    {
      node = parser->statements[x];
      if (node->buffer_pos_pwd[0] != -1)
	{

	  pos = node->buffer_pos_pwd[0];
	  while (bufptr[pos])
	    {
	      if (bufptr[pos] == ' ' || bufptr[pos] == '\t')
		pos++;
	      else
		break;
	    }

	  chbk = bufptr[pos];
	  bufptr[pos] = '\0';
	  fprintf (stdout, "%s", tmp);
	  bufptr[pos] = chbk;
	  fprintf (stdout, "'****'");
	  tmp = bufptr + node->buffer_pos_pwd[1];
	}
    }

  if (*tmp)
    fprintf (stdout, "%s", tmp);

  fprintf (stdout, "]\n", tmp);

  return -1;

  //for(int x = 0; x < session->dimension; x++)
  for (int x = 0; x < parser->statement_number; x++)
    {
      //node = session->statements[x];
      node = parser->statements[x];

      fprintf (stdout, "**[%s]\n", parser->original_buffer + node->column_number);

      char chbk = node->sql_user_text[node->sql_user_text_len];
      node->sql_user_text[node->sql_user_text_len] = '\0';
      fprintf (stdout, "[%s]\n", node->sql_user_text);
      fprintf (stdout, "[column_number=%d, buffer_pos=%d]\n", node->column_number, node->buffer_pos);
      node->sql_user_text[node->sql_user_text_len] = chbk;

      fprintf (stdout, "##[%s]\n", parser->original_buffer + node->buffer_pos);

      fflush (stdout);

      switch (node->node_type)
	{
	case PT_CREATE_SERVER:
	  flag = true;
	  break;
	case PT_ALTER_SERVER:
	  if (node->info.alter_server.xbits.bit_pwd == 1)
	    {
	      flag = true;
	    }
	  break;
	case PT_CREATE_USER:
	case PT_ALTER_USER:
	  flag = true;
	  break;
	case PT_METHOD_CALL:
	  // node->info.method_call.call_or_expr = PT_IS_CALL_STMT;
	  flag = true;
	  break;
	default:
	  break;
	}

      if (flag)
	{
	  if (*size <= count)
	    {
	      int *tp = (int *) malloc ((count * 2) * sizeof (int));
	      assert (tp);
	      memcpy (tp, idx_ptr, count * sizeof (int));
	      if (idx_ptr != *password_stmt_idx)
		{
		  free (idx_ptr);
		}
	      idx_ptr = tp;
	    }

	  idx_ptr[count++] = x;
	  flag = false;
	}

    }

  *password_stmt_idx = idx_ptr;
  return count;
}
#endif

#if 0
int
check_have_password (T_SRV_HANDLE * srv_handle)
{
  DB_SESSION *session = (DB_SESSION *) srv_handle->session;
  PARSER_CONTEXT *parser;
  PT_NODE *node;
  bool flag = false;
  int count = 0;

  if (srv_handle->session == NULL)
    {
      return -1;
    }

  parser = ((DB_SESSION *) srv_handle->session)->parser;

  fprintf (stdout, "ORIGINAL [%s]\n", parser->original_buffer);
  fflush (stdout);

  char *bufptr = (char *) parser->original_buffer;
  int *offset_ptr = parser->pwd_offset_ptr;
  char *tmp = bufptr;
  char chbk;
  int pos;

  fprintf (stdout, "PASSWORD[");

  for (int x = 2; x < offset_ptr[1]; x += 2)
    {
      pos = offset_ptr[x];
      chbk = bufptr[pos];
      bufptr[pos] = '\0';
      fprintf (stdout, "%s", tmp);
      bufptr[pos] = chbk;

      if (offset_ptr[x + 1] >> 31)
	fprintf (stdout, ", '****'");
      else
	fprintf (stdout, "'****'");

      tmp = bufptr + (offset_ptr[x] + (offset_ptr[x + 1] & 0x7FFFFFFF));
    }

  if (*tmp)
    fprintf (stdout, "%s", tmp);

  fprintf (stdout, "]\n");
  return 0;
}
#endif<|MERGE_RESOLUTION|>--- conflicted
+++ resolved
@@ -2420,11 +2420,7 @@
 	{
 #if 0				// ctshim
 	  cas_log_write_query_string_nonl (sql_stmt, strlen (sql_stmt));
-<<<<<<< HEAD
 #endif
-	  logddl_set_sql_text (sql_stmt, (int) strlen (sql_stmt));
-=======
->>>>>>> f19afdf7
 	}
 
       session = db_open_buffer (sql_stmt);
