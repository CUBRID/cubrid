--- conflicted
+++ resolved
@@ -769,16 +769,6 @@
 	{
 	  er_set (ER_ERROR_SEVERITY, ARG_FILE_LINE, ERR_CSS_ERROR_FROM_SERVER, 1, "Cannot change server HA mode");
 	}
-<<<<<<< HEAD
-      else
-	{
-	  if (state == HA_SERVER_STATE_ACTIVE)
-	    {
-	      cubreplication::master_node::enable_active (false);
-	    }
-	}
-=======
->>>>>>> ee65bede
     }
   else
     {
@@ -2301,15 +2291,7 @@
       return NO_ERROR;
     }
 
-  if (log_Gl.m_tran_complete_mgr == NULL)
-    {
-      /* Initialize with single node here. If no master, nobody should modify the database.
-       * However we need to log ha_server_state.
-       */
-      assert (cubreplication::master_senders_manager::get_number_of_stream_senders () == 0);
-      logpb_resets_tran_complete_manager (LOG_TRAN_COMPLETE_MANAGER_SINGLE_NODE);
-    }
-
+  assert (log_Gl.m_tran_complete_mgr != NULL);  
   csect_enter (thread_p, CSECT_HA_SERVER_STATE, INF_WAIT);
 
   orig_state = ha_Server_state;
@@ -2325,15 +2307,11 @@
 
 	  if (state == HA_SERVER_STATE_ACTIVE)
 	    {
-<<<<<<< HEAD
 	      er_log_debug (ARG_FILE_LINE, "css_change_ha_server_state: logtb_enable_update ()\n");
-=======
-	      er_log_debug (ARG_FILE_LINE, "css_change_ha_server_state: logtb_enable_update()\n");
 	      if (!HA_DISABLED ())
 		{
-		  cubreplication::replication_node_manager::commute_to_master_state ();
+		  cubreplication::replication_node_manager::commute_to_master_state (false);
 		}
->>>>>>> ee65bede
 	      logtb_enable_update (thread_p);
 	    }
 	  else if (state == HA_SERVER_STATE_STANDBY)
@@ -2374,15 +2352,11 @@
 	}
       if (state == HA_SERVER_STATE_ACTIVE)
 	{
-<<<<<<< HEAD
 	  er_log_debug (ARG_FILE_LINE, "css_change_ha_server_state: " "logtb_enable_update () \n");
-=======
-	  er_log_debug (ARG_FILE_LINE, "css_change_ha_server_state: " "logtb_enable_update() \n");
 	  if (!HA_DISABLED ())
 	    {
-	      cubreplication::replication_node_manager::commute_to_master_state ();
-	    }
->>>>>>> ee65bede
+	      cubreplication::replication_node_manager::commute_to_master_state (false);
+	    }
 	  logtb_enable_update (thread_p);
 	}
       break;
@@ -2419,13 +2393,9 @@
 	}
       if (state == HA_SERVER_STATE_STANDBY)
 	{
-<<<<<<< HEAD
 	  er_log_debug (ARG_FILE_LINE, "css_change_ha_server_state: " "logtb_disable_update () \n");
-=======
-	  er_log_debug (ARG_FILE_LINE, "css_change_ha_server_state: " "logtb_disable_update() \n");
 	  assert (!HA_DISABLED ());
 	  cubreplication::replication_node_manager::commute_to_slave_state ();
->>>>>>> ee65bede
 	  logtb_disable_update (thread_p);
 	}
       break;
@@ -2745,7 +2715,7 @@
   assert (ha_Server_state == HA_SERVER_STATE_TO_BE_ACTIVE || ha_Server_state == HA_SERVER_STATE_ACTIVE);
 
   // todo: wait for ha_Server_state to become HA_SERVER_STATE_ACTIVE
-  cubreplication::replication_node_manager::commute_to_master_state ();
+  cubreplication::replication_node_manager::commute_to_master_state (true);
   cubreplication::replication_node_manager::get_master_node ()->new_slave (new_fd);
 }
 
